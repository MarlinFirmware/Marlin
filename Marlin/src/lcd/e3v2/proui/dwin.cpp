/**
 * Marlin 3D Printer Firmware
 * Copyright (c) 2021 MarlinFirmware [https://github.com/MarlinFirmware/Marlin]
 *
 * Based on Sprinter and grbl.
 * Copyright (c) 2011 Camiel Gubbels / Erik van der Zalm
 *
 * This program is free software: you can redistribute it and/or modify
 * it under the terms of the GNU General Public License as published by
 * the Free Software Foundation, either version 3 of the License, or
 * (at your option) any later version.
 *
 * This program is distributed in the hope that it will be useful,
 * but WITHOUT ANY WARRANTY; without even the implied warranty of
 * MERCHANTABILITY or FITNESS FOR A PARTICULAR PURPOSE.  See the
 * GNU General Public License for more details.
 *
 * You should have received a copy of the GNU General Public License
 * along with this program.  If not, see <https://www.gnu.org/licenses/>.
 *
 */

/**
 * DWIN Enhanced implementation for PRO UI
 * Author: Miguel A. Risco-Castillo (MRISCOC)
 * Version: 3.25.3
 * Date: 2023/05/18
 */

#include "../../../inc/MarlinConfig.h"

#if ENABLED(DWIN_LCD_PROUI)

#include "dwin.h"
#include "menus.h"
#include "dwin_popup.h"

#include "../../utf8.h"
#include "../../marlinui.h"
#include "../../../MarlinCore.h"
#include "../../../core/serial.h"
#include "../../../core/macros.h"
#include "../../../module/temperature.h"
#include "../../../module/printcounter.h"
#include "../../../module/motion.h"
#include "../../../module/planner.h"
#include "../../../module/stepper.h"
#include "../../../gcode/gcode.h"
#include "../../../gcode/queue.h"

#if HAS_MEDIA
  #include "../../../sd/cardreader.h"
#endif

#if NEED_HEX_PRINT
  #include "../../../libs/hex_print.h"
#endif

#if HAS_FILAMENT_SENSOR
  #include "../../../feature/runout.h"
#endif

#if ENABLED(EEPROM_SETTINGS)
  #include "../../../module/settings.h"
#endif

#if ENABLED(HOST_ACTION_COMMANDS)
  #include "../../../feature/host_actions.h"
#endif

#if HAS_MESH || (HAS_LEVELING && HAS_ZOFFSET_ITEM)
  #include "../../../feature/bedlevel/bedlevel.h"
  #include "bedlevel_tools.h"
#endif

#if HAS_BED_PROBE
  #include "../../../module/probe.h"
#endif

#if ENABLED(BLTOUCH)
  #include "../../../feature/bltouch.h"
#endif

#if ENABLED(BABYSTEPPING)
  #include "../../../feature/babystep.h"
#endif

#if ENABLED(POWER_LOSS_RECOVERY)
  #include "../../../feature/powerloss.h"
#endif

#if ENABLED(PRINTCOUNTER)
  #include "printstats.h"
#endif

#if ENABLED(CASE_LIGHT_MENU)
  #include "../../../feature/caselight.h"
#endif

#if ENABLED(LED_CONTROL_MENU)
  #include "../../../feature/leds/leds.h"
#endif

#if HAS_TRINAMIC_CONFIG
  #include "../../../feature/tmc_util.h"
#endif

#if HAS_GCODE_PREVIEW
  #include "gcode_preview.h"
#endif

#if HAS_ESDIAG
  #include "endstop_diag.h"
#endif

#if PROUI_TUNING_GRAPH
  #include "plot.h"
#endif

#if HAS_MESH
  #include "meshviewer.h"
#endif

#if HAS_LOCKSCREEN
  #include "lockscreen.h"
#endif

#ifndef MACHINE_SIZE
  #define MACHINE_SIZE STRINGIFY(X_BED_SIZE) "x" STRINGIFY(Y_BED_SIZE) "x" STRINGIFY(Z_MAX_POS)
#endif

#define PAUSE_HEAT

// Load and Unload limits
#ifndef EXTRUDE_MAXLENGTH
  #ifdef FILAMENT_CHANGE_UNLOAD_LENGTH
    #define EXTRUDE_MAXLENGTH (FILAMENT_CHANGE_UNLOAD_LENGTH + 10)
  #else
    #define EXTRUDE_MAXLENGTH 500
  #endif
#endif

// Juntion deviation limits
#define MIN_JD_MM             0.001
#define MAX_JD_MM             TERN(LIN_ADVANCE, 0.3f, 0.5f)

#if HAS_TRINAMIC_CONFIG
  #define MIN_TMC_CURRENT 100
  #define MAX_TMC_CURRENT 3000
#endif

// Editable temperature limits
#define MIN_ETEMP   0
#define MAX_ETEMP   thermalManager.hotend_max_target(0)
#define MIN_BEDTEMP 0
#define MAX_BEDTEMP BED_MAX_TARGET

#define DWIN_VAR_UPDATE_INTERVAL          500
#define DWIN_UPDATE_INTERVAL             1000

#if HAS_MESH && HAS_BED_PROBE
  #define BABY_Z_VAR probe.offset.z
#else
  float z_offset = 0;
  #define BABY_Z_VAR z_offset
#endif

#define _OFFSET_ZMIN TERN(HAS_BED_PROBE, PROBE_OFFSET_ZMIN, -20)
#define _OFFSET_ZMAX TERN(HAS_BED_PROBE, PROBE_OFFSET_ZMAX,  20)

// Structs
hmi_value_t hmiValue;
hmi_flag_t hmiFlag{0};
hmi_data_t hmiData;

enum SelectItem : uint8_t {
  PAGE_PRINT = 0,
  PAGE_PREPARE,
  PAGE_CONTROL,
  PAGE_ADVANCE,
  PAGE_COUNT,

  PRINT_SETUP = 0,
  PRINT_PAUSE_RESUME,
  PRINT_STOP,
  PRINT_COUNT
};

typedef struct {
  uint8_t now, last;
  void set(uint8_t v) { now = last = v; }
  void reset() { set(0); }
  bool changed() { bool c = (now != last); if (c) last = now; return c; }
  bool dec() { if (now) now--; return changed(); }
  bool inc(uint8_t v) { if (now < (v - 1)) now++; else now = (v - 1); return changed(); }
} select_t;
select_t select_page{0}, select_print{0};

#if ENABLED(LCD_BED_TRAMMING)
  constexpr float bed_tramming_inset_lfbr[] = BED_TRAMMING_INSET_LFRB;
#endif

bool hash_changed = true; // Flag to know if message status was changed
bool blink = false;
uint8_t checkkey = 255, last_checkkey = ID_MainMenu;

// New menu system pointers
Menu *fileMenu = nullptr;
Menu *prepareMenu = nullptr;
#if ENABLED(LCD_BED_TRAMMING)
  Menu *trammingMenu = nullptr;
#endif
Menu *moveMenu = nullptr;
Menu *controlMenu = nullptr;
Menu *advancedSettingsMenu = nullptr;
#if HAS_HOME_OFFSET
  Menu *homeOffsetMenu = nullptr;
#endif
#if HAS_BED_PROBE
  Menu *probeSettingsMenu = nullptr;
#endif
Menu *filSetMenu = nullptr;
Menu *selectColorMenu = nullptr;
Menu *getColorMenu = nullptr;
Menu *tuneMenu = nullptr;
Menu *motionMenu = nullptr;
Menu *filamentMenu = nullptr;
#if ENABLED(MESH_BED_LEVELING)
  Menu *manualMeshMenu = nullptr;
#endif
#if HAS_PREHEAT
  Menu *preheatMenu = nullptr;
  Menu *preheatHotendMenu = nullptr;
#endif
Menu *temperatureMenu = nullptr;
Menu *maxSpeedMenu = nullptr;
Menu *maxAccelMenu = nullptr;
#if ENABLED(CLASSIC_JERK)
  Menu *maxJerkMenu = nullptr;
#endif
Menu *stepsMenu = nullptr;
#if ANY(MPC_EDIT_MENU, MPC_AUTOTUNE_MENU)
  Menu *hotendMPCMenu = nullptr;
#endif
#if ENABLED(PIDTEMP) && ANY(PID_EDIT_MENU, PID_AUTOTUNE_MENU)
  Menu *hotendPIDMenu = nullptr;
#endif
#if ENABLED(PIDTEMPBED) && ANY(PID_EDIT_MENU, PID_AUTOTUNE_MENU)
  Menu *bedPIDMenu = nullptr;
#endif
#if CASELIGHT_USES_BRIGHTNESS
  Menu *caseLightMenu = nullptr;
#endif
#if ENABLED(LED_CONTROL_MENU)
  Menu *ledControlMenu = nullptr;
#endif
#if HAS_BED_PROBE
  Menu *zOffsetWizMenu = nullptr;
#endif
#if ENABLED(INDIVIDUAL_AXIS_HOMING_SUBMENU)
  Menu *homingMenu = nullptr;
#endif
#if ENABLED(FWRETRACT)
  Menu *fwRetractMenu = nullptr;
#endif
#if HAS_MESH
  Menu *meshMenu = nullptr;
  #if ENABLED(PROUI_MESH_EDIT)
    Menu *editMeshMenu = nullptr;
  #endif
#endif
#if ENABLED(SHAPING_MENU)
  Menu *inputShapingMenu = nullptr;
#endif
#if HAS_TRINAMIC_CONFIG
  Menu *trinamicConfigMenu = nullptr;
#endif

// Updatable menuitems pointers
MenuItem *hotendTargetItem = nullptr;
MenuItem *bedTargetItem = nullptr;
MenuItem *fanSpeedItem = nullptr;
MenuItem *mMeshMoveZItem = nullptr;
MenuItem *editZValueItem = nullptr;

bool isPrinting() { return printingIsActive() || printingIsPaused(); }
bool sdPrinting() { return isPrinting() && IS_SD_FILE_OPEN(); }
bool hostPrinting() { return isPrinting() && !IS_SD_FILE_OPEN(); }

#define DWIN_LANGUAGE_EEPROM_ADDRESS 0x01   // Between 0x01 and 0x63 (EEPROM_OFFSET-1)
                                            // BL24CXX::check() uses 0x00

inline bool hmiIsChinese() { return hmiFlag.language == DWIN_CHINESE; }

void hmiSetLanguageCache() {
  dwinJPGCacheTo1(hmiIsChinese() ? Language_Chinese : Language_English);
}

void hmiSetLanguage() {
  #if ALL(EEPROM_SETTINGS, IIC_BL24CXX_EEPROM)
    BL24CXX::read(DWIN_LANGUAGE_EEPROM_ADDRESS, (uint8_t*)&hmiFlag.language, sizeof(hmiFlag.language));
  #endif
  hmiSetLanguageCache();
}

void hmiToggleLanguage() {
  hmiFlag.language = hmiIsChinese() ? DWIN_ENGLISH : DWIN_CHINESE;
  hmiSetLanguageCache();
  #if ALL(EEPROM_SETTINGS, IIC_BL24CXX_EEPROM)
    BL24CXX::write(DWIN_LANGUAGE_EEPROM_ADDRESS, (uint8_t*)&hmiFlag.language, sizeof(hmiFlag.language));
  #endif
}

//-----------------------------------------------------------------------------
// Main Buttons
//-----------------------------------------------------------------------------

typedef struct { uint16_t x, y[2], w, h; } text_info_t;

void ICON_Button(const bool selected, const int iconid, const frame_rect_t &ico, const text_info_t (&txt), FSTR_P caption) {
  DWINUI::drawIconWB(iconid + selected, ico.x, ico.y);
  if (selected) DWINUI::drawBox(0, hmiData.colorHighlight, ico);
  if (hmiIsChinese()) {
    dwinFrameAreaCopy(1, txt.x, txt.y[selected], txt.x + txt.w - 1, txt.y[selected] + txt.h - 1, ico.x + (ico.w - txt.w) / 2, (ico.y + ico.h - 25) - txt.h/2);
  }
  else {
    const uint16_t x = ico.x + (ico.w - strlen_P(FTOP(caption)) * DWINUI::fontWidth()) / 2,
                   y = (ico.y + ico.h - 20) - DWINUI::fontHeight() / 2;
    DWINUI::drawString(x, y, caption);
  }
}

//
// Main Menu: "Print"
//
void ICON_Print() {
  constexpr frame_rect_t ico = { 17, 110, 110, 100 };
  constexpr text_info_t txt = { 1, { 405, 447 }, 27, 15 };
  ICON_Button(select_page.now == PAGE_PRINT, ICON_Print_0, ico, txt, GET_TEXT_F(MSG_BUTTON_PRINT));
}

//
// Main Menu: "Prepare"
//
void ICON_Prepare() {
  constexpr frame_rect_t ico = { 145, 110, 110, 100 };
  constexpr text_info_t txt = { 31, { 405, 447 }, 27, 15 };
  ICON_Button(select_page.now == PAGE_PREPARE, ICON_Prepare_0, ico, txt, GET_TEXT_F(MSG_PREPARE));
}

//
// Main Menu: "Control"
//
void ICON_Control() {
  constexpr frame_rect_t ico = { 17, 226, 110, 100 };
  constexpr text_info_t txt = { 61, { 405, 447 }, 27, 15 };
  ICON_Button(select_page.now == PAGE_CONTROL, ICON_Control_0, ico, txt, GET_TEXT_F(MSG_CONTROL));
}

//
// Main Menu: "Advanced Settings"
//
void ICON_AdvSettings() {
  constexpr frame_rect_t ico = { 145, 226, 110, 100 };
  constexpr text_info_t txt = { 91, { 405, 447 }, 27, 15 };
  ICON_Button(select_page.now == PAGE_ADVANCE, ICON_Info_0, ico, txt, GET_TEXT_F(MSG_BUTTON_ADVANCED));
}

//
// Printing: "Tune"
//
void ICON_Tune() {
  constexpr frame_rect_t ico = { 8, 232, 80, 100 };
  constexpr text_info_t txt = { 121, { 405, 447 }, 27, 15 };
  ICON_Button(select_print.now == PRINT_SETUP, ICON_Setup_0, ico, txt, GET_TEXT_F(MSG_TUNE));
}

//
// Printing: "Pause"
//
void ICON_Pause() {
  constexpr frame_rect_t ico = { 96, 232, 80, 100 };
  constexpr text_info_t txt = { 181, { 405, 447 }, 27, 15 };
  ICON_Button(select_print.now == PRINT_PAUSE_RESUME, ICON_Pause_0, ico, txt, GET_TEXT_F(MSG_BUTTON_PAUSE));
}

//
// Printing: "Resume"
//
void ICON_Resume() {
  constexpr frame_rect_t ico = { 96, 232, 80, 100 };
  constexpr text_info_t txt = { 1, { 405, 447 }, 27, 15 };
  ICON_Button(select_print.now == PRINT_PAUSE_RESUME, ICON_Continue_0, ico, txt, GET_TEXT_F(MSG_BUTTON_RESUME));
}

//
// Printing: "Stop"
//
void ICON_Stop() {
  constexpr frame_rect_t ico = { 184, 232, 80, 100 };
  constexpr text_info_t txt = { 151, { 405, 447 }, 27, 12 };
  ICON_Button(select_print.now == PRINT_STOP, ICON_Stop_0, ico, txt, GET_TEXT_F(MSG_BUTTON_STOP));
}

//
// PopUps
//
void popupPauseOrStop() {
  if (hmiIsChinese()) {
    DWINUI::clearMainArea();
    drawPopupBkgd();
         if (select_print.now == PRINT_PAUSE_RESUME) dwinFrameAreaCopy(1, 237, 338, 269, 356, 98, 150);
    else if (select_print.now == PRINT_STOP) dwinFrameAreaCopy(1, 221, 320, 253, 336, 98, 150);
    dwinFrameAreaCopy(1, 220, 304, 264, 319, 130, 150);
    DWINUI::drawIconWB(ICON_Confirm_C, 26, 280);
    DWINUI::drawIconWB(ICON_Cancel_C, 146, 280);
    drawSelectHighlight(true);
    dwinUpdateLCD();
  }
  else
    dwinPopupConfirmCancel(ICON_BLTouch, select_print.now == PRINT_PAUSE_RESUME ? GET_TEXT_F(MSG_PAUSE_PRINT) : GET_TEXT_F(MSG_STOP_PRINT));
}

#if HAS_HOTEND

  void popupETempTooLow() {
    if (hmiIsChinese()) {
      hmiSaveProcessID(ID_WaitResponse);
      DWINUI::clearMainArea();
      drawPopupBkgd();
      DWINUI::drawIcon(ICON_TempTooLow, 102, 105);
      dwinFrameAreaCopy(1, 103, 371, 136, 386,  69, 240);
      dwinFrameAreaCopy(1, 170, 371, 270, 386, 102, 240);
      DWINUI::drawIconWB(ICON_Confirm_C, 86, 280);
      dwinUpdateLCD();
    }
    else
      dwinPopupConfirm(ICON_TempTooLow, GET_TEXT_F(MSG_HOTEND_TOO_COLD), GET_TEXT_F(MSG_PLEASE_PREHEAT));
  }

#endif

#if HAS_HOTEND || HAS_HEATED_BED
  void dwinPopupTemperature(const bool toohigh) {
    hmiSaveProcessID(ID_WaitResponse);
    if (hmiIsChinese()) {
      DWINUI::clearMainArea();
      drawPopupBkgd();
      if (toohigh) {
        DWINUI::drawIcon(ICON_TempTooHigh, 102, 165);
        dwinFrameAreaCopy(1, 103, 371, 237, 386, 52, 285);
        dwinFrameAreaCopy(1, 151, 389, 185, 402, 187, 285);
        dwinFrameAreaCopy(1, 189, 389, 271, 402, 95, 310);
      }
      else {
        DWINUI::drawIcon(ICON_TempTooLow, 102, 165);
        dwinFrameAreaCopy(1, 103, 371, 270, 386, 52, 285);
        dwinFrameAreaCopy(1, 189, 389, 271, 402, 95, 310);
      }
    }
    else
      dwinShowPopup(toohigh ? ICON_TempTooHigh : ICON_TempTooLow, F("Nozzle or Bed temperature"), toohigh ? F("is too high") : F("is too low"), BTN_Continue);
  }
#endif

//
// Draw status line
//
void dwinDrawStatusLine(const char *text) {
  dwinDrawRectangle(1, hmiData.colorStatusBg, 0, STATUS_Y, DWIN_WIDTH, STATUS_Y + 20);
  if (text) DWINUI::drawCenteredString(hmiData.colorStatusTxt, STATUS_Y + 2, text);
}
void dwinDrawStatusLine(FSTR_P fstr) { dwinDrawStatusLine(FTOP(fstr)); }

// Clear & reset status line
void dwinResetStatusLine() {
  ui.status_message.clear();
  dwinCheckStatusMessage();
}

// Djb2 hash algorithm
uint32_t getHash(char * str) {
  uint32_t hash = 5381;
  for (char c; (c = *str++);) hash = ((hash << 5) + hash) + c; /* hash * 33 + c */
  return hash;
}

// Check for a change in the status message
void dwinCheckStatusMessage() {
  static MString<>::hash_t old_hash = 0x0000;
  const MString<>::hash_t hash = ui.status_message.hash();
  hash_changed = hash != old_hash;
  old_hash = hash;
}

void dwinDrawStatusMessage() {
  #if ENABLED(STATUS_MESSAGE_SCROLLING)

    // Get the UTF8 character count of the string
    uint8_t slen = ui.status_message.glyphs();

    // If the string fits the status line do not scroll it
    if (slen <= LCD_WIDTH) {
      if (hash_changed) {
        dwinDrawStatusLine(ui.status_message);
        hash_changed = false;
      }
    }
    else {
      // String is larger than the available line space

      // Get a pointer to the next valid UTF8 character
      // and the string remaining length
      uint8_t rlen;
      const char *stat = MarlinUI::status_and_len(rlen);
      dwinDrawRectangle(1, hmiData.colorStatusBg, 0, STATUS_Y, DWIN_WIDTH, STATUS_Y + 20);
      DWINUI::moveTo(0, STATUS_Y + 2);
      DWINUI::drawString(hmiData.colorStatusTxt, stat, LCD_WIDTH);

      // If the string doesn't completely fill the line...
      if (rlen < LCD_WIDTH) {
        DWINUI::drawChar(hmiData.colorStatusTxt, '.');  // Always at 1+ spaces left, draw a dot
        uint8_t chars = LCD_WIDTH - rlen;                  // Amount of space left in characters
        if (--chars) {                                     // Draw a second dot if there's space
          DWINUI::drawChar(hmiData.colorStatusTxt, '.');
          if (--chars)
            DWINUI::drawString(hmiData.colorStatusTxt, ui.status_message, chars); // Print a second copy of the message
        }
      }
      MarlinUI::advance_status_scroll();
    }

  #else

    if (hash_changed) {
      ui.status_message.trunc(LCD_WIDTH);
      dwinDrawStatusLine(ui.status_message);
      hash_changed = false;
    }

  #endif
}

void drawPrintLabels() {
  if (hmiIsChinese()) {
    dwinFrameAreaCopy(1,  0, 72,  63, 86,  41, 173);  // Printing Time
    dwinFrameAreaCopy(1, 65, 72, 128, 86, 176, 173);  // Remain
  }
  else {
    DWINUI::drawString( 46, 173, GET_TEXT_F(MSG_INFO_PRINT_TIME));
    DWINUI::drawString(181, 173, GET_TEXT_F(MSG_REMAINING_TIME));
  }
}

void drawPrintProgressBar() {
  const uint8_t _percent_done = ui.get_progress_percent();
  DWINUI::drawIconWB(ICON_Bar, 15, 93);
  dwinDrawRectangle(1, hmiData.colorBarfill, 16 + _percent_done * 240 / 100, 93, 256, 113);
  DWINUI::drawInt(hmiData.colorPercentTxt, hmiData.colorBackground, 3, 117, 133, _percent_done);
  DWINUI::drawString(hmiData.colorPercentTxt, 142, 133, F("%"));
}

void drawPrintProgressElapsed() {
  MString<12> buf;
  duration_t elapsed = print_job_timer.duration(); // Print timer
  buf.setf(F("%02i:%02i "), uint16_t(elapsed.value / 3600), (uint16_t(elapsed.value) % 3600) / 60);
  DWINUI::drawString(hmiData.colorText, hmiData.colorBackground, 47, 192, buf);
}

#if ENABLED(SHOW_REMAINING_TIME)
  uint32_t _remain_time = 0;
  void drawPrintProgressRemain() {
    MString<12> buf;
    buf.setf(F("%02i:%02i "), _remain_time / 3600, (_remain_time % 3600) / 60);
    DWINUI::drawString(hmiData.colorText, hmiData.colorBackground, 181, 192, buf);
  }
#endif

void ICON_ResumeOrPause() {
  if (checkkey == ID_PrintProcess) (print_job_timer.isPaused() || hmiFlag.pause_flag) ? ICON_Resume() : ICON_Pause();
}

// Update filename on print
void dwinPrintHeader(const char *text = nullptr) {
  static char headertxt[31] = "";  // Print header text
  if (text) {
    const int8_t size = _MIN(30U, strlen_P(text));
    for (uint8_t i = 0; i < size; ++i) headertxt[i] = text[i];
    headertxt[size] = '\0';
  }
  if (checkkey == ID_PrintProcess || checkkey == ID_PrintDone) {
    dwinDrawRectangle(1, hmiData.colorBackground, 0, 60, DWIN_WIDTH, 60+16);
    DWINUI::drawCenteredString(60, headertxt);
  }
}

void drawPrintProcess() {
  if (hmiIsChinese())
    title.frameCopy(30, 1, 42, 14);                     // "Printing"
  else
    title.showCaption(GET_TEXT_F(MSG_PRINTING));
  DWINUI::clearMainArea();
  dwinPrintHeader(nullptr);
  drawPrintLabels();
  DWINUI::drawIcon(ICON_PrintTime, 15, 173);
  DWINUI::drawIcon(ICON_RemainTime, 150, 171);
  drawPrintProgressBar();
  drawPrintProgressElapsed();
  TERN_(SHOW_REMAINING_TIME, drawPrintProgressRemain());
  ICON_Tune();
  ICON_ResumeOrPause();
  ICON_Stop();
}

void gotoPrintProcess() {
  if (checkkey == ID_PrintProcess)
    ICON_ResumeOrPause();
  else {
    checkkey = ID_PrintProcess;
    drawPrintProcess();
    TERN_(DASH_REDRAW, dwinRedrawDash());
  }
  dwinUpdateLCD();
}

void drawPrintDone() {
  TERN_(SET_PROGRESS_PERCENT, ui.set_progress_done());
  TERN_(SET_REMAINING_TIME, ui.reset_remaining_time());
  title.showCaption(GET_TEXT_F(MSG_PRINT_DONE));
  DWINUI::clearMainArea();
  dwinPrintHeader(nullptr);
  #if HAS_GCODE_PREVIEW
    const bool haspreview = preview.valid();
    if (haspreview) {
      preview.show();
      DWINUI::drawButton(BTN_Continue, 86, 295);
    }
  #else
    constexpr bool haspreview = false;
  #endif

  if (!haspreview) {
    drawPrintProgressBar();
    drawPrintLabels();
    DWINUI::drawIcon(ICON_PrintTime, 15, 173);
    DWINUI::drawIcon(ICON_RemainTime, 150, 171);
    drawPrintProgressElapsed();
    TERN_(SHOW_REMAINING_TIME, drawPrintProgressRemain());
    DWINUI::drawButton(BTN_Continue, 86, 273);
  }
}

void gotoPrintDone() {
  wait_for_user = true;
  if (checkkey != ID_PrintDone) {
    checkkey = ID_PrintDone;
    drawPrintDone();
    dwinUpdateLCD();
  }
}

void drawMainMenu() {
  DWINUI::clearMainArea();
  if (hmiIsChinese())
    title.frameCopy(2, 2, 26, 13);   // "Home" etc
  else
    title.showCaption(MACHINE_NAME);
  DWINUI::drawIcon(ICON_LOGO, 71, 52);  // CREALITY logo
  ICON_Print();
  ICON_Prepare();
  ICON_Control();
  ICON_AdvSettings();
}

void gotoMainMenu() {
  if (checkkey == ID_MainMenu) return;
  checkkey = ID_MainMenu;
  drawMainMenu();
  dwinUpdateLCD();
}

// Draw X, Y, Z and blink if in an un-homed or un-trusted state
void _update_axis_value(const AxisEnum axis, const uint16_t x, const uint16_t y, const bool force) {
  const bool draw_qmark = axis_should_home(axis),
             draw_empty = NONE(HOME_AFTER_DEACTIVATE, DISABLE_REDUCED_ACCURACY_WARNING) && !draw_qmark && !axis_is_trusted(axis);

  // Check for a position change
  static xyz_pos_t oldpos = { -1, -1, -1 };

  const float p = (
    #if ALL(IS_FULL_CARTESIAN, SHOW_REAL_POS)
      planner.get_axis_position_mm(axis)
    #else
      current_position[axis]
    #endif
  );

  const bool changed = oldpos[axis] != p;
  if (changed) oldpos[axis] = p;

  if (force || changed || draw_qmark || draw_empty) {
    if (blink && draw_qmark)
      DWINUI::drawString(hmiData.colorCoordinate, hmiData.colorBackground, x, y, F("  - ? -"));
    else if (blink && draw_empty)
      DWINUI::drawString(hmiData.colorCoordinate, hmiData.colorBackground, x, y, F("       "));
    else
      DWINUI::drawSignedFloat(hmiData.colorCoordinate, hmiData.colorBackground, 3, 2, x, y, p);
  }
}

void _drawIconBlink(bool &flag, const bool sensor, const uint8_t icon1, const uint8_t icon2, const uint16_t x, const uint16_t y) {
  #if DISABLED(NO_BLINK_IND)
    if (flag != sensor) {
      flag = sensor;
      if (!flag) {
        dwinDrawBox(1, hmiData.colorBackground, x, y, 20, 20);
        DWINUI::drawIcon(icon1, x, y);
      }
    }
    if (flag) {
      dwinDrawBox(1, blink ? hmiData.colorSplitLine : hmiData.colorBackground, x, y, 20, 20);
      DWINUI::drawIcon(icon2, x, y);
    }
  #else
    if (flag != sensor) {
      flag = sensor;
      dwinDrawBox(1, hmiData.colorBackground, x, y, 20, 20);
      DWINUI::drawIcon(flag ? icon2 : icon1, x, y);
    }
  #endif
}

void _drawZOffsetIcon() {
  #if HAS_LEVELING
    static bool _leveling_active = false;
    _drawIconBlink(_leveling_active, planner.leveling_active, ICON_Zoffset, ICON_SetZOffset, 187, 416);
  #else
    DWINUI::drawIcon(ICON_Zoffset, 187, 416);
  #endif
}

void _drawFeedrate() {
  #if ENABLED(SHOW_SPEED_IND)
    int16_t _value;
    if (blink) {
      _value = feedrate_percentage;
      DWINUI::drawString(DWIN_FONT_STAT, hmiData.colorIndicator, hmiData.colorBackground, 116 + 4 * STAT_CHR_W + 2, 384, F(" %"));
    }
    else {
      _value = CEIL(MMS_SCALED(feedrate_mm_s));
      dwinDrawBox(1, hmiData.colorBackground, 116 + 5 * STAT_CHR_W + 2, 384, 20, 20);
    }
    DWINUI::drawInt(DWIN_FONT_STAT, hmiData.colorIndicator, hmiData.colorBackground, 3, 116 + 2 * STAT_CHR_W, 384, _value);
  #else
    static int16_t _feedrate = 100;
    if (_feedrate != feedrate_percentage) {
      _feedrate = feedrate_percentage;
      DWINUI::drawInt(DWIN_FONT_STAT, hmiData.colorIndicator, hmiData.colorBackground, 3, 116 + 2 * STAT_CHR_W, 384, _feedrate);
    }
  #endif
}

void _drawXYZPosition(const bool force) {
  _update_axis_value(X_AXIS,  27, 457, force);
  _update_axis_value(Y_AXIS, 112, 457, force);
  _update_axis_value(Z_AXIS, 197, 457, force);
}

void updateVariable() {
  _drawXYZPosition(false);
  #if HAS_HOTEND
    static celsius_t _hotendtemp = 0, _hotendtarget = 0;
    const celsius_t hc = thermalManager.wholeDegHotend(0),
                    ht = thermalManager.degTargetHotend(0);
    const bool _new_hotend_temp = _hotendtemp != hc,
               _new_hotend_target = _hotendtarget != ht;
    if (_new_hotend_temp) _hotendtemp = hc;
    if (_new_hotend_target) _hotendtarget = ht;

    // if hotend is near target or heating, ICON indicates hot
    if (thermalManager.degHotendNear(0, ht) || thermalManager.isHeatingHotend(0)) {
      dwinDrawBox(1, hmiData.colorBackground, 10, 383, 20, 20);
      DWINUI::drawIcon(ICON_SetEndTemp, 10, 383);
    }
    else {
      dwinDrawBox(1, hmiData.colorBackground, 10, 383, 20, 20);
      DWINUI::drawIcon(ICON_HotendTemp, 10, 383);
    }
  #endif // HAS_HOTEND

  #if HAS_HEATED_BED
    static celsius_t _bedtemp = 0, _bedtarget = 0;
    const celsius_t bc = thermalManager.wholeDegBed(),
                    bt = thermalManager.degTargetBed();
    const bool _new_bed_temp = _bedtemp != bc,
               _new_bed_target = _bedtarget != bt;
    if (_new_bed_temp) _bedtemp = bc;
    if (_new_bed_target) _bedtarget = bt;

    // if bed is near target, heating, or if degrees > 44, ICON indicates hot
    if (thermalManager.degBedNear(bt) || thermalManager.isHeatingBed() || (bc > 44)) {
      dwinDrawBox(1, hmiData.colorBackground, 10, 416, 20, 20);
      DWINUI::drawIcon(ICON_BedTemp, 10, 416);
    }
    else {
      dwinDrawBox(1, hmiData.colorBackground, 10, 416, 20, 20);
      DWINUI::drawIcon(ICON_SetBedTemp, 10, 416);
    }
  #endif // HAS_HEATED_BED

  #if HAS_FAN
    static uint8_t _fanspeed = 0;
    const bool _new_fanspeed = _fanspeed != thermalManager.fan_speed[0];
    if (_new_fanspeed) _fanspeed = thermalManager.fan_speed[0];
  #endif

  if (isMenu(tuneMenu) || isMenu(temperatureMenu)) {
    // Tune page temperature update
    TERN_(HAS_HOTEND, if (_new_hotend_target) hotendTargetItem->redraw());
    TERN_(HAS_HEATED_BED, if (_new_bed_target) bedTargetItem->redraw());
    TERN_(HAS_FAN, if (_new_fanspeed) fanSpeedItem->redraw());
  }

  // Bottom temperature update

  #if HAS_HOTEND
    if (_new_hotend_temp)
      DWINUI::drawInt(DWIN_FONT_STAT, hmiData.colorIndicator, hmiData.colorBackground, 3, 28, 384, _hotendtemp);
    if (_new_hotend_target)
      DWINUI::drawInt(DWIN_FONT_STAT, hmiData.colorIndicator, hmiData.colorBackground, 3, 25 + 4 * STAT_CHR_W + 6, 384, _hotendtarget);

    static int16_t _flow = planner.flow_percentage[0];
    if (_flow != planner.flow_percentage[0]) {
      _flow = planner.flow_percentage[0];
      DWINUI::drawInt(DWIN_FONT_STAT, hmiData.colorIndicator, hmiData.colorBackground, 3, 116 + 2 * STAT_CHR_W, 417, _flow);
    }
  #endif

  #if HAS_HEATED_BED
    if (_new_bed_temp)
      DWINUI::drawInt(DWIN_FONT_STAT, hmiData.colorIndicator, hmiData.colorBackground, 3, 28, 417, _bedtemp);
    if (_new_bed_target)
      DWINUI::drawInt(DWIN_FONT_STAT, hmiData.colorIndicator, hmiData.colorBackground, 3, 25 + 4 * STAT_CHR_W + 6, 417, _bedtarget);
  #endif

  _drawFeedrate();

  #if HAS_FAN
    if (_new_fanspeed)
      DWINUI::drawInt(DWIN_FONT_STAT, hmiData.colorIndicator, hmiData.colorBackground, 3, 195 + 2 * STAT_CHR_W, 384, _fanspeed);
  #endif

  static float _offset = 0;
  if (BABY_Z_VAR != _offset) {
    _offset = BABY_Z_VAR;
    DWINUI::drawSignedFloat(DWIN_FONT_STAT, hmiData.colorIndicator,  hmiData.colorBackground, 2, 2, 204, 417, _offset);
  }

  _drawZOffsetIcon();
}

/**
 * Memory card and file management
 */

bool DWIN_lcd_sd_status = false;

#if ENABLED(PROUI_MEDIASORT)
  void setMediaSort() {
    toggleCheckboxLine(hmiData.mediaSort);
    card.setSortOn(hmiData.mediaSort ? TERN(SDSORT_REVERSE, AS_REV, AS_FWD) : AS_OFF);
  }
#endif

void setMediaAutoMount() { toggleCheckboxLine(hmiData.mediaAutoMount); }

inline uint16_t nr_sd_menu_items() {
  return _MIN(card.get_num_items() + !card.flag.workDirIsRoot, MENU_MAX_ITEMS);
}

void makeNameWithoutExt(char *dst, char *src, size_t maxlen=MENU_CHAR_LIMIT) {
  size_t pos = strlen(src); // Index of ending nul

  // For files, remove the extension
  // which may be .gcode, .gco, or .g
  if (!card.flag.filenameIsDir)
    while (pos && src[pos] != '.') pos--; // Find last '.' (stop at 0)

  if (!pos) pos = strlen(src); // pos = 0 ('.' not found) restore pos

  size_t len = pos;     // nul or '.'
  if (len > maxlen) {   // Keep the name short
    pos = len = maxlen; // Move nul down
    dst[--pos] = '.';   // Insert dots
    dst[--pos] = '.';
    dst[--pos] = '.';
  }

  dst[len] = '\0';      // End it

  // Copy down to 0
  while (pos--) dst[pos] = src[pos];
}

void sdCardUp() {
  card.cdup();
  DWIN_lcd_sd_status = false; // On next DWIN_Update
}

void sdCardFolder(char * const dirname) {
  card.cd(dirname);
  DWIN_lcd_sd_status = false; // On next DWIN_Update
}

void onClickSDItem() {
  const uint16_t hasUpDir = !card.flag.workDirIsRoot;
  if (hasUpDir && currentMenu->selected == 1) return sdCardUp();
  else {
    const uint16_t filenum = currentMenu->selected - 1 - hasUpDir;
    card.selectFileByIndexSorted(filenum);

    // Enter that folder!
    if (card.flag.filenameIsDir) return sdCardFolder(card.filename);

    if (card.fileIsBinary())
      return dwinPopupConfirm(ICON_Error, F("Please check filenames"), F("Only G-code can be printed"));
    else {
      dwinPrintHeader(card.longest_filename()); // Save filename
      return gotoConfirmToPrint();
    }
  }
}

#if ENABLED(SCROLL_LONG_FILENAMES)

  char shift_name[LONG_FILENAME_LENGTH + 1] = "";

  void drawSDItemShifted(uint8_t &shift) {
    // Shorten to the available space
    const size_t lastchar = shift + MENU_CHAR_LIMIT;
    const char c = shift_name[lastchar];
    shift_name[lastchar] = '\0';

    const uint8_t row = fileMenu->line();
    eraseMenuText(row);
    drawMenuLine(row, 0, &shift_name[shift]);

    shift_name[lastchar] = c;
  }

  void fileMenuIdle(bool reset=false) {
    static bool hasUpDir = false;
    static uint8_t last_itemselected = 0;
    static int8_t shift_amt = 0, shift_len = 0;
    if (reset) {
      last_itemselected = 0;
      hasUpDir = !card.flag.workDirIsRoot; // Is a SubDir
      return;
    }
    const uint8_t selected = fileMenu->selected;
    if (last_itemselected != selected) {
      if (last_itemselected >= 1 + hasUpDir) fileMenu->items()[last_itemselected]->redraw(true);
      last_itemselected = selected;
      if (selected >= 1 + hasUpDir) {
        const int8_t filenum = selected - 1 - hasUpDir; // Skip "Back" and ".."
        card.selectFileByIndexSorted(filenum);
        makeNameWithoutExt(shift_name, card.longest_filename(), LONG_FILENAME_LENGTH);
        shift_len = strlen(shift_name);
        shift_amt = 0;
      }
    }
    else if ((selected >= 1 + hasUpDir) && (shift_len > MENU_CHAR_LIMIT)) {
      uint8_t shift_new = _MIN(shift_amt + 1, shift_len - MENU_CHAR_LIMIT); // Try to shift by...
      drawSDItemShifted(shift_new);             // Draw the item
      if (shift_new == shift_amt)                 // Scroll reached the end
        shift_new = -1;                           // Reset
      shift_amt = shift_new;                      // Set new scroll
    }
  }

#else // !SCROLL_LONG_FILENAMES

  char shift_name[FILENAME_LENGTH + 1] = "";

#endif

void onDrawFileName(MenuItem* menuitem, int8_t line) {
  const bool is_subdir = !card.flag.workDirIsRoot;
  if (is_subdir && menuitem->pos == 1) {
    drawMenuLine(line, ICON_Folder, "..");
  }
  else {
    uint8_t icon;
    card.selectFileByIndexSorted(menuitem->pos - is_subdir - 1);
    makeNameWithoutExt(shift_name, card.longest_filename());
    icon = card.flag.filenameIsDir ? ICON_Folder : card.fileIsBinary() ? ICON_Binary : ICON_File;
    drawMenuLine(line, icon, shift_name);
  }
}

void drawPrintFileMenu() {
  checkkey = ID_Menu;
  if (card.isMounted()) {
    if (SET_MENU(fileMenu, MSG_MEDIA_MENU, nr_sd_menu_items() + 1)) {
      BACK_ITEM(gotoMainMenu);
      for (uint8_t i = 0; i < nr_sd_menu_items(); ++i)
        menuItemAdd(onDrawFileName, onClickSDItem);
    }
    updateMenu(fileMenu);
    TERN_(DASH_REDRAW, dwinRedrawDash());
  }
  else {
    if (SET_MENU(fileMenu, MSG_MEDIA_MENU, 1)) BACK_ITEM(gotoMainMenu);
    updateMenu(fileMenu);
    dwinDrawRectangle(1, hmiData.colorAlertBg, 10, MBASE(3) - 10, DWIN_WIDTH - 10, MBASE(4));
    DWINUI::drawCenteredString(font12x24, hmiData.colorAlertTxt, MBASE(3), GET_TEXT_F(MSG_MEDIA_NOT_INSERTED));
  }
  TERN_(SCROLL_LONG_FILENAMES, fileMenuIdle(true));
}

//
// Watch for media mount / unmount
//
void hmiSDCardUpdate() {
  if (hmiFlag.home_flag) return;
  if (DWIN_lcd_sd_status != card.isMounted()) {
    DWIN_lcd_sd_status = card.isMounted();
    resetMenu(fileMenu);
    if (isMenu(fileMenu)) {
      currentMenu = nullptr;
      drawPrintFileMenu();
    }
    if (!DWIN_lcd_sd_status && sdPrinting()) ui.abort_print();  // Media removed while printing
  }
}

/**
 * Dash board and indicators
 */

void dwinDrawDashboard() {
  dwinDrawRectangle(1, hmiData.colorBackground, 0, STATUS_Y + 21, DWIN_WIDTH, DWIN_HEIGHT - 1);
  dwinDrawRectangle(1, hmiData.colorSplitLine, 0, 449, DWIN_WIDTH, 451);

  DWINUI::drawIcon(ICON_MaxSpeedX,  10, 454);
  DWINUI::drawIcon(ICON_MaxSpeedY,  95, 454);
  DWINUI::drawIcon(ICON_MaxSpeedZ, 180, 454);
  _drawXYZPosition(true);

  #if HAS_HOTEND
    DWINUI::drawIcon(ICON_HotendTemp, 10, 383);
    DWINUI::drawInt(DWIN_FONT_STAT, hmiData.colorIndicator, hmiData.colorBackground, 3, 28, 384, thermalManager.wholeDegHotend(0));
    DWINUI::drawString(DWIN_FONT_STAT, hmiData.colorIndicator, hmiData.colorBackground, 25 + 3 * STAT_CHR_W + 5, 384, F("/"));
    DWINUI::drawInt(DWIN_FONT_STAT, hmiData.colorIndicator, hmiData.colorBackground, 3, 25 + 4 * STAT_CHR_W + 6, 384, thermalManager.degTargetHotend(0));

    DWINUI::drawIcon(ICON_StepE, 113, 416);
    DWINUI::drawInt(DWIN_FONT_STAT, hmiData.colorIndicator, hmiData.colorBackground, 3, 116 + 2 * STAT_CHR_W, 417, planner.flow_percentage[0]);
    DWINUI::drawString(DWIN_FONT_STAT, hmiData.colorIndicator, hmiData.colorBackground, 116 + 5 * STAT_CHR_W + 2, 417, F("%"));
  #endif

  #if HAS_HEATED_BED
    DWINUI::drawIcon(ICON_BedTemp, 10, 416);
    DWINUI::drawInt(DWIN_FONT_STAT, hmiData.colorIndicator, hmiData.colorBackground, 3, 28, 417, thermalManager.wholeDegBed());
    DWINUI::drawString(DWIN_FONT_STAT, hmiData.colorIndicator, hmiData.colorBackground, 25 + 3 * STAT_CHR_W + 5, 417, F("/"));
    DWINUI::drawInt(DWIN_FONT_STAT, hmiData.colorIndicator, hmiData.colorBackground, 3, 25 + 4 * STAT_CHR_W + 6, 417, thermalManager.degTargetBed());
  #endif

  DWINUI::drawIcon(ICON_Speed, 113, 383);
  DWINUI::drawInt(DWIN_FONT_STAT, hmiData.colorIndicator, hmiData.colorBackground, 3, 116 + 2 * STAT_CHR_W, 384, feedrate_percentage);
  IF_DISABLED(SHOW_SPEED_IND, DWINUI::drawString(DWIN_FONT_STAT, hmiData.colorIndicator, hmiData.colorBackground, 116 + 5 * STAT_CHR_W + 2, 384, F("%")));

  #if HAS_FAN
    DWINUI::drawIcon(ICON_FanSpeed, 187, 383);
    DWINUI::drawInt(DWIN_FONT_STAT, hmiData.colorIndicator, hmiData.colorBackground, 3, 195 + 2 * STAT_CHR_W, 384, thermalManager.fan_speed[0]);
  #endif

  #if HAS_ZOFFSET_ITEM
    DWINUI::drawIcon(planner.leveling_active ? ICON_SetZOffset : ICON_Zoffset, 187, 416);
    DWINUI::drawSignedFloat(DWIN_FONT_STAT, hmiData.colorIndicator,  hmiData.colorBackground, 2, 2, 204, 417, BABY_Z_VAR);
  #endif
}

void drawInfoMenu() {
  DWINUI::clearMainArea();
  if (hmiIsChinese())
    title.frameCopy(30, 17, 28, 13);                      // "Info"
  else
    title.showCaption(GET_TEXT_F(MSG_INFO_SCREEN));
  drawMenuLine(0, ICON_Back, GET_TEXT_F(MSG_BACK), false, true);

  if (hmiIsChinese()) {
    dwinFrameAreaCopy(1, 197, 149, 252, 161, 108, 102);   // "Size"
    dwinFrameAreaCopy(1,   1, 164,  56, 176, 108, 175);   // "Firmware Version"
    dwinFrameAreaCopy(1,  58, 164, 113, 176, 105, 248);   // "Contact Details"
    DWINUI::drawCenteredString(268, F(CORP_WEBSITE));
  }
  else {
    DWINUI::drawCenteredString(102, F("Size"));
    DWINUI::drawCenteredString(175, F("Firmware version"));
    DWINUI::drawCenteredString(248, F("Build Datetime"));
    DWINUI::drawCenteredString(268, F(STRING_DISTRIBUTION_DATE));
  }
  DWINUI::drawCenteredString(122, F(MACHINE_SIZE));
  DWINUI::drawCenteredString(195, F(SHORT_BUILD_VERSION));

  for (uint8_t i = 0; i < 3; ++i) {
    DWINUI::drawIcon(ICON_PrintSize + i, ICOX, 99 + i * 73);
    dwinDrawHLine(hmiData.colorSplitLine, 16, MBASE(2) + i * 73, 240);
  }
}

// Main Process
void hmiMainMenu() {
  EncoderState encoder_diffState = get_encoder_state();
  if (encoder_diffState == ENCODER_DIFF_NO) return;

  if (encoder_diffState == ENCODER_DIFF_CW) {
    if (select_page.inc(PAGE_COUNT)) {
      switch (select_page.now) {
        case PAGE_PRINT: ICON_Print(); break;
        case PAGE_PREPARE: ICON_Print(); ICON_Prepare(); break;
        case PAGE_CONTROL: ICON_Prepare(); ICON_Control(); break;
        case PAGE_ADVANCE: ICON_Control(); ICON_AdvSettings(); break;
      }
    }
  }
  else if (encoder_diffState == ENCODER_DIFF_CCW) {
    if (select_page.dec()) {
      switch (select_page.now) {
        case PAGE_PRINT: ICON_Print(); ICON_Prepare(); break;
        case PAGE_PREPARE: ICON_Prepare(); ICON_Control(); break;
        case PAGE_CONTROL: ICON_Control(); ICON_AdvSettings(); break;
        case PAGE_ADVANCE: ICON_AdvSettings(); break;
      }
    }
  }
  else if (encoder_diffState == ENCODER_DIFF_ENTER) {
    switch (select_page.now) {
      case PAGE_PRINT:
        if (hmiData.mediaAutoMount) {
          card.mount();
          safe_delay(800);
        }
        drawPrintFileMenu();
        break;
      case PAGE_PREPARE: drawPrepareMenu(); break;
      case PAGE_CONTROL: drawControlMenu(); break;
      case PAGE_ADVANCE: drawAdvancedSettingsMenu(); break;
    }
  }
  dwinUpdateLCD();
}

// Pause or Stop popup
void onClickPauseOrStop() {
  switch (select_print.now) {
    case PRINT_PAUSE_RESUME: if (hmiFlag.select_flag) ui.pause_print(); break; // Confirm pause
    case PRINT_STOP: if (hmiFlag.select_flag) ui.abort_print(); break; // Stop confirmed then abort print
    default: break;
  }
  return gotoPrintProcess();
}

// Printing
void hmiPrinting() {
  EncoderState encoder_diffState = get_encoder_state();
  if (encoder_diffState == ENCODER_DIFF_NO) return;
  // Avoid flicker by updating only the previous menu
  if (encoder_diffState == ENCODER_DIFF_CW) {
    if (select_print.inc(PRINT_COUNT)) {
      switch (select_print.now) {
        case PRINT_SETUP: ICON_Tune(); break;
        case PRINT_PAUSE_RESUME: ICON_Tune(); ICON_ResumeOrPause(); break;
        case PRINT_STOP: ICON_ResumeOrPause(); ICON_Stop(); break;
      }
    }
  }
  else if (encoder_diffState == ENCODER_DIFF_CCW) {
    if (select_print.dec()) {
      switch (select_print.now) {
        case PRINT_SETUP: ICON_Tune(); ICON_ResumeOrPause(); break;
        case PRINT_PAUSE_RESUME: ICON_ResumeOrPause(); ICON_Stop(); break;
        case PRINT_STOP: ICON_Stop(); break;
      }
    }
  }
  else if (encoder_diffState == ENCODER_DIFF_ENTER) {
    switch (select_print.now) {
      case PRINT_SETUP: drawTuneMenu(); break;
      case PRINT_PAUSE_RESUME:
        if (printingIsPaused()) {  // If printer is already in pause
          ui.resume_print();
          break;
        }
        else
          return gotoPopup(popupPauseOrStop, onClickPauseOrStop);
      case PRINT_STOP:
        return gotoPopup(popupPauseOrStop, onClickPauseOrStop);
      default: break;
    }
  }
  dwinUpdateLCD();
}

#include "../../../libs/buzzer.h"

void drawMainArea() {
  switch (checkkey) {
    case ID_MainMenu:         drawMainMenu(); break;
    case ID_PrintProcess:     drawPrintProcess(); break;
    case ID_PrintDone:        drawPrintDone(); break;
    TERN_(HAS_ESDIAG, case ID_ESDiagProcess: drawEndStopDiag(); break;)
    case ID_Popup:            popupDraw(); break;
    TERN_(HAS_LOCKSCREEN, case ID_Locked: lockScreen.draw(); break;)
    case ID_Menu:
    case ID_SetInt:
    case ID_SetPInt:
    case ID_SetIntNoDraw:
    case ID_SetFloat:
    case ID_SetPFloat:        ReDrawMenu(true); break;
    default: break;
  }
}

void hmiWaitForUser() {
  EncoderState encoder_diffState = get_encoder_state();
  if (encoder_diffState != ENCODER_DIFF_NO && !ui.backlight) {
    if (checkkey == ID_WaitResponse) hmiReturnScreen();
    return ui.refresh_brightness();
  }
  if (!wait_for_user) {
    switch (checkkey) {
      case ID_PrintDone:
        select_page.reset();
        gotoMainMenu();
        break;
      TERN_(HAS_BED_PROBE, case ID_Leveling:)
      default:
        hmiReturnScreen();
        break;
    }
  }
}

void hmiInit() {
  #if ENABLED(SHOW_BOOTSCREEN)
    #ifndef BOOTSCREEN_TIMEOUT
      #define BOOTSCREEN_TIMEOUT 1100
    #endif
    DWINUI::drawBox(1, COLOR_BLACK, { 5, 220, DWIN_WIDTH - 5, DWINUI::fontHeight() });
    DWINUI::drawCenteredString(COLOR_WHITE, 220, F("ProUI starting up "));
    for (uint16_t t = 15; t < 257; t += 11) {
      DWINUI::drawIcon(ICON_Bar, 15, 260);
      dwinDrawRectangle(1, hmiData.colorBackground, t, 260, 257, 280);
      dwinUpdateLCD();
      safe_delay((BOOTSCREEN_TIMEOUT) / 22);
    }
  #endif
  hmiSetLanguage();
}

void eachMomentUpdate() {
  static millis_t next_var_update_ms = 0, next_rts_update_ms = 0, next_status_update_ms = 0;
  const millis_t ms = millis();

  #if HAS_BACKLIGHT_TIMEOUT
    if (ui.backlight_off_ms && ELAPSED(ms, ui.backlight_off_ms)) {
      turnOffBacklight(); // Backlight off
      ui.backlight_off_ms = 0;
    }
  #endif

  if (ELAPSED(ms, next_var_update_ms)) {
    next_var_update_ms = ms + DWIN_VAR_UPDATE_INTERVAL;
    blink = !blink;
    updateVariable();
    #if HAS_ESDIAG
      if (checkkey == ID_ESDiagProcess) esDiag.update();
    #endif
    #if PROUI_TUNING_GRAPH
      if (checkkey == ID_PIDProcess) {
        TERN_(PIDTEMP, if (hmiValue.tempControl == PIDTEMP_START) plot.update(thermalManager.wholeDegHotend(0)));
        TERN_(PIDTEMPBED, if (hmiValue.tempControl == PIDTEMPBED_START) plot.update(thermalManager.wholeDegBed()));
      }
      TERN_(MPCTEMP, if (checkkey == ID_MPCProcess) plot.update(thermalManager.wholeDegHotend(0)));
      #if ENABLED(PROUI_ITEM_PLOT)
        if (checkkey == ID_PlotProcess) {
          TERN_(PIDTEMP, if (hmiValue.tempControl == PIDTEMP_START) { plot.update(thermalManager.wholeDegHotend(0)); })
          TERN_(PIDTEMPBED, if (hmiValue.tempControl == PIDTEMPBED_START) { plot.update(thermalManager.wholeDegBed()); })
          TERN_(MPCTEMP, if (hmiValue.tempControl == MPCTEMP_START) { plot.update(thermalManager.wholeDegHotend(0)); })
          if (hmiFlag.abort_flag || hmiFlag.pause_flag || print_job_timer.isPaused()) {
            hmiReturnScreen();
          }
        }
      #endif
    #endif
  }

  #if HAS_STATUS_MESSAGE_TIMEOUT
    bool did_expire = ui.status_reset_callback && (*ui.status_reset_callback)();
    did_expire |= ui.status_message_expire_ms && ELAPSED(ms, ui.status_message_expire_ms);
    if (did_expire) ui.reset_status();
  #endif

  if (ELAPSED(ms, next_status_update_ms)) {
    next_status_update_ms = ms + DWIN_VAR_UPDATE_INTERVAL;
    dwinDrawStatusMessage();
    #if ENABLED(SCROLL_LONG_FILENAMES)
      if (isMenu(fileMenu)) fileMenuIdle();
    #endif
  }

  if (!PENDING(ms, next_rts_update_ms)) {
    next_rts_update_ms = ms + DWIN_UPDATE_INTERVAL;

    if ((isPrinting() != hmiFlag.printing_flag) && !hmiFlag.home_flag) {
      hmiFlag.printing_flag = isPrinting();
      if (hmiFlag.printing_flag)
        dwinPrintStarted();
      else if (hmiFlag.abort_flag)
        dwinPrintAborted();
      else
        dwinPrintFinished();
    }

    if ((printingIsPaused() != hmiFlag.pause_flag) && !hmiFlag.home_flag) {
      hmiFlag.pause_flag = printingIsPaused();
      if (hmiFlag.pause_flag)
        dwinPrintPause();
      else if (hmiFlag.abort_flag)
        dwinPrintAborted();
      else
        dwinPrintResume();
    }

    if (checkkey == ID_PrintProcess) { // Print process

      // Progress percent
      static uint8_t _percent_done = 255;
      if (_percent_done != ui.get_progress_percent()) {
        _percent_done = ui.get_progress_percent();
        drawPrintProgressBar();
      }

      // Remaining time
      #if ENABLED(SHOW_REMAINING_TIME)
        if (_remain_time != ui.get_remaining_time()) {
          _remain_time = ui.get_remaining_time();
          drawPrintProgressRemain();
        }
      #endif

      // Elapsed print time
      static uint16_t _printtime = 0;
      const uint16_t min = (print_job_timer.duration() % 3600) / 60;
      if (_printtime != min) { // 1 minute update
        _printtime = min;
        drawPrintProgressElapsed();
      }
    }
    #if ENABLED(POWER_LOSS_RECOVERY)
      else if (DWIN_lcd_sd_status && recovery.dwin_flag) { // Resume print before power off
        return gotoPowerLossRecovery();
      }
    #endif

    dwinUpdateLCD();
  }
}

#if ENABLED(POWER_LOSS_RECOVERY)
  void popupPowerLossRecovery() {
    DWINUI::clearMainArea();
    drawPopupBkgd();
    if (hmiIsChinese()) {
      dwinFrameAreaCopy(1, 160, 338, 235, 354, 98, 115);
      dwinFrameAreaCopy(1, 103, 321, 271, 335, 52, 167);
      DWINUI::drawIconWB(ICON_Cancel_C,    26, 280);
      DWINUI::drawIconWB(ICON_Continue_C, 146, 280);
    }
    else {
      DWINUI::drawCenteredString(hmiData.colorPopupTxt, 70, GET_TEXT_F(MSG_OUTAGE_RECOVERY));
      DWINUI::drawCenteredString(hmiData.colorPopupTxt, 147, F("It looks like the last"));
      DWINUI::drawCenteredString(hmiData.colorPopupTxt, 167, F("file was interrupted."));
      DWINUI::drawButton(BTN_Cancel,    26, 280);
      DWINUI::drawButton(BTN_Continue, 146, 280);
    }
    MediaFile *dir = nullptr;
    const char * const filename = card.diveToFile(true, dir, recovery.info.sd_filename);
    card.selectFileByName(filename);
    DWINUI::drawCenteredString(hmiData.colorPopupTxt, 207, card.longest_filename());
    dwinPrintHeader(card.longest_filename()); // Save filename
    drawSelectHighlight(hmiFlag.select_flag);
    dwinUpdateLCD();
  }

  void onClickPowerLossRecovery() {
    if (hmiFlag.select_flag) {
      queue.inject(F("M1000C"));
      select_page.reset();
      return gotoMainMenu();
    }
    else {
      hmiSaveProcessID(ID_NothingToDo);
      select_print.set(PRINT_SETUP);
      queue.inject(F("M1000"));
    }
  }

  void gotoPowerLossRecovery() {
    recovery.dwin_flag = false;
    LCD_MESSAGE(MSG_CONTINUE_PRINT_JOB);
    gotoPopup(popupPowerLossRecovery, onClickPowerLossRecovery);
  }

#endif // POWER_LOSS_RECOVERY

void dwinHandleScreen() {
  switch (checkkey) {
    case ID_MainMenu:     hmiMainMenu(); break;
    case ID_Menu:         hmiMenu(); break;
    case ID_SetInt:       hmiSetDraw(); break;
    case ID_SetFloat:     hmiSetDraw(); break;
    case ID_SetPInt:      hmiSetPInt(); break;
    case ID_SetPFloat:    hmiSetPFloat(); break;
    case ID_SetIntNoDraw: hmiSetNoDraw(); break;
    case ID_PrintProcess: hmiPrinting(); break;
    case ID_Popup:        hmiPopup(); break;
    TERN_(HAS_LOCKSCREEN, case ID_Locked: hmiLockScreen(); break;)

    TERN_(HAS_ESDIAG, case ID_ESDiagProcess:)
    TERN_(PROUI_ITEM_PLOT, case ID_PlotProcess:)
    case ID_PrintDone:
    case ID_WaitResponse: hmiWaitForUser(); break;
    default: break;
  }
}

bool idIsPopUp() {    // If ID is popup...
  switch (checkkey) {
    TERN_(HAS_BED_PROBE, case ID_Leveling:)
    TERN_(HAS_ESDIAG, case ID_ESDiagProcess:)
    case ID_NothingToDo:
    case ID_WaitResponse:
    case ID_Popup:
    case ID_Homing:
    case ID_PIDProcess:
      return true;
    default: break;
  }
  return false;
}

void hmiSaveProcessID(const uint8_t id) {
  if (checkkey == id) return;
  if (!idIsPopUp()) last_checkkey = checkkey; // If previous is not a popup
  checkkey = id;
  switch (id) {
    case ID_Popup:
    case ID_WaitResponse:
    case ID_PrintDone:
    TERN_(HAS_BED_PROBE, case ID_Leveling:)
    TERN_(HAS_ESDIAG, case ID_ESDiagProcess:)
    TERN_(PROUI_ITEM_PLOT, case ID_PlotProcess:)
      wait_for_user = true;
    default: break;
  }
}

void hmiReturnScreen() {
  checkkey = last_checkkey;
  wait_for_user = false;
  drawMainArea();
}

void dwinHomingStart() {
  hmiFlag.home_flag = true;
  hmiSaveProcessID(ID_Homing);
  title.showCaption(GET_TEXT_F(MSG_HOMING));
  dwinShowPopup(ICON_BLTouch, GET_TEXT_F(MSG_HOMING), GET_TEXT_F(MSG_PLEASE_WAIT));
}

void dwinHomingDone() {
  hmiFlag.home_flag = false;
  if (last_checkkey == ID_PrintDone)
    gotoPrintDone();
  else
    hmiReturnScreen();
}

void dwinLevelingStart() {
  #if HAS_BED_PROBE
    hmiSaveProcessID(ID_Leveling);
    title.showCaption(GET_TEXT_F(MSG_BED_LEVELING));
    dwinShowPopup(ICON_AutoLeveling, GET_TEXT_F(MSG_BED_LEVELING), GET_TEXT_F(MSG_PLEASE_WAIT));
    #if ALL(AUTO_BED_LEVELING_UBL, PREHEAT_BEFORE_LEVELING)
      #if HAS_BED_PROBE
        if (!DEBUGGING(DRYRUN)) probe.preheat_for_probing(LEVELING_NOZZLE_TEMP, hmiData.bedLevT);
      #else
        #if HAS_HOTEND
          if (!DEBUGGING(DRYRUN) && thermalManager.degTargetHotend(0) < LEVELING_NOZZLE_TEMP) {
            thermalManager.setTargetHotend(LEVELING_NOZZLE_TEMP, 0);
            thermalManager.wait_for_hotend(0);
          }
        #endif
        #if HAS_HEATED_BED
          if (!DEBUGGING(DRYRUN) && thermalManager.degTargetBed() < hmiData.bedLevT) {
            thermalManager.setTargetBed(hmiData.bedLevT);
            thermalManager.wait_for_bed_heating();
          }
        #endif
      #endif
    #endif
  #elif ENABLED(MESH_BED_LEVELING)
    drawManualMeshMenu();
  #endif
}

void dwinLevelingDone() {
  TERN_(HAS_MESH, gotoMeshViewer(true));
}

#if HAS_MESH
  void dwinMeshUpdate(const int8_t cpos, const int8_t tpos, const_float_t zval) {
    ui.set_status(
      &MString<32>(GET_TEXT_F(MSG_PROBING_POINT), ' ', cpos, '/', tpos, F(" Z="), p_float_t(zval, 2))
    );
  }
#endif

// PID/MPC process

#if PROUI_TUNING_GRAPH

  #include "plot.h"

  celsius_t _maxtemp, _target;
  void dwinDrawPIDMPCPopup() {
    constexpr frame_rect_t gfrm = { 30, 150, DWIN_WIDTH - 60, 160 };
    DWINUI::clearMainArea();
    drawPopupBkgd();

    switch (hmiValue.tempControl) {
      default: return;
      #if ENABLED(MPC_AUTOTUNE)
        case MPCTEMP_START:
          DWINUI::drawCenteredString(hmiData.colorPopupTxt, 70, GET_TEXT_F(MSG_MPC_AUTOTUNE));
          DWINUI::drawString(hmiData.colorPopupTxt, gfrm.x, gfrm.y - DWINUI::fontHeight() - 4, F("MPC target:     Celsius"));
          DWINUI::drawCenteredString(hmiData.colorPopupTxt, 92, F("for NOZZLE is running."));
          _maxtemp = thermalManager.hotend_maxtemp[0];
          _target = 200;
          break;
      #endif
      #if ENABLED(PIDTEMP)
        case PIDTEMP_START:
          DWINUI::drawCenteredString(hmiData.colorPopupTxt, 70, GET_TEXT_F(MSG_PID_AUTOTUNE));
          DWINUI::drawString(hmiData.colorPopupTxt, gfrm.x, gfrm.y - DWINUI::fontHeight() - 4, F("PID target:     Celsius"));
          DWINUI::drawCenteredString(hmiData.colorPopupTxt, 92, F("for NOZZLE is running."));
          _maxtemp = thermalManager.hotend_maxtemp[0];
          _target = hmiData.hotendPidT;
          break;
      #endif
      #if ENABLED(PIDTEMPBED)
        case PIDTEMPBED_START:
          DWINUI::drawCenteredString(hmiData.colorPopupTxt, 70, GET_TEXT_F(MSG_PID_AUTOTUNE));
          DWINUI::drawString(hmiData.colorPopupTxt, gfrm.x, gfrm.y - DWINUI::fontHeight() - 4, F("PID target:     Celsius"));
          DWINUI::drawCenteredString(hmiData.colorPopupTxt, 92, F("for BED is running."));
          _maxtemp = BED_MAXTEMP;
          _target = hmiData.bedPidT;
          break;
      #endif
    }

    plot.draw(gfrm, _maxtemp, _target);
    DWINUI::drawInt(false, 2, hmiData.colorStatusTxt, hmiData.colorPopupTxt, 3, gfrm.x + 92, gfrm.y - DWINUI::fontHeight() - 6, _target);
  }

  // Plot Temperature Graph (PID Tuning Graph)
  #if ENABLED(PROUI_ITEM_PLOT)

    void dwinDrawPlot(tempcontrol_t result) {
      hmiValue.tempControl = result;
      constexpr frame_rect_t gfrm = {30, 135, DWIN_WIDTH - 60, 160};
      DWINUI::clearMainArea();
      drawPopupBkgd();
      hmiSaveProcessID(ID_PlotProcess);

      switch (result) {
        #if ENABLED(MPCTEMP)
          case MPCTEMP_START:
        #elif ENABLED(PIDTEMP)
          case PIDTEMP_START:
        #endif
            title.showCaption(GET_TEXT_F(MSG_HOTEND_TEMP_GRAPH));
            DWINUI::drawCenteredString(3, hmiData.colorPopupTxt, 75, F("Nozzle Temperature"));
            _maxtemp = thermalManager.hotend_max_target(0);
            _target = thermalManager.degTargetHotend(0);
            break;
        #if ENABLED(PIDTEMPBED)
          case PIDTEMPBED_START:
            title.showCaption(GET_TEXT_F(MSG_BED_TEMP_GRAPH));
            DWINUI::drawCenteredString(3, hmiData.colorPopupTxt, 75, F("Bed Temperature"));
            _maxtemp = BED_MAX_TARGET;
            _target = thermalManager.degTargetBed();
            break;
        #endif
        default: break;
      }

      dwinDrawString(false, 2, hmiData.colorPopupTxt, hmiData.colorPopupBg, gfrm.x, gfrm.y - DWINUI::fontHeight() - 4, F("Target:     Celsius"));
      plot.draw(gfrm, _maxtemp, _target);
      DWINUI::drawInt(false, 2, hmiData.colorStatusTxt, hmiData.colorPopupBg, 3, gfrm.x + 80, gfrm.y - DWINUI::fontHeight() - 4, _target);
      DWINUI::drawButton(BTN_Continue, 86, 305);
      dwinUpdateLCD();
    }

    void drawHPlot() {
      TERN_(PIDTEMP, dwinDrawPlot(PIDTEMP_START);)
      TERN_(MPCTEMP, dwinDrawPlot(MPCTEMP_START);)
    }
    void drawBPlot() {
      TERN_(PIDTEMPBED, dwinDrawPlot(PIDTEMPBED_START);)
    }

  #endif // PROUI_ITEM_PLOT

#endif // PROUI_TUNING_GRAPH

#if PROUI_PID_TUNE

  void dwinStartM303(const bool seenC, const int c, const bool seenS, const heater_id_t hid, const celsius_t temp) {
    if (seenC) hmiData.pidCycles = c;
    if (seenS) {
      switch (hid) {
        OPTCODE(PIDTEMP,    case 0 ... HOTENDS - 1: hmiData.hotendPidT = temp; break)
        OPTCODE(PIDTEMPBED, case H_BED:             hmiData.bedPidT = temp;    break)
        default: break;
      }
    }
  }

  void dwinPidTuning(tempcontrol_t result) {
    hmiValue.tempControl = result;
    switch (result) {
      #if ENABLED(PIDTEMP)
        case PIDTEMP_START:
          hmiSaveProcessID(ID_PIDProcess);
          #if PROUI_TUNING_GRAPH
            dwinDrawPIDMPCPopup();
          #else
            dwinDrawPopup(ICON_TempTooHigh, GET_TEXT_F(MSG_PID_AUTOTUNE), F("for Nozzle is running."));
          #endif
          break;
        case PID_TEMP_TOO_HIGH:
          checkkey = last_checkkey;
          dwinPopupConfirm(ICON_TempTooHigh, GET_TEXT_F(MSG_PID_AUTOTUNE_FAILED), GET_TEXT_F(MSG_TEMP_TOO_HIGH));
          break;
      #endif
      #if ENABLED(PIDTEMPBED)
        case PIDTEMPBED_START:
          hmiSaveProcessID(ID_PIDProcess);
          #if PROUI_TUNING_GRAPH
            dwinDrawPIDMPCPopup();
          #else
            dwinDrawPopup(ICON_TempTooHigh, GET_TEXT_F(MSG_PID_AUTOTUNE), F("for BED is running."));
          #endif
          break;
      #endif
      case PID_BAD_HEATER_ID:
        checkkey = last_checkkey;
        dwinPopupConfirm(ICON_TempTooLow, GET_TEXT_F(MSG_PID_AUTOTUNE_FAILED), GET_TEXT_F(MSG_PID_BAD_HEATER_ID));
        break;
      case PID_TUNING_TIMEOUT:
        checkkey = last_checkkey;
        dwinPopupConfirm(ICON_TempTooHigh, GET_TEXT_F(MSG_ERROR), GET_TEXT_F(MSG_PID_TIMEOUT));
        break;
      case AUTOTUNE_DONE:
        checkkey = last_checkkey;
        dwinPopupConfirm(ICON_TempTooLow, GET_TEXT_F(MSG_PID_AUTOTUNE), GET_TEXT_F(MSG_BUTTON_DONE));
        break;
      default:
        checkkey = last_checkkey;
        break;
    }
  }

#endif // PROUI_PID_TUNE

#if ENABLED(MPC_AUTOTUNE)

  void dwinMPCTuning(tempcontrol_t result) {
    hmiValue.tempControl = result;
    switch (result) {
      case MPCTEMP_START:
        hmiSaveProcessID(ID_MPCProcess);
        #if PROUI_TUNING_GRAPH
          dwinDrawPIDMPCPopup();
        #else
          dwinDrawPopup(ICON_TempTooHigh, GET_TEXT_F(MSG_MPC_AUTOTUNE), F("for Nozzle is running."));
        #endif
        break;
      case MPC_TEMP_ERROR:
        checkkey = last_checkkey;
        dwinPopupConfirm(ICON_TempTooHigh, GET_TEXT_F(MSG_PID_AUTOTUNE_FAILED), F(STR_MPC_TEMPERATURE_ERROR));
        ui.reset_alert_level();
        break;
      case MPC_INTERRUPTED:
        checkkey = last_checkkey;
        dwinPopupConfirm(ICON_TempTooHigh, GET_TEXT_F(MSG_ERROR), F(STR_MPC_AUTOTUNE_INTERRUPTED));
        ui.reset_alert_level();
        break;
      case AUTOTUNE_DONE:
        checkkey = last_checkkey;
        dwinPopupConfirm(ICON_TempTooLow, GET_TEXT_F(MSG_MPC_AUTOTUNE), GET_TEXT_F(MSG_BUTTON_DONE));
        ui.reset_alert_level();
        break;
      default:
        checkkey = last_checkkey;
        ui.reset_alert_level();
        break;
    }
  }

#endif // MPC_AUTOTUNE

// Started a Print Job
void dwinPrintStarted() {
  TERN_(HAS_GCODE_PREVIEW, if (hostPrinting()) preview.invalidate());
  TERN_(SET_PROGRESS_PERCENT, ui.progress_reset());
  TERN_(SET_REMAINING_TIME, ui.reset_remaining_time());
  hmiFlag.pause_flag = false;
  hmiFlag.abort_flag = false;
  select_print.reset();
  gotoPrintProcess();
}

// Pause a print job
void dwinPrintPause() {
  ICON_ResumeOrPause();
}

// Resume print job
void dwinPrintResume() {
  ICON_ResumeOrPause();
  LCD_MESSAGE(MSG_RESUME_PRINT);
}

// Ended print job
void dwinPrintFinished() {
  TERN_(POWER_LOSS_RECOVERY, if (card.isPrinting()) recovery.cancel());
  hmiFlag.abort_flag = false;
  hmiFlag.pause_flag = false;
  wait_for_heatup = false;
  planner.finish_and_disable();
  thermalManager.cooldown();
  gotoPrintDone();
}

// Print was aborted
void dwinPrintAborted() {
  #ifndef EVENT_GCODE_SD_ABORT
    if (all_axes_homed()) {
      queue.inject(
        #if ENABLED(NOZZLE_PARK_FEATURE)
          F("G27")
        #else
          TS(F("G0Z"), float(_MIN(current_position.z + (Z_POST_CLEARANCE), Z_MAX_POS)), F("\nG0F2000Y"), Y_MAX_POS);
        #endif
      );
    }
  #endif
  TERN_(HOST_PROMPT_SUPPORT, hostui.notify(GET_TEXT_F(MSG_PRINT_ABORTED)));
  dwinPrintFinished();
}

#if HAS_FILAMENT_SENSOR
  // Filament Runout process
  void dwinFilamentRunout(const uint8_t extruder) { LCD_MESSAGE(MSG_RUNOUT_SENSOR); }
#endif

void dwinSetColorDefaults() {
  hmiData.colorBackground = defColorBackground;
  hmiData.colorCursor     = defColorCursor;
  hmiData.colorTitleBg    = defColorTitleBg;
  hmiData.colorTitleTxt   = defColorTitleTxt;
  hmiData.colorText       = defColorText;
  hmiData.colorSelected   = defColorSelected;
  hmiData.colorSplitLine  = defColorSplitLine;
  hmiData.colorHighlight  = defColorHighlight;
  hmiData.colorStatusBg   = defColorStatusBg;
  hmiData.colorStatusTxt  = defColorStatusTxt;
  hmiData.colorPopupBg    = defColorPopupBg;
  hmiData.colorPopupTxt   = defColorPopupTxt;
  hmiData.colorAlertBg    = defColorAlertBg;
  hmiData.colorAlertTxt   = defColorAlertTxt;
  hmiData.colorPercentTxt = defColorPercentTxt;
  hmiData.colorBarfill    = defColorBarfill;
  hmiData.colorIndicator  = defColorIndicator;
  hmiData.colorCoordinate = defColorCoordinate;
}

void dwinSetDataDefaults() {
  dwinSetColorDefaults();
  DWINUI::setColors(hmiData.colorText, hmiData.colorBackground, hmiData.colorStatusBg);
  TERN_(PIDTEMP, hmiData.hotendPidT = DEF_HOTENDPIDT);
  TERN_(PIDTEMPBED, hmiData.bedPidT = DEF_BEDPIDT);
  TERN_(PROUI_PID_TUNE, hmiData.pidCycles = DEF_PIDCYCLES);
  #if ENABLED(PREVENT_COLD_EXTRUSION)
    hmiData.extMinT = EXTRUDE_MINTEMP;
    applyExtMinT();
  #endif
  TERN_(PREHEAT_BEFORE_LEVELING, hmiData.bedLevT = LEVELING_BED_TEMP);
  TERN_(BAUD_RATE_GCODE, setBaud250K());
  #if ALL(LCD_BED_TRAMMING, HAS_BED_PROBE)
    hmiData.fullManualTramming = DISABLED(BED_TRAMMING_USE_PROBE);
  #endif
  #if ENABLED(PROUI_MEDIASORT)
    hmiData.mediaSort = true;
    card.setSortOn(TERN(SDSORT_REVERSE, AS_REV, AS_FWD));
  #endif
  hmiData.mediaAutoMount = ENABLED(HAS_SD_EXTENDER);
  #if ALL(INDIVIDUAL_AXIS_HOMING_SUBMENU, MESH_BED_LEVELING)
    hmiData.zAfterHoming = DEF_Z_AFTER_HOMING;
  #endif
  #if ALL(LED_CONTROL_MENU, HAS_COLOR_LEDS)
    TERN_(LED_COLOR_PRESETS, leds.set_default());
    applyLEDColor();
  #endif
  TERN_(ADAPTIVE_STEP_SMOOTHING, hmiData.adaptiveStepSmoothing = true);
  TERN_(HAS_GCODE_PREVIEW, hmiData.enablePreview = true);
}

void dwinCopySettingsTo(char * const buff) {
  memcpy(buff, &hmiData, eeprom_data_size);
}

void dwinCopySettingsFrom(const char * const buff) {
  memcpy(&hmiData, buff, sizeof(hmi_data_t));
  if (hmiData.colorText == hmiData.colorBackground) dwinSetColorDefaults();
  DWINUI::setColors(hmiData.colorText, hmiData.colorBackground, hmiData.colorStatusBg);
  TERN_(PREVENT_COLD_EXTRUSION, applyExtMinT());
  feedrate_percentage = 100;
  TERN_(BAUD_RATE_GCODE, hmiSetBaudRate());
  #if ALL(LED_CONTROL_MENU, HAS_COLOR_LEDS)
    leds.set_color(
      hmiData.ledColor.r,
      hmiData.ledColor.g,
      hmiData.ledColor.b
      OPTARG(HAS_WHITE_LED, hmiData.ledColor.w)
    );
    leds.update();
  #endif
}

// Initialize or re-initialize the LCD
void MarlinUI::init_lcd() {
  delay(750);   // Wait to wakeup screen
  const bool hs = dwinHandshake(); UNUSED(hs);
  dwinFrameSetDir(1);
  dwinJPGCacheTo1(Language_English);
  encoderConfiguration();
}

void dwinInitScreen() {
  dwinSetColorDefaults();
  hmiInit();   // Draws boot screen
  DWINUI::init();
  DWINUI::setColors(hmiData.colorText, hmiData.colorBackground, hmiData.colorStatusBg);
  DWINUI::onTitleDraw = drawTitle;
  initMenu();
  checkkey = 255;
  hash_changed = true;
  dwinDrawStatusLine();
  dwinDrawDashboard();
  gotoMainMenu();
}

void MarlinUI::update() {
  hmiSDCardUpdate();   // SD card update
  eachMomentUpdate();  // Status update
  dwinHandleScreen();  // Rotary encoder update
}

void MarlinUI::refresh() { /* Nothing to see here */ }

#if HAS_LCD_BRIGHTNESS
  void MarlinUI::_set_brightness() { dwinLCDBrightness(backlight ? brightness : 0); }
#endif

void MarlinUI::kill_screen(FSTR_P const lcd_error, FSTR_P const) {
  dwinDrawPopup(ICON_BLTouch, GET_TEXT_F(MSG_PRINTER_KILLED), lcd_error);
  DWINUI::drawCenteredString(hmiData.colorPopupTxt, 270, GET_TEXT_F(MSG_TURN_OFF));
  dwinUpdateLCD();
}

void dwinRebootScreen() {
  dwinFrameClear(COLOR_BG_BLACK);
  dwinJPGShowAndCache(0);
  DWINUI::drawCenteredString(COLOR_WHITE, 220, GET_TEXT_F(MSG_PLEASE_WAIT_REBOOT));
  dwinUpdateLCD();
  safe_delay(500);
}

void dwinRedrawDash() {
  hash_changed = true;
  dwinDrawStatusMessage();
  dwinDrawDashboard();
}

void dwinRedrawScreen() {
  drawMainArea();
  dwinRedrawDash();
}

#if ENABLED(ADVANCED_PAUSE_FEATURE)
  void dwinPopupPause(FSTR_P const fmsg, uint8_t button/*=0*/) {
    hmiSaveProcessID(button ? ID_WaitResponse : ID_NothingToDo);
    dwinShowPopup(ICON_BLTouch, GET_TEXT_F(MSG_ADVANCED_PAUSE), fmsg, button);
  }

  void MarlinUI::pause_show_message(const PauseMessage message, const PauseMode mode/*=PAUSE_MODE_SAME*/, const uint8_t extruder/*=active_extruder*/) {
    //if (mode == PAUSE_MODE_SAME) return;
    pause_mode = mode;
    switch (message) {
      case PAUSE_MESSAGE_PARKING:  dwinPopupPause(GET_TEXT_F(MSG_PAUSE_PRINT_PARKING));    break;                // M125
      case PAUSE_MESSAGE_CHANGING: dwinPopupPause(GET_TEXT_F(MSG_FILAMENT_CHANGE_INIT));   break;                // pause_print (M125, M600)
      case PAUSE_MESSAGE_WAITING:  dwinPopupPause(GET_TEXT_F(MSG_ADVANCED_PAUSE_WAITING), BTN_Continue); break;
      case PAUSE_MESSAGE_INSERT:   dwinPopupPause(GET_TEXT_F(MSG_FILAMENT_CHANGE_INSERT), BTN_Continue); break;
      case PAUSE_MESSAGE_LOAD:     dwinPopupPause(GET_TEXT_F(MSG_FILAMENT_CHANGE_LOAD));   break;
      case PAUSE_MESSAGE_UNLOAD:   dwinPopupPause(GET_TEXT_F(MSG_FILAMENT_CHANGE_UNLOAD)); break;                // Unload of pause and Unload of M702
      case PAUSE_MESSAGE_PURGE:    dwinPopupPause(GET_TEXT_F(TERN(ADVANCED_PAUSE_CONTINUOUS_PURGE, MSG_FILAMENT_CHANGE_CONT_PURGE, MSG_FILAMENT_CHANGE_PURGE))); break;
      case PAUSE_MESSAGE_OPTION:   gotoFilamentPurge(); break;
      case PAUSE_MESSAGE_RESUME:   dwinPopupPause(GET_TEXT_F(MSG_FILAMENT_CHANGE_RESUME)); break;
      case PAUSE_MESSAGE_HEAT:     dwinPopupPause(GET_TEXT_F(MSG_FILAMENT_CHANGE_HEAT), BTN_Continue);   break;
      case PAUSE_MESSAGE_HEATING:  dwinPopupPause(GET_TEXT_F(MSG_FILAMENT_CHANGE_HEATING)); break;
      case PAUSE_MESSAGE_STATUS:   hmiReturnScreen(); break;                                                      // Exit from Pause, Load and Unload
      default: break;
    }
  }

  void drawPopupFilamentPurge() {
    dwinDrawPopup(ICON_BLTouch, GET_TEXT_F(MSG_ADVANCED_PAUSE), GET_TEXT_F(MSG_FILAMENT_CHANGE_PURGE_CONTINUE));
    DWINUI::drawButton(BTN_Purge, 26, 280);
    DWINUI::drawButton(BTN_Continue, 146, 280);
    drawSelectHighlight(true);
  }

  void onClickFilamentPurge() {
    if (hmiFlag.select_flag)
      pause_menu_response = PAUSE_RESPONSE_EXTRUDE_MORE;  // "Purge More" button
    else {
      hmiSaveProcessID(ID_NothingToDo);
      pause_menu_response = PAUSE_RESPONSE_RESUME_PRINT;  // "Continue" button
    }
  }

  void gotoFilamentPurge() {
    pause_menu_response = PAUSE_RESPONSE_WAIT_FOR;
    gotoPopup(drawPopupFilamentPurge, onClickFilamentPurge);
  }

#endif // ADVANCED_PAUSE_FEATURE

#if HAS_MESH
  void dwinMeshViewer() {
    if (!leveling_is_valid())
      dwinPopupContinue(ICON_BLTouch, GET_TEXT_F(MSG_MESH_VIEWER), GET_TEXT_F(MSG_NO_VALID_MESH));
    else {
      hmiSaveProcessID(ID_WaitResponse);
      meshViewer.draw();
    }
  }
#endif

#if HAS_LOCKSCREEN

  void dwinLockScreen() {
    if (checkkey != ID_Locked) {
      lockScreen.rprocess = checkkey;
      checkkey = ID_Locked;
      lockScreen.init();
    }
  }

  void dwinUnLockScreen() {
    if (checkkey == ID_Locked) {
      checkkey = lockScreen.rprocess;
      drawMainArea();
    }
  }

  void hmiLockScreen() {
    EncoderState encoder_diffState = get_encoder_state();
    if (encoder_diffState == ENCODER_DIFF_NO) return;
    lockScreen.onEncoder(encoder_diffState);
    if (lockScreen.isUnlocked()) dwinUnLockScreen();
  }

#endif // HAS_LOCKSCREEN

#if HAS_GCODE_PREVIEW

  void setPreview() { toggleCheckboxLine(hmiData.enablePreview); }

  void onClickConfirmToPrint() {
    dwinResetStatusLine();
    if (hmiFlag.select_flag) {     // Confirm
      return card.openAndPrintFile(card.filename);
    }
    else
      hmiReturnScreen();
  }

#endif // HAS_GCODE_PREVIEW

void gotoConfirmToPrint() {
  #if HAS_GCODE_PREVIEW
    if (hmiData.enablePreview) return gotoPopup(preview.drawFromSD, onClickConfirmToPrint);
  #endif
  card.openAndPrintFile(card.filename); // Direct print SD file
}

#if HAS_ESDIAG
  void drawEndStopDiag() {
    hmiSaveProcessID(ID_ESDiagProcess);
    esDiag.draw();
  }
#endif

//=============================================================================
// MENU SUBSYSTEM
//=============================================================================

// Tool functions

#if ENABLED(EEPROM_SETTINGS)

  void writeEEPROM() {
    dwinDrawStatusLine(GET_TEXT_F(MSG_STORE_EEPROM));
    dwinUpdateLCD();
    DONE_BUZZ(settings.save());
  }

  void readEEPROM() {
    const bool success = settings.load();
    dwinRedrawScreen();
    DONE_BUZZ(success);
  }

  void resetEEPROM() {
    settings.reset();
    dwinRedrawScreen();
    DONE_BUZZ(true);
  }

  #if HAS_MESH
    void saveMesh() { TERN(AUTO_BED_LEVELING_UBL, ublMeshSave(), writeEEPROM()); }
  #endif

#endif // EEPROM_SETTINGS

// Reset Printer
void rebootPrinter() {
  wait_for_heatup = wait_for_user = false;    // Stop waiting for heating/user
  thermalManager.disable_all_heaters();
  planner.finish_and_disable();
  dwinRebootScreen();
  hal.reboot();
}

void gotoInfoMenu() {
  drawInfoMenu();
  dwinUpdateLCD();
  hmiSaveProcessID(ID_WaitResponse);
}

void disableMotors() { queue.inject(F("M84")); }

void autoLevel() {   // Always reacquire the Z "home" position
  queue.inject(F(TERN(AUTO_BED_LEVELING_UBL, "G29P1", "G29")));
}

void autoHome() { queue.inject_P(G28_STR); }

#if ENABLED(INDIVIDUAL_AXIS_HOMING_SUBMENU)
  void homeX() { queue.inject(F("G28X")); }
  void homeY() { queue.inject(F("G28Y")); }
  void homeZ() { queue.inject(F("G28Z")); }
  #if ALL(INDIVIDUAL_AXIS_HOMING_SUBMENU, MESH_BED_LEVELING)
    void applyZAfterHoming() { hmiData.zAfterHoming = menuData.value; };
    void setZAfterHoming() { setIntOnClick(0, 20, hmiData.zAfterHoming, applyZAfterHoming); }
  #endif
#endif

#if HAS_ZOFFSET_ITEM

  void applyZOffset() { TERN_(EEPROM_SETTINGS, settings.save()); }
  void liveZOffset() {
    #if ANY(BABYSTEP_ZPROBE_OFFSET, JUST_BABYSTEP)
      const_float_t step_zoffset = round((menuData.value / 100.0f) * planner.settings.axis_steps_per_mm[Z_AXIS]) - babystep.accum;
      if (BABYSTEP_ALLOWED()) babystep.add_steps(Z_AXIS, step_zoffset);
    #endif
  }
  void setZOffset() {
    #if ANY(BABYSTEP_ZPROBE_OFFSET, JUST_BABYSTEP)
      babystep.accum = round(planner.settings.axis_steps_per_mm[Z_AXIS] * BABY_Z_VAR);
    #endif
    setPFloatOnClick(_OFFSET_ZMIN, _OFFSET_ZMAX, 2, applyZOffset, liveZOffset);
  }

  void setMoveZto0() {
    #if ENABLED(Z_SAFE_HOMING)
      gcode.process_subcommands_now(MString<54>(F("G28XYO\nG28Z\nG0F5000X"), Z_SAFE_HOMING_X_POINT, F("Y"), Z_SAFE_HOMING_Y_POINT, F("\nG0Z0F300\nM400")));
    #else
      TERN_(HAS_LEVELING, set_bed_leveling_enabled(false));
      gcode.process_subcommands_now(F("G28Z\nG0Z0F300\nM400"));
    #endif
    ui.reset_status();
    DONE_BUZZ(true);
  }

  #if !HAS_BED_PROBE
    void homeZAndDisable() {
      setMoveZto0();
      disableMotors();
    }
  #endif

#endif // HAS_ZOFFSET_ITEM

#if HAS_PREHEAT
  #define _doPreheat(N) void DoPreheat##N() { ui.preheat_all(N-1); }\
                        void DoPreheatHotend##N() { ui.preheat_hotend(N-1); }
  REPEAT_1(PREHEAT_COUNT, _doPreheat)
#endif

void doCoolDown() { thermalManager.cooldown(); }

void setLanguage() {
  hmiToggleLanguage();
  currentMenu = nullptr;  // Invalidate menu to full redraw
  drawPrepareMenu();
}

bool enableLiveMove = false;
void setLiveMove() { toggleCheckboxLine(enableLiveMove); }
void axisMove(AxisEnum axis) {
  #if HAS_HOTEND
    if (axis == E_AXIS && thermalManager.tooColdToExtrude(0)) {
      gcode.process_subcommands_now(F("G92E0"));  // Reset extruder position
      return dwinPopupConfirm(ICON_TempTooLow, GET_TEXT_F(MSG_HOTEND_TOO_COLD), GET_TEXT_F(MSG_PLEASE_PREHEAT));
    }
  #endif
  planner.synchronize();
  if (!planner.is_full()) planner.buffer_line(current_position, manual_feedrate_mm_s[axis]);
}
void liveMove() {
  if (!enableLiveMove) return;
  *menuData.floatPtr = menuData.value / MINUNITMULT;
  axisMove(hmiValue.axis);
}
void applyMove() {
  if (enableLiveMove) return;
  axisMove(hmiValue.axis);
}

void setMoveX() { hmiValue.axis = X_AXIS; setPFloatOnClick(X_MIN_POS, X_MAX_POS, UNITFDIGITS, applyMove, liveMove); }
void setMoveY() { hmiValue.axis = Y_AXIS; setPFloatOnClick(Y_MIN_POS, Y_MAX_POS, UNITFDIGITS, applyMove, liveMove); }
void setMoveZ() { hmiValue.axis = Z_AXIS; setPFloatOnClick(Z_MIN_POS, Z_MAX_POS, UNITFDIGITS, applyMove, liveMove); }

#if HAS_HOTEND
  void setMoveE() {
    const float e_min = current_position.e - (EXTRUDE_MAXLENGTH),
                e_max = current_position.e + (EXTRUDE_MAXLENGTH);
    hmiValue.axis = E_AXIS; setPFloatOnClick(e_min, e_max, UNITFDIGITS, applyMove, liveMove);
  }
#endif

#if ENABLED(POWER_LOSS_RECOVERY)
  void setPwrLossr() {
    toggleCheckboxLine(recovery.enabled);
    recovery.changed();
  }
#endif

#if ENABLED(BAUD_RATE_GCODE)
  void hmiSetBaudRate() { hmiData.baud115K ? setBaud115K() : setBaud250K(); }
  void setBaudRate() {
    hmiData.baud115K ^= true;
    hmiSetBaudRate();
    drawCheckboxLine(currentMenu->line(), hmiData.baud115K);
    dwinUpdateLCD();
  }
  void setBaud115K() { queue.inject(F("M575 P0 B115200")); hmiData.baud115K = true; }
  void setBaud250K() { queue.inject(F("M575 P0 B250000")); hmiData.baud115K = false; }
#endif

#if HAS_LCD_BRIGHTNESS
  void applyBrightness() { ui.set_brightness(menuData.value); }
  void liveBrightness() { dwinLCDBrightness(menuData.value); }
  void setBrightness() { setIntOnClick(LCD_BRIGHTNESS_MIN, LCD_BRIGHTNESS_MAX, ui.brightness, applyBrightness, liveBrightness); }
  void turnOffBacklight() { hmiSaveProcessID(ID_WaitResponse); ui.set_brightness(0); dwinRedrawScreen(); }
#endif

#if ENABLED(CASE_LIGHT_MENU)
  void setCaseLight() {
    toggleCheckboxLine(caselight.on);
    caselight.update_enabled();
  }
  #if CASELIGHT_USES_BRIGHTNESS
    bool enableLiveCaseLightBrightness = true;
    void liveCaseLightBrightness() { caselight.brightness = menuData.value; caselight.update_brightness(); }
    void setCaseLightBrightness() { setIntOnClick(0, 255, caselight.brightness, liveCaseLightBrightness, enableLiveCaseLightBrightness ? liveCaseLightBrightness : nullptr); }
  #endif
#endif

#if ENABLED(LED_CONTROL_MENU)
  #if !ALL(CASE_LIGHT_MENU, CASE_LIGHT_USE_NEOPIXEL)
    void setLedStatus() {
      leds.toggle();
      showCheckboxLine(leds.lights_on);
    }
  #endif
  #if HAS_COLOR_LEDS
    bool enableLiveLedColor = true;
    void applyLEDColor() {
      hmiData.ledColor = LEDColor( {leds.color.r, leds.color.g, leds.color.b OPTARG(HAS_WHITE_LED, hmiData.ledColor.w) } );
      if (!enableLiveLedColor) leds.update();
    }
    void liveLEDColor(uint8_t *color) { *color = menuData.value; if (enableLiveLedColor) leds.update(); }
    void liveLEDColorR() { liveLEDColor(&leds.color.r); }
    void liveLEDColorG() { liveLEDColor(&leds.color.g); }
    void liveLEDColorB() { liveLEDColor(&leds.color.b); }
    void setLEDColorR() { setIntOnClick(0, 255, leds.color.r, applyLEDColor, liveLEDColorR); }
    void setLEDColorG() { setIntOnClick(0, 255, leds.color.g, applyLEDColor, liveLEDColorG); }
    void setLEDColorB() { setIntOnClick(0, 255, leds.color.b, applyLEDColor, liveLEDColorB); }
    #if HAS_WHITE_LED
      void liveLEDColorW() { liveLEDColor(&leds.color.w); }
      void setLEDColorW() { setIntOnClick(0, 255, leds.color.w, applyLEDColor, liveLEDColorW); }
    #endif
  #endif
#endif

#if ENABLED(SOUND_MENU_ITEM)
  void setEnableSound() {
    toggleCheckboxLine(ui.sound_on);
  }
#endif

#if HAS_HOME_OFFSET
  void applyHomeOffset() { set_home_offset(hmiValue.axis, menuData.value / MINUNITMULT); }
  void setHomeOffsetX() { hmiValue.axis = X_AXIS; setPFloatOnClick(-50, 50, UNITFDIGITS, applyHomeOffset); }
  void setHomeOffsetY() { hmiValue.axis = Y_AXIS; setPFloatOnClick(-50, 50, UNITFDIGITS, applyHomeOffset); }
  void setHomeOffsetZ() { hmiValue.axis = Z_AXIS; setPFloatOnClick( -2,  2, UNITFDIGITS, applyHomeOffset); }
#endif

#if HAS_BED_PROBE
  void setProbeOffsetX() { setPFloatOnClick(-60, 60, UNITFDIGITS); }
  void setProbeOffsetY() { setPFloatOnClick(-60, 60, UNITFDIGITS); }
  void setProbeOffsetZ() { setPFloatOnClick(-10, 10, 2); }

  #if ENABLED(Z_MIN_PROBE_REPEATABILITY_TEST)
    void probeTest() {
      LCD_MESSAGE(MSG_M48_TEST);
      queue.inject(F("G28O\nM48 P10"));
    }
  #endif

  void probeStow() { probe.stow(); }
  void probeDeploy() { probe.deploy(); }

  #if HAS_BLTOUCH_HS_MODE
    void setHSMode() { toggleCheckboxLine(bltouch.high_speed_mode); }
  #endif

#endif

#if ENABLED(EDITABLE_DISPLAY_TIMEOUT)
  void applyTimer() { ui.backlight_timeout_minutes = menuData.value; }
  void setTimer() { setIntOnClick(ui.backlight_timeout_min, ui.backlight_timeout_max, ui.backlight_timeout_minutes, applyTimer); }
#endif

#if HAS_FILAMENT_SENSOR
  void setRunoutEnable() {
    runout.reset();
    toggleCheckboxLine(runout.enabled);
  }
  #if HAS_FILAMENT_RUNOUT_DISTANCE
    void applyRunoutDistance() { runout.set_runout_distance(menuData.value / MINUNITMULT); }
    void setRunoutDistance() { setFloatOnClick(0, 999, UNITFDIGITS, runout.runout_distance(), applyRunoutDistance); }
  #endif
#endif

#if ENABLED(CONFIGURE_FILAMENT_CHANGE)
  void setFilLoad()   { setPFloatOnClick(0, EXTRUDE_MAXLENGTH, UNITFDIGITS); }
  void setFilUnload() { setPFloatOnClick(0, EXTRUDE_MAXLENGTH, UNITFDIGITS); }
#endif

#if ENABLED(PREVENT_COLD_EXTRUSION)
  void applyExtMinT() { thermalManager.extrude_min_temp = hmiData.extMinT; thermalManager.allow_cold_extrude = (hmiData.extMinT == 0); }
  void setExtMinT() { setPIntOnClick(MIN_ETEMP, MAX_ETEMP, applyExtMinT); }
#endif

#if HAS_FEEDRATE_EDIT
  void setSpeed() { setPIntOnClick(SPEED_EDIT_MIN, SPEED_EDIT_MAX); }
#endif

#if HAS_FLOW_EDIT
  void setFlow() { setPIntOnClick(FLOW_EDIT_MIN, FLOW_EDIT_MAX, []{ planner.refresh_e_factor(0); }); }
#endif

#if HAS_HOTEND
  void applyHotendTemp() { thermalManager.setTargetHotend(menuData.value, 0); }
  void setHotendTemp() { setIntOnClick(MIN_ETEMP, MAX_ETEMP, thermalManager.degTargetHotend(0), applyHotendTemp); }
#endif

#if HAS_HEATED_BED
  void applyBedTemp() { thermalManager.setTargetBed(menuData.value); }
  void setBedTemp() { setIntOnClick(MIN_BEDTEMP, MAX_BEDTEMP, thermalManager.degTargetBed(), applyBedTemp); }
#endif

#if HAS_FAN
  void applyFanSpeed() { thermalManager.set_fan_speed(0, menuData.value); }
  void setFanSpeed() { setIntOnClick(0, 255, thermalManager.fan_speed[0], applyFanSpeed); }
#endif

#if ENABLED(NOZZLE_PARK_FEATURE)
  void parkHead() {
    LCD_MESSAGE(MSG_FILAMENT_PARK_ENABLED);
    queue.inject(F("G28O\nG27"));
  }
#endif

#if ENABLED(ADVANCED_PAUSE_FEATURE)

  void changeFilament() {
    hmiSaveProcessID(ID_NothingToDo);
    queue.inject(F("M600 B2"));
  }

  #if ENABLED(FILAMENT_LOAD_UNLOAD_GCODES)
    void unloadFilament() {
      LCD_MESSAGE(MSG_FILAMENTUNLOAD);
      queue.inject(F("M702 Z20"));
    }

    void loadFilament() {
      LCD_MESSAGE(MSG_FILAMENTLOAD);
      queue.inject(F("M701 Z20"));
    }
  #endif

#endif // ADVANCED_PAUSE_FEATURE

// Bed Tramming

#if ENABLED(LCD_BED_TRAMMING)

  void tramXY(const uint8_t point, float &x, float &y) {
    switch (point) {
      case 0:
        LCD_MESSAGE(MSG_TRAM_FL);
        x = bed_tramming_inset_lfbr[0];
        y = bed_tramming_inset_lfbr[1];
        break;
      case 1:
        LCD_MESSAGE(MSG_TRAM_FR);
        x = X_BED_SIZE - bed_tramming_inset_lfbr[2];
        y = bed_tramming_inset_lfbr[1];
        break;
      case 2:
        LCD_MESSAGE(MSG_TRAM_BR);
        x = X_BED_SIZE - bed_tramming_inset_lfbr[2];
        y = Y_BED_SIZE - bed_tramming_inset_lfbr[3];
        break;
      case 3:
        LCD_MESSAGE(MSG_TRAM_BL);
        x = bed_tramming_inset_lfbr[0];
        y = Y_BED_SIZE - bed_tramming_inset_lfbr[3];
        break;
      #if ENABLED(BED_TRAMMING_INCLUDE_CENTER)
        case 4:
          LCD_MESSAGE(MSG_TRAM_C);
          x = X_CENTER; y = Y_CENTER;
          break;
      #endif
    }
  }

  #if HAS_BED_PROBE

    float tram(const uint8_t point) {
      static bool inLev = false;
      if (inLev) return NAN;

      float xpos = 0, ypos = 0, zval = 0;
      tramXY(point, xpos, ypos);

      if (hmiData.fullManualTramming) {
        queue.inject(MString<100>(
          F("M420S0\nG28O\nG90\nG0F300Z5\nG0F5000X"), p_float_t(xpos, 1), 'Y', p_float_t(ypos, 1), F("\nG0F300Z0")
        ));
      }
      else {
        // AUTO_BED_LEVELING_BILINEAR does not define MESH_INSET
        #ifndef MESH_MIN_X
          #define MESH_MIN_X (_MAX(X_MIN_BED + PROBING_MARGIN, X_MIN_POS))
        #endif
        #ifndef MESH_MIN_Y
          #define MESH_MIN_Y (_MAX(Y_MIN_BED + PROBING_MARGIN, Y_MIN_POS))
        #endif
        #ifndef MESH_MAX_X
          #define MESH_MAX_X (_MIN(X_MAX_BED - (PROBING_MARGIN), X_MAX_POS))
        #endif
        #ifndef MESH_MAX_Y
          #define MESH_MAX_Y (_MIN(Y_MAX_BED - (PROBING_MARGIN), Y_MAX_POS))
        #endif

        LIMIT(xpos, MESH_MIN_X, MESH_MAX_X);
        LIMIT(ypos, MESH_MIN_Y, MESH_MAX_Y);
        probe.stow();
        gcode.process_subcommands_now(F("M420S0\nG28O"));
        inLev = true;
        zval = probe.probe_at_point(xpos, ypos, PROBE_PT_STOW);
        if (isnan(zval))
          LCD_MESSAGE(MSG_ZPROBE_OUT);
        else
          ui.set_status(TS(F("X:"), p_float_t(xpos, 1), F(" Y:"), p_float_t(ypos, 1), F(" Z:"), p_float_t(zval, 2)));
        inLev = false;
      }
      return zval;
    }

  #else

    void tram(const uint8_t point) {
      float xpos = 0, ypos = 0;
      tramXY(point, xpos, ypos);
      queue.inject(MString<100>(
        F("M420S0\nG28O\nG90\nG0F300Z5\nG0F5000X"), p_float_t(xpos, 1), 'Y', p_float_t(ypos, 1), F("\nG0F300Z0")
      ));
    }

  #endif

  #if ALL(HAS_BED_PROBE, HAS_MESH, HAS_TRAMMING_WIZARD)

    void trammingwizard() {
      if (hmiData.fullManualTramming) {
        LCD_MESSAGE_F("Disable manual tramming");
        return;
      }
      bed_mesh_t zval = {0};
      zval[0][0] = tram(0);
      checkkey = ID_NothingToDo;
      meshViewer.drawMesh(zval, 2, 2);
      zval[1][0] = tram(1);
      meshViewer.drawMesh(zval, 2, 2);
      zval[1][1] = tram(2);
      meshViewer.drawMesh(zval, 2, 2);
      zval[0][1] = tram(3);
      meshViewer.drawMesh(zval, 2, 2);

      DWINUI::drawCenteredString(140, F("Calculating average"));
      DWINUI::drawCenteredString(160, F("and relative heights"));
      safe_delay(1000);
      float avg = 0.0f;
      for (uint8_t x = 0; x < 2; ++x) for (uint8_t y = 0; y < 2; ++y) avg += zval[x][y];
      avg /= 4.0f;
      for (uint8_t x = 0; x < 2; ++x) for (uint8_t y = 0; y < 2; ++y) zval[x][y] -= avg;
      meshViewer.drawMesh(zval, 2, 2);
      ui.reset_status();

      #ifndef BED_TRAMMING_PROBE_TOLERANCE
        #define BED_TRAMMING_PROBE_TOLERANCE 0.05
      #endif

      if (ABS(meshViewer.max - meshViewer.min) < BED_TRAMMING_PROBE_TOLERANCE) {
        DWINUI::drawCenteredString(140, F("Corners leveled"));
        DWINUI::drawCenteredString(160, F("Tolerance achieved!"));
      }
      else {
        uint8_t p = 0;
        float max = 0;
        FSTR_P plabel;
        bool s = true;
        for (uint8_t x = 0; x < 2; ++x) for (uint8_t y = 0; y < 2; ++y) {
          const float d = ABS(zval[x][y]);
          if (max < d) {
            s = (zval[x][y] >= 0);
            max = d;
            p = x + 2 * y;
          }
        }
        switch (p) {
          case 0b00 : plabel = GET_TEXT_F(MSG_TRAM_FL); break;
          case 0b01 : plabel = GET_TEXT_F(MSG_TRAM_FR); break;
          case 0b10 : plabel = GET_TEXT_F(MSG_TRAM_BL); break;
          case 0b11 : plabel = GET_TEXT_F(MSG_TRAM_BR); break;
          default   : plabel = F(""); break;
        }
        DWINUI::drawCenteredString(120, F("Corners not leveled"));
        DWINUI::drawCenteredString(140, F("Knob adjustment required"));
        DWINUI::drawCenteredString(COLOR_GREEN, 160, s ? F("Lower") : F("Raise"));
        DWINUI::drawCenteredString(COLOR_GREEN, 180, plabel);
      }
      DWINUI::drawButton(BTN_Continue, 86, 305);
      checkkey = ID_Menu;
      hmiSaveProcessID(ID_WaitResponse);
    }

    void setManualTramming() {
      toggleCheckboxLine(hmiData.fullManualTramming);
    }

  #endif // HAS_BED_PROBE && HAS_MESH && HAS_TRAMMING_WIZARD

#endif // LCD_BED_TRAMMING

#if ENABLED(MESH_BED_LEVELING)

  void manualMeshStart() {
    LCD_MESSAGE(MSG_UBL_BUILD_MESH_MENU);
    gcode.process_subcommands_now(F("G28XYO\nG28Z\nM211S0\nG29S1"));
    #ifdef MANUAL_PROBE_START_Z
      const uint8_t line = currentMenu->line(mMeshMoveZItem->pos);
      DWINUI::drawSignedFloat(hmiData.colorText, hmiData.colorBackground, 3, 2, VALX - 2 * DWINUI::fontWidth(DWIN_FONT_MENU), MBASE(line), MANUAL_PROBE_START_Z);
    #endif
  }

  void liveMeshMoveZ() {
    *menuData.floatPtr = menuData.value / POW(10, 2);
    if (!planner.is_full()) {
      planner.synchronize();
      planner.buffer_line(current_position, manual_feedrate_mm_s[Z_AXIS]);
    }
  }
  void setMMeshMoveZ() { setPFloatOnClick(-1, 1, 2, planner.synchronize, liveMeshMoveZ); }

  void manualMeshContinue() {
    gcode.process_subcommands_now(F("G29S2"));
    mMeshMoveZItem->redraw();
  }

  void manualMeshSave() {
    LCD_MESSAGE(MSG_UBL_STORAGE_MESH_MENU);
    queue.inject(F("M211S1\nM500"));
  }

#endif // MESH_BED_LEVELING

#if HAS_PREHEAT
  #if HAS_HOTEND
    void setPreheatEndTemp() { setPIntOnClick(MIN_ETEMP, MAX_ETEMP); }
  #endif
  #if HAS_HEATED_BED
    void setPreheatBedTemp() { setPIntOnClick(MIN_BEDTEMP, MAX_BEDTEMP); }
  #endif
  #if HAS_FAN
    void setPreheatFanSpeed() { setPIntOnClick(0, 255); }
  #endif
#endif

void applyMaxSpeed() { planner.set_max_feedrate(hmiValue.axis, menuData.value / MINUNITMULT); }
#if HAS_X_AXIS
  void setMaxSpeedX() { hmiValue.axis = X_AXIS, setFloatOnClick(min_feedrate_edit_values.x, max_feedrate_edit_values.x, UNITFDIGITS, planner.settings.max_feedrate_mm_s[X_AXIS], applyMaxSpeed); }
#endif
#if HAS_Y_AXIS
  void setMaxSpeedY() { hmiValue.axis = Y_AXIS, setFloatOnClick(min_feedrate_edit_values.y, max_feedrate_edit_values.y, UNITFDIGITS, planner.settings.max_feedrate_mm_s[Y_AXIS], applyMaxSpeed); }
#endif
#if HAS_Z_AXIS
  void setMaxSpeedZ() { hmiValue.axis = Z_AXIS, setFloatOnClick(min_feedrate_edit_values.z, max_feedrate_edit_values.z, UNITFDIGITS, planner.settings.max_feedrate_mm_s[Z_AXIS], applyMaxSpeed); }
#endif
#if HAS_HOTEND
  void setMaxSpeedE() { hmiValue.axis = E_AXIS; setFloatOnClick(min_feedrate_edit_values.e, max_feedrate_edit_values.e, UNITFDIGITS, planner.settings.max_feedrate_mm_s[E_AXIS], applyMaxSpeed); }
#endif

void applyMaxAccel() { planner.set_max_acceleration(hmiValue.axis, menuData.value); }
#if HAS_X_AXIS
  void setMaxAccelX() { hmiValue.axis = X_AXIS, setIntOnClick(min_acceleration_edit_values.x, max_acceleration_edit_values.x, planner.settings.max_acceleration_mm_per_s2[X_AXIS], applyMaxAccel); }
#endif
#if HAS_Y_AXIS
  void setMaxAccelY() { hmiValue.axis = Y_AXIS, setIntOnClick(min_acceleration_edit_values.y, max_acceleration_edit_values.y, planner.settings.max_acceleration_mm_per_s2[Y_AXIS], applyMaxAccel); }
#endif
#if HAS_Z_AXIS
  void setMaxAccelZ() { hmiValue.axis = Z_AXIS, setIntOnClick(min_acceleration_edit_values.z, max_acceleration_edit_values.z, planner.settings.max_acceleration_mm_per_s2[Z_AXIS], applyMaxAccel); }
#endif
#if HAS_HOTEND
  void setMaxAccelE() { hmiValue.axis = E_AXIS; setIntOnClick(min_acceleration_edit_values.e, max_acceleration_edit_values.e, planner.settings.max_acceleration_mm_per_s2[E_AXIS], applyMaxAccel); }
#endif

#if ENABLED(CLASSIC_JERK)
  void applyMaxJerk() { planner.set_max_jerk(hmiValue.axis, menuData.value / MINUNITMULT); }
  #if HAS_X_AXIS
    void setMaxJerkX() { hmiValue.axis = X_AXIS, setFloatOnClick(min_jerk_edit_values.x, max_jerk_edit_values.x, UNITFDIGITS, planner.max_jerk.x, applyMaxJerk); }
  #endif
  #if HAS_Y_AXIS
    void setMaxJerkY() { hmiValue.axis = Y_AXIS, setFloatOnClick(min_jerk_edit_values.y, max_jerk_edit_values.y, UNITFDIGITS, planner.max_jerk.y, applyMaxJerk); }
  #endif
  #if HAS_Z_AXIS
    void setMaxJerkZ() { hmiValue.axis = Z_AXIS, setFloatOnClick(min_jerk_edit_values.z, max_jerk_edit_values.z, UNITFDIGITS, planner.max_jerk.z, applyMaxJerk); }
  #endif
  #if HAS_HOTEND
    void setMaxJerkE() { hmiValue.axis = E_AXIS; setFloatOnClick(min_jerk_edit_values.e, max_jerk_edit_values.e, UNITFDIGITS, planner.max_jerk.e, applyMaxJerk); }
  #endif
#elif HAS_JUNCTION_DEVIATION
  void applyJDmm() { TERN_(LIN_ADVANCE, planner.recalculate_max_e_jerk()); }
  void setJDmm() { setPFloatOnClick(MIN_JD_MM, MAX_JD_MM, 3, applyJDmm); }
#endif

#if ENABLED(LIN_ADVANCE)
  void setLA_K() { setPFloatOnClick(0, 10, 3); }
#endif

#if HAS_X_AXIS
  void setStepsX() { hmiValue.axis = X_AXIS, setPFloatOnClick( min_steps_edit_values.x, max_steps_edit_values.x, UNITFDIGITS); }
#endif
#if HAS_Y_AXIS
  void setStepsY() { hmiValue.axis = Y_AXIS, setPFloatOnClick( min_steps_edit_values.y, max_steps_edit_values.y, UNITFDIGITS); }
#endif
#if HAS_Z_AXIS
  void setStepsZ() { hmiValue.axis = Z_AXIS, setPFloatOnClick( min_steps_edit_values.z, max_steps_edit_values.z, UNITFDIGITS); }
#endif
#if HAS_HOTEND
  void setStepsE() { hmiValue.axis = E_AXIS; setPFloatOnClick( min_steps_edit_values.e, max_steps_edit_values.e, UNITFDIGITS); }
#endif
#if ENABLED(FWRETRACT)
  void returnFWRetractMenu() { (previousMenu == filSetMenu) ? drawFilSetMenu() : drawTuneMenu(); }
  void setRetractLength() { setPFloatOnClick( 0, 10, UNITFDIGITS); }
  void setRetractSpeed()  { setPFloatOnClick( 1, 90, UNITFDIGITS); }
  void setZRaise()        { setPFloatOnClick( 0, 2, 2); }
  void setRecoverSpeed()  { setPFloatOnClick( 1, 90, UNITFDIGITS); }
  void setAddRecover()    { setPFloatOnClick(-5, 5, UNITFDIGITS); }
#endif

// Special Menuitem Drawing functions =================================================

void onDrawBack(MenuItem* menuitem, int8_t line) {
  if (hmiIsChinese()) menuitem->setFrame(1, 129, 72, 156, 84);
  onDrawMenuItem(menuitem, line);
}

void onDrawTempSubMenu(MenuItem* menuitem, int8_t line) {
  if (hmiIsChinese()) menuitem->setFrame(1,  57, 104,  84, 116);
  onDrawSubMenu(menuitem, line);
}

void onDrawMotionSubMenu(MenuItem* menuitem, int8_t line) {
  if (hmiIsChinese()) menuitem->setFrame(1,  87, 104, 114, 116);
  onDrawSubMenu(menuitem, line);
}

#if ENABLED(EEPROM_SETTINGS)
  void onDrawWriteEeprom(MenuItem* menuitem, int8_t line) {
    if (hmiIsChinese()) menuitem->setFrame(1, 117, 104, 172, 116);
    onDrawMenuItem(menuitem, line);
  }

  void onDrawReadEeprom(MenuItem* menuitem, int8_t line) {
    if (hmiIsChinese()) menuitem->setFrame(1, 174, 103, 229, 116);
    onDrawMenuItem(menuitem, line);
  }

  void onDrawResetEeprom(MenuItem* menuitem, int8_t line) {
    if (hmiIsChinese()) menuitem->setFrame(1,   1, 118,  56, 131);
    onDrawMenuItem(menuitem, line);
  }
#endif

void onDrawInfoSubMenu(MenuItem* menuitem, int8_t line) {
  if (hmiIsChinese()) menuitem->setFrame(1, 231, 104, 258, 116);
  onDrawSubMenu(menuitem, line);
}

void onDrawMoveX(MenuItem* menuitem, int8_t line) {
  if (hmiIsChinese()) menuitem->setFrame(1, 58, 118, 106, 132);
  onDrawPFloatMenu(menuitem, line);
}

void onDrawMoveY(MenuItem* menuitem, int8_t line) {
  if (hmiIsChinese()) menuitem->setFrame(1, 109, 118, 157, 132);
  onDrawPFloatMenu(menuitem, line);
}

void onDrawMoveZ(MenuItem* menuitem, int8_t line) {
  if (hmiIsChinese()) menuitem->setFrame(1, 160, 118, 209, 132);
  onDrawPFloatMenu(menuitem, line);
}

#if HAS_HOTEND
  void onDrawMoveE(MenuItem* menuitem, int8_t line) {
    if (hmiIsChinese()) menuitem->setFrame(1, 212, 118, 253, 131);
    onDrawPFloatMenu(menuitem, line);
  }
#endif

void onDrawMoveSubMenu(MenuItem* menuitem, int8_t line) {
  if (hmiIsChinese()) menuitem->setFrame(1, 159, 70, 200, 84);
  onDrawSubMenu(menuitem, line);
}

void onDrawDisableMotors(MenuItem* menuitem, int8_t line) {
  if (hmiIsChinese()) menuitem->setFrame(1, 204, 70, 259, 82);
  onDrawMenuItem(menuitem, line);
}

void onDrawAutoHome(MenuItem* menuitem, int8_t line) {
  if (hmiIsChinese()) menuitem->setFrame(1, 0, 89, 41, 101);
  onDrawMenuItem(menuitem, line);
}

#if HAS_ZOFFSET_ITEM
  #if ANY(BABYSTEP_ZPROBE_OFFSET, JUST_BABYSTEP)
    void onDrawZOffset(MenuItem* menuitem, int8_t line) {
      if (hmiIsChinese()) menuitem->setFrame(1, 174, 164, 223, 177);
      onDrawPFloat2Menu(menuitem, line);
    }
  #endif
#endif

#if HAS_HOTEND
  void onDrawPreheat1(MenuItem* menuitem, int8_t line) {
    if (hmiIsChinese()) menuitem->setFrame(1, 100, 89, 151, 101);
    onDrawMenuItem(menuitem, line);
  }
  #if PREHEAT_COUNT > 1
    void onDrawPreheat2(MenuItem* menuitem, int8_t line) {
      if (hmiIsChinese()) menuitem->setFrame(1, 180, 89, 233, 100);
      onDrawMenuItem(menuitem, line);
    }
  #endif
#endif

#if HAS_PREHEAT
  void onDrawCooldown(MenuItem* menuitem, int8_t line) {
    if (hmiIsChinese()) menuitem->setFrame(1, 1, 104,  56, 117);
    onDrawMenuItem(menuitem, line);
  }
#endif

void onDrawLanguage(MenuItem* menuitem, int8_t line) {
  if (hmiIsChinese()) menuitem->setFrame(1, 239, 134, 266, 146);
  onDrawMenuItem(menuitem, line);
  DWINUI::drawString(VALX, MBASE(line), hmiIsChinese() ? F("CN") : F("EN"));
}

void onDrawSelColorItem(MenuItem* menuitem, int8_t line) {
  const uint16_t color = *(uint16_t*)static_cast<MenuItemPtr*>(menuitem)->value;
  dwinDrawRectangle(0, hmiData.colorHighlight, ICOX + 1, MBASE(line) - 1 + 1, ICOX + 18, MBASE(line) - 1 + 18);
  dwinDrawRectangle(1, color, ICOX + 2, MBASE(line) - 1 + 2, ICOX + 17, MBASE(line) - 1 + 17);
  onDrawMenuItem(menuitem, line);
}

void onDrawGetColorItem(MenuItem* menuitem, int8_t line) {
  const uint8_t i = menuitem->icon;
  uint16_t color;
  switch (i) {
    case 0:  color = RGB(31, 0, 0); break; // Red
    case 1:  color = RGB(0, 63, 0); break; // Green
    case 2:  color = RGB(0, 0, 31); break; // Blue
    default: color = 0; break;
  }
  dwinDrawRectangle(0, hmiData.colorHighlight, ICOX + 1, MBASE(line) - 1 + 1, ICOX + 18, MBASE(line) - 1 + 18);
  dwinDrawRectangle(1, color, ICOX + 2, MBASE(line) - 1 + 2, ICOX + 17, MBASE(line) - 1 + 17);
  DWINUI::drawString(LBLX, MBASE(line) - 1, menuitem->caption);
  drawMenuIntValue(hmiData.colorBackground, line, 4, hmiValue.color[i]);
  dwinDrawHLine(hmiData.colorSplitLine, 16, MYPOS(line + 1), 240);
}

void onDrawSpeedItem(MenuItem* menuitem, int8_t line) {
  if (hmiIsChinese()) menuitem->setFrame(1, 116, 164, 171, 176);
  onDrawPIntMenu(menuitem, line);
}

#if HAS_HOTEND
  void onDrawHotendTemp(MenuItem* menuitem, int8_t line) {
    if (hmiIsChinese()) menuitem->setFrame(1, 1, 134, 56, 146);
    onDrawPIntMenu(menuitem, line);
  }
#endif

#if HAS_HEATED_BED
  void onDrawBedTemp(MenuItem* menuitem, int8_t line) {
    if (hmiIsChinese()) menuitem->setFrame(1, 58, 134, 113, 146);
    onDrawPIntMenu(menuitem, line);
  }
#endif

#if HAS_FAN
  void onDrawFanSpeed(MenuItem* menuitem, int8_t line) {
    if (hmiIsChinese()) menuitem->setFrame(1, 115, 134, 170, 146);
    onDrawPInt8Menu(menuitem, line);
  }
#endif

void onDrawSteps(MenuItem* menuitem, int8_t line) {
  if (hmiIsChinese()) menuitem->setFrame(1, 153, 148, 194, 161);
  onDrawSubMenu(menuitem, line);
}

#if ENABLED(MESH_BED_LEVELING)
  void onDrawMMeshMoveZ(MenuItem* menuitem, int8_t line) {
    if (hmiIsChinese()) menuitem->setFrame(1, 160, 118, 209, 132);
    onDrawPFloat2Menu(menuitem, line);
  }
#endif

#if HAS_PREHEAT
  #if HAS_HOTEND
    void onDrawSetPreheatHotend(MenuItem* menuitem, int8_t line) {
      if (hmiIsChinese()) menuitem->setFrame(1, 1, 134, 56, 146);
      onDrawPIntMenu(menuitem, line);
    }
  #endif
  #if HAS_HEATED_BED
    void onDrawSetPreheatBed(MenuItem* menuitem, int8_t line) {
      if (hmiIsChinese()) menuitem->setFrame(1, 58, 134, 113, 146);
      onDrawPIntMenu(menuitem, line);
    }
  #endif
  #if HAS_FAN
    void onDrawSetPreheatFan(MenuItem* menuitem, int8_t line) {
      if (hmiIsChinese()) menuitem->setFrame(1, 115, 134, 170, 146);
      onDrawPIntMenu(menuitem, line);
    }
  #endif
#endif // HAS_PREHEAT

void onDrawSpeed(MenuItem* menuitem, int8_t line) {
  if (hmiIsChinese())
    menuitem->setFrame(1, 173, 133, 228, 147);
  onDrawSubMenu(menuitem, line);
}

#if HAS_X_AXIS
  void onDrawMaxSpeedX(MenuItem* menuitem, int8_t line) {
    if (hmiIsChinese()) {
      menuitem->setFrame(1, 173, 133, 228, 147);
      dwinFrameAreaCopy(1, 229, 133, 236, 147, LBLX + 58, MBASE(line));   // X
    }
    onDrawPFloatMenu(menuitem, line);
  }
#endif

#if HAS_Y_AXIS
  void onDrawMaxSpeedY(MenuItem* menuitem, int8_t line) {
    if (hmiIsChinese()) {
      menuitem->setFrame(1, 173, 133, 228, 147);
      dwinFrameAreaCopy(1, 1, 150, 7, 160, LBLX + 58, MBASE(line));       // Y
    }
    onDrawPFloatMenu(menuitem, line);
  }
#endif

#if HAS_Z_AXIS
  void onDrawMaxSpeedZ(MenuItem* menuitem, int8_t line) {
    if (hmiIsChinese()) {
      menuitem->setFrame(1, 173, 133, 228, 147);
      dwinFrameAreaCopy(1, 9, 150, 16, 160, LBLX + 58, MBASE(line) + 3);  // Z
    }
    onDrawPFloatMenu(menuitem, line);
  }
#endif

#if HAS_HOTEND
  void onDrawMaxSpeedE(MenuItem* menuitem, int8_t line) {
    if (hmiIsChinese()) {
      menuitem->setFrame(1, 173, 133, 228, 147);
      dwinFrameAreaCopy(1, 18, 150, 25, 160, LBLX + 58, MBASE(line));     // E
    }
    onDrawPFloatMenu(menuitem, line);
  }
#endif

void onDrawAcc(MenuItem* menuitem, int8_t line) {
  if (hmiIsChinese()) {
    menuitem->setFrame(1, 173, 133, 200, 147);
    dwinFrameAreaCopy(1, 28, 149, 69, 161, LBLX + 27, MBASE(line) + 1);   // ...Acceleration
  }
  onDrawSubMenu(menuitem, line);
}

#if HAS_X_AXIS
  void onDrawMaxAccelX(MenuItem* menuitem, int8_t line) {
    if (hmiIsChinese()) {
      menuitem->setFrame(1, 173, 133, 200, 147);
      dwinFrameAreaCopy(1, 28,  149,  69, 161, LBLX + 27, MBASE(line));
      dwinFrameAreaCopy(1, 229, 133, 236, 147, LBLX + 71, MBASE(line));   // X
    }
    onDrawPInt32Menu(menuitem, line);
  }
#endif

#if HAS_Y_AXIS
  void onDrawMaxAccelY(MenuItem* menuitem, int8_t line) {
    if (hmiIsChinese()) {
      menuitem->setFrame(1, 173, 133, 200, 147);
      dwinFrameAreaCopy(1, 28, 149,  69, 161, LBLX + 27, MBASE(line));
      dwinFrameAreaCopy(1,  1, 150,   7, 160, LBLX + 71, MBASE(line));    // Y
    }
    onDrawPInt32Menu(menuitem, line);
  }
#endif

#if HAS_Z_AXIS
  void onDrawMaxAccelZ(MenuItem* menuitem, int8_t line) {
    if (hmiIsChinese()) {
      menuitem->setFrame(1, 173, 133, 200, 147);
      dwinFrameAreaCopy(1, 28, 149,  69, 161, LBLX + 27, MBASE(line));
      dwinFrameAreaCopy(1,  9, 150,  16, 160, LBLX + 71, MBASE(line));    // Z
    }
    onDrawPInt32Menu(menuitem, line);
  }
#endif

#if HAS_HOTEND
  void onDrawMaxAccelE(MenuItem* menuitem, int8_t line) {
    if (hmiIsChinese()) {
      menuitem->setFrame(1, 173, 133, 200, 147);
      dwinFrameAreaCopy(1, 28, 149,  69, 161, LBLX + 27, MBASE(line));
      dwinFrameAreaCopy(1, 18, 150,  25, 160, LBLX + 71, MBASE(line));    // E
    }
    onDrawPInt32Menu(menuitem, line);
  }
#endif

#if ENABLED(CLASSIC_JERK)

  void onDrawJerk(MenuItem* menuitem, int8_t line) {
    if (hmiIsChinese()) {
      menuitem->setFrame(1, 173, 133, 200, 147);
      dwinFrameAreaCopy(1, 1, 180, 28, 192, LBLX + 27, MBASE(line) + 1);  // ...
      dwinFrameAreaCopy(1, 202, 133, 228, 147, LBLX + 54, MBASE(line));   // ...Jerk
    }
    onDrawSubMenu(menuitem, line);
  }

  #if HAS_X_AXIS
    void onDrawMaxJerkX(MenuItem* menuitem, int8_t line) {
      if (hmiIsChinese()) {
        menuitem->setFrame(1, 173, 133, 200, 147);
        dwinFrameAreaCopy(1,   1, 180,  28, 192, LBLX + 27, MBASE(line));
        dwinFrameAreaCopy(1, 202, 133, 228, 147, LBLX + 53, MBASE(line));
        dwinFrameAreaCopy(1, 229, 133, 236, 147, LBLX + 83, MBASE(line));
      }
      onDrawPFloatMenu(menuitem, line);
    }
  #endif

  #if HAS_Y_AXIS
    void onDrawMaxJerkY(MenuItem* menuitem, int8_t line) {
      if (hmiIsChinese()) {
        menuitem->setFrame(1, 173, 133, 200, 147);
        dwinFrameAreaCopy(1,   1, 180,  28, 192, LBLX + 27, MBASE(line));
        dwinFrameAreaCopy(1, 202, 133, 228, 147, LBLX + 53, MBASE(line));
        dwinFrameAreaCopy(1,   1, 150,   7, 160, LBLX + 83, MBASE(line));
      }
      onDrawPFloatMenu(menuitem, line);
    }
  #endif

  #if HAS_Z_AXIS
    void onDrawMaxJerkZ(MenuItem* menuitem, int8_t line) {
      if (hmiIsChinese()) {
        menuitem->setFrame(1, 173, 133, 200, 147);
        dwinFrameAreaCopy(1,   1, 180,  28, 192, LBLX + 27, MBASE(line));
        dwinFrameAreaCopy(1, 202, 133, 228, 147, LBLX + 53, MBASE(line));
        dwinFrameAreaCopy(1,   9, 150,  16, 160, LBLX + 83, MBASE(line));
      }
      onDrawPFloatMenu(menuitem, line);
    }
  #endif

  #if HAS_HOTEND

    void onDrawMaxJerkE(MenuItem* menuitem, int8_t line) {
      if (hmiIsChinese()) {
        menuitem->setFrame(1, 173, 133, 200, 147);
        dwinFrameAreaCopy(1,   1, 180,  28, 192, LBLX + 27, MBASE(line));
        dwinFrameAreaCopy(1, 202, 133, 228, 147, LBLX + 53, MBASE(line));
        dwinFrameAreaCopy(1,  18, 150,  25, 160, LBLX + 83, MBASE(line));
      }
      onDrawPFloatMenu(menuitem, line);
    }

  #endif

#endif // CLASSIC_JERK

#if HAS_X_AXIS
  void onDrawStepsX(MenuItem* menuitem, int8_t line) {
    if (hmiIsChinese()) {
      menuitem->setFrame(1, 153, 148, 194, 161);
      dwinFrameAreaCopy(1, 229, 133, 236, 147, LBLX + 44, MBASE(line));      // X
    }
    onDrawPFloatMenu(menuitem, line);
  }
#endif

#if HAS_Y_AXIS
  void onDrawStepsY(MenuItem* menuitem, int8_t line) {
    if (hmiIsChinese()) {
      menuitem->setFrame(1, 153, 148, 194, 161);
      dwinFrameAreaCopy(1,   1, 150,   7, 160, LBLX + 44, MBASE(line));      // Y
    }
    onDrawPFloatMenu(menuitem, line);
  }
#endif

#if HAS_Z_AXIS
  void onDrawStepsZ(MenuItem* menuitem, int8_t line) {
    if (hmiIsChinese()) {
      menuitem->setFrame(1, 153, 148, 194, 161);
      dwinFrameAreaCopy(1,   9, 150,  16, 160, LBLX + 44, MBASE(line));      // Z
    }
    onDrawPFloatMenu(menuitem, line);
  }
#endif

#if HAS_HOTEND

  void onDrawStepsE(MenuItem* menuitem, int8_t line) {
    if (hmiIsChinese()) {
      menuitem->setFrame(1, 153, 148, 194, 161);
      dwinFrameAreaCopy(1,  18, 150,  25, 160, LBLX + 44, MBASE(line));    // E
    }
    onDrawPFloatMenu(menuitem, line);
  }

#endif

// Menu Creation and Drawing functions ======================================================

frame_rect_t selrect(frame_rect_t) {
  return hmiIsChinese() ? frame_rect_t({ 133, 1, 28, 13 }) : frame_rect_t({ 0 });
}

void drawPrepareMenu() {
  checkkey = ID_Menu;
  if (SET_MENU_R(prepareMenu, selrect({133, 1, 28, 13}), MSG_PREPARE, 12 + PREHEAT_COUNT)) {
    BACK_ITEM(gotoMainMenu);
    MENU_ITEM(ICON_FilMan, MSG_FILAMENT_MAN, onDrawSubMenu, drawFilamentManMenu);
    MENU_ITEM(ICON_Axis, MSG_MOVE_AXIS, onDrawMoveSubMenu, drawMoveMenu);
    #if ENABLED(LCD_BED_TRAMMING)
      MENU_ITEM(ICON_Tram, MSG_BED_TRAMMING, onDrawSubMenu, drawTrammingMenu);
    #endif
    MENU_ITEM(ICON_CloseMotor, MSG_DISABLE_STEPPERS, onDrawDisableMotors, disableMotors);
    #if ENABLED(INDIVIDUAL_AXIS_HOMING_SUBMENU)
      MENU_ITEM(ICON_Homing, MSG_HOMING, onDrawSubMenu, drawHomingMenu);
    #else
      MENU_ITEM(ICON_Homing, MSG_AUTO_HOME, onDrawAutoHome, autoHome);
    #endif
    #if ENABLED(MESH_BED_LEVELING)
      MENU_ITEM(ICON_ManualMesh, MSG_MANUAL_MESH, onDrawSubMenu, drawManualMeshMenu);
    #elif HAS_BED_PROBE
      MENU_ITEM(ICON_Level, MSG_AUTO_MESH, onDrawMenuItem, autoLevel);
    #endif
    #if HAS_ZOFFSET_ITEM
      #if HAS_BED_PROBE
        MENU_ITEM(ICON_SetZOffset, MSG_PROBE_WIZARD, onDrawSubMenu, drawZOffsetWizMenu);
      #elif ENABLED(BABYSTEPPING)
        EDIT_ITEM(ICON_Zoffset, MSG_HOME_OFFSET_Z, onDrawPFloat2Menu, setZOffset, &BABY_Z_VAR);
      #endif
    #endif
    #if HAS_PREHEAT
      #define _ITEM_PREHEAT(N) MENU_ITEM(ICON_Preheat##N, MSG_PREHEAT_##N, onDrawMenuItem, DoPreheat##N);
      REPEAT_1(PREHEAT_COUNT, _ITEM_PREHEAT)
    #endif
    MENU_ITEM(ICON_Cool, MSG_COOLDOWN, onDrawCooldown, doCoolDown);
    #if ALL(PROUI_TUNING_GRAPH, PROUI_ITEM_PLOT)
      MENU_ITEM(ICON_PIDNozzle, MSG_HOTEND_TEMP_GRAPH, onDrawMenuItem, drawHPlot);
      MENU_ITEM(ICON_PIDBed, MSG_BED_TEMP_GRAPH, onDrawMenuItem, drawBPlot);
    #endif
    MENU_ITEM(ICON_Language, MSG_UI_LANGUAGE, onDrawLanguage, setLanguage);
  }
  ui.reset_status(true);
  updateMenu(prepareMenu);
}

#if ENABLED(LCD_BED_TRAMMING)

  void drawTrammingMenu() {
    checkkey = ID_Menu;
    if (SET_MENU(trammingMenu, MSG_BED_TRAMMING, 8)) {
      BACK_ITEM(drawPrepareMenu);
      #if ALL(HAS_BED_PROBE, HAS_MESH)
        #if HAS_TRAMMING_WIZARD
          MENU_ITEM(ICON_ProbeSet, MSG_TRAMMING_WIZARD, onDrawMenuItem, trammingwizard);
        #endif
        EDIT_ITEM(ICON_ProbeSet, MSG_BED_TRAMMING_MANUAL, onDrawChkbMenu, setManualTramming, &hmiData.fullManualTramming);
      #elif !HAS_BED_PROBE && HAS_ZOFFSET_ITEM
        MENU_ITEM_F(ICON_MoveZ0, "Home Z and disable", onDrawMenuItem, homeZAndDisable);
      #endif
      MENU_ITEM(ICON_Axis, MSG_TRAM_FL, onDrawMenuItem, []{ (void)tram(0); });
      MENU_ITEM(ICON_Axis, MSG_TRAM_FR, onDrawMenuItem, []{ (void)tram(1); });
      MENU_ITEM(ICON_Axis, MSG_TRAM_BR, onDrawMenuItem, []{ (void)tram(2); });
      MENU_ITEM(ICON_Axis, MSG_TRAM_BL, onDrawMenuItem, []{ (void)tram(3); });
      #if ENABLED(BED_TRAMMING_INCLUDE_CENTER)
        MENU_ITEM(ICON_Axis, MSG_TRAM_C, onDrawMenuItem, []{ (void)tram(4); });
      #endif
    }
    updateMenu(trammingMenu);
  }

#endif // LCD_BED_TRAMMING

void drawControlMenu() {
  checkkey = ID_Menu;
  if (SET_MENU_R(controlMenu, selrect({103, 1, 28, 14}), MSG_CONTROL, 11)) {
    BACK_ITEM(gotoMainMenu);
    MENU_ITEM(ICON_Temperature, MSG_TEMPERATURE, onDrawTempSubMenu, drawTemperatureMenu);
    MENU_ITEM(ICON_Motion, MSG_MOTION, onDrawMotionSubMenu, drawMotionMenu);
    #if ENABLED(CASE_LIGHT_MENU)
      #if CASELIGHT_USES_BRIGHTNESS
        enableLiveCaseLightBrightness = true;  // Allow live update of brightness in control menu
        MENU_ITEM(ICON_CaseLight, MSG_CASE_LIGHT, onDrawSubMenu, drawCaseLightMenu);
      #else
        MENU_ITEM(ICON_CaseLight, MSG_CASE_LIGHT, onDrawChkbMenu, setCaseLight, &caselight.on);
      #endif
    #endif
    #if ENABLED(LED_CONTROL_MENU)
      enableLiveLedColor = true;  // Allow live update of color in control menu
      MENU_ITEM(ICON_LedControl, MSG_LED_CONTROL, onDrawSubMenu, drawLedControlMenu);
    #endif
    #if ENABLED(EEPROM_SETTINGS)
      MENU_ITEM(ICON_WriteEEPROM, MSG_STORE_EEPROM, onDrawWriteEeprom, writeEEPROM);
      MENU_ITEM(ICON_ReadEEPROM, MSG_LOAD_EEPROM, onDrawReadEeprom, readEEPROM);
      MENU_ITEM(ICON_ResetEEPROM, MSG_RESTORE_DEFAULTS, onDrawResetEeprom, resetEEPROM);
    #endif
    MENU_ITEM(ICON_Reboot, MSG_RESET_PRINTER, onDrawMenuItem, rebootPrinter);
    MENU_ITEM(ICON_Info, MSG_INFO_SCREEN, onDrawInfoSubMenu, gotoInfoMenu);
  }
  ui.reset_status(true);
  updateMenu(controlMenu);
}

void drawAdvancedSettingsMenu() {
  checkkey = ID_Menu;
  if (SET_MENU(advancedSettingsMenu, MSG_ADVANCED_SETTINGS, 24)) {
    BACK_ITEM(gotoMainMenu);
    #if ENABLED(EEPROM_SETTINGS)
      MENU_ITEM(ICON_WriteEEPROM, MSG_STORE_EEPROM, onDrawMenuItem, writeEEPROM);
    #endif
    #if HAS_MESH
      MENU_ITEM(ICON_ProbeSet, MSG_MESH_LEVELING, onDrawSubMenu, drawMeshSetMenu);
    #endif
    #if HAS_BED_PROBE
      MENU_ITEM(ICON_ProbeSet, MSG_ZPROBE_SETTINGS, onDrawSubMenu, drawProbeSetMenu);
    #endif
    #if HAS_HOME_OFFSET
      MENU_ITEM(ICON_ProbeSet, MSG_SET_HOME_OFFSETS, onDrawSubMenu, drawHomeOffsetMenu);
    #endif
    MENU_ITEM(ICON_FilSet, MSG_FILAMENT_SET, onDrawSubMenu, drawFilSetMenu);
    #if ENABLED(PIDTEMP) && ANY(PID_AUTOTUNE_MENU, PID_EDIT_MENU)
      MENU_ITEM_F(ICON_PIDNozzle, STR_HOTEND_PID " Settings", onDrawSubMenu, drawHotendPIDMenu);
    #endif
    #if ANY(MPC_EDIT_MENU, MPC_AUTOTUNE_MENU)
      MENU_ITEM_F(ICON_MPCNozzle, "MPC Settings", onDrawSubMenu, drawHotendMPCMenu);
    #endif
    #if ENABLED(PIDTEMPBED) && ANY(PID_AUTOTUNE_MENU, PID_EDIT_MENU)
      MENU_ITEM_F(ICON_PIDBed, STR_BED_PID " Settings", onDrawSubMenu, drawBedPIDMenu);
    #endif
    #if HAS_TRINAMIC_CONFIG
      MENU_ITEM(ICON_TMCSet, MSG_TMC_DRIVERS, onDrawSubMenu, drawTrinamicConfigMenu);
    #endif
    #if HAS_ESDIAG
      MENU_ITEM_F(ICON_esDiag, "End-stops diag.", onDrawSubMenu, drawEndStopDiag);
    #endif
    #if ENABLED(PRINTCOUNTER)
      MENU_ITEM(ICON_PrintStats, MSG_INFO_STATS_MENU, onDrawSubMenu, gotoPrintStats);
      MENU_ITEM(ICON_PrintStatsReset, MSG_INFO_PRINT_COUNT_RESET, onDrawSubMenu, printStatsReset);
    #endif
    #if HAS_LOCKSCREEN
      MENU_ITEM(ICON_Lock, MSG_LOCKSCREEN, onDrawMenuItem, dwinLockScreen);
    #endif
    #if ENABLED(EDITABLE_DISPLAY_TIMEOUT)
      EDIT_ITEM(ICON_Brightness, MSG_SCREEN_TIMEOUT, onDrawPIntMenu, setTimer, &ui.backlight_timeout_minutes);
    #endif
    #if ENABLED(SOUND_MENU_ITEM)
      EDIT_ITEM(ICON_Sound, MSG_SOUND_ENABLE, onDrawChkbMenu, setEnableSound, &ui.sound_on);
    #endif
    #if ENABLED(POWER_LOSS_RECOVERY)
      EDIT_ITEM(ICON_Pwrlossr, MSG_OUTAGE_RECOVERY, onDrawChkbMenu, setPwrLossr, &recovery.enabled);
    #endif
    #if HAS_GCODE_PREVIEW
      EDIT_ITEM(ICON_File, MSG_HAS_PREVIEW, onDrawChkbMenu, setPreview, &hmiData.enablePreview);
    #endif
    #if ENABLED(PROUI_MEDIASORT)
      EDIT_ITEM(ICON_File, MSG_MEDIA_SORT, onDrawChkbMenu, setMediaSort, &hmiData.mediaSort);
    #endif
    EDIT_ITEM(ICON_File, MSG_MEDIA_UPDATE, onDrawChkbMenu, setMediaAutoMount, &hmiData.mediaAutoMount);
    #if ENABLED(BAUD_RATE_GCODE)
      EDIT_ITEM_F(ICON_SetBaudRate, "115K baud", onDrawChkbMenu, setBaudRate, &hmiData.baud115K);
    #endif
    #if HAS_LCD_BRIGHTNESS
      EDIT_ITEM(ICON_Brightness, MSG_BRIGHTNESS, onDrawPInt8Menu, setBrightness, &ui.brightness);
      MENU_ITEM(ICON_Brightness, MSG_BRIGHTNESS_OFF, onDrawMenuItem, turnOffBacklight);
    #endif
    #if HAS_CUSTOM_COLORS
      MENU_ITEM(ICON_Scolor, MSG_COLORS_SELECT, onDrawSubMenu, drawSelectColorsMenu);
    #endif
  }
  ui.reset_status(true);
  updateMenu(advancedSettingsMenu);
}

void drawMoveMenu() {
  checkkey = ID_Menu;
  if (SET_MENU_R(moveMenu, selrect({192, 1, 42, 14}), MSG_MOVE_AXIS, 6)) {
    BACK_ITEM(drawPrepareMenu);
    EDIT_ITEM(ICON_Axis, MSG_LIVE_MOVE, onDrawChkbMenu, setLiveMove, &enableLiveMove);
    #if HAS_X_AXIS
      EDIT_ITEM(ICON_MoveX, MSG_MOVE_X, onDrawMoveX, setMoveX, &current_position.x);
    #endif
    #if HAS_Y_AXIS
      EDIT_ITEM(ICON_MoveY, MSG_MOVE_Y, onDrawMoveY, setMoveY, &current_position.y);
    #endif
    #if HAS_Z_AXIS
      EDIT_ITEM(ICON_MoveZ, MSG_MOVE_Z, onDrawMoveZ, setMoveZ, &current_position.z);
    #endif
    #if HAS_HOTEND
      gcode.process_subcommands_now(F("G92E0"));  // Reset extruder position
      EDIT_ITEM(ICON_Extruder, MSG_MOVE_E, onDrawMoveE, setMoveE, &current_position.e);
    #endif
  }
  updateMenu(moveMenu);
  if (!all_axes_trusted()) LCD_MESSAGE_F("WARNING: Current position unknown. Home axes.");
}

#if HAS_HOME_OFFSET

  void drawHomeOffsetMenu() {
    checkkey = ID_Menu;
    if (SET_MENU(homeOffsetMenu, MSG_SET_HOME_OFFSETS, 4)) {
      BACK_ITEM(drawAdvancedSettingsMenu);
      #if HAS_X_AXIS
        EDIT_ITEM(ICON_HomeOffsetX, MSG_HOME_OFFSET_X, onDrawPFloatMenu, setHomeOffsetX, &home_offset.x);
      #endif
      #if HAS_Y_AXIS
        EDIT_ITEM(ICON_HomeOffsetY, MSG_HOME_OFFSET_Y, onDrawPFloatMenu, setHomeOffsetY, &home_offset.y);
      #endif
      #if HAS_Z_AXIS
        EDIT_ITEM(ICON_HomeOffsetZ, MSG_HOME_OFFSET_Z, onDrawPFloatMenu, setHomeOffsetZ, &home_offset.z);
      #endif
    }
    updateMenu(homeOffsetMenu);
  }

#endif // HAS_HOME_OFFSET

#if HAS_BED_PROBE

  void drawProbeSetMenu() {
    checkkey = ID_Menu;
    if (SET_MENU(probeSettingsMenu, MSG_ZPROBE_SETTINGS, 9)) {
      BACK_ITEM(drawAdvancedSettingsMenu);
      #if HAS_X_AXIS
        EDIT_ITEM(ICON_ProbeOffsetX, MSG_ZPROBE_XOFFSET, onDrawPFloatMenu, setProbeOffsetX, &probe.offset.x);
      #endif
      #if HAS_Y_AXIS
        EDIT_ITEM(ICON_ProbeOffsetY, MSG_ZPROBE_YOFFSET, onDrawPFloatMenu, setProbeOffsetY, &probe.offset.y);
      #endif
      #if HAS_Z_AXIS
        EDIT_ITEM(ICON_ProbeOffsetZ, MSG_ZPROBE_ZOFFSET, onDrawPFloat2Menu, setProbeOffsetZ, &probe.offset.z);
      #endif
      #if ENABLED(BLTOUCH)
        MENU_ITEM(ICON_ProbeStow, MSG_MANUAL_STOW, onDrawMenuItem, probeStow);
        MENU_ITEM(ICON_ProbeDeploy, MSG_MANUAL_DEPLOY, onDrawMenuItem, probeDeploy);
        MENU_ITEM(ICON_BltouchReset, MSG_BLTOUCH_RESET, onDrawMenuItem, bltouch._reset);
        #if HAS_BLTOUCH_HS_MODE
          EDIT_ITEM(ICON_HSMode, MSG_ENABLE_HS_MODE, onDrawChkbMenu, setHSMode, &bltouch.high_speed_mode);
        #endif
      #endif
      #if ENABLED(Z_MIN_PROBE_REPEATABILITY_TEST)
        MENU_ITEM(ICON_ProbeTest, MSG_M48_TEST, onDrawMenuItem, probeTest);
      #endif
    }
    updateMenu(probeSettingsMenu);
  }

#endif // HAS_BED_PROBE

void drawFilSetMenu() {
  checkkey = ID_Menu;
  if (SET_MENU(filSetMenu, MSG_FILAMENT_SET, 9)) {
    BACK_ITEM(drawAdvancedSettingsMenu);
    #if HAS_FILAMENT_SENSOR
      EDIT_ITEM(ICON_Runout, MSG_RUNOUT_ENABLE, onDrawChkbMenu, setRunoutEnable, &runout.enabled);
    #endif
    #if HAS_FILAMENT_RUNOUT_DISTANCE
      EDIT_ITEM(ICON_Runout, MSG_RUNOUT_DISTANCE_MM, onDrawPFloatMenu, setRunoutDistance, &runout.runout_distance());
    #endif
    #if ENABLED(PREVENT_COLD_EXTRUSION)
      EDIT_ITEM(ICON_ExtrudeMinT, MSG_EXTRUDER_MIN_TEMP, onDrawPIntMenu, setExtMinT, &hmiData.extMinT);
    #endif
    #if ENABLED(CONFIGURE_FILAMENT_CHANGE)
      EDIT_ITEM(ICON_FilLoad, MSG_FILAMENT_LOAD, onDrawPFloatMenu, setFilLoad, &fc_settings[0].load_length);
      EDIT_ITEM(ICON_FilUnload, MSG_FILAMENT_UNLOAD, onDrawPFloatMenu, setFilUnload, &fc_settings[0].unload_length);
    #endif
    #if ENABLED(FWRETRACT)
      MENU_ITEM(ICON_FWRetract, MSG_FWRETRACT, onDrawSubMenu, drawFWRetractMenu);
    #endif
  }
  updateMenu(filSetMenu);
}

#if ALL(CASE_LIGHT_MENU, CASELIGHT_USES_BRIGHTNESS)

  void drawCaseLightMenu() {
    checkkey = ID_Menu;
    if (SET_MENU(caseLightMenu, MSG_CASE_LIGHT, 3)) {
      BACK_ITEM(drawControlMenu);
      EDIT_ITEM(ICON_CaseLight, MSG_CASE_LIGHT, onDrawChkbMenu, setCaseLight, &caselight.on);
      EDIT_ITEM(ICON_Brightness, MSG_CASE_LIGHT_BRIGHTNESS, onDrawPInt8Menu, setCaseLightBrightness, &caselight.brightness);
    }
    updateMenu(caseLightMenu);
  }

#endif

#if ENABLED(LED_CONTROL_MENU)

  void drawLedControlMenu() {
    checkkey = ID_Menu;
    if (SET_MENU(ledControlMenu, MSG_LED_CONTROL, 10)) {
      BACK_ITEM((currentMenu == tuneMenu) ? drawTuneMenu : drawControlMenu);
      #if !ALL(CASE_LIGHT_MENU, CASE_LIGHT_USE_NEOPIXEL)
        EDIT_ITEM(ICON_LedControl, MSG_LEDS, onDrawChkbMenu, setLedStatus, &leds.lights_on);
      #endif
      #if HAS_COLOR_LEDS
        #if ENABLED(LED_COLOR_PRESETS)
          MENU_ITEM(ICON_LedControl, MSG_SET_LEDS_WHITE, onDrawMenuItem,  leds.set_white);
          MENU_ITEM(ICON_LedControl, MSG_SET_LEDS_RED, onDrawMenuItem,    leds.set_red);
          MENU_ITEM(ICON_LedControl, MSG_SET_LEDS_ORANGE, onDrawMenuItem, leds.set_orange);
          MENU_ITEM(ICON_LedControl, MSG_SET_LEDS_YELLOW, onDrawMenuItem, leds.set_yellow);
          MENU_ITEM(ICON_LedControl, MSG_SET_LEDS_GREEN, onDrawMenuItem,  leds.set_green);
          MENU_ITEM(ICON_LedControl, MSG_SET_LEDS_BLUE, onDrawMenuItem,   leds.set_blue);
          MENU_ITEM(ICON_LedControl, MSG_SET_LEDS_INDIGO, onDrawMenuItem, leds.set_indigo);
          MENU_ITEM(ICON_LedControl, MSG_SET_LEDS_VIOLET, onDrawMenuItem, leds.set_violet);
        #else
          EDIT_ITEM(ICON_LedControl, MSG_COLORS_RED, onDrawPInt8Menu, setLEDColorR, &leds.color.r);
          EDIT_ITEM(ICON_LedControl, MSG_COLORS_GREEN, onDrawPInt8Menu, setLEDColorG, &leds.color.g);
          EDIT_ITEM(ICON_LedControl, MSG_COLORS_BLUE, onDrawPInt8Menu, setLEDColorB, &leds.color.b);
          #if ENABLED(HAS_WHITE_LED)
            EDIT_ITEM(ICON_LedControl, MSG_COLORS_WHITE, onDrawPInt8Menu, setLEDColorW, &leds.color.w);
          #endif
        #endif
      #endif
    }
    updateMenu(ledControlMenu);
  }

#endif // LED_CONTROL_MENU

void drawTuneMenu() {
  checkkey = ID_Menu;
  if (SET_MENU_R(tuneMenu, selrect({73, 2, 28, 12}), MSG_TUNE, 21)) {
    BACK_ITEM(gotoPrintProcess);
    #if HAS_FEEDRATE_EDIT
      EDIT_ITEM(ICON_Speed, MSG_SPEED, onDrawSpeedItem, setSpeed, &feedrate_percentage);
    #endif
    #if HAS_FLOW_EDIT
      EDIT_ITEM(ICON_Flow, MSG_FLOW, onDrawPIntMenu, setFlow, &planner.flow_percentage[0]);
    #endif
    #if HAS_HOTEND
      hotendTargetItem = EDIT_ITEM(ICON_HotendTemp, MSG_UBL_SET_TEMP_HOTEND, onDrawHotendTemp, setHotendTemp, &thermalManager.temp_hotend[0].target);
    #endif
    #if HAS_HEATED_BED
      bedTargetItem = EDIT_ITEM(ICON_BedTemp, MSG_UBL_SET_TEMP_BED, onDrawBedTemp, setBedTemp, &thermalManager.temp_bed.target);
    #endif
    #if HAS_FAN
      fanSpeedItem = EDIT_ITEM(ICON_FanSpeed, MSG_FAN_SPEED, onDrawFanSpeed, setFanSpeed, &thermalManager.fan_speed[0]);
    #endif
    #if ALL(HAS_ZOFFSET_ITEM, HAS_BED_PROBE, BABYSTEP_ZPROBE_OFFSET, BABYSTEPPING)
      EDIT_ITEM(ICON_Zoffset, MSG_ZPROBE_ZOFFSET, onDrawZOffset, setZOffset, &BABY_Z_VAR);
    #elif ALL(HAS_ZOFFSET_ITEM, MESH_BED_LEVELING, BABYSTEPPING)
      EDIT_ITEM(ICON_Zoffset, MSG_HOME_OFFSET_Z, onDrawPFloat2Menu, setZOffset, &BABY_Z_VAR);
    #endif
    #if ENABLED(ADVANCED_PAUSE_FEATURE)
      MENU_ITEM(ICON_FilMan, MSG_FILAMENTCHANGE, onDrawMenuItem, changeFilament);
    #endif
    #if HAS_FILAMENT_SENSOR
      EDIT_ITEM(ICON_Runout, MSG_RUNOUT_ENABLE, onDrawChkbMenu, setRunoutEnable, &runout.enabled);
    #endif
    #if ENABLED(PROUI_ITEM_PLR)
      EDIT_ITEM(ICON_Pwrlossr, MSG_OUTAGE_RECOVERY, onDrawChkbMenu, setPwrLossr, &recovery.enabled);
    #endif
    #if ENABLED(FWRETRACT)
      MENU_ITEM(ICON_FWRetract, MSG_FWRETRACT, onDrawSubMenu, drawFWRetractMenu);
    #endif
    #if ENABLED(PROUI_ITEM_JD)
      EDIT_ITEM(ICON_JDmm, MSG_JUNCTION_DEVIATION, onDrawPFloat3Menu, setJDmm, &planner.junction_deviation_mm);
    #endif
    #if ENABLED(PROUI_ITEM_ADVK)
      EDIT_ITEM(ICON_MaxAccelerated, MSG_ADVANCE_K, onDrawPFloat3Menu, setLA_K, &planner.extruder_advance_K[0]);
    #endif
    #if HAS_LOCKSCREEN
      MENU_ITEM(ICON_Lock, MSG_LOCKSCREEN, onDrawMenuItem, dwinLockScreen);
    #endif
    #if HAS_LCD_BRIGHTNESS
      EDIT_ITEM(ICON_Brightness, MSG_BRIGHTNESS, onDrawPInt8Menu, setBrightness, &ui.brightness);
      MENU_ITEM(ICON_Brightness, MSG_BRIGHTNESS_OFF, onDrawMenuItem, turnOffBacklight);
    #endif
    #if ENABLED(EDITABLE_DISPLAY_TIMEOUT)
      EDIT_ITEM(ICON_Brightness, MSG_SCREEN_TIMEOUT, onDrawPIntMenu, setTimer, &ui.backlight_timeout_minutes);
    #endif
    #if ALL(PROUI_TUNING_GRAPH, PROUI_ITEM_PLOT)
      MENU_ITEM(ICON_PIDNozzle, MSG_HOTEND_TEMP_GRAPH, onDrawMenuItem, drawHPlot);
      MENU_ITEM(ICON_PIDBed, MSG_BED_TEMP_GRAPH, onDrawMenuItem, drawBPlot);
    #endif
    #if ENABLED(CASE_LIGHT_MENU)
      EDIT_ITEM(ICON_CaseLight, MSG_CASE_LIGHT, onDrawChkbMenu, setCaseLight, &caselight.on);
      #if CASELIGHT_USES_BRIGHTNESS
        // Avoid heavy interference with print job disabling live update of brightness in tune menu
        enableLiveCaseLightBrightness = false;
        EDIT_ITEM(ICON_Brightness, MSG_CASE_LIGHT_BRIGHTNESS, onDrawPInt8Menu, setCaseLightBrightness, &caselight.brightness);
      #endif
      #if ENABLED(LED_CONTROL_MENU)
        // Avoid heavy interference with print job disabling live update of color in tune menu
        enableLiveLedColor = false;
        MENU_ITEM(ICON_LedControl, MSG_LED_CONTROL, onDrawSubMenu, drawLedControlMenu);
      #endif
    #elif ENABLED(LED_CONTROL_MENU) && DISABLED(CASE_LIGHT_USE_NEOPIXEL)
      EDIT_ITEM(ICON_LedControl, MSG_LEDS, onDrawChkbMenu, setLedStatus, &leds.lights_on);
    #endif
  }
  updateMenu(tuneMenu);
}

#if ENABLED(ADAPTIVE_STEP_SMOOTHING)
  void setAdaptiveStepSmoothing() {
    toggleCheckboxLine(hmiData.adaptiveStepSmoothing);
  }
#endif

#if ENABLED(SHAPING_MENU)
  void applyShapingFreq() { stepper.set_shaping_frequency(hmiValue.axis, menuData.value / 100); }
  void applyShapingZeta() { stepper.set_shaping_damping_ratio(hmiValue.axis, menuData.value / 100); }

  #if ENABLED(INPUT_SHAPING_X)
    void onDrawShapingXFreq(MenuItem* menuitem, int8_t line) { onDrawFloatMenu(menuitem, line, 2, stepper.get_shaping_frequency(X_AXIS)); }
    void onDrawShapingXZeta(MenuItem* menuitem, int8_t line) { onDrawFloatMenu(menuitem, line, 2, stepper.get_shaping_damping_ratio(X_AXIS)); }
    void setShapingXFreq() { hmiValue.axis = X_AXIS; setFloatOnClick(0, 200, 2, stepper.get_shaping_frequency(X_AXIS), applyShapingFreq); }
    void setShapingXZeta() { hmiValue.axis = X_AXIS; setFloatOnClick(0, 1, 2, stepper.get_shaping_damping_ratio(X_AXIS), applyShapingZeta); }
  #endif

  #if ENABLED(INPUT_SHAPING_Y)
    void onDrawShapingYFreq(MenuItem* menuitem, int8_t line) { onDrawFloatMenu(menuitem, line, 2, stepper.get_shaping_frequency(Y_AXIS)); }
    void onDrawShapingYZeta(MenuItem* menuitem, int8_t line) { onDrawFloatMenu(menuitem, line, 2, stepper.get_shaping_damping_ratio(Y_AXIS)); }
    void setShapingYFreq() { hmiValue.axis = Y_AXIS; setFloatOnClick(0, 200, 2, stepper.get_shaping_frequency(Y_AXIS), applyShapingFreq); }
    void setShapingYZeta() { hmiValue.axis = Y_AXIS; setFloatOnClick(0, 1, 2, stepper.get_shaping_damping_ratio(Y_AXIS), applyShapingZeta); }
  #endif

  void drawInputShaping_menu() {
    checkkey = ID_Menu;
    if (SET_MENU(inputShapingMenu, MSG_INPUT_SHAPING, 5)) {
      BACK_ITEM(drawMotionMenu);
      #if ENABLED(INPUT_SHAPING_X)
        MENU_ITEM(ICON_ShapingX, MSG_SHAPING_A_FREQ, onDrawShapingXFreq, setShapingXFreq);
        MENU_ITEM(ICON_ShapingX, MSG_SHAPING_A_ZETA, onDrawShapingXZeta, setShapingXZeta);
      #endif
      #if ENABLED(INPUT_SHAPING_Y)
        MENU_ITEM(ICON_ShapingY, MSG_SHAPING_B_FREQ, onDrawShapingYFreq, setShapingYFreq);
        MENU_ITEM(ICON_ShapingY, MSG_SHAPING_B_ZETA, onDrawShapingYZeta, setShapingYZeta);
      #endif
    }
    updateMenu(inputShapingMenu);
  }
#endif

#if HAS_TRINAMIC_CONFIG
  #if AXIS_IS_TMC(X)
    void setXTMCCurrent() { setPIntOnClick(MIN_TMC_CURRENT, MAX_TMC_CURRENT, []{ stepperX.refresh_stepper_current(); }); }
  #endif
  #if AXIS_IS_TMC(Y)
    void setYTMCCurrent() { setPIntOnClick(MIN_TMC_CURRENT, MAX_TMC_CURRENT, []{ stepperY.refresh_stepper_current(); }); }
  #endif
  #if AXIS_IS_TMC(Z)
    void setZTMCCurrent() { setPIntOnClick(MIN_TMC_CURRENT, MAX_TMC_CURRENT, []{ stepperZ.refresh_stepper_current(); }); }
  #endif
  #if AXIS_IS_TMC(E0)
    void setETMCCurrent() { setPIntOnClick(MIN_TMC_CURRENT, MAX_TMC_CURRENT, []{ stepperE0.refresh_stepper_current(); }); }
  #endif

  void drawTrinamicConfigMenu() {
    checkkey = ID_Menu;
    if (SET_MENU(trinamicConfigMenu, MSG_TMC_DRIVERS, 5)) {
      BACK_ITEM(drawAdvancedSettingsMenu);
      #if AXIS_IS_TMC(X)
        EDIT_ITEM(ICON_TMCXSet, MSG_TMC_ACURRENT, onDrawPIntMenu, setXTMCCurrent, &stepperX.val_mA);
      #endif
      #if AXIS_IS_TMC(Y)
        EDIT_ITEM(ICON_TMCYSet, MSG_TMC_BCURRENT, onDrawPIntMenu, setYTMCCurrent, &stepperY.val_mA);
      #endif
      #if AXIS_IS_TMC(Z)
        EDIT_ITEM(ICON_TMCZSet, MSG_TMC_CCURRENT, onDrawPIntMenu, setZTMCCurrent, &stepperZ.val_mA);
      #endif
      #if AXIS_IS_TMC(E0)
        EDIT_ITEM(ICON_TMCESet, MSG_TMC_ECURRENT, onDrawPIntMenu, setETMCCurrent, &stepperE0.val_mA);
      #endif
    }
    updateMenu(trinamicConfigMenu);
  }
#endif

void drawMotionMenu() {
  checkkey = ID_Menu;
  if (SET_MENU_R(motionMenu, selrect({1, 16, 28, 13}), MSG_MOTION, 10)) {
    BACK_ITEM(drawControlMenu);
    MENU_ITEM(ICON_MaxSpeed, MSG_SPEED, onDrawSpeed, drawMaxSpeedMenu);
    MENU_ITEM(ICON_MaxAccelerated, MSG_ACCELERATION, onDrawAcc, drawMaxAccelMenu);
    #if ENABLED(CLASSIC_JERK)
      MENU_ITEM(ICON_MaxJerk, MSG_JERK, onDrawJerk, drawMaxJerkMenu);
    #elif HAS_JUNCTION_DEVIATION
      EDIT_ITEM(ICON_JDmm, MSG_JUNCTION_DEVIATION, onDrawPFloat3Menu, setJDmm, &planner.junction_deviation_mm);
    #endif
    #if ENABLED(LIN_ADVANCE)
      EDIT_ITEM(ICON_MaxAccelerated, MSG_ADVANCE_K, onDrawPFloat3Menu, setLA_K, &planner.extruder_advance_K[0]);
    #endif
    #if ENABLED(SHAPING_MENU)
      MENU_ITEM(ICON_InputShaping, MSG_INPUT_SHAPING, onDrawSubMenu, drawInputShaping_menu);
    #endif
    #if ENABLED(ADAPTIVE_STEP_SMOOTHING)
      EDIT_ITEM(ICON_UBLActive, MSG_STEP_SMOOTHING, onDrawChkbMenu, setAdaptiveStepSmoothing, &hmiData.adaptiveStepSmoothing);
    #endif
<<<<<<< HEAD
    MENU_ITEM(ICON_Step, MSG_STEPS_PER_MM, onDrawSteps, drawStepsMenu);
    #if HAS_FEEDRATE_EDIT
      EDIT_ITEM(ICON_Speed, MSG_SPEED, onDrawPIntMenu, setSpeed, &feedrate_percentage);
    #endif
    #if HAS_FLOW_EDIT
      EDIT_ITEM(ICON_Flow, MSG_FLOW, onDrawPIntMenu, setFlow, &planner.flow_percentage[0]);
    #endif
=======
    #if ENABLED(EDITABLE_STEPS_PER_UNIT)
      MENU_ITEM(ICON_Step, MSG_STEPS_PER_MM, onDrawSteps, drawStepsMenu);
    #endif
    EDIT_ITEM(ICON_Flow, MSG_FLOW, onDrawPIntMenu, setFlow, &planner.flow_percentage[0]);
    EDIT_ITEM(ICON_Speed, MSG_SPEED, onDrawPIntMenu, setSpeed, &feedrate_percentage);
>>>>>>> 854f3315
  }
  updateMenu(motionMenu);
}

#if ALL(ADVANCED_PAUSE_FEATURE, HAS_PREHEAT)

    void drawPreheatHotendMenu() {
      checkkey = ID_Menu;
      if (SET_MENU(preheatHotendMenu, MSG_PREHEAT_HOTEND, 1 + PREHEAT_COUNT)) {
        BACK_ITEM(drawFilamentManMenu);
        #define _ITEM_PREHEAT_HE(N) MENU_ITEM(ICON_Preheat##N, MSG_PREHEAT_##N, onDrawMenuItem, DoPreheatHotend##N);
        REPEAT_1(PREHEAT_COUNT, _ITEM_PREHEAT_HE)
      }
      updateMenu(preheatHotendMenu);
    }

#endif

void drawFilamentManMenu() {
  checkkey = ID_Menu;
  if (SET_MENU(filamentMenu, MSG_FILAMENT_MAN, 6)) {
    BACK_ITEM(drawPrepareMenu);
    #if ENABLED(NOZZLE_PARK_FEATURE)
      MENU_ITEM(ICON_Park, MSG_FILAMENT_PARK_ENABLED, onDrawMenuItem, parkHead);
    #endif
    #if ENABLED(ADVANCED_PAUSE_FEATURE)
      #if HAS_PREHEAT
        MENU_ITEM(ICON_SetEndTemp, MSG_PREHEAT_HOTEND, onDrawSubMenu, drawPreheatHotendMenu);
      #endif
      MENU_ITEM(ICON_FilMan, MSG_FILAMENTCHANGE, onDrawMenuItem, changeFilament);
    #endif
    #if ENABLED(FILAMENT_LOAD_UNLOAD_GCODES)
      MENU_ITEM(ICON_FilUnload, MSG_FILAMENTUNLOAD, onDrawMenuItem, unloadFilament);
      MENU_ITEM(ICON_FilLoad, MSG_FILAMENTLOAD, onDrawMenuItem, loadFilament);
    #endif
  }
  updateMenu(filamentMenu);
}

#if ENABLED(MESH_BED_LEVELING)

  void drawManualMeshMenu() {
    checkkey = ID_Menu;
    if (SET_MENU(manualMeshMenu, MSG_UBL_MANUAL_MESH, 6)) {
      BACK_ITEM(drawPrepareMenu);
      MENU_ITEM(ICON_ManualMesh, MSG_LEVEL_BED, onDrawMenuItem, manualMeshStart);
      mMeshMoveZItem = EDIT_ITEM(ICON_Zoffset, MSG_MOVE_Z, onDrawMMeshMoveZ, setMMeshMoveZ, &current_position.z);
      MENU_ITEM(ICON_Axis, MSG_UBL_CONTINUE_MESH, onDrawMenuItem, manualMeshContinue);
      MENU_ITEM(ICON_MeshViewer, MSG_MESH_VIEW, onDrawSubMenu, dwinMeshViewer);
      MENU_ITEM(ICON_MeshSave, MSG_UBL_SAVE_MESH, onDrawMenuItem, manualMeshSave);
    }
    updateMenu(manualMeshMenu);
  }

#endif // MESH_BED_LEVELING

#if HAS_PREHEAT

  void drawPreheatMenu(const bool notCurrent) {
    checkkey = ID_Menu;
    if (notCurrent) {
      BACK_ITEM(drawTemperatureMenu);
      #if HAS_HOTEND
        EDIT_ITEM(ICON_SetEndTemp, MSG_UBL_SET_TEMP_HOTEND, onDrawSetPreheatHotend, setPreheatEndTemp, &ui.material_preset[hmiValue.select].hotend_temp);
      #endif
      #if HAS_HEATED_BED
        EDIT_ITEM(ICON_SetBedTemp, MSG_UBL_SET_TEMP_BED, onDrawSetPreheatBed, setPreheatBedTemp, &ui.material_preset[hmiValue.select].bed_temp);
      #endif
      #if HAS_FAN
        EDIT_ITEM(ICON_FanSpeed, MSG_FAN_SPEED, onDrawSetPreheatFan, setPreheatFanSpeed, &ui.material_preset[hmiValue.select].fan_speed);
      #endif
      #if ENABLED(EEPROM_SETTINGS)
        MENU_ITEM(ICON_WriteEEPROM, MSG_STORE_EEPROM, onDrawWriteEeprom, writeEEPROM);
      #endif
    }
    updateMenu(preheatMenu);
  }

  #define _preheatMenu(N) \
    void drawPreheat## N ##Menu() { \
      hmiValue.select = (N) - 1; \
      drawPreheatMenu(SET_MENU(preheatMenu, MSG_PREHEAT_## N ##_SETTINGS, 5)); \
    }
  REPEAT_1(PREHEAT_COUNT, _preheatMenu)

#endif // HAS_PREHEAT

void drawTemperatureMenu() {
  checkkey = ID_Menu;
  if (SET_MENU_R(temperatureMenu, selrect({236, 2, 28, 12}), MSG_TEMPERATURE, 4 + PREHEAT_COUNT)) {
    BACK_ITEM(drawControlMenu);
    #if HAS_HOTEND
      hotendTargetItem = EDIT_ITEM(ICON_SetEndTemp, MSG_UBL_SET_TEMP_HOTEND, onDrawHotendTemp, setHotendTemp, &thermalManager.temp_hotend[0].target);
    #endif
    #if HAS_HEATED_BED
      bedTargetItem = EDIT_ITEM(ICON_SetBedTemp, MSG_UBL_SET_TEMP_BED, onDrawBedTemp, setBedTemp, &thermalManager.temp_bed.target);
    #endif
    #if HAS_FAN
      fanSpeedItem = EDIT_ITEM(ICON_FanSpeed, MSG_FAN_SPEED, onDrawFanSpeed, setFanSpeed, &thermalManager.fan_speed[0]);
    #endif
    #if HAS_PREHEAT
      #define _ITEM_SETPREHEAT(N) MENU_ITEM(ICON_SetPreheat##N, MSG_PREHEAT_## N ##_SETTINGS, onDrawSubMenu, drawPreheat## N ##Menu);
      REPEAT_1(PREHEAT_COUNT, _ITEM_SETPREHEAT)
    #endif
  }
  updateMenu(temperatureMenu);
}

void drawMaxSpeedMenu() {
  checkkey = ID_Menu;
  if (SET_MENU_R(maxSpeedMenu, selrect({1, 16, 28, 13}), MSG_MAX_SPEED, 5)) {
    BACK_ITEM(drawMotionMenu);
    #if HAS_X_AXIS
      EDIT_ITEM(ICON_MaxSpeedX, MSG_VMAX_A, onDrawMaxSpeedX, setMaxSpeedX, &planner.settings.max_feedrate_mm_s[X_AXIS]);
    #endif
    #if HAS_Y_AXIS
      EDIT_ITEM(ICON_MaxSpeedY, MSG_VMAX_B, onDrawMaxSpeedY, setMaxSpeedY, &planner.settings.max_feedrate_mm_s[Y_AXIS]);
    #endif
    #if HAS_Z_AXIS
      EDIT_ITEM(ICON_MaxSpeedZ, MSG_VMAX_C, onDrawMaxSpeedZ, setMaxSpeedZ, &planner.settings.max_feedrate_mm_s[Z_AXIS]);
    #endif
    #if HAS_HOTEND
      EDIT_ITEM(ICON_MaxSpeedE, MSG_VMAX_E, onDrawMaxSpeedE, setMaxSpeedE, &planner.settings.max_feedrate_mm_s[E_AXIS]);
    #endif
  }
  updateMenu(maxSpeedMenu);
}

void drawMaxAccelMenu() {
  checkkey = ID_Menu;
  if (SET_MENU_R(maxAccelMenu, selrect({1, 16, 28, 13}), MSG_AMAX_EN, 5)) {
    BACK_ITEM(drawMotionMenu);
    #if HAS_X_AXIS
      EDIT_ITEM(ICON_MaxAccX, MSG_AMAX_A, onDrawMaxAccelX, setMaxAccelX, &planner.settings.max_acceleration_mm_per_s2[X_AXIS]);
    #endif
    #if HAS_Y_AXIS
      EDIT_ITEM(ICON_MaxAccY, MSG_AMAX_B, onDrawMaxAccelY, setMaxAccelY, &planner.settings.max_acceleration_mm_per_s2[Y_AXIS]);
    #endif
    #if HAS_Z_AXIS
      EDIT_ITEM(ICON_MaxAccZ, MSG_AMAX_C, onDrawMaxAccelZ, setMaxAccelZ, &planner.settings.max_acceleration_mm_per_s2[Z_AXIS]);
    #endif
    #if HAS_HOTEND
      EDIT_ITEM(ICON_MaxAccE, MSG_AMAX_E, onDrawMaxAccelE, setMaxAccelE, &planner.settings.max_acceleration_mm_per_s2[E_AXIS]);
    #endif
  }
  updateMenu(maxAccelMenu);
}

#if ENABLED(CLASSIC_JERK)

  void drawMaxJerkMenu() {
    checkkey = ID_Menu;
    if (SET_MENU_R(maxJerkMenu, selrect({1, 16, 28, 13}), MSG_JERK, 5)) {
      BACK_ITEM(drawMotionMenu);
      #if HAS_X_AXIS
        EDIT_ITEM(ICON_MaxSpeedJerkX, MSG_VA_JERK, onDrawMaxJerkX, setMaxJerkX, &planner.max_jerk.x);
      #endif
      #if HAS_Y_AXIS
        EDIT_ITEM(ICON_MaxSpeedJerkY, MSG_VB_JERK, onDrawMaxJerkY, setMaxJerkY, &planner.max_jerk.y);
      #endif
      #if HAS_Z_AXIS
        EDIT_ITEM(ICON_MaxSpeedJerkZ, MSG_VC_JERK, onDrawMaxJerkZ, setMaxJerkZ, &planner.max_jerk.z);
      #endif
      #if HAS_HOTEND
        EDIT_ITEM(ICON_MaxSpeedJerkE, MSG_VE_JERK, onDrawMaxJerkE, setMaxJerkE, &planner.max_jerk.e);
      #endif
    }
    updateMenu(maxJerkMenu);
  }

#endif // CLASSIC_JERK

#if ENABLED(EDITABLE_STEPS_PER_UNIT)

  void drawStepsMenu() {
    checkkey = ID_Menu;
    if (SET_MENU_R(stepsMenu, selrect({1, 16, 28, 13}), MSG_STEPS_PER_MM, 5)) {
      BACK_ITEM(drawMotionMenu);
      #if HAS_X_AXIS
        EDIT_ITEM(ICON_StepX, MSG_A_STEPS, onDrawStepsX, setStepsX, &planner.settings.axis_steps_per_mm[X_AXIS]);
      #endif
      #if HAS_Y_AXIS
        EDIT_ITEM(ICON_StepY, MSG_B_STEPS, onDrawStepsY, setStepsY, &planner.settings.axis_steps_per_mm[Y_AXIS]);
      #endif
      #if HAS_Z_AXIS
        EDIT_ITEM(ICON_StepZ, MSG_C_STEPS, onDrawStepsZ, setStepsZ, &planner.settings.axis_steps_per_mm[Z_AXIS]);
      #endif
      #if HAS_HOTEND
        EDIT_ITEM(ICON_StepE, MSG_E_STEPS, onDrawStepsE, setStepsE, &planner.settings.axis_steps_per_mm[E_AXIS]);
      #endif
    }
    updateMenu(stepsMenu);
  }

#endif

//=============================================================================
// UI editable custom colors
//=============================================================================

#if HAS_CUSTOM_COLORS

  void restoreDefaultColors() {
    dwinSetColorDefaults();
    DWINUI::setColors(hmiData.colorText, hmiData.colorBackground, hmiData.colorStatusBg);
    dwinRedrawScreen();
  }

  void selColor() {
    menuData.intPtr = (int16_t*)static_cast<MenuItemPtr*>(currentMenu->selectedItem())->value;
    hmiValue.color.r = GetRColor(*menuData.intPtr); // Red
    hmiValue.color.g = GetGColor(*menuData.intPtr); // Green
    hmiValue.color.b = GetBColor(*menuData.intPtr); // Blue
    drawGetColorMenu();
  }

  void liveRGBColor() {
    hmiValue.color[currentMenu->line() - 2] = menuData.value;
    const uint16_t color = RGB(hmiValue.color.r, hmiValue.color.g, hmiValue.color.b);
    dwinDrawRectangle(1, color, 20, 315, DWIN_WIDTH - 20, 335);
  }
  void setRGBColor() {
    const uint8_t color = static_cast<MenuItem*>(currentMenu->selectedItem())->icon;
    setIntOnClick(0, (color == 1) ? 63 : 31, hmiValue.color[color], nullptr, liveRGBColor);
  }

  void dwinApplyColor() {
    *menuData.intPtr = RGB(hmiValue.color.r, hmiValue.color.g, hmiValue.color.b);
    DWINUI::setColors(hmiData.colorText, hmiData.colorBackground, hmiData.colorStatusBg);
    drawSelectColorsMenu();
    hash_changed = true;
    LCD_MESSAGE(MSG_COLORS_APPLIED);
    dwinDrawDashboard();
  }

  void drawSelectColorsMenu() {
    checkkey = ID_Menu;
    if (SET_MENU(selectColorMenu, MSG_COLORS_SELECT, 20)) {
      BACK_ITEM(drawAdvancedSettingsMenu);
      MENU_ITEM(ICON_StockConfiguration, MSG_RESTORE_DEFAULTS, onDrawMenuItem, restoreDefaultColors);
      EDIT_ITEM_F(0, "Screen Background", onDrawSelColorItem, selColor, &hmiData.colorBackground);
      EDIT_ITEM_F(0, "Cursor", onDrawSelColorItem, selColor, &hmiData.colorCursor);
      EDIT_ITEM_F(0, "Title Background", onDrawSelColorItem, selColor, &hmiData.colorTitleBg);
      EDIT_ITEM_F(0, "Title Text", onDrawSelColorItem, selColor, &hmiData.colorTitleTxt);
      EDIT_ITEM_F(0, "Text", onDrawSelColorItem, selColor, &hmiData.colorText);
      EDIT_ITEM_F(0, "Selected", onDrawSelColorItem, selColor, &hmiData.colorSelected);
      EDIT_ITEM_F(0, "Split Line", onDrawSelColorItem, selColor, &hmiData.colorSplitLine);
      EDIT_ITEM_F(0, "Highlight", onDrawSelColorItem, selColor, &hmiData.colorHighlight);
      EDIT_ITEM_F(0, "Status Background", onDrawSelColorItem, selColor, &hmiData.colorStatusBg);
      EDIT_ITEM_F(0, "Status Text", onDrawSelColorItem, selColor, &hmiData.colorStatusTxt);
      EDIT_ITEM_F(0, "Popup Background", onDrawSelColorItem, selColor, &hmiData.colorPopupBg);
      EDIT_ITEM_F(0, "Popup Text", onDrawSelColorItem, selColor, &hmiData.colorPopupTxt);
      EDIT_ITEM_F(0, "Alert Background", onDrawSelColorItem, selColor, &hmiData.colorAlertBg);
      EDIT_ITEM_F(0, "Alert Text", onDrawSelColorItem, selColor, &hmiData.colorAlertTxt);
      EDIT_ITEM_F(0, "Percent Text", onDrawSelColorItem, selColor, &hmiData.colorPercentTxt);
      EDIT_ITEM_F(0, "Bar Fill", onDrawSelColorItem, selColor, &hmiData.colorBarfill);
      EDIT_ITEM_F(0, "Indicator value", onDrawSelColorItem, selColor, &hmiData.colorIndicator);
      EDIT_ITEM_F(0, "Coordinate value", onDrawSelColorItem, selColor, &hmiData.colorCoordinate);
    }
    updateMenu(selectColorMenu);
  }

  void drawGetColorMenu() {
    checkkey = ID_Menu;
    if (SET_MENU(getColorMenu, MSG_COLORS_GET, 5)) {
      BACK_ITEM(dwinApplyColor);
      MENU_ITEM(ICON_Cancel, MSG_BUTTON_CANCEL, onDrawMenuItem, drawSelectColorsMenu);
      MENU_ITEM(0, MSG_COLORS_RED, onDrawGetColorItem, setRGBColor);
      MENU_ITEM(1, MSG_COLORS_GREEN, onDrawGetColorItem, setRGBColor);
      MENU_ITEM(2, MSG_COLORS_BLUE, onDrawGetColorItem, setRGBColor);
    }
    updateMenu(getColorMenu);
    dwinDrawRectangle(1, *menuData.intPtr, 20, 315, DWIN_WIDTH - 20, 335);
  }

#endif // HAS_CUSTOM_COLORS

//=============================================================================
// Nozzle and Bed PID/MPC
//=============================================================================

#if ANY(MPC_EDIT_MENU, MPC_AUTOTUNE_MENU)

  #if ENABLED(MPC_EDIT_MENU)
    void setHeaterPower() { setPFloatOnClick(1, 200, 1); }
    void setBlkHeatCapacity() { setPFloatOnClick(0, 40, 2); }
    void setSensorResponse() { setPFloatOnClick(0, 1, 4); }
    void setAmbientXfer() { setPFloatOnClick(0, 1, 4); }
    #if ENABLED(MPC_INCLUDE_FAN)
      void onDrawFanAdj(MenuItem* menuitem, int8_t line) { onDrawFloatMenu(menuitem, line, 4, thermalManager.temp_hotend[0].fanCoefficient()); }
      void applyFanAdj() { thermalManager.temp_hotend[0].applyFanAdjustment(menuData.value / POW(10, 4)); }
      void setFanAdj() { setFloatOnClick(0, 1, 4, thermalManager.temp_hotend[0].fanCoefficient(), applyFanAdj); }
    #endif
  #endif

  void drawHotendMPCMenu() {
    checkkey = ID_Menu;
    if (SET_MENU_F(hotendMPCMenu, "MPC Settings", 7)) {
      MPC_t &mpc = thermalManager.temp_hotend[0].mpc;
      BACK_ITEM(drawAdvancedSettingsMenu);
      #if ENABLED(MPC_AUTOTUNE_MENU)
        MENU_ITEM(ICON_MPCNozzle, MSG_MPC_AUTOTUNE, onDrawMenuItem, []{ thermalManager.MPC_autotune(active_extruder, Temperature::MPCTuningType::AUTO); });
      #endif
      #if ENABLED(MPC_EDIT_MENU)
        EDIT_ITEM(ICON_MPCHeater, MSG_MPC_POWER, onDrawPFloatMenu, setHeaterPower, &mpc.heater_power);
        EDIT_ITEM(ICON_MPCHeatCap, MSG_MPC_BLOCK_HEAT_CAPACITY, onDrawPFloat2Menu, setBlkHeatCapacity, &mpc.block_heat_capacity);
        EDIT_ITEM(ICON_MPCValue, MSG_SENSOR_RESPONSIVENESS, onDrawPFloat4Menu, setSensorResponse, &mpc.sensor_responsiveness);
        EDIT_ITEM(ICON_MPCValue, MSG_MPC_AMBIENT_XFER_COEFF, onDrawPFloat4Menu, setAmbientXfer, &mpc.ambient_xfer_coeff_fan0);
        #if ENABLED(MPC_INCLUDE_FAN)
          EDIT_ITEM(ICON_MPCFan, MSG_MPC_AMBIENT_XFER_COEFF_FAN, onDrawFanAdj, setFanAdj, &mpc.fan255_adjustment);
        #endif
      #endif
    }
    updateMenu(hotendMPCMenu);
  }

#endif // MPC_EDIT_MENU || MPC_AUTOTUNE_MENU

#if PROUI_PID_TUNE
  void setPID(celsius_t t, heater_id_t h) {
    gcode.process_subcommands_now(
      MString<60>(F("G28OXY\nG0Z5F300\nG0X"), X_CENTER, F("Y"), Y_CENTER, F("F5000\nM84\nM400"))
    );
    thermalManager.PID_autotune(t, h, hmiData.pidCycles, true);
  }
  void setPidCycles() { setPIntOnClick(3, 50); }
#endif

#if ALL(HAS_PID_HEATING, PID_EDIT_MENU)

  void setKp() { setPFloatOnClick(0, 1000, 2); }
  void applyPIDi() {
    *menuData.floatPtr = scalePID_i(menuData.value / POW(10, 2));
    TERN_(PIDTEMP, thermalManager.updatePID());
  }
  void applyPIDd() {
    *menuData.floatPtr = scalePID_d(menuData.value / POW(10, 2));
    TERN_(PIDTEMP, thermalManager.updatePID());
  }
  void setKi() {
    menuData.floatPtr = (float*)static_cast<MenuItemPtr*>(currentMenu->selectedItem())->value;
    const float value = unscalePID_i(*menuData.floatPtr);
    setFloatOnClick(0, 1000, 2, value, applyPIDi);
  }
  void setKd() {
    menuData.floatPtr = (float*)static_cast<MenuItemPtr*>(currentMenu->selectedItem())->value;
    const float value = unscalePID_d(*menuData.floatPtr);
    setFloatOnClick(0, 1000, 2, value, applyPIDd);
  }
  void onDrawPIDi(MenuItem* menuitem, int8_t line) { onDrawFloatMenu(menuitem, line, 2, unscalePID_i(*(float*)static_cast<MenuItemPtr*>(menuitem)->value)); }
  void onDrawPIDd(MenuItem* menuitem, int8_t line) { onDrawFloatMenu(menuitem, line, 2, unscalePID_d(*(float*)static_cast<MenuItemPtr*>(menuitem)->value)); }

#endif // HAS_PID_HEATING && PID_EDIT_MENU

#if ENABLED(PIDTEMP) && ANY(PID_AUTOTUNE_MENU, PID_EDIT_MENU)

  #if ENABLED(PID_AUTOTUNE_MENU)
    void hotendPID() { setPID(hmiData.hotendPidT, H_E0); }
    void setHotendPidT() { setPIntOnClick(MIN_ETEMP, MAX_ETEMP); }
  #endif

  void drawHotendPIDMenu() {
    checkkey = ID_Menu;
    if (SET_MENU_F(hotendPIDMenu, STR_HOTEND_PID " Settings", 8)) {
      BACK_ITEM(drawAdvancedSettingsMenu);
      #if ENABLED(PID_AUTOTUNE_MENU)
        MENU_ITEM_F(ICON_PIDNozzle, STR_HOTEND_PID, onDrawMenuItem, hotendPID);
        EDIT_ITEM(ICON_Temperature, MSG_TEMPERATURE, onDrawPIntMenu, setHotendPidT, &hmiData.hotendPidT);
        EDIT_ITEM(ICON_PIDCycles, MSG_PID_CYCLE, onDrawPIntMenu, setPidCycles, &hmiData.pidCycles);
      #endif
      #if ENABLED(PID_EDIT_MENU)
        EDIT_ITEM_F(ICON_PIDValue, "Set" STR_KP, onDrawPFloat2Menu, setKp, &thermalManager.temp_hotend[0].pid.Kp);
        EDIT_ITEM_F(ICON_PIDValue, "Set" STR_KI, onDrawPIDi, setKi, &thermalManager.temp_hotend[0].pid.Ki);
        EDIT_ITEM_F(ICON_PIDValue, "Set" STR_KD, onDrawPIDd, setKd, &thermalManager.temp_hotend[0].pid.Kd);
      #endif
      #if ENABLED(EEPROM_SETTINGS)
        MENU_ITEM(ICON_WriteEEPROM, MSG_STORE_EEPROM, onDrawMenuItem, writeEEPROM);
      #endif
    }
    updateMenu(hotendPIDMenu);
  }

#endif // PIDTEMP && (PID_AUTOTUNE_MENU || PID_EDIT_MENU)

#if ENABLED(PIDTEMPBED) && ANY(PID_AUTOTUNE_MENU, PID_EDIT_MENU)

  #if ENABLED(PID_AUTOTUNE_MENU)
    void bedPID() { setPID(hmiData.bedPidT, H_BED); }
    void setBedPidT() { setPIntOnClick(MIN_BEDTEMP, MAX_BEDTEMP); }
  #endif

  void drawBedPIDMenu() {
    checkkey = ID_Menu;
    if (SET_MENU_F(bedPIDMenu, STR_BED_PID " Settings", 8)) {
      BACK_ITEM(drawAdvancedSettingsMenu);
      #if ENABLED(PID_AUTOTUNE_MENU)
        MENU_ITEM_F(ICON_PIDBed, STR_BED_PID, onDrawMenuItem,bedPID);
        EDIT_ITEM(ICON_Temperature, MSG_TEMPERATURE, onDrawPIntMenu, setBedPidT, &hmiData.bedPidT);
        EDIT_ITEM(ICON_PIDCycles, MSG_PID_CYCLE, onDrawPIntMenu, setPidCycles, &hmiData.pidCycles);
      #endif
      #if ENABLED(PID_EDIT_MENU)
        EDIT_ITEM_F(ICON_PIDValue, "Set" STR_KP, onDrawPFloat2Menu, setKp, &thermalManager.temp_bed.pid.Kp);
        EDIT_ITEM_F(ICON_PIDValue, "Set" STR_KI, onDrawPIDi, setKi, &thermalManager.temp_bed.pid.Ki);
        EDIT_ITEM_F(ICON_PIDValue, "Set" STR_KD, onDrawPIDd, setKd, &thermalManager.temp_bed.pid.Kd);
      #endif
      #if ENABLED(EEPROM_SETTINGS)
        MENU_ITEM(ICON_WriteEEPROM, MSG_STORE_EEPROM, onDrawMenuItem, writeEEPROM);
      #endif
    }
    updateMenu(bedPIDMenu);
  }

#endif // PIDTEMPBED && (PID_AUTOTUNE_MENU || PID_EDIT_MENU)

//=============================================================================

#if HAS_BED_PROBE

  void drawZOffsetWizMenu() {
    checkkey = ID_Menu;
    if (SET_MENU(zOffsetWizMenu, MSG_PROBE_WIZARD, 4)) {
      BACK_ITEM(drawPrepareMenu);
      MENU_ITEM(ICON_Homing, MSG_AUTO_HOME, onDrawMenuItem, autoHome);
      MENU_ITEM(ICON_MoveZ0, MSG_MOVE_NOZZLE_TO_BED, onDrawMenuItem, setMoveZto0);
      EDIT_ITEM(ICON_Zoffset, MSG_XATC_UPDATE_Z_OFFSET, onDrawPFloat2Menu, setZOffset, &BABY_Z_VAR);
    }
    updateMenu(zOffsetWizMenu);
    if (!axis_is_trusted(Z_AXIS)) LCD_MESSAGE_F("WARNING: Z position unknown, move Z to home");
  }

#endif

#if ENABLED(INDIVIDUAL_AXIS_HOMING_SUBMENU)

  void drawHomingMenu() {
    checkkey = ID_Menu;
    if (SET_MENU(homingMenu, MSG_HOMING, 6)) {
      BACK_ITEM(drawPrepareMenu);
      MENU_ITEM(ICON_Homing, MSG_AUTO_HOME, onDrawMenuItem, autoHome);
      #if HAS_X_AXIS
        MENU_ITEM(ICON_HomeX, MSG_AUTO_HOME_X, onDrawMenuItem, homeX);
      #endif
      #if HAS_Y_AXIS
        MENU_ITEM(ICON_HomeY, MSG_AUTO_HOME_Y, onDrawMenuItem, homeY);
      #endif
      #if HAS_Z_AXIS
        MENU_ITEM(ICON_HomeZ, MSG_AUTO_HOME_Z, onDrawMenuItem, homeZ);
      #endif
      #if ENABLED(MESH_BED_LEVELING)
        EDIT_ITEM(ICON_ZAfterHome, MSG_Z_AFTER_HOME, onDrawPInt8Menu, setZAfterHoming, &hmiData.zAfterHoming);
      #endif
    }
    updateMenu(homingMenu);
  }

#endif // INDIVIDUAL_AXIS_HOMING_SUBMENU

#if ENABLED(FWRETRACT)

  void drawFWRetractMenu() {
    checkkey = ID_Menu;
    if (SET_MENU(fwRetractMenu, MSG_FWRETRACT, 6)) {
      BACK_ITEM(returnFWRetractMenu);
      EDIT_ITEM(ICON_FWRetLength, MSG_CONTROL_RETRACT, onDrawPFloatMenu, setRetractLength, &fwretract.settings.retract_length);
      EDIT_ITEM(ICON_FWRetSpeed, MSG_SINGLENOZZLE_RETRACT_SPEED, onDrawPFloatMenu, setRetractSpeed, &fwretract.settings.retract_feedrate_mm_s);
      EDIT_ITEM(ICON_FWRetZRaise, MSG_CONTROL_RETRACT_ZHOP, onDrawPFloat2Menu, setZRaise, &fwretract.settings.retract_zraise);
      EDIT_ITEM(ICON_FWRecSpeed, MSG_SINGLENOZZLE_UNRETRACT_SPEED, onDrawPFloatMenu, setRecoverSpeed, &fwretract.settings.retract_recover_feedrate_mm_s);
      EDIT_ITEM(ICON_FWRecExtra, MSG_CONTROL_RETRACT_RECOVER, onDrawPFloatMenu, setAddRecover, &fwretract.settings.retract_recover_extra);
    }
    updateMenu(fwRetractMenu);
  }

#endif

//=============================================================================
// Mesh Bed Leveling
//=============================================================================

#if HAS_MESH

  void applyMeshFadeHeight() { set_z_fade_height(planner.z_fade_height); }
  void setMeshFadeHeight() { setPFloatOnClick(0, 100, 1, applyMeshFadeHeight); }

  void setMeshActive() {
    set_bed_leveling_enabled(!planner.leveling_active);
    drawCheckboxLine(currentMenu->line(), planner.leveling_active);
    dwinUpdateLCD();
  }

  #if ENABLED(PREHEAT_BEFORE_LEVELING)
    void setBedLevT() { setPIntOnClick(MIN_BEDTEMP, MAX_BEDTEMP); }
  #endif

  #if ENABLED(PROUI_MESH_EDIT)
    void manualResetValue() {
      gcode.process_subcommands_now(
        TS(F("M421I"), bedLevelTools.mesh_x, 'J', bedLevelTools.mesh_y, 'Z', p_float_t(0, 3))
      );
      planner.synchronize();
    }

    bool autoMovToMesh = false;
    void setAutoMovToMesh() { toggleCheckboxLine(autoMovToMesh); }

    void liveEditMesh() { ((MenuItemPtr*)editZValueItem)->value = &bedlevel.z_values[hmiValue.select ? bedLevelTools.mesh_x : menuData.value][hmiValue.select ? menuData.value : bedLevelTools.mesh_y]; editZValueItem->redraw(); }
    void applyEditMeshX() { bedLevelTools.mesh_x = menuData.value; if (autoMovToMesh) bedLevelTools.moveToXY(); }
    void applyEditMeshY() { bedLevelTools.mesh_y = menuData.value; if (autoMovToMesh) bedLevelTools.moveToXY(); }
    void zeroMesh() { manualResetValue(); editZValueItem->redraw(); LCD_MESSAGE(MSG_MESH_RESET); }
    void setEditMeshX() { hmiValue.select = 0; setIntOnClick(0, GRID_MAX_POINTS_X - 1, bedLevelTools.mesh_x, applyEditMeshX, liveEditMesh); }
    void setEditMeshY() { hmiValue.select = 1; setIntOnClick(0, GRID_MAX_POINTS_Y - 1, bedLevelTools.mesh_y, applyEditMeshY, liveEditMesh); }
    void liveEditMeshZ() { *menuData.floatPtr = menuData.value / POW(10, 2); if (autoMovToMesh) bedLevelTools.moveToZ(); }
    void setEditZValue() { setPFloatOnClick(Z_OFFSET_MIN, Z_OFFSET_MAX, 3, nullptr, liveEditMeshZ); if (autoMovToMesh) bedLevelTools.moveToXYZ(); }
  #endif

  void resetMesh() { bedLevelTools.meshReset(); LCD_MESSAGE(MSG_MESH_RESET); }

#endif // HAS_MESH

#if ENABLED(AUTO_BED_LEVELING_UBL)

  void applyUBLSlot() { bedlevel.storage_slot = menuData.value; }
  void setUBLSlot() { setIntOnClick(0, settings.calc_num_meshes() - 1, bedlevel.storage_slot, applyUBLSlot); }
  void onDrawUBLSlot(MenuItem* menuitem, int8_t line) {
    NOLESS(bedlevel.storage_slot, 0);
    onDrawIntMenu(menuitem, line, bedlevel.storage_slot);
  }

  void applyUBLTiltGrid() { bedLevelTools.tilt_grid = menuData.value; }
  void setUBLTiltGrid() { setIntOnClick(1, 3, bedLevelTools.tilt_grid, applyUBLTiltGrid); }

  void ublMeshTilt() {
    NOLESS(bedlevel.storage_slot, 0);
    if (bedLevelTools.tilt_grid > 1)
      gcode.process_subcommands_now(TS(F("G29J"), bedLevelTools.tilt_grid));
    else
      gcode.process_subcommands_now(F("G29J"));
    LCD_MESSAGE(MSG_UBL_MESH_TILTED);
  }

  void ublSmartFillMesh() {
    for (uint8_t x = 0; x < GRID_MAX_POINTS_Y; ++x) bedlevel.smart_fill_mesh();
    LCD_MESSAGE(MSG_UBL_MESH_FILLED);
  }

  void ublMeshSave() {
    NOLESS(bedlevel.storage_slot, 0);
    settings.store_mesh(bedlevel.storage_slot);
    ui.status_printf(0, GET_TEXT_F(MSG_MESH_SAVED), bedlevel.storage_slot);
    DONE_BUZZ(true);
  }

  void ublMeshLoad() {
    NOLESS(bedlevel.storage_slot, 0);
    settings.load_mesh(bedlevel.storage_slot);
  }

#endif // AUTO_BED_LEVELING_UBL

#if HAS_MESH

  void drawMeshSetMenu() {
    checkkey = ID_Menu;
    if (SET_MENU(meshMenu, MSG_MESH_LEVELING, 14)) {
      BACK_ITEM(drawAdvancedSettingsMenu);
      #if ENABLED(PREHEAT_BEFORE_LEVELING)
        EDIT_ITEM(ICON_Temperature, MSG_UBL_SET_TEMP_BED, onDrawPIntMenu, setBedLevT, &hmiData.bedLevT);
      #endif
      EDIT_ITEM(ICON_SetZOffset, MSG_Z_FADE_HEIGHT, onDrawPFloatMenu, setMeshFadeHeight, &planner.z_fade_height);
      EDIT_ITEM(ICON_UBLActive, MSG_ACTIVATE_MESH, onDrawChkbMenu, setMeshActive, &planner.leveling_active);
      #if HAS_BED_PROBE
        MENU_ITEM(ICON_Level, MSG_AUTO_MESH, onDrawMenuItem, autoLevel);
      #endif
      #if ENABLED(AUTO_BED_LEVELING_UBL)
        EDIT_ITEM(ICON_UBLSlot, MSG_UBL_STORAGE_SLOT, onDrawUBLSlot, setUBLSlot, &bedlevel.storage_slot);
        MENU_ITEM(ICON_UBLMeshSave, MSG_UBL_SAVE_MESH, onDrawMenuItem, ublMeshSave);
        MENU_ITEM(ICON_UBLMeshLoad, MSG_UBL_LOAD_MESH, onDrawMenuItem, ublMeshLoad);
        EDIT_ITEM(ICON_UBLTiltGrid, MSG_UBL_TILTING_GRID, onDrawPInt8Menu, setUBLTiltGrid, &bedLevelTools.tilt_grid);
        MENU_ITEM(ICON_UBLTiltGrid, MSG_UBL_TILT_MESH, onDrawMenuItem, ublMeshTilt);
        MENU_ITEM(ICON_UBLSmartFill, MSG_UBL_SMART_FILLIN, onDrawMenuItem, ublSmartFillMesh);
      #endif
      MENU_ITEM(ICON_MeshReset, MSG_MESH_RESET, onDrawMenuItem, resetMesh);
      #if ENABLED(PROUI_MESH_EDIT)
        MENU_ITEM(ICON_MeshEdit, MSG_EDIT_MESH, onDrawSubMenu, drawEditMeshMenu);
      #endif
      MENU_ITEM(ICON_MeshViewer, MSG_MESH_VIEW, onDrawSubMenu, dwinMeshViewer);
    }
    updateMenu(meshMenu);
  }

  #if ENABLED(PROUI_MESH_EDIT)
    void drawEditMeshMenu() {
      if (!leveling_is_valid()) { LCD_MESSAGE(MSG_UBL_MESH_INVALID); return; }
      set_bed_leveling_enabled(false);
      checkkey = ID_Menu;
      if (SET_MENU(editMeshMenu, MSG_EDIT_MESH, 6)) {
        bedLevelTools.mesh_x = bedLevelTools.mesh_y = 0;
        BACK_ITEM(drawMeshSetMenu);
        EDIT_ITEM(ICON_SetHome, MSG_PROBE_WIZARD_MOVING, onDrawChkbMenu, setAutoMovToMesh, &autoMovToMesh);
        EDIT_ITEM(ICON_MeshEditX, MSG_MESH_X, onDrawPInt8Menu, setEditMeshX, &bedLevelTools.mesh_x);
        EDIT_ITEM(ICON_MeshEditY, MSG_MESH_Y, onDrawPInt8Menu, setEditMeshY, &bedLevelTools.mesh_y);
        editZValueItem = EDIT_ITEM(ICON_MeshEditZ, MSG_MESH_EDIT_Z, onDrawPFloat3Menu, setEditZValue, &bedlevel.z_values[bedLevelTools.mesh_x][bedLevelTools.mesh_y]);
        #if HAS_BED_PROBE
          MENU_ITEM_F(ICON_ProbeDeploy, "Probe for Z Value", onDrawMenuItem, bedLevelTools.probeXY);
        #endif
        MENU_ITEM_F(ICON_SetZOffset, "Zero Current Point", onDrawMenuItem, zeroMesh);
      }
      updateMenu(editMeshMenu);
    }
  #endif

#endif // HAS_MESH

#endif // DWIN_LCD_PROUI<|MERGE_RESOLUTION|>--- conflicted
+++ resolved
@@ -3523,21 +3523,15 @@
     #if ENABLED(ADAPTIVE_STEP_SMOOTHING)
       EDIT_ITEM(ICON_UBLActive, MSG_STEP_SMOOTHING, onDrawChkbMenu, setAdaptiveStepSmoothing, &hmiData.adaptiveStepSmoothing);
     #endif
-<<<<<<< HEAD
-    MENU_ITEM(ICON_Step, MSG_STEPS_PER_MM, onDrawSteps, drawStepsMenu);
+    #if ENABLED(EDITABLE_STEPS_PER_UNIT)
+      MENU_ITEM(ICON_Step, MSG_STEPS_PER_MM, onDrawSteps, drawStepsMenu);
+    #endif
     #if HAS_FEEDRATE_EDIT
       EDIT_ITEM(ICON_Speed, MSG_SPEED, onDrawPIntMenu, setSpeed, &feedrate_percentage);
     #endif
     #if HAS_FLOW_EDIT
       EDIT_ITEM(ICON_Flow, MSG_FLOW, onDrawPIntMenu, setFlow, &planner.flow_percentage[0]);
     #endif
-=======
-    #if ENABLED(EDITABLE_STEPS_PER_UNIT)
-      MENU_ITEM(ICON_Step, MSG_STEPS_PER_MM, onDrawSteps, drawStepsMenu);
-    #endif
-    EDIT_ITEM(ICON_Flow, MSG_FLOW, onDrawPIntMenu, setFlow, &planner.flow_percentage[0]);
-    EDIT_ITEM(ICON_Speed, MSG_SPEED, onDrawPIntMenu, setSpeed, &feedrate_percentage);
->>>>>>> 854f3315
   }
   updateMenu(motionMenu);
 }
