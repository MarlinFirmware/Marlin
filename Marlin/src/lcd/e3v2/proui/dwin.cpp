/**
 * Marlin 3D Printer Firmware
 * Copyright (c) 2021 MarlinFirmware [https://github.com/MarlinFirmware/Marlin]
 *
 * Based on Sprinter and grbl.
 * Copyright (c) 2011 Camiel Gubbels / Erik van der Zalm
 *
 * This program is free software: you can redistribute it and/or modify
 * it under the terms of the GNU General Public License as published by
 * the Free Software Foundation, either version 3 of the License, or
 * (at your option) any later version.
 *
 * This program is distributed in the hope that it will be useful,
 * but WITHOUT ANY WARRANTY; without even the implied warranty of
 * MERCHANTABILITY or FITNESS FOR A PARTICULAR PURPOSE.  See the
 * GNU General Public License for more details.
 *
 * You should have received a copy of the GNU General Public License
 * along with this program.  If not, see <https://www.gnu.org/licenses/>.
 *
 */

/**
 * DWIN Enhanced implementation for PRO UI
 * Based on the original work of: Miguel Risco-Castillo (MRISCOC)
 * https://github.com/mriscoc/Ender3V2S1
 * Version: 3.25.3
 * Date: 2023/05/18
 */

#include "../../../inc/MarlinConfig.h"

#if ENABLED(DWIN_LCD_PROUI)

#include "dwin.h"
#include "menus.h"
#include "dwin_popup.h"

#include "../../utf8.h"
#include "../../marlinui.h"
#include "../../extui/ui_api.h"
#include "../../../MarlinCore.h"
#include "../../../core/serial.h"
#include "../../../core/macros.h"
#include "../../../module/temperature.h"
#include "../../../module/printcounter.h"
#include "../../../module/motion.h"
#include "../../../module/planner.h"
#include "../../../module/stepper.h"
#include "../../../gcode/gcode.h"
#include "../../../gcode/queue.h"

#if HAS_MEDIA
  #include "../../../sd/cardreader.h"
#endif

#if NEED_HEX_PRINT
  #include "../../../libs/hex_print.h"
#endif

#if HAS_FILAMENT_SENSOR
  #include "../../../feature/runout.h"
#endif

#if ENABLED(EEPROM_SETTINGS)
  #include "../../../module/settings.h"
#endif

#if ENABLED(HOST_ACTION_COMMANDS)
  #include "../../../feature/host_actions.h"
#endif

#if DISABLED(PROBE_MANUALLY) && ANY(AUTO_BED_LEVELING_BILINEAR, AUTO_BED_LEVELING_LINEAR, AUTO_BED_LEVELING_3POINT)
  #define HAS_ONESTEP_LEVELING 1
#endif

#if HAS_MESH || (HAS_LEVELING && HAS_ZOFFSET_ITEM)
  #include "../../../feature/bedlevel/bedlevel.h"
  #include "bedlevel_tools.h"
#endif

#if HAS_BED_PROBE
  #include "../../../module/probe.h"
#endif

#if ENABLED(BLTOUCH)
  #include "../../../feature/bltouch.h"
#endif

#if ENABLED(BABYSTEPPING)
  #include "../../../feature/babystep.h"
#endif

#if ENABLED(POWER_LOSS_RECOVERY)
  #include "../../../feature/powerloss.h"
#endif

#if ENABLED(PRINTCOUNTER)
  #include "printstats.h"
#endif

#if ENABLED(CASE_LIGHT_MENU)
  #include "../../../feature/caselight.h"
#endif

#if ENABLED(LED_CONTROL_MENU)
  #include "../../../feature/leds/leds.h"
#endif

#if HAS_TRINAMIC_CONFIG
  #include "../../../feature/tmc_util.h"
#endif

#if HAS_GCODE_PREVIEW
  #include "gcode_preview.h"
#endif

#if HAS_ESDIAG
  #include "endstop_diag.h"
#endif

#if PROUI_TUNING_GRAPH
  #include "plot.h"
#endif

#if HAS_MESH
  #include "meshviewer.h"
#endif

#if HAS_LOCKSCREEN
  #include "lockscreen.h"
#endif

#ifndef MACHINE_SIZE
  #define MACHINE_SIZE STRINGIFY(X_BED_SIZE) "x" STRINGIFY(Y_BED_SIZE) "x" STRINGIFY(Z_MAX_POS)
#endif

#define PAUSE_HEAT

// Load and Unload limits
#ifndef EXTRUDE_MAXLENGTH
  #ifdef FILAMENT_CHANGE_UNLOAD_LENGTH
    #define EXTRUDE_MAXLENGTH (FILAMENT_CHANGE_UNLOAD_LENGTH + 10)
  #else
    #define EXTRUDE_MAXLENGTH 500
  #endif
#endif

// Juntion deviation limits
#define MIN_JD_MM             0.001
#define MAX_JD_MM             TERN(LIN_ADVANCE, 0.3f, 0.5f)

#if HAS_TRINAMIC_CONFIG
  #define MIN_TMC_CURRENT 100
  #define MAX_TMC_CURRENT 3000
#endif

// Editable temperature limits
#define MIN_ETEMP   0
#define MAX_ETEMP   thermalManager.hotend_max_target(0)
#define MIN_BEDTEMP 0
#define MAX_BEDTEMP BED_MAX_TARGET
#define MIN_CHAMBERTEMP 0
#define MAX_CHAMBERTEMP CHAMBER_MAX_TARGET

#define DWIN_VAR_UPDATE_INTERVAL          500
#define DWIN_UPDATE_INTERVAL             1000

#if HAS_MESH && HAS_BED_PROBE
  #define BABY_Z_VAR probe.offset.z
#else
  float z_offset = 0;
  #define BABY_Z_VAR z_offset
#endif

// Structs
hmi_value_t hmiValue;
hmi_flag_t hmiFlag{0};
hmi_data_t hmiData;

enum SelectItem : uint8_t {
  PAGE_PRINT = 0,
  PAGE_PREPARE,
  PAGE_CONTROL,
  PAGE_LEVEL,
  PAGE_COUNT,

  PRINT_SETUP = 0,
  PRINT_PAUSE_RESUME,
  PRINT_STOP,
  PRINT_COUNT
};

typedef struct {
  uint8_t now, last;
  void set(uint8_t v) { now = last = v; }
  void reset() { set(0); }
  bool changed() { bool c = (now != last); if (c) last = now; return c; }
  bool dec() { if (now) now--; return changed(); }
  bool inc(uint8_t v) { if (now < (v - 1)) now++; else now = (v - 1); return changed(); }
} select_t;
select_t select_page{0}, select_print{0};

#if ENABLED(LCD_BED_TRAMMING)
  constexpr float bed_tramming_inset_lfbr[] = BED_TRAMMING_INSET_LFRB;
#endif

bool hash_changed = true; // Flag to know if message status was changed
bool blink = false;
uint8_t checkkey = 255, last_checkkey = ID_MainMenu;

// New menu system pointers
Menu *fileMenu = nullptr;
Menu *prepareMenu = nullptr;
#if ENABLED(LCD_BED_TRAMMING)
  Menu *trammingMenu = nullptr;
#endif
Menu *moveMenu = nullptr;
Menu *controlMenu = nullptr;
Menu *advancedSettingsMenu = nullptr;
Menu *levelMenu = nullptr;
#if HAS_HOME_OFFSET
  Menu *homeOffsetMenu = nullptr;
#endif
#if HAS_BED_PROBE
  Menu *probeSettingsMenu = nullptr;
#endif
Menu *filSetMenu = nullptr;
Menu *selectColorMenu = nullptr;
Menu *getColorMenu = nullptr;
Menu *tuneMenu = nullptr;
Menu *motionMenu = nullptr;
Menu *filamentMenu = nullptr;
#if ENABLED(MESH_BED_LEVELING)
  Menu *manualMeshMenu = nullptr;
#endif
#if HAS_PREHEAT
  Menu *preheatMenu = nullptr;
  Menu *preheatHotendMenu = nullptr;
#endif
Menu *temperatureMenu = nullptr;
Menu *maxSpeedMenu = nullptr;
Menu *maxAccelMenu = nullptr;
#if ENABLED(CLASSIC_JERK)
  Menu *maxJerkMenu = nullptr;
#endif
Menu *stepsMenu = nullptr;
#if ANY(MPC_EDIT_MENU, MPC_AUTOTUNE_MENU)
  Menu *hotendMPCMenu = nullptr;
#endif
#if ANY(PID_EDIT_MENU, PID_AUTOTUNE_MENU)
  #if ENABLED(PIDTEMP)
    Menu *hotendPIDMenu = nullptr;
  #endif
  #if ENABLED(PIDTEMPBED)
    Menu *bedPIDMenu = nullptr;
  #endif
  #if ENABLED(PIDTEMPCHAMBER)
    Menu *chamberPIDMenu = nullptr;
  #endif
#endif
#if CASELIGHT_USES_BRIGHTNESS
  Menu *caseLightMenu = nullptr;
#endif
#if ENABLED(LED_CONTROL_MENU)
  Menu *ledControlMenu = nullptr;
#endif
#if HAS_BED_PROBE
  Menu *zOffsetWizMenu = nullptr;
#endif
#if ENABLED(INDIVIDUAL_AXIS_HOMING_SUBMENU)
  Menu *homingMenu = nullptr;
#endif
#if ENABLED(EDITABLE_HOMING_FEEDRATE)
  Menu *homingFRMenu = nullptr;
#endif
#if ENABLED(FWRETRACT)
  Menu *fwRetractMenu = nullptr;
#endif
#if HAS_MESH
  Menu *meshMenu = nullptr;
  #if ENABLED(PROUI_MESH_EDIT)
    Menu *editMeshMenu = nullptr;
  #endif
#endif
#if ENABLED(SHAPING_MENU)
  Menu *inputShapingMenu = nullptr;
#endif
#if HAS_TRINAMIC_CONFIG
  Menu *trinamicConfigMenu = nullptr;
#endif

// Updatable menuitems pointers
MenuItem *hotendTargetItem = nullptr;
MenuItem *bedTargetItem = nullptr;
MenuItem *fanSpeedItem = nullptr;
MenuItem *mMeshMoveZItem = nullptr;
MenuItem *editZValueItem = nullptr;

bool isPrinting() { return printingIsActive() || printingIsPaused(); }
bool sdPrinting() { return isPrinting() && IS_SD_FILE_OPEN(); }
bool hostPrinting() { return isPrinting() && !IS_SD_FILE_OPEN(); }

#define DWIN_LANGUAGE_EEPROM_ADDRESS 0x01   // Between 0x01 and 0x63 (EEPROM_OFFSET-1)
                                            // BL24CXX::check() uses 0x00

inline bool hmiIsChinese() { return hmiFlag.language == DWIN_CHINESE; }

void hmiSetLanguageCache() {
  dwinJPGCacheTo1(hmiIsChinese() ? Language_Chinese : Language_English);
}

void hmiSetLanguage() {
  #if ALL(EEPROM_SETTINGS, IIC_BL24CXX_EEPROM)
    BL24CXX::read(DWIN_LANGUAGE_EEPROM_ADDRESS, (uint8_t*)&hmiFlag.language, sizeof(hmiFlag.language));
  #endif
  hmiSetLanguageCache();
}

void hmiToggleLanguage() {
  hmiFlag.language = hmiIsChinese() ? DWIN_ENGLISH : DWIN_CHINESE;
  hmiSetLanguageCache();
  #if ALL(EEPROM_SETTINGS, IIC_BL24CXX_EEPROM)
    BL24CXX::write(DWIN_LANGUAGE_EEPROM_ADDRESS, (uint8_t*)&hmiFlag.language, sizeof(hmiFlag.language));
  #endif
}

//-----------------------------------------------------------------------------
// Main Buttons
//-----------------------------------------------------------------------------

typedef struct { uint16_t x, y[2], w, h; } text_info_t;

void ICON_Button(const bool selected, const int iconid, const frame_rect_t &ico, const text_info_t (&txt), FSTR_P caption) {
  DWINUI::drawIconWB(iconid + selected, ico.x, ico.y);
  if (selected) DWINUI::drawBox(0, hmiData.colorHighlight, ico);
  if (hmiIsChinese()) {
    dwinFrameAreaCopy(1, txt.x, txt.y[selected], txt.x + txt.w - 1, txt.y[selected] + txt.h - 1, ico.x + (ico.w - txt.w) / 2, (ico.y + ico.h - 25) - txt.h/2);
  }
  else {
    const uint16_t x = ico.x + (ico.w - strlen_P(FTOP(caption)) * DWINUI::fontWidth()) / 2,
                   y = (ico.y + ico.h - 20) - DWINUI::fontHeight() / 2;
    DWINUI::drawString(x, y, caption);
  }
}

//
// Main Menu: "Print"
//
void ICON_Print() {
  constexpr frame_rect_t ico = { 17, 110, 110, 100 };
  constexpr text_info_t txt = { 1, { 405, 447 }, 27, 15 };
  ICON_Button(select_page.now == PAGE_PRINT, ICON_Print_0, ico, txt, GET_TEXT_F(MSG_BUTTON_PRINT));
}

//
// Main Menu: "Prepare"
//
void ICON_Prepare() {
  constexpr frame_rect_t ico = { 145, 110, 110, 100 };
  constexpr text_info_t txt = { 31, { 405, 447 }, 27, 15 };
  ICON_Button(select_page.now == PAGE_PREPARE, ICON_Prepare_0, ico, txt, GET_TEXT_F(MSG_PREPARE));
}

//
// Main Menu: "Control"
//
void ICON_Control() {
  constexpr frame_rect_t ico = { 17, 226, 110, 100 };
  constexpr text_info_t txt = { 61, { 405, 447 }, 27, 15 };
  ICON_Button(select_page.now == PAGE_CONTROL, ICON_Control_0, ico, txt, GET_TEXT_F(MSG_CONTROL));
}

//
// Main Menu: "Level"
//
void ICON_Level() {
  constexpr frame_rect_t ico = { 145, 226, 110, 100 };
  constexpr text_info_t txt = { 91, { 405, 447 }, 27, 15 };
  ICON_Button(select_page.now == PAGE_LEVEL, ICON_Leveling_0, ico, txt, GET_TEXT_F(MSG_BUTTON_LEVEL));
}

//
// Printing: "Tune"
//
void ICON_Tune() {
  constexpr frame_rect_t ico = { 8, 232, 80, 100 };
  constexpr text_info_t txt = { 121, { 405, 447 }, 27, 15 };
  ICON_Button(select_print.now == PRINT_SETUP, ICON_Setup_0, ico, txt, GET_TEXT_F(MSG_TUNE));
}

//
// Printing: "Pause"
//
void ICON_Pause() {
  constexpr frame_rect_t ico = { 96, 232, 80, 100 };
  constexpr text_info_t txt = { 181, { 405, 447 }, 27, 15 };
  ICON_Button(select_print.now == PRINT_PAUSE_RESUME, ICON_Pause_0, ico, txt, GET_TEXT_F(MSG_BUTTON_PAUSE));
}

//
// Printing: "Resume"
//
void ICON_Resume() {
  constexpr frame_rect_t ico = { 96, 232, 80, 100 };
  constexpr text_info_t txt = { 1, { 405, 447 }, 27, 15 };
  ICON_Button(select_print.now == PRINT_PAUSE_RESUME, ICON_Continue_0, ico, txt, GET_TEXT_F(MSG_BUTTON_RESUME));
}

//
// Printing: "Stop"
//
void ICON_Stop() {
  constexpr frame_rect_t ico = { 184, 232, 80, 100 };
  constexpr text_info_t txt = { 151, { 405, 447 }, 27, 12 };
  ICON_Button(select_print.now == PRINT_STOP, ICON_Stop_0, ico, txt, GET_TEXT_F(MSG_BUTTON_STOP));
}

//
// PopUps
//
void popupPauseOrStop() {
  if (hmiIsChinese()) {
    DWINUI::clearMainArea();
    drawPopupBkgd();
         if (select_print.now == PRINT_PAUSE_RESUME) dwinFrameAreaCopy(1, 237, 338, 269, 356, 98, 150);
    else if (select_print.now == PRINT_STOP) dwinFrameAreaCopy(1, 221, 320, 253, 336, 98, 150);
    dwinFrameAreaCopy(1, 220, 304, 264, 319, 130, 150);
    DWINUI::drawIconWB(ICON_Confirm_C, 26, 280);
    DWINUI::drawIconWB(ICON_Cancel_C, 146, 280);
    drawSelectHighlight(true);
    dwinUpdateLCD();
  }
  else {
    switch (select_print.now) {
      case PRINT_PAUSE_RESUME: dwinPopupConfirmCancel(ICON_Pause_1, GET_TEXT_F(MSG_PAUSE_PRINT)); break;
      case PRINT_STOP: dwinPopupConfirmCancel(ICON_Stop_1, GET_TEXT_F(MSG_STOP_PRINT)); break;
      default: break;
    }
  }
}

#if HAS_HOTEND || HAS_HEATED_BED || HAS_HEATED_CHAMBER
  void dwinPopupTemperature(const int_fast8_t heater_id, const uint8_t state) {
    hmiSaveProcessID(ID_WaitResponse);
    if (hmiIsChinese()) {
      DWINUI::clearMainArea();
      drawPopupBkgd();
      if (state == 1) {
        DWINUI::drawIcon(ICON_TempTooHigh, 102, 165);
        dwinFrameAreaCopy(1, 103, 371, 237, 386, 52, 285);
        dwinFrameAreaCopy(1, 151, 389, 185, 402, 187, 285);
        dwinFrameAreaCopy(1, 189, 389, 271, 402, 95, 310);
      }
      else if (state == 0) {
        DWINUI::drawIcon(ICON_TempTooLow, 102, 165);
        dwinFrameAreaCopy(1, 103, 371, 270, 386, 52, 285);
        dwinFrameAreaCopy(1, 189, 389, 271, 402, 95, 310);
      }
      else {
        // Chinese "Temp Error"
      }
    }
    else {
      FSTR_P heaterstr = nullptr;
           if (TERN0(HAS_HEATED_BED,     heater_id == H_BED))     heaterstr = F("Bed");
      else if (TERN0(HAS_HEATED_CHAMBER, heater_id == H_CHAMBER)) heaterstr = F("Chamber");
      else if (TERN0(HAS_HOTEND,         heater_id >= 0))         heaterstr = F("Nozzle");
      FSTR_P errorstr;
      uint8_t icon;
      switch (state) {
        case 0:  errorstr = GET_TEXT_F(MSG_TEMP_TOO_LOW);       icon = ICON_TempTooLow;  break;
        case 1:  errorstr = GET_TEXT_F(MSG_TEMP_TOO_HIGH);      icon = ICON_TempTooHigh; break;
        default: errorstr = GET_TEXT_F(MSG_ERR_HEATING_FAILED); icon = ICON_Temperature; break; // May be thermal runaway, temp malfunction, etc.
      }
      dwinShowPopup(icon, heaterstr, errorstr, BTN_Continue);
    }
  }
#endif

// Draw status line
void dwinDrawStatusLine(const char *text) {
  dwinDrawRectangle(1, hmiData.colorStatusBg, 0, STATUS_Y, DWIN_WIDTH, STATUS_Y + 20);
  if (text) DWINUI::drawCenteredString(hmiData.colorStatusTxt, STATUS_Y + 2, text);
}
void dwinDrawStatusLine(FSTR_P fstr) { dwinDrawStatusLine(FTOP(fstr)); }

// Clear & reset status line
void dwinResetStatusLine() {
  ui.status_message.clear();
  dwinCheckStatusMessage();
}

// Djb2 hash algorithm
uint32_t getHash(char * str) {
  uint32_t hash = 5381;
  for (char c; (c = *str++);) hash = ((hash << 5) + hash) + c; /* hash * 33 + c */
  return hash;
}

// Check for a change in the status message
void dwinCheckStatusMessage() {
  static MString<>::hash_t old_hash = 0x0000;
  const MString<>::hash_t hash = ui.status_message.hash();
  hash_changed = hash != old_hash;
  old_hash = hash;
}

void dwinDrawStatusMessage() {
  #if ENABLED(STATUS_MESSAGE_SCROLLING)

    // Get the UTF8 character count of the string
    uint8_t slen = ui.status_message.glyphs();

    // If the string fits the status line do not scroll it
    if (slen <= LCD_WIDTH) {
      if (hash_changed) {
        dwinDrawStatusLine(ui.status_message);
        hash_changed = false;
      }
    }
    else {
      // String is larger than the available line space

      // Get a pointer to the next valid UTF8 character
      // and the string remaining length
      uint8_t rlen;
      const char *stat = ui.status_and_len(rlen);
      dwinDrawRectangle(1, hmiData.colorStatusBg, 0, STATUS_Y, DWIN_WIDTH, STATUS_Y + 20);
      DWINUI::moveTo(0, STATUS_Y + 2);
      DWINUI::drawString(hmiData.colorStatusTxt, stat, LCD_WIDTH);

      // If the string doesn't completely fill the line...
      if (rlen < LCD_WIDTH) {
        DWINUI::drawChar(hmiData.colorStatusTxt, '.');     // Always at 1+ spaces left, draw a dot
        uint8_t chars = LCD_WIDTH - rlen;                  // Amount of space left in characters
        if (--chars) {                                     // Draw a second dot if there's space
          DWINUI::drawChar(hmiData.colorStatusTxt, '.');
          if (--chars)
            DWINUI::drawString(hmiData.colorStatusTxt, ui.status_message, chars); // Print a second copy of the message
        }
      }
      ui.advance_status_scroll();
    }

  #else

    if (hash_changed) {
      ui.status_message.trunc(LCD_WIDTH);
      dwinDrawStatusLine(ui.status_message);
      hash_changed = false;
    }

  #endif
}

void drawPrintLabels() {
  if (hmiIsChinese()) {
    dwinFrameAreaCopy(1,  0, 72,  63, 86,  41, 173);  // Printing Time
    dwinFrameAreaCopy(1, 65, 72, 128, 86, 176, 173);  // Remain
  }
  else {
    DWINUI::drawString( 46, 173, GET_TEXT_F(MSG_INFO_PRINT_TIME));
    DWINUI::drawString(181, 173, GET_TEXT_F(MSG_REMAINING_TIME));
  }
}

void drawPrintProgressBar() {
  const uint8_t _percent_done = ui.get_progress_percent();
  DWINUI::drawIconWB(ICON_Bar, 15, 93);
  dwinDrawRectangle(1, hmiData.colorBarfill, 16 + _percent_done * 240 / 100, 93, 256, 113);
  DWINUI::drawInt(hmiData.colorPercentTxt, hmiData.colorBackground, 3, 117, 133, _percent_done);
  DWINUI::drawString(hmiData.colorPercentTxt, 142, 133, F("%"));
}

void drawPrintProgressElapsed() {
  MString<12> buf;
  duration_t elapsed = print_job_timer.duration(); // Print timer
  buf.setf(F("%02i:%02i "), uint16_t(elapsed.value / 3600), (uint16_t(elapsed.value) % 3600) / 60);
  DWINUI::drawString(hmiData.colorText, hmiData.colorBackground, 47, 192, buf);
}

#if ENABLED(SHOW_REMAINING_TIME)
  uint32_t _remain_time = 0;
  void drawPrintProgressRemain() {
    MString<12> buf;
    buf.setf(F("%02i:%02i "), _remain_time / 3600, (_remain_time % 3600) / 60);
    DWINUI::drawString(hmiData.colorText, hmiData.colorBackground, 181, 192, buf);
  }
#endif

void ICON_ResumeOrPause() {
  if (checkkey == ID_PrintProcess) (print_job_timer.isPaused() || hmiFlag.pause_flag) ? ICON_Resume() : ICON_Pause();
}

// Print a string (up to 30 characters) in the header,
// e.g., The filename or string sent with M75.
void dwinPrintHeader(const char * const cstr/*=nullptr*/) {
  static char headertxt[31] = "";  // Print header text
  if (cstr) {
    const int8_t size = _MIN(30U, strlen(cstr));
    for (uint8_t i = 0; i < size; ++i) headertxt[i] = cstr[i];
    headertxt[size] = '\0';
  }
  if (checkkey == ID_PrintProcess || checkkey == ID_PrintDone) {
    dwinDrawRectangle(1, hmiData.colorBackground, 0, 60, DWIN_WIDTH, 60 + 16);
    DWINUI::drawCenteredString(60, headertxt);
  }
}

void drawPrintProcess() {
  if (hmiIsChinese())
    title.frameCopy(30, 1, 42, 14);                     // "Printing"
  else
    title.showCaption(GET_TEXT_F(MSG_PRINTING));
  DWINUI::clearMainArea();
  dwinPrintHeader();
  drawPrintLabels();
  DWINUI::drawIcon(ICON_PrintTime, 15, 173);
  DWINUI::drawIcon(ICON_RemainTime, 150, 171);
  drawPrintProgressBar();
  drawPrintProgressElapsed();
  TERN_(SHOW_REMAINING_TIME, drawPrintProgressRemain());
  ICON_Tune();
  ICON_ResumeOrPause();
  ICON_Stop();
}

void gotoPrintProcess() {
  if (checkkey == ID_PrintProcess)
    ICON_ResumeOrPause();
  else {
    checkkey = ID_PrintProcess;
    drawPrintProcess();
    TERN_(DASH_REDRAW, dwinRedrawDash());
  }
  dwinUpdateLCD();
}

void drawPrintDone() {
  TERN_(SET_PROGRESS_PERCENT, ui.set_progress_done());
  TERN_(SET_REMAINING_TIME, ui.reset_remaining_time());
  title.showCaption(GET_TEXT_F(MSG_PRINT_DONE));
  DWINUI::clearMainArea();
  dwinPrintHeader();
  #if HAS_GCODE_PREVIEW
    const bool haspreview = preview.valid();
    if (haspreview) {
      preview.show();
      DWINUI::drawButton(BTN_Continue, 86, 295);
    }
  #else
    constexpr bool haspreview = false;
  #endif

  if (!haspreview) {
    drawPrintProgressBar();
    drawPrintLabels();
    DWINUI::drawIcon(ICON_PrintTime, 15, 173);
    DWINUI::drawIcon(ICON_RemainTime, 150, 171);
    drawPrintProgressElapsed();
    TERN_(SHOW_REMAINING_TIME, drawPrintProgressRemain());
    DWINUI::drawButton(BTN_Continue, 86, 273);
  }
}

void gotoPrintDone() {
  wait_for_user = true;
  if (checkkey != ID_PrintDone) {
    checkkey = ID_PrintDone;
    drawPrintDone();
    dwinUpdateLCD();
  }
}

void drawMainMenu() {
  DWINUI::clearMainArea();
  if (hmiIsChinese())
    title.frameCopy(2, 2, 26, 13);   // "Home" etc
  else
    title.showCaption(MACHINE_NAME);
  DWINUI::drawIcon(ICON_LOGO, 71, 52);  // CREALITY logo
  ICON_Print();
  ICON_Prepare();
  ICON_Control();
  ICON_Level();
}

void gotoMainMenu() {
  if (checkkey == ID_MainMenu) return;
  checkkey = ID_MainMenu;
  drawMainMenu();
  dwinUpdateLCD();
}

// Draw X, Y, Z and blink if in an un-homed or un-trusted state
void _update_axis_value(const AxisEnum axis, const uint16_t x, const uint16_t y, const bool force) {
  const bool draw_qmark = axis_should_home(axis),
             draw_empty = NONE(HOME_AFTER_DEACTIVATE, DISABLE_REDUCED_ACCURACY_WARNING) && !draw_qmark && !axis_is_trusted(axis);

  // Check for a position change
  static xyz_pos_t oldpos = { -1, -1, -1 };

  const float p = (
    #if ALL(IS_FULL_CARTESIAN, SHOW_REAL_POS)
      planner.get_axis_position_mm(axis)
    #else
      current_position[axis]
    #endif
  );

  const bool changed = oldpos[axis] != p;
  if (changed) oldpos[axis] = p;

  if (force || changed || draw_qmark || draw_empty) {
    if (blink && draw_qmark)
      DWINUI::drawString(hmiData.colorCoordinate, hmiData.colorBackground, x, y, F("  - ? -"));
    else if (blink && draw_empty)
      DWINUI::drawString(hmiData.colorCoordinate, hmiData.colorBackground, x, y, F("       "));
    else
      DWINUI::drawSignedFloat(hmiData.colorCoordinate, hmiData.colorBackground, 3, 2, x, y, p);
  }
}

void _drawIconBlink(bool &flag, const bool sensor, const uint8_t icon1, const uint8_t icon2, const uint16_t x, const uint16_t y) {
  #if DISABLED(NO_BLINK_IND)
    if (flag != sensor) {
      flag = sensor;
      if (!flag) {
        dwinDrawBox(1, hmiData.colorBackground, x, y, 20, 20);
        DWINUI::drawIcon(icon1, x, y);
      }
    }
    if (flag) {
      dwinDrawBox(1, blink ? hmiData.colorSplitLine : hmiData.colorBackground, x, y, 20, 20);
      DWINUI::drawIcon(icon2, x, y);
    }
  #else
    if (flag != sensor) {
      flag = sensor;
      dwinDrawBox(1, hmiData.colorBackground, x, y, 20, 20);
      DWINUI::drawIcon(flag ? icon2 : icon1, x, y);
    }
  #endif
}

void _drawZOffsetIcon() {
  #if HAS_LEVELING
    static bool _leveling_active = false;
    _drawIconBlink(_leveling_active, planner.leveling_active, ICON_Zoffset, ICON_SetZOffset, 187, 416);
  #else
    DWINUI::drawIcon(ICON_Zoffset, 187, 416);
  #endif
}

void _drawFeedrate() {
  #if ENABLED(SHOW_SPEED_IND)
    int16_t _value;
    if (blink) {
      _value = feedrate_percentage;
      DWINUI::drawString(DWIN_FONT_STAT, hmiData.colorIndicator, hmiData.colorBackground, 116 + 4 * STAT_CHR_W + 2, 384, F(" %"));
    }
    else {
      _value = CEIL(MMS_SCALED(feedrate_mm_s));
      dwinDrawBox(1, hmiData.colorBackground, 116 + 5 * STAT_CHR_W + 2, 384, 20, 20);
    }
    DWINUI::drawInt(DWIN_FONT_STAT, hmiData.colorIndicator, hmiData.colorBackground, 3, 116 + 2 * STAT_CHR_W, 384, _value);
  #else
    static int16_t _feedrate = 100;
    if (_feedrate != feedrate_percentage) {
      _feedrate = feedrate_percentage;
      DWINUI::drawInt(DWIN_FONT_STAT, hmiData.colorIndicator, hmiData.colorBackground, 3, 116 + 2 * STAT_CHR_W, 384, _feedrate);
    }
  #endif
}

void _drawXYZPosition(const bool force) {
  _update_axis_value(X_AXIS,  27, 457, force);
  _update_axis_value(Y_AXIS, 112, 457, force);
  _update_axis_value(Z_AXIS, 197, 457, force);
}

void updateVariable() {
  _drawXYZPosition(false);
  #if HAS_HOTEND
    static celsius_t _hotendtemp = 0, _hotendtarget = 0;
    const celsius_t hc = thermalManager.wholeDegHotend(0),
                    ht = thermalManager.degTargetHotend(0);
    const bool _new_hotend_temp = _hotendtemp != hc,
               _new_hotend_target = _hotendtarget != ht;
    if (_new_hotend_temp) _hotendtemp = hc;
    if (_new_hotend_target) _hotendtarget = ht;

    // if hotend is near target or heating, ICON indicates hot
    if (thermalManager.degHotendNear(0, ht) || thermalManager.isHeatingHotend(0)) {
      dwinDrawBox(1, hmiData.colorBackground, 10, 383, 20, 20);
      DWINUI::drawIcon(ICON_SetEndTemp, 10, 383);
    }
    else {
      dwinDrawBox(1, hmiData.colorBackground, 10, 383, 20, 20);
      DWINUI::drawIcon(ICON_HotendTemp, 10, 383);
    }
  #endif // HAS_HOTEND

  #if HAS_HEATED_BED
    static celsius_t _bedtemp = 0, _bedtarget = 0;
    const celsius_t bc = thermalManager.wholeDegBed(),
                    bt = thermalManager.degTargetBed();
    const bool _new_bed_temp = _bedtemp != bc,
               _new_bed_target = _bedtarget != bt;
    if (_new_bed_temp) _bedtemp = bc;
    if (_new_bed_target) _bedtarget = bt;

    // if bed is near target, heating, or if degrees > 44, ICON indicates hot
    if (thermalManager.degBedNear(bt) || thermalManager.isHeatingBed() || (bc > 44)) {
      dwinDrawBox(1, hmiData.colorBackground, 10, 416, 20, 20);
      DWINUI::drawIcon(ICON_BedTemp, 10, 416);
    }
    else {
      dwinDrawBox(1, hmiData.colorBackground, 10, 416, 20, 20);
      DWINUI::drawIcon(ICON_SetBedTemp, 10, 416);
    }
  #endif // HAS_HEATED_BED

  #if HAS_FAN
    static uint8_t _fanspeed = 0;
    const bool _new_fanspeed = _fanspeed != thermalManager.fan_speed[0];
    if (_new_fanspeed) _fanspeed = thermalManager.fan_speed[0];
  #endif

  if (isMenu(tuneMenu) || isMenu(temperatureMenu)) {
    // Tune page temperature update
    TERN_(HAS_HOTEND, if (_new_hotend_target) hotendTargetItem->redraw());
    TERN_(HAS_HEATED_BED, if (_new_bed_target) bedTargetItem->redraw());
    TERN_(HAS_FAN, if (_new_fanspeed) fanSpeedItem->redraw());
  }

  // Bottom temperature update

  #if HAS_HOTEND
    if (_new_hotend_temp)
      DWINUI::drawInt(DWIN_FONT_STAT, hmiData.colorIndicator, hmiData.colorBackground, 3, 28, 384, _hotendtemp);
    if (_new_hotend_target)
      DWINUI::drawInt(DWIN_FONT_STAT, hmiData.colorIndicator, hmiData.colorBackground, 3, 25 + 4 * STAT_CHR_W + 6, 384, _hotendtarget);

    static int16_t _flow = planner.flow_percentage[0];
    if (_flow != planner.flow_percentage[0]) {
      _flow = planner.flow_percentage[0];
      DWINUI::drawInt(DWIN_FONT_STAT, hmiData.colorIndicator, hmiData.colorBackground, 3, 116 + 2 * STAT_CHR_W, 417, _flow);
    }
  #endif

  #if HAS_HEATED_BED
    if (_new_bed_temp)
      DWINUI::drawInt(DWIN_FONT_STAT, hmiData.colorIndicator, hmiData.colorBackground, 3, 28, 417, _bedtemp);
    if (_new_bed_target)
      DWINUI::drawInt(DWIN_FONT_STAT, hmiData.colorIndicator, hmiData.colorBackground, 3, 25 + 4 * STAT_CHR_W + 6, 417, _bedtarget);
  #endif

  _drawFeedrate();

  #if HAS_FAN
    if (_new_fanspeed)
      DWINUI::drawInt(DWIN_FONT_STAT, hmiData.colorIndicator, hmiData.colorBackground, 3, 195 + 2 * STAT_CHR_W, 384, _fanspeed);
  #endif

  static float _offset = 0;
  if (BABY_Z_VAR != _offset) {
    _offset = BABY_Z_VAR;
    DWINUI::drawSignedFloat(DWIN_FONT_STAT, hmiData.colorIndicator,  hmiData.colorBackground, 2, 2, 204, 417, _offset);
  }

  _drawZOffsetIcon();
}

/**
 * Memory card and file management
 */

bool DWIN_lcd_sd_status = false;

#if ENABLED(PROUI_MEDIASORT)
  void setMediaSort() {
    toggleCheckboxLine(hmiData.mediaSort);
    card.setSortOn(hmiData.mediaSort ? TERN(SDSORT_REVERSE, AS_REV, AS_FWD) : AS_OFF);
  }
#endif

void setMediaAutoMount() { toggleCheckboxLine(hmiData.mediaAutoMount); }

inline uint16_t nr_sd_menu_items() {
  return _MIN(card.get_num_items() + !card.flag.workDirIsRoot, MENU_MAX_ITEMS);
}

void makeNameWithoutExt(char *dst, char *src, size_t maxlen=MENU_CHAR_LIMIT) {
  size_t pos = strlen(src); // Index of ending nul

  // For files, remove the extension
  // which may be .gcode, .gco, or .g
  if (!card.flag.filenameIsDir)
    while (pos && src[pos] != '.') pos--; // Find last '.' (stop at 0)

  if (!pos) pos = strlen(src); // pos = 0 ('.' not found) restore pos

  size_t len = pos;     // nul or '.'
  if (len > maxlen) {   // Keep the name short
    pos = len = maxlen; // Move nul down
    dst[--pos] = '.';   // Insert dots
    dst[--pos] = '.';
    dst[--pos] = '.';
  }

  dst[len] = '\0';      // End it

  // Copy down to 0
  while (pos--) dst[pos] = src[pos];
}

void sdCardUp() {
  card.cdup();
  DWIN_lcd_sd_status = false; // On next DWIN_Update
}

void sdCardFolder(char * const dirname) {
  card.cd(dirname);
  DWIN_lcd_sd_status = false; // On next DWIN_Update
}

void onClickSDItem() {
  const uint16_t hasUpDir = !card.flag.workDirIsRoot;
  if (hasUpDir && currentMenu->selected == 1) return sdCardUp();
  else {
    const uint16_t filenum = currentMenu->selected - 1 - hasUpDir;
    card.selectFileByIndexSorted(filenum);

    // Enter that folder!
    if (card.flag.filenameIsDir) return sdCardFolder(card.filename);

    if (card.fileIsBinary())
      return dwinPopupConfirm(ICON_Error, F("Please check filenames"), F("Only G-code can be printed"));
    else {
      dwinPrintHeader(card.longest_filename()); // Save filename
      return gotoConfirmToPrint();
    }
  }
}

#if ENABLED(SCROLL_LONG_FILENAMES)

  char shift_name[LONG_FILENAME_LENGTH + 1] = "";

  void drawSDItemShifted(uint8_t &shift) {
    // Shorten to the available space
    const size_t lastchar = shift + MENU_CHAR_LIMIT;
    const char c = shift_name[lastchar];
    shift_name[lastchar] = '\0';

    const uint8_t row = fileMenu->line();
    eraseMenuText(row);
    drawMenuLine(row, 0, &shift_name[shift]);

    shift_name[lastchar] = c;
  }

  void fileMenuIdle(bool reset=false) {
    static bool hasUpDir = false;
    static uint8_t last_itemselected = 0;
    static int8_t shift_amt = 0, shift_len = 0;
    if (reset) {
      last_itemselected = 0;
      hasUpDir = !card.flag.workDirIsRoot; // Is a SubDir
      return;
    }
    const uint8_t selected = fileMenu->selected;
    if (last_itemselected != selected) {
      if (last_itemselected >= 1 + hasUpDir) fileMenu->items()[last_itemselected]->redraw(true);
      last_itemselected = selected;
      if (selected >= 1 + hasUpDir) {
        const int8_t filenum = selected - 1 - hasUpDir; // Skip "Back" and ".."
        card.selectFileByIndexSorted(filenum);
        makeNameWithoutExt(shift_name, card.longest_filename(), LONG_FILENAME_LENGTH);
        shift_len = strlen(shift_name);
        shift_amt = 0;
      }
    }
    else if ((selected >= 1 + hasUpDir) && (shift_len > MENU_CHAR_LIMIT)) {
      uint8_t shift_new = _MIN(shift_amt + 1, shift_len - MENU_CHAR_LIMIT); // Try to shift by...
      drawSDItemShifted(shift_new);               // Draw the item
      if (shift_new == shift_amt)                 // Scroll reached the end
        shift_new = -1;                           // Reset
      shift_amt = shift_new;                      // Set new scroll
    }
  }

#else // !SCROLL_LONG_FILENAMES

  char shift_name[FILENAME_LENGTH + 1] = "";

#endif

void onDrawFileName(MenuItem* menuitem, int8_t line) {
  const bool is_subdir = !card.flag.workDirIsRoot;
  if (is_subdir && menuitem->pos == 1) {
    drawMenuLine(line, ICON_Folder, "..");
  }
  else {
    uint8_t icon;
    card.selectFileByIndexSorted(menuitem->pos - is_subdir - 1);
    makeNameWithoutExt(shift_name, card.longest_filename());
    icon = card.flag.filenameIsDir ? ICON_Folder : card.fileIsBinary() ? ICON_Binary : ICON_File;
    drawMenuLine(line, icon, shift_name);
  }
}

void drawPrintFileMenu() {
  checkkey = ID_Menu;
  if (card.isMounted()) {
    if (SET_MENU(fileMenu, MSG_MEDIA_MENU, nr_sd_menu_items() + 1)) {
      BACK_ITEM(gotoMainMenu);
      for (uint8_t i = 0; i < nr_sd_menu_items(); ++i)
        menuItemAdd(onDrawFileName, onClickSDItem);
    }
    updateMenu(fileMenu);
    TERN_(DASH_REDRAW, dwinRedrawDash());
  }
  else {
    if (SET_MENU(fileMenu, MSG_MEDIA_MENU, 1)) BACK_ITEM(gotoMainMenu);
    updateMenu(fileMenu);
    dwinDrawRectangle(1, hmiData.colorAlertBg, 10, MBASE(3) - 10, DWIN_WIDTH - 10, MBASE(4));
    DWINUI::drawCenteredString(font12x24, hmiData.colorAlertTxt, MBASE(3), GET_TEXT_F(MSG_MEDIA_NOT_INSERTED));
  }
  TERN_(SCROLL_LONG_FILENAMES, fileMenuIdle(true));
}

//
// Watch for media mount / unmount
//
void hmiSDCardUpdate() {
  if (hmiFlag.home_flag) return;
  if (DWIN_lcd_sd_status != card.isMounted()) {
    DWIN_lcd_sd_status = card.isMounted();
    resetMenu(fileMenu);
    if (isMenu(fileMenu)) {
      currentMenu = nullptr;
      drawPrintFileMenu();
    }
    if (!DWIN_lcd_sd_status && sdPrinting()) ExtUI::stopPrint();  // Media removed while printing
  }
}

/**
 * Dash board and indicators
 */

void dwinDrawDashboard() {
  dwinDrawRectangle(1, hmiData.colorBackground, 0, STATUS_Y + 21, DWIN_WIDTH, DWIN_HEIGHT - 1);
  dwinDrawRectangle(1, hmiData.colorSplitLine, 0, 449, DWIN_WIDTH, 451);

  DWINUI::drawIcon(ICON_MaxSpeedX,  10, 454);
  DWINUI::drawIcon(ICON_MaxSpeedY,  95, 454);
  DWINUI::drawIcon(ICON_MaxSpeedZ, 180, 454);
  _drawXYZPosition(true);

  #if HAS_HOTEND
    DWINUI::drawIcon(ICON_HotendTemp, 10, 383);
    DWINUI::drawInt(DWIN_FONT_STAT, hmiData.colorIndicator, hmiData.colorBackground, 3, 28, 384, thermalManager.wholeDegHotend(0));
    DWINUI::drawString(DWIN_FONT_STAT, hmiData.colorIndicator, hmiData.colorBackground, 25 + 3 * STAT_CHR_W + 5, 384, F("/"));
    DWINUI::drawInt(DWIN_FONT_STAT, hmiData.colorIndicator, hmiData.colorBackground, 3, 25 + 4 * STAT_CHR_W + 6, 384, thermalManager.degTargetHotend(0));

    DWINUI::drawIcon(ICON_StepE, 113, 416);
    DWINUI::drawInt(DWIN_FONT_STAT, hmiData.colorIndicator, hmiData.colorBackground, 3, 116 + 2 * STAT_CHR_W, 417, planner.flow_percentage[0]);
    DWINUI::drawString(DWIN_FONT_STAT, hmiData.colorIndicator, hmiData.colorBackground, 116 + 5 * STAT_CHR_W + 2, 417, F("%"));
  #endif

  #if HAS_HEATED_BED
    DWINUI::drawIcon(ICON_SetBedTemp, 10, 416);
    DWINUI::drawInt(DWIN_FONT_STAT, hmiData.colorIndicator, hmiData.colorBackground, 3, 28, 417, thermalManager.wholeDegBed());
    DWINUI::drawString(DWIN_FONT_STAT, hmiData.colorIndicator, hmiData.colorBackground, 25 + 3 * STAT_CHR_W + 5, 417, F("/"));
    DWINUI::drawInt(DWIN_FONT_STAT, hmiData.colorIndicator, hmiData.colorBackground, 3, 25 + 4 * STAT_CHR_W + 6, 417, thermalManager.degTargetBed());
  #endif

  DWINUI::drawIcon(ICON_Speed, 113, 383);
  DWINUI::drawInt(DWIN_FONT_STAT, hmiData.colorIndicator, hmiData.colorBackground, 3, 116 + 2 * STAT_CHR_W, 384, feedrate_percentage);
  IF_DISABLED(SHOW_SPEED_IND, DWINUI::drawString(DWIN_FONT_STAT, hmiData.colorIndicator, hmiData.colorBackground, 116 + 5 * STAT_CHR_W + 2, 384, F("%")));

  #if HAS_FAN
    DWINUI::drawIcon(ICON_FanSpeed, 187, 383);
    DWINUI::drawInt(DWIN_FONT_STAT, hmiData.colorIndicator, hmiData.colorBackground, 3, 195 + 2 * STAT_CHR_W, 384, thermalManager.fan_speed[0]);
  #endif

  #if HAS_ZOFFSET_ITEM
    DWINUI::drawIcon(planner.leveling_active ? ICON_SetZOffset : ICON_Zoffset, 187, 416);
    DWINUI::drawSignedFloat(DWIN_FONT_STAT, hmiData.colorIndicator,  hmiData.colorBackground, 2, 2, 204, 417, BABY_Z_VAR);
  #endif
}

void drawInfoMenu() {
  DWINUI::clearMainArea();
  if (hmiIsChinese())
    title.frameCopy(30, 17, 28, 13);                      // "Info"
  else
    title.showCaption(GET_TEXT_F(MSG_INFO_SCREEN));
  drawMenuLine(0, ICON_Back, GET_TEXT_F(MSG_BACK), false, true);

  if (hmiIsChinese()) {
    dwinFrameAreaCopy(1, 197, 149, 252, 161, 108, 102);   // "Size"
    dwinFrameAreaCopy(1,   1, 164,  56, 176, 108, 175);   // "Firmware Version"
    dwinFrameAreaCopy(1,  58, 164, 113, 176, 105, 248);   // "Contact Details"
    DWINUI::drawCenteredString(268, F(CORP_WEBSITE));
  }
  else {
    DWINUI::drawCenteredString(102, F("Size"));
    DWINUI::drawCenteredString(175, F("Firmware version"));
    DWINUI::drawCenteredString(248, F("Build Datetime"));
    DWINUI::drawCenteredString(268, F(STRING_DISTRIBUTION_DATE));
  }
  DWINUI::drawCenteredString(122, F(MACHINE_SIZE));
  DWINUI::drawCenteredString(195, F(SHORT_BUILD_VERSION));

  for (uint8_t i = 0; i < 3; ++i) {
    DWINUI::drawIcon(ICON_PrintSize + i, ICOX, 99 + i * 73);
    dwinDrawHLine(hmiData.colorSplitLine, 16, MBASE(2) + i * 73, 240);
  }
}

// Main Process
void hmiMainMenu() {
  EncoderState encoder_diffState = get_encoder_state();
  if (encoder_diffState == ENCODER_DIFF_NO) return;

  if (encoder_diffState == ENCODER_DIFF_CW) {
    if (select_page.inc(PAGE_COUNT)) {
      switch (select_page.now) {
        case PAGE_PRINT: ICON_Print(); break;
        case PAGE_PREPARE: ICON_Print(); ICON_Prepare(); break;
        case PAGE_CONTROL: ICON_Prepare(); ICON_Control(); break;
        case PAGE_LEVEL: ICON_Control(); ICON_Level(); break;
      }
    }
  }
  else if (encoder_diffState == ENCODER_DIFF_CCW) {
    if (select_page.dec()) {
      switch (select_page.now) {
        case PAGE_PRINT: ICON_Print(); ICON_Prepare(); break;
        case PAGE_PREPARE: ICON_Prepare(); ICON_Control(); break;
        case PAGE_CONTROL: ICON_Control(); ICON_Level(); break;
        case PAGE_LEVEL: ICON_Level(); break;
      }
    }
  }
  else if (encoder_diffState == ENCODER_DIFF_ENTER) {
    switch (select_page.now) {
      case PAGE_PRINT:
        if (hmiData.mediaAutoMount) {
          card.mount();
          safe_delay(800);
        }
        drawPrintFileMenu();
        break;
      case PAGE_PREPARE: drawPrepareMenu(); break;
      case PAGE_CONTROL: drawControlMenu(); break;
      case PAGE_LEVEL: drawLevelMenu(); break;
    }
  }
  dwinUpdateLCD();
}

// Pause or Stop popup
void onClickPauseOrStop() {
  switch (select_print.now) {
    case PRINT_PAUSE_RESUME: if (hmiFlag.select_flag) ExtUI::pausePrint(); break; // Confirm pause
    case PRINT_STOP: if (hmiFlag.select_flag) ExtUI::stopPrint(); break; // Stop confirmed then abort print
    default: break;
  }
  return gotoPrintProcess();
}

// Printing
void hmiPrinting() {
  EncoderState encoder_diffState = get_encoder_state();
  if (encoder_diffState == ENCODER_DIFF_NO) return;
  // Avoid flicker by updating only the previous menu
  if (encoder_diffState == ENCODER_DIFF_CW) {
    if (select_print.inc(PRINT_COUNT)) {
      switch (select_print.now) {
        case PRINT_SETUP: ICON_Tune(); break;
        case PRINT_PAUSE_RESUME: ICON_Tune(); ICON_ResumeOrPause(); break;
        case PRINT_STOP: ICON_ResumeOrPause(); ICON_Stop(); break;
      }
    }
  }
  else if (encoder_diffState == ENCODER_DIFF_CCW) {
    if (select_print.dec()) {
      switch (select_print.now) {
        case PRINT_SETUP: ICON_Tune(); ICON_ResumeOrPause(); break;
        case PRINT_PAUSE_RESUME: ICON_ResumeOrPause(); ICON_Stop(); break;
        case PRINT_STOP: ICON_Stop(); break;
      }
    }
  }
  else if (encoder_diffState == ENCODER_DIFF_ENTER) {
    switch (select_print.now) {
      case PRINT_SETUP: drawTuneMenu(); break;
      case PRINT_PAUSE_RESUME:
        if (printingIsPaused()) {  // If printer is already in pause
          ExtUI::resumePrint();
          break;
        }
        else
          return gotoPopup(popupPauseOrStop, onClickPauseOrStop);
      case PRINT_STOP:
        return gotoPopup(popupPauseOrStop, onClickPauseOrStop);
      default: break;
    }
  }
  dwinUpdateLCD();
}

#include "../../../libs/buzzer.h"

void drawMainArea() {
  switch (checkkey) {
    case ID_MainMenu:         drawMainMenu(); break;
    case ID_PrintProcess:     drawPrintProcess(); break;
    case ID_PrintDone:        drawPrintDone(); break;
    #if HAS_ESDIAG
      case ID_ESDiagProcess:  drawEndStopDiag(); break;
    #endif
    #if ENABLED(PROUI_ITEM_PLOT)
      case ID_PlotProcess:
        switch (hmiValue.tempControl) {
          #if ENABLED(PIDTEMP)
            case PIDTEMP_START: drawHPlot(); break;
          #endif
          #if ENABLED(PIDTEMPBED)
            case PIDTEMPBED_START: drawBPlot(); break;
          #endif
          #if ENABLED(PIDTEMPCHAMBER)
            case PIDTEMPCHAMBER_START: drawCPlot(); break;
          #endif
        } break;
    #endif
    case ID_Popup:            popupDraw(); break;
    #if HAS_LOCKSCREEN
      case ID_Locked:         lockScreen.draw(); break;
    #endif
    case ID_Menu:
    case ID_SetInt:
    case ID_SetPInt:
    case ID_SetIntNoDraw:
    case ID_SetFloat:
    case ID_SetPFloat:       redrawMenu(true); break;
    default: break;
  }
}

void hmiWaitForUser() {
  EncoderState encoder_diffState = get_encoder_state();
  if (encoder_diffState != ENCODER_DIFF_NO && !ui.backlight) {
    if (checkkey == ID_WaitResponse) hmiReturnScreen();
    return ui.refresh_brightness();
  }
  if (!wait_for_user) {
    switch (checkkey) {
      case ID_PrintDone: select_page.reset(); gotoMainMenu(); break;
      case ID_Leveling:
        hmiFlag.cancel_lev = 1;
        dwinDrawStatusLine("Canceling auto leveling...");
        dwinUpdateLCD();
      case ID_NothingToDo:
        break;
      default: hmiReturnScreen(); break;
    }
  }
}

void hmiInit() {
  #if ENABLED(SHOW_BOOTSCREEN)
    #ifndef BOOTSCREEN_TIMEOUT
      #define BOOTSCREEN_TIMEOUT 1100
    #endif
    DWINUI::drawBox(1, COLOR_BLACK, { 5, 220, DWIN_WIDTH - 5, DWINUI::fontHeight() });
    DWINUI::drawCenteredString(COLOR_WHITE, 220, F("ProUI starting up "));
    for (uint16_t t = 15; t < 257; t += 11) {
      DWINUI::drawIcon(ICON_Bar, 15, 260);
      dwinDrawRectangle(1, hmiData.colorBackground, t, 260, 257, 280);
      dwinUpdateLCD();
      safe_delay((BOOTSCREEN_TIMEOUT) / 22);
    }
  #endif
  hmiSetLanguage();
}

void eachMomentUpdate() {
  static millis_t next_var_update_ms = 0, next_rts_update_ms = 0, next_status_update_ms = 0;
  const millis_t ms = millis();

  #if HAS_BACKLIGHT_TIMEOUT
    if (ui.backlight_off_ms && ELAPSED(ms, ui.backlight_off_ms)) {
      turnOffBacklight(); // Backlight off
      ui.backlight_off_ms = 0;
    }
  #endif

  if (ELAPSED(ms, next_var_update_ms)) {
    next_var_update_ms = ms + DWIN_VAR_UPDATE_INTERVAL;
    blink = !blink;
    updateVariable();
    #if HAS_ESDIAG
      if (checkkey == ID_ESDiagProcess) esDiag.update();
    #endif
    #if PROUI_TUNING_GRAPH
      if (checkkey == ID_PIDProcess) {
        TERN_(PIDTEMP, if (hmiValue.tempControl == PIDTEMP_START) plot.update(thermalManager.wholeDegHotend(0)));
        TERN_(PIDTEMPBED, if (hmiValue.tempControl == PIDTEMPBED_START) plot.update(thermalManager.wholeDegBed()));
        TERN_(PIDTEMPCHAMBER, if (hmiValue.tempControl == PIDTEMPCHAMBER_START) plot.update(thermalManager.wholeDegChamber()));
      }
      TERN_(MPCTEMP, if (checkkey == ID_MPCProcess) plot.update(thermalManager.wholeDegHotend(0)));
      #if ENABLED(PROUI_ITEM_PLOT)
        if (checkkey == ID_PlotProcess) {
          TERN_(PIDTEMP, if (hmiValue.tempControl == PIDTEMP_START) { plot.update(thermalManager.wholeDegHotend(0)); })
          TERN_(PIDTEMPBED, if (hmiValue.tempControl == PIDTEMPBED_START) { plot.update(thermalManager.wholeDegBed()); })
          TERN_(PIDTEMPCHAMBER, if (hmiValue.tempControl == PIDTEMPCHAMBER_START) { plot.update(thermalManager.wholeDegChamber()); })
          TERN_(MPCTEMP, if (hmiValue.tempControl == MPC_STARTED) { plot.update(thermalManager.wholeDegHotend(0)); })
          if (hmiFlag.abort_flag || hmiFlag.pause_flag || print_job_timer.isPaused()) {
            hmiReturnScreen();
          }
        }
      #endif
    #endif
  }

  #if HAS_STATUS_MESSAGE_TIMEOUT
    bool did_expire = ui.status_reset_callback && (*ui.status_reset_callback)();
    did_expire |= ui.status_message_expire_ms && ELAPSED(ms, ui.status_message_expire_ms);
    if (did_expire) ui.reset_status();
  #endif

  if (ELAPSED(ms, next_status_update_ms)) {
    next_status_update_ms = ms + DWIN_VAR_UPDATE_INTERVAL;
    dwinDrawStatusMessage();
    #if ENABLED(SCROLL_LONG_FILENAMES)
      if (isMenu(fileMenu)) fileMenuIdle();
    #endif
  }

  if (ELAPSED(ms, next_rts_update_ms)) {
    next_rts_update_ms = ms + DWIN_UPDATE_INTERVAL;

    if ((isPrinting() != hmiFlag.printing_flag) && !hmiFlag.home_flag) {
      hmiFlag.printing_flag = isPrinting();
      if (hmiFlag.printing_flag)
        dwinPrintStarted();
      else if (hmiFlag.abort_flag)
        dwinPrintAborted();
      else
        dwinPrintFinished();
    }

    if ((hmiFlag.pause_flag != printingIsPaused()) && !hmiFlag.home_flag) {
      hmiFlag.pause_flag = printingIsPaused();
      if (hmiFlag.pause_flag)
        dwinPrintPause();
      else if (hmiFlag.abort_flag)
        dwinPrintAborted();
      else
        dwinPrintResume();
    }

    if (checkkey == ID_PrintProcess) { // Print process

      // Progress percent
      static uint8_t _percent_done = 255;
      if (_percent_done != ui.get_progress_percent()) {
        _percent_done = ui.get_progress_percent();
        drawPrintProgressBar();
      }

      // Remaining time
      #if ENABLED(SHOW_REMAINING_TIME)
        if (_remain_time != ui.get_remaining_time()) {
          _remain_time = ui.get_remaining_time();
          drawPrintProgressRemain();
        }
      #endif

      // Elapsed print time
      static uint16_t _printtime = 0;
      const uint16_t min = (print_job_timer.duration() % 3600) / 60;
      if (_printtime != min) { // 1 minute update
        _printtime = min;
        drawPrintProgressElapsed();
      }
    }
    #if HAS_PLR_UI_FLAG
      else if (DWIN_lcd_sd_status && recovery.ui_flag_resume) { // Resume interrupted print
        return gotoPowerLossRecovery();
      }
    #endif

    dwinUpdateLCD();
  }
}

#if ENABLED(POWER_LOSS_RECOVERY)

  void popupPowerLossRecovery() {
    DWINUI::clearMainArea();
    drawPopupBkgd();
    if (hmiIsChinese()) {
      dwinFrameAreaCopy(1, 160, 338, 235, 354, 98, 115);
      dwinFrameAreaCopy(1, 103, 321, 271, 335, 52, 167);
      DWINUI::drawIconWB(ICON_Cancel_C,    26, 280);
      DWINUI::drawIconWB(ICON_Continue_C, 146, 280);
    }
    else {
      DWINUI::drawCenteredString(hmiData.colorPopupTxt, 70, GET_TEXT_F(MSG_OUTAGE_RECOVERY));
      DWINUI::drawCenteredString(hmiData.colorPopupTxt, 147, F("It looks like the last"));
      DWINUI::drawCenteredString(hmiData.colorPopupTxt, 167, F("file was interrupted."));
      DWINUI::drawButton(BTN_Cancel,    26, 280);
      DWINUI::drawButton(BTN_Continue, 146, 280);
    }
    MediaFile *dir = nullptr;
    const char * const filename = card.diveToFile(true, dir, recovery.info.sd_filename);
    card.selectFileByName(filename);
    DWINUI::drawCenteredString(hmiData.colorPopupTxt, 207, card.longest_filename());
    dwinPrintHeader(card.longest_filename()); // Save filename
    drawSelectHighlight(hmiFlag.select_flag);
    dwinUpdateLCD();
  }

  void onClickPowerLossRecovery() {
    if (hmiFlag.select_flag) {
      queue.inject(F("M1000C"));
      select_page.reset();
      return gotoMainMenu();
    }
    else {
      hmiSaveProcessID(ID_NothingToDo);
      select_print.set(PRINT_SETUP);
      queue.inject(F("M1000"));
    }
  }

  void gotoPowerLossRecovery() {
    recovery.ui_flag_resume = false;
    LCD_MESSAGE(MSG_CONTINUE_PRINT_JOB);
    gotoPopup(popupPowerLossRecovery, onClickPowerLossRecovery);
  }

#endif // POWER_LOSS_RECOVERY

void dwinHandleScreen() {
  switch (checkkey) {
    case ID_MainMenu:     hmiMainMenu(); break;
    case ID_Menu:         hmiMenu(); break;
    case ID_SetInt:       hmiSetDraw(); break;
    case ID_SetFloat:     hmiSetDraw(); break;
    case ID_SetPInt:      hmiSetPInt(); break;
    case ID_SetPFloat:    hmiSetPFloat(); break;
    case ID_SetIntNoDraw: hmiSetNoDraw(); break;
    case ID_PrintProcess: hmiPrinting(); break;
    case ID_Popup:        hmiPopup(); break;
    #if HAS_LOCKSCREEN
      case ID_Locked: hmiLockScreen(); break;
    #endif
    TERN_(HAS_ESDIAG, case ID_ESDiagProcess:)
    TERN_(PROUI_ITEM_PLOT, case ID_PlotProcess:)
    case ID_PrintDone:
    case ID_WaitResponse: hmiWaitForUser(); break;

    TERN_(HAS_BED_PROBE, case ID_Leveling:)
    case ID_Homing:
    TERN_(HAS_PID_HEATING, case ID_PIDProcess:)
    TERN_(MPCTEMP, case ID_MPCProcess:)
    case ID_NothingToDo:
    default: break;
  }
}

bool idIsPopUp() {    // If ID is popup...
  switch (checkkey) {
    TERN_(HAS_BED_PROBE, case ID_Leveling:)
    TERN_(HAS_ESDIAG, case ID_ESDiagProcess:)
    case ID_NothingToDo:
    case ID_WaitResponse:
    case ID_Popup:
    case ID_Homing:
    TERN_(HAS_PID_HEATING, case ID_PIDProcess:)
    TERN_(MPCTEMP, case ID_MPCProcess:)
    TERN_(PROUI_ITEM_PLOT, case ID_PlotProcess:)
      return true;
    default: break;
  }
  return false;
}

void hmiSaveProcessID(const uint8_t id) {
  if (checkkey == id) return;
  if (!idIsPopUp()) last_checkkey = checkkey; // If previous is not a popup
  checkkey = id;
  switch (id) {
    case ID_Popup:
    case ID_WaitResponse:
    case ID_PrintDone:
    TERN_(HAS_BED_PROBE, case ID_Leveling:)
    TERN_(HAS_ESDIAG, case ID_ESDiagProcess:)
    TERN_(PROUI_ITEM_PLOT, case ID_PlotProcess:)
      wait_for_user = true;
    default: break;
  }
}

void hmiReturnScreen() {
  checkkey = last_checkkey;
  wait_for_user = false;
  drawMainArea();
}

void dwinHomingStart() {
  hmiFlag.home_flag = true;
  if (checkkey != ID_NothingToDo) { hmiSaveProcessID(ID_Homing); }
  title.showCaption(GET_TEXT_F(MSG_HOMING));
  #if ANY(TJC_DISPLAY, DACAI_DISPLAY)
    dwinShowPopup(ICON_BLTouch, GET_TEXT_F(MSG_HOMING), GET_TEXT_F(MSG_PLEASE_WAIT));
  #else
    dwinShowPopup(ICON_Printer_0, GET_TEXT_F(MSG_HOMING), GET_TEXT_F(MSG_PLEASE_WAIT));
  #endif
}

void dwinHomingDone() {
  hmiFlag.home_flag = false;
  if (last_checkkey == ID_PrintDone)
    gotoPrintDone();
  else if (checkkey != ID_NothingToDo) { hmiReturnScreen(); }
}

#if HAS_LEVELING
  void dwinLevelingStart() {
    #if HAS_BED_PROBE
      hmiFlag.cancel_lev = 0;
      hmiSaveProcessID(ID_Leveling);
      title.showCaption(GET_TEXT_F(MSG_BED_LEVELING));
      #if ENABLED(AUTO_BED_LEVELING_UBL)
        meshViewer.drawMeshGrid(GRID_MAX_POINTS_X, GRID_MAX_POINTS_Y);
        DWINUI::drawButton(BTN_Cancel, 86, 305);
      #else
        dwinShowPopup(ICON_AutoLeveling, GET_TEXT_F(MSG_BED_LEVELING), GET_TEXT_F(MSG_PLEASE_WAIT));
      #endif
    #elif ENABLED(MESH_BED_LEVELING)
      drawManualMeshMenu();
    #endif
    #if ALL(AUTO_BED_LEVELING_UBL, PREHEAT_BEFORE_LEVELING)
      if (!DEBUGGING(DRYRUN)) probe.preheat_for_probing(LEVELING_NOZZLE_TEMP, hmiData.bedLevT);
    #endif
  }

  #if ALL(HAS_MESH, HAS_BED_PROBE)
    void dwinLevelingDone() {
        if (hmiFlag.cancel_lev) {
          probe.stow();
          reset_bed_level();
          hmiReturnScreen();
          dwinUpdateLCD();
          ui.set_status(F("Mesh was cancelled"));
        }
        else {
          gotoMeshViewer(true);
        }
    }
  #endif
#endif // HAS_LEVELING

#if HAS_MESH
  void dwinMeshUpdate(const int8_t cpos, const int8_t tpos, const_float_t zval) {
    ui.set_status(
      &MString<32>(GET_TEXT_F(MSG_PROBING_POINT), ' ', cpos, '/', tpos, F(" Z="), p_float_t(zval, 2))
    );
  }
#endif

// PID/MPC process

#if PROUI_TUNING_GRAPH

  celsius_t _maxtemp, _target;
  void dwinDrawPIDMPCPopup() {
    constexpr frame_rect_t gfrm = { 30, 150, DWIN_WIDTH - 60, 160 };
    DWINUI::clearMainArea();
    drawPopupBkgd();

    switch (hmiValue.tempControl) {
      default: return;
      #if ENABLED(MPC_AUTOTUNE)
        case MPC_STARTED:
          DWINUI::drawCenteredString(hmiData.colorPopupTxt, 70, GET_TEXT_F(MSG_MPC_AUTOTUNE));
          DWINUI::drawString(hmiData.colorPopupTxt, gfrm.x, gfrm.y - DWINUI::fontHeight() - 4, F("MPC target:     Celsius"));
          DWINUI::drawCenteredString(hmiData.colorPopupTxt, 92, GET_TEXT_F(MSG_PID_FOR_NOZZLE));
          _maxtemp = thermalManager.hotend_maxtemp[0];
          _target = 200;
          break;
      #endif
      #if ENABLED(PIDTEMP)
        case PIDTEMP_START:
          DWINUI::drawCenteredString(hmiData.colorPopupTxt, 70, GET_TEXT_F(MSG_PID_AUTOTUNE));
          DWINUI::drawString(hmiData.colorPopupTxt, gfrm.x, gfrm.y - DWINUI::fontHeight() - 4, F("PID target:     Celsius"));
          DWINUI::drawCenteredString(hmiData.colorPopupTxt, 92, GET_TEXT_F(MSG_PID_FOR_NOZZLE));
          _maxtemp = thermalManager.hotend_maxtemp[0];
          _target = hmiData.hotendPIDT;
          break;
      #endif
      #if ENABLED(PIDTEMPBED)
        case PIDTEMPBED_START:
          DWINUI::drawCenteredString(hmiData.colorPopupTxt, 70, GET_TEXT_F(MSG_PID_AUTOTUNE));
          DWINUI::drawString(hmiData.colorPopupTxt, gfrm.x, gfrm.y - DWINUI::fontHeight() - 4, F("PID target:     Celsius"));
          DWINUI::drawCenteredString(hmiData.colorPopupTxt, 92, GET_TEXT_F(MSG_PID_FOR_BED));
          _maxtemp = BED_MAXTEMP;
          _target = hmiData.bedPIDT;
          break;
      #endif
      #if ENABLED(PIDTEMPCHAMBER)
        case PIDTEMPCHAMBER_START:
          DWINUI::drawCenteredString(hmiData.colorPopupTxt, 70, GET_TEXT_F(MSG_PID_AUTOTUNE));
          DWINUI::drawString(hmiData.colorPopupTxt, gfrm.x, gfrm.y - DWINUI::fontHeight() - 4, F("PID target:     Celsius"));
          DWINUI::drawCenteredString(hmiData.colorPopupTxt, 92, GET_TEXT_F(MSG_PID_FOR_CHAMBER));
          _maxtemp = CHAMBER_MAXTEMP;
          _target = hmiData.chamberPIDT;
          break;
      #endif
    }

    plot.draw(gfrm, _maxtemp, _target);
    DWINUI::drawInt(false, 2, hmiData.colorStatusTxt, hmiData.colorPopupTxt, 3, gfrm.x + 92, gfrm.y - DWINUI::fontHeight() - 6, _target);
  }

  // Plot Temperature Graph (PID Tuning Graph)
  #if ENABLED(PROUI_ITEM_PLOT)

    void dwinDrawPlot(tempcontrol_t result) {
      hmiValue.tempControl = result;
      constexpr frame_rect_t gfrm = { 30, 135, DWIN_WIDTH - 60, 160 };
      DWINUI::clearMainArea();
      drawPopupBkgd();
      hmiSaveProcessID(ID_PlotProcess);

      switch (result) {
        #if ENABLED(MPCTEMP)
          case MPC_STARTED:
        #elif ENABLED(PIDTEMP)
          case PIDTEMP_START:
        #endif
            title.showCaption(GET_TEXT_F(MSG_HOTEND_TEMP_GRAPH));
            DWINUI::drawCenteredString(3, hmiData.colorPopupTxt, 75, GET_TEXT_F(MSG_TEMP_NOZZLE));
            _maxtemp = thermalManager.hotend_max_target(0);
            _target = thermalManager.degTargetHotend(0);
            break;
        #if ENABLED(PIDTEMPBED)
          case PIDTEMPBED_START:
            title.showCaption(GET_TEXT_F(MSG_BED_TEMP_GRAPH));
            DWINUI::drawCenteredString(3, hmiData.colorPopupTxt, 75, GET_TEXT_F(MSG_TEMP_BED));
            _maxtemp = BED_MAX_TARGET;
            _target = thermalManager.degTargetBed();
            break;
        #endif
        #if ENABLED(PIDTEMPCHAMBER)
          case PIDTEMPCHAMBER_START:
            title.showCaption(GET_TEXT_F(MSG_CHAMBER_TEMP_GRAPH));
            DWINUI::drawCenteredString(3, hmiData.colorPopupTxt, 75, GET_TEXT_F(MSG_TEMP_CHAMBER));
            _maxtemp = CHAMBER_MAX_TARGET;
            _target = thermalManager.degTargetChamber();
            break;
        #endif
        default: break;
      }

      dwinDrawString(false, 2, hmiData.colorPopupTxt, hmiData.colorPopupBg, gfrm.x, gfrm.y - DWINUI::fontHeight() - 4, F("Target:     Celsius"));
      plot.draw(gfrm, _maxtemp, _target);
      DWINUI::drawInt(false, 2, hmiData.colorStatusTxt, hmiData.colorPopupBg, 3, gfrm.x + 80, gfrm.y - DWINUI::fontHeight() - 4, _target);
      DWINUI::drawButton(BTN_Continue, 86, 305);
    }

    void drawHPlot() {
      TERN_(PIDTEMP, dwinDrawPlot(PIDTEMP_START));
      TERN_(MPCTEMP, dwinDrawPlot(MPC_STARTED));
    }
    void drawBPlot() {
      TERN_(PIDTEMPBED, dwinDrawPlot(PIDTEMPBED_START));
    }
    void drawCPlot() {
      TERN_(PIDTEMPCHAMBER, dwinDrawPlot(PIDTEMPCHAMBER_START));
    }

  #endif // PROUI_ITEM_PLOT

#endif // PROUI_TUNING_GRAPH

#if HAS_PID_HEATING

  void dwinStartM303(const int count, const heater_id_t hid, const celsius_t temp) {
    hmiData.pidCycles = count;
    switch (hid) {
      #if ENABLED(PIDTEMP)
        case 0 ... HOTENDS - 1: hmiData.hotendPIDT = temp; break;
      #endif
      #if ENABLED(PIDTEMPBED)
        case H_BED: hmiData.bedPIDT = temp; break;
      #endif
      #if ENABLED(PIDTEMPCHAMBER)
        case H_CHAMBER: hmiData.chamberPIDT = temp; break;
      #endif
      default: break;
    }
  }

  void dwinPIDTuning(tempcontrol_t result) {
    hmiValue.tempControl = result;
    switch (result) {
      #if ENABLED(PIDTEMP)
        case PIDTEMP_START:
          hmiSaveProcessID(ID_PIDProcess);
          #if PROUI_TUNING_GRAPH
            dwinDrawPIDMPCPopup();
          #else
            dwinDrawPopup(ICON_TempTooHigh, GET_TEXT_F(MSG_PID_AUTOTUNE), GET_TEXT_F(MSG_PID_FOR_NOZZLE));
          #endif
          break;
      #endif
      #if ENABLED(PIDTEMPBED)
        case PIDTEMPBED_START:
          hmiSaveProcessID(ID_PIDProcess);
          dwinDrawPopup(ICON_TempTooHigh, GET_TEXT_F(MSG_PID_AUTOTUNE), GET_TEXT_F(MSG_PID_FOR_BED));
          break;
      #endif
      #if ENABLED(PIDTEMPCHAMBER)
        case PIDTEMPCHAMBER_START:
          hmiSaveProcessID(ID_PIDProcess);
          dwinDrawPopup(ICON_TempTooHigh, GET_TEXT_F(MSG_PID_AUTOTUNE), GET_TEXT_F(MSG_PID_FOR_CHAMBER));
          break;
      #endif
      case PID_BAD_HEATER_ID:
        checkkey = last_checkkey;
        dwinPopupConfirm(ICON_TempTooLow, GET_TEXT_F(MSG_PID_AUTOTUNE_FAILED), GET_TEXT_F(MSG_PID_BAD_HEATER_ID));
        break;
      case PID_TUNING_TIMEOUT:
        checkkey = last_checkkey;
        dwinPopupConfirm(ICON_TempTooHigh, GET_TEXT_F(MSG_ERROR), GET_TEXT_F(MSG_PID_TIMEOUT));
        break;
      case PID_TEMP_TOO_HIGH:
        checkkey = last_checkkey;
        dwinPopupConfirm(ICON_TempTooHigh, GET_TEXT_F(MSG_PID_AUTOTUNE_FAILED), GET_TEXT_F(MSG_TEMP_TOO_HIGH));
        break;
      case AUTOTUNE_DONE:
        checkkey = last_checkkey;
        dwinPopupConfirm(ICON_TempTooLow, GET_TEXT_F(MSG_PID_AUTOTUNE), GET_TEXT_F(MSG_BUTTON_DONE));
        break;
      default:
        checkkey = last_checkkey;
        dwinPopupConfirm(ICON_Info_0, GET_TEXT_F(MSG_ERROR), GET_TEXT_F(MSG_STOPPING));
        break;
    }
  }

#endif // HAS_PID_HEATING

#if ENABLED(MPC_AUTOTUNE)

  void dwinMPCTuning(tempcontrol_t result) {
    hmiValue.tempControl = result;
    switch (result) {
      case MPC_STARTED:
        hmiSaveProcessID(ID_MPCProcess);
        #if PROUI_TUNING_GRAPH
          dwinDrawPIDMPCPopup();
        #else
          dwinDrawPopup(ICON_TempTooHigh, GET_TEXT_F(MSG_MPC_AUTOTUNE), F("for Nozzle is running."));
        #endif
        break;
      case MPC_TEMP_ERROR:
        checkkey = last_checkkey;
        dwinPopupConfirm(ICON_TempTooHigh, GET_TEXT_F(MSG_PID_AUTOTUNE_FAILED), F(STR_MPC_TEMPERATURE_ERROR));
        ui.reset_alert_level();
        break;
      case MPC_INTERRUPTED:
        checkkey = last_checkkey;
        dwinPopupConfirm(ICON_TempTooHigh, GET_TEXT_F(MSG_ERROR), F(STR_MPC_AUTOTUNE_INTERRUPTED));
        ui.reset_alert_level();
        break;
      case AUTOTUNE_DONE:
        checkkey = last_checkkey;
        dwinPopupConfirm(ICON_TempTooLow, GET_TEXT_F(MSG_MPC_AUTOTUNE), GET_TEXT_F(MSG_BUTTON_DONE));
        ui.reset_alert_level();
        break;
      default:
        checkkey = last_checkkey;
        ui.reset_alert_level();
        break;
    }
  }

#endif // MPC_AUTOTUNE

// Started a Print Job
void dwinPrintStarted() {
  TERN_(HAS_GCODE_PREVIEW, if (hostPrinting()) preview.invalidate());
  TERN_(SET_PROGRESS_PERCENT, ui.progress_reset());
  TERN_(SET_REMAINING_TIME, ui.reset_remaining_time());
  hmiFlag.pause_flag = false;
  hmiFlag.abort_flag = false;
  select_print.reset();
  gotoPrintProcess();
}

// Pause a print job
void dwinPrintPause() {
  ICON_ResumeOrPause();
}

// Resume print job
void dwinPrintResume() {
  ICON_ResumeOrPause();
  LCD_MESSAGE(MSG_RESUME_PRINT);
}

// Ended print job
void dwinPrintFinished() {
  TERN_(POWER_LOSS_RECOVERY, if (card.isPrinting()) recovery.cancel());
  hmiFlag.abort_flag = false;
  hmiFlag.pause_flag = false;
  wait_for_heatup = false;
  planner.finish_and_disable();
  thermalManager.cooldown();
  gotoPrintDone();
}

// Print was aborted
void dwinPrintAborted() {
  #ifndef EVENT_GCODE_SD_ABORT
    if (ExtUI::isMachineHomed()) {
      queue.inject(
        #if ENABLED(NOZZLE_PARK_FEATURE)
          F("G27")
        #else
          TS(F("G0Z"), float(_MIN(current_position.z + (Z_POST_CLEARANCE), Z_MAX_POS)), F("\nG0F2000Y"), Y_MAX_POS)
        #endif
      );
    }
  #endif
  TERN_(HOST_PROMPT_SUPPORT, hostui.notify(GET_TEXT_F(MSG_PRINT_ABORTED)));
  dwinPrintFinished();
}

#if HAS_FILAMENT_SENSOR
  // Filament Runout process
  void dwinFilamentRunout(const uint8_t extruder) { LCD_MESSAGE(MSG_RUNOUT_SENSOR); }
#endif

void dwinSetColorDefaults() {
  hmiData.colorBackground = defColorBackground;
  hmiData.colorCursor     = defColorCursor;
  hmiData.colorTitleBg    = defColorTitleBg;
  hmiData.colorTitleTxt   = defColorTitleTxt;
  hmiData.colorText       = defColorText;
  hmiData.colorSelected   = defColorSelected;
  hmiData.colorSplitLine  = defColorSplitLine;
  hmiData.colorHighlight  = defColorHighlight;
  hmiData.colorStatusBg   = defColorStatusBg;
  hmiData.colorStatusTxt  = defColorStatusTxt;
  hmiData.colorPopupBg    = defColorPopupBg;
  hmiData.colorPopupTxt   = defColorPopupTxt;
  hmiData.colorAlertBg    = defColorAlertBg;
  hmiData.colorAlertTxt   = defColorAlertTxt;
  hmiData.colorPercentTxt = defColorPercentTxt;
  hmiData.colorBarfill    = defColorBarfill;
  hmiData.colorIndicator  = defColorIndicator;
  hmiData.colorCoordinate = defColorCoordinate;
}

static_assert(ExtUI::eeprom_data_size >= EXTUI_EEPROM_DATA_SIZE, "Insufficient space in EEPROM for UI parameters");

void dwinSetDataDefaults() {
  dwinSetColorDefaults();
  DWINUI::setColors(hmiData.colorText, hmiData.colorBackground, hmiData.colorStatusBg);
  TERN_(PIDTEMP, hmiData.hotendPIDT = DEF_HOTENDPIDT);
  TERN_(PIDTEMPBED, hmiData.bedPIDT = DEF_BEDPIDT);
  TERN_(HAS_PID_HEATING, hmiData.pidCycles = DEF_PIDCYCLES);
  #if ENABLED(PREVENT_COLD_EXTRUSION)
    hmiData.extMinT = EXTRUDE_MINTEMP;
    applyExtMinT();
  #endif
  TERN_(PREHEAT_BEFORE_LEVELING, hmiData.bedLevT = LEVELING_BED_TEMP);
  TERN_(BAUD_RATE_GCODE, setBaud250K());
  #if ALL(LCD_BED_TRAMMING, HAS_BED_PROBE)
    hmiData.fullManualTramming = DISABLED(BED_TRAMMING_USE_PROBE);
  #endif
  #if ENABLED(PROUI_MEDIASORT)
    hmiData.mediaSort = true;
    card.setSortOn(TERN(SDSORT_REVERSE, AS_REV, AS_FWD));
  #endif
  hmiData.mediaAutoMount = ENABLED(HAS_SD_EXTENDER);
  #if ALL(INDIVIDUAL_AXIS_HOMING_SUBMENU, MESH_BED_LEVELING)
    hmiData.zAfterHoming = DEF_Z_AFTER_HOMING;
  #endif
  #if ALL(LED_CONTROL_MENU, HAS_COLOR_LEDS)
    TERN_(LED_COLOR_PRESETS, leds.set_default());
    applyLEDColor();
  #endif
  TERN_(HAS_GCODE_PREVIEW, hmiData.enablePreview = true);
  #if HAS_BED_PROBE
    IF_DISABLED(BD_SENSOR, hmiData.multiple_probing = MULTIPLE_PROBING);
    hmiData.zprobeFeed = DEF_Z_PROBE_FEEDRATE_SLOW;
  #endif
}

void dwinCopySettingsTo(char * const buff) {
  memcpy(buff, &hmiData, sizeof(hmi_data_t));
}

void dwinCopySettingsFrom(const char * const buff) {
  memcpy(&hmiData, buff, sizeof(hmi_data_t));
  if (hmiData.colorText == hmiData.colorBackground) dwinSetColorDefaults();
  DWINUI::setColors(hmiData.colorText, hmiData.colorBackground, hmiData.colorStatusBg);
  TERN_(PREVENT_COLD_EXTRUSION, applyExtMinT());
  feedrate_percentage = 100;
  TERN_(BAUD_RATE_GCODE, hmiSetBaudRate());
  #if ALL(LED_CONTROL_MENU, HAS_COLOR_LEDS)
    leds.set_color(
      hmiData.ledColor.r,
      hmiData.ledColor.g,
      hmiData.ledColor.b
      OPTARG(HAS_WHITE_LED, hmiData.ledColor.w)
    );
    leds.update();
  #endif
}

// Initialize or re-initialize the LCD
void dwinInitScreen() {
  dwinSetColorDefaults();
  hmiInit();   // Draws boot screen
  DWINUI::init();
  DWINUI::setColors(hmiData.colorText, hmiData.colorBackground, hmiData.colorStatusBg);
  DWINUI::onTitleDraw = drawTitle;
  initMenu();
  checkkey = 255;
  hash_changed = true;
  dwinDrawStatusLine();
  dwinDrawDashboard();
  gotoMainMenu();
}

void dwinRebootScreen() {
  dwinFrameClear(COLOR_BG_BLACK);
  dwinJPGShowAndCache(0);
  DWINUI::drawCenteredString(COLOR_WHITE, 220, GET_TEXT_F(MSG_PLEASE_WAIT_REBOOT));
  dwinUpdateLCD();
  safe_delay(500);
}

void dwinRedrawDash() {
  hash_changed = true;
  dwinDrawStatusMessage();
  dwinDrawDashboard();
}

void dwinRedrawScreen() {
  drawMainArea();
  dwinRedrawDash();
}

//
// MarlinUI functions
//
void MarlinUI::init_lcd() {
  delay(750); // Wait to wakeup screen
  const bool hs = dwinHandshake(); UNUSED(hs);
  dwinFrameSetDir(1);
  dwinJPGCacheTo1(Language_English);
}

void MarlinUI::clear_lcd() {}

void MarlinUI::update() {
  hmiSDCardUpdate();  // SD card update
  eachMomentUpdate(); // Status update
  dwinHandleScreen(); // Rotary encoder update
}

#if HAS_LCD_BRIGHTNESS
  void MarlinUI::_set_brightness() { dwinLCDBrightness(backlight ? brightness : 0); }
#endif

void MarlinUI::kill_screen(FSTR_P const lcd_error, FSTR_P const) {
  #if ANY(TJC_DISPLAY, DACAI_DISPLAY)
    dwinDrawPopup(ICON_BLTouch, GET_TEXT_F(MSG_PRINTER_KILLED), lcd_error);
  #else
    dwinDrawPopup(ICON_Printer_0, GET_TEXT_F(MSG_PRINTER_KILLED), lcd_error);
  #endif
  DWINUI::drawCenteredString(hmiData.colorPopupTxt, 270, GET_TEXT_F(MSG_TURN_OFF));
  dwinUpdateLCD();
}

//=============================================================================
// MENU SUBSYSTEM
//=============================================================================

// Tool functions

#if ENABLED(EEPROM_SETTINGS)

  void writeEEPROM() {
    dwinDrawStatusLine(GET_TEXT_F(MSG_STORE_EEPROM));
    dwinUpdateLCD();
    DONE_BUZZ(settings.save());
  }

  void readEEPROM() {
    const bool success = settings.load();
    dwinRedrawScreen();
    DONE_BUZZ(success);
  }

  void resetEEPROM() {
    settings.reset();
    dwinRedrawScreen();
    DONE_BUZZ(true);
  }

  #if HAS_MESH
    void saveMesh() { TERN(AUTO_BED_LEVELING_UBL, ublMeshSave(), writeEEPROM()); }
  #endif

#endif // EEPROM_SETTINGS

// Reset Printer
void rebootPrinter() {
  wait_for_heatup = wait_for_user = false;    // Stop waiting for heating/user
  thermalManager.disable_all_heaters();
  planner.finish_and_disable();
  dwinRebootScreen();
  hal.reboot();
}

void gotoInfoMenu() {
  drawInfoMenu();
  dwinUpdateLCD();
  hmiSaveProcessID(ID_WaitResponse);
}

void disableMotors() { queue.inject(F("M84")); }

void autoHome() { queue.inject_P(G28_STR); }

#if ENABLED(INDIVIDUAL_AXIS_HOMING_SUBMENU)
  void homeX() { queue.inject(F("G28X")); }
  void homeY() { queue.inject(F("G28Y")); }
  void homeZ() { queue.inject(F("G28Z")); }
  #if ALL(INDIVIDUAL_AXIS_HOMING_SUBMENU, MESH_BED_LEVELING)
    void applyZAfterHoming() { hmiData.zAfterHoming = menuData.value; };
    void setZAfterHoming() { setIntOnClick(0, 20, hmiData.zAfterHoming, applyZAfterHoming); }
  #endif
#endif

#if HAS_ZOFFSET_ITEM

  void applyZOffset() { TERN_(EEPROM_SETTINGS, settings.save()); }
  void liveZOffset() {
    #if ANY(BABYSTEP_ZPROBE_OFFSET, JUST_BABYSTEP)
      const_float_t step_zoffset = round((menuData.value / 100.0f) * planner.settings.axis_steps_per_mm[Z_AXIS]) - babystep.accum;
      if (BABYSTEP_ALLOWED()) babystep.add_steps(Z_AXIS, step_zoffset);
    #endif
  }
  void setZOffset() {
    #if ANY(BABYSTEP_ZPROBE_OFFSET, JUST_BABYSTEP)
      babystep.accum = round(planner.settings.axis_steps_per_mm[Z_AXIS] * BABY_Z_VAR);
    #endif
    setPFloatOnClick(PROBE_OFFSET_ZMIN, PROBE_OFFSET_ZMAX, 2, applyZOffset, liveZOffset);
  }

  void setMoveZto0() {
    #if ENABLED(Z_SAFE_HOMING)
      gcode.process_subcommands_now(MString<54>(F("G28XYO\nG28Z\nG0F5000X"), Z_SAFE_HOMING_X_POINT, F("Y"), Z_SAFE_HOMING_Y_POINT, F("\nG0Z0F300\nM400")));
    #else
      TERN_(HAS_LEVELING, set_bed_leveling_enabled(false));
      gcode.process_subcommands_now(F("G28Z\nG0Z0F300\nM400"));
    #endif
    ui.reset_status();
    DONE_BUZZ(true);
  }

  #if !HAS_BED_PROBE
    void homeZAndDisable() {
      setMoveZto0();
      disableMotors();
    }
  #endif

#endif // HAS_ZOFFSET_ITEM

#if HAS_PREHEAT

  #if HAS_HOTEND
    #define _DRAW_PREHEAT(N) void onDrawPreheat##N(MenuItem* menuitem, int8_t line) \
      { if (N == 1) { \
          if (hmiIsChinese()) menuitem->setFrame(1, 100, 89, 151, 101); } \
        else if (N == 2) { \
          if (hmiIsChinese()) menuitem->setFrame(1, 180, 89, 233, 100); } \
        onDrawMenuItem(menuitem, line); }
    REPEAT_1(PREHEAT_COUNT, _DRAW_PREHEAT)
  #endif

  #define _doPreheat(N) void DoPreheat##N() { ui.preheat_all(N-1); }
  REPEAT_1(PREHEAT_COUNT, _doPreheat)

#endif

void doCoolDown() { thermalManager.cooldown(); }

void setLanguage() {
  hmiToggleLanguage();
  currentMenu = nullptr;  // Invalidate menu to full redraw
  drawControlMenu();
}

bool enableLiveMove = false;
void setLiveMove() { toggleCheckboxLine(enableLiveMove); }
void axisMove(AxisEnum axis) {
  #if HAS_HOTEND
    if (axis == E_AXIS && thermalManager.tooColdToExtrude(0)) {
      gcode.process_subcommands_now(F("G92E0"));  // Reset extruder position
      return dwinPopupConfirm(ICON_TempTooLow, GET_TEXT_F(MSG_HOTEND_TOO_COLD), GET_TEXT_F(MSG_PLEASE_PREHEAT));
    }
  #endif
  planner.synchronize();
  if (!planner.is_full()) planner.buffer_line(current_position, manual_feedrate_mm_s[axis]);
}
void liveMove() {
  if (!enableLiveMove) return;
  *menuData.floatPtr = menuData.value / MINUNITMULT;
  axisMove(hmiValue.axis);
}
void applyMove() {
  if (enableLiveMove) return;
  axisMove(hmiValue.axis);
}

void setMoveX() { hmiValue.axis = X_AXIS; setPFloatOnClick(X_MIN_POS, X_MAX_POS, UNITFDIGITS, applyMove, liveMove); }
void setMoveY() { hmiValue.axis = Y_AXIS; setPFloatOnClick(Y_MIN_POS, Y_MAX_POS, UNITFDIGITS, applyMove, liveMove); }
void setMoveZ() { hmiValue.axis = Z_AXIS; setPFloatOnClick(Z_MIN_POS, Z_MAX_POS, UNITFDIGITS, applyMove, liveMove); }

#if HAS_HOTEND
  void setMoveE() {
    const float e_min = current_position.e - (EXTRUDE_MAXLENGTH),
                e_max = current_position.e + (EXTRUDE_MAXLENGTH);
    hmiValue.axis = E_AXIS; setPFloatOnClick(e_min, e_max, UNITFDIGITS, applyMove, liveMove);
  }
#endif

#if ENABLED(POWER_LOSS_RECOVERY)
  void setPwrLossr() {
    toggleCheckboxLine(recovery.enabled);
    recovery.changed();
  }
#endif

#if ENABLED(BAUD_RATE_GCODE)
  void hmiSetBaudRate() { hmiData.baud115K ? setBaud115K() : setBaud250K(); }
  void setBaudRate() {
    hmiData.baud115K ^= true;
    hmiSetBaudRate();
    drawCheckboxLine(currentMenu->line(), hmiData.baud115K);
    dwinUpdateLCD();
  }
  void setBaud115K() { queue.inject(F("M575 P0 B115200")); hmiData.baud115K = true; }
  void setBaud250K() { queue.inject(F("M575 P0 B250000")); hmiData.baud115K = false; }
#endif

#if HAS_LCD_BRIGHTNESS
  void applyBrightness() { ui.set_brightness(menuData.value); }
  void liveBrightness() { dwinLCDBrightness(menuData.value); }
  void setBrightness() { setIntOnClick(LCD_BRIGHTNESS_MIN, LCD_BRIGHTNESS_MAX, ui.brightness, applyBrightness, liveBrightness); }
  void turnOffBacklight() { hmiSaveProcessID(ID_WaitResponse); ui.set_brightness(0); dwinRedrawScreen(); }
#endif

#if ENABLED(CASE_LIGHT_MENU)
  void setCaseLight() {
    toggleCheckboxLine(caselight.on);
    caselight.update_enabled();
  }
  #if CASELIGHT_USES_BRIGHTNESS
    bool enableLiveCaseLightBrightness = true;
    void liveCaseLightBrightness() { caselight.brightness = menuData.value; caselight.update_brightness(); }
    void setCaseLightBrightness() { setIntOnClick(0, 255, caselight.brightness, liveCaseLightBrightness, enableLiveCaseLightBrightness ? liveCaseLightBrightness : nullptr); }
  #endif
#endif

#if ENABLED(LED_CONTROL_MENU)
  #if !ALL(CASE_LIGHT_MENU, CASE_LIGHT_USE_NEOPIXEL)
    void setLedStatus() {
      leds.toggle();
      showCheckboxLine(leds.lights_on);
    }
  #endif
  #if HAS_COLOR_LEDS
    bool enableLiveLedColor = true;
    void applyLEDColor() {
      hmiData.ledColor = LEDColor( {leds.color.r, leds.color.g, leds.color.b OPTARG(HAS_WHITE_LED, hmiData.ledColor.w) } );
      if (!enableLiveLedColor) leds.update();
    }
    void liveLEDColor(uint8_t *color) { *color = menuData.value; if (enableLiveLedColor) leds.update(); }
    void liveLEDColorR() { liveLEDColor(&leds.color.r); }
    void liveLEDColorG() { liveLEDColor(&leds.color.g); }
    void liveLEDColorB() { liveLEDColor(&leds.color.b); }
    void setLEDColorR() { setIntOnClick(0, 255, leds.color.r, applyLEDColor, liveLEDColorR); }
    void setLEDColorG() { setIntOnClick(0, 255, leds.color.g, applyLEDColor, liveLEDColorG); }
    void setLEDColorB() { setIntOnClick(0, 255, leds.color.b, applyLEDColor, liveLEDColorB); }
    #if HAS_WHITE_LED
      void liveLEDColorW() { liveLEDColor(&leds.color.w); }
      void setLEDColorW() { setIntOnClick(0, 255, leds.color.w, applyLEDColor, liveLEDColorW); }
    #endif
  #endif
#endif

#if ENABLED(SOUND_MENU_ITEM)
  void setEnableSound() {
    toggleCheckboxLine(ui.sound_on);
  }
#endif

#if HAS_HOME_OFFSET
  void applyHomeOffset() { set_home_offset(hmiValue.axis, menuData.value / MINUNITMULT); }
  void setHomeOffsetX() { hmiValue.axis = X_AXIS; setPFloatOnClick(-50, 50, UNITFDIGITS, applyHomeOffset); }
  void setHomeOffsetY() { hmiValue.axis = Y_AXIS; setPFloatOnClick(-50, 50, UNITFDIGITS, applyHomeOffset); }
  void setHomeOffsetZ() { hmiValue.axis = Z_AXIS; setPFloatOnClick( -2,  2, UNITFDIGITS, applyHomeOffset); }
#endif

#if HAS_BED_PROBE
  void setProbeOffsetX() { setPFloatOnClick(-60, 60, UNITFDIGITS); }
  void setProbeOffsetY() { setPFloatOnClick(-60, 60, UNITFDIGITS); }
  void setProbeOffsetZ() { setPFloatOnClick(-10, 10, 2); }

  #if ENABLED(Z_MIN_PROBE_REPEATABILITY_TEST)
    void probeTest() {
      LCD_MESSAGE(MSG_M48_TEST);
      queue.inject(F("G28O\nM48 P10"));
    }
  #endif

  void probeStow() { probe.stow(); }
  void probeDeploy() { probe.deploy(); }

  #if HAS_BLTOUCH_HS_MODE
    void setHSMode() { toggleCheckboxLine(bltouch.high_speed_mode); }
  #endif

  #if DISABLED(BD_SENSOR)
    void applyProbeMultiple() { hmiData.multiple_probing = menuData.value; }
    void setProbeMultiple()  { setIntOnClick(0, 4, hmiData.multiple_probing, applyProbeMultiple); }
  #endif

  void setProbeZSpeed()  { setPIntOnClick(60, 1000); }

  void autoLevel() {
    queue.inject(F(TERN(AUTO_BED_LEVELING_UBL, "G29P1", "G29")));
  }

#endif

#if ENABLED(EDITABLE_DISPLAY_TIMEOUT)
  void applyTimer() { ui.backlight_timeout_minutes = menuData.value; }
  void setTimer() { setIntOnClick(ui.backlight_timeout_min, ui.backlight_timeout_max, ui.backlight_timeout_minutes, applyTimer); }
#endif

#if HAS_FILAMENT_SENSOR
  void setRunoutEnable() {
    runout.reset();
    toggleCheckboxLine(runout.enabled);
  }
  #if HAS_FILAMENT_RUNOUT_DISTANCE
    void applyRunoutDistance() { runout.set_runout_distance(menuData.value / MINUNITMULT); }
    void setRunoutDistance() { setFloatOnClick(0, 999, UNITFDIGITS, runout.runout_distance(), applyRunoutDistance); }
  #endif
#endif

#if ENABLED(CONFIGURE_FILAMENT_CHANGE)
  void setFilLoad()   { setPFloatOnClick(0, EXTRUDE_MAXLENGTH, UNITFDIGITS); }
  void setFilUnload() { setPFloatOnClick(0, EXTRUDE_MAXLENGTH, UNITFDIGITS); }
#endif

#if ENABLED(PREVENT_COLD_EXTRUSION)
  void applyExtMinT() { thermalManager.extrude_min_temp = hmiData.extMinT; thermalManager.allow_cold_extrude = (hmiData.extMinT == 0); }
  void setExtMinT() { setPIntOnClick(MIN_ETEMP, MAX_ETEMP, applyExtMinT); }
#endif

#if HAS_FEEDRATE_EDIT
  void setSpeed() { setPIntOnClick(SPEED_EDIT_MIN, SPEED_EDIT_MAX); }
#endif

#if HAS_FLOW_EDIT
  void setFlow() { setPIntOnClick(FLOW_EDIT_MIN, FLOW_EDIT_MAX, []{ planner.refresh_e_factor(0); }); }
#endif

#if HAS_HOTEND
  void applyHotendTemp() { thermalManager.setTargetHotend(menuData.value, 0); }
  void setHotendTemp() { setIntOnClick(MIN_ETEMP, MAX_ETEMP, thermalManager.degTargetHotend(0), applyHotendTemp); }
#endif

#if HAS_HEATED_BED
  void applyBedTemp() { thermalManager.setTargetBed(menuData.value); }
  void setBedTemp() { setIntOnClick(MIN_BEDTEMP, MAX_BEDTEMP, thermalManager.degTargetBed(), applyBedTemp); }
#endif

#if HAS_FAN
  void applyFanSpeed() { thermalManager.set_fan_speed(0, menuData.value); }
  void setFanSpeed() { setIntOnClick(0, 255, thermalManager.fan_speed[0], applyFanSpeed); }
#endif

#if ENABLED(NOZZLE_PARK_FEATURE)
  void parkHead() {
    LCD_MESSAGE(MSG_FILAMENT_PARK_ENABLED);
    queue.inject(F("G28O\nG27"));
  }
#endif

#if ENABLED(ADVANCED_PAUSE_FEATURE)

  void dwinPopupPause(FSTR_P const fmsg, uint8_t button/*=0*/) {
    hmiSaveProcessID(button ? ID_WaitResponse : ID_NothingToDo);
    dwinShowPopup(ICON_Pause_1, GET_TEXT_F(MSG_ADVANCED_PAUSE), fmsg, button);
  }

  void drawPopupFilamentPurge() {
    dwinDrawPopup(ICON_AutoLeveling, GET_TEXT_F(MSG_ADVANCED_PAUSE), GET_TEXT_F(MSG_FILAMENT_CHANGE_PURGE_CONTINUE));
    DWINUI::drawButton(BTN_Purge, 26, 280);
    DWINUI::drawButton(BTN_Continue, 146, 280);
    drawSelectHighlight(true);
  }

  void onClickFilamentPurge() {
    if (hmiFlag.select_flag)
      pause_menu_response = PAUSE_RESPONSE_EXTRUDE_MORE;  // "Purge More" button
    else {
      hmiSaveProcessID(ID_NothingToDo);
      pause_menu_response = PAUSE_RESPONSE_RESUME_PRINT;  // "Continue" button
    }
  }

  void gotoFilamentPurge() {
    pause_menu_response = PAUSE_RESPONSE_WAIT_FOR;
    gotoPopup(drawPopupFilamentPurge, onClickFilamentPurge);
  }

  void changeFilament() {
    hmiSaveProcessID(ID_NothingToDo);
    queue.inject(F("M600 B2"));
  }

  #if ENABLED(FILAMENT_LOAD_UNLOAD_GCODES)
    void unloadFilament() {
      LCD_MESSAGE(MSG_FILAMENTUNLOAD);
      queue.inject(F("M702 Z20"));
    }

    void loadFilament() {
      LCD_MESSAGE(MSG_FILAMENTLOAD);
      queue.inject(F("M701 Z20"));
    }
  #endif

#endif // ADVANCED_PAUSE_FEATURE

#if HAS_MESH

  void dwinMeshViewer() {
    if (!leveling_is_valid())
      dwinPopupContinue(ICON_Leveling_1, GET_TEXT_F(MSG_MESH_VIEWER), GET_TEXT_F(MSG_NO_VALID_MESH));
    else {
      hmiSaveProcessID(ID_WaitResponse);
      meshViewer.draw();
    }
  }

  void applyMeshFadeHeight() { set_z_fade_height(planner.z_fade_height); }
  void setMeshFadeHeight() { setPFloatOnClick(0, 100, 1, applyMeshFadeHeight); }

  void setMeshActive() {
    set_bed_leveling_enabled(!planner.leveling_active);
    drawCheckboxLine(currentMenu->line(), planner.leveling_active);
    dwinUpdateLCD();
  }

  #if ENABLED(PREHEAT_BEFORE_LEVELING)
    void setBedLevT() { setPIntOnClick(MIN_BEDTEMP, MAX_BEDTEMP); }
  #endif

  #if ENABLED(PROUI_MESH_EDIT)
    void liveEditMesh() { ((MenuItemPtr*)editZValueItem)->value = &bedlevel.z_values[hmiValue.select ? bedLevelTools.mesh_x : menuData.value][hmiValue.select ? menuData.value : bedLevelTools.mesh_y]; editZValueItem->redraw(); }
    void applyEditMeshX() { bedLevelTools.mesh_x = menuData.value; }
    void applyEditMeshY() { bedLevelTools.mesh_y = menuData.value; }
    void resetMesh() { bedLevelTools.meshReset(); LCD_MESSAGE(MSG_MESH_RESET); }
    void setEditMeshX() { hmiValue.select = 0; setIntOnClick(0, GRID_MAX_POINTS_X - 1, bedLevelTools.mesh_x, applyEditMeshX, liveEditMesh); }
    void setEditMeshY() { hmiValue.select = 1; setIntOnClick(0, GRID_MAX_POINTS_Y - 1, bedLevelTools.mesh_y, applyEditMeshY, liveEditMesh); }
    void setEditZValue() { setPFloatOnClick(Z_OFFSET_MIN, Z_OFFSET_MAX, 3); }
    void applyMeshInset() { TERN_(AUTO_BED_LEVELING_UBL, set_bed_leveling_enabled(false)); reset_bed_level(); redrawItem(); }
    void setMeshInset() { setPFloatOnClick(X_MIN_POS, X_MAX_POS, UNITFDIGITS, applyMeshInset);  }
  #endif

#endif // HAS_MESH

#if HAS_LOCKSCREEN

  void dwinLockScreen() {
    if (checkkey != ID_Locked) {
      lockScreen.rprocess = checkkey;
      checkkey = ID_Locked;
      lockScreen.init();
    }
  }

  void dwinUnLockScreen() {
    if (checkkey == ID_Locked) {
      checkkey = lockScreen.rprocess;
      drawMainArea();
    }
  }

  void hmiLockScreen() {
    EncoderState encoder_diffState = get_encoder_state();
    if (encoder_diffState == ENCODER_DIFF_NO) return;
    lockScreen.onEncoder(encoder_diffState);
    if (lockScreen.isUnlocked()) dwinUnLockScreen();
  }

#endif // HAS_LOCKSCREEN

#if HAS_GCODE_PREVIEW

  void setPreview() { toggleCheckboxLine(hmiData.enablePreview); }

  void onClickConfirmToPrint() {
    dwinResetStatusLine();
    if (hmiFlag.select_flag) {     // Confirm
      gotoMainMenu();
      return card.openAndPrintFile(card.filename);
    }
    else
      hmiReturnScreen();
  }

#endif // HAS_GCODE_PREVIEW

void gotoConfirmToPrint() {
  #if HAS_GCODE_PREVIEW
    if (hmiData.enablePreview) return gotoPopup(preview.drawFromSD, onClickConfirmToPrint);
  #endif
  card.openAndPrintFile(card.filename); // Direct print SD file
}

#if HAS_ESDIAG
  void drawEndStopDiag() {
    hmiSaveProcessID(ID_ESDiagProcess);
    esDiag.draw();
  }
#endif

#if ENABLED(AUTO_BED_LEVELING_UBL)

  void applyUBLSlot() { bedlevel.storage_slot = menuData.value; }
  void setUBLSlot() { setIntOnClick(0, settings.calc_num_meshes() - 1, bedlevel.storage_slot, applyUBLSlot); }
  void onDrawUBLSlot(MenuItem* menuitem, int8_t line) {
    NOLESS(bedlevel.storage_slot, 0);
    onDrawIntMenu(menuitem, line, bedlevel.storage_slot);
  }

  void applyUBLTiltGrid() { bedLevelTools.tilt_grid = menuData.value; }
  void setUBLTiltGrid() { setIntOnClick(1, 3, bedLevelTools.tilt_grid, applyUBLTiltGrid); }

  void ublMeshTilt() {
    NOLESS(bedlevel.storage_slot, 0);
    if (bedLevelTools.tilt_grid > 1)
      gcode.process_subcommands_now(TS(F("G29J"), bedLevelTools.tilt_grid));
    else
      gcode.process_subcommands_now(F("G29J"));
    LCD_MESSAGE(MSG_UBL_MESH_TILTED);
  }

  void ublSmartFillMesh() {
    for (uint8_t x = 0; x < GRID_MAX_POINTS_Y; ++x) bedlevel.smart_fill_mesh();
    LCD_MESSAGE(MSG_UBL_MESH_FILLED);
  }

  void ublMeshSave() {
    NOLESS(bedlevel.storage_slot, 0);
    settings.store_mesh(bedlevel.storage_slot);
    ui.status_printf(0, GET_TEXT_F(MSG_MESH_SAVED), bedlevel.storage_slot);
    DONE_BUZZ(true);
  }

  void ublMeshLoad() {
    NOLESS(bedlevel.storage_slot, 0);
    settings.load_mesh(bedlevel.storage_slot);
  }

#endif // AUTO_BED_LEVELING_UBL

// Bed Tramming

#if ENABLED(LCD_BED_TRAMMING)

  void tramXY(const uint8_t point, float &x, float &y) {
    switch (point) {
      case 0:
        LCD_MESSAGE(MSG_TRAM_FL);
        x = bed_tramming_inset_lfbr[0];
        y = bed_tramming_inset_lfbr[1];
        break;
      case 1:
        LCD_MESSAGE(MSG_TRAM_FR);
        x = X_BED_SIZE - bed_tramming_inset_lfbr[2];
        y = bed_tramming_inset_lfbr[1];
        break;
      case 2:
        LCD_MESSAGE(MSG_TRAM_BR);
        x = X_BED_SIZE - bed_tramming_inset_lfbr[2];
        y = Y_BED_SIZE - bed_tramming_inset_lfbr[3];
        break;
      case 3:
        LCD_MESSAGE(MSG_TRAM_BL);
        x = bed_tramming_inset_lfbr[0];
        y = Y_BED_SIZE - bed_tramming_inset_lfbr[3];
        break;
      #if ENABLED(BED_TRAMMING_INCLUDE_CENTER)
        case 4:
          LCD_MESSAGE(MSG_TRAM_C);
          x = X_CENTER;
          y = Y_CENTER;
          break;
      #endif
    }
  }

  #if HAS_BED_PROBE

    float tram(const uint8_t point) {
      static bool inLev = false;
      if (inLev) return NAN;

      float xpos = 0, ypos = 0, zval = 0;
      tramXY(point, xpos, ypos);

      if (hmiData.fullManualTramming) {
        queue.inject(MString<100>(
          F("M420S0\nG28O\nG90\nG0F300Z5\nG0F5000X"), p_float_t(xpos, 1), 'Y', p_float_t(ypos, 1), F("\nG0F300Z0")
        ));
      }
      else {
<<<<<<< HEAD
        #if DISABLED(PROUI_MESH_EDIT)
          // AUTO_BED_LEVELING_BILINEAR does not define MESH_INSET
          #ifndef   MESH_MIN_X
            #define MESH_MIN_X (_MAX(X_MIN_BED + PROBING_MARGIN, X_MIN_POS))
          #endif
          #ifndef   MESH_MIN_Y
            #define MESH_MIN_Y (_MAX(Y_MIN_BED + PROBING_MARGIN, Y_MIN_POS))
          #endif
          #ifndef   MESH_MAX_X
            #define MESH_MAX_X (_MIN(X_MAX_BED - (PROBING_MARGIN), X_MAX_POS))
          #endif
          #ifndef   MESH_MAX_Y
            #define MESH_MAX_Y (_MIN(Y_MAX_BED - (PROBING_MARGIN), Y_MAX_POS))
          #endif
=======
        // AUTO_BED_LEVELING_BILINEAR does not define MESH_INSET
        #ifndef MESH_MIN_X
          #define MESH_MIN_X (_MAX(X_MIN_BED + (PROBING_MARGIN_LEFT), X_MIN_POS))
        #endif
        #ifndef MESH_MIN_Y
          #define MESH_MIN_Y (_MAX(Y_MIN_BED + (PROBING_MARGIN_FRONT), Y_MIN_POS))
        #endif
        #ifndef MESH_MAX_X
          #define MESH_MAX_X (_MIN(X_MAX_BED - (PROBING_MARGIN_RIGHT), X_MAX_POS))
        #endif
        #ifndef MESH_MAX_Y
          #define MESH_MAX_Y (_MIN(Y_MAX_BED - (PROBING_MARGIN_BACK), Y_MAX_POS))
>>>>>>> d2bda128
        #endif

        LIMIT(xpos, MESH_MIN_X, MESH_MAX_X);
        LIMIT(ypos, MESH_MIN_Y, MESH_MAX_Y);
        probe.stow();
        gcode.process_subcommands_now(F("M420S0\nG28O"));
        inLev = true;
        zval = probe.probe_at_point(xpos, ypos, PROBE_PT_STOW);
        if (isnan(zval))
          LCD_MESSAGE(MSG_ZPROBE_OUT);
        else
          ui.set_status(TS(F("X:"), p_float_t(xpos, 1), F(" Y:"), p_float_t(ypos, 1), F(" Z:"), p_float_t(zval, 2)));
        inLev = false;
      }
      return zval;
    }

  #else

    void tram(const uint8_t point) {
      float xpos = 0, ypos = 0;
      tramXY(point, xpos, ypos);
      queue.inject(MString<100>(
        F("M420S0\nG28O\nG90\nG0F300Z5\nG0F5000X"), p_float_t(xpos, 1), 'Y', p_float_t(ypos, 1), F("\nG0F300Z0")
      ));
    }

  #endif

  #if HAS_BED_PROBE && HAS_MESH

    void trammingwizard() {
      if (hmiData.fullManualTramming) {
        LCD_MESSAGE_F("Disable manual tramming");
        return;
      }
      bed_mesh_t zval = {0};
      zval[0][0] = tram(0);
      checkkey = ID_NothingToDo;
      meshViewer.drawMesh(zval, 2, 2);
      zval[1][0] = tram(1);
      meshViewer.drawMesh(zval, 2, 2);
      zval[1][1] = tram(2);
      meshViewer.drawMesh(zval, 2, 2);
      zval[0][1] = tram(3);
      meshViewer.drawMesh(zval, 2, 2);

      DWINUI::drawCenteredString(140, F("Calculating average"));
      DWINUI::drawCenteredString(160, F("and relative heights"));
      safe_delay(1000);
      float avg = 0.0f;
      for (uint8_t x = 0; x < 2; ++x) for (uint8_t y = 0; y < 2; ++y) avg += zval[x][y];
      avg /= 4.0f;
      for (uint8_t x = 0; x < 2; ++x) for (uint8_t y = 0; y < 2; ++y) zval[x][y] -= avg;
      meshViewer.drawMesh(zval, 2, 2);
      ui.reset_status();

      #ifndef BED_TRAMMING_PROBE_TOLERANCE
        #define BED_TRAMMING_PROBE_TOLERANCE 0.05f
      #endif

      if (ABS(meshViewer.max - meshViewer.min) < BED_TRAMMING_PROBE_TOLERANCE) {
        DWINUI::drawCenteredString(140, F("Corners leveled"));
        DWINUI::drawCenteredString(160, F("Tolerance achieved!"));
      }
      else {
        uint8_t p = 0;
        float max = 0.0f;
        FSTR_P plabel;
        bool s = true;
        for (uint8_t x = 0; x < 2; ++x) for (uint8_t y = 0; y < 2; ++y) {
          const float d = ABS(zval[x][y]);
          if (max < d) {
            s = (zval[x][y] >= 0);
            max = d;
            p = x + 2 * y;
          }
        }
        switch (p) {
          case 0b00 : plabel = GET_TEXT_F(MSG_TRAM_FL); break;
          case 0b01 : plabel = GET_TEXT_F(MSG_TRAM_FR); break;
          case 0b10 : plabel = GET_TEXT_F(MSG_TRAM_BL); break;
          case 0b11 : plabel = GET_TEXT_F(MSG_TRAM_BR); break;
          default   : plabel = F(""); break;
        }
        DWINUI::drawCenteredString(120, F("Corners not leveled"));
        DWINUI::drawCenteredString(140, F("Knob adjustment required"));
        DWINUI::drawCenteredString(COLOR_GREEN, 160, s ? F("Lower") : F("Raise"));
        DWINUI::drawCenteredString(COLOR_GREEN, 180, plabel);
      }
      DWINUI::drawButton(BTN_Continue, 86, 305);
      checkkey = ID_Menu;
      hmiSaveProcessID(ID_WaitResponse);
    }

    void setManualTramming() {
      toggleCheckboxLine(hmiData.fullManualTramming);
    }

  #endif // HAS_BED_PROBE && HAS_MESH

#endif // LCD_BED_TRAMMING

#if ENABLED(MESH_BED_LEVELING)

  void manualMeshStart() {
    LCD_MESSAGE(MSG_UBL_BUILD_MESH_MENU);
    gcode.process_subcommands_now(F("G28XYO\nG28Z\nM211S0\nG29S1"));
    #ifdef MANUAL_PROBE_START_Z
      const uint8_t line = currentMenu->line(mMeshMoveZItem->pos);
      DWINUI::drawSignedFloat(hmiData.colorText, hmiData.colorBackground, 3, 2, VALX - 2 * DWINUI::fontWidth(DWIN_FONT_MENU), MBASE(line), MANUAL_PROBE_START_Z);
    #endif
  }

  void liveMeshMoveZ() {
    *menuData.floatPtr = menuData.value / POW(10, 2);
    if (!planner.is_full()) {
      planner.synchronize();
      planner.buffer_line(current_position, manual_feedrate_mm_s[Z_AXIS]);
    }
  }
  void setMMeshMoveZ() { setPFloatOnClick(-1, 1, 2, planner.synchronize, liveMeshMoveZ); }

  void manualMeshContinue() {
    gcode.process_subcommands_now(F("G29S2"));
    mMeshMoveZItem->redraw();
  }

  void manualMeshSave() {
    LCD_MESSAGE(MSG_UBL_STORAGE_MESH_MENU);
    queue.inject(F("M211S1\nM500"));
  }

#endif // MESH_BED_LEVELING

#if HAS_PREHEAT
  #if HAS_HOTEND
    void setPreheatEndTemp() { setPIntOnClick(MIN_ETEMP, MAX_ETEMP); }
  #endif
  #if HAS_HEATED_BED
    void setPreheatBedTemp() { setPIntOnClick(MIN_BEDTEMP, MAX_BEDTEMP); }
  #endif
  #if HAS_FAN
    void setPreheatFanSpeed() { setPIntOnClick(0, 255); }
  #endif
#endif

void applyMaxSpeed() { planner.set_max_feedrate(hmiValue.axis, menuData.value / MINUNITMULT); }
#if HAS_X_AXIS
  void setMaxSpeedX() { hmiValue.axis = X_AXIS; setFloatOnClick(min_feedrate_edit_values.x, max_feedrate_edit_values.x, UNITFDIGITS, planner.settings.max_feedrate_mm_s[X_AXIS], applyMaxSpeed); }
#endif
#if HAS_Y_AXIS
  void setMaxSpeedY() { hmiValue.axis = Y_AXIS; setFloatOnClick(min_feedrate_edit_values.y, max_feedrate_edit_values.y, UNITFDIGITS, planner.settings.max_feedrate_mm_s[Y_AXIS], applyMaxSpeed); }
#endif
#if HAS_Z_AXIS
  void setMaxSpeedZ() { hmiValue.axis = Z_AXIS; setFloatOnClick(min_feedrate_edit_values.z, max_feedrate_edit_values.z, UNITFDIGITS, planner.settings.max_feedrate_mm_s[Z_AXIS], applyMaxSpeed); }
#endif
#if HAS_HOTEND
  void setMaxSpeedE() { hmiValue.axis = E_AXIS; setFloatOnClick(min_feedrate_edit_values.e, max_feedrate_edit_values.e, UNITFDIGITS, planner.settings.max_feedrate_mm_s[E_AXIS], applyMaxSpeed); }
#endif

void applyMaxAccel() { planner.set_max_acceleration(hmiValue.axis, menuData.value); }
#if HAS_X_AXIS
  void setMaxAccelX() { hmiValue.axis = X_AXIS; setIntOnClick(min_acceleration_edit_values.x, max_acceleration_edit_values.x, planner.settings.max_acceleration_mm_per_s2[X_AXIS], applyMaxAccel); }
#endif
#if HAS_Y_AXIS
  void setMaxAccelY() { hmiValue.axis = Y_AXIS; setIntOnClick(min_acceleration_edit_values.y, max_acceleration_edit_values.y, planner.settings.max_acceleration_mm_per_s2[Y_AXIS], applyMaxAccel); }
#endif
#if HAS_Z_AXIS
  void setMaxAccelZ() { hmiValue.axis = Z_AXIS; setIntOnClick(min_acceleration_edit_values.z, max_acceleration_edit_values.z, planner.settings.max_acceleration_mm_per_s2[Z_AXIS], applyMaxAccel); }
#endif
#if HAS_HOTEND
  void setMaxAccelE() { hmiValue.axis = E_AXIS; setIntOnClick(min_acceleration_edit_values.e, max_acceleration_edit_values.e, planner.settings.max_acceleration_mm_per_s2[E_AXIS], applyMaxAccel); }
#endif

#if ENABLED(CLASSIC_JERK)
  void applyMaxJerk() { planner.set_max_jerk(hmiValue.axis, menuData.value / MINUNITMULT); }
  #if HAS_X_AXIS
    void setMaxJerkX() { hmiValue.axis = X_AXIS; setFloatOnClick(min_jerk_edit_values.x, max_jerk_edit_values.x, UNITFDIGITS, planner.max_jerk.x, applyMaxJerk); }
  #endif
  #if HAS_Y_AXIS
    void setMaxJerkY() { hmiValue.axis = Y_AXIS; setFloatOnClick(min_jerk_edit_values.y, max_jerk_edit_values.y, UNITFDIGITS, planner.max_jerk.y, applyMaxJerk); }
  #endif
  #if HAS_Z_AXIS
    void setMaxJerkZ() { hmiValue.axis = Z_AXIS; setFloatOnClick(min_jerk_edit_values.z, max_jerk_edit_values.z, UNITFDIGITS, planner.max_jerk.z, applyMaxJerk); }
  #endif
  #if HAS_HOTEND
    void setMaxJerkE() { hmiValue.axis = E_AXIS; setFloatOnClick(min_jerk_edit_values.e, max_jerk_edit_values.e, UNITFDIGITS, planner.max_jerk.e, applyMaxJerk); }
  #endif
#elif HAS_JUNCTION_DEVIATION
  void applyJDmm() { TERN_(LIN_ADVANCE, planner.recalculate_max_e_jerk()); }
  void setJDmm() { setPFloatOnClick(MIN_JD_MM, MAX_JD_MM, 3, applyJDmm); }
#endif

#if ENABLED(LIN_ADVANCE)
  void setLA_K() { setPFloatOnClick(0, 10, 3); }
#endif

#if HAS_X_AXIS
  void setStepsX() { hmiValue.axis = X_AXIS; setPFloatOnClick( min_steps_edit_values.x, max_steps_edit_values.x, UNITFDIGITS); }
#endif
#if HAS_Y_AXIS
  void setStepsY() { hmiValue.axis = Y_AXIS; setPFloatOnClick( min_steps_edit_values.y, max_steps_edit_values.y, UNITFDIGITS); }
#endif
#if HAS_Z_AXIS
  void setStepsZ() { hmiValue.axis = Z_AXIS; setPFloatOnClick( min_steps_edit_values.z, max_steps_edit_values.z, UNITFDIGITS); }
#endif
#if HAS_HOTEND
  void setStepsE() { hmiValue.axis = E_AXIS; setPFloatOnClick( min_steps_edit_values.e, max_steps_edit_values.e, UNITFDIGITS); }
#endif

#if ENABLED(EDITABLE_HOMING_FEEDRATE)
  void updateHomingFR(AxisEnum axis, feedRate_t value) {
    switch (axis) {
      case X_AXIS: homing_feedrate_mm_m.x = value; break;
      case Y_AXIS: homing_feedrate_mm_m.y = value; break;
      case Z_AXIS: homing_feedrate_mm_m.z = value; break;
      default: break;
    }
  }
  void applyHomingFR() { updateHomingFR(HMI_value.axis, MenuData.Value); }
  #if HAS_X_AXIS
    void setHomingX() { hmiValue.axis = X_AXIS; setIntOnClick(min_homing_edit_values.x, max_homing_edit_values.x, homing_feedrate_mm_m.x, applyHomingFR); }
  #endif
  #if HAS_Y_AXIS
    void setHomingY() { hmiValue.axis = Y_AXIS; setIntOnClick(min_homing_edit_values.y, max_homing_edit_values.y, homing_feedrate_mm_m.x, applyHomingFR); }
  #endif
  #if HAS_Z_AXIS
    void setHomingZ() { hmiValue.axis = Z_AXIS; setIntOnClick(min_homing_edit_values.z, max_homing_edit_values.z, homing_feedrate_mm_m.x, applyHomingFR); }
  #endif
#endif

#if ENABLED(FWRETRACT)
  void returnFWRetractMenu() { (previousMenu == filamentMenu) ? drawFilamentManMenu() : drawTuneMenu(); }
  void setRetractLength() { setPFloatOnClick( 0, 10, UNITFDIGITS); }
  void setRetractSpeed()  { setPFloatOnClick( 1, 90, UNITFDIGITS); }
  void setZRaise()        { setPFloatOnClick( 0, 2, 2); }
  void setRecoverSpeed()  { setPFloatOnClick( 1, 90, UNITFDIGITS); }
  void setAddRecover()    { setPFloatOnClick(-5, 5, UNITFDIGITS); }
#endif

// Special Menuitem Drawing functions =================================================

void onDrawBack(MenuItem* menuitem, int8_t line) {
  if (hmiIsChinese()) menuitem->setFrame(1, 129, 72, 156, 84);
  onDrawMenuItem(menuitem, line);
}

void onDrawTempSubMenu(MenuItem* menuitem, int8_t line) {
  if (hmiIsChinese()) menuitem->setFrame(1,  57, 104,  84, 116);
  onDrawSubMenu(menuitem, line);
}

void onDrawMotionSubMenu(MenuItem* menuitem, int8_t line) {
  if (hmiIsChinese()) menuitem->setFrame(1,  87, 104, 114, 116);
  onDrawSubMenu(menuitem, line);
}

#if ENABLED(EEPROM_SETTINGS)
  void onDrawWriteEeprom(MenuItem* menuitem, int8_t line) {
    if (hmiIsChinese()) menuitem->setFrame(1, 117, 104, 172, 116);
    onDrawMenuItem(menuitem, line);
  }

  void onDrawReadEeprom(MenuItem* menuitem, int8_t line) {
    if (hmiIsChinese()) menuitem->setFrame(1, 174, 103, 229, 116);
    onDrawMenuItem(menuitem, line);
  }

  void onDrawResetEeprom(MenuItem* menuitem, int8_t line) {
    if (hmiIsChinese()) menuitem->setFrame(1,   1, 118,  56, 131);
    onDrawMenuItem(menuitem, line);
  }
#endif

void onDrawInfoSubMenu(MenuItem* menuitem, int8_t line) {
  if (hmiIsChinese()) menuitem->setFrame(1, 231, 104, 258, 116);
  onDrawSubMenu(menuitem, line);
}

void onDrawMoveX(MenuItem* menuitem, int8_t line) {
  if (hmiIsChinese()) menuitem->setFrame(1, 58, 118, 106, 132);
  onDrawPFloatMenu(menuitem, line);
}

void onDrawMoveY(MenuItem* menuitem, int8_t line) {
  if (hmiIsChinese()) menuitem->setFrame(1, 109, 118, 157, 132);
  onDrawPFloatMenu(menuitem, line);
}

void onDrawMoveZ(MenuItem* menuitem, int8_t line) {
  if (hmiIsChinese()) menuitem->setFrame(1, 160, 118, 209, 132);
  onDrawPFloatMenu(menuitem, line);
}

#if HAS_HOTEND
  void onDrawMoveE(MenuItem* menuitem, int8_t line) {
    if (hmiIsChinese()) menuitem->setFrame(1, 212, 118, 253, 131);
    onDrawPFloatMenu(menuitem, line);
  }
#endif

void onDrawMoveSubMenu(MenuItem* menuitem, int8_t line) {
  if (hmiIsChinese()) menuitem->setFrame(1, 159, 70, 200, 84);
  onDrawSubMenu(menuitem, line);
}

void onDrawDisableMotors(MenuItem* menuitem, int8_t line) {
  if (hmiIsChinese()) menuitem->setFrame(1, 204, 70, 259, 82);
  onDrawMenuItem(menuitem, line);
}

void onDrawAutoHome(MenuItem* menuitem, int8_t line) {
  if (hmiIsChinese()) menuitem->setFrame(1, 0, 89, 41, 101);
  onDrawMenuItem(menuitem, line);
}

#if HAS_ZOFFSET_ITEM
  #if ANY(BABYSTEP_ZPROBE_OFFSET, JUST_BABYSTEP)
    void onDrawZOffset(MenuItem* menuitem, int8_t line) {
      if (hmiIsChinese()) menuitem->setFrame(1, 174, 164, 223, 177);
      onDrawPFloat2Menu(menuitem, line);
    }
  #endif
#endif

#if HAS_PREHEAT
  void onDrawCooldown(MenuItem* menuitem, int8_t line) {
    if (hmiIsChinese()) menuitem->setFrame(1, 1, 104,  56, 117);
    onDrawMenuItem(menuitem, line);
  }
#endif

void onDrawLanguage(MenuItem* menuitem, int8_t line) {
  if (hmiIsChinese()) menuitem->setFrame(1, 239, 134, 266, 146);
  onDrawMenuItem(menuitem, line);
  DWINUI::drawString(VALX, MBASE(line), hmiIsChinese() ? F("CN") : F("EN"));
}

void onDrawSelColorItem(MenuItem* menuitem, int8_t line) {
  const uint16_t color = *(uint16_t*)static_cast<MenuItemPtr*>(menuitem)->value;
  dwinDrawRectangle(0, hmiData.colorHighlight, ICOX + 1, MBASE(line) - 1 + 1, ICOX + 18, MBASE(line) - 1 + 18);
  dwinDrawRectangle(1, color, ICOX + 2, MBASE(line) - 1 + 2, ICOX + 17, MBASE(line) - 1 + 17);
  onDrawMenuItem(menuitem, line);
}

void onDrawGetColorItem(MenuItem* menuitem, int8_t line) {
  const uint8_t i = menuitem->icon;
  uint16_t color;
  switch (i) {
    case 0:  color = RGB(31, 0, 0); break; // Red
    case 1:  color = RGB(0, 63, 0); break; // Green
    case 2:  color = RGB(0, 0, 31); break; // Blue
    default: color = 0; break;
  }
  dwinDrawRectangle(0, hmiData.colorHighlight, ICOX + 1, MBASE(line) - 1 + 1, ICOX + 18, MBASE(line) - 1 + 18);
  dwinDrawRectangle(1, color, ICOX + 2, MBASE(line) - 1 + 2, ICOX + 17, MBASE(line) - 1 + 17);
  DWINUI::drawString(LBLX, MBASE(line) - 1, menuitem->caption);
  drawMenuIntValue(hmiData.colorBackground, line, 4, hmiValue.color[i]);
  dwinDrawHLine(hmiData.colorSplitLine, 16, MYPOS(line + 1), 240);
}

void onDrawSpeedItem(MenuItem* menuitem, int8_t line) {
  if (hmiIsChinese()) menuitem->setFrame(1, 116, 164, 171, 176);
  onDrawPIntMenu(menuitem, line);
}

#if HAS_HOTEND
  void onDrawHotendTemp(MenuItem* menuitem, int8_t line) {
    if (hmiIsChinese()) menuitem->setFrame(1, 1, 134, 56, 146);
    onDrawPIntMenu(menuitem, line);
  }
#endif

#if HAS_HEATED_BED
  void onDrawBedTemp(MenuItem* menuitem, int8_t line) {
    if (hmiIsChinese()) menuitem->setFrame(1, 58, 134, 113, 146);
    onDrawPIntMenu(menuitem, line);
  }
#endif

#if HAS_FAN
  void onDrawFanSpeed(MenuItem* menuitem, int8_t line) {
    if (hmiIsChinese()) menuitem->setFrame(1, 115, 134, 170, 146);
    onDrawPInt8Menu(menuitem, line);
  }
#endif

void onDrawSteps(MenuItem* menuitem, int8_t line) {
  if (hmiIsChinese()) menuitem->setFrame(1, 153, 148, 194, 161);
  onDrawSubMenu(menuitem, line);
}

#if ENABLED(MESH_BED_LEVELING)
  void onDrawMMeshMoveZ(MenuItem* menuitem, int8_t line) {
    if (hmiIsChinese()) menuitem->setFrame(1, 160, 118, 209, 132);
    onDrawPFloat2Menu(menuitem, line);
  }
#endif

#if HAS_PREHEAT
  #if HAS_HOTEND
    void onDrawSetPreheatHotend(MenuItem* menuitem, int8_t line) {
      if (hmiIsChinese()) menuitem->setFrame(1, 1, 134, 56, 146);
      onDrawPIntMenu(menuitem, line);
    }
  #endif
  #if HAS_HEATED_BED
    void onDrawSetPreheatBed(MenuItem* menuitem, int8_t line) {
      if (hmiIsChinese()) menuitem->setFrame(1, 58, 134, 113, 146);
      onDrawPIntMenu(menuitem, line);
    }
  #endif
  #if HAS_FAN
    void onDrawSetPreheatFan(MenuItem* menuitem, int8_t line) {
      if (hmiIsChinese()) menuitem->setFrame(1, 115, 134, 170, 146);
      onDrawPIntMenu(menuitem, line);
    }
  #endif
#endif // HAS_PREHEAT

void onDrawSpeed(MenuItem* menuitem, int8_t line) {
  if (hmiIsChinese())
    menuitem->setFrame(1, 173, 133, 228, 147);
  onDrawSubMenu(menuitem, line);
}

#if HAS_X_AXIS
  void onDrawMaxSpeedX(MenuItem* menuitem, int8_t line) {
    if (hmiIsChinese()) {
      menuitem->setFrame(1, 173, 133, 228, 147);
      dwinFrameAreaCopy(1, 229, 133, 236, 147, LBLX + 58, MBASE(line));   // X
    }
    onDrawPFloatMenu(menuitem, line);
  }
#endif

#if HAS_Y_AXIS
  void onDrawMaxSpeedY(MenuItem* menuitem, int8_t line) {
    if (hmiIsChinese()) {
      menuitem->setFrame(1, 173, 133, 228, 147);
      dwinFrameAreaCopy(1, 1, 150, 7, 160, LBLX + 58, MBASE(line));       // Y
    }
    onDrawPFloatMenu(menuitem, line);
  }
#endif

#if HAS_Z_AXIS
  void onDrawMaxSpeedZ(MenuItem* menuitem, int8_t line) {
    if (hmiIsChinese()) {
      menuitem->setFrame(1, 173, 133, 228, 147);
      dwinFrameAreaCopy(1, 9, 150, 16, 160, LBLX + 58, MBASE(line) + 3);  // Z
    }
    onDrawPFloatMenu(menuitem, line);
  }
#endif

#if HAS_HOTEND
  void onDrawMaxSpeedE(MenuItem* menuitem, int8_t line) {
    if (hmiIsChinese()) {
      menuitem->setFrame(1, 173, 133, 228, 147);
      dwinFrameAreaCopy(1, 18, 150, 25, 160, LBLX + 58, MBASE(line));     // E
    }
    onDrawPFloatMenu(menuitem, line);
  }
#endif

void onDrawAcc(MenuItem* menuitem, int8_t line) {
  if (hmiIsChinese()) {
    menuitem->setFrame(1, 173, 133, 200, 147);
    dwinFrameAreaCopy(1, 28, 149, 69, 161, LBLX + 27, MBASE(line) + 1);   // ...Acceleration
  }
  onDrawSubMenu(menuitem, line);
}

#if HAS_X_AXIS
  void onDrawMaxAccelX(MenuItem* menuitem, int8_t line) {
    if (hmiIsChinese()) {
      menuitem->setFrame(1, 173, 133, 200, 147);
      dwinFrameAreaCopy(1, 28,  149,  69, 161, LBLX + 27, MBASE(line));
      dwinFrameAreaCopy(1, 229, 133, 236, 147, LBLX + 71, MBASE(line));   // X
    }
    onDrawPInt32Menu(menuitem, line);
  }
#endif

#if HAS_Y_AXIS
  void onDrawMaxAccelY(MenuItem* menuitem, int8_t line) {
    if (hmiIsChinese()) {
      menuitem->setFrame(1, 173, 133, 200, 147);
      dwinFrameAreaCopy(1, 28, 149,  69, 161, LBLX + 27, MBASE(line));
      dwinFrameAreaCopy(1,  1, 150,   7, 160, LBLX + 71, MBASE(line));    // Y
    }
    onDrawPInt32Menu(menuitem, line);
  }
#endif

#if HAS_Z_AXIS
  void onDrawMaxAccelZ(MenuItem* menuitem, int8_t line) {
    if (hmiIsChinese()) {
      menuitem->setFrame(1, 173, 133, 200, 147);
      dwinFrameAreaCopy(1, 28, 149,  69, 161, LBLX + 27, MBASE(line));
      dwinFrameAreaCopy(1,  9, 150,  16, 160, LBLX + 71, MBASE(line));    // Z
    }
    onDrawPInt32Menu(menuitem, line);
  }
#endif

#if HAS_HOTEND
  void onDrawMaxAccelE(MenuItem* menuitem, int8_t line) {
    if (hmiIsChinese()) {
      menuitem->setFrame(1, 173, 133, 200, 147);
      dwinFrameAreaCopy(1, 28, 149,  69, 161, LBLX + 27, MBASE(line));
      dwinFrameAreaCopy(1, 18, 150,  25, 160, LBLX + 71, MBASE(line));    // E
    }
    onDrawPInt32Menu(menuitem, line);
  }
#endif

#if ENABLED(CLASSIC_JERK)

  void onDrawJerk(MenuItem* menuitem, int8_t line) {
    if (hmiIsChinese()) {
      menuitem->setFrame(1, 173, 133, 200, 147);
      dwinFrameAreaCopy(1, 1, 180, 28, 192, LBLX + 27, MBASE(line) + 1);  // ...
      dwinFrameAreaCopy(1, 202, 133, 228, 147, LBLX + 54, MBASE(line));   // ...Jerk
    }
    onDrawSubMenu(menuitem, line);
  }

  #if HAS_X_AXIS
    void onDrawMaxJerkX(MenuItem* menuitem, int8_t line) {
      if (hmiIsChinese()) {
        menuitem->setFrame(1, 173, 133, 200, 147);
        dwinFrameAreaCopy(1,   1, 180,  28, 192, LBLX + 27, MBASE(line));
        dwinFrameAreaCopy(1, 202, 133, 228, 147, LBLX + 53, MBASE(line));
        dwinFrameAreaCopy(1, 229, 133, 236, 147, LBLX + 83, MBASE(line));
      }
      onDrawPFloatMenu(menuitem, line);
    }
  #endif

  #if HAS_Y_AXIS
    void onDrawMaxJerkY(MenuItem* menuitem, int8_t line) {
      if (hmiIsChinese()) {
        menuitem->setFrame(1, 173, 133, 200, 147);
        dwinFrameAreaCopy(1,   1, 180,  28, 192, LBLX + 27, MBASE(line));
        dwinFrameAreaCopy(1, 202, 133, 228, 147, LBLX + 53, MBASE(line));
        dwinFrameAreaCopy(1,   1, 150,   7, 160, LBLX + 83, MBASE(line));
      }
      onDrawPFloatMenu(menuitem, line);
    }
  #endif

  #if HAS_Z_AXIS
    void onDrawMaxJerkZ(MenuItem* menuitem, int8_t line) {
      if (hmiIsChinese()) {
        menuitem->setFrame(1, 173, 133, 200, 147);
        dwinFrameAreaCopy(1,   1, 180,  28, 192, LBLX + 27, MBASE(line));
        dwinFrameAreaCopy(1, 202, 133, 228, 147, LBLX + 53, MBASE(line));
        dwinFrameAreaCopy(1,   9, 150,  16, 160, LBLX + 83, MBASE(line));
      }
      onDrawPFloatMenu(menuitem, line);
    }
  #endif

  #if HAS_HOTEND

    void onDrawMaxJerkE(MenuItem* menuitem, int8_t line) {
      if (hmiIsChinese()) {
        menuitem->setFrame(1, 173, 133, 200, 147);
        dwinFrameAreaCopy(1,   1, 180,  28, 192, LBLX + 27, MBASE(line));
        dwinFrameAreaCopy(1, 202, 133, 228, 147, LBLX + 53, MBASE(line));
        dwinFrameAreaCopy(1,  18, 150,  25, 160, LBLX + 83, MBASE(line));
      }
      onDrawPFloatMenu(menuitem, line);
    }

  #endif

#endif // CLASSIC_JERK

#if HAS_X_AXIS
  void onDrawStepsX(MenuItem* menuitem, int8_t line) {
    if (hmiIsChinese()) {
      menuitem->setFrame(1, 153, 148, 194, 161);
      dwinFrameAreaCopy(1, 229, 133, 236, 147, LBLX + 44, MBASE(line));      // X
    }
    onDrawPFloatMenu(menuitem, line);
  }
#endif

#if HAS_Y_AXIS
  void onDrawStepsY(MenuItem* menuitem, int8_t line) {
    if (hmiIsChinese()) {
      menuitem->setFrame(1, 153, 148, 194, 161);
      dwinFrameAreaCopy(1,   1, 150,   7, 160, LBLX + 44, MBASE(line));      // Y
    }
    onDrawPFloatMenu(menuitem, line);
  }
#endif

#if HAS_Z_AXIS
  void onDrawStepsZ(MenuItem* menuitem, int8_t line) {
    if (hmiIsChinese()) {
      menuitem->setFrame(1, 153, 148, 194, 161);
      dwinFrameAreaCopy(1,   9, 150,  16, 160, LBLX + 44, MBASE(line));      // Z
    }
    onDrawPFloatMenu(menuitem, line);
  }
#endif

#if HAS_HOTEND

  void onDrawStepsE(MenuItem* menuitem, int8_t line) {
    if (hmiIsChinese()) {
      menuitem->setFrame(1, 153, 148, 194, 161);
      dwinFrameAreaCopy(1,  18, 150,  25, 160, LBLX + 44, MBASE(line));    // E
    }
    onDrawPFloatMenu(menuitem, line);
  }

#endif

// Menu Creation and Drawing functions ======================================================

frame_rect_t selrect(frame_rect_t) {
  return hmiIsChinese() ? frame_rect_t({ 133, 1, 28, 13 }) : frame_rect_t({ 0 });
}

void drawPrepareMenu() {
  checkkey = ID_Menu;
  if (SET_MENU_R(prepareMenu, selrect({133, 1, 28, 13}), MSG_PREPARE, 11)) {
    BACK_ITEM(gotoMainMenu);
    #if ENABLED(INDIVIDUAL_AXIS_HOMING_SUBMENU)
      MENU_ITEM(ICON_Homing, MSG_HOMING, onDrawSubMenu, drawHomingMenu);
    #else
      MENU_ITEM(ICON_Homing, MSG_AUTO_HOME, onDrawAutoHome, autoHome);
    #endif
    MENU_ITEM(ICON_Axis, MSG_MOVE_AXIS, onDrawMoveSubMenu, drawMoveMenu);
    MENU_ITEM(ICON_CloseMotor, MSG_DISABLE_STEPPERS, onDrawDisableMotors, disableMotors);
    MENU_ITEM(ICON_FilMan, MSG_FILAMENT_MAN, onDrawSubMenu, drawFilamentManMenu);
    #if HAS_ZOFFSET_ITEM
      #if HAS_BED_PROBE
        MENU_ITEM(ICON_SetZOffset, MSG_PROBE_WIZARD, onDrawSubMenu, drawZOffsetWizMenu);
      #elif ENABLED(BABYSTEPPING)
        EDIT_ITEM(ICON_Zoffset, MSG_HOME_OFFSET_Z, onDrawPFloat2Menu, setZOffset, &BABY_Z_VAR);
      #endif
    #endif
    #if ENABLED(LCD_BED_TRAMMING)
      MENU_ITEM(ICON_Tram, MSG_BED_TRAMMING, onDrawSubMenu, drawTrammingMenu);
    #endif
    #if HAS_PREHEAT
      #if PREHEAT_COUNT > 1
        MENU_ITEM(ICON_SetEndTemp, MSG_PREHEAT_HOTEND, onDrawSubMenu, drawPreheatHotendMenu);
      #else
        MENU_ITEM(ICON_Preheat1, MSG_PREHEAT_1, onDrawPreheat1, DoPreheat1);
      #endif
    #endif
    MENU_ITEM(ICON_Cool, MSG_COOLDOWN, onDrawCooldown, doCoolDown);
    #if ALL(PROUI_TUNING_GRAPH, PROUI_ITEM_PLOT)
      MENU_ITEM(ICON_PIDNozzle, MSG_HOTEND_TEMP_GRAPH, onDrawMenuItem, drawHPlot);
      MENU_ITEM(ICON_PIDBed, MSG_BED_TEMP_GRAPH, onDrawMenuItem, drawBPlot);
    #endif
  }
  ui.reset_status(true);
  updateMenu(prepareMenu);
}

#if ENABLED(LCD_BED_TRAMMING)

  void drawTrammingMenu() {
    checkkey = ID_Menu;
    if (SET_MENU(trammingMenu, MSG_BED_TRAMMING, 8)) {
      BACK_ITEM(drawPrepareMenu);
      #if HAS_BED_PROBE && HAS_MESH
        MENU_ITEM(ICON_Tram, MSG_TRAMMING_WIZARD, onDrawMenuItem, trammingwizard);
        EDIT_ITEM(ICON_Version, MSG_BED_TRAMMING_MANUAL, onDrawChkbMenu, setManualTramming, &hmiData.fullManualTramming);
      #elif !HAS_BED_PROBE && HAS_ZOFFSET_ITEM
        MENU_ITEM_F(ICON_MoveZ0, "Home Z and disable", onDrawMenuItem, homeZAndDisable);
      #endif
      MENU_ITEM(ICON_AxisBL, MSG_TRAM_FL, onDrawMenuItem, []{ (void)tram(0); });
      MENU_ITEM(ICON_AxisBR, MSG_TRAM_FR, onDrawMenuItem, []{ (void)tram(1); });
      MENU_ITEM(ICON_AxisTR, MSG_TRAM_BR, onDrawMenuItem, []{ (void)tram(2); });
      MENU_ITEM(ICON_AxisTL, MSG_TRAM_BL, onDrawMenuItem, []{ (void)tram(3); });
      #if ENABLED(BED_TRAMMING_INCLUDE_CENTER)
        MENU_ITEM(ICON_AxisC, MSG_TRAM_C, onDrawMenuItem, []{ (void)tram(4); });
      #endif
    }
    updateMenu(trammingMenu);
  }

#endif // LCD_BED_TRAMMING

void drawControlMenu() {
  checkkey = ID_Menu;
  if (SET_MENU_R(controlMenu, selrect({103, 1, 28, 14}), MSG_CONTROL, 12)) {
    BACK_ITEM(gotoMainMenu);
    MENU_ITEM(ICON_Temperature, MSG_TEMPERATURE, onDrawTempSubMenu, drawTemperatureMenu);
    MENU_ITEM(ICON_Motion, MSG_MOTION, onDrawMotionSubMenu, drawMotionMenu);
    #if HAS_CUSTOM_COLORS
      MENU_ITEM(ICON_Scolor, MSG_COLORS_SELECT, onDrawSubMenu, drawSelectColorsMenu);
    #endif
    #if HAS_ESDIAG
      MENU_ITEM_F(ICON_esDiag, "End-stops diag.", onDrawSubMenu, drawEndStopDiag);
    #endif
    #if HAS_LOCKSCREEN
      MENU_ITEM(ICON_Lock, MSG_LOCKSCREEN, onDrawMenuItem, dwinLockScreen);
    #endif
    #if ENABLED(EEPROM_SETTINGS)
      MENU_ITEM(ICON_WriteEEPROM, MSG_STORE_EEPROM, onDrawWriteEeprom, writeEEPROM);
      MENU_ITEM(ICON_ReadEEPROM, MSG_LOAD_EEPROM, onDrawReadEeprom, readEEPROM);
      MENU_ITEM(ICON_ResetEEPROM, MSG_RESTORE_DEFAULTS, onDrawResetEeprom, resetEEPROM);
    #endif
    MENU_ITEM(ICON_Reboot, MSG_RESET_PRINTER, onDrawMenuItem, rebootPrinter);
    MENU_ITEM(ICON_AdvSet, MSG_ADVANCED_SETTINGS, onDrawSubMenu, drawAdvancedSettingsMenu);
    MENU_ITEM(ICON_Info, MSG_INFO_SCREEN, onDrawInfoSubMenu, gotoInfoMenu);
    MENU_ITEM(ICON_Language, MSG_UI_LANGUAGE, onDrawLanguage, setLanguage);
  }
  ui.reset_status(true);
  updateMenu(controlMenu);
}

void drawAdvancedSettingsMenu() {
  checkkey = ID_Menu;
  if (SET_MENU(advancedSettingsMenu, MSG_ADVANCED_SETTINGS, 22)) {
    BACK_ITEM(drawControlMenu);
    #if ENABLED(EEPROM_SETTINGS)
      MENU_ITEM(ICON_WriteEEPROM, MSG_STORE_EEPROM, onDrawMenuItem, writeEEPROM);
    #endif
    #if HAS_MESH
      MENU_ITEM(ICON_Mesh, MSG_MESH_LEVELING, onDrawSubMenu, drawMeshSetMenu);
    #endif
    #if HAS_BED_PROBE
      MENU_ITEM(ICON_Probe, MSG_ZPROBE_SETTINGS, onDrawSubMenu, drawProbeSetMenu);
    #endif
    #if HAS_HOME_OFFSET
      MENU_ITEM(ICON_HomeOffset, MSG_SET_HOME_OFFSETS, onDrawSubMenu, drawHomeOffsetMenu);
    #endif
    #if ENABLED(PIDTEMP) && ANY(PID_AUTOTUNE_MENU, PID_EDIT_MENU)
      MENU_ITEM_F(ICON_PIDNozzle, STR_HOTEND_PID " Settings", onDrawSubMenu, drawHotendPIDMenu);
    #endif
    #if ANY(MPC_EDIT_MENU, MPC_AUTOTUNE_MENU)
      MENU_ITEM_F(ICON_MPCNozzle, "MPC Settings", onDrawSubMenu, drawHotendMPCMenu);
    #endif
    #if ENABLED(PIDTEMPBED) && ANY(PID_AUTOTUNE_MENU, PID_EDIT_MENU)
      MENU_ITEM_F(ICON_PIDBed, STR_BED_PID " Settings", onDrawSubMenu, drawBedPIDMenu);
    #endif
    #if HAS_TRINAMIC_CONFIG
      MENU_ITEM(ICON_TMCSet, MSG_TMC_DRIVERS, onDrawSubMenu, drawTrinamicConfigMenu);
    #endif
    #if ENABLED(PRINTCOUNTER)
      MENU_ITEM(ICON_PrintStats, MSG_INFO_STATS_MENU, onDrawSubMenu, gotoPrintStats);
      MENU_ITEM(ICON_PrintStatsReset, MSG_INFO_PRINT_COUNT_RESET, onDrawSubMenu, printStatsReset);
    #endif
    #if ENABLED(EDITABLE_DISPLAY_TIMEOUT)
      EDIT_ITEM(ICON_RemainTime, MSG_SCREEN_TIMEOUT, onDrawPIntMenu, setTimer, &ui.backlight_timeout_minutes);
    #endif
    #if ENABLED(SOUND_MENU_ITEM)
      EDIT_ITEM(ICON_Sound, MSG_SOUND_ENABLE, onDrawChkbMenu, setEnableSound, &ui.sound_on);
    #endif
    #if ENABLED(POWER_LOSS_RECOVERY)
      EDIT_ITEM(ICON_Pwrlossr, MSG_OUTAGE_RECOVERY, onDrawChkbMenu, setPwrLossr, &recovery.enabled);
    #endif
    #if HAS_GCODE_PREVIEW
      EDIT_ITEM(ICON_File, MSG_HAS_PREVIEW, onDrawChkbMenu, setPreview, &hmiData.enablePreview);
    #endif
    #if ENABLED(PROUI_MEDIASORT)
      EDIT_ITEM(ICON_File, MSG_MEDIA_SORT, onDrawChkbMenu, setMediaSort, &hmiData.mediaSort);
    #endif
    EDIT_ITEM(ICON_File, MSG_MEDIA_UPDATE, onDrawChkbMenu, setMediaAutoMount, &hmiData.mediaAutoMount);
    #if ENABLED(BAUD_RATE_GCODE)
      EDIT_ITEM_F(ICON_SetBaudRate, "115K baud", onDrawChkbMenu, setBaudRate, &hmiData.baud115K);
    #endif
    #if HAS_LCD_BRIGHTNESS
      EDIT_ITEM(ICON_Brightness, MSG_BRIGHTNESS, onDrawPInt8Menu, setBrightness, &ui.brightness);
      MENU_ITEM(ICON_Box, MSG_BRIGHTNESS_OFF, onDrawMenuItem, turnOffBacklight);
    #endif
    #if ENABLED(CASE_LIGHT_MENU)
      #if CASELIGHT_USES_BRIGHTNESS
        enableLiveCaseLightBrightness = true; // Allow live update of brightness in control menu
        MENU_ITEM(ICON_CaseLight, MSG_CASE_LIGHT, onDrawSubMenu, drawCaseLightMenu);
      #else
        EDIT_ITEM(ICON_CaseLight, MSG_CASE_LIGHT, onDrawChkbMenu, setCaseLight, &caselight.on);
      #endif
    #endif
    #if ENABLED(LED_CONTROL_MENU)
      enableLiveLedColor = true; // Allow live update of color in control menu
      MENU_ITEM(ICON_LedControl, MSG_LED_CONTROL, onDrawSubMenu, drawLedControlMenu);
    #endif
  }
  ui.reset_status(true);
  updateMenu(advancedSettingsMenu);
}

void drawMoveMenu() {
  checkkey = ID_Menu;
  if (SET_MENU_R(moveMenu, selrect({192, 1, 42, 14}), MSG_MOVE_AXIS, 6)) {
    BACK_ITEM(drawPrepareMenu);
    EDIT_ITEM(ICON_Axis, MSG_LIVE_MOVE, onDrawChkbMenu, setLiveMove, &enableLiveMove);
    #if HAS_X_AXIS
      EDIT_ITEM(ICON_MoveX, MSG_MOVE_X, onDrawMoveX, setMoveX, &current_position.x);
    #endif
    #if HAS_Y_AXIS
      EDIT_ITEM(ICON_MoveY, MSG_MOVE_Y, onDrawMoveY, setMoveY, &current_position.y);
    #endif
    #if HAS_Z_AXIS
      EDIT_ITEM(ICON_MoveZ, MSG_MOVE_Z, onDrawMoveZ, setMoveZ, &current_position.z);
    #endif
    #if HAS_HOTEND
      gcode.process_subcommands_now(F("G92E0"));  // Reset extruder position
      EDIT_ITEM(ICON_Extruder, MSG_MOVE_E, onDrawMoveE, setMoveE, &current_position.e);
    #endif
  }
  updateMenu(moveMenu);
  if (!all_axes_trusted()) LCD_MESSAGE_F("WARNING: Current position unknown. Home axes.");
}

#if HAS_HOME_OFFSET

  void drawHomeOffsetMenu() {
    checkkey = ID_Menu;
    if (SET_MENU(homeOffsetMenu, MSG_SET_HOME_OFFSETS, 4)) {
      BACK_ITEM(drawLevelMenu);
      #if HAS_X_AXIS
        EDIT_ITEM(ICON_HomeOffsetX, MSG_HOME_OFFSET_X, onDrawPFloatMenu, setHomeOffsetX, &home_offset.x);
      #endif
      #if HAS_Y_AXIS
        EDIT_ITEM(ICON_HomeOffsetY, MSG_HOME_OFFSET_Y, onDrawPFloatMenu, setHomeOffsetY, &home_offset.y);
      #endif
      #if HAS_Z_AXIS
        EDIT_ITEM(ICON_HomeOffsetZ, MSG_HOME_OFFSET_Z, onDrawPFloatMenu, setHomeOffsetZ, &home_offset.z);
      #endif
    }
    updateMenu(homeOffsetMenu);
  }

#endif // HAS_HOME_OFFSET

#if HAS_BED_PROBE

  void drawProbeSetMenu() {
    checkkey = ID_Menu;
    if (SET_MENU(probeSettingsMenu, MSG_ZPROBE_SETTINGS, 9)) {
      BACK_ITEM(drawLevelMenu);
      #if HAS_X_AXIS
        EDIT_ITEM(ICON_ProbeOffsetX, MSG_ZPROBE_XOFFSET, onDrawPFloatMenu, setProbeOffsetX, &probe.offset.x);
      #endif
      #if HAS_Y_AXIS
        EDIT_ITEM(ICON_ProbeOffsetY, MSG_ZPROBE_YOFFSET, onDrawPFloatMenu, setProbeOffsetY, &probe.offset.y);
      #endif
      #if HAS_Z_AXIS
        EDIT_ITEM(ICON_ProbeOffsetZ, MSG_ZPROBE_ZOFFSET, onDrawPFloat2Menu, setProbeOffsetZ, &probe.offset.z);
      #endif
      IF_DISABLED(BD_SENSOR, EDIT_ITEM(ICON_Cancel, MSG_ZPROBE_MULTIPLE, onDrawPInt8Menu, setProbeMultiple, &hmiData.multiple_probing));
      EDIT_ITEM(ICON_ProbeZSpeed, MSG_Z_FEED_RATE, onDrawPIntMenu, setProbeZSpeed, &hmiData.zprobeFeed);
      #if ENABLED(BLTOUCH)
        MENU_ITEM(ICON_ProbeStow, MSG_MANUAL_STOW, onDrawMenuItem, probeStow);
        MENU_ITEM(ICON_ProbeDeploy, MSG_MANUAL_DEPLOY, onDrawMenuItem, probeDeploy);
        MENU_ITEM(ICON_BLTouchReset, MSG_BLTOUCH_RESET, onDrawMenuItem, bltouch._reset);
        #if HAS_BLTOUCH_HS_MODE
          EDIT_ITEM(ICON_HSMode, MSG_ENABLE_HS_MODE, onDrawChkbMenu, setHSMode, &bltouch.high_speed_mode);
        #endif
      #endif
      #if ENABLED(Z_MIN_PROBE_REPEATABILITY_TEST)
        MENU_ITEM(ICON_ProbeTest, MSG_M48_TEST, onDrawMenuItem, probeTest);
      #endif
    }
    updateMenu(probeSettingsMenu);
  }

#endif // HAS_BED_PROBE

#if ALL(CASE_LIGHT_MENU, CASELIGHT_USES_BRIGHTNESS)

  void drawCaseLightMenu() {
    checkkey = ID_Menu;
    if (SET_MENU(caseLightMenu, MSG_CASE_LIGHT, 3)) {
      BACK_ITEM(drawAdvancedSettingsMenu);
      EDIT_ITEM(ICON_CaseLight, MSG_CASE_LIGHT, onDrawChkbMenu, setCaseLight, &caselight.on);
      EDIT_ITEM(ICON_Brightness, MSG_CASE_LIGHT_BRIGHTNESS, onDrawPInt8Menu, setCaseLightBrightness, &caselight.brightness);
    }
    updateMenu(caseLightMenu);
  }

#endif

#if ENABLED(LED_CONTROL_MENU)

  void drawLedControlMenu() {
    checkkey = ID_Menu;
    if (SET_MENU(ledControlMenu, MSG_LED_CONTROL, 10)) {
      BACK_ITEM((currentMenu == tuneMenu) ? drawTuneMenu : drawAdvancedSettingsMenu);
      #if !ALL(CASE_LIGHT_MENU, CASE_LIGHT_USE_NEOPIXEL)
        EDIT_ITEM(ICON_LedControl, MSG_LIGHTS, onDrawChkbMenu, setLedStatus, &leds.lights_on);
      #endif
      #if HAS_COLOR_LEDS
        #if ENABLED(LED_COLOR_PRESETS)
          MENU_ITEM(ICON_LedControl, MSG_SET_LEDS_WHITE, onDrawMenuItem,  leds.set_white);
          MENU_ITEM(ICON_LedControl, MSG_SET_LEDS_RED, onDrawMenuItem,    leds.set_red);
          MENU_ITEM(ICON_LedControl, MSG_SET_LEDS_ORANGE, onDrawMenuItem, leds.set_orange);
          MENU_ITEM(ICON_LedControl, MSG_SET_LEDS_YELLOW, onDrawMenuItem, leds.set_yellow);
          MENU_ITEM(ICON_LedControl, MSG_SET_LEDS_GREEN, onDrawMenuItem,  leds.set_green);
          MENU_ITEM(ICON_LedControl, MSG_SET_LEDS_BLUE, onDrawMenuItem,   leds.set_blue);
          MENU_ITEM(ICON_LedControl, MSG_SET_LEDS_INDIGO, onDrawMenuItem, leds.set_indigo);
          MENU_ITEM(ICON_LedControl, MSG_SET_LEDS_VIOLET, onDrawMenuItem, leds.set_violet);
        #else
          EDIT_ITEM(ICON_LedControl, MSG_COLORS_RED, onDrawPInt8Menu, setLEDColorR, &leds.color.r);
          EDIT_ITEM(ICON_LedControl, MSG_COLORS_GREEN, onDrawPInt8Menu, setLEDColorG, &leds.color.g);
          EDIT_ITEM(ICON_LedControl, MSG_COLORS_BLUE, onDrawPInt8Menu, setLEDColorB, &leds.color.b);
          #if ENABLED(HAS_WHITE_LED)
            EDIT_ITEM(ICON_LedControl, MSG_COLORS_WHITE, onDrawPInt8Menu, setLEDColorW, &leds.color.w);
          #endif
        #endif
      #endif
    }
    updateMenu(ledControlMenu);
  }

#endif // LED_CONTROL_MENU

void drawTuneMenu() {
  checkkey = ID_Menu;
  if (SET_MENU_R(tuneMenu, selrect({73, 2, 28, 12}), MSG_TUNE, 20)) {
    BACK_ITEM(gotoPrintProcess);
    #if HAS_FEEDRATE_EDIT
      EDIT_ITEM(ICON_Speed, MSG_SPEED, onDrawSpeedItem, setSpeed, &feedrate_percentage);
    #endif
    #if HAS_FLOW_EDIT
      EDIT_ITEM(ICON_Flow, MSG_FLOW, onDrawPIntMenu, setFlow, &planner.flow_percentage[0]);
    #endif
    #if HAS_HOTEND
      hotendTargetItem = EDIT_ITEM(ICON_HotendTemp, MSG_UBL_SET_TEMP_HOTEND, onDrawHotendTemp, setHotendTemp, &thermalManager.temp_hotend[0].target);
    #endif
    #if HAS_HEATED_BED
      bedTargetItem = EDIT_ITEM(ICON_BedTemp, MSG_UBL_SET_TEMP_BED, onDrawBedTemp, setBedTemp, &thermalManager.temp_bed.target);
    #endif
    #if HAS_FAN
      fanSpeedItem = EDIT_ITEM(ICON_FanSpeed, MSG_FAN_SPEED, onDrawFanSpeed, setFanSpeed, &thermalManager.fan_speed[0]);
    #endif
    #if ALL(HAS_ZOFFSET_ITEM, HAS_BED_PROBE, BABYSTEP_ZPROBE_OFFSET, BABYSTEPPING)
      EDIT_ITEM(ICON_Zoffset, MSG_BABYSTEP_PROBE_Z, onDrawZOffset, setZOffset, &BABY_Z_VAR);
    #elif ALL(HAS_ZOFFSET_ITEM, MESH_BED_LEVELING, BABYSTEPPING)
      EDIT_ITEM(ICON_Zoffset, MSG_HOME_OFFSET_Z, onDrawPFloat2Menu, setZOffset, &BABY_Z_VAR);
    #endif
    #if ENABLED(ADVANCED_PAUSE_FEATURE)
      MENU_ITEM(ICON_FilMan, MSG_FILAMENTCHANGE, onDrawMenuItem, changeFilament);
    #endif
    #if HAS_FILAMENT_SENSOR
      EDIT_ITEM(ICON_Runout, MSG_RUNOUT_SENSOR, onDrawChkbMenu, setRunoutEnable, &runout.enabled);
    #endif
    #if ENABLED(PROUI_ITEM_PLR)
      EDIT_ITEM(ICON_Pwrlossr, MSG_OUTAGE_RECOVERY, onDrawChkbMenu, setPwrLossr, &recovery.enabled);
    #endif
    #if ENABLED(FWRETRACT)
      MENU_ITEM(ICON_FWRetract, MSG_FWRETRACT, onDrawSubMenu, drawFWRetractMenu);
    #endif
    #if ENABLED(PROUI_ITEM_JD)
      EDIT_ITEM(ICON_JDmm, MSG_JUNCTION_DEVIATION, onDrawPFloat3Menu, setJDmm, &planner.junction_deviation_mm);
    #endif
    #if ENABLED(PROUI_ITEM_ADVK)
      EDIT_ITEM(ICON_MaxAccelerated, MSG_ADVANCE_K, onDrawPFloat3Menu, setLA_K, &planner.extruder_advance_K[0]);
    #endif
    #if HAS_LOCKSCREEN
      MENU_ITEM(ICON_Lock, MSG_LOCKSCREEN, onDrawMenuItem, dwinLockScreen);
    #endif
    #if HAS_LCD_BRIGHTNESS
      EDIT_ITEM(ICON_Brightness, MSG_BRIGHTNESS, onDrawPInt8Menu, setBrightness, &ui.brightness);
      MENU_ITEM(ICON_Box, MSG_BRIGHTNESS_OFF, onDrawMenuItem, turnOffBacklight);
    #endif
    #if ENABLED(EDITABLE_DISPLAY_TIMEOUT)
      EDIT_ITEM(ICON_RemainTime, MSG_SCREEN_TIMEOUT, onDrawPIntMenu, setTimer, &ui.backlight_timeout_minutes);
    #endif
    #if ALL(PROUI_TUNING_GRAPH, PROUI_ITEM_PLOT)
      MENU_ITEM(ICON_PIDNozzle, MSG_HOTEND_TEMP_GRAPH, onDrawMenuItem, drawHPlot);
      MENU_ITEM(ICON_PIDBed, MSG_BED_TEMP_GRAPH, onDrawMenuItem, drawBPlot);
    #endif
    #if ENABLED(CASE_LIGHT_MENU)
      EDIT_ITEM(ICON_CaseLight, MSG_CASE_LIGHT, onDrawChkbMenu, setCaseLight, &caselight.on);
      #if CASELIGHT_USES_BRIGHTNESS
        // Avoid heavy interference with print job disabling live update of brightness in tune menu
        enableLiveCaseLightBrightness = false;
        EDIT_ITEM(ICON_Brightness, MSG_CASE_LIGHT_BRIGHTNESS, onDrawPInt8Menu, setCaseLightBrightness, &caselight.brightness);
      #endif
      #if ENABLED(LED_CONTROL_MENU)
        // Avoid heavy interference with print job disabling live update of color in tune menu
        enableLiveLedColor = false;
        MENU_ITEM(ICON_LedControl, MSG_LED_CONTROL, onDrawSubMenu, drawLedControlMenu);
      #endif
    #elif ENABLED(LED_CONTROL_MENU) && DISABLED(CASE_LIGHT_USE_NEOPIXEL)
      EDIT_ITEM(ICON_LedControl, MSG_LIGHTS, onDrawChkbMenu, setLedStatus, &leds.lights_on);
    #endif
  }
  updateMenu(tuneMenu);
}

#if ENABLED(ADAPTIVE_STEP_SMOOTHING_TOGGLE)
  void setAdaptiveStepSmoothing() {
    toggleCheckboxLine(stepper.adaptive_step_smoothing_enabled);
  }
#endif

#if ENABLED(SHAPING_MENU)
  void applyShapingFreq() { stepper.set_shaping_frequency(hmiValue.axis, menuData.value / 100); }
  void applyShapingZeta() { stepper.set_shaping_damping_ratio(hmiValue.axis, menuData.value / 100); }

  #if ENABLED(INPUT_SHAPING_X)
    void onDrawShapingXFreq(MenuItem* menuitem, int8_t line) { onDrawFloatMenu(menuitem, line, 2, stepper.get_shaping_frequency(X_AXIS)); }
    void onDrawShapingXZeta(MenuItem* menuitem, int8_t line) { onDrawFloatMenu(menuitem, line, 2, stepper.get_shaping_damping_ratio(X_AXIS)); }
    void setShapingXFreq() { hmiValue.axis = X_AXIS; setFloatOnClick(0, 200, 2, stepper.get_shaping_frequency(X_AXIS), applyShapingFreq); }
    void setShapingXZeta() { hmiValue.axis = X_AXIS; setFloatOnClick(0, 1, 2, stepper.get_shaping_damping_ratio(X_AXIS), applyShapingZeta); }
  #endif

  #if ENABLED(INPUT_SHAPING_Y)
    void onDrawShapingYFreq(MenuItem* menuitem, int8_t line) { onDrawFloatMenu(menuitem, line, 2, stepper.get_shaping_frequency(Y_AXIS)); }
    void onDrawShapingYZeta(MenuItem* menuitem, int8_t line) { onDrawFloatMenu(menuitem, line, 2, stepper.get_shaping_damping_ratio(Y_AXIS)); }
    void setShapingYFreq() { hmiValue.axis = Y_AXIS; setFloatOnClick(0, 200, 2, stepper.get_shaping_frequency(Y_AXIS), applyShapingFreq); }
    void setShapingYZeta() { hmiValue.axis = Y_AXIS; setFloatOnClick(0, 1, 2, stepper.get_shaping_damping_ratio(Y_AXIS), applyShapingZeta); }
  #endif

  #if ENABLED(INPUT_SHAPING_Z)
    void onDrawShapingZFreq(MenuItem* menuitem, int8_t line) { onDrawFloatMenu(menuitem, line, 2, stepper.get_shaping_frequency(Z_AXIS)); }
    void onDrawShapingZZeta(MenuItem* menuitem, int8_t line) { onDrawFloatMenu(menuitem, line, 2, stepper.get_shaping_damping_ratio(Z_AXIS)); }
    void setShapingZFreq() { hmiValue.axis = Z_AXIS; setFloatOnClick(0, 200, 2, stepper.get_shaping_frequency(Z_AXIS), applyShapingFreq); }
    void setShapingZZeta() { hmiValue.axis = Z_AXIS; setFloatOnClick(0, 1, 2, stepper.get_shaping_damping_ratio(Z_AXIS), applyShapingZeta); }
  #endif

  void drawInputShaping_menu() {
    checkkey = ID_Menu;
    if (SET_MENU(inputShapingMenu, MSG_INPUT_SHAPING, 1 PLUS_TERN0(INPUT_SHAPING_X, 2) PLUS_TERN0(INPUT_SHAPING_Y, 2) PLUS_TERN0(INPUT_SHAPING_Z, 2))) {
      BACK_ITEM(drawMotionMenu);
      #if ENABLED(INPUT_SHAPING_X)
        MENU_ITEM(ICON_ShapingX, MSG_SHAPING_A_FREQ, onDrawShapingXFreq, setShapingXFreq);
        MENU_ITEM(ICON_ShapingX, MSG_SHAPING_A_ZETA, onDrawShapingXZeta, setShapingXZeta);
      #endif
      #if ENABLED(INPUT_SHAPING_Y)
        MENU_ITEM(ICON_ShapingY, MSG_SHAPING_B_FREQ, onDrawShapingYFreq, setShapingYFreq);
        MENU_ITEM(ICON_ShapingY, MSG_SHAPING_B_ZETA, onDrawShapingYZeta, setShapingYZeta);
      #endif
      #if ENABLED(INPUT_SHAPING_Z)
        MENU_ITEM(ICON_ShapingZ, MSG_SHAPING_C_FREQ, onDrawShapingZFreq, setShapingZFreq);
        MENU_ITEM(ICON_ShapingZ, MSG_SHAPING_C_ZETA, onDrawShapingZZeta, setShapingZZeta);
      #endif
    }
    updateMenu(inputShapingMenu);
  }
#endif

#if HAS_TRINAMIC_CONFIG
  #if AXIS_IS_TMC(X)
    void setXTMCCurrent() { setPIntOnClick(MIN_TMC_CURRENT, MAX_TMC_CURRENT, []{ stepperX.refresh_stepper_current(); }); }
  #endif
  #if AXIS_IS_TMC(Y)
    void setYTMCCurrent() { setPIntOnClick(MIN_TMC_CURRENT, MAX_TMC_CURRENT, []{ stepperY.refresh_stepper_current(); }); }
  #endif
  #if AXIS_IS_TMC(Z)
    void setZTMCCurrent() { setPIntOnClick(MIN_TMC_CURRENT, MAX_TMC_CURRENT, []{ stepperZ.refresh_stepper_current(); }); }
  #endif
  #if AXIS_IS_TMC(E0)
    void setETMCCurrent() { setPIntOnClick(MIN_TMC_CURRENT, MAX_TMC_CURRENT, []{ stepperE0.refresh_stepper_current(); }); }
  #endif

  void drawTrinamicConfigMenu() {
    checkkey = ID_Menu;
    if (SET_MENU(trinamicConfigMenu, MSG_TMC_DRIVERS, 5)) {
      BACK_ITEM(drawMotionMenu);
      #if AXIS_IS_TMC(X)
        EDIT_ITEM(ICON_TMCXSet, MSG_TMC_ACURRENT, onDrawPIntMenu, setXTMCCurrent, &stepperX.val_mA);
      #endif
      #if AXIS_IS_TMC(Y)
        EDIT_ITEM(ICON_TMCYSet, MSG_TMC_BCURRENT, onDrawPIntMenu, setYTMCCurrent, &stepperY.val_mA);
      #endif
      #if AXIS_IS_TMC(Z)
        EDIT_ITEM(ICON_TMCZSet, MSG_TMC_CCURRENT, onDrawPIntMenu, setZTMCCurrent, &stepperZ.val_mA);
      #endif
      #if AXIS_IS_TMC(E0)
        EDIT_ITEM(ICON_TMCESet, MSG_TMC_ECURRENT, onDrawPIntMenu, setETMCCurrent, &stepperE0.val_mA);
      #endif
    }
    updateMenu(trinamicConfigMenu);
  }
#endif

void drawMotionMenu() {
  checkkey = ID_Menu;
  if (SET_MENU_R(motionMenu, selrect({1, 16, 28, 13}), MSG_MOTION, 11)) {
    BACK_ITEM(drawControlMenu);
    #if HAS_FLOW_EDIT
      EDIT_ITEM(ICON_Flow, MSG_FLOW, onDrawPIntMenu, setFlow, &planner.flow_percentage[0]);
    #endif
    #if HAS_FEEDRATE_EDIT
      EDIT_ITEM(ICON_Speed, MSG_SPEED, onDrawPIntMenu, setSpeed, &feedrate_percentage);
    #endif
    MENU_ITEM(ICON_MaxSpeed, MSG_SPEED, onDrawSpeed, drawMaxSpeedMenu);
    MENU_ITEM(ICON_MaxAccelerated, MSG_ACCELERATION, onDrawAcc, drawMaxAccelMenu);
    #if ENABLED(EDITABLE_STEPS_PER_UNIT)
      MENU_ITEM(ICON_Step, MSG_STEPS_PER_MM, onDrawSteps, drawStepsMenu);
    #endif
    #if ENABLED(CLASSIC_JERK)
      MENU_ITEM(ICON_MaxJerk, MSG_JERK, onDrawJerk, drawMaxJerkMenu);
    #elif HAS_JUNCTION_DEVIATION
      EDIT_ITEM(ICON_JDmm, MSG_JUNCTION_DEVIATION, onDrawPFloat3Menu, setJDmm, &planner.junction_deviation_mm);
    #endif
    #if ENABLED(EDITABLE_STEPS_PER_UNIT)
      MENU_ITEM(ICON_Step, MSG_STEPS_PER_MM, onDrawSteps, drawStepsMenu);
    #endif
    #if ENABLED(EDITABLE_HOMING_FEEDRATE)
      MENU_ITEM(ICON_Homing, MSG_HOMING_FEEDRATE, onDrawSubMenu, drawHomingFRMenu);
    #endif
    #if ENABLED(LIN_ADVANCE)
      EDIT_ITEM(ICON_MaxAccelerated, MSG_ADVANCE_K, onDrawPFloat3Menu, setLA_K, &planner.extruder_advance_K[0]);
    #endif
    #if ENABLED(SHAPING_MENU)
      MENU_ITEM(ICON_InputShaping, MSG_INPUT_SHAPING, onDrawSubMenu, drawInputShaping_menu);
    #endif
    #if ENABLED(ADAPTIVE_STEP_SMOOTHING_TOGGLE)
      EDIT_ITEM(ICON_UBLActive, MSG_STEP_SMOOTHING, onDrawChkbMenu, setAdaptiveStepSmoothing, &stepper.adaptive_step_smoothing_enabled);
    #endif
<<<<<<< HEAD
    #if HAS_TRINAMIC_CONFIG
      MENU_ITEM(ICON_TMCSet, MSG_TMC_DRIVERS, onDrawSubMenu, drawTrinamicConfigMenu);
    #endif
=======
    EDIT_ITEM(ICON_Flow, MSG_FLOW, onDrawPIntMenu, setFlow, &planner.flow_percentage[0]);
    EDIT_ITEM(ICON_Speed, MSG_SPEED, onDrawPIntMenu, setSpeed, &feedrate_percentage);
>>>>>>> d2bda128
  }
  updateMenu(motionMenu);
}

#if HAS_PREHEAT
    void drawPreheatHotendMenu() {
      checkkey = ID_Menu;
      if (SET_MENU(preheatHotendMenu, MSG_PREHEAT_HOTEND, 1 + PREHEAT_COUNT)) {
        BACK_ITEM(drawPrepareMenu);
        #define _ITEM_PREHEAT(N) MENU_ITEM(ICON_Preheat##N, MSG_PREHEAT_##N, onDrawPreheat##N, DoPreheat##N);
        REPEAT_1(PREHEAT_COUNT, _ITEM_PREHEAT)
      }
      updateMenu(preheatHotendMenu);
    }
#endif

void drawFilSetMenu() {
  checkkey = ID_Menu;
  if (SET_MENU(filSetMenu, MSG_FILAMENT_SET, 7)) {
    BACK_ITEM(drawFilamentManMenu);
    #if HAS_FILAMENT_SENSOR
      EDIT_ITEM(ICON_Runout, MSG_RUNOUT_SENSOR, onDrawChkbMenu, setRunoutEnable, &runout.enabled);
    #endif
    #if HAS_FILAMENT_RUNOUT_DISTANCE
      EDIT_ITEM(ICON_Runout, MSG_RUNOUT_DISTANCE_MM, onDrawPFloatMenu, setRunoutDistance, &runout.runout_distance());
    #endif
    #if ENABLED(PREVENT_COLD_EXTRUSION)
      EDIT_ITEM(ICON_ExtrudeMinT, MSG_EXTRUDER_MIN_TEMP, onDrawPIntMenu, setExtMinT, &hmiData.extMinT);
    #endif
    #if ENABLED(CONFIGURE_FILAMENT_CHANGE)
      EDIT_ITEM(ICON_FilLoad, MSG_FILAMENT_LOAD, onDrawPFloatMenu, setFilLoad, &fc_settings[0].load_length);
      EDIT_ITEM(ICON_FilUnload, MSG_FILAMENT_UNLOAD, onDrawPFloatMenu, setFilUnload, &fc_settings[0].unload_length);
    #endif
  }
  updateMenu(filSetMenu);
}

void drawFilamentManMenu() {
  checkkey = ID_Menu;
  if (SET_MENU(filamentMenu, MSG_FILAMENT_MAN, 7)) {
    BACK_ITEM(drawPrepareMenu);
    #if ENABLED(NOZZLE_PARK_FEATURE)
      MENU_ITEM(ICON_Park, MSG_FILAMENT_PARK_ENABLED, onDrawMenuItem, parkHead);
    #endif
    MENU_ITEM(ICON_FilSet, MSG_FILAMENT_SET, onDrawSubMenu, drawFilSetMenu);
    #if ENABLED(ADVANCED_PAUSE_FEATURE)
      MENU_ITEM(ICON_FilMan, MSG_FILAMENTCHANGE, onDrawMenuItem, changeFilament);
    #endif
    #if ENABLED(FILAMENT_LOAD_UNLOAD_GCODES)
      MENU_ITEM(ICON_FilLoad, MSG_FILAMENTLOAD, onDrawMenuItem, loadFilament);
      MENU_ITEM(ICON_FilUnload, MSG_FILAMENTUNLOAD, onDrawMenuItem, unloadFilament);
    #endif
    #if ENABLED(FWRETRACT)
      MENU_ITEM(ICON_FWRetract, MSG_FWRETRACT, onDrawSubMenu, drawFWRetractMenu);
    #endif
  }
  updateMenu(filamentMenu);
}

#if ENABLED(MESH_BED_LEVELING)

  void drawManualMeshMenu() {
    checkkey = ID_Menu;
    if (SET_MENU(manualMeshMenu, MSG_MANUAL_LEVELING, 5)) {
      BACK_ITEM(drawLevelMenu);
      MENU_ITEM(ICON_ManualMesh, MSG_UBL_MANUAL_MESH, onDrawMenuItem, manualMeshStart);
      mMeshMoveZItem = EDIT_ITEM(ICON_Zoffset, MSG_MOVE_Z, onDrawMMeshMoveZ, setMMeshMoveZ, &current_position.z);
      MENU_ITEM(ICON_Axis, MSG_UBL_CONTINUE_MESH, onDrawMenuItem, manualMeshContinue);
      MENU_ITEM(ICON_MeshSave, MSG_UBL_SAVE_MESH, onDrawMenuItem, manualMeshSave);
    }
    updateMenu(manualMeshMenu);
  }

#endif // MESH_BED_LEVELING

#if HAS_PREHEAT

  void drawPreheatMenu(const bool notCurrent) {
    checkkey = ID_Menu;
    if (notCurrent) {
      BACK_ITEM(drawTemperatureMenu);
      #if HAS_HOTEND
        EDIT_ITEM(ICON_HotendTemp, MSG_UBL_SET_TEMP_HOTEND, onDrawSetPreheatHotend, setPreheatEndTemp, &ui.material_preset[hmiValue.select].hotend_temp);
      #endif
      #if HAS_HEATED_BED
        EDIT_ITEM(ICON_BedTemp, MSG_UBL_SET_TEMP_BED, onDrawSetPreheatBed, setPreheatBedTemp, &ui.material_preset[hmiValue.select].bed_temp);
      #endif
      #if HAS_FAN
        EDIT_ITEM(ICON_FanSpeed, MSG_FAN_SPEED, onDrawSetPreheatFan, setPreheatFanSpeed, &ui.material_preset[hmiValue.select].fan_speed);
      #endif
      #if ENABLED(EEPROM_SETTINGS)
        MENU_ITEM(ICON_WriteEEPROM, MSG_STORE_EEPROM, onDrawWriteEeprom, writeEEPROM);
      #endif
    }
    updateMenu(preheatMenu);
  }

  #define _preheatMenu(N) \
    void drawPreheat## N ##Menu() { \
      hmiValue.select = (N) - 1; \
      drawPreheatMenu(SET_MENU(preheatMenu, MSG_PREHEAT_## N ##_SETTINGS, 5)); \
    }
  REPEAT_1(PREHEAT_COUNT, _preheatMenu)

#endif // HAS_PREHEAT

void drawTemperatureMenu() {
  checkkey = ID_Menu;
  if (SET_MENU_R(temperatureMenu, selrect({236, 2, 28, 12}), MSG_TEMPERATURE, 7 + PREHEAT_COUNT)) {
    BACK_ITEM(drawControlMenu);
    #if HAS_HOTEND
      hotendTargetItem = EDIT_ITEM(ICON_HotendTemp, MSG_UBL_SET_TEMP_HOTEND, onDrawHotendTemp, setHotendTemp, &thermalManager.temp_hotend[0].target);
    #endif
    #if HAS_HEATED_BED
      bedTargetItem = EDIT_ITEM(ICON_BedTemp, MSG_UBL_SET_TEMP_BED, onDrawBedTemp, setBedTemp, &thermalManager.temp_bed.target);
    #endif
    #if HAS_FAN
      fanSpeedItem = EDIT_ITEM(ICON_FanSpeed, MSG_FAN_SPEED, onDrawFanSpeed, setFanSpeed, &thermalManager.fan_speed[0]);
    #endif
    #if ENABLED(PIDTEMP) && ANY(PID_AUTOTUNE_MENU, PID_EDIT_MENU)
      MENU_ITEM_F(ICON_PIDNozzle, STR_HOTEND_PID " Settings", onDrawSubMenu, drawHotendPIDMenu);
    #elif ENABLED(MPCTEMP) && ANY(MPC_EDIT_MENU, MPC_AUTOTUNE_MENU)
      MENU_ITEM_F(ICON_MPCNozzle, "MPC Settings", onDrawSubMenu, drawHotendMPCMenu);
    #endif
    #if ENABLED(PIDTEMPBED) && ANY(PID_AUTOTUNE_MENU, PID_EDIT_MENU)
      MENU_ITEM_F(ICON_PIDBed, STR_BED_PID " Settings", onDrawSubMenu, drawBedPIDMenu);
    #endif
    #if ENABLED(PIDTEMPCHAMBER) && ANY(PID_AUTOTUNE_MENU, PID_EDIT_MENU)
      MENU_ITEM_F(ICON_PIDBed, STR_CHAMBER_PID " Settings", onDrawSubMenu, drawChamberPIDMenu);
    #endif
    #if HAS_PREHEAT
      #define _ITEM_SETPREHEAT(N) MENU_ITEM(ICON_SetPreheat##N, MSG_PREHEAT_## N ##_SETTINGS, onDrawSubMenu, drawPreheat## N ##Menu);
      REPEAT_1(PREHEAT_COUNT, _ITEM_SETPREHEAT)
    #endif
  }
  updateMenu(temperatureMenu);
}

void drawMaxSpeedMenu() {
  checkkey = ID_Menu;
  if (SET_MENU_R(maxSpeedMenu, selrect({1, 16, 28, 13}), MSG_MAX_SPEED, 5)) {
    BACK_ITEM(drawMotionMenu);
    #if HAS_X_AXIS
      EDIT_ITEM(ICON_MaxSpeedX, MSG_VMAX_A, onDrawMaxSpeedX, setMaxSpeedX, &planner.settings.max_feedrate_mm_s[X_AXIS]);
    #endif
    #if HAS_Y_AXIS
      EDIT_ITEM(ICON_MaxSpeedY, MSG_VMAX_B, onDrawMaxSpeedY, setMaxSpeedY, &planner.settings.max_feedrate_mm_s[Y_AXIS]);
    #endif
    #if HAS_Z_AXIS
      EDIT_ITEM(ICON_MaxSpeedZ, MSG_VMAX_C, onDrawMaxSpeedZ, setMaxSpeedZ, &planner.settings.max_feedrate_mm_s[Z_AXIS]);
    #endif
    #if HAS_HOTEND
      EDIT_ITEM(ICON_MaxSpeedE, MSG_VMAX_E, onDrawMaxSpeedE, setMaxSpeedE, &planner.settings.max_feedrate_mm_s[E_AXIS]);
    #endif
  }
  updateMenu(maxSpeedMenu);
}

void drawMaxAccelMenu() {
  checkkey = ID_Menu;
  if (SET_MENU_R(maxAccelMenu, selrect({1, 16, 28, 13}), MSG_AMAX_EN, 5)) {
    BACK_ITEM(drawMotionMenu);
    #if HAS_X_AXIS
      EDIT_ITEM(ICON_MaxAccX, MSG_AMAX_A, onDrawMaxAccelX, setMaxAccelX, &planner.settings.max_acceleration_mm_per_s2[X_AXIS]);
    #endif
    #if HAS_Y_AXIS
      EDIT_ITEM(ICON_MaxAccY, MSG_AMAX_B, onDrawMaxAccelY, setMaxAccelY, &planner.settings.max_acceleration_mm_per_s2[Y_AXIS]);
    #endif
    #if HAS_Z_AXIS
      EDIT_ITEM(ICON_MaxAccZ, MSG_AMAX_C, onDrawMaxAccelZ, setMaxAccelZ, &planner.settings.max_acceleration_mm_per_s2[Z_AXIS]);
    #endif
    #if HAS_HOTEND
      EDIT_ITEM(ICON_MaxAccE, MSG_AMAX_E, onDrawMaxAccelE, setMaxAccelE, &planner.settings.max_acceleration_mm_per_s2[E_AXIS]);
    #endif
  }
  updateMenu(maxAccelMenu);
}

#if ENABLED(CLASSIC_JERK)

  void drawMaxJerkMenu() {
    checkkey = ID_Menu;
    if (SET_MENU_R(maxJerkMenu, selrect({1, 16, 28, 13}), MSG_JERK, 5)) {
      BACK_ITEM(drawMotionMenu);
      #if HAS_X_AXIS
        EDIT_ITEM(ICON_MaxSpeedJerkX, MSG_VA_JERK, onDrawMaxJerkX, setMaxJerkX, &planner.max_jerk.x);
      #endif
      #if HAS_Y_AXIS
        EDIT_ITEM(ICON_MaxSpeedJerkY, MSG_VB_JERK, onDrawMaxJerkY, setMaxJerkY, &planner.max_jerk.y);
      #endif
      #if HAS_Z_AXIS
        EDIT_ITEM(ICON_MaxSpeedJerkZ, MSG_VC_JERK, onDrawMaxJerkZ, setMaxJerkZ, &planner.max_jerk.z);
      #endif
      #if HAS_HOTEND
        EDIT_ITEM(ICON_MaxSpeedJerkE, MSG_VE_JERK, onDrawMaxJerkE, setMaxJerkE, &planner.max_jerk.e);
      #endif
    }
    updateMenu(maxJerkMenu);
  }

#endif // CLASSIC_JERK

#if ENABLED(EDITABLE_STEPS_PER_UNIT)

  void drawStepsMenu() {
    checkkey = ID_Menu;
    if (SET_MENU_R(stepsMenu, selrect({1, 16, 28, 13}), MSG_STEPS_PER_MM, 5)) {
      BACK_ITEM(drawMotionMenu);
      #if HAS_X_AXIS
        EDIT_ITEM(ICON_StepX, MSG_A_STEPS, onDrawStepsX, setStepsX, &planner.settings.axis_steps_per_mm[X_AXIS]);
      #endif
      #if HAS_Y_AXIS
        EDIT_ITEM(ICON_StepY, MSG_B_STEPS, onDrawStepsY, setStepsY, &planner.settings.axis_steps_per_mm[Y_AXIS]);
      #endif
      #if HAS_Z_AXIS
        EDIT_ITEM(ICON_StepZ, MSG_C_STEPS, onDrawStepsZ, setStepsZ, &planner.settings.axis_steps_per_mm[Z_AXIS]);
      #endif
      #if HAS_HOTEND
        EDIT_ITEM(ICON_StepE, MSG_E_STEPS, onDrawStepsE, setStepsE, &planner.settings.axis_steps_per_mm[E_AXIS]);
      #endif
    }
    updateMenu(stepsMenu);
  }

#endif

#if ENABLED(EDITABLE_HOMING_FEEDRATE)

  void drawHomingFRMenu() {
    checkkey = ID_Menu;
    if (SET_MENU(homingFRMenu, MSG_HOMING_FEEDRATE, 4)) {
      BACK_ITEM(drawMotionMenu);
      #if HAS_X_AXIS
        static uint16_t xhome = static_cast<uint16_t>(homing_feedrate_mm_m.x);
        EDIT_ITEM(ICON_MaxSpeedJerkX, MSG_HOMING_FEEDRATE_X, onDrawPIntMenu, setHomingX, &xhome);
      #endif
      #if HAS_Y_AXIS
        static uint16_t yhome = static_cast<uint16_t>(homing_feedrate_mm_m.y);
        EDIT_ITEM(ICON_MaxSpeedJerkY, MSG_HOMING_FEEDRATE_Y, onDrawPIntMenu, setHomingY, &yhome);
      #endif
      #if HAS_Z_AXIS
        static uint16_t zhome = static_cast<uint16_t>(homing_feedrate_mm_m.z);
        EDIT_ITEM(ICON_MaxSpeedJerkZ, MSG_HOMING_FEEDRATE_Z, onDrawPIntMenu, setHomingZ, &zhome);
      #endif
    }
    updateMenu(homingFRMenu);
  }

#endif

//=============================================================================
// UI editable custom colors
//=============================================================================

#if HAS_CUSTOM_COLORS

  void restoreDefaultColors() {
    dwinSetColorDefaults();
    DWINUI::setColors(hmiData.colorText, hmiData.colorBackground, hmiData.colorStatusBg);
    dwinRedrawScreen();
  }

  void selColor() {
    menuData.intPtr = (int16_t*)static_cast<MenuItemPtr*>(currentMenu->selectedItem())->value;
    hmiValue.color.r = GetRColor(*menuData.intPtr); // Red
    hmiValue.color.g = GetGColor(*menuData.intPtr); // Green
    hmiValue.color.b = GetBColor(*menuData.intPtr); // Blue
    drawGetColorMenu();
  }

  void liveRGBColor() {
    hmiValue.color[currentMenu->line() - 2] = menuData.value;
    const uint16_t color = RGB(hmiValue.color.r, hmiValue.color.g, hmiValue.color.b);
    dwinDrawRectangle(1, color, 20, 315, DWIN_WIDTH - 20, 335);
  }
  void setRGBColor() {
    const uint8_t color = static_cast<MenuItem*>(currentMenu->selectedItem())->icon;
    setIntOnClick(0, (color == 1) ? 63 : 31, hmiValue.color[color], nullptr, liveRGBColor);
  }

  void dwinApplyColor() {
    *menuData.intPtr = RGB(hmiValue.color.r, hmiValue.color.g, hmiValue.color.b);
    DWINUI::setColors(hmiData.colorText, hmiData.colorBackground, hmiData.colorStatusBg);
    drawSelectColorsMenu();
    hash_changed = true;
    LCD_MESSAGE(MSG_COLORS_APPLIED);
    dwinDrawDashboard();
  }

  void drawSelectColorsMenu() {
    checkkey = ID_Menu;
    if (SET_MENU(selectColorMenu, MSG_COLORS_SELECT, 20)) {
      BACK_ITEM(drawControlMenu);
      MENU_ITEM(ICON_StockConfiguration, MSG_RESTORE_DEFAULTS, onDrawMenuItem, restoreDefaultColors);
      EDIT_ITEM_F(0, "Screen Background", onDrawSelColorItem, selColor, &hmiData.colorBackground);
      EDIT_ITEM_F(0, "Cursor", onDrawSelColorItem, selColor, &hmiData.colorCursor);
      EDIT_ITEM_F(0, "Title Background", onDrawSelColorItem, selColor, &hmiData.colorTitleBg);
      EDIT_ITEM_F(0, "Title Text", onDrawSelColorItem, selColor, &hmiData.colorTitleTxt);
      EDIT_ITEM_F(0, "Text", onDrawSelColorItem, selColor, &hmiData.colorText);
      EDIT_ITEM_F(0, "Selected", onDrawSelColorItem, selColor, &hmiData.colorSelected);
      EDIT_ITEM_F(0, "Split Line", onDrawSelColorItem, selColor, &hmiData.colorSplitLine);
      EDIT_ITEM_F(0, "Highlight", onDrawSelColorItem, selColor, &hmiData.colorHighlight);
      EDIT_ITEM_F(0, "Status Background", onDrawSelColorItem, selColor, &hmiData.colorStatusBg);
      EDIT_ITEM_F(0, "Status Text", onDrawSelColorItem, selColor, &hmiData.colorStatusTxt);
      EDIT_ITEM_F(0, "Popup Background", onDrawSelColorItem, selColor, &hmiData.colorPopupBg);
      EDIT_ITEM_F(0, "Popup Text", onDrawSelColorItem, selColor, &hmiData.colorPopupTxt);
      EDIT_ITEM_F(0, "Alert Background", onDrawSelColorItem, selColor, &hmiData.colorAlertBg);
      EDIT_ITEM_F(0, "Alert Text", onDrawSelColorItem, selColor, &hmiData.colorAlertTxt);
      EDIT_ITEM_F(0, "Percent Text", onDrawSelColorItem, selColor, &hmiData.colorPercentTxt);
      EDIT_ITEM_F(0, "Bar Fill", onDrawSelColorItem, selColor, &hmiData.colorBarfill);
      EDIT_ITEM_F(0, "Indicator value", onDrawSelColorItem, selColor, &hmiData.colorIndicator);
      EDIT_ITEM_F(0, "Coordinate value", onDrawSelColorItem, selColor, &hmiData.colorCoordinate);
    }
    updateMenu(selectColorMenu);
  }

  void drawGetColorMenu() {
    checkkey = ID_Menu;
    if (SET_MENU(getColorMenu, MSG_COLORS_GET, 5)) {
      BACK_ITEM(dwinApplyColor);
      MENU_ITEM(ICON_Cancel, MSG_BUTTON_CANCEL, onDrawMenuItem, drawSelectColorsMenu);
      MENU_ITEM(0, MSG_COLORS_RED,   onDrawGetColorItem, setRGBColor);
      MENU_ITEM(1, MSG_COLORS_GREEN, onDrawGetColorItem, setRGBColor);
      MENU_ITEM(2, MSG_COLORS_BLUE,  onDrawGetColorItem, setRGBColor);
    }
    updateMenu(getColorMenu);
    dwinDrawRectangle(1, *menuData.intPtr, 20, 315, DWIN_WIDTH - 20, 335);
  }

#endif // HAS_CUSTOM_COLORS

//=============================================================================
// Nozzle and Bed PID/MPC
//=============================================================================

#if ENABLED(MPCTEMP) && ANY(MPC_EDIT_MENU, MPC_AUTOTUNE_MENU)

  #if ENABLED(MPC_EDIT_MENU)
    void setHeaterPower() { setPFloatOnClick(1, 200, 1); }
    void setBlkHeatCapacity() { setPFloatOnClick(0, 40, 2); }
    void setSensorResponse() { setPFloatOnClick(0, 1, 4); }
    void setAmbientXfer() { setPFloatOnClick(0, 1, 4); }
    #if ENABLED(MPC_INCLUDE_FAN)
      void onDrawFanAdj(MenuItem* menuitem, int8_t line) { onDrawFloatMenu(menuitem, line, 4, thermalManager.temp_hotend[0].fanCoefficient()); }
      void applyFanAdj() { thermalManager.temp_hotend[0].applyFanAdjustment(menuData.value / POW(10, 4)); }
      void setFanAdj() { setFloatOnClick(0, 1, 4, thermalManager.temp_hotend[0].fanCoefficient(), applyFanAdj); }
    #endif
  #endif

  void drawHotendMPCMenu() {
    checkkey = ID_Menu;
    if (SET_MENU_F(hotendMPCMenu, "MPC Settings", 7)) {
      MPC_t &mpc = thermalManager.temp_hotend[0].mpc;
      BACK_ITEM(drawTemperatureMenu);
      #if ENABLED(MPC_AUTOTUNE_MENU)
        MENU_ITEM(ICON_MPCNozzle, MSG_MPC_AUTOTUNE, onDrawMenuItem, []{ thermalManager.MPC_autotune(active_extruder, Temperature::MPCTuningType::AUTO); });
      #endif
      #if ENABLED(MPC_EDIT_MENU)
        EDIT_ITEM(ICON_MPCHeater, MSG_MPC_POWER, onDrawPFloatMenu, setHeaterPower, &mpc.heater_power);
        EDIT_ITEM(ICON_MPCHeatCap, MSG_MPC_BLOCK_HEAT_CAPACITY, onDrawPFloat2Menu, setBlkHeatCapacity, &mpc.block_heat_capacity);
        EDIT_ITEM(ICON_MPCValue, MSG_SENSOR_RESPONSIVENESS, onDrawPFloat4Menu, setSensorResponse, &mpc.sensor_responsiveness);
        EDIT_ITEM(ICON_MPCValue, MSG_MPC_AMBIENT_XFER_COEFF, onDrawPFloat4Menu, setAmbientXfer, &mpc.ambient_xfer_coeff_fan0);
        #if ENABLED(MPC_INCLUDE_FAN)
          EDIT_ITEM(ICON_MPCFan, MSG_MPC_AMBIENT_XFER_COEFF_FAN, onDrawFanAdj, setFanAdj, &mpc.fan255_adjustment);
        #endif
      #endif
    }
    updateMenu(hotendMPCMenu);
  }

#endif // MPC_EDIT_MENU || MPC_AUTOTUNE_MENU

#if HAS_PID_HEATING

  #if ENABLED(PID_AUTOTUNE_MENU)
    void setPID(celsius_t t, heater_id_t h) {
      gcode.process_subcommands_now(
        MString<60>(F("G28OXY\nG0Z5F300\nG0X"), X_CENTER, F("Y"), Y_CENTER, F("F5000\nM84\nM400"))
      );
      thermalManager.PID_autotune(t, h, hmiData.pidCycles, true);
    }
    void setPIDCycles() { setPIntOnClick(3, 50); }
  #endif

  #if ENABLED(PID_EDIT_MENU)
    void setKp() { setPFloatOnClick(0, 1000, 2); }
    void applyPIDi() {
      *menuData.floatPtr = scalePID_i(menuData.value / POW(10, 2));
      TERN_(PIDTEMP, thermalManager.updatePID());
    }
    void applyPIDd() {
      *menuData.floatPtr = scalePID_d(menuData.value / POW(10, 2));
      TERN_(PIDTEMP, thermalManager.updatePID());
    }
    void setKi() {
      menuData.floatPtr = (float*)static_cast<MenuItemPtr*>(currentMenu->selectedItem())->value;
      const float value = unscalePID_i(*menuData.floatPtr);
      setFloatOnClick(0, 1000, 2, value, applyPIDi);
    }
    void setKd() {
      menuData.floatPtr = (float*)static_cast<MenuItemPtr*>(currentMenu->selectedItem())->value;
      const float value = unscalePID_d(*menuData.floatPtr);
      setFloatOnClick(0, 1000, 2, value, applyPIDd);
    }
    void onDrawPIDi(MenuItem* menuitem, int8_t line) { onDrawFloatMenu(menuitem, line, 2, unscalePID_i(*(float*)static_cast<MenuItemPtr*>(menuitem)->value)); }
    void onDrawPIDd(MenuItem* menuitem, int8_t line) { onDrawFloatMenu(menuitem, line, 2, unscalePID_d(*(float*)static_cast<MenuItemPtr*>(menuitem)->value)); }
  #endif // PID_EDIT_MENU

#endif // HAS_PID_HEATING

#if ANY(PID_AUTOTUNE_MENU, PID_EDIT_MENU)

  #if ENABLED(PIDTEMP)

    #if ENABLED(PID_AUTOTUNE_MENU)
      void hotendPID() { setPID(hmiData.hotendPIDT, H_E0); }
      void setHotendPIDT() { setPIntOnClick(MIN_ETEMP, MAX_ETEMP); }
    #endif

    void drawHotendPIDMenu() {
      checkkey = ID_Menu;
      if (SET_MENU_F(hotendPIDMenu, STR_HOTEND_PID " Settings", 8)) {
        BACK_ITEM(drawTemperatureMenu);
        #if ENABLED(PID_AUTOTUNE_MENU)
          MENU_ITEM_F(ICON_PIDNozzle, STR_HOTEND_PID, onDrawMenuItem, hotendPID);
          EDIT_ITEM(ICON_Temperature, MSG_TEMPERATURE, onDrawPIntMenu, setHotendPIDT, &hmiData.hotendPIDT);
          EDIT_ITEM(ICON_PIDCycles, MSG_PID_CYCLE, onDrawPIntMenu, setPIDCycles, &hmiData.pidCycles);
        #endif
        #if ENABLED(PID_EDIT_MENU)
          EDIT_ITEM_F(ICON_PIDValue, "Set Kp: ", onDrawPFloat2Menu, setKp, &thermalManager.temp_hotend[0].pid.Kp);
          EDIT_ITEM_F(ICON_PIDValue, "Set Ki: ", onDrawPIDi, setKi, &thermalManager.temp_hotend[0].pid.Ki);
          EDIT_ITEM_F(ICON_PIDValue, "Set Kd: ", onDrawPIDd, setKd, &thermalManager.temp_hotend[0].pid.Kd);
        #endif
        #if ENABLED(EEPROM_SETTINGS)
          MENU_ITEM(ICON_WriteEEPROM, MSG_STORE_EEPROM, onDrawMenuItem, writeEEPROM);
        #endif
      }
      updateMenu(hotendPIDMenu);
    }

  #endif // PIDTEMP

  #if ENABLED(PIDTEMPBED)

    #if ENABLED(PID_AUTOTUNE_MENU)
      void bedPID() { setPID(hmiData.bedPIDT, H_BED); }
      void setBedPIDT() { setPIntOnClick(MIN_BEDTEMP, MAX_BEDTEMP); }
    #endif

    void drawBedPIDMenu() {
      checkkey = ID_Menu;
      if (SET_MENU_F(bedPIDMenu, STR_BED_PID " Settings", 8)) {
        BACK_ITEM(drawTemperatureMenu);
        #if ENABLED(PID_AUTOTUNE_MENU)
          MENU_ITEM_F(ICON_PIDBed, STR_BED_PID, onDrawMenuItem,bedPID);
          EDIT_ITEM(ICON_Temperature, MSG_TEMPERATURE, onDrawPIntMenu, setBedPIDT, &hmiData.bedPIDT);
          EDIT_ITEM(ICON_PIDCycles, MSG_PID_CYCLE, onDrawPIntMenu, setPIDCycles, &hmiData.pidCycles);
        #endif
        #if ENABLED(PID_EDIT_MENU)
          EDIT_ITEM_F(ICON_PIDValue, "Set Kp: ", onDrawPFloat2Menu, setKp, &thermalManager.temp_bed.pid.Kp);
          EDIT_ITEM_F(ICON_PIDValue, "Set Ki: ", onDrawPIDi, setKi, &thermalManager.temp_bed.pid.Ki);
          EDIT_ITEM_F(ICON_PIDValue, "Set Kd: ", onDrawPIDd, setKd, &thermalManager.temp_bed.pid.Kd);
        #endif
        #if ENABLED(EEPROM_SETTINGS)
          MENU_ITEM(ICON_WriteEEPROM, MSG_STORE_EEPROM, onDrawMenuItem, writeEEPROM);
        #endif
      }
      updateMenu(bedPIDMenu);
    }

  #endif // PIDTEMPBED

  #if ENABLED(PIDTEMPCHAMBER)

    #if ENABLED(PID_AUTOTUNE_MENU)
      void chamberPID() { setPID(hmiData.chamberPIDT, H_CHAMBER); }
      void setChamberPIDT() { setPIntOnClick(MIN_CHAMBERTEMP, MAX_CHAMBERTEMP); }
    #endif

    void drawChamberPIDMenu() {
      checkkey = ID_Menu;
      if (SET_MENU_F(chamberPIDMenu, STR_CHAMBER_PID " Settings", 8)) {
        BACK_ITEM(drawTemperatureMenu);
        #if ENABLED(PID_AUTOTUNE_MENU)
          MENU_ITEM_F(ICON_PIDChamber, STR_CHAMBER_PID, onDrawMenuItem,chamberPID);
          EDIT_ITEM(ICON_Temperature, MSG_TEMPERATURE, onDrawPIntMenu, setChamberPIDT, &hmiData.chamberPIDT);
          EDIT_ITEM(ICON_PIDCycles, MSG_PID_CYCLE, onDrawPIntMenu, setPIDCycles, &hmiData.pidCycles);
        #endif
        #if ENABLED(PID_EDIT_MENU)
          EDIT_ITEM_F(ICON_PIDValue, "Set Kp: ", onDrawPFloat2Menu, setKp, &thermalManager.temp_chamber.pid.Kp);
          EDIT_ITEM_F(ICON_PIDValue, "Set Ki: ", onDrawPIDi, setKi, &thermalManager.temp_chamber.pid.Ki);
          EDIT_ITEM_F(ICON_PIDValue, "Set Kd: ", onDrawPIDd, setKd, &thermalManager.temp_chamber.pid.Kd);
        #endif
        #if ENABLED(EEPROM_SETTINGS)
          MENU_ITEM(ICON_WriteEEPROM, MSG_STORE_EEPROM, onDrawMenuItem, writeEEPROM);
        #endif
      }
      updateMenu(chamberPIDMenu);
    }

  #endif // PIDTEMPCHAMBER

#endif // PID_AUTOTUNE_MENU || PID_EDIT_MENU

//=============================================================================

#if HAS_BED_PROBE

  void drawZOffsetWizMenu() {
    checkkey = ID_Menu;
    if (SET_MENU(zOffsetWizMenu, MSG_PROBE_WIZARD, 4)) {
      BACK_ITEM(drawPrepareMenu);
      MENU_ITEM(ICON_Homing, MSG_AUTO_HOME, onDrawMenuItem, autoHome);
      MENU_ITEM(ICON_AxisD, MSG_MOVE_NOZZLE_TO_BED, onDrawMenuItem, setMoveZto0);
      EDIT_ITEM(ICON_Zoffset, MSG_BABYSTEP_PROBE_Z, onDrawPFloat2Menu, setZOffset, &BABY_Z_VAR);
    }
    updateMenu(zOffsetWizMenu);
    if (!axis_is_trusted(Z_AXIS)) LCD_MESSAGE_F("WARNING: Z position unknown, move Z to home");
  }

#endif

#if ENABLED(INDIVIDUAL_AXIS_HOMING_SUBMENU)

  void drawHomingMenu() {
    checkkey = ID_Menu;
    if (SET_MENU(homingMenu, MSG_HOMING, 6)) {
      BACK_ITEM(drawPrepareMenu);
      MENU_ITEM(ICON_Homing, MSG_AUTO_HOME, onDrawMenuItem, autoHome);
      #if HAS_X_AXIS
        MENU_ITEM(ICON_HomeX, MSG_AUTO_HOME_X, onDrawMenuItem, homeX);
      #endif
      #if HAS_Y_AXIS
        MENU_ITEM(ICON_HomeY, MSG_AUTO_HOME_Y, onDrawMenuItem, homeY);
      #endif
      #if HAS_Z_AXIS
        MENU_ITEM(ICON_HomeZ, MSG_AUTO_HOME_Z, onDrawMenuItem, homeZ);
      #endif
      #if ENABLED(MESH_BED_LEVELING)
        EDIT_ITEM(ICON_ZAfterHome, MSG_Z_AFTER_HOME, onDrawPInt8Menu, setZAfterHoming, &hmiData.zAfterHoming);
      #endif
    }
    updateMenu(homingMenu);
  }

#endif // INDIVIDUAL_AXIS_HOMING_SUBMENU

#if ENABLED(FWRETRACT)

  void drawFWRetractMenu() {
    checkkey = ID_Menu;
    if (SET_MENU(fwRetractMenu, MSG_FWRETRACT, 6)) {
      BACK_ITEM(returnFWRetractMenu);
      EDIT_ITEM(ICON_FWRetLength, MSG_CONTROL_RETRACT, onDrawPFloatMenu, setRetractLength, &fwretract.settings.retract_length);
      EDIT_ITEM(ICON_FWRetSpeed, MSG_SINGLENOZZLE_RETRACT_SPEED, onDrawPFloatMenu, setRetractSpeed, &fwretract.settings.retract_feedrate_mm_s);
      EDIT_ITEM(ICON_FWRetZRaise, MSG_CONTROL_RETRACT_ZHOP, onDrawPFloat2Menu, setZRaise, &fwretract.settings.retract_zraise);
      EDIT_ITEM(ICON_FWRecSpeed, MSG_SINGLENOZZLE_UNRETRACT_SPEED, onDrawPFloatMenu, setRecoverSpeed, &fwretract.settings.retract_recover_feedrate_mm_s);
      EDIT_ITEM(ICON_FWRecExtra, MSG_CONTROL_RETRACT_RECOVER, onDrawPFloatMenu, setAddRecover, &fwretract.settings.retract_recover_extra);
    }
    updateMenu(fwRetractMenu);
  }

#endif

//=============================================================================
// Mesh Bed Leveling
//=============================================================================

#if HAS_MESH

  void drawMeshSetMenu() {
    checkkey = ID_Menu;
    if (SET_MENU(meshMenu, MSG_MESH_SETTINGS, 5)) {
      BACK_ITEM(drawLevelMenu);
      #if ENABLED(PREHEAT_BEFORE_LEVELING)
        EDIT_ITEM(ICON_Temperature, MSG_UBL_SET_TEMP_BED, onDrawPIntMenu, setBedLevT, &hmiData.bedLevT);
      #endif
      EDIT_ITEM(ICON_SetZOffset, MSG_Z_FADE_HEIGHT, onDrawPFloatMenu, setMeshFadeHeight, &planner.z_fade_height);
      EDIT_ITEM(ICON_UBLActive, MSG_ACTIVATE_MESH, onDrawChkbMenu, setMeshActive, &planner.leveling_active);
      #if ENABLED(AUTO_BED_LEVELING_UBL)
        EDIT_ITEM(ICON_UBLTiltGrid, MSG_UBL_TILTING_GRID, onDrawPInt8Menu, setUBLTiltGrid, &bedLevelTools.tilt_grid);
      #endif
    }
    updateMenu(meshMenu);
  }

  #if ENABLED(PROUI_MESH_EDIT)
    void drawEditMeshMenu() {
      if (!leveling_is_valid()) { LCD_MESSAGE(MSG_UBL_MESH_INVALID); return; }
      set_bed_leveling_enabled(false);
      checkkey = ID_Menu;
      if (SET_MENU(editMeshMenu, MSG_EDIT_MESH, 10)) {
        bedLevelTools.mesh_x = bedLevelTools.mesh_y = 0;
        BACK_ITEM(drawLevelMenu);
        EDIT_ITEM(ICON_MeshEditX, MSG_MESH_X, onDrawPInt8Menu, setEditMeshX, &bedLevelTools.mesh_x);
        EDIT_ITEM(ICON_MeshEditY, MSG_MESH_Y, onDrawPInt8Menu, setEditMeshY, &bedLevelTools.mesh_y);
        editZValueItem = EDIT_ITEM(ICON_MeshEditZ, MSG_MESH_EDIT_Z, onDrawPFloat2Menu, setEditZValue, &bedlevel.z_values[bedLevelTools.mesh_x][bedLevelTools.mesh_y]);
        EDIT_ITEM(200 /*ICON_Box*/, MSG_MESH_MIN_X, onDrawPFloatMenu, setMeshInset, &hmiData.mesh_min_x);
        EDIT_ITEM(ICON_ProbeMargin, MSG_MESH_MAX_X, onDrawPFloatMenu, setMeshInset, &hmiData.mesh_max_x);
        EDIT_ITEM(200 /*ICON_Box*/, MSG_MESH_MIN_Y, onDrawPFloatMenu, setMeshInset, &hmiData.mesh_min_y);
        EDIT_ITEM(ICON_ProbeMargin, MSG_MESH_MAX_Y, onDrawPFloatMenu, setMeshInset, &hmiData.mesh_max_y);
        //MENU_ITEM(254 /*ICON_AxisC*/, MSG_MESH_AMAX, onDrawMenuItem, maxMeshArea);
        //MENU_ITEM(ICON_SetHome, MSG_MESH_CENTER, onDrawMenuItem, centerMeshArea);
      }
      updateMenu(editMeshMenu);
    }
  #endif

#endif // HAS_MESH

void drawLevelMenu() {
  checkkey = ID_Menu;
  if (SET_MENU(levelMenu, MSG_BED_LEVELING, 14)) {
    BACK_ITEM(gotoMainMenu);
    #if ENABLED(EEPROM_SETTINGS)
      MENU_ITEM(ICON_WriteEEPROM, MSG_STORE_EEPROM, onDrawMenuItem, writeEEPROM);
    #endif
    #if ENABLED(MESH_BED_LEVELING)
      MENU_ITEM(ICON_ManualMesh, MSG_MANUAL_MESH, onDrawSubMenu, drawManualMeshMenu);
    #elif HAS_BED_PROBE
      MENU_ITEM(ICON_Mesh, MSG_AUTO_MESH, onDrawMenuItem, autoLevel);
      MENU_ITEM(ICON_Probe, MSG_ZPROBE_SETTINGS, onDrawSubMenu, drawProbeSetMenu);
    #endif
    #if HAS_HOME_OFFSET
      MENU_ITEM(ICON_HomeOffset, MSG_SET_HOME_OFFSETS, onDrawSubMenu, drawHomeOffsetMenu);
    #endif
    #if HAS_MESH
      MENU_ITEM(ICON_Mesh, MSG_MESH_SETTINGS, onDrawSubMenu, drawMeshSetMenu);
      MENU_ITEM(ICON_MeshViewer, MSG_MESH_VIEW, onDrawSubMenu, dwinMeshViewer);
      #if ENABLED(PROUI_MESH_EDIT)
        MENU_ITEM(ICON_MeshEdit, MSG_EDIT_MESH, onDrawSubMenu, drawEditMeshMenu);
        MENU_ITEM(ICON_MeshReset, MSG_MESH_RESET, onDrawMenuItem, resetMesh);
      #endif
    #endif
    #if ENABLED(AUTO_BED_LEVELING_UBL)
      EDIT_ITEM(ICON_UBLSlot, MSG_UBL_STORAGE_SLOT, onDrawUBLSlot, setUBLSlot, &bedlevel.storage_slot);
      MENU_ITEM(ICON_UBLMeshSave, MSG_UBL_SAVE_MESH, onDrawMenuItem, ublMeshSave);
      MENU_ITEM(ICON_UBLMeshLoad, MSG_UBL_LOAD_MESH, onDrawMenuItem, ublMeshLoad);
      MENU_ITEM(ICON_UBLTiltGrid, MSG_UBL_TILT_MESH, onDrawMenuItem, ublMeshTilt);
      MENU_ITEM(ICON_UBLSmartFill, MSG_UBL_SMART_FILLIN, onDrawMenuItem, ublSmartFillMesh);
    #endif
  }
  ui.reset_status(true);
  updateMenu(levelMenu);
}

#endif // DWIN_LCD_PROUI<|MERGE_RESOLUTION|>--- conflicted
+++ resolved
@@ -2553,35 +2553,20 @@
         ));
       }
       else {
-<<<<<<< HEAD
         #if DISABLED(PROUI_MESH_EDIT)
           // AUTO_BED_LEVELING_BILINEAR does not define MESH_INSET
-          #ifndef   MESH_MIN_X
-            #define MESH_MIN_X (_MAX(X_MIN_BED + PROBING_MARGIN, X_MIN_POS))
+          #ifndef MESH_MIN_X
+            #define MESH_MIN_X (_MAX(X_MIN_BED + (PROBING_MARGIN_LEFT), X_MIN_POS))
           #endif
-          #ifndef   MESH_MIN_Y
-            #define MESH_MIN_Y (_MAX(Y_MIN_BED + PROBING_MARGIN, Y_MIN_POS))
+          #ifndef MESH_MIN_Y
+            #define MESH_MIN_Y (_MAX(Y_MIN_BED + (PROBING_MARGIN_FRONT), Y_MIN_POS))
           #endif
-          #ifndef   MESH_MAX_X
-            #define MESH_MAX_X (_MIN(X_MAX_BED - (PROBING_MARGIN), X_MAX_POS))
+          #ifndef MESH_MAX_X
+            #define MESH_MAX_X (_MIN(X_MAX_BED - (PROBING_MARGIN_RIGHT), X_MAX_POS))
           #endif
-          #ifndef   MESH_MAX_Y
-            #define MESH_MAX_Y (_MIN(Y_MAX_BED - (PROBING_MARGIN), Y_MAX_POS))
+          #ifndef MESH_MAX_Y
+            #define MESH_MAX_Y (_MIN(Y_MAX_BED - (PROBING_MARGIN_BACK), Y_MAX_POS))
           #endif
-=======
-        // AUTO_BED_LEVELING_BILINEAR does not define MESH_INSET
-        #ifndef MESH_MIN_X
-          #define MESH_MIN_X (_MAX(X_MIN_BED + (PROBING_MARGIN_LEFT), X_MIN_POS))
-        #endif
-        #ifndef MESH_MIN_Y
-          #define MESH_MIN_Y (_MAX(Y_MIN_BED + (PROBING_MARGIN_FRONT), Y_MIN_POS))
-        #endif
-        #ifndef MESH_MAX_X
-          #define MESH_MAX_X (_MIN(X_MAX_BED - (PROBING_MARGIN_RIGHT), X_MAX_POS))
-        #endif
-        #ifndef MESH_MAX_Y
-          #define MESH_MAX_Y (_MIN(Y_MAX_BED - (PROBING_MARGIN_BACK), Y_MAX_POS))
->>>>>>> d2bda128
         #endif
 
         LIMIT(xpos, MESH_MIN_X, MESH_MAX_X);
@@ -3307,7 +3292,7 @@
 
 void drawAdvancedSettingsMenu() {
   checkkey = ID_Menu;
-  if (SET_MENU(advancedSettingsMenu, MSG_ADVANCED_SETTINGS, 22)) {
+  if (SET_MENU(advancedSettingsMenu, MSG_ADVANCED_SETTINGS, 21)) {
     BACK_ITEM(drawControlMenu);
     #if ENABLED(EEPROM_SETTINGS)
       MENU_ITEM(ICON_WriteEEPROM, MSG_STORE_EEPROM, onDrawMenuItem, writeEEPROM);
@@ -3329,9 +3314,6 @@
     #endif
     #if ENABLED(PIDTEMPBED) && ANY(PID_AUTOTUNE_MENU, PID_EDIT_MENU)
       MENU_ITEM_F(ICON_PIDBed, STR_BED_PID " Settings", onDrawSubMenu, drawBedPIDMenu);
-    #endif
-    #if HAS_TRINAMIC_CONFIG
-      MENU_ITEM(ICON_TMCSet, MSG_TMC_DRIVERS, onDrawSubMenu, drawTrinamicConfigMenu);
     #endif
     #if ENABLED(PRINTCOUNTER)
       MENU_ITEM(ICON_PrintStats, MSG_INFO_STATS_MENU, onDrawSubMenu, gotoPrintStats);
@@ -3667,7 +3649,7 @@
 
 void drawMotionMenu() {
   checkkey = ID_Menu;
-  if (SET_MENU_R(motionMenu, selrect({1, 16, 28, 13}), MSG_MOTION, 11)) {
+  if (SET_MENU_R(motionMenu, selrect({1, 16, 28, 13}), MSG_MOTION, 13)) {
     BACK_ITEM(drawControlMenu);
     #if HAS_FLOW_EDIT
       EDIT_ITEM(ICON_Flow, MSG_FLOW, onDrawPIntMenu, setFlow, &planner.flow_percentage[0]);
@@ -3700,14 +3682,9 @@
     #if ENABLED(ADAPTIVE_STEP_SMOOTHING_TOGGLE)
       EDIT_ITEM(ICON_UBLActive, MSG_STEP_SMOOTHING, onDrawChkbMenu, setAdaptiveStepSmoothing, &stepper.adaptive_step_smoothing_enabled);
     #endif
-<<<<<<< HEAD
     #if HAS_TRINAMIC_CONFIG
       MENU_ITEM(ICON_TMCSet, MSG_TMC_DRIVERS, onDrawSubMenu, drawTrinamicConfigMenu);
     #endif
-=======
-    EDIT_ITEM(ICON_Flow, MSG_FLOW, onDrawPIntMenu, setFlow, &planner.flow_percentage[0]);
-    EDIT_ITEM(ICON_Speed, MSG_SPEED, onDrawPIntMenu, setSpeed, &feedrate_percentage);
->>>>>>> d2bda128
   }
   updateMenu(motionMenu);
 }
