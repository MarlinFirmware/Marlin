--- conflicted
+++ resolved
@@ -1252,7 +1252,7 @@
 void eachMomentUpdate() {
   static millis_t next_var_update_ms = 0, next_rts_update_ms = 0, next_status_update_ms = 0;
   const millis_t ms = millis();
-  
+
   #if LCD_BACKLIGHT_TIMEOUT_MINS
     if (ui.backlight_off_ms && ELAPSED(ms, ui.backlight_off_ms)) {
       turnOffBacklight(); // Backlight off
@@ -3081,11 +3081,7 @@
 
 void drawAdvancedSettingsMenu() {
   checkkey = ID_Menu;
-<<<<<<< HEAD
-  if (SET_MENU(AdvancedSettings, MSG_ADVANCED_SETTINGS, 24)) {
-=======
-  if (SET_MENU(advancedSettingsMenu, MSG_ADVANCED_SETTINGS, 23)) {
->>>>>>> edc73795
+  if (SET_MENU(advancedSettingsMenu, MSG_ADVANCED_SETTINGS, 24)) {
     BACK_ITEM(gotoMainMenu);
     #if ENABLED(EEPROM_SETTINGS)
       MENU_ITEM(ICON_WriteEEPROM, MSG_STORE_EEPROM, onDrawMenuItem, writeEEPROM);
