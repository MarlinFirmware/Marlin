--- conflicted
+++ resolved
@@ -415,21 +415,16 @@
       EDIT_ITEM_FAST(long5_25, MSG_AMAX_E, &planner.settings.max_acceleration_mm_per_s2[E_AXIS], 100, max_accel_edit_scaled.e, []{ planner.reset_acceleration_rates(); });
     #endif
 
-    #ifdef XY_FREQUENCY_LIMIT
-<<<<<<< HEAD
-      editable.uint8 = planner.xy_freq_limit_hz;
-      EDIT_ITEM(uint8, MSG_XY_FREQUENCY_LIMIT, &editable.uint8, 0, 100, []{ planner.refresh_frequency_limit() ; }, true);
-      editable.uint8 = LROUND(planner.xy_freq_min_speed_factor * 255); // percent to u8
-      EDIT_ITEM(percent, MSG_XY_FREQUENCY_FEEDRATE, &editable.uint8, 3, 255, []{ planner.set_min_speed_factor_u8(editable.uint8); }, true);
-=======
-      EDIT_ITEM(int8, MSG_XY_FREQUENCY_LIMIT, &planner.xy_freq_limit_hz, 0, 100, planner.refresh_frequency_limit, true);
+    #ifdef XY_FREQUENCY_LIMI
+      MENU_ITEM_IF(1) {
+        editable.uint8 = planner.xy_freq_limit_hz;
+        EDIT_ITEM(uint8, MSG_XY_FREQUENCY_LIMIT, &editable.uint8, 0, 100, []{ planner.refresh_frequency_limit(); }, true);
+      }
       MENU_ITEM_IF(1) {
         editable.uint8 = uint8_t(LROUND(planner.xy_freq_min_speed_factor * 255 * 100)); // percent to u8
         EDIT_ITEM(percent, MSG_XY_FREQUENCY_FEEDRATE, &editable.uint8, 3, 255, []{ planner.set_min_speed_factor_u8(editable.uint8); }, true);
       }
->>>>>>> 4f003fc7
-    #endif
-
+    #endif
 
     END_MENU();
   }
