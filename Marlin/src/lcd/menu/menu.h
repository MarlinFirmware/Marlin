--- conflicted
+++ resolved
@@ -47,14 +47,6 @@
   void _lcd_zoffset_overlay_gfx(const float zvalue);
 #endif
 
-<<<<<<< HEAD
-#if Z_PROBE_OFFSET_RANGE_MIN >= -9 && Z_PROBE_OFFSET_RANGE_MAX <= 9
-  #define LCD_Z_OFFSET_FUNC(N) ftostr43sign(N)
-  #define LCD_Z_OFFSET_TYPE float43
-#else
-  #define LCD_Z_OFFSET_FUNC(N) ftostr43sign(N)
-  #define LCD_Z_OFFSET_TYPE float52
-=======
 #if HAS_BED_PROBE
   #if Z_PROBE_OFFSET_RANGE_MIN >= -9 && Z_PROBE_OFFSET_RANGE_MAX <= 9
     #define LCD_Z_OFFSET_TYPE float43    // Values from -9.000 to +9.000
@@ -67,7 +59,6 @@
   #define BABYSTEP_TO_STR(N) ftostr43sign(N)
 #elif ENABLED(BABYSTEPPING)
   #define BABYSTEP_TO_STR(N) ftostr53sign(N)
->>>>>>> 0518dec6
 #endif
 
 ////////////////////////////////////////////
