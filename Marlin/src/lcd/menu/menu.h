--- conflicted
+++ resolved
@@ -65,19 +65,16 @@
     // Implementation-specific:
     // Draw an item either selected (pre_char) or not (space) with post_char
     // Menus may set up itemIndex, itemStringC/F and pass them to string-building or string-emitting functions
-<<<<<<< HEAD
-    static void _draw(const bool sel, const uint8_t row, FSTR_P const fstr, const char pre_char, const char post_char, const uint8_t style=SS_LEFT, const char *vstr=nullptr, const uint8_t minFstr=0);
-
-    // Draw an item either selected ('>') or not (space) with post_char
-    FORCE_INLINE static void _draw(const bool sel, const uint8_t row, FSTR_P const fstr, const char post_char, const uint8_t style=SS_LEFT, const char *vstr=nullptr, const uint8_t minFstr=0) {
-      _draw(sel, row, fstr, '>', post_char, style, vstr, minFstr);
-=======
-    static void _draw(const bool sel, const uint8_t row, FSTR_P const ftpl, const char pre_char, const char post_char);
+    static void _draw(const bool sel, const uint8_t row, FSTR_P const ftpl, const char pre_char, const char post_char, const uint8_t style=SS_LEFT, const char *vstr=nullptr, const uint8_t minFstr=0);
+
+    // Draw an item either selected ('>') or not (space) with post_char, style, value, minFstr
+    FORCE_INLINE static void _draw(const bool sel, const uint8_t row, FSTR_P const ftpl, const char post_char, const uint8_t style=SS_LEFT, const char *vstr=nullptr, const uint8_t minFstr=0) {
+      _draw(sel, row, ftpl, '>', post_char, style, vstr, minFstr);
+    }
 
     // Draw an item either selected ('>') or not (space) with post_char
     FORCE_INLINE static void _draw(const bool sel, const uint8_t row, FSTR_P const ftpl, const char post_char) {
       _draw(sel, row, ftpl, '>', post_char);
->>>>>>> 0f095549
     }
 };
 
