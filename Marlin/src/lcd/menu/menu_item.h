--- conflicted
+++ resolved
@@ -343,11 +343,7 @@
 #define PSTRING_ITEM(LABEL, V...)                     PSTRING_ITEM_P(GET_TEXT(LABEL), ##V)
 
 #define STATIC_ITEM(LABEL,   V...)                     STATIC_ITEM_P(GET_TEXT(LABEL), ##V)
-<<<<<<< HEAD
-#define STATIC_ITEM_N(LABEL, N, V...)                   STATIC_ITEM_N_P(GET_TEXT(LABEL), N, ##V)
-=======
 #define STATIC_ITEM_N(LABEL, V...)                   STATIC_ITEM_N_P(GET_TEXT(LABEL), ##V)
->>>>>>> d07ce9ef
 
 #define MENU_ITEM_N_S_P(TYPE, N, S, PLABEL, V...)   _MENU_ITEM_N_S_P(TYPE, N, S, false, PLABEL, ##V)
 #define MENU_ITEM_N_S(TYPE, N, S, LABEL, V...)       MENU_ITEM_N_S_P(TYPE, N, S, GET_TEXT(LABEL), ##V)
