--- conflicted
+++ resolved
@@ -160,15 +160,10 @@
     #define SNFAN(N) (ENABLED(SINGLENOZZLE_STANDBY_FAN) && !HAS_FAN##N && EXTRUDERS > N)
     #if SNFAN(1) || SNFAN(2) || SNFAN(3) || SNFAN(4) || SNFAN(5) || SNFAN(6) || SNFAN(7)
       auto singlenozzle_item = [&](const uint8_t f) {
-<<<<<<< HEAD
-        editable.uint8 = singlenozzle_fan_speed[f];
-        EDIT_ITEM_FAST_N(percent, f, MSG_STORED_FAN_N, &editable.uint8, 0, 255, on_fan_update);
-=======
         MENU_ITEM_IF(1) {
-          editable.uint8 = thermalManager.fan_speed[f];
+          editable.uint8 = singlenozzle_fan_speed[f];
           EDIT_ITEM_FAST_N(percent, f, MSG_STORED_FAN_N, &editable.uint8, 0, 255, on_fan_update);
         }
->>>>>>> 4f003fc7
       };
     #endif
 
