--- conflicted
+++ resolved
@@ -154,11 +154,7 @@
         EDIT_ITEM_FAST_N(percent, 1, MSG_FIRST_EXTRA_FAN_SPEED, &thermalManager.new_fan_speed[0], 3, 255);
       #endif
     #endif
-<<<<<<< HEAD
-    #if HAS_FAN1 || (DISABLED(SINGLENOZZLE) && EXTRUDERS > 1)
-=======
     #if HAS_FAN1
->>>>>>> bdd366b9
       editable.uint8 = thermalManager.fan_speed[1];
       EDIT_ITEM_FAST_N(percent, 2, MSG_FAN_SPEED_N, &editable.uint8, 0, 255, []{ thermalManager.set_fan_speed(1, editable.uint8); });
       #if ENABLED(EXTRA_FAN_SPEED)
@@ -168,11 +164,7 @@
       editable.uint8 = thermalManager.fan_speed[1];
       EDIT_ITEM_FAST_N(percent, 2, MSG_STORED_FAN_N, &editable.uint8, 0, 255, []{ thermalManager.set_fan_speed(1, editable.uint8); });
     #endif
-<<<<<<< HEAD
-    #if HAS_FAN2 || (DISABLED(SINGLENOZZLE) && EXTRUDERS > 2)
-=======
     #if HAS_FAN2
->>>>>>> bdd366b9
       editable.uint8 = thermalManager.fan_speed[2];
       EDIT_ITEM_FAST_N(percent, 3, MSG_FAN_SPEED_N, &editable.uint8, 0, 255, []{ thermalManager.set_fan_speed(2, editable.uint8); });
       #if ENABLED(EXTRA_FAN_SPEED)
