/**
 * Marlin 3D Printer Firmware
 * Copyright (c) 2020 MarlinFirmware [https://github.com/MarlinFirmware/Marlin]
 *
 * Based on Sprinter and grbl.
 * Copyright (c) 2011 Camiel Gubbels / Erik van der Zalm
 *
 * This program is free software: you can redistribute it and/or modify
 * it under the terms of the GNU General Public License as published by
 * the Free Software Foundation, either version 3 of the License, or
 * (at your option) any later version.
 *
 * This program is distributed in the hope that it will be useful,
 * but WITHOUT ANY WARRANTY; without even the implied warranty of
 * MERCHANTABILITY or FITNESS FOR A PARTICULAR PURPOSE.  See the
 * GNU General Public License for more details.
 *
 * You should have received a copy of the GNU General Public License
 * along with this program.  If not, see <https://www.gnu.org/licenses/>.
 *
 */

//
// Tune Menu
//

#include "../../inc/MarlinConfigPre.h"

#if HAS_MARLINUI_MENU

#include "menu_item.h"
#include "../../module/motion.h"
#include "../../module/planner.h"
#include "../../module/temperature.h"
#include "../../MarlinCore.h"

#if ENABLED(SINGLENOZZLE_STANDBY_TEMP)
  #include "../../module/tool_change.h"
#endif

#if HAS_LEVELING
  #include "../../feature/bedlevel/bedlevel.h"
#endif

#if ENABLED(BABYSTEPPING)

  #include "../../feature/babystep.h"
  #include "../lcdprint.h"
  #if HAS_MARLINUI_U8GLIB
    #include "../dogm/marlinui_DOGM.h"
  #endif

  void _lcd_babystep(const AxisEnum axis, PGM_P const msg) {
    if (ui.use_click()) return ui.goto_previous_screen_no_defer();
    if (ui.encoderPosition) {
      const int16_t steps = int16_t(ui.encoderPosition) * (
        #if ENABLED(BABYSTEP_XY)
          axis == X_AXIS ? BABYSTEP_SIZE_X :
          axis == Y_AXIS ? BABYSTEP_SIZE_Y :
        #endif
        BABYSTEP_SIZE_Z
      );
      ui.encoderPosition = 0;
      ui.refresh(LCDVIEW_REDRAW_NOW);
      babystep.add_steps(axis, steps);
    }
    if (ui.should_draw()) {
      const float mps = planner.mm_per_step[axis];
      MenuEditItemBase::draw_edit_screen(msg, BABYSTEP_TO_STR(mps * babystep.accum));
      #if ENABLED(BABYSTEP_DISPLAY_TOTAL)
        const bool in_view = TERN1(HAS_MARLINUI_U8GLIB, PAGE_CONTAINS(LCD_PIXEL_HEIGHT - MENU_FONT_HEIGHT, LCD_PIXEL_HEIGHT - 1));
        if (in_view) {
          TERN_(HAS_MARLINUI_U8GLIB, ui.set_font(FONT_MENU));
          #if ENABLED(TFT_COLOR_UI)
            lcd_moveto(4, 3);
            lcd_put_u8str(GET_TEXT_F(MSG_BABYSTEP_TOTAL));
            lcd_put_wchar(':');
            lcd_moveto(10, 3);
          #else
            lcd_moveto(0, TERN(HAS_MARLINUI_U8GLIB, LCD_PIXEL_HEIGHT - MENU_FONT_DESCENT, LCD_HEIGHT - 1));
            lcd_put_u8str(GET_TEXT_F(MSG_BABYSTEP_TOTAL));
            lcd_put_wchar(':');
          #endif
          lcd_put_u8str(BABYSTEP_TO_STR(mps * babystep.axis_total[BS_TOTAL_IND(axis)]));
        }
      #endif
    }
  }

  inline void _lcd_babystep_go(const screenFunc_t screen) {
    ui.goto_screen(screen);
    ui.defer_status_screen();
    babystep.accum = 0;
  }

  #if ENABLED(BABYSTEP_XY)
    void _lcd_babystep_x() { _lcd_babystep(X_AXIS, GET_TEXT(MSG_BABYSTEP_X)); }
    void _lcd_babystep_y() { _lcd_babystep(Y_AXIS, GET_TEXT(MSG_BABYSTEP_Y)); }
  #endif

  #if DISABLED(BABYSTEP_ZPROBE_OFFSET)
    void _lcd_babystep_z() { _lcd_babystep(Z_AXIS, GET_TEXT(MSG_BABYSTEP_Z)); }
    void lcd_babystep_z()  { _lcd_babystep_go(_lcd_babystep_z); }
  #endif

#endif // BABYSTEPPING

void menu_tune() {
  START_MENU();
  BACK_ITEM(MSG_MAIN);

  //
  // Speed:
  //
  EDIT_ITEM(int3, MSG_SPEED, &feedrate_percentage, 10, 999);

  //
  // Manual bed leveling, Bed Z:
  //
  #if BOTH(MESH_BED_LEVELING, LCD_BED_LEVELING)
    EDIT_ITEM(float43, MSG_BED_Z, &mbl.z_offset, -1, 1);
  #endif

  //
  // Nozzle:
  // Nozzle [1-4]:
  //
  #if HOTENDS == 1
    EDIT_ITEM_FAST(int3, MSG_NOZZLE, &thermalManager.temp_hotend[0].target, 0, thermalManager.hotend_max_target(0), []{ thermalManager.start_watching_hotend(0); });
  #elif HAS_MULTI_HOTEND && DISABLED(STM_HAS_MULTI_EXTRUDER)
    HOTEND_LOOP()
      EDIT_ITEM_FAST_N(int3, e, MSG_NOZZLE_N, &thermalManager.temp_hotend[e].target, 0, thermalManager.hotend_max_target(e), []{ thermalManager.start_watching_hotend(MenuItemBase::itemIndex); });
  #endif

  #if ENABLED(SINGLENOZZLE_STANDBY_TEMP)
    LOOP_S_L_N(e, 1, EXTRUDERS)
      EDIT_ITEM_FAST_N(int3, e, MSG_NOZZLE_STANDBY, &thermalManager.singlenozzle_temp[e], 0, thermalManager.hotend_max_target(0));
  #endif

  //
  // Bed:
  //
  #if HAS_HEATED_BED
    EDIT_ITEM_FAST(int3, MSG_BED, &thermalManager.temp_bed.target, 0, BED_MAX_TARGET, thermalManager.start_watching_bed);
  #endif

  //
  // Fan Speed:
  //
  #if HAS_FAN

    DEFINE_SINGLENOZZLE_ITEM();

    #if HAS_FAN0
      _FAN_EDIT_ITEMS(0,FIRST_FAN_SPEED);
    #endif
    #if HAS_FAN1
      FAN_EDIT_ITEMS(1);
    #elif SNFAN(1)
      singlenozzle_item(1);
    #endif
    #if HAS_FAN2
      FAN_EDIT_ITEMS(2);
    #elif SNFAN(2)
      singlenozzle_item(2);
    #endif
    #if HAS_FAN3
      FAN_EDIT_ITEMS(3);
    #elif SNFAN(3)
      singlenozzle_item(3);
    #endif
    #if HAS_FAN4
      FAN_EDIT_ITEMS(4);
    #elif SNFAN(4)
      singlenozzle_item(4);
    #endif
    #if HAS_FAN5
      FAN_EDIT_ITEMS(5);
    #elif SNFAN(5)
      singlenozzle_item(5);
    #endif
    #if HAS_FAN6
      FAN_EDIT_ITEMS(6);
    #elif SNFAN(6)
      singlenozzle_item(6);
    #endif
    #if HAS_FAN7
      FAN_EDIT_ITEMS(7);
    #elif SNFAN(7)
      singlenozzle_item(7);
    #endif

  #endif // HAS_FAN

  //
  // Flow:
  //
  #if HAS_EXTRUDERS
    EDIT_ITEM(int3, MSG_FLOW, &planner.flow_percentage[active_extruder], 10, 999, []{ planner.refresh_e_factor(active_extruder); });
    // Flow En:
<<<<<<< HEAD
    #if HAS_MULTI_EXTRUDER && DISABLED(STM_HAS_MULTI_EXTRUDER)
      LOOP_L_N(n, EXTRUDERS)
        EDIT_ITEM_N(int3, n, MSG_FLOW_N, &planner.flow_percentage[n], 10, 999, []{ planner.refresh_e_factor(MenuItemBase::itemIndex); });
=======
    #if HAS_MULTI_EXTRUDER
      EXTRUDER_LOOP()
        EDIT_ITEM_N(int3, e, MSG_FLOW_N, &planner.flow_percentage[e], 10, 999, []{ planner.refresh_e_factor(MenuItemBase::itemIndex); });
>>>>>>> a8419738
    #endif
  #endif

  //
  // Advance K:
  //
  #if ENABLED(LIN_ADVANCE) && DISABLED(SLIM_LCD_MENUS)
    #if EXTRUDERS == 1
      EDIT_ITEM(float42_52, MSG_ADVANCE_K, &planner.extruder_advance_K[0], 0, 10);
    #elif HAS_MULTI_EXTRUDER
      EXTRUDER_LOOP()
        EDIT_ITEM_N(float42_52, e, MSG_ADVANCE_K_E, &planner.extruder_advance_K[e], 0, 10);
    #endif
  #endif

  //
  // Babystep X:
  // Babystep Y:
  // Babystep Z:
  //
  #if ENABLED(BABYSTEPPING)
    #if ENABLED(BABYSTEP_XY)
      SUBMENU(MSG_BABYSTEP_X, []{ _lcd_babystep_go(_lcd_babystep_x); });
      SUBMENU(MSG_BABYSTEP_Y, []{ _lcd_babystep_go(_lcd_babystep_y); });
    #endif
    #if ENABLED(BABYSTEP_ZPROBE_OFFSET)
      SUBMENU(MSG_ZPROBE_ZOFFSET, lcd_babystep_zoffset);
    #else
      SUBMENU(MSG_BABYSTEP_Z, lcd_babystep_z);
    #endif
  #endif

  END_MENU();
}

#endif // HAS_MARLINUI_MENU<|MERGE_RESOLUTION|>--- conflicted
+++ resolved
@@ -198,15 +198,9 @@
   #if HAS_EXTRUDERS
     EDIT_ITEM(int3, MSG_FLOW, &planner.flow_percentage[active_extruder], 10, 999, []{ planner.refresh_e_factor(active_extruder); });
     // Flow En:
-<<<<<<< HEAD
     #if HAS_MULTI_EXTRUDER && DISABLED(STM_HAS_MULTI_EXTRUDER)
-      LOOP_L_N(n, EXTRUDERS)
-        EDIT_ITEM_N(int3, n, MSG_FLOW_N, &planner.flow_percentage[n], 10, 999, []{ planner.refresh_e_factor(MenuItemBase::itemIndex); });
-=======
-    #if HAS_MULTI_EXTRUDER
       EXTRUDER_LOOP()
         EDIT_ITEM_N(int3, e, MSG_FLOW_N, &planner.flow_percentage[e], 10, 999, []{ planner.refresh_e_factor(MenuItemBase::itemIndex); });
->>>>>>> a8419738
     #endif
   #endif
 
