/**
 * Marlin 3D Printer Firmware
 * Copyright (c) 2020 MarlinFirmware [https://github.com/MarlinFirmware/Marlin]
 *
 * Based on Sprinter and grbl.
 * Copyright (c) 2011 Camiel Gubbels / Erik van der Zalm
 *
 * This program is free software: you can redistribute it and/or modify
 * it under the terms of the GNU General Public License as published by
 * the Free Software Foundation, either version 3 of the License, or
 * (at your option) any later version.
 *
 * This program is distributed in the hope that it will be useful,
 * but WITHOUT ANY WARRANTY; without even the implied warranty of
 * MERCHANTABILITY or FITNESS FOR A PARTICULAR PURPOSE.  See the
 * GNU General Public License for more details.
 *
 * You should have received a copy of the GNU General Public License
 * along with this program.  If not, see <https://www.gnu.org/licenses/>.
 *
 */

//
// Tune Menu
//

#include "../../inc/MarlinConfigPre.h"

#if HAS_MARLINUI_MENU

#include "menu_item.h"
#include "../../module/motion.h"
#include "../../module/planner.h"
#include "../../module/temperature.h"
#include "../../MarlinCore.h"

#if ENABLED(SINGLENOZZLE_STANDBY_TEMP)
  #include "../../module/tool_change.h"
#endif

#if HAS_LEVELING
  #include "../../feature/bedlevel/bedlevel.h"
#endif

#if ENABLED(BABYSTEPPING)

  #include "../../feature/babystep.h"
  #include "../lcdprint.h"
  #if HAS_MARLINUI_U8GLIB
    #include "../dogm/marlinui_DOGM.h"
  #endif

  // TODO: Replace fmsg with MSG_BABYSTEP_N and index substitution

  void _lcd_babystep(const AxisEnum axis, FSTR_P const fmsg) {
    if (ui.use_click()) return ui.goto_previous_screen_no_defer();
    if (ui.encoderPosition) {
      const int16_t steps = int16_t(ui.encoderPosition) * (
        #if ENABLED(BABYSTEP_XY)
          axis == X_AXIS ? BABYSTEP_SIZE_X :
          axis == Y_AXIS ? BABYSTEP_SIZE_Y :
        #endif
        BABYSTEP_SIZE_Z
      );
      ui.encoderPosition = 0;
      ui.refresh(LCDVIEW_REDRAW_NOW);
      babystep.add_steps(axis, steps);
    }
    if (ui.should_draw()) {
      const float mps = planner.mm_per_step[axis];
      MenuEditItemBase::draw_edit_screen(fmsg, BABYSTEP_TO_STR(mps * babystep.accum));
      #if ENABLED(BABYSTEP_DISPLAY_TOTAL)
        const bool in_view = TERN1(HAS_MARLINUI_U8GLIB, PAGE_CONTAINS(LCD_PIXEL_HEIGHT - MENU_FONT_HEIGHT, LCD_PIXEL_HEIGHT - 1));
        if (in_view) {
          TERN_(HAS_MARLINUI_U8GLIB, ui.set_font(FONT_MENU));
          #if ENABLED(TFT_COLOR_UI)
            lcd_moveto(4, 3);
            lcd_put_u8str(GET_TEXT_F(MSG_BABYSTEP_TOTAL));
            lcd_put_wchar(':');
            lcd_moveto(10, 3);
          #else
            lcd_moveto(0, TERN(HAS_MARLINUI_U8GLIB, LCD_PIXEL_HEIGHT - MENU_FONT_DESCENT, LCD_HEIGHT - 1));
            lcd_put_u8str(GET_TEXT_F(MSG_BABYSTEP_TOTAL));
            lcd_put_wchar(':');
          #endif
          lcd_put_u8str(BABYSTEP_TO_STR(mps * babystep.axis_total[BS_TOTAL_IND(axis)]));
        }
      #endif
    }
  }

  inline void _lcd_babystep_go(const screenFunc_t screen) {
    ui.goto_screen(screen);
    ui.defer_status_screen();
    babystep.accum = 0;
  }

  #if ENABLED(BABYSTEP_XY)
    void _lcd_babystep_x() { _lcd_babystep(X_AXIS, GET_TEXT_F(MSG_BABYSTEP_X)); }
    void _lcd_babystep_y() { _lcd_babystep(Y_AXIS, GET_TEXT_F(MSG_BABYSTEP_Y)); }
  #endif

  #if DISABLED(BABYSTEP_ZPROBE_OFFSET)
    void _lcd_babystep_z() { _lcd_babystep(Z_AXIS, GET_TEXT_F(MSG_BABYSTEP_Z)); }
    void lcd_babystep_z()  { _lcd_babystep_go(_lcd_babystep_z); }
  #endif

#endif // BABYSTEPPING

void menu_tune() {

  #if ENABLED(BABYSTEPPING)
    const bool can_babystep_z = babystep.can_babystep(Z_AXIS);
    #if ENABLED(BABYSTEP_XY)
      const bool can_babystep_x = babystep.can_babystep(X_AXIS),
                 can_babystep_y = babystep.can_babystep(Y_AXIS);
    #endif
  #endif

  START_MENU();
  BACK_ITEM(MSG_MAIN);

  //
  // Speed:
  //
  EDIT_ITEM(int3, MSG_SPEED, &feedrate_percentage, 10, 999);

  //
  // Leveling Z-Offset
  //
  #if BOTH(ENABLE_MESH_Z_OFFSET, LCD_BED_LEVELING)
    EDIT_ITEM(float43, MSG_MESH_Z_OFFSET, &bedlevel.z_offset, -2, 2);
  #endif

  //
  // Nozzle:
  // Nozzle [1-4]:
  //
  #if HOTENDS == 1
    EDIT_ITEM_FAST(int3, MSG_NOZZLE, &thermalManager.temp_hotend[0].target, 0, thermalManager.hotend_max_target(0), []{ thermalManager.start_watching_hotend(0); });
  #elif HAS_MULTI_HOTEND
    HOTEND_LOOP()
      EDIT_ITEM_FAST_N(int3, e, MSG_NOZZLE_N, &thermalManager.temp_hotend[e].target, 0, thermalManager.hotend_max_target(e), []{ thermalManager.start_watching_hotend(MenuItemBase::itemIndex); });
  #endif

  #if ENABLED(SINGLENOZZLE_STANDBY_TEMP)
    LOOP_S_L_N(e, 1, EXTRUDERS)
      EDIT_ITEM_FAST_N(int3, e, MSG_NOZZLE_STANDBY, &thermalManager.singlenozzle_temp[e], 0, thermalManager.hotend_max_target(0));
  #endif

  //
  // Bed:
  //
  #if HAS_HEATED_BED
    EDIT_ITEM_FAST(int3, MSG_BED, &thermalManager.temp_bed.target, 0, BED_MAX_TARGET, thermalManager.start_watching_bed);
  #endif

  //
  // Fan Speed:
  //
  #if HAS_FAN

    DEFINE_SINGLENOZZLE_ITEM();

    #if HAS_FAN0
      _FAN_EDIT_ITEMS(0,FIRST_FAN_SPEED);
    #endif
    #if HAS_FAN1
      FAN_EDIT_ITEMS(1);
    #elif SNFAN(1)
      singlenozzle_item(1);
    #endif
    #if HAS_FAN2
      FAN_EDIT_ITEMS(2);
    #elif SNFAN(2)
      singlenozzle_item(2);
    #endif
    #if HAS_FAN3
      FAN_EDIT_ITEMS(3);
    #elif SNFAN(3)
      singlenozzle_item(3);
    #endif
    #if HAS_FAN4
      FAN_EDIT_ITEMS(4);
    #elif SNFAN(4)
      singlenozzle_item(4);
    #endif
    #if HAS_FAN5
      FAN_EDIT_ITEMS(5);
    #elif SNFAN(5)
      singlenozzle_item(5);
    #endif
    #if HAS_FAN6
      FAN_EDIT_ITEMS(6);
    #elif SNFAN(6)
      singlenozzle_item(6);
    #endif
    #if HAS_FAN7
      FAN_EDIT_ITEMS(7);
    #elif SNFAN(7)
      singlenozzle_item(7);
    #endif

  #endif // HAS_FAN

  //
  // Flow:
  //
  #if HAS_EXTRUDERS
    EDIT_ITEM(int3, MSG_FLOW, &planner.flow_percentage[active_extruder], 10, 999, []{ planner.refresh_e_factor(active_extruder); });
    // Flow En:
    #if HAS_MULTI_EXTRUDER
      EXTRUDER_LOOP()
        EDIT_ITEM_N(int3, e, MSG_FLOW_N, &planner.flow_percentage[e], 10, 999, []{ planner.refresh_e_factor(MenuItemBase::itemIndex); });
    #endif
  #endif

  //
  // Advance K:
  //
  #if ENABLED(LIN_ADVANCE) && DISABLED(SLIM_LCD_MENUS)
    #if EXTRUDERS == 1
      EDIT_ITEM(float42_52, MSG_ADVANCE_K, &planner.extruder_advance_K[0], 0, 10);
    #elif HAS_MULTI_EXTRUDER
      EXTRUDER_LOOP()
        EDIT_ITEM_N(float42_52, e, MSG_ADVANCE_K_E, &planner.extruder_advance_K[e], 0, 10);
    #endif
  #endif

  //
  // Babystep X:
  // Babystep Y:
  // Babystep Z:
  //
  #if ENABLED(BABYSTEPPING)
    #if ENABLED(BABYSTEP_XY)
<<<<<<< HEAD
      if (can_babystep_x)
        SUBMENU(MSG_BABYSTEP_X, []{ _lcd_babystep_go(_lcd_babystep_x); });
      if (can_babystep_y)
        SUBMENU(MSG_BABYSTEP_Y, []{ _lcd_babystep_go(_lcd_babystep_y); });
=======
      SUBMENU_N(X_AXIS, MSG_BABYSTEP_N, []{ _lcd_babystep_go(_lcd_babystep_x); });
      SUBMENU_N(Y_AXIS, MSG_BABYSTEP_N, []{ _lcd_babystep_go(_lcd_babystep_y); });
    #endif
    #if ENABLED(BABYSTEP_ZPROBE_OFFSET)
      SUBMENU(MSG_ZPROBE_ZOFFSET, lcd_babystep_zoffset);
    #else
      SUBMENU_N(Z_AXIS, MSG_BABYSTEP_N, lcd_babystep_z);
>>>>>>> 0aebcc4d
    #endif
    if (can_babystep_z) {
      #if ENABLED(BABYSTEP_ZPROBE_OFFSET)
        SUBMENU(MSG_ZPROBE_ZOFFSET, lcd_babystep_zoffset);
      #else
        SUBMENU(MSG_BABYSTEP_Z, lcd_babystep_z);
      #endif
      #if ENABLED(BABYSTEP_MESH_Z_OFFSET)
        // TODO: Needs proper name
        SUBMENU(MSG_ZPROBE_ZOFFSET, lcd_babystep_mesh_zoffset);
      #endif
    }
  #endif

  END_MENU();
}

#endif // HAS_MARLINUI_MENU<|MERGE_RESOLUTION|>--- conflicted
+++ resolved
@@ -234,26 +234,16 @@
   //
   #if ENABLED(BABYSTEPPING)
     #if ENABLED(BABYSTEP_XY)
-<<<<<<< HEAD
       if (can_babystep_x)
-        SUBMENU(MSG_BABYSTEP_X, []{ _lcd_babystep_go(_lcd_babystep_x); });
+        SUBMENU_N(X_AXIS, MSG_BABYSTEP_N, []{ _lcd_babystep_go(_lcd_babystep_x); });
       if (can_babystep_y)
-        SUBMENU(MSG_BABYSTEP_Y, []{ _lcd_babystep_go(_lcd_babystep_y); });
-=======
-      SUBMENU_N(X_AXIS, MSG_BABYSTEP_N, []{ _lcd_babystep_go(_lcd_babystep_x); });
-      SUBMENU_N(Y_AXIS, MSG_BABYSTEP_N, []{ _lcd_babystep_go(_lcd_babystep_y); });
-    #endif
-    #if ENABLED(BABYSTEP_ZPROBE_OFFSET)
-      SUBMENU(MSG_ZPROBE_ZOFFSET, lcd_babystep_zoffset);
-    #else
-      SUBMENU_N(Z_AXIS, MSG_BABYSTEP_N, lcd_babystep_z);
->>>>>>> 0aebcc4d
+        SUBMENU_N(Y_AXIS, MSG_BABYSTEP_N, []{ _lcd_babystep_go(_lcd_babystep_y); });
     #endif
     if (can_babystep_z) {
       #if ENABLED(BABYSTEP_ZPROBE_OFFSET)
         SUBMENU(MSG_ZPROBE_ZOFFSET, lcd_babystep_zoffset);
       #else
-        SUBMENU(MSG_BABYSTEP_Z, lcd_babystep_z);
+        SUBMENU_N(Z_AXIS, MSG_BABYSTEP_N, lcd_babystep_z);
       #endif
       #if ENABLED(BABYSTEP_MESH_Z_OFFSET)
         // TODO: Needs proper name
