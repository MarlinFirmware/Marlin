--- conflicted
+++ resolved
@@ -128,13 +128,8 @@
   //
   // Leveling Z-Offset
   //
-<<<<<<< HEAD
-  #if BOTH(GLOBAL_MESH_Z_OFFSET, LCD_BED_LEVELING)
+  #if ALL(GLOBAL_MESH_Z_OFFSET, LCD_BED_LEVELING)
     EDIT_ITEM(float43, MSG_MESH_Z_OFFSET, &bedlevel.z_base_offset, -2, 2);
-=======
-  #if ALL(MESH_BED_LEVELING, LCD_BED_LEVELING)
-    EDIT_ITEM(float43, MSG_MESH_Z_OFFSET, &bedlevel.z_offset, -1, 1);
->>>>>>> 86c81166
   #endif
 
   //
