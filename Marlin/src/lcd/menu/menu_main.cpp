/**
 * Marlin 3D Printer Firmware
 * Copyright (c) 2020 MarlinFirmware [https://github.com/MarlinFirmware/Marlin]
 *
 * Based on Sprinter and grbl.
 * Copyright (c) 2011 Camiel Gubbels / Erik van der Zalm
 *
 * This program is free software: you can redistribute it and/or modify
 * it under the terms of the GNU General Public License as published by
 * the Free Software Foundation, either version 3 of the License, or
 * (at your option) any later version.
 *
 * This program is distributed in the hope that it will be useful,
 * but WITHOUT ANY WARRANTY; without even the implied warranty of
 * MERCHANTABILITY or FITNESS FOR A PARTICULAR PURPOSE.  See the
 * GNU General Public License for more details.
 *
 * You should have received a copy of the GNU General Public License
 * along with this program.  If not, see <https://www.gnu.org/licenses/>.
 *
 */

//
// Main Menu
//

#include "../../inc/MarlinConfigPre.h"

#if HAS_LCD_MENU

#include "menu_item.h"
#include "../../module/temperature.h"
#include "../../gcode/queue.h"
#include "../../module/printcounter.h"
#include "../../module/stepper.h"
#include "../../sd/cardreader.h"

#if HAS_GAMES && DISABLED(LCD_INFO_MENU)
  #include "game/game.h"
#endif

#if EITHER(SDSUPPORT, HOST_PROMPT_SUPPORT) || defined(ACTION_ON_CANCEL)
  #define MACHINE_CAN_STOP 1
#endif
#if ANY(SDSUPPORT, HOST_PROMPT_SUPPORT, PARK_HEAD_ON_PAUSE) || defined(ACTION_ON_PAUSE)
  #define MACHINE_CAN_PAUSE 1
#endif

#if ENABLED(MMU2_MENUS)
  #include "../../lcd/menu/menu_mmu2.h"
#endif

#if ENABLED(PASSWORD_FEATURE)
  #include "../../feature/password/password.h"
#endif

#if ENABLED(HOST_START_MENU_ITEM) && defined(ACTION_ON_START)
  #include "../../feature/host_actions.h"
#endif

#if ENABLED(GCODE_REPEAT_MARKERS)
  #include "../../feature/repeat.h"
#endif

void menu_tune();
void menu_cancelobject();
void menu_motion();
void menu_temperature();
void menu_configuration();

#if ENABLED(CUSTOM_USER_MENUS)
  void menu_user();
#endif

#if HAS_POWER_MONITOR
  void menu_power_monitor();
#endif

#if ENABLED(MIXING_EXTRUDER)
  void menu_mixer();
#endif

#if ENABLED(ADVANCED_PAUSE_FEATURE)
  void _menu_temp_filament_op(const PauseMode, const int8_t);
  void menu_change_filament();
#endif

#if ENABLED(LCD_INFO_MENU)
  void menu_info();
#endif

#if EITHER(LED_CONTROL_MENU, CASE_LIGHT_MENU)
  void menu_led();
#endif

#if HAS_CUTTER
  void menu_spindle_laser();
#endif

<<<<<<< HEAD
#if ENABLED(PREHEAT_MENU_ITEM_SHORTCUT)
  void menu_preheat_only();
#endif

extern const char M21_STR[];
=======
#if HAS_MULTI_LANGUAGE
  void menu_language();
#endif
>>>>>>> bcda46e3

void menu_main() {
  const bool busy = printingIsActive()
    #if ENABLED(SDSUPPORT)
      , card_detected = card.isMounted()
      , card_open = card_detected && card.isFileOpen()
    #endif
  ;

  START_MENU();
  BACK_ITEM(MSG_INFO_SCREEN);

  if (busy) {
    #if MACHINE_CAN_PAUSE
      ACTION_ITEM(MSG_PAUSE_PRINT, ui.pause_print);
    #endif
    #if MACHINE_CAN_STOP
      SUBMENU(MSG_STOP_PRINT, []{
        MenuItem_confirm::select_screen(
          GET_TEXT(MSG_BUTTON_STOP), GET_TEXT(MSG_BACK),
          ui.abort_print, ui.goto_previous_screen,
          GET_TEXT(MSG_STOP_PRINT), (const char *)nullptr, PSTR("?")
        );
      });
    #endif

    #if ENABLED(GCODE_REPEAT_MARKERS)
      if (repeat.is_active())
        ACTION_ITEM(MSG_END_LOOPS, repeat.cancel);
    #endif

    SUBMENU(MSG_TUNE, menu_tune);

    #if ENABLED(CANCEL_OBJECTS) && DISABLED(SLIM_LCD_MENUS)
      SUBMENU(MSG_CANCEL_OBJECT, []{ editable.int8 = -1; ui.goto_screen(menu_cancelobject); });
    #endif
  }
  else {

    #if !HAS_ENCODER_WHEEL && ENABLED(SDSUPPORT)

      // *** IF THIS SECTION IS CHANGED, REPRODUCE BELOW ***

      //
      // Run Auto Files
      //
      #if ENABLED(MENU_ADDAUTOSTART)
        ACTION_ITEM(MSG_RUN_AUTO_FILES, card.autofile_begin);
      #endif

      if (card_detected) {
        if (!card_open) {
          SUBMENU(MSG_MEDIA_MENU, MEDIA_MENU_GATEWAY);
          #if PIN_EXISTS(SD_DETECT)
            GCODES_ITEM(MSG_CHANGE_MEDIA, PSTR("M21"));
          #else
            GCODES_ITEM(MSG_RELEASE_MEDIA, PSTR("M22"));
          #endif
        }
      }
      else {
        #if PIN_EXISTS(SD_DETECT)
          ACTION_ITEM(MSG_NO_MEDIA, nullptr);
        #else
          GCODES_ITEM(MSG_ATTACH_MEDIA, PSTR("M21"));
        #endif
      }

    #endif // !HAS_ENCODER_WHEEL && SDSUPPORT

    if (TERN0(MACHINE_CAN_PAUSE, printingIsPaused()))
      ACTION_ITEM(MSG_RESUME_PRINT, ui.resume_print);

    #if ENABLED(HOST_START_MENU_ITEM) && defined(ACTION_ON_START)
      ACTION_ITEM(MSG_HOST_START_PRINT, host_action_start);
    #endif

    #if ENABLED(PREHEAT_MENU_ITEM_SHORTCUT)
      SUBMENU(MSG_PREHEAT_CUSTOM, menu_preheat_only);
    #endif

    SUBMENU(MSG_MOTION, menu_motion);
  }

  #if HAS_CUTTER
    SUBMENU(MSG_CUTTER(MENU), STICKY_SCREEN(menu_spindle_laser));
  #endif

  #if HAS_TEMPERATURE
    SUBMENU(MSG_TEMPERATURE, menu_temperature);
  #endif

  #if HAS_POWER_MONITOR
    SUBMENU(MSG_POWER_MONITOR, menu_power_monitor);
  #endif

  #if ENABLED(MIXING_EXTRUDER)
    SUBMENU(MSG_MIXER, menu_mixer);
  #endif

  #if ENABLED(MMU2_MENUS)
    if (!busy) SUBMENU(MSG_MMU2_MENU, menu_mmu2);
  #endif

  SUBMENU(MSG_CONFIGURATION, menu_configuration);

  #if ENABLED(CUSTOM_USER_MENUS)
    #ifdef CUSTOM_USER_MENU_TITLE
      SUBMENU_P(PSTR(CUSTOM_USER_MENU_TITLE), menu_user);
    #else
      SUBMENU(MSG_USER_MENU, menu_user);
    #endif
  #endif

  #if ENABLED(ADVANCED_PAUSE_FEATURE)
    #if E_STEPPERS == 1 && DISABLED(FILAMENT_LOAD_UNLOAD_GCODES)
      if (thermalManager.targetHotEnoughToExtrude(active_extruder))
        GCODES_ITEM(MSG_FILAMENTCHANGE, PSTR("M600 B0"));
      else
        SUBMENU(MSG_FILAMENTCHANGE, []{ _menu_temp_filament_op(PAUSE_MODE_CHANGE_FILAMENT, 0); });
    #else
      SUBMENU(MSG_FILAMENTCHANGE, menu_change_filament);
    #endif
  #endif

  #if ENABLED(LCD_INFO_MENU)
    SUBMENU(MSG_INFO_MENU, menu_info);
  #endif

  #if EITHER(LED_CONTROL_MENU, CASE_LIGHT_MENU)
    SUBMENU(MSG_LEDS, menu_led);
  #endif

  //
  // Switch power on/off
  //
  #if ENABLED(PSU_CONTROL)
    if (powersupply_on)
      GCODES_ITEM(MSG_SWITCH_PS_OFF, PSTR("M81"));
    else
      GCODES_ITEM(MSG_SWITCH_PS_ON, PSTR("M80"));
  #endif

  #if BOTH(HAS_ENCODER_WHEEL, SDSUPPORT)

    if (!busy) {

      // *** IF THIS SECTION IS CHANGED, REPRODUCE ABOVE ***

      //
      // Autostart
      //
      #if ENABLED(MENU_ADDAUTOSTART)
        ACTION_ITEM(MSG_RUN_AUTO_FILES, card.autofile_begin);
      #endif

      if (card_detected) {
        if (!card_open) {
          #if PIN_EXISTS(SD_DETECT)
            GCODES_ITEM(MSG_CHANGE_MEDIA, PSTR("M21"));
          #else
            GCODES_ITEM(MSG_RELEASE_MEDIA, PSTR("M22"));
          #endif
          SUBMENU(MSG_MEDIA_MENU, MEDIA_MENU_GATEWAY);
        }
      }
      else {
        #if PIN_EXISTS(SD_DETECT)
          ACTION_ITEM(MSG_NO_MEDIA, nullptr);
        #else
          GCODES_ITEM(MSG_ATTACH_MEDIA, PSTR("M21"));
        #endif
      }
    }

  #endif // HAS_ENCODER_WHEEL && SDSUPPORT

  #if HAS_SERVICE_INTERVALS
    static auto _service_reset = [](const int index) {
      print_job_timer.resetServiceInterval(index);
      ui.completion_feedback();
      ui.reset_status();
      ui.return_to_status();
    };
    #if SERVICE_INTERVAL_1 > 0
      CONFIRM_ITEM_P(PSTR(SERVICE_NAME_1),
        MSG_BUTTON_RESET, MSG_BUTTON_CANCEL,
        []{ _service_reset(1); }, ui.goto_previous_screen,
        GET_TEXT(MSG_SERVICE_RESET), F(SERVICE_NAME_1), PSTR("?")
      );
    #endif
    #if SERVICE_INTERVAL_2 > 0
      CONFIRM_ITEM_P(PSTR(SERVICE_NAME_2),
        MSG_BUTTON_RESET, MSG_BUTTON_CANCEL,
        []{ _service_reset(2); }, ui.goto_previous_screen,
        GET_TEXT(MSG_SERVICE_RESET), F(SERVICE_NAME_2), PSTR("?")
      );
    #endif
    #if SERVICE_INTERVAL_3 > 0
      CONFIRM_ITEM_P(PSTR(SERVICE_NAME_3),
        MSG_BUTTON_RESET, MSG_BUTTON_CANCEL,
        []{ _service_reset(3); }, ui.goto_previous_screen,
        GET_TEXT(MSG_SERVICE_RESET), F(SERVICE_NAME_3), PSTR("?")
      );
    #endif
  #endif

  #if HAS_GAMES && DISABLED(LCD_INFO_MENU)
    #if ENABLED(GAMES_EASTER_EGG)
      SKIP_ITEM();
      SKIP_ITEM();
      SKIP_ITEM();
    #endif
    // Game sub-menu or the individual game
    {
      SUBMENU(
        #if HAS_GAME_MENU
          MSG_GAMES, menu_game
        #elif ENABLED(MARLIN_BRICKOUT)
          MSG_BRICKOUT, brickout.enter_game
        #elif ENABLED(MARLIN_INVADERS)
          MSG_INVADERS, invaders.enter_game
        #elif ENABLED(MARLIN_SNAKE)
          MSG_SNAKE, snake.enter_game
        #elif ENABLED(MARLIN_MAZE)
          MSG_MAZE, maze.enter_game
        #endif
      );
    }
  #endif

  #if HAS_MULTI_LANGUAGE
    SUBMENU(LANGUAGE, menu_language);
  #endif

  END_MENU();
}

#endif // HAS_LCD_MENU<|MERGE_RESOLUTION|>--- conflicted
+++ resolved
@@ -97,17 +97,13 @@
   void menu_spindle_laser();
 #endif
 
-<<<<<<< HEAD
 #if ENABLED(PREHEAT_MENU_ITEM_SHORTCUT)
   void menu_preheat_only();
 #endif
 
-extern const char M21_STR[];
-=======
 #if HAS_MULTI_LANGUAGE
   void menu_language();
 #endif
->>>>>>> bcda46e3
 
 void menu_main() {
   const bool busy = printingIsActive()
