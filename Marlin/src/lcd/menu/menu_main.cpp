/**
 * Marlin 3D Printer Firmware
 * Copyright (C) 2016 MarlinFirmware [https://github.com/MarlinFirmware/Marlin]
 *
 * Based on Sprinter and grbl.
 * Copyright (C) 2011 Camiel Gubbels / Erik van der Zalm
 *
 * This program is free software: you can redistribute it and/or modify
 * it under the terms of the GNU General Public License as published by
 * the Free Software Foundation, either version 3 of the License, or
 * (at your option) any later version.
 *
 * This program is distributed in the hope that it will be useful,
 * but WITHOUT ANY WARRANTY; without even the implied warranty of
 * MERCHANTABILITY or FITNESS FOR A PARTICULAR PURPOSE.  See the
 * GNU General Public License for more details.
 *
 * You should have received a copy of the GNU General Public License
 * along with this program.  If not, see <http://www.gnu.org/licenses/>.
 *
 */

//
// Main Menu
//

#include "../../inc/MarlinConfigPre.h"

#if HAS_LCD_MENU

#include "menu.h"
#include "../../module/temperature.h"
#include "../../gcode/queue.h"
#include "../../module/printcounter.h"
#include "../../module/stepper.h"

#if ENABLED(POWER_LOSS_RECOVERY)
  #include "../../feature/power_loss_recovery.h"
#endif

void lcd_pause() {
  #if ENABLED(POWER_LOSS_RECOVERY)
    if (recovery.enabled) recovery.save(true, false);
  #endif

  #if ENABLED(PARK_HEAD_ON_PAUSE)
    lcd_advanced_pause_show_message(ADVANCED_PAUSE_MESSAGE_INIT, ADVANCED_PAUSE_MODE_PAUSE_PRINT, active_extruder);
    enqueue_and_echo_commands_P(PSTR("M25 P; \n M24"));
  #elif ENABLED(SDSUPPORT)
    enqueue_and_echo_commands_P(PSTR("M25"));
  #elif defined(ACTION_ON_PAUSE)
    SERIAL_ECHOLNPGM("//action:" ACTION_ON_PAUSE);
  #endif
  planner.synchronize();
}

void lcd_resume() {
  #if ENABLED(SDSUPPORT)
    if (card.isPaused()) enqueue_and_echo_commands_P(PSTR("M24"));
  #elif defined(ACTION_ON_RESUME)
    SERIAL_ECHOLNPGM("//action:" ACTION_ON_RESUME);
  #endif
}

#if ENABLED(SDSUPPORT)

  #include "../../sd/cardreader.h"

  void lcd_sdcard_stop() {
    wait_for_heatup = wait_for_user = false;
    card.flag.abort_sd_printing = true;
    ui.set_status_P(PSTR(MSG_PRINT_ABORTED), -1);
    ui.return_to_status();
  }

  void menu_sdcard_abort_confirm() {
    START_MENU();
    MENU_BACK(MSG_MAIN);
    MENU_ITEM(function, MSG_STOP_PRINT, lcd_sdcard_stop);
    END_MENU();
  }

#endif // SDSUPPORT

void menu_tune();
void menu_motion();
void menu_temperature();
void menu_configuration();
void menu_user();
void menu_temp_e0_filament_change();
void menu_change_filament();
void menu_info();
void menu_led();

void menu_main() {
  START_MENU();
  MENU_BACK(MSG_WATCH);

  const bool busy = printer_busy();

  if (busy) {
    MENU_ITEM(function, MSG_PAUSE_PRINT, lcd_pause);
    #if ENABLED(SDSUPPORT)
      if (card.isFileOpen())
        MENU_ITEM(submenu, MSG_STOP_PRINT, menu_sdcard_abort_confirm);
    #endif
    MENU_ITEM(submenu, MSG_TUNE, menu_tune);
  }
  else {
    MENU_ITEM(function, MSG_RESUME_PRINT, lcd_resume);
    
    MENU_ITEM(submenu, MSG_MOTION, menu_motion);
    MENU_ITEM(submenu, MSG_TEMPERATURE, menu_temperature);
  }

  MENU_ITEM(submenu, MSG_CONFIGURATION, menu_configuration);

  #if ENABLED(CUSTOM_USER_MENUS)
    MENU_ITEM(submenu, MSG_USER_MENU, menu_user);
  #endif

  #if ENABLED(ADVANCED_PAUSE_FEATURE)
    #if E_STEPPERS == 1 && DISABLED(FILAMENT_LOAD_UNLOAD_GCODES)
      if (thermalManager.targetHotEnoughToExtrude(active_extruder))
        MENU_ITEM(gcode, MSG_FILAMENTCHANGE, PSTR("M600 B0"));
      else
        MENU_ITEM(submenu, MSG_FILAMENTCHANGE, menu_temp_e0_filament_change);
    #else
      MENU_ITEM(submenu, MSG_FILAMENTCHANGE, menu_change_filament);
    #endif
  #endif

  #if ENABLED(LCD_INFO_MENU)
    MENU_ITEM(submenu, MSG_INFO_MENU, menu_info);
  #endif

  #if ENABLED(LED_CONTROL_MENU)
    MENU_ITEM(submenu, MSG_LED_CONTROL, menu_led);
  #endif

  //
  // Switch power on/off
  //
  #if HAS_POWER_SWITCH
    if (powersupply_on)
      MENU_ITEM(gcode, MSG_SWITCH_PS_OFF, PSTR("M81"));
    else
      MENU_ITEM(gcode, MSG_SWITCH_PS_ON, PSTR("M80"));
  #endif

  #if ENABLED(SDSUPPORT)

    //
    // Autostart
    //
    #if ENABLED(MENU_ADDAUTOSTART)
      if (!busy)
        MENU_ITEM(function, MSG_AUTOSTART, card.beginautostart);
    #endif

<<<<<<< HEAD
#if ENABLED(SDSUPPORT)
    if (card.isDetected()) {
      if(!card.isFileOpen()) {
      MENU_ITEM(submenu, MSG_CARD_MENU, menu_sdcard);
      #if !PIN_EXISTS(SD_DETECT)
        MENU_ITEM(gcode, MSG_CHANGE_SDCARD, PSTR("M21"));  // SD-card changed by user
      #endif
      }
=======
    if (card.isDetected() && !card.isFileOpen()) {
      #if !PIN_EXISTS(SD_DETECT)
        MENU_ITEM(gcode, MSG_CHANGE_SDCARD, PSTR("M21"));  // SD-card changed by user
      #endif
      MENU_ITEM(submenu, MSG_CARD_MENU, menu_sdcard);
>>>>>>> 3644c940
    }
    else {
      #if !PIN_EXISTS(SD_DETECT)
        MENU_ITEM(gcode, MSG_INIT_SDCARD, PSTR("M21")); // Manually init SD-card
      #endif
      MENU_ITEM(function, MSG_NO_CARD, NULL);
    }

  #endif // SDSUPPORT

  END_MENU();
}

#endif // HAS_LCD_MENU<|MERGE_RESOLUTION|>--- conflicted
+++ resolved
@@ -158,8 +158,6 @@
         MENU_ITEM(function, MSG_AUTOSTART, card.beginautostart);
     #endif
 
-<<<<<<< HEAD
-#if ENABLED(SDSUPPORT)
     if (card.isDetected()) {
       if(!card.isFileOpen()) {
       MENU_ITEM(submenu, MSG_CARD_MENU, menu_sdcard);
@@ -167,13 +165,6 @@
         MENU_ITEM(gcode, MSG_CHANGE_SDCARD, PSTR("M21"));  // SD-card changed by user
       #endif
       }
-=======
-    if (card.isDetected() && !card.isFileOpen()) {
-      #if !PIN_EXISTS(SD_DETECT)
-        MENU_ITEM(gcode, MSG_CHANGE_SDCARD, PSTR("M21"));  // SD-card changed by user
-      #endif
-      MENU_ITEM(submenu, MSG_CARD_MENU, menu_sdcard);
->>>>>>> 3644c940
     }
     else {
       #if !PIN_EXISTS(SD_DETECT)
@@ -181,7 +172,6 @@
       #endif
       MENU_ITEM(function, MSG_NO_CARD, NULL);
     }
-
   #endif // SDSUPPORT
 
   END_MENU();
