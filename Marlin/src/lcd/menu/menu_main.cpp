/**
 * Marlin 3D Printer Firmware
 * Copyright (c) 2020 MarlinFirmware [https://github.com/MarlinFirmware/Marlin]
 *
 * Based on Sprinter and grbl.
 * Copyright (c) 2011 Camiel Gubbels / Erik van der Zalm
 *
 * This program is free software: you can redistribute it and/or modify
 * it under the terms of the GNU General Public License as published by
 * the Free Software Foundation, either version 3 of the License, or
 * (at your option) any later version.
 *
 * This program is distributed in the hope that it will be useful,
 * but WITHOUT ANY WARRANTY; without even the implied warranty of
 * MERCHANTABILITY or FITNESS FOR A PARTICULAR PURPOSE.  See the
 * GNU General Public License for more details.
 *
 * You should have received a copy of the GNU General Public License
 * along with this program.  If not, see <https://www.gnu.org/licenses/>.
 *
 */

//
// Main Menu
//

#include "../../inc/MarlinConfigPre.h"

#if HAS_LCD_MENU

#include "menu.h"
#include "../../module/temperature.h"
#include "../../gcode/queue.h"
#include "../../module/printcounter.h"
#include "../../module/stepper.h"
#include "../../sd/cardreader.h"
#include "../../feature/bedlevel/bedlevel.h"

#if HAS_GAMES && DISABLED(LCD_INFO_MENU)
  #include "game/game.h"
#endif

#if EITHER(SDSUPPORT, HOST_PROMPT_SUPPORT) || defined(ACTION_ON_CANCEL)
  #define MACHINE_CAN_STOP 1
#endif
#if ANY(SDSUPPORT, HOST_PROMPT_SUPPORT, PARK_HEAD_ON_PAUSE) || defined(ACTION_ON_PAUSE)
  #define MACHINE_CAN_PAUSE 1
#endif

#if ENABLED(PRUSA_MMU2)
  #include "../../lcd/menu/menu_mmu2.h"
#endif

void menu_tune();
void menu_motion();
void menu_bedlevel();
void menu_bed_leveling();
void menu_temperature();
void menu_configuration();
void menu_sd();

#if ENABLED(CUSTOM_USER_MENUS)
  void menu_user();
#endif

#if HAS_POWER_MONITOR
  void menu_power_monitor();
#endif

#if ENABLED(MIXING_EXTRUDER)
  void menu_mixer();
#endif

#if ENABLED(ADVANCED_PAUSE_FEATURE)
  void _menu_temp_filament_op(const PauseMode, const int8_t);
  void menu_change_filament();
#endif

#if ENABLED(LCD_INFO_MENU)
  void menu_info();
#endif

#if EITHER(LED_CONTROL_MENU, CASE_LIGHT_MENU)
  void menu_led();
#endif

#if HAS_CUTTER
  void menu_spindle_laser();
#endif

extern const char M21_STR[];

void menu_main() {
<<<<<<< HEAD
  START_MENU();
  BACK_ITEM(MSG_INFO_SCREEN);

  const bool busy = printingIsActive();
=======
  const bool busy = printingIsActive()
    #if ENABLED(SDSUPPORT)
      , card_detected = card.isMounted()
      , card_open = card_detected && card.isFileOpen()
    #endif
  ;
>>>>>>> 978e0e49

  START_MENU();
  BACK_ITEM(MSG_INFO_SCREEN);

  if (busy) {
    #if MACHINE_CAN_PAUSE
      ACTION_ITEM(MSG_PAUSE_PRINT, ui.pause_print);
    #endif
    #if MACHINE_CAN_STOP
      SUBMENU(MSG_STOP_PRINT, []{
        MenuItem_confirm::select_screen(
          GET_TEXT(MSG_BUTTON_STOP), GET_TEXT(MSG_BACK),
          ui.abort_print, ui.goto_previous_screen,
          GET_TEXT(MSG_STOP_PRINT), (const char *)nullptr, PSTR("?")
        );
      });
    #endif
    SUBMENU(MSG_TUNE, menu_tune);
  }
  else {

    #if !HAS_ENCODER_WHEEL && ENABLED(SDSUPPORT)

      // *** IF THIS SECTION IS CHANGED, REPRODUCE BELOW ***

      //
      // Autostart
      //
      #if ENABLED(MENU_ADDAUTOSTART)
        ACTION_ITEM(MSG_AUTOSTART, card.beginautostart);
      #endif

      if (card_detected) {
        if (!card_open) {
          SUBMENU(MSG_MEDIA_MENU, menu_media);
          MENU_ITEM(gcode,
            #if PIN_EXISTS(SD_DETECT)
              MSG_CHANGE_MEDIA, M21_STR
            #else
              MSG_RELEASE_MEDIA, PSTR("M22")
            #endif
          );
        }
      }
      else {
        #if PIN_EXISTS(SD_DETECT)
          ACTION_ITEM(MSG_NO_MEDIA, nullptr);
        #else
          GCODES_ITEM(MSG_ATTACH_MEDIA, M21_STR);
        #endif
      }

    #endif // !HAS_ENCODER_WHEEL && SDSUPPORT

    if (TERN0(MACHINE_CAN_PAUSE, printingIsPaused()))
      ACTION_ITEM(MSG_RESUME_PRINT, ui.resume_print);

    SUBMENU(MSG_MOTION, menu_motion);
	
	#if ENABLED(LCD_BED_LEVELING)
      if (!g29_in_progress) SUBMENU(MSG_BED_LEVELING, menu_bed_leveling);
	#else
	  SUBMENU(MSG_BED_LEVELING, menu_bedlevel);
	#endif
  }

  #if HAS_CUTTER
    SUBMENU(MSG_CUTTER(MENU), menu_spindle_laser);
  #endif

  #if HAS_TEMPERATURE
    SUBMENU(MSG_TEMPERATURE, menu_temperature);
  #endif

  #if HAS_POWER_MONITOR
    MENU_ITEM(submenu, MSG_POWER_MONITOR, menu_power_monitor);
  #endif

  #if ENABLED(MIXING_EXTRUDER)
    SUBMENU(MSG_MIXER, menu_mixer);
  #endif

  #if ENABLED(MMU2_MENUS)
    if (!busy) SUBMENU(MSG_MMU2_MENU, menu_mmu2);
  #endif
  
  #if ENABLED(LED_CONTROL_MENU)
    SUBMENU(MSG_LED_CONTROL, menu_led);
  #endif

  SUBMENU(MSG_CONFIGURATION, menu_configuration);

  #if ENABLED(CUSTOM_USER_MENUS)
    #ifdef CUSTOM_USER_MENU_TITLE
      SUBMENU_P(PSTR(CUSTOM_USER_MENU_TITLE), menu_user);
    #else
      SUBMENU(MSG_USER_MENU, menu_user);
    #endif
  #endif

  #if ENABLED(ADVANCED_PAUSE_FEATURE)
    #if E_STEPPERS == 1 && DISABLED(FILAMENT_LOAD_UNLOAD_GCODES)
      if (thermalManager.targetHotEnoughToExtrude(active_extruder))
        GCODES_ITEM(MSG_FILAMENTCHANGE, PSTR("M600 B0"));
      else
        SUBMENU(MSG_FILAMENTCHANGE, []{ _menu_temp_filament_op(PAUSE_MODE_CHANGE_FILAMENT, 0); });
    #else
      SUBMENU(MSG_FILAMENTCHANGE, menu_change_filament);
    #endif
  #endif

  #if ENABLED(LCD_INFO_MENU)
    SUBMENU(MSG_INFO_MENU, menu_info);
  #endif

<<<<<<< HEAD
=======
  #if EITHER(LED_CONTROL_MENU, CASE_LIGHT_MENU)
    SUBMENU(MSG_LEDS, menu_led);
  #endif

>>>>>>> 978e0e49
  //
  // Switch power on/off
  //
  #if ENABLED(PSU_CONTROL)
    if (powersupply_on)
      GCODES_ITEM(MSG_SWITCH_PS_OFF, PSTR("M81"));
    else
      GCODES_ITEM(MSG_SWITCH_PS_ON, PSTR("M80"));
  #endif

<<<<<<< HEAD
	SUBMENU(MSG_SD_CARD, menu_sd);
 
=======
  #if BOTH(HAS_ENCODER_WHEEL, SDSUPPORT)

    if (!busy) {

      // *** IF THIS SECTION IS CHANGED, REPRODUCE ABOVE ***

      //
      // Autostart
      //
      #if ENABLED(MENU_ADDAUTOSTART)
        ACTION_ITEM(MSG_AUTOSTART, card.beginautostart);
      #endif

      if (card_detected) {
        if (!card_open) {
          MENU_ITEM(gcode,
            #if PIN_EXISTS(SD_DETECT)
              MSG_CHANGE_MEDIA, M21_STR
            #else
              MSG_RELEASE_MEDIA, PSTR("M22")
            #endif
          );
          SUBMENU(MSG_MEDIA_MENU, menu_media);
        }
      }
      else {
        #if PIN_EXISTS(SD_DETECT)
          ACTION_ITEM(MSG_NO_MEDIA, nullptr);
        #else
          GCODES_ITEM(MSG_ATTACH_MEDIA, M21_STR);
        #endif
      }
    }

  #endif // HAS_ENCODER_WHEEL && SDSUPPORT

>>>>>>> 978e0e49
  #if HAS_SERVICE_INTERVALS
    static auto _service_reset = [](const int index) {
      print_job_timer.resetServiceInterval(index);
      ui.completion_feedback();
      ui.reset_status();
      ui.return_to_status();
    };
    #if SERVICE_INTERVAL_1 > 0
      CONFIRM_ITEM_P(PSTR(SERVICE_NAME_1),
        MSG_BUTTON_RESET, MSG_BUTTON_CANCEL,
        []{ _service_reset(1); }, ui.goto_previous_screen,
        GET_TEXT(MSG_SERVICE_RESET), F(SERVICE_NAME_1), PSTR("?")
      );
    #endif
    #if SERVICE_INTERVAL_2 > 0
      CONFIRM_ITEM_P(PSTR(SERVICE_NAME_2),
        MSG_BUTTON_RESET, MSG_BUTTON_CANCEL,
        []{ _service_reset(2); }, ui.goto_previous_screen,
        GET_TEXT(MSG_SERVICE_RESET), F(SERVICE_NAME_2), PSTR("?")
      );
    #endif
    #if SERVICE_INTERVAL_3 > 0
      CONFIRM_ITEM_P(PSTR(SERVICE_NAME_3),
        MSG_BUTTON_RESET, MSG_BUTTON_CANCEL,
        []{ _service_reset(3); }, ui.goto_previous_screen,
        GET_TEXT(MSG_SERVICE_RESET), F(SERVICE_NAME_3), PSTR("?")
      );
    #endif
  #endif

  #if HAS_GAMES && DISABLED(LCD_INFO_MENU)
    #if ENABLED(GAMES_EASTER_EGG)
      SKIP_ITEM();
      SKIP_ITEM();
      SKIP_ITEM();
    #endif
    // Game sub-menu or the individual game
    {
      SUBMENU(
        #if HAS_GAME_MENU
          MSG_GAMES, menu_game
        #elif ENABLED(MARLIN_BRICKOUT)
          MSG_BRICKOUT, brickout.enter_game
        #elif ENABLED(MARLIN_INVADERS)
          MSG_INVADERS, invaders.enter_game
        #elif ENABLED(MARLIN_SNAKE)
          MSG_SNAKE, snake.enter_game
        #elif ENABLED(MARLIN_MAZE)
          MSG_MAZE, maze.enter_game
        #endif
      );
    }
  #endif

  END_MENU();
}

#endif // HAS_LCD_MENU<|MERGE_RESOLUTION|>--- conflicted
+++ resolved
@@ -91,19 +91,12 @@
 extern const char M21_STR[];
 
 void menu_main() {
-<<<<<<< HEAD
-  START_MENU();
-  BACK_ITEM(MSG_INFO_SCREEN);
-
-  const bool busy = printingIsActive();
-=======
   const bool busy = printingIsActive()
     #if ENABLED(SDSUPPORT)
       , card_detected = card.isMounted()
       , card_open = card_detected && card.isFileOpen()
     #endif
   ;
->>>>>>> 978e0e49
 
   START_MENU();
   BACK_ITEM(MSG_INFO_SCREEN);
@@ -219,13 +212,6 @@
     SUBMENU(MSG_INFO_MENU, menu_info);
   #endif
 
-<<<<<<< HEAD
-=======
-  #if EITHER(LED_CONTROL_MENU, CASE_LIGHT_MENU)
-    SUBMENU(MSG_LEDS, menu_led);
-  #endif
-
->>>>>>> 978e0e49
   //
   // Switch power on/off
   //
@@ -236,47 +222,8 @@
       GCODES_ITEM(MSG_SWITCH_PS_ON, PSTR("M80"));
   #endif
 
-<<<<<<< HEAD
 	SUBMENU(MSG_SD_CARD, menu_sd);
  
-=======
-  #if BOTH(HAS_ENCODER_WHEEL, SDSUPPORT)
-
-    if (!busy) {
-
-      // *** IF THIS SECTION IS CHANGED, REPRODUCE ABOVE ***
-
-      //
-      // Autostart
-      //
-      #if ENABLED(MENU_ADDAUTOSTART)
-        ACTION_ITEM(MSG_AUTOSTART, card.beginautostart);
-      #endif
-
-      if (card_detected) {
-        if (!card_open) {
-          MENU_ITEM(gcode,
-            #if PIN_EXISTS(SD_DETECT)
-              MSG_CHANGE_MEDIA, M21_STR
-            #else
-              MSG_RELEASE_MEDIA, PSTR("M22")
-            #endif
-          );
-          SUBMENU(MSG_MEDIA_MENU, menu_media);
-        }
-      }
-      else {
-        #if PIN_EXISTS(SD_DETECT)
-          ACTION_ITEM(MSG_NO_MEDIA, nullptr);
-        #else
-          GCODES_ITEM(MSG_ATTACH_MEDIA, M21_STR);
-        #endif
-      }
-    }
-
-  #endif // HAS_ENCODER_WHEEL && SDSUPPORT
-
->>>>>>> 978e0e49
   #if HAS_SERVICE_INTERVALS
     static auto _service_reset = [](const int index) {
       print_job_timer.resetServiceInterval(index);
