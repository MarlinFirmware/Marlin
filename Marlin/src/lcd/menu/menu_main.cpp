/**
 * Marlin 3D Printer Firmware
 * Copyright (c) 2019 MarlinFirmware [https://github.com/MarlinFirmware/Marlin]
 *
 * Based on Sprinter and grbl.
 * Copyright (c) 2011 Camiel Gubbels / Erik van der Zalm
 *
 * This program is free software: you can redistribute it and/or modify
 * it under the terms of the GNU General Public License as published by
 * the Free Software Foundation, either version 3 of the License, or
 * (at your option) any later version.
 *
 * This program is distributed in the hope that it will be useful,
 * but WITHOUT ANY WARRANTY; without even the implied warranty of
 * MERCHANTABILITY or FITNESS FOR A PARTICULAR PURPOSE.  See the
 * GNU General Public License for more details.
 *
 * You should have received a copy of the GNU General Public License
 * along with this program.  If not, see <http://www.gnu.org/licenses/>.
 *
 */

//
// Main Menu
//

#include "../../inc/MarlinConfigPre.h"

#if HAS_LCD_MENU

#include "menu.h"
#include "../../module/temperature.h"
#include "../../gcode/queue.h"
#include "../../module/printcounter.h"
#include "../../module/stepper.h"
#include "../../sd/cardreader.h"

#if HAS_GAMES && DISABLED(LCD_INFO_MENU)
  #include "game/game.h"
#endif

#define MACHINE_CAN_STOP (EITHER(SDSUPPORT, HOST_PROMPT_SUPPORT) || defined(ACTION_ON_CANCEL))
#define MACHINE_CAN_PAUSE (ANY(SDSUPPORT, HOST_PROMPT_SUPPORT, PARK_HEAD_ON_PAUSE) || defined(ACTION_ON_PAUSE))

#if MACHINE_CAN_STOP
  void menu_abort_confirm() {
    do_select_screen(GET_TEXT(MSG_BUTTON_STOP), GET_TEXT(MSG_BACK), ui.abort_print, ui.goto_previous_screen, GET_TEXT(MSG_STOP_PRINT), nullptr, PSTR("?"));
  }
#endif // MACHINE_CAN_STOP

#if ENABLED(PRUSA_MMU2)
  #include "../../lcd/menu/menu_mmu2.h"
#endif

void menu_tune();
void menu_motion();
void menu_temperature();
void menu_configuration();

#if ENABLED(CUSTOM_USER_MENUS)
  void menu_user();
#endif

#if ENABLED(ADVANCED_PAUSE_FEATURE)
  void _menu_temp_filament_op(const PauseMode, const int8_t);
  void menu_change_filament();
#endif

#if ENABLED(LCD_INFO_MENU)
  void menu_info();
#endif

#if ENABLED(LED_CONTROL_MENU)
  void menu_led();
#endif

#if HAS_CUTTER
  #include "../../feature/spindle_laser.h"
  void menu_spindle_laser();
#endif

#if ENABLED(MIXING_EXTRUDER)
  void menu_mixer();
#endif

#if HAS_SERVICE_INTERVALS
  #if SERVICE_INTERVAL_1 > 0
    void menu_service1();
  #endif
  #if SERVICE_INTERVAL_2 > 0
    void menu_service2();
  #endif
  #if SERVICE_INTERVAL_3 > 0
    void menu_service3();
  #endif
#endif

void menu_main() {
  START_MENU();
  BACK_ITEM(MSG_WATCH);

  const bool busy = printingIsActive()
    #if ENABLED(SDSUPPORT)
      , card_detected = card.isMounted()
      , card_open = card_detected && card.isFileOpen()
    #endif
  ;

  if (busy) {
    #if MACHINE_CAN_PAUSE
      ACTION_ITEM(MSG_PAUSE_PRINT, ui.pause_print);
    #endif
    #if MACHINE_CAN_STOP
      SUBMENU(MSG_STOP_PRINT, menu_abort_confirm);
    #endif
    SUBMENU(MSG_TUNE, menu_tune);
  }
  else {
    #if !HAS_ENCODER_WHEEL && ENABLED(SDSUPPORT)
      //
      // Autostart
      //
      #if ENABLED(MENU_ADDAUTOSTART)
        if (!busy) ACTION_ITEM(MSG_AUTOSTART, card.beginautostart);
      #endif

      if (card_detected) {
        if (!card_open) {
          SUBMENU(MSG_MEDIA_MENU, menu_media);
          MENU_ITEM(gcode,
            #if PIN_EXISTS(SD_DETECT)
              MSG_CHANGE_MEDIA, PSTR("M21")
            #else
              MSG_RELEASE_MEDIA, PSTR("M22")
            #endif
          );
        }
      }
      else {
        #if PIN_EXISTS(SD_DETECT)
          ACTION_ITEM(MSG_NO_MEDIA, nullptr);
        #else
          GCODES_ITEM(MSG_INIT_MEDIA, PSTR("M21"));
          ACTION_ITEM(MSG_MEDIA_RELEASED, nullptr);
        #endif
      }
    #endif // !HAS_ENCODER_WHEEL && SDSUPPORT

    #if MACHINE_CAN_PAUSE
      if (printingIsPaused()) ACTION_ITEM(MSG_RESUME_PRINT, ui.resume_print);
    #endif

    SUBMENU(MSG_MOTION, menu_motion);
  }

  #if HAS_CUTTER
    SUBMENU(MSG_CUTTER(MENU), menu_spindle_laser);
  #endif

  SUBMENU(MSG_TEMPERATURE, menu_temperature);

  #if ENABLED(MIXING_EXTRUDER)
    SUBMENU(MSG_MIXER, menu_mixer);
  #endif

  #if ENABLED(MMU2_MENUS)
    if (!busy) SUBMENU(MSG_MMU2_MENU, menu_mmu2);
  #endif

  SUBMENU(MSG_CONFIGURATION, menu_configuration);

  #if ENABLED(CUSTOM_USER_MENUS)
    #ifdef CUSTOM_USER_MENU_TITLE
      #undef MSG_USER_MENU
      #define MSG_USER_MENU CUSTOM_USER_MENU_TITLE
    #endif
    SUBMENU(MSG_USER_MENU, menu_user);
  #endif

  #if ENABLED(ADVANCED_PAUSE_FEATURE)
    #if E_STEPPERS == 1 && DISABLED(FILAMENT_LOAD_UNLOAD_GCODES)
      if (thermalManager.targetHotEnoughToExtrude(active_extruder))
        GCODES_ITEM(MSG_FILAMENTCHANGE, PSTR("M600 B0"));
      else
        SUBMENU(MSG_FILAMENTCHANGE, [](){ _menu_temp_filament_op(PAUSE_MODE_CHANGE_FILAMENT, 0); });
    #else
      SUBMENU(MSG_FILAMENTCHANGE, menu_change_filament);
    #endif
  #endif

<<<<<<< HEAD
=======
  #if ENABLED(LCD_INFO_MENU)
    SUBMENU(MSG_INFO_MENU, menu_info);
  #endif

>>>>>>> 05eed72b
  #if ENABLED(LED_CONTROL_MENU)
    SUBMENU(MSG_LED_CONTROL, menu_led);
  #endif

  //
  // Switch power on/off
  //
  #if HAS_POWER_SWITCH
    if (powersupply_on)
      GCODES_ITEM(MSG_SWITCH_PS_OFF, PSTR("M81"));
    else
      GCODES_ITEM(MSG_SWITCH_PS_ON, PSTR("M80"));
  #endif

  #if HAS_ENCODER_WHEEL && ENABLED(SDSUPPORT)
    //
    // Autostart
    //
    #if ENABLED(MENU_ADDAUTOSTART)
      if (!busy) ACTION_ITEM(MSG_AUTOSTART, card.beginautostart);
    #endif

    if (card_detected) {
      if (!card_open) {
        MENU_ITEM(gcode,
          #if PIN_EXISTS(SD_DETECT)
            MSG_CHANGE_MEDIA, PSTR("M21")
          #else
            MSG_RELEASE_MEDIA, PSTR("M22")
          #endif
        );
        SUBMENU(MSG_MEDIA_MENU, menu_media);
      }
    }
    else {
      #if PIN_EXISTS(SD_DETECT)
        ACTION_ITEM(MSG_NO_MEDIA, nullptr);
      #else
        GCODES_ITEM(MSG_INIT_MEDIA, PSTR("M21"));
        ACTION_ITEM(MSG_MEDIA_RELEASED, nullptr);
      #endif
    }
  #endif // HAS_ENCODER_WHEEL && SDSUPPORT

  #if HAS_SERVICE_INTERVALS
    #if SERVICE_INTERVAL_1 > 0
      SUBMENU_P(PSTR(SERVICE_NAME_1), menu_service1);
    #endif
    #if SERVICE_INTERVAL_2 > 0
      SUBMENU_P(PSTR(SERVICE_NAME_2), menu_service2);
    #endif
    #if SERVICE_INTERVAL_3 > 0
      SUBMENU_P(PSTR(SERVICE_NAME_3), menu_service3);
    #endif
  #endif

  #if HAS_GAMES && DISABLED(LCD_INFO_MENU)
    #if ENABLED(GAMES_EASTER_EGG)
      SKIP_ITEM();
      SKIP_ITEM();
    #endif
    SUBMENU(MSG_GAMES, (
      #if HAS_GAME_MENU
        menu_game
      #elif ENABLED(MARLIN_BRICKOUT)
        brickout.enter_game
      #elif ENABLED(MARLIN_INVADERS)
        invaders.enter_game
      #elif ENABLED(MARLIN_SNAKE)
        snake.enter_game
      #elif ENABLED(MARLIN_MAZE)
        maze.enter_game
      #endif
    ));
  #endif

  // Keep INFO menu always at the bottom
  #if ENABLED(LCD_INFO_MENU)
    MENU_ITEM(submenu, MSG_INFO_MENU, menu_info);
  #endif

  END_MENU();
}

#endif // HAS_LCD_MENU<|MERGE_RESOLUTION|>--- conflicted
+++ resolved
@@ -188,13 +188,10 @@
     #endif
   #endif
 
-<<<<<<< HEAD
-=======
   #if ENABLED(LCD_INFO_MENU)
     SUBMENU(MSG_INFO_MENU, menu_info);
   #endif
 
->>>>>>> 05eed72b
   #if ENABLED(LED_CONTROL_MENU)
     SUBMENU(MSG_LED_CONTROL, menu_led);
   #endif
