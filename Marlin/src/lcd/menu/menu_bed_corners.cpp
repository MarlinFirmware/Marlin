/**
 * Marlin 3D Printer Firmware
 * Copyright (c) 2019 MarlinFirmware [https://github.com/MarlinFirmware/Marlin]
 *
 * Based on Sprinter and grbl.
 * Copyright (c) 2011 Camiel Gubbels / Erik van der Zalm
 *
 * This program is free software: you can redistribute it and/or modify
 * it under the terms of the GNU General Public License as published by
 * the Free Software Foundation, either version 3 of the License, or
 * (at your option) any later version.
 *
 * This program is distributed in the hope that it will be useful,
 * but WITHOUT ANY WARRANTY; without even the implied warranty of
 * MERCHANTABILITY or FITNESS FOR A PARTICULAR PURPOSE.  See the
 * GNU General Public License for more details.
 *
 * You should have received a copy of the GNU General Public License
 * along with this program.  If not, see <http://www.gnu.org/licenses/>.
 *
 */

//
// Level Bed Corners menu
//

#include "../../inc/MarlinConfigPre.h"

#if HAS_LCD_MENU && ENABLED(LEVEL_BED_CORNERS)

#include "menu.h"
#include "../../module/motion.h"
#include "../../module/planner.h"

#if HAS_LEVELING
  #include "../../feature/bedlevel/bedlevel.h"
#endif

#ifndef LEVEL_CORNERS_Z_HOP
  #define LEVEL_CORNERS_Z_HOP 4.0
#endif

#ifndef LEVEL_CORNERS_HEIGHT
  #define LEVEL_CORNERS_HEIGHT 0.0
#endif

static_assert(LEVEL_CORNERS_Z_HOP >= 0, "LEVEL_CORNERS_Z_HOP must be >= 0. Please update your configuration.");

#if HAS_LEVELING
  static bool leveling_was_active = false;
#endif

/**
 * Level corners, starting in the front-left corner.
 */
static int8_t bed_corner;
static inline void _lcd_goto_next_corner() {
  line_to_z(LEVEL_CORNERS_Z_HOP);
  switch (bed_corner) {
    case 0:
      current_position.set(X_MIN_BED + LEVEL_CORNERS_INSET, Y_MIN_BED + LEVEL_CORNERS_INSET);
      break;
    case 1:
      current_position.x = X_MAX_BED - (LEVEL_CORNERS_INSET);
      break;
    case 2:
      current_position.y = Y_MAX_BED - (LEVEL_CORNERS_INSET);
      break;
    case 3:
      current_position.x = X_MIN_BED + LEVEL_CORNERS_INSET;
      break;
    #if ENABLED(LEVEL_CENTER_TOO)
      case 4:
        current_position.set(X_CENTER, Y_CENTER);
        break;
    #endif
  }
  line_to_current_position(MMM_TO_MMS(manual_feedrate_mm_m.x));
  line_to_z(LEVEL_CORNERS_HEIGHT);
  if (++bed_corner > 3
    #if ENABLED(LEVEL_CENTER_TOO)
      + 1
    #endif
  ) bed_corner = 0;
}

static inline void _lcd_level_bed_corners_homing() {
  _lcd_draw_homing();
  if (all_axes_homed()) {
    bed_corner = 0;
<<<<<<< HEAD
    MenuItem_confirm::select_screen(
      GET_TEXT(MSG_BUTTON_NEXT), GET_TEXT(MSG_BUTTON_DONE),
      _lcd_goto_next_corner,
      []{
        #if HAS_LEVELING
          set_bed_leveling_enabled(leveling_was_active);
        #endif
        ui.goto_previous_screen_no_defer();
      },
      GET_TEXT(
        #if ENABLED(LEVEL_CENTER_TOO)
          MSG_LEVEL_BED_NEXT_POINT
        #else
          MSG_NEXT_CORNER
        #endif
      ), (PGM_P)nullptr, PSTR("?")
    );
=======
    ui.goto_screen([]{
      MenuItem_confirm::select_screen(
        GET_TEXT(MSG_BUTTON_NEXT), GET_TEXT(MSG_BUTTON_DONE),
        _lcd_goto_next_corner,
        []{
          #if HAS_LEVELING
            set_bed_leveling_enabled(leveling_was_active);
          #endif
          ui.goto_previous_screen_no_defer();
        },
        GET_TEXT(
          #if ENABLED(LEVEL_CENTER_TOO)
            MSG_LEVEL_BED_NEXT_POINT
          #else
            MSG_NEXT_CORNER
          #endif
        ), (PGM_P)nullptr, PSTR("?")
      );
    });
>>>>>>> 0be9fdb4
    ui.set_selection(true);
    _lcd_goto_next_corner();
  }
}

void _lcd_level_bed_corners() {
  ui.defer_status_screen();
  if (!all_axes_known()) {
    set_all_unhomed();
    queue.inject_P(G28_STR);
  }

  // Disable leveling so the planner won't mess with us
  #if HAS_LEVELING
    leveling_was_active = planner.leveling_active;
    set_bed_leveling_enabled(false);
  #endif

  ui.goto_screen(_lcd_level_bed_corners_homing);
}

#endif // HAS_LCD_MENU && LEVEL_BED_CORNERS<|MERGE_RESOLUTION|>--- conflicted
+++ resolved
@@ -88,25 +88,6 @@
   _lcd_draw_homing();
   if (all_axes_homed()) {
     bed_corner = 0;
-<<<<<<< HEAD
-    MenuItem_confirm::select_screen(
-      GET_TEXT(MSG_BUTTON_NEXT), GET_TEXT(MSG_BUTTON_DONE),
-      _lcd_goto_next_corner,
-      []{
-        #if HAS_LEVELING
-          set_bed_leveling_enabled(leveling_was_active);
-        #endif
-        ui.goto_previous_screen_no_defer();
-      },
-      GET_TEXT(
-        #if ENABLED(LEVEL_CENTER_TOO)
-          MSG_LEVEL_BED_NEXT_POINT
-        #else
-          MSG_NEXT_CORNER
-        #endif
-      ), (PGM_P)nullptr, PSTR("?")
-    );
-=======
     ui.goto_screen([]{
       MenuItem_confirm::select_screen(
         GET_TEXT(MSG_BUTTON_NEXT), GET_TEXT(MSG_BUTTON_DONE),
@@ -126,7 +107,6 @@
         ), (PGM_P)nullptr, PSTR("?")
       );
     });
->>>>>>> 0be9fdb4
     ui.set_selection(true);
     _lcd_goto_next_corner();
   }
