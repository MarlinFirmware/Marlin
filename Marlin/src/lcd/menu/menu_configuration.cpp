/**
 * Marlin 3D Printer Firmware
 * Copyright (c) 2020 MarlinFirmware [https://github.com/MarlinFirmware/Marlin]
 *
 * Based on Sprinter and grbl.
 * Copyright (c) 2011 Camiel Gubbels / Erik van der Zalm
 *
 * This program is free software: you can redistribute it and/or modify
 * it under the terms of the GNU General Public License as published by
 * the Free Software Foundation, either version 3 of the License, or
 * (at your option) any later version.
 *
 * This program is distributed in the hope that it will be useful,
 * but WITHOUT ANY WARRANTY; without even the implied warranty of
 * MERCHANTABILITY or FITNESS FOR A PARTICULAR PURPOSE.  See the
 * GNU General Public License for more details.
 *
 * You should have received a copy of the GNU General Public License
 * along with this program.  If not, see <https://www.gnu.org/licenses/>.
 *
 */

//
// Configuration Menu
//

#include "../../inc/MarlinConfigPre.h"

#if HAS_MARLINUI_MENU

#include "menu_item.h"

#include "../../MarlinCore.h"

#if ENABLED(LCD_ENDSTOP_TEST)
  #include "../../module/endstops.h"
#endif

#if HAS_FILAMENT_SENSOR
  #include "../../feature/runout.h"
#endif

#if HAS_FANCHECK
  #include "../../feature/fancheck.h"
#endif

#if ENABLED(POWER_LOSS_RECOVERY)
  #include "../../feature/powerloss.h"
#endif

#if HAS_BED_PROBE
  #include "../../module/probe.h"
  #if ENABLED(BLTOUCH)
    #include "../../feature/bltouch.h"
  #endif
#endif

#if ENABLED(SOUND_MENU_ITEM)
  #include "../../libs/buzzer.h"
#endif

<<<<<<< HEAD
#if ENABLED(HOTEND_IDLE_TIMEOUT)
  #include "../../feature/hotend_idle.h"
#endif

#include "../../core/debug_out.h"
=======
#if EITHER(LCD_PROGRESS_BAR_TEST, LCD_ENDSTOP_TEST)
  #include "../lcdprint.h"
  #define HAS_DEBUG_MENU 1
#endif
>>>>>>> 03bb28c2

//#define DEBUG_OUT 1
#include "../../core/debug_out.h"

void menu_advanced_settings();
#if EITHER(DELTA_CALIBRATION_MENU, DELTA_AUTO_CALIBRATION)
  void menu_delta_calibrate();
#endif

#if ENABLED(LCD_PROGRESS_BAR_TEST)

  static void progress_bar_test() {
    static int8_t bar_percent = 0;
    if (ui.use_click()) {
      ui.goto_previous_screen();
      TERN_(HAS_MARLINUI_HD44780, ui.set_custom_characters(CHARSET_MENU));
      return;
    }
    bar_percent += (int8_t)ui.encoderPosition;
    LIMIT(bar_percent, 0, 100);
    ui.encoderPosition = 0;
    MenuItem_static::draw(0, GET_TEXT_F(MSG_PROGRESS_BAR_TEST), SS_DEFAULT|SS_INVERT);
    lcd_put_int((LCD_WIDTH) / 2 - 2, LCD_HEIGHT - 2, bar_percent); lcd_put_u8str(F("%"));
    lcd_moveto(0, LCD_HEIGHT - 1); ui.draw_progress_bar(bar_percent);
  }

  void _progress_bar_test() {
    ui.goto_screen(progress_bar_test);
    TERN_(HAS_MARLINUI_HD44780, ui.set_custom_characters(CHARSET_INFO));
  }

#endif // LCD_PROGRESS_BAR_TEST

#if ENABLED(LCD_ENDSTOP_TEST)

  #define __STOP_ITEM(F,S) PSTRING_ITEM_F_P(F, TEST(stops, S) ? PSTR(STR_ENDSTOP_HIT) : PSTR(STR_ENDSTOP_OPEN), SS_FULL)
  #define _STOP_ITEM(L,S) __STOP_ITEM(F(L), S)
  #define STOP_ITEM(A,I) _STOP_ITEM(STRINGIFY(A) STRINGIFY(I) " " TERN(A##_HOME_TO_MAX, "Max", "Min"), A##I##_ENDSTOP)
  #define FIL_ITEM(N) PSTRING_ITEM_N_P(N-1, MSG_FILAMENT_EN, (READ(FIL_RUNOUT##N##_PIN) != FIL_RUNOUT##N##_STATE) ? PSTR("PRESENT") : PSTR("out"), SS_FULL);

  static void endstop_test() {
    if (ui.use_click()) {
      ui.goto_previous_screen();
      //endstops.enable_globally(false);
      return;
    }
    TemporaryGlobalEndstopsState temp(true);
    ui.defer_status_screen(true);
    const Endstops::endstop_mask_t stops = endstops.state();

    START_SCREEN();
    STATIC_ITEM_F(GET_TEXT_F(MSG_ENDSTOP_TEST), SS_DEFAULT|SS_INVERT);

    #if HAS_X_ENDSTOP
      STOP_ITEM(X,);
      #if ENABLED(X_DUAL_ENDSTOPS)
        STOP_ITEM(X,2);
      #endif
    #endif
    #if HAS_Y_ENDSTOP
      STOP_ITEM(Y,);
      #if ENABLED(Y_DUAL_ENDSTOPS)
        STOP_ITEM(Y,2);
      #endif
    #endif
    #if HAS_Z_ENDSTOP
      STOP_ITEM(Z,);
      #if ENABLED(Z_MULTI_ENDSTOPS)
        STOP_ITEM(Z,2);
        #if NUM_Z_STEPPERS >= 3
          STOP_ITEM(Z,3);
          #if NUM_Z_STEPPERS >= 4
            STOP_ITEM(Z,4);
          #endif
        #endif
      #endif
    #endif
    #if HAS_I_ENDSTOP
      STOP_ITEM(I,);
    #endif
    #if HAS_J_ENDSTOP
      STOP_ITEM(J,);
    #endif
    #if HAS_K_ENDSTOP
      STOP_ITEM(K,);
    #endif
    #if HAS_U_ENDSTOP
      STOP_ITEM(U,);
    #endif
    #if HAS_V_ENDSTOP
      STOP_ITEM(V,);
    #endif
    #if HAS_W_ENDSTOP
      STOP_ITEM(W,);
    #endif
    #if HAS_BED_PROBE && !HAS_DELTA_SENSORLESS_PROBING
      __STOP_ITEM(GET_TEXT_F(MSG_Z_PROBE), Z_MIN_PROBE);
    #endif
    #if ENABLED(FILAMENT_RUNOUT_SENSOR)
      REPEAT_1(NUM_RUNOUT_SENSORS, FIL_ITEM)
    #endif

    END_SCREEN();
    ui.refresh(LCDVIEW_CALL_REDRAW_NEXT);
  }

#endif // LCD_ENDSTOP_TEST

#if HAS_DEBUG_MENU

  void menu_debug() {
    START_MENU();

    BACK_ITEM(MSG_CONFIGURATION);

    #if ENABLED(LCD_PROGRESS_BAR_TEST)
      SUBMENU(MSG_PROGRESS_BAR_TEST, _progress_bar_test);
    #endif

    #if ENABLED(LCD_ENDSTOP_TEST)
      SUBMENU(MSG_ENDSTOP_TEST, endstop_test);
    #endif

    END_MENU();
  }

#endif

#if HAS_MULTI_EXTRUDER

  #include "../../module/tool_change.h"

  void menu_tool_change() {
    START_MENU();
    BACK_ITEM(MSG_CONFIGURATION);
    #if ENABLED(TOOLCHANGE_FILAMENT_SWAP)
      static constexpr float max_extrude = TERN(PREVENT_LENGTHY_EXTRUDE, EXTRUDE_MAXLENGTH, 500);
      #if ENABLED(TOOLCHANGE_PARK)
        EDIT_ITEM(bool, MSG_FILAMENT_PARK_ENABLED, &toolchange_settings.enable_park);
      #endif
      EDIT_ITEM(float3, MSG_FILAMENT_SWAP_LENGTH, &toolchange_settings.swap_length, 0, max_extrude);
      EDIT_ITEM(float41sign, MSG_FILAMENT_SWAP_EXTRA, &toolchange_settings.extra_resume, -10, 10);
      EDIT_ITEM_FAST(int4, MSG_SINGLENOZZLE_RETRACT_SPEED, &toolchange_settings.retract_speed, 10, 5400);
      EDIT_ITEM_FAST(int4, MSG_SINGLENOZZLE_UNRETRACT_SPEED, &toolchange_settings.unretract_speed, 10, 5400);
      EDIT_ITEM(float3, MSG_FILAMENT_PURGE_LENGTH, &toolchange_settings.extra_prime, 0, max_extrude);
      EDIT_ITEM_FAST(int4, MSG_SINGLENOZZLE_PRIME_SPEED, &toolchange_settings.prime_speed, 10, 5400);
      EDIT_ITEM_FAST(int4, MSG_SINGLENOZZLE_WIPE_RETRACT, &toolchange_settings.wipe_retract, 0, 100);
      EDIT_ITEM_FAST(uint8, MSG_SINGLENOZZLE_FAN_SPEED, &toolchange_settings.fan_speed, 0, 255);
      EDIT_ITEM_FAST(uint8, MSG_SINGLENOZZLE_FAN_TIME, &toolchange_settings.fan_time, 1, 30);
    #endif
    EDIT_ITEM(float3, MSG_TOOL_CHANGE_ZLIFT, &toolchange_settings.z_raise, 0, 10);
    END_MENU();
  }

  #if ENABLED(TOOLCHANGE_MIGRATION_FEATURE)

    #include "../../module/motion.h" // for active_extruder
    #include "../../gcode/queue.h"

    void menu_toolchange_migration() {
      FSTR_P const msg_migrate = GET_TEXT_F(MSG_TOOL_MIGRATION_SWAP);

      START_MENU();
      BACK_ITEM(MSG_CONFIGURATION);

      // Auto mode ON/OFF
      EDIT_ITEM(bool, MSG_TOOL_MIGRATION_AUTO, &migration.automode);
      EDIT_ITEM(uint8, MSG_TOOL_MIGRATION_END, &migration.last, 0, EXTRUDERS - 1);

      // Migrate to a chosen extruder
      EXTRUDER_LOOP() {
        if (e != active_extruder) {
          ACTION_ITEM_N_F(e, msg_migrate, []{
            char cmd[12];
            sprintf_P(cmd, PSTR("M217 T%i"), int(MenuItemBase::itemIndex));
            queue.inject(cmd);
          });
        }
      }
      END_MENU();
    }
  #endif

#endif // HAS_MULTI_EXTRUDER

#if HAS_HOTEND_OFFSET
  #include "../../module/motion.h"
  #include "../../gcode/queue.h"

  void menu_tool_offsets() {

    auto _recalc_offsets = []{
      if (active_extruder && all_axes_trusted()) {  // For the 2nd extruder re-home so the next tool-change gets the new offsets.
        queue.inject_P(G28_STR); // In future, we can babystep the 2nd extruder (if active), making homing unnecessary.
        active_extruder = 0;
      }
    };

    START_MENU();
    BACK_ITEM(MSG_CONFIGURATION);
    #if ENABLED(DUAL_X_CARRIAGE)
      EDIT_ITEM_FAST_N(float42_52, X_AXIS, MSG_HOTEND_OFFSET_A, &hotend_offset[1].x, float(X2_HOME_POS - 25), float(X2_HOME_POS + 25), _recalc_offsets);
    #else
      EDIT_ITEM_FAST_N(float42_52, X_AXIS, MSG_HOTEND_OFFSET_A, &hotend_offset[1].x, -99.0, 99.0, _recalc_offsets);
    #endif
    EDIT_ITEM_FAST_N(float42_52, Y_AXIS, MSG_HOTEND_OFFSET_A, &hotend_offset[1].y, -99.0, 99.0, _recalc_offsets);
    EDIT_ITEM_FAST_N(float42_52, Z_AXIS, MSG_HOTEND_OFFSET_A, &hotend_offset[1].z, Z_PROBE_LOW_POINT, 10.0, _recalc_offsets);
    #if ENABLED(EEPROM_SETTINGS)
      ACTION_ITEM(MSG_STORE_EEPROM, ui.store_settings);
    #endif
    END_MENU();
  }
#endif

#if ENABLED(HOTEND_IDLE_TIMEOUT)

  void menu_hotend_idle(){
    START_MENU();
    BACK_ITEM(MSG_BACK);

    EDIT_ITEM(uint16_3, MSG_TIMEOUT, &hotend_idle.timeout, 0, 999);
    EDIT_ITEM(uint16_3, MSG_TEMPERATURE, &hotend_idle.trigger, 0, 999);
    EDIT_ITEM(uint16_3, MSG_HOTEND_IDLE_NOZZLE_TARGET, &hotend_idle.nozzle_target, 0, 999);
    EDIT_ITEM(uint16_3, MSG_HOTEND_IDLE_BED_TARGET, &hotend_idle.bed_target, 0, 999);

    END_MENU();
  }

#endif

#if ENABLED(DUAL_X_CARRIAGE)

  void menu_idex() {
    const bool need_g28 = axes_should_home(_BV(Y_AXIS)|_BV(Z_AXIS));

    START_MENU();
    BACK_ITEM(MSG_CONFIGURATION);

    GCODES_ITEM(MSG_IDEX_MODE_AUTOPARK,  F("M605S1\nG28X\nG1X0"));
    GCODES_ITEM(MSG_IDEX_MODE_DUPLICATE, need_g28
      ? F("M605S1\nT0\nG28\nM605S2\nG28X\nG1X0")         // If Y or Z is not homed, do a full G28 first
      : F("M605S1\nT0\nM605S2\nG28X\nG1X0")
    );
    GCODES_ITEM(MSG_IDEX_MODE_MIRRORED_COPY, need_g28
      ? F("M605S1\nT0\nG28\nM605S2\nG28X\nG1X0\nM605S3") // If Y or Z is not homed, do a full G28 first
      : F("M605S1\nT0\nM605S2\nG28 X\nG1X0\nM605S3")
    );
    GCODES_ITEM(MSG_IDEX_MODE_FULL_CTRL, F("M605S0\nG28X"));

    EDIT_ITEM(float42_52, MSG_IDEX_DUPE_GAP, &duplicate_extruder_x_offset, (X2_MIN_POS) - (X1_MIN_POS), (X_BED_SIZE) - 20);

    END_MENU();
  }

#endif

#if ENABLED(BLTOUCH)

  #if ENABLED(BLTOUCH_LCD_VOLTAGE_MENU)
    void bltouch_report() {
      PGMSTR(mode0, "OD");
      PGMSTR(mode1, "5V");
      DEBUG_ECHOPGM("BLTouch Mode: ");
      DEBUG_ECHOPGM_P(bltouch.od_5v_mode ? mode1 : mode0);
      DEBUG_ECHOLNPGM(" (Default " TERN(BLTOUCH_SET_5V_MODE, "5V", "OD") ")");
      char mess[21];
      strcpy_P(mess, PSTR("BLTouch Mode: "));
      strcpy_P(&mess[15], bltouch.od_5v_mode ? mode1 : mode0);
      ui.set_status(mess);
      ui.return_to_status();
    }
  #endif

  void menu_bltouch() {
    START_MENU();
    BACK_ITEM(MSG_CONFIGURATION);
    ACTION_ITEM(MSG_BLTOUCH_RESET, bltouch._reset);
    ACTION_ITEM(MSG_BLTOUCH_SELFTEST, bltouch._selftest);
    ACTION_ITEM(MSG_BLTOUCH_DEPLOY, bltouch._deploy);
    ACTION_ITEM(MSG_BLTOUCH_STOW, bltouch._stow);
    ACTION_ITEM(MSG_BLTOUCH_SW_MODE, bltouch._set_SW_mode);
    #if HAS_BLTOUCH_HS_MODE
      EDIT_ITEM(bool, MSG_BLTOUCH_SPEED_MODE, &bltouch.high_speed_mode);
    #endif
    #if ENABLED(BLTOUCH_LCD_VOLTAGE_MENU)
      CONFIRM_ITEM(MSG_BLTOUCH_5V_MODE, MSG_BLTOUCH_5V_MODE, MSG_BUTTON_CANCEL, bltouch._set_5V_mode, nullptr, GET_TEXT_F(MSG_BLTOUCH_MODE_CHANGE));
      CONFIRM_ITEM(MSG_BLTOUCH_OD_MODE, MSG_BLTOUCH_OD_MODE, MSG_BUTTON_CANCEL, bltouch._set_OD_mode, nullptr, GET_TEXT_F(MSG_BLTOUCH_MODE_CHANGE));
      ACTION_ITEM(MSG_BLTOUCH_MODE_STORE, bltouch._mode_store);
      CONFIRM_ITEM(MSG_BLTOUCH_MODE_STORE_5V, MSG_BLTOUCH_MODE_STORE_5V, MSG_BUTTON_CANCEL, bltouch.mode_conv_5V, nullptr, GET_TEXT_F(MSG_BLTOUCH_MODE_CHANGE));
      CONFIRM_ITEM(MSG_BLTOUCH_MODE_STORE_OD, MSG_BLTOUCH_MODE_STORE_OD, MSG_BUTTON_CANCEL, bltouch.mode_conv_OD, nullptr, GET_TEXT_F(MSG_BLTOUCH_MODE_CHANGE));
      ACTION_ITEM(MSG_BLTOUCH_MODE_ECHO, bltouch_report);
    #endif
    END_MENU();
  }

#endif

#if ENABLED(TOUCH_MI_PROBE)

  void menu_touchmi() {
    ui.defer_status_screen();
    START_MENU();
    BACK_ITEM(MSG_CONFIGURATION);
    GCODES_ITEM(MSG_TOUCHMI_INIT, F("M851 Z0\nG28\nG1 F200 Z0"));
    SUBMENU(MSG_ZPROBE_ZOFFSET, lcd_babystep_zoffset);
    GCODES_ITEM(MSG_TOUCHMI_SAVE, F("M500\nG1 F200 Z10"));
    GCODES_ITEM(MSG_TOUCHMI_ZTEST, F("G28\nG1 F200 Z0"));
    END_MENU();
  }

#endif

#if ENABLED(CONTROLLER_FAN_MENU)

  #include "../../feature/controllerfan.h"

  void menu_controller_fan() {
    START_MENU();
    BACK_ITEM(MSG_CONFIGURATION);
    EDIT_ITEM_FAST(percent, MSG_CONTROLLER_FAN_IDLE_SPEED, &controllerFan.settings.idle_speed, CONTROLLERFAN_SPEED_MIN, 255);
    EDIT_ITEM(bool, MSG_CONTROLLER_FAN_AUTO_ON, &controllerFan.settings.auto_mode);
    if (controllerFan.settings.auto_mode) {
      EDIT_ITEM_FAST(percent, MSG_CONTROLLER_FAN_SPEED, &controllerFan.settings.active_speed, CONTROLLERFAN_SPEED_MIN, 255);
      EDIT_ITEM(uint16_4, MSG_CONTROLLER_FAN_DURATION, &controllerFan.settings.duration, 0, 4800);
    }
    END_MENU();
  }

#endif

#if ENABLED(FWRETRACT)

  #include "../../feature/fwretract.h"

  void menu_config_retract() {
    START_MENU();
    BACK_ITEM(MSG_CONFIGURATION);
    #if ENABLED(FWRETRACT_AUTORETRACT)
      EDIT_ITEM(bool, MSG_AUTORETRACT, &fwretract.autoretract_enabled, fwretract.refresh_autoretract);
    #endif
    EDIT_ITEM(float52sign, MSG_CONTROL_RETRACT, &fwretract.settings.retract_length, 0, 100);
    #if HAS_MULTI_EXTRUDER
      EDIT_ITEM(float52sign, MSG_CONTROL_RETRACT_SWAP, &fwretract.settings.swap_retract_length, 0, 100);
    #endif
    EDIT_ITEM(float3, MSG_CONTROL_RETRACTF, &fwretract.settings.retract_feedrate_mm_s, 1, 999);
    EDIT_ITEM(float52sign, MSG_CONTROL_RETRACT_ZHOP, &fwretract.settings.retract_zraise, 0, 999);
    EDIT_ITEM(float52sign, MSG_CONTROL_RETRACT_RECOVER, &fwretract.settings.retract_recover_extra, -100, 100);
    #if HAS_MULTI_EXTRUDER
      EDIT_ITEM(float52sign, MSG_CONTROL_RETRACT_RECOVER_SWAP, &fwretract.settings.swap_retract_recover_extra, -100, 100);
    #endif
    EDIT_ITEM(float3, MSG_CONTROL_RETRACT_RECOVERF, &fwretract.settings.retract_recover_feedrate_mm_s, 1, 999);
    #if HAS_MULTI_EXTRUDER
      EDIT_ITEM(float3, MSG_CONTROL_RETRACT_RECOVER_SWAPF, &fwretract.settings.swap_retract_recover_feedrate_mm_s, 1, 999);
    #endif
    END_MENU();
  }

#endif

#if HAS_PREHEAT && DISABLED(SLIM_LCD_MENUS)

  void _menu_configuration_preheat_settings() {
    #define _MINTEMP_ITEM(N) HEATER_##N##_MINTEMP,
    #define _MAXTEMP_ITEM(N) HEATER_##N##_MAXTEMP,
    #define MINTEMP_ALL _MIN(REPEAT(HOTENDS, _MINTEMP_ITEM) 999)
    #define MAXTEMP_ALL _MAX(REPEAT(HOTENDS, _MAXTEMP_ITEM) 0)
    const uint8_t m = MenuItemBase::itemIndex;
    START_MENU();
    STATIC_ITEM_F(ui.get_preheat_label(m), SS_DEFAULT|SS_INVERT);
    BACK_ITEM(MSG_CONFIGURATION);
    #if HAS_FAN
      editable.uint8 = uint8_t(ui.material_preset[m].fan_speed);
      EDIT_ITEM_N(percent, m, MSG_FAN_SPEED, &editable.uint8, 0, 255, []{ ui.material_preset[MenuItemBase::itemIndex].fan_speed = editable.uint8; });
    #endif
    #if HAS_TEMP_HOTEND
      EDIT_ITEM(int3, MSG_NOZZLE, &ui.material_preset[m].hotend_temp, MINTEMP_ALL, MAXTEMP_ALL - (HOTEND_OVERSHOOT));
    #endif
    #if HAS_HEATED_BED
      EDIT_ITEM(int3, MSG_BED, &ui.material_preset[m].bed_temp, BED_MINTEMP, BED_MAX_TARGET);
    #endif
    #if ENABLED(EEPROM_SETTINGS)
      ACTION_ITEM(MSG_STORE_EEPROM, ui.store_settings);
    #endif
    END_MENU();
  }

#endif

#if ENABLED(CUSTOM_MENU_CONFIG)

  void _lcd_custom_menus_configuration_gcode(FSTR_P const fstr) {
    queue.inject(fstr);
    TERN_(CUSTOM_MENU_CONFIG_SCRIPT_AUDIBLE_FEEDBACK, ui.completion_feedback());
    TERN_(CUSTOM_MENU_CONFIG_SCRIPT_RETURN, ui.return_to_status());
  }

  void custom_menus_configuration() {
    START_MENU();
    BACK_ITEM(MSG_MAIN_MENU);

    #define HAS_CUSTOM_ITEM_CONF(N) (defined(CONFIG_MENU_ITEM_##N##_DESC) && defined(CONFIG_MENU_ITEM_##N##_GCODE))

    #ifdef CUSTOM_MENU_CONFIG_SCRIPT_DONE
      #define _DONE_SCRIPT "\n" CUSTOM_MENU_CONFIG_SCRIPT_DONE
    #else
      #define _DONE_SCRIPT ""
    #endif
    #define GCODE_LAMBDA_CONF(N) []{ _lcd_custom_menus_configuration_gcode(F(CONFIG_MENU_ITEM_##N##_GCODE _DONE_SCRIPT)); }
    #define _CUSTOM_ITEM_CONF(N) ACTION_ITEM_F(F(CONFIG_MENU_ITEM_##N##_DESC), GCODE_LAMBDA_CONF(N));
    #define _CUSTOM_ITEM_CONF_CONFIRM(N)            \
      SUBMENU_F(F(CONFIG_MENU_ITEM_##N##_DESC), []{ \
          MenuItem_confirm::confirm_screen(         \
            GCODE_LAMBDA_CONF(N), nullptr,          \
            F(CONFIG_MENU_ITEM_##N##_DESC "?")      \
          );                                        \
        })

    #define CUSTOM_ITEM_CONF(N) do{ \
      constexpr char c = CONFIG_MENU_ITEM_##N##_GCODE[strlen(CONFIG_MENU_ITEM_##N##_GCODE) - 1]; \
      static_assert(c != '\n' && c != '\r', "CONFIG_MENU_ITEM_" STRINGIFY(N) "_GCODE cannot have a newline at the end. Please remove it."); \
      if (ENABLED(CONFIG_MENU_ITEM_##N##_CONFIRM)) \
        _CUSTOM_ITEM_CONF_CONFIRM(N); \
      else \
        _CUSTOM_ITEM_CONF(N); \
    }while(0)

    #if HAS_CUSTOM_ITEM_CONF(1)
      CUSTOM_ITEM_CONF(1);
    #endif
    #if HAS_CUSTOM_ITEM_CONF(2)
      CUSTOM_ITEM_CONF(2);
    #endif
    #if HAS_CUSTOM_ITEM_CONF(3)
      CUSTOM_ITEM_CONF(3);
    #endif
    #if HAS_CUSTOM_ITEM_CONF(4)
      CUSTOM_ITEM_CONF(4);
    #endif
    #if HAS_CUSTOM_ITEM_CONF(5)
      CUSTOM_ITEM_CONF(5);
    #endif
    #if HAS_CUSTOM_ITEM_CONF(6)
      CUSTOM_ITEM_CONF(6);
    #endif
    #if HAS_CUSTOM_ITEM_CONF(7)
      CUSTOM_ITEM_CONF(7);
    #endif
    #if HAS_CUSTOM_ITEM_CONF(8)
      CUSTOM_ITEM_CONF(8);
    #endif
    #if HAS_CUSTOM_ITEM_CONF(9)
      CUSTOM_ITEM_CONF(9);
    #endif
    #if HAS_CUSTOM_ITEM_CONF(10)
      CUSTOM_ITEM_CONF(10);
    #endif
    #if HAS_CUSTOM_ITEM_CONF(11)
      CUSTOM_ITEM_CONF(11);
    #endif
    #if HAS_CUSTOM_ITEM_CONF(12)
      CUSTOM_ITEM_CONF(12);
    #endif
    #if HAS_CUSTOM_ITEM_CONF(13)
      CUSTOM_ITEM_CONF(13);
    #endif
    #if HAS_CUSTOM_ITEM_CONF(14)
      CUSTOM_ITEM_CONF(14);
    #endif
    #if HAS_CUSTOM_ITEM_CONF(15)
      CUSTOM_ITEM_CONF(15);
    #endif
    #if HAS_CUSTOM_ITEM_CONF(16)
      CUSTOM_ITEM_CONF(16);
    #endif
    #if HAS_CUSTOM_ITEM_CONF(17)
      CUSTOM_ITEM_CONF(17);
    #endif
    #if HAS_CUSTOM_ITEM_CONF(18)
      CUSTOM_ITEM_CONF(18);
    #endif
    #if HAS_CUSTOM_ITEM_CONF(19)
      CUSTOM_ITEM_CONF(19);
    #endif
    #if HAS_CUSTOM_ITEM_CONF(20)
      CUSTOM_ITEM_CONF(20);
    #endif
    #if HAS_CUSTOM_ITEM_CONF(21)
      CUSTOM_ITEM_CONF(21);
    #endif
    #if HAS_CUSTOM_ITEM_CONF(22)
      CUSTOM_ITEM_CONF(22);
    #endif
    #if HAS_CUSTOM_ITEM_CONF(23)
      CUSTOM_ITEM_CONF(23);
    #endif
    #if HAS_CUSTOM_ITEM_CONF(24)
      CUSTOM_ITEM_CONF(24);
    #endif
    #if HAS_CUSTOM_ITEM_CONF(25)
      CUSTOM_ITEM_CONF(25);
    #endif
    END_MENU();
  }

#endif // CUSTOM_MENU_CONFIG

void menu_configuration() {
  const bool busy = printer_busy();

  START_MENU();
  BACK_ITEM(MSG_MAIN_MENU);

  //
  // Debug Menu when certain options are enabled
  //
  #if HAS_DEBUG_MENU
    SUBMENU(MSG_DEBUG_MENU, menu_debug);
  #endif

  #if ENABLED(CUSTOM_MENU_CONFIG)
    if (TERN1(CUSTOM_MENU_CONFIG_ONLY_IDLE, !busy)) {
      #ifdef CUSTOM_MENU_CONFIG_TITLE
        SUBMENU_F(F(CUSTOM_MENU_CONFIG_TITLE), custom_menus_configuration);
      #else
        SUBMENU(MSG_CUSTOM_COMMANDS, custom_menus_configuration);
      #endif
    }
  #endif

  SUBMENU(MSG_ADVANCED_SETTINGS, menu_advanced_settings);

  #if ENABLED(BABYSTEP_ZPROBE_OFFSET)
    SUBMENU(MSG_ZPROBE_ZOFFSET, lcd_babystep_zoffset);
  #elif HAS_BED_PROBE
    EDIT_ITEM(LCD_Z_OFFSET_TYPE, MSG_ZPROBE_ZOFFSET, &probe.offset.z, Z_PROBE_OFFSET_RANGE_MIN, Z_PROBE_OFFSET_RANGE_MAX);
  #endif

  //
  // Set Fan Controller speed
  //
  #if ENABLED(CONTROLLER_FAN_MENU)
    SUBMENU(MSG_CONTROLLER_FAN, menu_controller_fan);
  #endif

  if (!busy) {
    #if EITHER(DELTA_CALIBRATION_MENU, DELTA_AUTO_CALIBRATION)
      SUBMENU(MSG_DELTA_CALIBRATE, menu_delta_calibrate);
    #endif

    #if HAS_HOTEND_OFFSET
      SUBMENU(MSG_OFFSETS_MENU, menu_tool_offsets);
    #endif

    #if ENABLED(DUAL_X_CARRIAGE)
      SUBMENU(MSG_IDEX_MENU, menu_idex);
    #endif

    #if ENABLED(BLTOUCH)
      SUBMENU(MSG_BLTOUCH, menu_bltouch);
    #endif

    #if ENABLED(TOUCH_MI_PROBE)
      SUBMENU(MSG_TOUCHMI_PROBE, menu_touchmi);
    #endif
  }

  #if ENABLED(HOTEND_IDLE_TIMEOUT)
    SUBMENU(MSG_HOTEND_IDLE_TIMEOUT, menu_hotend_idle);
  #endif

  //
  // Set single nozzle filament retract and prime length
  //
  #if HAS_MULTI_EXTRUDER
    SUBMENU(MSG_TOOL_CHANGE, menu_tool_change);
    #if ENABLED(TOOLCHANGE_MIGRATION_FEATURE)
      SUBMENU(MSG_TOOL_MIGRATION, menu_toolchange_migration);
    #endif
  #endif

  #if HAS_LCD_BRIGHTNESS
    EDIT_ITEM_FAST(uint8, MSG_BRIGHTNESS, &ui.brightness, LCD_BRIGHTNESS_MIN, LCD_BRIGHTNESS_MAX, ui.refresh_brightness, true);
  #endif
  #if HAS_LCD_CONTRAST && LCD_CONTRAST_MIN < LCD_CONTRAST_MAX
    EDIT_ITEM_FAST(uint8, MSG_CONTRAST, &ui.contrast, LCD_CONTRAST_MIN, LCD_CONTRAST_MAX, ui.refresh_contrast, true);
  #endif

  //
  // Set display backlight / sleep timeout
  //
  #if LCD_BACKLIGHT_TIMEOUT_MINS
    EDIT_ITEM(uint8, MSG_SCREEN_TIMEOUT, &ui.backlight_timeout_minutes, ui.backlight_timeout_min, ui.backlight_timeout_max, ui.refresh_backlight_timeout);
  #elif HAS_DISPLAY_SLEEP
    EDIT_ITEM(uint8, MSG_SCREEN_TIMEOUT, &ui.sleep_timeout_minutes, ui.sleep_timeout_min, ui.sleep_timeout_max, ui.refresh_screen_timeout);
  #endif

  #if ENABLED(FWRETRACT)
    SUBMENU(MSG_RETRACT, menu_config_retract);
  #endif

  #if HAS_FILAMENT_SENSOR
    EDIT_ITEM(bool, MSG_RUNOUT_SENSOR, &runout.enabled, runout.reset);
  #endif

  #if HAS_FANCHECK
    EDIT_ITEM(bool, MSG_FANCHECK, &fan_check.enabled);
  #endif

  #if ENABLED(POWER_LOSS_RECOVERY)
    EDIT_ITEM(bool, MSG_OUTAGE_RECOVERY, &recovery.enabled, recovery.changed);
  #endif

  // Preheat configurations
  #if HAS_PREHEAT && DISABLED(SLIM_LCD_MENUS)
    LOOP_L_N(m, PREHEAT_COUNT)
      SUBMENU_N_f(m, ui.get_preheat_label(m), MSG_PREHEAT_M_SETTINGS, _menu_configuration_preheat_settings);
  #endif

  #if ENABLED(SOUND_MENU_ITEM)
    EDIT_ITEM(bool, MSG_SOUND, &ui.sound_on, []{ ui.chirp(); });
  #endif

  #if ENABLED(EEPROM_SETTINGS)
    ACTION_ITEM(MSG_STORE_EEPROM, ui.store_settings);
    if (!busy) ACTION_ITEM(MSG_LOAD_EEPROM, ui.load_settings);
  #endif

  if (!busy) ACTION_ITEM(MSG_RESTORE_DEFAULTS, ui.reset_settings);

  END_MENU();
}

#endif // HAS_MARLINUI_MENU<|MERGE_RESOLUTION|>--- conflicted
+++ resolved
@@ -59,18 +59,14 @@
   #include "../../libs/buzzer.h"
 #endif
 
-<<<<<<< HEAD
 #if ENABLED(HOTEND_IDLE_TIMEOUT)
   #include "../../feature/hotend_idle.h"
 #endif
 
-#include "../../core/debug_out.h"
-=======
 #if EITHER(LCD_PROGRESS_BAR_TEST, LCD_ENDSTOP_TEST)
   #include "../lcdprint.h"
   #define HAS_DEBUG_MENU 1
 #endif
->>>>>>> 03bb28c2
 
 //#define DEBUG_OUT 1
 #include "../../core/debug_out.h"
