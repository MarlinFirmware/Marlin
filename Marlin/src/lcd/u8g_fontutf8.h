/**
 * @file    fontutf8.h
 * @brief   font api for u8g lib
 * @author  Yunhui Fu (yhfudev@gmail.com)
 * @version 1.0
 * @date    2015-02-19
 * @copyright GPL/BSD
 */
#ifndef _UXG_FONTUTF8_H
#define _UXG_FONTUTF8_H 1

<<<<<<< HEAD
#include "clib/utf8.h"
=======
#include <clib/u8g.h>
>>>>>>> 584735c9
#include "fontutils.h"

#ifdef __cplusplus
extern "C" {
#endif


// the macro to indicate a UTF-8 string
// You should to save the C/C++ source in UTF-8 encoding!
// Once you change your UTF-8 strings, you need to call the script uxggenpages.sh to create the font data file fontutf8-data.h
#define _UxGT(a) a

typedef struct _uxg_fontinfo_t {
    uint16_t page;
    uint8_t begin;
    uint8_t end;
    uint16_t size;
    const u8g_fntpgm_uint8_t *fntdata;
} uxg_fontinfo_t;

extern int uxg_SetUtf8Fonts (const uxg_fontinfo_t * fntinfo, int number); // fntinfo is type of PROGMEM
extern char uxg_Utf8FontIsInited(void);

extern unsigned int uxg_DrawWchar (u8g_t *pu8g, unsigned int x, unsigned int y, wchar_t ch, pixel_len_t max_length);

extern unsigned int uxg_DrawUtf8Str (u8g_t *pu8g, unsigned int x, unsigned int y, const char *utf8_msg, pixel_len_t max_length);
extern unsigned int uxg_DrawUtf8StrP (u8g_t *pu8g, unsigned int x, unsigned int y, const char *utf8_msg, pixel_len_t max_length);

extern int uxg_GetUtf8StrPixelWidth(u8g_t *pu8g, const char *utf8_msg);
extern int uxg_GetUtf8StrPixelWidthP(u8g_t *pu8g, const char *utf8_msg);

#define uxg_GetFont(puxg) ((puxg)->font)

#ifdef __cplusplus
}
#endif

#endif // _UXG_FONTUTF8_H<|MERGE_RESOLUTION|>--- conflicted
+++ resolved
@@ -9,11 +9,7 @@
 #ifndef _UXG_FONTUTF8_H
 #define _UXG_FONTUTF8_H 1
 
-<<<<<<< HEAD
-#include "clib/utf8.h"
-=======
 #include <clib/u8g.h>
->>>>>>> 584735c9
 #include "fontutils.h"
 
 #ifdef __cplusplus
