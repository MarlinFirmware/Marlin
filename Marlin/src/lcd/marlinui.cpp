--- conflicted
+++ resolved
@@ -47,16 +47,12 @@
 #endif
 
 #if ENABLED(DWIN_CREALITY_LCD)
-<<<<<<< HEAD
-  #include "fontutils.h"
-  #include "e3v2/enhanced/dwin.h"
-=======
   #include "e3v2/creality/dwin.h"
 #elif ENABLED(DWIN_CREALITY_LCD_ENHANCED)
+  #include "fontutils.h"
   #include "e3v2/enhanced/dwin.h"
 #elif ENABLED(DWIN_CREALITY_LCD_JYERSUI)
   #include "e3v2/jyersui/dwin.h"
->>>>>>> c2e4b162
 #endif
 
 #if ENABLED(LCD_PROGRESS_BAR) && !IS_TFTGLCD_PANEL
@@ -108,12 +104,8 @@
     backlight = !!value;
     if (backlight) brightness = constrain(value, MIN_LCD_BRIGHTNESS, MAX_LCD_BRIGHTNESS);
     // Set brightness on enabled LCD here
-<<<<<<< HEAD
-    TERN_(DWIN_CREALITY_LCD, DWIN_LCD_Brightness(brightness));
-=======
     TERN_(DWIN_CREALITY_LCD_ENHANCED, DWIN_LCD_Brightness(brightness));
     TERN_(DWIN_CREALITY_LCD_JYERSUI, DWIN_Backlight_SetLuminance(backlight ? brightness : 0));
->>>>>>> c2e4b162
   }
 #endif
 
