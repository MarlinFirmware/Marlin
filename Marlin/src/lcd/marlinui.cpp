--- conflicted
+++ resolved
@@ -1082,16 +1082,10 @@
             lcd_status_update_delay = 9;
           #endif
 
-<<<<<<< HEAD
-          #if LED_POWEROFF_TIMEOUT > 0
-            if (!powerManager.psu_on) leds.reset_timeout(ms);
-          #endif
+          TERN_(HAS_LED_POWEROFF_TIMEOUT, if (!powerManager.psu_on) leds.reset_timeout(ms));
+
         } // encoder activity
-=======
-          TERN_(HAS_LED_POWEROFF_TIMEOUT, if (!powerManager.psu_on) leds.reset_timeout(ms));
-        } // encoder or click
-
->>>>>>> ad4de747
+
       #endif // HAS_ENCODER_ACTION
 
       // This runs every ~100ms when idling often enough.
