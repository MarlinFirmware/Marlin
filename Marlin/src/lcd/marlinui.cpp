/**
 * Marlin 3D Printer Firmware
 * Copyright (c) 2020 MarlinFirmware [https://github.com/MarlinFirmware/Marlin]
 *
 * Based on Sprinter and grbl.
 * Copyright (c) 2011 Camiel Gubbels / Erik van der Zalm
 *
 * This program is free software: you can redistribute it and/or modify
 * it under the terms of the GNU General Public License as published by
 * the Free Software Foundation, either version 3 of the License, or
 * (at your option) any later version.
 *
 * This program is distributed in the hope that it will be useful,
 * but WITHOUT ANY WARRANTY; without even the implied warranty of
 * MERCHANTABILITY or FITNESS FOR A PARTICULAR PURPOSE.  See the
 * GNU General Public License for more details.
 *
 * You should have received a copy of the GNU General Public License
 * along with this program.  If not, see <https://www.gnu.org/licenses/>.
 *
 */

#include "../inc/MarlinConfig.h"

#include "../MarlinCore.h" // for printingIsPaused

#ifdef LED_BACKLIGHT_TIMEOUT
  #include "../feature/leds/leds.h"
#endif

#if ENABLED(HOST_ACTION_COMMANDS)
  #include "../feature/host_actions.h"
#endif

#if ENABLED(BROWSE_MEDIA_ON_INSERT, PASSWORD_ON_SD_PRINT_MENU)
  #include "../feature/password/password.h"
#endif

// All displays share the MarlinUI class
#include "marlinui.h"
MarlinUI ui;

#if HAS_DISPLAY
  #include "../gcode/queue.h"
  #include "fontutils.h"
  #include "../sd/cardreader.h"
#endif

#if ENABLED(DWIN_CREALITY_LCD)
  #include "e3v2/creality/dwin.h"
#endif

#if ENABLED(LCD_PROGRESS_BAR) && !IS_TFTGLCD_PANEL
  #define BASIC_PROGRESS_BAR 1
#endif

#if ANY(HAS_DISPLAY, HAS_STATUS_MESSAGE, BASIC_PROGRESS_BAR)
  #include "../module/printcounter.h"
#endif

#if LCD_HAS_WAIT_FOR_MOVE
  bool MarlinUI::wait_for_move; // = false
#endif

constexpr uint8_t epps = ENCODER_PULSES_PER_STEP;

#if HAS_STATUS_MESSAGE
  #if BOTH(HAS_WIRED_LCD, STATUS_MESSAGE_SCROLLING)
    uint8_t MarlinUI::status_scroll_offset; // = 0
  #endif
  char MarlinUI::status_message[MAX_MESSAGE_LENGTH + 1];
  uint8_t MarlinUI::alert_level; // = 0
#endif

#if ENABLED(LCD_SET_PROGRESS_MANUALLY)
  MarlinUI::progress_t MarlinUI::progress_override; // = 0
  #if ENABLED(USE_M73_REMAINING_TIME)
    uint32_t MarlinUI::remaining_time;
  #endif
#endif

#if HAS_MULTI_LANGUAGE
  uint8_t MarlinUI::language; // Initialized by settings.load()
  void MarlinUI::set_language(const uint8_t lang) {
    if (lang < NUM_LANGUAGES) {
      language = lang;
      TERN_(HAS_MARLINUI_U8GLIB, update_language_font());
      return_to_status();
      refresh();
    }
  }
#endif

#if HAS_LCD_BRIGHTNESS
  uint8_t MarlinUI::brightness = DEFAULT_LCD_BRIGHTNESS;
  bool MarlinUI::backlight = true;

  void MarlinUI::set_brightness(const uint8_t value) {
    backlight = !!value;
    if (backlight) brightness = constrain(value, MIN_LCD_BRIGHTNESS, MAX_LCD_BRIGHTNESS);
    // Set brightness on enabled LCD here
  }
#endif

#if ENABLED(SOUND_MENU_ITEM)
  bool MarlinUI::buzzer_enabled = true;
#endif

#if EITHER(PCA9632_BUZZER, USE_BEEPER)
  #include "../libs/buzzer.h" // for BUZZ() macro
  #if ENABLED(PCA9632_BUZZER)
    #include "../feature/leds/pca9632.h"
  #endif
  void MarlinUI::buzz(const long duration, const uint16_t freq) {
    if (!buzzer_enabled) return;
    #if ENABLED(PCA9632_BUZZER)
      PCA9632_buzz(duration, freq);
    #elif USE_BEEPER
      buzzer.tone(duration, freq);
    #endif
  }
#endif

#if PREHEAT_COUNT
  preheat_t MarlinUI::material_preset[PREHEAT_COUNT];  // Initialized by settings.load()
  PGM_P MarlinUI::get_preheat_label(const uint8_t m) {
    #define _PDEF(N) static PGMSTR(preheat_##N##_label, PREHEAT_##N##_LABEL);
    #define _PLBL(N) preheat_##N##_label,
    REPEAT_1(PREHEAT_COUNT, _PDEF);
    static PGM_P const preheat_labels[PREHEAT_COUNT] PROGMEM = { REPEAT_1(PREHEAT_COUNT, _PLBL) };
    return (PGM_P)pgm_read_ptr(&preheat_labels[m]);
  }
#endif

#if EITHER(HAS_LCD_MENU, EXTENSIBLE_UI)
  bool MarlinUI::lcd_clicked;
#endif

#if HAS_WIRED_LCD

  #if HAS_MARLINUI_U8GLIB
  #include "dogm/marlinui_DOGM.h"
  #endif

  #include "lcdprint.h"

  #include "../sd/cardreader.h"

  #include "../module/temperature.h"
  #include "../module/planner.h"
  #include "../module/motion.h"

  #if HAS_LCD_MENU
  #include "../module/settings.h"
  #endif

  #if ENABLED(AUTO_BED_LEVELING_UBL)
  #include "../feature/bedlevel/bedlevel.h"
  #endif

  #if HAS_TRINAMIC_CONFIG
  #include "../feature/tmc_util.h"
  #endif

  #if HAS_ADC_BUTTONS
  #include "../module/thermistor/thermistors.h"
  #endif

  #if HAS_POWER_MONITOR
  #include "../feature/power_monitor.h"
  #endif

  #if ENABLED(PSU_CONTROL) && defined(LED_BACKLIGHT_TIMEOUT)
    #include "../feature/power.h"
  #endif

  #if HAS_ENCODER_ACTION
  volatile uint8_t MarlinUI::buttons;
  #if HAS_SLOW_BUTTONS
    volatile uint8_t MarlinUI::slow_buttons;
  #endif
  #if HAS_TOUCH_BUTTONS
    #include "touch/touch_buttons.h"
    bool MarlinUI::on_edit_screen = false;
  #endif
  #endif

  #if SCREENS_CAN_TIME_OUT
  bool MarlinUI::defer_return_to_status;
    millis_t MarlinUI::return_to_status_ms = 0;
  #endif

  uint8_t MarlinUI::lcd_status_update_delay = 1; // First update one loop delayed

  #if BOTH(FILAMENT_LCD_DISPLAY, SDSUPPORT)
  millis_t MarlinUI::next_filament_display; // = 0
  #endif

  millis_t MarlinUI::next_button_update_ms; // = 0

  #if HAS_MARLINUI_U8GLIB
  bool MarlinUI::drawing_screen, MarlinUI::first_page; // = false
  #endif

  // Encoder Handling
  #if HAS_ENCODER_ACTION
  uint32_t MarlinUI::encoderPosition;
  volatile int8_t encoderDiff; // Updated in update_buttons, added to encoderPosition every LCD update
  #endif

  #if ENABLED(SDSUPPORT)

  #include "../sd/cardreader.h"

  #if MARLINUI_SCROLL_NAME
    uint8_t MarlinUI::filename_scroll_pos, MarlinUI::filename_scroll_max;
  #endif

  const char * MarlinUI::scrolled_filename(CardReader &theCard, const uint8_t maxlen, uint8_t hash, const bool doScroll) {
    const char *outstr = theCard.longest_filename();
    if (theCard.longFilename[0]) {
      #if MARLINUI_SCROLL_NAME
        if (doScroll) {
          for (uint8_t l = FILENAME_LENGTH; l--;)
            hash = ((hash << 1) | (hash >> 7)) ^ theCard.filename[l];      // rotate, xor
          static uint8_t filename_scroll_hash;
          if (filename_scroll_hash != hash) {                              // If the hash changed...
            filename_scroll_hash = hash;                                   // Save the new hash
            filename_scroll_max = _MAX(0, utf8_strlen(theCard.longFilename) - maxlen); // Update the scroll limit
            filename_scroll_pos = 0;                                       // Reset scroll to the start
            lcd_status_update_delay = 8;                                   // Don't scroll right away
          }
          // Advance byte position corresponding to filename_scroll_pos char position
          outstr += TERN(UTF_FILENAME_SUPPORT, utf8_byte_pos_by_char_num(outstr, filename_scroll_pos), filename_scroll_pos);
        }
      #else
        theCard.longFilename[
          TERN(UTF_FILENAME_SUPPORT, utf8_byte_pos_by_char_num(theCard.longFilename, maxlen), maxlen)
        ] = '\0'; // cutoff at screen edge
      #endif
    }
    return outstr;
  }

  #endif

  #if HAS_LCD_MENU
  #include "menu/menu.h"

  screenFunc_t MarlinUI::currentScreen; // Initialized in CTOR
  bool MarlinUI::screen_changed;

  #if ENABLED(ENCODER_RATE_MULTIPLIER)
    bool MarlinUI::encoderRateMultiplierEnabled;
    millis_t MarlinUI::lastEncoderMovementMillis = 0;
    void MarlinUI::enable_encoder_multiplier(const bool onoff) {
      encoderRateMultiplierEnabled = onoff;
      lastEncoderMovementMillis = 0;
    }
  #endif

  #if EITHER(REVERSE_MENU_DIRECTION, REVERSE_SELECT_DIRECTION)
    int8_t MarlinUI::encoderDirection = ENCODERBASE;
  #endif

  #if HAS_TOUCH_BUTTONS
    uint8_t MarlinUI::touch_buttons;
    uint8_t MarlinUI::repeat_delay;
  #endif

  #if EITHER(AUTO_BED_LEVELING_UBL, G26_MESH_VALIDATION)

    bool MarlinUI::external_control; // = false

    void MarlinUI::wait_for_release() {
      while (button_pressed()) safe_delay(50);
      safe_delay(50);
    }

  #endif

  #if !HAS_GRAPHICAL_TFT

    void _wrap_string(uint8_t &col, uint8_t &row, const char * const string, read_byte_cb_t cb_read_byte, bool wordwrap/*=false*/) {
      SETCURSOR(col, row);
      if (!string) return;

      auto _newline = [&col, &row]{
        col = 0; row++;                 // Move col to string len (plus space)
        SETCURSOR(0, row);              // Simulate carriage return
      };

      uint8_t *p = (uint8_t*)string;
      wchar_t ch;
      if (wordwrap) {
        uint8_t *wrd = nullptr, c = 0;
        // find the end of the part
        for (;;) {
          if (!wrd) wrd = p;            // Get word start /before/ advancing
          p = get_utf8_value_cb(p, cb_read_byte, &ch);
          const bool eol = !ch;         // zero ends the string
          // End or a break between phrases?
          if (eol || ch == ' ' || ch == '-' || ch == '+' || ch == '.') {
            if (!c && ch == ' ') { if (wrd) wrd++; continue; } // collapse extra spaces
            // Past the right and the word is not too long?
            if (col + c > LCD_WIDTH && col >= (LCD_WIDTH) / 4) _newline(); // should it wrap?
            c += !eol;                  // +1 so the space will be printed
            col += c;                   // advance col to new position
            while (c) {                 // character countdown
              --c;                      // count down to zero
              wrd = get_utf8_value_cb(wrd, cb_read_byte, &ch); // get characters again
              lcd_put_wchar(ch);        // character to the LCD
            }
            if (eol) break;             // all done!
            wrd = nullptr;              // set up for next word
          }
          else c++;                     // count word characters
        }
      }
      else {
        for (;;) {
          p = get_utf8_value_cb(p, cb_read_byte, &ch);
          if (!ch) break;
          lcd_put_wchar(ch);
          col++;
          if (col >= LCD_WIDTH) _newline();
        }
      }
    }

    void MarlinUI::draw_select_screen_prompt(PGM_P const pref, const char * const string/*=nullptr*/, PGM_P const suff/*=nullptr*/) {
      const uint8_t plen = utf8_strlen_P(pref), slen = suff ? utf8_strlen_P(suff) : 0;
      uint8_t col = 0, row = 0;
      if (!string && plen + slen <= LCD_WIDTH) {
        col = (LCD_WIDTH - plen - slen) / 2;
        row = LCD_HEIGHT > 3 ? 1 : 0;
      }
      wrap_string_P(col, row, pref, true);
      if (string) {
        if (col) { col = 0; row++; } // Move to the start of the next line
        wrap_string(col, row, string);
      }
      if (suff) wrap_string_P(col, row, suff);
    }

  #endif // !HAS_GRAPHICAL_TFT

  #endif // HAS_LCD_MENU

  void MarlinUI::init() {

  init_lcd();

  #if HAS_DIGITAL_BUTTONS
    #if BUTTON_EXISTS(EN1)
      SET_INPUT_PULLUP(BTN_EN1);
    #endif
    #if BUTTON_EXISTS(EN2)
      SET_INPUT_PULLUP(BTN_EN2);
    #endif
    #if BUTTON_EXISTS(ENC)
      SET_INPUT_PULLUP(BTN_ENC);
    #endif
    #if BUTTON_EXISTS(ENC_EN)
      SET_INPUT_PULLUP(BTN_ENC_EN);
    #endif
    #if BUTTON_EXISTS(BACK)
      SET_INPUT_PULLUP(BTN_BACK);
    #endif
    #if BUTTON_EXISTS(UP)
      SET_INPUT(BTN_UP);
    #endif
    #if BUTTON_EXISTS(DWN)
      SET_INPUT(BTN_DWN);
    #endif
    #if BUTTON_EXISTS(LFT)
      SET_INPUT(BTN_LFT);
    #endif
    #if BUTTON_EXISTS(RT)
      SET_INPUT(BTN_RT);
    #endif
  #endif

  #if HAS_SHIFT_ENCODER

    #if ENABLED(SR_LCD_2W_NL) // Non latching 2 wire shift register

      SET_OUTPUT(SR_DATA_PIN);
      SET_OUTPUT(SR_CLK_PIN);

    #elif PIN_EXISTS(SHIFT_CLK)

      SET_OUTPUT(SHIFT_CLK_PIN);
      OUT_WRITE(SHIFT_LD_PIN, HIGH);
      #if PIN_EXISTS(SHIFT_EN)
        OUT_WRITE(SHIFT_EN_PIN, LOW);
      #endif
      SET_INPUT_PULLUP(SHIFT_OUT_PIN);

    #endif

  #endif // HAS_SHIFT_ENCODER

  #if BOTH(HAS_ENCODER_ACTION, HAS_SLOW_BUTTONS)
    slow_buttons = 0;
  #endif

  update_buttons();

  TERN_(HAS_ENCODER_ACTION, encoderDiff = 0);
  }

  bool MarlinUI::get_blink() {
  static uint8_t blink = 0;
  static millis_t next_blink_ms = 0;
  millis_t ms = millis();
  if (ELAPSED(ms, next_blink_ms)) {
    blink ^= 0xFF;
    next_blink_ms = ms + 1000 - (LCD_UPDATE_INTERVAL) / 2;
  }
  return blink != 0;
  }

  ////////////////////////////////////////////
  ///////////// Keypad Handling //////////////
  ////////////////////////////////////////////

  #if IS_RRW_KEYPAD && HAS_ENCODER_ACTION

  volatile uint8_t MarlinUI::keypad_buttons;

  #if HAS_LCD_MENU && !HAS_ADC_BUTTONS

    void lcd_move_x();
    void lcd_move_y();
    void lcd_move_z();

    void _reprapworld_keypad_move(const AxisEnum axis, const int16_t dir) {
      ui.manual_move.menu_scale = REPRAPWORLD_KEYPAD_MOVE_STEP;
      ui.encoderPosition = dir;
      switch (axis) {
        case X_AXIS: lcd_move_x(); break;
        case Y_AXIS: lcd_move_y(); break;
        case Z_AXIS: lcd_move_z();
        default: break;
      }
    }

  #endif

  bool MarlinUI::handle_keypad() {

    #if HAS_ADC_BUTTONS

      #define ADC_MIN_KEY_DELAY 100
      if (keypad_buttons) {
        #if HAS_ENCODER_ACTION
          refresh(LCDVIEW_REDRAW_NOW);
          #if HAS_LCD_MENU
            if (encoderDirection == -(ENCODERBASE)) { // HAS_ADC_BUTTONS forces REVERSE_MENU_DIRECTION, so this indicates menu navigation
                   if (RRK(EN_KEYPAD_UP))     encoderPosition += ENCODER_STEPS_PER_MENU_ITEM;
              else if (RRK(EN_KEYPAD_DOWN))   encoderPosition -= ENCODER_STEPS_PER_MENU_ITEM;
              else if (RRK(EN_KEYPAD_LEFT))   { MenuItem_back::action(); quick_feedback(); }
              else if (RRK(EN_KEYPAD_RIGHT))  { return_to_status(); quick_feedback(); }
            }
            else
          #endif
          {
            #if HAS_LCD_MENU
                   if (RRK(EN_KEYPAD_UP))     encoderPosition -= epps;
              else if (RRK(EN_KEYPAD_DOWN))   encoderPosition += epps;
              else if (RRK(EN_KEYPAD_LEFT))   { MenuItem_back::action(); quick_feedback(); }
              else if (RRK(EN_KEYPAD_RIGHT))  encoderPosition = 0;
            #else
                   if (RRK(EN_KEYPAD_UP)   || RRK(EN_KEYPAD_LEFT))  encoderPosition -= epps;
              else if (RRK(EN_KEYPAD_DOWN) || RRK(EN_KEYPAD_RIGHT)) encoderPosition += epps;
            #endif
          }
        #endif
        next_button_update_ms = millis() + ADC_MIN_KEY_DELAY;
        return true;
      }

    #else // !HAS_ADC_BUTTONS

      static uint8_t keypad_debounce = 0;

      if (!RRK( EN_KEYPAD_F1    | EN_KEYPAD_F2
              | EN_KEYPAD_F3    | EN_KEYPAD_DOWN
              | EN_KEYPAD_RIGHT | EN_KEYPAD_MIDDLE
              | EN_KEYPAD_UP    | EN_KEYPAD_LEFT )
      ) {
        if (keypad_debounce > 0) keypad_debounce--;
      }
      else if (!keypad_debounce) {
        keypad_debounce = 2;

        const bool homed = all_axes_homed();

        #if HAS_LCD_MENU

          if (RRK(EN_KEYPAD_MIDDLE))  goto_screen(menu_move);

          #if NONE(DELTA, Z_HOME_TO_MAX)
            if (RRK(EN_KEYPAD_F2))    _reprapworld_keypad_move(Z_AXIS,  1);
          #endif

          if (homed) {
            #if EITHER(DELTA, Z_HOME_TO_MAX)
              if (RRK(EN_KEYPAD_F2))  _reprapworld_keypad_move(Z_AXIS,  1);
            #endif
            if (RRK(EN_KEYPAD_F3))    _reprapworld_keypad_move(Z_AXIS, -1);
            if (RRK(EN_KEYPAD_LEFT))  _reprapworld_keypad_move(X_AXIS, -1);
            if (RRK(EN_KEYPAD_RIGHT)) _reprapworld_keypad_move(X_AXIS,  1);
            if (RRK(EN_KEYPAD_DOWN))  _reprapworld_keypad_move(Y_AXIS,  1);
            if (RRK(EN_KEYPAD_UP))    _reprapworld_keypad_move(Y_AXIS, -1);
          }

        #endif // HAS_LCD_MENU

        if (!homed && RRK(EN_KEYPAD_F1)) queue.inject_P(G28_STR);
        return true;
      }

    #endif // !HAS_ADC_BUTTONS

    return false;
  }

  #endif // IS_RRW_KEYPAD && HAS_ENCODER_ACTION

  /**
 * Status Screen
 *
 * This is very display-dependent, so the lcd implementation draws this.
 */

  #if BASIC_PROGRESS_BAR
  millis_t MarlinUI::progress_bar_ms; // = 0
  #if PROGRESS_MSG_EXPIRE > 0
    millis_t MarlinUI::expire_status_ms; // = 0
  #endif
  #endif

  void MarlinUI::status_screen() {

  TERN_(HAS_LCD_MENU, ENCODER_RATE_MULTIPLY(false));

  #if BASIC_PROGRESS_BAR

    //
    // HD44780 implements the following message blinking and
    // message expiration because Status Line and Progress Bar
    // share the same line on the display.
    //

    #if DISABLED(PROGRESS_MSG_ONCE) || (PROGRESS_MSG_EXPIRE > 0)
      #define GOT_MS
      const millis_t ms = millis();
    #endif

    // If the message will blink rather than expire...
    #if DISABLED(PROGRESS_MSG_ONCE)
      if (ELAPSED(ms, progress_bar_ms + PROGRESS_BAR_MSG_TIME + PROGRESS_BAR_BAR_TIME))
        progress_bar_ms = ms;
    #endif

    #if PROGRESS_MSG_EXPIRE > 0

      // Handle message expire
      if (expire_status_ms) {

        // Expire the message if a job is active and the bar has ticks
        if (get_progress_percent() > 2 && !print_job_timer.isPaused()) {
          if (ELAPSED(ms, expire_status_ms)) {
            status_message[0] = '\0';
            expire_status_ms = 0;
          }
        }
        else {
          // Defer message expiration before bar appears
          // and during any pause (not just SD)
          expire_status_ms += LCD_UPDATE_INTERVAL;
        }
      }

    #endif // PROGRESS_MSG_EXPIRE

  #endif // BASIC_PROGRESS_BAR

  #if HAS_LCD_MENU
    if (use_click()) {
      #if BOTH(FILAMENT_LCD_DISPLAY, SDSUPPORT)
        next_filament_display = millis() + 5000UL;  // Show status message for 5s
      #endif
      goto_screen(menu_main);
      #if DISABLED(NO_LCD_REINIT)
        init_lcd(); // May revive the LCD if static electricity killed it
      #endif
      return;
    }

  #endif

  #if ENABLED(ULTIPANEL_FEEDMULTIPLY)

    const int16_t old_frm = feedrate_percentage;
          int16_t new_frm = old_frm + int16_t(encoderPosition);

    // Dead zone at 100% feedrate
    if (old_frm == 100) {
      if (int16_t(encoderPosition) > ENCODER_FEEDRATE_DEADZONE)
        new_frm -= ENCODER_FEEDRATE_DEADZONE;
      else if (int16_t(encoderPosition) < -(ENCODER_FEEDRATE_DEADZONE))
        new_frm += ENCODER_FEEDRATE_DEADZONE;
      else
        new_frm = old_frm;
    }
    else if ((old_frm < 100 && new_frm > 100) || (old_frm > 100 && new_frm < 100))
      new_frm = 100;

    LIMIT(new_frm, 10, 999);

    if (old_frm != new_frm) {
      feedrate_percentage = new_frm;
      encoderPosition = 0;
      #if BOTH(HAS_BUZZER, BEEP_ON_FEEDRATE_CHANGE)
        static millis_t next_beep;
        #ifndef GOT_MS
          const millis_t ms = millis();
        #endif
        if (ELAPSED(ms, next_beep)) {
          buzz(FEEDRATE_CHANGE_BEEP_DURATION, FEEDRATE_CHANGE_BEEP_FREQUENCY);
          next_beep = ms + 500UL;
        }
      #endif
    }

  #endif // ULTIPANEL_FEEDMULTIPLY

  draw_status_screen();
  }

  void MarlinUI::kill_screen(PGM_P lcd_error, PGM_P lcd_component) {
  init();
  status_printf_P(1, PSTR(S_FMT ": " S_FMT), lcd_error, lcd_component);
  TERN_(HAS_LCD_MENU, return_to_status());

  // RED ALERT. RED ALERT.
  #ifdef LED_BACKLIGHT_TIMEOUT
    leds.set_color(LEDColorRed());
    #ifdef NEOPIXEL_BKGD_INDEX_FIRST
      neo.set_background_color(255, 0, 0, 0);
      neo.show();
    #endif
  #endif

  draw_kill_screen();
  }

  void MarlinUI::quick_feedback(const bool clear_buttons/*=true*/) {

  TERN_(HAS_LCD_MENU, refresh());

  #if HAS_ENCODER_ACTION
    if (clear_buttons) buttons = 0;
    next_button_update_ms = millis() + 500;
  #else
    UNUSED(clear_buttons);
  #endif

  #if HAS_CHIRP
    chirp(); // Buzz and wait. Is the delay needed for buttons to settle?
    #if BOTH(HAS_LCD_MENU, USE_BEEPER)
      for (int8_t i = 5; i--;) { buzzer.tick(); delay(2); }
    #elif HAS_LCD_MENU
      delay(10);
    #endif
  #endif
  }

  ////////////////////////////////////////////
  /////////////// Manual Move ////////////////
  ////////////////////////////////////////////

  #if HAS_LCD_MENU

  ManualMove MarlinUI::manual_move{};

<<<<<<< HEAD
  millis_t ManualMove::start_time = 0;
  float ManualMove::menu_scale = 1;
  #if IS_KINEMATIC
    float ManualMove::offset = 0;
    xyze_pos_t ManualMove::all_axes_destination = { 0 };
    bool ManualMove::processing = false;
  #endif
  #if MULTI_E_MANUAL
    int8_t ManualMove::e_index = 0;
  #endif
  AxisEnum ManualMove::axis = NO_AXIS_ENUM;

  /**
   * If a manual move has been posted and its time has arrived, and if the planner
   * has a space for it, then add a linear move to current_position the planner.
   *
   * If any manual move needs to be interrupted, make sure to force a manual move
   * by setting manual_move.start_time to millis() after updating current_position.
   *
   * To post a manual move:
   *   - Update current_position to the new place you want to go.
   *   - Set manual_move.axis to an axis like X_AXIS. Use ALL_AXES_ENUM for diagonal moves.
   *   - Set manual_move.start_time to a point in the future (in ms) when the move should be done.
   *
   * For kinematic machines:
   *   - Set manual_move.offset to modify one axis and post the move.
   *     This is used to achieve more rapid stepping on kinematic machines.
   *
   * Currently used by the _lcd_move_xyz function in menu_motion.cpp
   * and the ubl_map_move_to_xy funtion in menu_ubl.cpp.
   */
  void ManualMove::task() {

    if (processing) return;   // Prevent re-entry from idle() calls

    // Add a manual move to the queue?
    if (axis != NO_AXIS_ENUM && ELAPSED(millis(), start_time) && !planner.is_full()) {

      const feedRate_t fr_mm_s = (axis <= LOGICAL_AXES) ? manual_feedrate_mm_s[axis] : XY_PROBE_FEEDRATE_MM_S;

      #if IS_KINEMATIC

        #if HAS_MULTI_EXTRUDER
          REMEMBER(ae, active_extruder);
          #if MULTI_E_MANUAL
            if (axis == E_AXIS) active_extruder = e_index;
=======
    millis_t ManualMove::start_time = 0;
    float ManualMove::menu_scale = 1;
    #if IS_KINEMATIC
      float ManualMove::offset = 0;
      xyze_pos_t ManualMove::all_axes_destination = { 0 };
      bool ManualMove::processing = false;
    #endif
    #if MULTI_E_MANUAL
      int8_t ManualMove::e_index = 0;
    #endif
    AxisEnum ManualMove::axis = NO_AXIS_ENUM;

    /**
     * If a manual move has been posted and its time has arrived, and if the planner
     * has a space for it, then add a linear move to current_position the planner.
     *
     * If any manual move needs to be interrupted, make sure to force a manual move
     * by setting manual_move.start_time to millis() after updating current_position.
     *
     * To post a manual move:
     *   - Update current_position to the new place you want to go.
     *   - Set manual_move.axis to an axis like X_AXIS. Use ALL_AXES_ENUM for diagonal moves.
     *   - Set manual_move.start_time to a point in the future (in ms) when the move should be done.
     *
     * For kinematic machines:
     *   - Set manual_move.offset to modify one axis and post the move.
     *     This is used to achieve more rapid stepping on kinematic machines.
     *
     * Currently used by the _lcd_move_xyz function in menu_motion.cpp
     * and the ubl_map_move_to_xy function in menu_ubl.cpp.
     */
    void ManualMove::task() {

      if (processing) return;   // Prevent re-entry from idle() calls

      // Add a manual move to the queue?
      if (axis != NO_AXIS_ENUM && ELAPSED(millis(), start_time) && !planner.is_full()) {

        const feedRate_t fr_mm_s = (axis <= LOGICAL_AXES) ? manual_feedrate_mm_s[axis] : XY_PROBE_FEEDRATE_MM_S;

        #if IS_KINEMATIC

          #if HAS_MULTI_EXTRUDER
            REMEMBER(ae, active_extruder);
            #if MULTI_E_MANUAL
              if (axis == E_AXIS) active_extruder = e_index;
            #endif
>>>>>>> 59324a41
          #endif
        #endif

        // Apply a linear offset to a single axis
        if (axis == ALL_AXES_ENUM)
          destination = all_axes_destination;
        else if (axis <= XYZE) {
          destination = current_position;
          destination[axis] += offset;
        }

        // Reset for the next move
        offset = 0;
        axis = NO_AXIS_ENUM;

        // DELTA and SCARA machines use segmented moves, which could fill the planner during the call to
        // move_to_destination. This will cause idle() to be called, which can then call this function while the
        // previous invocation is being blocked. Modifications to offset shouldn't be made while
        // processing is true or the planner will get out of sync.
        processing = true;
        prepare_internal_move_to_destination(fr_mm_s);  // will set current_position from destination
        processing = false;

      #else

        // For Cartesian / Core motion simply move to the current_position
        planner.buffer_line(current_position, fr_mm_s,
          TERN_(MULTI_E_MANUAL, axis == E_AXIS ? e_index :) active_extruder
        );

        //SERIAL_ECHOLNPAIR("Add planner.move with Axis ", AS_CHAR(axis_codes[axis]), " at FR ", fr_mm_s);

        axis = NO_AXIS_ENUM;

      #endif
    }
  }

  //
  // Tell ui.update() to start a move to current_position after a short delay.
  //
  void ManualMove::soon(const AxisEnum move_axis
    OPTARG(MULTI_E_MANUAL, const int8_t eindex/*=active_extruder*/)
  ) {
    TERN_(MULTI_E_MANUAL, if (move_axis == E_AXIS) e_index = eindex);
    start_time = millis() + (menu_scale < 0.99f ? 0UL : 250UL); // delay for bigger moves
    axis = move_axis;
    //SERIAL_ECHOLNPAIR("Post Move with Axis ", AS_CHAR(axis_codes[axis]), " soon.");
  }

  #if ENABLED(AUTO_BED_LEVELING_UBL)

    void MarlinUI::external_encoder() {
      if (external_control && encoderDiff) {
        ubl.encoder_diff += encoderDiff;  // Encoder for UBL G29 mesh editing
        encoderDiff = 0;                  // Hide encoder events from the screen handler
        refresh(LCDVIEW_REDRAW_NOW);      // ...but keep the refresh.
      }
    }

  #endif

  #endif // HAS_LCD_MENU

  /**
 * Update the LCD, read encoder buttons, etc.
 *   - Read button states
 *   - Check the SD Card slot state
 *   - Act on RepRap World keypad input
 *   - Update the encoder position
 *   - Apply acceleration to the encoder position
 *   - Do refresh(LCDVIEW_CALL_REDRAW_NOW) on controller events
 *   - Reset the Info Screen timeout if there's any input
 *   - Update status indicators, if any
 *
 *   Run the current LCD menu handler callback function:
 *   - Call the handler only if lcdDrawUpdate != LCDVIEW_NONE
 *   - Before calling the handler, LCDVIEW_CALL_NO_REDRAW => LCDVIEW_NONE
 *   - Call the menu handler. Menu handlers should do the following:
 *     - If a value changes, set lcdDrawUpdate to LCDVIEW_REDRAW_NOW and draw the value
 *       (Encoder events automatically set lcdDrawUpdate for you.)
 *     - if (should_draw()) { redraw }
 *     - Before exiting the handler set lcdDrawUpdate to:
 *       - LCDVIEW_CLEAR_CALL_REDRAW to clear screen and set LCDVIEW_CALL_REDRAW_NEXT.
 *       - LCDVIEW_REDRAW_NOW to draw now (including remaining stripes).
 *       - LCDVIEW_CALL_REDRAW_NEXT to draw now and get LCDVIEW_REDRAW_NOW on the next loop.
 *       - LCDVIEW_CALL_NO_REDRAW to draw now and get LCDVIEW_NONE on the next loop.
 *     - NOTE: For graphical displays menu handlers may be called 2 or more times per loop,
 *             so don't change lcdDrawUpdate without considering this.
 *
 *   After the menu handler callback runs (or not):
 *   - Clear the LCD if lcdDrawUpdate == LCDVIEW_CLEAR_CALL_REDRAW
 *   - Update lcdDrawUpdate for the next loop (i.e., move one state down, usually)
 *
 * This function is only called from the main thread.
 */

  LCDViewAction MarlinUI::lcdDrawUpdate = LCDVIEW_CLEAR_CALL_REDRAW;
  millis_t next_lcd_update_ms;

  inline bool can_encode() {
  return !BUTTON_PRESSED(ENC_EN); // Update encoder only when ENC_EN is not LOW (pressed)
  }

  void MarlinUI::update() {

  static uint16_t max_display_update_time = 0;
  millis_t ms = millis();

    #if ENABLED(PSU_CONTROL) && defined(LED_BACKLIGHT_TIMEOUT)
      leds.update_timeout(powerManager.psu_on);
  #endif

  #if HAS_LCD_MENU

    // Handle any queued Move Axis motion
    manual_move.task();

    // Update button states for button_pressed(), etc.
    // If the state changes the next update may be delayed 300-500ms.
    update_buttons();

    // If the action button is pressed...
    static bool wait_for_unclick; // = false

    auto do_click = [&]{
      wait_for_unclick = true;                        //  - Set debounce flag to ignore continuous clicks
      lcd_clicked = !wait_for_user;                   //  - Keep the click if not waiting for a user-click
      wait_for_user = false;                          //  - Any click clears wait for user
      quick_feedback();                               //  - Always make a click sound
    };

    #if HAS_TOUCH_BUTTONS
      if (touch_buttons) {
          reset_status_timeout(ms);
        if (touch_buttons & (EN_A | EN_B)) {              // Menu arrows, in priority
          if (ELAPSED(ms, next_button_update_ms)) {
            encoderDiff = (ENCODER_STEPS_PER_MENU_ITEM) * epps * encoderDirection;
            if (touch_buttons & EN_A) encoderDiff *= -1;
            TERN_(AUTO_BED_LEVELING_UBL, external_encoder());
            next_button_update_ms = ms + repeat_delay;    // Assume the repeat delay
            if (!wait_for_unclick) {
              next_button_update_ms += 250;               // Longer delay on first press
              wait_for_unclick = true;                    // Avoid Back/Select click while repeating
              chirp();
            }
          }
        }
        else if (!wait_for_unclick && (buttons & EN_C))   // OK button, if not waiting for a debounce release:
          do_click();
      }
      // keep wait_for_unclick value
    #endif

    if (!touch_buttons) {
      // Integrated LCD click handling via button_pressed
      if (!external_control && button_pressed()) {
        if (!wait_for_unclick) do_click();              // Handle the click
      }
      else
        wait_for_unclick = false;
    }

    if (LCD_BACK_CLICKED()) {
      quick_feedback();
      goto_previous_screen();
    }

  #endif // HAS_LCD_MENU

  if (ELAPSED(ms, next_lcd_update_ms) || TERN0(HAS_MARLINUI_U8GLIB, drawing_screen)) {

    next_lcd_update_ms = ms + LCD_UPDATE_INTERVAL;

    #if HAS_TOUCH_BUTTONS

      if (on_status_screen()) next_lcd_update_ms += (LCD_UPDATE_INTERVAL) * 2;

      TERN_(HAS_ENCODER_ACTION, touch_buttons = touch.read_buttons());

    #endif

    TERN_(LCD_HAS_STATUS_INDICATORS, update_indicators());

    #if HAS_ENCODER_ACTION

      TERN_(HAS_SLOW_BUTTONS, slow_buttons = read_slow_buttons()); // Buttons that take too long to read in interrupt context

      if (TERN0(IS_RRW_KEYPAD, handle_keypad()))
          reset_status_timeout(ms);

      uint8_t abs_diff = ABS(encoderDiff);

      #if ENCODER_PULSES_PER_STEP > 1
        // When reversing the encoder direction, a movement step can be missed because
        // encoderDiff has a non-zero residual value, making the controller unresponsive.
        // The fix clears the residual value when the encoder is idle.
        // Also check if past half the threshold to compensate for missed single steps.
        static int8_t lastEncoderDiff;

        // Timeout? No decoder change since last check. 10 or 20 times per second.
        if (encoderDiff == lastEncoderDiff && abs_diff <= epps / 2)   // Same direction & size but not over a half-step?
          encoderDiff = 0;                                            // Clear residual pulses.
        else if (WITHIN(abs_diff, epps / 2 + 1, epps - 1)) {          // Past half of threshold?
          abs_diff = epps;                                            // Treat as a full step size
          encoderDiff = (encoderDiff < 0 ? -1 : 1) * abs_diff;        // ...in the spin direction.
        }
        lastEncoderDiff = encoderDiff;
      #endif

      const bool encoderPastThreshold = (abs_diff >= epps);
      if (encoderPastThreshold || lcd_clicked) {
        if (encoderPastThreshold && TERN1(IS_TFTGLCD_PANEL, !external_control)) {

          #if BOTH(HAS_LCD_MENU, ENCODER_RATE_MULTIPLIER)

            int32_t encoderMultiplier = 1;

            if (encoderRateMultiplierEnabled) {
              const float encoderMovementSteps = float(abs_diff) / epps;

              if (lastEncoderMovementMillis) {
                // Note that the rate is always calculated between two passes through the
                // loop and that the abs of the encoderDiff value is tracked.
                const float encoderStepRate = encoderMovementSteps / float(ms - lastEncoderMovementMillis) * 1000;

                if (encoderStepRate >= ENCODER_100X_STEPS_PER_SEC)     encoderMultiplier = 100;
                else if (encoderStepRate >= ENCODER_10X_STEPS_PER_SEC) encoderMultiplier = 10;

                // Enable to output the encoder steps per second value
                //#define ENCODER_RATE_MULTIPLIER_DEBUG
                #if ENABLED(ENCODER_RATE_MULTIPLIER_DEBUG)
                  SERIAL_ECHO_START();
                  SERIAL_ECHOPAIR("Enc Step Rate: ", encoderStepRate);
                  SERIAL_ECHOPAIR("  Multiplier: ", encoderMultiplier);
                  SERIAL_ECHOPAIR("  ENCODER_10X_STEPS_PER_SEC: ", ENCODER_10X_STEPS_PER_SEC);
                  SERIAL_ECHOPAIR("  ENCODER_100X_STEPS_PER_SEC: ", ENCODER_100X_STEPS_PER_SEC);
                  SERIAL_EOL();
                #endif
              }

              lastEncoderMovementMillis = ms;
            } // encoderRateMultiplierEnabled

          #else

            constexpr int32_t encoderMultiplier = 1;

          #endif // ENCODER_RATE_MULTIPLIER

          if (can_encode()) encoderPosition += (encoderDiff * encoderMultiplier) / epps;

          encoderDiff = 0;
        }

          reset_status_timeout(ms);

        refresh(LCDVIEW_REDRAW_NOW);

          #if ENABLED(PSU_CONTROL) && defined(LED_BACKLIGHT_TIMEOUT)
            if (!powerManager.psu_on) leds.reset_timeout(ms);
        #endif
      }

    #endif

    // This runs every ~100ms when idling often enough.
    // Instead of tracking changes just redraw the Status Screen once per second.
    if (on_status_screen() && !lcd_status_update_delay--) {
      lcd_status_update_delay = TERN(HAS_MARLINUI_U8GLIB, 12, 9);
      if (max_display_update_time) max_display_update_time--;  // Be sure never go to a very big number
      refresh(LCDVIEW_REDRAW_NOW);
    }

    #if BOTH(HAS_LCD_MENU, SCROLL_LONG_FILENAMES)
      // If scrolling of long file names is enabled and we are in the sd card menu,
      // cause a refresh to occur until all the text has scrolled into view.
      if (currentScreen == menu_media && !lcd_status_update_delay--) {
        lcd_status_update_delay = ++filename_scroll_pos >= filename_scroll_max ? 12 : 4; // Long delay at end and start
        if (filename_scroll_pos > filename_scroll_max) filename_scroll_pos = 0;
        refresh(LCDVIEW_REDRAW_NOW);
          reset_status_timeout(ms);
      }
    #endif

    // Then we want to use only 50% of the time
    const uint16_t bbr2 = planner.block_buffer_runtime() >> 1;

    if ((should_draw() || drawing_screen) && (!bbr2 || bbr2 > max_display_update_time)) {

      // Change state of drawing flag between screen updates
      if (!drawing_screen) switch (lcdDrawUpdate) {
        case LCDVIEW_CALL_NO_REDRAW:
          refresh(LCDVIEW_NONE);
          break;
        case LCDVIEW_CLEAR_CALL_REDRAW:
        case LCDVIEW_CALL_REDRAW_NEXT:
          refresh(LCDVIEW_REDRAW_NOW);
        case LCDVIEW_REDRAW_NOW:        // set above, or by a handler through LCDVIEW_CALL_REDRAW_NEXT
        case LCDVIEW_NONE:
          break;
      } // switch

      TERN_(HAS_ADC_BUTTONS, keypad_buttons = 0);

      #if HAS_MARLINUI_U8GLIB

        #if ENABLED(LIGHTWEIGHT_UI)
          const bool in_status = on_status_screen(),
                     do_u8g_loop = !in_status;
          lcd_in_status(in_status);
          if (in_status) status_screen();
        #else
          constexpr bool do_u8g_loop = true;
        #endif

        if (do_u8g_loop) {
          if (!drawing_screen) {                // If not already drawing pages
            u8g.firstPage();                    // Start the first page
            drawing_screen = first_page = true; // Flag as drawing pages
          }
          set_font(FONT_MENU);                  // Setup font for every page draw
          u8g.setColorIndex(1);                 // And reset the color
          run_current_screen();                 // Draw and process the current screen
          first_page = false;

          // The screen handler can clear drawing_screen for an action that changes the screen.
          // If still drawing and there's another page, update max-time and return now.
          // The nextPage will already be set up on the next call.
          if (drawing_screen && (drawing_screen = u8g.nextPage())) {
            if (on_status_screen())
              NOLESS(max_display_update_time, millis() - ms);
            return;
          }
        }

      #else

        run_current_screen();

        // Apply all DWIN drawing after processing
        TERN_(IS_DWIN_MARLINUI, DWIN_UpdateLCD());
        
      #endif

      TERN_(HAS_LCD_MENU, lcd_clicked = false);

      // Keeping track of the longest time for an individual LCD update.
      // Used to do screen throttling when the planner starts to fill up.
      if (on_status_screen())
        NOLESS(max_display_update_time, millis() - ms);
    }

      #if SCREENS_CAN_TIME_OUT
      // Return to Status Screen after a timeout
      if (on_status_screen() || defer_return_to_status)
          reset_status_timeout(ms);
      else if (ELAPSED(ms, return_to_status_ms))
        return_to_status();
    #endif

    // Change state of drawing flag between screen updates
    if (!drawing_screen) switch (lcdDrawUpdate) {
      case LCDVIEW_CLEAR_CALL_REDRAW:
        clear_lcd(); break;
      case LCDVIEW_REDRAW_NOW:
        refresh(LCDVIEW_NONE);
      case LCDVIEW_NONE:
      case LCDVIEW_CALL_REDRAW_NEXT:
      case LCDVIEW_CALL_NO_REDRAW:
      default: break;
    } // switch

  } // ELAPSED(ms, next_lcd_update_ms)

  TERN_(HAS_GRAPHICAL_TFT, tft_idle());
  }

  #if HAS_ADC_BUTTONS

  typedef struct {
    uint16_t ADCKeyValueMin, ADCKeyValueMax;
    uint8_t  ADCKeyNo;
  } _stADCKeypadTable_;

  #ifndef ADC_BUTTONS_VALUE_SCALE
    #define ADC_BUTTONS_VALUE_SCALE       1.0  // for the power voltage equal to the reference voltage
  #endif
  #ifndef ADC_BUTTONS_R_PULLUP
    #define ADC_BUTTONS_R_PULLUP          4.7  // common pull-up resistor in the voltage divider
  #endif
  #ifndef ADC_BUTTONS_LEFT_R_PULLDOWN
    #define ADC_BUTTONS_LEFT_R_PULLDOWN   0.47 // pull-down resistor for LEFT button voltage divider
  #endif
  #ifndef ADC_BUTTONS_RIGHT_R_PULLDOWN
    #define ADC_BUTTONS_RIGHT_R_PULLDOWN  4.7  // pull-down resistor for RIGHT button voltage divider
  #endif
  #ifndef ADC_BUTTONS_UP_R_PULLDOWN
    #define ADC_BUTTONS_UP_R_PULLDOWN     1.0  // pull-down resistor for UP button voltage divider
  #endif
  #ifndef ADC_BUTTONS_DOWN_R_PULLDOWN
    #define ADC_BUTTONS_DOWN_R_PULLDOWN   10.0 // pull-down resistor for DOWN button voltage divider
  #endif
  #ifndef ADC_BUTTONS_MIDDLE_R_PULLDOWN
    #define ADC_BUTTONS_MIDDLE_R_PULLDOWN 2.2  // pull-down resistor for MIDDLE button voltage divider
  #endif

  // Calculate the ADC value for the voltage divider with specified pull-down resistor value
  #define ADC_BUTTON_VALUE(r)  int(HAL_ADC_RANGE * (ADC_BUTTONS_VALUE_SCALE) * r / (r + ADC_BUTTONS_R_PULLUP))

  static constexpr uint16_t adc_button_tolerance = HAL_ADC_RANGE *   25 / 1024,
                                adc_other_button = HAL_ADC_RANGE * 1000 / 1024;
  static const _stADCKeypadTable_ stADCKeyTable[] PROGMEM = {
    // VALUE_MIN, VALUE_MAX, KEY
    { adc_other_button, HAL_ADC_RANGE, 1 + BLEN_KEYPAD_F1     }, // F1
    { adc_other_button, HAL_ADC_RANGE, 1 + BLEN_KEYPAD_F2     }, // F2
    { adc_other_button, HAL_ADC_RANGE, 1 + BLEN_KEYPAD_F3     }, // F3
    {  ADC_BUTTON_VALUE(ADC_BUTTONS_LEFT_R_PULLDOWN)   - adc_button_tolerance,
       ADC_BUTTON_VALUE(ADC_BUTTONS_LEFT_R_PULLDOWN)   + adc_button_tolerance, 1 + BLEN_KEYPAD_LEFT   }, // LEFT  ( 272 ...  472)
    {  ADC_BUTTON_VALUE(ADC_BUTTONS_RIGHT_R_PULLDOWN)  - adc_button_tolerance,
       ADC_BUTTON_VALUE(ADC_BUTTONS_RIGHT_R_PULLDOWN)  + adc_button_tolerance, 1 + BLEN_KEYPAD_RIGHT  }, // RIGHT (1948 ... 2148)
    {  ADC_BUTTON_VALUE(ADC_BUTTONS_UP_R_PULLDOWN)     - adc_button_tolerance,
       ADC_BUTTON_VALUE(ADC_BUTTONS_UP_R_PULLDOWN)     + adc_button_tolerance, 1 + BLEN_KEYPAD_UP     }, // UP    ( 618 ...  818)
    {  ADC_BUTTON_VALUE(ADC_BUTTONS_DOWN_R_PULLDOWN)   - adc_button_tolerance,
       ADC_BUTTON_VALUE(ADC_BUTTONS_DOWN_R_PULLDOWN)   + adc_button_tolerance, 1 + BLEN_KEYPAD_DOWN   }, // DOWN  (2686 ... 2886)
    {  ADC_BUTTON_VALUE(ADC_BUTTONS_MIDDLE_R_PULLDOWN) - adc_button_tolerance,
       ADC_BUTTON_VALUE(ADC_BUTTONS_MIDDLE_R_PULLDOWN) + adc_button_tolerance, 1 + BLEN_KEYPAD_MIDDLE }, // ENTER (1205 ... 1405)
  };

  uint8_t get_ADC_keyValue() {
    if (thermalManager.ADCKey_count >= 16) {
      const uint16_t currentkpADCValue = thermalManager.current_ADCKey_raw;
      thermalManager.current_ADCKey_raw = HAL_ADC_RANGE;
      thermalManager.ADCKey_count = 0;
      if (currentkpADCValue < adc_other_button)
        LOOP_L_N(i, ADC_KEY_NUM) {
          const uint16_t lo = pgm_read_word(&stADCKeyTable[i].ADCKeyValueMin),
                         hi = pgm_read_word(&stADCKeyTable[i].ADCKeyValueMax);
          if (WITHIN(currentkpADCValue, lo, hi)) return pgm_read_byte(&stADCKeyTable[i].ADCKeyNo);
        }
    }
    return 0;
  }

  #endif // HAS_ADC_BUTTONS

  #if HAS_ENCODER_ACTION

  /**
   * Read encoder buttons from the hardware registers
   * Warning: This function is called from interrupt context!
   */
  void MarlinUI::update_buttons() {
    const millis_t now = millis();
    if (ELAPSED(now, next_button_update_ms)) {

      #if HAS_DIGITAL_BUTTONS

        #if ANY_BUTTON(EN1, EN2, ENC, BACK)

          uint8_t newbutton = 0;
          if (BUTTON_PRESSED(EN1))                 newbutton |= EN_A;
          if (BUTTON_PRESSED(EN2))                 newbutton |= EN_B;
          if (can_encode() && BUTTON_PRESSED(ENC)) newbutton |= EN_C;
          if (BUTTON_PRESSED(BACK))                newbutton |= EN_D;

        #else

          constexpr uint8_t newbutton = 0;

        #endif

        //
        // Directional buttons
        //
        #if ANY_BUTTON(UP, DWN, LFT, RT)

          const int8_t pulses = epps * encoderDirection;

          if (BUTTON_PRESSED(UP)) {
            encoderDiff = (ENCODER_STEPS_PER_MENU_ITEM) * pulses;
            next_button_update_ms = now + 300;
          }
          else if (BUTTON_PRESSED(DWN)) {
            encoderDiff = -(ENCODER_STEPS_PER_MENU_ITEM) * pulses;
            next_button_update_ms = now + 300;
          }
          else if (BUTTON_PRESSED(LFT)) {
            encoderDiff = -pulses;
            next_button_update_ms = now + 300;
          }
          else if (BUTTON_PRESSED(RT)) {
            encoderDiff = pulses;
            next_button_update_ms = now + 300;
          }

        #endif // UP || DWN || LFT || RT

        buttons = (newbutton | TERN0(HAS_SLOW_BUTTONS, slow_buttons)
          #if BOTH(HAS_TOUCH_BUTTONS, HAS_ENCODER_ACTION)
            | (touch_buttons & TERN(HAS_ENCODER_WHEEL, ~(EN_A | EN_B), 0xFF))
          #endif
        );

      #elif HAS_ADC_BUTTONS

        buttons = 0;

      #endif

      #if HAS_ADC_BUTTONS
        if (keypad_buttons == 0) {
          const uint8_t b = get_ADC_keyValue();
          if (WITHIN(b, 1, 8)) keypad_buttons = _BV(b - 1);
        }
      #endif

      #if HAS_SHIFT_ENCODER
        /**
         * Set up Rotary Encoder bit values (for two pin encoders to indicate movement).
         * These values are independent of which pins are used for EN_A / EN_B indications.
         * The rotary encoder part is also independent of the LCD chipset.
         */
        uint8_t val = 0;
        WRITE(SHIFT_LD_PIN, LOW);
        WRITE(SHIFT_LD_PIN, HIGH);
        LOOP_L_N(i, 8) {
          val >>= 1;
          if (READ(SHIFT_OUT_PIN)) SBI(val, 7);
          WRITE(SHIFT_CLK_PIN, HIGH);
          WRITE(SHIFT_CLK_PIN, LOW);
        }
        TERN(REPRAPWORLD_KEYPAD, keypad_buttons, buttons) = ~val;
      #endif

      #if IS_TFTGLCD_PANEL
        next_button_update_ms = now + (LCD_UPDATE_INTERVAL / 2);
        buttons = slow_buttons;
        TERN_(AUTO_BED_LEVELING_UBL, external_encoder());
      #endif

    } // next_button_update_ms

    #if HAS_ENCODER_WHEEL
      static uint8_t lastEncoderBits;

      // Manage encoder rotation
      #define ENCODER_SPIN(_E1, _E2) switch (lastEncoderBits) { case _E1: encoderDiff += encoderDirection; break; case _E2: encoderDiff -= encoderDirection; }

      uint8_t enc = 0;
      if (buttons & EN_A) enc |= B01;
      if (buttons & EN_B) enc |= B10;
      if (enc != lastEncoderBits) {
        switch (enc) {
          case ENCODER_PHASE_0: ENCODER_SPIN(ENCODER_PHASE_3, ENCODER_PHASE_1); break;
          case ENCODER_PHASE_1: ENCODER_SPIN(ENCODER_PHASE_0, ENCODER_PHASE_2); break;
          case ENCODER_PHASE_2: ENCODER_SPIN(ENCODER_PHASE_1, ENCODER_PHASE_3); break;
          case ENCODER_PHASE_3: ENCODER_SPIN(ENCODER_PHASE_2, ENCODER_PHASE_0); break;
        }
        #if BOTH(HAS_LCD_MENU, AUTO_BED_LEVELING_UBL)
          external_encoder();
        #endif
        lastEncoderBits = enc;
      }

    #endif // HAS_ENCODER_WHEEL
  }

  #endif // HAS_ENCODER_ACTION

#endif // HAS_WIRED_LCD

#if HAS_STATUS_MESSAGE

  ////////////////////////////////////////////
  ////////////// Status Message //////////////
  ////////////////////////////////////////////

  #if ENABLED(EXTENSIBLE_UI)
    #include "extui/ui_api.h"
  #endif

  bool MarlinUI::has_status() { return (status_message[0] != '\0'); }

  void MarlinUI::set_status(const char * const message, const bool persist) {
    if (alert_level) return;

    TERN_(HOST_PROMPT_SUPPORT, host_action_notify(message));

    // Here we have a problem. The message is encoded in UTF8, so
    // arbitrarily cutting it will be a problem. We MUST be sure
    // that there is no cutting in the middle of a multibyte character!

    // Get a pointer to the null terminator
    const char* pend = message + strlen(message);

    //  If length of supplied UTF8 string is greater than
    // our buffer size, start cutting whole UTF8 chars
    while ((pend - message) > MAX_MESSAGE_LENGTH) {
      --pend;
      while (!START_OF_UTF8_CHAR(*pend)) --pend;
    };

    // At this point, we have the proper cut point. Use it
    uint8_t maxLen = pend - message;
    strncpy(status_message, message, maxLen);
    status_message[maxLen] = '\0';

    finish_status(persist);
  }

  /**
   * Reset the status message
   */

  void MarlinUI::reset_status(const bool no_welcome) {
    #if SERVICE_INTERVAL_1 > 0
      static PGMSTR(service1, "> " SERVICE_NAME_1 "!");
    #endif
    #if SERVICE_INTERVAL_2 > 0
      static PGMSTR(service2, "> " SERVICE_NAME_2 "!");
    #endif
    #if SERVICE_INTERVAL_3 > 0
      static PGMSTR(service3, "> " SERVICE_NAME_3 "!");
    #endif
    PGM_P msg;
    if (printingIsPaused())
      msg = GET_TEXT(MSG_PRINT_PAUSED);
    #if ENABLED(SDSUPPORT)
      else if (IS_SD_PRINTING())
        return set_status(card.longest_filename(), true);
    #endif
    else if (print_job_timer.isRunning())
      msg = GET_TEXT(MSG_PRINTING);

    #if SERVICE_INTERVAL_1 > 0
      else if (print_job_timer.needsService(1)) msg = service1;
    #endif
    #if SERVICE_INTERVAL_2 > 0
      else if (print_job_timer.needsService(2)) msg = service2;
    #endif
    #if SERVICE_INTERVAL_3 > 0
      else if (print_job_timer.needsService(3)) msg = service3;
    #endif

    else if (!no_welcome)
      msg = GET_TEXT(WELCOME_MSG);
    else
      return;

    set_status_P(msg, -1);
  }

  void MarlinUI::set_status_P(PGM_P const message, int8_t level) {
    if (level < 0) level = alert_level = 0;
    if (level < alert_level) return;
    alert_level = level;

    TERN_(HOST_PROMPT_SUPPORT, host_action_notify_P(message));

    // Since the message is encoded in UTF8 it must
    // only be cut on a character boundary.

    // Get a pointer to the null terminator
    PGM_P pend = message + strlen_P(message);

    // If length of supplied UTF8 string is greater than
    // the buffer size, start cutting whole UTF8 chars
    while ((pend - message) > MAX_MESSAGE_LENGTH) {
      --pend;
      while (!START_OF_UTF8_CHAR(pgm_read_byte(pend))) --pend;
    };

    // At this point, we have the proper cut point. Use it
    uint8_t maxLen = pend - message;
    strncpy_P(status_message, message, maxLen);
    status_message[maxLen] = '\0';

    finish_status(level > 0);
  }

  void MarlinUI::set_alert_status_P(PGM_P const message) {
    set_status_P(message, 1);
    TERN_(HAS_LCD_MENU, return_to_status());
  }

  #include <stdarg.h>

  void MarlinUI::status_printf_P(const uint8_t level, PGM_P const fmt, ...) {
    if (level < alert_level) return;
    alert_level = level;
    va_list args;
    va_start(args, fmt);
    vsnprintf_P(status_message, MAX_MESSAGE_LENGTH, fmt, args);
    va_end(args);
    finish_status(level > 0);
  }

  void MarlinUI::finish_status(const bool persist) {

    #if HAS_WIRED_LCD

      #if !(BASIC_PROGRESS_BAR && (PROGRESS_MSG_EXPIRE) > 0)
        UNUSED(persist);
      #endif

      #if ENABLED(LCD_PROGRESS_BAR) || BOTH(FILAMENT_LCD_DISPLAY, SDSUPPORT)
        const millis_t ms = millis();
      #endif

      #if BASIC_PROGRESS_BAR
        progress_bar_ms = ms;
        #if PROGRESS_MSG_EXPIRE > 0
          expire_status_ms = persist ? 0 : ms + PROGRESS_MSG_EXPIRE;
        #endif
      #endif

      #if BOTH(FILAMENT_LCD_DISPLAY, SDSUPPORT)
        next_filament_display = ms + 5000UL; // Show status message for 5s
      #endif

      #if ENABLED(STATUS_MESSAGE_SCROLLING)
        status_scroll_offset = 0;
      #endif
    #else // HAS_WIRED_LCD
      UNUSED(persist);
    #endif

    TERN_(EXTENSIBLE_UI, ExtUI::onStatusChanged(status_message));
    TERN_(DWIN_CREALITY_LCD, DWIN_StatusChanged(status_message));
  }

  #if ENABLED(STATUS_MESSAGE_SCROLLING)

    void MarlinUI::advance_status_scroll() {
      // Advance by one UTF8 code-word
      if (status_scroll_offset < utf8_strlen(status_message))
        while (!START_OF_UTF8_CHAR(status_message[++status_scroll_offset]));
      else
        status_scroll_offset = 0;
    }

    char* MarlinUI::status_and_len(uint8_t &len) {
      char *out = status_message + status_scroll_offset;
      len = utf8_strlen(out);
      return out;
    }

  #endif

#endif

#if HAS_DISPLAY

  #if ENABLED(SDSUPPORT)
    extern bool wait_for_user, wait_for_heatup;
  #endif

  void MarlinUI::abort_print() {
    #if ENABLED(SDSUPPORT)
      wait_for_heatup = wait_for_user = false;
      card.abortFilePrintSoon();
    #endif
    #ifdef ACTION_ON_CANCEL
      host_action_cancel();
    #endif
    IF_DISABLED(SDSUPPORT, print_job_timer.stop());
    TERN_(HOST_PROMPT_SUPPORT, host_prompt_open(PROMPT_INFO, PSTR("UI Aborted"), DISMISS_STR));
    LCD_MESSAGEPGM(MSG_PRINT_ABORTED);
    TERN_(HAS_LCD_MENU, return_to_status());
  }

  #if BOTH(PSU_CONTROL, PS_OFF_CONFIRM)
    void MarlinUI::poweroff() {
      queue.inject_P(PSTR("M81"));
      goto_previous_screen();
    }
  #endif

  void MarlinUI::flow_fault() {
    LCD_ALERTMESSAGEPGM(MSG_FLOWMETER_FAULT);
    TERN_(HAS_BUZZER, buzz(1000, 440));
    TERN_(HAS_LCD_MENU, return_to_status());
  }

  #if ANY(PARK_HEAD_ON_PAUSE, SDSUPPORT)
    #include "../gcode/queue.h"
  #endif

  void MarlinUI::pause_print() {
    #if HAS_LCD_MENU
      synchronize(GET_TEXT(MSG_PAUSING));
      defer_status_screen();
    #endif

    TERN_(HOST_PROMPT_SUPPORT, host_prompt_open(PROMPT_PAUSE_RESUME, PSTR("UI Pause"), PSTR("Resume")));

    LCD_MESSAGEPGM(MSG_PRINT_PAUSED);

    #if ENABLED(PARK_HEAD_ON_PAUSE)
      pause_show_message(PAUSE_MESSAGE_PARKING, PAUSE_MODE_PAUSE_PRINT); // Show message immediately to let user know about pause in progress
      queue.inject_P(PSTR("M25 P\nM24"));
    #elif ENABLED(SDSUPPORT)
      queue.inject_P(PSTR("M25"));
    #elif defined(ACTION_ON_PAUSE)
      host_action_pause();
    #endif
  }

  void MarlinUI::resume_print() {
    reset_status();
    TERN_(PARK_HEAD_ON_PAUSE, wait_for_heatup = wait_for_user = false);
    TERN_(SDSUPPORT, if (IS_SD_PAUSED()) queue.inject_P(M24_STR));
    #ifdef ACTION_ON_RESUME
      host_action_resume();
    #endif
    print_job_timer.start(); // Also called by M24
  }

  #if HAS_PRINT_PROGRESS

    MarlinUI::progress_t MarlinUI::_get_progress() {
      return (
        TERN0(LCD_SET_PROGRESS_MANUALLY, (progress_override & PROGRESS_MASK))
        #if ENABLED(SDSUPPORT)
          ?: TERN(HAS_PRINT_PROGRESS_PERMYRIAD, card.permyriadDone(), card.percentDone())
        #endif
      );
    }

  #endif

  #if HAS_TOUCH_BUTTONS

    //
    // Screen Click
    //  - On menu screens move directly to the touched item
    //  - On menu screens, right side (last 3 cols) acts like a scroll - half up => prev page, half down = next page
    //  - On select screens (and others) touch the Right Half for +, Left Half for -
    //  - On edit screens, touch Up Half for -,  Bottom Half to +
    //
    void MarlinUI::screen_click(const uint8_t row, const uint8_t col, const uint8_t, const uint8_t) {
      const millis_t now = millis();
      if (PENDING(now, next_button_update_ms)) return;
      next_button_update_ms = now + repeat_delay;    // Assume the repeat delay
      const int8_t xdir = col < (LCD_WIDTH ) / 2 ? -1 : 1,
                   ydir = row < (LCD_HEIGHT) / 2 ? -1 : 1;
      if (on_edit_screen)
        encoderDiff = epps * ydir;
      else if (screen_items > 0) {
        // Last 5 cols act as a scroll :-)
        if (col > (LCD_WIDTH) - 5)
          // 2 * LCD_HEIGHT to scroll to bottom of next page. (LCD_HEIGHT would only go 1 item down.)
          encoderDiff = epps * (encoderLine - encoderTopLine + 2 * (LCD_HEIGHT)) * ydir;
        else
          encoderDiff = epps * (row - encoderPosition + encoderTopLine);
      }
      else if (!on_status_screen())
        encoderDiff = epps * xdir;
    }

  #endif

#elif !HAS_STATUS_MESSAGE // && !HAS_DISPLAY

  //
  // Send the status line as a host notification
  //
  void MarlinUI::set_status(const char * const message, const bool) {
    TERN(HOST_PROMPT_SUPPORT, host_action_notify(message), UNUSED(message));
  }
  void MarlinUI::set_status_P(PGM_P message, const int8_t) {
    TERN(HOST_PROMPT_SUPPORT, host_action_notify_P(message), UNUSED(message));
  }
  void MarlinUI::status_printf_P(const uint8_t, PGM_P const message, ...) {
    TERN(HOST_PROMPT_SUPPORT, host_action_notify_P(message), UNUSED(message));
  }

#endif // !HAS_DISPLAY && !HAS_STATUS_MESSAGE

#if ENABLED(SDSUPPORT)

  #if ENABLED(EXTENSIBLE_UI)
    #include "extui/ui_api.h"
  #endif

  void MarlinUI::media_changed(const uint8_t old_status, const uint8_t status) {
    if (old_status == status) {
      TERN_(EXTENSIBLE_UI, ExtUI::onMediaError()); // Failed to mount/unmount
      return;
    }

    if (status) {
      if (old_status < 2) {
        #if ENABLED(EXTENSIBLE_UI)
          ExtUI::onMediaInserted();
        #elif ENABLED(BROWSE_MEDIA_ON_INSERT)
          clear_menu_history();
          quick_feedback();
          goto_screen(MEDIA_MENU_GATEWAY);
        #else
          LCD_MESSAGEPGM(MSG_MEDIA_INSERTED);
        #endif
      }
    }
    else {
      if (old_status < 2) {
        #if ENABLED(EXTENSIBLE_UI)
          ExtUI::onMediaRemoved();
        #elif PIN_EXISTS(SD_DETECT)
          LCD_MESSAGEPGM(MSG_MEDIA_REMOVED);
          #if HAS_LCD_MENU
            if (!defer_return_to_status) return_to_status();
          #endif
        #endif
      }
    }

    #if PIN_EXISTS(SD_DETECT) && DISABLED(NO_LCD_REINIT)
      init_lcd(); // Revive a noisy shared SPI LCD
    #endif

    refresh();

    #if HAS_WIRED_LCD || defined(LED_BACKLIGHT_TIMEOUT)
      const millis_t ms = millis();
    #endif

    TERN_(HAS_WIRED_LCD, next_lcd_update_ms = ms + LCD_UPDATE_INTERVAL); // Delay LCD update for SD activity

    #ifdef LED_BACKLIGHT_TIMEOUT
      leds.reset_timeout(ms);
    #endif
  }

#endif // SDSUPPORT

#if HAS_LCD_MENU
  void MarlinUI::reset_settings() {
    settings.reset();
    completion_feedback();
    #if ENABLED(TOUCH_SCREEN_CALIBRATION)
      if (touch_calibration.need_calibration()) ui.goto_screen(touch_screen_calibration);
    #endif
  }
#endif

#if BOTH(EXTENSIBLE_UI, ADVANCED_PAUSE_FEATURE)

  void MarlinUI::pause_show_message(
    const PauseMessage message,
    const PauseMode mode/*=PAUSE_MODE_SAME*/,
    const uint8_t extruder/*=active_extruder*/
  ) {
    if (mode == PAUSE_MODE_SAME)
      return;
    pause_mode = mode;
    switch (message) {
      case PAUSE_MESSAGE_PARKING:  ExtUI::onUserConfirmRequired_P(GET_TEXT(MSG_PAUSE_PRINT_PARKING));
      case PAUSE_MESSAGE_CHANGING: ExtUI::onUserConfirmRequired_P(GET_TEXT(MSG_FILAMENT_CHANGE_INIT));
      case PAUSE_MESSAGE_UNLOAD:   ExtUI::onUserConfirmRequired_P(GET_TEXT(MSG_FILAMENT_CHANGE_UNLOAD));
      case PAUSE_MESSAGE_WAITING:  ExtUI::onUserConfirmRequired_P(GET_TEXT(MSG_ADVANCED_PAUSE_WAITING));
      case PAUSE_MESSAGE_INSERT:   ExtUI::onUserConfirmRequired_P(GET_TEXT(MSG_FILAMENT_CHANGE_INSERT));
      case PAUSE_MESSAGE_LOAD:     ExtUI::onUserConfirmRequired_P(GET_TEXT(MSG_FILAMENT_CHANGE_LOAD));
      case PAUSE_MESSAGE_PURGE:
        #if ENABLED(ADVANCED_PAUSE_CONTINUOUS_PURGE)
          ExtUI::onUserConfirmRequired_P(GET_TEXT(MSG_FILAMENT_CHANGE_CONT_PURGE));
        #else
          ExtUI::onUserConfirmRequired_P(GET_TEXT(MSG_FILAMENT_CHANGE_PURGE));
        #endif
      case PAUSE_MESSAGE_RESUME:   ExtUI::onUserConfirmRequired_P(GET_TEXT(MSG_FILAMENT_CHANGE_RESUME));
      case PAUSE_MESSAGE_HEAT:     ExtUI::onUserConfirmRequired_P(GET_TEXT(MSG_FILAMENT_CHANGE_HEAT));
      case PAUSE_MESSAGE_HEATING:  ExtUI::onUserConfirmRequired_P(GET_TEXT(MSG_FILAMENT_CHANGE_HEATING));
      case PAUSE_MESSAGE_OPTION:   ExtUI::onUserConfirmRequired_P(GET_TEXT(MSG_FILAMENT_CHANGE_OPTION_HEADER));
      case PAUSE_MESSAGE_STATUS:
      default: break;
    }
  }

#endif

#if ENABLED(EEPROM_SETTINGS)

  #if HAS_LCD_MENU
    void MarlinUI::init_eeprom() {
      const bool good = settings.init_eeprom();
      completion_feedback(good);
      return_to_status();
    }
    void MarlinUI::load_settings() {
      const bool good = settings.load();
      completion_feedback(good);
    }
    void MarlinUI::store_settings() {
      const bool good = settings.save();
      completion_feedback(good);
    }
  #endif

  #if DISABLED(EEPROM_AUTO_INIT)

    static inline PGM_P eeprom_err(const uint8_t msgid) {
      switch (msgid) {
        default:
        case 0: return GET_TEXT(MSG_ERR_EEPROM_CRC);
        case 1: return GET_TEXT(MSG_ERR_EEPROM_INDEX);
        case 2: return GET_TEXT(MSG_ERR_EEPROM_VERSION);
      }
    }

    void MarlinUI::eeprom_alert(const uint8_t msgid) {
      #if HAS_LCD_MENU
        editable.uint8 = msgid;
        goto_screen([]{
          PGM_P const restore_msg = GET_TEXT(MSG_INIT_EEPROM);
          char msg[utf8_strlen_P(restore_msg) + 1];
          strcpy_P(msg, restore_msg);
          MenuItem_confirm::select_screen(
            GET_TEXT(MSG_BUTTON_RESET), GET_TEXT(MSG_BUTTON_IGNORE),
            init_eeprom, return_to_status,
            eeprom_err(editable.uint8), msg, PSTR("?")
          );
        });
      #else
        set_status_P(eeprom_err(msgid));
      #endif
    }

  #endif // EEPROM_AUTO_INIT

#endif // EEPROM_SETTINGS<|MERGE_RESOLUTION|>--- conflicted
+++ resolved
@@ -66,7 +66,7 @@
 
 #if HAS_STATUS_MESSAGE
   #if BOTH(HAS_WIRED_LCD, STATUS_MESSAGE_SCROLLING)
-    uint8_t MarlinUI::status_scroll_offset; // = 0
+      uint8_t MarlinUI::status_scroll_offset; // = 0
   #endif
   char MarlinUI::status_message[MAX_MESSAGE_LENGTH + 1];
   uint8_t MarlinUI::alert_level; // = 0
@@ -687,7 +687,6 @@
 
   ManualMove MarlinUI::manual_move{};
 
-<<<<<<< HEAD
   millis_t ManualMove::start_time = 0;
   float ManualMove::menu_scale = 1;
   #if IS_KINEMATIC
@@ -717,7 +716,7 @@
    *     This is used to achieve more rapid stepping on kinematic machines.
    *
    * Currently used by the _lcd_move_xyz function in menu_motion.cpp
-   * and the ubl_map_move_to_xy funtion in menu_ubl.cpp.
+   * and the ubl_map_move_to_xy function in menu_ubl.cpp.
    */
   void ManualMove::task() {
 
@@ -734,55 +733,6 @@
           REMEMBER(ae, active_extruder);
           #if MULTI_E_MANUAL
             if (axis == E_AXIS) active_extruder = e_index;
-=======
-    millis_t ManualMove::start_time = 0;
-    float ManualMove::menu_scale = 1;
-    #if IS_KINEMATIC
-      float ManualMove::offset = 0;
-      xyze_pos_t ManualMove::all_axes_destination = { 0 };
-      bool ManualMove::processing = false;
-    #endif
-    #if MULTI_E_MANUAL
-      int8_t ManualMove::e_index = 0;
-    #endif
-    AxisEnum ManualMove::axis = NO_AXIS_ENUM;
-
-    /**
-     * If a manual move has been posted and its time has arrived, and if the planner
-     * has a space for it, then add a linear move to current_position the planner.
-     *
-     * If any manual move needs to be interrupted, make sure to force a manual move
-     * by setting manual_move.start_time to millis() after updating current_position.
-     *
-     * To post a manual move:
-     *   - Update current_position to the new place you want to go.
-     *   - Set manual_move.axis to an axis like X_AXIS. Use ALL_AXES_ENUM for diagonal moves.
-     *   - Set manual_move.start_time to a point in the future (in ms) when the move should be done.
-     *
-     * For kinematic machines:
-     *   - Set manual_move.offset to modify one axis and post the move.
-     *     This is used to achieve more rapid stepping on kinematic machines.
-     *
-     * Currently used by the _lcd_move_xyz function in menu_motion.cpp
-     * and the ubl_map_move_to_xy function in menu_ubl.cpp.
-     */
-    void ManualMove::task() {
-
-      if (processing) return;   // Prevent re-entry from idle() calls
-
-      // Add a manual move to the queue?
-      if (axis != NO_AXIS_ENUM && ELAPSED(millis(), start_time) && !planner.is_full()) {
-
-        const feedRate_t fr_mm_s = (axis <= LOGICAL_AXES) ? manual_feedrate_mm_s[axis] : XY_PROBE_FEEDRATE_MM_S;
-
-        #if IS_KINEMATIC
-
-          #if HAS_MULTI_EXTRUDER
-            REMEMBER(ae, active_extruder);
-            #if MULTI_E_MANUAL
-              if (axis == E_AXIS) active_extruder = e_index;
-            #endif
->>>>>>> 59324a41
           #endif
         #endif
 
@@ -1123,9 +1073,6 @@
 
         run_current_screen();
 
-        // Apply all DWIN drawing after processing
-        TERN_(IS_DWIN_MARLINUI, DWIN_UpdateLCD());
-        
       #endif
 
       TERN_(HAS_LCD_MENU, lcd_clicked = false);
