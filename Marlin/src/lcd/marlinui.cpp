/**
 * Marlin 3D Printer Firmware
 * Copyright (c) 2020 MarlinFirmware [https://github.com/MarlinFirmware/Marlin]
 *
 * Based on Sprinter and grbl.
 * Copyright (c) 2011 Camiel Gubbels / Erik van der Zalm
 *
 * This program is free software: you can redistribute it and/or modify
 * it under the terms of the GNU General Public License as published by
 * the Free Software Foundation, either version 3 of the License, or
 * (at your option) any later version.
 *
 * This program is distributed in the hope that it will be useful,
 * but WITHOUT ANY WARRANTY; without even the implied warranty of
 * MERCHANTABILITY or FITNESS FOR A PARTICULAR PURPOSE.  See the
 * GNU General Public License for more details.
 *
 * You should have received a copy of the GNU General Public License
 * along with this program.  If not, see <https://www.gnu.org/licenses/>.
 *
 */

#include "../inc/MarlinConfig.h"

#include "../MarlinCore.h" // for printingIsPaused

#ifdef LED_BACKLIGHT_TIMEOUT
  #include "../feature/leds/leds.h"
#endif

#if ENABLED(HOST_ACTION_COMMANDS)
  #include "../feature/host_actions.h"
#endif

#if BOTH(BROWSE_MEDIA_ON_INSERT, PASSWORD_ON_SD_PRINT_MENU)
  #include "../feature/password/password.h"
#endif

// All displays share the MarlinUI class
#include "marlinui.h"
MarlinUI ui;

#if HAS_DISPLAY
  #include "../gcode/queue.h"
  #include "fontutils.h"
  #include "../sd/cardreader.h"
#endif

#if ENABLED(DWIN_CREALITY_LCD)
  #include "e3v2/creality/dwin.h"
#elif ENABLED(DWIN_CREALITY_LCD_ENHANCED)
  #include "e3v2/enhanced/dwin.h"
#elif ENABLED(DWIN_CREALITY_LCD_JYERSUI)
  #include "e3v2/jyersui/dwin.h"
#endif

#if ENABLED(LCD_PROGRESS_BAR) && !IS_TFTGLCD_PANEL
  #define BASIC_PROGRESS_BAR 1
#endif

#if ANY(HAS_DISPLAY, HAS_STATUS_MESSAGE, BASIC_PROGRESS_BAR)
  #include "../module/printcounter.h"
#endif

#if LCD_HAS_WAIT_FOR_MOVE
  bool MarlinUI::wait_for_move; // = false
#endif

constexpr uint8_t epps = ENCODER_PULSES_PER_STEP;

#if HAS_STATUS_MESSAGE
  #if BOTH(HAS_WIRED_LCD, STATUS_MESSAGE_SCROLLING)
    uint8_t MarlinUI::status_scroll_offset; // = 0
  #endif
  char MarlinUI::status_message[MAX_MESSAGE_LENGTH + 1];
  uint8_t MarlinUI::alert_level; // = 0
#endif

#if ENABLED(LCD_SET_PROGRESS_MANUALLY)
  MarlinUI::progress_t MarlinUI::progress_override; // = 0
  #if ENABLED(USE_M73_REMAINING_TIME)
    uint32_t MarlinUI::remaining_time;
  #endif
#endif

#if HAS_MULTI_LANGUAGE
  uint8_t MarlinUI::language; // Initialized by settings.load()
  void MarlinUI::set_language(const uint8_t lang) {
    if (lang < NUM_LANGUAGES) {
      language = lang;
      TERN_(HAS_MARLINUI_U8GLIB, update_language_font());
      return_to_status();
      refresh();
    }
  }
#endif

#if HAS_LCD_CONTRAST
  uint8_t MarlinUI::contrast; // Initialized by settings.load()

  void MarlinUI::set_contrast(const uint8_t value) {
    contrast = constrain(value, LCD_CONTRAST_MIN, LCD_CONTRAST_MAX);
    _set_contrast();
  }
#endif

#if HAS_LCD_BRIGHTNESS
  uint8_t MarlinUI::brightness = DEFAULT_LCD_BRIGHTNESS;
  bool MarlinUI::backlight = true;

  void MarlinUI::set_brightness(const uint8_t value) {
    backlight = !!value;
    if (backlight) brightness = constrain(value, LCD_BRIGHTNESS_MIN, LCD_BRIGHTNESS_MAX);
    _set_brightness();
  }
#endif

#if ENABLED(SOUND_MENU_ITEM)
  bool MarlinUI::buzzer_enabled = true;
#endif

#if EITHER(PCA9632_BUZZER, USE_BEEPER)
  #include "../libs/buzzer.h" // for BUZZ() macro
  #if ENABLED(PCA9632_BUZZER)
    #include "../feature/leds/pca9632.h"
  #endif
  void MarlinUI::buzz(const long duration, const uint16_t freq) {
    if (!buzzer_enabled) return;
    #if ENABLED(PCA9632_BUZZER)
      PCA9632_buzz(duration, freq);
    #elif USE_BEEPER
      buzzer.tone(duration, freq);
    #endif
  }
#endif

#if PREHEAT_COUNT
  preheat_t MarlinUI::material_preset[PREHEAT_COUNT];  // Initialized by settings.load()
  PGM_P MarlinUI::get_preheat_label(const uint8_t m) {
    #define _PDEF(N) static PGMSTR(preheat_##N##_label, PREHEAT_##N##_LABEL);
    #define _PLBL(N) preheat_##N##_label,
    REPEAT_1(PREHEAT_COUNT, _PDEF);
    static PGM_P const preheat_labels[PREHEAT_COUNT] PROGMEM = { REPEAT_1(PREHEAT_COUNT, _PLBL) };
    return (PGM_P)pgm_read_ptr(&preheat_labels[m]);
  }
#endif

#if EITHER(HAS_LCD_MENU, EXTENSIBLE_UI)
  bool MarlinUI::lcd_clicked;
#endif

#if EITHER(HAS_WIRED_LCD, DWIN_CREALITY_LCD_JYERSUI)

  bool MarlinUI::get_blink() {
    static uint8_t blink = 0;
    static millis_t next_blink_ms = 0;
    millis_t ms = millis();
    if (ELAPSED(ms, next_blink_ms)) {
      blink ^= 0xFF;
      next_blink_ms = ms + 1000 - (LCD_UPDATE_INTERVAL) / 2;
    }
    return blink != 0;
  }

#endif

#if HAS_WIRED_LCD

  #if HAS_MARLINUI_U8GLIB
    #include "dogm/marlinui_DOGM.h"
  #endif

  #include "lcdprint.h"

  #include "../sd/cardreader.h"

  #include "../module/temperature.h"
  #include "../module/planner.h"
  #include "../module/motion.h"

  #if HAS_LCD_MENU
    #include "../module/settings.h"
  #endif

  #if ENABLED(AUTO_BED_LEVELING_UBL)
    #include "../feature/bedlevel/bedlevel.h"
  #endif

  #if HAS_TRINAMIC_CONFIG
    #include "../feature/tmc_util.h"
  #endif

  #if HAS_ADC_BUTTONS
    #include "../module/thermistor/thermistors.h"
  #endif

  #if HAS_POWER_MONITOR
    #include "../feature/power_monitor.h"
  #endif

  #if ENABLED(PSU_CONTROL) && defined(LED_BACKLIGHT_TIMEOUT)
    #include "../feature/power.h"
  #endif

  #if HAS_ENCODER_ACTION
    volatile uint8_t MarlinUI::buttons;
    #if HAS_SLOW_BUTTONS
      volatile uint8_t MarlinUI::slow_buttons;
    #endif
    #if HAS_TOUCH_BUTTONS
      #include "touch/touch_buttons.h"
      bool MarlinUI::on_edit_screen = false;
    #endif
  #endif

  #if SCREENS_CAN_TIME_OUT
    bool MarlinUI::defer_return_to_status;
    millis_t MarlinUI::return_to_status_ms = 0;
  #endif

  uint8_t MarlinUI::lcd_status_update_delay = 1; // First update one loop delayed

  #if BOTH(FILAMENT_LCD_DISPLAY, SDSUPPORT)
    millis_t MarlinUI::next_filament_display; // = 0
  #endif

  millis_t MarlinUI::next_button_update_ms; // = 0

  #if HAS_MARLINUI_U8GLIB
    bool MarlinUI::drawing_screen, MarlinUI::first_page; // = false
  #endif

  #if IS_DWIN_MARLINUI
    bool MarlinUI::did_first_redraw;
  #endif

  // Encoder Handling
  #if HAS_ENCODER_ACTION
    uint32_t MarlinUI::encoderPosition;
    volatile int8_t encoderDiff; // Updated in update_buttons, added to encoderPosition every LCD update
  #endif

  #if ENABLED(SDSUPPORT)

    #include "../sd/cardreader.h"

    #if MARLINUI_SCROLL_NAME
      uint8_t MarlinUI::filename_scroll_pos, MarlinUI::filename_scroll_max;
    #endif

    const char * MarlinUI::scrolled_filename(CardReader &theCard, const uint8_t maxlen, uint8_t hash, const bool doScroll) {
      const char *outstr = theCard.longest_filename();
      if (theCard.longFilename[0]) {
        #if MARLINUI_SCROLL_NAME
          if (doScroll) {
            for (uint8_t l = FILENAME_LENGTH; l--;)
              hash = ((hash << 1) | (hash >> 7)) ^ theCard.filename[l];      // rotate, xor
            static uint8_t filename_scroll_hash;
            if (filename_scroll_hash != hash) {                              // If the hash changed...
              filename_scroll_hash = hash;                                   // Save the new hash
              filename_scroll_max = _MAX(0, utf8_strlen(theCard.longFilename) - maxlen); // Update the scroll limit
              filename_scroll_pos = 0;                                       // Reset scroll to the start
              lcd_status_update_delay = 8;                                   // Don't scroll right away
            }
            // Advance byte position corresponding to filename_scroll_pos char position
            outstr += TERN(UTF_FILENAME_SUPPORT, utf8_byte_pos_by_char_num(outstr, filename_scroll_pos), filename_scroll_pos);
          }
        #else
          theCard.longFilename[
            TERN(UTF_FILENAME_SUPPORT, utf8_byte_pos_by_char_num(theCard.longFilename, maxlen), maxlen)
          ] = '\0'; // cutoff at screen edge
        #endif
      }
      return outstr;
    }

  #endif

  #if HAS_LCD_MENU
    #include "menu/menu.h"

    screenFunc_t MarlinUI::currentScreen; // Initialized in CTOR
    bool MarlinUI::screen_changed;

    #if ENABLED(ENCODER_RATE_MULTIPLIER)
      bool MarlinUI::encoderRateMultiplierEnabled;
      millis_t MarlinUI::lastEncoderMovementMillis = 0;
      void MarlinUI::enable_encoder_multiplier(const bool onoff) {
        encoderRateMultiplierEnabled = onoff;
        lastEncoderMovementMillis = 0;
      }
    #endif

    #if EITHER(REVERSE_MENU_DIRECTION, REVERSE_SELECT_DIRECTION)
      int8_t MarlinUI::encoderDirection = ENCODERBASE;
    #endif

    #if HAS_TOUCH_BUTTONS
      uint8_t MarlinUI::touch_buttons;
      uint8_t MarlinUI::repeat_delay;
    #endif

    #if EITHER(AUTO_BED_LEVELING_UBL, G26_MESH_VALIDATION)

      bool MarlinUI::external_control; // = false

      void MarlinUI::wait_for_release() {
        while (button_pressed()) safe_delay(50);
        safe_delay(50);
      }

    #endif

    #if !HAS_GRAPHICAL_TFT

      void _wrap_string(uint8_t &col, uint8_t &row, const char * const string, read_byte_cb_t cb_read_byte, bool wordwrap/*=false*/) {
        SETCURSOR(col, row);
        if (!string) return;

        auto _newline = [&col, &row]{
          col = 0; row++;                 // Move col to string len (plus space)
          SETCURSOR(0, row);              // Simulate carriage return
        };

        uint8_t *p = (uint8_t*)string;
        wchar_t ch;
        if (wordwrap) {
          uint8_t *wrd = nullptr, c = 0;
          // find the end of the part
          for (;;) {
            if (!wrd) wrd = p;            // Get word start /before/ advancing
            p = get_utf8_value_cb(p, cb_read_byte, &ch);
            const bool eol = !ch;         // zero ends the string
            // End or a break between phrases?
            if (eol || ch == ' ' || ch == '-' || ch == '+' || ch == '.') {
              if (!c && ch == ' ') { if (wrd) wrd++; continue; } // collapse extra spaces
              // Past the right and the word is not too long?
              if (col + c > LCD_WIDTH && col >= (LCD_WIDTH) / 4) _newline(); // should it wrap?
              c += !eol;                  // +1 so the space will be printed
              col += c;                   // advance col to new position
              while (c) {                 // character countdown
                --c;                      // count down to zero
                wrd = get_utf8_value_cb(wrd, cb_read_byte, &ch); // get characters again
                lcd_put_wchar(ch);        // character to the LCD
              }
              if (eol) break;             // all done!
              wrd = nullptr;              // set up for next word
            }
            else c++;                     // count word characters
          }
        }
        else {
          for (;;) {
            p = get_utf8_value_cb(p, cb_read_byte, &ch);
            if (!ch) break;
            lcd_put_wchar(ch);
            col++;
            if (col >= LCD_WIDTH) _newline();
          }
        }
      }

      void MarlinUI::draw_select_screen_prompt(PGM_P const pref, const char * const string/*=nullptr*/, PGM_P const suff/*=nullptr*/) {
        const uint8_t plen = utf8_strlen_P(pref), slen = suff ? utf8_strlen_P(suff) : 0;
        uint8_t col = 0, row = 0;
        if (!string && plen + slen <= LCD_WIDTH) {
          col = (LCD_WIDTH - plen - slen) / 2;
          row = LCD_HEIGHT > 3 ? 1 : 0;
        }
        if (LCD_HEIGHT >= 8) row = LCD_HEIGHT / 2 - 2;
        wrap_string_P(col, row, pref, true);
        if (string) {
          if (col) { col = 0; row++; } // Move to the start of the next line
          wrap_string(col, row, string);
        }
        if (suff) wrap_string_P(col, row, suff);
      }

    #endif // !HAS_GRAPHICAL_TFT

  #endif // HAS_LCD_MENU

  void MarlinUI::init() {

    init_lcd();

    #if HAS_DIGITAL_BUTTONS
      #if BUTTON_EXISTS(EN1)
        SET_INPUT_PULLUP(BTN_EN1);
      #endif
      #if BUTTON_EXISTS(EN2)
        SET_INPUT_PULLUP(BTN_EN2);
      #endif
      #if BUTTON_EXISTS(ENC)
        SET_INPUT_PULLUP(BTN_ENC);
      #endif
      #if BUTTON_EXISTS(ENC_EN)
        SET_INPUT_PULLUP(BTN_ENC_EN);
      #endif
      #if BUTTON_EXISTS(BACK)
        SET_INPUT_PULLUP(BTN_BACK);
      #endif
      #if BUTTON_EXISTS(UP)
        SET_INPUT(BTN_UP);
      #endif
      #if BUTTON_EXISTS(DWN)
        SET_INPUT(BTN_DWN);
      #endif
      #if BUTTON_EXISTS(LFT)
        SET_INPUT(BTN_LFT);
      #endif
      #if BUTTON_EXISTS(RT)
        SET_INPUT(BTN_RT);
      #endif
    #endif

    #if HAS_SHIFT_ENCODER

      #if ENABLED(SR_LCD_2W_NL) // Non latching 2 wire shift register

        SET_OUTPUT(SR_DATA_PIN);
        SET_OUTPUT(SR_CLK_PIN);

      #elif PIN_EXISTS(SHIFT_CLK)

        SET_OUTPUT(SHIFT_CLK_PIN);
        OUT_WRITE(SHIFT_LD_PIN, HIGH);
        #if PIN_EXISTS(SHIFT_EN)
          OUT_WRITE(SHIFT_EN_PIN, LOW);
        #endif
        SET_INPUT_PULLUP(SHIFT_OUT_PIN);

      #endif

    #endif // HAS_SHIFT_ENCODER

    #if BOTH(HAS_ENCODER_ACTION, HAS_SLOW_BUTTONS)
      slow_buttons = 0;
    #endif

    update_buttons();

    TERN_(HAS_ENCODER_ACTION, encoderDiff = 0);
  }

  ////////////////////////////////////////////
  ///////////// Keypad Handling //////////////
  ////////////////////////////////////////////

  #if IS_RRW_KEYPAD && HAS_ENCODER_ACTION

    volatile uint8_t MarlinUI::keypad_buttons;

    #if HAS_LCD_MENU && !HAS_ADC_BUTTONS

      void lcd_move_x();
      void lcd_move_y();
      void lcd_move_z();

      void _reprapworld_keypad_move(const AxisEnum axis, const int16_t dir) {
        ui.manual_move.menu_scale = REPRAPWORLD_KEYPAD_MOVE_STEP;
        ui.encoderPosition = dir;
        switch (axis) {
          case X_AXIS: lcd_move_x(); break;
          case Y_AXIS: lcd_move_y(); break;
          case Z_AXIS: lcd_move_z();
          default: break;
        }
      }

    #endif

    bool MarlinUI::handle_keypad() {

      #if HAS_ADC_BUTTONS

        #define ADC_MIN_KEY_DELAY 100
        if (keypad_buttons) {
          #if HAS_ENCODER_ACTION
            refresh(LCDVIEW_REDRAW_NOW);
            #if HAS_LCD_MENU
              if (encoderDirection == -(ENCODERBASE)) { // HAS_ADC_BUTTONS forces REVERSE_MENU_DIRECTION, so this indicates menu navigation
                     if (RRK(EN_KEYPAD_UP))     encoderPosition += ENCODER_STEPS_PER_MENU_ITEM;
                else if (RRK(EN_KEYPAD_DOWN))   encoderPosition -= ENCODER_STEPS_PER_MENU_ITEM;
                else if (RRK(EN_KEYPAD_LEFT))   { MenuItem_back::action(); quick_feedback(); }
                else if (RRK(EN_KEYPAD_RIGHT))  { return_to_status(); quick_feedback(); }
              }
              else
            #endif
            {
              #if HAS_LCD_MENU
                     if (RRK(EN_KEYPAD_UP))     encoderPosition -= epps;
                else if (RRK(EN_KEYPAD_DOWN))   encoderPosition += epps;
                else if (RRK(EN_KEYPAD_LEFT))   { MenuItem_back::action(); quick_feedback(); }
                else if (RRK(EN_KEYPAD_RIGHT))  encoderPosition = 0;
              #else
                     if (RRK(EN_KEYPAD_UP)   || RRK(EN_KEYPAD_LEFT))  encoderPosition -= epps;
                else if (RRK(EN_KEYPAD_DOWN) || RRK(EN_KEYPAD_RIGHT)) encoderPosition += epps;
              #endif
            }
          #endif
          next_button_update_ms = millis() + ADC_MIN_KEY_DELAY;
          return true;
        }

      #else // !HAS_ADC_BUTTONS

        static uint8_t keypad_debounce = 0;

        if (!RRK( EN_KEYPAD_F1    | EN_KEYPAD_F2
                | EN_KEYPAD_F3    | EN_KEYPAD_DOWN
                | EN_KEYPAD_RIGHT | EN_KEYPAD_MIDDLE
                | EN_KEYPAD_UP    | EN_KEYPAD_LEFT )
        ) {
          if (keypad_debounce > 0) keypad_debounce--;
        }
        else if (!keypad_debounce) {
          keypad_debounce = 2;

          const bool homed = all_axes_homed();

          #if HAS_LCD_MENU

            if (RRK(EN_KEYPAD_MIDDLE))  goto_screen(menu_move);

            #if NONE(DELTA, Z_HOME_TO_MAX)
              if (RRK(EN_KEYPAD_F2))    _reprapworld_keypad_move(Z_AXIS,  1);
            #endif

            if (homed) {
              #if EITHER(DELTA, Z_HOME_TO_MAX)
                if (RRK(EN_KEYPAD_F2))  _reprapworld_keypad_move(Z_AXIS,  1);
              #endif
              if (RRK(EN_KEYPAD_F3))    _reprapworld_keypad_move(Z_AXIS, -1);
              if (RRK(EN_KEYPAD_LEFT))  _reprapworld_keypad_move(X_AXIS, -1);
              if (RRK(EN_KEYPAD_RIGHT)) _reprapworld_keypad_move(X_AXIS,  1);
              if (RRK(EN_KEYPAD_DOWN))  _reprapworld_keypad_move(Y_AXIS,  1);
              if (RRK(EN_KEYPAD_UP))    _reprapworld_keypad_move(Y_AXIS, -1);
            }

          #endif // HAS_LCD_MENU

          if (!homed && RRK(EN_KEYPAD_F1)) queue.inject_P(G28_STR);
          return true;
        }

      #endif // !HAS_ADC_BUTTONS

      return false;
    }

  #endif // IS_RRW_KEYPAD && HAS_ENCODER_ACTION

  /**
   * Status Screen
   *
   * This is very display-dependent, so the lcd implementation draws this.
   */

  #if BASIC_PROGRESS_BAR
    millis_t MarlinUI::progress_bar_ms; // = 0
    #if PROGRESS_MSG_EXPIRE > 0
      millis_t MarlinUI::expire_status_ms; // = 0
    #endif
  #endif

  void MarlinUI::status_screen() {

    TERN_(HAS_LCD_MENU, ENCODER_RATE_MULTIPLY(false));

    #if BASIC_PROGRESS_BAR

      //
      // HD44780 implements the following message blinking and
      // message expiration because Status Line and Progress Bar
      // share the same line on the display.
      //

      #if DISABLED(PROGRESS_MSG_ONCE) || (PROGRESS_MSG_EXPIRE > 0)
        #define GOT_MS
        const millis_t ms = millis();
      #endif

      // If the message will blink rather than expire...
      #if DISABLED(PROGRESS_MSG_ONCE)
        if (ELAPSED(ms, progress_bar_ms + PROGRESS_BAR_MSG_TIME + PROGRESS_BAR_BAR_TIME))
          progress_bar_ms = ms;
      #endif

      #if PROGRESS_MSG_EXPIRE > 0

        // Handle message expire
        if (expire_status_ms) {

          // Expire the message if a job is active and the bar has ticks
          if (get_progress_percent() > 2 && !print_job_timer.isPaused()) {
            if (ELAPSED(ms, expire_status_ms)) {
              status_message[0] = '\0';
              expire_status_ms = 0;
            }
          }
          else {
            // Defer message expiration before bar appears
            // and during any pause (not just SD)
            expire_status_ms += LCD_UPDATE_INTERVAL;
          }
        }

      #endif // PROGRESS_MSG_EXPIRE

    #endif // BASIC_PROGRESS_BAR

    #if HAS_LCD_MENU
      if (use_click()) {
        #if BOTH(FILAMENT_LCD_DISPLAY, SDSUPPORT)
          next_filament_display = millis() + 5000UL;  // Show status message for 5s
        #endif
        goto_screen(menu_main);
        #if DISABLED(NO_LCD_REINIT)
          init_lcd(); // May revive the LCD if static electricity killed it
        #endif
        return;
      }

    #endif

    #if ENABLED(ULTIPANEL_FEEDMULTIPLY)

      const int16_t old_frm = feedrate_percentage;
            int16_t new_frm = old_frm + int16_t(encoderPosition);

      // Dead zone at 100% feedrate
      if (old_frm == 100) {
        if (int16_t(encoderPosition) > ENCODER_FEEDRATE_DEADZONE)
          new_frm -= ENCODER_FEEDRATE_DEADZONE;
        else if (int16_t(encoderPosition) < -(ENCODER_FEEDRATE_DEADZONE))
          new_frm += ENCODER_FEEDRATE_DEADZONE;
        else
          new_frm = old_frm;
      }
      else if ((old_frm < 100 && new_frm > 100) || (old_frm > 100 && new_frm < 100))
        new_frm = 100;

      LIMIT(new_frm, 10, 999);

      if (old_frm != new_frm) {
        feedrate_percentage = new_frm;
        encoderPosition = 0;
        #if BOTH(HAS_BUZZER, BEEP_ON_FEEDRATE_CHANGE)
          static millis_t next_beep;
          #ifndef GOT_MS
            const millis_t ms = millis();
          #endif
          if (ELAPSED(ms, next_beep)) {
            buzz(FEEDRATE_CHANGE_BEEP_DURATION, FEEDRATE_CHANGE_BEEP_FREQUENCY);
            next_beep = ms + 500UL;
          }
        #endif
      }

    #endif // ULTIPANEL_FEEDMULTIPLY

    draw_status_screen();
  }

  void MarlinUI::kill_screen(FSTR_P const lcd_error, FSTR_P const lcd_component) {
    init();
    status_printf(1, F(S_FMT ": " S_FMT), FTOP(lcd_error), FTOP(lcd_component));
    TERN_(HAS_LCD_MENU, return_to_status());

    // RED ALERT. RED ALERT.
    #ifdef LED_BACKLIGHT_TIMEOUT
      leds.set_color(LEDColorRed());
      #ifdef NEOPIXEL_BKGD_INDEX_FIRST
        neo.set_background_color(255, 0, 0, 0);
        neo.show();
      #endif
    #endif

    draw_kill_screen();
  }

  #if HAS_TOUCH_SLEEP
    #if HAS_TOUCH_BUTTONS
      #include "touch/touch_buttons.h"
    #else
      #include "tft/touch.h"
    #endif
    // Wake up a sleeping TFT
    void MarlinUI::wakeup_screen() {
      TERN(HAS_TOUCH_BUTTONS, touchBt.wakeUp(), touch.wakeUp());
    }
  #endif

  void MarlinUI::quick_feedback(const bool clear_buttons/*=true*/) {
    TERN_(HAS_TOUCH_SLEEP, wakeup_screen()); // Wake up the TFT with most buttons
    TERN_(HAS_LCD_MENU, refresh());

    #if HAS_ENCODER_ACTION
      if (clear_buttons) buttons = 0;
      next_button_update_ms = millis() + 500;
    #else
      UNUSED(clear_buttons);
    #endif

    #if HAS_CHIRP
      chirp(); // Buzz and wait. Is the delay needed for buttons to settle?
      #if BOTH(HAS_LCD_MENU, USE_BEEPER)
        for (int8_t i = 5; i--;) { buzzer.tick(); delay(2); }
      #elif HAS_LCD_MENU
        delay(10);
      #endif
    #endif
  }

  ////////////////////////////////////////////
  /////////////// Manual Move ////////////////
  ////////////////////////////////////////////

  #if HAS_LCD_MENU

    ManualMove MarlinUI::manual_move{};

    millis_t ManualMove::start_time = 0;
    float ManualMove::menu_scale = 1;
    #if IS_KINEMATIC
      float ManualMove::offset = 0;
      xyze_pos_t ManualMove::all_axes_destination = { 0 };
      bool ManualMove::processing = false;
    #endif
    #if MULTI_E_MANUAL
      int8_t ManualMove::e_index = 0;
    #endif
    AxisEnum ManualMove::axis = NO_AXIS_ENUM;

    /**
     * If a manual move has been posted and its time has arrived, and if the planner
     * has a space for it, then add a linear move to current_position the planner.
     *
     * If any manual move needs to be interrupted, make sure to force a manual move
     * by setting manual_move.start_time to millis() after updating current_position.
     *
     * To post a manual move:
     *   - Update current_position to the new place you want to go.
     *   - Set manual_move.axis to an axis like X_AXIS. Use ALL_AXES_ENUM for diagonal moves.
     *   - Set manual_move.start_time to a point in the future (in ms) when the move should be done.
     *
     * For kinematic machines:
     *   - Set manual_move.offset to modify one axis and post the move.
     *     This is used to achieve more rapid stepping on kinematic machines.
     *
     * Currently used by the _lcd_move_xyz function in menu_motion.cpp
     * and the ubl_map_move_to_xy function in menu_ubl.cpp.
     */
    void ManualMove::task() {

      if (processing) return;   // Prevent re-entry from idle() calls

      // Add a manual move to the queue?
      if (axis != NO_AXIS_ENUM && ELAPSED(millis(), start_time) && !planner.is_full()) {

        const feedRate_t fr_mm_s = (axis <= LOGICAL_AXES) ? manual_feedrate_mm_s[axis] : XY_PROBE_FEEDRATE_MM_S;

        #if IS_KINEMATIC

          #if HAS_MULTI_EXTRUDER
            REMEMBER(ae, active_extruder);
            #if MULTI_E_MANUAL
              if (axis == E_AXIS) active_extruder = e_index;
            #endif
          #endif

          // Apply a linear offset to a single axis
          if (axis == ALL_AXES_ENUM)
            destination = all_axes_destination;
          else if (axis <= XYZE) {
            destination = current_position;
            destination[axis] += offset;
          }

          // Reset for the next move
          offset = 0;
          axis = NO_AXIS_ENUM;

          // DELTA and SCARA machines use segmented moves, which could fill the planner during the call to
          // move_to_destination. This will cause idle() to be called, which can then call this function while the
          // previous invocation is being blocked. Modifications to offset shouldn't be made while
          // processing is true or the planner will get out of sync.
          processing = true;
          prepare_internal_move_to_destination(fr_mm_s);  // will set current_position from destination
          processing = false;

        #else

          // For Cartesian / Core motion simply move to the current_position
          planner.buffer_line(current_position, fr_mm_s,
            TERN_(MULTI_E_MANUAL, axis == E_AXIS ? e_index :) active_extruder
          );

          //SERIAL_ECHOLNPGM("Add planner.move with Axis ", AS_CHAR(axis_codes[axis]), " at FR ", fr_mm_s);

          axis = NO_AXIS_ENUM;

        #endif
      }
    }

    //
    // Tell ui.update() to start a move to current_position after a short delay.
    //
    void ManualMove::soon(const AxisEnum move_axis
      OPTARG(MULTI_E_MANUAL, const int8_t eindex/*=active_extruder*/)
    ) {
      TERN_(MULTI_E_MANUAL, if (move_axis == E_AXIS) e_index = eindex);
      start_time = millis() + (menu_scale < 0.99f ? 0UL : 250UL); // delay for bigger moves
      axis = move_axis;
      //SERIAL_ECHOLNPGM("Post Move with Axis ", AS_CHAR(axis_codes[axis]), " soon.");
    }

    #if ENABLED(AUTO_BED_LEVELING_UBL)

      void MarlinUI::external_encoder() {
        if (external_control && encoderDiff) {
          ubl.encoder_diff += encoderDiff;  // Encoder for UBL G29 mesh editing
          encoderDiff = 0;                  // Hide encoder events from the screen handler
          refresh(LCDVIEW_REDRAW_NOW);      // ...but keep the refresh.
        }
      }

    #endif

  #endif // HAS_LCD_MENU

  /**
   * Update the LCD, read encoder buttons, etc.
   *   - Read button states
   *   - Check the SD Card slot state
   *   - Act on RepRap World keypad input
   *   - Update the encoder position
   *   - Apply acceleration to the encoder position
   *   - Do refresh(LCDVIEW_CALL_REDRAW_NOW) on controller events
   *   - Reset the Info Screen timeout if there's any input
   *   - Update status indicators, if any
   *
   *   Run the current LCD menu handler callback function:
   *   - Call the handler only if lcdDrawUpdate != LCDVIEW_NONE
   *   - Before calling the handler, LCDVIEW_CALL_NO_REDRAW => LCDVIEW_NONE
   *   - Call the menu handler. Menu handlers should do the following:
   *     - If a value changes, set lcdDrawUpdate to LCDVIEW_REDRAW_NOW and draw the value
   *       (Encoder events automatically set lcdDrawUpdate for you.)
   *     - if (should_draw()) { redraw }
   *     - Before exiting the handler set lcdDrawUpdate to:
   *       - LCDVIEW_CLEAR_CALL_REDRAW to clear screen and set LCDVIEW_CALL_REDRAW_NEXT.
   *       - LCDVIEW_REDRAW_NOW to draw now (including remaining stripes).
   *       - LCDVIEW_CALL_REDRAW_NEXT to draw now and get LCDVIEW_REDRAW_NOW on the next loop.
   *       - LCDVIEW_CALL_NO_REDRAW to draw now and get LCDVIEW_NONE on the next loop.
   *     - NOTE: For graphical displays menu handlers may be called 2 or more times per loop,
   *             so don't change lcdDrawUpdate without considering this.
   *
   *   After the menu handler callback runs (or not):
   *   - Clear the LCD if lcdDrawUpdate == LCDVIEW_CLEAR_CALL_REDRAW
   *   - Update lcdDrawUpdate for the next loop (i.e., move one state down, usually)
   *
   * This function is only called from the main thread.
   */

  LCDViewAction MarlinUI::lcdDrawUpdate = LCDVIEW_CLEAR_CALL_REDRAW;
  millis_t next_lcd_update_ms;

  inline bool can_encode() {
    return !BUTTON_PRESSED(ENC_EN); // Update encoder only when ENC_EN is not LOW (pressed)
  }

  void MarlinUI::update() {

    static uint16_t max_display_update_time = 0;
    millis_t ms = millis();

    #if ENABLED(PSU_CONTROL) && defined(LED_BACKLIGHT_TIMEOUT)
      leds.update_timeout(powerManager.psu_on);
    #endif

    #if HAS_LCD_MENU

      // Handle any queued Move Axis motion
      manual_move.task();

      // Update button states for button_pressed(), etc.
      // If the state changes the next update may be delayed 300-500ms.
      update_buttons();

      // If the action button is pressed...
      static bool wait_for_unclick; // = false

      auto do_click = [&]{
        wait_for_unclick = true;                        //  - Set debounce flag to ignore continuous clicks
        lcd_clicked = !wait_for_user;                   //  - Keep the click if not waiting for a user-click
        wait_for_user = false;                          //  - Any click clears wait for user
        quick_feedback();                               //  - Always make a click sound
      };

      #if HAS_TOUCH_BUTTONS
        if (touch_buttons) {
          reset_status_timeout(ms);
          if (touch_buttons & (EN_A | EN_B)) {              // Menu arrows, in priority
            if (ELAPSED(ms, next_button_update_ms)) {
              encoderDiff = (ENCODER_STEPS_PER_MENU_ITEM) * epps * encoderDirection;
              if (touch_buttons & EN_A) encoderDiff *= -1;
              TERN_(AUTO_BED_LEVELING_UBL, external_encoder());
              next_button_update_ms = ms + repeat_delay;    // Assume the repeat delay
              if (!wait_for_unclick) {
                next_button_update_ms += 250;               // Longer delay on first press
                wait_for_unclick = true;                    // Avoid Back/Select click while repeating
                chirp();
              }
            }
          }
          else if (!wait_for_unclick && (buttons & EN_C))   // OK button, if not waiting for a debounce release:
            do_click();
        }
        // keep wait_for_unclick value
      #endif

      if (!touch_buttons) {
        // Integrated LCD click handling via button_pressed
        if (!external_control && button_pressed()) {
          if (!wait_for_unclick) do_click();              // Handle the click
        }
        else
          wait_for_unclick = false;
      }

      if (LCD_BACK_CLICKED()) {
        quick_feedback();
        goto_previous_screen();
      }

    #endif // HAS_LCD_MENU

    if (ELAPSED(ms, next_lcd_update_ms) || TERN0(HAS_MARLINUI_U8GLIB, drawing_screen)) {

      next_lcd_update_ms = ms + LCD_UPDATE_INTERVAL;

      #if HAS_TOUCH_BUTTONS

        if (on_status_screen()) next_lcd_update_ms += (LCD_UPDATE_INTERVAL) * 2;

        TERN_(HAS_ENCODER_ACTION, touch_buttons = touchBt.read_buttons());

      #endif

      TERN_(LCD_HAS_STATUS_INDICATORS, update_indicators());

      #if HAS_ENCODER_ACTION

        TERN_(HAS_SLOW_BUTTONS, slow_buttons = read_slow_buttons()); // Buttons that take too long to read in interrupt context

        if (TERN0(IS_RRW_KEYPAD, handle_keypad()))
          reset_status_timeout(ms);

        uint8_t abs_diff = ABS(encoderDiff);

        #if ENCODER_PULSES_PER_STEP > 1
          // When reversing the encoder direction, a movement step can be missed because
          // encoderDiff has a non-zero residual value, making the controller unresponsive.
          // The fix clears the residual value when the encoder is idle.
          // Also check if past half the threshold to compensate for missed single steps.
          static int8_t lastEncoderDiff;

          // Timeout? No decoder change since last check. 10 or 20 times per second.
          if (encoderDiff == lastEncoderDiff && abs_diff <= epps / 2)   // Same direction & size but not over a half-step?
            encoderDiff = 0;                                            // Clear residual pulses.
          else if (WITHIN(abs_diff, epps / 2 + 1, epps - 1)) {          // Past half of threshold?
            abs_diff = epps;                                            // Treat as a full step size
            encoderDiff = (encoderDiff < 0 ? -1 : 1) * abs_diff;        // ...in the spin direction.
          }
          TERN_(HAS_TOUCH_SLEEP, if (lastEncoderDiff != encoderDiff) wakeup_screen());
          lastEncoderDiff = encoderDiff;
        #endif

        const bool encoderPastThreshold = (abs_diff >= epps);
        if (encoderPastThreshold || lcd_clicked) {
          if (encoderPastThreshold && TERN1(IS_TFTGLCD_PANEL, !external_control)) {

            #if BOTH(HAS_LCD_MENU, ENCODER_RATE_MULTIPLIER)

              int32_t encoderMultiplier = 1;

              if (encoderRateMultiplierEnabled) {
                const float encoderMovementSteps = float(abs_diff) / epps;

                if (lastEncoderMovementMillis) {
                  // Note that the rate is always calculated between two passes through the
                  // loop and that the abs of the encoderDiff value is tracked.
                  const float encoderStepRate = encoderMovementSteps / float(ms - lastEncoderMovementMillis) * 1000;

                  if (encoderStepRate >= ENCODER_100X_STEPS_PER_SEC)     encoderMultiplier = 100;
                  else if (encoderStepRate >= ENCODER_10X_STEPS_PER_SEC) encoderMultiplier = 10;

                  // Enable to output the encoder steps per second value
                  //#define ENCODER_RATE_MULTIPLIER_DEBUG
                  #if ENABLED(ENCODER_RATE_MULTIPLIER_DEBUG)
                    SERIAL_ECHO_START();
                    SERIAL_ECHOPGM("Enc Step Rate: ", encoderStepRate);
                    SERIAL_ECHOPGM("  Multiplier: ", encoderMultiplier);
                    SERIAL_ECHOPGM("  ENCODER_10X_STEPS_PER_SEC: ", ENCODER_10X_STEPS_PER_SEC);
                    SERIAL_ECHOPGM("  ENCODER_100X_STEPS_PER_SEC: ", ENCODER_100X_STEPS_PER_SEC);
                    SERIAL_EOL();
                  #endif
                }

                lastEncoderMovementMillis = ms;
              } // encoderRateMultiplierEnabled

            #else

              constexpr int32_t encoderMultiplier = 1;

            #endif // ENCODER_RATE_MULTIPLIER

            if (can_encode()) encoderPosition += (encoderDiff * encoderMultiplier) / epps;

            encoderDiff = 0;
          }

          reset_status_timeout(ms);

          refresh(LCDVIEW_REDRAW_NOW);

          #if ENABLED(PSU_CONTROL) && defined(LED_BACKLIGHT_TIMEOUT)
            if (!powerManager.psu_on) leds.reset_timeout(ms);
          #endif
        }

      #endif

      // This runs every ~100ms when idling often enough.
      // Instead of tracking changes just redraw the Status Screen once per second.
      if (on_status_screen() && !lcd_status_update_delay--) {
        lcd_status_update_delay = TERN(HAS_MARLINUI_U8GLIB, 12, 9);
        if (max_display_update_time) max_display_update_time--;  // Be sure never go to a very big number
        refresh(LCDVIEW_REDRAW_NOW);
      }

      #if BOTH(HAS_LCD_MENU, SCROLL_LONG_FILENAMES)
        // If scrolling of long file names is enabled and we are in the sd card menu,
        // cause a refresh to occur until all the text has scrolled into view.
        if (currentScreen == menu_media && !lcd_status_update_delay--) {
          lcd_status_update_delay = ++filename_scroll_pos >= filename_scroll_max ? 12 : 4; // Long delay at end and start
          if (filename_scroll_pos > filename_scroll_max) filename_scroll_pos = 0;
          refresh(LCDVIEW_REDRAW_NOW);
          reset_status_timeout(ms);
        }
      #endif

      // Then we want to use only 50% of the time
      const uint16_t bbr2 = planner.block_buffer_runtime() >> 1;

      if ((should_draw() || drawing_screen) && (!bbr2 || bbr2 > max_display_update_time)) {

        // Change state of drawing flag between screen updates
        if (!drawing_screen) switch (lcdDrawUpdate) {
          case LCDVIEW_CALL_NO_REDRAW:
            refresh(LCDVIEW_NONE);
            break;
          case LCDVIEW_CLEAR_CALL_REDRAW:
          case LCDVIEW_CALL_REDRAW_NEXT:
            refresh(LCDVIEW_REDRAW_NOW);
          case LCDVIEW_REDRAW_NOW:        // set above, or by a handler through LCDVIEW_CALL_REDRAW_NEXT
          case LCDVIEW_NONE:
            break;
        } // switch

        TERN_(HAS_ADC_BUTTONS, keypad_buttons = 0);

        #if HAS_MARLINUI_U8GLIB

          #if ENABLED(LIGHTWEIGHT_UI)
            const bool in_status = on_status_screen(),
                       do_u8g_loop = !in_status;
            lcd_in_status(in_status);
            if (in_status) status_screen();
          #else
            constexpr bool do_u8g_loop = true;
          #endif

          if (do_u8g_loop) {
            if (!drawing_screen) {                // If not already drawing pages
              u8g.firstPage();                    // Start the first page
              drawing_screen = first_page = true; // Flag as drawing pages
            }
            set_font(FONT_MENU);                  // Setup font for every page draw
            u8g.setColorIndex(1);                 // And reset the color
            run_current_screen();                 // Draw and process the current screen
            first_page = false;

            // The screen handler can clear drawing_screen for an action that changes the screen.
            // If still drawing and there's another page, update max-time and return now.
            // The nextPage will already be set up on the next call.
            if (drawing_screen && (drawing_screen = u8g.nextPage())) {
              if (on_status_screen())
                NOLESS(max_display_update_time, millis() - ms);
              return;
            }
          }

        #else

          run_current_screen();

          // Apply all DWIN drawing after processing
          TERN_(IS_DWIN_MARLINUI, DWIN_UpdateLCD());

        #endif

        TERN_(HAS_LCD_MENU, lcd_clicked = false);

        // Keeping track of the longest time for an individual LCD update.
        // Used to do screen throttling when the planner starts to fill up.
        if (on_status_screen())
          NOLESS(max_display_update_time, millis() - ms);
      }

      #if SCREENS_CAN_TIME_OUT
        // Return to Status Screen after a timeout
        if (on_status_screen() || defer_return_to_status)
          reset_status_timeout(ms);
        else if (ELAPSED(ms, return_to_status_ms))
          return_to_status();
      #endif

      // Change state of drawing flag between screen updates
      if (!drawing_screen) switch (lcdDrawUpdate) {
        case LCDVIEW_CLEAR_CALL_REDRAW:
          clear_lcd(); break;
        case LCDVIEW_REDRAW_NOW:
          refresh(LCDVIEW_NONE);
        case LCDVIEW_NONE:
        case LCDVIEW_CALL_REDRAW_NEXT:
        case LCDVIEW_CALL_NO_REDRAW:
        default: break;
      } // switch

    } // ELAPSED(ms, next_lcd_update_ms)

    TERN_(HAS_GRAPHICAL_TFT, tft_idle());
  }

  #if HAS_ADC_BUTTONS

    typedef struct {
      uint16_t ADCKeyValueMin, ADCKeyValueMax;
      uint8_t  ADCKeyNo;
    } _stADCKeypadTable_;

    #ifndef ADC_BUTTONS_VALUE_SCALE
      #define ADC_BUTTONS_VALUE_SCALE       1.0  // for the power voltage equal to the reference voltage
    #endif
    #ifndef ADC_BUTTONS_R_PULLUP
      #define ADC_BUTTONS_R_PULLUP          4.7  // common pull-up resistor in the voltage divider
    #endif
    #ifndef ADC_BUTTONS_LEFT_R_PULLDOWN
      #define ADC_BUTTONS_LEFT_R_PULLDOWN   0.47 // pull-down resistor for LEFT button voltage divider
    #endif
    #ifndef ADC_BUTTONS_RIGHT_R_PULLDOWN
      #define ADC_BUTTONS_RIGHT_R_PULLDOWN  4.7  // pull-down resistor for RIGHT button voltage divider
    #endif
    #ifndef ADC_BUTTONS_UP_R_PULLDOWN
      #define ADC_BUTTONS_UP_R_PULLDOWN     1.0  // pull-down resistor for UP button voltage divider
    #endif
    #ifndef ADC_BUTTONS_DOWN_R_PULLDOWN
      #define ADC_BUTTONS_DOWN_R_PULLDOWN   10.0 // pull-down resistor for DOWN button voltage divider
    #endif
    #ifndef ADC_BUTTONS_MIDDLE_R_PULLDOWN
      #define ADC_BUTTONS_MIDDLE_R_PULLDOWN 2.2  // pull-down resistor for MIDDLE button voltage divider
    #endif

    // Calculate the ADC value for the voltage divider with specified pull-down resistor value
    #define ADC_BUTTON_VALUE(r)  int(HAL_ADC_RANGE * (ADC_BUTTONS_VALUE_SCALE) * r / (r + ADC_BUTTONS_R_PULLUP))

    static constexpr uint16_t adc_button_tolerance = HAL_ADC_RANGE *   25 / 1024,
                                  adc_other_button = HAL_ADC_RANGE * 1000 / 1024;
    static const _stADCKeypadTable_ stADCKeyTable[] PROGMEM = {
      // VALUE_MIN, VALUE_MAX, KEY
      { adc_other_button, HAL_ADC_RANGE, 1 + BLEN_KEYPAD_F1     }, // F1
      { adc_other_button, HAL_ADC_RANGE, 1 + BLEN_KEYPAD_F2     }, // F2
      { adc_other_button, HAL_ADC_RANGE, 1 + BLEN_KEYPAD_F3     }, // F3
      {  ADC_BUTTON_VALUE(ADC_BUTTONS_LEFT_R_PULLDOWN)   - adc_button_tolerance,
         ADC_BUTTON_VALUE(ADC_BUTTONS_LEFT_R_PULLDOWN)   + adc_button_tolerance, 1 + BLEN_KEYPAD_LEFT   }, // LEFT  ( 272 ...  472)
      {  ADC_BUTTON_VALUE(ADC_BUTTONS_RIGHT_R_PULLDOWN)  - adc_button_tolerance,
         ADC_BUTTON_VALUE(ADC_BUTTONS_RIGHT_R_PULLDOWN)  + adc_button_tolerance, 1 + BLEN_KEYPAD_RIGHT  }, // RIGHT (1948 ... 2148)
      {  ADC_BUTTON_VALUE(ADC_BUTTONS_UP_R_PULLDOWN)     - adc_button_tolerance,
         ADC_BUTTON_VALUE(ADC_BUTTONS_UP_R_PULLDOWN)     + adc_button_tolerance, 1 + BLEN_KEYPAD_UP     }, // UP    ( 618 ...  818)
      {  ADC_BUTTON_VALUE(ADC_BUTTONS_DOWN_R_PULLDOWN)   - adc_button_tolerance,
         ADC_BUTTON_VALUE(ADC_BUTTONS_DOWN_R_PULLDOWN)   + adc_button_tolerance, 1 + BLEN_KEYPAD_DOWN   }, // DOWN  (2686 ... 2886)
      {  ADC_BUTTON_VALUE(ADC_BUTTONS_MIDDLE_R_PULLDOWN) - adc_button_tolerance,
         ADC_BUTTON_VALUE(ADC_BUTTONS_MIDDLE_R_PULLDOWN) + adc_button_tolerance, 1 + BLEN_KEYPAD_MIDDLE }, // ENTER (1205 ... 1405)
    };

    uint8_t get_ADC_keyValue() {
      if (thermalManager.ADCKey_count >= 16) {
        const uint16_t currentkpADCValue = thermalManager.current_ADCKey_raw;
        thermalManager.current_ADCKey_raw = HAL_ADC_RANGE;
        thermalManager.ADCKey_count = 0;
        if (currentkpADCValue < adc_other_button)
          LOOP_L_N(i, ADC_KEY_NUM) {
            const uint16_t lo = pgm_read_word(&stADCKeyTable[i].ADCKeyValueMin),
                           hi = pgm_read_word(&stADCKeyTable[i].ADCKeyValueMax);
            if (WITHIN(currentkpADCValue, lo, hi)) return pgm_read_byte(&stADCKeyTable[i].ADCKeyNo);
          }
      }
      return 0;
    }

  #endif // HAS_ADC_BUTTONS

  #if HAS_ENCODER_ACTION

    /**
     * Read encoder buttons from the hardware registers
     * Warning: This function is called from interrupt context!
     */
    void MarlinUI::update_buttons() {
      const millis_t now = millis();
      if (ELAPSED(now, next_button_update_ms)) {

        #if HAS_DIGITAL_BUTTONS

          #if ANY_BUTTON(EN1, EN2, ENC, BACK)

            uint8_t newbutton = 0;
            if (BUTTON_PRESSED(EN1))                 newbutton |= EN_A;
            if (BUTTON_PRESSED(EN2))                 newbutton |= EN_B;
            if (can_encode() && BUTTON_PRESSED(ENC)) newbutton |= EN_C;
            if (BUTTON_PRESSED(BACK))                newbutton |= EN_D;

          #else

            constexpr uint8_t newbutton = 0;

          #endif

          //
          // Directional buttons
          //
          #if ANY_BUTTON(UP, DWN, LFT, RT)

            const int8_t pulses = epps * encoderDirection;

            if (BUTTON_PRESSED(UP)) {
              encoderDiff = (ENCODER_STEPS_PER_MENU_ITEM) * pulses;
              next_button_update_ms = now + 300;
            }
            else if (BUTTON_PRESSED(DWN)) {
              encoderDiff = -(ENCODER_STEPS_PER_MENU_ITEM) * pulses;
              next_button_update_ms = now + 300;
            }
            else if (BUTTON_PRESSED(LFT)) {
              encoderDiff = -pulses;
              next_button_update_ms = now + 300;
            }
            else if (BUTTON_PRESSED(RT)) {
              encoderDiff = pulses;
              next_button_update_ms = now + 300;
            }

          #endif // UP || DWN || LFT || RT

          buttons = (newbutton | TERN0(HAS_SLOW_BUTTONS, slow_buttons)
            #if BOTH(HAS_TOUCH_BUTTONS, HAS_ENCODER_ACTION)
              | (touch_buttons & TERN(HAS_ENCODER_WHEEL, ~(EN_A | EN_B), 0xFF))
            #endif
          );

        #elif HAS_ADC_BUTTONS

          buttons = 0;

        #endif

        #if HAS_ADC_BUTTONS
          if (keypad_buttons == 0) {
            const uint8_t b = get_ADC_keyValue();
            if (WITHIN(b, 1, 8)) keypad_buttons = _BV(b - 1);
          }
        #endif

        #if HAS_SHIFT_ENCODER
          /**
           * Set up Rotary Encoder bit values (for two pin encoders to indicate movement).
           * These values are independent of which pins are used for EN_A / EN_B indications.
           * The rotary encoder part is also independent of the LCD chipset.
           */
          uint8_t val = 0;
          WRITE(SHIFT_LD_PIN, LOW);
          WRITE(SHIFT_LD_PIN, HIGH);
          LOOP_L_N(i, 8) {
            val >>= 1;
            if (READ(SHIFT_OUT_PIN)) SBI(val, 7);
            WRITE(SHIFT_CLK_PIN, HIGH);
            WRITE(SHIFT_CLK_PIN, LOW);
          }
          TERN(REPRAPWORLD_KEYPAD, keypad_buttons, buttons) = ~val;
        #endif

        #if IS_TFTGLCD_PANEL
          next_button_update_ms = now + (LCD_UPDATE_INTERVAL / 2);
          buttons = slow_buttons;
          TERN_(AUTO_BED_LEVELING_UBL, external_encoder());
        #endif

      } // next_button_update_ms

      #if HAS_ENCODER_WHEEL
        static uint8_t lastEncoderBits;

        // Manage encoder rotation
        #define ENCODER_SPIN(_E1, _E2) switch (lastEncoderBits) { case _E1: encoderDiff += encoderDirection; break; case _E2: encoderDiff -= encoderDirection; }

        uint8_t enc = 0;
        if (buttons & EN_A) enc |= B01;
        if (buttons & EN_B) enc |= B10;
        if (enc != lastEncoderBits) {
          switch (enc) {
            case ENCODER_PHASE_0: ENCODER_SPIN(ENCODER_PHASE_3, ENCODER_PHASE_1); break;
            case ENCODER_PHASE_1: ENCODER_SPIN(ENCODER_PHASE_0, ENCODER_PHASE_2); break;
            case ENCODER_PHASE_2: ENCODER_SPIN(ENCODER_PHASE_1, ENCODER_PHASE_3); break;
            case ENCODER_PHASE_3: ENCODER_SPIN(ENCODER_PHASE_2, ENCODER_PHASE_0); break;
          }
          #if BOTH(HAS_LCD_MENU, AUTO_BED_LEVELING_UBL)
            external_encoder();
          #endif
          lastEncoderBits = enc;
        }

      #endif // HAS_ENCODER_WHEEL
    }

  #endif // HAS_ENCODER_ACTION

#endif // HAS_WIRED_LCD

#if HAS_STATUS_MESSAGE

  ////////////////////////////////////////////
  ////////////// Status Message //////////////
  ////////////////////////////////////////////

  #if ENABLED(EXTENSIBLE_UI)
    #include "extui/ui_api.h"
  #endif

  bool MarlinUI::has_status() { return (status_message[0] != '\0'); }

  void MarlinUI::set_status(const char * const cstr, const bool persist) {
    if (alert_level) return;

<<<<<<< HEAD
    TERN_(HOST_STATUS_NOTIFICATIONS, host_action_notify(cstr));
=======
    TERN_(HOST_STATUS_NOTIFICATIONS, hostui.notify(message));
>>>>>>> 644e2461

    // Here we have a problem. The message is encoded in UTF8, so
    // arbitrarily cutting it will be a problem. We MUST be sure
    // that there is no cutting in the middle of a multibyte character!

    // Get a pointer to the null terminator
    const char* pend = cstr + strlen(cstr);

    //  If length of supplied UTF8 string is greater than
    // our buffer size, start cutting whole UTF8 chars
    while ((pend - cstr) > MAX_MESSAGE_LENGTH) {
      --pend;
      while (!START_OF_UTF8_CHAR(*pend)) --pend;
    };

    // At this point, we have the proper cut point. Use it
    uint8_t maxLen = pend - cstr;
    strncpy(status_message, cstr, maxLen);
    status_message[maxLen] = '\0';

    finish_status(persist);
  }

  /**
   * Reset the status message
   */

  void MarlinUI::reset_status(const bool no_welcome) {
    #if SERVICE_INTERVAL_1 > 0
      static PGMSTR(service1, "> " SERVICE_NAME_1 "!");
    #endif
    #if SERVICE_INTERVAL_2 > 0
      static PGMSTR(service2, "> " SERVICE_NAME_2 "!");
    #endif
    #if SERVICE_INTERVAL_3 > 0
      static PGMSTR(service3, "> " SERVICE_NAME_3 "!");
    #endif
    FSTR_P msg;
    if (printingIsPaused())
      msg = GET_TEXT_F(MSG_PRINT_PAUSED);
    #if ENABLED(SDSUPPORT)
      else if (IS_SD_PRINTING())
        return set_status(card.longest_filename(), true);
    #endif
    else if (print_job_timer.isRunning())
      msg = GET_TEXT_F(MSG_PRINTING);

    #if SERVICE_INTERVAL_1 > 0
      else if (print_job_timer.needsService(1)) msg = FPSTR(service1);
    #endif
    #if SERVICE_INTERVAL_2 > 0
      else if (print_job_timer.needsService(2)) msg = FPSTR(service2);
    #endif
    #if SERVICE_INTERVAL_3 > 0
      else if (print_job_timer.needsService(3)) msg = FPSTR(service3);
    #endif

    else if (!no_welcome)
      msg = GET_TEXT_F(WELCOME_MSG);
    else
      return;

    set_status(msg, -1);
  }

  void MarlinUI::set_status(FSTR_P const fstr, int8_t level) {
    PGM_P const pstr = FTOP(fstr);
    if (level < 0) level = alert_level = 0;
    if (level < alert_level) return;
    alert_level = level;

<<<<<<< HEAD
    TERN_(HOST_STATUS_NOTIFICATIONS, host_action_notify(fstr));
=======
    TERN_(HOST_STATUS_NOTIFICATIONS, hostui.notify_P(message));
>>>>>>> 644e2461

    // Since the message is encoded in UTF8 it must
    // only be cut on a character boundary.

    // Get a pointer to the null terminator
    PGM_P pend = pstr + strlen_P(pstr);

    // If length of supplied UTF8 string is greater than
    // the buffer size, start cutting whole UTF8 chars
    while ((pend - pstr) > MAX_MESSAGE_LENGTH) {
      --pend;
      while (!START_OF_UTF8_CHAR(pgm_read_byte(pend))) --pend;
    };

    // At this point, we have the proper cut point. Use it
    uint8_t maxLen = pend - pstr;
    strncpy_P(status_message, pstr, maxLen);
    status_message[maxLen] = '\0';

    finish_status(level > 0);
  }

<<<<<<< HEAD
  void MarlinUI::set_alert_status(FSTR_P const fstr) {
    set_status(fstr, 1);
=======
  void MarlinUI::set_alert_status_P(PGM_P const pstr) {
    set_status_P(pstr, 1);
>>>>>>> 644e2461
    TERN_(HAS_TOUCH_SLEEP, wakeup_screen());
    TERN_(HAS_LCD_MENU, return_to_status());
  }

  #include <stdarg.h>

  void MarlinUI::status_printf(const uint8_t level, FSTR_P const fmt, ...) {
    if (level < alert_level) return;
    alert_level = level;
    va_list args;
    va_start(args, FTOP(fmt));
    vsnprintf_P(status_message, MAX_MESSAGE_LENGTH, FTOP(fmt), args);
    va_end(args);

<<<<<<< HEAD
    TERN_(HOST_STATUS_NOTIFICATIONS, host_action_notify(status_message));
=======
    TERN_(HOST_STATUS_NOTIFICATIONS, hostui.notify(status_message));
>>>>>>> 644e2461

    finish_status(level > 0);
  }

  void MarlinUI::finish_status(const bool persist) {

    #if HAS_WIRED_LCD

      #if !(BASIC_PROGRESS_BAR && (PROGRESS_MSG_EXPIRE) > 0)
        UNUSED(persist);
      #endif

      #if BASIC_PROGRESS_BAR || BOTH(FILAMENT_LCD_DISPLAY, SDSUPPORT)
        const millis_t ms = millis();
      #endif

      #if BASIC_PROGRESS_BAR
        progress_bar_ms = ms;
        #if PROGRESS_MSG_EXPIRE > 0
          expire_status_ms = persist ? 0 : ms + PROGRESS_MSG_EXPIRE;
        #endif
      #endif

      #if BOTH(FILAMENT_LCD_DISPLAY, SDSUPPORT)
        next_filament_display = ms + 5000UL; // Show status message for 5s
      #endif

      TERN_(STATUS_MESSAGE_SCROLLING, status_scroll_offset = 0);
    #else // HAS_WIRED_LCD
      UNUSED(persist);
    #endif

    TERN_(EXTENSIBLE_UI, ExtUI::onStatusChanged(status_message));
    TERN_(HAS_DWIN_E3V2_BASIC, DWIN_StatusChanged(status_message));
    TERN_(DWIN_CREALITY_LCD_JYERSUI, CrealityDWIN.Update_Status(status_message));
  }

  #if ENABLED(STATUS_MESSAGE_SCROLLING)

    void MarlinUI::advance_status_scroll() {
      // Advance by one UTF8 code-word
      if (status_scroll_offset < utf8_strlen(status_message))
        while (!START_OF_UTF8_CHAR(status_message[++status_scroll_offset]));
      else
        status_scroll_offset = 0;
    }

    char* MarlinUI::status_and_len(uint8_t &len) {
      char *out = status_message + status_scroll_offset;
      len = utf8_strlen(out);
      return out;
    }

  #endif

#endif

#if HAS_DISPLAY

  #if ENABLED(SDSUPPORT)
    extern bool wait_for_user, wait_for_heatup;
  #endif

  void MarlinUI::abort_print() {
    #if ENABLED(SDSUPPORT)
      wait_for_heatup = wait_for_user = false;
      card.abortFilePrintSoon();
    #endif
    #ifdef ACTION_ON_CANCEL
      hostui.cancel();
    #endif
    IF_DISABLED(SDSUPPORT, print_job_timer.stop());
<<<<<<< HEAD
    TERN_(HOST_PROMPT_SUPPORT, host_prompt_open(PROMPT_INFO, F("UI Aborted"), FPSTR(DISMISS_STR)));
    LCD_MESSAGE(MSG_PRINT_ABORTED);
=======
    TERN_(HOST_PROMPT_SUPPORT, hostui.prompt_open(PROMPT_INFO, F("UI Aborted"), FPSTR(DISMISS_STR)));
    LCD_MESSAGEPGM(MSG_PRINT_ABORTED);
>>>>>>> 644e2461
    TERN_(HAS_LCD_MENU, return_to_status());
  }

  #if BOTH(PSU_CONTROL, PS_OFF_CONFIRM)
    void MarlinUI::poweroff() {
      queue.inject(F("M81"));
      goto_previous_screen();
    }
  #endif

  void MarlinUI::flow_fault() {
    LCD_ALERTMESSAGE(MSG_FLOWMETER_FAULT);
    TERN_(HAS_BUZZER, buzz(1000, 440));
    TERN_(HAS_LCD_MENU, return_to_status());
  }

  #if ANY(PARK_HEAD_ON_PAUSE, SDSUPPORT)
    #include "../gcode/queue.h"
  #endif

  void MarlinUI::pause_print() {
    #if HAS_LCD_MENU
      synchronize(GET_TEXT(MSG_PAUSING));
      defer_status_screen();
    #endif

    TERN_(HAS_TOUCH_SLEEP, wakeup_screen());
<<<<<<< HEAD
    TERN_(HOST_PROMPT_SUPPORT, host_prompt_open(PROMPT_PAUSE_RESUME, F("UI Pause"), F("Resume")));
=======
    TERN_(HOST_PROMPT_SUPPORT, hostui.prompt_open(PROMPT_PAUSE_RESUME, F("UI Pause"), F("Resume")));
>>>>>>> 644e2461

    LCD_MESSAGE(MSG_PRINT_PAUSED);

    #if ENABLED(PARK_HEAD_ON_PAUSE)
      pause_show_message(PAUSE_MESSAGE_PARKING, PAUSE_MODE_PAUSE_PRINT); // Show message immediately to let user know about pause in progress
      queue.inject(F("M25 P\nM24"));
    #elif ENABLED(SDSUPPORT)
      queue.inject(F("M25"));
    #elif defined(ACTION_ON_PAUSE)
      hostui.pause();
    #endif
  }

  void MarlinUI::resume_print() {
    reset_status();
    TERN_(PARK_HEAD_ON_PAUSE, wait_for_heatup = wait_for_user = false);
    TERN_(SDSUPPORT, if (IS_SD_PAUSED()) queue.inject_P(M24_STR));
    #ifdef ACTION_ON_RESUME
      hostui.resume();
    #endif
    print_job_timer.start(); // Also called by M24
  }

  #if HAS_PRINT_PROGRESS

    MarlinUI::progress_t MarlinUI::_get_progress() {
      return (
        TERN0(LCD_SET_PROGRESS_MANUALLY, (progress_override & PROGRESS_MASK))
        #if ENABLED(SDSUPPORT)
          ?: TERN(HAS_PRINT_PROGRESS_PERMYRIAD, card.permyriadDone(), card.percentDone())
        #endif
      );
    }

  #endif

  #if HAS_TOUCH_BUTTONS

    //
    // Screen Click
    //  - On menu screens move directly to the touched item
    //  - On menu screens, right side (last 3 cols) acts like a scroll - half up => prev page, half down = next page
    //  - On select screens (and others) touch the Right Half for +, Left Half for -
    //  - On edit screens, touch Up Half for -,  Bottom Half to +
    //
    void MarlinUI::screen_click(const uint8_t row, const uint8_t col, const uint8_t, const uint8_t) {
      const millis_t now = millis();
      if (PENDING(now, next_button_update_ms)) return;
      next_button_update_ms = now + repeat_delay;    // Assume the repeat delay
      const int8_t xdir = col < (LCD_WIDTH ) / 2 ? -1 : 1,
                   ydir = row < (LCD_HEIGHT) / 2 ? -1 : 1;
      if (on_edit_screen)
        encoderDiff = epps * ydir;
      else if (screen_items > 0) {
        // Last 5 cols act as a scroll :-)
        if (col > (LCD_WIDTH) - 5)
          // 2 * LCD_HEIGHT to scroll to bottom of next page. (LCD_HEIGHT would only go 1 item down.)
          encoderDiff = epps * (encoderLine - encoderTopLine + 2 * (LCD_HEIGHT)) * ydir;
        else
          encoderDiff = epps * (row - encoderPosition + encoderTopLine);
      }
      else if (!on_status_screen())
        encoderDiff = epps * xdir;
    }

  #endif

#elif !HAS_STATUS_MESSAGE // && !HAS_DISPLAY

  //
  // Send the status line as a host notification
  //
<<<<<<< HEAD
  void MarlinUI::set_status(const char * const cstr, const bool) {
    TERN(HOST_PROMPT_SUPPORT, host_action_notify(cstr), UNUSED(cstr));
  }
  void MarlinUI::set_status(FSTR_P const fstr, const int8_t) {
    TERN(HOST_PROMPT_SUPPORT, host_action_notify(fstr), UNUSED(fstr));
  }
  void MarlinUI::status_printf(const uint8_t, FSTR_P const fstr, ...) {
    TERN(HOST_PROMPT_SUPPORT, host_action_notify(fstr), UNUSED(fstr));
=======
  void MarlinUI::set_status(const char * const message, const bool) {
    TERN(HOST_PROMPT_SUPPORT, hostui.notify(message), UNUSED(message));
  }
  void MarlinUI::set_status_P(PGM_P message, const int8_t) {
    TERN(HOST_PROMPT_SUPPORT, hostui.notify_P(message), UNUSED(message));
  }
  void MarlinUI::status_printf_P(const uint8_t, PGM_P const message, ...) {
    TERN(HOST_PROMPT_SUPPORT, hostui.notify_P(message), UNUSED(message));
>>>>>>> 644e2461
  }

#endif // !HAS_DISPLAY && !HAS_STATUS_MESSAGE

#if ENABLED(SDSUPPORT)

  #if ENABLED(EXTENSIBLE_UI)
    #include "extui/ui_api.h"
  #endif

  void MarlinUI::media_changed(const uint8_t old_status, const uint8_t status) {
    if (old_status == status) {
      TERN_(EXTENSIBLE_UI, ExtUI::onMediaError()); // Failed to mount/unmount
      return;
    }

    if (status) {
      if (old_status < 2) {
        #if ENABLED(EXTENSIBLE_UI)
          ExtUI::onMediaInserted();
        #elif ENABLED(BROWSE_MEDIA_ON_INSERT)
          clear_menu_history();
          quick_feedback();
          goto_screen(MEDIA_MENU_GATEWAY);
        #else
          LCD_MESSAGE(MSG_MEDIA_INSERTED);
        #endif
      }
    }
    else {
      if (old_status < 2) {
        #if ENABLED(EXTENSIBLE_UI)
          ExtUI::onMediaRemoved();
        #elif PIN_EXISTS(SD_DETECT)
          LCD_MESSAGE(MSG_MEDIA_REMOVED);
          #if HAS_LCD_MENU
            if (!defer_return_to_status) return_to_status();
          #endif
        #endif
      }
    }

    #if PIN_EXISTS(SD_DETECT) && DISABLED(NO_LCD_REINIT)
      init_lcd(); // Revive a noisy shared SPI LCD
    #endif

    refresh();

    #if HAS_WIRED_LCD || defined(LED_BACKLIGHT_TIMEOUT)
      const millis_t ms = millis();
    #endif

    TERN_(HAS_WIRED_LCD, next_lcd_update_ms = ms + LCD_UPDATE_INTERVAL); // Delay LCD update for SD activity

    #ifdef LED_BACKLIGHT_TIMEOUT
      leds.reset_timeout(ms);
    #endif
  }

#endif // SDSUPPORT

#if HAS_LCD_MENU
  void MarlinUI::reset_settings() {
    settings.reset();
    completion_feedback();
    #if ENABLED(TOUCH_SCREEN_CALIBRATION)
      if (touch_calibration.need_calibration()) ui.goto_screen(touch_screen_calibration);
    #endif
  }

  #if EITHER(BABYSTEP_ZPROBE_GFX_OVERLAY, MESH_EDIT_GFX_OVERLAY)
    void MarlinUI::zoffset_overlay(const_float_t zvalue) {
      // Determine whether the user is raising or lowering the nozzle.
      static int8_t dir;
      static float old_zvalue;
      if (zvalue != old_zvalue) {
        dir = zvalue ? zvalue < old_zvalue ? -1 : 1 : 0;
        old_zvalue = zvalue;
      }
      zoffset_overlay(dir);
    }
  #endif

#endif

#if BOTH(EXTENSIBLE_UI, ADVANCED_PAUSE_FEATURE)

  void MarlinUI::pause_show_message(
    const PauseMessage message,
    const PauseMode mode/*=PAUSE_MODE_SAME*/,
    const uint8_t extruder/*=active_extruder*/
  ) {
    pause_mode = mode;
    ExtUI::pauseModeStatus = message;
    switch (message) {
      case PAUSE_MESSAGE_PARKING:  ExtUI::onUserConfirmRequired(GET_TEXT_F(MSG_PAUSE_PRINT_PARKING)); break;
      case PAUSE_MESSAGE_CHANGING: ExtUI::onUserConfirmRequired(GET_TEXT_F(MSG_FILAMENT_CHANGE_INIT)); break;
      case PAUSE_MESSAGE_UNLOAD:   ExtUI::onUserConfirmRequired(GET_TEXT_F(MSG_FILAMENT_CHANGE_UNLOAD)); break;
      case PAUSE_MESSAGE_WAITING:  ExtUI::onUserConfirmRequired(GET_TEXT_F(MSG_ADVANCED_PAUSE_WAITING)); break;
      case PAUSE_MESSAGE_INSERT:   ExtUI::onUserConfirmRequired(GET_TEXT_F(MSG_FILAMENT_CHANGE_INSERT)); break;
      case PAUSE_MESSAGE_LOAD:     ExtUI::onUserConfirmRequired(GET_TEXT_F(MSG_FILAMENT_CHANGE_LOAD)); break;
      case PAUSE_MESSAGE_PURGE:
        ExtUI::onUserConfirmRequired(GET_TEXT_F(TERN(ADVANCED_PAUSE_CONTINUOUS_PURGE, MSG_FILAMENT_CHANGE_CONT_PURGE, MSG_FILAMENT_CHANGE_PURGE)));
        break;
      case PAUSE_MESSAGE_RESUME:   ExtUI::onUserConfirmRequired(GET_TEXT_F(MSG_FILAMENT_CHANGE_RESUME)); break;
      case PAUSE_MESSAGE_HEAT:     ExtUI::onUserConfirmRequired(GET_TEXT_F(MSG_FILAMENT_CHANGE_HEAT)); break;
      case PAUSE_MESSAGE_HEATING:  ExtUI::onUserConfirmRequired(GET_TEXT_F(MSG_FILAMENT_CHANGE_HEATING)); break;
      case PAUSE_MESSAGE_OPTION:   ExtUI::onUserConfirmRequired(GET_TEXT_F(MSG_FILAMENT_CHANGE_OPTION_HEADER)); break;
      case PAUSE_MESSAGE_STATUS:   break;
      default: break;
    }
  }

#endif

#if ENABLED(EEPROM_SETTINGS)

  #if HAS_LCD_MENU
    void MarlinUI::init_eeprom() {
      const bool good = settings.init_eeprom();
      completion_feedback(good);
      return_to_status();
    }
    void MarlinUI::load_settings() {
      const bool good = settings.load();
      completion_feedback(good);
    }
    void MarlinUI::store_settings() {
      const bool good = settings.save();
      completion_feedback(good);
    }
  #endif

  #if DISABLED(EEPROM_AUTO_INIT)

    static inline PGM_P eeprom_err(const uint8_t msgid) {
      switch (msgid) {
        default:
        case 0: return GET_TEXT(MSG_ERR_EEPROM_CRC);
        case 1: return GET_TEXT(MSG_ERR_EEPROM_INDEX);
        case 2: return GET_TEXT(MSG_ERR_EEPROM_VERSION);
      }
    }

    void MarlinUI::eeprom_alert(const uint8_t msgid) {
      #if HAS_LCD_MENU
        editable.uint8 = msgid;
        goto_screen([]{
          PGM_P const restore_msg = GET_TEXT(MSG_INIT_EEPROM);
          char msg[utf8_strlen_P(restore_msg) + 1];
          strcpy_P(msg, restore_msg);
          MenuItem_confirm::select_screen(
            GET_TEXT(MSG_BUTTON_RESET), GET_TEXT(MSG_BUTTON_IGNORE),
            init_eeprom, return_to_status,
            eeprom_err(editable.uint8), msg, PSTR("?")
          );
        });
      #else
        set_status(FPSTR(eeprom_err(msgid)));
      #endif
    }

  #endif // EEPROM_AUTO_INIT

#endif // EEPROM_SETTINGS<|MERGE_RESOLUTION|>--- conflicted
+++ resolved
@@ -1355,11 +1355,7 @@
   void MarlinUI::set_status(const char * const cstr, const bool persist) {
     if (alert_level) return;
 
-<<<<<<< HEAD
-    TERN_(HOST_STATUS_NOTIFICATIONS, host_action_notify(cstr));
-=======
-    TERN_(HOST_STATUS_NOTIFICATIONS, hostui.notify(message));
->>>>>>> 644e2461
+    TERN_(HOST_STATUS_NOTIFICATIONS, hostui.notify(cstr));
 
     // Here we have a problem. The message is encoded in UTF8, so
     // arbitrarily cutting it will be a problem. We MUST be sure
@@ -1431,11 +1427,7 @@
     if (level < alert_level) return;
     alert_level = level;
 
-<<<<<<< HEAD
-    TERN_(HOST_STATUS_NOTIFICATIONS, host_action_notify(fstr));
-=======
-    TERN_(HOST_STATUS_NOTIFICATIONS, hostui.notify_P(message));
->>>>>>> 644e2461
+    TERN_(HOST_STATUS_NOTIFICATIONS, hostui.notify(fstr));
 
     // Since the message is encoded in UTF8 it must
     // only be cut on a character boundary.
@@ -1458,13 +1450,8 @@
     finish_status(level > 0);
   }
 
-<<<<<<< HEAD
   void MarlinUI::set_alert_status(FSTR_P const fstr) {
     set_status(fstr, 1);
-=======
-  void MarlinUI::set_alert_status_P(PGM_P const pstr) {
-    set_status_P(pstr, 1);
->>>>>>> 644e2461
     TERN_(HAS_TOUCH_SLEEP, wakeup_screen());
     TERN_(HAS_LCD_MENU, return_to_status());
   }
@@ -1479,11 +1466,7 @@
     vsnprintf_P(status_message, MAX_MESSAGE_LENGTH, FTOP(fmt), args);
     va_end(args);
 
-<<<<<<< HEAD
-    TERN_(HOST_STATUS_NOTIFICATIONS, host_action_notify(status_message));
-=======
     TERN_(HOST_STATUS_NOTIFICATIONS, hostui.notify(status_message));
->>>>>>> 644e2461
 
     finish_status(level > 0);
   }
@@ -1556,13 +1539,8 @@
       hostui.cancel();
     #endif
     IF_DISABLED(SDSUPPORT, print_job_timer.stop());
-<<<<<<< HEAD
-    TERN_(HOST_PROMPT_SUPPORT, host_prompt_open(PROMPT_INFO, F("UI Aborted"), FPSTR(DISMISS_STR)));
+    TERN_(HOST_PROMPT_SUPPORT, hostui.prompt_open(PROMPT_INFO, F("UI Aborted"), FPSTR(DISMISS_STR)));
     LCD_MESSAGE(MSG_PRINT_ABORTED);
-=======
-    TERN_(HOST_PROMPT_SUPPORT, hostui.prompt_open(PROMPT_INFO, F("UI Aborted"), FPSTR(DISMISS_STR)));
-    LCD_MESSAGEPGM(MSG_PRINT_ABORTED);
->>>>>>> 644e2461
     TERN_(HAS_LCD_MENU, return_to_status());
   }
 
@@ -1590,11 +1568,7 @@
     #endif
 
     TERN_(HAS_TOUCH_SLEEP, wakeup_screen());
-<<<<<<< HEAD
-    TERN_(HOST_PROMPT_SUPPORT, host_prompt_open(PROMPT_PAUSE_RESUME, F("UI Pause"), F("Resume")));
-=======
     TERN_(HOST_PROMPT_SUPPORT, hostui.prompt_open(PROMPT_PAUSE_RESUME, F("UI Pause"), F("Resume")));
->>>>>>> 644e2461
 
     LCD_MESSAGE(MSG_PRINT_PAUSED);
 
@@ -1667,25 +1641,14 @@
   //
   // Send the status line as a host notification
   //
-<<<<<<< HEAD
   void MarlinUI::set_status(const char * const cstr, const bool) {
-    TERN(HOST_PROMPT_SUPPORT, host_action_notify(cstr), UNUSED(cstr));
+    TERN(HOST_PROMPT_SUPPORT, hostui.notify(cstr), UNUSED(cstr));
   }
   void MarlinUI::set_status(FSTR_P const fstr, const int8_t) {
-    TERN(HOST_PROMPT_SUPPORT, host_action_notify(fstr), UNUSED(fstr));
+    TERN(HOST_PROMPT_SUPPORT, hostui.notify(fstr), UNUSED(fstr));
   }
   void MarlinUI::status_printf(const uint8_t, FSTR_P const fstr, ...) {
-    TERN(HOST_PROMPT_SUPPORT, host_action_notify(fstr), UNUSED(fstr));
-=======
-  void MarlinUI::set_status(const char * const message, const bool) {
-    TERN(HOST_PROMPT_SUPPORT, hostui.notify(message), UNUSED(message));
-  }
-  void MarlinUI::set_status_P(PGM_P message, const int8_t) {
-    TERN(HOST_PROMPT_SUPPORT, hostui.notify_P(message), UNUSED(message));
-  }
-  void MarlinUI::status_printf_P(const uint8_t, PGM_P const message, ...) {
-    TERN(HOST_PROMPT_SUPPORT, hostui.notify_P(message), UNUSED(message));
->>>>>>> 644e2461
+    TERN(HOST_PROMPT_SUPPORT, hostui.notify(fstr), UNUSED(fstr));
   }
 
 #endif // !HAS_DISPLAY && !HAS_STATUS_MESSAGE
