--- conflicted
+++ resolved
@@ -50,8 +50,6 @@
   #include "dwin/e3v2/dwin.h"
 #endif
 
-<<<<<<< HEAD
-=======
 #if ENABLED(LCD_PROGRESS_BAR) && !IS_TFTGLCD_PANEL
   #define BASIC_PROGRESS_BAR 1
 #endif
@@ -60,7 +58,6 @@
   #include "../module/printcounter.h"
 #endif
 
->>>>>>> 241d2e3f
 #if LCD_HAS_WAIT_FOR_MOVE
   bool MarlinUI::wait_for_move; // = false
 #endif
