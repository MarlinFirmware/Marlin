--- conflicted
+++ resolved
@@ -23,16 +23,9 @@
 #include "../inc/MarlinConfig.h"
 
 #if ENABLED(DGUS_LCD_UI_MKS)
-<<<<<<< HEAD
-  #include "../gcode/gcode.h"
-  #include "../module/planner.h"
-  #include "../lcd/extui/lib/dgus/DGUSDisplayDef.h"
-  #include "../../src/libs/nozzle.h"
-=======
   #include "extui/lib/dgus/DGUSDisplayDef.h"
   //#include "../gcode/gcode.h"
   //#include "../libs/nozzle.h"
->>>>>>> 5f10eb13
 #endif
 
 #ifdef LED_BACKLIGHT_TIMEOUT
@@ -1548,26 +1541,6 @@
     print_job_timer.start(); // Also called by M24
   }
 
-<<<<<<< HEAD
-#if ENABLED(DGUS_LCD_UI_MKS)
-
-  xyz_pos_t position_at_pause;
-
-  void MarlinUI::pause_print_move() {
-    planner.synchronize();
-
-    //gcode.process_subcommands_now_P(PSTR("M25"));
-
-    position_at_pause = current_position;
-
-    xyz_pos_t park_point = { X_MIN_POS + x_park_pos, Y_MIN_POS + y_park_pos, current_position.z + z_park_pos };
-    do_blocking_move_to(current_position.z + z_park_pos, park_point_x, park_point_y);
-  }
-
-  void MarlinUI::resume_print_move() { do_blocking_move_to(position_at_pause); }
-
-#endif
-=======
   #if ENABLED(DGUS_LCD_UI_MKS)
 
     xyz_pos_t position_before_pause;
@@ -1582,7 +1555,6 @@
     void MarlinUI::resume_print_move() { do_blocking_move_to(position_before_pause); }
 
   #endif
->>>>>>> 5f10eb13
 
   #if HAS_PRINT_PROGRESS
 
