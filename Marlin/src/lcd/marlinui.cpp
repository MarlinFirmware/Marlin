--- conflicted
+++ resolved
@@ -629,7 +629,6 @@
 
     #endif // BASIC_PROGRESS_BAR
 
-<<<<<<< HEAD
     #if HAS_STATUS_MESSAGE
       #ifndef GOT_MS
         const millis_t ms = millis();
@@ -638,10 +637,7 @@
         reset_status();
     #endif
 
-    #if HAS_LCD_MENU
-=======
     #if HAS_MARLINUI_MENU
->>>>>>> 4a50d89b
       if (use_click()) {
         #if BOTH(FILAMENT_LCD_DISPLAY, SDSUPPORT)
           next_filament_display = millis() + 5000UL;  // Show status message for 5s
@@ -1529,11 +1525,8 @@
     vsnprintf_P(status_message, MAX_MESSAGE_LENGTH, FTOP(fmt), args);
     va_end(args);
 
-<<<<<<< HEAD
-=======
     TERN_(HOST_STATUS_NOTIFICATIONS, hostui.notify(status_message));
 
->>>>>>> 4a50d89b
     finish_status(level > 0);
   }
 
