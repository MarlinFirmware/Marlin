/**
 * Marlin 3D Printer Firmware
 * Copyright (c) 2020 MarlinFirmware [https://github.com/MarlinFirmware/Marlin]
 *
 * Based on Sprinter and grbl.
 * Copyright (c) 2011 Camiel Gubbels / Erik van der Zalm
 *
 * This program is free software: you can redistribute it and/or modify
 * it under the terms of the GNU General Public License as published by
 * the Free Software Foundation, either version 3 of the License, or
 * (at your option) any later version.
 *
 * This program is distributed in the hope that it will be useful,
 * but WITHOUT ANY WARRANTY; without even the implied warranty of
 * MERCHANTABILITY or FITNESS FOR A PARTICULAR PURPOSE.  See the
 * GNU General Public License for more details.
 *
 * You should have received a copy of the GNU General Public License
 * along with this program.  If not, see <https://www.gnu.org/licenses/>.
 *
 */

#include "../inc/MarlinConfig.h"

#include "../MarlinCore.h" // for printingIsPaused

#if LED_POWEROFF_TIMEOUT > 0 || BOTH(HAS_WIRED_LCD, PRINTER_EVENT_LEDS)
  #include "../feature/leds/leds.h"
#endif

#if ENABLED(HOST_ACTION_COMMANDS)
  #include "../feature/host_actions.h"
#endif

#if BOTH(BROWSE_MEDIA_ON_INSERT, PASSWORD_ON_SD_PRINT_MENU)
  #include "../feature/password/password.h"
#endif

// All displays share the MarlinUI class
#include "marlinui.h"
MarlinUI ui;

#if HAS_DISPLAY
  #include "../gcode/queue.h"
  #include "fontutils.h"
#endif

#if ENABLED(DWIN_CREALITY_LCD)
  #include "e3v2/creality/dwin.h"
#elif ENABLED(DWIN_LCD_PROUI)
  #include "e3v2/proui/dwin.h"
#elif ENABLED(DWIN_CREALITY_LCD_JYERSUI)
  #include "e3v2/jyersui/dwin.h"
#endif

#if ENABLED(LCD_PROGRESS_BAR) && !IS_TFTGLCD_PANEL
  #define BASIC_PROGRESS_BAR 1
#endif

#if ANY(HAS_DISPLAY, HAS_STATUS_MESSAGE, BASIC_PROGRESS_BAR)
  #include "../module/printcounter.h"
#endif

#if LCD_HAS_WAIT_FOR_MOVE
  bool MarlinUI::wait_for_move; // = false
#endif

constexpr uint8_t epps = ENCODER_PULSES_PER_STEP;

#if HAS_STATUS_MESSAGE
  #if ENABLED(STATUS_MESSAGE_SCROLLING) && EITHER(HAS_WIRED_LCD, DWIN_LCD_PROUI)
    uint8_t MarlinUI::status_scroll_offset; // = 0
  #endif
  char MarlinUI::status_message[MAX_MESSAGE_LENGTH + 1];
  uint8_t MarlinUI::alert_level; // = 0
<<<<<<< HEAD
  #if HAS_STATUS_MESSAGE_TIMEOUT
    millis_t MarlinUI::status_message_expire_ms; // = 0
  #endif
=======
>>>>>>> fd742616
  statusResetFunc_t MarlinUI::status_reset_callback; // = nullptr
#endif

#if ENABLED(LCD_SET_PROGRESS_MANUALLY)
  MarlinUI::progress_t MarlinUI::progress_override; // = 0
  #if ENABLED(USE_M73_REMAINING_TIME)
    uint32_t MarlinUI::remaining_time;
  #endif
#endif

#if HAS_MULTI_LANGUAGE
  uint8_t MarlinUI::language; // Initialized by settings.load()
  void MarlinUI::set_language(const uint8_t lang) {
    if (lang < NUM_LANGUAGES) {
      language = lang;
      TERN_(HAS_MARLINUI_U8GLIB, update_language_font());
      return_to_status();
      refresh();
    }
  }
#endif

#if HAS_LCD_CONTRAST
  uint8_t MarlinUI::contrast = LCD_CONTRAST_DEFAULT; // Initialized by settings.load()
  void MarlinUI::set_contrast(const uint8_t value) {
    contrast = constrain(value, LCD_CONTRAST_MIN, LCD_CONTRAST_MAX);
    _set_contrast();
  }
#endif

#if HAS_LCD_BRIGHTNESS
  uint8_t MarlinUI::brightness = LCD_BRIGHTNESS_DEFAULT;
  bool MarlinUI::backlight = true;

  void MarlinUI::set_brightness(const uint8_t value) {
    backlight = !!value;
    if (backlight) brightness = constrain(value, LCD_BRIGHTNESS_MIN, LCD_BRIGHTNESS_MAX);
    _set_brightness();
  }
#endif

#if ENABLED(SOUND_MENU_ITEM)
  bool MarlinUI::buzzer_enabled = true;
#endif

#if EITHER(PCA9632_BUZZER, USE_BEEPER)
  #include "../libs/buzzer.h" // for BUZZ() macro
  #if ENABLED(PCA9632_BUZZER)
    #include "../feature/leds/pca9632.h"
  #endif
  void MarlinUI::buzz(const long duration, const uint16_t freq) {
    if (!buzzer_enabled) return;
    #if ENABLED(PCA9632_BUZZER)
      PCA9632_buzz(duration, freq);
    #elif USE_BEEPER
      buzzer.tone(duration, freq);
    #endif
  }
#endif

#if HAS_PREHEAT
  #include "../module/temperature.h"

  preheat_t MarlinUI::material_preset[PREHEAT_COUNT];  // Initialized by settings.load()

  PGM_P MarlinUI::get_preheat_label(const uint8_t m) {
    #define _PDEF(N) static PGMSTR(preheat_##N##_label, PREHEAT_##N##_LABEL);
    #define _PLBL(N) preheat_##N##_label,
    REPEAT_1(PREHEAT_COUNT, _PDEF);
    static PGM_P const preheat_labels[PREHEAT_COUNT] PROGMEM = { REPEAT_1(PREHEAT_COUNT, _PLBL) };
    return (PGM_P)pgm_read_ptr(&preheat_labels[m]);
  }

  void MarlinUI::apply_preheat(const uint8_t m, const uint8_t pmask, const uint8_t e/*=active_extruder*/) {
    const preheat_t &pre = material_preset[m];
    TERN_(HAS_HOTEND,           if (TEST(pmask, PT_HOTEND))  thermalManager.setTargetHotend(pre.hotend_temp, e));
    TERN_(HAS_HEATED_BED,       if (TEST(pmask, PT_BED))     thermalManager.setTargetBed(pre.bed_temp));
    //TERN_(HAS_HEATED_CHAMBER, if (TEST(pmask, PT_CHAMBER)) thermalManager.setTargetBed(pre.chamber_temp));
    TERN_(HAS_FAN,              if (TEST(pmask, PT_FAN))     thermalManager.set_fan_speed(0, pre.fan_speed));
  }
#endif

#if EITHER(HAS_MARLINUI_MENU, EXTENSIBLE_UI)
  bool MarlinUI::lcd_clicked;
#endif

#if EITHER(HAS_WIRED_LCD, DWIN_CREALITY_LCD_JYERSUI)

  bool MarlinUI::get_blink() {
    static uint8_t blink = 0;
    static millis_t next_blink_ms = 0;
    millis_t ms = millis();
    if (ELAPSED(ms, next_blink_ms)) {
      blink ^= 0xFF;
      next_blink_ms = ms + 1000 - (LCD_UPDATE_INTERVAL) / 2;
    }
    return blink != 0;
  }

#endif

// Encoder Handling
#if HAS_ENCODER_ACTION
  uint32_t MarlinUI::encoderPosition;
  volatile int8_t encoderDiff; // Updated in update_buttons, added to encoderPosition every LCD update
#endif

#if LCD_BACKLIGHT_TIMEOUT
  uint16_t MarlinUI::lcd_backlight_timeout; // Initialized by settings.load()
  millis_t MarlinUI::backlight_off_ms = 0;
  void MarlinUI::refresh_backlight_timeout() {
    backlight_off_ms = lcd_backlight_timeout ? millis() + lcd_backlight_timeout * 1000UL : 0;
    WRITE(LCD_BACKLIGHT_PIN, HIGH);
  }
#endif

void MarlinUI::init() {

  init_lcd();

  #if HAS_DIGITAL_BUTTONS
    #if BUTTON_EXISTS(EN1)
      SET_INPUT_PULLUP(BTN_EN1);
    #endif
    #if BUTTON_EXISTS(EN2)
      SET_INPUT_PULLUP(BTN_EN2);
    #endif
    #if BUTTON_EXISTS(ENC)
      SET_INPUT_PULLUP(BTN_ENC);
    #endif
    #if BUTTON_EXISTS(ENC_EN)
      SET_INPUT_PULLUP(BTN_ENC_EN);
    #endif
    #if BUTTON_EXISTS(BACK)
      SET_INPUT_PULLUP(BTN_BACK);
    #endif
    #if BUTTON_EXISTS(UP)
      SET_INPUT(BTN_UP);
    #endif
    #if BUTTON_EXISTS(DWN)
      SET_INPUT(BTN_DWN);
    #endif
    #if BUTTON_EXISTS(LFT)
      SET_INPUT(BTN_LFT);
    #endif
    #if BUTTON_EXISTS(RT)
      SET_INPUT(BTN_RT);
    #endif
  #endif

  #if HAS_SHIFT_ENCODER

    #if ENABLED(SR_LCD_2W_NL) // Non latching 2 wire shift register

      SET_OUTPUT(SR_DATA_PIN);
      SET_OUTPUT(SR_CLK_PIN);

    #elif PIN_EXISTS(SHIFT_CLK)

      SET_OUTPUT(SHIFT_CLK_PIN);
      OUT_WRITE(SHIFT_LD_PIN, HIGH);
      #if PIN_EXISTS(SHIFT_EN)
        OUT_WRITE(SHIFT_EN_PIN, LOW);
      #endif
      SET_INPUT_PULLUP(SHIFT_OUT_PIN);

    #endif

  #endif // HAS_SHIFT_ENCODER

  #if BOTH(HAS_ENCODER_ACTION, HAS_SLOW_BUTTONS)
    slow_buttons = 0;
  #endif

  update_buttons();

  TERN_(HAS_ENCODER_ACTION, encoderDiff = 0);

  reset_status(); // Set welcome message
}

#if HAS_WIRED_LCD

  #if HAS_MARLINUI_U8GLIB
    #include "dogm/marlinui_DOGM.h"
  #endif

  #include "lcdprint.h"

  #include "../module/temperature.h"
  #include "../module/planner.h"
  #include "../module/motion.h"

  #if HAS_MARLINUI_MENU
    #include "../module/settings.h"
  #endif

  #if ENABLED(AUTO_BED_LEVELING_UBL)
    #include "../feature/bedlevel/bedlevel.h"
  #endif

  #if HAS_TRINAMIC_CONFIG
    #include "../feature/tmc_util.h"
  #endif

  #if HAS_ADC_BUTTONS
    #include "../module/thermistor/thermistors.h"
  #endif

  #if HAS_POWER_MONITOR
    #include "../feature/power_monitor.h"
  #endif

  #if LED_POWEROFF_TIMEOUT > 0
    #include "../feature/power.h"
  #endif

  #if HAS_ENCODER_ACTION
    volatile uint8_t MarlinUI::buttons;
    #if HAS_SLOW_BUTTONS
      volatile uint8_t MarlinUI::slow_buttons;
    #endif
    #if HAS_TOUCH_BUTTONS
      #include "touch/touch_buttons.h"
      bool MarlinUI::on_edit_screen = false;
    #endif
  #endif

  #if SCREENS_CAN_TIME_OUT
    bool MarlinUI::defer_return_to_status;
    millis_t MarlinUI::return_to_status_ms = 0;
  #endif

  uint8_t MarlinUI::lcd_status_update_delay = 1; // First update one loop delayed

  #if BOTH(FILAMENT_LCD_DISPLAY, SDSUPPORT)
    millis_t MarlinUI::next_filament_display; // = 0
  #endif

  millis_t MarlinUI::next_button_update_ms; // = 0

  #if HAS_MARLINUI_U8GLIB
    bool MarlinUI::drawing_screen, MarlinUI::first_page; // = false
  #endif

  #if IS_DWIN_MARLINUI
    bool MarlinUI::did_first_redraw;
    bool MarlinUI::old_is_printing;
  #endif

  #if ENABLED(SDSUPPORT)

    #if MARLINUI_SCROLL_NAME
      uint8_t MarlinUI::filename_scroll_pos, MarlinUI::filename_scroll_max;
    #endif

    const char * MarlinUI::scrolled_filename(CardReader &theCard, const uint8_t maxlen, uint8_t hash, const bool doScroll) {
      const char *outstr = theCard.longest_filename();
      if (theCard.longFilename[0]) {
        #if MARLINUI_SCROLL_NAME
          if (doScroll) {
            for (uint8_t l = FILENAME_LENGTH; l--;)
              hash = ((hash << 1) | (hash >> 7)) ^ theCard.filename[l];      // rotate, xor
            static uint8_t filename_scroll_hash;
            if (filename_scroll_hash != hash) {                              // If the hash changed...
              filename_scroll_hash = hash;                                   // Save the new hash
              filename_scroll_max = _MAX(0, utf8_strlen(theCard.longFilename) - maxlen); // Update the scroll limit
              filename_scroll_pos = 0;                                       // Reset scroll to the start
              lcd_status_update_delay = 8;                                   // Don't scroll right away
            }
            // Advance byte position corresponding to filename_scroll_pos char position
            outstr += TERN(UTF_FILENAME_SUPPORT, utf8_byte_pos_by_char_num(outstr, filename_scroll_pos), filename_scroll_pos);
          }
        #else
          theCard.longFilename[
            TERN(UTF_FILENAME_SUPPORT, utf8_byte_pos_by_char_num(theCard.longFilename, maxlen), maxlen)
          ] = '\0'; // cutoff at screen edge
        #endif
      }
      return outstr;
    }

  #endif

  #if HAS_MARLINUI_MENU
    #include "menu/menu.h"

    screenFunc_t MarlinUI::currentScreen; // Initialized in CTOR
    bool MarlinUI::screen_changed;

    #if ENABLED(ENCODER_RATE_MULTIPLIER)
      bool MarlinUI::encoderRateMultiplierEnabled;
      millis_t MarlinUI::lastEncoderMovementMillis = 0;
      void MarlinUI::enable_encoder_multiplier(const bool onoff) {
        encoderRateMultiplierEnabled = onoff;
        lastEncoderMovementMillis = 0;
      }
    #endif

    #if EITHER(REVERSE_MENU_DIRECTION, REVERSE_SELECT_DIRECTION)
      int8_t MarlinUI::encoderDirection = ENCODERBASE;
    #endif

    #if HAS_TOUCH_BUTTONS
      uint8_t MarlinUI::touch_buttons;
      uint8_t MarlinUI::repeat_delay;
    #endif

    #if EITHER(AUTO_BED_LEVELING_UBL, G26_MESH_VALIDATION)

      bool MarlinUI::external_control; // = false

      void MarlinUI::wait_for_release() {
        while (button_pressed()) safe_delay(50);
        safe_delay(50);
      }

    #endif

    #if !HAS_GRAPHICAL_TFT

      void _wrap_string(uint8_t &col, uint8_t &row, const char * const string, read_byte_cb_t cb_read_byte, bool wordwrap/*=false*/) {
        SETCURSOR(col, row);
        if (!string) return;

        auto _newline = [&col, &row]{
          col = 0; row++;                 // Move col to string len (plus space)
          SETCURSOR(0, row);              // Simulate carriage return
        };

        uint8_t *p = (uint8_t*)string;
        wchar_t ch;
        if (wordwrap) {
          uint8_t *wrd = nullptr, c = 0;
          // find the end of the part
          for (;;) {
            if (!wrd) wrd = p;            // Get word start /before/ advancing
            p = get_utf8_value_cb(p, cb_read_byte, &ch);
            const bool eol = !ch;         // zero ends the string
            // End or a break between phrases?
            if (eol || ch == ' ' || ch == '-' || ch == '+' || ch == '.') {
              if (!c && ch == ' ') { if (wrd) wrd++; continue; } // collapse extra spaces
              // Past the right and the word is not too long?
              if (col + c > LCD_WIDTH && col >= (LCD_WIDTH) / 4) _newline(); // should it wrap?
              c += !eol;                  // +1 so the space will be printed
              col += c;                   // advance col to new position
              while (c) {                 // character countdown
                --c;                      // count down to zero
                wrd = get_utf8_value_cb(wrd, cb_read_byte, &ch); // get characters again
                lcd_put_wchar(ch);        // character to the LCD
              }
              if (eol) break;             // all done!
              wrd = nullptr;              // set up for next word
            }
            else c++;                     // count word characters
          }
        }
        else {
          for (;;) {
            p = get_utf8_value_cb(p, cb_read_byte, &ch);
            if (!ch) break;
            lcd_put_wchar(ch);
            col++;
            if (col >= LCD_WIDTH) _newline();
          }
        }
      }

      void MarlinUI::draw_select_screen_prompt(PGM_P const pref, const char * const string/*=nullptr*/, PGM_P const suff/*=nullptr*/) {
        const uint8_t plen = utf8_strlen_P(pref), slen = suff ? utf8_strlen_P(suff) : 0;
        uint8_t col = 0, row = 0;
        if (!string && plen + slen <= LCD_WIDTH) {
          col = (LCD_WIDTH - plen - slen) / 2;
          row = LCD_HEIGHT > 3 ? 1 : 0;
        }
        if (LCD_HEIGHT >= 8) row = LCD_HEIGHT / 2 - 2;
        wrap_string_P(col, row, pref, true);
        if (string) {
          if (col) { col = 0; row++; } // Move to the start of the next line
          wrap_string(col, row, string);
        }
        if (suff) wrap_string_P(col, row, suff);
      }

    #endif // !HAS_GRAPHICAL_TFT

  #endif // HAS_MARLINUI_MENU

  ////////////////////////////////////////////
  ///////////// Keypad Handling //////////////
  ////////////////////////////////////////////

  #if IS_RRW_KEYPAD && HAS_ENCODER_ACTION

    volatile uint8_t MarlinUI::keypad_buttons;

    #if HAS_MARLINUI_MENU && !HAS_ADC_BUTTONS

      void lcd_move_x();
      void lcd_move_y();
      void lcd_move_z();

      void _reprapworld_keypad_move(const AxisEnum axis, const int16_t dir) {
        ui.manual_move.menu_scale = REPRAPWORLD_KEYPAD_MOVE_STEP;
        ui.encoderPosition = dir;
        switch (axis) {
          case X_AXIS: lcd_move_x(); break;
          case Y_AXIS: lcd_move_y(); break;
          case Z_AXIS: lcd_move_z();
          default: break;
        }
      }

    #endif

    bool MarlinUI::handle_keypad() {

      #if HAS_ADC_BUTTONS

        #define ADC_MIN_KEY_DELAY 100
        if (keypad_buttons) {
          #if HAS_ENCODER_ACTION
            refresh(LCDVIEW_REDRAW_NOW);
            #if HAS_MARLINUI_MENU
              if (encoderDirection == -(ENCODERBASE)) { // HAS_ADC_BUTTONS forces REVERSE_MENU_DIRECTION, so this indicates menu navigation
                     if (RRK(EN_KEYPAD_UP))     encoderPosition += ENCODER_STEPS_PER_MENU_ITEM;
                else if (RRK(EN_KEYPAD_DOWN))   encoderPosition -= ENCODER_STEPS_PER_MENU_ITEM;
                else if (RRK(EN_KEYPAD_LEFT))   { MenuItem_back::action(); quick_feedback(); }
                else if (RRK(EN_KEYPAD_RIGHT))  { return_to_status(); quick_feedback(); }
              }
              else
            #endif
            {
              #if HAS_MARLINUI_MENU
                     if (RRK(EN_KEYPAD_UP))     encoderPosition -= epps;
                else if (RRK(EN_KEYPAD_DOWN))   encoderPosition += epps;
                else if (RRK(EN_KEYPAD_LEFT))   { MenuItem_back::action(); quick_feedback(); }
                else if (RRK(EN_KEYPAD_RIGHT))  encoderPosition = 0;
              #else
                     if (RRK(EN_KEYPAD_UP)   || RRK(EN_KEYPAD_LEFT))  encoderPosition -= epps;
                else if (RRK(EN_KEYPAD_DOWN) || RRK(EN_KEYPAD_RIGHT)) encoderPosition += epps;
              #endif
            }
          #endif
          next_button_update_ms = millis() + ADC_MIN_KEY_DELAY;
          return true;
        }

      #else // !HAS_ADC_BUTTONS

        static uint8_t keypad_debounce = 0;

        if (!RRK( EN_KEYPAD_F1    | EN_KEYPAD_F2
                | EN_KEYPAD_F3    | EN_KEYPAD_DOWN
                | EN_KEYPAD_RIGHT | EN_KEYPAD_MIDDLE
                | EN_KEYPAD_UP    | EN_KEYPAD_LEFT )
        ) {
          if (keypad_debounce > 0) keypad_debounce--;
        }
        else if (!keypad_debounce) {
          keypad_debounce = 2;

          const bool homed = all_axes_homed();

          #if HAS_MARLINUI_MENU

            if (RRK(EN_KEYPAD_MIDDLE))  goto_screen(menu_move);

            #if NONE(DELTA, Z_HOME_TO_MAX)
              if (RRK(EN_KEYPAD_F2))    _reprapworld_keypad_move(Z_AXIS,  1);
            #endif

            if (homed) {
              #if EITHER(DELTA, Z_HOME_TO_MAX)
                if (RRK(EN_KEYPAD_F2))  _reprapworld_keypad_move(Z_AXIS,  1);
              #endif
              if (RRK(EN_KEYPAD_F3))    _reprapworld_keypad_move(Z_AXIS, -1);
              if (RRK(EN_KEYPAD_LEFT))  _reprapworld_keypad_move(X_AXIS, -1);
              if (RRK(EN_KEYPAD_RIGHT)) _reprapworld_keypad_move(X_AXIS,  1);
              if (RRK(EN_KEYPAD_DOWN))  _reprapworld_keypad_move(Y_AXIS,  1);
              if (RRK(EN_KEYPAD_UP))    _reprapworld_keypad_move(Y_AXIS, -1);
            }

          #endif // HAS_MARLINUI_MENU

          if (!homed && RRK(EN_KEYPAD_F1)) queue.inject_P(G28_STR);
          return true;
        }

      #endif // !HAS_ADC_BUTTONS

      return false;
    }

  #endif // IS_RRW_KEYPAD && HAS_ENCODER_ACTION

  /**
   * Status Screen
   *
   * This is very display-dependent, so the lcd implementation draws this.
   */

  #if BASIC_PROGRESS_BAR
    millis_t MarlinUI::progress_bar_ms; // = 0
    #if PROGRESS_MSG_EXPIRE > 0
      millis_t MarlinUI::expire_status_ms; // = 0
    #endif
  #endif

  void MarlinUI::status_screen() {

    TERN_(HAS_MARLINUI_MENU, ENCODER_RATE_MULTIPLY(false));

    #if BASIC_PROGRESS_BAR

      //
      // HD44780 implements the following message blinking and
      // message expiration because Status Line and Progress Bar
      // share the same line on the display.
      //

      #if DISABLED(PROGRESS_MSG_ONCE) || PROGRESS_MSG_EXPIRE > 0
        #define GOT_MS
        const millis_t ms = millis();
      #endif

      // If the message will blink rather than expire...
      #if DISABLED(PROGRESS_MSG_ONCE)
        if (ELAPSED(ms, progress_bar_ms + PROGRESS_BAR_MSG_TIME + PROGRESS_BAR_BAR_TIME))
          progress_bar_ms = ms;
      #endif

      #if PROGRESS_MSG_EXPIRE > 0

        // Handle message expire
        if (expire_status_ms) {

          // Expire the message if a job is active and the bar has ticks
          if (get_progress_percent() > 2 && !print_job_timer.isPaused()) {
            if (ELAPSED(ms, expire_status_ms)) {
              status_message[0] = '\0';
              expire_status_ms = 0;
            }
          }
          else {
            // Defer message expiration before bar appears
            // and during any pause (not just SD)
            expire_status_ms += LCD_UPDATE_INTERVAL;
          }
        }

      #endif // PROGRESS_MSG_EXPIRE

    #endif // BASIC_PROGRESS_BAR

<<<<<<< HEAD
    bool did_expire = status_reset_callback && (*status_reset_callback)();

    #if HAS_STATUS_MESSAGE_TIMEOUT
      #ifndef GOT_MS
        #define GOT_MS
        const millis_t ms = millis();
      #endif
      did_expire |= status_message_expire_ms && ELAPSED(ms, status_message_expire_ms);
    #endif

    if (did_expire) reset_status();
=======
    if (status_reset_callback && (*status_reset_callback)())
      reset_status();
>>>>>>> fd742616

    #if HAS_MARLINUI_MENU
      if (use_click()) {
        #if BOTH(FILAMENT_LCD_DISPLAY, SDSUPPORT)
          next_filament_display = millis() + 5000UL;  // Show status message for 5s
        #endif
        goto_screen(menu_main);
        reinit_lcd(); // Revive a noisy shared SPI LCD
        return;
      }

    #endif

    #if ENABLED(ULTIPANEL_FEEDMULTIPLY)

      const int16_t old_frm = feedrate_percentage;
            int16_t new_frm = old_frm + int16_t(encoderPosition);

      // Dead zone at 100% feedrate
      if (old_frm == 100) {
        if (int16_t(encoderPosition) > ENCODER_FEEDRATE_DEADZONE)
          new_frm -= ENCODER_FEEDRATE_DEADZONE;
        else if (int16_t(encoderPosition) < -(ENCODER_FEEDRATE_DEADZONE))
          new_frm += ENCODER_FEEDRATE_DEADZONE;
        else
          new_frm = old_frm;
      }
      else if ((old_frm < 100 && new_frm > 100) || (old_frm > 100 && new_frm < 100))
        new_frm = 100;

      LIMIT(new_frm, 10, 999);

      if (old_frm != new_frm) {
        feedrate_percentage = new_frm;
        encoderPosition = 0;
        #if BOTH(HAS_BUZZER, BEEP_ON_FEEDRATE_CHANGE)
          static millis_t next_beep;
          #ifndef GOT_MS
            const millis_t ms = millis();
          #endif
          if (ELAPSED(ms, next_beep)) {
            buzz(FEEDRATE_CHANGE_BEEP_DURATION, FEEDRATE_CHANGE_BEEP_FREQUENCY);
            next_beep = ms + 500UL;
          }
        #endif
      }

    #endif // ULTIPANEL_FEEDMULTIPLY

    draw_status_screen();
  }

  void MarlinUI::kill_screen(FSTR_P const lcd_error, FSTR_P const lcd_component) {
    init();
    status_printf(1, F(S_FMT ": " S_FMT), FTOP(lcd_error), FTOP(lcd_component));
    TERN_(HAS_MARLINUI_MENU, return_to_status());

    // RED ALERT. RED ALERT.
    #if ENABLED(PRINTER_EVENT_LEDS)
      leds.set_color(LEDColorRed());
      #ifdef NEOPIXEL_BKGD_INDEX_FIRST
        neo.set_background_color(255, 0, 0, 0);
        neo.show();
      #endif
    #endif

    draw_kill_screen();
  }

  #if HAS_TOUCH_SLEEP
    #if HAS_TOUCH_BUTTONS
      #include "touch/touch_buttons.h"
    #else
      #include "tft/touch.h"
    #endif
    // Wake up a sleeping TFT
    void MarlinUI::wakeup_screen() {
      TERN(HAS_TOUCH_BUTTONS, touchBt.wakeUp(), touch.wakeUp());
    }
  #endif

  void MarlinUI::quick_feedback(const bool clear_buttons/*=true*/) {
    TERN_(HAS_TOUCH_SLEEP, wakeup_screen()); // Wake up the TFT with most buttons
    TERN_(HAS_MARLINUI_MENU, refresh());

    #if HAS_ENCODER_ACTION
      if (clear_buttons)
        TERN_(HAS_ADC_BUTTONS, keypad_buttons =) buttons = 0;
      next_button_update_ms = millis() + 500;
    #else
      UNUSED(clear_buttons);
    #endif

    #if HAS_CHIRP
      chirp(); // Buzz and wait. Is the delay needed for buttons to settle?
      #if BOTH(HAS_MARLINUI_MENU, USE_BEEPER)
        for (int8_t i = 5; i--;) { buzzer.tick(); delay(2); }
      #elif HAS_MARLINUI_MENU
        delay(10);
      #endif
    #endif
  }

  ////////////////////////////////////////////
  /////////////// Manual Move ////////////////
  ////////////////////////////////////////////

  #if HAS_MARLINUI_MENU

    ManualMove MarlinUI::manual_move{};

    millis_t ManualMove::start_time = 0;
    float ManualMove::menu_scale = 1;
    #if IS_KINEMATIC
      float ManualMove::offset = 0;
      xyze_pos_t ManualMove::all_axes_destination = { 0 };
      bool ManualMove::processing = false;
    #endif
    #if MULTI_E_MANUAL
      int8_t ManualMove::e_index = 0;
    #endif
    AxisEnum ManualMove::axis = NO_AXIS_ENUM;

    /**
     * If a manual move has been posted and its time has arrived, and if the planner
     * has a space for it, then add a linear move to current_position the planner.
     *
     * If any manual move needs to be interrupted, make sure to force a manual move
     * by setting manual_move.start_time to millis() after updating current_position.
     *
     * To post a manual move:
     *   - Update current_position to the new place you want to go.
     *   - Set manual_move.axis to an axis like X_AXIS. Use ALL_AXES_ENUM for diagonal moves.
     *   - Set manual_move.start_time to a point in the future (in ms) when the move should be done.
     *
     * For kinematic machines:
     *   - Set manual_move.offset to modify one axis and post the move.
     *     This is used to achieve more rapid stepping on kinematic machines.
     *
     * Currently used by the _lcd_move_xyz function in menu_motion.cpp
     * and the ubl_map_move_to_xy function in menu_ubl.cpp.
     */
    void ManualMove::task() {

      if (processing) return;   // Prevent re-entry from idle() calls

      // Add a manual move to the queue?
      if (axis != NO_AXIS_ENUM && ELAPSED(millis(), start_time) && !planner.is_full()) {

        const feedRate_t fr_mm_s = (axis < LOGICAL_AXES) ? manual_feedrate_mm_s[axis] : XY_PROBE_FEEDRATE_MM_S;

        #if IS_KINEMATIC

          #if HAS_MULTI_EXTRUDER
            REMEMBER(ae, active_extruder);
            #if MULTI_E_MANUAL
              if (axis == E_AXIS) active_extruder = e_index;
            #endif
          #endif

          // Apply a linear offset to a single axis
          if (axis == ALL_AXES_ENUM)
            destination = all_axes_destination;
          else if (axis <= XYZE) {
            destination = current_position;
            destination[axis] += offset;
          }

          // Reset for the next move
          offset = 0;
          axis = NO_AXIS_ENUM;

          // DELTA and SCARA machines use segmented moves, which could fill the planner during the call to
          // move_to_destination. This will cause idle() to be called, which can then call this function while the
          // previous invocation is being blocked. Modifications to offset shouldn't be made while
          // processing is true or the planner will get out of sync.
          processing = true;
          prepare_internal_move_to_destination(fr_mm_s);  // will set current_position from destination
          processing = false;

        #else

          // For Cartesian / Core motion simply move to the current_position
          planner.buffer_line(current_position, fr_mm_s,
            TERN_(MULTI_E_MANUAL, axis == E_AXIS ? e_index :) active_extruder
          );

          //SERIAL_ECHOLNPGM("Add planner.move with Axis ", AS_CHAR(axis_codes[axis]), " at FR ", fr_mm_s);

          axis = NO_AXIS_ENUM;

        #endif
      }
    }

    //
    // Tell ui.update() to start a move to current_position after a short delay.
    //
    void ManualMove::soon(const AxisEnum move_axis
      OPTARG(MULTI_E_MANUAL, const int8_t eindex/*=active_extruder*/)
    ) {
      TERN_(MULTI_E_MANUAL, if (move_axis == E_AXIS) e_index = eindex);
      start_time = millis() + (menu_scale < 0.99f ? 0UL : 250UL); // delay for bigger moves
      axis = move_axis;
      //SERIAL_ECHOLNPGM("Post Move with Axis ", AS_CHAR(axis_codes[axis]), " soon.");
    }

    #if ENABLED(AUTO_BED_LEVELING_UBL)

      void MarlinUI::external_encoder() {
        if (external_control && encoderDiff) {
          ubl.encoder_diff += encoderDiff;  // Encoder for UBL G29 mesh editing
          encoderDiff = 0;                  // Hide encoder events from the screen handler
          refresh(LCDVIEW_REDRAW_NOW);      // ...but keep the refresh.
        }
      }

    #endif

  #endif // HAS_MARLINUI_MENU

  /**
   * Update the LCD, read encoder buttons, etc.
   *   - Read button states
   *   - Check the SD Card slot state
   *   - Act on RepRap World keypad input
   *   - Update the encoder position
   *   - Apply acceleration to the encoder position
   *   - Do refresh(LCDVIEW_CALL_REDRAW_NOW) on controller events
   *   - Reset the Info Screen timeout if there's any input
   *   - Update status indicators, if any
   *
   *   Run the current LCD menu handler callback function:
   *   - Call the handler only if lcdDrawUpdate != LCDVIEW_NONE
   *   - Before calling the handler, LCDVIEW_CALL_NO_REDRAW => LCDVIEW_NONE
   *   - Call the menu handler. Menu handlers should do the following:
   *     - If a value changes, set lcdDrawUpdate to LCDVIEW_REDRAW_NOW and draw the value
   *       (Encoder events automatically set lcdDrawUpdate for you.)
   *     - if (should_draw()) { redraw }
   *     - Before exiting the handler set lcdDrawUpdate to:
   *       - LCDVIEW_CLEAR_CALL_REDRAW to clear screen and set LCDVIEW_CALL_REDRAW_NEXT.
   *       - LCDVIEW_REDRAW_NOW to draw now (including remaining stripes).
   *       - LCDVIEW_CALL_REDRAW_NEXT to draw now and get LCDVIEW_REDRAW_NOW on the next loop.
   *       - LCDVIEW_CALL_NO_REDRAW to draw now and get LCDVIEW_NONE on the next loop.
   *     - NOTE: For graphical displays menu handlers may be called 2 or more times per loop,
   *             so don't change lcdDrawUpdate without considering this.
   *
   *   After the menu handler callback runs (or not):
   *   - Clear the LCD if lcdDrawUpdate == LCDVIEW_CLEAR_CALL_REDRAW
   *   - Update lcdDrawUpdate for the next loop (i.e., move one state down, usually)
   *
   * This function is only called from the main thread.
   */

  LCDViewAction MarlinUI::lcdDrawUpdate = LCDVIEW_CLEAR_CALL_REDRAW;
  millis_t next_lcd_update_ms;

  inline bool can_encode() {
    return !BUTTON_PRESSED(ENC_EN); // Update encoder only when ENC_EN is not LOW (pressed)
  }

  void MarlinUI::update() {

    static uint16_t max_display_update_time = 0;
    millis_t ms = millis();

    #if LED_POWEROFF_TIMEOUT > 0
      leds.update_timeout(powerManager.psu_on);
    #endif

    #if HAS_MARLINUI_MENU

      // Handle any queued Move Axis motion
      manual_move.task();

      // Update button states for button_pressed(), etc.
      // If the state changes the next update may be delayed 300-500ms.
      update_buttons();

      // If the action button is pressed...
      static bool wait_for_unclick; // = false

      auto do_click = [&]{
        wait_for_unclick = true;                        //  - Set debounce flag to ignore continuous clicks
        lcd_clicked = !wait_for_user;                   //  - Keep the click if not waiting for a user-click
        wait_for_user = false;                          //  - Any click clears wait for user
        quick_feedback();                               //  - Always make a click sound
      };

      #if HAS_TOUCH_BUTTONS
        if (touch_buttons) {
          reset_status_timeout(ms);
          if (touch_buttons & (EN_A | EN_B)) {              // Menu arrows, in priority
            if (ELAPSED(ms, next_button_update_ms)) {
              encoderDiff = (ENCODER_STEPS_PER_MENU_ITEM) * epps * encoderDirection;
              if (touch_buttons & EN_A) encoderDiff *= -1;
              TERN_(AUTO_BED_LEVELING_UBL, external_encoder());
              next_button_update_ms = ms + repeat_delay;    // Assume the repeat delay
              if (!wait_for_unclick) {
                next_button_update_ms += 250;               // Longer delay on first press
                wait_for_unclick = true;                    // Avoid Back/Select click while repeating
                chirp();
              }
            }
          }
          else if (!wait_for_unclick && (buttons & EN_C))   // OK button, if not waiting for a debounce release:
            do_click();
        }
        // keep wait_for_unclick value
      #endif

      if (!touch_buttons) {
        // Integrated LCD click handling via button_pressed
        if (!external_control && button_pressed()) {
          if (!wait_for_unclick) do_click();              // Handle the click
        }
        else
          wait_for_unclick = false;
      }

      if (LCD_BACK_CLICKED()) {
        quick_feedback();
        goto_previous_screen();
      }

    #endif // HAS_MARLINUI_MENU

    if (ELAPSED(ms, next_lcd_update_ms) || TERN0(HAS_MARLINUI_U8GLIB, drawing_screen)) {

      next_lcd_update_ms = ms + LCD_UPDATE_INTERVAL;

      #if HAS_TOUCH_BUTTONS

        if (on_status_screen()) next_lcd_update_ms += (LCD_UPDATE_INTERVAL) * 2;

        TERN_(HAS_ENCODER_ACTION, touch_buttons = touchBt.read_buttons());

      #endif

      TERN_(LCD_HAS_STATUS_INDICATORS, update_indicators());

      #if HAS_ENCODER_ACTION

        TERN_(HAS_SLOW_BUTTONS, slow_buttons = read_slow_buttons()); // Buttons that take too long to read in interrupt context

        if (TERN0(IS_RRW_KEYPAD, handle_keypad()))
          reset_status_timeout(ms);

        uint8_t abs_diff = ABS(encoderDiff);

        #if ENCODER_PULSES_PER_STEP > 1
          // When reversing the encoder direction, a movement step can be missed because
          // encoderDiff has a non-zero residual value, making the controller unresponsive.
          // The fix clears the residual value when the encoder is idle.
          // Also check if past half the threshold to compensate for missed single steps.
          static int8_t lastEncoderDiff;

          // Timeout? No decoder change since last check. 10 or 20 times per second.
          if (encoderDiff == lastEncoderDiff && abs_diff <= epps / 2)   // Same direction & size but not over a half-step?
            encoderDiff = 0;                                            // Clear residual pulses.
          else if (WITHIN(abs_diff, epps / 2 + 1, epps - 1)) {          // Past half of threshold?
            abs_diff = epps;                                            // Treat as a full step size
            encoderDiff = (encoderDiff < 0 ? -1 : 1) * abs_diff;        // ...in the spin direction.
          }
          TERN_(HAS_TOUCH_SLEEP, if (lastEncoderDiff != encoderDiff) wakeup_screen());
          lastEncoderDiff = encoderDiff;
        #endif

        const bool encoderPastThreshold = (abs_diff >= epps);
        if (encoderPastThreshold || lcd_clicked) {
          if (encoderPastThreshold && TERN1(IS_TFTGLCD_PANEL, !external_control)) {

            #if BOTH(HAS_MARLINUI_MENU, ENCODER_RATE_MULTIPLIER)

              int32_t encoderMultiplier = 1;

              if (encoderRateMultiplierEnabled) {
                const float encoderMovementSteps = float(abs_diff) / epps;

                if (lastEncoderMovementMillis) {
                  // Note that the rate is always calculated between two passes through the
                  // loop and that the abs of the encoderDiff value is tracked.
                  const float encoderStepRate = encoderMovementSteps / float(ms - lastEncoderMovementMillis) * 1000;

                  if (encoderStepRate >= ENCODER_100X_STEPS_PER_SEC)     encoderMultiplier = 100;
                  else if (encoderStepRate >= ENCODER_10X_STEPS_PER_SEC) encoderMultiplier = 10;

                  // Enable to output the encoder steps per second value
                  //#define ENCODER_RATE_MULTIPLIER_DEBUG
                  #if ENABLED(ENCODER_RATE_MULTIPLIER_DEBUG)
                    SERIAL_ECHO_START();
                    SERIAL_ECHOPGM("Enc Step Rate: ", encoderStepRate);
                    SERIAL_ECHOPGM("  Multiplier: ", encoderMultiplier);
                    SERIAL_ECHOPGM("  ENCODER_10X_STEPS_PER_SEC: ", ENCODER_10X_STEPS_PER_SEC);
                    SERIAL_ECHOPGM("  ENCODER_100X_STEPS_PER_SEC: ", ENCODER_100X_STEPS_PER_SEC);
                    SERIAL_EOL();
                  #endif
                }

                lastEncoderMovementMillis = ms;
              } // encoderRateMultiplierEnabled

            #else

              constexpr int32_t encoderMultiplier = 1;

            #endif // ENCODER_RATE_MULTIPLIER

            if (can_encode()) encoderPosition += (encoderDiff * encoderMultiplier) / epps;

            encoderDiff = 0;
          }

          reset_status_timeout(ms);

          #if LCD_BACKLIGHT_TIMEOUT
            refresh_backlight_timeout();
          #endif

          refresh(LCDVIEW_REDRAW_NOW);

          #if LED_POWEROFF_TIMEOUT > 0
            if (!powerManager.psu_on) leds.reset_timeout(ms);
          #endif
        } // encoder activity

      #endif // HAS_ENCODER_ACTION

      // This runs every ~100ms when idling often enough.
      // Instead of tracking changes just redraw the Status Screen once per second.
      if (on_status_screen() && !lcd_status_update_delay--) {
        lcd_status_update_delay = TERN(HAS_MARLINUI_U8GLIB, 12, 9);
        if (max_display_update_time) max_display_update_time--;  // Be sure never go to a very big number
        refresh(LCDVIEW_REDRAW_NOW);
      }

      #if BOTH(HAS_MARLINUI_MENU, SCROLL_LONG_FILENAMES)
        // If scrolling of long file names is enabled and we are in the sd card menu,
        // cause a refresh to occur until all the text has scrolled into view.
        if (currentScreen == menu_media && !lcd_status_update_delay--) {
          lcd_status_update_delay = ++filename_scroll_pos >= filename_scroll_max ? 12 : 4; // Long delay at end and start
          if (filename_scroll_pos > filename_scroll_max) filename_scroll_pos = 0;
          refresh(LCDVIEW_REDRAW_NOW);
          reset_status_timeout(ms);
        }
      #endif

      // Then we want to use only 50% of the time
      const uint16_t bbr2 = planner.block_buffer_runtime() >> 1;

      if ((should_draw() || drawing_screen) && (!bbr2 || bbr2 > max_display_update_time)) {

        // Change state of drawing flag between screen updates
        if (!drawing_screen) switch (lcdDrawUpdate) {
          case LCDVIEW_CALL_NO_REDRAW:
            refresh(LCDVIEW_NONE);
            break;
          case LCDVIEW_CLEAR_CALL_REDRAW:
          case LCDVIEW_CALL_REDRAW_NEXT:
            refresh(LCDVIEW_REDRAW_NOW);
          case LCDVIEW_REDRAW_NOW:        // set above, or by a handler through LCDVIEW_CALL_REDRAW_NEXT
          case LCDVIEW_NONE:
            break;
        } // switch

        TERN_(HAS_ADC_BUTTONS, keypad_buttons = 0);

        #if HAS_MARLINUI_U8GLIB

          #if ENABLED(LIGHTWEIGHT_UI)
            const bool in_status = on_status_screen(),
                       do_u8g_loop = !in_status;
            lcd_in_status(in_status);
            if (in_status) status_screen();
          #else
            constexpr bool do_u8g_loop = true;
          #endif

          if (do_u8g_loop) {
            if (!drawing_screen) {                // If not already drawing pages
              u8g.firstPage();                    // Start the first page
              drawing_screen = first_page = true; // Flag as drawing pages
            }
            set_font(FONT_MENU);                  // Setup font for every page draw
            u8g.setColorIndex(1);                 // And reset the color
            run_current_screen();                 // Draw and process the current screen
            first_page = false;

            // The screen handler can clear drawing_screen for an action that changes the screen.
            // If still drawing and there's another page, update max-time and return now.
            // The nextPage will already be set up on the next call.
            if (drawing_screen && (drawing_screen = u8g.nextPage())) {
              if (on_status_screen())
                NOLESS(max_display_update_time, millis() - ms);
              return;
            }
          }

        #else

          run_current_screen();

          // Apply all DWIN drawing after processing
          TERN_(IS_DWIN_MARLINUI, DWIN_UpdateLCD());

        #endif

        TERN_(HAS_MARLINUI_MENU, lcd_clicked = false);

        // Keeping track of the longest time for an individual LCD update.
        // Used to do screen throttling when the planner starts to fill up.
        if (on_status_screen())
          NOLESS(max_display_update_time, millis() - ms);
      }

      #if SCREENS_CAN_TIME_OUT
        // Return to Status Screen after a timeout
        if (on_status_screen() || defer_return_to_status)
          reset_status_timeout(ms);
        else if (ELAPSED(ms, return_to_status_ms))
          return_to_status();
      #endif

      #if LCD_BACKLIGHT_TIMEOUT
        if (backlight_off_ms && ELAPSED(ms, backlight_off_ms)) {
          WRITE(LCD_BACKLIGHT_PIN, LOW); // Backlight off
          backlight_off_ms = 0;
        }
      #endif

      // Change state of drawing flag between screen updates
      if (!drawing_screen) switch (lcdDrawUpdate) {
        case LCDVIEW_CLEAR_CALL_REDRAW:
          clear_lcd(); break;
        case LCDVIEW_REDRAW_NOW:
          refresh(LCDVIEW_NONE);
        case LCDVIEW_NONE:
        case LCDVIEW_CALL_REDRAW_NEXT:
        case LCDVIEW_CALL_NO_REDRAW:
        default: break;
      } // switch

    } // ELAPSED(ms, next_lcd_update_ms)

    TERN_(HAS_GRAPHICAL_TFT, tft_idle());
  }

  #if HAS_ADC_BUTTONS

    typedef struct {
      raw_adc_t ADCKeyValueMin, ADCKeyValueMax;
      uint8_t  ADCKeyNo;
    } _stADCKeypadTable_;

    #ifndef ADC_BUTTONS_VALUE_SCALE
      #define ADC_BUTTONS_VALUE_SCALE       1.0  // for the power voltage equal to the reference voltage
    #endif
    #ifndef ADC_BUTTONS_R_PULLUP
      #define ADC_BUTTONS_R_PULLUP          4.7  // common pull-up resistor in the voltage divider
    #endif
    #ifndef ADC_BUTTONS_LEFT_R_PULLDOWN
      #define ADC_BUTTONS_LEFT_R_PULLDOWN   0.47 // pull-down resistor for LEFT button voltage divider
    #endif
    #ifndef ADC_BUTTONS_RIGHT_R_PULLDOWN
      #define ADC_BUTTONS_RIGHT_R_PULLDOWN  4.7  // pull-down resistor for RIGHT button voltage divider
    #endif
    #ifndef ADC_BUTTONS_UP_R_PULLDOWN
      #define ADC_BUTTONS_UP_R_PULLDOWN     1.0  // pull-down resistor for UP button voltage divider
    #endif
    #ifndef ADC_BUTTONS_DOWN_R_PULLDOWN
      #define ADC_BUTTONS_DOWN_R_PULLDOWN   10.0 // pull-down resistor for DOWN button voltage divider
    #endif
    #ifndef ADC_BUTTONS_MIDDLE_R_PULLDOWN
      #define ADC_BUTTONS_MIDDLE_R_PULLDOWN 2.2  // pull-down resistor for MIDDLE button voltage divider
    #endif

    // Calculate the ADC value for the voltage divider with specified pull-down resistor value
    #define ADC_BUTTON_VALUE(r)  raw_adc_t(HAL_ADC_RANGE * (ADC_BUTTONS_VALUE_SCALE) * r / (r + ADC_BUTTONS_R_PULLUP))

    static constexpr raw_adc_t adc_button_tolerance = HAL_ADC_RANGE *   25 / 1024,
                                   adc_other_button = raw_adc_t(uint32_t(HAL_ADC_RANGE * 1000UL) / 1024UL);
    static const _stADCKeypadTable_ stADCKeyTable[] PROGMEM = {
      // VALUE_MIN, VALUE_MAX, KEY
      { adc_other_button, HAL_ADC_RANGE, 1 + BLEN_KEYPAD_F1     }, // F1
      { adc_other_button, HAL_ADC_RANGE, 1 + BLEN_KEYPAD_F2     }, // F2
      { adc_other_button, HAL_ADC_RANGE, 1 + BLEN_KEYPAD_F3     }, // F3
      {  ADC_BUTTON_VALUE(ADC_BUTTONS_LEFT_R_PULLDOWN)   - adc_button_tolerance,
         ADC_BUTTON_VALUE(ADC_BUTTONS_LEFT_R_PULLDOWN)   + adc_button_tolerance, 1 + BLEN_KEYPAD_LEFT   }, // LEFT  ( 272 ...  472)
      {  ADC_BUTTON_VALUE(ADC_BUTTONS_RIGHT_R_PULLDOWN)  - adc_button_tolerance,
         ADC_BUTTON_VALUE(ADC_BUTTONS_RIGHT_R_PULLDOWN)  + adc_button_tolerance, 1 + BLEN_KEYPAD_RIGHT  }, // RIGHT (1948 ... 2148)
      {  ADC_BUTTON_VALUE(ADC_BUTTONS_UP_R_PULLDOWN)     - adc_button_tolerance,
         ADC_BUTTON_VALUE(ADC_BUTTONS_UP_R_PULLDOWN)     + adc_button_tolerance, 1 + BLEN_KEYPAD_UP     }, // UP    ( 618 ...  818)
      {  ADC_BUTTON_VALUE(ADC_BUTTONS_DOWN_R_PULLDOWN)   - adc_button_tolerance,
         ADC_BUTTON_VALUE(ADC_BUTTONS_DOWN_R_PULLDOWN)   + adc_button_tolerance, 1 + BLEN_KEYPAD_DOWN   }, // DOWN  (2686 ... 2886)
      {  ADC_BUTTON_VALUE(ADC_BUTTONS_MIDDLE_R_PULLDOWN) - adc_button_tolerance,
         ADC_BUTTON_VALUE(ADC_BUTTONS_MIDDLE_R_PULLDOWN) + adc_button_tolerance, 1 + BLEN_KEYPAD_MIDDLE }, // ENTER (1205 ... 1405)
    };

    uint8_t get_ADC_keyValue() {
      if (thermalManager.ADCKey_count >= 16) {
        const raw_adc_t currentkpADCValue = thermalManager.current_ADCKey_raw;
        thermalManager.current_ADCKey_raw = HAL_ADC_RANGE;
        thermalManager.ADCKey_count = 0;
        if (currentkpADCValue < adc_other_button)
          LOOP_L_N(i, ADC_KEY_NUM) {
            const raw_adc_t lo = pgm_read_word(&stADCKeyTable[i].ADCKeyValueMin),
                            hi = pgm_read_word(&stADCKeyTable[i].ADCKeyValueMax);
            if (WITHIN(currentkpADCValue, lo, hi)) return pgm_read_byte(&stADCKeyTable[i].ADCKeyNo);
          }
      }
      return 0;
    }

  #endif // HAS_ADC_BUTTONS

  #if HAS_ENCODER_ACTION

    /**
     * Read encoder buttons from the hardware registers
     * Warning: This function is called from interrupt context!
     */
    void MarlinUI::update_buttons() {
      const millis_t now = millis();
      if (ELAPSED(now, next_button_update_ms)) {

        #if HAS_DIGITAL_BUTTONS

          #if ANY_BUTTON(EN1, EN2, ENC, BACK)

            uint8_t newbutton = 0;
            if (BUTTON_PRESSED(EN1))                 newbutton |= EN_A;
            if (BUTTON_PRESSED(EN2))                 newbutton |= EN_B;
            if (can_encode() && BUTTON_PRESSED(ENC)) newbutton |= EN_C;
            if (BUTTON_PRESSED(BACK))                newbutton |= EN_D;

          #else

            constexpr uint8_t newbutton = 0;

          #endif

          //
          // Directional buttons
          //
          #if ANY_BUTTON(UP, DWN, LFT, RT)

            const int8_t pulses = epps * encoderDirection;

            if (BUTTON_PRESSED(UP)) {
              encoderDiff = (ENCODER_STEPS_PER_MENU_ITEM) * pulses;
              next_button_update_ms = now + 300;
            }
            else if (BUTTON_PRESSED(DWN)) {
              encoderDiff = -(ENCODER_STEPS_PER_MENU_ITEM) * pulses;
              next_button_update_ms = now + 300;
            }
            else if (BUTTON_PRESSED(LFT)) {
              encoderDiff = -pulses;
              next_button_update_ms = now + 300;
            }
            else if (BUTTON_PRESSED(RT)) {
              encoderDiff = pulses;
              next_button_update_ms = now + 300;
            }

          #endif // UP || DWN || LFT || RT

          buttons = (newbutton | TERN0(HAS_SLOW_BUTTONS, slow_buttons)
            #if BOTH(HAS_TOUCH_BUTTONS, HAS_ENCODER_ACTION)
              | (touch_buttons & TERN(HAS_ENCODER_WHEEL, ~(EN_A | EN_B), 0xFF))
            #endif
          );

        #elif HAS_ADC_BUTTONS

          buttons = 0;

        #endif

        #if HAS_ADC_BUTTONS
          if (keypad_buttons == 0) {
            const uint8_t b = get_ADC_keyValue();
            if (WITHIN(b, 1, 8)) keypad_buttons = _BV(b - 1);
          }
        #endif

        #if HAS_SHIFT_ENCODER
          /**
           * Set up Rotary Encoder bit values (for two pin encoders to indicate movement).
           * These values are independent of which pins are used for EN_A / EN_B indications.
           * The rotary encoder part is also independent of the LCD chipset.
           */
          uint8_t val = 0;
          WRITE(SHIFT_LD_PIN, LOW);
          WRITE(SHIFT_LD_PIN, HIGH);
          LOOP_L_N(i, 8) {
            val >>= 1;
            if (READ(SHIFT_OUT_PIN)) SBI(val, 7);
            WRITE(SHIFT_CLK_PIN, HIGH);
            WRITE(SHIFT_CLK_PIN, LOW);
          }
          TERN(REPRAPWORLD_KEYPAD, keypad_buttons, buttons) = ~val;
        #endif

        #if IS_TFTGLCD_PANEL
          next_button_update_ms = now + (LCD_UPDATE_INTERVAL / 2);
          buttons = slow_buttons;
          TERN_(AUTO_BED_LEVELING_UBL, external_encoder());
        #endif

      } // next_button_update_ms

      #if HAS_ENCODER_WHEEL
        static uint8_t lastEncoderBits;

        // Manage encoder rotation
        #define ENCODER_SPIN(_E1, _E2) switch (lastEncoderBits) { case _E1: encoderDiff += encoderDirection; break; case _E2: encoderDiff -= encoderDirection; }

        uint8_t enc = 0;
        if (buttons & EN_A) enc |= B01;
        if (buttons & EN_B) enc |= B10;
        if (enc != lastEncoderBits) {
          switch (enc) {
            case ENCODER_PHASE_0: ENCODER_SPIN(ENCODER_PHASE_3, ENCODER_PHASE_1); break;
            case ENCODER_PHASE_1: ENCODER_SPIN(ENCODER_PHASE_0, ENCODER_PHASE_2); break;
            case ENCODER_PHASE_2: ENCODER_SPIN(ENCODER_PHASE_1, ENCODER_PHASE_3); break;
            case ENCODER_PHASE_3: ENCODER_SPIN(ENCODER_PHASE_2, ENCODER_PHASE_0); break;
          }
          #if BOTH(HAS_MARLINUI_MENU, AUTO_BED_LEVELING_UBL)
            external_encoder();
          #endif
          lastEncoderBits = enc;
        }

      #endif // HAS_ENCODER_WHEEL
    }

  #endif // HAS_ENCODER_ACTION

#endif // HAS_WIRED_LCD

#if HAS_STATUS_MESSAGE

  ////////////////////////////////////////////
  ////////////// Status Message //////////////
  ////////////////////////////////////////////

  #if ENABLED(EXTENSIBLE_UI)
    #include "extui/ui_api.h"
  #endif

  bool MarlinUI::has_status() { return (status_message[0] != '\0'); }

  void MarlinUI::set_status(const char * const cstr, const bool persist) {
    if (alert_level) return;

    TERN_(HOST_STATUS_NOTIFICATIONS, hostui.notify(cstr));

    // Here we have a problem. The message is encoded in UTF8, so
    // arbitrarily cutting it will be a problem. We MUST be sure
    // that there is no cutting in the middle of a multibyte character!

    // Get a pointer to the null terminator
    const char* pend = cstr + strlen(cstr);

    //  If length of supplied UTF8 string is greater than
    // our buffer size, start cutting whole UTF8 chars
    while ((pend - cstr) > MAX_MESSAGE_LENGTH) {
      --pend;
      while (!START_OF_UTF8_CHAR(*pend)) --pend;
    };

    // At this point, we have the proper cut point. Use it
    uint8_t maxLen = pend - cstr;
    strncpy(status_message, cstr, maxLen);
    status_message[maxLen] = '\0';

    finish_status(persist);
  }

  /**
   * Reset the status message
   */

  void MarlinUI::reset_status(const bool no_welcome) {
    #if SERVICE_INTERVAL_1 > 0
      static PGMSTR(service1, "> " SERVICE_NAME_1 "!");
    #endif
    #if SERVICE_INTERVAL_2 > 0
      static PGMSTR(service2, "> " SERVICE_NAME_2 "!");
    #endif
    #if SERVICE_INTERVAL_3 > 0
      static PGMSTR(service3, "> " SERVICE_NAME_3 "!");
    #endif

    FSTR_P msg;
    if (printingIsPaused())
      msg = GET_TEXT_F(MSG_PRINT_PAUSED);
    #if ENABLED(SDSUPPORT)
      else if (IS_SD_PRINTING())
        return set_status(card.longest_filename(), true);
    #endif
    else if (print_job_timer.isRunning())
      msg = GET_TEXT_F(MSG_PRINTING);

    #if SERVICE_INTERVAL_1 > 0
      else if (print_job_timer.needsService(1)) msg = FPSTR(service1);
    #endif
    #if SERVICE_INTERVAL_2 > 0
      else if (print_job_timer.needsService(2)) msg = FPSTR(service2);
    #endif
    #if SERVICE_INTERVAL_3 > 0
      else if (print_job_timer.needsService(3)) msg = FPSTR(service3);
    #endif

    else if (!no_welcome) msg = GET_TEXT_F(WELCOME_MSG);

    else if (ENABLED(DWIN_LCD_PROUI))
        msg = F("");
    else
      return;

    set_status(msg, -1);
  }

  /**
   * Set Status with a fixed string and alert level.
   * @param fstr  A constant F-string to set as the status.
   * @param level Alert level. Negative to ignore and reset the level. Non-zero never expires.
   */
  void MarlinUI::set_status(FSTR_P const fstr, int8_t level) {
    // Alerts block lower priority messages
    if (level < 0) level = alert_level = 0;
    if (level < alert_level) return;
    alert_level = level;

    PGM_P const pstr = FTOP(fstr);

    // Since the message is encoded in UTF8 it must
    // only be cut on a character boundary.

    // Get a pointer to the null terminator
    PGM_P pend = pstr + strlen_P(pstr);

    // If length of supplied UTF8 string is greater than
    // the buffer size, start cutting whole UTF8 chars
    while ((pend - pstr) > MAX_MESSAGE_LENGTH) {
      --pend;
      while (!START_OF_UTF8_CHAR(pgm_read_byte(pend))) --pend;
    };

    // At this point, we have the proper cut point. Use it
    uint8_t maxLen = pend - pstr;
    strncpy_P(status_message, pstr, maxLen);
    status_message[maxLen] = '\0';

    TERN_(HOST_STATUS_NOTIFICATIONS, hostui.notify(fstr));

    finish_status(level > 0);
  }

  void MarlinUI::set_alert_status(FSTR_P const fstr) {
    set_status(fstr, 1);
    TERN_(HAS_TOUCH_SLEEP, wakeup_screen());
    TERN_(HAS_MARLINUI_MENU, return_to_status());
  }

  #include <stdarg.h>

  void MarlinUI::status_printf(int8_t level, FSTR_P const fmt, ...) {
    // Alerts block lower priority messages
    if (level < 0) level = alert_level = 0;
    if (level < alert_level) return;
    alert_level = level;

    va_list args;
    va_start(args, FTOP(fmt));
    vsnprintf_P(status_message, MAX_MESSAGE_LENGTH, FTOP(fmt), args);
    va_end(args);

    TERN_(HOST_STATUS_NOTIFICATIONS, hostui.notify(status_message));

    finish_status(level > 0);
  }

  void MarlinUI::finish_status(const bool persist) {

    UNUSED(persist);

    set_status_reset_fn();

<<<<<<< HEAD
    TERN_(HAS_STATUS_MESSAGE_TIMEOUT, status_message_expire_ms = persist ? 0 : millis() + (STATUS_MESSAGE_TIMEOUT_SEC) * 1000UL);

=======
>>>>>>> fd742616
    #if HAS_WIRED_LCD

      #if BASIC_PROGRESS_BAR || BOTH(FILAMENT_LCD_DISPLAY, SDSUPPORT)
        const millis_t ms = millis();
      #endif

      #if BASIC_PROGRESS_BAR
        progress_bar_ms = ms;
        #if PROGRESS_MSG_EXPIRE > 0
          expire_status_ms = persist ? 0 : ms + PROGRESS_MSG_EXPIRE;
        #endif
      #endif

      #if BOTH(FILAMENT_LCD_DISPLAY, SDSUPPORT)
        next_filament_display = ms + 5000UL; // Show status message for 5s
      #endif

    #endif

    #if ENABLED(STATUS_MESSAGE_SCROLLING) && EITHER(HAS_WIRED_LCD, DWIN_LCD_PROUI)
      status_scroll_offset = 0;
    #endif

    TERN_(EXTENSIBLE_UI, ExtUI::onStatusChanged(status_message));
    TERN_(DWIN_CREALITY_LCD, DWIN_StatusChanged(status_message));
    TERN_(DWIN_LCD_PROUI, DWIN_CheckStatusMessage());
    TERN_(DWIN_CREALITY_LCD_JYERSUI, CrealityDWIN.Update_Status(status_message));
  }

  #if ENABLED(STATUS_MESSAGE_SCROLLING)

    void MarlinUI::advance_status_scroll() {
      // Advance by one UTF8 code-word
      if (status_scroll_offset < utf8_strlen(status_message))
        while (!START_OF_UTF8_CHAR(status_message[++status_scroll_offset]));
      else
        status_scroll_offset = 0;
    }

    char* MarlinUI::status_and_len(uint8_t &len) {
      char *out = status_message + status_scroll_offset;
      len = utf8_strlen(out);
      return out;
    }

  #endif

#else // !HAS_STATUS_MESSAGE

  //
  // Send the status line as a host notification
  //
  void MarlinUI::set_status(const char * const cstr, const bool) {
    TERN(HOST_PROMPT_SUPPORT, hostui.notify(cstr), UNUSED(cstr));
  }
  void MarlinUI::set_status(FSTR_P const fstr, const int8_t) {
    TERN(HOST_PROMPT_SUPPORT, hostui.notify(fstr), UNUSED(fstr));
  }
  void MarlinUI::status_printf(int8_t, FSTR_P const fstr, ...) {
    TERN(HOST_PROMPT_SUPPORT, hostui.notify(fstr), UNUSED(fstr));
  }

#endif // !HAS_STATUS_MESSAGE

#if HAS_DISPLAY

  #if ENABLED(SDSUPPORT)
    extern bool wait_for_user, wait_for_heatup;
  #endif

  void MarlinUI::abort_print() {
    #if ENABLED(SDSUPPORT)
      wait_for_heatup = wait_for_user = false;
      card.abortFilePrintSoon();
    #endif
    #ifdef ACTION_ON_CANCEL
      hostui.cancel();
    #endif
    IF_DISABLED(SDSUPPORT, print_job_timer.stop());
    TERN_(HOST_PROMPT_SUPPORT, hostui.prompt_open(PROMPT_INFO, F("UI Aborted"), FPSTR(DISMISS_STR)));
    LCD_MESSAGE(MSG_PRINT_ABORTED);
    TERN_(HAS_MARLINUI_MENU, return_to_status());
  }

  #if BOTH(HAS_MARLINUI_MENU, PSU_CONTROL)

    void MarlinUI::poweroff() {
      queue.inject(F("M81" TERN_(POWER_OFF_WAIT_FOR_COOLDOWN, "S")));
      return_to_status();
    }

  #endif

  void MarlinUI::flow_fault() {
    LCD_ALERTMESSAGE(MSG_FLOWMETER_FAULT);
    TERN_(HAS_BUZZER, buzz(1000, 440));
    TERN_(HAS_MARLINUI_MENU, return_to_status());
  }

  void MarlinUI::pause_print() {
    #if HAS_MARLINUI_MENU
      synchronize(GET_TEXT(MSG_PAUSING));
      defer_status_screen();
    #endif

    TERN_(HAS_TOUCH_SLEEP, wakeup_screen());
    TERN_(HOST_PROMPT_SUPPORT, hostui.prompt_open(PROMPT_PAUSE_RESUME, F("UI Pause"), F("Resume")));

    LCD_MESSAGE(MSG_PRINT_PAUSED);

    #if ENABLED(PARK_HEAD_ON_PAUSE)
      pause_show_message(PAUSE_MESSAGE_PARKING, PAUSE_MODE_PAUSE_PRINT); // Show message immediately to let user know about pause in progress
      queue.inject(F("M25 P\nM24"));
    #elif ENABLED(SDSUPPORT)
      queue.inject(F("M25"));
    #elif defined(ACTION_ON_PAUSE)
      hostui.pause();
    #endif
  }

  void MarlinUI::resume_print() {
    reset_status();
    TERN_(PARK_HEAD_ON_PAUSE, wait_for_heatup = wait_for_user = false);
    TERN_(SDSUPPORT, if (IS_SD_PAUSED()) queue.inject_P(M24_STR));
    #ifdef ACTION_ON_RESUME
      hostui.resume();
    #endif
    print_job_timer.start(); // Also called by M24
  }

  #if HAS_PRINT_PROGRESS

    MarlinUI::progress_t MarlinUI::_get_progress() {
      return (
        TERN0(LCD_SET_PROGRESS_MANUALLY, (progress_override & PROGRESS_MASK))
        #if ENABLED(SDSUPPORT)
          ?: TERN(HAS_PRINT_PROGRESS_PERMYRIAD, card.permyriadDone(), card.percentDone())
        #endif
      );
    }

  #endif

  #if HAS_TOUCH_BUTTONS

    //
    // Screen Click
    //  - On menu screens move directly to the touched item
    //  - On menu screens, right side (last 3 cols) acts like a scroll - half up => prev page, half down = next page
    //  - On select screens (and others) touch the Right Half for +, Left Half for -
    //  - On edit screens, touch Up Half for -,  Bottom Half to +
    //
    void MarlinUI::screen_click(const uint8_t row, const uint8_t col, const uint8_t, const uint8_t) {
      const millis_t now = millis();
      if (PENDING(now, next_button_update_ms)) return;
      next_button_update_ms = now + repeat_delay;    // Assume the repeat delay
      const int8_t xdir = col < (LCD_WIDTH ) / 2 ? -1 : 1,
                   ydir = row < (LCD_HEIGHT) / 2 ? -1 : 1;
      if (on_edit_screen)
        encoderDiff = epps * ydir;
      else if (screen_items > 0) {
        // Last 5 cols act as a scroll :-)
        if (col > (LCD_WIDTH) - 5)
          // 2 * LCD_HEIGHT to scroll to bottom of next page. (LCD_HEIGHT would only go 1 item down.)
          encoderDiff = epps * (encoderLine - encoderTopLine + 2 * (LCD_HEIGHT)) * ydir;
        else
          encoderDiff = epps * (row - encoderPosition + encoderTopLine);
      }
      else if (!on_status_screen())
        encoderDiff = epps * xdir;
    }

  #endif

<<<<<<< HEAD
#elif !HAS_STATUS_MESSAGE // && !HAS_DISPLAY

  //
  // Send the status line as a host notification
  //
  void MarlinUI::set_status(const char * const cstr, const bool) {
    TERN(HOST_PROMPT_SUPPORT, hostui.notify(cstr), UNUSED(cstr));
  }
  void MarlinUI::set_status(FSTR_P const fstr, const int8_t) {
    TERN(HOST_PROMPT_SUPPORT, hostui.notify(fstr), UNUSED(fstr));
  }
  void MarlinUI::status_printf(int8_t, FSTR_P const fstr, ...) {
    TERN(HOST_PROMPT_SUPPORT, hostui.notify(fstr), UNUSED(fstr));
  }

#endif // !HAS_DISPLAY && !HAS_STATUS_MESSAGE
=======
#endif // HAS_DISPLAY
>>>>>>> fd742616

#if ENABLED(SDSUPPORT)

  #if ENABLED(EXTENSIBLE_UI)
    #include "extui/ui_api.h"
  #endif

  void MarlinUI::media_changed(const uint8_t old_status, const uint8_t status) {
    if (old_status == status) {
      TERN_(EXTENSIBLE_UI, ExtUI::onMediaError()); // Failed to mount/unmount
      return;
    }

    if (status) {
      if (old_status < 2) {
        #if ENABLED(EXTENSIBLE_UI)
          ExtUI::onMediaInserted();
        #elif ENABLED(BROWSE_MEDIA_ON_INSERT)
          clear_menu_history();
          quick_feedback();
          goto_screen(MEDIA_MENU_GATEWAY);
        #else
          LCD_MESSAGE(MSG_MEDIA_INSERTED);
        #endif
      }
    }
    else {
      if (old_status < 2) {
        #if ENABLED(EXTENSIBLE_UI)
          ExtUI::onMediaRemoved();
        #elif PIN_EXISTS(SD_DETECT)
          LCD_MESSAGE(MSG_MEDIA_REMOVED);
          #if HAS_MARLINUI_MENU
            if (!defer_return_to_status) return_to_status();
          #endif
        #endif
      }
    }

    reinit_lcd(); // Revive a noisy shared SPI LCD

    refresh();

    #if HAS_WIRED_LCD || LED_POWEROFF_TIMEOUT > 0
      const millis_t ms = millis();
    #endif

    TERN_(HAS_WIRED_LCD, next_lcd_update_ms = ms + LCD_UPDATE_INTERVAL); // Delay LCD update for SD activity

    #if LED_POWEROFF_TIMEOUT > 0
      leds.reset_timeout(ms);
    #endif
  }

#endif // SDSUPPORT

#if HAS_MARLINUI_MENU
  void MarlinUI::reset_settings() {
    settings.reset();
    completion_feedback();
    #if ENABLED(TOUCH_SCREEN_CALIBRATION)
      if (touch_calibration.need_calibration()) ui.goto_screen(touch_screen_calibration);
    #endif
  }

  #if EITHER(BABYSTEP_ZPROBE_GFX_OVERLAY, MESH_EDIT_GFX_OVERLAY)
    void MarlinUI::zoffset_overlay(const_float_t zvalue) {
      // Determine whether the user is raising or lowering the nozzle.
      static int8_t dir;
      static float old_zvalue;
      if (zvalue != old_zvalue) {
        dir = zvalue ? zvalue < old_zvalue ? -1 : 1 : 0;
        old_zvalue = zvalue;
      }
      zoffset_overlay(dir);
    }
  #endif

#endif

#if BOTH(EXTENSIBLE_UI, ADVANCED_PAUSE_FEATURE)

  void MarlinUI::pause_show_message(
    const PauseMessage message,
    const PauseMode mode/*=PAUSE_MODE_SAME*/,
    const uint8_t extruder/*=active_extruder*/
  ) {
    pause_mode = mode;
    ExtUI::pauseModeStatus = message;
    switch (message) {
      case PAUSE_MESSAGE_PARKING:  ExtUI::onUserConfirmRequired(GET_TEXT_F(MSG_PAUSE_PRINT_PARKING)); break;
      case PAUSE_MESSAGE_CHANGING: ExtUI::onUserConfirmRequired(GET_TEXT_F(MSG_FILAMENT_CHANGE_INIT)); break;
      case PAUSE_MESSAGE_UNLOAD:   ExtUI::onUserConfirmRequired(GET_TEXT_F(MSG_FILAMENT_CHANGE_UNLOAD)); break;
      case PAUSE_MESSAGE_WAITING:  ExtUI::onUserConfirmRequired(GET_TEXT_F(MSG_ADVANCED_PAUSE_WAITING)); break;
      case PAUSE_MESSAGE_INSERT:   ExtUI::onUserConfirmRequired(GET_TEXT_F(MSG_FILAMENT_CHANGE_INSERT)); break;
      case PAUSE_MESSAGE_LOAD:     ExtUI::onUserConfirmRequired(GET_TEXT_F(MSG_FILAMENT_CHANGE_LOAD)); break;
      case PAUSE_MESSAGE_PURGE:
        ExtUI::onUserConfirmRequired(GET_TEXT_F(TERN(ADVANCED_PAUSE_CONTINUOUS_PURGE, MSG_FILAMENT_CHANGE_CONT_PURGE, MSG_FILAMENT_CHANGE_PURGE)));
        break;
      case PAUSE_MESSAGE_RESUME:   ExtUI::onUserConfirmRequired(GET_TEXT_F(MSG_FILAMENT_CHANGE_RESUME)); break;
      case PAUSE_MESSAGE_HEAT:     ExtUI::onUserConfirmRequired(GET_TEXT_F(MSG_FILAMENT_CHANGE_HEAT)); break;
      case PAUSE_MESSAGE_HEATING:  ExtUI::onUserConfirmRequired(GET_TEXT_F(MSG_FILAMENT_CHANGE_HEATING)); break;
      case PAUSE_MESSAGE_OPTION:   ExtUI::onUserConfirmRequired(GET_TEXT_F(MSG_FILAMENT_CHANGE_OPTION_HEADER)); break;
      case PAUSE_MESSAGE_STATUS:   break;
      default: break;
    }
  }

#endif

#if ENABLED(EEPROM_SETTINGS)

  #if HAS_MARLINUI_MENU
    void MarlinUI::init_eeprom() {
      const bool good = settings.init_eeprom();
      completion_feedback(good);
      return_to_status();
    }
    void MarlinUI::load_settings() {
      const bool good = settings.load();
      completion_feedback(good);
    }
    void MarlinUI::store_settings() {
      const bool good = settings.save();
      completion_feedback(good);
    }
  #endif

  #if DISABLED(EEPROM_AUTO_INIT)

    static inline PGM_P eeprom_err(const uint8_t msgid) {
      switch (msgid) {
        default:
        case 0: return GET_TEXT(MSG_ERR_EEPROM_CRC);
        case 1: return GET_TEXT(MSG_ERR_EEPROM_INDEX);
        case 2: return GET_TEXT(MSG_ERR_EEPROM_VERSION);
      }
    }

    void MarlinUI::eeprom_alert(const uint8_t msgid) {
      #if HAS_MARLINUI_MENU
        editable.uint8 = msgid;
        goto_screen([]{
          PGM_P const restore_msg = GET_TEXT(MSG_INIT_EEPROM);
          char msg[utf8_strlen_P(restore_msg) + 1];
          strcpy_P(msg, restore_msg);
          MenuItem_confirm::select_screen(
            GET_TEXT(MSG_BUTTON_RESET), GET_TEXT(MSG_BUTTON_IGNORE),
            init_eeprom, return_to_status,
            eeprom_err(editable.uint8), msg, PSTR("?")
          );
        });
      #else
        set_status(FPSTR(eeprom_err(msgid)));
      #endif
    }

  #endif // EEPROM_AUTO_INIT

#endif // EEPROM_SETTINGS<|MERGE_RESOLUTION|>--- conflicted
+++ resolved
@@ -73,12 +73,9 @@
   #endif
   char MarlinUI::status_message[MAX_MESSAGE_LENGTH + 1];
   uint8_t MarlinUI::alert_level; // = 0
-<<<<<<< HEAD
   #if HAS_STATUS_MESSAGE_TIMEOUT
     millis_t MarlinUI::status_message_expire_ms; // = 0
   #endif
-=======
->>>>>>> fd742616
   statusResetFunc_t MarlinUI::status_reset_callback; // = nullptr
 #endif
 
@@ -634,7 +631,6 @@
 
     #endif // BASIC_PROGRESS_BAR
 
-<<<<<<< HEAD
     bool did_expire = status_reset_callback && (*status_reset_callback)();
 
     #if HAS_STATUS_MESSAGE_TIMEOUT
@@ -646,10 +642,6 @@
     #endif
 
     if (did_expire) reset_status();
-=======
-    if (status_reset_callback && (*status_reset_callback)())
-      reset_status();
->>>>>>> fd742616
 
     #if HAS_MARLINUI_MENU
       if (use_click()) {
@@ -1541,11 +1533,8 @@
 
     set_status_reset_fn();
 
-<<<<<<< HEAD
     TERN_(HAS_STATUS_MESSAGE_TIMEOUT, status_message_expire_ms = persist ? 0 : millis() + (STATUS_MESSAGE_TIMEOUT_SEC) * 1000UL);
 
-=======
->>>>>>> fd742616
     #if HAS_WIRED_LCD
 
       #if BASIC_PROGRESS_BAR || BOTH(FILAMENT_LCD_DISPLAY, SDSUPPORT)
@@ -1720,26 +1709,7 @@
 
   #endif
 
-<<<<<<< HEAD
-#elif !HAS_STATUS_MESSAGE // && !HAS_DISPLAY
-
-  //
-  // Send the status line as a host notification
-  //
-  void MarlinUI::set_status(const char * const cstr, const bool) {
-    TERN(HOST_PROMPT_SUPPORT, hostui.notify(cstr), UNUSED(cstr));
-  }
-  void MarlinUI::set_status(FSTR_P const fstr, const int8_t) {
-    TERN(HOST_PROMPT_SUPPORT, hostui.notify(fstr), UNUSED(fstr));
-  }
-  void MarlinUI::status_printf(int8_t, FSTR_P const fstr, ...) {
-    TERN(HOST_PROMPT_SUPPORT, hostui.notify(fstr), UNUSED(fstr));
-  }
-
-#endif // !HAS_DISPLAY && !HAS_STATUS_MESSAGE
-=======
 #endif // HAS_DISPLAY
->>>>>>> fd742616
 
 #if ENABLED(SDSUPPORT)
 
