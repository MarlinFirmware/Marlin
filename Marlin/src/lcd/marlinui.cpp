/**
 * Marlin 3D Printer Firmware
 * Copyright (c) 2020 MarlinFirmware [https://github.com/MarlinFirmware/Marlin]
 *
 * Based on Sprinter and grbl.
 * Copyright (c) 2011 Camiel Gubbels / Erik van der Zalm
 *
 * This program is free software: you can redistribute it and/or modify
 * it under the terms of the GNU General Public License as published by
 * the Free Software Foundation, either version 3 of the License, or
 * (at your option) any later version.
 *
 * This program is distributed in the hope that it will be useful,
 * but WITHOUT ANY WARRANTY; without even the implied warranty of
 * MERCHANTABILITY or FITNESS FOR A PARTICULAR PURPOSE.  See the
 * GNU General Public License for more details.
 *
 * You should have received a copy of the GNU General Public License
 * along with this program.  If not, see <https://www.gnu.org/licenses/>.
 *
 */

#include "../inc/MarlinConfig.h"

#include "../MarlinCore.h" // for printingIsPaused

#ifdef LED_BACKLIGHT_TIMEOUT
  #include "../feature/leds/leds.h"
#endif

#if ENABLED(HOST_ACTION_COMMANDS)
  #include "../feature/host_actions.h"
#endif

#if ENABLED(BROWSE_MEDIA_ON_INSERT, PASSWORD_ON_SD_PRINT_MENU)
  #include "../feature/password/password.h"
#endif

// All displays share the MarlinUI class
#include "marlinui.h"
MarlinUI ui;

#if HAS_DISPLAY
  #include "../gcode/queue.h"
  #include "fontutils.h"
  #include "../sd/cardreader.h"
#endif

#if ENABLED(DWIN_CREALITY_LCD)
<<<<<<< HEAD
  #include "dwin/creality_dwin.h"
=======
  #include "e3v2/creality/dwin.h"
>>>>>>> 092b5942
#endif

#if ENABLED(LCD_PROGRESS_BAR) && !IS_TFTGLCD_PANEL
  #define BASIC_PROGRESS_BAR 1
#endif

#if ANY(HAS_DISPLAY, HAS_STATUS_MESSAGE, BASIC_PROGRESS_BAR)
  #include "../module/printcounter.h"
#endif

#if LCD_HAS_WAIT_FOR_MOVE
  bool MarlinUI::wait_for_move; // = false
#endif

constexpr uint8_t epps = ENCODER_PULSES_PER_STEP;

#if HAS_STATUS_MESSAGE
  #if BOTH(HAS_WIRED_LCD, STATUS_MESSAGE_SCROLLING)
    uint8_t MarlinUI::status_scroll_offset; // = 0
  #endif
  char MarlinUI::status_message[MAX_MESSAGE_LENGTH + 1];
  uint8_t MarlinUI::alert_level; // = 0
#endif

#if ENABLED(LCD_SET_PROGRESS_MANUALLY)
  MarlinUI::progress_t MarlinUI::progress_override; // = 0
  #if ENABLED(USE_M73_REMAINING_TIME)
    uint32_t MarlinUI::remaining_time;
  #endif
#endif

#if HAS_MULTI_LANGUAGE
  uint8_t MarlinUI::language; // Initialized by settings.load()
  void MarlinUI::set_language(const uint8_t lang) {
    if (lang < NUM_LANGUAGES) {
      language = lang;
      TERN_(HAS_MARLINUI_U8GLIB, update_language_font());
      return_to_status();
      refresh();
    }
  }
#endif

#if HAS_LCD_BRIGHTNESS
  uint8_t MarlinUI::brightness = DEFAULT_LCD_BRIGHTNESS;
  bool MarlinUI::backlight = true;

  void MarlinUI::set_brightness(const uint8_t value) {
    backlight = !!value;
    if (backlight) brightness = constrain(value, MIN_LCD_BRIGHTNESS, MAX_LCD_BRIGHTNESS);
    // Set brightness on enabled LCD here
  }
#endif

#if ENABLED(SOUND_MENU_ITEM)
  bool MarlinUI::buzzer_enabled = true;
#endif

#if EITHER(PCA9632_BUZZER, USE_BEEPER)
  #include "../libs/buzzer.h" // for BUZZ() macro
  #if ENABLED(PCA9632_BUZZER)
    #include "../feature/leds/pca9632.h"
  #endif
  void MarlinUI::buzz(const long duration, const uint16_t freq) {
    if (!buzzer_enabled) return;
    #if ENABLED(PCA9632_BUZZER)
      PCA9632_buzz(duration, freq);
    #elif USE_BEEPER
      buzzer.tone(duration, freq);
    #endif
  }
#endif

#if PREHEAT_COUNT
  preheat_t MarlinUI::material_preset[PREHEAT_COUNT];  // Initialized by settings.load()
  PGM_P MarlinUI::get_preheat_label(const uint8_t m) {
    #define _PDEF(N) static PGMSTR(preheat_##N##_label, PREHEAT_##N##_LABEL);
    #define _PLBL(N) preheat_##N##_label,
    REPEAT_1(PREHEAT_COUNT, _PDEF);
    static PGM_P const preheat_labels[PREHEAT_COUNT] PROGMEM = { REPEAT_1(PREHEAT_COUNT, _PLBL) };
    return (PGM_P)pgm_read_ptr(&preheat_labels[m]);
  }
#endif

#if EITHER(HAS_LCD_MENU, EXTENSIBLE_UI)
  bool MarlinUI::lcd_clicked;
#endif

#if HAS_WIRED_LCD

  #if HAS_MARLINUI_U8GLIB
    #include "dogm/marlinui_DOGM.h"
  #endif

  #include "lcdprint.h"

  #include "../sd/cardreader.h"

  #include "../module/temperature.h"
  #include "../module/planner.h"
  #include "../module/motion.h"

  #if HAS_LCD_MENU
    #include "../module/settings.h"
  #endif

  #if ENABLED(AUTO_BED_LEVELING_UBL)
    #include "../feature/bedlevel/bedlevel.h"
  #endif

  #if HAS_TRINAMIC_CONFIG
    #include "../feature/tmc_util.h"
  #endif

  #if HAS_ADC_BUTTONS
    #include "../module/thermistor/thermistors.h"
  #endif

  #if HAS_POWER_MONITOR
    #include "../feature/power_monitor.h"
  #endif

  #if ENABLED(PSU_CONTROL) && defined(LED_BACKLIGHT_TIMEOUT)
    #include "../feature/power.h"
  #endif

  #if HAS_ENCODER_ACTION
    volatile uint8_t MarlinUI::buttons;
    #if HAS_SLOW_BUTTONS
      volatile uint8_t MarlinUI::slow_buttons;
    #endif
    #if HAS_TOUCH_BUTTONS
      #include "touch/touch_buttons.h"
      bool MarlinUI::on_edit_screen = false;
    #endif
  #endif

  #if SCREENS_CAN_TIME_OUT
    bool MarlinUI::defer_return_to_status;
    millis_t MarlinUI::return_to_status_ms = 0;
  #endif

  uint8_t MarlinUI::lcd_status_update_delay = 1; // First update one loop delayed

  #if BOTH(FILAMENT_LCD_DISPLAY, SDSUPPORT)
    millis_t MarlinUI::next_filament_display; // = 0
  #endif

  millis_t MarlinUI::next_button_update_ms; // = 0

  #if HAS_MARLINUI_U8GLIB
    bool MarlinUI::drawing_screen, MarlinUI::first_page; // = false
  #endif

  // Encoder Handling
  #if HAS_ENCODER_ACTION
    uint32_t MarlinUI::encoderPosition;
    volatile int8_t encoderDiff; // Updated in update_buttons, added to encoderPosition every LCD update
  #endif

  #if ENABLED(SDSUPPORT)

    #include "../sd/cardreader.h"

    #if MARLINUI_SCROLL_NAME
      uint8_t MarlinUI::filename_scroll_pos, MarlinUI::filename_scroll_max;
    #endif

    const char * MarlinUI::scrolled_filename(CardReader &theCard, const uint8_t maxlen, uint8_t hash, const bool doScroll) {
      const char *outstr = theCard.longest_filename();
      if (theCard.longFilename[0]) {
        #if MARLINUI_SCROLL_NAME
          if (doScroll) {
            for (uint8_t l = FILENAME_LENGTH; l--;)
              hash = ((hash << 1) | (hash >> 7)) ^ theCard.filename[l];      // rotate, xor
            static uint8_t filename_scroll_hash;
            if (filename_scroll_hash != hash) {                              // If the hash changed...
              filename_scroll_hash = hash;                                   // Save the new hash
              filename_scroll_max = _MAX(0, utf8_strlen(theCard.longFilename) - maxlen); // Update the scroll limit
              filename_scroll_pos = 0;                                       // Reset scroll to the start
              lcd_status_update_delay = 8;                                   // Don't scroll right away
            }
            // Advance byte position corresponding to filename_scroll_pos char position
            outstr += TERN(UTF_FILENAME_SUPPORT, utf8_byte_pos_by_char_num(outstr, filename_scroll_pos), filename_scroll_pos);
          }
        #else
          theCard.longFilename[
            TERN(UTF_FILENAME_SUPPORT, utf8_byte_pos_by_char_num(theCard.longFilename, maxlen), maxlen)
          ] = '\0'; // cutoff at screen edge
        #endif
      }
      return outstr;
    }

  #endif

  #if HAS_LCD_MENU
    #include "menu/menu.h"

    screenFunc_t MarlinUI::currentScreen; // Initialized in CTOR
    bool MarlinUI::screen_changed;

    #if ENABLED(ENCODER_RATE_MULTIPLIER)
      bool MarlinUI::encoderRateMultiplierEnabled;
      millis_t MarlinUI::lastEncoderMovementMillis = 0;
      void MarlinUI::enable_encoder_multiplier(const bool onoff) {
        encoderRateMultiplierEnabled = onoff;
        lastEncoderMovementMillis = 0;
      }
    #endif

    #if EITHER(REVERSE_MENU_DIRECTION, REVERSE_SELECT_DIRECTION)
      int8_t MarlinUI::encoderDirection = ENCODERBASE;
    #endif

    #if HAS_TOUCH_BUTTONS
      uint8_t MarlinUI::touch_buttons;
      uint8_t MarlinUI::repeat_delay;
    #endif

    #if EITHER(AUTO_BED_LEVELING_UBL, G26_MESH_VALIDATION)

      bool MarlinUI::external_control; // = false

      void MarlinUI::wait_for_release() {
        while (button_pressed()) safe_delay(50);
        safe_delay(50);
      }

    #endif

    #if !HAS_GRAPHICAL_TFT

      void _wrap_string(uint8_t &col, uint8_t &row, const char * const string, read_byte_cb_t cb_read_byte, bool wordwrap/*=false*/) {
        SETCURSOR(col, row);
        if (!string) return;

        auto _newline = [&col, &row]{
          col = 0; row++;                 // Move col to string len (plus space)
          SETCURSOR(0, row);              // Simulate carriage return
        };

        uint8_t *p = (uint8_t*)string;
        wchar_t ch;
        if (wordwrap) {
          uint8_t *wrd = nullptr, c = 0;
          // find the end of the part
          for (;;) {
            if (!wrd) wrd = p;            // Get word start /before/ advancing
            p = get_utf8_value_cb(p, cb_read_byte, &ch);
            const bool eol = !ch;         // zero ends the string
            // End or a break between phrases?
            if (eol || ch == ' ' || ch == '-' || ch == '+' || ch == '.') {
              if (!c && ch == ' ') { if (wrd) wrd++; continue; } // collapse extra spaces
              // Past the right and the word is not too long?
              if (col + c > LCD_WIDTH && col >= (LCD_WIDTH) / 4) _newline(); // should it wrap?
              c += !eol;                  // +1 so the space will be printed
              col += c;                   // advance col to new position
              while (c) {                 // character countdown
                --c;                      // count down to zero
                wrd = get_utf8_value_cb(wrd, cb_read_byte, &ch); // get characters again
                lcd_put_wchar(ch);        // character to the LCD
              }
              if (eol) break;             // all done!
              wrd = nullptr;              // set up for next word
            }
            else c++;                     // count word characters
          }
        }
        else {
          for (;;) {
            p = get_utf8_value_cb(p, cb_read_byte, &ch);
            if (!ch) break;
            lcd_put_wchar(ch);
            col++;
            if (col >= LCD_WIDTH) _newline();
          }
        }
      }

      void MarlinUI::draw_select_screen_prompt(PGM_P const pref, const char * const string/*=nullptr*/, PGM_P const suff/*=nullptr*/) {
        const uint8_t plen = utf8_strlen_P(pref), slen = suff ? utf8_strlen_P(suff) : 0;
        uint8_t col = 0, row = 0;
        if (!string && plen + slen <= LCD_WIDTH) {
          col = (LCD_WIDTH - plen - slen) / 2;
          row = LCD_HEIGHT > 3 ? 1 : 0;
        }
        wrap_string_P(col, row, pref, true);
        if (string) {
          if (col) { col = 0; row++; } // Move to the start of the next line
          wrap_string(col, row, string);
        }
        if (suff) wrap_string_P(col, row, suff);
      }

    #endif // !HAS_GRAPHICAL_TFT

  #endif // HAS_LCD_MENU

  void MarlinUI::init() {

    init_lcd();

    #if HAS_DIGITAL_BUTTONS
      #if BUTTON_EXISTS(EN1)
        SET_INPUT_PULLUP(BTN_EN1);
      #endif
      #if BUTTON_EXISTS(EN2)
        SET_INPUT_PULLUP(BTN_EN2);
      #endif
      #if BUTTON_EXISTS(ENC)
        SET_INPUT_PULLUP(BTN_ENC);
      #endif
      #if BUTTON_EXISTS(ENC_EN)
        SET_INPUT_PULLUP(BTN_ENC_EN);
      #endif
      #if BUTTON_EXISTS(BACK)
        SET_INPUT_PULLUP(BTN_BACK);
      #endif
      #if BUTTON_EXISTS(UP)
        SET_INPUT(BTN_UP);
      #endif
      #if BUTTON_EXISTS(DWN)
        SET_INPUT(BTN_DWN);
      #endif
      #if BUTTON_EXISTS(LFT)
        SET_INPUT(BTN_LFT);
      #endif
      #if BUTTON_EXISTS(RT)
        SET_INPUT(BTN_RT);
      #endif
    #endif

    #if HAS_SHIFT_ENCODER

      #if ENABLED(SR_LCD_2W_NL) // Non latching 2 wire shift register

        SET_OUTPUT(SR_DATA_PIN);
        SET_OUTPUT(SR_CLK_PIN);

      #elif PIN_EXISTS(SHIFT_CLK)

        SET_OUTPUT(SHIFT_CLK_PIN);
        OUT_WRITE(SHIFT_LD_PIN, HIGH);
        #if PIN_EXISTS(SHIFT_EN)
          OUT_WRITE(SHIFT_EN_PIN, LOW);
        #endif
        SET_INPUT_PULLUP(SHIFT_OUT_PIN);

      #endif

    #endif // HAS_SHIFT_ENCODER

    #if BOTH(HAS_ENCODER_ACTION, HAS_SLOW_BUTTONS)
      slow_buttons = 0;
    #endif

    update_buttons();

    TERN_(HAS_ENCODER_ACTION, encoderDiff = 0);
  }

  bool MarlinUI::get_blink() {
    static uint8_t blink = 0;
    static millis_t next_blink_ms = 0;
    millis_t ms = millis();
    if (ELAPSED(ms, next_blink_ms)) {
      blink ^= 0xFF;
      next_blink_ms = ms + 1000 - (LCD_UPDATE_INTERVAL) / 2;
    }
    return blink != 0;
  }

  ////////////////////////////////////////////
  ///////////// Keypad Handling //////////////
  ////////////////////////////////////////////

  #if IS_RRW_KEYPAD && HAS_ENCODER_ACTION

    volatile uint8_t MarlinUI::keypad_buttons;

    #if HAS_LCD_MENU && !HAS_ADC_BUTTONS

      void lcd_move_x();
      void lcd_move_y();
      void lcd_move_z();

      void _reprapworld_keypad_move(const AxisEnum axis, const int16_t dir) {
        ui.manual_move.menu_scale = REPRAPWORLD_KEYPAD_MOVE_STEP;
        ui.encoderPosition = dir;
        switch (axis) {
          case X_AXIS: lcd_move_x(); break;
          case Y_AXIS: lcd_move_y(); break;
          case Z_AXIS: lcd_move_z();
          default: break;
        }
      }

    #endif

    bool MarlinUI::handle_keypad() {

      #if HAS_ADC_BUTTONS

        #define ADC_MIN_KEY_DELAY 100
        if (keypad_buttons) {
          #if HAS_ENCODER_ACTION
            refresh(LCDVIEW_REDRAW_NOW);
            #if HAS_LCD_MENU
              if (encoderDirection == -(ENCODERBASE)) { // HAS_ADC_BUTTONS forces REVERSE_MENU_DIRECTION, so this indicates menu navigation
                     if (RRK(EN_KEYPAD_UP))     encoderPosition += ENCODER_STEPS_PER_MENU_ITEM;
                else if (RRK(EN_KEYPAD_DOWN))   encoderPosition -= ENCODER_STEPS_PER_MENU_ITEM;
                else if (RRK(EN_KEYPAD_LEFT))   { MenuItem_back::action(); quick_feedback(); }
                else if (RRK(EN_KEYPAD_RIGHT))  { return_to_status(); quick_feedback(); }
              }
              else
            #endif
            {
              #if HAS_LCD_MENU
                     if (RRK(EN_KEYPAD_UP))     encoderPosition -= epps;
                else if (RRK(EN_KEYPAD_DOWN))   encoderPosition += epps;
                else if (RRK(EN_KEYPAD_LEFT))   { MenuItem_back::action(); quick_feedback(); }
                else if (RRK(EN_KEYPAD_RIGHT))  encoderPosition = 0;
              #else
                     if (RRK(EN_KEYPAD_UP)   || RRK(EN_KEYPAD_LEFT))  encoderPosition -= epps;
                else if (RRK(EN_KEYPAD_DOWN) || RRK(EN_KEYPAD_RIGHT)) encoderPosition += epps;
              #endif
            }
          #endif
          next_button_update_ms = millis() + ADC_MIN_KEY_DELAY;
          return true;
        }

      #else // !HAS_ADC_BUTTONS

        static uint8_t keypad_debounce = 0;

        if (!RRK( EN_KEYPAD_F1    | EN_KEYPAD_F2
                | EN_KEYPAD_F3    | EN_KEYPAD_DOWN
                | EN_KEYPAD_RIGHT | EN_KEYPAD_MIDDLE
                | EN_KEYPAD_UP    | EN_KEYPAD_LEFT )
        ) {
          if (keypad_debounce > 0) keypad_debounce--;
        }
        else if (!keypad_debounce) {
          keypad_debounce = 2;

          const bool homed = all_axes_homed();

          #if HAS_LCD_MENU

            if (RRK(EN_KEYPAD_MIDDLE))  goto_screen(menu_move);

            #if NONE(DELTA, Z_HOME_TO_MAX)
              if (RRK(EN_KEYPAD_F2))    _reprapworld_keypad_move(Z_AXIS,  1);
            #endif

            if (homed) {
              #if EITHER(DELTA, Z_HOME_TO_MAX)
                if (RRK(EN_KEYPAD_F2))  _reprapworld_keypad_move(Z_AXIS,  1);
              #endif
              if (RRK(EN_KEYPAD_F3))    _reprapworld_keypad_move(Z_AXIS, -1);
              if (RRK(EN_KEYPAD_LEFT))  _reprapworld_keypad_move(X_AXIS, -1);
              if (RRK(EN_KEYPAD_RIGHT)) _reprapworld_keypad_move(X_AXIS,  1);
              if (RRK(EN_KEYPAD_DOWN))  _reprapworld_keypad_move(Y_AXIS,  1);
              if (RRK(EN_KEYPAD_UP))    _reprapworld_keypad_move(Y_AXIS, -1);
            }

          #endif // HAS_LCD_MENU

          if (!homed && RRK(EN_KEYPAD_F1)) queue.inject_P(G28_STR);
          return true;
        }

      #endif // !HAS_ADC_BUTTONS

      return false;
    }

  #endif // IS_RRW_KEYPAD && HAS_ENCODER_ACTION

  /**
   * Status Screen
   *
   * This is very display-dependent, so the lcd implementation draws this.
   */

  #if BASIC_PROGRESS_BAR
    millis_t MarlinUI::progress_bar_ms; // = 0
    #if PROGRESS_MSG_EXPIRE > 0
      millis_t MarlinUI::expire_status_ms; // = 0
    #endif
  #endif

  void MarlinUI::status_screen() {

    TERN_(HAS_LCD_MENU, ENCODER_RATE_MULTIPLY(false));

    #if BASIC_PROGRESS_BAR

      //
      // HD44780 implements the following message blinking and
      // message expiration because Status Line and Progress Bar
      // share the same line on the display.
      //

      #if DISABLED(PROGRESS_MSG_ONCE) || (PROGRESS_MSG_EXPIRE > 0)
        #define GOT_MS
        const millis_t ms = millis();
      #endif

      // If the message will blink rather than expire...
      #if DISABLED(PROGRESS_MSG_ONCE)
        if (ELAPSED(ms, progress_bar_ms + PROGRESS_BAR_MSG_TIME + PROGRESS_BAR_BAR_TIME))
          progress_bar_ms = ms;
      #endif

      #if PROGRESS_MSG_EXPIRE > 0

        // Handle message expire
        if (expire_status_ms) {

          // Expire the message if a job is active and the bar has ticks
          if (get_progress_percent() > 2 && !print_job_timer.isPaused()) {
            if (ELAPSED(ms, expire_status_ms)) {
              status_message[0] = '\0';
              expire_status_ms = 0;
            }
          }
          else {
            // Defer message expiration before bar appears
            // and during any pause (not just SD)
            expire_status_ms += LCD_UPDATE_INTERVAL;
          }
        }

      #endif // PROGRESS_MSG_EXPIRE

    #endif // BASIC_PROGRESS_BAR

    #if HAS_LCD_MENU
      if (use_click()) {
        #if BOTH(FILAMENT_LCD_DISPLAY, SDSUPPORT)
          next_filament_display = millis() + 5000UL;  // Show status message for 5s
        #endif
        goto_screen(menu_main);
        #if DISABLED(NO_LCD_REINIT)
          init_lcd(); // May revive the LCD if static electricity killed it
        #endif
        return;
      }

    #endif

    #if ENABLED(ULTIPANEL_FEEDMULTIPLY)

      const int16_t old_frm = feedrate_percentage;
            int16_t new_frm = old_frm + int16_t(encoderPosition);

      // Dead zone at 100% feedrate
      if (old_frm == 100) {
        if (int16_t(encoderPosition) > ENCODER_FEEDRATE_DEADZONE)
          new_frm -= ENCODER_FEEDRATE_DEADZONE;
        else if (int16_t(encoderPosition) < -(ENCODER_FEEDRATE_DEADZONE))
          new_frm += ENCODER_FEEDRATE_DEADZONE;
        else
          new_frm = old_frm;
      }
      else if ((old_frm < 100 && new_frm > 100) || (old_frm > 100 && new_frm < 100))
        new_frm = 100;

      LIMIT(new_frm, 10, 999);

      if (old_frm != new_frm) {
        feedrate_percentage = new_frm;
        encoderPosition = 0;
        #if BOTH(HAS_BUZZER, BEEP_ON_FEEDRATE_CHANGE)
          static millis_t next_beep;
          #ifndef GOT_MS
            const millis_t ms = millis();
          #endif
          if (ELAPSED(ms, next_beep)) {
            buzz(FEEDRATE_CHANGE_BEEP_DURATION, FEEDRATE_CHANGE_BEEP_FREQUENCY);
            next_beep = ms + 500UL;
          }
        #endif
      }

    #endif // ULTIPANEL_FEEDMULTIPLY

    draw_status_screen();
  }

  void MarlinUI::kill_screen(PGM_P lcd_error, PGM_P lcd_component) {
    init();
    status_printf_P(1, PSTR(S_FMT ": " S_FMT), lcd_error, lcd_component);
    TERN_(HAS_LCD_MENU, return_to_status());

    // RED ALERT. RED ALERT.
    #ifdef LED_BACKLIGHT_TIMEOUT
      leds.set_color(LEDColorRed());
      #ifdef NEOPIXEL_BKGD_INDEX_FIRST
        neo.set_background_color(255, 0, 0, 0);
        neo.show();
      #endif
    #endif

    draw_kill_screen();
  }

  void MarlinUI::quick_feedback(const bool clear_buttons/*=true*/) {

    TERN_(HAS_LCD_MENU, refresh());

    #if HAS_ENCODER_ACTION
      if (clear_buttons) buttons = 0;
      next_button_update_ms = millis() + 500;
    #else
      UNUSED(clear_buttons);
    #endif

    #if HAS_CHIRP
      chirp(); // Buzz and wait. Is the delay needed for buttons to settle?
      #if BOTH(HAS_LCD_MENU, USE_BEEPER)
        for (int8_t i = 5; i--;) { buzzer.tick(); delay(2); }
      #elif HAS_LCD_MENU
        delay(10);
      #endif
    #endif
  }

  ////////////////////////////////////////////
  /////////////// Manual Move ////////////////
  ////////////////////////////////////////////

  #if HAS_LCD_MENU

    ManualMove MarlinUI::manual_move{};

    millis_t ManualMove::start_time = 0;
    float ManualMove::menu_scale = 1;
    #if IS_KINEMATIC
      float ManualMove::offset = 0;
      xyze_pos_t ManualMove::all_axes_destination = { 0 };
      bool ManualMove::processing = false;
    #endif
    #if MULTI_E_MANUAL
      int8_t ManualMove::e_index = 0;
    #endif
    AxisEnum ManualMove::axis = NO_AXIS_ENUM;

    /**
     * If a manual move has been posted and its time has arrived, and if the planner
     * has a space for it, then add a linear move to current_position the planner.
     *
     * If any manual move needs to be interrupted, make sure to force a manual move
     * by setting manual_move.start_time to millis() after updating current_position.
     *
     * To post a manual move:
     *   - Update current_position to the new place you want to go.
     *   - Set manual_move.axis to an axis like X_AXIS. Use ALL_AXES_ENUM for diagonal moves.
     *   - Set manual_move.start_time to a point in the future (in ms) when the move should be done.
     *
     * For kinematic machines:
     *   - Set manual_move.offset to modify one axis and post the move.
     *     This is used to achieve more rapid stepping on kinematic machines.
     *
     * Currently used by the _lcd_move_xyz function in menu_motion.cpp
     * and the ubl_map_move_to_xy function in menu_ubl.cpp.
     */
    void ManualMove::task() {

      if (processing) return;   // Prevent re-entry from idle() calls

      // Add a manual move to the queue?
      if (axis != NO_AXIS_ENUM && ELAPSED(millis(), start_time) && !planner.is_full()) {

        const feedRate_t fr_mm_s = (axis <= LOGICAL_AXES) ? manual_feedrate_mm_s[axis] : XY_PROBE_FEEDRATE_MM_S;

        #if IS_KINEMATIC

          #if HAS_MULTI_EXTRUDER
            REMEMBER(ae, active_extruder);
            #if MULTI_E_MANUAL
              if (axis == E_AXIS) active_extruder = e_index;
            #endif
          #endif

          // Apply a linear offset to a single axis
          if (axis == ALL_AXES_ENUM)
            destination = all_axes_destination;
          else if (axis <= XYZE) {
            destination = current_position;
            destination[axis] += offset;
          }

          // Reset for the next move
          offset = 0;
          axis = NO_AXIS_ENUM;

          // DELTA and SCARA machines use segmented moves, which could fill the planner during the call to
          // move_to_destination. This will cause idle() to be called, which can then call this function while the
          // previous invocation is being blocked. Modifications to offset shouldn't be made while
          // processing is true or the planner will get out of sync.
          processing = true;
          prepare_internal_move_to_destination(fr_mm_s);  // will set current_position from destination
          processing = false;

        #else

          // For Cartesian / Core motion simply move to the current_position
          planner.buffer_line(current_position, fr_mm_s,
            TERN_(MULTI_E_MANUAL, axis == E_AXIS ? e_index :) active_extruder
          );

          //SERIAL_ECHOLNPAIR("Add planner.move with Axis ", AS_CHAR(axis_codes[axis]), " at FR ", fr_mm_s);

          axis = NO_AXIS_ENUM;

        #endif
      }
    }

    //
    // Tell ui.update() to start a move to current_position after a short delay.
    //
    void ManualMove::soon(const AxisEnum move_axis
      OPTARG(MULTI_E_MANUAL, const int8_t eindex/*=active_extruder*/)
    ) {
      TERN_(MULTI_E_MANUAL, if (move_axis == E_AXIS) e_index = eindex);
      start_time = millis() + (menu_scale < 0.99f ? 0UL : 250UL); // delay for bigger moves
      axis = move_axis;
      //SERIAL_ECHOLNPAIR("Post Move with Axis ", AS_CHAR(axis_codes[axis]), " soon.");
    }

    #if ENABLED(AUTO_BED_LEVELING_UBL)

      void MarlinUI::external_encoder() {
        if (external_control && encoderDiff) {
          ubl.encoder_diff += encoderDiff;  // Encoder for UBL G29 mesh editing
          encoderDiff = 0;                  // Hide encoder events from the screen handler
          refresh(LCDVIEW_REDRAW_NOW);      // ...but keep the refresh.
        }
      }

    #endif

  #endif // HAS_LCD_MENU

  /**
   * Update the LCD, read encoder buttons, etc.
   *   - Read button states
   *   - Check the SD Card slot state
   *   - Act on RepRap World keypad input
   *   - Update the encoder position
   *   - Apply acceleration to the encoder position
   *   - Do refresh(LCDVIEW_CALL_REDRAW_NOW) on controller events
   *   - Reset the Info Screen timeout if there's any input
   *   - Update status indicators, if any
   *
   *   Run the current LCD menu handler callback function:
   *   - Call the handler only if lcdDrawUpdate != LCDVIEW_NONE
   *   - Before calling the handler, LCDVIEW_CALL_NO_REDRAW => LCDVIEW_NONE
   *   - Call the menu handler. Menu handlers should do the following:
   *     - If a value changes, set lcdDrawUpdate to LCDVIEW_REDRAW_NOW and draw the value
   *       (Encoder events automatically set lcdDrawUpdate for you.)
   *     - if (should_draw()) { redraw }
   *     - Before exiting the handler set lcdDrawUpdate to:
   *       - LCDVIEW_CLEAR_CALL_REDRAW to clear screen and set LCDVIEW_CALL_REDRAW_NEXT.
   *       - LCDVIEW_REDRAW_NOW to draw now (including remaining stripes).
   *       - LCDVIEW_CALL_REDRAW_NEXT to draw now and get LCDVIEW_REDRAW_NOW on the next loop.
   *       - LCDVIEW_CALL_NO_REDRAW to draw now and get LCDVIEW_NONE on the next loop.
   *     - NOTE: For graphical displays menu handlers may be called 2 or more times per loop,
   *             so don't change lcdDrawUpdate without considering this.
   *
   *   After the menu handler callback runs (or not):
   *   - Clear the LCD if lcdDrawUpdate == LCDVIEW_CLEAR_CALL_REDRAW
   *   - Update lcdDrawUpdate for the next loop (i.e., move one state down, usually)
   *
   * This function is only called from the main thread.
   */

  LCDViewAction MarlinUI::lcdDrawUpdate = LCDVIEW_CLEAR_CALL_REDRAW;
  millis_t next_lcd_update_ms;

  inline bool can_encode() {
    return !BUTTON_PRESSED(ENC_EN); // Update encoder only when ENC_EN is not LOW (pressed)
  }

  void MarlinUI::update() {

    static uint16_t max_display_update_time = 0;
    millis_t ms = millis();

    #if ENABLED(PSU_CONTROL) && defined(LED_BACKLIGHT_TIMEOUT)
      leds.update_timeout(powerManager.psu_on);
    #endif

    #if HAS_LCD_MENU

      // Handle any queued Move Axis motion
      manual_move.task();

      // Update button states for button_pressed(), etc.
      // If the state changes the next update may be delayed 300-500ms.
      update_buttons();

      // If the action button is pressed...
      static bool wait_for_unclick; // = false

      auto do_click = [&]{
        wait_for_unclick = true;                        //  - Set debounce flag to ignore continuous clicks
        lcd_clicked = !wait_for_user;                   //  - Keep the click if not waiting for a user-click
        wait_for_user = false;                          //  - Any click clears wait for user
        quick_feedback();                               //  - Always make a click sound
      };

      #if HAS_TOUCH_BUTTONS
        if (touch_buttons) {
          reset_status_timeout(ms);
          if (touch_buttons & (EN_A | EN_B)) {              // Menu arrows, in priority
            if (ELAPSED(ms, next_button_update_ms)) {
              encoderDiff = (ENCODER_STEPS_PER_MENU_ITEM) * epps * encoderDirection;
              if (touch_buttons & EN_A) encoderDiff *= -1;
              TERN_(AUTO_BED_LEVELING_UBL, external_encoder());
              next_button_update_ms = ms + repeat_delay;    // Assume the repeat delay
              if (!wait_for_unclick) {
                next_button_update_ms += 250;               // Longer delay on first press
                wait_for_unclick = true;                    // Avoid Back/Select click while repeating
                chirp();
              }
            }
          }
          else if (!wait_for_unclick && (buttons & EN_C))   // OK button, if not waiting for a debounce release:
            do_click();
        }
        // keep wait_for_unclick value
      #endif

      if (!touch_buttons) {
        // Integrated LCD click handling via button_pressed
        if (!external_control && button_pressed()) {
          if (!wait_for_unclick) do_click();              // Handle the click
        }
        else
          wait_for_unclick = false;
      }

      if (LCD_BACK_CLICKED()) {
        quick_feedback();
        goto_previous_screen();
      }

    #endif // HAS_LCD_MENU

    if (ELAPSED(ms, next_lcd_update_ms) || TERN0(HAS_MARLINUI_U8GLIB, drawing_screen)) {

      next_lcd_update_ms = ms + LCD_UPDATE_INTERVAL;

      #if HAS_TOUCH_BUTTONS

        if (on_status_screen()) next_lcd_update_ms += (LCD_UPDATE_INTERVAL) * 2;

        TERN_(HAS_ENCODER_ACTION, touch_buttons = touch.read_buttons());

      #endif

      TERN_(LCD_HAS_STATUS_INDICATORS, update_indicators());

      #if HAS_ENCODER_ACTION

        TERN_(HAS_SLOW_BUTTONS, slow_buttons = read_slow_buttons()); // Buttons that take too long to read in interrupt context

        if (TERN0(IS_RRW_KEYPAD, handle_keypad()))
          reset_status_timeout(ms);

        uint8_t abs_diff = ABS(encoderDiff);

        #if ENCODER_PULSES_PER_STEP > 1
          // When reversing the encoder direction, a movement step can be missed because
          // encoderDiff has a non-zero residual value, making the controller unresponsive.
          // The fix clears the residual value when the encoder is idle.
          // Also check if past half the threshold to compensate for missed single steps.
          static int8_t lastEncoderDiff;

          // Timeout? No decoder change since last check. 10 or 20 times per second.
          if (encoderDiff == lastEncoderDiff && abs_diff <= epps / 2)   // Same direction & size but not over a half-step?
            encoderDiff = 0;                                            // Clear residual pulses.
          else if (WITHIN(abs_diff, epps / 2 + 1, epps - 1)) {          // Past half of threshold?
            abs_diff = epps;                                            // Treat as a full step size
            encoderDiff = (encoderDiff < 0 ? -1 : 1) * abs_diff;        // ...in the spin direction.
          }
          lastEncoderDiff = encoderDiff;
        #endif

        const bool encoderPastThreshold = (abs_diff >= epps);
        if (encoderPastThreshold || lcd_clicked) {
          if (encoderPastThreshold && TERN1(IS_TFTGLCD_PANEL, !external_control)) {

            #if BOTH(HAS_LCD_MENU, ENCODER_RATE_MULTIPLIER)

              int32_t encoderMultiplier = 1;

              if (encoderRateMultiplierEnabled) {
                const float encoderMovementSteps = float(abs_diff) / epps;

                if (lastEncoderMovementMillis) {
                  // Note that the rate is always calculated between two passes through the
                  // loop and that the abs of the encoderDiff value is tracked.
                  const float encoderStepRate = encoderMovementSteps / float(ms - lastEncoderMovementMillis) * 1000;

                  if (encoderStepRate >= ENCODER_100X_STEPS_PER_SEC)     encoderMultiplier = 100;
                  else if (encoderStepRate >= ENCODER_10X_STEPS_PER_SEC) encoderMultiplier = 10;

                  // Enable to output the encoder steps per second value
                  //#define ENCODER_RATE_MULTIPLIER_DEBUG
                  #if ENABLED(ENCODER_RATE_MULTIPLIER_DEBUG)
                    SERIAL_ECHO_START();
                    SERIAL_ECHOPAIR("Enc Step Rate: ", encoderStepRate);
                    SERIAL_ECHOPAIR("  Multiplier: ", encoderMultiplier);
                    SERIAL_ECHOPAIR("  ENCODER_10X_STEPS_PER_SEC: ", ENCODER_10X_STEPS_PER_SEC);
                    SERIAL_ECHOPAIR("  ENCODER_100X_STEPS_PER_SEC: ", ENCODER_100X_STEPS_PER_SEC);
                    SERIAL_EOL();
                  #endif
                }

                lastEncoderMovementMillis = ms;
              } // encoderRateMultiplierEnabled

            #else

              constexpr int32_t encoderMultiplier = 1;

            #endif // ENCODER_RATE_MULTIPLIER

            if (can_encode()) encoderPosition += (encoderDiff * encoderMultiplier) / epps;

            encoderDiff = 0;
          }

          reset_status_timeout(ms);

          refresh(LCDVIEW_REDRAW_NOW);

          #if ENABLED(PSU_CONTROL) && defined(LED_BACKLIGHT_TIMEOUT)
            if (!powerManager.psu_on) leds.reset_timeout(ms);
          #endif
        }

      #endif

      // This runs every ~100ms when idling often enough.
      // Instead of tracking changes just redraw the Status Screen once per second.
      if (on_status_screen() && !lcd_status_update_delay--) {
        lcd_status_update_delay = TERN(HAS_MARLINUI_U8GLIB, 12, 9);
        if (max_display_update_time) max_display_update_time--;  // Be sure never go to a very big number
        refresh(LCDVIEW_REDRAW_NOW);
      }

      #if BOTH(HAS_LCD_MENU, SCROLL_LONG_FILENAMES)
        // If scrolling of long file names is enabled and we are in the sd card menu,
        // cause a refresh to occur until all the text has scrolled into view.
        if (currentScreen == menu_media && !lcd_status_update_delay--) {
          lcd_status_update_delay = ++filename_scroll_pos >= filename_scroll_max ? 12 : 4; // Long delay at end and start
          if (filename_scroll_pos > filename_scroll_max) filename_scroll_pos = 0;
          refresh(LCDVIEW_REDRAW_NOW);
          reset_status_timeout(ms);
        }
      #endif

      // Then we want to use only 50% of the time
      const uint16_t bbr2 = planner.block_buffer_runtime() >> 1;

      if ((should_draw() || drawing_screen) && (!bbr2 || bbr2 > max_display_update_time)) {

        // Change state of drawing flag between screen updates
        if (!drawing_screen) switch (lcdDrawUpdate) {
          case LCDVIEW_CALL_NO_REDRAW:
            refresh(LCDVIEW_NONE);
            break;
          case LCDVIEW_CLEAR_CALL_REDRAW:
          case LCDVIEW_CALL_REDRAW_NEXT:
            refresh(LCDVIEW_REDRAW_NOW);
          case LCDVIEW_REDRAW_NOW:        // set above, or by a handler through LCDVIEW_CALL_REDRAW_NEXT
          case LCDVIEW_NONE:
            break;
        } // switch

        TERN_(HAS_ADC_BUTTONS, keypad_buttons = 0);

        #if HAS_MARLINUI_U8GLIB

          #if ENABLED(LIGHTWEIGHT_UI)
            const bool in_status = on_status_screen(),
                       do_u8g_loop = !in_status;
            lcd_in_status(in_status);
            if (in_status) status_screen();
          #else
            constexpr bool do_u8g_loop = true;
          #endif

          if (do_u8g_loop) {
            if (!drawing_screen) {                // If not already drawing pages
              u8g.firstPage();                    // Start the first page
              drawing_screen = first_page = true; // Flag as drawing pages
            }
            set_font(FONT_MENU);                  // Setup font for every page draw
            u8g.setColorIndex(1);                 // And reset the color
            run_current_screen();                 // Draw and process the current screen
            first_page = false;

            // The screen handler can clear drawing_screen for an action that changes the screen.
            // If still drawing and there's another page, update max-time and return now.
            // The nextPage will already be set up on the next call.
            if (drawing_screen && (drawing_screen = u8g.nextPage())) {
              if (on_status_screen())
                NOLESS(max_display_update_time, millis() - ms);
              return;
            }
          }

        #else

          run_current_screen();

        #endif

        TERN_(HAS_LCD_MENU, lcd_clicked = false);

        // Keeping track of the longest time for an individual LCD update.
        // Used to do screen throttling when the planner starts to fill up.
        if (on_status_screen())
          NOLESS(max_display_update_time, millis() - ms);
      }

      #if SCREENS_CAN_TIME_OUT
        // Return to Status Screen after a timeout
        if (on_status_screen() || defer_return_to_status)
          reset_status_timeout(ms);
        else if (ELAPSED(ms, return_to_status_ms))
          return_to_status();
      #endif

      // Change state of drawing flag between screen updates
      if (!drawing_screen) switch (lcdDrawUpdate) {
        case LCDVIEW_CLEAR_CALL_REDRAW:
          clear_lcd(); break;
        case LCDVIEW_REDRAW_NOW:
          refresh(LCDVIEW_NONE);
        case LCDVIEW_NONE:
        case LCDVIEW_CALL_REDRAW_NEXT:
        case LCDVIEW_CALL_NO_REDRAW:
        default: break;
      } // switch

    } // ELAPSED(ms, next_lcd_update_ms)

    TERN_(HAS_GRAPHICAL_TFT, tft_idle());
  }

  #if HAS_ADC_BUTTONS

    typedef struct {
      uint16_t ADCKeyValueMin, ADCKeyValueMax;
      uint8_t  ADCKeyNo;
    } _stADCKeypadTable_;

    #ifndef ADC_BUTTONS_VALUE_SCALE
      #define ADC_BUTTONS_VALUE_SCALE       1.0  // for the power voltage equal to the reference voltage
    #endif
    #ifndef ADC_BUTTONS_R_PULLUP
      #define ADC_BUTTONS_R_PULLUP          4.7  // common pull-up resistor in the voltage divider
    #endif
    #ifndef ADC_BUTTONS_LEFT_R_PULLDOWN
      #define ADC_BUTTONS_LEFT_R_PULLDOWN   0.47 // pull-down resistor for LEFT button voltage divider
    #endif
    #ifndef ADC_BUTTONS_RIGHT_R_PULLDOWN
      #define ADC_BUTTONS_RIGHT_R_PULLDOWN  4.7  // pull-down resistor for RIGHT button voltage divider
    #endif
    #ifndef ADC_BUTTONS_UP_R_PULLDOWN
      #define ADC_BUTTONS_UP_R_PULLDOWN     1.0  // pull-down resistor for UP button voltage divider
    #endif
    #ifndef ADC_BUTTONS_DOWN_R_PULLDOWN
      #define ADC_BUTTONS_DOWN_R_PULLDOWN   10.0 // pull-down resistor for DOWN button voltage divider
    #endif
    #ifndef ADC_BUTTONS_MIDDLE_R_PULLDOWN
      #define ADC_BUTTONS_MIDDLE_R_PULLDOWN 2.2  // pull-down resistor for MIDDLE button voltage divider
    #endif

    // Calculate the ADC value for the voltage divider with specified pull-down resistor value
    #define ADC_BUTTON_VALUE(r)  int(HAL_ADC_RANGE * (ADC_BUTTONS_VALUE_SCALE) * r / (r + ADC_BUTTONS_R_PULLUP))

    static constexpr uint16_t adc_button_tolerance = HAL_ADC_RANGE *   25 / 1024,
                                  adc_other_button = HAL_ADC_RANGE * 1000 / 1024;
    static const _stADCKeypadTable_ stADCKeyTable[] PROGMEM = {
      // VALUE_MIN, VALUE_MAX, KEY
      { adc_other_button, HAL_ADC_RANGE, 1 + BLEN_KEYPAD_F1     }, // F1
      { adc_other_button, HAL_ADC_RANGE, 1 + BLEN_KEYPAD_F2     }, // F2
      { adc_other_button, HAL_ADC_RANGE, 1 + BLEN_KEYPAD_F3     }, // F3
      {  ADC_BUTTON_VALUE(ADC_BUTTONS_LEFT_R_PULLDOWN)   - adc_button_tolerance,
         ADC_BUTTON_VALUE(ADC_BUTTONS_LEFT_R_PULLDOWN)   + adc_button_tolerance, 1 + BLEN_KEYPAD_LEFT   }, // LEFT  ( 272 ...  472)
      {  ADC_BUTTON_VALUE(ADC_BUTTONS_RIGHT_R_PULLDOWN)  - adc_button_tolerance,
         ADC_BUTTON_VALUE(ADC_BUTTONS_RIGHT_R_PULLDOWN)  + adc_button_tolerance, 1 + BLEN_KEYPAD_RIGHT  }, // RIGHT (1948 ... 2148)
      {  ADC_BUTTON_VALUE(ADC_BUTTONS_UP_R_PULLDOWN)     - adc_button_tolerance,
         ADC_BUTTON_VALUE(ADC_BUTTONS_UP_R_PULLDOWN)     + adc_button_tolerance, 1 + BLEN_KEYPAD_UP     }, // UP    ( 618 ...  818)
      {  ADC_BUTTON_VALUE(ADC_BUTTONS_DOWN_R_PULLDOWN)   - adc_button_tolerance,
         ADC_BUTTON_VALUE(ADC_BUTTONS_DOWN_R_PULLDOWN)   + adc_button_tolerance, 1 + BLEN_KEYPAD_DOWN   }, // DOWN  (2686 ... 2886)
      {  ADC_BUTTON_VALUE(ADC_BUTTONS_MIDDLE_R_PULLDOWN) - adc_button_tolerance,
         ADC_BUTTON_VALUE(ADC_BUTTONS_MIDDLE_R_PULLDOWN) + adc_button_tolerance, 1 + BLEN_KEYPAD_MIDDLE }, // ENTER (1205 ... 1405)
    };

    uint8_t get_ADC_keyValue() {
      if (thermalManager.ADCKey_count >= 16) {
        const uint16_t currentkpADCValue = thermalManager.current_ADCKey_raw;
        thermalManager.current_ADCKey_raw = HAL_ADC_RANGE;
        thermalManager.ADCKey_count = 0;
        if (currentkpADCValue < adc_other_button)
          LOOP_L_N(i, ADC_KEY_NUM) {
            const uint16_t lo = pgm_read_word(&stADCKeyTable[i].ADCKeyValueMin),
                           hi = pgm_read_word(&stADCKeyTable[i].ADCKeyValueMax);
            if (WITHIN(currentkpADCValue, lo, hi)) return pgm_read_byte(&stADCKeyTable[i].ADCKeyNo);
          }
      }
      return 0;
    }

  #endif // HAS_ADC_BUTTONS

  #if HAS_ENCODER_ACTION

    /**
     * Read encoder buttons from the hardware registers
     * Warning: This function is called from interrupt context!
     */
    void MarlinUI::update_buttons() {
      const millis_t now = millis();
      if (ELAPSED(now, next_button_update_ms)) {

        #if HAS_DIGITAL_BUTTONS

          #if ANY_BUTTON(EN1, EN2, ENC, BACK)

            uint8_t newbutton = 0;
            if (BUTTON_PRESSED(EN1))                 newbutton |= EN_A;
            if (BUTTON_PRESSED(EN2))                 newbutton |= EN_B;
            if (can_encode() && BUTTON_PRESSED(ENC)) newbutton |= EN_C;
            if (BUTTON_PRESSED(BACK))                newbutton |= EN_D;

          #else

            constexpr uint8_t newbutton = 0;

          #endif

          //
          // Directional buttons
          //
          #if ANY_BUTTON(UP, DWN, LFT, RT)

            const int8_t pulses = epps * encoderDirection;

            if (BUTTON_PRESSED(UP)) {
              encoderDiff = (ENCODER_STEPS_PER_MENU_ITEM) * pulses;
              next_button_update_ms = now + 300;
            }
            else if (BUTTON_PRESSED(DWN)) {
              encoderDiff = -(ENCODER_STEPS_PER_MENU_ITEM) * pulses;
              next_button_update_ms = now + 300;
            }
            else if (BUTTON_PRESSED(LFT)) {
              encoderDiff = -pulses;
              next_button_update_ms = now + 300;
            }
            else if (BUTTON_PRESSED(RT)) {
              encoderDiff = pulses;
              next_button_update_ms = now + 300;
            }

          #endif // UP || DWN || LFT || RT

          buttons = (newbutton | TERN0(HAS_SLOW_BUTTONS, slow_buttons)
            #if BOTH(HAS_TOUCH_BUTTONS, HAS_ENCODER_ACTION)
              | (touch_buttons & TERN(HAS_ENCODER_WHEEL, ~(EN_A | EN_B), 0xFF))
            #endif
          );

        #elif HAS_ADC_BUTTONS

          buttons = 0;

        #endif

        #if HAS_ADC_BUTTONS
          if (keypad_buttons == 0) {
            const uint8_t b = get_ADC_keyValue();
            if (WITHIN(b, 1, 8)) keypad_buttons = _BV(b - 1);
          }
        #endif

        #if HAS_SHIFT_ENCODER
          /**
           * Set up Rotary Encoder bit values (for two pin encoders to indicate movement).
           * These values are independent of which pins are used for EN_A / EN_B indications.
           * The rotary encoder part is also independent of the LCD chipset.
           */
          uint8_t val = 0;
          WRITE(SHIFT_LD_PIN, LOW);
          WRITE(SHIFT_LD_PIN, HIGH);
          LOOP_L_N(i, 8) {
            val >>= 1;
            if (READ(SHIFT_OUT_PIN)) SBI(val, 7);
            WRITE(SHIFT_CLK_PIN, HIGH);
            WRITE(SHIFT_CLK_PIN, LOW);
          }
          TERN(REPRAPWORLD_KEYPAD, keypad_buttons, buttons) = ~val;
        #endif

        #if IS_TFTGLCD_PANEL
          next_button_update_ms = now + (LCD_UPDATE_INTERVAL / 2);
          buttons = slow_buttons;
          TERN_(AUTO_BED_LEVELING_UBL, external_encoder());
        #endif

      } // next_button_update_ms

      #if HAS_ENCODER_WHEEL
        static uint8_t lastEncoderBits;

        // Manage encoder rotation
        #define ENCODER_SPIN(_E1, _E2) switch (lastEncoderBits) { case _E1: encoderDiff += encoderDirection; break; case _E2: encoderDiff -= encoderDirection; }

        uint8_t enc = 0;
        if (buttons & EN_A) enc |= B01;
        if (buttons & EN_B) enc |= B10;
        if (enc != lastEncoderBits) {
          switch (enc) {
            case ENCODER_PHASE_0: ENCODER_SPIN(ENCODER_PHASE_3, ENCODER_PHASE_1); break;
            case ENCODER_PHASE_1: ENCODER_SPIN(ENCODER_PHASE_0, ENCODER_PHASE_2); break;
            case ENCODER_PHASE_2: ENCODER_SPIN(ENCODER_PHASE_1, ENCODER_PHASE_3); break;
            case ENCODER_PHASE_3: ENCODER_SPIN(ENCODER_PHASE_2, ENCODER_PHASE_0); break;
          }
          #if BOTH(HAS_LCD_MENU, AUTO_BED_LEVELING_UBL)
            external_encoder();
          #endif
          lastEncoderBits = enc;
        }

      #endif // HAS_ENCODER_WHEEL
    }

  #endif // HAS_ENCODER_ACTION

#endif // HAS_WIRED_LCD

#if HAS_STATUS_MESSAGE

  ////////////////////////////////////////////
  ////////////// Status Message //////////////
  ////////////////////////////////////////////

  #if ENABLED(EXTENSIBLE_UI)
    #include "extui/ui_api.h"
  #endif

  bool MarlinUI::has_status() { return (status_message[0] != '\0'); }

  void MarlinUI::set_status(const char * const message, const bool persist) {
    if (alert_level) return;

    TERN_(HOST_PROMPT_SUPPORT, host_action_notify(message));

    // Here we have a problem. The message is encoded in UTF8, so
    // arbitrarily cutting it will be a problem. We MUST be sure
    // that there is no cutting in the middle of a multibyte character!

    // Get a pointer to the null terminator
    const char* pend = message + strlen(message);

    //  If length of supplied UTF8 string is greater than
    // our buffer size, start cutting whole UTF8 chars
    while ((pend - message) > MAX_MESSAGE_LENGTH) {
      --pend;
      while (!START_OF_UTF8_CHAR(*pend)) --pend;
    };

    // At this point, we have the proper cut point. Use it
    uint8_t maxLen = pend - message;
    strncpy(status_message, message, maxLen);
    status_message[maxLen] = '\0';

    finish_status(persist);
  }

  /**
   * Reset the status message
   */

  void MarlinUI::reset_status(const bool no_welcome) {
    #if SERVICE_INTERVAL_1 > 0
      static PGMSTR(service1, "> " SERVICE_NAME_1 "!");
    #endif
    #if SERVICE_INTERVAL_2 > 0
      static PGMSTR(service2, "> " SERVICE_NAME_2 "!");
    #endif
    #if SERVICE_INTERVAL_3 > 0
      static PGMSTR(service3, "> " SERVICE_NAME_3 "!");
    #endif
    PGM_P msg;
    if (printingIsPaused())
      msg = GET_TEXT(MSG_PRINT_PAUSED);
    #if ENABLED(SDSUPPORT)
      else if (IS_SD_PRINTING())
        return set_status(card.longest_filename(), true);
    #endif
    else if (print_job_timer.isRunning())
      msg = GET_TEXT(MSG_PRINTING);

    #if SERVICE_INTERVAL_1 > 0
      else if (print_job_timer.needsService(1)) msg = service1;
    #endif
    #if SERVICE_INTERVAL_2 > 0
      else if (print_job_timer.needsService(2)) msg = service2;
    #endif
    #if SERVICE_INTERVAL_3 > 0
      else if (print_job_timer.needsService(3)) msg = service3;
    #endif

    else if (!no_welcome)
      msg = GET_TEXT(WELCOME_MSG);
    else
      return;

    set_status_P(msg, -1);
  }

  void MarlinUI::set_status_P(PGM_P const message, int8_t level) {
    if (level < 0) level = alert_level = 0;
    if (level < alert_level) return;
    alert_level = level;

    TERN_(HOST_PROMPT_SUPPORT, host_action_notify_P(message));

    // Since the message is encoded in UTF8 it must
    // only be cut on a character boundary.

    // Get a pointer to the null terminator
    PGM_P pend = message + strlen_P(message);

    // If length of supplied UTF8 string is greater than
    // the buffer size, start cutting whole UTF8 chars
    while ((pend - message) > MAX_MESSAGE_LENGTH) {
      --pend;
      while (!START_OF_UTF8_CHAR(pgm_read_byte(pend))) --pend;
    };

    // At this point, we have the proper cut point. Use it
    uint8_t maxLen = pend - message;
    strncpy_P(status_message, message, maxLen);
    status_message[maxLen] = '\0';

    finish_status(level > 0);
  }

  void MarlinUI::set_alert_status_P(PGM_P const message) {
    set_status_P(message, 1);
    TERN_(HAS_LCD_MENU, return_to_status());
  }

  #include <stdarg.h>

  void MarlinUI::status_printf_P(const uint8_t level, PGM_P const fmt, ...) {
    if (level < alert_level) return;
    alert_level = level;
    va_list args;
    va_start(args, fmt);
    vsnprintf_P(status_message, MAX_MESSAGE_LENGTH, fmt, args);
    va_end(args);
    finish_status(level > 0);
  }

  void MarlinUI::finish_status(const bool persist) {

    #if HAS_WIRED_LCD

      #if !(BASIC_PROGRESS_BAR && (PROGRESS_MSG_EXPIRE) > 0)
        UNUSED(persist);
      #endif

      #if ENABLED(LCD_PROGRESS_BAR) || BOTH(FILAMENT_LCD_DISPLAY, SDSUPPORT)
        const millis_t ms = millis();
      #endif

      #if BASIC_PROGRESS_BAR
        progress_bar_ms = ms;
        #if PROGRESS_MSG_EXPIRE > 0
          expire_status_ms = persist ? 0 : ms + PROGRESS_MSG_EXPIRE;
        #endif
      #endif

      #if BOTH(FILAMENT_LCD_DISPLAY, SDSUPPORT)
        next_filament_display = ms + 5000UL; // Show status message for 5s
      #endif

      #if ENABLED(STATUS_MESSAGE_SCROLLING)
        status_scroll_offset = 0;
      #endif
    #else // HAS_WIRED_LCD
      UNUSED(persist);
    #endif

    TERN_(EXTENSIBLE_UI, ExtUI::onStatusChanged(status_message));
    TERN_(DWIN_CREALITY_LCD, CrealityDWIN.Update_Status(status_message));
  }

  #if ENABLED(STATUS_MESSAGE_SCROLLING)

    void MarlinUI::advance_status_scroll() {
      // Advance by one UTF8 code-word
      if (status_scroll_offset < utf8_strlen(status_message))
        while (!START_OF_UTF8_CHAR(status_message[++status_scroll_offset]));
      else
        status_scroll_offset = 0;
    }

    char* MarlinUI::status_and_len(uint8_t &len) {
      char *out = status_message + status_scroll_offset;
      len = utf8_strlen(out);
      return out;
    }

  #endif

#endif

#if HAS_DISPLAY

  #if ENABLED(SDSUPPORT)
    extern bool wait_for_user, wait_for_heatup;
  #endif

  void MarlinUI::abort_print() {
    #if ENABLED(SDSUPPORT)
      wait_for_heatup = wait_for_user = false;
      card.abortFilePrintSoon();
    #endif
    #ifdef ACTION_ON_CANCEL
      host_action_cancel();
    #endif
    IF_DISABLED(SDSUPPORT, print_job_timer.stop());
    TERN_(HOST_PROMPT_SUPPORT, host_prompt_open(PROMPT_INFO, PSTR("UI Aborted"), DISMISS_STR));
    LCD_MESSAGEPGM(MSG_PRINT_ABORTED);
    TERN_(HAS_LCD_MENU, return_to_status());
  }

  #if BOTH(PSU_CONTROL, PS_OFF_CONFIRM)
    void MarlinUI::poweroff() {
      queue.inject_P(PSTR("M81"));
      goto_previous_screen();
    }
  #endif

  void MarlinUI::flow_fault() {
    LCD_ALERTMESSAGEPGM(MSG_FLOWMETER_FAULT);
    TERN_(HAS_BUZZER, buzz(1000, 440));
    TERN_(HAS_LCD_MENU, return_to_status());
  }

  #if ANY(PARK_HEAD_ON_PAUSE, SDSUPPORT)
    #include "../gcode/queue.h"
  #endif

  void MarlinUI::pause_print() {
    #if HAS_LCD_MENU
      synchronize(GET_TEXT(MSG_PAUSING));
      defer_status_screen();
    #endif

    TERN_(HOST_PROMPT_SUPPORT, host_prompt_open(PROMPT_PAUSE_RESUME, PSTR("UI Pause"), PSTR("Resume")));

    LCD_MESSAGEPGM(MSG_PRINT_PAUSED);

    #if ENABLED(PARK_HEAD_ON_PAUSE)
      pause_show_message(PAUSE_MESSAGE_PARKING, PAUSE_MODE_PAUSE_PRINT); // Show message immediately to let user know about pause in progress
      queue.inject_P(PSTR("M25 P\nM24"));
    #elif ENABLED(SDSUPPORT)
      queue.inject_P(PSTR("M25"));
    #elif defined(ACTION_ON_PAUSE)
      host_action_pause();
    #endif
  }

  void MarlinUI::resume_print() {
    reset_status();
    TERN_(PARK_HEAD_ON_PAUSE, wait_for_heatup = wait_for_user = false);
    TERN_(SDSUPPORT, if (IS_SD_PAUSED()) queue.inject_P(M24_STR));
    #ifdef ACTION_ON_RESUME
      host_action_resume();
    #endif
    print_job_timer.start(); // Also called by M24
  }

  #if HAS_PRINT_PROGRESS

    MarlinUI::progress_t MarlinUI::_get_progress() {
      return (
        TERN0(LCD_SET_PROGRESS_MANUALLY, (progress_override & PROGRESS_MASK))
        #if ENABLED(SDSUPPORT)
          ?: TERN(HAS_PRINT_PROGRESS_PERMYRIAD, card.permyriadDone(), card.percentDone())
        #endif
      );
    }

  #endif

  #if HAS_TOUCH_BUTTONS

    //
    // Screen Click
    //  - On menu screens move directly to the touched item
    //  - On menu screens, right side (last 3 cols) acts like a scroll - half up => prev page, half down = next page
    //  - On select screens (and others) touch the Right Half for +, Left Half for -
    //  - On edit screens, touch Up Half for -,  Bottom Half to +
    //
    void MarlinUI::screen_click(const uint8_t row, const uint8_t col, const uint8_t, const uint8_t) {
      const millis_t now = millis();
      if (PENDING(now, next_button_update_ms)) return;
      next_button_update_ms = now + repeat_delay;    // Assume the repeat delay
      const int8_t xdir = col < (LCD_WIDTH ) / 2 ? -1 : 1,
                   ydir = row < (LCD_HEIGHT) / 2 ? -1 : 1;
      if (on_edit_screen)
        encoderDiff = epps * ydir;
      else if (screen_items > 0) {
        // Last 5 cols act as a scroll :-)
        if (col > (LCD_WIDTH) - 5)
          // 2 * LCD_HEIGHT to scroll to bottom of next page. (LCD_HEIGHT would only go 1 item down.)
          encoderDiff = epps * (encoderLine - encoderTopLine + 2 * (LCD_HEIGHT)) * ydir;
        else
          encoderDiff = epps * (row - encoderPosition + encoderTopLine);
      }
      else if (!on_status_screen())
        encoderDiff = epps * xdir;
    }

  #endif

#elif !HAS_STATUS_MESSAGE // && !HAS_DISPLAY

  //
  // Send the status line as a host notification
  //
  void MarlinUI::set_status(const char * const message, const bool) {
    TERN(HOST_PROMPT_SUPPORT, host_action_notify(message), UNUSED(message));
  }
  void MarlinUI::set_status_P(PGM_P message, const int8_t) {
    TERN(HOST_PROMPT_SUPPORT, host_action_notify_P(message), UNUSED(message));
  }
  void MarlinUI::status_printf_P(const uint8_t, PGM_P const message, ...) {
    TERN(HOST_PROMPT_SUPPORT, host_action_notify_P(message), UNUSED(message));
  }

#endif // !HAS_DISPLAY && !HAS_STATUS_MESSAGE

#if ENABLED(SDSUPPORT)

  #if ENABLED(EXTENSIBLE_UI)
    #include "extui/ui_api.h"
  #endif

  void MarlinUI::media_changed(const uint8_t old_status, const uint8_t status) {
    if (old_status == status) {
      TERN_(EXTENSIBLE_UI, ExtUI::onMediaError()); // Failed to mount/unmount
      return;
    }

    if (status) {
      if (old_status < 2) {
        #if ENABLED(EXTENSIBLE_UI)
          ExtUI::onMediaInserted();
        #elif ENABLED(BROWSE_MEDIA_ON_INSERT)
          clear_menu_history();
          quick_feedback();
          goto_screen(MEDIA_MENU_GATEWAY);
        #else
          LCD_MESSAGEPGM(MSG_MEDIA_INSERTED);
        #endif
      }
    }
    else {
      if (old_status < 2) {
        #if ENABLED(EXTENSIBLE_UI)
          ExtUI::onMediaRemoved();
        #elif PIN_EXISTS(SD_DETECT)
          LCD_MESSAGEPGM(MSG_MEDIA_REMOVED);
          #if HAS_LCD_MENU
            if (!defer_return_to_status) return_to_status();
          #endif
        #endif
      }
    }

    #if PIN_EXISTS(SD_DETECT) && DISABLED(NO_LCD_REINIT)
      init_lcd(); // Revive a noisy shared SPI LCD
    #endif

    refresh();

    #if HAS_WIRED_LCD || defined(LED_BACKLIGHT_TIMEOUT)
      const millis_t ms = millis();
    #endif

    TERN_(HAS_WIRED_LCD, next_lcd_update_ms = ms + LCD_UPDATE_INTERVAL); // Delay LCD update for SD activity

    #ifdef LED_BACKLIGHT_TIMEOUT
      leds.reset_timeout(ms);
    #endif
  }

#endif // SDSUPPORT

#if HAS_LCD_MENU
  void MarlinUI::reset_settings() {
    settings.reset();
    completion_feedback();
    #if ENABLED(TOUCH_SCREEN_CALIBRATION)
      if (touch_calibration.need_calibration()) ui.goto_screen(touch_screen_calibration);
    #endif
  }
#endif

#if BOTH(EXTENSIBLE_UI, ADVANCED_PAUSE_FEATURE)

  void MarlinUI::pause_show_message(
    const PauseMessage message,
    const PauseMode mode/*=PAUSE_MODE_SAME*/,
    const uint8_t extruder/*=active_extruder*/
  ) {
    if (mode == PAUSE_MODE_SAME)
      return;
    pause_mode = mode;
    switch (message) {
      case PAUSE_MESSAGE_PARKING:  ExtUI::onUserConfirmRequired_P(GET_TEXT(MSG_PAUSE_PRINT_PARKING));
      case PAUSE_MESSAGE_CHANGING: ExtUI::onUserConfirmRequired_P(GET_TEXT(MSG_FILAMENT_CHANGE_INIT));
      case PAUSE_MESSAGE_UNLOAD:   ExtUI::onUserConfirmRequired_P(GET_TEXT(MSG_FILAMENT_CHANGE_UNLOAD));
      case PAUSE_MESSAGE_WAITING:  ExtUI::onUserConfirmRequired_P(GET_TEXT(MSG_ADVANCED_PAUSE_WAITING));
      case PAUSE_MESSAGE_INSERT:   ExtUI::onUserConfirmRequired_P(GET_TEXT(MSG_FILAMENT_CHANGE_INSERT));
      case PAUSE_MESSAGE_LOAD:     ExtUI::onUserConfirmRequired_P(GET_TEXT(MSG_FILAMENT_CHANGE_LOAD));
      case PAUSE_MESSAGE_PURGE:
        #if ENABLED(ADVANCED_PAUSE_CONTINUOUS_PURGE)
          ExtUI::onUserConfirmRequired_P(GET_TEXT(MSG_FILAMENT_CHANGE_CONT_PURGE));
        #else
          ExtUI::onUserConfirmRequired_P(GET_TEXT(MSG_FILAMENT_CHANGE_PURGE));
        #endif
      case PAUSE_MESSAGE_RESUME:   ExtUI::onUserConfirmRequired_P(GET_TEXT(MSG_FILAMENT_CHANGE_RESUME));
      case PAUSE_MESSAGE_HEAT:     ExtUI::onUserConfirmRequired_P(GET_TEXT(MSG_FILAMENT_CHANGE_HEAT));
      case PAUSE_MESSAGE_HEATING:  ExtUI::onUserConfirmRequired_P(GET_TEXT(MSG_FILAMENT_CHANGE_HEATING));
      case PAUSE_MESSAGE_OPTION:   ExtUI::onUserConfirmRequired_P(GET_TEXT(MSG_FILAMENT_CHANGE_OPTION_HEADER));
      case PAUSE_MESSAGE_STATUS:
      default: break;
    }
  }

#endif

#if ENABLED(EEPROM_SETTINGS)

  #if HAS_LCD_MENU
    void MarlinUI::init_eeprom() {
      const bool good = settings.init_eeprom();
      completion_feedback(good);
      return_to_status();
    }
    void MarlinUI::load_settings() {
      const bool good = settings.load();
      completion_feedback(good);
    }
    void MarlinUI::store_settings() {
      const bool good = settings.save();
      completion_feedback(good);
    }
  #endif

  #if DISABLED(EEPROM_AUTO_INIT)

    static inline PGM_P eeprom_err(const uint8_t msgid) {
      switch (msgid) {
        default:
        case 0: return GET_TEXT(MSG_ERR_EEPROM_CRC);
        case 1: return GET_TEXT(MSG_ERR_EEPROM_INDEX);
        case 2: return GET_TEXT(MSG_ERR_EEPROM_VERSION);
      }
    }

    void MarlinUI::eeprom_alert(const uint8_t msgid) {
      #if HAS_LCD_MENU
        editable.uint8 = msgid;
        goto_screen([]{
          PGM_P const restore_msg = GET_TEXT(MSG_INIT_EEPROM);
          char msg[utf8_strlen_P(restore_msg) + 1];
          strcpy_P(msg, restore_msg);
          MenuItem_confirm::select_screen(
            GET_TEXT(MSG_BUTTON_RESET), GET_TEXT(MSG_BUTTON_IGNORE),
            init_eeprom, return_to_status,
            eeprom_err(editable.uint8), msg, PSTR("?")
          );
        });
      #else
        set_status_P(eeprom_err(msgid));
      #endif
    }

  #endif // EEPROM_AUTO_INIT

#endif // EEPROM_SETTINGS<|MERGE_RESOLUTION|>--- conflicted
+++ resolved
@@ -47,11 +47,7 @@
 #endif
 
 #if ENABLED(DWIN_CREALITY_LCD)
-<<<<<<< HEAD
   #include "dwin/creality_dwin.h"
-=======
-  #include "e3v2/creality/dwin.h"
->>>>>>> 092b5942
 #endif
 
 #if ENABLED(LCD_PROGRESS_BAR) && !IS_TFTGLCD_PANEL
