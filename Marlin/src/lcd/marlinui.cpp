--- conflicted
+++ resolved
@@ -1656,13 +1656,9 @@
   void MarlinUI::_set_status_and_level(const char * const ustr, const int8_t=0, const bool pgm) {
     pgm ? host_notify_P(ustr) : host_notify(ustr);
   }
-<<<<<<< HEAD
-  void MarlinUI::status_printf_P(int8_t level, PGM_P const fmt, ...) {
+  void MarlinUI::status_printf_P(int8_t level, PGM_P const pfmt, ...) {
     if (set_alert_level(level)) return;
 
-=======
-  void MarlinUI::status_printf_P(int8_t level, PGM_P const pfmt, ...) {
->>>>>>> 18450560
     MString<30> msg;
 
     va_list args;
