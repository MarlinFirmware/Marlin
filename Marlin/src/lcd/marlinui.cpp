--- conflicted
+++ resolved
@@ -823,11 +823,7 @@
       // Add a manual move to the queue?
       if (axis == NO_AXIS_ENUM || PENDING(millis(), start_time) || planner.is_full()) return;
 
-<<<<<<< HEAD
-        const feedRate_t fr = (axis < LOGICAL_AXES) ? manual_feedrate_mm_s[axis] : XY_PROBE_FEEDRATE_MM_S;
-=======
       const feedRate_t fr_mm_s = (axis < LOGICAL_AXES) ? manual_feedrate_mm_s[axis] : XY_PROBE_FEEDRATE_MM_S;
->>>>>>> c8d51c27
 
       /**
        * For a rotational axis apply the "inch" to "mm" conversion factor. This mimics behaviour of the G-code G1
@@ -857,47 +853,28 @@
         offset = 0;
         axis = NO_AXIS_ENUM;
 
-<<<<<<< HEAD
-          // DELTA and SCARA machines use segmented moves, which could fill the planner during the call to
-          // move_to_destination. This will cause idle() to be called, which can then call this function while the
-          // previous invocation is being blocked. Modifications to offset shouldn't be made while
-          // processing is true or the planner will get out of sync.
-          processing = true;
-          prepare_internal_move_to_destination(fr OPTARG(HAS_ROTATIONAL_AXES, fr));  // will set current_position from destination
-          processing = false;
-=======
         // DELTA and SCARA machines use segmented moves, which could fill the planner during the call to
         // move_to_destination. This will cause idle() to be called, which can then call this function while the
         // previous invocation is being blocked. Modifications to offset shouldn't be made while
         // processing is true or the planner will get out of sync.
         processing = true;
-        prepare_internal_move_to_destination(fr);  // will set current_position from destination
+        prepare_internal_move_to_destination(fr OPTARG(HAS_ROTATIONAL_AXES, fr));  // will set current_position from destination
         processing = false;
->>>>>>> c8d51c27
 
       #else
 
-<<<<<<< HEAD
-          #if HAS_ROTATIONAL_AXES
-            PlannerHints hints;
-            hints.fr_deg_s = fr;
-          #endif
-
-          // For Cartesian / Core motion simply move to the current_position
-          planner.buffer_line(current_position, fr
-            , TERN_(MULTI_E_MANUAL, axis == E_AXIS ? e_index :) active_extruder
-            OPTARG(HAS_ROTATIONAL_AXES, hints)
-          );
-
-          //SERIAL_ECHOLNPGM("Add planner.move with Axis ", C(AXIS_CHAR(axis)), " at FR ", fr);
-=======
+        #if HAS_ROTATIONAL_AXES
+          PlannerHints hints;
+          hints.fr_deg_s = fr;
+        #endif
+
         // For Cartesian / Core motion simply move to the current_position
-        planner.buffer_line(current_position, fr,
-          TERN_(MULTI_E_MANUAL, axis == E_AXIS ? e_index :) active_extruder
+        planner.buffer_line(current_position, fr
+          , TERN_(MULTI_E_MANUAL, axis == E_AXIS ? e_index :) active_extruder
+          OPTARG(HAS_ROTATIONAL_AXES, hints)
         );
 
         //SERIAL_ECHOLNPGM("Add planner.move with Axis ", C(AXIS_CHAR(axis)), " at FR ", fr_mm_s);
->>>>>>> c8d51c27
 
         axis = NO_AXIS_ENUM;
 
