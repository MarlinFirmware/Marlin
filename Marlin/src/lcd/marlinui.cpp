/**
 * Marlin 3D Printer Firmware
 * Copyright (c) 2020 MarlinFirmware [https://github.com/MarlinFirmware/Marlin]
 *
 * Based on Sprinter and grbl.
 * Copyright (c) 2011 Camiel Gubbels / Erik van der Zalm
 *
 * This program is free software: you can redistribute it and/or modify
 * it under the terms of the GNU General Public License as published by
 * the Free Software Foundation, either version 3 of the License, or
 * (at your option) any later version.
 *
 * This program is distributed in the hope that it will be useful,
 * but WITHOUT ANY WARRANTY; without even the implied warranty of
 * MERCHANTABILITY or FITNESS FOR A PARTICULAR PURPOSE.  See the
 * GNU General Public License for more details.
 *
 * You should have received a copy of the GNU General Public License
 * along with this program.  If not, see <https://www.gnu.org/licenses/>.
 *
 */

#include "../inc/MarlinConfig.h"

#include "../MarlinCore.h" // for printingIsPaused

#ifdef LED_BACKLIGHT_TIMEOUT
  #include "../feature/leds/leds.h"
#endif

#if ENABLED(HOST_ACTION_COMMANDS)
  #include "../feature/host_actions.h"
#endif

#if ENABLED(BROWSE_MEDIA_ON_INSERT, PASSWORD_ON_SD_PRINT_MENU)
  #include "../feature/password/password.h"
#endif

// All displays share the MarlinUI class
#include "marlinui.h"
MarlinUI ui;

#if HAS_DISPLAY
  #include "../gcode/queue.h"
  #include "fontutils.h"
  #include "../sd/cardreader.h"
#endif

#if ENABLED(DWIN_CREALITY_LCD)
  #include "dwin/e3v2/dwin.h"
#endif

#if ENABLED(LCD_PROGRESS_BAR) && !IS_TFTGLCD_PANEL
  #define BASIC_PROGRESS_BAR 1
#endif

#if ANY(HAS_DISPLAY, HAS_STATUS_MESSAGE, BASIC_PROGRESS_BAR)
  #include "../module/printcounter.h"
#endif

#if LCD_HAS_WAIT_FOR_MOVE
  bool MarlinUI::wait_for_move; // = false
#endif

constexpr uint8_t epps = ENCODER_PULSES_PER_STEP;

#if HAS_STATUS_MESSAGE
  #if HAS_WIRED_LCD
    #if ENABLED(STATUS_MESSAGE_SCROLLING)
      uint8_t MarlinUI::status_scroll_offset; // = 0
      constexpr uint8_t MAX_MESSAGE_LENGTH = _MAX(LONG_FILENAME_LENGTH, MAX_LANG_CHARSIZE * 2 * (LCD_WIDTH));
    #else
      constexpr uint8_t MAX_MESSAGE_LENGTH = MAX_LANG_CHARSIZE * (LCD_WIDTH);
    #endif
  #else
    constexpr uint8_t MAX_MESSAGE_LENGTH = 63;
  #endif
  char MarlinUI::status_message[MAX_MESSAGE_LENGTH + 1];
  uint8_t MarlinUI::alert_level; // = 0
#endif

#if ENABLED(LCD_SET_PROGRESS_MANUALLY)
  MarlinUI::progress_t MarlinUI::progress_override; // = 0
  #if ENABLED(USE_M73_REMAINING_TIME)
    uint32_t MarlinUI::remaining_time;
  #endif
#endif

#if HAS_MULTI_LANGUAGE
  uint8_t MarlinUI::language; // Initialized by settings.load()
  void MarlinUI::set_language(const uint8_t lang) {
    if (lang < NUM_LANGUAGES) {
      language = lang;
      TERN_(HAS_MARLINUI_U8GLIB, update_language_font());
      return_to_status();
      refresh();
    }
  }
#endif

#if ENABLED(SOUND_MENU_ITEM)
  bool MarlinUI::buzzer_enabled = true;
#endif

#if EITHER(PCA9632_BUZZER, USE_BEEPER)
  #include "../libs/buzzer.h" // for BUZZ() macro
  #if ENABLED(PCA9632_BUZZER)
    #include "../feature/leds/pca9632.h"
  #endif
  void MarlinUI::buzz(const long duration, const uint16_t freq) {
    if (!buzzer_enabled) return;
    #if ENABLED(PCA9632_BUZZER)
      PCA9632_buzz(duration, freq);
    #elif USE_BEEPER
      buzzer.tone(duration, freq);
    #endif
  }
#endif

#if PREHEAT_COUNT
  preheat_t MarlinUI::material_preset[PREHEAT_COUNT];  // Initialized by settings.load()
  PGM_P MarlinUI::get_preheat_label(const uint8_t m) {
    #define _PDEF(N) static PGMSTR(preheat_##N##_label, PREHEAT_##N##_LABEL);
    #define _PLBL(N) preheat_##N##_label,
    REPEAT_1(PREHEAT_COUNT, _PDEF);
    static PGM_P const preheat_labels[PREHEAT_COUNT] PROGMEM = { REPEAT_1(PREHEAT_COUNT, _PLBL) };
    return (PGM_P)pgm_read_ptr(&preheat_labels[m]);
  }
#endif

#if EITHER(HAS_LCD_MENU, EXTENSIBLE_UI)
  bool MarlinUI::lcd_clicked;
#endif

#if HAS_WIRED_LCD

  #if HAS_MARLINUI_U8GLIB
    #include "dogm/marlinui_DOGM.h"
  #endif

  #include "lcdprint.h"

  #include "../sd/cardreader.h"

  #include "../module/temperature.h"
  #include "../module/planner.h"
  #include "../module/motion.h"

  #if HAS_LCD_MENU
    #include "../module/settings.h"
  #endif

  #if ENABLED(AUTO_BED_LEVELING_UBL)
    #include "../feature/bedlevel/bedlevel.h"
  #endif

  #if HAS_TRINAMIC_CONFIG
    #include "../feature/tmc_util.h"
  #endif

  #if HAS_ADC_BUTTONS
    #include "../module/thermistor/thermistors.h"
  #endif

  #if HAS_POWER_MONITOR
    #include "../feature/power_monitor.h"
  #endif

  #if ENABLED(PSU_CONTROL) && defined(LED_BACKLIGHT_TIMEOUT)
    #include "../feature/power.h"
  #endif

  #if HAS_ENCODER_ACTION
    volatile uint8_t MarlinUI::buttons;
    #if HAS_SLOW_BUTTONS
      volatile uint8_t MarlinUI::slow_buttons;
    #endif
    #if HAS_TOUCH_BUTTONS
      #include "touch/touch_buttons.h"
      bool MarlinUI::on_edit_screen = false;
    #endif
  #endif

  #if SCREENS_CAN_TIME_OUT
    bool MarlinUI::defer_return_to_status;
    millis_t MarlinUI::return_to_status_ms = 0;
  #endif

  uint8_t MarlinUI::lcd_status_update_delay = 1; // First update one loop delayed

  #if BOTH(FILAMENT_LCD_DISPLAY, SDSUPPORT)
    millis_t MarlinUI::next_filament_display; // = 0
  #endif

  millis_t MarlinUI::next_button_update_ms; // = 0

  #if HAS_MARLINUI_U8GLIB
    bool MarlinUI::drawing_screen, MarlinUI::first_page; // = false
  #endif

  // Encoder Handling
  #if HAS_ENCODER_ACTION
    uint32_t MarlinUI::encoderPosition;
    volatile int8_t encoderDiff; // Updated in update_buttons, added to encoderPosition every LCD update
  #endif

  #if ENABLED(SDSUPPORT)

    #include "../sd/cardreader.h"

    #if MARLINUI_SCROLL_NAME
      uint8_t MarlinUI::filename_scroll_pos, MarlinUI::filename_scroll_max;
    #endif

    const char * MarlinUI::scrolled_filename(CardReader &theCard, const uint8_t maxlen, uint8_t hash, const bool doScroll) {
      const char *outstr = theCard.longest_filename();
      if (theCard.longFilename[0]) {
        #if MARLINUI_SCROLL_NAME
          if (doScroll) {
            for (uint8_t l = FILENAME_LENGTH; l--;)
              hash = ((hash << 1) | (hash >> 7)) ^ theCard.filename[l];      // rotate, xor
            static uint8_t filename_scroll_hash;
            if (filename_scroll_hash != hash) {                              // If the hash changed...
              filename_scroll_hash = hash;                                   // Save the new hash
              filename_scroll_max = _MAX(0, utf8_strlen(theCard.longFilename) - maxlen); // Update the scroll limit
              filename_scroll_pos = 0;                                       // Reset scroll to the start
              lcd_status_update_delay = 8;                                   // Don't scroll right away
            }
            // Advance byte position corresponding to filename_scroll_pos char position
            outstr += TERN(UTF_FILENAME_SUPPORT, utf8_byte_pos_by_char_num(outstr, filename_scroll_pos), filename_scroll_pos);
          }
        #else
          theCard.longFilename[
            TERN(UTF_FILENAME_SUPPORT, utf8_byte_pos_by_char_num(theCard.longFilename, maxlen), maxlen)
          ] = '\0'; // cutoff at screen edge
        #endif
      }
      return outstr;
    }

  #endif

  #if HAS_LCD_MENU
    #include "menu/menu.h"

    screenFunc_t MarlinUI::currentScreen; // Initialized in CTOR
    bool MarlinUI::screen_changed;

    #if ENABLED(ENCODER_RATE_MULTIPLIER)
      bool MarlinUI::encoderRateMultiplierEnabled;
      millis_t MarlinUI::lastEncoderMovementMillis = 0;
      void MarlinUI::enable_encoder_multiplier(const bool onoff) {
        encoderRateMultiplierEnabled = onoff;
        lastEncoderMovementMillis = 0;
      }
    #endif

    #if EITHER(REVERSE_MENU_DIRECTION, REVERSE_SELECT_DIRECTION)
      int8_t MarlinUI::encoderDirection = ENCODERBASE;
    #endif

    #if HAS_TOUCH_BUTTONS
      uint8_t MarlinUI::touch_buttons;
      uint8_t MarlinUI::repeat_delay;
    #endif

    #if EITHER(AUTO_BED_LEVELING_UBL, G26_MESH_VALIDATION)

      bool MarlinUI::external_control; // = false

      void MarlinUI::wait_for_release() {
        while (button_pressed()) safe_delay(50);
        safe_delay(50);
      }

    #endif

    #if !HAS_GRAPHICAL_TFT

      void _wrap_string(uint8_t &col, uint8_t &row, const char * const string, read_byte_cb_t cb_read_byte, bool wordwrap/*=false*/) {
        SETCURSOR(col, row);
        if (!string) return;

        auto _newline = [&col, &row]{
          col = 0; row++;                 // Move col to string len (plus space)
          SETCURSOR(0, row);              // Simulate carriage return
        };

        uint8_t *p = (uint8_t*)string;
        wchar_t ch;
        if (wordwrap) {
          uint8_t *wrd = nullptr, c = 0;
          // find the end of the part
          for (;;) {
            if (!wrd) wrd = p;            // Get word start /before/ advancing
            p = get_utf8_value_cb(p, cb_read_byte, &ch);
            const bool eol = !ch;         // zero ends the string
            // End or a break between phrases?
            if (eol || ch == ' ' || ch == '-' || ch == '+' || ch == '.') {
              if (!c && ch == ' ') { if (wrd) wrd++; continue; } // collapse extra spaces
              // Past the right and the word is not too long?
              if (col + c > LCD_WIDTH && col >= (LCD_WIDTH) / 4) _newline(); // should it wrap?
              c += !eol;                  // +1 so the space will be printed
              col += c;                   // advance col to new position
              while (c) {                 // character countdown
                --c;                      // count down to zero
                wrd = get_utf8_value_cb(wrd, cb_read_byte, &ch); // get characters again
                lcd_put_wchar(ch);        // character to the LCD
              }
              if (eol) break;             // all done!
              wrd = nullptr;              // set up for next word
            }
            else c++;                     // count word characters
          }
        }
        else {
          for (;;) {
            p = get_utf8_value_cb(p, cb_read_byte, &ch);
            if (!ch) break;
            lcd_put_wchar(ch);
            col++;
            if (col >= LCD_WIDTH) _newline();
          }
        }
      }

      void MarlinUI::draw_select_screen_prompt(PGM_P const pref, const char * const string/*=nullptr*/, PGM_P const suff/*=nullptr*/) {
        const uint8_t plen = utf8_strlen_P(pref), slen = suff ? utf8_strlen_P(suff) : 0;
        uint8_t col = 0, row = 0;
        if (!string && plen + slen <= LCD_WIDTH) {
          col = (LCD_WIDTH - plen - slen) / 2;
          row = LCD_HEIGHT > 3 ? 1 : 0;
        }
        wrap_string_P(col, row, pref, true);
        if (string) {
          if (col) { col = 0; row++; } // Move to the start of the next line
          wrap_string(col, row, string);
        }
        if (suff) wrap_string_P(col, row, suff);
      }

    #endif // !HAS_GRAPHICAL_TFT

  #endif // HAS_LCD_MENU

  void MarlinUI::init() {

    init_lcd();

    #if HAS_DIGITAL_BUTTONS
      #if BUTTON_EXISTS(EN1)
        SET_INPUT_PULLUP(BTN_EN1);
      #endif
      #if BUTTON_EXISTS(EN2)
        SET_INPUT_PULLUP(BTN_EN2);
      #endif
      #if BUTTON_EXISTS(ENC)
        SET_INPUT_PULLUP(BTN_ENC);
      #endif
      #if BUTTON_EXISTS(ENC_EN)
        SET_INPUT_PULLUP(BTN_ENC_EN);
      #endif
      #if BUTTON_EXISTS(BACK)
        SET_INPUT_PULLUP(BTN_BACK);
      #endif
      #if BUTTON_EXISTS(UP)
        SET_INPUT(BTN_UP);
      #endif
      #if BUTTON_EXISTS(DWN)
        SET_INPUT(BTN_DWN);
      #endif
      #if BUTTON_EXISTS(LFT)
        SET_INPUT(BTN_LFT);
      #endif
      #if BUTTON_EXISTS(RT)
        SET_INPUT(BTN_RT);
      #endif
    #endif

    #if HAS_SHIFT_ENCODER

      #if ENABLED(SR_LCD_2W_NL) // Non latching 2 wire shift register

        SET_OUTPUT(SR_DATA_PIN);
        SET_OUTPUT(SR_CLK_PIN);

      #elif PIN_EXISTS(SHIFT_CLK)

        SET_OUTPUT(SHIFT_CLK_PIN);
        OUT_WRITE(SHIFT_LD_PIN, HIGH);
        #if PIN_EXISTS(SHIFT_EN)
          OUT_WRITE(SHIFT_EN_PIN, LOW);
        #endif
        SET_INPUT_PULLUP(SHIFT_OUT_PIN);

      #endif

    #endif // HAS_SHIFT_ENCODER

    #if BOTH(HAS_ENCODER_ACTION, HAS_SLOW_BUTTONS)
      slow_buttons = 0;
    #endif

    update_buttons();

    TERN_(HAS_ENCODER_ACTION, encoderDiff = 0);
  }

  bool MarlinUI::get_blink() {
    static uint8_t blink = 0;
    static millis_t next_blink_ms = 0;
    millis_t ms = millis();
    if (ELAPSED(ms, next_blink_ms)) {
      blink ^= 0xFF;
      next_blink_ms = ms + 1000 - (LCD_UPDATE_INTERVAL) / 2;
    }
    return blink != 0;
  }

  ////////////////////////////////////////////
  ///////////// Keypad Handling //////////////
  ////////////////////////////////////////////

  #if IS_RRW_KEYPAD && HAS_ENCODER_ACTION

    volatile uint8_t MarlinUI::keypad_buttons;

    #if HAS_LCD_MENU && !HAS_ADC_BUTTONS

      void lcd_move_x();
      void lcd_move_y();
      void lcd_move_z();

      void _reprapworld_keypad_move(const AxisEnum axis, const int16_t dir) {
        ui.manual_move.menu_scale = REPRAPWORLD_KEYPAD_MOVE_STEP;
        ui.encoderPosition = dir;
        switch (axis) {
          case X_AXIS: lcd_move_x(); break;
          case Y_AXIS: lcd_move_y(); break;
          case Z_AXIS: lcd_move_z();
          default: break;
        }
      }

    #endif

    bool MarlinUI::handle_keypad() {

      #if HAS_ADC_BUTTONS

        #define ADC_MIN_KEY_DELAY 100
        if (keypad_buttons) {
          #if HAS_ENCODER_ACTION
            refresh(LCDVIEW_REDRAW_NOW);
            #if HAS_LCD_MENU
              if (encoderDirection == -(ENCODERBASE)) { // HAS_ADC_BUTTONS forces REVERSE_MENU_DIRECTION, so this indicates menu navigation
                     if (RRK(EN_KEYPAD_UP))     encoderPosition += ENCODER_STEPS_PER_MENU_ITEM;
                else if (RRK(EN_KEYPAD_DOWN))   encoderPosition -= ENCODER_STEPS_PER_MENU_ITEM;
                else if (RRK(EN_KEYPAD_LEFT))   { MenuItem_back::action(); quick_feedback(); }
                else if (RRK(EN_KEYPAD_RIGHT))  { return_to_status(); quick_feedback(); }
              }
              else
            #endif
            {
              #if HAS_LCD_MENU
                     if (RRK(EN_KEYPAD_UP))     encoderPosition -= epps;
                else if (RRK(EN_KEYPAD_DOWN))   encoderPosition += epps;
                else if (RRK(EN_KEYPAD_LEFT))   { MenuItem_back::action(); quick_feedback(); }
                else if (RRK(EN_KEYPAD_RIGHT))  encoderPosition = 0;
              #else
                     if (RRK(EN_KEYPAD_UP)   || RRK(EN_KEYPAD_LEFT))  encoderPosition -= epps;
                else if (RRK(EN_KEYPAD_DOWN) || RRK(EN_KEYPAD_RIGHT)) encoderPosition += epps;
              #endif
            }
          #endif
          next_button_update_ms = millis() + ADC_MIN_KEY_DELAY;
          return true;
        }

      #else // !HAS_ADC_BUTTONS

        static uint8_t keypad_debounce = 0;

        if (!RRK( EN_KEYPAD_F1    | EN_KEYPAD_F2
                | EN_KEYPAD_F3    | EN_KEYPAD_DOWN
                | EN_KEYPAD_RIGHT | EN_KEYPAD_MIDDLE
                | EN_KEYPAD_UP    | EN_KEYPAD_LEFT )
        ) {
          if (keypad_debounce > 0) keypad_debounce--;
        }
        else if (!keypad_debounce) {
          keypad_debounce = 2;

          const bool homed = all_axes_homed();

          #if HAS_LCD_MENU

            if (RRK(EN_KEYPAD_MIDDLE))  goto_screen(menu_move);

            #if NONE(DELTA, Z_HOME_TO_MAX)
              if (RRK(EN_KEYPAD_F2))    _reprapworld_keypad_move(Z_AXIS,  1);
            #endif

            if (homed) {
              #if EITHER(DELTA, Z_HOME_TO_MAX)
                if (RRK(EN_KEYPAD_F2))  _reprapworld_keypad_move(Z_AXIS,  1);
              #endif
              if (RRK(EN_KEYPAD_F3))    _reprapworld_keypad_move(Z_AXIS, -1);
              if (RRK(EN_KEYPAD_LEFT))  _reprapworld_keypad_move(X_AXIS, -1);
              if (RRK(EN_KEYPAD_RIGHT)) _reprapworld_keypad_move(X_AXIS,  1);
              if (RRK(EN_KEYPAD_DOWN))  _reprapworld_keypad_move(Y_AXIS,  1);
              if (RRK(EN_KEYPAD_UP))    _reprapworld_keypad_move(Y_AXIS, -1);
            }

          #endif // HAS_LCD_MENU

          if (!homed && RRK(EN_KEYPAD_F1)) queue.inject_P(G28_STR);
          return true;
        }

      #endif // !HAS_ADC_BUTTONS

      return false;
    }

  #endif // IS_RRW_KEYPAD && HAS_ENCODER_ACTION

  /**
   * Status Screen
   *
   * This is very display-dependent, so the lcd implementation draws this.
   */

  #if BASIC_PROGRESS_BAR
    millis_t MarlinUI::progress_bar_ms; // = 0
    #if PROGRESS_MSG_EXPIRE > 0
      millis_t MarlinUI::expire_status_ms; // = 0
    #endif
  #endif

  void MarlinUI::status_screen() {

    TERN_(HAS_LCD_MENU, ENCODER_RATE_MULTIPLY(false));

    #if BASIC_PROGRESS_BAR

      //
      // HD44780 implements the following message blinking and
      // message expiration because Status Line and Progress Bar
      // share the same line on the display.
      //

      #if DISABLED(PROGRESS_MSG_ONCE) || (PROGRESS_MSG_EXPIRE > 0)
        #define GOT_MS
        const millis_t ms = millis();
      #endif

      // If the message will blink rather than expire...
      #if DISABLED(PROGRESS_MSG_ONCE)
        if (ELAPSED(ms, progress_bar_ms + PROGRESS_BAR_MSG_TIME + PROGRESS_BAR_BAR_TIME))
          progress_bar_ms = ms;
      #endif

      #if PROGRESS_MSG_EXPIRE > 0

        // Handle message expire
        if (expire_status_ms) {

          // Expire the message if a job is active and the bar has ticks
          if (get_progress_percent() > 2 && !print_job_timer.isPaused()) {
            if (ELAPSED(ms, expire_status_ms)) {
              status_message[0] = '\0';
              expire_status_ms = 0;
            }
          }
          else {
            // Defer message expiration before bar appears
            // and during any pause (not just SD)
            expire_status_ms += LCD_UPDATE_INTERVAL;
          }
        }

      #endif // PROGRESS_MSG_EXPIRE

    #endif // BASIC_PROGRESS_BAR

    #if HAS_LCD_MENU
      if (use_click()) {
        #if BOTH(FILAMENT_LCD_DISPLAY, SDSUPPORT)
          next_filament_display = millis() + 5000UL;  // Show status message for 5s
        #endif
        goto_screen(menu_main);
        #if DISABLED(NO_LCD_REINIT)
          init_lcd(); // May revive the LCD if static electricity killed it
        #endif
        return;
      }

    #endif

    #if ENABLED(ULTIPANEL_FEEDMULTIPLY)

      const int16_t old_frm = feedrate_percentage;
            int16_t new_frm = old_frm + int16_t(encoderPosition);

      // Dead zone at 100% feedrate
      if (old_frm == 100) {
        if (int16_t(encoderPosition) > ENCODER_FEEDRATE_DEADZONE)
          new_frm -= ENCODER_FEEDRATE_DEADZONE;
        else if (int16_t(encoderPosition) < -(ENCODER_FEEDRATE_DEADZONE))
          new_frm += ENCODER_FEEDRATE_DEADZONE;
        else
          new_frm = old_frm;
      }
      else if ((old_frm < 100 && new_frm > 100) || (old_frm > 100 && new_frm < 100))
        new_frm = 100;

      LIMIT(new_frm, 10, 999);

      if (old_frm != new_frm) {
        feedrate_percentage = new_frm;
        encoderPosition = 0;
        #if BOTH(HAS_BUZZER, BEEP_ON_FEEDRATE_CHANGE)
          static millis_t next_beep;
          #ifndef GOT_MS
            const millis_t ms = millis();
          #endif
          if (ELAPSED(ms, next_beep)) {
            buzz(FEEDRATE_CHANGE_BEEP_DURATION, FEEDRATE_CHANGE_BEEP_FREQUENCY);
            next_beep = ms + 500UL;
          }
        #endif
      }

    #endif // ULTIPANEL_FEEDMULTIPLY

    draw_status_screen();
  }

  void MarlinUI::kill_screen(PGM_P lcd_error, PGM_P lcd_component) {
    init();
    status_printf_P(1, PSTR(S_FMT ": " S_FMT), lcd_error, lcd_component);
    TERN_(HAS_LCD_MENU, return_to_status());

    // RED ALERT. RED ALERT.
    #ifdef LED_BACKLIGHT_TIMEOUT
      leds.set_color(LEDColorRed());
      #ifdef NEOPIXEL_BKGD_INDEX_FIRST
        neo.set_background_color(255, 0, 0, 0);
        neo.show();
      #endif
    #endif

    draw_kill_screen();
  }

  void MarlinUI::quick_feedback(const bool clear_buttons/*=true*/) {

    TERN_(HAS_LCD_MENU, refresh());

    #if HAS_ENCODER_ACTION
      if (clear_buttons) buttons = 0;
      next_button_update_ms = millis() + 500;
    #else
      UNUSED(clear_buttons);
    #endif

    #if HAS_CHIRP
      chirp(); // Buzz and wait. Is the delay needed for buttons to settle?
      #if BOTH(HAS_LCD_MENU, USE_BEEPER)
        for (int8_t i = 5; i--;) { buzzer.tick(); delay(2); }
      #elif HAS_LCD_MENU
        delay(10);
      #endif
    #endif
  }

  ////////////////////////////////////////////
  /////////////// Manual Move ////////////////
  ////////////////////////////////////////////

  #if HAS_LCD_MENU

    ManualMove MarlinUI::manual_move{};

    millis_t ManualMove::start_time = 0;
    float ManualMove::menu_scale = 1;
    #if IS_KINEMATIC
      float ManualMove::offset = 0;
      xyze_pos_t ManualMove::all_axes_destination = { 0 };
      bool ManualMove::processing = false;
    #endif
    #if MULTI_E_MANUAL
      int8_t ManualMove::e_index = 0;
    #endif
    AxisEnum ManualMove::axis = NO_AXIS_ENUM;

    /**
     * If a manual move has been posted and its time has arrived, and if the planner
     * has a space for it, then add a linear move to current_position the planner.
     *
     * If any manual move needs to be interrupted, make sure to force a manual move
     * by setting manual_move.start_time to millis() after updating current_position.
     *
     * To post a manual move:
     *   - Update current_position to the new place you want to go.
     *   - Set manual_move.axis to an axis like X_AXIS. Use ALL_AXES_ENUM for diagonal moves.
     *   - Set manual_move.start_time to a point in the future (in ms) when the move should be done.
     *
     * For kinematic machines:
     *   - Set manual_move.offset to modify one axis and post the move.
     *     This is used to achieve more rapid stepping on kinematic machines.
     *
     * Currently used by the _lcd_move_xyz function in menu_motion.cpp
     * and the ubl_map_move_to_xy funtion in menu_ubl.cpp.
     */
    void ManualMove::task() {

      if (processing) return;   // Prevent re-entry from idle() calls

      // Add a manual move to the queue?
      if (axis != NO_AXIS_ENUM && ELAPSED(millis(), start_time) && !planner.is_full()) {

        const feedRate_t fr_mm_s = (axis <= LOGICAL_AXES) ? manual_feedrate_mm_s[axis] : XY_PROBE_FEEDRATE_MM_S;

        #if IS_KINEMATIC

          #if HAS_MULTI_EXTRUDER
            REMEMBER(ae, active_extruder);
            #if MULTI_E_MANUAL
              if (axis == E_AXIS) active_extruder = e_index;
            #endif
          #endif

          // Apply a linear offset to a single axis
          if (axis == ALL_AXES_ENUM)
            destination = all_axes_destination;
          else if (axis <= XYZE) {
            destination = current_position;
            destination[axis] += offset;
          }

          // Reset for the next move
          offset = 0;
          axis = NO_AXIS_ENUM;

          // DELTA and SCARA machines use segmented moves, which could fill the planner during the call to
          // move_to_destination. This will cause idle() to be called, which can then call this function while the
          // previous invocation is being blocked. Modifications to offset shouldn't be made while
          // processing is true or the planner will get out of sync.
          processing = true;
          prepare_internal_move_to_destination(fr_mm_s);  // will set current_position from destination
          processing = false;

        #else

          // For Cartesian / Core motion simply move to the current_position
          planner.buffer_line(current_position, fr_mm_s,
            TERN_(MULTI_E_MANUAL, axis == E_AXIS ? e_index :) active_extruder
          );

          //SERIAL_ECHOLNPAIR("Add planner.move with Axis ", AS_CHAR(axis_codes[axis]), " at FR ", fr_mm_s);

          axis = NO_AXIS_ENUM;

        #endif
      }
    }

    //
    // Tell ui.update() to start a move to current_position after a short delay.
    //
    void ManualMove::soon(const AxisEnum move_axis
      OPTARG(MULTI_E_MANUAL, const int8_t eindex/*=active_extruder*/)
    ) {
      TERN_(MULTI_E_MANUAL, if (move_axis == E_AXIS) e_index = eindex);
      start_time = millis() + (menu_scale < 0.99f ? 0UL : 250UL); // delay for bigger moves
      axis = move_axis;
      //SERIAL_ECHOLNPAIR("Post Move with Axis ", AS_CHAR(axis_codes[axis]), " soon.");
    }

    #if ENABLED(AUTO_BED_LEVELING_UBL)

      void MarlinUI::external_encoder() {
        if (external_control && encoderDiff) {
          ubl.encoder_diff += encoderDiff;  // Encoder for UBL G29 mesh editing
          encoderDiff = 0;                  // Hide encoder events from the screen handler
          refresh(LCDVIEW_REDRAW_NOW);      // ...but keep the refresh.
        }
      }

    #endif

  #endif // HAS_LCD_MENU

  /**
   * Update the LCD, read encoder buttons, etc.
   *   - Read button states
   *   - Check the SD Card slot state
   *   - Act on RepRap World keypad input
   *   - Update the encoder position
   *   - Apply acceleration to the encoder position
   *   - Do refresh(LCDVIEW_CALL_REDRAW_NOW) on controller events
   *   - Reset the Info Screen timeout if there's any input
   *   - Update status indicators, if any
   *
   *   Run the current LCD menu handler callback function:
   *   - Call the handler only if lcdDrawUpdate != LCDVIEW_NONE
   *   - Before calling the handler, LCDVIEW_CALL_NO_REDRAW => LCDVIEW_NONE
   *   - Call the menu handler. Menu handlers should do the following:
   *     - If a value changes, set lcdDrawUpdate to LCDVIEW_REDRAW_NOW and draw the value
   *       (Encoder events automatically set lcdDrawUpdate for you.)
   *     - if (should_draw()) { redraw }
   *     - Before exiting the handler set lcdDrawUpdate to:
   *       - LCDVIEW_CLEAR_CALL_REDRAW to clear screen and set LCDVIEW_CALL_REDRAW_NEXT.
   *       - LCDVIEW_REDRAW_NOW to draw now (including remaining stripes).
   *       - LCDVIEW_CALL_REDRAW_NEXT to draw now and get LCDVIEW_REDRAW_NOW on the next loop.
   *       - LCDVIEW_CALL_NO_REDRAW to draw now and get LCDVIEW_NONE on the next loop.
   *     - NOTE: For graphical displays menu handlers may be called 2 or more times per loop,
   *             so don't change lcdDrawUpdate without considering this.
   *
   *   After the menu handler callback runs (or not):
   *   - Clear the LCD if lcdDrawUpdate == LCDVIEW_CLEAR_CALL_REDRAW
   *   - Update lcdDrawUpdate for the next loop (i.e., move one state down, usually)
   *
   * This function is only called from the main thread.
   */

  LCDViewAction MarlinUI::lcdDrawUpdate = LCDVIEW_CLEAR_CALL_REDRAW;
  millis_t next_lcd_update_ms;

  inline bool can_encode() {
    return !BUTTON_PRESSED(ENC_EN); // Update encoder only when ENC_EN is not LOW (pressed)
  }

  void MarlinUI::update() {

    static uint16_t max_display_update_time = 0;
    millis_t ms = millis();

    #if ENABLED(PSU_CONTROL) && defined(LED_BACKLIGHT_TIMEOUT)
      leds.update_timeout(powerManager.psu_on);
    #endif

    #if HAS_LCD_MENU

      // Handle any queued Move Axis motion
      manual_move.task();

      // Update button states for button_pressed(), etc.
      // If the state changes the next update may be delayed 300-500ms.
      update_buttons();

      // If the action button is pressed...
      static bool wait_for_unclick; // = false

      auto do_click = [&]{
        wait_for_unclick = true;                        //  - Set debounce flag to ignore continuous clicks
        lcd_clicked = !wait_for_user;                   //  - Keep the click if not waiting for a user-click
        wait_for_user = false;                          //  - Any click clears wait for user
        quick_feedback();                               //  - Always make a click sound
      };

      #if HAS_TOUCH_BUTTONS
        if (touch_buttons) {
          reset_status_timeout(ms);
          if (touch_buttons & (EN_A | EN_B)) {              // Menu arrows, in priority
            if (ELAPSED(ms, next_button_update_ms)) {
              encoderDiff = (ENCODER_STEPS_PER_MENU_ITEM) * epps * encoderDirection;
              if (touch_buttons & EN_A) encoderDiff *= -1;
              TERN_(AUTO_BED_LEVELING_UBL, external_encoder());
              next_button_update_ms = ms + repeat_delay;    // Assume the repeat delay
              if (!wait_for_unclick) {
                next_button_update_ms += 250;               // Longer delay on first press
                wait_for_unclick = true;                    // Avoid Back/Select click while repeating
                chirp();
              }
            }
          }
          else if (!wait_for_unclick && (buttons & EN_C))   // OK button, if not waiting for a debounce release:
            do_click();
        }
        // keep wait_for_unclick value
      #endif

      if (!touch_buttons) {
        // Integrated LCD click handling via button_pressed
        if (!external_control && button_pressed()) {
          if (!wait_for_unclick) do_click();              // Handle the click
        }
        else
          wait_for_unclick = false;
      }

      if (LCD_BACK_CLICKED()) {
        quick_feedback();
        goto_previous_screen();
      }

    #endif // HAS_LCD_MENU

    if (ELAPSED(ms, next_lcd_update_ms) || TERN0(HAS_MARLINUI_U8GLIB, drawing_screen)) {

      next_lcd_update_ms = ms + LCD_UPDATE_INTERVAL;

      #if HAS_TOUCH_BUTTONS

        if (on_status_screen()) next_lcd_update_ms += (LCD_UPDATE_INTERVAL) * 2;

        TERN_(HAS_ENCODER_ACTION, touch_buttons = touch.read_buttons());

      #endif

      TERN_(LCD_HAS_STATUS_INDICATORS, update_indicators());

      #if HAS_ENCODER_ACTION

        TERN_(HAS_SLOW_BUTTONS, slow_buttons = read_slow_buttons()); // Buttons that take too long to read in interrupt context

        if (TERN0(IS_RRW_KEYPAD, handle_keypad()))
          reset_status_timeout(ms);

        uint8_t abs_diff = ABS(encoderDiff);

        #if ENCODER_PULSES_PER_STEP > 1
          // When reversing the encoder direction, a movement step can be missed because
          // encoderDiff has a non-zero residual value, making the controller unresponsive.
          // The fix clears the residual value when the encoder is idle.
          // Also check if past half the threshold to compensate for missed single steps.
          static int8_t lastEncoderDiff;

          // Timeout? No decoder change since last check. 10 or 20 times per second.
          if (encoderDiff == lastEncoderDiff && abs_diff <= epps / 2)   // Same direction & size but not over a half-step?
            encoderDiff = 0;                                            // Clear residual pulses.
          else if (WITHIN(abs_diff, epps / 2 + 1, epps - 1)) {          // Past half of threshold?
            abs_diff = epps;                                            // Treat as a full step size
            encoderDiff = (encoderDiff < 0 ? -1 : 1) * abs_diff;        // ...in the spin direction.
          }
          lastEncoderDiff = encoderDiff;
        #endif

        const bool encoderPastThreshold = (abs_diff >= epps);
        if (encoderPastThreshold || lcd_clicked) {
          if (encoderPastThreshold && TERN1(IS_TFTGLCD_PANEL, !external_control)) {

            #if BOTH(HAS_LCD_MENU, ENCODER_RATE_MULTIPLIER)

              int32_t encoderMultiplier = 1;

              if (encoderRateMultiplierEnabled) {
                const float encoderMovementSteps = float(abs_diff) / epps;

                if (lastEncoderMovementMillis) {
                  // Note that the rate is always calculated between two passes through the
                  // loop and that the abs of the encoderDiff value is tracked.
                  const float encoderStepRate = encoderMovementSteps / float(ms - lastEncoderMovementMillis) * 1000;

                  if (encoderStepRate >= ENCODER_100X_STEPS_PER_SEC)     encoderMultiplier = 100;
                  else if (encoderStepRate >= ENCODER_10X_STEPS_PER_SEC) encoderMultiplier = 10;

                  // Enable to output the encoder steps per second value
                  //#define ENCODER_RATE_MULTIPLIER_DEBUG
                  #if ENABLED(ENCODER_RATE_MULTIPLIER_DEBUG)
                    SERIAL_ECHO_START();
                    SERIAL_ECHOPAIR("Enc Step Rate: ", encoderStepRate);
                    SERIAL_ECHOPAIR("  Multiplier: ", encoderMultiplier);
                    SERIAL_ECHOPAIR("  ENCODER_10X_STEPS_PER_SEC: ", ENCODER_10X_STEPS_PER_SEC);
                    SERIAL_ECHOPAIR("  ENCODER_100X_STEPS_PER_SEC: ", ENCODER_100X_STEPS_PER_SEC);
                    SERIAL_EOL();
                  #endif
                }

                lastEncoderMovementMillis = ms;
              } // encoderRateMultiplierEnabled

            #else

              constexpr int32_t encoderMultiplier = 1;

            #endif // ENCODER_RATE_MULTIPLIER

            if (can_encode()) encoderPosition += (encoderDiff * encoderMultiplier) / epps;

            encoderDiff = 0;
          }

          reset_status_timeout(ms);

          refresh(LCDVIEW_REDRAW_NOW);

          #if ENABLED(PSU_CONTROL) && defined(LED_BACKLIGHT_TIMEOUT)
            if (!powerManager.psu_on) leds.reset_timeout(ms);
          #endif
        }

      #endif

      // This runs every ~100ms when idling often enough.
      // Instead of tracking changes just redraw the Status Screen once per second.
      if (on_status_screen() && !lcd_status_update_delay--) {
        lcd_status_update_delay = TERN(HAS_MARLINUI_U8GLIB, 12, 9);
        if (max_display_update_time) max_display_update_time--;  // Be sure never go to a very big number
        refresh(LCDVIEW_REDRAW_NOW);
      }

      #if BOTH(HAS_LCD_MENU, SCROLL_LONG_FILENAMES)
        // If scrolling of long file names is enabled and we are in the sd card menu,
        // cause a refresh to occur until all the text has scrolled into view.
        if (currentScreen == menu_media && !lcd_status_update_delay--) {
          lcd_status_update_delay = ++filename_scroll_pos >= filename_scroll_max ? 12 : 4; // Long delay at end and start
          if (filename_scroll_pos > filename_scroll_max) filename_scroll_pos = 0;
          refresh(LCDVIEW_REDRAW_NOW);
          reset_status_timeout(ms);
        }
      #endif

      // Then we want to use only 50% of the time
      const uint16_t bbr2 = planner.block_buffer_runtime() >> 1;

      if ((should_draw() || drawing_screen) && (!bbr2 || bbr2 > max_display_update_time)) {

        // Change state of drawing flag between screen updates
        if (!drawing_screen) switch (lcdDrawUpdate) {
          case LCDVIEW_CALL_NO_REDRAW:
            refresh(LCDVIEW_NONE);
            break;
          case LCDVIEW_CLEAR_CALL_REDRAW:
          case LCDVIEW_CALL_REDRAW_NEXT:
            refresh(LCDVIEW_REDRAW_NOW);
          case LCDVIEW_REDRAW_NOW:        // set above, or by a handler through LCDVIEW_CALL_REDRAW_NEXT
          case LCDVIEW_NONE:
            break;
        } // switch

        TERN_(HAS_ADC_BUTTONS, keypad_buttons = 0);

        #if HAS_MARLINUI_U8GLIB

          #if ENABLED(LIGHTWEIGHT_UI)
            const bool in_status = on_status_screen(),
                       do_u8g_loop = !in_status;
            lcd_in_status(in_status);
            if (in_status) status_screen();
          #else
            constexpr bool do_u8g_loop = true;
          #endif

          if (do_u8g_loop) {
            if (!drawing_screen) {                // If not already drawing pages
              u8g.firstPage();                    // Start the first page
              drawing_screen = first_page = true; // Flag as drawing pages
            }
            set_font(FONT_MENU);                  // Setup font for every page draw
            u8g.setColorIndex(1);                 // And reset the color
            run_current_screen();                 // Draw and process the current screen
            first_page = false;

            // The screen handler can clear drawing_screen for an action that changes the screen.
            // If still drawing and there's another page, update max-time and return now.
            // The nextPage will already be set up on the next call.
            if (drawing_screen && (drawing_screen = u8g.nextPage())) {
              if (on_status_screen())
                NOLESS(max_display_update_time, millis() - ms);
              return;
            }
          }

        #else

          run_current_screen();

        #endif

        TERN_(HAS_LCD_MENU, lcd_clicked = false);

        // Keeping track of the longest time for an individual LCD update.
        // Used to do screen throttling when the planner starts to fill up.
        if (on_status_screen())
          NOLESS(max_display_update_time, millis() - ms);
      }

      #if SCREENS_CAN_TIME_OUT
        // Return to Status Screen after a timeout
        if (on_status_screen() || defer_return_to_status)
          reset_status_timeout(ms);
        else if (ELAPSED(ms, return_to_status_ms))
          return_to_status();
      #endif

      // Change state of drawing flag between screen updates
      if (!drawing_screen) switch (lcdDrawUpdate) {
        case LCDVIEW_CLEAR_CALL_REDRAW:
          clear_lcd(); break;
        case LCDVIEW_REDRAW_NOW:
          refresh(LCDVIEW_NONE);
        case LCDVIEW_NONE:
        case LCDVIEW_CALL_REDRAW_NEXT:
        case LCDVIEW_CALL_NO_REDRAW:
        default: break;
      } // switch

    } // ELAPSED(ms, next_lcd_update_ms)

    TERN_(HAS_GRAPHICAL_TFT, tft_idle());
  }

  #if HAS_ADC_BUTTONS

    typedef struct {
      uint16_t ADCKeyValueMin, ADCKeyValueMax;
      uint8_t  ADCKeyNo;
    } _stADCKeypadTable_;

    #ifndef ADC_BUTTONS_VALUE_SCALE
      #define ADC_BUTTONS_VALUE_SCALE       1.0  // for the power voltage equal to the reference voltage
    #endif
    #ifndef ADC_BUTTONS_R_PULLUP
      #define ADC_BUTTONS_R_PULLUP          4.7  // common pull-up resistor in the voltage divider
    #endif
    #ifndef ADC_BUTTONS_LEFT_R_PULLDOWN
      #define ADC_BUTTONS_LEFT_R_PULLDOWN   0.47 // pull-down resistor for LEFT button voltage divider
    #endif
    #ifndef ADC_BUTTONS_RIGHT_R_PULLDOWN
      #define ADC_BUTTONS_RIGHT_R_PULLDOWN  4.7  // pull-down resistor for RIGHT button voltage divider
    #endif
    #ifndef ADC_BUTTONS_UP_R_PULLDOWN
      #define ADC_BUTTONS_UP_R_PULLDOWN     1.0  // pull-down resistor for UP button voltage divider
    #endif
    #ifndef ADC_BUTTONS_DOWN_R_PULLDOWN
      #define ADC_BUTTONS_DOWN_R_PULLDOWN   10.0 // pull-down resistor for DOWN button voltage divider
    #endif
    #ifndef ADC_BUTTONS_MIDDLE_R_PULLDOWN
      #define ADC_BUTTONS_MIDDLE_R_PULLDOWN 2.2  // pull-down resistor for MIDDLE button voltage divider
    #endif

    // Calculate the ADC value for the voltage divider with specified pull-down resistor value
    #define ADC_BUTTON_VALUE(r)  int(HAL_ADC_RANGE * (ADC_BUTTONS_VALUE_SCALE) * r / (r + ADC_BUTTONS_R_PULLUP))

    static constexpr uint16_t adc_button_tolerance = HAL_ADC_RANGE *   25 / 1024,
                                  adc_other_button = HAL_ADC_RANGE * 1000 / 1024;
    static const _stADCKeypadTable_ stADCKeyTable[] PROGMEM = {
      // VALUE_MIN, VALUE_MAX, KEY
      { adc_other_button, HAL_ADC_RANGE, 1 + BLEN_KEYPAD_F1     }, // F1
      { adc_other_button, HAL_ADC_RANGE, 1 + BLEN_KEYPAD_F2     }, // F2
      { adc_other_button, HAL_ADC_RANGE, 1 + BLEN_KEYPAD_F3     }, // F3
      {  ADC_BUTTON_VALUE(ADC_BUTTONS_LEFT_R_PULLDOWN)   - adc_button_tolerance,
         ADC_BUTTON_VALUE(ADC_BUTTONS_LEFT_R_PULLDOWN)   + adc_button_tolerance, 1 + BLEN_KEYPAD_LEFT   }, // LEFT  ( 272 ...  472)
      {  ADC_BUTTON_VALUE(ADC_BUTTONS_RIGHT_R_PULLDOWN)  - adc_button_tolerance,
         ADC_BUTTON_VALUE(ADC_BUTTONS_RIGHT_R_PULLDOWN)  + adc_button_tolerance, 1 + BLEN_KEYPAD_RIGHT  }, // RIGHT (1948 ... 2148)
      {  ADC_BUTTON_VALUE(ADC_BUTTONS_UP_R_PULLDOWN)     - adc_button_tolerance,
         ADC_BUTTON_VALUE(ADC_BUTTONS_UP_R_PULLDOWN)     + adc_button_tolerance, 1 + BLEN_KEYPAD_UP     }, // UP    ( 618 ...  818)
      {  ADC_BUTTON_VALUE(ADC_BUTTONS_DOWN_R_PULLDOWN)   - adc_button_tolerance,
         ADC_BUTTON_VALUE(ADC_BUTTONS_DOWN_R_PULLDOWN)   + adc_button_tolerance, 1 + BLEN_KEYPAD_DOWN   }, // DOWN  (2686 ... 2886)
      {  ADC_BUTTON_VALUE(ADC_BUTTONS_MIDDLE_R_PULLDOWN) - adc_button_tolerance,
         ADC_BUTTON_VALUE(ADC_BUTTONS_MIDDLE_R_PULLDOWN) + adc_button_tolerance, 1 + BLEN_KEYPAD_MIDDLE }, // ENTER (1205 ... 1405)
    };

    uint8_t get_ADC_keyValue() {
      if (thermalManager.ADCKey_count >= 16) {
        const uint16_t currentkpADCValue = thermalManager.current_ADCKey_raw;
        thermalManager.current_ADCKey_raw = HAL_ADC_RANGE;
        thermalManager.ADCKey_count = 0;
        if (currentkpADCValue < adc_other_button)
          LOOP_L_N(i, ADC_KEY_NUM) {
            const uint16_t lo = pgm_read_word(&stADCKeyTable[i].ADCKeyValueMin),
                           hi = pgm_read_word(&stADCKeyTable[i].ADCKeyValueMax);
            if (WITHIN(currentkpADCValue, lo, hi)) return pgm_read_byte(&stADCKeyTable[i].ADCKeyNo);
          }
      }
      return 0;
    }

  #endif // HAS_ADC_BUTTONS

  #if HAS_ENCODER_ACTION

    /**
     * Read encoder buttons from the hardware registers
     * Warning: This function is called from interrupt context!
     */
    void MarlinUI::update_buttons() {
      const millis_t now = millis();
      if (ELAPSED(now, next_button_update_ms)) {

        #if HAS_DIGITAL_BUTTONS

          #if ANY_BUTTON(EN1, EN2, ENC, BACK)

            uint8_t newbutton = 0;
            if (BUTTON_PRESSED(EN1))                 newbutton |= EN_A;
            if (BUTTON_PRESSED(EN2))                 newbutton |= EN_B;
            if (can_encode() && BUTTON_PRESSED(ENC)) newbutton |= EN_C;
            if (BUTTON_PRESSED(BACK))                newbutton |= EN_D;

          #else

            constexpr uint8_t newbutton = 0;

          #endif

          //
          // Directional buttons
          //
          #if ANY_BUTTON(UP, DWN, LFT, RT)

            const int8_t pulses = epps * encoderDirection;

            if (BUTTON_PRESSED(UP)) {
              encoderDiff = (ENCODER_STEPS_PER_MENU_ITEM) * pulses;
              next_button_update_ms = now + 300;
            }
            else if (BUTTON_PRESSED(DWN)) {
              encoderDiff = -(ENCODER_STEPS_PER_MENU_ITEM) * pulses;
              next_button_update_ms = now + 300;
            }
            else if (BUTTON_PRESSED(LFT)) {
              encoderDiff = -pulses;
              next_button_update_ms = now + 300;
            }
            else if (BUTTON_PRESSED(RT)) {
              encoderDiff = pulses;
              next_button_update_ms = now + 300;
            }

          #endif // UP || DWN || LFT || RT

          buttons = (newbutton | TERN0(HAS_SLOW_BUTTONS, slow_buttons)
            #if BOTH(HAS_TOUCH_BUTTONS, HAS_ENCODER_ACTION)
              | (touch_buttons & TERN(HAS_ENCODER_WHEEL, ~(EN_A | EN_B), 0xFF))
            #endif
          );

        #elif HAS_ADC_BUTTONS

          buttons = 0;

        #endif

        #if HAS_ADC_BUTTONS
          if (keypad_buttons == 0) {
            const uint8_t b = get_ADC_keyValue();
            if (WITHIN(b, 1, 8)) keypad_buttons = _BV(b - 1);
          }
        #endif

        #if HAS_SHIFT_ENCODER
          /**
           * Set up Rotary Encoder bit values (for two pin encoders to indicate movement).
           * These values are independent of which pins are used for EN_A / EN_B indications.
           * The rotary encoder part is also independent of the LCD chipset.
           */
          uint8_t val = 0;
          WRITE(SHIFT_LD_PIN, LOW);
          WRITE(SHIFT_LD_PIN, HIGH);
          LOOP_L_N(i, 8) {
            val >>= 1;
            if (READ(SHIFT_OUT_PIN)) SBI(val, 7);
            WRITE(SHIFT_CLK_PIN, HIGH);
            WRITE(SHIFT_CLK_PIN, LOW);
          }
          TERN(REPRAPWORLD_KEYPAD, keypad_buttons, buttons) = ~val;
        #endif

        #if IS_TFTGLCD_PANEL
          next_button_update_ms = now + (LCD_UPDATE_INTERVAL / 2);
          buttons = slow_buttons;
          TERN_(AUTO_BED_LEVELING_UBL, external_encoder());
        #endif

      } // next_button_update_ms

      #if HAS_ENCODER_WHEEL
        static uint8_t lastEncoderBits;

        // Manage encoder rotation
        #define ENCODER_SPIN(_E1, _E2) switch (lastEncoderBits) { case _E1: encoderDiff += encoderDirection; break; case _E2: encoderDiff -= encoderDirection; }

        uint8_t enc = 0;
        if (buttons & EN_A) enc |= B01;
        if (buttons & EN_B) enc |= B10;
        if (enc != lastEncoderBits) {
          switch (enc) {
            case ENCODER_PHASE_0: ENCODER_SPIN(ENCODER_PHASE_3, ENCODER_PHASE_1); break;
            case ENCODER_PHASE_1: ENCODER_SPIN(ENCODER_PHASE_0, ENCODER_PHASE_2); break;
            case ENCODER_PHASE_2: ENCODER_SPIN(ENCODER_PHASE_1, ENCODER_PHASE_3); break;
            case ENCODER_PHASE_3: ENCODER_SPIN(ENCODER_PHASE_2, ENCODER_PHASE_0); break;
          }
          #if BOTH(HAS_LCD_MENU, AUTO_BED_LEVELING_UBL)
            external_encoder();
          #endif
          lastEncoderBits = enc;
        }

      #endif // HAS_ENCODER_WHEEL
    }

  #endif // HAS_ENCODER_ACTION

#endif // HAS_WIRED_LCD

#if HAS_STATUS_MESSAGE

  ////////////////////////////////////////////
  ////////////// Status Message //////////////
  ////////////////////////////////////////////

  #if ENABLED(EXTENSIBLE_UI)
    #include "extui/ui_api.h"
  #endif

  bool MarlinUI::has_status() { return (status_message[0] != '\0'); }

  void MarlinUI::set_status(const char * const message, const bool persist) {
    if (alert_level) return;

    TERN_(HOST_PROMPT_SUPPORT, host_action_notify(message));

    // Here we have a problem. The message is encoded in UTF8, so
    // arbitrarily cutting it will be a problem. We MUST be sure
    // that there is no cutting in the middle of a multibyte character!

    // Get a pointer to the null terminator
    const char* pend = message + strlen(message);

    //  If length of supplied UTF8 string is greater than
    // our buffer size, start cutting whole UTF8 chars
    while ((pend - message) > MAX_MESSAGE_LENGTH) {
      --pend;
      while (!START_OF_UTF8_CHAR(*pend)) --pend;
    };

    // At this point, we have the proper cut point. Use it
    uint8_t maxLen = pend - message;
    strncpy(status_message, message, maxLen);
    status_message[maxLen] = '\0';

    finish_status(persist);
  }

  /**
   * Reset the status message
   */

  void MarlinUI::reset_status(const bool no_welcome) {
    #if SERVICE_INTERVAL_1 > 0
      static PGMSTR(service1, "> " SERVICE_NAME_1 "!");
    #endif
    #if SERVICE_INTERVAL_2 > 0
      static PGMSTR(service2, "> " SERVICE_NAME_2 "!");
    #endif
    #if SERVICE_INTERVAL_3 > 0
      static PGMSTR(service3, "> " SERVICE_NAME_3 "!");
    #endif
    PGM_P msg;
    if (printingIsPaused())
      msg = GET_TEXT(MSG_PRINT_PAUSED);
    #if ENABLED(SDSUPPORT)
      else if (IS_SD_PRINTING())
        return set_status(card.longest_filename(), true);
    #endif
    else if (print_job_timer.isRunning())
      msg = GET_TEXT(MSG_PRINTING);

    #if SERVICE_INTERVAL_1 > 0
      else if (print_job_timer.needsService(1)) msg = service1;
    #endif
    #if SERVICE_INTERVAL_2 > 0
      else if (print_job_timer.needsService(2)) msg = service2;
    #endif
    #if SERVICE_INTERVAL_3 > 0
      else if (print_job_timer.needsService(3)) msg = service3;
    #endif

    else if (!no_welcome)
      msg = GET_TEXT(WELCOME_MSG);
    else
      return;

    set_status_P(msg, -1);
  }

  void MarlinUI::set_status_P(PGM_P const message, int8_t level) {
    if (level < 0) level = alert_level = 0;
    if (level < alert_level) return;
    alert_level = level;

    TERN_(HOST_PROMPT_SUPPORT, host_action_notify_P(message));

    // Since the message is encoded in UTF8 it must
    // only be cut on a character boundary.

    // Get a pointer to the null terminator
    PGM_P pend = message + strlen_P(message);

    // If length of supplied UTF8 string is greater than
    // the buffer size, start cutting whole UTF8 chars
    while ((pend - message) > MAX_MESSAGE_LENGTH) {
      --pend;
      while (!START_OF_UTF8_CHAR(pgm_read_byte(pend))) --pend;
    };

    // At this point, we have the proper cut point. Use it
    uint8_t maxLen = pend - message;
    strncpy_P(status_message, message, maxLen);
    status_message[maxLen] = '\0';

    finish_status(level > 0);
  }

  void MarlinUI::set_alert_status_P(PGM_P const message) {
    set_status_P(message, 1);
    TERN_(HAS_LCD_MENU, return_to_status());
  }

  #include <stdarg.h>

  void MarlinUI::status_printf_P(const uint8_t level, PGM_P const fmt, ...) {
    if (level < alert_level) return;
    alert_level = level;
    va_list args;
    va_start(args, fmt);
    vsnprintf_P(status_message, MAX_MESSAGE_LENGTH, fmt, args);
    va_end(args);
    finish_status(level > 0);
  }

  void MarlinUI::finish_status(const bool persist) {

    #if HAS_WIRED_LCD

      #if !(BASIC_PROGRESS_BAR && (PROGRESS_MSG_EXPIRE) > 0)
        UNUSED(persist);
      #endif

      #if ENABLED(LCD_PROGRESS_BAR) || BOTH(FILAMENT_LCD_DISPLAY, SDSUPPORT)
        const millis_t ms = millis();
      #endif

      #if BASIC_PROGRESS_BAR
        progress_bar_ms = ms;
        #if PROGRESS_MSG_EXPIRE > 0
          expire_status_ms = persist ? 0 : ms + PROGRESS_MSG_EXPIRE;
        #endif
      #endif

      #if BOTH(FILAMENT_LCD_DISPLAY, SDSUPPORT)
        next_filament_display = ms + 5000UL; // Show status message for 5s
      #endif

      #if ENABLED(STATUS_MESSAGE_SCROLLING)
        status_scroll_offset = 0;
      #endif
    #else // HAS_WIRED_LCD
      UNUSED(persist);
    #endif

    TERN_(EXTENSIBLE_UI, ExtUI::onStatusChanged(status_message));
    TERN_(DWIN_CREALITY_LCD, DWIN_StatusChanged(status_message));
  }

  #if ENABLED(STATUS_MESSAGE_SCROLLING)

    void MarlinUI::advance_status_scroll() {
      // Advance by one UTF8 code-word
      if (status_scroll_offset < utf8_strlen(status_message))
        while (!START_OF_UTF8_CHAR(status_message[++status_scroll_offset]));
      else
        status_scroll_offset = 0;
    }

    char* MarlinUI::status_and_len(uint8_t &len) {
      char *out = status_message + status_scroll_offset;
      len = utf8_strlen(out);
      return out;
    }

  #endif

#endif

#if HAS_DISPLAY

  #if ENABLED(SDSUPPORT)
    extern bool wait_for_user, wait_for_heatup;
  #endif

  void MarlinUI::abort_print() {
    #if ENABLED(SDSUPPORT)
      wait_for_heatup = wait_for_user = false;
      card.abortFilePrintSoon();
    #endif
    #ifdef ACTION_ON_CANCEL
      host_action_cancel();
    #endif
    IF_DISABLED(SDSUPPORT, print_job_timer.stop());
    TERN_(HOST_PROMPT_SUPPORT, host_prompt_open(PROMPT_INFO, PSTR("UI Aborted"), DISMISS_STR));
    LCD_MESSAGEPGM(MSG_PRINT_ABORTED);
    TERN_(HAS_LCD_MENU, return_to_status());
  }

  #if BOTH(PSU_CONTROL, PS_OFF_CONFIRM)
    void MarlinUI::poweroff() {
      queue.inject_P(PSTR("M81"));
      goto_previous_screen();
    }
  #endif

  void MarlinUI::flow_fault() {
    LCD_ALERTMESSAGEPGM(MSG_FLOWMETER_FAULT);
    TERN_(HAS_BUZZER, buzz(1000, 440));
    TERN_(HAS_LCD_MENU, return_to_status());
  }

  #if ANY(PARK_HEAD_ON_PAUSE, SDSUPPORT)
    #include "../gcode/queue.h"
  #endif

  void MarlinUI::pause_print() {
    #if HAS_LCD_MENU
      synchronize(GET_TEXT(MSG_PAUSING));
      defer_status_screen();
    #endif

    TERN_(HOST_PROMPT_SUPPORT, host_prompt_open(PROMPT_PAUSE_RESUME, PSTR("UI Pause"), PSTR("Resume")));

    LCD_MESSAGEPGM(MSG_PRINT_PAUSED);

    #if ENABLED(PARK_HEAD_ON_PAUSE)
      pause_show_message(PAUSE_MESSAGE_PARKING, PAUSE_MODE_PAUSE_PRINT); // Show message immediately to let user know about pause in progress
      queue.inject_P(PSTR("M25 P\nM24"));
    #elif ENABLED(SDSUPPORT)
      queue.inject_P(PSTR("M25"));
    #elif defined(ACTION_ON_PAUSE)
      host_action_pause();
    #endif
  }

  void MarlinUI::resume_print() {
    reset_status();
    TERN_(PARK_HEAD_ON_PAUSE, wait_for_heatup = wait_for_user = false);
    TERN_(SDSUPPORT, if (IS_SD_PAUSED()) queue.inject_P(M24_STR));
    #ifdef ACTION_ON_RESUME
      host_action_resume();
    #endif
    print_job_timer.start(); // Also called by M24
  }

  #if HAS_PRINT_PROGRESS

    MarlinUI::progress_t MarlinUI::_get_progress() {
      return (
        TERN0(LCD_SET_PROGRESS_MANUALLY, (progress_override & PROGRESS_MASK))
        #if ENABLED(SDSUPPORT)
          ?: TERN(HAS_PRINT_PROGRESS_PERMYRIAD, card.permyriadDone(), card.percentDone())
        #endif
      );
    }

  #endif

  #if HAS_TOUCH_BUTTONS

    //
    // Screen Click
    //  - On menu screens move directly to the touched item
    //  - On menu screens, right side (last 3 cols) acts like a scroll - half up => prev page, half down = next page
    //  - On select screens (and others) touch the Right Half for +, Left Half for -
    //  - On edit screens, touch Up Half for -,  Bottom Half to +
    //
    void MarlinUI::screen_click(const uint8_t row, const uint8_t col, const uint8_t, const uint8_t) {
      const millis_t now = millis();
      if (PENDING(now, next_button_update_ms)) return;
      next_button_update_ms = now + repeat_delay;    // Assume the repeat delay
      const int8_t xdir = col < (LCD_WIDTH ) / 2 ? -1 : 1,
                   ydir = row < (LCD_HEIGHT) / 2 ? -1 : 1;
      if (on_edit_screen)
        encoderDiff = epps * ydir;
      else if (screen_items > 0) {
        // Last 5 cols act as a scroll :-)
        if (col > (LCD_WIDTH) - 5)
          // 2 * LCD_HEIGHT to scroll to bottom of next page. (LCD_HEIGHT would only go 1 item down.)
          encoderDiff = epps * (encoderLine - encoderTopLine + 2 * (LCD_HEIGHT)) * ydir;
        else
          encoderDiff = epps * (row - encoderPosition + encoderTopLine);
      }
      else if (!on_status_screen())
        encoderDiff = epps * xdir;
    }

  #endif

#elif !HAS_STATUS_MESSAGE // && !HAS_DISPLAY

  //
  // Send the status line as a host notification
  //
  void MarlinUI::set_status(const char * const message, const bool) {
    TERN(HOST_PROMPT_SUPPORT, host_action_notify(message), UNUSED(message));
  }
  void MarlinUI::set_status_P(PGM_P message, const int8_t) {
    TERN(HOST_PROMPT_SUPPORT, host_action_notify_P(message), UNUSED(message));
  }
  void MarlinUI::status_printf_P(const uint8_t, PGM_P const message, ...) {
    TERN(HOST_PROMPT_SUPPORT, host_action_notify_P(message), UNUSED(message));
  }

#endif // !HAS_DISPLAY && !HAS_STATUS_MESSAGE

#if ENABLED(SDSUPPORT)

  #if ENABLED(EXTENSIBLE_UI)
    #include "extui/ui_api.h"
  #endif

  void MarlinUI::media_changed(const uint8_t old_status, const uint8_t status) {
    if (old_status == status) {
      TERN_(EXTENSIBLE_UI, ExtUI::onMediaError()); // Failed to mount/unmount
      return;
    }

    if (status) {
      if (old_status < 2) {
        #if ENABLED(EXTENSIBLE_UI)
          ExtUI::onMediaInserted();
        #elif ENABLED(BROWSE_MEDIA_ON_INSERT)
          clear_menu_history();
          quick_feedback();
          goto_screen(MEDIA_MENU_GATEWAY);
        #else
          LCD_MESSAGEPGM(MSG_MEDIA_INSERTED);
        #endif
      }
    }
    else {
      if (old_status < 2) {
        #if ENABLED(EXTENSIBLE_UI)
          ExtUI::onMediaRemoved();
        #elif PIN_EXISTS(SD_DETECT)
          LCD_MESSAGEPGM(MSG_MEDIA_REMOVED);
          #if HAS_LCD_MENU
            if (!defer_return_to_status) return_to_status();
          #endif
        #endif
      }
    }

    #if PIN_EXISTS(SD_DETECT) && DISABLED(NO_LCD_REINIT)
      init_lcd(); // Revive a noisy shared SPI LCD
    #endif

    refresh();

    #if HAS_WIRED_LCD || defined(LED_BACKLIGHT_TIMEOUT)
      const millis_t ms = millis();
    #endif

    TERN_(HAS_WIRED_LCD, next_lcd_update_ms = ms + LCD_UPDATE_INTERVAL); // Delay LCD update for SD activity

    #ifdef LED_BACKLIGHT_TIMEOUT
      leds.reset_timeout(ms);
    #endif
  }

#endif // SDSUPPORT

#if HAS_LCD_MENU
  void MarlinUI::reset_settings() {
    settings.reset();
    completion_feedback();
    #if ENABLED(TOUCH_SCREEN_CALIBRATION)
      if (touch_calibration.need_calibration()) ui.goto_screen(touch_screen_calibration);
    #endif
  }
#endif

#if BOTH(EXTENSIBLE_UI, ADVANCED_PAUSE_FEATURE)
<<<<<<< HEAD
=======

>>>>>>> 1921015d
  void MarlinUI::pause_show_message(
    const PauseMessage message,
    const PauseMode mode/*=PAUSE_MODE_SAME*/,
    const uint8_t extruder/*=active_extruder*/
  ) {
    if (mode == PAUSE_MODE_SAME)
      return;
    pause_mode = mode;
    switch (message) {
      case PAUSE_MESSAGE_PARKING:  ExtUI::onUserConfirmRequired_P(GET_TEXT(MSG_PAUSE_PRINT_PARKING));
      case PAUSE_MESSAGE_CHANGING: ExtUI::onUserConfirmRequired_P(GET_TEXT(MSG_FILAMENT_CHANGE_INIT));
      case PAUSE_MESSAGE_UNLOAD:   ExtUI::onUserConfirmRequired_P(GET_TEXT(MSG_FILAMENT_CHANGE_UNLOAD));
      case PAUSE_MESSAGE_WAITING:  ExtUI::onUserConfirmRequired_P(GET_TEXT(MSG_ADVANCED_PAUSE_WAITING));
      case PAUSE_MESSAGE_INSERT:   ExtUI::onUserConfirmRequired_P(GET_TEXT(MSG_FILAMENT_CHANGE_INSERT));
      case PAUSE_MESSAGE_LOAD:     ExtUI::onUserConfirmRequired_P(GET_TEXT(MSG_FILAMENT_CHANGE_LOAD));
      case PAUSE_MESSAGE_PURGE:
        #if ENABLED(ADVANCED_PAUSE_CONTINUOUS_PURGE)
          ExtUI::onUserConfirmRequired_P(GET_TEXT(MSG_FILAMENT_CHANGE_CONT_PURGE));
        #else
          ExtUI::onUserConfirmRequired_P(GET_TEXT(MSG_FILAMENT_CHANGE_PURGE));
        #endif
      case PAUSE_MESSAGE_RESUME:   ExtUI::onUserConfirmRequired_P(GET_TEXT(MSG_FILAMENT_CHANGE_RESUME));
      case PAUSE_MESSAGE_HEAT:     ExtUI::onUserConfirmRequired_P(GET_TEXT(MSG_FILAMENT_CHANGE_HEAT));
      case PAUSE_MESSAGE_HEATING:  ExtUI::onUserConfirmRequired_P(GET_TEXT(MSG_FILAMENT_CHANGE_HEATING));
      case PAUSE_MESSAGE_OPTION:   ExtUI::onUserConfirmRequired_P(GET_TEXT(MSG_FILAMENT_CHANGE_OPTION_HEADER));
      case PAUSE_MESSAGE_STATUS:
      default: break;
    }
<<<<<<< HEAD

  }
=======
  }

>>>>>>> 1921015d
#endif

#if ENABLED(EEPROM_SETTINGS)

  #if HAS_LCD_MENU
    void MarlinUI::init_eeprom() {
      const bool good = settings.init_eeprom();
      completion_feedback(good);
      return_to_status();
    }
    void MarlinUI::load_settings() {
      const bool good = settings.load();
      completion_feedback(good);
    }
    void MarlinUI::store_settings() {
      const bool good = settings.save();
      completion_feedback(good);
    }
  #endif

  #if DISABLED(EEPROM_AUTO_INIT)

    static inline PGM_P eeprom_err(const uint8_t msgid) {
      switch (msgid) {
        default:
        case 0: return GET_TEXT(MSG_ERR_EEPROM_CRC);
        case 1: return GET_TEXT(MSG_ERR_EEPROM_INDEX);
        case 2: return GET_TEXT(MSG_ERR_EEPROM_VERSION);
      }
    }

    void MarlinUI::eeprom_alert(const uint8_t msgid) {
      #if HAS_LCD_MENU
        editable.uint8 = msgid;
        goto_screen([]{
          PGM_P const restore_msg = GET_TEXT(MSG_INIT_EEPROM);
          char msg[utf8_strlen_P(restore_msg) + 1];
          strcpy_P(msg, restore_msg);
          MenuItem_confirm::select_screen(
            GET_TEXT(MSG_BUTTON_RESET), GET_TEXT(MSG_BUTTON_IGNORE),
            init_eeprom, return_to_status,
            eeprom_err(editable.uint8), msg, PSTR("?")
          );
        });
      #else
        set_status_P(eeprom_err(msgid));
      #endif
    }

  #endif // EEPROM_AUTO_INIT

#endif // EEPROM_SETTINGS<|MERGE_RESOLUTION|>--- conflicted
+++ resolved
@@ -1674,10 +1674,6 @@
 #endif
 
 #if BOTH(EXTENSIBLE_UI, ADVANCED_PAUSE_FEATURE)
-<<<<<<< HEAD
-=======
-
->>>>>>> 1921015d
   void MarlinUI::pause_show_message(
     const PauseMessage message,
     const PauseMode mode/*=PAUSE_MODE_SAME*/,
@@ -1706,13 +1702,8 @@
       case PAUSE_MESSAGE_STATUS:
       default: break;
     }
-<<<<<<< HEAD
-
-  }
-=======
-  }
-
->>>>>>> 1921015d
+  }
+
 #endif
 
 #if ENABLED(EEPROM_SETTINGS)
