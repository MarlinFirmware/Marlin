/**
 * Marlin 3D Printer Firmware
 * Copyright (c) 2020 MarlinFirmware [https://github.com/MarlinFirmware/Marlin]
 *
 * Based on Sprinter and grbl.
 * Copyright (c) 2011 Camiel Gubbels / Erik van der Zalm
 *
 * This program is free software: you can redistribute it and/or modify
 * it under the terms of the GNU General Public License as published by
 * the Free Software Foundation, either version 3 of the License, or
 * (at your option) any later version.
 *
 * This program is distributed in the hope that it will be useful,
 * but WITHOUT ANY WARRANTY; without even the implied warranty of
 * MERCHANTABILITY or FITNESS FOR A PARTICULAR PURPOSE.  See the
 * GNU General Public License for more details.
 *
 * You should have received a copy of the GNU General Public License
 * along with this program.  If not, see <https://www.gnu.org/licenses/>.
 *
 */
#pragma once

#include "../inc/MarlinConfig.h"

#ifndef GRAPHICAL_TFT_UPSCALE
  #define GRAPHICAL_TFT_UPSCALE 2
#endif

#ifndef TFT_WIDTH
  #if GRAPHICAL_TFT_UPSCALE == 3
    #define TFT_WIDTH 480
  #else
    #define TFT_WIDTH 320
  #endif
#endif
#ifndef TFT_HEIGHT
  #if GRAPHICAL_TFT_UPSCALE == 3
    #define TFT_HEIGHT 320
  #else
    #define TFT_HEIGHT 240
  #endif
#endif

#ifndef TFT_PIXEL_OFFSET_X
  #if GRAPHICAL_TFT_UPSCALE == 2
    #define TFT_PIXEL_OFFSET_X 32
  #else
    #define TFT_PIXEL_OFFSET_X 48
  #endif
#endif

#ifndef TFT_PIXEL_OFFSET_Y
<<<<<<< HEAD
  // 32 is better for both 320x240 and 480x320
  #define TFT_PIXEL_OFFSET_Y 32
=======
  #define TFT_PIXEL_OFFSET_Y 32 // 32 is best for both 320x240 and 480x320
>>>>>>> 082fce5e
#endif<|MERGE_RESOLUTION|>--- conflicted
+++ resolved
@@ -51,10 +51,5 @@
 #endif
 
 #ifndef TFT_PIXEL_OFFSET_Y
-<<<<<<< HEAD
-  // 32 is better for both 320x240 and 480x320
-  #define TFT_PIXEL_OFFSET_Y 32
-=======
   #define TFT_PIXEL_OFFSET_Y 32 // 32 is best for both 320x240 and 480x320
->>>>>>> 082fce5e
 #endif