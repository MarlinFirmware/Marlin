/****************************
 * bed_mesh_edit_screen.cpp *
 ****************************/

/****************************************************************************
 *   Written By Marcio Teixeira 2020                                        *
 *                                                                          *
 *   This program is free software: you can redistribute it and/or modify   *
 *   it under the terms of the GNU General Public License as published by   *
 *   the Free Software Foundation, either version 3 of the License, or      *
 *   (at your option) any later version.                                    *
 *                                                                          *
 *   This program is distributed in the hope that it will be useful,        *
 *   but WITHOUT ANY WARRANTY; without even the implied warranty of         *
 *   MERCHANTABILITY or FITNESS FOR A PARTICULAR PURPOSE.  See the          *
 *   GNU General Public License for more details.                           *
 *                                                                          *
 *   To view a copy of the GNU General Public License, go to the following  *
 *   location: <https://www.gnu.org/licenses/>.                             *
 ****************************************************************************/

#include "../config.h"
#include "../screens.h"
#include "../screen_data.h"

#ifdef FTDI_BED_MESH_EDIT_SCREEN

using namespace FTDI;
using namespace Theme;
using namespace ExtUI;

constexpr static BedMeshEditScreenData &mydata = screen_data.BedMeshEditScreen;
constexpr static float gaugeThickness = 0.1;

#if ENABLED(TOUCH_UI_PORTRAIT)
  #define GRID_COLS 3
  #define GRID_ROWS 10

  #define MESH_POS    BTN_POS(1, 2), BTN_SIZE(3,5)
  #define MESSAGE_POS BTN_POS(1, 7), BTN_SIZE(3,1)
  #define Z_LABEL_POS BTN_POS(1, 8), BTN_SIZE(1,1)
  #define Z_VALUE_POS BTN_POS(2, 8), BTN_SIZE(2,1)
  #define BACK_POS    BTN_POS(1,10), BTN_SIZE(2,1)
  #define SAVE_POS    BTN_POS(3,10), BTN_SIZE(1,1)
#else
  #define GRID_COLS 5
  #define GRID_ROWS 5

  #define MESH_POS    BTN_POS(1,1), BTN_SIZE(3,5)
  #define MESSAGE_POS BTN_POS(4,1), BTN_SIZE(2,1)
  #define Z_LABEL_POS BTN_POS(4,2), BTN_SIZE(2,1)
  #define Z_VALUE_POS BTN_POS(4,3), BTN_SIZE(2,1)
  #define BACK_POS    BTN_POS(4,5), BTN_SIZE(1,1)
  #define SAVE_POS    BTN_POS(5,5), BTN_SIZE(1,1)
#endif

constexpr uint8_t NONE = 255;

static float meshGetter(uint8_t x, uint8_t y, void*) {
  xy_uint8_t pos;
  pos.x = x;
  pos.y = y;
  return ExtUI::getMeshPoint(pos) + (mydata.highlight.x != NONE && mydata.highlight == pos ? mydata.zAdjustment : 0);
}

void BedMeshEditScreen::onEntry() {
  mydata.needSave = false;
  mydata.highlight.x = NONE;
  mydata.zAdjustment = 0;
  mydata.savedMeshLevelingState = ExtUI::getLevelingActive();
  mydata.savedEndstopState = ExtUI::getSoftEndstopState();
  makeMeshValid();
  BaseScreen::onEntry();
}

void BedMeshEditScreen::makeMeshValid() {
  bed_mesh_t &mesh = ExtUI::getMeshArray();
  GRID_LOOP(x, y) {
    if (isnan(mesh[x][y])) mesh[x][y] = 0;
  }
}

void BedMeshEditScreen::onExit() {
  ExtUI::setLevelingActive(mydata.savedMeshLevelingState);
  ExtUI::setSoftEndstopState(mydata.savedEndstopState);
}

float BedMeshEditScreen::getHighlightedValue() {
  const float val = ExtUI::getMeshPoint(mydata.highlight);
  return (isnan(val) ? 0 : val) + mydata.zAdjustment;
}

void BedMeshEditScreen::setHighlightedValue(float value) {
  ExtUI::setMeshPoint(mydata.highlight, value);
}

void BedMeshEditScreen::moveToHighlightedValue() {
  if (ExtUI::getMeshValid()) {
    ExtUI::setLevelingActive(true);
    ExtUI::setSoftEndstopState(false);
    ExtUI::moveToMeshPoint(mydata.highlight, gaugeThickness + mydata.zAdjustment);
  }
}

void BedMeshEditScreen::adjustHighlightedValue(float increment) {
  if (mydata.highlight.x != NONE) {
    mydata.zAdjustment += increment;
    moveToHighlightedValue();
    mydata.needSave = true;
  }
}

void BedMeshEditScreen::saveAdjustedHighlightedValue() {
  if (mydata.zAdjustment && mydata.highlight.x != -1) {
    setHighlightedValue(getHighlightedValue());
    mydata.zAdjustment = 0;
  }
}

bool BedMeshEditScreen::changeHighlightedValue(uint8_t tag) {
  saveAdjustedHighlightedValue();
  if (tagToPoint(tag, mydata.highlight)) {
    moveToHighlightedValue();
    return true;
  }
  return false;
}

void BedMeshEditScreen::drawHighlightedPointValue() {
  CommandProcessor cmd;
  cmd.font(Theme::font_medium)
     .cmd(COLOR_RGB(bg_text_enabled))
     .text(Z_LABEL_POS, GET_TEXT_F(MSG_MESH_EDIT_Z))
     .colors(normal_btn)
     .font(font_small);
  if (mydata.highlight.x != NONE)
    draw_adjuster(cmd, Z_VALUE_POS, 3, getHighlightedValue(), GET_TEXT_F(MSG_UNITS_MM), 4, 3);
  cmd.colors(mydata.needSave ? normal_btn : action_btn)
     .tag(1).button(BACK_POS, GET_TEXT_F(MSG_BUTTON_DONE))
     .colors(mydata.needSave ? action_btn : normal_btn)
     .enabled(mydata.needSave)
     .tag(2).button(SAVE_POS, GET_TEXT_F(MSG_TOUCHMI_SAVE));
}

void BedMeshEditScreen::onRedraw(draw_mode_t what) {
  #define _INSET_POS(x,y,w,h) x + min(w,h)/10, y + min(w,h)/10, w - min(w,h)/5, h - min(w,h)/5
  #define INSET_POS(pos) _INSET_POS(pos)

  CommandProcessor cmd;

  if (what & BACKGROUND) {
    cmd.cmd(CLEAR_COLOR_RGB(bg_color))
       .cmd(CLEAR(true,true,true));
    drawMeshBackground(cmd, INSET_POS(MESH_POS));
  }

  if (what & FOREGROUND) {
    drawHighlightedPointValue();
    drawMeshForeground(cmd, INSET_POS(MESH_POS), meshGetter, nullptr, pointToTag(mydata.highlight.x,mydata.highlight.y));
  }
}

bool BedMeshEditScreen::onTouchHeld(uint8_t tag) {
  constexpr float increment = 0.01;
  switch (tag) {
    case 3: adjustHighlightedValue(-increment); return true;
    case 4: adjustHighlightedValue( increment); return true;
  }
  return false;
}

bool BedMeshEditScreen::onTouchEnd(uint8_t tag) {
  switch (tag) {
    case 1:
      // On Cancel, reload saved mesh, discarding changes
      GOTO_PREVIOUS();
      injectCommands_P(PSTR("G29 L1"));
      return true;
    case 2:
      saveAdjustedHighlightedValue();
      injectCommands_P(PSTR("G29 S1"));
      mydata.needSave = false;
      return true;
    case 3:
    case 4:
      return onTouchHeld(tag);
    default: return changeHighlightedValue(tag);
  }
  return true;
}

void BedMeshEditScreen::show() {
<<<<<<< HEAD
  // On entry, home if needed and save current mesh
  if (!ExtUI::isMachineHomed()) {
    SpinnerDialogBox::enqueueAndWait_P(F("G28\nG29 S1"));
    // After the spinner, go to this screen.
    current_screen.forget();
    PUSH_SCREEN(BedMeshEditScreen);
  }
  else {
    injectCommands_P(PSTR("G29 S1"));
    GOTO_SCREEN(BedMeshEditScreen);
  }
=======
  // On entry, always home (to account for possible Z offset changes) and save current mesh
  SpinnerDialogBox::enqueueAndWait_P(PSTR("G28\nG29 S1"));
  // After the spinner, go to this screen.
  current_screen.forget();
  PUSH_SCREEN(BedMeshEditScreen);
>>>>>>> 287493a1
}

#endif // FTDI_BED_MESH_EDIT_SCREEN<|MERGE_RESOLUTION|>--- conflicted
+++ resolved
@@ -190,25 +190,11 @@
 }
 
 void BedMeshEditScreen::show() {
-<<<<<<< HEAD
-  // On entry, home if needed and save current mesh
-  if (!ExtUI::isMachineHomed()) {
-    SpinnerDialogBox::enqueueAndWait_P(F("G28\nG29 S1"));
-    // After the spinner, go to this screen.
-    current_screen.forget();
-    PUSH_SCREEN(BedMeshEditScreen);
-  }
-  else {
-    injectCommands_P(PSTR("G29 S1"));
-    GOTO_SCREEN(BedMeshEditScreen);
-  }
-=======
   // On entry, always home (to account for possible Z offset changes) and save current mesh
   SpinnerDialogBox::enqueueAndWait_P(PSTR("G28\nG29 S1"));
   // After the spinner, go to this screen.
   current_screen.forget();
   PUSH_SCREEN(BedMeshEditScreen);
->>>>>>> 287493a1
 }
 
 #endif // FTDI_BED_MESH_EDIT_SCREEN