/*********************
 * leveling_menu.cpp *
 *********************/

/****************************************************************************
 *   Written By Mark Pelletier  2017 - Aleph Objects, Inc.                  *
 *   Written By Marcio Teixeira 2018 - Aleph Objects, Inc.                  *
 *                                                                          *
 *   This program is free software: you can redistribute it and/or modify   *
 *   it under the terms of the GNU General Public License as published by   *
 *   the Free Software Foundation, either version 3 of the License, or      *
 *   (at your option) any later version.                                    *
 *                                                                          *
 *   This program is distributed in the hope that it will be useful,        *
 *   but WITHOUT ANY WARRANTY; without even the implied warranty of         *
 *   MERCHANTABILITY or FITNESS FOR A PARTICULAR PURPOSE.  See the          *
 *   GNU General Public License for more details.                           *
 *                                                                          *
 *   To view a copy of the GNU General Public License, go to the following  *
 *   location: <https://www.gnu.org/licenses/>.                             *
 ****************************************************************************/

#include "../config.h"
#include "../screens.h"

#ifdef FTDI_LEVELING_MENU

#if BOTH(HAS_BED_PROBE,BLTOUCH)
  #include "../../../../feature/bltouch.h"
#endif

using namespace FTDI;
using namespace ExtUI;
using namespace Theme;

#if ENABLED(TOUCH_UI_PORTRAIT)
  #define GRID_ROWS 8
  #define GRID_COLS 2
  #define LEVELING_TITLE_POS BTN_POS(1,1), BTN_SIZE(2,1)
  #define LEVEL_AXIS_POS     BTN_POS(1,2), BTN_SIZE(2,1)
  #define BED_MESH_TITLE_POS BTN_POS(1,3), BTN_SIZE(2,1)
  #define PROBE_BED_POS      BTN_POS(1,4), BTN_SIZE(1,1)
  #define TEST_MESH_POS      BTN_POS(2,4), BTN_SIZE(1,1)
  #define SHOW_MESH_POS      BTN_POS(1,5), BTN_SIZE(1,1)
  #define EDIT_MESH_POS      BTN_POS(2,5), BTN_SIZE(1,1)
  #define BLTOUCH_TITLE_POS  BTN_POS(1,6), BTN_SIZE(2,1)
  #define BLTOUCH_RESET_POS  BTN_POS(1,7), BTN_SIZE(1,1)
  #define BLTOUCH_TEST_POS   BTN_POS(2,7), BTN_SIZE(1,1)
  #define BACK_POS           BTN_POS(1,8), BTN_SIZE(2,1)
#else
  #define GRID_ROWS 6
  #define GRID_COLS 3
  #define LEVELING_TITLE_POS BTN_POS(1,1), BTN_SIZE(3,1)
  #define LEVEL_AXIS_POS     BTN_POS(1,2), BTN_SIZE(3,1)
  #define BED_MESH_TITLE_POS BTN_POS(1,3), BTN_SIZE(2,1)
  #define PROBE_BED_POS      BTN_POS(1,4), BTN_SIZE(1,1)
  #define TEST_MESH_POS      BTN_POS(2,4), BTN_SIZE(1,1)
  #define SHOW_MESH_POS      BTN_POS(1,5), BTN_SIZE(1,1)
  #define EDIT_MESH_POS      BTN_POS(2,5), BTN_SIZE(1,1)
  #define BLTOUCH_TITLE_POS  BTN_POS(3,3), BTN_SIZE(1,1)
  #define BLTOUCH_RESET_POS  BTN_POS(3,4), BTN_SIZE(1,1)
  #define BLTOUCH_TEST_POS   BTN_POS(3,5), BTN_SIZE(1,1)
  #define BACK_POS           BTN_POS(1,6), BTN_SIZE(3,1)
#endif

void LevelingMenu::onRedraw(draw_mode_t what) {
  if (what & BACKGROUND) {
    CommandProcessor cmd;
    cmd.cmd(CLEAR_COLOR_RGB(Theme::bg_color))
       .cmd(CLEAR(true,true,true))
       .tag(0);
  }

  if (what & FOREGROUND) {
    CommandProcessor cmd;
    cmd.font(font_large)
       .cmd(COLOR_RGB(bg_text_enabled))
       .text(LEVELING_TITLE_POS, GET_TEXT_F(MSG_AXIS_LEVELING))
       .text(BED_MESH_TITLE_POS, GET_TEXT_F(MSG_BED_LEVELING))
    #if ENABLED(BLTOUCH)
       .text(BLTOUCH_TITLE_POS, GET_TEXT_F(MSG_BLTOUCH))
    #endif
       .font(font_medium).colors(normal_btn)
       .enabled(EITHER(Z_STEPPER_AUTO_ALIGN,MECHANICAL_GANTRY_CALIBRATION))
       .tag(2).button(LEVEL_AXIS_POS, GET_TEXT_F(MSG_LEVEL_X_AXIS))
       .tag(3).button(PROBE_BED_POS, GET_TEXT_F(MSG_PROBE_BED))
       .enabled(ENABLED(HAS_MESH))
       .tag(4).button(SHOW_MESH_POS, GET_TEXT_F(MSG_SHOW_MESH))
       .enabled(ENABLED(HAS_MESH))
       .tag(5).button(EDIT_MESH_POS, GET_TEXT_F(MSG_EDIT_MESH))
       .enabled(ENABLED(G26_MESH_VALIDATION))
       .tag(6).button(TEST_MESH_POS, GET_TEXT_F(MSG_PRINT_TEST))
    #if ENABLED(BLTOUCH)
       .tag(7).button(BLTOUCH_RESET_POS, GET_TEXT_F(MSG_BLTOUCH_RESET))
       .tag(8).button(BLTOUCH_TEST_POS,  GET_TEXT_F(MSG_BLTOUCH_SELFTEST))
    #endif
       .colors(action_btn)
       .tag(1).button(BACK_POS, GET_TEXT_F(MSG_BACK));
  }
}

bool LevelingMenu::onTouchEnd(uint8_t tag) {
  switch (tag) {
    case 1: GOTO_PREVIOUS();                   break;
    #if EITHER(Z_STEPPER_AUTO_ALIGN,MECHANICAL_GANTRY_CALIBRATION)
    case 2: SpinnerDialogBox::enqueueAndWait_P(F("G34")); break;
    #endif
<<<<<<< HEAD
    case 3:
    #ifndef BED_LEVELING_COMMANDS
      #define BED_LEVELING_COMMANDS "G29"
=======
    #if HAS_BED_PROBE
      case 3:
        #ifndef BED_LEVELING_COMMANDS
          #define BED_LEVELING_COMMANDS "G29"
        #endif
        #if ENABLED(AUTO_BED_LEVELING_UBL)
          BedMeshViewScreen::doProbe();
        #else
          SpinnerDialogBox::enqueueAndWait_P(F(BED_LEVELING_COMMANDS));
        #endif
        break;
>>>>>>> 01ae1ced
    #endif
    #if ENABLED(AUTO_BED_LEVELING_UBL)
      BedMeshViewScreen::doProbe();
    #else
      SpinnerDialogBox::enqueueAndWait_P(F(BED_LEVELING_COMMANDS));
    #endif
    break;
    #if ENABLED(AUTO_BED_LEVELING_UBL)
    case 4: BedMeshViewScreen::show(); break;
    case 5: BedMeshEditScreen::show(); break;
    #endif
    #if ENABLED(G26_MESH_VALIDATION)
    case 6: BedMeshViewScreen::doMeshValidation(); break;
    #endif
    #if ENABLED(BLTOUCH)
    case 7: injectCommands_P(PSTR("M280 P0 S60")); break;
    case 8: SpinnerDialogBox::enqueueAndWait_P(F("M280 P0 S90\nG4 P100\nM280 P0 S120")); break;
    #endif
    default: return false;
  }
  return true;
}

#endif // FTDI_LEVELING_MENU<|MERGE_RESOLUTION|>--- conflicted
+++ resolved
@@ -105,11 +105,6 @@
     #if EITHER(Z_STEPPER_AUTO_ALIGN,MECHANICAL_GANTRY_CALIBRATION)
     case 2: SpinnerDialogBox::enqueueAndWait_P(F("G34")); break;
     #endif
-<<<<<<< HEAD
-    case 3:
-    #ifndef BED_LEVELING_COMMANDS
-      #define BED_LEVELING_COMMANDS "G29"
-=======
     #if HAS_BED_PROBE
       case 3:
         #ifndef BED_LEVELING_COMMANDS
@@ -121,7 +116,6 @@
           SpinnerDialogBox::enqueueAndWait_P(F(BED_LEVELING_COMMANDS));
         #endif
         break;
->>>>>>> 01ae1ced
     #endif
     #if ENABLED(AUTO_BED_LEVELING_UBL)
       BedMeshViewScreen::doProbe();
