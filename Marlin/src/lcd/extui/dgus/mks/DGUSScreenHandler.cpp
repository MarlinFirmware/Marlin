/**
 * Marlin 3D Printer Firmware
 * Copyright (c) 2020 MarlinFirmware [https://github.com/MarlinFirmware/Marlin]
 *
 * Based on Sprinter and grbl.
 * Copyright (c) 2011 Camiel Gubbels / Erik van der Zalm
 *
 * This program is free software: you can redistribute it and/or modify
 * it under the terms of the GNU General Public License as published by
 * the Free Software Foundation, either version 3 of the License, or
 * (at your option) any later version.
 *
 * This program is distributed in the hope that it will be useful,
 * but WITHOUT ANY WARRANTY; without even the implied warranty of
 * MERCHANTABILITY or FITNESS FOR A PARTICULAR PURPOSE.  See the
 * GNU General Public License for more details.
 *
 * You should have received a copy of the GNU General Public License
 * along with this program.  If not, see <https://www.gnu.org/licenses/>.
 *
 */

#include "../../../../inc/MarlinConfigPre.h"

#if ENABLED(DGUS_LCD_UI_MKS)

#include "../DGUSScreenHandler.h"

#include "../../../../inc/MarlinConfig.h"

#include "../../../../MarlinCore.h"
#include "../../../../module/settings.h"
#include "../../../../module/temperature.h"
#include "../../../../module/motion.h"
#include "../../../../module/planner.h"
#include "../../../../module/printcounter.h"

#include "../../../../gcode/gcode.h"

#if HAS_STEALTHCHOP
  #include "../../../../module/stepper/trinamic.h"
  #include "../../../../module/stepper/indirection.h"
#endif
#include "../../../../module/probe.h"

#if ENABLED(POWER_LOSS_RECOVERY)
  #include "../../../../feature/powerloss.h"
#endif

#if ENABLED(SDSUPPORT)
  extern ExtUI::FileList filelist;
#endif

bool DGUSAutoTurnOff = false;
MKS_Language mks_language_index; // Initialized by settings.load()

#if 0
void DGUSScreenHandlerMKS::sendinfoscreen_ch(const uint16_t *line1, const uint16_t *line2, const uint16_t *line3, const uint16_t *line4) {
  dgusdisplay.WriteVariable(VP_MSGSTR1, line1, 32, true);
  dgusdisplay.WriteVariable(VP_MSGSTR2, line2, 32, true);
  dgusdisplay.WriteVariable(VP_MSGSTR3, line3, 32, true);
  dgusdisplay.WriteVariable(VP_MSGSTR4, line4, 32, true);
}

void DGUSScreenHandlerMKS::sendinfoscreen_en(PGM_P const line1, PGM_P const line2, PGM_P const line3, PGM_P const line4) {
  dgusdisplay.WriteVariable(VP_MSGSTR1, line1, 32, true);
  dgusdisplay.WriteVariable(VP_MSGSTR2, line2, 32, true);
  dgusdisplay.WriteVariable(VP_MSGSTR3, line3, 32, true);
  dgusdisplay.WriteVariable(VP_MSGSTR4, line4, 32, true);
}

void DGUSScreenHandlerMKS::sendinfoscreen(const void *line1, const void *line2, const void *line3, const void *line4, uint16_t language) {
  if (language == MKS_English)
    DGUSScreenHandlerMKS::sendinfoscreen_en((char *)line1, (char *)line2, (char *)line3, (char *)line4);
  else if (language == MKS_SimpleChinese)
    DGUSScreenHandlerMKS::sendinfoscreen_ch((uint16_t *)line1, (uint16_t *)line2, (uint16_t *)line3, (uint16_t *)line4);
}

#endif

void DGUSScreenHandlerMKS::DGUSLCD_SendFanToDisplay(DGUS_VP_Variable &var) {
  if (var.memadr) {
    //DEBUG_ECHOPGM(" DGUS_LCD_SendWordValueToDisplay ", var.VP);
    //DEBUG_ECHOLNPGM(" data ", *(uint16_t *)var.memadr);
    uint16_t tmp = *(uint8_t *) var.memadr; // +1 -> avoid rounding issues for the display.
    // tmp = map(tmp, 0, 255, 0, 100);
    dgusdisplay.WriteVariable(var.VP, tmp);
  }
}

void DGUSScreenHandlerMKS::DGUSLCD_SendBabyStepToDisplay(DGUS_VP_Variable &var) {
  float value = current_position.z;
  DEBUG_ECHOLNPAIR_F(" >> ", value, 6);
  value *= cpow(10, 2);
  dgusdisplay.WriteVariable(VP_SD_Print_Baby, (uint16_t)value);
}

void DGUSScreenHandlerMKS::DGUSLCD_SendPrintTimeToDisplay(DGUS_VP_Variable &var) {
  duration_t elapsed = print_job_timer.duration();
  uint32_t time = elapsed.value;
  dgusdisplay.WriteVariable(VP_PrintTime_H, uint16_t(time / 3600));
  dgusdisplay.WriteVariable(VP_PrintTime_M, uint16_t(time % 3600 / 60));
  dgusdisplay.WriteVariable(VP_PrintTime_S, uint16_t((time % 3600) % 60));
}

void DGUSScreenHandlerMKS::DGUSLCD_SetUint8(DGUS_VP_Variable &var, void *val_ptr) {
  if (var.memadr) {
    const uint16_t value = BE16_P(val_ptr);
    DEBUG_ECHOLNPGM("Got uint8:", value);
    *(uint8_t*)var.memadr = map(constrain(value, 0, 255), 0, 255, 0, 255);
    DEBUG_ECHOLNPGM("Set uint8:", *(uint8_t*)var.memadr);
  }
}

void DGUSScreenHandlerMKS::DGUSLCD_SendGbkToDisplay(DGUS_VP_Variable &var) {
  DEBUG_ECHOLNPGM(" data ", *(uint16_t *)var.memadr);
  uint16_t *tmp = (uint16_t*) var.memadr;
  dgusdisplay.WriteVariable(var.VP, tmp, var.size, true);
}

void DGUSScreenHandlerMKS::DGUSLCD_SendStringToDisplay_Language(DGUS_VP_Variable &var) {
  if (mks_language_index == MKS_English) {
    char *tmp = (char*) var.memadr;
    dgusdisplay.WriteVariable(var.VP, tmp, var.size, true);
  }
  else if (mks_language_index == MKS_SimpleChinese) {
    uint16_t *tmp = (uint16_t *)var.memadr;
    dgusdisplay.WriteVariable(var.VP, tmp, var.size, true);
  }
}

void DGUSScreenHandlerMKS::DGUSLCD_SendTMCStepValue(DGUS_VP_Variable &var) {
  #if ENABLED(SENSORLESS_HOMING)
    #if X_HAS_STEALTHCHOP
      tmc_step.x = stepperX.homing_threshold();
      dgusdisplay.WriteVariable(var.VP, *(int16_t*)var.memadr);
    #endif
    #if Y_HAS_STEALTHCHOP
      tmc_step.y = stepperY.homing_threshold();
      dgusdisplay.WriteVariable(var.VP, *(int16_t*)var.memadr);
    #endif
    #if Z_HAS_STEALTHCHOP
      tmc_step.z = stepperZ.homing_threshold();
      dgusdisplay.WriteVariable(var.VP, *(int16_t*)var.memadr);
    #endif
  #endif
}

#if ENABLED(SDSUPPORT)

  void DGUSScreenHandler::DGUSLCD_SD_FileSelected(DGUS_VP_Variable &var, void *val_ptr) {
    uint16_t touched_nr = (int16_t)BE16_P(val_ptr) + top_file;
    if (touched_nr != 0x0F && touched_nr > filelist.count()) return;
    if (!filelist.seek(touched_nr) && touched_nr != 0x0F) return;

    if (touched_nr == 0x0F) {
      if (filelist.isAtRootDir())
        GotoScreen(DGUSLCD_SCREEN_MAIN);
      else
        filelist.upDir();
      return;
    }

    if (filelist.isDir()) {
      filelist.changeDir(filelist.filename());
      top_file = 0;
      ForceCompleteUpdate();
      return;
    }

    #if ENABLED(DGUS_PRINT_FILENAME)
      // Send print filename
      dgusdisplay.WriteVariable(VP_SD_Print_Filename, filelist.filename(), VP_SD_FileName_LEN, true);
    #endif

    // Setup Confirmation screen
    file_to_print = touched_nr;
    GotoScreen(MKSLCD_SCREEN_PRINT_CONFIRM);
  }

  void DGUSScreenHandler::DGUSLCD_SD_StartPrint(DGUS_VP_Variable &var, void *val_ptr) {
    if (!filelist.seek(file_to_print)) return;
    ExtUI::printFile(filelist.shortFilename());
    GotoScreen(MKSLCD_SCREEN_PRINT);
    z_offset_add = 0;
  }

  void DGUSScreenHandler::DGUSLCD_SD_ResumePauseAbort(DGUS_VP_Variable &var, void *val_ptr) {

    if (!ExtUI::isPrintingFromMedia()) return; // avoid race condition when user stays in this menu and printer finishes.
    switch (BE16_P(val_ptr)) {
      case 0: { // Resume

        auto cs = getCurrentScreen();
        if (runout_mks.runout_status != RUNOUT_WAITING_STATUS && runout_mks.runout_status != UNRUNOUT_STATUS) {
          if (cs == MKSLCD_SCREEN_PRINT || cs == MKSLCD_SCREEN_PAUSE)
            GotoScreen(MKSLCD_SCREEN_PAUSE);
          return;
        }
        else
          runout_mks.runout_status = UNRUNOUT_STATUS;

        GotoScreen(MKSLCD_SCREEN_PRINT);

        if (ExtUI::isPrintingFromMediaPaused()) {
          nozzle_park_mks.print_pause_start_flag = 0;
          nozzle_park_mks.blstatus = true;
          ExtUI::resumePrint();
        }
      } break;

      case 1: // Pause

        GotoScreen(MKSLCD_SCREEN_PAUSE);
        if (!ExtUI::isPrintingFromMediaPaused()) {
          nozzle_park_mks.print_pause_start_flag = 1;
          nozzle_park_mks.blstatus = true;
          ExtUI::pausePrint();
          //ExtUI::mks_pausePrint();
        }
        break;
      case 2: // Abort
        HandleUserConfirmationPopUp(VP_SD_AbortPrintConfirmed, nullptr, PSTR("Abort printing"), filelist.filename(), PSTR("?"), true, true, false, true);
        break;
    }
  }

  void DGUSScreenHandler::DGUSLCD_SD_SendFilename(DGUS_VP_Variable& var) {
    uint16_t target_line = (var.VP - VP_SD_FileName0) / VP_SD_FileName_LEN;
    if (target_line > DGUS_SD_FILESPERSCREEN) return;
    char tmpfilename[VP_SD_FileName_LEN + 1] = "";
    var.memadr = (void*)tmpfilename;

    uint16_t dir_icon_val = 25;
    if (filelist.seek(top_file + target_line)) {
      snprintf_P(tmpfilename, VP_SD_FileName_LEN, PSTR("%s%c"), filelist.filename(), filelist.isDir() ? '/' : 0); // snprintf_P(tmpfilename, VP_SD_FileName_LEN, PSTR("%s"), filelist.filename());
      dir_icon_val = filelist.isDir() ? 0 : 1;
    }
    DGUSLCD_SendStringToDisplay(var);

    dgusdisplay.WriteVariable(VP_File_Pictutr0 + target_line * 2, dir_icon_val);
  }

  void DGUSScreenHandler::SDCardInserted() {
    top_file = 0;
    filelist.refresh();
    auto cs = getCurrentScreen();
    if (cs == DGUSLCD_SCREEN_MAIN || cs == DGUSLCD_SCREEN_STATUS)
      GotoScreen(MKSLCD_SCREEN_CHOOSE_FILE);
  }

  void DGUSScreenHandler::SDCardRemoved() {
    if (current_screen == DGUSLCD_SCREEN_SDFILELIST
        || (current_screen == DGUSLCD_SCREEN_CONFIRM && (ConfirmVP == VP_SD_AbortPrintConfirmed || ConfirmVP == VP_SD_FileSelectConfirm))
        || current_screen == DGUSLCD_SCREEN_SDPRINTMANIPULATION
    ) filelist.refresh();
  }

  void DGUSScreenHandler::SDPrintingFinished() {
    if (DGUSAutoTurnOff) {
      queue.exhaust();
      gcode.process_subcommands_now(F("M81"));
    }
    GotoScreen(MKSLCD_SCREEN_PrintDone);
  }

#else
<<<<<<< HEAD
  void DGUSScreenHandler::PrintReturn(DGUS_VP_Variable& var, void *val_ptr) {
    const uint16_t value = BE16_P(val_ptr);
=======
  void DGUSScreenHandlerMKS::PrintReturn(DGUS_VP_Variable& var, void *val_ptr) {
    uint16_t value = swap16(*(uint16_t*)val_ptr);
>>>>>>> a8419738
    if (value == 0x0F) GotoScreen(DGUSLCD_SCREEN_MAIN);
  }
#endif // SDSUPPORT

void DGUSScreenHandler::ScreenChangeHook(DGUS_VP_Variable &var, void *val_ptr) {
  uint8_t *tmp = (uint8_t*)val_ptr;

  // The keycode in target is coded as <from-frame><to-frame>, so 0x0100A means
  // from screen 1 (main) to 10 (temperature). DGUSLCD_SCREEN_POPUP is special,
  // meaning "return to previous screen"
  DGUSLCD_Screens target = (DGUSLCD_Screens)tmp[1];

  DEBUG_ECHOLNPGM("\n DEBUG target", target);

  // when the dgus had reboot, it will enter the DGUSLCD_SCREEN_MAIN page,
  // so user can change any page to use this function, an it will check
  // if robin nano is printing. when it is, dgus will enter the printing
  // page to continue print;
  //
  //if (printJobOngoing() || printingIsPaused()) {
  //  if (target == MKSLCD_PAUSE_SETTING_MOVE || target == MKSLCD_PAUSE_SETTING_EX
  //    || target == MKSLCD_SCREEN_PRINT || target == MKSLCD_SCREEN_PAUSE
  //  ) {
  //  }
  //  else
  //    GotoScreen(MKSLCD_SCREEN_PRINT);
  // return;
  //}

  if (target == DGUSLCD_SCREEN_POPUP) {
    SetupConfirmAction(ExtUI::setUserConfirmed);

    // Special handling for popup is to return to previous menu
    if (current_screen == DGUSLCD_SCREEN_POPUP && confirm_action_cb) confirm_action_cb();
    PopToOldScreen();
    return;
  }

  UpdateNewScreen(target);

  #ifdef DEBUG_DGUSLCD
    if (!DGUSLCD_FindScreenVPMapList(target)) DEBUG_ECHOLNPGM("WARNING: No screen Mapping found for ", target);
  #endif
}

<<<<<<< HEAD
void DGUSScreenHandler::ScreenBackChange(DGUS_VP_Variable &var, void *val_ptr) {
  const uint16_t target = BE16_P(val_ptr);
=======
void DGUSScreenHandlerMKS::ScreenBackChange(DGUS_VP_Variable &var, void *val_ptr) {
  const uint16_t target = swap16(*(uint16_t *)val_ptr);
>>>>>>> a8419738
  DEBUG_ECHOLNPGM(" back = 0x%x", target);
  switch (target) {
  }
}

void DGUSScreenHandlerMKS::ZoffsetConfirm(DGUS_VP_Variable &var, void *val_ptr) {
  settings.save();
  if (printJobOngoing())
    GotoScreen(MKSLCD_SCREEN_PRINT);
  else if (print_job_timer.isPaused)
    GotoScreen(MKSLCD_SCREEN_PAUSE);
}

void DGUSScreenHandlerMKS::GetTurnOffCtrl(DGUS_VP_Variable &var, void *val_ptr) {
  DEBUG_ECHOLNPGM("GetTurnOffCtrl\n");
  const uint16_t value = BE16_P(val_ptr);
  switch (value) {
    case 0 ... 1: DGUSAutoTurnOff = (bool)value; break;
    default: break;
  }
}

void DGUSScreenHandlerMKS::GetMinExtrudeTemp(DGUS_VP_Variable &var, void *val_ptr) {
  DEBUG_ECHOLNPGM("GetMinExtrudeTemp");
  const uint16_t value = BE16_P(val_ptr);
  TERN_(PREVENT_COLD_EXTRUSION, thermalManager.extrude_min_temp = value);
  mks_min_extrusion_temp = value;
  settings.save();
}

void DGUSScreenHandlerMKS::GetZoffsetDistance(DGUS_VP_Variable &var, void *val_ptr) {
  DEBUG_ECHOLNPGM("GetZoffsetDistance");
  const uint16_t value = BE16_P(val_ptr);
  float val_distance = 0;
  switch (value) {
    case 0: val_distance = 0.01; break;
    case 1: val_distance = 0.1; break;
    case 2: val_distance = 0.5; break;
    case 3: val_distance = 1; break;
    default: val_distance = 0.01; break;
  }
  ZOffset_distance = val_distance;
}

void DGUSScreenHandlerMKS::GetManualMovestep(DGUS_VP_Variable &var, void *val_ptr) {
  DEBUG_ECHOLNPGM("\nGetManualMovestep");
  *(uint16_t *)var.memadr = BE16_P(val_ptr);
}

<<<<<<< HEAD
void DGUSScreenHandler::EEPROM_CTRL(DGUS_VP_Variable &var, void *val_ptr) {
  const uint16_t eep_flag = BE16_P(val_ptr);
=======
void DGUSScreenHandlerMKS::EEPROM_CTRL(DGUS_VP_Variable &var, void *val_ptr) {
  const uint16_t eep_flag = swap16(*(uint16_t *)val_ptr);
>>>>>>> a8419738
  switch (eep_flag) {
    case 0:
      settings.save();
      settings.load(); // load eeprom data to check the data is right
      GotoScreen(MKSLCD_SCREEN_EEP_Config);
      break;

    case 1:
      settings.reset();
      GotoScreen(MKSLCD_SCREEN_EEP_Config);
      break;

    default: break;
  }
}

<<<<<<< HEAD
void DGUSScreenHandler::Z_offset_select(DGUS_VP_Variable &var, void *val_ptr) {
  const uint16_t z_value = BE16_P(val_ptr);
=======
void DGUSScreenHandlerMKS::Z_offset_select(DGUS_VP_Variable &var, void *val_ptr) {
  const uint16_t z_value = swap16(*(uint16_t *)val_ptr);
>>>>>>> a8419738
  switch (z_value) {
    case 0: Z_distance = 0.01; break;
    case 1: Z_distance = 0.1; break;
    case 2: Z_distance = 0.5; break;
    default: Z_distance = 1; break;
  }
}

<<<<<<< HEAD
void DGUSScreenHandler::GetOffsetValue(DGUS_VP_Variable &var, void *val_ptr) {
=======
void DGUSScreenHandlerMKS::GetOffsetValue(DGUS_VP_Variable &var, void *val_ptr) {

>>>>>>> a8419738
  #if HAS_BED_PROBE
    const int32_t value = BE32_P(val_ptr);
    const float Offset = value / 100.0f;
    DEBUG_ECHOLNPGM("\nget int6 offset >> ", value, 6);

    switch (var.VP) {
      default: break;
        case VP_OFFSET_X: probe.offset.x = Offset; break;
        case VP_OFFSET_Y: probe.offset.y = Offset; break;
        case VP_OFFSET_Z: probe.offset.z = Offset; break;
    }
    settings.save();
  #endif
}

<<<<<<< HEAD
void DGUSScreenHandler::LanguageChange_MKS(DGUS_VP_Variable &var, void *val_ptr) {
  const uint16_t lag_flag = BE16_P(val_ptr);
=======
void DGUSScreenHandlerMKS::LanguageChange(DGUS_VP_Variable &var, void *val_ptr) {
  const uint16_t lag_flag = swap16(*(uint16_t *)val_ptr);
>>>>>>> a8419738
  switch (lag_flag) {
    case MKS_SimpleChinese:
      DGUS_LanguageDisplay(MKS_SimpleChinese);
      mks_language_index = MKS_SimpleChinese;
      dgusdisplay.WriteVariable(VP_LANGUAGE_CHANGE1, MKS_Language_Choose);
      dgusdisplay.WriteVariable(VP_LANGUAGE_CHANGE2, MKS_Language_NoChoose);
      settings.save();
      break;
    case MKS_English:
      DGUS_LanguageDisplay(MKS_English);
      mks_language_index = MKS_English;
      dgusdisplay.WriteVariable(VP_LANGUAGE_CHANGE1, MKS_Language_NoChoose);
      dgusdisplay.WriteVariable(VP_LANGUAGE_CHANGE2, MKS_Language_Choose);
      settings.save();
      break;
    default: break;
  }
}

#if ENABLED(MESH_BED_LEVELING)
  uint8_t mesh_point_count = GRID_MAX_POINTS;
#endif

<<<<<<< HEAD
void DGUSScreenHandler::Level_Ctrl_MKS(DGUS_VP_Variable &var, void *val_ptr) {
  const uint16_t lev_but = BE16_P(val_ptr);
=======
void DGUSScreenHandlerMKS::Level_Ctrl(DGUS_VP_Variable &var, void *val_ptr) {
  const uint16_t lev_but = swap16(*(uint16_t *)val_ptr);
>>>>>>> a8419738
  #if ENABLED(MESH_BED_LEVELING)
    auto cs = getCurrentScreen();
  #endif
  switch (lev_but) {
    case 0:
      #if ENABLED(AUTO_BED_LEVELING_BILINEAR)

        static uint8_t a_first_level = 1;
        if (a_first_level == 1) {
          a_first_level = 0;
          queue.enqueue_now_P(G28_STR);
        }
        queue.enqueue_now(F("G29"));

      #elif ENABLED(MESH_BED_LEVELING)

        mesh_point_count = GRID_MAX_POINTS;

        if (mks_language_index == MKS_English) {
          const char level_buf_en[] = "Start Level";
          dgusdisplay.WriteVariable(VP_AutoLevel_1_Dis, level_buf_en, 32, true);
        }
        else if (mks_language_index == MKS_SimpleChinese) {
          const uint16_t level_buf_ch[] = {0xAABF, 0xBCCA, 0xF7B5, 0xBDC6, 0x2000};
          dgusdisplay.WriteVariable(VP_AutoLevel_1_Dis, level_buf_ch, 32, true);
        }

        cs = getCurrentScreen();
        if (cs != MKSLCD_AUTO_LEVEL) GotoScreen(MKSLCD_AUTO_LEVEL);
      #else

        GotoScreen(MKSLCD_SCREEN_LEVEL);

      #endif
      break;

    case 1:
      soft_endstop._enabled = true;
      GotoScreen(MKSLCD_SCREEM_TOOL);
      break;

    default: break;
  }
}

<<<<<<< HEAD
void DGUSScreenHandler::MeshLevelDistanceConfig(DGUS_VP_Variable &var, void *val_ptr) {
  const uint16_t mesh_dist = BE16_P(val_ptr);
=======
void DGUSScreenHandlerMKS::MeshLevelDistanceConfig(DGUS_VP_Variable &var, void *val_ptr) {
  const uint16_t mesh_dist = swap16(*(uint16_t *)val_ptr);
>>>>>>> a8419738
  switch (mesh_dist) {
    case 0: mesh_adj_distance = 0.01; break;
    case 1: mesh_adj_distance = 0.1; break;
    case 2: mesh_adj_distance = 1; break;
    default: mesh_adj_distance = 0.1; break;
  }
}

void DGUSScreenHandlerMKS::MeshLevel(DGUS_VP_Variable &var, void *val_ptr) {
  #if ENABLED(MESH_BED_LEVELING)
    const uint16_t mesh_value = BE16_P(val_ptr);
    // static uint8_t a_first_level = 1;
    char cmd_buf[30];
    float offset = mesh_adj_distance;
    int16_t integer, Deci, Deci2;

    if (!queue.ring_buffer.empty()) return;

    switch (mesh_value) {
      case 0:
        offset = mesh_adj_distance;
        integer = offset; // get int
        Deci = (offset * 10);
        Deci = Deci % 10;
        Deci2 = offset * 100;
        Deci2 = Deci2 % 10;
        soft_endstop._enabled = false;
        queue.enqueue_now(F("G91"));
        snprintf_P(cmd_buf, 30, PSTR("G1 Z%d.%d%d"), integer, Deci, Deci2);
        queue.enqueue_one_now(cmd_buf);
        queue.enqueue_now(F("G90"));
        //soft_endstop._enabled = true;
        break;

      case 1:
        offset = mesh_adj_distance;
        integer = offset;       // get int
        Deci = (offset * 10);
        Deci = Deci % 10;
        Deci2 = offset * 100;
        Deci2 = Deci2 % 10;
        soft_endstop._enabled = false;
        queue.enqueue_now(F("G91"));
        snprintf_P(cmd_buf, 30, PSTR("G1 Z-%d.%d%d"), integer, Deci, Deci2);
        queue.enqueue_one_now(cmd_buf);
        queue.enqueue_now(F("G90"));
        break;

      case 2:
        if (mesh_point_count == GRID_MAX_POINTS) { // The first point

          queue.enqueue_now(F("G28"));
          queue.enqueue_now(F("G29S1"));
          mesh_point_count--;

          if (mks_language_index == MKS_English) {
            const char level_buf_en1[] = "Next Point";
            dgusdisplay.WriteVariable(VP_AutoLevel_1_Dis, level_buf_en1, 32, true);
          }
          else if (mks_language_index == MKS_SimpleChinese) {
            const uint16_t level_buf_ch1[] = {0xC2CF, 0xBBD2, 0xE3B5, 0x2000};
            dgusdisplay.WriteVariable(VP_AutoLevel_1_Dis, level_buf_ch1, 32, true);
          }
        }
        else if (mesh_point_count > 1) {                              // 倒数第二个点
          queue.enqueue_now(F("G29S2"));
          mesh_point_count--;
          if (mks_language_index == MKS_English) {
            const char level_buf_en2[] = "Next Point";
            dgusdisplay.WriteVariable(VP_AutoLevel_1_Dis, level_buf_en2, 32, true);
          }
          else if (mks_language_index == MKS_SimpleChinese) {
            const uint16_t level_buf_ch2[] = {0xC2CF, 0xBBD2, 0xE3B5, 0x2000};
            dgusdisplay.WriteVariable(VP_AutoLevel_1_Dis, level_buf_ch2, 32, true);
          }
        }
        else if (mesh_point_count == 1) {
          queue.enqueue_now(F("G29S2"));
          mesh_point_count--;
          if (mks_language_index == MKS_English) {
            const char level_buf_en2[] = "Level Finsh";
            dgusdisplay.WriteVariable(VP_AutoLevel_1_Dis, level_buf_en2, 32, true);
          }
          else if (mks_language_index == MKS_SimpleChinese) {
            const uint16_t level_buf_ch2[] = {0xF7B5, 0xBDC6, 0xEACD, 0xC9B3, 0x2000};
            dgusdisplay.WriteVariable(VP_AutoLevel_1_Dis, level_buf_ch2, 32, true);
          }
          settings.save();
        }
        else if (mesh_point_count == 0) {
          mesh_point_count = GRID_MAX_POINTS;
          soft_endstop._enabled = true;
          settings.save();
          GotoScreen(MKSLCD_SCREEM_TOOL);
        }
        break;

      default:
        break;
    }
  #endif // MESH_BED_LEVELING
}

void DGUSScreenHandlerMKS::SD_FileBack(DGUS_VP_Variable&, void*) {
  GotoScreen(MKSLCD_SCREEN_HOME);
}

<<<<<<< HEAD
void DGUSScreenHandler::LCD_BLK_Adjust(DGUS_VP_Variable &var, void *val_ptr) {
  const uint16_t lcd_value = BE16_P(val_ptr);
=======
void DGUSScreenHandlerMKS::LCD_BLK_Adjust(DGUS_VP_Variable &var, void *val_ptr) {
  const uint16_t lcd_value = swap16(*(uint16_t *)val_ptr);
>>>>>>> a8419738

  lcd_default_light = constrain(lcd_value, 10, 100);

  const uint16_t lcd_data[2] = { lcd_default_light, lcd_default_light };
  dgusdisplay.WriteVariable(0x0082, &lcd_data, 5, true);
}

<<<<<<< HEAD
void DGUSScreenHandler::ManualAssistLeveling(DGUS_VP_Variable &var, void *val_ptr) {
  const int16_t point_value = BE16_P(val_ptr);
=======
void DGUSScreenHandlerMKS::ManualAssistLeveling(DGUS_VP_Variable &var, void *val_ptr) {
  const int16_t point_value = swap16(*(uint16_t *)val_ptr);
>>>>>>> a8419738

  // Insist on leveling first time at this screen
  static bool first_level_flag = false;
  if (!first_level_flag || point_value == 0x0001) {
    queue.enqueue_now_P(G28_STR);
    first_level_flag = true;
  }

  constexpr uint16_t level_speed = 1500;

  auto enqueue_corner_move = [](int16_t lx, int16_t ly, uint16_t fr) {
    char buf_level[32];
    sprintf_P(buf_level, "G0X%dY%dF%d", lx, ly, fr);
    queue.enqueue_one_now(buf_level);
  };

  if (WITHIN(point_value, 0x0001, 0x0005))
    queue.enqueue_now(F("G1Z10"));

  switch (point_value) {
    case 0x0001:
      enqueue_corner_move(X_MIN_POS + ABS(mks_corner_offsets[0].x),
                          Y_MIN_POS + ABS(mks_corner_offsets[0].y), level_speed);
      queue.enqueue_now(F("G28Z"));
      break;
    case 0x0002:
      enqueue_corner_move(X_MAX_POS - ABS(mks_corner_offsets[1].x),
                          Y_MIN_POS + ABS(mks_corner_offsets[1].y), level_speed);
      break;
    case 0x0003:
      enqueue_corner_move(X_MAX_POS - ABS(mks_corner_offsets[2].x),
                          Y_MAX_POS - ABS(mks_corner_offsets[2].y), level_speed);
      break;
    case 0x0004:
      enqueue_corner_move(X_MIN_POS + ABS(mks_corner_offsets[3].x),
                          Y_MAX_POS - ABS(mks_corner_offsets[3].y), level_speed);
      break;
    case 0x0005:
      enqueue_corner_move(ABS(mks_corner_offsets[4].x),
                          ABS(mks_corner_offsets[4].y), level_speed);
      break;
  }

  if (WITHIN(point_value, 0x0002, 0x0005)) {
    //queue.enqueue_now(F("G28Z"));
    queue.enqueue_now(F("G1Z-10"));
  }
}

#define mks_min(a, b) ((a) < (b)) ? (a) : (b)
#define mks_max(a, b) ((a) > (b)) ? (a) : (b)
void DGUSScreenHandlerMKS::TMC_ChangeConfig(DGUS_VP_Variable &var, void *val_ptr) {
  #if EITHER(HAS_TRINAMIC_CONFIG, HAS_STEALTHCHOP)
    const uint16_t tmc_value = BE16_P(val_ptr);
  #endif

  switch (var.VP) {
    case VP_TMC_X_STEP:
      #if USE_SENSORLESS
        #if X_HAS_STEALTHCHOP
          stepperX.homing_threshold(mks_min(tmc_value, 255));
          settings.save();
          //tmc_step.x = stepperX.homing_threshold();
        #endif
      #endif
      break;
    case VP_TMC_Y_STEP:
      #if USE_SENSORLESS
        #if Y_HAS_STEALTHCHOP
          stepperY.homing_threshold(mks_min(tmc_value, 255));
          settings.save();
          //tmc_step.y = stepperY.homing_threshold();
        #endif
      #endif
      break;
    case VP_TMC_Z_STEP:
      #if USE_SENSORLESS
        #if Z_HAS_STEALTHCHOP
          stepperZ.homing_threshold(mks_min(tmc_value, 255));
          settings.save();
          //tmc_step.z = stepperZ.homing_threshold();
        #endif
      #endif
      break;
    case VP_TMC_X_Current:
      #if AXIS_IS_TMC(X)
        stepperX.rms_current(tmc_value);
        settings.save();
      #endif
      break;
    case VP_TMC_X1_Current:
      #if AXIS_IS_TMC(X2)
        stepperX2.rms_current(tmc_value);
        settings.save();
      #endif
      break;
    case VP_TMC_Y_Current:
      #if AXIS_IS_TMC(Y)
        stepperY.rms_current(tmc_value);
        settings.save();
      #endif
      break;
    case VP_TMC_Y1_Current:
      #if AXIS_IS_TMC(X2)
        stepperY2.rms_current(tmc_value);
        settings.save();
      #endif
      break;
    case VP_TMC_Z_Current:
      #if AXIS_IS_TMC(Z)
        stepperZ.rms_current(tmc_value);
        settings.save();
      #endif
      break;
    case VP_TMC_Z1_Current:
      #if AXIS_IS_TMC(Z2)
        stepperZ2.rms_current(tmc_value);
        settings.save();
      #endif
      break;
    case VP_TMC_E0_Current:
      #if AXIS_IS_TMC(E0)
        stepperE0.rms_current(tmc_value);
        settings.save();
      #endif
      break;
    case VP_TMC_E1_Current:
      #if AXIS_IS_TMC(E1)
        stepperE1.rms_current(tmc_value);
        settings.save();
      #endif
      break;

    default:
      break;
  }
  #if USE_SENSORLESS
    TERN_(X_HAS_STEALTHCHOP, tmc_step.x = stepperX.homing_threshold());
    TERN_(Y_HAS_STEALTHCHOP, tmc_step.y = stepperY.homing_threshold());
    TERN_(Z_HAS_STEALTHCHOP, tmc_step.z = stepperZ.homing_threshold());
  #endif
}

void DGUSScreenHandler::HandleManualMove(DGUS_VP_Variable &var, void *val_ptr) {
  DEBUG_ECHOLNPGM("HandleManualMove");

  int16_t movevalue = BE16_P(val_ptr);

  // Choose Move distance
       if (manualMoveStep == 0x01) manualMoveStep =   10;
  else if (manualMoveStep == 0x02) manualMoveStep =  100;
  else if (manualMoveStep == 0x03) manualMoveStep = 1000;

  DEBUG_ECHOLNPGM("QUEUE LEN:", queue.ring_buffer.length);

  if (!print_job_timer.isPaused() && !queue.ring_buffer.empty())
    return;

  char axiscode;
  unsigned int speed = 1500; // FIXME: get default feedrate for manual moves, don't hardcode.

  switch (var.VP) { // switch X Y Z or Home
    default: return;
    case VP_MOVE_X:
      DEBUG_ECHOLNPGM("X Move");
      axiscode = 'X';
      if (!ExtUI::canMove(ExtUI::axis_t::X)) goto cannotmove;
      break;

    case VP_MOVE_Y:
      DEBUG_ECHOLNPGM("Y Move");
      axiscode = 'Y';
      if (!ExtUI::canMove(ExtUI::axis_t::Y)) goto cannotmove;
      break;

    case VP_MOVE_Z:
      DEBUG_ECHOLNPGM("Z Move");
      axiscode = 'Z';
      speed = 300; // default to 5mm/s
      if (!ExtUI::canMove(ExtUI::axis_t::Z)) goto cannotmove;
      break;

    case VP_MOTOR_LOCK_UNLOK:
      DEBUG_ECHOLNPGM("Motor Unlock");
      movevalue = 5;
      axiscode  = '\0';
      // return ;
      break;

    case VP_HOME_ALL: // only used for homing
      DEBUG_ECHOLNPGM("Home all");
      axiscode  = '\0';
      movevalue = 0; // ignore value sent from display, this VP is _ONLY_ for homing.
      //return;
      break;

    case VP_X_HOME:
      DEBUG_ECHOLNPGM("X Home");
      axiscode  = 'X';
      movevalue = 0;
      break;

    case VP_Y_HOME:
      DEBUG_ECHOLNPGM("Y Home");
      axiscode  = 'Y';
      movevalue = 0;
      break;

    case VP_Z_HOME:
      DEBUG_ECHOLNPGM("Z Home");
      axiscode  = 'Z';
      movevalue = 0;
      break;
  }

  DEBUG_ECHOPGM("movevalue = ", movevalue);
  if (movevalue != 0 && movevalue != 5) { // get move distance
    switch (movevalue) {
      case 0x0001: movevalue =  manualMoveStep; break;
      case 0x0002: movevalue = -manualMoveStep; break;
      default:     movevalue = 0; break;
    }
  }

  if (!movevalue) {
    // homing
    DEBUG_ECHOPGM(" homing ", AS_CHAR(axiscode));
    // char buf[6] = "G28 X";
    // buf[4] = axiscode;

    char buf[6];
    sprintf(buf, "G28 %c", axiscode);
    //DEBUG_ECHOPGM(" ", buf);
    queue.enqueue_one_now(buf);
    //DEBUG_ECHOLNPGM(" ✓");
    ForceCompleteUpdate();
    return;
  }
  else if (movevalue == 5) {
    DEBUG_ECHOPGM("send M84");
    char buf[6];
    snprintf_P(buf,6,PSTR("M84 %c"), axiscode);
    queue.enqueue_one_now(buf);
    ForceCompleteUpdate();
    return;
  }
  else {
    // movement
    DEBUG_ECHOPGM(" move ", AS_CHAR(axiscode));
    bool old_relative_mode = relative_mode;

    if (!relative_mode) {
      //DEBUG_ECHOPGM(" G91");
      queue.enqueue_now(F("G91"));
      //DEBUG_ECHOPGM(" ✓ ");
    }
    char buf[32]; // G1 X9999.99 F12345
    // unsigned int backup_speed = MMS_TO_MMM(feedrate_mm_s);
    char sign[] = "\0";
    int16_t value = movevalue / 100;
    if (movevalue < 0) { value = -value; sign[0] = '-'; }
    int16_t fraction = ABS(movevalue) % 100;
    snprintf_P(buf, 32, PSTR("G0 %c%s%d.%02d F%d"), axiscode, sign, value, fraction, speed);
    queue.enqueue_one_now(buf);

    //if (backup_speed != speed) {
    //  snprintf_P(buf, 32, PSTR("G0 F%d"), backup_speed);
    //  queue.enqueue_one_now(buf);
    //  //DEBUG_ECHOPGM(" ", buf);
    //}

    //while (!enqueue_and_echo_command(buf)) idle();
    //DEBUG_ECHOLNPGM(" ✓ ");
    if (!old_relative_mode) {
      //DEBUG_ECHOPGM("G90");
      //queue.enqueue_now(F("G90"));
      queue.enqueue_now(F("G90"));
      //DEBUG_ECHOPGM(" ✓ ");
    }
  }

  ForceCompleteUpdate();
  DEBUG_ECHOLNPGM("manmv done.");
  return;

  cannotmove:
    DEBUG_ECHOLNPGM(" cannot move ", AS_CHAR(axiscode));
    return;
}

<<<<<<< HEAD
void DGUSScreenHandler::GetParkPos_MKS(DGUS_VP_Variable &var, void *val_ptr) {
  const int16_t value_pos = BE16_P(val_ptr);
=======
void DGUSScreenHandlerMKS::GetParkPos(DGUS_VP_Variable &var, void *val_ptr) {
  const int16_t value_pos = swap16(*(int16_t*)val_ptr);
>>>>>>> a8419738

  switch (var.VP) {
    case VP_X_PARK_POS: mks_park_pos.x = value_pos; break;
    case VP_Y_PARK_POS: mks_park_pos.y = value_pos; break;
    case VP_Z_PARK_POS: mks_park_pos.z = value_pos; break;
    default: break;
  }
  skipVP = var.VP; // don't overwrite value the next update time as the display might autoincrement in parallel
}

void DGUSScreenHandlerMKS::HandleChangeLevelPoint(DGUS_VP_Variable &var, void *val_ptr) {
  DEBUG_ECHOLNPGM("HandleChangeLevelPoint");

  const int16_t value_raw = BE16_P(val_ptr);
  DEBUG_ECHOLNPGM("value_raw:", value_raw);

  *(int16_t*)var.memadr = value_raw;

  settings.save();
  skipVP = var.VP; // don't overwrite value the next update time as the display might autoincrement in parallel
}

void DGUSScreenHandlerMKS::HandleStepPerMMChanged(DGUS_VP_Variable &var, void *val_ptr) {
  DEBUG_ECHOLNPGM("HandleStepPerMMChanged");

  const uint16_t value_raw = BE16_P(val_ptr);
  const float value = (float)value_raw;

  DEBUG_ECHOLNPGM("value_raw:", value_raw);
  DEBUG_ECHOLNPGM("value:", value);

  ExtUI::axis_t axis;
  switch (var.VP) {
    default: return;
    case VP_X_STEP_PER_MM: axis = ExtUI::axis_t::X; break;
    case VP_Y_STEP_PER_MM: axis = ExtUI::axis_t::Y; break;
    case VP_Z_STEP_PER_MM: axis = ExtUI::axis_t::Z; break;
  }
  ExtUI::setAxisSteps_per_mm(value, axis);
  DEBUG_ECHOLNPGM("value_set:", ExtUI::getAxisSteps_per_mm(axis));
  settings.save();
  skipVP = var.VP; // don't overwrite value the next update time as the display might autoincrement in parallel
}

void DGUSScreenHandlerMKS::HandleStepPerMMExtruderChanged(DGUS_VP_Variable &var, void *val_ptr) {
  DEBUG_ECHOLNPGM("HandleStepPerMMExtruderChanged");

  const uint16_t value_raw = BE16_P(val_ptr);
  const float value = (float)value_raw;

  DEBUG_ECHOLNPGM("value_raw:", value_raw);
  DEBUG_ECHOLNPGM("value:", value);

  ExtUI::extruder_t extruder;
  switch (var.VP) {
    default: return;
    #if HAS_HOTEND
      case VP_E0_STEP_PER_MM: extruder = ExtUI::extruder_t::E0; break;
    #endif
    #if HAS_MULTI_HOTEND
      case VP_E1_STEP_PER_MM: extruder = ExtUI::extruder_t::E1; break;
    #endif
  }
  ExtUI::setAxisSteps_per_mm(value, extruder);
  DEBUG_ECHOLNPGM("value_set:", ExtUI::getAxisSteps_per_mm(extruder));
  settings.save();
  skipVP = var.VP; // don't overwrite value the next update time as the display might autoincrement in parallel
}

void DGUSScreenHandlerMKS::HandleMaxSpeedChange(DGUS_VP_Variable &var, void *val_ptr) {
  DEBUG_ECHOLNPGM("HandleMaxSpeedChange");

  const uint16_t value_raw = BE16_P(val_ptr);
  const float value = (float)value_raw;

  DEBUG_ECHOLNPGM("value_raw:", value_raw);
  DEBUG_ECHOLNPGM("value:", value);

  ExtUI::axis_t axis;
  switch (var.VP) {
    case VP_X_MAX_SPEED: axis = ExtUI::axis_t::X; break;
    case VP_Y_MAX_SPEED: axis = ExtUI::axis_t::Y; break;
    case VP_Z_MAX_SPEED: axis = ExtUI::axis_t::Z; break;
    default: return;
  }
  ExtUI::setAxisMaxFeedrate_mm_s(value, axis);
  DEBUG_ECHOLNPGM("value_set:", ExtUI::getAxisMaxFeedrate_mm_s(axis));
  settings.save();
  skipVP = var.VP; // don't overwrite value the next update time as the display might autoincrement in parallel
}

void DGUSScreenHandlerMKS::HandleExtruderMaxSpeedChange(DGUS_VP_Variable &var, void *val_ptr) {
  DEBUG_ECHOLNPGM("HandleExtruderMaxSpeedChange");

  const uint16_t value_raw = BE16_P(val_ptr);
  const float value = (float)value_raw;

  DEBUG_ECHOLNPGM("value_raw:", value_raw);
  DEBUG_ECHOLNPGM("value:", value);

  ExtUI::extruder_t extruder;
  switch (var.VP) {
    default: return;
      #if HAS_HOTEND
        case VP_E0_MAX_SPEED: extruder = ExtUI::extruder_t::E0; break;
      #endif
      #if HAS_MULTI_HOTEND
      #endif
    case VP_E1_MAX_SPEED: extruder = ExtUI::extruder_t::E1; break;
  }
  ExtUI::setAxisMaxFeedrate_mm_s(value, extruder);
  DEBUG_ECHOLNPGM("value_set:", ExtUI::getAxisMaxFeedrate_mm_s(extruder));
  settings.save();
  skipVP = var.VP; // don't overwrite value the next update time as the display might autoincrement in parallel
}

void DGUSScreenHandlerMKS::HandleMaxAccChange(DGUS_VP_Variable &var, void *val_ptr) {
  DEBUG_ECHOLNPGM("HandleMaxAccChange");

  const uint16_t value_raw = BE16_P(val_ptr);
  const float value = (float)value_raw;

  DEBUG_ECHOLNPGM("value_raw:", value_raw);
  DEBUG_ECHOLNPGM("value:", value);

  ExtUI::axis_t axis;
  switch (var.VP) {
    default: return;
    case VP_X_ACC_MAX_SPEED: axis = ExtUI::axis_t::X;  break;
    case VP_Y_ACC_MAX_SPEED: axis = ExtUI::axis_t::Y;  break;
    case VP_Z_ACC_MAX_SPEED: axis = ExtUI::axis_t::Z;  break;
  }
  ExtUI::setAxisMaxAcceleration_mm_s2(value, axis);
  DEBUG_ECHOLNPGM("value_set:", ExtUI::getAxisMaxAcceleration_mm_s2(axis));
  settings.save();
  skipVP = var.VP; // don't overwrite value the next update time as the display might autoincrement in parallel
}

void DGUSScreenHandlerMKS::HandleExtruderAccChange(DGUS_VP_Variable &var, void *val_ptr) {
  DEBUG_ECHOLNPGM("HandleExtruderAccChange");

  uint16_t value_raw = BE16_P(val_ptr);
  DEBUG_ECHOLNPGM("value_raw:", value_raw);
  float value = (float)value_raw;
  ExtUI::extruder_t extruder;
  switch (var.VP) {
    default: return;
    #if HAS_HOTEND
      case VP_E0_ACC_MAX_SPEED: extruder = ExtUI::extruder_t::E0; settings.load(); break;
    #endif
    #if HAS_MULTI_HOTEND
      case VP_E1_ACC_MAX_SPEED: extruder = ExtUI::extruder_t::E1; settings.load(); break;
    #endif
  }
  DEBUG_ECHOLNPGM("value:", value);
  ExtUI::setAxisMaxAcceleration_mm_s2(value, extruder);
  DEBUG_ECHOLNPGM("value_set:", ExtUI::getAxisMaxAcceleration_mm_s2(extruder));
  settings.save();
  skipVP = var.VP; // don't overwrite value the next update time as the display might autoincrement in parallel
}

<<<<<<< HEAD
void DGUSScreenHandler::HandleTravelAccChange_MKS(DGUS_VP_Variable &var, void *val_ptr) {
  uint16_t value_travel = BE16_P(val_ptr);
=======
void DGUSScreenHandlerMKS::HandleTravelAccChange(DGUS_VP_Variable &var, void *val_ptr) {
  uint16_t value_travel = swap16(*(uint16_t*)val_ptr);
>>>>>>> a8419738
  planner.settings.travel_acceleration = (float)value_travel;
  skipVP = var.VP; // don't overwrite value the next update time as the display might autoincrement in parallel
}

<<<<<<< HEAD
void DGUSScreenHandler::HandleFeedRateMinChange_MKS(DGUS_VP_Variable &var, void *val_ptr) {
  uint16_t value_t = BE16_P(val_ptr);
=======
void DGUSScreenHandlerMKS::HandleFeedRateMinChange(DGUS_VP_Variable &var, void *val_ptr) {
  uint16_t value_t = swap16(*(uint16_t*)val_ptr);
>>>>>>> a8419738
  planner.settings.min_feedrate_mm_s = (float)value_t;
  skipVP = var.VP; // don't overwrite value the next update time as the display might autoincrement in parallel
}

<<<<<<< HEAD
void DGUSScreenHandler::HandleMin_T_F_MKS(DGUS_VP_Variable &var, void *val_ptr) {
  uint16_t value_t_f = BE16_P(val_ptr);
=======
void DGUSScreenHandlerMKS::HandleMin_T_F(DGUS_VP_Variable &var, void *val_ptr) {
  uint16_t value_t_f = swap16(*(uint16_t*)val_ptr);
>>>>>>> a8419738
  planner.settings.min_travel_feedrate_mm_s = (float)value_t_f;
  skipVP = var.VP; // don't overwrite value the next update time as the display might autoincrement in parallel
}

<<<<<<< HEAD
void DGUSScreenHandler::HandleAccChange_MKS(DGUS_VP_Variable &var, void *val_ptr) {
  uint16_t value_acc = BE16_P(val_ptr);
=======
void DGUSScreenHandlerMKS::HandleAccChange(DGUS_VP_Variable &var, void *val_ptr) {
  uint16_t value_acc = swap16(*(uint16_t*)val_ptr);
>>>>>>> a8419738
  planner.settings.acceleration = (float)value_acc;
  skipVP = var.VP; // don't overwrite value the next update time as the display might autoincrement in parallel
}

#if ENABLED(PREVENT_COLD_EXTRUSION)
<<<<<<< HEAD
  void DGUSScreenHandler::HandleGetExMinTemp_MKS(DGUS_VP_Variable &var, void *val_ptr) {
    const uint16_t value_ex_min_temp = BE16_P(val_ptr);
=======
  void DGUSScreenHandlerMKS::HandleGetExMinTemp(DGUS_VP_Variable &var, void *val_ptr) {
    const uint16_t value_ex_min_temp = swap16(*(uint16_t*)val_ptr);
>>>>>>> a8419738
    thermalManager.extrude_min_temp = value_ex_min_temp;
    skipVP = var.VP; // don't overwrite value the next update time as the display might autoincrement in parallel
  }
#endif

#if HAS_PID_HEATING
  void DGUSScreenHandler::HandleTemperaturePIDChanged(DGUS_VP_Variable &var, void *val_ptr) {
    const uint16_t rawvalue = BE16_P(val_ptr);
    DEBUG_ECHOLNPGM("V1:", rawvalue);
    const float value = 1.0f * rawvalue;
    DEBUG_ECHOLNPGM("V2:", value);
    float newvalue = 0;

    switch (var.VP) {
      default: return;
        #if HAS_HOTEND
          case VP_E0_PID_P: newvalue = value; break;
          case VP_E0_PID_I: newvalue = scalePID_i(value); break;
          case VP_E0_PID_D: newvalue = scalePID_d(value); break;
        #endif
        #if HAS_MULTI_HOTEND
          case VP_E1_PID_P: newvalue = value; break;
          case VP_E1_PID_I: newvalue = scalePID_i(value); break;
          case VP_E1_PID_D: newvalue = scalePID_d(value); break;
        #endif
        #if HAS_HEATED_BED
          case VP_BED_PID_P: newvalue = value; break;
          case VP_BED_PID_I: newvalue = scalePID_i(value); break;
          case VP_BED_PID_D: newvalue = scalePID_d(value); break;
        #endif
    }

    DEBUG_ECHOLNPGM("V3:", newvalue);
    *(float *)var.memadr = newvalue;

    settings.save();
    skipVP = var.VP; // don't overwrite value the next update time as the display might autoincrement in parallel
  }
#endif // HAS_PID_HEATING

#if ENABLED(BABYSTEPPING)
  void DGUSScreenHandler::HandleLiveAdjustZ(DGUS_VP_Variable &var, void *val_ptr) {
    DEBUG_ECHOLNPGM("HandleLiveAdjustZ");
    char babystep_buf[30];
    const float step = ZOffset_distance;

    const uint16_t flag = BE16_P(val_ptr);
    switch (flag) {
      case 0:
        if (step == 0.01)
          queue.inject(F("M290 Z-0.01"));
        else if (step == 0.1)
          queue.inject(F("M290 Z-0.1"));
        else if (step == 0.5)
          queue.inject(F("M290 Z-0.5"));
        else if (step == 1)
          queue.inject(F("M290 Z-1"));
        else
          queue.inject(F("M290 Z-0.01"));

        z_offset_add = z_offset_add - ZOffset_distance;
        break;

      case 1:
        if (step == 0.01)
          queue.inject(F("M290 Z0.01"));
        else if (step == 0.1)
          queue.inject(F("M290 Z0.1"));
        else if (step == 0.5)
          queue.inject(F("M290 Z0.5"));
        else if (step == 1)
          queue.inject(F("M290 Z1"));
        else
          queue.inject(F("M290 Z-0.01"));

        z_offset_add = z_offset_add + ZOffset_distance;
        break;

      default: break;
    }
    ForceCompleteUpdate();
  }
#endif // BABYSTEPPING

<<<<<<< HEAD
void DGUSScreenHandler::GetManualFilament(DGUS_VP_Variable &var, void *val_ptr) {
  const uint16_t value_len = BE16_P(val_ptr);
  const float value = (float)value_len;
=======
void DGUSScreenHandlerMKS::GetManualFilament(DGUS_VP_Variable &var, void *val_ptr) {
  DEBUG_ECHOLNPGM("GetManualFilament");
>>>>>>> a8419738

  DEBUG_ECHOLNPGM("GetManualFilament:", value);
  distanceFilament = value;

  skipVP = var.VP; // don't overwrite value the next update time as the display might autoincrement in parallel
}

<<<<<<< HEAD
void DGUSScreenHandler::GetManualFilamentSpeed(DGUS_VP_Variable &var, void *val_ptr) {
  const uint16_t value_len = BE16_P(val_ptr);
=======
void DGUSScreenHandlerMKS::GetManualFilamentSpeed(DGUS_VP_Variable &var, void *val_ptr) {
  DEBUG_ECHOLNPGM("GetManualFilamentSpeed");

  uint16_t value_len = swap16(*(uint16_t*)val_ptr);

  DEBUG_ECHOLNPGM("filamentSpeed_mm_s value:", value_len);

>>>>>>> a8419738
  filamentSpeed_mm_s = value_len;
  DEBUG_ECHOLNPGM("GetManualFilamentSpeed:", value_len);

  skipVP = var.VP; // don't overwrite value the next update time as the display might autoincrement in parallel
}

void DGUSScreenHandlerMKS::FilamentLoadUnload(DGUS_VP_Variable &var, void *val_ptr, const int filamentDir) {
  #if EITHER(HAS_MULTI_HOTEND, SINGLENOZZLE)
    uint8_t swap_tool = 0;
  #else
    constexpr uint8_t swap_tool = 1; // T0 (or none at all)
  #endif

  #if HAS_HOTEND
    uint8_t hotend_too_cold = 0;
  #endif

  if (!print_job_timer.isPaused() && !queue.ring_buffer.empty())
    return;

  const uint16_t val_t = BE16_P(val_ptr);
  switch (val_t) {
    default: break;
    case 0:
      #if HAS_HOTEND
        if (thermalManager.tooColdToExtrude(0))
          hotend_too_cold = 1;
        else {
          #if EITHER(HAS_MULTI_HOTEND, SINGLENOZZLE)
            swap_tool = 1;
          #endif
        }
      #endif
      break;
    case 1:
      #if HAS_MULTI_HOTEND
        if (thermalManager.tooColdToExtrude(1)) hotend_too_cold = 2; else swap_tool = 2;
      #elif ENABLED(SINGLENOZZLE)
        if (thermalManager.tooColdToExtrude(0)) hotend_too_cold = 1; else swap_tool = 2;
      #endif
      break;
  }

  #if BOTH(HAS_HOTEND, PREVENT_COLD_EXTRUSION)
    if (hotend_too_cold) {
      if (thermalManager.targetTooColdToExtrude(hotend_too_cold - 1)) thermalManager.setTargetHotend(thermalManager.extrude_min_temp, hotend_too_cold - 1);
      sendinfoscreen(F("NOTICE"), nullptr, F("Please wait."), F("Nozzle heating!"), true, true, true, true);
      SetupConfirmAction(nullptr);
      GotoScreen(DGUSLCD_SCREEN_POPUP);
    }
  #endif

  if (swap_tool) {
    char buf[30];
    snprintf_P(buf, 30
      #if EITHER(HAS_MULTI_HOTEND, SINGLENOZZLE)
        , PSTR("M1002T%cE%dF%d"), char('0' + swap_tool - 1)
      #else
        , PSTR("M1002E%dF%d")
      #endif
      , (int)distanceFilament * filamentDir, filamentSpeed_mm_s * 60
    );
    queue.inject(buf);
  }
}

/**
 * M1002: Do a tool-change and relative move for FilamentLoadUnload
 *        within the G-code execution window for best concurrency.
 */
void GcodeSuite::M1002() {
  #if EITHER(HAS_MULTI_HOTEND, SINGLENOZZLE)
  {
    char buf[3];
    sprintf_P(buf, PSTR("T%c"), char('0' + parser.intval('T')));
    process_subcommands_now(buf);
  }
  #endif

  const uint8_t old_axis_relative = axis_relative;
  set_e_relative(); // M83
  {
    char buf[20];
    snprintf_P(buf, 20, PSTR("G1E%dF%d"), parser.intval('E'), parser.intval('F'));
    process_subcommands_now(buf);
  }
  axis_relative = old_axis_relative;
}

void DGUSScreenHandlerMKS::FilamentLoad(DGUS_VP_Variable &var, void *val_ptr) {
  DEBUG_ECHOLNPGM("FilamentLoad");
  FilamentLoadUnload(var, val_ptr, 1);
}

void DGUSScreenHandlerMKS::FilamentUnLoad(DGUS_VP_Variable &var, void *val_ptr) {
  DEBUG_ECHOLNPGM("FilamentUnLoad");
  FilamentLoadUnload(var, val_ptr, -1);
}

#if ENABLED(DGUS_FILAMENT_LOADUNLOAD)

  void DGUSScreenHandler::HandleFilamentOption(DGUS_VP_Variable &var, void *val_ptr) {
    DEBUG_ECHOLNPGM("HandleFilamentOption");

    uint8_t e_temp = 0;
    filament_data.heated = false;
    uint16_t preheat_option = BE16_P(val_ptr);
    if (preheat_option >= 10) {     // Unload filament type
      preheat_option -= 10;
      filament_data.action = 2;
      filament_data.purge_length = DGUS_FILAMENT_PURGE_LENGTH;
    }
    else if (preheat_option <= 8)   // Load filament type
      filament_data.action = 1;
    else                            // Cancel filament operation
      filament_data.action = 0;

    switch (preheat_option) {
      case 0: // Load PLA
        #ifdef PREHEAT_1_TEMP_HOTEND
          e_temp = PREHEAT_1_TEMP_HOTEND;
        #endif
        break;
      case 1: // Load ABS
        TERN_(PREHEAT_2_TEMP_HOTEND, e_temp = PREHEAT_2_TEMP_HOTEND);
        break;
      case 2: // Load PET
        #ifdef PREHEAT_3_TEMP_HOTEND
          e_temp = PREHEAT_3_TEMP_HOTEND;
        #endif
        break;
      case 3: // Load FLEX
        #ifdef PREHEAT_4_TEMP_HOTEND
          e_temp = PREHEAT_4_TEMP_HOTEND;
        #endif
        break;
      case 9: // Cool down
      default:
        e_temp = 0;
        break;
    }

    if (filament_data.action == 0) { // Go back to utility screen
      #if HAS_HOTEND
        thermalManager.setTargetHotend(e_temp, ExtUI::extruder_t::E0);
      #endif
      #if HAS_MULTI_HOTEND
        thermalManager.setTargetHotend(e_temp, ExtUI::extruder_t::E1);
      #endif
      GotoScreen(DGUSLCD_SCREEN_UTILITY);
    }
    else { // Go to the preheat screen to show the heating progress
      switch (var.VP) {
        default: return;
          #if HAS_HOTEND
            case VP_E0_FILAMENT_LOAD_UNLOAD:
              filament_data.extruder = ExtUI::extruder_t::E0;
              thermalManager.setTargetHotend(e_temp, filament_data.extruder);
              break;
          #endif
          #if HAS_MULTI_HOTEND
            case VP_E1_FILAMENT_LOAD_UNLOAD:
              filament_data.extruder = ExtUI::extruder_t::E1;
              thermalManager.setTargetHotend(e_temp, filament_data.extruder);
              break;
          #endif
      }
    }
  }

  void DGUSScreenHandler::HandleFilamentLoadUnload(DGUS_VP_Variable &var) {
    DEBUG_ECHOLNPGM("HandleFilamentLoadUnload");
    if (filament_data.action <= 0) return;

    // If we close to the target temperature, we can start load or unload the filament
    if (thermalManager.hotEnoughToExtrude(filament_data.extruder) && \
        thermalManager.targetHotEnoughToExtrude(filament_data.extruder)) {
      float movevalue = DGUS_FILAMENT_LOAD_LENGTH_PER_TIME;

      if (filament_data.action == 1) { // load filament
        if (!filament_data.heated) {
          filament_data.heated = true;
        }
        movevalue = ExtUI::getAxisPosition_mm(filament_data.extruder) + movevalue;
      }
      else { // unload filament
        if (!filament_data.heated) {
          GotoScreen(DGUSLCD_SCREEN_FILAMENT_UNLOADING);
          filament_data.heated = true;
        }
        // Before unloading extrude to prevent jamming
        if (filament_data.purge_length >= 0) {
          movevalue = ExtUI::getAxisPosition_mm(filament_data.extruder) + movevalue;
          filament_data.purge_length -= movevalue;
        }
        else {
          movevalue = ExtUI::getAxisPosition_mm(filament_data.extruder) - movevalue;
        }
      }
      ExtUI::setAxisPosition_mm(movevalue, filament_data.extruder);
    }
  }

#endif // DGUS_FILAMENT_LOADUNLOAD

bool DGUSScreenHandlerMKS::loop() {
  dgusdisplay.loop();

  const millis_t ms = millis();
  static millis_t next_event_ms = 0;

  static uint8_t language_times = 2;

  if (!IsScreenComplete() || ELAPSED(ms, next_event_ms)) {
    next_event_ms = ms + DGUS_UPDATE_INTERVAL_MS;
    UpdateScreenVPData();
  }

  if (language_times != 0) {
    LanguagePInit();
    DGUS_LanguageDisplay(mks_language_index);
    language_times--;
  }

  #if ENABLED(SHOW_BOOTSCREEN)
    static bool booted = false;
    if (!booted && ELAPSED(ms, TERN(USE_MKS_GREEN_UI, 1000, BOOTSCREEN_TIMEOUT))) {
      booted = true;
      #if USE_SENSORLESS
        TERN_(X_HAS_STEALTHCHOP, tmc_step.x = stepperX.homing_threshold());
        TERN_(Y_HAS_STEALTHCHOP, tmc_step.y = stepperY.homing_threshold());
        TERN_(Z_HAS_STEALTHCHOP, tmc_step.z = stepperZ.homing_threshold());
      #endif

      #if ENABLED(PREVENT_COLD_EXTRUSION)
        if (mks_min_extrusion_temp != 0)
          thermalManager.extrude_min_temp = mks_min_extrusion_temp;
      #endif

      DGUS_ExtrudeLoadInit();

      TERN_(DGUS_MKS_RUNOUT_SENSOR, DGUS_RunoutInit());

      if (TERN0(POWER_LOSS_RECOVERY, recovery.valid()))
        GotoScreen(DGUSLCD_SCREEN_POWER_LOSS);
      else
        GotoScreen(DGUSLCD_SCREEN_MAIN);
    }

    #if ENABLED(DGUS_MKS_RUNOUT_SENSOR)
      if (booted && printingIsActive()) DGUS_Runout_Idle();
    #endif
  #endif // SHOW_BOOTSCREEN

  return IsScreenComplete();
}

void DGUSScreenHandlerMKS::LanguagePInit() {
  switch (mks_language_index) {
    case MKS_SimpleChinese:
      dgusdisplay.WriteVariable(VP_LANGUAGE_CHANGE1, MKS_Language_Choose);
      dgusdisplay.WriteVariable(VP_LANGUAGE_CHANGE2, MKS_Language_NoChoose);
      break;
    case MKS_English:
      dgusdisplay.WriteVariable(VP_LANGUAGE_CHANGE1, MKS_Language_NoChoose);
      dgusdisplay.WriteVariable(VP_LANGUAGE_CHANGE2, MKS_Language_Choose);
      break;
    default:
      break;
  }
}

void DGUSScreenHandlerMKS::DGUS_ExtrudeLoadInit() {
  ex_filament.ex_length           = distanceFilament;
  ex_filament.ex_load_unload_flag = 0;
  ex_filament.ex_need_time        = filamentSpeed_mm_s;
  ex_filament.ex_speed            = 0;
  ex_filament.ex_status           = EX_NONE;
  ex_filament.ex_tick_end         = 0;
  ex_filament.ex_tick_start       = 0;
}

void DGUSScreenHandlerMKS::DGUS_RunoutInit() {
  #if PIN_EXISTS(MT_DET_1)
    SET_INPUT_PULLUP(MT_DET_1_PIN);
  #endif
  runout_mks.de_count      = 0;
  runout_mks.de_times      = 10;
  runout_mks.pin_status    = 1;
  runout_mks.runout_status = UNRUNOUT_STATUS;
}

void DGUSScreenHandlerMKS::DGUS_Runout_Idle() {
  #if ENABLED(DGUS_MKS_RUNOUT_SENSOR)
    // scanf runout pin
    switch (runout_mks.runout_status) {

      case RUNOUT_STATUS:
        runout_mks.runout_status = RUNOUT_BEGIN_STATUS;
        queue.inject(F("M25"));
        GotoScreen(MKSLCD_SCREEN_PAUSE);

        sendinfoscreen(F("NOTICE"), nullptr, F("Please change filament!"), nullptr, true, true, true, true);
        //SetupConfirmAction(nullptr);
        GotoScreen(DGUSLCD_SCREEN_POPUP);
        break;

      case UNRUNOUT_STATUS:
        if (READ(MT_DET_1_PIN) == MT_DET_PIN_STATE)
          runout_mks.runout_status = RUNOUT_STATUS;
        break;

      case RUNOUT_BEGIN_STATUS:
        if (READ(MT_DET_1_PIN) != MT_DET_PIN_STATE)
          runout_mks.runout_status = RUNOUT_WAITING_STATUS;
        break;

      case RUNOUT_WAITING_STATUS:
        if (READ(MT_DET_1_PIN) == MT_DET_PIN_STATE)
          runout_mks.runout_status = RUNOUT_BEGIN_STATUS;
        break;

      default: break;
    }
  #endif
}

void DGUSScreenHandlerMKS::DGUS_LanguageDisplay(uint8_t var) {
  if (var == MKS_English) {
    const char home_buf_en[] = "Home";
    dgusdisplay.WriteVariable(VP_HOME_Dis, home_buf_en, 32, true);

    const char setting_buf_en[] = "Setting";
    dgusdisplay.WriteVariable(VP_Setting_Dis, setting_buf_en, 32, true);

    const char Tool_buf_en[] = "Tool";
    dgusdisplay.WriteVariable(VP_Tool_Dis, Tool_buf_en, 32, true);

    const char Print_buf_en[] = "Print";
    dgusdisplay.WriteVariable(VP_Print_Dis, Print_buf_en, 32, true);

    const char Language_buf_en[] = "Language";
    dgusdisplay.WriteVariable(VP_Language_Dis, Language_buf_en, 32, true);

    const char About_buf_en[] = "About";
    dgusdisplay.WriteVariable(VP_About_Dis, About_buf_en, 32, true);

    const char Config_buf_en[] = "Config";
    dgusdisplay.WriteVariable(VP_Config_Dis, Config_buf_en, 32, true);

    const char MotorConfig_buf_en[] = "MotorConfig";
    dgusdisplay.WriteVariable(VP_MotorConfig_Dis, MotorConfig_buf_en, 32, true);

    const char LevelConfig_buf_en[] = "LevelConfig";
    dgusdisplay.WriteVariable(VP_LevelConfig_Dis, LevelConfig_buf_en, 32, true);

    const char TemperatureConfig_buf_en[] = "Temperature";
    dgusdisplay.WriteVariable(VP_TemperatureConfig_Dis, TemperatureConfig_buf_en, 32, true);

    const char Advance_buf_en[] = "Advance";
    dgusdisplay.WriteVariable(VP_Advance_Dis, Advance_buf_en, 32, true);

    const char Filament_buf_en[] = "Extrude";
    dgusdisplay.WriteVariable(VP_Filament_Dis, Filament_buf_en, 32, true);

    const char Move_buf_en[] = "Move";
    dgusdisplay.WriteVariable(VP_Move_Dis, Move_buf_en, 32, true);

    #if ENABLED(AUTO_BED_LEVELING_BILINEAR)
      const char Level_buf_en[] = "AutoLevel";
      dgusdisplay.WriteVariable(VP_Level_Dis, Level_buf_en, 32, true);
    #elif ENABLED(MESH_BED_LEVELING)
      const char Level_buf_en[] = "MeshLevel";
      dgusdisplay.WriteVariable(VP_Level_Dis, Level_buf_en, 32, true);
    #else
      const char Level_buf_en[] = "Level";
      dgusdisplay.WriteVariable(VP_Level_Dis, Level_buf_en, 32, true);
    #endif

    const char MotorPluse_buf_en[] = "MotorPluse";
    dgusdisplay.WriteVariable(VP_MotorPluse_Dis, MotorPluse_buf_en, 32, true);

    const char MotorMaxSpeed_buf_en[] = "MotorMaxSpeed";
    dgusdisplay.WriteVariable(VP_MotorMaxSpeed_Dis, MotorMaxSpeed_buf_en, 32, true);

    const char MotorMaxAcc_buf_en[] = "MotorAcc";
    dgusdisplay.WriteVariable(VP_MotorMaxAcc_Dis, MotorMaxAcc_buf_en, 32, true);

    const char TravelAcc_buf_en[] = "TravelAcc";
    dgusdisplay.WriteVariable(VP_TravelAcc_Dis, TravelAcc_buf_en, 32, true);

    const char FeedRateMin_buf_en[] = "FeedRateMin";
    dgusdisplay.WriteVariable(VP_FeedRateMin_Dis, FeedRateMin_buf_en, 32, true);

    const char TravelFeeRateMin_buf_en[] = "TravelFeedRateMin";
    dgusdisplay.WriteVariable(VP_TravelFeeRateMin_Dis, TravelFeeRateMin_buf_en, 32, true);

    const char Acc_buf_en[] = "Acc";
    dgusdisplay.WriteVariable(VP_ACC_Dis, Acc_buf_en, 32, true);

    const char Point_One_buf_en[] = "Point_First";
    dgusdisplay.WriteVariable(VP_Point_One_Dis, Point_One_buf_en, 32, true);

    const char Point_Two_buf_en[] = "Point_Second";
    dgusdisplay.WriteVariable(VP_Point_Two_Dis, Point_Two_buf_en, 32, true);

    const char Point_Three_buf_en[] = "Point_Third";
    dgusdisplay.WriteVariable(VP_Point_Three_Dis, Point_Three_buf_en, 32, true);

    const char Point_Four_buf_en[] = "Point_Fourth";
    dgusdisplay.WriteVariable(VP_Point_Four_Dis, Point_Four_buf_en, 32, true);

    const char Point_Five_buf_en[] = "Point_Fifth";
    dgusdisplay.WriteVariable(VP_Point_Five_Dis, Point_Five_buf_en, 32, true);

    const char Extrusion_buf_en[] = "Extrusion";
    dgusdisplay.WriteVariable(VP_Extrusion_Dis, Extrusion_buf_en, 32, true);

    const char HeatBed_buf_en[] = "HeatBed";
    dgusdisplay.WriteVariable(VP_HeatBed_Dis, HeatBed_buf_en, 32, true);

    const char FactoryDefaults_buf_en[] = "FactoryDefaults";
    dgusdisplay.WriteVariable(VP_FactoryDefaults_Dis, FactoryDefaults_buf_en, 32, true);

    const char StoreSetting_buf_en[] = "StoreSetting";
    dgusdisplay.WriteVariable(VP_StoreSetting_Dis, StoreSetting_buf_en, 32, true);

    const char PrintPauseConfig_buf_en[] = "PrintPauseConfig";
    dgusdisplay.WriteVariable(VP_PrintPauseConfig_Dis, PrintPauseConfig_buf_en, 32, true);

    const char X_Pluse_buf_en[] = "X_Pluse";
    dgusdisplay.WriteVariable(VP_X_Pluse_Dis, X_Pluse_buf_en, 32, true);

    const char Y_Pluse_buf_en[] = "Y_Pluse";
    dgusdisplay.WriteVariable(VP_Y_Pluse_Dis, Y_Pluse_buf_en, 32, true);

    const char Z_Pluse_buf_en[] = "Z_Pluse";
    dgusdisplay.WriteVariable(VP_Z_Pluse_Dis, Z_Pluse_buf_en, 32, true);

    const char E0_Pluse_buf_en[] = "E0_Pluse";
    dgusdisplay.WriteVariable(VP_E0_Pluse_Dis, E0_Pluse_buf_en, 32, true);

    const char E1_Pluse_buf_en[] = "E1_Pluse";
    dgusdisplay.WriteVariable(VP_E1_Pluse_Dis, E1_Pluse_buf_en, 32, true);

    const char X_Max_Speed_buf_en[] = "X_Max_Speed";
    dgusdisplay.WriteVariable(VP_X_Max_Speed_Dis, X_Max_Speed_buf_en, 32, true);

    const char Y_Max_Speed_buf_en[] = "Y_Max_Speed";
    dgusdisplay.WriteVariable(VP_Y_Max_Speed_Dis, Y_Max_Speed_buf_en, 32, true);

    const char Z_Max_Speed_buf_en[] = "Z_Max_Speed";
    dgusdisplay.WriteVariable(VP_Z_Max_Speed_Dis, Z_Max_Speed_buf_en, 32, true);

    const char E0_Max_Speed_buf_en[] = "E0_Max_Speed";
    dgusdisplay.WriteVariable(VP_E0_Max_Speed_Dis, E0_Max_Speed_buf_en, 32, true);

    const char E1_Max_Speed_buf_en[] = "E1_Max_Speed";
    dgusdisplay.WriteVariable(VP_E1_Max_Speed_Dis, E1_Max_Speed_buf_en, 32, true);

    const char X_Max_Acc_Speed_buf_en[] = "X_Max_Acc_Speed";
    dgusdisplay.WriteVariable(VP_X_Max_Acc_Speed_Dis, X_Max_Acc_Speed_buf_en, 32, true);

    const char Y_Max_Acc_Speed_buf_en[] = "Y_Max_Acc_Speed";
    dgusdisplay.WriteVariable(VP_Y_Max_Acc_Speed_Dis, Y_Max_Acc_Speed_buf_en, 32, true);

    const char Z_Max_Acc_Speed_buf_en[] = "Z_Max_Acc_Speed";
    dgusdisplay.WriteVariable(VP_Z_Max_Acc_Speed_Dis, Z_Max_Acc_Speed_buf_en, 32, true);

    const char E0_Max_Acc_Speed_buf_en[] = "E0_Max_Acc_Speed";
    dgusdisplay.WriteVariable(VP_E0_Max_Acc_Speed_Dis, E0_Max_Acc_Speed_buf_en, 32, true);

    const char E1_Max_Acc_Speed_buf_en[] = "E1_Max_Acc_Speed";
    dgusdisplay.WriteVariable(VP_E1_Max_Acc_Speed_Dis, E1_Max_Acc_Speed_buf_en, 32, true);

    const char X_PARK_POS_buf_en[] = "X_PARK_POS";
    dgusdisplay.WriteVariable(VP_X_PARK_POS_Dis, X_PARK_POS_buf_en, 32, true);

    const char Y_PARK_POS_buf_en[] = "Y_PARK_POS";
    dgusdisplay.WriteVariable(VP_Y_PARK_POS_Dis, Y_PARK_POS_buf_en, 32, true);

    const char Z_PARK_POS_buf_en[] = "Z_PARK_POS";
    dgusdisplay.WriteVariable(VP_Z_PARK_POS_Dis, Z_PARK_POS_buf_en, 32, true);

    const char Length_buf_en[] = "Length";
    dgusdisplay.WriteVariable(VP_Length_Dis, Length_buf_en, 32, true);

    const char Speed_buf_en[] = "Speed";
    dgusdisplay.WriteVariable(VP_Speed_Dis, Speed_buf_en, 32, true);

    const char InOut_buf_en[] = "InOut";
    dgusdisplay.WriteVariable(VP_InOut_Dis, InOut_buf_en, 32, true);

    const char PrintTimet_buf_en[] = "PrintTime";
    dgusdisplay.WriteVariable(VP_PrintTime_Dis, PrintTimet_buf_en, 32, true);

    const char E0_Temp_buf_en[] = "E0_Temp";
    dgusdisplay.WriteVariable(VP_E0_Temp_Dis, E0_Temp_buf_en, 32, true);

    const char E1_Temp_buf_en[] = "E1_Temp";
    dgusdisplay.WriteVariable(VP_E1_Temp_Dis, E1_Temp_buf_en, 32, true);

    const char HB_Temp_buf_en[] = "HB_Temp";
    dgusdisplay.WriteVariable(VP_HB_Temp_Dis, HB_Temp_buf_en, 32, true);

    const char Feedrate_buf_en[] = "Feedrate";
    dgusdisplay.WriteVariable(VP_Feedrate_Dis, Feedrate_buf_en, 32, true);

    const char PrintAcc_buf_en[] = "PrintSpeed";
    dgusdisplay.WriteVariable(VP_PrintAcc_Dis, PrintAcc_buf_en, 32, true);

    const char FAN_Speed_buf_en[] = "FAN_Speed";
    dgusdisplay.WriteVariable(VP_Fan_Speed_Dis, FAN_Speed_buf_en, 32, true);

    const char Printing_buf_en[] = "Printing";
    dgusdisplay.WriteVariable(VP_Printing_Dis, Printing_buf_en, 32, true);

    const char Info_EEPROM_1_buf_en[] = "Store setting?";
    dgusdisplay.WriteVariable(VP_Info_EEPROM_1_Dis, Info_EEPROM_1_buf_en, 32, true);

    const char Info_EEPROM_2_buf_en[] = "Revert setting?";
    dgusdisplay.WriteVariable(VP_Info_EEPROM_2_Dis, Info_EEPROM_2_buf_en, 32, true);

    const char Info_PrinfFinsh_1_buf_en[] = "Print Done";
    dgusdisplay.WriteVariable(VP_Info_PrinfFinsh_1_Dis, Info_PrinfFinsh_1_buf_en, 32, true);

    const char TMC_X_Step_buf_en[] = "X_SenSitivity";
    dgusdisplay.WriteVariable(VP_TMC_X_Step_Dis, TMC_X_Step_buf_en, 32, true);

    const char TMC_Y_Step_buf_en[] = "Y_SenSitivity";
    dgusdisplay.WriteVariable(VP_TMC_Y_Step_Dis, TMC_Y_Step_buf_en, 32, true);

    const char TMC_Z_Step_buf_en[] = "Z_SenSitivity";
    dgusdisplay.WriteVariable(VP_TMC_Z_Step_Dis, TMC_Z_Step_buf_en, 32, true);

    const char TMC_X_Current_buf_en[] = "X_Current";
    dgusdisplay.WriteVariable(VP_TMC_X_Current_Dis, TMC_X_Current_buf_en, 32, true);

    const char TMC_Y_Current_buf_en[] = "Y_Current";
    dgusdisplay.WriteVariable(VP_TMC_Y_Current_Dis, TMC_Y_Current_buf_en, 32, true);

    const char TMC_Z_Current_buf_en[] = "Z_Current";
    dgusdisplay.WriteVariable(VP_TMC_Z_Current_Dis, TMC_Z_Current_buf_en, 32, true);

    const char TMC_E0_Current_buf_en[] = "E0_Current";
    dgusdisplay.WriteVariable(VP_TMC_E0_Current_Dis, TMC_E0_Current_buf_en, 32, true);

    const char TMC_X1_Current_buf_en[] = "X1_Current";
    dgusdisplay.WriteVariable(VP_TMC_X1_Current_Dis, TMC_X1_Current_buf_en, 32, true);

    const char TMC_Y1_Current_buf_en[] = "Y1_Current";
    dgusdisplay.WriteVariable(VP_TMC_Y1_Current_Dis, TMC_Y1_Current_buf_en, 32, true);

    const char TMC_Z1_Current_buf_en[] = "Z1_Current";
    dgusdisplay.WriteVariable(VP_TMC_Z1_Current_Dis, TMC_Z1_Current_buf_en, 32, true);

    const char TMC_E1_Current_buf_en[] = "E1_Current";
    dgusdisplay.WriteVariable(VP_TMC_E1_Current_Dis, TMC_E1_Current_buf_en, 32, true);

    const char Min_Ex_Temp_buf_en[] = "Min_Ex_Temp";
    dgusdisplay.WriteVariable(VP_Min_Ex_Temp_Dis, Min_Ex_Temp_buf_en, 32, true);

    const char AutoLEVEL_INFO1_buf_en[] = "Please Press Button!";
    dgusdisplay.WriteVariable(VP_AutoLEVEL_INFO1, AutoLEVEL_INFO1_buf_en, 32, true);

    const char EX_TEMP_INFO2_buf_en[] = "Please wait a monent";
    dgusdisplay.WriteVariable(VP_EX_TEMP_INFO2_Dis, EX_TEMP_INFO2_buf_en, 32, true);

    const char EX_TEMP_INFO3_buf_en[] = "Cancle";
    dgusdisplay.WriteVariable(VP_EX_TEMP_INFO3_Dis, EX_TEMP_INFO3_buf_en, 32, true);

    const char PrintConfrim_Info_buf_en[] = "Start Print?";
    dgusdisplay.WriteVariable(VP_PrintConfrim_Info_Dis, PrintConfrim_Info_buf_en, 32, true);

    const char StopPrintConfrim_Info_buf_en[] = "Stop Print?";
    dgusdisplay.WriteVariable(VP_StopPrintConfrim_Info_Dis, StopPrintConfrim_Info_buf_en, 32, true);

    const char Printting_buf_en[] = "Printing";
    dgusdisplay.WriteVariable(VP_Printting_Dis, Printting_buf_en, 32, true);

    const char LCD_BLK_buf_en[] = "Backlight";
    dgusdisplay.WriteVariable(VP_LCD_BLK_Dis, LCD_BLK_buf_en, 32, true);
  }
  else if (var == MKS_SimpleChinese) {
    uint16_t home_buf_ch[] = { 0xF7D6, 0xB3D2 };
    dgusdisplay.WriteVariable(VP_HOME_Dis, home_buf_ch, 4, true);

    const uint16_t Setting_Dis[] = { 0xE8C9, 0xC3D6, 0x2000, 0x2000, 0x2000 };
    dgusdisplay.WriteVariable(VP_Setting_Dis, Setting_Dis, 7, true);

    const uint16_t Tool_Dis[] = { 0xA4B9, 0xDFBE };
    dgusdisplay.WriteVariable(VP_Tool_Dis, Tool_Dis, 4, true);

    const uint16_t Print_buf_ch[] = { 0xF2B4, 0xA1D3, 0x2000 };
    dgusdisplay.WriteVariable(VP_Print_Dis, Print_buf_ch, 6, true);

    const uint16_t Language_buf_ch[] = { 0xEFD3, 0xD4D1, 0x2000, 0x2000 };
    dgusdisplay.WriteVariable(VP_Language_Dis, Language_buf_ch, 8, true);

    const uint16_t About_buf_ch[] = { 0xD8B9, 0xDAD3, 0x2000 };
    dgusdisplay.WriteVariable(VP_About_Dis, About_buf_ch, 6, true);

    const uint16_t Config_buf_ch[] = { 0xE4C5, 0xC3D6, 0x2000 };
    dgusdisplay.WriteVariable(VP_Config_Dis, Config_buf_ch, 6, true);

    const uint16_t MotorConfig_buf_ch[] = { 0xE7B5, 0xFABB, 0xE4C5, 0xC3D6, 0x2000 };
    dgusdisplay.WriteVariable(VP_MotorConfig_Dis, MotorConfig_buf_ch, 12, true);

    const uint16_t LevelConfig_buf_ch[] = { 0xD6CA, 0xAFB6, 0xF7B5, 0xBDC6, 0xE8C9, 0xC3D6, 0x2000 };
    dgusdisplay.WriteVariable(VP_LevelConfig_Dis, LevelConfig_buf_ch, 32, true);

    const uint16_t TemperatureConfig_buf_ch[] = { 0xC2CE, 0xC8B6, 0x2000 };
    dgusdisplay.WriteVariable(VP_TemperatureConfig_Dis, TemperatureConfig_buf_ch, 11, true);

    const uint16_t Advance_buf_ch[] = { 0xDFB8, 0xB6BC, 0xE8C9, 0xC3D6, 0x2000 };
    dgusdisplay.WriteVariable(VP_Advance_Dis, Advance_buf_ch, 16, true);

    const uint16_t Filament_buf_ch[] = { 0xB7BC, 0xF6B3, 0x2000 };
    dgusdisplay.WriteVariable(VP_Filament_Dis, Filament_buf_ch, 8, true);

    const uint16_t Move_buf_ch[] = { 0xC6D2, 0xAFB6, 0x2000  };
    dgusdisplay.WriteVariable(VP_Move_Dis, Move_buf_ch, 4, true);

    #if ENABLED(AUTO_BED_LEVELING_BILINEAR)
      const uint16_t Level_buf_ch[] = { 0xD4D7, 0xAFB6, 0xF7B5, 0xBDC6, 0x2000 };
      dgusdisplay.WriteVariable(VP_Level_Dis, Level_buf_ch, 32, true);
    #elif ENABLED(MESH_BED_LEVELING)
      const uint16_t Level_buf_ch[] = { 0xF8CD, 0xF1B8, 0xF7B5, 0xBDC6, 0x2000 };
      dgusdisplay.WriteVariable(VP_Level_Dis, Level_buf_ch, 32, true);
    #else
      const uint16_t Level_buf_ch[] = { 0xD6CA, 0xAFB6, 0xF7B5, 0xBDC6, 0x2000 };
      dgusdisplay.WriteVariable(VP_Level_Dis, Level_buf_ch, 32, true);
    #endif

    const uint16_t MotorPluse_buf_ch[] = { 0xF6C2, 0xE5B3, 0x2000 };
    dgusdisplay.WriteVariable(VP_MotorPluse_Dis, MotorPluse_buf_ch, 16, true);

    const uint16_t MotorMaxSpeed_buf_ch[] = { 0xEED7, 0xF3B4, 0xD9CB, 0xC8B6, 0x2000 };
    dgusdisplay.WriteVariable(VP_MotorMaxSpeed_Dis, MotorMaxSpeed_buf_ch, 16, true);

    const uint16_t MotorMaxAcc_buf_ch[] = { 0xEED7, 0xF3B4, 0xD3BC, 0xD9CB, 0xC8B6, 0x2000 };
    dgusdisplay.WriteVariable(VP_MotorMaxAcc_Dis, MotorMaxAcc_buf_ch, 16, true);

    const uint16_t TravelAcc_buf_ch[] = { 0xD5BF, 0xD0D0, 0xD3BC, 0xD9CB, 0xC8B6, 0x2000 };
    dgusdisplay.WriteVariable(VP_TravelAcc_Dis, TravelAcc_buf_ch, 16, true);

    const uint16_t FeedRateMin_buf_ch[] = { 0xEED7, 0xA1D0, 0xD9CB, 0xC8B6, 0x2000 };
    dgusdisplay.WriteVariable(VP_FeedRateMin_Dis, FeedRateMin_buf_ch, 12, true);

    const uint16_t TravelFeeRateMin_buf_ch[] = { 0xD5BF, 0xD0D0, 0xEED7, 0xA1D0, 0xD9CB, 0xC8B6, 0x2000 };
    dgusdisplay.WriteVariable(VP_TravelFeeRateMin_Dis, TravelFeeRateMin_buf_ch, 24, true);

    const uint16_t Acc_buf_ch[] = { 0xD3BC, 0xD9CB, 0xC8B6, 0x2000 };
    dgusdisplay.WriteVariable(VP_ACC_Dis, Acc_buf_ch, 16, true);

    const uint16_t Point_One_buf_ch[] = { 0xDAB5, 0xBBD2, 0xE3B5, 0x2000 };
    dgusdisplay.WriteVariable(VP_Point_One_Dis, Point_One_buf_ch, 12, true);

    const uint16_t Point_Two_buf_ch[] = { 0xDAB5, 0xFEB6, 0xE3B5, 0x2000 };
    dgusdisplay.WriteVariable(VP_Point_Two_Dis, Point_Two_buf_ch, 12, true);

    const uint16_t Point_Three_buf_ch[] = { 0xDAB5, 0xFDC8, 0xE3B5, 0x2000 };
    dgusdisplay.WriteVariable(VP_Point_Three_Dis, Point_Three_buf_ch, 12, true);

    const uint16_t Point_Four_buf_ch[] = { 0xDAB5, 0xC4CB, 0xE3B5, 0x2000 };
    dgusdisplay.WriteVariable(VP_Point_Four_Dis, Point_Four_buf_ch, 12, true);

    const uint16_t Point_Five_buf_ch[] = { 0xDAB5, 0xE5CE, 0xE3B5, 0x2000 };
    dgusdisplay.WriteVariable(VP_Point_Five_Dis, Point_Five_buf_ch, 12, true);

    const uint16_t Extrusion_buf_ch[] = { 0xB7BC, 0xF6B3, 0xB7CD, 0x2000 };
    dgusdisplay.WriteVariable(VP_Extrusion_Dis, Extrusion_buf_ch, 12, true);

    const uint16_t HeatBed_buf_ch[] = { 0xC8C8, 0xB2B4, 0x2000 };
    dgusdisplay.WriteVariable(VP_HeatBed_Dis, HeatBed_buf_ch, 12, true);

    const uint16_t FactoryDefaults_buf_ch[] = { 0xD6BB, 0xB4B8, 0xF6B3, 0xA7B3, 0xE8C9, 0xC3D6, 0x2000 };
    dgusdisplay.WriteVariable(VP_FactoryDefaults_Dis, FactoryDefaults_buf_ch, 16, true);

    const uint16_t StoreSetting_buf_ch[] = { 0xA3B1, 0xE6B4, 0xE8C9, 0xC3D6, 0x2000 };
    dgusdisplay.WriteVariable(VP_StoreSetting_Dis, StoreSetting_buf_ch, 16, true);

    const uint16_t PrintPauseConfig_buf_ch[] = { 0xDDD4, 0xA3CD, 0xBBCE, 0xC3D6, 0x2000 };
    dgusdisplay.WriteVariable(VP_PrintPauseConfig_Dis, PrintPauseConfig_buf_ch, 32, true);

    const uint16_t X_Pluse_buf_ch[] = { 0x2058, 0xE1D6, 0xF6C2, 0xE5B3, 0x2000 };
    dgusdisplay.WriteVariable(VP_X_Pluse_Dis, X_Pluse_buf_ch, 16, true);

    const uint16_t Y_Pluse_buf_ch[] = { 0x2059, 0xE1D6, 0xF6C2, 0xE5B3, 0x2000 };
    dgusdisplay.WriteVariable(VP_Y_Pluse_Dis, Y_Pluse_buf_ch, 16, true);

    const uint16_t Z_Pluse_buf_ch[] = { 0x205A, 0xE1D6, 0xF6C2, 0xE5B3, 0x2000 };
    dgusdisplay.WriteVariable(VP_Z_Pluse_Dis, Z_Pluse_buf_ch, 16, true);

    const uint16_t E0_Pluse_buf_ch[] = { 0x3045, 0xE1D6, 0xF6C2, 0xE5B3, 0x2000 };
    dgusdisplay.WriteVariable(VP_E0_Pluse_Dis, E0_Pluse_buf_ch, 16, true);

    const uint16_t E1_Pluse_buf_ch[] = { 0x3145, 0xE1D6, 0xF6C2, 0xE5B3, 0x2000 };
    dgusdisplay.WriteVariable(VP_E1_Pluse_Dis, E1_Pluse_buf_ch, 16, true);

    const uint16_t X_Max_Speed_buf_ch[] = { 0x2058, 0xEED7, 0xF3B4, 0xD9CB, 0xC8B6, 0x2000 };
    dgusdisplay.WriteVariable(VP_X_Max_Speed_Dis, X_Max_Speed_buf_ch, 16, true);

    const uint16_t Y_Max_Speed_buf_ch[] = { 0x2059, 0xEED7, 0xF3B4, 0xD9CB, 0xC8B6, 0x2000 };
    dgusdisplay.WriteVariable(VP_Y_Max_Speed_Dis, Y_Max_Speed_buf_ch, 16, true);

    const uint16_t Z_Max_Speed_buf_ch[] = { 0x205A, 0xEED7, 0xF3B4, 0xD9CB, 0xC8B6, 0x2000 };
    dgusdisplay.WriteVariable(VP_Z_Max_Speed_Dis, Z_Max_Speed_buf_ch, 16, true);

    const uint16_t E0_Max_Speed_buf_ch[] = { 0x3045, 0xEED7, 0xF3B4, 0xD9CB, 0xC8B6, 0x2000 };
    dgusdisplay.WriteVariable(VP_E0_Max_Speed_Dis, E0_Max_Speed_buf_ch, 16, true);

    const uint16_t E1_Max_Speed_buf_ch[] = { 0x3145, 0xEED7, 0xF3B4, 0xD9CB, 0xC8B6, 0x2000 };
    dgusdisplay.WriteVariable(VP_E1_Max_Speed_Dis, E1_Max_Speed_buf_ch, 16, true);

    const uint16_t X_Max_Acc_Speed_buf_ch[] = { 0x2058, 0xEED7, 0xF3B4, 0xD3BC, 0xD9CB, 0xC8B6, 0x2000 };
    dgusdisplay.WriteVariable(VP_X_Max_Acc_Speed_Dis, X_Max_Acc_Speed_buf_ch, 16, true);

    const uint16_t Y_Max_Acc_Speed_buf_ch[] = { 0x2059, 0xEED7, 0xF3B4, 0xD3BC, 0xD9CB, 0xC8B6, 0x2000 };
    dgusdisplay.WriteVariable(VP_Y_Max_Acc_Speed_Dis, Y_Max_Acc_Speed_buf_ch, 16, true);

    const uint16_t Z_Max_Acc_Speed_buf_ch[] = { 0x205A, 0xEED7, 0xF3B4, 0xD3BC, 0xD9CB, 0xC8B6, 0x2000 };
    dgusdisplay.WriteVariable(VP_Z_Max_Acc_Speed_Dis, Z_Max_Acc_Speed_buf_ch, 16, true);

    const uint16_t E0_Max_Acc_Speed_buf_ch[] = { 0x3045, 0xEED7, 0xF3B4, 0xD3BC, 0xD9CB, 0xC8B6, 0x2000 };
    dgusdisplay.WriteVariable(VP_E0_Max_Acc_Speed_Dis, E0_Max_Acc_Speed_buf_ch, 16, true);

    const uint16_t E1_Max_Acc_Speed_buf_ch[] = { 0x3145, 0xEED7, 0xF3B4, 0xD3BC, 0xD9CB, 0xC8B6, 0x2000 };
    dgusdisplay.WriteVariable(VP_E1_Max_Acc_Speed_Dis, E1_Max_Acc_Speed_buf_ch, 16, true);

    const uint16_t X_PARK_POS_buf_ch[] = { 0x2058, 0xDDD4, 0xA3CD, 0xBBCE, 0xC3D6, 0x2000 };
    dgusdisplay.WriteVariable(VP_X_PARK_POS_Dis, X_PARK_POS_buf_ch, 16, true);

    const uint16_t Y_PARK_POS_buf_ch[] = { 0x2059, 0xDDD4, 0xA3CD, 0xBBCE, 0xC3D6, 0x2000 };
    dgusdisplay.WriteVariable(VP_Y_PARK_POS_Dis, Y_PARK_POS_buf_ch, 16, true);

    const uint16_t Z_PARK_POS_buf_ch[] = { 0x205A, 0xDDD4, 0xA3CD, 0xBBCE, 0xC3D6, 0x2000 };
    dgusdisplay.WriteVariable(VP_Z_PARK_POS_Dis, Z_PARK_POS_buf_ch, 16, true);

    const uint16_t Length_buf_ch[] = { 0xBDB2, 0xA4B3, 0x2000 };
    dgusdisplay.WriteVariable(VP_Length_Dis, Length_buf_ch, 8, true);

    const uint16_t Speed_buf_ch[] = { 0xD9CB, 0xC8B6, 0x2000 };
    dgusdisplay.WriteVariable(VP_Speed_Dis, Speed_buf_ch, 8, true);

    const uint16_t InOut_buf_ch[] = { 0xF8BD, 0xF6B3, 0x2000 };
    dgusdisplay.WriteVariable(VP_InOut_Dis, InOut_buf_ch, 8, true);

    const uint16_t PrintTimet_buf_en[] = { 0xF2B4, 0xA1D3, 0xB1CA, 0xE4BC, 0x2000 };
    dgusdisplay.WriteVariable(VP_PrintTime_Dis, PrintTimet_buf_en, 16, true);

    const uint16_t E0_Temp_buf_ch[] = { 0x3045, 0xC2CE, 0xC8B6, 0x2000 };
    dgusdisplay.WriteVariable(VP_E0_Temp_Dis, E0_Temp_buf_ch, 16, true);

    const uint16_t E1_Temp_buf_ch[] = { 0x3145, 0xC2CE, 0xC8B6, 0x2000 };
    dgusdisplay.WriteVariable(VP_E1_Temp_Dis, E1_Temp_buf_ch, 16, true);

    const uint16_t HB_Temp_buf_ch[] = { 0xC8C8, 0xB2B4, 0xC2CE, 0xC8B6, 0x2000 };
    dgusdisplay.WriteVariable(VP_HB_Temp_Dis, HB_Temp_buf_ch, 16, true);

    const uint16_t Feedrate_buf_ch[] = { 0xB7BC, 0xF6B3, 0xD9CB, 0xC8B6, 0x2000 };
    dgusdisplay.WriteVariable(VP_Feedrate_Dis, Feedrate_buf_ch, 16, true);

    const uint16_t PrintAcc_buf_ch[] = { 0xF2B4, 0xA1D3, 0xD9CB, 0xC8B6, 0x2000 };
    dgusdisplay.WriteVariable(VP_PrintAcc_Dis, PrintAcc_buf_ch, 16, true);

    const uint16_t FAN_Speed_buf_ch[] = { 0xE7B7, 0xC8C9, 0xD9CB, 0xC8B6, 0x2000 };
    dgusdisplay.WriteVariable(VP_Fan_Speed_Dis, FAN_Speed_buf_ch, 16, true);

    const uint16_t Printing_buf_ch[] = { 0xF2B4, 0xA1D3, 0xD0D6, 0x2000 };
    dgusdisplay.WriteVariable(VP_Printing_Dis, Printing_buf_ch, 16, true);

    const uint16_t Info_EEPROM_1_buf_ch[] = { 0xC7CA, 0xF1B7, 0xA3B1, 0xE6B4, 0xE8C9, 0xC3D6, 0xBFA3, 0x2000 };
    dgusdisplay.WriteVariable(VP_Info_EEPROM_1_Dis, Info_EEPROM_1_buf_ch, 32, true);

    const uint16_t Info_EEPROM_2_buf_ch[] = { 0xC7CA, 0xF1B7, 0xD6BB, 0xB4B8, 0xF6B3, 0xA7B3, 0xE8C9, 0xC3D6, 0xBFA3, 0x2000 };
    dgusdisplay.WriteVariable(VP_Info_EEPROM_2_Dis, Info_EEPROM_2_buf_ch, 32, true);

    const uint16_t TMC_X_Step_buf_ch[] = { 0x2058, 0xE9C1, 0xF4C3, 0xC8B6, 0x2000 };
    dgusdisplay.WriteVariable(VP_TMC_X_Step_Dis, TMC_X_Step_buf_ch, 16, true);

    const uint16_t TMC_Y_Step_buf_ch[] = { 0x2059, 0xE9C1, 0xF4C3, 0xC8B6, 0x2000 };
    dgusdisplay.WriteVariable(VP_TMC_Y_Step_Dis, TMC_Y_Step_buf_ch, 16, true);

    const uint16_t TMC_Z_Step_buf_ch[] = { 0x205A, 0xE9C1, 0xF4C3, 0xC8B6, 0x2000 };
    dgusdisplay.WriteVariable(VP_TMC_Z_Step_Dis, TMC_Z_Step_buf_ch, 16, true);

    const uint16_t Info_PrinfFinsh_1_buf_ch[] = { 0xF2B4, 0xA1D3, 0xEACD, 0xC9B3, 0x2000 };
    dgusdisplay.WriteVariable(VP_Info_PrinfFinsh_1_Dis, Info_PrinfFinsh_1_buf_ch, 32, true);

    const uint16_t TMC_X_Current_buf_ch[] = { 0x2058, 0xE1D6, 0xE7B5, 0xF7C1, 0x2000 };
    dgusdisplay.WriteVariable(VP_TMC_X_Current_Dis, TMC_X_Current_buf_ch, 16, true);

    const uint16_t TMC_Y_Current_buf_ch[] = { 0x2059, 0xE1D6, 0xE7B5, 0xF7C1, 0x2000 };
    dgusdisplay.WriteVariable(VP_TMC_Y_Current_Dis, TMC_Y_Current_buf_ch, 16, true);

    const uint16_t TMC_Z_Current_buf_ch[] = { 0x205A, 0xE1D6, 0xE7B5, 0xF7C1, 0x2000 };
    dgusdisplay.WriteVariable(VP_TMC_Z_Current_Dis, TMC_Z_Current_buf_ch, 16, true);

    const uint16_t TMC_E0_Current_buf_ch[] = { 0x3045, 0xE1D6, 0xE7B5, 0xF7C1, 0x2000 };
    dgusdisplay.WriteVariable(VP_TMC_E0_Current_Dis, TMC_E0_Current_buf_ch, 16, true);

    const uint16_t TMC_X1_Current_buf_ch[] = { 0x3158, 0xE1D6, 0xE7B5, 0xF7C1, 0x2000 };
    dgusdisplay.WriteVariable(VP_TMC_X1_Current_Dis, TMC_X1_Current_buf_ch, 16, true);

    const uint16_t TMC_Y1_Current_buf_ch[] = { 0x3159, 0xE1D6, 0xE7B5, 0xF7C1, 0x2000 };
    dgusdisplay.WriteVariable(VP_TMC_Y1_Current_Dis, TMC_Y1_Current_buf_ch, 16, true);

    const uint16_t TMC_Z1_Current_buf_ch[] = { 0x315A, 0xE1D6, 0xE7B5, 0xF7C1, 0x2000 };
    dgusdisplay.WriteVariable(VP_TMC_Z1_Current_Dis, TMC_Z1_Current_buf_ch, 16, true);

    const uint16_t TMC_E1_Current_buf_ch[] = { 0x3145, 0xE1D6, 0xE7B5, 0xF7C1, 0x2000 };
    dgusdisplay.WriteVariable(VP_TMC_E1_Current_Dis, TMC_E1_Current_buf_ch, 16, true);

    const uint16_t Min_Ex_Temp_buf_ch[] = { 0xEED7, 0xA1D0, 0xB7BC, 0xF6B3, 0xC2CE, 0xC8B6, 0x2000 };
    dgusdisplay.WriteVariable(VP_Min_Ex_Temp_Dis, Min_Ex_Temp_buf_ch, 32, true);

    const uint16_t AutoLEVEL_INFO1_buf_ch[] = { 0xEBC7, 0xB4B0, 0xC2CF, 0xB4B0, 0xA5C5, 0x2000 };
    dgusdisplay.WriteVariable(VP_AutoLEVEL_INFO1, AutoLEVEL_INFO1_buf_ch, 32, true);

    const uint16_t EX_TEMP_INFO2_buf_ch[] = { 0xEBC7, 0xD4C9, 0xC8B5, 0x2000 };
    dgusdisplay.WriteVariable(VP_EX_TEMP_INFO2_Dis, EX_TEMP_INFO2_buf_ch, 32, true);

    const uint16_t EX_TEMP_INFO3_buf_ch[] = { 0xA1C8, 0xFBCF, 0xD3BC, 0xC8C8, 0x2000 };
    dgusdisplay.WriteVariable(VP_EX_TEMP_INFO3_Dis, EX_TEMP_INFO3_buf_ch, 32, true);

    const uint16_t PrintConfrim_Info_buf_ch[] = { 0xC7CA, 0xF1B7, 0xAABF, 0xBCCA, 0xF2B4, 0xA1D3, 0x2000 };
    dgusdisplay.WriteVariable(VP_PrintConfrim_Info_Dis, PrintConfrim_Info_buf_ch, 32, true);

    const uint16_t StopPrintConfrim_Info_buf_ch[] = { 0xC7CA, 0xF1B7, 0xA3CD, 0xB9D6, 0xF2B4, 0xA1D3, 0x2000 };
    dgusdisplay.WriteVariable(VP_StopPrintConfrim_Info_Dis, StopPrintConfrim_Info_buf_ch, 32, true);

    const uint16_t Printting_buf_ch[] = { 0xF2B4, 0xA1D3, 0xD0D6, 0x2000 };
    dgusdisplay.WriteVariable(VP_Printting_Dis, Printting_buf_ch, 32, true);

    const uint16_t LCD_BLK_buf_ch[] = { 0xB3B1, 0xE2B9, 0xE8C9, 0xC3D6, 0x2000 };
    dgusdisplay.WriteVariable(VP_LCD_BLK_Dis, LCD_BLK_buf_ch, 32, true);
  }
}

#endif // DGUS_LCD_UI_MKS<|MERGE_RESOLUTION|>--- conflicted
+++ resolved
@@ -265,13 +265,8 @@
   }
 
 #else
-<<<<<<< HEAD
-  void DGUSScreenHandler::PrintReturn(DGUS_VP_Variable& var, void *val_ptr) {
+  void DGUSScreenHandlerMKS::PrintReturn(DGUS_VP_Variable& var, void *val_ptr) {
     const uint16_t value = BE16_P(val_ptr);
-=======
-  void DGUSScreenHandlerMKS::PrintReturn(DGUS_VP_Variable& var, void *val_ptr) {
-    uint16_t value = swap16(*(uint16_t*)val_ptr);
->>>>>>> a8419738
     if (value == 0x0F) GotoScreen(DGUSLCD_SCREEN_MAIN);
   }
 #endif // SDSUPPORT
@@ -317,13 +312,8 @@
   #endif
 }
 
-<<<<<<< HEAD
-void DGUSScreenHandler::ScreenBackChange(DGUS_VP_Variable &var, void *val_ptr) {
+void DGUSScreenHandlerMKS::ScreenBackChange(DGUS_VP_Variable &var, void *val_ptr) {
   const uint16_t target = BE16_P(val_ptr);
-=======
-void DGUSScreenHandlerMKS::ScreenBackChange(DGUS_VP_Variable &var, void *val_ptr) {
-  const uint16_t target = swap16(*(uint16_t *)val_ptr);
->>>>>>> a8419738
   DEBUG_ECHOLNPGM(" back = 0x%x", target);
   switch (target) {
   }
@@ -373,13 +363,8 @@
   *(uint16_t *)var.memadr = BE16_P(val_ptr);
 }
 
-<<<<<<< HEAD
-void DGUSScreenHandler::EEPROM_CTRL(DGUS_VP_Variable &var, void *val_ptr) {
+void DGUSScreenHandlerMKS::EEPROM_CTRL(DGUS_VP_Variable &var, void *val_ptr) {
   const uint16_t eep_flag = BE16_P(val_ptr);
-=======
-void DGUSScreenHandlerMKS::EEPROM_CTRL(DGUS_VP_Variable &var, void *val_ptr) {
-  const uint16_t eep_flag = swap16(*(uint16_t *)val_ptr);
->>>>>>> a8419738
   switch (eep_flag) {
     case 0:
       settings.save();
@@ -396,13 +381,8 @@
   }
 }
 
-<<<<<<< HEAD
-void DGUSScreenHandler::Z_offset_select(DGUS_VP_Variable &var, void *val_ptr) {
+void DGUSScreenHandlerMKS::Z_offset_select(DGUS_VP_Variable &var, void *val_ptr) {
   const uint16_t z_value = BE16_P(val_ptr);
-=======
-void DGUSScreenHandlerMKS::Z_offset_select(DGUS_VP_Variable &var, void *val_ptr) {
-  const uint16_t z_value = swap16(*(uint16_t *)val_ptr);
->>>>>>> a8419738
   switch (z_value) {
     case 0: Z_distance = 0.01; break;
     case 1: Z_distance = 0.1; break;
@@ -411,12 +391,8 @@
   }
 }
 
-<<<<<<< HEAD
-void DGUSScreenHandler::GetOffsetValue(DGUS_VP_Variable &var, void *val_ptr) {
-=======
 void DGUSScreenHandlerMKS::GetOffsetValue(DGUS_VP_Variable &var, void *val_ptr) {
 
->>>>>>> a8419738
   #if HAS_BED_PROBE
     const int32_t value = BE32_P(val_ptr);
     const float Offset = value / 100.0f;
@@ -432,13 +408,8 @@
   #endif
 }
 
-<<<<<<< HEAD
-void DGUSScreenHandler::LanguageChange_MKS(DGUS_VP_Variable &var, void *val_ptr) {
+void DGUSScreenHandlerMKS::LanguageChange(DGUS_VP_Variable &var, void *val_ptr) {
   const uint16_t lag_flag = BE16_P(val_ptr);
-=======
-void DGUSScreenHandlerMKS::LanguageChange(DGUS_VP_Variable &var, void *val_ptr) {
-  const uint16_t lag_flag = swap16(*(uint16_t *)val_ptr);
->>>>>>> a8419738
   switch (lag_flag) {
     case MKS_SimpleChinese:
       DGUS_LanguageDisplay(MKS_SimpleChinese);
@@ -462,13 +433,7 @@
   uint8_t mesh_point_count = GRID_MAX_POINTS;
 #endif
 
-<<<<<<< HEAD
-void DGUSScreenHandler::Level_Ctrl_MKS(DGUS_VP_Variable &var, void *val_ptr) {
-  const uint16_t lev_but = BE16_P(val_ptr);
-=======
 void DGUSScreenHandlerMKS::Level_Ctrl(DGUS_VP_Variable &var, void *val_ptr) {
-  const uint16_t lev_but = swap16(*(uint16_t *)val_ptr);
->>>>>>> a8419738
   #if ENABLED(MESH_BED_LEVELING)
     auto cs = getCurrentScreen();
   #endif
@@ -514,13 +479,8 @@
   }
 }
 
-<<<<<<< HEAD
-void DGUSScreenHandler::MeshLevelDistanceConfig(DGUS_VP_Variable &var, void *val_ptr) {
+void DGUSScreenHandlerMKS::MeshLevelDistanceConfig(DGUS_VP_Variable &var, void *val_ptr) {
   const uint16_t mesh_dist = BE16_P(val_ptr);
-=======
-void DGUSScreenHandlerMKS::MeshLevelDistanceConfig(DGUS_VP_Variable &var, void *val_ptr) {
-  const uint16_t mesh_dist = swap16(*(uint16_t *)val_ptr);
->>>>>>> a8419738
   switch (mesh_dist) {
     case 0: mesh_adj_distance = 0.01; break;
     case 1: mesh_adj_distance = 0.1; break;
@@ -628,13 +588,7 @@
   GotoScreen(MKSLCD_SCREEN_HOME);
 }
 
-<<<<<<< HEAD
-void DGUSScreenHandler::LCD_BLK_Adjust(DGUS_VP_Variable &var, void *val_ptr) {
-  const uint16_t lcd_value = BE16_P(val_ptr);
-=======
 void DGUSScreenHandlerMKS::LCD_BLK_Adjust(DGUS_VP_Variable &var, void *val_ptr) {
-  const uint16_t lcd_value = swap16(*(uint16_t *)val_ptr);
->>>>>>> a8419738
 
   lcd_default_light = constrain(lcd_value, 10, 100);
 
@@ -642,13 +596,8 @@
   dgusdisplay.WriteVariable(0x0082, &lcd_data, 5, true);
 }
 
-<<<<<<< HEAD
-void DGUSScreenHandler::ManualAssistLeveling(DGUS_VP_Variable &var, void *val_ptr) {
+void DGUSScreenHandlerMKS::ManualAssistLeveling(DGUS_VP_Variable &var, void *val_ptr) {
   const int16_t point_value = BE16_P(val_ptr);
-=======
-void DGUSScreenHandlerMKS::ManualAssistLeveling(DGUS_VP_Variable &var, void *val_ptr) {
-  const int16_t point_value = swap16(*(uint16_t *)val_ptr);
->>>>>>> a8419738
 
   // Insist on leveling first time at this screen
   static bool first_level_flag = false;
@@ -939,13 +888,8 @@
     return;
 }
 
-<<<<<<< HEAD
-void DGUSScreenHandler::GetParkPos_MKS(DGUS_VP_Variable &var, void *val_ptr) {
+void DGUSScreenHandlerMKS::GetParkPos(DGUS_VP_Variable &var, void *val_ptr) {
   const int16_t value_pos = BE16_P(val_ptr);
-=======
-void DGUSScreenHandlerMKS::GetParkPos(DGUS_VP_Variable &var, void *val_ptr) {
-  const int16_t value_pos = swap16(*(int16_t*)val_ptr);
->>>>>>> a8419738
 
   switch (var.VP) {
     case VP_X_PARK_POS: mks_park_pos.x = value_pos; break;
@@ -1107,58 +1051,33 @@
   skipVP = var.VP; // don't overwrite value the next update time as the display might autoincrement in parallel
 }
 
-<<<<<<< HEAD
-void DGUSScreenHandler::HandleTravelAccChange_MKS(DGUS_VP_Variable &var, void *val_ptr) {
+void DGUSScreenHandlerMKS::HandleTravelAccChange(DGUS_VP_Variable &var, void *val_ptr) {
   uint16_t value_travel = BE16_P(val_ptr);
-=======
-void DGUSScreenHandlerMKS::HandleTravelAccChange(DGUS_VP_Variable &var, void *val_ptr) {
-  uint16_t value_travel = swap16(*(uint16_t*)val_ptr);
->>>>>>> a8419738
   planner.settings.travel_acceleration = (float)value_travel;
   skipVP = var.VP; // don't overwrite value the next update time as the display might autoincrement in parallel
 }
 
-<<<<<<< HEAD
-void DGUSScreenHandler::HandleFeedRateMinChange_MKS(DGUS_VP_Variable &var, void *val_ptr) {
+void DGUSScreenHandlerMKS::HandleFeedRateMinChange(DGUS_VP_Variable &var, void *val_ptr) {
   uint16_t value_t = BE16_P(val_ptr);
-=======
-void DGUSScreenHandlerMKS::HandleFeedRateMinChange(DGUS_VP_Variable &var, void *val_ptr) {
-  uint16_t value_t = swap16(*(uint16_t*)val_ptr);
->>>>>>> a8419738
   planner.settings.min_feedrate_mm_s = (float)value_t;
   skipVP = var.VP; // don't overwrite value the next update time as the display might autoincrement in parallel
 }
 
-<<<<<<< HEAD
-void DGUSScreenHandler::HandleMin_T_F_MKS(DGUS_VP_Variable &var, void *val_ptr) {
+void DGUSScreenHandlerMKS::HandleMin_T_F(DGUS_VP_Variable &var, void *val_ptr) {
   uint16_t value_t_f = BE16_P(val_ptr);
-=======
-void DGUSScreenHandlerMKS::HandleMin_T_F(DGUS_VP_Variable &var, void *val_ptr) {
-  uint16_t value_t_f = swap16(*(uint16_t*)val_ptr);
->>>>>>> a8419738
   planner.settings.min_travel_feedrate_mm_s = (float)value_t_f;
   skipVP = var.VP; // don't overwrite value the next update time as the display might autoincrement in parallel
 }
 
-<<<<<<< HEAD
-void DGUSScreenHandler::HandleAccChange_MKS(DGUS_VP_Variable &var, void *val_ptr) {
+void DGUSScreenHandlerMKS::HandleAccChange(DGUS_VP_Variable &var, void *val_ptr) {
   uint16_t value_acc = BE16_P(val_ptr);
-=======
-void DGUSScreenHandlerMKS::HandleAccChange(DGUS_VP_Variable &var, void *val_ptr) {
-  uint16_t value_acc = swap16(*(uint16_t*)val_ptr);
->>>>>>> a8419738
   planner.settings.acceleration = (float)value_acc;
   skipVP = var.VP; // don't overwrite value the next update time as the display might autoincrement in parallel
 }
 
 #if ENABLED(PREVENT_COLD_EXTRUSION)
-<<<<<<< HEAD
-  void DGUSScreenHandler::HandleGetExMinTemp_MKS(DGUS_VP_Variable &var, void *val_ptr) {
+  void DGUSScreenHandlerMKS::HandleGetExMinTemp(DGUS_VP_Variable &var, void *val_ptr) {
     const uint16_t value_ex_min_temp = BE16_P(val_ptr);
-=======
-  void DGUSScreenHandlerMKS::HandleGetExMinTemp(DGUS_VP_Variable &var, void *val_ptr) {
-    const uint16_t value_ex_min_temp = swap16(*(uint16_t*)val_ptr);
->>>>>>> a8419738
     thermalManager.extrude_min_temp = value_ex_min_temp;
     skipVP = var.VP; // don't overwrite value the next update time as the display might autoincrement in parallel
   }
@@ -1243,14 +1162,9 @@
   }
 #endif // BABYSTEPPING
 
-<<<<<<< HEAD
-void DGUSScreenHandler::GetManualFilament(DGUS_VP_Variable &var, void *val_ptr) {
+void DGUSScreenHandlerMKS::GetManualFilament(DGUS_VP_Variable &var, void *val_ptr) {
   const uint16_t value_len = BE16_P(val_ptr);
   const float value = (float)value_len;
-=======
-void DGUSScreenHandlerMKS::GetManualFilament(DGUS_VP_Variable &var, void *val_ptr) {
-  DEBUG_ECHOLNPGM("GetManualFilament");
->>>>>>> a8419738
 
   DEBUG_ECHOLNPGM("GetManualFilament:", value);
   distanceFilament = value;
@@ -1258,18 +1172,8 @@
   skipVP = var.VP; // don't overwrite value the next update time as the display might autoincrement in parallel
 }
 
-<<<<<<< HEAD
-void DGUSScreenHandler::GetManualFilamentSpeed(DGUS_VP_Variable &var, void *val_ptr) {
+void DGUSScreenHandlerMKS::GetManualFilamentSpeed(DGUS_VP_Variable &var, void *val_ptr) {
   const uint16_t value_len = BE16_P(val_ptr);
-=======
-void DGUSScreenHandlerMKS::GetManualFilamentSpeed(DGUS_VP_Variable &var, void *val_ptr) {
-  DEBUG_ECHOLNPGM("GetManualFilamentSpeed");
-
-  uint16_t value_len = swap16(*(uint16_t*)val_ptr);
-
-  DEBUG_ECHOLNPGM("filamentSpeed_mm_s value:", value_len);
-
->>>>>>> a8419738
   filamentSpeed_mm_s = value_len;
   DEBUG_ECHOLNPGM("GetManualFilamentSpeed:", value_len);
 
