--- conflicted
+++ resolved
@@ -858,13 +858,8 @@
 
       bed_mesh_t& getMeshArray() { return Z_VALUES_ARR; }
       float getMeshPoint(const xy_uint8_t &pos) { return Z_VALUES(pos.x, pos.y); }
-<<<<<<< HEAD
-      void setMeshPoint(const xy_uint8_t &pos, const float &zoff) {
+      void setMeshPoint(const xy_uint8_t &pos, const_float_t zoff) {
         if (WITHIN(pos.x, 0, (GRID_MAX_POINTS_X) - 1) && WITHIN(pos.y, 0, (GRID_MAX_POINTS_Y) - 1)) {
-=======
-      void setMeshPoint(const xy_uint8_t &pos, const_float_t zoff) {
-        if (WITHIN(pos.x, 0, GRID_MAX_POINTS_X) && WITHIN(pos.y, 0, GRID_MAX_POINTS_Y)) {
->>>>>>> 05b39623
           Z_VALUES(pos.x, pos.y) = zoff;
           TERN_(ABL_BILINEAR_SUBDIVISION, bed_level_virt_interpolate());
         }
