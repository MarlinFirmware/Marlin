--- conflicted
+++ resolved
@@ -943,21 +943,7 @@
     #endif
   }
 
-<<<<<<< HEAD
-  void coolDown() {
-    #if HAS_HOTEND
-      HOTEND_LOOP() thermalManager.setTargetHotend(0, e);
-    #endif
-    TERN_(HAS_HEATED_BED, setTargetBed(0));
-    TERN_(HAS_FAN, thermalManager.zero_fan_speeds());
-  }
-
-  void setFeedrate_percent(const float value) {
-    feedrate_percentage = constrain(value, 10, 500);
-  }
-=======
   void setFeedrate_percent(const float &value) { feedrate_percentage = constrain(value, 10, 500); }
->>>>>>> 1affbe21
 
   void coolDown() {
     #if HAS_HOTEND
