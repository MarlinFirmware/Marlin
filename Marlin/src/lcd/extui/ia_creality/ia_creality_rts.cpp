--- conflicted
+++ resolved
@@ -787,27 +787,7 @@
       }
       break;
 
-<<<<<<< HEAD
-    case Zoffset:
-      float tmp_zprobe_offset;
-      if (recdat.data[0] >= 32768)
-        tmp_zprobe_offset = (float(recdat.data[0]) - 65536) / 100;
-      else
-        tmp_zprobe_offset = float(recdat.data[0]) / 100;
-      if (WITHIN((tmp_zprobe_offset), PROBE_OFFSET_ZMIN, PROBE_OFFSET_ZMAX)) {
-        int16_t tmpSteps = mmToWholeSteps(getZOffset_mm() - tmp_zprobe_offset, axis_t(Z));
-        if (tmpSteps == 0) tmpSteps = getZOffset_mm() < tmp_zprobe_offset ? 1 : -1;
-        smartAdjustAxis_steps(-tmpSteps, axis_t(Z), false);
-        char zOffs[20], tmp1[11];
-        sprintf_P(zOffs, PSTR("Z Offset : %s"), dtostrf(getZOffset_mm(), 1, 3, tmp1));
-        onStatusChanged(zOffs);
-      }
-      else {
-        onStatusChanged(F("Requested Offset Beyond Limits"));
-      }
-=======
     #if HAS_BED_PROBE
->>>>>>> cb8df74a
 
       case Zoffset:
         float tmp_zprobe_offset;
@@ -815,7 +795,7 @@
           tmp_zprobe_offset = (float(recdat.data[0]) - 65536) / 100;
         else
           tmp_zprobe_offset = float(recdat.data[0]) / 100;
-        if (WITHIN((tmp_zprobe_offset), Z_PROBE_OFFSET_RANGE_MIN, Z_PROBE_OFFSET_RANGE_MAX)) {
+        if (WITHIN((tmp_zprobe_offset), PROBE_OFFSET_ZMIN, PROBE_OFFSET_ZMAX)) {
           int16_t tmpSteps = mmToWholeSteps(getZOffset_mm() - tmp_zprobe_offset, axis_t(Z));
           if (tmpSteps == 0) tmpSteps = getZOffset_mm() < tmp_zprobe_offset ? 1 : -1;
           smartAdjustAxis_steps(-tmpSteps, axis_t(Z), false);
@@ -1132,33 +1112,11 @@
           sendData(getZOffset_mm() * 100, ProbeOffset_Z);
           break;
         }
-<<<<<<< HEAD
-        case 2: { // Z-axis to Up
-          if (WITHIN((getZOffset_mm() + 0.1), PROBE_OFFSET_ZMIN, PROBE_OFFSET_ZMAX)) {
-            smartAdjustAxis_steps(getAxisSteps_per_mm(Z) / 10, axis_t(Z), false);
-            //setZOffset_mm(getZOffset_mm() + 0.1);
-            sendData(getZOffset_mm() * 100, ProbeOffset_Z);
-            char zOffs[20], tmp1[11];
-            sprintf_P(zOffs, PSTR("Z Offset : %s"), dtostrf(getZOffset_mm(), 1, 3, tmp1));
-            onStatusChanged(zOffs);
-          }
-          break;
-        }
-        case 3: { // Z-axis to Down
-          if (WITHIN((getZOffset_mm() - 0.1), PROBE_OFFSET_ZMIN, PROBE_OFFSET_ZMAX)) {
-            smartAdjustAxis_steps(-getAxisSteps_per_mm(Z) / 10, axis_t(Z), false);
-            //babystepAxis_steps(int16_t(-getAxisSteps_per_mm(Z)) / 10, axis_t(Z));
-            //setZOffset_mm(getZOffset_mm() - 0.1);
-            sendData(getZOffset_mm() * 100, ProbeOffset_Z);
-            char zOffs[20], tmp1[11];
-            sprintf_P(zOffs, PSTR("Z Offset : %s"), dtostrf(getZOffset_mm(), 1, 3, tmp1));
-            onStatusChanged(zOffs);
-=======
 
         #if HAS_BED_PROBE
 
           case 2: { // Z-axis to Up
-            if (WITHIN((getZOffset_mm() + 0.1), Z_PROBE_OFFSET_RANGE_MIN, Z_PROBE_OFFSET_RANGE_MAX)) {
+            if (WITHIN((getZOffset_mm() + 0.1), PROBE_OFFSET_ZMIN, PROBE_OFFSET_ZMAX)) {
               smartAdjustAxis_steps(getAxisSteps_per_mm(Z) / 10, axis_t(Z), false);
               //setZOffset_mm(getZOffset_mm() + 0.1);
               sendData(getZOffset_mm() * 100, ProbeOffset_Z);
@@ -1167,7 +1125,7 @@
             break;
           }
           case 3: { // Z-axis to Down
-            if (WITHIN((getZOffset_mm() - 0.1), Z_PROBE_OFFSET_RANGE_MIN, Z_PROBE_OFFSET_RANGE_MAX)) {
+            if (WITHIN((getZOffset_mm() - 0.1), PROBE_OFFSET_ZMIN, PROBE_OFFSET_ZMAX)) {
               smartAdjustAxis_steps(-getAxisSteps_per_mm(Z) / 10, axis_t(Z), false);
               //babystepAxis_steps(int16_t(-getAxisSteps_per_mm(Z)) / 10, axis_t(Z));
               //setZOffset_mm(getZOffset_mm() - 0.1);
@@ -1175,7 +1133,6 @@
               onStatusChanged(MString<20>(GET_TEXT_F(MSG_UBL_Z_OFFSET), p_float_t(getZOffset_mm(), 3)));
             }
             break;
->>>>>>> cb8df74a
           }
 
         #endif // HAS_BED_PROBE
