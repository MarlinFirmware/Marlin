--- conflicted
+++ resolved
@@ -36,1255 +36,10 @@
 
 #include "ia_creality_rts.h"
 #include "FileNavigator.h"
+
 #include "../ui_api.h"
 
-<<<<<<< HEAD
-// Singleton instance
-RTS rts;
-
-// Static data
-DB RTS::recdat, RTS::snddat;
-uint8_t RTS::databuf[DATA_BUF_SIZE];
-rx_datagram_state_t RTS::rx_datagram_state = DGUS_IDLE;
-uint8_t RTS::rx_datagram_len = 0;
-
-// Local data
-uint16_t fileIndex          = 0;
-uint8_t recordcount         = 0;
-uint8_t waitway_lock        = 0;
-const float manual_feedrate_mm_m[] = MANUAL_FEEDRATE;
-uint8_t startprogress       = 0;
-
-char waitway                = 0;
-int16_t recnum              = 0;
-float ChangeMaterialbuf[2]  = { 0 };
-
-char NozzleTempStatus[3]    = { 0 };
-
-char PrinterStatusKey[2]    = { 0 }; // PrinterStatusKey[1]  0:keep temperature, 1:heating, 2:cooling, 3:printing
-                                  // PrinterStatusKey[0]  0:ready
-
-uint8_t AxisPagenum         = 0; // 0 for 10mm, 1 for 1mm, 2 for 0.1mm
-bool InforShowStatus        = true;
-bool TPShowStatus           = false; // true for only opening time and percentage, false for closing time and percentage.
-bool AutohomeKey            = false;
-uint8_t AutoHomeIconNum;
-int16_t userConfValidation  = 0;
-
-uint8_t lastPauseMsgState   = 0;
-
-creality_dwin_settings_t Settings;
-uint8_t dwin_settings_version = 1;
-
-bool reEntryPrevent         = false;
-uint8_t reEntryCount        = 0;
-uint16_t idleThrottling     = 0;
-
-bool pause_resume_selected  = false;
-
-#if HAS_PID_HEATING
-  uint16_t pid_hotendAutoTemp = 150;
-  uint16_t pid_bedAutoTemp    = 70;
-#endif
-
-#ifndef IA_CREALITY_BOOT_DELAY
-  #define IA_CREALITY_BOOT_DELAY 500
-#endif
-
-void RTS::onStartup() {
-  DWIN_SERIAL.begin(115200);
-  recdat.head[0] = snddat.head[0] = FHONE;
-  recdat.head[1] = snddat.head[1] = FHTWO;
-  ZERO(databuf);
-
-  delay_ms(IA_CREALITY_BOOT_DELAY); // Delay to allow screen startup
-  setTouchScreenConfiguration();
-  sendData(StartSoundSet, SoundAddr);
-  delay_ms(400); // Delay to allow screen to configure
-
-  onStatusChanged(MACHINE_NAME " Ready");
-
-  sendData(100, FeedrateDisplay);
-
-  /***************turn off motor*****************/
-  sendData(11, FilenameIcon);
-
-  /***************transmit temperature to screen*****************/
-  sendData(0, NozzlePreheat);
-  sendData(0, BedPreheat);
-  sendData(getActualTemp_celsius(H0), NozzleTemp);
-  sendData(TERN0(HAS_MULTI_HOTEND, getActualTemp_celsius(H1)), e2Temp);
-  sendData(getActualTemp_celsius(BED), Bedtemp);
-  /***************transmit Fan speed to screen*****************/
-  sendData(getActualFan_percent((fan_t)getActiveTool()), FanKeyIcon);
-
-  /***************transmit Printer information to screen*****************/
-  for (int16_t j = 0; j < 20; j++) // clean filename
-    sendData(0, MacVersion + j);
-  char sizebuf[20] = {0};
-  sprintf(sizebuf, "%d X %d X %d", Y_BED_SIZE, X_BED_SIZE, Z_MAX_POS);
-  sendData(MACHINE_NAME, MacVersion);
-  sendData(SHORT_BUILD_VERSION, SoftVersion);
-  sendData(sizebuf, PrinterSize);
-  sendData(WEBSITE_URL, CorpWebsite);
-
-  /**************************some info init*******************************/
-  sendData(0, PrintscheduleIcon);
-  sendData(0, PrintscheduleIcon + 1);
-
-  /************************clean screen*******************************/
-  for (int16_t i = 0; i < MaxFileNumber; i++)
-    for (int16_t j = 0; j < 10; j++) sendData(0, SDFILE_ADDR + i * 10 + j);
-
-  for (int16_t j = 0; j < 10; j++) {
-    sendData(0, Printfilename + j); // clean screen.
-    sendData(0, Choosefilename + j); // clean filename
-  }
-  for (int16_t j = 0; j < 8; j++) sendData(0, FilenameCount + j);
-  for (int16_t j = 1; j <= MaxFileNumber; j++) {
-    sendData(10, FilenameIcon + j);
-    sendData(10, FilenameIcon1 + j);
-  }
-}
-
-void RTS::onIdle() {
-  while (rts.receiveData() > 0 && (rts.recdat.data[0] != 0 || rts.recdat.addr != 0))
-    rts.handleData();
-
-  if (reEntryPrevent && reEntryCount < 120) { reEntryCount++; return; }
-  reEntryCount = 0;
-
-  if (idleThrottling++ < 750) return;
-
-  // Always send temperature data
-  rts.sendData(getActualTemp_celsius(getActiveTool()), NozzleTemp);
-  rts.sendData(getActualTemp_celsius(BED), Bedtemp);
-  rts.sendData(getTargetTemp_celsius(getActiveTool()), NozzlePreheat);
-  rts.sendData(getTargetTemp_celsius(BED), BedPreheat);
-  rts.sendData(TERN0(HAS_MULTI_HOTEND, getActualTemp_celsius(H1)), e2Temp);
-  rts.sendData(TERN0(HAS_MULTI_HOTEND, getTargetTemp_celsius(H1)), e2Preheat);
-  TERN_(HAS_MULTI_HOTEND, rts.sendData(uint8_t(getActiveTool() + 1), ActiveToolVP));
-
-  if (awaitingUserConfirm() && (lastPauseMsgState != ExtUI::pauseModeStatus || userConfValidation > 99)) {
-    switch (ExtUI::pauseModeStatus) {
-      case PAUSE_MESSAGE_PARKING:  ExtUI::onUserConfirmRequired(GET_TEXT_F(MSG_PAUSE_PRINT_PARKING)); break;
-      case PAUSE_MESSAGE_CHANGING: ExtUI::onUserConfirmRequired(GET_TEXT_F(MSG_FILAMENT_CHANGE_INIT)); break;
-      case PAUSE_MESSAGE_UNLOAD:   ExtUI::onUserConfirmRequired(GET_TEXT_F(MSG_FILAMENT_CHANGE_UNLOAD)); break;
-      case PAUSE_MESSAGE_WAITING:  ExtUI::onUserConfirmRequired(GET_TEXT_F(MSG_ADVANCED_PAUSE_WAITING)); break;
-      case PAUSE_MESSAGE_INSERT:   ExtUI::onUserConfirmRequired(GET_TEXT_F(MSG_FILAMENT_CHANGE_INSERT)); break;
-      case PAUSE_MESSAGE_LOAD:     ExtUI::onUserConfirmRequired(GET_TEXT_F(MSG_FILAMENT_CHANGE_LOAD)); break;
-      case PAUSE_MESSAGE_PURGE:    ExtUI::onUserConfirmRequired(GET_TEXT_F(TERN(ADVANCED_PAUSE_CONTINUOUS_PURGE, MSG_FILAMENT_CHANGE_CONT_PURGE, MSG_FILAMENT_CHANGE_PURGE))); break;
-      case PAUSE_MESSAGE_RESUME:   ExtUI::onUserConfirmRequired(GET_TEXT_F(MSG_FILAMENT_CHANGE_RESUME)); break;
-      case PAUSE_MESSAGE_HEAT:     ExtUI::onUserConfirmRequired(GET_TEXT_F(MSG_FILAMENT_CHANGE_HEAT)); break;
-      case PAUSE_MESSAGE_HEATING:  ExtUI::onUserConfirmRequired(GET_TEXT_F(MSG_FILAMENT_CHANGE_HEATING)); break;
-      case PAUSE_MESSAGE_OPTION:   ExtUI::onUserConfirmRequired(GET_TEXT_F(MSG_FILAMENT_CHANGE_OPTION_HEADER)); break;
-      case PAUSE_MESSAGE_STATUS: break;
-      default: onUserConfirmRequired(PSTR("Confirm Continue")); break;
-    }
-    userConfValidation = 0;
-  }
-  else if (pause_resume_selected && !awaitingUserConfirm()) {
-    rts.sendData(ExchangePageBase + 53, ExchangepageAddr);
-    pause_resume_selected = false;
-    userConfValidation = 0;
-  }
-  else if (awaitingUserConfirm()) {
-    if (pause_resume_selected) {
-      pause_resume_selected = false;
-      userConfValidation = 100;
-    }
-    else
-      userConfValidation++;
-  }
-
-  reEntryPrevent = true;
-  idleThrottling = 0;
-  if (waitway && !commandsInQueue())
-    waitway_lock++;
-  else
-    waitway_lock = 0;
-
-  if (waitway_lock > 100) {
-    waitway_lock = 0;
-    waitway = 0; // clear waitway if nothing is going on
-  }
-
-  switch (waitway) {
-    case 1:
-      if (isPositionKnown()) {
-        InforShowStatus = true;
-        rts.sendData(ExchangePageBase + 54, ExchangepageAddr);
-        waitway = 0;
-      }
-      break;
-
-    case 2:
-      if (isPositionKnown() && !commandsInQueue()) waitway = 0;
-      break;
-
-    case 3:
-      //if(isPositionKnown() && (getActualTemp_celsius(BED) >= (getTargetTemp_celsius(BED)-1))) {
-      rts.sendData(ExchangePageBase + 64, ExchangepageAddr);
-      waitway = 7;
-      //return;
-      //}
-      break;
-
-    case 4:
-      if (AutohomeKey && isPositionKnown() && !commandsInQueue()) { // Manual Move Home Done
-        //rts.sendData(ExchangePageBase + 71 + AxisPagenum, ExchangepageAddr);
-        AutohomeKey = false;
-        waitway = 0;
-      }
-      break;
-    case 5:
-      if (isPositionKnown() && !commandsInQueue()) {
-        InforShowStatus = true;
-        waitway = 0;
-        rts.sendData(ExchangePageBase + 78, ExchangepageAddr); // exchange to 78 page
-      }
-      break;
-    case 6:
-      if (!commandsInQueue()) {
-        setAxisPosition_mm(BED_TRAMMING_HEIGHT, axis_t(Z));
-        waitway = 0;
-      }
-      break;
-    case 7:
-      if (!commandsInQueue()) waitway = 0;
-      break;
-  }
-
-  TERN_(HAS_MESH, rts.sendData(getLevelingActive() ? 3 : 2, AutoLevelIcon));
-  TERN_(HAS_FILAMENT_SENSOR, rts.sendData(getFilamentRunoutEnabled() ? 3 : 2, RunoutToggle));
-  TERN_(CASE_LIGHT_ENABLE, rts.sendData(getCaseLightState() ? 3 : 2, LedToggle));
-  TERN_(POWER_LOSS_RECOVERY, rts.sendData(getPowerLossRecoveryEnabled() ? 3 : 2, PowerLossToggle));
-
-  if (startprogress == 0) {
-    startprogress += 25;
-    delay_ms(3000);     // Delay to show bootscreen
-  }
-  else if (startprogress < 250) {
-    if (isMediaInserted()) // Re init media as it happens too early on STM32 boards often
-      onMediaInserted();
-    else
-      injectCommands(F("M22\nM21"));
-    startprogress = 254;
-    InforShowStatus = true;
-    TPShowStatus = false;
-    rts.sendData(ExchangePageBase + 45, ExchangepageAddr);
-    reEntryPrevent = false;
-    return;
-  }
-  if (startprogress <= 100)
-    rts.sendData(startprogress, StartIcon);
-  else
-    rts.sendData(startprogress - 100, StartIcon + 1);
-
-  //rts.sendData((startprogress++) % 5, ExchFlmntIcon);
-
-  if (isPrinting()) {
-    rts.sendData(getActualFan_percent((fan_t)getActiveTool()), FanKeyIcon);
-    rts.sendData(getProgress_seconds_elapsed() / 3600, Timehour);
-    rts.sendData((getProgress_seconds_elapsed() % 3600) / 60, Timemin);
-    if (getProgress_percent() > 0) {
-      const uint16_t perc = getProgress_percent() + 1;
-      if (perc <= 50) {
-        rts.sendData(uint16_t(perc) * 2, PrintscheduleIcon);
-        rts.sendData(0, PrintscheduleIcon + 1);
-      }
-      else {
-        rts.sendData(100, PrintscheduleIcon);
-        rts.sendData(uint16_t(perc) * 2 - 100, PrintscheduleIcon + 1);
-      }
-    }
-    else {
-      rts.sendData(0, PrintscheduleIcon);
-      rts.sendData(0, PrintscheduleIcon + 1);
-    }
-    rts.sendData(uint16_t(getProgress_percent()), Percentage);
-  }
-  else { // Not printing settings
-    rts.sendData(map(constrain(Settings.display_volume, 0, 255), 0, 255, 0, 100), VolumeDisplay);
-    rts.sendData(Settings.screen_brightness, DisplayBrightness);
-    rts.sendData(Settings.standby_screen_brightness, DisplayStandbyBrightness);
-    rts.sendData(Settings.standby_time_seconds, DisplayStandbySeconds);
-    if (Settings.display_standby)
-      rts.sendData(3, DisplayStandbyEnableIndicator);
-    else
-      rts.sendData(2, DisplayStandbyEnableIndicator);
-
-    rts.sendData(getAxisSteps_per_mm(X)  * 10, StepMM_X);
-    rts.sendData(getAxisSteps_per_mm(Y)  * 10, StepMM_Y);
-    rts.sendData(getAxisSteps_per_mm(Z)  * 10, StepMM_Z);
-    rts.sendData(getAxisSteps_per_mm(E0) * 10, StepMM_E);
-
-    rts.sendData(getAxisMaxAcceleration_mm_s2(X) / 100, Accel_X);
-    rts.sendData(getAxisMaxAcceleration_mm_s2(Y) / 100, Accel_Y);
-    rts.sendData(getAxisMaxAcceleration_mm_s2(Z) /  10, Accel_Z);
-    rts.sendData(getAxisMaxAcceleration_mm_s2(E0),      Accel_E);
-
-    rts.sendData(getAxisMaxFeedrate_mm_s(X),  Feed_X);
-    rts.sendData(getAxisMaxFeedrate_mm_s(Y),  Feed_Y);
-    rts.sendData(getAxisMaxFeedrate_mm_s(Z),  Feed_Z);
-    rts.sendData(getAxisMaxFeedrate_mm_s(E0), Feed_E);
-
-    rts.sendData(getAxisMaxJerk_mm_s(X) * 100, Jerk_X);
-    rts.sendData(getAxisMaxJerk_mm_s(Y) * 100, Jerk_Y);
-    rts.sendData(getAxisMaxJerk_mm_s(Z) * 100, Jerk_Z);
-    rts.sendData(getAxisMaxJerk_mm_s(E0) * 100, Jerk_E);
-
-    #if HAS_HOTEND_OFFSET
-      rts.sendData(getNozzleOffset_mm(X, E1) * 10, T2Offset_X);
-      rts.sendData(getNozzleOffset_mm(Y, E1) * 10, T2Offset_Y);
-      rts.sendData(getNozzleOffset_mm(Z, E1) * 10, T2Offset_Z);
-      rts.sendData(getAxisSteps_per_mm(E1)   * 10, T2StepMM_E);
-    #endif
-
-    #if HAS_BED_PROBE
-      rts.sendData(getProbeOffset_mm(X) * 100, ProbeOffset_X);
-      rts.sendData(getProbeOffset_mm(Y) * 100, ProbeOffset_Y);
-    #endif
-
-    #if HAS_PID_HEATING
-      rts.sendData(pid_hotendAutoTemp, HotendPID_AutoTmp);
-      rts.sendData(pid_bedAutoTemp, BedPID_AutoTmp);
-      rts.sendData(getPID_Kp(E0) * 10, HotendPID_P);
-      rts.sendData(getPID_Ki(E0) * 10, HotendPID_I);
-      rts.sendData(getPID_Kd(E0) * 10, HotendPID_D);
-      #if ENABLED(PIDTEMPBED)
-        rts.sendData(getBedPID_Kp() * 10, BedPID_P);
-        rts.sendData(getBedPID_Ki() * 10, BedPID_I);
-        rts.sendData(getBedPID_Kd() * 10, BedPID_D);
-      #endif
-    #endif
-  }
-
-  rts.sendData(getZOffset_mm() * 100, ProbeOffset_Z);
-  rts.sendData(uint16_t(getFlow_percent(E0)), Flowrate);
-
-  if (NozzleTempStatus[0] || NozzleTempStatus[2]) { // statuse of loadfilament and unloadfinement when temperature is less than
-    uint16_t IconTemp = getActualTemp_celsius(getActiveTool()) * 100 / getTargetTemp_celsius(getActiveTool());
-    NOMORE(IconTemp, 100U);
-    rts.sendData(IconTemp, HeatPercentIcon);
-    if (getActualTemp_celsius(getActiveTool()) > EXTRUDE_MINTEMP && NozzleTempStatus[0] != 0) {
-      NozzleTempStatus[0] = 0;
-      rts.sendData(10 * ChangeMaterialbuf[0], FilamentUnit1);
-      rts.sendData(10 * ChangeMaterialbuf[1], FilamentUnit2);
-      rts.sendData(ExchangePageBase + 65, ExchangepageAddr);
-    }
-    else if (getActualTemp_celsius(getActiveTool()) >= getTargetTemp_celsius(getActiveTool()) && NozzleTempStatus[2]) {
-      NozzleTempStatus[2] = 0;
-      TPShowStatus = true;
-      rts.sendData(4, ExchFlmntIcon);
-      rts.sendData(ExchangePageBase + 83, ExchangepageAddr);
-    }
-    else if (NozzleTempStatus[2]) {
-      //rts.sendData((startprogress++) % 5, ExchFlmntIcon);
-    }
-  }
-
-  if (AutohomeKey) {
-    rts.sendData(AutoHomeIconNum, AutoZeroIcon);
-    if (++AutoHomeIconNum > 9) AutoHomeIconNum = 0;
-  }
-
-  if (isMediaInserted()) {
-    const uint16_t currPage = fileIndex == 0 ? 1 : CEIL(float(fileIndex) / float(DISPLAY_FILES)) + 1,
-                   maxPageAdd = filenavigator.folderdepth ? 1 : 0,
-                   maxPages = CEIL(float(filenavigator.maxFiles() + maxPageAdd) / float(DISPLAY_FILES) );
-
-    rts.sendData(currPage, FilesCurentPage);
-    rts.sendData(maxPages, FilesMaxPage);
-  }
-  else {
-    rts.sendData(0, FilesCurentPage);
-    rts.sendData(0, FilesMaxPage);
-  }
-
-  if (rts.recdat.addr != DisplayZaxis && rts.recdat.addr != DisplayYaxis && rts.recdat.addr != DisplayZaxis) {
-    rts.sendData(10 * getAxisPosition_mm(axis_t(X)), DisplayXaxis);
-    rts.sendData(10 * getAxisPosition_mm(axis_t(Y)), DisplayYaxis);
-    rts.sendData(10 * getAxisPosition_mm(axis_t(Z)), DisplayZaxis);
-  }
-  reEntryPrevent = false;
-}
-
-RTS::RTS() {
-  recdat.head[0] = snddat.head[0] = FHONE;
-  recdat.head[1] = snddat.head[1] = FHTWO;
-  ZERO(databuf);
-}
-
-int16_t RTS::receiveData() {
-  uint8_t receivedbyte;
-  while (DWIN_SERIAL.available())
-    switch (rx_datagram_state) {
-
-      case DGUS_IDLE: // Waiting for the first header byte
-        receivedbyte = DWIN_SERIAL.read();
-        if (FHONE == receivedbyte) rx_datagram_state = DGUS_HEADER1_SEEN;
-        break;
-
-      case DGUS_HEADER1_SEEN: // Waiting for the second header byte
-        receivedbyte = DWIN_SERIAL.read();
-        rx_datagram_state = (FHTWO == receivedbyte) ? DGUS_HEADER2_SEEN : DGUS_IDLE;
-        break;
-
-      case DGUS_HEADER2_SEEN: // Waiting for the length byte
-        rx_datagram_len = DWIN_SERIAL.read();
-        //DEBUGLCDCOMM_ECHOPGM(" (", rx_datagram_len, ") ");
-
-        // Telegram min len is 3 (command and one word of payload)
-        rx_datagram_state = WITHIN(rx_datagram_len, 3, DGUS_RX_BUFFER_SIZE) ? DGUS_WAIT_TELEGRAM : DGUS_IDLE;
-        break;
-
-      case DGUS_WAIT_TELEGRAM: // wait for complete datagram to arrive.
-        if (DWIN_SERIAL.available() < rx_datagram_len) return -1;
-
-        uint8_t command = DWIN_SERIAL.read();
-
-        //DEBUGLCDCOMM_ECHOPGM("# ", command);
-
-        uint8_t readlen = rx_datagram_len - 1; // command is part of len.
-        uint8_t tmp[rx_datagram_len - 1];
-        uint8_t *ptmp = tmp;
-        while (readlen--) {
-          receivedbyte = DWIN_SERIAL.read();
-          //DEBUGLCDCOMM_ECHOPGM(" ", receivedbyte);
-          *ptmp++ = receivedbyte;
-        }
-        //DEBUGLCDCOMM_ECHOPGM(" # ");
-        // mostly we'll get this: 5A A5 03 82 4F 4B -- ACK on 0x82, so discard it.
-        if (command == VarAddr_W && 'O' == tmp[0] && 'K' == tmp[1]) {
-          rx_datagram_state = DGUS_IDLE;
-          break;
-        }
-
-        /* AutoUpload, (and answer to) Command 0x83 :
-        |      tmp[0  1  2  3  4 ... ]
-        | Example 5A A5 06 83 20 01 01 78 01 ……
-        |          / /  |  |   \ /   |  \     \
-        |        Header |  |    |    |   \_____\_ DATA (Words!)
-        |     DatagramLen  /  VPAdr  |
-        |           Command          DataLen (in Words) */
-        if (command == VarAddr_R) {
-          const uint16_t vp = tmp[0] << 8 | tmp[1];
-
-          const uint8_t dlen = tmp[2] << 1; // Convert to Bytes. (Display works with words)
-          recdat.addr = vp;
-          recdat.len = tmp[2];
-          for (uint16_t i = 0; i < dlen; i += 2) {
-            recdat.data[i / 2] = tmp[3 + i];
-            recdat.data[i / 2] = (recdat.data[i / 2] << 8 ) | tmp[4 + i];
-          }
-
-          rx_datagram_state = DGUS_IDLE;
-          return 2;
-          break;
-        }
-
-        // discard anything else
-        rx_datagram_state = DGUS_IDLE;
-    }
-  return -1;
-}
-
-void RTS::sendData() {
-  if (snddat.head[0] == FHONE && snddat.head[1] == FHTWO && snddat.len >= 3) {
-    databuf[0] = snddat.head[0];
-    databuf[1] = snddat.head[1];
-    databuf[2] = snddat.len;
-    databuf[3] = snddat.command;
-    if (snddat.command == 0x80) { // to write data to the register
-      databuf[4] = snddat.addr;
-      for (int16_t i = 0; i < (snddat.len - 2); i++) databuf[5 + i] = snddat.data[i];
-    }
-    else if (snddat.len == 3 && (snddat.command == 0x81)) { // to read data from the register
-      databuf[4] = snddat.addr;
-      databuf[5] = snddat.bytelen;
-    }
-    else if (snddat.command == 0x82) { // to write data to the variate
-      databuf[4] = snddat.addr >> 8;
-      databuf[5] = snddat.addr & 0xFF;
-      for (int16_t i = 0; i < (snddat.len - 3); i += 2) {
-        databuf[6 + i] = snddat.data[i / 2] >> 8;
-        databuf[7 + i] = snddat.data[i / 2] & 0xFF;
-      }
-    }
-    else if (snddat.len == 4 && (snddat.command == 0x83)) { // to read data from the variate
-      databuf[4] = snddat.addr >> 8;
-      databuf[5] = snddat.addr & 0xFF;
-      databuf[6] = snddat.bytelen;
-    }
-    for (int16_t i = 0; i < (snddat.len + 3); i++) {
-      DWIN_SERIAL.write(databuf[i]);
-      delay_us(1);
-    }
-
-    memset(&snddat, 0, sizeof(snddat));
-    ZERO(databuf);
-    snddat.head[0] = FHONE;
-    snddat.head[1] = FHTWO;
-  }
-}
-
-void RTS::sendData(const String &s, uint32_t addr, uint8_t cmd/*=VarAddr_W*/) {
-  if (s.length() < 1) return;
-  sendData(s.c_str(), addr, cmd);
-}
-
-void RTS::sendData(const char *str, uint32_t addr, uint8_t cmd/*=VarAddr_W*/) {
-  int16_t len = strlen(str);
-  constexpr int16_t maxlen = DATA_BUF_SIZE - 6;
-  if (len > 0) {
-    if (len > maxlen) len = maxlen;
-    databuf[0] = FHONE;
-    databuf[1] = FHTWO;
-    databuf[2] = 3 + len;
-    databuf[3] = cmd;
-    databuf[4] = addr >> 8;
-    databuf[5] = addr & 0x00FF;
-    for (int16_t i = 0; i < len; i++) databuf[6 + i] = str[i];
-
-    for (int16_t i = 0; i < (len + 6); i++) {
-      DWIN_SERIAL.write(databuf[i]);
-      delay_us(1);
-    }
-    ZERO(databuf);
-  }
-}
-
-void RTS::sendData(const char c, const uint32_t addr, const uint8_t cmd/*=VarAddr_W*/) {
-  snddat.command = cmd;
-  snddat.addr    = addr;
-  snddat.data[0] = uint32_t(uint16_t(c) << 8);
-  snddat.len     = 5;
-  sendData();
-}
-
-void RTS::sendData(const_float_t f, const uint32_t addr, const uint8_t cmd/*=VarAddr_W*/) {
-  int16_t n = f;
-  if (cmd == VarAddr_W) {
-    snddat.data[0] = n;
-    snddat.len = 5;
-  }
-  else if (cmd == RegAddr_W) {
-    snddat.data[0] = n;
-    snddat.len = 3;
-  }
-  else if (cmd == VarAddr_R) {
-    snddat.bytelen = n;
-    snddat.len = 4;
-  }
-  snddat.command = cmd;
-  snddat.addr = addr;
-  sendData();
-}
-
-void RTS::sendData(const int16_t n, const uint32_t addr, const uint8_t cmd/*=VarAddr_W*/) {
-  if (cmd == VarAddr_W) {
-    if ((unsigned int)n > 0xFFFF) {
-      snddat.data[0] = n >> 16;
-      snddat.data[1] = n & 0xFFFF;
-      snddat.len = 7;
-    }
-    else {
-      snddat.data[0] = n;
-      snddat.len = 5;
-    }
-  }
-  else if (cmd == RegAddr_W) {
-    snddat.data[0] = n;
-    snddat.len = 3;
-  }
-  else if (cmd == VarAddr_R) {
-    snddat.bytelen = n;
-    snddat.len = 4;
-  }
-  snddat.command = cmd;
-  snddat.addr = addr;
-  sendData();
-}
-
-void RTS::sendData(const uint32_t n, uint32_t addr, uint8_t cmd/*=VarAddr_W*/) {
-  if (cmd == VarAddr_W) {
-    if (n > 0xFFFF) {
-      snddat.data[0] = n >> 16;
-      snddat.data[1] = n & 0xFFFF;
-      //snddat.data[0] = n >> 24;
-      //snddat.data[1] = n >> 16;
-      //snddat.data[2] = n >> 8;
-      //snddat.data[3] = n;
-      snddat.len = 7;
-    }
-    else {
-      snddat.data[0] = n;
-      snddat.len = 5;
-    }
-  }
-  else if (cmd == VarAddr_R) {
-    snddat.bytelen = n;
-    snddat.len = 4;
-  }
-  snddat.command = cmd;
-  snddat.addr = addr;
-  sendData();
-}
-
-void RTS::handleData() {
-  int16_t Checkkey = -1;
-  if (waitway > 0) { // for waiting
-    memset(&recdat, 0, sizeof(recdat));
-    recdat.head[0] = FHONE;
-    recdat.head[1] = FHTWO;
-    return;
-  }
-  for (int16_t i = 0; Addrbuf[i] != 0; i++)
-    if (recdat.addr == Addrbuf[i]) {
-      if (Addrbuf[i] == NzBdSet || Addrbuf[i] == NozzlePreheat || Addrbuf[i] == BedPreheat || Addrbuf[i] == Flowrate)
-        Checkkey = ManualSetTemp;
-      else if (WITHIN(Addrbuf[i], Stopprint, Resumeprint))
-        Checkkey = PrintChoice;
-      else if (WITHIN(Addrbuf[i], AutoZero, DisplayZaxis))
-        Checkkey = XYZEaxis;
-      else if (WITHIN(Addrbuf[i], FilamentUnit1, FilamentUnit2))
-        Checkkey = Filament;
-      else
-        Checkkey = i;
-      break;
-    }
-
-  switch (recdat.addr) {
-    case Flowrate:
-    case StepMM_X ... StepMM_E:
-    case ProbeOffset_X ... ProbeOffset_Y:
-    case HotendPID_AutoTmp ... BedPID_AutoTmp:
-    case HotendPID_P ... HotendPID_D:
-    case BedPID_P ... BedPID_D:
-    case T2Offset_X ... T2StepMM_E:
-    case Accel_X ... Accel_E:
-    case Feed_X ... Feed_E:
-    case Jerk_X ... Jerk_E:
-    case RunoutToggle:
-    case PowerLossToggle:
-    case FanKeyIcon:
-    case LedToggle:
-    case e2Preheat:                Checkkey = ManualSetTemp; break;
-    case ProbeOffset_Z:            Checkkey = Zoffset_Value; break;
-    case VolumeDisplay:            Checkkey = VolumeDisplay; break;
-    case DisplayBrightness:        Checkkey = DisplayBrightness; break;
-    case DisplayStandbyBrightness: Checkkey = DisplayStandbyBrightness; break;
-    case DisplayStandbySeconds:    Checkkey = DisplayStandbySeconds; break;
-    default:
-      if (WITHIN(recdat.addr, AutolevelVal, 4400)) // (int16_t(AutolevelVal) + GRID_MAX_POINTS * 2) = 4400 with 5x5 mesh
-        Checkkey = AutolevelVal;
-      else if (WITHIN(recdat.addr, SDFILE_ADDR, SDFILE_ADDR + 10 * (FileNum + 1)))
-        Checkkey = Filename;
-      break;
-  }
-
-  if (Checkkey < 0) {
-    memset(&recdat, 0, sizeof(recdat));
-    recdat.head[0] = FHONE;
-    recdat.head[1] = FHTWO;
-    return;
-  }
-
-  constexpr float lfrb[4] = BED_TRAMMING_INSET_LFRB;
-
-  switch (Checkkey) {
-    case Printfile:
-      if (recdat.data[0] == 1) { // card
-        InforShowStatus = false;
-        filenavigator.getFiles(0);
-        fileIndex = 0;
-        recordcount = 0;
-        sendData(ExchangePageBase + 46, ExchangepageAddr);
-      }
-      else if (recdat.data[0] == 2) { // return after printing result.
-        InforShowStatus = true;
-        TPShowStatus = false;
-        stopPrint();
-        injectCommands(F("M84"));
-        sendData(11, FilenameIcon);
-        sendData(0, PrintscheduleIcon);
-        sendData(0, PrintscheduleIcon + 1);
-        sendData(0, Percentage);
-        delay_ms(2);
-        sendData(0, Timehour);
-        sendData(0, Timemin);
-
-        sendData(ExchangePageBase + 45, ExchangepageAddr); // exchange to 45 page
-      }
-      else if (recdat.data[0] == 3) { // Temperature control
-        InforShowStatus = true;
-        TPShowStatus = false;
-        if (getTargetFan_percent((fan_t)getActiveTool()) == 0)
-          sendData(ExchangePageBase + 58, ExchangepageAddr); // exchange to 58 page, the fans off
-        else
-          sendData(ExchangePageBase + 57, ExchangepageAddr); // exchange to 57 page, the fans on
-      }
-      else if (recdat.data[0] == 4) { // Settings
-        InforShowStatus = false;
-      }
-      break;
-
-    case Adjust:
-      if (recdat.data[0] == 1) {
-        InforShowStatus = false;
-      }
-      else if (recdat.data[0] == 2) {
-        InforShowStatus = true;
-        if (PrinterStatusKey[1] == 3) // during heating
-          sendData(ExchangePageBase + 53, ExchangepageAddr);
-        else if (PrinterStatusKey[1] == 4)
-          sendData(ExchangePageBase + 54, ExchangepageAddr);
-        else
-          sendData(ExchangePageBase + 53, ExchangepageAddr);
-      }
-      else if (recdat.data[0] == 3)
-        setTargetFan_percent(getTargetFan_percent((fan_t)getActiveTool()) != 0 ? 100 : 0, FAN0);
-
-      break;
-
-    case Feedrate:
-      setFeedrate_percent(recdat.data[0]);
-      break;
-
-    case PrintChoice:
-      if (recdat.addr == Stopprint) {
-        if (recdat.data[0] == 240) { // no
-          sendData(ExchangePageBase + 53, ExchangepageAddr);
-        }
-        else {
-          sendData(ExchangePageBase + 45, ExchangepageAddr);
-          sendData(0, Timehour);
-          sendData(0, Timemin);
-          stopPrint();
-        }
-      }
-      else if (recdat.addr == Pauseprint) {
-        if (recdat.data[0] != 0xF1)
-          break;
-
-        sendData(ExchangePageBase + 54, ExchangepageAddr);
-        pausePrint();
-      }
-      else if (recdat.addr == Resumeprint && recdat.data[0] == 1) {
-        resumePrint();
-
-        PrinterStatusKey[1] = 0;
-        InforShowStatus = true;
-
-        sendData(ExchangePageBase + 53, ExchangepageAddr);
-      }
-      if (recdat.addr == Resumeprint && recdat.data[0] == 2) { // warming
-        resumePrint();
-        NozzleTempStatus[2] = 1;
-        PrinterStatusKey[1] = 0;
-        InforShowStatus = true;
-        sendData(ExchangePageBase + 82, ExchangepageAddr);
-      }
-      break;
-
-    case Zoffset:
-      float tmp_zprobe_offset;
-      if (recdat.data[0] >= 32768)
-        tmp_zprobe_offset = (float(recdat.data[0]) - 65536) / 100;
-      else
-        tmp_zprobe_offset = float(recdat.data[0]) / 100;
-      if (WITHIN((tmp_zprobe_offset), Z_PROBE_OFFSET_RANGE_MIN, Z_PROBE_OFFSET_RANGE_MAX)) {
-        int16_t tmpSteps = mmToWholeSteps(getZOffset_mm() - tmp_zprobe_offset, axis_t(Z));
-        if (tmpSteps == 0) tmpSteps = getZOffset_mm() < tmp_zprobe_offset ? 1 : -1;
-        smartAdjustAxis_steps(-tmpSteps, axis_t(Z), false);
-        char zOffs[20], tmp1[11];
-        sprintf_P(zOffs, PSTR("Z Offset : %s"), dtostrf(getZOffset_mm(), 1, 3, tmp1));
-        onStatusChanged(zOffs);
-      }
-      else {
-        onStatusChanged(F("Requested Offset Beyond Limits"));
-      }
-
-      sendData(getZOffset_mm() * 100, ProbeOffset_Z);
-      break;
-
-    case TempControl:
-      if (recdat.data[0] == 0) {
-        InforShowStatus = true;
-        TPShowStatus = false;
-      }
-      else if (recdat.data[0] == 1) {
-        if (getTargetFan_percent((fan_t)getActiveTool()) == 0)
-          sendData(ExchangePageBase + 60, ExchangepageAddr); // exchange to 60 page, the fans off
-        else
-          sendData(ExchangePageBase + 59, ExchangepageAddr); // exchange to 59 page, the fans on
-      }
-      else if (recdat.data[0] == 2) {
-        InforShowStatus = true;
-      }
-      else if (recdat.data[0] == 3) {
-        if (getTargetFan_percent((fan_t)getActiveTool()) == 0) { // turn on the fan
-          setTargetFan_percent(100, FAN0);
-          sendData(ExchangePageBase + 57, ExchangepageAddr); // exchange to 57 page, the fans on
-        }
-        else { // turn off the fan
-          setTargetFan_percent(0, FAN0);
-          sendData(ExchangePageBase + 58, ExchangepageAddr); // exchange to 58 page, the fans on
-        }
-      }
-      else if (recdat.data[0] == 5) { // PLA mode
-        setTargetTemp_celsius(PREHEAT_1_TEMP_HOTEND, getActiveTool());
-        setTargetTemp_celsius(PREHEAT_1_TEMP_BED, BED);
-        sendData(PREHEAT_1_TEMP_HOTEND, NozzlePreheat);
-        sendData(PREHEAT_1_TEMP_BED, BedPreheat);
-      }
-      else if (recdat.data[0] == 6) { // ABS mode
-        setTargetTemp_celsius(PREHEAT_2_TEMP_HOTEND, getActiveTool());
-        setTargetTemp_celsius(PREHEAT_2_TEMP_BED, BED);
-        sendData(PREHEAT_2_TEMP_HOTEND, NozzlePreheat);
-        sendData(PREHEAT_2_TEMP_BED, BedPreheat);
-      }
-      else if (recdat.data[0] == 0xF1) {
-        //InforShowStatus = true;
-        #if FAN_COUNT > 0
-          for (uint8_t i = 0; i < FAN_COUNT; i++) setTargetFan_percent(0, (fan_t)i);
-        #endif
-        setTargetTemp_celsius(0.0, H0);
-        TERN_(HAS_MULTI_HOTEND, setTargetTemp_celsius(0.0, H1));
-        setTargetTemp_celsius(0.0, BED);
-        sendData(0, NozzlePreheat); delay_ms(1);
-        sendData(0, BedPreheat);    delay_ms(1);
-        sendData(ExchangePageBase + 57, ExchangepageAddr);
-        PrinterStatusKey[1] = 2;
-      }
-      break;
-
-    case ManualSetTemp:
-      if (recdat.addr == NzBdSet) {
-        if (recdat.data[0] == 0) {
-          if (getTargetFan_percent((fan_t)getActiveTool()) == 0)
-            sendData(ExchangePageBase + 58, ExchangepageAddr); // exchange to 58 page, the fans off
-          else
-            sendData(ExchangePageBase + 57, ExchangepageAddr); // exchange to 57 page, the fans on
-        }
-        else if (recdat.data[0] == 1) {
-          setTargetTemp_celsius(0.0, getActiveTool());
-          sendData(0, NozzlePreheat);
-        }
-        else if (recdat.data[0] == 2) {
-          setTargetTemp_celsius(0.0, BED);
-          sendData(0, BedPreheat);
-        }
-      }
-      else if (recdat.addr == NozzlePreheat) {
-        setTargetTemp_celsius(float(recdat.data[0]), H0);
-      }
-      #if HAS_MULTI_HOTEND
-        else if (recdat.addr == e2Preheat) {
-          setTargetTemp_celsius(float(recdat.data[0]), H1);
-        }
-      #endif
-      else if (recdat.addr == BedPreheat) {
-        setTargetTemp_celsius(float(recdat.data[0]), BED);
-      }
-      else if (recdat.addr == Flowrate) {
-        setFlow_percent(int16_t(recdat.data[0]), getActiveTool());
-      }
-
-      #if HAS_PID_HEATING
-        else if (recdat.addr == HotendPID_AutoTmp) {
-          pid_hotendAutoTemp = uint16_t(recdat.data[0]);
-        }
-        else if (recdat.addr == BedPID_AutoTmp) {
-          pid_bedAutoTemp = uint16_t(recdat.data[0]);
-        }
-      #endif
-
-      else if (recdat.addr == Accel_X) {
-        setAxisMaxAcceleration_mm_s2(uint16_t(recdat.data[0]) * 100, X);
-      }
-      else if (recdat.addr == Accel_Y) {
-        setAxisMaxAcceleration_mm_s2(uint16_t(recdat.data[0]) * 100, Y);
-      }
-      else if (recdat.addr == Accel_Z) {
-        setAxisMaxAcceleration_mm_s2(uint16_t(recdat.data[0]) * 10, Z);
-      }
-      else if (recdat.addr == Accel_E) {
-        setAxisMaxAcceleration_mm_s2(uint16_t(recdat.data[0]), E0);
-        setAxisMaxAcceleration_mm_s2(uint16_t(recdat.data[0]), E1);
-      }
-
-      else if (recdat.addr == Feed_X) {
-        setAxisMaxFeedrate_mm_s(uint16_t(recdat.data[0]), X);
-      }
-      else if (recdat.addr == Feed_Y) {
-        setAxisMaxFeedrate_mm_s(uint16_t(recdat.data[0]), Y);
-      }
-      else if (recdat.addr == Feed_Z) {
-        setAxisMaxFeedrate_mm_s(uint16_t(recdat.data[0]), Z);
-      }
-      else if (recdat.addr == Feed_E) {
-        setAxisMaxFeedrate_mm_s(uint16_t(recdat.data[0]), E0);
-        setAxisMaxFeedrate_mm_s(uint16_t(recdat.data[0]), E1);
-      }
-      else if (recdat.addr == FanKeyIcon) {
-        setTargetFan_percent(uint16_t(recdat.data[0]), (fan_t)getActiveTool());
-      }
-      else {
-        float tmp_float_handling;
-        if (recdat.data[0] >= 32768)
-          tmp_float_handling = (float(recdat.data[0]) - 65536) / 100;
-        else
-          tmp_float_handling = float(recdat.data[0]) / 100;
-        if (recdat.addr == StepMM_X) {
-          setAxisSteps_per_mm(tmp_float_handling * 10, X);
-        }
-        else if (recdat.addr == StepMM_Y) {
-          setAxisSteps_per_mm(tmp_float_handling * 10, Y);
-        }
-        else if (recdat.addr == StepMM_Z) {
-          setAxisSteps_per_mm(tmp_float_handling * 10, Z);
-        }
-        else if (recdat.addr == StepMM_E) {
-          setAxisSteps_per_mm(tmp_float_handling * 10, E0);
-          #if DISABLED(DUAL_X_CARRIAGE)
-            setAxisSteps_per_mm(tmp_float_handling * 10, E1);
-          #endif
-        }
-        #if ENABLED(DUAL_X_CARRIAGE)
-          else if (recdat.addr == T2StepMM_E) {
-            setAxisSteps_per_mm(tmp_float_handling * 10, E1);
-          }
-          else if (recdat.addr == T2Offset_X) {
-            setNozzleOffset_mm(tmp_float_handling * 10, X, E1);
-          }
-          else if (recdat.addr == T2Offset_Y) {
-            setNozzleOffset_mm(tmp_float_handling * 10, Y, E1);
-          }
-          else if (recdat.addr == T2Offset_Z) {
-            setNozzleOffset_mm(tmp_float_handling * 10, Z, E1);
-          }
-        #endif
-        #if HAS_BED_PROBE
-          else if (recdat.addr == ProbeOffset_X) {
-            setProbeOffset_mm(tmp_float_handling, X);
-          }
-          else if (recdat.addr == ProbeOffset_Y) {
-            setProbeOffset_mm(tmp_float_handling, Y);
-          }
-          else if (recdat.addr == ProbeOffset_Z) {
-            setProbeOffset_mm(tmp_float_handling, Z);
-          }
-        #endif
-
-        #if ENABLED(CLASSIC_JERK)
-          else if (recdat.addr == Jerk_X) {
-            setAxisMaxJerk_mm_s(tmp_float_handling, X);
-          }
-          else if (recdat.addr == Jerk_Y) {
-            setAxisMaxJerk_mm_s(tmp_float_handling, Y);
-          }
-          else if (recdat.addr == Jerk_Z) {
-            setAxisMaxJerk_mm_s(tmp_float_handling, Z);
-          }
-          else if (recdat.addr == Jerk_E) {
-            setAxisMaxJerk_mm_s(tmp_float_handling, E0);
-            setAxisMaxJerk_mm_s(tmp_float_handling, E1);
-          }
-        #endif
-
-        #if HAS_FILAMENT_SENSOR
-          else if (recdat.addr == RunoutToggle) {
-            setFilamentRunoutEnabled(!getFilamentRunoutEnabled());
-          }
-        #endif
-
-        #if ENABLED(POWER_LOSS_RECOVERY)
-          else if (recdat.addr == PowerLossToggle) {
-            setPowerLossRecoveryEnabled(!getPowerLossRecoveryEnabled());
-          }
-        #endif
-
-        #if ENABLED(CASE_LIGHT_ENABLE)
-          else if (recdat.addr == LedToggle) {
-            setCaseLightState(!getCaseLightState());
-          }
-        #endif
-
-        #if HAS_PID_HEATING
-          else if (recdat.addr == HotendPID_P) {
-            setPID(tmp_float_handling * 10, getPID_Ki(getActiveTool()), getPID_Kd(getActiveTool()), getActiveTool());
-          }
-          else if (recdat.addr == HotendPID_I) {
-            setPID(getPID_Kp(getActiveTool()), tmp_float_handling * 10, getPID_Kd(getActiveTool()), getActiveTool());
-          }
-          else if (recdat.addr == HotendPID_D) {
-            setPID(getPID_Kp(getActiveTool()), getPID_Ki(getActiveTool()), tmp_float_handling * 10, getActiveTool());
-          }
-          #if ENABLED(PIDTEMPBED)
-            else if (recdat.addr == BedPID_P) {
-              setBedPID(tmp_float_handling * 10, getBedPID_Ki(), getBedPID_Kd());
-            }
-            else if (recdat.addr == BedPID_I) {
-              setBedPID(getBedPID_Kp(), tmp_float_handling * 10, getBedPID_Kd());
-            }
-            else if (recdat.addr == BedPID_D) {
-              setBedPID(getBedPID_Kp(), getBedPID_Ki(), tmp_float_handling * 10);
-            }
-          #endif
-        #endif // HAS_PID_HEATING
-      }
-      break;
-
-    case Setting:
-      if (recdat.data[0] == 0) { // return to main page
-        InforShowStatus = true;
-        TPShowStatus = false;
-      }
-      else if (recdat.data[0] == 1) { // Bed Autoleveling
-        #if HAS_MESH
-          sendData(getLevelingActive() ? 3 : 2, AutoLevelIcon);
-
-          if (ExtUI::getMeshValid()) {
-            uint8_t abl_probe_index = 0;
-            for (uint8_t outer = 0; outer < GRID_MAX_POINTS_Y; outer++)
-              for (uint8_t inner = 0; inner < GRID_MAX_POINTS_X; inner++) {
-                const bool zig = outer & 1;
-                const xy_uint8_t point = { uint8_t(zig ? (GRID_MAX_POINTS_X - 1) - inner : inner), outer };
-                sendData(ExtUI::getMeshPoint(point) * 1000, AutolevelVal + abl_probe_index * 2);
-                ++abl_probe_index;
-              }
-          }
-        #endif
-        sendData(10, FilenameIcon); // Motor Icon
-        injectCommands(isPositionKnown() ? F("G1F1000Z0.0") : F("G28\nG1F1000Z0.0"));
-        waitway = 2;
-        sendData(ExchangePageBase + 64, ExchangepageAddr);
-      }
-      else if (recdat.data[0] == 2) { // Exchange filament
-        InforShowStatus = true;
-        TPShowStatus = false;
-        ZERO(ChangeMaterialbuf);
-        ChangeMaterialbuf[1] = ChangeMaterialbuf[0] = 10;
-        sendData(10 * ChangeMaterialbuf[0], FilamentUnit1); // It's ChangeMaterialbuf for show, instead of current_position.e in them.
-        sendData(10 * ChangeMaterialbuf[1], FilamentUnit2);
-        sendData(getActualTemp_celsius(H0), NozzleTemp);
-        sendData(getTargetTemp_celsius(H0), NozzlePreheat);
-        sendData(TERN0(HAS_MULTI_HOTEND, getActualTemp_celsius(H1)), e2Temp);
-        sendData(TERN0(HAS_MULTI_HOTEND, getTargetTemp_celsius(H1)), e2Preheat);
-        delay_ms(2);
-        sendData(ExchangePageBase + 65, ExchangepageAddr);
-      }
-      else if (recdat.data[0] == 3) { // Move
-        AxisPagenum = 0;
-        sendData(ExchangePageBase + 71, ExchangepageAddr);
-      }
-      else if (recdat.data[0] == 4) { // Language
-        // Just loads language screen, now used for tools
-      }
-      else if (recdat.data[0] == 5) { // Printer Information
-        sendData(WEBSITE_URL, CorpWebsite);
-      }
-      else if (recdat.data[0] == 6) { // Diabalestepper
-        injectCommands(F("M84"));
-        sendData(11, FilenameIcon);
-      }
-      break;
-
-    case ReturnBack:
-      if (recdat.data[0] == 1) { // return to the tool page
-        InforShowStatus = false;
-        sendData(ExchangePageBase + 63, ExchangepageAddr);
-      }
-      if (recdat.data[0] == 2) // return to the Level mode page
-        sendData(ExchangePageBase + 64, ExchangepageAddr);
-      break;
-
-    case Bedlevel:
-      switch (recdat.data[0]) {
-        case 1: { // Z-axis to home
-          // Disallow Z homing if X or Y are unknown
-          injectCommands(isAxisPositionKnown(axis_t(X)) && isAxisPositionKnown(axis_t(Y)) ? F("G28Z\nG1F1500Z0.0") : F("G28\nG1F1500Z0.0"));
-          sendData(getZOffset_mm() * 100, ProbeOffset_Z);
-          break;
-        }
-        case 2: { // Z-axis to Up
-          if (WITHIN((getZOffset_mm() + 0.1), Z_PROBE_OFFSET_RANGE_MIN, Z_PROBE_OFFSET_RANGE_MAX)) {
-            smartAdjustAxis_steps(getAxisSteps_per_mm(Z) / 10, axis_t(Z), false);
-            //setZOffset_mm(getZOffset_mm() + 0.1);
-            sendData(getZOffset_mm() * 100, ProbeOffset_Z);
-            char zOffs[20], tmp1[11];
-            sprintf_P(zOffs, PSTR("Z Offset : %s"), dtostrf(getZOffset_mm(), 1, 3, tmp1));
-            onStatusChanged(zOffs);
-          }
-          break;
-        }
-        case 3: { // Z-axis to Down
-          if (WITHIN((getZOffset_mm() - 0.1), Z_PROBE_OFFSET_RANGE_MIN, Z_PROBE_OFFSET_RANGE_MAX)) {
-            smartAdjustAxis_steps(-getAxisSteps_per_mm(Z) / 10, axis_t(Z), false);
-            //babystepAxis_steps(int16_t(-getAxisSteps_per_mm(Z)) / 10, axis_t(Z));
-            //setZOffset_mm(getZOffset_mm() - 0.1);
-            sendData(getZOffset_mm() * 100, ProbeOffset_Z);
-            char zOffs[20], tmp1[11];
-            sprintf_P(zOffs, PSTR("Z Offset : %s"), dtostrf(getZOffset_mm(), 1, 3, tmp1));
-            onStatusChanged(zOffs);
-          }
-          break;
-        }
-        case 4: { // Assistant Level
-          TERN_(HAS_MESH, setLevelingActive(false));
-          injectCommands(isPositionKnown() ? F("G1 F1000 Z0.0") : F("G28\nG1 F1000 Z0.0"));
-          waitway = 2;
-          sendData(ExchangePageBase + 84, ExchangepageAddr);
-          break;
-        }
-        case 5: { // AutoLevel "Measuring" Button
-          #if ENABLED(MESH_BED_LEVELING)
-            sendData(ExchangePageBase + 93, ExchangepageAddr);
-          #else
-            waitway = 3; // only for prohibiting to receive massage
-            sendData(3, AutolevelIcon);
-            uint8_t abl_probe_index = 0;
-            while (abl_probe_index < 25) {
-              sendData(0, AutolevelVal + abl_probe_index * 2);
-              ++abl_probe_index;
-            }
-            sendData(ExchangePageBase + 64, ExchangepageAddr);
-            injectCommands(F(MEASURING_GCODE));
-          #endif
-          break;
-        }
-
-        case 6: { // Assitant Level ,  Centre 1
-          setAxisPosition_mm(BED_TRAMMING_Z_HOP, axis_t(Z));
-          setAxisPosition_mm(X_CENTER, axis_t(X));
-          setAxisPosition_mm(Y_CENTER, axis_t(Y));
-          waitway = 6;
-          break;
-        }
-        case 7: { // Assitant Level , Front Left 2
-          setAxisPosition_mm(BED_TRAMMING_Z_HOP, axis_t(Z));
-          setAxisPosition_mm(X_MIN_BED + lfrb[0], axis_t(X));
-          setAxisPosition_mm(Y_MIN_BED + lfrb[1], axis_t(Y));
-          waitway = 6;
-          break;
-        }
-        case 8: { // Assitant Level , Front Right 3
-          setAxisPosition_mm(BED_TRAMMING_Z_HOP, axis_t(Z));
-          setAxisPosition_mm(X_MAX_BED - lfrb[2], axis_t(X));
-          setAxisPosition_mm(Y_MIN_BED + lfrb[1], axis_t(Y));
-          waitway = 6;
-          break;
-        }
-        case 9: { // Assitant Level , Back Right 4
-          setAxisPosition_mm(BED_TRAMMING_Z_HOP, axis_t(Z));
-          setAxisPosition_mm(X_MAX_BED - lfrb[2], axis_t(X));
-          setAxisPosition_mm(Y_MAX_BED - lfrb[3], axis_t(Y));
-          waitway = 6;
-          break;
-        }
-        case 10: { // Assitant Level , Back Left 5
-          setAxisPosition_mm(BED_TRAMMING_Z_HOP, axis_t(Z));
-          setAxisPosition_mm(X_MIN_BED + lfrb[0], axis_t(X));
-          setAxisPosition_mm(Y_MAX_BED - lfrb[3], axis_t(Y));
-          waitway = 6;
-          break;
-        }
-        case 11: { // Autolevel switch
-          #if HAS_MESH
-            const bool gla = !getLevelingActive();
-            setLevelingActive(gla);
-            sendData(gla ? 3 : 2, AutoLevelIcon);
-          #endif
-          sendData(getZOffset_mm() * 100, ProbeOffset_Z);
-          break;
-        }
-        case 12: {
-          injectCommands(F("G26R255"));
-          onStatusChanged(F("Beginning G26.. Heating"));
-          break;
-        }
-        case 13: {
-          injectCommands(F("G29S1"));
-          onStatusChanged(F("Begin Manual Mesh"));
-          break;
-        }
-        case 14: {
-          injectCommands(F("G29S2"));
-          onStatusChanged(F("Moving to Next Mesh Point"));
-          break;
-        }
-        case 15: {
-          injectCommands(F("M211S0\nG91\nG1Z-0.025\nG90\nM211S1"));
-          onStatusChanged(F("Moved down 0.025"));
-          break;
-        }
-        case 16: {
-          injectCommands(F("M211S0\nG91\nG1Z0.025\nG90\nM211S1"));
-          onStatusChanged(F("Moved up 0.025"));
-          break;
-        }
-        case 17: {
-          Settings.display_volume = 0;
-          Settings.display_sound = false;
-          setTouchScreenConfiguration();
-          break;
-        }
-        case 18: {
-          Settings.display_volume = 255;
-          Settings.display_sound = true;
-          setTouchScreenConfiguration();
-          break;
-        }
-        case 19: {
-          Settings.screen_brightness = 10;
-          setTouchScreenConfiguration();
-          break;
-        }
-        case 20: {
-          Settings.screen_brightness = 100;
-          setTouchScreenConfiguration();
-          break;
-        }
-        case 21: {
-          Settings.display_standby ^= true;
-          setTouchScreenConfiguration();
-          break;
-        }
-        case 22: {
-          Settings.screen_rotation = Settings.screen_rotation == 10 ? 0 : 10;
-          setTouchScreenConfiguration();
-          break;
-        }
-        case 23: { // Set IDEX Autopark
-          injectCommands(F("M605S1\nG28X\nG1X0"));
-          break;
-        }
-        case 24: { // Set IDEX Duplication
-          injectCommands(F("M605S1\nT0\nG28\nM605S2\nG28X\nG1X0"));
-          break;
-        }
-        case 25: { // Set IDEX Mirrored Duplication
-          injectCommands(F("M605S1\nT0\nG28\nM605S2\nG28X\nG1X0\nM605S3"));
-          break;
-        }
-        case 26: { // Set IDEX Full Control
-          injectCommands(F("M605S0\nG28X"));
-          break;
-        }
-        case 27: { // Change Tool
-          setActiveTool(getActiveTool() == E0 ? E1 : E0, !isAxisPositionKnown(X));
-          break;
-        }
-        default: break;
-      }
-
-      sendData(10, FilenameIcon);
-      break;
-=======
 namespace ExtUI {
->>>>>>> b1f0d47e
 
 uint8_t dwin_settings_version = 1;
 
