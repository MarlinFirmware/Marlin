--- conflicted
+++ resolved
@@ -21,296 +21,16 @@
  */
 #pragma once
 
-<<<<<<< HEAD
-#include "DGUSDisplay.h"
-#include "DGUSVPVariable.h"
-
-#include "../../../../inc/MarlinConfig.h"
-
-enum DGUSLCD_Screens : uint8_t;
-
-class DGUSScreenHandler {
-public:
-  DGUSScreenHandler() = default;
-
-  static bool loop();
-
-  // Send all 4 strings that are displayed on the infoscreen, confirmation screen and kill screen
-  // The bools specifing whether the strings are in RAM or FLASH.
-  static void sendinfoscreen(const char* line1, const char* line2, const char* line3, const char* line4, bool l1inflash, bool l2inflash, bool l3inflash, bool liinflash);
-
-  static void HandleUserConfirmationPopUp(uint16_t ConfirmVP, const char* line1, const char* line2, const char* line3, const char* line4, bool l1inflash, bool l2inflash, bool l3inflash, bool liinflash);
-
-  #if ENABLED(DGUS_LCD_UI_MKS)
-    static void sendinfoscreen_ch_mks(const uint16_t* line1, const uint16_t* line2, const uint16_t* line3, const uint16_t* line4);
-    static void sendinfoscreen_en_mks(const char* line1, const char* line2, const char* line3, const char* line4) ;
-    static void sendinfoscreen_mks(const void* line1, const void* line2, const void* line3, const void* line4,uint16_t language);
-  #endif
-
-  // "M117" Message -- msg is a RAM ptr.
-  static void setstatusmessage(const char* msg);
-  // The same for messages from Flash
-  static void setstatusmessagePGM(PGM_P const msg);
-  // Callback for VP "Display wants to change screen on idle printer"
-  static void ScreenChangeHookIfIdle(DGUS_VP_Variable &var, void *val_ptr);
-  // Callback for VP "Screen has been changed"
-  static void ScreenChangeHook(DGUS_VP_Variable &var, void *val_ptr);
-
-  #if ENABLED(DGUS_LCD_UI_MKS)
-    static void ScreenBackChange(DGUS_VP_Variable &var, void *val_ptr);
-  #endif
-  // Callback for VP "All Heaters Off"
-  static void HandleAllHeatersOff(DGUS_VP_Variable &var, void *val_ptr);
-  // Hook for "Change this temperature"
-  static void HandleTemperatureChanged(DGUS_VP_Variable &var, void *val_ptr);
-  // Hook for "Change Flowrate"
-  static void HandleFlowRateChanged(DGUS_VP_Variable &var, void *val_ptr);
-  #if ENABLED(DGUS_UI_MOVE_DIS_OPTION)
-    // Hook for manual move option
-    static void HandleManualMoveOption(DGUS_VP_Variable &var, void *val_ptr);
-  #endif
-
-  #if ENABLED(DGUS_LCD_UI_MKS)
-    static void EEPROM_CTRL(DGUS_VP_Variable &var, void *val_ptr);
-    static void LanguageChange_MKS(DGUS_VP_Variable &var, void *val_ptr);
-    static void GetOffsetValue(DGUS_VP_Variable &var, void *val_ptr);
-    static void Level_Ctrl_MKS(DGUS_VP_Variable &var, void *val_ptr);
-    static void MeshLevel(DGUS_VP_Variable &var, void *val_ptr);
-    static void MeshLevelDistanceConfig(DGUS_VP_Variable &var, void *val_ptr);
-    static void ManualAssistLeveling(DGUS_VP_Variable &var, void *val_ptr);
-    static void ZoffsetConfirm(DGUS_VP_Variable &var, void *val_ptr);
-    static void Z_offset_select(DGUS_VP_Variable &var, void *val_ptr);
-    static void GetManualMovestep(DGUS_VP_Variable &var, void *val_ptr);
-    static void GetZoffsetDistance(DGUS_VP_Variable &var, void *val_ptr);
-    static void GetMinExtrudeTemp(DGUS_VP_Variable &var, void *val_ptr);
-    static void GetParkPos_MKS(DGUS_VP_Variable &var, void *val_ptr);
-    static void HandleGetExMinTemp_MKS(DGUS_VP_Variable &var, void *val_ptr);
-    static void DGUS_LanguageDisplay(uint8_t var);
-    static void TMC_ChangeConfig(DGUS_VP_Variable &var, void *val_ptr);
-    static void GetTurnOffCtrl(DGUS_VP_Variable &var, void *val_ptr);
-    static void LanguagePInit(void);
-    static void DGUS_Runout_Idle(void);
-    static void DGUS_RunoutInit(void);
-    static void DGUS_ExtrudeLoadInit(void);
-  #endif
-
-  // Hook for manual move.
-  static void HandleManualMove(DGUS_VP_Variable &var, void *val_ptr);
-  // Hook for manual extrude.
-  static void HandleManualExtrude(DGUS_VP_Variable &var, void *val_ptr);
-  // Hook for motor lock and unlook
-  static void HandleMotorLockUnlock(DGUS_VP_Variable &var, void *val_ptr);
-  #if ENABLED(POWER_LOSS_RECOVERY)
-    // Hook for power loss recovery.
-    static void HandlePowerLossRecovery(DGUS_VP_Variable &var, void *val_ptr);
-  #endif
-  // Hook for settings
-  static void HandleSettings(DGUS_VP_Variable &var, void *val_ptr);
-  static void HandleStepPerMMChanged(DGUS_VP_Variable &var, void *val_ptr);
-  static void HandleStepPerMMExtruderChanged(DGUS_VP_Variable &var, void *val_ptr);
-
-  #if ENABLED(DGUS_LCD_UI_MKS)
-    static void HandleStepPerMMChanged_MKS(DGUS_VP_Variable &var, void *val_ptr);
-    static void HandleStepPerMMExtruderChanged_MKS(DGUS_VP_Variable &var, void *val_ptr);
-    static void HandleMaxSpeedChange_MKS(DGUS_VP_Variable &var, void *val_ptr);
-    static void HandleExtruderMaxSpeedChange_MKS(DGUS_VP_Variable &var, void *val_ptr);
-    static void HandleAccChange_MKS(DGUS_VP_Variable &var, void *val_ptr);
-    static void HandleMaxAccChange_MKS(DGUS_VP_Variable &var, void *val_ptr);
-    static void HandleExtruderAccChange_MKS(DGUS_VP_Variable &var, void *val_ptr);
-    static void HandleChangeLevelPoint_MKS(DGUS_VP_Variable &var, void *val_ptr);
-    static void HandleTravelAccChange_MKS(DGUS_VP_Variable &var, void *val_ptr);
-    static void HandleFeedRateMinChange_MKS(DGUS_VP_Variable &var, void *val_ptr);
-    static void HandleMin_T_F_MKS(DGUS_VP_Variable &var, void *val_ptr);
-  #endif
-
-  #if HAS_PID_HEATING
-    // Hook for "Change this temperature PID para"
-    static void HandleTemperaturePIDChanged(DGUS_VP_Variable &var, void *val_ptr);
-    // Hook for PID autotune
-    static void HandlePIDAutotune(DGUS_VP_Variable &var, void *val_ptr);
-  #endif
-  #if HAS_BED_PROBE
-    // Hook for "Change probe offset z"
-    static void HandleProbeOffsetZChanged(DGUS_VP_Variable &var, void *val_ptr);
-  #endif
-  #if ENABLED(BABYSTEPPING)
-    // Hook for live z adjust action
-    static void HandleLiveAdjustZ(DGUS_VP_Variable &var, void *val_ptr);
-  #endif
-  #if HAS_FAN
-    // Hook for fan control
-    static void HandleFanControl(DGUS_VP_Variable &var, void *val_ptr);
-  #endif
-  // Hook for heater control
-  static void HandleHeaterControl(DGUS_VP_Variable &var, void *val_ptr);
-  #if ENABLED(DGUS_PREHEAT_UI)
-    // Hook for preheat
-    static void HandlePreheat(DGUS_VP_Variable &var, void *val_ptr);
-  #endif
-  #if ENABLED(DGUS_FILAMENT_LOADUNLOAD)
-    // Hook for filament load and unload filament option
-    static void HandleFilamentOption(DGUS_VP_Variable &var, void *val_ptr);
-    // Hook for filament load and unload
-    static void HandleFilamentLoadUnload(DGUS_VP_Variable &var);
-
-    #if ENABLED(DGUS_LCD_UI_MKS)
-    static void MKS_FilamentLoad(DGUS_VP_Variable &var, void *val_ptr);
-    static void MKS_FilamentUnLoad(DGUS_VP_Variable &var, void *val_ptr);
-    static void MKS_LOAD_UNLOAD_IDLE();
-    static void MKS_LOAD_Cancle(DGUS_VP_Variable &var, void *val_ptr);
-    static void GetManualFilament(DGUS_VP_Variable &var, void *val_ptr);
-    static void GetManualFilamentSpeed(DGUS_VP_Variable &var, void *val_ptr);
-    #endif
-  #endif
-
-  #if ENABLED(SDSUPPORT)
-    // Callback for VP "Display wants to change screen when there is a SD card"
-    static void ScreenChangeHookIfSD(DGUS_VP_Variable &var, void *val_ptr);
-    // Scroll buttons on the file listing screen.
-    static void DGUSLCD_SD_ScrollFilelist(DGUS_VP_Variable &var, void *val_ptr);
-    // File touched.
-    static void DGUSLCD_SD_FileSelected(DGUS_VP_Variable &var, void *val_ptr);
-    // start print after confirmation received.
-    static void DGUSLCD_SD_StartPrint(DGUS_VP_Variable &var, void *val_ptr);
-    // User hit the pause, resume or abort button.
-    static void DGUSLCD_SD_ResumePauseAbort(DGUS_VP_Variable &var, void *val_ptr);
-    // User confirmed the abort action
-    static void DGUSLCD_SD_ReallyAbort(DGUS_VP_Variable &var, void *val_ptr);
-    // User hit the tune button
-    static void DGUSLCD_SD_PrintTune(DGUS_VP_Variable &var, void *val_ptr);
-    // Send a single filename to the display.
-    static void DGUSLCD_SD_SendFilename(DGUS_VP_Variable &var);
-    // Marlin informed us that a new SD has been inserted.
-    static void SDCardInserted();
-    // Marlin informed us that the SD Card has been removed().
-    static void SDCardRemoved();
-    // Marlin informed us about a bad SD Card.
-    static void SDCardError();
-  #endif
-
-  // OK Button the Confirm screen.
-  static void ScreenConfirmedOK(DGUS_VP_Variable &var, void *val_ptr);
-
-  // Update data after went to new screen (by display or by GotoScreen)
-  // remember: store the last-displayed screen, so it can get returned to.
-  // (e.g for pop up messages)
-  static void UpdateNewScreen(DGUSLCD_Screens newscreen, bool popup=false);
-
-  // Recall the remembered screen.
-  static void PopToOldScreen();
-
-  // Make the display show the screen and update all VPs in it.
-  static void GotoScreen(DGUSLCD_Screens screen, bool ispopup = false);
-
-  static void UpdateScreenVPData();
-
-  // Helpers to convert and transfer data to the display.
-  static void DGUSLCD_SendWordValueToDisplay(DGUS_VP_Variable &var);
-  static void DGUSLCD_SendStringToDisplay(DGUS_VP_Variable &var);
-  static void DGUSLCD_SendStringToDisplayPGM(DGUS_VP_Variable &var);
-  static void DGUSLCD_SendTemperaturePID(DGUS_VP_Variable &var);
-  static void DGUSLCD_SendPercentageToDisplay(DGUS_VP_Variable &var);
-  static void DGUSLCD_SendPrintProgressToDisplay(DGUS_VP_Variable &var);
-  static void DGUSLCD_SendPrintTimeToDisplay(DGUS_VP_Variable &var);
-
-
-  #if ENABLED(DGUS_LCD_UI_MKS)
-    static void DGUSLCD_SendPrintTimeToDisplay_MKS(DGUS_VP_Variable &var);
-    static void DGUSLCD_SendBabyStepToDisplay_MKS(DGUS_VP_Variable &var);
-    static void DGUSLCD_SendFloatByStringToDisplay(DGUS_VP_Variable &var);
-    static void DGUSLCD_SendFanToDisplay(DGUS_VP_Variable &var);
-    static void DGUSLCD_SendGbkToDisplay(DGUS_VP_Variable &var);
-    static void DGUSLCD_SendStringToDisplay_Ch_MKS(DGUS_VP_Variable &var);
-    static void DGUSLCD_SendStringToDisplay_Language_MKS(DGUS_VP_Variable &var);
-    static void DGUSLCD_SendTMCStepValue(DGUS_VP_Variable &var);
-  #endif
-
-  #if ENABLED(PRINTCOUNTER)
-    static void DGUSLCD_SendPrintAccTimeToDisplay(DGUS_VP_Variable &var);
-    static void DGUSLCD_SendPrintsTotalToDisplay(DGUS_VP_Variable &var);
-  #endif
-  #if HAS_FAN
-    static void DGUSLCD_SendFanStatusToDisplay(DGUS_VP_Variable &var);
-  #endif
-  static void DGUSLCD_SendHeaterStatusToDisplay(DGUS_VP_Variable &var);
-  #if ENABLED(DGUS_UI_WAITING)
-    static void DGUSLCD_SendWaitingStatusToDisplay(DGUS_VP_Variable &var);
-  #endif
-
-  // Send a value from 0..100 to a variable with a range from 0..255
-  static void DGUSLCD_PercentageToUint8(DGUS_VP_Variable &var, void *val_ptr);
-
-  #if ENABLED(DGUS_LCD_UI_MKS)
-    static void DGUSLCD_SetUint8(DGUS_VP_Variable &var, void *val_ptr);
-  #endif
-
-  template<typename T>
-  static void DGUSLCD_SetValueDirectly(DGUS_VP_Variable &var, void *val_ptr) {
-    if (!var.memadr) return;
-    union { unsigned char tmp[sizeof(T)]; T t; } x;
-    unsigned char *ptr = (unsigned char*)val_ptr;
-    LOOP_L_N(i, sizeof(T)) x.tmp[i] = ptr[sizeof(T) - i - 1];
-    *(T*)var.memadr = x.t;
-  }
-
-  // Send a float value to the display.
-  // Display will get a 4-byte integer scaled to the number of digits:
-  // Tell the display the number of digits and it cheats by displaying a dot between...
-  template<unsigned int decimals>
-  static void DGUSLCD_SendFloatAsLongValueToDisplay(DGUS_VP_Variable &var) {
-    if (var.memadr) {
-      float f = *(float *)var.memadr;
-      f *= cpow(10, decimals);
-      dgusdisplay.WriteVariable(var.VP, (long)f);
-    }
-  }
-
-  // Send a float value to the display.
-  // Display will get a 2-byte integer scaled to the number of digits:
-  // Tell the display the number of digits and it cheats by displaying a dot between...
-  template<unsigned int decimals>
-  static void DGUSLCD_SendFloatAsIntValueToDisplay(DGUS_VP_Variable &var) {
-    if (var.memadr) {
-      float f = *(float *)var.memadr;
-      DEBUG_ECHOLNPAIR_F(" >> ", f, 6);
-      f *= cpow(10, decimals);
-      dgusdisplay.WriteVariable(var.VP, (int16_t)f);
-    }
-  }
-
-  // Force an update of all VP on the current screen.
-  static inline void ForceCompleteUpdate() { update_ptr = 0; ScreenComplete = false; }
-  // Has all VPs sent to the screen
-  static inline bool IsScreenComplete() { return ScreenComplete; }
-=======
 /**
  * lcd/extui/lib/dgus/DGUSScreenHandler.h
  */
 
 #include "../../../../inc/MarlinConfigPre.h"
->>>>>>> 5f10eb13
 
 #include "../../ui_api.h"
 
 #if ENABLED(DGUS_FILAMENT_LOADUNLOAD)
 
-<<<<<<< HEAD
-private:
-  static DGUSLCD_Screens current_screen;  //< currently on screen
-  static constexpr uint8_t NUM_PAST_SCREENS = 4;
-  static DGUSLCD_Screens past_screens[NUM_PAST_SCREENS]; //< LIFO with past screens for the "back" button.
-
-  static uint8_t update_ptr;      //< Last sent entry in the VPList for the actual screen.
-  static uint16_t skipVP;         //< When updating the screen data, skip this one, because the user is interacting with it.
-  static bool ScreenComplete;     //< All VPs sent to screen?
-
-  static uint16_t ConfirmVP;      //< context for confirm screen (VP that will be emulated-sent on "OK").
-
-  #if ENABLED(SDSUPPORT)
-    static int16_t top_file;      //< file on top of file chooser
-    static int16_t file_to_print; //< touched file to be confirmed
-  #endif
-=======
   typedef struct  {
     ExtUI::extruder_t extruder; // which extruder to operate
     uint8_t action; // load or unload
@@ -324,7 +44,6 @@
 
 // endianness swap
 inline uint16_t swap16(const uint16_t value) { return (value & 0xFFU) << 8U | (value >> 8U); }
->>>>>>> 5f10eb13
 
 #if ENABLED(DGUS_LCD_UI_ORIGIN)
   #include "origin/DGUSScreenHandler.h"
@@ -336,14 +55,4 @@
   #include "hiprecy/DGUSScreenHandler.h"
 #endif
 
-extern DGUSScreenHandler ScreenHandler;
-
-#if ENABLED(DGUS_LCD_UI_MKS)
-  #define MKS_Language_Choose   0x00
-  #define MKS_Language_NoChoose 0x01
-
-  #define MKS_SimpleChinese     0
-  #define MKS_English           1
-  extern uint16_t DGUSLanguageSwitch;
-  extern uint16_t DGUSAutoTurnOff;
-#endif+extern DGUSScreenHandler ScreenHandler;