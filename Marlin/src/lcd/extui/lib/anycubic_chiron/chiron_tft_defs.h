/**
 * Marlin 3D Printer Firmware
 * Copyright (c) 2020 MarlinFirmware [https://github.com/MarlinFirmware/Marlin]
 *
 * Based on Sprinter and grbl.
 * Copyright (c) 2011 Camiel Gubbels / Erik van der Zalm
 *
 * This program is free software: you can redistribute it and/or modify
 * it under the terms of the GNU General Public License as published by
 * the Free Software Foundation, either version 3 of the License, or
 * (at your option) any later version.
 *
 * This program is distributed in the hope that it will be useful,
 * but WITHOUT ANY WARRANTY; without even the implied warranty of
 * MERCHANTABILITY or FITNESS FOR A PARTICULAR PURPOSE.  See the
 * GNU General Public License for more details.
 *
 * You should have received a copy of the GNU General Public License
 * along with this program.  If not, see <https://www.gnu.org/licenses/>.
 *
 */

/**
 * lcd/extui/lib/chiron_defs.h
 *
 * Extensible_UI implementation for Anycubic Chiron
 * Written By Nick Wells, 2020 [https://github.com/SwiftNick]
 *  (not affiliated with Anycubic, Ltd.)
 */

#pragma once
#include "../../../../inc/MarlinConfigPre.h"
//#define ACDEBUGLEVEL 4

#if ACDEBUGLEVEL
  // Bit-masks for selective debug:
  enum ACDebugMask : uint8_t {
    AC_INFO   =  1,
    AC_ACTION =  2,
    AC_FILE   =  4,
    AC_PANEL  =  8,
    AC_MARLIN = 16,
    AC_SOME   = 32,
    AC_ALL    = 64
  };
  #define ACDEBUG(mask) ( ((mask) & ACDEBUGLEVEL) == mask )  // Debug flag macro
#else
  #define ACDEBUG(mask) false
#endif

#define TFTSer LCD_SERIAL                    // Serial interface for TFT panel now uses marlinserial
#define MAX_FOLDER_DEPTH                4    // Limit folder depth TFT has a limit for the file path
#define MAX_CMND_LEN                   16 * MAX_FOLDER_DEPTH // Maximum Length for a Panel command
#define MAX_PATH_LEN                   16 * MAX_FOLDER_DEPTH // Maximum number of characters in a SD file path

#define AC_HEATER_FAULT_VALIDATION_TIME 5    // number of 1/2 second loops before signalling a heater fault
#define AC_LOWEST_MESHPOINT_VAL         -10  // The lowest value you can set for a single mesh point offset

 // TFT panel commands
#define  AC_msg_sd_card_inserted       PSTR("J00")
#define  AC_msg_sd_card_removed        PSTR("J01")
#define  AC_msg_no_sd_card             PSTR("J02")
#define  AC_msg_usb_connected          PSTR("J03")
#define  AC_msg_print_from_sd_card     PSTR("J04")
#define  AC_msg_pause                  PSTR("J05")
#define  AC_msg_nozzle_heating         PSTR("J06")
#define  AC_msg_nozzle_heating_done    PSTR("J07")
#define  AC_msg_bed_heating            PSTR("J08")
#define  AC_msg_bed_heating_done       PSTR("J09")
#define  AC_msg_nozzle_temp_abnormal   PSTR("J10")
#define  AC_msg_kill_lcd               PSTR("J11")
#define  AC_msg_ready                  PSTR("J12")
#define  AC_msg_low_nozzle_temp        PSTR("J13")
#define  AC_msg_print_complete         PSTR("J14")
#define  AC_msg_filament_out_alert     PSTR("J15")
#define  AC_msg_stop                   PSTR("J16")
#define  AC_msg_main_board_has_reset   PSTR("J17")
#define  AC_msg_paused                 PSTR("J18")
#define  AC_msg_j19_unknown            PSTR("J19")
#define  AC_msg_sd_file_open_success   PSTR("J20")
#define  AC_msg_sd_file_open_failed    PSTR("J21")
#define  AC_msg_level_monitor_finished PSTR("J22")
#define  AC_msg_filament_out_block     PSTR("J23")
#define  AC_msg_probing_not_allowed    PSTR("J24")
#define  AC_msg_probing_complete       PSTR("J25")
#define  AC_msg_start_probing          PSTR("J26")
#define  AC_msg_version                PSTR("J27")
#define  AC_msg_mesh_changes_abandoned PSTR("Mesh changes abandoned, previous mesh restored.")
#define  AC_msg_mesh_changes_saved     PSTR("Mesh changes saved.")
#define  AC_msg_old_panel_detected     PSTR("Standard TFT panel detected!")
#define  AC_msg_new_panel_detected     PSTR("New TFT panel detected!")
#define  AC_msg_powerloss_recovery     PSTR("Resuming from power outage! select the same SD file then press resume")
// Error messages must not contain spaces
#define  AC_msg_error_bed_temp         PSTR("Abnormal_bed_temp")
#define  AC_msg_error_hotend_temp      PSTR("Abnormal_hotend_temp")
#define  AC_msg_error_sd_card          PSTR("SD_card_error")
#define  AC_msg_filament_out           PSTR("Filament_runout")
#define  AC_msg_power_loss             PSTR("Power_failure")
#define  AC_msg_eeprom_version         PSTR("EEPROM_ver_wrong")

#define MARLIN_msg_start_probing       PSTR("Probing Point 1/25")
<<<<<<< HEAD
#define MARLIN_msg_probing_failed      "Probing Failed"_hash
#define MARLIN_msg_ready               " Ready."
#define MARLIN_msg_print_paused        "Print Paused"_hash
#define MARLIN_msg_print_aborted       "Print Aborted"_hash
#define MARLIN_msg_extruder_heating    "E Heating..."_hash
#define MARLIN_msg_bed_heating         "Bed Heating..."_hash

#define MARLIN_msg_nozzle_parked       "Nozzle Parked"_hash
#define MARLIN_msg_heater_timeout      "Heater Timeout"_hash
#define MARLIN_msg_reheating           "Reheating..."_hash
#define MARLIN_msg_reheat_done         "Reheat finished."_hash
#define MARLIN_msg_filament_purging    "Filament Purging..."_hash
#define MARLIN_msg_special_pause       "PB"_hash
=======
#define MARLIN_msg_probing_failed      PSTR("Probing Failed")
#define MARLIN_msg_ready               PSTR(" Ready.")
#define MARLIN_msg_print_paused        PSTR("Print Paused")
#define MARLIN_msg_print_aborted       PSTR("Print Aborted")
#define MARLIN_msg_extruder_heating    PSTR("E Heating...")
#define MARLIN_msg_bed_heating         PSTR("Bed Heating...")
#define MARLIN_msg_EEPROM_version      PSTR("EEPROM Version Error")
#define MARLIN_msg_nozzle_parked       PSTR("Nozzle Parked")
#define MARLIN_msg_heater_timeout      PSTR("Heater Timeout")
#define MARLIN_msg_reheating           PSTR("Reheating...")
#define MARLIN_msg_reheat_done         PSTR("Reheat finished.")
#define MARLIN_msg_filament_purging    PSTR("Filament Purging...")
#define MARLIN_msg_special_pause       PSTR("PB")

>>>>>>> d3a2c6a0
#define AC_cmnd_auto_unload_filament   PSTR("M701")                    // Use Marlin unload routine
#define AC_cmnd_auto_load_filament     PSTR("M702 M0 PB")              // Use Marlin load routing then pause for user to clean nozzle

#define AC_cmnd_manual_load_filament   PSTR("M83\nG1 E50 F700\nM82")   // replace the manual panel commands with something a little faster
#define AC_cmnd_manual_unload_filament PSTR("M83\nG1 E-50 F1200\nM82")
#define AC_cmnd_enable_leveling        PSTR("M420SV")
#define AC_cmnd_power_loss_recovery    PSTR("G28XYR5\nG28Z")           // Lift, home X and Y then home Z when in 'safe' position

#define AC_Test_for_OldPanel           PSTR("SIZE")                    // An old panel will respond with 'SXY 480 320' a new panel wont respond.
#define AC_Test_for_NewPanel           PSTR("J200")                    // A new panel will respond with '[0]=0   [1]=0' to '[19]=0   '  an old panel wont respond

namespace Anycubic {
  enum heater_state_t : uint8_t {
    AC_heater_off,
    AC_heater_temp_set,
    AC_heater_temp_reached
  };
  enum paused_state_t : uint8_t {
    AC_paused_heater_timed_out,
    AC_paused_purging_filament,
    AC_paused_idle
  };
  enum printer_state_t : uint8_t {
    AC_printer_booting,
    AC_printer_idle,
    AC_printer_probing,
    AC_printer_printing,
    AC_printer_pausing,
    AC_printer_paused,
    AC_printer_stopping,
    AC_printer_resuming_from_power_outage
  };
  enum timer_event_t : uint8_t {
    AC_timer_started,
    AC_timer_paused,
    AC_timer_stopped
  };
  enum media_event_t : uint8_t {
    AC_media_inserted,
    AC_media_removed,
    AC_media_error
  };
  enum file_menu_t : uint8_t {
    AC_menu_file,
    AC_menu_command,
    AC_menu_change_to_file,
    AC_menu_change_to_command
  };
  enum panel_type_t : uint8_t {
    AC_panel_unknown,
    AC_panel_standard,
    AC_panel_new
  };
  enum last_error_t : uint8_t {
    AC_error_none,
    AC_error_abnormal_temp_t0,
    AC_error_abnormal_temp_bed,
    AC_error_noSD,
    AC_error_powerloss,
    AC_error_filament_runout,
    AC_error_EEPROM
  };
}  // Anycubic namespace<|MERGE_RESOLUTION|>--- conflicted
+++ resolved
@@ -89,7 +89,7 @@
 #define  AC_msg_mesh_changes_saved     PSTR("Mesh changes saved.")
 #define  AC_msg_old_panel_detected     PSTR("Standard TFT panel detected!")
 #define  AC_msg_new_panel_detected     PSTR("New TFT panel detected!")
-#define  AC_msg_powerloss_recovery     PSTR("Resuming from power outage! select the same SD file then press resume")
+#define  AC_msg_powerloss_recovery     PSTR("Resuming from power outage! Select the same SD file then press resume")
 // Error messages must not contain spaces
 #define  AC_msg_error_bed_temp         PSTR("Abnormal_bed_temp")
 #define  AC_msg_error_hotend_temp      PSTR("Abnormal_hotend_temp")
@@ -99,36 +99,20 @@
 #define  AC_msg_eeprom_version         PSTR("EEPROM_ver_wrong")
 
 #define MARLIN_msg_start_probing       PSTR("Probing Point 1/25")
-<<<<<<< HEAD
 #define MARLIN_msg_probing_failed      "Probing Failed"_hash
 #define MARLIN_msg_ready               " Ready."
 #define MARLIN_msg_print_paused        "Print Paused"_hash
 #define MARLIN_msg_print_aborted       "Print Aborted"_hash
 #define MARLIN_msg_extruder_heating    "E Heating..."_hash
 #define MARLIN_msg_bed_heating         "Bed Heating..."_hash
-
+#define MARLIN_msg_EEPROM_version      "EEPROM Version Error"_hash
 #define MARLIN_msg_nozzle_parked       "Nozzle Parked"_hash
 #define MARLIN_msg_heater_timeout      "Heater Timeout"_hash
 #define MARLIN_msg_reheating           "Reheating..."_hash
 #define MARLIN_msg_reheat_done         "Reheat finished."_hash
 #define MARLIN_msg_filament_purging    "Filament Purging..."_hash
 #define MARLIN_msg_special_pause       "PB"_hash
-=======
-#define MARLIN_msg_probing_failed      PSTR("Probing Failed")
-#define MARLIN_msg_ready               PSTR(" Ready.")
-#define MARLIN_msg_print_paused        PSTR("Print Paused")
-#define MARLIN_msg_print_aborted       PSTR("Print Aborted")
-#define MARLIN_msg_extruder_heating    PSTR("E Heating...")
-#define MARLIN_msg_bed_heating         PSTR("Bed Heating...")
-#define MARLIN_msg_EEPROM_version      PSTR("EEPROM Version Error")
-#define MARLIN_msg_nozzle_parked       PSTR("Nozzle Parked")
-#define MARLIN_msg_heater_timeout      PSTR("Heater Timeout")
-#define MARLIN_msg_reheating           PSTR("Reheating...")
-#define MARLIN_msg_reheat_done         PSTR("Reheat finished.")
-#define MARLIN_msg_filament_purging    PSTR("Filament Purging...")
-#define MARLIN_msg_special_pause       PSTR("PB")
 
->>>>>>> d3a2c6a0
 #define AC_cmnd_auto_unload_filament   PSTR("M701")                    // Use Marlin unload routine
 #define AC_cmnd_auto_load_filament     PSTR("M702 M0 PB")              // Use Marlin load routing then pause for user to clean nozzle
 
