--- conflicted
+++ resolved
@@ -88,10 +88,7 @@
        .tag(8).button(STOP_POS, GET_TEXT_F(MSG_STOP_PRINT))
        .enabled(ENABLED(CASE_LIGHT_ENABLE))
        .tag(10).button(CASE_LIGHT_POS, GET_TEXT_F(MSG_CASE_LIGHT))
-<<<<<<< HEAD
-=======
        .tag(11).button(ADVANCED_SETTINGS_POS, GET_TEXT_F(MSG_ADVANCED_SETTINGS))
->>>>>>> 36aff1e4
        .tag(1).colors(action_btn)
              .button(BACK_POS, GET_TEXT_F(MSG_BACK));
   }
