/**
 * Marlin 3D Printer Firmware
 * Copyright (c) 2020 MarlinFirmware [https://github.com/MarlinFirmware/Marlin]
 *
 * Based on Sprinter and grbl.
 * Copyright (c) 2011 Camiel Gubbels / Erik van der Zalm
 *
 * This program is free software: you can redistribute it and/or modify
 * it under the terms of the GNU General Public License as published by
 * the Free Software Foundation, either version 3 of the License, or
 * (at your option) any later version.
 *
 * This program is distributed in the hope that it will be useful,
 * but WITHOUT ANY WARRANTY; without even the implied warranty of
 * MERCHANTABILITY or FITNESS FOR A PARTICULAR PURPOSE.  See the
 * GNU General Public License for more details.
 *
 * You should have received a copy of the GNU General Public License
 * along with this program.  If not, see <https://www.gnu.org/licenses/>.
 *
 */
#pragma once

/**
 * DWIN by Creality3D
 * Rewrite and Extui Port by Jacob Myers
 */

#include "dwin.h"
#include "rotary_encoder.h"
#include "../../libs/BL24CXX.h"
#include "../../inc/MarlinConfigPre.h"

enum processID : uint8_t {
  Main, Print, Menu, Value, Option, File, Popup, Confirm, Wait
};

enum popupID : uint8_t {
  Pause, Stop, Resume, SaveLevel, ETemp, ConfLevel, Level, Home, MoveWait, Heating, Complete, FilLoad, FilChange, UI, TempWarn, Runout,
};

enum menuID : uint8_t {
  MainMenu,
    Prepare,
      Move,
      ManualLevel,
      ZOffset,
      Preheat,
      ChangeFilament,
    Control,
      TempMenu,
        PID,
          HotendPID,
          BedPID,
        Preheat1,
        Preheat2,
        Preheat3,
        Preheat4,
        Preheat5,
      Motion,
        MaxSpeed,
        MaxAcceleration,
        MaxJerk,
        Steps,
      Advanced,
        ColorSettings,
      Info,
    ManualMesh,
    UBL,
      UBLView,
      MeshViewer,
      UBLSettings,
      UBLManual,
    InfoMain,
  Tune,
  PreheatHotend
};


#define Start_Process       0
#define Language_English    1
#define Language_Chinese    2

#define ICON                      0x09
#define ICON_LOGO                  0
#define ICON_Print_0               1
#define ICON_Print_1               2
#define ICON_Prepare_0             3
#define ICON_Prepare_1             4
#define ICON_Control_0             5
#define ICON_Control_1             6
#define ICON_Leveling_0            7
#define ICON_Leveling_1            8
#define ICON_HotendTemp            9
#define ICON_BedTemp              10
#define ICON_Speed                11
#define ICON_Zoffset              12
#define ICON_Back                 13
#define ICON_File                 14
#define ICON_PrintTime            15
#define ICON_RemainTime           16
#define ICON_Setup_0              17
#define ICON_Setup_1              18
#define ICON_Pause_0              19
#define ICON_Pause_1              20
#define ICON_Continue_0           21
#define ICON_Continue_1           22
#define ICON_Stop_0               23
#define ICON_Stop_1               24
#define ICON_Bar                  25
#define ICON_More                 26

#define ICON_Axis                 27
#define ICON_CloseMotor           28
#define ICON_Homing               29
#define ICON_SetHome              30
#define ICON_PLAPreheat           31
#define ICON_ABSPreheat           32
#define ICON_Cool                 33
#define ICON_Language             34

#define ICON_MoveX                35
#define ICON_MoveY                36
#define ICON_MoveZ                37
#define ICON_Extruder             38

#define ICON_Temperature          40
#define ICON_Motion               41
#define ICON_WriteEEPROM          42
#define ICON_ReadEEPROM           43
#define ICON_ResumeEEPROM         44
#define ICON_Info                 45

#define ICON_SetEndTemp           46
#define ICON_SetBedTemp           47
#define ICON_FanSpeed             48
#define ICON_SetPLAPreheat        49
#define ICON_SetABSPreheat        50

#define ICON_MaxSpeed             51
#define ICON_MaxAccelerated       52
#define ICON_MaxJerk              53
#define ICON_Step                 54
#define ICON_PrintSize            55
#define ICON_Version              56
#define ICON_Contact              57
#define ICON_StockConfiguraton    58
#define ICON_MaxSpeedX            59
#define ICON_MaxSpeedY            60
#define ICON_MaxSpeedZ            61
#define ICON_MaxSpeedE            62
#define ICON_MaxAccX              63
#define ICON_MaxAccY              64
#define ICON_MaxAccZ              65
#define ICON_MaxAccE              66
#define ICON_MaxSpeedJerkX        67
#define ICON_MaxSpeedJerkY        68
#define ICON_MaxSpeedJerkZ        69
#define ICON_MaxSpeedJerkE        70
#define ICON_StepX                71
#define ICON_StepY                72
#define ICON_StepZ                73
#define ICON_StepE                74
#define ICON_Setspeed             75
#define ICON_SetZOffset           76
#define ICON_Rectangle            77
#define ICON_BLTouch              78
#define ICON_TempTooLow           79
#define ICON_AutoLeveling         80
#define ICON_TempTooHigh          81
#define ICON_NoTips_C             82
#define ICON_NoTips_E             83
#define ICON_Continue_C           84
#define ICON_Continue_E           85
#define ICON_Cancel_C             86
#define ICON_Cancel_E             87
#define ICON_Confirm_C            88
#define ICON_Confirm_E            89
#define ICON_Info_0               90
#define ICON_Info_1               91

// Custom icons
#if ENABLED(CREALITY_DWIN_EXTUI_CUSTOM_ICONS)
  // index of every custom icon should be >= CUSTOM_ICON_START
  #define CUSTOM_ICON_START         ICON_Checkbox_F 
  #define ICON_Checkbox_F           200
  #define ICON_Checkbox_T           201
  #define ICON_Fade                 202
  #define ICON_Mesh                 203
  #define ICON_Tilt                 204
  #define ICON_Brightness           205
#else
  #define ICON_Fade                 ICON_Version
  #define ICON_Mesh                 ICON_Version
  #define ICON_Tilt                 ICON_Version
  #define ICON_Brightness           ICON_Version
#endif


#define font6x12  0x00
#define font8x16  0x01
#define font10x20 0x02
#define font12x24 0x03
#define font14x28 0x04
#define font16x32 0x05
#define font20x40 0x06
#define font24x48 0x07
#define font28x56 0x08
#define font32x64 0x09

enum colorID : uint8_t {
  Default, White, Green, Blue, Magenta, Red, Yellow, Brown
};

#define Custom_Colors       7
#define Color_White         0xFFFF
#define Color_Light_White   0xBDD7
#define Color_Green         0x07E0
#define Color_Light_Green   0x3460
#define Color_Blue          0x015F
#define Color_Light_Blue    0x3A6A
#define Color_Magenta       0xF81F
#define Color_Light_Magenta 0xF81F
#define Color_Red           0xF800
#define Color_Light_Red     0x8800
#define Color_Yellow        0xFF0F
#define Color_Light_Yellow  0x8BE0
#define Color_Brown         0xCC27
#define Color_Light_Brown   0x6204
#define Color_Grey          0x18E3
#define Color_Bg_Window     0x31E8  // Popup background color
#define Color_Bg_Blue       0x1125  // Dark blue background color
#define Color_Bg_Black      0x0841  // Black background color
#define Color_Bg_Red        0xF00F  // Red background color
#define Popup_Text_Color    0xD6BA  // Popup font background color
#define Line_Color          0x3A6A  // Split line color
#define Rectangle_Color     0xEE2F  // Blue square cursor color
#define Percent_Color       0xFE29  // Percentage color
#define BarFill_Color       0x10E4  // Fill color of progress bar
#define Select_Color        0x33BB  // Selected color
#define Check_Color         0x4E5C  // Check-box check color

extern millis_t dwin_heat_time;

class CrealityDWINClass {

public:
  struct EEPROM_Settings { // use bit fields to save space, max 48 bytes
    bool time_format_textual : 1;
    #if ENABLED(AUTO_BED_LEVELING_UBL)
      uint8_t tilt_grid_size : 3;
    #endif
    uint8_t cursor_color : 3;
    uint8_t menu_split_line : 3;
    uint8_t highlight_box : 3;
    uint8_t progress_percent : 3;
    uint8_t progress_time : 3;
    uint8_t status_bar_text : 3;
    uint8_t status_area_text : 3;
    uint8_t coordinates_text : 3;
  } eeprom_settings;

  char *color_names[8] = {(char*)"Default",(char*)"White",(char*)"Green",(char*)"Blue",(char*)"Magenta",(char*)"Red",(char*)"Yellow",(char*)"Brown"};

  inline void Clear_Screen(uint8_t e=3);
  inline void Draw_Float(float value, uint8_t row, bool selected=false, uint8_t minunit=10);
  inline void Draw_Option(uint8_t value, char** options, uint8_t row, bool selected=false, bool color=false);
  inline uint16_t GetColor(uint8_t color, uint16_t original, bool light=false);
  inline void Draw_Checkbox(uint8_t row, bool value);
  inline void Draw_Title(char* title);
  inline void Draw_Menu_Item(uint8_t row, uint8_t icon=0, char * const label1=NULL, char * const label2=NULL, bool more=false, bool centered=false);
  inline void Draw_Menu(uint8_t menu, uint8_t select=0, uint8_t scroll=0);
  inline void Redraw_Menu();
  inline void Redraw_Screen();


  void Main_Menu_Icons();
  void Draw_Main_Menu(uint8_t select=0);
  void Print_Screen_Icons();
  void Draw_Print_Screen();
  void Draw_Print_Filename(bool reset=false);
  void Draw_Print_ProgressBar();
  void Draw_Print_ProgressRemain();
  void Draw_Print_ProgressElapsed();
  void Draw_Print_confirm();
  void Draw_SD_Item(uint8_t item, uint8_t row);
  void Draw_SD_List(bool removed=false);
  void Draw_Status_Area(bool icons=false);
  void Draw_Popup(const char *line1, const char *line2, const char *line3, uint8_t mode, uint8_t icon=0);
  void Popup_Select();
  void Update_Status_Bar(bool refresh=false);

  #if ENABLED(AUTO_BED_LEVELING_UBL)
    void Draw_Bed_Mesh(int16_t selected = -1, uint8_t gridline_width = 1, uint16_t padding_x = 8, uint16_t padding_y_top = 40 + 53 - 7);
    void Set_Mesh_Viewer_Status();
  #endif

  char* Get_Menu_Title(uint8_t menu);
  int Get_Menu_Size(uint8_t menu);
  void Menu_Item_Handler(uint8_t menu, uint8_t item, bool draw=true);


  void Popup_Handler(uint8_t popupid, bool option = false);
  void Confirm_Handler(const char * const msg);


  inline void Main_Menu_Control();
  inline void Menu_Control();
  inline void Value_Control();
  inline void Option_Control();
  inline void File_Control();
  inline void Print_Screen_Control();
  inline void Popup_Control();
  inline void Confirm_Control();


  void Setup_Value(float value, float min, float max, float unit, uint8_t type);
<<<<<<< HEAD
  void Modify_Value(float &value, float min, float max, float unit, void (*f)()=NULL);
  void Modify_Value(uint8_t &value, float min, float max, float unit, void (*f)()=NULL);
  void Modify_Value(uint16_t &value, float min, float max, float unit, void (*f)()=NULL);
  void Modify_Value(int16_t &value, float min, float max, float unit, void (*f)()=NULL);
  void Modify_Value(uint32_t &value, float min, float max, float unit, void (*f)()=NULL);
=======
  void Modify_Value(float &value, float min, float max, float unit);
  void Modify_Value(uint8_t &value, float min, float max, float unit);
  void Modify_Value(uint16_t &value, float min, float max, float unit);
  void Modify_Value(int16_t &value, float min, float max, float unit);
  void Modify_Value(uint32_t &value, float min, float max, float unit);
  void Modify_Option(uint8_t value, char** options, uint8_t max);
>>>>>>> cdffdcc1


  void Update_Status(const char * const text);
  void Start_Print(bool sd);
  void Stop_Print();
  void Update();
  void Screen_Update();
  void Startup();
  void AudioFeedback(const bool success=true);
  void SDCardInsert();
  void Save_Settings();
  void Load_Settings();

};

extern CrealityDWINClass CrealityDWIN;<|MERGE_RESOLUTION|>--- conflicted
+++ resolved
@@ -315,20 +315,12 @@
 
 
   void Setup_Value(float value, float min, float max, float unit, uint8_t type);
-<<<<<<< HEAD
   void Modify_Value(float &value, float min, float max, float unit, void (*f)()=NULL);
   void Modify_Value(uint8_t &value, float min, float max, float unit, void (*f)()=NULL);
   void Modify_Value(uint16_t &value, float min, float max, float unit, void (*f)()=NULL);
   void Modify_Value(int16_t &value, float min, float max, float unit, void (*f)()=NULL);
   void Modify_Value(uint32_t &value, float min, float max, float unit, void (*f)()=NULL);
-=======
-  void Modify_Value(float &value, float min, float max, float unit);
-  void Modify_Value(uint8_t &value, float min, float max, float unit);
-  void Modify_Value(uint16_t &value, float min, float max, float unit);
-  void Modify_Value(int16_t &value, float min, float max, float unit);
-  void Modify_Value(uint32_t &value, float min, float max, float unit);
   void Modify_Option(uint8_t value, char** options, uint8_t max);
->>>>>>> cdffdcc1
 
 
   void Update_Status(const char * const text);
