--- conflicted
+++ resolved
@@ -49,7 +49,13 @@
       if (uiCfg.waitEndMoves > 20) {
         uiCfg.waitEndMoves = 0;
         planner.synchronize();
+
         gcode.process_subcommands_now_P(PSTR("M25"));
+
+        //save the positon
+        uiCfg.current_x_position_bak = current_position.x;
+        uiCfg.current_y_position_bak = current_position.y;
+
         if (gCfgItems.pausePosZ != (float)-1) {
           gcode.process_subcommands_now_P(PSTR("G91"));
           sprintf_P(public_buf_l, PSTR("G1 Z%.1f"), gCfgItems.pausePosZ);
@@ -61,6 +67,7 @@
           gcode.process_subcommands_now(public_buf_l);
         }
         uiCfg.print_state = PAUSED;
+        uiCfg.current_e_position_bak = current_position.e;
 
         // #if ENABLED(POWER_LOSS_RECOVERY)
         //  if (recovery.enabled) recovery.save(true);
@@ -78,9 +85,6 @@
 
   if (uiCfg.print_state == RESUMING) {
     if (IS_SD_PAUSED()) {
-<<<<<<< HEAD
-      gcode.process_subcommands_now_P(PSTR("M24\nG91\nG1 Z-5\nG90"));
-=======
       if (gCfgItems.pausePosX != (float)-1 && gCfgItems.pausePosY != (float)-1) {
         sprintf_P(public_buf_m, PSTR("G1 X%.1f Y%.1f"), uiCfg.current_x_position_bak, uiCfg.current_y_position_bak);
         gcode.process_subcommands_now(public_buf_m);
@@ -92,7 +96,6 @@
         gcode.process_subcommands_now_P(PSTR("G90"));
       }
       gcode.process_subcommands_now_P(PSTR("M24"));
->>>>>>> c574bcce
       uiCfg.print_state = WORKING;
       start_print_time();
 
@@ -116,13 +119,7 @@
         }
       #endif
 
-      if (gCfgItems.pause_reprint == 1) {
-        gcode.process_subcommands_now_P(PSTR("G91\nG1 Z-5\nG90"));
-      }
       recovery.resume();
-<<<<<<< HEAD
-
-=======
       #if 0
         // Move back to the saved XY
         char str_1[16], str_2[16];
@@ -139,7 +136,6 @@
           gcode.process_subcommands_now_P(PSTR("G90"));
         }
       #endif
->>>>>>> c574bcce
       uiCfg.print_state = WORKING;
       start_print_time();
 
@@ -150,17 +146,19 @@
 
   if (uiCfg.print_state == WORKING)
     filament_check();
+
+  TERN_(USE_WIFI_FUNCTION, wifi_looping());
 }
 
 void filament_pin_setup() {
   #if PIN_EXISTS(MT_DET_1)
-    pinMode(MT_DET_1_PIN, INPUT_PULLUP);
+    SET_INPUT_PULLUP(MT_DET_1_PIN);
   #endif
   #if PIN_EXISTS(MT_DET_2)
-    pinMode(MT_DET_2_PIN, INPUT_PULLUP);
+    SET_INPUT_PULLUP(MT_DET_2_PIN);
   #endif
   #if PIN_EXISTS(MT_DET_3)
-    pinMode(MT_DET_3_PIN, INPUT_PULLUP);
+    SET_INPUT_PULLUP(MT_DET_3_PIN);
   #endif
 }
 
