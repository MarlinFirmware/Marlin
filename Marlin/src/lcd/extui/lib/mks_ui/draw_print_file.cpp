--- conflicted
+++ resolved
@@ -54,15 +54,6 @@
 
   static uint8_t search_file() {
     int valid_name_cnt = 0;
-<<<<<<< HEAD
-    // char tmp[SHORT_NEME_LEN*MAX_DIR_LEVEL+1];
-
-    list_file.Sd_file_cnt = 0;
-    // list_file.Sd_file_offset = dir_offset[curDirLever].cur_page_first_offset;
-
-    // root2.rewind();
-    // SERIAL_ECHOLN(list_file.curDirPath);
-=======
     //char tmp[SHORT_NEME_LEN*MAX_DIR_LEVEL+1];
 
     list_file.Sd_file_cnt = 0;
@@ -70,7 +61,6 @@
 
     //root2.rewind();
     //SERIAL_ECHOLN(list_file.curDirPath);
->>>>>>> d20d4591
 
     if (curDirLever != 0) card.cd(list_file.curDirPath);
     else card.cdroot(); // while(card.cdup());
@@ -82,21 +72,14 @@
         const uint16_t nr = SD_ORDER(i, fileCnt);
         card.getfilename_sorted(nr);
 
-        if (card.flag.filenameIsDir)
-<<<<<<< HEAD
-          /*
-            SERIAL_ECHOLN(card.longest_filename);
-          */
-          list_file.IsFolder[valid_name_cnt] = 1;
-        else
-          // SERIAL_ECHOLN(card.longFilename);
-=======
+        if (card.flag.filenameIsDir) {
           //SERIAL_ECHOLN(card.longest_filename);
           list_file.IsFolder[valid_name_cnt] = 1;
-        else
+        }
+        else {
           //SERIAL_ECHOLN(card.longFilename);
->>>>>>> d20d4591
           list_file.IsFolder[valid_name_cnt] = 0;
+        }
 
         #if 1
           //
@@ -124,11 +107,7 @@
       }
       list_file.Sd_file_cnt++;
     }
-<<<<<<< HEAD
-    // card.closefile(false);
-=======
     //card.closefile(false);
->>>>>>> d20d4591
     return valid_name_cnt;
   }
 
@@ -160,8 +139,8 @@
 
 static void event_handler(lv_obj_t * obj, lv_event_t event) {
   uint8_t i, file_count = 0;
-  // switch (obj->mks_obj_id)
-  // {
+  //switch (obj->mks_obj_id)
+  //{
   if (obj->mks_obj_id == ID_P_UP) {
     if (event == LV_EVENT_CLICKED) {
     }
@@ -290,9 +269,9 @@
   #endif
   disp_gcode_icon(file_count);
 
-  // lv_obj_t * labelPageUp = lv_label_create(buttonPageUp, NULL);
-  // lv_obj_t * labelPageDown = lv_label_create(buttonPageDown, NULL);
-  // lv_obj_t * label_Back = lv_label_create(buttonBack, NULL);
+  //lv_obj_t * labelPageUp = lv_label_create(buttonPageUp, NULL);
+  //lv_obj_t * labelPageDown = lv_label_create(buttonPageDown, NULL);
+  //lv_obj_t * label_Back = lv_label_create(buttonBack, NULL);
 
   /*
   if (gCfgItems.multiple_language != 0) {
@@ -313,7 +292,7 @@
 
   scr = lv_obj_create(NULL, NULL);
 
-  // static lv_style_t tool_style;
+  //static lv_style_t tool_style;
 
   lv_obj_set_style(scr, &tft_style_scr);
   lv_scr_load(scr);
@@ -407,43 +386,34 @@
           if (i < 3) {
             lv_obj_set_pos(buttonGcode[i], BTN_X_PIXEL * i + INTERVAL_V * (i + 1) + FILE_PRE_PIC_X_OFFSET, titleHeight + FILE_PRE_PIC_Y_OFFSET);
             buttonText[i] = lv_btn_create(scr, NULL);
-            // lv_obj_set_event_cb(buttonText[i], event_handler);
+            //lv_obj_set_event_cb(buttonText[i], event_handler);
 
             lv_btn_set_style(buttonText[i], LV_BTN_STATE_PR, &tft_style_label_pre);
             lv_btn_set_style(buttonText[i], LV_BTN_STATE_REL, &tft_style_label_rel);
-<<<<<<< HEAD
-            // lv_obj_set_style(buttonText[i], &tft_style_label_pre);
-            // lv_obj_set_style(buttonText[i], &tft_style_label_rel);
-=======
             //lv_obj_set_style(buttonText[i], &tft_style_label_pre);
             //lv_obj_set_style(buttonText[i], &tft_style_label_rel);
->>>>>>> d20d4591
             lv_obj_clear_protect(buttonText[i], LV_PROTECT_FOLLOW);
             lv_btn_set_layout(buttonText[i], LV_LAYOUT_OFF);
-            // lv_obj_set_event_cb_mks(buttonText[i], event_handler,(i+10),NULL,0);
-            // lv_imgbtn_set_src(buttonText[i], LV_BTN_STATE_REL, &bmp_pic_100x40);
-            // lv_imgbtn_set_src(buttonText[i], LV_BTN_STATE_PR, &bmp_pic_100x40);
+            //lv_obj_set_event_cb_mks(buttonText[i], event_handler,(i+10),NULL,0);
+            //lv_imgbtn_set_src(buttonText[i], LV_BTN_STATE_REL, &bmp_pic_100x40);
+            //lv_imgbtn_set_src(buttonText[i], LV_BTN_STATE_PR, &bmp_pic_100x40);
             lv_obj_set_pos(buttonText[i], BTN_X_PIXEL * i + INTERVAL_V * (i + 1) + FILE_PRE_PIC_X_OFFSET, titleHeight + FILE_PRE_PIC_Y_OFFSET + 100);
             lv_obj_set_size(buttonText[i], 100, 40);
           }
           else {
             lv_obj_set_pos(buttonGcode[i], BTN_X_PIXEL * (i - 3) + INTERVAL_V * ((i - 3) + 1) + FILE_PRE_PIC_X_OFFSET, BTN_Y_PIXEL + INTERVAL_H + titleHeight + FILE_PRE_PIC_Y_OFFSET);
             buttonText[i] = lv_btn_create(scr, NULL);
-            // lv_obj_set_event_cb(buttonText[i], event_handler);
+            //lv_obj_set_event_cb(buttonText[i], event_handler);
 
             lv_btn_set_style(buttonText[i], LV_BTN_STATE_PR, &tft_style_label_pre);
             lv_btn_set_style(buttonText[i], LV_BTN_STATE_REL, &tft_style_label_rel);
 
-<<<<<<< HEAD
-            // lv_imgbtn_set_style(buttonText[i], LV_BTN_STATE_REL, &tft_style_label_rel);
-=======
             //lv_imgbtn_set_style(buttonText[i], LV_BTN_STATE_REL, &tft_style_label_rel);
->>>>>>> d20d4591
             lv_obj_clear_protect(buttonText[i], LV_PROTECT_FOLLOW);
             lv_btn_set_layout(buttonText[i], LV_LAYOUT_OFF);
-            // lv_obj_set_event_cb_mks(buttonText[i], event_handler,(i+10),NULL,0);
-            // lv_imgbtn_set_src(buttonText[i], LV_BTN_STATE_REL, &bmp_pic_100x40);
-            // lv_imgbtn_set_src(buttonText[i], LV_BTN_STATE_PR, &bmp_pic_100x40);
+            //lv_obj_set_event_cb_mks(buttonText[i], event_handler,(i+10),NULL,0);
+            //lv_imgbtn_set_src(buttonText[i], LV_BTN_STATE_REL, &bmp_pic_100x40);
+            //lv_imgbtn_set_src(buttonText[i], LV_BTN_STATE_PR, &bmp_pic_100x40);
             lv_obj_set_pos(buttonText[i], BTN_X_PIXEL * (i - 3) + INTERVAL_V * ((i - 3) + 1) + FILE_PRE_PIC_X_OFFSET, BTN_Y_PIXEL + INTERVAL_H + titleHeight + FILE_PRE_PIC_Y_OFFSET + 100);
             lv_obj_set_size(buttonText[i], 100, 40);
           }
@@ -488,11 +458,7 @@
       pre_sread_cnt = (uint32_t)ps4 - (uint32_t)((uint32_t *)(&public_buf[0]));
       card.setIndex(pre_sread_cnt);
     }
-<<<<<<< HEAD
-  #endif //SDSUPPORT
-=======
   #endif // SDSUPPORT
->>>>>>> d20d4591
 }
 
 
@@ -548,38 +514,22 @@
       for (i = 0; i < 200;) {
         p_index = (uint16_t *)(&public_buf[i]);
 
-<<<<<<< HEAD
-        // Color = (*p_index >> 8);
-        // *p_index = Color | ((*p_index & 0xff) << 8);
-=======
         //Color = (*p_index >> 8);
         //*p_index = Color | ((*p_index & 0xff) << 8);
->>>>>>> d20d4591
         i += 2;
         if (*p_index == 0x0000) *p_index = LV_COLOR_BACKGROUND.full;
       }
     #else
       for (i = 0; i < 200;) {
         p_index = (uint16_t *)(&public_buf[i]);
-<<<<<<< HEAD
-        // Color = (*p_index >> 8);
-        // *p_index = Color | ((*p_index & 0xff) << 8);
-        i += 2;
-        if (*p_index == 0x0000) *p_index = LV_COLOR_BACKGROUND.full; // 0x18C3; //
-      }
-    #endif //TFT_LVGL_UI_SPI
-    memcpy(data_buf, public_buf, 200);
-  #endif //SDSUPPORT
-=======
         //Color = (*p_index >> 8);
         //*p_index = Color | ((*p_index & 0xff) << 8);
         i += 2;
-        if (*p_index == 0x0000) *p_index = LV_COLOR_BACKGROUND.full; // 0x18C3; //
+        if (*p_index == 0x0000) *p_index = LV_COLOR_BACKGROUND.full; // 0x18C3;
       }
     #endif // TFT_LVGL_UI_SPI
     memcpy(data_buf, public_buf, 200);
   #endif // SDSUPPORT
->>>>>>> d20d4591
 }
 
 void lv_close_gcode_file() {TERN_(SDSUPPORT, card.closefile());}
@@ -608,7 +558,7 @@
   #endif
 
   beginIndex = (strIndex1 != 0
-                // && (strIndex2 != 0) && (strIndex1 < strIndex2)
+                //&& (strIndex2 != 0) && (strIndex1 < strIndex2)
                 ) ? strIndex1 + 1 : tmpFile;
 
   if (strIndex2 == 0 || (strIndex1 > strIndex2)) { // not gcode file
@@ -630,7 +580,7 @@
         wcsncpy(outStr, (const WCHAR *)beginIndex, len - 3);
         wcscat(outStr, (const WCHAR *)gFileTail);
       #else
-        // strncpy(outStr, beginIndex, len - 3);
+        //strncpy(outStr, beginIndex, len - 3);
         strncpy(outStr, beginIndex, len - 4);
         strcat_P(outStr, PSTR("~.g"));
       #endif
