--- conflicted
+++ resolved
@@ -48,14 +48,14 @@
   #include "../../../../feature/pause.h"
 #endif
 
-W25QXXFlash W25QXX;
 CFG_ITMES gCfgItems;
 UI_CFG uiCfg;
 DISP_STATE_STACK disp_state_stack;
 DISP_STATE disp_state = MAIN_UI;
 DISP_STATE last_disp_state;
 PRINT_TIME print_time;
-value_state value;
+num_key_value_state value;
+keyboard_value_state keyboard_value;
 
 uint32_t To_pre_view;
 bool gcode_preview_over, flash_preview_begin, default_preview_flg;
@@ -71,6 +71,14 @@
 extern lv_group_t *g;
 
 extern void LCD_IO_WriteData(uint16_t RegValue);
+
+static const char custom_gcode_command[][100] = {
+  "G28\nG29\nM500",
+  "G28",
+  "G28",
+  "G28",
+  "G28"
+};
 
 lv_point_t line_points[4][2] = {
   {{PARA_UI_POS_X, PARA_UI_POS_Y + PARA_UI_SIZE_Y}, {TFT_WIDTH, PARA_UI_POS_Y + PARA_UI_SIZE_Y}},
@@ -107,16 +115,6 @@
   #elif LCD_LANGUAGE == pt
     gCfgItems.language = LANG_PORTUGUESE;
   #endif
-<<<<<<< HEAD
-  gCfgItems.leveling_mode    = 0;
-  gCfgItems.from_flash_pic   = 0;
-  gCfgItems.curFilesize      = 0;
-  gCfgItems.finish_power_off = 0;
-  gCfgItems.pause_reprint    = 0;
-  gCfgItems.pausePosX        = -1;
-  gCfgItems.pausePosY        = -1;
-  gCfgItems.pausePosZ        = 5;
-=======
   gCfgItems.leveling_mode     = 0;
   gCfgItems.from_flash_pic    = false;
   gCfgItems.curFilesize       = 0;
@@ -149,17 +147,14 @@
 
   gCfgItems.encoder_enable = true;
 
->>>>>>> c574bcce
   W25QXX.SPI_FLASH_BufferRead((uint8_t *)&gCfgItems.spi_flash_flag, VAR_INF_ADDR, sizeof(gCfgItems.spi_flash_flag));
-  if (gCfgItems.spi_flash_flag == GCFG_FLAG_VALUE) {
+  if (gCfgItems.spi_flash_flag == FLASH_INF_VALID_FLAG) {
     W25QXX.SPI_FLASH_BufferRead((uint8_t *)&gCfgItems, VAR_INF_ADDR, sizeof(gCfgItems));
   }
   else {
-    gCfgItems.spi_flash_flag = GCFG_FLAG_VALUE;
+    gCfgItems.spi_flash_flag = FLASH_INF_VALID_FLAG;
     W25QXX.SPI_FLASH_SectorErase(VAR_INF_ADDR);
     W25QXX.SPI_FLASH_BufferWrite((uint8_t *)&gCfgItems, VAR_INF_ADDR, sizeof(gCfgItems));
-<<<<<<< HEAD
-=======
     //init gcode command
     W25QXX.SPI_FLASH_BufferWrite((uint8_t *)&custom_gcode_command[0], AUTO_LEVELING_COMMAND_ADDR, 100);
     W25QXX.SPI_FLASH_BufferWrite((uint8_t *)&custom_gcode_command[1], OTHERS_COMMAND_ADDR_1, 100);
@@ -172,7 +167,6 @@
   if (gCfgItems.disp_rotation_180 != rot) {
     gCfgItems.disp_rotation_180 = rot;
     update_spi_flash();
->>>>>>> c574bcce
   }
 
   uiCfg.F[0] = 'N';
@@ -181,11 +175,6 @@
   uiCfg.F[3] = 'O';
   W25QXX.SPI_FLASH_BlockErase(REFLSHE_FLGA_ADD + 32 - 64*1024);
   W25QXX.SPI_FLASH_BufferWrite(uiCfg.F,REFLSHE_FLGA_ADD,4);
-}
-
-void gCfg_to_spiFlah() {
-  W25QXX.SPI_FLASH_SectorErase(VAR_INF_ADDR);
-  W25QXX.SPI_FLASH_BufferWrite((uint8_t *)&gCfgItems, VAR_INF_ADDR, sizeof(gCfgItems));
 }
 
 void ui_cfg_init() {
@@ -199,12 +188,81 @@
   uiCfg.move_dist           = 1;
   uiCfg.moveSpeed           = 3000;
   uiCfg.stepPrintSpeed      = 10;
+  uiCfg.command_send        = 0;
+  uiCfg.dialogType          = 0;
+  uiCfg.filament_heat_completed_load = 0;
+  uiCfg.filament_rate                = 0;
+  uiCfg.filament_loading_completed   = 0;
+  uiCfg.filament_unloading_completed = 0;
+  uiCfg.filament_loading_time_flg    = 0;
+  uiCfg.filament_loading_time_cnt    = 0;
+  uiCfg.filament_unloading_time_flg  = 0;
+  uiCfg.filament_unloading_time_cnt  = 0;
+
+  #if ENABLED(USE_WIFI_FUNCTION)
+    memset(&wifiPara, 0, sizeof(wifiPara));
+    memset(&ipPara, 0, sizeof(ipPara));
+    strcpy(wifiPara.ap_name, WIFI_AP_NAME);
+    strcpy(wifiPara.keyCode, WIFI_KEY_CODE);
+    //client
+    strcpy(ipPara.ip_addr, IP_ADDR);
+    strcpy(ipPara.mask, IP_MASK);
+    strcpy(ipPara.gate, IP_GATE);
+    strcpy(ipPara.dns, IP_DNS);
+
+    ipPara.dhcp_flag = IP_DHCP_FLAG;
+
+    //AP
+    strcpy(ipPara.dhcpd_ip, AP_IP_ADDR);
+    strcpy(ipPara.dhcpd_mask, AP_IP_MASK);
+    strcpy(ipPara.dhcpd_gate, AP_IP_GATE);
+    strcpy(ipPara.dhcpd_dns, AP_IP_DNS);
+    strcpy(ipPara.start_ip_addr, IP_START_IP);
+    strcpy(ipPara.end_ip_addr, IP_END_IP);
+
+    ipPara.dhcpd_flag = AP_IP_DHCP_FLAG;
+
+    strcpy((char*)uiCfg.cloud_hostUrl, "baizhongyun.cn");
+    uiCfg.cloud_port = 10086;
+  #endif
+
+  uiCfg.filament_loading_time = (uint32_t)((gCfgItems.filamentchange_load_length * 60.0 / gCfgItems.filamentchange_load_speed) + 0.5);
+  uiCfg.filament_unloading_time = (uint32_t)((gCfgItems.filamentchange_unload_length * 60.0 / gCfgItems.filamentchange_unload_speed) + 0.5);
 }
 
 void update_spi_flash() {
+  uint8_t command_buf[512];
+
   W25QXX.init(SPI_QUARTER_SPEED);
+  //read back the gcode command befor erase spi flash
+  W25QXX.SPI_FLASH_BufferRead((uint8_t *)&command_buf, GCODE_COMMAND_ADDR, sizeof(command_buf));
   W25QXX.SPI_FLASH_SectorErase(VAR_INF_ADDR);
   W25QXX.SPI_FLASH_BufferWrite((uint8_t *)&gCfgItems, VAR_INF_ADDR, sizeof(gCfgItems));
+  W25QXX.SPI_FLASH_BufferWrite((uint8_t *)&command_buf, GCODE_COMMAND_ADDR, sizeof(command_buf));
+}
+
+void update_gcode_command(int addr,uint8_t *s) {
+  uint8_t command_buf[512];
+
+  W25QXX.init(SPI_QUARTER_SPEED);
+  //read back the gcode command befor erase spi flash
+  W25QXX.SPI_FLASH_BufferRead((uint8_t *)&command_buf, GCODE_COMMAND_ADDR, sizeof(command_buf));
+  W25QXX.SPI_FLASH_SectorErase(VAR_INF_ADDR);
+  W25QXX.SPI_FLASH_BufferWrite((uint8_t *)&gCfgItems, VAR_INF_ADDR, sizeof(gCfgItems));
+  switch (addr) {
+    case AUTO_LEVELING_COMMAND_ADDR: memcpy(&command_buf[0*100], s, 100); break;
+    case OTHERS_COMMAND_ADDR_1: memcpy(&command_buf[1*100], s, 100); break;
+    case OTHERS_COMMAND_ADDR_2: memcpy(&command_buf[2*100], s, 100); break;
+    case OTHERS_COMMAND_ADDR_3: memcpy(&command_buf[3*100], s, 100); break;
+    case OTHERS_COMMAND_ADDR_4: memcpy(&command_buf[4*100], s, 100); break;
+    default: break;
+  }
+  W25QXX.SPI_FLASH_BufferWrite((uint8_t *)&command_buf, GCODE_COMMAND_ADDR, sizeof(command_buf));
+}
+
+void get_gcode_command(int addr,uint8_t *d) {
+  W25QXX.init(SPI_QUARTER_SPEED);
+  W25QXX.SPI_FLASH_BufferRead((uint8_t *)d, addr, 100);
 }
 
 lv_style_t tft_style_scr;
@@ -218,8 +276,6 @@
 lv_style_t style_num_key_rel;
 
 lv_style_t style_num_text;
-<<<<<<< HEAD
-=======
 lv_style_t style_sel_text;
 
 lv_style_t style_para_value;
@@ -230,7 +286,6 @@
 lv_style_t style_btn_pr;
 lv_style_t style_btn_rel;
 
->>>>>>> c574bcce
 void tft_style_init() {
   lv_style_copy(&tft_style_scr, &lv_style_scr);
   tft_style_scr.body.main_color   = LV_COLOR_BACKGROUND;
@@ -259,12 +314,13 @@
   tft_style_label_rel.text.letter_space = 0;
   tft_style_label_pre.text.line_space   = -5;
   tft_style_label_rel.text.line_space   = -5;
+
   lv_style_copy(&style_para_value_pre, &lv_style_scr);
   lv_style_copy(&style_para_value_rel, &lv_style_scr);
   style_para_value_pre.body.main_color = LV_COLOR_BACKGROUND;
   style_para_value_pre.body.grad_color = LV_COLOR_BACKGROUND;
-  style_para_value_pre.text.color      = LV_COLOR_BLACK;
-  style_para_value_pre.text.sel_color  = LV_COLOR_BLACK;
+  style_para_value_pre.text.color      = LV_COLOR_TEXT;
+  style_para_value_pre.text.sel_color  = LV_COLOR_TEXT;
   style_para_value_rel.body.main_color = LV_COLOR_BACKGROUND;
   style_para_value_rel.body.grad_color = LV_COLOR_BACKGROUND;
   style_para_value_rel.text.color      = LV_COLOR_BLACK;
@@ -277,6 +333,7 @@
   style_para_value_rel.text.letter_space = 0;
   style_para_value_pre.text.line_space   = -5;
   style_para_value_rel.text.line_space   = -5;
+
   lv_style_copy(&style_num_key_pre, &lv_style_scr);
   lv_style_copy(&style_num_key_rel, &lv_style_scr);
   style_num_key_pre.body.main_color = LV_COLOR_KEY_BACKGROUND;
@@ -312,12 +369,19 @@
   style_num_text.text.letter_space = 0;
   style_num_text.text.line_space   = -5;
 
+  lv_style_copy(&style_sel_text, &lv_style_scr);
+  style_sel_text.body.main_color  = LV_COLOR_BACKGROUND;
+  style_sel_text.body.grad_color  = LV_COLOR_BACKGROUND;
+  style_sel_text.text.color       = LV_COLOR_YELLOW;
+  style_sel_text.text.sel_color   = LV_COLOR_YELLOW;
+  style_sel_text.text.font        = &gb2312_puhui32;
+  style_sel_text.line.width       = 0;
+  style_sel_text.text.letter_space  = 0;
+  style_sel_text.text.line_space    = -5;
   lv_style_copy(&style_line, &lv_style_plain);
   style_line.line.color   = LV_COLOR_MAKE(0x49, 0x54, 0xFF);
   style_line.line.width   = 1;
   style_line.line.rounded = 1;
-<<<<<<< HEAD
-=======
 
   lv_style_copy(&style_para_value, &lv_style_plain);
   style_para_value.body.border.color = LV_COLOR_BACKGROUND;
@@ -365,7 +429,6 @@
   lv_bar_style_indic.body.main_color   = lv_color_hex3(0xADF);
   lv_bar_style_indic.body.grad_color   = lv_color_hex3(0xADF);
   lv_bar_style_indic.body.border.color = lv_color_hex3(0xADF);
->>>>>>> c574bcce
 }
 
 #define MAX_TITLE_LEN 28
@@ -471,15 +534,14 @@
     case BIND_UI:
       strcpy(public_buf_l, cloud_menu.title);
       break;
-    case ZOFFSET_UI:
-      strcpy(public_buf_l, zoffset_menu.title);
-      break;
     case TOOL_UI:
       strcpy(public_buf_l, tool_menu.title);
       break;
     case WIFI_LIST_UI:
-      //strcpy(public_buf_l, list_menu.title);
-      break;
+      #if ENABLED(USE_WIFI_FUNCTION)
+        strcpy(public_buf_l, list_menu.title);
+        break;
+      #endif
     case MACHINE_PARA_UI:
       strcpy(public_buf_l, MachinePara_menu.title);
       break;
@@ -611,16 +673,7 @@
         }
 
         card.setIndex((gPicturePreviewStart + To_pre_view) + size * row + 8);
-<<<<<<< HEAD
-        #if ENABLED(TFT_LVGL_UI_SPI)
-          SPI_TFT.SetWindows(xpos_pixel, ypos_pixel + row, 200, 1);
-        #else
-          ili9320_SetWindows(xpos_pixel, ypos_pixel + row, 200, 1);
-          LCD_WriteRAM_Prepare();
-        #endif
-=======
         SPI_TFT.setWindow(xpos_pixel, ypos_pixel + row, 200, 1);
->>>>>>> c574bcce
 
         j = i = 0;
 
@@ -688,10 +741,10 @@
             //saved_feedrate_percentage = feedrate_percentage;
             planner.flow_percentage[0] = 100;
             planner.e_factor[0]        = planner.flow_percentage[0] * 0.01;
-            if (EXTRUDERS == 2) {
+            #if HAS_MULTI_EXTRUDER
               planner.flow_percentage[1] = 100;
               planner.e_factor[1]        = planner.flow_percentage[1] * 0.01;
-            }
+            #endif
             card.startFileprint();
             TERN_(POWER_LOSS_RECOVERY, recovery.prepare());
             once_flag = false;
@@ -721,7 +774,7 @@
         #if HAS_TFT_LVGL_UI_SPI
           SPI_TFT.setWindow(xpos_pixel, ypos_pixel + row, 200, 1);
         #else
-          ili9320_SetWindows(xpos_pixel, ypos_pixel + row, 200, 1);
+          LCD_setWindowArea(xpos_pixel, ypos_pixel + row, 200, 1);
           LCD_WriteRAM_Prepare();
         #endif
 
@@ -820,10 +873,10 @@
             //saved_feedrate_percentage = feedrate_percentage;
             planner.flow_percentage[0] = 100;
             planner.e_factor[0]        = planner.flow_percentage[0] * 0.01;
-            if (EXTRUDERS == 2) {
+            #if HAS_MULTI_EXTRUDER
               planner.flow_percentage[1] = 100;
               planner.e_factor[1]        = planner.flow_percentage[1] * 0.01;
-            }
+            #endif
             card.startFileprint();
             TERN_(POWER_LOSS_RECOVERY, recovery.prepare());
             once_flag = false;
@@ -839,53 +892,22 @@
   void Draw_default_preview(int xpos_pixel, int ypos_pixel, uint8_t sel) {
     int index;
     int y_off = 0;
-
+    W25QXX.init(SPI_QUARTER_SPEED);
     for (index = 0; index < 10; index++) { // 200*200
       #if HAS_BAK_VIEW_IN_FLASH
         if (sel == 1) {
           flash_view_Read(bmp_public_buf, 8000); // 20k
         }
         else {
-          default_view_Read(bmp_public_buf, DEFAULT_VIEW_MAX_SIZE / 10); // 20k
+          default_view_Read(bmp_public_buf, DEFAULT_VIEW_MAX_SIZE / 10); // 8k
         }
       #else
-        default_view_Read(bmp_public_buf, DEFAULT_VIEW_MAX_SIZE / 10); // 20k
+        default_view_Read(bmp_public_buf, DEFAULT_VIEW_MAX_SIZE / 10); // 8k
       #endif
 
-<<<<<<< HEAD
-      #if ENABLED(TFT_LVGL_UI_SPI)
-        SPI_TFT.SetWindows(xpos_pixel, y_off * 20 + ypos_pixel, 200, 20); // 200*200
-        SPI_TFT.tftio.WriteSequence((uint16_t*)(bmp_public_buf), DEFAULT_VIEW_MAX_SIZE / 20);
-      #else
-        int x_off = 0;
-        uint16_t temp_p;
-        int i = 0;
-        uint16_t *p_index;
-        ili9320_SetWindows(xpos_pixel, y_off * 20 + ypos_pixel, 200, 20); // 200*200
-
-        LCD_WriteRAM_Prepare();
-
-        for (int _y = y_off * 20; _y < (y_off + 1) * 20; _y++) {
-          for (x_off = 0; x_off < 200; x_off++) {
-            if (sel == 1) {
-              temp_p  = (uint16_t)(bmp_public_buf[i] | bmp_public_buf[i + 1] << 8);
-              p_index = &temp_p;
-            }
-            else {
-              p_index = (uint16_t *)(&bmp_public_buf[i]);
-            }
-            if (*p_index == 0x0000) *p_index = LV_COLOR_BACKGROUND.full; //gCfgItems.preview_bk_color;
-            LCD_IO_WriteData(*p_index);
-            i += 2;
-          }
-          if (i >= 8000) break;
-        }
-      #endif // TFT_LVGL_UI_SPI
-=======
       SPI_TFT.setWindow(xpos_pixel, y_off * 20 + ypos_pixel, 200, 20); // 200*200
       SPI_TFT.tftio.WriteSequence((uint16_t*)(bmp_public_buf), DEFAULT_VIEW_MAX_SIZE / 20);
 
->>>>>>> c574bcce
       y_off++;
     }
     W25QXX.init(SPI_QUARTER_SPEED);
@@ -1014,16 +1036,6 @@
       */
       break;
 
-<<<<<<< HEAD
-    case WIFI_UI:
-      /*
-      if (wifi_refresh_flg == 1) {
-        disp_wifi_state();
-        wifi_refresh_flg = 0;
-      }
-      */
-      break;
-=======
     #if ENABLED(USE_WIFI_FUNCTION)
       case WIFI_UI:
         if (temps_update_flag) {
@@ -1033,28 +1045,19 @@
         break;
     #endif
 
->>>>>>> c574bcce
     case BIND_UI:
       /*refresh_bind_ui();*/
       break;
 
     case FILAMENTCHANGE_UI:
-<<<<<<< HEAD
-      /*
-      if (temperature_change_frequency) {
-        temperature_change_frequency = 0;
-        disp_filament_sprayer_temp();
-=======
       if (temps_update_flag) {
         temps_update_flag = false;
         disp_filament_temp();
->>>>>>> c574bcce
       }
-      */
       break;
     case DIALOG_UI:
-      /*filament_dialog_handle();
-      wifi_scan_handle();*/
+      filament_dialog_handle();
+      TERN_(USE_WIFI_FUNCTION, wifi_scan_handle());
       break;
     case MESHLEVELING_UI:
       /*disp_zpos();*/
@@ -1062,80 +1065,68 @@
     case HARDWARE_TEST_UI:
       break;
     case WIFI_LIST_UI:
-<<<<<<< HEAD
-      /*
-      if (wifi_refresh_flg == 1) {
-        disp_wifi_list();
-        wifi_refresh_flg = 0;
-      }
-      */
-=======
       #if ENABLED(USE_WIFI_FUNCTION)
         if (printing_rate_update_flag) {
           disp_wifi_list();
           printing_rate_update_flag = false;
         }
       #endif
->>>>>>> c574bcce
       break;
     case KEY_BOARD_UI:
       /*update_password_disp();
       update_join_state_disp();*/
       break;
-    case TIPS_UI:
-      /*
-      switch (tips_type) {
-        case TIPS_TYPE_JOINING:
-          if (wifi_link_state == WIFI_CONNECTED && strcmp((const char *)wifi_list.wifiConnectedName, (const char *)wifi_list.wifiName[wifi_list.nameIndex]) == 0) {
-            tips_disp.timer = TIPS_TIMER_STOP;
-            tips_disp.timer_count = 0;
-            Clear_Tips();
-            tips_type = TIPS_TYPE_WIFI_CONECTED;
-            draw_Tips();
-          }
-          if (tips_disp.timer_count >= 30) {
-            tips_disp.timer = TIPS_TIMER_STOP;
-            tips_disp.timer_count = 0;
-            Clear_Tips();
-            tips_type = TIPS_TYPE_TAILED_JOIN;
-            draw_Tips();
-          }
-          break;
-        case TIPS_TYPE_TAILED_JOIN:
-          if (tips_disp.timer_count >= 3) {
-            tips_disp.timer = TIPS_TIMER_STOP;
-            tips_disp.timer_count = 0;
-            last_disp_state = TIPS_UI;
-            Clear_Tips();
-            draw_Wifi_list();
-          }
-          break;
-        case TIPS_TYPE_WIFI_CONECTED:
-          if (tips_disp.timer_count >= 3) {
-            tips_disp.timer = TIPS_TIMER_STOP;
-            tips_disp.timer_count = 0;
-
-            last_disp_state = TIPS_UI;
-            Clear_Tips();
-            draw_Wifi();
-          }
-          break;
-        default: break;
-      }
-      */
-      break;
+    #if ENABLED(USE_WIFI_FUNCTION)
+      case WIFI_TIPS_UI:
+        switch (wifi_tips_type) {
+          case TIPS_TYPE_JOINING:
+            if (wifi_link_state == WIFI_CONNECTED && strcmp((const char *)wifi_list.wifiConnectedName,(const char *)wifi_list.wifiName[wifi_list.nameIndex]) == 0) {
+              tips_disp.timer = TIPS_TIMER_STOP;
+              tips_disp.timer_count = 0;
+
+              lv_clear_wifi_tips();
+              wifi_tips_type = TIPS_TYPE_WIFI_CONECTED;
+              lv_draw_wifi_tips();
+
+            }
+            if (tips_disp.timer_count >= 30 * 1000) {
+              tips_disp.timer = TIPS_TIMER_STOP;
+              tips_disp.timer_count = 0;
+              lv_clear_wifi_tips();
+              wifi_tips_type = TIPS_TYPE_TAILED_JOIN;
+              lv_draw_wifi_tips();
+            }
+            break;
+          case TIPS_TYPE_TAILED_JOIN:
+            if (tips_disp.timer_count >= 3 * 1000) {
+              tips_disp.timer = TIPS_TIMER_STOP;
+              tips_disp.timer_count = 0;
+
+              last_disp_state = WIFI_TIPS_UI;
+              lv_clear_wifi_tips();
+              lv_draw_wifi_list();
+            }
+            break;
+          case TIPS_TYPE_WIFI_CONECTED:
+            if (tips_disp.timer_count >= 3 * 1000) {
+              tips_disp.timer = TIPS_TIMER_STOP;
+              tips_disp.timer_count = 0;
+
+              last_disp_state = WIFI_TIPS_UI;
+              lv_clear_wifi_tips();
+              lv_draw_wifi();
+            }
+            break;
+          default: break;
+        }
+        break;
+    #endif
+
     case BABY_STEP_UI:
-<<<<<<< HEAD
-      /*
-      if (temperature_change_frequency == 1) {
-        temperature_change_frequency = 0;
-=======
       if (temps_update_flag) {
         temps_update_flag = false;
->>>>>>> c574bcce
         disp_z_offset_value();
       }
-      */
       break;
     default: break;
   }
@@ -1202,9 +1193,11 @@
     case DISK_UI:
       //Clear_Disk();
       break;
-    case WIFI_UI:
-      //Clear_Wifi();
-      break;
+    #if ENABLED(USE_WIFI_FUNCTION)
+      case WIFI_UI:
+        lv_clear_wifi();
+        break;
+    #endif
     case MORE_UI:
       //Clear_more();
       break;
@@ -1220,15 +1213,20 @@
     case PRINT_MORE_UI:
       //Clear_Printmore();
       break;
+    case FILAMENTCHANGE_UI:
+      lv_clear_filament_change();
+      break;
     case LEVELING_UI:
       lv_clear_manualLevel();
       break;
     case BIND_UI:
       //Clear_Bind();
       break;
-    case ZOFFSET_UI:
-      //Clear_Zoffset();
-      break;
+    #if HAS_BED_PROBE
+      case NOZZLE_PROBE_OFFSET_UI:
+        lv_clear_auto_level_offset_settings();
+        break;
+    #endif
     case TOOL_UI:
       lv_clear_tool();
       break;
@@ -1238,15 +1236,19 @@
     case HARDWARE_TEST_UI:
       //Clear_Hardwaretest();
       break;
-    case WIFI_LIST_UI:
-      //Clear_Wifi_list();
-      break;
+    #if ENABLED(USE_WIFI_FUNCTION)
+      case WIFI_LIST_UI:
+          lv_clear_wifi_list();
+        break;
+    #endif
     case KEY_BOARD_UI:
-      //Clear_Keyboard();
-      break;
-    case TIPS_UI:
-      //Clear_Tips();
-      break;
+      lv_clear_keyboard();
+      break;
+    #if ENABLED(USE_WIFI_FUNCTION)
+      case WIFI_TIPS_UI:
+        lv_clear_wifi_tips();
+        break;
+    #endif
     case MACHINE_PARA_UI:
       lv_clear_machine_para();
       break;
@@ -1272,19 +1274,19 @@
       //Clear_EndstopType();
       break;
     case FILAMENT_SETTINGS_UI:
-      //Clear_FilamentSettings();
+      lv_clear_filament_settings();
       break;
     case LEVELING_SETTIGNS_UI:
       //Clear_LevelingSettings();
       break;
     case LEVELING_PARA_UI:
-      //Clear_LevelingPara();
+      lv_clear_level_settings();
       break;
     case DELTA_LEVELING_PARA_UI:
       //Clear_DeltaLevelPara();
       break;
-    case XYZ_LEVELING_PARA_UI:
-      //Clear_XYZLevelPara();
+    case MANUAL_LEVELING_POSIGION_UI:
+      lv_clear_manual_level_pos_settings();
       break;
     case MAXFEEDRATE_UI:
       lv_clear_max_feedrate_settings();
@@ -1325,7 +1327,7 @@
       lv_clear_number_key();
       break;
     case BABY_STEP_UI:
-      //Clear_babyStep();
+      lv_clear_baby_stepping();
       break;
     case PAUSE_POS_UI:
       lv_clear_pause_position();
@@ -1343,8 +1345,22 @@
           lv_clear_tmc_step_mode_settings();
           break;
       #endif
-    default:
-      break;
+    #if ENABLED(USE_WIFI_FUNCTION)
+    case WIFI_SETTINGS_UI:
+      lv_clear_wifi_settings();
+      break;
+    #endif
+    #if USE_SENSORLESS
+      case HOMING_SENSITIVITY_UI:
+        lv_clear_homing_sensitivity_settings();
+        break;
+    #endif
+    #if HAS_ROTARY_ENCODER
+      case ENCODER_SETTINGS_UI:
+        lv_clear_encoder_settings();
+        break;
+    #endif
+    default: break;
   }
   //GUI_Clear();
 }
@@ -1409,21 +1425,17 @@
         lv_draw_about();
         break;
 
-        #if tan_mask
-          case LOG_UI:
-            //draw_Connect();
-            break;
-        #endif
-
       case CALIBRATE_UI:
         //draw_calibrate();
         break;
       case DISK_UI:
         //draw_Disk();
         break;
-      case WIFI_UI:
-        //draw_Wifi();
-        break;
+      #if ENABLED(USE_WIFI_FUNCTION)
+        case WIFI_UI:
+          lv_draw_wifi();
+          break;
+      #endif
       case MORE_UI:
         //draw_More();
         break;
@@ -1431,7 +1443,7 @@
         //draw_printmore();
         break;
       case FILAMENTCHANGE_UI:
-        //draw_FilamentChange();
+        lv_draw_filament_change();
         break;
       case LEVELING_UI:
         lv_draw_manualLevel();
@@ -1439,13 +1451,11 @@
       case BIND_UI:
         //draw_bind();
         break;
-
-        #if tan_mask
-          case ZOFFSET_UI:
-            //draw_Zoffset();
-            break;
-        #endif
-
+      #if HAS_BED_PROBE
+        case NOZZLE_PROBE_OFFSET_UI:
+          lv_draw_auto_level_offset_settings();
+          break;
+      #endif
       case TOOL_UI:
         lv_draw_tool();
         break;
@@ -1456,13 +1466,17 @@
         //draw_Hardwaretest();
         break;
       case WIFI_LIST_UI:
-        //draw_Wifi_list();
+        #if ENABLED(USE_WIFI_FUNCTION)
+          lv_draw_wifi_list();
+        #endif
         break;
       case KEY_BOARD_UI:
-        //draw_Keyboard();
-        break;
-      case TIPS_UI:
-        //draw_Tips();
+        lv_draw_keyboard();
+        break;
+      case WIFI_TIPS_UI:
+        #if ENABLED(USE_WIFI_FUNCTION)
+          lv_draw_wifi_tips();
+        #endif
         break;
       case MACHINE_PARA_UI:
         lv_draw_machine_para();
@@ -1489,19 +1503,19 @@
         //draw_EndstopType();
         break;
       case FILAMENT_SETTINGS_UI:
-        //draw_FilamentSettings();
+        lv_draw_filament_settings();
         break;
       case LEVELING_SETTIGNS_UI:
         //draw_LevelingSettings();
         break;
       case LEVELING_PARA_UI:
-        //draw_LevelingPara();
+        lv_draw_level_settings();
         break;
       case DELTA_LEVELING_PARA_UI:
         //draw_DeltaLevelPara();
         break;
-      case XYZ_LEVELING_PARA_UI:
-        //draw_XYZLevelPara();
+      case MANUAL_LEVELING_POSIGION_UI:
+        lv_draw_manual_level_pos_settings();
         break;
       case MAXFEEDRATE_UI:
         lv_draw_max_feedrate_settings();
@@ -1542,10 +1556,10 @@
         lv_draw_number_key();
         break;
       case DIALOG_UI:
-        //draw_dialog(DialogType);
+        //draw_dialog(uiCfg.dialogType);
         break;
       case BABY_STEP_UI:
-        //draw_babyStep();
+        lv_draw_baby_stepping();
         break;
       case PAUSE_POS_UI:
         lv_draw_pause_position();
@@ -1563,6 +1577,21 @@
             lv_draw_tmc_step_mode_settings();
             break;
         #endif
+      #if ENABLED(USE_WIFI_FUNCTION)
+        case WIFI_SETTINGS_UI:
+        lv_draw_wifi_settings();
+        break;
+      #endif
+      #if USE_SENSORLESS
+        case HOMING_SENSITIVITY_UI:
+          lv_draw_homing_sensitivity_settings();
+          break;
+      #endif
+      #if HAS_ROTARY_ENCODER
+        case ENCODER_SETTINGS_UI:
+          lv_draw_encoder_settings();
+          break;
+      #endif
       default: break;
     }
   }
@@ -1831,15 +1860,9 @@
 
 #endif
 
-<<<<<<< HEAD
-void lv_ex_line(lv_obj_t * line, lv_point_t *points) {
-  /*Copy the previous line and apply the new style*/
-  lv_line_set_points(line, points, 2);     /*Set the points*/
-=======
 void lv_ex_line(lv_obj_t *line, lv_point_t *points) {
   // Copy the previous line and apply the new style
   lv_line_set_points(line, points, 2);     // Set the points
->>>>>>> c574bcce
   lv_line_set_style(line, LV_LINE_STYLE_MAIN, &style_line);
   lv_obj_align(line, nullptr, LV_ALIGN_IN_TOP_MID, 0, 0);
 }
@@ -1848,23 +1871,29 @@
 
 void print_time_count() {
   if ((systick_uptime_millis % 1000) == 0)
-    if (print_time.start == 1) print_time.seconds++;
+  if (print_time.start == 1) print_time.seconds++;
 }
 
 void LV_TASK_HANDLER() {
   //lv_tick_inc(1);
   lv_task_handler();
-<<<<<<< HEAD
-  if (mks_test_flag == 0x1e) mks_hardware_test();
-=======
   if (mks_test_flag == 0x1E) mks_hardware_test();
 
->>>>>>> c574bcce
   #if HAS_GCODE_PREVIEW
     disp_pre_gcode(2, 36);
   #endif
+
   GUI_RefreshPage();
+
+  #if ENABLED(USE_WIFI_FUNCTION)
+    get_wifi_commands();
+  #endif
+
   //sd_detection();
+
+  #if HAS_ROTARY_ENCODER
+    if (gCfgItems.encoder_enable) lv_update_encoder();
+  #endif
 }
 
 #endif // HAS_TFT_LVGL_UI