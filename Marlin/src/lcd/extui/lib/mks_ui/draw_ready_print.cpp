/**
 * Marlin 3D Printer Firmware
 * Copyright (c) 2020 MarlinFirmware [https://github.com/MarlinFirmware/Marlin]
 *
 * Based on Sprinter and grbl.
 * Copyright (c) 2011 Camiel Gubbels / Erik van der Zalm
 *
 * This program is free software: you can redistribute it and/or modify
 * it under the terms of the GNU General Public License as published by
 * the Free Software Foundation, either version 3 of the License, or
 * (at your option) any later version.
 *
 * This program is distributed in the hope that it will be useful,
 * but WITHOUT ANY WARRANTY; without even the implied warranty of
 * MERCHANTABILITY or FITNESS FOR A PARTICULAR PURPOSE.  See the
 * GNU General Public License for more details.
 *
 * You should have received a copy of the GNU General Public License
 * along with this program.  If not, see <https://www.gnu.org/licenses/>.
 *
 */
#include "../../../../inc/MarlinConfigPre.h"

#if HAS_TFT_LVGL_UI

#include "draw_ready_print.h"
#include "draw_tool.h"
#include <lv_conf.h>
#include "tft_lvgl_configuration.h"
#include "mks_hardware_test.h"
#include "draw_ui.h"

#include <lvgl.h>

#include "../../../../module/temperature.h"
#include "../../../../inc/MarlinConfig.h"

#if ENABLED(TOUCH_SCREEN_CALIBRATION)
  #include "../../../tft_io/touch_calibration.h"
  #include "draw_touch_calibration.h"
#endif

#include <stdio.h>

#define ICON_POS_Y          38
#define TARGET_LABEL_MOD_Y -36
#define LABEL_MOD_Y         30
#define SECOND_EXT_MOD_Y   100

extern lv_group_t*  g;
static lv_obj_t *scr;
static lv_obj_t *labelExt1, *labelExt1Target, *labelFan;

#if HAS_MULTI_EXTRUDER
  static lv_obj_t *labelExt2, *labelExt2Target;
#endif

#if HAS_HEATED_BED
  static lv_obj_t *labelBed, *labelBedTarget;
#endif

#if ENABLED(MKS_TEST)
  uint8_t curent_disp_ui = 0;
#endif

enum { ID_TOOL = 1, ID_SET, ID_PRINT, ID_INFO_EXT, ID_INFO_BED, ID_INFO_FAN };

static void event_handler(lv_obj_t *obj, lv_event_t event) {
  if (event != LV_EVENT_RELEASED) return;
  lv_clear_ready_print();
  switch (obj->mks_obj_id) {
    case ID_TOOL:   lv_draw_tool(); break;
    case ID_SET:    lv_draw_set(); break;
    case ID_INFO_EXT:  uiCfg.curTempType = 0; lv_draw_preHeat(); break;
    case ID_INFO_BED:  uiCfg.curTempType = 1; lv_draw_preHeat(); break;
    case ID_INFO_FAN:  lv_draw_fan(); break;
    case ID_PRINT:  lv_draw_print_file(); break;
  }
}

lv_obj_t *limit_info, *det_info;
lv_style_t limit_style, det_style;
void disp_Limit_ok() {
  limit_style.text.color.full = 0xFFFF;
  lv_obj_set_style(limit_info, &limit_style);
  lv_label_set_text(limit_info, "Limit:ok");
}
void disp_Limit_error() {
  limit_style.text.color.full = 0xF800;
  lv_obj_set_style(limit_info, &limit_style);
  lv_label_set_text(limit_info, "Limit:error");
}

void disp_det_ok() {
  det_style.text.color.full = 0xFFFF;
  lv_obj_set_style(det_info, &det_style);
  lv_label_set_text(det_info, "det:ok");
}
void disp_det_error() {
  det_style.text.color.full = 0xF800;
  lv_obj_set_style(det_info, &det_style);
  lv_label_set_text(det_info, "det:error");
}

lv_obj_t *e1, *e2, *e3, *bed;
void mks_disp_test() {
  char buf[30] = {0};
  sprintf_P(buf, PSTR("e1:%d"), thermalManager.degHotend(0));
  lv_label_set_text(e1, buf);
  #if HAS_MULTI_HOTEND
    sprintf_P(buf, PSTR("e2:%d"), thermalManager.degHotend(1));
    lv_label_set_text(e2, buf);
  #endif
  #if HAS_HEATED_BED
    sprintf_P(buf, PSTR("bed:%d"), thermalManager.degBed());
    lv_label_set_text(bed, buf);
  #endif
}

void lv_draw_ready_print() {
  char buf[30] = {0};
  lv_obj_t *buttonTool;

  disp_state_stack._disp_index = 0;
  ZERO(disp_state_stack._disp_state);
  scr = lv_screen_create(PRINT_READY_UI, "");

  if (mks_test_flag == 0x1E) {
    // Create image buttons
    buttonTool = lv_imgbtn_create(scr, "F:/bmp_tool.bin", event_handler, ID_TOOL);

    lv_obj_set_pos(buttonTool, 360, 180);

    lv_obj_t *label_tool = lv_label_create_empty(buttonTool);
    if (gCfgItems.multiple_language) {
      lv_label_set_text(label_tool, main_menu.tool);
      lv_obj_align(label_tool, buttonTool, LV_ALIGN_IN_BOTTOM_MID, 0, BUTTON_TEXT_Y_OFFSET);
    }

    e1 = lv_label_create_empty(scr);
    lv_obj_set_pos(e1, 20, 20);
    sprintf_P(buf, PSTR("e1:  %d"), thermalManager.degHotend(0));
    lv_label_set_text(e1, buf);

    #if HAS_MULTI_HOTEND
      e2 = lv_label_create_empty(scr);
      lv_obj_set_pos(e2, 20, 45);
      sprintf_P(buf, PSTR("e1:  %d"), thermalManager.degHotend(1));
      lv_label_set_text(e2, buf);
    #endif

    #if HAS_HEATED_BED
      bed = lv_label_create_empty(scr);
      lv_obj_set_pos(bed, 20, 95);
      sprintf_P(buf, PSTR("bed:  %d"), thermalManager.degBed());
      lv_label_set_text(bed, buf);
    #endif

    limit_info = lv_label_create_empty(scr);

    lv_style_copy(&limit_style, &lv_style_scr);
    limit_style.body.main_color.full = 0x0000;
    limit_style.body.grad_color.full = 0x0000;
    limit_style.text.color.full      = 0xFFFF;
    lv_obj_set_style(limit_info, &limit_style);

    lv_obj_set_pos(limit_info, 20, 120);
    lv_label_set_text(limit_info, " ");

    det_info = lv_label_create_empty(scr);

    lv_style_copy(&det_style, &lv_style_scr);
    det_style.body.main_color.full = 0x0000;
    det_style.body.grad_color.full = 0x0000;
    det_style.text.color.full      = 0xFFFF;
    lv_obj_set_style(det_info, &det_style);

    lv_obj_set_pos(det_info, 20, 145);
    lv_label_set_text(det_info, " ");
  }
  else {
    lv_big_button_create(scr, "F:/bmp_tool.bin", main_menu.tool, 20, 180, event_handler, ID_TOOL);
    lv_big_button_create(scr, "F:/bmp_set.bin", main_menu.set, 180, 180, event_handler, ID_SET);
    lv_big_button_create(scr, "F:/bmp_printing.bin", main_menu.print, 340, 180, event_handler, ID_PRINT);

    // Monitoring
    lv_obj_t *buttonExt1 = lv_big_button_create(scr, "F:/bmp_ext1_state.bin", " ", 55, ICON_POS_Y, event_handler, ID_INFO_EXT);
    #if HAS_MULTI_EXTRUDER
        lv_obj_t *buttonExt2 = lv_big_button_create(scr, "F:/bmp_ext2_state.bin", " ", 55, ICON_POS_Y + SECOND_EXT_MOD_Y, event_handler, ID_INFO_EXT);
    #endif
    #if HAS_HEATED_BED
        lv_obj_t *buttonBedstate = lv_big_button_create(scr, "F:/bmp_bed_state.bin", " ", 210, ICON_POS_Y, event_handler, ID_INFO_BED);
    #endif
<<<<<<< HEAD
  lv_obj_t *buttonFanstate = lv_big_button_create(scr, "F:/bmp_fan_state.bin", " ", 380, ICON_POS_Y, event_handler, ID_INFO_FAN);
=======
      lv_obj_t *buttonFanstate = lv_big_button_create(scr, "F:/bmp_fan_state.bin", " ", 380, ICON_POS_Y, event_handler, ID_INFO_FAN);
>>>>>>> 083c8571

    labelExt1 = lv_label_create(scr, 55, LABEL_MOD_Y, nullptr);
    labelExt1Target = lv_label_create(scr, 55, LABEL_MOD_Y, nullptr);

    #if HAS_MULTI_EXTRUDER
      labelExt2 = lv_label_create(scr, 55, LABEL_MOD_Y + SECOND_EXT_MOD_Y, nullptr);
      labelExt2Target = lv_label_create(scr, 55, LABEL_MOD_Y + SECOND_EXT_MOD_Y, nullptr);
    #endif

    #if HAS_HEATED_BED
      labelBed = lv_label_create(scr, 210, LABEL_MOD_Y, nullptr);
      labelBedTarget = lv_label_create(scr, 210, LABEL_MOD_Y, nullptr);
    #endif

    labelFan = lv_label_create(scr, 380, 80, nullptr);

    sprintf_P(buf, PSTR("%d"), thermalManager.degHotend(0));
    lv_label_set_text(labelExt1, buf);
    lv_obj_align(labelExt1, buttonExt1, LV_ALIGN_CENTER, 0, LABEL_MOD_Y);
    sprintf_P(buf, PSTR("-> %d"), thermalManager.degTargetHotend(0));
    lv_label_set_text(labelExt1Target, buf);
    lv_obj_align(labelExt1Target, buttonExt1, LV_ALIGN_CENTER, 0, TARGET_LABEL_MOD_Y);

    #if HAS_MULTI_EXTRUDER
      sprintf_P(buf, PSTR("%d"), thermalManager.degHotend(1));
      lv_label_set_text(labelExt2, buf);
      lv_obj_align(labelExt2, buttonExt2, LV_ALIGN_CENTER, 0, LABEL_MOD_Y);
      sprintf_P(buf, PSTR("-> %d"), thermalManager.degTargetHotend(1));
      lv_label_set_text(labelExt2Target, buf);
      lv_obj_align(labelExt2Target, buttonExt2, LV_ALIGN_CENTER, 0, TARGET_LABEL_MOD_Y);
    #endif

    #if HAS_HEATED_BED
      sprintf_P(buf, PSTR("%d"), thermalManager.degBed());
      lv_label_set_text(labelBed, buf);
      lv_obj_align(labelBed, buttonBedstate, LV_ALIGN_CENTER, 0, LABEL_MOD_Y);
      sprintf_P(buf, PSTR("-> %d"), thermalManager.degTargetBed());
      lv_label_set_text(labelBedTarget, buf);
      lv_obj_align(labelBedTarget, buttonBedstate, LV_ALIGN_CENTER, 0, TARGET_LABEL_MOD_Y);
    #endif

    sprintf_P(buf, PSTR("%d%%"), thermalManager.fanPercent(thermalManager.fan_speed[0]));
    lv_label_set_text(labelFan, buf);
    lv_obj_align(labelFan, buttonFanstate, LV_ALIGN_CENTER, 0, LABEL_MOD_Y);
  }

  #if ENABLED(TOUCH_SCREEN_CALIBRATION)
    // If calibration is required, let's trigger it now, handles the case when there is default value in configuration files
    if (!touch_calibration.calibration_loaded()) {
      lv_clear_ready_print();
      lv_draw_touch_calibration_screen();
    }
  #endif
}

void lv_temp_refr() {
#if HAS_HEATED_BED
  sprintf(public_buf_l, printing_menu.bed_temp, (int)thermalManager.temp_bed.celsius, (int)thermalManager.temp_bed.target);
  lv_label_set_text(labelBed, public_buf_l);
#endif

  sprintf(public_buf_l, printing_menu.temp1, (int)thermalManager.temp_hotend[0].celsius, (int)thermalManager.temp_hotend[0].target);
  lv_label_set_text(labelExt1, public_buf_l);

#if HAS_MULTI_EXTRUDER
  sprintf(public_buf_l, printing_menu.temp1, (int)thermalManager.temp_hotend[1].celsius, (int)thermalManager.temp_hotend[1].target);
  lv_label_set_text(labelExt2, public_buf_l);
#endif
}

void lv_clear_ready_print() {
  #if HAS_ROTARY_ENCODER
    if (gCfgItems.encoder_enable) lv_group_remove_all_objs(g);
  #endif
  lv_obj_del(scr);
}

void lv_temp_refr() {
#if HAS_HEATED_BED
  sprintf(public_buf_l, printing_menu.bed_temp, (int)thermalManager.temp_bed.celsius, (int)thermalManager.temp_bed.target);
  lv_label_set_text(labelBed, public_buf_l);
#endif

  sprintf(public_buf_l, printing_menu.temp1, (int)thermalManager.temp_hotend[0].celsius, (int)thermalManager.temp_hotend[0].target);
  lv_label_set_text(labelExt1, public_buf_l);

#if HAS_MULTI_EXTRUDER
  sprintf(public_buf_l, printing_menu.temp1, (int)thermalManager.temp_hotend[1].celsius, (int)thermalManager.temp_hotend[1].target);
  lv_label_set_text(labelExt2, public_buf_l);
#endif
}

#endif // HAS_TFT_LVGL_UI<|MERGE_RESOLUTION|>--- conflicted
+++ resolved
@@ -191,11 +191,7 @@
     #if HAS_HEATED_BED
         lv_obj_t *buttonBedstate = lv_big_button_create(scr, "F:/bmp_bed_state.bin", " ", 210, ICON_POS_Y, event_handler, ID_INFO_BED);
     #endif
-<<<<<<< HEAD
-  lv_obj_t *buttonFanstate = lv_big_button_create(scr, "F:/bmp_fan_state.bin", " ", 380, ICON_POS_Y, event_handler, ID_INFO_FAN);
-=======
-      lv_obj_t *buttonFanstate = lv_big_button_create(scr, "F:/bmp_fan_state.bin", " ", 380, ICON_POS_Y, event_handler, ID_INFO_FAN);
->>>>>>> 083c8571
+    lv_obj_t *buttonFanstate = lv_big_button_create(scr, "F:/bmp_fan_state.bin", " ", 380, ICON_POS_Y, event_handler, ID_INFO_FAN);
 
     labelExt1 = lv_label_create(scr, 55, LABEL_MOD_Y, nullptr);
     labelExt1Target = lv_label_create(scr, 55, LABEL_MOD_Y, nullptr);
