--- conflicted
+++ resolved
@@ -41,14 +41,9 @@
 
 #include <stdio.h>
 
-<<<<<<< HEAD
-//static lv_obj_t *buttonPrint,*buttonTool,*buttonSet;
-static lv_obj_t * scr;
-=======
 //static lv_obj_t *buttonPrint, *buttonTool, *buttonSet;
 extern lv_group_t*  g;
 static lv_obj_t *scr;
->>>>>>> c574bcce
 #if ENABLED(MKS_TEST)
   uint8_t curent_disp_ui = 0;
 #endif
@@ -63,34 +58,6 @@
   if (event != LV_EVENT_RELEASED) return;
   switch (obj->mks_obj_id) {
     case ID_TOOL:
-<<<<<<< HEAD
-      if (event == LV_EVENT_CLICKED) {
-        // nothing to do
-      }
-      else if (event == LV_EVENT_RELEASED) {
-
-        lv_obj_del(scr);
-        lv_draw_tool();
-      }
-      break;
-    case ID_SET:
-      if (event == LV_EVENT_CLICKED) {
-        // nothing to do
-      }
-      else if (event == LV_EVENT_RELEASED) {
-        lv_obj_del(scr);
-        lv_draw_set();
-      }
-      break;
-    case ID_PRINT:
-      if (event == LV_EVENT_CLICKED) {
-        // nothing to do
-      }
-      else if (event == LV_EVENT_RELEASED) {
-        lv_obj_del(scr);
-        lv_draw_print_file();
-      }
-=======
       lv_clear_ready_print();
       lv_draw_tool();
       break;
@@ -101,7 +68,6 @@
     case ID_PRINT:
       lv_clear_ready_print();
       lv_draw_print_file();
->>>>>>> c574bcce
       break;
   }
 }
@@ -133,14 +99,8 @@
 lv_obj_t *e1, *e2, *e3, *bed;
 void mks_disp_test() {
   char buf[30] = {0};
-<<<<<<< HEAD
-  //lv_obj_t * label_tool2 = lv_label_create(scr, NULL);
-  //lv_obj_set_pos(label_tool,20,50);
-  ZERO(buf);
-=======
   //lv_obj_t *label_tool2 = lv_label_create_empty(scr);
   //lv_obj_set_pos(label_tool, 20, 50);
->>>>>>> c574bcce
   sprintf_P(buf, PSTR("e1:%d"), (int)thermalManager.temp_hotend[0].celsius);
   lv_label_set_text(e1, buf);
   #if HAS_MULTI_HOTEND
@@ -156,7 +116,6 @@
   #endif
 }
 
-extern unsigned char bmp_public_buf[17 * 1024];
 void lv_draw_ready_print(void) {
   char buf[30] = {0};
   lv_obj_t *buttonTool;
@@ -166,51 +125,12 @@
   scr = lv_screen_create(PRINT_READY_UI, "");
   //lv_obj_set_hidden(scr, true);
 
-<<<<<<< HEAD
-  LV_IMG_DECLARE(bmp_pic);
-
-  if (mks_test_flag == 0x1e) {
-    //lv_obj_t * title = lv_label_create(scr, NULL);
-    //lv_obj_set_style(title, &tft_style_label_rel);
-    //lv_obj_set_pos(title,TITLE_XPOS,TITLE_YPOS);
-    //lv_label_set_text(title, creat_title_text());
-
-    /*Create an Image button*/
-    //buttonPrint = lv_imgbtn_create(scr, NULL);
-    buttonTool = lv_imgbtn_create(scr, NULL);
-    //buttonSet = lv_imgbtn_create(scr, NULL);
-
-    //lv_obj_set_event_cb_mks(buttonPrint, event_handler,ID_PRINT,"bmp_printing.bin",0);
-    //lv_imgbtn_set_src_mks(buttonPrint, LV_BTN_STATE_REL, &bmp_pic,(uint8_t *)"bmp_printing.bin");
-    //lv_imgbtn_set_src(buttonPrint, LV_BTN_STATE_REL, &bmp_pic);
-    //lv_imgbtn_set_src(buttonPrint, LV_BTN_STATE_PR, &bmp_pic);
-    //lv_imgbtn_set_style(buttonPrint, LV_BTN_STATE_PR, &tft_style_label_pre);
-    //lv_imgbtn_set_style(buttonPrint, LV_BTN_STATE_REL, &tft_style_label_rel);
-    //lv_obj_clear_protect(buttonPrint, LV_PROTECT_FOLLOW);
-
-    #if 1
-      //lv_obj_set_event_cb_mks(buttonSet, event_handler,ID_SET,"bmp_set.bin",0);
-      //lv_imgbtn_set_src_mks(buttonSet, LV_BTN_STATE_REL, &bmp_pic,(uint8_t *)"bmp_set.bin");
-      //lv_imgbtn_set_src(buttonSet, LV_BTN_STATE_REL, &bmp_pic);
-      //lv_imgbtn_set_src(buttonSet, LV_BTN_STATE_PR, &bmp_pic);
-      //lv_imgbtn_set_style(buttonSet, LV_BTN_STATE_PR, &tft_style_label_pre);
-      //lv_imgbtn_set_style(buttonSet, LV_BTN_STATE_REL, &tft_style_label_rel);
-
-      lv_obj_set_event_cb_mks(buttonTool, event_handler, ID_TOOL, "bmp_tool.bin", 0);
-      //lv_imgbtn_set_src_mks(buttonTool, LV_BTN_STATE_REL, &bmp_pic,(uint8_t *)"bmp_tool.bin");
-      lv_imgbtn_set_src(buttonTool, LV_BTN_STATE_REL, &bmp_pic);
-      lv_imgbtn_set_src(buttonTool, LV_BTN_STATE_PR, &bmp_pic);
-      lv_imgbtn_set_style(buttonTool, LV_BTN_STATE_PR, &tft_style_label_pre);
-      lv_imgbtn_set_style(buttonTool, LV_BTN_STATE_REL, &tft_style_label_rel);
-    #endif
-=======
   if (mks_test_flag == 0x1E) {
     //(void)lv_label_create(scr, TITLE_XPOS, TITLE_YPOS, creat_title_text());
 
     // Create image buttons
     //buttonPrint = lv_imgbtn_create(scr, nullptr);
     buttonTool = lv_imgbtn_create(scr, "F:/bmp_tool.bin", event_handler, ID_TOOL);
->>>>>>> c574bcce
 
     lv_obj_set_pos(buttonTool, 360, 180);
 
@@ -222,21 +142,14 @@
     //lv_obj_set_pos(buttonSet, BTN_X_PIXEL+SIMPLE_FIRST_PAGE_GRAP*2+1, (TFT_HEIGHT-BTN_Y_PIXEL)/2+2);
     //lv_obj_set_pos(buttonPrint, BTN_X_PIXEL*2+SIMPLE_FIRST_PAGE_GRAP*3+1, (TFT_HEIGHT-BTN_Y_PIXEL)/2+2);
 
-    /*Create a label on the Image button*/
+    // Create labels on the image buttons
     //lv_btn_set_layout(buttonPrint, LV_LAYOUT_OFF);
     //lv_btn_set_layout(buttonSet, LV_LAYOUT_OFF);
 
-<<<<<<< HEAD
-    //lv_obj_t * label_print = lv_label_create(buttonPrint, NULL);
-    //lv_obj_t * label_set = lv_label_create(buttonSet, NULL);
-    lv_obj_t * label_tool = lv_label_create(buttonTool, NULL);
-    if (gCfgItems.multiple_language != 0) {
-=======
     //lv_obj_t *label_print = lv_label_create_empty(buttonPrint);
     //lv_obj_t *label_set = lv_label_create_empty(buttonSet);
     lv_obj_t *label_tool = lv_label_create_empty(buttonTool);
     if (gCfgItems.multiple_language) {
->>>>>>> c574bcce
       //lv_label_set_text(label_print, main_menu.print);
       //lv_obj_align(label_print, buttonPrint, LV_ALIGN_IN_BOTTOM_MID, 0, BUTTON_TEXT_Y_OFFSET);
 
@@ -298,77 +211,17 @@
 
   }
   else {
-<<<<<<< HEAD
-    //lv_obj_t * title = lv_label_create(scr, NULL);
-    //lv_obj_set_style(title, &tft_style_label_rel);
-    //lv_obj_set_pos(title,TITLE_XPOS,TITLE_YPOS);
-    //lv_label_set_text(title, creat_title_text());
-
-    /*Create an Image button*/
-    buttonPrint = lv_imgbtn_create(scr, NULL);
-    buttonTool  = lv_imgbtn_create(scr, NULL);
-    buttonSet   = lv_imgbtn_create(scr, NULL);
-
-    lv_obj_set_event_cb_mks(buttonPrint, event_handler, ID_PRINT, "bmp_printing.bin", 0);
-    //lv_imgbtn_set_src_mks(buttonPrint, LV_BTN_STATE_REL, &bmp_pic,(uint8_t *)"bmp_printing.bin");
-    lv_imgbtn_set_src(buttonPrint, LV_BTN_STATE_REL, &bmp_pic);
-    lv_imgbtn_set_src(buttonPrint, LV_BTN_STATE_PR, &bmp_pic);
-    lv_imgbtn_set_style(buttonPrint, LV_BTN_STATE_PR, &tft_style_label_pre);
-    lv_imgbtn_set_style(buttonPrint, LV_BTN_STATE_REL, &tft_style_label_rel);
-    lv_obj_clear_protect(buttonPrint, LV_PROTECT_FOLLOW);
-
-    #if 1
-      lv_obj_set_event_cb_mks(buttonSet, event_handler, ID_SET, "bmp_set.bin", 0);
-      //lv_imgbtn_set_src_mks(buttonSet, LV_BTN_STATE_REL, &bmp_pic,(uint8_t *)"bmp_set.bin");
-      lv_imgbtn_set_src(buttonSet, LV_BTN_STATE_REL, &bmp_pic);
-      lv_imgbtn_set_src(buttonSet, LV_BTN_STATE_PR, &bmp_pic);
-      lv_imgbtn_set_style(buttonSet, LV_BTN_STATE_PR, &tft_style_label_pre);
-      lv_imgbtn_set_style(buttonSet, LV_BTN_STATE_REL, &tft_style_label_rel);
-
-      lv_obj_set_event_cb_mks(buttonTool, event_handler, ID_TOOL, "bmp_tool.bin", 0);
-      //lv_imgbtn_set_src_mks(buttonTool, LV_BTN_STATE_REL, &bmp_pic,(uint8_t *)"bmp_tool.bin");
-      lv_imgbtn_set_src(buttonTool, LV_BTN_STATE_REL, &bmp_pic);
-      lv_imgbtn_set_src(buttonTool, LV_BTN_STATE_PR, &bmp_pic);
-      lv_imgbtn_set_style(buttonTool, LV_BTN_STATE_PR, &tft_style_label_pre);
-      lv_imgbtn_set_style(buttonTool, LV_BTN_STATE_REL, &tft_style_label_rel);
-    #endif
-
-    lv_obj_set_pos(buttonTool, 20, 90);
-    lv_obj_set_pos(buttonSet, 180, 90);
-    lv_obj_set_pos(buttonPrint, 340, 90);
-
-    //lv_obj_set_pos(buttonTool,SIMPLE_FIRST_PAGE_GRAP+1,(TFT_HEIGHT-BTN_Y_PIXEL)/2+2);
-    //lv_obj_set_pos(buttonSet,BTN_X_PIXEL+SIMPLE_FIRST_PAGE_GRAP*2+1,(TFT_HEIGHT-BTN_Y_PIXEL)/2+2);
-    //lv_obj_set_pos(buttonPrint,BTN_X_PIXEL*2+SIMPLE_FIRST_PAGE_GRAP*3+1,(TFT_HEIGHT-BTN_Y_PIXEL)/2+2);
-
-    /*Create a label on the Image button*/
-    lv_btn_set_layout(buttonPrint, LV_LAYOUT_OFF);
-    lv_btn_set_layout(buttonSet, LV_LAYOUT_OFF);
-    lv_btn_set_layout(buttonTool, LV_LAYOUT_OFF);
-
-    lv_obj_t * label_print = lv_label_create(buttonPrint, NULL);
-    lv_obj_t * label_set   = lv_label_create(buttonSet, NULL);
-    lv_obj_t * label_tool  = lv_label_create(buttonTool, NULL);
-    if (gCfgItems.multiple_language != 0) {
-      lv_label_set_text(label_print, main_menu.print);
-      lv_obj_align(label_print, buttonPrint, LV_ALIGN_IN_BOTTOM_MID, 0, BUTTON_TEXT_Y_OFFSET);
-
-      lv_label_set_text(label_set, main_menu.set);
-      lv_obj_align(label_set, buttonSet, LV_ALIGN_IN_BOTTOM_MID, 0, BUTTON_TEXT_Y_OFFSET);
-
-      //lv_label_set_style(label_tool,LV_BTN_STATE_PR,&tft_style_label_pre);
-      //lv_label_set_style(label_tool,LV_BTN_STATE_REL,&tft_style_label_rel);
-      lv_label_set_text(label_tool, main_menu.tool);
-      lv_obj_align(label_tool, buttonTool, LV_ALIGN_IN_BOTTOM_MID, 0, BUTTON_TEXT_Y_OFFSET);
-    }
-=======
     lv_big_button_create(scr, "F:/bmp_tool.bin", main_menu.tool, 20, 90, event_handler, ID_TOOL);
     lv_big_button_create(scr, "F:/bmp_set.bin", main_menu.set, 180, 90, event_handler, ID_SET);
     lv_big_button_create(scr, "F:/bmp_printing.bin", main_menu.print, 340, 90, event_handler, ID_PRINT);
->>>>>>> c574bcce
   }
 }
 
-void lv_clear_ready_print() { lv_obj_del(scr); }
+void lv_clear_ready_print() {
+  #if HAS_ROTARY_ENCODER
+    if (gCfgItems.encoder_enable == true) lv_group_remove_all_objs(g);
+  #endif
+  lv_obj_del(scr);
+}
 
 #endif // HAS_TFT_LVGL_UI