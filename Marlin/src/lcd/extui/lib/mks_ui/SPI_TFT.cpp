--- conflicted
+++ resolved
@@ -34,146 +34,16 @@
 
 #include "draw_ui.h"
 
-<<<<<<< HEAD
+TFT SPI_TFT;
+
 // use SPI1 for the spi tft.
 void TFT::spi_init(uint8_t spiRate) {
   tftio.Init();
 }
 
-void TFT::LCD_WR_REG(uint8_t cmd) {
-  tftio.WriteReg(cmd);
-}
-
-void TFT::LCD_WR_DATA(uint8_t data) {
-  tftio.WriteData(data);
-=======
-TFT SPI_TFT;
-
-// use SPI1 for the spi tft.
-void TFT::spi_init(uint8_t spiRate) {
-  tftio.Init();
->>>>>>> cb02e44c
-}
-
 void TFT::SetPoint(uint16_t x, uint16_t y, uint16_t point) {
   if ((x > 480) || (y > 320)) return;
 
-<<<<<<< HEAD
-  SetWindows(x, y, 1, 1);
-  tftio.WriteMultiple(point, (uint16_t)1);
-}
-
-void TFT::SetWindows(uint16_t x, uint16_t y, uint16_t with, uint16_t height) {
-  tftio.DataTransferBegin(DATASIZE_8BIT);
-
-  LCD_WR_REG(0x2A);
-  LCD_WR_DATA(x >> 8);
-  LCD_WR_DATA(x);
-  LCD_WR_DATA((x + with - 1) >> 8);
-  LCD_WR_DATA((x + with - 1));
-
-  LCD_WR_REG(0x2B);
-  LCD_WR_DATA(y >> 8);
-  LCD_WR_DATA(y);
-  LCD_WR_DATA((y + height - 1) >> 8);
-  LCD_WR_DATA(y + height - 1);
-
-  LCD_WR_REG(0X2C);
-
-  tftio.DataTransferEnd();
-}
-
-void TFT::LCD_init() {
-  TFT_BLK_L;
-  TFT_RST_H;
-  delay(150);
-  TFT_RST_L;
-  delay(150);
-  TFT_RST_H;
-
-  tftio.DataTransferBegin(DATASIZE_8BIT);
-
-  delay(120);
-  LCD_WR_REG(0x11);
-  delay(120);
-
-  LCD_WR_REG(0xF0);
-  LCD_WR_DATA(0xC3);
-  LCD_WR_REG(0xF0);
-  LCD_WR_DATA(0x96);
-
-  LCD_WR_REG(0x36);
-  LCD_WR_DATA(0x28 + TERN0(GRAPHICAL_TFT_ROTATE_180, 0x80));
-  LCD_WR_REG(0x3A);
-  LCD_WR_DATA(0x55);
-
-  LCD_WR_REG(0xB4);
-  LCD_WR_DATA(0x01);
-  LCD_WR_REG(0xB7);
-  LCD_WR_DATA(0xC6);
-  LCD_WR_REG(0xE8);
-  LCD_WR_DATA(0x40);
-  LCD_WR_DATA(0x8A);
-  LCD_WR_DATA(0x00);
-  LCD_WR_DATA(0x00);
-  LCD_WR_DATA(0x29);
-  LCD_WR_DATA(0x19);
-  LCD_WR_DATA(0xA5);
-  LCD_WR_DATA(0x33);
-  LCD_WR_REG(0xC1);
-  LCD_WR_DATA(0x06);
-  LCD_WR_REG(0xC2);
-  LCD_WR_DATA(0xA7);
-  LCD_WR_REG(0xC5);
-  LCD_WR_DATA(0x18);
-  LCD_WR_REG(0xE0);     // Positive Voltage Gamma Control
-  LCD_WR_DATA(0xF0);
-  LCD_WR_DATA(0x09);
-  LCD_WR_DATA(0x0B);
-  LCD_WR_DATA(0x06);
-  LCD_WR_DATA(0x04);
-  LCD_WR_DATA(0x15);
-  LCD_WR_DATA(0x2F);
-  LCD_WR_DATA(0x54);
-  LCD_WR_DATA(0x42);
-  LCD_WR_DATA(0x3C);
-  LCD_WR_DATA(0x17);
-  LCD_WR_DATA(0x14);
-  LCD_WR_DATA(0x18);
-  LCD_WR_DATA(0x1B);
-  LCD_WR_REG(0xE1);     // Negative Voltage Gamma Control
-  LCD_WR_DATA(0xF0);
-  LCD_WR_DATA(0x09);
-  LCD_WR_DATA(0x0B);
-  LCD_WR_DATA(0x06);
-  LCD_WR_DATA(0x04);
-  LCD_WR_DATA(0x03);
-  LCD_WR_DATA(0x2D);
-  LCD_WR_DATA(0x43);
-  LCD_WR_DATA(0x42);
-  LCD_WR_DATA(0x3B);
-  LCD_WR_DATA(0x16);
-  LCD_WR_DATA(0x14);
-  LCD_WR_DATA(0x17);
-  LCD_WR_DATA(0x1B);
-  LCD_WR_REG(0xF0);
-  LCD_WR_DATA(0x3C);
-  LCD_WR_REG(0xF0);
-  LCD_WR_DATA(0x69);
-  delay(120);     // Delay 120ms
-  LCD_WR_REG(0x29);     // Display ON
-
-  tftio.DataTransferEnd();
-
-  LCD_clear(0x0000);    //
-  LCD_Draw_Logo();
-  TFT_BLK_H;
-  delay(2000);
-}
-
-void TFT::LCD_clear(uint16_t color) {
-  SetWindows(0, 0, (TFT_WIDTH) - 1, (TFT_HEIGHT) - 1);
-=======
   setWindow(x, y, 1, 1);
   tftio.WriteMultiple(point, (uint16_t)1);
 }
@@ -200,20 +70,12 @@
 
 void TFT::LCD_clear(uint16_t color) {
   setWindow(0, 0, (TFT_WIDTH), (TFT_HEIGHT));
->>>>>>> cb02e44c
   tftio.WriteMultiple(color, (uint32_t)(TFT_WIDTH) * (TFT_HEIGHT));
 }
 
 extern unsigned char bmp_public_buf[17 * 1024];
 
 void TFT::LCD_Draw_Logo() {
-<<<<<<< HEAD
-  SetWindows(0, 0, TFT_WIDTH, TFT_HEIGHT);
-  for (uint16_t i = 0; i < (TFT_HEIGHT); i ++) {
-    Pic_Logo_Read((uint8_t *)"", (uint8_t *)bmp_public_buf, (TFT_WIDTH) * 2);
-    tftio.WriteSequence((uint16_t *)bmp_public_buf, TFT_WIDTH);
-  }
-=======
   #if HAS_LOGO_IN_FLASH
     setWindow(0, 0, TFT_WIDTH, TFT_HEIGHT);
     for (uint16_t i = 0; i < (TFT_HEIGHT); i ++) {
@@ -221,7 +83,6 @@
       tftio.WriteSequence((uint16_t *)bmp_public_buf, TFT_WIDTH);
     }
   #endif
->>>>>>> cb02e44c
 }
 
 #endif // HAS_TFT_LVGL_UI