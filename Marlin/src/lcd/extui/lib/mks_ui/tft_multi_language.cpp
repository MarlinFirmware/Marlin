/**
 * Marlin 3D Printer Firmware
 * Copyright (c) 2020 MarlinFirmware [https://github.com/MarlinFirmware/Marlin]
 *
 * Based on Sprinter and grbl.
 * Copyright (c) 2011 Camiel Gubbels / Erik van der Zalm
 *
 * This program is free software: you can redistribute it and/or modify
 * it under the terms of the GNU General Public License as published by
 * the Free Software Foundation, either version 3 of the License, or
 * (at your option) any later version.
 *
 * This program is distributed in the hope that it will be useful,
 * but WITHOUT ANY WARRANTY; without even the implied warranty of
 * MERCHANTABILITY or FITNESS FOR A PARTICULAR PURPOSE.  See the
 * GNU General Public License for more details.
 *
 * You should have received a copy of the GNU General Public License
 * along with this program.  If not, see <https://www.gnu.org/licenses/>.
 *
 */
#include "../../../../inc/MarlinConfigPre.h"

#if HAS_TFT_LVGL_UI

#include "../../../../MarlinCore.h"

#include "draw_ui.h"
#include "tft_multi_language.h"

// ********************************************* //

common_menu_def              common_menu;
main_menu_def                main_menu;
preheat_menu_def             preheat_menu;
move_menu_def                move_menu;
home_menu_def                home_menu;
file_menu_def                file_menu;
extrude_menu_def             extrude_menu;
leveling_menu_def            leveling_menu;
set_menu_def                 set_menu;
more_menu_def                more_menu;
wifi_menu_def                wifi_menu;
cloud_menu_def               cloud_menu;
about_menu_def               about_menu;
fan_menu_def                 fan_menu;
filament_menu_def            filament_menu;
printing_menu_def            printing_menu;
operation_menu_def           operation_menu;
pause_menu_def               pause_menu;
speed_menu_def               speed_menu;
printing_more_menu_def       printing_more_menu;
dialog_menu_def              dialog_menu;
language_menu_def            language_menu;
print_file_dialog_menu_def   print_file_dialog_menu;
filesys_menu_def             filesys_menu;
tool_menu_def                tool_menu;
MachinePara_menu_def         MachinePara_menu;
pause_msg_def                pause_msg_menu;
eeprom_def                   eeprom_menu;

machine_common_def machine_menu;
void machine_setting_disp() {
  if (gCfgItems.language == LANG_SIMPLE_CHINESE) {
    MachinePara_menu.title              = MACHINE_PARA_TITLE_CN;
    MachinePara_menu.MachineSetting     = MACHINE_TYPE_CNOFIG_CN;
    MachinePara_menu.MotorSetting       = MOTOR_CONFIG_CN;
    MachinePara_menu.leveling           = MACHINE_LEVELING_CONFIG_CN;
    MachinePara_menu.AdvanceSetting     = ADVANCE_CONFIG_CN;

    machine_menu.default_value = DEFAULT_CN;
    machine_menu.next          = NEXT_CN;
    machine_menu.previous      = PREVIOUS_CN;

    machine_menu.MachineConfigTitle = MACHINE_CONFIG_TITLE_CN;
    machine_menu.MachineType        = MACHINE_TYPE_CN;
    machine_menu.Stroke             = MACHINE_STROKE_CN;
    machine_menu.HomeDir            = MACHINE_HOMEDIR_CN;
    machine_menu.EndStopType        = MACHINE_ENDSTOP_TYPE_CN;
    machine_menu.FilamentConf       = MACHINE_FILAMENT_CONFIG_CN;

    machine_menu.MachineTypeConfTitle = MACHINE_TYPE_CONFIG_TITLE_CN;
    machine_menu.xyz                  = MACHINE_TYPE_XYZ_CN;
    machine_menu.delta                = MACHINE_TYPE_DELTA_CN;
    machine_menu.corexy               = MACHINE_TYPE_COREXY_CN;

    machine_menu.StrokeConfTitle = MACHINE_STROKE_CONF_TITLE_CN;
    machine_menu.xStroke         = X_MAX_LENGTH_CN;
    machine_menu.yStroke         = Y_MAX_LENGTH_CN;
    machine_menu.zStroke         = Z_MAX_LENGTH_CN;

    machine_menu.xmin = X_MIN_LENGTH_CN;
    machine_menu.ymin = Y_MIN_LENGTH_CN;
    machine_menu.zmin = Z_MIN_LENGTH_CN;

    machine_menu.HomeDirConfTitle = HOME_DIR_CONF_TITLE_CN;
    machine_menu.xHomeDir         = HOME_DIR_X_CN;
    machine_menu.yHomeDir         = HOME_DIR_Y_CN;
    machine_menu.zHomeDir         = HOME_DIR_Z_CN;
    machine_menu.min              = HOME_MIN_CN;
    machine_menu.max              = HOME_MAX_CN;

    machine_menu.EndstopConfTitle = ENDSTOP_CONF_TITLE_CN;
    machine_menu.xEndstop_min     = MIN_ENDSTOP_X_CN;
    machine_menu.yEndstop_min     = MIN_ENDSTOP_Y_CN;
    machine_menu.zEndstop_min     = MIN_ENDSTOP_Z_CN;
    machine_menu.xEndstop_max     = MAX_ENDSTOP_X_CN;
    machine_menu.yEndstop_max     = MAX_ENDSTOP_Y_CN;
    machine_menu.zEndstop_max     = MAX_ENDSTOP_Z_CN;
    machine_menu.FilamentEndstop  = ENDSTOP_FIL_CN;
    machine_menu.LevelingEndstop  = ENDSTOP_LEVEL_CN;
    machine_menu.opened           = ENDSTOP_OPENED_CN;
    machine_menu.closed           = ENDSTOP_CLOSED_CN;

    machine_menu.FilamentConfTitle   = FILAMENT_CONF_TITLE_CN;
    machine_menu.InLength            = FILAMENT_IN_LENGTH_CN;
    machine_menu.InSpeed             = FILAMENT_IN_SPEED_CN;
    machine_menu.FilamentTemperature = FILAMENT_TEMPERATURE_CN;
    machine_menu.OutLength           = FILAMENT_OUT_LENGTH_CN;
    machine_menu.OutSpeed            = FILAMENT_OUT_SPEED_CN;

    machine_menu.LevelingParaConfTitle   = LEVELING_CONF_TITLE_CN;
    machine_menu.LevelingParaConf        = LEVELING_PARA_CONF_CN;
    machine_menu.LevelingManuPosConf     = LEVELING_MANUAL_POS_CN;
    machine_menu.LevelingAutoCommandConf = LEVELING_AUTO_COMMAND_CN;
    machine_menu.LevelingAutoZoffsetConf = LEVELING_AUTO_ZOFFSET_CN;

    machine_menu.LevelingSubConfTitle = LEVELING_PARA_CONF_TITLE_CN;
    machine_menu.AutoLevelEnable      = AUTO_LEVELING_ENABLE_CN;
    machine_menu.BLtouchEnable        = BLTOUCH_LEVELING_ENABLE_CN;
    machine_menu.ProbePort            = PROBE_PORT_CN;
    machine_menu.ProbeXoffset         = PROBE_X_OFFSET_CN;
    machine_menu.ProbeYoffset         = PROBE_Y_OFFSET_CN;
    machine_menu.ProbeZoffset         = PROBE_Z_OFFSET_CN;
    machine_menu.ProbeXYspeed         = PROBE_XY_SPEED_CN;
    machine_menu.ProbeZspeed          = PROBE_Z_SPEED_CN;
    machine_menu.enable               = ENABLE_CN;
    machine_menu.disable              = DISABLE_CN;
    machine_menu.locked               = LOCKED_CN;
    machine_menu.z_min                = Z_MIN_CN;
    machine_menu.z_max                = Z_MAX_CN;

    machine_menu.LevelingSubDeltaConfTitle = DELTA_LEVEL_CONF_TITLE_CN;
    machine_menu.MachineRadius             = DELTA_MACHINE_RADIUS_CN;
    machine_menu.DiagonalRod               = DELTA_DIAGONAL_ROD_CN;
    machine_menu.PrintableRadius           = DELTA_PRINT_RADIUS_CN;
    machine_menu.DeltaHeight               = DELTA_HEIGHT_CN;
    machine_menu.SmoothRodOffset           = SMOOTH_ROD_OFFSET_CN;
    machine_menu.EffectorOffset            = EFFECTOR_OFFSET_CN;
    machine_menu.CalibrationRadius         = CALIBRATION_RADIUS_CN;

    machine_menu.LevelingSubXYZConfTitle = XYZ_LEVEL_CONF_TITLE_CN;

    machine_menu.TemperatureConfTitle = TEMPERATURE_CONF_TITLE_CN;
    machine_menu.NozzleConf           = NOZZLE_CONF_CN;
    machine_menu.HotBedConf           = HOTBED_CONF_CN;
    machine_menu.PreheatTemperConf    = PREHEAT_TEMPER_CN;

    machine_menu.NozzleConfTitle      = NOZZLE_CONF_TITLE_CN;
    machine_menu.NozzleCnt            = NOZZLECNT_CN;
    machine_menu.NozzleType           = NOZZLE_TYPE_CN;
    machine_menu.NozzleAdjustType     = NOZZLE_ADJUST_TYPE_CN;
    machine_menu.NozzleMinTemperature = NOZZLE_MIN_TEMPERATURE_CN;
    machine_menu.NozzleMaxTemperature = NOZZLE_MAX_TEMPERATURE_CN;
    machine_menu.Extrude_Min_Temper   = EXTRUD_MIN_TEMPER_CN;

    machine_menu.HotbedConfTitle      = HOTBED_CONF_TITLE_CN;
    machine_menu.HotbedAjustType      = HOTBED_ADJUST_CN;
    machine_menu.HotbedMinTemperature = HOTBED_MIN_TEMPERATURE_CN;
    machine_menu.HotbedMaxTemperature = HOTBED_MAX_TEMPERATURE_CN;

    machine_menu.MotorConfTitle        = MOTOR_CONF_TITLE_CN;
    machine_menu.MaxFeedRateConf       = MAXFEEDRATE_CONF_CN;
    machine_menu.AccelerationConf      = ACCELERATION_CONF_CN;
    machine_menu.JerkConf              = JERKCONF_CN;
    machine_menu.StepsConf             = STEPSCONF_CN;
    machine_menu.TMCcurrentConf        = TMC_CURRENT_CN;
    machine_menu.TMCStepModeConf       = TMC_STEP_MODE_CN;
    machine_menu.MotorDirConf          = MOTORDIRCONF_CN;
    machine_menu.HomeFeedRateConf      = HOMEFEEDRATECONF_CN;
    machine_menu.PausePosition         = PAUSE_POSITION_CN;
    machine_menu.WifiSettings          = WIFI_SETTINGS_CN;
    machine_menu.HomingSensitivityConf = HOMING_SENSITIVITY_CONF_CN;
    machine_menu.EncoderSettings         = ENCODER_SETTINGS_CN;

    machine_menu.MaxFeedRateConfTitle = MAXFEEDRATE_CONF_TITLE_CN;
    machine_menu.XMaxFeedRate         = X_MAXFEEDRATE_CN;
    machine_menu.YMaxFeedRate         = Y_MAXFEEDRATE_CN;
    machine_menu.ZMaxFeedRate         = Z_MAXFEEDRATE_CN;
    machine_menu.E0MaxFeedRate        = E0_MAXFEEDRATE_CN;
    machine_menu.E1MaxFeedRate        = E1_MAXFEEDRATE_CN;

    machine_menu.AccelerationConfTitle = ACCELERATION_CONF_TITLE_CN;
    machine_menu.PrintAcceleration     = PRINT_ACCELERATION_CN;
    machine_menu.RetractAcceleration   = RETRACT_ACCELERATION_CN;
    machine_menu.TravelAcceleration    = TRAVEL_ACCELERATION_CN;
    machine_menu.X_Acceleration        = X_ACCELERATION_CN;
    machine_menu.Y_Acceleration        = Y_ACCELERATION_CN;
    machine_menu.Z_Acceleration        = Z_ACCELERATION_CN;
    machine_menu.E0_Acceleration       = E0_ACCELERATION_CN;
    machine_menu.E1_Acceleration       = E1_ACCELERATION_CN;

    machine_menu.JerkConfTitle = JERK_CONF_TITLE_CN;
    machine_menu.X_Jerk        = X_JERK_CN;
    machine_menu.Y_Jerk        = Y_JERK_CN;
    machine_menu.Z_Jerk        = Z_JERK_CN;
    machine_menu.E_Jerk        = E_JERK_CN;

    machine_menu.StepsConfTitle = STEPS_CONF_TITLE_CN;
    machine_menu.X_Steps        = X_STEPS_CN;
    machine_menu.Y_Steps        = Y_STEPS_CN;
    machine_menu.Z_Steps        = Z_STEPS_CN;
    machine_menu.E0_Steps       = E0_STEPS_CN;
    machine_menu.E1_Steps       = E1_STEPS_CN;

    machine_menu.TmcCurrentConfTitle = TMC_CURRENT_CONF_TITLE_CN;
    machine_menu.X_Current           = X_TMC_CURRENT_CN;
    machine_menu.Y_Current           = Y_TMC_CURRENT_CN;
    machine_menu.Z_Current           = Z_TMC_CURRENT_CN;
    machine_menu.E0_Current          = E0_TMC_CURRENT_CN;
    machine_menu.E1_Current          = E1_TMC_CURRENT_CN;

    machine_menu.TmcStepModeConfTitle = TMC_MODE_CONF_TITLE_CN;
    machine_menu.X_StepMode           = X_TMC_MODE_CN;
    machine_menu.Y_StepMode           = Y_TMC_MODE_CN;
    machine_menu.Z_StepMode           = Z_TMC_MODE_CN;
    machine_menu.E0_StepMode          = E0_TMC_MODE_CN;
    machine_menu.E1_StepMode          = E1_TMC_MODE_CN;

    machine_menu.MotorDirConfTitle = MOTORDIR_CONF_TITLE_CN;
    machine_menu.X_MotorDir        = X_MOTORDIR_CN;
    machine_menu.Y_MotorDir        = Y_MOTORDIR_CN;
    machine_menu.Z_MotorDir        = Z_MOTORDIR_CN;
    machine_menu.E0_MotorDir       = E0_MOTORDIR_CN;
    machine_menu.E1_MotorDir       = E1_MOTORDIR_CN;
    machine_menu.Invert_0          = INVERT_P_CN;
    machine_menu.Invert_1          = INVERT_N_CN;

    machine_menu.HomeFeedRateConfTitle = HOMEFEEDRATE_CONF_TITLE_CN;
    machine_menu.XY_HomeFeedRate       = X_HOMESPEED_CN;
    machine_menu.Z_HomeFeedRate = Z_HOMESPEED_CN;

    machine_menu.AdvancedConfTitle = ADVANCED_CONF_TITLE_CN;
    machine_menu.PwrOffDection     = PWROFF_DECTION_CN;
    machine_menu.PwrOffAfterPrint  = PWROFF_AFTER_PRINT_CN;
    machine_menu.HaveUps           = HAVE_UPS_CN;
    machine_menu.Z2andZ2Endstop    = Z2_AND_Z2ENDSTOP_CONF_CN;
    machine_menu.EnablePinsInvert  = ENABLE_PINS_CONF_CN;

    machine_menu.Z2ConfTitle     = Z2_AND_Z2ENDSTOP_CONF_TITLE_CN;
    machine_menu.Z2Enable        = Z2_ENABLE_CN;
    machine_menu.Z2EndstopEnable = Z2_ENDSTOP_CN;
    machine_menu.Z2Port          = Z2_PORT_CN;

    machine_menu.EnablePinsInvertTitle = ENABLE_PINS_CONF_TITLE_CN;
    machine_menu.XInvert               = X_ENABLE_PINS_INVERT_CN;
    machine_menu.YInvert               = Y_ENABLE_PINS_INVERT_CN;
    machine_menu.ZInvert               = Z_ENABLE_PINS_INVERT_CN;
    machine_menu.EInvert               = E_ENABLE_PINS_INVERT_CN;

    machine_menu.key_back    = KEY_BACK_CN;
    machine_menu.key_reset   = KEY_REST_CN;
    machine_menu.key_confirm = KEY_CONFIRM_CN;

    machine_menu.PausePosText   = PAUSE_POSITION_CN;
    machine_menu.xPos           = PAUSE_POSITION_X_CN;
    machine_menu.yPos           = PAUSE_POSITION_Y_CN;
    machine_menu.zPos           = PAUSE_POSITION_Z_CN;
    machine_menu.WifiConfTitle  = WIFI_SETTINGS_TITLE_CN;
    machine_menu.wifiMode       = WIFI_SETTINGS_MODE_CN;
    machine_menu.wifiName       = WIFI_SETTINGS_NAME_CN;
    machine_menu.wifiPassWord   = WIFI_SETTINGS_PASSWORD_CN;
    machine_menu.wifiCloud      = WIFI_SETTINGS_CLOUD_CN;
    machine_menu.wifiConfig     = WIFI_SETTINGS_CONFIG_CN;
    machine_menu.wifiEdit       = WIFI_SETTINGS_EDIT_CN;
    machine_menu.wifiConfigTips = WIFI_CONFIG_TIPS_CN;

    machine_menu.OffsetConfTitle = OFFSET_TITLE_CN;
    machine_menu.Xoffset         = OFFSET_X_CN;
    machine_menu.Yoffset         = OFFSET_Y_CN;
    machine_menu.Zoffset         = OFFSET_Z_CN;

    machine_menu.HomingSensitivityConfTitle = HOMING_SENSITIVITY_CONF_TITLE_CN;
    machine_menu.X_Sensitivity              = X_SENSITIVITY_CN;
    machine_menu.Y_Sensitivity              = Y_SENSITIVITY_CN;
    machine_menu.Z_Sensitivity              = Z_SENSITIVITY_CN;
    machine_menu.Z2_Sensitivity             = Z2_SENSITIVITY_CN;

    machine_menu.EncoderConfTitle = ENCODER_CONF_TITLE_CN;
    machine_menu.EncoderConfText              = ENCODER_CONF_TEXT_CN;
  }
  else if (gCfgItems.language == LANG_COMPLEX_CHINESE) {
    MachinePara_menu.title              = MACHINE_PARA_TITLE_T_CN;
    MachinePara_menu.MachineSetting     = MACHINE_TYPE_CNOFIG_T_CN;
    MachinePara_menu.MotorSetting       = MOTOR_CONFIG_T_CN;
    MachinePara_menu.leveling           = MACHINE_LEVELING_CONFIG_T_CN;
    MachinePara_menu.AdvanceSetting     = ADVANCE_CONFIG_T_CN;

    machine_menu.default_value = DEFAULT_T_CN;
    machine_menu.next          = NEXT_T_CN;
    machine_menu.previous      = PREVIOUS_T_CN;

    machine_menu.MachineConfigTitle = MACHINE_CONFIG_TITLE_T_CN;
    machine_menu.MachineType        = MACHINE_TYPE_T_CN;
    machine_menu.Stroke             = MACHINE_STROKE_T_CN;
    machine_menu.HomeDir            = MACHINE_HOMEDIR_T_CN;
    machine_menu.EndStopType        = MACHINE_ENDSTOP_TYPE_T_CN;
    machine_menu.FilamentConf       = MACHINE_FILAMENT_CONFIG_T_CN;

    machine_menu.MachineTypeConfTitle = MACHINE_TYPE_CONFIG_TITLE_T_CN;
    machine_menu.xyz                  = MACHINE_TYPE_XYZ_T_CN;
    machine_menu.delta                = MACHINE_TYPE_DELTA_T_CN;
    machine_menu.corexy               = MACHINE_TYPE_COREXY_T_CN;

    machine_menu.StrokeConfTitle = MACHINE_STROKE_CONF_TITLE_T_CN;
    machine_menu.xStroke         = X_MAX_LENGTH_T_CN;
    machine_menu.yStroke         = Y_MAX_LENGTH_T_CN;
    machine_menu.zStroke         = Z_MAX_LENGTH_T_CN;

    machine_menu.xmin = X_MIN_LENGTH_T_CN;
    machine_menu.ymin = Y_MIN_LENGTH_T_CN;
    machine_menu.zmin = Z_MIN_LENGTH_T_CN;

    machine_menu.HomeDirConfTitle = HOME_DIR_CONF_TITLE_T_CN;
    machine_menu.xHomeDir         = HOME_DIR_X_T_CN;
    machine_menu.yHomeDir         = HOME_DIR_Y_T_CN;
    machine_menu.zHomeDir         = HOME_DIR_Z_T_CN;
    machine_menu.min              = HOME_MIN_T_CN;
    machine_menu.max              = HOME_MAX_T_CN;

    machine_menu.EndstopConfTitle = ENDSTOP_CONF_TITLE_T_CN;
    machine_menu.xEndstop_min     = MIN_ENDSTOP_X_T_CN;
    machine_menu.yEndstop_min     = MIN_ENDSTOP_Y_T_CN;
    machine_menu.zEndstop_min     = MIN_ENDSTOP_Z_T_CN;
    machine_menu.xEndstop_max     = MAX_ENDSTOP_X_T_CN;
    machine_menu.yEndstop_max     = MAX_ENDSTOP_Y_T_CN;
    machine_menu.zEndstop_max     = MAX_ENDSTOP_Z_T_CN;
    machine_menu.FilamentEndstop  = ENDSTOP_FIL_T_CN;
    machine_menu.LevelingEndstop  = ENDSTOP_LEVEL_T_CN;
    machine_menu.opened           = ENDSTOP_OPENED_T_CN;
    machine_menu.closed           = ENDSTOP_CLOSED_T_CN;

    machine_menu.FilamentConfTitle   = FILAMENT_CONF_TITLE_T_CN;
    machine_menu.InLength            = FILAMENT_IN_LENGTH_T_CN;
    machine_menu.InSpeed             = FILAMENT_IN_SPEED_T_CN;
    machine_menu.FilamentTemperature = FILAMENT_TEMPERATURE_T_CN;
    machine_menu.OutLength           = FILAMENT_OUT_LENGTH_T_CN;
    machine_menu.OutSpeed            = FILAMENT_OUT_SPEED_T_CN;

    machine_menu.LevelingParaConfTitle   = LEVELING_CONF_TITLE_T_CN;
    machine_menu.LevelingParaConf        = LEVELING_PARA_CONF_T_CN;
    machine_menu.LevelingManuPosConf     = LEVELING_MANUAL_POS_T_CN;
    machine_menu.LevelingAutoCommandConf = LEVELING_AUTO_COMMAND_T_CN;
    machine_menu.LevelingAutoZoffsetConf = LEVELING_AUTO_ZOFFSET_T_CN;

    machine_menu.LevelingSubConfTitle = LEVELING_PARA_CONF_TITLE_T_CN;
    machine_menu.AutoLevelEnable      = AUTO_LEVELING_ENABLE_T_CN;
    machine_menu.BLtouchEnable        = BLTOUCH_LEVELING_ENABLE_T_CN;
    machine_menu.ProbePort            = PROBE_PORT_T_CN;
    machine_menu.ProbeXoffset         = PROBE_X_OFFSET_T_CN;
    machine_menu.ProbeYoffset         = PROBE_Y_OFFSET_T_CN;
    machine_menu.ProbeZoffset         = PROBE_Z_OFFSET_T_CN;
    machine_menu.ProbeXYspeed         = PROBE_XY_SPEED_T_CN;
    machine_menu.ProbeZspeed          = PROBE_Z_SPEED_T_CN;
    machine_menu.enable               = ENABLE_T_CN;
    machine_menu.disable              = DISABLE_T_CN;
    machine_menu.locked               = LOCKED_T_CN;
    machine_menu.z_min                = Z_MIN_T_CN;
    machine_menu.z_max                = Z_MAX_T_CN;

    machine_menu.LevelingSubDeltaConfTitle = DELTA_LEVEL_CONF_TITLE_T_CN;
    machine_menu.MachineRadius             = DELTA_MACHINE_RADIUS_T_CN;
    machine_menu.DiagonalRod               = DELTA_DIAGONAL_ROD_T_CN;
    machine_menu.PrintableRadius           = DELTA_PRINT_RADIUS_T_CN;
    machine_menu.DeltaHeight               = DELTA_HEIGHT_T_CN;
    machine_menu.SmoothRodOffset           = SMOOTH_ROD_OFFSET_T_CN;
    machine_menu.EffectorOffset            = EFFECTOR_OFFSET_T_CN;
    machine_menu.CalibrationRadius         = CALIBRATION_RADIUS_T_CN;

    machine_menu.LevelingSubXYZConfTitle = XYZ_LEVEL_CONF_TITLE_T_CN;

    machine_menu.TemperatureConfTitle = TEMPERATURE_CONF_TITLE_T_CN;
    machine_menu.NozzleConf           = NOZZLE_CONF_T_CN;
    machine_menu.HotBedConf           = HOTBED_CONF_T_CN;
    machine_menu.PreheatTemperConf    = PREHEAT_TEMPER_T_CN;

    machine_menu.NozzleConfTitle      = NOZZLE_CONF_TITLE_T_CN;
    machine_menu.NozzleCnt            = NOZZLECNT_T_CN;
    machine_menu.NozzleType           = NOZZLE_TYPE_T_CN;
    machine_menu.NozzleAdjustType     = NOZZLE_ADJUST_TYPE_T_CN;
    machine_menu.NozzleMinTemperature = NOZZLE_MIN_TEMPERATURE_T_CN;
    machine_menu.NozzleMaxTemperature = NOZZLE_MAX_TEMPERATURE_T_CN;
    machine_menu.Extrude_Min_Temper   = EXTRUD_MIN_TEMPER_T_CN;

    machine_menu.HotbedConfTitle      = HOTBED_CONF_TITLE_T_CN;
    machine_menu.HotbedAjustType      = HOTBED_ADJUST_T_CN;
    machine_menu.HotbedMinTemperature = HOTBED_MIN_TEMPERATURE_T_CN;
    machine_menu.HotbedMaxTemperature = HOTBED_MAX_TEMPERATURE_T_CN;

    machine_menu.MotorConfTitle        = MOTOR_CONF_TITLE_T_CN;
    machine_menu.MaxFeedRateConf       = MAXFEEDRATE_CONF_T_CN;
    machine_menu.AccelerationConf      = ACCELERATION_CONF_T_CN;
    machine_menu.JerkConf              = JERKCONF_T_CN;
    machine_menu.StepsConf             = STEPSCONF_T_CN;
    machine_menu.TMCcurrentConf        = TMC_CURRENT_T_CN;
    machine_menu.TMCStepModeConf       = TMC_STEP_MODE_T_CN;
    machine_menu.MotorDirConf          = MOTORDIRCONF_T_CN;
    machine_menu.HomeFeedRateConf      = HOMEFEEDRATECONF_T_CN;
    machine_menu.PausePosition         = PAUSE_POSITION_T_CN;
    machine_menu.WifiSettings          = WIFI_SETTINGS_T_CN;
    machine_menu.HomingSensitivityConf = HOMING_SENSITIVITY_CONF_T_CN;
    machine_menu.EncoderSettings         = ENCODER_SETTINGS_T_CN;

    machine_menu.MaxFeedRateConfTitle = MAXFEEDRATE_CONF_TITLE_T_CN;
    machine_menu.XMaxFeedRate         = X_MAXFEEDRATE_T_CN;
    machine_menu.YMaxFeedRate         = Y_MAXFEEDRATE_T_CN;
    machine_menu.ZMaxFeedRate         = Z_MAXFEEDRATE_T_CN;
    machine_menu.E0MaxFeedRate        = E0_MAXFEEDRATE_T_CN;
    machine_menu.E1MaxFeedRate        = E1_MAXFEEDRATE_T_CN;

    machine_menu.AccelerationConfTitle = ACCELERATION_CONF_TITLE_T_CN;
    machine_menu.PrintAcceleration     = PRINT_ACCELERATION_T_CN;
    machine_menu.RetractAcceleration   = RETRACT_ACCELERATION_T_CN;
    machine_menu.TravelAcceleration    = TRAVEL_ACCELERATION_T_CN;
    machine_menu.X_Acceleration        = X_ACCELERATION_T_CN;
    machine_menu.Y_Acceleration        = Y_ACCELERATION_T_CN;
    machine_menu.Z_Acceleration        = Z_ACCELERATION_T_CN;
    machine_menu.E0_Acceleration       = E0_ACCELERATION_T_CN;
    machine_menu.E1_Acceleration       = E1_ACCELERATION_T_CN;

    machine_menu.JerkConfTitle = JERK_CONF_TITLE_T_CN;
    machine_menu.X_Jerk        = X_JERK_T_CN;
    machine_menu.Y_Jerk        = Y_JERK_T_CN;
    machine_menu.Z_Jerk        = Z_JERK_T_CN;
    machine_menu.E_Jerk        = E_JERK_T_CN;

    machine_menu.StepsConfTitle = STEPS_CONF_TITLE_T_CN;
    machine_menu.X_Steps        = X_STEPS_T_CN;
    machine_menu.Y_Steps        = Y_STEPS_T_CN;
    machine_menu.Z_Steps        = Z_STEPS_T_CN;
    machine_menu.E0_Steps       = E0_STEPS_T_CN;
    machine_menu.E1_Steps       = E1_STEPS_T_CN;

    machine_menu.TmcCurrentConfTitle = TMC_CURRENT_CONF_TITLE_T_CN;
    machine_menu.X_Current           = X_TMC_CURRENT_T_CN;
    machine_menu.Y_Current           = Y_TMC_CURRENT_T_CN;
    machine_menu.Z_Current           = Z_TMC_CURRENT_T_CN;
    machine_menu.E0_Current          = E0_TMC_CURRENT_T_CN;
    machine_menu.E1_Current          = E1_TMC_CURRENT_T_CN;

    machine_menu.TmcStepModeConfTitle = TMC_MODE_CONF_TITLE_T_CN;
    machine_menu.X_StepMode           = X_TMC_MODE_T_CN;
    machine_menu.Y_StepMode           = Y_TMC_MODE_T_CN;
    machine_menu.Z_StepMode           = Z_TMC_MODE_T_CN;
    machine_menu.E0_StepMode          = E0_TMC_MODE_T_CN;
    machine_menu.E1_StepMode          = E1_TMC_MODE_T_CN;

    machine_menu.MotorDirConfTitle = MOTORDIR_CONF_TITLE_T_CN;
    machine_menu.X_MotorDir        = X_MOTORDIR_T_CN;
    machine_menu.Y_MotorDir        = Y_MOTORDIR_T_CN;
    machine_menu.Z_MotorDir        = Z_MOTORDIR_T_CN;
    machine_menu.E0_MotorDir       = E0_MOTORDIR_T_CN;
    machine_menu.E1_MotorDir       = E1_MOTORDIR_T_CN;
    machine_menu.Invert_0          = INVERT_P_T_CN;
    machine_menu.Invert_1          = INVERT_N_T_CN;

    machine_menu.HomeFeedRateConfTitle = HOMEFEEDRATE_CONF_TITLE_T_CN;
    machine_menu.XY_HomeFeedRate       = X_HOMESPEED_T_CN;
    machine_menu.Z_HomeFeedRate = Z_HOMESPEED_T_CN;

    machine_menu.AdvancedConfTitle = ADVANCED_CONF_TITLE_T_CN;
    machine_menu.PwrOffDection     = PWROFF_DECTION_T_CN;
    machine_menu.PwrOffAfterPrint  = PWROFF_AFTER_PRINT_T_CN;
    machine_menu.HaveUps           = HAVE_UPS_T_CN;
    machine_menu.Z2andZ2Endstop    = Z2_AND_Z2ENDSTOP_CONF_T_CN;
    machine_menu.EnablePinsInvert  = ENABLE_PINS_CONF_T_CN;

    machine_menu.Z2ConfTitle     = Z2_AND_Z2ENDSTOP_CONF_TITLE_T_CN;
    machine_menu.Z2Enable        = Z2_ENABLE_T_CN;
    machine_menu.Z2EndstopEnable = Z2_ENDSTOP_T_CN;
    machine_menu.Z2Port          = Z2_PORT_T_CN;

    machine_menu.EnablePinsInvertTitle = ENABLE_PINS_CONF_TITLE_T_CN;
    machine_menu.XInvert               = X_ENABLE_PINS_INVERT_T_CN;
    machine_menu.YInvert               = Y_ENABLE_PINS_INVERT_T_CN;
    machine_menu.ZInvert               = Z_ENABLE_PINS_INVERT_T_CN;
    machine_menu.EInvert               = E_ENABLE_PINS_INVERT_T_CN;

    machine_menu.key_back    = KEY_BACK_T_CN;
    machine_menu.key_reset   = KEY_REST_T_CN;
    machine_menu.key_confirm = KEY_CONFIRM_T_CN;

    machine_menu.PausePosText = PAUSE_POSITION_T_CN;
    machine_menu.xPos         = PAUSE_POSITION_X_T_CN;
    machine_menu.yPos         = PAUSE_POSITION_Y_T_CN;
    machine_menu.zPos         = PAUSE_POSITION_Z_T_CN;

    machine_menu.WifiConfTitle  = WIFI_SETTINGS_TITLE_T_CN;
    machine_menu.wifiMode       = WIFI_SETTINGS_MODE_T_CN;
    machine_menu.wifiName       = WIFI_SETTINGS_NAME_T_CN;
    machine_menu.wifiPassWord   = WIFI_SETTINGS_PASSWORD_T_CN;
    machine_menu.wifiCloud      = WIFI_SETTINGS_CLOUD_T_CN;
    machine_menu.wifiConfig     = WIFI_SETTINGS_CONFIG_T_CN;
    machine_menu.wifiEdit       = WIFI_SETTINGS_EDIT_T_CN;
    machine_menu.wifiConfigTips = WIFI_CONFIG_TIPS_T_CN;

    machine_menu.OffsetConfTitle = OFFSET_TITLE_T_CN;
    machine_menu.Xoffset         = OFFSET_X_T_CN;
    machine_menu.Yoffset         = OFFSET_Y_T_CN;
    machine_menu.Zoffset         = OFFSET_Z_T_CN;

    machine_menu.HomingSensitivityConfTitle = HOMING_SENSITIVITY_CONF_TITLE_T_CN;
    machine_menu.X_Sensitivity              = X_SENSITIVITY_T_CN;
    machine_menu.Y_Sensitivity              = Y_SENSITIVITY_T_CN;
    machine_menu.Z_Sensitivity              = Z_SENSITIVITY_T_CN;
    machine_menu.Z2_Sensitivity             = Z2_SENSITIVITY_T_CN;

    machine_menu.EncoderConfTitle = ENCODER_CONF_TITLE_T_CN;
    machine_menu.EncoderConfText              = ENCODER_CONF_TEXT_T_CN;
  }
  else {
    MachinePara_menu.title              = MACHINE_PARA_TITLE_EN;
    MachinePara_menu.MachineSetting     = MACHINE_TYPE_CNOFIG_EN;
    MachinePara_menu.MotorSetting       = MOTOR_CONFIG_EN;
    MachinePara_menu.leveling           = MACHINE_LEVELING_CONFIG_EN;
    MachinePara_menu.AdvanceSetting     = ADVANCE_CONFIG_EN;

    machine_menu.default_value = DEFAULT_EN;
    machine_menu.next          = NEXT_EN;
    machine_menu.previous      = PREVIOUS_EN;

    machine_menu.MachineConfigTitle = MACHINE_CONFIG_TITLE_EN;
    machine_menu.MachineType        = MACHINE_TYPE_EN;
    machine_menu.Stroke             = MACHINE_STROKE_EN;
    machine_menu.HomeDir            = MACHINE_HOMEDIR_EN;
    machine_menu.EndStopType        = MACHINE_ENDSTOP_TYPE_EN;
    machine_menu.FilamentConf       = MACHINE_FILAMENT_CONFIG_EN;

    machine_menu.MachineTypeConfTitle = MACHINE_TYPE_CONFIG_TITLE_EN;
    machine_menu.xyz                  = MACHINE_TYPE_XYZ_EN;
    machine_menu.delta                = MACHINE_TYPE_DELTA_EN;
    machine_menu.corexy               = MACHINE_TYPE_COREXY_EN;

    machine_menu.StrokeConfTitle = MACHINE_STROKE_CONF_TITLE_EN;
    machine_menu.xStroke         = X_MAX_LENGTH_EN;
    machine_menu.yStroke         = Y_MAX_LENGTH_EN;
    machine_menu.zStroke         = Z_MAX_LENGTH_EN;

    machine_menu.xmin = X_MIN_LENGTH_EN;
    machine_menu.ymin = Y_MIN_LENGTH_EN;
    machine_menu.zmin = Z_MIN_LENGTH_EN;

    machine_menu.HomeDirConfTitle = HOME_DIR_CONF_TITLE_EN;
    machine_menu.xHomeDir         = HOME_DIR_X_EN;
    machine_menu.yHomeDir         = HOME_DIR_Y_EN;
    machine_menu.zHomeDir         = HOME_DIR_Z_EN;
    machine_menu.min              = HOME_MIN_EN;
    machine_menu.max              = HOME_MAX_EN;

    machine_menu.EndstopConfTitle = ENDSTOP_CONF_TITLE_EN;
    machine_menu.xEndstop_min     = MIN_ENDSTOP_X_EN;
    machine_menu.yEndstop_min     = MIN_ENDSTOP_Y_EN;
    machine_menu.zEndstop_min     = MIN_ENDSTOP_Z_EN;
    machine_menu.xEndstop_max     = MAX_ENDSTOP_X_EN;
    machine_menu.yEndstop_max     = MAX_ENDSTOP_Y_EN;
    machine_menu.zEndstop_max     = MAX_ENDSTOP_Z_EN;
    machine_menu.FilamentEndstop  = ENDSTOP_FIL_EN;
    machine_menu.LevelingEndstop  = ENDSTOP_LEVEL_EN;
    machine_menu.opened           = ENDSTOP_OPENED_EN;
    machine_menu.closed           = ENDSTOP_CLOSED_EN;

    machine_menu.FilamentConfTitle   = FILAMENT_CONF_TITLE_EN;
    machine_menu.InLength            = FILAMENT_IN_LENGTH_EN;
    machine_menu.InSpeed             = FILAMENT_IN_SPEED_EN;
    machine_menu.FilamentTemperature = FILAMENT_TEMPERATURE_EN;
    machine_menu.OutLength           = FILAMENT_OUT_LENGTH_EN;
    machine_menu.OutSpeed            = FILAMENT_OUT_SPEED_EN;

    machine_menu.LevelingParaConfTitle   = LEVELING_CONF_TITLE_EN;
    machine_menu.LevelingParaConf        = LEVELING_PARA_CONF_EN;
    machine_menu.LevelingManuPosConf     = LEVELING_MANUAL_POS_EN;
    machine_menu.LevelingAutoCommandConf = LEVELING_AUTO_COMMAND_EN;
    machine_menu.LevelingAutoZoffsetConf = LEVELING_AUTO_ZOFFSET_EN;

    machine_menu.LevelingSubConfTitle = LEVELING_PARA_CONF_TITLE_EN;
    machine_menu.AutoLevelEnable      = AUTO_LEVELING_ENABLE_EN;
    machine_menu.BLtouchEnable        = BLTOUCH_LEVELING_ENABLE_EN;
    machine_menu.ProbePort            = PROBE_PORT_EN;
    machine_menu.ProbeXoffset         = PROBE_X_OFFSET_EN;
    machine_menu.ProbeYoffset         = PROBE_Y_OFFSET_EN;
    machine_menu.ProbeZoffset         = PROBE_Z_OFFSET_EN;
    machine_menu.ProbeXYspeed         = PROBE_XY_SPEED_EN;
    machine_menu.ProbeZspeed          = PROBE_Z_SPEED_EN;
    machine_menu.enable               = ENABLE_EN;
    machine_menu.disable              = DISABLE_EN;
    machine_menu.locked               = LOCKED_EN;
    machine_menu.z_min                = Z_MIN_EN;
    machine_menu.z_max                = Z_MAX_EN;

    machine_menu.LevelingSubDeltaConfTitle = DELTA_LEVEL_CONF_TITLE_EN;
    machine_menu.MachineRadius             = DELTA_MACHINE_RADIUS_EN;
    machine_menu.DiagonalRod               = DELTA_DIAGONAL_ROD_EN;
    machine_menu.PrintableRadius           = DELTA_PRINT_RADIUS_EN;
    machine_menu.DeltaHeight               = DELTA_HEIGHT_EN;
    machine_menu.SmoothRodOffset           = SMOOTH_ROD_OFFSET_EN;
    machine_menu.EffectorOffset            = EFFECTOR_OFFSET_EN;
    machine_menu.CalibrationRadius         = CALIBRATION_RADIUS_EN;

    machine_menu.LevelingSubXYZConfTitle = XYZ_LEVEL_CONF_TITLE_EN;

    machine_menu.TemperatureConfTitle = TEMPERATURE_CONF_TITLE_EN;
    machine_menu.NozzleConf           = NOZZLE_CONF_EN;
    machine_menu.HotBedConf           = HOTBED_CONF_EN;
    machine_menu.PreheatTemperConf    = PREHEAT_TEMPER_EN;

    machine_menu.NozzleConfTitle      = NOZZLE_CONF_TITLE_EN;
    machine_menu.NozzleCnt            = NOZZLECNT_EN;
    machine_menu.NozzleType           = NOZZLE_TYPE_EN;
    machine_menu.NozzleAdjustType     = NOZZLE_ADJUST_TYPE_EN;
    machine_menu.NozzleMinTemperature = NOZZLE_MIN_TEMPERATURE_EN;
    machine_menu.NozzleMaxTemperature = NOZZLE_MAX_TEMPERATURE_EN;
    machine_menu.Extrude_Min_Temper   = EXTRUD_MIN_TEMPER_EN;

    machine_menu.HotbedEnable         = HOTBED_ENABLE_EN;
    machine_menu.HotbedConfTitle      = HOTBED_CONF_TITLE_EN;
    machine_menu.HotbedAjustType      = HOTBED_ADJUST_EN;
    machine_menu.HotbedMinTemperature = HOTBED_MIN_TEMPERATURE_EN;
    machine_menu.HotbedMaxTemperature = HOTBED_MAX_TEMPERATURE_EN;

    machine_menu.MotorConfTitle        = MOTOR_CONF_TITLE_EN;
    machine_menu.MaxFeedRateConf       = MAXFEEDRATE_CONF_EN;
    machine_menu.AccelerationConf      = ACCELERATION_CONF_EN;
    machine_menu.JerkConf              = JERKCONF_EN;
    machine_menu.StepsConf             = STEPSCONF_EN;
    machine_menu.TMCcurrentConf        = TMC_CURRENT_EN;
    machine_menu.TMCStepModeConf       = TMC_STEP_MODE_EN;
    machine_menu.MotorDirConf          = MOTORDIRCONF_EN;
    machine_menu.HomeFeedRateConf      = HOMEFEEDRATECONF_EN;
    machine_menu.PausePosition         = PAUSE_POSITION_EN;
    machine_menu.WifiSettings          = WIFI_SETTINGS_EN;
    machine_menu.HomingSensitivityConf = HOMING_SENSITIVITY_CONF_EN;
    machine_menu.EncoderSettings         = ENCODER_SETTINGS_EN;

    machine_menu.MaxFeedRateConfTitle = MAXFEEDRATE_CONF_TITLE_EN;
    machine_menu.XMaxFeedRate         = X_MAXFEEDRATE_EN;
    machine_menu.YMaxFeedRate         = Y_MAXFEEDRATE_EN;
    machine_menu.ZMaxFeedRate         = Z_MAXFEEDRATE_EN;
    machine_menu.E0MaxFeedRate        = E0_MAXFEEDRATE_EN;
    machine_menu.E1MaxFeedRate        = E1_MAXFEEDRATE_EN;

    machine_menu.AccelerationConfTitle = ACCELERATION_CONF_TITLE_EN;
    machine_menu.PrintAcceleration     = PRINT_ACCELERATION_EN;
    machine_menu.RetractAcceleration   = RETRACT_ACCELERATION_EN;
    machine_menu.TravelAcceleration    = TRAVEL_ACCELERATION_EN;
    machine_menu.X_Acceleration        = X_ACCELERATION_EN;
    machine_menu.Y_Acceleration        = Y_ACCELERATION_EN;
    machine_menu.Z_Acceleration        = Z_ACCELERATION_EN;
    machine_menu.E0_Acceleration       = E0_ACCELERATION_EN;
    machine_menu.E1_Acceleration       = E1_ACCELERATION_EN;

    machine_menu.JerkConfTitle = JERK_CONF_TITLE_EN;
    machine_menu.X_Jerk        = X_JERK_EN;
    machine_menu.Y_Jerk        = Y_JERK_EN;
    machine_menu.Z_Jerk        = Z_JERK_EN;
    machine_menu.E_Jerk        = E_JERK_EN;

    machine_menu.StepsConfTitle = STEPS_CONF_TITLE_EN;
    machine_menu.X_Steps        = X_STEPS_EN;
    machine_menu.Y_Steps        = Y_STEPS_EN;
    machine_menu.Z_Steps        = Z_STEPS_EN;
    machine_menu.E0_Steps       = E0_STEPS_EN;
    machine_menu.E1_Steps       = E1_STEPS_EN;

    machine_menu.TmcCurrentConfTitle = TMC_CURRENT_CONF_TITLE_EN;
    machine_menu.X_Current           = X_TMC_CURRENT_EN;
    machine_menu.Y_Current           = Y_TMC_CURRENT_EN;
    machine_menu.Z_Current           = Z_TMC_CURRENT_EN;
    machine_menu.E0_Current          = E0_TMC_CURRENT_EN;
    machine_menu.E1_Current          = E1_TMC_CURRENT_EN;

    machine_menu.TmcStepModeConfTitle = TMC_MODE_CONF_TITLE_EN;
    machine_menu.X_StepMode           = X_TMC_MODE_EN;
    machine_menu.Y_StepMode           = Y_TMC_MODE_EN;
    machine_menu.Z_StepMode           = Z_TMC_MODE_EN;
    machine_menu.E0_StepMode          = E0_TMC_MODE_EN;
    machine_menu.E1_StepMode          = E1_TMC_MODE_EN;

    machine_menu.MotorDirConfTitle = MOTORDIR_CONF_TITLE_EN;
    machine_menu.X_MotorDir        = X_MOTORDIR_EN;
    machine_menu.Y_MotorDir        = Y_MOTORDIR_EN;
    machine_menu.Z_MotorDir        = Z_MOTORDIR_EN;
    machine_menu.E0_MotorDir       = E0_MOTORDIR_EN;
    machine_menu.E1_MotorDir       = E1_MOTORDIR_EN;
    machine_menu.Invert_0          = INVERT_P_EN;
    machine_menu.Invert_1          = INVERT_N_EN;

    machine_menu.HomeFeedRateConfTitle = HOMEFEEDRATE_CONF_TITLE_EN;
    machine_menu.XY_HomeFeedRate       = X_HOMESPEED_EN;
    machine_menu.Z_HomeFeedRate = Z_HOMESPEED_EN;

    machine_menu.AdvancedConfTitle = ADVANCED_CONF_TITLE_EN;
    machine_menu.PwrOffDection     = PWROFF_DECTION_EN;
    machine_menu.PwrOffAfterPrint  = PWROFF_AFTER_PRINT_EN;
    machine_menu.HaveUps           = HAVE_UPS_EN;
    machine_menu.Z2andZ2Endstop    = Z2_AND_Z2ENDSTOP_CONF_EN;
    machine_menu.EnablePinsInvert  = ENABLE_PINS_CONF_EN;

    machine_menu.Z2ConfTitle     = Z2_AND_Z2ENDSTOP_CONF_TITLE_EN;
    machine_menu.Z2Enable        = Z2_ENABLE_EN;
    machine_menu.Z2EndstopEnable = Z2_ENDSTOP_EN;
    machine_menu.Z2Port          = Z2_PORT_EN;

    machine_menu.EnablePinsInvertTitle = ENABLE_PINS_CONF_TITLE_EN;
    machine_menu.XInvert               = X_ENABLE_PINS_INVERT_EN;
    machine_menu.YInvert               = Y_ENABLE_PINS_INVERT_EN;
    machine_menu.ZInvert               = Z_ENABLE_PINS_INVERT_EN;
    machine_menu.EInvert               = E_ENABLE_PINS_INVERT_EN;

    machine_menu.key_back    = KEY_BACK_EN;
    machine_menu.key_reset   = KEY_REST_EN;
    machine_menu.key_confirm = KEY_CONFIRM_EN;
    //
    machine_menu.high_level = MOTOR_EN_HIGH_LEVEL_EN;
    machine_menu.low_level  = MOTOR_EN_LOW_LEVEL_EN;

    machine_menu.PausePosText   = PAUSE_POSITION_EN;
    machine_menu.xPos           = PAUSE_POSITION_X_EN;
    machine_menu.yPos           = PAUSE_POSITION_Y_EN;
    machine_menu.zPos           = PAUSE_POSITION_Z_EN;
    machine_menu.WifiConfTitle  = WIFI_SETTINGS_TITLE_EN;
    machine_menu.wifiMode       = WIFI_SETTINGS_MODE_EN;
    machine_menu.wifiName       = WIFI_SETTINGS_NAME_EN;
    machine_menu.wifiPassWord   = WIFI_SETTINGS_PASSWORD_EN;
    machine_menu.wifiCloud      = WIFI_SETTINGS_CLOUD_EN;
    machine_menu.wifiConfig     = WIFI_SETTINGS_CONFIG_EN;
    machine_menu.wifiEdit       = WIFI_SETTINGS_EDIT_EN;
    machine_menu.wifiConfigTips = WIFI_CONFIG_TIPS_EN;

    machine_menu.OffsetConfTitle = OFFSET_TITLE_EN;
    machine_menu.Xoffset         = OFFSET_X_EN;
    machine_menu.Yoffset         = OFFSET_Y_EN;
    machine_menu.Zoffset         = OFFSET_Z_EN;

    machine_menu.HomingSensitivityConfTitle = HOMING_SENSITIVITY_CONF_TITLE_EN;
    machine_menu.X_Sensitivity              = X_SENSITIVITY_EN;
    machine_menu.Y_Sensitivity              = Y_SENSITIVITY_EN;
    machine_menu.Z_Sensitivity              = Z_SENSITIVITY_EN;
    machine_menu.Z2_Sensitivity             = Z2_SENSITIVITY_EN;

    machine_menu.EncoderConfTitle = ENCODER_CONF_TITLE_EN;
    machine_menu.EncoderConfText              = ENCODER_CONF_TEXT_EN;
  }
}

void disp_language_init() {
  preheat_menu.value_state = TEXT_VALUE;
  preheat_menu.step_1c     = TEXT_1C;
  preheat_menu.step_5c     = TEXT_5C;
  preheat_menu.step_10c    = TEXT_10C;

  move_menu.x_add = AXIS_X_ADD_TEXT;
  move_menu.x_dec = AXIS_X_DEC_TEXT;
  move_menu.y_add = AXIS_Y_ADD_TEXT;
  move_menu.y_dec = AXIS_Y_DEC_TEXT;
  move_menu.z_add = AXIS_Z_ADD_TEXT;
  move_menu.z_dec = AXIS_Z_DEC_TEXT;

  move_menu.step_001mm = TEXT_001MM;
  move_menu.step_005mm = TEXT_005MM;
  move_menu.step_01mm  = TEXT_01MM;
  move_menu.step_1mm   = TEXT_1MM;
  move_menu.step_10mm  = TEXT_10MM;

  home_menu.home_x   = HOME_X_TEXT;
  home_menu.home_y   = HOME_Y_TEXT;
  home_menu.home_z   = HOME_Z_TEXT;
  home_menu.home_all = HOME_ALL_TEXT;

  extrude_menu.temp_value     = TEXT_VALUE_T;
  extrude_menu.count_value_mm = TEXT_VALUE_mm;
  extrude_menu.count_value_cm = TEXT_VALUE_cm;
  extrude_menu.count_value_m  = TEXT_VALUE_m;
  extrude_menu.step_1mm       = EXTRUDE_1MM_TEXT;
  extrude_menu.step_5mm       = EXTRUDE_5MM_TEXT;
  extrude_menu.step_10mm      = EXTRUDE_10MM_TEXT;

  fan_menu.full = FAN_OPEN_TEXT;
  fan_menu.half = FAN_HALF_TEXT;
  fan_menu.off  = FAN_CLOSE_TEXT;

  speed_menu.step_1percent  = STEP_1PERCENT;
  speed_menu.step_5percent  = STEP_5PERCENT;
  speed_menu.step_10percent = STEP_10PERCENT;

  language_menu.chinese_s  = LANGUAGE_S_CN;
  language_menu.chinese_t  = LANGUAGE_T_CN;
  language_menu.english    = LANGUAGE_EN;
  language_menu.russian    = LANGUAGE_RU;
  language_menu.spanish    = LANGUAGE_SP;
  language_menu.german     = LANGUAGE_GE;
  language_menu.japan      = LANGUAGE_JP;
  language_menu.korean     = LANGUAGE_KR;
  language_menu.portuguese = LANGUAGE_PR;
  language_menu.italy      = LANGUAGE_IT;
  language_menu.brazil     = LANGUAGE_BR;
  language_menu.french     = LANGUAGE_FR;

  about_menu.type_name  = ABOUT_TYPE_TEXT;
  about_menu.firmware_v = ABOUT_VERSION_TEXT;

  wifi_menu.ip           = WIFI_IP_TEXT;
  wifi_menu.wifi         = WIFI_NAME_TEXT;
  wifi_menu.key          = WIFI_KEY_TEXT;
  wifi_menu.state_ap     = WIFI_STATE_AP_TEXT;
  wifi_menu.state_sta    = WIFI_STATE_STA_TEXT;
  wifi_menu.connected    = WIFI_CONNECTED_TEXT;
  wifi_menu.disconnected = WIFI_DISCONNECTED_TEXT;
  wifi_menu.exception    = WIFI_EXCEPTION_TEXT;

  printing_menu.temp1    = TEXT_VALUE;
  printing_menu.temp2    = TEXT_VALUE;
  printing_menu.bed_temp = TEXT_VALUE;

  filament_menu.stat_temp = TEXT_VALUE;

  machine_menu.key_0     = KEYBOARD_KEY0_EN;
  machine_menu.key_1     = KEYBOARD_KEY1_EN;
  machine_menu.key_2     = KEYBOARD_KEY2_EN;
  machine_menu.key_3     = KEYBOARD_KEY3_EN;
  machine_menu.key_4     = KEYBOARD_KEY4_EN;
  machine_menu.key_5     = KEYBOARD_KEY5_EN;
  machine_menu.key_6     = KEYBOARD_KEY6_EN;
  machine_menu.key_7     = KEYBOARD_KEY7_EN;
  machine_menu.key_8     = KEYBOARD_KEY8_EN;
  machine_menu.key_9     = KEYBOARD_KEY9_EN;
  machine_menu.key_point = KEYBOARD_KEY_POINT_EN;
  machine_menu.negative  = KEYBOARD_KEY_NEGATIVE_EN;
  // wifi-list
  #if ENABLED(MKS_WIFI_MODULE)
    list_menu.title        = TEXT_WIFI_MENU_TITLE_EN;
    list_menu.file_pages   = FILE_PAGES_EN;

    // tips
    tips_menu.joining      = TEXT_WIFI_JOINING_EN;
    tips_menu.failedJoin   = TEXT_WIFI_FAILED_JOIN_EN;
    tips_menu.wifiConected = TEXT_WIFI_WIFI_CONECTED_EN;
  #endif
  machine_setting_disp();

  operation_menu.babystep = TEXT_BABY_STEP_EN;

  switch (gCfgItems.language) {
    case LANG_SIMPLE_CHINESE:
      common_menu.dialog_confirm_title  = TITLE_DIALOG_CONFIRM_CN;
      common_menu.text_back             = BACK_TEXT_CN;
      common_menu.close_machine_tips    = DIALOG_CLOSE_MACHINE_CN;
      common_menu.unbind_printer_tips   = DIALOG_UNBIND_PRINTER_CN;
      common_menu.print_special_title   = PRINTING_GBK;
      common_menu.pause_special_title   = PRINTING_PAUSE_GBK;
      common_menu.operate_special_title = PRINTING_OPERATION_GBK;
      //
      main_menu.title        = TITLE_READYPRINT_CN;
      main_menu.preheat      = PREHEAT_TEXT_CN;
      main_menu.move         = MOVE_TEXT_CN;
      main_menu.home         = HOME_TEXT_CN;
      main_menu.print        = PRINT_TEXT_CN;
      main_menu.extrude      = EXTRUDE_TEXT_CN;
      main_menu.leveling     = LEVELING_TEXT_CN;
      main_menu.autoleveling = AUTO_LEVELING_TEXT_CN;
      main_menu.fan          = FAN_TEXT_CN;
      main_menu.set          = SET_TEXT_CN;
      main_menu.more         = MORE_TEXT_CN;
      main_menu.tool         = TOOL_TEXT_CN;
      // TOOL
      tool_menu.title        = TOOL_TEXT_CN;
      tool_menu.preheat      = TOOL_PREHEAT_CN;
      tool_menu.extrude      = TOOL_EXTRUDE_CN;
      tool_menu.move         = TOOL_MOVE_CN;
      tool_menu.home         = TOOL_HOME_CN;
      tool_menu.leveling     = TOOL_LEVELING_CN;
      tool_menu.autoleveling = TOOL_AUTO_LEVELING_CN;
      tool_menu.filament     = TOOL_FILAMENT_CN;
      tool_menu.more         = TOOL_MORE_CN;
      //
      preheat_menu.adjust_title = TITLE_ADJUST_CN;
      preheat_menu.title        = TITLE_PREHEAT_CN;
      preheat_menu.add          = ADD_TEXT_CN;
      preheat_menu.dec          = DEC_TEXT_CN;
      preheat_menu.ext1         = EXTRUDER_1_TEXT_CN;
      preheat_menu.ext2         = EXTRUDER_2_TEXT_CN;
      preheat_menu.hotbed       = HEATBED_TEXT_CN;
      preheat_menu.off          = CLOSE_TEXT_CN;

      preheat_menu.value_state = TEXT_VALUE_CN;
      preheat_menu.step_1c     = TEXT_1C_CN;
      preheat_menu.step_5c     = TEXT_5C_CN;
      preheat_menu.step_10c    = TEXT_10C_CN;
      //
      move_menu.title = MOVE_TEXT_CN;
      //
      home_menu.title    = TITLE_HOME_CN;
      home_menu.stopmove = HOME_STOPMOVE_CN;
      //
      file_menu.title             = TITLE_CHOOSEFILE_CN;
      file_menu.page_up           = PAGE_UP_TEXT_CN;
      file_menu.page_down         = PAGE_DOWN_TEXT_CN;
      file_menu.file_loading      = FILE_LOADING_CN;
      file_menu.no_file           = NO_FILE_CN;
      file_menu.no_file_and_check = NO_FILE_CN;
      //
      extrude_menu.title       = TITLE_EXTRUDE_CN;
      extrude_menu.in          = EXTRUDER_IN_TEXT_CN;
      extrude_menu.out         = EXTRUDER_OUT_TEXT_CN;
      extrude_menu.ext1        = EXTRUDER_1_TEXT_CN;
      extrude_menu.ext2        = EXTRUDER_2_TEXT_CN;
      extrude_menu.low         = EXTRUDE_LOW_SPEED_TEXT_CN;
      extrude_menu.normal      = EXTRUDE_MEDIUM_SPEED_TEXT_CN;
      extrude_menu.high        = EXTRUDE_HIGH_SPEED_TEXT_CN;
      extrude_menu.temper_text = EXTRUDER_TEMP_TEXT_CN;
      extrude_menu.temp_value  = EXTRUDE_TEXT_VALUE_T_CN;
      //
      leveling_menu.title     = TITLE_LEVELING_CN;
      leveling_menu.position1 = LEVELING_POINT1_TEXT_CN;
      leveling_menu.position2 = LEVELING_POINT2_TEXT_CN;
      leveling_menu.position3 = LEVELING_POINT3_TEXT_CN;
      leveling_menu.position4 = LEVELING_POINT4_TEXT_CN;
      leveling_menu.position5 = LEVELING_POINT5_TEXT_CN;
      //
      set_menu.title        = TITLE_SET_CN;
      set_menu.filesys      = FILESYS_TEXT_CN;
      set_menu.wifi         = WIFI_TEXT_CN;
      set_menu.about        = ABOUT_TEXT_CN;
      set_menu.fan          = FAN_TEXT_CN;
      set_menu.filament     = FILAMENT_TEXT_CN;
      set_menu.breakpoint   = BREAK_POINT_TEXT_CN;
      set_menu.motoroff     = MOTOR_OFF_TEXT_CN;
      set_menu.motoroffXY   = MOTOR_OFF_XY_TEXT_CN;
      set_menu.language     = LANGUAGE_TEXT_CN;
      set_menu.shutdown     = SHUTDOWN_TEXT_CN;
      set_menu.machine_para = MACHINE_PARA_CN;
      set_menu.eepromSet    = EEPROM_SETTINGS_CN;
      //
      filesys_menu.title   = TITLE_FILESYS_CN;
      filesys_menu.sd_sys  = SD_CARD_TEXT_CN;
      filesys_menu.usb_sys = U_DISK_TEXT_CN;
      //
<<<<<<< HEAD
      more_menu.title       = TITLE_MORE_CN;
      more_menu.gcode       = MORE_GCODE_CN;
      more_menu.entergcode  = MORE_ENTER_GCODE_CN;
=======
      more_menu.title = TITLE_MORE_CN;
>>>>>>> 35c1b330
      #if ENABLED(USER_CMD_1_ENABLE)
        more_menu.custom1 = MORE_CUSTOM1_TEXT_CN;
      #endif
      #if ENABLED(USER_CMD_2_ENABLE)
        more_menu.custom2 = MORE_CUSTOM2_TEXT_CN;
      #endif
      #if ENABLED(USER_CMD_3_ENABLE)
        more_menu.custom3 = MORE_CUSTOM3_TEXT_CN;
      #endif
      #if ENABLED(USER_CMD_4_ENABLE)
        more_menu.custom4 = MORE_CUSTOM4_TEXT_CN;
      #endif
      #if ENABLED(USER_CMD_5_ENABLE)
        more_menu.custom5 = MORE_CUSTOM5_TEXT_CN;
      #endif
      #if ENABLED(USER_CMD_6_ENABLE)
        more_menu.custom6 = MORE_CUSTOM6_TEXT_CN;
      #endif
<<<<<<< HEAD
=======
      #if ENABLED(USER_CMD_7_ENABLE)
        more_menu.custom7 = MORE_CUSTOM7_TEXT_CN;
      #endif
>>>>>>> 35c1b330
      // WIFI
      wifi_menu.title = WIFI_TEXT;
      wifi_menu.cloud     = CLOUD_TEXT_CN;
      wifi_menu.reconnect = WIFI_RECONNECT_TEXT_CN;
      // CLOUD
      cloud_menu.title        = TITLE_CLOUD_TEXT_CN;
      cloud_menu.bind         = CLOUD_BINDED_CN;
      cloud_menu.binded       = CLOUD_BINDED_CN;
      cloud_menu.unbind       = CLOUD_UNBIND_CN;
      cloud_menu.unbinding    = CLOUD_UNBINDED_CN;
      cloud_menu.disconnected = CLOUD_DISCONNECTED_CN;
      cloud_menu.unbinded     = CLOUD_UNBINDED_CN;
      cloud_menu.disable      = CLOUD_DISABLE_CN;
      //
      about_menu.title   = ABOUT_TEXT_CN;
      about_menu.type    = ABOUT_TYPE_TEXT_CN;
      about_menu.version = ABOUT_VERSION_TEXT_CN;
      about_menu.wifi    = ABOUT_WIFI_TEXT_CN;

      //
      fan_menu.title = FAN_TEXT_CN;
      fan_menu.add   = FAN_ADD_TEXT_CN;
      fan_menu.dec   = FAN_DEC_TEXT_CN;
      fan_menu.state = FAN_TIPS1_TEXT_CN;
      //
      filament_menu.title                               = TITLE_FILAMENT_CN;
      filament_menu.in                                  = FILAMENT_IN_TEXT_CN;
      filament_menu.out                                 = FILAMENT_OUT_TEXT_CN;
      filament_menu.ext1                                = FILAMENT_EXT0_TEXT_CN;
      filament_menu.ext2                                = FILAMENT_EXT1_TEXT_CN;
      filament_menu.ready_replace                       = FILAMENT_CHANGE_TEXT_CN;
      filament_menu.filament_dialog_load_heat           = FILAMENT_DIALOG_LOAD_HEAT_TIPS_CN;
      filament_menu.filament_dialog_load_heat_confirm   = FILAMENT_DIALOG_LOAD_CONFIRM1_TIPS_CN;
      filament_menu.filament_dialog_loading             = FILAMENT_DIALOG_LOADING_TIPS_CN;
      filament_menu.filament_dialog_load_completed      = FILAMENT_DIALOG_LOAD_COMPLETE_TIPS_CN;
      filament_menu.filament_dialog_unload_heat         = FILAMENT_DIALOG_UNLOAD_HEAT_TIPS_CN;
      filament_menu.filament_dialog_unload_heat_confirm = FILAMENT_DIALOG_UNLOAD_CONFIRM_TIPS_CN;
      filament_menu.filament_dialog_unloading           = FILAMENT_DIALOG_UNLOADING_TIPS_CN;
      filament_menu.filament_dialog_unload_completed    = FILAMENT_DIALOG_UNLOAD_COMPLETE_TIPS_CN;

      //
      language_menu.title = TITLE_LANGUAGE_CN;
      language_menu.next  = PAGE_DOWN_TEXT_CN;
      language_menu.up    = PAGE_UP_TEXT_CN;

      //
      printing_menu.title  = TITLE_PRINTING_CN;
      printing_menu.option = PRINTING_OPERATION_CN;
      printing_menu.stop   = PRINTING_STOP_CN;
      printing_menu.pause  = PRINTING_PAUSE_CN;
      printing_menu.resume = PRINTING_RESUME_CN;

      //
      operation_menu.title      = TITLE_OPERATION_CN;
      operation_menu.pause      = PRINTING_PAUSE_CN;
      operation_menu.stop       = PRINTING_STOP_CN;
      operation_menu.temp       = PRINTING_TEMP_CN;
      operation_menu.fan        = FAN_TEXT_CN;
      operation_menu.filament   = FILAMENT_TEXT_CN;
      operation_menu.extr       = PRINTING_EXTRUDER_CN;
      operation_menu.speed      = PRINTING_CHANGESPEED_CN;
      operation_menu.more       = PRINTING_MORE_CN;
      operation_menu.move       = PRINTING_MOVE_CN;
      operation_menu.auto_off   = AUTO_SHUTDOWN_CN;
      operation_menu.manual_off = MANUAL_SHUTDOWN_CN;
      //
      pause_menu.title    = TITLE_PAUSE_CN;
      pause_menu.resume   = PRINTING_RESUME_CN;
      pause_menu.stop     = PRINTING_STOP_CN;
      pause_menu.extrude  = PRINTING_EXTRUDER_CN;
      pause_menu.move     = PRINTING_MOVE_CN;
      pause_menu.filament = FILAMENT_TEXT_CN;
      pause_menu.more     = PRINTING_MORE_CN;

      //
      speed_menu.title         = PRINTING_CHANGESPEED_CN;
      speed_menu.add           = ADD_TEXT_CN;
      speed_menu.dec           = DEC_TEXT_CN;
      speed_menu.move          = MOVE_SPEED_CN;
      speed_menu.extrude       = EXTRUDER_SPEED_CN;
      speed_menu.extrude_speed = EXTRUDER_SPEED_STATE_CN;
      speed_menu.move_speed    = MOVE_SPEED_STATE_CN;
      //
      printing_more_menu.title      = TITLE_MORE_CN;
      printing_more_menu.fan        = FAN_TEXT_CN;
      printing_more_menu.auto_close = AUTO_SHUTDOWN_CN;
      printing_more_menu.manual     = MANUAL_SHUTDOWN_CN;
      printing_more_menu.speed      = PRINTING_CHANGESPEED_CN;
      printing_more_menu.temp       = PRINTING_TEMP_CN;

      print_file_dialog_menu.confirm               = DIALOG_CONFIRM_CN;
      print_file_dialog_menu.cancel                = DIALOG_CANCLE_CN;
      print_file_dialog_menu.print_file            = DIALOG_PRINT_MODEL_CN;
      print_file_dialog_menu.cancel_print          = DIALOG_CANCEL_PRINT_CN;
      print_file_dialog_menu.retry                 = DIALOG_RETRY_CN;
      print_file_dialog_menu.stop                  = DIALOG_STOP_CN;
      print_file_dialog_menu.no_file_print_tips    = DIALOG_ERROR_TIPS1_CN;
      print_file_dialog_menu.print_from_breakpoint = DIALOG_REPRINT_FROM_BREAKPOINT_CN;

      print_file_dialog_menu.close_machine_error = DIALOG_ERROR_TIPS2_CN;
      print_file_dialog_menu.filament_no_press   = DIALOG_FILAMENT_NO_PRESS_CN;

      print_file_dialog_menu.print_finish     = DIALOG_PRINT_FINISH_CN;
      print_file_dialog_menu.print_time       = DIALOG_PRINT_TIME_CN;
      print_file_dialog_menu.reprint          = DIALOG_REPRINT_CN;
      print_file_dialog_menu.wifi_enable_tips = DIALOG_WIFI_ENABLE_TIPS_CN;

      pause_msg_menu.pausing       = MESSAGE_PAUSING_CN;
      pause_msg_menu.changing      = MESSAGE_CHANGING_CN;
      pause_msg_menu.unload        = MESSAGE_UNLOAD_CN;
      pause_msg_menu.waiting       = MESSAGE_WAITING_CN;
      pause_msg_menu.insert        = MESSAGE_INSERT_CN;
      pause_msg_menu.load          = MESSAGE_LOAD_CN;
      pause_msg_menu.purge         = MESSAGE_PURGE_CN;
      pause_msg_menu.resume        = MESSAGE_RESUME_CN;
      pause_msg_menu.heat          = MESSAGE_HEAT_CN;
      pause_msg_menu.heating       = MESSAGE_HEATING_CN;
      pause_msg_menu.option        = MESSAGE_OPTION_CN;
      pause_msg_menu.purgeMore     = MESSAGE_PURGE_MORE_CN;
      pause_msg_menu.continuePrint = MESSAGE_CONTINUE_PRINT_CN;
      eeprom_menu.title            = EEPROM_SETTINGS_TITLE_CN;
      eeprom_menu.store            = EEPROM_SETTINGS_STORE_CN;
      eeprom_menu.read             = EEPROM_SETTINGS_READ_CN;
      eeprom_menu.revert           = EEPROM_SETTINGS_REVERT_CN;
      eeprom_menu.storeTips        = EEPROM_STORE_TIPS_CN;
      eeprom_menu.readTips         =  EEPROM_READ_TIPS_CN;
      eeprom_menu.revertTips       =  EEPROM_REVERT_TIPS_CN;
      break;

      #if 1
        #if 1

          case LANG_COMPLEX_CHINESE:
            common_menu.dialog_confirm_title  = TITLE_DIALOG_CONFIRM_T_CN;
            common_menu.text_back             = BACK_TEXT_T_CN;
            common_menu.close_machine_tips    = DIALOG_CLOSE_MACHINE_T_CN;
            common_menu.unbind_printer_tips   = DIALOG_UNBIND_PRINTER_T_CN;
            common_menu.print_special_title   = PRINTING_GBK;
            common_menu.pause_special_title   = PRINTING_PAUSE_GBK;
            common_menu.operate_special_title = PRINTING_OPERATION_GBK;
            //
            main_menu.title        = TITLE_READYPRINT_T_CN;
            main_menu.preheat      = PREHEAT_TEXT_T_CN;
            main_menu.move         = MOVE_TEXT_T_CN;
            main_menu.home         = HOME_TEXT_T_CN;
            main_menu.print        = PRINT_TEXT_T_CN;
            main_menu.extrude      = EXTRUDE_TEXT_T_CN;
            main_menu.leveling     = LEVELING_TEXT_T_CN;
            main_menu.autoleveling = AUTO_LEVELING_TEXT_T_CN;
            main_menu.fan          = FAN_TEXT_T_CN;
            main_menu.set          = SET_TEXT_T_CN;
            main_menu.more         = MORE_TEXT_T_CN;
            main_menu.tool         = TOOL_TEXT_T_CN;
            // TOOL
            tool_menu.title        = TOOL_TEXT_T_CN;
            tool_menu.preheat      = TOOL_PREHEAT_T_CN;
            tool_menu.extrude      = TOOL_EXTRUDE_T_CN;
            tool_menu.move         = TOOL_MOVE_T_CN;
            tool_menu.home         = TOOL_HOME_T_CN;
            tool_menu.leveling     = TOOL_LEVELING_T_CN;
            tool_menu.autoleveling = TOOL_AUTO_LEVELING_T_CN;
            tool_menu.filament     = TOOL_FILAMENT_T_CN;
            tool_menu.more         = TOOL_MORE_T_CN;
            //
            preheat_menu.adjust_title = TITLE_ADJUST_T_CN;
            preheat_menu.title        = TITLE_PREHEAT_T_CN;
            preheat_menu.add          = ADD_TEXT_T_CN;
            preheat_menu.dec          = DEC_TEXT_T_CN;
            preheat_menu.ext1         = EXTRUDER_1_TEXT_T_CN;
            preheat_menu.ext2         = EXTRUDER_2_TEXT_T_CN;
            preheat_menu.hotbed       = HEATBED_TEXT_T_CN;
            preheat_menu.off          = CLOSE_TEXT_T_CN;
            preheat_menu.value_state  = TEXT_VALUE_T_CN;
            preheat_menu.step_1c      = TEXT_1C_T_CN;
            preheat_menu.step_5c      = TEXT_5C_T_CN;
            preheat_menu.step_10c     = TEXT_10C_T_CN;
            //
            move_menu.title   = MOVE_TEXT_T_CN;
            //
            home_menu.title    = TITLE_HOME_T_CN;
            home_menu.stopmove = HOME_STOPMOVE_T_CN;
            //
            file_menu.title             = TITLE_CHOOSEFILE_T_CN;
            file_menu.page_up           = PAGE_UP_TEXT_T_CN;
            file_menu.page_down         = PAGE_DOWN_TEXT_T_CN;
            file_menu.file_loading      = FILE_LOADING_T_CN;
            file_menu.no_file           = NO_FILE_T_CN;
            file_menu.no_file_and_check = NO_FILE_T_CN;
            //
            extrude_menu.title       = TITLE_EXTRUDE_T_CN;
            extrude_menu.in          = EXTRUDER_IN_TEXT_T_CN;
            extrude_menu.out         = EXTRUDER_OUT_TEXT_T_CN;
            extrude_menu.ext1        = EXTRUDER_1_TEXT_T_CN;
            extrude_menu.ext2        = EXTRUDER_2_TEXT_T_CN;
            extrude_menu.low         = EXTRUDE_LOW_SPEED_TEXT_T_CN;
            extrude_menu.normal      = EXTRUDE_MEDIUM_SPEED_TEXT_T_CN;
            extrude_menu.high        = EXTRUDE_HIGH_SPEED_TEXT_T_CN;
            extrude_menu.temper_text = EXTRUDER_TEMP_TEXT_T_CN;
            extrude_menu.temp_value  = EXTRUDE_TEXT_VALUE_T_T_CN;
            //
            leveling_menu.title     = TITLE_LEVELING_CN;
            leveling_menu.position1 = LEVELING_POINT1_TEXT_T_CN;
            leveling_menu.position2 = LEVELING_POINT2_TEXT_T_CN;
            leveling_menu.position3 = LEVELING_POINT3_TEXT_T_CN;
            leveling_menu.position4 = LEVELING_POINT4_TEXT_T_CN;
            leveling_menu.position5 = LEVELING_POINT5_TEXT_T_CN;
            //
            set_menu.title        = TITLE_SET_T_CN;
            set_menu.filesys      = FILESYS_TEXT_T_CN;
            set_menu.wifi         = WIFI_TEXT_T_CN;
            set_menu.about        = ABOUT_TEXT_T_CN;
            set_menu.fan          = FAN_TEXT_T_CN;
            set_menu.filament     = FILAMENT_TEXT_T_CN;
            set_menu.breakpoint   = BREAK_POINT_TEXT_T_CN;
            set_menu.motoroff     = MOTOR_OFF_TEXT_T_CN;
            set_menu.motoroffXY   = MOTOR_OFF_XY_TEXT_T_CN;
            set_menu.language     = LANGUAGE_TEXT_T_CN;
            set_menu.shutdown     = SHUTDOWN_TEXT_T_CN;
            set_menu.machine_para = MACHINE_PARA_T_CN;
            set_menu.eepromSet    = EEPROM_SETTINGS_T_CN;
            filesys_menu.title    = TITLE_FILESYS_T_CN;
            filesys_menu.sd_sys   = SD_CARD_TEXT_T_CN;
            filesys_menu.usb_sys  = U_DISK_TEXT_T_CN;
            //
<<<<<<< HEAD
            more_menu.title       = TITLE_MORE_T_CN;
            more_menu.gcode       = MORE_GCODE_T_CN;
            more_menu.entergcode  = MORE_ENTER_GCODE_T_CN;
=======
            more_menu.title     = TITLE_MORE_T_CN;
>>>>>>> 35c1b330
            #if ENABLED(USER_CMD_1_ENABLE)
              more_menu.custom1 = MORE_CUSTOM1_TEXT_T_CN;
            #endif
            #if ENABLED(USER_CMD_2_ENABLE)
              more_menu.custom2 = MORE_CUSTOM2_TEXT_T_CN;
            #endif
            #if ENABLED(USER_CMD_3_ENABLE)
              more_menu.custom3 = MORE_CUSTOM3_TEXT_T_CN;
            #endif
            #if ENABLED(USER_CMD_4_ENABLE)
              more_menu.custom4 = MORE_CUSTOM4_TEXT_T_CN;
            #endif
            #if ENABLED(USER_CMD_5_ENABLE)
              more_menu.custom5 = MORE_CUSTOM5_TEXT_T_CN;
            #endif
            #if ENABLED(USER_CMD_6_ENABLE)
              more_menu.custom6 = MORE_CUSTOM6_TEXT_T_CN;
            #endif
<<<<<<< HEAD
=======
            #if ENABLED(USER_CMD_7_ENABLE)
              more_menu.custom7 = MORE_CUSTOM7_TEXT_T_CN;
            #endif
>>>>>>> 35c1b330
            // WIFI
            wifi_menu.title     = WIFI_TEXT;
            wifi_menu.cloud     = CLOUD_TEXT_T_CN;
            wifi_menu.reconnect = WIFI_RECONNECT_TEXT_T_CN;
            // CLOUD
            cloud_menu.title        = TITLE_CLOUD_TEXT_T_CN;
            cloud_menu.bind         = CLOUD_BINDED_T_CN;
            cloud_menu.binded       = CLOUD_BINDED_T_CN;
            cloud_menu.unbind       = CLOUD_UNBIND_T_CN;
            cloud_menu.unbinding    = CLOUD_UNBINDED_T_CN;
            cloud_menu.disconnected = CLOUD_DISCONNECTED_T_CN;
            cloud_menu.unbinded     = CLOUD_UNBINDED_T_CN;
            cloud_menu.disable      = CLOUD_DISABLE_T_CN;
            //
            about_menu.title   = ABOUT_TEXT_T_CN;
            about_menu.type    = ABOUT_TYPE_TEXT_T_CN;
            about_menu.version = ABOUT_VERSION_TEXT_T_CN;
            about_menu.wifi    = ABOUT_WIFI_TEXT_T_CN;

            //
            fan_menu.title = FAN_TEXT_T_CN;
            fan_menu.add   = FAN_ADD_TEXT_T_CN;
            fan_menu.dec   = FAN_DEC_TEXT_T_CN;
            fan_menu.state = FAN_TIPS1_TEXT_T_CN;
            //
            filament_menu.title                               = TITLE_FILAMENT_T_CN;
            filament_menu.in                                  = FILAMENT_IN_TEXT_T_CN;
            filament_menu.out                                 = FILAMENT_OUT_TEXT_T_CN;
            filament_menu.ext1                                = FILAMENT_EXT0_TEXT_T_CN;
            filament_menu.ext2                                = FILAMENT_EXT1_TEXT_T_CN;
            filament_menu.ready_replace                       = FILAMENT_CHANGE_TEXT_T_CN;
            filament_menu.filament_dialog_load_heat           = FILAMENT_DIALOG_LOAD_HEAT_TIPS_T_CN;
            filament_menu.filament_dialog_load_heat_confirm   = FILAMENT_DIALOG_LOAD_CONFIRM1_TIPS_T_CN;
            filament_menu.filament_dialog_loading             = FILAMENT_DIALOG_LOADING_TIPS_T_CN;
            filament_menu.filament_dialog_load_completed      = FILAMENT_DIALOG_LOAD_COMPLETE_TIPS_T_CN;
            filament_menu.filament_dialog_unload_heat         = FILAMENT_DIALOG_UNLOAD_HEAT_TIPS_T_CN;
            filament_menu.filament_dialog_unload_heat_confirm = FILAMENT_DIALOG_UNLOAD_CONFIRM_TIPS_T_CN;
            filament_menu.filament_dialog_unloading           = FILAMENT_DIALOG_UNLOADING_TIPS_T_CN;
            filament_menu.filament_dialog_unload_completed    = FILAMENT_DIALOG_UNLOAD_COMPLETE_TIPS_T_CN;

            //
            language_menu.title = TITLE_LANGUAGE_T_CN;
            language_menu.next  = PAGE_DOWN_TEXT_T_CN;
            language_menu.up    = PAGE_UP_TEXT_T_CN;

            //
            printing_menu.title  = TITLE_PRINTING_T_CN;
            printing_menu.option = PRINTING_OPERATION_T_CN;
            printing_menu.stop   = PRINTING_STOP_T_CN;
            printing_menu.pause  = PRINTING_PAUSE_T_CN;
            printing_menu.resume = PRINTING_RESUME_T_CN;

            //
            operation_menu.title      = TITLE_OPERATION_T_CN;
            operation_menu.pause      = PRINTING_PAUSE_T_CN;
            operation_menu.stop       = PRINTING_STOP_T_CN;
            operation_menu.temp       = PRINTING_TEMP_T_CN;
            operation_menu.fan        = FAN_TEXT_T_CN;
            operation_menu.extr       = PRINTING_EXTRUDER_T_CN;
            operation_menu.speed      = PRINTING_CHANGESPEED_T_CN;
            operation_menu.filament   = FILAMENT_TEXT_T_CN;
            operation_menu.more       = PRINTING_MORE_T_CN;
            operation_menu.move       = PRINTING_MOVE_T_CN;
            operation_menu.auto_off   = AUTO_SHUTDOWN_T_CN;
            operation_menu.manual_off = MANUAL_SHUTDOWN_T_CN;
            //
            pause_menu.title    = TITLE_PAUSE_T_CN;
            pause_menu.resume   = PRINTING_RESUME_T_CN;
            pause_menu.stop     = PRINTING_STOP_T_CN;
            pause_menu.extrude  = PRINTING_EXTRUDER_T_CN;
            pause_menu.move     = PRINTING_MOVE_T_CN;
            pause_menu.filament = FILAMENT_TEXT_T_CN;
            pause_menu.more     = PRINTING_MORE_T_CN;

            //
            speed_menu.title         = PRINTING_CHANGESPEED_T_CN;
            speed_menu.add           = ADD_TEXT_T_CN;
            speed_menu.dec           = DEC_TEXT_T_CN;
            speed_menu.move          = MOVE_SPEED_T_CN;
            speed_menu.extrude       = EXTRUDER_SPEED_T_CN;
            speed_menu.extrude_speed = EXTRUDER_SPEED_STATE_T_CN;
            speed_menu.move_speed    = MOVE_SPEED_STATE_T_CN;
            //
            printing_more_menu.title      = TITLE_MORE_T_CN;
            printing_more_menu.fan        = FAN_TEXT_T_CN;
            printing_more_menu.auto_close = AUTO_SHUTDOWN_T_CN;
            printing_more_menu.manual     = MANUAL_SHUTDOWN_T_CN;
            printing_more_menu.speed      = PRINTING_CHANGESPEED_T_CN;
            printing_more_menu.temp       = PRINTING_TEMP_T_CN;

            print_file_dialog_menu.confirm               = DIALOG_CONFIRM_T_CN;
            print_file_dialog_menu.cancel                = DIALOG_CANCLE_T_CN;
            print_file_dialog_menu.print_file            = DIALOG_PRINT_MODEL_T_CN;
            print_file_dialog_menu.cancel_print          = DIALOG_CANCEL_PRINT_T_CN;
            print_file_dialog_menu.retry                 = DIALOG_RETRY_T_CN;
            print_file_dialog_menu.stop                  = DIALOG_STOP_T_CN;
            print_file_dialog_menu.no_file_print_tips    = DIALOG_ERROR_TIPS1_T_CN;
            print_file_dialog_menu.print_from_breakpoint = DIALOG_REPRINT_FROM_BREAKPOINT_T_CN;

            print_file_dialog_menu.close_machine_error = DIALOG_ERROR_TIPS2_T_CN;
            print_file_dialog_menu.filament_no_press   = DIALOG_FILAMENT_NO_PRESS_T_CN;
            print_file_dialog_menu.print_finish        = DIALOG_PRINT_FINISH_T_CN;
            print_file_dialog_menu.print_time          = DIALOG_PRINT_TIME_T_CN;
            print_file_dialog_menu.reprint             = DIALOG_REPRINT_T_CN;
            print_file_dialog_menu.wifi_enable_tips    = DIALOG_WIFI_ENABLE_TIPS_T_CN;

            pause_msg_menu.pausing       = MESSAGE_PAUSING_T_CN;
            pause_msg_menu.changing      = MESSAGE_CHANGING_T_CN;
            pause_msg_menu.unload        = MESSAGE_UNLOAD_T_CN;
            pause_msg_menu.waiting       = MESSAGE_WAITING_T_CN;
            pause_msg_menu.insert        = MESSAGE_INSERT_T_CN;
            pause_msg_menu.load          = MESSAGE_LOAD_T_CN;
            pause_msg_menu.purge         = MESSAGE_PURGE_T_CN;
            pause_msg_menu.resume        = MESSAGE_RESUME_T_CN;
            pause_msg_menu.heat          = MESSAGE_HEAT_T_CN;
            pause_msg_menu.heating       = MESSAGE_HEATING_T_CN;
            pause_msg_menu.option        = MESSAGE_OPTION_T_CN;
            pause_msg_menu.purgeMore     = MESSAGE_PURGE_MORE_T_CN;
            pause_msg_menu.continuePrint = MESSAGE_CONTINUE_PRINT_T_CN;
            eeprom_menu.title            = EEPROM_SETTINGS_TITLE_T_CN;
            eeprom_menu.store            = EEPROM_SETTINGS_STORE_T_CN;
            eeprom_menu.read             = EEPROM_SETTINGS_READ_T_CN;
            eeprom_menu.revert           = EEPROM_SETTINGS_REVERT_T_CN;
            eeprom_menu.storeTips        = EEPROM_STORE_TIPS_T_CN;
            eeprom_menu.readTips         =  EEPROM_READ_TIPS_T_CN;
            eeprom_menu.revertTips       =  EEPROM_REVERT_TIPS_T_CN;
            break;
          case LANG_ENGLISH:
            common_menu.dialog_confirm_title  = TITLE_DIALOG_CONFIRM_EN;
            common_menu.text_back             = BACK_TEXT_EN;
            common_menu.close_machine_tips    = DIALOG_CLOSE_MACHINE_EN;
            common_menu.unbind_printer_tips   = DIALOG_UNBIND_PRINTER_EN;
            common_menu.print_special_title   = PRINTING_OTHER_LANGUGE;
            common_menu.pause_special_title   = PRINTING_PAUSE_OTHER_LANGUGE;
            common_menu.operate_special_title = PRINTING_OPERATION_OTHER_LANGUGE;
            //
            main_menu.title        = TITLE_READYPRINT_EN;
            main_menu.preheat      = PREHEAT_TEXT_EN;
            main_menu.move         = MOVE_TEXT_EN;
            main_menu.home         = HOME_TEXT_EN;
            main_menu.print        = PRINT_TEXT_EN;
            main_menu.extrude      = EXTRUDE_TEXT_EN;
            main_menu.leveling     = LEVELING_TEXT_EN;
            main_menu.autoleveling = AUTO_LEVELING_TEXT_EN;
            main_menu.fan          = FAN_TEXT_EN;
            main_menu.set          = SET_TEXT_EN;
            main_menu.more         = MORE_TEXT_EN;
            main_menu.tool         = TOOL_TEXT_EN;
            // TOOL
            tool_menu.title        = TOOL_TEXT_EN;
            tool_menu.preheat      = TOOL_PREHEAT_EN;
            tool_menu.extrude      = TOOL_EXTRUDE_EN;
            tool_menu.move         = TOOL_MOVE_EN;
            tool_menu.home         = TOOL_HOME_EN;
            tool_menu.leveling     = TOOL_LEVELING_EN;
            tool_menu.autoleveling = TOOL_AUTO_LEVELING_EN;
            tool_menu.filament     = TOOL_FILAMENT_EN;
            tool_menu.more         = TOOL_MORE_EN;
            //
            preheat_menu.adjust_title = TITLE_ADJUST_EN;
            preheat_menu.title        = TITLE_PREHEAT_EN;
            preheat_menu.add          = ADD_TEXT_EN;
            preheat_menu.dec          = DEC_TEXT_EN;
            preheat_menu.ext1         = EXTRUDER_1_TEXT_EN;
            preheat_menu.ext2         = EXTRUDER_2_TEXT_EN;
            preheat_menu.hotbed       = HEATBED_TEXT_EN;
            preheat_menu.off          = CLOSE_TEXT_EN;
            //
            move_menu.title    = TITLE_MOVE_EN;
            //
            home_menu.title    = TITLE_HOME_EN;
            home_menu.stopmove = HOME_STOPMOVE_EN;
            //
            file_menu.title             = TITLE_CHOOSEFILE_EN;
            file_menu.page_up           = PAGE_UP_TEXT_EN;
            file_menu.page_down         = PAGE_DOWN_TEXT_EN;
            file_menu.file_loading      = FILE_LOADING_EN;
            file_menu.no_file           = NO_FILE_EN;
            file_menu.no_file_and_check = NO_FILE_EN;
            //
            extrude_menu.title       = TITLE_EXTRUDE_EN;
            extrude_menu.in          = EXTRUDER_IN_TEXT_EN;
            extrude_menu.out         = EXTRUDER_OUT_TEXT_EN;
            extrude_menu.ext1        = EXTRUDER_1_TEXT_EN;
            extrude_menu.ext2        = EXTRUDER_2_TEXT_EN;
            extrude_menu.low         = EXTRUDE_LOW_SPEED_TEXT_EN;
            extrude_menu.normal      = EXTRUDE_MEDIUM_SPEED_TEXT_EN;
            extrude_menu.high        = EXTRUDE_HIGH_SPEED_TEXT_EN;
            extrude_menu.temper_text = EXTRUDER_TEMP_TEXT_EN;
            //
            leveling_menu.title     = TITLE_LEVELING_EN;
            leveling_menu.position1 = LEVELING_POINT1_TEXT_EN;
            leveling_menu.position2 = LEVELING_POINT2_TEXT_EN;
            leveling_menu.position3 = LEVELING_POINT3_TEXT_EN;
            leveling_menu.position4 = LEVELING_POINT4_TEXT_EN;
            leveling_menu.position5 = LEVELING_POINT5_TEXT_EN;
            //
            set_menu.title        = TITLE_SET_EN;
            set_menu.filesys      = FILESYS_TEXT_EN;
            set_menu.wifi         = WIFI_TEXT_EN;
            set_menu.about        = ABOUT_TEXT_EN;
            set_menu.fan          = FAN_TEXT_EN;
            set_menu.filament     = FILAMENT_TEXT_EN;
            set_menu.breakpoint   = BREAK_POINT_TEXT_EN;
            set_menu.motoroff     = MOTOR_OFF_TEXT_EN;
            set_menu.motoroffXY   = MOTOR_OFF_XY_TEXT_EN;
            set_menu.language     = LANGUAGE_TEXT_EN;
            set_menu.shutdown     = SHUTDOWN_TEXT_EN;
            set_menu.machine_para = MACHINE_PARA_EN;
            set_menu.eepromSet    = EEPROM_SETTINGS_EN;
            more_menu.title       = TITLE_MORE_EN;
<<<<<<< HEAD
            more_menu.gcode       = MORE_GCODE_EN;
            more_menu.entergcode  = MORE_ENTER_GCODE_EN;
=======
>>>>>>> 35c1b330
            #if ENABLED(USER_CMD_1_ENABLE)
              more_menu.custom1 = MORE_CUSTOM1_TEXT_EN;
            #endif
            #if ENABLED(USER_CMD_2_ENABLE)
              more_menu.custom2 = MORE_CUSTOM2_TEXT_EN;
            #endif
            #if ENABLED(USER_CMD_3_ENABLE)
              more_menu.custom3 = MORE_CUSTOM3_TEXT_EN;
            #endif
            #if ENABLED(USER_CMD_4_ENABLE)
              more_menu.custom4 = MORE_CUSTOM4_TEXT_EN;
            #endif
            #if ENABLED(USER_CMD_5_ENABLE)
              more_menu.custom5 = MORE_CUSTOM5_TEXT_EN;
            #endif
            #if ENABLED(USER_CMD_6_ENABLE)
              more_menu.custom6 = MORE_CUSTOM6_TEXT_EN;
            #endif
<<<<<<< HEAD
=======
            #if ENABLED(USER_CMD_7_ENABLE)
              more_menu.custom7 = MORE_CUSTOM7_TEXT_EN;
            #endif
>>>>>>> 35c1b330

            //
            filesys_menu.title   = TITLE_FILESYS_EN;
            filesys_menu.sd_sys  = SD_CARD_TEXT_EN;
            filesys_menu.usb_sys = U_DISK_TEXT_EN;
            // WIFI
            wifi_menu.title     = WIFI_TEXT;
            wifi_menu.cloud     = CLOUD_TEXT_EN;
            wifi_menu.reconnect = WIFI_RECONNECT_TEXT_EN;

            cloud_menu.title        = TITLE_CLOUD_TEXT_EN;
            cloud_menu.bind         = CLOUD_BINDED_EN;
            cloud_menu.binded       = CLOUD_BINDED_EN;
            cloud_menu.unbind       = CLOUD_UNBIND_EN;
            cloud_menu.unbinding    = CLOUD_UNBINDED_EN;
            cloud_menu.disconnected = CLOUD_DISCONNECTED_EN;
            cloud_menu.unbinded     = CLOUD_UNBINDED_EN;
            cloud_menu.disable      = CLOUD_DISABLE_EN;
            //
            about_menu.title   = TITLE_ABOUT_EN;
            about_menu.type    = ABOUT_TYPE_TEXT_EN;
            about_menu.version = ABOUT_VERSION_TEXT_EN;
            about_menu.wifi    = ABOUT_WIFI_TEXT_EN;
            //
            fan_menu.title = TITLE_FAN_EN;
            fan_menu.add   = FAN_ADD_TEXT_EN;
            fan_menu.dec   = FAN_DEC_TEXT_EN;
            fan_menu.state = FAN_TIPS1_TEXT_EN;
            //
            filament_menu.title                               = TITLE_FILAMENT_EN;
            filament_menu.in                                  = FILAMENT_IN_TEXT_EN;
            filament_menu.out                                 = FILAMENT_OUT_TEXT_EN;
            filament_menu.ext1                                = FILAMENT_EXT0_TEXT_EN;
            filament_menu.ext2                                = FILAMENT_EXT1_TEXT_EN;
            filament_menu.ready_replace                       = FILAMENT_CHANGE_TEXT_EN;
            filament_menu.filament_dialog_load_heat           = FILAMENT_DIALOG_LOAD_HEAT_TIPS_EN;
            filament_menu.filament_dialog_load_heat_confirm   = FILAMENT_DIALOG_LOAD_CONFIRM1_TIPS_EN;
            filament_menu.filament_dialog_loading             = FILAMENT_DIALOG_LOADING_TIPS_EN;
            filament_menu.filament_dialog_load_completed      = FILAMENT_DIALOG_LOAD_COMPLETE_TIPS_EN;
            filament_menu.filament_dialog_unload_heat         = FILAMENT_DIALOG_UNLOAD_HEAT_TIPS_EN;
            filament_menu.filament_dialog_unload_heat_confirm = FILAMENT_DIALOG_UNLOAD_CONFIRM_TIPS_EN;
            filament_menu.filament_dialog_unloading           = FILAMENT_DIALOG_UNLOADING_TIPS_EN;
            filament_menu.filament_dialog_unload_completed    = FILAMENT_DIALOG_UNLOAD_COMPLETE_TIPS_EN;

            //
            language_menu.title = TITLE_LANGUAGE_EN;
            language_menu.next  = PAGE_DOWN_TEXT_EN;
            language_menu.up    = PAGE_UP_TEXT_EN;
            //
            printing_menu.title  = TITLE_PRINTING_EN;
            printing_menu.option = PRINTING_OPERATION_EN;
            printing_menu.stop   = PRINTING_STOP_EN;
            printing_menu.pause  = PRINTING_PAUSE_EN;
            printing_menu.resume = PRINTING_RESUME_EN;

            //
            operation_menu.title      = TITLE_OPERATION_EN;
            operation_menu.pause      = PRINTING_PAUSE_EN;
            operation_menu.stop       = PRINTING_STOP_EN;
            operation_menu.temp       = PRINTING_TEMP_EN;
            operation_menu.fan        = FAN_TEXT_EN;
            operation_menu.extr       = PRINTING_EXTRUDER_EN;
            operation_menu.speed      = PRINTING_CHANGESPEED_EN;
            operation_menu.filament   = FILAMENT_TEXT_EN;
            operation_menu.more       = PRINTING_MORE_EN;
            operation_menu.move       = PRINTING_MOVE_EN;
            operation_menu.auto_off   = AUTO_SHUTDOWN_EN;
            operation_menu.manual_off = MANUAL_SHUTDOWN_EN;
            //
            pause_menu.title    = TITLE_PAUSE_EN;
            pause_menu.resume   = PRINTING_RESUME_EN;
            pause_menu.stop     = PRINTING_STOP_EN;
            pause_menu.extrude  = PRINTING_EXTRUDER_EN;
            pause_menu.move     = PRINTING_MOVE_EN;
            pause_menu.filament = FILAMENT_TEXT_EN;
            pause_menu.more     = PRINTING_MORE_EN;

            //
            speed_menu.title         = TITLE_CHANGESPEED_EN;
            speed_menu.add           = ADD_TEXT_EN;
            speed_menu.dec           = DEC_TEXT_EN;
            speed_menu.move          = MOVE_SPEED_EN;
            speed_menu.extrude       = EXTRUDER_SPEED_EN;
            speed_menu.extrude_speed = EXTRUDER_SPEED_STATE_EN;
            speed_menu.move_speed    = MOVE_SPEED_STATE_EN;
            //
            printing_more_menu.title      = TITLE_MORE_EN;
            printing_more_menu.fan        = FAN_TEXT_EN;
            printing_more_menu.auto_close = AUTO_SHUTDOWN_EN;
            printing_more_menu.manual     = MANUAL_SHUTDOWN_EN;
            printing_more_menu.speed      = PRINTING_CHANGESPEED_EN;
            printing_more_menu.temp       = PRINTING_TEMP_EN;

            print_file_dialog_menu.confirm               = DIALOG_CONFIRM_EN;
            print_file_dialog_menu.cancel                = DIALOG_CANCLE_EN;
            print_file_dialog_menu.print_file            = DIALOG_PRINT_MODEL_EN;
            print_file_dialog_menu.cancel_print          = DIALOG_CANCEL_PRINT_EN;
            print_file_dialog_menu.retry                 = DIALOG_RETRY_EN;
            print_file_dialog_menu.stop                  = DIALOG_STOP_EN;
            print_file_dialog_menu.no_file_print_tips    = DIALOG_ERROR_TIPS1_EN;
            print_file_dialog_menu.print_from_breakpoint = DIALOG_REPRINT_FROM_BREAKPOINT_EN;
            print_file_dialog_menu.close_machine_error   = DIALOG_ERROR_TIPS2_EN;
            print_file_dialog_menu.filament_no_press     = DIALOG_FILAMENT_NO_PRESS_EN;
            print_file_dialog_menu.print_finish          = DIALOG_PRINT_FINISH_EN;
            print_file_dialog_menu.print_time            = DIALOG_PRINT_TIME_EN;
            print_file_dialog_menu.reprint               = DIALOG_REPRINT_EN;
            print_file_dialog_menu.wifi_enable_tips      = DIALOG_WIFI_ENABLE_TIPS_EN;

            pause_msg_menu.pausing       = MESSAGE_PAUSING_EN;
            pause_msg_menu.changing      = MESSAGE_CHANGING_EN;
            pause_msg_menu.unload        = MESSAGE_UNLOAD_EN;
            pause_msg_menu.waiting       = MESSAGE_WAITING_EN;
            pause_msg_menu.insert        = MESSAGE_INSERT_EN;
            pause_msg_menu.load          = MESSAGE_LOAD_EN;
            pause_msg_menu.purge         = MESSAGE_PURGE_EN;
            pause_msg_menu.resume        = MESSAGE_RESUME_EN;
            pause_msg_menu.heat          = MESSAGE_HEAT_EN;
            pause_msg_menu.heating       = MESSAGE_HEATING_EN;
            pause_msg_menu.option        = MESSAGE_OPTION_EN;
            pause_msg_menu.purgeMore     = MESSAGE_PURGE_MORE_EN;
            pause_msg_menu.continuePrint = MESSAGE_CONTINUE_PRINT_EN;
            eeprom_menu.title            = EEPROM_SETTINGS_TITLE_EN;
            eeprom_menu.store            = EEPROM_SETTINGS_STORE_EN;
            eeprom_menu.read             = EEPROM_SETTINGS_READ_EN;
            eeprom_menu.revert           = EEPROM_SETTINGS_REVERT_EN;
            eeprom_menu.storeTips        = EEPROM_STORE_TIPS_EN;
            eeprom_menu.readTips         =  EEPROM_READ_TIPS_EN;
            eeprom_menu.revertTips       =  EEPROM_REVERT_TIPS_EN;
            break;
          case LANG_RUSSIAN:
            common_menu.dialog_confirm_title  = TITLE_DIALOG_CONFIRM_RU;
            common_menu.text_back             = BACK_TEXT_RU;
            common_menu.close_machine_tips    = DIALOG_CLOSE_MACHINE_RU;
            common_menu.unbind_printer_tips   = DIALOG_UNBIND_PRINTER_RU;
            common_menu.print_special_title   = PRINTING_OTHER_LANGUGE;
            common_menu.pause_special_title   = PRINTING_PAUSE_OTHER_LANGUGE;
            common_menu.operate_special_title = PRINTING_OPERATION_OTHER_LANGUGE;
            //
            main_menu.title        = TITLE_READYPRINT_RU;
            main_menu.preheat      = PREHEAT_TEXT_RU;
            main_menu.move         = MOVE_TEXT_RU;
            main_menu.home         = HOME_TEXT_RU;
            main_menu.print        = PRINT_TEXT_RU;
            main_menu.extrude      = EXTRUDE_TEXT_RU;
            main_menu.leveling     = LEVELING_TEXT_RU;
            main_menu.autoleveling = AUTO_LEVELING_TEXT_RU;
            main_menu.fan          = FAN_TEXT_RU;
            main_menu.set          = SET_TEXT_RU;
            main_menu.more         = MORE_TEXT_RU;
            main_menu.tool         = TOOL_TEXT_RU;
            // TOOL
            tool_menu.title        = TOOL_TEXT_RU;
            tool_menu.preheat      = TOOL_PREHEAT_RU;
            tool_menu.extrude      = TOOL_EXTRUDE_RU;
            tool_menu.move         = TOOL_MOVE_RU;
            tool_menu.home         = TOOL_HOME_RU;
            tool_menu.leveling     = TOOL_LEVELING_RU;
            tool_menu.autoleveling = TOOL_AUTO_LEVELING_RU;
            tool_menu.filament     = TOOL_FILAMENT_RU;
            tool_menu.more         = TOOL_MORE_RU;
            //
            preheat_menu.adjust_title = TITLE_ADJUST_RU;
            preheat_menu.title        = TITLE_PREHEAT_RU;
            preheat_menu.add          = ADD_TEXT_RU;
            preheat_menu.dec          = DEC_TEXT_RU;
            preheat_menu.ext1         = EXTRUDER_1_TEXT_RU;
            preheat_menu.ext2         = EXTRUDER_2_TEXT_RU;
            preheat_menu.hotbed       = HEATBED_TEXT_RU;
            preheat_menu.off          = CLOSE_TEXT_RU;
            //
            move_menu.title    = MOVE_TEXT_RU;
            //
            home_menu.title    = TITLE_HOME_RU;
            home_menu.stopmove = HOME_STOPMOVE_RU;
            //
            file_menu.title             = TITLE_CHOOSEFILE_RU;
            file_menu.page_up           = PAGE_UP_TEXT_RU;
            file_menu.page_down         = PAGE_DOWN_TEXT_RU;
            file_menu.file_loading      = FILE_LOADING_RU;
            file_menu.no_file           = NO_FILE_RU;
            file_menu.no_file_and_check = NO_FILE_RU;
            //
            extrude_menu.title       = TITLE_EXTRUDE_RU;
            extrude_menu.in          = EXTRUDER_IN_TEXT_RU;
            extrude_menu.out         = EXTRUDER_OUT_TEXT_RU;
            extrude_menu.ext1        = EXTRUDER_1_TEXT_RU;
            extrude_menu.ext2        = EXTRUDER_2_TEXT_RU;
            extrude_menu.low         = EXTRUDE_LOW_SPEED_TEXT_RU;
            extrude_menu.normal      = EXTRUDE_MEDIUM_SPEED_TEXT_RU;
            extrude_menu.high        = EXTRUDE_HIGH_SPEED_TEXT_RU;
            extrude_menu.temper_text = EXTRUDER_TEMP_TEXT_RU;
            //
            leveling_menu.title     = TITLE_LEVELING_RU;
            leveling_menu.position1 = LEVELING_POINT1_TEXT_RU;
            leveling_menu.position2 = LEVELING_POINT2_TEXT_RU;
            leveling_menu.position3 = LEVELING_POINT3_TEXT_RU;
            leveling_menu.position4 = LEVELING_POINT4_TEXT_RU;
            leveling_menu.position5 = LEVELING_POINT5_TEXT_RU;
            //
            set_menu.title        = TITLE_SET_RU;
            set_menu.filesys      = FILESYS_TEXT_RU;
            set_menu.wifi         = WIFI_TEXT_RU;
            set_menu.about        = ABOUT_TEXT_RU;
            set_menu.fan          = FAN_TEXT_RU;
            set_menu.filament     = FILAMENT_TEXT_RU;
            set_menu.breakpoint   = BREAK_POINT_TEXT_RU;
            set_menu.motoroff     = MOTOR_OFF_TEXT_RU;
            set_menu.motoroffXY   = MOTOR_OFF_XY_TEXT_RU;
            set_menu.language     = LANGUAGE_TEXT_RU;
            set_menu.shutdown     = SHUTDOWN_TEXT_RU;
            set_menu.machine_para = MACHINE_PARA_RU;
            set_menu.eepromSet    = EEPROM_SETTINGS_RU;
            more_menu.title       = TITLE_MORE_RU;
<<<<<<< HEAD
            more_menu.gcode       = MORE_GCODE_RU;
            more_menu.entergcode  = MORE_ENTER_GCODE_RU;
=======
>>>>>>> 35c1b330
            #if ENABLED(USER_CMD_1_ENABLE)
              more_menu.custom1 = MORE_CUSTOM1_TEXT_RU;
            #endif
            #if ENABLED(USER_CMD_2_ENABLE)
              more_menu.custom2 = MORE_CUSTOM2_TEXT_RU;
            #endif
            #if ENABLED(USER_CMD_3_ENABLE)
              more_menu.custom3 = MORE_CUSTOM3_TEXT_RU;
            #endif
            #if ENABLED(USER_CMD_4_ENABLE)
              more_menu.custom4 = MORE_CUSTOM4_TEXT_RU;
            #endif
            #if ENABLED(USER_CMD_5_ENABLE)
              more_menu.custom5 = MORE_CUSTOM5_TEXT_RU;
            #endif
            #if ENABLED(USER_CMD_6_ENABLE)
              more_menu.custom6 = MORE_CUSTOM6_TEXT_RU;
            #endif
<<<<<<< HEAD
=======
            #if ENABLED(USER_CMD_7_ENABLE)
              more_menu.custom7 = MORE_CUSTOM7_TEXT_RU;
            #endif
>>>>>>> 35c1b330
            //
            filesys_menu.title   = TITLE_FILESYS_RU;
            filesys_menu.sd_sys  = SD_CARD_TEXT_RU;
            filesys_menu.usb_sys = U_DISK_TEXT_RU;
            // WIFI
            wifi_menu.title     = WIFI_TEXT;
            wifi_menu.cloud     = CLOUD_TEXT_RU;
            wifi_menu.reconnect = WIFI_RECONNECT_TEXT_RU;

            machine_menu.next          = NEXT_RU;
            machine_menu.previous      = PREVIOUS_RU;
            machine_menu.enable        = ENABLE_RU;
            machine_menu.disable       = DISABLE_RU;
            machine_menu.key_confirm   = KEY_CONFIRM_RU;

            MachinePara_menu.MachineSetting    = MACHINE_TYPE_CNOFIG_RU;
            MachinePara_menu.title             = MACHINE_PARA_TITLE_RU;
            machine_menu.MachineConfigTitle    = MACHINE_CONFIG_TITLE_RU;
            MachinePara_menu.MotorSetting      = MOTOR_CONFIG_RU;
            MachinePara_menu.leveling          = MACHINE_LEVELING_CONFIG_RU;
            MachinePara_menu.AdvanceSetting    = ADVANCE_CONFIG_RU;
            machine_menu.MotorConfTitle        = MOTOR_CONF_TITLE_RU;
            machine_menu.MaxFeedRateConf       = MAXFEEDRATE_CONF_RU;
            machine_menu.AccelerationConf      = ACCELERATION_CONF_RU;
            machine_menu.JerkConf              = JERKCONF_RU;
            machine_menu.StepsConf             = STEPSCONF_RU;
            machine_menu.TMCcurrentConf        = TMC_CURRENT_RU;
            machine_menu.TMCStepModeConf       = TMC_STEP_MODE_RU;
            machine_menu.PausePosition         = PAUSE_POSITION_RU;
            machine_menu.FilamentConf          = MACHINE_FILAMENT_CONFIG_RU;
            machine_menu.EncoderSettings       = ENCODER_SETTINGS_RU;
            machine_menu.AdvancedConfTitle     = ADVANCED_CONF_TITLE_RU;

            machine_menu.LevelingParaConfTitle   = LEVELING_CONF_TITLE_RU;
            machine_menu.LevelingParaConf        = LEVELING_PARA_CONF_RU;
            machine_menu.LevelingManuPosConf     = LEVELING_MANUAL_POS_RU;
            machine_menu.LevelingAutoCommandConf = LEVELING_AUTO_COMMAND_RU;
            machine_menu.LevelingAutoZoffsetConf = LEVELING_AUTO_ZOFFSET_RU;

            machine_menu.AccelerationConfTitle = ACCELERATION_CONF_TITLE_RU;
            machine_menu.PrintAcceleration     = PRINT_ACCELERATION_RU;
            machine_menu.RetractAcceleration   = RETRACT_ACCELERATION_RU;
            machine_menu.TravelAcceleration    = TRAVEL_ACCELERATION_RU;
            machine_menu.X_Acceleration        = X_ACCELERATION_RU;
            machine_menu.Y_Acceleration        = Y_ACCELERATION_RU;
            machine_menu.Z_Acceleration        = Z_ACCELERATION_RU;
            machine_menu.E0_Acceleration       = E0_ACCELERATION_RU;
            machine_menu.E1_Acceleration       = E1_ACCELERATION_RU;

            machine_menu.MaxFeedRateConfTitle = MAXFEEDRATE_CONF_TITLE_RU;
            machine_menu.XMaxFeedRate         = X_MAXFEEDRATE_RU;
            machine_menu.YMaxFeedRate         = Y_MAXFEEDRATE_RU;
            machine_menu.ZMaxFeedRate         = Z_MAXFEEDRATE_RU;
            machine_menu.E0MaxFeedRate        = E0_MAXFEEDRATE_RU;
            machine_menu.E1MaxFeedRate        = E1_MAXFEEDRATE_RU;

            machine_menu.JerkConfTitle = JERK_CONF_TITLE_RU;
            machine_menu.X_Jerk        = X_JERK_RU;
            machine_menu.Y_Jerk        = Y_JERK_RU;
            machine_menu.Z_Jerk        = Z_JERK_RU;
            machine_menu.E_Jerk        = E_JERK_RU;

            machine_menu.StepsConfTitle = STEPS_CONF_TITLE_RU;
            machine_menu.X_Steps        = X_STEPS_RU;
            machine_menu.Y_Steps        = Y_STEPS_RU;
            machine_menu.Z_Steps        = Z_STEPS_RU;
            machine_menu.E0_Steps       = E0_STEPS_RU;
            machine_menu.E1_Steps       = E1_STEPS_RU;

            machine_menu.TmcCurrentConfTitle = TMC_CURRENT_CONF_TITLE_RU;
            machine_menu.X_Current           = X_TMC_CURRENT_RU;
            machine_menu.Y_Current           = Y_TMC_CURRENT_RU;
            machine_menu.Z_Current           = Z_TMC_CURRENT_RU;
            machine_menu.E0_Current          = E0_TMC_CURRENT_RU;
            machine_menu.E1_Current          = E1_TMC_CURRENT_RU;

            machine_menu.TmcStepModeConfTitle = TMC_MODE_CONF_TITLE_RU;
            machine_menu.X_StepMode           = X_TMC_MODE_RU;
            machine_menu.Y_StepMode           = Y_TMC_MODE_RU;
            machine_menu.Z_StepMode           = Z_TMC_MODE_RU;
            machine_menu.E0_StepMode          = E0_TMC_MODE_RU;
            machine_menu.E1_StepMode          = E1_TMC_MODE_RU;

            machine_menu.PausePosText   = PAUSE_POSITION_RU;
            machine_menu.xPos           = PAUSE_POSITION_X_RU;
            machine_menu.yPos           = PAUSE_POSITION_Y_RU;
            machine_menu.zPos           = PAUSE_POSITION_Z_RU;

            machine_menu.OffsetConfTitle = OFFSET_TITLE_RU;
            machine_menu.Xoffset         = OFFSET_X_RU;
            machine_menu.Yoffset         = OFFSET_Y_RU;
            machine_menu.Zoffset         = OFFSET_Z_RU;

            machine_menu.FilamentConfTitle   = FILAMENT_CONF_TITLE_RU;
            machine_menu.InLength            = FILAMENT_IN_LENGTH_RU;
            machine_menu.InSpeed             = FILAMENT_IN_SPEED_RU;
            machine_menu.FilamentTemperature = FILAMENT_TEMPERATURE_RU;
            machine_menu.OutLength           = FILAMENT_OUT_LENGTH_RU;
            machine_menu.OutSpeed            = FILAMENT_OUT_SPEED_RU;

            machine_menu.EncoderConfTitle    = ENCODER_CONF_TITLE_RU;
            machine_menu.EncoderConfText     = ENCODER_CONF_TEXT_RU;

            cloud_menu.title        = TITLE_CLOUD_TEXT_RU;
            cloud_menu.bind         = CLOUD_BINDED_RU;
            cloud_menu.binded       = CLOUD_BINDED_RU;
            cloud_menu.unbind       = CLOUD_UNBIND_RU;
            cloud_menu.unbinding    = CLOUD_UNBINDED_RU;
            cloud_menu.disconnected = CLOUD_DISCONNECTED_RU;
            cloud_menu.unbinded     = CLOUD_UNBINDED_RU;
            cloud_menu.disable      = CLOUD_DISABLE_RU;
            //
            about_menu.title   = ABOUT_TEXT_RU;
            about_menu.type    = ABOUT_TYPE_TEXT_RU;
            about_menu.version = ABOUT_VERSION_TEXT_RU;
            about_menu.wifi    = ABOUT_WIFI_TEXT_RU;
            //
            fan_menu.title = FAN_TEXT_RU;
            fan_menu.add   = FAN_ADD_TEXT_RU;
            fan_menu.dec   = FAN_DEC_TEXT_RU;
            fan_menu.state = FAN_TIPS1_TEXT_RU;
            //
            filament_menu.title                               = TITLE_FILAMENT_RU;
            filament_menu.in                                  = FILAMENT_IN_TEXT_RU;
            filament_menu.out                                 = FILAMENT_OUT_TEXT_RU;
            filament_menu.ext1                                = FILAMENT_EXT0_TEXT_RU;
            filament_menu.ext2                                = FILAMENT_EXT1_TEXT_RU;
            filament_menu.ready_replace                       = FILAMENT_CHANGE_TEXT_RU;
            filament_menu.filament_dialog_load_heat           = FILAMENT_DIALOG_LOAD_HEAT_TIPS_RU;
            filament_menu.filament_dialog_load_heat_confirm   = FILAMENT_DIALOG_LOAD_CONFIRM1_TIPS_RU;
            filament_menu.filament_dialog_loading             = FILAMENT_DIALOG_LOADING_TIPS_RU;
            filament_menu.filament_dialog_load_completed      = FILAMENT_DIALOG_LOAD_COMPLETE_TIPS_RU;
            filament_menu.filament_dialog_unload_heat         = FILAMENT_DIALOG_UNLOAD_HEAT_TIPS_RU;
            filament_menu.filament_dialog_unload_heat_confirm = FILAMENT_DIALOG_UNLOAD_CONFIRM_TIPS_RU;
            filament_menu.filament_dialog_unloading           = FILAMENT_DIALOG_UNLOADING_TIPS_RU;
            filament_menu.filament_dialog_unload_completed    = FILAMENT_DIALOG_UNLOAD_COMPLETE_TIPS_RU;

            //
            language_menu.title = LANGUAGE_TEXT_RU;
            language_menu.next  = PAGE_DOWN_TEXT_RU;
            language_menu.up    = PAGE_UP_TEXT_RU;
            //
            printing_menu.title  = TITLE_PRINTING_RU;
            printing_menu.option = PRINTING_OPERATION_RU;
            printing_menu.stop   = PRINTING_STOP_RU;
            printing_menu.pause  = PRINTING_PAUSE_RU;
            printing_menu.resume = PRINTING_RESUME_RU;

            //
            operation_menu.title      = TITLE_OPERATION_RU;
            operation_menu.pause      = PRINTING_PAUSE_RU;
            operation_menu.stop       = PRINTING_STOP_RU;
            operation_menu.temp       = PRINTING_TEMP_RU;
            operation_menu.fan        = FAN_TEXT_RU;
            operation_menu.extr       = PRINTING_EXTRUDER_RU;
            operation_menu.speed      = PRINTING_CHANGESPEED_RU;
            operation_menu.filament   = FILAMENT_TEXT_RU;
            operation_menu.more       = PRINTING_MORE_RU;
            operation_menu.move       = PRINTING_MOVE_RU;
            operation_menu.auto_off   = AUTO_SHUTDOWN_RU;
            operation_menu.manual_off = MANUAL_SHUTDOWN_RU;
            //
            pause_menu.title    = TITLE_PAUSE_RU;
            pause_menu.resume   = PRINTING_RESUME_RU;
            pause_menu.stop     = PRINTING_STOP_RU;
            pause_menu.extrude  = PRINTING_EXTRUDER_RU;
            pause_menu.move     = PRINTING_MOVE_RU;
            pause_menu.filament = FILAMENT_TEXT_RU;
            pause_menu.more     = PRINTING_MORE_RU;

            //
            speed_menu.title         = PRINTING_CHANGESPEED_RU;
            speed_menu.add           = ADD_TEXT_RU;
            speed_menu.dec           = DEC_TEXT_RU;
            speed_menu.move          = MOVE_SPEED_RU;
            speed_menu.extrude       = EXTRUDER_SPEED_RU;
            speed_menu.extrude_speed = EXTRUDER_SPEED_STATE_RU;
            speed_menu.move_speed    = MOVE_SPEED_STATE_RU;
            //
            printing_more_menu.title      = TITLE_MORE_RU;
            printing_more_menu.fan        = FAN_TEXT_RU;
            printing_more_menu.auto_close = AUTO_SHUTDOWN_RU;
            printing_more_menu.manual     = MANUAL_SHUTDOWN_RU;
            printing_more_menu.speed      = PRINTING_CHANGESPEED_RU;
            printing_more_menu.temp       = PRINTING_TEMP_RU;
            print_file_dialog_menu.confirm               = DIALOG_CONFIRM_RU;
            print_file_dialog_menu.cancel                = DIALOG_CANCLE_RU;
            print_file_dialog_menu.print_file            = DIALOG_PRINT_MODEL_RU;
            print_file_dialog_menu.cancel_print          = DIALOG_CANCEL_PRINT_RU;
            print_file_dialog_menu.retry                 = DIALOG_RETRY_RU;
            print_file_dialog_menu.stop                  = DIALOG_STOP_RU;
            print_file_dialog_menu.no_file_print_tips    = DIALOG_ERROR_TIPS1_RU;
            print_file_dialog_menu.print_from_breakpoint = DIALOG_REPRINT_FROM_BREAKPOINT_RU;
            print_file_dialog_menu.close_machine_error   = DIALOG_ERROR_TIPS2_RU;
            print_file_dialog_menu.filament_no_press     = DIALOG_FILAMENT_NO_PRESS_RU;
            print_file_dialog_menu.print_finish          = DIALOG_PRINT_FINISH_RU;
            print_file_dialog_menu.print_time            = DIALOG_PRINT_TIME_RU;
            print_file_dialog_menu.reprint               = DIALOG_REPRINT_RU;
            print_file_dialog_menu.wifi_enable_tips      = DIALOG_WIFI_ENABLE_TIPS_RU;

            pause_msg_menu.pausing       = MESSAGE_PAUSING_RU;
            pause_msg_menu.changing      = MESSAGE_CHANGING_RU;
            pause_msg_menu.unload        = MESSAGE_UNLOAD_RU;
            pause_msg_menu.waiting       = MESSAGE_WAITING_RU;
            pause_msg_menu.insert        = MESSAGE_INSERT_RU;
            pause_msg_menu.load          = MESSAGE_LOAD_RU;
            pause_msg_menu.purge         = MESSAGE_PURGE_RU;
            pause_msg_menu.resume        = MESSAGE_RESUME_RU;
            pause_msg_menu.heat          = MESSAGE_HEAT_RU;
            pause_msg_menu.heating       = MESSAGE_HEATING_RU;
            pause_msg_menu.option        = MESSAGE_OPTION_RU;
            pause_msg_menu.purgeMore     = MESSAGE_PURGE_MORE_RU;
            pause_msg_menu.continuePrint = MESSAGE_CONTINUE_PRINT_RU;
            eeprom_menu.title            = EEPROM_SETTINGS_TITLE_RU;
            eeprom_menu.store            = EEPROM_SETTINGS_STORE_RU;
            eeprom_menu.read             = EEPROM_SETTINGS_READ_RU;
            eeprom_menu.revert           = EEPROM_SETTINGS_REVERT_RU;
            eeprom_menu.storeTips        = EEPROM_STORE_TIPS_RU;
            eeprom_menu.readTips         =  EEPROM_READ_TIPS_RU;
            eeprom_menu.revertTips       =  EEPROM_REVERT_TIPS_RU;
            break;
          case LANG_SPANISH:
            common_menu.dialog_confirm_title  = TITLE_DIALOG_CONFIRM_SP;
            common_menu.text_back             = BACK_TEXT_SP;
            common_menu.close_machine_tips    = DIALOG_CLOSE_MACHINE_SP;
            common_menu.unbind_printer_tips   = DIALOG_UNBIND_PRINTER_SP;
            common_menu.print_special_title   = PRINTING_SP;
            common_menu.pause_special_title   = PRINTING_PAUSAR_SP;
            common_menu.operate_special_title = PRINTING_AJUSTES_SP;
            //
            main_menu.title        = TITLE_READYPRINT_SP;
            main_menu.preheat      = PREHEAT_TEXT_SP;
            main_menu.move         = MOVE_TEXT_SP;
            main_menu.home         = HOME_TEXT_SP;
            main_menu.print        = PRINT_TEXT_SP;
            main_menu.extrude      = EXTRUDE_TEXT_SP;
            main_menu.leveling     = LEVELING_TEXT_SP;
            main_menu.autoleveling = AUTO_LEVELING_TEXT_SP;
            main_menu.fan          = FAN_TEXT_SP;
            main_menu.set          = SET_TEXT_SP;
            main_menu.more         = MORE_TEXT_SP;
            main_menu.tool         = TOOL_TEXT_SP;
            // TOOL
            tool_menu.title        = TOOL_TEXT_SP;
            tool_menu.preheat      = TOOL_PREHEAT_SP;
            tool_menu.extrude      = TOOL_EXTRUDE_SP;
            tool_menu.move         = TOOL_MOVE_SP;
            tool_menu.home         = TOOL_HOME_SP;
            tool_menu.leveling     = TOOL_LEVELING_SP;
            tool_menu.autoleveling = TOOL_AUTO_LEVELING_SP;
            tool_menu.filament     = TOOL_FILAMENT_SP;
            tool_menu.more         = TOOL_MORE_SP;
            //
            preheat_menu.adjust_title = TITLE_ADJUST_SP;
            preheat_menu.title        = TITLE_PREHEAT_SP;
            preheat_menu.add          = ADD_TEXT_SP;
            preheat_menu.dec          = DEC_TEXT_SP;
            preheat_menu.ext1         = EXTRUDER_1_TEXT_SP;
            preheat_menu.ext2         = EXTRUDER_2_TEXT_SP;
            preheat_menu.hotbed       = HEATBED_TEXT_SP;
            preheat_menu.off          = CLOSE_TEXT_SP;
            //
            move_menu.title = MOVE_TEXT_SP;
            //
            home_menu.title    = TITLE_HOME_SP;
            home_menu.home_x   = HOME_X_TEXT_SP;
            home_menu.home_y   = HOME_Y_TEXT_SP;
            home_menu.home_z   = HOME_Z_TEXT_SP;
            home_menu.home_all = HOME_ALL_TEXT_SP;
            home_menu.stopmove = HOME_STOPMOVE_SP;
            //
            file_menu.title             = TITLE_CHOOSEFILE_SP;
            file_menu.page_up           = PAGE_UP_TEXT_SP;
            file_menu.page_down         = PAGE_DOWN_TEXT_SP;
            file_menu.file_loading      = FILE_LOADING_SP;
            file_menu.no_file           = NO_FILE_SP;
            file_menu.no_file_and_check = NO_FILE_SP;
            //
            extrude_menu.title       = TITLE_EXTRUDE_SP;
            extrude_menu.in          = EXTRUDER_IN_TEXT_SP;
            extrude_menu.out         = EXTRUDER_OUT_TEXT_SP;
            extrude_menu.ext1        = EXTRUDER_1_TEXT_SP;
            extrude_menu.ext2        = EXTRUDER_2_TEXT_SP;
            extrude_menu.low         = EXTRUDE_LOW_SPEED_TEXT_SP;
            extrude_menu.normal      = EXTRUDE_MEDIUM_SPEED_TEXT_SP;
            extrude_menu.high        = EXTRUDE_HIGH_SPEED_TEXT_SP;
            extrude_menu.temper_text = EXTRUDER_TEMP_TEXT_SP;
            //
            leveling_menu.title     = TITLE_LEVELING_SP;
            leveling_menu.position1 = LEVELING_POINT1_TEXT_SP;
            leveling_menu.position2 = LEVELING_POINT2_TEXT_SP;
            leveling_menu.position3 = LEVELING_POINT3_TEXT_SP;
            leveling_menu.position4 = LEVELING_POINT4_TEXT_SP;
            leveling_menu.position5 = LEVELING_POINT5_TEXT_SP;
            //
            set_menu.title        = TITLE_SET_SP;
            set_menu.filesys      = FILESYS_TEXT_SP;
            set_menu.wifi         = WIFI_TEXT_SP;
            set_menu.about        = ABOUT_TEXT_SP;
            set_menu.fan          = FAN_TEXT_SP;
            set_menu.filament     = FILAMENT_TEXT_SP;
            set_menu.breakpoint   = BREAK_POINT_TEXT_SP;
            set_menu.motoroff     = MOTOR_OFF_TEXT_SP;
            set_menu.motoroffXY   = MOTOR_OFF_XY_TEXT_SP;
            set_menu.language     = LANGUAGE_TEXT_SP;
            set_menu.shutdown     = SHUTDOWN_TEXT_SP;
            set_menu.machine_para = MACHINE_PARA_SP;
            set_menu.eepromSet    = EEPROM_SETTINGS_SP;
            more_menu.title       = TITLE_MORE_SP;
<<<<<<< HEAD
            more_menu.gcode       = MORE_GCODE_SP;
            more_menu.entergcode  = MORE_ENTER_GCODE_SP;
=======
>>>>>>> 35c1b330
            #if ENABLED(USER_CMD_1_ENABLE)
              more_menu.custom1 = MORE_CUSTOM1_TEXT_SP;
            #endif
            #if ENABLED(USER_CMD_2_ENABLE)
              more_menu.custom2 = MORE_CUSTOM2_TEXT_SP;
            #endif
            #if ENABLED(USER_CMD_3_ENABLE)
              more_menu.custom3 = MORE_CUSTOM3_TEXT_SP;
            #endif
            #if ENABLED(USER_CMD_4_ENABLE)
              more_menu.custom4 = MORE_CUSTOM4_TEXT_SP;
            #endif
            #if ENABLED(USER_CMD_5_ENABLE)
              more_menu.custom5 = MORE_CUSTOM5_TEXT_SP;
            #endif
            #if ENABLED(USER_CMD_6_ENABLE)
              more_menu.custom6 = MORE_CUSTOM6_TEXT_SP;
            #endif
<<<<<<< HEAD
=======
            #if ENABLED(USER_CMD_7_ENABLE)
              more_menu.custom7 = MORE_CUSTOM7_TEXT_SP;
            #endif
>>>>>>> 35c1b330
            //
            filesys_menu.title   = TITLE_FILESYS_SP;
            filesys_menu.sd_sys  = SD_CARD_TEXT_SP;
            filesys_menu.usb_sys = U_DISK_TEXT_SP;

            // WIFI
            wifi_menu.title     = WIFI_TEXT;
            wifi_menu.cloud     = CLOUD_TEXT_SP;
            wifi_menu.reconnect = WIFI_RECONNECT_TEXT_SP;

            cloud_menu.title        = TITLE_CLOUD_TEXT_SP;
            cloud_menu.bind         = CLOUD_BINDED_SP;
            cloud_menu.binded       = CLOUD_BINDED_SP;
            cloud_menu.unbind       = CLOUD_UNBIND_SP;
            cloud_menu.unbinding    = CLOUD_UNBINDED_SP;
            cloud_menu.disconnected = CLOUD_DISCONNECTED_SP;
            cloud_menu.unbinded     = CLOUD_UNBINDED_SP;
            cloud_menu.disable      = CLOUD_DISABLE_SP;
            //
            about_menu.title   = ABOUT_TEXT_SP;
            about_menu.type    = ABOUT_TYPE_TEXT_SP;
            about_menu.version = ABOUT_VERSION_TEXT_SP;
            about_menu.wifi    = ABOUT_WIFI_TEXT_SP;
            //
            fan_menu.title = FAN_TEXT_SP;
            fan_menu.add   = FAN_ADD_TEXT_SP;
            fan_menu.dec   = FAN_DEC_TEXT_SP;
            fan_menu.state = FAN_TIPS1_TEXT_SP;
            //
            filament_menu.title                               = TITLE_FILAMENT_SP;
            filament_menu.in                                  = FILAMENT_IN_TEXT_SP;
            filament_menu.out                                 = FILAMENT_OUT_TEXT_SP;
            filament_menu.ext1                                = FILAMENT_EXT0_TEXT_SP;
            filament_menu.ext2                                = FILAMENT_EXT1_TEXT_SP;
            filament_menu.ready_replace                       = FILAMENT_CHANGE_TEXT_SP;
            filament_menu.filament_dialog_load_heat           = FILAMENT_DIALOG_LOAD_HEAT_TIPS_SP;
            filament_menu.filament_dialog_load_heat_confirm   = FILAMENT_DIALOG_LOAD_CONFIRM1_TIPS_SP;
            filament_menu.filament_dialog_loading             = FILAMENT_DIALOG_LOADING_TIPS_SP;
            filament_menu.filament_dialog_load_completed      = FILAMENT_DIALOG_LOAD_COMPLETE_TIPS_SP;
            filament_menu.filament_dialog_unload_heat         = FILAMENT_DIALOG_UNLOAD_HEAT_TIPS_SP;
            filament_menu.filament_dialog_unload_heat_confirm = FILAMENT_DIALOG_UNLOAD_CONFIRM_TIPS_SP;
            filament_menu.filament_dialog_unloading           = FILAMENT_DIALOG_UNLOADING_TIPS_SP;
            filament_menu.filament_dialog_unload_completed    = FILAMENT_DIALOG_UNLOAD_COMPLETE_TIPS_SP;

            //
            language_menu.title = LANGUAGE_TEXT_SP;
            language_menu.next  = PAGE_DOWN_TEXT_SP;
            language_menu.up    = PAGE_UP_TEXT_SP;
            //
            printing_menu.title  = TITLE_PRINTING_SP;
            printing_menu.option = PRINTING_OPERATION_SP;
            printing_menu.stop   = PRINTING_STOP_SP;
            printing_menu.pause  = PRINTING_PAUSE_SP;
            printing_menu.resume = PRINTING_RESUME_SP;

            //
            operation_menu.title      = TITLE_OPERATION_SP;
            operation_menu.pause      = PRINTING_PAUSE_SP;
            operation_menu.stop       = PRINTING_STOP_SP;
            operation_menu.temp       = PRINTING_TEMP_SP;
            operation_menu.fan        = FAN_TEXT_SP;
            operation_menu.extr       = PRINTING_EXTRUDER_SP;
            operation_menu.speed      = PRINTING_CHANGESPEED_SP;
            operation_menu.filament   = FILAMENT_TEXT_SP;
            operation_menu.more       = PRINTING_MORE_SP;
            operation_menu.move       = PRINTING_MOVE_SP;
            operation_menu.auto_off   = AUTO_SHUTDOWN_SP;
            operation_menu.manual_off = MANUAL_SHUTDOWN_SP;
            //
            pause_menu.title    = TITLE_PAUSE_RU;
            pause_menu.resume   = PRINTING_RESUME_SP;
            pause_menu.stop     = PRINTING_STOP_SP;
            pause_menu.extrude  = PRINTING_EXTRUDER_SP;
            pause_menu.move     = PRINTING_MOVE_SP;
            pause_menu.filament = FILAMENT_TEXT_SP;
            pause_menu.more     = PRINTING_MORE_SP;

            //
            speed_menu.title         = PRINTING_CHANGESPEED_SP;
            speed_menu.add           = ADD_TEXT_SP;
            speed_menu.dec           = DEC_TEXT_SP;
            speed_menu.move          = MOVE_SPEED_SP;
            speed_menu.extrude       = EXTRUDER_SPEED_SP;
            speed_menu.extrude_speed = EXTRUDER_SPEED_STATE_SP;
            speed_menu.move_speed    = MOVE_SPEED_STATE_SP;
            //
            printing_more_menu.title      = TITLE_MORE_SP;
            printing_more_menu.fan        = FAN_TEXT_SP;
            printing_more_menu.auto_close = AUTO_SHUTDOWN_SP;
            printing_more_menu.manual     = MANUAL_SHUTDOWN_SP;
            printing_more_menu.speed      = PRINTING_CHANGESPEED_SP;
            printing_more_menu.temp       = PRINTING_TEMP_SP;

            print_file_dialog_menu.confirm               = DIALOG_CONFIRM_SP;
            print_file_dialog_menu.cancel                = DIALOG_CANCLE_SP;
            print_file_dialog_menu.print_file            = DIALOG_PRINT_MODEL_SP;
            print_file_dialog_menu.cancel_print          = DIALOG_CANCEL_PRINT_SP;
            print_file_dialog_menu.retry                 = DIALOG_RETRY_SP;
            print_file_dialog_menu.stop                  = DIALOG_STOP_SP;
            print_file_dialog_menu.no_file_print_tips    = DIALOG_ERROR_TIPS1_SP;
            print_file_dialog_menu.print_from_breakpoint = DIALOG_REPRINT_FROM_BREAKPOINT_SP;
            print_file_dialog_menu.close_machine_error   = DIALOG_ERROR_TIPS2_SP;
            print_file_dialog_menu.filament_no_press     = DIALOG_FILAMENT_NO_PRESS_SP;
            print_file_dialog_menu.print_finish          = DIALOG_PRINT_FINISH_SP;
            print_file_dialog_menu.print_time            = DIALOG_PRINT_TIME_SP;
            print_file_dialog_menu.reprint               = DIALOG_REPRINT_SP;
            print_file_dialog_menu.wifi_enable_tips      = DIALOG_WIFI_ENABLE_TIPS_SP;

            pause_msg_menu.pausing       = MESSAGE_PAUSING_SP;
            pause_msg_menu.changing      = MESSAGE_CHANGING_SP;
            pause_msg_menu.unload        = MESSAGE_UNLOAD_SP;
            pause_msg_menu.waiting       = MESSAGE_WAITING_SP;
            pause_msg_menu.insert        = MESSAGE_INSERT_SP;
            pause_msg_menu.load          = MESSAGE_LOAD_SP;
            pause_msg_menu.purge         = MESSAGE_PURGE_SP;
            pause_msg_menu.resume        = MESSAGE_RESUME_SP;
            pause_msg_menu.heat          = MESSAGE_HEAT_SP;
            pause_msg_menu.heating       = MESSAGE_HEATING_SP;
            pause_msg_menu.option        = MESSAGE_OPTION_SP;
            pause_msg_menu.purgeMore     = MESSAGE_PURGE_MORE_SP;
            pause_msg_menu.continuePrint = MESSAGE_CONTINUE_PRINT_SP;
            eeprom_menu.title            = EEPROM_SETTINGS_TITLE_SP;
            eeprom_menu.store            = EEPROM_SETTINGS_STORE_SP;
            eeprom_menu.read             = EEPROM_SETTINGS_READ_SP;
            eeprom_menu.revert           = EEPROM_SETTINGS_REVERT_SP;
            eeprom_menu.storeTips        = EEPROM_STORE_TIPS_SP;
            eeprom_menu.readTips         =  EEPROM_READ_TIPS_SP;
            eeprom_menu.revertTips       =  EEPROM_REVERT_TIPS_SP;
            break;

        #endif // if 1

        case LANG_FRENCH:
          common_menu.dialog_confirm_title  = TITLE_DIALOG_CONFIRM_FR;
          common_menu.text_back             = BACK_TEXT_FR;
          common_menu.close_machine_tips    = DIALOG_CLOSE_MACHINE_FR;
          common_menu.unbind_printer_tips   = DIALOG_UNBIND_PRINTER_FR;
          common_menu.print_special_title   = PRINTING_OTHER_LANGUGE;
          common_menu.pause_special_title   = PRINTING_PAUSE_OTHER_LANGUGE;
          common_menu.operate_special_title = PRINTING_OPERATION_OTHER_LANGUGE;

          //
          main_menu.title        = TITLE_READYPRINT_FR;
          main_menu.preheat      = PREHEAT_TEXT_FR;
          main_menu.move         = MOVE_TEXT_FR;
          main_menu.home         = HOME_TEXT_FR;
          main_menu.print        = PRINT_TEXT_FR;
          main_menu.extrude      = EXTRUDE_TEXT_FR;
          main_menu.leveling     = LEVELING_TEXT_FR;
          main_menu.autoleveling = AUTO_LEVELING_TEXT_FR;
          main_menu.fan          = FAN_TEXT_FR;
          main_menu.set          = SET_TEXT_FR;
          main_menu.more         = MORE_TEXT_FR;
          main_menu.tool         = TOOL_TEXT_FR;
          // TOOL
          tool_menu.title        = TOOL_TEXT_FR;
          tool_menu.preheat      = TOOL_PREHEAT_FR;
          tool_menu.extrude      = TOOL_EXTRUDE_FR;
          tool_menu.move         = TOOL_MOVE_FR;
          tool_menu.home         = TOOL_HOME_FR;
          tool_menu.leveling     = TOOL_LEVELING_FR;
          tool_menu.autoleveling = TOOL_AUTO_LEVELING_FR;
          tool_menu.filament     = TOOL_FILAMENT_FR;
          tool_menu.more         = TOOL_MORE_FR;
          //
          preheat_menu.adjust_title = TITLE_ADJUST_FR;
          preheat_menu.title        = TITLE_PREHEAT_FR;
          preheat_menu.add          = ADD_TEXT_FR;
          preheat_menu.dec          = DEC_TEXT_FR;
          preheat_menu.ext1         = EXTRUDER_1_TEXT_FR;
          preheat_menu.ext2         = EXTRUDER_2_TEXT_FR;
          preheat_menu.hotbed       = HEATBED_TEXT_FR;
          preheat_menu.off          = CLOSE_TEXT_FR;
          //
          move_menu.title = MOVE_TEXT_FR;
          //
          home_menu.title    = TITLE_HOME_FR;
          home_menu.stopmove = HOME_STOPMOVE_FR;
          //
          file_menu.title     = TITLE_CHOOSEFILE_FR;
          file_menu.page_up   = PAGE_UP_TEXT_FR;
          file_menu.page_down = PAGE_DOWN_TEXT_FR;
          //
          extrude_menu.title       = TITLE_EXTRUDE_FR;
          extrude_menu.in          = EXTRUDER_IN_TEXT_FR;
          extrude_menu.out         = EXTRUDER_OUT_TEXT_FR;
          extrude_menu.ext1        = EXTRUDER_1_TEXT_FR;
          extrude_menu.ext2        = EXTRUDER_2_TEXT_FR;
          extrude_menu.low         = EXTRUDE_LOW_SPEED_TEXT_FR;
          extrude_menu.normal      = EXTRUDE_MEDIUM_SPEED_TEXT_FR;
          extrude_menu.high        = EXTRUDE_HIGH_SPEED_TEXT_FR;
          extrude_menu.temper_text = EXTRUDER_TEMP_TEXT_FR;
          //
          leveling_menu.title     = TITLE_LEVELING_FR;
          leveling_menu.position1 = LEVELING_POINT1_TEXT_FR;
          leveling_menu.position2 = LEVELING_POINT2_TEXT_FR;
          leveling_menu.position3 = LEVELING_POINT3_TEXT_FR;
          leveling_menu.position4 = LEVELING_POINT4_TEXT_FR;
          leveling_menu.position5 = LEVELING_POINT5_TEXT_FR;
          //
          set_menu.title        = TITLE_SET_FR;
          set_menu.filesys      = FILESYS_TEXT_FR;
          set_menu.wifi         = WIFI_TEXT_FR;
          set_menu.about        = ABOUT_TEXT_FR;
          set_menu.fan          = FAN_TEXT_FR;
          set_menu.filament     = FILAMENT_TEXT_FR;
          set_menu.breakpoint   = BREAK_POINT_TEXT_FR;
          set_menu.motoroff     = MOTOR_OFF_TEXT_FR;
          set_menu.motoroffXY   = MOTOR_OFF_XY_TEXT_FR;
          set_menu.language     = LANGUAGE_TEXT_FR;
          set_menu.shutdown     = SHUTDOWN_TEXT_FR;
          set_menu.machine_para = MACHINE_PARA_FR;
          set_menu.eepromSet    = EEPROM_SETTINGS_FR;
          more_menu.title       = TITLE_MORE_FR;
<<<<<<< HEAD
          more_menu.gcode       = MORE_GCODE_FR;
          more_menu.entergcode  = MORE_ENTER_GCODE_FR;
=======
>>>>>>> 35c1b330
          #if ENABLED(USER_CMD_1_ENABLE)
            more_menu.custom1 = MORE_CUSTOM1_TEXT_FR;
          #endif
          #if ENABLED(USER_CMD_2_ENABLE)
            more_menu.custom2 = MORE_CUSTOM2_TEXT_FR;
          #endif
          #if ENABLED(USER_CMD_3_ENABLE)
            more_menu.custom3 = MORE_CUSTOM3_TEXT_FR;
          #endif
          #if ENABLED(USER_CMD_4_ENABLE)
            more_menu.custom4 = MORE_CUSTOM4_TEXT_FR;
          #endif
          #if ENABLED(USER_CMD_5_ENABLE)
            more_menu.custom5 = MORE_CUSTOM5_TEXT_FR;
          #endif
          #if ENABLED(USER_CMD_6_ENABLE)
            more_menu.custom6 = MORE_CUSTOM6_TEXT_FR;
          #endif
<<<<<<< HEAD
=======
          #if ENABLED(USER_CMD_7_ENABLE)
            more_menu.custom7 = MORE_CUSTOM7_TEXT_FR;
          #endif
>>>>>>> 35c1b330
          //
          filesys_menu.title          = TITLE_FILESYS_FR;
          filesys_menu.sd_sys         = SD_CARD_TEXT_FR;
          filesys_menu.usb_sys        = U_DISK_TEXT_FR;
          file_menu.file_loading      = FILE_LOADING_FR;
          file_menu.no_file           = NO_FILE_FR;
          file_menu.no_file_and_check = NO_FILE_FR;
          // WIFI
          wifi_menu.title     = WIFI_NAME_TEXT_FR;
          wifi_menu.cloud     = CLOUD_TEXT_FR;
          wifi_menu.reconnect = WIFI_RECONNECT_TEXT_FR;

          cloud_menu.title        = TITLE_CLOUD_TEXT_FR;
          cloud_menu.bind         = CLOUD_BINDED_FR;
          cloud_menu.binded       = CLOUD_BINDED_FR;
          cloud_menu.unbind       = CLOUD_UNBIND_FR;
          cloud_menu.unbinding    = CLOUD_UNBINDED_FR;
          cloud_menu.disconnected = CLOUD_DISCONNECTED_FR;
          cloud_menu.unbinded     = CLOUD_UNBINDED_FR;
          cloud_menu.disable      = CLOUD_DISABLE_FR;
          //
          about_menu.title   = ABOUT_TEXT_FR;
          about_menu.type    = ABOUT_TYPE_TEXT_FR;
          about_menu.version = ABOUT_VERSION_TEXT_FR;
          about_menu.wifi    = ABOUT_WIFI_TEXT_FR;
          //
          fan_menu.title = FAN_TEXT_FR;
          fan_menu.add   = FAN_ADD_TEXT_FR;
          fan_menu.dec   = FAN_DEC_TEXT_FR;
          fan_menu.state = FAN_TIPS1_TEXT_FR;
          //
          filament_menu.title                               = TITLE_FILAMENT_FR;
          filament_menu.in                                  = FILAMENT_IN_TEXT_FR;
          filament_menu.out                                 = FILAMENT_OUT_TEXT_FR;
          filament_menu.ext1                                = FILAMENT_EXT0_TEXT_FR;
          filament_menu.ext2                                = FILAMENT_EXT1_TEXT_FR;
          filament_menu.ready_replace                       = FILAMENT_CHANGE_TEXT_FR;
          filament_menu.filament_dialog_load_heat           = FILAMENT_DIALOG_LOAD_HEAT_TIPS_FR;
          filament_menu.filament_dialog_load_heat_confirm   = FILAMENT_DIALOG_LOAD_CONFIRM1_TIPS_FR;
          filament_menu.filament_dialog_loading             = FILAMENT_DIALOG_LOADING_TIPS_FR;
          filament_menu.filament_dialog_load_completed      = FILAMENT_DIALOG_LOAD_COMPLETE_TIPS_FR;
          filament_menu.filament_dialog_unload_heat         = FILAMENT_DIALOG_UNLOAD_HEAT_TIPS_FR;
          filament_menu.filament_dialog_unload_heat_confirm = FILAMENT_DIALOG_UNLOAD_CONFIRM_TIPS_FR;
          filament_menu.filament_dialog_unloading           = FILAMENT_DIALOG_UNLOADING_TIPS_FR;
          filament_menu.filament_dialog_unload_completed    = FILAMENT_DIALOG_UNLOAD_COMPLETE_TIPS_FR;

          //
          language_menu.title = LANGUAGE_TEXT_FR;

          //
          printing_menu.title  = TITLE_PRINTING_FR;
          printing_menu.option = PRINTING_OPERATION_FR;
          printing_menu.stop   = PRINTING_STOP_FR;
          printing_menu.pause  = PRINTING_PAUSE_FR;
          printing_menu.resume = PRINTING_RESUME_FR;

          //
          operation_menu.title      = TITLE_OPERATION_FR;
          operation_menu.pause      = PRINTING_PAUSE_FR;
          operation_menu.stop       = PRINTING_STOP_FR;
          operation_menu.temp       = PRINTING_TEMP_FR;
          operation_menu.fan        = FAN_TEXT_FR;
          operation_menu.extr       = PRINTING_EXTRUDER_FR;
          operation_menu.speed      = PRINTING_CHANGESPEED_FR;
          operation_menu.filament   = FILAMENT_TEXT_FR;
          operation_menu.more       = PRINTING_MORE_FR;
          operation_menu.move       = PRINTING_MOVE_FR;
          operation_menu.auto_off   = AUTO_SHUTDOWN_FR;
          operation_menu.manual_off = MANUAL_SHUTDOWN_FR;
          //
          pause_menu.title    = TITLE_PAUSE_FR;
          pause_menu.resume   = PRINTING_RESUME_FR;
          pause_menu.stop     = PRINTING_STOP_FR;
          pause_menu.extrude  = PRINTING_EXTRUDER_FR;
          pause_menu.move     = PRINTING_MOVE_FR;
          pause_menu.filament = FILAMENT_TEXT_FR;
          pause_menu.more     = PRINTING_MORE_FR;

          //
          speed_menu.title         = PRINTING_CHANGESPEED_FR;
          speed_menu.add           = ADD_TEXT_FR;
          speed_menu.dec           = DEC_TEXT_FR;
          speed_menu.move          = MOVE_SPEED_FR;
          speed_menu.extrude       = EXTRUDER_SPEED_FR;
          speed_menu.extrude_speed = EXTRUDER_SPEED_STATE_FR;
          speed_menu.move_speed    = MOVE_SPEED_STATE_FR;
          //
          printing_more_menu.fan        = FAN_TEXT_FR;
          printing_more_menu.auto_close = AUTO_SHUTDOWN_FR;
          printing_more_menu.manual     = MANUAL_SHUTDOWN_FR;
          printing_more_menu.speed      = PRINTING_CHANGESPEED_FR;
          printing_more_menu.temp       = PRINTING_TEMP_FR;

          print_file_dialog_menu.confirm               = DIALOG_CONFIRM_FR;
          print_file_dialog_menu.cancel                = DIALOG_CANCLE_FR;
          print_file_dialog_menu.print_file            = DIALOG_PRINT_MODEL_FR;
          print_file_dialog_menu.cancel_print          = DIALOG_CANCEL_PRINT_FR;
          print_file_dialog_menu.retry                 = DIALOG_RETRY_FR;
          print_file_dialog_menu.stop                  = DIALOG_STOP_FR;
          print_file_dialog_menu.no_file_print_tips    = DIALOG_ERROR_TIPS1_FR;
          print_file_dialog_menu.print_from_breakpoint = DIALOG_REPRINT_FROM_BREAKPOINT_FR;
          print_file_dialog_menu.close_machine_error   = DIALOG_ERROR_TIPS2_FR;
          print_file_dialog_menu.filament_no_press     = DIALOG_FILAMENT_NO_PRESS_FR;
          print_file_dialog_menu.print_finish          = DIALOG_PRINT_FINISH_FR;
          print_file_dialog_menu.print_time            = DIALOG_PRINT_TIME_FR;
          print_file_dialog_menu.reprint               = DIALOG_REPRINT_FR;
          print_file_dialog_menu.wifi_enable_tips      = DIALOG_WIFI_ENABLE_TIPS_FR;

          pause_msg_menu.pausing       = MESSAGE_PAUSING_FR;
          pause_msg_menu.changing      = MESSAGE_CHANGING_FR;
          pause_msg_menu.unload        = MESSAGE_UNLOAD_FR;
          pause_msg_menu.waiting       = MESSAGE_WAITING_FR;
          pause_msg_menu.insert        = MESSAGE_INSERT_FR;
          pause_msg_menu.load          = MESSAGE_LOAD_FR;
          pause_msg_menu.purge         = MESSAGE_PURGE_FR;
          pause_msg_menu.resume        = MESSAGE_RESUME_FR;
          pause_msg_menu.heat          = MESSAGE_HEAT_FR;
          pause_msg_menu.heating       = MESSAGE_HEATING_FR;
          pause_msg_menu.option        = MESSAGE_OPTION_FR;
          pause_msg_menu.purgeMore     = MESSAGE_PURGE_MORE_FR;
          pause_msg_menu.continuePrint = MESSAGE_CONTINUE_PRINT_FR;
          eeprom_menu.title            = EEPROM_SETTINGS_TITLE_FR;
          eeprom_menu.store            = EEPROM_SETTINGS_STORE_FR;
          eeprom_menu.read             = EEPROM_SETTINGS_READ_FR;
          eeprom_menu.revert           = EEPROM_SETTINGS_REVERT_FR;
          eeprom_menu.storeTips        = EEPROM_STORE_TIPS_FR;
          eeprom_menu.readTips         =  EEPROM_READ_TIPS_FR;
          eeprom_menu.revertTips       =  EEPROM_REVERT_TIPS_FR;
          break;

        case LANG_ITALY:
          common_menu.dialog_confirm_title  = TITLE_DIALOG_CONFIRM_IT;
          common_menu.text_back             = BACK_TEXT_IT;
          common_menu.close_machine_tips    = DIALOG_CLOSE_MACHINE_IT;
          common_menu.unbind_printer_tips   = DIALOG_UNBIND_PRINTER_IT;
          common_menu.print_special_title   = PRINTING_OTHER_LANGUGE;
          common_menu.pause_special_title   = PRINTING_PAUSE_OTHER_LANGUGE;
          common_menu.operate_special_title = PRINTING_OPERATION_OTHER_LANGUGE;

          //
          main_menu.title        = TITLE_READYPRINT_IT;
          main_menu.preheat      = PREHEAT_TEXT_IT;
          main_menu.move         = MOVE_TEXT_IT;
          main_menu.home         = HOME_TEXT_IT;
          main_menu.print        = PRINT_TEXT_IT;
          main_menu.extrude      = EXTRUDE_TEXT_IT;
          main_menu.leveling     = LEVELING_TEXT_IT;
          main_menu.autoleveling = AUTO_LEVELING_TEXT_IT;
          main_menu.fan          = FAN_TEXT_IT;
          main_menu.set          = SET_TEXT_IT;
          main_menu.more         = MORE_TEXT_IT;
          main_menu.tool         = TOOL_TEXT_IT;
          // TOOL
          tool_menu.title        = TOOL_TEXT_IT;
          tool_menu.preheat      = TOOL_PREHEAT_IT;
          tool_menu.extrude      = TOOL_EXTRUDE_IT;
          tool_menu.move         = TOOL_MOVE_IT;
          tool_menu.home         = TOOL_HOME_IT;
          tool_menu.leveling     = TOOL_LEVELING_IT;
          tool_menu.autoleveling = TOOL_AUTO_LEVELING_IT;
          tool_menu.filament     = TOOL_FILAMENT_IT;
          tool_menu.more         = TOOL_MORE_IT;
          //
          preheat_menu.adjust_title = TITLE_ADJUST_IT;
          preheat_menu.title        = TITLE_PREHEAT_IT;
          preheat_menu.add          = ADD_TEXT_IT;
          preheat_menu.dec          = DEC_TEXT_IT;
          preheat_menu.ext1         = EXTRUDER_1_TEXT_IT;
          preheat_menu.ext2         = EXTRUDER_2_TEXT_IT;
          preheat_menu.hotbed       = HEATBED_TEXT_IT;
          preheat_menu.off          = CLOSE_TEXT_IT;
          //
          move_menu.title = MOVE_TEXT_IT;
          //
          home_menu.title    = TITLE_HOME_IT;
          home_menu.stopmove = HOME_STOPMOVE_IT;
          //
          file_menu.title             = TITLE_CHOOSEFILE_IT;
          file_menu.page_up           = PAGE_UP_TEXT_IT;
          file_menu.page_down         = PAGE_DOWN_TEXT_IT;
          file_menu.file_loading      = FILE_LOADING_IT;
          file_menu.no_file           = NO_FILE_IT;
          file_menu.no_file_and_check = NO_FILE_IT;
          //
          extrude_menu.title       = TITLE_EXTRUDE_IT;
          extrude_menu.in          = EXTRUDER_IN_TEXT_IT;
          extrude_menu.out         = EXTRUDER_OUT_TEXT_IT;
          extrude_menu.ext1        = EXTRUDER_1_TEXT_IT;
          extrude_menu.ext2        = EXTRUDER_2_TEXT_IT;
          extrude_menu.low         = EXTRUDE_LOW_SPEED_TEXT_IT;
          extrude_menu.normal      = EXTRUDE_MEDIUM_SPEED_TEXT_IT;
          extrude_menu.high        = EXTRUDE_HIGH_SPEED_TEXT_IT;
          extrude_menu.temper_text = EXTRUDER_TEMP_TEXT_IT;
          //
          leveling_menu.title     = TITLE_LEVELING_IT;
          leveling_menu.position1 = LEVELING_POINT1_TEXT_IT;
          leveling_menu.position2 = LEVELING_POINT2_TEXT_IT;
          leveling_menu.position3 = LEVELING_POINT3_TEXT_IT;
          leveling_menu.position4 = LEVELING_POINT4_TEXT_IT;
          leveling_menu.position5 = LEVELING_POINT5_TEXT_IT;
          //
          set_menu.title        = TITLE_SET_IT;
          set_menu.filesys      = FILESYS_TEXT_IT;
          set_menu.wifi         = WIFI_TEXT_IT;
          set_menu.about        = ABOUT_TEXT_IT;
          set_menu.fan          = FAN_TEXT_IT;
          set_menu.filament     = FILAMENT_TEXT_IT;
          set_menu.breakpoint   = BREAK_POINT_TEXT_IT;
          set_menu.motoroff     = MOTOR_OFF_TEXT_IT;
          set_menu.motoroffXY   = MOTOR_OFF_XY_TEXT_IT;
          set_menu.language     = LANGUAGE_TEXT_IT;
          set_menu.shutdown     = SHUTDOWN_TEXT_IT;
          set_menu.machine_para = MACHINE_PARA_IT;
          set_menu.eepromSet    = EEPROM_SETTINGS_IT;
          more_menu.title       = TITLE_MORE_IT;
<<<<<<< HEAD
          more_menu.gcode       = MORE_GCODE_IT;
          more_menu.entergcode  = MORE_ENTER_GCODE_IT;
=======
>>>>>>> 35c1b330
          #if ENABLED(USER_CMD_1_ENABLE)
            more_menu.custom1 = MORE_CUSTOM1_TEXT_IT;
          #endif
          #if ENABLED(USER_CMD_2_ENABLE)
            more_menu.custom2 = MORE_CUSTOM2_TEXT_IT;
          #endif
          #if ENABLED(USER_CMD_3_ENABLE)
            more_menu.custom3 = MORE_CUSTOM3_TEXT_IT;
          #endif
          #if ENABLED(USER_CMD_4_ENABLE)
            more_menu.custom4 = MORE_CUSTOM4_TEXT_IT;
          #endif
          #if ENABLED(USER_CMD_5_ENABLE)
            more_menu.custom5 = MORE_CUSTOM5_TEXT_IT;
          #endif
          #if ENABLED(USER_CMD_6_ENABLE)
            more_menu.custom6 = MORE_CUSTOM6_TEXT_IT;
          #endif
<<<<<<< HEAD
=======
          #if ENABLED(USER_CMD_7_ENABLE)
            more_menu.custom7 = MORE_CUSTOM7_TEXT_IT;
          #endif
>>>>>>> 35c1b330
          //
          filesys_menu.title   = TITLE_FILESYS_IT;
          filesys_menu.sd_sys  = SD_CARD_TEXT_IT;
          filesys_menu.usb_sys = U_DISK_TEXT_IT;

          // WIFI
          wifi_menu.title     = WIFI_NAME_TEXT_IT;
          wifi_menu.cloud     = CLOSE_TEXT_IT;
          wifi_menu.reconnect = WIFI_RECONNECT_TEXT_IT;

          cloud_menu.title        = TITLE_CLOUD_TEXT_IT;
          cloud_menu.bind         = CLOUD_BINDED_IT;
          cloud_menu.binded       = CLOUD_BINDED_IT;
          cloud_menu.unbind       = CLOUD_UNBIND_IT;
          cloud_menu.unbinding    = CLOUD_UNBINDED_IT;
          cloud_menu.disconnected = CLOUD_DISCONNECTED_IT;
          cloud_menu.unbinded     = CLOUD_UNBINDED_IT;
          cloud_menu.disable      = CLOUD_DISABLE_IT;
          //
          about_menu.title   = ABOUT_TEXT_IT;
          about_menu.type    = ABOUT_TYPE_TEXT_IT;
          about_menu.version = ABOUT_VERSION_TEXT_IT;
          about_menu.wifi    = ABOUT_WIFI_TEXT_IT;
          //
          fan_menu.title = FAN_TEXT_IT;
          fan_menu.add   = FAN_ADD_TEXT_IT;
          fan_menu.dec   = FAN_DEC_TEXT_IT;
          fan_menu.state = FAN_TIPS1_TEXT_IT;
          //
          filament_menu.title                               = TITLE_FILAMENT_IT;
          filament_menu.in                                  = FILAMENT_IN_TEXT_IT;
          filament_menu.out                                 = FILAMENT_OUT_TEXT_IT;
          filament_menu.ext1                                = FILAMENT_EXT0_TEXT_IT;
          filament_menu.ext2                                = FILAMENT_EXT1_TEXT_IT;
          filament_menu.ready_replace                       = FILAMENT_CHANGE_TEXT_IT;
          filament_menu.filament_dialog_load_heat           = FILAMENT_DIALOG_LOAD_HEAT_TIPS_IT;
          filament_menu.filament_dialog_load_heat_confirm   = FILAMENT_DIALOG_LOAD_CONFIRM1_TIPS_IT;
          filament_menu.filament_dialog_loading             = FILAMENT_DIALOG_LOADING_TIPS_IT;
          filament_menu.filament_dialog_load_completed      = FILAMENT_DIALOG_LOAD_COMPLETE_TIPS_IT;
          filament_menu.filament_dialog_unload_heat         = FILAMENT_DIALOG_UNLOAD_HEAT_TIPS_IT;
          filament_menu.filament_dialog_unload_heat_confirm = FILAMENT_DIALOG_UNLOAD_CONFIRM_TIPS_IT;
          filament_menu.filament_dialog_unloading           = FILAMENT_DIALOG_UNLOADING_TIPS_IT;
          filament_menu.filament_dialog_unload_completed    = FILAMENT_DIALOG_UNLOAD_COMPLETE_TIPS_IT;

          //
          language_menu.title = LANGUAGE_TEXT_IT;

          //
          printing_menu.title  = TITLE_PRINTING_IT;
          printing_menu.option = PRINTING_OPERATION_IT;
          printing_menu.stop   = PRINTING_STOP_IT;
          printing_menu.pause  = PRINTING_PAUSE_IT;
          printing_menu.resume = PRINTING_RESUME_IT;

          //
          operation_menu.title      = TITLE_OPERATION_IT;
          operation_menu.pause      = PRINTING_PAUSE_IT;
          operation_menu.stop       = PRINTING_STOP_IT;
          operation_menu.temp       = PRINTING_TEMP_IT;
          operation_menu.fan        = FAN_TEXT_IT;
          operation_menu.extr       = PRINTING_EXTRUDER_IT;
          operation_menu.speed      = PRINTING_CHANGESPEED_IT;
          operation_menu.filament   = FILAMENT_TEXT_IT;
          operation_menu.more       = PRINTING_MORE_IT;
          operation_menu.move       = PRINTING_MOVE_IT;
          operation_menu.auto_off   = AUTO_SHUTDOWN_IT;
          operation_menu.manual_off = MANUAL_SHUTDOWN_IT;
          //
          pause_menu.title    = TITLE_PAUSE_IT;
          pause_menu.resume   = PRINTING_RESUME_IT;
          pause_menu.stop     = PRINTING_STOP_IT;
          pause_menu.extrude  = PRINTING_EXTRUDER_IT;
          pause_menu.move     = PRINTING_MOVE_IT;
          pause_menu.filament = FILAMENT_TEXT_IT;
          pause_menu.more     = PRINTING_MORE_IT;

          //
          speed_menu.title         = PRINTING_CHANGESPEED_IT;
          speed_menu.add           = ADD_TEXT_IT;
          speed_menu.dec           = DEC_TEXT_IT;
          speed_menu.move          = MOVE_SPEED_IT;
          speed_menu.extrude       = EXTRUDER_SPEED_IT;
          speed_menu.extrude_speed = EXTRUDER_SPEED_STATE_IT;
          speed_menu.move_speed    = MOVE_SPEED_STATE_IT;
          //
          printing_more_menu.fan        = FAN_TEXT_IT;
          printing_more_menu.auto_close = AUTO_SHUTDOWN_IT;
          printing_more_menu.manual     = MANUAL_SHUTDOWN_IT;
          printing_more_menu.temp       = PRINTING_TEMP_IT;
          printing_more_menu.speed      = PRINTING_CHANGESPEED_IT;

          print_file_dialog_menu.confirm               = DIALOG_CONFIRM_IT;
          print_file_dialog_menu.cancel                = DIALOG_CANCLE_IT;
          print_file_dialog_menu.print_file            = DIALOG_PRINT_MODEL_IT;
          print_file_dialog_menu.cancel_print          = DIALOG_CANCEL_PRINT_IT;
          print_file_dialog_menu.retry                 = DIALOG_RETRY_IT;
          print_file_dialog_menu.stop                  = DIALOG_STOP_IT;
          print_file_dialog_menu.no_file_print_tips    = DIALOG_ERROR_TIPS1_IT;
          print_file_dialog_menu.print_from_breakpoint = DIALOG_REPRINT_FROM_BREAKPOINT_IT;
          print_file_dialog_menu.close_machine_error   = DIALOG_ERROR_TIPS2_IT;
          print_file_dialog_menu.filament_no_press     = DIALOG_FILAMENT_NO_PRESS_IT;
          print_file_dialog_menu.print_finish          = DIALOG_PRINT_FINISH_IT;
          print_file_dialog_menu.print_time            = DIALOG_PRINT_TIME_IT;
          print_file_dialog_menu.reprint               = DIALOG_REPRINT_IT;
          print_file_dialog_menu.wifi_enable_tips      = DIALOG_WIFI_ENABLE_TIPS_IT;

          pause_msg_menu.pausing       = MESSAGE_PAUSING_IT;
          pause_msg_menu.changing      = MESSAGE_CHANGING_IT;
          pause_msg_menu.unload        = MESSAGE_UNLOAD_IT;
          pause_msg_menu.waiting       = MESSAGE_WAITING_IT;
          pause_msg_menu.insert        = MESSAGE_INSERT_IT;
          pause_msg_menu.load          = MESSAGE_LOAD_IT;
          pause_msg_menu.purge         = MESSAGE_PURGE_IT;
          pause_msg_menu.resume        = MESSAGE_RESUME_IT;
          pause_msg_menu.heat          = MESSAGE_HEAT_IT;
          pause_msg_menu.heating       = MESSAGE_HEATING_IT;
          pause_msg_menu.option        = MESSAGE_OPTION_IT;
          pause_msg_menu.purgeMore     = MESSAGE_PURGE_MORE_IT;
          pause_msg_menu.continuePrint = MESSAGE_CONTINUE_PRINT_IT;
          eeprom_menu.title            = EEPROM_SETTINGS_TITLE_IT;
          eeprom_menu.store            = EEPROM_SETTINGS_STORE_IT;
          eeprom_menu.read             = EEPROM_SETTINGS_READ_IT;
          eeprom_menu.revert           = EEPROM_SETTINGS_REVERT_IT;
          eeprom_menu.storeTips        = EEPROM_STORE_TIPS_IT;
          eeprom_menu.readTips         =  EEPROM_READ_TIPS_IT;
          eeprom_menu.revertTips       =  EEPROM_REVERT_TIPS_IT;
          break;

      #endif // if 1

    default:
      common_menu.dialog_confirm_title  = TITLE_DIALOG_CONFIRM_EN;
      common_menu.text_back             = BACK_TEXT_EN;
      common_menu.close_machine_tips    = DIALOG_CLOSE_MACHINE_EN;
      common_menu.unbind_printer_tips   = DIALOG_UNBIND_PRINTER_EN;
      common_menu.print_special_title   = PRINTING_OTHER_LANGUGE;
      common_menu.pause_special_title   = PRINTING_PAUSE_OTHER_LANGUGE;
      common_menu.operate_special_title = PRINTING_OPERATION_OTHER_LANGUGE;
      //
      main_menu.title        = TITLE_READYPRINT_EN;
      main_menu.preheat      = PREHEAT_TEXT_EN;
      main_menu.move         = MOVE_TEXT_EN;
      main_menu.home         = HOME_TEXT_EN;
      main_menu.print        = PRINT_TEXT_EN;
      main_menu.extrude      = EXTRUDE_TEXT_EN;
      main_menu.leveling     = LEVELING_TEXT_EN;
      main_menu.autoleveling = AUTO_LEVELING_TEXT_EN;
      main_menu.fan          = FAN_TEXT_EN;
      main_menu.set          = SET_TEXT_EN;
      main_menu.more         = MORE_TEXT_EN;
      main_menu.tool         = TOOL_TEXT_EN;
      // TOOL
      tool_menu.title        = TOOL_TEXT_EN;
      tool_menu.preheat      = TOOL_PREHEAT_EN;
      tool_menu.extrude      = TOOL_EXTRUDE_EN;
      tool_menu.move         = TOOL_MOVE_EN;
      tool_menu.home         = TOOL_HOME_EN;
      tool_menu.leveling     = TOOL_LEVELING_EN;
      tool_menu.autoleveling = TOOL_AUTO_LEVELING_EN;
      tool_menu.filament     = TOOL_FILAMENT_EN;
      tool_menu.more         = TOOL_MORE_EN;
      //
      preheat_menu.adjust_title = TITLE_ADJUST_EN;
      preheat_menu.title        = TITLE_PREHEAT_EN;
      preheat_menu.add          = ADD_TEXT_EN;
      preheat_menu.dec          = DEC_TEXT_EN;
      preheat_menu.ext1         = EXTRUDER_1_TEXT_EN;
      preheat_menu.ext2         = EXTRUDER_2_TEXT_EN;
      preheat_menu.hotbed       = HEATBED_TEXT_EN;
      preheat_menu.off          = CLOSE_TEXT_EN;
      //
      move_menu.title = TITLE_MOVE_EN;
      //
      home_menu.title    = TITLE_HOME_EN;
      home_menu.stopmove = HOME_STOPMOVE_EN;
      //
      file_menu.title             = TITLE_CHOOSEFILE_EN;
      file_menu.page_up           = PAGE_UP_TEXT_EN;
      file_menu.page_down         = PAGE_DOWN_TEXT_EN;
      file_menu.file_loading      = FILE_LOADING_EN;
      file_menu.no_file           = NO_FILE_EN;
      file_menu.no_file_and_check = NO_FILE_EN;
      //
      extrude_menu.title       = TITLE_EXTRUDE_EN;
      extrude_menu.in          = EXTRUDER_IN_TEXT_EN;
      extrude_menu.out         = EXTRUDER_OUT_TEXT_EN;
      extrude_menu.ext1        = EXTRUDER_1_TEXT_EN;
      extrude_menu.ext2        = EXTRUDER_2_TEXT_EN;
      extrude_menu.low         = EXTRUDE_LOW_SPEED_TEXT_EN;
      extrude_menu.normal      = EXTRUDE_MEDIUM_SPEED_TEXT_EN;
      extrude_menu.high        = EXTRUDE_HIGH_SPEED_TEXT_EN;
      extrude_menu.temper_text = EXTRUDER_TEMP_TEXT_EN;
      //
      leveling_menu.title     = TITLE_LEVELING_EN;
      leveling_menu.position1 = LEVELING_POINT1_TEXT_EN;
      leveling_menu.position2 = LEVELING_POINT2_TEXT_EN;
      leveling_menu.position3 = LEVELING_POINT3_TEXT_EN;
      leveling_menu.position4 = LEVELING_POINT4_TEXT_EN;
      leveling_menu.position5 = LEVELING_POINT5_TEXT_EN;
      //
      set_menu.title        = TITLE_SET_EN;
      set_menu.filesys      = FILESYS_TEXT_EN;
      set_menu.wifi         = WIFI_TEXT_EN;
      set_menu.about        = ABOUT_TEXT_EN;
      set_menu.fan          = FAN_TEXT_EN;
      set_menu.filament     = FILAMENT_TEXT_EN;
      set_menu.breakpoint   = BREAK_POINT_TEXT_EN;
      set_menu.motoroff     = MOTOR_OFF_TEXT_EN;
      set_menu.motoroffXY   = MOTOR_OFF_XY_TEXT_EN;
      set_menu.language     = LANGUAGE_TEXT_EN;
      set_menu.shutdown     = SHUTDOWN_TEXT_EN;
      set_menu.machine_para = MACHINE_PARA_EN;
      set_menu.eepromSet    = EEPROM_SETTINGS_EN;
      //
<<<<<<< HEAD
      more_menu.title       = TITLE_MORE_EN;
      more_menu.gcode       = MORE_GCODE_EN;
      more_menu.entergcode  = MORE_ENTER_GCODE_EN;
=======
      more_menu.title     = TITLE_MORE_EN;
>>>>>>> 35c1b330
      #if ENABLED(USER_CMD_1_ENABLE)
        more_menu.custom1 = MORE_CUSTOM1_TEXT_EN;
      #endif
      #if ENABLED(USER_CMD_2_ENABLE)
        more_menu.custom2 = MORE_CUSTOM2_TEXT_EN;
      #endif
      #if ENABLED(USER_CMD_3_ENABLE)
        more_menu.custom3 = MORE_CUSTOM3_TEXT_EN;
      #endif
      #if ENABLED(USER_CMD_4_ENABLE)
        more_menu.custom4 = MORE_CUSTOM4_TEXT_EN;
      #endif
      #if ENABLED(USER_CMD_5_ENABLE)
        more_menu.custom5 = MORE_CUSTOM5_TEXT_EN;
      #endif
      #if ENABLED(USER_CMD_6_ENABLE)
        more_menu.custom6 = MORE_CUSTOM6_TEXT_EN;
      #endif
<<<<<<< HEAD
=======
      #if ENABLED(USER_CMD_7_ENABLE)
        more_menu.custom7 = MORE_CUSTOM7_TEXT_EN;
      #endif
>>>>>>> 35c1b330
      //
      filesys_menu.title   = TITLE_FILESYS_EN;
      filesys_menu.sd_sys  = SD_CARD_TEXT_EN;
      filesys_menu.usb_sys = U_DISK_TEXT_EN;
      // WIFI
      wifi_menu.title     = WIFI_TEXT;
      wifi_menu.cloud     = CLOUD_TEXT_EN;
      wifi_menu.reconnect = WIFI_RECONNECT_TEXT_EN;

      cloud_menu.title        = TITLE_CLOUD_TEXT_EN;
      cloud_menu.bind         = CLOUD_BINDED_EN;
      cloud_menu.binded       = CLOUD_BINDED_EN;
      cloud_menu.unbind       = CLOUD_UNBIND_EN;
      cloud_menu.unbinding    = CLOUD_UNBINDED_EN;
      cloud_menu.disconnected = CLOUD_DISCONNECTED_EN;
      cloud_menu.unbinded     = CLOUD_UNBINDED_EN;
      cloud_menu.disable      = CLOUD_DISABLE_EN;
      //
      about_menu.title   = TITLE_ABOUT_EN;
      about_menu.type    = ABOUT_TYPE_TEXT_EN;
      about_menu.version = ABOUT_VERSION_TEXT_EN;
      about_menu.wifi    = ABOUT_WIFI_TEXT_EN;
      //
      fan_menu.title = TITLE_FAN_EN;
      fan_menu.add   = FAN_ADD_TEXT_EN;
      fan_menu.dec   = FAN_DEC_TEXT_EN;
      fan_menu.state = FAN_TIPS1_TEXT_EN;
      //
      filament_menu.title                               = TITLE_FILAMENT_EN;
      filament_menu.in                                  = FILAMENT_IN_TEXT_EN;
      filament_menu.out                                 = FILAMENT_OUT_TEXT_EN;
      filament_menu.ext1                                = FILAMENT_EXT0_TEXT_EN;
      filament_menu.ext2                                = FILAMENT_EXT1_TEXT_EN;
      filament_menu.ready_replace                       = FILAMENT_CHANGE_TEXT_EN;
      filament_menu.filament_dialog_load_heat           = FILAMENT_DIALOG_LOAD_HEAT_TIPS_EN;
      filament_menu.filament_dialog_load_heat_confirm   = FILAMENT_DIALOG_LOAD_CONFIRM1_TIPS_EN;
      filament_menu.filament_dialog_loading             = FILAMENT_DIALOG_LOADING_TIPS_EN;
      filament_menu.filament_dialog_load_completed      = FILAMENT_DIALOG_LOAD_COMPLETE_TIPS_EN;
      filament_menu.filament_dialog_unload_heat         = FILAMENT_DIALOG_UNLOAD_HEAT_TIPS_EN;
      filament_menu.filament_dialog_unload_heat_confirm = FILAMENT_DIALOG_UNLOAD_CONFIRM_TIPS_EN;
      filament_menu.filament_dialog_unloading           = FILAMENT_DIALOG_UNLOADING_TIPS_EN;
      filament_menu.filament_dialog_unload_completed    = FILAMENT_DIALOG_UNLOAD_COMPLETE_TIPS_EN;

      //
      language_menu.title = TITLE_LANGUAGE_EN;
      language_menu.next  = PAGE_DOWN_TEXT_EN;
      language_menu.up    = PAGE_UP_TEXT_EN;
      //
      printing_menu.title  = TITLE_PRINTING_EN;
      printing_menu.option = PRINTING_OPERATION_EN;
      printing_menu.stop   = PRINTING_STOP_EN;
      printing_menu.pause  = PRINTING_PAUSE_EN;
      printing_menu.resume = PRINTING_RESUME_EN;

      //
      operation_menu.title      = TITLE_OPERATION_EN;
      operation_menu.pause      = PRINTING_PAUSE_EN;
      operation_menu.stop       = PRINTING_STOP_EN;
      operation_menu.temp       = PRINTING_TEMP_EN;
      operation_menu.fan        = FAN_TEXT_EN;
      operation_menu.extr       = PRINTING_EXTRUDER_EN;
      operation_menu.speed      = PRINTING_CHANGESPEED_EN;
      operation_menu.filament   = FILAMENT_TEXT_EN;
      operation_menu.more       = PRINTING_MORE_EN;
      operation_menu.move       = PRINTING_MOVE_EN;
      operation_menu.auto_off   = AUTO_SHUTDOWN_EN;
      operation_menu.manual_off = MANUAL_SHUTDOWN_EN;
      //
      pause_menu.title    = TITLE_PAUSE_EN;
      pause_menu.resume   = PRINTING_RESUME_EN;
      pause_menu.stop     = PRINTING_STOP_EN;
      pause_menu.extrude  = PRINTING_EXTRUDER_EN;
      pause_menu.move     = PRINTING_MOVE_EN;
      pause_menu.filament = FILAMENT_TEXT_EN;
      pause_menu.more     = PRINTING_MORE_EN;

      //
      speed_menu.title         = TITLE_CHANGESPEED_EN;
      speed_menu.add           = ADD_TEXT_EN;
      speed_menu.dec           = DEC_TEXT_EN;
      speed_menu.move          = MOVE_SPEED_EN;
      speed_menu.extrude       = EXTRUDER_SPEED_EN;
      speed_menu.extrude_speed = EXTRUDER_SPEED_STATE_EN;
      speed_menu.move_speed    = MOVE_SPEED_STATE_EN;
      //
      printing_more_menu.title      = TITLE_MORE_EN;
      printing_more_menu.fan        = FAN_TEXT_EN;
      printing_more_menu.auto_close = AUTO_SHUTDOWN_EN;
      printing_more_menu.manual     = MANUAL_SHUTDOWN_EN;
      printing_more_menu.speed      = PRINTING_CHANGESPEED_EN;
      printing_more_menu.temp       = PRINTING_TEMP_EN;

      print_file_dialog_menu.confirm               = DIALOG_CONFIRM_EN;
      print_file_dialog_menu.cancel                = DIALOG_CANCLE_EN;
      print_file_dialog_menu.print_file            = DIALOG_PRINT_MODEL_EN;
      print_file_dialog_menu.cancel_print          = DIALOG_CANCEL_PRINT_EN;
      print_file_dialog_menu.retry                 = DIALOG_RETRY_EN;
      print_file_dialog_menu.stop                  = DIALOG_STOP_EN;
      print_file_dialog_menu.no_file_print_tips    = DIALOG_ERROR_TIPS1_EN;
      print_file_dialog_menu.print_from_breakpoint = DIALOG_REPRINT_FROM_BREAKPOINT_EN;
      print_file_dialog_menu.close_machine_error   = DIALOG_ERROR_TIPS2_EN;
      print_file_dialog_menu.filament_no_press     = DIALOG_FILAMENT_NO_PRESS_EN;
      print_file_dialog_menu.print_finish          = DIALOG_PRINT_FINISH_EN;
      print_file_dialog_menu.print_time            = DIALOG_PRINT_TIME_EN;
      print_file_dialog_menu.reprint               = DIALOG_REPRINT_EN;
      print_file_dialog_menu.wifi_enable_tips      = DIALOG_WIFI_ENABLE_TIPS_EN;

      pause_msg_menu.pausing       = MESSAGE_PAUSING_EN;
      pause_msg_menu.changing      = MESSAGE_CHANGING_EN;
      pause_msg_menu.unload        = MESSAGE_UNLOAD_EN;
      pause_msg_menu.waiting       = MESSAGE_WAITING_EN;
      pause_msg_menu.insert        = MESSAGE_INSERT_EN;
      pause_msg_menu.load          = MESSAGE_LOAD_EN;
      pause_msg_menu.purge         = MESSAGE_PURGE_EN;
      pause_msg_menu.resume        = MESSAGE_RESUME_EN;
      pause_msg_menu.heat          = MESSAGE_HEAT_EN;
      pause_msg_menu.heating       = MESSAGE_HEATING_EN;
      pause_msg_menu.option        = MESSAGE_OPTION_EN;
      pause_msg_menu.purgeMore     = MESSAGE_PURGE_MORE_EN;
      pause_msg_menu.continuePrint = MESSAGE_CONTINUE_PRINT_EN;
      eeprom_menu.title            = EEPROM_SETTINGS_TITLE_EN;
      eeprom_menu.store            = EEPROM_SETTINGS_STORE_EN;
      eeprom_menu.read             = EEPROM_SETTINGS_READ_EN;
      eeprom_menu.revert           = EEPROM_SETTINGS_REVERT_EN;
      eeprom_menu.storeTips        = EEPROM_STORE_TIPS_EN;
      eeprom_menu.readTips         =  EEPROM_READ_TIPS_EN;
      eeprom_menu.revertTips       =  EEPROM_REVERT_TIPS_EN;
      break;
  }
}

#endif // HAS_TFT_LVGL_UI<|MERGE_RESOLUTION|>--- conflicted
+++ resolved
@@ -944,13 +944,9 @@
       filesys_menu.sd_sys  = SD_CARD_TEXT_CN;
       filesys_menu.usb_sys = U_DISK_TEXT_CN;
       //
-<<<<<<< HEAD
       more_menu.title       = TITLE_MORE_CN;
       more_menu.gcode       = MORE_GCODE_CN;
       more_menu.entergcode  = MORE_ENTER_GCODE_CN;
-=======
-      more_menu.title = TITLE_MORE_CN;
->>>>>>> 35c1b330
       #if ENABLED(USER_CMD_1_ENABLE)
         more_menu.custom1 = MORE_CUSTOM1_TEXT_CN;
       #endif
@@ -969,12 +965,9 @@
       #if ENABLED(USER_CMD_6_ENABLE)
         more_menu.custom6 = MORE_CUSTOM6_TEXT_CN;
       #endif
-<<<<<<< HEAD
-=======
       #if ENABLED(USER_CMD_7_ENABLE)
         more_menu.custom7 = MORE_CUSTOM7_TEXT_CN;
       #endif
->>>>>>> 35c1b330
       // WIFI
       wifi_menu.title = WIFI_TEXT;
       wifi_menu.cloud     = CLOUD_TEXT_CN;
@@ -1199,13 +1192,9 @@
             filesys_menu.sd_sys   = SD_CARD_TEXT_T_CN;
             filesys_menu.usb_sys  = U_DISK_TEXT_T_CN;
             //
-<<<<<<< HEAD
             more_menu.title       = TITLE_MORE_T_CN;
             more_menu.gcode       = MORE_GCODE_T_CN;
             more_menu.entergcode  = MORE_ENTER_GCODE_T_CN;
-=======
-            more_menu.title     = TITLE_MORE_T_CN;
->>>>>>> 35c1b330
             #if ENABLED(USER_CMD_1_ENABLE)
               more_menu.custom1 = MORE_CUSTOM1_TEXT_T_CN;
             #endif
@@ -1224,12 +1213,9 @@
             #if ENABLED(USER_CMD_6_ENABLE)
               more_menu.custom6 = MORE_CUSTOM6_TEXT_T_CN;
             #endif
-<<<<<<< HEAD
-=======
             #if ENABLED(USER_CMD_7_ENABLE)
               more_menu.custom7 = MORE_CUSTOM7_TEXT_T_CN;
             #endif
->>>>>>> 35c1b330
             // WIFI
             wifi_menu.title     = WIFI_TEXT;
             wifi_menu.cloud     = CLOUD_TEXT_T_CN;
@@ -1441,11 +1427,8 @@
             set_menu.machine_para = MACHINE_PARA_EN;
             set_menu.eepromSet    = EEPROM_SETTINGS_EN;
             more_menu.title       = TITLE_MORE_EN;
-<<<<<<< HEAD
             more_menu.gcode       = MORE_GCODE_EN;
             more_menu.entergcode  = MORE_ENTER_GCODE_EN;
-=======
->>>>>>> 35c1b330
             #if ENABLED(USER_CMD_1_ENABLE)
               more_menu.custom1 = MORE_CUSTOM1_TEXT_EN;
             #endif
@@ -1464,12 +1447,9 @@
             #if ENABLED(USER_CMD_6_ENABLE)
               more_menu.custom6 = MORE_CUSTOM6_TEXT_EN;
             #endif
-<<<<<<< HEAD
-=======
             #if ENABLED(USER_CMD_7_ENABLE)
               more_menu.custom7 = MORE_CUSTOM7_TEXT_EN;
             #endif
->>>>>>> 35c1b330
 
             //
             filesys_menu.title   = TITLE_FILESYS_EN;
@@ -1683,11 +1663,8 @@
             set_menu.machine_para = MACHINE_PARA_RU;
             set_menu.eepromSet    = EEPROM_SETTINGS_RU;
             more_menu.title       = TITLE_MORE_RU;
-<<<<<<< HEAD
             more_menu.gcode       = MORE_GCODE_RU;
             more_menu.entergcode  = MORE_ENTER_GCODE_RU;
-=======
->>>>>>> 35c1b330
             #if ENABLED(USER_CMD_1_ENABLE)
               more_menu.custom1 = MORE_CUSTOM1_TEXT_RU;
             #endif
@@ -1706,12 +1683,9 @@
             #if ENABLED(USER_CMD_6_ENABLE)
               more_menu.custom6 = MORE_CUSTOM6_TEXT_RU;
             #endif
-<<<<<<< HEAD
-=======
             #if ENABLED(USER_CMD_7_ENABLE)
               more_menu.custom7 = MORE_CUSTOM7_TEXT_RU;
             #endif
->>>>>>> 35c1b330
             //
             filesys_menu.title   = TITLE_FILESYS_RU;
             filesys_menu.sd_sys  = SD_CARD_TEXT_RU;
@@ -2021,11 +1995,8 @@
             set_menu.machine_para = MACHINE_PARA_SP;
             set_menu.eepromSet    = EEPROM_SETTINGS_SP;
             more_menu.title       = TITLE_MORE_SP;
-<<<<<<< HEAD
             more_menu.gcode       = MORE_GCODE_SP;
             more_menu.entergcode  = MORE_ENTER_GCODE_SP;
-=======
->>>>>>> 35c1b330
             #if ENABLED(USER_CMD_1_ENABLE)
               more_menu.custom1 = MORE_CUSTOM1_TEXT_SP;
             #endif
@@ -2044,12 +2015,9 @@
             #if ENABLED(USER_CMD_6_ENABLE)
               more_menu.custom6 = MORE_CUSTOM6_TEXT_SP;
             #endif
-<<<<<<< HEAD
-=======
             #if ENABLED(USER_CMD_7_ENABLE)
               more_menu.custom7 = MORE_CUSTOM7_TEXT_SP;
             #endif
->>>>>>> 35c1b330
             //
             filesys_menu.title   = TITLE_FILESYS_SP;
             filesys_menu.sd_sys  = SD_CARD_TEXT_SP;
@@ -2264,11 +2232,8 @@
           set_menu.machine_para = MACHINE_PARA_FR;
           set_menu.eepromSet    = EEPROM_SETTINGS_FR;
           more_menu.title       = TITLE_MORE_FR;
-<<<<<<< HEAD
           more_menu.gcode       = MORE_GCODE_FR;
           more_menu.entergcode  = MORE_ENTER_GCODE_FR;
-=======
->>>>>>> 35c1b330
           #if ENABLED(USER_CMD_1_ENABLE)
             more_menu.custom1 = MORE_CUSTOM1_TEXT_FR;
           #endif
@@ -2287,12 +2252,9 @@
           #if ENABLED(USER_CMD_6_ENABLE)
             more_menu.custom6 = MORE_CUSTOM6_TEXT_FR;
           #endif
-<<<<<<< HEAD
-=======
           #if ENABLED(USER_CMD_7_ENABLE)
             more_menu.custom7 = MORE_CUSTOM7_TEXT_FR;
           #endif
->>>>>>> 35c1b330
           //
           filesys_menu.title          = TITLE_FILESYS_FR;
           filesys_menu.sd_sys         = SD_CARD_TEXT_FR;
@@ -2508,11 +2470,8 @@
           set_menu.machine_para = MACHINE_PARA_IT;
           set_menu.eepromSet    = EEPROM_SETTINGS_IT;
           more_menu.title       = TITLE_MORE_IT;
-<<<<<<< HEAD
           more_menu.gcode       = MORE_GCODE_IT;
           more_menu.entergcode  = MORE_ENTER_GCODE_IT;
-=======
->>>>>>> 35c1b330
           #if ENABLED(USER_CMD_1_ENABLE)
             more_menu.custom1 = MORE_CUSTOM1_TEXT_IT;
           #endif
@@ -2531,12 +2490,9 @@
           #if ENABLED(USER_CMD_6_ENABLE)
             more_menu.custom6 = MORE_CUSTOM6_TEXT_IT;
           #endif
-<<<<<<< HEAD
-=======
           #if ENABLED(USER_CMD_7_ENABLE)
             more_menu.custom7 = MORE_CUSTOM7_TEXT_IT;
           #endif
->>>>>>> 35c1b330
           //
           filesys_menu.title   = TITLE_FILESYS_IT;
           filesys_menu.sd_sys  = SD_CARD_TEXT_IT;
@@ -2751,13 +2707,9 @@
       set_menu.machine_para = MACHINE_PARA_EN;
       set_menu.eepromSet    = EEPROM_SETTINGS_EN;
       //
-<<<<<<< HEAD
       more_menu.title       = TITLE_MORE_EN;
       more_menu.gcode       = MORE_GCODE_EN;
       more_menu.entergcode  = MORE_ENTER_GCODE_EN;
-=======
-      more_menu.title     = TITLE_MORE_EN;
->>>>>>> 35c1b330
       #if ENABLED(USER_CMD_1_ENABLE)
         more_menu.custom1 = MORE_CUSTOM1_TEXT_EN;
       #endif
@@ -2776,12 +2728,9 @@
       #if ENABLED(USER_CMD_6_ENABLE)
         more_menu.custom6 = MORE_CUSTOM6_TEXT_EN;
       #endif
-<<<<<<< HEAD
-=======
       #if ENABLED(USER_CMD_7_ENABLE)
         more_menu.custom7 = MORE_CUSTOM7_TEXT_EN;
       #endif
->>>>>>> 35c1b330
       //
       filesys_menu.title   = TITLE_FILESYS_EN;
       filesys_menu.sd_sys  = SD_CARD_TEXT_EN;
