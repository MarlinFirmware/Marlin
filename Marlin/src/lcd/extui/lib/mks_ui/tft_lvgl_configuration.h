/**
 * Marlin 3D Printer Firmware
 * Copyright (c) 2020 MarlinFirmware [https://github.com/MarlinFirmware/Marlin]
 *
 * Based on Sprinter and grbl.
 * Copyright (c) 2011 Camiel Gubbels / Erik van der Zalm
 *
 * This program is free software: you can redistribute it and/or modify
 * it under the terms of the GNU General Public License as published by
 * the Free Software Foundation, either version 3 of the License, or
 * (at your option) any later version.
 *
 * This program is distributed in the hope that it will be useful,
 * but WITHOUT ANY WARRANTY; without even the implied warranty of
 * MERCHANTABILITY or FITNESS FOR A PARTICULAR PURPOSE.  See the
 * GNU General Public License for more details.
 *
 * You should have received a copy of the GNU General Public License
 * along with this program.  If not, see <https://www.gnu.org/licenses/>.
 *
 */
#pragma once

/**
 * @file lcd/extui/lib/mks_ui/tft_lvgl_configuration.h
 * @date 2020-02-21
 */

#ifdef __cplusplus
  extern "C" { /* C-declarations for C++ */
#endif

#include <lvgl.h>

<<<<<<< HEAD
//#define GRAPHICAL_TFT_ROTATE_180
=======
//#define TFT_ROTATION TFT_ROTATE_180
>>>>>>> cb02e44c
#define USE_WIFI_FUNCTION 0

extern void tft_lvgl_init();
extern void my_disp_flush(lv_disp_drv_t * disp, const lv_area_t * area, lv_color_t * color_p);
extern bool my_touchpad_read(lv_indev_drv_t * indev_driver, lv_indev_data_t * data);
extern bool my_mousewheel_read(lv_indev_drv_t * indev_drv, lv_indev_data_t * data);

extern void LCD_Clear(uint16_t Color);
extern void tft_set_point(uint16_t x, uint16_t y, uint16_t point);
extern void LCD_setWindowArea(uint16_t StartX, uint16_t StartY, uint16_t width, uint16_t heigh);
extern void LCD_WriteRAM_Prepare(void);
extern void lcd_draw_logo();
extern void lv_encoder_pin_init();
extern void lv_update_encoder();

extern lv_fs_res_t spi_flash_open_cb (lv_fs_drv_t * drv, void * file_p, const char * path, lv_fs_mode_t mode);
extern lv_fs_res_t spi_flash_close_cb (lv_fs_drv_t * drv, void * file_p);
extern lv_fs_res_t spi_flash_read_cb (lv_fs_drv_t * drv, void * file_p, void * buf, uint32_t btr, uint32_t * br);
extern lv_fs_res_t spi_flash_seek_cb(lv_fs_drv_t * drv, void * file_p, uint32_t pos);
extern lv_fs_res_t spi_flash_tell_cb(lv_fs_drv_t * drv, void * file_p, uint32_t * pos_p);

extern lv_fs_res_t sd_open_cb (lv_fs_drv_t * drv, void * file_p, const char * path, lv_fs_mode_t mode);
extern lv_fs_res_t sd_close_cb (lv_fs_drv_t * drv, void * file_p);
extern lv_fs_res_t sd_read_cb (lv_fs_drv_t * drv, void * file_p, void * buf, uint32_t btr, uint32_t * br);
extern lv_fs_res_t sd_seek_cb(lv_fs_drv_t * drv, void * file_p, uint32_t pos);
extern lv_fs_res_t sd_tell_cb(lv_fs_drv_t * drv, void * file_p, uint32_t * pos_p);

#ifdef __cplusplus
  } /* C-declarations for C++ */
#endif<|MERGE_RESOLUTION|>--- conflicted
+++ resolved
@@ -32,11 +32,7 @@
 
 #include <lvgl.h>
 
-<<<<<<< HEAD
-//#define GRAPHICAL_TFT_ROTATE_180
-=======
 //#define TFT_ROTATION TFT_ROTATE_180
->>>>>>> cb02e44c
 #define USE_WIFI_FUNCTION 0
 
 extern void tft_lvgl_init();
