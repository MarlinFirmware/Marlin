/**
 * Marlin 3D Printer Firmware
 * Copyright (c) 2020 MarlinFirmware [https://github.com/MarlinFirmware/Marlin]
 *
 * Based on Sprinter and grbl.
 * Copyright (c) 2011 Camiel Gubbels / Erik van der Zalm
 *
 * This program is free software: you can redistribute it and/or modify
 * it under the terms of the GNU General Public License as published by
 * the Free Software Foundation, either version 3 of the License, or
 * (at your option) any later version.
 *
 * This program is distributed in the hope that it will be useful,
 * but WITHOUT ANY WARRANTY; without even the implied warranty of
 * MERCHANTABILITY or FITNESS FOR A PARTICULAR PURPOSE.  See the
 * GNU General Public License for more details.
 *
 * You should have received a copy of the GNU General Public License
 * along with this program.  If not, see <https://www.gnu.org/licenses/>.
 *
 */
#include "../../../../inc/MarlinConfigPre.h"

#if HAS_TFT_LVGL_UI

#include "string.h"
#include "draw_ui.h"
#include "pic_manager.h"
#include "draw_ready_print.h"
#include "mks_hardware_test.h"

#include "SPIFlashStorage.h"
#include "../../../../libs/W25Qxx.h"

#include "../../../../sd/cardreader.h"
#include "../../../../MarlinCore.h"

extern uint16_t DeviceCode;

#if ENABLED(SDSUPPORT)
  extern char *createFilename(char * const buffer, const dir_t &p);
#endif

static const char assets[][LONG_FILENAME_LENGTH] = {
  // Homing screen
  "bmp_zeroAll.bin",
  "bmp_zero.bin",
  "bmp_zeroX.bin",
  "bmp_zeroY.bin",
  "bmp_zeroZ.bin",
  "bmp_manual_off.bin",

  // Tool screen
  "bmp_preHeat.bin",
  "bmp_extruct.bin",
  "bmp_mov.bin",
  "bmp_leveling.bin",
  "bmp_filamentchange.bin",
  "bmp_more.bin",

  // Fan screen
  "bmp_Add.bin",
  "bmp_Dec.bin",
  "bmp_speed255.bin",
  "bmp_speed127.bin",
  "bmp_speed0.bin",
  "bmp_speed0.bin",

  "bmp_bed.bin",
  "bmp_step1_degree.bin",
  "bmp_step5_degree.bin",
  "bmp_step10_degree.bin",

  // Extrusion screen
  "bmp_in.bin",
  "bmp_out.bin",
  "bmp_extru1.bin",
  #if HAS_MULTI_EXTRUDER
    "bmp_extru2.bin",
  #endif
  "bmp_speed_high.bin",
  "bmp_speed_slow.bin",
  "bmp_speed_normal.bin",
  "bmp_step1_mm.bin",
  "bmp_step5_mm.bin",
  "bmp_step10_mm.bin",

  // Select file screen
  "bmp_pageUp.bin",
  "bmp_pageDown.bin",
  "bmp_back.bin", //TODO: why two back buttons? Why not just one? (return / back)
  "bmp_dir.bin",
  "bmp_file.bin",

  // Move motor screen
  // TODO: 6 equal icons, just in diffenct rotation... it may be optimized too
  "bmp_xAdd.bin",
  "bmp_xDec.bin",
  "bmp_yAdd.bin",
  "bmp_yDec.bin",
  "bmp_zAdd.bin",
  "bmp_zDec.bin",
  "bmp_step_move0_1.bin",
  "bmp_step_move1.bin",
  "bmp_step_move10.bin",

  // Operation screen
  "bmp_auto_off.bin",
  "bmp_speed.bin",
  "bmp_fan.bin",
  "bmp_temp.bin",
  "bmp_extrude_opr.bin",
  "bmp_move_opr.bin",

  // Change speed screen
  "bmp_step1_percent.bin",
  "bmp_step5_percent.bin",
  "bmp_step10_percent.bin",
  "bmp_extruct_sel.bin",
  "bmp_mov_changespeed.bin",
  "bmp_mov_sel.bin",
  "bmp_speed_extruct.bin",

  // Printing screen
  "bmp_pause.bin",
  "bmp_resume.bin",
  "bmp_stop.bin",
  "bmp_ext1_state.bin",
  #if HAS_MULTI_EXTRUDER
    "bmp_ext2_state.bin",
  #endif
  "bmp_bed_state.bin",
  "bmp_fan_state.bin",
  "bmp_time_state.bin",
  "bmp_zpos_state.bin",
  "bmp_operate.bin",

  // Manual Level screen (only if auto level is disabled)
  #if DISABLED(AUTO_BED_LEVELING_BILINEAR)
    "bmp_leveling1.bin",
    "bmp_leveling2.bin",
    "bmp_leveling3.bin",
    "bmp_leveling4.bin",
    "bmp_leveling5.bin",
  #endif

  // Language Select screen
  #if HAS_LANG_SELECT_SCREEN
    "bmp_language.bin",
    "bmp_simplified_cn.bin",
    "bmp_simplified_cn_sel.bin",
    "bmp_traditional_cn.bin",
    "bmp_traditional_cn_sel.bin",
    "bmp_english.bin",
    "bmp_english_sel.bin",
    "bmp_russian.bin",
    "bmp_russian_sel.bin",
    "bmp_spanish.bin",
    "bmp_spanish_sel.bin",
    "bmp_french.bin",
    "bmp_french_sel.bin",
    "bmp_italy.bin",
    "bmp_italy_sel.bin",
  #endif // HAS_LANG_SELECT_SCREEN

  // G-code preview
  #if HAS_GCODE_DEFAULT_VIEW_IN_FLASH
    "bmp_preview.bin",
  #endif

  #if HAS_LOGO_IN_FLASH
    "bmp_logo.bin",
  #endif

  // Settings screen
  "bmp_about.bin",
  "bmp_eeprom_settings.bin",
  "bmp_machine_para.bin",
  "bmp_function1.bin",

  // Start screen
  "bmp_printing.bin",
  "bmp_set.bin",
  "bmp_tool.bin",

<<<<<<< HEAD
  // base icons
=======
  // Base icons
>>>>>>> 35c1b330
  "bmp_arrow.bin",
  "bmp_back70x40.bin",
  "bmp_value_blank.bin",
  "bmp_blank_sel.bin",
  "bmp_disable.bin",
  "bmp_enable.bin",
  "bmp_return.bin",

  #if ENABLED(MKS_WIFI_MODULE)
    // Wifi screen
    "bmp_wifi.bin",
    "bmp_cloud.bin",
  #endif

  // Babystep screen
  "bmp_baby_move0_01.bin",
  "bmp_baby_move0_05.bin",
  "bmp_baby_move0_1.bin",

<<<<<<< HEAD
  // more screen
=======
  // More screen
>>>>>>> 35c1b330
  "bmp_custom1.bin",
  "bmp_custom2.bin",
  "bmp_custom3.bin",
  "bmp_custom4.bin",
  "bmp_custom5.bin",
  "bmp_custom6.bin",
  "bmp_custom7.bin"
};

#if HAS_SPI_FLASH_FONT
  static char fonts[][LONG_FILENAME_LENGTH] = { "FontUNIGBK.bin" };
#endif

uint8_t currentFlashPage = 0;

uint32_t lv_get_pic_addr(uint8_t *Pname) {
  uint8_t Pic_cnt;
  uint8_t i, j;
  PIC_MSG PIC;
  uint32_t tmp_cnt = 0;
  uint32_t addr = 0;

  currentFlashPage = 0;

  #if ENABLED(MARLIN_DEV_MODE)
    SERIAL_ECHOLNPAIR("Getting picture SPI Flash Address: ", (const char*)Pname);
  #endif

  W25QXX.init(SPI_QUARTER_SPEED);

  W25QXX.SPI_FLASH_BufferRead(&Pic_cnt, PIC_COUNTER_ADDR, 1);
  if (Pic_cnt == 0xFF) Pic_cnt = 0;
  for (i = 0; i < Pic_cnt; i++) {
    j = 0;
    do {
      W25QXX.SPI_FLASH_BufferRead(&PIC.name[j], PIC_NAME_ADDR + tmp_cnt, 1);
      tmp_cnt++;
    } while (PIC.name[j++] != '\0');

    if ((strcasecmp((char*)Pname, (char*)PIC.name)) == 0) {
      if (DeviceCode == 0x9488 || DeviceCode == 0x5761)
        addr = PIC_DATA_ADDR_TFT35 + i * PER_PIC_MAX_SPACE_TFT35;
      else
        addr = PIC_DATA_ADDR_TFT32 + i * PER_PIC_MAX_SPACE_TFT32;
      return addr;
    }
  }
  return addr;
}

const char *assetsPath = "assets";
const char *bakPath = "_assets";

void spiFlashErase_PIC() {
  volatile uint32_t pic_sectorcnt = 0;
  W25QXX.init(SPI_QUARTER_SPEED);
  //erase 0x001000 -64K
  for (pic_sectorcnt = 0; pic_sectorcnt < (64 - 4) / 4; pic_sectorcnt++) {
    watchdog_refresh();
    W25QXX.SPI_FLASH_SectorErase(PICINFOADDR + pic_sectorcnt * 4 * 1024);
  }
  //erase 64K -- 6M
  for (pic_sectorcnt = 0; pic_sectorcnt < (PIC_SIZE_xM * 1024 / 64 - 1); pic_sectorcnt++) {
    watchdog_refresh();
    W25QXX.SPI_FLASH_BlockErase((pic_sectorcnt + 1) * 64 * 1024);
  }
}

#if HAS_SPI_FLASH_FONT
  void spiFlashErase_FONT() {
    volatile uint32_t Font_sectorcnt = 0;
    W25QXX.init(SPI_QUARTER_SPEED);
    for (Font_sectorcnt = 0; Font_sectorcnt < 32-1; Font_sectorcnt++) {
      watchdog_refresh();
      W25QXX.SPI_FLASH_BlockErase(FONTINFOADDR + Font_sectorcnt * 64 * 1024);
    }
  }
#endif

uint32_t LogoWrite_Addroffset = 0;

uint8_t Pic_Logo_Write(uint8_t *LogoName, uint8_t *Logo_Wbuff, uint32_t LogoWriteSize) {
  if (LogoWriteSize <= 0) return 0;

  W25QXX.SPI_FLASH_BufferWrite(Logo_Wbuff, PIC_LOGO_ADDR + LogoWrite_Addroffset, LogoWriteSize);

  for (uint32_t i = 0; i < LogoWriteSize; i++) {
    uint8_t temp1;
    W25QXX.SPI_FLASH_BufferRead(&temp1, PIC_LOGO_ADDR + LogoWrite_Addroffset + i, 1);
    if (*(Logo_Wbuff + i) != temp1) return 0;
  }
  LogoWrite_Addroffset += LogoWriteSize;
  const uint32_t logo_maxsize = DeviceCode == 0x9488 || DeviceCode == 0x5761 ? LOGO_MAX_SIZE_TFT35 : LOGO_MAX_SIZE_TFT32;
  if (LogoWrite_Addroffset >= logo_maxsize) LogoWrite_Addroffset = 0;
  return 1;
}

uint32_t TitleLogoWrite_Addroffset = 0;
uint8_t Pic_TitleLogo_Write(uint8_t *TitleLogoName, uint8_t *TitleLogo_Wbuff, uint32_t TitleLogoWriteSize) {
  if (TitleLogoWriteSize <= 0)
    return 0;
  if ((DeviceCode == 0x9488) || (DeviceCode == 0x5761))
    W25QXX.SPI_FLASH_BufferWrite(TitleLogo_Wbuff, PIC_ICON_LOGO_ADDR_TFT35 + TitleLogoWrite_Addroffset, TitleLogoWriteSize);
  else
    W25QXX.SPI_FLASH_BufferWrite(TitleLogo_Wbuff, PIC_ICON_LOGO_ADDR_TFT32 + TitleLogoWrite_Addroffset, TitleLogoWriteSize);
  TitleLogoWrite_Addroffset += TitleLogoWriteSize;
  if (TitleLogoWrite_Addroffset >= TITLELOGO_MAX_SIZE)
    TitleLogoWrite_Addroffset = 0;
  return 1;
}

uint32_t default_view_addroffset_r = 0;
void default_view_Write(uint8_t *default_view__Rbuff, uint32_t default_view_Writesize) {
  W25QXX.SPI_FLASH_BufferWrite(default_view__Rbuff, DEFAULT_VIEW_ADDR_TFT35 + default_view_addroffset_r, default_view_Writesize);
  default_view_addroffset_r += default_view_Writesize;
  if (default_view_addroffset_r >= DEFAULT_VIEW_MAX_SIZE)
    default_view_addroffset_r = 0;
}

uint32_t Pic_Info_Write(uint8_t *P_name, uint32_t P_size) {
  uint8_t pic_counter = 0;
  uint32_t Pic_SaveAddr;
  uint32_t Pic_SizeSaveAddr;
  uint32_t Pic_NameSaveAddr;
  uint8_t Pname_temp;
  uint32_t i, j;
  uint32_t name_len = 0;
  uint32_t SaveName_len = 0;
  union union32 size_tmp;

  W25QXX.SPI_FLASH_BufferRead(&pic_counter, PIC_COUNTER_ADDR, 1);

  if (pic_counter == 0xFF)
    pic_counter = 0;

  if ((DeviceCode == 0x9488) || (DeviceCode == 0x5761))
    Pic_SaveAddr = PIC_DATA_ADDR_TFT35 + pic_counter * PER_PIC_MAX_SPACE_TFT35;
  else
    Pic_SaveAddr = PIC_DATA_ADDR_TFT32 + pic_counter * PER_PIC_MAX_SPACE_TFT32;

  for (j = 0; j < pic_counter; j++) {
    do {
      W25QXX.SPI_FLASH_BufferRead(&Pname_temp, PIC_NAME_ADDR + SaveName_len, 1);
      SaveName_len++;
    } while (Pname_temp != '\0');
  }
  i = 0;
  while ((*(P_name + i) != '\0')) {
    i++;
    name_len++;
  }

  Pic_NameSaveAddr = PIC_NAME_ADDR + SaveName_len;
  W25QXX.SPI_FLASH_BufferWrite(P_name, Pic_NameSaveAddr, name_len + 1);
  Pic_SizeSaveAddr = PIC_SIZE_ADDR + 4 * pic_counter;
  size_tmp.dwords = P_size;
  W25QXX.SPI_FLASH_BufferWrite(size_tmp.bytes, Pic_SizeSaveAddr, 4);

  pic_counter++;
  W25QXX.SPI_FLASH_SectorErase(PIC_COUNTER_ADDR);
  W25QXX.SPI_FLASH_BufferWrite(&pic_counter, PIC_COUNTER_ADDR, 1);

  return Pic_SaveAddr;
}

#if ENABLED(SDSUPPORT)

  static void dosName2LongName(const char dosName[11], char* longName) {
    uint8_t j = 0;
    LOOP_L_N(i, 11) {
      if (i == 8) longName[j++] = '.';
      if (dosName[i] == '\0' || dosName[i] == ' ') continue;
      longName[j++] = dosName[i];
    }
    longName[j] = '\0';
  }

  static int8_t arrayFindStr(const char arr[][LONG_FILENAME_LENGTH], uint8_t arraySize, const char* str) {
    for (uint8_t a = 0; a < arraySize; a++) {
      if (strcasecmp(arr[a], str) == 0)
        return a;
    }
    return -1;
  }

  #if ENABLED(MARLIN_DEV_MODE)
    static uint32_t totalSizes = 0, totalCompressed = 0;
  #endif

  #define ASSET_TYPE_ICON       0
  #define ASSET_TYPE_LOGO       1
  #define ASSET_TYPE_TITLE_LOGO 2
  #define ASSET_TYPE_G_PREVIEW  3
  #define ASSET_TYPE_FONT       4
  static void loadAsset(SdFile &dir, dir_t& entry, const char *fn, int8_t assetType) {
    SdFile file;
    char dosFilename[FILENAME_LENGTH];
    createFilename(dosFilename, entry);
    if (!file.open(&dir, dosFilename, O_READ)) {
      #if ENABLED(MARLIN_DEV_MODE)
        SERIAL_ECHOLNPAIR("Error opening Asset: ", fn);
      #endif
      return;
    }

    watchdog_refresh();
    disp_assets_update_progress(fn);

    W25QXX.init(SPI_QUARTER_SPEED);

    uint16_t pbr;
    uint32_t pfileSize;
    uint32_t totalSizeLoaded = 0;
    uint32_t Pic_Write_Addr;
    pfileSize = file.fileSize();
    totalSizeLoaded += pfileSize;
    if (assetType == ASSET_TYPE_LOGO) {
      do {
        watchdog_refresh();
        pbr = file.read(public_buf, BMP_WRITE_BUF_LEN);
        Pic_Logo_Write((uint8_t *)fn, public_buf, pbr);
      } while (pbr >= BMP_WRITE_BUF_LEN);
    }
    else if (assetType == ASSET_TYPE_TITLE_LOGO) {
      do {
        watchdog_refresh();
        pbr = file.read(public_buf, BMP_WRITE_BUF_LEN);
        Pic_TitleLogo_Write((uint8_t *)fn, public_buf, pbr);
      } while (pbr >= BMP_WRITE_BUF_LEN);
    }
    else if (assetType == ASSET_TYPE_G_PREVIEW) {
      do {
        watchdog_refresh();
        pbr = file.read(public_buf, BMP_WRITE_BUF_LEN);
        default_view_Write(public_buf, pbr);
      } while (pbr >= BMP_WRITE_BUF_LEN);
    }
    else if (assetType == ASSET_TYPE_ICON) {
      Pic_Write_Addr = Pic_Info_Write((uint8_t *)fn, pfileSize);
      SPIFlash.beginWrite(Pic_Write_Addr);
      #if HAS_SPI_FLASH_COMPRESSION
        do {
          watchdog_refresh();
          pbr = file.read(public_buf, SPI_FLASH_PageSize);
          TERN_(MARLIN_DEV_MODE, totalSizes += pbr);
          SPIFlash.writeData(public_buf, SPI_FLASH_PageSize);
        } while (pbr >= SPI_FLASH_PageSize);
      #else
        do {
          pbr = file.read(public_buf, BMP_WRITE_BUF_LEN);
          W25QXX.SPI_FLASH_BufferWrite(public_buf, Pic_Write_Addr, pbr);
          Pic_Write_Addr += pbr;
        } while (pbr >= BMP_WRITE_BUF_LEN);
      #endif
      #if ENABLED(MARLIN_DEV_MODE)
        SERIAL_ECHOLNPAIR("Space used: ", fn, " - ", (SPIFlash.getCurrentPage() + 1) * SPI_FLASH_PageSize / 1024, "KB");
        totalCompressed += (SPIFlash.getCurrentPage() + 1) * SPI_FLASH_PageSize;
      #endif
      SPIFlash.endWrite();
    }
    else if (assetType == ASSET_TYPE_FONT) {
      Pic_Write_Addr = UNIGBK_FLASH_ADDR;
      do {
        watchdog_refresh();
        pbr = file.read(public_buf, BMP_WRITE_BUF_LEN);
        W25QXX.SPI_FLASH_BufferWrite(public_buf, Pic_Write_Addr, pbr);
        Pic_Write_Addr += pbr;
      } while (pbr >= BMP_WRITE_BUF_LEN);
    }

    file.close();

    #if ENABLED(MARLIN_DEV_MODE)
      SERIAL_ECHOLNPAIR("Asset added: ", fn);
    #endif
  }

  void UpdateAssets() {
    if (!card.isMounted()) return;
    SdFile dir, root = card.getroot();
    if (dir.open(&root, assetsPath, O_RDONLY)) {

      disp_assets_update();
      disp_assets_update_progress("Erasing pics...");
      watchdog_refresh();
      spiFlashErase_PIC();
      #if HAS_SPI_FLASH_FONT
        disp_assets_update_progress("Erasing fonts...");
        watchdog_refresh();
        spiFlashErase_FONT();
      #endif

      disp_assets_update_progress("Reading files...");
      dir_t d;
      while (dir.readDir(&d, card.longFilename) > 0) {
        // If we dont get a long name, but gets a short one, try it
        if (card.longFilename[0] == 0 && d.name[0] != 0)
          dosName2LongName((const char*)d.name, card.longFilename);
        if (card.longFilename[0] == 0) continue;
        if (card.longFilename[0] == '.') continue;

        int8_t a = arrayFindStr(assets, COUNT(assets), card.longFilename);
        if (a >= 0 && a < (int8_t)COUNT(assets)) {
          uint8_t assetType = ASSET_TYPE_ICON;
          if (strstr(assets[a], "_logo"))
            assetType = ASSET_TYPE_LOGO;
          else if (strstr(assets[a], "_titlelogo"))
            assetType = ASSET_TYPE_TITLE_LOGO;
          else if (strstr(assets[a], "_preview"))
            assetType = ASSET_TYPE_G_PREVIEW;

          loadAsset(dir, d, assets[a], assetType);

          continue;
        }

        #if HAS_SPI_FLASH_FONT
          a = arrayFindStr(fonts, COUNT(fonts), card.longFilename);
          if (a >= 0 && a < (int8_t)COUNT(fonts))
            loadAsset(dir, d, fonts[a], ASSET_TYPE_FONT);
        #endif
      }
      dir.rename(&root, bakPath);
    }
    dir.close();

    #if ENABLED(MARLIN_DEV_MODE)
      uint8_t pic_counter = 0;
      W25QXX.SPI_FLASH_BufferRead(&pic_counter, PIC_COUNTER_ADDR, 1);
      SERIAL_ECHOLNPAIR("Total assets loaded: ", pic_counter);
      SERIAL_ECHOLNPAIR("Total Uncompressed: ", totalSizes, ", Compressed: ", totalCompressed);
    #endif
  }

  #if HAS_SPI_FLASH_FONT
    void spi_flash_read_test() { W25QXX.SPI_FLASH_BufferRead(public_buf, UNIGBK_FLASH_ADDR, BMP_WRITE_BUF_LEN); }
  #endif

#endif // SDSUPPORT

void Pic_Read(uint8_t *Pname, uint8_t *P_Rbuff) {
  uint8_t i, j;
  uint8_t Pic_cnt;
  uint32_t tmp_cnt = 0;
  PIC_MSG PIC;

  W25QXX.SPI_FLASH_BufferRead(&Pic_cnt, PIC_COUNTER_ADDR, 1);
  if (Pic_cnt == 0xFF)
    Pic_cnt = 0;

  for (i = 0; i < Pic_cnt; i++) {
    j = 0;
    do {
      W25QXX.SPI_FLASH_BufferRead(&PIC.name[j], PIC_NAME_ADDR + tmp_cnt, 1);
      tmp_cnt++;
    } while (PIC.name[j++] != '\0');
    //pic size
    W25QXX.SPI_FLASH_BufferRead(PIC.size.bytes, PIC_SIZE_ADDR + i * 4, 4);

    if ((strcmp((char*)Pname, (char*)PIC.name)) == 0) {
      W25QXX.SPI_FLASH_BufferRead((uint8_t *)P_Rbuff, PIC_DATA_ADDR_TFT35 + i * PER_PIC_MAX_SPACE_TFT35, PIC.size.dwords);
      break;
    }
  }
}

void lv_pic_test(uint8_t *P_Rbuff, uint32_t addr, uint32_t size) {
  #if HAS_SPI_FLASH_COMPRESSION
    if (currentFlashPage == 0)
      SPIFlash.beginRead(addr);
    SPIFlash.readData(P_Rbuff, size);
    currentFlashPage++;
  #else
    W25QXX.init(SPI_QUARTER_SPEED);
    W25QXX.SPI_FLASH_BufferRead((uint8_t *)P_Rbuff, addr, size);
  #endif
}

#if HAS_SPI_FLASH_FONT
  void get_spi_flash_data(const char *rec_buf, int addr, int size) {
    W25QXX.init(SPI_QUARTER_SPEED);
    W25QXX.SPI_FLASH_BufferRead((uint8_t *)rec_buf, UNIGBK_FLASH_ADDR + addr, size);
  }
#endif

uint32_t logo_addroffset = 0;
void Pic_Logo_Read(uint8_t *LogoName, uint8_t *Logo_Rbuff, uint32_t LogoReadsize) {
  W25QXX.init(SPI_QUARTER_SPEED);
  W25QXX.SPI_FLASH_BufferRead(Logo_Rbuff, PIC_LOGO_ADDR + logo_addroffset, LogoReadsize);
  logo_addroffset += LogoReadsize;
  if (logo_addroffset >= LOGO_MAX_SIZE_TFT35)
    logo_addroffset = 0;
}

uint32_t default_view_addroffset = 0;
void default_view_Read(uint8_t *default_view_Rbuff, uint32_t default_view_Readsize) {
  W25QXX.init(SPI_QUARTER_SPEED);
  W25QXX.SPI_FLASH_BufferRead(default_view_Rbuff, DEFAULT_VIEW_ADDR_TFT35 + default_view_addroffset, default_view_Readsize);
  default_view_addroffset += default_view_Readsize;
  if (default_view_addroffset >= DEFAULT_VIEW_MAX_SIZE)
    default_view_addroffset = 0;
}

#if HAS_BAK_VIEW_IN_FLASH
  uint32_t flash_view_addroffset = 0;
  void flash_view_Read(uint8_t *flash_view_Rbuff, uint32_t flash_view_Readsize) {
    W25QXX.init(SPI_QUARTER_SPEED);
    W25QXX.SPI_FLASH_BufferRead(flash_view_Rbuff, BAK_VIEW_ADDR_TFT35 + flash_view_addroffset, flash_view_Readsize);
    flash_view_addroffset += flash_view_Readsize;
    if (flash_view_addroffset >= FLASH_VIEW_MAX_SIZE)
      flash_view_addroffset = 0;
  }
#endif

#endif // HAS_TFT_LVGL_UI<|MERGE_RESOLUTION|>--- conflicted
+++ resolved
@@ -183,11 +183,7 @@
   "bmp_set.bin",
   "bmp_tool.bin",
 
-<<<<<<< HEAD
-  // base icons
-=======
   // Base icons
->>>>>>> 35c1b330
   "bmp_arrow.bin",
   "bmp_back70x40.bin",
   "bmp_value_blank.bin",
@@ -207,11 +203,7 @@
   "bmp_baby_move0_05.bin",
   "bmp_baby_move0_1.bin",
 
-<<<<<<< HEAD
-  // more screen
-=======
   // More screen
->>>>>>> 35c1b330
   "bmp_custom1.bin",
   "bmp_custom2.bin",
   "bmp_custom3.bin",
