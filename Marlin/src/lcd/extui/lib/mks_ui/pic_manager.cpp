/**
 * Marlin 3D Printer Firmware
 * Copyright (c) 2020 MarlinFirmware [https://github.com/MarlinFirmware/Marlin]
 *
 * Based on Sprinter and grbl.
 * Copyright (c) 2011 Camiel Gubbels / Erik van der Zalm
 *
 * This program is free software: you can redistribute it and/or modify
 * it under the terms of the GNU General Public License as published by
 * the Free Software Foundation, either version 3 of the License, or
 * (at your option) any later version.
 *
 * This program is distributed in the hope that it will be useful,
 * but WITHOUT ANY WARRANTY; without even the implied warranty of
 * MERCHANTABILITY or FITNESS FOR A PARTICULAR PURPOSE.  See the
 * GNU General Public License for more details.
 *
 * You should have received a copy of the GNU General Public License
 * along with this program.  If not, see <https://www.gnu.org/licenses/>.
 *
 */
#include "../../../../inc/MarlinConfigPre.h"

#if HAS_TFT_LVGL_UI

#include "../../../../MarlinCore.h"

#include "string.h"

#include "pic_manager.h"
#include "W25Qxx.h"
#include "../../../../sd/cardreader.h"
#include "draw_ready_print.h"
#include "mks_hardware_test.h"

extern uint16_t DeviceCode;
extern unsigned char bmp_public_buf[17 * 1024];

#if ENABLED(SDSUPPORT)
  extern char *createFilename(char * const buffer, const dir_t &p);
#endif

static char assets[][LONG_FILENAME_LENGTH] = {
  //homing screen
  "bmp_Zero.bin",
  "bmp_zeroX.bin",
  "bmp_zeroY.bin",
  "bmp_zeroZ.bin",
  "bmp_manual_off.bin",

  //tool screen
  "bmp_PreHeat.bin",
  "bmp_Extruct.bin",
  "bmp_Mov.bin",
  // "bmp_Zero.bin",
  "bmp_Leveling.bin",

  //fan screen
  "bmp_Add.bin",
  "bmp_Dec.bin",
  "bmp_Speed255.bin",
  "bmp_Speed127.bin",
  "bmp_Speed0.bin",

  //preheat screen
  // "bmp_Add.bin",
  // "bmp_Dec.bin",
  "bmp_Speed0.bin",
  // "bmp_Extru2.bin",
  // "bmp_Extru1.bin",
  "bmp_Bed.bin",
  "bmp_Step1_degree.bin",
  "bmp_Step5_degree.bin",
  "bmp_Step10_degree.bin",

  //extrusion screen
  "bmp_In.bin",
  "bmp_Out.bin",
  "bmp_Extru1.bin",
  #if EXTRUDERS > 1
    "bmp_Extru2.bin",
  #endif
  "bmp_Speed_high.bin",
  "bmp_Speed_slow.bin",
  "bmp_Speed_normal.bin",
  "bmp_Step1_mm.bin",
  "bmp_Step5_mm.bin",
  "bmp_Step10_mm.bin",

  //select file screen
  "bmp_pageUp.bin",
  "bmp_pageDown.bin",
  "bmp_Back.bin", //TODO: why two back buttons? Why not just one? (return / back)
  "bmp_Dir.bin",
  "bmp_File.bin",

  //move motor screen
  //TODO: 6 equal icons, just in diffenct rotation... it may be optimized too
  "bmp_xAdd.bin",
  "bmp_xDec.bin",
  "bmp_yAdd.bin",
  "bmp_yDec.bin",
  "bmp_zAdd.bin",
  "bmp_zDec.bin",
  "bmp_Step_move0_1.bin",
  "bmp_Step_move1.bin",
  "bmp_Step_move10.bin",

  //operation screen
  "bmp_auto_off.bin",
  "bmp_Speed.bin",
  //"bmp_Mamual.bin", //TODO: didn't find it.. changed to bmp_manual_off.bin
  "bmp_Fan.bin",
  //"bmp_PreHeat.bin",
  //"bmp_Extruct.bin",
  // "bmp_Mov.bin",

  //change speed screen
  "bmp_Step1_percent.bin",
  "bmp_Step5_percent.bin",
  "bmp_Step10_percent.bin",
  "bmp_extruct_sel.bin",
  "bmp_mov_changespeed.bin",
  // "bmp_extrude_opr.bin", equal to "bmp_Extruct.bin"
  "bmp_mov_sel.bin",

  //printing screen
  "bmp_Pause.bin",
  "bmp_Resume.bin",
  "bmp_Stop.bin",
  "bmp_Ext1_state.bin",
  #if EXTRUDERS > 1
    "bmp_Ext2_state.bin",
  #endif
  "bmp_Bed_state.bin",
  "bmp_Fan_state.bin",
  "bmp_Time_state.bin",
  "bmp_Zpos_state.bin",
  "bmp_Operate.bin",

  //manual leval screen (only if disabled auto level)
  #if DISABLED(AUTO_BED_LEVELING_BILINEAR)
    "bmp_Leveling1.bin",
    "bmp_Leveling2.bin",
    "bmp_Leveling3.bin",
    "bmp_Leveling4.bin",
    "bmp_Leveling5.bin",
  #endif

  //lang select screen
  #if HAS_LANG_SELECT_SCREEN
    "bmp_Language.bin",
    "bmp_simplified_cn.bin",
    "bmp_simplified_cn_sel.bin",
    "bmp_traditional_cn.bin",
    "bmp_traditional_cn_sel.bin",
    "bmp_English.bin",
    "bmp_English_sel.bin",
    "bmp_Russian.bin",
    "bmp_Russian_sel.bin",
    "bmp_Spanish.bin",
    "bmp_Spanish_sel.bin",
    "bmp_French.bin",
    "bmp_French_sel.bin",
    "bmp_Italy.bin",
    "bmp_Italy_sel.bin",
  #endif // HAS_LANG_SELECT_SCREEN

  // gcode preview
  #if HAS_GCODE_DEFAULT_VIEW_IN_FLASH
    "bmp_preview.bin",
  #endif

  #if HAS_LOGO_IN_FLASH
    "bmp_logo.bin",
  #endif

<<<<<<< HEAD
  //settings screen
=======
  // settings screen
>>>>>>> d20d4591
  "bmp_About.bin",
  //"bmp_Language.bin",
  //"bmp_Fan.bin",
  //"bmp_manual_off.bin",

  //start screen
  "bmp_printing.bin",
  "bmp_Set.bin",
  "bmp_Tool.bin",

  #if ENABLED(HAS_STEALTHCHOP)
<<<<<<< HEAD
    // "bmp_back70x40.bin",
=======
    //"bmp_back70x40.bin",
>>>>>>> d20d4591
    "bmp_disable.bin",
    "bmp_enable.bin",
  #endif

<<<<<<< HEAD
  //settings screen
=======
  // settings screen
>>>>>>> d20d4591
  "bmp_eeprom_settings.bin",
  "bmp_machine_para.bin",
  "bmp_function1.bin",

<<<<<<< HEAD
  //base icons
=======
  // base icons
>>>>>>> d20d4591
  "bmp_arrow.bin",
  "bmp_back70x40.bin",
  "bmp_value_blank.bin",
  "bmp_Return.bin"
};

#if HAS_SPI_FLASH_FONT
  static char fonts[][LONG_FILENAME_LENGTH] = {
    "FontUNIGBK.bin",
  };
#endif

uint32_t lv_get_pic_addr(uint8_t *Pname) {
  uint8_t Pic_cnt;
  uint8_t i, j;
  PIC_MSG PIC;
  uint32_t tmp_cnt = 0;
  uint32_t addr = 0;

  #if ENABLED(MARLIN_DEV_MODE)
    SERIAL_ECHOLNPAIR("Getting picture SPI Flash Address: ", (const char*)Pname);
  #endif

  W25QXX.init(SPI_QUARTER_SPEED);

  W25QXX.SPI_FLASH_BufferRead(&Pic_cnt, PIC_COUNTER_ADDR, 1);
  if (Pic_cnt == 0xFF) Pic_cnt = 0;
  for (i = 0; i < Pic_cnt; i++) {
    j = 0;
    do {
      W25QXX.SPI_FLASH_BufferRead(&PIC.name[j], PIC_NAME_ADDR + tmp_cnt, 1);
      tmp_cnt++;
    } while (PIC.name[j++] != '\0');

    if ((strcasecmp((char*)Pname, (char*)PIC.name)) == 0) {
      if ((DeviceCode == 0x9488) || (DeviceCode == 0x5761))
        addr = PIC_DATA_ADDR_TFT35 + i * PER_PIC_MAX_SPACE_TFT35;
      else
        addr = PIC_DATA_ADDR_TFT32 + i * PER_PIC_MAX_SPACE_TFT32;
      return addr;
    }
  }

  return addr;
}

const char *assetsPath = "assets";
const char *bakPath = "_assets";

void spiFlashErase_PIC() {
  volatile uint32_t pic_sectorcnt = 0;
  for (pic_sectorcnt = 0; pic_sectorcnt < PIC_SIZE_xM * 1024 / 64; pic_sectorcnt++)
    W25QXX.SPI_FLASH_BlockErase(PICINFOADDR + pic_sectorcnt * 64 * 1024);
}

#if HAS_SPI_FLASH_FONT
  void spiFlashErase_FONT() {
    volatile uint32_t Font_sectorcnt = 0;
    for (Font_sectorcnt = 0; Font_sectorcnt < FONT_SIZE_xM * 1024 / 64; Font_sectorcnt++)
      W25QXX.SPI_FLASH_BlockErase(FONTINFOADDR + Font_sectorcnt * 64 * 1024);
  }
#endif

uint32_t LogoWrite_Addroffset = 0;

uint8_t Pic_Logo_Write(uint8_t *LogoName, uint8_t *Logo_Wbuff, uint32_t LogoWriteSize) {
  if (LogoWriteSize <= 0) return 0;

  W25QXX.SPI_FLASH_BufferWrite(Logo_Wbuff, PIC_LOGO_ADDR + LogoWrite_Addroffset, LogoWriteSize);

  for (uint32_t i = 0; i < LogoWriteSize; i++) {
    uint8_t temp1;
    W25QXX.SPI_FLASH_BufferRead(&temp1, PIC_LOGO_ADDR + LogoWrite_Addroffset + i, 1);
    if (*(Logo_Wbuff + i) != temp1) return 0;
  }
  LogoWrite_Addroffset += LogoWriteSize;
  const uint32_t logo_maxsize = DeviceCode == 0x9488 || DeviceCode == 0x5761 ? LOGO_MAX_SIZE_TFT35 : LOGO_MAX_SIZE_TFT32;
  if (LogoWrite_Addroffset >= logo_maxsize) LogoWrite_Addroffset = 0;
  return 1;
}

uint32_t TitleLogoWrite_Addroffset = 0;
uint8_t Pic_TitleLogo_Write(uint8_t *TitleLogoName, uint8_t *TitleLogo_Wbuff, uint32_t TitleLogoWriteSize) {
  if (TitleLogoWriteSize <= 0)
    return 0;
  if ((DeviceCode == 0x9488) || (DeviceCode == 0x5761))
    W25QXX.SPI_FLASH_BufferWrite(TitleLogo_Wbuff, PIC_ICON_LOGO_ADDR_TFT35 + TitleLogoWrite_Addroffset, TitleLogoWriteSize);
  else
    W25QXX.SPI_FLASH_BufferWrite(TitleLogo_Wbuff, PIC_ICON_LOGO_ADDR_TFT32 + TitleLogoWrite_Addroffset, TitleLogoWriteSize);
  TitleLogoWrite_Addroffset += TitleLogoWriteSize;
  if (TitleLogoWrite_Addroffset >= TITLELOGO_MAX_SIZE)
    TitleLogoWrite_Addroffset = 0;
  return 1;
}

uint32_t default_view_addroffset_r = 0;
void default_view_Write(uint8_t *default_view__Rbuff, uint32_t default_view_Writesize) {
  W25QXX.SPI_FLASH_BufferWrite(default_view__Rbuff, DEFAULT_VIEW_ADDR_TFT35 + default_view_addroffset_r, default_view_Writesize);
  default_view_addroffset_r += default_view_Writesize;
  if (default_view_addroffset_r >= DEFAULT_VIEW_MAX_SIZE)
    default_view_addroffset_r = 0;
}

uint32_t Pic_Info_Write(uint8_t *P_name, uint32_t P_size) {
  uint8_t pic_counter = 0;
  uint32_t Pic_SaveAddr;
  uint32_t Pic_SizeSaveAddr;
  uint32_t Pic_NameSaveAddr;
  uint8_t Pname_temp;
  uint32_t i, j;
  uint32_t name_len = 0;
  uint32_t SaveName_len = 0;
  union union32 size_tmp;

  W25QXX.SPI_FLASH_BufferRead(&pic_counter, PIC_COUNTER_ADDR, 1);

  if (pic_counter == 0xFF)
    pic_counter = 0;

  if ((DeviceCode == 0x9488) || (DeviceCode == 0x5761))
    Pic_SaveAddr = PIC_DATA_ADDR_TFT35 + pic_counter * PER_PIC_MAX_SPACE_TFT35;
  else
    Pic_SaveAddr = PIC_DATA_ADDR_TFT32 + pic_counter * PER_PIC_MAX_SPACE_TFT32;

  for (j = 0; j < pic_counter; j++) {
    do {
      W25QXX.SPI_FLASH_BufferRead(&Pname_temp, PIC_NAME_ADDR + SaveName_len, 1);
      SaveName_len++;
    } while (Pname_temp != '\0');
  }
  i = 0;
  while ((*(P_name + i) != '\0')) {
    i++;
    name_len++;
  }

  Pic_NameSaveAddr = PIC_NAME_ADDR + SaveName_len;
  W25QXX.SPI_FLASH_BufferWrite(P_name, Pic_NameSaveAddr, name_len + 1);
  Pic_SizeSaveAddr = PIC_SIZE_ADDR + 4 * pic_counter;
  size_tmp.dwords = P_size;
  W25QXX.SPI_FLASH_BufferWrite(size_tmp.bytes, Pic_SizeSaveAddr, 4);

  pic_counter++;
  W25QXX.SPI_FLASH_SectorErase(PIC_COUNTER_ADDR);
  W25QXX.SPI_FLASH_BufferWrite(&pic_counter, PIC_COUNTER_ADDR, 1);

  return Pic_SaveAddr;
}

uint8_t public_buf[512];

#if ENABLED(SDSUPPORT)

  static void dosName2LongName(const char dosName[11], char* longName) {
    uint8_t j = 0;
    LOOP_L_N(i, 11) {
      if (i == 8) longName[j++] = '.';
      if (dosName[i] == '\0' || dosName[i] == ' ') continue;
      longName[j++] = dosName[i];
    }
    longName[j] = '\0';
  }

  static int8_t arrayFindStr(const char arr[][LONG_FILENAME_LENGTH], uint8_t arraySize, const char* str) {
    for (uint8_t a = 0; a < arraySize; a++) {
      if (strcasecmp(arr[a], str) == 0)
        return a;
    }
    return -1;
  }

  #define ASSET_TYPE_ICON       0
  #define ASSET_TYPE_LOGO       1
  #define ASSET_TYPE_TITLE_LOGO 2
  #define ASSET_TYPE_G_PREVIEW  3
  #define ASSET_TYPE_FONT       4
  static void loadAsset(SdFile &dir, dir_t& entry, const char *fn, int8_t assetType) {
    SdFile file;
    char dosFilename[FILENAME_LENGTH];
    createFilename(dosFilename, entry);
    if (!file.open(&dir, dosFilename, O_READ)) {
      #if ENABLED(MARLIN_DEV_MODE)
        SERIAL_ECHOLNPAIR("Error opening Asset: ", fn);
      #endif
      return;
    }

    disp_assets_update_progress(fn);
    uint16_t pbr;
    uint32_t pfileSize;
    uint32_t totalSizeLoaded = 0;
    uint32_t Pic_Write_Addr;
    pfileSize = file.fileSize();
    totalSizeLoaded += pfileSize;
    if (assetType == ASSET_TYPE_LOGO) {
      while (1) {
        pbr = file.read(public_buf, BMP_WRITE_BUF_LEN);
        Pic_Logo_Write((uint8_t *)fn, public_buf, pbr); //
        if (pbr < BMP_WRITE_BUF_LEN) break;
      }
    }
    else if (assetType == ASSET_TYPE_TITLE_LOGO) {
      while (1) {
        pbr = file.read(public_buf, BMP_WRITE_BUF_LEN);
        Pic_TitleLogo_Write((uint8_t *)fn, public_buf, pbr); //
        if (pbr < BMP_WRITE_BUF_LEN) break;
      }
    }
    else if (assetType == ASSET_TYPE_G_PREVIEW) {
      while (1) {
        pbr = file.read(public_buf, BMP_WRITE_BUF_LEN);
        default_view_Write(public_buf, pbr); //
        if (pbr < BMP_WRITE_BUF_LEN) break;
      }
    }
    else if (assetType == ASSET_TYPE_ICON) {
      Pic_Write_Addr = Pic_Info_Write((uint8_t *)fn, pfileSize);
      while (1) {
        pbr = file.read(public_buf, BMP_WRITE_BUF_LEN);
        W25QXX.SPI_FLASH_BufferWrite(public_buf, Pic_Write_Addr, pbr);
        Pic_Write_Addr += pbr;
        if (pbr < BMP_WRITE_BUF_LEN) break;
      }
    }
    else if (assetType == ASSET_TYPE_FONT) {
      Pic_Write_Addr = UNIGBK_FLASH_ADDR;
      while (1) {
        pbr = file.read(public_buf, BMP_WRITE_BUF_LEN);
        W25QXX.SPI_FLASH_BufferWrite(public_buf, Pic_Write_Addr, pbr);
        Pic_Write_Addr += pbr;
        if (pbr < BMP_WRITE_BUF_LEN) break;
      }
    }

    file.close();

    #if ENABLED(MARLIN_DEV_MODE)
      SERIAL_ECHOLNPAIR("Asset added: ", fn);
    #endif
  }

  void UpdateAssets() {
    SdFile dir, root = card.getroot();
    if (dir.open(&root, assetsPath, O_RDONLY)) {

      disp_assets_update();
      spiFlashErase_PIC();
      #if HAS_SPI_FLASH_FONT
        spiFlashErase_FONT();
      #endif

      dir_t d;
      while (dir.readDir(&d, card.longFilename) > 0) {
        // if we dont get a long name, but gets a short one, try it
        if (card.longFilename[0] == 0 && d.name[0] != 0)
          dosName2LongName((const char*)d.name, card.longFilename);
        if (card.longFilename[0] == 0) continue;
        if (card.longFilename[0] == '.') continue;
<<<<<<< HEAD

        uint8_t a = arrayFindStr(assets, COUNT(assets), card.longFilename);
        if (a >= 0 && a < COUNT(assets)) {
          uint8_t assetType = ASSET_TYPE_ICON;
          if (strstr(assets[a], "_logo"))
            assetType = ASSET_TYPE_LOGO;
          else if (strstr(assets[a], "_titlelogo"))
            assetType = ASSET_TYPE_TITLE_LOGO;
          else if (strstr(assets[a], "_preview"))
            assetType = ASSET_TYPE_G_PREVIEW;

          loadAsset(dir, d, assets[a], assetType);

=======

        uint8_t a = arrayFindStr(assets, COUNT(assets), card.longFilename);
        if (a >= 0 && a < COUNT(assets)) {
          uint8_t assetType = ASSET_TYPE_ICON;
          if (strstr(assets[a], "_logo"))
            assetType = ASSET_TYPE_LOGO;
          else if (strstr(assets[a], "_titlelogo"))
            assetType = ASSET_TYPE_TITLE_LOGO;
          else if (strstr(assets[a], "_preview"))
            assetType = ASSET_TYPE_G_PREVIEW;

          loadAsset(dir, d, assets[a], assetType);

>>>>>>> d20d4591
          continue;
        }

        #if HAS_SPI_FLASH_FONT
          a = arrayFindStr(fonts, COUNT(fonts), card.longFilename);
          if (a >= 0 && a < COUNT(fonts)) {
            loadAsset(dir, d, fonts[a], ASSET_TYPE_FONT);
          }
        #endif
      }
      dir.rename(&root, bakPath);
    }
    dir.close();

    #if ENABLED(MARLIN_DEV_MODE)
      uint8_t pic_counter = 0;
      W25QXX.SPI_FLASH_BufferRead(&pic_counter, PIC_COUNTER_ADDR, 1);
      SERIAL_ECHOLNPAIR("Total assets loaded: ", pic_counter);
    #endif
  }

  #if HAS_SPI_FLASH_FONT
    void spi_flash_read_test() { W25QXX.SPI_FLASH_BufferRead(public_buf, UNIGBK_FLASH_ADDR, BMP_WRITE_BUF_LEN); }
  #endif // HAS_SPI_FLASH_FONT

#endif // SDSUPPORT

void Pic_Read(uint8_t *Pname, uint8_t *P_Rbuff) {
  uint8_t i, j;
  uint8_t Pic_cnt;
  uint32_t tmp_cnt = 0;
  PIC_MSG PIC;

  W25QXX.SPI_FLASH_BufferRead(&Pic_cnt, PIC_COUNTER_ADDR, 1);
  if (Pic_cnt == 0xff)
    Pic_cnt = 0;

  for (i = 0; i < Pic_cnt; i++) {
    j = 0;
    do {
      W25QXX.SPI_FLASH_BufferRead(&PIC.name[j], PIC_NAME_ADDR + tmp_cnt, 1);
      tmp_cnt++;
    } while (PIC.name[j++] != '\0');
    //pic size
    W25QXX.SPI_FLASH_BufferRead(PIC.size.bytes, PIC_SIZE_ADDR + i * 4, 4);

    if ((strcmp((char*)Pname, (char*)PIC.name)) == 0) {
      W25QXX.SPI_FLASH_BufferRead((uint8_t *)P_Rbuff, PIC_DATA_ADDR_TFT35 + i * PER_PIC_MAX_SPACE_TFT35, PIC.size.dwords);
      break;
    }
  }
}

void lv_pic_test(uint8_t *P_Rbuff, uint32_t addr, uint32_t size) {
  W25QXX.init(SPI_QUARTER_SPEED);
  W25QXX.SPI_FLASH_BufferRead((uint8_t *)P_Rbuff, addr, size);
}

#if HAS_SPI_FLASH_FONT
  void get_spi_flash_data(const char *rec_buf, int addr, int size) {
    W25QXX.init(SPI_QUARTER_SPEED);
    W25QXX.SPI_FLASH_BufferRead((uint8_t *)rec_buf, UNIGBK_FLASH_ADDR + addr, size);
  }
#endif

uint32_t logo_addroffset = 0;
void Pic_Logo_Read(uint8_t *LogoName, uint8_t *Logo_Rbuff, uint32_t LogoReadsize) {
  W25QXX.init(SPI_QUARTER_SPEED);
  W25QXX.SPI_FLASH_BufferRead(Logo_Rbuff, PIC_LOGO_ADDR + logo_addroffset, LogoReadsize);
  logo_addroffset += LogoReadsize;
  if (logo_addroffset >= LOGO_MAX_SIZE_TFT35)
    logo_addroffset = 0;
}

uint32_t default_view_addroffset = 0;
void default_view_Read(uint8_t *default_view_Rbuff, uint32_t default_view_Readsize) {
  W25QXX.init(SPI_QUARTER_SPEED);
  W25QXX.SPI_FLASH_BufferRead(default_view_Rbuff, DEFAULT_VIEW_ADDR_TFT35 + default_view_addroffset, default_view_Readsize);
  default_view_addroffset += default_view_Readsize;
  if (default_view_addroffset >= DEFAULT_VIEW_MAX_SIZE)
    default_view_addroffset = 0;
}

#if HAS_BAK_VIEW_IN_FLASH
  uint32_t flash_view_addroffset = 0;
  void flash_view_Read(uint8_t *flash_view_Rbuff, uint32_t flash_view_Readsize) {
    W25QXX.init(SPI_QUARTER_SPEED);
    W25QXX.SPI_FLASH_BufferRead(flash_view_Rbuff, BAK_VIEW_ADDR_TFT35 + flash_view_addroffset, flash_view_Readsize);
    flash_view_addroffset += flash_view_Readsize;
    if (flash_view_addroffset >= FLASH_VIEW_MAX_SIZE)
      flash_view_addroffset = 0;
  }
#endif

#endif // HAS_TFT_LVGL_UI<|MERGE_RESOLUTION|>--- conflicted
+++ resolved
@@ -175,11 +175,7 @@
     "bmp_logo.bin",
   #endif
 
-<<<<<<< HEAD
-  //settings screen
-=======
   // settings screen
->>>>>>> d20d4591
   "bmp_About.bin",
   //"bmp_Language.bin",
   //"bmp_Fan.bin",
@@ -191,29 +187,17 @@
   "bmp_Tool.bin",
 
   #if ENABLED(HAS_STEALTHCHOP)
-<<<<<<< HEAD
-    // "bmp_back70x40.bin",
-=======
     //"bmp_back70x40.bin",
->>>>>>> d20d4591
     "bmp_disable.bin",
     "bmp_enable.bin",
   #endif
 
-<<<<<<< HEAD
-  //settings screen
-=======
   // settings screen
->>>>>>> d20d4591
   "bmp_eeprom_settings.bin",
   "bmp_machine_para.bin",
   "bmp_function1.bin",
 
-<<<<<<< HEAD
-  //base icons
-=======
   // base icons
->>>>>>> d20d4591
   "bmp_arrow.bin",
   "bmp_back70x40.bin",
   "bmp_value_blank.bin",
@@ -472,7 +456,6 @@
           dosName2LongName((const char*)d.name, card.longFilename);
         if (card.longFilename[0] == 0) continue;
         if (card.longFilename[0] == '.') continue;
-<<<<<<< HEAD
 
         uint8_t a = arrayFindStr(assets, COUNT(assets), card.longFilename);
         if (a >= 0 && a < COUNT(assets)) {
@@ -486,21 +469,6 @@
 
           loadAsset(dir, d, assets[a], assetType);
 
-=======
-
-        uint8_t a = arrayFindStr(assets, COUNT(assets), card.longFilename);
-        if (a >= 0 && a < COUNT(assets)) {
-          uint8_t assetType = ASSET_TYPE_ICON;
-          if (strstr(assets[a], "_logo"))
-            assetType = ASSET_TYPE_LOGO;
-          else if (strstr(assets[a], "_titlelogo"))
-            assetType = ASSET_TYPE_TITLE_LOGO;
-          else if (strstr(assets[a], "_preview"))
-            assetType = ASSET_TYPE_G_PREVIEW;
-
-          loadAsset(dir, d, assets[a], assetType);
-
->>>>>>> d20d4591
           continue;
         }
 
