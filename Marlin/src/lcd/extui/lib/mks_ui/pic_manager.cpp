--- conflicted
+++ resolved
@@ -24,6 +24,7 @@
 #if HAS_TFT_LVGL_UI
 
 #include "string.h"
+#include "draw_ui.h"
 #include "pic_manager.h"
 #include "draw_ready_print.h"
 #include "mks_hardware_test.h"
@@ -41,59 +42,61 @@
   extern char *createFilename(char * const buffer, const dir_t &p);
 #endif
 
-static char assets[][LONG_FILENAME_LENGTH] = {
+static const char assets[][LONG_FILENAME_LENGTH] = {
   //homing screen
-  "bmp_Zero.bin",
+  "bmp_zeroAll.bin",
+  "bmp_zero.bin",
   "bmp_zeroX.bin",
   "bmp_zeroY.bin",
   "bmp_zeroZ.bin",
   "bmp_manual_off.bin",
 
   //tool screen
-  "bmp_PreHeat.bin",
-  "bmp_Extruct.bin",
-  "bmp_Mov.bin",
+  "bmp_preHeat.bin",
+  "bmp_extruct.bin",
+  "bmp_mov.bin",
   // "bmp_Zero.bin",
-  "bmp_Leveling.bin",
+  "bmp_leveling.bin",
+  "bmp_filamentchange.bin",
 
   //fan screen
   "bmp_Add.bin",
   "bmp_Dec.bin",
-  "bmp_Speed255.bin",
-  "bmp_Speed127.bin",
-  "bmp_Speed0.bin",
+  "bmp_speed255.bin",
+  "bmp_speed127.bin",
+  "bmp_speed0.bin",
 
   //preheat screen
   // "bmp_Add.bin",
   // "bmp_Dec.bin",
-  "bmp_Speed0.bin",
+  "bmp_speed0.bin",
   // "bmp_Extru2.bin",
   // "bmp_Extru1.bin",
-  "bmp_Bed.bin",
-  "bmp_Step1_degree.bin",
-  "bmp_Step5_degree.bin",
-  "bmp_Step10_degree.bin",
+  "bmp_bed.bin",
+  "bmp_step1_degree.bin",
+  "bmp_step5_degree.bin",
+  "bmp_step10_degree.bin",
 
   //extrusion screen
-  "bmp_In.bin",
-  "bmp_Out.bin",
-  "bmp_Extru1.bin",
-  #if EXTRUDERS > 1
-    "bmp_Extru2.bin",
-  #endif
-  "bmp_Speed_high.bin",
-  "bmp_Speed_slow.bin",
-  "bmp_Speed_normal.bin",
-  "bmp_Step1_mm.bin",
-  "bmp_Step5_mm.bin",
-  "bmp_Step10_mm.bin",
+  "bmp_in.bin",
+  "bmp_out.bin",
+  "bmp_extru1.bin",
+  #if HAS_MULTI_EXTRUDER
+    "bmp_extru2.bin",
+  #endif
+  "bmp_speed_high.bin",
+  "bmp_speed_slow.bin",
+  "bmp_speed_normal.bin",
+  "bmp_step1_mm.bin",
+  "bmp_step5_mm.bin",
+  "bmp_step10_mm.bin",
 
   //select file screen
   "bmp_pageUp.bin",
   "bmp_pageDown.bin",
-  "bmp_Back.bin", //TODO: why two back buttons? Why not just one? (return / back)
-  "bmp_Dir.bin",
-  "bmp_File.bin",
+  "bmp_back.bin", //TODO: why two back buttons? Why not just one? (return / back)
+  "bmp_dir.bin",
+  "bmp_file.bin",
 
   //move motor screen
   //TODO: 6 equal icons, just in diffenct rotation... it may be optimized too
@@ -103,68 +106,69 @@
   "bmp_yDec.bin",
   "bmp_zAdd.bin",
   "bmp_zDec.bin",
-  "bmp_Step_move0_1.bin",
-  "bmp_Step_move1.bin",
-  "bmp_Step_move10.bin",
+  "bmp_step_move0_1.bin",
+  "bmp_step_move1.bin",
+  "bmp_step_move10.bin",
 
   //operation screen
   "bmp_auto_off.bin",
-  "bmp_Speed.bin",
+  "bmp_speed.bin",
   //"bmp_Mamual.bin", //TODO: didn't find it.. changed to bmp_manual_off.bin
-  "bmp_Fan.bin",
-  //"bmp_PreHeat.bin",
-  //"bmp_Extruct.bin",
-  // "bmp_Mov.bin",
+  "bmp_fan.bin",
+  "bmp_temp.bin",
+  "bmp_extrude_opr.bin",
+  "bmp_move_opr.bin",
 
   //change speed screen
-  "bmp_Step1_percent.bin",
-  "bmp_Step5_percent.bin",
-  "bmp_Step10_percent.bin",
+  "bmp_step1_percent.bin",
+  "bmp_step5_percent.bin",
+  "bmp_step10_percent.bin",
   "bmp_extruct_sel.bin",
   "bmp_mov_changespeed.bin",
   // "bmp_extrude_opr.bin", equal to "bmp_Extruct.bin"
   "bmp_mov_sel.bin",
+  "bmp_speed_extruct.bin",
 
   //printing screen
-  "bmp_Pause.bin",
-  "bmp_Resume.bin",
-  "bmp_Stop.bin",
-  "bmp_Ext1_state.bin",
-  #if EXTRUDERS > 1
-    "bmp_Ext2_state.bin",
-  #endif
-  "bmp_Bed_state.bin",
-  "bmp_Fan_state.bin",
-  "bmp_Time_state.bin",
-  "bmp_Zpos_state.bin",
-  "bmp_Operate.bin",
+  "bmp_pause.bin",
+  "bmp_resume.bin",
+  "bmp_stop.bin",
+  "bmp_ext1_state.bin",
+  #if HAS_MULTI_EXTRUDER
+    "bmp_ext2_state.bin",
+  #endif
+  "bmp_bed_state.bin",
+  "bmp_fan_state.bin",
+  "bmp_time_state.bin",
+  "bmp_zpos_state.bin",
+  "bmp_operate.bin",
 
   //manual leval screen (only if disabled auto level)
   #if DISABLED(AUTO_BED_LEVELING_BILINEAR)
-    "bmp_Leveling1.bin",
-    "bmp_Leveling2.bin",
-    "bmp_Leveling3.bin",
-    "bmp_Leveling4.bin",
-    "bmp_Leveling5.bin",
+    "bmp_leveling1.bin",
+    "bmp_leveling2.bin",
+    "bmp_leveling3.bin",
+    "bmp_leveling4.bin",
+    "bmp_leveling5.bin",
   #endif
 
   //lang select screen
   #if HAS_LANG_SELECT_SCREEN
-    "bmp_Language.bin",
+    "bmp_language.bin",
     "bmp_simplified_cn.bin",
     "bmp_simplified_cn_sel.bin",
     "bmp_traditional_cn.bin",
     "bmp_traditional_cn_sel.bin",
-    "bmp_English.bin",
-    "bmp_English_sel.bin",
-    "bmp_Russian.bin",
-    "bmp_Russian_sel.bin",
-    "bmp_Spanish.bin",
-    "bmp_Spanish_sel.bin",
-    "bmp_French.bin",
-    "bmp_French_sel.bin",
-    "bmp_Italy.bin",
-    "bmp_Italy_sel.bin",
+    "bmp_english.bin",
+    "bmp_english_sel.bin",
+    "bmp_russian.bin",
+    "bmp_russian_sel.bin",
+    "bmp_spanish.bin",
+    "bmp_spanish_sel.bin",
+    "bmp_french.bin",
+    "bmp_french_sel.bin",
+    "bmp_italy.bin",
+    "bmp_italy_sel.bin",
   #endif // HAS_LANG_SELECT_SCREEN
 
   // gcode preview
@@ -177,21 +181,15 @@
   #endif
 
   // settings screen
-  "bmp_About.bin",
+  "bmp_about.bin",
   //"bmp_Language.bin",
   //"bmp_Fan.bin",
   //"bmp_manual_off.bin",
 
   //start screen
   "bmp_printing.bin",
-  "bmp_Set.bin",
-  "bmp_Tool.bin",
-
-  #if ENABLED(HAS_STEALTHCHOP)
-    //"bmp_back70x40.bin",
-    "bmp_disable.bin",
-    "bmp_enable.bin",
-  #endif
+  "bmp_set.bin",
+  "bmp_tool.bin",
 
   // settings screen
   "bmp_eeprom_settings.bin",
@@ -202,9 +200,6 @@
   "bmp_arrow.bin",
   "bmp_back70x40.bin",
   "bmp_value_blank.bin",
-<<<<<<< HEAD
-  "bmp_Return.bin"
-=======
   "bmp_blank_sel.bin",
   "bmp_disable.bin",
   "bmp_enable.bin",
@@ -219,14 +214,13 @@
   "bmp_baby_move0_01.bin",
   "bmp_baby_move0_05.bin",
   "bmp_baby_move0_1.bin"
->>>>>>> c574bcce
 };
 
 #if HAS_SPI_FLASH_FONT
   static char fonts[][LONG_FILENAME_LENGTH] = { "FontUNIGBK.bin" };
 #endif
 
-static uint8_t currentFlashPage = 0;
+uint8_t currentFlashPage = 0;
 
 uint32_t lv_get_pic_addr(uint8_t *Pname) {
   uint8_t Pic_cnt;
@@ -270,10 +264,6 @@
 void spiFlashErase_PIC() {
   volatile uint32_t pic_sectorcnt = 0;
   W25QXX.init(SPI_QUARTER_SPEED);
-<<<<<<< HEAD
-  for (pic_sectorcnt = 0; pic_sectorcnt < PIC_SIZE_xM * 1024 / 64; pic_sectorcnt++)
-    W25QXX.SPI_FLASH_BlockErase(PICINFOADDR + pic_sectorcnt * 64 * 1024);
-=======
   //erase 0x001000 -64K
   for (pic_sectorcnt = 0; pic_sectorcnt < (64 - 4) / 4; pic_sectorcnt++) {
     watchdog_refresh();
@@ -284,7 +274,6 @@
     watchdog_refresh();
     W25QXX.SPI_FLASH_BlockErase((pic_sectorcnt + 1) * 64 * 1024);
   }
->>>>>>> c574bcce
 }
 
 #if HAS_SPI_FLASH_FONT
