--- conflicted
+++ resolved
@@ -32,15 +32,12 @@
 
 #include "../../../../gcode/gcode.h"
 #include "../../../../gcode/queue.h"
-<<<<<<< HEAD
-=======
 #include "../../../../module/planner.h"
 #include "../../../../module/temperature.h"
 #include "../../../../inc/MarlinConfig.h"
 
->>>>>>> c574bcce
 #if ENABLED(POWER_LOSS_RECOVERY)
-  #include "../../../../../feature/powerloss.h"
+  #include "../../../../feature/powerloss.h"
 #endif
 
 #if HAS_TRINAMIC_CONFIG
@@ -48,31 +45,6 @@
   #include "../../../../feature/tmc_util.h"
 #endif
 
-<<<<<<< HEAD
-static lv_obj_t * scr;
-static lv_obj_t *buttonValue = NULL;
-static lv_obj_t *labelValue  = NULL;
-
-static char key_value[11] = {0};
-static uint8_t cnt        = 0;
-static char point_flg     = 1;
-
-#define ID_NUM_KEY1      1
-#define ID_NUM_KEY2      2
-#define ID_NUM_KEY3      3
-#define ID_NUM_KEY4      4
-#define ID_NUM_KEY5      5
-#define ID_NUM_KEY6      6
-#define ID_NUM_KEY7      7
-#define ID_NUM_KEY8      8
-#define ID_NUM_KEY9      9
-#define ID_NUM_KEY0     10
-#define ID_NUM_BACK     11
-#define ID_NUM_RESET    12
-#define ID_NUM_CONFIRM  13
-#define ID_NUM_POINT    14
-#define ID_NUM_NAGETIVE 15
-=======
 #if HAS_BED_PROBE
   #include "../../../../module/probe.h"
 #endif
@@ -103,7 +75,6 @@
   ID_NUM_POINT,
   ID_NUM_NEGATIVE
 };
->>>>>>> c574bcce
 
 static void disp_key_value() {
   char *temp;
@@ -113,111 +84,88 @@
 
   switch (value) {
     case PrintAcceleration:
-      ZERO(public_buf_m);
       sprintf_P(public_buf_m, PSTR("%.1f"), planner.settings.acceleration);
       break;
     case RetractAcceleration:
-      ZERO(public_buf_m);
       sprintf_P(public_buf_m, PSTR("%.1f"), planner.settings.retract_acceleration);
       break;
     case TravelAcceleration:
-      ZERO(public_buf_m);
       sprintf_P(public_buf_m, PSTR("%.1f"), planner.settings.travel_acceleration);
       break;
     case XAcceleration:
-      ZERO(public_buf_m);
       sprintf_P(public_buf_m, PSTR("%d"), (int)planner.settings.max_acceleration_mm_per_s2[X_AXIS]);
       break;
     case YAcceleration:
-      ZERO(public_buf_m);
       sprintf_P(public_buf_m, PSTR("%d"), (int)planner.settings.max_acceleration_mm_per_s2[Y_AXIS]);
       break;
     case ZAcceleration:
-      ZERO(public_buf_m);
       sprintf_P(public_buf_m, PSTR("%d"), (int)planner.settings.max_acceleration_mm_per_s2[Z_AXIS]);
       break;
     case E0Acceleration:
-      ZERO(public_buf_m);
       sprintf_P(public_buf_m, PSTR("%d"), (int)planner.settings.max_acceleration_mm_per_s2[E_AXIS]);
       break;
     case E1Acceleration:
-      ZERO(public_buf_m);
       sprintf_P(public_buf_m, PSTR("%d"), (int)planner.settings.max_acceleration_mm_per_s2[E_AXIS_N(1)]);
       break;
     case XMaxFeedRate:
-      ZERO(public_buf_m);
       sprintf_P(public_buf_m, PSTR("%.1f"), planner.settings.max_feedrate_mm_s[X_AXIS]);
       break;
     case YMaxFeedRate:
-      ZERO(public_buf_m);
       sprintf_P(public_buf_m, PSTR("%.1f"), planner.settings.max_feedrate_mm_s[Y_AXIS]);
       break;
     case ZMaxFeedRate:
-      ZERO(public_buf_m);
       sprintf_P(public_buf_m, PSTR("%.1f"), planner.settings.max_feedrate_mm_s[Z_AXIS]);
       break;
     case E0MaxFeedRate:
-      ZERO(public_buf_m);
       sprintf_P(public_buf_m, PSTR("%.1f"), planner.settings.max_feedrate_mm_s[E_AXIS]);
       break;
     case E1MaxFeedRate:
-      ZERO(public_buf_m);
       sprintf_P(public_buf_m, PSTR("%.1f"), planner.settings.max_feedrate_mm_s[E_AXIS_N(1)]);
       break;
 
     case XJerk:
       #if HAS_CLASSIC_JERK
-        ZERO(public_buf_m);
         sprintf_P(public_buf_m, PSTR("%.1f"), planner.max_jerk[X_AXIS]);
       #endif
       break;
     case YJerk:
       #if HAS_CLASSIC_JERK
-        ZERO(public_buf_m);
         sprintf_P(public_buf_m, PSTR("%.1f"), planner.max_jerk[Y_AXIS]);
       #endif
       break;
     case ZJerk:
       #if HAS_CLASSIC_JERK
-        ZERO(public_buf_m);
         sprintf_P(public_buf_m, PSTR("%.1f"), planner.max_jerk[Z_AXIS]);
       #endif
       break;
     case EJerk:
       #if HAS_CLASSIC_JERK
-        ZERO(public_buf_m);
         sprintf_P(public_buf_m, PSTR("%.1f"), planner.max_jerk[E_AXIS]);
       #endif
       break;
 
     case Xstep:
-      ZERO(public_buf_m);
       sprintf_P(public_buf_m, PSTR("%.1f"), planner.settings.axis_steps_per_mm[X_AXIS]);
 
       break;
     case Ystep:
-      ZERO(public_buf_m);
       sprintf_P(public_buf_m, PSTR("%.1f"), planner.settings.axis_steps_per_mm[Y_AXIS]);
 
       break;
     case Zstep:
-      ZERO(public_buf_m);
       sprintf_P(public_buf_m, PSTR("%.1f"), planner.settings.axis_steps_per_mm[Z_AXIS]);
 
       break;
     case E0step:
-      ZERO(public_buf_m);
       sprintf_P(public_buf_m, PSTR("%.1f"), planner.settings.axis_steps_per_mm[E_AXIS]);
 
       break;
     case E1step:
-      ZERO(public_buf_m);
       sprintf_P(public_buf_m, PSTR("%.1f"), planner.settings.axis_steps_per_mm[E_AXIS_N(1)]);
       break;
 
     case Xcurrent:
       #if AXIS_IS_TMC(X)
-        ZERO(public_buf_m);
         milliamps = stepperX.getMilliamps();
         sprintf_P(public_buf_m, PSTR("%.1f"), milliamps);
       #endif
@@ -225,7 +173,6 @@
 
     case Ycurrent:
       #if AXIS_IS_TMC(Y)
-        ZERO(public_buf_m);
         milliamps = stepperY.getMilliamps();
         sprintf_P(public_buf_m, PSTR("%.1f"), milliamps);
       #endif
@@ -233,7 +180,6 @@
 
     case Zcurrent:
       #if AXIS_IS_TMC(Z)
-        ZERO(public_buf_m);
         milliamps = stepperZ.getMilliamps();
         sprintf_P(public_buf_m, PSTR("%.1f"), milliamps);
       #endif
@@ -241,7 +187,6 @@
 
     case E0current:
       #if AXIS_IS_TMC(E0)
-        ZERO(public_buf_m);
         milliamps = stepperE0.getMilliamps();
         sprintf_P(public_buf_m, PSTR("%.1f"), milliamps);
       #endif
@@ -249,23 +194,99 @@
 
     case E1current:
       #if AXIS_IS_TMC(E1)
-        ZERO(public_buf_m);
         milliamps = stepperE1.getMilliamps();
         sprintf_P(public_buf_m, PSTR("%.1f"), milliamps);
       #endif
       break;
 
     case pause_pos_x:
-      ZERO(public_buf_m);
       sprintf_P(public_buf_m, PSTR("%.1f"), gCfgItems.pausePosX);
       break;
     case pause_pos_y:
-      ZERO(public_buf_m);
       sprintf_P(public_buf_m, PSTR("%.1f"), gCfgItems.pausePosY);
       break;
     case pause_pos_z:
-      ZERO(public_buf_m);
       sprintf_P(public_buf_m, PSTR("%.1f"), gCfgItems.pausePosZ);
+      break;
+    case level_pos_x1:
+      sprintf_P(public_buf_m, PSTR("%d"), (int)gCfgItems.levelingPos[0][0]);
+      break;
+    case level_pos_y1:
+      sprintf_P(public_buf_m, PSTR("%d"), (int)gCfgItems.levelingPos[0][1]);
+      break;
+    case level_pos_x2:
+      sprintf_P(public_buf_m, PSTR("%d"), (int)gCfgItems.levelingPos[1][0]);
+      break;
+    case level_pos_y2:
+      sprintf_P(public_buf_m, PSTR("%d"), (int)gCfgItems.levelingPos[1][1]);
+      break;
+    case level_pos_x3:
+      sprintf_P(public_buf_m, PSTR("%d"), (int)gCfgItems.levelingPos[2][0]);
+      break;
+    case level_pos_y3:
+      sprintf_P(public_buf_m, PSTR("%d"), (int)gCfgItems.levelingPos[2][1]);
+      break;
+    case level_pos_x4:
+      sprintf_P(public_buf_m, PSTR("%d"), (int)gCfgItems.levelingPos[3][0]);
+      break;
+    case level_pos_y4:
+      sprintf_P(public_buf_m, PSTR("%d"), (int)gCfgItems.levelingPos[3][1]);
+      break;
+    case level_pos_x5:
+      sprintf_P(public_buf_m, PSTR("%d"), (int)gCfgItems.levelingPos[4][0]);
+      break;
+    case level_pos_y5:
+      sprintf_P(public_buf_m, PSTR("%d"), (int)gCfgItems.levelingPos[4][1]);
+      break;
+    #if HAS_BED_PROBE
+      case x_offset:
+        #if HAS_PROBE_XY_OFFSET
+        sprintf_P(public_buf_m, PSTR("%.1f"), probe.offset.x);
+        #endif
+        break;
+      case y_offset:
+        #if HAS_PROBE_XY_OFFSET
+        sprintf_P(public_buf_m, PSTR("%.1f"), probe.offset.y);
+        #endif
+        break;
+      case z_offset:
+        sprintf_P(public_buf_m, PSTR("%.1f"), probe.offset.z);
+        break;
+    #endif
+    case load_length:
+      sprintf_P(public_buf_m, PSTR("%d"), gCfgItems.filamentchange_load_length);
+      break;
+    case load_speed:
+      sprintf_P(public_buf_m, PSTR("%d"), gCfgItems.filamentchange_load_speed);
+      break;
+    case unload_length:
+      sprintf_P(public_buf_m, PSTR("%d"), gCfgItems.filamentchange_unload_length);
+      break;
+    case unload_speed:
+      sprintf_P(public_buf_m, PSTR("%d"), gCfgItems.filamentchange_unload_speed);
+      break;
+    case filament_temp:
+      sprintf_P(public_buf_m, PSTR("%d"), gCfgItems.filament_limit_temper);
+      break;
+    case x_sensitivity:
+      #if X_SENSORLESS
+        sprintf_P(public_buf_m, PSTR("%d"), TERN(X_SENSORLESS, stepperX.homing_threshold(), 0));
+      #endif
+      break;
+    case y_sensitivity:
+      #if Y_SENSORLESS
+        sprintf_P(public_buf_m, PSTR("%d"), TERN(Y_SENSORLESS, stepperY.homing_threshold(), 0));
+      #endif
+      break;
+    case z_sensitivity:
+      #if Z_SENSORLESS
+        sprintf_P(public_buf_m, PSTR("%d"), TERN(Z_SENSORLESS, stepperZ.homing_threshold(), 0));
+      #endif
+      break;
+    case z2_sensitivity:
+      #if Z2_SENSORLESS
+        sprintf_P(public_buf_m, PSTR("%d"), TERN(Z2_SENSORLESS, stepperZ2.homing_threshold(), 0));
+      #endif
       break;
   }
 
@@ -285,15 +306,12 @@
   switch (value) {
     case PrintAcceleration:
       planner.settings.acceleration = atof(key_value);
-
       break;
     case RetractAcceleration:
       planner.settings.retract_acceleration = atof(key_value);
-
       break;
     case TravelAcceleration:
       planner.settings.travel_acceleration = atof(key_value);
-
       break;
     case XAcceleration:
       planner.settings.max_acceleration_mm_per_s2[X_AXIS] = atof(key_value);
@@ -325,7 +343,6 @@
     case E1MaxFeedRate:
       planner.settings.max_feedrate_mm_s[E_AXIS_N(1)] = atof(key_value);
       break;
-
     case XJerk:
       #if HAS_CLASSIC_JERK
         planner.max_jerk[X_AXIS] = atof(key_value);
@@ -346,59 +363,56 @@
         planner.max_jerk[E_AXIS] = atof(key_value);
       #endif
       break;
-
     case Xstep:
       planner.settings.axis_steps_per_mm[X_AXIS] = atof(key_value);
+      planner.refresh_positioning();
       break;
     case Ystep:
       planner.settings.axis_steps_per_mm[Y_AXIS] = atof(key_value);
+      planner.refresh_positioning();
       break;
     case Zstep:
       planner.settings.axis_steps_per_mm[Z_AXIS] = atof(key_value);
+      planner.refresh_positioning();
       break;
     case E0step:
       planner.settings.axis_steps_per_mm[E_AXIS] = atof(key_value);
+      planner.refresh_positioning();
       break;
     case E1step:
       planner.settings.axis_steps_per_mm[E_AXIS_N(1)] = atof(key_value);
-      break;
-
+      planner.refresh_positioning();
+      break;
     case Xcurrent:
       #if AXIS_IS_TMC(X)
         current_mA = atoi(key_value);
         stepperX.rms_current(current_mA);
       #endif
       break;
-
     case Ycurrent:
       #if AXIS_IS_TMC(Y)
         current_mA = atoi(key_value);
         stepperY.rms_current(current_mA);
       #endif
       break;
-
     case Zcurrent:
       #if AXIS_IS_TMC(Z)
         current_mA = atoi(key_value);
         stepperZ.rms_current(current_mA);
       #endif
       break;
-
     case E0current:
       #if AXIS_IS_TMC(E0)
         current_mA = atoi(key_value);
         stepperE0.rms_current(current_mA);
       #endif
       break;
-
     case E1current:
       #if AXIS_IS_TMC(E1)
         current_mA = atoi(key_value);
         stepperE1.rms_current(current_mA);
       #endif
       break;
-
-      break;
     case pause_pos_x:
       gCfgItems.pausePosX = atof(key_value);
       update_spi_flash();
@@ -410,6 +424,114 @@
     case pause_pos_z:
       gCfgItems.pausePosZ = atof(key_value);
       update_spi_flash();
+      break;
+    case level_pos_x1:
+      gCfgItems.levelingPos[0][0] = atoi(key_value);
+      update_spi_flash();
+      break;
+    case level_pos_y1:
+      gCfgItems.levelingPos[0][1] = atoi(key_value);
+      update_spi_flash();
+      break;
+    case level_pos_x2:
+      gCfgItems.levelingPos[1][0] = atoi(key_value);
+      update_spi_flash();
+      break;
+    case level_pos_y2:
+      gCfgItems.levelingPos[1][1] = atoi(key_value);
+      update_spi_flash();
+      break;
+    case level_pos_x3:
+      gCfgItems.levelingPos[2][0] = atoi(key_value);
+      update_spi_flash();
+      break;
+    case level_pos_y3:
+      gCfgItems.levelingPos[2][1] = atoi(key_value);
+      update_spi_flash();
+      break;
+    case level_pos_x4:
+      gCfgItems.levelingPos[3][0] = atoi(key_value);
+      update_spi_flash();
+      break;
+    case level_pos_y4:
+      gCfgItems.levelingPos[3][1] = atoi(key_value);
+      update_spi_flash();
+      break;
+    case level_pos_x5:
+      gCfgItems.levelingPos[4][0] = atoi(key_value);
+      update_spi_flash();
+      break;
+    case level_pos_y5:
+      gCfgItems.levelingPos[4][1] = atoi(key_value);
+      update_spi_flash();
+      break;
+    #if HAS_BED_PROBE
+      case x_offset:
+        #if HAS_PROBE_XY_OFFSET
+          float x;
+          x = atof(key_value);
+          if (WITHIN(x, -(X_BED_SIZE), X_BED_SIZE))
+            probe.offset.x = x;
+        #endif
+        break;
+      case y_offset:
+        #if HAS_PROBE_XY_OFFSET
+          float y;
+          y = atof(key_value);
+          if (WITHIN(y, -(Y_BED_SIZE), Y_BED_SIZE))
+            probe.offset.y = y;
+        #endif
+        break;
+      case z_offset:
+        float z;
+        z = atof(key_value);
+        if (WITHIN(z, Z_PROBE_OFFSET_RANGE_MIN, Z_PROBE_OFFSET_RANGE_MAX))
+          probe.offset.z = z;
+        break;
+    #endif
+    case load_length:
+      gCfgItems.filamentchange_load_length = atoi(key_value);
+      uiCfg.filament_loading_time = (uint32_t)((gCfgItems.filamentchange_load_length*60.0/gCfgItems.filamentchange_load_speed)+0.5);
+      update_spi_flash();
+      break;
+    case load_speed:
+      gCfgItems.filamentchange_load_speed = atoi(key_value);
+      uiCfg.filament_loading_time = (uint32_t)((gCfgItems.filamentchange_load_length*60.0/gCfgItems.filamentchange_load_speed)+0.5);
+      update_spi_flash();
+      break;
+    case unload_length:
+      gCfgItems.filamentchange_unload_length = atoi(key_value);
+      uiCfg.filament_unloading_time = (uint32_t)((gCfgItems.filamentchange_unload_length*60.0/gCfgItems.filamentchange_unload_speed)+0.5);
+      update_spi_flash();
+      break;
+    case unload_speed:
+      gCfgItems.filamentchange_unload_speed = atoi(key_value);
+      uiCfg.filament_unloading_time = (uint32_t)((gCfgItems.filamentchange_unload_length*60.0/gCfgItems.filamentchange_unload_speed)+0.5);
+      update_spi_flash();
+      break;
+    case filament_temp:
+      gCfgItems.filament_limit_temper = atoi(key_value);
+      update_spi_flash();
+      break;
+    case x_sensitivity:
+      #if X_SENSORLESS
+        stepperX.homing_threshold(atoi(key_value));
+      #endif
+      break;
+    case y_sensitivity:
+      #if Y_SENSORLESS
+        stepperY.homing_threshold(atoi(key_value));
+      #endif
+      break;
+    case z_sensitivity:
+      #if Z_SENSORLESS
+        stepperZ.homing_threshold(atoi(key_value));
+      #endif
+      break;
+    case z2_sensitivity:
+      #if Z2_SENSORLESS
+        stepperZ2.homing_threshold(atoi(key_value));
+      #endif
       break;
   }
   gcode.process_subcommands_now_P(PSTR("M500"));
@@ -540,212 +662,6 @@
 }
 
 void lv_draw_number_key(void) {
-<<<<<<< HEAD
-  lv_obj_t *NumberKey_1 = NULL, *NumberKey_2 = NULL, *NumberKey_3 = NULL, *NumberKey_4 = NULL, *NumberKey_5 = NULL;
-  lv_obj_t *NumberKey_6 = NULL, *NumberKey_7 = NULL, *NumberKey_8 = NULL, *NumberKey_9 = NULL, *NumberKey_0 = NULL;
-  lv_obj_t *KeyPoint = NULL, *KeyConfirm = NULL, *KeyReset = NULL, *KeyBack = NULL;
-  lv_obj_t *Minus = NULL;
-  lv_obj_t *labelKey_1 = NULL, *labelKey_2 = NULL, *labelKey_3 = NULL, *labelKey_4 = NULL, *labelKey_5 = NULL;
-  lv_obj_t *labelKey_6 = NULL, *labelKey_7 = NULL, *labelKey_8 = NULL, *labelKey_9 = NULL, *labelKey_0 = NULL;
-  lv_obj_t *labelKeyPoint = NULL, *labelKeyConfirm = NULL, *labelKeyReset = NULL, *labelKeyBack = NULL;
-  lv_obj_t *labelMinus = NULL;
-
-  buttonValue = NULL;
-  labelValue  = NULL;
-
-  if (disp_state_stack._disp_state[disp_state_stack._disp_index] != NUMBER_KEY_UI) {
-    disp_state_stack._disp_index++;
-    disp_state_stack._disp_state[disp_state_stack._disp_index] = NUMBER_KEY_UI;
-  }
-  disp_state = NUMBER_KEY_UI;
-
-  scr = lv_obj_create(NULL, NULL);
-
-  lv_obj_set_style(scr, &tft_style_scr);
-  lv_scr_load(scr);
-  lv_obj_clean(scr);
-
-  //lv_obj_t * title = lv_label_create(scr, NULL);
-  //lv_obj_set_style(title, &tft_style_label_rel);
-  //lv_obj_set_pos(title,TITLE_XPOS,TITLE_YPOS);
-  //lv_label_set_text(title, creat_title_text());
-
-  lv_refr_now(lv_refr_get_disp_refreshing());
-
-  //LV_IMG_DECLARE(bmp_pic);
-
-  buttonValue = lv_btn_create(scr, NULL);                               /*Add a button the current screen*/
-  lv_obj_set_pos(buttonValue, 92, 40);                                  /*Set its position*/
-  lv_obj_set_size(buttonValue, 296, 40);
-  lv_obj_set_event_cb_mks(buttonValue, event_handler, ID_NUM_KEY1, NULL, 0);
-  lv_btn_set_style(buttonValue, LV_BTN_STYLE_REL, &style_num_text);     /*Set the button's released style*/
-  lv_btn_set_style(buttonValue, LV_BTN_STYLE_PR, &style_num_text);      /*Set the button's pressed style*/
-  lv_btn_set_layout(buttonValue, LV_LAYOUT_OFF);
-  labelValue = lv_label_create(buttonValue, NULL);                      /*Add a label to the button*/
-
-  NumberKey_1 = lv_btn_create(scr, NULL);                               /*Add a button the current screen*/
-  lv_obj_set_pos(NumberKey_1, 92, 90);                                  /*Set its position*/
-  lv_obj_set_size(NumberKey_1, 68, 40);
-  lv_obj_set_event_cb_mks(NumberKey_1, event_handler, ID_NUM_KEY1, NULL, 0);
-  lv_btn_set_style(NumberKey_1, LV_BTN_STYLE_REL, &style_num_key_pre);  /*Set the button's released style*/
-  lv_btn_set_style(NumberKey_1, LV_BTN_STYLE_PR, &style_num_key_rel);   /*Set the button's pressed style*/
-  lv_btn_set_layout(NumberKey_1, LV_LAYOUT_OFF);
-  labelKey_1 = lv_label_create(NumberKey_1, NULL);                      /*Add a label to the button*/
-  lv_label_set_text(labelKey_1, machine_menu.key_1);
-  lv_obj_align(labelKey_1, NumberKey_1, LV_ALIGN_CENTER, 0, 0);
-
-  NumberKey_2 = lv_btn_create(scr, NULL);                               /*Add a button the current screen*/
-  lv_obj_set_pos(NumberKey_2, 168, 90);                                 /*Set its position*/
-  lv_obj_set_size(NumberKey_2, 68, 40);
-  lv_obj_set_event_cb_mks(NumberKey_2, event_handler, ID_NUM_KEY2, NULL, 0);
-  lv_btn_set_style(NumberKey_2, LV_BTN_STYLE_REL, &style_num_key_pre);  /*Set the button's released style*/
-  lv_btn_set_style(NumberKey_2, LV_BTN_STYLE_PR, &style_num_key_rel);   /*Set the button's pressed style*/
-  lv_btn_set_layout(NumberKey_2, LV_LAYOUT_OFF);
-  labelKey_2 = lv_label_create(NumberKey_2, NULL);                      /*Add a label to the button*/
-  lv_label_set_text(labelKey_2, machine_menu.key_2);
-  lv_obj_align(labelKey_2, NumberKey_2, LV_ALIGN_CENTER, 0, 0);
-
-  NumberKey_3 = lv_btn_create(scr, NULL);                               /*Add a button the current screen*/
-  lv_obj_set_pos(NumberKey_3, 244, 90);                                 /*Set its position*/
-  lv_obj_set_size(NumberKey_3, 68, 40);
-  lv_obj_set_event_cb_mks(NumberKey_3, event_handler, ID_NUM_KEY3, NULL, 0);
-  lv_btn_set_style(NumberKey_3, LV_BTN_STYLE_REL, &style_num_key_pre);  /*Set the button's released style*/
-  lv_btn_set_style(NumberKey_3, LV_BTN_STYLE_PR, &style_num_key_rel);   /*Set the button's pressed style*/
-  lv_btn_set_layout(NumberKey_3, LV_LAYOUT_OFF);
-  labelKey_3 = lv_label_create(NumberKey_3, NULL);                      /*Add a label to the button*/
-  lv_label_set_text(labelKey_3, machine_menu.key_3);
-  lv_obj_align(labelKey_3, NumberKey_3, LV_ALIGN_CENTER, 0, 0);
-
-  NumberKey_4 = lv_btn_create(scr, NULL);                               /*Add a button the current screen*/
-  lv_obj_set_pos(NumberKey_4, 92, 140);                                 /*Set its position*/
-  lv_obj_set_size(NumberKey_4, 68, 40);
-  lv_obj_set_event_cb_mks(NumberKey_4, event_handler, ID_NUM_KEY4, NULL, 0);
-  lv_btn_set_style(NumberKey_4, LV_BTN_STYLE_REL, &style_num_key_pre);  /*Set the button's released style*/
-  lv_btn_set_style(NumberKey_4, LV_BTN_STYLE_PR, &style_num_key_rel);   /*Set the button's pressed style*/
-  lv_btn_set_layout(NumberKey_4, LV_LAYOUT_OFF);
-  labelKey_4 = lv_label_create(NumberKey_4, NULL);                      /*Add a label to the button*/
-  lv_label_set_text(labelKey_4, machine_menu.key_4);
-  lv_obj_align(labelKey_4, NumberKey_4, LV_ALIGN_CENTER, 0, 0);
-
-  NumberKey_5 = lv_btn_create(scr, NULL);                               /*Add a button the current screen*/
-  lv_obj_set_pos(NumberKey_5, 168, 140);                                /*Set its position*/
-  lv_obj_set_size(NumberKey_5, 68, 40);
-  lv_obj_set_event_cb_mks(NumberKey_5, event_handler, ID_NUM_KEY5, NULL, 0);
-  lv_btn_set_style(NumberKey_5, LV_BTN_STYLE_REL, &style_num_key_pre);  /*Set the button's released style*/
-  lv_btn_set_style(NumberKey_5, LV_BTN_STYLE_PR, &style_num_key_rel);   /*Set the button's pressed style*/
-  lv_btn_set_layout(NumberKey_5, LV_LAYOUT_OFF);
-  labelKey_5 = lv_label_create(NumberKey_5, NULL);                      /*Add a label to the button*/
-  lv_label_set_text(labelKey_5, machine_menu.key_5);
-  lv_obj_align(labelKey_5, NumberKey_5, LV_ALIGN_CENTER, 0, 0);
-
-  NumberKey_6 = lv_btn_create(scr, NULL);                               /*Add a button the current screen*/
-  lv_obj_set_pos(NumberKey_6, 244, 140);                                /*Set its position*/
-  lv_obj_set_size(NumberKey_6, 68, 40);
-  lv_obj_set_event_cb_mks(NumberKey_6, event_handler, ID_NUM_KEY6, NULL, 0);
-  lv_btn_set_style(NumberKey_6, LV_BTN_STYLE_REL, &style_num_key_pre);  /*Set the button's released style*/
-  lv_btn_set_style(NumberKey_6, LV_BTN_STYLE_PR, &style_num_key_rel);   /*Set the button's pressed style*/
-  lv_btn_set_layout(NumberKey_6, LV_LAYOUT_OFF);
-  labelKey_6 = lv_label_create(NumberKey_6, NULL);                      /*Add a label to the button*/
-  lv_label_set_text(labelKey_6, machine_menu.key_6);
-  lv_obj_align(labelKey_6, NumberKey_6, LV_ALIGN_CENTER, 0, 0);
-
-  NumberKey_7 = lv_btn_create(scr, NULL);                               /*Add a button the current screen*/
-  lv_obj_set_pos(NumberKey_7, 92, 190);                                 /*Set its position*/
-  lv_obj_set_size(NumberKey_7, 68, 40);
-  lv_obj_set_event_cb_mks(NumberKey_7, event_handler, ID_NUM_KEY7, NULL, 0);
-  lv_btn_set_style(NumberKey_7, LV_BTN_STYLE_REL, &style_num_key_pre);  /*Set the button's released style*/
-  lv_btn_set_style(NumberKey_7, LV_BTN_STYLE_PR, &style_num_key_rel);   /*Set the button's pressed style*/
-  lv_btn_set_layout(NumberKey_7, LV_LAYOUT_OFF);
-  labelKey_7 = lv_label_create(NumberKey_7, NULL);                      /*Add a label to the button*/
-  lv_label_set_text(labelKey_7, machine_menu.key_7);
-  lv_obj_align(labelKey_7, NumberKey_7, LV_ALIGN_CENTER, 0, 0);
-
-  NumberKey_8 = lv_btn_create(scr, NULL);                               /*Add a button the current screen*/
-  lv_obj_set_pos(NumberKey_8, 168, 190);                                /*Set its position*/
-  lv_obj_set_size(NumberKey_8, 68, 40);
-  lv_obj_set_event_cb_mks(NumberKey_8, event_handler, ID_NUM_KEY8, NULL, 0);
-  lv_btn_set_style(NumberKey_8, LV_BTN_STYLE_REL, &style_num_key_pre);  /*Set the button's released style*/
-  lv_btn_set_style(NumberKey_8, LV_BTN_STYLE_PR, &style_num_key_rel);   /*Set the button's pressed style*/
-  lv_btn_set_layout(NumberKey_8, LV_LAYOUT_OFF);
-  labelKey_8 = lv_label_create(NumberKey_8, NULL);                      /*Add a label to the button*/
-  lv_label_set_text(labelKey_8, machine_menu.key_8);
-  lv_obj_align(labelKey_8, NumberKey_8, LV_ALIGN_CENTER, 0, 0);
-
-  NumberKey_9 = lv_btn_create(scr, NULL);                               /*Add a button the current screen*/
-  lv_obj_set_pos(NumberKey_9, 244, 190);                                /*Set its position*/
-  lv_obj_set_size(NumberKey_9, 68, 40);
-  lv_obj_set_event_cb_mks(NumberKey_9, event_handler, ID_NUM_KEY9, NULL, 0);
-  lv_btn_set_style(NumberKey_9, LV_BTN_STYLE_REL, &style_num_key_pre);  /*Set the button's released style*/
-  lv_btn_set_style(NumberKey_9, LV_BTN_STYLE_PR, &style_num_key_rel);   /*Set the button's pressed style*/
-  lv_btn_set_layout(NumberKey_9, LV_LAYOUT_OFF);
-  labelKey_9 = lv_label_create(NumberKey_9, NULL);                      /*Add a label to the button*/
-  lv_label_set_text(labelKey_9, machine_menu.key_9);
-  lv_obj_align(labelKey_9, NumberKey_9, LV_ALIGN_CENTER, 0, 0);
-
-  NumberKey_0 = lv_btn_create(scr, NULL);                               /*Add a button the current screen*/
-  lv_obj_set_pos(NumberKey_0, 92, 240);                                 /*Set its position*/
-  lv_obj_set_size(NumberKey_0, 68, 40);
-  lv_obj_set_event_cb_mks(NumberKey_0, event_handler, ID_NUM_KEY0, NULL, 0);
-  lv_btn_set_style(NumberKey_0, LV_BTN_STYLE_REL, &style_num_key_pre);  /*Set the button's released style*/
-  lv_btn_set_style(NumberKey_0, LV_BTN_STYLE_PR, &style_num_key_rel);   /*Set the button's pressed style*/
-  lv_btn_set_layout(NumberKey_0, LV_LAYOUT_OFF);
-  labelKey_0 = lv_label_create(NumberKey_0, NULL);                      /*Add a label to the button*/
-  lv_label_set_text(labelKey_0, machine_menu.key_0);
-  lv_obj_align(labelKey_0, NumberKey_0, LV_ALIGN_CENTER, 0, 0);
-
-  KeyBack = lv_btn_create(scr, NULL);                                   /*Add a button the current screen*/
-  lv_obj_set_pos(KeyBack, 320, 90);                                     /*Set its position*/
-  lv_obj_set_size(KeyBack, 68, 40);
-  lv_obj_set_event_cb_mks(KeyBack, event_handler, ID_NUM_BACK, NULL, 0);
-  lv_btn_set_style(KeyBack, LV_BTN_STYLE_REL, &style_num_key_pre);      /*Set the button's released style*/
-  lv_btn_set_style(KeyBack, LV_BTN_STYLE_PR, &style_num_key_rel);       /*Set the button's pressed style*/
-  lv_btn_set_layout(KeyBack, LV_LAYOUT_OFF);
-  labelKeyBack = lv_label_create(KeyBack, NULL);                        /*Add a label to the button*/
-  lv_label_set_text(labelKeyBack, machine_menu.key_back);
-  lv_obj_align(labelKeyBack, KeyBack, LV_ALIGN_CENTER, 0, 0);
-
-  KeyReset = lv_btn_create(scr, NULL);                                  /*Add a button the current screen*/
-  lv_obj_set_pos(KeyReset, 320, 140);                                   /*Set its position*/
-  lv_obj_set_size(KeyReset, 68, 40);
-  lv_obj_set_event_cb_mks(KeyReset, event_handler, ID_NUM_RESET, NULL, 0);
-  lv_btn_set_style(KeyReset, LV_BTN_STYLE_REL, &style_num_key_pre);     /*Set the button's released style*/
-  lv_btn_set_style(KeyReset, LV_BTN_STYLE_PR, &style_num_key_rel);      /*Set the button's pressed style*/
-  lv_btn_set_layout(KeyReset, LV_LAYOUT_OFF);
-  labelKeyReset = lv_label_create(KeyReset, NULL);                      /*Add a label to the button*/
-  lv_label_set_text(labelKeyReset, machine_menu.key_reset);
-  lv_obj_align(labelKeyReset, KeyReset, LV_ALIGN_CENTER, 0, 0);
-
-  KeyConfirm = lv_btn_create(scr, NULL);                                /*Add a button the current screen*/
-  lv_obj_set_pos(KeyConfirm, 320, 190);                                 /*Set its position*/
-  lv_obj_set_size(KeyConfirm, 68, 90);
-  lv_obj_set_event_cb_mks(KeyConfirm, event_handler, ID_NUM_CONFIRM, NULL, 0);
-  lv_btn_set_style(KeyConfirm, LV_BTN_STYLE_REL, &style_num_key_pre);   /*Set the button's released style*/
-  lv_btn_set_style(KeyConfirm, LV_BTN_STYLE_PR, &style_num_key_rel);    /*Set the button's pressed style*/
-  lv_btn_set_layout(KeyConfirm, LV_LAYOUT_OFF);
-  labelKeyConfirm = lv_label_create(KeyConfirm, NULL);                  /*Add a label to the button*/
-  lv_label_set_text(labelKeyConfirm, machine_menu.key_confirm);
-  lv_obj_align(labelKeyConfirm, KeyConfirm, LV_ALIGN_CENTER, 0, 0);
-
-  KeyPoint = lv_btn_create(scr, NULL);                                  /*Add a button the current screen*/
-  lv_obj_set_pos(KeyPoint, 244, 240);                                   /*Set its position*/
-  lv_obj_set_size(KeyPoint, 68, 40);
-  lv_obj_set_event_cb_mks(KeyPoint, event_handler, ID_NUM_POINT, NULL, 0);
-  lv_btn_set_style(KeyPoint, LV_BTN_STYLE_REL, &style_num_key_pre);     /*Set the button's released style*/
-  lv_btn_set_style(KeyPoint, LV_BTN_STYLE_PR, &style_num_key_rel);      /*Set the button's pressed style*/
-  lv_btn_set_layout(KeyPoint, LV_LAYOUT_OFF);
-  labelKeyPoint = lv_label_create(KeyPoint, NULL);                      /*Add a label to the button*/
-  lv_label_set_text(labelKeyPoint, machine_menu.key_point);
-  lv_obj_align(labelKeyPoint, KeyPoint, LV_ALIGN_CENTER, 0, 0);
-
-  Minus = lv_btn_create(scr, NULL);                                     /*Add a button the current screen*/
-  lv_obj_set_pos(Minus, 168, 240);                                      /*Set its position*/
-  lv_obj_set_size(Minus, 68, 40);
-  lv_obj_set_event_cb_mks(Minus, event_handler, ID_NUM_NAGETIVE, NULL, 0);
-  lv_btn_set_style(Minus, LV_BTN_STYLE_REL, &style_num_key_pre);        /*Set the button's released style*/
-  lv_btn_set_style(Minus, LV_BTN_STYLE_PR, &style_num_key_rel);         /*Set the button's pressed style*/
-  lv_btn_set_layout(Minus, LV_LAYOUT_OFF);
-  labelMinus = lv_label_create(Minus, NULL);                            /*Add a label to the button*/
-=======
   scr = lv_screen_create(NUMBER_KEY_UI, "");
 
   buttonValue = lv_btn_create(scr, 92, 40, 296, 40, event_handler, ID_NUM_KEY1, &style_num_text);
@@ -823,13 +739,37 @@
 
   lv_obj_t *Minus = lv_btn_create(scr, 168, 240, 68, 40, event_handler, ID_NUM_NEGATIVE, &style_num_key_pre);
   lv_obj_t *labelMinus = lv_label_create_empty(Minus);
->>>>>>> c574bcce
   lv_label_set_text(labelMinus, machine_menu.negative);
   lv_obj_align(labelMinus, Minus, LV_ALIGN_CENTER, 0, 0);
 
+  #if HAS_ROTARY_ENCODER
+    if (gCfgItems.encoder_enable) {
+      lv_group_add_obj(g, NumberKey_1);
+      lv_group_add_obj(g, NumberKey_2);
+      lv_group_add_obj(g, NumberKey_3);
+      lv_group_add_obj(g, KeyBack);
+      lv_group_add_obj(g, NumberKey_4);
+      lv_group_add_obj(g, NumberKey_5);
+      lv_group_add_obj(g, NumberKey_6);
+      lv_group_add_obj(g, KeyReset);
+      lv_group_add_obj(g, NumberKey_7);
+      lv_group_add_obj(g, NumberKey_8);
+      lv_group_add_obj(g, NumberKey_9);
+      lv_group_add_obj(g, NumberKey_0);
+      lv_group_add_obj(g, Minus);
+      lv_group_add_obj(g, KeyPoint);
+      lv_group_add_obj(g, KeyConfirm);
+    }
+  #endif
+
   disp_key_value();
 }
 
-void lv_clear_number_key() { lv_obj_del(scr); }
+void lv_clear_number_key() {
+  #if HAS_ROTARY_ENCODER
+    if (gCfgItems.encoder_enable) lv_group_remove_all_objs(g);
+  #endif
+  lv_obj_del(scr);
+}
 
 #endif // HAS_TFT_LVGL_UI