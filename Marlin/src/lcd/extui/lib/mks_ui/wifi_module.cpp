/**
 * Marlin 3D Printer Firmware
 * Copyright (c) 2020 MarlinFirmware [https://github.com/MarlinFirmware/Marlin]
 *
 * Based on Sprinter and grbl.
 * Copyright (c) 2011 Camiel Gubbels / Erik van der Zalm
 *
 * This program is free software: you can redistribute it and/or modify
 * it under the terms of the GNU General Public License as published by
 * the Free Software Foundation, either version 3 of the License, or
 * (at your option) any later version.
 *
 * This program is distributed in the hope that it will be useful,
 * but WITHOUT ANY WARRANTY; without even the implied warranty of
 * MERCHANTABILITY or FITNESS FOR A PARTICULAR PURPOSE.  See the
 * GNU General Public License for more details.
 *
 * You should have received a copy of the GNU General Public License
 * along with this program.  If not, see <https://www.gnu.org/licenses/>.
 *
 */
#include "../../../../inc/MarlinConfigPre.h"

#if HAS_TFT_LVGL_UI

#include "draw_ui.h"
#include "wifi_module.h"
#include "wifi_upload.h"

#if ENABLED(USE_WIFI_FUNCTION)

#include "../../../../MarlinCore.h"
#include "../../../../module/temperature.h"
#include "../../../../gcode/queue.h"
#include "../../../../gcode/gcode.h"
#include "../../../../lcd/marlinui.h"
#include "../../../../sd/cardreader.h"
#include "../../../../module/planner.h"
#if ENABLED(POWER_LOSS_RECOVERY)
  #include "../../../../feature/powerloss.h"
#endif
#if ENABLED(PARK_HEAD_ON_PAUSE)
  #include "../../../../feature/pause.h"
#endif

#define WIFI_SET()        WRITE(WIFI_RESET_PIN, HIGH);
#define WIFI_RESET()      WRITE(WIFI_RESET_PIN, LOW);
#define WIFI_IO1_SET()      WRITE(WIFI_IO1_PIN, HIGH);
#define WIFI_IO1_RESET()    WRITE(WIFI_IO1_PIN, LOW);

extern uint8_t Explore_Disk (char* path , uint8_t recu_level);

extern uint8_t commands_in_queue;
extern uint8_t sel_id;

int usartFifoAvailable(SZ_USART_FIFO *fifo);
int readUsartFifo(SZ_USART_FIFO *fifo, int8_t *buf, int32_t len);
int writeUsartFifo(SZ_USART_FIFO * fifo, int8_t * buf, int32_t len);
extern unsigned int  getTickDiff(unsigned int curTick, unsigned int  lastTick);

volatile SZ_USART_FIFO  WifiRxFifo;

#define WAIT_ESP_TRANS_TIMEOUT_TICK 10500

int cfg_cloud_flag = 0;

extern PRINT_TIME print_time;

char wifi_firm_ver[20] = { 0 };
WIFI_GCODE_BUFFER espGcodeFifo;
extern uint8_t pause_resum;

uint8_t wifi_connect_flg = 0;
extern volatile uint8_t get_temp_flag;

#define WIFI_MODE 2
#define WIFI_AP_MODE  3

int upload_result = 0;

uint32_t upload_time = 0;
uint32_t upload_size = 0;

volatile WIFI_STATE wifi_link_state;
WIFI_PARA wifiPara;
IP_PARA ipPara;
CLOUD_PARA cloud_para;

char wifi_check_time = 0;

extern uint8_t gCurDir[100];

extern uint32_t wifi_loop_cycle;

volatile TRANSFER_STATE esp_state;

uint8_t left_to_send = 0;
uint8_t left_to_save[96] = { 0 };

volatile WIFI_DMA_RCV_FIFO wifiDmaRcvFifo;

volatile WIFI_TRANS_ERROR wifiTransError;

static bool need_ok_later = false;

extern volatile WIFI_STATE wifi_link_state;
extern WIFI_PARA wifiPara;
extern IP_PARA ipPara;
extern CLOUD_PARA cloud_para;

extern bool once_flag, flash_preview_begin, default_preview_flg, gcode_preview_over;

extern uint8_t bmp_public_buf[17 * 1024];

uint32_t getWifiTick() {
  return millis();
}

uint32_t getWifiTickDiff(int32_t lastTick, int32_t curTick) {
  if (lastTick <= curTick)
    return (curTick - lastTick) * TICK_CYCLE;
  else
    return (0xFFFFFFFF - lastTick + curTick) * TICK_CYCLE;
}

void wifi_delay(int n) {
  uint32_t begin = getWifiTick();
  uint32_t end = begin;
  while (getWifiTickDiff(begin, end) < (uint32_t)n)
    end = getWifiTick();
}

void wifi_reset() {
  uint32_t start, now;
  start = getWifiTick();
  now = start;
  WIFI_RESET();
  while (getWifiTickDiff(start, now) < 500)
    now = getWifiTick();

  WIFI_SET();
}

void mount_file_sys(uint8_t disk_type) {
  if (disk_type == FILE_SYS_SD) {
    TERN_(SDSUPPORT, card.mount());
  }
  else if (disk_type == FILE_SYS_USB) {
  }
}

static void dma_init() {
  #if 0
  __HAL_RCC_DMA1_CLK_ENABLE();

  //HAL_NVIC_SetPriorityGrouping(NVIC_PRIORITYGROUP_0);
  HAL_NVIC_SetPriority(DMA1_Channel5_IRQn, 4, 0);
  HAL_NVIC_EnableIRQ(DMA1_Channel5_IRQn);

  hdma_usart1_rx.Instance = DMA1_Channel5;
  //hdma_usart1_rx.Init.Channel = DMA_CHANNEL_4;
  hdma_usart1_rx.Init.Direction = DMA_PERIPH_TO_MEMORY;
  hdma_usart1_rx.Init.PeriphInc = DMA_PINC_DISABLE;
  hdma_usart1_rx.Init.MemInc = DMA_MINC_ENABLE;
  hdma_usart1_rx.Init.PeriphDataAlignment = DMA_PDATAALIGN_BYTE;
  hdma_usart1_rx.Init.MemDataAlignment = DMA_PDATAALIGN_BYTE;
  hdma_usart1_rx.Init.Mode = DMA_NORMAL;
  hdma_usart1_rx.Init.Priority = DMA_PRIORITY_VERY_HIGH;
  if (HAL_DMA_Init((DMA_HandleTypeDef *)&hdma_usart1_rx) != HAL_OK) {
    Error_Handler();
  }


  HAL_DMA_Start_IT((DMA_HandleTypeDef *)&hdma_usart1_rx,
      (uint32_t)&huart1.Instance->DR,
      (uint32_t)(&WifiRxFifo.uartTxBuffer[0]),
      UART_RX_BUFFER_SIZE);

    //HAL_UART_Receive_DMA(&huart1,(uint8_t*)&WifiRxFifo.uartTxBuffer[0], UART_RX_BUFFER_SIZE);

      /* Enable the DMA transfer for the receiver request by setting the DMAR bit
       in the UART CR3 register */
      SET_BIT(huart1.Instance->CR3, USART_CR3_DMAR);

  #endif
  for (uint8_t i = 0; i < TRANS_RCV_FIFO_BLOCK_NUM; i++) {
    wifiDmaRcvFifo.bufferAddr[i] = &bmp_public_buf[1024 * i];
    wifiDmaRcvFifo.state[i] = udisk_buf_empty;
  }

  memset(wifiDmaRcvFifo.bufferAddr[0], 0, 1024 * TRANS_RCV_FIFO_BLOCK_NUM);
  wifiDmaRcvFifo.read_cur = 0;
  wifiDmaRcvFifo.write_cur = 0;
}

static void wifi_deInit() {
  #if 0
  HAL_DMA_Abort((DMA_HandleTypeDef *)&hdma_usart1_rx);
  HAL_DMA_DeInit((DMA_HandleTypeDef *)&hdma_usart1_rx);
  __HAL_DMA_DISABLE((DMA_HandleTypeDef *)&hdma_usart1_rx);
  #endif
}

extern uint8_t mksUsart1Rx;

void esp_port_begin(uint8_t interrupt) {
  WifiRxFifo.uart_read_point = 0;
  WifiRxFifo.uart_write_point = 0;
  #if 0
  NVIC_InitTypeDef NVIC_InitStructure;

  USART_InitTypeDef USART_InitStructure;
  GPIO_InitTypeDef GPIO_InitStruct;

  WifiRxFifo.uart_read_point = 0;
  WifiRxFifo.uart_write_point = 0;
  memset((uint8_t*)WifiRxFifo.uartTxBuffer, 0, sizeof(WifiRxFifo.uartTxBuffer));

  if (interrupt) {
  #if TAN
    wifi_deInit ();

    //SZ_STM32_COMInit(COM1, 115200);
    __HAL_UART_ENABLE_IT(USART1, USART_IT_RXNE);

    USART_InitStructure.USART_BaudRate = 115200;        //���ڵĲ����ʣ�����115200 ��ߴ�4.5Mbits/s
    USART_InitStructure.USART_WordLength = USART_WordLength_8b; //�����ֳ���(8λ��9λ)
    USART_InitStructure.USART_StopBits = USART_StopBits_1;    //�����õ�ֹͣλ-֧��1��2��ֹͣλ
    USART_InitStructure.USART_Parity = USART_Parity_No;     //����żУ��
    USART_InitStructure.USART_HardwareFlowControl = USART_HardwareFlowControl_None; //��Ӳ��������
    USART_InitStructure.USART_Mode = USART_Mode_Rx | USART_Mode_Tx; //˫��ģʽ��ʹ�ܷ��ͺͽ���

    __HAL_RCC_USART1_CLK_ENABLE();

    GPIO_InitStruct.Pin = TFT_WIFI_TX_Pin|TFT_WIFI_RX_Pin;
    GPIO_InitStruct.Mode = GPIO_MODE_AF_PP;
    GPIO_InitStruct.Pull = GPIO_PULLUP;
    GPIO_InitStruct.Speed = GPIO_SPEED_FREQ_HIGH;
    GPIO_InitStruct.Alternate = GPIO_AF7_USART1;
    HAL_GPIO_Init(GPIOA, &GPIO_InitStruct);
      GPIO_InitStruct.Mode = GPIO_MODE_INPUT;
      GPIO_InitStruct.Pin = TFT_WIFI_RX_Pin;
      HAL_GPIO_Init(GPIOA,&GPIO_InitStruct);

    USART_Init(USART1, &USART_InitStructure);

    NVIC_InitStructure.NVIC_IRQChannel = USART1_IRQn;
  //  NVIC_InitStructure.NVIC_IRQChannelPreemptionPriority = 0;
  //  NVIC_InitStructure.NVIC_IRQChannelSubPriority = 0;
    NVIC_InitStructure.NVIC_IRQChannelPreemptionPriority = 3;
    NVIC_InitStructure.NVIC_IRQChannelSubPriority = 0;
    NVIC_InitStructure.NVIC_IRQChannelCmd = ENABLE;

    NVIC_Init(&NVIC_InitStructure);
    #else
    HAL_UART_DeInit(&huart1);
    MX_USART1_UART_Init(3);
    //__HAL_UART_ENABLE_IT(&huart1, UART_IT_RXNE);
    HAL_UART_Receive_IT(&huart1,&mksUsart1Rx,1);
    #endif
  }
  else{
    #if 0
    NVIC_DisableIRQ(SZ_STM32_COM1_IRQn);

    USART_Cmd(SZ_STM32_COM1, DISABLE);

    RCC_APB2PeriphClockCmd(RCC_APB2Periph_USART1, DISABLE);
    RCC_APB2PeriphClockCmd(RCC_APB2Periph_USART1, ENABLE);

    SZ_STM32_COMInit(COM1, 1958400);

    USART_Cmd(SZ_STM32_COM1, ENABLE);

    wifi_delay(10);

    dma_init();
    #endif
    HAL_UART_DeInit(&huart1);
    MX_USART1_UART_Init(5);
        //dma1_5_IRQ_sel = 1;
    dma_init();
  }
  #endif
  if (interrupt) {
    #if ENABLED(USE_WIFI_FUNCTION)
      WIFISERIAL.end();
      for (uint16_t i = 0; i < 65535; i++);
      WIFISERIAL.begin(WIFI_BAUDRATE);
      uint32_t serial_connect_timeout = millis() + 1000UL;
        while (/*!WIFISERIAL && */PENDING(millis(), serial_connect_timeout)) { /*nada*/ }
      //for (uint8_t i=0;i<100;i++)WIFISERIAL.write(0x33);
    #endif
  }
  else {
    #if ENABLED(USE_WIFI_FUNCTION)
      WIFISERIAL.end();
      for (uint16_t i = 0; i < 65535; i++);
      WIFISERIAL.begin(WIFI_UPLOAD_BAUDRATE);
      uint32_t serial_connect_timeout = millis() + 1000UL;
        while (/*!WIFISERIAL && */PENDING(millis(), serial_connect_timeout)) { /*nada*/ }
      //for (uint16_t i=0;i<65535;i++);//WIFISERIAL.write(0x33);
    #endif
    dma_init();
  }
}

#if ENABLED(USE_WIFI_FUNCTION)

  int raw_send_to_wifi(char *buf, int len) {
    if (buf == 0 || len <= 0) return 0;
    for (int i = 0; i < len; i++)
      WIFISERIAL.write(*(buf + i));
    return len;
  }

#endif

void wifi_ret_ack() {}

char buf_to_wifi[256];
int index_to_wifi = 0;
int package_to_wifi(WIFI_RET_TYPE type,char *buf, int len) {
  char wifi_ret_head = 0xA5;
  char wifi_ret_tail = 0xFC;

  if (type == WIFI_PARA_SET) {
    int data_offset = 4;
    int apLen = strlen((const char *)uiCfg.wifi_name);
    int keyLen = strlen((const char *)uiCfg.wifi_key);

    ZERO(buf_to_wifi);
    index_to_wifi = 0;

    buf_to_wifi[data_offset] = gCfgItems.wifi_mode_sel;
    buf_to_wifi[data_offset + 1]  = apLen;
    strncpy(&buf_to_wifi[data_offset + 2], (const char *)uiCfg.wifi_name, apLen);
    buf_to_wifi[data_offset + apLen + 2]  = keyLen;
    strncpy(&buf_to_wifi[data_offset + apLen + 3], (const char *)uiCfg.wifi_key, keyLen);
    buf_to_wifi[data_offset + apLen + keyLen + 3] = wifi_ret_tail;

    index_to_wifi = apLen + keyLen + 3;

    buf_to_wifi[0] = wifi_ret_head;
    buf_to_wifi[1] = type;
    buf_to_wifi[2] = index_to_wifi & 0xFF;
    buf_to_wifi[3] = (index_to_wifi >> 8) & 0xFF;

    raw_send_to_wifi(buf_to_wifi, 5 + index_to_wifi);

    ZERO(buf_to_wifi);
    index_to_wifi = 0;
  }
  else if (type == WIFI_TRANS_INF) {
    if (len > (int)(sizeof(buf_to_wifi) - index_to_wifi - 5)) {
      ZERO(buf_to_wifi);
      index_to_wifi = 0;
      return 0;
    }

   if (len > 0) {
      memcpy(&buf_to_wifi[4 + index_to_wifi], buf, len);
      index_to_wifi += len;

      if (index_to_wifi < 1)
        return 0;

       if (buf_to_wifi[index_to_wifi + 3] == '\n') {
        // mask "wait" "busy" "X:"
        if (((buf_to_wifi[4] == 'w') && (buf_to_wifi[5] == 'a') && (buf_to_wifi[6] == 'i')  && (buf_to_wifi[7] == 't') )
          || ((buf_to_wifi[4] == 'b') && (buf_to_wifi[5] == 'u') && (buf_to_wifi[6] == 's')  && (buf_to_wifi[7] == 'y') )
          || ((buf_to_wifi[4] == 'X') && (buf_to_wifi[5] == ':') )
        ) {
          ZERO(buf_to_wifi);
          index_to_wifi = 0;
          return 0;
        }

        buf_to_wifi[0] = wifi_ret_head;
        buf_to_wifi[1] = type;
        buf_to_wifi[2] = index_to_wifi & 0xFF;
        buf_to_wifi[3] = (index_to_wifi >> 8) & 0xFF;
        buf_to_wifi[4 + index_to_wifi] = wifi_ret_tail;

        raw_send_to_wifi(buf_to_wifi, 5 + index_to_wifi);

        ZERO(buf_to_wifi);
        index_to_wifi = 0;
      }
    }
  }
  else if (type == WIFI_EXCEP_INF) {
    ZERO(buf_to_wifi);

    buf_to_wifi[0] = wifi_ret_head;
    buf_to_wifi[1] = type;
    buf_to_wifi[2] = 1;
    buf_to_wifi[3] = 0;
    buf_to_wifi[4] = *buf;
    buf_to_wifi[5] = wifi_ret_tail;

    raw_send_to_wifi(buf_to_wifi, 6);

    ZERO(buf_to_wifi);
    index_to_wifi = 0;
  }
  else if (type == WIFI_CLOUD_CFG) {
    int data_offset = 4;
    int urlLen = strlen((const char *)uiCfg.cloud_hostUrl);

    ZERO(buf_to_wifi);
    index_to_wifi = 0;

    buf_to_wifi[data_offset] = gCfgItems.cloud_enable ? 0x0A : 0x05;
    buf_to_wifi[data_offset + 1]  = urlLen;
    strncpy(&buf_to_wifi[data_offset + 2], (const char *)uiCfg.cloud_hostUrl, urlLen);
    buf_to_wifi[data_offset + urlLen + 2] = uiCfg.cloud_port & 0xFF;
    buf_to_wifi[data_offset + urlLen + 3] = (uiCfg.cloud_port >> 8) & 0xFF;
    buf_to_wifi[data_offset + urlLen + 4] = wifi_ret_tail;

    index_to_wifi = urlLen + 4;

    buf_to_wifi[0] = wifi_ret_head;
    buf_to_wifi[1] = type;
    buf_to_wifi[2] = index_to_wifi & 0xFF;
    buf_to_wifi[3] = (index_to_wifi >> 8) & 0xFF;

    raw_send_to_wifi(buf_to_wifi, 5 + index_to_wifi);

    ZERO(buf_to_wifi);
    index_to_wifi = 0;
  }
  else if (type == WIFI_CLOUD_UNBIND) {
    ZERO(buf_to_wifi);

    buf_to_wifi[0] = wifi_ret_head;
    buf_to_wifi[1] = type;
    buf_to_wifi[2] = 0;
    buf_to_wifi[3] = 0;
    buf_to_wifi[4] = wifi_ret_tail;

    raw_send_to_wifi(buf_to_wifi, 5);

    ZERO(buf_to_wifi);
    index_to_wifi = 0;
  }
}


int send_to_wifi(char *buf, int len) { return package_to_wifi(WIFI_TRANS_INF, buf, len); }

void set_cur_file_sys(int fileType) { gCfgItems.fileSysType = fileType; }

void get_file_list(char *path) {
  if (!path) return;

  if (gCfgItems.fileSysType == FILE_SYS_SD) {
    TERN_(SDSUPPORT, card.mount());
  }
  else if (gCfgItems.fileSysType == FILE_SYS_USB) {
    // udisk
  }
  Explore_Disk(path, 0);
}

char wait_ip_back_flag = 0;

typedef struct {
  char write_buf[513];
  int write_index;
  uint8_t saveFileName[30];
  uint32_t fileLen;
  uint32_t tick_begin;
  uint32_t tick_end;
} FILE_WRITER;

FILE_WRITER file_writer;

int32_t lastFragment = 0;

char lastBinaryCmd[50] = { 0 };

int total_write = 0;
char binary_head[2] = { 0, 0 };
unsigned char binary_data_len = 0;

int write_to_file(char *buf, int len) {
  for (int i = 0; i < len; i++) {
    file_writer.write_buf[file_writer.write_index++] = buf[i];
    if (file_writer.write_index >= 512) {
      int res = card.write(file_writer.write_buf, file_writer.write_index);
      if (res == -1) return -1;
      ZERO(file_writer.write_buf);
      file_writer.write_index = 0;
    }
  }
  return 0;
}

#define ESP_PROTOC_HEAD (uint8_t)0xA5
#define ESP_PROTOC_TAIL   (uint8_t)0xFC

#define ESP_TYPE_NET        (uint8_t)0x0
#define ESP_TYPE_GCODE        (uint8_t)0x1
#define ESP_TYPE_FILE_FIRST     (uint8_t)0x2
#define ESP_TYPE_FILE_FRAGMENT    (uint8_t)0x3

#define ESP_TYPE_WIFI_LIST    (uint8_t)0x4

uint8_t esp_msg_buf[UART_RX_BUFFER_SIZE] = { 0 };
uint16_t esp_msg_index = 0;

typedef struct {
  uint8_t head;
  uint8_t type;
  uint16_t dataLen;
  uint8_t *data;
  uint8_t tail;
} ESP_PROTOC_FRAME;


static int cut_msg_head(uint8_t *msg, uint16_t msgLen, uint16_t cutLen) {
  if (msgLen < cutLen) return 0;

  else if (msgLen == cutLen) {
    memset(msg, 0, msgLen);
    return 0;
  }

  for (int i = 0; i < (msgLen - cutLen); i++)
    msg[i] = msg[cutLen + i];

  memset(&msg[msgLen - cutLen], 0, cutLen);

  return msgLen - cutLen;
}

uint8_t Explore_Disk(char* path , uint8_t recu_level) {
  char tmp[200];
  char Fstream[200];

  if (!path) return 0;

  const uint8_t fileCnt = card.get_num_Files();

  for (uint8_t i = 0; i < fileCnt; i++) {
<<<<<<< HEAD
    const uint16_t nr = SD_ORDER(fileCnt, i);
    card.getfilename_sorted(nr);
=======
    card.getfilename_sorted(SD_ORDER(i, fileCnt));
>>>>>>> 072f996a

    //if (card.longFilename[0] == 0)
      strcpy(tmp, card.filename);
    //else
    //  strcpy(tmp, card.longFilename);

    ZERO(Fstream);
    strcpy(Fstream, tmp);

    if (card.flag.filenameIsDir && recu_level <= 10)
      strcat(Fstream, ".DIR");

    strcat(Fstream, "\r\n");
    send_to_wifi(Fstream, strlen(Fstream));
  }

  return fileCnt;
}

static void wifi_gcode_exec(uint8_t *cmd_line) {
  int8_t tempBuf[100] = { 0 };
  uint8_t *tmpStr = 0;
  int  cmd_value;
  volatile int print_rate;
  if (strchr((char *)cmd_line, '\n') && (strchr((char *)cmd_line, 'G') || strchr((char *)cmd_line, 'M') || strchr((char *)cmd_line, 'T'))) {
    tmpStr = (uint8_t *)strchr((char *)cmd_line, '\n');
    if (tmpStr) *tmpStr = '\0';

<<<<<<< HEAD
    tmpStr = (uint8_t *)strstr((char *)&cmd_line[0], "\n");
    if (tmpStr) *tmpStr = '\0';

    tmpStr = (uint8_t *)strstr((char *)&cmd_line[0], "\r");
    if (tmpStr) *tmpStr = '\0';

    tmpStr = (uint8_t *)strstr((char *)&cmd_line[0], "*");
    if (tmpStr) *tmpStr = '\0';

    tmpStr = (uint8_t *)strstr((char *)&cmd_line[0], "M");
=======
    tmpStr = (uint8_t *)strchr((char *)cmd_line, '\r');
    if (tmpStr) *tmpStr = '\0';

    tmpStr = (uint8_t *)strchr((char *)cmd_line, '*');
    if (tmpStr) *tmpStr = '\0';

    tmpStr = (uint8_t *)strchr((char *)cmd_line, 'M');
>>>>>>> 072f996a
    if (tmpStr) {
      cmd_value = atoi((char *)(tmpStr + 1));
      tmpStr = (uint8_t *)strchr((char *)tmpStr, ' ');

      switch (cmd_value) {

        case 20: // M20: Print SD / µdisk file
          if (uiCfg.print_state == IDLE) {
            int index = 0;

            if (tmpStr == 0) {
              gCfgItems.fileSysType = FILE_SYS_SD;
              send_to_wifi((char *)"Begin file list\r\n", strlen("Begin file list\r\n"));
              get_file_list((char *)"0:/");
              send_to_wifi((char *)"End file list\r\n", strlen("End file list\r\n"));
              send_to_wifi((char *)"ok\r\n", strlen("ok\r\n"));
              break;
            }

            while (tmpStr[index] == ' ') index++;

            if (gCfgItems.wifi_type == ESP_WIFI) {
              char *path = (char *)tempBuf;

              if (strlen((char *)&tmpStr[index]) < 80) {
                send_to_wifi((char *)"Begin file list\r\n", strlen("Begin file list\r\n"));

                if (strncmp((char *)&tmpStr[index], "1:", 2) == 0)
                  gCfgItems.fileSysType = FILE_SYS_SD;
                else if (strncmp((char *)&tmpStr[index], "0:", 2) == 0)
                  gCfgItems.fileSysType = FILE_SYS_USB;

                strcpy((char *)path, (char *)&tmpStr[index]);
                get_file_list(path);
                send_to_wifi((char *)"End file list\r\n", strlen("End file list\r\n"));
              }
              send_to_wifi((char *)"ok\r\n", strlen("ok\r\n"));
            }
          }
          break;

        case 21:
          /*init sd card*/
          send_to_wifi((char *)"ok\r\n", strlen("ok\r\n"));
          break;

        case 23:
          /*select the file*/
          if (uiCfg.print_state == IDLE) {
            int index = 0;
            while (tmpStr[index] == ' ') index++;

            if (strstr((char *)&tmpStr[index], ".g") || strstr((char *)&tmpStr[index], ".G")) {
              if (strlen((char *)&tmpStr[index]) < 80) {
                ZERO(list_file.file_name[sel_id]);

                if (gCfgItems.wifi_type == ESP_WIFI) {
                  if (strncmp((char *)&tmpStr[index], "1:", 2) == 0)
                    gCfgItems.fileSysType = FILE_SYS_SD;
                  else if (strncmp((char *)&tmpStr[index], "0:", 2) == 0)
                    gCfgItems.fileSysType = FILE_SYS_USB;
                  else if (tmpStr[index] != '/')
                    strcat((char *)list_file.file_name[0], "/");
                  strcat((char *)list_file.file_name[sel_id], (char *)&tmpStr[index]);

                }
                else
                  strcpy(list_file.file_name[sel_id], (char *)&tmpStr[index]);

                char *cur_name=strrchr(list_file.file_name[sel_id],'/');

                card.openFileRead(cur_name);

                if (card.isFileOpen())
                  send_to_wifi((char *)"File selected\r\n", strlen("File selected\r\n"));
                else {
                  send_to_wifi((char *)"file.open failed\r\n", strlen("file.open failed\r\n"));
                  strcpy(list_file.file_name[sel_id], "notValid");
                }
                send_to_wifi((char *)"ok\r\n", strlen("ok\r\n"));
              }
            }
          }
          break;

        case 24:
          if (strcmp(list_file.file_name[sel_id], "notValid") != 0) {
            if (uiCfg.print_state == IDLE) {
              clear_cur_ui();
              reset_print_time();
              start_print_time();
              preview_gcode_prehandle(list_file.file_name[sel_id]);
              uiCfg.print_state = WORKING;
              lv_draw_printing();

              #if ENABLED(SDSUPPORT)
                if (!gcode_preview_over) {
                  char *cur_name = strrchr(list_file.file_name[sel_id], '/');

                  card.endFilePrint();

                  SdFile file;
                  SdFile *curDir;
                  const char * const fname = card.diveToFile(true, curDir, cur_name);
                  if (!fname) return;
                  if (file.open(curDir, fname, O_READ)) {
                    gCfgItems.curFilesize = file.fileSize();
                    file.close();
                    update_spi_flash();
                  }
                  card.openFileRead(cur_name);
                  if (card.isFileOpen()) {
                    //saved_feedrate_percentage = feedrate_percentage;
                    feedrate_percentage = 100;
                    planner.flow_percentage[0] = 100;
                    planner.e_factor[0] = planner.flow_percentage[0] * 0.01f;
                    #if EXTRUDERS == 2
                      planner.flow_percentage[1] = 100;
                      planner.e_factor[1] = planner.flow_percentage[1] * 0.01f;
                    #endif
                    card.startFileprint();
                    TERN_(POWER_LOSS_RECOVERY, recovery.prepare());
                    once_flag = false;
                  }
                }
              #endif
            }
            else if (uiCfg.print_state == PAUSED) {
              uiCfg.print_state = RESUMING;
              clear_cur_ui();
              start_print_time();

              if (gCfgItems.from_flash_pic)
                flash_preview_begin = true;
              else
                default_preview_flg = true;
              lv_draw_printing();
            }
            else if (uiCfg.print_state == REPRINTING) {
              uiCfg.print_state = REPRINTED;
              clear_cur_ui();
              start_print_time();
              if (gCfgItems.from_flash_pic)
                flash_preview_begin = true;
              else
                default_preview_flg = true;
              lv_draw_printing();
            }
          }
          send_to_wifi((char *)"ok\r\n", strlen("ok\r\n"));
          break;

        case 25:
          /*pause print file*/
          if (uiCfg.print_state == WORKING) {
            stop_print_time();

            clear_cur_ui();

            #if ENABLED(SDSUPPORT)
              card.pauseSDPrint();
              uiCfg.print_state = PAUSING;
            #endif
            if (gCfgItems.from_flash_pic)
              flash_preview_begin = true;
            else
              default_preview_flg = true;
            lv_draw_printing();
            send_to_wifi((char *)"ok\r\n", strlen("ok\r\n"));
          }
          break;

        case 26:
          /*stop print file*/
          if ((uiCfg.print_state == WORKING) || (uiCfg.print_state == PAUSED) || (uiCfg.print_state == REPRINTING)) {
            stop_print_time();

            clear_cur_ui();
            #if ENABLED(SDSUPPORT)
              uiCfg.print_state = IDLE;
              card.flag.abort_sd_printing = true;
            #endif

            lv_draw_ready_print();

            send_to_wifi((char *)"ok\r\n", strlen("ok\r\n"));
          }
          break;

        case 27:
          /*report print rate*/
          if ((uiCfg.print_state == WORKING) || (uiCfg.print_state == PAUSED)|| (uiCfg.print_state == REPRINTING)) {
            print_rate = uiCfg.totalSend;
            ZERO(tempBuf);
            sprintf((char *)tempBuf, "M27 %d\r\n", print_rate);
            send_to_wifi((char *)tempBuf, strlen((char *)tempBuf));
          }
          break;

        case 28:
          /*begin to transfer file to filesys*/
          if (uiCfg.print_state == IDLE) {

            int index = 0;
            while (tmpStr[index] == ' ') index++;

            if (strstr((char *)&tmpStr[index], ".g") || strstr((char *)&tmpStr[index], ".G")) {
              strcpy((char *)file_writer.saveFileName, (char *)&tmpStr[index]);

              if (gCfgItems.fileSysType == FILE_SYS_SD) {
                ZERO(tempBuf);
                sprintf((char *)tempBuf, "%s", file_writer.saveFileName);
              }
              else if (gCfgItems.fileSysType == FILE_SYS_USB) {
                ZERO(tempBuf);
                sprintf((char *)tempBuf, "%s", (char *)file_writer.saveFileName);
              }
              mount_file_sys(gCfgItems.fileSysType);

              #if ENABLED(SDSUPPORT)
                char *cur_name = strrchr(list_file.file_name[sel_id], '/');
                card.openFileWrite(cur_name);
                if (card.isFileOpen()) {
                  ZERO(file_writer.saveFileName);
                  strcpy((char *)file_writer.saveFileName, (char *)&tmpStr[index]);
                  ZERO(tempBuf);
                  sprintf((char *)tempBuf, "Writing to file: %s\r\n", (char *)file_writer.saveFileName);
                  wifi_ret_ack();
                  send_to_wifi((char *)tempBuf, strlen((char *)tempBuf));
                  total_write = 0;
                  wifi_link_state = WIFI_WAIT_TRANS_START;
                }
                else {
                  wifi_link_state = WIFI_CONNECTED;
                  clear_cur_ui();
                  lv_draw_dialog(DIALOG_TRANSFER_NO_DEVICE);
                }
              #endif
            }
          }
          break;
        case 105:
        case 991:
          ZERO(tempBuf);
          if (cmd_value == 105) {
            send_to_wifi((char *)"ok\r\n", strlen("ok\r\n"));
            sprintf((char *)tempBuf,"T:%.1f /%.1f B:%.1f /%.1f T0:%.1f /%.1f T1:%.1f /%.1f @:0 B@:0\r\n",

            (float)thermalManager.temp_hotend[0].celsius, (float)thermalManager.temp_hotend[0].target,
            #if HAS_HEATED_BED
              (float)thermalManager.temp_bed.celsius, (float)thermalManager.temp_bed.target,
            #else
              0.0f, 0.0f,
            #endif
            (float)thermalManager.temp_hotend[0].celsius, (float)thermalManager.temp_hotend[0].target,
            #if !defined(SINGLENOZZLE) && HAS_MULTI_EXTRUDER
              (float)thermalManager.temp_hotend[1].celsius, (float)thermalManager.temp_hotend[1].target
            #else
              0.0f, 0.0f
            #endif
            );
          }
          else {
            sprintf((char *)tempBuf,"T:%d /%d B:%d /%d T0:%d /%d T1:%d /%d @:0 B@:0\r\n",

            (int)thermalManager.temp_hotend[0].celsius, (int)thermalManager.temp_hotend[0].target,
            #if HAS_HEATED_BED
              (int)thermalManager.temp_bed.celsius, (int)thermalManager.temp_bed.target,
            #else
              0, 0,
            #endif
            (int)thermalManager.temp_hotend[0].celsius, (int)thermalManager.temp_hotend[0].target,
              #if !defined(SINGLENOZZLE) && HAS_MULTI_EXTRUDER
                (int)thermalManager.temp_hotend[1].celsius, (int)thermalManager.temp_hotend[1].target
              #else
                0, 0
              #endif
            );
          }

          send_to_wifi((char *)tempBuf, strlen((char *)tempBuf));
          queue.enqueue_one_P(PSTR("M105"));
          break;

        case 992:
          if ((uiCfg.print_state == WORKING) || (uiCfg.print_state == PAUSED)) {
            ZERO(tempBuf);
            sprintf((char *)tempBuf, "M992 %d%d:%d%d:%d%d\r\n", print_time.hours/10, print_time.hours%10, print_time.minutes/10, print_time.minutes%10, print_time.seconds/10, print_time.seconds%10);
            wifi_ret_ack();
            send_to_wifi((char *)tempBuf, strlen((char *)tempBuf));
          }
          break;

        case 994:
          if ((uiCfg.print_state == WORKING) || (uiCfg.print_state == PAUSED)) {
            ZERO(tempBuf);
            if (strlen((char *)list_file.file_name[sel_id]) > (100 - 1)) return;
            sprintf((char *)tempBuf, "M994 %s;%d\n", list_file.file_name[sel_id],(int)gCfgItems.curFilesize);
            wifi_ret_ack();
            send_to_wifi((char *)tempBuf, strlen((char *)tempBuf));
          }
          break;

        case 997:
          if (uiCfg.print_state == IDLE) {
            wifi_ret_ack();
            send_to_wifi((char *)"M997 IDLE\r\n", strlen("M997 IDLE\r\n"));
          }
          else if (uiCfg.print_state == WORKING) {
            wifi_ret_ack();
            send_to_wifi((char *)"M997 PRINTING\r\n", strlen("M997 PRINTING\r\n"));
          }
          else if (uiCfg.print_state == PAUSED) {
            wifi_ret_ack();
            send_to_wifi((char *)"M997 PAUSE\r\n", strlen("M997 PAUSE\r\n"));
          }
          else if (uiCfg.print_state == REPRINTING) {
            wifi_ret_ack();
            send_to_wifi((char *)"M997 PAUSE\r\n", strlen("M997 PAUSE\r\n"));
          }
          if (uiCfg.command_send == 0) get_wifi_list_command_send();
          break;

        case 998:
          if (uiCfg.print_state == IDLE) {
<<<<<<< HEAD
            if (atoi((char *)tmpStr) == 0)
              set_cur_file_sys(0);
            else if (atoi((char *)tmpStr) == 1)
=======
            int v = atoi((char *)tmpStr);
            if (v == 0)
              set_cur_file_sys(0);
            else if (v == 1)
>>>>>>> 072f996a
              set_cur_file_sys(1);
            wifi_ret_ack();
          }
          break;

        case 115:
          ZERO(tempBuf);
          send_to_wifi((char *)"ok\r\n", strlen("ok\r\n"));
          send_to_wifi((char *)"FIRMWARE_NAME:Robin_nano\r\n", strlen("FIRMWARE_NAME:Robin_nano\r\n"));
          break;

        default:
          strcat((char *)cmd_line, "\n");
          uint32_t left;

          if (espGcodeFifo.wait_tick > 5) {
<<<<<<< HEAD

=======
            uint32_t left;
>>>>>>> 072f996a
            if (espGcodeFifo.r > espGcodeFifo.w)
              left = espGcodeFifo.r - espGcodeFifo.w - 1;
            else
              left = WIFI_GCODE_BUFFER_SIZE + espGcodeFifo.r - espGcodeFifo.w - 1;

            if (left >= strlen((const char *)cmd_line)) {
              uint32_t index = 0;
              while (index < strlen((const char *)cmd_line)) {
                espGcodeFifo.Buffer[espGcodeFifo.w] = cmd_line[index] ;
                espGcodeFifo.w = (espGcodeFifo.w + 1) % WIFI_GCODE_BUFFER_SIZE;
                index++;
              }
              if (left - WIFI_GCODE_BUFFER_LEAST_SIZE >= strlen((const char *)cmd_line))
                send_to_wifi((char *)"ok\r\n", strlen("ok\r\n"));
              else
                need_ok_later = true;
            }
          }
          break;
      }
    }
    else {
      strcat((char *)cmd_line, "\n");

      if (espGcodeFifo.wait_tick > 5) {
<<<<<<< HEAD

        if (espGcodeFifo.r >  espGcodeFifo.w)
          left_g =  espGcodeFifo.r - espGcodeFifo.w - 1;
=======
        uint32_t left_g;
        if (espGcodeFifo.r > espGcodeFifo.w)
          left_g = espGcodeFifo.r - espGcodeFifo.w - 1;
>>>>>>> 072f996a
        else
          left_g = WIFI_GCODE_BUFFER_SIZE + espGcodeFifo.r - espGcodeFifo.w - 1;

        if (left_g >= strlen((const char *)cmd_line)) {
          uint32_t index = 0;
          while (index < strlen((const char *)cmd_line)) {
            espGcodeFifo.Buffer[espGcodeFifo.w] = cmd_line[index] ;
            espGcodeFifo.w = (espGcodeFifo.w + 1) % WIFI_GCODE_BUFFER_SIZE;
            index++;
          }
          if (left_g - WIFI_GCODE_BUFFER_LEAST_SIZE >= strlen((const char *)cmd_line))
            send_to_wifi((char *)"ok\r\n", strlen("ok\r\n"));
          else
            need_ok_later = true;
        }
      }
    }
  }
}

static int32_t charAtArray(const uint8_t *_array, uint32_t _arrayLen, uint8_t _char) {
  for (uint32_t i = 0; i < _arrayLen; i++)
    if (*(_array + i) == _char) return i;
  return -1;
}

void get_wifi_list_command_send() {
  char buf[] = { 0xA5, 0x07, 0x00, 0x00, 0xFC };
  raw_send_to_wifi(buf, 5);
}

static void net_msg_handle(uint8_t * msg, uint16_t msgLen) {
  int wifiNameLen, wifiKeyLen, hostLen, id_len, ver_len;

  if (msgLen <= 0) return;

  // ip
  sprintf(ipPara.ip_addr, "%d.%d.%d.%d", msg[0], msg[1], msg[2], msg[3]);

  // port
  // connect state
<<<<<<< HEAD
  if (msg[6] == 0x0A)
    wifi_link_state = WIFI_CONNECTED;
  else if (msg[6] == 0x0E)
    wifi_link_state = WIFI_EXCEPTION;
  else
    wifi_link_state = WIFI_NOT_CONFIG;
=======
  switch (msg[6]) {
    case 0x0A: wifi_link_state = WIFI_CONNECTED; break;
    case 0x0E: wifi_link_state = WIFI_EXCEPTION; break;
    default:   wifi_link_state = WIFI_NOT_CONFIG; break;
  }
>>>>>>> 072f996a

  // mode
  wifiPara.mode = msg[7];

  // wifi name
  wifiNameLen = msg[8];
  wifiKeyLen = msg[9 + wifiNameLen];
  if (wifiNameLen < 32) {
    ZERO(wifiPara.ap_name);
    memcpy(wifiPara.ap_name, &msg[9], wifiNameLen);

    memset(&wifi_list.wifiConnectedName, 0, sizeof(wifi_list.wifiConnectedName));
    memcpy(&wifi_list.wifiConnectedName, &msg[9], wifiNameLen);

    // wifi key
    if (wifiKeyLen < 64) {
      ZERO(wifiPara.keyCode);
      memcpy(wifiPara.keyCode, &msg[10 + wifiNameLen], wifiKeyLen);
    }
  }

  cloud_para.state =msg[10 + wifiNameLen + wifiKeyLen];
  hostLen = msg[11 + wifiNameLen + wifiKeyLen];
  if (cloud_para.state) {
    if (hostLen < 96) {
      ZERO(cloud_para.hostUrl);
      memcpy(cloud_para.hostUrl, &msg[12 + wifiNameLen + wifiKeyLen], hostLen);
    }
    cloud_para.port = msg[12 + wifiNameLen + wifiKeyLen + hostLen] + (msg[13 + wifiNameLen + wifiKeyLen + hostLen] << 8);
  }

  // id
  id_len = msg[14 + wifiNameLen + wifiKeyLen + hostLen];
  if (id_len == 20) {
    ZERO(cloud_para.id);
    memcpy(cloud_para.id, (const char *)&msg[15 + wifiNameLen + wifiKeyLen + hostLen], id_len);
  }
  ver_len = msg[15 + wifiNameLen + wifiKeyLen + hostLen + id_len];
  if (ver_len < 20) {
    ZERO(wifi_firm_ver);
    memcpy(wifi_firm_ver, (const char *)&msg[16 + wifiNameLen + wifiKeyLen + hostLen + id_len], ver_len);
  }

  if (uiCfg.configWifi == 1) {
    if ((wifiPara.mode != gCfgItems.wifi_mode_sel)
      || (strncmp(wifiPara.ap_name, (const char *)uiCfg.wifi_name, 32) != 0)
      || (strncmp(wifiPara.keyCode, (const char *)uiCfg.wifi_key, 64) != 0)) {
      package_to_wifi(WIFI_PARA_SET, (char *)0, 0);
    }
    else uiCfg.configWifi = 0;
  }
  if (cfg_cloud_flag == 1) {
    if (((cloud_para.state >> 4) != (char)gCfgItems.cloud_enable)
      || (strncmp(cloud_para.hostUrl, (const char *)uiCfg.cloud_hostUrl, 96) != 0)
      || (cloud_para.port != uiCfg.cloud_port)) {
      package_to_wifi(WIFI_CLOUD_CFG, (char *)0, 0);
    }
    else cfg_cloud_flag = 0;
  }
}

static void wifi_list_msg_handle(uint8_t * msg, uint16_t msgLen) {
  int wifiNameLen,wifiMsgIdex = 1;
  int8_t wifi_name_is_same = 0;
  int8_t i, j;
  int8_t wifi_name_num = 0;
  uint8_t *str = 0;
  int8_t valid_name_num;

  if (msgLen <= 0) return;
  if (disp_state == KEY_BOARD_UI) return;

  wifi_list.getNameNum = msg[0];

  if (wifi_list.getNameNum < 20) {
    uiCfg.command_send = 1;
    ZERO(wifi_list.wifiName);
    wifi_name_num = wifi_list.getNameNum;
    valid_name_num = 0;
    str = wifi_list.wifiName[0];

    if (wifi_list.getNameNum > 0) wifi_list.currentWifipage = 1;

    for (i = 0; i < wifi_list.getNameNum; i++) {
      wifiNameLen = msg[wifiMsgIdex++];
      if (wifiNameLen < 32) {
        memset(str, 0, WIFI_NAME_BUFFER_SIZE);
        memcpy(str, &msg[wifiMsgIdex], wifiNameLen);
        for (j = 0; j < valid_name_num; j++) {
          if (strcmp((const char *)str,(const char *)wifi_list.wifiName[j]) == 0) {
            wifi_name_is_same = 1;
            break;
          }
        }
        if (wifi_name_is_same != 1) {
          //for (j=0;j<wifiNameLen;j++) {
            if (str[0] > 0x80) {
              wifi_name_is_same = 1;
              //break;
            }
          //}
        }
        if (wifi_name_is_same == 1) {
          wifi_name_is_same = 0;
          wifiMsgIdex  +=  wifiNameLen;
          //wifi_list.RSSI[i] = msg[wifiMsgIdex];
          wifiMsgIdex  +=  1;
          wifi_name_num--;
          //i--;
          continue;
        }
        if (i < WIFI_TOTAL_NUMBER - 1)
          str = wifi_list.wifiName[++valid_name_num];
      }
      wifiMsgIdex += wifiNameLen;
      wifi_list.RSSI[i] = msg[wifiMsgIdex++];
    }
    wifi_list.getNameNum = wifi_name_num;
    wifi_list.getPage = wifi_list.getNameNum / NUMBER_OF_PAGE + ((wifi_list.getNameNum % NUMBER_OF_PAGE) != 0);
    wifi_list.nameIndex = 0;

    if (disp_state == WIFI_LIST_UI) disp_wifi_list();
  }
}

static void gcode_msg_handle(uint8_t * msg, uint16_t msgLen) {
  uint8_t gcodeBuf[100] = { 0 };
  char *index_s, *index_e;

  if (msgLen <= 0) return;

  index_s = (char *)msg;
  index_e = (char *)strchr((char *)msg, '\n');
  if (*msg == 'N') {
<<<<<<< HEAD
    index_s = (char *)strstr((char *)msg, " ");
=======
    index_s = (char *)strchr((char *)msg, ' ');
>>>>>>> 072f996a
    while (*index_s == ' ') index_s++;
  }
  while ((index_e != 0) && ((int)index_s < (int)index_e)) {
    if ((int)(index_e - index_s) < (int)sizeof(gcodeBuf)) {
      ZERO(gcodeBuf);
<<<<<<< HEAD

=======
>>>>>>> 072f996a
      memcpy(gcodeBuf, index_s, index_e - index_s + 1);
      wifi_gcode_exec(gcodeBuf);
    }
    while ((*index_e == '\r') || (*index_e == '\n')) index_e++;
    index_s = index_e;
    index_e = (char *)strchr(index_s, '\n');
  }
}

void utf8_2_unicode(uint8_t *source,uint8_t Len) {
  uint8_t i = 0, char_i = 0, char_byte_num = 0;
  uint16_t u16_h, u16_m, u16_l, u16_value;
  uint8_t FileName_unicode[30];

  ZERO(FileName_unicode);

  while (1) {
    char_byte_num = source[i] & 0xF0;
    if (source[i] < 0X80) {
      //ASCII --1byte
      FileName_unicode[char_i] = source[i];
      i += 1;
      char_i += 1;
    }
    else if (char_byte_num == 0XC0 || char_byte_num == 0XD0) {
      //--2byte

      u16_h = (((uint16_t)source[i] << 8) & 0x1F00) >> 2;
      u16_l = ((uint16_t)source[i + 1] & 0x003F);
      u16_value = (u16_h | u16_l);
      FileName_unicode[char_i] = (uint8_t)((u16_value & 0xFF00) >> 8);
      FileName_unicode[char_i + 1] = (uint8_t)(u16_value & 0x00FF);
      i += 2;
      char_i += 2;
    }
    else if (char_byte_num == 0XE0) {
      //--3byte
      u16_h = (((uint16_t)source[i] << 8) & 0x0F00) << 4;
      u16_m = (((uint16_t)source[i + 1] << 8) & 0x3F00) >> 2;
      u16_l = ((uint16_t)source[i + 2] & 0x003F);
      u16_value = (u16_h | u16_m | u16_l);
      FileName_unicode[char_i] = (uint8_t)((u16_value & 0xFF00) >> 8);
      FileName_unicode[char_i + 1] = (uint8_t)(u16_value & 0x00FF);
      i += 3;
      char_i += 2;
    }
    else if (char_byte_num == 0XF0) {
      //--4byte
      i += 4;
      //char_i += 3;
    }
    else {
      break;
    }
    if (i >= Len || i >= 255) break;
  }
  COPY(source, FileName_unicode);
}

char saveFilePath[50];

static bool longName2DosName(const char* longName, uint8_t* dosName) {
  uint8_t i = 11;
  while (i--) dosName[i] = '\0';
  while (*longName) {
    uint8_t c = *longName++;
    if (c == '.') {                   // For a dot...
      if (i == 0) return false;
      else { strcat((char *)dosName,".GCO"); return dosName[0] != '\0'; }
    }
    else {
      // Fail for illegal characters
      PGM_P p = PSTR("|<>^+=?/[];,*\"\\");
      while (uint8_t b = pgm_read_byte(p++)) if (b == c) return false;
      if (c < 0x21 || c == 0x7F) return false;           // Check size, non-printable characters
      dosName[i++] = (c < 'a' || c > 'z') ? (c) : (c + ('A' - 'a')); // Uppercase required for 8.3 name
    }
    if (i >= 5) strcat((char *)dosName,"~1.GCO");
  }
  return dosName[0] != '\0';              // Return true if any name was set
}

static void file_first_msg_handle(uint8_t * msg, uint16_t msgLen) {
  uint8_t fileNameLen = *msg;

  if (msgLen != fileNameLen + 5) return;

  file_writer.fileLen = *((uint32_t *)(msg + 1));
  ZERO(file_writer.saveFileName);

  memcpy(file_writer.saveFileName, msg + 5, fileNameLen);

  utf8_2_unicode(file_writer.saveFileName,fileNameLen);

  ZERO(file_writer.write_buf);

  if (strlen((const char *)file_writer.saveFileName) > sizeof(saveFilePath))
    return;

  ZERO(saveFilePath);

  if (gCfgItems.fileSysType == FILE_SYS_SD) {
    //sprintf((char *)saveFilePath, "/%s", file_writer.saveFileName);
    card.mount();

    //ZERO(list_file.long_name[sel_id]);
    //memcpy(list_file.long_name[sel_id],file_writer.saveFileName,sizeof(list_file.long_name[sel_id]));
  }
  else if (gCfgItems.fileSysType == FILE_SYS_USB) {

  }
  file_writer.write_index = 0;
  lastFragment = -1;

  wifiTransError.flag = 0;
  wifiTransError.start_tick = 0;
  wifiTransError.now_tick = 0;

  TERN_(SDSUPPORT, card.closefile());

  wifi_delay(1000);

  #if ENABLED(SDSUPPORT)

    uint8_t dosName[FILENAME_LENGTH];

    if (!longName2DosName((const char *)file_writer.saveFileName,dosName)) {
      clear_cur_ui();
      upload_result = 2;
      wifiTransError.flag = 1;
      wifiTransError.start_tick = getWifiTick();
      lv_draw_dialog(DIALOG_TYPE_UPLOAD_FILE);
      return;
    }
    sprintf((char *)saveFilePath, "/%s", dosName);

    ZERO(list_file.long_name[sel_id]);
    memcpy(list_file.long_name[sel_id], dosName, sizeof(dosName));

    char *cur_name=strrchr((const char *)saveFilePath,'/');

    SdFile file;
    SdFile *curDir;
    card.endFilePrint();
    const char * const fname = card.diveToFile(true, curDir, cur_name);
    if (!fname) return;
    if (file.open(curDir, fname, O_CREAT | O_APPEND | O_WRITE | O_TRUNC)) {
      gCfgItems.curFilesize = file.fileSize();
    }
    else {
      clear_cur_ui();
      upload_result = 2;
      wifiTransError.flag = 1;
      wifiTransError.start_tick = getWifiTick();
      lv_draw_dialog(DIALOG_TYPE_UPLOAD_FILE);
      return;
    }

  #endif // SDSUPPORT

  wifi_link_state = WIFI_TRANS_FILE;

  upload_result = 1;

  clear_cur_ui();
  lv_draw_dialog(DIALOG_TYPE_UPLOAD_FILE);

  lv_task_handler();

  file_writer.tick_begin = getWifiTick();
}

#define FRAG_MASK _BV32(31)

static void file_fragment_msg_handle(uint8_t * msg, uint16_t msgLen) {
  uint32_t frag = *((uint32_t *)msg);

  if ((frag & FRAG_MASK) != (uint32_t)(lastFragment + 1)) {
    ZERO(file_writer.write_buf);
    file_writer.write_index = 0;
    wifi_link_state = WIFI_CONNECTED;
    upload_result = 2;
  }
  else {
    if (write_to_file((char *)msg + 4, msgLen - 4) < 0) {
      ZERO(file_writer.write_buf);
      file_writer.write_index = 0;
      wifi_link_state = WIFI_CONNECTED;
      upload_result = 2;
      return;
    }
    lastFragment = frag;

    if ((frag & (~FRAG_MASK))) {
      int res = card.write(file_writer.write_buf, file_writer.write_index);
      if (res == -1) {
        ZERO(file_writer.write_buf);
        file_writer.write_index = 0;
        wifi_link_state = WIFI_CONNECTED;
        upload_result = 2;
        return;
      }
      ZERO(file_writer.write_buf);
      file_writer.write_index = 0;
      file_writer.tick_end = getWifiTick();
      upload_time = getWifiTickDiff(file_writer.tick_begin, file_writer.tick_end) / 1000;
      upload_size = gCfgItems.curFilesize;
      wifi_link_state = WIFI_CONNECTED;
      upload_result = 3;
    }

  }
}

void esp_data_parser(char *cmdRxBuf, int len) {
  int32_t head_pos;
  int32_t tail_pos;
  uint16_t cpyLen;
  int16_t leftLen = len;
  bool loop_again = false;

  ESP_PROTOC_FRAME esp_frame;

  while (leftLen > 0 || loop_again) {
    loop_again = false;

    if (esp_msg_index != 0) {
      head_pos = 0;
      cpyLen = (leftLen < (int16_t)((sizeof(esp_msg_buf) - esp_msg_index)) ? leftLen : sizeof(esp_msg_buf) - esp_msg_index);

      memcpy(&esp_msg_buf[esp_msg_index], cmdRxBuf + len - leftLen, cpyLen);

      esp_msg_index += cpyLen;

      leftLen = leftLen - cpyLen;
      tail_pos = charAtArray(esp_msg_buf, esp_msg_index, ESP_PROTOC_TAIL);

      if (tail_pos == -1) {
        if (esp_msg_index >= sizeof(esp_msg_buf)) {
          ZERO(esp_msg_buf);
          esp_msg_index = 0;
        }
        return;
      }
    }
    else {
      head_pos = charAtArray((uint8_t const *)&cmdRxBuf[len - leftLen], leftLen, ESP_PROTOC_HEAD);
      if (head_pos == -1) return;

      ZERO(esp_msg_buf);
      memcpy(esp_msg_buf, &cmdRxBuf[len - leftLen + head_pos], leftLen - head_pos);

      esp_msg_index = leftLen - head_pos;

      leftLen = 0;
      head_pos = 0;
      tail_pos = charAtArray(esp_msg_buf, esp_msg_index, ESP_PROTOC_TAIL);
      if (tail_pos == -1) {
        if (esp_msg_index >= sizeof(esp_msg_buf)) {
          ZERO(esp_msg_buf);
          esp_msg_index = 0;
        }
        return;
      }
    }

    esp_frame.type = esp_msg_buf[1];
    if (  esp_frame.type != ESP_TYPE_NET
       && esp_frame.type != ESP_TYPE_GCODE
       && esp_frame.type != ESP_TYPE_FILE_FIRST
       && esp_frame.type != ESP_TYPE_FILE_FRAGMENT
       && esp_frame.type != ESP_TYPE_WIFI_LIST
    ) {
      ZERO(esp_msg_buf);
      esp_msg_index = 0;
      return;
    }

    esp_frame.dataLen = esp_msg_buf[2] + (esp_msg_buf[3] << 8);

    if ((int)(4 + esp_frame.dataLen) > (int)(sizeof(esp_msg_buf))) {
      ZERO(esp_msg_buf);
      esp_msg_index = 0;
      return;
    }

    if (esp_msg_buf[4 + esp_frame.dataLen] != ESP_PROTOC_TAIL) {
      if (esp_msg_index >= sizeof(esp_msg_buf)) {
        ZERO(esp_msg_buf);
        esp_msg_index = 0;
      }
      return;
    }

    esp_frame.data = &esp_msg_buf[4];
    switch (esp_frame.type) {
      case ESP_TYPE_NET:
        net_msg_handle(esp_frame.data, esp_frame.dataLen);
        break;
      case ESP_TYPE_GCODE:
        gcode_msg_handle(esp_frame.data, esp_frame.dataLen);
        break;
      case ESP_TYPE_FILE_FIRST:
        file_first_msg_handle(esp_frame.data, esp_frame.dataLen);
        break;
      case ESP_TYPE_FILE_FRAGMENT:
        file_fragment_msg_handle(esp_frame.data, esp_frame.dataLen);
        break;
      case ESP_TYPE_WIFI_LIST:
        wifi_list_msg_handle(esp_frame.data, esp_frame.dataLen);
        break;
      default: break;
    }

    esp_msg_index = cut_msg_head(esp_msg_buf, esp_msg_index, esp_frame.dataLen  + 5);
    if (esp_msg_index > 0) {
      if (charAtArray(esp_msg_buf, esp_msg_index,  ESP_PROTOC_HEAD) == -1) {
        ZERO(esp_msg_buf);
        esp_msg_index = 0;
        return;
      }

      if ((charAtArray(esp_msg_buf, esp_msg_index,  ESP_PROTOC_HEAD) != -1) && (charAtArray(esp_msg_buf, esp_msg_index, ESP_PROTOC_TAIL) != -1))
        loop_again = true;
    }
  }
}

int32_t tick_net_time1, tick_net_time2;

int storeRcvData(int32_t len) {
  unsigned char tmpW = wifiDmaRcvFifo.write_cur;
  if (len <= UDISKBUFLEN && wifiDmaRcvFifo.state[tmpW] == udisk_buf_empty) {
    for (uint16_t i = 0; i < len; i++)
      wifiDmaRcvFifo.bufferAddr[tmpW][i] = WIFISERIAL.read();
    wifiDmaRcvFifo.state[tmpW] = udisk_buf_full;
    wifiDmaRcvFifo.write_cur = (tmpW + 1) % TRANS_RCV_FIFO_BLOCK_NUM;
    return 1;
  }
  return 0;
}

int32_t readWifiFifo(uint8_t *retBuf, uint32_t bufLen) {
  unsigned char tmpR = wifiDmaRcvFifo.read_cur;
  if (bufLen >= UDISKBUFLEN && wifiDmaRcvFifo.state[tmpR] == udisk_buf_full) {
    memcpy(retBuf, (unsigned char *)wifiDmaRcvFifo.bufferAddr[tmpR], UDISKBUFLEN);
    wifiDmaRcvFifo.state[tmpR] = udisk_buf_empty;
    wifiDmaRcvFifo.read_cur = (tmpR + 1) % TRANS_RCV_FIFO_BLOCK_NUM;
    return UDISKBUFLEN;
  }
  return 0;
}

void stopEspTransfer() {
  if (wifi_link_state == WIFI_TRANS_FILE)
  wifi_link_state = WIFI_CONNECTED;

  TERN_(SDSUPPORT, card.closefile());

  if (upload_result != 3) {
    wifiTransError.flag = 1;
    wifiTransError.start_tick = getWifiTick();
    card.removeFile((const char *)saveFilePath);
  }
  else {
  }
  wifi_delay(200);
  WIFI_IO1_SET();
  //exchangeFlashMode(1);  //change spi flash to use dma mode
  esp_port_begin(1);
  if (wifiTransError.flag != 0x1) WIFI_IO1_RESET();
}

void wifi_rcv_handle() {
  int32_t len = 0;
  uint8_t ucStr[(UART_RX_BUFFER_SIZE) + 1] = { 0 };
  int8_t getDataF = 0;

  if (wifi_link_state == WIFI_TRANS_FILE) {
    #if 0
      if (WIFISERIAL.available() == UART_RX_BUFFER_SIZE) {
        for (uint16_t i=0;i<UART_RX_BUFFER_SIZE;i++) {
          ucStr[i] = WIFISERIAL.read();
          len++;
        }
      }
    #else
      len = readWifiFifo(ucStr, UART_RX_BUFFER_SIZE);
    #endif
    if (len > 0) {
      esp_data_parser((char *)ucStr, len);
      if (wifi_link_state == WIFI_CONNECTED) {
        clear_cur_ui();
        lv_draw_dialog(DIALOG_TYPE_UPLOAD_FILE);
        stopEspTransfer();
      }
      getDataF = 1;
    }
    if (esp_state == TRANSFER_STORE) {
      if (storeRcvData(UART_RX_BUFFER_SIZE)) {
        esp_state = TRANSFERING;
        //esp_dma_pre();
        if (wifiTransError.flag != 0x1) WIFI_IO1_RESET();
      }
      else
        WIFI_IO1_SET();
    }
  }
  else {
    //len = readUsartFifo((SZ_USART_FIFO *)&WifiRxFifo, (int8_t *)ucStr, UART_RX_BUFFER_SIZE);
    len = readWifiBuf((int8_t *)ucStr, UART_RX_BUFFER_SIZE);
    if (len > 0) {
      esp_data_parser((char *)ucStr, len);

      if (wifi_link_state == WIFI_TRANS_FILE) {
        //exchangeFlashMode(0);  //change spi flash not use dma mode
        wifi_delay(10);
        esp_port_begin(0);
        wifi_delay(10);
        tick_net_time1 = 0;
      }
      if (wifiTransError.flag != 0x1) WIFI_IO1_RESET();
      getDataF = 1;
    }
    if (need_ok_later &&  (queue.length < BUFSIZE)) {
      need_ok_later = false;
      send_to_wifi((char *)"ok\r\n", strlen("ok\r\n"));
    }
  }

  if (getDataF == 1) {
    tick_net_time1 = getWifiTick();
  }
  else {
    tick_net_time2 = getWifiTick();

    if (wifi_link_state == WIFI_TRANS_FILE) {
      if ((tick_net_time1 != 0) && (getWifiTickDiff(tick_net_time1, tick_net_time2) > 4500)) {
        wifi_link_state = WIFI_CONNECTED;
        upload_result = 2;
        clear_cur_ui();
        stopEspTransfer();
        lv_draw_dialog(DIALOG_TYPE_UPLOAD_FILE);
      }
    }

    if ((tick_net_time1 != 0) && (getWifiTickDiff(tick_net_time1, tick_net_time2) > 10000))
      wifi_link_state = WIFI_NOT_CONFIG;

    if ((tick_net_time1 != 0) && (getWifiTickDiff(tick_net_time1, tick_net_time2) > 120000)) {
      wifi_link_state = WIFI_NOT_CONFIG;
      wifi_reset();
      tick_net_time1 = getWifiTick();
    }
  }

  if (wifiTransError.flag == 0x1) {
    wifiTransError.now_tick = getWifiTick();
    if (getWifiTickDiff(wifiTransError.start_tick, wifiTransError.now_tick) > WAIT_ESP_TRANS_TIMEOUT_TICK) {
      wifiTransError.flag = 0;
      WIFI_IO1_RESET();
    }
  }
}

void wifi_looping() {
  do { wifi_rcv_handle(); } while (wifi_link_state == WIFI_TRANS_FILE);
}

void mks_esp_wifi_init() {
  wifi_link_state = WIFI_NOT_CONFIG;

  SET_OUTPUT(WIFI_RESET_PIN);
  WIFI_SET();
  SET_OUTPUT(WIFI_IO1_PIN);
  SET_INPUT_PULLUP(WIFI_IO0_PIN);
  WIFI_IO1_SET();

  esp_state = TRANSFER_IDLE;
  esp_port_begin(1);

  wifi_reset();

  #if 0
    res = f_open(&esp_upload.uploadFile, ESP_FIRMWARE_FILE,  FA_OPEN_EXISTING | FA_READ);

    if (res ==  FR_OK) {
      f_close(&esp_upload.uploadFile);

      wifi_delay(2000);

      if (usartFifoAvailable((SZ_USART_FIFO *)&WifiRxFifo) < 20) {
        return;
      }

      clear_cur_ui();

      draw_dialog(DIALOG_TYPE_UPDATE_ESP_FIRMARE);

      if (wifi_upload(0) >= 0) {

        f_unlink("1:/MKS_WIFI_CUR");
        f_rename(ESP_FIRMWARE_FILE,"/MKS_WIFI_CUR");
      }
      draw_return_ui();

      update_flag = 1;
    }
    if (update_flag == 0) {
      res = f_open(&esp_upload.uploadFile, ESP_WEB_FIRMWARE_FILE,  FA_OPEN_EXISTING | FA_READ);

      if (res ==  FR_OK) {
        f_close(&esp_upload.uploadFile);

        wifi_delay(2000);

        if (usartFifoAvailable((SZ_USART_FIFO *)&WifiRxFifo) < 20) {
          return;
        }

        clear_cur_ui();

        draw_dialog(DIALOG_TYPE_UPDATE_ESP_FIRMARE);
        if (wifi_upload(1) >= 0) {

          f_unlink("1:/MKS_WIFI_CUR");
          f_rename(ESP_WEB_FIRMWARE_FILE,"/MKS_WIFI_CUR");
        }
        draw_return_ui();
        update_flag = 1;
      }

    }
    if (update_flag == 0) {
      res = f_open(&esp_upload.uploadFile, ESP_WEB_FILE,  FA_OPEN_EXISTING | FA_READ);
      if (res ==  FR_OK) {
        f_close(&esp_upload.uploadFile);

        wifi_delay(2000);

        if (usartFifoAvailable((SZ_USART_FIFO *)&WifiRxFifo) < 20) {
          return;
        }

        clear_cur_ui();

        draw_dialog(DIALOG_TYPE_UPDATE_ESP_DATA);

        if (wifi_upload(2) >= 0) {

          f_unlink("1:/MKS_WEB_CONTROL_CUR");
          f_rename(ESP_WEB_FILE,"/MKS_WEB_CONTROL_CUR");
        }
        draw_return_ui();
      }
    }
  #endif
  wifiPara.decodeType = WIFI_DECODE_TYPE;
  wifiPara.baud = 115200;
  wifi_link_state = WIFI_NOT_CONFIG;
}

#define BUF_INC_POINTER(p)  ((p + 1 == UART_FIFO_BUFFER_SIZE) ? 0 : (p + 1))

int usartFifoAvailable(SZ_USART_FIFO *fifo) {
  int diff = fifo->uart_write_point - fifo->uart_read_point;
  if (diff < 0) diff += UART_FIFO_BUFFER_SIZE;
  return diff;
}

int readUsartFifo(SZ_USART_FIFO *fifo, int8_t *buf, int32_t len) {
  int i = 0 ;
  while (i < len && fifo->uart_read_point != fifo->uart_write_point) {
    buf[i++] = fifo->uartTxBuffer[fifo->uart_read_point];
    fifo->uart_read_point = BUF_INC_POINTER(fifo->uart_read_point);
  }
  return i;
}

int writeUsartFifo(SZ_USART_FIFO *fifo, int8_t *buf, int32_t len) {
  if (buf == 0 || len <= 0) return -1;

  int i = 0 ;
  while (i < len && fifo->uart_read_point != BUF_INC_POINTER(fifo->uart_write_point)) {
    fifo->uartTxBuffer[fifo->uart_write_point] = buf[i++];
    fifo->uart_write_point = BUF_INC_POINTER(fifo->uart_write_point);
  }
  return i;
}

void get_wifi_commands() {
  static char wifi_line_buffer[MAX_CMD_SIZE];
  static bool wifi_comment_mode = false;
  static int wifi_read_count = 0;

  if (espGcodeFifo.wait_tick > 5) {
    while ((queue.length < BUFSIZE) && (espGcodeFifo.r != espGcodeFifo.w)) {

      espGcodeFifo.wait_tick = 0;

      char wifi_char = espGcodeFifo.Buffer[espGcodeFifo.r];

      espGcodeFifo.r = (espGcodeFifo.r + 1) % WIFI_GCODE_BUFFER_SIZE;

      /**
       * If the character ends the line
       */
      if (wifi_char == '\n' || wifi_char == '\r') {

        wifi_comment_mode = false; // end of line == end of comment

        if (!wifi_read_count) continue; // skip empty lines

        wifi_line_buffer[wifi_read_count] = 0; // terminate string
        wifi_read_count = 0; //reset buffer

        char* command = wifi_line_buffer;
        while (*command == ' ') command++; // skip any leading spaces

          // Movement commands alert when stopped
          if (IsStopped()) {
          char* gpos = strchr(command, 'G');
          if (gpos) {
            switch (strtol(gpos + 1, nullptr, 10)) {
              case 0 ... 1:
              #if ENABLED(ARC_SUPPORT)
                case 2 ... 3:
              #endif
              #if ENABLED(BEZIER_CURVE_SUPPORT)
                case 5:
              #endif
                SERIAL_ECHOLNPGM(STR_ERR_STOPPED);
                LCD_MESSAGEPGM(MSG_STOPPED);
                break;
            }
          }
        }

        #if DISABLED(EMERGENCY_PARSER)
          // Process critical commands early
          if (strcmp(command, "M108") == 0) {
            wait_for_heatup = false;
            TERN_(HAS_LCD_MENU, wait_for_user = false);
          }
          if (strcmp(command, "M112") == 0) kill(M112_KILL_STR, nullptr, true);
          if (strcmp(command, "M410") == 0) quickstop_stepper();
        #endif

        // Add the command to the queue
        queue.enqueue_one_P(wifi_line_buffer);
      }
      else if (wifi_read_count >= MAX_CMD_SIZE - 1) {

      }
      else { // it's not a newline, carriage return or escape char
        if (wifi_char == ';') wifi_comment_mode = true;
        if (!wifi_comment_mode) wifi_line_buffer[wifi_read_count++] = wifi_char;
      }
    }
  }// queue has space, serial has data
  else {
    espGcodeFifo.wait_tick++;
  }
}

int readWifiBuf(int8_t *buf, int32_t len) {
  int i = 0;
  while (i < len && WIFISERIAL.available())
    buf[i++] = WIFISERIAL.read();
  return i;
}

#endif // USE_WIFI_FUNCTION
#endif // HAS_TFT_LVGL_UI<|MERGE_RESOLUTION|>--- conflicted
+++ resolved
@@ -544,12 +544,7 @@
   const uint8_t fileCnt = card.get_num_Files();
 
   for (uint8_t i = 0; i < fileCnt; i++) {
-<<<<<<< HEAD
-    const uint16_t nr = SD_ORDER(fileCnt, i);
-    card.getfilename_sorted(nr);
-=======
     card.getfilename_sorted(SD_ORDER(i, fileCnt));
->>>>>>> 072f996a
 
     //if (card.longFilename[0] == 0)
       strcpy(tmp, card.filename);
@@ -578,18 +573,9 @@
     tmpStr = (uint8_t *)strchr((char *)cmd_line, '\n');
     if (tmpStr) *tmpStr = '\0';
 
-<<<<<<< HEAD
-    tmpStr = (uint8_t *)strstr((char *)&cmd_line[0], "\n");
+    tmpStr = (uint8_t *)strchr((char *)cmd_line, '\n');
     if (tmpStr) *tmpStr = '\0';
 
-    tmpStr = (uint8_t *)strstr((char *)&cmd_line[0], "\r");
-    if (tmpStr) *tmpStr = '\0';
-
-    tmpStr = (uint8_t *)strstr((char *)&cmd_line[0], "*");
-    if (tmpStr) *tmpStr = '\0';
-
-    tmpStr = (uint8_t *)strstr((char *)&cmd_line[0], "M");
-=======
     tmpStr = (uint8_t *)strchr((char *)cmd_line, '\r');
     if (tmpStr) *tmpStr = '\0';
 
@@ -597,7 +583,6 @@
     if (tmpStr) *tmpStr = '\0';
 
     tmpStr = (uint8_t *)strchr((char *)cmd_line, 'M');
->>>>>>> 072f996a
     if (tmpStr) {
       cmd_value = atoi((char *)(tmpStr + 1));
       tmpStr = (uint8_t *)strchr((char *)tmpStr, ' ');
@@ -923,16 +908,10 @@
 
         case 998:
           if (uiCfg.print_state == IDLE) {
-<<<<<<< HEAD
-            if (atoi((char *)tmpStr) == 0)
-              set_cur_file_sys(0);
-            else if (atoi((char *)tmpStr) == 1)
-=======
             int v = atoi((char *)tmpStr);
             if (v == 0)
               set_cur_file_sys(0);
             else if (v == 1)
->>>>>>> 072f996a
               set_cur_file_sys(1);
             wifi_ret_ack();
           }
@@ -946,14 +925,9 @@
 
         default:
           strcat((char *)cmd_line, "\n");
-          uint32_t left;
 
           if (espGcodeFifo.wait_tick > 5) {
-<<<<<<< HEAD
-
-=======
             uint32_t left;
->>>>>>> 072f996a
             if (espGcodeFifo.r > espGcodeFifo.w)
               left = espGcodeFifo.r - espGcodeFifo.w - 1;
             else
@@ -979,15 +953,9 @@
       strcat((char *)cmd_line, "\n");
 
       if (espGcodeFifo.wait_tick > 5) {
-<<<<<<< HEAD
-
-        if (espGcodeFifo.r >  espGcodeFifo.w)
-          left_g =  espGcodeFifo.r - espGcodeFifo.w - 1;
-=======
         uint32_t left_g;
         if (espGcodeFifo.r > espGcodeFifo.w)
           left_g = espGcodeFifo.r - espGcodeFifo.w - 1;
->>>>>>> 072f996a
         else
           left_g = WIFI_GCODE_BUFFER_SIZE + espGcodeFifo.r - espGcodeFifo.w - 1;
 
@@ -1029,20 +997,11 @@
 
   // port
   // connect state
-<<<<<<< HEAD
-  if (msg[6] == 0x0A)
-    wifi_link_state = WIFI_CONNECTED;
-  else if (msg[6] == 0x0E)
-    wifi_link_state = WIFI_EXCEPTION;
-  else
-    wifi_link_state = WIFI_NOT_CONFIG;
-=======
   switch (msg[6]) {
     case 0x0A: wifi_link_state = WIFI_CONNECTED; break;
     case 0x0E: wifi_link_state = WIFI_EXCEPTION; break;
     default:   wifi_link_state = WIFI_NOT_CONFIG; break;
   }
->>>>>>> 072f996a
 
   // mode
   wifiPara.mode = msg[7];
@@ -1177,20 +1136,12 @@
   index_s = (char *)msg;
   index_e = (char *)strchr((char *)msg, '\n');
   if (*msg == 'N') {
-<<<<<<< HEAD
-    index_s = (char *)strstr((char *)msg, " ");
-=======
     index_s = (char *)strchr((char *)msg, ' ');
->>>>>>> 072f996a
     while (*index_s == ' ') index_s++;
   }
   while ((index_e != 0) && ((int)index_s < (int)index_e)) {
     if ((int)(index_e - index_s) < (int)sizeof(gcodeBuf)) {
       ZERO(gcodeBuf);
-<<<<<<< HEAD
-
-=======
->>>>>>> 072f996a
       memcpy(gcodeBuf, index_s, index_e - index_s + 1);
       wifi_gcode_exec(gcodeBuf);
     }
