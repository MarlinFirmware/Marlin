/**
 * Marlin 3D Printer Firmware
 * Copyright (c) 2020 MarlinFirmware [https://github.com/MarlinFirmware/Marlin]
 *
 * Based on Sprinter and grbl.
 * Copyright (c) 2011 Camiel Gubbels / Erik van der Zalm
 *
 * This program is free software: you can redistribute it and/or modify
 * it under the terms of the GNU General Public License as published by
 * the Free Software Foundation, either version 3 of the License, or
 * (at your option) any later version.
 *
 * This program is distributed in the hope that it will be useful,
 * but WITHOUT ANY WARRANTY; without even the implied warranty of
 * MERCHANTABILITY or FITNESS FOR A PARTICULAR PURPOSE.  See the
 * GNU General Public License for more details.
 *
 * You should have received a copy of the GNU General Public License
 * along with this program.  If not, see <https://www.gnu.org/licenses/>.
 *
 */
#pragma once

#include <lvgl.h>

#include <stdint.h>
#include <string.h>

// the colors of the last MKS Ui
#undef LV_COLOR_BACKGROUND
#define LV_COLOR_BACKGROUND LV_COLOR_MAKE(0x1A, 0x1A, 0x1A) // LV_COLOR_MAKE(0x00, 0x00, 0x00)

#define TFT_LV_PARA_BACK_BODY_COLOR  LV_COLOR_MAKE(0x4A, 0x52, 0xFF)

#include "tft_lvgl_configuration.h"
#include "tft_multi_language.h"
#include "pic_manager.h"
#include "draw_ready_print.h"
#include "draw_language.h"
#include "draw_set.h"
#include "draw_tool.h"
#include "draw_print_file.h"
#include "draw_dialog.h"
#include "draw_printing.h"
#include "draw_operation.h"
#include "draw_preHeat.h"
#include "draw_extrusion.h"
#include "draw_home.h"
#include "draw_move_motor.h"
#include "draw_fan.h"
#include "draw_about.h"
#include "draw_change_speed.h"
#include "draw_manuaLevel.h"
#include "draw_error_message.h"
#include "printer_operation.h"
#include "draw_machine_para.h"
#include "draw_machine_settings.h"
#include "draw_motor_settings.h"
#include "draw_advance_settings.h"
#include "draw_acceleration_settings.h"
#include "draw_number_key.h"
#include "draw_jerk_settings.h"
#include "draw_pause_position.h"
#include "draw_step_settings.h"
#include "draw_tmc_current_settings.h"
#include "draw_eeprom_settings.h"
#include "draw_max_feedrate_settings.h"
#include "draw_tmc_step_mode_settings.h"
#include "draw_level_settings.h"
#include "draw_manual_level_pos_settings.h"
#include "draw_auto_level_offset_settings.h"
#include "draw_filament_change.h"
#include "draw_filament_settings.h"
#include "draw_homing_sensitivity_settings.h"
#include "draw_baby_stepping.h"
#include "draw_keyboard.h"
#include "draw_encoder_settings.h"

#if ENABLED(USE_WIFI_FUNCTION)
  #include "wifiSerial.h"
  #include "wifi_module.h"
  #include "wifi_upload.h"
  #include "draw_wifi_settings.h"
  #include "draw_wifi.h"
  #include "draw_wifi_list.h"
  #include "draw_wifi_tips.h"
#endif

#include "../../inc/MarlinConfigPre.h"
#define FILE_SYS_USB  0
#define FILE_SYS_SD 1

#define TICK_CYCLE 1

#define PARA_SEL_ICON_TEXT_COLOR  LV_COLOR_MAKE(0x4A, 0x52, 0xFF);

#define TFT35

#ifdef TFT35

  #define TFT_WIDTH         480
  #define TFT_HEIGHT        320

  #define titleHeight        36   // TFT_screen.title_high
  #define INTERVAL_H          2   // TFT_screen.gap_h // 2
  #define INTERVAL_V          2   // TFT_screen.gap_v // 2
  #define BTN_X_PIXEL       117   // TFT_screen.btn_x_pixel
  #define BTN_Y_PIXEL       140   // TFT_screen.btn_y_pixel

  #define SIMPLE_FIRST_PAGE_GRAP   30

  #define BUTTON_TEXT_Y_OFFSET    -20

  #define TITLE_XPOS          3    // TFT_screen.title_xpos
  #define TITLE_YPOS          5    // TFT_screen.title_ypos

  #define FILE_BTN_CNT        6

  #define OTHER_BTN_XPIEL   117
  #define OTHER_BTN_YPIEL    92

  #define FILE_PRE_PIC_X_OFFSET 8
  #define FILE_PRE_PIC_Y_OFFSET 0

  #define PREVIEW_LITTLE_PIC_SIZE  40910  // 400*100+9*101+1
  #define PREVIEW_SIZE      202720        // (PREVIEW_LITTLE_PIC_SIZE+800*200+201*9+1)

  // machine parameter ui
  #define PARA_UI_POS_X             10
  #define PARA_UI_POS_Y             50

  #define PARA_UI_SIZE_X            450
  #define PARA_UI_SIZE_Y            40

  #define PARA_UI_ARROW_V          12

  #define PARA_UI_BACL_POS_X        400
  #define PARA_UI_BACL_POS_Y        270

  #define PARA_UI_TURN_PAGE_POS_X   320
  #define PARA_UI_TURN_PAGE_POS_Y   270

  #define PARA_UI_VALUE_SIZE_X      370
  #define PARA_UI_VALUE_POS_X       400
  #define PARA_UI_VALUE_V           5

  #define PARA_UI_STATE_POS_X       380
  #define PARA_UI_STATE_V           2

  #define PARA_UI_VALUE_SIZE_X_2    200
  #define PARA_UI_VALUE_POS_X_2     320
  #define PARA_UI_VALUE_V_2         5

  #define PARA_UI_VALUE_BTN_X_SIZE  70
  #define PARA_UI_VALUE_BTN_Y_SIZE  28

  #define PARA_UI_BACK_BTN_X_SIZE   70
  #define PARA_UI_BACK_BTN_Y_SIZE   40

#else // ifdef TFT35

  #define TFT_WIDTH     320
  #define TFT_HEIGHT    240

#endif // ifdef TFT35

#ifdef __cplusplus
  extern "C" { /* C-declarations for C++ */
#endif

extern char public_buf_m[100];
extern char public_buf_l[30];

typedef struct {
  uint32_t spi_flash_flag;
  uint8_t disp_rotation_180;
  bool multiple_language;
  uint8_t language;
  uint8_t leveling_mode;
  bool from_flash_pic;
<<<<<<< HEAD
  uint8_t finish_power_off;
  uint8_t pause_reprint;
=======
  bool finish_power_off;
  bool pause_reprint;
>>>>>>> 072f996a
  uint8_t wifi_mode_sel;
  uint8_t fileSysType;
  uint8_t wifi_type;
  bool  cloud_enable;
  bool  encoder_enable;
  int   levelingPos[5][2];
  int   filamentchange_load_length;
  int   filamentchange_load_speed;
  int   filamentchange_unload_length;
  int   filamentchange_unload_speed;
  int   filament_limit_temper;
  float pausePosX;
  float pausePosY;
  float pausePosZ;
  uint32_t curFilesize;
} CFG_ITMES;

typedef struct {
  uint8_t curTempType : 1,
          curSprayerChoose : 3,
          stepHeat : 4;
  uint8_t leveling_first_time : 1,
          para_ui_page:1,
          configWifi:1,
          command_send:1,
          filament_load_heat_flg:1,
          filament_heat_completed_load:1,
          filament_unload_heat_flg:1,
          filament_heat_completed_unload:1;
  uint8_t filament_loading_completed:1,
          filament_unloading_completed:1,
          filament_loading_time_flg:1,
          filament_unloading_time_flg:1,
          curSprayerChoose_bak:4;
  uint8_t wifi_name[32];
  uint8_t wifi_key[64];
  uint8_t cloud_hostUrl[96];
  uint8_t extruStep;
  uint8_t extruSpeed;
  uint8_t print_state;
  uint8_t stepPrintSpeed;
  uint8_t waitEndMoves;
  uint8_t dialogType;
  uint8_t F[4];
  uint8_t filament_rate;
  uint16_t moveSpeed;
  uint16_t cloud_port;
  uint16_t moveSpeed_bak;
  uint32_t totalSend;
  uint32_t filament_loading_time;
  uint32_t filament_unloading_time;
  uint32_t filament_loading_time_cnt;
  uint32_t filament_unloading_time_cnt;
  float move_dist;
  float desireSprayerTempBak;
  float current_x_position_bak;
  float current_y_position_bak;
  float current_e_position_bak;
} UI_CFG;

typedef enum {
  MAIN_UI,
  PRINT_READY_UI,
  PRINT_FILE_UI,
  PRINTING_UI,
  MOVE_MOTOR_UI,
  OPERATE_UI,
  PAUSE_UI,
  EXTRUSION_UI,
  FAN_UI,
  PRE_HEAT_UI,
  CHANGE_SPEED_UI,
  TEMP_UI,
  SET_UI,
  ZERO_UI,
  SPRAYER_UI,
  MACHINE_UI,
  LANGUAGE_UI,
  ABOUT_UI,
  LOG_UI,
  DISK_UI,
  CALIBRATE_UI,
  DIALOG_UI,
  WIFI_UI,
  MORE_UI,
  FILETRANSFER_UI,
  FILETRANSFERSTATE_UI,
  PRINT_MORE_UI,
  FILAMENTCHANGE_UI,
  LEVELING_UI,
  MESHLEVELING_UI,
  BIND_UI,
  #if HAS_BED_PROBE
    NOZZLE_PROBE_OFFSET_UI,
  #endif
  TOOL_UI,
  HARDWARE_TEST_UI,
  WIFI_LIST_UI,
  KEY_BOARD_UI,
  WIFI_TIPS_UI,
  MACHINE_PARA_UI,
  MACHINE_SETTINGS_UI,
  TEMPERATURE_SETTINGS_UI,
  MOTOR_SETTINGS_UI,
  MACHINETYPE_UI,
  STROKE_UI,
  HOME_DIR_UI,
  ENDSTOP_TYPE_UI,
  FILAMENT_SETTINGS_UI,
  LEVELING_SETTIGNS_UI,
  LEVELING_PARA_UI,
  DELTA_LEVELING_PARA_UI,
  MANUAL_LEVELING_POSIGION_UI,
  MAXFEEDRATE_UI,
  STEPS_UI,
  ACCELERATION_UI,
  JERK_UI,
  MOTORDIR_UI,
  HOMESPEED_UI,
  NOZZLE_CONFIG_UI,
  HOTBED_CONFIG_UI,
  ADVANCED_UI,
  DOUBLE_Z_UI,
  ENABLE_INVERT_UI,
  NUMBER_KEY_UI,
  BABY_STEP_UI,
  ERROR_MESSAGE_UI,
  PAUSE_POS_UI,
  TMC_CURRENT_UI,
  TMC_MODE_UI,
  EEPROM_SETTINGS_UI,
  WIFI_SETTINGS_UI,
  HOMING_SENSITIVITY_UI,
  ENCODER_SETTINGS_UI
} DISP_STATE;

typedef struct {
  DISP_STATE _disp_state[100];
  int _disp_index;
} DISP_STATE_STACK;

typedef struct {
  int16_t days;
  uint16_t hours;
  uint8_t minutes;
  volatile int8_t seconds;
  int8_t ms_10;
  int8_t start;
} PRINT_TIME;
extern PRINT_TIME print_time;

typedef enum {
  PrintAcceleration,
  RetractAcceleration,
  TravelAcceleration,
  XAcceleration,
  YAcceleration,
  ZAcceleration,
  E0Acceleration,
  E1Acceleration,

  XMaxFeedRate,
  YMaxFeedRate,
  ZMaxFeedRate,
  E0MaxFeedRate,
  E1MaxFeedRate,

  XJerk,
  YJerk,
  ZJerk,
  EJerk,

  Xstep,
  Ystep,
  Zstep,
  E0step,
  E1step,

  Xcurrent,
  Ycurrent,
  Zcurrent,
  E0current,
  E1current,

  pause_pos_x,
  pause_pos_y,
  pause_pos_z,

  level_pos_x1,
  level_pos_y1,
  level_pos_x2,
  level_pos_y2,
  level_pos_x3,
  level_pos_y3,
  level_pos_x4,
  level_pos_y4,
  level_pos_x5,
  level_pos_y5
  #if HAS_BED_PROBE
    ,
    x_offset,
    y_offset,
    z_offset
  #endif
  ,
  load_length,
  load_speed,
  unload_length,
  unload_speed,
  filament_temp,

  x_sensitivity,
  y_sensitivity,
  z_sensitivity,
  z2_sensitivity
} num_key_value_state;
extern num_key_value_state value;

typedef enum {
  wifiName,
  wifiPassWord,
  wifiConfig,
  gcodeCommand
} keyboard_value_state;
extern keyboard_value_state keyboard_value;

extern CFG_ITMES gCfgItems;
extern UI_CFG uiCfg;
extern DISP_STATE disp_state;
extern DISP_STATE last_disp_state;
extern DISP_STATE_STACK disp_state_stack;

extern lv_style_t tft_style_scr;
extern lv_style_t tft_style_label_pre;
extern lv_style_t tft_style_label_rel;
extern lv_style_t style_line;
extern lv_style_t style_para_value_pre;
extern lv_style_t style_para_value_rel;
extern lv_style_t style_num_key_pre;
extern lv_style_t style_num_key_rel;
extern lv_style_t style_num_text;
extern lv_style_t style_sel_text;
extern lv_style_t style_para_value;
extern lv_style_t style_para_back;
extern lv_style_t lv_bar_style_indic;

extern lv_point_t line_points[4][2];

extern void gCfgItems_init();
extern void ui_cfg_init();
extern void tft_style_init();
extern char *creat_title_text(void);
extern void preview_gcode_prehandle(char *path);
extern void update_spi_flash();
extern void update_gcode_command(int addr,uint8_t *s);
extern void get_gcode_command(int addr,uint8_t *d);
#if HAS_GCODE_PREVIEW
  extern void disp_pre_gcode(int xpos_pixel, int ypos_pixel);
#endif
extern void GUI_RefreshPage();
extern void clear_cur_ui();
extern void draw_return_ui();
extern void sd_detection();
extern void gCfg_to_spiFlah();
extern void print_time_count();

extern void LV_TASK_HANDLER();
extern void lv_ex_line(lv_obj_t * line, lv_point_t *points);

#ifdef __cplusplus
  } /* C-declarations for C++ */
#endif<|MERGE_RESOLUTION|>--- conflicted
+++ resolved
@@ -178,13 +178,8 @@
   uint8_t language;
   uint8_t leveling_mode;
   bool from_flash_pic;
-<<<<<<< HEAD
-  uint8_t finish_power_off;
-  uint8_t pause_reprint;
-=======
   bool finish_power_off;
   bool pause_reprint;
->>>>>>> 072f996a
   uint8_t wifi_mode_sel;
   uint8_t fileSysType;
   uint8_t wifi_type;
