--- conflicted
+++ resolved
@@ -588,11 +588,7 @@
 
   #if USE_XPT2046
     #ifndef XPT2046_HOR_RES
-<<<<<<< HEAD
       #define XPT2046_HOR_RES 480
-=======
-      #define XPT2046_HOR_RES   480
->>>>>>> e1191ded
     #endif
     #ifndef XPT2046_VER_RES
       #define XPT2046_VER_RES 320
