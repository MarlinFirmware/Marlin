--- conflicted
+++ resolved
@@ -75,16 +75,10 @@
 uint16_t DeviceCode = 0x9488;
 extern uint8_t sel_id;
 
-<<<<<<< HEAD
-extern uint8_t gcode_preview_over, flash_preview_begin, default_preview_flg;
-
-uint8_t bmp_public_buf[17 * 1024];
-=======
 uint8_t bmp_public_buf[14 * 1024];
 uint8_t public_buf[513];
 
 extern bool flash_preview_begin, default_preview_flg, gcode_preview_over;
->>>>>>> 082fce5e
 
 void SysTick_Callback() {
   lv_tick_inc(1);
@@ -114,11 +108,6 @@
   }
 }
 
-<<<<<<< HEAD
-extern uint8_t bmp_public_buf[17 * 1024];
-
-=======
->>>>>>> 082fce5e
 void tft_lvgl_init() {
 
   W25QXX.init(SPI_QUARTER_SPEED);
@@ -127,17 +116,11 @@
   ui_cfg_init();
   disp_language_init();
 
-<<<<<<< HEAD
-  //init tft first!
-  SPI_TFT.spi_init(SPI_FULL_SPEED);
-  SPI_TFT.LCD_init();
-=======
   watchdog_refresh();     // LVGL init takes time
 
   #if MB(MKS_ROBIN_NANO)
     OUT_WRITE(PB0, LOW);  // HE1
   #endif
->>>>>>> 082fce5e
 
   // Init TFT first!
   SPI_TFT.spi_init(SPI_FULL_SPEED);
@@ -146,15 +129,10 @@
   watchdog_refresh();     // LVGL init takes time
 
   #if ENABLED(SDSUPPORT)
-    watchdog_refresh();
     UpdateAssets();
     watchdog_refresh();   // LVGL init takes time
   #endif
 
-<<<<<<< HEAD
-  watchdog_refresh();
-=======
->>>>>>> 082fce5e
   mks_test_get();
 
   touch.Init();
@@ -242,19 +220,6 @@
 }
 
 void my_disp_flush(lv_disp_drv_t * disp, const lv_area_t * area, lv_color_t * color_p) {
-<<<<<<< HEAD
-  uint16_t i, width, height;
-
-  width = area->x2 - area->x1 + 1;
-  height = area->y2 - area->y1 + 1;
-
-  SPI_TFT.setWindow((uint16_t)area->x1, (uint16_t)area->y1, width, height);
-  for (i = 0; i < height; i++) {
-    SPI_TFT.tftio.WriteSequence((uint16_t*)(color_p + width * i), width);
-  }
-  lv_disp_flush_ready(disp);       /* Indicate you are ready with the flushing*/
-
-=======
   uint16_t width = area->x2 - area->x1 + 1,
           height = area->y2 - area->y1 + 1;
 
@@ -274,7 +239,6 @@
   height = y2 - y1 + 1;
   SPI_TFT.setWindow((uint16_t)x1, (uint16_t)y1, width, height);
   SPI_TFT.tftio.WriteMultiple(bk_color.full, width * height);
->>>>>>> 082fce5e
   W25QXX.init(SPI_QUARTER_SPEED);
 }
 
@@ -289,11 +253,6 @@
 
   if (!is_touched) return false;
 
-<<<<<<< HEAD
-  #if (TFT_ROTATION & TFT_ROTATE_180)
-    *x = int16_t((TFT_WIDTH) - (int)(*x));
-    *y = int16_t((TFT_HEIGHT) - (int)(*y));
-=======
   #if ENABLED(TOUCH_SCREEN_CALIBRATION)
     const calibrationState state = touch_calibration.get_calibration_state();
     if (state >= CALIBRATION_TOP_LEFT && state <= CALIBRATION_BOTTOM_RIGHT) {
@@ -305,7 +264,6 @@
   #else
     *x = int16_t((int32_t(*x) * TOUCH_CALIBRATION_X) >> 16) + TOUCH_OFFSET_X;
     *y = int16_t((int32_t(*y) * TOUCH_CALIBRATION_Y) >> 16) + TOUCH_OFFSET_Y;
->>>>>>> 082fce5e
   #endif
 
   return true;
@@ -502,26 +460,6 @@
         #if ANY_BUTTON(EN1, EN2, ENC, BACK)
 
           uint8_t newbutton = 0;
-<<<<<<< HEAD
-
-          #if BUTTON_EXISTS(EN1)
-            if (BUTTON_PRESSED(EN1)) newbutton |= EN_A;
-          #endif
-          #if BUTTON_EXISTS(EN2)
-            if (BUTTON_PRESSED(EN2)) newbutton |= EN_B;
-          #endif
-          #if BUTTON_EXISTS(ENC)
-            if (BUTTON_PRESSED(ENC)) newbutton |= EN_C;
-          #endif
-          #if BUTTON_EXISTS(BACK)
-            if (BUTTON_PRESSED(BACK)) newbutton |= EN_D;
-          #endif
-
-        #else
-
-          constexpr uint8_t newbutton = 0;
-
-=======
           if (BUTTON_PRESSED(EN1)) newbutton |= EN_A;
           if (BUTTON_PRESSED(EN2)) newbutton |= EN_B;
           if (BUTTON_PRESSED(ENC)) newbutton |= EN_C;
@@ -531,7 +469,6 @@
 
           constexpr uint8_t newbutton = 0;
 
->>>>>>> 082fce5e
         #endif
 
         static uint8_t buttons = 0;
