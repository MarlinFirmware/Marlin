--- conflicted
+++ resolved
@@ -28,17 +28,6 @@
 
 #include "../../../../inc/MarlinConfig.h"
 
-<<<<<<< HEAD
-static lv_obj_t * scr;
-
-#define ID_MOTOR_RETURN            1
-#define ID_MOTOR_STEPS             2
-#define ID_MOTOR_STEPS_ARROW       3
-#define ID_MOTOR_TMC_CURRENT       4
-#define ID_MOTOR_TMC_CURRENT_ARROW 5
-#define ID_MOTOR_STEP_MODE         6
-#define ID_MOTOR_STEP_MODE_ARROW   7
-=======
 extern lv_group_t *g;
 static lv_obj_t *scr;
 
@@ -49,7 +38,6 @@
   ID_MOTOR_STEP_MODE,
   ID_HOME_SENSE
 };
->>>>>>> c574bcce
 
 static void event_handler(lv_obj_t *obj, lv_event_t event) {
   if (event != LV_EVENT_RELEASED) return;
@@ -62,27 +50,12 @@
       lv_clear_motor_settings();
       lv_draw_step_settings();
       break;
-<<<<<<< HEAD
-      #if HAS_TRINAMIC_CONFIG
-        case ID_MOTOR_TMC_CURRENT:
-          if (event == LV_EVENT_CLICKED) {
-
-          }
-          else if (event == LV_EVENT_RELEASED) {
-            lv_clear_motor_settings();
-            lv_draw_tmc_current_settings();
-          }
-          break;
-        case ID_MOTOR_TMC_CURRENT_ARROW:
-          if (event == LV_EVENT_CLICKED) {
-=======
     #if USE_SENSORLESS
       case ID_HOME_SENSE:
         lv_clear_motor_settings();
         lv_draw_homing_sensitivity_settings();
         break;
     #endif
->>>>>>> c574bcce
 
     #if HAS_TRINAMIC_CONFIG
       case ID_MOTOR_TMC_CURRENT:
@@ -100,137 +73,6 @@
 }
 
 void lv_draw_motor_settings(void) {
-<<<<<<< HEAD
-  lv_obj_t *buttonBack, *label_Back;
-  lv_obj_t *buttonSteps, *labelSteps, *buttonStepsNarrow;
-  #if HAS_TRINAMIC_CONFIG
-    lv_obj_t *buttonTMCcurrent, *labelTMCcurrent, *buttonTMCcurrentNarrow;
-    lv_obj_t * line2;
-    #if HAS_STEALTHCHOP
-      lv_obj_t *buttonStepMode, *labelStepMode, *buttonStepModeNarrow;
-      lv_obj_t * line3;
-    #endif
-  #endif
-  lv_obj_t * line1;
-  if (disp_state_stack._disp_state[disp_state_stack._disp_index] != MOTOR_SETTINGS_UI) {
-    disp_state_stack._disp_index++;
-    disp_state_stack._disp_state[disp_state_stack._disp_index] = MOTOR_SETTINGS_UI;
-  }
-  disp_state = MOTOR_SETTINGS_UI;
-
-  scr = lv_obj_create(NULL, NULL);
-
-  lv_obj_set_style(scr, &tft_style_scr);
-  lv_scr_load(scr);
-  lv_obj_clean(scr);
-
-  lv_obj_t * title = lv_label_create(scr, NULL);
-  lv_obj_set_style(title, &tft_style_label_rel);
-  lv_obj_set_pos(title, TITLE_XPOS, TITLE_YPOS);
-  lv_label_set_text(title, machine_menu.MotorConfTitle);
-
-  lv_refr_now(lv_refr_get_disp_refreshing());
-
-  LV_IMG_DECLARE(bmp_para_back);
-  LV_IMG_DECLARE(bmp_para_arrow);
-
-  buttonSteps = lv_btn_create(scr, NULL);                                 /*Add a button the current screen*/
-  lv_obj_set_pos(buttonSteps, PARA_UI_POS_X, PARA_UI_POS_Y);              /*Set its position*/
-  lv_obj_set_size(buttonSteps, PARA_UI_SIZE_X, PARA_UI_SIZE_Y);           /*Set its size*/
-  //lv_obj_set_event_cb(buttonMachine, event_handler);
-  lv_obj_set_event_cb_mks(buttonSteps, event_handler, ID_MOTOR_STEPS, NULL, 0);
-  lv_btn_set_style(buttonSteps, LV_BTN_STYLE_REL, &tft_style_label_rel);  /*Set the button's released style*/
-  lv_btn_set_style(buttonSteps, LV_BTN_STYLE_PR, &tft_style_label_pre);   /*Set the button's pressed style*/
-  lv_btn_set_layout(buttonSteps, LV_LAYOUT_OFF);
-  labelSteps = lv_label_create(buttonSteps, NULL);                        /*Add a label to the button*/
-
-  buttonStepsNarrow = lv_imgbtn_create(scr, NULL);
-  lv_obj_set_pos(buttonStepsNarrow, PARA_UI_POS_X + PARA_UI_SIZE_X, PARA_UI_POS_Y + PARA_UI_ARROW_V);
-  lv_obj_set_event_cb_mks(buttonStepsNarrow, event_handler, ID_MOTOR_STEPS_ARROW, "bmp_arrow.bin", 0);
-  lv_imgbtn_set_src(buttonStepsNarrow, LV_BTN_STATE_REL, &bmp_para_arrow);
-  lv_imgbtn_set_src(buttonStepsNarrow, LV_BTN_STATE_PR, &bmp_para_arrow);
-  lv_imgbtn_set_style(buttonStepsNarrow, LV_BTN_STATE_PR, &tft_style_label_pre);
-  lv_imgbtn_set_style(buttonStepsNarrow, LV_BTN_STATE_REL, &tft_style_label_rel);
-  lv_btn_set_layout(buttonStepsNarrow, LV_LAYOUT_OFF);
-
-  line1 = lv_line_create(lv_scr_act(), NULL);
-  lv_ex_line(line1, line_points[0]);
-  #if HAS_TRINAMIC_CONFIG
-    buttonTMCcurrent = lv_btn_create(scr, NULL);                                /*Add a button the current screen*/
-    lv_obj_set_pos(buttonTMCcurrent, PARA_UI_POS_X, PARA_UI_POS_Y * 2);         /*Set its position*/
-    lv_obj_set_size(buttonTMCcurrent, PARA_UI_SIZE_X, PARA_UI_SIZE_Y);          /*Set its size*/
-    //lv_obj_set_event_cb(buttonMachine, event_handler);
-    lv_obj_set_event_cb_mks(buttonTMCcurrent, event_handler, ID_MOTOR_TMC_CURRENT, NULL, 0);
-    lv_btn_set_style(buttonTMCcurrent, LV_BTN_STYLE_REL, &tft_style_label_rel); /*Set the button's released style*/
-    lv_btn_set_style(buttonTMCcurrent, LV_BTN_STYLE_PR, &tft_style_label_pre);  /*Set the button's pressed style*/
-    lv_btn_set_layout(buttonTMCcurrent, LV_LAYOUT_OFF);
-    labelTMCcurrent = lv_label_create(buttonTMCcurrent, NULL);                  /*Add a label to the button*/
-
-    buttonTMCcurrentNarrow = lv_imgbtn_create(scr, NULL);
-    lv_obj_set_pos(buttonTMCcurrentNarrow, PARA_UI_POS_X + PARA_UI_SIZE_X, PARA_UI_POS_Y * 2 + PARA_UI_ARROW_V);
-    lv_obj_set_event_cb_mks(buttonTMCcurrentNarrow, event_handler, ID_MOTOR_TMC_CURRENT_ARROW, "bmp_arrow.bin", 0);
-    lv_imgbtn_set_src(buttonTMCcurrentNarrow, LV_BTN_STATE_REL, &bmp_para_arrow);
-    lv_imgbtn_set_src(buttonTMCcurrentNarrow, LV_BTN_STATE_PR, &bmp_para_arrow);
-    lv_imgbtn_set_style(buttonTMCcurrentNarrow, LV_BTN_STATE_PR, &tft_style_label_pre);
-    lv_imgbtn_set_style(buttonTMCcurrentNarrow, LV_BTN_STATE_REL, &tft_style_label_rel);
-    lv_btn_set_layout(buttonTMCcurrentNarrow, LV_LAYOUT_OFF);
-
-    line2 = lv_line_create(lv_scr_act(), NULL);
-    lv_ex_line(line2, line_points[1]);
-
-    #if HAS_STEALTHCHOP
-      buttonStepMode = lv_btn_create(scr, NULL);                                /*Add a button the current screen*/
-      lv_obj_set_pos(buttonStepMode, PARA_UI_POS_X, PARA_UI_POS_Y * 3);         /*Set its position*/
-      lv_obj_set_size(buttonStepMode, PARA_UI_SIZE_X, PARA_UI_SIZE_Y);          /*Set its size*/
-      //lv_obj_set_event_cb(buttonMachine, event_handler);
-      lv_obj_set_event_cb_mks(buttonStepMode, event_handler, ID_MOTOR_STEP_MODE, NULL, 0);
-      lv_btn_set_style(buttonStepMode, LV_BTN_STYLE_REL, &tft_style_label_rel); /*Set the button's released style*/
-      lv_btn_set_style(buttonStepMode, LV_BTN_STYLE_PR, &tft_style_label_pre);  /*Set the button's pressed style*/
-      lv_btn_set_layout(buttonStepMode, LV_LAYOUT_OFF);
-      labelStepMode = lv_label_create(buttonStepMode, NULL);                    /*Add a label to the button*/
-
-      buttonStepModeNarrow = lv_imgbtn_create(scr, NULL);
-      lv_obj_set_pos(buttonStepModeNarrow, PARA_UI_POS_X + PARA_UI_SIZE_X, PARA_UI_POS_Y * 3 + PARA_UI_ARROW_V);
-      lv_obj_set_event_cb_mks(buttonStepModeNarrow, event_handler, ID_MOTOR_STEP_MODE_ARROW, "bmp_arrow.bin", 0);
-      lv_imgbtn_set_src(buttonStepModeNarrow, LV_BTN_STATE_REL, &bmp_para_arrow);
-      lv_imgbtn_set_src(buttonStepModeNarrow, LV_BTN_STATE_PR, &bmp_para_arrow);
-      lv_imgbtn_set_style(buttonStepModeNarrow, LV_BTN_STATE_PR, &tft_style_label_pre);
-      lv_imgbtn_set_style(buttonStepModeNarrow, LV_BTN_STATE_REL, &tft_style_label_rel);
-      lv_btn_set_layout(buttonStepModeNarrow, LV_LAYOUT_OFF);
-
-      line3 = lv_line_create(lv_scr_act(), NULL);
-      lv_ex_line(line3, line_points[2]);
-    #endif
-  #endif // HAS_TRINAMIC_CONFIG
-
-  buttonBack = lv_imgbtn_create(scr, NULL);
-  lv_obj_set_event_cb_mks(buttonBack, event_handler, ID_MOTOR_RETURN, "bmp_back70x40.bin", 0);
-  lv_imgbtn_set_src(buttonBack, LV_BTN_STATE_REL, &bmp_para_back);
-  lv_imgbtn_set_src(buttonBack, LV_BTN_STATE_PR, &bmp_para_back);
-  lv_imgbtn_set_style(buttonBack, LV_BTN_STATE_PR, &tft_style_label_pre);
-  lv_imgbtn_set_style(buttonBack, LV_BTN_STATE_REL, &tft_style_label_rel);
-
-  lv_obj_set_pos(buttonBack, PARA_UI_BACL_POS_X, PARA_UI_BACL_POS_Y);
-  lv_btn_set_layout(buttonBack, LV_LAYOUT_OFF);
-  label_Back = lv_label_create(buttonBack, NULL);
-
-  if (gCfgItems.multiple_language != 0) {
-    lv_label_set_text(label_Back, common_menu.text_back);
-    lv_obj_align(label_Back, buttonBack, LV_ALIGN_CENTER, 0, 0);
-
-    lv_label_set_text(labelSteps, machine_menu.StepsConf);
-    lv_obj_align(labelSteps, buttonSteps, LV_ALIGN_IN_LEFT_MID, 0, 0);
-    #if HAS_TRINAMIC_CONFIG
-      lv_label_set_text(labelTMCcurrent, machine_menu.TMCcurrentConf);
-      lv_obj_align(labelTMCcurrent, buttonTMCcurrent, LV_ALIGN_IN_LEFT_MID, 0, 0);
-      #if HAS_STEALTHCHOP
-        lv_label_set_text(labelStepMode, machine_menu.TMCStepModeConf);
-        lv_obj_align(labelStepMode, buttonStepMode, LV_ALIGN_IN_LEFT_MID, 0, 0);
-      #endif
-    #endif
-  }
-
-=======
   int index = 0;
 
   scr = lv_screen_create(MOTOR_SETTINGS_UI, machine_menu.MotorConfTitle);
@@ -248,9 +90,13 @@
     #endif
   #endif
   lv_big_button_create(scr, "F:/bmp_back70x40.bin", common_menu.text_back, PARA_UI_BACL_POS_X + 10, PARA_UI_BACL_POS_Y, event_handler, ID_MOTOR_RETURN, true);
->>>>>>> c574bcce
 }
 
-void lv_clear_motor_settings() { lv_obj_del(scr); }
+void lv_clear_motor_settings() {
+  #if HAS_ROTARY_ENCODER
+    if (gCfgItems.encoder_enable) lv_group_remove_all_objs(g);
+  #endif
+  lv_obj_del(scr);
+}
 
 #endif // HAS_TFT_LVGL_UI