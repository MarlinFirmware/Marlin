--- conflicted
+++ resolved
@@ -308,24 +308,6 @@
     }
 
     // sufficient bytes have been received for the current state, process them
-<<<<<<< HEAD
-    switch(state) {
-    case begin: // expecting frame start
-      c = uploadPort_read();
-      if (c != (uint8_t)0xC0) {
-        break;
-      }
-      state = header;
-      needBytes = 2;
-
-      break;
-    case end:   // expecting frame end
-      c = uploadPort_read();
-      if (c != (uint8_t)0xC0) {
-        return slipFrame;
-      }
-      state = done;
-=======
     switch (state) {
       case begin: // expecting frame start
         c = uploadPort_read();
@@ -342,7 +324,6 @@
           return slipFrame;
         }
         state = done;
->>>>>>> 88a2ac92
 
         break;
 
@@ -437,34 +418,19 @@
 // 0xC0 and 0xDB replaced by the two-byte sequences {0xDB, 0xDC} and {0xDB, 0xDD} respectively.
 
 void writePacket(const uint8_t *hdr, size_t hdrLen, const uint8_t *data, size_t dataLen) {
-<<<<<<< HEAD
-
-  WriteByteRaw(0xC0);       // send the packet start character
-  _writePacket(hdr, hdrLen);    // send the header
-  _writePacket(data, dataLen);    // send the data block
-  WriteByteRaw(0xC0);       // send the packet end character
-=======
   WriteByteRaw(0xC0);           // send the packet start character
   _writePacket(hdr, hdrLen);    // send the header
   _writePacket(data, dataLen);  // send the data block
   WriteByteRaw(0xC0);           // send the packet end character
->>>>>>> 88a2ac92
 }
 
 // Send a packet to the serial port while performing SLIP framing. The packet data comprises a header and an optional data block.
 // This is like writePacket except that it does a fast block write for both the header and the main data with no SLIP encoding. Used to send sync commands.
 void writePacketRaw(const uint8_t *hdr, size_t hdrLen, const uint8_t *data, size_t dataLen) {
-<<<<<<< HEAD
-  WriteByteRaw(0xC0);       // send the packet start character
-  _writePacketRaw(hdr, hdrLen); // send the header
-  _writePacketRaw(data, dataLen); // send the data block in raw mode
-  WriteByteRaw(0xC0);       // send the packet end character
-=======
   WriteByteRaw(0xC0);             // send the packet start character
   _writePacketRaw(hdr, hdrLen);   // send the header
   _writePacketRaw(data, dataLen); // send the data block in raw mode
   WriteByteRaw(0xC0);             // send the packet end character
->>>>>>> 88a2ac92
 }
 
 // Send a command to the attached device together with the supplied data, if any.
