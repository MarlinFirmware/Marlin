/**
 * Marlin 3D Printer Firmware
 * Copyright (c) 2020 MarlinFirmware [https://github.com/MarlinFirmware/Marlin]
 *
 * Based on Sprinter and grbl.
 * Copyright (c) 2011 Camiel Gubbels / Erik van der Zalm
 *
 * This program is free software: you can redistribute it and/or modify
 * it under the terms of the GNU General Public License as published by
 * the Free Software Foundation, either version 3 of the License, or
 * (at your option) any later version.
 *
 * This program is distributed in the hope that it will be useful,
 * but WITHOUT ANY WARRANTY; without even the implied warranty of
 * MERCHANTABILITY or FITNESS FOR A PARTICULAR PURPOSE.  See the
 * GNU General Public License for more details.
 *
 * You should have received a copy of the GNU General Public License
 * along with this program.  If not, see <https://www.gnu.org/licenses/>.
 *
 */
#include "../../../../inc/MarlinConfigPre.h"

#if HAS_TFT_LVGL_UI

<<<<<<< HEAD
=======
#include <lv_conf.h>
>>>>>>> 072f996a
#include "tft_lvgl_configuration.h"

#if ENABLED(USE_WIFI_FUNCTION)

#include "draw_ui.h"

#define NAME_BTN_X 330
#define NAME_BTN_Y 48

#define MARK_BTN_X 0
#define MARK_BTN_Y 68

WIFI_LIST wifi_list;
list_menu_def list_menu;

extern lv_group_t * g;
static lv_obj_t * scr;
static lv_obj_t *buttonWifiN[NUMBER_OF_PAGE];
static lv_obj_t *lableWifiText[NUMBER_OF_PAGE];
static lv_obj_t *lablePageText;

#define ID_WL_RETURN      11
#define ID_WL_DOWN        12

static void event_handler(lv_obj_t * obj, lv_event_t event) {
  if (obj->mks_obj_id == ID_WL_RETURN) {
    if (event == LV_EVENT_CLICKED) {

    }
    else if (event == LV_EVENT_RELEASED) {
      clear_cur_ui();
      lv_draw_set();
    }
  }
  else if (obj->mks_obj_id == ID_WL_DOWN) {
    if (event == LV_EVENT_CLICKED) {

    }
    else if (event == LV_EVENT_RELEASED) {
      if (wifi_list.getNameNum > 0) {
        if ((wifi_list.nameIndex + NUMBER_OF_PAGE) >= wifi_list.getNameNum) {
          wifi_list.nameIndex = 0;
          wifi_list.currentWifipage = 1;
        }
        else {
          wifi_list.nameIndex += NUMBER_OF_PAGE;
          wifi_list.currentWifipage++;
        }
        disp_wifi_list();
      }
    }
  }
  else {
    for (uint8_t i = 0; i < NUMBER_OF_PAGE; i++) {
      if (obj->mks_obj_id == i + 1) {
        if (event == LV_EVENT_CLICKED) {

        }
        else if (event == LV_EVENT_RELEASED) {
          if (wifi_list.getNameNum != 0) {
            const bool do_wifi = wifi_link_state == WIFI_CONNECTED && strcmp((const char *)wifi_list.wifiConnectedName, (const char *)wifi_list.wifiName[wifi_list.nameIndex + i]) == 0;
            wifi_list.nameIndex += i;
            last_disp_state = WIFI_LIST_UI;
            lv_clear_wifi_list();
            if (do_wifi)
              lv_draw_wifi();
            else {
              keyboard_value = wifiConfig;
              lv_draw_keyboard();
            }
          }
        }
      }
    }
  }
}

void lv_draw_wifi_list(void) {
  lv_obj_t *buttonBack = NULL, *buttonDown = NULL;

  if (disp_state_stack._disp_state[disp_state_stack._disp_index] != WIFI_LIST_UI) {
    disp_state_stack._disp_index++;
    disp_state_stack._disp_state[disp_state_stack._disp_index] = WIFI_LIST_UI;
  }
  disp_state = WIFI_LIST_UI;

  scr = lv_obj_create(NULL, NULL);

  lv_obj_set_style(scr, &tft_style_scr);
  lv_scr_load(scr);
  lv_obj_clean(scr);

  lv_obj_t * title = lv_label_create(scr, NULL);
  lv_obj_set_style(title, &tft_style_label_rel);
  lv_obj_set_pos(title,TITLE_XPOS,TITLE_YPOS);
  lv_label_set_text(title, creat_title_text());

  lv_refr_now(lv_refr_get_disp_refreshing());

  buttonDown = lv_imgbtn_create(scr, NULL);
  buttonBack = lv_imgbtn_create(scr, NULL);

  lv_obj_set_event_cb_mks(buttonDown, event_handler,ID_WL_DOWN,NULL,0);
  lv_imgbtn_set_src(buttonDown, LV_BTN_STATE_REL, "F:/bmp_pageDown.bin");
  lv_imgbtn_set_src(buttonDown, LV_BTN_STATE_PR, "F:/bmp_pageDown.bin");
  lv_imgbtn_set_style(buttonDown, LV_BTN_STATE_PR, &tft_style_label_pre);
  lv_imgbtn_set_style(buttonDown, LV_BTN_STATE_REL, &tft_style_label_rel);

  lv_obj_set_event_cb_mks(buttonBack, event_handler,ID_WL_RETURN,NULL,0);
  lv_imgbtn_set_src(buttonBack, LV_BTN_STATE_REL, "F:/bmp_back.bin");
  lv_imgbtn_set_src(buttonBack, LV_BTN_STATE_PR, "F:/bmp_back.bin");
  lv_imgbtn_set_style(buttonBack, LV_BTN_STATE_PR, &tft_style_label_pre);
  lv_imgbtn_set_style(buttonBack, LV_BTN_STATE_REL, &tft_style_label_rel);

  lv_obj_set_pos(buttonDown,OTHER_BTN_XPIEL*3+INTERVAL_V*4,titleHeight+OTHER_BTN_YPIEL+INTERVAL_H);
  lv_obj_set_pos(buttonBack,OTHER_BTN_XPIEL*3+INTERVAL_V*4,titleHeight+OTHER_BTN_YPIEL*2+INTERVAL_H*2);

  lv_btn_set_layout(buttonDown, LV_LAYOUT_OFF);
  lv_btn_set_layout(buttonBack, LV_LAYOUT_OFF);

  for (uint8_t i = 0; i < NUMBER_OF_PAGE; i++) {
    buttonWifiN[i] = lv_btn_create(scr, NULL);     /*Add a button the current screen*/
    lv_obj_set_pos(buttonWifiN[i], 0,NAME_BTN_Y*i+10+titleHeight);                            /*Set its position*/
    lv_obj_set_size(buttonWifiN[i], NAME_BTN_X,NAME_BTN_Y);                          /*Set its size*/
    lv_obj_set_event_cb_mks(buttonWifiN[i], event_handler,(i+1),NULL,0);
    lv_btn_set_style(buttonWifiN[i], LV_BTN_STYLE_REL, &tft_style_label_rel);    /*Set the button's released style*/
    lv_btn_set_style(buttonWifiN[i], LV_BTN_STYLE_PR, &tft_style_label_pre);      /*Set the button's pressed style*/
    lv_btn_set_layout(buttonWifiN[i], LV_LAYOUT_OFF);
    lableWifiText[i] = lv_label_create(buttonWifiN[i], NULL);
    #if HAS_ROTARY_ENCODER
      uint8_t j = 0;
      if (gCfgItems.encoder_enable) {
        j = wifi_list.nameIndex + i;
        if (j < wifi_list.getNameNum) lv_group_add_obj(g, buttonWifiN[i]);
      }
    #endif
  }

  lablePageText = lv_label_create(scr, NULL);
  lv_obj_set_style(lablePageText, &tft_style_label_rel);

  wifi_list.nameIndex = 0;
  wifi_list.currentWifipage = 1;

  if (wifi_link_state == WIFI_CONNECTED && wifiPara.mode == STA_MODEL) {
    memset(wifi_list.wifiConnectedName, 0, sizeof(&wifi_list.wifiConnectedName));
    memcpy(wifi_list.wifiConnectedName, wifiPara.ap_name, sizeof(wifi_list.wifiConnectedName));
  }
  #if HAS_ROTARY_ENCODER
    if (gCfgItems.encoder_enable) {
      lv_group_add_obj(g, buttonDown);
      lv_group_add_obj(g, buttonBack);
    }
  #endif

  disp_wifi_list();
}

void disp_wifi_list(void) {
  int8_t tmpStr[WIFI_NAME_BUFFER_SIZE] = { 0 };
  uint8_t i, j;

  sprintf((char *)tmpStr, list_menu.file_pages, wifi_list.currentWifipage, wifi_list.getPage);
  lv_label_set_text(lablePageText, (const char *)tmpStr);
  lv_obj_align(lablePageText, NULL, LV_ALIGN_CENTER, 50, -100);

  for (i = 0; i < NUMBER_OF_PAGE; i++) {
    memset(tmpStr, 0, sizeof(tmpStr));

    j = wifi_list.nameIndex + i;
    if (j >= wifi_list.getNameNum) {
      lv_label_set_text(lableWifiText[i], (const char *)tmpStr);
      lv_obj_align(lableWifiText[i], buttonWifiN[i], LV_ALIGN_IN_LEFT_MID, 20, 0);
    }
    else {
      lv_label_set_text(lableWifiText[i], (char const *)wifi_list.wifiName[j]);
      lv_obj_align(lableWifiText[i], buttonWifiN[i], LV_ALIGN_IN_LEFT_MID, 20, 0);

      if (wifi_link_state == WIFI_CONNECTED && strcmp((const char *)wifi_list.wifiConnectedName, (const char *)wifi_list.wifiName[j]) == 0) {
        lv_btn_set_style(buttonWifiN[i], LV_BTN_STYLE_REL, &style_sel_text);
      }
      else {
        lv_btn_set_style(buttonWifiN[i], LV_BTN_STYLE_REL, &tft_style_label_rel);
      }
    }
  }
}

void wifi_scan_handle() {
  if (uiCfg.dialogType != WIFI_ENABLE_TIPS || uiCfg.command_send != 1) return;
  last_disp_state = DIALOG_UI;
  lv_clear_dialog();
  if (wifi_link_state == WIFI_CONNECTED && wifiPara.mode != AP_MODEL)
    lv_draw_wifi();
  else
    lv_draw_wifi_list();
}

void lv_clear_wifi_list() {
  #if HAS_ROTARY_ENCODER
    if (gCfgItems.encoder_enable) lv_group_remove_all_objs(g);
  #endif
  lv_obj_del(scr);
}

#endif // USE_WIFI_FUNCTION

#endif // HAS_TFT_LVGL_UI<|MERGE_RESOLUTION|>--- conflicted
+++ resolved
@@ -23,10 +23,7 @@
 
 #if HAS_TFT_LVGL_UI
 
-<<<<<<< HEAD
-=======
 #include <lv_conf.h>
->>>>>>> 072f996a
 #include "tft_lvgl_configuration.h"
 
 #if ENABLED(USE_WIFI_FUNCTION)
