--- conflicted
+++ resolved
@@ -61,17 +61,6 @@
 
 private:
   static char TFTcmdbuffer[TFTBUFSIZE][TFT_MAX_CMD_SIZE];
-<<<<<<< HEAD
-  static int TFTbuflen=0;
-  static int TFTbufindr = 0;
-  static int TFTbufindw = 0;
-  static char serial3_char;
-  static int serial3_count = 0;
-  static char *TFTstrchr_pointer;
-  static uint8_t SpecialMenu = false;
-  static AnycubicMediaPrintState mediaPrintingState = AMPRINTSTATE_NOT_PRINTING;
-  static AnycubicMediaPauseState mediaPauseState = AMPAUSESTATE_NOT_PAUSED;
-=======
   static int TFTbuflen, TFTbufindr, TFTbufindw;
   static char serial3_char;
   static int serial3_count;
@@ -79,7 +68,6 @@
   static uint8_t SpecialMenu;
   static AnycubicMediaPrintState mediaPrintingState;
   static AnycubicMediaPauseState mediaPauseState;
->>>>>>> 1affbe21
 
   static float CodeValue();
   static bool CodeSeen(char);
