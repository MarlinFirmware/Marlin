--- conflicted
+++ resolved
@@ -34,11 +34,7 @@
 // command sending macro's with debugging capability
 #define SEND_PGM(x)                                 send_P(PSTR(x))
 #define SENDLINE_PGM(x)                             sendLine_P(PSTR(x))
-<<<<<<< HEAD
-#define SEND_PGM_VAL(x,y)                           (send_P(PSTR(x)), sendLine(i16tostr3rj(y)))
-=======
 #define SEND_PGM_VAL(x,y)                           (send_P(PSTR(x)), sendLine(i8tostr3rj(y)))
->>>>>>> b6401ae4
 #define SEND(x)                                     send(x)
 #define SENDLINE(x)                                 sendLine(x)
 #if ENABLED(ANYCUBIC_LCD_DEBUG)
@@ -500,12 +496,12 @@
         SEND_PGM("/");
         SENDLINE(currentFileList.shortFilename());
         SEND_PGM("/");
-        SENDLINE(currentFileList.filename());
+        SENDLINE(currentFileList.longFilename());
 
       }
       else {
         SENDLINE(currentFileList.shortFilename());
-        SENDLINE(currentFileList.filename());
+        SENDLINE(currentFileList.longFilename());
       }
     }
   }
