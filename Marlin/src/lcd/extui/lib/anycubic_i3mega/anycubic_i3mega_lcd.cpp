--- conflicted
+++ resolved
@@ -24,19 +24,17 @@
 #if ENABLED(ANYCUBIC_LCD_I3MEGA)
 
 #include "anycubic_i3mega_lcd.h"
-
+#include "../../ui_api.h"
+
+#include "../../../../libs/numtostr.h"
+#include "../../../../module/motion.h"  // for A20 read printing speed feedrate_percentage
+#include "../../../../MarlinCore.h"     // for quickstop_stepper and disable_steppers
 #include "../../../../inc/MarlinConfig.h"
-#include "../../ui_api.h"
-#include "../../../../MarlinCore.h" // for quickstop_stepper and disable_steppers
 
 // command sending macro's with debugging capability
 #define SEND_PGM(x)                                 send_P(PSTR(x))
 #define SENDLINE_PGM(x)                             sendLine_P(PSTR(x))
-<<<<<<< HEAD
-#define SEND_PGM_VAL(x,y)                           (send_P(PSTR(x)), sendLine(itostr3(y)))
-=======
 #define SEND_PGM_VAL(x,y)                           (send_P(PSTR(x)), sendLine(i16tostr3rj(y)))
->>>>>>> c574bcce
 #define SEND(x)                                     send(x)
 #define SENDLINE(x)                                 sendLine(x)
 #if ENABLED(ANYCUBIC_LCD_DEBUG)
@@ -47,27 +45,15 @@
   #define SENDLINE_DBG_PGM_VAL(x,y,z)               sendLine_P(PSTR(x))
 #endif
 
-
 AnycubicTFTClass AnycubicTFT;
 
-char _conv[8];
-
-char *itostr2(const uint8_t &x) {
-  // sprintf(conv,"%5.1f",x);
-  int xx = x;
-  _conv[0] = (xx / 10) % 10 + '0';
-  _conv[1] = (xx) % 10 + '0';
-  _conv[2] = 0;
-  return _conv;
-}
-
 static void sendNewLine(void) {
-  ANYCUBIC_LCD_SERIAL.write('\r');
-  ANYCUBIC_LCD_SERIAL.write('\n');
+  LCD_SERIAL.write('\r');
+  LCD_SERIAL.write('\n');
 }
 
 static void send(const char *str) {
-  ANYCUBIC_LCD_SERIAL.print(str);
+  LCD_SERIAL.print(str);
 }
 
 static void sendLine(const char *str) {
@@ -77,7 +63,7 @@
 
 static void send_P(PGM_P str) {
   while (const char c = pgm_read_byte(str++))
-    ANYCUBIC_LCD_SERIAL.write(c);
+    LCD_SERIAL.write(c);
 }
 
 static void sendLine_P(PGM_P str) {
@@ -85,49 +71,23 @@
   sendNewLine();
 }
 
-#ifndef ULTRA_LCD
-  #define DIGIT(n) ('0' + (n))
-  #define DIGIMOD(n, f) DIGIT((n) / (f) % 10)
-  #define RJDIGIT(n, f) ((n) >= (f) ? DIGIMOD(n, f) : ' ')
-  #define MINUSOR(n, alt) (n >= 0 ? (alt) : (n = -n, '-'))
-
-  char* itostr3(const int x) {
-    int xx = x;
-    _conv[4] = MINUSOR(xx, RJDIGIT(xx, 100));
-    _conv[5] = RJDIGIT(xx, 10);
-    _conv[6] = DIGIMOD(xx, 1);
-    return &_conv[4];
-  }
-
-// Convert signed float to fixed-length string with 023.45 / -23.45 format
-  char *ftostr32(const float &x) {
-    long xx = x * 100;
-    _conv[1] = MINUSOR(xx, DIGIMOD(xx, 10000));
-    _conv[2] = DIGIMOD(xx, 1000);
-    _conv[3] = DIGIMOD(xx, 100);
-    _conv[4] = '.';
-    _conv[5] = DIGIMOD(xx, 10);
-    _conv[6] = DIGIMOD(xx, 1);
-    return &_conv[1];
-  }
-
-#endif
-
 AnycubicTFTClass::AnycubicTFTClass() {}
 
 void AnycubicTFTClass::OnSetup() {
-  ANYCUBIC_LCD_SERIAL.begin(115200);
+  #ifndef LCD_BAUDRATE
+    #define LCD_BAUDRATE 115200
+  #endif
+  LCD_SERIAL.begin(LCD_BAUDRATE);
+
   SENDLINE_DBG_PGM("J17", "TFT Serial Debug: Main board reset... J17"); // J17 Main board reset
   ExtUI::delay_ms(10);
 
   // initialise the state of the key pins running on the tft
   #if ENABLED(SDSUPPORT) && PIN_EXISTS(SD_DETECT)
-    pinMode(SD_DETECT_PIN, INPUT);
-    WRITE(SD_DETECT_PIN, HIGH);
+    SET_INPUT_PULLUP(SD_DETECT_PIN);
   #endif
   #if ENABLED(FILAMENT_RUNOUT_SENSOR)
-    pinMode(FIL_RUNOUT_PIN, INPUT);
-    WRITE(FIL_RUNOUT_PIN, HIGH);
+    SET_INPUT_PULLUP(FIL_RUNOUT_PIN);
   #endif
 
   mediaPrintingState = AMPRINTSTATE_NOT_PRINTING;
@@ -182,7 +142,7 @@
 void AnycubicTFTClass::OnSDCardStateChange(bool isInserted) {
   #if ENABLED(ANYCUBIC_LCD_DEBUG)
     SERIAL_ECHOPGM("TFT Serial Debug: OnSDCardStateChange event triggered...");
-    SERIAL_ECHO(itostr2(isInserted));
+    SERIAL_ECHO(ui8tostr2(isInserted));
     SERIAL_EOL();
   #endif
   DoSDCardStateCheck();
@@ -416,6 +376,7 @@
     uint16_t selectedNumber = 0;
     SelectedDirectory[0] = 0;
     SelectedFile[0] = 0;
+    ExtUI::FileList currentFileList;
 
     SENDLINE_PGM("FN "); // Filelist start
 
@@ -431,7 +392,7 @@
 
       if (SpecialMenu)
         RenderSpecialMenu(selectedNumber);
-      else
+      else if (selectedNumber <= currentFileList.count())
         RenderCurrentFolder(selectedNumber);
     }
     SENDLINE_PGM("END"); // Filelist stop
@@ -575,15 +536,9 @@
 }
 
 void AnycubicTFTClass::GetCommandFromTFT() {
-<<<<<<< HEAD
-  char *starpos = NULL;
-  while (ANYCUBIC_LCD_SERIAL.available() > 0  && TFTbuflen < TFTBUFSIZE) {
-    serial3_char = ANYCUBIC_LCD_SERIAL.read();
-=======
   char *starpos = nullptr;
   while (LCD_SERIAL.available() > 0  && TFTbuflen < TFTBUFSIZE) {
     serial3_char = LCD_SERIAL.read();
->>>>>>> c574bcce
     if (serial3_char == '\n' ||
         serial3_char == '\r' ||
         serial3_char == ':'  ||
@@ -628,62 +583,53 @@
           case 3: { // A3 GET HOTBED TARGET TEMP
             float heatedBedTargetTemp = ExtUI::getTargetTemp_celsius((ExtUI::heater_t) ExtUI::BED);
             SEND_PGM_VAL("A3V ", int(heatedBedTargetTemp + 0.5));
-          }
-          break;
-
-          case 4: // A4 GET FAN SPEED
-          {
+          } break;
+
+          case 4: { // A4 GET FAN SPEED
             float fanPercent = ExtUI::getActualFan_percent(ExtUI::FAN0);
             fanPercent = constrain(fanPercent, 0, 100);
             SEND_PGM_VAL("A4V ", int(fanPercent));
-          }
-          break;
-
-          case 5: // A5 GET CURRENT COORDINATE
-          {
+          } break;
+
+          case 5: { // A5 GET CURRENT COORDINATE
             float xPostition = ExtUI::getAxisPosition_mm(ExtUI::X);
             float yPostition = ExtUI::getAxisPosition_mm(ExtUI::Y);
             float zPostition = ExtUI::getAxisPosition_mm(ExtUI::Z);
             SEND_PGM("A5V X: ");
-            ANYCUBIC_LCD_SERIAL.print(xPostition);
+            LCD_SERIAL.print(xPostition);
             SEND_PGM(" Y: ");
-            ANYCUBIC_LCD_SERIAL.print(yPostition);
+            LCD_SERIAL.print(yPostition);
             SEND_PGM(" Z: ");
-            ANYCUBIC_LCD_SERIAL.print(zPostition);
+            LCD_SERIAL.print(zPostition);
             SENDLINE_PGM("");
-          }
-          break;
+          } break;
 
           case 6: // A6 GET SD CARD PRINTING STATUS
             #if ENABLED(SDSUPPORT)
               if (ExtUI::isPrintingFromMedia()) {
                 SEND_PGM("A6V ");
-                if (ExtUI::isMediaInserted()) {
-                  SENDLINE(itostr3(int(ExtUI::getProgress_percent())));
-                }
-                else {
+                if (ExtUI::isMediaInserted())
+                  SENDLINE(ui8tostr3rj(ExtUI::getProgress_percent()));
+                else
                   SENDLINE_DBG_PGM("J02", "TFT Serial Debug: No SD Card mounted to return printing status... J02");
-                }
               }
-              else {
+              else
                 SENDLINE_PGM("A6V ---");
-              }
             #endif
             break;
 
           case 7: { // A7 GET PRINTING TIME
-            uint32_t elapsedSeconds = ExtUI::getProgress_seconds_elapsed();
+            const uint32_t elapsedSeconds = ExtUI::getProgress_seconds_elapsed();
             SEND_PGM("A7V ");
             if (elapsedSeconds != 0) {  // print time
-              uint32_t elapsedMinutes = elapsedSeconds / 60;
-              SEND(itostr2(elapsedMinutes / 60));
+              const uint32_t elapsedMinutes = elapsedSeconds / 60;
+              SEND(ui8tostr2(elapsedMinutes / 60));
               SEND_PGM(" H ");
-              SEND(itostr2(elapsedMinutes % 60));
+              SEND(ui8tostr2(elapsedMinutes % 60));
               SENDLINE_PGM(" M");
             }
-            else {
+            else
               SENDLINE_PGM(" 999:999");
-            }
           }
           break;
 
@@ -698,7 +644,6 @@
             #if ENABLED(SDSUPPORT)
               if (ExtUI::isPrintingFromMedia())
                 PausePrint();
-
             #endif
             break;
 
@@ -706,14 +651,11 @@
             #if ENABLED(SDSUPPORT)
               if (ExtUI::isPrintingFromMediaPaused())
                 ResumePrint();
-
             #endif
             break;
 
           case 11: // A11 STOP SD PRINT
-            #if ENABLED(SDSUPPORT)
-              StopPrint();
-            #endif
+            TERN_(SDSUPPORT, StopPrint());
             break;
 
           case 12: // A12 kill
@@ -753,7 +695,6 @@
             #if ENABLED(SDSUPPORT)
               if (!ExtUI::isPrinting() && strlen(SelectedFile) > 0)
                 StartPrint();
-
             #endif
             break;
 
@@ -776,8 +717,7 @@
           }
           break;
 
-          case 17:// A17 set heated bed temp
-          {
+          case 17: { // A17 set heated bed temp
             unsigned int tempbed;
             if (CodeSeen('S')) {
               tempbed = constrain(CodeValue(), 0, 100);
@@ -786,19 +726,17 @@
           }
           break;
 
-          case 18:// A18 set fan speed
-          {
+          case 18: { // A18 set fan speed
             float fanPercent;
             if (CodeSeen('S')) {
               fanPercent = CodeValue();
               fanPercent = constrain(fanPercent, 0, 100);
               ExtUI::setTargetFan_percent(fanPercent, ExtUI::FAN0);
             }
-            else {
+            else
               fanPercent = 100;
-            }
+
             ExtUI::setTargetFan_percent(fanPercent, ExtUI::FAN0);
-
             SENDLINE_PGM("");
           }
           break;
@@ -812,14 +750,11 @@
             SENDLINE_PGM("");
             break;
 
-          case 20: { // A20 read printing speed
-            int16_t feedrate_percentage = 100;
-
+          case 20: // A20 read printing speed
             if (CodeSeen('S'))
               feedrate_percentage = constrain(CodeValue(), 40, 999);
             else
               SEND_PGM_VAL("A20V ", feedrate_percentage);
-          }
             break;
 
           case 21: // A21 all home
