/**
 * Marlin 3D Printer Firmware
 * Copyright (c) 2023 MarlinFirmware [https://github.com/MarlinFirmware/Marlin]
 *
 * Based on Sprinter and grbl.
 * Copyright (c) 2011 Camiel Gubbels / Erik van der Zalm
 *
 * This program is free software: you can redistribute it and/or modify
 * it under the terms of the GNU General Public License as published by
 * the Free Software Foundation, either version 3 of the License, or
 * (at your option) any later version.
 *
 * This program is distributed in the hope that it will be useful,
 * but WITHOUT ANY WARRANTY; without even the implied warranty of
 * MERCHANTABILITY or FITNESS FOR A PARTICULAR PURPOSE.  See the
 * GNU General Public License for more details.
 *
 * You should have received a copy of the GNU General Public License
 * along with this program.  If not, see <https://www.gnu.org/licenses/>.
 *
 */

/**
 * lcd/extui/anycubic_vyper/dgus_tft.cpp
 */

#include "../../../inc/MarlinConfigPre.h"

#if ENABLED(ANYCUBIC_LCD_VYPER)

#include "dgus_tft.h"
#include "../anycubic/Tunes.h"
#include "FileNavigator.h"

#include "../../../gcode/queue.h"
#include "../../../sd/cardreader.h"
#include "../../../libs/numtostr.h"
#include "../../../MarlinCore.h"
#include "../../../core/serial.h"
#include "../../../module/stepper.h"
#include "../../../module/probe.h"
#include "../../../module/temperature.h"

#if ENABLED(POWER_LOSS_RECOVERY)
  #include "../../../feature/powerloss.h"
#endif

#define DEBUG_OUT ACDEBUGLEVEL
#include "../../../core/debug_out.h"

#include <string>

namespace Anycubic {

  DgusTFT::p_fun fun_array[] = {
    DgusTFT::page1,  DgusTFT::page2,  DgusTFT::page3,  DgusTFT::page4,  DgusTFT::page5,  DgusTFT::page6,
    DgusTFT::page7,  DgusTFT::page8,  DgusTFT::page9,  DgusTFT::page10, DgusTFT::page11, DgusTFT::page12,
    DgusTFT::page13, DgusTFT::page14, DgusTFT::page15, DgusTFT::page16, DgusTFT::page17, DgusTFT::page18,
    DgusTFT::page19, DgusTFT::page20, DgusTFT::page21, DgusTFT::page22, DgusTFT::page23, DgusTFT::page24,
    DgusTFT::page25, DgusTFT::page26, DgusTFT::page27, DgusTFT::page28, DgusTFT::page29, DgusTFT::page30,
    DgusTFT::page31, DgusTFT::page32
    #if HAS_LEVELING
      , DgusTFT::page33 , DgusTFT::page34
    #endif
  };

  printer_state_t DgusTFT::printer_state;
  paused_state_t DgusTFT::pause_state;
  #if HAS_HOTEND
    heater_state_t DgusTFT::hotend_state;
  #endif
  #if HAS_HEATED_BED
    heater_state_t DgusTFT::hotbed_state;
  #endif
  char DgusTFT::selectedfile[MAX_PATH_LEN];
  char DgusTFT::panel_command[MAX_CMND_LEN];
  uint8_t DgusTFT::command_len;
  file_menu_t DgusTFT::file_menu;

  bool DgusTFT::data_received;
  uint8_t DgusTFT::data_buf[DATA_BUF_SIZE];
  uint8_t DgusTFT::data_index;
  uint16_t DgusTFT::page_index_now, DgusTFT::page_index_last, DgusTFT::page_index_last_2;
  uint8_t DgusTFT::pop_up_index;
  uint32_t DgusTFT::key_value;
  uint8_t DgusTFT::lcd_txtbox_index;
  uint8_t DgusTFT::lcd_txtbox_page;
  int16_t DgusTFT::feedrate_back;
  lcd_info_t DgusTFT::lcd_info, DgusTFT::lcd_info_back;
  language_t DgusTFT::ui_language;
  uint16_t page_index_saved;          // flags to keep from bombing the host display
  uint8_t pop_up_index_saved;
  uint32_t key_value_saved;

  void DEBUG_PRINT_PAUSED_STATE(const paused_state_t state, FSTR_P const msg=nullptr);
  void DEBUG_PRINT_PRINTER_STATE(const printer_state_t state, FSTR_P const msg=nullptr);
  void DEBUG_PRINT_TIMER_EVENT(const timer_event_t event, FSTR_P const msg=nullptr);
  void DEBUG_PRINT_MEDIA_EVENT(const media_event_t event, FSTR_P const msg=nullptr);

  void set_brightness();

  DgusTFT dgus;

  DgusTFT::DgusTFT() {
    data_buf[0] = '\0';
    pop_up_index = 100;
    page_index_now = page_index_last = page_index_last_2 = 1;
    lcd_txtbox_index = 0;
    feedrate_back = -1;
  }

  void DgusTFT::startup() {
    #if ACDEBUG(AC_MARLIN)
      DEBUG_ECHOLNPGM("DgusTFT::startup()");
    #endif
    selectedfile[0] = '\0';
    panel_command[0] = '\0';
    command_len = 0;
    printer_state = AC_printer_idle;
    pause_state = AC_paused_idle;
    TERN_(HAS_HOTEND, hotend_state = AC_heater_off);
    TERN_(HAS_HEATED_BED, hotbed_state = AC_heater_off);
    file_menu = AC_menu_file;
    set_language(ui_language); // use language stored in EEPROM

    // Filament runout is handled by Marlin settings in Configuration.h
    // opt_set    FIL_RUNOUT_STATE HIGH  // Pin state indicating that filament is NOT present.
    // opt_enable FIL_RUNOUT_PULLUP

    TFTSer.begin(115200);

    // Signal Board has reset
    tftSendLn(AC_msg_main_board_has_reset);

    // Enable levelling and Disable end stops during print
    // as Z home places nozzle above the bed so we need to allow it past the end stops
    injectCommands(AC_cmnd_enable_leveling);

    #if ACDEBUGLEVEL
      DEBUG_ECHOLNPGM("startup   AC Debug Level ", ACDEBUGLEVEL);
    #endif
    tftSendLn(AC_msg_ready);
  }

  void DgusTFT::paramInit() {

    #if ACDEBUG(AC_MARLIN)
      DEBUG_ECHOLNPGM("DgusTFT::paramInit()");
    #endif

    if (lcd_info.language == CHS)
      page_index_now = 1;
    else if (lcd_info.language == ENG)
      page_index_now = 121;

    lcdAudioSet(lcd_info.audio_on);

    #if ACDEBUG(AC_MARLIN)
      if (lcd_info.language == CHS)
        DEBUG_ECHOLNPGM("paramInit   lcd language: CHS");
      else if (lcd_info.language == ENG)
        DEBUG_ECHOLNPGM("paramInit   lcd language: ENG");

      if (lcd_info.audio_on)
        DEBUG_ECHOLNPGM("paramInit   lcd audio: ON");
      else
        DEBUG_ECHOLNPGM("paramInit   lcd audio: OFF");
    #endif

    requestValueFromTFT(0x14);  // get page ID
  }

  void DgusTFT::idleLoop() {
    if (readTFTCommand()) {
      processPanelRequest();
      command_len = 0;
    }

    #if ACDEBUG(AC_MARLIN)
      if (key_value) {
        DEBUG_ECHOLNPGM("idleLoop   page: ", page_index_now);
        DEBUG_ECHOLNPGM("key: ", key_value);
      }
    #endif

    // Periodically update main page
    if ((page_index_now == 121 || page_index_now == 1) && ((millis() % 500) == 0)) {
      TERN_(HAS_HOTEND, send_temperature_hotend(TXT_MAIN_HOTEND));
      TERN_(HAS_HEATED_BED, send_temperature_bed(TXT_MAIN_BED));
      set_brightness();
      delay(1);  // wait for millis() to advance so this clause isn't repeated
    }

    switch (page_index_now) {
      case 115: page115(); break;
      case 117: page117(); break;
      //case 124: page124(); break;
      //case 125: page125(); break;
      case 170: page170(); break;

      #if ENABLED(POWER_LOSS_RECOVERY)
        case 171: page171(); break;
        case 173: page173(); break;
      #endif

      #if HAS_LEVELING
        case 175: page175(); break;
        case 176: page176(); break;
      #endif

      case 177 ... 198: {
        #if 0 // ACDEBUG(AC_MARLIN)
          DEBUG_ECHOLNPGM("line: ", __LINE__);
          DEBUG_ECHOLNPGM("func: ", page_index_now);
        #endif
        //page177_to_198();
      } break;

      case 199 ... 200: {
        #if 0 // ACDEBUG(AC_MARLIN)
          DEBUG_ECHOLNPGM("line: ", __LINE__);
          DEBUG_ECHOLNPGM("func: ", page_index_now);
        #endif
        page199_to_200();
      } break;

      case 201: case 204: page201(); break;
      case 202: case 205: page202(); break;
      case 203: case 206: page203(); break;

      default:
        if (lcd_info.language == CHS) {
          if (WITHIN(page_index_now, 1, 1 + COUNT(fun_array))) {
            fun_array[page_index_now - 1]();
          }
          else {
            #if ACDEBUG(AC_MARLIN)
              DEBUG_ECHOLNPGM("line: ", __LINE__);
              DEBUG_ECHOLNPGM("fun doesn't exist: ", page_index_now);
            #endif
          }
        }
        else if (lcd_info.language == ENG) {
          if (WITHIN(page_index_now, 121, 121 + COUNT(fun_array))) {
            fun_array[page_index_now - 121]();  // ENG page_index is 120 more than CHS
          }
          else {
            SERIAL_ECHOLNPGM("lcd function doesn't exist");
            SERIAL_ECHOLNPGM("page_index_last: ", page_index_last);
            SERIAL_ECHOLNPGM("page_index_last_2: ", page_index_last_2);
          }
        }
        break;
    }

    pop_up_manager();
    key_value = 0;

    checkHeaters();
  }

  uint8_t FSHlength(FSTR_P FSHinput) {
    PGM_P FSHinputPointer = reinterpret_cast<PGM_P>(FSHinput);
    uint8_t stringLength  = 0;
    while (pgm_read_byte(FSHinputPointer++)) stringLength++;
    return stringLength;
  }

  #undef GET_TEXT
  #define GET_TEXT(MSG) Language_en::MSG

  void DgusTFT::printerKilled(FSTR_P error_p, FSTR_P component_p) {

    // copy string in FLASH to RAM for strcmp_P

    uint8_t textLength = FSHlength(error_p);
    char error[FSHlength(error_p) + 1];
    memcpy_P(error, error_p, textLength + 1);  // +1 for the null terminator

    textLength = FSHlength(component_p);
    char component[FSHlength(component_p) + 1];
    memcpy_P(component, component_p, textLength + 1);  // +1 for the null terminator

    tftSendLn(AC_msg_kill_lcd);
    #if ACDEBUG(AC_MARLIN)
      DEBUG_ECHOLNPGM("printerKilled()\nerror: ", error, "\ncomponent: ", component);
    #endif

    if (strcmp_P(error, GET_TEXT(MSG_ERR_HEATING_FAILED)) == 0) {

      if (strcmp_P(component, GET_TEXT(MSG_BED)) == 0) {
        changePageOfTFT(PAGE_CHS_ABNORMAL_BED_HEATER);
        SERIAL_ECHOLNPGM("Check Bed heater");
      }
      else if (strcmp_P(component, PSTR("E1")) == 0) {
        changePageOfTFT(PAGE_CHS_ABNORMAL_HOTEND_HEATER);
        SERIAL_ECHOLNPGM("Check E1 heater");
      }

    }
    else if (strcmp_P(error, GET_TEXT(MSG_ERR_MINTEMP)) == 0) {

      if (strcmp_P(component, GET_TEXT(MSG_BED)) == 0) {
        changePageOfTFT(PAGE_CHS_ABNORMAL_BED_NTC);
        SERIAL_ECHOLNPGM("Check Bed thermistor");
      }
      else if (strcmp_P(component, PSTR("E1")) == 0) {
        changePageOfTFT(PAGE_CHS_ABNORMAL_HOTEND_NTC);
        SERIAL_ECHOLNPGM("Check E1 thermistor");
      }

    }
    else if (strcmp_P(error, GET_TEXT(MSG_ERR_MAXTEMP)) == 0) {

      if (strcmp_P(component, GET_TEXT(MSG_BED)) == 0) {
        changePageOfTFT(PAGE_CHS_ABNORMAL_BED_NTC);
        SERIAL_ECHOLNPGM("Check Bed thermistor");
      }
      else if (strcmp_P(component, PSTR("E1")) == 0) {
        changePageOfTFT(PAGE_CHS_ABNORMAL_HOTEND_NTC);
        SERIAL_ECHOLNPGM("Check E1 thermistor");
      }

    }
    else if (strcmp_P(error, GET_TEXT(MSG_ERR_THERMAL_RUNAWAY)) == 0) {

      if (strcmp_P(component, GET_TEXT(MSG_BED)) == 0) {
        changePageOfTFT(PAGE_CHS_ABNORMAL_BED_HEATER);
        SERIAL_ECHOLNPGM("Check Bed thermal runaway");
      }
      else if (strcmp_P(component, PSTR("E1")) == 0) {
        changePageOfTFT(PAGE_CHS_ABNORMAL_HOTEND_HEATER);
        SERIAL_ECHOLNPGM("Check E1 thermal runaway");
      }

    }
    else if (strcmp_P(error, GET_TEXT(MSG_KILL_HOMING_FAILED)) == 0) {

      if (strcmp_P(component, PSTR("X")) == 0) {
        changePageOfTFT(PAGE_CHS_ABNORMAL_X_ENDSTOP);
        SERIAL_ECHOLNPGM("Check X endstop");
      }
      else if (strcmp_P(component, PSTR("Y")) == 0) {
        changePageOfTFT(PAGE_CHS_ABNORMAL_Y_ENDSTOP);
        SERIAL_ECHOLNPGM("Check Y endstop");
      }
      else if (strcmp_P(component, PSTR("Z")) == 0) {
        changePageOfTFT(PAGE_CHS_ABNORMAL_Z_ENDSTOP);
        SERIAL_ECHOLNPGM("Check Z endstop");
      }

    }

  }

  void DgusTFT::set_descript_color(const uint16_t color, const uint8_t index/*=lcd_txtbox_index*/) {
    sendColorToTFT(color, TXT_DESCRIPT_0 + 0x30 * (index - 1));
  }

  void DgusTFT::mediaEvent(media_event_t event) {
    #if ACDEBUG(AC_MARLIN)
      DEBUG_PRINT_MEDIA_EVENT(event);
    #endif
    switch (event) {
      case AC_media_inserted:

        filenavigator.reset();

        lcd_txtbox_page = 0;
        if (lcd_txtbox_index) {
          set_descript_color(COLOR_BLUE);
          lcd_txtbox_index = 0;
        }

        sendFileList(lcd_txtbox_index);

        break;

      case AC_media_removed:
        tftSendLn(AC_msg_sd_card_removed);

        filenavigator.reset();

        lcd_txtbox_page = 0;
        if (lcd_txtbox_index) {
          set_descript_color(COLOR_BLUE);
          lcd_txtbox_index = 0;
        }

        sendFileList(lcd_txtbox_index);
        break;

      case AC_media_error:
        tftSendLn(AC_msg_no_sd_card);
        break;
    }
  }

  void DgusTFT::timerEvent(timer_event_t event) {

    #if ACDEBUG(AC_MARLIN)
      DEBUG_PRINT_TIMER_EVENT(event);
      DEBUG_PRINT_PRINTER_STATE(printer_state);
    #endif

    switch (event) {
      case AC_timer_started:
        setSoftEndstopState(false);  // disable endstops to print
        printer_state = AC_printer_printing;
        tftSendLn(AC_msg_print_from_sd_card);
      break;

      case AC_timer_paused:
        //printer_state = AC_printer_paused;
        //pause_state = AC_paused_idle;
        tftSendLn(AC_msg_paused);
        break;

      case AC_timer_stopped:
        if (printer_state != AC_printer_idle) {
          if (printer_state == AC_printer_stopping_from_media_remove) {
            changePageOfTFT(PAGE_NO_SD);
          }
          else {
            printer_state = AC_printer_stopping;

            // Get Printing Time in minutes
            const uint32_t time = getProgress_seconds_elapsed() / 60;
            sendTxtToTFT(MString<20>.setf(PSTR("%3s H %3s M"), time / 60, time % 60), TXT_FINISH_TIME);
            changePageOfTFT(PAGE_PRINT_FINISH);
            tftSendLn(AC_msg_print_complete);
            pop_up_index = 100;
          }
        }
        setSoftEndstopState(true); // enable endstops
        break;
    }
  }

  #if ENABLED(FILAMENT_RUNOUT_SENSOR)

    void DgusTFT::filamentRunout() {
      #if ACDEBUG(AC_MARLIN)
        DEBUG_PRINT_PRINTER_STATE(printer_state, F("filamentRunout() "));

        // 1 Signal filament out
        tftSendLn(isPrintingFromMedia() ? AC_msg_filament_out_alert : AC_msg_filament_out_block);
        //printer_state = AC_printer_filament_out;

        DEBUG_ECHOLNPGM("getFilamentRunoutState: ", getFilamentRunoutState());
      #endif

      pop_up_index = 15;  // show filament lack.

      if (READ(FIL_RUNOUT_PIN) == FIL_RUNOUT_STATE) {
        playTune(FilamentOut);

        feedrate_back = getFeedrate_percent();

        if (isPrintingFromMedia()) {
          pausePrint();
          printer_state = AC_printer_pausing;
          pause_state   = AC_paused_filament_lack;
        }
      }
    }

  #endif // FILAMENT_RUNOUT_SENSOR

  void DgusTFT::confirmationRequest(const char * const msg) {
    // M108 continue
    #if ACDEBUG(AC_MARLIN)
      DEBUG_ECHOLNPGM("HomingComplete, line: ", __LINE__);
      DEBUG_ECHOLNPGM("confirmationRequest() ", msg);
      DEBUG_PRINT_PRINTER_STATE(printer_state);
      DEBUG_PRINT_PAUSED_STATE(pause_state);
    #endif

    switch (printer_state) {
      case AC_printer_pausing: {
        if (strcmp_P(msg, MARLIN_msg_print_paused) == 0 || strcmp_P(msg, MARLIN_msg_nozzle_parked) == 0) {
          if (pause_state != AC_paused_filament_lack)
            changePageOfTFT(PAGE_STATUS1);    // enable continue button
          printer_state = AC_printer_paused;
        }
      }
      break;

      #if ENABLED(POWER_LOSS_RECOVERY)
        case AC_printer_resuming_from_power_outage:
      #endif
      case AC_printer_printing:
      case AC_printer_paused:
        // Heater timout, send acknowledgement
        if (strcmp_P(msg, MARLIN_msg_heater_timeout) == 0) {
          pause_state = AC_paused_heater_timed_out;
          tftSendLn(AC_msg_paused); // enable continue button
          playTune(HeaterTimeout);
        }
        // Reheat finished, send acknowledgement
        else if (strcmp_P(msg, MARLIN_msg_reheat_done) == 0) {
          #if ACDEBUG(AC_MARLIN)
            DEBUG_ECHOLNPGM("send M108 ", __LINE__);
          #endif
          injectCommands(F("M108"));

          if (pause_state != AC_paused_filament_lack)
            pause_state = AC_paused_idle;

          tftSendLn(AC_msg_paused); // enable continue button
        }
        // Filament Purging, send acknowledgement enter run mode
        else if (strcmp_P(msg, MARLIN_msg_filament_purging) == 0) {
          pause_state = AC_paused_purging_filament;
          tftSendLn(AC_msg_paused); // enable continue button
        }
        else if (strcmp_P(msg, MARLIN_msg_nozzle_parked) == 0) {
          #if ACDEBUG(AC_MARLIN)
            DEBUG_ECHOLNPGM("send M108 ", __LINE__);
          #endif
          injectCommands(F("M108"));

          if (pause_state != AC_paused_filament_lack)
            pause_state = AC_paused_idle;
        }

        break;

      default: break;
    }
  }

  void DgusTFT::statusChange(const char * const msg) {
    #if ACDEBUG(AC_MARLIN)
      DEBUG_ECHOLNPGM("statusChange() ", msg);
      DEBUG_PRINT_PRINTER_STATE(printer_state);
      DEBUG_PRINT_PAUSED_STATE(pause_state);
    #endif
    bool msg_matched = false;

    #if HAS_LEVELING
      static grid_count_t probe_cnt = 0;
    #endif

    // Visible in main page
    sendTxtToTFT_P(msg, TXT_MAIN_MESSAGE);

    // The only way to get printer status is to parse messages
    // Use the state to minimise the work we do here.
    switch (printer_state) {
      #if HAS_LEVELING
        case AC_printer_probing:

          if (strncmp_P(msg, MARLIN_msg_probing_point, strlen_P(MARLIN_msg_probing_point)) == 0)
            probe_cnt++;

          // If probing completes ok save the mesh and park
          // Ignore the custom machine name
          if (strcmp_P(msg + strlen(MACHINE_NAME), MARLIN_msg_ready) == 0) {
            if (probe_cnt == GRID_MAX_POINTS) {
              probe_cnt = 0;
              injectCommands(F("M500"));    // G27 park nozzle
              //changePageOfTFT(PAGE_PreLEVEL);
              fakeChangePageOfTFT(PAGE_PreLEVEL); // Prevent UI refreshing too quickly when probing is done
              printer_state = AC_printer_idle;
              msg_matched   = true;
            }
          }

          // If probing fails don't save the mesh raise the probe above the bad point
          if (strcmp_P(msg, MARLIN_msg_probing_failed) == 0) {
            playTune(BeepBeepBeeep);
            injectCommands(F("G1 Z50 F500"));
            changePageOfTFT(PAGE_CHS_ABNORMAL_LEVELING_SENSOR);
            tftSendLn(AC_msg_probing_complete);
            printer_state = AC_printer_idle;
            msg_matched   = true;
          }

          if (strcmp_P(msg, MARLIN_msg_probe_preheat_start) == 0)
            changePageOfTFT(PAGE_CHS_PROBE_PREHEATING);

          if (strcmp_P(msg, MARLIN_msg_probe_preheat_stop) == 0)
            changePageOfTFT(PAGE_LEVELING);

          break;
      #endif

      case AC_printer_printing:
        if (strcmp_P(msg, MARLIN_msg_reheating) == 0) {
          tftSendLn(AC_msg_paused); // enable continue button
          changePageOfTFT(PAGE_STATUS2);
          msg_matched = true;
        }
        else if (strcmp_P(msg, MARLIN_msg_media_removed) == 0) {
          msg_matched   = true;
          printer_state = AC_printer_stopping_from_media_remove;
        }
        else {
          #if ENABLED(FILAMENT_RUNOUT_SENSOR)
            #if ACDEBUG(AC_MARLIN)
              DEBUG_ECHOLNPGM("setFilamentRunoutState: ", __LINE__);
            #endif
            setFilamentRunoutState(false);
          #endif
        }
        break;

      case AC_printer_pausing:
        if (strcmp_P(msg, MARLIN_msg_print_paused) == 0) {
          if (pause_state != AC_paused_filament_lack) {
            changePageOfTFT(PAGE_STATUS1);        // show resume
            pause_state = AC_paused_idle;
          }

          printer_state = AC_printer_paused;
          msg_matched = true;
        }
        break;

      case AC_printer_paused:
        if (strcmp_P(msg, MARLIN_msg_print_paused) == 0) {
          if (pause_state != AC_paused_filament_lack) {
            changePageOfTFT(PAGE_STATUS1);        // show resume
            pause_state = AC_paused_idle;
          }

          printer_state = AC_printer_paused;
          msg_matched = true;
        }
        break;

      case AC_printer_stopping:
        if (strcmp_P(msg, MARLIN_msg_print_aborted) == 0) {
          changePageOfTFT(PAGE_MAIN);
          printer_state = AC_printer_idle;
          msg_matched   = true;
        }
        break;

      default: break;
    }

    // If not matched earlier see if this was a heater message
    if (!msg_matched) {
      #if HAS_HOTEND
        if (strcmp_P(msg, MARLIN_msg_extruder_heating) == 0) {
          tftSendLn(AC_msg_nozzle_heating);
          hotend_state = AC_heater_temp_set;
          return;
        }
      #endif
      #if HAS_HEATED_BED
        if (strcmp_P(msg, MARLIN_msg_bed_heating) == 0) {
          tftSendLn(AC_msg_bed_heating);
          hotbed_state = AC_heater_temp_set;
        }
      #endif
    }
  }

  #if ENABLED(POWER_LOSS_RECOVERY)

    void DgusTFT::powerLossRecovery() {
      printer_state = AC_printer_resuming_from_power_outage; // Play tune to notify user we can recover.
    }

  #endif // POWER_LOSS_RECOVERY

  void DgusTFT::homingStart() {
    if (!isPrintingFromMedia())
      changePageOfTFT(PAGE_CHS_HOMING);
  }

  void DgusTFT::homingComplete() {
    if (lcd_info.language == ENG && page_index_last > 120)
      page_index_last -= 120;

    #if ACDEBUG(AC_MARLIN)
      DEBUG_ECHOLNPGM("HomingComplete, line: ", __LINE__);
      DEBUG_ECHOLNPGM("page_index_last: ", page_index_last);
    #endif

    if (!isPrintingFromMedia())
      changePageOfTFT(page_index_last);
  }

  void DgusTFT::tftSend(FSTR_P const fstr/*=nullptr*/) {  // A helper to print PROGMEM string to the panel
    #if ACDEBUG(AC_SOME)
      DEBUG_ECHO(fstr);
    #endif
    PGM_P str = FTOP(fstr);
    while (const char c = pgm_read_byte(str++)) TFTSer.write(c);
  }

  void DgusTFT::tftSendLn(FSTR_P const fstr/*=nullptr*/) {
    if (fstr) {
      #if ACDEBUG(AC_SOME)
        DEBUG_ECHOPGM("> ");
      #endif
      tftSend(fstr);
      #if ACDEBUG(AC_SOME)
        SERIAL_EOL();
      #endif
    }
    TFTSer.println();
  }

  void DgusTFT::sendValueToTFT(const uint16_t value, const uint16_t address) {
    uint8_t data[] = { 0x5A, 0xA5, 0x05, 0x82, uint8_t(address >> 8), uint8_t(address & 0xFF), uint8_t(value >> 8), uint8_t(value & 0xFF) };
    for (uint8_t i = 0; i < COUNT(data); ++i) TFTSer.write(data[i]);
  }

  void DgusTFT::requestValueFromTFT(const uint16_t address) {
    uint8_t data[] = { 0x5A, 0xA5, 0x04, 0x83, uint8_t(address >> 8), uint8_t(address & 0xFF), 0x01 };
    for (uint8_t i = 0; i < COUNT(data); ++i) TFTSer.write(data[i]);
  }

  void DgusTFT::sendTxtToTFT(const char *pdata, const uint16_t address) {
    uint8_t data_len = strlen(pdata);
    uint8_t data[] = { 0x5A, 0xA5, uint8_t(data_len + 5), 0x82, uint8_t(address >> 8), uint8_t(address & 0xFF) };
    for (uint8_t i = 0; i < COUNT(data); ++i) TFTSer.write(data[i]);
    for (uint8_t i = 0; i < data_len; ++i) TFTSer.write(pdata[i]);
    TFTSer.write(0xFF); TFTSer.write(0xFF);
  }

  void DgusTFT::sendColorToTFT(const uint16_t color, const uint16_t address) {
    uint16_t color_address = address + 3;
    uint8_t data[] = { 0x5A, 0xA5, 0x05, 0x82, uint8_t(color_address >> 8), uint8_t(color_address & 0xFF), uint8_t(color >> 8), uint8_t(color & 0xFF) };
    for (uint8_t i = 0; i < COUNT(data); ++i) TFTSer.write(data[i]);
  }

  void DgusTFT::sendReadNumOfTxtToTFT(const uint8_t number, const uint16_t address) {
    uint8_t data[] = { 0x5A, 0xA5, 0x04, 0x83, uint8_t(address >> 8), uint8_t(address & 0xFF), number };
    for (uint8_t i = 0; i < COUNT(data); ++i) TFTSer.write(data[i]);
  }

  void DgusTFT::changePageOfTFT(const uint16_t page_index, const bool no_send/*=false*/) {
    #if ACDEBUG(AC_MARLIN)
      DEBUG_ECHOLNPGM("changePageOfTFT: ", page_index);
    #endif

    uint32_t data_temp = 0;

    if (lcd_info.language == CHS) {
      data_temp = page_index;
    }
    else if (lcd_info.language == ENG) {
      switch (page_index) {
        case PAGE_OUTAGE_RECOVERY:
          data_temp = PAGE_ENG_OUTAGE_RECOVERY; break;
        case PAGE_CHS_PROBE_PREHEATING:
          data_temp = PAGE_ENG_PROBE_PREHEATING; break;
        case PAGE_CHS_HOMING ... PAGE_ENG_HOMING:
          data_temp = page_index + 12; break;
        case PAGE_CHS_PROBE_PRECHECK ... PAGE_CHS_PROBE_PRECHECK_FAILED:
          data_temp = page_index + 3; break;
        default:
          data_temp = page_index + 120; break;
      }
    }

    if (!no_send) {
      uint8_t data[] = { 0x5A, 0xA5, 0x07, 0x82, 0x00, 0x84, 0x5A, 0x01, uint8_t(data_temp >> 8), uint8_t(data_temp & 0xFF) };
      for (uint8_t i = 0; i < COUNT(data); ++i) TFTSer.write(data[i]);
    }

    page_index_last_2 = page_index_last;
    page_index_last   = page_index_now;
    page_index_now    = data_temp;

    #if ACDEBUG(AC_MARLIN)
      DEBUG_ECHOLNPGM("page_index_last_2: ", page_index_last_2);
      DEBUG_ECHOLNPGM("page_index_last: ", page_index_last);
      DEBUG_ECHOLNPGM("page_index_now: ", page_index_now);
    #endif
  }

  void DgusTFT::fakeChangePageOfTFT(const uint16_t page_index) {
    #if ACDEBUG(AC_MARLIN)
      if (page_index_saved != page_index_now)
        DEBUG_ECHOLNPGM("fakeChangePageOfTFT: ", page_index);
    #endif
    changePageOfTFT(page_index, true);
  }

  void DgusTFT::changePageOfTFTToAbout() {
    sendTxtToTFT_P(getFirmwareName_str(), TXT_VERSION);
    changePageOfTFT(PAGE_ABOUT);
  }

  void DgusTFT::lcdAudioSet(const bool audio_on) {
    // On:  5A A5 07 82 00 80 5A 00 00 1A
    // Off: 5A A5 07 82 00 80 5A 00 00 12
    uint8_t data[] = { 0x5A, 0xA5, 0x07, 0x82, 0x00, 0x80, 0x5A, 0x00, 0x00, uint8_t(audio_on ? 0x1A : 0x12) };
    for (uint8_t i = 0; i < 10; ++i) TFTSer.write(data[i]);
  }

  bool DgusTFT::readTFTCommand() {
    static uint8_t length = 0, cnt = 0, tft_receive_steps = 0;
    uint8_t data;

    if (0 == TFTSer.available() || data_received) return false;

    data = TFTSer.read();

    if (tft_receive_steps == 0) {
      if (data != 0x5A) {
        cnt = 0;
        length = 0;
        data_index = 0;
        data_received = false;
        return false;
      }

      while (!TFTSer.available()) TERN_(USE_WATCHDOG, hal.watchdog_refresh());

      data = TFTSer.read();
      // MYSERIAL.write(data );
      if (data == 0xA5) tft_receive_steps = 2;
    }
    else if (tft_receive_steps == 2) {
      length = data;
      tft_receive_steps = 3;
      data_index = 0;
      cnt = 0;
    }
    else if (tft_receive_steps == 3) {
      if (data_index >= (DATA_BUF_SIZE -1)) {
        #if ACDEBUG(AC_MARLIN)
          DEBUG_ECHOLNPGM("lcd uart buff overflow: ", data_index);
        #endif
        data_index = 0;
        data_received = false;
        return false;
      }
      data_buf[data_index++] = data;
      cnt++;
      if (cnt >= length) {   // Receive complete
        tft_receive_steps = 0;
        cnt = 0;
        data_index = 0;
        data_received = true;
        return true;
      }
    }

    return false;
  }

  #if 0
    {
      //SERIAL_ECHOLNPGM("readTFTCommand: ", millis());
      //return -1;

      bool command_ready = false;
      uint8_t data       = 0;

      while (TFTSer.available() > 0 && command_len < MAX_CMND_LEN) {
        data = TFTSer.read();
        if (0 == command_len) {
          // if
        }

        panel_command[command_len] =
          if (panel_command[command_len] == '\n') {
          command_ready = true;
          break;
        }
        command_len++;
      }

      if (command_ready) {
        panel_command[command_len] = 0x00;
        #if ACDEBUG(AC_ALL)
          DEBUG_ECHOLNPGM("< panel_command ", panel_command);
        #endif
        #if ACDEBUG(AC_SOME)
          // Ignore status request commands
          uint8_t req = atoi(&panel_command[1]);
          if (req > 7 && req != 20) {
            DEBUG_ECHOLNPGM("> ", panel_command);
            DEBUG_PRINT_PRINTER_STATE(printer_state);
          }
        #endif
      }
      return command_ready;
    }
  #endif

  int8_t DgusTFT::findCmdPos(const char * buff, const char q) {
    for (int8_t pos = 0; pos < MAX_CMND_LEN; ++pos)
      if (buff[pos] == q) return pos;
    return -1;
  }

  void DgusTFT::checkHeaters() {
    static uint32_t time_next = 0;
    const millis_t ms = millis();
    if (PENDING(ms, time_next)) return;
    time_next = ms + 500;

    float temp = 0;

    #if HAS_HOTEND
      // If the hotend temp is abnormal, confirm state before signalling panel
      static uint8_t faultE0Duration = 0;
      temp = getActualTemp_celsius(E0);
      if (!WITHIN(temp, HEATER_0_MINTEMP, HEATER_0_MAXTEMP)) {
        faultE0Duration++;
        if (faultE0Duration >= AC_HEATER_FAULT_VALIDATION_TIME) {
          tftSendLn(AC_msg_nozzle_temp_abnormal);
          #if ACDEBUG(AC_MARLIN)
            DEBUG_ECHOLNPGM("Extruder temp abnormal! : ", temp);
          #endif
          faultE0Duration = 0;
        }
      }
    #endif

    #if HAS_HEATED_BED
      static uint8_t faultBedDuration = 0;
      temp = getActualTemp_celsius(BED);
      if (!WITHIN(temp, BED_MINTEMP, BED_MAXTEMP)) {
        faultBedDuration++;
        if (faultBedDuration >= AC_HEATER_FAULT_VALIDATION_TIME) {
          tftSendLn(AC_msg_bed_temp_abnormal);
          #if ACDEBUG(AC_MARLIN)
            DEBUG_ECHOLNPGM("Bed temp abnormal! : ", temp);
          #endif
          faultBedDuration = 0;
        }
      }
    #endif

    #if 0
      // Update panel with hotend heater status
      if (hotend_state != AC_heater_temp_reached) {
        if (WITHIN(getActualTemp_celsius(E0) - getTargetTemp_celsius(E0), -1, 1)) {
          tftSendLn(AC_msg_nozzle_heating_done);
          hotend_state = AC_heater_temp_reached;
        }
      }

      // Update panel with bed heater status
      if (hotbed_state != AC_heater_temp_reached) {
        if (WITHIN(getActualTemp_celsius(BED) - getTargetTemp_celsius(BED), -0.5, 0.5)) {
          tftSendLn(AC_msg_bed_heating_done);
          hotbed_state = AC_heater_temp_reached;
        }
      }
    #endif
  }

  void DgusTFT::sendFileList(int8_t startindex) {
    // Respond to panel request for 4 files starting at index
    #if ACDEBUG(AC_INFO)
      DEBUG_ECHOLNPGM("## sendFileList ## ", startindex);
    #endif
    filenavigator.getFiles(startindex);
  }

  void DgusTFT::selectFile() {
    strlcpy(selectedfile, panel_command + 4, command_len - 3);
    #if ACDEBUG(AC_FILE)
      DEBUG_ECHOLNPGM(" Selected File: ", selectedfile);
    #endif
    switch (selectedfile[0]) {
      case '/':   // Valid file selected
        tftSendLn(AC_msg_sd_file_open_success);
        break;
      case '<':   // .. (go up folder level)
        filenavigator.upDIR();
        tftSendLn(AC_msg_sd_file_open_failed);
        sendFileList(0);
        break;
      default:   // enter sub folder
        filenavigator.changeDIR(selectedfile);
        tftSendLn(AC_msg_sd_file_open_failed);
        sendFileList(0);
        break;
    }
  }

  void DgusTFT::processPanelRequest() {
    uint16_t control_index = 0;
    uint32_t control_value;
    uint16_t temp;
    char str_buf[20];

    if (data_received) {
      data_received = false;

      if (0x83 == data_buf[0]) {
        control_index = uint16_t(data_buf[1] << 8) | uint16_t(data_buf[2]);
        if ((control_index & 0xF000) == KEY_ADDRESS) { // is KEY
          //key_index = control_index;
          key_value = (uint16_t(data_buf[4]) << 8) | uint16_t(data_buf[5]);
        }

        #if HAS_HOTEND
          else if (control_index == TXT_HOTEND_TARGET || control_index == TXT_ADJUST_HOTEND) { // hotend target temp
            control_value = (uint16_t(data_buf[4]) << 8) | uint16_t(data_buf[5]);
            temp = constrain(uint16_t(control_value), 0, thermalManager.hotend_max_target(0));
            setTargetTemp_celsius(temp, E0);
            //sprintf_P(str_buf, PSTR("%u/%u"), (uint16_t)thermalManager.degHotend(0), uint16_t(control_value));
            //sendTxtToTFT(str_buf, TXT_PRINT_HOTEND);
          }
        #endif

        #if HAS_HEATED_BED
          else if (control_index == TXT_BED_TARGET || control_index == TXT_ADJUST_BED) {// bed target temp
            control_value = (uint16_t(data_buf[4]) << 8) | uint16_t(data_buf[5]);
            temp = constrain(uint16_t(control_value), 0, BED_MAX_TARGET);
            setTargetTemp_celsius(temp, BED);
            //sprintf_P(str_buf, PSTR("%u/%u"), uint16_t(thermalManager.degBed()), uint16_t(control_value));
            //sendTxtToTFT(str_buf, TXT_PRINT_BED);
          }
        #endif

        #if HAS_FAN
          else if (control_index == TXT_FAN_SPEED_TARGET) { // fan speed
            control_value = (uint16_t(data_buf[4]) << 8) | uint16_t(data_buf[5]);
            temp = constrain(uint16_t(control_value), 0, 100);
            sendValueToTFT(temp, TXT_FAN_SPEED_NOW);
            sendValueToTFT(temp, TXT_FAN_SPEED_TARGET);
            setTargetFan_percent(temp, FAN0);
          }
        #endif

        else if (control_index == TXT_PRINT_SPEED_TARGET || control_index == TXT_ADJUST_SPEED) { // print speed
          control_value = (uint16_t(data_buf[4]) << 8) | uint16_t(data_buf[5]);
          const uint16_t feedrate = constrain(uint16_t(control_value), 40, 999);
          //feedrate_percentage=constrain(control_value,40,999);
          sprintf_P(str_buf, PSTR("%u"), feedrate);
          sendTxtToTFT(str_buf, TXT_PRINT_SPEED);
          sendValueToTFT(feedrate, TXT_PRINT_SPEED_NOW);
          sendValueToTFT(feedrate, TXT_PRINT_SPEED_TARGET);
          setFeedrate_percent(feedrate);
        }

        else if (control_index == REG_LCD_READY) {
          control_value = (uint32_t(data_buf[3]) << 16) | (uint32_t(data_buf[4]) << 8) | uint32_t(data_buf[5]);
          if (control_value == 0x010072) { // startup last gif
            lcdAudioSet(lcd_info.audio_on);

            sendValueToTFT(2, ADDRESS_MOVE_DISTANCE);

            #if ENABLED(CASE_LIGHT_ENABLE)
              sendValueToTFT(getCaseLightState(), ADDRESS_SYSTEM_LED_STATUS);
              sendValueToTFT(getCaseLightState(), ADDRESS_PRINT_SETTING_LED_STATUS);
            #endif

            #if ENABLED(POWER_LOSS_RECOVERY)
              const bool is_outage = AC_printer_resuming_from_power_outage == printer_state;
              if (is_outage) {
                changePageOfTFT(PAGE_OUTAGE_RECOVERY);
                #if ENABLED(LONG_FILENAME_HOST_SUPPORT)
                  char filename[64] = { '\0' };
                  card.getLongPath(filename, recovery.info.sd_filename);
                  sendTxtToTFT(filename, TXT_OUTAGE_RECOVERY_FILE);
                #else
                  sendTxtToTFT(recovery.info.sd_filename, TXT_OUTAGE_RECOVERY_FILE);
                #endif
                playTune(SOS);
              }
            #else
              constexpr bool is_outage = false;
            #endif

            if (!is_outage) changePageOfTFT(PAGE_MAIN);

          }
          else if (control_value == 0x010000) {         // startup first gif
            // startup tunes are defined in Tunes.h
            playTune(Anycubic_PowerOn);                 // takes 3500 ms
          }
        }

        /*
        else if ((control_index & 0xF000) == 0x2000) {  // is TXT ADDRESS
          tft_txt_index = control_index;
          j = 0;
          for (i = 4; ;i++) {
            tft_txt_buf[j] = data_buf[i];
            if (tft_txt_buf[j] == 0xFF) {
              tft_txt_buf[j] = 0;
              break;
            }
            j++;
          }
        }
        */
      }
      else if (0x82 == data_buf[0]) {
        // send_cmd_to_pc(cmd ,start );
      }
    }
  }

<<<<<<< HEAD
=======
  #if 0
    {
      // Break these up into logical blocks // as its easier to navigate than one huge switch case!
      int8_t req = atoi(&panel_command[1]);

      // Information requests A0 - A8 and A33
      if (req <= 8 || req == 33) panelInfo(req);

      // Simple Actions A9 - A28
      else if (req <= 28) panelAction(req);

      // Process Initiation
      else if (req <= 34) panelProcess(req);

      else tftSendLn();
    }
  #endif

  void set_brightness() {
    uint8_t data[] = { 0x5A, 0xA5, 0x07, 0x82, 0x00, 0x82, 0x64, 0x32, 0x03, 0xE8 };
    for (uint8_t i = 0; i < COUNT(data); ++i) TFTSer.write(data[i]);
  }

>>>>>>> b99391c8
  void DgusTFT::set_language(language_t language) {
    lcd_info.language = ui_language = lcd_info_back.language = language;
  }

  void DgusTFT::toggle_language() {
    lcd_info.language = ui_language = (lcd_info.language == CHS ? ENG : CHS);
  }

  void DgusTFT::goto_system_page() {
    changePageOfTFT(lcd_info.language == CHS
      ? (lcd_info.audio_on ? PAGE_SYSTEM_CHS_AUDIO_ON : PAGE_SYSTEM_CHS_AUDIO_OFF)
      : (lcd_info.audio_on ? 11 : 50) // PAGE_SYSTEM_ENG_AUDIO_ON/OFF - 120
    );
  }

  void DgusTFT::toggle_audio() {
    lcd_info.audio_on = !lcd_info.audio_on;
    goto_system_page();
    lcdAudioSet(lcd_info.audio_on);
  }

  void DgusTFT::store_changes() {
    if (lcd_info_back.language != lcd_info.language || lcd_info_back.audio_on != lcd_info.audio_on) {
      lcd_info_back = lcd_info;
      injectCommands(F("M500"));
    }
  }

  #if HAS_HOTEND
    void DgusTFT::send_temperature_hotend(uint32_t addr) {
      char str_buf[16];
      sprintf_P(str_buf, PSTR("%u/%u"), uint16_t(getActualTemp_celsius(E0)), uint16_t(getTargetTemp_celsius(E0)));
      sendTxtToTFT(str_buf, addr);
    }
  #endif

  #if HAS_HEATED_BED
    void DgusTFT::send_temperature_bed(uint32_t addr) {
      char str_buf[16];
      sprintf_P(str_buf, PSTR("%u/%u"), uint16_t(getActualTemp_celsius(BED)), uint16_t(getTargetTemp_celsius(BED)));
      sendTxtToTFT(str_buf, addr);
    }
  #endif

  void DgusTFT::page1() {
    #if ACDEBUG(AC_ALL)
      if (page_index_saved != page_index_now || key_value_saved != key_value) {
        DEBUG_ECHOLNPGM("page1  page_index_last_2: ", page_index_last_2,  "  page_index_last: ", page_index_last, "  page_index_now: ", page_index_now, "  key: ", key_value);
        page_index_saved = page_index_now;
        key_value_saved = key_value;
      }
    #endif

    switch (key_value) {
      case 0: break;

      case 1: { // main page, print
        lcd_txtbox_page = 0;
        if (lcd_txtbox_index) {
          set_descript_color(COLOR_BLUE);
          lcd_txtbox_index = 0;
        }
        changePageOfTFT(PAGE_FILE);
        sendFileList(0);
      } break;

      case 2: { // tool
        changePageOfTFT(PAGE_TOOL);
        #if ENABLED(CASE_LIGHT_ENABLE)
          sendValueToTFT(getCaseLightState(), ADDRESS_SYSTEM_LED_STATUS);
        #endif
      } break;

      case 3: // prepare
        changePageOfTFT(PAGE_PREPARE);
        break;

      case 4: // system
        goto_system_page();
        break;
    }

    #if HAS_HOTEND || HAS_HEATED_BED
      static millis_t flash_time = 0;
      const millis_t ms = millis();
      if (PENDING(ms, flash_time)) return;
      flash_time = ms + 1500;

      TERN_(HAS_HOTEND, send_temperature_hotend(TXT_PREHEAT_HOTEND));
      TERN_(HAS_HEATED_BED, send_temperature_bed(TXT_PREHEAT_BED));
    #endif
  }

  void DgusTFT::page2() {
    #if ACDEBUG(AC_ALL)
      if ((page_index_saved != page_index_now) || (key_value_saved != key_value)) {
        DEBUG_ECHOLNPGM("page2  page_index_last_2: ", page_index_last_2,  "  page_index_last: ", page_index_last, "  page_index_now: ", page_index_now, "  key: ", key_value);
        page_index_saved = page_index_now;
        key_value_saved = key_value;
      }
    #endif
    char file_index = 0;

    switch (key_value) {
      case 0: break;

      case 1: // return
        changePageOfTFT(PAGE_MAIN);
        set_descript_color(COLOR_BLUE);
        break;

      case 2: // page up
        if (lcd_txtbox_page > 0) {
          lcd_txtbox_page--;

          set_descript_color(COLOR_BLUE);
          lcd_txtbox_index = 0;

          sendFileList(lcd_txtbox_page * 5);
        }
        break;

      case 3: // page down
        if ((lcd_txtbox_page + 1) * 5 < filenavigator.getFileNum()) {
          lcd_txtbox_page++;

          set_descript_color(COLOR_BLUE);
          lcd_txtbox_index = 0;

          sendFileList(lcd_txtbox_page * 5);
        }
        break;

      case 4:   // page refresh
        if (!isMediaMounted()) safe_delay(500);

        filenavigator.reset();

        lcd_txtbox_page = 0;
        if (lcd_txtbox_index) {
          set_descript_color(COLOR_BLUE);
          lcd_txtbox_index = 0;
        }
        sendFileList(lcd_txtbox_index);
        break;

      case 5: // resume of outage(last power off)
        #if ACDEBUG(AC_MARLIN)
          DEBUG_PRINT_PRINTER_STATE(printer_state);
        #endif
        if (lcd_txtbox_index > 0 && lcd_txtbox_index  < 6) {   // 1~5

          if (filenavigator.filelist.seek(lcd_txtbox_page * 5 + (lcd_txtbox_index - 1))) {

            set_descript_color(COLOR_BLUE);

            TERN_(CASE_LIGHT_ENABLE, setCaseLightState(true));

            char str_buf[18];
            strlcpy_P(str_buf, filenavigator.filelist.longFilename(), sizeof(str_buf));
            sendTxtToTFT(str_buf, TXT_PRINT_NAME);

            #if ENABLED(POWER_LOSS_RECOVERY)
              if (printer_state == AC_printer_resuming_from_power_outage) {
                // Need to home here to restore the Z position
                //injectCommands(AC_cmnd_power_loss_recovery);
                //SERIAL_ECHOLNPGM("start resuming from power outage: ", AC_cmnd_power_loss_recovery);
                changePageOfTFT(PAGE_STATUS2);    // show pause
                injectCommands(F("M1000"));       // home and start recovery
              }
            #endif
          }
        }
        break;

      case 6: // start print
        if (lcd_txtbox_index > 0 && lcd_txtbox_index  < 6) {    // 1~5

          if (filenavigator.filelist.seek(lcd_txtbox_page * 5 + lcd_txtbox_index - 1)) {
            #if 0
              SERIAL_ECHOLNPGM("start print: ", lcd_txtbox_page * 5 + (lcd_txtbox_index - 1));
              SERIAL_ECHOLNPGM("start print: ", filenavigator.filelist.shortFilename());
              SERIAL_ECHOLNPGM("start print: ", filenavigator.filelist.longFilename());
            #endif

            set_descript_color(COLOR_BLUE);

            // Allows printer to restart the job if we don't want to recover
            if (printer_state == AC_printer_resuming_from_power_outage) {
              injectCommands(F("M1000 C"));   // Cancel recovery
              printer_state = AC_printer_idle;
            }

            TERN_(CASE_LIGHT_ENABLE, setCaseLightState(true));
            printFile(filenavigator.filelist.shortFilename());

            char str_buf[20];
            strlcpy_P(str_buf, filenavigator.filelist.longFilename(), 18);
            sendTxtToTFT(str_buf, TXT_PRINT_NAME);

            sprintf_P(str_buf, PSTR("%5.2f"), getFeedrate_percent());
            sendTxtToTFT(str_buf, TXT_PRINT_SPEED);

            sprintf_P(str_buf, PSTR("%u"), uint16_t(getProgress_percent()));
            sendTxtToTFT(str_buf, TXT_PRINT_PROGRESS);

            const uint32_t time = 0;
            sendTxtToTFT(MString<20>.setf(PSTR("%3s H %3s M"), time / 60, time % 60), TXT_PRINT_TIME);

            changePageOfTFT(PAGE_STATUS2);
          }
        }
        break;

      case 7: // txtbox 1 click
      case 8: // txtbox 2 click
      case 9: // txtbox 3 click
      case 10: // txtbox 4 click

      case 11: { // txtbox 5 click
        static uint8_t lcd_txtbox_index_last = 0;

        lcd_txtbox_index = key_value - 6;

        // lcd_txtbox_page 0~...
        // lcd_txtbox_index 1~5
        file_index = lcd_txtbox_page * 5 + (lcd_txtbox_index - 1);
        if (file_index < filenavigator.getFileNum()) {

          set_descript_color(COLOR_RED);

          if (lcd_txtbox_index_last && lcd_txtbox_index_last != lcd_txtbox_index)    // 1~5
            set_descript_color(COLOR_BLUE, lcd_txtbox_index_last);
          lcd_txtbox_index_last = lcd_txtbox_index;
        }
      } break;
    }
  }

  void DgusTFT::page3() {
    #if ACDEBUG(AC_ALL)
      if ((page_index_saved != page_index_now) || (key_value_saved != key_value)) {
        DEBUG_ECHOLNPGM("page3  page_index_last_2: ", page_index_last_2,  "  page_index_last: ", page_index_last, "  page_index_now: ", page_index_now, "  key: ", key_value);
        page_index_saved = page_index_now;
        key_value_saved = key_value;
      }
    #endif

    static millis_t flash_time = 0;
    const millis_t ms = millis();
    char str_buf[20];
    static uint8_t progress_last = 0;

    switch (key_value) {
      case 0: break;

      case 1:    // return
        if (!isPrintingFromMedia()) // only idle status can return
          changePageOfTFT(PAGE_FILE);
        break;

      case 2:     // resume print
        #if ACDEBUG(AC_MARLIN)
          DEBUG_PRINT_PRINTER_STATE(printer_state);
          DEBUG_PRINT_PAUSED_STATE(pause_state);
        #endif
        if ( pause_state == AC_paused_idle
          || pause_state == AC_paused_filament_lack
          || printer_state == AC_printer_resuming_from_power_outage
        ) {
          printer_state = AC_printer_idle;
          pause_state = AC_paused_idle;
          resumePrint();
          changePageOfTFT(PAGE_STATUS2);        // show pause print
          flash_time = ms + 1500;
        }
        else
          setUserConfirmed();
        break;

      case 3:     // print stop
        if (isPrintingFromMedia())
          changePageOfTFT(PAGE_STOP_CONF);
        break;

      case 4:     // print change param
        changePageOfTFT(PAGE_ADJUST);
        TERN_(CASE_LIGHT_ENABLE, sendValueToTFT(getCaseLightState(), ADDRESS_PRINT_SETTING_LED_STATUS));
        TERN_(HAS_HOTEND, sendValueToTFT(uint16_t(getTargetTemp_celsius(E0)), TXT_ADJUST_HOTEND));
        TERN_(HAS_HEATED_BED, sendValueToTFT(uint16_t(getTargetTemp_celsius(BED)), TXT_ADJUST_BED));
        feedrate_back = getFeedrate_percent();
        sendValueToTFT(uint16_t(feedrate_back), TXT_ADJUST_SPEED);
        flash_time = ms + 1500;
        break;
    }

    if (PENDING(ms, flash_time)) return;
    flash_time = ms + 1500;

    if (feedrate_back != getFeedrate_percent()) {
      if (getFeedrate_percent() != 0)
        sprintf_P(str_buf, PSTR("%5.2f"), getFeedrate_percent());
      else
        sprintf_P(str_buf, PSTR("%d"), feedrate_back);

      #if ACDEBUG(AC_MARLIN)
        DEBUG_ECHOLNPGM("print speed: ", str_buf);
        DEBUG_ECHOLNPGM("feedrate_back: ", feedrate_back);
      #endif
      sendTxtToTFT(str_buf, TXT_PRINT_SPEED);
      feedrate_back = getFeedrate_percent();
    }

    if (progress_last != getProgress_percent()) {
      sprintf_P(str_buf, PSTR("%u"), getProgress_percent());
      sendTxtToTFT(str_buf, TXT_PRINT_PROGRESS);
      progress_last = getProgress_percent();
    }

    // Get Printing Time in minutes
    const uint32_t time = getProgress_seconds_elapsed() / 60;
    sendTxtToTFT(MString<20>.setf(PSTR("%3s H %3s M"), time / 60, time % 60), TXT_PRINT_TIME);

    TERN_(HAS_HOTEND, send_temperature_hotend(TXT_PRINT_HOTEND));
    TERN_(HAS_HEATED_BED, send_temperature_bed(TXT_PRINT_BED));
  }

  void DgusTFT::page4() {
    #if ACDEBUG(AC_ALL)
      if ((page_index_saved != page_index_now) || (key_value_saved != key_value)) {
        DEBUG_ECHOLNPGM("page4  page_index_last_2: ", page_index_last_2,  "  page_index_last: ", page_index_last, "  page_index_now: ", page_index_now, "  key: ", key_value);
        page_index_saved = page_index_now;
        key_value_saved = key_value;
      }
    #endif

    char str_buf[20];
    static uint8_t progress_last = 0;

    switch (key_value) {
      case 0: break;

      case 1:   // return
        if (!isPrintingFromMedia()) // only is idle status can return
          changePageOfTFT(PAGE_FILE);
        break;

      case 2:    // print pause
        if (isPrintingFromMedia()) {
          pausePrint();
          printer_state = AC_printer_pausing;
          pause_state = AC_paused_idle;
          changePageOfTFT(PAGE_WAIT_PAUSE);
          //injectCommands(F("M108"));     // stop waiting temperature M109
        }
        break;

      case 3:   // print stop
        if (isPrintingFromMedia())
          changePageOfTFT(PAGE_STOP_CONF);
        break;

      case 4:   // print settings
        changePageOfTFT(PAGE_ADJUST);
        TERN_(CASE_LIGHT_ENABLE, sendValueToTFT(getCaseLightState(), ADDRESS_PRINT_SETTING_LED_STATUS));
        TERN_(HAS_HOTEND, sendValueToTFT(uint16_t(getTargetTemp_celsius(E0)), TXT_ADJUST_HOTEND));
        TERN_(HAS_HEATED_BED, sendValueToTFT(uint16_t(getTargetTemp_celsius(BED)), TXT_ADJUST_BED));
        feedrate_back = getFeedrate_percent();
        sendValueToTFT((uint16_t)feedrate_back, TXT_ADJUST_SPEED);
        TERN_(HAS_FAN, sendValueToTFT(uint16_t(getActualFan_percent(FAN0)), TXT_FAN_SPEED_TARGET));
        sendTxtToTFT(ftostr52sprj(getZOffset_mm()) + 3, TXT_LEVEL_OFFSET);
        //sendTxtToTFT(ftostr52sprj(getZOffset_mm()), TXT_LEVEL_OFFSET);
        requestValueFromTFT(TXT_ADJUST_SPEED);  // attempt to make feedrate visible on visit to this page
        break;
    }

    static millis_t flash_time = 0;
    const millis_t ms = millis();
    if (PENDING(ms, flash_time)) return;
    flash_time = ms + 1500;

    if (feedrate_back != getFeedrate_percent()) {
      if (getFeedrate_percent() != 0)
        sprintf_P(str_buf, PSTR("%5.2f"), getFeedrate_percent());
      else
        sprintf_P(str_buf, PSTR("%d"), feedrate_back);

      sendTxtToTFT(str_buf, TXT_PRINT_SPEED);
      feedrate_back = getFeedrate_percent();
    }

    if (progress_last != getProgress_percent()) {
      sprintf_P(str_buf, PSTR("%u"), getProgress_percent());
      sendTxtToTFT(str_buf, TXT_PRINT_PROGRESS);
      progress_last = getProgress_percent();
    }

    // Get Printing Time in minutes
    const uint32_t time = getProgress_seconds_elapsed() / 60;
    sendTxtToTFT(MString<20>.setf(PSTR("%3s H %3s M"), time / 60, time % 60), TXT_PRINT_TIME);

    TERN_(HAS_HOTEND, send_temperature_hotend(TXT_PRINT_HOTEND));
    TERN_(HAS_HEATED_BED, send_temperature_bed(TXT_PRINT_BED));
  }

  void DgusTFT::page5() {          // print settings
    #if ACDEBUG(AC_ALL)
      if ((page_index_saved != page_index_now) || (key_value_saved != key_value)) {
        DEBUG_ECHOLNPGM("page5  page_index_last_2: ", page_index_last_2,  "  page_index_last: ", page_index_last, "  page_index_now: ", page_index_now, "  key: ", key_value);
        page_index_saved = page_index_now;
        key_value_saved = key_value;
      }
    #endif
    static bool z_change = false;

    switch (key_value) {
      case 0: break;

      case 1: // return
        if (AC_printer_printing == printer_state)
          changePageOfTFT(PAGE_STATUS2);  // show pause
        else if (AC_printer_paused == printer_state)
          changePageOfTFT(PAGE_STATUS1);  // show print
        break;

      #if ENABLED(MESH_EDIT_MENU)

        case 2: { // -
          float z_off = getZOffset_mm();
          //SERIAL_ECHOLNPGM("z_off: ", z_off);
          //setSoftEndstopState(false);
          if (z_off <= -5) return;
          z_off -= 0.05f;
          setZOffset_mm(z_off);

          sendTxtToTFT(ftostr52sprj(getZOffset_mm()) + 2, TXT_LEVEL_OFFSET);
          //sendTxtToTFT(ftostr52sprj(getZOffset_mm()), TXT_LEVEL_OFFSET);

          //if (isAxisPositionKnown(Z)) {  // Move Z axis
          //  SERIAL_ECHOLNPGM("Z now:", getAxisPosition_mm(Z));
          //  const float currZpos = getAxisPosition_mm(Z);
          //  setAxisPosition_mm(currZpos-0.05, Z);
          //  SERIAL_ECHOLNPGM("Z now:", getAxisPosition_mm(Z));
          //}

          #if ENABLED(BABYSTEPPING)
            int16_t steps = mmToWholeSteps(-0.05, Z);
            babystepAxis_steps(steps, Z);
          #endif

          GRID_LOOP(x, y) {
            const xy_uint8_t pos { x, y };
            const float currval = getMeshPoint(pos);
            #if ACDEBUG(AC_MARLIN)
              DEBUG_ECHOLNPGM("x: ", x, " y: ", y, " z: ", currval);
            #endif
            setMeshPoint(pos, constrain(currval - 0.05f, AC_LOWEST_MESHPOINT_VAL, 5));
          }

          z_change = true;

          //setSoftEndstopState(true);
        } break;

        case 3: { // +
          float z_off = getZOffset_mm();
          //SERIAL_ECHOLNPGM("z_off: ", z_off);
          //setSoftEndstopState(false);

          if (z_off >= 5) return;
          z_off += 0.05f;
          setZOffset_mm(z_off);

          sendTxtToTFT(ftostr52sprj(getZOffset_mm()) + 2, TXT_LEVEL_OFFSET);
          //sendTxtToTFT(ftostr52sprj(getZOffset_mm()), TXT_LEVEL_OFFSET);

          //int16_t steps = mmToWholeSteps(constrain(Zshift,-0.05,0.05), Z);

          /*
          if (isAxisPositionKnown(Z)) {  // Move Z axis
            SERIAL_ECHOLNPGM("Z now:", getAxisPosition_mm(Z));
            const float currZpos = getAxisPosition_mm(Z);
            setAxisPosition_mm(currZpos-0.05, Z);
            SERIAL_ECHOLNPGM("Z now:", getAxisPosition_mm(Z));
          }
          */

          #if ENABLED(BABYSTEPPING)
            int16_t steps = mmToWholeSteps(0.05, Z);
            babystepAxis_steps(steps, Z);
          #endif

          GRID_LOOP(x, y) {
            const xy_uint8_t pos { x, y };
            const float currval = getMeshPoint(pos);
            //SERIAL_ECHOLNPGM("x: ", x, " y: ", y, " z: ", currval);
            setMeshPoint(pos, constrain(currval + 0.05f, AC_LOWEST_MESHPOINT_VAL, 5));
          }

          z_change = true;

          //setSoftEndstopState(true);
        } break;

      #endif // MESH_EDIT_MENU

      #if ENABLED(CASE_LIGHT_ENABLE)
        case 4: {   // light control
          const bool cls = !getCaseLightState();
          sendValueToTFT(cls, ADDRESS_PRINT_SETTING_LED_STATUS);
          setCaseLightState(cls);
        } break;
      #endif

      case 5:
        changePageOfTFT(PAGE_DONE);
        break;

      case 6: break;

      case 7:
        TERN_(HAS_HEATED_BED, requestValueFromTFT(TXT_ADJUST_BED));
        requestValueFromTFT(TXT_ADJUST_SPEED);
        TERN_(HAS_HOTEND, requestValueFromTFT(TXT_ADJUST_HOTEND));
        TERN_(HAS_FAN, requestValueFromTFT(TXT_FAN_SPEED_TARGET));

        if (z_change == true) {
          injectCommands(F("M500"));
          z_change = false;
        }

        if (AC_printer_printing == printer_state)
          changePageOfTFT(PAGE_STATUS2);    // show pause
        else if (AC_printer_paused == printer_state)
          changePageOfTFT(PAGE_STATUS1);    // show print

        break;
    }
  }

  void DgusTFT::page6() {
    #if ACDEBUG(AC_ALL)
      if ((page_index_saved != page_index_now) || (key_value_saved != key_value)) {
        DEBUG_ECHOLNPGM("page6  page_index_last_2: ", page_index_last_2,  "  page_index_last: ", page_index_last, "  page_index_now: ", page_index_now, "  key: ", key_value);
        page_index_saved = page_index_now;
        key_value_saved = key_value;
      }
    #endif
    switch (key_value) {
      case 0: break;
      case 1: break;
    }
  }

  void DgusTFT::page7() { // tools
    #if ACDEBUG(AC_ALL)
      if ((page_index_saved != page_index_now) || (key_value_saved != key_value)) {
        DEBUG_ECHOLNPGM("page7  page_index_last_2: ", page_index_last_2,  "  page_index_last: ", page_index_last, "  page_index_now: ", page_index_now, "  key: ", key_value);
        page_index_saved = page_index_now;
        key_value_saved = key_value;
      }
    #endif
    switch (key_value) {
      case 0: break;

      case 1:       // return
        changePageOfTFT(PAGE_MAIN);
        break;

      case 2:
        changePageOfTFT(PAGE_MOVE);
        break;

      case 3:       // set temperature
        changePageOfTFT(PAGE_TEMP);
        #if HAS_HOTEND
          sendValueToTFT(uint16_t(getActualTemp_celsius(E0)), TXT_HOTEND_NOW);
          sendValueToTFT(uint16_t(getTargetTemp_celsius(E0)), TXT_HOTEND_TARGET);
        #endif
        #if HAS_HEATED_BED
          sendValueToTFT(uint16_t(getActualTemp_celsius(BED)), TXT_BED_NOW);
          sendValueToTFT(uint16_t(getTargetTemp_celsius(BED)), TXT_BED_TARGET);
        #endif
        break;

      case 4:
        changePageOfTFT(PAGE_SPEED);
        #if HAS_FAN
          sendValueToTFT(uint16_t(getActualFan_percent(FAN0)), TXT_FAN_SPEED_NOW);
          sendValueToTFT(uint16_t(getTargetFan_percent(FAN0)), TXT_FAN_SPEED_TARGET);
        #endif
        sendValueToTFT(uint16_t(getFeedrate_percent()), TXT_PRINT_SPEED_NOW);
        sendValueToTFT(uint16_t(getFeedrate_percent()), TXT_PRINT_SPEED_TARGET);
        break;

      case 5:       // turn off the xyz motor
        if (!isMoving())
          stepper.disable_all_steppers();
        break;

      #if ENABLED(CASE_LIGHT_ENABLE)
        case 6: {   // light control
          const bool cls = !getCaseLightState();
          sendValueToTFT(cls, ADDRESS_SYSTEM_LED_STATUS);
          setCaseLightState(cls);
        } break;
      #endif
    }
  }

  void DgusTFT::page8() {
    #if ACDEBUG(AC_ALL)
      if ((page_index_saved != page_index_now) || (key_value_saved != key_value)) {
        DEBUG_ECHOLNPGM("page8  page_index_last_2: ", page_index_last_2,  "  page_index_last: ", page_index_last, "  page_index_now: ", page_index_now, "  key: ", key_value);
        page_index_saved = page_index_now;
        key_value_saved = key_value;
      }
    #endif
    //static uint16_t movespeed = 50;
    static float move_dis = 1.0f;

    if (key_value == 2 || key_value == 4
        || key_value == 6 || key_value == 8
        || key_value == 10 || (key_value == 12 && !isMoving())
    ) {
      if (getAxisPosition_mm(Z) < 0) setAxisPosition_mm(0, Z, 8);
    }

    //  if (!planner.movesplanned())return;
    switch (key_value) {
      case 0:
        break;

      case 1:    // return
        changePageOfTFT(PAGE_TOOL);
        break;

      case 5:
        if (!isMoving())
          injectCommands(F("G28 X"));
        break;

      case 9:
        if (!isMoving())
          injectCommands(F("G28 Y"));
        break;

      case 13:
        if (!isMoving())
          injectCommands(F("G28 Z"));
        break;

      case 17:
        if (!isMoving())
          injectCommands(F("G28"));
        break;

      case 2:       // X-
        if (!isMoving())
          setAxisPosition_mm(getAxisPosition_mm(X) - move_dis, X, 50);
        break;

      case 4:       // X+
        if (!isMoving())
          setAxisPosition_mm(getAxisPosition_mm(X) + move_dis, X, 50);
        break;

      case 6:       // Y+
        if (!isMoving())
          setAxisPosition_mm(getAxisPosition_mm(Y) - move_dis, Y, 50);
        break;

      case 8:       // Y-
        if (!isMoving())
          setAxisPosition_mm(getAxisPosition_mm(Y) + move_dis, Y, 50);
        break;

      case 10:      // Z-
        if (!isMoving())
          setAxisPosition_mm(getAxisPosition_mm(Z) - move_dis, Z, 8);
        break;

      case 12:      // Z+
        if (!isMoving())
          setAxisPosition_mm(getAxisPosition_mm(Z) + move_dis, Z, 8);
        break;

      case 3:
        move_dis = 0.1f;
        sendValueToTFT(1, ADDRESS_MOVE_DISTANCE);
        break;

      case 7:
        move_dis = 1.0f;
        sendValueToTFT(2, ADDRESS_MOVE_DISTANCE);
        break;

      case 11:
        move_dis = 10.0f;
        sendValueToTFT(3, ADDRESS_MOVE_DISTANCE);
        break;

      //case 14:
      //  movespeed = 3000; //SERIAL_ECHOLN(movespeed);
      //  break;
      //
      //case 15:
      //  movespeed = 2000; //SERIAL_ECHOLN(movespeed);
      //  break;
      //
      //case 16:
      //  movespeed = 1000; //SERIAL_ECHOLN(movespeed);
      //  break;
    }
  }

  void DgusTFT::page9() {
    #if ACDEBUG(AC_ALL)
      if ((page_index_saved != page_index_now) || (key_value_saved != key_value)) {
        DEBUG_ECHOLNPGM("page9  page_index_last_2: ", page_index_last_2,  "  page_index_last: ", page_index_last, "  page_index_now: ", page_index_now, "  key: ", key_value);
        page_index_saved = page_index_now;
        key_value_saved = key_value;
      }
    #endif

    switch (key_value) {
      case 0: break;

      case 1:    // return
        changePageOfTFT(PAGE_TOOL);
        break;

      case 2: break;
      case 3: break;
      case 4: break;
      case 5: break;

      case 6:     // cooling
        setTargetTemp_celsius(0, E0);
        setTargetTemp_celsius(0, BED);
        changePageOfTFT(PAGE_TOOL);
        break;

      case 7:     // send target temp
        requestValueFromTFT(TXT_HOTEND_TARGET);
        requestValueFromTFT(TXT_BED_TARGET);
        changePageOfTFT(PAGE_TOOL);
        break;
    }

    static millis_t flash_time = 0;
    const millis_t ms = millis();
    if (PENDING(ms, flash_time)) return;
    flash_time = ms + 1500;

    sendValueToTFT(uint16_t(getActualTemp_celsius(E0)), TXT_HOTEND_NOW);
    sendValueToTFT(uint16_t(getActualTemp_celsius(BED)), TXT_BED_NOW);
  }

  void DgusTFT::page10() {
    #if ACDEBUG(AC_ALL)
      if ((page_index_saved != page_index_now) || (key_value_saved != key_value)) {
        DEBUG_ECHOLNPGM("page10  page_index_last_2: ", page_index_last_2,  "  page_index_last: ", page_index_last, "  page_index_now: ", page_index_now, "  key: ", key_value);
        page_index_saved = page_index_now;
        key_value_saved = key_value;
      }
    #endif

    switch (key_value) {
      case 0: break;
      case 1:       // return
        changePageOfTFT(PAGE_TOOL);
        break;

      case 2: break;
      case 3: break;
      case 4: break;
      case 5: break;

      case 6:       // ok
        requestValueFromTFT(TXT_FAN_SPEED_TARGET);
        requestValueFromTFT(TXT_PRINT_SPEED_TARGET);
        changePageOfTFT(PAGE_TOOL);
        break;
    }

    static millis_t flash_time = 0;
    const millis_t ms = millis();
    if (PENDING(ms, flash_time)) return;
    flash_time = ms + 1500;

    sendValueToTFT(uint16_t(getActualFan_percent(FAN0)), TXT_FAN_SPEED_NOW);
    sendValueToTFT(uint16_t(getFeedrate_percent()), TXT_PRINT_SPEED_NOW);
  }

  void DgusTFT::page11() {
    #if ACDEBUG(AC_ALL)
      if ((page_index_saved != page_index_now) || (key_value_saved != key_value)) {
        DEBUG_ECHOLNPGM("page11  page_index_last_2: ", page_index_last_2,  "  page_index_last: ", page_index_last, "  page_index_now: ", page_index_now, "  key: ", key_value);
        page_index_saved = page_index_now;
        key_value_saved = key_value;
      }
    #endif
    switch (key_value) {
      case 0: break;

      case 1:       // return
        changePageOfTFT(PAGE_MAIN);
        store_changes();
        break;

      case 2:       // language
        toggle_language();
        goto_system_page();
        break;

      case 3: break;

      case 4:       // audio
        toggle_audio();
        break;

      case 5:       // about
        changePageOfTFTToAbout();
        break;

      case 6:
        changePageOfTFT(PAGE_RECORD);
        break;
    }
  }

  void DgusTFT::page12() {
    #if ACDEBUG(AC_ALL)
      if ((page_index_saved != page_index_now) || (key_value_saved != key_value)) {
        DEBUG_ECHOLNPGM("page12  page_index_last_2: ", page_index_last_2,  "  page_index_last: ", page_index_last, "  page_index_now: ", page_index_now, "  key: ", key_value);
        page_index_saved = page_index_now;
        key_value_saved = key_value;
      }
    #endif
    switch (key_value) {
      case 0: break;
      case 1:        // return
        changePageOfTFT(PAGE_SYSTEM_CHS_AUDIO_ON);
        break;
    }
  }

  void DgusTFT::page13() {
    #if ACDEBUG(AC_ALL)
      if ((page_index_saved != page_index_now) || (key_value_saved != key_value)) {
        DEBUG_ECHOLNPGM("page13  page_index_last_2: ", page_index_last_2,  "  page_index_last: ", page_index_last, "  page_index_now: ", page_index_now, "  key: ", key_value);
        page_index_saved = page_index_now;
        key_value_saved = key_value;
      }
    #endif
    switch (key_value) {
      case 0: break;

      case 1:    // return
        goto_system_page();
        break;

      case 2: break;
    }
  }

  void DgusTFT::page14() {
    #if ACDEBUG(AC_ALL)
      if ((page_index_saved != page_index_now) || (key_value_saved != key_value)) {
        DEBUG_ECHOLNPGM("page14  page_index_last_2: ", page_index_last_2,  "  page_index_last: ", page_index_last, "  page_index_now: ", page_index_now, "  key: ", key_value);
        page_index_saved = page_index_now;
        key_value_saved = key_value;
      }
    #endif
    switch (key_value) {
      case 0: break;
      case 1: break; // return
      case 2: break;
      case 3: break;
      case 4: break;
    }
  }

  void DgusTFT::page15() {
    #if ACDEBUG(AC_ALL)
      if ((page_index_saved != page_index_now) || (key_value_saved != key_value)) {
        DEBUG_ECHOLNPGM("page15  page_index_last_2: ", page_index_last_2,  "  page_index_last: ", page_index_last, "  page_index_now: ", page_index_now, "  key: ", key_value);
        page_index_saved = page_index_now;
        key_value_saved = key_value;
      }
    #endif

    switch (key_value) {
      case 0: break;

      case 1:        // return
        changePageOfTFT(PAGE_MAIN);
        break;

      case 2:
        changePageOfTFT(PAGE_PreLEVEL);
        break;

      #if HAS_HOTEND || HAS_HEATED_BED
        case 3: {
          changePageOfTFT(PAGE_PREHEAT);
          TERN_(HAS_HOTEND, send_temperature_hotend(TXT_PREHEAT_HOTEND));
          TERN_(HAS_HEATED_BED, send_temperature_bed(TXT_PREHEAT_BED));
        } break;
      #endif

      #if HAS_EXTRUDERS
        case 4: {
          send_temperature_hotend(TXT_FILAMENT_TEMP);
          changePageOfTFT(PAGE_FILAMENT);
        } break;
      #endif
    }
  }

  void DgusTFT::page16() {    // AUTO LEVELING
    #if ACDEBUG(AC_ALL)
      if ((page_index_saved != page_index_now) || (key_value_saved != key_value)) {
        DEBUG_ECHOLNPGM("page16  page_index_last_2: ", page_index_last_2,  "  page_index_last: ", page_index_last, "  page_index_now: ", page_index_now, "  key: ", key_value);
        page_index_saved = page_index_now;
        key_value_saved = key_value;
      }
    #endif
    switch (key_value) {
      case 0: break;
      case 1:            // return
        changePageOfTFT(PAGE_PREPARE);
        break;

      case 2:
        if (!isPrinting()) {
          //changePageOfTFT(PAGE_LEVEL_ENSURE);
          changePageOfTFT(PAGE_CHS_PROBE_PRECHECK);
        }
        break;

      case 3: {
        sendTxtToTFT(ftostr52sprj(getZOffset_mm()) + 2, TXT_LEVEL_OFFSET);
        //sendTxtToTFT(ftostr52sprj(getZOffset_mm()), TXT_LEVEL_OFFSET);
        changePageOfTFT(PAGE_LEVEL_ADVANCE);
      } break;

      case 4:
        changePageOfTFT(PAGE_AUTO_OFFSET);
        break;
    }
  }

  void DgusTFT::page17() {
    #if ACDEBUG(AC_ALL)
      if ((page_index_saved != page_index_now) || (key_value_saved != key_value)) {
        DEBUG_ECHOLNPGM("page17  page_index_last_2: ", page_index_last_2,  "  page_index_last: ", page_index_last, "  page_index_now: ", page_index_now, "  key: ", key_value);
        page_index_saved = page_index_now;
        key_value_saved = key_value;
      }
    #endif
    float z_off;
    switch (key_value) {
      case 0: break;

      case 1:        // return
        changePageOfTFT(PAGE_PreLEVEL);
        break;

      case 2: {
        setSoftEndstopState(false);
        if (getZOffset_mm() <= -5) return;
        z_off = getZOffset_mm() - 0.01f;
        setZOffset_mm(z_off);

        sendTxtToTFT(ftostr52sprj(getZOffset_mm()) + 2, TXT_LEVEL_OFFSET);
        //sendTxtToTFT(ftostr52sprj(getZOffset_mm()), TXT_LEVEL_OFFSET);

        if (isAxisPositionKnown(Z)) {
          const float currZpos = getAxisPosition_mm(Z);
          setAxisPosition_mm(currZpos - 0.01f, Z);
        }

        setSoftEndstopState(true);
      } break;

      case 3: {
        setSoftEndstopState(false);
        if (getZOffset_mm() >= 5) return;
        z_off = getZOffset_mm() + 0.01f;
        setZOffset_mm(z_off);

        sendTxtToTFT(ftostr52sprj(getZOffset_mm()) + 2, TXT_LEVEL_OFFSET);
        //sendTxtToTFT(ftostr52sprj(getZOffset_mm()), TXT_LEVEL_OFFSET);

        if (isAxisPositionKnown(Z)) {          // Move Z axis
          const float currZpos = getAxisPosition_mm(Z);
          setAxisPosition_mm(currZpos + 0.01f, Z);
        }

        setSoftEndstopState(true);
      } break;

      case 4:
        #if ACDEBUG(AC_MARLIN)
          DEBUG_ECHOLNPGM("z off: ", ftostr52sprj(getZOffset_mm()));
        #endif
        #if HAS_LEVELING
          GRID_LOOP(x, y) {
            const xy_uint8_t pos { x, y };
            const float currval = getMeshPoint(pos);
            setMeshPoint(pos, constrain(currval + getZOffset_mm(), AC_LOWEST_MESHPOINT_VAL, 5));
          }
          injectCommands(F("M500"));
        #endif
        changePageOfTFT(PAGE_PREPARE);
        break;
    }
  }

  #if HAS_HOTEND || HAS_HEATED_BED

    void DgusTFT::page18() {     // preheat
      #if ACDEBUG(AC_ALL)
        if ((page_index_saved != page_index_now) || (key_value_saved != key_value)) {
          DEBUG_ECHOLNPGM("page18  page_index_last_2: ", page_index_last_2,  "  page_index_last: ", page_index_last, "  page_index_now: ", page_index_now, "  key: ", key_value);
          page_index_saved = page_index_now;
          key_value_saved = key_value;
        }
      #endif

      switch (key_value) {
        case 0: break;

        case 1:         // return
          changePageOfTFT(PAGE_PREPARE);
          break;

        case 2:         // PLA
          TERN_(HAS_HOTEND, setTargetTemp_celsius(190, E0));
          TERN_(HAS_HEATED_BED, setTargetTemp_celsius(60, BED));
          changePageOfTFT(PAGE_PREHEAT);
          break;

        case 3:         // ABS
          TERN_(HAS_HOTEND, setTargetTemp_celsius(240, E0));
          TERN_(HAS_HEATED_BED, setTargetTemp_celsius(100, BED));
          changePageOfTFT(PAGE_PREHEAT);
          break;
      }

      static millis_t flash_time = 0;
      const millis_t ms = millis();
      if (PENDING(ms, flash_time)) return;
      flash_time = ms + 1500;

      TERN_(HAS_HOTEND, send_temperature_hotend(TXT_PREHEAT_HOTEND));
      TERN_(HAS_HEATED_BED, send_temperature_bed(TXT_PREHEAT_BED));
    }

  #endif // HAS_HOTEND || HAS_HEATED_BED

  #if HAS_EXTRUDERS

    void DgusTFT::page19() {       // Filament
      #if ACDEBUG(AC_ALL)
        if ((page_index_saved != page_index_now) || (key_value_saved != key_value)) {
          DEBUG_ECHOLNPGM("page19  page_index_last_2: ", page_index_last_2,  "  page_index_last: ", page_index_last, "  page_index_now: ", page_index_now, "  key: ", key_value);
          page_index_saved = page_index_now;
          key_value_saved = key_value;
        }
      #endif
      static char filament_status = 0;
      static millis_t flash_time  = 0;
      switch (key_value) {
        case 0: break;

        case 1:           // return
          filament_status = 0;
          injectCommands(F("G90"));
          changePageOfTFT(PAGE_PREPARE);
          break;

        case 2:           // Filament in
          if (getActualTemp_celsius(E0) < 220) {
            filament_status = 0;
            changePageOfTFT(PAGE_FILAMENT_HEAT);
          }
          else {
            filament_status = 1;
            injectCommands(F("G91"));
          }
          break;

        case 3:           // filament out
          if (getActualTemp_celsius(E0) < 220) {
            filament_status = 0;
            changePageOfTFT(PAGE_FILAMENT_HEAT);
          }
          else {
            filament_status = 2;
            injectCommands(F("G91"));
          }
          break;

        case 4:           // stop
          filament_status = 0;
          break;

      }

      const millis_t ms = millis();
      if (PENDING(ms, flash_time)) return;
      flash_time = ms + 1500;

      send_temperature_hotend(TXT_FILAMENT_TEMP);

      if (!isPrinting()) {
        if (filament_status == 1) {
          if (canMove(E0) && !commandsInQueue())
            injectCommands(AC_cmnd_manual_load_filament);
        }
        else if (filament_status == 2) {
          if (canMove(E0) && !commandsInQueue())
            injectCommands(AC_cmnd_manual_unload_filament);
        }
      }
    }

  #endif // HAS_EXTRUDERS

  void DgusTFT::page20() {       // confirm
    #if ACDEBUG(AC_ALL)
      if ((page_index_saved != page_index_now) || (key_value_saved != key_value)) {
        DEBUG_ECHOLNPGM("page20  page_index_last_2: ", page_index_last_2,  "  page_index_last: ", page_index_last, "  page_index_now: ", page_index_now, "  key: ", key_value);
        page_index_saved = page_index_now;
        key_value_saved = key_value;
      }
    #endif

    switch (key_value) {
      case 0: break;
      case 1:        // return
        changePageOfTFT(page_index_last);
        break;
    }

    static millis_t flash_time = 0;
    const millis_t ms = millis();
    if (PENDING(ms, flash_time)) return;
    flash_time = ms + 1000;
  }

  void DgusTFT::page21() {
    #if ACDEBUG(AC_ALL)
      if ((page_index_saved != page_index_now) || (key_value_saved != key_value)) {
        DEBUG_ECHOLNPGM("page21  page_index_last_2: ", page_index_last_2,  "  page_index_last: ", page_index_last, "  page_index_now: ", page_index_now, "  key: ", key_value);
        page_index_saved = page_index_now;
        key_value_saved = key_value;
      }
    #endif

    switch (key_value) {
      case 0: break;

      case 1:        // return
        changePageOfTFT(page_index_last);
        break;

      case 2: break;
    }

    static millis_t flash_time = 0;
    const millis_t ms = millis();
    if (PENDING(ms, flash_time)) return;
    flash_time = ms + 1000;
  }

  void DgusTFT::page22() {       // print finish
    #if ACDEBUG(AC_ALL)
      if ((page_index_saved != page_index_now) || (key_value_saved != key_value)) {
        DEBUG_ECHOLNPGM("page22  page_index_last_2: ", page_index_last_2,  "  page_index_last: ", page_index_last, "  page_index_now: ", page_index_now, "  key: ", key_value);
        page_index_saved = page_index_now;
        key_value_saved = key_value;
      }
    #endif

    switch (key_value) {
      case 0: break;

      case 1:          // OK to finish
        TERN_(CASE_LIGHT_ENABLE, setCaseLightState(false));
        changePageOfTFT(PAGE_MAIN);
        break;

      case 2: break;
    }

    static millis_t flash_time = 0;
    const millis_t ms = millis();
    if (PENDING(ms, flash_time)) return;
    flash_time = ms + 1000;
  }

  void DgusTFT::page23() {
    #if ACDEBUG(AC_ALL)
      if ((page_index_saved != page_index_now) || (key_value_saved != key_value)) {
        DEBUG_ECHOLNPGM("page23  page_index_last_2: ", page_index_last_2,  "  page_index_last: ", page_index_last, "  page_index_now: ", page_index_now, "  key: ", key_value);
        page_index_saved = page_index_now;
        key_value_saved = key_value;
      }
    #endif

    switch (key_value) {
      case 0: break;
      case 1: changePageOfTFT(page_index_last); break; // return
      case 2: changePageOfTFT(page_index_last); break;
    }

    static millis_t flash_time = 0;
    const millis_t ms = millis();
    if (PENDING(ms, flash_time)) return;
    flash_time = ms + 1000;
  }

  void DgusTFT::page24() {
    #if ACDEBUG(AC_ALL)
      if ((page_index_saved != page_index_now) || (key_value_saved != key_value)) {
        DEBUG_ECHOLNPGM("page24  page_index_last_2: ", page_index_last_2,  "  page_index_last: ", page_index_last, "  page_index_now: ", page_index_now, "  key: ", key_value);
        page_index_saved = page_index_now;
        key_value_saved = key_value;
      }
    #endif

    switch (key_value) {
      case 0: break;
      case 1: changePageOfTFT(page_index_last); break; // return
      case 2: changePageOfTFT(page_index_last); break;
    }

    static millis_t flash_time = 0;
    const millis_t ms = millis();
    if (PENDING(ms, flash_time)) return;
    flash_time = ms + 1000;
  }

  void DgusTFT::page25() {           // lack filament
    #if ACDEBUG(AC_ALL)
      if ((page_index_saved != page_index_now) || (key_value_saved != key_value)) {
        DEBUG_ECHOLNPGM("page25  page_index_last_2: ", page_index_last_2,  "  page_index_last: ", page_index_last, "  page_index_now: ", page_index_now, "  key: ", key_value);
        page_index_saved = page_index_now;
        key_value_saved = key_value;
      }
    #endif

    switch (key_value) {
      case 0: break;

      case 1:             // return
        #if ACDEBUG(AC_MARLIN)
          DEBUG_PRINT_PRINTER_STATE(printer_state);
          DEBUG_PRINT_PAUSED_STATE(pause_state);
        #endif
        if (AC_printer_printing == printer_state)
          changePageOfTFT(PAGE_STATUS2);              // show pause
        else if (AC_printer_paused == printer_state) {
          //injectCommands(F("M108"));
          changePageOfTFT(PAGE_STATUS1);              // show resume
        }
        break;
    }

    static millis_t flash_time = 0;
    const millis_t ms = millis();
    if (PENDING(ms, flash_time)) return;
    flash_time = ms + 1000;
  }

  void DgusTFT::page26() {
    #if ACDEBUG(AC_ALL)
      if ((page_index_saved != page_index_now) || (key_value_saved != key_value)) {
        DEBUG_ECHOLNPGM("page26  page_index_last_2: ", page_index_last_2,  "  page_index_last: ", page_index_last, "  page_index_now: ", page_index_now, "  key: ", key_value);
        page_index_saved = page_index_now;
        key_value_saved = key_value;
      }
    #endif

    switch (key_value) {
      case 0: break;
      case 1: changePageOfTFT(page_index_last); break; // return
      case 2: break;
    }

    static millis_t flash_time = 0;
    const millis_t ms = millis();
    if (PENDING(ms, flash_time)) return;
    flash_time = ms + 1000;
  }

  void DgusTFT::page27() {
    #if ACDEBUG(AC_ALL)
      if ((page_index_saved != page_index_now) || (key_value_saved != key_value)) {
        DEBUG_ECHOLNPGM("page27  page_index_last_2: ", page_index_last_2,  "  page_index_last: ", page_index_last, "  page_index_now: ", page_index_now, "  key: ", key_value);
        page_index_saved = page_index_now;
        key_value_saved = key_value;
      }
    #endif

    switch (key_value) {
      case 0: break;

      case 1:           // print stop confirmed
        if (isPrintingFromMedia()) {
          printer_state = AC_printer_stopping;
          stopPrint();
          changePageOfTFT(PAGE_MAIN);
        }
        else {
          if (printer_state == AC_printer_resuming_from_power_outage)
            injectCommands(F("M1000 C"));         // Cancel recovery
          printer_state = AC_printer_idle;
        }
        break;

      case 2:           // return
        if (AC_printer_printing == printer_state)
          changePageOfTFT(PAGE_STATUS2);          // show pause
        else if (AC_printer_paused == printer_state)
          changePageOfTFT(PAGE_STATUS1);          // show print
        break;
    }

    static millis_t flash_time = 0;
    const millis_t ms = millis();
    if (PENDING(ms, flash_time)) return;
    flash_time = ms + 1000;
  }

  void DgusTFT::page28() {
    #if ACDEBUG(AC_ALL)
      if ((page_index_saved != page_index_now) || (key_value_saved != key_value)) {
        DEBUG_ECHOLNPGM("page28  page_index_last_2: ", page_index_last_2,  "  page_index_last: ", page_index_last, "  page_index_now: ", page_index_now, "  key: ", key_value);
        page_index_saved = page_index_now;
        key_value_saved = key_value;
      }
    #endif

    switch (key_value) {
      case 0: break;
      case 1: changePageOfTFT(page_index_last); break; // return
      case 2: break;
    }

    static millis_t flash_time = 0;
    const millis_t ms = millis();
    if (PENDING(ms, flash_time)) return;
    flash_time = ms + 1000;
  }

  void DgusTFT::page29() {
    #if ACDEBUG(AC_ALL)
      if ((page_index_saved != page_index_now) || (key_value_saved != key_value)) {
        DEBUG_ECHOLNPGM("page29  page_index_last_2: ", page_index_last_2,  "  page_index_last: ", page_index_last, "  page_index_now: ", page_index_now, "  key: ", key_value);
        page_index_saved = page_index_now;
        key_value_saved = key_value;
      }
    #endif

    switch (key_value) {
      case 0: break;

      case 1:        // return
        TERN_(CASE_LIGHT_ENABLE, setCaseLightState(false));
        changePageOfTFT(PAGE_MAIN);
        break;

      case 2: break;
    }

    static millis_t flash_time = 0;
    const millis_t ms = millis();
    if (PENDING(ms, flash_time)) return;
    flash_time = ms + 1000;
  }

  void DgusTFT::page30() {       // Auto heat filament
    #if ACDEBUG(AC_ALL)
      if ((page_index_saved != page_index_now) || (key_value_saved != key_value)) {
        DEBUG_ECHOLNPGM("page30  page_index_last_2: ", page_index_last_2,  "  page_index_last: ", page_index_last, "  page_index_now: ", page_index_now, "  key: ", key_value);
        page_index_saved = page_index_now;
        key_value_saved = key_value;
      }
    #endif

    switch (key_value) {
      case 0: break;

      case 1:           // return
        setTargetTemp_celsius(230, E0);
        changePageOfTFT(PAGE_FILAMENT);
        break;
    }

    static millis_t flash_time = 0;
    const millis_t ms = millis();
    if (PENDING(ms, flash_time)) return;
    flash_time = ms + 1000;
  }

  void DgusTFT::page31() {
    #if ACDEBUG(AC_ALL)
      if ((page_index_saved != page_index_now) || (key_value_saved != key_value)) {
        DEBUG_ECHOLNPGM("page31  page_index_last_2: ", page_index_last_2,  "  page_index_last: ", page_index_last, "  page_index_now: ", page_index_now, "  key: ", key_value);
        page_index_saved = page_index_now;
        key_value_saved = key_value;
      }
    #endif

    switch (key_value) {
      case 0: break;
      case 1: break; // return
      case 2: break;
    }

    static millis_t flash_time = 0;
    const millis_t ms = millis();
    if (PENDING(ms, flash_time)) return;
    flash_time = ms + 1000;
  }

  void DgusTFT::page32() {
    #if ACDEBUG(AC_ALL)
      if ((page_index_saved != page_index_now) || (key_value_saved != key_value)) {
        DEBUG_ECHOLNPGM("page32  page_index_last_2: ", page_index_last_2,  "  page_index_last: ", page_index_last, "  page_index_now: ", page_index_now);
        page_index_saved = page_index_now;
        key_value_saved = key_value;
      }
    #endif

    static millis_t flash_time = 0;
    const millis_t ms = millis();
    if (PENDING(ms, flash_time)) return;
    flash_time = ms + 1000;
  }

  #if HAS_LEVELING

    void DgusTFT::page33() {
      #if ACDEBUG(AC_ALL)
        if (page_index_saved != page_index_now) {
          DEBUG_ECHOLNPGM("page33  page_index_last_2: ", page_index_last_2,  "  page_index_last: ", page_index_last, "  page_index_now: ", page_index_now, "  key: ", key_value);
          page_index_saved = page_index_now;
        }
      #endif

      switch (key_value) {
        case 0: break;

        case 1:         // auto leveling start
          injectCommands(F("G28\nG29"));
          printer_state = AC_printer_probing;

          // this will cause leveling->preheating->leveling
          #if 0
            #if ENABLED(PREHEAT_BEFORE_LEVELING)
              if (getTargetTemp_celsius(E0) < LEVELING_NOZZLE_TEMP
                 || getTargetTemp_celsius(BED) < LEVELING_BED_TEMP
              ) {
                setTargetTemp_celsius(LEVELING_NOZZLE_TEMP, E0);
                setTargetTemp_celsius(LEVELING_BED_TEMP, BED);
                changePageOfTFT(PAGE_CHS_PROBE_PREHEATING);
              }
              else
                changePageOfTFT(PAGE_LEVELING);

            #else
              changePageOfTFT(PAGE_LEVELING);
            #endif
          #endif

          changePageOfTFT(PAGE_LEVELING);
          break;

        case 2:
          changePageOfTFT(PAGE_PreLEVEL);
          break;
      }

      static millis_t flash_time = 0;
      const millis_t ms = millis();
      if (PENDING(ms, flash_time)) return;
      flash_time = ms + 1500;
    }

    void DgusTFT::page34() {
      #if ACDEBUG(AC_ALL)
        if ((page_index_saved != page_index_now) || (key_value_saved != key_value))  {
          DEBUG_ECHOLNPGM("page34  page_index_last_2: ", page_index_last_2,  "  page_index_last: ", page_index_last, "  page_index_now: ", page_index_now);
          page_index_saved = page_index_now;
          key_value_saved = key_value;
        }
      #endif

      #if HAS_HOTEND || HAS_HEATED_BED
        static millis_t flash_time = 0;
        const millis_t ms = millis();
        if (PENDING(ms, flash_time)) return;
        flash_time = ms + 1500;

        TERN_(HAS_HOTEND, send_temperature_hotend(TXT_MAIN_HOTEND));
        TERN_(HAS_HEATED_BED, send_temperature_bed(TXT_MAIN_BED));
      #endif

      if (pop_up_index == 25) {
        pop_up_index = 100;
        changePageOfTFT(PAGE_PreLEVEL);
      }
    }

  #endif // HAS_LEVELING

  void DgusTFT::page115() {
    #if ACDEBUG(AC_ALL)
      if ((page_index_saved != page_index_now) || (key_value_saved != key_value)) {
        DEBUG_ECHOLNPGM("page115  page_index_last_2: ", page_index_last_2,  "  page_index_last: ", page_index_last, "  page_index_now: ", page_index_now, "  key: ", key_value);
        page_index_saved = page_index_now;
        key_value_saved = key_value;
      }
    #endif

    switch (key_value) {

      case 0: break;
      case 1: changePageOfTFT(PAGE_PreLEVEL); break;

      case 2: {
        injectCommands(F("M1024 S3"));   // -1
        //char value[20]
        //sprintf_P(value, PSTR("G1 Z%iF%i")); enqueue_and_echo_command_now(value); }
      } break;

      case 3: injectCommands(F("M1024 S4")); break; // 1
      case 4: injectCommands(F("M1024 S1")); break; // -0.1
      case 5: injectCommands(F("M1024 S2")); break; // 0.1
      case 6: injectCommands(F("M1024 S0")); break; // prepare, move x y to center
      case 7: injectCommands(F("M1024 S5")); break; // 0.1
    }

    static millis_t flash_time = 0;
    const millis_t ms = millis();
    if (PENDING(ms, flash_time)) return;
    flash_time = ms + 1000;
  }

  void DgusTFT::page117() {  // Page CHS Mute handler
    #if ACDEBUG(AC_ALL)
      if ((page_index_saved != page_index_now) || (key_value_saved != key_value)) {
        DEBUG_ECHOLNPGM("page117  page_index_last_2: ", page_index_last_2,  "  page_index_last: ", page_index_last, "  page_index_now: ", page_index_now, "  key: ", key_value);
        page_index_saved = page_index_now;
        key_value_saved = key_value;
      }
    #endif
    switch (key_value) {
      case 0: break;

      case 1:
        changePageOfTFT(PAGE_MAIN);
        store_changes();
        break;

      case 2:       // language
        toggle_language();
        goto_system_page();
        break;

      case 3: break;

      case 4:       // audio
        toggle_audio();
        break;

      case 5:       // about
        changePageOfTFTToAbout();
        break;

      case 6:
        changePageOfTFT(PAGE_RECORD);
        break;
    }
  }

  void DgusTFT::page124() {  // first time into page 124 the feedrate percent is not set
    #if ACDEBUG(AC_ALL)
      if ((page_index_saved != page_index_now) || (key_value_saved != key_value)) {
        DEBUG_ECHOLNPGM("page124  page_index_last_2: ", page_index_last_2,  "  page_index_last: ", page_index_last, "  page_index_now: ", page_index_now);
        page_index_saved = page_index_now;
        key_value_saved = key_value;
        //DEBUG_ECHOLNPGM("update feedrate percent");
      }
    #endif
    sendValueToTFT(uint16_t(getFeedrate_percent()), TXT_PRINT_SPEED_NOW);
  }

  void DgusTFT::page125() {  // first time into page 125 the feedrate percent is not set
    #if ACDEBUG(AC_ALL)
      if ((page_index_saved != page_index_now) || (key_value_saved != key_value)) {
        DEBUG_ECHOLNPGM("page125  page_index_last_2: ", page_index_last_2,  "  page_index_last: ", page_index_last, "  page_index_now: ", page_index_now);
        page_index_saved = page_index_now;
        key_value_saved = key_value;
        //DEBUG_ECHOLNPGM("update feedrate percent");
      }
    #endif
    sendValueToTFT(uint16_t(getFeedrate_percent()), TXT_PRINT_SPEED_NOW);
  }

  void DgusTFT::page170() {  // ENG Mute handler
    #if ACDEBUG(AC_ALL)
      if ((page_index_saved != page_index_now) || (key_value_saved != key_value)) {
        DEBUG_ECHOLNPGM("page170  page_index_last_2: ", page_index_last_2,  "  page_index_last: ", page_index_last, "  page_index_now: ", page_index_now, "  key: ", key_value);
        page_index_saved = page_index_now;
        key_value_saved = key_value;
      }
    #endif
    switch (key_value) {
      case 0: break;

      case 1:
        changePageOfTFT(PAGE_MAIN);
        store_changes();
        break;

      case 2:       // language
        toggle_language();
        goto_system_page();
        break;

      case 3: break;

      case 4:       // audio
        toggle_audio();
        break;

      case 5:       // about
        changePageOfTFTToAbout();
        break;

      case 6:
        changePageOfTFT(PAGE_RECORD);
        break;
    }
  }

  #if ENABLED(POWER_LOSS_RECOVERY)

    void DgusTFT::page171() {  // CHS power outage resume handler
      #if ACDEBUG(AC_ALL)
        if (page_index_saved != page_index_now) {
          DEBUG_ECHOLNPGM("page171  page_index_last_2: ", page_index_last_2,  "  page_index_last: ", page_index_last, "  page_index_now: ", page_index_now, "  key: ", key_value);
          page_index_saved = page_index_now;
        }
      #endif
      #if ENABLED(LONG_FILENAME_HOST_SUPPORT)
        char filename[64] = { '\0' };
      #endif

      switch (key_value) {
        case 0: break;

        case 1: {     // resume
          changePageOfTFT(PAGE_OUTAGE_RECOVERY);
          #if ENABLED(LONG_FILENAME_HOST_SUPPORT)
            card.getLongPath(filename, recovery.info.sd_filename);
            filename[17] = '\0';
            sendTxtToTFT(filename, TXT_OUTAGE_RECOVERY_FILE);
          #else
            sendTxtToTFT(recovery.info.sd_filename, TXT_OUTAGE_RECOVERY_FILE);
          #endif

          char str_buf[20] = { '\0' };
          sprintf_P(str_buf, PSTR("%u"), uint16_t(getFeedrate_percent()));
          sendTxtToTFT(str_buf, TXT_PRINT_SPEED);

          sprintf_P(str_buf, PSTR("%u"), uint16_t(getProgress_percent()));
          sendTxtToTFT(str_buf, TXT_PRINT_PROGRESS);

          changePageOfTFT(PAGE_STATUS2);              // show pause
          injectCommands(F("M355 S1\nM1000"));        // case light on, home and start recovery
        } break;

        case 2:       // cancel
          printer_state = AC_printer_idle;
          changePageOfTFT(PAGE_MAIN);
          injectCommands(F("M355 S0\nM1000 C"));      // cancel recovery
          break;
      }
    }

    void DgusTFT::page173() {  // ENG power outage resume handler
      #if ACDEBUG(AC_ALL)
        if (page_index_saved != page_index_now) {
          DEBUG_ECHOLNPGM("page173  page_index_last_2: ", page_index_last_2,  "  page_index_last: ", page_index_last, "  page_index_now: ", page_index_now, "  key: ", key_value);
          page_index_saved = page_index_now;
        }
      #endif
      #if ENABLED(LONG_FILENAME_HOST_SUPPORT)
        char filename[64] = { '\0' };
      #endif

      switch (key_value) {
        case 0: break;

        case 1: {     // resume
          changePageOfTFT(PAGE_OUTAGE_RECOVERY);
          #if ENABLED(LONG_FILENAME_HOST_SUPPORT)
            card.getLongPath(filename, recovery.info.sd_filename);
            filename[17] = '\0';
            sendTxtToTFT(filename, TXT_OUTAGE_RECOVERY_FILE);
          #else
            sendTxtToTFT(recovery.info.sd_filename, TXT_OUTAGE_RECOVERY_FILE);
          #endif

          char str_buf[20] = { '\0' };
          sprintf_P(str_buf, PSTR("%u"), uint16_t(getFeedrate_percent()));
          sendTxtToTFT(str_buf, TXT_PRINT_SPEED);

          sprintf_P(str_buf, PSTR("%u"), uint16_t(getProgress_percent()));
          sendTxtToTFT(str_buf, TXT_PRINT_PROGRESS);

          changePageOfTFT(PAGE_STATUS2);          // show pause
          injectCommands(F("M355 S1\nM1000"));    // case light on, home and start recovery
        } break;

        case 2:       // cancel
          printer_state = AC_printer_idle;
          changePageOfTFT(PAGE_MAIN);
          injectCommands(F("M355 S0\nM1000 C"));  // cancel recovery
          break;
      }
    }

  #endif // POWER_LOSS_RECOVERY

  #if HAS_LEVELING

    void DgusTFT::page175() {     // CHS probe preheating handler
      #if ACDEBUG(AC_ALL)
        if (page_index_saved != page_index_now) {
          DEBUG_ECHOLNPGM("page175  page_index_last_2: ", page_index_last_2,  "  page_index_last: ", page_index_last, "  page_index_now: ", page_index_now);
          page_index_saved = page_index_now;
        }
      #endif

      #if HAS_HOTEND || HAS_HEATED_BED
        static millis_t flash_time = 0;
        const millis_t ms = millis();
        if (PENDING(ms, flash_time)) return;
        flash_time = ms + 1500;

        TERN_(HAS_HOTEND, send_temperature_hotend(TXT_MAIN_HOTEND));
        TERN_(HAS_HEATED_BED, send_temperature_bed(TXT_MAIN_BED));
      #endif
    }

    void DgusTFT::page176() {     // ENG probe preheating handler
      #if ACDEBUG(AC_ALL)
        if (page_index_saved != page_index_now) {
          DEBUG_ECHOLNPGM("page176  page_index_last_2: ", page_index_last_2,  "  page_index_last: ", page_index_last, "  page_index_now: ", page_index_now);
          page_index_saved = page_index_now;
        }
      #endif

      #if HAS_HOTEND || HAS_HEATED_BED
        static millis_t flash_time = 0;
        const millis_t ms = millis();
        if (PENDING(ms, flash_time)) return;
        flash_time = ms + 1500;

        TERN_(HAS_HOTEND, send_temperature_hotend(TXT_MAIN_HOTEND));
        TERN_(HAS_HEATED_BED, send_temperature_bed(TXT_MAIN_BED));
      #endif
    }

  #endif // HAS_LEVELING

  void DgusTFT::page177_to_198() {
    #if ACDEBUG(AC_ALL)
      if ((page_index_saved != page_index_now) || (key_value_saved != key_value)) {
        DEBUG_ECHOLNPGM("page177_to_198  page_index_last_2: ", page_index_last_2,  "  page_index_last: ", page_index_last, "  page_index_now: ", page_index_now, "  key: ", key_value);
        page_index_saved = page_index_now;
        key_value_saved = key_value;
      }
    #endif
    switch (key_value) {
      case 1:       // return
        #if ACDEBUG(AC_MARLIN)
          //DEBUG_ECHOLNPGM("page_index_now: ", page_index_now);
          //DEBUG_ECHOLNPGM("page_index_last: ", page_index_last);
          //DEBUG_ECHOLNPGM("page_index_last_2: ", page_index_last_2);
        #endif

        if ((WITHIN(page_index_now, PAGE_CHS_ABNORMAL_X_ENDSTOP, PAGE_CHS_ABNORMAL_Z_ENDSTOP))
         || (WITHIN(page_index_now, PAGE_ENG_ABNORMAL_X_ENDSTOP, PAGE_ENG_ABNORMAL_Z_ENDSTOP))
        ) {
          if (lcd_info.language == ENG) {
            if (page_index_last_2 > 120) page_index_last_2 -= 120;
            if (page_index_last > 120) page_index_last -= 120;
          }

          if (PAGE_STATUS1 == page_index_last_2 || PAGE_STATUS2 == page_index_last_2 || PAGE_PRINT_FINISH == page_index_last)
            changePageOfTFT(PAGE_MAIN);
          else
            changePageOfTFT(page_index_last_2);
        }
        else {
          if (lcd_info.language == ENG && page_index_last > 120)
            page_index_last -= 120;
          changePageOfTFT(page_index_last);
        }

        onSurviveInKilled();
        stepper.disable_all_steppers();
        break;

      default: break;
    }
  }

  #if 0
    void DgusTFT::page178_to_181_190_to_193() {  // temperature abnormal
      #if ACDEBUG(AC_ALL)
      if ((page_index_saved != page_index_now) || (key_value_saved != key_value)) {
        DEBUG_ECHOLNPGM("page178_to_181_190_to_193  page_index_last_2: ", page_index_last_2,  "  page_index_last: ", page_index_last, "  page_index_now: ", page_index_now, "  key: ", key_value);
        page_index_saved = page_index_now;
        key_value_saved = key_value;
      }
      #endif
      switch (key_value) {
        case 1:     // return
          SERIAL_ECHOLNPGM("page_index_now: ", page_index_now);
          SERIAL_ECHOLNPGM("page_index_last: ", page_index_last);
          SERIAL_ECHOLNPGM("page_index_last_2: ", page_index_last_2);

          if (isPrinting() || isPrintingPaused() || isPrintingFromMedia()) {
            printer_state = AC_printer_stopping;
            stopPrint();
            changePageOfTFT(PAGE_MAIN);
          }
          else
            changePageOfTFT(page_index_last);

          onSurviveInKilled();
          break;

        default: break;
      }
    }
  #endif

  void DgusTFT::page199_to_200() {
    #if ACDEBUG(AC_ALL)
      if ((page_index_saved != page_index_now) || (key_value_saved != key_value)) {
        DEBUG_ECHOLNPGM("page199_to_200  page_index_last_2: ", page_index_last_2,  "  page_index_last: ", page_index_last, "  page_index_now: ", page_index_now, "  key: ", key_value);
        page_index_saved = page_index_now;
        key_value_saved = key_value;
      }
    #endif
    switch (key_value) {
      case 1:       // return
        #if ACDEBUG(AC_MARLIN)
          //DEBUG_ECHOLNPGM("page_index_now: ", page_index_now);
          //DEBUG_ECHOLNPGM("page_index_last: ", page_index_last);
          //DEBUG_ECHOLNPGM("page_index_last_2: ", page_index_last_2);
        #endif
        onSurviveInKilled();
        changePageOfTFT(PAGE_PreLEVEL);
        break;

      default: break;
    }
  }

  inline void ProbeTare() {
    #if PIN_EXISTS(AUTO_LEVEL_TX)
      OUT_WRITE(AUTO_LEVEL_TX_PIN, LOW);
      delay(300);
      OUT_WRITE(AUTO_LEVEL_TX_PIN, HIGH);
      delay(100);
    #endif
  }

  inline bool getProbeState() { return PROBE_TRIGGERED(); }

  void DgusTFT::page201() {  // probe precheck
    #if ACDEBUG(AC_ALL)
      if ((page_index_saved != page_index_now) || (key_value_saved != key_value)) {
        DEBUG_ECHOLNPGM("page201  page_index_last_2: ", page_index_last_2,  "  page_index_last: ", page_index_last, "  page_index_now: ", page_index_now);
        page_index_saved = page_index_now;
        key_value_saved = key_value;
      }
    #endif
    static millis_t probe_check_time   = 0;
    static millis_t temperature_time   = 0;
    static uint8_t probe_check_counter = 0;
    static uint8_t probe_state_last    = 0;
    static bool probe_tare_flag        = 0;

    if (!probe_tare_flag) {
      ProbeTare();

      delay(100);

      if (getProbeState()) {        // triggered too early
        probe_check_counter = 0;
        probe_tare_flag = 0;
        changePageOfTFT(PAGE_CHS_PROBE_PRECHECK_FAILED);
      }
      probe_tare_flag = 1;
    }

    switch (key_value) {
      case 1:     // cancel
        probe_check_counter = 0;
        probe_tare_flag = 0;
        changePageOfTFT(PAGE_PreLEVEL);
        break;

      default: break;
    }

    if (ELAPSED(millis(), probe_check_time)) {
      probe_check_time = millis() + 300;

      if (!probe_state_last && getProbeState()) {
        probe_check_counter = 0;
        probe_tare_flag = 0;
        changePageOfTFT(PAGE_CHS_PROBE_PRECHECK_OK);
      }

      probe_state_last = getProbeState();

      if (probe_check_counter++ >= 200) {         // waiting for 1 min
        probe_check_counter = 0;
        probe_tare_flag = 0;
        changePageOfTFT(PAGE_CHS_PROBE_PRECHECK_FAILED);
      }
    }

    if (ELAPSED(millis(), temperature_time)) {
      temperature_time = millis() + 1500;
      TERN_(HAS_HOTEND, send_temperature_hotend(TXT_MAIN_HOTEND));
      TERN_(HAS_HEATED_BED, send_temperature_bed(TXT_MAIN_BED));
    }
  }

  void DgusTFT::page202() {  // probe precheck ok
    #if ACDEBUG(AC_ALL)
      if ((page_index_saved != page_index_now) || (key_value_saved != key_value)) {
        DEBUG_ECHOLNPGM("page202  page_index_last_2: ", page_index_last_2,  "  page_index_last: ", page_index_last, "  page_index_now: ", page_index_now);
        page_index_saved = page_index_now;
        key_value_saved = key_value;
      }
    #endif

    //static millis_t flash_time = 0;
    //static millis_t probe_check_counter = 0;
    //static uint8_t probe_state_last = 0;

    delay(3000);

    injectCommands(F("G28\nG29"));
    printer_state = AC_printer_probing;
    changePageOfTFT(PAGE_LEVELING);
  }

  void DgusTFT::page203() {    // probe precheck failed
    #if ACDEBUG(AC_ALL)
      if ((page_index_saved != page_index_now) || (key_value_saved != key_value)) {
        DEBUG_ECHOLNPGM("page203  page_index_last_2: ", page_index_last_2,  "  page_index_last: ", page_index_last, "  page_index_now: ", page_index_now);
        page_index_saved = page_index_now;
        key_value_saved = key_value;
      }
    #endif
    //static millis_t probe_check_counter = 0;
    //static uint8_t probe_state_last = 0;

    #if HAS_HOTEND || HAS_HEATED_BED
      static millis_t flash_time = 0;
      const millis_t ms = millis();
      if (PENDING(ms, flash_time)) return;
      flash_time = ms + 1500;

      TERN_(HAS_HOTEND, send_temperature_hotend(TXT_MAIN_HOTEND));
      TERN_(HAS_HEATED_BED, send_temperature_bed(TXT_MAIN_BED));
    #endif
  }

  void DgusTFT::pop_up_manager() {
    #if ACDEBUG(AC_ALL)
      if (pop_up_index_saved != pop_up_index) {
        DEBUG_ECHOLNPGM("pop_up_manager  pop_up_index: ", pop_up_index);
        pop_up_index_saved = pop_up_index;
      }
    #endif

    switch (pop_up_index) {
      case 10:      // T0 error
        if (page_index_now != PAGE_ABNORMAL)
          changePageOfTFT(PAGE_ABNORMAL);
        pop_up_index = 100;
        break;

      case 15:      // filament lack
      case 23:
        if (page_index_now != PAGE_FILAMENT_LACK)
          changePageOfTFT(PAGE_FILAMENT_LACK);
        pop_up_index = 100;
        break;

      case 16:      // stop wait
        changePageOfTFT(PAGE_WAIT_STOP);
        pop_up_index = 100;
        break;

      case 18:
        changePageOfTFT(PAGE_STATUS1);
        pop_up_index = 100;
        break;

      case 24: {
        // Get Printing Time in minutes
        const uint32_t time = getProgress_seconds_elapsed() / 60;
        sendTxtToTFT(MString<20>.setf(PSTR("%3s H %3s M"), time / 60, time % 60), TXT_FINISH_TIME);
        changePageOfTFT(PAGE_PRINT_FINISH);
        //tftSendLn(AC_msg_print_complete);   // no idea why this causes a compile error
        pop_up_index = 100;
      } break;

      case 25:  // LEVEL DONE
        changePageOfTFT(PAGE_PreLEVEL);
        pop_up_index = 100;
        break;
    }
  }

  void DEBUG_PRINT_PAUSED_STATE(const paused_state_t state, FSTR_P const msg/*=nullptr*/) {
    if (msg) DEBUG_ECHO(msg);
    DEBUG_ECHOPGM("Paused state: ", state, "  ");
    switch (state) {
      case AC_paused_heater_timed_out: DEBUG_ECHOPGM("AC_paused_heater_timed_out"); break;
      case AC_paused_filament_lack: DEBUG_ECHOPGM("AC_paused_filament_lack"); break;
      case AC_paused_purging_filament: DEBUG_ECHOPGM("AC_paused_purging_filament"); break;
      case AC_paused_idle: DEBUG_ECHOPGM("AC_paused_idle"); break;
    }
    DEBUG_EOL();
  }

  // Human-readable debugging

  void DEBUG_PRINT_PRINTER_STATE(const printer_state_t state, FSTR_P const msg/*=nullptr*/) {
    if (msg) DEBUG_ECHO(msg);
    DEBUG_ECHOPGM("Printer State: ", state, "  ");
    switch (state) {
      case AC_printer_idle: DEBUG_ECHOPGM("AC_printer_idle"); break;
      case AC_printer_probing: DEBUG_ECHOPGM("AC_printer_probing"); break;
      case AC_printer_printing: DEBUG_ECHOPGM("AC_printer_printing"); break;
      case AC_printer_pausing: DEBUG_ECHOPGM("AC_printer_pausing"); break;
      case AC_printer_paused: DEBUG_ECHOPGM("AC_printer_paused"); break;
      case AC_printer_stopping: DEBUG_ECHOPGM("AC_printer_stopping"); break;
      case AC_printer_stopping_from_media_remove: DEBUG_ECHOPGM("AC_printer_stopping_from_media_remove"); break;
      case AC_printer_resuming_from_power_outage: DEBUG_ECHOPGM("AC_printer_resuming_from_power_outage"); break;
    }
    DEBUG_EOL();
  }

  void DEBUG_PRINT_TIMER_EVENT(const timer_event_t event, FSTR_P const msg/*=nullptr*/) {
    if (msg) DEBUG_ECHOPGM(msg, event);
    DEBUG_ECHOPGM("timerEvent() ", event, "  ");
    switch (event) {
      case AC_timer_started: DEBUG_ECHOPGM("AC_timer_started"); break;
      case AC_timer_paused: DEBUG_ECHOPGM("AC_timer_paused"); break;
      case AC_timer_stopped: DEBUG_ECHOPGM("AC_timer_stopped"); break;
    }
    DEBUG_EOL();
  }

  void DEBUG_PRINT_MEDIA_EVENT(const media_event_t event, FSTR_P const msg/*=nullptr*/) {
    if (msg) DEBUG_ECHOPGM(msg, event);
    DEBUG_ECHOPGM("ProcessMediaStatus() ", event, "  ");
    switch (event) {
      case AC_media_inserted: DEBUG_ECHOPGM("AC_media_inserted"); break;
      case AC_media_removed: DEBUG_ECHOPGM("AC_media_removed"); break;
      case AC_media_error: DEBUG_ECHOPGM("AC_media_error"); break;
    }
    DEBUG_EOL();
  }

} // namespace

#endif // ANYCUBIC_LCD_VYPER<|MERGE_RESOLUTION|>--- conflicted
+++ resolved
@@ -1098,32 +1098,11 @@
     }
   }
 
-<<<<<<< HEAD
-=======
-  #if 0
-    {
-      // Break these up into logical blocks // as its easier to navigate than one huge switch case!
-      int8_t req = atoi(&panel_command[1]);
-
-      // Information requests A0 - A8 and A33
-      if (req <= 8 || req == 33) panelInfo(req);
-
-      // Simple Actions A9 - A28
-      else if (req <= 28) panelAction(req);
-
-      // Process Initiation
-      else if (req <= 34) panelProcess(req);
-
-      else tftSendLn();
-    }
-  #endif
-
   void set_brightness() {
     uint8_t data[] = { 0x5A, 0xA5, 0x07, 0x82, 0x00, 0x82, 0x64, 0x32, 0x03, 0xE8 };
     for (uint8_t i = 0; i < COUNT(data); ++i) TFTSer.write(data[i]);
   }
 
->>>>>>> b99391c8
   void DgusTFT::set_language(language_t language) {
     lcd_info.language = ui_language = lcd_info_back.language = language;
   }
