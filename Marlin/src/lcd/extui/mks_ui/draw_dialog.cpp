--- conflicted
+++ resolved
@@ -91,13 +91,8 @@
         cur_name = strrchr(list_file.file_name[sel_id], '/');
 
         SdFile file, *curDir;
-<<<<<<< HEAD
-        card.abortFilePrint();
-        const char * const fname = card.diveToFile(true, curDir, cur_name);
-=======
         card.abortFilePrintNow();
         const char * const fname = card.diveToFile(false, curDir, cur_name);
->>>>>>> b65cdbed
         if (!fname) return;
         if (file.open(curDir, fname, O_READ)) {
           gCfgItems.curFilesize = file.fileSize();
