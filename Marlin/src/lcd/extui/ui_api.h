--- conflicted
+++ resolved
@@ -186,15 +186,12 @@
     void setHostResponse(const uint8_t);
   #endif
 
-<<<<<<< HEAD
-=======
   inline void simulateUserClick() {
     #if EITHER(HAS_LCD_MENU, EXTENSIBLE_UI)
       ui.lcd_clicked = true;
     #endif
   }
 
->>>>>>> e7e1c514
   #if ENABLED(PRINTCOUNTER)
     char* getFailedPrints_str(char buffer[21]);
     char* getTotalPrints_str(char buffer[21]);
