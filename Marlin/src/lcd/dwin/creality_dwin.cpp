/**
 * Marlin 3D Printer Firmware
 * Copyright (c) 2020 MarlinFirmware [https://github.com/MarlinFirmware/Marlin]
 *
 * Based on Sprinter and grbl.
 * Copyright (c) 2011 Camiel Gubbels / Erik van der Zalm
 *
 * This program is free software: you can redistribute it and/or modify
 * it under the terms of the GNU General Public License as published by
 * the Free Software Foundation, either version 3 of the License, or
 * (at your option) any later version.
 *
 * This program is distributed in the hope that it will be useful,
 * but WITHOUT ANY WARRANTY; without even the implied warranty of
 * MERCHANTABILITY or FITNESS FOR A PARTICULAR PURPOSE.  See the
 * GNU General Public License for more details.
 *
 * You should have received a copy of the GNU General Public License
 * along with this program.  If not, see <https://www.gnu.org/licenses/>.
 *
 */

/**
 * DWIN by Creality3D
 * Rewrite and Extui Port by Jacob Myers
 */

#include "../../inc/MarlinConfigPre.h"

#if ENABLED(DWIN_CREALITY_LCD)

#include "creality_dwin.h"

#include "../marlinui.h"
#include "../../MarlinCore.h"

#include "../../module/temperature.h"
#include "../../module/planner.h"
#include "../../module/settings.h"
#include "../../libs/buzzer.h"
#include "../../inc/Conditionals_post.h"

#if ENABLED(ADVANCED_PAUSE_FEATURE)
  #include "../../feature/pause.h"
#endif

#if ENABLED(FILAMENT_RUNOUT_SENSOR)
  #include "../../feature/runout.h"
#endif

#if ENABLED(HOST_ACTION_COMMANDS)
  #include "../../feature/host_actions.h"
#endif

#if ANY(AUTO_BED_LEVELING_BILINEAR, AUTO_BED_LEVELING_LINEAR, AUTO_BED_LEVELING_3POINT) && DISABLED(PROBE_MANUALLY)
  #define HAS_ONESTEP_LEVELING 1
#endif

#if ANY(BABYSTEPPING, HAS_BED_PROBE, HAS_WORKSPACE_OFFSET)
  #define HAS_ZOFFSET_ITEM 1
#endif

#ifndef strcasecmp_P
  #define strcasecmp_P(a, b) strcasecmp((a), (b))
#endif

#if HAS_LEVELING
  #include "../../feature/bedlevel/bedlevel.h"
#endif

#if ENABLED(AUTO_BED_LEVELING_UBL)
  #include "../../libs/least_squares_fit.h"
  #include "../../libs/vector_3.h"
#endif

#if HAS_BED_PROBE
  #include "../../module/probe.h"
#endif

#if ANY(HAS_HOTEND, HAS_HEATED_BED, HAS_FAN) && PREHEAT_COUNT
  #define HAS_PREHEAT 1
#endif

#if ENABLED(POWER_LOSS_RECOVERY)
  #include "../../feature/powerloss.h"
#endif

#define MACHINE_SIZE STRINGIFY(X_BED_SIZE) "x" STRINGIFY(Y_BED_SIZE) "x" STRINGIFY(Z_MAX_POS)

#define CORP_WEBSITE_E "github.com/alexqzd"

<<<<<<< HEAD
#define BUILD_NUMBER "1.3.4.1"
=======
#define BUILD_NUMBER "1.3.5"
>>>>>>> 9780b5cb

#define DWIN_FONT_MENU font8x16
#define DWIN_FONT_STAT font10x20
#define DWIN_FONT_HEAD font10x20

#define MENU_CHAR_LIMIT  24
#define STATUS_Y 352

#define MAX_PRINT_SPEED   500
#define MIN_PRINT_SPEED   10

#if HAS_FAN
  #define MAX_FAN_SPEED     255
  #define MIN_FAN_SPEED     0
#endif

#define MAX_XY_OFFSET 100

#if HAS_ZOFFSET_ITEM
  #define MAX_Z_OFFSET 9.99
  #if HAS_BED_PROBE
    #define MIN_Z_OFFSET -9.99
  #else
    #define MIN_Z_OFFSET -1
  #endif
#endif

#if HAS_HOTEND
  #define MAX_FLOW_RATE   200
  #define MIN_FLOW_RATE   10

  #define MAX_E_TEMP    (HEATER_0_MAXTEMP - HOTEND_OVERSHOOT)
  #define MIN_E_TEMP    0
#endif

#if HAS_HEATED_BED
  #define MAX_BED_TEMP  BED_MAXTEMP
  #define MIN_BED_TEMP  0
#endif

constexpr uint16_t TROWS = 6, MROWS = TROWS - 1,
                   TITLE_HEIGHT = 30,
                   MLINE = 53,
                   LBLX = 60,
                   MENU_CHR_W = 8, MENU_CHR_H = 16, STAT_CHR_W = 10;

#define MBASE(L) (49 + MLINE * (L))

constexpr float default_max_feedrate[]        = DEFAULT_MAX_FEEDRATE;
constexpr float default_max_acceleration[]    = DEFAULT_MAX_ACCELERATION;
constexpr float default_steps[]               = DEFAULT_AXIS_STEPS_PER_UNIT;
#if HAS_CLASSIC_JERK
  constexpr float default_max_jerk[]            = { DEFAULT_XJERK, DEFAULT_YJERK, DEFAULT_ZJERK, DEFAULT_EJERK };
#endif

uint8_t active_menu = MainMenu;
uint8_t last_menu = MainMenu;
uint8_t selection = 0;
uint8_t last_selection = 0;
uint8_t scrollpos = 0;
uint8_t process = Main;
uint8_t last_process = Main;
PopupID popup;
PopupID last_popup;

void (*funcpointer)() = nullptr;
void *valuepointer = nullptr;
float tempvalue;
float valuemin;
float valuemax;
uint8_t valueunit;
uint8_t valuetype;

char cmd[MAX_CMD_SIZE+16], str_1[16], str_2[16], str_3[16];
char statusmsg[64];
char filename[LONG_FILENAME_LENGTH];
bool printing = false;
bool paused = false;
bool sdprint = false;

int16_t pausetemp, pausebed, pausefan;

bool livemove = false;
bool liveadjust = false;
uint8_t preheatmode = 0;
float zoffsetvalue = 0;
uint8_t gridpoint;
float corner_avg;
float corner_pos;

bool probe_deployed = false;

CrealityDWINClass CrealityDWIN;

#if HAS_MESH
  struct Mesh_Settings {
    bool viewer_asymmetric_range = false;
    bool viewer_print_value = false;
    bool goto_mesh_value = false;
    bool drawing_mesh = false;
    uint8_t mesh_x = 0;
    uint8_t mesh_y = 0;

    #if ENABLED(AUTO_BED_LEVELING_UBL)
      bed_mesh_t &mesh_z_values = ubl.z_values;
      uint8_t tilt_grid = 1;

      void manual_value_update(bool undefined=false) {
        sprintf_P(cmd, PSTR("M421 I%i J%i Z%s %s"), mesh_x, mesh_y, dtostrf(current_position.z, 1, 3, str_1), undefined ? "N" : "");
        gcode.process_subcommands_now_P(cmd);
        planner.synchronize();
      }

      bool create_plane_from_mesh() {
        struct linear_fit_data lsf_results;
        incremental_LSF_reset(&lsf_results);
        GRID_LOOP(x, y) {
          if (!isnan(mesh_z_values[x][y])) {
            xy_pos_t rpos;
            rpos.x = ubl.mesh_index_to_xpos(x);
            rpos.y = ubl.mesh_index_to_ypos(y);
            incremental_LSF(&lsf_results, rpos, mesh_z_values[x][y]);
          }
        }
        
        if (finish_incremental_LSF(&lsf_results)) {
          SERIAL_ECHOPGM("Could not complete LSF!");
          return true;
        }

        ubl.set_all_mesh_points_to_value(0);

        matrix_3x3 rotation = matrix_3x3::create_look_at(vector_3(lsf_results.A, lsf_results.B, 1));
        GRID_LOOP(i, j) {
          float mx = ubl.mesh_index_to_xpos(i),
                my = ubl.mesh_index_to_ypos(j),
                mz = mesh_z_values[i][j];

          if (DEBUGGING(LEVELING)) {
            DEBUG_ECHOPAIR_F("before rotation = [", mx, 7);
            DEBUG_CHAR(',');
            DEBUG_ECHO_F(my, 7);
            DEBUG_CHAR(',');
            DEBUG_ECHO_F(mz, 7);
            DEBUG_ECHOPGM("]   ---> ");
            DEBUG_DELAY(20);
          }

          rotation.apply_rotation_xyz(mx, my, mz);

          if (DEBUGGING(LEVELING)) {
            DEBUG_ECHOPAIR_F("after rotation = [", mx, 7);
            DEBUG_CHAR(',');
            DEBUG_ECHO_F(my, 7);
            DEBUG_CHAR(',');
            DEBUG_ECHO_F(mz, 7);
            DEBUG_ECHOLNPGM("]");
            DEBUG_DELAY(20);
          }

          mesh_z_values[i][j] = mz - lsf_results.D;
        }
        return false;
      }

    #else
      bed_mesh_t &mesh_z_values = z_values;

      void manual_value_update() {
        sprintf_P(cmd, PSTR("G29 I%i J%i Z%s"), mesh_x, mesh_y, dtostrf(current_position.z, 1, 3, str_1));
        gcode.process_subcommands_now_P(cmd);
        planner.synchronize();
      }

    #endif

    void manual_move(bool zmove=false) {
      if (zmove) {
        planner.synchronize();
        current_position.z = goto_mesh_value ? mesh_z_values[mesh_x][mesh_y] : Z_CLEARANCE_BETWEEN_PROBES;
        planner.buffer_line(current_position, homing_feedrate(Z_AXIS), active_extruder);
        planner.synchronize();
      }
      else {
        CrealityDWIN.Popup_Handler(MoveWait);
        sprintf_P(cmd, PSTR("G0 F300 Z%s"), dtostrf(Z_CLEARANCE_BETWEEN_PROBES, 1, 3, str_1));
        gcode.process_subcommands_now_P(cmd);
        sprintf_P(cmd, PSTR("G42 F4000 I%i J%i"), mesh_x, mesh_y);
        gcode.process_subcommands_now_P(cmd);
        planner.synchronize();
        current_position.z = goto_mesh_value ? mesh_z_values[mesh_x][mesh_y] : Z_CLEARANCE_BETWEEN_PROBES;
        planner.buffer_line(current_position, homing_feedrate(Z_AXIS), active_extruder);
        planner.synchronize();
        CrealityDWIN.Redraw_Menu();
      }
    }

    float get_max_value() {
      float max = __FLT_MIN__;
      GRID_LOOP(x, y) {
        if (!isnan(mesh_z_values[x][y]) && mesh_z_values[x][y] > max)
          max = mesh_z_values[x][y];
      }
      return max;
    }

    float get_min_value() {
      float min = __FLT_MAX__;
      GRID_LOOP(x, y) {
        if (!isnan(mesh_z_values[x][y]) && mesh_z_values[x][y] < min)
          min = mesh_z_values[x][y];
      }
      return min;
    }

    void Draw_Bed_Mesh(int16_t selected = -1, uint8_t gridline_width = 1, uint16_t padding_x = 8, uint16_t padding_y_top = 40 + 53 - 7) {
      drawing_mesh = true;
      const uint16_t total_width_px = DWIN_WIDTH - padding_x - padding_x;
      const uint16_t cell_width_px  = total_width_px / GRID_MAX_POINTS_X;
      const uint16_t cell_height_px = total_width_px / GRID_MAX_POINTS_Y;
      const float v_max = abs(get_max_value()), v_min = abs(get_min_value()), range = max(v_min, v_max);

      // Clear background from previous selection and select new square
      DWIN_Draw_Rectangle(1, Color_Bg_Black, max(0, padding_x - gridline_width), max(0, padding_y_top - gridline_width), padding_x + total_width_px, padding_y_top + total_width_px);
      if (selected >= 0) {
        const auto selected_y = selected / GRID_MAX_POINTS_X;
        const auto selected_x = selected - (GRID_MAX_POINTS_X * selected_y);
        const auto start_y_px = padding_y_top + selected_y * cell_height_px;
        const auto start_x_px = padding_x + selected_x * cell_width_px;
        DWIN_Draw_Rectangle(1, Color_White, max(0, start_x_px - gridline_width), max(0, start_y_px - gridline_width), start_x_px + cell_width_px, start_y_px + cell_height_px);
      }

      // Draw value square grid
      char buf[8];
      GRID_LOOP(x, y) {
        const auto start_x_px = padding_x + x * cell_width_px;
        const auto end_x_px   = start_x_px + cell_width_px - 1 - gridline_width;
        const auto start_y_px = padding_y_top + (GRID_MAX_POINTS_Y - y - 1) * cell_height_px;
        const auto end_y_px   = start_y_px + cell_height_px - 1 - gridline_width;
        DWIN_Draw_Rectangle(1,        // RGB565 colors: http://www.barth-dev.de/online/rgb565-color-picker/
          isnan(mesh_z_values[x][y]) ? Color_Grey : (                                                              // gray if undefined
            (mesh_z_values[x][y] < 0 ? 
              (uint16_t)round(0b11111  * -mesh_z_values[x][y] / (!viewer_asymmetric_range ? range : v_min)) << 11 : // red if mesh point value is negative
              (uint16_t)round(0b111111 *  mesh_z_values[x][y] / (!viewer_asymmetric_range ? range : v_max)) << 5) | // green if mesh point value is positive
                min(0b11111, (((uint8_t)abs(mesh_z_values[x][y]) / 10) * 4))),                                     // + blue stepping for every mm
          start_x_px, start_y_px, end_x_px, end_y_px);
        while (LCD_SERIAL.availableForWrite() < 32) { // wait for serial to be available without blocking and resetting the MCU 
          gcode.process_subcommands_now_P("G4 P10");
          planner.synchronize();
        } 
        // Draw value text on 
        if (viewer_print_value) { 
          gcode.process_subcommands_now_P("G4 P10");  // still fails without additional delay...
          planner.synchronize();
          int8_t offset_x, offset_y = cell_height_px / 2 - 6;
          if (isnan(mesh_z_values[x][y])) {  // undefined
            DWIN_Draw_String(false, false, font6x12, Color_White, Color_Bg_Blue, start_x_px + cell_width_px / 2 - 5, start_y_px + offset_y, F("X"));
          }
          else {                          // has value
            if (GRID_MAX_POINTS_X < 10) {
              sprintf(buf, "%s", dtostrf(abs(mesh_z_values[x][y]), 1, 2, str_1));
            }
            else {
              sprintf(buf, "%02i", (uint16_t)(abs(mesh_z_values[x][y] - (int16_t)mesh_z_values[x][y]) * 100));
            }
            offset_x = cell_width_px / 2 - 3 * (strlen(buf)) - 2;
            if (!(GRID_MAX_POINTS_X < 10))
              DWIN_Draw_String(false, false, font6x12, Color_White, Color_Bg_Blue, start_x_px-2 + offset_x, start_y_px + offset_y /*+ square / 2 - 6*/, F("."));
            DWIN_Draw_String(false, false, font6x12, Color_White, Color_Bg_Blue, start_x_px+1 + offset_x, start_y_px + offset_y /*+ square / 2 - 6*/, buf);
          }
        }
      }
    }

    void Set_Mesh_Viewer_Status() { // TODO: draw gradient with values as a legend instead
      float v_max = abs(get_max_value()), v_min = abs(get_min_value()), range = max(v_min, v_max);
      if (v_min > 3e+10F) v_min = 0.0000001;
      if (v_max > 3e+10F) v_max = 0.0000001;
      if (range > 3e+10F) range = 0.0000001;
      char msg[32];
      if (viewer_asymmetric_range) {
        sprintf(msg, "Red %s..0..%s Green", dtostrf(-v_min, 1, 3, str_1), dtostrf(v_max, 1, 3, str_2));
      }
      else {
        sprintf(msg, "Red %s..0..%s Green", dtostrf(-range, 1, 3, str_1), dtostrf(range, 1, 3, str_2));
      }
      CrealityDWIN.Update_Status(msg);
      drawing_mesh = false;
    }

  };
  Mesh_Settings mesh_conf;
#endif

/* General Display Functions */

// Clear a part of the screen
//  4=Entire screen
//  3=Title bar and Menu area (default)
//  2=Menu area
//  1=Title bar
void CrealityDWINClass::Clear_Screen(uint8_t e/*=3*/) {
  if (e==1||e==3||e==4) DWIN_Draw_Rectangle(1, GetColor(eeprom_settings.menu_top_bg, Color_Voxelab_Red, false), 0, 0, DWIN_WIDTH, TITLE_HEIGHT); // Clear Title Bar
  if (e==2||e==3) DWIN_Draw_Rectangle(1, Color_Bg_Black, 0, 31, DWIN_WIDTH, STATUS_Y); // Clear Menu Area
  if (e==4) DWIN_Draw_Rectangle(1, Color_Bg_Black, 0, 31, DWIN_WIDTH, DWIN_HEIGHT); // Clear Popup Area
}

void CrealityDWINClass::Draw_Float(float value, uint8_t row, bool selected/*=false*/, uint8_t minunit/*=10*/) {
  const uint8_t digits = (uint8_t)floor(log10(abs(value))) + log10(minunit) + (minunit > 1);
  const uint16_t bColor = (selected) ? Select_Color : Color_Bg_Black;
  const uint16_t xpos = 240 - (digits * 8);
  DWIN_Draw_Rectangle(1, Color_Bg_Black, 194, MBASE(row), 234 - (digits * 8), MBASE(row)+16);
  if (isnan(value)) {
    DWIN_Draw_String(false, true, DWIN_FONT_MENU, Color_White, bColor, xpos - 8, MBASE(row), F(" NaN"));
  } else if (value < 0) {
    DWIN_Draw_FloatValue(true, true, 0, DWIN_FONT_MENU, Color_White, bColor, digits-log10(minunit)+1, log10(minunit), xpos, MBASE(row), -value * minunit);
    DWIN_Draw_String(false, true, DWIN_FONT_MENU, Color_White, bColor, xpos - 8, MBASE(row), F("-"));
  }
  else {
    DWIN_Draw_FloatValue(true, true, 0, DWIN_FONT_MENU, Color_White, bColor, digits-log10(minunit)+1, log10(minunit), xpos, MBASE(row), value * minunit);
    DWIN_Draw_String(false, true, DWIN_FONT_MENU, Color_White, bColor, xpos - 8, MBASE(row), F(" "));
  }
}

void CrealityDWINClass::Draw_Option(uint8_t value, const char * const * options, uint8_t row, bool selected/*=false*/, bool color/*=false*/) {
  uint16_t bColor = (selected) ? Select_Color : Color_Bg_Black;
  uint16_t tColor = (color) ? GetColor(value, Color_White, false) : Color_White;
  DWIN_Draw_Rectangle(1, bColor, 202, MBASE(row) + 14, 258, MBASE(row) - 2);
  DWIN_Draw_String(false, false, DWIN_FONT_MENU, tColor, bColor, 202, MBASE(row) - 1, options[value]);
}

uint16_t CrealityDWINClass::GetColor(uint8_t color, uint16_t original, bool light/*=false*/) {
  switch (color){
    case Default:
      return original;
      break;
    case White:
      return (light) ? Color_Light_White : Color_White;
      break;
    case Green:
      return (light) ? Color_Light_Green : Color_Green;
      break;
    case Cyan:
      return (light) ? Color_Light_Cyan : Color_Cyan;
      break; 
    case Blue:
      return (light) ? Color_Light_Blue : Color_Blue;
      break;
    case Magenta:
      return (light) ? Color_Light_Magenta : Color_Magenta;
      break;
    case Red:
      return (light) ? Color_Light_Red : Color_Red;
      break;
    case Orange:
      return (light) ? Color_Light_Orange : Color_Orange;
      break;  
    case Yellow:
      return (light) ? Color_Light_Yellow : Color_Yellow;
      break;
    case Brown:
      return (light) ? Color_Light_Brown : Color_Brown;
      break;          
    case Black:
      return Color_Black;
      break;                             
  }
  return Color_White;
}

void CrealityDWINClass::Draw_Title(const char * title) {
  DWIN_Draw_String(false, false, DWIN_FONT_HEAD, GetColor(eeprom_settings.menu_top_txt, Color_White, false), Color_Bg_Blue, (DWIN_WIDTH - strlen(title) * STAT_CHR_W) / 2, 5, title);
}

void CrealityDWINClass::Draw_Menu_Item(uint8_t row, uint8_t icon/*=0*/, const char * label1, const char * label2, bool more/*=false*/, bool centered/*=false*/) {
  const uint8_t label_offset_y = !(label1 && label2) ? 0 : MENU_CHR_H * 3 / 5;
  const uint8_t label1_offset_x = !centered ? LBLX : LBLX * 4/5 + max(LBLX * 1U/5, (DWIN_WIDTH - LBLX - (label1 ? strlen(label1) : 0) * MENU_CHR_W) / 2);
  const uint8_t label2_offset_x = !centered ? LBLX : LBLX * 4/5 + max(LBLX * 1U/5, (DWIN_WIDTH - LBLX - (label2 ? strlen(label2) : 0) * MENU_CHR_W) / 2);
  if (label1) DWIN_Draw_String(false, false, DWIN_FONT_MENU, Color_White, Color_Bg_Black, label1_offset_x, MBASE(row) - 1 - label_offset_y, label1); // Draw Label
  if (label2) DWIN_Draw_String(false, false, DWIN_FONT_MENU, Color_White, Color_Bg_Black, label2_offset_x, MBASE(row) - 1 + label_offset_y, label2); // Draw Label
  if (icon) DWIN_ICON_Show(ICON, icon, 26, MBASE(row) - 3);   //Draw Menu Icon
  if (more) DWIN_ICON_Show(ICON, ICON_More, 226, MBASE(row) - 3); // Draw More Arrow
  DWIN_Draw_Line(GetColor(eeprom_settings.menu_split_line, Line_Color, true), 16, MBASE(row) + 33, 256, MBASE(row) + 33); // Draw Menu Line
}

void CrealityDWINClass::Draw_Checkbox(uint8_t row, bool value) {
  #if ENABLED(DWIN_CREALITY_LCD_CUSTOM_ICONS) // Draw appropriate checkbox icon
    DWIN_ICON_Show(ICON, (value ? ICON_Checkbox_T : ICON_Checkbox_F), 226, MBASE(row) - 3); 
  #else                                         // Draw a basic checkbox using rectangles and lines
    DWIN_Draw_Rectangle(1, Color_Bg_Black, 226, MBASE(row) - 3, 226 + 20, MBASE(row) - 3 + 20);
    DWIN_Draw_Rectangle(0, Color_White, 226, MBASE(row) - 3, 226 + 20, MBASE(row) - 3 + 20);
    if (value) {
      DWIN_Draw_Line(Check_Color, 227, MBASE(row) - 3 + 11, 226 + 8, MBASE(row) - 3 + 17);
      DWIN_Draw_Line(Check_Color, 227 + 8, MBASE(row) - 3 + 17, 226 + 19, MBASE(row) - 3 + 1);
      DWIN_Draw_Line(Check_Color, 227, MBASE(row) - 3 + 12, 226 + 8, MBASE(row) - 3 + 18);
      DWIN_Draw_Line(Check_Color, 227 + 8, MBASE(row) - 3 + 18, 226 + 19, MBASE(row) - 3 + 2);
      DWIN_Draw_Line(Check_Color, 227, MBASE(row) - 3 + 13, 226 + 8, MBASE(row) - 3 + 19);
      DWIN_Draw_Line(Check_Color, 227 + 8, MBASE(row) - 3 + 19, 226 + 19, MBASE(row) - 3 + 3);
    }
  #endif
}

void CrealityDWINClass::Draw_Menu(uint8_t menu, uint8_t select/*=0*/, uint8_t scroll/*=0*/) {
  if (active_menu!=menu) {
    last_menu = active_menu;
    if (process == Menu) last_selection = selection;
  }
  selection = min(select, Get_Menu_Size(menu));
  scrollpos = scroll;
  if (selection-scrollpos > MROWS)
    scrollpos = selection - MROWS;
  process = Menu;
  active_menu = menu;
  Clear_Screen();
  Draw_Title(Get_Menu_Title(menu));
  LOOP_L_N(i, TROWS) Menu_Item_Handler(menu, i + scrollpos);
  DWIN_Draw_Rectangle(1, GetColor(eeprom_settings.cursor_color, Rectangle_Color), 0, MBASE(selection-scrollpos) - 18, 14, MBASE(selection-scrollpos) + 33);
}

void CrealityDWINClass::Redraw_Menu(bool lastprocess/*=true*/, bool lastselection/*=false*/, bool lastmenu/*=false*/) {
  switch((lastprocess) ? last_process : process) {
    case Menu:
      Draw_Menu((lastmenu) ? last_menu : active_menu, (lastselection) ? last_selection : selection, (lastmenu) ? 0 : scrollpos);
      break;
    case Main:
      Draw_Main_Menu((lastselection) ? last_selection : selection);
      break;
    case Print:
      Draw_Print_Screen();
      break;
    case File:
      Draw_SD_List();
      break;
    default:
      break;
  }
}

void CrealityDWINClass::Redraw_Screen() {
  Redraw_Menu(false);
  Draw_Status_Area(true);
  Update_Status_Bar(true);
}

/* Primary Menus and Screen Elements */

void CrealityDWINClass::Main_Menu_Icons() {
  if (selection == 0) {
    DWIN_ICON_Show(ICON, ICON_Print_1, 17, 130);
    DWIN_Draw_Rectangle(0, GetColor(eeprom_settings.highlight_box, Color_Voxelab_Red), 17, 130, 126, 229);
    DWIN_Draw_String(false, false, DWIN_FONT_MENU, Color_White, Color_Bg_Blue, 52, 200, F("Print"));
  }
  else {
    DWIN_ICON_Show(ICON, ICON_Print_0, 17, 130);
    DWIN_Draw_String(false, false, DWIN_FONT_MENU, Color_White, Color_Bg_Blue, 52, 200, F("Print"));
  }
  if (selection == 1) {
    DWIN_ICON_Show(ICON, ICON_Prepare_1, 145, 130);
    DWIN_Draw_Rectangle(0, GetColor(eeprom_settings.highlight_box, Color_Voxelab_Red), 145, 130, 254, 229);
    DWIN_Draw_String(false, false, DWIN_FONT_MENU, Color_White, Color_Bg_Blue, 170, 200, F("Prepare"));
  }
  else {
    DWIN_ICON_Show(ICON, ICON_Prepare_0, 145, 130);
    DWIN_Draw_String(false, false, DWIN_FONT_MENU, Color_White, Color_Bg_Blue, 170, 200, F("Prepare"));
  }
  if (selection == 2) {
    DWIN_ICON_Show(ICON, ICON_Control_1, 17, 246);
    DWIN_Draw_Rectangle(0, GetColor(eeprom_settings.highlight_box, Color_Voxelab_Red), 17, 246, 126, 345);
    DWIN_Draw_String(false, false, DWIN_FONT_MENU, Color_White, Color_Bg_Blue, 43, 317, F("Control"));
  }
  else {
    DWIN_ICON_Show(ICON, ICON_Control_0, 17, 246);
    DWIN_Draw_String(false, false, DWIN_FONT_MENU, Color_White, Color_Bg_Blue, 43, 317, F("Control"));
  }
  #if ANY(HAS_ONESTEP_LEVELING, AUTO_BED_LEVELING_UBL, PROBE_MANUALLY) 
    if (selection == 3) {
      DWIN_ICON_Show(ICON, ICON_Leveling_1, 145, 246);
      DWIN_Draw_Rectangle(0, GetColor(eeprom_settings.highlight_box, Color_Voxelab_Red), 145, 246, 254, 345);
      DWIN_Draw_String(false, false, DWIN_FONT_MENU, Color_White, Color_Bg_Blue, 179, 317, F("Level"));
    }
    else {
      DWIN_ICON_Show(ICON, ICON_Leveling_0, 145, 246);
      DWIN_Draw_String(false, false, DWIN_FONT_MENU, Color_White, Color_Bg_Blue, 179, 317, F("Level"));
    }
  #else
    if (selection == 3) {
      DWIN_ICON_Show(ICON, ICON_Info_1, 145, 246);
      DWIN_Draw_Rectangle(0, GetColor(eeprom_settings.highlight_box, Color_Voxelab_Red), 145, 246, 254, 345);
      DWIN_Draw_String(false, false, DWIN_FONT_MENU, Color_White, Color_Bg_Blue, 181, 317, F("Info"));
    }
    else {
      DWIN_ICON_Show(ICON, ICON_Info_0, 145, 246);
      DWIN_Draw_String(false, false, DWIN_FONT_MENU, Color_White, Color_Bg_Blue, 181, 317, F("Info"));
      //DWIN_Frame_AreaCopy(1, 132, 423, 159, 435, 186, 318);
    }
  #endif
}

void CrealityDWINClass::Draw_Main_Menu(uint8_t select/*=0*/) {
  process = Main;
  active_menu = MainMenu;
  selection = select;
  Clear_Screen();
  Draw_Title(Get_Menu_Title(MainMenu));
  DWIN_ICON_Show(ICON, ICON_LOGO, 71, 67);
  SERIAL_ECHOPGM("\nDWIN handshake ");
  Main_Menu_Icons();
}

void CrealityDWINClass::Print_Screen_Icons() {
  if (selection == 0) {
    DWIN_ICON_Show(ICON, ICON_Setup_1, 8, 252);
    DWIN_Draw_Rectangle(0, GetColor(eeprom_settings.highlight_box, Color_Voxelab_Red), 8, 252, 87, 351);
    DWIN_Draw_String(false, false, DWIN_FONT_MENU, Color_White, Color_Bg_Blue, 30, 322, F("Tune"));
  }
  else {
    DWIN_ICON_Show(ICON, ICON_Setup_0, 8, 252);
    DWIN_Draw_String(false, false, DWIN_FONT_MENU, Color_White, Color_Bg_Blue, 30, 322, F("Tune"));
  }
  if (selection == 2) {
    DWIN_ICON_Show(ICON, ICON_Stop_1, 184, 252);
    DWIN_Draw_Rectangle(0, GetColor(eeprom_settings.highlight_box, Color_Voxelab_Red), 184, 252, 263, 351);
    DWIN_Draw_String(false, false, DWIN_FONT_MENU, Color_White, Color_Bg_Blue, 205, 322, F("Stop"));
  }
  else {
    DWIN_ICON_Show(ICON, ICON_Stop_0, 184, 252);
    DWIN_Draw_String(false, false, DWIN_FONT_MENU, Color_White, Color_Bg_Blue, 205, 322, F("Stop"));
  }
  if (paused) {
    if (selection == 1) {
      DWIN_ICON_Show(ICON, ICON_Continue_1, 96, 252);
      DWIN_Draw_Rectangle(0, GetColor(eeprom_settings.highlight_box, Color_Voxelab_Red), 96, 252, 175, 351);
      DWIN_Draw_String(false, false, DWIN_FONT_MENU, Color_White, Color_Bg_Blue, 114, 322, F("Print"));
    }
    else {
      DWIN_ICON_Show(ICON, ICON_Continue_0, 96, 252);
      DWIN_Draw_String(false, false, DWIN_FONT_MENU, Color_White, Color_Bg_Blue, 114, 322, F("Print"));
    }
  }
  else {
    if (selection == 1) {
      DWIN_ICON_Show(ICON, ICON_Pause_1, 96, 252);
      DWIN_Draw_Rectangle(0, GetColor(eeprom_settings.highlight_box, Color_Voxelab_Red), 96, 252, 175, 351);
      DWIN_Draw_String(false, false, DWIN_FONT_MENU, Color_White, Color_Bg_Blue, 114, 322, F("Pause"));
    }
    else {
      DWIN_ICON_Show(ICON, ICON_Pause_0, 96, 252);
      DWIN_Draw_String(false, false, DWIN_FONT_MENU, Color_White, Color_Bg_Blue, 114, 322, F("Pause"));
    }
  }
}

void CrealityDWINClass::Draw_Print_Screen() {
  process = Print;
  selection = 0;
  Clear_Screen();
  DWIN_Draw_Rectangle(1, Color_Bg_Black, 8, 352, DWIN_WIDTH-8, 376);
  Draw_Title("Printing...");
  Print_Screen_Icons();
  DWIN_ICON_Show(ICON, ICON_PrintTime, 14, 171);
  DWIN_ICON_Show(ICON, ICON_RemainTime, 147, 169);
  DWIN_Draw_String(false, false, DWIN_FONT_MENU, Color_White, Color_Bg_Black, 41, 163, "Elapsed");
  DWIN_Draw_String(false, false, DWIN_FONT_MENU,  Color_White, Color_Bg_Black, 176, 163, "Remaining");
  Update_Status_Bar(true);
  Draw_Print_ProgressBar();
  Draw_Print_ProgressElapsed();
  Draw_Print_ProgressRemain();
  Draw_Print_Filename(true);
}

void CrealityDWINClass::Draw_Print_Filename(bool reset/*=false*/) {
  static uint8_t namescrl = 0;
  if (reset) namescrl = 0;
  if (process == Print) {
    size_t len = strlen(filename);
    int8_t pos = len;
    if (pos > 30) {
      pos -= namescrl;
      len = pos;
      if (len > 30)
        len = 30;
      char dispname[len+1];
      if (pos >= 0) {
        LOOP_L_N(i, len) dispname[i] = filename[i+namescrl];
      }
      else {
        LOOP_L_N(i, 30+pos) dispname[i] = ' ';
        LOOP_S_L_N(i, 30+pos, 30) dispname[i] = filename[i-(30+pos)];
      }
      dispname[len] = '\0';
      DWIN_Draw_Rectangle(1, Color_Bg_Black, 8, 50, DWIN_WIDTH-8, 80);
      const int8_t npos = (DWIN_WIDTH - 30 * MENU_CHR_W) / 2;
      DWIN_Draw_String(false, false, DWIN_FONT_MENU, Color_White, Color_Bg_Black, npos, 60, dispname);
      if (-pos >= 30)
        namescrl = 0;
      namescrl++;
    }
    else {
      DWIN_Draw_Rectangle(1, Color_Bg_Black, 8, 50, DWIN_WIDTH-8, 80);
      const int8_t npos = (DWIN_WIDTH - strlen(filename) * MENU_CHR_W) / 2;
      DWIN_Draw_String(false, false, DWIN_FONT_MENU, Color_White, Color_Bg_Black, npos, 60, filename);
    }
  }
}

void CrealityDWINClass::Draw_Print_ProgressBar() {
  uint8_t printpercent = sdprint ? card.percentDone() : (ui._get_progress()/100);
  DWIN_ICON_Show(ICON, ICON_Bar, 15, 93);
  DWIN_Draw_Rectangle(1, BarFill_Color, 16 + printpercent * 240 / 100, 93, 256, 113);
  DWIN_Draw_IntValue(true, true, 0, DWIN_FONT_MENU, GetColor(eeprom_settings.progress_percent, Percent_Color), Color_Bg_Black, 3, 109, 133, printpercent);
  DWIN_Draw_String(false, false, DWIN_FONT_MENU, GetColor(eeprom_settings.progress_percent, Percent_Color), Color_Bg_Black, 133, 133, "%");
}

void CrealityDWINClass::Draw_Print_ProgressRemain() {
  uint16_t remainingtime = ui.get_remaining_time();
  DWIN_Draw_IntValue(true, true, 1, DWIN_FONT_MENU, GetColor(eeprom_settings.progress_time, Color_White), Color_Bg_Black, 2, 176, 187, remainingtime / 3600);
  DWIN_Draw_IntValue(true, true, 1, DWIN_FONT_MENU, GetColor(eeprom_settings.progress_time, Color_White), Color_Bg_Black, 2, 200, 187, (remainingtime % 3600) / 60);
  if (eeprom_settings.time_format_textual) {
    DWIN_Draw_String(false, false, DWIN_FONT_MENU, GetColor(eeprom_settings.progress_time, Color_White), Color_Bg_Black, 192, 187, "h");
    DWIN_Draw_String(false, false, DWIN_FONT_MENU, GetColor(eeprom_settings.progress_time, Color_White), Color_Bg_Black, 216, 187, "m");
  }
  else {
    DWIN_Draw_String(false, false, DWIN_FONT_MENU, GetColor(eeprom_settings.progress_time, Color_White), Color_Bg_Black, 192, 187, ":");
  }
}

void CrealityDWINClass::Draw_Print_ProgressElapsed() {
  duration_t elapsed = print_job_timer.duration();
  DWIN_Draw_IntValue(true, true, 1, DWIN_FONT_MENU, GetColor(eeprom_settings.progress_time, Color_White), Color_Bg_Black, 2, 42, 187, elapsed.value / 3600);
  DWIN_Draw_IntValue(true, true, 1, DWIN_FONT_MENU, GetColor(eeprom_settings.progress_time, Color_White), Color_Bg_Black, 2, 66, 187, (elapsed.value % 3600) / 60);
  if (eeprom_settings.time_format_textual) {
    DWIN_Draw_String(false, false, DWIN_FONT_MENU, GetColor(eeprom_settings.progress_time, Color_White), Color_Bg_Black, 58, 187, "h");
    DWIN_Draw_String(false, false, DWIN_FONT_MENU, GetColor(eeprom_settings.progress_time, Color_White), Color_Bg_Black, 82, 187, "m");
  }
  else {
    DWIN_Draw_String(false, false, DWIN_FONT_MENU, GetColor(eeprom_settings.progress_time, Color_White), Color_Bg_Black, 58, 187, ":");
  }
}

void CrealityDWINClass::Draw_Print_confirm() {
  Draw_Print_Screen();
  process = Confirm;
  popup = Complete;
  DWIN_Draw_Rectangle(1, Color_Bg_Black, 8, 252, 263, 351);
  DWIN_ICON_Show(ICON, ICON_Confirm_E, 87, 283);
  DWIN_Draw_Rectangle(0, GetColor(eeprom_settings.highlight_box, Color_Voxelab_Red), 86, 282, 187, 321);
  DWIN_Draw_Rectangle(0, GetColor(eeprom_settings.highlight_box, Color_Voxelab_Red), 85, 281, 188, 322);
}

void CrealityDWINClass::Draw_SD_Item(uint8_t item, uint8_t row) {
  if (item == 0) {
    if (card.flag.workDirIsRoot)
      Draw_Menu_Item(0, ICON_Back, "Back");
    else
      Draw_Menu_Item(0, ICON_Back, "..");
  }
  else {
    card.getfilename_sorted(SD_ORDER(item-1, card.get_num_Files()));
    char * const filename = card.longest_filename();
    size_t max = MENU_CHAR_LIMIT;
    size_t pos = strlen(filename), len = pos;
    if (!card.flag.filenameIsDir)
      while (pos && filename[pos] != '.') pos--;
    len = pos;
    if (len > max) len = max;
    char name[len+1];
    LOOP_L_N(i, len) name[i] = filename[i];
    if (pos > max)
      LOOP_S_L_N(i, len-3, len) name[i] = '.';
    name[len] = '\0';
    Draw_Menu_Item(row, card.flag.filenameIsDir ? ICON_More : ICON_File, name);
  }
}

void CrealityDWINClass::Draw_SD_List(bool removed/*=false*/) {
  Clear_Screen();
  Draw_Title("Select File");
  selection = 0;
  scrollpos = 0;
  process = File;
  if (card.isMounted() && !removed) {
    LOOP_L_N(i, _MIN(card.get_num_Files()+1, TROWS))
      Draw_SD_Item(i, i);
  }
  else {
    Draw_Menu_Item(0, ICON_Back, "Back");
    DWIN_Draw_Rectangle(1, Color_Bg_Red, 10, MBASE(3) - 10, DWIN_WIDTH - 10, MBASE(4));
    DWIN_Draw_String(false, false, font16x32, Color_Yellow, Color_Bg_Red, ((DWIN_WIDTH) - 8 * 16) / 2, MBASE(3), "No Media");
  }
  DWIN_Draw_Rectangle(1, GetColor(eeprom_settings.cursor_color, Rectangle_Color), 0, MBASE(0) - 18, 14, MBASE(0) + 33);
}

void CrealityDWINClass::Draw_Status_Area(bool icons/*=false*/) {

  if(icons) DWIN_Draw_Rectangle(1, Color_Bg_Black, 0, STATUS_Y, DWIN_WIDTH, DWIN_HEIGHT - 1);

  #if HAS_HOTEND
    static float hotend = -1;
    static int16_t hotendtarget = -1;
    static int16_t flow = -1;
    if (icons) { 
      hotend = -1;
      hotendtarget = -1;
      DWIN_ICON_Show(ICON, ICON_HotendTemp, 10, 383);
      DWIN_Draw_String(false, false, DWIN_FONT_STAT, GetColor(eeprom_settings.status_area_text, Color_White), Color_Bg_Black, 25 + 3 * STAT_CHR_W + 5, 384, F("/"));
    }
    if (thermalManager.temp_hotend[0].celsius != hotend) {
      hotend = thermalManager.temp_hotend[0].celsius;
      DWIN_Draw_IntValue(true, true, 0, DWIN_FONT_STAT, GetColor(eeprom_settings.status_area_text, Color_White), Color_Bg_Black, 3, 28, 384, thermalManager.temp_hotend[0].celsius);
      DWIN_Draw_DegreeSymbol(GetColor(eeprom_settings.status_area_text, Color_White), 25 + 3 * STAT_CHR_W + 5, 386);
    }
    if (thermalManager.temp_hotend[0].target != hotendtarget) {
      hotendtarget = thermalManager.temp_hotend[0].target;
      DWIN_Draw_IntValue(true, true, 0, DWIN_FONT_STAT, GetColor(eeprom_settings.status_area_text, Color_White), Color_Bg_Black, 3, 25 + 4 * STAT_CHR_W + 6, 384, thermalManager.temp_hotend[0].target);
      DWIN_Draw_DegreeSymbol(GetColor(eeprom_settings.status_area_text, Color_White), 25 + 4 * STAT_CHR_W + 39, 386);
    }
    if (icons) {
      flow = -1;
      DWIN_ICON_Show(ICON, ICON_StepE, 112, 417);
      DWIN_Draw_String(false, false, DWIN_FONT_STAT, GetColor(eeprom_settings.status_area_text, Color_White), Color_Bg_Black, 116 + 5 * STAT_CHR_W + 2, 417, F("%"));
    } 
    if (planner.flow_percentage[0] != flow) {
      flow = planner.flow_percentage[0];
      DWIN_Draw_IntValue(true, true, 0, DWIN_FONT_STAT, GetColor(eeprom_settings.status_area_text, Color_White), Color_Bg_Black, 3, 116 + 2 * STAT_CHR_W, 417, planner.flow_percentage[0]);
    }
  #endif

  #if HAS_HEATED_BED
    static float bed = -1;
    static int16_t bedtarget = -1;
    if (icons) {
      bed = -1;
      bedtarget = -1;
      DWIN_ICON_Show(ICON, ICON_BedTemp, 10, 416);
      DWIN_Draw_String(false, false, DWIN_FONT_STAT, GetColor(eeprom_settings.status_area_text, Color_White), Color_Bg_Black, 25 + 3 * STAT_CHR_W + 5, 417, F("/"));
    }
    if (thermalManager.temp_bed.celsius != bed) {
      bed = thermalManager.temp_bed.celsius;
      DWIN_Draw_IntValue(true, true, 0, DWIN_FONT_STAT, GetColor(eeprom_settings.status_area_text, Color_White), Color_Bg_Black, 3, 28, 417, thermalManager.temp_bed.celsius);
      DWIN_Draw_DegreeSymbol(GetColor(eeprom_settings.status_area_text, Color_White), 25 + 3 * STAT_CHR_W + 5, 419);
    }
    if (thermalManager.temp_bed.target != bedtarget) {
      bedtarget = thermalManager.temp_bed.target;
      DWIN_Draw_IntValue(true, true, 0, DWIN_FONT_STAT, GetColor(eeprom_settings.status_area_text, Color_White), Color_Bg_Black, 3, 25 + 4 * STAT_CHR_W + 6, 417, thermalManager.temp_bed.target);
      DWIN_Draw_DegreeSymbol(GetColor(eeprom_settings.status_area_text, Color_White), 25 + 4 * STAT_CHR_W + 39, 419);
    }
  #endif

  #if HAS_FAN
    static uint8_t fan = -1;
    if (icons) {
      fan = -1;
      DWIN_ICON_Show(ICON, ICON_FanSpeed, 187, 383);
    }
    if (thermalManager.fan_speed[0] != fan) {
      fan = thermalManager.fan_speed[0];
      DWIN_Draw_IntValue(true, true, 0, DWIN_FONT_STAT, GetColor(eeprom_settings.status_area_text, Color_White), Color_Bg_Black, 3, 195 + 2 * STAT_CHR_W, 384, thermalManager.fan_speed[0]);
    }
  #endif

  #if HAS_ZOFFSET_ITEM
    static float offset = -1;

    if (icons) {
      offset = -1;
      DWIN_ICON_Show(ICON, ICON_Zoffset, 187, 416);
    }
    if (zoffsetvalue != offset) {
      offset = zoffsetvalue;
      if (zoffsetvalue < 0) {
        DWIN_Draw_FloatValue(true, true, 0, DWIN_FONT_STAT, GetColor(eeprom_settings.status_area_text, Color_White), Color_Bg_Black, 2, 2, 207, 417, -zoffsetvalue * 100);
        DWIN_Draw_String(false, true, DWIN_FONT_MENU, GetColor(eeprom_settings.status_area_text, Color_White), Color_Bg_Black, 205, 419, "-");
      }
      else {
        DWIN_Draw_FloatValue(true, true, 0, DWIN_FONT_STAT, GetColor(eeprom_settings.status_area_text, Color_White), Color_Bg_Black, 2, 2, 207, 417, zoffsetvalue* 100);
        DWIN_Draw_String(false, true, DWIN_FONT_MENU, GetColor(eeprom_settings.status_area_text, Color_White), Color_Bg_Black, 205, 419, " ");
      }
    }
  #endif

  static int16_t feedrate = -1;
  if (icons) {
    feedrate = -1;
    DWIN_ICON_Show(ICON, ICON_Speed, 113, 383);
    DWIN_Draw_String(false, false, DWIN_FONT_STAT, GetColor(eeprom_settings.status_area_text, Color_White), Color_Bg_Black, 116 + 5 * STAT_CHR_W + 2, 384, F("%"));
  }
  if (feedrate_percentage != feedrate) {
    feedrate = feedrate_percentage;
    DWIN_Draw_IntValue(true, true, 0, DWIN_FONT_STAT, GetColor(eeprom_settings.status_area_text, Color_White), Color_Bg_Black, 3, 116 + 2 * STAT_CHR_W, 384, feedrate_percentage);
  }

  static float x = -1;
  static float y = -1;
  static float z = -1;
  static bool update_x = false;
  static bool update_y = false;
  static bool update_z = false;
  update_x = (current_position.x != x || axis_should_home(X_AXIS) || update_x);
  update_y = (current_position.y != y || axis_should_home(Y_AXIS) || update_y);
  update_z = (current_position.z != z || axis_should_home(Z_AXIS) || update_z);
  if (icons) {
    x = -1;
    y = -1;
    z = -1;
    DWIN_Draw_Line(GetColor(eeprom_settings.coordinates_split_line, Color_Voxelab_Red, true), 16, 450, 256, 450);
    DWIN_ICON_Show(ICON, ICON_MaxSpeedX,   10, 456);
    DWIN_ICON_Show(ICON, ICON_MaxSpeedY,   95, 456);
    DWIN_ICON_Show(ICON, ICON_MaxSpeedZ,   180, 456);
  }
  if (update_x) {
    x = current_position.x;
    if ((update_x = axis_should_home(X_AXIS) && ui.get_blink()))
      DWIN_Draw_String(false, true, DWIN_FONT_MENU, GetColor(eeprom_settings.coordinates_text, Color_White), Color_Bg_Black, 35, 459, "  -?-  ");
    else
      DWIN_Draw_FloatValue(true, true, 0, DWIN_FONT_MENU, GetColor(eeprom_settings.coordinates_text, Color_White), Color_Bg_Black, 3, 1, 35, 459, current_position.x * 10);
  }
  if (update_y) {
    y = current_position.y;
    if ((update_y = axis_should_home(Y_AXIS) && ui.get_blink()))
      DWIN_Draw_String(false, true, DWIN_FONT_MENU, GetColor(eeprom_settings.coordinates_text, Color_White), Color_Bg_Black, 120, 459, "  -?-  ");
    else
      DWIN_Draw_FloatValue(true, true, 0, DWIN_FONT_MENU, GetColor(eeprom_settings.coordinates_text, Color_White), Color_Bg_Black, 3, 1, 120, 459, current_position.y * 10);
  }
  if (update_z) {
    z = current_position.z;
    if ((update_z = axis_should_home(Z_AXIS) && ui.get_blink()))
      DWIN_Draw_String(false, true, DWIN_FONT_MENU, GetColor(eeprom_settings.coordinates_text, Color_White), Color_Bg_Black, 205, 459, "  -?-  ");
        else
      DWIN_Draw_FloatValue(true, true, 0, DWIN_FONT_MENU, GetColor(eeprom_settings.coordinates_text, Color_White), Color_Bg_Black, 3, 2, 205, 459, (current_position.z>=0) ? current_position.z * 100 : 0);
  }
  DWIN_UpdateLCD();
}

void CrealityDWINClass::Draw_Popup(const char *line1, const char *line2,const char *line3, uint8_t mode, uint8_t icon/*=0*/) {
  if (process != Confirm && process != Popup && process != Wait) last_process = process;
  if ((process == Menu || process == Wait) && mode == Popup) last_selection = selection;
  process = mode;
  Clear_Screen();
  DWIN_Draw_Rectangle(0, Color_White, 13, 59, 259, 351);
  DWIN_Draw_Rectangle(1, Color_Bg_Window, 14, 60, 258, 350);
  uint8_t ypos;
  if (mode == Popup || mode == Confirm)
    ypos = 150;
  else
    ypos = 230;
  if (icon > 0) 
    DWIN_ICON_Show(ICON, icon, 101, 105);
  DWIN_Draw_String(false, true, DWIN_FONT_MENU, Popup_Text_Color, Color_Bg_Window, (272 - 8 * strlen(line1)) / 2, ypos, F(line1));
  DWIN_Draw_String(false, true, DWIN_FONT_MENU, Popup_Text_Color, Color_Bg_Window, (272 - 8 * strlen(line2)) / 2, ypos+30, F(line2));
  DWIN_Draw_String(false, true, DWIN_FONT_MENU, Popup_Text_Color, Color_Bg_Window, (272 - 8 * strlen(line3)) / 2, ypos+60, F(line3));
  if (mode == Popup) {
    selection = 0;
    DWIN_Draw_Rectangle(1, Confirm_Color, 26, 280, 125, 317);
    DWIN_Draw_Rectangle(1, Cancel_Color, 146, 280, 245, 317);
    DWIN_Draw_String(false, false, DWIN_FONT_STAT, Color_White, Color_Bg_Window, 39, 290, "Confirm");
    DWIN_Draw_String(false, false, DWIN_FONT_STAT, Color_White, Color_Bg_Window, 165, 290, "Cancel");
    Popup_Select();
  }
  else if (mode == Confirm) {
    DWIN_Draw_Rectangle(1, Confirm_Color, 87, 280, 186, 317);
    DWIN_Draw_String(false, false, DWIN_FONT_STAT, Color_White, Color_Bg_Window, 96, 290, "Continue");
  }
}

void CrealityDWINClass::Popup_Select() {
  const uint16_t c1 = (selection==0) ? GetColor(eeprom_settings.highlight_box, Color_Voxelab_Red) : Color_Bg_Window,
                 c2 = (selection==0) ? Color_Bg_Window : GetColor(eeprom_settings.highlight_box, Color_Voxelab_Red);
  DWIN_Draw_Rectangle(0, c1, 25, 279, 126, 318);
  DWIN_Draw_Rectangle(0, c1, 24, 278, 127, 319);
  DWIN_Draw_Rectangle(0, c2, 145, 279, 246, 318);
  DWIN_Draw_Rectangle(0, c2, 144, 278, 247, 319);
}

void CrealityDWINClass::Update_Status_Bar(bool refresh/*=false*/) {
  static bool new_msg;
  static uint8_t msgscrl = 0;
  static char lastmsg[64];
  if (strcmp_P(lastmsg, statusmsg) != 0 || refresh) {
    strcpy_P(lastmsg, statusmsg);
    msgscrl = 0;
    new_msg = true;
  }
  size_t len = strlen(statusmsg);
  int8_t pos = len;
  if (pos > 30) {
    pos -= msgscrl;
    len = pos;
    if (len > 30)
      len = 30;
    char dispmsg[len+1];
    if (pos >= 0) {
      LOOP_L_N(i, len) dispmsg[i] = statusmsg[i+msgscrl];
    }
    else {
      LOOP_L_N(i, 30+pos) dispmsg[i] = ' ';
      LOOP_S_L_N(i, 30+pos, 30) dispmsg[i] = statusmsg[i-(30+pos)];
    }
    dispmsg[len] = '\0';
    if (process == Print) {
      DWIN_Draw_Rectangle(1, Color_Grey, 8, 214, DWIN_WIDTH-8, 238);
      const int8_t npos = (DWIN_WIDTH - 30 * MENU_CHR_W) / 2;
      DWIN_Draw_String(false, false, DWIN_FONT_MENU, GetColor(eeprom_settings.status_bar_text, Color_White), Color_Bg_Black, npos, 219, dispmsg);
    }
    else {
      DWIN_Draw_Rectangle(1, Color_Bg_Black, 8, 352, DWIN_WIDTH-8, 376);
      const int8_t npos = (DWIN_WIDTH - 30 * MENU_CHR_W) / 2;
      DWIN_Draw_String(false, false, DWIN_FONT_MENU, GetColor(eeprom_settings.status_bar_text, Color_White), Color_Bg_Black, npos, 357, dispmsg);
    }
    if (-pos >= 30)
      msgscrl = 0;
    msgscrl++;
  }
  else {
    if (new_msg) {
      new_msg = false;
      if (process == Print) {
        DWIN_Draw_Rectangle(1, Color_Grey, 8, 214, DWIN_WIDTH-8, 238);
        const int8_t npos = (DWIN_WIDTH - strlen(statusmsg) * MENU_CHR_W) / 2;
        DWIN_Draw_String(false, false, DWIN_FONT_MENU, GetColor(eeprom_settings.status_bar_text, Color_White), Color_Bg_Black, npos, 219, statusmsg);
      }
      else {
        DWIN_Draw_Rectangle(1, Color_Bg_Black, 8, 352, DWIN_WIDTH-8, 376);
        const int8_t npos = (DWIN_WIDTH - strlen(statusmsg) * MENU_CHR_W) / 2;
        DWIN_Draw_String(false, false, DWIN_FONT_MENU, GetColor(eeprom_settings.status_bar_text, Color_White), Color_Bg_Black, npos, 357, statusmsg);
      }
    }
  }
}

/* Menu Item Config */

void CrealityDWINClass::Menu_Item_Handler(uint8_t menu, uint8_t item, bool draw/*=true*/) {
  uint8_t row = item - scrollpos;
  #if HAS_LEVELING
    static bool level_state;
  #endif
  switch (menu) {
    case Prepare:

      #define PREPARE_BACK 0
      #define PREPARE_MOVE (PREPARE_BACK + 1)
      #define PREPARE_DISABLE (PREPARE_MOVE + 1)
      #define PREPARE_HOME (PREPARE_DISABLE + 1)
      #define PREPARE_MANUALLEVEL (PREPARE_HOME + 1)
      #define PREPARE_ZOFFSET (PREPARE_MANUALLEVEL + ENABLED(HAS_ZOFFSET_ITEM))
      #define PREPARE_PREHEAT (PREPARE_ZOFFSET + ENABLED(HAS_PREHEAT))
      #define PREPARE_COOLDOWN (PREPARE_PREHEAT + ENABLED(HAS_PREHEAT))
      #define PREPARE_CHANGEFIL (PREPARE_COOLDOWN + ENABLED(ADVANCED_PAUSE_FEATURE))
      #define PREPARE_TOTAL PREPARE_CHANGEFIL

      switch (item) {
        case PREPARE_BACK:
          if (draw) {
            Draw_Menu_Item(row, ICON_Back, "Back");
          }
          else {
            Draw_Main_Menu(1);
          }
          break;
        case PREPARE_MOVE:
          if (draw) {
            Draw_Menu_Item(row, ICON_Axis, "Move", NULL, true);
          }
          else {
            Draw_Menu(Move);
          }
          break;
        case PREPARE_DISABLE:
          if (draw) {
            Draw_Menu_Item(row, ICON_CloseMotor, "Disable Stepper");
          }
          else {
            queue.inject_P(PSTR("M84"));
          }
          break;
        case PREPARE_HOME:
          if (draw) {
            Draw_Menu_Item(row, ICON_SetHome, "Homing", NULL, true);
          }
          else {
            Draw_Menu(HomeMenu);
          }
          break;
        case PREPARE_MANUALLEVEL:
          if (draw) {
            Draw_Menu_Item(row, ICON_PrintSize, "Manual Leveling", NULL, true);
          }
          else {
            if (axes_should_home()) {
              Popup_Handler(Home);
              gcode.home_all_axes(true);
            }
            #if HAS_LEVELING
              level_state = planner.leveling_active;
              set_bed_leveling_enabled(false);
            #endif
            Draw_Menu(ManualLevel);
          }
          break;
        #if HAS_ZOFFSET_ITEM
          case PREPARE_ZOFFSET:
            if (draw) {
              Draw_Menu_Item(row, ICON_Zoffset, "Z-Offset", NULL, true);
            }
            else {
              #if HAS_LEVELING
                level_state = planner.leveling_active;
                set_bed_leveling_enabled(false);
              #endif
              Draw_Menu(ZOffset);
            }
            break;
        #endif
        #if HAS_PREHEAT
          case PREPARE_PREHEAT:
            if (draw) {
              Draw_Menu_Item(row, ICON_Temperature, "Preheat", NULL, true);
            }
            else {
              Draw_Menu(Preheat);
            }
            break;
          case PREPARE_COOLDOWN:
            if (draw) {
              Draw_Menu_Item(row, ICON_Cool, "Cooldown");
            } 
            else {
              thermalManager.zero_fan_speeds();
              thermalManager.disable_all_heaters();
            }
            break;
        #endif
        #if ENABLED(ADVANCED_PAUSE_FEATURE)
          case PREPARE_CHANGEFIL:
            if (draw) {
              #if ENABLED(FILAMENT_LOAD_UNLOAD_GCODES)
                Draw_Menu_Item(row, ICON_ResumeEEPROM, "Change Filament", NULL, true);
              #else
                Draw_Menu_Item(row, ICON_ResumeEEPROM, "Change Filament");
              #endif
            }
            else {
              #if ENABLED(FILAMENT_LOAD_UNLOAD_GCODES)
                Draw_Menu(ChangeFilament);
              #else
                if (thermalManager.temp_hotend[0].target < thermalManager.extrude_min_temp) {
                  Popup_Handler(ETemp);
                }
                else {
                  if (thermalManager.temp_hotend[0].celsius < thermalManager.temp_hotend[0].target-2) {
                    Popup_Handler(Heating);
                    thermalManager.wait_for_hotend(0);
                  }
                  Popup_Handler(FilChange);
                  sprintf_P(cmd, PSTR("M600 B1 R%i"), thermalManager.temp_hotend[0].target);
                  gcode.process_subcommands_now_P(cmd);
                }
              #endif
            }
            break;
        #endif
      }
      break;

    case HomeMenu:

      #define HOME_BACK 0
      #define HOME_ALL (HOME_BACK + 1)
      #define HOME_X (HOME_ALL + 1)
      #define HOME_Y (HOME_X + 1)
      #define HOME_Z (HOME_Y + 1)
      #define HOME_SET (HOME_Z + 1)
      #define HOME_TOTAL HOME_SET

      switch(item) {
        case HOME_BACK:
          if (draw) {
            Draw_Menu_Item(row, ICON_Back, "Back");
          }
          else {
            Draw_Menu(Prepare, PREPARE_HOME);
          }
          break;
        case HOME_ALL:
          if (draw) {
            Draw_Menu_Item(row, ICON_Homing, "Home All");
          }
          else {
            Popup_Handler(Home);
            gcode.home_all_axes(true);
            Redraw_Menu();
          }
          break;
        case HOME_X:
          if (draw) {
            Draw_Menu_Item(row, ICON_MoveX, "Home X");
          }
          else {
            Popup_Handler(Home);
            gcode.process_subcommands_now_P(PSTR("G28 X"));
            planner.synchronize();
            Redraw_Menu();
          }
          break;
        case HOME_Y:
          if (draw) {
            Draw_Menu_Item(row, ICON_MoveY, "Home Y");
          }
          else {
            Popup_Handler(Home);
            gcode.process_subcommands_now_P(PSTR("G28 Y"));
            planner.synchronize();
            Redraw_Menu();
          }
          break;
        case HOME_Z:
          if (draw) {
            Draw_Menu_Item(row, ICON_MoveZ,"Home Z");
          }
          else {
            Popup_Handler(Home);
            gcode.process_subcommands_now_P(PSTR("G28 Z"));
            planner.synchronize();
            Redraw_Menu();
          }
          break;
        case HOME_SET:
          if (draw) {
            Draw_Menu_Item(row, ICON_SetHome, "Set Home Position");
          }
          else {
            gcode.process_subcommands_now_P(PSTR("G92 X0 Y0 Z0"));
            AudioFeedback();
          }
          break;
      }
      break;
    case Move:

      #define MOVE_BACK 0
      #define MOVE_X (MOVE_BACK + 1)
      #define MOVE_Y (MOVE_X + 1)
      #define MOVE_Z (MOVE_Y + 1)
      #define MOVE_E (MOVE_Z + ENABLED(HAS_HOTEND))
      #define MOVE_P (MOVE_E + ENABLED(HAS_BED_PROBE))
      #define MOVE_LIVE (MOVE_P + 1)
      #define MOVE_TOTAL MOVE_LIVE

      switch (item) {
        case MOVE_BACK:
          if (draw) {
            Draw_Menu_Item(row, ICON_Back, "Back");
          }
          else {
            #if HAS_BED_PROBE
              probe_deployed = false;
              probe.set_deployed(probe_deployed);
            #endif
            Draw_Menu(Prepare, PREPARE_MOVE);
          }
          break;
        case MOVE_X:
          if (draw) {
            Draw_Menu_Item(row, ICON_MoveX, "Move X");
            Draw_Float(current_position.x, row, false);
          }
          else {
            Modify_Value(current_position.x, X_MIN_POS, X_MAX_POS, 10);
          }
          break;
        case MOVE_Y:
          if (draw) {
            Draw_Menu_Item(row, ICON_MoveY, "Move Y");
            Draw_Float(current_position.y, row);
          }
          else {
            Modify_Value(current_position.y, Y_MIN_POS, Y_MAX_POS, 10);
          }
          break;
        case MOVE_Z:
          if (draw) {
            Draw_Menu_Item(row, ICON_MoveZ, "Move Z");
            Draw_Float(current_position.z, row);
          }
          else {
            Modify_Value(current_position.z, Z_MIN_POS, Z_MAX_POS, 10);
          }
          break;
        #if HAS_HOTEND
          case MOVE_E:
            if (draw) {
              Draw_Menu_Item(row, ICON_Extruder, "Extruder");
              current_position.e = 0;
              sync_plan_position();
              Draw_Float(current_position.e, row);
            }
            else {
              if (thermalManager.temp_hotend[0].target < thermalManager.extrude_min_temp) {
                Popup_Handler(ETemp);
              }
              else {
                if (thermalManager.temp_hotend[0].celsius < thermalManager.temp_hotend[0].target-2) {
                  Popup_Handler(Heating);
                  thermalManager.wait_for_hotend(0);
                  Redraw_Menu();
                }
                current_position.e = 0;
                sync_plan_position();
                Modify_Value(current_position.e, -500, 500, 10);
              }
            }
          break;
        #endif
        #if HAS_BED_PROBE
          case MOVE_P:
            if (draw) {
              Draw_Menu_Item(row, ICON_StockConfiguraton, "Probe");
              Draw_Checkbox(row, probe_deployed);
            }
            else {
              probe_deployed = !probe_deployed;
              probe.set_deployed(probe_deployed);
              Draw_Checkbox(row, probe_deployed);
            }
            break;
        #endif
        case MOVE_LIVE:
          if (draw) {
            Draw_Menu_Item(row, ICON_Axis, "Live Movement");
            Draw_Checkbox(row, livemove);
          }
          else {
            livemove = !livemove;
            Draw_Checkbox(row, livemove);
          }
          break;
      }
      break;
    case ManualLevel:

      #define MLEVEL_BACK 0
      #define MLEVEL_PROBE (MLEVEL_BACK + ENABLED(HAS_BED_PROBE))
      #define MLEVEL_BL (MLEVEL_PROBE + 1)
      #define MLEVEL_TL (MLEVEL_BL + 1)
      #define MLEVEL_TR (MLEVEL_TL + 1)
      #define MLEVEL_BR (MLEVEL_TR + 1)
      #define MLEVEL_C (MLEVEL_BR + 1)
      #define MLEVEL_ZPOS (MLEVEL_C + 1)
      #define MLEVEL_TOTAL MLEVEL_ZPOS

      static float mlev_z_pos = 0;
      static bool use_probe = false;

      switch (item) {
        case MLEVEL_BACK:
          if (draw) {
            Draw_Menu_Item(row, ICON_Back, "Back");
          }
          else {
            #if HAS_LEVELING
              set_bed_leveling_enabled(level_state);
            #endif
            Draw_Menu(Prepare, PREPARE_MANUALLEVEL);
          }
          break;
        #if HAS_BED_PROBE
          case MLEVEL_PROBE:
            if (draw) {
              Draw_Menu_Item(row, ICON_Zoffset, "Use Probe");
              Draw_Checkbox(row, use_probe);
            }
            else {
              use_probe = !use_probe;
              Draw_Checkbox(row, use_probe);
              if (use_probe) {
                Popup_Handler(Level);
                corner_avg = 0;
                #define PROBE_X_MIN _MAX(0 + corner_pos, X_MIN_POS + probe.offset.x, X_MIN_POS + PROBING_MARGIN) - probe.offset.x
                #define PROBE_X_MAX _MIN((X_BED_SIZE + X_MIN_POS) - corner_pos, X_MAX_POS + probe.offset.x, X_MAX_POS - PROBING_MARGIN) - probe.offset.x
                #define PROBE_Y_MIN _MAX(0 + corner_pos, Y_MIN_POS + probe.offset.y, Y_MIN_POS + PROBING_MARGIN) - probe.offset.y
                #define PROBE_Y_MAX _MIN((Y_BED_SIZE + Y_MIN_POS) - corner_pos, Y_MAX_POS + probe.offset.y, Y_MAX_POS - PROBING_MARGIN) - probe.offset.y
                corner_avg += probe.probe_at_point(PROBE_X_MIN, PROBE_Y_MIN, PROBE_PT_RAISE, 0, false);
                corner_avg += probe.probe_at_point(PROBE_X_MIN, PROBE_Y_MAX, PROBE_PT_RAISE, 0, false);
                corner_avg += probe.probe_at_point(PROBE_X_MAX, PROBE_Y_MAX, PROBE_PT_RAISE, 0, false);
                corner_avg += probe.probe_at_point(PROBE_X_MAX, PROBE_Y_MIN, PROBE_PT_STOW, 0, false);
                corner_avg /= 4;
                Redraw_Menu();
              }
            }
            break;
        #endif
        case MLEVEL_BL:
          if (draw) {
            Draw_Menu_Item(row, ICON_AxisBL, "Bottom Left");
          }
          else {
            Popup_Handler(MoveWait);
            if (use_probe) {
              #if HAS_BED_PROBE
                sprintf_P(cmd, PSTR("G0 F4000\nG0 Z10\nG0 X%s Y%s"), dtostrf(PROBE_X_MIN, 1, 3, str_1), dtostrf(PROBE_Y_MIN, 1, 3, str_2));
                gcode.process_subcommands_now_P(cmd);
                planner.synchronize();
                Popup_Handler(ManualProbing);
              #endif
            }
            else {
              sprintf_P(cmd, PSTR("G0 F4000\nG0 Z10\nG0 X%s Y%s\nG0 F300 Z%s"), dtostrf(corner_pos, 1, 3, str_1), dtostrf(corner_pos, 1, 3, str_2), dtostrf(mlev_z_pos, 1, 3, str_3));
              gcode.process_subcommands_now_P(cmd);
              planner.synchronize();
              Redraw_Menu();
            }
          }
          break;
        case MLEVEL_TL:
          if (draw) {
            Draw_Menu_Item(row, ICON_AxisTL, "Top Left");
          }
          else {
            Popup_Handler(MoveWait);
            if (use_probe) {
              #if HAS_BED_PROBE
                sprintf_P(cmd, PSTR("G0 F4000\nG0 Z10\nG0 X%s Y%s"), dtostrf(PROBE_X_MIN, 1, 3, str_1), dtostrf(PROBE_Y_MAX, 1, 3, str_2));
                gcode.process_subcommands_now_P(cmd);
                planner.synchronize();
                Popup_Handler(ManualProbing);
              #endif
            }
            else {
              sprintf_P(cmd, PSTR("G0 F4000\nG0 Z10\nG0 X%s Y%s\nG0 F300 Z%s"), dtostrf(corner_pos, 1, 3, str_1), dtostrf((Y_BED_SIZE + Y_MIN_POS) - corner_pos, 1, 3, str_2), dtostrf(mlev_z_pos, 1, 3, str_3));
              gcode.process_subcommands_now_P(cmd);
              planner.synchronize();
              Redraw_Menu();
            }
          }
          break;
        case MLEVEL_TR:
          if (draw) {
            Draw_Menu_Item(row, ICON_AxisTR, "Top Right");
          }
          else {
            Popup_Handler(MoveWait);
            if (use_probe) {
              #if HAS_BED_PROBE
                sprintf_P(cmd, PSTR("G0 F4000\nG0 Z10\nG0 X%s Y%s"), dtostrf(PROBE_X_MAX, 1, 3, str_1), dtostrf(PROBE_Y_MAX, 1, 3, str_2));
                gcode.process_subcommands_now_P(cmd);
                planner.synchronize();
                Popup_Handler(ManualProbing);
              #endif
            }
            else {
              sprintf_P(cmd, PSTR("G0 F4000\nG0 Z10\nG0 X%s Y%s\nG0 F300 Z%s"), dtostrf((X_BED_SIZE + X_MIN_POS) - corner_pos, 1, 3, str_1), dtostrf((Y_BED_SIZE + Y_MIN_POS) - corner_pos, 1, 3, str_2), dtostrf(mlev_z_pos, 1, 3, str_3));
              gcode.process_subcommands_now_P(cmd);
              planner.synchronize();
              Redraw_Menu();
            }
          }
          break;
        case MLEVEL_BR:
          if (draw) {
            Draw_Menu_Item(row, ICON_AxisBR, "Bottom Right");
          }
          else {
            Popup_Handler(MoveWait);
            if (use_probe) {
              #if HAS_BED_PROBE
                sprintf_P(cmd, PSTR("G0 F4000\nG0 Z10\nG0 X%s Y%s"), dtostrf(PROBE_X_MAX, 1, 3, str_1), dtostrf(PROBE_Y_MIN, 1, 3, str_2));
                gcode.process_subcommands_now_P(cmd);
                planner.synchronize();
                Popup_Handler(ManualProbing);
              #endif
            }
            else {
              sprintf_P(cmd, PSTR("G0 F4000\nG0 Z10\nG0 X%s Y%s\nG0 F300 Z%s"), dtostrf((X_BED_SIZE + X_MIN_POS) - corner_pos, 1, 3, str_1), dtostrf(corner_pos, 1, 3, str_2), dtostrf(mlev_z_pos, 1, 3, str_3));
              gcode.process_subcommands_now_P(cmd);
              planner.synchronize();
              Redraw_Menu();
            }
          }
          break;
        case MLEVEL_C:
          if (draw) {
            Draw_Menu_Item(row, ICON_AxisC, "Center");
          }
          else {
            Popup_Handler(MoveWait);
            if (use_probe) {
              #if HAS_BED_PROBE
                sprintf_P(cmd, PSTR("G0 F4000\nG0 Z10\nG0 X%s Y%s"), dtostrf(X_MAX_POS/2.0f - probe.offset.x, 1, 3, str_1), dtostrf(Y_MAX_POS/2.0f - probe.offset.y, 1, 3, str_2));
                gcode.process_subcommands_now_P(cmd);
                planner.synchronize();
                Popup_Handler(ManualProbing);
              #endif
            }
            else {
              sprintf_P(cmd, PSTR("G0 F4000\nG0 Z10\nG0 X%s Y%s\nG0 F300 Z%s"), dtostrf((X_BED_SIZE + X_MIN_POS)/2.0f, 1, 3, str_1), dtostrf((Y_BED_SIZE + Y_MIN_POS)/2.0f, 1, 3, str_2), dtostrf(mlev_z_pos, 1, 3, str_3));
              gcode.process_subcommands_now_P(cmd);
              planner.synchronize();
              Redraw_Menu();
            }
          }
          break;
        case MLEVEL_ZPOS:
          if (draw) {
            Draw_Menu_Item(row, ICON_SetZOffset, "Z Position");
            Draw_Float(mlev_z_pos, row, false, 100);
          }
          else {
            Modify_Value(mlev_z_pos, 0, MAX_Z_OFFSET, 100);
          }
          break;
      }
      break;
    #if HAS_ZOFFSET_ITEM
      case ZOffset:

        #define ZOFFSET_BACK 0
        #define ZOFFSET_HOME (ZOFFSET_BACK + 1)
        #define ZOFFSET_MODE (ZOFFSET_HOME + 1)
        #define ZOFFSET_OFFSET (ZOFFSET_MODE + 1)
        #define ZOFFSET_UP (ZOFFSET_OFFSET + 1)
        #define ZOFFSET_DOWN (ZOFFSET_UP + 1)
        #define ZOFFSET_SAVE (ZOFFSET_DOWN + ENABLED(EEPROM_SETTINGS))
        #define ZOFFSET_TOTAL ZOFFSET_SAVE

        switch (item) {
          case ZOFFSET_BACK:
            if (draw) {
              Draw_Menu_Item(row, ICON_Back, "Back");
            }
            else {
              liveadjust = false;
              #if HAS_LEVELING
                set_bed_leveling_enabled(level_state);
              #endif
              Draw_Menu(Prepare, PREPARE_ZOFFSET);
            }
            break;
          case ZOFFSET_HOME:
            if (draw) {
              Draw_Menu_Item(row, ICON_Homing, "Home Z Axis");
            }
            else {
              Popup_Handler(Home);
              gcode.process_subcommands_now_P(PSTR("G28 Z"));
              Popup_Handler(MoveWait);
              #if ENABLED(Z_SAFE_HOMING)
                planner.synchronize();
                sprintf_P(cmd, PSTR("G0 F4000 X%s Y%s"), dtostrf(Z_SAFE_HOMING_X_POINT, 1, 3, str_1), dtostrf(Z_SAFE_HOMING_Y_POINT, 1, 3, str_2));
                gcode.process_subcommands_now_P(cmd);
              #else
                gcode.process_subcommands_now_P(PSTR("G0 F4000 X117.5 Y117.5"));
              #endif
              gcode.process_subcommands_now_P(PSTR("G0 F300 Z0"));
              planner.synchronize();
              Redraw_Menu();
            }
            break;
          case ZOFFSET_MODE:
            if (draw) {
              Draw_Menu_Item(row, ICON_Zoffset, "Live Adjustment");
              Draw_Checkbox(row, liveadjust);
            }
            else {
              if (!liveadjust) {
                if (axes_should_home()) {
                  Popup_Handler(Home);
                  gcode.home_all_axes(true);
                }
                Popup_Handler(MoveWait);
                #if ENABLED(Z_SAFE_HOMING)
                  planner.synchronize();
                  sprintf_P(cmd, PSTR("G0 F4000 X%s Y%s"), dtostrf(Z_SAFE_HOMING_X_POINT, 1, 3, str_1), dtostrf(Z_SAFE_HOMING_Y_POINT, 1, 3, str_2));
                  gcode.process_subcommands_now_P(cmd);
                #else
                  gcode.process_subcommands_now_P(PSTR("G0 F4000 X117.5 Y117.5"));
                #endif
                gcode.process_subcommands_now_P(PSTR("G0 F300 Z0"));
                planner.synchronize();
                Redraw_Menu();
              }
              liveadjust = !liveadjust;
              Draw_Checkbox(row, liveadjust);
            }
            break;
          case ZOFFSET_OFFSET:
            if (draw) {
              Draw_Menu_Item(row, ICON_SetZOffset, "Z Offset");
              Draw_Float(zoffsetvalue, row, false, 100);
            }
            else {
              Modify_Value(zoffsetvalue, MIN_Z_OFFSET, MAX_Z_OFFSET, 100);
            }
            break;
          case ZOFFSET_UP:
            if (draw) {
              Draw_Menu_Item(row, ICON_Axis, "Microstep Up");
            }
            else {
              if (zoffsetvalue < MAX_Z_OFFSET) {
                if(liveadjust) {
                  gcode.process_subcommands_now_P(PSTR("M290 Z0.01"));
                  planner.synchronize();
                }
                zoffsetvalue += 0.01;
                Draw_Float(zoffsetvalue, row-1, false, 100);
              }
            }
            break;
          case ZOFFSET_DOWN:
            if (draw) {
              Draw_Menu_Item(row, ICON_AxisD, "Microstep Down");
            }
            else {
              if (zoffsetvalue > MIN_Z_OFFSET) {
                if(liveadjust) {
                  gcode.process_subcommands_now_P(PSTR("M290 Z-0.01"));
                  planner.synchronize();
                }
                zoffsetvalue -= 0.01;
                Draw_Float(zoffsetvalue, row-2, false, 100);
              }
            }
            break;
          #if ENABLED(EEPROM_SETTINGS)
            case ZOFFSET_SAVE:
              if (draw) {
                Draw_Menu_Item(row, ICON_WriteEEPROM, "Save");
              }
              else {
                AudioFeedback(settings.save());
              }
              break;
          #endif
        }
        break;
    #endif
    #if HAS_PREHEAT
      case Preheat:

        #define PREHEAT_BACK 0
        #define PREHEAT_MODE (PREHEAT_BACK + 1)
        #define PREHEAT_1 (PREHEAT_MODE + (PREHEAT_COUNT >= 1))
        #define PREHEAT_2 (PREHEAT_1 + (PREHEAT_COUNT >= 2))
        #define PREHEAT_3 (PREHEAT_2 + (PREHEAT_COUNT >= 3))
        #define PREHEAT_4 (PREHEAT_3 + (PREHEAT_COUNT >= 4))
        #define PREHEAT_5 (PREHEAT_4 + (PREHEAT_COUNT >= 5))
        #define PREHEAT_TOTAL PREHEAT_5

        switch (item) {
          case PREHEAT_BACK:
            if (draw) {
              Draw_Menu_Item(row, ICON_Back, "Back");
            }
            else {
              Draw_Menu(Prepare, PREPARE_PREHEAT);
            }
            break;
          case PREHEAT_MODE:
           if (draw) {
            Draw_Menu_Item(row, ICON_Homing, "Preheat Mode");
            Draw_Option(preheatmode, preheat_modes, row);
          }
          else {
            Modify_Option(preheatmode, preheat_modes, 2);
          }
          break;
          #if (PREHEAT_COUNT >= 1)
            case PREHEAT_1:
              if (draw) {
                Draw_Menu_Item(row, ICON_Temperature, PREHEAT_1_LABEL);
              }
              else {
                thermalManager.disable_all_heaters();
                thermalManager.zero_fan_speeds();
                if (preheatmode == 0 || preheatmode == 1) {
                  thermalManager.setTargetHotend(ui.material_preset[0].hotend_temp, 0);
                  thermalManager.set_fan_speed(0, ui.material_preset[0].fan_speed);
                }
                if (preheatmode == 0 || preheatmode == 2) thermalManager.setTargetBed(ui.material_preset[0].bed_temp);
              }
              break;
          #endif
          #if (PREHEAT_COUNT >= 2)
            case PREHEAT_2:
              if (draw) {
                Draw_Menu_Item(row, ICON_Temperature, PREHEAT_2_LABEL);
              }
              else {
                thermalManager.disable_all_heaters();
                thermalManager.zero_fan_speeds();
                if (preheatmode == 0 || preheatmode == 1) {
                  thermalManager.setTargetHotend(ui.material_preset[1].hotend_temp, 0);
                  thermalManager.set_fan_speed(0, ui.material_preset[1].fan_speed);
                }
                if (preheatmode == 0 || preheatmode == 2) thermalManager.setTargetBed(ui.material_preset[1].bed_temp);
              }
              break;
          #endif
          #if (PREHEAT_COUNT >= 3)
            case PREHEAT_3:
              if (draw) {
                Draw_Menu_Item(row, ICON_Temperature, PREHEAT_3_LABEL);
              }
              else {
                thermalManager.disable_all_heaters();
                thermalManager.zero_fan_speeds();
                if (preheatmode == 0 || preheatmode == 1) {
                  thermalManager.setTargetHotend(ui.material_preset[2].hotend_temp, 0);
                  thermalManager.set_fan_speed(0, ui.material_preset[2].fan_speed);
                }
                if (preheatmode == 0 || preheatmode == 2) thermalManager.setTargetBed(ui.material_preset[2].bed_temp);
              }
              break;
          #endif
          #if (PREHEAT_COUNT >= 4)
            case PREHEAT_4:
              if (draw) {
                Draw_Menu_Item(row, ICON_Temperature, PREHEAT_4_LABEL);
              }
              else {
                thermalManager.disable_all_heaters();
                thermalManager.zero_fan_speeds();
                if (preheatmode == 0 || preheatmode == 1) {
                  thermalManager.setTargetHotend(ui.material_preset[3].hotend_temp, 0);
                  thermalManager.set_fan_speed(0, ui.material_preset[3].fan_speed);
                }
                if (preheatmode == 0 || preheatmode == 2) thermalManager.setTargetBed(ui.material_preset[3].bed_temp);
              }
              break;
          #endif
          #if (PREHEAT_COUNT >= 5)
            case PREHEAT_5:
              if (draw) {
                Draw_Menu_Item(row, ICON_Temperature, PREHEAT_5_LABEL);
              }
              else {
                thermalManager.disable_all_heaters();
                thermalManager.zero_fan_speeds();
                if (preheatmode == 0 || preheatmode == 1) {
                  thermalManager.setTargetHotend(ui.material_preset[4].hotend_temp, 0);
                  thermalManager.set_fan_speed(0, ui.material_preset[4].fan_speed);
                }
                if (preheatmode == 0 || preheatmode == 2) thermalManager.setTargetBed(ui.material_preset[4].bed_temp);
              }
              break;
          #endif
        }
        break;
    #endif
    #if ENABLED(FILAMENT_LOAD_UNLOAD_GCODES)
      case ChangeFilament:

        #define CHANGEFIL_BACK 0
        #define CHANGEFIL_LOAD (CHANGEFIL_BACK + 1)
        #define CHANGEFIL_UNLOAD (CHANGEFIL_LOAD + 1)
        #define CHANGEFIL_CHANGE (CHANGEFIL_UNLOAD + 1)
        #define CHANGEFIL_TOTAL CHANGEFIL_CHANGE

        switch (item) {
          case CHANGEFIL_BACK:
            if (draw) {
              Draw_Menu_Item(row, ICON_Back, "Back");
            }
            else {
              Draw_Menu(Prepare, PREPARE_CHANGEFIL);
            }
            break;
          case CHANGEFIL_LOAD:
            if (draw) {
              Draw_Menu_Item(row, ICON_WriteEEPROM, "Load Filament");
            }
            else {
              if (thermalManager.temp_hotend[0].target < thermalManager.extrude_min_temp) {
                Popup_Handler(ETemp);
              }
              else {
                if (thermalManager.temp_hotend[0].celsius < thermalManager.temp_hotend[0].target-2) {
                  Popup_Handler(Heating);
                  thermalManager.wait_for_hotend(0);
                }
                Popup_Handler(FilLoad);
                gcode.process_subcommands_now_P(PSTR("M701"));
                planner.synchronize();
                Redraw_Menu();
              }
            }
            break;
          case CHANGEFIL_UNLOAD:
            if (draw) {
              Draw_Menu_Item(row, ICON_ReadEEPROM, "Unload Filament");
            }
            else {
              if (thermalManager.temp_hotend[0].target < thermalManager.extrude_min_temp) {
                Popup_Handler(ETemp);
              }
              else {
                if (thermalManager.temp_hotend[0].celsius < thermalManager.temp_hotend[0].target-2) {
                  Popup_Handler(Heating);
                  thermalManager.wait_for_hotend(0);
                }
                Popup_Handler(FilLoad, true);
                gcode.process_subcommands_now_P(PSTR("M702"));
                planner.synchronize();
                Redraw_Menu();
              }
            }
            break;
          case CHANGEFIL_CHANGE:
            if (draw) {
              Draw_Menu_Item(row, ICON_ResumeEEPROM, "Change Filament");
            }
            else {
              if (thermalManager.temp_hotend[0].target < thermalManager.extrude_min_temp) {
                Popup_Handler(ETemp);
              }
              else {
                if (thermalManager.temp_hotend[0].celsius < thermalManager.temp_hotend[0].target-2) {
                  Popup_Handler(Heating);
                  thermalManager.wait_for_hotend(0);
                }
                Popup_Handler(FilChange);
                sprintf_P(cmd, PSTR("M600 B1 R%i"), thermalManager.temp_hotend[0].target);
                gcode.process_subcommands_now_P(cmd);
              }
            }
            break;
        }
        break;
    #endif
    case Control:

      #define CONTROL_BACK 0
      #define CONTROL_TEMP (CONTROL_BACK + 1)
      #define CONTROL_MOTION (CONTROL_TEMP + 1)
      #define CONTROL_VISUAL (CONTROL_MOTION + 1)
      #define CONTROL_ADVANCED (CONTROL_VISUAL + 1)
      #define CONTROL_SAVE (CONTROL_ADVANCED + ENABLED(EEPROM_SETTINGS))
      #define CONTROL_RESTORE (CONTROL_SAVE + ENABLED(EEPROM_SETTINGS))
      #define CONTROL_RESET (CONTROL_RESTORE + ENABLED(EEPROM_SETTINGS))
      #define CONTROL_INFO (CONTROL_RESET + 1)
      #define CONTROL_TOTAL CONTROL_INFO

      switch (item) {
        case CONTROL_BACK:
          if (draw) {
            Draw_Menu_Item(row, ICON_Back, "Back");
          }
          else {
            Draw_Main_Menu(2);
          }
          break;
        case CONTROL_TEMP:
          if (draw) {
            Draw_Menu_Item(row, ICON_Temperature, "Temperature", NULL, true);
          }
          else {
            Draw_Menu(TempMenu);
          }
          break;
        case CONTROL_MOTION:
          if (draw) {
            Draw_Menu_Item(row, ICON_Motion, "Motion", NULL, true);
          }
          else {
            Draw_Menu(Motion);
          }
          break;
        case CONTROL_VISUAL:
          if (draw) {
            Draw_Menu_Item(row, ICON_PrintSize, "Visual", NULL, true);
          }
          else {
            Draw_Menu(Visual);
          }
          break;
        case CONTROL_ADVANCED:
          if (draw) {
            Draw_Menu_Item(row, ICON_Version, "Advanced", NULL, true);
          }
          else {
            Draw_Menu(Advanced);
          }
          break;
        #if ENABLED(EEPROM_SETTINGS)
          case CONTROL_SAVE:
            if (draw) {
              Draw_Menu_Item(row, ICON_WriteEEPROM, "Store Settings");
            }
            else {
              AudioFeedback(settings.save());
            }
            break;
          case CONTROL_RESTORE:
            if (draw) {
              Draw_Menu_Item(row, ICON_ReadEEPROM, "Restore Settings");
            }
            else {
              AudioFeedback(settings.load());
            }
            break;
          case CONTROL_RESET:
            if (draw) {
              Draw_Menu_Item(row, ICON_Temperature, "Reset to Defaults");
            }
            else {
              settings.reset();
              AudioFeedback();
            }
            break;
        #endif
        case CONTROL_INFO:
          if (draw) {
            Draw_Menu_Item(row, ICON_Info, "Info");
          }
          else {
            Draw_Menu(Info);
          }
          break;
      }
      break;
    case TempMenu:

      #define TEMP_BACK 0
      #define TEMP_HOTEND (TEMP_BACK + ENABLED(HAS_HOTEND))
      #define TEMP_BED (TEMP_HOTEND + ENABLED(HAS_HEATED_BED))
      #define TEMP_FAN (TEMP_BED + ENABLED(HAS_FAN))
      #define TEMP_PID (TEMP_FAN + ANY(HAS_HOTEND, HAS_HEATED_BED))
      #define TEMP_PREHEAT1 (TEMP_PID + (PREHEAT_COUNT >= 1))
      #define TEMP_PREHEAT2 (TEMP_PREHEAT1 + (PREHEAT_COUNT >= 2))
      #define TEMP_PREHEAT3 (TEMP_PREHEAT2 + (PREHEAT_COUNT >= 3))
      #define TEMP_PREHEAT4 (TEMP_PREHEAT3 + (PREHEAT_COUNT >= 4))
      #define TEMP_PREHEAT5 (TEMP_PREHEAT4 + (PREHEAT_COUNT >= 5))
      #define TEMP_TOTAL TEMP_PREHEAT5

      switch (item) {
        case TEMP_BACK:
          if (draw) {
            Draw_Menu_Item(row, ICON_Back, "Back");
          }
          else {
            Draw_Menu(Control, CONTROL_TEMP);
          }
          break;
        #if HAS_HOTEND
          case TEMP_HOTEND:
            if (draw) {
              Draw_Menu_Item(row, ICON_SetEndTemp, "Hotend");
              Draw_Float(thermalManager.temp_hotend[0].target, row, false, 1);
            }
            else {
              Modify_Value(thermalManager.temp_hotend[0].target, MIN_E_TEMP, MAX_E_TEMP, 1);
            }
            break;
        #endif
        #if HAS_HEATED_BED
          case TEMP_BED:
            if (draw) {
              Draw_Menu_Item(row, ICON_SetBedTemp, "Bed");
              Draw_Float(thermalManager.temp_bed.target, row, false, 1);
            }
            else {
              Modify_Value(thermalManager.temp_bed.target, MIN_BED_TEMP, MAX_BED_TEMP, 1);
            }
            break;
        #endif
        #if HAS_FAN
          case TEMP_FAN:
            if (draw) {
              Draw_Menu_Item(row, ICON_FanSpeed, "Fan");
              Draw_Float(thermalManager.fan_speed[0], row, false, 1);
            }
            else {
              Modify_Value(thermalManager.fan_speed[0], MIN_FAN_SPEED, MAX_FAN_SPEED, 1);
            }
            break;
        #endif
        #if ANY(HAS_HOTEND, HAS_HEATED_BED)
          case TEMP_PID:
            if (draw) {
              Draw_Menu_Item(row, ICON_Step, "PID", NULL, true);
            }
            else {
              Draw_Menu(PID);
            }
            break;
        #endif
        #if (PREHEAT_COUNT >= 1)
          case TEMP_PREHEAT1:
            if (draw) {
              Draw_Menu_Item(row, ICON_Step, PREHEAT_1_LABEL, NULL, true);
            }
            else {
              Draw_Menu(Preheat1);
            }
            break;
        #endif
        #if (PREHEAT_COUNT >= 2)
          case TEMP_PREHEAT2:
            if (draw) {
              Draw_Menu_Item(row, ICON_Step, PREHEAT_2_LABEL, NULL, true);
            }
            else {
              Draw_Menu(Preheat2);
            }
            break;
        #endif
        #if (PREHEAT_COUNT >= 3)
          case TEMP_PREHEAT3:
            if (draw) {
              Draw_Menu_Item(row, ICON_Step, PREHEAT_3_LABEL, NULL, true);
            }
            else {
              Draw_Menu(Preheat3);
            }
            break;
        #endif
        #if (PREHEAT_COUNT >= 4)
          case TEMP_PREHEAT4:
            if (draw) {
              Draw_Menu_Item(row, ICON_Step, PREHEAT_4_LABEL, NULL, true);
            }
            else {
              Draw_Menu(Preheat4);
            }
            break;
        #endif
        #if (PREHEAT_COUNT >= 5)
          case TEMP_PREHEAT5:
            if (draw) {
              Draw_Menu_Item(row, ICON_Step, PREHEAT_5_LABEL, NULL, true);
            }
            else {
              Draw_Menu(Preheat5);
            }
            break;
        #endif
      }
      break;
    #if ANY(HAS_HOTEND, HAS_HEATED_BED)
      case PID:

        #define PID_BACK 0
        #define PID_HOTEND (PID_BACK + ENABLED(HAS_HOTEND))
        #define PID_BED (PID_HOTEND + ENABLED(HAS_HEATED_BED))
        #define PID_CYCLES (PID_BED + 1)
        #define PID_TOTAL PID_CYCLES

        static uint8_t PID_cycles = 5;

        switch (item) {
          case PID_BACK:
            if (draw) {
              Draw_Menu_Item(row, ICON_Back, "Back");
            }
            else {
              Draw_Menu(TempMenu, TEMP_PID);
            }
            break;
          #if HAS_HOTEND
            case PID_HOTEND:
              if (draw) {
                Draw_Menu_Item(row, ICON_HotendTemp, "Hotend", NULL, true);
              }
              else {
                Draw_Menu(HotendPID);
              }
              break;
          #endif
          #if HAS_HEATED_BED
            case PID_BED:
              if (draw) {
                Draw_Menu_Item(row, ICON_BedTemp, "Bed", NULL, true);
              }
              else {
                Draw_Menu(BedPID);
              }
              break;
          #endif
          case PID_CYCLES:
            if (draw) {
              Draw_Menu_Item(row, ICON_FanSpeed, "Cycles");
              Draw_Float(PID_cycles, row, false, 1);
            }
            else {
              Modify_Value(PID_cycles, 3, 50, 1);
            }
            break;
        }
        break;
    #endif
    #if HAS_HOTEND
      case HotendPID:

        #define HOTENDPID_BACK 0
        #define HOTENDPID_TUNE (HOTENDPID_BACK + 1)
        #define HOTENDPID_TEMP (HOTENDPID_TUNE + 1)
        #define HOTENDPID_KP (HOTENDPID_TEMP + 1)
        #define HOTENDPID_KI (HOTENDPID_KP + 1)
        #define HOTENDPID_KD (HOTENDPID_KI + 1)
        #define HOTENDPID_TOTAL HOTENDPID_KD

        static uint16_t PID_e_temp = 180;

        switch (item) {
          case HOTENDPID_BACK:
            if (draw) {
              Draw_Menu_Item(row, ICON_Back, "Back");
            }
            else {
              Draw_Menu(PID, PID_HOTEND);
            }
            break;
          case HOTENDPID_TUNE:
            if (draw) {
              Draw_Menu_Item(row, ICON_HotendTemp, "Autotune");
            }
            else {
              Popup_Handler(PIDWait);
              sprintf_P(cmd, PSTR("M303 E0 C%i S%i U1"), PID_cycles, PID_e_temp);
              gcode.process_subcommands_now_P(cmd);
              planner.synchronize();
              Redraw_Menu();
            }
            break;
          case HOTENDPID_TEMP:
            if (draw) {
              Draw_Menu_Item(row, ICON_Temperature, "Temperature");
              Draw_Float(PID_e_temp, row, false, 1);
            }
            else {
              Modify_Value(PID_e_temp, MIN_E_TEMP, MAX_E_TEMP, 1);
            }
            break;
          case HOTENDPID_KP:
            if (draw) {
              Draw_Menu_Item(row, ICON_Version, "Kp Value");
              Draw_Float(thermalManager.temp_hotend[0].pid.Kp, row, false, 100);
            }
            else {
              Modify_Value(thermalManager.temp_hotend[0].pid.Kp, 0, 5000, 100, thermalManager.updatePID);
            }
            break;
          case HOTENDPID_KI:
            if (draw) {
              Draw_Menu_Item(row, ICON_Version, "Ki Value");
              Draw_Float(unscalePID_i(thermalManager.temp_hotend[0].pid.Ki), row, false, 100);
            }
            else {
              Modify_Value(thermalManager.temp_hotend[0].pid.Ki, 0, 5000, 100, thermalManager.updatePID);
            }
            break;
          case HOTENDPID_KD:
            if (draw) {
              Draw_Menu_Item(row, ICON_Version, "Kd Value");
              Draw_Float(unscalePID_d(thermalManager.temp_hotend[0].pid.Kd), row, false, 100);
            }
            else {
              Modify_Value(thermalManager.temp_hotend[0].pid.Kd, 0, 5000, 100, thermalManager.updatePID);
            }
            break;
        }
        break;
    #endif
    #if HAS_HEATED_BED
      case BedPID:

        #define BEDPID_BACK 0
        #define BEDPID_TUNE (BEDPID_BACK + 1)
        #define BEDPID_TEMP (BEDPID_TUNE + 1)
        #define BEDPID_KP (BEDPID_TEMP + 1)
        #define BEDPID_KI (BEDPID_KP + 1)
        #define BEDPID_KD (BEDPID_KI + 1)
        #define BEDPID_TOTAL BEDPID_KD

        static uint16_t PID_bed_temp = 60;

        switch (item) {
          case BEDPID_BACK:
            if (draw) {
              Draw_Menu_Item(row, ICON_Back, "Back");
            }
            else {
              Draw_Menu(PID, PID_BED);
            }
            break;
          case BEDPID_TUNE:
            if (draw) {
              Draw_Menu_Item(row, ICON_HotendTemp, "Autotune");
            }
            else {
              Popup_Handler(PIDWait);
              sprintf_P(cmd, PSTR("M303 E-1 C%i S%i U1"), PID_cycles, PID_bed_temp);
              gcode.process_subcommands_now_P(cmd);
              planner.synchronize();
              Redraw_Menu();
            }
            break;
          case BEDPID_TEMP:
            if (draw) {
              Draw_Menu_Item(row, ICON_Temperature, "Temperature");
              Draw_Float(PID_bed_temp, row, false, 1);
            }
            else {
              Modify_Value(PID_bed_temp, MIN_BED_TEMP, MAX_BED_TEMP, 1);
            }
            break;
          case BEDPID_KP:
            if (draw) {
              Draw_Menu_Item(row, ICON_Version, "Kp Value");
              Draw_Float(thermalManager.temp_bed.pid.Kp, row, false, 100);
            }
            else {
              Modify_Value(thermalManager.temp_bed.pid.Kp, 0, 5000, 100, thermalManager.updatePID);
            }
            break;
          case BEDPID_KI:
            if (draw) {
              Draw_Menu_Item(row, ICON_Version, "Ki Value");
              Draw_Float(unscalePID_i(thermalManager.temp_bed.pid.Ki), row, false, 100);
            }
            else {
              Modify_Value(thermalManager.temp_bed.pid.Ki, 0, 5000, 100, thermalManager.updatePID);
            }
            break;
          case BEDPID_KD:
            if (draw) {
              Draw_Menu_Item(row, ICON_Version, "Kd Value");
              Draw_Float(unscalePID_d(thermalManager.temp_bed.pid.Kd), row, false, 100);
            }
            else {
              Modify_Value(thermalManager.temp_bed.pid.Kd, 0, 5000, 100, thermalManager.updatePID);
            }
            break;
        }
        break;
    #endif
    #if (PREHEAT_COUNT >= 1)
      case Preheat1:

        #define PREHEAT1_BACK 0
        #define PREHEAT1_HOTEND (PREHEAT1_BACK + ENABLED(HAS_HOTEND))
        #define PREHEAT1_BED (PREHEAT1_HOTEND + ENABLED(HAS_HEATED_BED))
        #define PREHEAT1_FAN (PREHEAT1_BED + ENABLED(HAS_FAN))
        #define PREHEAT1_TOTAL PREHEAT1_FAN

        switch (item) {
          case PREHEAT1_BACK:
            if (draw) {
              Draw_Menu_Item(row, ICON_Back, "Back");
            }
            else {
              Draw_Menu(TempMenu, TEMP_PREHEAT1);
            }
            break;
          #if HAS_HOTEND
            case PREHEAT1_HOTEND:
              if (draw) {
                Draw_Menu_Item(row, ICON_SetEndTemp, "Hotend");
                Draw_Float(ui.material_preset[0].hotend_temp, row, false, 1);
              }
              else {
                Modify_Value(ui.material_preset[0].hotend_temp, MIN_E_TEMP, MAX_E_TEMP, 1);
              }
              break;
          #endif
          #if HAS_HEATED_BED
            case PREHEAT1_BED:
              if (draw) {
                Draw_Menu_Item(row, ICON_SetBedTemp, "Bed");
                Draw_Float(ui.material_preset[0].bed_temp, row, false, 1);
              }
              else {
                Modify_Value(ui.material_preset[0].bed_temp, MIN_BED_TEMP, MAX_BED_TEMP, 1);
              }
              break;
          #endif
          #if HAS_FAN
            case PREHEAT1_FAN:
              if (draw) {
                Draw_Menu_Item(row, ICON_FanSpeed, "Fan");
                Draw_Float(ui.material_preset[0].fan_speed, row, false, 1);
              }
              else {
                Modify_Value(ui.material_preset[0].fan_speed, MIN_FAN_SPEED, MAX_FAN_SPEED, 1);
              }
              break;
          #endif
        }
        break;
    #endif
    #if (PREHEAT_COUNT >= 2)
      case Preheat2:

        #define PREHEAT2_BACK 0
        #define PREHEAT2_HOTEND (PREHEAT2_BACK + ENABLED(HAS_HOTEND))
        #define PREHEAT2_BED (PREHEAT2_HOTEND + ENABLED(HAS_HEATED_BED))
        #define PREHEAT2_FAN (PREHEAT2_BED + ENABLED(HAS_FAN))
        #define PREHEAT2_TOTAL PREHEAT2_FAN

        switch (item) {
          case PREHEAT2_BACK:
            if (draw) {
              Draw_Menu_Item(row, ICON_Back, "Back");
            }
            else {
              Draw_Menu(TempMenu, TEMP_PREHEAT2);
            }
            break;
          #if HAS_HOTEND
            case PREHEAT2_HOTEND:
              if (draw) {
                Draw_Menu_Item(row, ICON_SetEndTemp, "Hotend");
                Draw_Float(ui.material_preset[1].hotend_temp, row, false, 1);
              }
              else {
                Modify_Value(ui.material_preset[1].hotend_temp, MIN_E_TEMP, MAX_E_TEMP, 1);
              }
              break;
          #endif
          #if HAS_HEATED_BED
            case PREHEAT2_BED:
              if (draw) {
                Draw_Menu_Item(row, ICON_SetBedTemp, "Bed");
                Draw_Float(ui.material_preset[1].bed_temp, row, false, 1);
              }
              else {
                Modify_Value(ui.material_preset[1].bed_temp, MIN_BED_TEMP, MAX_BED_TEMP, 1);
              }
              break;
          #endif
          #if HAS_FAN
            case PREHEAT2_FAN:
              if (draw) {
                Draw_Menu_Item(row, ICON_FanSpeed, "Fan");
                Draw_Float(ui.material_preset[1].fan_speed, row, false, 1);
              }
              else {
                Modify_Value(ui.material_preset[1].fan_speed, MIN_FAN_SPEED, MAX_FAN_SPEED, 1);
              }
              break;
          #endif
        }
        break;
    #endif
    #if (PREHEAT_COUNT >= 3)
      case Preheat3:

        #define PREHEAT3_BACK 0
        #define PREHEAT3_HOTEND (PREHEAT3_BACK + ENABLED(HAS_HOTEND))
        #define PREHEAT3_BED (PREHEAT3_HOTEND + ENABLED(HAS_HEATED_BED))
        #define PREHEAT3_FAN (PREHEAT3_BED + ENABLED(HAS_FAN))
        #define PREHEAT3_TOTAL PREHEAT3_FAN

        switch (item) {
          case PREHEAT3_BACK:
            if (draw) {
              Draw_Menu_Item(row, ICON_Back, "Back");
            }
            else {
              Draw_Menu(TempMenu, TEMP_PREHEAT3);
            }
            break;
          #if HAS_HOTEND
            case PREHEAT3_HOTEND:
              if (draw) {
                Draw_Menu_Item(row, ICON_SetEndTemp, "Hotend");
                Draw_Float(ui.material_preset[2].hotend_temp, row, false, 1);
              }
              else {
                Modify_Value(ui.material_preset[2].hotend_temp, MIN_E_TEMP, MAX_E_TEMP, 1);
              }
              break;
          #endif
          #if HAS_HEATED_BED
            case PREHEAT3_BED:
              if (draw) {
                Draw_Menu_Item(row, ICON_SetBedTemp, "Bed");
                Draw_Float(ui.material_preset[2].bed_temp, row, false, 1);
              }
              else {
                Modify_Value(ui.material_preset[2].bed_temp, MIN_BED_TEMP, MAX_BED_TEMP, 1);
              }
              break;
          #endif
          #if HAS_FAN
            case PREHEAT3_FAN:
              if (draw) {
                Draw_Menu_Item(row, ICON_FanSpeed, "Fan");
                Draw_Float(ui.material_preset[2].fan_speed, row, false, 1);
              }
              else {
                Modify_Value(ui.material_preset[2].fan_speed, MIN_FAN_SPEED, MAX_FAN_SPEED, 1);
              }
              break;
          #endif
        }
        break;
    #endif
    #if (PREHEAT_COUNT >= 4)
      case Preheat4:

        #define PREHEAT4_BACK 0
        #define PREHEAT4_HOTEND (PREHEAT4_BACK + ENABLED(HAS_HOTEND))
        #define PREHEAT4_BED (PREHEAT4_HOTEND + ENABLED(HAS_HEATED_BED))
        #define PREHEAT4_FAN (PREHEAT4_BED + ENABLED(HAS_FAN))
        #define PREHEAT4_TOTAL PREHEAT4_FAN

        switch (item) {
          case PREHEAT4_BACK:
            if (draw) {
              Draw_Menu_Item(row, ICON_Back, "Back");
            }
            else {
              Draw_Menu(TempMenu, TEMP_PREHEAT4);
            }
            break;
          #if HAS_HOTEND
            case PREHEAT4_HOTEND:
              if (draw) {
                Draw_Menu_Item(row, ICON_SetEndTemp, "Hotend");
                Draw_Float(ui.material_preset[3].hotend_temp, row, false, 1);
              }
              else {
                Modify_Value(ui.material_preset[3].hotend_temp, MIN_E_TEMP, MAX_E_TEMP, 1);
              }
              break;
          #endif
          #if HAS_HEATED_BED
            case PREHEAT4_BED:
              if (draw) {
                Draw_Menu_Item(row, ICON_SetBedTemp, "Bed");
                Draw_Float(ui.material_preset[3].bed_temp, row, false, 1);
              }
              else {
                Modify_Value(ui.material_preset[3].bed_temp, MIN_BED_TEMP, MAX_BED_TEMP, 1);
              }
              break;
          #endif
          #if HAS_FAN
            case PREHEAT4_FAN:
              if (draw) {
                Draw_Menu_Item(row, ICON_FanSpeed, "Fan");
                Draw_Float(ui.material_preset[3].fan_speed, row, false, 1);
              }
              else {
                Modify_Value(ui.material_preset[3].fan_speed, MIN_FAN_SPEED, MAX_FAN_SPEED, 1);
              }
              break;
          #endif
        }
        break;
    #endif
    #if (PREHEAT_COUNT >= 5)
      case Preheat5:

        #define PREHEAT5_BACK 0
        #define PREHEAT5_HOTEND (PREHEAT5_BACK + ENABLED(HAS_HOTEND))
        #define PREHEAT5_BED (PREHEAT5_HOTEND + ENABLED(HAS_HEATED_BED))
        #define PREHEAT5_FAN (PREHEAT5_BED + ENABLED(HAS_FAN))
        #define PREHEAT5_TOTAL PREHEAT5_FAN

        switch (item) {
          case PREHEAT5_BACK:
            if (draw) {
              Draw_Menu_Item(row, ICON_Back, "Back");
            }
            else {
              Draw_Menu(TempMenu, TEMP_PREHEAT5);
            }
            break;
          #if HAS_HOTEND
            case PREHEAT5_HOTEND:
              if (draw) {
                Draw_Menu_Item(row, ICON_SetEndTemp, "Hotend");
                Draw_Float(ui.material_preset[4].hotend_temp, row, false, 1);
              }
              else {
                Modify_Value(ui.material_preset[4].hotend_temp, MIN_E_TEMP, MAX_E_TEMP, 1);
              }
              break;
          #endif
          #if HAS_HEATED_BED
            case PREHEAT5_BED:
              if (draw) {
                Draw_Menu_Item(row, ICON_SetBedTemp, "Bed");
                Draw_Float(ui.material_preset[4].bed_temp, row, false, 1);
              }
              else {
                Modify_Value(ui.material_preset[4].bed_temp, MIN_BED_TEMP, MAX_BED_TEMP, 1);
              }
              break;
          #endif
          #if HAS_FAN
            case PREHEAT5_FAN:
              if (draw) {
                Draw_Menu_Item(row, ICON_FanSpeed, "Fan");
                Draw_Float(ui.material_preset[4].fan_speed, row, false, 1);
              }
              else {
                Modify_Value(ui.material_preset[4].fan_speed, MIN_FAN_SPEED, MAX_FAN_SPEED, 1);
              }
              break;
          #endif
        }
        break;
    #endif
    case Motion:

      #define MOTION_BACK 0
      #define MOTION_HOMEOFFSETS (MOTION_BACK + 1)
      #define MOTION_SPEED (MOTION_HOMEOFFSETS + 1)
      #define MOTION_ACCEL (MOTION_SPEED + 1)
      #define MOTION_JERK (MOTION_ACCEL + ENABLED(HAS_CLASSIC_JERK))
      #define MOTION_STEPS (MOTION_JERK + 1)
      #define MOTION_FLOW (MOTION_STEPS + ENABLED(HAS_HOTEND))
      #define MOTION_TOTAL MOTION_FLOW

      switch (item) {
        case MOTION_BACK:
          if (draw) {
            Draw_Menu_Item(row, ICON_Back, "Back");
          }
          else {
            Draw_Menu(Control, CONTROL_MOTION);
          }
          break;
        case MOTION_HOMEOFFSETS:
          if (draw) {
            Draw_Menu_Item(row, ICON_SetHome, "Home Offsets", NULL, true);
          }
          else {
            Draw_Menu(HomeOffsets);
          }
          break;
        case MOTION_SPEED:
          if (draw) {
            Draw_Menu_Item(row, ICON_MaxSpeed, "Max Speed", NULL, true);
          }
          else {
            Draw_Menu(MaxSpeed);
          }
          break;
        case MOTION_ACCEL:
          if (draw) {
            Draw_Menu_Item(row, ICON_MaxAccelerated, "Max Acceleration", NULL, true);
          }
          else {
            Draw_Menu(MaxAcceleration);
          }
          break;
        #if HAS_CLASSIC_JERK
          case MOTION_JERK:
            if (draw) {
              Draw_Menu_Item(row, ICON_MaxJerk, "Max Jerk", NULL, true);
            }
            else {
              Draw_Menu(MaxJerk);
            }
            break;
        #endif
        case MOTION_STEPS:
          if (draw) {
            Draw_Menu_Item(row, ICON_Step, "Steps/mm", NULL, true);
          }
          else {
            Draw_Menu(Steps);
          }
          break;
        #if HAS_HOTEND
          case MOTION_FLOW:
            if (draw) {
              Draw_Menu_Item(row, ICON_Speed, "Flow Rate");
              Draw_Float(planner.flow_percentage[0], row, false, 1);
            }
            else {
              Modify_Value(planner.flow_percentage[0], MIN_FLOW_RATE, MAX_FLOW_RATE, 1);
            }
            break;
        #endif
      }
      break;
    case HomeOffsets:

      #define HOMEOFFSETS_BACK 0
      #define HOMEOFFSETS_XOFFSET (HOMEOFFSETS_BACK + 1)
      #define HOMEOFFSETS_YOFFSET (HOMEOFFSETS_XOFFSET + 1)
      #define HOMEOFFSETS_TOTAL HOMEOFFSETS_YOFFSET

      switch (item) {
        case HOMEOFFSETS_BACK:
          if (draw) {
            Draw_Menu_Item(row, ICON_Back, "Back");
          }
          else {
            Draw_Menu(Motion, MOTION_HOMEOFFSETS);
          }
          break;
        case HOMEOFFSETS_XOFFSET:
          if (draw) {
            Draw_Menu_Item(row, ICON_StepX, "X Offset");
            Draw_Float(home_offset.x, row, false, 100);
          }
          else {
            Modify_Value(home_offset.x, -MAX_XY_OFFSET, MAX_XY_OFFSET, 100);
          }
          break;
        case HOMEOFFSETS_YOFFSET:
          if (draw) {
            Draw_Menu_Item(row, ICON_StepY, "Y Offset");
            Draw_Float(home_offset.y, row, false, 100);
          }
          else {
            Modify_Value(home_offset.y, -MAX_XY_OFFSET, MAX_XY_OFFSET, 100);
          }
          break;
      }
      break;
    case MaxSpeed:

      #define SPEED_BACK 0
      #define SPEED_X (SPEED_BACK + 1)
      #define SPEED_Y (SPEED_X + 1)
      #define SPEED_Z (SPEED_Y + 1)
      #define SPEED_E (SPEED_Z + ENABLED(HAS_HOTEND))
      #define SPEED_TOTAL SPEED_E

      switch (item) {
        case SPEED_BACK:
          if (draw) {
            Draw_Menu_Item(row, ICON_Back, "Back");
          }
          else {
            Draw_Menu(Motion, MOTION_SPEED);
          }
          break;
        case SPEED_X:
          if (draw) {
            Draw_Menu_Item(row, ICON_MaxSpeedX, "X Axis");
            Draw_Float(planner.settings.max_feedrate_mm_s[X_AXIS], row, false, 1);
          }
          else {
            Modify_Value(planner.settings.max_feedrate_mm_s[X_AXIS], 0, default_max_feedrate[X_AXIS]*2, 1);
          }
          break;
        case SPEED_Y:
          if (draw) {
            Draw_Menu_Item(row, ICON_MaxSpeedY, "Y Axis");
            Draw_Float(planner.settings.max_feedrate_mm_s[Y_AXIS], row, false, 1);
          }
          else {
            Modify_Value(planner.settings.max_feedrate_mm_s[Y_AXIS], 0, default_max_feedrate[Y_AXIS]*2, 1);
          }
          break;
        case SPEED_Z:
          if (draw) {
            Draw_Menu_Item(row, ICON_MaxSpeedZ, "Z Axis");
            Draw_Float(planner.settings.max_feedrate_mm_s[Z_AXIS], row, false, 1);
          }
          else {
            Modify_Value(planner.settings.max_feedrate_mm_s[Z_AXIS], 0, default_max_feedrate[Z_AXIS]*2, 1);
          }
          break;
        #if HAS_HOTEND
          case SPEED_E:
            if (draw) {
              Draw_Menu_Item(row, ICON_MaxSpeedE, "Extruder");
              Draw_Float(planner.settings.max_feedrate_mm_s[E_AXIS], row, false, 1);
            }
            else {
              Modify_Value(planner.settings.max_feedrate_mm_s[E_AXIS], 0, default_max_feedrate[E_AXIS]*2, 1);
            }
            break;
        #endif
      }
      break;
    case MaxAcceleration:

      #define ACCEL_BACK 0
      #define ACCEL_X (ACCEL_BACK + 1)
      #define ACCEL_Y (ACCEL_X + 1)
      #define ACCEL_Z (ACCEL_Y + 1)
      #define ACCEL_E (ACCEL_Z + ENABLED(HAS_HOTEND))
      #define ACCEL_TOTAL ACCEL_E

      switch (item) {
        case ACCEL_BACK:
          if (draw) {
            Draw_Menu_Item(row, ICON_Back, "Back");
          }
          else {
            Draw_Menu(Motion, MOTION_ACCEL);
          }
          break;
        case ACCEL_X:
          if (draw) {
            Draw_Menu_Item(row, ICON_MaxAccX, "X Axis");
            Draw_Float(planner.settings.max_acceleration_mm_per_s2[X_AXIS], row, false, 1);
          }
          else {
            Modify_Value(planner.settings.max_acceleration_mm_per_s2[X_AXIS], 0, default_max_acceleration[X_AXIS]*2, 1);
          }
          break;
        case ACCEL_Y:
          if (draw) {
            Draw_Menu_Item(row, ICON_MaxAccY, "Y Axis");
            Draw_Float(planner.settings.max_acceleration_mm_per_s2[Y_AXIS], row, false, 1);
          }
          else {
            Modify_Value(planner.settings.max_acceleration_mm_per_s2[Y_AXIS], 0, default_max_acceleration[Y_AXIS]*2, 1);
          }
          break;
        case ACCEL_Z:
          if (draw) {
            Draw_Menu_Item(row, ICON_MaxAccZ, "Z Axis");
            Draw_Float(planner.settings.max_acceleration_mm_per_s2[Z_AXIS], row, false, 1);
          }
          else {
            Modify_Value(planner.settings.max_acceleration_mm_per_s2[Z_AXIS], 0, default_max_acceleration[Z_AXIS]*2, 1);
          }
          break;
        #if HAS_HOTEND
          case ACCEL_E:
            if (draw) {
              Draw_Menu_Item(row, ICON_MaxAccE, "Extruder");
              Draw_Float(planner.settings.max_acceleration_mm_per_s2[E_AXIS], row, false, 1);
            }
            else {
              Modify_Value(planner.settings.max_acceleration_mm_per_s2[E_AXIS], 0, default_max_acceleration[E_AXIS]*2, 1);
            }
            break;
        #endif
      }
      break;
    #if HAS_CLASSIC_JERK
      case MaxJerk:

        #define JERK_BACK 0
        #define JERK_X (JERK_BACK + 1)
        #define JERK_Y (JERK_X + 1)
        #define JERK_Z (JERK_Y + 1)
        #define JERK_E (JERK_Z + ENABLED(HAS_HOTEND))
        #define JERK_TOTAL JERK_E

        switch (item) {
          case JERK_BACK:
            if (draw) {
              Draw_Menu_Item(row, ICON_Back, "Back");
            }
            else {
              Draw_Menu(Motion, MOTION_JERK);
            }
            break;
          case JERK_X:
            if (draw) {
              Draw_Menu_Item(row, ICON_MaxSpeedJerkX, "X Axis");
              Draw_Float(planner.max_jerk[X_AXIS], row, false, 10);
            }
            else {
              Modify_Value(planner.max_jerk[X_AXIS], 0, default_max_jerk[X_AXIS]*2, 10);
            }
            break;
          case JERK_Y:
            if (draw) {
              Draw_Menu_Item(row, ICON_MaxSpeedJerkY, "Y Axis");
              Draw_Float(planner.max_jerk[Y_AXIS], row, false, 10);
            }
            else {
              Modify_Value(planner.max_jerk[Y_AXIS], 0, default_max_jerk[Y_AXIS]*2, 10);
            }
            break;
          case JERK_Z:
            if (draw) {
              Draw_Menu_Item(row, ICON_MaxSpeedJerkZ, "Z Axis");
              Draw_Float(planner.max_jerk[Z_AXIS], row, false, 10);
            }
            else {
              Modify_Value(planner.max_jerk[Z_AXIS], 0, default_max_jerk[Z_AXIS]*2, 10);
            }
            break;
          #if HAS_HOTEND
            case JERK_E:
              if (draw) {
                Draw_Menu_Item(row, ICON_MaxSpeedJerkE, "Extruder");
                Draw_Float(planner.max_jerk[E_AXIS], row, false, 10);
              }
              else {
                Modify_Value(planner.max_jerk[E_AXIS], 0, default_max_jerk[E_AXIS]*2, 10);
              }
              break;
          #endif
        }
        break;
    #endif
    case Steps:

      #define STEPS_BACK 0
      #define STEPS_X (STEPS_BACK + 1)
      #define STEPS_Y (STEPS_X + 1)
      #define STEPS_Z (STEPS_Y + 1)
      #define STEPS_E (STEPS_Z + ENABLED(HAS_HOTEND))
      #define STEPS_TOTAL STEPS_E

      switch (item) {
        case STEPS_BACK:
          if (draw) {
            Draw_Menu_Item(row, ICON_Back, "Back");
          }
          else {
            Draw_Menu(Motion, MOTION_STEPS);
          }
          break;
        case STEPS_X:
          if (draw) {
            Draw_Menu_Item(row, ICON_StepX, "X Axis");
            Draw_Float(planner.settings.axis_steps_per_mm[X_AXIS], row, false, 10);
          }
          else {
            Modify_Value(planner.settings.axis_steps_per_mm[X_AXIS], 0, default_steps[X_AXIS]*2, 10);
          }
          break;
        case STEPS_Y:
          if (draw) {
            Draw_Menu_Item(row, ICON_StepY, "Y Axis");
            Draw_Float(planner.settings.axis_steps_per_mm[Y_AXIS], row, false, 10);
          }
          else {
            Modify_Value(planner.settings.axis_steps_per_mm[Y_AXIS], 0, default_steps[Y_AXIS]*2, 10);
          }
          break;
        case STEPS_Z:
          if (draw) {
            Draw_Menu_Item(row, ICON_StepZ, "Z Axis");
            Draw_Float(planner.settings.axis_steps_per_mm[Z_AXIS], row, false, 10);
          }
          else {
            Modify_Value(planner.settings.axis_steps_per_mm[Z_AXIS], 0, default_steps[Z_AXIS]*2, 10);
          }
          break;
        #if HAS_HOTEND
          case STEPS_E:
            if (draw) {
              Draw_Menu_Item(row, ICON_StepE, "Extruder");
              Draw_Float(planner.settings.axis_steps_per_mm[E_AXIS], row, false, 10);
            }
            else {
              Modify_Value(planner.settings.axis_steps_per_mm[E_AXIS], 0, 1000, 10);
            }
            break;
        #endif
      }
      break;

    case Visual:

      #define VISUAL_BACK 0
      #define VISUAL_BACKLIGHT (VISUAL_BACK + 1)
      #define VISUAL_BRIGHTNESS (VISUAL_BACKLIGHT + 1)
      #define VISUAL_TIME_FORMAT (VISUAL_BRIGHTNESS + 1)
      #define VISUAL_COLOR_THEMES (VISUAL_TIME_FORMAT + 1)
      #define VISUAL_TOTAL VISUAL_COLOR_THEMES

      switch (item) {
        case VISUAL_BACK:
          if (draw) {
            Draw_Menu_Item(row, ICON_Back, "Back");
          }
          else {
            Draw_Menu(Control, CONTROL_VISUAL);
          }
          break;
        case VISUAL_BACKLIGHT:
          if (draw) {
            Draw_Menu_Item(row, ICON_Brightness, "Display Off");
          }
          else {
            ui.set_brightness(0);
          }
          break;
        case VISUAL_BRIGHTNESS:
          if (draw) {
            Draw_Menu_Item(row, ICON_Brightness, "LCD Brightness");
            Draw_Float(ui.brightness, row, false, 1);
          }
          else {
            Modify_Value(ui.brightness, MIN_LCD_BRIGHTNESS, MAX_LCD_BRIGHTNESS, 1, ui.refresh_brightness);
          }
          break;
        case VISUAL_TIME_FORMAT:
          if (draw) {
            Draw_Menu_Item(row, ICON_PrintTime, "Progress as __h__m");
            Draw_Checkbox(row, eeprom_settings.time_format_textual);
          }
          else {
            eeprom_settings.time_format_textual = !eeprom_settings.time_format_textual;
            Draw_Checkbox(row, eeprom_settings.time_format_textual);
          }
          break;
        case VISUAL_COLOR_THEMES:
        if (draw) {
            Draw_Menu_Item(row, ICON_MaxSpeed, "UI Color Settings", NULL, true);
          }
          else {
            Draw_Menu(ColorSettings);
          }
        break;  
      }
      break;
    case ColorSettings:

        #define COLORSETTINGS_BACK 0
        #define COLORSETTINGS_CURSOR (COLORSETTINGS_BACK + 1)
        #define COLORSETTINGS_SPLIT_LINE (COLORSETTINGS_CURSOR + 1)
        #define COLORSETTINGS_MENU_TOP_TXT (COLORSETTINGS_SPLIT_LINE + 1)
        #define COLORSETTINGS_MENU_TOP_BG (COLORSETTINGS_MENU_TOP_TXT + 1)
        #define COLORSETTINGS_HIGHLIGHT_BORDER (COLORSETTINGS_MENU_TOP_BG + 1)
        #define COLORSETTINGS_PROGRESS_PERCENT (COLORSETTINGS_HIGHLIGHT_BORDER + 1)
        #define COLORSETTINGS_PROGRESS_TIME (COLORSETTINGS_PROGRESS_PERCENT + 1)
        #define COLORSETTINGS_PROGRESS_STATUS_BAR (COLORSETTINGS_PROGRESS_TIME + 1)
        #define COLORSETTINGS_PROGRESS_STATUS_AREA (COLORSETTINGS_PROGRESS_STATUS_BAR + 1)
        #define COLORSETTINGS_PROGRESS_COORDINATES (COLORSETTINGS_PROGRESS_STATUS_AREA + 1)
        #define COLORSETTINGS_PROGRESS_COORDINATES_LINE (COLORSETTINGS_PROGRESS_COORDINATES + 1)
        #define COLORSETTINGS_TOTAL COLORSETTINGS_PROGRESS_COORDINATES_LINE

        switch (item) {
        case COLORSETTINGS_BACK:
          if (draw) {
            Draw_Menu_Item(row, ICON_Back, "Back");
          }
          else {
            Draw_Menu(Visual, VISUAL_COLOR_THEMES);
          }
          break;
        case COLORSETTINGS_CURSOR:
           if (draw) {
            Draw_Menu_Item(row, ICON_MaxSpeed, "Cursor");
            Draw_Option(eeprom_settings.cursor_color, color_names, row, false, true);
          }
          else {
            Modify_Option(eeprom_settings.cursor_color, color_names, Custom_Colors);
          }
          break;
          case COLORSETTINGS_SPLIT_LINE:
           if (draw) {
            Draw_Menu_Item(row, ICON_MaxSpeed, "Menu Split Line");
            Draw_Option(eeprom_settings.menu_split_line, color_names, row, false, true);
          }
          else {
            Modify_Option(eeprom_settings.menu_split_line, color_names, Custom_Colors);
          }
          break;
        case COLORSETTINGS_MENU_TOP_TXT:
           if (draw) {
            Draw_Menu_Item(row, ICON_MaxSpeed, "Menu Header Text");
            Draw_Option(eeprom_settings.menu_top_txt, color_names, row, false, true);
          }
          else {
            Modify_Option(eeprom_settings.menu_top_txt, color_names, Custom_Colors);
          }
          break;
         case COLORSETTINGS_MENU_TOP_BG:
           if (draw) {
            Draw_Menu_Item(row, ICON_MaxSpeed, "Menu Header Bg");
            Draw_Option(eeprom_settings.menu_top_bg, color_names, row, false, true);
          }
          else {
            Modify_Option(eeprom_settings.menu_top_bg, color_names, Custom_Colors);
          }
          break;  
          case COLORSETTINGS_HIGHLIGHT_BORDER:
           if (draw) {
            Draw_Menu_Item(row, ICON_MaxSpeed, "Highlight Box");
            Draw_Option(eeprom_settings.highlight_box, color_names, row, false, true);
          }
          else {
            Modify_Option(eeprom_settings.highlight_box, color_names, Custom_Colors);
          }
          break; 
          case COLORSETTINGS_PROGRESS_PERCENT:
           if (draw) {
            Draw_Menu_Item(row, ICON_MaxSpeed, "Progress Percent");
            Draw_Option(eeprom_settings.progress_percent, color_names, row, false, true);
          }
          else {
            Modify_Option(eeprom_settings.progress_percent, color_names, Custom_Colors);
          }
          break;  
          case COLORSETTINGS_PROGRESS_TIME:
           if (draw) {
            Draw_Menu_Item(row, ICON_MaxSpeed, "Progress Time");
            Draw_Option(eeprom_settings.progress_time, color_names, row, false, true);
          }
          else {
            Modify_Option(eeprom_settings.progress_time, color_names, Custom_Colors);
          }
          break;           
          case COLORSETTINGS_PROGRESS_STATUS_BAR:
           if (draw) {
            Draw_Menu_Item(row, ICON_MaxSpeed, "Status Bar Text");
            Draw_Option(eeprom_settings.status_bar_text, color_names, row, false, true);
          }
          else {
            Modify_Option(eeprom_settings.status_bar_text, color_names, Custom_Colors);
          }
          break;  
          case COLORSETTINGS_PROGRESS_STATUS_AREA:
           if (draw) {
            Draw_Menu_Item(row, ICON_MaxSpeed, "Status Area Text");
            Draw_Option(eeprom_settings.status_area_text, color_names, row, false, true);
          }
          else {
            Modify_Option(eeprom_settings.status_area_text, color_names, Custom_Colors);
          }
          break;  
          case COLORSETTINGS_PROGRESS_COORDINATES:
           if (draw) {
            Draw_Menu_Item(row, ICON_MaxSpeed, "Coordinates Text");
            Draw_Option(eeprom_settings.coordinates_text, color_names, row, false, true);
          }
          else {
            Modify_Option(eeprom_settings.coordinates_text, color_names, Custom_Colors);
          }
          break;     
          case COLORSETTINGS_PROGRESS_COORDINATES_LINE:
           if (draw) {
            Draw_Menu_Item(row, ICON_MaxSpeed, "Coordinates Line");
            Draw_Option(eeprom_settings.coordinates_split_line, color_names, row, false, true);
          }
          else {
            Modify_Option(eeprom_settings.coordinates_split_line, color_names, Custom_Colors);
          }
          break;                                              
        }
        break; 
    case Advanced:

      #define ADVANCED_BACK 0
      #define ADVANCED_BEEPER (ADVANCED_BACK + 1)
      #define ADVANCED_PROBE (ADVANCED_BEEPER + ENABLED(HAS_BED_PROBE))
      #define ADVANCED_CORNER (ADVANCED_PROBE + 1)
      #define ADVANCED_LA (ADVANCED_CORNER + ENABLED(LIN_ADVANCE))
      #define ADVANCED_LOAD (ADVANCED_LA + ENABLED(ADVANCED_PAUSE_FEATURE))
      #define ADVANCED_UNLOAD (ADVANCED_LOAD + ENABLED(ADVANCED_PAUSE_FEATURE))
      #define ADVANCED_COLD_EXTRUDE  (ADVANCED_UNLOAD + ENABLED(PREVENT_COLD_EXTRUSION))
      #define ADVANCED_FILSENSORENABLED (ADVANCED_COLD_EXTRUDE + ENABLED(FILAMENT_RUNOUT_SENSOR))
      #define ADVANCED_FILSENSORDISTANCE (ADVANCED_FILSENSORENABLED + ENABLED(HAS_FILAMENT_RUNOUT_DISTANCE))
      #define ADVANCED_POWER_LOSS (ADVANCED_FILSENSORDISTANCE + ENABLED(POWER_LOSS_RECOVERY))
      #define ADVANCED_TOTAL ADVANCED_POWER_LOSS

      switch (item) {
        case ADVANCED_BACK:
          if (draw) {
            Draw_Menu_Item(row, ICON_Back, "Back");
          }
          else {
            Draw_Menu(Control, CONTROL_ADVANCED);
          }
          break;
        case ADVANCED_BEEPER:
          if (draw) {
            Draw_Menu_Item(row, ICON_Version, "LCD Beeper");
            Draw_Checkbox(row, eeprom_settings.beeperenable);
          }
          else {
            eeprom_settings.beeperenable = !eeprom_settings.beeperenable;
            Draw_Checkbox(row, eeprom_settings.beeperenable);
          }
          break;
        #if HAS_BED_PROBE
          case ADVANCED_PROBE:
            if (draw) {
              Draw_Menu_Item(row, ICON_StepX, "Probe", NULL, true);
            }
            else {
              Draw_Menu(ProbeMenu);
            }
            break;
        #endif
        case ADVANCED_CORNER:
          if (draw) {
            Draw_Menu_Item(row, ICON_MaxAccelerated, "Bed Screw Inset");
            Draw_Float(corner_pos, row, false, 10);
          }
          else {
            Modify_Value(corner_pos, 1, 100, 10);
          }
          break;
        #if ENABLED(LIN_ADVANCE)
          case ADVANCED_LA:
            if (draw) {
              Draw_Menu_Item(row, ICON_MaxAccelerated, "Lin Advance Kp");
              Draw_Float(planner.extruder_advance_K[0], row, false, 100);
            }
            else {
              Modify_Value(planner.extruder_advance_K[0], 0, 10, 100);
            }
            break;
        #endif
        #if ENABLED(ADVANCED_PAUSE_FEATURE)
          case ADVANCED_LOAD:
            if (draw) {
              Draw_Menu_Item(row, ICON_WriteEEPROM, "Load Length");
              Draw_Float(fc_settings[0].load_length, row, false, 1);
            }
            else {
              Modify_Value(fc_settings[0].load_length, 0, EXTRUDE_MAXLENGTH, 1);
            }
            break;
          case ADVANCED_UNLOAD:
            if (draw) {
              Draw_Menu_Item(row, ICON_ReadEEPROM, "Unload Length");
              Draw_Float(fc_settings[0].unload_length, row, false, 1);
            }
            else {
              Modify_Value(fc_settings[0].unload_length, 0, EXTRUDE_MAXLENGTH, 1);
            }
            break;
        #endif
        #if ENABLED(PREVENT_COLD_EXTRUSION)
          case ADVANCED_COLD_EXTRUDE:
            if (draw) {
              Draw_Menu_Item(row, ICON_Cool, "Min Extrusion T");
              Draw_Float(thermalManager.extrude_min_temp, row, false, 1);
            }
            else {
              Modify_Value(thermalManager.extrude_min_temp, 0, MAX_E_TEMP, 1);
              thermalManager.allow_cold_extrude = (thermalManager.extrude_min_temp == 0);
            }
            break;
        #endif
        #if ENABLED(FILAMENT_RUNOUT_SENSOR)
          case ADVANCED_FILSENSORENABLED:
            if (draw) {
              Draw_Menu_Item(row, ICON_Extruder, "Filament Sensor");
              Draw_Checkbox(row, runout.enabled);
            }
            else {
              runout.enabled = !runout.enabled;
              Draw_Checkbox(row, runout.enabled);
            }
            break;
          #if ENABLED(HAS_FILAMENT_RUNOUT_DISTANCE)
            case ADVANCED_FILSENSORDISTANCE:
              if (draw) {
                Draw_Menu_Item(row, ICON_MaxAccE, "Runout Distance");
                Draw_Float(runout.runout_distance(), row, false, 10);
              }
              else {
                Modify_Value(runout.runout_distance(), 0, 999, 10);
              }
              break;
          #endif
        #endif
        #if ENABLED(POWER_LOSS_RECOVERY)
          case ADVANCED_POWER_LOSS:
            if (draw) {
              Draw_Menu_Item(row, ICON_Motion, "Power-loss recovery");
              Draw_Checkbox(row, recovery.enabled);
            }
            else {
              recovery.enable(!recovery.enabled);
              Draw_Checkbox(row, recovery.enabled);
            }
            break;
        #endif 
      }
      break;
    #if HAS_BED_PROBE
      case ProbeMenu:

        #define PROBE_BACK 0
        #define PROBE_XOFFSET (PROBE_BACK + 1)
        #define PROBE_YOFFSET (PROBE_XOFFSET + 1)
        #define PROBE_TEST (PROBE_YOFFSET + 1)
        #define PROBE_TEST_COUNT (PROBE_TEST + 1)
        #define PROBE_TOTAL PROBE_TEST_COUNT

        static uint8_t testcount = 4;

        switch (item) {
          case PROBE_BACK:
            if (draw) {
              Draw_Menu_Item(row, ICON_Back, "Back");
            }
            else {
              Draw_Menu(Advanced, ADVANCED_PROBE);
            }
            break;
          
            case PROBE_XOFFSET:
              if (draw) {
                Draw_Menu_Item(row, ICON_StepX, "Probe X Offset");
                Draw_Float(probe.offset.x, row, false, 10);
              }
              else {
                Modify_Value(probe.offset.x, -MAX_XY_OFFSET, MAX_XY_OFFSET, 10);
              }
              break;
            case PROBE_YOFFSET:
              if (draw) {
                Draw_Menu_Item(row, ICON_StepY, "Probe Y Offset");
                Draw_Float(probe.offset.y, row, false, 10);
              }
              else {
                Modify_Value(probe.offset.y, -MAX_XY_OFFSET, MAX_XY_OFFSET, 10);
              }
              break;
            case PROBE_TEST:
              if (draw) {
                Draw_Menu_Item(row, ICON_StepY, "M48 Probe Test");
              }
              else {
                sprintf_P(cmd, PSTR("G28O\nM48 X%s Y%s P%i"), dtostrf((X_BED_SIZE + X_MIN_POS)/2.0f, 1, 3, str_1), dtostrf((Y_BED_SIZE + Y_MIN_POS)/2.0f, 1, 3, str_2), testcount);
                gcode.process_subcommands_now_P(cmd);
              }
              break;
            case PROBE_TEST_COUNT:
              if (draw) {
                Draw_Menu_Item(row, ICON_StepY, "Probe Test Count");
                Draw_Float(testcount, row, false, 1);
              }
              else {
                Modify_Value(testcount, 4, 50, 1);
              }
              break;
        }
        break;
    #endif

    case InfoMain:
    case Info:

      #define INFO_BACK 0
      #define INFO_PRINTCOUNT (INFO_BACK + ENABLED(PRINTCOUNTER))
      #define INFO_PRINTTIME (INFO_PRINTCOUNT + ENABLED(PRINTCOUNTER))
      #define INFO_SIZE (INFO_PRINTTIME + 1)
      #define INFO_VERSION (INFO_SIZE + 1)
      #define INFO_CONTACT (INFO_VERSION + 1)
      #define INFO_TOTAL INFO_BACK

      switch (item) {
        case INFO_BACK:
          if (draw) {
            Draw_Menu_Item(row, ICON_Back, "Back");
            
            #if ENABLED(PRINTCOUNTER)
              char row1[50], row2[50], buf[32];
              printStatistics ps = print_job_timer.getStats();

              sprintf(row1, "%i prints, %i finished", ps.totalPrints, ps.finishedPrints);
              sprintf(row2, "%s m filament used", dtostrf(ps.filamentUsed / 1000, 1, 2, str_1));
              Draw_Menu_Item(INFO_PRINTCOUNT, ICON_HotendTemp, row1, row2, false, true);

              duration_t(print_job_timer.getStats().printTime).toString(buf);
              sprintf(row1, "Printed: %s", buf);
              duration_t(print_job_timer.getStats().longestPrint).toString(buf);
              sprintf(row2, "Longest: %s", buf);
              Draw_Menu_Item(INFO_PRINTTIME, ICON_PrintTime, row1, row2, false, true);
            #endif
            
            Draw_Menu_Item(INFO_SIZE, ICON_PrintSize, MACHINE_SIZE, NULL, false, true);
            Draw_Menu_Item(INFO_VERSION, ICON_Version, SHORT_BUILD_VERSION, "Build Number: v" BUILD_NUMBER, false, true);
            Draw_Menu_Item(INFO_CONTACT, ICON_Contact, CORP_WEBSITE_E, NULL, false, true);
          }
          else {
            if (menu == Info)
              Draw_Menu(Control, CONTROL_INFO);
            else 
              Draw_Main_Menu(3);
          }
          break;
      }
      break;
    #if HAS_MESH
      case Leveling:

        #define LEVELING_BACK 0
        #define LEVELING_ACTIVE (LEVELING_BACK + 1)
        #define LEVELING_GET_TILT (LEVELING_ACTIVE + BOTH(HAS_BED_PROBE, AUTO_BED_LEVELING_UBL))
        #define LEVELING_GET_MESH (LEVELING_GET_TILT + 1)
        #define LEVELING_MANUAL (LEVELING_GET_MESH + 1)
        #define LEVELING_VIEW (LEVELING_MANUAL + 1)
        #define LEVELING_SETTINGS (LEVELING_VIEW + 1)
        #define LEVELING_SLOT (LEVELING_SETTINGS + ENABLED(AUTO_BED_LEVELING_UBL))
        #define LEVELING_LOAD (LEVELING_SLOT + ENABLED(AUTO_BED_LEVELING_UBL))
        #define LEVELING_SAVE (LEVELING_LOAD + ENABLED(AUTO_BED_LEVELING_UBL))
        #define LEVELING_TOTAL LEVELING_SAVE

        switch (item) {
          case LEVELING_BACK:
            if (draw) {
              Draw_Menu_Item(row, ICON_Back, "Back");
            }
            else {
              Draw_Main_Menu(3);
            }
            break;
          case LEVELING_ACTIVE:
            if (draw) {
              Draw_Menu_Item(row, ICON_StockConfiguraton, "Leveling Active");
              Draw_Checkbox(row, planner.leveling_active);
            }
            else {
              if (!planner.leveling_active) {
                set_bed_leveling_enabled(!planner.leveling_active);
                if (!planner.leveling_active) {
                  Confirm_Handler(LevelError);
                  break;
                }
              }
              else {
                set_bed_leveling_enabled(!planner.leveling_active);
              }
              Draw_Checkbox(row, planner.leveling_active);
            }
            break;
          #if BOTH(HAS_BED_PROBE, AUTO_BED_LEVELING_UBL)
            case LEVELING_GET_TILT:
              if (draw) {
                Draw_Menu_Item(row, ICON_Tilt, "Autotilt Current Mesh");
              }
              else {
                if (ubl.storage_slot < 0) {
                  Popup_Handler(MeshSlot);
                  break;
                }
                Popup_Handler(Home);
                gcode.home_all_axes(true);
                Popup_Handler(Level);
                if (mesh_conf.tilt_grid > 1) {
                  sprintf_P(cmd, PSTR("G29 J%i"), mesh_conf.tilt_grid);
                }
                else {
                  sprintf_P(cmd, PSTR("G29 J"));
                }
                gcode.process_subcommands_now_P(cmd);
                planner.synchronize();
                Redraw_Menu();
              }
              break;
          #endif
          case LEVELING_GET_MESH:
            if (draw) {
              Draw_Menu_Item(row, ICON_Mesh, "Create New Mesh");
            }
            else {
              Popup_Handler(Home);
              gcode.home_all_axes(true);
              #if ENABLED(AUTO_BED_LEVELING_UBL)
                #if ENABLED(PREHEAT_BEFORE_LEVELING)
                  Popup_Handler(Heating);
                  if (thermalManager.degTargetHotend(0) < LEVELING_NOZZLE_TEMP)
                    thermalManager.setTargetHotend(LEVELING_NOZZLE_TEMP, 0);
                  if (thermalManager.degTargetBed() < LEVELING_BED_TEMP)
                    thermalManager.setTargetBed(LEVELING_BED_TEMP);
                  thermalManager.wait_for_hotend(0);
                  thermalManager.wait_for_bed_heating();
                #endif
                #if HAS_BED_PROBE
                  Popup_Handler(Level);
                  gcode.process_subcommands_now_P(PSTR("G29 P1"));
                  gcode.process_subcommands_now_P(PSTR("G29 P3\nG29 P3\nG29 P3\nG29 P3\nG29 P3\nG29 P3\nG29 P3\nG29 P3\nG29 P3\nG29 P3\nG29 P3\nG29 P3\nG29 P3\nG29 P3\nG29 P3\nM420 S1"));
                  planner.synchronize();
                  Update_Status("Probed all reachable points");
                  Popup_Handler(SaveLevel);
                #else
                  level_state = planner.leveling_active;
                  set_bed_leveling_enabled(false);
                  mesh_conf.goto_mesh_value = true;
                  mesh_conf.mesh_x = mesh_conf.mesh_y = 0;
                  Popup_Handler(MoveWait);
                  mesh_conf.manual_move();;
                  Draw_Menu(UBLMesh);
                #endif
              #elif HAS_BED_PROBE
                Popup_Handler(Level);
                gcode.process_subcommands_now_P(PSTR("G29"));
                planner.synchronize();
                Popup_Handler(SaveLevel);
              #else
                level_state = planner.leveling_active;
                set_bed_leveling_enabled(false);
                gridpoint = 1;
                Popup_Handler(MoveWait);
                gcode.process_subcommands_now_P(PSTR("G29"));
                planner.synchronize();
                Draw_Menu(ManualMesh);
              #endif
            }
            break;
          case LEVELING_MANUAL:
            if (draw) {
              Draw_Menu_Item(row, ICON_Mesh, "Manual Tuning", NULL, true);
            }
            else {
              #if ENABLED(AUTO_BED_LEVELING_BILINEAR)
                if (!leveling_is_valid()) {
                  Confirm_Handler(InvalidMesh);
                  break;
                }
              #endif
              #if ENABLED(AUTO_BED_LEVELING_UBL)
                if (ubl.storage_slot < 0) {
                  Popup_Handler(MeshSlot);
                  break;
                }
              #endif
              if (axes_should_home()) {
                Popup_Handler(Home);
                gcode.home_all_axes(true);
              }
              level_state = planner.leveling_active;
              set_bed_leveling_enabled(false);
              mesh_conf.goto_mesh_value = false;
              #if ENABLED(PREHEAT_BEFORE_LEVELING)
                Popup_Handler(Heating);
                if (thermalManager.degTargetHotend(0) < LEVELING_NOZZLE_TEMP)
                  thermalManager.setTargetHotend(LEVELING_NOZZLE_TEMP, 0);
                if (thermalManager.degTargetBed() < LEVELING_BED_TEMP)
                  thermalManager.setTargetBed(LEVELING_BED_TEMP);
                thermalManager.wait_for_hotend(0);
                thermalManager.wait_for_bed_heating();
              #endif
              Popup_Handler(MoveWait);
              mesh_conf.manual_move();
              Draw_Menu(LevelManual);
            }
            break;
          case LEVELING_VIEW:
            if (draw) {
              Draw_Menu_Item(row, ICON_Mesh, "Mesh Viewer", NULL, true);
            }
            else {
              #if ENABLED(AUTO_BED_LEVELING_UBL)
                if (ubl.storage_slot < 0) {
                  Popup_Handler(MeshSlot);
                  break;
                }
              #endif
              Draw_Menu(LevelView);
            }
            break;
          case LEVELING_SETTINGS:
            if (draw) {
              Draw_Menu_Item(row, ICON_Step, "Leveling Settings", NULL, true);
            }
            else {
              Draw_Menu(LevelSettings);
            }
            break;
          #if ENABLED(AUTO_BED_LEVELING_UBL)
          case LEVELING_SLOT:
            if (draw) {
              Draw_Menu_Item(row, ICON_PrintSize, "Mesh Slot");
              Draw_Float(ubl.storage_slot, row, false, 1);
            }
            else {
              Modify_Value(ubl.storage_slot, 0, settings.calc_num_meshes()-1, 1);
            }
            break;
          case LEVELING_LOAD:
            if (draw) {
              Draw_Menu_Item(row, ICON_ReadEEPROM, "Load Mesh");
            }
            else {
              if (ubl.storage_slot < 0) {
                Popup_Handler(MeshSlot);
                break;
              }
              gcode.process_subcommands_now_P(PSTR("G29 L"));
              planner.synchronize();
              AudioFeedback(true);
            }
            break;
          case LEVELING_SAVE:
            if(draw) {
              Draw_Menu_Item(row, ICON_WriteEEPROM, "Save Mesh");
            }
            else {
              if (ubl.storage_slot < 0) {
                Popup_Handler(MeshSlot);
                break;
              }
              gcode.process_subcommands_now_P(PSTR("G29 S"));
              planner.synchronize();
              AudioFeedback(true);
            }
            break;
          #endif
        }
        break;
      case LevelView:

        #define LEVELING_VIEW_BACK 0
        #define LEVELING_VIEW_MESH (LEVELING_VIEW_BACK + 1)
        #define LEVELING_VIEW_TEXT (LEVELING_VIEW_MESH + 1)
        #define LEVELING_VIEW_ASYMMETRIC (LEVELING_VIEW_TEXT + 1)
        #define LEVELING_VIEW_TOTAL LEVELING_VIEW_ASYMMETRIC

        switch (item) {
          case LEVELING_VIEW_BACK:
            if (draw) {
              Draw_Menu_Item(row, ICON_Back, "Back");
            }
            else {
              Draw_Menu(Leveling, LEVELING_VIEW);
            }
            break;
          case LEVELING_VIEW_MESH:
            if (draw) {
              Draw_Menu_Item(row, ICON_PrintSize, "Mesh Viewer", NULL, true);
            }
            else {
              Draw_Menu(MeshViewer);
            }
            break;
          case LEVELING_VIEW_TEXT:
            if (draw) {
              Draw_Menu_Item(row, ICON_Contact, "Viewer Show Values");
              Draw_Checkbox(row, mesh_conf.viewer_print_value);
            }
            else {
              mesh_conf.viewer_print_value = !mesh_conf.viewer_print_value;
              Draw_Checkbox(row, mesh_conf.viewer_print_value);
            }
            break;
          case LEVELING_VIEW_ASYMMETRIC:
            if (draw) {
              Draw_Menu_Item(row, ICON_Axis, "Viewer Asymmetric");
              Draw_Checkbox(row, mesh_conf.viewer_asymmetric_range);
            }
            else {
              mesh_conf.viewer_asymmetric_range = !mesh_conf.viewer_asymmetric_range;
              Draw_Checkbox(row, mesh_conf.viewer_asymmetric_range);
            }
            break;
        }
        break;
      case LevelSettings:

        #define LEVELING_SETTINGS_BACK 0
        #define LEVELING_SETTINGS_FADE (LEVELING_SETTINGS_BACK + 1)
        #define LEVELING_SETTINGS_TILT (LEVELING_SETTINGS_FADE + ENABLED(AUTO_BED_LEVELING_UBL))
        #define LEVELING_SETTINGS_PLANE (LEVELING_SETTINGS_TILT + ENABLED(AUTO_BED_LEVELING_UBL))
        #define LEVELING_SETTINGS_ZERO (LEVELING_SETTINGS_PLANE + ENABLED(AUTO_BED_LEVELING_UBL))
        #define LEVELING_SETTINGS_UNDEF (LEVELING_SETTINGS_ZERO + ENABLED(AUTO_BED_LEVELING_UBL))
        #define LEVELING_SETTINGS_TOTAL LEVELING_SETTINGS_UNDEF

        switch (item) {
          case LEVELING_SETTINGS_BACK:
            if (draw) {
              Draw_Menu_Item(row, ICON_Back, "Back");
            }
            else {
              Draw_Menu(Leveling, LEVELING_SETTINGS);
            }
            break;
          case LEVELING_SETTINGS_FADE:
              if (draw) {
                Draw_Menu_Item(row, ICON_Fade, "Fade Mesh within");
                Draw_Float(planner.z_fade_height, row, false, 1);
              }
              else {
                Modify_Value(planner.z_fade_height, 0, Z_MAX_POS, 1);
                planner.z_fade_height = -1;
                set_z_fade_height(planner.z_fade_height);
              }
              break;
          #if ENABLED(AUTO_BED_LEVELING_UBL)
            case LEVELING_SETTINGS_TILT:
                if (draw) {
                  Draw_Menu_Item(row, ICON_Tilt, "Tilting Grid Size");
                  Draw_Float(mesh_conf.tilt_grid, row, false, 1);
                }
                else {
                  Modify_Value(mesh_conf.tilt_grid, 1, 8, 1);
                }
                break;
            case LEVELING_SETTINGS_PLANE:
                if (draw) {
                  Draw_Menu_Item(row, ICON_ResumeEEPROM, "Convert Mesh to Plane");
                }
                else {
                  if (mesh_conf.create_plane_from_mesh()) {
                    break;
                  }
                  gcode.process_subcommands_now_P(PSTR("M420 S1"));
                  planner.synchronize();
                  AudioFeedback(true);
                }
                break;
            case LEVELING_SETTINGS_ZERO:
                if (draw) {
                  Draw_Menu_Item(row, ICON_Mesh, "Zero Current Mesh");
                }
                else {
                  ZERO(mesh_conf.mesh_z_values);
                }
                break;
              case LEVELING_SETTINGS_UNDEF:
                if (draw) {
                  Draw_Menu_Item(row, ICON_Mesh, "Clear Current Mesh");
                }
                else {
                  ubl.invalidate();
                }
                break;
            #endif
        }
        break;
      case MeshViewer:
        #define MESHVIEW_BACK 0
        #define MESHVIEW_TOTAL MESHVIEW_BACK
        
        switch (item) {
          case MESHVIEW_BACK:
            if (draw) {
              Draw_Menu_Item(0, ICON_Back, "Back");
              mesh_conf.Draw_Bed_Mesh();
              mesh_conf.Set_Mesh_Viewer_Status();
            }
            else {
              if (!mesh_conf.drawing_mesh) {
                Draw_Menu(LevelView, LEVELING_VIEW_MESH);
                Update_Status("");
              }
            }
            break;
        }
        break;
      case LevelManual:

        #define LEVELING_M_BACK 0
        #define LEVELING_M_X (LEVELING_M_BACK + 1)
        #define LEVELING_M_Y (LEVELING_M_X + 1)
        #define LEVELING_M_NEXT (LEVELING_M_Y + 1)
        #define LEVELING_M_OFFSET (LEVELING_M_NEXT + 1)
        #define LEVELING_M_UP (LEVELING_M_OFFSET + 1)
        #define LEVELING_M_DOWN (LEVELING_M_UP + 1)
        #define LEVELING_M_GOTO_VALUE (LEVELING_M_DOWN + 1)
        #define LEVELING_M_UNDEF (LEVELING_M_GOTO_VALUE + ENABLED(AUTO_BED_LEVELING_UBL))
        #define LEVELING_M_TOTAL LEVELING_M_UNDEF

        switch (item) {
          case LEVELING_M_BACK:
            if (draw) {
              Draw_Menu_Item(row, ICON_Back, "Back");
            }
            else {
              set_bed_leveling_enabled(level_state);
              #if ENABLED(AUTO_BED_LEVELING_BILINEAR)
                refresh_bed_level();
              #endif
              Draw_Menu(Leveling, LEVELING_MANUAL);
            }
            break;
          case LEVELING_M_X:
            if (draw) {
              Draw_Menu_Item(row, ICON_MoveX, "Mesh Point X");
              Draw_Float(mesh_conf.mesh_x, row, 0, 1);
            }
            else {
              Modify_Value(mesh_conf.mesh_x, 0, GRID_MAX_POINTS_X - 1, 1);
            }
            break;
          case LEVELING_M_Y:
            if (draw) {
              Draw_Menu_Item(row, ICON_MoveY, "Mesh Point Y");
              Draw_Float(mesh_conf.mesh_y, row, 0, 1);
            }
            else {
              Modify_Value(mesh_conf.mesh_y, 0, GRID_MAX_POINTS_Y - 1, 1);
            }
            break;
          case LEVELING_M_NEXT:
            if (draw) {
              Draw_Menu_Item(row, ICON_More, "Next Point");
            }
            else {
              if (mesh_conf.mesh_x != (GRID_MAX_POINTS_X-1) || mesh_conf.mesh_y != (GRID_MAX_POINTS_Y-1)) {
                if ((mesh_conf.mesh_x == (GRID_MAX_POINTS_X-1) && mesh_conf.mesh_y % 2 == 0) || (mesh_conf.mesh_x == 0 && mesh_conf.mesh_y % 2 == 1)) {
                  mesh_conf.mesh_y++;
                }
                else if (mesh_conf.mesh_y % 2 == 0) {
                  mesh_conf.mesh_x++;
                }
                else {
                  mesh_conf.mesh_x--;
                }
                mesh_conf.manual_move();
              }
            }
            break;
          case LEVELING_M_OFFSET:
            if (draw) {
              Draw_Menu_Item(row, ICON_SetZOffset, "Point Z Offset");
              Draw_Float(mesh_conf.mesh_z_values[mesh_conf.mesh_x][mesh_conf.mesh_y], row, false, 100);
            }
            else {
              if (isnan(mesh_conf.mesh_z_values[mesh_conf.mesh_x][mesh_conf.mesh_y]))
                mesh_conf.mesh_z_values[mesh_conf.mesh_x][mesh_conf.mesh_y] = 0;
              Modify_Value(mesh_conf.mesh_z_values[mesh_conf.mesh_x][mesh_conf.mesh_y], MIN_Z_OFFSET, MAX_Z_OFFSET, 100);
            }
            break;
          case LEVELING_M_UP:
            if (draw) {
              Draw_Menu_Item(row, ICON_Axis, "Microstep Up");
            }
            else {
              if (mesh_conf.mesh_z_values[mesh_conf.mesh_x][mesh_conf.mesh_y] < MAX_Z_OFFSET) {
                mesh_conf.mesh_z_values[mesh_conf.mesh_x][mesh_conf.mesh_y] += 0.01;
                gcode.process_subcommands_now_P(PSTR("M290 Z0.01"));
                planner.synchronize();
                current_position.z += 0.01f;
                sync_plan_position();
                Draw_Float(mesh_conf.mesh_z_values[mesh_conf.mesh_x][mesh_conf.mesh_y], row-1, false, 100);
              }
            }
            break;
          case LEVELING_M_DOWN:
            if (draw) {
              Draw_Menu_Item(row, ICON_AxisD, "Microstep Down");
            }
            else {
              if (mesh_conf.mesh_z_values[mesh_conf.mesh_x][mesh_conf.mesh_y] > MIN_Z_OFFSET) {
                mesh_conf.mesh_z_values[mesh_conf.mesh_x][mesh_conf.mesh_y] -= 0.01;
                gcode.process_subcommands_now_P(PSTR("M290 Z-0.01"));
                planner.synchronize();
                current_position.z -= 0.01f;
                sync_plan_position();
                Draw_Float(mesh_conf.mesh_z_values[mesh_conf.mesh_x][mesh_conf.mesh_y], row-2, false, 100);
              }
            }
            break;
          case LEVELING_M_GOTO_VALUE: 
            if (draw) {
              Draw_Menu_Item(row, ICON_StockConfiguraton, "Go to Mesh Z Value");
              Draw_Checkbox(row, mesh_conf.goto_mesh_value);
            }
            else {
              mesh_conf.goto_mesh_value = !mesh_conf.goto_mesh_value;
              current_position.z = 0;
              mesh_conf.manual_move(true);
              Draw_Checkbox(row, mesh_conf.goto_mesh_value);
            }
            break;
          #if ENABLED(AUTO_BED_LEVELING_UBL)
          case LEVELING_M_UNDEF:
            if (draw) {
              Draw_Menu_Item(row, ICON_ResumeEEPROM, "Clear Point Value");
            }
            else {
              mesh_conf.manual_value_update(true);
              Redraw_Menu(false);
            }
            break;
          #endif
        }
        break;
    #endif
    #if ENABLED(AUTO_BED_LEVELING_UBL) && !HAS_BED_PROBE
      case UBLMesh:

        #define UBL_M_BACK 0
        #define UBL_M_NEXT (UBL_M_BACK + 1)
        #define UBL_M_PREV (UBL_M_NEXT + 1)
        #define UBL_M_OFFSET (UBL_M_PREV + 1)
        #define UBL_M_UP (UBL_M_OFFSET + 1)
        #define UBL_M_DOWN (UBL_M_UP + 1)
        #define UBL_M_TOTAL UBL_M_DOWN

        switch (item) {
          case UBL_M_BACK:
            if (draw) {
              Draw_Menu_Item(row, ICON_Back, "Back");
            }
            else {
              set_bed_leveling_enabled(level_state);
              Draw_Menu(Leveling, LEVELING_GET_MESH);
            }
            break;
          case UBL_M_NEXT:
            if (draw) {
              if (mesh_conf.mesh_x != (GRID_MAX_POINTS_X-1) || mesh_conf.mesh_y != (GRID_MAX_POINTS_Y-1))
                Draw_Menu_Item(row, ICON_More, "Next Point");
              else
                Draw_Menu_Item(row, ICON_More, "Save Mesh");
            }
            else {
              if (mesh_conf.mesh_x != (GRID_MAX_POINTS_X-1) || mesh_conf.mesh_y != (GRID_MAX_POINTS_Y-1)) {
                if ((mesh_conf.mesh_x == (GRID_MAX_POINTS_X-1) && mesh_conf.mesh_y % 2 == 0) || (mesh_conf.mesh_x == 0 && mesh_conf.mesh_y % 2 == 1)) {
                  mesh_conf.mesh_y++;
                }
                else if (mesh_conf.mesh_y % 2 == 0) {
                  mesh_conf.mesh_x++;
                }
                else {
                  mesh_conf.mesh_x--;
                }
                mesh_conf.manual_move();
              }
              else {
                gcode.process_subcommands_now_P(PSTR("G29 S"));
                planner.synchronize();
                AudioFeedback(true);
                Draw_Menu(Leveling, LEVELING_GET_MESH);
              }
            }
            break;
          case UBL_M_PREV:
            if (draw) {
              Draw_Menu_Item(row, ICON_More, "Previous Point");
            }
            else {
              if (mesh_conf.mesh_x != 0 || mesh_conf.mesh_y != 0) {
                if ((mesh_conf.mesh_x == (GRID_MAX_POINTS_X-1) && mesh_conf.mesh_y % 2 == 1) || (mesh_conf.mesh_x == 0 && mesh_conf.mesh_y % 2 == 0)) {
                  mesh_conf.mesh_y--;
                }
                else if (mesh_conf.mesh_y % 2 == 0) {
                  mesh_conf.mesh_x--;
                }
                else {
                  mesh_conf.mesh_x++;
                }
                mesh_conf.manual_move();
              }
            }
            break;
          case UBL_M_OFFSET:
            if (draw) {
              Draw_Menu_Item(row, ICON_SetZOffset, "Point Z Offset");
              Draw_Float(mesh_conf.mesh_z_values[mesh_conf.mesh_x][mesh_conf.mesh_y], row, false, 100);
            }
            else {
              if (isnan(mesh_conf.mesh_z_values[mesh_conf.mesh_x][mesh_conf.mesh_y]))
                mesh_conf.mesh_z_values[mesh_conf.mesh_x][mesh_conf.mesh_y] = 0;
              Modify_Value(mesh_conf.mesh_z_values[mesh_conf.mesh_x][mesh_conf.mesh_y], MIN_Z_OFFSET, MAX_Z_OFFSET, 100);
            }
            break;
          case UBL_M_UP:
            if (draw) {
              Draw_Menu_Item(row, ICON_Axis, "Microstep Up");
            }
            else {
              if (mesh_conf.mesh_z_values[mesh_conf.mesh_x][mesh_conf.mesh_y] < MAX_Z_OFFSET) {
                mesh_conf.mesh_z_values[mesh_conf.mesh_x][mesh_conf.mesh_y] += 0.01;
                gcode.process_subcommands_now_P(PSTR("M290 Z0.01"));
                planner.synchronize();
                current_position.z += 0.01f;
                sync_plan_position();
                Draw_Float(mesh_conf.mesh_z_values[mesh_conf.mesh_x][mesh_conf.mesh_y], row-1, false, 100);
              }
            }
            break;
          case UBL_M_DOWN:
            if (draw) {
              Draw_Menu_Item(row, ICON_Axis, "Microstep Down");
            }
            else {
              if (mesh_conf.mesh_z_values[mesh_conf.mesh_x][mesh_conf.mesh_y] > MIN_Z_OFFSET) {
                mesh_conf.mesh_z_values[mesh_conf.mesh_x][mesh_conf.mesh_y] -= 0.01;
                gcode.process_subcommands_now_P(PSTR("M290 Z-0.01"));
                planner.synchronize();
                current_position.z -= 0.01f;
                sync_plan_position();
                Draw_Float(mesh_conf.mesh_z_values[mesh_conf.mesh_x][mesh_conf.mesh_y], row-2, false, 100);
              }
            }
            break;
        }
        break;
    #endif
    #if ENABLED(PROBE_MANUALLY)
      case ManualMesh:

        #define MMESH_BACK 0
        #define MMESH_NEXT (MMESH_BACK + 1)
        #define MMESH_OFFSET (MMESH_NEXT + 1)
        #define MMESH_UP (MMESH_OFFSET + 1)
        #define MMESH_DOWN (MMESH_UP + 1)
        #define MMESH_OLD (MMESH_DOWN + 1)
        #define MMESH_TOTAL MMESH_OLD

        switch (item) {
          case MMESH_BACK:
            if (draw) {
              Draw_Menu_Item(row, ICON_Back, "Cancel");
            }
            else {
              gcode.process_subcommands_now_P(PSTR("G29 A"));
              planner.synchronize();
              set_bed_leveling_enabled(level_state);
              Draw_Menu(Leveling, LEVELING_GET_MESH);
            }
            break;
          case MMESH_NEXT:
            if (draw) {
              if (gridpoint < GRID_MAX_POINTS)
                Draw_Menu_Item(row, ICON_More, "Next Point");
              else
                Draw_Menu_Item(row, ICON_More, "Save Mesh");
            }
            else {
              if (gridpoint < GRID_MAX_POINTS) {
                Popup_Handler(MoveWait);
                gcode.process_subcommands_now_P(PSTR("G29"));
                planner.synchronize();
                gridpoint++;
                Redraw_Menu();
              }
              else {
                gcode.process_subcommands_now_P(PSTR("G29"));
                planner.synchronize();
                AudioFeedback(settings.save());
                Draw_Menu(Leveling, LEVELING_GET_MESH);
              }
            }
            break;
          case MMESH_OFFSET:
            if (draw) {
              Draw_Menu_Item(row, ICON_SetZOffset, "Z Position");
              current_position.z = MANUAL_PROBE_START_Z;
              Draw_Float(current_position.z, row, false, 100);
            }
            else {
              Modify_Value(current_position.z, MIN_Z_OFFSET, MAX_Z_OFFSET, 100);
            }
            break;
          case MMESH_UP:
            if (draw) {
              Draw_Menu_Item(row, ICON_Axis, "Microstep Up");
            }
            else {
              if (current_position.z < MAX_Z_OFFSET) {
                gcode.process_subcommands_now_P(PSTR("M290 Z0.01"));
                planner.synchronize();
                current_position.z += 0.01f;
                sync_plan_position();
                Draw_Float(current_position.z, row-1, false, 100);
              }
            }
            break;
          case MMESH_DOWN:
            if (draw) {
              Draw_Menu_Item(row, ICON_AxisD, "Microstep Down");
            }
            else {
              if (current_position.z > MIN_Z_OFFSET) {
                gcode.process_subcommands_now_P(PSTR("M290 Z-0.01"));
                planner.synchronize();
                current_position.z -= 0.01f;
                sync_plan_position();
                Draw_Float(current_position.z, row-2, false, 100);
              }
            }
            break;
          case MMESH_OLD:
            uint8_t mesh_x, mesh_y;
            // 0,0 -> 1,0 -> 2,0 -> 2,1 -> 1,1 -> 0,1 -> 0,2 -> 1,2 -> 2,2
            mesh_y = (gridpoint - 1) / GRID_MAX_POINTS_Y;
            mesh_x = (gridpoint - 1) % GRID_MAX_POINTS_X;

            if (mesh_y % 2 == 1) {
              mesh_x = GRID_MAX_POINTS_X - mesh_x - 1;
            }

            const float currval = mesh_conf.mesh_z_values[mesh_x][mesh_y];

            if (draw) {
              Draw_Menu_Item(row, ICON_Zoffset, "Goto Mesh Value");
              Draw_Float(currval, row, false, 100);
            } else {
              if (!isnan(currval)) {
                current_position.z = currval;
                planner.synchronize();
                planner.buffer_line(current_position, homing_feedrate(Z_AXIS), active_extruder);
                planner.synchronize();
                Draw_Float(current_position.z, row-3, false, 100);
              }
            }
            break;
        }
        break;
    #endif
    case Tune:

      #define TUNE_BACK 0
      #define TUNE_SPEED (TUNE_BACK + 1)
      #define TUNE_FLOW (TUNE_SPEED + ENABLED(HAS_HOTEND))
      #define TUNE_HOTEND (TUNE_FLOW + ENABLED(HAS_HOTEND))
      #define TUNE_BED (TUNE_HOTEND + ENABLED(HAS_HEATED_BED))
      #define TUNE_FAN (TUNE_BED + ENABLED(HAS_FAN))
      #define TUNE_ZOFFSET (TUNE_FAN + ENABLED(HAS_ZOFFSET_ITEM))
      #define TUNE_ZUP (TUNE_ZOFFSET + ENABLED(HAS_ZOFFSET_ITEM))
      #define TUNE_ZDOWN (TUNE_ZUP + ENABLED(HAS_ZOFFSET_ITEM))
      #define TUNE_CHANGEFIL (TUNE_ZDOWN + ENABLED(FILAMENT_LOAD_UNLOAD_GCODES))
      #define TUNE_FILSENSORENABLED (TUNE_CHANGEFIL + ENABLED(FILAMENT_RUNOUT_SENSOR))
      #define TUNE_BACKLIGHT_OFF (TUNE_FILSENSORENABLED + 1)
      #define TUNE_BACKLIGHT (TUNE_BACKLIGHT_OFF + 1)
      #define TUNE_TOTAL TUNE_BACKLIGHT

      switch (item) {
        case TUNE_BACK:
          if (draw) {
            Draw_Menu_Item(row, ICON_Back, "Back");
          }
          else {
            Draw_Print_Screen();
          }
          break;
        case TUNE_SPEED:
          if (draw) {
            Draw_Menu_Item(row, ICON_Speed, "Print Speed");
            Draw_Float(feedrate_percentage, row, false, 1);
          }
          else {
            Modify_Value(feedrate_percentage, MIN_PRINT_SPEED, MAX_PRINT_SPEED, 1);
          }
          break;
        #if HAS_HOTEND
          case TUNE_FLOW:
            if (draw) {
              Draw_Menu_Item(row, ICON_Speed, "Flow Rate");
              Draw_Float(planner.flow_percentage[0], row, false, 1);
            }
            else {
              Modify_Value(planner.flow_percentage[0], MIN_FLOW_RATE, MAX_FLOW_RATE, 1);
            }
            break;
          case TUNE_HOTEND:
            if (draw) {
              Draw_Menu_Item(row, ICON_SetEndTemp, "Hotend");
              Draw_Float(thermalManager.temp_hotend[0].target, row, false, 1);
            }
            else {
              Modify_Value(thermalManager.temp_hotend[0].target, MIN_E_TEMP, MAX_E_TEMP, 1);
            }
            break;
        #endif
        #if HAS_HEATED_BED
          case TUNE_BED:
            if (draw) {
              Draw_Menu_Item(row, ICON_SetBedTemp, "Bed");
              Draw_Float(thermalManager.temp_bed.target, row, false, 1);
            }
            else {
              Modify_Value(thermalManager.temp_bed.target, MIN_BED_TEMP, MAX_BED_TEMP, 1);
            }
            break;
        #endif
        #if HAS_FAN
          case TUNE_FAN:
            if (draw) {
              Draw_Menu_Item(row, ICON_FanSpeed, "Fan");
              Draw_Float(thermalManager.fan_speed[0], row, false, 1);
            }
            else {
              Modify_Value(thermalManager.fan_speed[0], MIN_FAN_SPEED, MAX_FAN_SPEED, 1);
            }
            break;
        #endif
        #if HAS_ZOFFSET_ITEM
          case TUNE_ZOFFSET:
            if (draw) {
              Draw_Menu_Item(row, ICON_FanSpeed, "Z-Offset");
              Draw_Float(zoffsetvalue, row, false, 100);
            }
            else {
              Modify_Value(zoffsetvalue, MIN_Z_OFFSET, MAX_Z_OFFSET, 100);
            }
            break;
          case TUNE_ZUP:
            if (draw) {
              Draw_Menu_Item(row, ICON_Axis, "Z-Offset Up");
            }
            else {
              if (zoffsetvalue < MAX_Z_OFFSET) {
                gcode.process_subcommands_now_P(PSTR("M290 Z0.01"));
                zoffsetvalue += 0.01;
                Draw_Float(zoffsetvalue, row-1, false, 100);
              }
            }
            break;
          case TUNE_ZDOWN:
            if (draw) {
              Draw_Menu_Item(row, ICON_AxisD, "Z-Offset Down");
            }
            else {
              if (zoffsetvalue > MIN_Z_OFFSET) {
                gcode.process_subcommands_now_P(PSTR("M290 Z-0.01"));
                zoffsetvalue -= 0.01;
                Draw_Float(zoffsetvalue, row-2, false, 100);
              }
            }
            break;
        #endif
        #if ENABLED(FILAMENT_LOAD_UNLOAD_GCODES)
          case TUNE_CHANGEFIL:
            if (draw) {
              Draw_Menu_Item(row, ICON_ResumeEEPROM, "Change Filament");
            }
            else {
              Popup_Handler(ConfFilChange);
            }
            break;
        #endif
        #if ENABLED(FILAMENT_RUNOUT_SENSOR)
          case TUNE_FILSENSORENABLED:
            if (draw) {
              Draw_Menu_Item(row, ICON_Extruder, "Filament Sensor");
              Draw_Checkbox(row, runout.enabled);
            }
            else {
              runout.enabled = !runout.enabled;
              Draw_Checkbox(row, runout.enabled);
            }
            break;
        #endif
        case TUNE_BACKLIGHT_OFF:
          if (draw) {
            Draw_Menu_Item(row, ICON_Brightness, "Display Off");
          }
          else {
            ui.set_brightness(0);
          }
          break;
        case TUNE_BACKLIGHT:
          if (draw) {
            Draw_Menu_Item(row, ICON_Brightness, "LCD Brightness");
            Draw_Float(ui.brightness, row, false, 1);
          }
          else {
            Modify_Value(ui.brightness, MIN_LCD_BRIGHTNESS, MAX_LCD_BRIGHTNESS, 1, ui.refresh_brightness);
          }
          break;
      }
      break;
    case PreheatHotend:

        #define PREHEATHOTEND_BACK 0
        #define PREHEATHOTEND_CONTINUE (PREHEATHOTEND_BACK + 1)
        #define PREHEATHOTEND_1 (PREHEATHOTEND_CONTINUE + (PREHEAT_COUNT >= 1))
        #define PREHEATHOTEND_2 (PREHEATHOTEND_1 + (PREHEAT_COUNT >= 2))
        #define PREHEATHOTEND_3 (PREHEATHOTEND_2 + (PREHEAT_COUNT >= 3))
        #define PREHEATHOTEND_4 (PREHEATHOTEND_3 + (PREHEAT_COUNT >= 4))
        #define PREHEATHOTEND_5 (PREHEATHOTEND_4 + (PREHEAT_COUNT >= 5))
        #define PREHEATHOTEND_CUSTOM (PREHEATHOTEND_5 + 1)
        #define PREHEATHOTEND_TOTAL PREHEATHOTEND_CUSTOM

        switch (item) {
          case PREHEATHOTEND_BACK:
            if (draw) {
              Draw_Menu_Item(row, ICON_Back, "Cancel");
            }
            else {
              thermalManager.setTargetHotend(0, 0);
              thermalManager.set_fan_speed(0, 0);
              Redraw_Menu(false, true, true);
            }
            break;
          case PREHEATHOTEND_CONTINUE:
            if (draw) {
              Draw_Menu_Item(row, ICON_SetEndTemp, (char*)"Continue");
            }
            else {
              Popup_Handler(Heating);
              thermalManager.wait_for_hotend(0);
              switch (last_menu) {
                case Prepare:
                  Popup_Handler(FilChange);
                  sprintf_P(cmd, PSTR("M600 B1 R%i"), thermalManager.temp_hotend[0].target);
                  gcode.process_subcommands_now_P(cmd);
                  break;
                #if ENABLED(FILAMENT_LOAD_UNLOAD_GCODES)
                  case ChangeFilament:
                    switch (last_selection) {
                      case CHANGEFIL_LOAD:
                        Popup_Handler(FilLoad);
                        gcode.process_subcommands_now_P("M701");
                        planner.synchronize();
                        Redraw_Menu(true, true, true);
                        break;
                      case CHANGEFIL_UNLOAD:
                        Popup_Handler(FilLoad, true);
                        gcode.process_subcommands_now_P("M702");
                        planner.synchronize();
                        Redraw_Menu(true, true, true);
                        break;
                      case CHANGEFIL_CHANGE:
                        Popup_Handler(FilChange);
                        sprintf_P(cmd, PSTR("M600 B1 R%i"), thermalManager.temp_hotend[0].target);
                        gcode.process_subcommands_now_P(cmd);
                        break;
                    }
                    break;
                #endif
                default:
                  Redraw_Menu(true, true, true);
                  break;
              }
            }
            break;
          #if (PREHEAT_COUNT >= 1)
            case PREHEATHOTEND_1:
              if (draw) {
                Draw_Menu_Item(row, ICON_Temperature, PREHEAT_1_LABEL);
              }
              else {
                thermalManager.setTargetHotend(ui.material_preset[0].hotend_temp, 0);
                thermalManager.set_fan_speed(0, ui.material_preset[0].fan_speed);
              }
              break;
          #endif
          #if (PREHEAT_COUNT >= 2)
            case PREHEATHOTEND_2:
              if (draw) {
                Draw_Menu_Item(row, ICON_Temperature, PREHEAT_2_LABEL);
              }
              else {
                thermalManager.setTargetHotend(ui.material_preset[1].hotend_temp, 0);
                thermalManager.set_fan_speed(0, ui.material_preset[1].fan_speed);
              }
              break;
          #endif
          #if (PREHEAT_COUNT >= 3)
            case PREHEATHOTEND_3:
              if (draw) {
                Draw_Menu_Item(row, ICON_Temperature, PREHEAT_3_LABEL);
              }
              else {
                thermalManager.setTargetHotend(ui.material_preset[2].hotend_temp, 0);
                thermalManager.set_fan_speed(0, ui.material_preset[2].fan_speed);
              }
              break;
          #endif
          #if (PREHEAT_COUNT >= 4)
            case PREHEATHOTEND_4:
              if (draw) {
                Draw_Menu_Item(row, ICON_Temperature, PREHEAT_4_LABEL);
              }
              else {
                thermalManager.setTargetHotend(ui.material_preset[3].hotend_temp, 0);
                thermalManager.set_fan_speed(0, ui.material_preset[3].fan_speed);
              }
              break;
          #endif
          #if (PREHEAT_COUNT >= 5)
            case PREHEATHOTEND_5:
              if (draw) {
                Draw_Menu_Item(row, ICON_Temperature, PREHEAT_5_LABEL);
              }
              else {
                thermalManager.setTargetHotend(ui.material_preset[4].hotend_temp, 0);
                thermalManager.set_fan_speed(0, ui.material_preset[4].fan_speed);
              }
              break;
          #endif
          case PREHEATHOTEND_CUSTOM:
            if (draw) {
              Draw_Menu_Item(row, ICON_Temperature, "Custom");
              Draw_Float(thermalManager.temp_hotend[0].target, row, false, 1);
            }
            else {
              Modify_Value(thermalManager.temp_hotend[0].target, EXTRUDE_MINTEMP, MAX_E_TEMP, 1);
            }
            break;
        }
        break;   
  }
}

const char * CrealityDWINClass::Get_Menu_Title(uint8_t menu) {
  switch(menu) {
    case MainMenu:
      return "Main Menu";
    case Prepare:
      return "Prepare";
    case HomeMenu:
      return "Homing Menu";
    case Move:
      return "Move";
    case ManualLevel:
      return "Manual Leveling";
    #if HAS_ZOFFSET_ITEM
      case ZOffset:
        return "Z Offset";
    #endif
    #if HAS_PREHEAT
      case Preheat:
        return "Preheat";
    #endif
    #if ENABLED(FILAMENT_LOAD_UNLOAD_GCODES)
      case ChangeFilament:
        return "Change Filament";
    #endif
    case Control:
      return "Control";
    case TempMenu:
      return "Temperature";
    #if ANY(HAS_HOTEND, HAS_HEATED_BED)
      case PID:
        return "PID Menu";
    #endif
    #if HAS_HOTEND
      case HotendPID:
        return "Hotend PID Settings";
    #endif
    #if HAS_HEATED_BED
      case BedPID:
        return "Bed PID Settings";
    #endif
    #if (PREHEAT_COUNT >= 1)
      case Preheat1:
        return (PREHEAT_1_LABEL " Settings");
    #endif
    #if (PREHEAT_COUNT >= 2)
      case Preheat2:
        return (PREHEAT_2_LABEL " Settings");
    #endif
    #if (PREHEAT_COUNT >= 3) 
      case Preheat3:
        return (PREHEAT_3_LABEL " Settings");
    #endif
    #if (PREHEAT_COUNT >= 4)
      case Preheat4:
        return (PREHEAT_4_LABEL " Settings");
    #endif
    #if (PREHEAT_COUNT >= 5)
      case Preheat5:
        return (PREHEAT_5_LABEL " Settings");
    #endif
    case Motion:
      return "Motion Settings";
    case HomeOffsets:
      return "Home Offsets";
    case MaxSpeed:
      return "Max Speed";
    case MaxAcceleration:
      return "Max Acceleration";
    #if HAS_CLASSIC_JERK
      case MaxJerk:
        return "Max Jerk";
    #endif
    case Steps:
      return "Steps/mm";
    case Visual:
      return "Visual Settings";
    case Advanced:
      return "Advanced Settings";
    #if HAS_BED_PROBE
      case ProbeMenu:
        return "Probe Menu";
    #endif
    case ColorSettings:
      return "UI Color Settings";
    case Info:
      return "Info";
    case InfoMain:
      return "Info";
    #if HAS_MESH
      case Leveling:
        return "Leveling";
      case LevelView:
        return "Mesh View";
      case LevelSettings:
        return "Leveling Settings";
      case MeshViewer:
        return "Mesh Viewer";
      case LevelManual:
        return "Manual Tuning";
    #endif
    #if ENABLED(AUTO_BED_LEVELING_UBL) && !HAS_BED_PROBE
      case UBLMesh:
        return "UBL Bed Leveling";
    #endif
    #if ENABLED(PROBE_MANUALLY)
      case ManualMesh:
        return "Mesh Bed Leveling";
    #endif
    case Tune:
      return "Tune";
    case PreheatHotend:
      return "Preheat Hotend";
  }
  return "";
}

uint8_t CrealityDWINClass::Get_Menu_Size(uint8_t menu) {
  switch(menu) {
    case Prepare:
      return PREPARE_TOTAL;
    case HomeMenu:
      return HOME_TOTAL;
    case Move:
      return MOVE_TOTAL;
    case ManualLevel:
      return MLEVEL_TOTAL;
    #if HAS_ZOFFSET_ITEM
      case ZOffset:
        return ZOFFSET_TOTAL;
    #endif
    #if HAS_PREHEAT
      case Preheat:
        return PREHEAT_TOTAL;
    #endif
    #if ENABLED(FILAMENT_LOAD_UNLOAD_GCODES)
      case ChangeFilament:
        return CHANGEFIL_TOTAL;
    #endif
    case Control:
      return CONTROL_TOTAL;
    case TempMenu:
      return TEMP_TOTAL;
    #if ANY(HAS_HOTEND, HAS_HEATED_BED)
      case PID:
        return PID_TOTAL;
    #endif
    #if HAS_HOTEND
      case HotendPID:
        return HOTENDPID_TOTAL;
    #endif
    #if HAS_HEATED_BED
      case BedPID:
        return BEDPID_TOTAL;
    #endif
    #if (PREHEAT_COUNT >= 1)
      case Preheat1:
        return PREHEAT1_TOTAL;
    #endif
    #if (PREHEAT_COUNT >= 2)
      case Preheat2:
        return PREHEAT2_TOTAL;
    #endif
    #if (PREHEAT_COUNT >= 3)
      case Preheat3:
        return PREHEAT3_TOTAL;
    #endif
    #if (PREHEAT_COUNT >= 4)
      case Preheat4:
        return PREHEAT4_TOTAL;
    #endif
    #if (PREHEAT_COUNT >= 5)
      case Preheat5:
        return PREHEAT5_TOTAL;
    #endif
    case Motion:
      return MOTION_TOTAL;
    case HomeOffsets:
      return HOMEOFFSETS_TOTAL;
    case MaxSpeed:
      return SPEED_TOTAL;
    case MaxAcceleration:
      return ACCEL_TOTAL;
    #if HAS_CLASSIC_JERK
      case MaxJerk:
        return JERK_TOTAL;
    #endif
    case Steps:
      return STEPS_TOTAL;
    case Visual:
      return VISUAL_TOTAL;
    case Advanced:
      return ADVANCED_TOTAL;
    #if HAS_BED_PROBE
      case ProbeMenu:
        return PROBE_TOTAL;
    #endif
    case Info:
      return INFO_TOTAL;
    case InfoMain:
      return INFO_TOTAL;
    #if ENABLED(AUTO_BED_LEVELING_UBL) && !HAS_BED_PROBE
      case UBLMesh:
        return UBL_M_TOTAL;
    #endif
    #if ENABLED(PROBE_MANUALLY)
      case ManualMesh:
        return MMESH_TOTAL;
    #endif
    #if HAS_MESH
      case Leveling:
        return LEVELING_TOTAL;
      case LevelView:
        return LEVELING_VIEW_TOTAL;
      case LevelSettings:
        return LEVELING_SETTINGS_TOTAL;
      case MeshViewer:
        return MESHVIEW_TOTAL;
      case LevelManual:
        return LEVELING_M_TOTAL;
    #endif
    case Tune:
      return TUNE_TOTAL;
    case PreheatHotend:
      return PREHEATHOTEND_TOTAL;
    case ColorSettings:
      return COLORSETTINGS_TOTAL;  
  }
  return 0;
}

/* Popup Config */

void CrealityDWINClass::Popup_Handler(PopupID popupid, bool option/*=false*/) {
  popup = last_popup = popupid;
  switch (popupid) {
    case Pause:
      Draw_Popup("Pause Print", "", "", Popup);
      break;
    case Stop:
      Draw_Popup("Stop Print", "", "", Popup);
      break;
    case Resume:
      Draw_Popup("Resume Print?", "Looks Like the last", "print was interupted.", Popup);
      break;
    case ConfFilChange:
      Draw_Popup("Confirm Filament Change", "", "", Popup);
      break;
    case PurgeMore:
      Draw_Popup("Purge more filament?", "(Cancel to finish process)", "", Popup);
      break;
    case SaveLevel:
      Draw_Popup("Leveling Complete", "Save to EEPROM?", "", Popup);
      break;
    case MeshSlot:
      Draw_Popup("Mesh slot not selected", "(Confirm to select slot 0)", "", Popup);
      break;
    case ETemp:
      Draw_Popup("Nozzle is too cold", "Open Preheat Menu?", "", Popup);
      break;
    case ManualProbing:
      Draw_Popup("Manual Probing", "(Confirm to probe)", "(cancel to exit)", Popup);
      break;
    case Level:
      Draw_Popup("Auto Bed Leveling", "Please wait until done.", "", Wait, ICON_AutoLeveling);
      break;
    case Home:
      Draw_Popup(option ? "Parking" : "Homing", "Please wait until done.", "", Wait, ICON_BLTouch);
      break;
    case MoveWait:
      Draw_Popup("Moving to Point", "Please wait until done.", "", Wait, ICON_BLTouch);
      break;
    case Heating:
      Draw_Popup("Heating", "Please wait until done.", "", Wait, ICON_BLTouch);
      break;
    case FilLoad:
      Draw_Popup(option ? "Unloading Filament" : "Loading Filament", "Please wait until done.", "", Wait, ICON_BLTouch);
      break;
    case FilChange:
      Draw_Popup("Filament Change", "Please wait for prompt.", "", Wait, ICON_BLTouch);
      break;
    case TempWarn:
      Draw_Popup(option ? "Nozzle temp too low!" : "Nozzle temp too high!", "", "", Wait, option ? ICON_TempTooLow : ICON_TempTooHigh);
      break;
    case Runout:
      Draw_Popup("Filament Runout", "", "", Wait, ICON_BLTouch);
      break;
    case PIDWait:
      Draw_Popup("PID Autotune", "in process", "Please wait until done.", Wait, ICON_BLTouch);
      break;
    case Resuming:
      Draw_Popup("Resuming Print", "Please wait until done.", "", Wait, ICON_BLTouch);
      break;
    default:
      break;
  }
}

void CrealityDWINClass::Confirm_Handler(PopupID popupid) {
  popup = popupid;
  switch (popupid) {
    case FilInsert:
      Draw_Popup("Insert Filament", "Press to Continue", "", Confirm);
      break;
    case HeaterTime:
      Draw_Popup("Heater Timed Out", "Press to Reheat", "", Confirm);
      break;
    case UserInput:
      Draw_Popup("Waiting for Input", "Press to Continue", "", Confirm);
      break;
    case LevelError:
      Draw_Popup("Couldn't enable Leveling", "(Valid mesh must exist)", "", Confirm);
      break;
    case InvalidMesh:
      Draw_Popup("Valid mesh must exist", "before tuning can be", "performed", Confirm);
      break;
    default:
      break;
  }
}

/* Navigation and Control */

void CrealityDWINClass::Main_Menu_Control() {
  ENCODER_DiffState encoder_diffState = Encoder_ReceiveAnalyze();
  if (encoder_diffState == ENCODER_DIFF_NO) return;
  if (encoder_diffState == ENCODER_DIFF_CW && selection < 3) {
    selection++; // Select Down
    Main_Menu_Icons();
  }
  else if (encoder_diffState == ENCODER_DIFF_CCW && selection > 0) {
    selection--; // Select Up
    Main_Menu_Icons();
  }
  else if (encoder_diffState == ENCODER_DIFF_ENTER)
    switch(selection) {
      case 0:
        card.mount();
        Draw_SD_List();
        break;
      case 1:
        Draw_Menu(Prepare);
        break;
      case 2:
        Draw_Menu(Control);
        break;
      case 3:
        #if HAS_MESH
          Draw_Menu(Leveling);
        #else
          Draw_Menu(InfoMain);
        #endif
        break;
    }
  DWIN_UpdateLCD();
}

void CrealityDWINClass::Menu_Control() {
  ENCODER_DiffState encoder_diffState = Encoder_ReceiveAnalyze();
  if (encoder_diffState == ENCODER_DIFF_NO) return;
  if (encoder_diffState == ENCODER_DIFF_CW && selection < Get_Menu_Size(active_menu)) {
    DWIN_Draw_Rectangle(1, Color_Bg_Black, 0, MBASE(selection-scrollpos) - 18, 14, MBASE(selection-scrollpos) + 33);
    selection++; // Select Down
    if (selection > scrollpos+MROWS) {
      scrollpos++;
      DWIN_Frame_AreaMove(1, 2, MLINE, Color_Bg_Black, 0, 31, DWIN_WIDTH, 349);
      Menu_Item_Handler(active_menu, selection);
    }
    DWIN_Draw_Rectangle(1, GetColor(eeprom_settings.cursor_color, Rectangle_Color), 0, MBASE(selection-scrollpos) - 18, 14, MBASE(selection-scrollpos) + 33);
  }
  else if (encoder_diffState == ENCODER_DIFF_CCW && selection > 0) {
    DWIN_Draw_Rectangle(1, Color_Bg_Black, 0, MBASE(selection-scrollpos) - 18, 14, MBASE(selection-scrollpos) + 33);
    selection--; // Select Up
    if (selection < scrollpos) {
      scrollpos--;
      DWIN_Frame_AreaMove(1, 3, MLINE, Color_Bg_Black, 0, 31, DWIN_WIDTH, 349);
      Menu_Item_Handler(active_menu, selection);
    }
    DWIN_Draw_Rectangle(1, GetColor(eeprom_settings.cursor_color, Rectangle_Color), 0, MBASE(selection-scrollpos) - 18, 14, MBASE(selection-scrollpos) + 33);
  }
  else if (encoder_diffState == ENCODER_DIFF_ENTER)
    Menu_Item_Handler(active_menu, selection, false);
  DWIN_UpdateLCD();
}

void CrealityDWINClass::Value_Control() {
  ENCODER_DiffState encoder_diffState = Encoder_ReceiveAnalyze();
  if (encoder_diffState == ENCODER_DIFF_NO) return;
  if (encoder_diffState == ENCODER_DIFF_CW) {
    tempvalue += EncoderRate.encoderMoveValue;
  }
  else if (encoder_diffState == ENCODER_DIFF_CCW) {
    tempvalue -= EncoderRate.encoderMoveValue;
  }
  else if (encoder_diffState == ENCODER_DIFF_ENTER) {
    process = Menu;
    EncoderRate.enabled = false;
    Draw_Float(tempvalue/valueunit, selection-scrollpos, false, valueunit);
    DWIN_UpdateLCD();
    if (active_menu == ZOffset && liveadjust) {
      planner.synchronize();
      current_position.z += (tempvalue/valueunit - zoffsetvalue);
      planner.buffer_line(current_position, homing_feedrate(Z_AXIS), active_extruder);
      current_position.z = 0;
      sync_plan_position();
    }
    else if (active_menu == Tune && selection == TUNE_ZOFFSET) {
      sprintf_P(cmd, PSTR("M290 Z%s"), dtostrf((tempvalue/valueunit - zoffsetvalue), 1, 3, str_1));
      gcode.process_subcommands_now_P(cmd);
    }
    if (valuepointer == &thermalManager.temp_hotend[0].pid.Ki || valuepointer == &thermalManager.temp_bed.pid.Ki) 
      tempvalue = scalePID_i(tempvalue);
    if (valuepointer == &thermalManager.temp_hotend[0].pid.Kd || valuepointer == &thermalManager.temp_bed.pid.Kd) 
      tempvalue = scalePID_d(tempvalue);
    switch (valuetype) {
      case 0: *(float*)valuepointer = tempvalue/valueunit; break;
      case 1: *(uint8_t*)valuepointer = tempvalue/valueunit; break;
      case 2: *(uint16_t*)valuepointer = tempvalue/valueunit; break;
      case 3: *(int16_t*)valuepointer = tempvalue/valueunit; break;
      case 4: *(uint32_t*)valuepointer = tempvalue/valueunit; break;
      case 5: *(int8_t*)valuepointer = tempvalue/valueunit; break;
    }
    switch (active_menu) {
      case Move:
        planner.synchronize();
        planner.buffer_line(current_position, manual_feedrate_mm_s[selection-1], active_extruder);
        break;
      #if HAS_MESH
        case ManualMesh:
          planner.synchronize();
          planner.buffer_line(current_position, homing_feedrate(Z_AXIS), active_extruder);
          planner.synchronize();
          break;
        case UBLMesh:
          mesh_conf.manual_move(true);
          break;
        case LevelManual:
          mesh_conf.manual_move(selection == LEVELING_M_OFFSET);
          break;
      #endif
    }
    if (valuepointer == &planner.flow_percentage[0]) {
      planner.refresh_e_factor(0);
    }
    if (funcpointer) funcpointer();
    return;
  }
  NOLESS(tempvalue, (valuemin * valueunit));
  NOMORE(tempvalue, (valuemax * valueunit));
  Draw_Float(tempvalue/valueunit, selection-scrollpos, true, valueunit);
  DWIN_UpdateLCD();
  if (active_menu == Move && livemove) {
    *(float*)valuepointer = tempvalue/valueunit;
    planner.buffer_line(current_position, manual_feedrate_mm_s[selection-1], active_extruder);
  }
}

void CrealityDWINClass::Option_Control() {
  ENCODER_DiffState encoder_diffState = Encoder_ReceiveAnalyze();
  if (encoder_diffState == ENCODER_DIFF_NO) return;
  if (encoder_diffState == ENCODER_DIFF_CW) {
    tempvalue += EncoderRate.encoderMoveValue;
  }
  else if (encoder_diffState == ENCODER_DIFF_CCW) {
    tempvalue -= EncoderRate.encoderMoveValue;
  }
  else if (encoder_diffState == ENCODER_DIFF_ENTER) {
    process = Menu;
    EncoderRate.enabled = false;
    if (valuepointer == &color_names) {
      switch(selection) {
        case COLORSETTINGS_CURSOR: eeprom_settings.cursor_color = tempvalue; break;
        case COLORSETTINGS_SPLIT_LINE: eeprom_settings.menu_split_line = tempvalue; break;
        case COLORSETTINGS_MENU_TOP_BG: eeprom_settings.menu_top_bg = tempvalue; break;
        case COLORSETTINGS_MENU_TOP_TXT: eeprom_settings.menu_top_txt = tempvalue; break;
        case COLORSETTINGS_HIGHLIGHT_BORDER: eeprom_settings.highlight_box = tempvalue; break;
        case COLORSETTINGS_PROGRESS_PERCENT: eeprom_settings.progress_percent = tempvalue; break;
        case COLORSETTINGS_PROGRESS_TIME: eeprom_settings.progress_time = tempvalue; break;      
        case COLORSETTINGS_PROGRESS_STATUS_BAR: eeprom_settings.status_bar_text = tempvalue; break;
        case COLORSETTINGS_PROGRESS_STATUS_AREA: eeprom_settings.status_area_text = tempvalue; break;
        case COLORSETTINGS_PROGRESS_COORDINATES: eeprom_settings.coordinates_text = tempvalue; break;
        case COLORSETTINGS_PROGRESS_COORDINATES_LINE: eeprom_settings.coordinates_split_line = tempvalue; break;
      }
      Redraw_Screen();
    }
    else if (valuepointer == &preheat_modes) {
      preheatmode = tempvalue;
    }
    Draw_Option(tempvalue, static_cast<const char * const *>(valuepointer), selection-scrollpos, false, (valuepointer == &color_names));
    DWIN_UpdateLCD();
    return;
  }
  NOLESS(tempvalue, valuemin);
  NOMORE(tempvalue, valuemax);
  Draw_Option(tempvalue, static_cast<const char * const *>(valuepointer), selection-scrollpos, true);
  DWIN_UpdateLCD();
}

void CrealityDWINClass::File_Control() {
  ENCODER_DiffState encoder_diffState = Encoder_ReceiveAnalyze();
  static uint8_t filescrl = 0;
  if (encoder_diffState == ENCODER_DIFF_NO) {
    if (selection > 0) {
      card.getfilename_sorted(SD_ORDER(selection-1, card.get_num_Files()));
      char * const filename = card.longest_filename();
      size_t len = strlen(filename);
      int8_t pos = len;
      if (!card.flag.filenameIsDir)
        while (pos && filename[pos] != '.') pos--;
      if (pos > MENU_CHAR_LIMIT) {
        static millis_t time = 0;
        if (PENDING(millis(), time)) return;
        time = millis() + 200;
        pos -= filescrl;
        len = pos;
        if (len > MENU_CHAR_LIMIT)
          len = MENU_CHAR_LIMIT;
        char name[len+1];
        if (pos >= 0) {
          LOOP_L_N(i, len) name[i] = filename[i+filescrl];
        }
        else {
          LOOP_L_N(i, MENU_CHAR_LIMIT+pos) name[i] = ' ';
          LOOP_S_L_N(i, MENU_CHAR_LIMIT+pos, MENU_CHAR_LIMIT) name[i] = filename[i-(MENU_CHAR_LIMIT+pos)];
        }
        name[len] = '\0';
        DWIN_Draw_Rectangle(1, Color_Bg_Black, LBLX, MBASE(selection-scrollpos) - 14, 271, MBASE(selection-scrollpos) + 28);
        Draw_Menu_Item(selection-scrollpos, card.flag.filenameIsDir ? ICON_More : ICON_File, name);
        if (-pos >= MENU_CHAR_LIMIT)
          filescrl = 0;
        filescrl++;
        DWIN_UpdateLCD();
      }
    }
    return;
  }
  if (encoder_diffState == ENCODER_DIFF_CW && selection < card.get_num_Files()) {
    DWIN_Draw_Rectangle(1, Color_Bg_Black, 0, MBASE(selection-scrollpos) - 18, 14, MBASE(selection-scrollpos) + 33);
    if (selection > 0) {
      DWIN_Draw_Rectangle(1, Color_Bg_Black, LBLX, MBASE(selection-scrollpos) - 14, 271, MBASE(selection-scrollpos) + 28);
      Draw_SD_Item(selection, selection-scrollpos);
    }
    filescrl = 0;
    selection++; // Select Down
    if (selection > scrollpos+MROWS) {
      scrollpos++;
      DWIN_Frame_AreaMove(1, 2, MLINE, Color_Bg_Black, 0, 31, DWIN_WIDTH, 349);
      Draw_SD_Item(selection, selection-scrollpos);
    }
    DWIN_Draw_Rectangle(1, GetColor(eeprom_settings.cursor_color, Rectangle_Color), 0, MBASE(selection-scrollpos) - 18, 14, MBASE(selection-scrollpos) + 33);
  }
  else if (encoder_diffState == ENCODER_DIFF_CCW && selection > 0) {
    DWIN_Draw_Rectangle(1, Color_Bg_Black, 0, MBASE(selection-scrollpos) - 18, 14, MBASE(selection-scrollpos) + 33);
    DWIN_Draw_Rectangle(1, Color_Bg_Black, LBLX, MBASE(selection-scrollpos) - 14, 271, MBASE(selection-scrollpos) + 28);
    Draw_SD_Item(selection, selection-scrollpos);
    filescrl = 0;
    selection--; // Select Up
    if (selection < scrollpos) {
      scrollpos--;
      DWIN_Frame_AreaMove(1, 3, MLINE, Color_Bg_Black, 0, 31, DWIN_WIDTH, 349);
      Draw_SD_Item(selection, selection-scrollpos);
    }
    DWIN_Draw_Rectangle(1, GetColor(eeprom_settings.cursor_color, Rectangle_Color), 0, MBASE(selection-scrollpos) - 18, 14, MBASE(selection-scrollpos) + 33);
  }
  else if (encoder_diffState == ENCODER_DIFF_ENTER) {
    if (selection == 0) {
      if(card.flag.workDirIsRoot) {
        process = Main;
        Draw_Main_Menu();
      }
      else {
        card.cdup();
        Draw_SD_List();
      }
    }
    else {
      card.getfilename_sorted(SD_ORDER(selection-1, card.get_num_Files()));
      if (card.flag.filenameIsDir) {
        card.cd(card.filename);
        Draw_SD_List();
      }
      else {
        card.openAndPrintFile(card.filename);
      }
    }
  }
  DWIN_UpdateLCD();
}

void CrealityDWINClass::Print_Screen_Control() {
  ENCODER_DiffState encoder_diffState = Encoder_ReceiveAnalyze();
  if (encoder_diffState == ENCODER_DIFF_NO) return;
  if (encoder_diffState == ENCODER_DIFF_CW && selection < 2) {
    selection++; // Select Down
    Print_Screen_Icons();
  }
  else if (encoder_diffState == ENCODER_DIFF_CCW && selection > 0) {
    selection--; // Select Up
    Print_Screen_Icons();
  }
  else if (encoder_diffState == ENCODER_DIFF_ENTER)
    switch(selection) {
      case 0:
        Draw_Menu(Tune);
        Update_Status_Bar(true);
        break;
      case 1:
        if (paused) {
          if (sdprint) {
            wait_for_user = false;
            #if ENABLED(PARK_HEAD_ON_PAUSE)
              card.startOrResumeFilePrinting();
              TERN_(POWER_LOSS_RECOVERY, recovery.prepare());
            #else
              char cmnd[20];
              cmnd[sprintf_P(cmnd, PSTR("M140 S%i"), pausebed)] = '\0';
              gcode.process_subcommands_now_P(PSTR(cmnd));
              cmnd[sprintf_P(cmnd, PSTR("M109 S%i"), pausetemp)] = '\0';
              gcode.process_subcommands_now_P(PSTR(cmnd));
              thermalManager.fan_speed[0] = pausefan;
              planner.synchronize();
              queue.inject_P(PSTR("M24"));
            #endif
          }
          else {
            #if ENABLED(HOST_ACTION_COMMANDS)
              host_action_resume();
            #endif
          }
          Draw_Print_Screen();
        }
        else
          Popup_Handler(Pause);
        break;
      case 2:
        Popup_Handler(Stop);
        break;
    }
  DWIN_UpdateLCD();
}

void CrealityDWINClass::Popup_Control() {
  ENCODER_DiffState encoder_diffState = Encoder_ReceiveAnalyze();
  if (encoder_diffState == ENCODER_DIFF_NO) return;
  if (encoder_diffState == ENCODER_DIFF_CW && selection < 1) {
    selection++;
    Popup_Select();
  }
  else if (encoder_diffState == ENCODER_DIFF_CCW && selection > 0) {
    selection--;
    Popup_Select();
  }
  else if (encoder_diffState == ENCODER_DIFF_ENTER)
    switch(popup) {
      case Pause:
        if (selection==0) {
          if (sdprint) {
            #if ENABLED(POWER_LOSS_RECOVERY)
              if (recovery.enabled) recovery.save(true);
            #endif
            #if ENABLED(PARK_HEAD_ON_PAUSE)
              Popup_Handler(Home, true);
              #if ENABLED(SDSUPPORT)
                if (IS_SD_PRINTING()) card.pauseSDPrint();
              #endif
              planner.synchronize();
              queue.inject_P(PSTR("M125"));
              planner.synchronize();
            #else
              queue.inject_P(PSTR("M25"));
              pausetemp = thermalManager.temp_hotend[0].target;
              pausebed = thermalManager.temp_bed.target;
              pausefan = thermalManager.fan_speed[0];
              thermalManager.disable_all_heaters();
              thermalManager.zero_fan_speeds();
            #endif
          }
          else {
            #if ENABLED(HOST_ACTION_COMMANDS)
              host_action_pause();
            #endif
          }
        }
        Draw_Print_Screen();
        break;
      case Stop:
        if (selection==0) {
          if (sdprint) {
            ui.abort_print();
            thermalManager.zero_fan_speeds();
            thermalManager.disable_all_heaters();
          }
          else {
            #if ENABLED(HOST_ACTION_COMMANDS)
              host_action_cancel();
            #endif
          }
        }
        else {
          Draw_Print_Screen();
        }
        break;
      case Resume:
        if (selection==0) {
          queue.inject_P(PSTR("M1000"));
        }
        else {
          queue.inject_P(PSTR("M1000 C"));
          Draw_Main_Menu();
        }
        break;
      case ETemp:
        if (selection==0) {
          thermalManager.setTargetHotend(EXTRUDE_MINTEMP, 0);
          thermalManager.set_fan_speed(0, MAX_FAN_SPEED);
          Draw_Menu(PreheatHotend);
        }
        else {
          Redraw_Menu(true, true, false);
        }
        break;
      #if HAS_BED_PROBE
        case ManualProbing:
          if (selection==0) {
            char buf[80];
            const float dif = probe.probe_at_point(current_position.x, current_position.y, PROBE_PT_STOW, 0, false) - corner_avg;
            if (dif > 0)
              sprintf(buf, "Corner is %smm high", dtostrf(abs(dif), 1, 3, str_1));
            else
              sprintf(buf, "Corner is %smm low", dtostrf(abs(dif), 1, 3, str_1));
            Update_Status(buf);
          }
          else {
            Redraw_Menu(true, true, false);
            Update_Status("");
          }
          break;
      #endif
      #if ENABLED(ADVANCED_PAUSE_FEATURE)
        case ConfFilChange:
          if (selection==0) {
            if (thermalManager.temp_hotend[0].target < thermalManager.extrude_min_temp) {
              Popup_Handler(ETemp);
            }
            else {
              if (thermalManager.temp_hotend[0].celsius < thermalManager.temp_hotend[0].target-2) {
                Popup_Handler(Heating);
                thermalManager.wait_for_hotend(0);
              }
              Popup_Handler(FilChange);
              sprintf_P(cmd, PSTR("M600 B1 R%i"), thermalManager.temp_hotend[0].target);
              gcode.process_subcommands_now_P(cmd);
            }
          } else {
            Redraw_Menu(true, true, false);
          }
          break;
        case PurgeMore:
          if (selection==0) {
            pause_menu_response = PAUSE_RESPONSE_EXTRUDE_MORE;
            Popup_Handler(FilChange);
          } else {
            pause_menu_response = PAUSE_RESPONSE_RESUME_PRINT;
            if (printing) Popup_Handler(Resuming);
            else Redraw_Menu(true, true, (active_menu==PreheatHotend));
          }
          break;
      #endif
      #if HAS_MESH
        case SaveLevel:
          if (selection==0) {
            #if ENABLED(AUTO_BED_LEVELING_UBL)
              gcode.process_subcommands_now_P(PSTR("G29 S"));
              planner.synchronize();
              AudioFeedback(true);
            #else
              AudioFeedback(settings.save());
            #endif
          }
          Draw_Menu(Leveling, LEVELING_GET_MESH);
          break;
      #endif
      #if ENABLED(AUTO_BED_LEVELING_UBL)
        case MeshSlot:
          if (selection==0)
            ubl.storage_slot = 0;
          Redraw_Menu(true, true);
          break;
      #endif
      default:
        break;
    }
  DWIN_UpdateLCD();
}

void CrealityDWINClass::Confirm_Control() {
  ENCODER_DiffState encoder_diffState = Encoder_ReceiveAnalyze();
  if (encoder_diffState == ENCODER_DIFF_NO) return;
  if (encoder_diffState == ENCODER_DIFF_ENTER) {
    switch(popup) {
      case Complete:
        Draw_Main_Menu();
        break;
      case FilInsert:
        Popup_Handler(FilChange);
        wait_for_user = false;
        break;
      case HeaterTime:
        Popup_Handler(Heating);
        wait_for_user = false;
        break;
      default:
        Redraw_Menu(true, true, false);
        wait_for_user = false;
        break;
    }
  }
  DWIN_UpdateLCD();
}

/* In-Menu Value Modification */

void CrealityDWINClass::Setup_Value(float value, float min, float max, float unit, uint8_t type) {
  if (valuepointer == &thermalManager.temp_hotend[0].pid.Ki || valuepointer == &thermalManager.temp_bed.pid.Ki) 
    tempvalue = unscalePID_i(value) * unit;
  else if (valuepointer == &thermalManager.temp_hotend[0].pid.Kd || valuepointer == &thermalManager.temp_bed.pid.Kd) 
    tempvalue = unscalePID_d(value) * unit;
  else
    tempvalue = value * unit;
  valuemin = min;
  valuemax = max;
  valueunit = unit;
  valuetype = type;
  process = Value;
  EncoderRate.enabled = true;
  Draw_Float(tempvalue/unit, selection-scrollpos, true, valueunit);
}

void CrealityDWINClass::Modify_Value(float &value, float min, float max, float unit, void (*f)()/*=NULL*/) {
  valuepointer = &value;
  funcpointer = f;
  Setup_Value((float)value, min, max, unit, 0);
}
void CrealityDWINClass::Modify_Value(uint8_t &value, float min, float max, float unit, void (*f)()/*=NULL*/) {
  valuepointer = &value;
  funcpointer = f;
  Setup_Value((float)value, min, max, unit, 1);
}
void CrealityDWINClass::Modify_Value(uint16_t &value, float min, float max, float unit, void (*f)()/*=NULL*/) {
  valuepointer = &value;
  funcpointer = f;
  Setup_Value((float)value, min, max, unit, 2);
}
void CrealityDWINClass::Modify_Value(int16_t &value, float min, float max, float unit, void (*f)()/*=NULL*/) {
  valuepointer = &value;
  funcpointer = f;
  Setup_Value((float)value, min, max, unit, 3);
}
void CrealityDWINClass::Modify_Value(uint32_t &value, float min, float max, float unit, void (*f)()/*=NULL*/) {
  valuepointer = &value;
  funcpointer = f;
  Setup_Value((float)value, min, max, unit, 4);
}
void CrealityDWINClass::Modify_Value(int8_t &value, float min, float max, float unit, void (*f)()/*=NULL*/) {
  valuepointer = &value;
  funcpointer = f;
  Setup_Value((float)value, min, max, unit, 5);
}


void CrealityDWINClass::Modify_Option(uint8_t value, const char * const * options, uint8_t max) {
  tempvalue = value;
  valuepointer = const_cast<const char * *>(options);
  valuemin = 0;
  valuemax = max;
  process = Option;
  EncoderRate.enabled = true;
  Draw_Option(value, options, selection-scrollpos, true);
}

/* Main Functions */

void CrealityDWINClass::Update_Status(const char * const text) {
  char header[4];
  LOOP_L_N(i, 3) header[i] = text[i];
  header[3] = '\0';
  if (strcmp_P(header,"<F>")==0) {
    LOOP_L_N(i, _MIN((size_t)LONG_FILENAME_LENGTH, strlen(text))) filename[i] = text[i+3];
    filename[_MIN((size_t)LONG_FILENAME_LENGTH-1, strlen(text))] = '\0';
    Draw_Print_Filename(true);
  }
  else {
    LOOP_L_N(i, _MIN((size_t)64, strlen(text))) statusmsg[i] = text[i];
    statusmsg[_MIN((size_t)64, strlen(text))] = '\0';
  }
}

void CrealityDWINClass::Start_Print(bool sd) {
  sdprint = sd;
  if (!printing) {
    printing = true;
    statusmsg[0] = '\0';
    if (sd) {
      if (recovery.valid()) {
        SdFile *diveDir = nullptr;
        const char * const fname = card.diveToFile(true, diveDir, recovery.info.sd_filename);
        card.selectFileByName(fname);
      }
      strcpy_P(filename, card.longest_filename());
    }
    else
      strcpy_P(filename, "Host Print");
    ui.set_progress(0);
    ui.set_remaining_time(0);
    Draw_Print_Screen();
  }
}

void CrealityDWINClass::Stop_Print() {
  printing = false;
  sdprint = false;
  thermalManager.zero_fan_speeds();
  thermalManager.disable_all_heaters();
  ui.set_progress(100 * (PROGRESS_SCALE));
  ui.set_remaining_time(0);
  Draw_Print_confirm();
}

void CrealityDWINClass::Update() {
  State_Update();
  Screen_Update();

  switch(process) {
    case Main:
      Main_Menu_Control();
      break;
    case Menu:
      Menu_Control();
      break;
    case Value:
      Value_Control();
      break;
    case Option:
      Option_Control();
      break;
    case File:
      File_Control();
      break;
    case Print:
      Print_Screen_Control();
      break;
    case Popup:
      Popup_Control();
      break;
    case Confirm:
      Confirm_Control();
      break;
  }
}

void CrealityDWINClass::State_Update() {
  if ((print_job_timer.isRunning() || print_job_timer.isPaused()) != printing) {
    if (!printing) Start_Print((card.isFileOpen() || recovery.valid()));
    else Stop_Print();
  }
  if (print_job_timer.isPaused() != paused) {
    paused = print_job_timer.isPaused();
    if (process == Print) Print_Screen_Icons();
    if (process == Wait && !paused) Redraw_Menu(true, true);
  }
  if (wait_for_user && !(process == Confirm) && !print_job_timer.isPaused()) {
    Confirm_Handler(UserInput);
  }
  #if ENABLED(ADVANCED_PAUSE_FEATURE)
    if (process == Popup && popup == PurgeMore) {
      if (pause_menu_response == PAUSE_RESPONSE_EXTRUDE_MORE) {
        Popup_Handler(FilChange);
      }
      else if (pause_menu_response == PAUSE_RESPONSE_RESUME_PRINT) {
        if (printing) Popup_Handler(Resuming);
        else Redraw_Menu(true, true, (active_menu==PreheatHotend));
      }
    }
  #endif
  #if ENABLED(FILAMENT_RUNOUT_SENSOR)
    static bool ranout = false;
    if (runout.filament_ran_out != ranout) {
      ranout = runout.filament_ran_out;
      if (ranout) Popup_Handler(Runout);
    }
  #endif
}

void CrealityDWINClass::Screen_Update() {
  static millis_t scrltime = 0;
  if (ELAPSED(millis(), scrltime)) {
    scrltime = millis() + 200;
    Update_Status_Bar();
    if (process==Print)
      Draw_Print_Filename();
  }

  static millis_t statustime = 0;
  if (ELAPSED(millis(), statustime)) {
    statustime = millis() + 500;
    Draw_Status_Area();
  }

  static millis_t printtime = 0;
  if (ELAPSED(millis(), printtime)) {
    printtime = millis() + 1000;
    if (process == Print) {
      Draw_Print_ProgressBar();
      Draw_Print_ProgressElapsed();
      Draw_Print_ProgressRemain();
    }
  }

  static bool mounted = card.isMounted();
  if (mounted != card.isMounted()) {
    mounted = card.isMounted();
    if (process == File)
      Draw_SD_List();
  }

  #if HAS_HOTEND
    static int16_t hotendtarget = -1;
  #endif
  #if HAS_HEATED_BED
    static int16_t bedtarget = -1;
  #endif
  #if HAS_FAN
    static int16_t fanspeed = -1;
  #endif
  #if HAS_ZOFFSET_ITEM
    static float lastzoffset = zoffsetvalue;
    if (zoffsetvalue != lastzoffset && !printing) {
      lastzoffset = zoffsetvalue;
      #if HAS_BED_PROBE
        probe.offset.z = zoffsetvalue;
      #else
        set_home_offset(Z_AXIS, -zoffsetvalue);
      #endif
    }
    
    #if HAS_BED_PROBE
      if (probe.offset.z != lastzoffset) {
        zoffsetvalue = lastzoffset = probe.offset.z;
      }
    #else
      if (-home_offset.z != lastzoffset) {
        zoffsetvalue = lastzoffset = -home_offset.z;
      }
    #endif
  #endif

  if (process == Menu || process == Value) {
    switch(active_menu) {
      case TempMenu:
        #if HAS_HOTEND
          if (thermalManager.temp_hotend[0].target != hotendtarget) {
            hotendtarget = thermalManager.temp_hotend[0].target;
            if (scrollpos <= TEMP_HOTEND && TEMP_HOTEND <= scrollpos + MROWS) {
              if (process != Value || selection != TEMP_HOTEND-scrollpos)
                Draw_Float(thermalManager.temp_hotend[0].target, TEMP_HOTEND-scrollpos, false, 1);
            }
          }
        #endif
        #if HAS_HEATED_BED
          if (thermalManager.temp_bed.target != bedtarget) {
            bedtarget = thermalManager.temp_bed.target;
            if (scrollpos <= TEMP_BED && TEMP_BED <= scrollpos + MROWS) {
              if (process != Value || selection != TEMP_HOTEND-scrollpos)
                Draw_Float(thermalManager.temp_bed.target, TEMP_BED-scrollpos, false, 1);
            }
          }
        #endif
        #if HAS_FAN
          if (thermalManager.fan_speed[0] != fanspeed) {
            fanspeed = thermalManager.fan_speed[0];
            if (scrollpos <= TEMP_FAN && TEMP_FAN <= scrollpos + MROWS) {
              if (process != Value || selection != TEMP_HOTEND-scrollpos)
                Draw_Float(thermalManager.fan_speed[0], TEMP_FAN-scrollpos, false, 1);
            }
          }
        #endif
        break;
      case Tune:
        #if HAS_HOTEND
          if (thermalManager.temp_hotend[0].target != hotendtarget) {
            hotendtarget = thermalManager.temp_hotend[0].target;
            if (scrollpos <= TUNE_HOTEND && TUNE_HOTEND <= scrollpos + MROWS) {
              if (process != Value || selection != TEMP_HOTEND-scrollpos)
                Draw_Float(thermalManager.temp_hotend[0].target, TUNE_HOTEND-scrollpos, false, 1);
            }
          }
        #endif
        #if HAS_HEATED_BED
          if (thermalManager.temp_bed.target != bedtarget) {
            bedtarget = thermalManager.temp_bed.target;
            if (scrollpos <= TUNE_BED && TUNE_BED <= scrollpos + MROWS) {
              if (process != Value || selection != TEMP_HOTEND-scrollpos)
                Draw_Float(thermalManager.temp_bed.target, TUNE_BED-scrollpos, false, 1);
            }
          }
        #endif
        #if HAS_FAN
          if (thermalManager.fan_speed[0] != fanspeed) {
            fanspeed = thermalManager.fan_speed[0];
            if (scrollpos <= TUNE_FAN && TUNE_FAN <= scrollpos + MROWS) {
              if (process != Value || selection != TEMP_HOTEND-scrollpos)
                Draw_Float(thermalManager.fan_speed[0], TUNE_FAN-scrollpos, false, 1);
            }
          }
        #endif
        break;
    }
  }
}

void CrealityDWINClass::AudioFeedback(const bool success/*=true*/) {
  if (success) {
    if (eeprom_settings.beeperenable) {
      buzzer.tone(100, 659);
      buzzer.tone(10, 0);
      buzzer.tone(100, 698);
    }
    else Update_Status("Success");
  }
  else
    if (eeprom_settings.beeperenable)
      buzzer.tone(40, 440);
    else Update_Status("Failed");
}

void CrealityDWINClass::Save_Settings(char *buff) {
  #if ENABLED(AUTO_BED_LEVELING_UBL)
    eeprom_settings.tilt_grid_size = mesh_conf.tilt_grid-1;
  #endif
  eeprom_settings.corner_pos = corner_pos * 10;
  memcpy(buff, &eeprom_settings, min(sizeof(eeprom_settings), eeprom_data_size));
}

void CrealityDWINClass::Load_Settings(const char *buff) {
  memcpy(&eeprom_settings, buff, min(sizeof(eeprom_settings), eeprom_data_size));
  #if ENABLED(AUTO_BED_LEVELING_UBL)
    mesh_conf.tilt_grid = eeprom_settings.tilt_grid_size+1;
  #endif
  if (eeprom_settings.corner_pos == 0) eeprom_settings.corner_pos = 325;
  corner_pos = eeprom_settings.corner_pos / 10.0f;
  Redraw_Screen();
  static bool init = true;
  if (init) {
    init = false;
    queue.inject_P(PSTR("M1000 S"));
  }
}

void CrealityDWINClass::Reset_Settings() {
  eeprom_settings.time_format_textual = false;
  eeprom_settings.beeperenable = true;
  #if ENABLED(AUTO_BED_LEVELING_UBL)
    eeprom_settings.tilt_grid_size = 0;
  #endif
  eeprom_settings.corner_pos = 325;
  eeprom_settings.cursor_color = 0;
  eeprom_settings.menu_split_line = 0;
  eeprom_settings.menu_top_bg = 0;
  eeprom_settings.menu_top_txt = 0;
  eeprom_settings.highlight_box = 0;
  eeprom_settings.progress_percent = 0;
  eeprom_settings.progress_time = 0;
  eeprom_settings.status_bar_text = 0;
  eeprom_settings.status_area_text = 0;
  eeprom_settings.coordinates_text = 0;
  eeprom_settings.coordinates_split_line = 0;
  #if ENABLED(AUTO_BED_LEVELING_UBL)
    mesh_conf.tilt_grid = eeprom_settings.tilt_grid_size+1;
  #endif
  corner_pos = eeprom_settings.corner_pos / 10.0f;
  Redraw_Screen();
}

#endif<|MERGE_RESOLUTION|>--- conflicted
+++ resolved
@@ -89,11 +89,7 @@
 
 #define CORP_WEBSITE_E "github.com/alexqzd"
 
-<<<<<<< HEAD
-#define BUILD_NUMBER "1.3.4.1"
-=======
 #define BUILD_NUMBER "1.3.5"
->>>>>>> 9780b5cb
 
 #define DWIN_FONT_MENU font8x16
 #define DWIN_FONT_STAT font10x20
