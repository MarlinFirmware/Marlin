/**
 * Marlin 3D Printer Firmware
 * Copyright (c) 2020 MarlinFirmware [https://github.com/MarlinFirmware/Marlin]
 *
 * Based on Sprinter and grbl.
 * Copyright (c) 2011 Camiel Gubbels / Erik van der Zalm
 *
 * This program is free software: you can redistribute it and/or modify
 * it under the terms of the GNU General Public License as published by
 * the Free Software Foundation, either version 3 of the License, or
 * (at your option) any later version.
 *
 * This program is distributed in the hope that it will be useful,
 * but WITHOUT ANY WARRANTY; without even the implied warranty of
 * MERCHANTABILITY or FITNESS FOR A PARTICULAR PURPOSE.  See the
 * GNU General Public License for more details.
 *
 * You should have received a copy of the GNU General Public License
 * along with this program.  If not, see <https://www.gnu.org/licenses/>.
 *
 */

/**
 * DWIN by Creality3D
 * Enhanced implementation by Miguel A. Risco-Castillo
 */

#include "../../../inc/MarlinConfigPre.h"

#if ENABLED(DWIN_CREALITY_LCD)

#include "dwin.h"

#if ANY(AUTO_BED_LEVELING_BILINEAR, AUTO_BED_LEVELING_LINEAR, AUTO_BED_LEVELING_3POINT) && DISABLED(PROBE_MANUALLY)
  #define HAS_ONESTEP_LEVELING 1
#endif

#if ANY(BABYSTEPPING, HAS_BED_PROBE, HAS_WORKSPACE_OFFSET)
  #define HAS_ZOFFSET_ITEM 1
#endif

#if !HAS_BED_PROBE && ENABLED(BABYSTEPPING)
  #define JUST_BABYSTEP 1
#endif

#include <WString.h>
#include <stdio.h>
#include <string.h>

#include "../../fontutils.h"
#include "../../marlinui.h"

#include "../../../sd/cardreader.h"

#include "../../../MarlinCore.h"
#include "../../../core/serial.h"
#include "../../../core/macros.h"
#include "../../../gcode/queue.h"

#include "../../../module/temperature.h"
#include "../../../module/printcounter.h"
#include "../../../module/motion.h"
#include "../../../module/planner.h"

#if ENABLED(EEPROM_SETTINGS)
  #include "../../../module/settings.h"
#endif

#if ENABLED(HOST_ACTION_COMMANDS)
  #include "../../../feature/host_actions.h"
#endif

#if HAS_ONESTEP_LEVELING
  #include "../../../feature/bedlevel/bedlevel.h"
#endif

#if HAS_BED_PROBE
  #include "../../../module/probe.h"
#endif

#if EITHER(BABYSTEP_ZPROBE_OFFSET, JUST_BABYSTEP)
  #include "../../../feature/babystep.h"
#endif

#if ENABLED(POWER_LOSS_RECOVERY)
  #include "../../../feature/powerloss.h"
#endif

#ifndef MACHINE_SIZE
  #define MACHINE_SIZE STRINGIFY(X_BED_SIZE) "x" STRINGIFY(Y_BED_SIZE) "x" STRINGIFY(Z_MAX_POS)
#endif
#ifndef CORP_WEBSITE
  #define CORP_WEBSITE WEBSITE_URL
#endif

#define PAUSE_HEAT

#define USE_STRING_HEADINGS
//#define USE_STRING_TITLES

#define MENU_CHAR_LIMIT  24
#define STATUS_Y 354

// Fan speed limit
#define FANON           255
#define FANOFF          0

// Print speed limit
#define MAX_PRINT_SPEED   999
#define MIN_PRINT_SPEED   10

// Temp limits
#if HAS_HOTEND
  #define MAX_E_TEMP    (HEATER_0_MAXTEMP - (HOTEND_OVERSHOOT))
  #define MIN_E_TEMP    HEATER_0_MINTEMP
#endif

#if HAS_HEATED_BED
  #define MIN_BED_TEMP  BED_MINTEMP
#endif

// Feedspeed limit (max feedspeed = DEFAULT_MAX_FEEDRATE * 2)
#define MIN_MAXFEEDSPEED      1
#define MIN_MAXACCELERATION   1
#define MIN_MAXJERK           0.1
#define MIN_STEP              1

#define FEEDRATE_E      (60)

// Minimum unit (0.1) : multiple (10)
#define UNITFDIGITS 1
#define MINUNITMULT pow(10, UNITFDIGITS)

#define ENCODER_WAIT_MS                  20
#define DWIN_VAR_UPDATE_INTERVAL         1024
#define DWIN_SCROLL_UPDATE_INTERVAL      SEC_TO_MS(2)
#define DWIN_REMAIN_TIME_UPDATE_INTERVAL SEC_TO_MS(20)

constexpr uint16_t TROWS = 6, MROWS = TROWS - 1,        // Total rows, and other-than-Back
                   TITLE_HEIGHT = 30,                   // Title bar height
                   MLINE = 53,                          // Menu line height
                   LBLX = 60,                           // Menu item label X
                   MENU_CHR_W = 8, STAT_CHR_W = 10;

#define MBASE(L) (49 + MLINE * (L))

#define BABY_Z_VAR TERN(HAS_BED_PROBE, probe.offset.z, dwin_zoffset)

/* Value Init */
HMI_value_t HMI_ValueStruct;
HMI_Flag_t HMI_flag{0};

millis_t dwin_heat_time = 0;

uint8_t checkkey = 0;
uint8_t last_checkkey = 0;

typedef struct {
  uint8_t now, last;
  void set(uint8_t v) { now = last = v; }
  void reset() { set(0); }
  bool changed() { bool c = (now != last); if (c) last = now; return c; }
  bool dec() { if (now) now--; return changed(); }
  bool inc(uint8_t v) { if (now < (v - 1)) now++; else now = (v - 1); return changed(); }
} select_t;

select_t select_page{0}, select_file{0}, select_print{0}, select_prepare{0}
         , select_control{0}, select_temp{0}, select_motion{0}, select_tune{0}
         , select_advSet{0}, select_item{0}
         ;

uint8_t index_file     = MROWS,
        index_prepare  = MROWS,
        index_control  = MROWS,
        index_leveling = MROWS,
        index_tune     = MROWS;

bool dwin_abort_flag = false; // Flag to reset feedrate, return to Home

constexpr float default_max_feedrate[]        = DEFAULT_MAX_FEEDRATE;
constexpr float default_max_acceleration[]    = DEFAULT_MAX_ACCELERATION;

#if HAS_CLASSIC_JERK
  constexpr float default_max_jerk[]          = { DEFAULT_XJERK, DEFAULT_YJERK, DEFAULT_ZJERK, DEFAULT_EJERK };
#endif

static uint8_t _percentDone = 0;
static uint16_t _remain_time = 0;

// Aditional Aux Host Support
bool sdprint = false;

// Pid mode
pidmode_t PidMode = PID_OFF; 

#if ENABLED(PAUSE_HEAT)
  TERN_(HAS_HOTEND, uint16_t resume_hotend_temp = 0);
  TERN_(HAS_HEATED_BED, uint16_t resume_bed_temp = 0);
#endif

#if HAS_ZOFFSET_ITEM
  float dwin_zoffset = 0, last_zoffset = 0;
#endif

void ICON_Print() {
  if (select_page.now == 0) {
    DWIN_ICON_Show(ICON, ICON_Print_1, 17, 110);
    DWIN_Draw_Rectangle(0, Color_White, 17, 110, 126, 209);
    DWIN_Frame_AreaCopy(1, 1, 451, 31, 463, 57, 181);
  }
  else {
    DWIN_ICON_Show(ICON, ICON_Print_0, 17, 110);
    DWIN_Frame_AreaCopy(1, 1, 423, 31, 435, 57, 181);
  }
}

void ICON_Prepare() {
  if (select_page.now == 1) {
    DWIN_ICON_Show(ICON, ICON_Prepare_1, 145, 110);
    DWIN_Draw_Rectangle(0, Color_White, 145, 110, 254, 209);
    DWIN_Frame_AreaCopy(1, 33, 451, 82, 466, 175, 181);
  }
  else {
    DWIN_ICON_Show(ICON, ICON_Prepare_0, 145, 110);
    DWIN_Frame_AreaCopy(1, 33, 423, 82, 438, 175, 181);
  }
}

void ICON_Control() {
  if (select_page.now == 2) {
    DWIN_ICON_Show(ICON, ICON_Control_1, 17, 226);
    DWIN_Draw_Rectangle(0, Color_White, 17, 226, 126, 325);
    DWIN_Frame_AreaCopy(1, 85, 451, 132, 463, 48, 298);
  }
  else {
    DWIN_ICON_Show(ICON, ICON_Control_0, 17, 226);
    DWIN_Frame_AreaCopy(1, 85, 423, 132, 434, 48, 298);
  }
}

void ICON_StartInfo(bool show) {
  if (show) {
    DWIN_ICON_Show(ICON, ICON_Info_1, 145, 226);
    DWIN_Draw_Rectangle(0, Color_White, 145, 226, 254, 325);
    DWIN_Frame_AreaCopy(1, 132, 451, 159, 466, 186, 298);
  }
  else {
    DWIN_ICON_Show(ICON, ICON_Info_0, 145, 226);
    DWIN_Frame_AreaCopy(1, 132, 423, 159, 435, 186, 298);
  }
}

void ICON_Leveling(bool show) {
  if (show) {
    DWIN_ICON_Show(ICON, ICON_Leveling_1, 145, 226);
    DWIN_Draw_Rectangle(0, Color_White, 145, 226, 254, 325);
    DWIN_Frame_AreaCopy(1, 84, 437, 120,  449, 182, 298);
  }
  else {
    DWIN_ICON_Show(ICON, ICON_Leveling_0, 145, 226);
    DWIN_Frame_AreaCopy(1, 84, 465, 120, 478, 182, 298);
  }
}

void ICON_Tune() {
  if (select_print.now == 0) {
    DWIN_ICON_Show(ICON, ICON_Setup_1, 8, 242);
    DWIN_Draw_Rectangle(0, Color_White, 8, 242, 87, 341);
    DWIN_Frame_AreaCopy(1,   0, 466,  34, 476, 31, 315);
  }
  else {
    DWIN_ICON_Show(ICON, ICON_Setup_0, 8, 242);
    DWIN_Frame_AreaCopy(1,   0, 438,  32, 448, 31, 315);
  }
}

void ICON_Pause() {
  if (select_print.now == 1) {
    DWIN_ICON_Show(ICON, ICON_Pause_1, 96, 242);
    DWIN_Draw_Rectangle(0, Color_White, 96, 242, 175, 341);
    DWIN_Frame_AreaCopy(1, 177, 451, 216, 462, 116, 315);
  }
  else {
    DWIN_ICON_Show(ICON, ICON_Pause_0, 96, 242);
    DWIN_Frame_AreaCopy(1, 177, 423, 215, 433, 116, 315);
  }
}

void ICON_Continue() {
  if (select_print.now == 1) {
    DWIN_ICON_Show(ICON, ICON_Continue_1, 96, 242);
    DWIN_Draw_Rectangle(0, Color_White, 96, 242, 175, 341);
    DWIN_Frame_AreaCopy(1, 1, 452, 32, 464, 121, 315);
  }
  else {
    DWIN_ICON_Show(ICON, ICON_Continue_0, 96, 242);
    DWIN_Frame_AreaCopy(1, 1, 424, 31, 434, 121, 315);
  }
}

void ICON_Stop() {
  if (select_print.now == 2) {
    DWIN_ICON_Show(ICON, ICON_Stop_1, 184, 242);
    DWIN_Draw_Rectangle(0, Color_White, 184, 242, 263, 341);
    DWIN_Frame_AreaCopy(1, 218, 452, 249, 466, 209, 315);
  }
  else {
    DWIN_ICON_Show(ICON, ICON_Stop_0, 184, 242);
    DWIN_Frame_AreaCopy(1, 218, 423, 247, 436, 209, 315);
  }
}

void Clear_Title_Bar() {
  DWIN_Draw_Rectangle(1, Color_Bg_Blue, 0, 0, DWIN_WIDTH, 30);
}

void Draw_Title(const char * const title) {
  DWIN_Draw_String(false, false, DWIN_FONT_HEAD, Color_White, Color_Bg_Blue, 14, 4, (char*)title);
}

void Draw_Title(const __FlashStringHelper * title) {
  DWIN_Draw_String(false, false, DWIN_FONT_HEAD, Color_White, Color_Bg_Blue, 14, 4, (char*)title);
}

void Clear_Menu_Area() {
  DWIN_Draw_Rectangle(1, Color_Bg_Black, 0, 31, DWIN_WIDTH, STATUS_Y-1);
}

void Clear_Main_Window() {
  Clear_Title_Bar();
  Clear_Menu_Area();
}

void Draw_More_Icon(const uint8_t line) {
  DWIN_ICON_Show(ICON, ICON_More, 226, MBASE(line) - 3);
}

void Draw_Menu_Cursor(const uint8_t line) {
  // DWIN_ICON_Show(ICON,ICON_Rectangle, 0, MBASE(line) - 18);
  DWIN_Draw_Rectangle(1, Rectangle_Color, 0, MBASE(line) - 18, 14, MBASE(line + 1) - 20);
}

void Erase_Menu_Cursor(const uint8_t line) {
  DWIN_Draw_Rectangle(1, Color_Bg_Black, 0, MBASE(line) - 18, 14, MBASE(line + 1) - 20);
}

void Move_Highlight(const int16_t from, const uint16_t newline) {
  Erase_Menu_Cursor(newline - from);
  Draw_Menu_Cursor(newline);
}

void Add_Menu_Line() {
  Move_Highlight(1, MROWS);
  DWIN_Draw_Line(Line_Color, 16, MBASE(MROWS + 1) - 20, 256, MBASE(MROWS + 1) - 19);
}

void Scroll_Menu(const uint8_t dir) {
  DWIN_Frame_AreaMove(1, dir, MLINE, Color_Bg_Black, 0, 31, DWIN_WIDTH, 349);
  switch (dir) {
    case DWIN_SCROLL_DOWN: Move_Highlight(-1, 0); break;
    case DWIN_SCROLL_UP:   Add_Menu_Line(); break;
  }
}

inline uint16_t nr_sd_menu_items() {
  return card.get_num_Files() + !card.flag.workDirIsRoot;
}

void Draw_Menu_Icon(const uint8_t line, const uint8_t icon) {
  DWIN_ICON_Show(ICON, icon, 26, MBASE(line) - 3);
}

void Erase_Menu_Text(const uint8_t line) {
  DWIN_Draw_Rectangle(1, Color_Bg_Black, LBLX, MBASE(line) - 14, 271, MBASE(line) + 28);
}

void Draw_Menu_Item(const uint8_t line, const uint8_t icon=0, const char * const label=nullptr, bool more=false) {
  if (label) DWIN_Draw_String(false, false, font8x16, Color_White, Color_Bg_Black, LBLX, MBASE(line) - 1, (char*)label);
  if (icon) Draw_Menu_Icon(line, icon);
  if (more) Draw_More_Icon(line); 
}  

void Draw_Menu_Line(const uint8_t line, const uint8_t icon=0, const char * const label=nullptr, bool more=false) {
  Draw_Menu_Item(line, icon, label, more);
  DWIN_Draw_Line(Line_Color, 16, MBASE(line) + 33, 256, MBASE(line) + 34);
}

// The "Back" label is always on the first line
void Draw_Back_Label() {
  DWIN_Frame_AreaCopy(1, 226, 179, 256, 189, LBLX, MBASE(0));
}

// Draw "Back" line at the top
void Draw_Back_First(const bool is_sel=true) {
  Draw_Menu_Line(0, ICON_Back);
  Draw_Back_Label();
  if (is_sel) Draw_Menu_Cursor(0);
}

inline bool Apply_Encoder(const ENCODER_DiffState &encoder_diffState, auto &valref) {
  if (encoder_diffState == ENCODER_DIFF_CW)
    valref += EncoderRate.encoderMoveValue;
  else if (encoder_diffState == ENCODER_DIFF_CCW)
    valref -= EncoderRate.encoderMoveValue;
  return encoder_diffState == ENCODER_DIFF_ENTER;
}

//
// Draw Menus
//

#define MOTION_CASE_RATE   1
#define MOTION_CASE_ACCEL  2
#define MOTION_CASE_JERK   (MOTION_CASE_ACCEL + ENABLED(HAS_CLASSIC_JERK))
#define MOTION_CASE_STEPS  (MOTION_CASE_JERK + 1)
#define MOTION_CASE_TOTAL  MOTION_CASE_STEPS

#define PREPARE_CASE_FMAN  1  // Filament management
#define PREPARE_CASE_MOVE  2
#define PREPARE_CASE_MLEV  3
#define PREPARE_CASE_DISA  4
#define PREPARE_CASE_HOME  5 
#define PREPARE_CASE_MMESH (PREPARE_CASE_HOME + ENABLED(MESH_BED_LEVELING))
#define PREPARE_CASE_ZOFF (PREPARE_CASE_MMESH + ENABLED(HAS_ZOFFSET_ITEM))
#define PREPARE_CASE_PLA  (PREPARE_CASE_ZOFF + ENABLED(HAS_HOTEND))
#define PREPARE_CASE_ABS  (PREPARE_CASE_PLA + ENABLED(HAS_HOTEND))
#define PREPARE_CASE_COOL (PREPARE_CASE_ABS + EITHER(HAS_HOTEND, HAS_HEATED_BED))
#define PREPARE_CASE_LANG (PREPARE_CASE_COOL + 1)
#define PREPARE_CASE_TOTAL PREPARE_CASE_LANG

#define CONTROL_CASE_TEMP 1
#define CONTROL_CASE_MOVE  (CONTROL_CASE_TEMP + 1)
#define CONTROL_CASE_SAVE  (CONTROL_CASE_MOVE + ENABLED(EEPROM_SETTINGS))
#define CONTROL_CASE_LOAD  (CONTROL_CASE_SAVE + ENABLED(EEPROM_SETTINGS))
#define CONTROL_CASE_RESET (CONTROL_CASE_LOAD + ENABLED(EEPROM_SETTINGS))
#define CONTROL_CASE_REBOOT (CONTROL_CASE_RESET + 1)
#define CONTROL_CASE_ADVSET (CONTROL_CASE_REBOOT + 1)
#define CONTROL_CASE_INFO  (CONTROL_CASE_ADVSET + 1)
#define CONTROL_CASE_TOTAL CONTROL_CASE_INFO

#define TUNE_CASE_SPEED 1
#define TUNE_CASE_TEMP (TUNE_CASE_SPEED + ENABLED(HAS_HOTEND))
#define TUNE_CASE_BED  (TUNE_CASE_TEMP + ENABLED(HAS_HEATED_BED))
#define TUNE_CASE_FAN  (TUNE_CASE_BED + ENABLED(HAS_FAN))
#define TUNE_CASE_ZOFF (TUNE_CASE_FAN + ENABLED(HAS_ZOFFSET_ITEM))
#define TUNE_CASE_FCHNG (TUNE_CASE_ZOFF + 1)
#define TUNE_CASE_TOTAL TUNE_CASE_FCHNG

#define TEMP_CASE_TEMP (0 + ENABLED(HAS_HOTEND))
#define TEMP_CASE_BED  (TEMP_CASE_TEMP + ENABLED(HAS_HEATED_BED))
#define TEMP_CASE_FAN  (TEMP_CASE_BED + ENABLED(HAS_FAN))
#define TEMP_CASE_PLA  (TEMP_CASE_FAN + ENABLED(HAS_HOTEND))
#define TEMP_CASE_ABS  (TEMP_CASE_PLA + ENABLED(HAS_HOTEND))
#define TEMP_CASE_TOTAL TEMP_CASE_ABS

#define PREHEAT_CASE_TEMP (0 + ENABLED(HAS_HOTEND))
#define PREHEAT_CASE_BED  (PREHEAT_CASE_TEMP + ENABLED(HAS_HEATED_BED))
#define PREHEAT_CASE_FAN  (PREHEAT_CASE_BED + ENABLED(HAS_FAN))
#define PREHEAT_CASE_SAVE (PREHEAT_CASE_FAN + ENABLED(EEPROM_SETTINGS))
#define PREHEAT_CASE_TOTAL PREHEAT_CASE_SAVE

#define ADVSET_CASE_HOMEOFF   1
#define ADVSET_CASE_PROBEOFF  (ADVSET_CASE_HOMEOFF + ENABLED(HAS_ONESTEP_LEVELING))
#define ADVSET_CASE_HEPID     (ADVSET_CASE_PROBEOFF + 1)
#define ADVSET_CASE_BEDPID    (ADVSET_CASE_HEPID + 1)
#define ADVSET_CASE_TOTAL     ADVSET_CASE_BEDPID

void DWIN_Draw_Label(const uint16_t y, char *string) {
  DWIN_Draw_String(false, true, font8x16, Color_White, Color_Bg_Black, LBLX, y, string);
}
void DWIN_Draw_Label(const uint16_t y, const __FlashStringHelper *title) {
  DWIN_Draw_Label(y, (char*)title);
}

void draw_move_en(const uint16_t line) {
  #ifdef USE_STRING_TITLES
    DWIN_Draw_Label(line, F("Move"));
  #else
  DWIN_Frame_AreaCopy(1, 69, 61, 102, 71, LBLX, line); // "Move"
  #endif
}

void DWIN_Frame_TitleCopy(uint8_t id, uint16_t x1, uint16_t y1, uint16_t x2, uint16_t y2) { DWIN_Frame_AreaCopy(id, x1, y1, x2, y2, 14, 8); }

void Item_Prepare_Move(const uint8_t row) {
  draw_move_en(MBASE(row)); // "Move"
  Draw_Menu_Line(row, ICON_Axis);
  Draw_More_Icon(row);
}

void Item_Prepare_Disable(const uint8_t row) {
  #ifdef USE_STRING_TITLES
    DWIN_Draw_Label(MBASE(row), GET_TEXT_F(MSG_DISABLE_STEPPERS));
  #else
    DWIN_Frame_AreaCopy(1, 103, 59, 200, 74, LBLX, MBASE(row)); // "Disable Stepper"
  #endif
  Draw_Menu_Line(row, ICON_CloseMotor);
}

void Item_Prepare_Home(const uint8_t row) {
  #ifdef USE_STRING_TITLES
    DWIN_Draw_Label(MBASE(row), GET_TEXT_F(MSG_AUTO_HOME));
  #else
    DWIN_Frame_AreaCopy(1, 202, 61, 271, 71, LBLX, MBASE(row)); // "Auto Home"
  #endif
  Draw_Menu_Line(row, ICON_Homing);
}

void Item_Prepare_ManualLev(const uint8_t row) {
  DWIN_Draw_Label(MBASE(row), GET_TEXT_F(MSG_MANUAL_LEVELING));
  Draw_Menu_Line(row, ICON_SetEndTemp);
  Draw_More_Icon(row);
}

void Item_Prepare_FilMan(const uint8_t row) {
  DWIN_Draw_Label(MBASE(row), GET_TEXT_F(MSG_FILAMENT_MAN));
  Draw_Menu_Line(row, ICON_FilMan);
  Draw_More_Icon(row);
}

#if ENABLED(MESH_BED_LEVELING)
void Item_Prepare_ManualMesh(const uint8_t row) {
  DWIN_Draw_Label(MBASE(row), GET_TEXT_F(MSG_MANUAL_MESH));
  Draw_Menu_Line(row, ICON_PrintSize);
  Draw_More_Icon(row);
}  
#endif

#if HAS_ZOFFSET_ITEM
  void Item_Prepare_Offset(const uint8_t row) {
  #if HAS_BED_PROBE
    #ifdef USE_STRING_TITLES
      DWIN_Draw_Label(MBASE(row), GET_TEXT_F(MSG_ZPROBE_ZOFFSET));
    #else
      DWIN_Frame_AreaCopy(1, 93, 179, 141, 189, LBLX, MBASE(row));    // "Z-Offset"
    #endif
    DWIN_Draw_Signed_Float(font8x16, Color_Bg_Black, 2, 2, 202, MBASE(row), probe.offset.z * 100);
  #else
    #ifdef USE_STRING_TITLES
      DWIN_Draw_Label(MBASE(row), GET_TEXT_F(MSG_SET_HOME_OFFSETS));
    #else
      DWIN_Frame_AreaCopy(1, 1, 76, 106, 86, LBLX, MBASE(row));       // "Set home offsets"
    #endif
  #endif
  Draw_Menu_Line(row, ICON_SetHome);
  }
#endif

#if HAS_HOTEND
  void Item_Prepare_PLA(const uint8_t row) {
    #ifdef USE_STRING_TITLES
      DWIN_Draw_Label(MBASE(row), F("Preheat " PREHEAT_1_LABEL));
    #else
      DWIN_Frame_AreaCopy(1, 107, 76, 156, 86, LBLX, MBASE(row));       // "Preheat"
      DWIN_Frame_AreaCopy(1, 157, 76, 181, 86, LBLX + 52, MBASE(row));  // "PLA"
    #endif
    Draw_Menu_Line(row, ICON_PLAPreheat);
  }

  void Item_Prepare_ABS(const uint8_t row) {
    #ifdef USE_STRING_TITLES
      DWIN_Draw_Label(MBASE(row), F("Preheat " PREHEAT_2_LABEL));
    #else
      DWIN_Frame_AreaCopy(1, 107, 76, 156, 86, LBLX, MBASE(row));       // "Preheat"
      DWIN_Frame_AreaCopy(1, 172, 76, 198, 86, LBLX + 52, MBASE(row));  // "ABS"
    #endif
    Draw_Menu_Line(row, ICON_ABSPreheat);
  }
#endif

#if HAS_PREHEAT
  void Item_Prepare_Cool(const uint8_t row) {
    #ifdef USE_STRING_TITLES
      DWIN_Draw_Label(MBASE(row), GET_TEXT_F(MSG_COOLDOWN));
    #else
      DWIN_Frame_AreaCopy(1, 200,  76, 264,  86, LBLX, MBASE(row));      // "Cooldown"
    #endif
    Draw_Menu_Line(row, ICON_Cool);
  }
#endif

void Item_Prepare_Lang(const uint8_t row) {
  #ifdef USE_STRING_TITLES
    DWIN_Draw_Label(MBASE(row), F("UI Language"));
  #else
    DWIN_Frame_AreaCopy(1, 0, 194, 121, 207, LBLX, MBASE(row)); // "Language selection"
  #endif
  DWIN_Draw_String(false, false, font8x16, Color_White, Color_Bg_Black, 226, MBASE(row), F("EN"));
  Draw_Menu_Icon(row, ICON_Language);
}

void Draw_Prepare_Menu() {
  Clear_Main_Window();

  const int16_t scroll = MROWS - index_prepare; // Scrolled-up lines
  #define PSCROL(L) (scroll + (L))
  #define PVISI(L)  WITHIN(PSCROL(L), 0, MROWS)

  #ifdef USE_STRING_HEADINGS
    Draw_Title(GET_TEXT_F(MSG_PREPARE));
  #else
    DWIN_Frame_TitleCopy(1, 178, 2, 229, 14); // "Prepare"
  #endif

  if (PVISI(0)) Draw_Back_First(select_prepare.now == 0);                         // < Back
  if (PVISI(PREPARE_CASE_FMAN)) Item_Prepare_FilMan(PSCROL(PREPARE_CASE_FMAN));   // Filament Management >
  if (PVISI(PREPARE_CASE_MOVE)) Item_Prepare_Move(PSCROL(PREPARE_CASE_MOVE));     // Move >
  if (PVISI(PREPARE_CASE_MLEV)) Item_Prepare_ManualLev(PSCROL(PREPARE_CASE_MLEV));// Manual Leveling >
  if (PVISI(PREPARE_CASE_DISA)) Item_Prepare_Disable(PSCROL(PREPARE_CASE_DISA));  // Disable Stepper
  if (PVISI(PREPARE_CASE_HOME)) Item_Prepare_Home(PSCROL(PREPARE_CASE_HOME));     // Auto Home
  #if ENABLED(MESH_BED_LEVELING)
    if (PVISI(PREPARE_CASE_MMESH)) Item_Prepare_ManualMesh(PSCROL(PREPARE_CASE_MMESH));// Manual Mesh >
  #endif
  #if HAS_ZOFFSET_ITEM
    if (PVISI(PREPARE_CASE_ZOFF)) Item_Prepare_Offset(PSCROL(PREPARE_CASE_ZOFF)); // Edit Z-Offset / Babystep / Set Home Offset
  #endif
  #if HAS_HOTEND
    if (PVISI(PREPARE_CASE_PLA)) Item_Prepare_PLA(PSCROL(PREPARE_CASE_PLA));      // Preheat PLA
    if (PVISI(PREPARE_CASE_ABS)) Item_Prepare_ABS(PSCROL(PREPARE_CASE_ABS));      // Preheat ABS
  #endif
  #if HAS_PREHEAT
    if (PVISI(PREPARE_CASE_COOL)) Item_Prepare_Cool(PSCROL(PREPARE_CASE_COOL));   // Cooldown
  #endif
  if (PVISI(PREPARE_CASE_LANG)) Item_Prepare_Lang(PSCROL(PREPARE_CASE_LANG));     // Language CN/EN

  if (select_prepare.now) Draw_Menu_Cursor(PSCROL(select_prepare.now));
}

void Item_Control_Info(const uint16_t line) {
  #ifdef USE_STRING_TITLES
    DWIN_Draw_Label(line, GET_TEXT_F(MSG_INFO_SCREEN));
  #else
    DWIN_Frame_AreaCopy(1, 0, 104, 24, 114, LBLX, line);
  #endif
}

void Draw_Control_Menu() {
  Clear_Main_Window();

  #if CONTROL_CASE_TOTAL >= 6
    const int16_t scroll = MROWS - index_control; // Scrolled-up lines
    #define CSCROL(L) (scroll + (L))
  #else
    #define CSCROL(L) (L)
  #endif
  
  #define CLINE(L)  MBASE(CSCROL(L))
  #define CVISI(L)  WITHIN(CSCROL(L), 0, MROWS)

  #ifdef USE_STRING_HEADINGS
    Draw_Title(GET_TEXT_F(MSG_CONTROL));
  #else
    DWIN_Frame_TitleCopy(1, 128, 2, 176, 12);                                         // "Control"
  #endif
  
  if (CVISI(0)) Draw_Back_First(select_control.now == 0);                         // < Back
  #ifdef USE_STRING_TITLES
    if (CVISI(CONTROL_CASE_TEMP)) DWIN_Draw_Label(CLINE(CONTROL_CASE_TEMP), GET_TEXT_F(MSG_TEMPERATURE));
    if (CVISI(CONTROL_CASE_MOVE)) DWIN_Draw_Label(CLINE(CONTROL_CASE_MOVE), GET_TEXT_F(MSG_MOTION));
    #if ENABLED(EEPROM_SETTINGS)
      if (CVISI(CONTROL_CASE_SAVE)) DWIN_Draw_Label(CLINE(CONTROL_CASE_SAVE), GET_TEXT_F(MSG_STORE_EEPROM));
      if (CVISI(CONTROL_CASE_LOAD)) DWIN_Draw_Label(CLINE(CONTROL_CASE_LOAD), GET_TEXT_F(MSG_LOAD_EEPROM));
      if (CVISI(CONTROL_CASE_RESET)) DWIN_Draw_Label(CLINE(CONTROL_CASE_RESET), GET_TEXT_F(MSG_RESTORE_DEFAULTS));
    #endif
  #else
    if (CVISI(CONTROL_CASE_TEMP)) DWIN_Frame_AreaCopy(1,  1, 89,  83, 101, LBLX, CLINE(CONTROL_CASE_TEMP));           // Temperature >
    if (CVISI(CONTROL_CASE_MOVE)) DWIN_Frame_AreaCopy(1, 84, 89, 128,  99, LBLX, CLINE(CONTROL_CASE_MOVE));           // Motion >
    #if ENABLED(EEPROM_SETTINGS)
      if (CVISI(CONTROL_CASE_SAVE)) DWIN_Frame_AreaCopy(1, 130,  89, 268, 101, LBLX     , CLINE(CONTROL_CASE_SAVE));  // "Store Configuration"  // M.A.R.C. Correct label
      if (CVISI(CONTROL_CASE_LOAD)) DWIN_Frame_AreaCopy(1,  26, 104,  57, 114, LBLX     , CLINE(CONTROL_CASE_LOAD));  // "Read"
      if (CVISI(CONTROL_CASE_LOAD)) DWIN_Frame_AreaCopy(1, 182,  89, 268, 101, LBLX + 34, CLINE(CONTROL_CASE_LOAD));  // "Configuration"
      if (CVISI(CONTROL_CASE_RESET)) DWIN_Frame_AreaCopy(1,  59, 104,  93, 114, LBLX     , CLINE(CONTROL_CASE_RESET)); // "Reset"
      if (CVISI(CONTROL_CASE_RESET)) DWIN_Frame_AreaCopy(1, 182,  89, 268, 101, LBLX + 37, CLINE(CONTROL_CASE_RESET)); // "Configuration"
    #endif
  #endif

  if (CVISI(CONTROL_CASE_REBOOT)) DWIN_Draw_Label(CLINE(CONTROL_CASE_REBOOT), GET_TEXT_F(MSG_RESET_PRINTER));
  if (CVISI(CONTROL_CASE_ADVSET)) DWIN_Draw_Label(CLINE(CONTROL_CASE_ADVSET), GET_TEXT_F(MSG_ADVANCED_SETTINGS));
  if (CVISI(CONTROL_CASE_INFO)) Item_Control_Info(CLINE(CONTROL_CASE_INFO));

  if (CVISI(CONTROL_CASE_TEMP)) Draw_Menu_Line(CSCROL(CONTROL_CASE_TEMP), ICON_Temperature);
  if (CVISI(CONTROL_CASE_TEMP)) Draw_More_Icon(CSCROL(CONTROL_CASE_TEMP));
  if (CVISI(CONTROL_CASE_MOVE)) Draw_Menu_Line(CSCROL(CONTROL_CASE_MOVE), ICON_Motion);
  if (CVISI(CONTROL_CASE_MOVE)) Draw_More_Icon(CSCROL(CONTROL_CASE_MOVE));

  #if ENABLED(EEPROM_SETTINGS)
    if (CVISI(CONTROL_CASE_SAVE)) Draw_Menu_Line(CSCROL(CONTROL_CASE_SAVE), ICON_WriteEEPROM);
    if (CVISI(CONTROL_CASE_LOAD)) Draw_Menu_Line(CSCROL(CONTROL_CASE_LOAD), ICON_ReadEEPROM);
    if (CVISI(CONTROL_CASE_RESET)) Draw_Menu_Line(CSCROL(CONTROL_CASE_RESET), ICON_StockConfiguraton);
  #endif

  if (CVISI(CONTROL_CASE_REBOOT)) Draw_Menu_Line(CSCROL(CONTROL_CASE_REBOOT), ICON_Reboot);
  if (CVISI(CONTROL_CASE_ADVSET)) Draw_Menu_Line(CSCROL(CONTROL_CASE_ADVSET), ICON_AdvSet);
  if (CVISI(CONTROL_CASE_ADVSET)) Draw_More_Icon(CSCROL(CONTROL_CASE_ADVSET));
  if (CVISI(CONTROL_CASE_INFO)) Draw_Menu_Line(CSCROL(CONTROL_CASE_INFO), ICON_Info);
  if (CVISI(CONTROL_CASE_INFO)) Draw_More_Icon(CSCROL(CONTROL_CASE_INFO));

  if (select_control.now && CVISI(select_control.now))  // Draw selected indicator
    Draw_Menu_Cursor(CSCROL(select_control.now));

}

void Draw_Tune_Menu() {
  Clear_Main_Window();

  #if TUNE_CASE_TOTAL >= 6
    const int16_t scroll = MROWS - index_tune; // Scrolled-up lines
    #define TSCROL(L) (scroll + (L))
  #else
    #define TSCROL(L) (L)
  #endif
  #define TLINE(L)  MBASE(TSCROL(L))
  #define TVISI(L)  WITHIN(TSCROL(L), 0, MROWS)  
  
  if (TVISI(0)) Draw_Back_First(select_tune.now == 0);

  #ifdef USE_STRING_HEADINGS
    Draw_Title(GET_TEXT_F(MSG_TUNE));
  #else
    DWIN_Frame_AreaCopy(1, 94, 2, 126, 12, 14, 9);
  #endif

  #ifdef USE_STRING_TITLES
    DWIN_Draw_Label(TLINE(TUNE_CASE_SPEED), GET_TEXT_F(MSG_SPEED));
    #if HAS_HOTEND
      DWIN_Draw_Label(TLINE(TUNE_CASE_TEMP), GET_TEXT_F(MSG_UBL_SET_TEMP_HOTEND));
    #endif
    #if HAS_HEATED_BED
      DWIN_Draw_Label(TLINE(TUNE_CASE_BED), GET_TEXT_F(MSG_UBL_SET_TEMP_BED));
    #endif
    #if HAS_FAN
      DWIN_Draw_Label(TLINE(TUNE_CASE_FAN), GET_TEXT_F(MSG_FAN_SPEED));
    #endif
    DWIN_Draw_Label(TLINE(TUNE_CASE_ZOFF), GET_TEXT_F(MSG_ZPROBE_ZOFFSET));
  #else
    DWIN_Frame_AreaCopy(1, 1, 179, 92, 190, LBLX, TLINE(TUNE_CASE_SPEED));      // Print speed
    #if HAS_HOTEND
      DWIN_Frame_AreaCopy(1, 197, 104, 238, 114, LBLX, TLINE(TUNE_CASE_TEMP));  // Hotend...
      DWIN_Frame_AreaCopy(1, 1, 89, 83, 101, LBLX + 44, TLINE(TUNE_CASE_TEMP)); // ...Temperature
    #endif
    #if HAS_HEATED_BED
      DWIN_Frame_AreaCopy(1, 240, 104, 264, 114, LBLX, TLINE(TUNE_CASE_BED));   // Bed...
      DWIN_Frame_AreaCopy(1, 1, 89, 83, 101, LBLX + 27, TLINE(TUNE_CASE_BED));  // ...Temperature
    #endif
    #if HAS_FAN
      DWIN_Frame_AreaCopy(1, 0, 119, 64, 132, LBLX, TLINE(TUNE_CASE_FAN));      // Fan speed
    #endif
    #if HAS_ZOFFSET_ITEM
      DWIN_Frame_AreaCopy(1, 93, 179, 141, 189, LBLX, TLINE(TUNE_CASE_ZOFF));   // Z-offset
    #endif
  #endif

  if (TVISI(TUNE_CASE_FCHNG)) DWIN_Draw_Label(TLINE(TUNE_CASE_FCHNG), GET_TEXT_F(MSG_FILAMENTCHANGE));
  if (TVISI(TUNE_CASE_FCHNG)) Draw_Menu_Line(TUNE_CASE_FCHNG, ICON_FilMan);

  if (select_tune.now && TVISI(select_tune.now))
    Draw_Menu_Cursor(TSCROL(select_tune.now));
  
  if (TVISI(TUNE_CASE_SPEED)) Draw_Menu_Line(TUNE_CASE_SPEED, ICON_Speed);
  if (TVISI(TUNE_CASE_SPEED)) DWIN_Draw_IntValue(true, true, 0, font8x16, Color_White, Color_Bg_Black, 3, 216, TLINE(TUNE_CASE_SPEED), feedrate_percentage);

  #if HAS_HOTEND
    if (TVISI(TUNE_CASE_TEMP)) Draw_Menu_Line(TUNE_CASE_TEMP, ICON_HotendTemp);
    if (TVISI(TUNE_CASE_TEMP)) DWIN_Draw_IntValue(true, true, 0, font8x16, Color_White, Color_Bg_Black, 3, 216, TLINE(TUNE_CASE_TEMP), thermalManager.temp_hotend[0].target);
  #endif
  #if HAS_HEATED_BED
    if (TVISI(TUNE_CASE_BED)) Draw_Menu_Line(TUNE_CASE_BED, ICON_BedTemp);
    if (TVISI(TUNE_CASE_BED)) DWIN_Draw_IntValue(true, true, 0, font8x16, Color_White, Color_Bg_Black, 3, 216, TLINE(TUNE_CASE_BED), thermalManager.temp_bed.target);
  #endif
  #if HAS_FAN
    if (TVISI(TUNE_CASE_FAN)) Draw_Menu_Line(TUNE_CASE_FAN, ICON_FanSpeed);
    if (TVISI(TUNE_CASE_FAN)) DWIN_Draw_IntValue(true, true, 0, font8x16, Color_White, Color_Bg_Black, 3, 216, TLINE(TUNE_CASE_FAN), thermalManager.fan_speed[0]);
  #endif
  #if HAS_ZOFFSET_ITEM
    if (TVISI(TUNE_CASE_ZOFF)) Draw_Menu_Line(TUNE_CASE_ZOFF, ICON_Zoffset);
    if (TVISI(TUNE_CASE_ZOFF)) DWIN_Draw_Signed_Float(font8x16, Color_Bg_Black, 2, 2, 202, TLINE(TUNE_CASE_ZOFF), BABY_Z_VAR * 100);
  #endif 
}

inline void draw_max_en(const uint16_t line) {
  DWIN_Frame_AreaCopy(1, 245, 119, 270, 129, LBLX, line);   // "Max"  // M.A.R.C. Correct Label Max
}
inline void draw_max_accel_en(const uint16_t line) {
  draw_max_en(line);
  DWIN_Frame_AreaCopy(1, 1, 135, 79, 145, LBLX + 27, line); // "Acceleration"
}
inline void draw_speed_en(const uint16_t inset, const uint16_t line) {
  DWIN_Frame_AreaCopy(1, 184, 119, 224, 132, LBLX + inset, line); // "Speed"
}
inline void draw_jerk_en(const uint16_t line) {
  DWIN_Frame_AreaCopy(1, 64, 119, 106, 129, LBLX + 27, line); // "Jerk"
}
inline void draw_steps_per_mm(const uint16_t line) {
  DWIN_Frame_AreaCopy(1, 1, 151, 118, 161, LBLX, line);   // "Steps-per-mm" // M.A.R.C. Correct Label Transmission ratio
}
inline void say_x(const uint16_t inset, const uint16_t line) {
  DWIN_Frame_AreaCopy(1, 95, 104, 102, 114, LBLX + inset, line); // "X"
}
inline void say_y(const uint16_t inset, const uint16_t line) {
  DWIN_Frame_AreaCopy(1, 104, 104, 110, 114, LBLX + inset, line); // "Y"
}
inline void say_z(const uint16_t inset, const uint16_t line) {
  DWIN_Frame_AreaCopy(1, 112, 104, 120, 114, LBLX + inset, line); // "Z"
}
inline void say_e(const uint16_t inset, const uint16_t line) {
  DWIN_Frame_AreaCopy(1, 237, 119, 244, 129, LBLX + inset, line); // "E"
}

void Draw_Motion_Menu() {
  Clear_Main_Window();

  #ifdef USE_STRING_HEADINGS
    Draw_Title(GET_TEXT_F(MSG_MOTION));
  #else
    DWIN_Frame_TitleCopy(1, 144, 16, 189, 26);                                        // "Motion"
  #endif
  #ifdef USE_STRING_TITLES
    DWIN_Draw_Label(MBASE(MOTION_CASE_RATE), F("Feedrate"));
    DWIN_Draw_Label(MBASE(MOTION_CASE_ACCEL), GET_TEXT_F(MSG_ACCELERATION));
    #if HAS_CLASSIC_JERK
      DWIN_Draw_Label(MBASE(MOTION_CASE_JERK), GET_TEXT_F(MSG_JERK));
    #endif
    DWIN_Draw_Label(MBASE(MOTION_CASE_STEPS), GET_TEXT_F(MSG_STEPS_PER_MM));
  #else
    draw_max_en(MBASE(MOTION_CASE_RATE)); draw_speed_en(27, MBASE(MOTION_CASE_RATE)); // "Max Speed"
    draw_max_accel_en(MBASE(MOTION_CASE_ACCEL));                                      // "Max Acceleration"
    #if HAS_CLASSIC_JERK
      draw_max_en(MBASE(MOTION_CASE_JERK)); draw_jerk_en(MBASE(MOTION_CASE_JERK));    // "Max Jerk"
    #endif
    draw_steps_per_mm(MBASE(MOTION_CASE_STEPS));                                      // "Steps-per-mm"
  #endif

  Draw_Back_First(select_motion.now == 0);
  if (select_motion.now) Draw_Menu_Cursor(select_motion.now);

  uint8_t i = 0;
  #define _MOTION_ICON(N) Draw_Menu_Line(++i, ICON_MaxSpeed + (N) - 1)
  _MOTION_ICON(MOTION_CASE_RATE); Draw_More_Icon(i);
  _MOTION_ICON(MOTION_CASE_ACCEL); Draw_More_Icon(i);
  #if HAS_CLASSIC_JERK
    _MOTION_ICON(MOTION_CASE_JERK); Draw_More_Icon(i);
  #endif
  _MOTION_ICON(MOTION_CASE_STEPS); Draw_More_Icon(i);
}

//
// Draw Popup Windows
//

inline void Draw_Popup_Bkgd_60() {
  DWIN_Draw_Rectangle(1, Color_Bg_Window, 14, 60, 258, 330);
}

inline void Draw_Popup_Bkgd_105() {
  DWIN_Draw_Rectangle(1, Color_Bg_Window, 14, 105, 258, 374);
}

void Clear_Popup_Area() {
  Clear_Title_Bar();
  DWIN_Draw_Rectangle(1, Color_Bg_Black, 0, 31, DWIN_WIDTH, DWIN_HEIGHT);
}

void DWIN_Popup_Window(uint8_t icon, const char *msg1, const char *msg2) {
  Clear_Main_Window();
  Draw_Popup_Bkgd_60();
  DWIN_ICON_Show(ICON, icon, 101, 105);
  DWIN_Draw_CenteredString(false, true, font8x16, Popup_Text_Color, Color_Bg_Window, 8, 210, F(msg1));
  DWIN_Draw_CenteredString(false, true, font8x16, Popup_Text_Color, Color_Bg_Window, 8, 240, F(msg2));
}

void DWIN_Popup_Confirm(uint8_t icon, const char *msg1, const char *msg2) {
  last_checkkey = checkkey;
  checkkey = Popup_Window;
  DWIN_Popup_Window(icon, msg1, msg2);  
  DWIN_ICON_Show(ICON, ICON_Confirm_E, 86, 280);
}

#if HAS_HOTEND
  void Popup_Window_ETempTooLow() {
    DWIN_Popup_Window(ICON_TempTooLow, "Nozzle is too cold", "Preheat the hotend");
    DWIN_ICON_Show(ICON, ICON_Confirm_E, 86, 280);
  }
#endif

void Popup_Window_Resume() {
  Clear_Popup_Area();
  Draw_Popup_Bkgd_105();
  DWIN_Draw_String(false, true, font8x16, Popup_Text_Color, Color_Bg_Window, (272 - 8 * 14) / 2, 115, F("Continue Print"));
  DWIN_Draw_String(false, true, font8x16, Popup_Text_Color, Color_Bg_Window, (272 - 8 * 22) / 2, 192, F("It looks like the last"));
  DWIN_Draw_String(false, true, font8x16, Popup_Text_Color, Color_Bg_Window, (272 - 8 * 22) / 2, 212, F("file was interrupted."));
  DWIN_ICON_Show(ICON, ICON_Cancel_E,    26, 307);
  DWIN_ICON_Show(ICON, ICON_Continue_E, 146, 307);
}

void Draw_Select_Highlight(const bool sel) {
  HMI_flag.select_flag = sel;
  const uint16_t c1 = sel ? Select_Color : Color_Bg_Window,
                 c2 = sel ? Color_Bg_Window : Select_Color;
  DWIN_Draw_Rectangle(0, c1, 25, 279, 126, 318);
  DWIN_Draw_Rectangle(0, c1, 24, 278, 127, 319);
  DWIN_Draw_Rectangle(0, c2, 145, 279, 246, 318);
  DWIN_Draw_Rectangle(0, c2, 144, 278, 247, 319);
}

void Popup_window_PauseOrStop() {
  DWIN_Popup_Window(ICON_BLTouch, "Please confirm",(select_print.now == 1) ? GET_TEXT(MSG_PAUSE_PRINT) : GET_TEXT(MSG_STOP_PRINT));
  DWIN_ICON_Show(ICON, ICON_Confirm_E, 26, 280);
  DWIN_ICON_Show(ICON, ICON_Cancel_E, 146, 280);
  Draw_Select_Highlight(true);
}

#if HAS_HOTEND || HAS_HEATED_BED
  void DWIN_Popup_Temperature(const bool toohigh) {
    Clear_Popup_Area();
    Draw_Popup_Bkgd_105();
    if (toohigh) {
      DWIN_ICON_Show(ICON, ICON_TempTooHigh, 102, 165);
      DWIN_Draw_String(false, true, font8x16, Popup_Text_Color, Color_Bg_Window, 36, 300, F("Nozzle or Bed temperature"));
      DWIN_Draw_String(false, true, font8x16, Popup_Text_Color, Color_Bg_Window, 92, 300, F("is too high"));
    }
    else {
      DWIN_ICON_Show(ICON, ICON_TempTooLow, 102, 165);
      DWIN_Draw_String(false, true, font8x16, Popup_Text_Color, Color_Bg_Window, 36, 300, F("Nozzle or Bed temperature"));
      DWIN_Draw_String(false, true, font8x16, Popup_Text_Color, Color_Bg_Window, 92, 300, F("is too low"));
    }
  }
#endif

void Draw_Print_Labels() {
   DWIN_Frame_AreaCopy(1, 40,  2,  92, 14,  14,   9);  // Printing
   DWIN_Frame_AreaCopy(1,  0, 44,  96, 58,  46, 173);  // Printing Time
   DWIN_Frame_AreaCopy(1, 98, 44, 152, 58, 181, 173);  // Remain
}

void Draw_Print_ProgressBar() {
  DWIN_ICON_Show(ICON, ICON_Bar, 15, 93);
  DWIN_Draw_Rectangle(1, BarFill_Color, 16 + _percentDone * 240 / 100, 93, 256, 113);
  DWIN_Draw_IntValue(true, true, 0, font8x16, Percent_Color, Color_Bg_Black, 3, 117, 133, _percentDone);
  DWIN_Draw_String(false, false, font8x16, Percent_Color, Color_Bg_Black, 142, 133, F("%"));
}

void Draw_Print_ProgressElapsed() {
  duration_t elapsed = print_job_timer.duration(); // print timer
  DWIN_Draw_IntValue(true, true, 1, font8x16, Color_White, Color_Bg_Black, 2, 47, 192, elapsed.value / 3600);
  DWIN_Draw_String(false, false, font8x16, Color_White, Color_Bg_Black, 63, 192, F(":"));
  DWIN_Draw_IntValue(true, true, 1, font8x16, Color_White, Color_Bg_Black, 2, 71, 192, (elapsed.value % 3600) / 60);
}

void Draw_Print_ProgressRemain() {
  DWIN_Draw_IntValue(true, true, 1, font8x16, Color_White, Color_Bg_Black, 2, 181, 192, _remain_time / 3600);
  DWIN_Draw_String(false, false, font8x16, Color_White, Color_Bg_Black, 197, 192, F(":"));
  DWIN_Draw_IntValue(true, true, 1, font8x16, Color_White, Color_Bg_Black, 2, 205, 192, (_remain_time % 3600) / 60);
}

void Goto_PrintProcess() {
  checkkey = PrintProcess;

  Clear_Main_Window();
  Draw_Print_Labels();

  ICON_Tune();
  if (printingIsPaused()) ICON_Continue(); else ICON_Pause();
  ICON_Stop();

  if (sdprint) {
    // Copy into filebuf string before entry
    DWIN_Draw_CenteredString(false, false, font8x16, Color_White, Color_Bg_Black, MENU_CHR_W, 60, card.longest_filename());
  } else {
    DWIN_Draw_CenteredString(false, false, font8x16, Color_White, Color_Bg_Black, MENU_CHR_W, 60, F("Host Print"));
  }

  DWIN_ICON_Show(ICON, ICON_PrintTime, 15, 173);
  DWIN_ICON_Show(ICON, ICON_RemainTime, 150, 171);

  Draw_Print_ProgressBar();
  Draw_Print_ProgressElapsed();
  Draw_Print_ProgressRemain();
}

void Goto_Main_Menu() {
  checkkey = MainMenu;

  Clear_Main_Window();

  #ifdef USE_STRING_HEADINGS
//    Draw_Title(GET_TEXT_F(MSG_MAIN));
    Draw_Title(MACHINE_NAME);   // M.A.R.C. MachineName
  #else
    DWIN_Frame_AreaCopy(1, 0, 2, 39, 12, 14, 9);
  #endif

  DWIN_ICON_Show(ICON, ICON_LOGO, 71, 52);

  ICON_Print();
  ICON_Prepare();
  ICON_Control();
  TERN(HAS_ONESTEP_LEVELING, ICON_Leveling, ICON_StartInfo)(select_page.now == 3);
}

inline ENCODER_DiffState get_encoder_state() {
  static millis_t Encoder_ms = 0;
  const millis_t ms = millis();
  if (PENDING(ms, Encoder_ms)) return ENCODER_DIFF_NO;
  const ENCODER_DiffState state = Encoder_ReceiveAnalyze();
  if (state != ENCODER_DIFF_NO) Encoder_ms = ms + ENCODER_WAIT_MS;
  return state;
}

void HMI_Plan_Move(const feedRate_t fr_mm_s) {
  if (!planner.is_full()) {
    planner.synchronize();
    planner.buffer_line(current_position, fr_mm_s, active_extruder);
    DWIN_UpdateLCD();
  }
}

void HMI_Move_Done(const AxisEnum axis) {
  EncoderRate.enabled = false;
  planner.synchronize();
  checkkey = AxisMove;
  DWIN_UpdateLCD();
}

void HMI_Move_X() {
  ENCODER_DiffState encoder_diffState = Encoder_ReceiveAnalyze();
  if (encoder_diffState != ENCODER_DIFF_NO) {
    if (Apply_Encoder(encoder_diffState, HMI_ValueStruct.Move_X_scaled))
      return HMI_Move_Done(X_AXIS);
    LIMIT(HMI_ValueStruct.Move_X_scaled, (X_MIN_POS) * MINUNITMULT, (X_MAX_POS) * MINUNITMULT);
    current_position.x = HMI_ValueStruct.Move_X_scaled / MINUNITMULT;
    DWIN_Draw_FloatValue(true, true, 0, font8x16, Color_White, Color_Bg_Black, 3, UNITFDIGITS, 216, MBASE(1), HMI_ValueStruct.Move_X_scaled);
    DWIN_UpdateLCD();
    HMI_Plan_Move(homing_feedrate(X_AXIS));
  }
}

void HMI_Move_Y() {
  ENCODER_DiffState encoder_diffState = Encoder_ReceiveAnalyze();
  if (encoder_diffState != ENCODER_DIFF_NO) {
    if (Apply_Encoder(encoder_diffState, HMI_ValueStruct.Move_Y_scaled))
      return HMI_Move_Done(Y_AXIS);
    LIMIT(HMI_ValueStruct.Move_Y_scaled, (Y_MIN_POS) * MINUNITMULT, (Y_MAX_POS) * MINUNITMULT);
    current_position.y = HMI_ValueStruct.Move_Y_scaled / MINUNITMULT;
    DWIN_Draw_FloatValue(true, true, 0, font8x16, Color_White, Color_Bg_Black, 3, UNITFDIGITS, 216, MBASE(2), HMI_ValueStruct.Move_Y_scaled);
    DWIN_UpdateLCD();
    HMI_Plan_Move(homing_feedrate(Y_AXIS));
  }
}

void HMI_Move_Z() {
  ENCODER_DiffState encoder_diffState = Encoder_ReceiveAnalyze();
  if (encoder_diffState != ENCODER_DIFF_NO) {
    if (Apply_Encoder(encoder_diffState, HMI_ValueStruct.Move_Z_scaled))
      return HMI_Move_Done(Z_AXIS);
    LIMIT(HMI_ValueStruct.Move_Z_scaled, (Z_MIN_POS) * MINUNITMULT, (Z_MAX_POS) * MINUNITMULT);
    current_position.z = HMI_ValueStruct.Move_Z_scaled / MINUNITMULT;
    DWIN_Draw_FloatValue(true, true, 0, font8x16, Color_White, Color_Bg_Black, 3, UNITFDIGITS, 216, MBASE(3), HMI_ValueStruct.Move_Z_scaled);
    DWIN_UpdateLCD();
    HMI_Plan_Move(homing_feedrate(Z_AXIS));
  }
}

#if HAS_HOTEND

  void HMI_Move_E() {
    static float last_E_scaled = 0;
    ENCODER_DiffState encoder_diffState = Encoder_ReceiveAnalyze();
    if (encoder_diffState != ENCODER_DIFF_NO) {
      if (Apply_Encoder(encoder_diffState, HMI_ValueStruct.Move_E_scaled)) {
        last_E_scaled = HMI_ValueStruct.Move_E_scaled;
        EncoderRate.enabled = false;
        checkkey = AxisMove;
        DWIN_Draw_Signed_Float(font8x16, Color_Bg_Black, 3, UNITFDIGITS, 216, MBASE(4), HMI_ValueStruct.Move_E_scaled);
        HMI_Plan_Move(MMM_TO_MMS(FEEDRATE_E));
        DWIN_UpdateLCD();
        return;
      }
      LIMIT(HMI_ValueStruct.Move_E_scaled, last_E_scaled - (EXTRUDE_MAXLENGTH) * MINUNITMULT, last_E_scaled + (EXTRUDE_MAXLENGTH) * MINUNITMULT);
      current_position.e = HMI_ValueStruct.Move_E_scaled / MINUNITMULT;
      DWIN_Draw_Signed_Float(font8x16, Select_Color, 3, UNITFDIGITS, 216, MBASE(4), HMI_ValueStruct.Move_E_scaled);
      DWIN_UpdateLCD();
    }
  }

#endif

#if HAS_ZOFFSET_ITEM

  bool printer_busy() { return planner.movesplanned() || printingIsActive(); }

  void HMI_Zoffset() {
    ENCODER_DiffState encoder_diffState = Encoder_ReceiveAnalyze();
    if (encoder_diffState != ENCODER_DIFF_NO) {
      uint8_t zoff_line;
      switch (HMI_ValueStruct.show_mode) {
        case -4: zoff_line = PREPARE_CASE_ZOFF + MROWS - index_prepare; break;
        default: zoff_line = TUNE_CASE_ZOFF + MROWS - index_tune;
      }
      if (Apply_Encoder(encoder_diffState, HMI_ValueStruct.offset_value)) {
        EncoderRate.enabled = false;
        #if HAS_BED_PROBE
          probe.offset.z = dwin_zoffset;
          TERN_(EEPROM_SETTINGS, settings.save());
        #endif
        checkkey = HMI_ValueStruct.show_mode == -4 ? Prepare : Tune;
        DWIN_Draw_Signed_Float(font8x16, Color_Bg_Black, 2, 2, 202, MBASE(zoff_line), TERN(HAS_BED_PROBE, BABY_Z_VAR * 100, HMI_ValueStruct.offset_value));
        DWIN_UpdateLCD();
        return;
      }
      LIMIT(HMI_ValueStruct.offset_value, (Z_PROBE_OFFSET_RANGE_MIN) * 100, (Z_PROBE_OFFSET_RANGE_MAX) * 100);
      last_zoffset = dwin_zoffset;
      dwin_zoffset = HMI_ValueStruct.offset_value / 100.0f;
      #if EITHER(BABYSTEP_ZPROBE_OFFSET, JUST_BABYSTEP)
        if (BABYSTEP_ALLOWED()) babystep.add_mm(Z_AXIS, dwin_zoffset - last_zoffset);
      #endif
      DWIN_Draw_Signed_Float(font8x16, Select_Color, 2, 2, 202, MBASE(zoff_line), HMI_ValueStruct.offset_value);
      DWIN_UpdateLCD();
    }
  }

#endif // HAS_ZOFFSET_ITEM

#if HAS_HOTEND

  void HMI_ETemp() {
    ENCODER_DiffState encoder_diffState = Encoder_ReceiveAnalyze();
    if (encoder_diffState != ENCODER_DIFF_NO) {
      uint8_t temp_line;
      switch (HMI_ValueStruct.show_mode) {
        case -1: temp_line = TEMP_CASE_TEMP; break;
        case -2: temp_line = PREHEAT_CASE_TEMP; break;
        case -3: temp_line = PREHEAT_CASE_TEMP; break;
        default: temp_line = TUNE_CASE_TEMP + MROWS - index_tune;
      }
      if (Apply_Encoder(encoder_diffState, HMI_ValueStruct.E_Temp)) {
        EncoderRate.enabled = false;
        if (HMI_ValueStruct.show_mode == -2) {
          checkkey = PLAPreheat;
          ui.material_preset[0].hotend_temp = HMI_ValueStruct.E_Temp;
          DWIN_Draw_IntValue(true, true, 0, font8x16, Color_White, Color_Bg_Black, 3, 216, MBASE(temp_line), ui.material_preset[0].hotend_temp);
          return;
        }
        else if (HMI_ValueStruct.show_mode == -3) {
          checkkey = ABSPreheat;
          ui.material_preset[1].hotend_temp = HMI_ValueStruct.E_Temp;
          DWIN_Draw_IntValue(true, true, 0, font8x16, Color_White, Color_Bg_Black, 3, 216, MBASE(temp_line), ui.material_preset[1].hotend_temp);
          return;
        }
        else if (HMI_ValueStruct.show_mode == -1) // Temperature
          checkkey = TemperatureID;
        else
          checkkey = Tune;
        DWIN_Draw_IntValue(true, true, 0, font8x16, Color_White, Color_Bg_Black, 3, 216, MBASE(temp_line), HMI_ValueStruct.E_Temp);
        thermalManager.setTargetHotend(HMI_ValueStruct.E_Temp, 0);
        return;
      }
      // E_Temp limit
      LIMIT(HMI_ValueStruct.E_Temp, MIN_E_TEMP, MAX_E_TEMP);
      // E_Temp value
      DWIN_Draw_IntValue(true, true, 0, font8x16, Color_White, Select_Color, 3, 216, MBASE(temp_line), HMI_ValueStruct.E_Temp);
    }
  }

#endif // HAS_HOTEND

#if HAS_HEATED_BED

  void HMI_BedTemp() {
    ENCODER_DiffState encoder_diffState = Encoder_ReceiveAnalyze();
    if (encoder_diffState != ENCODER_DIFF_NO) {
      uint8_t bed_line;
      switch (HMI_ValueStruct.show_mode) {
        case -1: bed_line = TEMP_CASE_BED; break;
        case -2: bed_line = PREHEAT_CASE_BED; break;
        case -3: bed_line = PREHEAT_CASE_BED; break;
        default: bed_line = TUNE_CASE_BED + MROWS - index_tune;
      }
      if (Apply_Encoder(encoder_diffState, HMI_ValueStruct.Bed_Temp)) {
        EncoderRate.enabled = false;
        if (HMI_ValueStruct.show_mode == -2) {
          checkkey = PLAPreheat;
          ui.material_preset[0].bed_temp = HMI_ValueStruct.Bed_Temp;
          DWIN_Draw_IntValue(true, true, 0, font8x16, Color_White, Color_Bg_Black, 3, 216, MBASE(bed_line), ui.material_preset[0].bed_temp);
          return;
        }
        else if (HMI_ValueStruct.show_mode == -3) {
          checkkey = ABSPreheat;
          ui.material_preset[1].bed_temp = HMI_ValueStruct.Bed_Temp;
          DWIN_Draw_IntValue(true, true, 0, font8x16, Color_White, Color_Bg_Black, 3, 216, MBASE(bed_line), ui.material_preset[1].bed_temp);
          return;
        }
        else if (HMI_ValueStruct.show_mode == -1)
          checkkey = TemperatureID;
        else
          checkkey = Tune;
        DWIN_Draw_IntValue(true, true, 0, font8x16, Color_White, Color_Bg_Black, 3, 216, MBASE(bed_line), HMI_ValueStruct.Bed_Temp);
        thermalManager.setTargetBed(HMI_ValueStruct.Bed_Temp);
        return;
      }
      // Bed_Temp limit
      LIMIT(HMI_ValueStruct.Bed_Temp, MIN_BED_TEMP, BED_MAX_TARGET);
      // Bed_Temp value
      DWIN_Draw_IntValue(true, true, 0, font8x16, Color_White, Select_Color, 3, 216, MBASE(bed_line), HMI_ValueStruct.Bed_Temp);
    }
  }

#endif // HAS_HEATED_BED

#if HAS_PREHEAT && HAS_FAN

  void HMI_FanSpeed() {
    ENCODER_DiffState encoder_diffState = Encoder_ReceiveAnalyze();
    if (encoder_diffState != ENCODER_DIFF_NO) {
      uint8_t fan_line;
      switch (HMI_ValueStruct.show_mode) {
        case -1: fan_line = TEMP_CASE_FAN; break;
        case -2: fan_line = PREHEAT_CASE_FAN; break;
        case -3: fan_line = PREHEAT_CASE_FAN; break;
        default: fan_line = TUNE_CASE_FAN + MROWS - index_tune;
      }

      if (Apply_Encoder(encoder_diffState, HMI_ValueStruct.Fan_speed)) {
        EncoderRate.enabled = false;
        if (HMI_ValueStruct.show_mode == -2) {
          checkkey = PLAPreheat;
          ui.material_preset[0].fan_speed = HMI_ValueStruct.Fan_speed;
          DWIN_Draw_IntValue(true, true, 0, font8x16, Color_White, Color_Bg_Black, 3, 216, MBASE(fan_line), ui.material_preset[0].fan_speed);
          return;
        }
        else if (HMI_ValueStruct.show_mode == -3) {
          checkkey = ABSPreheat;
          ui.material_preset[1].fan_speed = HMI_ValueStruct.Fan_speed;
          DWIN_Draw_IntValue(true, true, 0, font8x16, Color_White, Color_Bg_Black, 3, 216, MBASE(fan_line), ui.material_preset[1].fan_speed);
          return;
        }
        else if (HMI_ValueStruct.show_mode == -1)
          checkkey = TemperatureID;
        else
          checkkey = Tune;
        DWIN_Draw_IntValue(true, true, 0, font8x16, Color_White, Color_Bg_Black, 3, 216, MBASE(fan_line), HMI_ValueStruct.Fan_speed);
        thermalManager.set_fan_speed(0, HMI_ValueStruct.Fan_speed);
        return;
      }
      // Fan_speed limit
      LIMIT(HMI_ValueStruct.Fan_speed, FANOFF, FANON);
      // Fan_speed value
      DWIN_Draw_IntValue(true, true, 0, font8x16, Color_White, Select_Color, 3, 216, MBASE(fan_line), HMI_ValueStruct.Fan_speed);
    }
  }

#endif // HAS_PREHEAT && HAS_FAN

void HMI_PrintSpeed() {
  ENCODER_DiffState encoder_diffState = Encoder_ReceiveAnalyze();
  if (encoder_diffState != ENCODER_DIFF_NO) {
    if (Apply_Encoder(encoder_diffState, HMI_ValueStruct.print_speed)) {
      checkkey = Tune;
      EncoderRate.enabled = false;
      feedrate_percentage = HMI_ValueStruct.print_speed;
      DWIN_Draw_IntValue(true, true, 0, font8x16, Color_White, Color_Bg_Black, 3, 216, MBASE(select_tune.now + MROWS - index_tune), HMI_ValueStruct.print_speed);
      return;
    }
    // print_speed limit
    LIMIT(HMI_ValueStruct.print_speed, MIN_PRINT_SPEED, MAX_PRINT_SPEED);
    // print_speed value
    DWIN_Draw_IntValue(true, true, 0, font8x16, Color_White, Select_Color, 3, 216, MBASE(select_tune.now + MROWS - index_tune), HMI_ValueStruct.print_speed);
  }
}

#define LAST_AXIS TERN(HAS_HOTEND, E_AXIS, Z_AXIS)

void HMI_MaxFeedspeedXYZE() {
  ENCODER_DiffState encoder_diffState = Encoder_ReceiveAnalyze();
  if (encoder_diffState != ENCODER_DIFF_NO) {
    if (Apply_Encoder(encoder_diffState, HMI_ValueStruct.Max_Feedspeed)) {
      checkkey = MaxSpeed;
      EncoderRate.enabled = false;
      if (WITHIN(HMI_flag.feedspeed_axis, X_AXIS, LAST_AXIS))
        planner.set_max_feedrate(HMI_flag.feedspeed_axis, HMI_ValueStruct.Max_Feedspeed);
      DWIN_Draw_IntValue(true, true, 0, font8x16, Color_White, Color_Bg_Black, 4, 210, MBASE(select_item.now), HMI_ValueStruct.Max_Feedspeed);
      return;
    }
    // MaxFeedspeed limit
    if (WITHIN(HMI_flag.feedspeed_axis, X_AXIS, LAST_AXIS))
      NOMORE(HMI_ValueStruct.Max_Feedspeed, default_max_feedrate[HMI_flag.feedspeed_axis] * 2);
    if (HMI_ValueStruct.Max_Feedspeed < MIN_MAXFEEDSPEED) HMI_ValueStruct.Max_Feedspeed = MIN_MAXFEEDSPEED;
    // MaxFeedspeed value
    DWIN_Draw_IntValue(true, true, 0, font8x16, Color_White, Select_Color, 4, 210, MBASE(select_item.now), HMI_ValueStruct.Max_Feedspeed);
  }
}

void HMI_MaxAccelerationXYZE() {
  ENCODER_DiffState encoder_diffState = Encoder_ReceiveAnalyze();
  if (encoder_diffState != ENCODER_DIFF_NO) {
    if (Apply_Encoder(encoder_diffState, HMI_ValueStruct.Max_Acceleration)) {
      checkkey = MaxAcceleration;
      EncoderRate.enabled = false;
<<<<<<< HEAD
      if (HMI_flag.acc_axis == X_AXIS) planner.set_max_acceleration(X_AXIS, HMI_ValueStruct.Max_Acceleration);
      else if (HMI_flag.acc_axis == Y_AXIS) planner.set_max_acceleration(Y_AXIS, HMI_ValueStruct.Max_Acceleration);
      else if (HMI_flag.acc_axis == Z_AXIS) planner.set_max_acceleration(Z_AXIS, HMI_ValueStruct.Max_Acceleration);
      #if HAS_HOTEND
        else if (HMI_flag.acc_axis == E_AXIS) planner.set_max_acceleration(E_AXIS, HMI_ValueStruct.Max_Acceleration);
      #endif
      DWIN_Draw_IntValue(true, true, 0, font8x16, Color_White, Color_Bg_Black, 4, 210, MBASE(select_item.now), HMI_ValueStruct.Max_Acceleration);
=======
      if (WITHIN(HMI_flag.acc_axis, X_AXIS, LAST_AXIS))
        planner.set_max_acceleration(HMI_flag.acc_axis, HMI_ValueStruct.Max_Acceleration);
      DWIN_Draw_IntValue(true, true, 0, font8x16, Color_White, Color_Bg_Black, 4, 210, MBASE(select_acc.now), HMI_ValueStruct.Max_Acceleration);
>>>>>>> 38b44e3f
      return;
    }
    // MaxAcceleration limit
    if (WITHIN(HMI_flag.acc_axis, X_AXIS, LAST_AXIS))
      NOMORE(HMI_ValueStruct.Max_Acceleration, default_max_acceleration[HMI_flag.acc_axis] * 2);
    if (HMI_ValueStruct.Max_Acceleration < MIN_MAXACCELERATION) HMI_ValueStruct.Max_Acceleration = MIN_MAXACCELERATION;
    // MaxAcceleration value
    DWIN_Draw_IntValue(true, true, 0, font8x16, Color_White, Select_Color, 4, 210, MBASE(select_item.now), HMI_ValueStruct.Max_Acceleration);
  }
}

#if HAS_CLASSIC_JERK

  void HMI_MaxJerkXYZE() {
    ENCODER_DiffState encoder_diffState = Encoder_ReceiveAnalyze();
    if (encoder_diffState != ENCODER_DIFF_NO) {
      if (Apply_Encoder(encoder_diffState, HMI_ValueStruct.Max_Jerk_scaled)) {
        checkkey = MaxJerk;
        EncoderRate.enabled = false;
        if (WITHIN(HMI_flag.jerk_axis, X_AXIS, LAST_AXIS))
          planner.set_max_jerk(HMI_flag.jerk_axis, HMI_ValueStruct.Max_Jerk_scaled / 10);
        DWIN_Draw_FloatValue(true, true, 0, font8x16, Color_White, Color_Bg_Black, 3, 1, 210, MBASE(select_item.now), HMI_ValueStruct.Max_Jerk_scaled);
        return;
      }
      // MaxJerk limit
      if (WITHIN(HMI_flag.jerk_axis, X_AXIS, LAST_AXIS))
        NOMORE(HMI_ValueStruct.Max_Jerk_scaled, default_max_jerk[HMI_flag.jerk_axis] * 2 * MINUNITMULT);
      NOLESS(HMI_ValueStruct.Max_Jerk_scaled, (MIN_MAXJERK) * MINUNITMULT);
      // MaxJerk value
      DWIN_Draw_FloatValue(true, true, 0, font8x16, Color_White, Select_Color, 3, UNITFDIGITS, 210, MBASE(select_item.now), HMI_ValueStruct.Max_Jerk_scaled);
    }
  }

#endif // HAS_CLASSIC_JERK

void HMI_StepXYZE() {
  ENCODER_DiffState encoder_diffState = Encoder_ReceiveAnalyze();
  if (encoder_diffState != ENCODER_DIFF_NO) {
    if (Apply_Encoder(encoder_diffState, HMI_ValueStruct.Max_Step_scaled)) {
      checkkey = Step;
      EncoderRate.enabled = false;
      if (WITHIN(HMI_flag.step_axis, X_AXIS, LAST_AXIS))
        planner.settings.axis_steps_per_mm[HMI_flag.step_axis] = HMI_ValueStruct.Max_Step_scaled / 10;
      DWIN_Draw_FloatValue(true, true, 0, font8x16, Color_White, Color_Bg_Black, 3, 1, 210, MBASE(select_item.now), HMI_ValueStruct.Max_Step_scaled);
      return;
    }
    // Step limit
    if (WITHIN(HMI_flag.step_axis, X_AXIS, LAST_AXIS))
      NOMORE(HMI_ValueStruct.Max_Step_scaled, 999.9 * MINUNITMULT);
    NOLESS(HMI_ValueStruct.Max_Step_scaled, MIN_STEP);
    // Step value
    DWIN_Draw_FloatValue(true, true, 0, font8x16, Color_White, Select_Color, 3, UNITFDIGITS, 210, MBASE(select_item.now), HMI_ValueStruct.Max_Step_scaled);
  }
}

// Draw X, Y, Z and blink if in an un-homed or un-trusted state
void _update_axis_value(const AxisEnum axis, const uint16_t x, const uint16_t y, const bool blink, const bool force) {
  const bool draw_qmark = axis_should_home(axis),
             draw_empty = NONE(HOME_AFTER_DEACTIVATE, DISABLE_REDUCED_ACCURACY_WARNING) && !draw_qmark && !axis_is_trusted(axis);

  // Check for a position change
  static xyz_pos_t oldpos = { -1, -1, -1 };
  const float p = current_position[axis];
  const bool changed = oldpos[axis] != p;
  if (changed) oldpos[axis] = p;

  if (force || changed || draw_qmark || draw_empty) {
    if (blink && draw_qmark)
      DWIN_Draw_String(false, true, font8x16, Color_White, Color_Bg_Black, x, y, F("- ? -"));
    else if (blink && draw_empty)
      DWIN_Draw_String(false, true, font8x16, Color_White, Color_Bg_Black, x, y, F("     "));
    else
      DWIN_Draw_Signed_Float(font8x16, Color_Bg_Black, 3, 1, x, y, p * 10);
  }
}

void _draw_xyz_position(const bool force) {
  //SERIAL_ECHOPGM("Draw XYZ:");
  static bool _blink = false;
  const bool blink = !!(millis() & 0x400UL);
  if (force || blink != _blink) {
    _blink = blink;
    //SERIAL_ECHOPGM(" (blink)");
    _update_axis_value(X_AXIS,  35, 459, blink, true);
    _update_axis_value(Y_AXIS, 120, 459, blink, true);
    _update_axis_value(Z_AXIS, 205, 459, blink, true);
  }
  //SERIAL_EOL();
}

void update_variable() {
  #if HAS_HOTEND
    static float _hotendtemp = 0;
    const bool _new_hotend_temp = _hotendtemp != thermalManager.temp_hotend[0].celsius;
    if (_new_hotend_temp) _hotendtemp = thermalManager.temp_hotend[0].celsius;
    static int16_t _hotendtarget = 0;
    const bool _new_hotend_target = _hotendtarget != thermalManager.temp_hotend[0].target;
    if (_new_hotend_target) _hotendtarget = thermalManager.temp_hotend[0].target;
  #endif
  #if HAS_HEATED_BED
    static float _bedtemp = 0;
    const bool _new_bed_temp = _bedtemp != thermalManager.temp_bed.celsius;
    if (_new_bed_temp) _bedtemp = thermalManager.temp_bed.celsius;
    static int16_t _bedtarget = 0;
    const bool _new_bed_target = _bedtarget != thermalManager.temp_bed.target;
    if (_new_bed_target) _bedtarget = thermalManager.temp_bed.target;
  #endif
  #if HAS_FAN
    static uint8_t _fanspeed = 0;
    const bool _new_fanspeed = _fanspeed != thermalManager.fan_speed[0];
    if (_new_fanspeed) _fanspeed = thermalManager.fan_speed[0];
  #endif

  if (checkkey == Tune) {
    // Tune page temperature update
    #if HAS_HOTEND
      if (_new_hotend_target)
        DWIN_Draw_IntValue(true, true, 0, font8x16, Color_White, Color_Bg_Black, 3, 216, MBASE(TUNE_CASE_TEMP + MROWS - index_tune), _hotendtarget);
    #endif
    #if HAS_HEATED_BED
      if (_new_bed_target)
        DWIN_Draw_IntValue(true, true, 0, font8x16, Color_White, Color_Bg_Black, 3, 216, MBASE(TUNE_CASE_BED + MROWS - index_tune), _bedtarget);
    #endif
    #if HAS_FAN
      if (_new_fanspeed)
        DWIN_Draw_IntValue(true, true, 0, font8x16, Color_White, Color_Bg_Black, 3, 216, MBASE(TUNE_CASE_FAN + MROWS - index_tune), _fanspeed);
    #endif
  }
  else if (checkkey == TemperatureID) {
    // Temperature page temperature update
    #if HAS_HOTEND
      if (_new_hotend_target)
        DWIN_Draw_IntValue(true, true, 0, font8x16, Color_White, Color_Bg_Black, 3, 216, MBASE(TEMP_CASE_TEMP), _hotendtarget);
    #endif
    #if HAS_HEATED_BED
      if (_new_bed_target)
        DWIN_Draw_IntValue(true, true, 0, font8x16, Color_White, Color_Bg_Black, 3, 216, MBASE(TEMP_CASE_BED), _bedtarget);
    #endif
    #if HAS_FAN
      if (_new_fanspeed)
        DWIN_Draw_IntValue(true, true, 0, font8x16, Color_White, Color_Bg_Black, 3, 216, MBASE(TEMP_CASE_FAN), _fanspeed);
    #endif
  }

  // Bottom temperature update

  #if HAS_HOTEND
    if (_new_hotend_temp)
      DWIN_Draw_IntValue(true, true, 0, DWIN_FONT_STAT, Color_White, Color_Bg_Black, 3, 28, 384, _hotendtemp);
    if (_new_hotend_target)
      DWIN_Draw_IntValue(true, true, 0, DWIN_FONT_STAT, Color_White, Color_Bg_Black, 3, 25 + 4 * STAT_CHR_W + 6, 384, _hotendtarget);

    static int16_t _flow = planner.flow_percentage[0];
    if (_flow != planner.flow_percentage[0]) {
      _flow = planner.flow_percentage[0];
      DWIN_Draw_IntValue(true, true, 0, DWIN_FONT_STAT, Color_White, Color_Bg_Black, 3, 116 + 2 * STAT_CHR_W, 417, _flow);
    }
  #endif

  #if HAS_HEATED_BED
    if (_new_bed_temp)
      DWIN_Draw_IntValue(true, true, 0, DWIN_FONT_STAT, Color_White, Color_Bg_Black, 3, 28, 417, _bedtemp);
    if (_new_bed_target)
      DWIN_Draw_IntValue(true, true, 0, DWIN_FONT_STAT, Color_White, Color_Bg_Black, 3, 25 + 4 * STAT_CHR_W + 6, 417, _bedtarget);
  #endif

  static int16_t _feedrate = 100;
  if (_feedrate != feedrate_percentage) {
    _feedrate = feedrate_percentage;
    DWIN_Draw_IntValue(true, true, 0, DWIN_FONT_STAT, Color_White, Color_Bg_Black, 3, 116 + 2 * STAT_CHR_W, 384, _feedrate);
  }

  #if HAS_FAN
    if (_new_fanspeed) {
      _fanspeed = thermalManager.fan_speed[0];
      DWIN_Draw_IntValue(true, true, 0, DWIN_FONT_STAT, Color_White, Color_Bg_Black, 3, 195 + 2 * STAT_CHR_W, 384, _fanspeed);
    }
  #endif

  static float _offset = 0;
  if (BABY_Z_VAR != _offset) {
    _offset = BABY_Z_VAR;
    DWIN_Draw_Signed_Float(DWIN_FONT_STAT, Color_Bg_Black, 2, 2, 210, 417, _offset * 100);
  }

  _draw_xyz_position(false);
}

/**
 * Read and cache the working directory.
 *
 * TODO: New code can follow the pattern of menu_media.cpp
 * and rely on Marlin caching for performance. No need to
 * cache files here.
 */

#ifndef strcasecmp_P
  #define strcasecmp_P(a, b) strcasecmp((a), (b))
#endif

void make_filename(char *dst, char *src, size_t maxlen=MENU_CHAR_LIMIT) {
  char * const name = card.longest_filename();
  size_t pos        = strlen(name); // index of ending nul

  size_t len = pos;   // nul or '.'
  if (len > maxlen) { // Keep the name short
    pos        = len = maxlen; // move nul down
    dst[--pos] = '.'; // insert dots
    dst[--pos] = '.';
    dst[--pos] = '.';
  }

  dst[len] = '\0';    // end it

  // Copy down to 0
  while (pos--) dst[pos] = src[pos];
}

void make_name_without_ext(char *dst, char *src, size_t maxlen=MENU_CHAR_LIMIT) {
  char * const name = card.longest_filename();
  size_t pos        = strlen(name); // index of ending nul

  // For files, remove the extension
  // which may be .gcode, .gco, or .g
  if (!card.flag.filenameIsDir)
    while (pos && src[pos] != '.') pos--; // find last '.' (stop at 0)

  size_t len = pos;   // nul or '.'
  if (len > maxlen) { // Keep the name short
    pos        = len = maxlen; // move nul down
    dst[--pos] = '.'; // insert dots
    dst[--pos] = '.';
    dst[--pos] = '.';
  }

  dst[len] = '\0';    // end it

  // Copy down to 0
  while (pos--) dst[pos] = src[pos];
}

void HMI_SDCardInit() { card.cdroot(); }

void MarlinUI::refresh() { /* Nothing to see here */ }

#define ICON_Folder ICON_More

#if ENABLED(SCROLL_LONG_FILENAMES)

  char shift_name[LONG_FILENAME_LENGTH + 1];
  int8_t shift_amt; // = 0
  millis_t shift_ms; // = 0

  // Init the shift name based on the highlighted item
  void Init_Shift_Name() {
    const bool is_subdir = !card.flag.workDirIsRoot;
    const int8_t filenum = select_file.now - 1 - is_subdir; // Skip "Back" and ".."
    const uint16_t fileCnt = card.get_num_Files();
    if (WITHIN(filenum, 0, fileCnt - 1)) {
      card.getfilename_sorted(SD_ORDER(filenum, fileCnt));
      char * const name = card.longest_filename();
      make_name_without_ext(shift_name, name, 100);
    }
  }

  void Init_SDItem_Shift() {
    shift_amt = 0;
    shift_ms  = select_file.now > 0 && strlen(shift_name) > MENU_CHAR_LIMIT
           ? millis() + 750UL : 0;
  }

#endif

/**
 * Display an SD item, adding a CDUP for subfolders.
 */
void Draw_SDItem(const uint16_t item, int16_t row=-1) {
  if (row < 0) row = item + 1 + MROWS - index_file;
  const bool is_subdir = !card.flag.workDirIsRoot;
  if (is_subdir && item == 0) {
    Draw_Menu_Line(row, ICON_Folder, "..");
    return;
  }

  card.getfilename_sorted(SD_ORDER(item - is_subdir, card.get_num_Files()));
  char * const name = card.longest_filename();

  #if ENABLED(SCROLL_LONG_FILENAMES)
    // Init the current selected name
    // This is used during scroll drawing
    if (item == select_file.now - 1) {
      make_name_without_ext(shift_name, name, 100);
      Init_SDItem_Shift();
    }
  #endif

  // Draw the file/folder with name aligned left
  char str[strlen(name) + 1];
  uint8_t icon;
  make_name_without_ext(str, name);
  if (card.flag.filenameIsDir) {
    icon = ICON_Folder;
  } else if (card.flag.filenameIsBin) {
    icon = ICON_Binary;  
  } else icon = ICON_File;

  Draw_Menu_Line(row, icon, str);
}

#if ENABLED(SCROLL_LONG_FILENAMES)

  void Draw_SDItem_Shifted(int8_t &shift) {
    // Limit to the number of chars past the cutoff
    const size_t len = strlen(shift_name);
    NOMORE(shift, (signed)_MAX(len - MENU_CHAR_LIMIT, 0U));

    // Shorten to the available space
    const size_t lastchar = _MIN((signed)len, shift + MENU_CHAR_LIMIT);

    const char c = shift_name[lastchar];
    shift_name[lastchar] = '\0';

    const uint8_t row = select_file.now + MROWS - index_file; // skip "Back" and scroll
    Erase_Menu_Text(row);
    Draw_Menu_Line(row, 0, &shift_name[shift]);

    shift_name[lastchar] = c;
  }

#endif

// Redraw the first set of SD Files
void Redraw_SD_List() {
  select_file.reset();
  index_file = MROWS;

  Clear_Menu_Area(); // Leave title bar unchanged

  Draw_Back_First();

  if (card.isMounted()) {
    // As many files as will fit
    LOOP_L_N(i, _MIN(nr_sd_menu_items(), MROWS))
      Draw_SDItem(i, i + 1);

    TERN_(SCROLL_LONG_FILENAMES, Init_SDItem_Shift());
  }
  else {
    DWIN_Draw_Rectangle(1, Color_Bg_Red, 10, MBASE(3) - 10, DWIN_WIDTH - 10, MBASE(4));
    DWIN_Draw_String(false, false, font16x32, Color_Yellow, Color_Bg_Red, ((DWIN_WIDTH) - 8 * 16) / 2, MBASE(3), F("No Media"));
  }
}

bool DWIN_lcd_sd_status = false;

void SDCard_Up() {
  card.cdup();
  Redraw_SD_List();
  DWIN_lcd_sd_status = false; // On next DWIN_Update
}

void SDCard_Folder(char * const dirname) {
  card.cd(dirname);
  Redraw_SD_List();
  DWIN_lcd_sd_status = false; // On next DWIN_Update
}

//
// Watch for media mount / unmount
//

void DWIN_MediaInserted() {
  card.cdroot();
  if (checkkey == SelectFile) Redraw_SD_List();    
}

void DWIN_MediaRemoved() {
  // clean file icon
  if (checkkey == SelectFile) {
    Redraw_SD_List();
  }
  else if (sdprint && card.isPrinting() && (checkkey == PrintProcess || checkkey == Tune || printingIsActive())) {
    card.flag.abort_sd_printing = true;
    wait_for_heatup = wait_for_user = false;
    dwin_abort_flag = true; // Reset feedrate, return to Home
  }
}


void HMI_SDCardUpdate() {
  if (HMI_flag.home_flag) return;
  if (DWIN_lcd_sd_status != card.isMounted()) {
    DWIN_lcd_sd_status = card.isMounted();
    //SERIAL_ECHOLNPAIR("HMI_SDCardUpdate: ", DWIN_lcd_sd_status);
    if (DWIN_lcd_sd_status) {
      DWIN_MediaInserted();
    }
    else {
      DWIN_MediaRemoved();
    }
    DWIN_UpdateLCD();
  }
}

//
// The status area is always on-screen, except during
// full-screen modal dialogs. (TODO: Keep alive during dialogs)
//
void Draw_Status_Area(const bool with_update) {

  DWIN_Draw_Rectangle(1, Color_Bg_Black, 0, STATUS_Y, DWIN_WIDTH, DWIN_HEIGHT - 1);

  #if HAS_HOTEND
    DWIN_ICON_Show(ICON, ICON_HotendTemp, 10, 383);
    DWIN_Draw_IntValue(true, true, 0, DWIN_FONT_STAT, Color_White, Color_Bg_Black, 3, 28, 384, thermalManager.temp_hotend[0].celsius);
    DWIN_Draw_String(false, false, DWIN_FONT_STAT, Color_White, Color_Bg_Black, 25 + 3 * STAT_CHR_W + 5, 384, F("/"));
    DWIN_Draw_IntValue(true, true, 0, DWIN_FONT_STAT, Color_White, Color_Bg_Black, 3, 25 + 4 * STAT_CHR_W + 6, 384, thermalManager.temp_hotend[0].target);

    DWIN_ICON_Show(ICON, ICON_StepE, 112, 417);
    DWIN_Draw_IntValue(true, true, 0, DWIN_FONT_STAT, Color_White, Color_Bg_Black, 3, 116 + 2 * STAT_CHR_W, 417, planner.flow_percentage[0]);
    DWIN_Draw_String(false, false, DWIN_FONT_STAT, Color_White, Color_Bg_Black, 116 + 5 * STAT_CHR_W + 2, 417, F("%"));
  #endif

  #if HAS_HEATED_BED
    DWIN_ICON_Show(ICON, ICON_BedTemp, 10, 416);
    DWIN_Draw_IntValue(true, true, 0, DWIN_FONT_STAT, Color_White, Color_Bg_Black, 3, 28, 417, thermalManager.temp_bed.celsius);
    DWIN_Draw_String(false, false, DWIN_FONT_STAT, Color_White, Color_Bg_Black, 25 + 3 * STAT_CHR_W + 5, 417, F("/"));
    DWIN_Draw_IntValue(true, true, 0, DWIN_FONT_STAT, Color_White, Color_Bg_Black, 3, 25 + 4 * STAT_CHR_W + 6, 417, thermalManager.temp_bed.target);
  #endif

  DWIN_ICON_Show(ICON, ICON_Speed, 113, 383);
  DWIN_Draw_IntValue(true, true, 0, DWIN_FONT_STAT, Color_White, Color_Bg_Black, 3, 116 + 2 * STAT_CHR_W, 384, feedrate_percentage);
  DWIN_Draw_String(false, false, DWIN_FONT_STAT, Color_White, Color_Bg_Black, 116 + 5 * STAT_CHR_W + 2, 384, F("%"));

  #if HAS_FAN
    DWIN_ICON_Show(ICON, ICON_FanSpeed, 187, 383);
    DWIN_Draw_IntValue(true, true, 0, DWIN_FONT_STAT, Color_White, Color_Bg_Black, 3, 195 + 2 * STAT_CHR_W, 384, thermalManager.fan_speed[0]);
  #endif

  #if HAS_ZOFFSET_ITEM
    DWIN_ICON_Show(ICON, ICON_Zoffset, 187, 416);
  #endif

  if (BABY_Z_VAR < 0) {
    DWIN_Draw_FloatValue(true, true, 0, DWIN_FONT_STAT, Color_White, Color_Bg_Black, 2, 2, 207, 417, -BABY_Z_VAR * 100);
    DWIN_Draw_String(false, true, font8x16, Color_White, Color_Bg_Black, 205, 419, F("-"));
  }
  else {
    DWIN_Draw_FloatValue(true, true, 0, DWIN_FONT_STAT, Color_White, Color_Bg_Black, 2, 2, 207, 417, BABY_Z_VAR * 100);
    DWIN_Draw_String(false, true, font8x16, Color_White, Color_Bg_Black, 205, 419, F(" "));
  }

  DWIN_Draw_Rectangle(1, Line_Color, 0, 449, DWIN_WIDTH, 451);

  DWIN_ICON_Show(ICON, ICON_MaxSpeedX,  10, 456);
  DWIN_ICON_Show(ICON, ICON_MaxSpeedY,  95, 456);
  DWIN_ICON_Show(ICON, ICON_MaxSpeedZ, 180, 456);
  _draw_xyz_position(true);

  if (with_update) {
    DWIN_UpdateLCD();
    delay(5);
  }
}

void HMI_StartFrame(const bool with_update) {
  Goto_Main_Menu();
  Draw_Status_Area(with_update);
}

void Draw_Info_Menu() {
  Clear_Main_Window();

  DWIN_Draw_String(false, false, font8x16, Color_White, Color_Bg_Black, (DWIN_WIDTH - strlen(MACHINE_SIZE) * MENU_CHR_W) / 2, 122, (char*)MACHINE_SIZE);
  DWIN_Draw_String(false, false, font8x16, Color_White, Color_Bg_Black, (DWIN_WIDTH - strlen(SHORT_BUILD_VERSION) * MENU_CHR_W) / 2, 195, (char*)SHORT_BUILD_VERSION);
  
  #ifdef USE_STRING_HEADINGS
    Draw_Title(GET_TEXT_F(MSG_INFO_SCREEN));
  #else
    DWIN_Frame_TitleCopy(1, 190, 16, 215, 26); // "Info"
  #endif

  DWIN_Frame_AreaCopy(1, 120, 150, 146, 161, 124, 102);
  DWIN_Frame_AreaCopy(1, 146, 151, 254, 161, 82, 175);
  // DWIN_Frame_AreaCopy(1, 0, 165, 94, 175, 89, 248);

  DWIN_Draw_String(false, false, font8x16, Color_White, Color_Bg_Black, (DWIN_WIDTH - strlen("Build Datetime") * MENU_CHR_W) / 2, 248, (char*)("Build Datetime"));    // M.A.R.C. Display Firmware build date-time
  DWIN_Draw_String(false, false, font8x16, Color_White, Color_Bg_Black, (DWIN_WIDTH - strlen(STRING_DISTRIBUTION_DATE " " STRING_DISTRIBUTION_TIME) * MENU_CHR_W) / 2, 268, (char*)(STRING_DISTRIBUTION_DATE " " STRING_DISTRIBUTION_TIME));

  Draw_Back_First();
  LOOP_L_N(i, 3) {
    DWIN_ICON_Show(ICON, ICON_PrintSize + i, 26, 99 + i * 73);
    DWIN_Draw_Line(Line_Color, 16, MBASE(2) + i * 73, 256, 156 + i * 73);
  }
}

void Draw_Print_File_Menu() {
  Clear_Title_Bar();

  #ifdef USE_STRING_HEADINGS
    Draw_Title(GET_TEXT_F(MSG_MEDIA_MENU));
  #else
    DWIN_Frame_TitleCopy(1, 52, 31, 137, 41); // "Print file"
  #endif

  Redraw_SD_List();
}

/* Main Process */
void HMI_MainMenu() {
  ENCODER_DiffState encoder_diffState = get_encoder_state();
  if (encoder_diffState == ENCODER_DIFF_NO) return;

  if (encoder_diffState == ENCODER_DIFF_CW) {
    if (select_page.inc(4)) {
      switch (select_page.now) {
        case 0: ICON_Print(); break;
        case 1: ICON_Print(); ICON_Prepare(); break;
        case 2: ICON_Prepare(); ICON_Control(); break;
        case 3: ICON_Control(); TERN(HAS_ONESTEP_LEVELING, ICON_Leveling, ICON_StartInfo)(1); break;
      }
    }
  }
  else if (encoder_diffState == ENCODER_DIFF_CCW) {
    if (select_page.dec()) {
      switch (select_page.now) {
        case 0: ICON_Print(); ICON_Prepare(); break;
        case 1: ICON_Prepare(); ICON_Control(); break;
        case 2: ICON_Control(); TERN(HAS_ONESTEP_LEVELING, ICON_Leveling, ICON_StartInfo)(0); break;
        case 3: TERN(HAS_ONESTEP_LEVELING, ICON_Leveling, ICON_StartInfo)(1); break;
      }
    }
  }
  else if (encoder_diffState == ENCODER_DIFF_ENTER) {
    switch (select_page.now) {
      case 0: // Print File
        checkkey = SelectFile;
        gcode.process_subcommands_now_P(PSTR("M21" )); // M.A.R.C. Re-Init SD card for support Extension
        Draw_Print_File_Menu();
        break;

      case 1: // Prepare
        checkkey = Prepare;
        select_prepare.reset();
        index_prepare = MROWS;
        Draw_Prepare_Menu();
        break;

      case 2: // Control
        checkkey = Control;
        select_control.reset();
        index_control = MROWS;
        Draw_Control_Menu();
        break;

      case 3: // Leveling or Info
        #if HAS_ONESTEP_LEVELING
          checkkey = Leveling;
          HMI_Leveling();
        #else
          checkkey = Info;
          Draw_Info_Menu();
        #endif
        break;
    }
  }
  DWIN_UpdateLCD();
}

// Select (and Print) File
void HMI_SelectFile() {
  ENCODER_DiffState encoder_diffState = get_encoder_state();

  const uint16_t hasUpDir = !card.flag.workDirIsRoot;

  if (encoder_diffState == ENCODER_DIFF_NO) {
    #if ENABLED(SCROLL_LONG_FILENAMES)
      if (shift_ms && select_file.now >= 1 + hasUpDir) {
        // Scroll selected filename every second
        const millis_t ms = millis();
        if (ELAPSED(ms, shift_ms)) {
          const bool was_reset = shift_amt < 0;
          shift_ms = ms + 375UL + was_reset * 250UL;  // ms per character
          int8_t shift_new = shift_amt + 1;           // Try to shift by...
          Draw_SDItem_Shifted(shift_new);             // Draw the item
          if (!was_reset && shift_new == 0)           // Was it limited to 0?
            shift_ms = 0;                             // No scrolling needed
          else if (shift_new == shift_amt)            // Scroll reached the end
            shift_new = -1;                           // Reset
          shift_amt = shift_new;                      // Set new scroll
        }
      }
    #endif
    return;
  }

  // First pause is long. Easy.
  // On reset, long pause must be after 0.

  const uint16_t fullCnt = nr_sd_menu_items();

  if (encoder_diffState == ENCODER_DIFF_CW && fullCnt) {
    if (select_file.inc(1 + fullCnt)) {
      const uint8_t itemnum = select_file.now - 1;              // -1 for "Back"
      if (TERN0(SCROLL_LONG_FILENAMES, shift_ms)) {             // If line was shifted
        Erase_Menu_Text(itemnum + MROWS - index_file);          // Erase and
        Draw_SDItem(itemnum - 1);                               // redraw
      }
      if (select_file.now > MROWS && select_file.now > index_file) { // Cursor past the bottom
        index_file = select_file.now;                           // New bottom line
        Scroll_Menu(DWIN_SCROLL_UP);
        Draw_SDItem(itemnum, MROWS);                            // Draw and init the shift name
      }
      else {
        Move_Highlight(1, select_file.now + MROWS - index_file); // Just move highlight
        TERN_(SCROLL_LONG_FILENAMES, Init_Shift_Name());         // ...and init the shift name
      }
      TERN_(SCROLL_LONG_FILENAMES, Init_SDItem_Shift());
    }
  }
  else if (encoder_diffState == ENCODER_DIFF_CCW && fullCnt) {
    if (select_file.dec()) {
      const uint8_t itemnum = select_file.now - 1;              // -1 for "Back"
      if (TERN0(SCROLL_LONG_FILENAMES, shift_ms)) {             // If line was shifted
        Erase_Menu_Text(select_file.now + 1 + MROWS - index_file); // Erase and
        Draw_SDItem(itemnum + 1);                               // redraw
      }
      if (select_file.now < index_file - MROWS) {               // Cursor past the top
        index_file--;                                           // New bottom line
        Scroll_Menu(DWIN_SCROLL_DOWN);
        if (index_file == MROWS) {
          Draw_Back_First();
          TERN_(SCROLL_LONG_FILENAMES, shift_ms = 0);
        }
        else {
          Draw_SDItem(itemnum, 0);                              // Draw the item (and init shift name)
        }
      }
      else {
        Move_Highlight(-1, select_file.now + MROWS - index_file); // Just move highlight
        TERN_(SCROLL_LONG_FILENAMES, Init_Shift_Name());        // ...and init the shift name
      }
      TERN_(SCROLL_LONG_FILENAMES, Init_SDItem_Shift());        // Reset left. Init timer.
    }
  }
  else if (encoder_diffState == ENCODER_DIFF_ENTER) {
    if (select_file.now == 0) { // Back
      select_page.set(0);
      Goto_Main_Menu();
    }
    else if (hasUpDir && select_file.now == 1) { // CD-Up
      SDCard_Up();
      goto HMI_SelectFileExit;
    }
    else {
      const uint16_t filenum = select_file.now - 1 - hasUpDir;
      card.getfilename_sorted(SD_ORDER(filenum, card.get_num_Files()));

      // Enter that folder!
      if (card.flag.filenameIsDir) {
        SDCard_Folder(card.filename);
        goto HMI_SelectFileExit;
      }

      // Reset highlight for next entry
      select_print.reset();
      select_file.reset();

      // Start choice and print SD file
      HMI_flag.heat_flag = true;
      HMI_flag.print_finish = false;
      HMI_ValueStruct.show_mode = 0;

      if (strcmp(strrchr(card.filename,'.'),".GCO")==0) {
        card.openAndPrintFile(card.filename);
        Start_Print(true);
      } else {    
        DWIN_Popup_Confirm(ICON_Error,"Please, check filenames","Only gcode can be printed");
      }      

      #if FAN_COUNT > 0
        // All fans on for Ender 3 v2 ?
        // The slicer should manage this for us.
        // for (uint8_t i = 0; i < FAN_COUNT; i++)
        //  thermalManager.fan_speed[i] = FANON;
      #endif

    }
  }
HMI_SelectFileExit:
  DWIN_UpdateLCD();
}

/* Printing */
void HMI_Printing() {
  ENCODER_DiffState encoder_diffState = get_encoder_state();
  if (encoder_diffState == ENCODER_DIFF_NO) return;

  if (HMI_flag.done_confirm_flag) {
    if (encoder_diffState == ENCODER_DIFF_ENTER) {
      HMI_flag.done_confirm_flag = false;
      dwin_abort_flag = true; // Reset feedrate, return to Home
      Goto_Main_Menu();
    }
    return;
  }

  // Avoid flicker by updating only the previous menu
  if (encoder_diffState == ENCODER_DIFF_CW) {
    if (select_print.inc(3)) {
      switch (select_print.now) {
        case 0: ICON_Tune(); break;
        case 1:
          ICON_Tune();
          if (printingIsPaused()) ICON_Continue(); else ICON_Pause();
          break;
        case 2:
          if (printingIsPaused()) ICON_Continue(); else ICON_Pause();
          ICON_Stop();
          break;
      }
    }
  }
  else if (encoder_diffState == ENCODER_DIFF_CCW) {
    if (select_print.dec()) {
      switch (select_print.now) {
        case 0:
          ICON_Tune();
          if (printingIsPaused()) ICON_Continue(); else ICON_Pause();
          break;
        case 1:
          if (printingIsPaused()) ICON_Continue(); else ICON_Pause();
          ICON_Stop();
          break;
        case 2: ICON_Stop(); break;
      }
    }
  }
  else if (encoder_diffState == ENCODER_DIFF_ENTER) {
    switch (select_print.now) {
      case 0: // Tune
        checkkey = Tune;
        HMI_ValueStruct.show_mode = 0;
        select_tune.reset();
        index_tune = MROWS;
        Draw_Tune_Menu();
        break;
      case 1: // Pause
        if (HMI_flag.pause_flag) {
          ICON_Pause();

          char cmd[40];
          cmd[0] = '\0';

          #if BOTH(HAS_HEATED_BED, PAUSE_HEAT)
            if (resume_bed_temp) sprintf_P(cmd, PSTR("M190 S%i\n"), resume_bed_temp);
          #endif
          #if BOTH(HAS_HOTEND, PAUSE_HEAT)
            if (resume_hotend_temp) sprintf_P(&cmd[strlen(cmd)], PSTR("M109 S%i\n"), resume_hotend_temp);
          #endif

          strcat_P(cmd, M24_STR);
          queue.inject(cmd);
        }
        else {
          HMI_flag.select_flag = true;
          checkkey = Print_window;
          Popup_window_PauseOrStop();
        }
        break;

      case 2: // Stop
        HMI_flag.select_flag = true;
        checkkey = Print_window;
        Popup_window_PauseOrStop();
        break;

      default: break;
    }
  }
  DWIN_UpdateLCD();
}

/* Pause and Stop window */
void HMI_PauseOrStop() {
  ENCODER_DiffState encoder_diffState = get_encoder_state();
  if (encoder_diffState == ENCODER_DIFF_NO) return;

  if (encoder_diffState == ENCODER_DIFF_CW)
    Draw_Select_Highlight(false);
  else if (encoder_diffState == ENCODER_DIFF_CCW)
    Draw_Select_Highlight(true);
  else if (encoder_diffState == ENCODER_DIFF_ENTER) {
    if (select_print.now == 1) { // pause window
      if (HMI_flag.select_flag) {
        HMI_flag.pause_action = true;
        ICON_Continue();
        #if ENABLED(POWER_LOSS_RECOVERY)
          if (recovery.enabled) recovery.save(true);
        #endif
        queue.inject_P(PSTR("M25"));
      }
      else {
        // cancel pause
      }
      Goto_PrintProcess();
    }
    else if (select_print.now == 2) { // stop window
      if (HMI_flag.select_flag) {
        checkkey = Back_Main;
        if (HMI_flag.home_flag) planner.synchronize(); // Wait for planner moves to finish!
        wait_for_heatup = wait_for_user = false;       // Stop waiting for heating/user
        card.flag.abort_sd_printing = true;            // Let the main loop handle SD abort
        dwin_abort_flag = true;                        // Reset feedrate, return to Home
        #ifdef ACTION_ON_CANCEL
          host_action_cancel();
        #endif
        DWIN_Popup_Window(ICON_BLTouch, "Parking" , "Please wait until done.");
      }
      else
        Goto_PrintProcess(); // cancel stop
    }
  }
  DWIN_UpdateLCD();
}

void Draw_Move_Menu() {
  Clear_Main_Window();

  #ifdef USE_STRING_HEADINGS
    Draw_Title(GET_TEXT_F(MSG_MOVE_AXIS));
    DWIN_Draw_Label(MBASE(1), GET_TEXT_F(MSG_MOVE_X));
    DWIN_Draw_Label(MBASE(2), GET_TEXT_F(MSG_MOVE_Y));
    DWIN_Draw_Label(MBASE(3), GET_TEXT_F(MSG_MOVE_Z));
  #else
    DWIN_Frame_TitleCopy(1, 231, 2, 265, 12);                     // Move
    draw_move_en(MBASE(1)); say_x(36, MBASE(1));                  // Move X
    draw_move_en(MBASE(2)); say_y(36, MBASE(2));                  // Move Y
    draw_move_en(MBASE(3)); say_z(36, MBASE(3));                  // Move Z
  #endif
  #if HAS_HOTEND
    DWIN_Frame_AreaCopy(1, 123, 192, 176, 202, LBLX, MBASE(4));   // Extruder
  #endif

  Draw_Back_First(select_item.now == 0);
  if (select_item.now) Draw_Menu_Cursor(select_item.now);

  // Draw separators and icons
  LOOP_L_N(i, 3 + ENABLED(HAS_HOTEND)) Draw_Menu_Line(i + 1, ICON_MoveX + i);
}

void Draw_AdvSet_Menu() {
  Clear_Main_Window();
  Draw_Title(GET_TEXT_F(MSG_ADVANCED_SETTINGS));
  Draw_Back_First(select_advSet.now == 0);
  Draw_Menu_Line(ADVSET_CASE_HOMEOFF, ICON_HomeOff, GET_TEXT(MSG_SET_HOME_OFFSETS),true);  // Probe Offset
#if HAS_ONESTEP_LEVELING
  Draw_Menu_Line(ADVSET_CASE_PROBEOFF, ICON_ProbeOff, GET_TEXT(MSG_ZPROBE_OFFSETS),true);  // Probe Offset
#endif
  Draw_Menu_Line(ADVSET_CASE_HEPID, ICON_PIDNozzle, "Hotend PID", false);  // Nozzle PID
  Draw_Menu_Line(ADVSET_CASE_BEDPID, ICON_PIDbed, "Bed PID", false);  // Bed PID
  if (select_advSet.now) Draw_Menu_Cursor(select_advSet.now);
}

void Draw_HomeOff_Menu() {
  Clear_Main_Window();
  Draw_Title(GET_TEXT_F(MSG_SET_HOME_OFFSETS));                 // Home Offsets
  Draw_Back_First(select_item.now == 0);
  Draw_Menu_Line(1, ICON_HomeOffX, GET_TEXT(MSG_HOME_XOFFSET));  // Home X Offset
  DWIN_Draw_Signed_Float(font8x16, Color_Bg_Black, 3, 1, 216, MBASE(1), HMI_ValueStruct.Home_OffX_scaled);
  Draw_Menu_Line(2, ICON_HomeOffY, GET_TEXT(MSG_HOME_YOFFSET));  // Home Y Offset
  DWIN_Draw_Signed_Float(font8x16, Color_Bg_Black, 3, 1, 216, MBASE(2), HMI_ValueStruct.Home_OffY_scaled);
  if (select_item.now) Draw_Menu_Cursor(select_item.now);
}

void Draw_ProbeOff_Menu() {
  Clear_Main_Window();
  Draw_Title(GET_TEXT_F(MSG_ZPROBE_OFFSETS));                 // Probe Offsets
  Draw_Back_First(select_item.now == 0);
  Draw_Menu_Line(1, ICON_ProbeOffX, GET_TEXT(MSG_ZPROBE_XOFFSET));  // Probe X Offset
  DWIN_Draw_Signed_Float(font8x16, Color_Bg_Black, 3, 1, 216, MBASE(1), HMI_ValueStruct.Probe_OffX_scaled);
  Draw_Menu_Line(2, ICON_ProbeOffY, GET_TEXT(MSG_ZPROBE_YOFFSET));  // Probe Y Offset
  DWIN_Draw_Signed_Float(font8x16, Color_Bg_Black, 3, 1, 216, MBASE(2), HMI_ValueStruct.Probe_OffY_scaled);
  if (select_item.now) Draw_Menu_Cursor(select_item.now);
}

void Draw_FilamentMan_Menu(){
  Clear_Main_Window();
  Draw_Title(GET_TEXT_F(MSG_FILAMENT_MAN));
  Draw_Back_First(select_item.now == 0);
  Draw_Menu_Line(1, ICON_FilMan, GET_TEXT(MSG_FILAMENTCHANGE));
  Draw_Menu_Line(2, ICON_FilUnload, GET_TEXT(MSG_FILAMENTUNLOAD));
  Draw_Menu_Line(3, ICON_FilLoad, GET_TEXT(MSG_FILAMENTLOAD));
  if (select_item.now) Draw_Menu_Cursor(select_item.now);
}

void Draw_ManualLev_Menu() {
  Clear_Main_Window();
  Draw_Title(GET_TEXT_F(MSG_MOVE_AXIS));
  Draw_Back_First(select_item.now == 0);
  DWIN_Draw_Label(MBASE(1), GET_TEXT_F(MSG_MANLEV_FL));
  DWIN_Draw_Label(MBASE(2), GET_TEXT_F(MSG_MANLEV_FR));
  DWIN_Draw_Label(MBASE(3), GET_TEXT_F(MSG_MANLEV_BR));
  DWIN_Draw_Label(MBASE(4), GET_TEXT_F(MSG_MANLEV_BL));
  DWIN_Draw_Label(MBASE(5), GET_TEXT_F(MSG_MANLEV_C));
  // Draw separators and icons
  LOOP_L_N(i, 5) Draw_Menu_Line(i + 1, ICON_Axis);
  if (select_item.now) Draw_Menu_Cursor(select_item.now);
}

#if ENABLED(MESH_BED_LEVELING)
void Draw_ManualMesh_Menu() {
  Clear_Main_Window();
  Draw_Title(GET_TEXT_F(MSG_UBL_MANUAL_MESH));
  Draw_Back_First(select_item.now == 0);
  Draw_Menu_Line(1, ICON_ManualMesh, GET_TEXT(MSG_UBL_BUILD_MESH_MENU)); //Start -> G29 S1
  Draw_Menu_Line(2, ICON_Zoffset, GET_TEXT(MSG_MOVE_Z)); //Move Z ->
  Draw_Menu_Line(3, ICON_Axis, GET_TEXT(MSG_UBL_CONTINUE_MESH)); //Next -> G29 S2
  Draw_Menu_Line(4, ICON_MeshSave,GET_TEXT(MSG_UBL_SAVE_MESH)); //Save -> M500
  if (select_item.now) Draw_Menu_Cursor(select_item.now);
}
#endif

#include "../../../libs/buzzer.h"

void HMI_AudioFeedback(const bool success=true) {
  if (success) {
    buzzer.tone(100, 659);
    buzzer.tone(10, 0);
    buzzer.tone(100, 698);
  }
  else
    buzzer.tone(40, 440);
}

/* Prepare */
void HMI_Prepare() {
  ENCODER_DiffState encoder_diffState = get_encoder_state();
  if (encoder_diffState == ENCODER_DIFF_NO) return;

  // Avoid flicker by updating only the previous menu
  if (encoder_diffState == ENCODER_DIFF_CW) {
    if (select_prepare.inc(1 + PREPARE_CASE_TOTAL)) {
      if (select_prepare.now > MROWS && select_prepare.now > index_prepare) {
        index_prepare = select_prepare.now;

        // Scroll up and draw a blank bottom line
        Scroll_Menu(DWIN_SCROLL_UP);
        Draw_Menu_Icon(MROWS, ICON_Axis + select_prepare.now - 1);

        // Draw "More" icon for sub-menus
        if (index_prepare < 7) Draw_More_Icon(MROWS - index_prepare + 1);

        #if ENABLED(MESH_BED_LEVELING)
        if (index_prepare == PREPARE_CASE_MMESH) Item_Prepare_ManualMesh(MROWS);// M.A.R.C. Manual Mesh
        #endif
        #if HAS_ZOFFSET_ITEM
         if (index_prepare == PREPARE_CASE_ZOFF) Item_Prepare_Offset(MROWS); // M.A.R.C. Show Edit Z-Offset
        #endif
        #if HAS_HOTEND
          if (index_prepare == PREPARE_CASE_PLA) Item_Prepare_PLA(MROWS);  // M.A.R.C. Show PLA 
          if (index_prepare == PREPARE_CASE_ABS) Item_Prepare_ABS(MROWS);
        #endif
        #if HAS_PREHEAT
          if (index_prepare == PREPARE_CASE_COOL) Item_Prepare_Cool(MROWS);
        #endif
        if (index_prepare == PREPARE_CASE_LANG) Item_Prepare_Lang(MROWS);
      }
      else {
        Move_Highlight(1, select_prepare.now + MROWS - index_prepare);
      }
    }
  }
  else if (encoder_diffState == ENCODER_DIFF_CCW) {
    if (select_prepare.dec()) {
      if (select_prepare.now < index_prepare - MROWS) {
        index_prepare--;
        Scroll_Menu(DWIN_SCROLL_DOWN);

        if (index_prepare == MROWS)
          Draw_Back_First();
        else
          Draw_Menu_Line(0, ICON_Axis + select_prepare.now - 1);

        if (index_prepare < 7) Draw_More_Icon(MROWS - index_prepare + 1);

             if (index_prepare == 6) Item_Prepare_FilMan(0);
        else if (index_prepare == 7) Item_Prepare_Move(0);
        else if (index_prepare == 8) Item_Prepare_ManualLev(0);
        else if (index_prepare == 9) Item_Prepare_Disable(0);
        else if (index_prepare == 10) Item_Prepare_Home(0);
      #if ENABLED(MESH_BED_LEVELING)
        else if (index_prepare == 11) Item_Prepare_ManualMesh(0);
      #endif  
      }
      else {
        Move_Highlight(-1, select_prepare.now + MROWS - index_prepare);
      }
    }
  }
  else if (encoder_diffState == ENCODER_DIFF_ENTER) {
    switch (select_prepare.now) {
      case 0: // Back
        select_page.set(1);
        Goto_Main_Menu();
        break;
      case PREPARE_CASE_FMAN: // Filament Management
        checkkey = FilamentMan;
        select_item.reset();
        Draw_FilamentMan_Menu();
        break; 
      case PREPARE_CASE_MOVE: // Axis move
        checkkey = AxisMove;
        select_item.reset();
        Draw_Move_Menu();

        DWIN_Draw_FloatValue(true, true, 0, font8x16, Color_White, Color_Bg_Black, 3, UNITFDIGITS, 216, MBASE(1), current_position.x * MINUNITMULT);
        DWIN_Draw_FloatValue(true, true, 0, font8x16, Color_White, Color_Bg_Black, 3, UNITFDIGITS, 216, MBASE(2), current_position.y * MINUNITMULT);
        DWIN_Draw_FloatValue(true, true, 0, font8x16, Color_White, Color_Bg_Black, 3, UNITFDIGITS, 216, MBASE(3), current_position.z * MINUNITMULT);
        #if HAS_HOTEND
          HMI_ValueStruct.Move_E_scaled = current_position.e * MINUNITMULT;
          DWIN_Draw_Signed_Float(font8x16, Color_Bg_Black, 3, 1, 216, MBASE(4), HMI_ValueStruct.Move_E_scaled);
        #endif
        break;
      case PREPARE_CASE_MLEV: // Manual leveling
        checkkey = ManualLev;
        select_item.reset();
        Draw_ManualLev_Menu();
        break; 
      case PREPARE_CASE_DISA: // Disable steppers
        queue.inject_P(PSTR("M84"));
        break;
      case PREPARE_CASE_HOME: // Homing
        index_prepare = MROWS;
        queue.inject_P(G28_STR); // G28 will set home_flag
        break;
      #if ENABLED(MESH_BED_LEVELING)
      case PREPARE_CASE_MMESH: // Manual Mesh
        checkkey = ManualMesh;
        select_item.reset();
        Draw_ManualMesh_Menu();
        DWIN_Draw_Signed_Float(font8x16, Color_Bg_Black, 3, 2, 216, MBASE(2), current_position.z * 100);
        break; 
      #endif      
      #if HAS_ZOFFSET_ITEM
        case PREPARE_CASE_ZOFF: // Z-offset
          #if EITHER(HAS_BED_PROBE, BABYSTEPPING)
            checkkey = Zoffset;
            HMI_ValueStruct.show_mode = -4;
            HMI_ValueStruct.offset_value = BABY_Z_VAR * 100;
            DWIN_Draw_Signed_Float(font8x16, Select_Color, 2, 2, 202, MBASE(PREPARE_CASE_ZOFF + MROWS - index_prepare), HMI_ValueStruct.offset_value);
            EncoderRate.enabled = true;
          #else
            // Apply workspace offset, making the current position 0,0,0
            queue.inject_P(PSTR("G92 X0 Y0 Z0"));
            HMI_AudioFeedback();
          #endif
          break;
      #endif
      #if HAS_PREHEAT
        case PREPARE_CASE_PLA: // PLA preheat
          TERN_(HAS_HOTEND, thermalManager.setTargetHotend(ui.material_preset[0].hotend_temp, 0));
          TERN_(HAS_HEATED_BED, thermalManager.setTargetBed(ui.material_preset[0].bed_temp));
          TERN_(HAS_FAN, thermalManager.set_fan_speed(0, ui.material_preset[0].fan_speed));
          break;
        case PREPARE_CASE_ABS: // ABS preheat
          TERN_(HAS_HOTEND, thermalManager.setTargetHotend(ui.material_preset[1].hotend_temp, 0));
          TERN_(HAS_HEATED_BED, thermalManager.setTargetBed(ui.material_preset[1].bed_temp));
          TERN_(HAS_FAN, thermalManager.set_fan_speed(0, ui.material_preset[1].fan_speed));
          break;
        case PREPARE_CASE_COOL: // Cool
          TERN_(HAS_FAN, thermalManager.zero_fan_speeds());
          #if HAS_HOTEND || HAS_HEATED_BED
            thermalManager.disable_all_heaters();
          #endif
          break;
      #endif
      case PREPARE_CASE_LANG: // Toggle Language
        DWIN_Popup_Confirm(ICON_BLTouch,"Sorry,", "No other language implemented");
        break;
      default: break;
    }
  }
  DWIN_UpdateLCD();
}

#if HAS_HOTEND
void Draw_PLA_Menu() {
  Clear_Main_Window();

  #ifdef USE_STRING_HEADINGS
    Draw_Title("PLA Settings"); // TODO: GET_TEXT_F
  #else
    DWIN_Frame_TitleCopy(1, 56, 16, 141, 28);                                       // "PLA Settings"
  #endif
  #ifdef USE_STRING_TITLES
    DWIN_Draw_Label(MBASE(PREHEAT_CASE_TEMP), GET_TEXT_F(MSG_UBL_SET_TEMP_HOTEND)); // "Hotend Temp"
    #if HAS_HEATED_BED
      DWIN_Draw_Label(MBASE(PREHEAT_CASE_BED), GET_TEXT_F(MSG_UBL_SET_TEMP_BED));   // "Bed Temp"
    #endif
    #if HAS_FAN
      DWIN_Draw_Label(MBASE(PREHEAT_CASE_FAN), GET_TEXT_F(MSG_FAN_SPEED));
    #endif
    #if ENABLED(EEPROM_SETTINGS)
      DWIN_Draw_Label(MBASE(PREHEAT_CASE_SAVE), GET_TEXT_F(MSG_STORE_EEPROM));
    #endif
  #else
    DWIN_Frame_AreaCopy(1, 157, 76, 181, 86, LBLX, MBASE(PREHEAT_CASE_TEMP));
    DWIN_Frame_AreaCopy(1, 197, 104, 238, 114, LBLX + 27, MBASE(PREHEAT_CASE_TEMP));
    DWIN_Frame_AreaCopy(1, 1, 89, 83, 101, LBLX + 71, MBASE(PREHEAT_CASE_TEMP));      // PLA nozzle temp
    #if HAS_HEATED_BED
      DWIN_Frame_AreaCopy(1, 157, 76, 181, 86, LBLX, MBASE(PREHEAT_CASE_BED) + 3);
      DWIN_Frame_AreaCopy(1, 240, 104, 264, 114, LBLX + 27, MBASE(PREHEAT_CASE_BED) + 3);
      DWIN_Frame_AreaCopy(1, 1, 89, 83, 101, LBLX + 54, MBASE(PREHEAT_CASE_BED) + 3); // PLA bed temp
    #endif
    #if HAS_FAN
      DWIN_Frame_AreaCopy(1, 157, 76, 181, 86, LBLX, MBASE(PREHEAT_CASE_FAN));
      DWIN_Frame_AreaCopy(1, 0, 119, 64, 132, LBLX + 27, MBASE(PREHEAT_CASE_FAN));    // PLA fan speed
    #endif
    #if ENABLED(EEPROM_SETTINGS)
      DWIN_Frame_AreaCopy(1, 97, 165, 229, 177, LBLX, MBASE(PREHEAT_CASE_SAVE));      // Save PLA configuration
    #endif
  #endif

  Draw_Back_First();

  uint8_t i = 0;
  Draw_Menu_Line(++i, ICON_SetEndTemp);
  DWIN_Draw_IntValue(true, true, 0, font8x16, Color_White, Color_Bg_Black, 3, 216, MBASE(i), ui.material_preset[0].hotend_temp);
  #if HAS_HEATED_BED
    Draw_Menu_Line(++i, ICON_SetBedTemp);
    DWIN_Draw_IntValue(true, true, 0, font8x16, Color_White, Color_Bg_Black, 3, 216, MBASE(i), ui.material_preset[0].bed_temp);
  #endif
  #if HAS_FAN
    Draw_Menu_Line(++i, ICON_FanSpeed);
    DWIN_Draw_IntValue(true, true, 0, font8x16, Color_White, Color_Bg_Black, 3, 216, MBASE(i), ui.material_preset[0].fan_speed);
  #endif
  #if ENABLED(EEPROM_SETTINGS)
    Draw_Menu_Line(++i, ICON_WriteEEPROM);
  #endif
}

void Draw_ABS_Menu(){
  Clear_Main_Window();

  #ifdef USE_STRING_HEADINGS
    Draw_Title("ABS Settings"); // TODO: GET_TEXT_F
  #else
    DWIN_Frame_TitleCopy(1, 56, 16, 141, 28);                                         // "ABS Settings"
  #endif
  #ifdef USE_STRING_TITLES
    DWIN_Draw_Label(MBASE(PREHEAT_CASE_TEMP), GET_TEXT_F(MSG_UBL_SET_TEMP_HOTEND));   // "Hotend Temp"
    #if HAS_HEATED_BED
      DWIN_Draw_Label(MBASE(PREHEAT_CASE_BED), GET_TEXT_F(MSG_UBL_SET_TEMP_BED));     // "Bed Temp"
    #endif
    #if HAS_FAN
      DWIN_Draw_Label(MBASE(PREHEAT_CASE_FAN), GET_TEXT_F(MSG_FAN_SPEED));
    #endif
    #if ENABLED(EEPROM_SETTINGS)
      DWIN_Draw_Label(MBASE(PREHEAT_CASE_SAVE), GET_TEXT_F(MSG_STORE_EEPROM));
    #endif
  #else
    DWIN_Frame_AreaCopy(1, 172, 76, 198, 86, LBLX, MBASE(PREHEAT_CASE_TEMP));
    DWIN_Frame_AreaCopy(1, 197, 104, 238, 114, LBLX + 27, MBASE(PREHEAT_CASE_TEMP));
    DWIN_Frame_AreaCopy(1, 1, 89, 83, 101, LBLX + 71, MBASE(PREHEAT_CASE_TEMP));      // ABS nozzle temp
    #if HAS_HEATED_BED
      DWIN_Frame_AreaCopy(1, 172, 76, 198, 86, LBLX, MBASE(PREHEAT_CASE_BED) + 3);
      DWIN_Frame_AreaCopy(1, 240, 104, 264, 114, LBLX + 27, MBASE(PREHEAT_CASE_BED) + 3);
      DWIN_Frame_AreaCopy(1, 1, 89, 83, 101, LBLX + 54, MBASE(PREHEAT_CASE_BED) + 3); // ABS bed temp
    #endif
    #if HAS_FAN
      DWIN_Frame_AreaCopy(1, 172, 76, 198, 86, LBLX, MBASE(PREHEAT_CASE_FAN));
      DWIN_Frame_AreaCopy(1, 0, 119, 64, 132, LBLX + 27, MBASE(PREHEAT_CASE_FAN));    // ABS fan speed
    #endif
    #if ENABLED(EEPROM_SETTINGS)
      DWIN_Frame_AreaCopy(1, 97, 165, 229, 177, LBLX, MBASE(PREHEAT_CASE_SAVE));
      DWIN_Frame_AreaCopy(1, 172, 76, 198, 86, LBLX + 33, MBASE(PREHEAT_CASE_SAVE));  // Save ABS configuration
    #endif
  #endif

  Draw_Back_First();

  uint8_t i = 0;
  Draw_Menu_Line(++i, ICON_SetEndTemp);
  DWIN_Draw_IntValue(true, true, 0, font8x16, Color_White, Color_Bg_Black, 3, 216, MBASE(i), ui.material_preset[1].hotend_temp);
  #if HAS_HEATED_BED
    Draw_Menu_Line(++i, ICON_SetBedTemp);
    DWIN_Draw_IntValue(true, true, 0, font8x16, Color_White, Color_Bg_Black, 3, 216, MBASE(i), ui.material_preset[1].bed_temp);
  #endif
  #if HAS_FAN
    Draw_Menu_Line(++i, ICON_FanSpeed);
    DWIN_Draw_IntValue(true, true, 0, font8x16, Color_White, Color_Bg_Black, 3, 216, MBASE(i), ui.material_preset[1].fan_speed);
  #endif
  #if ENABLED(EEPROM_SETTINGS)
    Draw_Menu_Line(++i, ICON_WriteEEPROM);
  #endif
}
#endif


void Draw_Temperature_Menu() {
  Clear_Main_Window();

  #ifdef USE_STRING_HEADINGS
    Draw_Title(GET_TEXT_F(MSG_TEMPERATURE));
  #else
    DWIN_Frame_TitleCopy(1, 56, 16, 141, 28);                                       // "Temperature"
  #endif
  #ifdef USE_STRING_TITLES
    #if HAS_HOTEND
      DWIN_Draw_Label(MBASE(TEMP_CASE_TEMP), GET_TEXT_F(MSG_UBL_SET_TEMP_HOTEND));
    #endif
    #if HAS_HEATED_BED
      DWIN_Draw_Label(MBASE(TEMP_CASE_BED), GET_TEXT_F(MSG_UBL_SET_TEMP_BED));
    #endif
    #if HAS_FAN
      DWIN_Draw_Label(MBASE(TEMP_CASE_FAN), GET_TEXT_F(MSG_FAN_SPEED));
    #endif
    #if HAS_HOTEND
      DWIN_Draw_Label(MBASE(TEMP_CASE_PLA), F("PLA Preheat Settings"));
      DWIN_Draw_Label(MBASE(TEMP_CASE_ABS), F("ABS Preheat Settings"));
    #endif
  #else
    #if HAS_HOTEND
      DWIN_Frame_AreaCopy(1, 197, 104, 238, 114, LBLX, MBASE(TEMP_CASE_TEMP));      // Nozzle...
      DWIN_Frame_AreaCopy(1, 1, 89, 83, 101, LBLX + 44, MBASE(TEMP_CASE_TEMP));     // ...Temperature
    #endif
    #if HAS_HEATED_BED
      DWIN_Frame_AreaCopy(1, 240, 104, 264, 114, LBLX, MBASE(TEMP_CASE_BED));       // Bed...
      DWIN_Frame_AreaCopy(1, 1, 89, 83, 101, LBLX + 27, MBASE(TEMP_CASE_BED));      // ...Temperature
    #endif
    #if HAS_FAN
      DWIN_Frame_AreaCopy(1, 0, 119, 64, 132, LBLX, MBASE(TEMP_CASE_FAN));          // Fan speed
    #endif
    #if HAS_HOTEND
      DWIN_Frame_AreaCopy(1, 107, 76, 156, 86, LBLX, MBASE(TEMP_CASE_PLA));         // Preheat...
      DWIN_Frame_AreaCopy(1, 157, 76, 181, 86, LBLX + 52, MBASE(TEMP_CASE_PLA));    // ...PLA
      DWIN_Frame_AreaCopy(1, 131, 119, 182, 132, LBLX + 79, MBASE(TEMP_CASE_PLA));  // PLA setting
      DWIN_Frame_AreaCopy(1, 107, 76, 156, 86, LBLX, MBASE(TEMP_CASE_ABS));         // Preheat...
      DWIN_Frame_AreaCopy(1, 172, 76, 198, 86, LBLX + 52, MBASE(TEMP_CASE_ABS));    // ...ABS
      DWIN_Frame_AreaCopy(1, 131, 119, 182, 132, LBLX + 81, MBASE(TEMP_CASE_ABS));  // ABS setting
    #endif
  #endif

  Draw_Back_First(select_temp.now == 0);
  if (select_temp.now) Draw_Menu_Cursor(select_temp.now);

  // Draw icons and lines
  uint8_t i = 0;
  #define _TMENU_ICON(N) Draw_Menu_Line(++i, ICON_SetEndTemp + (N) - 1)
  #if HAS_HOTEND
    _TMENU_ICON(TEMP_CASE_TEMP);
    DWIN_Draw_IntValue(true, true, 0, font8x16, Color_White, Color_Bg_Black, 3, 216, MBASE(i), thermalManager.temp_hotend[0].target);
  #endif
  #if HAS_HEATED_BED
    _TMENU_ICON(TEMP_CASE_BED);
    DWIN_Draw_IntValue(true, true, 0, font8x16, Color_White, Color_Bg_Black, 3, 216, MBASE(i), thermalManager.temp_bed.target);
  #endif
  #if HAS_FAN
    _TMENU_ICON(TEMP_CASE_FAN);
    DWIN_Draw_IntValue(true, true, 0, font8x16, Color_White, Color_Bg_Black, 3, 216, MBASE(i), thermalManager.fan_speed[0]);
  #endif
  #if HAS_HOTEND
    // PLA/ABS items have submenus
    _TMENU_ICON(TEMP_CASE_PLA);
    Draw_More_Icon(i);
    _TMENU_ICON(TEMP_CASE_ABS);
    Draw_More_Icon(i);
  #endif
}

/* Control */
void HMI_Control() {
  ENCODER_DiffState encoder_diffState = get_encoder_state();
  if (encoder_diffState == ENCODER_DIFF_NO) return;

  // Avoid flicker by updating only the previous menu
  if (encoder_diffState == ENCODER_DIFF_CW) {
    if (select_control.inc(1 + CONTROL_CASE_TOTAL)) {
      if (select_control.now > MROWS && select_control.now > index_control) {
        index_control = select_control.now;
        
        // Scroll up and draw a blank bottom line
        Scroll_Menu(DWIN_SCROLL_UP);
        
        switch (index_control) {
          case CONTROL_CASE_REBOOT:  // Reset Printer
            Draw_Menu_Item(MROWS, ICON_Reboot, GET_TEXT(MSG_RESET_PRINTER));
            break;
          case CONTROL_CASE_ADVSET:  // Advance Settings >
            Draw_Menu_Item(MROWS, ICON_AdvSet, GET_TEXT(MSG_ADVANCED_SETTINGS), true);
            break;
          case CONTROL_CASE_INFO:    // Info >
            Draw_Menu_Item(MROWS, ICON_Info, GET_TEXT(MSG_INFO_SCREEN), true);
            break;
          default: break;
        }
        
      }
      else {
        Move_Highlight(1, select_control.now + MROWS - index_control);
      }
    }
  }
  else if (encoder_diffState == ENCODER_DIFF_CCW) {
    if (select_control.dec()) {
      if (select_control.now < index_control - MROWS) {
        index_control--;
        Scroll_Menu(DWIN_SCROLL_DOWN);

        switch (index_control) {
          case MROWS :
            Draw_Back_First();
            break;
          case MROWS+1 :  // Temperature >
            Draw_Menu_Line(0, ICON_Temperature, GET_TEXT(MSG_TEMPERATURE), true);
            break;
          case MROWS+2 :  // Move >
            Draw_Menu_Line(0, ICON_Motion, GET_TEXT(MSG_MOTION), true);
          default: break;
        }
      }
      else {
        Move_Highlight(-1, select_control.now + MROWS - index_control);
      }
    }
  }
  else if (encoder_diffState == ENCODER_DIFF_ENTER) {
    switch (select_control.now) {
      case 0: // Back
        select_page.set(2);
        Goto_Main_Menu();
        break;
      case CONTROL_CASE_TEMP: // Temperature
        checkkey = TemperatureID;
        HMI_ValueStruct.show_mode = -1;
        select_temp.reset();
        Draw_Temperature_Menu();
        break;
      case CONTROL_CASE_MOVE: // Motion
        checkkey = Motion;
        select_motion.reset();
        Draw_Motion_Menu();
        break;
      #if ENABLED(EEPROM_SETTINGS)
        case CONTROL_CASE_SAVE: { // Write EEPROM
          const bool success = settings.save();
          HMI_AudioFeedback(success);
        } break;
        case CONTROL_CASE_LOAD: { // Read EEPROM
          const bool success = settings.load();
          HMI_AudioFeedback(success);
        } break;
        case CONTROL_CASE_RESET: // Reset EEPROM
          settings.reset();
          HMI_AudioFeedback();
          break;
      #endif
      case CONTROL_CASE_REBOOT: // Reset Printer
        checkkey = Reboot;
        HMI_AudioFeedback();
        break;
      case CONTROL_CASE_ADVSET: // Advance Settings
        checkkey = AdvSet;
        select_advSet.reset();
        Draw_AdvSet_Menu();
        break;
      case CONTROL_CASE_INFO: // Info
        checkkey = Info;
        Draw_Info_Menu();
        break;
      default: break;
    }
  }
  DWIN_UpdateLCD();
}


#if HAS_ONESTEP_LEVELING

  /* Leveling */
  void HMI_Leveling() {
    DWIN_Popup_Window(ICON_AutoLeveling, GET_TEXT(MSG_BED_LEVELING), "Please wait until done."); 
    DWIN_UpdateLCD();
    queue.inject_P(PSTR("G28O\nG29"));
  }

#endif

/* Axis Move */
void HMI_AxisMove() {
  ENCODER_DiffState encoder_diffState = get_encoder_state();
  if (encoder_diffState == ENCODER_DIFF_NO) return;

  #if ENABLED(PREVENT_COLD_EXTRUSION)
    // popup window resume
    if (HMI_flag.ETempTooLow_flag) {
      if (encoder_diffState == ENCODER_DIFF_ENTER) {
        HMI_flag.ETempTooLow_flag = false;
        HMI_ValueStruct.Move_E_scaled = current_position.e * MINUNITMULT;
        Draw_Move_Menu();
        DWIN_Draw_FloatValue(true, true, 0, font8x16, Color_White, Color_Bg_Black, 3, 1, 216, MBASE(1), HMI_ValueStruct.Move_X_scaled);
        DWIN_Draw_FloatValue(true, true, 0, font8x16, Color_White, Color_Bg_Black, 3, 1, 216, MBASE(2), HMI_ValueStruct.Move_Y_scaled);
        DWIN_Draw_FloatValue(true, true, 0, font8x16, Color_White, Color_Bg_Black, 3, 1, 216, MBASE(3), HMI_ValueStruct.Move_Z_scaled);
        DWIN_Draw_Signed_Float(font8x16, Color_Bg_Black, 3, 1, 216, MBASE(4), 0);
        DWIN_UpdateLCD();
      }
      return;
    }
  #endif

  // Avoid flicker by updating only the previous menu
  if (encoder_diffState == ENCODER_DIFF_CW) {
    if (select_item.inc(1 + 3 + ENABLED(HAS_HOTEND))) Move_Highlight(1, select_item.now);
  }
  else if (encoder_diffState == ENCODER_DIFF_CCW) {
    if (select_item.dec()) Move_Highlight(-1, select_item.now);
  }
  else if (encoder_diffState == ENCODER_DIFF_ENTER) {
    switch (select_item.now) {
      case 0: // Back
        checkkey = Prepare;
        select_prepare.set(1);
        index_prepare = MROWS;
        Draw_Prepare_Menu();
        break;
      case 1: // X axis move
        checkkey = Move_X;
        HMI_ValueStruct.Move_X_scaled = current_position.x * MINUNITMULT;
        DWIN_Draw_FloatValue(true, true, 0, font8x16, Color_White, Select_Color, 3, 1, 216, MBASE(1), HMI_ValueStruct.Move_X_scaled);
        EncoderRate.enabled = true;
        break;
      case 2: // Y axis move
        checkkey = Move_Y;
        HMI_ValueStruct.Move_Y_scaled = current_position.y * MINUNITMULT;
        DWIN_Draw_FloatValue(true, true, 0, font8x16, Color_White, Select_Color, 3, 1, 216, MBASE(2), HMI_ValueStruct.Move_Y_scaled);
        EncoderRate.enabled = true;
        break;
      case 3: // Z axis move
        checkkey = Move_Z;
        HMI_ValueStruct.Move_Z_scaled = current_position.z * MINUNITMULT;
        DWIN_Draw_FloatValue(true, true, 0, font8x16, Color_White, Select_Color, 3, 1, 216, MBASE(3), HMI_ValueStruct.Move_Z_scaled);
        EncoderRate.enabled = true;
        break;
        #if HAS_HOTEND
          case 4: // Extruder
            // window tips
            #ifdef PREVENT_COLD_EXTRUSION
              if (thermalManager.temp_hotend[0].celsius < EXTRUDE_MINTEMP) {
                HMI_flag.ETempTooLow_flag = true;
                Popup_Window_ETempTooLow();
                DWIN_UpdateLCD();
                return;
              }
            #endif
            checkkey = Extruder;
            HMI_ValueStruct.Move_E_scaled = current_position.e * MINUNITMULT;
            DWIN_Draw_Signed_Float(font8x16, Select_Color, 3, 1, 216, MBASE(4), HMI_ValueStruct.Move_E_scaled);
            EncoderRate.enabled = true;
            break;
        #endif
    }
  }
  DWIN_UpdateLCD();
}

/* Filament Management */
void HMI_FilamentMan(){
  ENCODER_DiffState encoder_diffState = get_encoder_state();
  if (encoder_diffState == ENCODER_DIFF_NO) return;

  // Avoid flicker by updating only the previous menu
  if (encoder_diffState == ENCODER_DIFF_CW) {
    if (select_item.inc(1 + 3)) Move_Highlight(1, select_item.now);
  }
  else if (encoder_diffState == ENCODER_DIFF_CCW) {
    if (select_item.dec()) Move_Highlight(-1, select_item.now);
  }
  else if (encoder_diffState == ENCODER_DIFF_ENTER) {
    switch (select_item.now) {
      case 0: // Back
        checkkey = Prepare;
        select_prepare.set(1);
        index_prepare = MROWS;
        DWIN_StatusChanged("");
        Draw_Prepare_Menu();
        break;
      case 1: // Filament Change
        queue.inject_P(PSTR("M600 B2"));
        break;
      case 2: // Unload Filament
        DWIN_StatusChanged(GET_TEXT(MSG_FILAMENTUNLOAD));
        queue.inject_P(PSTR("M702 Z20"));
        break;
      case 3: // Load Filament
        DWIN_StatusChanged(GET_TEXT(MSG_FILAMENTLOAD));
        queue.inject_P(PSTR("M701 Z20"));
        break;
    }
  }
  DWIN_UpdateLCD();
}

/* Manual Leveling */
void HMI_ManualLev() {
  ENCODER_DiffState encoder_diffState = get_encoder_state();
  if (encoder_diffState == ENCODER_DIFF_NO) return;

  // Avoid flicker by updating only the previous menu
  if (encoder_diffState == ENCODER_DIFF_CW) {
    if (select_item.inc(1 + 5)) Move_Highlight(1, select_item.now);
  }
  else if (encoder_diffState == ENCODER_DIFF_CCW) {
    if (select_item.dec()) Move_Highlight(-1, select_item.now);
  }
  else if (encoder_diffState == ENCODER_DIFF_ENTER) {
    char ls[40];
    const char *fmt = "G0 X%6.1f Y%6.1f F3000\nG0 Z0 F300";
   
    if (select_item.now) {     // if not is back
      queue.inject_P(PSTR("M420 S0\nG28O"));  // Disable Mesh and do homing
      queue.inject_P(PSTR("G90\nG0 Z2"));  // Switch to absolute and move Z 2mm
    }

    switch (select_item.now) {
      case 0: // Back
        checkkey = Prepare;
        select_prepare.set(1);
        index_prepare = MROWS;
        DWIN_StatusChanged("");
        Draw_Prepare_Menu();
        break;
      case 1: // move to front left
        sprintf_P(ls, fmt, 30, 30);
        DWIN_StatusChanged("Level front left");
        queue.inject_P(ls);
        break;
      case 2: // move to front right
        sprintf_P(ls, fmt, 200, 30);
        DWIN_StatusChanged("Level front right");
        queue.inject_P(ls);
        break;
      case 3: // move to back right
        sprintf_P(ls, fmt, 200, 200);
        DWIN_StatusChanged("Level back right");
        queue.inject_P(ls);
        break;
      case 4: // move to back left
        sprintf_P(ls, fmt, 30, 200);
        DWIN_StatusChanged("Level back left");
        queue.inject_P(ls);
        break;
      case 5: // move to center
        sprintf_P(ls, fmt, 115, 115);
        DWIN_StatusChanged("Level center");
        queue.inject_P(ls);
        break;
    }
  }
  DWIN_UpdateLCD();
}

#if ENABLED(MESH_BED_LEVELING)

/* Manual Mesh */
void HMI_ManualMesh() {
  ENCODER_DiffState encoder_diffState = get_encoder_state();
  if (encoder_diffState == ENCODER_DIFF_NO) return;

  // Avoid flicker by updating only the previous menu
  if (encoder_diffState == ENCODER_DIFF_CW) {
    if (select_item.inc(1 + 4)) Move_Highlight(1, select_item.now);
  }
  else if (encoder_diffState == ENCODER_DIFF_CCW) {
    if (select_item.dec()) Move_Highlight(-1, select_item.now);
  }
  else if (encoder_diffState == ENCODER_DIFF_ENTER) {
    switch (select_item.now) {
      case 0: // Back
        checkkey = Prepare;
        select_prepare.set(1);
        index_prepare = MROWS;
        Draw_Prepare_Menu();
        break;
      case 1: // Start manual mesh
        DWIN_StatusChanged(GET_TEXT(MSG_UBL_BUILD_MESH_MENU));
        queue.inject_P(PSTR("G28O\nM211 S0\nG29 S1"));
        break;
      case 2: // move Z
        DWIN_StatusChanged(GET_TEXT(MSG_MOVE_Z));
        checkkey = MMeshMoveZ;
        HMI_ValueStruct.Move_Z_scaled = current_position.z * 100;
        DWIN_Draw_Signed_Float(font8x16, Select_Color, 3, 2, 216, MBASE(2), HMI_ValueStruct.Move_Z_scaled);
        EncoderRate.enabled = true;
        break;
      case 3: // Next mesh point
        queue.inject_P(PSTR("G29 S2"));
        break;
      case 4: // Save Mesh
        DWIN_StatusChanged(GET_TEXT(MSG_UBL_STORAGE_MESH_MENU));
        queue.inject_P(PSTR("M211 S1\nM500"));    
        break;
    }
  }
  DWIN_UpdateLCD();
}

void HMI_MMeshMoveZ() {
  ENCODER_DiffState encoder_diffState = Encoder_ReceiveAnalyze();
  if (encoder_diffState != ENCODER_DIFF_NO) {
    if (Apply_Encoder(encoder_diffState, HMI_ValueStruct.Move_Z_scaled)) {
      EncoderRate.enabled = false;
      planner.synchronize();
      checkkey = ManualMesh;
      DWIN_Draw_Signed_Float(font8x16, Color_Bg_Black, 3, 2, 216, MBASE(2), HMI_ValueStruct.Move_Z_scaled);
      DWIN_UpdateLCD();
      return;
    }
    LIMIT(HMI_ValueStruct.Move_Z_scaled, -100, 100);
    current_position.z = HMI_ValueStruct.Move_Z_scaled / 100;
    DWIN_Draw_Signed_Float(font8x16, Select_Color, 3, 2, 216, MBASE(2), HMI_ValueStruct.Move_Z_scaled);
    DWIN_UpdateLCD();
    HMI_Plan_Move(homing_feedrate(Z_AXIS));
  }
}

#endif


/* TemperatureID */
void HMI_Temperature() {
  ENCODER_DiffState encoder_diffState = get_encoder_state();
  if (encoder_diffState == ENCODER_DIFF_NO) return;

  // Avoid flicker by updating only the previous menu
  if (encoder_diffState == ENCODER_DIFF_CW) {
    if (select_temp.inc(1 + TEMP_CASE_TOTAL)) Move_Highlight(1, select_temp.now);
  }
  else if (encoder_diffState == ENCODER_DIFF_CCW) {
    if (select_temp.dec()) Move_Highlight(-1, select_temp.now);
  }
  else if (encoder_diffState == ENCODER_DIFF_ENTER) {
    switch (select_temp.now) {
      case 0: // Back
        checkkey = Control;
        select_control.set(1);
        index_control = MROWS;
        Draw_Control_Menu();
        break;
      #if HAS_HOTEND
        case TEMP_CASE_TEMP: // Nozzle temperature
          checkkey = ETemp;
          HMI_ValueStruct.E_Temp = thermalManager.temp_hotend[0].target;
          DWIN_Draw_IntValue(true, true, 0, font8x16, Color_White, Select_Color, 3, 216, MBASE(1), thermalManager.temp_hotend[0].target);
          EncoderRate.enabled = true;
          break;
      #endif
      #if HAS_HEATED_BED
        case TEMP_CASE_BED: // Bed temperature
          checkkey = BedTemp;
          HMI_ValueStruct.Bed_Temp = thermalManager.temp_bed.target;
          DWIN_Draw_IntValue(true, true, 0, font8x16, Color_White, Select_Color, 3, 216, MBASE(2), thermalManager.temp_bed.target);
          EncoderRate.enabled = true;
          break;
      #endif
      #if HAS_FAN
        case TEMP_CASE_FAN: // Fan speed
          checkkey = FanSpeed;
          HMI_ValueStruct.Fan_speed = thermalManager.fan_speed[0];
          DWIN_Draw_IntValue(true, true, 0, font8x16, Color_White, Select_Color, 3, 216, MBASE(3), thermalManager.fan_speed[0]);
          EncoderRate.enabled = true;
          break;
      #endif
      #if HAS_HOTEND
        case TEMP_CASE_PLA:  // PLA preheat setting
          checkkey = PLAPreheat;
          select_item.reset();
          HMI_ValueStruct.show_mode = -2;
          Draw_PLA_Menu();
          break;

        case TEMP_CASE_ABS:  // ABS preheat setting
          checkkey = ABSPreheat;
          select_item.reset();
          HMI_ValueStruct.show_mode = -3;
          Draw_ABS_Menu();
          break;

      #endif // HAS_HOTEND
    }
  }
  DWIN_UpdateLCD();
}

void Draw_Max_Speed_Menu() {
  Clear_Main_Window();

  #ifdef USE_STRING_HEADINGS
    Draw_Title("Max Speed (mm/s)"); // TODO: GET_TEXT_F
  #else
    DWIN_Frame_TitleCopy(1, 144, 16, 189, 26); // "Max Speed (mm/s)"
  #endif
  #ifdef USE_STRING_TITLES
    DWIN_Draw_Label(MBASE(1), F("Max Feedrate X"));
    DWIN_Draw_Label(MBASE(2), F("Max Feedrate Y"));
    DWIN_Draw_Label(MBASE(3), F("Max Feedrate Z"));
    #if HAS_HOTEND
      DWIN_Draw_Label(MBASE(4), F("Max Feedrate E"));
    #endif
  #else
    draw_max_en(MBASE(1));          // "Max"
    DWIN_Frame_AreaCopy(1, 184, 119, 234, 132, LBLX + 27, MBASE(1)); // "Speed X"

    draw_max_en(MBASE(2));          // "Max"
    draw_speed_en(27, MBASE(2));    // "Speed"
    say_y(70, MBASE(2));            // "Y"

    draw_max_en(MBASE(3));          // "Max"
    draw_speed_en(27, MBASE(3));    // "Speed"
    say_z(70, MBASE(3));            // "Z"

    #if HAS_HOTEND
      draw_max_en(MBASE(4));        // "Max"
      draw_speed_en(27, MBASE(4));  // "Speed"
      say_e(70, MBASE(4));          // "E"
    #endif
  #endif

  Draw_Back_First();
  LOOP_L_N(i, 3 + ENABLED(HAS_HOTEND)) Draw_Menu_Line(i + 1, ICON_MaxSpeedX + i);
  DWIN_Draw_IntValue(true, true, 0, font8x16, Color_White, Color_Bg_Black, 4, 210, MBASE(1), planner.settings.max_feedrate_mm_s[X_AXIS]);
  DWIN_Draw_IntValue(true, true, 0, font8x16, Color_White, Color_Bg_Black, 4, 210, MBASE(2), planner.settings.max_feedrate_mm_s[Y_AXIS]);
  DWIN_Draw_IntValue(true, true, 0, font8x16, Color_White, Color_Bg_Black, 4, 210, MBASE(3), planner.settings.max_feedrate_mm_s[Z_AXIS]);
  #if HAS_HOTEND
    DWIN_Draw_IntValue(true, true, 0, font8x16, Color_White, Color_Bg_Black, 4, 210, MBASE(4), planner.settings.max_feedrate_mm_s[E_AXIS]);
  #endif
}

void Draw_Max_Accel_Menu() {
  Clear_Main_Window();

  #ifdef USE_STRING_HEADINGS
    Draw_Title(GET_TEXT_F(MSG_ACCELERATION));
  #else
    DWIN_Frame_TitleCopy(1, 144, 16, 189, 26);          // "Acceleration"
  #endif
  #ifdef USE_STRING_TITLES
    DWIN_Draw_Label(MBASE(1), F("Max Accel X"));
    DWIN_Draw_Label(MBASE(2), F("Max Accel Y"));
    DWIN_Draw_Label(MBASE(3), F("Max Accel Z"));
    #if HAS_HOTEND
      DWIN_Draw_Label(MBASE(4), F("Max Accel E"));
    #endif
  #else
    draw_max_accel_en(MBASE(1)); say_x(108, MBASE(1));  // "Max Acceleration X"
    draw_max_accel_en(MBASE(2)); say_y(108, MBASE(2));  // "Max Acceleration Y"
    draw_max_accel_en(MBASE(3)); say_z(108, MBASE(3));  // "Max Acceleration Z"
    #if HAS_HOTEND
      draw_max_accel_en(MBASE(4)); say_e(108, MBASE(4)); // "Max Acceleration E"
    #endif
  #endif

  Draw_Back_First();
  LOOP_L_N(i, 3 + ENABLED(HAS_HOTEND)) Draw_Menu_Line(i + 1, ICON_MaxAccX + i);
  DWIN_Draw_IntValue(true, true, 0, font8x16, Color_White, Color_Bg_Black, 4, 210, MBASE(1), planner.settings.max_acceleration_mm_per_s2[X_AXIS]);
  DWIN_Draw_IntValue(true, true, 0, font8x16, Color_White, Color_Bg_Black, 4, 210, MBASE(2), planner.settings.max_acceleration_mm_per_s2[Y_AXIS]);
  DWIN_Draw_IntValue(true, true, 0, font8x16, Color_White, Color_Bg_Black, 4, 210, MBASE(3), planner.settings.max_acceleration_mm_per_s2[Z_AXIS]);
  #if HAS_HOTEND
    DWIN_Draw_IntValue(true, true, 0, font8x16, Color_White, Color_Bg_Black, 4, 210, MBASE(4), planner.settings.max_acceleration_mm_per_s2[E_AXIS]);
  #endif
}

#if HAS_CLASSIC_JERK
  void Draw_Max_Jerk_Menu() {
    Clear_Main_Window();

    #ifdef USE_STRING_HEADINGS
      Draw_Title(GET_TEXT_F(MSG_JERK));
    #else
      DWIN_Frame_TitleCopy(1, 144, 16, 189, 26); // "Jerk"
    #endif
    #ifdef USE_STRING_TITLES
      DWIN_Draw_Label(MBASE(1), F("Max Jerk X"));
      DWIN_Draw_Label(MBASE(2), F("Max Jerk Y"));
      DWIN_Draw_Label(MBASE(3), F("Max Jerk Z"));
      #if HAS_HOTEND
        DWIN_Draw_Label(MBASE(4), F("Max Jerk E"));
      #endif
    #else
      draw_max_en(MBASE(1));          // "Max"
      draw_jerk_en(MBASE(1));         // "Jerk"
      draw_speed_en(72, MBASE(1));    // "Speed"
      say_x(115, MBASE(1));           // "X"

      draw_max_en(MBASE(2));          // "Max"
      draw_jerk_en(MBASE(2));         // "Jerk"
      draw_speed_en(72, MBASE(2));    // "Speed"
      say_y(115, MBASE(2));           // "Y"

      draw_max_en(MBASE(3));          // "Max"
      draw_jerk_en(MBASE(3));         // "Jerk"
      draw_speed_en(72, MBASE(3));    // "Speed"
      say_z(115, MBASE(3));           // "Z"

      #if HAS_HOTEND
        draw_max_en(MBASE(4));        // "Max"
        draw_jerk_en(MBASE(4));       // "Jerk"
        draw_speed_en(72, MBASE(4));  // "Speed"
        say_e(115, MBASE(4));         // "E"
      #endif
    #endif

    Draw_Back_First();
    LOOP_L_N(i, 3 + ENABLED(HAS_HOTEND)) Draw_Menu_Line(i + 1, ICON_MaxSpeedJerkX + i);
    DWIN_Draw_FloatValue(true, true, 0, font8x16, Color_White, Color_Bg_Black, 3, UNITFDIGITS, 210, MBASE(1), planner.max_jerk[X_AXIS] * MINUNITMULT);
    DWIN_Draw_FloatValue(true, true, 0, font8x16, Color_White, Color_Bg_Black, 3, UNITFDIGITS, 210, MBASE(2), planner.max_jerk[Y_AXIS] * MINUNITMULT);
    DWIN_Draw_FloatValue(true, true, 0, font8x16, Color_White, Color_Bg_Black, 3, UNITFDIGITS, 210, MBASE(3), planner.max_jerk[Z_AXIS] * MINUNITMULT);
    #if HAS_HOTEND
      DWIN_Draw_FloatValue(true, true, 0, font8x16, Color_White, Color_Bg_Black, 3, UNITFDIGITS, 210, MBASE(4), planner.max_jerk[E_AXIS] * MINUNITMULT);
    #endif
  }
#endif

void Draw_Steps_Menu() {
  Clear_Main_Window();

  #ifdef USE_STRING_HEADINGS
    Draw_Title(GET_TEXT_F(MSG_STEPS_PER_MM));
  #else
    DWIN_Frame_TitleCopy(1, 144, 16, 189, 26); // "Steps per mm"
  #endif
  #ifdef USE_STRING_TITLES
    DWIN_Draw_Label(MBASE(1), F("Steps/mm X"));
    DWIN_Draw_Label(MBASE(2), F("Steps/mm Y"));
    DWIN_Draw_Label(MBASE(3), F("Steps/mm Z"));
    #if HAS_HOTEND
      DWIN_Draw_Label(MBASE(4), F("Steps/mm E"));
    #endif
  #else
    draw_steps_per_mm(MBASE(1)); say_x(120, MBASE(1)); // "Steps-per-mm X"  // M.A.R.C. Correct Label position
    draw_steps_per_mm(MBASE(2)); say_y(120, MBASE(2)); // "Y"               // M.A.R.C. Correct Label position
    draw_steps_per_mm(MBASE(3)); say_z(120, MBASE(3)); // "Z"               // M.A.R.C. Correct Label position
    #if HAS_HOTEND
      draw_steps_per_mm(MBASE(4)); say_e(120, MBASE(4)); // "E"             // M.A.R.C. Correct Label position
    #endif
  #endif

  Draw_Back_First();
  LOOP_L_N(i, 3 + ENABLED(HAS_HOTEND)) Draw_Menu_Line(i + 1, ICON_StepX + i);
  DWIN_Draw_FloatValue(true, true, 0, font8x16, Color_White, Color_Bg_Black, 3, UNITFDIGITS, 210, MBASE(1), planner.settings.axis_steps_per_mm[X_AXIS] * MINUNITMULT);
  DWIN_Draw_FloatValue(true, true, 0, font8x16, Color_White, Color_Bg_Black, 3, UNITFDIGITS, 210, MBASE(2), planner.settings.axis_steps_per_mm[Y_AXIS] * MINUNITMULT);
  DWIN_Draw_FloatValue(true, true, 0, font8x16, Color_White, Color_Bg_Black, 3, UNITFDIGITS, 210, MBASE(3), planner.settings.axis_steps_per_mm[Z_AXIS] * MINUNITMULT);
  #if HAS_HOTEND
    DWIN_Draw_FloatValue(true, true, 0, font8x16, Color_White, Color_Bg_Black, 3, UNITFDIGITS, 210, MBASE(4), planner.settings.axis_steps_per_mm[E_AXIS] * MINUNITMULT);
  #endif
}

/* Motion */
void HMI_Motion() {
  ENCODER_DiffState encoder_diffState = get_encoder_state();
  if (encoder_diffState == ENCODER_DIFF_NO) return;

  // Avoid flicker by updating only the previous menu
  if (encoder_diffState == ENCODER_DIFF_CW) {
    if (select_motion.inc(1 + MOTION_CASE_TOTAL)) Move_Highlight(1, select_motion.now);
  }
  else if (encoder_diffState == ENCODER_DIFF_CCW) {
    if (select_motion.dec()) Move_Highlight(-1, select_motion.now);
  }
  else if (encoder_diffState == ENCODER_DIFF_ENTER) {
    switch (select_motion.now) {
      case 0: // Back
        checkkey = Control;
        select_control.set(CONTROL_CASE_MOVE);
        index_control = MROWS;
        Draw_Control_Menu();
        break;
      case MOTION_CASE_RATE:   // Max speed
        checkkey = MaxSpeed;
        select_item.reset();
        Draw_Max_Speed_Menu();
        break;
      case MOTION_CASE_ACCEL:  // Max acceleration
        checkkey = MaxAcceleration;
        select_item.reset();
        Draw_Max_Accel_Menu();
        break;
      #if HAS_CLASSIC_JERK
        case MOTION_CASE_JERK: // Max jerk
          checkkey = MaxJerk;
          select_item.reset();
          Draw_Max_Jerk_Menu();
         break;
      #endif
      case MOTION_CASE_STEPS:  // Steps per mm
        checkkey = Step;
        select_item.reset();
        Draw_Steps_Menu();
        break;
      default: break;
    }
  }
  DWIN_UpdateLCD();
}

/* Reset Printer */
void HMI_Reboot() {
  last_checkkey = MainMenu;
  checkkey = Popup_Window;
  DWIN_Popup_Window(ICON_BLTouch, GET_TEXT(MSG_RESET_PRINTER), "Please wait until reboot.");
  DWIN_UpdateLCD();  
  delay(1000);
  queue.inject_P(PSTR("M997"));
}

/* Motion */
void HMI_AdvSet() {
  ENCODER_DiffState encoder_diffState = get_encoder_state();
  if (encoder_diffState == ENCODER_DIFF_NO) return;

  // Avoid flicker by updating only the previous menu
  if (encoder_diffState == ENCODER_DIFF_CW) {
    if (select_advSet.inc(1 + ADVSET_CASE_TOTAL)) Move_Highlight(1, select_advSet.now);
  }
  else if (encoder_diffState == ENCODER_DIFF_CCW) {
    if (select_advSet.dec()) Move_Highlight(-1, select_advSet.now);
  }
  else if (encoder_diffState == ENCODER_DIFF_ENTER) {
    switch (select_advSet.now) {
      case 0: // Back
        checkkey = Control;
        select_control.set(CONTROL_CASE_ADVSET);
        index_control = CONTROL_CASE_ADVSET;
        Draw_Control_Menu();
        break;
      case ADVSET_CASE_HOMEOFF:   // Probe Offsets
        checkkey = HomeOff;
        select_item.reset();
        HMI_ValueStruct.Home_OffX_scaled = home_offset[X_AXIS]*10;
        HMI_ValueStruct.Home_OffY_scaled = home_offset[Y_AXIS]*10;
        Draw_HomeOff_Menu();
        break;
#if HAS_ONESTEP_LEVELING
      case ADVSET_CASE_PROBEOFF:   // Probe Offsets
        checkkey = ProbeOff;
        select_item.reset();
        HMI_ValueStruct.Probe_OffX_scaled = probe.offset.x * 10;
        HMI_ValueStruct.Probe_OffY_scaled = probe.offset.y * 10;
        Draw_ProbeOff_Menu();
        break;
#endif
      case ADVSET_CASE_HEPID:   // Nozzle PID Autotune
        if (HMI_flag.Pid_flag) {
          DWIN_Popup_Confirm(ICON_TempTooHigh, GET_TEXT(MSG_PID_AUTOTUNE), "Already is running");
        } else {
          checkkey = PidRunning;
          PidMode = PID_HOTEND;
          DWIN_Popup_Window(ICON_TempTooHigh, GET_TEXT(MSG_PID_AUTOTUNE), "for Nozzle is running.");
        }
        break;
      case ADVSET_CASE_BEDPID:   // Bed PID Autotune
        if (HMI_flag.Pid_flag) {
          DWIN_Popup_Confirm(ICON_TempTooHigh, GET_TEXT(MSG_PID_AUTOTUNE), "Already is running");
        } else {
          checkkey = PidRunning;
          PidMode = PID_BED;
          DWIN_Popup_Window(ICON_TempTooHigh, GET_TEXT(MSG_PID_AUTOTUNE), "for BED is running.");
        }
        break;
      default: break;
    }
  }
  DWIN_UpdateLCD();
}

void HMI_PidRun() {
  if (HMI_flag.Pid_flag) return;
  switch (PidMode) {
    case PID_HOTEND :
      HMI_flag.Pid_flag = true;
      thermalManager.temp_hotend[0].target = ui.material_preset[0].hotend_temp;
      thermalManager.PID_autotune(ui.material_preset[0].hotend_temp, H_E0, 10, true);
      break;  
    case PID_BED :
      HMI_flag.Pid_flag = true;
      thermalManager.temp_bed.target = ui.material_preset[0].bed_temp;
      thermalManager.PID_autotune(ui.material_preset[0].bed_temp, H_BED, 10, true);
      break;
    case PID_OFF :
      checkkey = AdvSet;
      Draw_AdvSet_Menu();
      break;
    default : break;
  }
}

/*Home Offset */
void HMI_HomeOff() {
  ENCODER_DiffState encoder_diffState = get_encoder_state();
  if (encoder_diffState == ENCODER_DIFF_NO) return;

  // Avoid flicker by updating only the previous menu
  if (encoder_diffState == ENCODER_DIFF_CW) {
    if (select_item.inc(1 + 2)) Move_Highlight(1, select_item.now);
  }
  else if (encoder_diffState == ENCODER_DIFF_CCW) {
    if (select_item.dec()) Move_Highlight(-1, select_item.now);
  }
  else if (encoder_diffState == ENCODER_DIFF_ENTER) {
    switch (select_item.now) {
      case 0: // Back
        checkkey = AdvSet;
        select_advSet.set(ADVSET_CASE_HOMEOFF);
        Draw_AdvSet_Menu();
        break;
      case 1: // Home Offset X
        checkkey = HomeOffX;
        DWIN_Draw_Signed_Float(font8x16, Select_Color, 3, 1, 216, MBASE(1), HMI_ValueStruct.Home_OffX_scaled);
        EncoderRate.enabled = true;
        break;
      case 2: // Home Offset X
        checkkey = HomeOffY;
        DWIN_Draw_Signed_Float(font8x16, Select_Color, 3, 1, 216, MBASE(2), HMI_ValueStruct.Home_OffY_scaled);
        EncoderRate.enabled = true;
        break;
    }
  }
  DWIN_UpdateLCD();
}

void HMI_HomeOffX(){
  ENCODER_DiffState encoder_diffState = Encoder_ReceiveAnalyze();
  if (encoder_diffState != ENCODER_DIFF_NO) {
    if (Apply_Encoder(encoder_diffState, HMI_ValueStruct.Home_OffX_scaled)) {
      checkkey = HomeOff;
      EncoderRate.enabled = false;
      set_home_offset(X_AXIS, HMI_ValueStruct.Home_OffX_scaled / 10);
      DWIN_Draw_Signed_Float(font8x16, Color_Bg_Black, 3, 1, 216, MBASE(select_item.now), HMI_ValueStruct.Home_OffX_scaled);
      return;
    }
    NOMORE(HMI_ValueStruct.Home_OffX_scaled, 500);
    NOLESS(HMI_ValueStruct.Home_OffX_scaled, -500);
    DWIN_Draw_Signed_Float(font8x16, Select_Color, 3, UNITFDIGITS, 216, MBASE(select_item.now), HMI_ValueStruct.Home_OffX_scaled);
  }
}

void HMI_HomeOffY(){
  ENCODER_DiffState encoder_diffState = Encoder_ReceiveAnalyze();
  if (encoder_diffState != ENCODER_DIFF_NO) {
    if (Apply_Encoder(encoder_diffState, HMI_ValueStruct.Home_OffY_scaled)) {
      checkkey = HomeOff;
      EncoderRate.enabled = false;
      set_home_offset(Y_AXIS, HMI_ValueStruct.Home_OffY_scaled / 10);
      DWIN_Draw_Signed_Float(font8x16, Color_Bg_Black, 3, 1, 216, MBASE(select_item.now), HMI_ValueStruct.Home_OffY_scaled);
      return;
    }
    NOMORE(HMI_ValueStruct.Home_OffY_scaled, 500);
    NOLESS(HMI_ValueStruct.Home_OffY_scaled, -500);
    DWIN_Draw_Signed_Float(font8x16, Select_Color, 3, UNITFDIGITS, 216, MBASE(select_item.now), HMI_ValueStruct.Home_OffY_scaled);
  }
}

#if HAS_ONESTEP_LEVELING
/*Probe Offset */
void HMI_ProbeOff() {
  ENCODER_DiffState encoder_diffState = get_encoder_state();
  if (encoder_diffState == ENCODER_DIFF_NO) return;

  // Avoid flicker by updating only the previous menu
  if (encoder_diffState == ENCODER_DIFF_CW) {
    if (select_item.inc(1 + 2)) Move_Highlight(1, select_item.now);
  }
  else if (encoder_diffState == ENCODER_DIFF_CCW) {
    if (select_item.dec()) Move_Highlight(-1, select_item.now);
  }
  else if (encoder_diffState == ENCODER_DIFF_ENTER) {
    switch (select_item.now) {
      case 0: // Back
        checkkey = AdvSet;
        select_advSet.set(ADVSET_CASE_PROBEOFF);
        Draw_AdvSet_Menu();
        break;
      case 1: // Probe Offset X
        checkkey = ProbeOffX;
        DWIN_Draw_Signed_Float(font8x16, Select_Color, 3, 1, 216, MBASE(1), HMI_ValueStruct.Probe_OffX_scaled);
        EncoderRate.enabled = true;
        break;
      case 2: // Probe Offset X
        checkkey = ProbeOffY;
        DWIN_Draw_Signed_Float(font8x16, Select_Color, 3, 1, 216, MBASE(2), HMI_ValueStruct.Probe_OffY_scaled);
        EncoderRate.enabled = true;
        break;
    }
  }
  DWIN_UpdateLCD();
}

void HMI_ProbeOffX(){
  ENCODER_DiffState encoder_diffState = Encoder_ReceiveAnalyze();
  if (encoder_diffState != ENCODER_DIFF_NO) {
    if (Apply_Encoder(encoder_diffState, HMI_ValueStruct.Probe_OffX_scaled)) {
      checkkey = ProbeOff;
      EncoderRate.enabled = false;
      probe.offset.x = HMI_ValueStruct.Probe_OffX_scaled / 10;
      DWIN_Draw_Signed_Float(font8x16, Color_Bg_Black, 3, 1, 216, MBASE(select_item.now), HMI_ValueStruct.Probe_OffX_scaled);
      return;
    }
    NOMORE(HMI_ValueStruct.Probe_OffX_scaled, 500);
    NOLESS(HMI_ValueStruct.Probe_OffX_scaled, -500);
    DWIN_Draw_Signed_Float(font8x16, Select_Color, 3, UNITFDIGITS, 216, MBASE(select_item.now), HMI_ValueStruct.Probe_OffX_scaled);
  }
}

void HMI_ProbeOffY(){
  ENCODER_DiffState encoder_diffState = Encoder_ReceiveAnalyze();
  if (encoder_diffState != ENCODER_DIFF_NO) {
    if (Apply_Encoder(encoder_diffState, HMI_ValueStruct.Probe_OffY_scaled)) {
      checkkey = ProbeOff;
      EncoderRate.enabled = false;
      probe.offset.y = HMI_ValueStruct.Probe_OffY_scaled / 10;
      DWIN_Draw_Signed_Float(font8x16, Color_Bg_Black, 3, 1, 216, MBASE(select_item.now), HMI_ValueStruct.Probe_OffY_scaled);
      return;
    }
    NOMORE(HMI_ValueStruct.Probe_OffY_scaled, 500);
    NOLESS(HMI_ValueStruct.Probe_OffY_scaled, -500);
    DWIN_Draw_Signed_Float(font8x16, Select_Color, 3, UNITFDIGITS, 216, MBASE(select_item.now), HMI_ValueStruct.Probe_OffY_scaled);
  }
}
#endif

/* Info */
void HMI_Info() {
  ENCODER_DiffState encoder_diffState = get_encoder_state();
  if (encoder_diffState == ENCODER_DIFF_NO) return;
  if (encoder_diffState == ENCODER_DIFF_ENTER) {
    #if HAS_ONESTEP_LEVELING
      checkkey = Control;
      select_control.set(CONTROL_CASE_INFO);
      Draw_Control_Menu();
    #else
      select_page.set(3);
      Goto_Main_Menu();
    #endif
  }
  DWIN_UpdateLCD();
}

/* Tune */
void HMI_Tune() {
  ENCODER_DiffState encoder_diffState = get_encoder_state();
  if (encoder_diffState == ENCODER_DIFF_NO) return;

  // Avoid flicker by updating only the previous menu
  if (encoder_diffState == ENCODER_DIFF_CW) {
    if (select_tune.inc(1 + TUNE_CASE_TOTAL)) {
      if (select_tune.now > MROWS && select_tune.now > index_tune) {
        index_tune = select_tune.now;
        Scroll_Menu(DWIN_SCROLL_UP);
        if (index_tune > MROWS) {
          DWIN_Draw_Label(MBASE(TUNE_CASE_FCHNG - 1), GET_TEXT_F(MSG_FILAMENTCHANGE));
          Draw_Menu_Line(TUNE_CASE_FCHNG - 1, ICON_FilMan);
        }
      }
      else {
        Move_Highlight(1, select_tune.now + MROWS - index_tune);
      }
    }
  }
  else if (encoder_diffState == ENCODER_DIFF_CCW) {
    if (select_tune.dec()) {
      if (select_tune.now < index_tune - MROWS) {
        index_tune--;
        Scroll_Menu(DWIN_SCROLL_DOWN);
        if (index_tune == MROWS) Draw_Back_First();
      }
      else {
        Move_Highlight(-1, select_tune.now + MROWS - index_tune);
      }
    }
  }
  else if (encoder_diffState == ENCODER_DIFF_ENTER) {
    switch (select_tune.now) {
      case 0: { // Back
        select_print.set(0);
        Goto_PrintProcess();
      }
      break;
      case TUNE_CASE_SPEED: // Print speed
        checkkey = PrintSpeed;
        HMI_ValueStruct.print_speed = feedrate_percentage;
        DWIN_Draw_IntValue(true, true, 0, font8x16, Color_White, Select_Color, 3, 216, MBASE(TUNE_CASE_SPEED + MROWS - index_tune), feedrate_percentage);
        EncoderRate.enabled = true;
        break;
      #if HAS_HOTEND
        case TUNE_CASE_TEMP: // Nozzle temp
          checkkey = ETemp;
          HMI_ValueStruct.E_Temp = thermalManager.temp_hotend[0].target;
          DWIN_Draw_IntValue(true, true, 0, font8x16, Color_White, Select_Color, 3, 216, MBASE(TUNE_CASE_TEMP + MROWS - index_tune), thermalManager.temp_hotend[0].target);
          EncoderRate.enabled = true;
          break;
      #endif
      #if HAS_HEATED_BED
        case TUNE_CASE_BED: // Bed temp
          checkkey = BedTemp;
          HMI_ValueStruct.Bed_Temp = thermalManager.temp_bed.target;
          DWIN_Draw_IntValue(true, true, 0, font8x16, Color_White, Select_Color, 3, 216, MBASE(TUNE_CASE_BED + MROWS - index_tune), thermalManager.temp_bed.target);
          EncoderRate.enabled = true;
          break;
      #endif
      #if HAS_FAN
        case TUNE_CASE_FAN: // Fan speed
          checkkey = FanSpeed;
          HMI_ValueStruct.Fan_speed = thermalManager.fan_speed[0];
          DWIN_Draw_IntValue(true, true, 0, font8x16, Color_White, Select_Color, 3, 216, MBASE(TUNE_CASE_FAN + MROWS - index_tune), thermalManager.fan_speed[0]);
          EncoderRate.enabled = true;
          break;
      #endif
      #if HAS_ZOFFSET_ITEM
        case TUNE_CASE_ZOFF: // Z-offset
          #if EITHER(HAS_BED_PROBE, BABYSTEPPING)
            checkkey = Zoffset;
            HMI_ValueStruct.offset_value = BABY_Z_VAR * 100;
            DWIN_Draw_Signed_Float(font8x16, Select_Color, 2, 2, 202, MBASE(TUNE_CASE_ZOFF + MROWS - index_tune), HMI_ValueStruct.offset_value);
            EncoderRate.enabled = true;
          #else
            // Apply workspace offset, making the current position 0,0,0
            queue.inject_P(PSTR("G92 X0 Y0 Z0"));
            HMI_AudioFeedback();
          #endif
        break;
      #endif
      case TUNE_CASE_FCHNG:
        queue.inject_P(PSTR("M600 B2"));       
        break;

      default: break;
    }
  }
  DWIN_UpdateLCD();
}

#if HAS_PREHEAT

  /* PLA Preheat */
  void HMI_PLAPreheatSetting() {
    ENCODER_DiffState encoder_diffState = get_encoder_state();
    if (encoder_diffState == ENCODER_DIFF_NO) return;

    // Avoid flicker by updating only the previous menu
    if (encoder_diffState == ENCODER_DIFF_CW) {
      if (select_item.inc(1 + PREHEAT_CASE_TOTAL)) Move_Highlight(1, select_item.now);
    }
    else if (encoder_diffState == ENCODER_DIFF_CCW) {
      if (select_item.dec()) Move_Highlight(-1, select_item.now);
    }
    else if (encoder_diffState == ENCODER_DIFF_ENTER) {
      switch (select_item.now) {
        case 0: // Back
          checkkey = TemperatureID;
          select_temp.now = TEMP_CASE_PLA;
          HMI_ValueStruct.show_mode = -1;
          Draw_Temperature_Menu();
          break;
        #if HAS_HOTEND
          case PREHEAT_CASE_TEMP: // Nozzle temperature
            checkkey = ETemp;
            HMI_ValueStruct.E_Temp = ui.material_preset[0].hotend_temp;
            DWIN_Draw_IntValue(true, true, 0, font8x16, Color_White, Select_Color, 3, 216, MBASE(PREHEAT_CASE_TEMP), ui.material_preset[0].hotend_temp);
            EncoderRate.enabled = true;
            break;
        #endif
        #if HAS_HEATED_BED
          case PREHEAT_CASE_BED: // Bed temperature
            checkkey = BedTemp;
            HMI_ValueStruct.Bed_Temp = ui.material_preset[0].bed_temp;
            DWIN_Draw_IntValue(true, true, 0, font8x16, Color_White, Select_Color, 3, 216, MBASE(PREHEAT_CASE_BED), ui.material_preset[0].bed_temp);
            EncoderRate.enabled = true;
            break;
        #endif
        #if HAS_FAN
          case PREHEAT_CASE_FAN: // Fan speed
            checkkey = FanSpeed;
            HMI_ValueStruct.Fan_speed = ui.material_preset[0].fan_speed;
            DWIN_Draw_IntValue(true, true, 0, font8x16, Color_White, Select_Color, 3, 216, MBASE(PREHEAT_CASE_FAN), ui.material_preset[0].fan_speed);
            EncoderRate.enabled = true;
            break;
        #endif
        #if ENABLED(EEPROM_SETTINGS)
          case 4: { // Save PLA configuration
            const bool success = settings.save();
            HMI_AudioFeedback(success);
          } break;
        #endif
        default: break;
      }
    }
    DWIN_UpdateLCD();
  }

  /* ABS Preheat */
  void HMI_ABSPreheatSetting() {
    ENCODER_DiffState encoder_diffState = get_encoder_state();
    if (encoder_diffState == ENCODER_DIFF_NO) return;

    // Avoid flicker by updating only the previous menu
    if (encoder_diffState == ENCODER_DIFF_CW) {
      if (select_item.inc(1 + PREHEAT_CASE_TOTAL)) Move_Highlight(1, select_item.now);
    }
    else if (encoder_diffState == ENCODER_DIFF_CCW) {
      if (select_item.dec()) Move_Highlight(-1, select_item.now);
    }
    else if (encoder_diffState == ENCODER_DIFF_ENTER) {
      switch (select_item.now) {
        case 0: // Back
          checkkey = TemperatureID;
          select_temp.now = TEMP_CASE_ABS;
          HMI_ValueStruct.show_mode = -1;
          Draw_Temperature_Menu();
          break;
        #if HAS_HOTEND
          case PREHEAT_CASE_TEMP: // Set nozzle temperature
            checkkey = ETemp;
            HMI_ValueStruct.E_Temp = ui.material_preset[1].hotend_temp;
            DWIN_Draw_IntValue(true, true, 0, font8x16, Color_White, Select_Color, 3, 216, MBASE(PREHEAT_CASE_TEMP), ui.material_preset[1].hotend_temp);
            EncoderRate.enabled = true;
            break;
        #endif
        #if HAS_HEATED_BED
          case PREHEAT_CASE_BED: // Set bed temperature
            checkkey = BedTemp;
            HMI_ValueStruct.Bed_Temp = ui.material_preset[1].bed_temp;
            DWIN_Draw_IntValue(true, true, 0, font8x16, Color_White, Select_Color, 3, 216, MBASE(PREHEAT_CASE_BED), ui.material_preset[1].bed_temp);
            EncoderRate.enabled = true;
            break;
        #endif
        #if HAS_FAN
          case PREHEAT_CASE_FAN: // Set fan speed
            checkkey = FanSpeed;
            HMI_ValueStruct.Fan_speed = ui.material_preset[1].fan_speed;
            DWIN_Draw_IntValue(true, true, 0, font8x16, Color_White, Select_Color, 3, 216, MBASE(PREHEAT_CASE_FAN), ui.material_preset[1].fan_speed);
            EncoderRate.enabled = true;
            break;
        #endif
        #if ENABLED(EEPROM_SETTINGS)
          case PREHEAT_CASE_SAVE: { // Save ABS configuration
            const bool success = settings.save();
            HMI_AudioFeedback(success);
          } break;
        #endif
        default: break;
      }
    }
    DWIN_UpdateLCD();
  }

#endif

/* Max Speed */
void HMI_MaxSpeed() {
  ENCODER_DiffState encoder_diffState = get_encoder_state();
  if (encoder_diffState == ENCODER_DIFF_NO) return;

  // Avoid flicker by updating only the previous menu
  if (encoder_diffState == ENCODER_DIFF_CW) {
    if (select_item.inc(1 + 3 + ENABLED(HAS_HOTEND))) Move_Highlight(1, select_item.now);
  }
  else if (encoder_diffState == ENCODER_DIFF_CCW) {
    if (select_item.dec()) Move_Highlight(-1, select_item.now);
  }
  else if (encoder_diffState == ENCODER_DIFF_ENTER) {
    if (WITHIN(select_item.now, 1, 4)) {
      checkkey = MaxSpeed_value;
      HMI_flag.feedspeed_axis = AxisEnum(select_item.now - 1);
      HMI_ValueStruct.Max_Feedspeed = planner.settings.max_feedrate_mm_s[HMI_flag.feedspeed_axis];
      DWIN_Draw_IntValue(true, true, 0, font8x16, Color_White, Select_Color, 4, 210, MBASE(select_item.now), HMI_ValueStruct.Max_Feedspeed);
      EncoderRate.enabled = true;
    }
    else { // Back
      checkkey = Motion;
      select_motion.now = MOTION_CASE_RATE;
      Draw_Motion_Menu();
    }
  }
  DWIN_UpdateLCD();
}

/* Max Acceleration */
void HMI_MaxAcceleration() {
  ENCODER_DiffState encoder_diffState = get_encoder_state();
  if (encoder_diffState == ENCODER_DIFF_NO) return;

  // Avoid flicker by updating only the previous menu
  if (encoder_diffState == ENCODER_DIFF_CW) {
    if (select_item.inc(1 + 3 + ENABLED(HAS_HOTEND))) Move_Highlight(1, select_item.now);
  }
  else if (encoder_diffState == ENCODER_DIFF_CCW) {
    if (select_item.dec()) Move_Highlight(-1, select_item.now);
  }
  else if (encoder_diffState == ENCODER_DIFF_ENTER) {
    if (WITHIN(select_item.now, 1, 4)) {
      checkkey = MaxAcceleration_value;
      HMI_flag.acc_axis = AxisEnum(select_item.now - 1);
      HMI_ValueStruct.Max_Acceleration = planner.settings.max_acceleration_mm_per_s2[HMI_flag.acc_axis];
      DWIN_Draw_IntValue(true, true, 0, font8x16, Color_White, Select_Color, 4, 210, MBASE(select_item.now), HMI_ValueStruct.Max_Acceleration);
      EncoderRate.enabled = true;
    }
    else { // Back
      checkkey = Motion;
      select_motion.now = MOTION_CASE_ACCEL;
      Draw_Motion_Menu();
    }
  }
  DWIN_UpdateLCD();
}

#if HAS_CLASSIC_JERK
  /* Max Jerk */
  void HMI_MaxJerk() {
    ENCODER_DiffState encoder_diffState = get_encoder_state();
    if (encoder_diffState == ENCODER_DIFF_NO) return;

    // Avoid flicker by updating only the previous menu
    if (encoder_diffState == ENCODER_DIFF_CW) {
      if (select_item.inc(1 + 3 + ENABLED(HAS_HOTEND))) Move_Highlight(1, select_item.now);
    }
    else if (encoder_diffState == ENCODER_DIFF_CCW) {
      if (select_item.dec()) Move_Highlight(-1, select_item.now);
    }
    else if (encoder_diffState == ENCODER_DIFF_ENTER) {
      if (WITHIN(select_item.now, 1, 4)) {
        checkkey = MaxJerk_value;
        HMI_flag.jerk_axis = AxisEnum(select_item.now - 1);
        HMI_ValueStruct.Max_Jerk_scaled = planner.max_jerk[HMI_flag.jerk_axis] * MINUNITMULT;
        DWIN_Draw_FloatValue(true, true, 0, font8x16, Color_White, Select_Color, 3, UNITFDIGITS, 210, MBASE(select_item.now), HMI_ValueStruct.Max_Jerk_scaled);
        EncoderRate.enabled = true;
      }
      else { // Back
        checkkey = Motion;
        select_motion.now = MOTION_CASE_JERK;
        Draw_Motion_Menu();
      }
    }
    DWIN_UpdateLCD();
  }
#endif // HAS_CLASSIC_JERK

/* Step */
void HMI_Step() {
  ENCODER_DiffState encoder_diffState = get_encoder_state();
  if (encoder_diffState == ENCODER_DIFF_NO) return;

  // Avoid flicker by updating only the previous menu
  if (encoder_diffState == ENCODER_DIFF_CW) {
    if (select_item.inc(1 + 3 + ENABLED(HAS_HOTEND))) Move_Highlight(1, select_item.now);
  }
  else if (encoder_diffState == ENCODER_DIFF_CCW) {
    if (select_item.dec()) Move_Highlight(-1, select_item.now);
  }
  else if (encoder_diffState == ENCODER_DIFF_ENTER) {
    if (WITHIN(select_item.now, 1, 4)) {
      checkkey = Step_value;
      HMI_flag.step_axis = AxisEnum(select_item.now - 1);
      HMI_ValueStruct.Max_Step_scaled = planner.settings.axis_steps_per_mm[HMI_flag.step_axis] * MINUNITMULT;
      DWIN_Draw_FloatValue(true, true, 0, font8x16, Color_White, Select_Color, 3, UNITFDIGITS, 210, MBASE(select_item.now), HMI_ValueStruct.Max_Step_scaled);
      EncoderRate.enabled = true;
    }
    else { // Back
      checkkey = Motion;
      select_motion.now = MOTION_CASE_STEPS;
      Draw_Motion_Menu();
    }
  }
  DWIN_UpdateLCD();
}

void HMI_Popup() {
  ENCODER_DiffState encoder_diffState = get_encoder_state();
  if (encoder_diffState == ENCODER_DIFF_NO) return;

  if (encoder_diffState == ENCODER_DIFF_ENTER) {
    checkkey = last_checkkey;
    switch (checkkey) {
      case MainMenu     : Goto_Main_Menu(); break;
      case SelectFile   : Draw_Print_File_Menu(); break;
      case Prepare      : Draw_Prepare_Menu(); break;
      case Control      : Draw_Control_Menu(); break;
      case Tune         : Draw_Tune_Menu(); break;
      case PrintProcess : Goto_PrintProcess(); break;
      case AdvSet       : Draw_AdvSet_Menu(); break;
      case PidRunning   : break;
      default           : Goto_Main_Menu(); break;
    }
    return;
  }  
}

void HMI_Init() {
  HMI_SDCardInit();

  for (uint16_t t = 0; t <= 100; t += 2) {
    DWIN_ICON_Show(ICON, ICON_Bar, 15, 260);
    DWIN_Draw_Rectangle(1, Color_Bg_Black, 15 + t * 242 / 100, 260, 257, 280);
    DWIN_UpdateLCD();
    delay(20);
  }
}

void DWIN_Update() {
  EachMomentUpdate();   // Status update
  HMI_SDCardUpdate();   // SD card update
  DWIN_HandleScreen();  // Rotary encoder update
}

void EachMomentUpdate() {
  static millis_t next_var_update_ms = 0, next_rts_update_ms = 0;

  const millis_t ms = millis();
  if (ELAPSED(ms, next_var_update_ms)) {
    next_var_update_ms = ms + DWIN_VAR_UPDATE_INTERVAL;
    update_variable();
  }

  if (PENDING(ms, next_rts_update_ms)) return;
  next_rts_update_ms = ms + DWIN_SCROLL_UPDATE_INTERVAL;

  if (checkkey == PrintProcess) {
    // if print done
    if (HMI_flag.print_finish && !HMI_flag.done_confirm_flag) {
      HMI_flag.print_finish = false;
      HMI_flag.done_confirm_flag = true;

      TERN_(POWER_LOSS_RECOVERY, recovery.cancel());

      planner.finish_and_disable();

      // show percent bar and value
      _percentDone = 100;
      Draw_Print_ProgressBar();

      // show print done confirm
      DWIN_Draw_Rectangle(1, Color_Bg_Black, 0, 240, DWIN_WIDTH - 1, STATUS_Y-1);
      DWIN_ICON_Show(ICON, ICON_Confirm_E, 86, 273);
    }
    else if (HMI_flag.pause_flag != printingIsPaused()) {
      // print status update
      HMI_flag.pause_flag = printingIsPaused();
      if (HMI_flag.pause_flag) ICON_Continue(); else ICON_Pause();
    }
  }

  // pause after homing
  if (HMI_flag.pause_action && printingIsPaused() && !planner.has_blocks_queued()) {
    HMI_flag.pause_action = false;
    #if ENABLED(PAUSE_HEAT)
      if (sdprint) {
        TERN_(HAS_HOTEND, resume_hotend_temp = thermalManager.temp_hotend[0].target);
        TERN_(HAS_HEATED_BED, resume_bed_temp = thermalManager.temp_bed.target);
      } else {
        TERN_(HAS_HOTEND, resume_hotend_temp = thermalManager.temp_hotend[0].celsius);
        TERN_(HAS_HEATED_BED, resume_bed_temp = thermalManager.temp_bed.celsius);
      }
      thermalManager.disable_all_heaters();
    #endif
    #if DISABLED(PARK_HEAD_ON_PAUSE)
      queue.inject_P(PSTR("G1 F1200 X0 Y0"));
    #endif
  }

  if (checkkey == PrintProcess) { // print process
    
    duration_t elapsed = print_job_timer.duration(); // print timer

    if (sdprint && card.isPrinting()) {
      uint8_t percentDone = card.percentDone();
      static uint8_t last_percentValue = 101;
      if (last_percentValue != percentDone) { // print percent
        last_percentValue = percentDone;
        if (percentDone) {
          _percentDone = percentDone;
          Draw_Print_ProgressBar();
        }
      }
      // Estimate remaining time every 20 seconds
      static millis_t next_remain_time_update = 0;
      if (_percentDone > 1 && ELAPSED(ms, next_remain_time_update) && !HMI_flag.heat_flag) {
          _remain_time = (elapsed.value - dwin_heat_time) / (_percentDone * 0.01f) - (elapsed.value - dwin_heat_time);
          next_remain_time_update += DWIN_REMAIN_TIME_UPDATE_INTERVAL;
          Draw_Print_ProgressRemain();
      }
    }

    // Print time so far
    static uint16_t last_Printtime = 0;
    const uint16_t min = (elapsed.value % 3600) / 60;
    if (last_Printtime != min) { // 1 minute update
      last_Printtime = min;
      Draw_Print_ProgressElapsed();
    }

  }
  else if (dwin_abort_flag && !HMI_flag.home_flag) { // Print Stop
    dwin_abort_flag = false;
    HMI_ValueStruct.print_speed = feedrate_percentage = 100;
    dwin_zoffset = BABY_Z_VAR;
    select_page.set(0);
    Goto_Main_Menu();
  }
  #if ENABLED(POWER_LOSS_RECOVERY)
    else if (DWIN_lcd_sd_status && recovery.dwin_flag) { // resume print before power off
      static bool recovery_flag = false;

      recovery.dwin_flag = false;
      recovery_flag = true;

      auto update_selection = [&](const bool sel) {
        HMI_flag.select_flag = sel;
        const uint16_t c1 = sel ? Color_Bg_Window : Select_Color;
        DWIN_Draw_Rectangle(0, c1, 25, 306, 126, 345);
        DWIN_Draw_Rectangle(0, c1, 24, 305, 127, 346);
        const uint16_t c2 = sel ? Select_Color : Color_Bg_Window;
        DWIN_Draw_Rectangle(0, c2, 145, 306, 246, 345);
        DWIN_Draw_Rectangle(0, c2, 144, 305, 247, 346);
      };

      Popup_Window_Resume();
      update_selection(true);

      // TODO: Get the name of the current file from someplace
      //
      //(void)recovery.interrupted_file_exists();
      DWIN_Draw_CenteredString(false, true, font8x16, Popup_Text_Color, Color_Bg_Window, MENU_CHR_W, 252, card.longest_filename());
      DWIN_UpdateLCD();

      while (recovery_flag) {
        ENCODER_DiffState encoder_diffState = Encoder_ReceiveAnalyze();
        if (encoder_diffState != ENCODER_DIFF_NO) {
          if (encoder_diffState == ENCODER_DIFF_ENTER) {
            recovery_flag = false;
            if (HMI_flag.select_flag) break;
            TERN_(POWER_LOSS_RECOVERY, queue.inject_P(PSTR("M1000C")));
            HMI_StartFrame(true);
            return;
          }
          else
            update_selection(encoder_diffState == ENCODER_DIFF_CW);

          DWIN_UpdateLCD();
        }
      }

      select_print.set(0);
      HMI_ValueStruct.show_mode = 0;
      queue.inject_P(PSTR("M1000"));
      sdprint = true;
      Goto_PrintProcess();
      Draw_Status_Area(true);
    }
  #endif

  DWIN_UpdateLCD();
}

void DWIN_HandleScreen() {
  switch (checkkey) {
    case MainMenu:        HMI_MainMenu(); break;
    case SelectFile:      HMI_SelectFile(); break;
    case Prepare:         HMI_Prepare(); break;
    case Control:         HMI_Control(); break;
    case Homing:          break;
    case Leveling:        break;
    case PrintProcess:    HMI_Printing(); break;
    case Print_window:    HMI_PauseOrStop(); break;
    case FilamentMan:     HMI_FilamentMan(); break;
    case AxisMove:        HMI_AxisMove(); break;
    case ManualLev:       HMI_ManualLev(); break;
    #if ENABLED(MESH_BED_LEVELING)
      case ManualMesh:    HMI_ManualMesh(); break;
      case MMeshMoveZ:    HMI_MMeshMoveZ(); break;
    #endif
    case TemperatureID:   HMI_Temperature(); break;
    case Motion:          HMI_Motion(); break;
    case Reboot:          HMI_Reboot(); break;
    case AdvSet:          HMI_AdvSet(); break;
    case HomeOff:         HMI_HomeOff(); break;
    case HomeOffX:        HMI_HomeOffX(); break;
    case HomeOffY:        HMI_HomeOffY(); break;
#if HAS_ONESTEP_LEVELING
    case ProbeOff:        HMI_ProbeOff(); break;
    case ProbeOffX:       HMI_ProbeOffX(); break;
    case ProbeOffY:       HMI_ProbeOffY(); break;
#endif
    case PidRunning:      HMI_PidRun(); break;
    case Info:            HMI_Info(); break;
    case Tune:            HMI_Tune(); break;
    #if HAS_PREHEAT
      case PLAPreheat:    HMI_PLAPreheatSetting(); break;
      case ABSPreheat:    HMI_ABSPreheatSetting(); break;
    #endif
    case MaxSpeed:        HMI_MaxSpeed(); break;
    case MaxAcceleration: HMI_MaxAcceleration(); break;
    #if HAS_CLASSIC_JERK
      case MaxJerk:       HMI_MaxJerk(); break;
    #endif
    case Step:            HMI_Step(); break;
    case Move_X:          HMI_Move_X(); break;
    case Move_Y:          HMI_Move_Y(); break;
    case Move_Z:          HMI_Move_Z(); break;
    #if HAS_HOTEND
      case Extruder:      HMI_Move_E(); break;
      case ETemp:         HMI_ETemp(); break;
    #endif
    #if EITHER(HAS_BED_PROBE, BABYSTEPPING)
      case Zoffset:       HMI_Zoffset(); break;
    #endif
    #if HAS_HEATED_BED
      case BedTemp:       HMI_BedTemp(); break;
    #endif
    #if HAS_PREHEAT && HAS_FAN
      case FanSpeed:      HMI_FanSpeed(); break;
    #endif
    case PrintSpeed:      HMI_PrintSpeed(); break;
    case MaxSpeed_value:  HMI_MaxFeedspeedXYZE(); break;
    case MaxAcceleration_value: HMI_MaxAccelerationXYZE(); break;
    #if HAS_CLASSIC_JERK
      case MaxJerk_value: HMI_MaxJerkXYZE(); break;
    #endif
    case Step_value:      HMI_StepXYZE(); break;
    case Popup_Window:    HMI_Popup(); break;
    default: break;
  }
}

void DWIN_StartHoming() {
  HMI_flag.home_flag = true;
  last_checkkey=checkkey;
  checkkey=Homing;
  DWIN_Popup_Window(ICON_BLTouch, "Homing XYZ", "Please wait until done.");
}

void DWIN_CompletedHoming() {
  checkkey=last_checkkey;
  HMI_flag.home_flag = false;
  dwin_zoffset = TERN0(HAS_BED_PROBE, probe.offset.z);
  if (checkkey == Prepare) {
    select_prepare.now = PREPARE_CASE_HOME;
    index_prepare = MROWS;
    Draw_Prepare_Menu();
  }
  else if (checkkey == PrintProcess) {
    Goto_PrintProcess();
  }
  else if (checkkey == Back_Main) {
    HMI_ValueStruct.print_speed = feedrate_percentage = 100;
    planner.finish_and_disable();
    Goto_Main_Menu();
  }
  else if (checkkey == ManualLev) {
    Draw_ManualLev_Menu();
  }
  #if ENABLED(MESH_BED_LEVELING)
  else if (checkkey == ManualMesh) {
    Draw_ManualMesh_Menu();
  } 
  #endif
  else {
    Goto_Main_Menu();
  }
}

void DWIN_CompletedLeveling() {
  if (checkkey == Leveling) Goto_Main_Menu();
}

#if ENABLED(MESH_BED_LEVELING)
void DWIN_ManualMeshUpdate(const int8_t xpos, const int8_t ypos, const float zval) {
  char msg[33];
  sprintf_P(msg, PSTR(S_FMT " %i/%i Z=%.2f"), GET_TEXT(MSG_PROBING_MESH),xpos, ypos, zval);
  DWIN_StatusChanged(msg);
}
#endif

void DWIN_PidTuning(pidresult_t result){
  switch (result) {
    case PID_DONE :
      PidMode = PID_OFF; 
      HMI_flag.Pid_flag = false;
      DWIN_Popup_Confirm(ICON_TempTooLow, GET_TEXT(MSG_PID_AUTOTUNE), GET_TEXT(MSG_BUTTON_DONE));
      break;
    case PID_TUNING_TIMEOUT :
      PidMode = PID_OFF; 
      HMI_flag.Pid_flag = false;
      DWIN_Popup_Confirm(ICON_TempTooHigh, "Error", GET_TEXT(MSG_PID_TIMEOUT));
      break;
    case PID_TEMP_TOO_HIGH :
      PidMode = PID_OFF; 
      HMI_flag.Pid_flag = false;
      DWIN_Popup_Confirm(ICON_TempTooHigh,"PID Autotune failed!","Temperature too high");
      break;
    default : break;
  }
}

void DWIN_StatusChanged(const char *text) {
  DWIN_Draw_Rectangle(1, Color_Bg_LBlue, 0, STATUS_Y, DWIN_WIDTH, STATUS_Y+20);
  DWIN_Draw_CenteredString(false, false, font8x16, Color_Yellow, Color_Bg_LBlue, MENU_CHR_W, STATUS_Y+2, F(text));
  DWIN_UpdateLCD();
}

// Start a Print Job
void Start_Print(bool sd) {
  if (card.isPrinting()) sdprint = true;
  else sdprint = sd;
  _percentDone = 0;
  _remain_time = 0;
  Goto_PrintProcess();
}

//End print job
void Stop_Print() {
  if (checkkey == PrintProcess || checkkey == Tune || printingIsActive()) {
    thermalManager.disable_all_heaters();
    thermalManager.zero_fan_speeds();
    HMI_flag.print_finish = true;
    HMI_flag.done_confirm_flag = false;
    Goto_PrintProcess();
  }
}

// Progress Bar update
void DWIN_Progress_Update(uint8_t percent, uint32_t remaining) {
  _percentDone = percent;
  _remain_time = remaining * 60;
  if (checkkey == PrintProcess) {
    Draw_Print_ProgressBar();
    Draw_Print_ProgressRemain();
    Draw_Print_ProgressElapsed();
  }
}

//Print Text with G-code M117 (only basic ASCII)
void Host_Print_Text(char * const text) {
  DWIN_StatusChanged(text);
}

#endif // DWIN_CREALITY_LCD<|MERGE_RESOLUTION|>--- conflicted
+++ resolved
@@ -472,18 +472,10 @@
   DWIN_Draw_Label(y, (char*)title);
 }
 
-void draw_move_en(const uint16_t line) {
-  #ifdef USE_STRING_TITLES
-    DWIN_Draw_Label(line, F("Move"));
-  #else
-  DWIN_Frame_AreaCopy(1, 69, 61, 102, 71, LBLX, line); // "Move"
-  #endif
-}
-
 void DWIN_Frame_TitleCopy(uint8_t id, uint16_t x1, uint16_t y1, uint16_t x2, uint16_t y2) { DWIN_Frame_AreaCopy(id, x1, y1, x2, y2, 14, 8); }
 
 void Item_Prepare_Move(const uint8_t row) {
-  draw_move_en(MBASE(row)); // "Move"
+  DWIN_Frame_AreaCopy(1, 69, 61, 102, 71, LBLX, MBASE(row)); // "Move"
   Draw_Menu_Line(row, ICON_Axis);
   Draw_More_Icon(row);
 }
@@ -1295,19 +1287,9 @@
     if (Apply_Encoder(encoder_diffState, HMI_ValueStruct.Max_Acceleration)) {
       checkkey = MaxAcceleration;
       EncoderRate.enabled = false;
-<<<<<<< HEAD
-      if (HMI_flag.acc_axis == X_AXIS) planner.set_max_acceleration(X_AXIS, HMI_ValueStruct.Max_Acceleration);
-      else if (HMI_flag.acc_axis == Y_AXIS) planner.set_max_acceleration(Y_AXIS, HMI_ValueStruct.Max_Acceleration);
-      else if (HMI_flag.acc_axis == Z_AXIS) planner.set_max_acceleration(Z_AXIS, HMI_ValueStruct.Max_Acceleration);
-      #if HAS_HOTEND
-        else if (HMI_flag.acc_axis == E_AXIS) planner.set_max_acceleration(E_AXIS, HMI_ValueStruct.Max_Acceleration);
-      #endif
-      DWIN_Draw_IntValue(true, true, 0, font8x16, Color_White, Color_Bg_Black, 4, 210, MBASE(select_item.now), HMI_ValueStruct.Max_Acceleration);
-=======
       if (WITHIN(HMI_flag.acc_axis, X_AXIS, LAST_AXIS))
         planner.set_max_acceleration(HMI_flag.acc_axis, HMI_ValueStruct.Max_Acceleration);
-      DWIN_Draw_IntValue(true, true, 0, font8x16, Color_White, Color_Bg_Black, 4, 210, MBASE(select_acc.now), HMI_ValueStruct.Max_Acceleration);
->>>>>>> 38b44e3f
+      DWIN_Draw_IntValue(true, true, 0, font8x16, Color_White, Color_Bg_Black, 4, 210, MBASE(select_item.now), HMI_ValueStruct.Max_Acceleration);
       return;
     }
     // MaxAcceleration limit
@@ -2139,14 +2121,21 @@
 
   #ifdef USE_STRING_HEADINGS
     Draw_Title(GET_TEXT_F(MSG_MOVE_AXIS));
+  #else
+    DWIN_Frame_TitleCopy(1, 231, 2, 265, 12);                     // Move
+  #endif
+
+  #ifdef USE_STRING_TITLES
     DWIN_Draw_Label(MBASE(1), GET_TEXT_F(MSG_MOVE_X));
     DWIN_Draw_Label(MBASE(2), GET_TEXT_F(MSG_MOVE_Y));
     DWIN_Draw_Label(MBASE(3), GET_TEXT_F(MSG_MOVE_Z));
   #else
-    DWIN_Frame_TitleCopy(1, 231, 2, 265, 12);                     // Move
-    draw_move_en(MBASE(1)); say_x(36, MBASE(1));                  // Move X
-    draw_move_en(MBASE(2)); say_y(36, MBASE(2));                  // Move Y
-    draw_move_en(MBASE(3)); say_z(36, MBASE(3));                  // Move Z
+    DWIN_Frame_AreaCopy(1, 69, 61, 102, 71, LBLX, MBASE(1)); // "Move"
+    DWIN_Frame_AreaCopy(1, 69, 61, 102, 71, LBLX, MBASE(2)); // "Move"
+    DWIN_Frame_AreaCopy(1, 69, 61, 102, 71, LBLX, MBASE(3)); // "Move"
+    say_x(36, MBASE(1));  // X
+    say_y(36, MBASE(2));  // Y
+    say_z(36, MBASE(3));  // Z
   #endif
   #if HAS_HOTEND
     DWIN_Frame_AreaCopy(1, 123, 192, 176, 202, LBLX, MBASE(4));   // Extruder
@@ -2824,46 +2813,35 @@
     if (select_item.dec()) Move_Highlight(-1, select_item.now);
   }
   else if (encoder_diffState == ENCODER_DIFF_ENTER) {
-    char ls[40];
-    const char *fmt = "G0 X%6.1f Y%6.1f F3000\nG0 Z0 F300";
-   
-    if (select_item.now) {     // if not is back
-      queue.inject_P(PSTR("M420 S0\nG28O"));  // Disable Mesh and do homing
-      queue.inject_P(PSTR("G90\nG0 Z2"));  // Switch to absolute and move Z 2mm
-    }
 
     switch (select_item.now) {
       case 0: // Back
+        DWIN_StatusChanged("");
+        queue.inject_P(PSTR("M420 S1\nG90\nG0 Z2"));
         checkkey = Prepare;
-        select_prepare.set(1);
+        select_prepare.set(3);
         index_prepare = MROWS;
-        DWIN_StatusChanged("");
         Draw_Prepare_Menu();
         break;
       case 1: // move to front left
-        sprintf_P(ls, fmt, 30, 30);
         DWIN_StatusChanged("Level front left");
-        queue.inject_P(ls);
+        queue.inject_P(PSTR("M420 S0\nG28O\nG90\nG0 Z2\nG0 X30 Y30 F3000\nG0 Z0 F300"));
         break;
       case 2: // move to front right
-        sprintf_P(ls, fmt, 200, 30);
         DWIN_StatusChanged("Level front right");
-        queue.inject_P(ls);
+        queue.inject_P(PSTR("M420 S0\nG28O\nG90\nG0 Z2\nG0 X200 Y30 F3000\nG0 Z0 F300"));
         break;
       case 3: // move to back right
-        sprintf_P(ls, fmt, 200, 200);
         DWIN_StatusChanged("Level back right");
-        queue.inject_P(ls);
+        queue.inject_P(PSTR("M420 S0\nG28O\nG90\nG0 Z2\nG0 X200 Y200 F3000\nG0 Z0 F300"));
         break;
       case 4: // move to back left
-        sprintf_P(ls, fmt, 30, 200);
         DWIN_StatusChanged("Level back left");
-        queue.inject_P(ls);
+        queue.inject_P(PSTR("M420 S0\nG28O\nG90\nG0 Z2\nG0 X30 Y200 F3000\nG0 Z0 F300"));
         break;
       case 5: // move to center
-        sprintf_P(ls, fmt, 115, 115);
         DWIN_StatusChanged("Level center");
-        queue.inject_P(ls);
+        queue.inject_P(PSTR("M420 S0\nG28O\nG90\nG0 Z2\nG0 X115 Y115 F3000\nG0 Z0 F300"));
         break;
     }
   }
