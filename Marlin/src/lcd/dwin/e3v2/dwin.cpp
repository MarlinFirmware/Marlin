/**
 * Marlin 3D Printer Firmware
 * Copyright (c) 2020 MarlinFirmware [https://github.com/MarlinFirmware/Marlin]
 *
 * Based on Sprinter and grbl.
 * Copyright (c) 2011 Camiel Gubbels / Erik van der Zalm
 *
 * This program is free software: you can redistribute it and/or modify
 * it under the terms of the GNU General Public License as published by
 * the Free Software Foundation, either version 3 of the License, or
 * (at your option) any later version.
 *
 * This program is distributed in the hope that it will be useful,
 * but WITHOUT ANY WARRANTY; without even the implied warranty of
 * MERCHANTABILITY or FITNESS FOR A PARTICULAR PURPOSE.  See the
 * GNU General Public License for more details.
 *
 * You should have received a copy of the GNU General Public License
 * along with this program.  If not, see <https://www.gnu.org/licenses/>.
 *
 */

/**
 * DWIN by Creality3D
 * Enhanced implementation by Miguel A. Risco-Castillo
 */

#include "../../../inc/MarlinConfigPre.h"

#if ENABLED(DWIN_CREALITY_LCD)

#include "dwin.h"

#if ANY(AUTO_BED_LEVELING_BILINEAR, AUTO_BED_LEVELING_LINEAR, AUTO_BED_LEVELING_3POINT) && DISABLED(PROBE_MANUALLY)
  #define HAS_ONESTEP_LEVELING 1
#endif

#if ANY(BABYSTEPPING, HAS_BED_PROBE, HAS_WORKSPACE_OFFSET)
  #define HAS_ZOFFSET_ITEM 1
#endif

#if !HAS_BED_PROBE && ENABLED(BABYSTEPPING)
  #define JUST_BABYSTEP 1
#endif

#include <WString.h>
#include <stdio.h>
#include <string.h>

#include "../../fontutils.h"
#include "../../marlinui.h"

#include "../../../sd/cardreader.h"

#include "../../../MarlinCore.h"
#include "../../../core/serial.h"
#include "../../../core/macros.h"
#include "../../../gcode/queue.h"

#include "../../../module/temperature.h"
#include "../../../module/printcounter.h"
#include "../../../module/motion.h"
#include "../../../module/planner.h"

#if ENABLED(EEPROM_SETTINGS)
  #include "../../../module/settings.h"
#endif

#if ENABLED(HOST_ACTION_COMMANDS)
  #include "../../../feature/host_actions.h"
#endif

#if HAS_ONESTEP_LEVELING
  #include "../../../feature/bedlevel/bedlevel.h"
#endif

#if HAS_BED_PROBE
  #include "../../../module/probe.h"
#endif

#if EITHER(BABYSTEP_ZPROBE_OFFSET, JUST_BABYSTEP)
  #include "../../../feature/babystep.h"
#endif

#if ENABLED(POWER_LOSS_RECOVERY)
  #include "../../../feature/powerloss.h"
#endif

#ifndef MACHINE_SIZE
  #define MACHINE_SIZE STRINGIFY(X_BED_SIZE) "x" STRINGIFY(Y_BED_SIZE) "x" STRINGIFY(Z_MAX_POS)
#endif

#include "lockscreen.h"

#ifndef CORP_WEBSITE
  #define CORP_WEBSITE WEBSITE_URL
#endif

#define PAUSE_HEAT

#define USE_STRING_HEADINGS
//#define USE_STRING_TITLES

#define MENU_CHAR_LIMIT  24

// Print speed limit
#define MIN_PRINT_SPEED  10
#define MAX_PRINT_SPEED 999

// Print flow limit
#define MIN_PRINT_FLOW   10
#define MAX_PRINT_FLOW   299

// Feedspeed limit (max feedspeed = DEFAULT_MAX_FEEDRATE * 2)
#define MIN_MAXFEEDSPEED      1
#define MIN_MAXACCELERATION   1
#define MIN_MAXJERK           0.1
#define MIN_STEP              1

#define FEEDRATE_E      (60)

// Minimum unit (0.1) : multiple (10)
#define UNITFDIGITS 1
#define MINUNITMULT pow(10, UNITFDIGITS)

#define ENCODER_WAIT_MS                  20
#define DWIN_VAR_UPDATE_INTERVAL         1024
#define DWIN_SCROLL_UPDATE_INTERVAL      SEC_TO_MS(2)
#define DWIN_REMAIN_TIME_UPDATE_INTERVAL SEC_TO_MS(20)

#define BABY_Z_VAR TERN(HAS_BED_PROBE, probe.offset.z, dwin_zoffset)

// Structs
HMI_value_t HMI_ValueStruct;
HMI_Flag_t HMI_flag{0};
HMI_data_t HMI_data;

millis_t dwin_heat_time = 0;

uint8_t checkkey = MainMenu;
uint8_t last_checkkey = MainMenu;

typedef struct {
  uint8_t now, last;
  void set(uint8_t v) { now = last = v; }
  void reset() { set(0); }
  bool changed() { bool c = (now != last); if (c) last = now; return c; }
  bool dec() { if (now) now--; return changed(); }
  bool inc(uint8_t v) { if (now < (v - 1)) now++; else now = (v - 1); return changed(); }
} select_t;

select_t select_page{0}, select_file{0}, select_print{0}, select_prepare{0}
         , select_control{0}, select_axis{0}, select_temp{0}, select_motion{0}, select_tune{0}
         , select_advset{0}, select_scolor{0}, select_PLA{0}, select_ABS{0}
         , select_speed{0}
         , select_acc{0}
         , select_jerk{0}
         , select_step{0}
         , select_item{0}
         ;

uint8_t index_file     = MROWS,
        index_prepare  = MROWS,
        index_control  = MROWS,
        index_leveling = MROWS,
        index_tune     = MROWS,
        index_advset   = MROWS,
        index_selcolor = MROWS;

bool dwin_abort_flag = false; // Flag to reset feedrate, return to Home

constexpr float default_max_feedrate[]        = DEFAULT_MAX_FEEDRATE;
constexpr float default_max_acceleration[]    = DEFAULT_MAX_ACCELERATION;

#if HAS_CLASSIC_JERK
  constexpr float default_max_jerk[]          = { DEFAULT_XJERK, DEFAULT_YJERK, DEFAULT_ZJERK, DEFAULT_EJERK };
#endif

static uint8_t _percent_done = 0;
static uint32_t _remain_time = 0;

// Additional Aux Host Support
static bool sdprint = false;

#if ENABLED(PAUSE_HEAT)
  #if HAS_HOTEND
    uint16_t resume_hotend_temp = 0;
  #endif
  #if HAS_HEATED_BED
    uint16_t resume_bed_temp = 0;
  #endif
#endif

#if HAS_ZOFFSET_ITEM
  float dwin_zoffset = 0, last_zoffset = 0;
#endif

#define DWIN_LANGUAGE_EEPROM_ADDRESS 0x01   // Between 0x01 and 0x63 (EEPROM_OFFSET-1)
                                            // BL24CXX::check() uses 0x00

inline bool HMI_IsChinese() { return HMI_flag.language == DWIN_CHINESE; }

void HMI_SetLanguageCache() {
  DWIN_JPG_CacheTo1(HMI_IsChinese() ? Language_Chinese : Language_English);
}

void HMI_SetLanguage() {
  #if BOTH(EEPROM_SETTINGS, IIC_BL24CXX_EEPROM)
    BL24CXX::read(DWIN_LANGUAGE_EEPROM_ADDRESS, (uint8_t*)&HMI_flag.language, sizeof(HMI_flag.language));
  #endif
  HMI_SetLanguageCache();
}

void HMI_ToggleLanguage() {
  HMI_flag.language = HMI_IsChinese() ? DWIN_ENGLISH : DWIN_CHINESE;
  HMI_SetLanguageCache();
  #if BOTH(EEPROM_SETTINGS, IIC_BL24CXX_EEPROM)
    BL24CXX::write(DWIN_LANGUAGE_EEPROM_ADDRESS, (uint8_t*)&HMI_flag.language, sizeof(HMI_flag.language));
  #endif
}

void ICON_Print() {
  if (select_page.now == 0) {
    DWIN_ICON_Show(1, 0, 0, ICON, ICON_Print_1, 17, 130);
    DWIN_Draw_Rectangle(0, HMI_data.Highlight_Color, 17, 130, 126, 229);
    if (HMI_IsChinese())
      DWIN_Frame_AreaCopy(1, 1, 447, 28, 460, 58, 201);
    else
      DWIN_Frame_AreaCopy(1, 1, 451, 31, 463, 57, 201);
  }
  else {
    DWIN_ICON_Show(1, 0, 0, ICON, ICON_Print_0, 17, 130);
    if (HMI_IsChinese())
      DWIN_Frame_AreaCopy(1, 1, 405, 28, 420, 58, 201);
    else
      DWIN_Frame_AreaCopy(1, 1, 423, 31, 435, 57, 201);
  }
}

void ICON_Prepare() {
  if (select_page.now == 1) {
    DWIN_ICON_Show(1, 0, 0, ICON, ICON_Prepare_1, 145, 130);
    DWIN_Draw_Rectangle(0, HMI_data.Highlight_Color, 145, 130, 254, 229);
    if (HMI_IsChinese())
      DWIN_Frame_AreaCopy(1, 31, 447, 58, 460, 186, 201);
    else
      DWIN_Frame_AreaCopy(1, 33, 451, 82, 466, 175, 201);
  }
  else {
    DWIN_ICON_Show(1, 0, 0, ICON, ICON_Prepare_0, 145, 130);
    if (HMI_IsChinese())
      DWIN_Frame_AreaCopy(1, 31, 405, 58, 420, 186, 201);
    else
      DWIN_Frame_AreaCopy(1, 33, 423, 82, 438, 175, 201);
  }
}

void ICON_Control() {
  if (select_page.now == 2) {
    DWIN_ICON_Show(1, 0, 0, ICON, ICON_Control_1, 17, 246);
    DWIN_Draw_Rectangle(0, HMI_data.Highlight_Color, 17, 246, 126, 345);
    if (HMI_IsChinese())
      DWIN_Frame_AreaCopy(1, 61, 447, 88, 460, 58, 318);
    else
      DWIN_Frame_AreaCopy(1, 85, 451, 132, 463, 48, 318);
  }
  else {
    DWIN_ICON_Show(1, 0, 0, ICON, ICON_Control_0, 17, 246);
    if (HMI_IsChinese())
      DWIN_Frame_AreaCopy(1, 61, 405, 88, 420, 58, 318);
    else
      DWIN_Frame_AreaCopy(1, 85, 423, 132, 434, 48, 318);
  }
}

void ICON_StartInfo(bool show) {
  if (show) {
    DWIN_ICON_Show(1, 0, 0, ICON, ICON_Info_1, 145, 246);
    DWIN_Draw_Rectangle(0, HMI_data.Highlight_Color, 145, 246, 254, 345);
    if (HMI_IsChinese())
      DWIN_Frame_AreaCopy(1, 91, 447, 118, 460, 186, 318);
    else
      DWIN_Frame_AreaCopy(1, 132, 451, 159, 466, 186, 318);
  }
  else {
    DWIN_ICON_Show(1, 0, 0, ICON, ICON_Info_0, 145, 246);
    if (HMI_IsChinese())
      DWIN_Frame_AreaCopy(1, 91, 405, 118, 420, 186, 318);
    else
      DWIN_Frame_AreaCopy(1, 132, 423, 159, 435, 186, 318);
  }
}

void ICON_Leveling(bool show) {
  if (show) {
    DWIN_ICON_Show(1, 0, 0, ICON, ICON_Leveling_1, 145, 246);
    DWIN_Draw_Rectangle(0, HMI_data.Highlight_Color, 145, 246, 254, 345);
    if (HMI_IsChinese())
      DWIN_Frame_AreaCopy(1, 211, 447, 238, 460, 186, 318);
    else
      DWIN_Frame_AreaCopy(1, 84, 437, 120,  449, 182, 318);
  }
  else {
    DWIN_ICON_Show(1, 0, 0, ICON, ICON_Leveling_0, 145, 246);
    if (HMI_IsChinese())
      DWIN_Frame_AreaCopy(1, 211, 405, 238, 420, 186, 318);
    else
      DWIN_Frame_AreaCopy(1, 84, 465, 120, 478, 182, 318);
  }
}

void ICON_Tune() {
  if (select_print.now == 0) {
    DWIN_ICON_Show(1, 0, 0, ICON, ICON_Setup_1, 8, 252);
    DWIN_Draw_Rectangle(0, HMI_data.Highlight_Color, 8, 252, 87, 351);
    if (HMI_IsChinese())
      DWIN_Frame_AreaCopy(1, 121, 447, 148, 458, 34, 325);
    else
      DWIN_Frame_AreaCopy(1,   0, 466,  34, 476, 31, 325);
  }
  else {
    DWIN_ICON_Show(1, 0, 0, ICON, ICON_Setup_0, 8, 252);
    if (HMI_IsChinese())
      DWIN_Frame_AreaCopy(1, 121, 405, 148, 420, 34, 325);
    else
      DWIN_Frame_AreaCopy(1,   0, 438,  32, 448, 31, 325);
  }
}

void ICON_Pause() {
  if (select_print.now == 1) {
    DWIN_ICON_Show(1, 0, 0, ICON, ICON_Pause_1, 96, 252);
    DWIN_Draw_Rectangle(0, HMI_data.Highlight_Color, 96, 252, 175, 351);
    if (HMI_IsChinese())
      DWIN_Frame_AreaCopy(1, 181, 447, 208, 459, 124, 325);
    else
      DWIN_Frame_AreaCopy(1, 177, 451, 216, 462, 116, 325);
  }
  else {
    DWIN_ICON_Show(1, 0, 0, ICON, ICON_Pause_0, 96, 252);
    if (HMI_IsChinese())
      DWIN_Frame_AreaCopy(1, 181, 405, 208, 420, 124, 325);
    else
      DWIN_Frame_AreaCopy(1, 177, 423, 215, 433, 116, 325);
  }
}

void ICON_Continue() {
  if (select_print.now == 1) {
    DWIN_ICON_Show(1, 0, 0, ICON, ICON_Continue_1, 96, 252);
    DWIN_Draw_Rectangle(0, HMI_data.Highlight_Color, 96, 252, 175, 351);
    if (HMI_IsChinese())
      DWIN_Frame_AreaCopy(1, 1, 447, 28, 460, 124, 325);
    else
      DWIN_Frame_AreaCopy(1, 1, 452, 32, 464, 121, 325);
  }
  else {
    DWIN_ICON_Show(1, 0, 0, ICON, ICON_Continue_0, 96, 252);
    if (HMI_IsChinese())
      DWIN_Frame_AreaCopy(1, 1, 405, 28, 420, 124, 325);
    else
      DWIN_Frame_AreaCopy(1, 1, 424, 31, 434, 121, 325);
  }
}

void ICON_Stop() {
  if (select_print.now == 2) {
    DWIN_ICON_Show(1, 0, 0, ICON, ICON_Stop_1, 184, 252);
    DWIN_Draw_Rectangle(0, HMI_data.Highlight_Color, 184, 252, 263, 351);
    if (HMI_IsChinese())
      DWIN_Frame_AreaCopy(1, 151, 447, 178, 459, 210, 325);
    else
      DWIN_Frame_AreaCopy(1, 218, 452, 249, 466, 209, 325);
  }
  else {
    DWIN_ICON_Show(1, 0, 0, ICON, ICON_Stop_0, 184, 252);
    if (HMI_IsChinese())
      DWIN_Frame_AreaCopy(1, 151, 405, 178, 420, 210, 325);
    else
      DWIN_Frame_AreaCopy(1, 218, 423, 247, 436, 209, 325);
  }
}

void Clear_Menu_Area() {
  DWIN_Draw_Rectangle(1, HMI_data.Background_Color, 0, 31, DWIN_WIDTH, STATUS_Y - 1);
}

void Draw_More_Icon(const uint8_t line) {
  DWIN.Draw_Icon(ICON_More, 226, MBASE(line) - 3);
}

void Draw_Menu_Cursor(const uint8_t line) {
  DWIN_Draw_Rectangle(1, HMI_data.Cursor_color, 0, MBASE(line) - 18, 14, MBASE(line + 1) - 20);
}

void Erase_Menu_Cursor(const uint8_t line) {
  DWIN_Draw_Rectangle(1, HMI_data.Background_Color, 0, MBASE(line) - 18, 14, MBASE(line + 1) - 20);
}

void Move_Highlight(const int16_t from, const uint16_t newline) {
  Erase_Menu_Cursor(newline - from);
  Draw_Menu_Cursor(newline);
}

void Add_Menu_Line() {
  Move_Highlight(1, MROWS);
  DWIN_Draw_Line(HMI_data.SplitLine_Color, 16, MBASE(MROWS + 1) - 20, 256, MBASE(MROWS + 1) - 19);
}

void Scroll_Menu(const uint8_t dir) {
  DWIN_Frame_AreaMove(1, dir, MLINE, HMI_data.Background_Color, 0, 31, DWIN_WIDTH, 349);
  switch (dir) {
    case DWIN_SCROLL_DOWN: Move_Highlight(-1, 0); break;
    case DWIN_SCROLL_UP:   Add_Menu_Line(); break;
  }
}

inline uint16_t nr_sd_menu_items() {
  return card.get_num_Files() + !card.flag.workDirIsRoot;
}

void Draw_Menu_Icon(const uint8_t line, const uint8_t icon) {
  DWIN.Draw_Icon(icon, 26, MBASE(line) - 3);
}

void Erase_Menu_Text(const uint8_t line) {
  DWIN_Draw_Rectangle(1, HMI_data.Background_Color, LBLX, MBASE(line) - 14, 271, MBASE(line) + 28);
}

void Draw_Menu_Item(const uint8_t line, const uint8_t icon=0, const char * const label=nullptr, bool more=false) {
  if (label) DWIN.Draw_String(LBLX, MBASE(line) - 1, (char*)label);
  if (icon) Draw_Menu_Icon(line, icon);
  if (more) Draw_More_Icon(line);
}

void Draw_Menu_Line(const uint8_t line, const uint8_t icon=0, const char * const label=nullptr, bool more=false) {
  Draw_Menu_Item(line, icon, label, more);
  DWIN_Draw_Line(HMI_data.SplitLine_Color, 16, MBASE(line) + 33, 256, MBASE(line) + 34);
}

void Draw_Chkb_Line(const uint8_t line, const bool mode) {
  DWIN.Draw_Checkbox(HMI_data.Text_Color, HMI_data.Background_Color, 225, MBASE(line) - 1, mode);
}

void Draw_Menu_IntValue(uint16_t bcolor, const uint8_t line, uint8_t iNum, const uint16_t value=0) {
  DWIN.Draw_Int(HMI_data.Text_Color, bcolor, iNum , 216, MBASE(line) - 1, value);
}

// The "Back" label is always on the first line
void Draw_Back_Label() {
  if (HMI_IsChinese())
    DWIN_Frame_AreaCopy(1, 129, 72, 156, 84, LBLX, MBASE(0));
  else
    DWIN_Frame_AreaCopy(1, 226, 179, 256, 189, LBLX, MBASE(0));
}

// Draw "Back" line at the top
void Draw_Back_First(const bool is_sel=true) {
  Draw_Menu_Line(0, ICON_Back);
  Draw_Back_Label();
  if (is_sel) Draw_Menu_Cursor(0);
}

template<typename T>
inline bool Apply_Encoder(const ENCODER_DiffState &encoder_diffState, T &valref) {
  if (encoder_diffState == ENCODER_DIFF_CW)
    valref += EncoderRate.encoderMoveValue;
  else if (encoder_diffState == ENCODER_DIFF_CCW)
    valref -= EncoderRate.encoderMoveValue;
  return encoder_diffState == ENCODER_DIFF_ENTER;
}

//
// Draw Menus
//

#define MOTION_CASE_RATE   1
#define MOTION_CASE_ACCEL  2
#define MOTION_CASE_JERK   (MOTION_CASE_ACCEL + ENABLED(HAS_CLASSIC_JERK))
#define MOTION_CASE_STEPS  (MOTION_CASE_JERK + 1)
#define MOTION_CASE_FLOW   (MOTION_CASE_STEPS +1)
#define MOTION_CASE_TOTAL  MOTION_CASE_FLOW

#define PREPARE_CASE_FMAN  (ENABLED(ADVANCED_PAUSE_FEATURE))  // Filament management
#define PREPARE_CASE_MOVE  (PREPARE_CASE_FMAN + 1)
#define PREPARE_CASE_TRAM  (PREPARE_CASE_MOVE + ENABLED(ASSISTED_TRAMMING))
#define PREPARE_CASE_DISA  (PREPARE_CASE_TRAM + 1)
#define PREPARE_CASE_HOME  (PREPARE_CASE_DISA + 1)
#define PREPARE_CASE_MMESH (PREPARE_CASE_HOME + ENABLED(MESH_BED_LEVELING))
#define PREPARE_CASE_ZOFF (PREPARE_CASE_MMESH + ENABLED(HAS_ZOFFSET_ITEM))
#define PREPARE_CASE_PLA  (PREPARE_CASE_ZOFF + ENABLED(HAS_HOTEND))
#define PREPARE_CASE_ABS  (PREPARE_CASE_PLA + ENABLED(HAS_HOTEND))
#define PREPARE_CASE_COOL (PREPARE_CASE_ABS + EITHER(HAS_HOTEND, HAS_HEATED_BED))
#define PREPARE_CASE_LANG (PREPARE_CASE_COOL + 1)
#define PREPARE_CASE_TOTAL PREPARE_CASE_LANG

#define CONTROL_CASE_TEMP 1
#define CONTROL_CASE_MOVE  (CONTROL_CASE_TEMP + 1)
#define CONTROL_CASE_SAVE  (CONTROL_CASE_MOVE + ENABLED(EEPROM_SETTINGS))
#define CONTROL_CASE_LOAD  (CONTROL_CASE_SAVE + ENABLED(EEPROM_SETTINGS))
#define CONTROL_CASE_RESET (CONTROL_CASE_LOAD + ENABLED(EEPROM_SETTINGS))
#define CONTROL_CASE_ADVSET (CONTROL_CASE_RESET + 1)
#define CONTROL_CASE_INFO  (CONTROL_CASE_ADVSET + 1)
#define CONTROL_CASE_TOTAL CONTROL_CASE_INFO

#define TUNE_CASE_SPEED 1
#define TUNE_CASE_TEMP (TUNE_CASE_SPEED + ENABLED(HAS_HOTEND))
#define TUNE_CASE_BED  (TUNE_CASE_TEMP + ENABLED(HAS_HEATED_BED))
#define TUNE_CASE_FAN  (TUNE_CASE_BED + ENABLED(HAS_FAN))
#define TUNE_CASE_ZOFF (TUNE_CASE_FAN + ENABLED(HAS_ZOFFSET_ITEM))
#define TUNE_CASE_FLOW (TUNE_CASE_ZOFF + 1)
#define TUNE_CASE_FCHNG (TUNE_CASE_FLOW + ENABLED(ADVANCED_PAUSE_FEATURE))
#define TUNE_CASE_LOCK (TUNE_CASE_FCHNG + 1)
#define TUNE_CASE_TOTAL TUNE_CASE_LOCK

#define TEMP_CASE_TEMP (0 + ENABLED(HAS_HOTEND))
#define TEMP_CASE_BED  (TEMP_CASE_TEMP + ENABLED(HAS_HEATED_BED))
#define TEMP_CASE_FAN  (TEMP_CASE_BED + ENABLED(HAS_FAN))
#define TEMP_CASE_PLA  (TEMP_CASE_FAN + ENABLED(HAS_HOTEND))
#define TEMP_CASE_ABS  (TEMP_CASE_PLA + ENABLED(HAS_HOTEND))
#define TEMP_CASE_TOTAL TEMP_CASE_ABS

#define PREHEAT_CASE_TEMP (0 + ENABLED(HAS_HOTEND))
#define PREHEAT_CASE_BED  (PREHEAT_CASE_TEMP + ENABLED(HAS_HEATED_BED))
#define PREHEAT_CASE_FAN  (PREHEAT_CASE_BED + ENABLED(HAS_FAN))
#define PREHEAT_CASE_SAVE (PREHEAT_CASE_FAN + ENABLED(EEPROM_SETTINGS))
#define PREHEAT_CASE_TOTAL PREHEAT_CASE_SAVE

#define ADVSET_CASE_HOMEOFF   1
#define ADVSET_CASE_PROBEOFF  (ADVSET_CASE_HOMEOFF + ENABLED(HAS_ONESTEP_LEVELING))
#define ADVSET_CASE_HEPID     (ADVSET_CASE_PROBEOFF + ENABLED(HAS_HOTEND))
#define ADVSET_CASE_BEDPID    (ADVSET_CASE_HEPID + ENABLED(HAS_HEATED_BED))
#define ADVSET_CASE_PWRLOSSR  (ADVSET_CASE_BEDPID + ENABLED(POWER_LOSS_RECOVERY))
#define ADVSET_CASE_BRIGHTNESS (ADVSET_CASE_PWRLOSSR + 1)
#define ADVSET_CASE_SCOLOR    (ADVSET_CASE_BRIGHTNESS + 1)
#define ADVSET_CASE_SOUND     (ADVSET_CASE_SCOLOR + ENABLED(SOUND_MENU_ITEM))
#define ADVSET_CASE_LOCK      (ADVSET_CASE_SOUND + 1)
#define ADVSET_CASE_TOTAL     ADVSET_CASE_LOCK


#define SCOLOR_CASE_LOADDEF   1
#define SCOLOR_CASE_BACKG     (SCOLOR_CASE_LOADDEF + 1)
#define SCOLOR_CASE_CURSOR    (SCOLOR_CASE_BACKG + 1)
#define SCOLOR_CASE_TITLEGB   (SCOLOR_CASE_CURSOR +1)
#define SCOLOR_CASE_TITLETXT  (SCOLOR_CASE_TITLEGB +1)
#define SCOLOR_CASE_TEXT      (SCOLOR_CASE_TITLETXT + 1)
#define SCOLOR_CASE_SELECT    (SCOLOR_CASE_TEXT + 1)
#define SCOLOR_CASE_SLINE     (SCOLOR_CASE_SELECT + 1)
#define SCOLOR_CASE_HIGHLIGHT (SCOLOR_CASE_SLINE + 1)
#define SCOLOR_CASE_STATUSBG  (SCOLOR_CASE_HIGHLIGHT + 1)
#define SCOLOR_CASE_STATUSTXT (SCOLOR_CASE_STATUSBG + 1)
#define SCOLOR_CASE_POPUPBG   (SCOLOR_CASE_STATUSTXT + 1)
#define SCOLOR_CASE_POPUPTXT  (SCOLOR_CASE_POPUPBG + 1)
#define SCOLOR_CASE_ALERTBG   (SCOLOR_CASE_POPUPTXT + 1)
#define SCOLOR_CASE_ALERTTXT  (SCOLOR_CASE_ALERTBG + 1)
#define SCOLOR_CASE_PERCNTTXT (SCOLOR_CASE_ALERTTXT + 1)
#define SCOLOR_CASE_BARFILL   (SCOLOR_CASE_PERCNTTXT + 1)
#define SCOLOR_CASE_INDICATOR (SCOLOR_CASE_BARFILL +1)
#define SCOLOR_CASE_COORDINATE (SCOLOR_CASE_INDICATOR + 1)
#define SCOLOR_CASE_TOTAL     SCOLOR_CASE_COORDINATE

//
// Draw Menus
//

void DWIN_Draw_Label(const uint16_t y, char *string) {
  DWIN.Draw_String(LBLX, y, string);
}
void DWIN_Draw_Label(const uint16_t y, const __FlashStringHelper *title) {
  DWIN_Draw_Label(y, (char*)title);
}

void draw_move_en(const uint16_t line) {
  #ifdef USE_STRING_TITLES
    DWIN_Draw_Label(line, F("Move"));
  #else
    DWIN_Frame_AreaCopy(1, 69, 61, 102, 71, LBLX, line); // "Move"
  #endif
}

void Item_Prepare_Move(const uint8_t row) {
  if (HMI_IsChinese())
    DWIN_Frame_AreaCopy(1, 159, 70, 200, 84, LBLX, MBASE(row));
  else
    draw_move_en(MBASE(row)); // "Move"
  Draw_Menu_Line(row, ICON_Axis);
  Draw_More_Icon(row);
}

void Item_Prepare_Disable(const uint8_t row) {
  if (HMI_IsChinese())
    DWIN_Frame_AreaCopy(1, 204, 70, 259, 82, LBLX, MBASE(row));
  else {
    #ifdef USE_STRING_TITLES
      DWIN_Draw_Label(MBASE(row), GET_TEXT_F(MSG_DISABLE_STEPPERS));
    #else
      DWIN_Frame_AreaCopy(1, 103, 59, 200, 74, LBLX, MBASE(row)); // "Disable Stepper"
    #endif
  }
  Draw_Menu_Line(row, ICON_CloseMotor);
}

void Item_Prepare_Home(const uint8_t row) {
  if (HMI_IsChinese())
    DWIN_Frame_AreaCopy(1, 0, 89, 41, 101, LBLX, MBASE(row));
  else {
    #ifdef USE_STRING_TITLES
      DWIN_Draw_Label(MBASE(row), GET_TEXT_F(MSG_AUTO_HOME));
    #else
      DWIN_Frame_AreaCopy(1, 202, 61, 271, 71, LBLX, MBASE(row)); // "Auto Home"
    #endif
  }
  Draw_Menu_Line(row, ICON_Homing);
}

#if HAS_ZOFFSET_ITEM

  void Item_Prepare_Offset(const uint8_t row) {
    if (HMI_IsChinese()) {
      #if HAS_BED_PROBE
        DWIN_Frame_AreaCopy(1, 174, 164, 223, 177, LBLX, MBASE(row));
        DWIN.Draw_Signed_Float(2, 2, 202, MBASE(row), probe.offset.z * 100);
      #else
        DWIN_Frame_AreaCopy(1, 43, 89, 98, 101, LBLX, MBASE(row));
      #endif
    }
    else {
      #if HAS_BED_PROBE
        #ifdef USE_STRING_TITLES
          DWIN_Draw_Label(MBASE(row), GET_TEXT_F(MSG_ZPROBE_ZOFFSET));
        #else
          DWIN_Frame_AreaCopy(1, 93, 179, 141, 189, LBLX, MBASE(row));    // "Z-Offset"
        #endif
        DWIN.Draw_Signed_Float(2, 2, 202, MBASE(row), probe.offset.z * 100);
      #else
        #ifdef USE_STRING_TITLES
          DWIN_Draw_Label(MBASE(row), GET_TEXT_F(MSG_SET_HOME_OFFSETS));
        #else
          DWIN_Frame_AreaCopy(1, 1, 76, 106, 86, LBLX, MBASE(row));       // "Set home offsets"
        #endif
      #endif
    }
    Draw_Menu_Line(row, ICON_SetHome);
  }

#endif

#if HAS_HOTEND
  void Item_Prepare_PLA(const uint8_t row) {
    if (HMI_IsChinese()) {
      DWIN_Frame_AreaCopy(1, 100, 89, 151, 101, LBLX, MBASE(row));
    }
    else {
      #ifdef USE_STRING_TITLES
        DWIN_Draw_Label(MBASE(row), F("Preheat " PREHEAT_1_LABEL));
      #else
        DWIN_Frame_AreaCopy(1, 107, 76, 156, 86, LBLX, MBASE(row));       // "Preheat"
        DWIN_Frame_AreaCopy(1, 157, 76, 181, 86, LBLX + 52, MBASE(row));  // "PLA"
      #endif
    }
    Draw_Menu_Line(row, ICON_PLAPreheat);
  }

  void Item_Prepare_ABS(const uint8_t row) {
    if (HMI_IsChinese()) {
      DWIN_Frame_AreaCopy(1, 180, 89, 233, 100, LBLX, MBASE(row));
    }
    else {
      #ifdef USE_STRING_TITLES
        DWIN_Draw_Label(MBASE(row), F("Preheat " PREHEAT_2_LABEL));
      #else
        DWIN_Frame_AreaCopy(1, 107, 76, 156, 86, LBLX, MBASE(row));       // "Preheat"
        DWIN_Frame_AreaCopy(1, 172, 76, 198, 86, LBLX + 52, MBASE(row));  // "ABS"
      #endif
    }
    Draw_Menu_Line(row, ICON_ABSPreheat);
  }
#endif

#if HAS_PREHEAT
  void Item_Prepare_Cool(const uint8_t row) {
    if (HMI_IsChinese())
      DWIN_Frame_AreaCopy(1,   1, 104,  56, 117, LBLX, MBASE(row));
    else {
      #ifdef USE_STRING_TITLES
        DWIN_Draw_Label(MBASE(row), GET_TEXT_F(MSG_COOLDOWN));
      #else
        DWIN_Frame_AreaCopy(1, 200,  76, 264,  86, LBLX, MBASE(row));      // "Cooldown"
      #endif
    }
    Draw_Menu_Line(row, ICON_Cool);
  }
#endif

void Item_Prepare_Lang(const uint8_t row) {
  if (HMI_IsChinese())
    DWIN_Frame_AreaCopy(1, 239, 134, 266, 146, LBLX, MBASE(row));
  else {
    #ifdef USE_STRING_TITLES
      DWIN_Draw_Label(MBASE(row), F("UI Language"));
    #else
      DWIN_Frame_AreaCopy(1, 0, 194, 121, 207, LBLX, MBASE(row)); // "Language selection"
    #endif
  }
  DWIN.Draw_String(226, MBASE(row), HMI_IsChinese() ? F("CN") : F("EN"));
  Draw_Menu_Icon(row, ICON_Language);
}

void Draw_Prepare_Menu() {
  Clear_Menu_Area();

  const int16_t scroll = MROWS - index_prepare; // Scrolled-up lines
  #define PSCROL(L) (scroll + (L))
  #define PVISI(L)  WITHIN(PSCROL(L), 0, MROWS)

  if (HMI_IsChinese()) {
    Title.FrameCopy(1, 133, 1, 160, 13);   // "Prepare"
  }
  else {
    #ifdef USE_STRING_HEADINGS
      Title.SetCaption(GET_TEXT_F(MSG_PREPARE));
    #else
      Title.FrameCopy(1, 178, 2, 229, 14); // "Prepare"
    #endif
  }

  if (PVISI(0)) Draw_Back_First(select_prepare.now == 0);                         // < Back
  #if ENABLED(ADVANCED_PAUSE_FEATURE)
    if (PVISI(PREPARE_CASE_FMAN)) Draw_Menu_Line(PSCROL(PREPARE_CASE_FMAN), ICON_FilMan, GET_TEXT(MSG_FILAMENT_MAN), true);      // Filament Management >
  #endif
  if (PVISI(PREPARE_CASE_MOVE)) Item_Prepare_Move(PSCROL(PREPARE_CASE_MOVE));     // Move >
  #if ENABLED(ASSISTED_TRAMMING)
    if (PVISI(PREPARE_CASE_TRAM)) Draw_Menu_Line(PSCROL(PREPARE_CASE_TRAM), ICON_Tramming, GET_TEXT(MSG_MANUAL_LEVELING), true); // Manual Leveling >
  #endif
  if (PVISI(PREPARE_CASE_DISA)) Item_Prepare_Disable(PSCROL(PREPARE_CASE_DISA));  // Disable Stepper
  if (PVISI(PREPARE_CASE_HOME)) Item_Prepare_Home(PSCROL(PREPARE_CASE_HOME));     // Auto Home
  #if ENABLED(MESH_BED_LEVELING)
    if (PVISI(PREPARE_CASE_MMESH)) Draw_Menu_Line(PSCROL(PREPARE_CASE_MMESH), ICON_PrintSize, GET_TEXT(MSG_MANUAL_MESH), true);  // Manual Mesh >
  #endif
  #if HAS_ZOFFSET_ITEM
    if (PVISI(PREPARE_CASE_ZOFF)) Item_Prepare_Offset(PSCROL(PREPARE_CASE_ZOFF)); // Edit Z-Offset / Babystep / Set Home Offset
  #endif
  #if HAS_HOTEND
    if (PVISI(PREPARE_CASE_PLA)) Item_Prepare_PLA(PSCROL(PREPARE_CASE_PLA));      // Preheat PLA
    if (PVISI(PREPARE_CASE_ABS)) Item_Prepare_ABS(PSCROL(PREPARE_CASE_ABS));      // Preheat ABS
  #endif
  #if HAS_PREHEAT
    if (PVISI(PREPARE_CASE_COOL)) Item_Prepare_Cool(PSCROL(PREPARE_CASE_COOL));   // Cooldown
  #endif
  if (PVISI(PREPARE_CASE_LANG)) Item_Prepare_Lang(PSCROL(PREPARE_CASE_LANG));     // Language CN/EN

  if (select_prepare.now) Draw_Menu_Cursor(PSCROL(select_prepare.now));
}

void Item_Control_Info(const uint16_t line) {
  if (HMI_IsChinese())
    DWIN_Frame_AreaCopy(1, 231, 104, 258, 116, LBLX, line);
  else {
    #ifdef USE_STRING_TITLES
      DWIN_Draw_Label(line, GET_TEXT_F(MSG_INFO_SCREEN));
    #else
      DWIN_Frame_AreaCopy(1, 0, 104, 24, 114, LBLX, line);
    #endif
  }
}

void Draw_Control_Menu() {
  Clear_Menu_Area();

  #if CONTROL_CASE_TOTAL >= 6
    const int16_t scroll = MROWS - index_control; // Scrolled-up lines
    #define CSCROL(L) (scroll + (L))
  #else
    #define CSCROL(L) (L)
  #endif
  #define CLINE(L)  MBASE(CSCROL(L))
  #define CVISI(L)  WITHIN(CSCROL(L), 0, MROWS)

  if (CVISI(0)) Draw_Back_First(select_control.now == 0);                         // < Back

  if (HMI_IsChinese()) {
    Title.FrameCopy(1, 103, 1, 130, 14);                                     // "Control"

    DWIN_Frame_AreaCopy(1,  57, 104,  84, 116, LBLX, CLINE(CONTROL_CASE_TEMP));   // Temperature >
    DWIN_Frame_AreaCopy(1,  87, 104, 114, 116, LBLX, CLINE(CONTROL_CASE_MOVE));   // Motion >

    #if ENABLED(EEPROM_SETTINGS)
      DWIN_Frame_AreaCopy(1, 117, 104, 172, 116, LBLX, CLINE(CONTROL_CASE_SAVE));   // Store Configuration
      DWIN_Frame_AreaCopy(1, 174, 103, 229, 116, LBLX, CLINE(CONTROL_CASE_LOAD));   // Read Configuration
      DWIN_Frame_AreaCopy(1,   1, 118,  56, 131, LBLX, CLINE(CONTROL_CASE_RESET));  // Reset Configuration
    #endif
  }
  else {
    #ifdef USE_STRING_HEADINGS
      Title.SetCaption(GET_TEXT_F(MSG_CONTROL));
    #else
      Title.FrameCopy(1, 128, 2, 176, 12);                                         // "Control"
    #endif
    #ifdef USE_STRING_TITLES
      if (CVISI(CONTROL_CASE_TEMP)) DWIN_Draw_Label(CLINE(CONTROL_CASE_TEMP), GET_TEXT_F(MSG_TEMPERATURE));
      if (CVISI(CONTROL_CASE_MOVE)) DWIN_Draw_Label(CLINE(CONTROL_CASE_MOVE), GET_TEXT_F(MSG_MOTION));
      #if ENABLED(EEPROM_SETTINGS)
        if (CVISI(CONTROL_CASE_SAVE)) DWIN_Draw_Label(CLINE(CONTROL_CASE_SAVE), GET_TEXT_F(MSG_STORE_EEPROM));
        if (CVISI(CONTROL_CASE_LOAD)) DWIN_Draw_Label(CLINE(CONTROL_CASE_LOAD), GET_TEXT_F(MSG_LOAD_EEPROM));
        if (CVISI(CONTROL_CASE_RESET)) DWIN_Draw_Label(CLINE(CONTROL_CASE_RESET), GET_TEXT_F(MSG_RESTORE_DEFAULTS));
      #endif
    #else
      if (CVISI(CONTROL_CASE_TEMP)) DWIN_Frame_AreaCopy(1,  1, 89,  83, 101, LBLX, CLINE(CONTROL_CASE_TEMP));           // Temperature >
      if (CVISI(CONTROL_CASE_MOVE)) DWIN_Frame_AreaCopy(1, 84, 89, 128,  99, LBLX, CLINE(CONTROL_CASE_MOVE));           // Motion >
      #if ENABLED(EEPROM_SETTINGS)
        if (CVISI(CONTROL_CASE_SAVE)) DWIN_Frame_AreaCopy(1, 148,  89, 268, 101, LBLX     , CLINE(CONTROL_CASE_SAVE));  // "Store Configuration"
        if (CVISI(CONTROL_CASE_LOAD)) {
          DWIN_Frame_AreaCopy(1,  26, 104,  57, 114, LBLX     , CLINE(CONTROL_CASE_LOAD));  // "Read"
          DWIN_Frame_AreaCopy(1, 182,  89, 268, 101, LBLX + 34, CLINE(CONTROL_CASE_LOAD));  // "Configuration"
        }
        if (CVISI(CONTROL_CASE_RESET)) {
          DWIN_Frame_AreaCopy(1,  59, 104,  93, 114, LBLX     , CLINE(CONTROL_CASE_RESET)); // "Reset"
          DWIN_Frame_AreaCopy(1, 182,  89, 268, 101, LBLX + 37, CLINE(CONTROL_CASE_RESET)); // "Configuration"
        }
      #endif
    #endif
  }

  if (CVISI(CONTROL_CASE_ADVSET)) {
    DWIN_Draw_Label(CLINE(CONTROL_CASE_ADVSET), GET_TEXT_F(MSG_ADVANCED_SETTINGS));  // Advanced Settings
  }

  if (CVISI(CONTROL_CASE_INFO)) Item_Control_Info(CLINE(CONTROL_CASE_INFO));

  if (select_control.now && CVISI(select_control.now))
    Draw_Menu_Cursor(CSCROL(select_control.now));

  // Draw icons and lines
  #define _TEMP_ICON(N, I, M) do { \
    if (CVISI(N)) { \
      Draw_Menu_Line(CSCROL(N), I); \
      if (M) { \
        Draw_More_Icon(CSCROL(N)); \
      } \
    } \
  } while(0)

  _TEMP_ICON(CONTROL_CASE_TEMP, ICON_Temperature, true);
  _TEMP_ICON(CONTROL_CASE_MOVE, ICON_Motion, true);

  #if ENABLED(EEPROM_SETTINGS)
    _TEMP_ICON(CONTROL_CASE_SAVE, ICON_WriteEEPROM, false);
    _TEMP_ICON(CONTROL_CASE_LOAD, ICON_ReadEEPROM, false);
    _TEMP_ICON(CONTROL_CASE_RESET, ICON_ResumeEEPROM, false);
  #endif

  _TEMP_ICON(CONTROL_CASE_ADVSET, ICON_AdvSet, true);
  _TEMP_ICON(CONTROL_CASE_INFO, ICON_Info, true);
}

void Draw_Tune_Menu() {
  Clear_Menu_Area();

  if (HMI_IsChinese()) {
    DWIN_Frame_AreaCopy(1, 73, 2, 100, 13, 14, 9);
    DWIN_Frame_AreaCopy(1, 116, 164, 171, 176, LBLX, MBASE(TUNE_CASE_SPEED));
    #if HAS_HOTEND
      DWIN_Frame_AreaCopy(1, 1, 134, 56, 146, LBLX, MBASE(TUNE_CASE_TEMP));
    #endif
    #if HAS_HEATED_BED
      DWIN_Frame_AreaCopy(1, 58, 134, 113, 146, LBLX, MBASE(TUNE_CASE_BED));
    #endif
    #if HAS_FAN
      DWIN_Frame_AreaCopy(1, 115, 134, 170, 146, LBLX, MBASE(TUNE_CASE_FAN));
    #endif
    #if HAS_ZOFFSET_ITEM
      DWIN_Frame_AreaCopy(1, 174, 164, 223, 177, LBLX, MBASE(TUNE_CASE_ZOFF));
    #endif
  }
  else {
    #if TUNE_CASE_TOTAL >= 6
      const int16_t scroll = MROWS - index_tune; // Scrolled-up lines
      #define TSCROL(L) (scroll + (L))
    #else
      #define TSCROL(L) (L)
    #endif
    #define TLINE(L)  MBASE(TSCROL(L))
    #define TVISI(L)  WITHIN(TSCROL(L), 0, MROWS)

    #ifdef USE_STRING_HEADINGS
      Title.SetCaption(GET_TEXT_F(MSG_TUNE));
    #else
      DWIN_Frame_AreaCopy(1, 94, 2, 126, 12, 14, 9);
    #endif

    if (TVISI(0)) Draw_Back_First(select_tune.now == 0);
    #ifdef USE_STRING_TITLES
      if (TVISI(TUNE_CASE_SPEED)) DWIN_Draw_Label(TLINE(TUNE_CASE_SPEED), GET_TEXT_F(MSG_SPEED));
      #if HAS_HOTEND
        if (TVISI(TUNE_CASE_TEMP)) DWIN_Draw_Label(TLINE(TUNE_CASE_TEMP), GET_TEXT_F(MSG_UBL_SET_TEMP_HOTEND));
      #endif
      #if HAS_HEATED_BED
        if (TVISI(TUNE_CASE_BED)) DWIN_Draw_Label(TLINE(TUNE_CASE_BED), GET_TEXT_F(MSG_UBL_SET_TEMP_BED));
      #endif
      #if HAS_FAN
        if (TVISI(TUNE_CASE_FAN)) DWIN_Draw_Label(TLINE(TUNE_CASE_FAN), GET_TEXT_F(MSG_FAN_SPEED));
      #endif
      if (TVISI(TUNE_CASE_ZOFF)) DWIN_Draw_Label(TLINE(TUNE_CASE_ZOFF), GET_TEXT_F(MSG_ZPROBE_ZOFFSET));
    #else
      if (TVISI(TUNE_CASE_SPEED)) DWIN_Frame_AreaCopy(1, 1, 179, 92, 190, LBLX, TLINE(TUNE_CASE_SPEED));     // Print speed
      #if HAS_HOTEND
        if (TVISI(TUNE_CASE_TEMP)) DWIN_Frame_AreaCopy(1, 197, 104, 238, 114, LBLX, TLINE(TUNE_CASE_TEMP));  // Hotend...
        if (TVISI(TUNE_CASE_TEMP)) DWIN_Frame_AreaCopy(1, 1, 89, 83, 101, LBLX + 44, TLINE(TUNE_CASE_TEMP)); // ...Temperature
      #endif
      #if HAS_HEATED_BED
        if (TVISI(TUNE_CASE_BED)) DWIN_Frame_AreaCopy(1, 240, 104, 264, 114, LBLX, TLINE(TUNE_CASE_BED));    // Bed...
        if (TVISI(TUNE_CASE_BED)) DWIN_Frame_AreaCopy(1, 1, 89, 83, 101, LBLX + 27, TLINE(TUNE_CASE_BED));   // ...Temperature
      #endif
      #if HAS_FAN
        if (TVISI(TUNE_CASE_FAN)) DWIN_Frame_AreaCopy(1, 0, 119, 64, 132, LBLX, TLINE(TUNE_CASE_FAN));       // Fan speed
      #endif
      #if HAS_ZOFFSET_ITEM
        if (TVISI(TUNE_CASE_ZOFF)) DWIN_Frame_AreaCopy(1, 93, 179, 141, 189, LBLX, TLINE(TUNE_CASE_ZOFF));   // Z-offset
      #endif
    #endif

    if (select_tune.now && TVISI(select_tune.now))
      Draw_Menu_Cursor(TSCROL(select_tune.now));

    if (TVISI(TUNE_CASE_SPEED)) {
      Draw_Menu_Line(TSCROL(TUNE_CASE_SPEED), ICON_Speed);
      DWIN.Draw_Int(3, 216, TLINE(TUNE_CASE_SPEED), feedrate_percentage);
    }
    #if HAS_HOTEND
      if (TVISI(TUNE_CASE_TEMP)) {
        Draw_Menu_Line(TSCROL(TUNE_CASE_TEMP), ICON_HotendTemp);
        DWIN.Draw_Int(3, 216, TLINE(TUNE_CASE_TEMP), thermalManager.degTargetHotend(0));
      }
    #endif
    #if HAS_HEATED_BED
      if (TVISI(TUNE_CASE_BED)) {
        Draw_Menu_Line(TSCROL(TUNE_CASE_BED), ICON_BedTemp);
        DWIN.Draw_Int(3, 216, TLINE(TUNE_CASE_BED), thermalManager.degTargetBed());
      }
    #endif
    #if HAS_FAN
      if (TVISI(TUNE_CASE_FAN)) {
        Draw_Menu_Line(TSCROL(TUNE_CASE_FAN), ICON_FanSpeed);
        DWIN.Draw_Int(3, 216, TLINE(TUNE_CASE_FAN), thermalManager.fan_speed[0]);
      }
    #endif
    #if HAS_ZOFFSET_ITEM
      if (TVISI(TUNE_CASE_ZOFF)) {
        Draw_Menu_Line(TSCROL(TUNE_CASE_ZOFF), ICON_Zoffset);
        DWIN.Draw_Signed_Float(2, 2, 202, TLINE(TUNE_CASE_ZOFF), BABY_Z_VAR * 100);
      }
    #endif
    if (TVISI(TUNE_CASE_FLOW)) {
      Draw_Menu_Line(TSCROL(TUNE_CASE_FLOW), ICON_Flow, GET_TEXT(MSG_FLOW),false);  // Flow rate
      Draw_Menu_IntValue(HMI_data.Background_Color, TSCROL(TUNE_CASE_FLOW), 3, planner.flow_percentage[0]);
    }
    #if ENABLED(ADVANCED_PAUSE_FEATURE)
      if (TVISI(TUNE_CASE_FCHNG)) Draw_Menu_Line(TSCROL(TUNE_CASE_FCHNG), ICON_FilMan, GET_TEXT(MSG_FILAMENTCHANGE));
    #endif
    if (TVISI(TUNE_CASE_LOCK)) Draw_Menu_Line(TSCROL(TUNE_CASE_LOCK), ICON_Lock, "Screen Lock", true);
  }
}

void draw_max_en(const uint16_t line) {
  DWIN_Frame_AreaCopy(1, 245, 119, 269, 129, LBLX, line);   // "Max"
}
void draw_max_accel_en(const uint16_t line) {
  draw_max_en(line);
  DWIN_Frame_AreaCopy(1, 1, 135, 79, 145, LBLX + 27, line); // "Acceleration"
}
void draw_speed_en(const uint16_t inset, const uint16_t line) {
  DWIN_Frame_AreaCopy(1, 184, 119, 224, 132, LBLX + inset, line); // "Speed"
}
void draw_jerk_en(const uint16_t line) {
  DWIN_Frame_AreaCopy(1, 64, 119, 106, 129, LBLX + 27, line); // "Jerk"
}
void draw_steps_per_mm(const uint16_t line) {
  DWIN_Frame_AreaCopy(1, 1, 151, 101, 161, LBLX, line);   // "Steps-per-mm"
}
void say_x(const uint16_t inset, const uint16_t line) {
  DWIN_Frame_AreaCopy(1, 95, 104, 102, 114, LBLX + inset, line); // "X"
}
void say_y(const uint16_t inset, const uint16_t line) {
  DWIN_Frame_AreaCopy(1, 104, 104, 110, 114, LBLX + inset, line); // "Y"
}
void say_z(const uint16_t inset, const uint16_t line) {
  DWIN_Frame_AreaCopy(1, 112, 104, 120, 114, LBLX + inset, line); // "Z"
}
void say_e(const uint16_t inset, const uint16_t line) {
  DWIN_Frame_AreaCopy(1, 237, 119, 244, 129, LBLX + inset, line); // "E"
}

void Draw_Motion_Menu() {
  Clear_Menu_Area();

  if (HMI_IsChinese()) {
    Title.FrameCopy(1, 1, 16, 28, 28);                                     // "Motion"
    DWIN_Frame_AreaCopy(1, 173, 133, 228, 147, LBLX, MBASE(MOTION_CASE_RATE));  // Max speed
    DWIN_Frame_AreaCopy(1, 173, 133, 200, 147, LBLX, MBASE(MOTION_CASE_ACCEL));        // Max...
    DWIN_Frame_AreaCopy(1, 28, 149, 69, 161, LBLX + 27, MBASE(MOTION_CASE_ACCEL) + 1); // ...Acceleration
    #if HAS_CLASSIC_JERK
      DWIN_Frame_AreaCopy(1, 173, 133, 200, 147, LBLX, MBASE(MOTION_CASE_JERK));        // Max...
      DWIN_Frame_AreaCopy(1, 1, 180, 28, 192, LBLX + 27, MBASE(MOTION_CASE_JERK) + 1);  // ...
      DWIN_Frame_AreaCopy(1, 202, 133, 228, 147, LBLX + 54, MBASE(MOTION_CASE_JERK));   // ...Jerk
    #endif
    DWIN_Frame_AreaCopy(1, 153, 148, 194, 161, LBLX, MBASE(MOTION_CASE_STEPS));         // Flow ratio
  }
  else {
    #ifdef USE_STRING_HEADINGS
      Title.SetCaption(GET_TEXT_F(MSG_MOTION));
    #else
      Title.FrameCopy(1, 144, 16, 189, 26);                                        // "Motion"
    #endif
    #ifdef USE_STRING_TITLES
      DWIN_Draw_Label(MBASE(MOTION_CASE_RATE), F("Feedrate"));
      DWIN_Draw_Label(MBASE(MOTION_CASE_ACCEL), GET_TEXT_F(MSG_ACCELERATION));
      #if HAS_CLASSIC_JERK
        DWIN_Draw_Label(MBASE(MOTION_CASE_JERK), GET_TEXT_F(MSG_JERK));
      #endif
      DWIN_Draw_Label(MBASE(MOTION_CASE_STEPS), GET_TEXT_F(MSG_STEPS_PER_MM));
    #else
      draw_max_en(MBASE(MOTION_CASE_RATE)); draw_speed_en(27, MBASE(MOTION_CASE_RATE)); // "Max Speed"
      draw_max_accel_en(MBASE(MOTION_CASE_ACCEL));                                      // "Max Acceleration"
      #if HAS_CLASSIC_JERK
        draw_max_en(MBASE(MOTION_CASE_JERK)); draw_jerk_en(MBASE(MOTION_CASE_JERK));    // "Max Jerk"
      #endif
      draw_steps_per_mm(MBASE(MOTION_CASE_STEPS));                                      // "Steps-per-mm"
    #endif
  }

  Draw_Back_First(select_motion.now == 0);
  if (select_motion.now) Draw_Menu_Cursor(select_motion.now);

  uint8_t i = 0;
  #define _MOTION_ICON(N) Draw_Menu_Line(++i, ICON_MaxSpeed + (N) - 1)
  _MOTION_ICON(MOTION_CASE_RATE); Draw_More_Icon(i);
  _MOTION_ICON(MOTION_CASE_ACCEL); Draw_More_Icon(i);
  #if HAS_CLASSIC_JERK
    _MOTION_ICON(MOTION_CASE_JERK); Draw_More_Icon(i);
  #endif
  _MOTION_ICON(MOTION_CASE_STEPS); Draw_More_Icon(i);

  Draw_Menu_Line(MOTION_CASE_FLOW, ICON_Flow, GET_TEXT(MSG_FLOW),false);  // Flow rate
  DWIN.Draw_Int(3, 216, MBASE(MOTION_CASE_FLOW),planner.flow_percentage[0]);

}

//
// Draw Popup Windows
//

inline void Draw_Popup_Bkgd_60() {
  DWIN_Draw_Rectangle(1, HMI_data.PopupBg_color, 14, 60, 258, 330);
  DWIN_Draw_Rectangle(0, HMI_data.Highlight_Color, 14, 60, 258, 330);
}

inline void Draw_Popup_Bkgd_105() {
  DWIN_Draw_Rectangle(1, HMI_data.PopupBg_color, 14, 105, 258, 374);
  DWIN_Draw_Rectangle(0, HMI_data.Highlight_Color, 14, 105, 258, 374);
}

void Clear_Popup_Area() {
  Title.Clear();
  DWIN_Draw_Rectangle(1, HMI_data.Background_Color, 0, 31, DWIN_WIDTH, DWIN_HEIGHT);
}

void DWIN_Draw_Popup(uint8_t icon, const char * const msg1, const char * const msg2, uint8_t button) {
  Clear_Menu_Area();
  Draw_Popup_Bkgd_60();
  if (icon) DWIN.Draw_Icon(icon, 101, 105);
  if (msg1) DWIN.Draw_CenteredString(HMI_data.PopupTxt_Color, 210, msg1);
  if (msg2) DWIN.Draw_CenteredString(HMI_data.PopupTxt_Color, 240, msg2);
  if (button) DWIN.Draw_Icon(button, 86, 280);
}

void DWIN_Popup_Confirm(uint8_t icon, const char * const msg1, const char * const msg2) {
  HMI_SaveProcessID(WaitResponse);
  DWIN_Draw_Popup(icon, msg1, msg2, ICON_Confirm_E);  // Button Confirm
}

void DWIN_Popup_Continue(uint8_t icon, const char * const msg1, const char * const msg2) {
  HMI_SaveProcessID(WaitResponse);
  DWIN_Draw_Popup(icon, msg1, msg2, ICON_Continue_E);  // Button Continue
}

#if HAS_HOTEND

  void Popup_Window_ETempTooLow() {
    if (HMI_IsChinese()) {
      Clear_Menu_Area();
      Draw_Popup_Bkgd_60();
      DWIN.Draw_Icon(ICON_TempTooLow, 102, 105);
      DWIN_Frame_AreaCopy(1, 103, 371, 136, 386, 69, 240);
      DWIN_Frame_AreaCopy(1, 170, 371, 270, 386, 102, 240);
      DWIN.Draw_Icon(ICON_Confirm_C, 86, 280);
    }
    else
      DWIN_Draw_Popup(ICON_TempTooLow, "Nozzle is too cold", "Preheat the hotend", ICON_Confirm_E);
  }

#endif

void Popup_Window_Resume() {
  Clear_Popup_Area();
  Draw_Popup_Bkgd_105();
  if (HMI_IsChinese()) {
    DWIN_Frame_AreaCopy(1, 160, 338, 235, 354, 98, 135);
    DWIN_Frame_AreaCopy(1, 103, 321, 271, 335, 52, 192);
    DWIN.Draw_Icon(ICON_Cancel_C,    26, 307);
    DWIN.Draw_Icon(ICON_Continue_C, 146, 307);
  }
  else {
    DWIN.Draw_CenteredString(HMI_data.PopupTxt_Color, 115, F("Continue Print"));
    DWIN.Draw_CenteredString(HMI_data.PopupTxt_Color, 192, F("It looks like the last"));
    DWIN.Draw_CenteredString(HMI_data.PopupTxt_Color, 212, F("file was interrupted."));
    DWIN.Draw_Icon(ICON_Cancel_E,    26, 307);
    DWIN.Draw_Icon(ICON_Continue_E, 146, 307);
  }
}

void Draw_Select_Highlight(const bool sel) {
  HMI_flag.select_flag = sel;
  const uint16_t c1 = sel ? HMI_data.Highlight_Color : HMI_data.PopupBg_color,
                 c2 = sel ? HMI_data.PopupBg_color : HMI_data.Highlight_Color;
  DWIN_Draw_Rectangle(0, c1, 25, 279, 126, 318);
  DWIN_Draw_Rectangle(0, c1, 24, 278, 127, 319);
  DWIN_Draw_Rectangle(0, c2, 145, 279, 246, 318);
  DWIN_Draw_Rectangle(0, c2, 144, 278, 247, 319);
}

void Popup_window_PauseOrStop() {
  if (HMI_IsChinese()) {
    Clear_Menu_Area();
    Draw_Popup_Bkgd_60();
         if (select_print.now == 1) DWIN_Frame_AreaCopy(1, 237, 338, 269, 356, 98, 150);
    else if (select_print.now == 2) DWIN_Frame_AreaCopy(1, 221, 320, 253, 336, 98, 150);
    DWIN_Frame_AreaCopy(1, 220, 304, 264, 319, 130, 150);
    DWIN.Draw_Icon(ICON_Confirm_C, 26, 280);
    DWIN.Draw_Icon(ICON_Cancel_C, 146, 280);
  }
  else {
    DWIN_Draw_Popup(ICON_BLTouch, "Please confirm",(select_print.now == 1) ? GET_TEXT(MSG_PAUSE_PRINT) : GET_TEXT(MSG_STOP_PRINT));
    DWIN.Draw_Icon(ICON_Confirm_E, 26, 280);
    DWIN.Draw_Icon(ICON_Cancel_E, 146, 280);
  }
  Draw_Select_Highlight(true);
}

#if HAS_HOTEND || HAS_HEATED_BED
  void DWIN_Popup_Temperature(const bool toohigh) {
    Clear_Popup_Area();
    Draw_Popup_Bkgd_105();
    if (toohigh) {
      DWIN.Draw_Icon(ICON_TempTooHigh, 102, 165);
      if (HMI_IsChinese()) {
        DWIN_Frame_AreaCopy(1, 103, 371, 237, 386, 52, 285);
        DWIN_Frame_AreaCopy(1, 151, 389, 185, 402, 187, 285);
        DWIN_Frame_AreaCopy(1, 189, 389, 271, 402, 95, 310);
      }
      else {
        DWIN.Draw_String(HMI_data.PopupTxt_Color, 36, 300, F("Nozzle or Bed temperature"));
        DWIN.Draw_String(HMI_data.PopupTxt_Color, 92, 300, F("is too high"));
      }
    }
    else {
      DWIN.Draw_Icon(ICON_TempTooLow, 102, 165);
      if (HMI_IsChinese()) {
        DWIN_Frame_AreaCopy(1, 103, 371, 270, 386, 52, 285);
        DWIN_Frame_AreaCopy(1, 189, 389, 271, 402, 95, 310);
      }
      else {
        DWIN.Draw_String(HMI_data.PopupTxt_Color, 36, 300, F("Nozzle or Bed temperature"));
        DWIN.Draw_String(HMI_data.PopupTxt_Color, 92, 300, F("is too low"));
      }
    }
  }

#endif

void Draw_Print_Labels() {
  if (HMI_IsChinese()) {
    Title.FrameCopy(1, 30,  1,  71, 14);  // Printing
    DWIN_Frame_AreaCopy(1,  0, 72,  63, 86,  41, 188);  // Printing Time
    DWIN_Frame_AreaCopy(1, 65, 72, 128, 86, 176, 188);  // Remain
  }
  else {
    #ifdef USE_STRING_TITLES
      Title.SetCaption(GET_TEXT(MSG_PRINTING));
      DWIN.Draw_String(46, 173, F("Print Time"));
      DWIN.Draw_String(181, 173, F("Remain"));
    #else
      Title.FrameCopy(1, 40,  2,  92, 14);  // Printing
      DWIN_Frame_AreaCopy(1,  0, 44,  96, 58,  41, 188);  // Printing Time
      DWIN_Frame_AreaCopy(1, 98, 44, 152, 58, 176, 188);  // Remain
    #endif
  }
}

void Draw_Print_ProgressBar() {
  DWIN.Draw_Icon(ICON_Bar, 15, 93);
  DWIN_Draw_Rectangle(1, HMI_data.Barfill_Color, 16 + _percent_done * 240 / 100, 93, 256, 113);
  DWIN.Draw_Int(HMI_data.PercentTxt_Color, HMI_data.Background_Color, 3, 117, 133, _percent_done);
  DWIN.Draw_String(HMI_data.PercentTxt_Color, 142, 133, F("%"));
}

void Draw_Print_ProgressElapsed() {
  duration_t elapsed = print_job_timer.duration(); // print timer
  DWIN.Draw_Int(HMI_data.Text_Color, HMI_data.Background_Color, 2, 42, 212, elapsed.value / 3600);
  DWIN.Draw_String(58, 212, F(":"));
  DWIN.Draw_Int(HMI_data.Text_Color, HMI_data.Background_Color, 2, 66, 212, (elapsed.value % 3600) / 60);
}

void Draw_Print_ProgressRemain() {
  DWIN.Draw_Int(HMI_data.Text_Color, HMI_data.Background_Color, 2, 176, 212, _remain_time / 3600);
  DWIN.Draw_String(192, 212, F(":"));
  DWIN.Draw_Int(HMI_data.Text_Color, HMI_data.Background_Color, 2, 200, 212, (_remain_time % 3600) / 60);
}

void Draw_PrintProcess() {
  Clear_Menu_Area();
  Draw_Print_Labels();

  ICON_Tune();
  if (printingIsPaused() || HMI_flag.pause_action) ICON_Continue(); else ICON_Pause();
  ICON_Stop();

  DWIN_Print_Header(sdprint ? card.longest_filename() : nullptr);

  DWIN.Draw_Icon(ICON_PrintTime, 17, 193);
  DWIN.Draw_Icon(ICON_RemainTime, 150, 191);

  Draw_Print_ProgressBar();
  Draw_Print_ProgressElapsed();
  Draw_Print_ProgressRemain();
}

void Goto_PrintProcess() {
  checkkey = PrintProcess;
  Draw_PrintProcess();
}

void Draw_PrintDone() {
  // show percent bar and value
  _percent_done = 100;
  _remain_time = 0;

  Clear_Menu_Area();
  DWIN_Print_Header(sdprint ? card.longest_filename() : nullptr);
  Draw_Print_Labels();
  DWIN.Draw_Icon(ICON_PrintTime, 15, 173);
  DWIN.Draw_Icon(ICON_RemainTime, 150, 171);
  Draw_Print_ProgressBar();
  Draw_Print_ProgressElapsed();
  Draw_Print_ProgressRemain();

  // show print done confirm
  DWIN_Draw_Rectangle(1, HMI_data.Background_Color, 0, 240, DWIN_WIDTH - 1, STATUS_Y-1);
  DWIN.Draw_Icon(HMI_IsChinese() ? ICON_Confirm_C : ICON_Confirm_E, 86, 283);
}

void Draw_Main_Menu() {
  Clear_Menu_Area();

  if (HMI_IsChinese()) {
    Title.FrameCopy(1, 2, 2, 27, 14); // "Home"
  }
  else {
    #ifdef USE_STRING_HEADINGS
      Title.SetCaption(MACHINE_NAME);
    #else
      DWIN_Frame_AreaCopy(1, 0, 2, 39, 12, 14, 9);
    #endif
  }

  DWIN.Draw_Icon(ICON_LOGO, 71, 52);  // CREALITY logo

  ICON_Print();
  ICON_Prepare();
  ICON_Control();
  TERN(HAS_ONESTEP_LEVELING, ICON_Leveling, ICON_StartInfo)(select_page.now == 3);
}

void Goto_Main_Menu() {
  checkkey = MainMenu;
  DWIN_StatusChanged(nullptr);
  Draw_Main_Menu();
}

inline ENCODER_DiffState get_encoder_state() {
  static millis_t Encoder_ms = 0;
  const millis_t ms = millis();
  if (PENDING(ms, Encoder_ms)) return ENCODER_DIFF_NO;
  const ENCODER_DiffState state = Encoder_ReceiveAnalyze();
  if (state != ENCODER_DIFF_NO) Encoder_ms = ms + ENCODER_WAIT_MS;
  return state;
}

void HMI_Plan_Move(const feedRate_t fr_mm_s) {
  if (!planner.is_full()) {
    planner.synchronize();
    planner.buffer_line(current_position, fr_mm_s);
    DWIN_UpdateLCD();
  }
}

void HMI_Move_Done(const AxisEnum axis) {
  EncoderRate.enabled = false;
  planner.synchronize();
  checkkey = AxisMove;
  DWIN_UpdateLCD();
}

void HMI_Move_X() {
  ENCODER_DiffState encoder_diffState = Encoder_ReceiveAnalyze();
  if (encoder_diffState != ENCODER_DIFF_NO) {
    if (Apply_Encoder(encoder_diffState, HMI_ValueStruct.Move_X_scaled))
      return HMI_Move_Done(X_AXIS);
    LIMIT(HMI_ValueStruct.Move_X_scaled, (X_MIN_POS) * MINUNITMULT, (X_MAX_POS) * MINUNITMULT);
    current_position.x = HMI_ValueStruct.Move_X_scaled / MINUNITMULT;
    DWIN.Draw_Float(HMI_data.Text_Color, HMI_data.Background_Color, 3, UNITFDIGITS, 216, MBASE(1), HMI_ValueStruct.Move_X_scaled);
    DWIN_UpdateLCD();
    HMI_Plan_Move(homing_feedrate(X_AXIS));
  }
}

void HMI_Move_Y() {
  ENCODER_DiffState encoder_diffState = Encoder_ReceiveAnalyze();
  if (encoder_diffState != ENCODER_DIFF_NO) {
    if (Apply_Encoder(encoder_diffState, HMI_ValueStruct.Move_Y_scaled))
      return HMI_Move_Done(Y_AXIS);
    LIMIT(HMI_ValueStruct.Move_Y_scaled, (Y_MIN_POS) * MINUNITMULT, (Y_MAX_POS) * MINUNITMULT);
    current_position.y = HMI_ValueStruct.Move_Y_scaled / MINUNITMULT;
    DWIN.Draw_Float(HMI_data.Text_Color, HMI_data.Background_Color, 3, UNITFDIGITS, 216, MBASE(2), HMI_ValueStruct.Move_Y_scaled);
    DWIN_UpdateLCD();
    HMI_Plan_Move(homing_feedrate(Y_AXIS));
  }
}

void HMI_Move_Z() {
  ENCODER_DiffState encoder_diffState = Encoder_ReceiveAnalyze();
  if (encoder_diffState != ENCODER_DIFF_NO) {
    if (Apply_Encoder(encoder_diffState, HMI_ValueStruct.Move_Z_scaled))
      return HMI_Move_Done(Z_AXIS);
    LIMIT(HMI_ValueStruct.Move_Z_scaled, (Z_MIN_POS) * MINUNITMULT, (Z_MAX_POS) * MINUNITMULT);
    current_position.z = HMI_ValueStruct.Move_Z_scaled / MINUNITMULT;
    DWIN.Draw_Float(HMI_data.Text_Color, HMI_data.Background_Color, 3, UNITFDIGITS, 216, MBASE(3), HMI_ValueStruct.Move_Z_scaled);
    DWIN_UpdateLCD();
    HMI_Plan_Move(homing_feedrate(Z_AXIS));
  }
}

#if HAS_HOTEND

  void HMI_Move_E() {
    static float last_E_scaled = 0;
    ENCODER_DiffState encoder_diffState = Encoder_ReceiveAnalyze();
    if (encoder_diffState != ENCODER_DIFF_NO) {
      if (Apply_Encoder(encoder_diffState, HMI_ValueStruct.Move_E_scaled)) {
        last_E_scaled = HMI_ValueStruct.Move_E_scaled;
        return HMI_Move_Done(E_AXIS);
      }
      LIMIT(HMI_ValueStruct.Move_E_scaled, last_E_scaled - (EXTRUDE_MAXLENGTH) * MINUNITMULT, last_E_scaled + (EXTRUDE_MAXLENGTH) * MINUNITMULT);
      current_position.e = HMI_ValueStruct.Move_E_scaled / MINUNITMULT;
      DWIN.Draw_Signed_Float(HMI_data.Text_Color, HMI_data.Background_Color, 3, UNITFDIGITS, 216, MBASE(4), HMI_ValueStruct.Move_E_scaled);
      DWIN_UpdateLCD();
      HMI_Plan_Move(MMM_TO_MMS(FEEDRATE_E));
    }
  }

#endif

#if HAS_ZOFFSET_ITEM

  bool printer_busy() { return planner.movesplanned() || printingIsActive(); }

  void HMI_Zoffset() {
    ENCODER_DiffState encoder_diffState = Encoder_ReceiveAnalyze();
    if (encoder_diffState != ENCODER_DIFF_NO) {
      uint8_t zoff_line;
      switch (HMI_ValueStruct.show_mode) {
        case -4: zoff_line = PREPARE_CASE_ZOFF + MROWS - index_prepare; break;
        default: zoff_line = TUNE_CASE_ZOFF + MROWS - index_tune;
      }
      if (Apply_Encoder(encoder_diffState, HMI_ValueStruct.offset_value)) {
        EncoderRate.enabled = false;
        #if HAS_BED_PROBE
          probe.offset.z = dwin_zoffset;
          TERN_(EEPROM_SETTINGS, settings.save());
        #endif
        checkkey = HMI_ValueStruct.show_mode == -4 ? Prepare : Tune;
        DWIN.Draw_Signed_Float(HMI_data.Text_Color, HMI_data.Background_Color, 2, 2, 202, MBASE(zoff_line), TERN(HAS_BED_PROBE, BABY_Z_VAR * 100, HMI_ValueStruct.offset_value));
        return DWIN_UpdateLCD();
      }
      LIMIT(HMI_ValueStruct.offset_value, (Z_PROBE_OFFSET_RANGE_MIN) * 100, (Z_PROBE_OFFSET_RANGE_MAX) * 100);
      last_zoffset = dwin_zoffset;
      dwin_zoffset = HMI_ValueStruct.offset_value / 100.0f;
      #if EITHER(BABYSTEP_ZPROBE_OFFSET, JUST_BABYSTEP)
        if (BABYSTEP_ALLOWED()) babystep.add_mm(Z_AXIS, dwin_zoffset - last_zoffset);
      #endif
      DWIN.Draw_Signed_Float(HMI_data.Text_Color, HMI_data.Selected_Color, 2, 2, 202, MBASE(zoff_line), HMI_ValueStruct.offset_value);
      DWIN_UpdateLCD();
    }
  }

#endif // HAS_ZOFFSET_ITEM

#if HAS_HOTEND

  void HMI_ETemp() {
    ENCODER_DiffState encoder_diffState = Encoder_ReceiveAnalyze();
    if (encoder_diffState != ENCODER_DIFF_NO) {
      uint8_t temp_line;
      switch (HMI_ValueStruct.show_mode) {
        case -1: temp_line = TEMP_CASE_TEMP; break;
        case -2: temp_line = PREHEAT_CASE_TEMP; break;
        case -3: temp_line = PREHEAT_CASE_TEMP; break;
        default: temp_line = TUNE_CASE_TEMP + MROWS - index_tune;
      }
      if (Apply_Encoder(encoder_diffState, HMI_ValueStruct.E_Temp)) {
        EncoderRate.enabled = false;
        if (HMI_ValueStruct.show_mode == -2) {
          checkkey = PLAPreheat;
          ui.material_preset[0].hotend_temp = HMI_ValueStruct.E_Temp;
          return DWIN.Draw_Int(HMI_data.Text_Color, HMI_data.Background_Color, 3, 216, MBASE(temp_line), ui.material_preset[0].hotend_temp);
        }
        else if (HMI_ValueStruct.show_mode == -3) {
          checkkey = ABSPreheat;
          ui.material_preset[1].hotend_temp = HMI_ValueStruct.E_Temp;
          return DWIN.Draw_Int(HMI_data.Text_Color, HMI_data.Background_Color, 3, 216, MBASE(temp_line), ui.material_preset[1].hotend_temp);
        }
        else if (HMI_ValueStruct.show_mode == -1) // Temperature
          checkkey = TemperatureID;
        else
          checkkey = Tune;
        thermalManager.setTargetHotend(HMI_ValueStruct.E_Temp, 0);
        return DWIN.Draw_Int(HMI_data.Text_Color, HMI_data.Background_Color, 3, 216, MBASE(temp_line), HMI_ValueStruct.E_Temp);
      }
      // E_Temp limit
      LIMIT(HMI_ValueStruct.E_Temp, HEATER_0_MINTEMP, thermalManager.hotend_max_target(0));
      // E_Temp value
      DWIN.Draw_Int(HMI_data.Text_Color, HMI_data.Selected_Color, 3, 216, MBASE(temp_line), HMI_ValueStruct.E_Temp);
    }
  }

#endif // HAS_HOTEND

#if HAS_HEATED_BED

  void HMI_BedTemp() {
    ENCODER_DiffState encoder_diffState = Encoder_ReceiveAnalyze();
    if (encoder_diffState != ENCODER_DIFF_NO) {
      uint8_t bed_line;
      switch (HMI_ValueStruct.show_mode) {
        case -1: bed_line = TEMP_CASE_BED; break;
        case -2: bed_line = PREHEAT_CASE_BED; break;
        case -3: bed_line = PREHEAT_CASE_BED; break;
        default: bed_line = TUNE_CASE_BED + MROWS - index_tune;
      }
      if (Apply_Encoder(encoder_diffState, HMI_ValueStruct.Bed_Temp)) {
        EncoderRate.enabled = false;
        if (HMI_ValueStruct.show_mode == -2) {
          checkkey = PLAPreheat;
          ui.material_preset[0].bed_temp = HMI_ValueStruct.Bed_Temp;
          return DWIN.Draw_Int(HMI_data.Text_Color, HMI_data.Background_Color, 3, 216, MBASE(bed_line), ui.material_preset[0].bed_temp);
        }
        else if (HMI_ValueStruct.show_mode == -3) {
          checkkey = ABSPreheat;
          ui.material_preset[1].bed_temp = HMI_ValueStruct.Bed_Temp;
          return DWIN.Draw_Int(HMI_data.Text_Color, HMI_data.Background_Color, 3, 216, MBASE(bed_line), ui.material_preset[1].bed_temp);
        }
        else if (HMI_ValueStruct.show_mode == -1)
          checkkey = TemperatureID;
        else
          checkkey = Tune;
        thermalManager.setTargetBed(HMI_ValueStruct.Bed_Temp);
        return DWIN.Draw_Int(HMI_data.Text_Color, HMI_data.Background_Color, 3, 216, MBASE(bed_line), HMI_ValueStruct.Bed_Temp);
      }
      // Bed_Temp limit
      LIMIT(HMI_ValueStruct.Bed_Temp, BED_MINTEMP, BED_MAX_TARGET);
      // Bed_Temp value
      DWIN.Draw_Int(HMI_data.Text_Color, HMI_data.Selected_Color, 3, 216, MBASE(bed_line), HMI_ValueStruct.Bed_Temp);
    }
  }

#endif // HAS_HEATED_BED

#if HAS_PREHEAT && HAS_FAN

  void HMI_FanSpeed() {
    ENCODER_DiffState encoder_diffState = Encoder_ReceiveAnalyze();
    if (encoder_diffState != ENCODER_DIFF_NO) {
      uint8_t fan_line;
      switch (HMI_ValueStruct.show_mode) {
        case -1: fan_line = TEMP_CASE_FAN; break;
        case -2: fan_line = PREHEAT_CASE_FAN; break;
        case -3: fan_line = PREHEAT_CASE_FAN; break;
        default: fan_line = TUNE_CASE_FAN + MROWS - index_tune;
      }

      if (Apply_Encoder(encoder_diffState, HMI_ValueStruct.Fan_speed)) {
        EncoderRate.enabled = false;
        if (HMI_ValueStruct.show_mode == -2) {
          checkkey = PLAPreheat;
          ui.material_preset[0].fan_speed = HMI_ValueStruct.Fan_speed;
          return DWIN.Draw_Int(HMI_data.Text_Color, HMI_data.Background_Color, 3, 216, MBASE(fan_line), ui.material_preset[0].fan_speed);
        }
        else if (HMI_ValueStruct.show_mode == -3) {
          checkkey = ABSPreheat;
          ui.material_preset[1].fan_speed = HMI_ValueStruct.Fan_speed;
          return DWIN.Draw_Int(HMI_data.Text_Color, HMI_data.Background_Color, 3, 216, MBASE(fan_line), ui.material_preset[1].fan_speed);
        }
        else if (HMI_ValueStruct.show_mode == -1)
          checkkey = TemperatureID;
        else
          checkkey = Tune;
        thermalManager.set_fan_speed(0, HMI_ValueStruct.Fan_speed);
        return DWIN.Draw_Int(HMI_data.Text_Color, HMI_data.Background_Color, 3, 216, MBASE(fan_line), HMI_ValueStruct.Fan_speed);
      }
      // Fan_speed limit
      LIMIT(HMI_ValueStruct.Fan_speed, 0, 255);
      // Fan_speed value
      DWIN.Draw_Int(HMI_data.Text_Color, HMI_data.Selected_Color, 3, 216, MBASE(fan_line), HMI_ValueStruct.Fan_speed);
    }
  }

#endif // HAS_PREHEAT && HAS_FAN

void HMI_PrintSpeed() {
  ENCODER_DiffState encoder_diffState = Encoder_ReceiveAnalyze();
  if (encoder_diffState != ENCODER_DIFF_NO) {
    if (Apply_Encoder(encoder_diffState, HMI_ValueStruct.print_speed)) {
      checkkey = Tune;
      EncoderRate.enabled = false;
      feedrate_percentage = HMI_ValueStruct.print_speed;
      return DWIN.Draw_Int(HMI_data.Text_Color, HMI_data.Background_Color, 3, 216, MBASE(select_tune.now + MROWS - index_tune), HMI_ValueStruct.print_speed);
    }
    // print_speed limit
    LIMIT(HMI_ValueStruct.print_speed, MIN_PRINT_SPEED, MAX_PRINT_SPEED);
    // print_speed value
    DWIN.Draw_Int(HMI_data.Text_Color, HMI_data.Selected_Color, 3, 216, MBASE(select_tune.now + MROWS - index_tune), HMI_ValueStruct.print_speed);
  }
}

#define LAST_AXIS TERN(HAS_HOTEND, E_AXIS, Z_AXIS)

void HMI_MaxFeedspeedXYZE() {
  ENCODER_DiffState encoder_diffState = Encoder_ReceiveAnalyze();
  if (encoder_diffState != ENCODER_DIFF_NO) {
    if (Apply_Encoder(encoder_diffState, HMI_ValueStruct.Max_Feedspeed)) {
      checkkey = MaxSpeed;
      EncoderRate.enabled = false;
      if (WITHIN(HMI_flag.feedspeed_axis, X_AXIS, LAST_AXIS))
        planner.set_max_feedrate(HMI_flag.feedspeed_axis, HMI_ValueStruct.Max_Feedspeed);
      return DWIN.Draw_Int(HMI_data.Text_Color, HMI_data.Background_Color, 4, 210, MBASE(select_speed.now), HMI_ValueStruct.Max_Feedspeed);
    }
    // MaxFeedspeed limit
    if (WITHIN(HMI_flag.feedspeed_axis, X_AXIS, LAST_AXIS))
      NOMORE(HMI_ValueStruct.Max_Feedspeed, default_max_feedrate[HMI_flag.feedspeed_axis] * 2);
    if (HMI_ValueStruct.Max_Feedspeed < MIN_MAXFEEDSPEED) HMI_ValueStruct.Max_Feedspeed = MIN_MAXFEEDSPEED;
    // MaxFeedspeed value
    DWIN.Draw_Int(HMI_data.Text_Color, HMI_data.Selected_Color, 4, 210, MBASE(select_speed.now), HMI_ValueStruct.Max_Feedspeed);
  }
}

void HMI_MaxAccelerationXYZE() {
  ENCODER_DiffState encoder_diffState = Encoder_ReceiveAnalyze();
  if (encoder_diffState != ENCODER_DIFF_NO) {
    if (Apply_Encoder(encoder_diffState, HMI_ValueStruct.Max_Acceleration)) {
      checkkey = MaxAcceleration;
      EncoderRate.enabled = false;
      if (WITHIN(HMI_flag.acc_axis, X_AXIS, LAST_AXIS))
        planner.set_max_acceleration(HMI_flag.acc_axis, HMI_ValueStruct.Max_Acceleration);
      return DWIN.Draw_Int(HMI_data.Text_Color, HMI_data.Background_Color, 4, 210, MBASE(select_acc.now), HMI_ValueStruct.Max_Acceleration);
    }
    // MaxAcceleration limit
    if (WITHIN(HMI_flag.acc_axis, X_AXIS, LAST_AXIS))
      NOMORE(HMI_ValueStruct.Max_Acceleration, default_max_acceleration[HMI_flag.acc_axis] * 2);
    if (HMI_ValueStruct.Max_Acceleration < MIN_MAXACCELERATION) HMI_ValueStruct.Max_Acceleration = MIN_MAXACCELERATION;
    // MaxAcceleration value
    DWIN.Draw_Int(HMI_data.Text_Color, HMI_data.Selected_Color, 4, 210, MBASE(select_acc.now), HMI_ValueStruct.Max_Acceleration);
  }
}

#if HAS_CLASSIC_JERK

  void HMI_MaxJerkXYZE() {
    ENCODER_DiffState encoder_diffState = Encoder_ReceiveAnalyze();
    if (encoder_diffState != ENCODER_DIFF_NO) {
      if (Apply_Encoder(encoder_diffState, HMI_ValueStruct.Max_Jerk_scaled)) {
        checkkey = MaxJerk;
        EncoderRate.enabled = false;
        if (WITHIN(HMI_flag.jerk_axis, X_AXIS, LAST_AXIS))
          planner.set_max_jerk(HMI_flag.jerk_axis, HMI_ValueStruct.Max_Jerk_scaled / 10);
        return DWIN.Draw_Float(HMI_data.Text_Color, HMI_data.Background_Color, 3, 1, 210, MBASE(select_jerk.now), HMI_ValueStruct.Max_Jerk_scaled);
      }
      // MaxJerk limit
      if (WITHIN(HMI_flag.jerk_axis, X_AXIS, LAST_AXIS))
        NOMORE(HMI_ValueStruct.Max_Jerk_scaled, default_max_jerk[HMI_flag.jerk_axis] * 2 * MINUNITMULT);
      NOLESS(HMI_ValueStruct.Max_Jerk_scaled, (MIN_MAXJERK) * MINUNITMULT);
      // MaxJerk value
      DWIN.Draw_Float(HMI_data.Text_Color, HMI_data.Selected_Color, 3, UNITFDIGITS, 210, MBASE(select_jerk.now), HMI_ValueStruct.Max_Jerk_scaled);
    }
  }

#endif // HAS_CLASSIC_JERK

void HMI_StepXYZE() {
  ENCODER_DiffState encoder_diffState = Encoder_ReceiveAnalyze();
  if (encoder_diffState != ENCODER_DIFF_NO) {
    if (Apply_Encoder(encoder_diffState, HMI_ValueStruct.Max_Step_scaled)) {
      checkkey = Step;
      EncoderRate.enabled = false;
      if (WITHIN(HMI_flag.step_axis, X_AXIS, LAST_AXIS))
        planner.settings.axis_steps_per_mm[HMI_flag.step_axis] = HMI_ValueStruct.Max_Step_scaled / 10;
      return DWIN.Draw_Float(HMI_data.Text_Color, HMI_data.Background_Color, 3, UNITFDIGITS, 210, MBASE(select_step.now), HMI_ValueStruct.Max_Step_scaled);
    }
    // Step limit
    if (WITHIN(HMI_flag.step_axis, X_AXIS, LAST_AXIS))
      NOMORE(HMI_ValueStruct.Max_Step_scaled, 999.9 * MINUNITMULT);
    NOLESS(HMI_ValueStruct.Max_Step_scaled, MIN_STEP);
    // Step value
    DWIN.Draw_Float(HMI_data.Text_Color, HMI_data.Selected_Color, 3, UNITFDIGITS, 210, MBASE(select_step.now), HMI_ValueStruct.Max_Step_scaled);
  }
}

// Draw X, Y, Z and blink if in an un-homed or un-trusted state
void _update_axis_value(const AxisEnum axis, const uint16_t x, const uint16_t y, const bool blink, const bool force) {
  const bool draw_qmark = axis_should_home(axis),
             draw_empty = NONE(HOME_AFTER_DEACTIVATE, DISABLE_REDUCED_ACCURACY_WARNING) && !draw_qmark && !axis_is_trusted(axis);

  // Check for a position change
  static xyz_pos_t oldpos = { -1, -1, -1 };
  const float p = current_position[axis];
  const bool changed = oldpos[axis] != p;
  if (changed) oldpos[axis] = p;

  if (force || changed || draw_qmark || draw_empty) {
    if (blink && draw_qmark)
      DWIN.Draw_String(HMI_data.Coordinate_Color, HMI_data.Background_Color, x, y, F("???.?"));
    else if (blink && draw_empty)
      DWIN.Draw_String(HMI_data.Coordinate_Color, HMI_data.Background_Color, x, y, F("     "));
    else
      DWIN.Draw_Signed_Float(HMI_data.Coordinate_Color, HMI_data.Background_Color, 3, 1, x, y, p * 10);
  }
}

void _draw_xyz_position(const bool force) {
  //SERIAL_ECHOPGM("Draw XYZ:");
  static bool _blink = false;
  const bool blink = !!(millis() & 0x400UL);
  if (force || blink != _blink) {
    _blink = blink;
    //SERIAL_ECHOPGM(" (blink)");
    _update_axis_value(X_AXIS,  35, 459, blink, true);
    _update_axis_value(Y_AXIS, 120, 459, blink, true);
    _update_axis_value(Z_AXIS, 205, 459, blink, true);
  }
  //SERIAL_EOL();
}

void update_variable() {
  #if HAS_HOTEND
    static celsius_t _hotendtemp = 0, _hotendtarget = 0;
    const celsius_t hc = thermalManager.wholeDegHotend(0),
                    ht = thermalManager.degTargetHotend(0);
    const bool _new_hotend_temp = _hotendtemp != hc,
               _new_hotend_target = _hotendtarget != ht;
    if (_new_hotend_temp) _hotendtemp = hc;
    if (_new_hotend_target) _hotendtarget = ht;
  #endif
  #if HAS_HEATED_BED
    static celsius_t _bedtemp = 0, _bedtarget = 0;
    const celsius_t bc = thermalManager.wholeDegBed(),
                    bt = thermalManager.degTargetBed();
    const bool _new_bed_temp = _bedtemp != bc,
               _new_bed_target = _bedtarget != bt;
    if (_new_bed_temp) _bedtemp = bc;
    if (_new_bed_target) _bedtarget = bt;
  #endif
  #if HAS_FAN
    static uint8_t _fanspeed = 0;
    const bool _new_fanspeed = _fanspeed != thermalManager.fan_speed[0];
    if (_new_fanspeed) _fanspeed = thermalManager.fan_speed[0];
  #endif

  if (checkkey == Tune) {
    // Tune page temperature update
    #if HAS_HOTEND
      if (_new_hotend_target)
        DWIN.Draw_Int(HMI_data.Text_Color, HMI_data.Background_Color, 3, 216, MBASE(TUNE_CASE_TEMP + MROWS - index_tune), _hotendtarget);
    #endif
    #if HAS_HEATED_BED
      if (_new_bed_target)
        DWIN.Draw_Int(HMI_data.Text_Color, HMI_data.Background_Color, 3, 216, MBASE(TUNE_CASE_BED + MROWS - index_tune), _bedtarget);
    #endif
    #if HAS_FAN
      if (_new_fanspeed)
        DWIN.Draw_Int(HMI_data.Text_Color, HMI_data.Background_Color, 3, 216, MBASE(TUNE_CASE_FAN + MROWS - index_tune), _fanspeed);
    #endif
  }
  else if (checkkey == TemperatureID) {
    // Temperature page temperature update
    #if HAS_HOTEND
      if (_new_hotend_target)
        DWIN.Draw_Int(HMI_data.Text_Color, HMI_data.Background_Color, 3, 216, MBASE(TEMP_CASE_TEMP), _hotendtarget);
    #endif
    #if HAS_HEATED_BED
      if (_new_bed_target)
        DWIN.Draw_Int(HMI_data.Text_Color, HMI_data.Background_Color, 3, 216, MBASE(TEMP_CASE_BED), _bedtarget);
    #endif
    #if HAS_FAN
      if (_new_fanspeed)
        DWIN.Draw_Int(HMI_data.Text_Color, HMI_data.Background_Color, 3, 216, MBASE(TEMP_CASE_FAN), _fanspeed);
    #endif
  }

  // Bottom temperature update

  #if HAS_HOTEND
    if (_new_hotend_temp)
      DWIN.Draw_Int(DWIN_FONT_STAT, HMI_data.Indicator_Color, HMI_data.Background_Color, 3, 28, 384, _hotendtemp);
    if (_new_hotend_target)
      DWIN.Draw_Int(DWIN_FONT_STAT, HMI_data.Indicator_Color, HMI_data.Background_Color, 3, 25 + 4 * STAT_CHR_W + 6, 384, _hotendtarget);

    static int16_t _flow = planner.flow_percentage[0];
    if (_flow != planner.flow_percentage[0]) {
      _flow = planner.flow_percentage[0];
      DWIN.Draw_Int(DWIN_FONT_STAT, HMI_data.Indicator_Color, HMI_data.Background_Color, 3, 116 + 2 * STAT_CHR_W, 417, _flow);
    }
  #endif

  #if HAS_HEATED_BED
    if (_new_bed_temp)
      DWIN.Draw_Int(DWIN_FONT_STAT, HMI_data.Indicator_Color, HMI_data.Background_Color, 3, 28, 417, _bedtemp);
    if (_new_bed_target)
      DWIN.Draw_Int(DWIN_FONT_STAT, HMI_data.Indicator_Color, HMI_data.Background_Color, 3, 25 + 4 * STAT_CHR_W + 6, 417, _bedtarget);
  #endif

  static int16_t _feedrate = 100;
  if (_feedrate != feedrate_percentage) {
    _feedrate = feedrate_percentage;
    DWIN.Draw_Int(DWIN_FONT_STAT, HMI_data.Indicator_Color, HMI_data.Background_Color, 3, 116 + 2 * STAT_CHR_W, 384, _feedrate);
  }

  #if HAS_FAN
    if (_new_fanspeed) {
      _fanspeed = thermalManager.fan_speed[0];
      DWIN.Draw_Int(DWIN_FONT_STAT, HMI_data.Indicator_Color, HMI_data.Background_Color, 3, 195 + 2 * STAT_CHR_W, 384, _fanspeed);
    }
  #endif

  static float _offset = 0;
  if (BABY_Z_VAR != _offset) {
    _offset = BABY_Z_VAR;
    DWIN.Draw_Signed_Float(DWIN_FONT_STAT, HMI_data.Indicator_Color,  HMI_data.Background_Color, 2, 2, 210, 417, _offset * 100);
  }

  _draw_xyz_position(false);
}

/**
 * Read and cache the working directory.
 *
 * TODO: New code can follow the pattern of menu_media.cpp
 * and rely on Marlin caching for performance. No need to
 * cache files here.
 */

#ifndef strcasecmp_P
  #define strcasecmp_P(a, b) strcasecmp((a), (b))
#endif

void make_name_without_ext(char *dst, char *src, size_t maxlen=MENU_CHAR_LIMIT) {
  char * const name = card.longest_filename();
  size_t pos        = strlen(name); // index of ending nul

  // For files, remove the extension
  // which may be .gcode, .gco, or .g
  if (!card.flag.filenameIsDir)
    while (pos && src[pos] != '.') pos--; // find last '.' (stop at 0)

  size_t len = pos;   // nul or '.'
  if (len > maxlen) { // Keep the name short
    pos        = len = maxlen; // move nul down
    dst[--pos] = '.'; // insert dots
    dst[--pos] = '.';
    dst[--pos] = '.';
  }

  dst[len] = '\0';    // end it

  // Copy down to 0
  while (pos--) dst[pos] = src[pos];
}

void HMI_SDCardInit() { card.cdroot(); }

void MarlinUI::refresh() { /* Nothing to see here */ }

#define ICON_Folder ICON_More

#if ENABLED(SCROLL_LONG_FILENAMES)

  char shift_name[LONG_FILENAME_LENGTH + 1];
  int8_t shift_amt; // = 0
  millis_t shift_ms; // = 0

  // Init the shift name based on the highlighted item
  void Init_Shift_Name() {
    const bool is_subdir = !card.flag.workDirIsRoot;
    const int8_t filenum = select_file.now - 1 - is_subdir; // Skip "Back" and ".."
    const uint16_t fileCnt = card.get_num_Files();
    if (WITHIN(filenum, 0, fileCnt - 1)) {
      card.getfilename_sorted(SD_ORDER(filenum, fileCnt));
      char * const name = card.longest_filename();
      make_name_without_ext(shift_name, name, 100);
    }
  }

  void Init_SDItem_Shift() {
    shift_amt = 0;
    shift_ms = select_file.now > 0 && strlen(shift_name) > MENU_CHAR_LIMIT ? millis() + 750UL : 0;
  }

#endif

/**
 * Display an SD item, adding a CDUP for subfolders.
 */
void Draw_SDItem(const uint16_t item, int16_t row=-1) {
  if (row < 0) row = item + 1 + MROWS - index_file;
  const bool is_subdir = !card.flag.workDirIsRoot;
  if (is_subdir && item == 0)
    return Draw_Menu_Line(row, ICON_Folder, "..");

  card.getfilename_sorted(SD_ORDER(item - is_subdir, card.get_num_Files()));
  char * const name = card.longest_filename();

  #if ENABLED(SCROLL_LONG_FILENAMES)
    // Init the current selected name
    // This is used during scroll drawing
    if (item == select_file.now - 1) {
      make_name_without_ext(shift_name, name, 100);
      Init_SDItem_Shift();
    }
  #endif

  // Draw the file/folder with name aligned left
  char str[strlen(name) + 1];
  make_name_without_ext(str, name);
  Draw_Menu_Line(row, card.flag.filenameIsDir ? ICON_Folder : ICON_File, str);
}

#if ENABLED(SCROLL_LONG_FILENAMES)

  void Draw_SDItem_Shifted(uint8_t &shift) {
    // Limit to the number of chars past the cutoff
    const size_t len = strlen(shift_name);
    NOMORE(shift, _MAX(len - MENU_CHAR_LIMIT, 0U));

    // Shorten to the available space
    const size_t lastchar = _MIN((signed)len, shift + MENU_CHAR_LIMIT);

    const char c = shift_name[lastchar];
    shift_name[lastchar] = '\0';

    const uint8_t row = select_file.now + MROWS - index_file; // skip "Back" and scroll
    Erase_Menu_Text(row);
    Draw_Menu_Line(row, 0, &shift_name[shift]);

    shift_name[lastchar] = c;
  }

#endif

// Redraw the first set of SD Files
void Redraw_SD_List() {
  select_file.reset();
  index_file = MROWS;

  Clear_Menu_Area(); // Leave title bar unchanged

  Draw_Back_First();

  if (card.isMounted()) {
    // As many files as will fit
    LOOP_L_N(i, _MIN(nr_sd_menu_items(), MROWS))
      Draw_SDItem(i, i + 1);

    TERN_(SCROLL_LONG_FILENAMES, Init_SDItem_Shift());
  }
  else {
    DWIN_Draw_Rectangle(1, HMI_data.AlertBg_Color, 10, MBASE(3) - 10, DWIN_WIDTH - 10, MBASE(4));
    DWIN.Draw_CenteredString(font16x32, HMI_data.AlertTxt_Color, MBASE(3), F("No Media"));
  }
}

bool DWIN_lcd_sd_status = false;

void SDCard_Up() {
  card.cdup();
  Redraw_SD_List();
  DWIN_lcd_sd_status = false; // On next DWIN_Update
}

void SDCard_Folder(char * const dirname) {
  card.cd(dirname);
  Redraw_SD_List();
  DWIN_lcd_sd_status = false; // On next DWIN_Update
}

//
// Watch for media mount / unmount
//
void HMI_SDCardUpdate() {
  if (HMI_flag.home_flag) return;
  if (DWIN_lcd_sd_status != card.isMounted()) {
    DWIN_lcd_sd_status = card.isMounted();
    //SERIAL_ECHOLNPAIR("HMI_SDCardUpdate: ", DWIN_lcd_sd_status);
    if (DWIN_lcd_sd_status) {
      if (checkkey == SelectFile)
        Redraw_SD_List();
    }
    else {
      // clean file icon
      if (checkkey == SelectFile) {
        Redraw_SD_List();
      }
      else if (sdprint && card.isPrinting() && (checkkey == PrintProcess || checkkey == Tune || printingIsActive())) {
        // TODO: Move card removed abort handling
        //       to CardReader::manage_media.
        card.abortFilePrintSoon();
        wait_for_heatup = wait_for_user = false;
        dwin_abort_flag = true; // Reset feedrate, return to Home
      }
    }
    DWIN_UpdateLCD();
  }
}

//
// The status area is always on-screen, except during
// full-screen modal dialogs. (TODO: Keep alive during dialogs)
//
void Draw_Status_Area(const bool with_update) {

  DWIN_Draw_Rectangle(1, HMI_data.Background_Color, 0, STATUS_Y, DWIN_WIDTH, DWIN_HEIGHT - 1);

  #if HAS_HOTEND
    DWIN.Draw_Icon(ICON_HotendTemp, 10, 383);
    DWIN.Draw_Int(DWIN_FONT_STAT, HMI_data.Indicator_Color, HMI_data.Background_Color, 3, 28, 384, thermalManager.wholeDegHotend(0));
    DWIN.Draw_String(DWIN_FONT_STAT, HMI_data.Indicator_Color, HMI_data.Background_Color, 25 + 3 * STAT_CHR_W + 5, 384, F("/"));
    DWIN.Draw_Int(DWIN_FONT_STAT, HMI_data.Indicator_Color, HMI_data.Background_Color, 3, 25 + 4 * STAT_CHR_W + 6, 384, thermalManager.degTargetHotend(0));

    DWIN.Draw_Icon(ICON_StepE, 112, 417);
    DWIN.Draw_Int(DWIN_FONT_STAT, HMI_data.Indicator_Color, HMI_data.Background_Color, 3, 116 + 2 * STAT_CHR_W, 417, planner.flow_percentage[0]);
    DWIN.Draw_String(DWIN_FONT_STAT, HMI_data.Indicator_Color, HMI_data.Background_Color, 116 + 5 * STAT_CHR_W + 2, 417, F("%"));
  #endif

  #if HAS_HEATED_BED
    DWIN.Draw_Icon(ICON_BedTemp, 10, 416);
    DWIN.Draw_Int(DWIN_FONT_STAT, HMI_data.Indicator_Color, HMI_data.Background_Color, 3, 28, 417, thermalManager.wholeDegBed());
    DWIN.Draw_String(DWIN_FONT_STAT, HMI_data.Indicator_Color, HMI_data.Background_Color, 25 + 3 * STAT_CHR_W + 5, 417, F("/"));
    DWIN.Draw_Int(true, true, 0, DWIN_FONT_STAT, HMI_data.Indicator_Color, HMI_data.Background_Color, 3, 25 + 4 * STAT_CHR_W + 6, 417, thermalManager.degTargetBed());
  #endif

  DWIN.Draw_Icon(ICON_Speed, 113, 383);
  DWIN.Draw_Int(DWIN_FONT_STAT, HMI_data.Indicator_Color, HMI_data.Background_Color, 3, 116 + 2 * STAT_CHR_W, 384, feedrate_percentage);
  DWIN.Draw_String(DWIN_FONT_STAT, HMI_data.Indicator_Color, HMI_data.Background_Color, 116 + 5 * STAT_CHR_W + 2, 384, F("%"));

  #if HAS_FAN
    DWIN.Draw_Icon(ICON_FanSpeed, 187, 383);
    DWIN.Draw_Int(DWIN_FONT_STAT, HMI_data.Indicator_Color, HMI_data.Background_Color, 3, 195 + 2 * STAT_CHR_W, 384, thermalManager.fan_speed[0]);
  #endif

  #if HAS_ZOFFSET_ITEM
    DWIN.Draw_Icon(ICON_Zoffset, 187, 416);
  #endif

  if (BABY_Z_VAR < 0) {
    DWIN.Draw_Float(DWIN_FONT_STAT, HMI_data.Indicator_Color, HMI_data.Background_Color, 2, 2, 207, 417, -BABY_Z_VAR * 100);
    DWIN.Draw_String(HMI_data.Indicator_Color, 205, 419, F("-"));
  }
  else {
    DWIN.Draw_Float(DWIN_FONT_STAT, HMI_data.Indicator_Color, HMI_data.Background_Color, 2, 2, 207, 417, BABY_Z_VAR * 100);
    DWIN.Draw_String(HMI_data.Indicator_Color, 205, 419, F(" "));
  }

  DWIN_Draw_Rectangle(1, HMI_data.SplitLine_Color, 0, 449, DWIN_WIDTH, 451);

  DWIN.Draw_Icon(ICON_MaxSpeedX,  10, 456);
  DWIN.Draw_Icon(ICON_MaxSpeedY,  95, 456);
  DWIN.Draw_Icon(ICON_MaxSpeedZ, 180, 456);
  _draw_xyz_position(true);

  if (with_update) {
    DWIN_UpdateLCD();
    delay(5);
  }
}

void HMI_StartFrame(const bool with_update) {
  Goto_Main_Menu();
  Draw_Status_Area(with_update);
}

void Draw_Info_Menu() {
  Clear_Menu_Area();
  Draw_Back_First();

  DWIN.Draw_CenteredString(122, F(MACHINE_SIZE));
  DWIN.Draw_CenteredString(195, F(SHORT_BUILD_VERSION));

  if (HMI_IsChinese()) {
    Title.FrameCopy(1, 30, 17, 57, 29); // "Info"

    DWIN_Frame_AreaCopy(1, 197, 149, 252, 161, 108, 102);
    DWIN_Frame_AreaCopy(1, 1, 164, 56, 176, 108, 175);
    DWIN_Frame_AreaCopy(1, 58, 164, 113, 176, 105, 248);
  }
  else {
    #ifdef USE_STRING_HEADINGS
      Title.SetCaption(GET_TEXT_F(MSG_INFO_SCREEN));
    #else
      Title.FrameCopy(1, 190, 16, 215, 26); // "Info"
    #endif

    DWIN_Frame_AreaCopy(1, 120, 150, 146, 161, 124, 102);
    DWIN_Frame_AreaCopy(1, 146, 151, 254, 161, 82, 175);
    DWIN_Frame_AreaCopy(1, 0, 165, 94, 175, 89, 248);
  }
  DWIN.Draw_CenteredString(268, F(CORP_WEBSITE));

  LOOP_L_N(i, 3) {
    DWIN.Draw_Icon(ICON_PrintSize + i, 26, 99 + i * 73);
    DWIN_Draw_Line(HMI_data.SplitLine_Color, 16, MBASE(2) + i * 73, 256, 156 + i * 73);
  }
}

void Draw_Print_File_Menu() {
  if (HMI_IsChinese()) {
    Title.FrameCopy(1, 0, 31, 55, 44); // "Print file"
  }
  else {
    #ifdef USE_STRING_HEADINGS
      Title.SetCaption(GET_TEXT_F(MSG_MEDIA_MENU));
    #else
      Title.FrameCopy(1, 52, 31, 137, 41); // "Print file"
    #endif
  }
  Redraw_SD_List();
}

// Main Process
void HMI_MainMenu() {
  ENCODER_DiffState encoder_diffState = get_encoder_state();
  if (encoder_diffState == ENCODER_DIFF_NO) return;

  if (encoder_diffState == ENCODER_DIFF_CW) {
    if (select_page.inc(4)) {
      switch (select_page.now) {
        case 0: ICON_Print(); break;
        case 1: ICON_Print(); ICON_Prepare(); break;
        case 2: ICON_Prepare(); ICON_Control(); break;
        case 3: ICON_Control(); TERN(HAS_ONESTEP_LEVELING, ICON_Leveling, ICON_StartInfo)(1); break;
      }
    }
  }
  else if (encoder_diffState == ENCODER_DIFF_CCW) {
    if (select_page.dec()) {
      switch (select_page.now) {
        case 0: ICON_Print(); ICON_Prepare(); break;
        case 1: ICON_Prepare(); ICON_Control(); break;
        case 2: ICON_Control(); TERN(HAS_ONESTEP_LEVELING, ICON_Leveling, ICON_StartInfo)(0); break;
        case 3: TERN(HAS_ONESTEP_LEVELING, ICON_Leveling, ICON_StartInfo)(1); break;
      }
    }
  }
  else if (encoder_diffState == ENCODER_DIFF_ENTER) {
    switch (select_page.now) {
      case 0: // Print File
        checkkey = SelectFile;
        Draw_Print_File_Menu();
        break;

      case 1: // Prepare
        checkkey = Prepare;
        select_prepare.reset();
        index_prepare = MROWS;
        Draw_Prepare_Menu();
        break;

      case 2: // Control
        checkkey = Control;
        select_control.reset();
        index_control = MROWS;
        Draw_Control_Menu();
        break;

      case 3: // Leveling or Info
        #if HAS_ONESTEP_LEVELING
          queue.inject_P(PSTR("G28XYO\nG28Z\nG29"));
        #else
          checkkey = Info;
          Draw_Info_Menu();
        #endif
        break;
    }
  }
  DWIN_UpdateLCD();
}

// Select (and Print) File
void HMI_SelectFile() {
  ENCODER_DiffState encoder_diffState = get_encoder_state();

  const uint16_t hasUpDir = !card.flag.workDirIsRoot;

  if (encoder_diffState == ENCODER_DIFF_NO) {
    #if ENABLED(SCROLL_LONG_FILENAMES)
      if (shift_ms && select_file.now >= 1 + hasUpDir) {
        // Scroll selected filename every second
        const millis_t ms = millis();
        if (ELAPSED(ms, shift_ms)) {
          const bool was_reset = shift_amt < 0;
          shift_ms = ms + 375UL + was_reset * 250UL;  // ms per character
          uint8_t shift_new = shift_amt + 1;          // Try to shift by...
          Draw_SDItem_Shifted(shift_new);             // Draw the item
          if (!was_reset && shift_new == 0)           // Was it limited to 0?
            shift_ms = 0;                             // No scrolling needed
          else if (shift_new == shift_amt)            // Scroll reached the end
            shift_new = -1;                           // Reset
          shift_amt = shift_new;                      // Set new scroll
        }
      }
    #endif
    return;
  }

  // First pause is long. Easy.
  // On reset, long pause must be after 0.

  const uint16_t fullCnt = nr_sd_menu_items();

  if (encoder_diffState == ENCODER_DIFF_CW && fullCnt) {
    if (select_file.inc(1 + fullCnt)) {
      const uint8_t itemnum = select_file.now - 1;              // -1 for "Back"
      if (TERN0(SCROLL_LONG_FILENAMES, shift_ms)) {             // If line was shifted
        Erase_Menu_Text(itemnum + MROWS - index_file);          // Erase and
        Draw_SDItem(itemnum - 1);                               // redraw
      }
      if (select_file.now > MROWS && select_file.now > index_file) { // Cursor past the bottom
        index_file = select_file.now;                           // New bottom line
        Scroll_Menu(DWIN_SCROLL_UP);
        Draw_SDItem(itemnum, MROWS);                            // Draw and init the shift name
      }
      else {
        Move_Highlight(1, select_file.now + MROWS - index_file); // Just move highlight
        TERN_(SCROLL_LONG_FILENAMES, Init_Shift_Name());         // ...and init the shift name
      }
      TERN_(SCROLL_LONG_FILENAMES, Init_SDItem_Shift());
    }
  }
  else if (encoder_diffState == ENCODER_DIFF_CCW && fullCnt) {
    if (select_file.dec()) {
      const uint8_t itemnum = select_file.now - 1;              // -1 for "Back"
      if (TERN0(SCROLL_LONG_FILENAMES, shift_ms)) {             // If line was shifted
        Erase_Menu_Text(select_file.now + 1 + MROWS - index_file); // Erase and
        Draw_SDItem(itemnum + 1);                               // redraw
      }
      if (select_file.now < index_file - MROWS) {               // Cursor past the top
        index_file--;                                           // New bottom line
        Scroll_Menu(DWIN_SCROLL_DOWN);
        if (index_file == MROWS) {
          Draw_Back_First();
          TERN_(SCROLL_LONG_FILENAMES, shift_ms = 0);
        }
        else {
          Draw_SDItem(itemnum, 0);                              // Draw the item (and init shift name)
        }
      }
      else {
        Move_Highlight(-1, select_file.now + MROWS - index_file); // Just move highlight
        TERN_(SCROLL_LONG_FILENAMES, Init_Shift_Name());        // ...and init the shift name
      }
      TERN_(SCROLL_LONG_FILENAMES, Init_SDItem_Shift());        // Reset left. Init timer.
    }
  }
  else if (encoder_diffState == ENCODER_DIFF_ENTER) {
    if (select_file.now == 0) { // Back
      select_page.set(0);
      Goto_Main_Menu();
    }
    else if (hasUpDir && select_file.now == 1) { // CD-Up
      SDCard_Up();
      goto HMI_SelectFileExit;
    }
    else {
      const uint16_t filenum = select_file.now - 1 - hasUpDir;
      card.getfilename_sorted(SD_ORDER(filenum, card.get_num_Files()));

      // Enter that folder!
      if (card.flag.filenameIsDir) {
        SDCard_Folder(card.filename);
        goto HMI_SelectFileExit;
      }

      // Reset highlight for next entry
      select_print.reset();
      select_file.reset();

      // Start choice and print SD file
      HMI_flag.heat_flag = true;
      HMI_flag.print_finish = false;
      HMI_ValueStruct.show_mode = 0;

      card.openAndPrintFile(card.filename);

      #if HAS_FAN
        // All fans on for Ender 3 v2 ?
        // The slicer should manage this for us.
        //for (uint8_t i = 0; i < FAN_COUNT; i++)
        //  thermalManager.fan_speed[i] = 255;
      #endif

      DWIN_Print_Started(true);
    }
  }
HMI_SelectFileExit:
  DWIN_UpdateLCD();
}

// Printing
void HMI_Printing() {
  ENCODER_DiffState encoder_diffState = get_encoder_state();
  if (encoder_diffState == ENCODER_DIFF_NO) return;
  // Avoid flicker by updating only the previous menu
  if (encoder_diffState == ENCODER_DIFF_CW) {
    if (select_print.inc(3)) {
      switch (select_print.now) {
        case 0: ICON_Tune(); break;
        case 1:
          ICON_Tune();
          if (printingIsPaused()) ICON_Continue(); else ICON_Pause();
          break;
        case 2:
          if (printingIsPaused()) ICON_Continue(); else ICON_Pause();
          ICON_Stop();
          break;
      }
    }
  }
  else if (encoder_diffState == ENCODER_DIFF_CCW) {
    if (select_print.dec()) {
      switch (select_print.now) {
        case 0:
          ICON_Tune();
          if (printingIsPaused()) ICON_Continue(); else ICON_Pause();
          break;
        case 1:
          if (printingIsPaused()) ICON_Continue(); else ICON_Pause();
          ICON_Stop();
          break;
        case 2: ICON_Stop(); break;
      }
    }
  }
  else if (encoder_diffState == ENCODER_DIFF_ENTER) {
    switch (select_print.now) {
      case 0: // Tune
        checkkey = Tune;
        HMI_ValueStruct.show_mode = 0;
        select_tune.reset();
        index_tune = MROWS;
        Draw_Tune_Menu();
        break;
      case 1: // Pause
        if (HMI_flag.pause_flag) {
          ICON_Pause();

          char cmd[40];
          cmd[0] = '\0';

          #if BOTH(HAS_HEATED_BED, PAUSE_HEAT)
            if (resume_bed_temp) sprintf_P(cmd, PSTR("M190 S%i\n"), resume_bed_temp);
          #endif
          #if BOTH(HAS_HOTEND, PAUSE_HEAT)
            if (resume_hotend_temp) sprintf_P(&cmd[strlen(cmd)], PSTR("M109 S%i\n"), resume_hotend_temp);
          #endif

          strcat_P(cmd, M24_STR);
          queue.inject(cmd);
        }
        else {
          HMI_flag.select_flag = true;
          checkkey = PauseOrStop;
          Popup_window_PauseOrStop();
        }
        break;

      case 2: // Stop
        HMI_flag.select_flag = true;
        checkkey = PauseOrStop;
        Popup_window_PauseOrStop();
        break;

      default: break;
    }
  }
  DWIN_UpdateLCD();
}

// Print done
void HMI_PrintDone() {
  ENCODER_DiffState encoder_diffState = get_encoder_state();
  if (encoder_diffState == ENCODER_DIFF_NO) return;
  if (encoder_diffState == ENCODER_DIFF_ENTER) {
    dwin_abort_flag = true; // Reset feedrate, return to Home
    Goto_Main_Menu(); // Return to Main menu after print done
  }
}

// Pause and Stop window
void HMI_PauseOrStop() {
  ENCODER_DiffState encoder_diffState = get_encoder_state();
  if (encoder_diffState == ENCODER_DIFF_NO) return;

  if (encoder_diffState == ENCODER_DIFF_CW)
    Draw_Select_Highlight(false);
  else if (encoder_diffState == ENCODER_DIFF_CCW)
    Draw_Select_Highlight(true);
  else if (encoder_diffState == ENCODER_DIFF_ENTER) {
    if (select_print.now == 1) { // pause window
      if (HMI_flag.select_flag) {
        HMI_flag.pause_action = true;
        ICON_Continue();
        queue.inject_P(PSTR("M25"));
      }
      else {
        // cancel pause
      }
      Goto_PrintProcess();
    }
    else if (select_print.now == 2) { // stop window
      if (HMI_flag.select_flag) {
        checkkey = MainMenu;
        if (HMI_flag.home_flag) planner.synchronize(); // Wait for planner moves to finish!
        wait_for_heatup = wait_for_user = false;       // Stop waiting for heating/user
        card.abortFilePrintSoon();                     // Let the main loop handle SD abort
        dwin_abort_flag = true;                        // Reset feedrate, return to Home
        #ifdef ACTION_ON_CANCEL
          host_action_cancel();
        #endif
        DWIN_Draw_Popup(ICON_BLTouch, "Stopping..." , "Please wait until done.");
      }
      else
        Goto_PrintProcess(); // cancel stop
    }
  }
  DWIN_UpdateLCD();
}

void Draw_Move_Menu() {
  Clear_Menu_Area();

  if (HMI_IsChinese()) {
    Title.FrameCopy(1, 192, 1, 233, 14); // "Move"
    DWIN_Frame_AreaCopy(1, 58, 118, 106, 132, LBLX, MBASE(1));
    DWIN_Frame_AreaCopy(1, 109, 118, 157, 132, LBLX, MBASE(2));
    DWIN_Frame_AreaCopy(1, 160, 118, 209, 132, LBLX, MBASE(3));
    #if HAS_HOTEND
      DWIN_Frame_AreaCopy(1, 212, 118, 253, 131, LBLX, MBASE(4));
    #endif
  }
  else {
    #ifdef USE_STRING_HEADINGS
      Title.SetCaption(GET_TEXT_F(MSG_MOVE_AXIS));
    #else
      Title.FrameCopy(1, 231, 2, 265, 12);                     // "Move"
    #endif
    draw_move_en(MBASE(1)); say_x(36, MBASE(1));                    // "Move X"
    draw_move_en(MBASE(2)); say_y(36, MBASE(2));                    // "Move Y"
    draw_move_en(MBASE(3)); say_z(36, MBASE(3));                    // "Move Z"
    #if HAS_HOTEND
      #ifdef USE_STRING_TITLES
        DWIN_Draw_Label(MBASE(4), GET_TEXT_F(MSG_MOVE_E));
      #else
        DWIN_Frame_AreaCopy(1, 123, 192, 176, 202, LBLX, MBASE(4));   // Extruder
      #endif
    #endif
  }

  Draw_Back_First(select_axis.now == 0);
  if (select_axis.now) Draw_Menu_Cursor(select_axis.now);

  // Draw separators and icons
  LOOP_L_N(i, 3 + ENABLED(HAS_HOTEND)) Draw_Menu_Line(i + 1, ICON_MoveX + i);

  // Draw values
  DWIN.Draw_Float(3, UNITFDIGITS, 216, MBASE(1), current_position.x * MINUNITMULT);
  DWIN.Draw_Float(3, UNITFDIGITS, 216, MBASE(2), current_position.y * MINUNITMULT);
  DWIN.Draw_Float(3, UNITFDIGITS, 216, MBASE(3), current_position.z * MINUNITMULT);
  #if HAS_HOTEND
    HMI_ValueStruct.Move_E_scaled = current_position.e * MINUNITMULT;
    DWIN.Draw_Signed_Float(3, 1, 216, MBASE(4), HMI_ValueStruct.Move_E_scaled);
  #endif

  if (!all_axes_trusted()) DWIN_DrawStatusLine(HMI_data.AlertTxt_Color, HMI_data.AlertBg_Color, "WARNING: position is unknow");
}

void Draw_AdvSet_Menu() {
  Clear_Menu_Area();

  #if ADVSET_CASE_TOTAL >= 6
    const int16_t scroll = MROWS - index_advset; // Scrolled-up lines
    #define ASCROL(L) (scroll + (L))
  #else
    #define ASCROL(L) (L)
  #endif

  #define AVISI(L)  WITHIN(ASCROL(L), 0, MROWS)

  Title.SetCaption(GET_TEXT_F(MSG_ADVANCED_SETTINGS));

  if (AVISI(0)) Draw_Back_First(select_advset.now == 0);
  if (AVISI(ADVSET_CASE_HOMEOFF)) Draw_Menu_Line(ASCROL(ADVSET_CASE_HOMEOFF), ICON_HomeOff, GET_TEXT(MSG_SET_HOME_OFFSETS), true);  // Home Offset >
  #if HAS_ONESTEP_LEVELING
    if (AVISI(ADVSET_CASE_PROBEOFF)) Draw_Menu_Line(ASCROL(ADVSET_CASE_PROBEOFF), ICON_ProbeOff, GET_TEXT(MSG_ZPROBE_OFFSETS), true);  // Probe Offset >
  #endif
  if (AVISI(ADVSET_CASE_HEPID)) Draw_Menu_Line(ASCROL(ADVSET_CASE_HEPID), ICON_PIDNozzle, "Hotend PID", false);  // Nozzle PID
  if (AVISI(ADVSET_CASE_BEDPID)) Draw_Menu_Line(ASCROL(ADVSET_CASE_BEDPID), ICON_PIDbed, "Bed PID", false);  // Bed PID
  #if ENABLED(POWER_LOSS_RECOVERY)
    if (AVISI(ADVSET_CASE_PWRLOSSR)) {
      Draw_Menu_Line(ASCROL(ADVSET_CASE_PWRLOSSR), ICON_Motion, "Power-loss recovery", false);  // Power-loss recovery
      Draw_Chkb_Line(ASCROL(ADVSET_CASE_PWRLOSSR), recovery.enabled);
    }
  #endif
  if (AVISI(ADVSET_CASE_BRIGHTNESS)) {
    Draw_Menu_Line(ASCROL(ADVSET_CASE_BRIGHTNESS), ICON_Motion, "LCD Brightness", false);  // LCD brightness
    Draw_Menu_IntValue(HMI_data.Background_Color, ASCROL(ADVSET_CASE_BRIGHTNESS), 3, HMI_data.Brightness);
  }
  if (AVISI(ADVSET_CASE_SCOLOR)) Draw_Menu_Line(ASCROL(ADVSET_CASE_SCOLOR), ICON_Scolor, "Select Colors", true);  // Select colors >
  #if ENABLED(SOUND_MENU_ITEM)
    if (AVISI(ADVSET_CASE_SOUND)) Draw_Menu_Line(ASCROL(ADVSET_CASE_SOUND), ICON_Sound, "Enable Sound", false);  // Enable Sound
    if (AVISI(ADVSET_CASE_SOUND)) Draw_Chkb_Line(ASCROL(ADVSET_CASE_SOUND), ui.buzzer_enabled);
  #endif
  if (AVISI(ADVSET_CASE_LOCK)) Draw_Menu_Line(ASCROL(ADVSET_CASE_LOCK), ICON_Lock, "Lock Screen", true);  // Lock Screen >
  if (select_advset.now) Draw_Menu_Cursor(ASCROL(select_advset.now));
}

void Draw_HomeOff_Menu() {
  Clear_Menu_Area();
  Title.SetCaption(GET_TEXT_F(MSG_SET_HOME_OFFSETS));                 // Home Offsets
  Draw_Back_First(select_item.now == 0);
  Draw_Menu_Line(1, ICON_HomeOffX, GET_TEXT(MSG_HOME_OFFSET_X));  // Home X Offset
  DWIN.Draw_Signed_Float(3, 1, 216, MBASE(1), HMI_ValueStruct.Home_OffX_scaled);
  Draw_Menu_Line(2, ICON_HomeOffY, GET_TEXT(MSG_HOME_OFFSET_Y));  // Home Y Offset
  DWIN.Draw_Signed_Float(3, 1, 216, MBASE(2), HMI_ValueStruct.Home_OffY_scaled);
  Draw_Menu_Line(3, ICON_HomeOffZ, GET_TEXT(MSG_HOME_OFFSET_Z));  // Home Y Offset
  DWIN.Draw_Signed_Float(3, 1, 216, MBASE(3), HMI_ValueStruct.Home_OffZ_scaled);
  if (select_item.now) Draw_Menu_Cursor(select_item.now);
}

#if HAS_ONESTEP_LEVELING
  void Draw_ProbeOff_Menu() {
    Clear_Menu_Area();
    Title.SetCaption(GET_TEXT_F(MSG_ZPROBE_OFFSETS));                 // Probe Offsets
    Draw_Back_First(select_item.now == 0);
    Draw_Menu_Line(1, ICON_ProbeOffX, GET_TEXT(MSG_ZPROBE_XOFFSET));  // Probe X Offset
    DWIN.Draw_Signed_Float(3, 1, 216, MBASE(1), HMI_ValueStruct.Probe_OffX_scaled);
    Draw_Menu_Line(2, ICON_ProbeOffY, GET_TEXT(MSG_ZPROBE_YOFFSET));  // Probe Y Offset
    DWIN.Draw_Signed_Float(3, 1, 216, MBASE(2), HMI_ValueStruct.Probe_OffY_scaled);
    if (select_item.now) Draw_Menu_Cursor(select_item.now);
  }
#endif

void Draw_Color_Item(const uint8_t line, const char * const label, uint16_t color) {
  DWIN.Draw_String(LBLX, MBASE(line) - 1, (char*)label);
  DWIN_Draw_Rectangle(0, HMI_data.Highlight_Color, 26 + 1, MBASE(line) - 1 + 1, 26 + 18, MBASE(line) - 1 + 18);
  DWIN_Draw_Rectangle(1, color, 26 + 2, MBASE(line) - 1 + 2, 26 + 17, MBASE(line) - 1 + 17);
  DWIN_Draw_Line(HMI_data.SplitLine_Color, 16, MBASE(line) + 33, 256, MBASE(line) + 34);
}

void Draw_SelColor_Menu() {
  Clear_Menu_Area();

  #if SCOLOR_CASE_TOTAL >= 6
    const int16_t scroll = MROWS - index_selcolor; // Scrolled-up lines
    #define SSCROL(L) (scroll + (L))
  #else
    #define SSCROL(L) (L)
  #endif

  #define SVISI(L)  WITHIN(SSCROL(L), 0, MROWS)

  Title.SetCaption(F("Select Color"));

  if (SVISI(0)) Draw_Back_First(select_scolor.now == 0);
  if (SVISI(SCOLOR_CASE_LOADDEF)) Draw_Menu_Line(SSCROL(SCOLOR_CASE_LOADDEF), ICON_StockConfiguraton, GET_TEXT(MSG_RESTORE_DEFAULTS));
  if (SVISI(SCOLOR_CASE_BACKG)) Draw_Color_Item(SSCROL(SCOLOR_CASE_BACKG), "Screen Background", HMI_data.Background_Color);
  if (SVISI(SCOLOR_CASE_CURSOR)) Draw_Color_Item(SSCROL(SCOLOR_CASE_CURSOR), "Cursor",  HMI_data.Cursor_color);
  if (SVISI(SCOLOR_CASE_TITLEGB)) Draw_Color_Item(SSCROL(SCOLOR_CASE_TITLEGB), "Title Background", HMI_data.TitleBg_color);
  if (SVISI(SCOLOR_CASE_TITLETXT)) Draw_Color_Item(SSCROL(SCOLOR_CASE_TITLETXT), "Title Text", HMI_data.TitleTxt_color);
  if (SVISI(SCOLOR_CASE_TEXT)) Draw_Color_Item(SSCROL(SCOLOR_CASE_TEXT), "Text", HMI_data.Text_Color);
  if (SVISI(SCOLOR_CASE_SELECT)) Draw_Color_Item(SSCROL(SCOLOR_CASE_SELECT), "Selected", HMI_data.Selected_Color);
  if (SVISI(SCOLOR_CASE_SLINE)) Draw_Color_Item(SSCROL(SCOLOR_CASE_SLINE), "Split Line", HMI_data.SplitLine_Color);
  if (SVISI(SCOLOR_CASE_HIGHLIGHT)) Draw_Color_Item(SSCROL(SCOLOR_CASE_HIGHLIGHT), "Highlight", HMI_data.Highlight_Color);
  if (SVISI(SCOLOR_CASE_STATUSBG)) Draw_Color_Item(SSCROL(SCOLOR_CASE_STATUSBG), "Status Background", HMI_data.StatusBg_Color);
  if (SVISI(SCOLOR_CASE_STATUSTXT)) Draw_Color_Item(SSCROL(SCOLOR_CASE_STATUSTXT), "Status Text", HMI_data.StatusTxt_Color);
  if (SVISI(SCOLOR_CASE_POPUPBG)) Draw_Color_Item(SSCROL(SCOLOR_CASE_POPUPBG), "Popup Background", HMI_data.PopupBg_color);
  if (SVISI(SCOLOR_CASE_POPUPTXT)) Draw_Color_Item(SSCROL(SCOLOR_CASE_POPUPTXT), "Popup Text", HMI_data.PopupTxt_Color);
  if (SVISI(SCOLOR_CASE_ALERTBG)) Draw_Color_Item(SSCROL(SCOLOR_CASE_ALERTBG), "Alert Background", HMI_data.AlertBg_Color);
  if (SVISI(SCOLOR_CASE_ALERTTXT)) Draw_Color_Item(SSCROL(SCOLOR_CASE_ALERTTXT), "Alert Text", HMI_data.AlertTxt_Color);
  if (SVISI(SCOLOR_CASE_PERCNTTXT)) Draw_Color_Item(SSCROL(SCOLOR_CASE_PERCNTTXT), "Percent Text", HMI_data.PercentTxt_Color);
  if (SVISI(SCOLOR_CASE_BARFILL)) Draw_Color_Item(SSCROL(SCOLOR_CASE_BARFILL), "Bar Fill", HMI_data.Barfill_Color);
  if (SVISI(SCOLOR_CASE_INDICATOR)) Draw_Color_Item(SSCROL(SCOLOR_CASE_INDICATOR), "Indicator value", HMI_data.Indicator_Color);
  if (SVISI(SCOLOR_CASE_COORDINATE)) Draw_Color_Item(SSCROL(SCOLOR_CASE_COORDINATE), "Coordinate value", HMI_data.Coordinate_Color);

  if (select_scolor.now) Draw_Menu_Cursor(SSCROL(select_scolor.now));
}

void Draw_GetColor(uint16_t color) {
  HMI_ValueStruct.Color[2] = (color >> 11) & 0x1F;  // Red
  HMI_ValueStruct.Color[1] = (color >>  5) & 0x3F;  // Green
  HMI_ValueStruct.Color[0] = (color >>  0) & 0x1F;  // Blue
  Clear_Menu_Area();
  Title.SetCaption(F("Get Color"));
  Draw_Back_First(select_item.now == 0);
  Draw_Color_Item(1, "Blue", RGB(0,0,31));
  Draw_Menu_IntValue(HMI_data.Background_Color, 1, 2, HMI_ValueStruct.Color[0]);
  Draw_Color_Item(2, "Green", RGB(0,63,0));
  Draw_Menu_IntValue(HMI_data.Background_Color, 2, 2, HMI_ValueStruct.Color[1]);
  Draw_Color_Item(3, "Red", RGB(31,0,0));
  Draw_Menu_IntValue(HMI_data.Background_Color, 3, 2, HMI_ValueStruct.Color[2]);
  Draw_Menu_Line(4, ICON_StockConfiguraton, GET_TEXT(MSG_RESTORE_DEFAULTS));
  if (select_item.now) Draw_Menu_Cursor(select_item.now);
  DWIN_Draw_Rectangle(1, color, 20, 315, DWIN_WIDTH - 20, 335);
}

#if ENABLED(ADVANCED_PAUSE_FEATURE)

  void Draw_FilamentMan_Menu() {
    Clear_Menu_Area();
    Title.SetCaption(GET_TEXT_F(MSG_FILAMENT_MAN));
    Draw_Back_First(select_item.now == 0);
    Draw_Menu_Line(1, ICON_Park, GET_TEXT(MSG_FILAMENT_PARK_ENABLED));
    Draw_Menu_Line(2, ICON_FilMan, GET_TEXT(MSG_FILAMENTCHANGE));
    #if ENABLED(FILAMENT_LOAD_UNLOAD_GCODES)
      Draw_Menu_Line(3, ICON_FilUnload, GET_TEXT(MSG_FILAMENTUNLOAD));
      Draw_Menu_Line(4, ICON_FilLoad, GET_TEXT(MSG_FILAMENTLOAD));
    #endif
    if (select_item.now) Draw_Menu_Cursor(select_item.now);
  }

#endif

#if ENABLED(ASSISTED_TRAMMING)

  void Draw_Tramming_Menu() {
    Clear_Menu_Area();
    Title.SetCaption(GET_TEXT_F(MSG_MANUAL_LEVELING));
    Draw_Back_First(select_item.now == 0);
    DWIN_Draw_Label(MBASE(1), F(TRAMMING_POINT_NAME_1));
    DWIN_Draw_Label(MBASE(2), F(TRAMMING_POINT_NAME_2));
    DWIN_Draw_Label(MBASE(3), F(TRAMMING_POINT_NAME_3));
    #ifdef TRAMMING_POINT_NAME_4
      DWIN_Draw_Label(MBASE(4), F(TRAMMING_POINT_NAME_4));
      #ifdef TRAMMING_POINT_NAME_5
        #define TRAM_POINTS 5
        DWIN_Draw_Label(MBASE(5), F(TRAMMING_POINT_NAME_5));
      #else
        #define TRAM_POINTS 4
        Draw_Menu_Line(5, ICON_Axis, "Center");
      #endif
    #else
      #define TRAM_POINTS 3
    #endif
    // Draw separators and icons
    LOOP_L_N(i, TRAM_POINTS) Draw_Menu_Line(i + 1, ICON_Axis);
    if (select_item.now) Draw_Menu_Cursor(select_item.now);
  }

#endif

#if ENABLED(MESH_BED_LEVELING)

  void Draw_ManualMesh_Menu() {
    Clear_Menu_Area();
    Title.SetCaption(GET_TEXT_F(MSG_UBL_MANUAL_MESH));
    Draw_Back_First(select_item.now == 0);
    Draw_Menu_Line(1, ICON_ManualMesh, GET_TEXT(MSG_UBL_BUILD_MESH_MENU)); //Start -> G29 S1
    Draw_Menu_Line(2, ICON_Zoffset, GET_TEXT(MSG_MOVE_Z)); //Move Z ->
    DWIN.Draw_Signed_Float(3, 2, 216, MBASE(2), current_position.z * 100);
    Draw_Menu_Line(3, ICON_Axis, GET_TEXT(MSG_UBL_CONTINUE_MESH)); //Next -> G29 S2
    Draw_Menu_Line(4, ICON_MeshSave,GET_TEXT(MSG_UBL_SAVE_MESH)); //Save -> M500
    if (select_item.now) Draw_Menu_Cursor(select_item.now);
  }

#endif

#include "../../../libs/buzzer.h"

void HMI_AudioFeedback(const bool success/*=true*/) {
  #if HAS_BUZZER
    if (success) {
      BUZZ(100, 659);
      BUZZ(10, 0);
      BUZZ(100, 698);
    }
    else
      BUZZ(40, 440);
  #endif
}

// Prepare
void HMI_Prepare() {
  ENCODER_DiffState encoder_diffState = get_encoder_state();
  if (encoder_diffState == ENCODER_DIFF_NO) return;

  // Avoid flicker by updating only the previous menu
  if (encoder_diffState == ENCODER_DIFF_CW) {
    if (select_prepare.inc(1 + PREPARE_CASE_TOTAL)) {
      if (select_prepare.now > MROWS && select_prepare.now > index_prepare) {
        index_prepare = select_prepare.now;

        // Scroll up and draw a blank bottom line
        Scroll_Menu(DWIN_SCROLL_UP);

        switch (index_prepare) {  // Last menu items
          #if ENABLED(MESH_BED_LEVELING)
            case PREPARE_CASE_MMESH:
              Draw_Menu_Line(MROWS, ICON_PrintSize, GET_TEXT(MSG_MANUAL_MESH), true);  // Manual Mesh
              break;
          #endif
          #if HAS_ZOFFSET_ITEM
            case PREPARE_CASE_ZOFF:
              Item_Prepare_Offset(MROWS);     // Z-Offset
              break;
          #endif
          #if HAS_HOTEND
            case PREPARE_CASE_PLA:
              Item_Prepare_PLA(MROWS);        // Preheat PLA
              break;
            case PREPARE_CASE_ABS:
              Item_Prepare_ABS(MROWS);        // Preheat ABS
              break;
          #endif
          #if HAS_PREHEAT
            case PREPARE_CASE_COOL:           // Cooldown
              Item_Prepare_Cool(MROWS);
              break;
          #endif
          case PREPARE_CASE_LANG:
            Item_Prepare_Lang(MROWS);
            break;
          default: break;
        }

      }
      else
        Move_Highlight(1, select_prepare.now + MROWS - index_prepare);
    }
  }
  else if (encoder_diffState == ENCODER_DIFF_CCW) {
    if (select_prepare.dec()) {
      if (select_prepare.now < index_prepare - MROWS) {
        index_prepare--;
        Scroll_Menu(DWIN_SCROLL_DOWN);

        switch (index_prepare) {  // First menu items
          case MROWS:
            Draw_Back_First();
            break;
          #if ENABLED(ADVANCED_PAUSE_FEATURE)
            case MROWS + PREPARE_CASE_FMAN:     // Filament Management >
              Draw_Menu_Line(0, ICON_FilMan, GET_TEXT(MSG_FILAMENT_MAN), true);
              break;
          #endif
          case MROWS + PREPARE_CASE_MOVE:     // Move >
            Item_Prepare_Move(0);
            break;
          #if ENABLED(ASSISTED_TRAMMING)
            case MROWS + PREPARE_CASE_TRAM:   // Manual Leveling >
              Draw_Menu_Line(0, ICON_Tramming, GET_TEXT(MSG_MANUAL_LEVELING), true);
              break;
          #endif
          case MROWS + PREPARE_CASE_DISA:     // Disable Stepper
            Item_Prepare_Disable(0);
            break;
          case MROWS + PREPARE_CASE_HOME:     // Auto home
            Item_Prepare_Home(0);
            break;
          #if ENABLED(MESH_BED_LEVELING)
            case MROWS + PREPARE_CASE_MMESH:  // Manual Mesh >
              Draw_Menu_Line(0, ICON_PrintSize, GET_TEXT(MSG_MANUAL_MESH), true);
              break;
          #endif
          default: break;
        }

      }
      else
        Move_Highlight(-1, select_prepare.now + MROWS - index_prepare);
    }
  }
  else if (encoder_diffState == ENCODER_DIFF_ENTER) {
    switch (select_prepare.now) {
      case 0: // Back
        select_page.set(1);
        Goto_Main_Menu();
        break;
      #if ENABLED(ADVANCED_PAUSE_FEATURE)
        case PREPARE_CASE_FMAN: // Filament Management
          checkkey = FilamentMan;
          select_item.reset();
          Draw_FilamentMan_Menu();
          break;
      #endif
      case PREPARE_CASE_MOVE: // Axis move
        checkkey = AxisMove;
        select_axis.reset();
        Draw_Move_Menu();
        break;
      #if ENABLED(ASSISTED_TRAMMING)
        case PREPARE_CASE_TRAM: // Bed Tramming
          checkkey = Tramming;
          select_item.reset();
          Draw_Tramming_Menu();
          break;
      #endif
      case PREPARE_CASE_DISA: // Disable steppers
        queue.inject_P(PSTR("M84"));
        break;
      case PREPARE_CASE_HOME: // Homing
        index_prepare = MROWS;
        queue.inject_P(G28_STR); // G28 will set home_flag
        break;
      #if ENABLED(MESH_BED_LEVELING)
        case PREPARE_CASE_MMESH: // Manual Mesh
          checkkey = ManualMesh;
          select_item.reset();
          Draw_ManualMesh_Menu();
          break;
      #endif
      #if HAS_ZOFFSET_ITEM
        case PREPARE_CASE_ZOFF: // Z-offset
          #if EITHER(HAS_BED_PROBE, BABYSTEPPING)
            checkkey = Homeoffset;
            HMI_ValueStruct.show_mode = -4;
            HMI_ValueStruct.offset_value = BABY_Z_VAR * 100;
            DWIN.Draw_Signed_Float(HMI_data.Text_Color, HMI_data.Selected_Color, 2, 2, 202, MBASE(PREPARE_CASE_ZOFF + MROWS - index_prepare), HMI_ValueStruct.offset_value);
            EncoderRate.enabled = true;
          #else
            // Apply workspace offset, making the current position 0,0,0
            queue.inject_P(PSTR("G92 X0 Y0 Z0"));
            HMI_AudioFeedback();
          #endif
          break;
      #endif
      #if HAS_PREHEAT
        case PREPARE_CASE_PLA: // PLA preheat
          TERN_(HAS_HOTEND, thermalManager.setTargetHotend(ui.material_preset[0].hotend_temp, 0));
          TERN_(HAS_HEATED_BED, thermalManager.setTargetBed(ui.material_preset[0].bed_temp));
          TERN_(HAS_FAN, thermalManager.set_fan_speed(0, ui.material_preset[0].fan_speed));
          break;
        case PREPARE_CASE_ABS: // ABS preheat
          TERN_(HAS_HOTEND, thermalManager.setTargetHotend(ui.material_preset[1].hotend_temp, 0));
          TERN_(HAS_HEATED_BED, thermalManager.setTargetBed(ui.material_preset[1].bed_temp));
          TERN_(HAS_FAN, thermalManager.set_fan_speed(0, ui.material_preset[1].fan_speed));
          break;
        case PREPARE_CASE_COOL: // Cool
          TERN_(HAS_FAN, thermalManager.zero_fan_speeds());
          #if HAS_HOTEND || HAS_HEATED_BED
            thermalManager.disable_all_heaters();
          #endif
          break;
      #endif
      case PREPARE_CASE_LANG: // Toggle Language
        HMI_ToggleLanguage();
        Draw_Prepare_Menu();
        break;
      default: break;
    }
  }
  DWIN_UpdateLCD();
}

#if HAS_HOTEND

  void Draw_PLA_Menu() {
    Clear_Menu_Area();
    if (HMI_IsChinese()) {
      Title.FrameCopy(1, 59, 16, 139, 29);                                         // "PLA Settings"
      DWIN_Frame_AreaCopy(1, 100, 89, 124, 101, LBLX, MBASE(PREHEAT_CASE_TEMP));
      DWIN_Frame_AreaCopy(1, 1, 134, 56, 146, LBLX + 24, MBASE(PREHEAT_CASE_TEMP));     // PLA nozzle temp
      #if HAS_HEATED_BED
        DWIN_Frame_AreaCopy(1, 100, 89, 124, 101, LBLX, MBASE(PREHEAT_CASE_BED));
        DWIN_Frame_AreaCopy(1, 58, 134, 113, 146, LBLX + 24, MBASE(PREHEAT_CASE_BED));  // PLA bed temp
      #endif
      #if HAS_FAN
        DWIN_Frame_AreaCopy(1, 100, 89, 124, 101, LBLX, MBASE(PREHEAT_CASE_FAN));
        DWIN_Frame_AreaCopy(1, 115, 134, 170, 146, LBLX + 24, MBASE(PREHEAT_CASE_FAN)); // PLA fan speed
      #endif
      #if ENABLED(EEPROM_SETTINGS)
        DWIN_Frame_AreaCopy(1, 72, 148, 151, 162, LBLX, MBASE(PREHEAT_CASE_SAVE));      // Save PLA configuration
      #endif
    }
    else {
      #ifdef USE_STRING_HEADINGS
        Title.SetCaption("PLA Settings"); // TODO: GET_TEXT_F
      #else
        Title.FrameCopy(1, 56, 16, 141, 28);                                       // "PLA Settings"
      #endif
      #ifdef USE_STRING_TITLES
        DWIN_Draw_Label(MBASE(PREHEAT_CASE_TEMP), F("Nozzle Temp"));
        #if HAS_HEATED_BED
          DWIN_Draw_Label(MBASE(PREHEAT_CASE_BED), F("Bed Temp"));
        #endif
        #if HAS_FAN
          DWIN_Draw_Label(MBASE(PREHEAT_CASE_FAN), GET_TEXT_F(MSG_FAN_SPEED));
        #endif
        #if ENABLED(EEPROM_SETTINGS)
          DWIN_Draw_Label(MBASE(PREHEAT_CASE_SAVE), GET_TEXT_F(MSG_STORE_EEPROM));
        #endif
      #else
        DWIN_Frame_AreaCopy(1, 157, 76, 181, 86, LBLX, MBASE(PREHEAT_CASE_TEMP));
        DWIN_Frame_AreaCopy(1, 197, 104, 238, 114, LBLX + 27, MBASE(PREHEAT_CASE_TEMP));
        DWIN_Frame_AreaCopy(1, 1, 89, 83, 101, LBLX + 71, MBASE(PREHEAT_CASE_TEMP));      // PLA nozzle temp
        #if HAS_HEATED_BED
          DWIN_Frame_AreaCopy(1, 157, 76, 181, 86, LBLX, MBASE(PREHEAT_CASE_BED) + 3);
          DWIN_Frame_AreaCopy(1, 240, 104, 264, 114, LBLX + 27, MBASE(PREHEAT_CASE_BED) + 3);
          DWIN_Frame_AreaCopy(1, 1, 89, 83, 101, LBLX + 54, MBASE(PREHEAT_CASE_BED) + 3); // PLA bed temp
        #endif
        #if HAS_FAN
          DWIN_Frame_AreaCopy(1, 157, 76, 181, 86, LBLX, MBASE(PREHEAT_CASE_FAN));
          DWIN_Frame_AreaCopy(1, 0, 119, 64, 132, LBLX + 27, MBASE(PREHEAT_CASE_FAN));    // PLA fan speed
        #endif
        #if ENABLED(EEPROM_SETTINGS)
          DWIN_Frame_AreaCopy(1, 97, 165, 229, 177, LBLX, MBASE(PREHEAT_CASE_SAVE));      // Save PLA configuration
        #endif
      #endif
    }

    Draw_Back_First();

    uint8_t i = 0;
    Draw_Menu_Line(++i, ICON_SetEndTemp);
    DWIN.Draw_Int(3, 216, MBASE(i), ui.material_preset[0].hotend_temp);
    #if HAS_HEATED_BED
      Draw_Menu_Line(++i, ICON_SetBedTemp);
      DWIN.Draw_Int(3, 216, MBASE(i), ui.material_preset[0].bed_temp);
    #endif
    #if HAS_FAN
      Draw_Menu_Line(++i, ICON_FanSpeed);
      DWIN.Draw_Int(3, 216, MBASE(i), ui.material_preset[0].fan_speed);
    #endif
    #if ENABLED(EEPROM_SETTINGS)
      Draw_Menu_Line(++i, ICON_WriteEEPROM);
    #endif
  }

  void Draw_ABS_Menu() {
    Clear_Menu_Area();
    if (HMI_IsChinese()) {
      Title.FrameCopy(1, 142, 16, 223, 29);                                        // "ABS Settings"
      DWIN_Frame_AreaCopy(1, 180, 89, 204, 100, LBLX, MBASE(PREHEAT_CASE_TEMP));
      DWIN_Frame_AreaCopy(1, 1, 134, 56, 146, LBLX + 24, MBASE(PREHEAT_CASE_TEMP));    // ABS nozzle temp
      #if HAS_HEATED_BED
        DWIN_Frame_AreaCopy(1, 180, 89, 204, 100, LBLX, MBASE(PREHEAT_CASE_BED));
        DWIN_Frame_AreaCopy(1, 58, 134, 113, 146, LBLX + 24, MBASE(PREHEAT_CASE_BED));  // ABS bed temp
      #endif
      #if HAS_FAN
        DWIN_Frame_AreaCopy(1, 180, 89, 204, 100, LBLX, MBASE(PREHEAT_CASE_FAN));
        DWIN_Frame_AreaCopy(1, 115, 134, 170, 146, LBLX + 24, MBASE(PREHEAT_CASE_FAN)); // ABS fan speed
      #endif
      #if ENABLED(EEPROM_SETTINGS)
        DWIN_Frame_AreaCopy(1, 72, 148, 151, 162, LBLX, MBASE(PREHEAT_CASE_SAVE));
        DWIN_Frame_AreaCopy(1, 180, 89, 204, 100, LBLX + 28, MBASE(PREHEAT_CASE_SAVE) + 2);   // Save ABS configuration
      #endif
    }
    else {
      #ifdef USE_STRING_HEADINGS
        Title.SetCaption("ABS Settings"); // TODO: GET_TEXT_F
      #else
        Title.FrameCopy(1, 56, 16, 141, 28);                                                  // "ABS Settings"
      #endif
      #ifdef USE_STRING_TITLES
        DWIN_Draw_Label(MBASE(PREHEAT_CASE_TEMP), F("Nozzle Temp"));
        #if HAS_HEATED_BED
          DWIN_Draw_Label(MBASE(PREHEAT_CASE_BED), F("Bed Temp"));
        #endif
        #if HAS_FAN
          DWIN_Draw_Label(MBASE(PREHEAT_CASE_FAN), GET_TEXT_F(MSG_FAN_SPEED));
        #endif
        #if ENABLED(EEPROM_SETTINGS)
          DWIN_Draw_Label(MBASE(PREHEAT_CASE_SAVE), GET_TEXT_F(MSG_STORE_EEPROM));
        #endif
      #else
        DWIN_Frame_AreaCopy(1, 172, 76, 198, 86, LBLX, MBASE(PREHEAT_CASE_TEMP));
        DWIN_Frame_AreaCopy(1, 197, 104, 238, 114, LBLX + 27, MBASE(PREHEAT_CASE_TEMP));
        DWIN_Frame_AreaCopy(1, 1, 89, 83, 101, LBLX + 71, MBASE(PREHEAT_CASE_TEMP));      // ABS nozzle temp
        #if HAS_HEATED_BED
          DWIN_Frame_AreaCopy(1, 172, 76, 198, 86, LBLX, MBASE(PREHEAT_CASE_BED) + 3);
          DWIN_Frame_AreaCopy(1, 240, 104, 264, 114, LBLX + 27, MBASE(PREHEAT_CASE_BED) + 3);
          DWIN_Frame_AreaCopy(1, 1, 89, 83, 101, LBLX + 54, MBASE(PREHEAT_CASE_BED) + 3); // ABS bed temp
        #endif
        #if HAS_FAN
          DWIN_Frame_AreaCopy(1, 172, 76, 198, 86, LBLX, MBASE(PREHEAT_CASE_FAN));
          DWIN_Frame_AreaCopy(1, 0, 119, 64, 132, LBLX + 27, MBASE(PREHEAT_CASE_FAN));             // ABS fan speed
        #endif
        #if ENABLED(EEPROM_SETTINGS)
          DWIN_Frame_AreaCopy(1, 97, 165, 229, 177, LBLX, MBASE(PREHEAT_CASE_SAVE));
          DWIN_Frame_AreaCopy(1, 172, 76, 198, 86, LBLX + 33, MBASE(PREHEAT_CASE_SAVE));                     // Save ABS configuration
        #endif
      #endif
    }

    Draw_Back_First();

    uint8_t i = 0;
    Draw_Menu_Line(++i, ICON_SetEndTemp);
    DWIN.Draw_Int(3, 216, MBASE(i), ui.material_preset[1].hotend_temp);
    #if HAS_HEATED_BED
      Draw_Menu_Line(++i, ICON_SetBedTemp);
      DWIN.Draw_Int(3, 216, MBASE(i), ui.material_preset[1].bed_temp);
    #endif
    #if HAS_FAN
      Draw_Menu_Line(++i, ICON_FanSpeed);
      DWIN.Draw_Int(3, 216, MBASE(i), ui.material_preset[1].fan_speed);
    #endif
    #if ENABLED(EEPROM_SETTINGS)
      Draw_Menu_Line(++i, ICON_WriteEEPROM);
    #endif
  }

#endif // HAS_HOTEND

void Draw_Temperature_Menu() {
  Clear_Menu_Area();

  if (HMI_IsChinese()) {
    Title.FrameCopy(1, 236, 2, 263, 13); // "Temperature"
    #if HAS_HOTEND
      DWIN_Frame_AreaCopy(1, 1, 134, 56, 146, LBLX, MBASE(TEMP_CASE_TEMP));
    #endif
    #if HAS_HEATED_BED
      DWIN_Frame_AreaCopy(1, 58, 134, 113, 146, LBLX, MBASE(TEMP_CASE_BED));
    #endif
    #if HAS_FAN
      DWIN_Frame_AreaCopy(1, 115, 134, 170, 146, LBLX, MBASE(TEMP_CASE_FAN));
    #endif
    #if HAS_HOTEND
      DWIN_Frame_AreaCopy(1, 100, 89, 178, 101, LBLX, MBASE(TEMP_CASE_PLA));
      DWIN_Frame_AreaCopy(1, 180, 89, 260, 100, LBLX, MBASE(TEMP_CASE_ABS));
    #endif
  }
  else {
    #ifdef USE_STRING_HEADINGS
      Title.SetCaption(GET_TEXT_F(MSG_TEMPERATURE));
    #else
      Title.FrameCopy(1, 56, 16, 141, 28);                                       // "Temperature"
    #endif
    #ifdef USE_STRING_TITLES
      #if HAS_HOTEND
        DWIN_Draw_Label(MBASE(TEMP_CASE_TEMP), GET_TEXT_F(MSG_UBL_SET_TEMP_HOTEND));
      #endif
      #if HAS_HEATED_BED
        DWIN_Draw_Label(MBASE(TEMP_CASE_BED), GET_TEXT_F(MSG_UBL_SET_TEMP_BED));
      #endif
      #if HAS_FAN
        DWIN_Draw_Label(MBASE(TEMP_CASE_FAN), GET_TEXT_F(MSG_FAN_SPEED));
      #endif
      #if HAS_HOTEND
        DWIN_Draw_Label(MBASE(TEMP_CASE_PLA), F("PLA Preheat Settings"));
        DWIN_Draw_Label(MBASE(TEMP_CASE_ABS), F("ABS Preheat Settings"));
      #endif
    #else
      #if HAS_HOTEND
        DWIN_Frame_AreaCopy(1, 197, 104, 238, 114, LBLX, MBASE(TEMP_CASE_TEMP));      // Nozzle...
        DWIN_Frame_AreaCopy(1, 1, 89, 83, 101, LBLX + 44, MBASE(TEMP_CASE_TEMP));     // ...Temperature
      #endif
      #if HAS_HEATED_BED
        DWIN_Frame_AreaCopy(1, 240, 104, 264, 114, LBLX, MBASE(TEMP_CASE_BED));       // Bed...
        DWIN_Frame_AreaCopy(1, 1, 89, 83, 101, LBLX + 27, MBASE(TEMP_CASE_BED));      // ...Temperature
      #endif
      #if HAS_FAN
        DWIN_Frame_AreaCopy(1, 0, 119, 64, 132, LBLX, MBASE(TEMP_CASE_FAN));          // Fan speed
      #endif
      #if HAS_HOTEND
        DWIN_Frame_AreaCopy(1, 107, 76, 156, 86, LBLX, MBASE(TEMP_CASE_PLA));         // Preheat...
        DWIN_Frame_AreaCopy(1, 157, 76, 181, 86, LBLX + 52, MBASE(TEMP_CASE_PLA));    // ...PLA
        DWIN_Frame_AreaCopy(1, 131, 119, 182, 132, LBLX + 79, MBASE(TEMP_CASE_PLA));  // PLA setting
        DWIN_Frame_AreaCopy(1, 107, 76, 156, 86, LBLX, MBASE(TEMP_CASE_ABS));         // Preheat...
        DWIN_Frame_AreaCopy(1, 172, 76, 198, 86, LBLX + 52, MBASE(TEMP_CASE_ABS));    // ...ABS
        DWIN_Frame_AreaCopy(1, 131, 119, 182, 132, LBLX + 81, MBASE(TEMP_CASE_ABS));  // ABS setting
      #endif
    #endif
  }

  Draw_Back_First(select_temp.now == 0);
  if (select_temp.now) Draw_Menu_Cursor(select_temp.now);

  // Draw icons and lines
  uint8_t i = 0;
  #define _TMENU_ICON(N) Draw_Menu_Line(++i, ICON_SetEndTemp + (N) - 1)
  #if HAS_HOTEND
    _TMENU_ICON(TEMP_CASE_TEMP);
    DWIN.Draw_Int(3, 216, MBASE(i), thermalManager.degTargetHotend(0));
  #endif
  #if HAS_HEATED_BED
    _TMENU_ICON(TEMP_CASE_BED);
    DWIN.Draw_Int(3, 216, MBASE(i), thermalManager.degTargetBed());
  #endif
  #if HAS_FAN
    _TMENU_ICON(TEMP_CASE_FAN);
    DWIN.Draw_Int(3, 216, MBASE(i), thermalManager.fan_speed[0]);
  #endif
  #if HAS_HOTEND
    // PLA/ABS items have submenus
    _TMENU_ICON(TEMP_CASE_PLA);
    Draw_More_Icon(i);
    _TMENU_ICON(TEMP_CASE_ABS);
    Draw_More_Icon(i);
  #endif
}

// Control
void HMI_Control() {
  ENCODER_DiffState encoder_diffState = get_encoder_state();
  if (encoder_diffState == ENCODER_DIFF_NO) return;

  // Avoid flicker by updating only the previous menu
  if (encoder_diffState == ENCODER_DIFF_CW) {
    if (select_control.inc(1 + CONTROL_CASE_TOTAL)) {
      if (select_control.now > MROWS && select_control.now > index_control) {
        index_control = select_control.now;

        // Scroll up and draw a blank bottom line
        Scroll_Menu(DWIN_SCROLL_UP);

        switch (index_control) {  // Last menu items
          case CONTROL_CASE_ADVSET:  // Advanced Settings >
            Draw_Menu_Item(MROWS, ICON_AdvSet, GET_TEXT(MSG_ADVANCED_SETTINGS), true);
            break;
          case CONTROL_CASE_INFO:    // Info >
            Item_Control_Info(MBASE(MROWS));
            Draw_Menu_Icon(MROWS, ICON_Info);
            break;
          default: break;
        }

      }
      else {
        Move_Highlight(1, select_control.now + MROWS - index_control);
      }
    }
  }
  else if (encoder_diffState == ENCODER_DIFF_CCW) {
    if (select_control.dec()) {
      if (select_control.now < index_control - MROWS) {
        index_control--;
        Scroll_Menu(DWIN_SCROLL_DOWN);
        switch (index_control) {  // First menu items
          case MROWS:
            Draw_Back_First();
            break;
          case MROWS + 1: // Temperature >
            Draw_Menu_Line(0, ICON_Temperature, GET_TEXT(MSG_TEMPERATURE), true);
            break;
          case MROWS + 2: // Move >
            Draw_Menu_Line(0, ICON_Motion, GET_TEXT(MSG_MOTION), true);
          default: break;
        }
      }
      else {
        Move_Highlight(-1, select_control.now + MROWS - index_control);
      }
    }
  }
  else if (encoder_diffState == ENCODER_DIFF_ENTER) {
    switch (select_control.now) {
      case 0: // Back
        select_page.set(2);
        Goto_Main_Menu();
        break;
      case CONTROL_CASE_TEMP: // Temperature
        checkkey = TemperatureID;
        HMI_ValueStruct.show_mode = -1;
        select_temp.reset();
        Draw_Temperature_Menu();
        break;
      case CONTROL_CASE_MOVE: // Motion
        checkkey = Motion;
        select_motion.reset();
        Draw_Motion_Menu();
        break;
      #if ENABLED(EEPROM_SETTINGS)
        case CONTROL_CASE_SAVE: { // Write EEPROM
          const bool success = settings.save();
          HMI_AudioFeedback(success);
        } break;
        case CONTROL_CASE_LOAD: { // Read EEPROM
          const bool success = settings.load();
          Draw_Control_Menu();
          Draw_Status_Area(false);
          HMI_AudioFeedback(success);
        } break;
        case CONTROL_CASE_RESET: // Reset EEPROM
          settings.reset();
          Draw_Control_Menu();
          Draw_Status_Area(false);
          HMI_AudioFeedback();
          break;
      #endif
      case CONTROL_CASE_ADVSET: // Advanced Settings
        checkkey = AdvSet;
        select_advset.reset();
        Draw_AdvSet_Menu();
        break;
      case CONTROL_CASE_INFO: // Info
        checkkey = Info;
        Draw_Info_Menu();
        break;
      default: break;
    }
  }
  DWIN_UpdateLCD();
}

// Axis Move
void HMI_AxisMove() {
  ENCODER_DiffState encoder_diffState = get_encoder_state();
  if (encoder_diffState == ENCODER_DIFF_NO) return;

  #if ENABLED(PREVENT_COLD_EXTRUSION)
    // popup window resume
    if (HMI_flag.ETempTooLow_flag) {
      if (encoder_diffState == ENCODER_DIFF_ENTER) {
        HMI_flag.ETempTooLow_flag = false;
        HMI_ValueStruct.Move_E_scaled = current_position.e * MINUNITMULT;
        Draw_Move_Menu();
        DWIN.Draw_Float(3, 1, 216, MBASE(1), HMI_ValueStruct.Move_X_scaled);
        DWIN.Draw_Float(3, 1, 216, MBASE(2), HMI_ValueStruct.Move_Y_scaled);
        DWIN.Draw_Float(3, 1, 216, MBASE(3), HMI_ValueStruct.Move_Z_scaled);
        DWIN.Draw_Signed_Float(3, 1, 216, MBASE(4), 0);
        DWIN_UpdateLCD();
      }
      return;
    }
  #endif

  // Avoid flicker by updating only the previous menu
  if (encoder_diffState == ENCODER_DIFF_CW) {
    if (select_axis.inc(1 + 3 + ENABLED(HAS_HOTEND))) Move_Highlight(1, select_axis.now);
  }
  else if (encoder_diffState == ENCODER_DIFF_CCW) {
    if (select_axis.dec()) Move_Highlight(-1, select_axis.now);
  }
  else if (encoder_diffState == ENCODER_DIFF_ENTER) {
    switch (select_axis.now) {
      case 0: // Back
        checkkey = Prepare;
        select_prepare.set(PREPARE_CASE_MOVE);
        index_prepare = MROWS;
        DWIN_StatusChanged(nullptr);
        Draw_Prepare_Menu();
        break;
      case 1: // X axis move
        checkkey = Move_X;
        HMI_ValueStruct.Move_X_scaled = current_position.x * MINUNITMULT;
        DWIN.Draw_Float(HMI_data.Text_Color, HMI_data.Selected_Color, 3, 1, 216, MBASE(1), HMI_ValueStruct.Move_X_scaled);
        EncoderRate.enabled = true;
        break;
      case 2: // Y axis move
        checkkey = Move_Y;
        HMI_ValueStruct.Move_Y_scaled = current_position.y * MINUNITMULT;
        DWIN.Draw_Float(HMI_data.Text_Color, HMI_data.Selected_Color, 3, 1, 216, MBASE(2), HMI_ValueStruct.Move_Y_scaled);
        EncoderRate.enabled = true;
        break;
      case 3: // Z axis move
        checkkey = Move_Z;
        HMI_ValueStruct.Move_Z_scaled = current_position.z * MINUNITMULT;
        DWIN.Draw_Float(HMI_data.Text_Color, HMI_data.Selected_Color, 3, 1, 216, MBASE(3), HMI_ValueStruct.Move_Z_scaled);
        EncoderRate.enabled = true;
        break;
        #if HAS_HOTEND
          case 4: // Extruder
            // window tips
            #ifdef PREVENT_COLD_EXTRUSION
              if (thermalManager.tooColdToExtrude(0)) {
                HMI_flag.ETempTooLow_flag = true;
                Popup_Window_ETempTooLow();
                return DWIN_UpdateLCD();
              }
            #endif
            checkkey = Extruder;
            HMI_ValueStruct.Move_E_scaled = current_position.e * MINUNITMULT;
            DWIN.Draw_Signed_Float(HMI_data.Text_Color, HMI_data.Selected_Color, 3, 1, 216, MBASE(4), HMI_ValueStruct.Move_E_scaled);
            EncoderRate.enabled = true;
            break;
        #endif
    }
  }
  DWIN_UpdateLCD();
}

#if ENABLED(ADVANCED_PAUSE_FEATURE)

  // Filament Management
  void HMI_FilamentMan() {
    ENCODER_DiffState encoder_diffState = get_encoder_state();
    if (encoder_diffState == ENCODER_DIFF_NO) return;

    // Avoid flicker by updating only the previous menu
    if (encoder_diffState == ENCODER_DIFF_CW) {
      if (select_item.inc(1 + 2 + 2 * ENABLED(FILAMENT_LOAD_UNLOAD_GCODES))) Move_Highlight(1, select_item.now);
    }
    else if (encoder_diffState == ENCODER_DIFF_CCW) {
      if (select_item.dec()) Move_Highlight(-1, select_item.now);
    }
    else if (encoder_diffState == ENCODER_DIFF_ENTER) {
      switch (select_item.now) {
        case 0: // Back
          checkkey = Prepare;
          select_prepare.set(1);
          index_prepare = MROWS;
          DWIN_StatusChanged(nullptr);
          Draw_Prepare_Menu();
          break;
        case 1: // Park Head
          DWIN_StatusChanged_P(GET_TEXT(MSG_FILAMENT_PARK_ENABLED));
          queue.inject_P(PSTR("G28O\nG27"));
          break;
        case 2: // Filament Change
          queue.inject_P(PSTR("M600 B2"));
          break;
        #if ENABLED(FILAMENT_LOAD_UNLOAD_GCODES)
          case 3: // Unload Filament
            DWIN_StatusChanged_P(GET_TEXT(MSG_FILAMENTUNLOAD));
            queue.inject_P(PSTR("M702 Z20"));
            break;
          case 4: // Load Filament
            DWIN_StatusChanged_P(GET_TEXT(MSG_FILAMENTLOAD));
            queue.inject_P(PSTR("M701 Z20"));
            break;
        #endif
      }
    }
    DWIN_UpdateLCD();
  }

#endif // ADVANCED_PAUSE_FEATURE

#if ENABLED(ASSISTED_TRAMMING)

  // Bed Tramming
  void HMI_Tramming() {
    ENCODER_DiffState encoder_diffState = get_encoder_state();
    if (encoder_diffState == ENCODER_DIFF_NO) return;

    // Avoid flicker by updating only the previous menu
    if (encoder_diffState == ENCODER_DIFF_CW) {
      if (select_item.inc(1 + 5)) Move_Highlight(1, select_item.now);
    }
    else if (encoder_diffState == ENCODER_DIFF_CCW) {
      if (select_item.dec()) Move_Highlight(-1, select_item.now);
    }
    else if (encoder_diffState == ENCODER_DIFF_ENTER) {

      char cmd[100] = "";
      #if HAS_ONESTEP_LEVELING
        char str_1[6] = "", str_2[6] = "", str_3[6] = "";
        #define fmt "X:%s, Y:%s, Z:%s"
        float xpos = 0, ypos = 0, zpos = 0;
        float margin = PROBING_MARGIN;
      #else
        #define fmt "M420 S0\nG28O\nG90\nG0 Z5 F300\nG0 X%i Y%i F5000\nG0 Z0 F300"
        int16_t xpos = 0, ypos = 0;
        int16_t margin = 30;
      #endif

      switch (select_item.now) {
        case 0:
          DWIN_StatusChanged(nullptr);
          checkkey = Prepare;
          select_prepare.set(3);
          index_prepare = MROWS;
          Draw_Prepare_Menu();
          break;
        case 1:
          DWIN_StatusChanged_P(PSTR(TRAMMING_POINT_NAME_1));
          xpos = ypos = margin;
          break;
        case 2:
          DWIN_StatusChanged_P(PSTR(TRAMMING_POINT_NAME_2));
          xpos = X_BED_SIZE - margin; ypos = margin;
          break;
        case 3:
          DWIN_StatusChanged_P(PSTR(TRAMMING_POINT_NAME_3));
          xpos = X_BED_SIZE - margin; ypos = Y_BED_SIZE - margin;
          break;
        #ifdef TRAMMING_POINT_NAME_4
          case 4:
            DWIN_StatusChanged_P(PSTR(TRAMMING_POINT_NAME_4));
            xpos = margin; ypos = Y_BED_SIZE - margin;
            break;
        #endif
        #ifdef TRAMMING_POINT_NAME_5
          case 5:
            DWIN_StatusChanged_P(PSTR(TRAMMING_POINT_NAME_5));
            xpos = X_BED_SIZE / 2; ypos = Y_BED_SIZE / 2;
            break;
        #else
          case 5:
            DWIN_StatusChanged_P(PSTR("Center"));
            xpos = X_BED_SIZE / 2; ypos = Y_BED_SIZE / 2;
            break;
        #endif
      }

      if (select_item.now) {
        #if HAS_ONESTEP_LEVELING
          gcode.process_subcommands_now_P(PSTR("M420S0\nG28O"));
          planner.synchronize();
          zpos = probe.probe_at_point(xpos, ypos, PROBE_PT_STOW);
          sprintf_P(cmd, PSTR(fmt),
            dtostrf(xpos, 1, 1, str_1),
            dtostrf(ypos, 1, 1, str_2),
            dtostrf(zpos, 1, 2, str_3)
          );
          DWIN_StatusChanged(cmd);
        #else
          sprintf_P(cmd, PSTR(fmt), xpos, ypos);
          queue.inject(cmd);
        #endif
      }
    }
    DWIN_UpdateLCD();
  }

#endif // ASSISTED_TRAMMING

#if ENABLED(MESH_BED_LEVELING)

  // Manual Mesh
  void HMI_ManualMesh() {
    ENCODER_DiffState encoder_diffState = get_encoder_state();
    if (encoder_diffState == ENCODER_DIFF_NO) return;

    // Avoid flicker by updating only the previous menu
    if (encoder_diffState == ENCODER_DIFF_CW) {
      if (select_item.inc(1 + 4)) Move_Highlight(1, select_item.now);
    }
    else if (encoder_diffState == ENCODER_DIFF_CCW) {
      if (select_item.dec()) Move_Highlight(-1, select_item.now);
    }
    else if (encoder_diffState == ENCODER_DIFF_ENTER) {
      switch (select_item.now) {
        case 0: // Back
          checkkey = Prepare;
          select_prepare.set(1);
          index_prepare = MROWS;
          Draw_Prepare_Menu();
          break;
        case 1: // Start manual mesh
          DWIN_StatusChanged_P(GET_TEXT(MSG_UBL_BUILD_MESH_MENU));
          gcode.process_subcommands_now_P(PSTR("G28 XYO\nG28 Z\nM211 S0\nG29 S1"));
          planner.synchronize();
          #ifdef MANUAL_PROBE_START_Z
            DWIN.Draw_Signed_Float(HMI_data.Text_Color, HMI_data.Background_Color, 3, 2, 216, MBASE(2), MANUAL_PROBE_START_Z * 100);
          #endif
          break;
        case 2: // move Z
          DWIN_StatusChanged_P(GET_TEXT(MSG_MOVE_Z));
          checkkey = MMeshMoveZ;
          HMI_ValueStruct.Move_Z_scaled = current_position.z * 100;
          DWIN.Draw_Signed_Float(HMI_data.Text_Color, HMI_data.Selected_Color, 3, 2, 216, MBASE(2), HMI_ValueStruct.Move_Z_scaled);
          EncoderRate.enabled = true;
          break;
        case 3: // Next mesh point
          gcode.process_subcommands_now_P(PSTR("G29 S2"));
          planner.synchronize();
          #ifdef MANUAL_PROBE_START_Z
            DWIN.Draw_Signed_Float(HMI_data.Text_Color, HMI_data.Background_Color, 3, 2, 216, MBASE(2), MANUAL_PROBE_START_Z * 100);
          #endif
          break;
        case 4: // Save Mesh
          DWIN_StatusChanged_P(GET_TEXT(MSG_UBL_STORAGE_MESH_MENU));
          queue.inject_P(PSTR("M211 S1\nM500"));
          break;
      }
    }
    DWIN_UpdateLCD();
  }

  void HMI_MMeshMoveZ() {
    ENCODER_DiffState encoder_diffState = Encoder_ReceiveAnalyze();
    if (encoder_diffState != ENCODER_DIFF_NO) {
      if (Apply_Encoder(encoder_diffState, HMI_ValueStruct.Move_Z_scaled)) {
        EncoderRate.enabled = false;
        planner.synchronize();
        checkkey = ManualMesh;
        DWIN.Draw_Signed_Float(HMI_data.Text_Color, HMI_data.Background_Color, 3, 2, 216, MBASE(2), HMI_ValueStruct.Move_Z_scaled);
        return DWIN_UpdateLCD();
      }
      LIMIT(HMI_ValueStruct.Move_Z_scaled, -100, 100);
      current_position.z = HMI_ValueStruct.Move_Z_scaled / 100;
      DWIN.Draw_Signed_Float(HMI_data.Text_Color, HMI_data.Selected_Color, 3, 2, 216, MBASE(2), HMI_ValueStruct.Move_Z_scaled);
      DWIN_UpdateLCD();
      HMI_Plan_Move(homing_feedrate(Z_AXIS));
    }
  }

#endif // MESH_BED_LEVELING

// TemperatureID
void HMI_Temperature() {
  ENCODER_DiffState encoder_diffState = get_encoder_state();
  if (encoder_diffState == ENCODER_DIFF_NO) return;

  // Avoid flicker by updating only the previous menu
  if (encoder_diffState == ENCODER_DIFF_CW) {
    if (select_temp.inc(1 + TEMP_CASE_TOTAL)) Move_Highlight(1, select_temp.now);
  }
  else if (encoder_diffState == ENCODER_DIFF_CCW) {
    if (select_temp.dec()) Move_Highlight(-1, select_temp.now);
  }
  else if (encoder_diffState == ENCODER_DIFF_ENTER) {
    switch (select_temp.now) {
      case 0: // Back
        checkkey = Control;
        select_control.set(1);
        index_control = MROWS;
        Draw_Control_Menu();
        break;
      #if HAS_HOTEND
        case TEMP_CASE_TEMP: // Nozzle temperature
          checkkey = ETemp;
          HMI_ValueStruct.E_Temp = thermalManager.degTargetHotend(0);
          DWIN.Draw_Int(HMI_data.Text_Color, HMI_data.Selected_Color, 3, 216, MBASE(1), HMI_ValueStruct.E_Temp);
          EncoderRate.enabled = true;
          break;
      #endif
      #if HAS_HEATED_BED
        case TEMP_CASE_BED: // Bed temperature
          checkkey = BedTemp;
          HMI_ValueStruct.Bed_Temp = thermalManager.degTargetBed();
          DWIN.Draw_Int(HMI_data.Text_Color, HMI_data.Selected_Color, 3, 216, MBASE(2), HMI_ValueStruct.Bed_Temp);
          EncoderRate.enabled = true;
          break;
      #endif
      #if HAS_FAN
        case TEMP_CASE_FAN: // Fan speed
          checkkey = FanSpeed;
          HMI_ValueStruct.Fan_speed = thermalManager.fan_speed[0];
          DWIN.Draw_Int(HMI_data.Text_Color, HMI_data.Selected_Color, 3, 216, MBASE(3), HMI_ValueStruct.Fan_speed);
          EncoderRate.enabled = true;
          break;
      #endif
      #if HAS_HOTEND
        case TEMP_CASE_PLA: { // PLA preheat setting
          checkkey = PLAPreheat;
          select_PLA.reset();
          HMI_ValueStruct.show_mode = -2;
          Draw_PLA_Menu();
        } break;

        case TEMP_CASE_ABS: { // ABS preheat setting
          checkkey = ABSPreheat;
          select_ABS.reset();
          HMI_ValueStruct.show_mode = -3;
          Draw_ABS_Menu();
        } break;

      #endif // HAS_HOTEND
    }
  }
  DWIN_UpdateLCD();
}

void Draw_Max_Speed_Menu() {
  Clear_Menu_Area();

  if (HMI_IsChinese()) {
    Title.FrameCopy(1, 1, 16, 28, 28); // "Max Speed (mm/s)"

    auto say_max_speed = [](const uint16_t row) {
      DWIN_Frame_AreaCopy(1, 173, 133, 228, 147, LBLX, row);              // "Max speed"
    };

    say_max_speed(MBASE(1));                                              // "Max speed"
    DWIN_Frame_AreaCopy(1, 229, 133, 236, 147, LBLX + 58, MBASE(1));      // X
    say_max_speed(MBASE(2));                                              // "Max speed"
    DWIN_Frame_AreaCopy(1, 1, 150, 7, 160, LBLX + 58, MBASE(2) + 3);      // Y
    say_max_speed(MBASE(3));                                              // "Max speed"
    DWIN_Frame_AreaCopy(1, 9, 150, 16, 160, LBLX + 58, MBASE(3) + 3);     // Z
    #if HAS_HOTEND
      say_max_speed(MBASE(4));                                            // "Max speed"
      DWIN_Frame_AreaCopy(1, 18, 150, 25, 160, LBLX + 58, MBASE(4) + 3);  // E
    #endif
  }
  else {
    #ifdef USE_STRING_HEADINGS
      Title.SetCaption("Max Speed (mm/s)"); // TODO: GET_TEXT_F
    #else
      Title.FrameCopy(1, 144, 16, 189, 26); // "Max Speed (mm/s)"
    #endif
    #ifdef USE_STRING_TITLES
      DWIN_Draw_Label(MBASE(1), F("Max Feedrate X"));
      DWIN_Draw_Label(MBASE(2), F("Max Feedrate Y"));
      DWIN_Draw_Label(MBASE(3), F("Max Feedrate Z"));
      #if HAS_HOTEND
        DWIN_Draw_Label(MBASE(4), F("Max Feedrate E"));
      #endif
    #else
      draw_max_en(MBASE(1));          // "Max"
      DWIN_Frame_AreaCopy(1, 184, 119, 234, 132, LBLX + 27, MBASE(1)); // "Speed X"

      draw_max_en(MBASE(2));          // "Max"
      draw_speed_en(27, MBASE(2));    // "Speed"
      say_y(70, MBASE(2));            // "Y"

      draw_max_en(MBASE(3));          // "Max"
      draw_speed_en(27, MBASE(3));    // "Speed"
      say_z(70, MBASE(3));            // "Z"

      #if HAS_HOTEND
        draw_max_en(MBASE(4));        // "Max"
        draw_speed_en(27, MBASE(4));  // "Speed"
        say_e(70, MBASE(4));          // "E"
      #endif
    #endif
  }

  Draw_Back_First();
  LOOP_L_N(i, 3 + ENABLED(HAS_HOTEND)) Draw_Menu_Line(i + 1, ICON_MaxSpeedX + i);
  DWIN.Draw_Int(4, 210, MBASE(1), planner.settings.max_feedrate_mm_s[X_AXIS]);
  DWIN.Draw_Int(4, 210, MBASE(2), planner.settings.max_feedrate_mm_s[Y_AXIS]);
  DWIN.Draw_Int(4, 210, MBASE(3), planner.settings.max_feedrate_mm_s[Z_AXIS]);
  #if HAS_HOTEND
    DWIN.Draw_Int(4, 210, MBASE(4), planner.settings.max_feedrate_mm_s[E_AXIS]);
  #endif
}

void Draw_Max_Accel_Menu() {
  Clear_Menu_Area();

  if (HMI_IsChinese()) {
    Title.FrameCopy(1, 1, 16, 28, 28); // "Acceleration"

    DWIN_Frame_AreaCopy(1, 173, 133, 200, 147, LBLX, MBASE(1));
    DWIN_Frame_AreaCopy(1, 28, 149, 69, 161, LBLX + 27, MBASE(1) + 1);
    DWIN_Frame_AreaCopy(1, 229, 133, 236, 147, LBLX + 71, MBASE(1));   // Max acceleration X
    DWIN_Frame_AreaCopy(1, 173, 133, 200, 147, LBLX, MBASE(2));
    DWIN_Frame_AreaCopy(1, 28, 149, 69, 161, LBLX + 27, MBASE(2) + 1);
    DWIN_Frame_AreaCopy(1, 1, 150, 7, 160, LBLX + 71, MBASE(2) + 2);   // Max acceleration Y
    DWIN_Frame_AreaCopy(1, 173, 133, 200, 147, LBLX, MBASE(3));
    DWIN_Frame_AreaCopy(1, 28, 149, 69, 161, LBLX + 27, MBASE(3) + 1);
    DWIN_Frame_AreaCopy(1, 9, 150, 16, 160, LBLX + 71, MBASE(3) + 2);  // Max acceleration Z
    #if HAS_HOTEND
      DWIN_Frame_AreaCopy(1, 173, 133, 200, 147, LBLX, MBASE(4));
      DWIN_Frame_AreaCopy(1, 28, 149, 69, 161, LBLX + 27, MBASE(4) + 1);
      DWIN_Frame_AreaCopy(1, 18, 150, 25, 160, LBLX + 71, MBASE(4) + 2); // Max acceleration E
    #endif
  }
  else {
    #ifdef USE_STRING_HEADINGS
      Title.SetCaption(GET_TEXT_F(MSG_ACCELERATION));
    #else
      Title.FrameCopy(1, 144, 16, 189, 26);          // "Acceleration"
    #endif
    #ifdef USE_STRING_TITLES
      DWIN_Draw_Label(MBASE(1), F("Max Accel X"));
      DWIN_Draw_Label(MBASE(2), F("Max Accel Y"));
      DWIN_Draw_Label(MBASE(3), F("Max Accel Z"));
      #if HAS_HOTEND
        DWIN_Draw_Label(MBASE(4), F("Max Accel E"));
      #endif
    #else
      draw_max_accel_en(MBASE(1)); say_x(108, MBASE(1));  // "Max Acceleration X"
      draw_max_accel_en(MBASE(2)); say_y(108, MBASE(2));  // "Max Acceleration Y"
      draw_max_accel_en(MBASE(3)); say_z(108, MBASE(3));  // "Max Acceleration Z"
      #if HAS_HOTEND
        draw_max_accel_en(MBASE(4)); say_e(108, MBASE(4)); // "Max Acceleration E"
      #endif
    #endif
  }

  Draw_Back_First();
  LOOP_L_N(i, 3 + ENABLED(HAS_HOTEND)) Draw_Menu_Line(i + 1, ICON_MaxAccX + i);
  DWIN.Draw_Int(4, 210, MBASE(1), planner.settings.max_acceleration_mm_per_s2[X_AXIS]);
  DWIN.Draw_Int(4, 210, MBASE(2), planner.settings.max_acceleration_mm_per_s2[Y_AXIS]);
  DWIN.Draw_Int(4, 210, MBASE(3), planner.settings.max_acceleration_mm_per_s2[Z_AXIS]);
  #if HAS_HOTEND
    DWIN.Draw_Int(4, 210, MBASE(4), planner.settings.max_acceleration_mm_per_s2[E_AXIS]);
  #endif
}

#if HAS_CLASSIC_JERK

  void Draw_Max_Jerk_Menu() {
    Clear_Menu_Area();

    if (HMI_IsChinese()) {
      Title.FrameCopy(1, 1, 16, 28, 28); // "Jerk"

      DWIN_Frame_AreaCopy(1, 173, 133, 200, 147, LBLX     , MBASE(1));
      DWIN_Frame_AreaCopy(1,   1, 180,  28, 192, LBLX + 27, MBASE(1) + 1);
      DWIN_Frame_AreaCopy(1, 202, 133, 228, 147, LBLX + 53, MBASE(1));
      DWIN_Frame_AreaCopy(1, 229, 133, 236, 147, LBLX + 83, MBASE(1));        // Max Jerk speed X
      DWIN_Frame_AreaCopy(1, 173, 133, 200, 147, LBLX     , MBASE(2));
      DWIN_Frame_AreaCopy(1,   1, 180,  28, 192, LBLX + 27, MBASE(2) + 1);
      DWIN_Frame_AreaCopy(1, 202, 133, 228, 147, LBLX + 53, MBASE(2));
      DWIN_Frame_AreaCopy(1,   1, 150,   7, 160, LBLX + 83, MBASE(2) + 3);    // Max Jerk speed Y
      DWIN_Frame_AreaCopy(1, 173, 133, 200, 147, LBLX     , MBASE(3));
      DWIN_Frame_AreaCopy(1,   1, 180,  28, 192, LBLX + 27, MBASE(3) + 1);
      DWIN_Frame_AreaCopy(1, 202, 133, 228, 147, LBLX + 53, MBASE(3));
      DWIN_Frame_AreaCopy(1,   9, 150,  16, 160, LBLX + 83, MBASE(3) + 3);    // Max Jerk speed Z
      #if HAS_HOTEND
        DWIN_Frame_AreaCopy(1, 173, 133, 200, 147, LBLX     , MBASE(4));
        DWIN_Frame_AreaCopy(1,   1, 180,  28, 192, LBLX + 27, MBASE(4) + 1);
        DWIN_Frame_AreaCopy(1, 202, 133, 228, 147, LBLX + 53, MBASE(4));
        DWIN_Frame_AreaCopy(1,  18, 150,  25, 160, LBLX + 83, MBASE(4) + 3);  // Max Jerk speed E
      #endif
    }
    else {
      #ifdef USE_STRING_HEADINGS
        Title.SetCaption(GET_TEXT_F(MSG_JERK));
      #else
        Title.FrameCopy(1, 144, 16, 189, 26); // "Jerk"
      #endif
      #ifdef USE_STRING_TITLES
        DWIN_Draw_Label(MBASE(1), F("Max Jerk X"));
        DWIN_Draw_Label(MBASE(2), F("Max Jerk Y"));
        DWIN_Draw_Label(MBASE(3), F("Max Jerk Z"));
        #if HAS_HOTEND
          DWIN_Draw_Label(MBASE(4), F("Max Jerk E"));
        #endif
      #else
        draw_max_en(MBASE(1));          // "Max"
        draw_jerk_en(MBASE(1));         // "Jerk"
        draw_speed_en(72, MBASE(1));    // "Speed"
        say_x(115, MBASE(1));           // "X"

        draw_max_en(MBASE(2));          // "Max"
        draw_jerk_en(MBASE(2));         // "Jerk"
        draw_speed_en(72, MBASE(2));    // "Speed"
        say_y(115, MBASE(2));           // "Y"

        draw_max_en(MBASE(3));          // "Max"
        draw_jerk_en(MBASE(3));         // "Jerk"
        draw_speed_en(72, MBASE(3));    // "Speed"
        say_z(115, MBASE(3));           // "Z"

        #if HAS_HOTEND
          draw_max_en(MBASE(4));        // "Max"
          draw_jerk_en(MBASE(4));       // "Jerk"
          draw_speed_en(72, MBASE(4));  // "Speed"
          say_e(115, MBASE(4));         // "E"
        #endif
      #endif
    }

    Draw_Back_First();
    LOOP_L_N(i, 3 + ENABLED(HAS_HOTEND)) Draw_Menu_Line(i + 1, ICON_MaxSpeedJerkX + i);
    DWIN.Draw_Float(3, UNITFDIGITS, 210, MBASE(1), planner.max_jerk[X_AXIS] * MINUNITMULT);
    DWIN.Draw_Float(3, UNITFDIGITS, 210, MBASE(2), planner.max_jerk[Y_AXIS] * MINUNITMULT);
    DWIN.Draw_Float(3, UNITFDIGITS, 210, MBASE(3), planner.max_jerk[Z_AXIS] * MINUNITMULT);
    #if HAS_HOTEND
      DWIN.Draw_Float(3, UNITFDIGITS, 210, MBASE(4), planner.max_jerk[E_AXIS] * MINUNITMULT);
    #endif
  }

#endif // HAS_CLASSIC_JERK

void Draw_Steps_Menu() {
  Clear_Menu_Area();

  if (HMI_IsChinese()) {
    Title.FrameCopy(1, 1, 16, 28, 28); // "Steps per mm"

    DWIN_Frame_AreaCopy(1, 153, 148, 194, 161, LBLX, MBASE(1));
    DWIN_Frame_AreaCopy(1, 229, 133, 236, 147, LBLX + 44, MBASE(1)); // Transmission Ratio X
    DWIN_Frame_AreaCopy(1, 153, 148, 194, 161, LBLX, MBASE(2));
    DWIN_Frame_AreaCopy(1, 1, 150, 7, 160, LBLX + 44, MBASE(2) + 3); // Transmission Ratio Y
    DWIN_Frame_AreaCopy(1, 153, 148, 194, 161, LBLX, MBASE(3));
    DWIN_Frame_AreaCopy(1, 9, 150, 16, 160, LBLX + 44, MBASE(3) + 3); // Transmission Ratio Z
    #if HAS_HOTEND
      DWIN_Frame_AreaCopy(1, 153, 148, 194, 161, LBLX, MBASE(4));
      DWIN_Frame_AreaCopy(1, 18, 150, 25, 160, LBLX + 44, MBASE(4) + 3); // Transmission Ratio E
    #endif
  }
  else {
    #ifdef USE_STRING_HEADINGS
      Title.SetCaption(GET_TEXT_F(MSG_STEPS_PER_MM));
    #else
      Title.FrameCopy(1, 144, 16, 189, 26); // "Steps per mm"
    #endif
    #ifdef USE_STRING_TITLES
      DWIN_Draw_Label(MBASE(1), F("Steps/mm X"));
      DWIN_Draw_Label(MBASE(2), F("Steps/mm Y"));
      DWIN_Draw_Label(MBASE(3), F("Steps/mm Z"));
      #if HAS_HOTEND
        DWIN_Draw_Label(MBASE(4), F("Steps/mm E"));
      #endif
    #else
      draw_steps_per_mm(MBASE(1)); say_x(103, MBASE(1)); // "Steps-per-mm X"
      draw_steps_per_mm(MBASE(2)); say_y(103, MBASE(2)); // "Y"
      draw_steps_per_mm(MBASE(3)); say_z(103, MBASE(3)); // "Z"
      #if HAS_HOTEND
        draw_steps_per_mm(MBASE(4)); say_e(103, MBASE(4)); // "E"
      #endif
    #endif
  }

  Draw_Back_First();
  LOOP_L_N(i, 3 + ENABLED(HAS_HOTEND)) Draw_Menu_Line(i + 1, ICON_StepX + i);
  DWIN.Draw_Float(3, UNITFDIGITS, 210, MBASE(1), planner.settings.axis_steps_per_mm[X_AXIS] * MINUNITMULT);
  DWIN.Draw_Float(3, UNITFDIGITS, 210, MBASE(2), planner.settings.axis_steps_per_mm[Y_AXIS] * MINUNITMULT);
  DWIN.Draw_Float(3, UNITFDIGITS, 210, MBASE(3), planner.settings.axis_steps_per_mm[Z_AXIS] * MINUNITMULT);
  #if HAS_HOTEND
    DWIN.Draw_Float(3, UNITFDIGITS, 210, MBASE(4), planner.settings.axis_steps_per_mm[E_AXIS] * MINUNITMULT);
  #endif
}

void Draw_Main_Area(uint8_t procID) {
  switch (procID) {
    case MainMenu:               Draw_Main_Menu(); break;
    case SelectFile:             Draw_Print_File_Menu(); break;
    case Prepare:                Draw_Prepare_Menu(); break;
    case Control:                Draw_Control_Menu(); break;
    case PrintProcess:           Draw_PrintProcess(); break;
    case PrintDone:              Draw_PrintDone(); break;
    case PauseOrStop:            Popup_window_PauseOrStop(); break;
    #if ENABLED(ADVANCED_PAUSE_FEATURE)
      case FilamentPurge:        Draw_Popup_FilamentPurge(); break;
      case FilamentMan:          Draw_FilamentMan_Menu(); break;
    #endif
    case AxisMove:               Draw_Move_Menu(); break;
    #if ENABLED(ASSISTED_TRAMMING)
      case Tramming:             Draw_Tramming_Menu(); break;
    #endif
    #if ENABLED(MESH_BED_LEVELING)
      case ManualMesh:           Draw_ManualMesh_Menu(); break;
      case MMeshMoveZ:           Draw_ManualMesh_Menu(); break;
    #endif
    case TemperatureID:          Draw_Temperature_Menu(); break;
    case Motion:                 Draw_Motion_Menu(); break;
    case AdvSet:                 Draw_AdvSet_Menu(); break;
    case Brightness:             Draw_AdvSet_Menu(); break;
    case HomeOff:                Draw_HomeOff_Menu(); break;
    case HomeOffX:               Draw_HomeOff_Menu(); break;
    case HomeOffY:               Draw_HomeOff_Menu(); break;
    case HomeOffZ:               Draw_HomeOff_Menu(); break;
    #if HAS_ONESTEP_LEVELING
      case ProbeOff:             Draw_ProbeOff_Menu(); break;
      case ProbeOffX:            Draw_ProbeOff_Menu(); break;
      case ProbeOffY:            Draw_ProbeOff_Menu(); break;
    #endif
    case SelColor:               Draw_SelColor_Menu(); break;
    case GetColor:               Draw_GetColor(RGB(HMI_ValueStruct.Color[2], HMI_ValueStruct.Color[1], HMI_ValueStruct.Color[0])); break;
    case GetColor_value:         Draw_GetColor(RGB(HMI_ValueStruct.Color[2], HMI_ValueStruct.Color[1], HMI_ValueStruct.Color[0])); break;
    case Info:                   Draw_Info_Menu(); break;
    case Tune:                   Draw_Tune_Menu(); break;
    case TuneFlow:               Draw_Tune_Menu(); break;
    #if HAS_HOTEND
      case PLAPreheat:           Draw_PLA_Menu(); break;
      case ABSPreheat:           Draw_ABS_Menu(); break;
    #endif
    case MaxSpeed:               Draw_Max_Speed_Menu(); break;
    case MaxSpeed_value:         Draw_Max_Speed_Menu(); break;
    case MaxAcceleration:        Draw_Max_Accel_Menu(); break;
    case MaxAcceleration_value:  Draw_Max_Accel_Menu(); break;
    #if HAS_CLASSIC_JERK
      case MaxJerk:              Draw_Max_Jerk_Menu(); break;
      case MaxJerk_value:        Draw_Max_Jerk_Menu(); break;
    #endif
    case Step:                   Draw_Steps_Menu(); break;
    case Step_value:             Draw_Steps_Menu(); break;
    case Move_X:                 Draw_Move_Menu(); break;
    case Move_Y:                 Draw_Move_Menu(); break;
    case Move_Z:                 Draw_Move_Menu(); break;
    #if HAS_HOTEND
      case Extruder:             Draw_Move_Menu(); break;
    #endif
    #if EITHER(HAS_BED_PROBE, BABYSTEPPING)
      case Homeoffset:
        switch (HMI_ValueStruct.show_mode) {
          case -4:               Draw_Prepare_Menu(); break;
          default:               Draw_Tune_Menu(); break;
        }
        break;
    #endif
    TERN_(HAS_HOTEND, case ETemp:)
    TERN_(HAS_HEATED_BED, case BedTemp:)
    #if HAS_PREHEAT && HAS_FAN
      case FanSpeed:
    #endif
    #if HAS_HOTEND || HAS_HEATED_BED || (HAS_PREHEAT && HAS_FAN)
      switch (HMI_ValueStruct.show_mode) {
        case -1: Draw_Temperature_Menu(); break;
        case -2: Draw_PLA_Menu(); break;
        case -3: Draw_ABS_Menu(); break;
        default: Draw_Tune_Menu(); break;
      }
      break;
    #endif
    case PrintSpeed: Draw_Tune_Menu(); break;
    case PrintFlow: Draw_Motion_Menu(); break;
    case Locked: LockScreen.Draw(); break;
    default: break;
  }
}

void HMI_ReturnScreen() {
  checkkey = last_checkkey;
  Draw_Main_Area(checkkey);
  DWIN_UpdateLCD();
  return;
}

// Motion
void HMI_Motion() {
  ENCODER_DiffState encoder_diffState = get_encoder_state();
  if (encoder_diffState == ENCODER_DIFF_NO) return;

  // Avoid flicker by updating only the previous menu
  if (encoder_diffState == ENCODER_DIFF_CW) {
    if (select_motion.inc(1 + MOTION_CASE_TOTAL)) Move_Highlight(1, select_motion.now);
  }
  else if (encoder_diffState == ENCODER_DIFF_CCW) {
    if (select_motion.dec()) Move_Highlight(-1, select_motion.now);
  }
  else if (encoder_diffState == ENCODER_DIFF_ENTER) {
    switch (select_motion.now) {
      case 0: // Back
        checkkey = Control;
        select_control.set(CONTROL_CASE_MOVE);
        index_control = MROWS;
        Draw_Control_Menu();
        break;
      case MOTION_CASE_RATE:   // Max speed
        checkkey = MaxSpeed;
        select_speed.reset();
        Draw_Max_Speed_Menu();
        break;
      case MOTION_CASE_ACCEL:  // Max acceleration
        checkkey = MaxAcceleration;
        select_acc.reset();
        Draw_Max_Accel_Menu();
        break;
      #if HAS_CLASSIC_JERK
        case MOTION_CASE_JERK: // Max jerk
          checkkey = MaxJerk;
          select_jerk.reset();
          Draw_Max_Jerk_Menu();
         break;
      #endif
      case MOTION_CASE_STEPS:  // Steps per mm
        checkkey = Step;
        select_step.reset();
        Draw_Steps_Menu();
        break;
      case MOTION_CASE_FLOW: // Flow rate
        checkkey = PrintFlow;
        HMI_ValueStruct.print_flow = planner.flow_percentage[0];
        DWIN.Draw_Int(HMI_data.Text_Color, HMI_data.Selected_Color, 3, 216, MBASE(MOTION_CASE_FLOW),planner.flow_percentage[0]);
        EncoderRate.enabled = true;
        break;
      default: break;
    }
  }
  DWIN_UpdateLCD();
}

void HMI_Flow(const processID process, uint16_t y) {
  ENCODER_DiffState encoder_diffState = Encoder_ReceiveAnalyze();
  if (encoder_diffState != ENCODER_DIFF_NO) {
    if (Apply_Encoder(encoder_diffState, HMI_ValueStruct.print_flow)) {
      checkkey = process;
      EncoderRate.enabled = false;
      planner.flow_percentage[0] = HMI_ValueStruct.print_flow;
      return DWIN.Draw_Int(HMI_data.Text_Color, HMI_data.Background_Color, 3, 216, y, planner.flow_percentage[0]);
    }
    // print_flow limit
    LIMIT(HMI_ValueStruct.print_flow, MIN_PRINT_FLOW, MAX_PRINT_FLOW);
    // print_flow value
    DWIN.Draw_Int(HMI_data.Text_Color, HMI_data.Selected_Color, 3, 216, y, HMI_ValueStruct.print_flow);
  }
}

inline void HMI_PrintFlow() { HMI_Flow(Motion, MBASE(MOTION_CASE_FLOW)); }

// Reset Printer
void HMI_Reboot() {
  dwin_abort_flag = true;                     // Reset feedrate, return to Home
  wait_for_heatup = wait_for_user = false;    // Stop waiting for heating/user
  thermalManager.disable_all_heaters();
  planner.finish_and_disable();
  DWIN_RebootScreen();
  HAL_reboot();
}

// Advanced Settings
void HMI_AdvSet() {
  ENCODER_DiffState encoder_diffState = get_encoder_state();
  if (encoder_diffState == ENCODER_DIFF_NO) return;

  // Avoid flicker by updating only the previous menu
  if (encoder_diffState == ENCODER_DIFF_CW) {
    if (select_advset.inc(1 + ADVSET_CASE_TOTAL)) {
      if (select_advset.now > MROWS && select_advset.now > index_advset) {
        index_advset = select_advset.now;

        // Scroll up and draw a blank bottom line
        Scroll_Menu(DWIN_SCROLL_UP);

        switch (index_advset) {  // Redraw last menu items
          case ADVSET_CASE_BRIGHTNESS:  // LCD Brightness
            Draw_Menu_Item(MROWS, ICON_Motion, "LCD Brightness", false);  // LCD brightness
            Draw_Menu_IntValue(HMI_data.Background_Color, MROWS, 3, HMI_data.Brightness);
            break;
          case ADVSET_CASE_SCOLOR:      // Select colors
            Draw_Menu_Item(MROWS, ICON_Scolor, "Select Colors", true);  // Select colors >
            break;
          #if ENABLED(SOUND_MENU_ITEM)
            case ADVSET_CASE_SOUND:     // Sound enable
              Draw_Menu_Item(MROWS, ICON_Sound, "Enable Sound", false);  // Sound Enable
              Draw_Chkb_Line(MROWS, ui.buzzer_enabled);
              break;
          #endif
          case ADVSET_CASE_LOCK : // Lock Screen
            Draw_Menu_Item(MROWS, ICON_Lock, "Lock Screen", true);  // Lock screen >
            break;
          default: break;
        }

      }
      else
        Move_Highlight(1, select_advset.now + MROWS - index_advset);
    }
  }
  else if (encoder_diffState == ENCODER_DIFF_CCW) {
    if (select_advset.dec()) {
      if (select_advset.now < index_advset - MROWS) {
        index_advset--;
        Scroll_Menu(DWIN_SCROLL_DOWN);

        switch (index_advset) {  // Redraw first menu items
          case MROWS:
            Draw_Back_First();
            break;
          case MROWS + ADVSET_CASE_HOMEOFF:   // Home Offset >
            Draw_Menu_Line(0, ICON_HomeOff, GET_TEXT(MSG_SET_HOME_OFFSETS), true);
            break;
          #if HAS_ONESTEP_LEVELING
            case MROWS + ADVSET_CASE_PROBEOFF:  // Probe Offset >
              Draw_Menu_Line(0, ICON_ProbeOff, GET_TEXT(MSG_ZPROBE_OFFSETS), true);
              break;
          #endif
          default: break;
        }

      }
      else
        Move_Highlight(-1, select_advset.now + MROWS - index_advset);
    }
  }
  else if (encoder_diffState == ENCODER_DIFF_ENTER) {
    char cmd[48] = "";
    char str_1[5] = "", str_2[5] = "";
    sprintf_P(cmd, PSTR("G28O XY\nG0 Z5 F300\nG0 X%s Y%s F5000"),
      dtostrf(X_CENTER, 1, 1, str_1),
      dtostrf(Y_CENTER, 1, 1, str_2));
    switch (select_advset.now) {
      case 0: // Back
        checkkey = Control;
        select_control.set(CONTROL_CASE_ADVSET);
        index_control = CONTROL_CASE_ADVSET;
        Draw_Control_Menu();
        break;

      #if HAS_HOME_OFFSET
        case ADVSET_CASE_HOMEOFF:   // Home Offsets
          checkkey = HomeOff;
          select_item.reset();
          HMI_ValueStruct.Home_OffX_scaled = home_offset[X_AXIS] * 10;
          HMI_ValueStruct.Home_OffY_scaled = home_offset[Y_AXIS] * 10;
          HMI_ValueStruct.Home_OffZ_scaled = home_offset[Z_AXIS] * 10;
          Draw_HomeOff_Menu();
          break;
      #endif

      #if HAS_ONESTEP_LEVELING
        case ADVSET_CASE_PROBEOFF:   // Probe Offsets
          checkkey = ProbeOff;
          select_item.reset();
          HMI_ValueStruct.Probe_OffX_scaled = probe.offset.x * 10;
          HMI_ValueStruct.Probe_OffY_scaled = probe.offset.y * 10;
          Draw_ProbeOff_Menu();
          break;
      #endif

      #if HAS_HOTEND
        case ADVSET_CASE_HEPID:   // Nozzle PID Autotune
          gcode.process_subcommands_now_P(cmd);
          planner.synchronize();
          thermalManager.PID_autotune(ui.material_preset[0].hotend_temp, H_E0, 10, true);
          break;
      #endif

      #if HAS_HEATED_BED
        case ADVSET_CASE_BEDPID:  // Bed PID Autotune
          gcode.process_subcommands_now_P(cmd);
          planner.synchronize();
          thermalManager.PID_autotune(ui.material_preset[0].bed_temp, H_BED, 10, true);
          break;
      #endif

      #if ENABLED(POWER_LOSS_RECOVERY)
        case ADVSET_CASE_PWRLOSSR:  // Power-loss recovery
          recovery.enable(!recovery.enabled);
          Draw_Chkb_Line(ADVSET_CASE_PWRLOSSR + MROWS - index_advset, recovery.enabled);
          break;
      #endif

      case ADVSET_CASE_BRIGHTNESS: // LCD brightness
        checkkey = Brightness;
        HMI_ValueStruct.Brightness = HMI_data.Brightness;
        Draw_Menu_IntValue(HMI_data.Selected_Color, ADVSET_CASE_BRIGHTNESS + MROWS - index_advset, 3, HMI_ValueStruct.Brightness);
        EncoderRate.enabled = true;
        break;
      case ADVSET_CASE_SCOLOR:  // Select Color
        checkkey = SelColor;
        select_item.reset();
        Draw_SelColor_Menu();
        break;

      #if ENABLED(SOUND_MENU_ITEM)
        case ADVSET_CASE_SOUND: // Sound enable
          ui.buzzer_enabled = !ui.buzzer_enabled;
          Draw_Chkb_Line(ADVSET_CASE_SOUND + MROWS - index_advset, ui.buzzer_enabled);
          break;
      #endif
      case ADVSET_CASE_LOCK : // Lock Screen
        DWIN_LockScreen(true);
      default: break;
    }
  }
  DWIN_UpdateLCD();
}

#if HAS_HOME_OFFSET

  /* Home Offset */
  void HMI_HomeOffset() {
    ENCODER_DiffState encoder_diffState = get_encoder_state();
    if (encoder_diffState == ENCODER_DIFF_NO) return;

    // Avoid flicker by updating only the previous menu
    if (encoder_diffState == ENCODER_DIFF_CW) {
      if (select_item.inc(1 + 3)) Move_Highlight(1, select_item.now);
    }
    else if (encoder_diffState == ENCODER_DIFF_CCW) {
      if (select_item.dec()) Move_Highlight(-1, select_item.now);
    }
    else if (encoder_diffState == ENCODER_DIFF_ENTER) {
      switch (select_item.now) {
        case 0: // Back
          checkkey = AdvSet;
          select_advset.set(ADVSET_CASE_HOMEOFF);
          Draw_AdvSet_Menu();
          break;
        case 1: // Home Offset X
          checkkey = HomeOffX;
          DWIN.Draw_Signed_Float(HMI_data.Text_Color, HMI_data.Selected_Color, 3, 1, 216, MBASE(1), HMI_ValueStruct.Home_OffX_scaled);
          EncoderRate.enabled = true;
          break;
        case 2: // Home Offset Y
          checkkey = HomeOffY;
          DWIN.Draw_Signed_Float(HMI_data.Text_Color, HMI_data.Selected_Color, 3, 1, 216, MBASE(2), HMI_ValueStruct.Home_OffY_scaled);
          EncoderRate.enabled = true;
          break;
        case 3: // Home Offset Z
          checkkey = HomeOffZ;
          DWIN.Draw_Signed_Float(HMI_data.Text_Color, HMI_data.Selected_Color, 3, 1, 216, MBASE(3), HMI_ValueStruct.Home_OffZ_scaled);
          EncoderRate.enabled = true;
          break;
        default: break;
      }
    }
    DWIN_UpdateLCD();
  }

  void HMI_HomeOffsetN(const AxisEnum axis, float &posScaled, const_float_t lo, const_float_t hi) {
    ENCODER_DiffState encoder_diffState = Encoder_ReceiveAnalyze();
    if (encoder_diffState != ENCODER_DIFF_NO) {
      if (Apply_Encoder(encoder_diffState, posScaled)) {
        checkkey = HomeOff;
        EncoderRate.enabled = false;
        set_home_offset(axis, posScaled / 10);
        return DWIN.Draw_Signed_Float(HMI_data.Text_Color, HMI_data.Background_Color, 3, 1, 216, MBASE(select_item.now), posScaled);
      }
      LIMIT(posScaled, lo, hi);
      DWIN.Draw_Signed_Float(HMI_data.Text_Color, HMI_data.Selected_Color, 3, UNITFDIGITS, 216, MBASE(select_item.now), posScaled);
    }
  }

  void HMI_HomeOffsetX() { HMI_HomeOffsetN(X_AXIS, HMI_ValueStruct.Home_OffX_scaled, -500, 500); }
  void HMI_HomeOffsetY() { HMI_HomeOffsetN(Y_AXIS, HMI_ValueStruct.Home_OffY_scaled, -500, 500); }
  void HMI_HomeOffsetZ() { HMI_HomeOffsetN(Z_AXIS, HMI_ValueStruct.Home_OffZ_scaled,  -20,  20); }

#endif // HAS_HOME_OFFSET

#if HAS_ONESTEP_LEVELING

  void HMI_ProbeOffset() {
    ENCODER_DiffState encoder_diffState = get_encoder_state();
    if (encoder_diffState == ENCODER_DIFF_NO) return;

    // Avoid flicker by updating only the previous menu
    if (encoder_diffState == ENCODER_DIFF_CW) {
      if (select_item.inc(1 + 2)) Move_Highlight(1, select_item.now);
    }
    else if (encoder_diffState == ENCODER_DIFF_CCW) {
      if (select_item.dec()) Move_Highlight(-1, select_item.now);
    }
    else if (encoder_diffState == ENCODER_DIFF_ENTER) {
      switch (select_item.now) {
        case 0: // Back
          checkkey = AdvSet;
          select_advset.set(ADVSET_CASE_PROBEOFF);
          Draw_AdvSet_Menu();
          break;
        case 1: // Probe Offset X
          checkkey = ProbeOffX;
          DWIN.Draw_Signed_Float(HMI_data.Text_Color, HMI_data.Selected_Color, 3, 1, 216, MBASE(1), HMI_ValueStruct.Probe_OffX_scaled);
          EncoderRate.enabled = true;
          break;
        case 2: // Probe Offset X
          checkkey = ProbeOffY;
          DWIN.Draw_Signed_Float(HMI_data.Text_Color, HMI_data.Selected_Color, 3, 1, 216, MBASE(2), HMI_ValueStruct.Probe_OffY_scaled);
          EncoderRate.enabled = true;
          break;
      }
    }
    DWIN_UpdateLCD();
  }

  void HMI_ProbeOffsetN(float &posScaled, float &offset_ref) {
    ENCODER_DiffState encoder_diffState = Encoder_ReceiveAnalyze();
    if (encoder_diffState != ENCODER_DIFF_NO) {
      if (Apply_Encoder(encoder_diffState, posScaled)) {
        checkkey = ProbeOff;
        EncoderRate.enabled = false;
        offset_ref = posScaled / 10;
        return DWIN.Draw_Signed_Float(HMI_data.Text_Color, HMI_data.Background_Color, 3, 1, 216, MBASE(select_item.now), posScaled);
      }
      LIMIT(posScaled, -500, 500);
      DWIN.Draw_Signed_Float(HMI_data.Text_Color, HMI_data.Selected_Color, 3, UNITFDIGITS, 216, MBASE(select_item.now), posScaled);
    }
  }

  void HMI_ProbeOffsetX() { HMI_ProbeOffsetN(HMI_ValueStruct.Probe_OffX_scaled, probe.offset.x); }
  void HMI_ProbeOffsetY() { HMI_ProbeOffsetN(HMI_ValueStruct.Probe_OffY_scaled, probe.offset.y); }

#endif // HAS_ONESTEP_LEVELING

void HMI_Brightness() {
  ENCODER_DiffState encoder_diffState = Encoder_ReceiveAnalyze();
  if (encoder_diffState != ENCODER_DIFF_NO) {
    if (Apply_Encoder(encoder_diffState, HMI_ValueStruct.Brightness)) {
      checkkey = AdvSet;
      EncoderRate.enabled = false;
      HMI_data.Brightness = HMI_ValueStruct.Brightness;
      return Draw_Menu_IntValue(HMI_data.Background_Color, ADVSET_CASE_BRIGHTNESS + MROWS - index_advset, 3, HMI_ValueStruct.Brightness);
    }
    LIMIT(HMI_ValueStruct.Brightness, 10, 250);
    DWIN_LCD_Brightness(HMI_ValueStruct.Brightness);
    Draw_Menu_IntValue(HMI_data.Selected_Color, ADVSET_CASE_BRIGHTNESS + MROWS - index_advset, 3, HMI_ValueStruct.Brightness);
  }
}

void HMI_SelectColor() {
  ENCODER_DiffState encoder_diffState = get_encoder_state();
  if (encoder_diffState == ENCODER_DIFF_NO) return;

  // Avoid flicker by updating only the previous menu
  if (encoder_diffState == ENCODER_DIFF_CW) {
    if (select_scolor.inc(1 + SCOLOR_CASE_TOTAL)) {
      if (select_scolor.now > MROWS && select_scolor.now > index_selcolor) {
        index_selcolor = select_scolor.now;

        // Scroll up and draw a blank bottom line
        Scroll_Menu(DWIN_SCROLL_UP);

        switch (index_selcolor) {  // Last menu items
          case SCOLOR_CASE_TEXT:       Draw_Color_Item(MROWS, "Text", HMI_data.Text_Color);                   break;
          case SCOLOR_CASE_SELECT:     Draw_Color_Item(MROWS, "Selected", HMI_data.Selected_Color);           break;
          case SCOLOR_CASE_SLINE:      Draw_Color_Item(MROWS, "Split Line", HMI_data.SplitLine_Color);        break;
          case SCOLOR_CASE_HIGHLIGHT:  Draw_Color_Item(MROWS, "Highlight", HMI_data.Highlight_Color);         break;
          case SCOLOR_CASE_STATUSBG:   Draw_Color_Item(MROWS, "Status Background", HMI_data.StatusBg_Color);  break;
          case SCOLOR_CASE_STATUSTXT:  Draw_Color_Item(MROWS, "Status Text", HMI_data.StatusTxt_Color);       break;
          case SCOLOR_CASE_POPUPBG:    Draw_Color_Item(MROWS, "Popup Background", HMI_data.PopupBg_color);    break;
          case SCOLOR_CASE_POPUPTXT:   Draw_Color_Item(MROWS, "Popup Text", HMI_data.PopupTxt_Color);         break;
          case SCOLOR_CASE_ALERTBG:    Draw_Color_Item(MROWS, "Alert Background", HMI_data.AlertBg_Color);    break;
          case SCOLOR_CASE_ALERTTXT:   Draw_Color_Item(MROWS, "Alert Text", HMI_data.AlertTxt_Color);         break;
          case SCOLOR_CASE_PERCNTTXT:  Draw_Color_Item(MROWS, "Percent Text", HMI_data.PercentTxt_Color);     break;
          case SCOLOR_CASE_BARFILL:    Draw_Color_Item(MROWS, "Bar Fill", HMI_data.Barfill_Color);            break;
          case SCOLOR_CASE_INDICATOR:  Draw_Color_Item(MROWS, "Indicator value", HMI_data.Indicator_Color);   break;
          case SCOLOR_CASE_COORDINATE: Draw_Color_Item(MROWS, "Coordinate value", HMI_data.Coordinate_Color); break;
          default: break;
        }

      }
      else
        Move_Highlight(1, select_scolor.now + MROWS - index_selcolor);
    }
  }
  else if (encoder_diffState == ENCODER_DIFF_CCW) {
    if (select_scolor.dec()) {
      if (select_scolor.now < index_selcolor - MROWS) {
        index_selcolor--;
        Scroll_Menu(DWIN_SCROLL_DOWN);

        switch (index_selcolor) {  // First menu items
          case MROWS:                       Draw_Back_First();                                                break;
          case MROWS+SCOLOR_CASE_LOADDEF:   Draw_Menu_Line(0, ICON_StockConfiguraton, GET_TEXT(MSG_RESTORE_DEFAULTS)); break;
          case MROWS+SCOLOR_CASE_BACKG:     Draw_Color_Item(0, "Screen Background", HMI_data.Background_Color); break;
          case MROWS+SCOLOR_CASE_CURSOR:    Draw_Color_Item(0, "Cursor",  HMI_data.Cursor_color);             break;
          case MROWS+SCOLOR_CASE_TITLEGB:   Draw_Color_Item(0, "Title Background", HMI_data.TitleBg_color);   break;
          case MROWS+SCOLOR_CASE_TITLETXT:  Draw_Color_Item(0, "Title Text", HMI_data.TitleTxt_color);        break;
          case MROWS+SCOLOR_CASE_TEXT:      Draw_Color_Item(0, "Text", HMI_data.Text_Color);                  break;
          case MROWS+SCOLOR_CASE_SELECT:    Draw_Color_Item(0, "Selected", HMI_data.Selected_Color);          break;
          case MROWS+SCOLOR_CASE_SLINE:     Draw_Color_Item(0, "Split Line", HMI_data.SplitLine_Color);       break;
          case MROWS+SCOLOR_CASE_HIGHLIGHT: Draw_Color_Item(0, "Highlight", HMI_data.Highlight_Color);        break;
          case MROWS+SCOLOR_CASE_STATUSBG:  Draw_Color_Item(0, "Status Background", HMI_data.StatusBg_Color); break;
          case MROWS+SCOLOR_CASE_STATUSTXT: Draw_Color_Item(0, "Status Text", HMI_data.StatusTxt_Color);      break;
          case MROWS+SCOLOR_CASE_POPUPBG:   Draw_Color_Item(0, "Popup Background", HMI_data.PopupBg_color);   break;
          case MROWS+SCOLOR_CASE_POPUPTXT:  Draw_Color_Item(0, "Popup Text", HMI_data.PopupTxt_Color);        break;
          default: break;
        }
      }
      else {
        Move_Highlight(-1, select_scolor.now + MROWS - index_selcolor);
      }
    }
  }
  else if (encoder_diffState == ENCODER_DIFF_ENTER) {
    uint16_t color = 0;
    switch (select_scolor.now) {
      case 0: // Back
        checkkey = AdvSet;
        select_advset.set(ADVSET_CASE_SCOLOR);
        index_advset = ADVSET_CASE_SCOLOR;
        Draw_AdvSet_Menu();
        break;
      case SCOLOR_CASE_LOADDEF:
        DWIN_SetColorDefaults();
        DWIN.SetColors(HMI_data.Text_Color, HMI_data.Background_Color);
        Title.SetColors(HMI_data.TitleTxt_color, HMI_data.TitleBg_color);
        Draw_SelColor_Menu();
        Draw_Status_Area(false);
        break;
      case SCOLOR_CASE_BACKG:       color = HMI_data.Background_Color;  break;
      case SCOLOR_CASE_CURSOR:      color = HMI_data.Cursor_color;      break;
      case SCOLOR_CASE_TITLEGB:     color = HMI_data.TitleBg_color;     break;
      case SCOLOR_CASE_TITLETXT:    color = HMI_data.TitleTxt_color;    break;
      case SCOLOR_CASE_TEXT:        color = HMI_data.Text_Color;        break;
      case SCOLOR_CASE_SELECT:      color = HMI_data.Selected_Color;    break;
      case SCOLOR_CASE_SLINE:       color = HMI_data.SplitLine_Color;   break;
      case SCOLOR_CASE_HIGHLIGHT:   color = HMI_data.Highlight_Color;   break;
      case SCOLOR_CASE_STATUSBG:    color = HMI_data.StatusBg_Color;    break;
      case SCOLOR_CASE_STATUSTXT:   color = HMI_data.StatusTxt_Color;   break;
      case SCOLOR_CASE_POPUPBG:     color = HMI_data.PopupBg_color;     break;
      case SCOLOR_CASE_POPUPTXT:    color = HMI_data.PopupTxt_Color;    break;
      case SCOLOR_CASE_ALERTBG:     color = HMI_data.AlertBg_Color;     break;
      case SCOLOR_CASE_ALERTTXT:    color = HMI_data.AlertTxt_Color;    break;
      case SCOLOR_CASE_PERCNTTXT:   color = HMI_data.PercentTxt_Color;  break;
      case SCOLOR_CASE_BARFILL:     color = HMI_data.Barfill_Color;     break;
      case SCOLOR_CASE_INDICATOR:   color = HMI_data.Indicator_Color;   break;
      case SCOLOR_CASE_COORDINATE:  color = HMI_data.Coordinate_Color;  break;
      default: break;
    }
    if (select_scolor.now > SCOLOR_CASE_LOADDEF) {
      checkkey = GetColor;
      select_item.reset();
      Draw_GetColor(color);
    }
  }
  DWIN_UpdateLCD();
}

void HMI_ApplyColor(const int8_t element, const bool ldef = false) {
  const uint16_t color = RGB(HMI_ValueStruct.Color[2], HMI_ValueStruct.Color[1], HMI_ValueStruct.Color[0]);
  switch (element) {
    case SCOLOR_CASE_BACKG:      HMI_data.Background_Color = ldef ? Def_Background_Color : color; DWIN.SetBackgroundColor(HMI_data.Background_Color); break;
    case SCOLOR_CASE_CURSOR:     HMI_data.Cursor_color     = ldef ? Def_Cursor_color     : color; break;
    case SCOLOR_CASE_TITLEGB:    HMI_data.TitleBg_color    = ldef ? Def_TitleBg_color    : color; Title.SetBackgroundColor(HMI_data.TitleBg_color); break;
    case SCOLOR_CASE_TITLETXT:   HMI_data.TitleTxt_color   = ldef ? Def_TitleTxt_color   : color; Title.SetTextColor(HMI_data.TitleTxt_color); break;
    case SCOLOR_CASE_TEXT:       HMI_data.Text_Color       = ldef ? Def_Text_Color       : color; DWIN.SetTextColor(HMI_data.Text_Color); break;
    case SCOLOR_CASE_SELECT:     HMI_data.Selected_Color   = ldef ? Def_Selected_Color   : color; break;
    case SCOLOR_CASE_SLINE:      HMI_data.SplitLine_Color  = ldef ? Def_SplitLine_Color  : color; break;
    case SCOLOR_CASE_HIGHLIGHT:  HMI_data.Highlight_Color  = ldef ? Def_Highlight_Color  : color; break;
    case SCOLOR_CASE_STATUSBG:   HMI_data.StatusBg_Color   = ldef ? Def_StatusBg_Color   : color; break;
    case SCOLOR_CASE_STATUSTXT:  HMI_data.StatusTxt_Color  = ldef ? Def_StatusTxt_Color  : color; break;
    case SCOLOR_CASE_POPUPBG:    HMI_data.PopupBg_color    = ldef ? Def_PopupBg_color    : color; break;
    case SCOLOR_CASE_POPUPTXT:   HMI_data.PopupTxt_Color   = ldef ? Def_PopupTxt_Color   : color; break;
    case SCOLOR_CASE_ALERTBG:    HMI_data.AlertBg_Color    = ldef ? Def_AlertBg_Color    : color; break;
    case SCOLOR_CASE_ALERTTXT:   HMI_data.AlertTxt_Color   = ldef ? Def_AlertTxt_Color   : color; break;
    case SCOLOR_CASE_PERCNTTXT:  HMI_data.PercentTxt_Color = ldef ? Def_PercentTxt_Color : color; break;
    case SCOLOR_CASE_BARFILL:    HMI_data.Barfill_Color    = ldef ? Def_Barfill_Color    : color; break;
    case SCOLOR_CASE_INDICATOR:  HMI_data.Indicator_Color  = ldef ? Def_Indicator_Color  : color; break;
    case SCOLOR_CASE_COORDINATE: HMI_data.Coordinate_Color = ldef ? Def_Coordinate_Color : color; break;
    default: break;
  }
}

void HMI_GetColor() {
  ENCODER_DiffState encoder_diffState = get_encoder_state();
  if (encoder_diffState == ENCODER_DIFF_NO) return;

  // Avoid flicker by updating only the previous menu
  if (encoder_diffState == ENCODER_DIFF_CW) {
    if (select_item.inc(1 + 4)) Move_Highlight(1, select_item.now);
  }
  else if (encoder_diffState == ENCODER_DIFF_CCW) {
    if (select_item.dec()) Move_Highlight(-1, select_item.now);
  }
  else if (encoder_diffState == ENCODER_DIFF_ENTER) {
    switch (select_item.now) {
      case 0:       // Back
        HMI_ApplyColor(select_scolor.now);
        Draw_Status_Area(false);
        checkkey = SelColor;
        Draw_SelColor_Menu();
        DWIN_StatusChanged_P(PSTR("Colors applied"));
        break;
      case 1 ... 3: // C0-C2;
        checkkey = GetColor_value;
        Draw_Menu_IntValue(HMI_data.Selected_Color, select_item.now, 2, HMI_ValueStruct.Color[select_item.now - 1]);
        break;
      case 4:       // Restore default color
        HMI_ApplyColor(select_scolor.now, true);
        Draw_Status_Area(false);
        checkkey = SelColor;
        Draw_SelColor_Menu();
        break;
      default:
        break;
    }
  }
  DWIN_UpdateLCD();
}

void HMI_GetColorValue() {
  ENCODER_DiffState encoder_diffState = Encoder_ReceiveAnalyze();
  if (encoder_diffState != ENCODER_DIFF_NO) {
    const uint8_t line = select_item.now - 1;
    if (Apply_Encoder(encoder_diffState, HMI_ValueStruct.Color[line])) {
      checkkey = GetColor;
      EncoderRate.enabled = false;
      return Draw_Menu_IntValue(HMI_data.Background_Color, select_item.now, 2, HMI_ValueStruct.Color[line]);
    }
    LIMIT(HMI_ValueStruct.Color[line], 0, (line == 1) ? 63 : 31);
    uint16_t color = HMI_ValueStruct.Color[2]*0x0800 + HMI_ValueStruct.Color[1]*0x0020 + HMI_ValueStruct.Color[0];
    Draw_Menu_IntValue(HMI_data.Selected_Color, select_item.now, 2, HMI_ValueStruct.Color[line]);
    DWIN_Draw_Rectangle(1, color, 20, 315, DWIN_WIDTH - 20, 335);
  }
}

void HMI_Info() {
  ENCODER_DiffState encoder_diffState = get_encoder_state();
  if (encoder_diffState == ENCODER_DIFF_NO) return;
  if (encoder_diffState == ENCODER_DIFF_ENTER) {
    #if HAS_ONESTEP_LEVELING
      checkkey = Control;
      select_control.set(CONTROL_CASE_INFO);
      Draw_Control_Menu();
    #else
      select_page.set(3);
      Goto_Main_Menu();
    #endif
  }
  DWIN_UpdateLCD();
}

void HMI_Tune() {
  ENCODER_DiffState encoder_diffState = get_encoder_state();
  if (encoder_diffState == ENCODER_DIFF_NO) return;

  // Avoid flicker by updating only the previous menu
  if (encoder_diffState == ENCODER_DIFF_CW) {
    if (select_tune.inc(1 + TUNE_CASE_TOTAL)) {
      if (select_tune.now > MROWS && select_tune.now > index_tune) {
        index_tune = select_tune.now;

        // Scroll up and draw a blank bottom line
        Scroll_Menu(DWIN_SCROLL_UP);

        switch (index_tune) {  // Last menu items
          case TUNE_CASE_FLOW:      // Tune Flow
            Draw_Menu_Line(MROWS, ICON_Flow, GET_TEXT(MSG_FLOW), false);
            Draw_Menu_IntValue(HMI_data.Background_Color, MROWS, 3, planner.flow_percentage[0]);
            break;
          #if ENABLED(ADVANCED_PAUSE_FEATURE)
            case TUNE_CASE_FCHNG:   // Filament change
              Draw_Menu_Line(MROWS, ICON_FilMan, GET_TEXT(MSG_FILAMENTCHANGE), false);
              break;
          #endif
          case TUNE_CASE_LOCK: // Lock Screen
            Draw_Menu_Line(MROWS, ICON_Lock, "Screen Lock", true);
            break;
          default: break;
        }

      }
      else
        Move_Highlight(1, select_tune.now + MROWS - index_tune);
    }
  }
  else if (encoder_diffState == ENCODER_DIFF_CCW) {
    if (select_tune.dec()) {
      if (select_tune.now < index_tune - MROWS) {
        index_tune--;
        Scroll_Menu(DWIN_SCROLL_DOWN);

        switch (index_tune) {   // First menu items
          case MROWS:
            Draw_Back_First();
            break;
          case MROWS + TUNE_CASE_SPEED:
            Draw_Menu_Line(0, ICON_Speed, GET_TEXT(MSG_SPEED), false);
            Draw_Menu_IntValue(HMI_data.Background_Color, 0, 3, feedrate_percentage);
            break;
          #if HAS_HOTEND
            case MROWS + TUNE_CASE_TEMP:
              Draw_Menu_Line(0, ICON_HotendTemp, GET_TEXT(MSG_UBL_SET_TEMP_HOTEND), false);
              Draw_Menu_IntValue(HMI_data.Background_Color, 0, 3, thermalManager.degTargetHotend(0));
              break;
          #endif
          #if HAS_HEATED_BED
          case MROWS + TUNE_CASE_BED:
            Draw_Menu_Line(0, ICON_BedTemp, GET_TEXT(MSG_UBL_SET_TEMP_BED), false);
            Draw_Menu_IntValue(HMI_data.Background_Color, 0, 3, thermalManager.degTargetBed());
            break;
          #endif
        }
      }
      else
        Move_Highlight(-1, select_tune.now + MROWS - index_tune);
    }
  }
  else if (encoder_diffState == ENCODER_DIFF_ENTER) {
    switch (select_tune.now) {
      case 0:  // Back
        select_print.set(0);
        Goto_PrintProcess();
        break;
      case TUNE_CASE_SPEED: // Print speed
        checkkey = PrintSpeed;
        HMI_ValueStruct.print_speed = feedrate_percentage;
        DWIN.Draw_Int(HMI_data.Text_Color, HMI_data.Selected_Color, 3, 216, MBASE(TUNE_CASE_SPEED + MROWS - index_tune), HMI_ValueStruct.print_speed);
        EncoderRate.enabled = true;
        break;
      #if HAS_HOTEND
        case TUNE_CASE_TEMP: // Nozzle temp
          checkkey = ETemp;
          HMI_ValueStruct.E_Temp = thermalManager.degTargetHotend(0);
          DWIN.Draw_Int(HMI_data.Text_Color, HMI_data.Selected_Color, 3, 216, MBASE(TUNE_CASE_TEMP + MROWS - index_tune), HMI_ValueStruct.E_Temp);
          EncoderRate.enabled = true;
          break;
      #endif
      #if HAS_HEATED_BED
        case TUNE_CASE_BED: // Bed temp
          checkkey = BedTemp;
          HMI_ValueStruct.Bed_Temp = thermalManager.degTargetBed();
          DWIN.Draw_Int(HMI_data.Text_Color, HMI_data.Selected_Color, 3, 216, MBASE(TUNE_CASE_BED + MROWS - index_tune), HMI_ValueStruct.Bed_Temp);
          EncoderRate.enabled = true;
          break;
      #endif
      #if HAS_FAN
        case TUNE_CASE_FAN: // Fan speed
          checkkey = FanSpeed;
          HMI_ValueStruct.Fan_speed = thermalManager.fan_speed[0];
          DWIN.Draw_Int(HMI_data.Text_Color, HMI_data.Selected_Color, 3, 216, MBASE(TUNE_CASE_FAN + MROWS - index_tune), HMI_ValueStruct.Fan_speed);
          EncoderRate.enabled = true;
          break;
      #endif
      #if HAS_ZOFFSET_ITEM
        case TUNE_CASE_ZOFF: // Z-offset
          #if EITHER(HAS_BED_PROBE, BABYSTEPPING)
            checkkey = Homeoffset;
            HMI_ValueStruct.offset_value = BABY_Z_VAR * 100;
            DWIN.Draw_Signed_Float(HMI_data.Text_Color, HMI_data.Selected_Color, 2, 2, 202, MBASE(TUNE_CASE_ZOFF + MROWS - index_tune), HMI_ValueStruct.offset_value);
            EncoderRate.enabled = true;
          #else
            queue.inject_P(PSTR("G92 X0 Y0 Z0")); // Apply workspace offset, making the current position 0,0,0
            HMI_AudioFeedback();
          #endif
        break;
      #endif
      #if ENABLED(ADVANCED_PAUSE_FEATURE)
        case TUNE_CASE_FCHNG:
          Goto_PrintProcess();
          HMI_SaveProcessID(NothingToDo);
          queue.inject_P(PSTR("M600 B2"));
          break;
      #endif
      case TUNE_CASE_FLOW: // Flow rate
        checkkey = TuneFlow;
        HMI_ValueStruct.print_flow = planner.flow_percentage[0];
        Draw_Menu_IntValue(HMI_data.Selected_Color, TUNE_CASE_FLOW + MROWS - index_tune, 3, planner.flow_percentage[0]);
        EncoderRate.enabled = true;
        break;
      case TUNE_CASE_LOCK: // Screen Lock
        DWIN_LockScreen(false);
        break;
      default: break;
    }
  }
  DWIN_UpdateLCD();
}

inline void HMI_TuneFlow() { HMI_Flow(Tune, MBASE(TUNE_CASE_FLOW + MROWS - index_tune)); }

#if HAS_PREHEAT

  void HMI_PLAPreheatSetting() {
    ENCODER_DiffState encoder_diffState = get_encoder_state();
    if (encoder_diffState == ENCODER_DIFF_NO) return;

    // Avoid flicker by updating only the previous menu
    if (encoder_diffState == ENCODER_DIFF_CW) {
      if (select_PLA.inc(1 + PREHEAT_CASE_TOTAL)) Move_Highlight(1, select_PLA.now);
    }
    else if (encoder_diffState == ENCODER_DIFF_CCW) {
      if (select_PLA.dec()) Move_Highlight(-1, select_PLA.now);
    }
    else if (encoder_diffState == ENCODER_DIFF_ENTER) {
      switch (select_PLA.now) {
        case 0: // Back
          checkkey = TemperatureID;
          select_temp.now = TEMP_CASE_PLA;
          HMI_ValueStruct.show_mode = -1;
          Draw_Temperature_Menu();
          break;
        #if HAS_HOTEND
          case PREHEAT_CASE_TEMP: // Nozzle temperature
            checkkey = ETemp;
            HMI_ValueStruct.E_Temp = ui.material_preset[0].hotend_temp;
            DWIN.Draw_Int(HMI_data.Text_Color, HMI_data.Selected_Color, 3, 216, MBASE(PREHEAT_CASE_TEMP), ui.material_preset[0].hotend_temp);
            EncoderRate.enabled = true;
            break;
        #endif
        #if HAS_HEATED_BED
          case PREHEAT_CASE_BED: // Bed temperature
            checkkey = BedTemp;
            HMI_ValueStruct.Bed_Temp = ui.material_preset[0].bed_temp;
            DWIN.Draw_Int(HMI_data.Text_Color, HMI_data.Selected_Color, 3, 216, MBASE(PREHEAT_CASE_BED), ui.material_preset[0].bed_temp);
            EncoderRate.enabled = true;
            break;
        #endif
        #if HAS_FAN
          case PREHEAT_CASE_FAN: // Fan speed
            checkkey = FanSpeed;
            HMI_ValueStruct.Fan_speed = ui.material_preset[0].fan_speed;
            DWIN.Draw_Int(HMI_data.Text_Color, HMI_data.Selected_Color, 3, 216, MBASE(PREHEAT_CASE_FAN), ui.material_preset[0].fan_speed);
            EncoderRate.enabled = true;
            break;
        #endif
        #if ENABLED(EEPROM_SETTINGS)
          case 4: { // Save PLA configuration
            const bool success = settings.save();
            HMI_AudioFeedback(success);
          } break;
        #endif
        default: break;
      }
    }
    DWIN_UpdateLCD();
  }

  void HMI_ABSPreheatSetting() {
    ENCODER_DiffState encoder_diffState = get_encoder_state();
    if (encoder_diffState == ENCODER_DIFF_NO) return;

    // Avoid flicker by updating only the previous menu
    if (encoder_diffState == ENCODER_DIFF_CW) {
      if (select_ABS.inc(1 + PREHEAT_CASE_TOTAL)) Move_Highlight(1, select_ABS.now);
    }
    else if (encoder_diffState == ENCODER_DIFF_CCW) {
      if (select_ABS.dec()) Move_Highlight(-1, select_ABS.now);
    }
    else if (encoder_diffState == ENCODER_DIFF_ENTER) {
      switch (select_ABS.now) {
        case 0: // Back
          checkkey = TemperatureID;
          select_temp.now = TEMP_CASE_ABS;
          HMI_ValueStruct.show_mode = -1;
          Draw_Temperature_Menu();
          break;
        #if HAS_HOTEND
          case PREHEAT_CASE_TEMP: // Set nozzle temperature
            checkkey = ETemp;
            HMI_ValueStruct.E_Temp = ui.material_preset[1].hotend_temp;
            DWIN.Draw_Int(HMI_data.Text_Color, HMI_data.Selected_Color, 3, 216, MBASE(PREHEAT_CASE_TEMP), ui.material_preset[1].hotend_temp);
            EncoderRate.enabled = true;
            break;
        #endif
        #if HAS_HEATED_BED
          case PREHEAT_CASE_BED: // Set bed temperature
            checkkey = BedTemp;
            HMI_ValueStruct.Bed_Temp = ui.material_preset[1].bed_temp;
            DWIN.Draw_Int(HMI_data.Text_Color, HMI_data.Selected_Color, 3, 216, MBASE(PREHEAT_CASE_BED), ui.material_preset[1].bed_temp);
            EncoderRate.enabled = true;
            break;
        #endif
        #if HAS_FAN
          case PREHEAT_CASE_FAN: // Set fan speed
            checkkey = FanSpeed;
            HMI_ValueStruct.Fan_speed = ui.material_preset[1].fan_speed;
            DWIN.Draw_Int(HMI_data.Text_Color, HMI_data.Selected_Color, 3, 216, MBASE(PREHEAT_CASE_FAN), ui.material_preset[1].fan_speed);
            EncoderRate.enabled = true;
            break;
        #endif
        #if ENABLED(EEPROM_SETTINGS)
          case PREHEAT_CASE_SAVE: { // Save ABS configuration
            const bool success = settings.save();
            HMI_AudioFeedback(success);
          } break;
        #endif
        default: break;
      }
    }
    DWIN_UpdateLCD();
  }

#endif

void HMI_MaxSpeed() {
  ENCODER_DiffState encoder_diffState = get_encoder_state();
  if (encoder_diffState == ENCODER_DIFF_NO) return;

  // Avoid flicker by updating only the previous menu
  if (encoder_diffState == ENCODER_DIFF_CW) {
    if (select_speed.inc(1 + 3 + ENABLED(HAS_HOTEND))) Move_Highlight(1, select_speed.now);
  }
  else if (encoder_diffState == ENCODER_DIFF_CCW) {
    if (select_speed.dec()) Move_Highlight(-1, select_speed.now);
  }
  else if (encoder_diffState == ENCODER_DIFF_ENTER) {
    if (WITHIN(select_speed.now, 1, 4)) {
      checkkey = MaxSpeed_value;
      HMI_flag.feedspeed_axis = AxisEnum(select_speed.now - 1);
      HMI_ValueStruct.Max_Feedspeed = planner.settings.max_feedrate_mm_s[HMI_flag.feedspeed_axis];
      DWIN.Draw_Int(HMI_data.Text_Color, HMI_data.Selected_Color, 4, 210, MBASE(select_speed.now), HMI_ValueStruct.Max_Feedspeed);
      EncoderRate.enabled = true;
    }
    else { // Back
      checkkey = Motion;
      select_motion.now = MOTION_CASE_RATE;
      Draw_Motion_Menu();
    }
  }
  DWIN_UpdateLCD();
}

void HMI_MaxAcceleration() {
  ENCODER_DiffState encoder_diffState = get_encoder_state();
  if (encoder_diffState == ENCODER_DIFF_NO) return;

  // Avoid flicker by updating only the previous menu
  if (encoder_diffState == ENCODER_DIFF_CW) {
    if (select_acc.inc(1 + 3 + ENABLED(HAS_HOTEND))) Move_Highlight(1, select_acc.now);
  }
  else if (encoder_diffState == ENCODER_DIFF_CCW) {
    if (select_acc.dec()) Move_Highlight(-1, select_acc.now);
  }
  else if (encoder_diffState == ENCODER_DIFF_ENTER) {
    if (WITHIN(select_acc.now, 1, 4)) {
      checkkey = MaxAcceleration_value;
      HMI_flag.acc_axis = AxisEnum(select_acc.now - 1);
      HMI_ValueStruct.Max_Acceleration = planner.settings.max_acceleration_mm_per_s2[HMI_flag.acc_axis];
      DWIN.Draw_Int(HMI_data.Text_Color, HMI_data.Selected_Color, 4, 210, MBASE(select_acc.now), HMI_ValueStruct.Max_Acceleration);
      EncoderRate.enabled = true;
    }
    else { // Back
      checkkey = Motion;
      select_motion.now = MOTION_CASE_ACCEL;
      Draw_Motion_Menu();
    }
  }
  DWIN_UpdateLCD();
}

#if HAS_CLASSIC_JERK

  void HMI_MaxJerk() {
    ENCODER_DiffState encoder_diffState = get_encoder_state();
    if (encoder_diffState == ENCODER_DIFF_NO) return;

    // Avoid flicker by updating only the previous menu
    if (encoder_diffState == ENCODER_DIFF_CW) {
      if (select_jerk.inc(1 + 3 + ENABLED(HAS_HOTEND))) Move_Highlight(1, select_jerk.now);
    }
    else if (encoder_diffState == ENCODER_DIFF_CCW) {
      if (select_jerk.dec()) Move_Highlight(-1, select_jerk.now);
    }
    else if (encoder_diffState == ENCODER_DIFF_ENTER) {
      if (WITHIN(select_jerk.now, 1, 4)) {
        checkkey = MaxJerk_value;
        HMI_flag.jerk_axis = AxisEnum(select_jerk.now - 1);
        HMI_ValueStruct.Max_Jerk_scaled = planner.max_jerk[HMI_flag.jerk_axis] * MINUNITMULT;
        DWIN.Draw_Float(HMI_data.Text_Color, HMI_data.Selected_Color, 3, UNITFDIGITS, 210, MBASE(select_jerk.now), HMI_ValueStruct.Max_Jerk_scaled);
        EncoderRate.enabled = true;
      }
      else { // Back
        checkkey = Motion;
        select_motion.now = MOTION_CASE_JERK;
        Draw_Motion_Menu();
      }
    }
    DWIN_UpdateLCD();
  }

#endif // HAS_CLASSIC_JERK

void HMI_Step() {
  ENCODER_DiffState encoder_diffState = get_encoder_state();
  if (encoder_diffState == ENCODER_DIFF_NO) return;

  // Avoid flicker by updating only the previous menu
  if (encoder_diffState == ENCODER_DIFF_CW) {
    if (select_step.inc(1 + 3 + ENABLED(HAS_HOTEND))) Move_Highlight(1, select_step.now);
  }
  else if (encoder_diffState == ENCODER_DIFF_CCW) {
    if (select_step.dec()) Move_Highlight(-1, select_step.now);
  }
  else if (encoder_diffState == ENCODER_DIFF_ENTER) {
    if (WITHIN(select_step.now, 1, 4)) {
      checkkey = Step_value;
      HMI_flag.step_axis = AxisEnum(select_step.now - 1);
      HMI_ValueStruct.Max_Step_scaled = planner.settings.axis_steps_per_mm[HMI_flag.step_axis] * MINUNITMULT;
      DWIN.Draw_Float(HMI_data.Text_Color, HMI_data.Selected_Color, 3, UNITFDIGITS, 210, MBASE(select_step.now), HMI_ValueStruct.Max_Step_scaled);
      EncoderRate.enabled = true;
    }
    else { // Back
      checkkey = Motion;
      select_motion.now = MOTION_CASE_STEPS;
      Draw_Motion_Menu();
    }
  }
  DWIN_UpdateLCD();
}

void HMI_Popup() {
  ENCODER_DiffState encoder_diffState = get_encoder_state();
  if (encoder_diffState == ENCODER_DIFF_NO) return;
  if (encoder_diffState == ENCODER_DIFF_ENTER) {
    wait_for_user = false;
    HMI_ReturnScreen();
  }
}

void HMI_Init() {
  HMI_SDCardInit();

  for (uint16_t t = 0; t <= 100; t += 2) {
    DWIN.Draw_Icon(ICON_Bar, 15, 260);
    DWIN_Draw_Rectangle(1, HMI_data.Background_Color, 15 + t * 242 / 100, 260, 257, 280);
    DWIN_UpdateLCD();
    delay(20);
  }

  HMI_SetLanguage();
}

void DWIN_Update() {
  EachMomentUpdate();   // Status update
  HMI_SDCardUpdate();   // SD card update
  DWIN_HandleScreen();  // Rotary encoder update
}

void EachMomentUpdate() {
  static millis_t next_var_update_ms = 0, next_rts_update_ms = 0;

  const millis_t ms = millis();
  if (ELAPSED(ms, next_var_update_ms)) {
    next_var_update_ms = ms + DWIN_VAR_UPDATE_INTERVAL;
    update_variable();
  }

  if (PENDING(ms, next_rts_update_ms)) return;
  next_rts_update_ms = ms + DWIN_SCROLL_UPDATE_INTERVAL;

  if (checkkey == PrintProcess) {
    // if print done
    if (HMI_flag.print_finish) {
      HMI_flag.print_finish = false;
      TERN_(POWER_LOSS_RECOVERY, recovery.cancel());
      planner.finish_and_disable();
      checkkey = PrintDone;
      Draw_PrintDone();
    }
    else if (HMI_flag.pause_flag != printingIsPaused()) {
      // print status update
      HMI_flag.pause_flag = printingIsPaused();
      if (HMI_flag.pause_flag) ICON_Continue(); else ICON_Pause();
    }
  }

  // pause after homing
  if (HMI_flag.pause_action && printingIsPaused() && !planner.has_blocks_queued()) {
    HMI_flag.pause_action = false;
    #if ENABLED(PAUSE_HEAT)
      if (sdprint) {
        TERN_(HAS_HOTEND, resume_hotend_temp = thermalManager.degTargetHotend(0));
        TERN_(HAS_HEATED_BED, resume_bed_temp = thermalManager.degTargetBed());
      }
      else {
        TERN_(HAS_HOTEND, resume_hotend_temp = thermalManager.wholeDegHotend(0));
        TERN_(HAS_HEATED_BED, resume_bed_temp = thermalManager.wholeDegBed());
      }
      thermalManager.disable_all_heaters();
    #endif
    #if DISABLED(PARK_HEAD_ON_PAUSE)
      queue.inject_P(PSTR("G1 F1200 X0 Y0"));
	#endif
  }

  if (checkkey == PrintProcess) { // print process

    duration_t elapsed = print_job_timer.duration(); // print timer

    if (sdprint && card.isPrinting()) {
      uint8_t percentDone = card.percentDone();
      static uint8_t last_percentValue = 101;
      if (last_percentValue != percentDone) { // print percent
        last_percentValue = percentDone;
        if (percentDone) {
          _percent_done = percentDone;
          Draw_Print_ProgressBar();
        }
      }

      // Estimate remaining time every 20 seconds
      static millis_t next_remain_time_update = 0;
      if (_percent_done > 1 && ELAPSED(ms, next_remain_time_update) && !HMI_flag.heat_flag) {
        _remain_time = (elapsed.value - dwin_heat_time) / (_percent_done * 0.01f) - (elapsed.value - dwin_heat_time);
        next_remain_time_update += DWIN_REMAIN_TIME_UPDATE_INTERVAL;
        Draw_Print_ProgressRemain();
      }
    }

    // Print time so far
    static uint16_t last_Printtime = 0;
    const uint16_t min = (elapsed.value % 3600) / 60;
    if (last_Printtime != min) { // 1 minute update
      last_Printtime = min;
      Draw_Print_ProgressElapsed();
    }

  }
  else if (dwin_abort_flag && !HMI_flag.home_flag) { // Print Stop
    dwin_abort_flag = false;
    HMI_ValueStruct.print_speed = feedrate_percentage = 100;
    dwin_zoffset = BABY_Z_VAR;
    select_page.set(0);
    Goto_Main_Menu();
  }
  #if ENABLED(POWER_LOSS_RECOVERY)
    else if (DWIN_lcd_sd_status && recovery.dwin_flag) { // resume print before power off
      static bool recovery_flag = false;

      recovery.dwin_flag = false;
      recovery_flag = true;

      auto update_selection = [&](const bool sel) {
        HMI_flag.select_flag = sel;
        const uint16_t c1 = sel ? HMI_data.PopupBg_color : HMI_data.Highlight_Color;
        DWIN_Draw_Rectangle(0, c1, 25, 306, 126, 345);
        DWIN_Draw_Rectangle(0, c1, 24, 305, 127, 346);
        const uint16_t c2 = sel ? HMI_data.Highlight_Color : HMI_data.PopupBg_color;
        DWIN_Draw_Rectangle(0, c2, 145, 306, 246, 345);
        DWIN_Draw_Rectangle(0, c2, 144, 305, 247, 346);
      };

      Popup_Window_Resume();
      update_selection(true);

      // TODO: Get the name of the current file from someplace
      //
      //(void)recovery.interrupted_file_exists();
      SdFile *dir = nullptr;
      const char * const filename = card.diveToFile(true, dir, recovery.info.sd_filename);
      card.selectFileByName(filename);
      DWIN.Draw_CenteredString(HMI_data.PopupTxt_Color, 252, card.longest_filename());
      DWIN_UpdateLCD();

      while (recovery_flag) {
        ENCODER_DiffState encoder_diffState = Encoder_ReceiveAnalyze();
        if (encoder_diffState != ENCODER_DIFF_NO) {
          if (encoder_diffState == ENCODER_DIFF_ENTER) {
            recovery_flag = false;
            if (HMI_flag.select_flag) break;
            TERN_(POWER_LOSS_RECOVERY, queue.inject_P(PSTR("M1000C")));
            return HMI_StartFrame(true);
          }
          else
            update_selection(encoder_diffState == ENCODER_DIFF_CW);

          DWIN_UpdateLCD();
        }
        watchdog_refresh();
      }

      select_print.set(0);
      HMI_ValueStruct.show_mode = 0;
      queue.inject_P(PSTR("M1000"));
      sdprint = true;
      Goto_PrintProcess();
      Draw_Status_Area(true);
    }
  #endif

  DWIN_UpdateLCD();
}

void DWIN_HandleScreen() {
  switch (checkkey) {
    case MainMenu:        HMI_MainMenu(); break;
    case SelectFile:      HMI_SelectFile(); break;
    case Prepare:         HMI_Prepare(); break;
    case Control:         HMI_Control(); break;
    case Homing:          break;
    case Leveling:        break;
    case PrintProcess:    HMI_Printing(); break;
    case PrintDone:       HMI_PrintDone(); break;
    case PauseOrStop:     HMI_PauseOrStop(); break;
    case AxisMove:        HMI_AxisMove(); break;
    #if ENABLED(ASSISTED_TRAMMING)
      case Tramming:      HMI_Tramming(); break;
    #endif
    #if ENABLED(MESH_BED_LEVELING)
      case ManualMesh:    HMI_ManualMesh(); break;
      case MMeshMoveZ:    HMI_MMeshMoveZ(); break;
    #endif
    case TemperatureID:   HMI_Temperature(); break;
    case Motion:          HMI_Motion(); break;
    case AdvSet:          HMI_AdvSet(); break;
    case Brightness:      HMI_Brightness(); break;
    #if HAS_HOME_OFFSET
      case HomeOff:       HMI_HomeOffset(); break;
      case HomeOffX:      HMI_HomeOffsetX(); break;
      case HomeOffY:      HMI_HomeOffsetY(); break;
      case HomeOffZ:      HMI_HomeOffsetZ(); break;
    #endif
    #if HAS_ONESTEP_LEVELING
      case ProbeOff:      HMI_ProbeOffset(); break;
      case ProbeOffX:     HMI_ProbeOffsetX(); break;
      case ProbeOffY:     HMI_ProbeOffsetY(); break;
    #endif
    case SelColor:        HMI_SelectColor(); break;
    case GetColor:        HMI_GetColor(); break;
    case GetColor_value:  HMI_GetColorValue(); break;
    case Info:            HMI_Info(); break;
    case Tune:            HMI_Tune(); break;
    case TuneFlow:        HMI_TuneFlow(); break;
    #if HAS_PREHEAT
      case PLAPreheat:    HMI_PLAPreheatSetting(); break;
      case ABSPreheat:    HMI_ABSPreheatSetting(); break;
    #endif
    case MaxSpeed:        HMI_MaxSpeed(); break;
    case MaxSpeed_value:  HMI_MaxFeedspeedXYZE(); break;
    case MaxAcceleration: HMI_MaxAcceleration(); break;
    case MaxAcceleration_value: HMI_MaxAccelerationXYZE(); break;
    #if HAS_CLASSIC_JERK
      case MaxJerk:       HMI_MaxJerk(); break;
      case MaxJerk_value: HMI_MaxJerkXYZE(); break;
    #endif
    case Step:            HMI_Step(); break;
    case Step_value:      HMI_StepXYZE(); break;
    case Move_X:          HMI_Move_X(); break;
    case Move_Y:          HMI_Move_Y(); break;
    case Move_Z:          HMI_Move_Z(); break;
    #if HAS_HOTEND
      case Extruder:      HMI_Move_E(); break;
      case ETemp:         HMI_ETemp(); break;
    #endif
    #if EITHER(HAS_BED_PROBE, BABYSTEPPING)
      case Homeoffset:    HMI_Zoffset(); break;
    #endif
    #if HAS_HEATED_BED
      case BedTemp:       HMI_BedTemp(); break;
    #endif
    #if HAS_PREHEAT && HAS_FAN
      case FanSpeed:      HMI_FanSpeed(); break;
    #endif
    case PrintSpeed:      HMI_PrintSpeed(); break;
    case PrintFlow:       HMI_PrintFlow(); break;
    case WaitResponse:    HMI_Popup(); break;
    #if ENABLED(ADVANCED_PAUSE_FEATURE)
      case FilamentMan:   HMI_FilamentMan(); break;
      case FilamentPurge: HMI_FilamentPurge(); break;
    #endif
    case NothingToDo:     break;
    case Locked:          HMI_LockScreen(); break;
    default: break;
  }
}

void HMI_SaveProcessID(const uint8_t id) {
  if (checkkey != id) {
    if ((checkkey != NothingToDo) &&
        (checkkey != WaitResponse) &&
        (checkkey != Homing) &&
        (checkkey != Leveling) &&
        (checkkey != PauseOrStop) &&
        (checkkey != FilamentPurge)) last_checkkey = checkkey; // if not a popup
    checkkey = id;
  }
}

void DWIN_StartHoming() {
  HMI_flag.home_flag = true;
  HMI_SaveProcessID(Homing);
  DWIN_Draw_Popup(ICON_BLTouch, "Axis Homing", "Please wait until done.");
}

void DWIN_CompletedHoming() {
  HMI_flag.home_flag = false;
  dwin_zoffset = TERN0(HAS_BED_PROBE, probe.offset.z);
  if (dwin_abort_flag) {
    HMI_ValueStruct.print_speed = feedrate_percentage = 100;
    planner.finish_and_disable();
  }
  HMI_ReturnScreen();
}

void DWIN_MeshLevelingStart() {
  #if HAS_ONESTEP_LEVELING
    HMI_SaveProcessID(Leveling);
    DWIN_Draw_Popup(ICON_AutoLeveling, GET_TEXT(MSG_BED_LEVELING), "Please wait until done.");
  #elif ENABLED(MESH_BED_LEVELING)
    if (checkkey != ManualMesh) {
      HMI_SaveProcessID(ManualMesh);
      select_item.reset();
      Draw_ManualMesh_Menu();
    }
  #endif
}

void DWIN_CompletedLeveling() { HMI_ReturnScreen(); }

#if ENABLED(MESH_BED_LEVELING)
  void DWIN_MeshUpdate(const int8_t xpos, const int8_t ypos, const float zval) {
    char msg[33] = "";
    char str_1[6] = "";
    sprintf_P(msg, PSTR(S_FMT " %i/%i Z=%s"), GET_TEXT(MSG_PROBING_MESH), xpos, ypos,
      dtostrf(zval, 1, 2, str_1));
    DWIN_StatusChanged(msg);
  }
#endif

// PID process
void DWIN_PidTuning(pidresult_t result) {
  switch (result) {
    case PID_BED_START:
      HMI_SaveProcessID(NothingToDo);
      DWIN_Draw_Popup(ICON_TempTooHigh, GET_TEXT(MSG_PID_AUTOTUNE), "for BED is running.");
      break;
    case PID_EXTR_START:
      HMI_SaveProcessID(NothingToDo);
      DWIN_Draw_Popup(ICON_TempTooHigh, GET_TEXT(MSG_PID_AUTOTUNE), "for Nozzle is running.");
      break;
    case PID_BAD_EXTRUDER_NUM:
      checkkey = last_checkkey;
      DWIN_Popup_Confirm(ICON_TempTooLow, "PID Autotune failed!", "Bad extruder");
      break;
    case PID_TUNING_TIMEOUT:
      checkkey = last_checkkey;
      DWIN_Popup_Confirm(ICON_TempTooHigh, "Error", GET_TEXT(MSG_PID_TIMEOUT));
      break;
    case PID_TEMP_TOO_HIGH:
      checkkey = last_checkkey;
      DWIN_Popup_Confirm(ICON_TempTooHigh,"PID Autotune failed!","Temperature too high");
      break;
    case PID_DONE:
      checkkey = last_checkkey;
      DWIN_Popup_Confirm(ICON_TempTooLow, GET_TEXT(MSG_PID_AUTOTUNE), GET_TEXT(MSG_BUTTON_DONE));
      break;
    default:
      checkkey = last_checkkey;
      break;
  }
}

// Update filename on print
void DWIN_Print_Header(const char *text = nullptr) {

  static char headertxt[31] = "";  // Print header text

  if (text != nullptr) {
    const int8_t size = _MIN((unsigned) 30, strlen_P(text));
    LOOP_L_N(i, size) headertxt[i] = text[i];
    headertxt[size] = '\0';
  }
  if (checkkey == PrintProcess) {
    DWIN_Draw_Rectangle(1, HMI_data.Background_Color, 0, 60, DWIN_WIDTH, 60+16);
    DWIN.Draw_CenteredString(60, headertxt);
  }
}

// Startup routines
void DWIN_Startup() {
  DWIN.Init();
}

void DWIN_DrawStatusLine(const uint16_t color, const uint16_t bgcolor, const char *text) {
  DWIN_Draw_Rectangle(1, bgcolor, 0, STATUS_Y, DWIN_WIDTH, STATUS_Y + 20);
  if (text) DWIN.Draw_CenteredString(color, STATUS_Y + 2, text);
  DWIN_UpdateLCD();
}

// Update Status line
void DWIN_StatusChanged(const char *text) {
  DWIN_DrawStatusLine(HMI_data.StatusTxt_Color, HMI_data.StatusBg_Color, text);
}

void DWIN_StatusChanged_P(PGM_P const pstr) {
  char str[strlen_P((const char*)pstr) + 1];
  strcpy_P(str, (const char*)pstr);
  DWIN_StatusChanged(str);
}

// Started a Print Job
void DWIN_Print_Started(const bool sd) {
  sdprint = card.isPrinting() || sd;
  _percent_done = 0;
  _remain_time = 0;
  Goto_PrintProcess();
}

// Ended print job
void DWIN_Print_Finished() {
  if (checkkey == PrintProcess || checkkey == Tune || printingIsActive()) {
    thermalManager.disable_all_heaters();
    thermalManager.zero_fan_speeds();
    HMI_flag.print_finish = true;
    Goto_PrintProcess();
  }
}

// Progress Bar update
void DWIN_Progress_Update() {
  if (parser.seen('P')) _percent_done = parser.byteval('P');
  if (parser.seen('R')) _remain_time = parser.ulongval('R') * 60;
  if (checkkey == PrintProcess) {
    Draw_Print_ProgressBar();
    Draw_Print_ProgressRemain();
    Draw_Print_ProgressElapsed();
  }
}

#if HAS_FILAMENT_SENSOR
  // Filament Runout process
  void DWIN_FilamentRunout(const uint8_t extruder) { DWIN_StatusChanged_P(GET_TEXT(MSG_RUNOUT_SENSOR)); }
#endif

void DWIN_SetColorDefaults() {
  HMI_data.Background_Color = Def_Background_Color;
  HMI_data.Cursor_color     = Def_Cursor_color;
  HMI_data.TitleBg_color    = Def_TitleBg_color;
  HMI_data.TitleTxt_color   = Def_TitleTxt_color;
  HMI_data.Text_Color       = Def_Text_Color;
  HMI_data.Selected_Color   = Def_Selected_Color;
  HMI_data.SplitLine_Color  = Def_SplitLine_Color;
  HMI_data.Highlight_Color  = Def_Highlight_Color;
  HMI_data.StatusBg_Color   = Def_StatusBg_Color;
  HMI_data.StatusTxt_Color  = Def_StatusTxt_Color;
  HMI_data.PopupBg_color    = Def_PopupBg_color;
  HMI_data.PopupTxt_Color   = Def_PopupTxt_Color;
  HMI_data.AlertBg_Color    = Def_AlertBg_Color;
  HMI_data.AlertTxt_Color   = Def_AlertTxt_Color;
  HMI_data.PercentTxt_Color = Def_PercentTxt_Color;
  HMI_data.Barfill_Color    = Def_Barfill_Color;
  HMI_data.Indicator_Color  = Def_Indicator_Color;
  HMI_data.Coordinate_Color = Def_Coordinate_Color;
}

void DWIN_Setdatadefaults() {
  HMI_data.Brightness = 127;
  DWIN_LCD_Brightness(HMI_data.Brightness);
  DWIN_SetColorDefaults();
  DWIN.SetColors(HMI_data.Text_Color, HMI_data.Background_Color);
  Title.SetColors(HMI_data.TitleTxt_color, HMI_data.TitleBg_color);
}

void DWIN_StoreSettings(char *buff) {
  memcpy(buff, &HMI_data, min(sizeof(HMI_data), eeprom_data_size));
}

void DWIN_LoadSettings(const char *buff) {
  memcpy(&HMI_data, buff, min(sizeof(HMI_data), eeprom_data_size));
  DWIN_LCD_Brightness(_MAX(10,HMI_data.Brightness));
  dwin_zoffset = TERN0(HAS_BED_PROBE, probe.offset.z);
  if (HMI_data.Text_Color == HMI_data.Background_Color) DWIN_SetColorDefaults();
  DWIN.SetColors(HMI_data.Text_Color, HMI_data.Background_Color);
  Title.SetColors(HMI_data.TitleTxt_color, HMI_data.TitleBg_color);
}

void MarlinUI::kill_screen(PGM_P lcd_error, PGM_P lcd_component) {
  DWIN_Draw_Popup(ICON_BLTouch, lcd_error, lcd_component);
  DWIN_UpdateLCD();
}

void DWIN_RebootScreen() {
  DWIN_Frame_Clear(Color_Bg_Black);
  DWIN.Draw_Icon(ICON_LOGO, 71, 150);  // CREALITY logo
  DWIN.Draw_CenteredString(Color_White, 200, F("Please wait until reboot."));
  DWIN_UpdateLCD();
  delay(500);
}

void DWIN_Redraw_screen() {
  Draw_Main_Area(checkkey);
  DWIN_StatusChanged(ui.status_message);
  Draw_Status_Area(false);
}

#if ENABLED(ADVANCED_PAUSE_FEATURE)

  void DWIN_Popup_Pause(const char *msg, uint8_t button = 0) {
    HMI_SaveProcessID(button ? WaitResponse : NothingToDo);
    DWIN_Draw_Popup(ICON_BLTouch, "Advanced Pause", msg, button);
    DWIN_StatusChanged(nullptr);
  }

  void MarlinUI::pause_show_message(const PauseMessage message, const PauseMode mode/*=PAUSE_MODE_SAME*/, const uint8_t extruder/*=active_extruder*/) {
    switch (message) {
      case PAUSE_MESSAGE_PARKING:  DWIN_Popup_Pause(GET_TEXT(MSG_PAUSE_PRINT_PARKING));    break;
      case PAUSE_MESSAGE_CHANGING: DWIN_Popup_Pause(GET_TEXT(MSG_FILAMENT_CHANGE_INIT));   break;
      case PAUSE_MESSAGE_UNLOAD:   DWIN_Popup_Pause(GET_TEXT(MSG_FILAMENT_CHANGE_UNLOAD)); break;
      case PAUSE_MESSAGE_WAITING:  DWIN_Popup_Pause(GET_TEXT(MSG_ADVANCED_PAUSE_WAITING), ICON_Continue_E); break;
      case PAUSE_MESSAGE_INSERT:   DWIN_Popup_Continue(ICON_BLTouch, "Advanced Pause", GET_TEXT(MSG_FILAMENT_CHANGE_INSERT)); break;
      case PAUSE_MESSAGE_LOAD:     DWIN_Popup_Pause(GET_TEXT(MSG_FILAMENT_CHANGE_LOAD));   break;
      case PAUSE_MESSAGE_PURGE:    DWIN_Popup_Pause(GET_TEXT(MSG_FILAMENT_CHANGE_PURGE));  break;
      case PAUSE_MESSAGE_OPTION:   DWIN_Popup_FilamentPurge(); break;
      case PAUSE_MESSAGE_RESUME:   DWIN_Popup_Pause(GET_TEXT(MSG_FILAMENT_CHANGE_RESUME)); break;
      case PAUSE_MESSAGE_HEAT:     DWIN_Popup_Pause(GET_TEXT(MSG_FILAMENT_CHANGE_HEAT), ICON_Continue_E);   break;
      case PAUSE_MESSAGE_HEATING:  DWIN_StatusChanged_P(GET_TEXT(MSG_FILAMENT_CHANGE_HEATING)); break;
      case PAUSE_MESSAGE_STATUS:   HMI_ReturnScreen(); break;
      default: break;
    }
  }

  void Draw_Popup_FilamentPurge() {
    DWIN_Draw_Popup(ICON_BLTouch, "Advanced Pause", "Purge or Continue?");
    DWIN.Draw_Icon(ICON_Confirm_E, 26, 280);
    DWIN.Draw_Icon(ICON_Continue_E, 146, 280);
    Draw_Select_Highlight(true);
  }

  // Handle responses such as:
  //  - Purge More, Continue
  //  - General "Continue" response
  void DWIN_Popup_FilamentPurge() {
    HMI_SaveProcessID(FilamentPurge);
    pause_menu_response = PAUSE_RESPONSE_WAIT_FOR;
    Draw_Popup_FilamentPurge();
  }

  void HMI_FilamentPurge() {
    ENCODER_DiffState encoder_diffState = get_encoder_state();
    if (encoder_diffState == ENCODER_DIFF_NO) return;
    if (encoder_diffState == ENCODER_DIFF_CW)
      Draw_Select_Highlight(false);
    else if (encoder_diffState == ENCODER_DIFF_CCW)
      Draw_Select_Highlight(true);
    else if (encoder_diffState == ENCODER_DIFF_ENTER) {
      if (HMI_flag.select_flag)
        pause_menu_response = PAUSE_RESPONSE_EXTRUDE_MORE;  // "Purge More" button
      else {
        HMI_SaveProcessID(NothingToDo);
        pause_menu_response = PAUSE_RESPONSE_RESUME_PRINT;  // "Continue" button
      }
    }
    DWIN_UpdateLCD();
  }

#endif // ADVANCED_PAUSE_FEATURE

void HMI_LockScreen() {
  ENCODER_DiffState encoder_diffState = get_encoder_state();
  if (encoder_diffState == ENCODER_DIFF_NO) return;
  LockScreen.onEncoderState(encoder_diffState);
  if (LockScreen.isUnlocked()) {
    if (HMI_flag.lock_flag) {
      checkkey = AdvSet;
      select_advset.set(ADVSET_CASE_LOCK);
      index_advset = ADVSET_CASE_LOCK;
      Draw_AdvSet_Menu();
    }
    else {
      checkkey = Tune;
      select_tune.set(TUNE_CASE_LOCK);
      index_tune = TUNE_CASE_LOCK;
      Draw_Tune_Menu();
    }
  }
}

<<<<<<< HEAD
void DWIN_LockScreen(const bool flag) {
  HMI_flag.lock_flag = flag;
  checkkey = Locked;
  LockScreen.Init();
=======
void DWIN_StatusChanged_P(PGM_P const pstr) {
  char str[strlen_P((const char*)pstr) + 1];
  strcpy_P(str, (const char*)pstr);
  DWIN_StatusChanged(str);
}

// GUI extension
void DWIN_Draw_Checkbox(uint16_t color, uint16_t bcolor, uint16_t x, uint16_t y, bool mode=false) {
  DWIN_Draw_String(false,true,font8x16,Select_Color,bcolor,x+4,y,F(mode ? "x" : " "));
  DWIN_Draw_Rectangle(0,color,x+2,y+2,x+17,y+17);
>>>>>>> fc4f4ab5
}

#endif // DWIN_CREALITY_LCD<|MERGE_RESOLUTION|>--- conflicted
+++ resolved
@@ -5311,23 +5311,9 @@
   }
 }
 
-<<<<<<< HEAD
 void DWIN_LockScreen(const bool flag) {
   HMI_flag.lock_flag = flag;
   checkkey = Locked;
   LockScreen.Init();
-=======
-void DWIN_StatusChanged_P(PGM_P const pstr) {
-  char str[strlen_P((const char*)pstr) + 1];
-  strcpy_P(str, (const char*)pstr);
-  DWIN_StatusChanged(str);
-}
-
-// GUI extension
-void DWIN_Draw_Checkbox(uint16_t color, uint16_t bcolor, uint16_t x, uint16_t y, bool mode=false) {
-  DWIN_Draw_String(false,true,font8x16,Select_Color,bcolor,x+4,y,F(mode ? "x" : " "));
-  DWIN_Draw_Rectangle(0,color,x+2,y+2,x+17,y+17);
->>>>>>> fc4f4ab5
-}
 
 #endif // DWIN_CREALITY_LCD