--- conflicted
+++ resolved
@@ -379,16 +379,16 @@
 void Draw_Menu_Item(const uint8_t line, const uint8_t icon=0, const char * const label=nullptr, bool more=false) {
   if (label) DWIN_Draw_String(false, false, font8x16, HMI_data.Text_Color, HMI_data.Background_Color, LBLX, MBASE(line) - 1, (char*)label);
   if (icon) Draw_Menu_Icon(line, icon);
-  if (more) Draw_More_Icon(line); 
-}  
+  if (more) Draw_More_Icon(line);
+}
 
 void Draw_Menu_Line(const uint8_t line, const uint8_t icon=0, const char * const label=nullptr, bool more=false) {
   Draw_Menu_Item(line, icon, label, more);
   DWIN_Draw_Line(HMI_data.SplitLine_Color, 16, MBASE(line) + 33, 256, MBASE(line) + 34);
 }
 
-void Draw_Chkb_Line(const uint8_t line, bool mode){
-  DWIN_Draw_Checkbox(HMI_data.Text_Color, HMI_data.Background_Color, 225, MBASE(line) - 1, mode) ; 
+void Draw_Chkb_Line(const uint8_t line, const bool mode) {
+  DWIN_Draw_Checkbox(HMI_data.Text_Color, HMI_data.Background_Color, 225, MBASE(line) - 1, mode); 
 }
 
 void Draw_Menu_IntValue(uint16_t color, uint16_t bcolor, const uint8_t line, uint8_t iNum, const uint16_t value=0) {
@@ -442,7 +442,8 @@
 #define TUNE_CASE_BED  (TUNE_CASE_TEMP + ENABLED(HAS_HEATED_BED))
 #define TUNE_CASE_FAN  (TUNE_CASE_BED + ENABLED(HAS_FAN))
 #define TUNE_CASE_ZOFF (TUNE_CASE_FAN + ENABLED(HAS_ZOFFSET_ITEM))
-#define TUNE_CASE_FCHNG (TUNE_CASE_ZOFF + 1)
+#define TUNE_CASE_FLOW (TUNE_CASE_ZOFF + 1)
+#define TUNE_CASE_FCHNG (TUNE_CASE_FLOW + 1)
 #define TUNE_CASE_TOTAL TUNE_CASE_FCHNG
 
 #define TEMP_CASE_TEMP (0 + ENABLED(HAS_HOTEND))
@@ -461,8 +462,8 @@
 #define ADVSET_CASE_HOMEOFF   1
 #define ADVSET_CASE_PROBEOFF  (ADVSET_CASE_HOMEOFF + ENABLED(HAS_ONESTEP_LEVELING))
 #define ADVSET_CASE_PARKPOS   (ADVSET_CASE_PROBEOFF + ENABLED(NOZZLE_PARK_FEATURE))
-#define ADVSET_CASE_HEPID     (ADVSET_CASE_PARKPOS + 1)
-#define ADVSET_CASE_BEDPID    (ADVSET_CASE_HEPID + 1)
+#define ADVSET_CASE_HEPID     (ADVSET_CASE_PARKPOS + ENABLED(HAS_HOTEND))
+#define ADVSET_CASE_BEDPID    (ADVSET_CASE_HEPID + ENABLED(HAS_HEATED_BED))
 #define ADVSET_CASE_RUNOUT    (ADVSET_CASE_BEDPID + ENABLED(HAS_FILAMENT_SENSOR))
 #define ADVSET_CASE_PWRLOSSR  (ADVSET_CASE_RUNOUT + ENABLED(POWER_LOSS_RECOVERY))
 #define ADVSET_CASE_BRIGHTNESS (ADVSET_CASE_PWRLOSSR + 1)
@@ -692,7 +693,6 @@
   #endif
 
   if (CVISI(CONTROL_CASE_REBOOT)) DWIN_Draw_Label(CLINE(CONTROL_CASE_REBOOT), GET_TEXT_F(MSG_RESET_PRINTER));
-  if (CVISI(CONTROL_CASE_ADVSET)) DWIN_Draw_Label(CLINE(CONTROL_CASE_ADVSET), GET_TEXT_F(MSG_ADVANCED_SETTINGS));
   if (CVISI(CONTROL_CASE_INFO)) Item_Control_Info(CLINE(CONTROL_CASE_INFO));
 
   if (CVISI(CONTROL_CASE_TEMP)) Draw_Menu_Line(CSCROL(CONTROL_CASE_TEMP), ICON_Temperature);
@@ -707,8 +707,13 @@
   #endif
 
   if (CVISI(CONTROL_CASE_REBOOT)) Draw_Menu_Line(CSCROL(CONTROL_CASE_REBOOT), ICON_Reboot);
-  if (CVISI(CONTROL_CASE_ADVSET)) Draw_Menu_Line(CSCROL(CONTROL_CASE_ADVSET), ICON_AdvSet);
-  if (CVISI(CONTROL_CASE_ADVSET)) Draw_More_Icon(CSCROL(CONTROL_CASE_ADVSET));
+
+  if (CVISI(CONTROL_CASE_ADVSET)) {
+    DWIN_Draw_Label(CLINE(CONTROL_CASE_ADVSET), GET_TEXT_F(MSG_ADVANCED_SETTINGS));  // Advanced Settings
+    Draw_More_Icon(CSCROL(CONTROL_CASE_ADVSET));
+    Draw_Menu_Line(CSCROL(CONTROL_CASE_ADVSET), ICON_AdvSet);
+  }
+
   if (CVISI(CONTROL_CASE_INFO)) Draw_Menu_Line(CSCROL(CONTROL_CASE_INFO), ICON_Info);
   if (CVISI(CONTROL_CASE_INFO)) Draw_More_Icon(CSCROL(CONTROL_CASE_INFO));
 
@@ -727,7 +732,7 @@
     #define TSCROL(L) (L)
   #endif
   #define TLINE(L)  MBASE(TSCROL(L))
-  #define TVISI(L)  WITHIN(TSCROL(L), 0, MROWS)  
+  #define TVISI(L)  WITHIN(TSCROL(L), 0, MROWS)
   
   if (TVISI(0)) Draw_Back_First(select_tune.now == 0);
 
@@ -767,9 +772,6 @@
     #endif
   #endif
 
-  if (TVISI(TUNE_CASE_FCHNG)) DWIN_Draw_Label(TLINE(TUNE_CASE_FCHNG), GET_TEXT_F(MSG_FILAMENTCHANGE));
-  if (TVISI(TUNE_CASE_FCHNG)) Draw_Menu_Line(TUNE_CASE_FCHNG, ICON_FilMan);
-
   if (select_tune.now && TVISI(select_tune.now))
     Draw_Menu_Cursor(TSCROL(select_tune.now));
   
@@ -792,6 +794,13 @@
     if (TVISI(TUNE_CASE_ZOFF)) Draw_Menu_Line(TUNE_CASE_ZOFF, ICON_Zoffset);
     if (TVISI(TUNE_CASE_ZOFF)) DWIN_Draw_Signed_Float(font8x16,HMI_data.Text_Color,  HMI_data.Background_Color, 2, 2, 202, TLINE(TUNE_CASE_ZOFF), BABY_Z_VAR * 100);
   #endif 
+
+  if (TVISI(TUNE_CASE_FCHNG)) Draw_Menu_Line(TSCROL(TUNE_CASE_FCHNG), ICON_FilMan, GET_TEXT(MSG_FILAMENTCHANGE));
+
+  if (TVISI(TUNE_CASE_FLOW)) {
+    Draw_Menu_Line(TSCROL(TUNE_CASE_FLOW), ICON_Flow, GET_TEXT(MSG_FLOW),false);  // Flow rate
+    Draw_Menu_IntValue(HMI_data.Text_Color, HMI_data.Background_Color, TSCROL(TUNE_CASE_FLOW), planner.flow_percentage[0]);
+  }
 }
 
 inline void draw_max_en(const uint16_t line) {
@@ -1527,24 +1536,6 @@
   #define strcasecmp_P(a, b) strcasecmp((a), (b))
 #endif
 
-void make_filename(char *dst, char *src, size_t maxlen=MENU_CHAR_LIMIT) {
-  char * const name = card.longest_filename();
-  size_t pos        = strlen(name); // index of ending nul
-
-  size_t len = pos;   // nul or '.'
-  if (len > maxlen) { // Keep the name short
-    pos        = len = maxlen; // move nul down
-    dst[--pos] = '.'; // insert dots
-    dst[--pos] = '.';
-    dst[--pos] = '.';
-  }
-
-  dst[len] = '\0';    // end it
-
-  // Copy down to 0
-  while (pos--) dst[pos] = src[pos];
-}
-
 void make_name_without_ext(char *dst, char *src, size_t maxlen=MENU_CHAR_LIMIT) {
   char * const name = card.longest_filename();
   size_t pos        = strlen(name); // index of ending nul
@@ -1638,10 +1629,10 @@
 
 #if ENABLED(SCROLL_LONG_FILENAMES)
 
-  void Draw_SDItem_Shifted(int8_t &shift) {
+  void Draw_SDItem_Shifted(uint8_t &shift) {
     // Limit to the number of chars past the cutoff
     const size_t len = strlen(shift_name);
-    NOMORE(shift, (signed)_MAX(len - MENU_CHAR_LIMIT, 0U));
+    NOMORE(shift, _MAX(len - MENU_CHAR_LIMIT, 0U));
 
     // Shorten to the available space
     const size_t lastchar = _MIN((signed)len, shift + MENU_CHAR_LIMIT);
@@ -1697,7 +1688,6 @@
 //
 // Watch for media mount / unmount
 //
-
 void HMI_SDCardUpdate() {
   if (HMI_flag.home_flag) return;
   if (DWIN_lcd_sd_status != card.isMounted()) {
@@ -1731,15 +1721,9 @@
 
   #if HAS_HOTEND
     DWIN_ICON_Show(ICON, ICON_HotendTemp, 10, 383);
-<<<<<<< HEAD
-    DWIN_Draw_IntValue(true, true, 0, DWIN_FONT_STAT, HMI_data.Text_Color, HMI_data.Background_Color, 3, 28, 384, thermalManager.degHotend(0));
+    DWIN_Draw_IntValue(true, true, 0, DWIN_FONT_STAT, HMI_data.Text_Color, HMI_data.Background_Color, 3, 28, 384, thermalManager.wholeDegHotend(0));
     DWIN_Draw_String(false, false, DWIN_FONT_STAT, HMI_data.Text_Color, HMI_data.Background_Color, 25 + 3 * STAT_CHR_W + 5, 384, F("/"));
     DWIN_Draw_IntValue(true, true, 0, DWIN_FONT_STAT, HMI_data.Text_Color, HMI_data.Background_Color, 3, 25 + 4 * STAT_CHR_W + 6, 384, thermalManager.degTargetHotend(0));
-=======
-    DWIN_Draw_IntValue(true, true, 0, DWIN_FONT_STAT, Color_White, Color_Bg_Black, 3, 28, 384, thermalManager.wholeDegHotend(0));
-    DWIN_Draw_String(false, false, DWIN_FONT_STAT, Color_White, Color_Bg_Black, 25 + 3 * STAT_CHR_W + 5, 384, F("/"));
-    DWIN_Draw_IntValue(true, true, 0, DWIN_FONT_STAT, Color_White, Color_Bg_Black, 3, 25 + 4 * STAT_CHR_W + 6, 384, thermalManager.degTargetHotend(0));
->>>>>>> 3b8f83a5
 
     DWIN_ICON_Show(ICON, ICON_StepE, 112, 417);
     DWIN_Draw_IntValue(true, true, 0, DWIN_FONT_STAT, HMI_data.Text_Color, HMI_data.Background_Color, 3, 116 + 2 * STAT_CHR_W, 417, planner.flow_percentage[0]);
@@ -1748,15 +1732,9 @@
 
   #if HAS_HEATED_BED
     DWIN_ICON_Show(ICON, ICON_BedTemp, 10, 416);
-<<<<<<< HEAD
-    DWIN_Draw_IntValue(true, true, 0, DWIN_FONT_STAT, HMI_data.Text_Color, HMI_data.Background_Color, 3, 28, 417, thermalManager.degBed());
+    DWIN_Draw_IntValue(true, true, 0, DWIN_FONT_STAT, HMI_data.Text_Color, HMI_data.Background_Color, 3, 28, 417, thermalManager.wholeDegBed());
     DWIN_Draw_String(false, false, DWIN_FONT_STAT, HMI_data.Text_Color, HMI_data.Background_Color, 25 + 3 * STAT_CHR_W + 5, 417, F("/"));
     DWIN_Draw_IntValue(true, true, 0, DWIN_FONT_STAT, HMI_data.Text_Color, HMI_data.Background_Color, 3, 25 + 4 * STAT_CHR_W + 6, 417, thermalManager.degTargetBed());
-=======
-    DWIN_Draw_IntValue(true, true, 0, DWIN_FONT_STAT, Color_White, Color_Bg_Black, 3, 28, 417, thermalManager.wholeDegBed());
-    DWIN_Draw_String(false, false, DWIN_FONT_STAT, Color_White, Color_Bg_Black, 25 + 3 * STAT_CHR_W + 5, 417, F("/"));
-    DWIN_Draw_IntValue(true, true, 0, DWIN_FONT_STAT, Color_White, Color_Bg_Black, 3, 25 + 4 * STAT_CHR_W + 6, 417, thermalManager.degTargetBed());
->>>>>>> 3b8f83a5
   #endif
 
   DWIN_ICON_Show(ICON, ICON_Speed, 113, 383);
@@ -1802,8 +1780,8 @@
 void Draw_Info_Menu() {
   Clear_Main_Window();
 
-  DWIN_Draw_String(false, false, font8x16, HMI_data.Text_Color, HMI_data.Background_Color, (DWIN_WIDTH - strlen(MACHINE_SIZE) * MENU_CHR_W) / 2, 122, (char*)MACHINE_SIZE);
-  DWIN_Draw_String(false, false, font8x16, HMI_data.Text_Color, HMI_data.Background_Color, (DWIN_WIDTH - strlen(SHORT_BUILD_VERSION) * MENU_CHR_W) / 2, 195, (char*)SHORT_BUILD_VERSION);
+  DWIN_Draw_String(false, false, font8x16, HMI_data.Text_Color, HMI_data.Background_Color, (DWIN_WIDTH - strlen(MACHINE_SIZE) * MENU_CHR_W) / 2, 122, F(MACHINE_SIZE));
+  DWIN_Draw_String(false, false, font8x16, HMI_data.Text_Color, HMI_data.Background_Color, (DWIN_WIDTH - strlen(SHORT_BUILD_VERSION) * MENU_CHR_W) / 2, 195, F(SHORT_BUILD_VERSION));
   
   #ifdef USE_STRING_HEADINGS
     Draw_Title(GET_TEXT_F(MSG_INFO_SCREEN));
@@ -1910,7 +1888,7 @@
         if (ELAPSED(ms, shift_ms)) {
           const bool was_reset = shift_amt < 0;
           shift_ms = ms + 375UL + was_reset * 250UL;  // ms per character
-          int8_t shift_new = shift_amt + 1;           // Try to shift by...
+          uint8_t shift_new = shift_amt + 1;          // Try to shift by...
           Draw_SDItem_Shifted(shift_new);             // Draw the item
           if (!was_reset && shift_new == 0)           // Was it limited to 0?
             shift_ms = 0;                             // No scrolling needed
@@ -2025,11 +2003,11 @@
   ENCODER_DiffState encoder_diffState = get_encoder_state();
   if (encoder_diffState == ENCODER_DIFF_NO) return;
 
-  if (HMI_flag.done_confirm_flag) {
+  if (HMI_flag.done_confirm_flag) { // End print screen confirm
     if (encoder_diffState == ENCODER_DIFF_ENTER) {
       HMI_flag.done_confirm_flag = false;
       dwin_abort_flag = true; // Reset feedrate, return to Home
-      Goto_Main_Menu(); // M.A.R.C. review if it is necessary here
+      Goto_Main_Menu(); // Return to Main menu after print done
     }
     return;
   }
@@ -2191,7 +2169,7 @@
 
 void Draw_AdvSet_Menu() {
   Clear_Main_Window();
-  
+
   #if ADVSET_CASE_TOTAL >= 6
     const int16_t scroll = MROWS - index_advset; // Scrolled-up lines
     #define ASCROL(L) (scroll + (L))
@@ -2206,19 +2184,19 @@
   if (AVISI(0)) Draw_Back_First(select_advset.now == 0);
   if (AVISI(ADVSET_CASE_HOMEOFF)) Draw_Menu_Line(ASCROL(ADVSET_CASE_HOMEOFF), ICON_HomeOff, GET_TEXT(MSG_SET_HOME_OFFSETS),true);  // Home Offset >
   #if HAS_ONESTEP_LEVELING
-  if (AVISI(ADVSET_CASE_PROBEOFF)) Draw_Menu_Line(ASCROL(ADVSET_CASE_PROBEOFF), ICON_ProbeOff, GET_TEXT(MSG_ZPROBE_OFFSETS),true);  // Probe Offset >
+    if (AVISI(ADVSET_CASE_PROBEOFF)) Draw_Menu_Line(ASCROL(ADVSET_CASE_PROBEOFF), ICON_ProbeOff, GET_TEXT(MSG_ZPROBE_OFFSETS),true);  // Probe Offset >
   #endif
   #if ENABLED(NOZZLE_PARK_FEATURE)
-  if (AVISI(ADVSET_CASE_PARKPOS)) Draw_Menu_Line(ASCROL(ADVSET_CASE_PARKPOS), ICON_ParkPos, GET_TEXT(MSG_FILAMENT_PARK_ENABLED),true);  // Park Heat Position >
+    if (AVISI(ADVSET_CASE_PARKPOS)) Draw_Menu_Line(ASCROL(ADVSET_CASE_PARKPOS), ICON_ParkPos, GET_TEXT(MSG_FILAMENT_PARK_ENABLED),true);  // Park Heat Position >
   #endif
   if (AVISI(ADVSET_CASE_HEPID)) Draw_Menu_Line(ASCROL(ADVSET_CASE_HEPID), ICON_PIDNozzle, "Hotend PID", false);  // Nozzle PID
   if (AVISI(ADVSET_CASE_BEDPID)) Draw_Menu_Line(ASCROL(ADVSET_CASE_BEDPID), ICON_PIDbed, "Bed PID", false);  // Bed PID
   #if HAS_FILAMENT_SENSOR
-  if (AVISI(ADVSET_CASE_RUNOUT)) Draw_Menu_Line(ASCROL(ADVSET_CASE_RUNOUT), ICON_Runout, GET_TEXT(MSG_RUNOUT_SENSOR), true);  // Runout Sensor >
+    if (AVISI(ADVSET_CASE_RUNOUT)) Draw_Menu_Line(ASCROL(ADVSET_CASE_RUNOUT), ICON_Runout, GET_TEXT(MSG_RUNOUT_SENSOR), true);  // Runout Sensor >
   #endif 
   #if ENABLED(POWER_LOSS_RECOVERY)
-  if (AVISI(ADVSET_CASE_PWRLOSSR)) Draw_Menu_Line(ASCROL(ADVSET_CASE_PWRLOSSR), ICON_Motion, "Power-loss recovery", false);  // Power-loss recovery
-  if (AVISI(ADVSET_CASE_PWRLOSSR)) Draw_Chkb_Line(ASCROL(ADVSET_CASE_PWRLOSSR),recovery.enabled);
+    if (AVISI(ADVSET_CASE_PWRLOSSR)) Draw_Menu_Line(ASCROL(ADVSET_CASE_PWRLOSSR), ICON_Motion, "Power-loss recovery", false);  // Power-loss recovery
+    if (AVISI(ADVSET_CASE_PWRLOSSR)) Draw_Chkb_Line(ASCROL(ADVSET_CASE_PWRLOSSR),recovery.enabled);
   #endif
   if (AVISI(ADVSET_CASE_BRIGHTNESS)) Draw_Menu_Line(ASCROL(ADVSET_CASE_BRIGHTNESS), ICON_Motion, "LCD Brightness", false);  // LCD brightness
   if (AVISI(ADVSET_CASE_BRIGHTNESS)) Draw_Menu_IntValue(HMI_data.Text_Color, HMI_data.Background_Color, ASCROL(ADVSET_CASE_BRIGHTNESS), 3, HMI_data.Brightness);
@@ -2231,41 +2209,41 @@
   Clear_Main_Window();
   Draw_Title(GET_TEXT_F(MSG_SET_HOME_OFFSETS));                 // Home Offsets
   Draw_Back_First(select_item.now == 0);
-  Draw_Menu_Line(1, ICON_HomeOffX, GET_TEXT(MSG_HOME_XOFFSET));  // Home X Offset
+  Draw_Menu_Line(1, ICON_HomeOffX, GET_TEXT(MSG_HOME_OFFSET_X));  // Home X Offset
   DWIN_Draw_Signed_Float(font8x16, HMI_data.Text_Color, HMI_data.Background_Color, 3, 1, 216, MBASE(1), HMI_ValueStruct.Home_OffX_scaled);
-  Draw_Menu_Line(2, ICON_HomeOffY, GET_TEXT(MSG_HOME_YOFFSET));  // Home Y Offset
+  Draw_Menu_Line(2, ICON_HomeOffY, GET_TEXT(MSG_HOME_OFFSET_Y));  // Home Y Offset
   DWIN_Draw_Signed_Float(font8x16, HMI_data.Text_Color, HMI_data.Background_Color, 3, 1, 216, MBASE(2), HMI_ValueStruct.Home_OffY_scaled);
-  Draw_Menu_Line(3, ICON_HomeOffZ, GET_TEXT(MSG_HOME_ZOFFSET));  // Home Y Offset
+  Draw_Menu_Line(3, ICON_HomeOffZ, GET_TEXT(MSG_HOME_OFFSET_Z));  // Home Y Offset
   DWIN_Draw_Signed_Float(font8x16, HMI_data.Text_Color, HMI_data.Background_Color, 3, 1, 216, MBASE(3), HMI_ValueStruct.Home_OffZ_scaled);
   if (select_item.now) Draw_Menu_Cursor(select_item.now);
 }
 
 #if HAS_ONESTEP_LEVELING
-void Draw_ProbeOff_Menu() {
-  Clear_Main_Window();
-  Draw_Title(GET_TEXT_F(MSG_ZPROBE_OFFSETS));                 // Probe Offsets
-  Draw_Back_First(select_item.now == 0);
-  Draw_Menu_Line(1, ICON_ProbeOffX, GET_TEXT(MSG_ZPROBE_XOFFSET));  // Probe X Offset
-  DWIN_Draw_Signed_Float(font8x16, HMI_data.Text_Color, HMI_data.Background_Color, 3, 1, 216, MBASE(1), HMI_ValueStruct.Probe_OffX_scaled);
-  Draw_Menu_Line(2, ICON_ProbeOffY, GET_TEXT(MSG_ZPROBE_YOFFSET));  // Probe Y Offset
-  DWIN_Draw_Signed_Float(font8x16, HMI_data.Text_Color, HMI_data.Background_Color, 3, 1, 216, MBASE(2), HMI_ValueStruct.Probe_OffY_scaled);
-  if (select_item.now) Draw_Menu_Cursor(select_item.now);
-}
+  void Draw_ProbeOff_Menu() {
+    Clear_Main_Window();
+    Draw_Title(GET_TEXT_F(MSG_ZPROBE_OFFSETS));                 // Probe Offsets
+    Draw_Back_First(select_item.now == 0);
+    Draw_Menu_Line(1, ICON_ProbeOffX, GET_TEXT(MSG_ZPROBE_XOFFSET));  // Probe X Offset
+    DWIN_Draw_Signed_Float(font8x16, HMI_data.Text_Color, HMI_data.Background_Color, 3, 1, 216, MBASE(1), HMI_ValueStruct.Probe_OffX_scaled);
+    Draw_Menu_Line(2, ICON_ProbeOffY, GET_TEXT(MSG_ZPROBE_YOFFSET));  // Probe Y Offset
+    DWIN_Draw_Signed_Float(font8x16, HMI_data.Text_Color, HMI_data.Background_Color, 3, 1, 216, MBASE(2), HMI_ValueStruct.Probe_OffY_scaled);
+    if (select_item.now) Draw_Menu_Cursor(select_item.now);
+  }
 #endif
 
 #if ADVSET_CASE_PARKPOS
-void Draw_ParkPos_Menu() {
-  Clear_Main_Window();
-  Draw_Title(GET_TEXT_F(MSG_FILAMENT_PARK_ENABLED));                 // Park Heat Position
-  Draw_Back_First(select_item.now == 0);
-  Draw_Menu_Line(1, ICON_ParkPosX, GET_TEXT(MSG_PARK_XPOSITION));  // Park X Position
-  DWIN_Draw_Signed_Float(font8x16, HMI_data.Text_Color, HMI_data.Background_Color, 3, 1, 216, MBASE(1), HMI_ValueStruct.Park_PosX_scaled);
-  Draw_Menu_Line(2, ICON_ParkPosY, GET_TEXT(MSG_PARK_YPOSITION));  // Park Y Position
-  DWIN_Draw_Signed_Float(font8x16, HMI_data.Text_Color, HMI_data.Background_Color, 3, 1, 216, MBASE(2), HMI_ValueStruct.Park_PosY_scaled);
-  Draw_Menu_Line(3, ICON_ParkPosZ, GET_TEXT(MSG_PARK_ZRAISE));     // Park Z Raise
-  DWIN_Draw_Signed_Float(font8x16, HMI_data.Text_Color, HMI_data.Background_Color, 3, 1, 216, MBASE(3), HMI_ValueStruct.Park_PosZ_scaled);
-  if (select_item.now) Draw_Menu_Cursor(select_item.now);
-}
+  void Draw_ParkPos_Menu() {
+    Clear_Main_Window();
+    Draw_Title(GET_TEXT_F(MSG_FILAMENT_PARK_ENABLED));                 // Park Heat Position
+    Draw_Back_First(select_item.now == 0);
+    Draw_Menu_Line(1, ICON_ParkPosX, GET_TEXT(MSG_PARK_XPOSITION));  // Park X Position
+    DWIN_Draw_Signed_Float(font8x16, HMI_data.Text_Color, HMI_data.Background_Color, 3, 1, 216, MBASE(1), HMI_ValueStruct.Park_PosX_scaled);
+    Draw_Menu_Line(2, ICON_ParkPosY, GET_TEXT(MSG_PARK_YPOSITION));  // Park Y Position
+    DWIN_Draw_Signed_Float(font8x16, HMI_data.Text_Color, HMI_data.Background_Color, 3, 1, 216, MBASE(2), HMI_ValueStruct.Park_PosY_scaled);
+    Draw_Menu_Line(3, ICON_ParkPosZ, GET_TEXT(MSG_PARK_ZRAISE));     // Park Z Raise
+    DWIN_Draw_Signed_Float(font8x16, HMI_data.Text_Color, HMI_data.Background_Color, 3, 1, 216, MBASE(3), HMI_ValueStruct.Park_PosZ_scaled);
+    if (select_item.now) Draw_Menu_Cursor(select_item.now);
+  }
 #endif
 
 #if HAS_FILAMENT_SENSOR
@@ -2808,10 +2786,10 @@
           case MROWS :
             Draw_Back_First();
             break;
-          case MROWS+1 :  // Temperature >
+          case MROWS + 1: // Temperature >
             Draw_Menu_Line(0, ICON_Temperature, GET_TEXT(MSG_TEMPERATURE), true);
             break;
-          case MROWS+2 :  // Move >
+          case MROWS + 2: // Move >
             Draw_Menu_Line(0, ICON_Motion, GET_TEXT(MSG_MOTION), true);
           default: break;
         }
@@ -3384,6 +3362,7 @@
     case GetColor_value:Draw_GetColor(RGB(HMI_ValueStruct.Color[2], HMI_ValueStruct.Color[1], HMI_ValueStruct.Color[0])); break;
     case Info         : Draw_Info_Menu(); break;
     case Tune         : Draw_Tune_Menu(); break;
+    case TuneFlow     : Draw_Tune_Menu(); break;
     #if HAS_HOTEND
     case PLAPreheat   : Draw_PLA_Menu(); break;
     case ABSPreheat   : Draw_ABS_Menu(); break;
@@ -3496,25 +3475,31 @@
   DWIN_UpdateLCD();
 }
 
-void HMI_PrintFlow() {
+void HMI_Flow(const processID process, uint16_t y) {
   ENCODER_DiffState encoder_diffState = Encoder_ReceiveAnalyze();
   if (encoder_diffState != ENCODER_DIFF_NO) {
     if (Apply_Encoder(encoder_diffState, HMI_ValueStruct.print_flow)) {
-      checkkey = Motion;
+      checkkey = process;
       EncoderRate.enabled = false;
       planner.flow_percentage[0] = HMI_ValueStruct.print_flow;
-      DWIN_Draw_IntValue(true, true, 0, font8x16, HMI_data.Text_Color, HMI_data.Background_Color, 3, 216, MBASE(MOTION_CASE_FLOW),planner.flow_percentage[0]);
+      DWIN_Draw_IntValue(true, true, 0, font8x16, HMI_data.Text_Color, HMI_data.Background_Color, 3, 216, y, planner.flow_percentage[0]);
       return;
     }
     // print_flow limit
     LIMIT(HMI_ValueStruct.print_flow, MIN_PRINT_FLOW, MAX_PRINT_FLOW);
     // print_flow value
-    DWIN_Draw_IntValue(true, true, 0, font8x16, HMI_data.Text_Color, HMI_data.Selected_Color, 3, 216, MBASE(MOTION_CASE_FLOW),HMI_ValueStruct.print_flow);
-  }
-}
+    DWIN_Draw_IntValue(true, true, 0, font8x16, HMI_data.Text_Color, HMI_data.Selected_Color, 3, 216, y, HMI_ValueStruct.print_flow);
+  }
+}
+
+inline void HMI_PrintFlow() { HMI_Flow(Motion, MBASE(MOTION_CASE_FLOW)); }
 
 /* Reset Printer */
 void HMI_Reboot() {
+  dwin_abort_flag = true;                     // Reset feedrate, return to Home
+  wait_for_heatup = wait_for_user = false;    // Stop waiting for heating/user
+  thermalManager.disable_all_heaters();
+  planner.finish_and_disable();
   last_checkkey = MainMenu;
   checkkey = Popup_Window;
   queue.inject_P(PSTR("M997"));
@@ -3590,6 +3575,7 @@
             break;
           default: break;
         }
+
       }
       else {
         Move_Highlight(-1, select_advset.now + MROWS - index_advset);
@@ -3604,23 +3590,28 @@
         index_control = CONTROL_CASE_ADVSET;
         Draw_Control_Menu();
         break;
-      case ADVSET_CASE_HOMEOFF:   // Home Offsets
-        checkkey = HomeOff;
-        select_item.reset();
-        HMI_ValueStruct.Home_OffX_scaled = home_offset[X_AXIS]*10;
-        HMI_ValueStruct.Home_OffY_scaled = home_offset[Y_AXIS]*10;
-        HMI_ValueStruct.Home_OffZ_scaled = home_offset[Z_AXIS]*10;
-        Draw_HomeOff_Menu();
-        break;
+
+      #if HAS_HOME_OFFSET
+        case ADVSET_CASE_HOMEOFF:   // Home Offsets
+          checkkey = HomeOff;
+          select_item.reset();
+          HMI_ValueStruct.Home_OffX_scaled = home_offset[X_AXIS] * 10;
+          HMI_ValueStruct.Home_OffY_scaled = home_offset[Y_AXIS] * 10;
+          HMI_ValueStruct.Home_OffZ_scaled = home_offset[Z_AXIS] * 10;
+          Draw_HomeOff_Menu();
+          break;
+      #endif
+
       #if HAS_ONESTEP_LEVELING
-      case ADVSET_CASE_PROBEOFF:   // Probe Offsets
-        checkkey = ProbeOff;
-        select_item.reset();
-        HMI_ValueStruct.Probe_OffX_scaled = probe.offset.x * 10;
-        HMI_ValueStruct.Probe_OffY_scaled = probe.offset.y * 10;
-        Draw_ProbeOff_Menu();
-        break;
+        case ADVSET_CASE_PROBEOFF:   // Probe Offsets
+          checkkey = ProbeOff;
+          select_item.reset();
+          HMI_ValueStruct.Probe_OffX_scaled = probe.offset.x * 10;
+          HMI_ValueStruct.Probe_OffY_scaled = probe.offset.y * 10;
+          Draw_ProbeOff_Menu();
+          break;
       #endif
+
       #if ENABLED(NOZZLE_PARK_FEATURE)
       case ADVSET_CASE_PARKPOS:   // Park Heat Position
         checkkey = ParkPos;
@@ -3631,27 +3622,36 @@
         Draw_ParkPos_Menu();
         break;
       #endif
-      case ADVSET_CASE_HEPID:   // Nozzle PID Autotune
-        thermalManager.setTargetHotend(ui.material_preset[0].hotend_temp,0);
-        thermalManager.PID_autotune(ui.material_preset[0].hotend_temp, H_E0, 10, true);
-        break;
-      case ADVSET_CASE_BEDPID:   // Bed PID Autotune
-        thermalManager.setTargetBed(ui.material_preset[0].hotend_temp);
-        thermalManager.PID_autotune(ui.material_preset[0].bed_temp, H_BED, 10, true);
-        break;
+
+      #if HAS_HOTEND
+        case ADVSET_CASE_HEPID:   // Nozzle PID Autotune
+          thermalManager.setTargetHotend(ui.material_preset[0].hotend_temp, 0);
+          thermalManager.PID_autotune(ui.material_preset[0].hotend_temp, H_E0, 10, true);
+          break;
+      #endif
+
+      #if HAS_HEATED_BED
+        case ADVSET_CASE_BEDPID:  // Bed PID Autotune
+          thermalManager.setTargetBed(ui.material_preset[0].bed_temp);
+          thermalManager.PID_autotune(ui.material_preset[0].bed_temp, H_BED, 10, true);
+          break;
+      #endif
+
       #if HAS_FILAMENT_SENSOR
-      case ADVSET_CASE_RUNOUT :  // Runout sensor
-        checkkey = RunOut;
-        select_item.reset();
-        Draw_Runout_Menu();
-        break;
+        case ADVSET_CASE_RUNOUT :  // Runout sensor
+          checkkey = RunOut;
+          select_item.reset();
+          Draw_Runout_Menu();
+          break;
       #endif
+
       #if ENABLED(POWER_LOSS_RECOVERY)
-      case ADVSET_CASE_PWRLOSSR :  // Power-loss recovery
-        recovery.enable(!recovery.enabled);
-        Draw_Chkb_Line(ADVSET_CASE_PWRLOSSR + MROWS - index_advset,recovery.enabled);
-        break;
+        case ADVSET_CASE_PWRLOSSR :  // Power-loss recovery
+          recovery.enable(!recovery.enabled);
+          Draw_Chkb_Line(ADVSET_CASE_PWRLOSSR + MROWS - index_advset,recovery.enabled);
+          break;
       #endif
+
       case ADVSET_CASE_BRIGHTNESS : // LCD brightness
         checkkey = Brightness;
         HMI_ValueStruct.Brightness = HMI_data.Brightness;
@@ -3668,326 +3668,266 @@
   DWIN_UpdateLCD();
 }
 
-/*Home Offset */
-void HMI_HomeOff() {
-  ENCODER_DiffState encoder_diffState = get_encoder_state();
-  if (encoder_diffState == ENCODER_DIFF_NO) return;
-
-  // Avoid flicker by updating only the previous menu
-  if (encoder_diffState == ENCODER_DIFF_CW) {
-    if (select_item.inc(1 + 3)) Move_Highlight(1, select_item.now);
-  }
-  else if (encoder_diffState == ENCODER_DIFF_CCW) {
-    if (select_item.dec()) Move_Highlight(-1, select_item.now);
-  }
-  else if (encoder_diffState == ENCODER_DIFF_ENTER) {
-    switch (select_item.now) {
-      case 0: // Back
-        checkkey = AdvSet;
-        select_advset.set(ADVSET_CASE_HOMEOFF);
-        Draw_AdvSet_Menu();
-        break;
-      case 1: // Home Offset X
-        checkkey = HomeOffX;
-        DWIN_Draw_Signed_Float(font8x16, HMI_data.Text_Color, HMI_data.Selected_Color, 3, 1, 216, MBASE(1), HMI_ValueStruct.Home_OffX_scaled);
-        EncoderRate.enabled = true;
-        break;
-      case 2: // Home Offset Y
-        checkkey = HomeOffY;
-        DWIN_Draw_Signed_Float(font8x16, HMI_data.Text_Color, HMI_data.Selected_Color, 3, 1, 216, MBASE(2), HMI_ValueStruct.Home_OffY_scaled);
-        EncoderRate.enabled = true;
-        break;
-      case 3: // Home Offset Z
-        checkkey = HomeOffZ;
-        DWIN_Draw_Signed_Float(font8x16, HMI_data.Text_Color, HMI_data.Selected_Color, 3, 1, 216, MBASE(3), HMI_ValueStruct.Home_OffZ_scaled);
-        EncoderRate.enabled = true;
-        break;
-      default: break;
-    }
-  }
-  DWIN_UpdateLCD();
-}
-
-void HMI_HomeOffX(){
-  ENCODER_DiffState encoder_diffState = Encoder_ReceiveAnalyze();
-  if (encoder_diffState != ENCODER_DIFF_NO) {
-    if (Apply_Encoder(encoder_diffState, HMI_ValueStruct.Home_OffX_scaled)) {
-      checkkey = HomeOff;
-      EncoderRate.enabled = false;
-      set_home_offset(X_AXIS, HMI_ValueStruct.Home_OffX_scaled / 10);
-      DWIN_Draw_Signed_Float(font8x16, HMI_data.Text_Color, HMI_data.Background_Color, 3, 1, 216, MBASE(select_item.now), HMI_ValueStruct.Home_OffX_scaled);
-      return;
-    }
-    LIMIT(HMI_ValueStruct.Home_OffX_scaled, -500, 500);
-    DWIN_Draw_Signed_Float(font8x16, HMI_data.Text_Color, HMI_data.Selected_Color, 3, UNITFDIGITS, 216, MBASE(select_item.now), HMI_ValueStruct.Home_OffX_scaled);
-  }
-}
-
-void HMI_HomeOffY(){
-  ENCODER_DiffState encoder_diffState = Encoder_ReceiveAnalyze();
-  if (encoder_diffState != ENCODER_DIFF_NO) {
-    if (Apply_Encoder(encoder_diffState, HMI_ValueStruct.Home_OffY_scaled)) {
-      checkkey = HomeOff;
-      EncoderRate.enabled = false;
-      set_home_offset(Y_AXIS, HMI_ValueStruct.Home_OffY_scaled / 10);
-      DWIN_Draw_Signed_Float(font8x16, HMI_data.Text_Color, HMI_data.Background_Color, 3, 1, 216, MBASE(select_item.now), HMI_ValueStruct.Home_OffY_scaled);
-      return;
-    }
-    LIMIT(HMI_ValueStruct.Home_OffY_scaled, -500, 500);
-    DWIN_Draw_Signed_Float(font8x16, HMI_data.Text_Color, HMI_data.Selected_Color, 3, UNITFDIGITS, 216, MBASE(select_item.now), HMI_ValueStruct.Home_OffY_scaled);
-  }
-}
-
-void HMI_HomeOffZ(){
-  ENCODER_DiffState encoder_diffState = Encoder_ReceiveAnalyze();
-  if (encoder_diffState != ENCODER_DIFF_NO) {
-    if (Apply_Encoder(encoder_diffState, HMI_ValueStruct.Home_OffZ_scaled)) {
-      checkkey = HomeOff;
-      EncoderRate.enabled = false;
-      set_home_offset(Z_AXIS, HMI_ValueStruct.Home_OffZ_scaled / 10);
-      DWIN_Draw_Signed_Float(font8x16, HMI_data.Text_Color, HMI_data.Background_Color, 3, 1, 216, MBASE(select_item.now), HMI_ValueStruct.Home_OffZ_scaled);
-      return;
-    }
-    LIMIT(HMI_ValueStruct.Home_OffZ_scaled, -20, 20);
-    DWIN_Draw_Signed_Float(font8x16, HMI_data.Text_Color, HMI_data.Selected_Color, 3, UNITFDIGITS, 216, MBASE(select_item.now), HMI_ValueStruct.Home_OffZ_scaled);
-  }
-}
-
+#if HAS_HOME_OFFSET
+
+  /* Home Offset */
+  void HMI_HomeOff() {
+    ENCODER_DiffState encoder_diffState = get_encoder_state();
+    if (encoder_diffState == ENCODER_DIFF_NO) return;
+
+    // Avoid flicker by updating only the previous menu
+    if (encoder_diffState == ENCODER_DIFF_CW) {
+      if (select_item.inc(1 + 3)) Move_Highlight(1, select_item.now);
+    }
+    else if (encoder_diffState == ENCODER_DIFF_CCW) {
+      if (select_item.dec()) Move_Highlight(-1, select_item.now);
+    }
+    else if (encoder_diffState == ENCODER_DIFF_ENTER) {
+      switch (select_item.now) {
+        case 0: // Back
+          checkkey = AdvSet;
+          select_advset.set(ADVSET_CASE_HOMEOFF);
+          Draw_AdvSet_Menu();
+          break;
+        case 1: // Home Offset X
+          checkkey = HomeOffX;
+          DWIN_Draw_Signed_Float(font8x16, HMI_data.Text_Color, HMI_data.Selected_Color, 3, 1, 216, MBASE(1), HMI_ValueStruct.Home_OffX_scaled);
+          EncoderRate.enabled = true;
+          break;
+        case 2: // Home Offset Y
+          checkkey = HomeOffY;
+          DWIN_Draw_Signed_Float(font8x16, HMI_data.Text_Color, HMI_data.Selected_Color, 3, 1, 216, MBASE(2), HMI_ValueStruct.Home_OffY_scaled);
+          EncoderRate.enabled = true;
+          break;
+        case 3: // Home Offset Z
+          checkkey = HomeOffZ;
+          DWIN_Draw_Signed_Float(font8x16, HMI_data.Text_Color, HMI_data.Selected_Color, 3, 1, 216, MBASE(3), HMI_ValueStruct.Home_OffZ_scaled);
+          EncoderRate.enabled = true;
+          break;
+        default: break;
+      }
+    }
+    DWIN_UpdateLCD();
+  }
+
+  void HMI_HomeOffN(const AxisEnum axis, float &posScaled, const_float_t lo, const_float_t hi) {
+    ENCODER_DiffState encoder_diffState = Encoder_ReceiveAnalyze();
+    if (encoder_diffState != ENCODER_DIFF_NO) {
+      if (Apply_Encoder(encoder_diffState, posScaled)) {
+        checkkey = HomeOff;
+        EncoderRate.enabled = false;
+        set_home_offset(axis, posScaled / 10);
+        DWIN_Draw_Signed_Float(font8x16, HMI_data.Text_Color, HMI_data.Background_Color, 3, 1, 216, MBASE(select_item.now), posScaled);
+        return;
+      }
+      LIMIT(posScaled, lo, hi);
+      DWIN_Draw_Signed_Float(font8x16, HMI_data.Text_Color, HMI_data.Selected_Color, 3, UNITFDIGITS, 216, MBASE(select_item.now), posScaled);
+    }
+  }
+
+  void HMI_HomeOffX() { HMI_HomeOffN(X_AXIS, HMI_ValueStruct.Home_OffX_scaled, -500, 500); }
+  void HMI_HomeOffY() { HMI_HomeOffN(Y_AXIS, HMI_ValueStruct.Home_OffY_scaled, -500, 500); }
+  void HMI_HomeOffZ() { HMI_HomeOffN(Z_AXIS, HMI_ValueStruct.Home_OffZ_scaled,  -20,  20); }
+
+#endif // HAS_HOME_OFFSET
 
 #if HAS_ONESTEP_LEVELING
-/*Probe Offset */
-void HMI_ProbeOff() {
-  ENCODER_DiffState encoder_diffState = get_encoder_state();
-  if (encoder_diffState == ENCODER_DIFF_NO) return;
-
-  // Avoid flicker by updating only the previous menu
-  if (encoder_diffState == ENCODER_DIFF_CW) {
-    if (select_item.inc(1 + 2)) Move_Highlight(1, select_item.now);
-  }
-  else if (encoder_diffState == ENCODER_DIFF_CCW) {
-    if (select_item.dec()) Move_Highlight(-1, select_item.now);
-  }
-  else if (encoder_diffState == ENCODER_DIFF_ENTER) {
-    switch (select_item.now) {
-      case 0: // Back
-        checkkey = AdvSet;
-        select_advset.set(ADVSET_CASE_PROBEOFF);
-        Draw_AdvSet_Menu();
-        break;
-      case 1: // Probe Offset X
-        checkkey = ProbeOffX;
-        DWIN_Draw_Signed_Float(font8x16, HMI_data.Text_Color, HMI_data.Selected_Color, 3, 1, 216, MBASE(1), HMI_ValueStruct.Probe_OffX_scaled);
-        EncoderRate.enabled = true;
-        break;
-      case 2: // Probe Offset X
-        checkkey = ProbeOffY;
-        DWIN_Draw_Signed_Float(font8x16, HMI_data.Text_Color, HMI_data.Selected_Color, 3, 1, 216, MBASE(2), HMI_ValueStruct.Probe_OffY_scaled);
-        EncoderRate.enabled = true;
-        break;
-    }
-  }
-  DWIN_UpdateLCD();
-}
-
-void HMI_ProbeOffX(){
-  ENCODER_DiffState encoder_diffState = Encoder_ReceiveAnalyze();
-  if (encoder_diffState != ENCODER_DIFF_NO) {
-    if (Apply_Encoder(encoder_diffState, HMI_ValueStruct.Probe_OffX_scaled)) {
-      checkkey = ProbeOff;
-      EncoderRate.enabled = false;
-      probe.offset.x = HMI_ValueStruct.Probe_OffX_scaled / 10;
-      DWIN_Draw_Signed_Float(font8x16, HMI_data.Text_Color, HMI_data.Background_Color, 3, 1, 216, MBASE(select_item.now), HMI_ValueStruct.Probe_OffX_scaled);
-      return;
-    }
-
-    LIMIT(HMI_ValueStruct.Probe_OffX_scaled, -500, 500);
-    DWIN_Draw_Signed_Float(font8x16, HMI_data.Text_Color, HMI_data.Selected_Color, 3, UNITFDIGITS, 216, MBASE(select_item.now), HMI_ValueStruct.Probe_OffX_scaled);
-  }
-}
-
-void HMI_ProbeOffY(){
-  ENCODER_DiffState encoder_diffState = Encoder_ReceiveAnalyze();
-  if (encoder_diffState != ENCODER_DIFF_NO) {
-    if (Apply_Encoder(encoder_diffState, HMI_ValueStruct.Probe_OffY_scaled)) {
-      checkkey = ProbeOff;
-      EncoderRate.enabled = false;
-      probe.offset.y = HMI_ValueStruct.Probe_OffY_scaled / 10;
-      DWIN_Draw_Signed_Float(font8x16, HMI_data.Text_Color, HMI_data.Background_Color, 3, 1, 216, MBASE(select_item.now), HMI_ValueStruct.Probe_OffY_scaled);
-      return;
-    }
-    LIMIT(HMI_ValueStruct.Probe_OffY_scaled, -500, 500);
-    DWIN_Draw_Signed_Float(font8x16, HMI_data.Text_Color, HMI_data.Selected_Color, 3, UNITFDIGITS, 216, MBASE(select_item.now), HMI_ValueStruct.Probe_OffY_scaled);
-  }
-}
+  /*Probe Offset */
+  void HMI_ProbeOff() {
+    ENCODER_DiffState encoder_diffState = get_encoder_state();
+    if (encoder_diffState == ENCODER_DIFF_NO) return;
+
+    // Avoid flicker by updating only the previous menu
+    if (encoder_diffState == ENCODER_DIFF_CW) {
+      if (select_item.inc(1 + 2)) Move_Highlight(1, select_item.now);
+    }
+    else if (encoder_diffState == ENCODER_DIFF_CCW) {
+      if (select_item.dec()) Move_Highlight(-1, select_item.now);
+    }
+    else if (encoder_diffState == ENCODER_DIFF_ENTER) {
+      switch (select_item.now) {
+        case 0: // Back
+          checkkey = AdvSet;
+          select_advset.set(ADVSET_CASE_PROBEOFF);
+          Draw_AdvSet_Menu();
+          break;
+        case 1: // Probe Offset X
+          checkkey = ProbeOffX;
+          DWIN_Draw_Signed_Float(font8x16, HMI_data.Text_Color, HMI_data.Selected_Color, 3, 1, 216, MBASE(1), HMI_ValueStruct.Probe_OffX_scaled);
+          EncoderRate.enabled = true;
+          break;
+        case 2: // Probe Offset X
+          checkkey = ProbeOffY;
+          DWIN_Draw_Signed_Float(font8x16, HMI_data.Text_Color, HMI_data.Selected_Color, 3, 1, 216, MBASE(2), HMI_ValueStruct.Probe_OffY_scaled);
+          EncoderRate.enabled = true;
+          break;
+      }
+    }
+    DWIN_UpdateLCD();
+  }
+
+  void HMI_ProbeOffN(float &posScaled, float &offset_ref) {
+    ENCODER_DiffState encoder_diffState = Encoder_ReceiveAnalyze();
+    if (encoder_diffState != ENCODER_DIFF_NO) {
+      if (Apply_Encoder(encoder_diffState, posScaled)) {
+        checkkey = ProbeOff;
+        EncoderRate.enabled = false;
+        offset_ref = posScaled / 10;
+        DWIN_Draw_Signed_Float(font8x16, HMI_data.Text_Color, HMI_data.Background_Color, 3, 1, 216, MBASE(select_item.now), posScaled);
+        return;
+      }
+      LIMIT(posScaled, -500, 500);
+      DWIN_Draw_Signed_Float(font8x16, HMI_data.Text_Color, HMI_data.Selected_Color, 3, UNITFDIGITS, 216, MBASE(select_item.now), posScaled);
+    }
+  }
+
+  void HMI_ProbeOffX() { HMI_ProbeOffN(HMI_ValueStruct.Probe_OffX_scaled, probe.offset.x); }
+  void HMI_ProbeOffY() { HMI_ProbeOffN(HMI_ValueStruct.Probe_OffY_scaled, probe.offset.y); }
+
+#endif // HAS_ONESTEP_LEVELING
+
+#if ENABLED(NOZZLE_PARK_FEATURE)
+  /*Park Heat Position */
+  void HMI_ParkPos() {
+    ENCODER_DiffState encoder_diffState = get_encoder_state();
+    if (encoder_diffState == ENCODER_DIFF_NO) return;
+
+    // Avoid flicker by updating only the previous menu
+    if (encoder_diffState == ENCODER_DIFF_CW) {
+      if (select_item.inc(1 + 3)) Move_Highlight(1, select_item.now);
+    }
+    else if (encoder_diffState == ENCODER_DIFF_CCW) {
+      if (select_item.dec()) Move_Highlight(-1, select_item.now);
+    }
+    else if (encoder_diffState == ENCODER_DIFF_ENTER) {
+      switch (select_item.now) {
+        case 0: // Back
+          checkkey = AdvSet;
+          select_advset.set(ADVSET_CASE_PARKPOS);
+          Draw_AdvSet_Menu();
+          break;
+        case 1: // Park Heat Position X
+          checkkey = ParkPosX;
+          DWIN_Draw_Signed_Float(font8x16, HMI_data.Text_Color, HMI_data.Selected_Color, 3, 1, 216, MBASE(1), HMI_ValueStruct.Park_PosX_scaled);
+          EncoderRate.enabled = true;
+          break;
+        case 2: // Park Heat Position Y
+          checkkey = ParkPosY;
+          DWIN_Draw_Signed_Float(font8x16, HMI_data.Text_Color, HMI_data.Selected_Color, 3, 1, 216, MBASE(2), HMI_ValueStruct.Park_PosY_scaled);
+          EncoderRate.enabled = true;
+          break;
+        case 3: // Park Heat Position Z
+          checkkey = ParkPosZ;
+          DWIN_Draw_Signed_Float(font8x16, HMI_data.Text_Color, HMI_data.Selected_Color, 3, 1, 216, MBASE(3), HMI_ValueStruct.Park_PosZ_scaled);
+          EncoderRate.enabled = true;
+          break;
+      }
+    }
+    DWIN_UpdateLCD();
+  }
+
+  void HMI_ParkPosN(float &posScaled, float &offset_ref, const_float_t lo, const_float_t hi) {
+    ENCODER_DiffState encoder_diffState = Encoder_ReceiveAnalyze();
+    if (encoder_diffState != ENCODER_DIFF_NO) {
+      if (Apply_Encoder(encoder_diffState, posScaled)) {
+        checkkey = ParkPos;
+        EncoderRate.enabled = false;
+        offset_ref = posScaled / 10;
+        DWIN_Draw_Signed_Float(font8x16, HMI_data.Text_Color, HMI_data.Background_Color, 3, 1, 216, MBASE(select_item.now), posScaled);
+        return;
+      }
+      LIMIT(posScaled, lo, hi);
+      DWIN_Draw_Signed_Float(font8x16, HMI_data.Text_Color, HMI_data.Selected_Color, 3, UNITFDIGITS, 216, MBASE(select_item.now), posScaled);
+    }
+  }
+
+  void HMI_ParkPosX() { HMI_ParkPosN(HMI_ValueStruct.Park_PosX_scaled, HMI_data.Park_point.x, 0, X_MAX_POS * 10); }
+  void HMI_ParkPosY() { HMI_ParkPosN(HMI_ValueStruct.Park_PosY_scaled, HMI_data.Park_point.y, 0, Y_MAX_POS * 10); }
+  void HMI_ParkPosZ() { HMI_ParkPosN(HMI_ValueStruct.Park_PosZ_scaled, HMI_data.Park_point.z, 0, 50 * 10); }
+
+#endif //NOZZLE_PARK_FEATURE
+
+#if HAS_FILAMENT_SENSOR
+  /* Runout */
+  void HMI_RunOut() {
+    ENCODER_DiffState encoder_diffState = get_encoder_state();
+    if (encoder_diffState == ENCODER_DIFF_NO) return;
+
+    // Avoid flicker by updating only the previous menu
+    if (encoder_diffState == ENCODER_DIFF_CW) {
+      if (select_item.inc(1 + 2 + 2 * ENABLED(ADVANCED_PAUSE_FEATURE))) Move_Highlight(1, select_item.now);
+    }
+    else if (encoder_diffState == ENCODER_DIFF_CCW) {
+      if (select_item.dec()) Move_Highlight(-1, select_item.now);
+    }
+    else if (encoder_diffState == ENCODER_DIFF_ENTER) {
+      switch (select_item.now) {
+        case 0: // Back
+          checkkey = AdvSet;
+          select_advset.set(ADVSET_CASE_RUNOUT);
+          Draw_AdvSet_Menu();
+          break;
+        case 1: // Active Runout sensor
+          runout.reset();
+          runout.enabled = !runout.enabled;
+          Draw_Chkb_Line(1,runout.enabled);
+          break;
+        case 2: // Runout active State
+          runout.reset();
+          runout.enabled = false;
+          Draw_Chkb_Line(1,runout.enabled);
+          HMI_data.Runout_active_state = !HMI_data.Runout_active_state;
+          DWIN_Draw_Rectangle(1, HMI_data.Background_Color, 216, MBASE(2), 216 + 4 * MENU_CHR_W, MBASE(2)+20);
+          DWIN_Draw_String(false, false, font8x16, HMI_data.Text_Color, HMI_data.Background_Color, 216, MBASE(2), HMI_data.Runout_active_state ? GET_TEXT_F(MSG_HIGH) : GET_TEXT_F(MSG_LOW));
+          break;
+        #if ENABLED(ADVANCED_PAUSE_FEATURE)
+        case 3: // Filament Load length
+          checkkey = LoadLength;
+          Draw_Menu_IntValue(HMI_data.Text_Color, HMI_data.Selected_Color, 3, 3, HMI_ValueStruct.LoadLength);
+          EncoderRate.enabled = true;
+          break;
+        case 4: // Filament Unload length
+          checkkey = UnloadLength;
+          Draw_Menu_IntValue(HMI_data.Text_Color, HMI_data.Selected_Color, 4, 3, HMI_ValueStruct.UnloadLength);
+          EncoderRate.enabled = true;
+          break;
+        #endif
+      }
+    }
+    DWIN_UpdateLCD();
+  }
 #endif
 
-#if ENABLED(NOZZLE_PARK_FEATURE)
-/*Park Heat Position */
-void HMI_ParkPos() {
-  ENCODER_DiffState encoder_diffState = get_encoder_state();
-  if (encoder_diffState == ENCODER_DIFF_NO) return;
-
-  // Avoid flicker by updating only the previous menu
-  if (encoder_diffState == ENCODER_DIFF_CW) {
-    if (select_item.inc(1 + 3)) Move_Highlight(1, select_item.now);
-  }
-  else if (encoder_diffState == ENCODER_DIFF_CCW) {
-    if (select_item.dec()) Move_Highlight(-1, select_item.now);
-  }
-  else if (encoder_diffState == ENCODER_DIFF_ENTER) {
-    switch (select_item.now) {
-      case 0: // Back
-        checkkey = AdvSet;
-        select_advset.set(ADVSET_CASE_PARKPOS);
-        Draw_AdvSet_Menu();
-        break;
-      case 1: // Park Heat Position X
-        checkkey = ParkPosX;
-        DWIN_Draw_Signed_Float(font8x16, HMI_data.Text_Color, HMI_data.Selected_Color, 3, 1, 216, MBASE(1), HMI_ValueStruct.Park_PosX_scaled);
-        EncoderRate.enabled = true;
-        break;
-      case 2: // Park Heat Position Y
-        checkkey = ParkPosY;
-        DWIN_Draw_Signed_Float(font8x16, HMI_data.Text_Color, HMI_data.Selected_Color, 3, 1, 216, MBASE(2), HMI_ValueStruct.Park_PosY_scaled);
-        EncoderRate.enabled = true;
-        break;
-      case 3: // Park Heat Position Z
-        checkkey = ParkPosZ;
-        DWIN_Draw_Signed_Float(font8x16, HMI_data.Text_Color, HMI_data.Selected_Color, 3, 1, 216, MBASE(3), HMI_ValueStruct.Park_PosZ_scaled);
-        EncoderRate.enabled = true;
-        break;
-    }
-  }
-  DWIN_UpdateLCD();
-}
-
-void HMI_ParkPosX(){
-  ENCODER_DiffState encoder_diffState = Encoder_ReceiveAnalyze();
-  if (encoder_diffState != ENCODER_DIFF_NO) {
-    if (Apply_Encoder(encoder_diffState, HMI_ValueStruct.Park_PosX_scaled)) {
-      checkkey = ParkPos;
-      EncoderRate.enabled = false;
-      HMI_data.Park_point.x = HMI_ValueStruct.Park_PosX_scaled / 10;
-      DWIN_Draw_Signed_Float(font8x16, HMI_data.Text_Color, HMI_data.Background_Color, 3, 1, 216, MBASE(select_item.now), HMI_ValueStruct.Park_PosX_scaled);
-      return;
-    }
-    LIMIT(HMI_ValueStruct.Park_PosX_scaled, 0, X_MAX_POS * 10);
-    DWIN_Draw_Signed_Float(font8x16, HMI_data.Text_Color, HMI_data.Selected_Color, 3, UNITFDIGITS, 216, MBASE(select_item.now), HMI_ValueStruct.Park_PosX_scaled);
-  }
-}
-
-void HMI_ParkPosY(){
-  ENCODER_DiffState encoder_diffState = Encoder_ReceiveAnalyze();
-  if (encoder_diffState != ENCODER_DIFF_NO) {
-    if (Apply_Encoder(encoder_diffState, HMI_ValueStruct.Park_PosY_scaled)) {
-      checkkey = ParkPos;
-      EncoderRate.enabled = false;
-      HMI_data.Park_point.y = HMI_ValueStruct.Park_PosY_scaled / 10;
-      DWIN_Draw_Signed_Float(font8x16, HMI_data.Text_Color, HMI_data.Background_Color, 3, 1, 216, MBASE(select_item.now), HMI_ValueStruct.Park_PosY_scaled);
-      return;
-    }
-    LIMIT(HMI_ValueStruct.Park_PosY_scaled, 0, Y_MAX_POS * 10);
-    DWIN_Draw_Signed_Float(font8x16, HMI_data.Text_Color, HMI_data.Selected_Color, 3, UNITFDIGITS, 216, MBASE(select_item.now), HMI_ValueStruct.Park_PosY_scaled);
-  }
-}
-
-void HMI_ParkPosZ(){
-  ENCODER_DiffState encoder_diffState = Encoder_ReceiveAnalyze();
-  if (encoder_diffState != ENCODER_DIFF_NO) {
-    if (Apply_Encoder(encoder_diffState, HMI_ValueStruct.Park_PosZ_scaled)) {
-      checkkey = ParkPos;
-      EncoderRate.enabled = false;
-      HMI_data.Park_point.z = HMI_ValueStruct.Park_PosZ_scaled / 10;
-      DWIN_Draw_Signed_Float(font8x16, HMI_data.Text_Color, HMI_data.Background_Color, 3, 1, 216, MBASE(select_item.now), HMI_ValueStruct.Park_PosZ_scaled);
-      return;
-    }
-    LIMIT(HMI_ValueStruct.Park_PosZ_scaled, 0, 50 * 10);
-    DWIN_Draw_Signed_Float(font8x16, HMI_data.Text_Color, HMI_data.Selected_Color, 3, UNITFDIGITS, 216, MBASE(select_item.now), HMI_ValueStruct.Park_PosZ_scaled);
-  }
-}
-#endif
-
-#if HAS_FILAMENT_SENSOR
-/* Runout */
-void HMI_RunOut() {
-  ENCODER_DiffState encoder_diffState = get_encoder_state();
-  if (encoder_diffState == ENCODER_DIFF_NO) return;
-
-  // Avoid flicker by updating only the previous menu
-  if (encoder_diffState == ENCODER_DIFF_CW) {
-    if (select_item.inc(1 + 2 + 2 * ENABLED(ADVANCED_PAUSE_FEATURE))) Move_Highlight(1, select_item.now);
-  }
-  else if (encoder_diffState == ENCODER_DIFF_CCW) {
-    if (select_item.dec()) Move_Highlight(-1, select_item.now);
-  }
-  else if (encoder_diffState == ENCODER_DIFF_ENTER) {
-    switch (select_item.now) {
-      case 0: // Back
-        checkkey = AdvSet;
-        select_advset.set(ADVSET_CASE_RUNOUT);
-        Draw_AdvSet_Menu();
-        break;
-      case 1: // Active Runout sensor
-        runout.reset();
-        runout.enabled = !runout.enabled;
-        Draw_Chkb_Line(1,runout.enabled);
-        break;
-      case 2: // Runout active State
-        runout.reset();
-        runout.enabled = false;
-        Draw_Chkb_Line(1,runout.enabled);
-        HMI_data.Runout_active_state = !HMI_data.Runout_active_state;
-        DWIN_Draw_Rectangle(1, HMI_data.Background_Color, 216, MBASE(2), 216 + 4 * MENU_CHR_W, MBASE(2)+20);
-        DWIN_Draw_String(false, false, font8x16, HMI_data.Text_Color, HMI_data.Background_Color, 216, MBASE(2), HMI_data.Runout_active_state ? GET_TEXT_F(MSG_HIGH) : GET_TEXT_F(MSG_LOW));
-        break;
-      #if ENABLED(ADVANCED_PAUSE_FEATURE)
-      case 3: // Filament Load length
-        checkkey = LoadLength;
-        Draw_Menu_IntValue(HMI_data.Text_Color, HMI_data.Selected_Color, 3, 3, HMI_ValueStruct.LoadLength);
-        EncoderRate.enabled = true;
-        break;
-      case 4: // Filament Unload length
-        checkkey = UnloadLength;
-        Draw_Menu_IntValue(HMI_data.Text_Color, HMI_data.Selected_Color, 4, 3, HMI_ValueStruct.UnloadLength);
-        EncoderRate.enabled = true;
-        break;
-      #endif
-    }
-  }
-  DWIN_UpdateLCD();
-}
-#endif
-
 #if ENABLED(ADVANCED_PAUSE_FEATURE)
-void HMI_LoadLength() {
-  ENCODER_DiffState encoder_diffState = Encoder_ReceiveAnalyze();
-  if (encoder_diffState != ENCODER_DIFF_NO) {
-    if (Apply_Encoder(encoder_diffState, HMI_ValueStruct.LoadLength)) {
-      checkkey = RunOut;
-      fc_settings[0].load_length = HMI_ValueStruct.LoadLength;
-      EncoderRate.enabled = false;
-      Draw_Menu_IntValue(HMI_data.Text_Color, HMI_data.Background_Color, 3, 3, HMI_ValueStruct.LoadLength);
-      return;
-    }
-    LIMIT(HMI_ValueStruct.LoadLength, 0, MAX_LOAD_UNLOAD);
-    Draw_Menu_IntValue(HMI_data.Text_Color, HMI_data.Selected_Color, 3, 3, HMI_ValueStruct.LoadLength);
-  }
-}
-
-void HMI_UnloadLength() {
-  ENCODER_DiffState encoder_diffState = Encoder_ReceiveAnalyze();
-  if (encoder_diffState != ENCODER_DIFF_NO) {
-    if (Apply_Encoder(encoder_diffState, HMI_ValueStruct.UnloadLength)) {
-      checkkey = RunOut;
-      fc_settings[0].unload_length = HMI_ValueStruct.UnloadLength;
-      EncoderRate.enabled = false;
-      Draw_Menu_IntValue(HMI_data.Text_Color, HMI_data.Background_Color, 4, 3, HMI_ValueStruct.UnloadLength);
-      return;
-    }
-    LIMIT(HMI_ValueStruct.UnloadLength, 0, MAX_LOAD_UNLOAD);
-    Draw_Menu_IntValue(HMI_data.Text_Color, HMI_data.Selected_Color, 4, 3, HMI_ValueStruct.UnloadLength);
-  }
-}
+  void HMI_LoadLength() {
+    ENCODER_DiffState encoder_diffState = Encoder_ReceiveAnalyze();
+    if (encoder_diffState != ENCODER_DIFF_NO) {
+      if (Apply_Encoder(encoder_diffState, HMI_ValueStruct.LoadLength)) {
+        checkkey = RunOut;
+        fc_settings[0].load_length = HMI_ValueStruct.LoadLength;
+        EncoderRate.enabled = false;
+        Draw_Menu_IntValue(HMI_data.Text_Color, HMI_data.Background_Color, 3, 3, HMI_ValueStruct.LoadLength);
+        return;
+      }
+      LIMIT(HMI_ValueStruct.LoadLength, 0, MAX_LOAD_UNLOAD);
+      Draw_Menu_IntValue(HMI_data.Text_Color, HMI_data.Selected_Color, 3, 3, HMI_ValueStruct.LoadLength);
+    }
+  }
+
+  void HMI_UnloadLength() {
+    ENCODER_DiffState encoder_diffState = Encoder_ReceiveAnalyze();
+    if (encoder_diffState != ENCODER_DIFF_NO) {
+      if (Apply_Encoder(encoder_diffState, HMI_ValueStruct.UnloadLength)) {
+        checkkey = RunOut;
+        fc_settings[0].unload_length = HMI_ValueStruct.UnloadLength;
+        EncoderRate.enabled = false;
+        Draw_Menu_IntValue(HMI_data.Text_Color, HMI_data.Background_Color, 4, 3, HMI_ValueStruct.UnloadLength);
+        return;
+      }
+      LIMIT(HMI_ValueStruct.UnloadLength, 0, MAX_LOAD_UNLOAD);
+      Draw_Menu_IntValue(HMI_data.Text_Color, HMI_data.Selected_Color, 4, 3, HMI_ValueStruct.UnloadLength);
+    }
+  }
 #endif
 
 /* LCD Brightness */
@@ -4335,11 +4275,21 @@
     if (select_tune.inc(1 + TUNE_CASE_TOTAL)) {
       if (select_tune.now > MROWS && select_tune.now > index_tune) {
         index_tune = select_tune.now;
+
+        // Scroll up and draw a blank bottom line
         Scroll_Menu(DWIN_SCROLL_UP);
-        if (index_tune > MROWS) {
-          DWIN_Draw_Label(MBASE(TUNE_CASE_FCHNG - 1), GET_TEXT_F(MSG_FILAMENTCHANGE));
-          Draw_Menu_Line(TUNE_CASE_FCHNG - 1, ICON_FilMan);
+
+        switch (index_tune) {  // Last menu items
+          case TUNE_CASE_FCHNG :    // Filament change
+            Draw_Menu_Line(MROWS, ICON_FilMan, GET_TEXT(MSG_FILAMENTCHANGE), false);
+            break;
+          case TUNE_CASE_FLOW :     // Tune Flow
+            Draw_Menu_Line(MROWS, ICON_Flow, GET_TEXT(MSG_FLOW), false);
+            Draw_Menu_IntValue(HMI_data.Text_Color, HMI_data.Background_Color, MROWS, 3, planner.flow_percentage[0]);
+            break;
+          default: break;
         }
+
       }
       else {
         Move_Highlight(1, select_tune.now + MROWS - index_tune);
@@ -4351,7 +4301,29 @@
       if (select_tune.now < index_tune - MROWS) {
         index_tune--;
         Scroll_Menu(DWIN_SCROLL_DOWN);
-        if (index_tune == MROWS) Draw_Back_First();
+
+        switch (index_tune) {   // First menu items
+          case MROWS :
+            Draw_Back_First();
+            break;
+          case MROWS+TUNE_CASE_SPEED :  // 
+            Draw_Menu_Line(0, ICON_Speed, GET_TEXT(MSG_SPEED), false);
+            Draw_Menu_IntValue(HMI_data.Text_Color, HMI_data.Background_Color, 0, 3, feedrate_percentage);
+            break;
+          #if HAS_HOTEND
+          case MROWS+TUNE_CASE_TEMP : // 
+            Draw_Menu_Line(0, ICON_HotendTemp, GET_TEXT(MSG_UBL_SET_TEMP_HOTEND), false);
+            Draw_Menu_IntValue(HMI_data.Text_Color, HMI_data.Background_Color, 0, 3, thermalManager.degTargetHotend(0));
+            break;
+          #endif
+          #if HAS_HEATED_BED
+          case MROWS+TUNE_CASE_BED : // 
+            Draw_Menu_Line(0, ICON_BedTemp, GET_TEXT(MSG_UBL_SET_TEMP_BED), false);
+            Draw_Menu_IntValue(HMI_data.Text_Color, HMI_data.Background_Color, 0, 3, thermalManager.degTargetBed());
+            break;
+          #endif
+        }
+
       }
       else {
         Move_Highlight(-1, select_tune.now + MROWS - index_tune);
@@ -4412,12 +4384,19 @@
       case TUNE_CASE_FCHNG:
         queue.inject_P(PSTR("M600 B2"));       
         break;
-
+      case TUNE_CASE_FLOW: // Flow rate
+        checkkey = TuneFlow;
+        HMI_ValueStruct.print_flow = planner.flow_percentage[0];
+        DWIN_Draw_IntValue(true, true, 0, font8x16, HMI_data.Text_Color, HMI_data.Selected_Color, 3, 216, MBASE(TUNE_CASE_FLOW + MROWS - index_tune),planner.flow_percentage[0]);
+        EncoderRate.enabled = true;
+        break;
       default: break;
     }
   }
   DWIN_UpdateLCD();
 }
+
+inline void HMI_TuneFlow() { HMI_Flow(Tune, MBASE(TUNE_CASE_FLOW + MROWS - index_tune)); }
 
 #if HAS_PREHEAT
 
@@ -4847,34 +4826,37 @@
     case Reboot:          HMI_Reboot(); break;
     case AdvSet:          HMI_AdvSet(); break;
     case Brightness:      HMI_Brightness(); break;
-    case HomeOff:         HMI_HomeOff(); break;
-    case HomeOffX:        HMI_HomeOffX(); break;
-    case HomeOffY:        HMI_HomeOffY(); break;
-    case HomeOffZ:        HMI_HomeOffZ(); break;
-#if HAS_ONESTEP_LEVELING
-    case ProbeOff:        HMI_ProbeOff(); break;
-    case ProbeOffX:       HMI_ProbeOffX(); break;
-    case ProbeOffY:       HMI_ProbeOffY(); break;
-#endif
-#if ENABLED(NOZZLE_PARK_FEATURE)
-    case ParkPos:         HMI_ParkPos(); break;
-    case ParkPosX:        HMI_ParkPosX(); break;
-    case ParkPosY:        HMI_ParkPosY(); break;
-    case ParkPosZ:        HMI_ParkPosZ(); break;
-#endif
-#if HAS_FILAMENT_SENSOR
-    case RunOut:          HMI_RunOut(); break;
-#endif
-#if ENABLED(ADVANCED_PAUSE_FEATURE)
-    case LoadLength:      HMI_LoadLength(); break;
-    case UnloadLength:    HMI_UnloadLength(); break;
-#endif
+    #if HAS_HOME_OFFSET
+      case HomeOff:       HMI_HomeOff(); break;
+      case HomeOffX:      HMI_HomeOffX(); break;
+      case HomeOffY:      HMI_HomeOffY(); break;
+      case HomeOffZ:      HMI_HomeOffZ(); break;
+    #endif
+    #if HAS_ONESTEP_LEVELING
+      case ProbeOff:      HMI_ProbeOff(); break;
+      case ProbeOffX:     HMI_ProbeOffX(); break;
+      case ProbeOffY:     HMI_ProbeOffY(); break;
+    #endif
+    #if ENABLED(NOZZLE_PARK_FEATURE)
+      case ParkPos:       HMI_ParkPos(); break;
+      case ParkPosX:      HMI_ParkPosX(); break;
+      case ParkPosY:      HMI_ParkPosY(); break;
+      case ParkPosZ:      HMI_ParkPosZ(); break;
+    #endif
+    #if HAS_FILAMENT_SENSOR
+      case RunOut:        HMI_RunOut(); break;
+    #endif
+    #if ENABLED(ADVANCED_PAUSE_FEATURE)
+      case LoadLength:    HMI_LoadLength(); break;
+      case UnloadLength:  HMI_UnloadLength(); break;
+    #endif
     case PidRunning:      break;
     case SelColor:        HMI_SelColor(); break;
     case GetColor:        HMI_GetColor(); break;
     case GetColor_value:  HMI_GetColorValue(); break;
     case Info:            HMI_Info(); break;
     case Tune:            HMI_Tune(); break;
+    case TuneFlow:        HMI_TuneFlow(); break;
     #if HAS_PREHEAT
       case PLAPreheat:    HMI_PLAPreheatSetting(); break;
       case ABSPreheat:    HMI_ABSPreheatSetting(); break;
