/**
 * Marlin 3D Printer Firmware
 * Copyright (c) 2020 MarlinFirmware [https://github.com/MarlinFirmware/Marlin]
 *
 * Based on Sprinter and grbl.
 * Copyright (c) 2011 Camiel Gubbels / Erik van der Zalm
 *
 * This program is free software: you can redistribute it and/or modify
 * it under the terms of the GNU General Public License as published by
 * the Free Software Foundation, either version 3 of the License, or
 * (at your option) any later version.
 *
 * This program is distributed in the hope that it will be useful,
 * but WITHOUT ANY WARRANTY; without even the implied warranty of
 * MERCHANTABILITY or FITNESS FOR A PARTICULAR PURPOSE.  See the
 * GNU General Public License for more details.
 *
 * You should have received a copy of the GNU General Public License
 * along with this program.  If not, see <https://www.gnu.org/licenses/>.
 *
 */
#pragma once

/**
 * DWIN by Creality3D
 * Rewrite by Jacob Myers
 */

#include "../dwin_lcd.h"
#include "rotary_encoder.h"
#include "../../../libs/BL24CXX.h"
#include "../../../inc/MarlinConfigPre.h"

enum processID : uint8_t {
<<<<<<< HEAD
  Main, Print, Menu, Value, File, Popup, Confirm, Wait
};
=======
  // Process ID
  MainMenu,
  SelectFile,
  Prepare,
  Control,
  Leveling,
  PrintProcess,
  AxisMove,
  TemperatureID,
  Motion,
  Info,
  Tune,
  #if HAS_PREHEAT
    PLAPreheat,
    ABSPreheat,
  #endif
  MaxSpeed,
  MaxSpeed_value,
  MaxAcceleration,
  MaxAcceleration_value,
  MaxJerk,
  MaxJerk_value,
  Step,
  Step_value,
  HomeOff,
  HomeOffX,
  HomeOffY,
  HomeOffZ,

  // Last Process ID
  Last_Prepare,

  // Advance Settings
  AdvSet,
  ProbeOff,
  ProbeOffX,
  ProbeOffY,

  // Back Process ID
  Back_Main,
  Back_Print,
>>>>>>> 4428affc

enum popupID : uint8_t {
  Pause, Stop, Resume, SaveLevel, ETemp, Level, Home, MoveWait, Complete, M600, FilLoad, FilChange
};

enum menuID : uint8_t {
  MainMenu,
    Prepare,
      Move,
      ManualLevel,
      ZOffset,
      Preheat,
      ChangeFilament,
    Control,
      TempMenu,
        Preheat1,
        Preheat2,
        Preheat3,
        Preheat4,
      Motion,
        MaxSpeed,
        MaxAcceleration,
        MaxJerk,
        Steps,
      Advanced,
      Info,
    ManualMesh,
    InfoMain,
  Tune
};


#define Start_Process       0
#define Language_English    1
#define Language_Chinese    2

#define ICON                      0x09
#define ICON_LOGO                  0
#define ICON_Print_0               1
#define ICON_Print_1               2
#define ICON_Prepare_0             3
#define ICON_Prepare_1             4
#define ICON_Control_0             5
#define ICON_Control_1             6
#define ICON_Leveling_0            7
#define ICON_Leveling_1            8
#define ICON_HotendTemp            9
#define ICON_BedTemp              10
#define ICON_Speed                11
#define ICON_Zoffset              12
#define ICON_Back                 13
#define ICON_File                 14
#define ICON_PrintTime            15
#define ICON_RemainTime           16
#define ICON_Setup_0              17
#define ICON_Setup_1              18
#define ICON_Pause_0              19
#define ICON_Pause_1              20
#define ICON_Continue_0           21
#define ICON_Continue_1           22
#define ICON_Stop_0               23
#define ICON_Stop_1               24
#define ICON_Bar                  25
#define ICON_More                 26

#define ICON_Axis                 27
#define ICON_CloseMotor           28
#define ICON_Homing               29
#define ICON_SetHome              30
#define ICON_PLAPreheat           31
#define ICON_ABSPreheat           32
#define ICON_Cool                 33
#define ICON_Language             34

#define ICON_MoveX                35
#define ICON_MoveY                36
#define ICON_MoveZ                37
#define ICON_Extruder             38

#define ICON_Temperature          40
#define ICON_Motion               41
#define ICON_WriteEEPROM          42
#define ICON_ReadEEPROM           43
#define ICON_ResumeEEPROM         44
#define ICON_Info                 45

#define ICON_SetEndTemp           46
#define ICON_SetBedTemp           47
#define ICON_FanSpeed             48
#define ICON_SetPLAPreheat        49
#define ICON_SetABSPreheat        50

#define ICON_MaxSpeed             51
#define ICON_MaxAccelerated       52
#define ICON_MaxJerk              53
#define ICON_Step                 54
#define ICON_PrintSize            55
#define ICON_Version              56
#define ICON_Contact              57
#define ICON_StockConfiguraton    58
#define ICON_MaxSpeedX            59
#define ICON_MaxSpeedY            60
#define ICON_MaxSpeedZ            61
#define ICON_MaxSpeedE            62
#define ICON_MaxAccX              63
#define ICON_MaxAccY              64
#define ICON_MaxAccZ              65
#define ICON_MaxAccE              66
#define ICON_MaxSpeedJerkX        67
#define ICON_MaxSpeedJerkY        68
#define ICON_MaxSpeedJerkZ        69
#define ICON_MaxSpeedJerkE        70
#define ICON_StepX                71
#define ICON_StepY                72
#define ICON_StepZ                73
#define ICON_StepE                74
#define ICON_Setspeed             75
#define ICON_SetZOffset           76
#define ICON_Rectangle            77
#define ICON_BLTouch              78
#define ICON_TempTooLow           79
#define ICON_AutoLeveling         80
#define ICON_TempTooHigh          81
#define ICON_NoTips_C             82
#define ICON_NoTips_E             83
#define ICON_Continue_C           84
#define ICON_Continue_E           85
#define ICON_Cancel_C             86
#define ICON_Cancel_E             87
#define ICON_Confirm_C            88
#define ICON_Confirm_E            89
#define ICON_Info_0               90
#define ICON_Info_1               91

<<<<<<< HEAD
=======
#define ICON_AdvSet               ICON_Language
#define ICON_HomeOff              ICON_AdvSet
#define ICON_HomeOffX             ICON_StepX
#define ICON_HomeOffY             ICON_StepY
#define ICON_HomeOffZ             ICON_StepZ
#define ICON_ProbeOff             ICON_AdvSet
#define ICON_ProbeOffX            ICON_StepX
#define ICON_ProbeOffY            ICON_StepY
#define ICON_PIDNozzle            ICON_SetEndTemp
#define ICON_PIDbed               ICON_SetBedTemp

/**
 * 3-.0：The font size, 0x00-0x09, corresponds to the font size below:
 * 0x00=6*12   0x01=8*16   0x02=10*20  0x03=12*24  0x04=14*28
 * 0x05=16*32  0x06=20*40  0x07=24*48  0x08=28*56  0x09=32*64
 */
>>>>>>> 4428affc
#define font6x12  0x00
#define font8x16  0x01
#define font10x20 0x02
#define font12x24 0x03
#define font14x28 0x04
#define font16x32 0x05
#define font20x40 0x06
#define font24x48 0x07
#define font28x56 0x08
#define font32x64 0x09

#define Color_White       0xFFFF
#define Color_Yellow      0xFF0F
#define Color_Grey        0x18E3
#define Color_Bg_Window   0x31E8  // Popup background color
#define Color_Bg_Blue     0x1125  // Dark blue background color
#define Color_Bg_Black    0x0841  // Black background color
#define Color_Bg_Red      0xF00F  // Red background color
#define Popup_Text_Color  0xD6BA  // Popup font background color
#define Line_Color        0x3A6A  // Split line color
#define Rectangle_Color   0xEE2F  // Blue square cursor color
#define Percent_Color     0xFE29  // Percentage color
#define BarFill_Color     0x10E4  // Fill color of progress bar
#define Select_Color      0x33BB  // Selected color

extern millis_t dwin_heat_time;

<<<<<<< HEAD
inline void Clear_Screen(uint8_t e=3);
inline void Draw_Float(float value, uint8_t row, bool selected=false, uint8_t minunit=10);
inline void Draw_Title(char* title);
inline void Draw_Menu_Item(uint8_t row, uint8_t icon=0, char * const label=(char*)"", bool more=false);
inline void Draw_Menu(uint8_t menu, uint8_t select=0, uint8_t scroll=0);
=======
typedef struct {
  #if ENABLED(HAS_HOTEND)
    celsius_t E_Temp = 0;
  #endif
  #if ENABLED(HAS_HEATED_BED)
    celsius_t Bed_Temp = 0;
  #endif
  #if ENABLED(HAS_FAN)
    int16_t Fan_speed = 0;
  #endif
  int16_t print_speed     = 100;
  float Max_Feedspeed     = 0;
  float Max_Acceleration  = 0;
  float Max_Jerk_scaled   = 0;
  float Max_Step_scaled   = 0;
  float Move_X_scaled     = 0;
  float Move_Y_scaled     = 0;
  float Move_Z_scaled     = 0;
  #if HAS_HOTEND
    float Move_E_scaled   = 0;
  #endif
  float offset_value      = 0;
  int8_t show_mode        = 0; // -1: Temperature control    0: Printing temperature
  float Home_OffX_scaled  = 0;
  float Home_OffY_scaled  = 0;
  float Home_OffZ_scaled  = 0;
  float Probe_OffX_scaled = 0;
  float Probe_OffY_scaled = 0;
} HMI_value_t;
>>>>>>> 4428affc


void Main_Menu_Icons();
void Draw_Main_Menu(uint8_t select=0);
void Print_Screen_Icons();
void Draw_Print_Screen();
void Draw_Print_ProgressBar();
void Draw_Print_ProgressRemain();
void Draw_Print_ProgressElapsed();
void Draw_Print_confirm();
void Draw_SD_Item(uint8_t item, uint8_t row);
void Draw_SD_List(bool removed=false);
void Draw_Status_Area(const bool with_update);
void Update_Status_Area();
void Draw_Popup(char *line1, char *line2, char *line3, uint8_t mode, uint8_t icon=0);


char* Get_Menu_Title(uint8_t menu);
int Get_Menu_Size(uint8_t menu);
void Menu_Item_Handler(uint8_t menu, uint8_t item, bool draw=true);


void Popup_Select();
void Popup_Handler(uint8_t popupid, bool option = false);
void DWIN_Popup_Temperature(const bool toohigh);


inline void Main_Menu_Control();
inline void Menu_Control();
inline void Value_Control();
inline void File_Control();
inline void Print_Screen_Control();
inline void Popup_Control();
inline void Confirm_Control();


void Setup_Value(float value, float min, float max, float unit, uint8_t type);
void Modify_Value(float &value, float min, float max, float unit);
void Modify_Value(uint8_t &value, float min, float max, float unit);
void Modify_Value(uint16_t &value, float min, float max, float unit);
void Modify_Value(int16_t &value, float min, float max, float unit);
void Modify_Value(uint32_t &value, float min, float max, float unit);


void Host_Print_Update(uint8_t percent, uint32_t remaining);
void Host_Print_Text(char * const text);


void Start_Print(bool sd);
void Stop_Print();
void DWIN_Update();
<<<<<<< HEAD
void Variable_Update();
void Screen_Update();
void HMI_Init();
void HMI_StartFrame(const bool with_update);
void AudioFeedback(const bool success=true);
inline void HMI_SDCardInit();
=======
void EachMomentUpdate();
void DWIN_HandleScreen();
void DWIN_StatusChanged(const char *text);
void DWIN_Draw_Checkbox(uint16_t color, uint16_t bcolor, uint16_t x, uint16_t y, bool mode /* = false*/);

inline void DWIN_StartHoming() { HMI_flag.home_flag = true; }

void DWIN_CompletedHoming();
void DWIN_CompletedLeveling();
>>>>>>> 4428affc
<|MERGE_RESOLUTION|>--- conflicted
+++ resolved
@@ -32,10 +32,6 @@
 #include "../../../inc/MarlinConfigPre.h"
 
 enum processID : uint8_t {
-<<<<<<< HEAD
-  Main, Print, Menu, Value, File, Popup, Confirm, Wait
-};
-=======
   // Process ID
   MainMenu,
   SelectFile,
@@ -77,7 +73,6 @@
   // Back Process ID
   Back_Main,
   Back_Print,
->>>>>>> 4428affc
 
 enum popupID : uint8_t {
   Pause, Stop, Resume, SaveLevel, ETemp, Level, Home, MoveWait, Complete, M600, FilLoad, FilChange
@@ -212,8 +207,6 @@
 #define ICON_Info_0               90
 #define ICON_Info_1               91
 
-<<<<<<< HEAD
-=======
 #define ICON_AdvSet               ICON_Language
 #define ICON_HomeOff              ICON_AdvSet
 #define ICON_HomeOffX             ICON_StepX
@@ -230,7 +223,6 @@
  * 0x00=6*12   0x01=8*16   0x02=10*20  0x03=12*24  0x04=14*28
  * 0x05=16*32  0x06=20*40  0x07=24*48  0x08=28*56  0x09=32*64
  */
->>>>>>> 4428affc
 #define font6x12  0x00
 #define font8x16  0x01
 #define font10x20 0x02
@@ -258,13 +250,6 @@
 
 extern millis_t dwin_heat_time;
 
-<<<<<<< HEAD
-inline void Clear_Screen(uint8_t e=3);
-inline void Draw_Float(float value, uint8_t row, bool selected=false, uint8_t minunit=10);
-inline void Draw_Title(char* title);
-inline void Draw_Menu_Item(uint8_t row, uint8_t icon=0, char * const label=(char*)"", bool more=false);
-inline void Draw_Menu(uint8_t menu, uint8_t select=0, uint8_t scroll=0);
-=======
 typedef struct {
   #if ENABLED(HAS_HOTEND)
     celsius_t E_Temp = 0;
@@ -294,7 +279,6 @@
   float Probe_OffX_scaled = 0;
   float Probe_OffY_scaled = 0;
 } HMI_value_t;
->>>>>>> 4428affc
 
 
 void Main_Menu_Icons();
@@ -346,14 +330,6 @@
 void Start_Print(bool sd);
 void Stop_Print();
 void DWIN_Update();
-<<<<<<< HEAD
-void Variable_Update();
-void Screen_Update();
-void HMI_Init();
-void HMI_StartFrame(const bool with_update);
-void AudioFeedback(const bool success=true);
-inline void HMI_SDCardInit();
-=======
 void EachMomentUpdate();
 void DWIN_HandleScreen();
 void DWIN_StatusChanged(const char *text);
@@ -362,5 +338,4 @@
 inline void DWIN_StartHoming() { HMI_flag.home_flag = true; }
 
 void DWIN_CompletedHoming();
-void DWIN_CompletedLeveling();
->>>>>>> 4428affc
+void DWIN_CompletedLeveling();