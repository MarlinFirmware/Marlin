/**
 * Marlin 3D Printer Firmware
 * Copyright (c) 2020 MarlinFirmware [https://github.com/MarlinFirmware/Marlin]
 *
 * Based on Sprinter and grbl.
 * Copyright (c) 2011 Camiel Gubbels / Erik van der Zalm
 *
 * This program is free software: you can redistribute it and/or modify
 * it under the terms of the GNU General Public License as published by
 * the Free Software Foundation, either version 3 of the License, or
 * (at your option) any later version.
 *
 * This program is distributed in the hope that it will be useful,
 * but WITHOUT ANY WARRANTY; without even the implied warranty of
 * MERCHANTABILITY or FITNESS FOR A PARTICULAR PURPOSE.  See the
 * GNU General Public License for more details.
 *
 * You should have received a copy of the GNU General Public License
 * along with this program.  If not, see <https://www.gnu.org/licenses/>.
 *
 */
#pragma once

/**
 * DWIN by Creality3D
 * Rewrite by Jacob Myers
 */

#include "../dwin_lcd.h"
#include "rotary_encoder.h"
#include "../../../libs/BL24CXX.h"
#include "../../../inc/MarlinConfigPre.h"

enum processID : uint8_t {
  Main, Print, Menu, Value, File, Popup, Confirm, Wait
};

enum popupID : uint8_t {
  Pause, Stop, Resume, SaveLevel, ETemp, Level, Home, MoveWait, Complete, M600, FilLoad, FilChange
};

enum menuID : uint8_t {
  MainMenu,
    Prepare,
      Move,
      ManualLevel,
      ZOffset,
      Preheat,
      ChangeFilament,
    Control,
      TempMenu,
        Preheat1,
        Preheat2,
        Preheat3,
        Preheat4,
      Motion,
        MaxSpeed,
        MaxAcceleration,
        MaxJerk,
        Steps,
      Advanced,
      Info,
    ManualMesh,
    InfoMain,
  Tune
};


#define Start_Process       0
#define Language_English    1
#define Language_Chinese    2

#define ICON                      0x09
#define ICON_LOGO                  0
#define ICON_Print_0               1
#define ICON_Print_1               2
#define ICON_Prepare_0             3
#define ICON_Prepare_1             4
#define ICON_Control_0             5
#define ICON_Control_1             6
#define ICON_Leveling_0            7
#define ICON_Leveling_1            8
#define ICON_HotendTemp            9
#define ICON_BedTemp              10
#define ICON_Speed                11
#define ICON_Zoffset              12
#define ICON_Back                 13
#define ICON_File                 14
#define ICON_PrintTime            15
#define ICON_RemainTime           16
#define ICON_Setup_0              17
#define ICON_Setup_1              18
#define ICON_Pause_0              19
#define ICON_Pause_1              20
#define ICON_Continue_0           21
#define ICON_Continue_1           22
#define ICON_Stop_0               23
#define ICON_Stop_1               24
#define ICON_Bar                  25
#define ICON_More                 26

#define ICON_Axis                 27
#define ICON_CloseMotor           28
#define ICON_Homing               29
#define ICON_SetHome              30
#define ICON_PLAPreheat           31
#define ICON_ABSPreheat           32
#define ICON_Cool                 33
#define ICON_Language             34

#define ICON_MoveX                35
#define ICON_MoveY                36
#define ICON_MoveZ                37
#define ICON_Extruder             38

#define ICON_Temperature          40
#define ICON_Motion               41
#define ICON_WriteEEPROM          42
#define ICON_ReadEEPROM           43
#define ICON_ResumeEEPROM         44
#define ICON_Info                 45

#define ICON_SetEndTemp           46
#define ICON_SetBedTemp           47
#define ICON_FanSpeed             48
#define ICON_SetPLAPreheat        49
#define ICON_SetABSPreheat        50

#define ICON_MaxSpeed             51
#define ICON_MaxAccelerated       52
#define ICON_MaxJerk              53
#define ICON_Step                 54
#define ICON_PrintSize            55
#define ICON_Version              56
#define ICON_Contact              57
#define ICON_StockConfiguraton    58
#define ICON_MaxSpeedX            59
#define ICON_MaxSpeedY            60
#define ICON_MaxSpeedZ            61
#define ICON_MaxSpeedE            62
#define ICON_MaxAccX              63
#define ICON_MaxAccY              64
#define ICON_MaxAccZ              65
#define ICON_MaxAccE              66
#define ICON_MaxSpeedJerkX        67
#define ICON_MaxSpeedJerkY        68
#define ICON_MaxSpeedJerkZ        69
#define ICON_MaxSpeedJerkE        70
#define ICON_StepX                71
#define ICON_StepY                72
#define ICON_StepZ                73
#define ICON_StepE                74
#define ICON_Setspeed             75
#define ICON_SetZOffset           76
#define ICON_Rectangle            77
#define ICON_BLTouch              78
#define ICON_TempTooLow           79
#define ICON_AutoLeveling         80
#define ICON_TempTooHigh          81
#define ICON_NoTips_C             82
#define ICON_NoTips_E             83
#define ICON_Continue_C           84
#define ICON_Continue_E           85
#define ICON_Cancel_C             86
#define ICON_Cancel_E             87
#define ICON_Confirm_C            88
#define ICON_Confirm_E            89
#define ICON_Info_0               90
#define ICON_Info_1               91

#define font6x12  0x00
#define font8x16  0x01
#define font10x20 0x02
#define font12x24 0x03
#define font14x28 0x04
#define font16x32 0x05
#define font20x40 0x06
#define font24x48 0x07
#define font28x56 0x08
#define font32x64 0x09

#define Color_White       0xFFFF
#define Color_Yellow      0xFF0F
#define Color_Grey        0x18E3
#define Color_Bg_Window   0x31E8  // Popup background color
#define Color_Bg_Blue     0x1125  // Dark blue background color
#define Color_Bg_Black    0x0841  // Black background color
#define Color_Bg_Red      0xF00F  // Red background color
#define Popup_Text_Color  0xD6BA  // Popup font background color
#define Line_Color        0x3A6A  // Split line color
#define Rectangle_Color   0xEE2F  // Blue square cursor color
#define Percent_Color     0xFE29  // Percentage color
#define BarFill_Color     0x10E4  // Fill color of progress bar
#define Select_Color      0x33BB  // Selected color

extern millis_t dwin_heat_time;

<<<<<<< HEAD
inline void Clear_Screen(uint8_t e=3);
inline void Draw_Float(float value, uint8_t row, bool selected=false, uint8_t minunit=10);
inline void Draw_Title(char* title);
inline void Draw_Menu_Item(uint8_t row, uint8_t icon=0, char * const label=(char*)"", bool more=false);
inline void Draw_Menu(uint8_t menu, uint8_t select=0, uint8_t scroll=0);
=======
typedef struct {
  #if ENABLED(HAS_HOTEND)
    celsius_t E_Temp = 0;
  #endif
  #if ENABLED(HAS_HEATED_BED)
    celsius_t Bed_Temp = 0;
  #endif
  #if ENABLED(HAS_FAN)
    int16_t Fan_speed = 0;
  #endif
  int16_t print_speed     = 100;
  float Max_Feedspeed     = 0;
  float Max_Acceleration  = 0;
  float Max_Jerk_scaled   = 0;
  float Max_Step_scaled   = 0;
  float Move_X_scaled     = 0;
  float Move_Y_scaled     = 0;
  float Move_Z_scaled     = 0;
  #if HAS_HOTEND
    float Move_E_scaled   = 0;
  #endif
  float offset_value      = 0;
  int8_t show_mode        = 0; // -1: Temperature control    0: Printing temperature
} HMI_value_t;
>>>>>>> c55d53da


void Main_Menu_Icons();
void Draw_Main_Menu(uint8_t select=0);
void Print_Screen_Icons();
void Draw_Print_Screen();
void Draw_Print_ProgressBar();
void Draw_Print_ProgressRemain();
void Draw_Print_ProgressElapsed();
void Draw_Print_confirm();
void Draw_SD_Item(uint8_t item, uint8_t row);
void Draw_SD_List(bool removed=false);
void Draw_Status_Area(const bool with_update);
void Update_Status_Area();
void Draw_Popup(char *line1, char *line2, char *line3, uint8_t mode, uint8_t icon=0);


char* Get_Menu_Title(uint8_t menu);
int Get_Menu_Size(uint8_t menu);
void Menu_Item_Handler(uint8_t menu, uint8_t item, bool draw=true);


void Popup_Select();
void Popup_Handler(uint8_t popupid, bool option = false);
void DWIN_Popup_Temperature(const bool toohigh);


inline void Main_Menu_Control();
inline void Menu_Control();
inline void Value_Control();
inline void File_Control();
inline void Print_Screen_Control();
inline void Popup_Control();
inline void Confirm_Control();


void Setup_Value(float value, float min, float max, float unit, uint8_t type);
void Modify_Value(float &value, float min, float max, float unit);
void Modify_Value(uint8_t &value, float min, float max, float unit);
void Modify_Value(uint16_t &value, float min, float max, float unit);
void Modify_Value(int16_t &value, float min, float max, float unit);
void Modify_Value(uint32_t &value, float min, float max, float unit);


<<<<<<< HEAD
void Host_Print_Update(uint8_t percent, uint32_t remaining);
void Host_Print_Text(char * const text);
=======
#if ENABLED(HAS_HOTEND)
  void HMI_ETemp();
#endif
#if ENABLED(HAS_HEATED_BED)
  void HMI_BedTemp();
#endif
#if ENABLED(HAS_FAN)
  void HMI_FanSpeed();
#endif
>>>>>>> c55d53da


void Start_Print(bool sd);
void Stop_Print();
void DWIN_Update();
<<<<<<< HEAD
void Variable_Update();
void Screen_Update();
void HMI_Init();
void HMI_StartFrame(const bool with_update);
void AudioFeedback(const bool success=true);
inline void HMI_SDCardInit();
=======
void EachMomentUpdate();
void DWIN_HandleScreen();
void DWIN_StatusChanged(const char *text);

inline void DWIN_StartHoming() { HMI_flag.home_flag = true; }

void DWIN_CompletedHoming();
void DWIN_CompletedLeveling();
>>>>>>> c55d53da
<|MERGE_RESOLUTION|>--- conflicted
+++ resolved
@@ -195,38 +195,11 @@
 
 extern millis_t dwin_heat_time;
 
-<<<<<<< HEAD
 inline void Clear_Screen(uint8_t e=3);
 inline void Draw_Float(float value, uint8_t row, bool selected=false, uint8_t minunit=10);
 inline void Draw_Title(char* title);
 inline void Draw_Menu_Item(uint8_t row, uint8_t icon=0, char * const label=(char*)"", bool more=false);
 inline void Draw_Menu(uint8_t menu, uint8_t select=0, uint8_t scroll=0);
-=======
-typedef struct {
-  #if ENABLED(HAS_HOTEND)
-    celsius_t E_Temp = 0;
-  #endif
-  #if ENABLED(HAS_HEATED_BED)
-    celsius_t Bed_Temp = 0;
-  #endif
-  #if ENABLED(HAS_FAN)
-    int16_t Fan_speed = 0;
-  #endif
-  int16_t print_speed     = 100;
-  float Max_Feedspeed     = 0;
-  float Max_Acceleration  = 0;
-  float Max_Jerk_scaled   = 0;
-  float Max_Step_scaled   = 0;
-  float Move_X_scaled     = 0;
-  float Move_Y_scaled     = 0;
-  float Move_Z_scaled     = 0;
-  #if HAS_HOTEND
-    float Move_E_scaled   = 0;
-  #endif
-  float offset_value      = 0;
-  int8_t show_mode        = 0; // -1: Temperature control    0: Printing temperature
-} HMI_value_t;
->>>>>>> c55d53da
 
 
 void Main_Menu_Icons();
@@ -271,39 +244,16 @@
 void Modify_Value(uint32_t &value, float min, float max, float unit);
 
 
-<<<<<<< HEAD
 void Host_Print_Update(uint8_t percent, uint32_t remaining);
 void Host_Print_Text(char * const text);
-=======
-#if ENABLED(HAS_HOTEND)
-  void HMI_ETemp();
-#endif
-#if ENABLED(HAS_HEATED_BED)
-  void HMI_BedTemp();
-#endif
-#if ENABLED(HAS_FAN)
-  void HMI_FanSpeed();
-#endif
->>>>>>> c55d53da
 
 
 void Start_Print(bool sd);
 void Stop_Print();
 void DWIN_Update();
-<<<<<<< HEAD
 void Variable_Update();
 void Screen_Update();
 void HMI_Init();
 void HMI_StartFrame(const bool with_update);
 void AudioFeedback(const bool success=true);
-inline void HMI_SDCardInit();
-=======
-void EachMomentUpdate();
-void DWIN_HandleScreen();
-void DWIN_StatusChanged(const char *text);
-
-inline void DWIN_StartHoming() { HMI_flag.home_flag = true; }
-
-void DWIN_CompletedHoming();
-void DWIN_CompletedLeveling();
->>>>>>> c55d53da
+inline void HMI_SDCardInit();