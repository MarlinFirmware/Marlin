/**
 * Marlin 3D Printer Firmware
 * Copyright (c) 2020 MarlinFirmware [https://github.com/MarlinFirmware/Marlin]
 *
 * Based on Sprinter and grbl.
 * Copyright (c) 2011 Camiel Gubbels / Erik van der Zalm
 *
 * This program is free software: you can redistribute it and/or modify
 * it under the terms of the GNU General Public License as published by
 * the Free Software Foundation, either version 3 of the License, or
 * (at your option) any later version.
 *
 * This program is distributed in the hope that it will be useful,
 * but WITHOUT ANY WARRANTY; without even the implied warranty of
 * MERCHANTABILITY or FITNESS FOR A PARTICULAR PURPOSE.  See the
 * GNU General Public License for more details.
 *
 * You should have received a copy of the GNU General Public License
 * along with this program.  If not, see <https://www.gnu.org/licenses/>.
 *
 */

/**
 * @file    lcdprint.h
 * @brief   LCD print api
 * @author  Yunhui Fu (yhfudev@gmail.com)
 * @version 1.0
 * @date    2016-08-19
 * @copyright GPL/BSD
 */
#pragma once

#include "fontutils.h"

#include "../inc/MarlinConfig.h"

#if HAS_MARLINUI_U8GLIB

  #include "dogm/u8g_fontutf8.h"
  typedef u8g_uint_t lcd_uint_t;
  typedef u8g_int_t lcd_int_t;

  // Only Western languages support big / small fonts
  #if DISABLED(DISPLAY_CHARSET_ISO10646_1)
    #undef USE_BIG_EDIT_FONT
    #undef USE_SMALL_INFOFONT
  #endif

  #define MENU_FONT_NAME    ISO10646_1_5x7
  #define MENU_FONT_WIDTH    6
  #define MENU_FONT_ASCENT  10
  #define MENU_FONT_DESCENT  2
  #define MENU_FONT_HEIGHT  (MENU_FONT_ASCENT + MENU_FONT_DESCENT)

  #if ENABLED(USE_BIG_EDIT_FONT)
    #define EDIT_FONT_NAME    u8g_font_9x18
    #define EDIT_FONT_WIDTH    9
    #define EDIT_FONT_ASCENT  10
    #define EDIT_FONT_DESCENT  3
  #else
    #define EDIT_FONT_NAME    MENU_FONT_NAME
    #define EDIT_FONT_WIDTH   MENU_FONT_WIDTH
    #define EDIT_FONT_ASCENT  MENU_FONT_ASCENT
    #define EDIT_FONT_DESCENT MENU_FONT_DESCENT
  #endif
  #define EDIT_FONT_HEIGHT (EDIT_FONT_ASCENT + EDIT_FONT_DESCENT)

  // Get the Ascent, Descent, and total Height for the Info Screen font
  #if ENABLED(USE_SMALL_INFOFONT)
    extern const u8g_fntpgm_uint8_t u8g_font_6x9[];
    #define INFO_FONT_ASCENT 7
  #else
    #define INFO_FONT_ASCENT 8
  #endif
  #define INFO_FONT_DESCENT 2
  #define INFO_FONT_HEIGHT (INFO_FONT_ASCENT + INFO_FONT_DESCENT)
  #define INFO_FONT_WIDTH   6

<<<<<<< HEAD
  #define SETCURSOR(col, row)    lcd_moveto((col) * (MENU_FONT_WIDTH), ((row) + 1) * (MENU_FONT_HEIGHT))
  #define SETCURSOR_RJ(len, row) lcd_moveto(LCD_PIXEL_WIDTH - (len) * (MENU_FONT_WIDTH), ((row) + 1) * (MENU_FONT_HEIGHT))

#elif IS_DWIN_MARLINUI

  #include "dwin/marlin/ultralcd_dwin.h"

  #define LCD_PIXEL_WIDTH   DWIN_WIDTH
  #define LCD_PIXEL_HEIGHT  DWIN_HEIGHT
  #define LCD_WIDTH  ((LCD_PIXEL_WIDTH)  / (MENU_FONT_WIDTH))
  #define LCD_HEIGHT ((LCD_PIXEL_HEIGHT) / (MENU_FONT_HEIGHT))

  #define SETCURSOR(col, row)    lcd_moveto(col, row)
  #define SETCURSOR_RJ(len, row) SETCURSOR(LCD_WIDTH - (len), row)
=======
  // Graphical LCD uses the menu font size for cursor positioning
  #define LCD_COL_X(col) ((    (col)) * (MENU_FONT_WIDTH))
  #define LCD_ROW_Y(row) ((1 + (row)) * (MENU_LINE_HEIGHT))
  #define LCD_COL_X_RJ(len) (LCD_WIDTH - LCD_COL_X(len))
>>>>>>> 59324a41

#else

  #define _UxGT(a) a
  typedef uint8_t lcd_uint_t;
  typedef int8_t lcd_int_t;

  #define MENU_FONT_WIDTH   1
  #define MENU_FONT_HEIGHT  1
  #define EDIT_FONT_WIDTH   1
  #define EDIT_FONT_HEIGHT  1
  #define INFO_FONT_WIDTH   1
  #define INFO_FONT_HEIGHT  1
  #define LCD_PIXEL_WIDTH   LCD_WIDTH
  #define LCD_PIXEL_HEIGHT  LCD_HEIGHT

<<<<<<< HEAD
  #define SETCURSOR(col, row)    lcd_moveto(col, row)
  #define SETCURSOR_RJ(len, row) SETCURSOR(LCD_WIDTH - (len), row)

#endif

#define LCD_COL_X_RJ(len)      (LCD_PIXEL_WIDTH - LCD_COL_X(len))
#define LCD_BOTTOM_ROW         (LCD_PIXEL_HEIGHT - 1)
=======
  // Character LCD uses direct cursor positioning
  #define LCD_COL_X(col) (col)
  #define LCD_ROW_Y(row) (row)
  #define LCD_COL_X_RJ(len) (LCD_PIXEL_WIDTH - LCD_COL_X(len))

#endif

#ifndef MENU_LINE_HEIGHT
  #define MENU_LINE_HEIGHT MENU_FONT_HEIGHT
#endif

#define SETCURSOR(col, row)    lcd_moveto(LCD_COL_X(col), LCD_ROW_Y(row))
#define SETCURSOR_RJ(len, row) lcd_moveto(LCD_COL_X_RJ(len), LCD_ROW_Y(row))
>>>>>>> 59324a41
#define SETCURSOR_X(col)       SETCURSOR(col, _lcdLineNr)
#define SETCURSOR_X_RJ(len)    SETCURSOR_RJ(len, _lcdLineNr)

int lcd_glyph_height();

int lcd_put_wchar_max(wchar_t c, pixel_len_t max_length);

/**
 * @brief Draw a UTF-8 string
 *
 * @param utf8_str : the UTF-8 string
 * @param max_length : the pixel length of the string allowed (or number of slots in HD44780)
 *
 * @return the pixel width
 *
 * Draw a UTF-8 string
 */
int lcd_put_u8str_max(const char * utf8_str, pixel_len_t max_length);

/**
 * Set the print baseline position
 */
void lcd_moveto(const lcd_uint_t col, const lcd_uint_t row);

/**
 * @brief Draw a ROM UTF-8 string
 *
 * @param utf8_str_P : the ROM UTF-8 string
 * @param max_length : the pixel length of the string allowed (or number of slots in HD44780)
 *
 * @return the pixel width
 *
 * Draw a ROM UTF-8 string
 */
int lcd_put_u8str_max_P(PGM_P utf8_str_P, pixel_len_t max_length);
inline int lcd_put_u8str_max_P(const lcd_uint_t col, const lcd_uint_t row, PGM_P utf8_str_P, pixel_len_t max_length) {
  lcd_moveto(col, row);
  return lcd_put_u8str_max_P(utf8_str_P, max_length);
}

void lcd_put_int(const int i);
inline void lcd_put_int(const lcd_uint_t col, const lcd_uint_t row, const int i) {
  lcd_moveto(col, row);
  lcd_put_int(i);
}

inline int lcd_put_u8str_P(PGM_P const pstr) { return lcd_put_u8str_max_P(pstr, PIXEL_LEN_NOLIMIT); }
inline int lcd_put_u8str_P(const lcd_uint_t col, const lcd_uint_t row, PGM_P const pstr) {
  lcd_moveto(col, row);
  return lcd_put_u8str_P(pstr);
}

lcd_uint_t lcd_put_u8str_ind_P(PGM_P const pstr, const int8_t ind, PGM_P const inStr=nullptr, const lcd_uint_t maxlen=LCD_WIDTH);
inline lcd_uint_t lcd_put_u8str_ind_P(const lcd_uint_t col, const lcd_uint_t row, PGM_P const pstr, const int8_t ind, PGM_P const inStr=nullptr, const lcd_uint_t maxlen=LCD_WIDTH) {
  lcd_moveto(col, row);
  return lcd_put_u8str_ind_P(pstr, ind, inStr, maxlen);
}

inline int lcd_put_u8str(const char *str) { return lcd_put_u8str_max(str, PIXEL_LEN_NOLIMIT); }
inline int lcd_put_u8str(const lcd_uint_t col, const lcd_uint_t row, PGM_P const str) {
  lcd_moveto(col, row);
  return lcd_put_u8str(str);
}

inline int lcd_put_wchar(const wchar_t c) { return lcd_put_wchar_max(c, PIXEL_LEN_NOLIMIT); }
inline int lcd_put_wchar(const lcd_uint_t col, const lcd_uint_t row, const wchar_t c) {
  lcd_moveto(col, row);
  return lcd_put_wchar(c);
}

int calculateWidth(PGM_P const pstr);<|MERGE_RESOLUTION|>--- conflicted
+++ resolved
@@ -76,27 +76,10 @@
   #define INFO_FONT_HEIGHT (INFO_FONT_ASCENT + INFO_FONT_DESCENT)
   #define INFO_FONT_WIDTH   6
 
-<<<<<<< HEAD
-  #define SETCURSOR(col, row)    lcd_moveto((col) * (MENU_FONT_WIDTH), ((row) + 1) * (MENU_FONT_HEIGHT))
-  #define SETCURSOR_RJ(len, row) lcd_moveto(LCD_PIXEL_WIDTH - (len) * (MENU_FONT_WIDTH), ((row) + 1) * (MENU_FONT_HEIGHT))
-
-#elif IS_DWIN_MARLINUI
-
-  #include "dwin/marlin/ultralcd_dwin.h"
-
-  #define LCD_PIXEL_WIDTH   DWIN_WIDTH
-  #define LCD_PIXEL_HEIGHT  DWIN_HEIGHT
-  #define LCD_WIDTH  ((LCD_PIXEL_WIDTH)  / (MENU_FONT_WIDTH))
-  #define LCD_HEIGHT ((LCD_PIXEL_HEIGHT) / (MENU_FONT_HEIGHT))
-
-  #define SETCURSOR(col, row)    lcd_moveto(col, row)
-  #define SETCURSOR_RJ(len, row) SETCURSOR(LCD_WIDTH - (len), row)
-=======
   // Graphical LCD uses the menu font size for cursor positioning
   #define LCD_COL_X(col) ((    (col)) * (MENU_FONT_WIDTH))
   #define LCD_ROW_Y(row) ((1 + (row)) * (MENU_LINE_HEIGHT))
   #define LCD_COL_X_RJ(len) (LCD_WIDTH - LCD_COL_X(len))
->>>>>>> 59324a41
 
 #else
 
@@ -113,15 +96,6 @@
   #define LCD_PIXEL_WIDTH   LCD_WIDTH
   #define LCD_PIXEL_HEIGHT  LCD_HEIGHT
 
-<<<<<<< HEAD
-  #define SETCURSOR(col, row)    lcd_moveto(col, row)
-  #define SETCURSOR_RJ(len, row) SETCURSOR(LCD_WIDTH - (len), row)
-
-#endif
-
-#define LCD_COL_X_RJ(len)      (LCD_PIXEL_WIDTH - LCD_COL_X(len))
-#define LCD_BOTTOM_ROW         (LCD_PIXEL_HEIGHT - 1)
-=======
   // Character LCD uses direct cursor positioning
   #define LCD_COL_X(col) (col)
   #define LCD_ROW_Y(row) (row)
@@ -135,7 +109,6 @@
 
 #define SETCURSOR(col, row)    lcd_moveto(LCD_COL_X(col), LCD_ROW_Y(row))
 #define SETCURSOR_RJ(len, row) lcd_moveto(LCD_COL_X_RJ(len), LCD_ROW_Y(row))
->>>>>>> 59324a41
 #define SETCURSOR_X(col)       SETCURSOR(col, _lcdLineNr)
 #define SETCURSOR_X_RJ(len)    SETCURSOR_RJ(len, _lcdLineNr)
 
