/**
 * Marlin 3D Printer Firmware
 * Copyright (c) 2020 MarlinFirmware [https://github.com/MarlinFirmware/Marlin]
 *
 * Based on Sprinter and grbl.
 * Copyright (c) 2011 Camiel Gubbels / Erik van der Zalm
 *
 * This program is free software: you can redistribute it and/or modify
 * it under the terms of the GNU General Public License as published by
 * the Free Software Foundation, either version 3 of the License, or
 * (at your option) any later version.
 *
 * This program is distributed in the hope that it will be useful,
 * but WITHOUT ANY WARRANTY; without even the implied warranty of
 * MERCHANTABILITY or FITNESS FOR A PARTICULAR PURPOSE.  See the
 * GNU General Public License for more details.
 *
 * You should have received a copy of the GNU General Public License
 * along with this program.  If not, see <https://www.gnu.org/licenses/>.
 *
 */

/**
 * About Marlin
 *
 * This firmware is a mashup between Sprinter and grbl.
 *  - https://github.com/kliment/Sprinter
 *  - https://github.com/grbl/grbl
 */

#include "MarlinCore.h"

#if ENABLED(MARLIN_DEV_MODE)
  #warning "WARNING! Disable MARLIN_DEV_MODE for the final build!"
#endif

#include "HAL/shared/Delay.h"
#include "HAL/shared/esp_wifi.h"

#ifdef ARDUINO
  #include <pins_arduino.h>
#endif
#include <math.h>

#include "core/utility.h"

#include "module/motion.h"
#include "module/planner.h"
#include "module/endstops.h"
#include "module/temperature.h"
#include "module/settings.h"
#include "module/printcounter.h" // PrintCounter or Stopwatch

#include "module/stepper.h"
#include "module/stepper/indirection.h"

#include "gcode/gcode.h"
#include "gcode/parser.h"
#include "gcode/queue.h"

#include "feature/pause.h"
#include "sd/cardreader.h"

#include "lcd/marlinui.h"
#if HAS_TOUCH_BUTTONS
  #include "lcd/touch/touch_buttons.h"
#endif

#if HAS_TFT_LVGL_UI
  #include "lcd/extui/lib/mks_ui/tft_lvgl_configuration.h"
  #include "lcd/extui/lib/mks_ui/draw_ui.h"
  #include "lcd/extui/lib/mks_ui/mks_hardware_test.h"
  #include <lvgl.h>
#endif

#if ENABLED(DWIN_CREALITY_LCD)
  #include "lcd/dwin/e3v2/dwin.h"
  #include "lcd/dwin/dwin_lcd.h"
  #include "lcd/dwin/e3v2/rotary_encoder.h"
#endif

#if ENABLED(EXTENSIBLE_UI)
  #include "lcd/extui/ui_api.h"
#endif

#if HAS_ETHERNET
  #include "feature/ethernet.h"
#endif

#if ENABLED(IIC_BL24CXX_EEPROM)
  #include "libs/BL24CXX.h"
#endif

#if ENABLED(DIRECT_STEPPING)
  #include "feature/direct_stepping.h"
#endif

#if ENABLED(HOST_ACTION_COMMANDS)
  #include "feature/host_actions.h"
#endif

#if USE_BEEPER
  #include "libs/buzzer.h"
#endif

#if ENABLED(EXTERNAL_CLOSED_LOOP_CONTROLLER)
  #include "feature/closedloop.h"
#endif

#if HAS_MOTOR_CURRENT_I2C
  #include "feature/digipot/digipot.h"
#endif

#if ENABLED(MIXING_EXTRUDER)
  #include "feature/mixing.h"
#endif

#if ENABLED(MAX7219_DEBUG)
  #include "feature/max7219.h"
#endif

#if HAS_COLOR_LEDS
  #include "feature/leds/leds.h"
#endif

#if ENABLED(BLTOUCH)
  #include "feature/bltouch.h"
#endif

#if ENABLED(POLL_JOG)
  #include "feature/joystick.h"
#endif

#if HAS_SERVOS
  #include "module/servo.h"
#endif

#if ENABLED(HAS_MOTOR_CURRENT_DAC)
  #include "feature/dac/stepper_dac.h"
#endif

#if ENABLED(EXPERIMENTAL_I2CBUS)
  #include "feature/twibus.h"
#endif

#if ENABLED(I2C_POSITION_ENCODERS)
  #include "feature/encoder_i2c.h"
#endif

#if HAS_TRINAMIC_CONFIG && DISABLED(PSU_DEFAULT_OFF)
  #include "feature/tmc_util.h"
#endif

#if HAS_CUTTER
  #include "feature/spindle_laser.h"
#endif

#if ENABLED(SDSUPPORT)
  CardReader card;
#endif

#if ENABLED(G38_PROBE_TARGET)
  uint8_t G38_move; // = 0
  bool G38_did_trigger; // = false
#endif

#if ENABLED(DELTA)
  #include "module/delta.h"
#elif IS_SCARA
  #include "module/scara.h"
#endif

#if HAS_LEVELING
  #include "feature/bedlevel/bedlevel.h"
#endif

#if ENABLED(GCODE_REPEAT_MARKERS)
  #include "feature/repeat.h"
#endif

#if ENABLED(POWER_LOSS_RECOVERY)
  #include "feature/powerloss.h"
#endif

#if ENABLED(CANCEL_OBJECTS)
  #include "feature/cancel_object.h"
#endif

#if HAS_FILAMENT_SENSOR
  #include "feature/runout.h"
#endif

#if EITHER(PROBE_TARE, HAS_Z_SERVO_PROBE)
  #include "module/probe.h"
#endif

#if ENABLED(HOTEND_IDLE_TIMEOUT)
  #include "feature/hotend_idle.h"
#endif

#if ENABLED(TEMP_STAT_LEDS)
  #include "feature/leds/tempstat.h"
#endif

#if ENABLED(CASE_LIGHT_ENABLE)
  #include "feature/caselight.h"
#endif

#if HAS_FANMUX
  #include "feature/fanmux.h"
#endif

#if DO_SWITCH_EXTRUDER || ANY(SWITCHING_NOZZLE, PARKING_EXTRUDER, MAGNETIC_PARKING_EXTRUDER, ELECTROMAGNETIC_SWITCHING_TOOLHEAD, SWITCHING_TOOLHEAD)
  #include "module/tool_change.h"
#endif

#if ENABLED(USE_CONTROLLER_FAN)
  #include "feature/controllerfan.h"
#endif

#if HAS_PRUSA_MMU2
  #include "feature/mmu/mmu2.h"
#endif

#if HAS_L64XX
  #include "libs/L64XX/L64XX_Marlin.h"
#endif

#if ENABLED(PASSWORD_FEATURE)
  #include "feature/password/password.h"
#endif

PGMSTR(M112_KILL_STR, "M112 Shutdown");

MarlinState marlin_state = MF_INITIALIZING;

// For M109 and M190, this flag may be cleared (by M108) to exit the wait loop
bool wait_for_heatup = true;

// For M0/M1, this flag may be cleared (by M108) to exit the wait-for-user loop
#if HAS_RESUME_CONTINUE
  bool wait_for_user; // = false;

  void wait_for_user_response(millis_t ms/*=0*/, const bool no_sleep/*=false*/) {
    UNUSED(no_sleep);
    KEEPALIVE_STATE(PAUSED_FOR_USER);
    wait_for_user = true;
    if (ms) ms += millis(); // expire time
    while (wait_for_user && !(ms && ELAPSED(millis(), ms)))
      idle(TERN_(ADVANCED_PAUSE_FEATURE, no_sleep));
    wait_for_user = false;
  }

#endif

/**
 * ***************************************************************************
 * ******************************** FUNCTIONS ********************************
 * ***************************************************************************
 */

/**
 * Stepper Reset (RigidBoard, et.al.)
 */
#if HAS_STEPPER_RESET
  void disableStepperDrivers() { OUT_WRITE(STEPPER_RESET_PIN, LOW); } // Drive down to keep motor driver chips in reset
  void enableStepperDrivers()  { SET_INPUT(STEPPER_RESET_PIN); }      // Set to input, allowing pullups to pull the pin high
#endif

/**
 * Sensitive pin test for M42, M226
 */

#include "pins/sensitive_pins.h"

#pragma GCC diagnostic push
#pragma GCC diagnostic ignored "-Wnarrowing"

bool pin_is_protected(const pin_t pin) {
  static const pin_t sensitive_pins[] PROGMEM = SENSITIVE_PINS;
  LOOP_L_N(i, COUNT(sensitive_pins)) {
    pin_t sensitive_pin;
    memcpy_P(&sensitive_pin, &sensitive_pins[i], sizeof(pin_t));
    if (pin == sensitive_pin) return true;
  }
  return false;
}

#pragma GCC diagnostic pop

void enable_e_steppers() {
  #define _ENA_E(N) ENABLE_AXIS_E##N();
  REPEAT(E_STEPPERS, _ENA_E)
}

void enable_all_steppers() {
  TERN_(AUTO_POWER_CONTROL, powerManager.power_on());
  ENABLE_AXIS_X();
  ENABLE_AXIS_Y();
  ENABLE_AXIS_Z();
  enable_e_steppers();

  TERN_(EXTENSIBLE_UI, ExtUI::onSteppersEnabled());
}

void disable_e_steppers() {
  #define _DIS_E(N) DISABLE_AXIS_E##N();
  REPEAT(E_STEPPERS, _DIS_E)
}

void disable_e_stepper(const uint8_t e) {
  #define _CASE_DIS_E(N) case N: DISABLE_AXIS_E##N(); break;
  switch (e) {
    REPEAT(EXTRUDERS, _CASE_DIS_E)
  }
}

void disable_all_steppers() {
  DISABLE_AXIS_X();
  DISABLE_AXIS_Y();
  DISABLE_AXIS_Z();
  disable_e_steppers();

  TERN_(EXTENSIBLE_UI, ExtUI::onSteppersDisabled());
}

/**
 * A Print Job exists when the timer is running or SD printing
 */
bool printJobOngoing() {
  return print_job_timer.isRunning() || IS_SD_PRINTING();
}

/**
 * Printing is active when the print job timer is running
 */
bool printingIsActive() {
  return !did_pause_print && (print_job_timer.isRunning() || IS_SD_PRINTING());
}

/**
 * Printing is paused according to SD or host indicators
 */
bool printingIsPaused() {
  return did_pause_print || print_job_timer.isPaused() || IS_SD_PAUSED();
}

void startOrResumeJob() {
  if (!printingIsPaused()) {
    TERN_(GCODE_REPEAT_MARKERS, repeat.reset());
    TERN_(CANCEL_OBJECTS, cancelable.reset());
    TERN_(LCD_SHOW_E_TOTAL, e_move_accumulator = 0);
    #if BOTH(LCD_SET_PROGRESS_MANUALLY, USE_M73_REMAINING_TIME)
      ui.reset_remaining_time();
    #endif
  }
  print_job_timer.start();
}

#if ENABLED(SDSUPPORT)

  inline void abortSDPrinting() {
    IF_DISABLED(NO_SD_AUTOSTART, card.autofile_cancel());
    card.endFilePrint(TERN_(SD_RESORT, true));

    queue.clear();
    quickstop_stepper();

    print_job_timer.abort();

    IF_DISABLED(SD_ABORT_NO_COOLDOWN, thermalManager.disable_all_heaters());

    TERN(HAS_CUTTER, cutter.kill(), thermalManager.zero_fan_speeds()); // Full cutter shutdown including ISR control

    wait_for_heatup = false;

    TERN_(POWER_LOSS_RECOVERY, recovery.purge());

    #ifdef EVENT_GCODE_SD_ABORT
      queue.inject_P(PSTR(EVENT_GCODE_SD_ABORT));
    #endif

    TERN_(PASSWORD_AFTER_SD_PRINT_ABORT, password.lock_machine());
  }

  inline void finishSDPrinting() {
    if (queue.enqueue_one_P(PSTR("M1001"))) {
      marlin_state = MF_RUNNING;
      TERN_(PASSWORD_AFTER_SD_PRINT_END, password.lock_machine());
    }
  }

#endif // SDSUPPORT

/**
 * Minimal management of Marlin's core activities:
 *  - Keep the command buffer full
 *  - Check for maximum inactive time between commands
 *  - Check for maximum inactive time between stepper commands
 *  - Check if CHDK_PIN needs to go LOW
 *  - Check for KILL button held down
 *  - Check for HOME button held down
 *  - Check if cooling fan needs to be switched on
 *  - Check if an idle but hot extruder needs filament extruded (EXTRUDER_RUNOUT_PREVENT)
 *  - Pulse FET_SAFETY_PIN if it exists
 */
inline void manage_inactivity(const bool ignore_stepper_queue=false) {

  if (queue.length < BUFSIZE) queue.get_available_commands();

  const millis_t ms = millis();

  // Prevent steppers timing-out in the middle of M600
  // unless PAUSE_PARK_NO_STEPPER_TIMEOUT is disabled
  const bool parked_or_ignoring = ignore_stepper_queue
                               || TERN0(PAUSE_PARK_NO_STEPPER_TIMEOUT, did_pause_print);

  // Reset both the M18/M84 activity timeout and the M85 max 'kill' timeout
  if (parked_or_ignoring) gcode.reset_stepper_timeout(ms);

  if (gcode.stepper_max_timed_out(ms)) {
    SERIAL_ERROR_START();
    SERIAL_ECHOLNPAIR(STR_KILL_INACTIVE_TIME, parser.command_ptr);
    kill();
  }

  // M18 / M84 : Handle steppers inactive time timeout
  if (gcode.stepper_inactive_time) {

    static bool already_shutdown_steppers; // = false

    // Any moves in the planner? Resets both the M18/M84
    // activity timeout and the M85 max 'kill' timeout
    if (planner.has_blocks_queued())
      gcode.reset_stepper_timeout(ms);
    else if (!parked_or_ignoring && gcode.stepper_inactive_timeout()) {
      if (!already_shutdown_steppers) {
        already_shutdown_steppers = true;  // L6470 SPI will consume 99% of free time without this

        // Individual axes will be disabled if configured
        if (ENABLED(DISABLE_INACTIVE_X)) DISABLE_AXIS_X();
        if (ENABLED(DISABLE_INACTIVE_Y)) DISABLE_AXIS_Y();
        if (ENABLED(DISABLE_INACTIVE_Z)) DISABLE_AXIS_Z();
        if (ENABLED(DISABLE_INACTIVE_E)) disable_e_steppers();

        TERN_(AUTO_BED_LEVELING_UBL, ubl.steppers_were_disabled());
      }
    }
    else
      already_shutdown_steppers = false;
  }

  #if PIN_EXISTS(CHDK) // Check if pin should be set to LOW (after M240 set it HIGH)
    extern millis_t chdk_timeout;
    if (chdk_timeout && ELAPSED(ms, chdk_timeout)) {
      chdk_timeout = 0;
      WRITE(CHDK_PIN, LOW);
    }
  #endif

  #if HAS_KILL

    // Check if the kill button was pressed and wait just in case it was an accidental
    // key kill key press
    // -------------------------------------------------------------------------------
    static int killCount = 0;   // make the inactivity button a bit less responsive
    const int KILL_DELAY = 750;
    if (kill_state())
      killCount++;
    else if (killCount > 0)
      killCount--;

    // Exceeded threshold and we can confirm that it was not accidental
    // KILL the machine
    // ----------------------------------------------------------------
    if (killCount >= KILL_DELAY) {
      SERIAL_ERROR_MSG(STR_KILL_BUTTON);
      kill();
    }
  #endif

  #if HAS_HOME
    // Handle a standalone HOME button
    constexpr millis_t HOME_DEBOUNCE_DELAY = 1000UL;
    static millis_t next_home_key_ms; // = 0
    if (!IS_SD_PRINTING() && !READ(HOME_PIN)) { // HOME_PIN goes LOW when pressed
      const millis_t ms = millis();
      if (ELAPSED(ms, next_home_key_ms)) {
        next_home_key_ms = ms + HOME_DEBOUNCE_DELAY;
        LCD_MESSAGEPGM(MSG_AUTO_HOME);
        queue.inject_P(G28_STR);
      }
    }
  #endif

  TERN_(USE_CONTROLLER_FAN, controllerFan.update()); // Check if fan should be turned on to cool stepper drivers down

  TERN_(AUTO_POWER_CONTROL, powerManager.check());

  TERN_(HOTEND_IDLE_TIMEOUT, hotend_idle.check());

  #if ENABLED(EXTRUDER_RUNOUT_PREVENT)
    if (thermalManager.degHotend(active_extruder) > EXTRUDER_RUNOUT_MINTEMP
      && ELAPSED(ms, gcode.previous_move_ms + SEC_TO_MS(EXTRUDER_RUNOUT_SECONDS))
      && !planner.has_blocks_queued()
    ) {
      #if ENABLED(SWITCHING_EXTRUDER)
        bool oldstatus;
        switch (active_extruder) {
          default: oldstatus = E0_ENABLE_READ(); ENABLE_AXIS_E0(); break;
          #if E_STEPPERS > 1
            case 2: case 3: oldstatus = E1_ENABLE_READ(); ENABLE_AXIS_E1(); break;
            #if E_STEPPERS > 2
              case 4: case 5: oldstatus = E2_ENABLE_READ(); ENABLE_AXIS_E2(); break;
              #if E_STEPPERS > 3
                case 6: case 7: oldstatus = E3_ENABLE_READ(); ENABLE_AXIS_E3(); break;
              #endif // E_STEPPERS > 3
            #endif // E_STEPPERS > 2
          #endif // E_STEPPERS > 1
        }
      #else // !SWITCHING_EXTRUDER
        bool oldstatus;
        switch (active_extruder) {
          default:
          #define _CASE_EN(N) case N: oldstatus = E##N##_ENABLE_READ(); ENABLE_AXIS_E##N(); break;
          REPEAT(E_STEPPERS, _CASE_EN);
        }
      #endif

      const float olde = current_position.e;
      current_position.e += EXTRUDER_RUNOUT_EXTRUDE;
      line_to_current_position(MMM_TO_MMS(EXTRUDER_RUNOUT_SPEED));
      current_position.e = olde;
      planner.set_e_position_mm(olde);
      planner.synchronize();

      #if ENABLED(SWITCHING_EXTRUDER)
        switch (active_extruder) {
          default: oldstatus = E0_ENABLE_WRITE(oldstatus); break;
          #if E_STEPPERS > 1
            case 2: case 3: oldstatus = E1_ENABLE_WRITE(oldstatus); break;
            #if E_STEPPERS > 2
              case 4: case 5: oldstatus = E2_ENABLE_WRITE(oldstatus); break;
            #endif // E_STEPPERS > 2
          #endif // E_STEPPERS > 1
        }
      #else // !SWITCHING_EXTRUDER
        switch (active_extruder) {
          #define _CASE_RESTORE(N) case N: E##N##_ENABLE_WRITE(oldstatus); break;
          REPEAT(E_STEPPERS, _CASE_RESTORE);
        }
      #endif // !SWITCHING_EXTRUDER

      gcode.reset_stepper_timeout(ms);
    }
  #endif // EXTRUDER_RUNOUT_PREVENT

  #if ENABLED(DUAL_X_CARRIAGE)
    // handle delayed move timeout
    if (delayed_move_time && ELAPSED(ms, delayed_move_time) && IsRunning()) {
      // travel moves have been received so enact them
      delayed_move_time = 0xFFFFFFFFUL; // force moves to be done
      destination = current_position;
      prepare_line_to_destination();
      planner.synchronize();
    }
  #endif

  TERN_(TEMP_STAT_LEDS, handle_status_leds());

  TERN_(MONITOR_DRIVER_STATUS, monitor_tmc_drivers());

  TERN_(MONITOR_L6470_DRIVER_STATUS, L64xxManager.monitor_driver());

  // Limit check_axes_activity frequency to 10Hz
  static millis_t next_check_axes_ms = 0;
  if (ELAPSED(ms, next_check_axes_ms)) {
    planner.check_axes_activity();
    next_check_axes_ms = ms + 100UL;
  }

  #if PIN_EXISTS(FET_SAFETY)
    static millis_t FET_next;
    if (ELAPSED(ms, FET_next)) {
      FET_next = ms + FET_SAFETY_DELAY;  // 2µs pulse every FET_SAFETY_DELAY mS
      OUT_WRITE(FET_SAFETY_PIN, !FET_SAFETY_INVERTED);
      DELAY_US(2);
      WRITE(FET_SAFETY_PIN, FET_SAFETY_INVERTED);
    }
  #endif
}

/**
 * Standard idle routine keeps the machine alive:
 *  - Core Marlin activities
 *  - Manage heaters (and Watchdog)
 *  - Max7219 heartbeat, animation, etc.
 *
 *  Only after setup() is complete:
 *  - Handle filament runout sensors
 *  - Run HAL idle tasks
 *  - Handle Power-Loss Recovery
 *  - Run StallGuard endstop checks
 *  - Handle SD Card insert / remove
 *  - Handle USB Flash Drive insert / remove
 *  - Announce Host Keepalive state (if any)
 *  - Update the Print Job Timer state
 *  - Update the Beeper queue
 *  - Read Buttons and Update the LCD
 *  - Run i2c Position Encoders
 *  - Auto-report Temperatures / SD Status
 *  - Update the Průša MMU2
 *  - Handle Joystick jogging
 */
void idle(TERN_(ADVANCED_PAUSE_FEATURE, bool no_stepper_sleep/*=false*/)) {
  #if ENABLED(MARLIN_DEV_MODE)
    static uint16_t idle_depth = 0;
    if (++idle_depth > 5) SERIAL_ECHOLNPAIR("idle() call depth: ", idle_depth);
  #endif

  // Core Marlin activities
  manage_inactivity(TERN_(ADVANCED_PAUSE_FEATURE, no_stepper_sleep));

  // Manage Heaters (and Watchdog)
  thermalManager.manage_heater();

  // Max7219 heartbeat, animation, etc
  TERN_(MAX7219_DEBUG, max7219.idle_tasks());

  // Return if setup() isn't completed
  if (marlin_state == MF_INITIALIZING) goto IDLE_DONE;

  // Handle filament runout sensors
  TERN_(HAS_FILAMENT_SENSOR, runout.run());

  // Run HAL idle tasks
  TERN_(HAL_IDLETASK, HAL_idletask());

  // Check network connection
  TERN_(HAS_ETHERNET, ethernet.check());

  // Handle Power-Loss Recovery
  #if ENABLED(POWER_LOSS_RECOVERY) && PIN_EXISTS(POWER_LOSS)
    if (printJobOngoing()) recovery.outage();
  #endif

  // Run StallGuard endstop checks
  #if ENABLED(SPI_ENDSTOPS)
    if (endstops.tmc_spi_homing.any
      && TERN1(IMPROVE_HOMING_RELIABILITY, ELAPSED(millis(), sg_guard_period))
    ) LOOP_L_N(i, 4) // Read SGT 4 times per idle loop
        if (endstops.tmc_spi_homing_check()) break;
  #endif

  // Handle SD Card insert / remove
  TERN_(SDSUPPORT, card.manage_media());

  // Handle USB Flash Drive insert / remove
  TERN_(USB_FLASH_DRIVE_SUPPORT, Sd2Card::idle());

  // Announce Host Keepalive state (if any)
  TERN_(HOST_KEEPALIVE_FEATURE, gcode.host_keepalive());

  // Update the Print Job Timer state
  TERN_(PRINTCOUNTER, print_job_timer.tick());

  // Update the Beeper queue
  TERN_(USE_BEEPER, buzzer.tick());

  // Handle UI input / draw events
  TERN(DWIN_CREALITY_LCD, DWIN_Update(), ui.update());

  // Run i2c Position Encoders
  #if ENABLED(I2C_POSITION_ENCODERS)
  {
    static millis_t i2cpem_next_update_ms;
    if (planner.has_blocks_queued()) {
      const millis_t ms = millis();
      if (ELAPSED(ms, i2cpem_next_update_ms)) {
        I2CPEM.update();
        i2cpem_next_update_ms = ms + I2CPE_MIN_UPD_TIME_MS;
      }
    }
  }
  #endif

  // Auto-report Temperatures / SD Status
  #if HAS_AUTO_REPORTING
    if (!gcode.autoreport_paused) {
      TERN_(AUTO_REPORT_TEMPERATURES, thermalManager.auto_reporter.tick());
      TERN_(AUTO_REPORT_SD_STATUS, card.auto_reporter.tick());
    }
  #endif

  // Update the Průša MMU2
  TERN_(HAS_PRUSA_MMU2, mmu2.mmu_loop());

  // Handle Joystick jogging
  TERN_(POLL_JOG, joystick.inject_jog_moves());

  // Direct Stepping
  TERN_(DIRECT_STEPPING, page_manager.write_responses());

  // Update the LVGL interface
  TERN_(HAS_TFT_LVGL_UI, LV_TASK_HANDLER());

  IDLE_DONE:
  TERN_(MARLIN_DEV_MODE, idle_depth--);
  return;
}

/**
 * Kill all activity and lock the machine.
 * After this the machine will need to be reset.
 */
void kill(PGM_P const lcd_error/*=nullptr*/, PGM_P const lcd_component/*=nullptr*/, const bool steppers_off/*=false*/) {
  thermalManager.disable_all_heaters();

  TERN_(HAS_CUTTER, cutter.kill()); // Full cutter shutdown including ISR control

  SERIAL_ERROR_MSG(STR_ERR_KILLED);

  #if HAS_DISPLAY
    ui.kill_screen(lcd_error ?: GET_TEXT(MSG_KILLED), lcd_component ?: NUL_STR);
  #else
    UNUSED(lcd_error);
    UNUSED(lcd_component);
  #endif

  #if HAS_TFT_LVGL_UI
    lv_draw_error_message(lcd_error);
  #endif

  #ifdef ACTION_ON_KILL
    host_action_kill();
  #endif

  minkill(steppers_off);
}

void minkill(const bool steppers_off/*=false*/) {

  // Wait a short time (allows messages to get out before shutting down.
  for (int i = 1000; i--;) DELAY_US(600);

  cli(); // Stop interrupts

  // Wait to ensure all interrupts stopped
  for (int i = 1000; i--;) DELAY_US(250);

  // Reiterate heaters off
  thermalManager.disable_all_heaters();

  TERN_(HAS_CUTTER, cutter.kill());  // Reiterate cutter shutdown

  // Power off all steppers (for M112) or just the E steppers
  steppers_off ? disable_all_steppers() : disable_e_steppers();

  TERN_(PSU_CONTROL, PSU_OFF());

  TERN_(HAS_SUICIDE, suicide());

  #if HAS_KILL

    // Wait for kill to be released
    while (kill_state()) watchdog_refresh();

    // Wait for kill to be pressed
    while (!kill_state()) watchdog_refresh();

    void (*resetFunc)() = 0;      // Declare resetFunc() at address 0
    resetFunc();                  // Jump to address 0

  #else

    for (;;) watchdog_refresh();  // Wait for reset

  #endif
}

/**
 * Turn off heaters and stop the print in progress
 * After a stop the machine may be resumed with M999
 */
void stop() {
  thermalManager.disable_all_heaters(); // 'unpause' taken care of in here

  print_job_timer.stop();

  #if ENABLED(PROBING_FANS_OFF)
    if (thermalManager.fans_paused) thermalManager.set_fans_paused(false); // put things back the way they were
  #endif

  if (IsRunning()) {
    SERIAL_ERROR_MSG(STR_ERR_STOPPED);
    LCD_MESSAGEPGM(MSG_STOPPED);
    safe_delay(350);       // allow enough time for messages to get out before stopping
    marlin_state = MF_STOPPED;
  }
}

inline void tmc_standby_setup() {
  #if PIN_EXISTS(X_STDBY)
    SET_INPUT_PULLDOWN(X_STDBY_PIN);
  #endif
  #if PIN_EXISTS(X2_STDBY)
    SET_INPUT_PULLDOWN(X2_STDBY_PIN);
  #endif
  #if PIN_EXISTS(Y_STDBY)
    SET_INPUT_PULLDOWN(Y_STDBY_PIN);
  #endif
  #if PIN_EXISTS(Y2_STDBY)
    SET_INPUT_PULLDOWN(Y2_STDBY_PIN);
  #endif
  #if PIN_EXISTS(Z_STDBY)
    SET_INPUT_PULLDOWN(Z_STDBY_PIN);
  #endif
  #if PIN_EXISTS(Z2_STDBY)
    SET_INPUT_PULLDOWN(Z2_STDBY_PIN);
  #endif
  #if PIN_EXISTS(Z3_STDBY)
    SET_INPUT_PULLDOWN(Z3_STDBY_PIN);
  #endif
  #if PIN_EXISTS(Z4_STDBY)
    SET_INPUT_PULLDOWN(Z4_STDBY_PIN);
  #endif
  #if PIN_EXISTS(E0_STDBY)
    SET_INPUT_PULLDOWN(E0_STDBY_PIN);
  #endif
  #if PIN_EXISTS(E1_STDBY)
    SET_INPUT_PULLDOWN(E1_STDBY_PIN);
  #endif
  #if PIN_EXISTS(E2_STDBY)
    SET_INPUT_PULLDOWN(E2_STDBY_PIN);
  #endif
  #if PIN_EXISTS(E3_STDBY)
    SET_INPUT_PULLDOWN(E3_STDBY_PIN);
  #endif
  #if PIN_EXISTS(E4_STDBY)
    SET_INPUT_PULLDOWN(E4_STDBY_PIN);
  #endif
  #if PIN_EXISTS(E5_STDBY)
    SET_INPUT_PULLDOWN(E5_STDBY_PIN);
  #endif
  #if PIN_EXISTS(E6_STDBY)
    SET_INPUT_PULLDOWN(E6_STDBY_PIN);
  #endif
  #if PIN_EXISTS(E7_STDBY)
    SET_INPUT_PULLDOWN(E7_STDBY_PIN);
  #endif
}

/**
 * Marlin entry-point: Set up before the program loop
 *  - Set up the kill pin, filament runout, power hold
 *  - Start the serial port
 *  - Print startup messages and diagnostics
 *  - Get EEPROM or default settings
 *  - Initialize managers for:
 *    • temperature
 *    • planner
 *    • watchdog
 *    • stepper
 *    • photo pin
 *    • servos
 *    • LCD controller
 *    • Digipot I2C
 *    • Z probe sled
 *    • status LEDs
 *    • Max7219
 */
void setup() {

  tmc_standby_setup();  // TMC Low Power Standby pins must be set early or they're not usable

  #if ENABLED(MARLIN_DEV_MODE)
    auto log_current_ms = [&](PGM_P const msg) {
      SERIAL_ECHO_START();
      SERIAL_CHAR('['); SERIAL_ECHO(millis()); SERIAL_ECHOPGM("] ");
      serialprintPGM(msg);
      SERIAL_EOL();
    };
    #define SETUP_LOG(M) log_current_ms(PSTR(M))
  #else
    #define SETUP_LOG(...) NOOP
  #endif
  #define SETUP_RUN(C) do{ SETUP_LOG(STRINGIFY(C)); C; }while(0)

  MYSERIAL0.begin(BAUDRATE);
  millis_t serial_connect_timeout = millis() + 1000UL;
  while (!MYSERIAL0.connected() && PENDING(millis(), serial_connect_timeout)) { /*nada*/ }

  #if HAS_MULTI_SERIAL && !HAS_ETHERNET
    MYSERIAL1.begin(BAUDRATE);
    serial_connect_timeout = millis() + 1000UL;
    while (!MYSERIAL1.connected() && PENDING(millis(), serial_connect_timeout)) { /*nada*/ }
  #endif
  SERIAL_ECHOLNPGM("start");

  // Set up these pins early to prevent suicide
  #if HAS_KILL
    SETUP_LOG("KILL_PIN");
    #if KILL_PIN_STATE
      SET_INPUT_PULLDOWN(KILL_PIN);
    #else
      SET_INPUT_PULLUP(KILL_PIN);
    #endif
  #endif

  #if HAS_SUICIDE
    SETUP_LOG("SUICIDE_PIN");
    OUT_WRITE(SUICIDE_PIN, !SUICIDE_PIN_INVERTING);
  #endif

  #if ENABLED(PSU_CONTROL)
    SETUP_LOG("PSU_CONTROL");
    powersupply_on = ENABLED(PSU_DEFAULT_OFF);
    if (ENABLED(PSU_DEFAULT_OFF)) PSU_OFF(); else PSU_ON();
  #endif

  #if EITHER(DISABLE_DEBUG, DISABLE_JTAG)
    // Disable any hardware debug to free up pins for IO
    #if ENABLED(DISABLE_DEBUG) && defined(JTAGSWD_DISABLE)
      JTAGSWD_DISABLE();
    #elif defined(JTAG_DISABLE)
      JTAG_DISABLE();
    #else
      #error "DISABLE_(DEBUG|JTAG) is not supported for the selected MCU/Board."
    #endif
  #endif

<<<<<<< HEAD
  MYSERIAL0.begin(BAUDRATE);
  uint32_t serial_connect_timeout = millis() + 1000UL;
  while (!MYSERIAL0 && PENDING(millis(), serial_connect_timeout)) { /*nada*/ }
  #if HAS_MULTI_SERIAL && !HAS_ETHERNET
    MYSERIAL1.begin(LCDBAUDRATE);   // M.A.R.C. make independent baudrate for LCD
    serial_connect_timeout = millis() + 1000UL;
    while (!MYSERIAL1 && PENDING(millis(), serial_connect_timeout)) { /*nada*/ }
  #endif
  SERIAL_ECHOLNPGM("start");

=======
>>>>>>> 32d859ee
  #if BOTH(HAS_TFT_LVGL_UI, MKS_WIFI_MODULE)
    mks_esp_wifi_init();
    WIFISERIAL.begin(WIFI_BAUDRATE);
    serial_connect_timeout = millis() + 1000UL;
    while (/*!WIFISERIAL && */PENDING(millis(), serial_connect_timeout)) { /*nada*/ }
  #endif

  SETUP_RUN(HAL_init());

  // Init and disable SPI thermocouples
  #if HEATER_0_USES_MAX6675
    OUT_WRITE(MAX6675_SS_PIN, HIGH);  // Disable
  #endif
  #if HEATER_1_USES_MAX6675
    OUT_WRITE(MAX6675_SS2_PIN, HIGH); // Disable
  #endif

  #if HAS_L64XX
    SETUP_RUN(L64xxManager.init());  // Set up SPI, init drivers
  #endif

  #if ENABLED(DUET_SMART_EFFECTOR) && PIN_EXISTS(SMART_EFFECTOR_MOD)
    OUT_WRITE(SMART_EFFECTOR_MOD_PIN, LOW);   // Put Smart Effector into NORMAL mode
  #endif

  #if HAS_FILAMENT_SENSOR
    SETUP_RUN(runout.setup());
  #endif

  #if ENABLED(POWER_LOSS_RECOVERY)
    SETUP_RUN(recovery.setup());
  #endif

  #if HAS_TMC220x
    SETUP_RUN(tmc_serial_begin());
  #endif

  #if HAS_STEPPER_RESET
    SETUP_RUN(disableStepperDrivers());
  #endif

  #if HAS_TMC_SPI
    #if DISABLED(TMC_USE_SW_SPI)
      SETUP_RUN(SPI.begin());
    #endif
    SETUP_RUN(tmc_init_cs_pins());
  #endif

  #ifdef BOARD_INIT
    SETUP_LOG("BOARD_INIT");
    BOARD_INIT();
  #endif

  SETUP_RUN(esp_wifi_init());

  // Check startup - does nothing if bootloader sets MCUSR to 0
  const byte mcu = HAL_get_reset_source();
  if (mcu & RST_POWER_ON) SERIAL_ECHOLNPGM(STR_POWERUP);
  if (mcu & RST_EXTERNAL) SERIAL_ECHOLNPGM(STR_EXTERNAL_RESET);
  if (mcu & RST_BROWN_OUT) SERIAL_ECHOLNPGM(STR_BROWNOUT_RESET);
  if (mcu & RST_WATCHDOG) SERIAL_ECHOLNPGM(STR_WATCHDOG_RESET);
  if (mcu & RST_SOFTWARE) SERIAL_ECHOLNPGM(STR_SOFTWARE_RESET);
  HAL_clear_reset_source();

  serialprintPGM(GET_TEXT(MSG_MARLIN));
  SERIAL_CHAR(' ');
  SERIAL_ECHOLNPGM(SHORT_BUILD_VERSION);
  SERIAL_EOL();
  #if defined(STRING_DISTRIBUTION_DATE) && defined(STRING_CONFIG_H_AUTHOR)
    SERIAL_ECHO_MSG(
      " Last Updated: " STRING_DISTRIBUTION_DATE
      " | Author: " STRING_CONFIG_H_AUTHOR
    );
  #endif
  SERIAL_ECHO_MSG("Compiled: " __DATE__);
  SERIAL_ECHO_MSG(STR_FREE_MEMORY, freeMemory(), STR_PLANNER_BUFFER_BYTES, (int)sizeof(block_t) * (BLOCK_BUFFER_SIZE));

  // Init buzzer pin(s)
  #if USE_BEEPER
    SETUP_RUN(buzzer.init());
  #endif

  // Set up LEDs early
  #if HAS_COLOR_LEDS
    SETUP_RUN(leds.setup());
  #endif

  #if ENABLED(NEOPIXEL2_SEPARATE)
    SETUP_RUN(leds2.setup());
  #endif

  #if ENABLED(USE_CONTROLLER_FAN)     // Set up fan controller to initialize also the default configurations.
    SETUP_RUN(controllerFan.setup());
  #endif

  // UI must be initialized before EEPROM
  // (because EEPROM code calls the UI).

  #if ENABLED(DWIN_CREALITY_LCD)
    delay(800);   // Required delay (since boot?)
    SERIAL_ECHOPGM("\nDWIN handshake ");
    if (DWIN_Handshake()) SERIAL_ECHOLNPGM("ok."); else SERIAL_ECHOLNPGM("error.");
    DWIN_Frame_SetDir(1); // Orientation 90°
    DWIN_UpdateLCD();     // Show bootscreen (first image)
  #else
    SETUP_RUN(ui.init());
    #if HAS_WIRED_LCD && ENABLED(SHOW_BOOTSCREEN)
      SETUP_RUN(ui.show_bootscreen());
    #endif
    SETUP_RUN(ui.reset_status());     // Load welcome message early. (Retained if no errors exist.)
  #endif

  #if ENABLED(PROBE_TARE)
    SETUP_RUN(probe.tare_init());
  #endif

  #if BOTH(SDSUPPORT, SDCARD_EEPROM_EMULATION)
    SETUP_RUN(card.mount());          // Mount media with settings before first_load
  #endif

  SETUP_RUN(settings.first_load());   // Load data from EEPROM if available (or use defaults)
                                      // This also updates variables in the planner, elsewhere

  #if HAS_ETHERNET
    SETUP_RUN(ethernet.init());
  #endif

  #if HAS_TOUCH_BUTTONS
    SETUP_RUN(touch.init());
  #endif

  TERN_(HAS_M206_COMMAND, current_position += home_offset); // Init current position based on home_offset

  sync_plan_position();               // Vital to init stepper/planner equivalent for current_position

  SETUP_RUN(thermalManager.init());   // Initialize temperature loop

  SETUP_RUN(print_job_timer.init());  // Initial setup of print job timer

  SETUP_RUN(endstops.init());         // Init endstops and pullups

  SETUP_RUN(stepper.init());          // Init stepper. This enables interrupts!

  #if HAS_SERVOS
    SETUP_RUN(servo_init());
  #endif

  #if HAS_Z_SERVO_PROBE
    SETUP_RUN(probe.servo_probe_init());
  #endif

  #if HAS_PHOTOGRAPH
    OUT_WRITE(PHOTOGRAPH_PIN, LOW);
  #endif

  #if HAS_CUTTER
    SETUP_RUN(cutter.init());
  #endif

  #if ENABLED(COOLANT_MIST)
    OUT_WRITE(COOLANT_MIST_PIN, COOLANT_MIST_INVERT);   // Init Mist Coolant OFF
  #endif
  #if ENABLED(COOLANT_FLOOD)
    OUT_WRITE(COOLANT_FLOOD_PIN, COOLANT_FLOOD_INVERT); // Init Flood Coolant OFF
  #endif

  #if HAS_BED_PROBE
    SETUP_RUN(endstops.enable_z_probe(false));
  #endif

  #if HAS_STEPPER_RESET
    SETUP_RUN(enableStepperDrivers());
  #endif

  #if HAS_MOTOR_CURRENT_I2C
    SETUP_RUN(digipot_i2c.init());
  #endif

  #if ENABLED(HAS_MOTOR_CURRENT_DAC)
    SETUP_RUN(stepper_dac.init());
  #endif

  #if EITHER(Z_PROBE_SLED, SOLENOID_PROBE) && HAS_SOLENOID_1
    OUT_WRITE(SOL1_PIN, LOW); // OFF
  #endif

  #if HAS_HOME
    SET_INPUT_PULLUP(HOME_PIN);
  #endif

  #if PIN_EXISTS(STAT_LED_RED)
    OUT_WRITE(STAT_LED_RED_PIN, LOW); // OFF
  #endif

  #if PIN_EXISTS(STAT_LED_BLUE)
    OUT_WRITE(STAT_LED_BLUE_PIN, LOW); // OFF
  #endif

  #if ENABLED(CASE_LIGHT_ENABLE)
    #if DISABLED(CASE_LIGHT_USE_NEOPIXEL)
      if (PWM_PIN(CASE_LIGHT_PIN)) SET_PWM(CASE_LIGHT_PIN); else SET_OUTPUT(CASE_LIGHT_PIN);
    #endif
    SETUP_RUN(caselight.update_brightness());
  #endif

  #if HAS_PRUSA_MMU1
    SETUP_LOG("Prusa MMU1");
    SET_OUTPUT(E_MUX0_PIN);
    SET_OUTPUT(E_MUX1_PIN);
    SET_OUTPUT(E_MUX2_PIN);
  #endif

  #if HAS_FANMUX
    SETUP_RUN(fanmux_init());
  #endif

  #if ENABLED(MIXING_EXTRUDER)
    SETUP_RUN(mixer.init());
  #endif

  #if ENABLED(BLTOUCH)
    SETUP_RUN(bltouch.init(/*set_voltage=*/true));
  #endif

  #if ENABLED(I2C_POSITION_ENCODERS)
    SETUP_RUN(I2CPEM.init());
  #endif

  #if ENABLED(EXPERIMENTAL_I2CBUS) && I2C_SLAVE_ADDRESS > 0
    SETUP_LOG("i2c...");
    i2c.onReceive(i2c_on_receive);
    i2c.onRequest(i2c_on_request);
  #endif

  #if DO_SWITCH_EXTRUDER
    SETUP_RUN(move_extruder_servo(0));  // Initialize extruder servo
  #endif

  #if ENABLED(SWITCHING_NOZZLE)
    SETUP_LOG("SWITCHING_NOZZLE");
    // Initialize nozzle servo(s)
    #if SWITCHING_NOZZLE_TWO_SERVOS
      lower_nozzle(0);
      raise_nozzle(1);
    #else
      move_nozzle_servo(0);
    #endif
  #endif

  #if ENABLED(MAGNETIC_PARKING_EXTRUDER)
    SETUP_RUN(mpe_settings_init());
  #endif

  #if ENABLED(PARKING_EXTRUDER)
    SETUP_RUN(pe_solenoid_init());
  #endif

  #if ENABLED(SWITCHING_TOOLHEAD)
    SETUP_RUN(swt_init());
  #endif

  #if ENABLED(ELECTROMAGNETIC_SWITCHING_TOOLHEAD)
    SETUP_RUN(est_init());
  #endif

  #if ENABLED(USE_WATCHDOG)
    SETUP_RUN(watchdog_init());       // Reinit watchdog after HAL_get_reset_source call
  #endif

  #if ENABLED(EXTERNAL_CLOSED_LOOP_CONTROLLER)
    SETUP_RUN(closedloop.init());
  #endif

  #ifdef STARTUP_COMMANDS
    SETUP_LOG("STARTUP_COMMANDS");
    queue.inject_P(PSTR(STARTUP_COMMANDS));
  #endif

  #if ENABLED(HOST_PROMPT_SUPPORT)
    SETUP_RUN(host_action_prompt_end());
  #endif

  #if HAS_TRINAMIC_CONFIG && DISABLED(PSU_DEFAULT_OFF)
    SETUP_RUN(test_tmc_connection(true, true, true, true));
  #endif

  #if HAS_PRUSA_MMU2
    SETUP_RUN(mmu2.init());
  #endif

  #if ENABLED(IIC_BL24CXX_EEPROM)
    BL24CXX::init();
    const uint8_t err = BL24CXX::check();
    SERIAL_ECHO_TERNARY(err, "BL24CXX Check ", "failed", "succeeded", "!\n");
  #endif

  #if ENABLED(DWIN_CREALITY_LCD)
    Encoder_Configuration();
    HMI_Init();
    HMI_StartFrame(true);
  #endif

  #if HAS_SERVICE_INTERVALS && DISABLED(DWIN_CREALITY_LCD)
    ui.reset_status(true);  // Show service messages or keep current status
  #endif

  #if ENABLED(MAX7219_DEBUG)
    SETUP_RUN(max7219.init());
  #endif

  #if ENABLED(DIRECT_STEPPING)
    SETUP_RUN(page_manager.init());
  #endif

  #if HAS_TFT_LVGL_UI
    #if ENABLED(SDSUPPORT)
      if (!card.isMounted()) SETUP_RUN(card.mount()); // Mount SD to load graphics and fonts
    #endif
    SETUP_RUN(tft_lvgl_init());
  #endif

  #if ENABLED(PASSWORD_ON_STARTUP)
    SETUP_RUN(password.lock_machine());      // Will not proceed until correct password provided
  #endif

  #if BOTH(HAS_LCD_MENU, TOUCH_SCREEN_CALIBRATION) && EITHER(TFT_CLASSIC_UI, TFT_COLOR_UI)
    ui.check_touch_calibration();
  #endif

  marlin_state = MF_RUNNING;

  SETUP_LOG("setup() completed.");
}

/**
 * The main Marlin program loop
 *
 *  - Call idle() to handle all tasks between G-code commands
 *      Note that no G-codes from the queue can be executed during idle()
 *      but many G-codes can be called directly anytime like macros.
 *  - Check whether SD card auto-start is needed now.
 *  - Check whether SD print finishing is needed now.
 *  - Run one G-code command from the immediate or main command queue
 *    and open up one space. Commands in the main queue may come from sd
 *    card, host, or by direct injection. The queue will continue to fill
 *    as long as idle() or manage_inactivity() are being called.
 */
void loop() {
  do {
    idle();

    #if ENABLED(SDSUPPORT)
      if (card.flag.abort_sd_printing) abortSDPrinting();
      if (marlin_state == MF_SD_COMPLETE) finishSDPrinting();
    #endif

    queue.advance();

    endstops.event_handler();

    TERN_(HAS_TFT_LVGL_UI, printer_state_polling());

  } while (ENABLED(__AVR__)); // Loop forever on slower (AVR) boards
}<|MERGE_RESOLUTION|>--- conflicted
+++ resolved
@@ -891,7 +891,7 @@
   while (!MYSERIAL0.connected() && PENDING(millis(), serial_connect_timeout)) { /*nada*/ }
 
   #if HAS_MULTI_SERIAL && !HAS_ETHERNET
-    MYSERIAL1.begin(BAUDRATE);
+    MYSERIAL1.begin(LCDBAUDRATE);   // M.A.R.C. make independent baudrate for LCD
     serial_connect_timeout = millis() + 1000UL;
     while (!MYSERIAL1.connected() && PENDING(millis(), serial_connect_timeout)) { /*nada*/ }
   #endif
@@ -929,19 +929,6 @@
     #endif
   #endif
 
-<<<<<<< HEAD
-  MYSERIAL0.begin(BAUDRATE);
-  uint32_t serial_connect_timeout = millis() + 1000UL;
-  while (!MYSERIAL0 && PENDING(millis(), serial_connect_timeout)) { /*nada*/ }
-  #if HAS_MULTI_SERIAL && !HAS_ETHERNET
-    MYSERIAL1.begin(LCDBAUDRATE);   // M.A.R.C. make independent baudrate for LCD
-    serial_connect_timeout = millis() + 1000UL;
-    while (!MYSERIAL1 && PENDING(millis(), serial_connect_timeout)) { /*nada*/ }
-  #endif
-  SERIAL_ECHOLNPGM("start");
-
-=======
->>>>>>> 32d859ee
   #if BOTH(HAS_TFT_LVGL_UI, MKS_WIFI_MODULE)
     mks_esp_wifi_init();
     WIFISERIAL.begin(WIFI_BAUDRATE);
