--- conflicted
+++ resolved
@@ -793,15 +793,9 @@
 
   // Auto-report Temperatures / SD Status
   #if HAS_AUTO_REPORTING
-<<<<<<< HEAD
     if (!gcode.autoreport.paused) {
-      TERN_(AUTO_REPORT_TEMPERATURES, thermalManager.auto_report_temperatures());
-      TERN_(AUTO_REPORT_SD_STATUS, card.auto_report_sd_status());
-=======
-    if (!gcode.autoreport_paused) {
       TERN_(AUTO_REPORT_TEMPERATURES, thermalManager.auto_reporter.tick());
       TERN_(AUTO_REPORT_SD_STATUS, card.auto_reporter.tick());
->>>>>>> 2a5ab55c
     }
   #endif
 
