/**
 * Marlin 3D Printer Firmware
 * Copyright (c) 2020 MarlinFirmware [https://github.com/MarlinFirmware/Marlin]
 *
 * Based on Sprinter and grbl.
 * Copyright (c) 2011 Camiel Gubbels / Erik van der Zalm
 *
 * This program is free software: you can redistribute it and/or modify
 * it under the terms of the GNU General Public License as published by
 * the Free Software Foundation, either version 3 of the License, or
 * (at your option) any later version.
 *
 * This program is distributed in the hope that it will be useful,
 * but WITHOUT ANY WARRANTY; without even the implied warranty of
 * MERCHANTABILITY or FITNESS FOR A PARTICULAR PURPOSE.  See the
 * GNU General Public License for more details.
 *
 * You should have received a copy of the GNU General Public License
 * along with this program.  If not, see <https://www.gnu.org/licenses/>.
 *
 */

/**
 * About Marlin
 *
 * This firmware is a mashup between Sprinter and grbl.
 *  - https://github.com/kliment/Sprinter
 *  - https://github.com/grbl/grbl
 */

#include "MarlinCore.h"

#if ENABLED(MARLIN_DEV_MODE)
  #warning "WARNING! Disable MARLIN_DEV_MODE for the final build!"
#endif

#include "HAL/shared/Delay.h"
#include "HAL/shared/esp_wifi.h"
#include "HAL/shared/cpu_exception/exception_hook.h"

#ifdef ARDUINO
  #include <pins_arduino.h>
#endif
#include <math.h>

#include "core/utility.h"

#include "module/motion.h"
#include "module/planner.h"
#include "module/endstops.h"
#include "module/temperature.h"
#include "module/settings.h"
#include "module/printcounter.h" // PrintCounter or Stopwatch

#include "module/stepper.h"
#include "module/stepper/indirection.h"

#include "gcode/gcode.h"
#include "gcode/parser.h"
#include "gcode/queue.h"

#include "feature/pause.h"
#include "sd/cardreader.h"

#include "lcd/marlinui.h"
#if HAS_TOUCH_BUTTONS
  #include "lcd/touch/touch_buttons.h"
#endif

#if HAS_TFT_LVGL_UI
  #include "lcd/extui/mks_ui/tft_lvgl_configuration.h"
  #include "lcd/extui/mks_ui/draw_ui.h"
  #include "lcd/extui/mks_ui/mks_hardware_test.h"
  #include <lvgl.h>
#endif

#if ENABLED(DWIN_CREALITY_LCD)
  #include "lcd/dwin/creality_dwin.h"
  #include "lcd/dwin/rotary_encoder.h"
#endif

#if ENABLED(EXTENSIBLE_UI)
  #include "lcd/extui/ui_api.h"
#endif

#if HAS_ETHERNET
  #include "feature/ethernet.h"
#endif

#if ENABLED(IIC_BL24CXX_EEPROM)
  #include "libs/BL24CXX.h"
#endif

#if ENABLED(DIRECT_STEPPING)
  #include "feature/direct_stepping.h"
#endif

#if ENABLED(HOST_ACTION_COMMANDS)
  #include "feature/host_actions.h"
#endif

#if USE_BEEPER
  #include "libs/buzzer.h"
#endif

#if ENABLED(EXTERNAL_CLOSED_LOOP_CONTROLLER)
  #include "feature/closedloop.h"
#endif

#if HAS_MOTOR_CURRENT_I2C
  #include "feature/digipot/digipot.h"
#endif

#if ENABLED(MIXING_EXTRUDER)
  #include "feature/mixing.h"
#endif

#if ENABLED(MAX7219_DEBUG)
  #include "feature/max7219.h"
#endif

#if HAS_COLOR_LEDS
  #include "feature/leds/leds.h"
#endif

#if ENABLED(BLTOUCH)
  #include "feature/bltouch.h"
#endif

#if ENABLED(POLL_JOG)
  #include "feature/joystick.h"
#endif

#if HAS_SERVOS
  #include "module/servo.h"
#endif

#if ENABLED(HAS_MOTOR_CURRENT_DAC)
  #include "feature/dac/stepper_dac.h"
#endif

#if ENABLED(EXPERIMENTAL_I2CBUS)
  #include "feature/twibus.h"
#endif

#if ENABLED(I2C_POSITION_ENCODERS)
  #include "feature/encoder_i2c.h"
#endif

#if HAS_TRINAMIC_CONFIG && DISABLED(PSU_DEFAULT_OFF)
  #include "feature/tmc_util.h"
#endif

#if HAS_CUTTER
  #include "feature/spindle_laser.h"
#endif

#if ENABLED(SDSUPPORT)
  CardReader card;
#endif

#if ENABLED(G38_PROBE_TARGET)
  uint8_t G38_move; // = 0
  bool G38_did_trigger; // = false
#endif

#if ENABLED(DELTA)
  #include "module/delta.h"
#elif IS_SCARA
  #include "module/scara.h"
#endif

#if HAS_LEVELING
  #include "feature/bedlevel/bedlevel.h"
#endif

#if ENABLED(GCODE_REPEAT_MARKERS)
  #include "feature/repeat.h"
#endif

#if ENABLED(POWER_LOSS_RECOVERY)
  #include "feature/powerloss.h"
#endif

#if ENABLED(CANCEL_OBJECTS)
  #include "feature/cancel_object.h"
#endif

#if HAS_FILAMENT_SENSOR
  #include "feature/runout.h"
#endif

#if EITHER(PROBE_TARE, HAS_Z_SERVO_PROBE)
  #include "module/probe.h"
#endif

#if ENABLED(HOTEND_IDLE_TIMEOUT)
  #include "feature/hotend_idle.h"
#endif

#if ENABLED(TEMP_STAT_LEDS)
  #include "feature/leds/tempstat.h"
#endif

#if ENABLED(CASE_LIGHT_ENABLE)
  #include "feature/caselight.h"
#endif

#if HAS_FANMUX
  #include "feature/fanmux.h"
#endif

#include "module/tool_change.h"

#if ENABLED(USE_CONTROLLER_FAN)
  #include "feature/controllerfan.h"
#endif

#if HAS_PRUSA_MMU2
  #include "feature/mmu/mmu2.h"
#endif

#if HAS_L64XX
  #include "libs/L64XX/L64XX_Marlin.h"
#endif

#if ENABLED(PASSWORD_FEATURE)
  #include "feature/password/password.h"
#endif

#if ENABLED(DGUS_LCD_UI_MKS)
  #include "lcd/extui/dgus/DGUSScreenHandler.h"
#endif

#if HAS_DRIVER_SAFE_POWER_PROTECT
  #include "feature/stepper_driver_safety.h"
#endif

PGMSTR(M112_KILL_STR, "M112 Shutdown");

MarlinState marlin_state = MF_INITIALIZING;

// For M109 and M190, this flag may be cleared (by M108) to exit the wait loop
bool wait_for_heatup = true;

// For M0/M1, this flag may be cleared (by M108) to exit the wait-for-user loop
#if HAS_RESUME_CONTINUE
  bool wait_for_user; // = false;

  void wait_for_user_response(millis_t ms/*=0*/, const bool no_sleep/*=false*/) {
    UNUSED(no_sleep);
    KEEPALIVE_STATE(PAUSED_FOR_USER);
    wait_for_user = true;
    if (ms) ms += millis(); // expire time
    while (wait_for_user && !(ms && ELAPSED(millis(), ms)))
      idle(TERN_(ADVANCED_PAUSE_FEATURE, no_sleep));
    wait_for_user = false;
  }

#endif

/**
 * ***************************************************************************
 * ******************************** FUNCTIONS ********************************
 * ***************************************************************************
 */

/**
 * Stepper Reset (RigidBoard, et.al.)
 */
#if HAS_STEPPER_RESET
  void disableStepperDrivers() { OUT_WRITE(STEPPER_RESET_PIN, LOW); } // Drive down to keep motor driver chips in reset
  void enableStepperDrivers()  { SET_INPUT(STEPPER_RESET_PIN); }      // Set to input, allowing pullups to pull the pin high
#endif

/**
 * Sensitive pin test for M42, M226
 */

#include "pins/sensitive_pins.h"

#pragma GCC diagnostic push
#pragma GCC diagnostic ignored "-Wnarrowing"

bool pin_is_protected(const pin_t pin) {
  static const pin_t sensitive_pins[] PROGMEM = SENSITIVE_PINS;
  LOOP_L_N(i, COUNT(sensitive_pins)) {
    pin_t sensitive_pin;
    memcpy_P(&sensitive_pin, &sensitive_pins[i], sizeof(pin_t));
    if (pin == sensitive_pin) return true;
  }
  return false;
}

#pragma GCC diagnostic pop

void enable_e_steppers() {
  #define _ENA_E(N) ENABLE_AXIS_E##N();
  REPEAT(E_STEPPERS, _ENA_E)
}

void enable_all_steppers() {
  TERN_(AUTO_POWER_CONTROL, powerManager.power_on());
  ENABLE_AXIS_X();
  ENABLE_AXIS_Y();
  ENABLE_AXIS_Z();
  enable_e_steppers();

  TERN_(EXTENSIBLE_UI, ExtUI::onSteppersEnabled());
}

void disable_e_steppers() {
  #define _DIS_E(N) DISABLE_AXIS_E##N();
  REPEAT(E_STEPPERS, _DIS_E)
}

void disable_e_stepper(const uint8_t e) {
  #define _CASE_DIS_E(N) case N: DISABLE_AXIS_E##N(); break;
  switch (e) {
    REPEAT(EXTRUDERS, _CASE_DIS_E)
  }
}

void disable_all_steppers() {
  DISABLE_AXIS_X();
  DISABLE_AXIS_Y();
  DISABLE_AXIS_Z();
  disable_e_steppers();

  TERN_(EXTENSIBLE_UI, ExtUI::onSteppersDisabled());
}

/**
 * A Print Job exists when the timer is running or SD printing
 */
bool printJobOngoing() {
  return print_job_timer.isRunning() || IS_SD_PRINTING();
}

/**
 * Printing is active when the print job timer is running
 */
bool printingIsActive() {
  return !did_pause_print && (print_job_timer.isRunning() || IS_SD_PRINTING());
}

/**
 * Printing is paused according to SD or host indicators
 */
bool printingIsPaused() {
  return did_pause_print || print_job_timer.isPaused() || IS_SD_PAUSED();
}

void startOrResumeJob() {
  if (!printingIsPaused()) {
    TERN_(GCODE_REPEAT_MARKERS, repeat.reset());
    TERN_(CANCEL_OBJECTS, cancelable.reset());
    TERN_(LCD_SHOW_E_TOTAL, e_move_accumulator = 0);
    #if BOTH(LCD_SET_PROGRESS_MANUALLY, USE_M73_REMAINING_TIME)
      ui.reset_remaining_time();
    #endif
  }
  print_job_timer.start();
}

#if ENABLED(SDSUPPORT)

  inline void abortSDPrinting() {
    IF_DISABLED(NO_SD_AUTOSTART, card.autofile_cancel());
    card.endFilePrint(TERN_(SD_RESORT, true));

    queue.clear();
    quickstop_stepper();

    print_job_timer.abort();

    IF_DISABLED(SD_ABORT_NO_COOLDOWN, thermalManager.disable_all_heaters());

    TERN(HAS_CUTTER, cutter.kill(), thermalManager.zero_fan_speeds()); // Full cutter shutdown including ISR control

    wait_for_heatup = false;

    TERN_(POWER_LOSS_RECOVERY, recovery.purge());

    #ifdef EVENT_GCODE_SD_ABORT
      queue.inject_P(PSTR(EVENT_GCODE_SD_ABORT));
    #endif

    TERN_(PASSWORD_AFTER_SD_PRINT_ABORT, password.lock_machine());
  }

  inline void finishSDPrinting() {
    if (queue.enqueue_one_P(PSTR("M1001"))) {
      marlin_state = MF_RUNNING;
      TERN_(PASSWORD_AFTER_SD_PRINT_END, password.lock_machine());
      TERN_(DGUS_LCD_UI_MKS, ScreenHandler.SDPrintingFinished());
    }
  }

#endif // SDSUPPORT

/**
 * Minimal management of Marlin's core activities:
 *  - Keep the command buffer full
 *  - Check for maximum inactive time between commands
 *  - Check for maximum inactive time between stepper commands
 *  - Check if CHDK_PIN needs to go LOW
 *  - Check for KILL button held down
 *  - Check for HOME button held down
 *  - Check for CUSTOM USER button held down
 *  - Check if cooling fan needs to be switched on
 *  - Check if an idle but hot extruder needs filament extruded (EXTRUDER_RUNOUT_PREVENT)
 *  - Pulse FET_SAFETY_PIN if it exists
 */
inline void manage_inactivity(const bool ignore_stepper_queue=false) {

  queue.get_available_commands();

  const millis_t ms = millis();

  // Prevent steppers timing-out in the middle of M600
  // unless PAUSE_PARK_NO_STEPPER_TIMEOUT is disabled
  const bool parked_or_ignoring = ignore_stepper_queue
                               || TERN0(PAUSE_PARK_NO_STEPPER_TIMEOUT, did_pause_print);

  // Reset both the M18/M84 activity timeout and the M85 max 'kill' timeout
  if (parked_or_ignoring) gcode.reset_stepper_timeout(ms);

  if (gcode.stepper_max_timed_out(ms)) {
    SERIAL_ERROR_MSG(STR_KILL_INACTIVE_TIME, parser.command_ptr);
    kill();
  }

  // M18 / M84 : Handle steppers inactive time timeout
  if (gcode.stepper_inactive_time) {

    static bool already_shutdown_steppers; // = false

    // Any moves in the planner? Resets both the M18/M84
    // activity timeout and the M85 max 'kill' timeout
    if (planner.has_blocks_queued())
      gcode.reset_stepper_timeout(ms);
    else if (!parked_or_ignoring && gcode.stepper_inactive_timeout()) {
      if (!already_shutdown_steppers) {
        already_shutdown_steppers = true;  // L6470 SPI will consume 99% of free time without this

        // Individual axes will be disabled if configured
        if (ENABLED(DISABLE_INACTIVE_X)) DISABLE_AXIS_X();
        if (ENABLED(DISABLE_INACTIVE_Y)) DISABLE_AXIS_Y();
        if (ENABLED(DISABLE_INACTIVE_Z)) DISABLE_AXIS_Z();
        if (ENABLED(DISABLE_INACTIVE_E)) disable_e_steppers();

        TERN_(AUTO_BED_LEVELING_UBL, ubl.steppers_were_disabled());
      }
    }
    else
      already_shutdown_steppers = false;
  }

  #if ENABLED(PHOTO_GCODE) && PIN_EXISTS(CHDK)
    // Check if CHDK should be set to LOW (after M240 set it HIGH)
    extern millis_t chdk_timeout;
    if (chdk_timeout && ELAPSED(ms, chdk_timeout)) {
      chdk_timeout = 0;
      WRITE(CHDK_PIN, LOW);
    }
  #endif

  #if HAS_KILL

    // Check if the kill button was pressed and wait just in case it was an accidental
    // key kill key press
    // -------------------------------------------------------------------------------
    static int killCount = 0;   // make the inactivity button a bit less responsive
    const int KILL_DELAY = 750;
    if (kill_state())
      killCount++;
    else if (killCount > 0)
      killCount--;

    // Exceeded threshold and we can confirm that it was not accidental
    // KILL the machine
    // ----------------------------------------------------------------
    if (killCount >= KILL_DELAY) {
      SERIAL_ERROR_MSG(STR_KILL_BUTTON);
      kill();
    }
  #endif

  #if HAS_HOME
    // Handle a standalone HOME button
    constexpr millis_t HOME_DEBOUNCE_DELAY = 1000UL;
    static millis_t next_home_key_ms; // = 0
    if (!IS_SD_PRINTING() && !READ(HOME_PIN)) { // HOME_PIN goes LOW when pressed
      const millis_t ms = millis();
      if (ELAPSED(ms, next_home_key_ms)) {
        next_home_key_ms = ms + HOME_DEBOUNCE_DELAY;
        LCD_MESSAGEPGM(MSG_AUTO_HOME);
        queue.inject_P(G28_STR);
      }
    }
  #endif

  #if ENABLED(CUSTOM_USER_BUTTONS)
    // Handle a custom user button if defined
    const bool printer_not_busy = !printingIsActive();
    #define HAS_CUSTOM_USER_BUTTON(N) (PIN_EXISTS(BUTTON##N) && defined(BUTTON##N##_HIT_STATE) && defined(BUTTON##N##_GCODE) && defined(BUTTON##N##_DESC))
    #define CHECK_CUSTOM_USER_BUTTON(N) do{                            \
      constexpr millis_t CUB_DEBOUNCE_DELAY_##N = 250UL;               \
      static millis_t next_cub_ms_##N;                                 \
      if (BUTTON##N##_HIT_STATE == READ(BUTTON##N##_PIN)               \
        && (ENABLED(BUTTON##N##_WHEN_PRINTING) || printer_not_busy)) { \
        const millis_t ms = millis();                                  \
        if (ELAPSED(ms, next_cub_ms_##N)) {                            \
          next_cub_ms_##N = ms + CUB_DEBOUNCE_DELAY_##N;               \
          if (strlen(BUTTON##N##_DESC))                                \
            LCD_MESSAGEPGM_P(PSTR(BUTTON##N##_DESC));                  \
          queue.inject_P(PSTR(BUTTON##N##_GCODE));                     \
        }                                                              \
      }                                                                \
    }while(0)

    #if HAS_CUSTOM_USER_BUTTON(1)
      CHECK_CUSTOM_USER_BUTTON(1);
    #endif
    #if HAS_CUSTOM_USER_BUTTON(2)
      CHECK_CUSTOM_USER_BUTTON(2);
    #endif
    #if HAS_CUSTOM_USER_BUTTON(3)
      CHECK_CUSTOM_USER_BUTTON(3);
    #endif
    #if HAS_CUSTOM_USER_BUTTON(4)
      CHECK_CUSTOM_USER_BUTTON(4);
    #endif
    #if HAS_CUSTOM_USER_BUTTON(5)
      CHECK_CUSTOM_USER_BUTTON(5);
    #endif
    #if HAS_CUSTOM_USER_BUTTON(6)
      CHECK_CUSTOM_USER_BUTTON(6);
    #endif
    #if HAS_CUSTOM_USER_BUTTON(7)
      CHECK_CUSTOM_USER_BUTTON(7);
    #endif
    #if HAS_CUSTOM_USER_BUTTON(8)
      CHECK_CUSTOM_USER_BUTTON(8);
    #endif
    #if HAS_CUSTOM_USER_BUTTON(9)
      CHECK_CUSTOM_USER_BUTTON(9);
    #endif
    #if HAS_CUSTOM_USER_BUTTON(10)
      CHECK_CUSTOM_USER_BUTTON(10);
    #endif
    #if HAS_CUSTOM_USER_BUTTON(11)
      CHECK_CUSTOM_USER_BUTTON(11);
    #endif
    #if HAS_CUSTOM_USER_BUTTON(12)
      CHECK_CUSTOM_USER_BUTTON(12);
    #endif
    #if HAS_CUSTOM_USER_BUTTON(13)
      CHECK_CUSTOM_USER_BUTTON(13);
    #endif
    #if HAS_CUSTOM_USER_BUTTON(14)
      CHECK_CUSTOM_USER_BUTTON(14);
    #endif
    #if HAS_CUSTOM_USER_BUTTON(15)
      CHECK_CUSTOM_USER_BUTTON(15);
    #endif
    #if HAS_CUSTOM_USER_BUTTON(16)
      CHECK_CUSTOM_USER_BUTTON(16);
    #endif
    #if HAS_CUSTOM_USER_BUTTON(17)
      CHECK_CUSTOM_USER_BUTTON(17);
    #endif
    #if HAS_CUSTOM_USER_BUTTON(18)
      CHECK_CUSTOM_USER_BUTTON(18);
    #endif
    #if HAS_CUSTOM_USER_BUTTON(19)
      CHECK_CUSTOM_USER_BUTTON(19);
    #endif
    #if HAS_CUSTOM_USER_BUTTON(20)
      CHECK_CUSTOM_USER_BUTTON(20);
    #endif
    #if HAS_CUSTOM_USER_BUTTON(21)
      CHECK_CUSTOM_USER_BUTTON(21);
    #endif
    #if HAS_CUSTOM_USER_BUTTON(22)
      CHECK_CUSTOM_USER_BUTTON(22);
    #endif
    #if HAS_CUSTOM_USER_BUTTON(23)
      CHECK_CUSTOM_USER_BUTTON(23);
    #endif
    #if HAS_CUSTOM_USER_BUTTON(24)
      CHECK_CUSTOM_USER_BUTTON(24);
    #endif
    #if HAS_CUSTOM_USER_BUTTON(25)
      CHECK_CUSTOM_USER_BUTTON(25);
    #endif
  #endif

  TERN_(USE_CONTROLLER_FAN, controllerFan.update()); // Check if fan should be turned on to cool stepper drivers down

  TERN_(AUTO_POWER_CONTROL, powerManager.check());

  TERN_(HOTEND_IDLE_TIMEOUT, hotend_idle.check());

  #if ENABLED(EXTRUDER_RUNOUT_PREVENT)
    if (thermalManager.degHotend(active_extruder) > (EXTRUDER_RUNOUT_MINTEMP)
      && ELAPSED(ms, gcode.previous_move_ms + SEC_TO_MS(EXTRUDER_RUNOUT_SECONDS))
      && !planner.has_blocks_queued()
    ) {
      #if ENABLED(SWITCHING_EXTRUDER)
        bool oldstatus;
        switch (active_extruder) {
          default: oldstatus = E0_ENABLE_READ(); ENABLE_AXIS_E0(); break;
          #if E_STEPPERS > 1
            case 2: case 3: oldstatus = E1_ENABLE_READ(); ENABLE_AXIS_E1(); break;
            #if E_STEPPERS > 2
              case 4: case 5: oldstatus = E2_ENABLE_READ(); ENABLE_AXIS_E2(); break;
              #if E_STEPPERS > 3
                case 6: case 7: oldstatus = E3_ENABLE_READ(); ENABLE_AXIS_E3(); break;
              #endif // E_STEPPERS > 3
            #endif // E_STEPPERS > 2
          #endif // E_STEPPERS > 1
        }
      #else // !SWITCHING_EXTRUDER
        bool oldstatus;
        switch (active_extruder) {
          default:
          #define _CASE_EN(N) case N: oldstatus = E##N##_ENABLE_READ(); ENABLE_AXIS_E##N(); break;
          REPEAT(E_STEPPERS, _CASE_EN);
        }
      #endif

      const float olde = current_position.e;
      current_position.e += EXTRUDER_RUNOUT_EXTRUDE;
      line_to_current_position(MMM_TO_MMS(EXTRUDER_RUNOUT_SPEED));
      current_position.e = olde;
      planner.set_e_position_mm(olde);
      planner.synchronize();

      #if ENABLED(SWITCHING_EXTRUDER)
        switch (active_extruder) {
          default: oldstatus = E0_ENABLE_WRITE(oldstatus); break;
          #if E_STEPPERS > 1
            case 2: case 3: oldstatus = E1_ENABLE_WRITE(oldstatus); break;
            #if E_STEPPERS > 2
              case 4: case 5: oldstatus = E2_ENABLE_WRITE(oldstatus); break;
            #endif // E_STEPPERS > 2
          #endif // E_STEPPERS > 1
        }
      #else // !SWITCHING_EXTRUDER
        switch (active_extruder) {
          #define _CASE_RESTORE(N) case N: E##N##_ENABLE_WRITE(oldstatus); break;
          REPEAT(E_STEPPERS, _CASE_RESTORE);
        }
      #endif // !SWITCHING_EXTRUDER

      gcode.reset_stepper_timeout(ms);
    }
  #endif // EXTRUDER_RUNOUT_PREVENT

  #if ENABLED(DUAL_X_CARRIAGE)
    // handle delayed move timeout
    if (delayed_move_time && ELAPSED(ms, delayed_move_time) && IsRunning()) {
      // travel moves have been received so enact them
      delayed_move_time = 0xFFFFFFFFUL; // force moves to be done
      destination = current_position;
      prepare_line_to_destination();
      planner.synchronize();
    }
  #endif

  TERN_(TEMP_STAT_LEDS, handle_status_leds());

  TERN_(MONITOR_DRIVER_STATUS, monitor_tmc_drivers());

  TERN_(MONITOR_L6470_DRIVER_STATUS, L64xxManager.monitor_driver());

  // Limit check_axes_activity frequency to 10Hz
  static millis_t next_check_axes_ms = 0;
  if (ELAPSED(ms, next_check_axes_ms)) {
    planner.check_axes_activity();
    next_check_axes_ms = ms + 100UL;
  }

  #if PIN_EXISTS(FET_SAFETY)
    static millis_t FET_next;
    if (ELAPSED(ms, FET_next)) {
      FET_next = ms + FET_SAFETY_DELAY;  // 2µs pulse every FET_SAFETY_DELAY mS
      OUT_WRITE(FET_SAFETY_PIN, !FET_SAFETY_INVERTED);
      DELAY_US(2);
      WRITE(FET_SAFETY_PIN, FET_SAFETY_INVERTED);
    }
  #endif
}

/**
 * Standard idle routine keeps the machine alive:
 *  - Core Marlin activities
 *  - Manage heaters (and Watchdog)
 *  - Max7219 heartbeat, animation, etc.
 *
 *  Only after setup() is complete:
 *  - Handle filament runout sensors
 *  - Run HAL idle tasks
 *  - Handle Power-Loss Recovery
 *  - Run StallGuard endstop checks
 *  - Handle SD Card insert / remove
 *  - Handle USB Flash Drive insert / remove
 *  - Announce Host Keepalive state (if any)
 *  - Update the Print Job Timer state
 *  - Update the Beeper queue
 *  - Read Buttons and Update the LCD
 *  - Run i2c Position Encoders
 *  - Auto-report Temperatures / SD Status
 *  - Update the Průša MMU2
 *  - Handle Joystick jogging
 */
void idle(TERN_(ADVANCED_PAUSE_FEATURE, bool no_stepper_sleep/*=false*/)) {
  #if ENABLED(MARLIN_DEV_MODE)
    static uint16_t idle_depth = 0;
    if (++idle_depth > 5) SERIAL_ECHOLNPAIR("idle() call depth: ", idle_depth);
  #endif

  // Core Marlin activities
  manage_inactivity(TERN_(ADVANCED_PAUSE_FEATURE, no_stepper_sleep));

  // Manage Heaters (and Watchdog)
  thermalManager.manage_heater();

  // Max7219 heartbeat, animation, etc
  TERN_(MAX7219_DEBUG, max7219.idle_tasks());

  // Return if setup() isn't completed
  if (marlin_state == MF_INITIALIZING) goto IDLE_DONE;

  // TODO: Still causing errors
  (void)check_tool_sensor_stats(active_extruder, true);

  // Handle filament runout sensors
  TERN_(HAS_FILAMENT_SENSOR, runout.run());

  // Run HAL idle tasks
  TERN_(HAL_IDLETASK, HAL_idletask());

  // Check network connection
  TERN_(HAS_ETHERNET, ethernet.check());

  // Handle Power-Loss Recovery
  #if ENABLED(POWER_LOSS_RECOVERY) && PIN_EXISTS(POWER_LOSS)
    if (printJobOngoing()) recovery.outage();
  #endif

  // Run StallGuard endstop checks
  #if ENABLED(SPI_ENDSTOPS)
    if (endstops.tmc_spi_homing.any
      && TERN1(IMPROVE_HOMING_RELIABILITY, ELAPSED(millis(), sg_guard_period))
    ) LOOP_L_N(i, 4) // Read SGT 4 times per idle loop
        if (endstops.tmc_spi_homing_check()) break;
  #endif

  // Handle SD Card insert / remove
  TERN_(SDSUPPORT, card.manage_media());

  // Handle USB Flash Drive insert / remove
  TERN_(USB_FLASH_DRIVE_SUPPORT, card.diskIODriver()->idle());

  // Announce Host Keepalive state (if any)
  TERN_(HOST_KEEPALIVE_FEATURE, gcode.host_keepalive());

  // Update the Print Job Timer state
  TERN_(PRINTCOUNTER, print_job_timer.tick());

  // Update the Beeper queue
  TERN_(USE_BEEPER, buzzer.tick());

  // Handle UI input / draw events
  ui.update();

  // Run i2c Position Encoders
  #if ENABLED(I2C_POSITION_ENCODERS)
  {
    static millis_t i2cpem_next_update_ms;
    if (planner.has_blocks_queued()) {
      const millis_t ms = millis();
      if (ELAPSED(ms, i2cpem_next_update_ms)) {
        I2CPEM.update();
        i2cpem_next_update_ms = ms + I2CPE_MIN_UPD_TIME_MS;
      }
    }
  }
  #endif

  // Auto-report Temperatures / SD Status
  #if HAS_AUTO_REPORTING
    if (!gcode.autoreport_paused) {
      TERN_(AUTO_REPORT_TEMPERATURES, thermalManager.auto_reporter.tick());
      TERN_(AUTO_REPORT_SD_STATUS, card.auto_reporter.tick());
    }
  #endif

  // Update the Průša MMU2
  TERN_(HAS_PRUSA_MMU2, mmu2.mmu_loop());

  // Handle Joystick jogging
  TERN_(POLL_JOG, joystick.inject_jog_moves());

  // Direct Stepping
  TERN_(DIRECT_STEPPING, page_manager.write_responses());

  // Update the LVGL interface
  TERN_(HAS_TFT_LVGL_UI, LV_TASK_HANDLER());

  IDLE_DONE:
  TERN_(MARLIN_DEV_MODE, idle_depth--);
  return;
}

/**
 * Kill all activity and lock the machine.
 * After this the machine will need to be reset.
 */
void kill(PGM_P const lcd_error/*=nullptr*/, PGM_P const lcd_component/*=nullptr*/, const bool steppers_off/*=false*/) {
  thermalManager.disable_all_heaters();

  TERN_(HAS_CUTTER, cutter.kill()); // Full cutter shutdown including ISR control

  // Echo the LCD message to serial for extra context
  if (lcd_error) { SERIAL_ECHO_START(); SERIAL_ECHOLNPGM_P(lcd_error); }

  #if HAS_DISPLAY
    ui.kill_screen(lcd_error ?: GET_TEXT(MSG_KILLED), lcd_component ?: NUL_STR);
  #else
    UNUSED(lcd_error); UNUSED(lcd_component);
  #endif

  TERN_(HAS_TFT_LVGL_UI, lv_draw_error_message(lcd_error));

  // "Error:Printer halted. kill() called!"
  SERIAL_ERROR_MSG(STR_ERR_KILLED);

  #ifdef ACTION_ON_KILL
    host_action_kill();
  #endif

  minkill(steppers_off);
}

void minkill(const bool steppers_off/*=false*/) {

  // Wait a short time (allows messages to get out before shutting down.
  for (int i = 1000; i--;) DELAY_US(600);

  cli(); // Stop interrupts

  // Wait to ensure all interrupts stopped
  for (int i = 1000; i--;) DELAY_US(250);

  // Reiterate heaters off
  thermalManager.disable_all_heaters();

  TERN_(HAS_CUTTER, cutter.kill());  // Reiterate cutter shutdown

  // Power off all steppers (for M112) or just the E steppers
  steppers_off ? disable_all_steppers() : disable_e_steppers();

  TERN_(PSU_CONTROL, PSU_OFF());

  TERN_(HAS_SUICIDE, suicide());

  #if EITHER(HAS_KILL, SOFT_RESET_ON_KILL)

    // Wait for both KILL and ENC to be released
    while (TERN0(HAS_KILL, !kill_state()) || TERN0(SOFT_RESET_ON_KILL, !ui.button_pressed()))
      watchdog_refresh();

    // Wait for either KILL or ENC press
    while (TERN1(HAS_KILL, kill_state()) && TERN1(SOFT_RESET_ON_KILL, ui.button_pressed()))
      watchdog_refresh();

    // Reboot the board
    HAL_reboot();

  #else

    for (;;) watchdog_refresh();  // Wait for RESET button or power-cycle

  #endif
}

/**
 * Turn off heaters and stop the print in progress
 * After a stop the machine may be resumed with M999
 */
void stop() {
  thermalManager.disable_all_heaters(); // 'unpause' taken care of in here

  print_job_timer.stop();

  #if EITHER(PROBING_FANS_OFF, ADVANCED_PAUSE_FANS_PAUSE)
    thermalManager.set_fans_paused(false); // Un-pause fans for safety
  #endif

  if (IsRunning()) {
    SERIAL_ERROR_MSG(STR_ERR_STOPPED);
    LCD_MESSAGEPGM(MSG_STOPPED);
    safe_delay(350);       // allow enough time for messages to get out before stopping
    marlin_state = MF_STOPPED;
  }
}

inline void tmc_standby_setup() {
  #if PIN_EXISTS(X_STDBY)
    SET_INPUT_PULLDOWN(X_STDBY_PIN);
  #endif
  #if PIN_EXISTS(X2_STDBY)
    SET_INPUT_PULLDOWN(X2_STDBY_PIN);
  #endif
  #if PIN_EXISTS(Y_STDBY)
    SET_INPUT_PULLDOWN(Y_STDBY_PIN);
  #endif
  #if PIN_EXISTS(Y2_STDBY)
    SET_INPUT_PULLDOWN(Y2_STDBY_PIN);
  #endif
  #if PIN_EXISTS(Z_STDBY)
    SET_INPUT_PULLDOWN(Z_STDBY_PIN);
  #endif
  #if PIN_EXISTS(Z2_STDBY)
    SET_INPUT_PULLDOWN(Z2_STDBY_PIN);
  #endif
  #if PIN_EXISTS(Z3_STDBY)
    SET_INPUT_PULLDOWN(Z3_STDBY_PIN);
  #endif
  #if PIN_EXISTS(Z4_STDBY)
    SET_INPUT_PULLDOWN(Z4_STDBY_PIN);
  #endif
  #if PIN_EXISTS(E0_STDBY)
    SET_INPUT_PULLDOWN(E0_STDBY_PIN);
  #endif
  #if PIN_EXISTS(E1_STDBY)
    SET_INPUT_PULLDOWN(E1_STDBY_PIN);
  #endif
  #if PIN_EXISTS(E2_STDBY)
    SET_INPUT_PULLDOWN(E2_STDBY_PIN);
  #endif
  #if PIN_EXISTS(E3_STDBY)
    SET_INPUT_PULLDOWN(E3_STDBY_PIN);
  #endif
  #if PIN_EXISTS(E4_STDBY)
    SET_INPUT_PULLDOWN(E4_STDBY_PIN);
  #endif
  #if PIN_EXISTS(E5_STDBY)
    SET_INPUT_PULLDOWN(E5_STDBY_PIN);
  #endif
  #if PIN_EXISTS(E6_STDBY)
    SET_INPUT_PULLDOWN(E6_STDBY_PIN);
  #endif
  #if PIN_EXISTS(E7_STDBY)
    SET_INPUT_PULLDOWN(E7_STDBY_PIN);
  #endif
}

/**
 * Marlin Firmware entry-point. Abandon Hope All Ye Who Enter Here.
 * Setup before the program loop:
 *
 *  - Call any special pre-init set for the board
 *  - Put TMC drivers into Low Power Standby mode
 *  - Init the serial ports (so setup can be debugged)
 *  - Set up the kill and suicide pins
 *  - Prepare (disable) board JTAG and Debug ports
 *  - Init serial for a connected MKS TFT with WiFi
 *  - Install Marlin custom Exception Handlers, if set.
 *  - Init Marlin's HAL interfaces (for SPI, i2c, etc.)
 *  - Init some optional hardware and features:
 *    • MAX Thermocouple pins
 *    • Duet Smart Effector
 *    • Filament Runout Sensor
 *    • TMC220x Stepper Drivers (Serial)
 *    • PSU control
 *    • Power-loss Recovery
 *    • L64XX Stepper Drivers (SPI)
 *    • Stepper Driver Reset: DISABLE
 *    • TMC Stepper Drivers (SPI)
 *    • Run BOARD_INIT if defined
 *    • ESP WiFi
 *  - Get the Reset Reason and report it
 *  - Print startup messages and diagnostics
 *  - Calibrate the HAL DELAY for precise timing
 *  - Init the buzzer, possibly a custom timer
 *  - Init more optional hardware:
 *    • Color LED illumination
 *    • Neopixel illumination
 *    • Controller Fan
 *    • Creality DWIN LCD (show boot image)
 *    • Tare the Probe if possible
 *  - Mount the (most likely external) SD Card
 *  - Load settings from EEPROM (or use defaults)
 *  - Init the Ethernet Port
 *  - Init Touch Buttons (for emulated DOGLCD)
 *  - Adjust the (certainly wrong) current position by the home offset
 *  - Init the Planner::position (steps) based on current (native) position
 *  - Initialize more managers and peripherals:
 *    • Temperatures
 *    • Print Job Timer
 *    • Endstops and Endstop Interrupts
 *    • Stepper ISR - Kind of Important!
 *    • Servos
 *    • Servo-based Probe
 *    • Photograph Pin
 *    • Laser/Spindle tool Power / PWM
 *    • Coolant Control
 *    • Bed Probe
 *    • Stepper Driver Reset: ENABLE
 *    • Digipot I2C - Stepper driver current control
 *    • Stepper DAC - Stepper driver current control
 *    • Solenoid (probe, or for other use)
 *    • Home Pin
 *    • Custom User Buttons
 *    • Red/Blue Status LEDs
 *    • Case Light
 *    • Prusa MMU filament changer
 *    • Fan Multiplexer
 *    • Mixing Extruder
 *    • BLTouch Probe
 *    • I2C Position Encoders
 *    • Custom I2C Bus handlers
 *    • Enhanced tools or extruders:
 *      • Switching Extruder
 *      • Switching Nozzle
 *      • Parking Extruder
 *      • Magnetic Parking Extruder
 *      • Switching Toolhead
 *      • Electromagnetic Switching Toolhead
 *    • Watchdog Timer - Also Kind of Important!
 *    • Closed Loop Controller
 *  - Run Startup Commands, if defined
 *  - Tell host to close Host Prompts
 *  - Test Trinamic driver connections
 *  - Init Prusa MMU2 filament changer
 *  - Init and test BL24Cxx EEPROM
 *  - Init Creality DWIN encoder, show faux progress bar
 *  - Reset Status Message / Show Service Messages
 *  - Init MAX7219 LED Matrix
 *  - Init Direct Stepping (Klipper-style motion control)
 *  - Init TFT LVGL UI (with 3D Graphics)
 *  - Apply Password Lock - Hold for Authentication
 *  - Open Touch Screen Calibration screen, if not calibrated
 *  - Set Marlin to RUNNING State
 */
void setup() {
  #ifdef BOARD_PREINIT
    BOARD_PREINIT(); // Low-level init (before serial init)
  #endif

  tmc_standby_setup();  // TMC Low Power Standby pins must be set early or they're not usable

  #if ENABLED(MARLIN_DEV_MODE)
    auto log_current_ms = [&](PGM_P const msg) {
      SERIAL_ECHO_START();
      SERIAL_CHAR('['); SERIAL_ECHO(millis()); SERIAL_ECHOPGM("] ");
      SERIAL_ECHOLNPGM_P(msg);
    };
    #define SETUP_LOG(M) log_current_ms(PSTR(M))
  #else
    #define SETUP_LOG(...) NOOP
  #endif
  #define SETUP_RUN(C) do{ SETUP_LOG(STRINGIFY(C)); C; }while(0)

  MYSERIAL1.begin(BAUDRATE);
  millis_t serial_connect_timeout = millis() + 1000UL;
  while (!MYSERIAL1.connected() && PENDING(millis(), serial_connect_timeout)) { /*nada*/ }

  #if HAS_MULTI_SERIAL && !HAS_ETHERNET
    MYSERIAL2.begin(BAUDRATE);
    serial_connect_timeout = millis() + 1000UL;
    while (!MYSERIAL2.connected() && PENDING(millis(), serial_connect_timeout)) { /*nada*/ }
    #ifdef SERIAL_PORT_3
      MYSERIAL3.begin(BAUDRATE);
      serial_connect_timeout = millis() + 1000UL;
      while (!MYSERIAL3.connected() && PENDING(millis(), serial_connect_timeout)) { /*nada*/ }
    #endif
  #endif
  SERIAL_ECHOLNPGM("start");

  // Set up these pins early to prevent suicide
  #if HAS_KILL
    SETUP_LOG("KILL_PIN");
    #if KILL_PIN_STATE
      SET_INPUT_PULLDOWN(KILL_PIN);
    #else
      SET_INPUT_PULLUP(KILL_PIN);
    #endif
  #endif

  #if HAS_SUICIDE
    SETUP_LOG("SUICIDE_PIN");
    OUT_WRITE(SUICIDE_PIN, !SUICIDE_PIN_INVERTING);
  #endif

  #if EITHER(DISABLE_DEBUG, DISABLE_JTAG)
    // Disable any hardware debug to free up pins for IO
    #if ENABLED(DISABLE_DEBUG) && defined(JTAGSWD_DISABLE)
      JTAGSWD_DISABLE();
    #elif defined(JTAG_DISABLE)
      JTAG_DISABLE();
    #else
      #error "DISABLE_(DEBUG|JTAG) is not supported for the selected MCU/Board."
    #endif
  #endif

  #if BOTH(HAS_TFT_LVGL_UI, MKS_WIFI_MODULE)
    mks_esp_wifi_init();
    WIFISERIAL.begin(WIFI_BAUDRATE);
    serial_connect_timeout = millis() + 1000UL;
    while (/*!WIFISERIAL && */PENDING(millis(), serial_connect_timeout)) { /*nada*/ }
  #endif

  TERN_(DYNAMIC_VECTORTABLE, hook_cpu_exceptions()); // If supported, install Marlin exception handlers at runtime

  SETUP_RUN(HAL_init());

  // Init and disable SPI thermocouples; this is still needed
<<<<<<< HEAD
  #if TEMP_SENSOR_0_IS_MAX_TC
    OUT_WRITE(MAX6675_SS_PIN, HIGH);  // Disable
  #endif
  #if TEMP_SENSOR_1_IS_MAX_TC
    OUT_WRITE(MAX6675_SS2_PIN, HIGH); // Disable
=======
  #if TEMP_SENSOR_0_IS_MAX_TC || (TEMP_SENSOR_REDUNDANT_IS_MAX_TC && TEMP_SENSOR_REDUNDANT_SOURCE == 0)
    OUT_WRITE(TEMP_0_CS_PIN, HIGH);  // Disable
  #endif
  #if TEMP_SENSOR_1_IS_MAX_TC || (TEMP_SENSOR_REDUNDANT_IS_MAX_TC && TEMP_SENSOR_REDUNDANT_SOURCE == 1)
    OUT_WRITE(TEMP_1_CS_PIN, HIGH);
>>>>>>> e7e1c514
  #endif

  #if ENABLED(DUET_SMART_EFFECTOR) && PIN_EXISTS(SMART_EFFECTOR_MOD)
    OUT_WRITE(SMART_EFFECTOR_MOD_PIN, LOW);   // Put Smart Effector into NORMAL mode
  #endif

  #if HAS_FILAMENT_SENSOR
    SETUP_RUN(runout.setup());
  #endif

  #if HAS_TMC220x
    SETUP_RUN(tmc_serial_begin());
  #endif

  #if ENABLED(PSU_CONTROL)
    SETUP_LOG("PSU_CONTROL");
    powersupply_on = ENABLED(PSU_DEFAULT_OFF);
    if (ENABLED(PSU_DEFAULT_OFF)) PSU_OFF(); else PSU_ON();
  #endif

  #if ENABLED(POWER_LOSS_RECOVERY)
    SETUP_RUN(recovery.setup());
  #endif

  #if HAS_L64XX
    SETUP_RUN(L64xxManager.init());  // Set up SPI, init drivers
  #endif

  #if HAS_STEPPER_RESET
    SETUP_RUN(disableStepperDrivers());
  #endif

  #if HAS_TMC_SPI
    #if DISABLED(TMC_USE_SW_SPI)
      SETUP_RUN(SPI.begin());
    #endif
    SETUP_RUN(tmc_init_cs_pins());
  #endif

  #ifdef BOARD_INIT
    SETUP_LOG("BOARD_INIT");
    BOARD_INIT();
  #endif

  SETUP_RUN(esp_wifi_init());

  // Check startup - does nothing if bootloader sets MCUSR to 0
  const byte mcu = HAL_get_reset_source();
  if (mcu & RST_POWER_ON) SERIAL_ECHOLNPGM(STR_POWERUP);
  if (mcu & RST_EXTERNAL) SERIAL_ECHOLNPGM(STR_EXTERNAL_RESET);
  if (mcu & RST_BROWN_OUT) SERIAL_ECHOLNPGM(STR_BROWNOUT_RESET);
  if (mcu & RST_WATCHDOG) SERIAL_ECHOLNPGM(STR_WATCHDOG_RESET);
  if (mcu & RST_SOFTWARE) SERIAL_ECHOLNPGM(STR_SOFTWARE_RESET);
  HAL_clear_reset_source();

  SERIAL_ECHOPGM_P(GET_TEXT(MSG_MARLIN));
  SERIAL_CHAR(' ');
  SERIAL_ECHOLNPGM(SHORT_BUILD_VERSION);
  SERIAL_EOL();
  #if defined(STRING_DISTRIBUTION_DATE) && defined(STRING_CONFIG_H_AUTHOR)
    SERIAL_ECHO_MSG(
      " Last Updated: " STRING_DISTRIBUTION_DATE
      " | Author: " STRING_CONFIG_H_AUTHOR
    );
  #endif
  SERIAL_ECHO_MSG("Compiled: " __DATE__);
  SERIAL_ECHO_MSG(STR_FREE_MEMORY, freeMemory(), STR_PLANNER_BUFFER_BYTES, sizeof(block_t) * (BLOCK_BUFFER_SIZE));

  // Some HAL need precise delay adjustment
  calibrate_delay_loop();

  // Init buzzer pin(s)
  #if USE_BEEPER
    SETUP_RUN(buzzer.init());
  #endif

  // Set up LEDs early
  #if HAS_COLOR_LEDS
    SETUP_RUN(leds.setup());
  #endif

  #if ENABLED(NEOPIXEL2_SEPARATE)
    SETUP_RUN(leds2.setup());
  #endif

  #if ENABLED(USE_CONTROLLER_FAN)     // Set up fan controller to initialize also the default configurations.
    SETUP_RUN(controllerFan.setup());
  #endif

  // UI must be initialized before EEPROM
  // (because EEPROM code calls the UI).

  SETUP_RUN(ui.init());
  #if BOTH(HAS_WIRED_LCD, SHOW_BOOTSCREEN)
    SETUP_RUN(ui.show_bootscreen());
    const millis_t bootscreen_ms = millis();
  #endif
  SETUP_RUN(ui.reset_status());     // Load welcome message early. (Retained if no errors exist.)

  #if PIN_EXISTS(SAFE_POWER)
    #if HAS_DRIVER_SAFE_POWER_PROTECT
      SETUP_RUN(stepper_driver_backward_check());
    #else
      SETUP_LOG("SAFE_POWER");
      OUT_WRITE(SAFE_POWER_PIN, HIGH);
    #endif
  #endif

  #if ENABLED(PROBE_TARE)
    SETUP_RUN(probe.tare_init());
  #endif

  #if BOTH(SDSUPPORT, SDCARD_EEPROM_EMULATION)
    SETUP_RUN(card.mount());          // Mount media with settings before first_load
  #endif

  SETUP_RUN(settings.first_load());   // Load data from EEPROM if available (or use defaults)
                                      // This also updates variables in the planner, elsewhere

  #if HAS_ETHERNET
    SETUP_RUN(ethernet.init());
  #endif

  #if HAS_TOUCH_BUTTONS
    SETUP_RUN(touch.init());
  #endif

  TERN_(HAS_M206_COMMAND, current_position += home_offset); // Init current position based on home_offset

  sync_plan_position();               // Vital to init stepper/planner equivalent for current_position

  SETUP_RUN(thermalManager.init());   // Initialize temperature loop

  SETUP_RUN(print_job_timer.init());  // Initial setup of print job timer

  SETUP_RUN(endstops.init());         // Init endstops and pullups

  SETUP_RUN(stepper.init());          // Init stepper. This enables interrupts!

  #if HAS_SERVOS
    SETUP_RUN(servo_init());
  #endif

  #if HAS_Z_SERVO_PROBE
    SETUP_RUN(probe.servo_probe_init());
  #endif

  #if HAS_PHOTOGRAPH
    OUT_WRITE(PHOTOGRAPH_PIN, LOW);
  #endif

  #if HAS_CUTTER
    SETUP_RUN(cutter.init());
  #endif

  #if ENABLED(COOLANT_MIST)
    OUT_WRITE(COOLANT_MIST_PIN, COOLANT_MIST_INVERT);   // Init Mist Coolant OFF
  #endif
  #if ENABLED(COOLANT_FLOOD)
    OUT_WRITE(COOLANT_FLOOD_PIN, COOLANT_FLOOD_INVERT); // Init Flood Coolant OFF
  #endif

  #if HAS_BED_PROBE
    SETUP_RUN(endstops.enable_z_probe(false));
  #endif

  #if HAS_STEPPER_RESET
    SETUP_RUN(enableStepperDrivers());
  #endif

  #if HAS_MOTOR_CURRENT_I2C
    SETUP_RUN(digipot_i2c.init());
  #endif

  #if ENABLED(HAS_MOTOR_CURRENT_DAC)
    SETUP_RUN(stepper_dac.init());
  #endif

  #if EITHER(Z_PROBE_SLED, SOLENOID_PROBE) && HAS_SOLENOID_1
    OUT_WRITE(SOL1_PIN, LOW); // OFF
  #endif

  #if HAS_HOME
    SET_INPUT_PULLUP(HOME_PIN);
  #endif

  #if ENABLED(CUSTOM_USER_BUTTONS)
    #define INIT_CUSTOM_USER_BUTTON_PIN(N) do{ SET_INPUT(BUTTON##N##_PIN); WRITE(BUTTON##N##_PIN, !BUTTON##N##_HIT_STATE); }while(0)

    #if HAS_CUSTOM_USER_BUTTON(1)
      INIT_CUSTOM_USER_BUTTON_PIN(1);
    #endif
    #if HAS_CUSTOM_USER_BUTTON(2)
      INIT_CUSTOM_USER_BUTTON_PIN(2);
    #endif
    #if HAS_CUSTOM_USER_BUTTON(3)
      INIT_CUSTOM_USER_BUTTON_PIN(3);
    #endif
    #if HAS_CUSTOM_USER_BUTTON(4)
      INIT_CUSTOM_USER_BUTTON_PIN(4);
    #endif
    #if HAS_CUSTOM_USER_BUTTON(5)
      INIT_CUSTOM_USER_BUTTON_PIN(5);
    #endif
    #if HAS_CUSTOM_USER_BUTTON(6)
      INIT_CUSTOM_USER_BUTTON_PIN(6);
    #endif
    #if HAS_CUSTOM_USER_BUTTON(7)
      INIT_CUSTOM_USER_BUTTON_PIN(7);
    #endif
    #if HAS_CUSTOM_USER_BUTTON(8)
      INIT_CUSTOM_USER_BUTTON_PIN(8);
    #endif
    #if HAS_CUSTOM_USER_BUTTON(9)
      INIT_CUSTOM_USER_BUTTON_PIN(9);
    #endif
    #if HAS_CUSTOM_USER_BUTTON(10)
      INIT_CUSTOM_USER_BUTTON_PIN(10);
    #endif
    #if HAS_CUSTOM_USER_BUTTON(11)
      INIT_CUSTOM_USER_BUTTON_PIN(11);
    #endif
    #if HAS_CUSTOM_USER_BUTTON(12)
      INIT_CUSTOM_USER_BUTTON_PIN(12);
    #endif
    #if HAS_CUSTOM_USER_BUTTON(13)
      INIT_CUSTOM_USER_BUTTON_PIN(13);
    #endif
    #if HAS_CUSTOM_USER_BUTTON(14)
      INIT_CUSTOM_USER_BUTTON_PIN(14);
    #endif
    #if HAS_CUSTOM_USER_BUTTON(15)
      INIT_CUSTOM_USER_BUTTON_PIN(15);
    #endif
    #if HAS_CUSTOM_USER_BUTTON(16)
      INIT_CUSTOM_USER_BUTTON_PIN(16);
    #endif
    #if HAS_CUSTOM_USER_BUTTON(17)
      INIT_CUSTOM_USER_BUTTON_PIN(17);
    #endif
    #if HAS_CUSTOM_USER_BUTTON(18)
      INIT_CUSTOM_USER_BUTTON_PIN(18);
    #endif
    #if HAS_CUSTOM_USER_BUTTON(19)
      INIT_CUSTOM_USER_BUTTON_PIN(19);
    #endif
    #if HAS_CUSTOM_USER_BUTTON(20)
      INIT_CUSTOM_USER_BUTTON_PIN(20);
    #endif
    #if HAS_CUSTOM_USER_BUTTON(21)
      INIT_CUSTOM_USER_BUTTON_PIN(21);
    #endif
    #if HAS_CUSTOM_USER_BUTTON(22)
      INIT_CUSTOM_USER_BUTTON_PIN(22);
    #endif
    #if HAS_CUSTOM_USER_BUTTON(23)
      INIT_CUSTOM_USER_BUTTON_PIN(23);
    #endif
    #if HAS_CUSTOM_USER_BUTTON(24)
      INIT_CUSTOM_USER_BUTTON_PIN(24);
    #endif
    #if HAS_CUSTOM_USER_BUTTON(25)
      INIT_CUSTOM_USER_BUTTON_PIN(25);
    #endif
  #endif

  #if PIN_EXISTS(STAT_LED_RED)
    OUT_WRITE(STAT_LED_RED_PIN, LOW); // OFF
  #endif
  #if PIN_EXISTS(STAT_LED_BLUE)
    OUT_WRITE(STAT_LED_BLUE_PIN, LOW); // OFF
  #endif

  #if ENABLED(CASE_LIGHT_ENABLE)
    SETUP_RUN(caselight.init());
  #endif

  #if HAS_PRUSA_MMU1
    SETUP_LOG("Prusa MMU1");
    SET_OUTPUT(E_MUX0_PIN);
    SET_OUTPUT(E_MUX1_PIN);
    SET_OUTPUT(E_MUX2_PIN);
  #endif

  #if HAS_FANMUX
    SETUP_RUN(fanmux_init());
  #endif

  #if ENABLED(MIXING_EXTRUDER)
    SETUP_RUN(mixer.init());
  #endif

  #if ENABLED(BLTOUCH)
    SETUP_RUN(bltouch.init(/*set_voltage=*/true));
  #endif

  #if ENABLED(I2C_POSITION_ENCODERS)
    SETUP_RUN(I2CPEM.init());
  #endif

  #if ENABLED(EXPERIMENTAL_I2CBUS) && I2C_SLAVE_ADDRESS > 0
    SETUP_LOG("i2c...");
    i2c.onReceive(i2c_on_receive);
    i2c.onRequest(i2c_on_request);
  #endif

  #if DO_SWITCH_EXTRUDER
    SETUP_RUN(move_extruder_servo(0));  // Initialize extruder servo
  #endif

  #if ENABLED(SWITCHING_NOZZLE)
    SETUP_LOG("SWITCHING_NOZZLE");
    // Initialize nozzle servo(s)
    #if SWITCHING_NOZZLE_TWO_SERVOS
      lower_nozzle(0);
      raise_nozzle(1);
    #else
      move_nozzle_servo(0);
    #endif
  #endif

  #if ENABLED(PARKING_EXTRUDER)
    SETUP_RUN(pe_solenoid_init());
  #elif ENABLED(MAGNETIC_PARKING_EXTRUDER)
    SETUP_RUN(mpe_settings_init());
  #elif ENABLED(SWITCHING_TOOLHEAD)
    SETUP_RUN(swt_init());
  #elif ENABLED(ELECTROMAGNETIC_SWITCHING_TOOLHEAD)
    SETUP_RUN(est_init());
  #endif

  #if ENABLED(USE_WATCHDOG)
    SETUP_RUN(watchdog_init());       // Reinit watchdog after HAL_get_reset_source call
  #endif

  #if ENABLED(EXTERNAL_CLOSED_LOOP_CONTROLLER)
    SETUP_RUN(closedloop.init());
  #endif

  #ifdef STARTUP_COMMANDS
    SETUP_LOG("STARTUP_COMMANDS");
    queue.inject_P(PSTR(STARTUP_COMMANDS));
  #endif

  #if ENABLED(HOST_PROMPT_SUPPORT)
    SETUP_RUN(host_action_prompt_end());
  #endif

  #if HAS_TRINAMIC_CONFIG && DISABLED(PSU_DEFAULT_OFF)
    SETUP_RUN(test_tmc_connection(true, true, true, true));
  #endif

  #if HAS_DRIVER_SAFE_POWER_PROTECT
    SETUP_RUN(stepper_driver_backward_report());
  #endif

  #if HAS_PRUSA_MMU2
    SETUP_RUN(mmu2.init());
  #endif

  #if ENABLED(IIC_BL24CXX_EEPROM)
    BL24CXX::init();
    const uint8_t err = BL24CXX::check();
    SERIAL_ECHO_TERNARY(err, "BL24CXX Check ", "failed", "succeeded", "!\n");
  #endif

  #if HAS_SERVICE_INTERVALS
    ui.reset_status(true);  // Show service messages or keep current status
  #endif

  #if ENABLED(MAX7219_DEBUG)
    SETUP_RUN(max7219.init());
  #endif

  #if ENABLED(DIRECT_STEPPING)
    SETUP_RUN(page_manager.init());
  #endif

  #if HAS_TFT_LVGL_UI
    #if ENABLED(SDSUPPORT)
      if (!card.isMounted()) SETUP_RUN(card.mount()); // Mount SD to load graphics and fonts
    #endif
    SETUP_RUN(tft_lvgl_init());
  #endif

  #if BOTH(HAS_WIRED_LCD, SHOW_BOOTSCREEN)
    const millis_t elapsed = millis() - bootscreen_ms;
    #if ENABLED(MARLIN_DEV_MODE)
      SERIAL_ECHOLNPAIR("elapsed=", elapsed);
    #endif
    SETUP_RUN(ui.bootscreen_completion(elapsed));
  #endif

  #if ENABLED(PASSWORD_ON_STARTUP)
    SETUP_RUN(password.lock_machine());      // Will not proceed until correct password provided
  #endif

  #if BOTH(HAS_LCD_MENU, TOUCH_SCREEN_CALIBRATION) && EITHER(TFT_CLASSIC_UI, TFT_COLOR_UI)
    ui.check_touch_calibration();
  #endif

  marlin_state = MF_RUNNING;

  SETUP_LOG("setup() completed.");
}

/**
 * The main Marlin program loop
 *
 *  - Call idle() to handle all tasks between G-code commands
 *      Note that no G-codes from the queue can be executed during idle()
 *      but many G-codes can be called directly anytime like macros.
 *  - Check whether SD card auto-start is needed now.
 *  - Check whether SD print finishing is needed now.
 *  - Run one G-code command from the immediate or main command queue
 *    and open up one space. Commands in the main queue may come from sd
 *    card, host, or by direct injection. The queue will continue to fill
 *    as long as idle() or manage_inactivity() are being called.
 */
void loop() {
  do {
    idle();

    #if ENABLED(SDSUPPORT)
      if (card.flag.abort_sd_printing) abortSDPrinting();
      if (marlin_state == MF_SD_COMPLETE) finishSDPrinting();
    #endif

    queue.advance();

    endstops.event_handler();

    TERN_(HAS_TFT_LVGL_UI, printer_state_polling());

  } while (ENABLED(__AVR__)); // Loop forever on slower (AVR) boards
}<|MERGE_RESOLUTION|>--- conflicted
+++ resolved
@@ -1121,19 +1121,11 @@
   SETUP_RUN(HAL_init());
 
   // Init and disable SPI thermocouples; this is still needed
-<<<<<<< HEAD
-  #if TEMP_SENSOR_0_IS_MAX_TC
-    OUT_WRITE(MAX6675_SS_PIN, HIGH);  // Disable
-  #endif
-  #if TEMP_SENSOR_1_IS_MAX_TC
-    OUT_WRITE(MAX6675_SS2_PIN, HIGH); // Disable
-=======
   #if TEMP_SENSOR_0_IS_MAX_TC || (TEMP_SENSOR_REDUNDANT_IS_MAX_TC && TEMP_SENSOR_REDUNDANT_SOURCE == 0)
     OUT_WRITE(TEMP_0_CS_PIN, HIGH);  // Disable
   #endif
   #if TEMP_SENSOR_1_IS_MAX_TC || (TEMP_SENSOR_REDUNDANT_IS_MAX_TC && TEMP_SENSOR_REDUNDANT_SOURCE == 1)
     OUT_WRITE(TEMP_1_CS_PIN, HIGH);
->>>>>>> e7e1c514
   #endif
 
   #if ENABLED(DUET_SMART_EFFECTOR) && PIN_EXISTS(SMART_EFFECTOR_MOD)
