--- conflicted
+++ resolved
@@ -97,11 +97,7 @@
   #include "feature/closedloop.h"
 #endif
 
-<<<<<<< HEAD
-#if HAS_I2C_DIGIPOT
-=======
 #if HAS_MOTOR_CURRENT_I2C
->>>>>>> cb02e44c
   #include "feature/digipot/digipot.h"
 #endif
 
@@ -1051,14 +1047,11 @@
   #endif
   SERIAL_ECHO_MSG("Compiled: " __DATE__);
   SERIAL_ECHO_MSG(STR_FREE_MEMORY, freeMemory(), STR_PLANNER_BUFFER_BYTES, (int)sizeof(block_t) * (BLOCK_BUFFER_SIZE));
-<<<<<<< HEAD
-=======
 
   // Init buzzer pin(s)
   #if USE_BEEPER
     SETUP_RUN(buzzer.init());
   #endif
->>>>>>> cb02e44c
 
   // Set up LEDs early
   #if HAS_COLOR_LEDS
