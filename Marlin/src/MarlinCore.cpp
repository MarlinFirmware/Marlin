/**
 * Marlin 3D Printer Firmware
 * Copyright (c) 2020 MarlinFirmware [https://github.com/MarlinFirmware/Marlin]
 *
 * Based on Sprinter and grbl.
 * Copyright (c) 2011 Camiel Gubbels / Erik van der Zalm
 *
 * This program is free software: you can redistribute it and/or modify
 * it under the terms of the GNU General Public License as published by
 * the Free Software Foundation, either version 3 of the License, or
 * (at your option) any later version.
 *
 * This program is distributed in the hope that it will be useful,
 * but WITHOUT ANY WARRANTY; without even the implied warranty of
 * MERCHANTABILITY or FITNESS FOR A PARTICULAR PURPOSE.  See the
 * GNU General Public License for more details.
 *
 * You should have received a copy of the GNU General Public License
 * along with this program.  If not, see <https://www.gnu.org/licenses/>.
 *
 */

/**
 * About Marlin
 *
 * This firmware is a mashup between Sprinter and grbl.
 *  - https://github.com/kliment/Sprinter
 *  - https://github.com/grbl/grbl
 */

#include "MarlinCore.h"

#include "HAL/shared/Delay.h"
#include "HAL/shared/esp_wifi.h"
#include "HAL/shared/cpu_exception/exception_hook.h"

#if ENABLED(WIFISUPPORT)
  #include "HAL/shared/esp_wifi.h"
#endif

#ifdef ARDUINO
  #include <pins_arduino.h>
#endif
#include <math.h>

#include "module/endstops.h"
#include "module/motion.h"
#include "module/planner.h"
#include "module/printcounter.h" // PrintCounter or Stopwatch
#include "module/settings.h"
#include "module/stepper.h"
#include "module/temperature.h"
#if ENABLED(FT_MOTION)
  #include "module/ft_motion.h"
#endif

#include "gcode/gcode.h"
#include "gcode/parser.h"
#include "gcode/queue.h"

#include "feature/pause.h"
#include "sd/cardreader.h"

#include "lcd/marlinui.h"
#if HAS_TOUCH_BUTTONS
  #include "lcd/touch/touch_buttons.h"
#endif

#if HAS_TFT_LVGL_UI
  #include "lcd/extui/mks_ui/tft_lvgl_configuration.h"
  #include "lcd/extui/mks_ui/draw_ui.h"
  #include "lcd/extui/mks_ui/mks_hardware.h"
  #include <lvgl.h>
#endif

#if HAS_DWIN_E3V2
  #include "lcd/e3v2/common/encoder.h"
  #if ENABLED(DWIN_CREALITY_LCD)
    #include "lcd/e3v2/creality/dwin.h"
  #elif ENABLED(DWIN_LCD_PROUI)
    #include "lcd/e3v2/proui/dwin.h"
  #elif ENABLED(DWIN_CREALITY_LCD_JYERSUI)
    #include "lcd/e3v2/jyersui/dwin.h"
  #endif
#endif

#if HAS_ETHERNET
  #include "feature/ethernet.h"
#endif

#if ENABLED(IIC_BL24CXX_EEPROM)
  #include "libs/BL24CXX.h"
#endif

#if ENABLED(DIRECT_STEPPING)
  #include "feature/direct_stepping.h"
#endif

#if ENABLED(HOST_ACTION_COMMANDS)
  #include "feature/host_actions.h"
#endif

#if HAS_BEEPER
  #include "libs/buzzer.h"
#endif

#if ENABLED(EXTERNAL_CLOSED_LOOP_CONTROLLER)
  #include "feature/closedloop.h"
#endif

#if HAS_MOTOR_CURRENT_I2C
  #include "feature/digipot/digipot.h"
#endif

#if ENABLED(MIXING_EXTRUDER)
  #include "feature/mixing.h"
#endif

#if ENABLED(MAX7219_DEBUG)
  #include "feature/max7219.h"
#endif

#if HAS_COLOR_LEDS
  #include "feature/leds/leds.h"
#endif

#if ENABLED(BLTOUCH)
  #include "feature/bltouch.h"
#endif

#if ENABLED(BD_SENSOR)
  #include "feature/bedlevel/bdl/bdl.h"
#endif

#if ENABLED(POLL_JOG)
  #include "feature/joystick.h"
#endif

#if HAS_SERVOS
  #include "module/servo.h"
#endif

#if HAS_MOTOR_CURRENT_DAC
  #include "feature/dac/stepper_dac.h"
#endif

#if ENABLED(EXPERIMENTAL_I2CBUS)
  #include "feature/twibus.h"
#endif

#if ENABLED(I2C_POSITION_ENCODERS)
  #include "feature/encoder_i2c.h"
#endif

#if (HAS_TRINAMIC_CONFIG || HAS_TMC_SPI) && DISABLED(PSU_DEFAULT_OFF)
  #include "feature/tmc_util.h"
#endif

#if HAS_CUTTER
  #include "feature/spindle_laser.h"
#endif

#if HAS_MEDIA
  CardReader card;
#endif

#if ENABLED(G38_PROBE_TARGET)
  uint8_t G38_move; // = 0
  bool G38_did_trigger; // = false
#endif

#if ENABLED(DELTA)
  #include "module/delta.h"
#elif ENABLED(POLARGRAPH)
  #include "module/polargraph.h"
#elif IS_SCARA
  #include "module/scara.h"
#elif ENABLED(POLAR)
  #include "module/polar.h"
#endif

#if HAS_LEVELING
  #include "feature/bedlevel/bedlevel.h"
#endif

#if ENABLED(GCODE_REPEAT_MARKERS)
  #include "feature/repeat.h"
#endif

#if ENABLED(POWER_LOSS_RECOVERY)
  #include "feature/powerloss.h"
#endif

#if ENABLED(CANCEL_OBJECTS)
  #include "feature/cancel_object.h"
#endif

#if HAS_FILAMENT_SENSOR
  #include "feature/runout.h"
#endif

#if ANY(PROBE_TARE, HAS_Z_SERVO_PROBE)
  #include "module/probe.h"
#endif

#if ENABLED(HOTEND_IDLE_TIMEOUT)
  #include "feature/hotend_idle.h"
#endif

#if ENABLED(TEMP_STAT_LEDS)
  #include "feature/leds/tempstat.h"
#endif

#if ENABLED(CASE_LIGHT_ENABLE)
  #include "feature/caselight.h"
#endif

#if HAS_FANMUX
  #include "feature/fanmux.h"
#endif

#include "module/tool_change.h"

#if HAS_FANCHECK
  #include "feature/fancheck.h"
#endif

#if ENABLED(USE_CONTROLLER_FAN)
  #include "feature/controllerfan.h"
#endif

#if HAS_PRUSA_MMU1
  #include "feature/mmu/mmu.h"
#endif

#if HAS_PRUSA_MMU2
  #include "feature/mmu/mmu2.h"
#endif

#if ENABLED(PASSWORD_FEATURE)
  #include "feature/password/password.h"
#endif

#if DGUS_LCD_UI_MKS
  #include "lcd/extui/dgus/DGUSScreenHandler.h"
#endif

#if HAS_DRIVER_SAFE_POWER_PROTECT
  #include "feature/stepper_driver_safety.h"
#endif

#if ENABLED(PSU_CONTROL)
  #include "feature/power.h"
#endif

#if ENABLED(EASYTHREED_UI)
  #include "feature/easythreed_ui.h"
#endif

#if ENABLED(MARLIN_TEST_BUILD)
  #include "tests/marlin_tests.h"
#endif

#if HAS_RS485_SERIAL
  #include "feature/rs485.h"
#endif

PGMSTR(M112_KILL_STR, "M112 Shutdown");

MarlinState marlin_state = MF_INITIALIZING;

// For M109 and M190, this flag may be cleared (by M108) to exit the wait loop
bool wait_for_heatup = true;

// For M0/M1, this flag may be cleared (by M108) to exit the wait-for-user loop
#if HAS_RESUME_CONTINUE
  bool wait_for_user; // = false;

  void wait_for_user_response(millis_t ms/*=0*/, const bool no_sleep/*=false*/) {
    UNUSED(no_sleep);
    KEEPALIVE_STATE(PAUSED_FOR_USER);
    wait_for_user = true;
    if (ms) ms += millis(); // expire time
    while (wait_for_user && !(ms && ELAPSED(millis(), ms)))
      idle(TERN_(ADVANCED_PAUSE_FEATURE, no_sleep));
    wait_for_user = false;
    while (ui.button_pressed()) safe_delay(50);
  }

#endif

/**
 * ***************************************************************************
 * ******************************** FUNCTIONS ********************************
 * ***************************************************************************
 */

/**
 * Stepper Reset (RigidBoard, et.al.)
 */
#if HAS_STEPPER_RESET
  void disableStepperDrivers() { OUT_WRITE(STEPPER_RESET_PIN, LOW); } // Drive down to keep motor driver chips in reset
  void enableStepperDrivers()  { SET_INPUT(STEPPER_RESET_PIN); }      // Set to input, allowing pullups to pull the pin high
#endif

/**
 * Sensitive pin test for M42, M226
 */

#include "pins/sensitive_pins.h"

#pragma GCC diagnostic push
#pragma GCC diagnostic ignored "-Wnarrowing"

#ifndef RUNTIME_ONLY_ANALOG_TO_DIGITAL
  template <pin_t ...D>
  constexpr pin_t OnlyPins<_SP_END, D...>::table[sizeof...(D)];
#endif

bool pin_is_protected(const pin_t pin) {
  #ifdef RUNTIME_ONLY_ANALOG_TO_DIGITAL
    static const pin_t sensitive_pins[] PROGMEM = { SENSITIVE_PINS };
    const size_t pincount = COUNT(sensitive_pins);
  #else
    static constexpr size_t pincount = OnlyPins<SENSITIVE_PINS>::size;
    static const pin_t (&sensitive_pins)[pincount] PROGMEM = OnlyPins<SENSITIVE_PINS>::table;
  #endif
  for (uint8_t i = 0; i < pincount; ++i) {
    const pin_t * const pptr = &sensitive_pins[i];
    if (pin == (sizeof(pin_t) == 2 ? (pin_t)pgm_read_word(pptr) : (pin_t)pgm_read_byte(pptr))) return true;
  }
  return false;
}

#pragma GCC diagnostic pop

bool printer_busy() {
  return planner.movesplanned() || printingIsActive();
}

/**
 * A Print Job exists when the timer is running or SD is printing
 */
bool printJobOngoing() { return print_job_timer.isRunning() || IS_SD_PRINTING(); }

/**
 * Printing is active when a job is underway but not paused
 */
bool printingIsActive() { return !did_pause_print && printJobOngoing(); }

/**
 * Printing is paused according to SD or host indicators
 */
bool printingIsPaused() {
  return did_pause_print || print_job_timer.isPaused() || IS_SD_PAUSED();
}

void startOrResumeJob() {
  if (!printingIsPaused()) {
    TERN_(GCODE_REPEAT_MARKERS, repeat.reset());
    TERN_(CANCEL_OBJECTS, cancelable.reset());
    TERN_(LCD_SHOW_E_TOTAL, e_move_accumulator = 0);
    #if ENABLED(SET_REMAINING_TIME)
      ui.reset_remaining_time();
    #endif
  }
  print_job_timer.start();
}

#if HAS_MEDIA

  inline void abortSDPrinting() {
    IF_DISABLED(NO_SD_AUTOSTART, card.autofile_cancel());
    card.abortFilePrintNow(TERN_(SD_RESORT, true));

    queue.clear();
    quickstop_stepper();

    print_job_timer.abort();

    IF_DISABLED(SD_ABORT_NO_COOLDOWN, thermalManager.disable_all_heaters());

    TERN(HAS_CUTTER, cutter.kill(), thermalManager.zero_fan_speeds()); // Full cutter shutdown including ISR control

    wait_for_heatup = false;

    TERN_(POWER_LOSS_RECOVERY, recovery.purge());

    #ifdef EVENT_GCODE_SD_ABORT
      queue.inject(F(EVENT_GCODE_SD_ABORT));
    #endif

    TERN_(PASSWORD_AFTER_SD_PRINT_ABORT, password.lock_machine());
  }

  inline void finishSDPrinting() {
    if (queue.enqueue_one(F("M1001"))) {  // Keep trying until it gets queued
      marlin_state = MF_RUNNING;          // Signal to stop trying
      TERN_(PASSWORD_AFTER_SD_PRINT_END, password.lock_machine());
      TERN_(DGUS_LCD_UI_MKS, screen.sdPrintingFinished());
    }
  }

#endif // HAS_MEDIA

/**
 * Minimal management of Marlin's core activities:
 *  - Keep the command buffer full
 *  - Check for maximum inactive time between commands
 *  - Check for maximum inactive time between stepper commands
 *  - Check if CHDK_PIN needs to go LOW
 *  - Check for KILL button held down
 *  - Check for HOME button held down
 *  - Check for CUSTOM USER button held down
 *  - Check if cooling fan needs to be switched on
 *  - Check if an idle but hot extruder needs filament extruded (EXTRUDER_RUNOUT_PREVENT)
 *  - Pulse FET_SAFETY_PIN if it exists
 */
inline void manage_inactivity(const bool no_stepper_sleep=false) {

  queue.get_available_commands();

  const millis_t ms = millis();

  // Prevent steppers timing-out
  const bool do_reset_timeout = no_stepper_sleep
                               || TERN0(PAUSE_PARK_NO_STEPPER_TIMEOUT, did_pause_print);

  // Reset both the M18/M84 activity timeout and the M85 max 'kill' timeout
  if (do_reset_timeout) gcode.reset_stepper_timeout(ms);

  if (gcode.stepper_max_timed_out(ms)) {
    SERIAL_ERROR_START();
    SERIAL_ECHOPGM(STR_KILL_PRE);
    SERIAL_ECHOLNPGM(STR_KILL_INACTIVE_TIME, parser.command_ptr);
    kill();
  }

  const bool has_blocks = planner.has_blocks_queued();  // Any moves in the planner?
  if (has_blocks) gcode.reset_stepper_timeout(ms);      // Reset timeout for M18/M84, M85 max 'kill', and laser.

  // M18 / M84 : Handle steppers inactive time timeout
  #if HAS_DISABLE_IDLE_AXES
    if (gcode.stepper_inactive_time) {

      static bool already_shutdown_steppers; // = false

      if (!has_blocks && !do_reset_timeout && gcode.stepper_inactive_timeout()) {
        if (!already_shutdown_steppers) {
          already_shutdown_steppers = true;

          // Individual axes will be disabled if configured
          TERN_(DISABLE_IDLE_X, stepper.disable_axis(X_AXIS));
          TERN_(DISABLE_IDLE_Y, stepper.disable_axis(Y_AXIS));
          TERN_(DISABLE_IDLE_Z, stepper.disable_axis(Z_AXIS));
          TERN_(DISABLE_IDLE_I, stepper.disable_axis(I_AXIS));
          TERN_(DISABLE_IDLE_J, stepper.disable_axis(J_AXIS));
          TERN_(DISABLE_IDLE_K, stepper.disable_axis(K_AXIS));
          TERN_(DISABLE_IDLE_U, stepper.disable_axis(U_AXIS));
          TERN_(DISABLE_IDLE_V, stepper.disable_axis(V_AXIS));
          TERN_(DISABLE_IDLE_W, stepper.disable_axis(W_AXIS));
          TERN_(DISABLE_IDLE_E, stepper.disable_e_steppers());

          TERN_(AUTO_BED_LEVELING_UBL, bedlevel.steppers_were_disabled());
        }
      }
      else
        already_shutdown_steppers = false;
    }
  #endif

  #if ENABLED(PHOTO_GCODE) && PIN_EXISTS(CHDK)
    // Check if CHDK should be set to LOW (after M240 set it HIGH)
    extern millis_t chdk_timeout;
    if (chdk_timeout && ELAPSED(ms, chdk_timeout)) {
      chdk_timeout = 0;
      WRITE(CHDK_PIN, LOW);
    }
  #endif

  #if HAS_KILL

    // Check if the kill button was pressed and wait just in case it was an accidental
    // key kill key press
    // -------------------------------------------------------------------------------
    static int killCount = 0;   // make the inactivity button a bit less responsive
    const int KILL_DELAY = 750;
    if (kill_state())
      killCount++;
    else if (killCount > 0)
      killCount--;

    // Exceeded threshold and we can confirm that it was not accidental
    // KILL the machine
    // ----------------------------------------------------------------
    if (killCount >= KILL_DELAY) {
      SERIAL_ERROR_START();
      SERIAL_ECHOPGM(STR_KILL_PRE);
      SERIAL_ECHOLNPGM(STR_KILL_BUTTON);
      kill();
    }
  #endif

  #if ENABLED(FREEZE_FEATURE)
    stepper.frozen = READ(FREEZE_PIN) == FREEZE_STATE;
  #endif

  #if HAS_HOME
    // Handle a standalone HOME button
    constexpr millis_t HOME_DEBOUNCE_DELAY = 1000UL;
    static millis_t next_home_key_ms; // = 0
    if (!IS_SD_PRINTING() && !READ(HOME_PIN)) { // HOME_PIN goes LOW when pressed
      if (ELAPSED(ms, next_home_key_ms)) {
        next_home_key_ms = ms + HOME_DEBOUNCE_DELAY;
        LCD_MESSAGE(MSG_AUTO_HOME);
        queue.inject_P(G28_STR);
      }
    }
  #endif

  #if ENABLED(CUSTOM_USER_BUTTONS)
    // Handle a custom user button if defined
    const bool printer_not_busy = !printingIsActive();
    #define HAS_CUSTOM_USER_BUTTON(N) (PIN_EXISTS(BUTTON##N) && defined(BUTTON##N##_HIT_STATE) && defined(BUTTON##N##_GCODE))
    #define HAS_BETTER_USER_BUTTON(N) HAS_CUSTOM_USER_BUTTON(N) && defined(BUTTON##N##_DESC)
    #define _CHECK_CUSTOM_USER_BUTTON(N, CODE) do{                     \
      constexpr millis_t CUB_DEBOUNCE_DELAY_##N = 250UL;               \
      static millis_t next_cub_ms_##N;                                 \
      if (BUTTON##N##_HIT_STATE == READ(BUTTON##N##_PIN)               \
        && (ENABLED(BUTTON##N##_WHEN_PRINTING) || printer_not_busy)) { \
        if (ELAPSED(ms, next_cub_ms_##N)) {                            \
          next_cub_ms_##N = ms + CUB_DEBOUNCE_DELAY_##N;               \
          CODE;                                                        \
          queue.inject(F(BUTTON##N##_GCODE));                          \
          TERN_(HAS_MARLINUI_MENU, ui.quick_feedback());               \
        }                                                              \
      }                                                                \
    }while(0)

    #define CHECK_CUSTOM_USER_BUTTON(N) _CHECK_CUSTOM_USER_BUTTON(N, NOOP)
    #define CHECK_BETTER_USER_BUTTON(N) _CHECK_CUSTOM_USER_BUTTON(N, if (strlen(BUTTON##N##_DESC)) LCD_MESSAGE_F(BUTTON##N##_DESC))

    #if HAS_BETTER_USER_BUTTON(1)
      CHECK_BETTER_USER_BUTTON(1);
    #elif HAS_CUSTOM_USER_BUTTON(1)
      CHECK_CUSTOM_USER_BUTTON(1);
    #endif
    #if HAS_BETTER_USER_BUTTON(2)
      CHECK_BETTER_USER_BUTTON(2);
    #elif HAS_CUSTOM_USER_BUTTON(2)
      CHECK_CUSTOM_USER_BUTTON(2);
    #endif
    #if HAS_BETTER_USER_BUTTON(3)
      CHECK_BETTER_USER_BUTTON(3);
    #elif HAS_CUSTOM_USER_BUTTON(3)
      CHECK_CUSTOM_USER_BUTTON(3);
    #endif
    #if HAS_BETTER_USER_BUTTON(4)
      CHECK_BETTER_USER_BUTTON(4);
    #elif HAS_CUSTOM_USER_BUTTON(4)
      CHECK_CUSTOM_USER_BUTTON(4);
    #endif
    #if HAS_BETTER_USER_BUTTON(5)
      CHECK_BETTER_USER_BUTTON(5);
    #elif HAS_CUSTOM_USER_BUTTON(5)
      CHECK_CUSTOM_USER_BUTTON(5);
    #endif
    #if HAS_BETTER_USER_BUTTON(6)
      CHECK_BETTER_USER_BUTTON(6);
    #elif HAS_CUSTOM_USER_BUTTON(6)
      CHECK_CUSTOM_USER_BUTTON(6);
    #endif
    #if HAS_BETTER_USER_BUTTON(7)
      CHECK_BETTER_USER_BUTTON(7);
    #elif HAS_CUSTOM_USER_BUTTON(7)
      CHECK_CUSTOM_USER_BUTTON(7);
    #endif
    #if HAS_BETTER_USER_BUTTON(8)
      CHECK_BETTER_USER_BUTTON(8);
    #elif HAS_CUSTOM_USER_BUTTON(8)
      CHECK_CUSTOM_USER_BUTTON(8);
    #endif
    #if HAS_BETTER_USER_BUTTON(9)
      CHECK_BETTER_USER_BUTTON(9);
    #elif HAS_CUSTOM_USER_BUTTON(9)
      CHECK_CUSTOM_USER_BUTTON(9);
    #endif
    #if HAS_BETTER_USER_BUTTON(10)
      CHECK_BETTER_USER_BUTTON(10);
    #elif HAS_CUSTOM_USER_BUTTON(10)
      CHECK_CUSTOM_USER_BUTTON(10);
    #endif
    #if HAS_BETTER_USER_BUTTON(11)
      CHECK_BETTER_USER_BUTTON(11);
    #elif HAS_CUSTOM_USER_BUTTON(11)
      CHECK_CUSTOM_USER_BUTTON(11);
    #endif
    #if HAS_BETTER_USER_BUTTON(12)
      CHECK_BETTER_USER_BUTTON(12);
    #elif HAS_CUSTOM_USER_BUTTON(12)
      CHECK_CUSTOM_USER_BUTTON(12);
    #endif
    #if HAS_BETTER_USER_BUTTON(13)
      CHECK_BETTER_USER_BUTTON(13);
    #elif HAS_CUSTOM_USER_BUTTON(13)
      CHECK_CUSTOM_USER_BUTTON(13);
    #endif
    #if HAS_BETTER_USER_BUTTON(14)
      CHECK_BETTER_USER_BUTTON(14);
    #elif HAS_CUSTOM_USER_BUTTON(14)
      CHECK_CUSTOM_USER_BUTTON(14);
    #endif
    #if HAS_BETTER_USER_BUTTON(15)
      CHECK_BETTER_USER_BUTTON(15);
    #elif HAS_CUSTOM_USER_BUTTON(15)
      CHECK_CUSTOM_USER_BUTTON(15);
    #endif
    #if HAS_BETTER_USER_BUTTON(16)
      CHECK_BETTER_USER_BUTTON(16);
    #elif HAS_CUSTOM_USER_BUTTON(16)
      CHECK_CUSTOM_USER_BUTTON(16);
    #endif
    #if HAS_BETTER_USER_BUTTON(17)
      CHECK_BETTER_USER_BUTTON(17);
    #elif HAS_CUSTOM_USER_BUTTON(17)
      CHECK_CUSTOM_USER_BUTTON(17);
    #endif
    #if HAS_BETTER_USER_BUTTON(18)
      CHECK_BETTER_USER_BUTTON(18);
    #elif HAS_CUSTOM_USER_BUTTON(18)
      CHECK_CUSTOM_USER_BUTTON(18);
    #endif
    #if HAS_BETTER_USER_BUTTON(19)
      CHECK_BETTER_USER_BUTTON(19);
    #elif HAS_CUSTOM_USER_BUTTON(19)
      CHECK_CUSTOM_USER_BUTTON(19);
    #endif
    #if HAS_BETTER_USER_BUTTON(20)
      CHECK_BETTER_USER_BUTTON(20);
    #elif HAS_CUSTOM_USER_BUTTON(20)
      CHECK_CUSTOM_USER_BUTTON(20);
    #endif
    #if HAS_BETTER_USER_BUTTON(21)
      CHECK_BETTER_USER_BUTTON(21);
    #elif HAS_CUSTOM_USER_BUTTON(21)
      CHECK_CUSTOM_USER_BUTTON(21);
    #endif
    #if HAS_BETTER_USER_BUTTON(22)
      CHECK_BETTER_USER_BUTTON(22);
    #elif HAS_CUSTOM_USER_BUTTON(22)
      CHECK_CUSTOM_USER_BUTTON(22);
    #endif
    #if HAS_BETTER_USER_BUTTON(23)
      CHECK_BETTER_USER_BUTTON(23);
    #elif HAS_CUSTOM_USER_BUTTON(23)
      CHECK_CUSTOM_USER_BUTTON(23);
    #endif
    #if HAS_BETTER_USER_BUTTON(24)
      CHECK_BETTER_USER_BUTTON(24);
    #elif HAS_CUSTOM_USER_BUTTON(24)
      CHECK_CUSTOM_USER_BUTTON(24);
    #endif
    #if HAS_BETTER_USER_BUTTON(25)
      CHECK_BETTER_USER_BUTTON(25);
    #elif HAS_CUSTOM_USER_BUTTON(25)
      CHECK_CUSTOM_USER_BUTTON(25);
    #endif
  #endif

  TERN_(EASYTHREED_UI, easythreed_ui.run());

  TERN_(USE_CONTROLLER_FAN, controllerFan.update()); // Check if fan should be turned on to cool stepper drivers down

  TERN_(AUTO_POWER_CONTROL, powerManager.check(!ui.on_status_screen() || printJobOngoing() || printingIsPaused()));

  TERN_(HOTEND_IDLE_TIMEOUT, hotend_idle.check());

  #if ENABLED(EXTRUDER_RUNOUT_PREVENT)
    if (thermalManager.degHotend(active_extruder) > (EXTRUDER_RUNOUT_MINTEMP)
      && ELAPSED(ms, gcode.previous_move_ms + SEC_TO_MS(EXTRUDER_RUNOUT_SECONDS))
      && !planner.has_blocks_queued()
    ) {
      const int8_t e_stepper = TERN(HAS_SWITCHING_EXTRUDER, active_extruder >> 1, active_extruder);
      const bool e_off = !stepper.AXIS_IS_ENABLED(E_AXIS, e_stepper);
      if (e_off) stepper.ENABLE_EXTRUDER(e_stepper);

      const float olde = current_position.e;
      current_position.e += EXTRUDER_RUNOUT_EXTRUDE;
      line_to_current_position(MMM_TO_MMS(EXTRUDER_RUNOUT_SPEED));
      current_position.e = olde;
      planner.set_e_position_mm(olde);
      planner.synchronize();

      if (e_off) stepper.DISABLE_EXTRUDER(e_stepper);

      gcode.reset_stepper_timeout(ms);
    }
  #endif // EXTRUDER_RUNOUT_PREVENT

  #if ENABLED(DUAL_X_CARRIAGE)
    // handle delayed move timeout
    if (delayed_move_time && ELAPSED(ms, delayed_move_time) && IsRunning()) {
      // travel moves have been received so enact them
      delayed_move_time = 0xFFFFFFFFUL; // force moves to be done
      destination = current_position;
      prepare_line_to_destination();
      planner.synchronize();
    }
  #endif

  TERN_(TEMP_STAT_LEDS, handle_status_leds());

  TERN_(MONITOR_DRIVER_STATUS, monitor_tmc_drivers());

  // Limit check_axes_activity frequency to 10Hz
  static millis_t next_check_axes_ms = 0;
  if (ELAPSED(ms, next_check_axes_ms)) {
    planner.check_axes_activity();
    next_check_axes_ms = ms + 100UL;
  }

  #if PIN_EXISTS(FET_SAFETY)
    static millis_t FET_next;
    if (ELAPSED(ms, FET_next)) {
      FET_next = ms + FET_SAFETY_DELAY;  // 2µs pulse every FET_SAFETY_DELAY mS
      OUT_WRITE(FET_SAFETY_PIN, !FET_SAFETY_INVERTED);
      DELAY_US(2);
      WRITE(FET_SAFETY_PIN, FET_SAFETY_INVERTED);
    }
  #endif
}

#if ALL(EP_BABYSTEPPING, EMERGENCY_PARSER)
  #include "feature/babystep.h"
#endif

/**
 * Standard idle routine keeps the machine alive:
 *  - Core Marlin activities
 *  - Manage heaters (and Watchdog)
 *  - Max7219 heartbeat, animation, etc.
 *
 *  Only after setup() is complete:
 *  - Handle filament runout sensors
 *  - Run HAL idle tasks
 *  - Handle Power-Loss Recovery
 *  - Run StallGuard endstop checks
 *  - Handle SD Card insert / remove
 *  - Handle USB Flash Drive insert / remove
 *  - Announce Host Keepalive state (if any)
 *  - Update the Print Job Timer state
 *  - Update the Beeper queue
 *  - Read Buttons and Update the LCD
 *  - Run i2c Position Encoders
 *  - Auto-report Temperatures / SD Status
 *  - Update the Průša MMU2
 *  - Handle Joystick jogging
 */
void idle(const bool no_stepper_sleep/*=false*/) {
  #ifdef MAX7219_DEBUG_PROFILE
    CodeProfiler idle_profiler;
  #endif

  #if ENABLED(MARLIN_DEV_MODE)
    static uint16_t idle_depth = 0;
    if (++idle_depth > 5) SERIAL_ECHOLNPGM("idle() call depth: ", idle_depth);
  #endif

  // Bed Distance Sensor task
  TERN_(BD_SENSOR, bdl.process());

  // Core Marlin activities
  manage_inactivity(no_stepper_sleep);

  // Manage Heaters (and Watchdog)
  thermalManager.task();

  // Max7219 heartbeat, animation, etc
  TERN_(MAX7219_DEBUG, max7219.idle_tasks());

  // Return if setup() isn't completed
  if (marlin_state == MF_INITIALIZING) goto IDLE_DONE;

  // TODO: Still causing errors
  (void)check_tool_sensor_stats(active_extruder, true);

  // Handle filament runout sensors
  #if HAS_FILAMENT_SENSOR
    if (TERN1(HAS_PRUSA_MMU2, !mmu2.enabled()))
      runout.run();
  #endif

  // Run HAL idle tasks
  hal.idletask();

  // Check network connection
  TERN_(HAS_ETHERNET, ethernet.check());

  // Handle Power-Loss Recovery
  #if ENABLED(POWER_LOSS_RECOVERY) && PIN_EXISTS(POWER_LOSS)
    if (IS_SD_PRINTING()) recovery.outage();
  #endif

  // Run StallGuard endstop checks
  #if ENABLED(SPI_ENDSTOPS)
    if (endstops.tmc_spi_homing.any && TERN1(IMPROVE_HOMING_RELIABILITY, ELAPSED(millis(), sg_guard_period)))
      for (uint8_t i = 0; i < 4; ++i) if (endstops.tmc_spi_homing_check()) break; // Read SGT 4 times per idle loop
  #endif

  // Handle SD Card insert / remove
  TERN_(HAS_MEDIA, card.manage_media());

  // Handle USB Flash Drive insert / remove
  TERN_(USB_FLASH_DRIVE_SUPPORT, card.diskIODriver()->idle());

  // Announce Host Keepalive state (if any)
  TERN_(HOST_KEEPALIVE_FEATURE, gcode.host_keepalive());

  // Update the Print Job Timer state
  TERN_(PRINTCOUNTER, print_job_timer.tick());

  // Update the Beeper queue
  TERN_(HAS_BEEPER, buzzer.tick());

  // Handle UI input / draw events
  TERN(DWIN_CREALITY_LCD, dwinUpdate(), ui.update());

  // Run i2c Position Encoders
  #if ENABLED(I2C_POSITION_ENCODERS)
  {
    static millis_t i2cpem_next_update_ms;
    if (planner.has_blocks_queued()) {
      const millis_t ms = millis();
      if (ELAPSED(ms, i2cpem_next_update_ms)) {
        I2CPEM.update();
        i2cpem_next_update_ms = ms + I2CPE_MIN_UPD_TIME_MS;
      }
    }
  }
  #endif

  // Auto-report Temperatures / SD Status
  #if HAS_AUTO_REPORTING
    if (!gcode.autoreport_paused) {
      TERN_(AUTO_REPORT_TEMPERATURES, thermalManager.auto_reporter.tick());
      TERN_(AUTO_REPORT_FANS, fan_check.auto_reporter.tick());
      TERN_(AUTO_REPORT_SD_STATUS, card.auto_reporter.tick());
      TERN_(AUTO_REPORT_POSITION, position_auto_reporter.tick());
      TERN_(BUFFER_MONITORING, queue.auto_report_buffer_statistics());
    }
  #endif

  // Update the Průša MMU2
  TERN_(HAS_PRUSA_MMU2, mmu2.mmu_loop());

  // Handle Joystick jogging
  TERN_(POLL_JOG, joystick.inject_jog_moves());

  // Async Babystepping via the Emergency Parser
  #if ALL(EP_BABYSTEPPING, EMERGENCY_PARSER)
    babystep.do_ep_steps();
  #endif

  // Direct Stepping
  TERN_(DIRECT_STEPPING, page_manager.write_responses());

  // Update the LVGL interface
  TERN_(HAS_TFT_LVGL_UI, LV_TASK_HANDLER());

  // Manage Fixed-time Motion Control
  TERN_(FT_MOTION, fxdTiCtrl.loop());

  IDLE_DONE:
  TERN_(MARLIN_DEV_MODE, idle_depth--);

  return;
}

/**
 * Kill all activity and lock the machine.
 * After this the machine will need to be reset.
 */
void kill(FSTR_P const lcd_error/*=nullptr*/, FSTR_P const lcd_component/*=nullptr*/, const bool steppers_off/*=false*/) {
  thermalManager.disable_all_heaters();

  TERN_(HAS_CUTTER, cutter.kill()); // Full cutter shutdown including ISR control

  // Echo the LCD message to serial for extra context
  if (lcd_error) { SERIAL_ECHO_START(); SERIAL_ECHOLN(lcd_error); }

  #if HAS_DISPLAY
    ui.kill_screen(lcd_error ?: GET_TEXT_F(MSG_KILLED), lcd_component ?: FPSTR(NUL_STR));
  #else
    UNUSED(lcd_error); UNUSED(lcd_component);
  #endif

  TERN_(HAS_TFT_LVGL_UI, lv_draw_error_message(lcd_error));

  // "Error:Printer halted. kill() called!"
  SERIAL_ERROR_MSG(STR_ERR_KILLED);

  #ifdef ACTION_ON_KILL
    hostui.kill();
  #endif

  minkill(steppers_off);
}

void minkill(const bool steppers_off/*=false*/) {

  // Wait a short time (allows messages to get out before shutting down.
  for (int i = 1000; i--;) DELAY_US(600);

  cli(); // Stop interrupts

  // Wait to ensure all interrupts stopped
  for (int i = 1000; i--;) DELAY_US(250);

  // Reiterate heaters off
  thermalManager.disable_all_heaters();

  TERN_(HAS_CUTTER, cutter.kill());  // Reiterate cutter shutdown

  // Power off all steppers (for M112) or just the E steppers
  steppers_off ? stepper.disable_all_steppers() : stepper.disable_e_steppers();

  TERN_(PSU_CONTROL, powerManager.power_off());

  TERN_(HAS_SUICIDE, suicide());

  #if ANY(HAS_KILL, SOFT_RESET_ON_KILL)

    // Wait for both KILL and ENC to be released
    while (TERN0(HAS_KILL, kill_state()) || TERN0(SOFT_RESET_ON_KILL, ui.button_pressed()))
      hal.watchdog_refresh();

    // Wait for either KILL or ENC to be pressed again
    while (TERN1(HAS_KILL, !kill_state()) && TERN1(SOFT_RESET_ON_KILL, !ui.button_pressed()))
      hal.watchdog_refresh();

    // Reboot the board
    hal.reboot();

  #else

    for (;;) hal.watchdog_refresh();  // Wait for RESET button or power-cycle

  #endif
}

/**
 * Turn off heaters and stop the print in progress
 * After a stop the machine may be resumed with M999
 */
void stop() {
  thermalManager.disable_all_heaters(); // 'unpause' taken care of in here

  print_job_timer.stop();

  #if ANY(PROBING_FANS_OFF, ADVANCED_PAUSE_FANS_PAUSE)
    thermalManager.set_fans_paused(false); // Un-pause fans for safety
  #endif

  if (!IsStopped()) {
    SERIAL_ERROR_MSG(STR_ERR_STOPPED);
    LCD_MESSAGE(MSG_STOPPED);
    safe_delay(350);       // allow enough time for messages to get out before stopping
    marlin_state = MF_STOPPED;
  }
}

inline void tmc_standby_setup() {
  #if PIN_EXISTS(X_STDBY)
    SET_INPUT_PULLDOWN(X_STDBY_PIN);
  #endif
  #if PIN_EXISTS(X2_STDBY)
    SET_INPUT_PULLDOWN(X2_STDBY_PIN);
  #endif
  #if PIN_EXISTS(Y_STDBY)
    SET_INPUT_PULLDOWN(Y_STDBY_PIN);
  #endif
  #if PIN_EXISTS(Y2_STDBY)
    SET_INPUT_PULLDOWN(Y2_STDBY_PIN);
  #endif
  #if PIN_EXISTS(Z_STDBY)
    SET_INPUT_PULLDOWN(Z_STDBY_PIN);
  #endif
  #if PIN_EXISTS(Z2_STDBY)
    SET_INPUT_PULLDOWN(Z2_STDBY_PIN);
  #endif
  #if PIN_EXISTS(Z3_STDBY)
    SET_INPUT_PULLDOWN(Z3_STDBY_PIN);
  #endif
  #if PIN_EXISTS(Z4_STDBY)
    SET_INPUT_PULLDOWN(Z4_STDBY_PIN);
  #endif
  #if PIN_EXISTS(I_STDBY)
    SET_INPUT_PULLDOWN(I_STDBY_PIN);
  #endif
  #if PIN_EXISTS(J_STDBY)
    SET_INPUT_PULLDOWN(J_STDBY_PIN);
  #endif
  #if PIN_EXISTS(K_STDBY)
    SET_INPUT_PULLDOWN(K_STDBY_PIN);
  #endif
  #if PIN_EXISTS(U_STDBY)
    SET_INPUT_PULLDOWN(U_STDBY_PIN);
  #endif
  #if PIN_EXISTS(V_STDBY)
    SET_INPUT_PULLDOWN(V_STDBY_PIN);
  #endif
  #if PIN_EXISTS(W_STDBY)
    SET_INPUT_PULLDOWN(W_STDBY_PIN);
  #endif
  #if PIN_EXISTS(E0_STDBY)
    SET_INPUT_PULLDOWN(E0_STDBY_PIN);
  #endif
  #if PIN_EXISTS(E1_STDBY)
    SET_INPUT_PULLDOWN(E1_STDBY_PIN);
  #endif
  #if PIN_EXISTS(E2_STDBY)
    SET_INPUT_PULLDOWN(E2_STDBY_PIN);
  #endif
  #if PIN_EXISTS(E3_STDBY)
    SET_INPUT_PULLDOWN(E3_STDBY_PIN);
  #endif
  #if PIN_EXISTS(E4_STDBY)
    SET_INPUT_PULLDOWN(E4_STDBY_PIN);
  #endif
  #if PIN_EXISTS(E5_STDBY)
    SET_INPUT_PULLDOWN(E5_STDBY_PIN);
  #endif
  #if PIN_EXISTS(E6_STDBY)
    SET_INPUT_PULLDOWN(E6_STDBY_PIN);
  #endif
  #if PIN_EXISTS(E7_STDBY)
    SET_INPUT_PULLDOWN(E7_STDBY_PIN);
  #endif
}

/**
 * Marlin Firmware entry-point. Abandon Hope All Ye Who Enter Here.
 * Setup before the program loop:
 *
 *  - Call any special pre-init set for the board
 *  - Put TMC drivers into Low Power Standby mode
 *  - Init the serial ports (so setup can be debugged)
 *  - Set up the kill and suicide pins
 *  - Prepare (disable) board JTAG and Debug ports
 *  - Init serial for a connected MKS TFT with WiFi
 *  - Install Marlin custom Exception Handlers, if set.
 *  - Init Marlin's HAL interfaces (for SPI, i2c, etc.)
 *  - Init some optional hardware and features:
 *    • MAX Thermocouple pins
 *    • Duet Smart Effector
 *    • Filament Runout Sensor
 *    • TMC220x Stepper Drivers (Serial)
 *    • PSU control
 *    • Power-loss Recovery
 *    • Stepper Driver Reset: DISABLE
 *    • TMC Stepper Drivers (SPI)
 *    • Run hal.init_board() for additional pins setup
 *    • ESP WiFi
 *  - Get the Reset Reason and report it
 *  - Print startup messages and diagnostics
 *  - Calibrate the HAL DELAY for precise timing
 *  - Init the buzzer, possibly a custom timer
 *  - Init more optional hardware:
 *    • Color LED illumination
 *    • Neopixel illumination
 *    • Controller Fan
 *    • Creality DWIN LCD (show boot image)
 *    • Tare the Probe if possible
 *  - Mount the (most likely external) SD Card
 *  - Load settings from EEPROM (or use defaults)
 *  - Init the Ethernet Port
 *  - Init Touch Buttons (for emulated DOGLCD)
 *  - Adjust the (certainly wrong) current position by the home offset
 *  - Init the Planner::position (steps) based on current (native) position
 *  - Initialize more managers and peripherals:
 *    • Temperatures
 *    • Print Job Timer
 *    • Endstops and Endstop Interrupts
 *    • Stepper ISR - Kind of Important!
 *    • Servos
 *    • Servo-based Probe
 *    • Photograph Pin
 *    • Laser/Spindle tool Power / PWM
 *    • Coolant Control
 *    • Bed Probe
 *    • Stepper Driver Reset: ENABLE
 *    • Digipot I2C - Stepper driver current control
 *    • Stepper DAC - Stepper driver current control
 *    • Solenoid (probe, or for other use)
 *    • Home Pin
 *    • Custom User Buttons
 *    • Red/Blue Status LEDs
 *    • Case Light
 *    • Prusa MMU filament changer
 *    • Fan Multiplexer
 *    • Mixing Extruder
 *    • BLTouch Probe
 *    • I2C Position Encoders
 *    • Custom I2C Bus handlers
 *    • Enhanced tools or extruders:
 *      • Switching Extruder
 *      • Switching Nozzle
 *      • Parking Extruder
 *      • Magnetic Parking Extruder
 *      • Switching Toolhead
 *      • Electromagnetic Switching Toolhead
 *    • Watchdog Timer - Also Kind of Important!
 *    • Closed Loop Controller
 *  - Run Startup Commands, if defined
 *  - Tell host to close Host Prompts
 *  - Test Trinamic driver connections
 *  - Init Prusa MMU2 filament changer
 *  - Init and test BL24Cxx EEPROM
 *  - Init Creality DWIN encoder, show faux progress bar
 *  - Reset Status Message / Show Service Messages
 *  - Init MAX7219 LED Matrix
 *  - Init Direct Stepping (Klipper-style motion control)
 *  - Init TFT LVGL UI (with 3D Graphics)
 *  - Apply Password Lock - Hold for Authentication
 *  - Open Touch Screen Calibration screen, if not calibrated
 *  - Set Marlin to RUNNING State
 */
void setup() {
  #ifdef FASTIO_INIT
    FASTIO_INIT();
  #endif

  #ifdef BOARD_PREINIT
    BOARD_PREINIT(); // Low-level init (before serial init)
  #endif

  tmc_standby_setup();  // TMC Low Power Standby pins must be set early or they're not usable

  // Check startup - does nothing if bootloader sets MCUSR to 0
  const byte mcu = hal.get_reset_source();
  hal.clear_reset_source();

  #if ENABLED(MARLIN_DEV_MODE)
    auto log_current_ms = [&](PGM_P const msg) {
      SERIAL_ECHO_START();
      TSS('[', millis(), F("] ")).echo();
      SERIAL_ECHOLNPGM_P(msg);
    };
    #define SETUP_LOG(M) log_current_ms(PSTR(M))
  #else
    #define SETUP_LOG(...) NOOP
  #endif
  #define SETUP_RUN(C) do{ SETUP_LOG(STRINGIFY(C)); C; }while(0)

  MYSERIAL1.begin(BAUDRATE);
  millis_t serial_connect_timeout = millis() + 1000UL;
  while (!MYSERIAL1.connected() && PENDING(millis(), serial_connect_timeout)) { /*nada*/ }

  #if HAS_MULTI_SERIAL && !HAS_ETHERNET
    #ifndef BAUDRATE_2
      #define BAUDRATE_2 BAUDRATE
    #endif
    MYSERIAL2.begin(BAUDRATE_2);
    serial_connect_timeout = millis() + 1000UL;
    while (!MYSERIAL2.connected() && PENDING(millis(), serial_connect_timeout)) { /*nada*/ }
    #ifdef SERIAL_PORT_3
      #ifndef BAUDRATE_3
        #define BAUDRATE_3 BAUDRATE
      #endif
      MYSERIAL3.begin(BAUDRATE_3);
      serial_connect_timeout = millis() + 1000UL;
      while (!MYSERIAL3.connected() && PENDING(millis(), serial_connect_timeout)) { /*nada*/ }
    #endif
  #endif
  SERIAL_ECHOLNPGM("start");

  // Set up these pins early to prevent suicide
  #if HAS_KILL
    SETUP_LOG("KILL_PIN");
    #if KILL_PIN_STATE
      SET_INPUT_PULLDOWN(KILL_PIN);
    #else
      SET_INPUT_PULLUP(KILL_PIN);
    #endif
  #endif

  #if ENABLED(FREEZE_FEATURE)
    SETUP_LOG("FREEZE_PIN");
    #if FREEZE_STATE
      SET_INPUT_PULLDOWN(FREEZE_PIN);
    #else
      SET_INPUT_PULLUP(FREEZE_PIN);
    #endif
  #endif

  #if HAS_SUICIDE
    SETUP_LOG("SUICIDE_PIN");
    OUT_WRITE(SUICIDE_PIN, !SUICIDE_PIN_STATE);
  #endif

  #ifdef JTAGSWD_RESET
    SETUP_LOG("JTAGSWD_RESET");
    JTAGSWD_RESET();
  #endif

  // Disable any hardware debug to free up pins for IO
  #if ENABLED(DISABLE_DEBUG) && defined(JTAGSWD_DISABLE)
    delay(10);
    SETUP_LOG("JTAGSWD_DISABLE");
    JTAGSWD_DISABLE();
  #elif ENABLED(DISABLE_JTAG) && defined(JTAG_DISABLE)
    delay(10);
    SETUP_LOG("JTAG_DISABLE");
    JTAG_DISABLE();
  #endif

  TERN_(DYNAMIC_VECTORTABLE, hook_cpu_exceptions()); // If supported, install Marlin exception handlers at runtime

  SETUP_RUN(hal.init());

  // Init and disable SPI thermocouples; this is still needed
  #if TEMP_SENSOR_IS_MAX_TC(0) || (TEMP_SENSOR_IS_MAX_TC(REDUNDANT) && REDUNDANT_TEMP_MATCH(SOURCE, E0))
    OUT_WRITE(TEMP_0_CS_PIN, HIGH);  // Disable
  #endif
  #if TEMP_SENSOR_IS_MAX_TC(1) || (TEMP_SENSOR_IS_MAX_TC(REDUNDANT) && REDUNDANT_TEMP_MATCH(SOURCE, E1))
    OUT_WRITE(TEMP_1_CS_PIN, HIGH);
  #endif

  #if ENABLED(DUET_SMART_EFFECTOR) && PIN_EXISTS(SMART_EFFECTOR_MOD)
    OUT_WRITE(SMART_EFFECTOR_MOD_PIN, LOW);   // Put Smart Effector into NORMAL mode
  #endif

  #if HAS_FILAMENT_SENSOR
    SETUP_RUN(runout.setup());
  #endif

  #if HAS_TMC220x
    SETUP_RUN(tmc_serial_begin());
  #endif

  #if HAS_TMC_SPI
    #if DISABLED(TMC_USE_SW_SPI)
      SETUP_RUN(SPI.begin());
    #endif
    SETUP_RUN(tmc_init_cs_pins());
  #endif

  #if ENABLED(PSU_CONTROL)
    SETUP_LOG("PSU_CONTROL");
    powerManager.init();
  #endif

  #if ENABLED(POWER_LOSS_RECOVERY)
    SETUP_RUN(recovery.setup());
  #endif

  #if HAS_STEPPER_RESET
    SETUP_RUN(disableStepperDrivers());
  #endif

  SETUP_RUN(hal.init_board());

  #if ENABLED(WIFISUPPORT)
    SETUP_RUN(esp_wifi_init());
  #endif

  // Report Reset Reason
  if (mcu & RST_POWER_ON)  SERIAL_ECHOLNPGM(STR_POWERUP);
  if (mcu & RST_EXTERNAL)  SERIAL_ECHOLNPGM(STR_EXTERNAL_RESET);
  if (mcu & RST_BROWN_OUT) SERIAL_ECHOLNPGM(STR_BROWNOUT_RESET);
  if (mcu & RST_WATCHDOG)  SERIAL_ECHOLNPGM(STR_WATCHDOG_RESET);
  if (mcu & RST_SOFTWARE)  SERIAL_ECHOLNPGM(STR_SOFTWARE_RESET);

  // Identify myself as Marlin x.x.x
  SERIAL_ECHOLNPGM("Marlin " SHORT_BUILD_VERSION);
  #if defined(STRING_DISTRIBUTION_DATE) && defined(STRING_CONFIG_H_AUTHOR)
    SERIAL_ECHO_MSG(
      " Last Updated: " STRING_DISTRIBUTION_DATE
      " | Author: " STRING_CONFIG_H_AUTHOR
    );
  #endif
  SERIAL_ECHO_MSG(" Compiled: " __DATE__);
  SERIAL_ECHO_MSG(STR_FREE_MEMORY, hal.freeMemory(), STR_PLANNER_BUFFER_BYTES, sizeof(block_t) * (BLOCK_BUFFER_SIZE));

  // Some HAL need precise delay adjustment
  calibrate_delay_loop();

  // Init buzzer pin(s)
  #if HAS_BEEPER
    SETUP_RUN(buzzer.init());
  #endif

  // Set up LEDs early
  #if HAS_COLOR_LEDS
    SETUP_RUN(leds.setup());
  #endif

  #if ENABLED(NEOPIXEL2_SEPARATE)
    SETUP_RUN(leds2.setup());
  #endif

  #if ENABLED(USE_CONTROLLER_FAN)     // Set up fan controller to initialize also the default configurations.
    SETUP_RUN(controllerFan.setup());
  #endif

  TERN_(HAS_FANCHECK, fan_check.init());

  // UI must be initialized before EEPROM
  // (because EEPROM code calls the UI).

  SETUP_RUN(ui.init());

  #if PIN_EXISTS(SAFE_POWER)
    #if HAS_DRIVER_SAFE_POWER_PROTECT
      SETUP_RUN(stepper_driver_backward_check());
    #else
      SETUP_LOG("SAFE_POWER");
      OUT_WRITE(SAFE_POWER_PIN, HIGH);
    #endif
  #endif

  #if ALL(HAS_MEDIA, SDCARD_EEPROM_EMULATION)
    SETUP_RUN(card.mount());          // Mount media with settings before first_load
  #endif

  SETUP_RUN(settings.first_load());   // Load data from EEPROM if available (or use defaults)
                                      // This also updates variables in the planner, elsewhere

  #if ALL(HAS_WIRED_LCD, SHOW_BOOTSCREEN)
    SETUP_RUN(ui.show_bootscreen());
    const millis_t bootscreen_ms = millis();
  #endif

  #if ENABLED(PROBE_TARE)
    SETUP_RUN(probe.tare_init());
  #endif

  #if HAS_ETHERNET
    SETUP_RUN(ethernet.init());
  #endif

  #if HAS_TOUCH_BUTTONS
    SETUP_RUN(touchBt.init());
  #endif

  TERN_(HAS_M206_COMMAND, current_position += home_offset); // Init current position based on home_offset

  sync_plan_position();               // Vital to init stepper/planner equivalent for current_position

  SETUP_RUN(thermalManager.init());   // Initialize temperature loop

  SETUP_RUN(print_job_timer.init());  // Initial setup of print job timer

  SETUP_RUN(endstops.init());         // Init endstops and pullups

  #if ENABLED(DELTA) && !HAS_SOFTWARE_ENDSTOPS
    SETUP_RUN(refresh_delta_clip_start_height()); // Init safe delta height without soft endstops
  #endif

  SETUP_RUN(stepper.init());          // Init stepper. This enables interrupts!

  #if HAS_SERVOS
    SETUP_RUN(servo_init());
  #endif

  #if HAS_Z_SERVO_PROBE
    SETUP_RUN(probe.servo_probe_init());
  #endif

  #if HAS_PHOTOGRAPH
    OUT_WRITE(PHOTOGRAPH_PIN, LOW);
  #endif

  #if HAS_CUTTER
    SETUP_RUN(cutter.init());
  #endif

  #if ENABLED(COOLANT_MIST)
    OUT_WRITE(COOLANT_MIST_PIN, COOLANT_MIST_INVERT);   // Init Mist Coolant OFF
  #endif
  #if ENABLED(COOLANT_FLOOD)
    OUT_WRITE(COOLANT_FLOOD_PIN, COOLANT_FLOOD_INVERT); // Init Flood Coolant OFF
  #endif

  #if HAS_BED_PROBE
    #if PIN_EXISTS(PROBE_ENABLE)
      OUT_WRITE(PROBE_ENABLE_PIN, LOW); // Disable
    #endif
    SETUP_RUN(endstops.enable_z_probe(false));
  #endif

  #if HAS_STEPPER_RESET
    SETUP_RUN(enableStepperDrivers());
  #endif

  #if HAS_MOTOR_CURRENT_I2C
    SETUP_RUN(digipot_i2c.init());
  #endif

  #if HAS_MOTOR_CURRENT_DAC
    SETUP_RUN(stepper_dac.init());
  #endif

  #if ANY(Z_PROBE_SLED, SOLENOID_PROBE) && HAS_SOLENOID_1
    OUT_WRITE(SOL1_PIN, LOW); // OFF
  #endif

  #if HAS_HOME
    SET_INPUT_PULLUP(HOME_PIN);
  #endif

  #if ENABLED(CUSTOM_USER_BUTTONS)
    #define INIT_CUSTOM_USER_BUTTON_PIN(N) do{ SET_INPUT(BUTTON##N##_PIN); WRITE(BUTTON##N##_PIN, !BUTTON##N##_HIT_STATE); }while(0)

    #if HAS_CUSTOM_USER_BUTTON(1)
      INIT_CUSTOM_USER_BUTTON_PIN(1);
    #endif
    #if HAS_CUSTOM_USER_BUTTON(2)
      INIT_CUSTOM_USER_BUTTON_PIN(2);
    #endif
    #if HAS_CUSTOM_USER_BUTTON(3)
      INIT_CUSTOM_USER_BUTTON_PIN(3);
    #endif
    #if HAS_CUSTOM_USER_BUTTON(4)
      INIT_CUSTOM_USER_BUTTON_PIN(4);
    #endif
    #if HAS_CUSTOM_USER_BUTTON(5)
      INIT_CUSTOM_USER_BUTTON_PIN(5);
    #endif
    #if HAS_CUSTOM_USER_BUTTON(6)
      INIT_CUSTOM_USER_BUTTON_PIN(6);
    #endif
    #if HAS_CUSTOM_USER_BUTTON(7)
      INIT_CUSTOM_USER_BUTTON_PIN(7);
    #endif
    #if HAS_CUSTOM_USER_BUTTON(8)
      INIT_CUSTOM_USER_BUTTON_PIN(8);
    #endif
    #if HAS_CUSTOM_USER_BUTTON(9)
      INIT_CUSTOM_USER_BUTTON_PIN(9);
    #endif
    #if HAS_CUSTOM_USER_BUTTON(10)
      INIT_CUSTOM_USER_BUTTON_PIN(10);
    #endif
    #if HAS_CUSTOM_USER_BUTTON(11)
      INIT_CUSTOM_USER_BUTTON_PIN(11);
    #endif
    #if HAS_CUSTOM_USER_BUTTON(12)
      INIT_CUSTOM_USER_BUTTON_PIN(12);
    #endif
    #if HAS_CUSTOM_USER_BUTTON(13)
      INIT_CUSTOM_USER_BUTTON_PIN(13);
    #endif
    #if HAS_CUSTOM_USER_BUTTON(14)
      INIT_CUSTOM_USER_BUTTON_PIN(14);
    #endif
    #if HAS_CUSTOM_USER_BUTTON(15)
      INIT_CUSTOM_USER_BUTTON_PIN(15);
    #endif
    #if HAS_CUSTOM_USER_BUTTON(16)
      INIT_CUSTOM_USER_BUTTON_PIN(16);
    #endif
    #if HAS_CUSTOM_USER_BUTTON(17)
      INIT_CUSTOM_USER_BUTTON_PIN(17);
    #endif
    #if HAS_CUSTOM_USER_BUTTON(18)
      INIT_CUSTOM_USER_BUTTON_PIN(18);
    #endif
    #if HAS_CUSTOM_USER_BUTTON(19)
      INIT_CUSTOM_USER_BUTTON_PIN(19);
    #endif
    #if HAS_CUSTOM_USER_BUTTON(20)
      INIT_CUSTOM_USER_BUTTON_PIN(20);
    #endif
    #if HAS_CUSTOM_USER_BUTTON(21)
      INIT_CUSTOM_USER_BUTTON_PIN(21);
    #endif
    #if HAS_CUSTOM_USER_BUTTON(22)
      INIT_CUSTOM_USER_BUTTON_PIN(22);
    #endif
    #if HAS_CUSTOM_USER_BUTTON(23)
      INIT_CUSTOM_USER_BUTTON_PIN(23);
    #endif
    #if HAS_CUSTOM_USER_BUTTON(24)
      INIT_CUSTOM_USER_BUTTON_PIN(24);
    #endif
    #if HAS_CUSTOM_USER_BUTTON(25)
      INIT_CUSTOM_USER_BUTTON_PIN(25);
    #endif
  #endif

  #if PIN_EXISTS(STAT_LED_RED)
    OUT_WRITE(STAT_LED_RED_PIN, LOW); // OFF
  #endif
  #if PIN_EXISTS(STAT_LED_BLUE)
    OUT_WRITE(STAT_LED_BLUE_PIN, LOW); // OFF
  #endif

  #if ENABLED(CASE_LIGHT_ENABLE)
    SETUP_RUN(caselight.init());
  #endif

  #if HAS_PRUSA_MMU1
    SETUP_RUN(mmu_init());
  #endif

  #if HAS_FANMUX
    SETUP_RUN(fanmux_init());
  #endif

  #if ENABLED(MIXING_EXTRUDER)
    SETUP_RUN(mixer.init());
  #endif

  #if ENABLED(BLTOUCH)
    SETUP_RUN(bltouch.init(/*set_voltage=*/true));
  #endif

  #if ENABLED(MAGLEV4)
    OUT_WRITE(MAGLEV_TRIGGER_PIN, LOW);
  #endif

  #if ENABLED(I2C_POSITION_ENCODERS)
    SETUP_RUN(I2CPEM.init());
  #endif

  #if ENABLED(EXPERIMENTAL_I2CBUS) && I2C_SLAVE_ADDRESS > 0
    SETUP_LOG("i2c...");
    i2c.onReceive(i2c_on_receive);
    i2c.onRequest(i2c_on_request);
  #endif

  #if DO_SWITCH_EXTRUDER
    SETUP_RUN(move_extruder_servo(0));  // Initialize extruder servo
  #endif

  #if ENABLED(SWITCHING_NOZZLE)
    SETUP_LOG("SWITCHING_NOZZLE");
    // Initialize nozzle servo(s)
    #if SWITCHING_NOZZLE_TWO_SERVOS
      lower_nozzle(0);
      raise_nozzle(1);
    #else
      move_nozzle_servo(0);
    #endif
  #endif

  #if ENABLED(PARKING_EXTRUDER)
    SETUP_RUN(pe_solenoid_init());
  #elif ENABLED(MAGNETIC_PARKING_EXTRUDER)
    SETUP_RUN(mpe_settings_init());
  #elif ENABLED(SWITCHING_TOOLHEAD)
    SETUP_RUN(swt_init());
  #elif ENABLED(ELECTROMAGNETIC_SWITCHING_TOOLHEAD)
    SETUP_RUN(est_init());
  #endif

  #if ENABLED(USE_WATCHDOG)
    SETUP_RUN(hal.watchdog_init());   // Reinit watchdog after hal.get_reset_source call
  #endif

  #if ENABLED(EXTERNAL_CLOSED_LOOP_CONTROLLER)
    SETUP_RUN(closedloop.init());
  #endif

  #ifdef STARTUP_COMMANDS
    SETUP_LOG("STARTUP_COMMANDS");
    queue.inject(F(STARTUP_COMMANDS));
  #endif

  #if ENABLED(HOST_PROMPT_SUPPORT)
    SETUP_RUN(hostui.prompt_end());
  #endif

  #if HAS_DRIVER_SAFE_POWER_PROTECT
    SETUP_RUN(stepper_driver_backward_report());
  #endif

  #if HAS_PRUSA_MMU2
    SETUP_RUN(mmu2.init());
  #endif

  #if ENABLED(IIC_BL24CXX_EEPROM)
    BL24CXX::init();
    const uint8_t err = BL24CXX::check();
    SERIAL_ECHO_TERNARY(err, "BL24CXX Check ", "failed", "succeeded", "!\n");
  #endif

  #if HAS_DWIN_E3V2_BASIC
    SETUP_RUN(dwinInitScreen());
  #endif

  #if HAS_SERVICE_INTERVALS && !HAS_DWIN_E3V2_BASIC
    SETUP_RUN(ui.reset_status(true));  // Show service messages or keep current status
  #endif

  #if ENABLED(MAX7219_DEBUG)
    SETUP_RUN(max7219.init());
  #endif

  #if ENABLED(DIRECT_STEPPING)
    SETUP_RUN(page_manager.init());
  #endif

  #if HAS_TFT_LVGL_UI
    #if HAS_MEDIA
      if (!card.isMounted()) SETUP_RUN(card.mount()); // Mount SD to load graphics and fonts
    #endif
    SETUP_RUN(tft_lvgl_init());
  #endif

  #if ALL(HAS_WIRED_LCD, SHOW_BOOTSCREEN)
    const millis_t elapsed = millis() - bootscreen_ms;
    #if ENABLED(MARLIN_DEV_MODE)
      SERIAL_ECHOLNPGM("elapsed=", elapsed);
    #endif
    SETUP_RUN(ui.bootscreen_completion(elapsed));
  #endif

  #if ENABLED(PASSWORD_ON_STARTUP)
    SETUP_RUN(password.lock_machine());      // Will not proceed until correct password provided
  #endif

  #if ALL(HAS_MARLINUI_MENU, TOUCH_SCREEN_CALIBRATION) && ANY(TFT_CLASSIC_UI, TFT_COLOR_UI)
    SETUP_RUN(ui.check_touch_calibration());
  #endif

  #if ENABLED(EASYTHREED_UI)
    SETUP_RUN(easythreed_ui.init());
  #endif

  #if HAS_TRINAMIC_CONFIG && DISABLED(PSU_DEFAULT_OFF)
    SETUP_RUN(test_tmc_connection());
  #endif

  #if ENABLED(BD_SENSOR)
    SETUP_RUN(bdl.init(I2C_BD_SDA_PIN, I2C_BD_SCL_PIN, I2C_BD_DELAY));
  #endif

<<<<<<< HEAD
  #if HAS_RS485_SERIAL
    SETUP_RUN(rs485_init());
=======
  #if ENABLED(FT_MOTION)
    SETUP_RUN(fxdTiCtrl.init());
>>>>>>> 38e92b52
  #endif

  marlin_state = MF_RUNNING;

  #ifdef STARTUP_TUNE
    // Play a short startup tune before continuing.
    constexpr uint16_t tune[] = STARTUP_TUNE;
    for (uint8_t i = 0; i < COUNT(tune) - 1; i += 2) BUZZ(tune[i + 1], tune[i]);
  #endif

  SETUP_LOG("setup() completed.");

  TERN_(MARLIN_TEST_BUILD, runStartupTests());
}

/**
 * The main Marlin program loop
 *
 *  - Call idle() to handle all tasks between G-code commands
 *      Note that no G-codes from the queue can be executed during idle()
 *      but many G-codes can be called directly anytime like macros.
 *  - Check whether SD card auto-start is needed now.
 *  - Check whether SD print finishing is needed now.
 *  - Run one G-code command from the immediate or main command queue
 *    and open up one space. Commands in the main queue may come from sd
 *    card, host, or by direct injection. The queue will continue to fill
 *    as long as idle() or manage_inactivity() are being called.
 */
void loop() {
  do {
    idle();

    #if HAS_MEDIA
      if (card.flag.abort_sd_printing) abortSDPrinting();
      if (marlin_state == MF_SD_COMPLETE) finishSDPrinting();
    #endif

    queue.advance();

    #if ANY(POWER_OFF_TIMER, POWER_OFF_WAIT_FOR_COOLDOWN)
      powerManager.checkAutoPowerOff();
    #endif

    endstops.event_handler();

    TERN_(HAS_TFT_LVGL_UI, printer_state_polling());

    TERN_(MARLIN_TEST_BUILD, runPeriodicTests());

  } while (ENABLED(__AVR__)); // Loop forever on slower (AVR) boards
}<|MERGE_RESOLUTION|>--- conflicted
+++ resolved
@@ -1637,13 +1637,12 @@
     SETUP_RUN(bdl.init(I2C_BD_SDA_PIN, I2C_BD_SCL_PIN, I2C_BD_DELAY));
   #endif
 
-<<<<<<< HEAD
   #if HAS_RS485_SERIAL
     SETUP_RUN(rs485_init());
-=======
+  #endif
+
   #if ENABLED(FT_MOTION)
     SETUP_RUN(fxdTiCtrl.init());
->>>>>>> 38e92b52
   #endif
 
   marlin_state = MF_RUNNING;
