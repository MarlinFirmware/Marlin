--- conflicted
+++ resolved
@@ -944,8 +944,6 @@
     SETUP_RUN(recovery.setup());
   #endif
 
-<<<<<<< HEAD
-=======
   #if HAS_KILL
     SETUP_LOG("KILL_PIN");
     #if KILL_PIN_STATE
@@ -955,13 +953,10 @@
     #endif
   #endif
 
->>>>>>> 85d61de6
   #if HAS_TMC220x
     SETUP_RUN(tmc_serial_begin());
   #endif
 
-<<<<<<< HEAD
-=======
   #if HAS_SUICIDE
     SETUP_LOG("SUICIDE_PIN");
     OUT_WRITE(SUICIDE_PIN, !SUICIDE_PIN_INVERTING);
@@ -973,7 +968,6 @@
     if (ENABLED(PSU_DEFAULT_OFF)) PSU_OFF(); else PSU_ON();
   #endif
 
->>>>>>> 85d61de6
   #if HAS_STEPPER_RESET
     SETUP_RUN(disableStepperDrivers());
   #endif
