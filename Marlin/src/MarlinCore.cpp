--- conflicted
+++ resolved
@@ -232,18 +232,9 @@
 #endif
 
 #if ENABLED(DGUS_LCD_UI_MKS)
-<<<<<<< HEAD
-  #include "src/lcd/extui/lib/dgus/DGUSScreenHandler.h"
-  #include "src/lcd/extui/lib/dgus/DGUSDisplay.h"
-  #include "src/lcd/extui/lib/dgus/mks/DGUSDisplayDef.h"
-#endif
-
-PGMSTR(NUL_STR, "");
-=======
   #include "lcd/extui/lib/dgus/DGUSScreenHandler.h"
 #endif
 
->>>>>>> 5f10eb13
 PGMSTR(M112_KILL_STR, "M112 Shutdown");
 
 MarlinState marlin_state = MF_INITIALIZING;
@@ -401,18 +392,7 @@
     if (queue.enqueue_one_P(PSTR("M1001"))) {
       marlin_state = MF_RUNNING;
       TERN_(PASSWORD_AFTER_SD_PRINT_END, password.lock_machine());
-<<<<<<< HEAD
-
-      #if ENABLED(DGUS_LCD_UI_MKS)
-        if (DGUSAutoTurnOff == 1) {
-          while (queue.length) queue.advance();
-          gcode.process_subcommands_now_P(PSTR("M81"));
-        }
-        ScreenHandler.GotoScreen(MKSLCD_SCREEN_PrintDone);
-      #endif
-=======
       TERN_(DGUS_LCD_UI_MKS, ScreenHandler.SDPrintingFinished());
->>>>>>> 5f10eb13
     }
   }
 
