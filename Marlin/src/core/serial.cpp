--- conflicted
+++ resolved
@@ -39,19 +39,6 @@
 
 #if HAS_MULTI_SERIAL
   #ifdef SERIAL_CATCHALL
-<<<<<<< HEAD
-    SerialHookT serialHook(MYSERIAL, SERIAL_CATCHALL, 3); // 3 is the mask for both output  
-  #else
-    #if SERIAL_RUNTIME_HOOK
-      SerialHook0T innerSerial(MYSERIAL0);
-      SerialHookT serialHook(innerSerial, MYSERIAL1, 3); // 3 is the mask for both output
-    #else
-      SerialHookT serialHook(MYSERIAL0, MYSERIAL1, 3); // 3 is the mask for both output
-    #endif
-  #endif
-#else
-  SerialHookT serialHook;
-=======
     SerialOutputT multiSerial(MYSERIAL, SERIAL_CATCHALL);
   #else
     #if HAS_ETHERNET
@@ -63,7 +50,6 @@
     #endif
     SerialOutputT multiSerial(MYSERIAL0, serialOut1);
   #endif
->>>>>>> 3f01b222
 #endif
 
 void serialprintPGM(PGM_P str) {
