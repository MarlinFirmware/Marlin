/**
 * Marlin 3D Printer Firmware
 * Copyright (c) 2020 MarlinFirmware [https://github.com/MarlinFirmware/Marlin]
 *
 * Based on Sprinter and grbl.
 * Copyright (c) 2011 Camiel Gubbels / Erik van der Zalm
 *
 * This program is free software: you can redistribute it and/or modify
 * it under the terms of the GNU General Public License as published by
 * the Free Software Foundation, either version 3 of the License, or
 * (at your option) any later version.
 *
 * This program is distributed in the hope that it will be useful,
 * but WITHOUT ANY WARRANTY; without even the implied warranty of
 * MERCHANTABILITY or FITNESS FOR A PARTICULAR PURPOSE.  See the
 * GNU General Public License for more details.
 *
 * You should have received a copy of the GNU General Public License
 * along with this program.  If not, see <https://www.gnu.org/licenses/>.
 *
 */

#include "serial.h"
#include "../inc/MarlinConfig.h"

#if HAS_ETHERNET
  #include "../feature/ethernet.h"
#endif

uint8_t marlin_debug_flags = MARLIN_DEBUG_NONE;

// Commonly-used strings in serial output
PGMSTR(NUL_STR,   "");   PGMSTR(SP_P_STR, " P");  PGMSTR(SP_T_STR, " T");
<<<<<<< HEAD
PGMSTR(SP_A_STR, " A");  PGMSTR(SP_B_STR, " B");  PGMSTR(SP_C_STR, " C");
LOGICAL_AXIS_CODE(PGMSTR(SP_E_STR, " E"),  PGMSTR(SP_X_STR, " X"),  PGMSTR(SP_Y_STR, " Y"),  PGMSTR(SP_Z_STR, " Z"),  PGMSTR(SP_I_STR, " " STR_I),     PGMSTR(SP_J_STR, " " STR_J),     PGMSTR(SP_K_STR, " " STR_K));
LOGICAL_AXIS_CODE(PGMSTR(SP_E_LBL, " E:"), PGMSTR(SP_X_LBL, " X:"), PGMSTR(SP_Y_LBL, " Y:"), PGMSTR(SP_Z_LBL, " Z:"), PGMSTR(SP_I_LBL, " " STR_I ":"), PGMSTR(SP_J_LBL, " " STR_J ":"), PGMSTR(SP_K_LBL, " " STR_K ":"));
LOGICAL_AXIS_CODE(PGMSTR(E_STR, "E"),  PGMSTR(X_STR, "X"),  PGMSTR(Y_STR, "Y"),  PGMSTR(Z_STR, "Z"),  PGMSTR(I_STR, STR_I),     PGMSTR(J_STR, STR_J),     PGMSTR(K_STR, STR_K));
LOGICAL_AXIS_CODE(PGMSTR(E_LBL, "E:"), PGMSTR(X_LBL, "X:"), PGMSTR(Y_LBL, "Y:"), PGMSTR(Z_LBL, "Z:"), PGMSTR(I_LBL, STR_I ":"), PGMSTR(J_LBL, STR_J ":"), PGMSTR(K_LBL, STR_K ":"));
=======
PGMSTR(X_STR,     "X");  PGMSTR(Y_STR,     "Y");  PGMSTR(Z_STR,     "Z");  PGMSTR(E_STR,     "E");
PGMSTR(U_STR, STR_U); PGMSTR(V_STR, STR_V); PGMSTR(W_STR, STR_W);
PGMSTR(X_LBL,     "X:"); PGMSTR(Y_LBL,     "Y:"); PGMSTR(Z_LBL,     "Z:"); PGMSTR(E_LBL,     "E:");
PGMSTR(U_LBL, STR_U ":"); PGMSTR(V_LBL, STR_V ":"); PGMSTR(W_LBL, STR_W ":");
PGMSTR(SP_A_STR, " A");  PGMSTR(SP_B_STR, " B");  PGMSTR(SP_C_STR, " C");
PGMSTR(SP_X_STR, " X");  PGMSTR(SP_Y_STR, " Y");  PGMSTR(SP_Z_STR, " Z");  PGMSTR(SP_E_STR, " E");
PGMSTR(SP_X_LBL, " X:"); PGMSTR(SP_Y_LBL, " Y:"); PGMSTR(SP_Z_LBL, " Z:"); PGMSTR(SP_E_LBL, " E:");
PGMSTR(I_STR, STR_I);     PGMSTR(J_STR, STR_J);     PGMSTR(K_STR, STR_K);
PGMSTR(I_LBL, STR_I ":"); PGMSTR(J_LBL, STR_J ":"); PGMSTR(K_LBL, STR_K ":");
PGMSTR(SP_I_STR, " " STR_I);     PGMSTR(SP_J_STR, " " STR_J);     PGMSTR(SP_K_STR, " " STR_K);
PGMSTR(SP_U_STR, " " STR_U); PGMSTR(SP_V_STR, " " STR_V); PGMSTR(SP_W_STR, " " STR_W);
PGMSTR(SP_I_LBL, " " STR_I ":"); PGMSTR(SP_J_LBL, " " STR_J ":"); PGMSTR(SP_K_LBL, " " STR_K ":");
PGMSTR(SP_U_LBL, " " STR_U ":"); PGMSTR(SP_V_LBL, " " STR_V ":"); PGMSTR(SP_W_LBL, " " STR_W ":");
>>>>>>> 931e2431

// Hook Meatpack if it's enabled on the first leaf
#if ENABLED(MEATPACK_ON_SERIAL_PORT_1)
  SerialLeafT1 mpSerial1(false, _SERIAL_LEAF_1);
#endif
#if ENABLED(MEATPACK_ON_SERIAL_PORT_2)
  SerialLeafT2 mpSerial2(false, _SERIAL_LEAF_2);
#endif
#if ENABLED(MEATPACK_ON_SERIAL_PORT_3)
  SerialLeafT3 mpSerial3(false, _SERIAL_LEAF_3);
#endif

// Step 2: For multiserial, handle the second serial port as well
#if HAS_MULTI_SERIAL
  #if HAS_ETHERNET
    // We need a definition here
    SerialLeafT2 msSerial2(ethernet.have_telnet_client, MYSERIAL2, false);
  #endif

  #define __S_LEAF(N) ,SERIAL_LEAF_##N
  #define _S_LEAF(N) __S_LEAF(N)

  SerialOutputT multiSerial( SERIAL_LEAF_1 REPEAT_S(2, INCREMENT(NUM_SERIAL), _S_LEAF) );

  #undef __S_LEAF
  #undef _S_LEAF

#endif

void serial_print_P(PGM_P str) {
  while (const char c = pgm_read_byte(str++)) SERIAL_CHAR(c);
}

void serial_echo_start()  { static PGMSTR(echomagic, "echo:"); serial_print_P(echomagic); }
void serial_error_start() { static PGMSTR(errormagic, "Error:"); serial_print_P(errormagic); }

void serial_spaces(uint8_t count) { count *= (PROPORTIONAL_FONT_RATIO); while (count--) SERIAL_CHAR(' '); }

void serial_offset(const_float_t v, const uint8_t sp/*=0*/) {
  if (v == 0 && sp == 1)
    SERIAL_CHAR(' ');
  else if (v > 0 || (v == 0 && sp == 2))
    SERIAL_CHAR('+');
  SERIAL_DECIMAL(v);
}

void serial_ternary(const bool onoff, FSTR_P const pre, FSTR_P const on, FSTR_P const off, FSTR_P const post/*=nullptr*/) {
  if (pre) serial_print(pre);
  serial_print(onoff ? on : off);
  if (post) serial_print(post);
}
void serialprint_onoff(const bool onoff) { serial_print(onoff ? F(STR_ON) : F(STR_OFF)); }
void serialprintln_onoff(const bool onoff) { serialprint_onoff(onoff); SERIAL_EOL(); }
void serialprint_truefalse(const bool tf) { serial_print(tf ? F("true") : F("false")); }

void print_bin(uint16_t val) {
  for (uint8_t i = 16; i--;) {
    SERIAL_CHAR('0' + TEST(val, i));
    if (!(i & 0x3) && i) SERIAL_CHAR(' ');
  }
}

void print_pos(NUM_AXIS_ARGS(const_float_t), FSTR_P const prefix/*=nullptr*/, FSTR_P const suffix/*=nullptr*/) {
  if (prefix) serial_print(prefix);
  SERIAL_ECHOPGM_P(
    LIST_N(DOUBLE(NUM_AXES), SP_X_STR, x, SP_Y_STR, y, SP_Z_STR, z, SP_I_STR, i, SP_J_STR, j, SP_K_STR, k, SP_U_STR, u, SP_V_STR, v, SP_W_STR, w)
  );
  if (suffix) serial_print(suffix); else SERIAL_EOL();
}<|MERGE_RESOLUTION|>--- conflicted
+++ resolved
@@ -31,27 +31,11 @@
 
 // Commonly-used strings in serial output
 PGMSTR(NUL_STR,   "");   PGMSTR(SP_P_STR, " P");  PGMSTR(SP_T_STR, " T");
-<<<<<<< HEAD
 PGMSTR(SP_A_STR, " A");  PGMSTR(SP_B_STR, " B");  PGMSTR(SP_C_STR, " C");
-LOGICAL_AXIS_CODE(PGMSTR(SP_E_STR, " E"),  PGMSTR(SP_X_STR, " X"),  PGMSTR(SP_Y_STR, " Y"),  PGMSTR(SP_Z_STR, " Z"),  PGMSTR(SP_I_STR, " " STR_I),     PGMSTR(SP_J_STR, " " STR_J),     PGMSTR(SP_K_STR, " " STR_K));
-LOGICAL_AXIS_CODE(PGMSTR(SP_E_LBL, " E:"), PGMSTR(SP_X_LBL, " X:"), PGMSTR(SP_Y_LBL, " Y:"), PGMSTR(SP_Z_LBL, " Z:"), PGMSTR(SP_I_LBL, " " STR_I ":"), PGMSTR(SP_J_LBL, " " STR_J ":"), PGMSTR(SP_K_LBL, " " STR_K ":"));
-LOGICAL_AXIS_CODE(PGMSTR(E_STR, "E"),  PGMSTR(X_STR, "X"),  PGMSTR(Y_STR, "Y"),  PGMSTR(Z_STR, "Z"),  PGMSTR(I_STR, STR_I),     PGMSTR(J_STR, STR_J),     PGMSTR(K_STR, STR_K));
-LOGICAL_AXIS_CODE(PGMSTR(E_LBL, "E:"), PGMSTR(X_LBL, "X:"), PGMSTR(Y_LBL, "Y:"), PGMSTR(Z_LBL, "Z:"), PGMSTR(I_LBL, STR_I ":"), PGMSTR(J_LBL, STR_J ":"), PGMSTR(K_LBL, STR_K ":"));
-=======
-PGMSTR(X_STR,     "X");  PGMSTR(Y_STR,     "Y");  PGMSTR(Z_STR,     "Z");  PGMSTR(E_STR,     "E");
-PGMSTR(U_STR, STR_U); PGMSTR(V_STR, STR_V); PGMSTR(W_STR, STR_W);
-PGMSTR(X_LBL,     "X:"); PGMSTR(Y_LBL,     "Y:"); PGMSTR(Z_LBL,     "Z:"); PGMSTR(E_LBL,     "E:");
-PGMSTR(U_LBL, STR_U ":"); PGMSTR(V_LBL, STR_V ":"); PGMSTR(W_LBL, STR_W ":");
-PGMSTR(SP_A_STR, " A");  PGMSTR(SP_B_STR, " B");  PGMSTR(SP_C_STR, " C");
-PGMSTR(SP_X_STR, " X");  PGMSTR(SP_Y_STR, " Y");  PGMSTR(SP_Z_STR, " Z");  PGMSTR(SP_E_STR, " E");
-PGMSTR(SP_X_LBL, " X:"); PGMSTR(SP_Y_LBL, " Y:"); PGMSTR(SP_Z_LBL, " Z:"); PGMSTR(SP_E_LBL, " E:");
-PGMSTR(I_STR, STR_I);     PGMSTR(J_STR, STR_J);     PGMSTR(K_STR, STR_K);
-PGMSTR(I_LBL, STR_I ":"); PGMSTR(J_LBL, STR_J ":"); PGMSTR(K_LBL, STR_K ":");
-PGMSTR(SP_I_STR, " " STR_I);     PGMSTR(SP_J_STR, " " STR_J);     PGMSTR(SP_K_STR, " " STR_K);
-PGMSTR(SP_U_STR, " " STR_U); PGMSTR(SP_V_STR, " " STR_V); PGMSTR(SP_W_STR, " " STR_W);
-PGMSTR(SP_I_LBL, " " STR_I ":"); PGMSTR(SP_J_LBL, " " STR_J ":"); PGMSTR(SP_K_LBL, " " STR_K ":");
-PGMSTR(SP_U_LBL, " " STR_U ":"); PGMSTR(SP_V_LBL, " " STR_V ":"); PGMSTR(SP_W_LBL, " " STR_W ":");
->>>>>>> 931e2431
+LOGICAL_AXIS_CODE(PGMSTR(SP_E_STR, " E"),  PGMSTR(SP_X_STR, " X"),  PGMSTR(SP_Y_STR, " Y"),  PGMSTR(SP_Z_STR, " Z"),  PGMSTR(SP_I_STR, " " STR_I),     PGMSTR(SP_J_STR, " " STR_J),     PGMSTR(SP_K_STR, " " STR_K),     PGMSTR(SP_U_STR, " " STR_U),     PGMSTR(SP_V_STR, " " STR_V),     PGMSTR(SP_W_STR, " " STR_W));
+LOGICAL_AXIS_CODE(PGMSTR(SP_E_LBL, " E:"), PGMSTR(SP_X_LBL, " X:"), PGMSTR(SP_Y_LBL, " Y:"), PGMSTR(SP_Z_LBL, " Z:"), PGMSTR(SP_I_LBL, " " STR_I ":"), PGMSTR(SP_J_LBL, " " STR_J ":"), PGMSTR(SP_K_LBL, " " STR_K ":"), PGMSTR(SP_U_LBL, " " STR_U ":"), PGMSTR(SP_V_LBL, " " STR_V ":"), PGMSTR(SP_W_LBL, " " STR_W ":"));
+LOGICAL_AXIS_CODE(PGMSTR(E_STR, "E"),  PGMSTR(X_STR, "X"),  PGMSTR(Y_STR, "Y"),  PGMSTR(Z_STR, "Z"),  PGMSTR(I_STR, STR_I),     PGMSTR(J_STR, STR_J),     PGMSTR(K_STR, STR_K),     PGMSTR(U_STR, STR_U),     PGMSTR(V_STR, STR_V),     PGMSTR(W_STR, STR_W));
+LOGICAL_AXIS_CODE(PGMSTR(E_LBL, "E:"), PGMSTR(X_LBL, "X:"), PGMSTR(Y_LBL, "Y:"), PGMSTR(Z_LBL, "Z:"), PGMSTR(I_LBL, STR_I ":"), PGMSTR(J_LBL, STR_J ":"), PGMSTR(K_LBL, STR_K ":"), PGMSTR(U_LBL, STR_U ":"), PGMSTR(V_LBL, STR_V ":"), PGMSTR(W_LBL, STR_W ":"));
 
 // Hook Meatpack if it's enabled on the first leaf
 #if ENABLED(MEATPACK_ON_SERIAL_PORT_1)
