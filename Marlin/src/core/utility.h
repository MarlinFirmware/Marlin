--- conflicted
+++ resolved
@@ -75,11 +75,8 @@
 
 // Converts from an uint8_t in the range of 0-255 to an uint8_t
 // in the range 0-100 while avoiding rounding artifacts
-<<<<<<< HEAD
 constexpr uint8_t pwm_to_percent(const uint8_t i) { return (int(i) * 100) / 255; }
 constexpr uint8_t percent_to_pwm(const uint8_t p) { return (int(p) * 255) / 100; }
-=======
-constexpr uint8_t ui8_to_percent(const uint8_t i) { return (int(i) * 100 + 127) / 255; }
 
 const xyze_char_t axis_codes LOGICAL_AXIS_ARRAY('E', 'X', 'Y', 'Z', AXIS4_NAME, AXIS5_NAME, AXIS6_NAME);
 
@@ -87,5 +84,4 @@
   #define AXIS_CHAR(A) ((char)('X' + A))
 #else
   #define AXIS_CHAR(A) axis_codes[A]
-#endif
->>>>>>> eb2f0865
+#endif