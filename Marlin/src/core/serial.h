--- conflicted
+++ resolved
@@ -67,11 +67,6 @@
 extern const char echomagic[] PROGMEM;
 extern const char errormagic[] PROGMEM;
 
-<<<<<<< HEAD
-#define SERIAL_START do { for (int i = 0; i < WAIT_FOR_SERIAL_STARTUP; i++) { if(!MYSERIAL) { watchdog_reset(); delay(1000);} } } while (0)
-
-#define SERIAL_CHAR(x) ((void)MYSERIAL.write(x))
-=======
 #if TX_BUFFER_SIZE < 1
   #define SERIAL_FLUSHTX_P(p)
   #define SERIAL_FLUSHTX()
@@ -211,7 +206,6 @@
   #define serialprintPGM_P(p,s)     serialprintPGM(s)
 #endif
 
->>>>>>> db031d5d
 #define SERIAL_EOL() SERIAL_CHAR('\n')
 
 #define SERIAL_PROTOCOLCHAR(x)              SERIAL_CHAR(x)
