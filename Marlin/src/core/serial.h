/**
 * Marlin 3D Printer Firmware
 * Copyright (c) 2020 MarlinFirmware [https://github.com/MarlinFirmware/Marlin]
 *
 * Based on Sprinter and grbl.
 * Copyright (c) 2011 Camiel Gubbels / Erik van der Zalm
 *
 * This program is free software: you can redistribute it and/or modify
 * it under the terms of the GNU General Public License as published by
 * the Free Software Foundation, either version 3 of the License, or
 * (at your option) any later version.
 *
 * This program is distributed in the hope that it will be useful,
 * but WITHOUT ANY WARRANTY; without even the implied warranty of
 * MERCHANTABILITY or FITNESS FOR A PARTICULAR PURPOSE.  See the
 * GNU General Public License for more details.
 *
 * You should have received a copy of the GNU General Public License
 * along with this program.  If not, see <https://www.gnu.org/licenses/>.
 *
 */
#pragma once

#include "../inc/MarlinConfig.h"
#include "serial_hook.h"

#if HAS_MEATPACK
  #include "../feature/meatpack.h"
#endif

// Commonly-used strings in serial output
extern const char NUL_STR[], SP_P_STR[], SP_T_STR[],
                  SP_A_STR[], SP_B_STR[], SP_C_STR[],
<<<<<<< HEAD
                  LOGICAL_AXIS_LIST(SP_E_STR[], SP_X_STR[], SP_Y_STR[], SP_Z_STR[], SP_I_STR[], SP_J_STR[], SP_K_STR[]),
                  LOGICAL_AXIS_LIST(SP_E_LBL[], SP_X_LBL[], SP_Y_LBL[], SP_Z_LBL[], SP_I_LBL[], SP_J_LBL[], SP_K_LBL[]),
                  LOGICAL_AXIS_LIST(E_STR[], X_STR[], Y_STR[], Z_STR[], I_STR[], J_STR[], K_STR[]),
                  LOGICAL_AXIS_LIST(E_LBL[], X_LBL[], Y_LBL[], Z_LBL[], I_LBL[], J_LBL[], K_LBL[]);
=======
                  SP_X_STR[], SP_Y_STR[], SP_Z_STR[], SP_I_STR[], SP_J_STR[], SP_K_STR[], SP_U_STR[], SP_V_STR[], SP_W_STR[], SP_E_STR[],
                  SP_X_LBL[], SP_Y_LBL[], SP_Z_LBL[], SP_I_LBL[], SP_J_LBL[], SP_K_LBL[], SP_U_LBL[], SP_V_LBL[], SP_W_LBL[], SP_E_LBL[],
                  X_STR[], Y_STR[], Z_STR[], I_STR[], J_STR[], K_STR[], U_STR[], V_STR[], W_STR[], E_STR[],
                  X_LBL[], Y_LBL[], Z_LBL[], I_LBL[], J_LBL[], K_LBL[], U_LBL[], V_LBL[], W_LBL[], E_LBL[];
>>>>>>> 931e2431

//
// Debugging flags for use by M111
//
enum MarlinDebugFlags : uint8_t {
  MARLIN_DEBUG_NONE          = 0,
  MARLIN_DEBUG_ECHO          = _BV(0), ///< Echo commands in order as they are processed
  MARLIN_DEBUG_INFO          = _BV(1), ///< Print messages for code that has debug output
  MARLIN_DEBUG_ERRORS        = _BV(2), ///< Not implemented
  MARLIN_DEBUG_DRYRUN        = _BV(3), ///< Ignore temperature setting and E movement commands
  MARLIN_DEBUG_COMMUNICATION = _BV(4), ///< Not implemented
  #if ENABLED(DEBUG_LEVELING_FEATURE)
    MARLIN_DEBUG_LEVELING    = _BV(5), ///< Print detailed output for homing and leveling
    MARLIN_DEBUG_MESH_ADJUST = _BV(6), ///< UBL bed leveling
  #else
    MARLIN_DEBUG_LEVELING    = 0,
    MARLIN_DEBUG_MESH_ADJUST = 0,
  #endif
  MARLIN_DEBUG_ALL           = 0xFF
};

extern uint8_t marlin_debug_flags;
#define DEBUGGING(F) (marlin_debug_flags & (MARLIN_DEBUG_## F))

//
// Serial redirection
//
// Step 1: Find out what the first serial leaf is
#if HAS_MULTI_SERIAL && defined(SERIAL_CATCHALL)
  #define _SERIAL_LEAF_1 MYSERIAL
#else
  #define _SERIAL_LEAF_1 MYSERIAL1
#endif

// Hook Meatpack if it's enabled on the first leaf
#if ENABLED(MEATPACK_ON_SERIAL_PORT_1)
  typedef MeatpackSerial<decltype(_SERIAL_LEAF_1)> SerialLeafT1;
  extern SerialLeafT1 mpSerial1;
  #define SERIAL_LEAF_1 mpSerial1
#else
  #define SERIAL_LEAF_1 _SERIAL_LEAF_1
#endif

// Step 2: For multiserial wrap all serial ports in a single
//         interface with the ability to output to multiple serial ports.
#if HAS_MULTI_SERIAL
  #define _PORT_REDIRECT(n,p) REMEMBER(n,multiSerial.portMask,p)
  #define _PORT_RESTORE(n)    RESTORE(n)
  #define SERIAL_ASSERT(P)    if (multiSerial.portMask!=(P)) { debugger(); }
  // If we have a catchall, use that directly
  #ifdef SERIAL_CATCHALL
    #define _SERIAL_LEAF_2 SERIAL_CATCHALL
  #elif HAS_ETHERNET
    typedef ConditionalSerial<decltype(MYSERIAL2)> SerialLeafT2;  // We need to create an instance here
    extern SerialLeafT2 msSerial2;
    #define _SERIAL_LEAF_2 msSerial2
  #else
    #define _SERIAL_LEAF_2 MYSERIAL2 // Don't create a useless instance here, directly use the existing instance
  #endif

  // Nothing complicated here
  #define _SERIAL_LEAF_3 MYSERIAL3

  // Hook Meatpack if it's enabled on the second leaf
  #if ENABLED(MEATPACK_ON_SERIAL_PORT_2)
    typedef MeatpackSerial<decltype(_SERIAL_LEAF_2)> SerialLeafT2;
    extern SerialLeafT2 mpSerial2;
    #define SERIAL_LEAF_2 mpSerial2
  #else
    #define SERIAL_LEAF_2 _SERIAL_LEAF_2
  #endif

  // Hook Meatpack if it's enabled on the third leaf
  #if ENABLED(MEATPACK_ON_SERIAL_PORT_3)
    typedef MeatpackSerial<decltype(_SERIAL_LEAF_3)> SerialLeafT3;
    extern SerialLeafT3 mpSerial3;
    #define SERIAL_LEAF_3 mpSerial3
  #else
    #define SERIAL_LEAF_3 _SERIAL_LEAF_3
  #endif

  #define __S_MULTI(N) decltype(SERIAL_LEAF_##N),
  #define _S_MULTI(N) __S_MULTI(N)

  typedef MultiSerial< REPEAT_1(NUM_SERIAL, _S_MULTI) 0> SerialOutputT;

  #undef __S_MULTI
  #undef _S_MULTI

  extern SerialOutputT        multiSerial;
  #define SERIAL_IMPL         multiSerial
#else
  #define _PORT_REDIRECT(n,p) NOOP
  #define _PORT_RESTORE(n)    NOOP
  #define SERIAL_ASSERT(P)    NOOP
  #define SERIAL_IMPL         SERIAL_LEAF_1
#endif

#define SERIAL_OUT(WHAT, V...)  (void)SERIAL_IMPL.WHAT(V)

#define PORT_REDIRECT(p)   _PORT_REDIRECT(1,p)
#define PORT_RESTORE()     _PORT_RESTORE(1)
#define SERIAL_PORTMASK(P) SerialMask::from(P)

//
// SERIAL_CHAR - Print one or more individual chars
//
inline void SERIAL_CHAR(char a) { SERIAL_IMPL.write(a); }
template <typename ... Args>
void SERIAL_CHAR(char a, Args ... args) { SERIAL_IMPL.write(a); SERIAL_CHAR(args ...); }

/**
 * SERIAL_ECHO - Print a single string or value.
 *   Any numeric parameter (including char) is printed as a base-10 number.
 *   A string pointer or literal will be output as a string.
 *
 * NOTE: Use SERIAL_CHAR to print char as a single character.
 */
template <typename T>
void SERIAL_ECHO(T x) { SERIAL_IMPL.print(x); }

// Wrapper for ECHO commands to interpret a char
typedef struct SerialChar { char c; SerialChar(char n) : c(n) { } } serial_char_t;
inline void SERIAL_ECHO(serial_char_t x) { SERIAL_IMPL.write(x.c); }
#define AS_CHAR(C) serial_char_t(C)
#define AS_DIGIT(C) AS_CHAR('0' + (C))

template <typename T>
void SERIAL_ECHOLN(T x) { SERIAL_IMPL.println(x); }

// SERIAL_PRINT works like SERIAL_ECHO but also takes the numeric base
template <typename T, typename U>
void SERIAL_PRINT(T x, U y) { SERIAL_IMPL.print(x, y); }

template <typename T>
void SERIAL_PRINTLN(T x, PrintBase y) { SERIAL_IMPL.println(x, y); }

// Flush the serial port
inline void SERIAL_FLUSH()    { SERIAL_IMPL.flush(); }
inline void SERIAL_FLUSHTX()  { SERIAL_IMPL.flushTX(); }

// Serial echo and error prefixes
#define SERIAL_ECHO_START()           serial_echo_start()
#define SERIAL_ERROR_START()          serial_error_start()

// Serial end-of-line
#define SERIAL_EOL()                  SERIAL_CHAR('\n')

// Print a single PROGMEM, PGM_P, or PSTR() string.
void serial_print_P(PGM_P str);
inline void serial_println_P(PGM_P str) { serial_print_P(str); SERIAL_EOL(); }

// Print a single FSTR_P, F(), or FPSTR() string.
inline void serial_print(FSTR_P const fstr) { serial_print_P(FTOP(fstr)); }
inline void serial_println(FSTR_P const fstr) { serial_println_P(FTOP(fstr)); }

//
// SERIAL_ECHOPGM... macros are used to output string-value pairs.
//

// Print up to 20 pairs of values. Odd elements must be literal strings.
#define __SEP_N(N,V...)           _SEP_##N(V)
#define _SEP_N(N,V...)            __SEP_N(N,V)
#define _SEP_N_REF()              _SEP_N
#define _SEP_1(s)                 serial_print(F(s));
#define _SEP_2(s,v)               serial_echopair(F(s),v);
#define _SEP_3(s,v,V...)          _SEP_2(s,v); DEFER2(_SEP_N_REF)()(TWO_ARGS(V),V);
#define SERIAL_ECHOPGM(V...)      do{ EVAL(_SEP_N(TWO_ARGS(V),V)); }while(0)

// Print up to 20 pairs of values followed by newline. Odd elements must be literal strings.
#define __SELP_N(N,V...)          _SELP_##N(V)
#define _SELP_N(N,V...)           __SELP_N(N,V)
#define _SELP_N_REF()             _SELP_N
#define _SELP_1(s)                serial_print(F(s "\n"));
#define _SELP_2(s,v)              serial_echolnpair(F(s),v);
#define _SELP_3(s,v,V...)         _SEP_2(s,v); DEFER2(_SELP_N_REF)()(TWO_ARGS(V),V);
#define SERIAL_ECHOLNPGM(V...)    do{ EVAL(_SELP_N(TWO_ARGS(V),V)); }while(0)

// Print up to 20 pairs of values. Odd elements must be PSTR pointers.
#define __SEP_N_P(N,V...)         _SEP_##N##_P(V)
#define _SEP_N_P(N,V...)          __SEP_N_P(N,V)
#define _SEP_N_P_REF()            _SEP_N_P
#define _SEP_1_P(p)               serial_print_P(p);
#define _SEP_2_P(p,v)             serial_echopair_P(p,v);
#define _SEP_3_P(p,v,V...)        _SEP_2_P(p,v); DEFER2(_SEP_N_P_REF)()(TWO_ARGS(V),V);
#define SERIAL_ECHOPGM_P(V...)    do{ EVAL(_SEP_N_P(TWO_ARGS(V),V)); }while(0)

// Print up to 20 pairs of values followed by newline. Odd elements must be PSTR pointers.
#define __SELP_N_P(N,V...)        _SELP_##N##_P(V)
#define _SELP_N_P(N,V...)         __SELP_N_P(N,V)
#define _SELP_N_P_REF()           _SELP_N_P
#define _SELP_1_P(p)              serial_println_P(p)
#define _SELP_2_P(p,v)            serial_echolnpair_P(p,v)
#define _SELP_3_P(p,v,V...)       { _SEP_2_P(p,v); DEFER2(_SELP_N_P_REF)()(TWO_ARGS(V),V); }
#define SERIAL_ECHOLNPGM_P(V...)  do{ EVAL(_SELP_N_P(TWO_ARGS(V),V)); }while(0)

// Print up to 20 pairs of values. Odd elements must be FSTR_P, F(), or FPSTR().
#define __SEP_N_F(N,V...)         _SEP_##N##_F(V)
#define _SEP_N_F(N,V...)          __SEP_N_F(N,V)
#define _SEP_N_F_REF()            _SEP_N_F
#define _SEP_1_F(p)               serial_print(p);
#define _SEP_2_F(p,v)             serial_echopair(p,v);
#define _SEP_3_F(p,v,V...)        _SEP_2_F(p,v); DEFER2(_SEP_N_F_REF)()(TWO_ARGS(V),V);
#define SERIAL_ECHOF(V...)        do{ EVAL(_SEP_N_F(TWO_ARGS(V),V)); }while(0)

// Print up to 20 pairs of values followed by newline. Odd elements must be FSTR_P, F(), or FPSTR().
#define __SELP_N_F(N,V...)        _SELP_##N##_F(V)
#define _SELP_N_F(N,V...)         __SELP_N_F(N,V)
#define _SELP_N_F_REF()           _SELP_N_F
#define _SELP_1_F(p)              serial_println(p)
#define _SELP_2_F(p,v)            serial_echolnpair(p,v)
#define _SELP_3_F(p,v,V...)       { _SEP_2_F(p,v); DEFER2(_SELP_N_F_REF)()(TWO_ARGS(V),V); }
#define SERIAL_ECHOLNF(V...)      do{ EVAL(_SELP_N_F(TWO_ARGS(V),V)); }while(0)

#ifdef AllowDifferentTypeInList

  inline void SERIAL_ECHOLIST_IMPL() {}
  template <typename T>
  void SERIAL_ECHOLIST_IMPL(T && t) { SERIAL_IMPL.print(t); }

  template <typename T, typename ... Args>
  void SERIAL_ECHOLIST_IMPL(T && t, Args && ... args) {
    SERIAL_IMPL.print(t);
    serial_print(F(", "));
    SERIAL_ECHOLIST_IMPL(args...);
  }

  template <typename ... Args>
  void SERIAL_ECHOLIST(FSTR_P const str, Args && ... args) {
    SERIAL_IMPL.print(FTOP(str));
    SERIAL_ECHOLIST_IMPL(args...);
  }

#else // Optimization if the listed type are all the same (seems to be the case in the codebase so use that instead)

  template <typename ... Args>
  void SERIAL_ECHOLIST(FSTR_P const fstr, Args && ... args) {
    serial_print(fstr);
    typename Private::first_type_of<Args...>::type values[] = { args... };
    constexpr size_t argsSize = sizeof...(args);
    for (size_t i = 0; i < argsSize; i++) {
      if (i) serial_print(F(", "));
      SERIAL_IMPL.print(values[i]);
    }
  }

#endif

// SERIAL_ECHO_F prints a floating point value with optional precision
inline void SERIAL_ECHO_F(EnsureDouble x, int digit=2) { SERIAL_IMPL.print(x, digit); }

#define SERIAL_ECHOPAIR_F_P(P,V...)   do{ serial_print_P(P); SERIAL_ECHO_F(V); }while(0)
#define SERIAL_ECHOLNPAIR_F_P(P,V...) do{ SERIAL_ECHOPAIR_F_P(P,V); SERIAL_EOL(); }while(0)

#define SERIAL_ECHOPAIR_F_F(S,V...)   do{ serial_print(S); SERIAL_ECHO_F(V); }while(0)
#define SERIAL_ECHOLNPAIR_F_F(S,V...) do{ SERIAL_ECHOPAIR_F_F(S,V); SERIAL_EOL(); }while(0)

#define SERIAL_ECHOPAIR_F(S,V...)     SERIAL_ECHOPAIR_F_F(F(S),V)
#define SERIAL_ECHOLNPAIR_F(V...)     do{ SERIAL_ECHOPAIR_F(V); SERIAL_EOL(); }while(0)

#define SERIAL_ECHO_MSG(V...)         do{ SERIAL_ECHO_START();  SERIAL_ECHOLNPGM(V); }while(0)
#define SERIAL_ERROR_MSG(V...)        do{ SERIAL_ERROR_START(); SERIAL_ECHOLNPGM(V); }while(0)

#define SERIAL_ECHO_SP(C)             serial_spaces(C)

#define SERIAL_ECHO_TERNARY(TF, PRE, ON, OFF, POST) serial_ternary(TF, F(PRE), F(ON), F(OFF), F(POST))

#if SERIAL_FLOAT_PRECISION
  #define SERIAL_DECIMAL(V) SERIAL_PRINT(V, SERIAL_FLOAT_PRECISION)
#else
  #define SERIAL_DECIMAL(V) SERIAL_ECHO(V)
#endif

//
// Functions for serial printing from PROGMEM. (Saves loads of SRAM.)
//
inline void serial_echopair_P(PGM_P const pstr, serial_char_t v) { serial_print_P(pstr); SERIAL_CHAR(v.c); }
inline void serial_echopair_P(PGM_P const pstr, float v)         { serial_print_P(pstr); SERIAL_DECIMAL(v); }
inline void serial_echopair_P(PGM_P const pstr, double v)        { serial_print_P(pstr); SERIAL_DECIMAL(v); }
//inline void serial_echopair_P(PGM_P const pstr, const char *v)   { serial_print_P(pstr); SERIAL_ECHO(v); }
inline void serial_echopair_P(PGM_P const pstr, FSTR_P v)        { serial_print_P(pstr); SERIAL_ECHOF(v); }

// Default implementation for types without a specialization. Handles integers.
template <typename T>
inline void serial_echopair_P(PGM_P const pstr, T v) { serial_print_P(pstr); SERIAL_ECHO(v); }

// Add a newline.
template <typename T>
inline void serial_echolnpair_P(PGM_P const pstr, T v) { serial_echopair_P(pstr, v); SERIAL_EOL(); }

// Catch-all for __FlashStringHelper *
template <typename T>
inline void serial_echopair(FSTR_P const fstr, T v) { serial_echopair_P(FTOP(fstr), v); }

// Add a newline to the serial output
template <typename T>
inline void serial_echolnpair(FSTR_P const fstr, T v) { serial_echolnpair_P(FTOP(fstr), v); }

void serial_echo_start();
void serial_error_start();
void serial_ternary(const bool onoff, FSTR_P const pre, FSTR_P const on, FSTR_P const off, FSTR_P const post=nullptr);
void serialprint_onoff(const bool onoff);
void serialprintln_onoff(const bool onoff);
void serialprint_truefalse(const bool tf);
void serial_spaces(uint8_t count);
void serial_offset(const_float_t v, const uint8_t sp=0); // For v==0 draw space (sp==1) or plus (sp==2)

void print_bin(const uint16_t val);
void print_pos(NUM_AXIS_ARGS(const_float_t), FSTR_P const prefix=nullptr, FSTR_P const suffix=nullptr);

inline void print_pos(const xyz_pos_t &xyz, FSTR_P const prefix=nullptr, FSTR_P const suffix=nullptr) {
  print_pos(NUM_AXIS_ELEM(xyz), prefix, suffix);
}

#define SERIAL_POS(SUFFIX,VAR) do { print_pos(VAR, F("  " STRINGIFY(VAR) "="), F(" : " SUFFIX "\n")); }while(0)
#define SERIAL_XYZ(PREFIX,V...) do { print_pos(V, F(PREFIX)); }while(0)<|MERGE_RESOLUTION|>--- conflicted
+++ resolved
@@ -31,17 +31,10 @@
 // Commonly-used strings in serial output
 extern const char NUL_STR[], SP_P_STR[], SP_T_STR[],
                   SP_A_STR[], SP_B_STR[], SP_C_STR[],
-<<<<<<< HEAD
-                  LOGICAL_AXIS_LIST(SP_E_STR[], SP_X_STR[], SP_Y_STR[], SP_Z_STR[], SP_I_STR[], SP_J_STR[], SP_K_STR[]),
-                  LOGICAL_AXIS_LIST(SP_E_LBL[], SP_X_LBL[], SP_Y_LBL[], SP_Z_LBL[], SP_I_LBL[], SP_J_LBL[], SP_K_LBL[]),
-                  LOGICAL_AXIS_LIST(E_STR[], X_STR[], Y_STR[], Z_STR[], I_STR[], J_STR[], K_STR[]),
-                  LOGICAL_AXIS_LIST(E_LBL[], X_LBL[], Y_LBL[], Z_LBL[], I_LBL[], J_LBL[], K_LBL[]);
-=======
-                  SP_X_STR[], SP_Y_STR[], SP_Z_STR[], SP_I_STR[], SP_J_STR[], SP_K_STR[], SP_U_STR[], SP_V_STR[], SP_W_STR[], SP_E_STR[],
-                  SP_X_LBL[], SP_Y_LBL[], SP_Z_LBL[], SP_I_LBL[], SP_J_LBL[], SP_K_LBL[], SP_U_LBL[], SP_V_LBL[], SP_W_LBL[], SP_E_LBL[],
-                  X_STR[], Y_STR[], Z_STR[], I_STR[], J_STR[], K_STR[], U_STR[], V_STR[], W_STR[], E_STR[],
-                  X_LBL[], Y_LBL[], Z_LBL[], I_LBL[], J_LBL[], K_LBL[], U_LBL[], V_LBL[], W_LBL[], E_LBL[];
->>>>>>> 931e2431
+                  LOGICAL_AXIS_LIST(SP_E_STR[], SP_X_STR[], SP_Y_STR[], SP_Z_STR[], SP_I_STR[], SP_J_STR[], SP_K_STR[], SP_U_STR[], SP_V_STR[], SP_W_STR[]),
+                  LOGICAL_AXIS_LIST(SP_E_LBL[], SP_X_LBL[], SP_Y_LBL[], SP_Z_LBL[], SP_I_LBL[], SP_J_LBL[], SP_K_LBL[], SP_U_LBL[], SP_V_LBL[], SP_W_LBL[]),
+                  LOGICAL_AXIS_LIST(E_STR[], X_STR[], Y_STR[], Z_STR[], I_STR[], J_STR[], K_STR[], U_STR[], V_STR[], W_STR[]),
+                  LOGICAL_AXIS_LIST(E_LBL[], X_LBL[], Y_LBL[], Z_LBL[], I_LBL[], J_LBL[], K_LBL[], U_LBL[], V_LBL[], W_LBL[]);
 
 //
 // Debugging flags for use by M111
