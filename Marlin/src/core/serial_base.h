/**
 * Marlin 3D Printer Firmware
 * Copyright (c) 2020 MarlinFirmware [https://github.com/MarlinFirmware/Marlin]
 *
 * Copyright (c) 2021 X-Ryl669
 *
 * This program is free software: you can redistribute it and/or modify
 * it under the terms of the GNU General Public License as published by
 * the Free Software Foundation, either version 3 of the License, or
 * (at your option) any later version.
 *
 * This program is distributed in the hope that it will be useful,
 * but WITHOUT ANY WARRANTY; without even the implied warranty of
 * MERCHANTABILITY or FITNESS FOR A PARTICULAR PURPOSE.  See the
 * GNU General Public License for more details.
 *
 * You should have received a copy of the GNU General Public License
 * along with this program.  If not, see <https://www.gnu.org/licenses/>.
 *
 */
#pragma once

#include "number_format.h"
#include "string.h"

#if ENABLED(EMERGENCY_PARSER)
  #include "../feature/e_parser.h"
#endif

// Used in multiple places
// You can build it but not manipulate it.
// There are only few places where it's required to access the underlying member: GCodeQueue, SerialMask and MultiSerial
struct serial_index_t {
  // A signed index, where -1 is a special case meaning no action (neither output or input)
  int8_t  index;

  // Check if the index is within the range [a ... b]
  constexpr inline bool within(const int8_t a, const int8_t b) const { return WITHIN(index, a, b); }
  constexpr inline bool valid() const { return WITHIN(index, 0, 7); } // At most, 8 bits

  // Construction is either from an index
  constexpr serial_index_t(const int8_t index) : index(index) {}

  // Default to "no index"
  constexpr serial_index_t() : index(-1) {}
};

// A simple feature list enumeration
enum class SerialFeature {
  None                = 0x00,
  MeatPack            = 0x01,   //!< Enabled when Meatpack is present
  BinaryFileTransfer  = 0x02,   //!< Enabled for BinaryFile transfer support (in the future)
  Virtual             = 0x04,   //!< Enabled for virtual serial port (like Telnet / Websocket / ...)
  Hookable            = 0x08,   //!< Enabled if the serial class supports a setHook method
};
ENUM_FLAGS(SerialFeature);

// flushTX is not implemented in all HAL, so use SFINAE to call the method where it is.
CALL_IF_EXISTS_IMPL(void, flushTX);
CALL_IF_EXISTS_IMPL(bool, connected, true);
CALL_IF_EXISTS_IMPL(SerialFeature, features, SerialFeature::None);

// Using Curiously-Recurring Template Pattern here to avoid virtual table cost when compiling.
// Since the real serial class is known at compile time, this results in the compiler writing
// a completely efficient code.
template <class Child>
struct SerialBase : public NumberFormatter< SerialBase<Child> > {
  #if ENABLED(EMERGENCY_PARSER)
    const bool ep_enabled;
    EmergencyParser::State emergency_state;
    inline bool emergency_parser_enabled() { return ep_enabled; }
    SerialBase(bool ep_capable) : ep_enabled(ep_capable), emergency_state(EmergencyParser::State::EP_RESET) {}
  #else
    SerialBase(const bool) {}
  #endif

  // Used by NumberFormatter after each number formatting
  void writeDone() {}

  // Syntaxic sugar
  FORCE_INLINE Child * SerialChild() { return static_cast<Child*>(this); }
  FORCE_INLINE const Child * SerialChild() const { return static_cast<const Child*>(this); }


  // Static dispatch methods below:
  // The most important method here is where it all ends to:
<<<<<<< HEAD
  size_t write(uint8_t c)           { return SerialChild()->write(c); }
=======
  void write(uint8_t c)             { SerialChild->write(c); }
>>>>>>> 9bf5cddb

  // Called when the parser finished processing an instruction, usually build to nothing
  void msgDone() const              { SerialChild()->msgDone(); }

  // Called on initialization
  void begin(const long baudRate)   { SerialChild()->begin(baudRate); }

  // Called on destruction
  void end()                        { SerialChild()->end(); }

  /** Check for available data from the port
      @param index  The port index, usually 0 */
  int available(serial_index_t index=0) const { return SerialChild()->available(index); }

  /** Read a value from the port
      @param index  The port index, usually 0 */
  int read(serial_index_t index=0)        { return SerialChild()->read(index); }

  /** Combine the features of this serial instance and return it
      @param index  The port index, usually 0 */
  SerialFeature features(serial_index_t index=0) const { return SerialChild()->features(index);  }

  // Check if the serial port has a feature
  bool has_feature(serial_index_t index, SerialFeature flag) const { return (features(index) & flag) != SerialFeature::None; }

  // Check if the serial port is connected (usually bypassed)
  bool connected() const            { return SerialChild()->connected(); }

  // Redirect flush
  void flush()                      { SerialChild()->flush(); }

  // Not all implementation have a flushTX, so let's call them only if the child has the implementation
  void flushTX()                    { CALL_IF_EXISTS(void, SerialChild(), flushTX); }

  // Glue code here
  FORCE_INLINE void write(const char *str)                    { while (*str) write(*str++); }
  FORCE_INLINE void write(const uint8_t *buffer, size_t size) { while (size--) write(*buffer++); }
  FORCE_INLINE void print(const char *str)                    { write(str); }
  FORCE_INLINE void print(const ROString & str)               { write((const uint8_t*)str.buffer(), str.len()); }
  FORCE_INLINE void print(const StringBase & str)             { write((const uint8_t*)(const char*)str, str.length()); } // Don't remove the double cast here

  FORCE_INLINE void println(const char s[])                  { print(s); println(); }
  FORCE_INLINE void println(const ROString & str)            { print(str); println(); }
  FORCE_INLINE void println(const StringBase & str)          { print(str); println(); }
  FORCE_INLINE void println(char c, PrintBase base)          { print(c, base); println(); }
  FORCE_INLINE void println(unsigned char c, PrintBase base) { print(c, base); println(); }
  FORCE_INLINE void println(int c, PrintBase base)           { print(c, base); println(); }
  FORCE_INLINE void println(unsigned int c, PrintBase base)  { print(c, base); println(); }
  FORCE_INLINE void println(long c, PrintBase base)          { print(c, base); println(); }
  FORCE_INLINE void println(unsigned long c, PrintBase base) { print(c, base); println(); }
  FORCE_INLINE void println(double c, int digits)            { print(c, digits); println(); }
  FORCE_INLINE void println()                                { write('\r'); write('\n'); }

  // Forward the call to the former's method
  FORCE_INLINE void println(char c)                { println(c, PrintBase::Dec); }
  FORCE_INLINE void println(unsigned char c)       { println(c, PrintBase::Dec); }
  FORCE_INLINE void println(int c)                 { println(c, PrintBase::Dec); }
  FORCE_INLINE void println(unsigned int c)        { println(c, PrintBase::Dec); }
  FORCE_INLINE void println(unsigned long c)       { println(c, PrintBase::Dec); }
  FORCE_INLINE void println(long c)                { println(c, PrintBase::Dec); }
  FORCE_INLINE void println(double c)              { println(c, 2); }

  // Inject print methods here
  using NumberFormatter< SerialBase<Child> >::print;
};

// All serial instances will be built by chaining the features required
// for the function in the form of a template type definition.<|MERGE_RESOLUTION|>--- conflicted
+++ resolved
@@ -84,11 +84,7 @@
 
   // Static dispatch methods below:
   // The most important method here is where it all ends to:
-<<<<<<< HEAD
-  size_t write(uint8_t c)           { return SerialChild()->write(c); }
-=======
-  void write(uint8_t c)             { SerialChild->write(c); }
->>>>>>> 9bf5cddb
+  void write(uint8_t c)             { SerialChild()->write(c); }
 
   // Called when the parser finished processing an instruction, usually build to nothing
   void msgDone() const              { SerialChild()->msgDone(); }
