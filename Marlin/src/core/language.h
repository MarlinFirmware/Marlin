--- conflicted
+++ resolved
@@ -108,8 +108,6 @@
 #define STR_BROWNOUT_RESET                  " Brown out Reset"
 #define STR_WATCHDOG_RESET                  " Watchdog Reset"
 #define STR_SOFTWARE_RESET                  " Software Reset"
-#define STR_AUTHOR                          " | Author: "
-#define STR_CONFIGURATION_VER               " Last Updated: "
 #define STR_FREE_MEMORY                     " Free Memory: "
 #define STR_PLANNER_BUFFER_BYTES            "  PlannerBufferBytes: "
 #define STR_OK                              "ok"
@@ -120,13 +118,13 @@
 #define STR_ERR_CHECKSUM_MISMATCH           "checksum mismatch, Last Line: "
 #define STR_ERR_NO_CHECKSUM                 "No Checksum with line number, Last Line: "
 #define STR_FILE_PRINTED                    "Done printing file"
+#define STR_NO_MEDIA                        "No media"
 #define STR_BEGIN_FILE_LIST                 "Begin file list"
 #define STR_END_FILE_LIST                   "End file list"
 #define STR_INVALID_EXTRUDER                "Invalid extruder"
 #define STR_INVALID_E_STEPPER               "Invalid E stepper"
 #define STR_E_STEPPER_NOT_SPECIFIED         "E stepper not specified"
 #define STR_INVALID_SOLENOID                "Invalid solenoid"
-#define STR_M115_REPORT                     "FIRMWARE_NAME:Marlin " DETAILED_BUILD_VERSION " (" __DATE__ " " __TIME__ ") SOURCE_CODE_URL:" SOURCE_CODE_URL " PROTOCOL_VERSION:" PROTOCOL_VERSION " MACHINE_TYPE:" MACHINE_NAME " EXTRUDER_COUNT:" STRINGIFY(EXTRUDERS) " UUID:" MACHINE_UUID
 #define STR_COUNT_X                         " Count X:"
 #define STR_COUNT_A                         " Count A:"
 #define STR_WATCHDOG_FIRED                  "Watchdog timeout. Reset required."
@@ -305,11 +303,7 @@
 #define LCD_STR_C STR_C
 #define LCD_STR_E STR_E
 
-<<<<<<< HEAD
-#if HAS_CHARACTER_LCD
-=======
 #if EITHER(HAS_MARLINUI_HD44780, IS_TFTGLCD_PANEL)
->>>>>>> c574bcce
 
   // Custom characters defined in the first 8 characters of the LCD
   #define LCD_STR_BEDTEMP     "\x00" // Print only as a char. This will have 'unexpected' results when used in a string!
@@ -354,7 +348,6 @@
  * However, internal to Marlin E0/T0 is the first tool, and
  * most board silkscreens say "E0." Zero-based labels will
  * make these indexes consistent but this defies expectation.
- *
  */
 #if ENABLED(NUMBER_TOOLS_FROM_0)
   #define LCD_FIRST_TOOL 0
