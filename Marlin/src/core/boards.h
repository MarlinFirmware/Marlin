--- conflicted
+++ resolved
@@ -207,11 +207,9 @@
 #define BOARD_MALYAN_M200      1801   // STM32C8T6 Libmaple based stm32f1 controller
 #define BOARD_BEAST            1802   // STM32FxxxVxT6 Libmaple based stm32f4 controller
 #define BOARD_STM3R_MINI       1803   // STM32 Libmaple based stm32f1 controller
-<<<<<<< HEAD
-#define BOARD_ARMED            1804   // STM32F407 based controller (Power outputs: Hotend0, Hotend1, Bed, Fan0, Fan1, Fan2)
-=======
 #define BOARD_STM32F4          1804   // STM32 STM32GENERIC based STM32F4 controller
->>>>>>> 1e21b043
+#define BOARD_ARMED            1805   // STM32F407 based controller (Power outputs: Hotend0, Hotend1, Bed, Fan0, Fan1, Fan2)
+
 
 //
 // ARM Cortex M7
