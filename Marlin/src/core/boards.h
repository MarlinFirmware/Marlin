--- conflicted
+++ resolved
@@ -425,11 +425,8 @@
 #define BOARD_CREALITY_V24S1_301F4    4240  // Creality v2.4.S1_301F4 (STM32F401RC) as found in the Ender-3 S1 F4
 #define BOARD_OPULO_LUMEN_REV4        4241  // Opulo Lumen PnP Controller REV4 (STM32F407VE / STM32F407VG)
 #define BOARD_FYSETC_SPIDER_KING407   4242  // FYSETC Spider King407 (STM32F407ZG)
-<<<<<<< HEAD
-#define BOARD_TRONXY_V10              4243  // TRONXY V10 (STM32F446ZE)
-=======
 #define BOARD_MKS_SKIPR_V1            4243  // MKS SKIPR v1.0 all-in-one board (STM32F407VE)
->>>>>>> 670a1995
+#define BOARD_TRONXY_V10              4244  // TRONXY V10 (STM32F446ZE)
 
 //
 // ARM Cortex M7
