/**
 * Marlin 3D Printer Firmware
 * Copyright (c) 2020 MarlinFirmware [https://github.com/MarlinFirmware/Marlin]
 *
 * Based on Sprinter and grbl.
 * Copyright (c) 2011 Camiel Gubbels / Erik van der Zalm
 *
 * This program is free software: you can redistribute it and/or modify
 * it under the terms of the GNU General Public License as published by
 * the Free Software Foundation, either version 3 of the License, or
 * (at your option) any later version.
 *
 * This program is distributed in the hope that it will be useful,
 * but WITHOUT ANY WARRANTY; without even the implied warranty of
 * MERCHANTABILITY or FITNESS FOR A PARTICULAR PURPOSE.  See the
 * GNU General Public License for more details.
 *
 * You should have received a copy of the GNU General Public License
 * along with this program.  If not, see <https://www.gnu.org/licenses/>.
 *
 */
#pragma once

#include "macros.h"

#define BOARD_UNKNOWN -1

//
// RAMPS 1.3 / 1.4 - ATmega1280, ATmega2560
//

#define BOARD_RAMPS_OLD               1000  // MEGA/RAMPS up to 1.2

#define BOARD_RAMPS_13_EFB            1010  // RAMPS 1.3 (Power outputs: Hotend, Fan, Bed)
#define BOARD_RAMPS_13_EEB            1011  // RAMPS 1.3 (Power outputs: Hotend0, Hotend1, Bed)
#define BOARD_RAMPS_13_EFF            1012  // RAMPS 1.3 (Power outputs: Hotend, Fan0, Fan1)
#define BOARD_RAMPS_13_EEF            1013  // RAMPS 1.3 (Power outputs: Hotend0, Hotend1, Fan)
#define BOARD_RAMPS_13_SF             1014  // RAMPS 1.3 (Power outputs: Spindle, Controller Fan)

#define BOARD_RAMPS_14_EFB            1020  // RAMPS 1.4 (Power outputs: Hotend, Fan, Bed)
#define BOARD_RAMPS_14_EEB            1021  // RAMPS 1.4 (Power outputs: Hotend0, Hotend1, Bed)
#define BOARD_RAMPS_14_EFF            1022  // RAMPS 1.4 (Power outputs: Hotend, Fan0, Fan1)
#define BOARD_RAMPS_14_EEF            1023  // RAMPS 1.4 (Power outputs: Hotend0, Hotend1, Fan)
#define BOARD_RAMPS_14_SF             1024  // RAMPS 1.4 (Power outputs: Spindle, Controller Fan)

#define BOARD_RAMPS_PLUS_EFB          1030  // RAMPS Plus 3DYMY (Power outputs: Hotend, Fan, Bed)
#define BOARD_RAMPS_PLUS_EEB          1031  // RAMPS Plus 3DYMY (Power outputs: Hotend0, Hotend1, Bed)
#define BOARD_RAMPS_PLUS_EFF          1032  // RAMPS Plus 3DYMY (Power outputs: Hotend, Fan0, Fan1)
#define BOARD_RAMPS_PLUS_EEF          1033  // RAMPS Plus 3DYMY (Power outputs: Hotend0, Hotend1, Fan)
#define BOARD_RAMPS_PLUS_SF           1034  // RAMPS Plus 3DYMY (Power outputs: Spindle, Controller Fan)

//
// RAMPS Derivatives - ATmega1280, ATmega2560
//

#define BOARD_3DRAG                   1100  // 3Drag Controller
#define BOARD_K8200                   1101  // Velleman K8200 Controller (derived from 3Drag Controller)
#define BOARD_K8400                   1102  // Velleman K8400 Controller (derived from 3Drag Controller)
#define BOARD_K8600                   1103  // Velleman K8600 Controller (Vertex Nano)
#define BOARD_K8800                   1104  // Velleman K8800 Controller (Vertex Delta)
#define BOARD_BAM_DICE                1105  // 2PrintBeta BAM&DICE with STK drivers
#define BOARD_BAM_DICE_DUE            1106  // 2PrintBeta BAM&DICE Due with STK drivers
#define BOARD_MKS_BASE                1107  // MKS BASE v1.0
#define BOARD_MKS_BASE_14             1108  // MKS BASE v1.4 with Allegro A4982 stepper drivers
#define BOARD_MKS_BASE_15             1109  // MKS BASE v1.5 with Allegro A4982 stepper drivers
#define BOARD_MKS_BASE_16             1110  // MKS BASE v1.6 with Allegro A4982 stepper drivers
#define BOARD_MKS_BASE_HEROIC         1111  // MKS BASE 1.0 with Heroic HR4982 stepper drivers
#define BOARD_MKS_GEN_13              1112  // MKS GEN v1.3 or 1.4
#define BOARD_MKS_GEN_L               1113  // MKS GEN L
#define BOARD_KFB_2                   1114  // BigTreeTech or BIQU KFB2.0
#define BOARD_ZRIB_V20                1115  // zrib V2.0 (Chinese RAMPS replica)
#define BOARD_ZRIB_V52                1116  // zrib V5.2 (Chinese RAMPS replica)
#define BOARD_FELIX2                  1117  // Felix 2.0+ Electronics Board (RAMPS like)
#define BOARD_RIGIDBOARD              1118  // Invent-A-Part RigidBoard
#define BOARD_RIGIDBOARD_V2           1119  // Invent-A-Part RigidBoard V2
#define BOARD_SAINSMART_2IN1          1120  // Sainsmart 2-in-1 board
#define BOARD_ULTIMAKER               1121  // Ultimaker
#define BOARD_ULTIMAKER_OLD           1122  // Ultimaker (Older electronics. Pre 1.5.4. This is rare)
#define BOARD_AZTEEG_X3               1123  // Azteeg X3
#define BOARD_AZTEEG_X3_PRO           1124  // Azteeg X3 Pro
#define BOARD_ULTIMAIN_2              1125  // Ultimainboard 2.x (Uses TEMP_SENSOR 20)
#define BOARD_RUMBA                   1126  // Rumba
#define BOARD_RUMBA_RAISE3D           1127  // Raise3D N series Rumba derivative
#define BOARD_RL200                   1128  // Rapide Lite 200 (v1, low-cost RUMBA clone with drv)
#define BOARD_FORMBOT_TREX2PLUS       1129  // Formbot T-Rex 2 Plus
#define BOARD_FORMBOT_TREX3           1130  // Formbot T-Rex 3
#define BOARD_FORMBOT_RAPTOR          1131  // Formbot Raptor
#define BOARD_FORMBOT_RAPTOR2         1132  // Formbot Raptor 2
#define BOARD_BQ_ZUM_MEGA_3D          1133  // bq ZUM Mega 3D
#define BOARD_MAKEBOARD_MINI          1134  // MakeBoard Mini v2.1.2 by MicroMake
#define BOARD_TRIGORILLA_13           1135  // TriGorilla Anycubic version 1.3-based on RAMPS EFB
#define BOARD_TRIGORILLA_14           1136  //   ... Ver 1.4
#define BOARD_TRIGORILLA_14_11        1137  //   ... Rev 1.1 (new servo pin order)
#define BOARD_RAMPS_ENDER_4           1138  // Creality: Ender-4, CR-8
#define BOARD_RAMPS_CREALITY          1139  // Creality: CR10S, CR20, CR-X
#define BOARD_DAGOMA_F5               1140  // Dagoma F5
#define BOARD_FYSETC_F6_13            1141  // FYSETC F6 1.3
#define BOARD_FYSETC_F6_14            1142  // FYSETC F6 1.4
#define BOARD_DUPLICATOR_I3_PLUS      1143  // Wanhao Duplicator i3 Plus
#define BOARD_VORON                   1144  // VORON Design
#define BOARD_TRONXY_V3_1_0           1145  // Tronxy TRONXY-V3-1.0
#define BOARD_Z_BOLT_X_SERIES         1146  // Z-Bolt X Series
#define BOARD_TT_OSCAR                1147  // TT OSCAR
#define BOARD_OVERLORD                1148  // Overlord/Overlord Pro
#define BOARD_HJC2560C_REV1           1149  // ADIMLab Gantry v1
#define BOARD_HJC2560C_REV2           1150  // ADIMLab Gantry v2
#define BOARD_TANGO                   1151  // BIQU Tango V1
#define BOARD_MKS_GEN_L_V2            1152  // MKS GEN L V2
#define BOARD_MKS_GEN_L_V21           1153  // MKS GEN L V2.1
#define BOARD_COPYMASTER_3D           1154  // Copymaster 3D
#define BOARD_ORTUR_4                 1155  // Ortur 4
#define BOARD_TENLOG_D3_HERO          1156  // Tenlog D3 Hero IDEX printer
#define BOARD_TENLOG_MB1_V23          1157  // Tenlog D3, D5, D6 IDEX Printer
#define BOARD_RAMPS_S_12_EEFB         1158  // Ramps S 1.2 by Sakul.cz (Power outputs: Hotend0, Hotend1, Fan, Bed)
#define BOARD_RAMPS_S_12_EEEB         1159  // Ramps S 1.2 by Sakul.cz (Power outputs: Hotend0, Hotend1, Hotend2, Bed)
#define BOARD_RAMPS_S_12_EFFB         1160  // Ramps S 1.2 by Sakul.cz (Power outputs: Hotend, Fan0, Fan1, Bed)
#define BOARD_LONGER3D_LK1_PRO        1161  // Longer LK1 PRO / Alfawise U20 Pro (PRO version)
#define BOARD_LONGER3D_LKx_PRO        1162  // Longer LKx PRO / Alfawise Uxx Pro (PRO version)
#define BOARD_ZRIB_V53                1163  // Zonestar zrib V5.3 (Chinese RAMPS replica)
#define BOARD_PXMALION_CORE_I3        1164  // Pxmalion Core I3

//
// RAMBo and derivatives
//

#define BOARD_RAMBO                   1200  // Rambo
#define BOARD_MINIRAMBO               1201  // Mini-Rambo
#define BOARD_MINIRAMBO_10A           1202  // Mini-Rambo 1.0a
#define BOARD_EINSY_RAMBO             1203  // Einsy Rambo
#define BOARD_EINSY_RETRO             1204  // Einsy Retro
#define BOARD_SCOOVO_X9H              1205  // abee Scoovo X9H
#define BOARD_RAMBO_THINKERV2         1206  // ThinkerV2

//
// Other ATmega1280, ATmega2560
//

#define BOARD_CNCONTROLS_11           1300  // Cartesio CN Controls V11
#define BOARD_CNCONTROLS_12           1301  // Cartesio CN Controls V12
#define BOARD_CNCONTROLS_15           1302  // Cartesio CN Controls V15
#define BOARD_CHEAPTRONIC             1303  // Cheaptronic v1.0
#define BOARD_CHEAPTRONIC_V2          1304  // Cheaptronic v2.0
#define BOARD_MIGHTYBOARD_REVE        1305  // Makerbot Mightyboard Revision E
#define BOARD_MEGATRONICS             1306  // Megatronics
#define BOARD_MEGATRONICS_2           1307  // Megatronics v2.0
#define BOARD_MEGATRONICS_3           1308  // Megatronics v3.0
#define BOARD_MEGATRONICS_31          1309  // Megatronics v3.1
#define BOARD_MEGATRONICS_32          1310  // Megatronics v3.2
#define BOARD_ELEFU_3                 1311  // Elefu Ra Board (v3)
#define BOARD_LEAPFROG                1312  // Leapfrog
#define BOARD_MEGACONTROLLER          1313  // Mega controller
#define BOARD_GT2560_REV_A            1314  // Geeetech GT2560 Rev A
#define BOARD_GT2560_REV_A_PLUS       1315  // Geeetech GT2560 Rev A+ (with auto level probe)
#define BOARD_GT2560_REV_B            1316  // Geeetech GT2560 Rev B
#define BOARD_GT2560_V3               1317  // Geeetech GT2560 Rev B for A10(M/T/D)
#define BOARD_GT2560_V4               1318  // Geeetech GT2560 Rev B for A10(M/T/D)
#define BOARD_GT2560_V3_MC2           1319  // Geeetech GT2560 Rev B for Mecreator2
#define BOARD_GT2560_V3_A20           1320  // Geeetech GT2560 Rev B for A20(M/T/D)
#define BOARD_EINSTART_S              1321  // Einstart retrofit
#define BOARD_WANHAO_ONEPLUS          1322  // Wanhao 0ne+ i3 Mini
#define BOARD_LEAPFROG_XEED2015       1323  // Leapfrog Xeed 2015
#define BOARD_PICA_REVB               1324  // PICA Shield (original version)
#define BOARD_PICA                    1325  // PICA Shield (rev C or later)
#define BOARD_INTAMSYS40              1326  // Intamsys 4.0 (Funmat HT)
#define BOARD_MALYAN_M180             1327  // Malyan M180 Mainboard Version 2 (no display function, direct G-code only)
#define BOARD_GT2560_V4_A20           1328  // Geeetech GT2560 Rev B for A20(M/T/D)
#define BOARD_PROTONEER_CNC_SHIELD_V3 1329  // Mega controller & Protoneer CNC Shield V3.00
#define BOARD_WEEDO_62A               1330  // WEEDO 62A board (TINA2, Monoprice Cadet, etc.)

//
// ATmega1281, ATmega2561
//

#define BOARD_MINITRONICS             1400  // Minitronics v1.0/1.1
#define BOARD_SILVER_GATE             1401  // Silvergate v1.0

//
// Sanguinololu and Derivatives - ATmega644P, ATmega1284P
//

#define BOARD_SANGUINOLOLU_11         1500  // Sanguinololu < 1.2
#define BOARD_SANGUINOLOLU_12         1501  // Sanguinololu 1.2 and above
#define BOARD_MELZI                   1502  // Melzi
#define BOARD_MELZI_V2                1503  // Melzi V2
#define BOARD_MELZI_MAKR3D            1504  // Melzi with ATmega1284 (MaKr3d version)
#define BOARD_MELZI_CREALITY          1505  // Melzi Creality3D (for CR-10 etc)
#define BOARD_MELZI_MALYAN            1506  // Melzi Malyan M150
#define BOARD_MELZI_TRONXY            1507  // Tronxy X5S
#define BOARD_STB_11                  1508  // STB V1.1
#define BOARD_AZTEEG_X1               1509  // Azteeg X1
#define BOARD_ANET_10                 1510  // Anet 1.0 (Melzi clone)
#define BOARD_ZMIB_V2                 1511  // ZoneStar ZMIB V2

//
// Other ATmega644P, ATmega644, ATmega1284P
//

#define BOARD_GEN3_MONOLITHIC         1600  // Gen3 Monolithic Electronics
#define BOARD_GEN3_PLUS               1601  // Gen3+
#define BOARD_GEN6                    1602  // Gen6
#define BOARD_GEN6_DELUXE             1603  // Gen6 deluxe
#define BOARD_GEN7_CUSTOM             1604  // Gen7 custom (Alfons3 Version) https://github.com/Alfons3/Generation_7_Electronics
#define BOARD_GEN7_12                 1605  // Gen7 v1.1, v1.2
#define BOARD_GEN7_13                 1606  // Gen7 v1.3
#define BOARD_GEN7_14                 1607  // Gen7 v1.4
#define BOARD_OMCA_A                  1608  // Alpha OMCA
#define BOARD_OMCA                    1609  // Final OMCA
#define BOARD_SETHI                   1610  // Sethi 3D_1

//
// Teensyduino - AT90USB1286, AT90USB1286P
//

#define BOARD_TEENSYLU                1700  // Teensylu
#define BOARD_PRINTRBOARD             1701  // Printrboard (AT90USB1286)
#define BOARD_PRINTRBOARD_REVF        1702  // Printrboard Revision F (AT90USB1286)
#define BOARD_BRAINWAVE               1703  // Brainwave (AT90USB646)
#define BOARD_BRAINWAVE_PRO           1704  // Brainwave Pro (AT90USB1286)
#define BOARD_SAV_MKI                 1705  // SAV Mk-I (AT90USB1286)
#define BOARD_TEENSY2                 1706  // Teensy++2.0 (AT90USB1286)
#define BOARD_5DPRINT                 1707  // 5DPrint D8 Driver Board

//
// LPC1768 ARM Cortex-M3
//

#define BOARD_RAMPS_14_RE_ARM_EFB     2000  // Re-ARM with RAMPS 1.4 (Power outputs: Hotend, Fan, Bed)
#define BOARD_RAMPS_14_RE_ARM_EEB     2001  // Re-ARM with RAMPS 1.4 (Power outputs: Hotend0, Hotend1, Bed)
#define BOARD_RAMPS_14_RE_ARM_EFF     2002  // Re-ARM with RAMPS 1.4 (Power outputs: Hotend, Fan0, Fan1)
#define BOARD_RAMPS_14_RE_ARM_EEF     2003  // Re-ARM with RAMPS 1.4 (Power outputs: Hotend0, Hotend1, Fan)
#define BOARD_RAMPS_14_RE_ARM_SF      2004  // Re-ARM with RAMPS 1.4 (Power outputs: Spindle, Controller Fan)
#define BOARD_MKS_SBASE               2005  // MKS-Sbase
#define BOARD_AZSMZ_MINI              2006  // AZSMZ Mini
#define BOARD_BIQU_BQ111_A4           2007  // BIQU BQ111-A4
#define BOARD_SELENA_COMPACT          2008  // Selena Compact
#define BOARD_BIQU_B300_V1_0          2009  // BIQU B300_V1.0
#define BOARD_MKS_SGEN_L              2010  // MKS-SGen-L
#define BOARD_GMARSH_X6_REV1          2011  // GMARSH X6, revision 1 prototype
#define BOARD_BTT_SKR_V1_1            2012  // BigTreeTech SKR v1.1
#define BOARD_BTT_SKR_V1_3            2013  // BigTreeTech SKR v1.3
#define BOARD_BTT_SKR_V1_4            2014  // BigTreeTech SKR v1.4
#define BOARD_EMOTRONIC               2015  // eMotion-Tech eMotronic

//
// LPC1769 ARM Cortex-M3
//

#define BOARD_MKS_SGEN                2500  // MKS-SGen
#define BOARD_AZTEEG_X5_GT            2501  // Azteeg X5 GT
#define BOARD_AZTEEG_X5_MINI          2502  // Azteeg X5 Mini
#define BOARD_AZTEEG_X5_MINI_WIFI     2503  // Azteeg X5 Mini Wifi
#define BOARD_COHESION3D_REMIX        2504  // Cohesion3D ReMix
#define BOARD_COHESION3D_MINI         2505  // Cohesion3D Mini
#define BOARD_SMOOTHIEBOARD           2506  // Smoothieboard
#define BOARD_TH3D_EZBOARD            2507  // TH3D EZBoard v1.0
#define BOARD_BTT_SKR_V1_4_TURBO      2508  // BigTreeTech SKR v1.4 TURBO
#define BOARD_MKS_SGEN_L_V2           2509  // MKS SGEN_L V2
#define BOARD_BTT_SKR_E3_TURBO        2510  // BigTreeTech SKR E3 Turbo
#define BOARD_FLY_CDY                 2511  // FLYmaker FLY CDY

//
// SAM3X8E ARM Cortex-M3
//

#define BOARD_DUE3DOM                 3000  // DUE3DOM for Arduino DUE
#define BOARD_DUE3DOM_MINI            3001  // DUE3DOM MINI for Arduino DUE
#define BOARD_RADDS                   3002  // RADDS
#define BOARD_RAMPS_FD_V1             3003  // RAMPS-FD v1
#define BOARD_RAMPS_FD_V2             3004  // RAMPS-FD v2
#define BOARD_RAMPS_SMART_EFB         3005  // RAMPS-SMART (Power outputs: Hotend, Fan, Bed)
#define BOARD_RAMPS_SMART_EEB         3006  // RAMPS-SMART (Power outputs: Hotend0, Hotend1, Bed)
#define BOARD_RAMPS_SMART_EFF         3007  // RAMPS-SMART (Power outputs: Hotend, Fan0, Fan1)
#define BOARD_RAMPS_SMART_EEF         3008  // RAMPS-SMART (Power outputs: Hotend0, Hotend1, Fan)
#define BOARD_RAMPS_SMART_SF          3009  // RAMPS-SMART (Power outputs: Spindle, Controller Fan)
#define BOARD_RAMPS_DUO_EFB           3010  // RAMPS Duo (Power outputs: Hotend, Fan, Bed)
#define BOARD_RAMPS_DUO_EEB           3011  // RAMPS Duo (Power outputs: Hotend0, Hotend1, Bed)
#define BOARD_RAMPS_DUO_EFF           3012  // RAMPS Duo (Power outputs: Hotend, Fan0, Fan1)
#define BOARD_RAMPS_DUO_EEF           3013  // RAMPS Duo (Power outputs: Hotend0, Hotend1, Fan)
#define BOARD_RAMPS_DUO_SF            3014  // RAMPS Duo (Power outputs: Spindle, Controller Fan)
#define BOARD_RAMPS4DUE_EFB           3015  // RAMPS4DUE (Power outputs: Hotend, Fan, Bed)
#define BOARD_RAMPS4DUE_EEB           3016  // RAMPS4DUE (Power outputs: Hotend0, Hotend1, Bed)
#define BOARD_RAMPS4DUE_EFF           3017  // RAMPS4DUE (Power outputs: Hotend, Fan0, Fan1)
#define BOARD_RAMPS4DUE_EEF           3018  // RAMPS4DUE (Power outputs: Hotend0, Hotend1, Fan)
#define BOARD_RAMPS4DUE_SF            3019  // RAMPS4DUE (Power outputs: Spindle, Controller Fan)
#define BOARD_RURAMPS4D_11            3020  // RuRAMPS4Duo v1.1
#define BOARD_RURAMPS4D_13            3021  // RuRAMPS4Duo v1.3
#define BOARD_ULTRATRONICS_PRO        3022  // ReprapWorld Ultratronics Pro V1.0
#define BOARD_ARCHIM1                 3023  // UltiMachine Archim1 (with DRV8825 drivers)
#define BOARD_ARCHIM2                 3024  // UltiMachine Archim2 (with TMC2130 drivers)
#define BOARD_ALLIGATOR               3025  // Alligator Board R2
#define BOARD_CNCONTROLS_15D          3026  // Cartesio CN Controls V15 on DUE
#define BOARD_KRATOS32                3027  // K.3D Kratos32 (Arduino Due Shield)

//
// SAM3X8C ARM Cortex-M3
//

#define BOARD_PRINTRBOARD_G2          3100  // Printrboard G2
#define BOARD_ADSK                    3101  // Arduino DUE Shield Kit (ADSK)

//
// STM32 ARM Cortex-M0+
//

#define BOARD_BTT_EBB42_V1_1          4000  // BigTreeTech EBB42 V1.1 (STM32G0B1CB)
#define BOARD_BTT_SKR_MINI_E3_V3_0    4001  // BigTreeTech SKR Mini E3 V3.0 (STM32G0B1RE)
#define BOARD_BTT_MANTA_E3_EZ_V1_0    4002  // BigTreeTech Manta E3 EZ V1.0 (STM32G0B1RE)
#define BOARD_BTT_MANTA_M4P_V1_0      4003  // BigTreeTech Manta M4P V1.0 (STM32G0B1RE)
#define BOARD_BTT_MANTA_M5P_V1_0      4004  // BigTreeTech Manta M5P V1.0 (STM32G0B1RE)
#define BOARD_BTT_MANTA_M8P_V1_0      4005  // BigTreeTech Manta M8P V1.0 (STM32G0B1VE)
#define BOARD_BTT_MANTA_M8P_V1_1      4006  // BigTreeTech Manta M8P V1.1 (STM32G0B1VE)

//
// STM32 ARM Cortex-M3
//

#define BOARD_MALYAN_M200_V2          5000  // STM32F070CB controller
#define BOARD_MALYAN_M300             5001  // STM32F070-based delta
#define BOARD_STM32F103RE             5002  // STM32F103RE Libmaple-based STM32F1 controller
#define BOARD_MALYAN_M200             5003  // STM32C8 Libmaple-based STM32F1 controller
#define BOARD_STM3R_MINI              5004  // STM32F103RE Libmaple-based STM32F1 controller
#define BOARD_GTM32_PRO_VB            5005  // STM32F103VE controller
#define BOARD_GTM32_MINI              5006  // STM32F103VE controller
#define BOARD_GTM32_MINI_A30          5007  // STM32F103VE controller
#define BOARD_GTM32_REV_B             5008  // STM32F103VE controller
#define BOARD_MORPHEUS                5009  // STM32F103C8 / STM32F103CB  Libmaple-based STM32F1 controller
#define BOARD_CHITU3D                 5010  // Chitu3D (STM32F103RE)
#define BOARD_MKS_ROBIN               5011  // MKS Robin (STM32F103ZE)
#define BOARD_MKS_ROBIN_MINI          5012  // MKS Robin Mini (STM32F103VE)
#define BOARD_MKS_ROBIN_NANO          5013  // MKS Robin Nano (STM32F103VE)
#define BOARD_MKS_ROBIN_NANO_V2       5014  // MKS Robin Nano V2 (STM32F103VE)
#define BOARD_MKS_ROBIN_LITE          5015  // MKS Robin Lite/Lite2 (STM32F103RC)
#define BOARD_MKS_ROBIN_LITE3         5016  // MKS Robin Lite3 (STM32F103RC)
#define BOARD_MKS_ROBIN_PRO           5017  // MKS Robin Pro (STM32F103ZE)
#define BOARD_MKS_ROBIN_E3            5018  // MKS Robin E3 (STM32F103RC)
#define BOARD_MKS_ROBIN_E3_V1_1       5019  // MKS Robin E3 V1.1 (STM32F103RC)
#define BOARD_MKS_ROBIN_E3D           5020  // MKS Robin E3D (STM32F103RC)
#define BOARD_MKS_ROBIN_E3D_V1_1      5021  // MKS Robin E3D V1.1 (STM32F103RC)
#define BOARD_MKS_ROBIN_E3P           5022  // MKS Robin E3P (STM32F103VE)
#define BOARD_BTT_SKR_MINI_V1_1       5023  // BigTreeTech SKR Mini v1.1 (STM32F103RC)
#define BOARD_BTT_SKR_MINI_E3_V1_0    5024  // BigTreeTech SKR Mini E3 (STM32F103RC)
#define BOARD_BTT_SKR_MINI_E3_V1_2    5025  // BigTreeTech SKR Mini E3 V1.2 (STM32F103RC)
#define BOARD_BTT_SKR_MINI_E3_V2_0    5026  // BigTreeTech SKR Mini E3 V2.0 (STM32F103RC / STM32F103RE)
#define BOARD_BTT_SKR_MINI_MZ_V1_0    5027  // BigTreeTech SKR Mini MZ V1.0 (STM32F103RC)
#define BOARD_BTT_SKR_E3_DIP          5028  // BigTreeTech SKR E3 DIP V1.0 (STM32F103RC / STM32F103RE)
#define BOARD_BTT_SKR_CR6             5029  // BigTreeTech SKR CR6 v1.0 (STM32F103RE)
#define BOARD_JGAURORA_A5S_A1         5030  // JGAurora A5S A1 (STM32F103ZE)
#define BOARD_FYSETC_AIO_II           5031  // FYSETC AIO_II (STM32F103RC)
#define BOARD_FYSETC_CHEETAH          5032  // FYSETC Cheetah (STM32F103RC)
#define BOARD_FYSETC_CHEETAH_V12      5033  // FYSETC Cheetah V1.2 (STM32F103RC)
#define BOARD_LONGER3D_LK             5034  // Longer3D LK1/2 - Alfawise U20/U20+/U30 (STM32F103VE)
#define BOARD_CCROBOT_MEEB_3DP        5035  // ccrobot-online.com MEEB_3DP (STM32F103RC)
#define BOARD_CHITU3D_V5              5036  // Chitu3D TronXY X5SA V5 Board (STM32F103ZE)
#define BOARD_CHITU3D_V6              5037  // Chitu3D TronXY X5SA V6 Board (STM32F103ZE)
#define BOARD_CHITU3D_V9              5038  // Chitu3D TronXY X5SA V9 Board (STM32F103ZE)
#define BOARD_CREALITY_V4             5039  // Creality v4.x (STM32F103RC / STM32F103RE)
#define BOARD_CREALITY_V422           5040  // Creality v4.2.2 (STM32F103RC / STM32F103RE)
#define BOARD_CREALITY_V423           5041  // Creality v4.2.3 (STM32F103RC / STM32F103RE)
#define BOARD_CREALITY_V425           5042  // Creality v4.2.5 (STM32F103RC / STM32F103RE)
#define BOARD_CREALITY_V427           5043  // Creality v4.2.7 (STM32F103RC / STM32F103RE)
#define BOARD_CREALITY_V4210          5044  // Creality v4.2.10 (STM32F103RC / STM32F103RE) as found in the CR-30
#define BOARD_CREALITY_V431           5045  // Creality v4.3.1 (STM32F103RC / STM32F103RE)
#define BOARD_CREALITY_V431_A         5046  // Creality v4.3.1a (STM32F103RC / STM32F103RE)
#define BOARD_CREALITY_V431_B         5047  // Creality v4.3.1b (STM32F103RC / STM32F103RE)
#define BOARD_CREALITY_V431_C         5048  // Creality v4.3.1c (STM32F103RC / STM32F103RE)
#define BOARD_CREALITY_V431_D         5049  // Creality v4.3.1d (STM32F103RC / STM32F103RE)
#define BOARD_CREALITY_V452           5050  // Creality v4.5.2 (STM32F103RC / STM32F103RE)
#define BOARD_CREALITY_V453           5051  // Creality v4.5.3 (STM32F103RC / STM32F103RE)
#define BOARD_CREALITY_V521           5052  // Creality v5.2.1 (STM32F103VE) as found in the SV04
#define BOARD_CREALITY_V24S1          5053  // Creality v2.4.S1 (STM32F103RC / STM32F103RE) v101 as found in the Ender-7
#define BOARD_CREALITY_V24S1_301      5054  // Creality v2.4.S1_301 (STM32F103RC / STM32F103RE) v301 as found in the Ender-3 S1
#define BOARD_CREALITY_V25S1          5055  // Creality v2.5.S1 (STM32F103RE) as found in the CR-10 Smart Pro
#define BOARD_TRIGORILLA_PRO          5056  // Trigorilla Pro (STM32F103ZE)
#define BOARD_FLY_MINI                5057  // FLYmaker FLY MINI (STM32F103RC)
#define BOARD_FLSUN_HISPEED           5058  // FLSUN HiSpeedV1 (STM32F103VE)
#define BOARD_BEAST                   5059  // STM32F103RE Libmaple-based controller
#define BOARD_MINGDA_MPX_ARM_MINI     5060  // STM32F103ZE Mingda MD-16
#define BOARD_GTM32_PRO_VD            5061  // STM32F103VE controller
#define BOARD_ZONESTAR_ZM3E2          5062  // Zonestar ZM3E2    (STM32F103RC)
#define BOARD_ZONESTAR_ZM3E4          5063  // Zonestar ZM3E4 V1 (STM32F103VC)
#define BOARD_ZONESTAR_ZM3E4V2        5064  // Zonestar ZM3E4 V2 (STM32F103VC)
#define BOARD_ERYONE_ERY32_MINI       5065  // Eryone Ery32 mini (STM32F103VE)
#define BOARD_PANDA_PI_V29            5066  // Panda Pi V2.9 - Standalone (STM32F103RC)
<<<<<<< HEAD
#define BOARD_AQUILA_X2_H32           5099  // Voxlab Aquila X2 H32 (HC32F46x)
=======
#define BOARD_SOVOL_V131              5067  // Sovol V1.3.1 (GD32F103RET6)
#define BOARD_TRIGORILLA_V006         5068  // Trigorilla V0.0.6 (GD32F103RE)
>>>>>>> 27b82889

//
// ARM Cortex-M4F
//

#define BOARD_TEENSY31_32             5100  // Teensy3.1 and Teensy3.2
#define BOARD_TEENSY35_36             5101  // Teensy3.5 and Teensy3.6

//
// STM32 ARM Cortex-M4F
//

#define BOARD_ARMED                   5200  // Arm'ed STM32F4-based controller
#define BOARD_RUMBA32_V1_0            5201  // RUMBA32 STM32F446VE based controller from Aus3D
#define BOARD_RUMBA32_V1_1            5202  // RUMBA32 STM32F446VE based controller from Aus3D
#define BOARD_RUMBA32_MKS             5203  // RUMBA32 STM32F446VE based controller from Makerbase
#define BOARD_RUMBA32_BTT             5204  // RUMBA32 STM32F446VE based controller from BIGTREETECH
#define BOARD_BLACK_STM32F407VE       5205  // BLACK_STM32F407VE
#define BOARD_BLACK_STM32F407ZE       5206  // BLACK_STM32F407ZE
#define BOARD_BTT_SKR_MINI_E3_V3_0_1  5207  // BigTreeTech SKR Mini E3 V3.0.1 (STM32F401RC)
#define BOARD_BTT_SKR_PRO_V1_1        5208  // BigTreeTech SKR Pro v1.1 (STM32F407ZG)
#define BOARD_BTT_SKR_PRO_V1_2        5209  // BigTreeTech SKR Pro v1.2 (STM32F407ZG)
#define BOARD_BTT_BTT002_V1_0         5210  // BigTreeTech BTT002 v1.0 (STM32F407VG)
#define BOARD_BTT_E3_RRF              5211  // BigTreeTech E3 RRF (STM32F407VG)
#define BOARD_BTT_SKR_V2_0_REV_A      5212  // BigTreeTech SKR v2.0 Rev A (STM32F407VG)
#define BOARD_BTT_SKR_V2_0_REV_B      5213  // BigTreeTech SKR v2.0 Rev B (STM32F407VG/STM32F429VG)
#define BOARD_BTT_GTR_V1_0            5214  // BigTreeTech GTR v1.0 (STM32F407IGT)
#define BOARD_BTT_OCTOPUS_V1_0        5215  // BigTreeTech Octopus v1.0 (STM32F446ZE)
#define BOARD_BTT_OCTOPUS_V1_1        5216  // BigTreeTech Octopus v1.1 (STM32F446ZE)
#define BOARD_BTT_OCTOPUS_PRO_V1_0    5217  // BigTreeTech Octopus Pro v1.0 (STM32F446ZE / STM32F429ZG)
#define BOARD_LERDGE_K                5218  // Lerdge K (STM32F407ZG)
#define BOARD_LERDGE_S                5219  // Lerdge S (STM32F407VE)
#define BOARD_LERDGE_X                5220  // Lerdge X (STM32F407VE)
#define BOARD_VAKE403D                5221  // VAkE 403D (STM32F446VE)
#define BOARD_FYSETC_S6               5222  // FYSETC S6 (STM32F446VE)
#define BOARD_FYSETC_S6_V2_0          5223  // FYSETC S6 v2.0 (STM32F446VE)
#define BOARD_FYSETC_SPIDER           5224  // FYSETC Spider (STM32F446VE)
#define BOARD_FLYF407ZG               5225  // FLYmaker FLYF407ZG (STM32F407ZG)
#define BOARD_MKS_ROBIN2              5226  // MKS_ROBIN2 (STM32F407ZE)
#define BOARD_MKS_ROBIN_PRO_V2        5227  // MKS Robin Pro V2 (STM32F407VE)
#define BOARD_MKS_ROBIN_NANO_V3       5228  // MKS Robin Nano V3 (STM32F407VG)
#define BOARD_MKS_ROBIN_NANO_V3_1     5229  // MKS Robin Nano V3.1 (STM32F407VE)
#define BOARD_MKS_MONSTER8_V1         5230  // MKS Monster8 V1 (STM32F407VE)
#define BOARD_MKS_MONSTER8_V2         5231  // MKS Monster8 V2 (STM32F407VE)
#define BOARD_ANET_ET4                5232  // ANET ET4 V1.x (STM32F407VG)
#define BOARD_ANET_ET4P               5233  // ANET ET4P V1.x (STM32F407VG)
#define BOARD_FYSETC_CHEETAH_V20      5234  // FYSETC Cheetah V2.0 (STM32F401RC)
#define BOARD_TH3D_EZBOARD_V2         5235  // TH3D EZBoard v2.0 (STM32F405RG)
#define BOARD_OPULO_LUMEN_REV3        5236  // Opulo Lumen PnP Controller REV3 (STM32F407VE / STM32F407VG)
#define BOARD_MKS_ROBIN_NANO_V1_3_F4  5237  // MKS Robin Nano V1.3 and MKS Robin Nano-S V1.3 (STM32F407VE)
#define BOARD_MKS_EAGLE               5238  // MKS Eagle (STM32F407VE)
#define BOARD_ARTILLERY_RUBY          5239  // Artillery Ruby (STM32F401RC)
#define BOARD_FYSETC_SPIDER_V2_2      5240  // FYSETC Spider V2.2 (STM32F446VE)
#define BOARD_CREALITY_V24S1_301F4    5241  // Creality v2.4.S1_301F4 (STM32F401RC) as found in the Ender-3 S1 F4
#define BOARD_OPULO_LUMEN_REV4        5242  // Opulo Lumen PnP Controller REV4 (STM32F407VE / STM32F407VG)
#define BOARD_FYSETC_SPIDER_KING407   5243  // FYSETC Spider King407 (STM32F407ZG)
#define BOARD_MKS_SKIPR_V1            5244  // MKS SKIPR v1.0 all-in-one board (STM32F407VE)
#define BOARD_TRONXY_V10              5245  // TRONXY V10 (STM32F446ZE)

//
// ARM Cortex-M7
//

#define BOARD_REMRAM_V1               6000  // RemRam v1
#define BOARD_TEENSY41                6001  // Teensy 4.1
#define BOARD_T41U5XBB                6002  // T41U5XBB Teensy 4.1 breakout board
#define BOARD_NUCLEO_F767ZI           6003  // ST NUCLEO-F767ZI Dev Board
#define BOARD_BTT_SKR_SE_BX_V2        6004  // BigTreeTech SKR SE BX V2.0 (STM32H743II)
#define BOARD_BTT_SKR_SE_BX_V3        6005  // BigTreeTech SKR SE BX V3.0 (STM32H743II)
#define BOARD_BTT_SKR_V3_0            6006  // BigTreeTech SKR V3.0 (STM32H743VG)
#define BOARD_BTT_SKR_V3_0_EZ         6007  // BigTreeTech SKR V3.0 EZ (STM32H743VG)
#define BOARD_BTT_OCTOPUS_MAX_EZ_V1_0 6008  // BigTreeTech Octopus Max EZ V1.0 (STM32H723VE / STM32H723ZE)

//
// Espressif ESP32 WiFi
//

#define BOARD_ESPRESSIF_ESP32         7000  // Generic ESP32
#define BOARD_MRR_ESPA                7001  // MRR ESPA based on ESP32 (native pins only)
#define BOARD_MRR_ESPE                7002  // MRR ESPE based on ESP32 (with I2S stepper stream)
#define BOARD_E4D_BOX                 7003  // E4d@BOX
#define BOARD_RESP32_CUSTOM           7004  // Rutilea ESP32 custom board
#define BOARD_FYSETC_E4               7005  // FYSETC E4
#define BOARD_PANDA_ZHU               7006  // Panda_ZHU
#define BOARD_PANDA_M4                7007  // Panda_M4
#define BOARD_MKS_TINYBEE             7008  // MKS TinyBee based on ESP32 (with I2S stepper stream)
#define BOARD_ENWI_ESPNP              7009  // enwi ESPNP based on ESP32 (with I2S stepper stream)

//
// SAMD51 ARM Cortex-M4
//

#define BOARD_AGCM4_RAMPS_144         7100  // RAMPS 1.4.4
#define BOARD_BRICOLEMON_V1_0         7101  // Bricolemon
#define BOARD_BRICOLEMON_LITE_V1_0    7102  // Bricolemon Lite

//
// SAMD21 ARM Cortex-M4
//

#define BOARD_MINITRONICS20           7103  // Minitronics v2.0

//
// Custom board
//

#define BOARD_CUSTOM                  9998  // Custom pins definition for development and/or rare boards

//
// Simulations
//

#define BOARD_SIMULATED               9999

#define _MB_1(B)  (defined(BOARD_##B) && MOTHERBOARD==BOARD_##B)
#define MB(V...)  DO(MB,||,V)<|MERGE_RESOLUTION|>--- conflicted
+++ resolved
@@ -381,12 +381,9 @@
 #define BOARD_ZONESTAR_ZM3E4V2        5064  // Zonestar ZM3E4 V2 (STM32F103VC)
 #define BOARD_ERYONE_ERY32_MINI       5065  // Eryone Ery32 mini (STM32F103VE)
 #define BOARD_PANDA_PI_V29            5066  // Panda Pi V2.9 - Standalone (STM32F103RC)
-<<<<<<< HEAD
 #define BOARD_AQUILA_X2_H32           5099  // Voxlab Aquila X2 H32 (HC32F46x)
-=======
 #define BOARD_SOVOL_V131              5067  // Sovol V1.3.1 (GD32F103RET6)
 #define BOARD_TRIGORILLA_V006         5068  // Trigorilla V0.0.6 (GD32F103RE)
->>>>>>> 27b82889
 
 //
 // ARM Cortex-M4F
