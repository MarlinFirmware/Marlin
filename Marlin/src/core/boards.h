--- conflicted
+++ resolved
@@ -425,14 +425,10 @@
 #define BOARD_MRR_ESPA                6001  // MRR ESPA based on ESP32 (native pins only)
 #define BOARD_MRR_ESPE                6002  // MRR ESPE based on ESP32 (with I2S stepper stream)
 #define BOARD_E4D_BOX                 6003  // E4d@BOX
-<<<<<<< HEAD
 #define BOARD_RESP32_CUSTOM           6004  // Rutilea ESP32 custom board
 #define BOARD_FYSETC_E4               6005  // FYSETC E4
-=======
-#define BOARD_FYSETC_E4               6004  // FYSETC E4
-#define BOARD_PANDA_ZHU               6005  // Panda_ZHU
-#define BOARD_PANDA_M4                6006  // Panda_M4
->>>>>>> 18a924d4
+#define BOARD_PANDA_ZHU               6006  // Panda_ZHU
+#define BOARD_PANDA_M4                6007  // Panda_M4
 
 //
 // SAMD51 ARM Cortex M4
