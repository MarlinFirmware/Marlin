--- conflicted
+++ resolved
@@ -339,21 +339,13 @@
 #define BOARD_BTT_BTT002_V1_0         4211  // BigTreeTech BTT002 v1.0 (STM32F407VG)
 #define BOARD_BTT_GTR_V1_0            4212  // BigTreeTech GTR v1.0 (STM32F407IGT)
 #define BOARD_LERDGE_K                4213  // Lerdge K (STM32F407ZG)
-<<<<<<< HEAD
 #define BOARD_LERDGE_S                4214  // Lerdge S (STM32F407VE)
 #define BOARD_LERDGE_X                4215  // Lerdge X (STM32F407VE)
 #define BOARD_VAKE403D                4216  // VAkE 403D (STM32F446VET6)
 #define BOARD_FYSETC_S6               4217  // FYSETC S6 board
 #define BOARD_FLYF407ZG               4218  // FLYF407ZG board (STM32F407ZG)
 #define BOARD_MKS_ROBIN2              4219  // MKS_ROBIN2 (STM32F407ZE)
-=======
-#define BOARD_LERDGE_X                4214  // Lerdge X (STM32F407VE)
-#define BOARD_VAKE403D                4215  // VAkE 403D (STM32F446VET6)
-#define BOARD_FYSETC_S6               4216  // FYSETC S6 board
-#define BOARD_FLYF407ZG               4217  // FLYF407ZG board (STM32F407ZG)
-#define BOARD_MKS_ROBIN2              4218  // MKS_ROBIN2 (STM32F407ZE)
-#define BOARD_BLACKPILL_F4x1          4219  // STM32F401CCU6 / STM32F411CEU6
->>>>>>> 427931f7
+#define BOARD_BLACKPILL_F4x1          4220  // STM32F401CCU6 / STM32F411CEU6
 
 //
 // ARM Cortex M7
