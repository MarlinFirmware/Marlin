--- conflicted
+++ resolved
@@ -311,22 +311,6 @@
 #define BOARD_BTT_SKR_MINI_E3_V1_0    4022  // BigTreeTech SKR Mini E3 (STM32F103RC)
 #define BOARD_BTT_SKR_MINI_E3_V1_2    4023  // BigTreeTech SKR Mini E3 V1.2 (STM32F103RC)
 #define BOARD_BTT_SKR_MINI_E3_V2_0    4024  // BigTreeTech SKR Mini E3 V2.0 (STM32F103RC)
-<<<<<<< HEAD
-#define BOARD_BTT_SKR_E3_DIP          4025  // BigTreeTech SKR E3 DIP V1.0 (STM32F103RC / STM32F103RE)
-#define BOARD_JGAURORA_A5S_A1         4026  // JGAurora A5S A1 (STM32F103ZET6)
-#define BOARD_FYSETC_AIO_II           4027  // FYSETC AIO_II
-#define BOARD_FYSETC_CHEETAH          4028  // FYSETC Cheetah
-#define BOARD_FYSETC_CHEETAH_V12      4029  // FYSETC Cheetah V1.2
-#define BOARD_LONGER3D_LK             4030  // Alfawise U20/U20+/U30 (Longer3D LK1/2) / STM32F103VET6
-#define BOARD_CCROBOT_MEEB_3DP        4031  // ccrobot-online.com MEEB_3DP (STM32F103RC)
-#define BOARD_CHITU3D_V5              4032  // Chitu3D TronXY X5SA V5 Board
-#define BOARD_CHITU3D_V6              4033  // Chitu3D TronXY X5SA V5 Board
-#define BOARD_CREALITY_V4             4034  // Creality v4.x (STM32F103RE)
-#define BOARD_CREALITY_V427           4035  // Creality v4.2.7 (STM32F103RE)
-#define BOARD_TRIGORILLA_PRO          4036  // Trigorilla Pro (STM32F103ZET6)
-#define BOARD_FLY_MINI                4037  // FLY MINI (STM32F103RCT6)
-#define BOARD_FLSUN_HISPEED           4038  // FLSUN HiSpeedV1 (STM32F103VET6)
-=======
 #define BOARD_BTT_SKR_MINI_MZ_V1_0    4025  // BigTreeTech SKR Mini MZ V1.0 (STM32F103RC)
 #define BOARD_BTT_SKR_E3_DIP          4026  // BigTreeTech SKR E3 DIP V1.0 (STM32F103RC / STM32F103RE)
 #define BOARD_JGAURORA_A5S_A1         4027  // JGAurora A5S A1 (STM32F103ZET6)
@@ -341,7 +325,7 @@
 #define BOARD_CREALITY_V427           4036  // Creality v4.2.7 (STM32F103RE)
 #define BOARD_TRIGORILLA_PRO          4037  // Trigorilla Pro (STM32F103ZET6)
 #define BOARD_FLY_MINI                4038  // FLY MINI (STM32F103RCT6)
->>>>>>> 7d64de64
+#define BOARD_FLSUN_HISPEED           4038  // FLSUN HiSpeedV1 (STM32F103VET6)
 
 //
 // ARM Cortex-M4F
