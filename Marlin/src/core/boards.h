--- conflicted
+++ resolved
@@ -432,37 +432,6 @@
 #define BOARD_LERDGE_K                5218  // Lerdge K (STM32F407ZG)
 #define BOARD_LERDGE_S                5219  // Lerdge S (STM32F407VE)
 #define BOARD_LERDGE_X                5220  // Lerdge X (STM32F407VE)
-<<<<<<< HEAD
-#define BOARD_VAKE403D                5221  // VAkE 403D (STM32F446VE)
-#define BOARD_FYSETC_S6               5222  // FYSETC S6 (STM32F446VE)
-#define BOARD_FYSETC_S6_V2_0          5223  // FYSETC S6 v2.0 (STM32F446VE)
-#define BOARD_FYSETC_SPIDER           5224  // FYSETC Spider (STM32F446VE)
-#define BOARD_FLYF407ZG               5225  // FLYmaker FLYF407ZG (STM32F407ZG)
-#define BOARD_MKS_ROBIN2              5226  // MKS Robin2 V1.0 (STM32F407ZE)
-#define BOARD_MKS_ROBIN_PRO_V2        5227  // MKS Robin Pro V2 (STM32F407VE)
-#define BOARD_MKS_ROBIN_NANO_V3       5228  // MKS Robin Nano V3 (STM32F407VG)
-#define BOARD_MKS_ROBIN_NANO_V3_1     5229  // MKS Robin Nano V3.1 (STM32F407VE)
-#define BOARD_MKS_MONSTER8_V1         5230  // MKS Monster8 V1 (STM32F407VE)
-#define BOARD_MKS_MONSTER8_V2         5231  // MKS Monster8 V2 (STM32F407VE)
-#define BOARD_ANET_ET4                5232  // ANET ET4 V1.x (STM32F407VG)
-#define BOARD_ANET_ET4P               5233  // ANET ET4P V1.x (STM32F407VG)
-#define BOARD_FYSETC_CHEETAH_V20      5234  // FYSETC Cheetah V2.0 (STM32F401RC)
-#define BOARD_TH3D_EZBOARD_V2         5235  // TH3D EZBoard v2.0 (STM32F405RG)
-#define BOARD_OPULO_LUMEN_REV3        5236  // Opulo Lumen PnP Controller REV3 (STM32F407VE / STM32F407VG)
-#define BOARD_MKS_ROBIN_NANO_V1_3_F4  5237  // MKS Robin Nano V1.3 and MKS Robin Nano-S V1.3 (STM32F407VE)
-#define BOARD_MKS_EAGLE               5238  // MKS Eagle (STM32F407VE)
-#define BOARD_ARTILLERY_RUBY          5239  // Artillery Ruby (STM32F401RC)
-#define BOARD_FYSETC_SPIDER_V2_2      5240  // FYSETC Spider V2.2 (STM32F446VE)
-#define BOARD_CREALITY_V24S1_301F4    5241  // Creality v2.4.S1_301F4 (STM32F401RC) as found in the Ender-3 S1 F4
-#define BOARD_OPULO_LUMEN_REV4        5242  // Opulo Lumen PnP Controller REV4 (STM32F407VE / STM32F407VG)
-#define BOARD_FYSETC_SPIDER_KING407   5243  // FYSETC Spider King407 (STM32F407ZG)
-#define BOARD_MKS_SKIPR_V1            5244  // MKS SKIPR v1.0 all-in-one board (STM32F407VE)
-#define BOARD_TRONXY_V10              5245  // TRONXY V10 (STM32F446ZE)
-#define BOARD_CREALITY_F401RE         5246  // Creality CR4NS200141C13 (STM32F401RE) as found in the Ender-5 S1
-#define BOARD_BLACKPILL_CUSTOM        5247  // Custom board based on STM32F401CDU6.
-#define BOARD_I3DBEEZ9_V1             5248  // I3DBEEZ9 V1 (STM32F407ZG)
-#define BOARD_MELLOW_FLY_E3_PRO_V3    5249  // Mellow FLY E3 Pro V3 (STM32F407VG)
-=======
 #define BOARD_FYSETC_S6               5221  // FYSETC S6 (STM32F446VE)
 #define BOARD_FYSETC_S6_V2_0          5222  // FYSETC S6 v2.0 (STM32F446VE)
 #define BOARD_FYSETC_SPIDER           5223  // FYSETC Spider (STM32F446VE)
@@ -490,7 +459,7 @@
 #define BOARD_CREALITY_F401RE         5245  // Creality CR4NS200141C13 (STM32F401RE) as found in the Ender-5 S1
 #define BOARD_BLACKPILL_CUSTOM        5246  // Custom board based on STM32F401CDU6.
 #define BOARD_I3DBEEZ9_V1             5247  // I3DBEEZ9 V1 (STM32F407ZG)
->>>>>>> f66323ec
+#define BOARD_MELLOW_FLY_E3_PRO_V3    5248  // Mellow FLY E3 Pro V3 (STM32F407VG)
 
 //
 // ARM Cortex-M7
