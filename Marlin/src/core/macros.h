--- conflicted
+++ resolved
@@ -371,35 +371,24 @@
     constexpr bool contains(const char *str, const char ch) {
       return *str == ch ? true : (*str ? contains(str + 1, ch) : false);
     }
-<<<<<<< HEAD
     // Find the last position of the specific character (should be called with findStringEnd)
-    constexpr const char* findLastPos(const char* str, const char ch) {
+    constexpr const char* findLastPos(const char *str, const char ch) {
       return *str == ch ? (str + 1) : findLastPos(str - 1, ch);
-=======
-    // Find the last position of the slash
-    constexpr const char* findLastSlashPos(const char *str) {
-      return *str == '/' ? (str + 1) : findLastSlashPos(str - 1);
->>>>>>> f587a4e3
     }
     // Compile-time evaluation of the last part of a file path
     // Typically used to shorten the path to file in compiled strings
     // CompileTimeString::baseName(__FILE__) returns "macros.h" and not /path/to/Marlin/src/core/macros.h
-<<<<<<< HEAD
-    constexpr const char* baseName(const char* str) {
+    constexpr const char* baseName(const char *str) {
       return contains(str, '/') ? findLastPos(findStringEnd(str), '/') : str;
     }
 
     // Find the first occurence of a character in a string (or return the last position in the string)
-    constexpr const char* findFirst(const char* str, const char ch) {
+    constexpr const char* findFirst(const char *str, const char ch) {
       return *str == ch || *str == 0 ? (str + 1) : findFirst(str + 1, ch);
     }
     // Compute the string length at compile time
-    constexpr unsigned stringLen(const char * str) {
+    constexpr unsigned stringLen(const char *str) {
       return *str == 0 ? 0 : 1 + stringLen(str + 1);
-=======
-    constexpr const char* baseName(const char *str) {
-      return containsSlash(str) ? findLastSlashPos(findStringEnd(str)) : str;
->>>>>>> f587a4e3
     }
   }
 
