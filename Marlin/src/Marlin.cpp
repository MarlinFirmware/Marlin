/**
 * Marlin 3D Printer Firmware
 * Copyright (C) 2019 MarlinFirmware [https://github.com/MarlinFirmware/Marlin]
 *
 * Based on Sprinter and grbl.
 * Copyright (C) 2011 Camiel Gubbels / Erik van der Zalm
 *
 * This program is free software: you can redistribute it and/or modify
 * it under the terms of the GNU General Public License as published by
 * the Free Software Foundation, either version 3 of the License, or
 * (at your option) any later version.
 *
 * This program is distributed in the hope that it will be useful,
 * but WITHOUT ANY WARRANTY; without even the implied warranty of
 * MERCHANTABILITY or FITNESS FOR A PARTICULAR PURPOSE.  See the
 * GNU General Public License for more details.
 *
 * You should have received a copy of the GNU General Public License
 * along with this program.  If not, see <http://www.gnu.org/licenses/>.
 *
 */

/**
 * About Marlin
 *
 * This firmware is a mashup between Sprinter and grbl.
 *  - https://github.com/kliment/Sprinter
 *  - https://github.com/grbl/grbl
 */

#include "Marlin.h"

#include "core/utility.h"
#include "lcd/ultralcd.h"
#include "module/motion.h"
#include "module/planner.h"
#include "module/stepper.h"
#include "module/endstops.h"
#include "module/probe.h"
#include "module/temperature.h"
#include "sd/cardreader.h"
#include "module/configuration_store.h"
#include "module/printcounter.h" // PrintCounter or Stopwatch
#include "feature/closedloop.h"

#include "HAL/shared/Delay.h"

#include "module/stepper_indirection.h"

#ifdef ARDUINO
  #include <pins_arduino.h>
#endif
#include <math.h>
#include "libs/nozzle.h"

#include "gcode/gcode.h"
#include "gcode/parser.h"
#include "gcode/queue.h"

#if ENABLED(HOST_ACTION_COMMANDS)
  #include "feature/host_actions.h"
#endif

#if HAS_BUZZER && DISABLED(LCD_USE_I2C_BUZZER)
  #include "libs/buzzer.h"
#endif

#if ENABLED(DIGIPOT_I2C)
  #include "feature/digipot/digipot.h"
#endif

#if ENABLED(MIXING_EXTRUDER)
  #include "feature/mixing.h"
#endif

#if ENABLED(BEZIER_CURVE_SUPPORT)
  #include "module/planner_bezier.h"
#endif

#if ENABLED(MAX7219_DEBUG)
  #include "feature/Max7219_Debug_LEDs.h"
#endif

#if HAS_COLOR_LEDS
  #include "feature/leds/leds.h"
#endif

#if ENABLED(BLTOUCH)
  #include "feature/bltouch.h"
#endif

#if HAS_SERVOS
  #include "module/servo.h"
#endif

#if HAS_DIGIPOTSS
  #include <SPI.h>
#endif

#if ENABLED(DAC_STEPPER_CURRENT)
  #include "feature/dac/stepper_dac.h"
#endif

#if ENABLED(EXPERIMENTAL_I2CBUS)
  #include "feature/twibus.h"
  TWIBus i2c;
#endif

#if ENABLED(I2C_POSITION_ENCODERS)
  #include "feature/I2CPositionEncoder.h"
#endif

#if HAS_TRINAMIC
  #include "feature/tmc_util.h"
#endif

#if ENABLED(SDSUPPORT)
  CardReader card;
#endif

#if ENABLED(G38_PROBE_TARGET)
  uint8_t G38_move; // = 0
  bool G38_did_trigger; // = false
#endif

#if ENABLED(DELTA)
  #include "module/delta.h"
#elif IS_SCARA
  #include "module/scara.h"
#endif

#if HAS_LEVELING
  #include "feature/bedlevel/bedlevel.h"
#endif

#if BOTH(ADVANCED_PAUSE_FEATURE, PAUSE_PARK_NO_STEPPER_TIMEOUT)
  #include "feature/pause.h"
#endif

#if ENABLED(POWER_LOSS_RECOVERY)
  #include "feature/power_loss_recovery.h"
#endif

#if HAS_FILAMENT_SENSOR
  #include "feature/runout.h"
#endif

#if ENABLED(TEMP_STAT_LEDS)
  #include "feature/leds/tempstat.h"
#endif

#if HAS_CASE_LIGHT
  #include "feature/caselight.h"
#endif

#if HAS_FANMUX
  #include "feature/fanmux.h"
#endif

#if DO_SWITCH_EXTRUDER || ANY(SWITCHING_NOZZLE, PARKING_EXTRUDER, MAGNETIC_PARKING_EXTRUDER)
  #include "module/tool_change.h"
#endif

#if ENABLED(USE_CONTROLLER_FAN)
  #include "feature/controllerfan.h"
#endif

#if ENABLED(PRUSA_MMU2)
  #include "feature/prusa_MMU2/mmu2.h"
#endif

#if ENABLED(EXTENSIBLE_UI)
  #include "lcd/extensible_ui/ui_api.h"
#endif

#if HAS_DRIVER(L6470)
  #include "libs/L6470/L6470_Marlin.h"
#endif

bool Running = true;

#if ENABLED(TEMPERATURE_UNITS_SUPPORT)
  TempUnit input_temp_units = TEMPUNIT_C;
#endif

// For M109 and M190, this flag may be cleared (by M108) to exit the wait loop
bool wait_for_heatup = true;

// For M0/M1, this flag may be cleared (by M108) to exit the wait-for-user loop
#if HAS_RESUME_CONTINUE
  bool wait_for_user; // = false;
#endif

#if HAS_AUTO_REPORTING || ENABLED(HOST_KEEPALIVE_FEATURE)
  bool suspend_auto_report; // = false
#endif

// Inactivity shutdown
millis_t max_inactive_time, // = 0
         stepper_inactive_time = (DEFAULT_STEPPER_DEACTIVE_TIME) * 1000UL;

#if PIN_EXISTS(CHDK)
  extern millis_t chdk_timeout;
#endif

#if ENABLED(I2C_POSITION_ENCODERS)
  I2CPositionEncodersMgr I2CPEM;
#endif

/**
 * ***************************************************************************
 * ******************************** FUNCTIONS ********************************
 * ***************************************************************************
 */

void setup_killpin() {
  #if HAS_KILL
    SET_INPUT_PULLUP(KILL_PIN);
  #endif
}

void setup_powerhold() {
  #if HAS_SUICIDE
    OUT_WRITE(SUICIDE_PIN, HIGH);
  #endif
  #if HAS_POWER_SWITCH
    #if ENABLED(PS_DEFAULT_OFF)
      powersupply_on = true;  PSU_OFF();
    #else
      powersupply_on = false; PSU_ON();
    #endif
  #endif
}

/**
 * Stepper Reset (RigidBoard, et.al.)
 */
#if HAS_STEPPER_RESET
  void disableStepperDrivers() { OUT_WRITE(STEPPER_RESET_PIN, LOW); } // Drive down to keep motor driver chips in reset
  void enableStepperDrivers()  { SET_INPUT(STEPPER_RESET_PIN); }      // Set to input, allowing pullups to pull the pin high
#endif

#if ENABLED(EXPERIMENTAL_I2CBUS) && I2C_SLAVE_ADDRESS > 0

  void i2c_on_receive(int bytes) { // just echo all bytes received to serial
    i2c.receive(bytes);
  }

  void i2c_on_request() {          // just send dummy data for now
    i2c.reply("Hello World!\n");
  }

#endif

/**
 * Sensitive pin test for M42, M226
 */

#include "pins/sensitive_pins.h"

bool pin_is_protected(const pin_t pin) {
  static const pin_t sensitive_pins[] PROGMEM = SENSITIVE_PINS;
  for (uint8_t i = 0; i < COUNT(sensitive_pins); i++) {
    pin_t sensitive_pin;
    memcpy_P(&sensitive_pin, &sensitive_pins[i], sizeof(pin_t));
    if (pin == sensitive_pin) return true;
  }
  return false;
}

void protected_pin_err() {
  SERIAL_ERROR_MSG(MSG_ERR_PROTECTED_PIN);
}

void quickstop_stepper() {
  planner.quick_stop();
  planner.synchronize();
  set_current_from_steppers_for_axis(ALL_AXES);
  sync_plan_position();
}

void enable_all_steppers() {
  #if ENABLED(AUTO_POWER_CONTROL)
    powerManager.power_on();
  #endif
  enable_X();
  enable_Y();
  enable_Z();
  enable_E0();
  enable_E1();
  enable_E2();
  enable_E3();
  enable_E4();
  enable_E5();
}

void disable_e_steppers() {
  disable_E0();
  disable_E1();
  disable_E2();
  disable_E3();
  disable_E4();
  disable_E5();
}

void disable_e_stepper(const uint8_t e) {
  switch (e) {
    case 0: disable_E0(); break;
    case 1: disable_E1(); break;
    case 2: disable_E2(); break;
    case 3: disable_E3(); break;
    case 4: disable_E4(); break;
    case 5: disable_E5(); break;
  }
}

void disable_all_steppers() {
  disable_X();
  disable_Y();
  disable_Z();
  disable_e_steppers();
}

#if HAS_FILAMENT_SENSOR

  void event_filament_runout() {

    #if ENABLED(ADVANCED_PAUSE_FEATURE)
      if (did_pause_print) return;  // Action already in progress. Purge triggered repeated runout.
    #endif

    #if ENABLED(EXTENSIBLE_UI)
      ExtUI::onFilamentRunout(ExtUI::getActiveTool());
    #endif

    #if EITHER(HOST_PROMPT_SUPPORT, HOST_ACTION_COMMANDS)
      const char tool = '0'
        #if NUM_RUNOUT_SENSORS > 1
          + active_extruder
        #endif
      ;
    #endif

    //action:out_of_filament
    #if ENABLED(HOST_PROMPT_SUPPORT)
      host_prompt_reason = PROMPT_FILAMENT_RUNOUT;
      host_action_prompt_end();
      host_action_prompt_begin(PSTR("FilamentRunout T"), false);
      SERIAL_CHAR(tool);
      SERIAL_EOL();
      host_action_prompt_show();
    #endif

    const bool run_runout_script = !runout.host_handling;

    #if ENABLED(HOST_ACTION_COMMANDS)
      if (run_runout_script
        && ( strstr(FILAMENT_RUNOUT_SCRIPT, "M600")
          || strstr(FILAMENT_RUNOUT_SCRIPT, "M125")
          #if ENABLED(ADVANCED_PAUSE_FEATURE)
            || strstr(FILAMENT_RUNOUT_SCRIPT, "M25")
          #endif
        )
      ) {
        host_action_paused(false);
      }
      else {
        // Legacy Repetier command for use until newer version supports standard dialog
        // To be removed later when pause command also triggers dialog
        #ifdef ACTION_ON_FILAMENT_RUNOUT
          host_action(PSTR(ACTION_ON_FILAMENT_RUNOUT " T"), false);
          SERIAL_CHAR(tool);
          SERIAL_EOL();
        #endif

        host_action_pause(false);
      }
      SERIAL_ECHOPGM(" " ACTION_REASON_ON_FILAMENT_RUNOUT " ");
      SERIAL_CHAR(tool);
      SERIAL_EOL();
    #endif // HOST_ACTION_COMMANDS

    if (run_runout_script)
      enqueue_and_echo_commands_P(PSTR(FILAMENT_RUNOUT_SCRIPT));
  }

#endif // HAS_FILAMENT_SENSOR

#if ENABLED(G29_RETRY_AND_RECOVER)

  void event_probe_failure() {
    #ifdef ACTION_ON_G29_FAILURE
      host_action(PSTR(ACTION_ON_G29_FAILURE));
    #endif
    #ifdef G29_FAILURE_COMMANDS
      gcode.process_subcommands_now_P(PSTR(G29_FAILURE_COMMANDS));
    #endif
    #if ENABLED(G29_HALT_ON_FAILURE)
      #ifdef ACTION_ON_CANCEL
        host_action_cancel();
      #endif
      kill(PSTR(MSG_ERR_PROBING_FAILED));
    #endif
  }

  void event_probe_recover() {
    #if ENABLED(HOST_PROMPT_SUPPORT)
      host_prompt_do(PROMPT_INFO, PSTR("G29 Retrying"));
    #endif
    #ifdef ACTION_ON_G29_RECOVER
      host_action(PSTR(ACTION_ON_G29_RECOVER));
    #endif
    #ifdef G29_RECOVER_COMMANDS
      gcode.process_subcommands_now_P(PSTR(G29_RECOVER_COMMANDS));
    #endif
  }

#endif

/**
 * Manage several activities:
 *  - Check for Filament Runout
 *  - Keep the command buffer full
 *  - Check for maximum inactive time between commands
 *  - Check for maximum inactive time between stepper commands
 *  - Check if CHDK_PIN needs to go LOW
 *  - Check for KILL button held down
 *  - Check for HOME button held down
 *  - Check if cooling fan needs to be switched on
 *  - Check if an idle but hot extruder needs filament extruded (EXTRUDER_RUNOUT_PREVENT)
 *  - Pulse FET_SAFETY_PIN if it exists
 */

void manage_inactivity(const bool ignore_stepper_queue/*=false*/) {

  #if HAS_FILAMENT_SENSOR
    runout.run();
  #endif

  if (commands_in_queue < BUFSIZE) get_available_commands();

  const millis_t ms = millis();

  if (max_inactive_time && ELAPSED(ms, gcode.previous_move_ms + max_inactive_time)) {
    SERIAL_ERROR_START();
    SERIAL_ECHOLNPAIR(MSG_KILL_INACTIVE_TIME, parser.command_ptr);
    kill();
  }

  // Prevent steppers timing-out in the middle of M600
  #if BOTH(ADVANCED_PAUSE_FEATURE, PAUSE_PARK_NO_STEPPER_TIMEOUT)
    #define MOVE_AWAY_TEST !did_pause_print
  #else
    #define MOVE_AWAY_TEST true
  #endif

  if (stepper_inactive_time) {
    static bool already_shutdown_steppers; // = false
    if (planner.has_blocks_queued())
      gcode.reset_stepper_timeout();
    else if (MOVE_AWAY_TEST && !ignore_stepper_queue && ELAPSED(ms, gcode.previous_move_ms + stepper_inactive_time)) {
      if (!already_shutdown_steppers) {
        already_shutdown_steppers = true;  // L6470 SPI will consume 99% of free time without this
        #if ENABLED(DISABLE_INACTIVE_X)
          disable_X();
        #endif
        #if ENABLED(DISABLE_INACTIVE_Y)
          disable_Y();
        #endif
        #if ENABLED(DISABLE_INACTIVE_Z)
          disable_Z();
        #endif
        #if ENABLED(DISABLE_INACTIVE_E)
          disable_e_steppers();
        #endif
        #if HAS_LCD_MENU && ENABLED(AUTO_BED_LEVELING_UBL)
          if (ubl.lcd_map_control) {
            ubl.lcd_map_control = false;
            ui.defer_status_screen(false);
          }
        #endif
      }
    }
    else
      already_shutdown_steppers = false;
  }

  #if PIN_EXISTS(CHDK) // Check if pin should be set to LOW (after M240 set it HIGH)
    if (chdk_timeout && ELAPSED(ms, chdk_timeout)) {
      chdk_timeout = 0;
      WRITE(CHDK_PIN, LOW);
    }
  #endif

  #if HAS_KILL

    // Check if the kill button was pressed and wait just in case it was an accidental
    // key kill key press
    // -------------------------------------------------------------------------------
    static int killCount = 0;   // make the inactivity button a bit less responsive
    const int KILL_DELAY = 750;
    if (!READ(KILL_PIN))
      killCount++;
    else if (killCount > 0)
      killCount--;

    // Exceeded threshold and we can confirm that it was not accidental
    // KILL the machine
    // ----------------------------------------------------------------
    if (killCount >= KILL_DELAY) {
      SERIAL_ERROR_MSG(MSG_KILL_BUTTON);
      kill();
    }
  #endif

  #if HAS_HOME
    // Check to see if we have to home, use poor man's debouncer
    // ---------------------------------------------------------
    static int homeDebounceCount = 0;   // poor man's debouncing count
    const int HOME_DEBOUNCE_DELAY = 2500;
    if (!IS_SD_PRINTING() && !READ(HOME_PIN)) {
      if (!homeDebounceCount) {
        enqueue_and_echo_commands_P(PSTR("G28"));
        LCD_MESSAGEPGM(MSG_AUTO_HOME);
      }
      if (homeDebounceCount < HOME_DEBOUNCE_DELAY)
        homeDebounceCount++;
      else
        homeDebounceCount = 0;
    }
  #endif

  #if ENABLED(USE_CONTROLLER_FAN)
    controllerfan_update(); // Check if fan should be turned on to cool stepper drivers down
  #endif

  #if ENABLED(AUTO_POWER_CONTROL)
    powerManager.check();
  #endif

  #if ENABLED(EXTRUDER_RUNOUT_PREVENT)
    if (thermalManager.degHotend(active_extruder) > EXTRUDER_RUNOUT_MINTEMP
      && ELAPSED(ms, gcode.previous_move_ms + (EXTRUDER_RUNOUT_SECONDS) * 1000UL)
      && !planner.has_blocks_queued()
    ) {
      #if ENABLED(SWITCHING_EXTRUDER)
        bool oldstatus;
        switch (active_extruder) {
          default: oldstatus = E0_ENABLE_READ; enable_E0(); break;
          #if E_STEPPERS > 1
            case 2: case 3: oldstatus = E1_ENABLE_READ; enable_E1(); break;
            #if E_STEPPERS > 2
              case 4: case 5: oldstatus = E2_ENABLE_READ; enable_E2(); break;
            #endif // E_STEPPERS > 2
          #endif // E_STEPPERS > 1
        }
      #else // !SWITCHING_EXTRUDER
        bool oldstatus;
        switch (active_extruder) {
          default: oldstatus = E0_ENABLE_READ; enable_E0(); break;
          #if E_STEPPERS > 1
            case 1: oldstatus = E1_ENABLE_READ; enable_E1(); break;
            #if E_STEPPERS > 2
              case 2: oldstatus = E2_ENABLE_READ; enable_E2(); break;
              #if E_STEPPERS > 3
                case 3: oldstatus = E3_ENABLE_READ; enable_E3(); break;
                #if E_STEPPERS > 4
                  case 4: oldstatus = E4_ENABLE_READ; enable_E4(); break;
                  #if E_STEPPERS > 5
                    case 5: oldstatus = E5_ENABLE_READ; enable_E5(); break;
                  #endif // E_STEPPERS > 5
                #endif // E_STEPPERS > 4
              #endif // E_STEPPERS > 3
            #endif // E_STEPPERS > 2
          #endif // E_STEPPERS > 1
        }
      #endif // !SWITCHING_EXTRUDER

      const float olde = current_position[E_AXIS];
      current_position[E_AXIS] += EXTRUDER_RUNOUT_EXTRUDE;
      planner.buffer_line(current_position, MMM_TO_MMS(EXTRUDER_RUNOUT_SPEED), active_extruder);
      current_position[E_AXIS] = olde;
      planner.set_e_position_mm(olde);
      planner.synchronize();

      #if ENABLED(SWITCHING_EXTRUDER)
        switch (active_extruder) {
          default: oldstatus = E0_ENABLE_WRITE(oldstatus); break;
          #if E_STEPPERS > 1
            case 2: case 3: oldstatus = E1_ENABLE_WRITE(oldstatus); break;
            #if E_STEPPERS > 2
              case 4: case 5: oldstatus = E2_ENABLE_WRITE(oldstatus); break;
            #endif // E_STEPPERS > 2
          #endif // E_STEPPERS > 1
        }
      #else // !SWITCHING_EXTRUDER
        switch (active_extruder) {
          case 0: E0_ENABLE_WRITE(oldstatus); break;
          #if E_STEPPERS > 1
            case 1: E1_ENABLE_WRITE(oldstatus); break;
            #if E_STEPPERS > 2
              case 2: E2_ENABLE_WRITE(oldstatus); break;
              #if E_STEPPERS > 3
                case 3: E3_ENABLE_WRITE(oldstatus); break;
                #if E_STEPPERS > 4
                  case 4: E4_ENABLE_WRITE(oldstatus); break;
                  #if E_STEPPERS > 5
                    case 5: E5_ENABLE_WRITE(oldstatus); break;
                  #endif // E_STEPPERS > 5
                #endif // E_STEPPERS > 4
              #endif // E_STEPPERS > 3
            #endif // E_STEPPERS > 2
          #endif // E_STEPPERS > 1
        }
      #endif // !SWITCHING_EXTRUDER

      gcode.reset_stepper_timeout();
    }
  #endif // EXTRUDER_RUNOUT_PREVENT

  #if ENABLED(DUAL_X_CARRIAGE)
    // handle delayed move timeout
    if (delayed_move_time && ELAPSED(ms, delayed_move_time + 1000UL) && IsRunning()) {
      // travel moves have been received so enact them
      delayed_move_time = 0xFFFFFFFFUL; // force moves to be done
      set_destination_from_current();
      prepare_move_to_destination();
    }
  #endif

  #if ENABLED(TEMP_STAT_LEDS)
    handle_status_leds();
  #endif

  #if ENABLED(MONITOR_DRIVER_STATUS)
    monitor_tmc_driver();
  #endif

  #if ENABLED(MONITOR_L6470_DRIVER_STATUS)
    L6470.monitor_driver();
  #endif

  // Limit check_axes_activity frequency to 10Hz
  static millis_t next_check_axes_ms = 0;
  if (ELAPSED(ms, next_check_axes_ms)) {
    planner.check_axes_activity();
    next_check_axes_ms = ms + 100UL;
  }

  #if PIN_EXISTS(FET_SAFETY)
    static millis_t FET_next;
    if (ELAPSED(ms, FET_next)) {
      FET_next = ms + FET_SAFETY_DELAY;  // 2uS pulse every FET_SAFETY_DELAY mS
      OUT_WRITE(FET_SAFETY_PIN, !FET_SAFETY_INVERTED);
      DELAY_US(2);
      WRITE(FET_SAFETY_PIN, FET_SAFETY_INVERTED);
    }
  #endif
}

/**
 * Standard idle routine keeps the machine alive
 */
void idle(
  #if ENABLED(ADVANCED_PAUSE_FEATURE)
    bool no_stepper_sleep/*=false*/
  #endif
) {
  #if ENABLED(MAX7219_DEBUG)
    max7219.idle_tasks();
  #endif

  ui.update();

  #if ENABLED(HOST_KEEPALIVE_FEATURE)
    gcode.host_keepalive();
  #endif

  manage_inactivity(
    #if ENABLED(ADVANCED_PAUSE_FEATURE)
      no_stepper_sleep
    #endif
  );

  thermalManager.manage_heater();

  #if ENABLED(PRINTCOUNTER)
    print_job_timer.tick();
  #endif

  #if HAS_BUZZER && DISABLED(LCD_USE_I2C_BUZZER)
    buzzer.tick();
  #endif

  #if ENABLED(I2C_POSITION_ENCODERS)
    static millis_t i2cpem_next_update_ms;
    if (planner.has_blocks_queued() && ELAPSED(millis(), i2cpem_next_update_ms)) {
      I2CPEM.update();
      i2cpem_next_update_ms = millis() + I2CPE_MIN_UPD_TIME_MS;
    }
  #endif

  #ifdef HAL_IDLETASK
    HAL_idletask();
  #endif

  #if HAS_AUTO_REPORTING
    if (!suspend_auto_report) {
      #if ENABLED(AUTO_REPORT_TEMPERATURES)
        thermalManager.auto_report_temperatures();
      #endif
      #if ENABLED(AUTO_REPORT_SD_STATUS)
        card.auto_report_sd_status();
      #endif
    }
  #endif

  #if ENABLED(USB_FLASH_DRIVE_SUPPORT)
    Sd2Card::idle();
  #endif

  #if ENABLED(PRUSA_MMU2)
    mmu2.mmu_loop();
  #endif
}

/**
 * Kill all activity and lock the machine.
 * After this the machine will need to be reset.
 */
void kill(PGM_P const lcd_msg/*=NULL*/) {
  thermalManager.disable_all_heaters();

  SERIAL_ERROR_MSG(MSG_ERR_KILLED);

  #if HAS_SPI_LCD || ENABLED(EXTENSIBLE_UI)
    ui.kill_screen(lcd_msg ? lcd_msg : PSTR(MSG_KILLED));
  #else
    UNUSED(lcd_msg);
  #endif

  #ifdef ACTION_ON_KILL
    host_action_kill();
  #endif

  minkill();
}

void minkill() {

  // Wait a short time (allows messages to get out before shutting down.
  for (int i = 1000; i--;) DELAY_US(600);

  cli(); // Stop interrupts

  // Wait to ensure all interrupts stopped
  for (int i = 1000; i--;) DELAY_US(250);

  thermalManager.disable_all_heaters(); // turn off heaters again

  #if HAS_POWER_SWITCH
    PSU_OFF();
  #endif

  #if HAS_SUICIDE
    suicide();
  #endif

  #if HAS_KILL

    // Wait for kill to be released
    while (!READ(KILL_PIN)) {
      #if ENABLED(USE_WATCHDOG)
        watchdog_reset();
      #endif
    }

    // Wait for kill to be pressed
    while (READ(KILL_PIN)) {
      #if ENABLED(USE_WATCHDOG)
        watchdog_reset();
      #endif
    }

    void(*resetFunc)(void) = 0; // Declare resetFunc() at address 0
    resetFunc();                // Jump to address 0

  #else // !HAS_KILL

    for (;;) {
      #if ENABLED(USE_WATCHDOG)
        watchdog_reset();
      #endif
    } // Wait for reset

  #endif // !HAS_KILL
}

/**
 * Turn off heaters and stop the print in progress
 * After a stop the machine may be resumed with M999
 */
void stop() {
  thermalManager.disable_all_heaters(); // 'unpause' taken care of in here
  print_job_timer.stop();

  #if ENABLED(PROBING_FANS_OFF)
    if (thermalManager.fans_paused) thermalManager.set_fans_paused(false); // put things back the way they were
  #endif

  if (IsRunning()) {
    Stopped_gcode_LastN = gcode_LastN; // Save last g_code for restart
    SERIAL_ERROR_MSG(MSG_ERR_STOPPED);
    LCD_MESSAGEPGM(MSG_STOPPED);
    safe_delay(350);       // allow enough time for messages to get out before stopping
    Running = false;
  }
}

/**
 * Marlin entry-point: Set up before the program loop
 *  - Set up the kill pin, filament runout, power hold
 *  - Start the serial port
 *  - Print startup messages and diagnostics
 *  - Get EEPROM or default settings
 *  - Initialize managers for:
 *    • temperature
 *    • planner
 *    • watchdog
 *    • stepper
 *    • photo pin
 *    • servos
 *    • LCD controller
 *    • Digipot I2C
 *    • Z probe sled
 *    • status LEDs
 */
void setup() {

  #ifdef HAL_INIT
    HAL_init();
  #endif

  #if HAS_DRIVER(L6470)
    L6470.init();         // setup SPI and then init chips
  #endif

  #if ENABLED(MAX7219_DEBUG)
    max7219.init();
  #endif

  #if ENABLED(DISABLE_DEBUG)
    // Disable any hardware debug to free up pins for IO
    #ifdef JTAGSWD_DISABLE
      JTAGSWD_DISABLE();
    #elif defined(JTAG_DISABLE)
      JTAG_DISABLE();
    #else
      #error "DISABLE_DEBUG is not supported for the selected MCU/Board"
    #endif
  #elif ENABLED(DISABLE_JTAG)
    // Disable JTAG to free up pins for IO
    #ifdef JTAG_DISABLE
      JTAG_DISABLE();
    #else
      #error "DISABLE_JTAG is not supported for the selected MCU/Board"
    #endif
  #endif

  #if HAS_FILAMENT_SENSOR
    runout.setup();
  #endif

  setup_killpin();

  setup_powerhold();

  #if HAS_STEPPER_RESET
    disableStepperDrivers();
  #endif

  #if NUM_SERIAL > 0
    MYSERIAL0.begin(BAUDRATE);
    #if NUM_SERIAL > 1
      MYSERIAL1.begin(BAUDRATE);
    #endif
  #endif

  #if NUM_SERIAL > 0
    uint32_t serial_connect_timeout = millis() + 1000UL;
    while (!MYSERIAL0 && PENDING(millis(), serial_connect_timeout)) { /*nada*/ }
    #if NUM_SERIAL > 1
      serial_connect_timeout = millis() + 1000UL;
      while (!MYSERIAL1 && PENDING(millis(), serial_connect_timeout)) { /*nada*/ }
    #endif
  #endif

  SERIAL_ECHOLNPGM("start");
  SERIAL_ECHO_START();

  #if TMC_HAS_SPI
    #if DISABLED(TMC_USE_SW_SPI)
      SPI.begin();
    #endif
    tmc_init_cs_pins();
  #endif
  #if HAS_DRIVER(TMC2208)
    tmc2208_serial_begin();
  #endif

  #ifdef BOARD_INIT
    BOARD_INIT();
  #endif

  // Check startup - does nothing if bootloader sets MCUSR to 0
  byte mcu = HAL_get_reset_source();
  if (mcu &  1) SERIAL_ECHOLNPGM(MSG_POWERUP);
  if (mcu &  2) SERIAL_ECHOLNPGM(MSG_EXTERNAL_RESET);
  if (mcu &  4) SERIAL_ECHOLNPGM(MSG_BROWNOUT_RESET);
  if (mcu &  8) SERIAL_ECHOLNPGM(MSG_WATCHDOG_RESET);
  if (mcu & 32) SERIAL_ECHOLNPGM(MSG_SOFTWARE_RESET);
  HAL_clear_reset_source();

  SERIAL_ECHOPGM(MSG_MARLIN);
  SERIAL_CHAR(' ');
  SERIAL_ECHOLNPGM(SHORT_BUILD_VERSION);
  SERIAL_EOL();

  #if defined(STRING_DISTRIBUTION_DATE) && defined(STRING_CONFIG_H_AUTHOR)
    SERIAL_ECHO_START();
    SERIAL_ECHOPGM(MSG_CONFIGURATION_VER);
    SERIAL_ECHOPGM(STRING_DISTRIBUTION_DATE);
    SERIAL_ECHOLNPGM(MSG_AUTHOR STRING_CONFIG_H_AUTHOR);
    SERIAL_ECHO_MSG("Compiled: " __DATE__);
  #endif

  SERIAL_ECHO_START();
  SERIAL_ECHOLNPAIR(MSG_FREE_MEMORY, freeMemory(), MSG_PLANNER_BUFFER_BYTES, (int)sizeof(block_t) * (BLOCK_BUFFER_SIZE));

  queue_setup();

<<<<<<< HEAD
  // Initialize UI prior to reading EEPROM, as
  // the loading EEPROM calls upon the UI to
  // load UI related settings

  ui.init();
  ui.reset_status();

  #if HAS_SPI_LCD && ENABLED(SHOW_BOOTSCREEN)
    ui.show_bootscreen();
=======
  #if ENABLED(SDIO_SUPPORT) && SD_DETECT_PIN == -1
    // Auto-mount the SD for EEPROM.dat emulation
    if (!card.isDetected()) card.initsd();
>>>>>>> e5438a9a
  #endif

  // Load data from EEPROM if available (or use defaults)
  // This also updates variables in the planner, elsewhere
  (void)settings.load();

  #if HAS_M206_COMMAND
    // Initialize current position based on home_offset
    LOOP_XYZ(a) current_position[a] += home_offset[a];
  #endif

  // Vital to init stepper/planner equivalent for current_position
  sync_plan_position();

  thermalManager.init();    // Initialize temperature loop

  print_job_timer.init();   // Initial setup of print job timer

  endstops.init();          // Init endstops and pullups

  stepper.init();           // Init stepper. This enables interrupts!

  #if HAS_SERVOS
    servo_init();
  #endif

  #if HAS_Z_SERVO_PROBE
    servo_probe_init();
  #endif

  #if HAS_PHOTOGRAPH
    OUT_WRITE(PHOTOGRAPH_PIN, LOW);
  #endif

  #if ENABLED(SPINDLE_LASER_ENABLE)
    OUT_WRITE(SPINDLE_LASER_ENA_PIN, !SPINDLE_LASER_ENABLE_INVERT);  // init spindle to off
    #if SPINDLE_DIR_CHANGE
      OUT_WRITE(SPINDLE_DIR_PIN, SPINDLE_INVERT_DIR ? 255 : 0);  // init rotation to clockwise (M3)
    #endif
    #if ENABLED(SPINDLE_LASER_PWM) && defined(SPINDLE_LASER_PWM_PIN) && SPINDLE_LASER_PWM_PIN >= 0
      SET_PWM(SPINDLE_LASER_PWM_PIN);
      analogWrite(SPINDLE_LASER_PWM_PIN, SPINDLE_LASER_PWM_INVERT ? 255 : 0);  // set to lowest speed
    #endif
  #endif

  #if HAS_BED_PROBE
    endstops.enable_z_probe(false);
  #endif

  #if ENABLED(USE_CONTROLLER_FAN)
    SET_OUTPUT(CONTROLLER_FAN_PIN);
  #endif

  #if HAS_STEPPER_RESET
    enableStepperDrivers();
  #endif

  #if ENABLED(DIGIPOT_I2C)
    digipot_i2c_init();
  #endif

  #if ENABLED(DAC_STEPPER_CURRENT)
    dac_init();
  #endif

  #if EITHER(Z_PROBE_SLED, SOLENOID_PROBE) && HAS_SOLENOID_1
    OUT_WRITE(SOL1_PIN, LOW); // OFF
  #endif

  #if HAS_HOME
    SET_INPUT_PULLUP(HOME_PIN);
  #endif

  #if PIN_EXISTS(STAT_LED_RED)
    OUT_WRITE(STAT_LED_RED_PIN, LOW); // OFF
  #endif

  #if PIN_EXISTS(STAT_LED_BLUE)
    OUT_WRITE(STAT_LED_BLUE_PIN, LOW); // OFF
  #endif

  #if HAS_COLOR_LEDS
    leds.setup();
  #endif

  #if HAS_CASE_LIGHT
    #if DISABLED(CASE_LIGHT_USE_NEOPIXEL)
      if (PWM_PIN(CASE_LIGHT_PIN)) SET_PWM(CASE_LIGHT_PIN); else SET_OUTPUT(CASE_LIGHT_PIN);
    #endif
    update_case_light();
  #endif

  #if ENABLED(MK2_MULTIPLEXER)
    SET_OUTPUT(E_MUX0_PIN);
    SET_OUTPUT(E_MUX1_PIN);
    SET_OUTPUT(E_MUX2_PIN);
  #endif

  #if HAS_FANMUX
    fanmux_init();
  #endif

  #if ENABLED(MIXING_EXTRUDER)
    mixer.init();
  #endif

  #if ENABLED(BLTOUCH)
    bltouch.init();
  #endif

  #if ENABLED(I2C_POSITION_ENCODERS)
    I2CPEM.init();
  #endif

  #if ENABLED(EXPERIMENTAL_I2CBUS) && I2C_SLAVE_ADDRESS > 0
    i2c.onReceive(i2c_on_receive);
    i2c.onRequest(i2c_on_request);
  #endif

  #if DO_SWITCH_EXTRUDER
    move_extruder_servo(0);   // Initialize extruder servo
  #endif

  #if ENABLED(SWITCHING_NOZZLE)
    // Initialize nozzle servo(s)
    #if SWITCHING_NOZZLE_TWO_SERVOS
      lower_nozzle(0);
      raise_nozzle(1);
    #else
      move_nozzle_servo(0);
    #endif
  #endif

  #if ENABLED(MAGNETIC_PARKING_EXTRUDER)
    mpe_settings_init();
  #endif

  #if ENABLED(PARKING_EXTRUDER)
    pe_solenoid_init();
  #endif

  #if ENABLED(POWER_LOSS_RECOVERY)
    recovery.check();
  #endif

  #if ENABLED(USE_WATCHDOG)
    watchdog_init();          // Reinit watchdog after HAL_get_reset_source call
  #endif

  #if ENABLED(EXTERNAL_CLOSED_LOOP_CONTROLLER)
    init_closedloop();
  #endif

  #if ENABLED(SDSUPPORT) && DISABLED(ULTRA_LCD)
    card.beginautostart();
  #endif

  #if HAS_TRINAMIC && DISABLED(PS_DEFAULT_OFF)
    test_tmc_connection(true, true, true, true);
  #endif

  #if ENABLED(PRUSA_MMU2)
    mmu2.init();
  #endif
}

/**
 * The main Marlin program loop
 *
 *  - Save or log commands to SD
 *  - Process available commands (if not saving)
 *  - Call endstop manager
 *  - Call inactivity manager
 */
void loop() {

  for (;;) {

    #if ENABLED(SDSUPPORT)
      card.checkautostart();

      if (card.flag.abort_sd_printing) {
        card.stopSDPrint(
          #if SD_RESORT
            true
          #endif
        );
        clear_command_queue();
        quickstop_stepper();
        print_job_timer.stop();
        thermalManager.disable_all_heaters();
        thermalManager.zero_fan_speeds();
        wait_for_heatup = false;
        #if ENABLED(POWER_LOSS_RECOVERY)
          card.removeJobRecoveryFile();
        #endif
        #ifdef EVENT_GCODE_SD_STOP
          enqueue_and_echo_commands_P(PSTR(EVENT_GCODE_SD_STOP));
        #endif
      }
    #endif // SDSUPPORT

    if (commands_in_queue < BUFSIZE) get_available_commands();
    advance_command_queue();
    endstops.event_handler();
    idle();
  }
}<|MERGE_RESOLUTION|>--- conflicted
+++ resolved
@@ -939,7 +939,6 @@
 
   queue_setup();
 
-<<<<<<< HEAD
   // Initialize UI prior to reading EEPROM, as
   // the loading EEPROM calls upon the UI to
   // load UI related settings
@@ -949,11 +948,11 @@
 
   #if HAS_SPI_LCD && ENABLED(SHOW_BOOTSCREEN)
     ui.show_bootscreen();
-=======
+  #endif
+  
   #if ENABLED(SDIO_SUPPORT) && SD_DETECT_PIN == -1
     // Auto-mount the SD for EEPROM.dat emulation
     if (!card.isDetected()) card.initsd();
->>>>>>> e5438a9a
   #endif
 
   // Load data from EEPROM if available (or use defaults)
