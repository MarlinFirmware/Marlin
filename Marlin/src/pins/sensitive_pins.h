/**
 * Marlin 3D Printer Firmware
 * Copyright (c) 2020 MarlinFirmware [https://github.com/MarlinFirmware/Marlin]
 *
 * Based on Sprinter and grbl.
 * Copyright (c) 2011 Camiel Gubbels / Erik van der Zalm
 *
 * This program is free software: you can redistribute it and/or modify
 * it under the terms of the GNU General Public License as published by
 * the Free Software Foundation, either version 3 of the License, or
 * (at your option) any later version.
 *
 * This program is distributed in the hope that it will be useful,
 * but WITHOUT ANY WARRANTY; without even the implied warranty of
 * MERCHANTABILITY or FITNESS FOR A PARTICULAR PURPOSE.  See the
 * GNU General Public License for more details.
 *
 * You should have received a copy of the GNU General Public License
 * along with this program.  If not, see <http://www.gnu.org/licenses/>.
 *
 */
#pragma once

//
// Prepare a list of protected pins for M42/M43
//

#if PIN_EXISTS(X_MIN)
  #define _X_MIN X_MIN_PIN,
#else
  #define _X_MIN
#endif
#if PIN_EXISTS(X_MAX)
  #define _X_MAX X_MAX_PIN,
#else
  #define _X_MAX
#endif
#if PIN_EXISTS(X_CS) && AXIS_HAS_SPI(X)
  #define _X_CS X_CS_PIN,
#else
  #define _X_CS
#endif
#if PIN_EXISTS(X_MS1)
  #define _X_MS1 X_MS1_PIN,
#else
  #define _X_MS1
#endif
#if PIN_EXISTS(X_MS2)
  #define _X_MS2 X_MS2_PIN,
#else
  #define _X_MS2
#endif
#if PIN_EXISTS(X_MS3)
  #define _X_MS3 X_MS3_PIN,
#else
  #define _X_MS3
#endif

#define _X_PINS X_STEP_PIN, X_DIR_PIN, X_ENABLE_PIN, _X_MIN _X_MAX _X_MS1 _X_MS2 _X_MS3 _X_CS

#if PIN_EXISTS(Y_MIN)
  #define _Y_MIN Y_MIN_PIN,
#else
  #define _Y_MIN
#endif
#if PIN_EXISTS(Y_MAX)
  #define _Y_MAX Y_MAX_PIN,
#else
  #define _Y_MAX
#endif
#if PIN_EXISTS(Y_CS) && AXIS_HAS_SPI(Y)
  #define _Y_CS Y_CS_PIN,
#else
  #define _Y_CS
#endif
#if PIN_EXISTS(Y_MS1)
  #define _Y_MS1 Y_MS1_PIN,
#else
  #define _Y_MS1
#endif
#if PIN_EXISTS(Y_MS2)
  #define _Y_MS2 Y_MS2_PIN,
#else
  #define _Y_MS2
#endif
#if PIN_EXISTS(Y_MS3)
  #define _Y_MS3 Y_MS3_PIN,
#else
  #define _Y_MS3
#endif

#define _Y_PINS Y_STEP_PIN, Y_DIR_PIN, Y_ENABLE_PIN, _Y_MIN _Y_MAX _Y_MS1 _Y_MS2 _Y_MS3 _Y_CS

#if PIN_EXISTS(Z_MIN)
  #define _Z_MIN Z_MIN_PIN,
#else
  #define _Z_MIN
#endif
#if PIN_EXISTS(Z_MAX)
  #define _Z_MAX Z_MAX_PIN,
#else
  #define _Z_MAX
#endif
#if PIN_EXISTS(Z_CS) && AXIS_HAS_SPI(Z)
  #define _Z_CS Z_CS_PIN,
#else
  #define _Z_CS
#endif
#if PIN_EXISTS(Z_MS1)
  #define _Z_MS1 Z_MS1_PIN,
#else
  #define _Z_MS1
#endif
#if PIN_EXISTS(Z_MS2)
  #define _Z_MS2 Z_MS2_PIN,
#else
  #define _Z_MS2
#endif
#if PIN_EXISTS(Z_MS3)
  #define _Z_MS3 Z_MS3_PIN,
#else
  #define _Z_MS3
#endif

#define _Z_PINS Z_STEP_PIN, Z_DIR_PIN, Z_ENABLE_PIN, _Z_MIN _Z_MAX _Z_MS1 _Z_MS2 _Z_MS3 _Z_CS

//
// Extruder Chip Select, Digital Micro-steps
//

// Mixing stepper, Switching stepper, or regular stepper
#define E_NEEDED(N) (ENABLED(MIXING_EXTRUDER) && MIXING_STEPPERS > N) \
                 || (ENABLED(SWITCHING_EXTRUDER) && E_STEPPERS > N) \
                 || (NONE(SWITCHING_EXTRUDER, MIXING_EXTRUDER) && EXTRUDERS > N)

#define _E0_CS
#define _E0_MS1
#define _E0_MS2
#define _E0_MS3

#if E_NEEDED(0)
  #if PIN_EXISTS(E0_CS) && AXIS_HAS_SPI(E0)
    #undef _E0_CS
    #define _E0_CS E0_CS_PIN,
  #endif
  #if PIN_EXISTS(E0_MS1)
    #undef _E0_MS1
    #define _E0_MS1 E0_MS1_PIN,
  #endif
  #if PIN_EXISTS(E0_MS2)
    #undef _E0_MS2
    #define _E0_MS2 E0_MS2_PIN,
  #endif
  #if PIN_EXISTS(E0_MS3)
    #undef _E0_MS3
    #define _E0_MS3 E0_MS3_PIN,
  #endif
#endif

#define _E1_CS
#define _E1_MS1
#define _E1_MS2
#define _E1_MS3

#if E_NEEDED(1)
  #if PIN_EXISTS(E1_CS) && AXIS_HAS_SPI(E1)
    #undef _E1_CS
    #define _E1_CS E1_CS_PIN,
  #endif
  #if PIN_EXISTS(E1_MS1)
    #undef _E1_MS1
    #define _E1_MS1 E1_MS1_PIN,
  #endif
  #if PIN_EXISTS(E1_MS2)
    #undef _E1_MS2
    #define _E1_MS2 E1_MS2_PIN,
  #endif
  #if PIN_EXISTS(E1_MS3)
    #undef _E1_MS3
    #define _E1_MS3 E1_MS3_PIN,
  #endif
#endif

#define _E2_CS
#define _E2_MS1
#define _E2_MS2
#define _E2_MS3

#if E_NEEDED(2)
  #if PIN_EXISTS(E2_CS) && AXIS_HAS_SPI(E2)
    #undef _E2_CS
    #define _E2_CS E2_CS_PIN,
  #endif
  #if PIN_EXISTS(E2_MS1)
    #undef _E2_MS1
    #define _E2_MS1 E2_MS1_PIN,
  #endif
  #if PIN_EXISTS(E2_MS2)
    #undef _E2_MS2
    #define _E2_MS2 E2_MS2_PIN,
  #endif
  #if PIN_EXISTS(E2_MS3)
    #undef _E2_MS3
    #define _E2_MS3 E2_MS3_PIN,
  #endif
#endif

#define _E3_CS
#define _E3_MS1
#define _E3_MS2
#define _E3_MS3

#if E_NEEDED(3)
  #if PIN_EXISTS(E3_CS) && AXIS_HAS_SPI(E3)
    #undef _E3_CS
    #define _E3_CS E3_CS_PIN,
  #endif
  #if PIN_EXISTS(E3_MS1)
    #undef _E3_MS1
    #define _E3_MS1 E3_MS1_PIN,
  #endif
  #if PIN_EXISTS(E3_MS2)
    #undef _E3_MS2
    #define _E3_MS2 E3_MS2_PIN,
  #endif
  #if PIN_EXISTS(E3_MS3)
    #undef _E3_MS3
    #define _E3_MS3 E3_MS3_PIN,
  #endif
#endif

#define _E4_CS
#define _E4_MS1
#define _E4_MS2
#define _E4_MS3

#if E_NEEDED(4)
  #if PIN_EXISTS(E4_CS) && AXIS_HAS_SPI(E4)
    #undef _E4_CS
    #define _E4_CS E4_CS_PIN,
  #endif
  #if PIN_EXISTS(E4_MS1)
    #undef _E4_MS1
    #define _E4_MS1 E4_MS1_PIN,
  #endif
  #if PIN_EXISTS(E4_MS2)
    #undef _E4_MS2
    #define _E4_MS2 E4_MS2_PIN,
  #endif
  #if PIN_EXISTS(E4_MS3)
    #undef _E4_MS3
    #define _E4_MS3 E4_MS3_PIN,
  #endif
#endif

#define _E5_CS
#define _E5_MS1
#define _E5_MS2
#define _E5_MS3

#if E_NEEDED(5)
  #if PIN_EXISTS(E5_CS) && AXIS_HAS_SPI(E5)
    #undef _E5_CS
    #define _E5_CS E5_CS_PIN,
  #endif
  #if PIN_EXISTS(E5_MS1)
    #undef _E5_MS1
    #define _E5_MS1 E5_MS1_PIN,
  #endif
  #if PIN_EXISTS(E5_MS2)
    #undef _E5_MS2
    #define _E5_MS2 E5_MS2_PIN,
  #endif
  #if PIN_EXISTS(E5_MS3)
    #undef _E5_MS3
    #define _E5_MS3 E5_MS3_PIN,
  #endif
#endif

#define _E6_CS
#define _E6_MS1
#define _E6_MS2
#define _E6_MS3

#if E_NEEDED(6)
  #if PIN_EXISTS(E6_CS) && AXIS_HAS_SPI(E6)
    #undef _E6_CS
    #define _E6_CS E6_CS_PIN,
  #endif
  #if PIN_EXISTS(E6_MS2)
    #undef _E6_MS2
    #define _E6_MS2 E6_MS2_PIN,
  #endif
  #if PIN_EXISTS(E6_MS3)
    #undef _E6_MS3
    #define _E6_MS3 E6_MS3_PIN,
  #endif
  #if PIN_EXISTS(E6_MS4)
    #undef _E6_MS4
    #define _E6_MS4 E6_MS4_PIN,
  #endif
#endif

#define _E7_CS
#define _E7_MS1
#define _E7_MS2
#define _E7_MS3

#if E_NEEDED(7)
  #if PIN_EXISTS(E7_CS) && AXIS_HAS_SPI(E7)
    #undef _E7_CS
    #define _E7_CS E7_CS_PIN,
  #endif
  #if PIN_EXISTS(E7_MS3)
    #undef _E7_MS3
    #define _E7_MS3 E7_MS3_PIN,
  #endif
  #if PIN_EXISTS(E7_MS4)
    #undef _E7_MS4
    #define _E7_MS4 E7_MS4_PIN,
  #endif
  #if PIN_EXISTS(E7_MS5)
    #undef _E7_MS5
    #define _E7_MS5 E7_MS5_PIN,
  #endif
#endif

//
// E Steppers
//

#define _E0_PINS
#define _E1_PINS
#define _E2_PINS
#define _E3_PINS
#define _E4_PINS
#define _E5_PINS
#define _E6_PINS
#define _E7_PINS

#if EXTRUDERS
  #undef _E0_PINS
  #define _E0_PINS E0_STEP_PIN, E0_DIR_PIN, E0_ENABLE_PIN, _E0_CS _E0_MS1 _E0_MS2 _E0_MS3
#endif

#if ENABLED(SWITCHING_EXTRUDER)
                      // Tools 0 and 1 use E0
  #if EXTRUDERS > 2   // Tools 2 and 3 use E1
    #undef _E1_PINS
    #define _E1_PINS E1_STEP_PIN, E1_DIR_PIN, E1_ENABLE_PIN, _E1_CS _E1_MS1 _E1_MS2 _E1_MS3
    #if EXTRUDERS > 4 // Tools 4 and 5 use E2
      #undef _E2_PINS
      #define _E2_PINS E2_STEP_PIN, E2_DIR_PIN, E2_ENABLE_PIN, _E2_CS _E2_MS1 _E2_MS2 _E2_MS3
    #endif
  #endif

#elif EXTRUDERS > 1 || ENABLED(MIXING_EXTRUDER)

  #undef _E1_PINS
  #define _E1_PINS E1_STEP_PIN, E1_DIR_PIN, E1_ENABLE_PIN, _E1_CS _E1_MS1 _E1_MS2 _E1_MS3
  #if EXTRUDERS > 2 || (ENABLED(MIXING_EXTRUDER) && MIXING_STEPPERS > 2)
    #undef _E2_PINS
    #define _E2_PINS E2_STEP_PIN, E2_DIR_PIN, E2_ENABLE_PIN, _E2_CS _E2_MS1 _E2_MS2 _E2_MS3
    #if EXTRUDERS > 3 || (ENABLED(MIXING_EXTRUDER) && MIXING_STEPPERS > 3)
      #undef _E3_PINS
      #define _E3_PINS E3_STEP_PIN, E3_DIR_PIN, E3_ENABLE_PIN, _E3_CS _E3_MS1 _E3_MS2 _E3_MS3
      #if EXTRUDERS > 4 || (ENABLED(MIXING_EXTRUDER) && MIXING_STEPPERS > 4)
        #undef _E4_PINS
        #define _E4_PINS E4_STEP_PIN, E4_DIR_PIN, E4_ENABLE_PIN, _E4_CS _E4_MS1 _E4_MS2 _E4_MS3
        #if EXTRUDERS > 5 || (ENABLED(MIXING_EXTRUDER) && MIXING_STEPPERS > 5)
          #undef _E5_PINS
          #define _E5_PINS E5_STEP_PIN, E5_DIR_PIN, E5_ENABLE_PIN, _E5_CS _E5_MS1 _E5_MS2 _E5_MS3
          #if EXTRUDERS > 6 || (ENABLED(MIXING_EXTRUDER) && MIXING_STEPPERS > 6)
            #undef _E6_PINS
            #define _E6_PINS E6_STEP_PIN, E6_DIR_PIN, E6_ENABLE_PIN, _E6_CS _E6_MS1 _E6_MS2 _E6_MS3
            #if EXTRUDERS > 7 || (ENABLED(MIXING_EXTRUDER) && MIXING_STEPPERS > 7)
              #undef _E7_PINS
              #define _E7_PINS E7_STEP_PIN, E7_DIR_PIN, E7_ENABLE_PIN, _E7_CS _E7_MS1 _E7_MS2 _E7_MS3
            #endif // EXTRUDERS > 7 || MIXING_EXTRUDER > 7
          #endif // EXTRUDERS > 6 || MIXING_EXTRUDER > 6
        #endif // EXTRUDERS > 5 || MIXING_EXTRUDER > 5
      #endif // EXTRUDERS > 4 || MIXING_EXTRUDER > 4
    #endif // EXTRUDERS > 3 || MIXING_EXTRUDER > 3
  #endif // EXTRUDERS > 2 || MIXING_EXTRUDER > 2

#endif // EXTRUDERS > 1 || MIXING_EXTRUDER

//
// Heaters, Fans, Temp Sensors
//

#define _H0_PINS
#define _H1_PINS
#define _H2_PINS
#define _H3_PINS
#define _H4_PINS
#define _H5_PINS
#define _H6_PINS
#define _H7_PINS

#if HOTENDS
  #undef _H0_PINS
  #define _H0_PINS HEATER_0_PIN, E0_AUTO_FAN_PIN, analogInputToDigitalPin(TEMP_0_PIN),
  #if HOTENDS > 1
    #undef _H1_PINS
    #define _H1_PINS HEATER_1_PIN, E1_AUTO_FAN_PIN, analogInputToDigitalPin(TEMP_1_PIN),
    #if HOTENDS > 2
      #undef _H2_PINS
      #define _H2_PINS HEATER_2_PIN, E2_AUTO_FAN_PIN, analogInputToDigitalPin(TEMP_2_PIN),
      #if HOTENDS > 3
        #undef _H3_PINS
        #define _H3_PINS HEATER_3_PIN, E3_AUTO_FAN_PIN, analogInputToDigitalPin(TEMP_3_PIN),
        #if HOTENDS > 4
          #undef _H4_PINS
          #define _H4_PINS HEATER_4_PIN, E4_AUTO_FAN_PIN, analogInputToDigitalPin(TEMP_4_PIN),
          #if HOTENDS > 5
            #undef _H5_PINS
            #define _H5_PINS HEATER_5_PIN, E5_AUTO_FAN_PIN, analogInputToDigitalPin(TEMP_5_PIN),
            #if HOTENDS > 6
              #undef _H6_PINS
              #define _H6_PINS HEATER_6_PIN, E6_AUTO_FAN_PIN, analogInputToDigitalPin(TEMP_6_PIN),
              #if HOTENDS > 7
                #undef _H7_PINS
                #define _H7_PINS HEATER_7_PIN, E7_AUTO_FAN_PIN, analogInputToDigitalPin(TEMP_7_PIN),
              #endif // HOTENDS > 7
            #endif // HOTENDS > 6
          #endif // HOTENDS > 5
        #endif // HOTENDS > 4
      #endif // HOTENDS > 3
    #endif // HOTENDS > 2
  #endif // HOTENDS > 1
#endif // HOTENDS

#define _BED_PINS
#if PIN_EXISTS(HEATER_BED) && PIN_EXISTS(TEMP_BED)
  #undef _BED_PINS
  #define _BED_PINS HEATER_BED_PIN, analogInputToDigitalPin(TEMP_BED_PIN),
#endif

//
// Dual X, Dual Y, Multi-Z
// Chip Select and Digital Micro-stepping
//

#if EITHER(DUAL_X_CARRIAGE, X_DUAL_STEPPER_DRIVERS)
  #if PIN_EXISTS(X2_CS) && AXIS_HAS_SPI(X2)
    #define _X2_CS X2_CS_PIN,
  #else
    #define _X2_CS
  #endif
  #if PIN_EXISTS(X2_MS1)
    #define _X2_MS1 X2_MS1_PIN,
  #else
    #define _X2_MS1
  #endif
  #if PIN_EXISTS(X2_MS2)
    #define _X2_MS2 X2_MS2_PIN,
  #else
    #define _X2_MS2
  #endif
  #if PIN_EXISTS(X2_MS3)
    #define _X2_MS3 X2_MS3_PIN,
  #else
    #define _X2_MS3
  #endif
  #define _X2_PINS X2_STEP_PIN, X2_DIR_PIN, X2_ENABLE_PIN, _X2_CS _X2_MS1 _X2_MS2 _X2_MS3
#else
  #define _X2_PINS
#endif

#if ENABLED(Y_DUAL_STEPPER_DRIVERS)
  #if PIN_EXISTS(Y2_CS) && AXIS_HAS_SPI(Y2)
    #define _Y2_CS Y2_CS_PIN,
  #else
    #define _Y2_CS
  #endif
  #if PIN_EXISTS(Y2_MS1)
    #define _Y2_MS1 Y2_MS1_PIN,
  #else
    #define _Y2_MS1
  #endif
  #if PIN_EXISTS(Y2_MS2)
    #define _Y2_MS2 Y2_MS2_PIN,
  #else
    #define _Y2_MS2
  #endif
  #if PIN_EXISTS(Y2_MS3)
    #define _Y2_MS3 Y2_MS3_PIN,
  #else
    #define _Y2_MS3
  #endif
  #define _Y2_PINS Y2_STEP_PIN, Y2_DIR_PIN, Y2_ENABLE_PIN, _Y2_CS _Y2_MS1 _Y2_MS2 _Y2_MS3
#else
  #define _Y2_PINS
#endif

#if NUM_Z_STEPPER_DRIVERS >= 2
  #if PIN_EXISTS(Z2_CS) && AXIS_HAS_SPI(Z2)
    #define _Z2_CS Z2_CS_PIN,
  #else
    #define _Z2_CS
  #endif
  #if PIN_EXISTS(Z2_MS1)
    #define _Z2_MS1 Z2_MS1_PIN,
  #else
    #define _Z2_MS1
  #endif
  #if PIN_EXISTS(Z2_MS2)
    #define _Z2_MS2 Z2_MS2_PIN,
  #else
    #define _Z2_MS2
  #endif
  #if PIN_EXISTS(Z2_MS3)
    #define _Z2_MS3 Z2_MS3_PIN,
  #else
    #define _Z2_MS3
  #endif
  #define _Z2_PINS Z2_STEP_PIN, Z2_DIR_PIN, Z2_ENABLE_PIN, _Z2_CS _Z2_MS1 _Z2_MS2 _Z2_MS3
#else
  #define _Z2_PINS
#endif

#if NUM_Z_STEPPER_DRIVERS >= 3
  #if PIN_EXISTS(Z3_CS) && AXIS_HAS_SPI(Z3)
    #define _Z3_CS Z3_CS_PIN,
  #else
    #define _Z3_CS
  #endif
  #if PIN_EXISTS(Z3_MS1)
    #define _Z3_MS1 Z3_MS1_PIN,
  #else
    #define _Z3_MS1
  #endif
  #if PIN_EXISTS(Z3_MS2)
    #define _Z3_MS2 Z3_MS2_PIN,
  #else
    #define _Z3_MS2
  #endif
  #if PIN_EXISTS(Z3_MS3)
    #define _Z3_MS3 Z3_MS3_PIN,
  #else
    #define _Z3_MS3
  #endif
  #define _Z3_PINS Z3_STEP_PIN, Z3_DIR_PIN, Z3_ENABLE_PIN, _Z3_CS _Z3_MS1 _Z3_MS2 _Z3_MS3
#else
  #define _Z3_PINS
#endif

#if NUM_Z_STEPPER_DRIVERS >= 4
  #if PIN_EXISTS(Z4_CS) && AXIS_HAS_SPI(Z4)
    #define _Z4_CS Z4_CS_PIN,
  #else
    #define _Z4_CS
  #endif
  #if PIN_EXISTS(Z4_MS1)
    #define _Z4_MS1 Z4_MS1_PIN,
  #else
    #define _Z4_MS1
  #endif
  #if PIN_EXISTS(Z4_MS2)
    #define _Z4_MS2 Z4_MS2_PIN,
  #else
    #define _Z4_MS2
  #endif
  #if PIN_EXISTS(Z4_MS3)
    #define _Z4_MS3 Z4_MS3_PIN,
  #else
    #define _Z4_MS3
  #endif
  #define _Z4_PINS Z4_STEP_PIN, Z4_DIR_PIN, Z4_ENABLE_PIN, _Z4_CS _Z4_MS1 _Z4_MS2 _Z4_MS3
#else
  #define _Z4_PINS
#endif

//
// Generate the final Sensitive Pins array,
// keeping the array as small as possible.
//

#if PIN_EXISTS(PS_ON)
  #define _PS_ON PS_ON_PIN,
#else
  #define _PS_ON
#endif

#if HAS_BED_PROBE && PIN_EXISTS(Z_MIN_PROBE)
  #define _Z_PROBE Z_MIN_PROBE_PIN,
#else
  #define _Z_PROBE
#endif

#if HAS_BED_PROBE && PIN_EXISTS(Z_MIN_M167)
  #define _Z_M167 Z_MIN_M167_PIN,
#else
  #define _Z_M167
#endif

<<<<<<< HEAD
#if TEMP_SENSOR_BED && PIN_EXISTS(HEATER_BED)
  #define _HEATER_BED HEATER_BED_PIN,
#else
  #define _HEATER_BED
#endif

=======
>>>>>>> 979ba384
#if PIN_EXISTS(FAN)
  #define _FAN0 FAN_PIN,
#else
  #define _FAN0
#endif
#if PIN_EXISTS(FAN1)
  #define _FAN1 FAN1_PIN,
#else
  #define _FAN1
#endif
#if PIN_EXISTS(FAN2)
  #define _FAN2 FAN2_PIN,
#else
  #define _FAN2
#endif
#if PIN_EXISTS(FAN3)
  #define _FAN3 FAN3_PIN,
#else
  #define _FAN3
#endif
#if PIN_EXISTS(FAN4)
  #define _FAN4 FAN4_PIN,
#else
  #define _FAN4
#endif
#if PIN_EXISTS(FAN5)
  #define _FAN5 FAN5_PIN,
#else
  #define _FAN5
#endif
#if PIN_EXISTS(FAN6)
  #define _FAN6 FAN6_PIN,
#else
  #define _FAN6
#endif
#if PIN_EXISTS(FAN7)
  #define _FAN7 FAN7_PIN,
#else
  #define _FAN7
#endif
#if PIN_EXISTS(CONTROLLER_FAN)
  #define _FANC CONTROLLER_FAN_PIN,
#else
  #define _FANC
#endif

#ifndef HAL_SENSITIVE_PINS
  #define HAL_SENSITIVE_PINS
#endif

#define SENSITIVE_PINS { \
<<<<<<< HEAD
  _X_PINS _Y_PINS _Z_PINS _X2_PINS _Y2_PINS _Z2_PINS _Z3_PINS _Z4_PINS _Z_PROBE _Z_M167\
  _E0_PINS _E1_PINS _E2_PINS _E3_PINS _E4_PINS _E5_PINS _E6_PINS _E7_PINS _BED_PINS \
=======
  _X_PINS _Y_PINS _Z_PINS _X2_PINS _Y2_PINS _Z2_PINS _Z3_PINS _Z4_PINS _Z_PROBE _Z_M167 \
  _E0_PINS _E1_PINS _E2_PINS _E3_PINS _E4_PINS _E5_PINS _E6_PINS _E7_PINS \
>>>>>>> 979ba384
  _H0_PINS _H1_PINS _H2_PINS _H3_PINS _H4_PINS _H5_PINS _H6_PINS _H7_PINS \
  _PS_ON _HEATER_BED _FAN0 _FAN1 _FAN2 _FAN3 _FAN4 _FAN5 _FAN6 _FAN7 _FANC \
  HAL_SENSITIVE_PINS \
}<|MERGE_RESOLUTION|>--- conflicted
+++ resolved
@@ -16,7 +16,7 @@
  * GNU General Public License for more details.
  *
  * You should have received a copy of the GNU General Public License
- * along with this program.  If not, see <http://www.gnu.org/licenses/>.
+ * along with this program.  If not, see <https://www.gnu.org/licenses/>.
  *
  */
 #pragma once
@@ -55,8 +55,13 @@
 #else
   #define _X_MS3
 #endif
-
-#define _X_PINS X_STEP_PIN, X_DIR_PIN, X_ENABLE_PIN, _X_MIN _X_MAX _X_MS1 _X_MS2 _X_MS3 _X_CS
+#if PIN_EXISTS(X_ENABLE)
+  #define _X_ENABLE_PIN X_ENABLE_PIN,
+#else
+  #define _X_ENABLE_PIN
+#endif
+
+#define _X_PINS X_STEP_PIN, X_DIR_PIN, _X_ENABLE_PIN _X_MIN _X_MAX _X_MS1 _X_MS2 _X_MS3 _X_CS
 
 #if PIN_EXISTS(Y_MIN)
   #define _Y_MIN Y_MIN_PIN,
@@ -88,8 +93,13 @@
 #else
   #define _Y_MS3
 #endif
-
-#define _Y_PINS Y_STEP_PIN, Y_DIR_PIN, Y_ENABLE_PIN, _Y_MIN _Y_MAX _Y_MS1 _Y_MS2 _Y_MS3 _Y_CS
+#if PIN_EXISTS(Y_ENABLE)
+  #define _Y_ENABLE_PIN Y_ENABLE_PIN,
+#else
+  #define _Y_ENABLE_PIN
+#endif
+
+#define _Y_PINS Y_STEP_PIN, Y_DIR_PIN, _Y_ENABLE_PIN _Y_MIN _Y_MAX _Y_MS1 _Y_MS2 _Y_MS3 _Y_CS
 
 #if PIN_EXISTS(Z_MIN)
   #define _Z_MIN Z_MIN_PIN,
@@ -121,8 +131,13 @@
 #else
   #define _Z_MS3
 #endif
-
-#define _Z_PINS Z_STEP_PIN, Z_DIR_PIN, Z_ENABLE_PIN, _Z_MIN _Z_MAX _Z_MS1 _Z_MS2 _Z_MS3 _Z_CS
+#if PIN_EXISTS(Z_ENABLE)
+  #define _Z_ENABLE_PIN Z_ENABLE_PIN,
+#else
+  #define _Z_ENABLE_PIN
+#endif
+
+#define _Z_PINS Z_STEP_PIN, Z_DIR_PIN, _Z_ENABLE_PIN _Z_MIN _Z_MAX _Z_MS1 _Z_MS2 _Z_MS3 _Z_CS
 
 //
 // Extruder Chip Select, Digital Micro-steps
@@ -354,7 +369,7 @@
     #endif
   #endif
 
-#elif EXTRUDERS > 1 || ENABLED(MIXING_EXTRUDER)
+#elif EITHER(HAS_MULTI_EXTRUDER, MIXING_EXTRUDER)
 
   #undef _E1_PINS
   #define _E1_PINS E1_STEP_PIN, E1_DIR_PIN, E1_ENABLE_PIN, _E1_CS _E1_MS1 _E1_MS2 _E1_MS3
@@ -383,11 +398,36 @@
     #endif // EXTRUDERS > 3 || MIXING_EXTRUDER > 3
   #endif // EXTRUDERS > 2 || MIXING_EXTRUDER > 2
 
-#endif // EXTRUDERS > 1 || MIXING_EXTRUDER
+#endif // HAS_MULTI_EXTRUDER || MIXING_EXTRUDER
 
 //
 // Heaters, Fans, Temp Sensors
 //
+
+#ifndef E0_AUTO_FAN_PIN
+  #define E0_AUTO_FAN_PIN -1
+#endif
+#ifndef E1_AUTO_FAN_PIN
+  #define E1_AUTO_FAN_PIN -1
+#endif
+#ifndef E2_AUTO_FAN_PIN
+  #define E2_AUTO_FAN_PIN -1
+#endif
+#ifndef E3_AUTO_FAN_PIN
+  #define E3_AUTO_FAN_PIN -1
+#endif
+#ifndef E4_AUTO_FAN_PIN
+  #define E4_AUTO_FAN_PIN -1
+#endif
+#ifndef E5_AUTO_FAN_PIN
+  #define E5_AUTO_FAN_PIN -1
+#endif
+#ifndef E6_AUTO_FAN_PIN
+  #define E6_AUTO_FAN_PIN -1
+#endif
+#ifndef E7_AUTO_FAN_PIN
+  #define E7_AUTO_FAN_PIN -1
+#endif
 
 #define _H0_PINS
 #define _H1_PINS
@@ -398,10 +438,10 @@
 #define _H6_PINS
 #define _H7_PINS
 
-#if HOTENDS
+#if HAS_HOTEND
   #undef _H0_PINS
   #define _H0_PINS HEATER_0_PIN, E0_AUTO_FAN_PIN, analogInputToDigitalPin(TEMP_0_PIN),
-  #if HOTENDS > 1
+  #if HAS_MULTI_HOTEND
     #undef _H1_PINS
     #define _H1_PINS HEATER_1_PIN, E1_AUTO_FAN_PIN, analogInputToDigitalPin(TEMP_1_PIN),
     #if HOTENDS > 2
@@ -428,14 +468,8 @@
         #endif // HOTENDS > 4
       #endif // HOTENDS > 3
     #endif // HOTENDS > 2
-  #endif // HOTENDS > 1
+  #endif // HAS_MULTI_HOTEND
 #endif // HOTENDS
-
-#define _BED_PINS
-#if PIN_EXISTS(HEATER_BED) && PIN_EXISTS(TEMP_BED)
-  #undef _BED_PINS
-  #define _BED_PINS HEATER_BED_PIN, analogInputToDigitalPin(TEMP_BED_PIN),
-#endif
 
 //
 // Dual X, Dual Y, Multi-Z
@@ -595,15 +629,6 @@
   #define _Z_M167
 #endif
 
-<<<<<<< HEAD
-#if TEMP_SENSOR_BED && PIN_EXISTS(HEATER_BED)
-  #define _HEATER_BED HEATER_BED_PIN,
-#else
-  #define _HEATER_BED
-#endif
-
-=======
->>>>>>> 979ba384
 #if PIN_EXISTS(FAN)
   #define _FAN0 FAN_PIN,
 #else
@@ -650,19 +675,54 @@
   #define _FANC
 #endif
 
+#if TEMP_SENSOR_BED && PINS_EXIST(TEMP_BED, HEATER_BED)
+  #define _BED_PINS HEATER_BED_PIN, analogInputToDigitalPin(TEMP_BED_PIN),
+#else
+  #define _BED_PINS
+#endif
+
+#if TEMP_SENSOR_CHAMBER && PIN_EXISTS(TEMP_CHAMBER)
+  #define _CHAMBER_TEMP analogInputToDigitalPin(TEMP_CHAMBER_PIN),
+#else
+  #define _CHAMBER_TEMP
+#endif
+#if TEMP_SENSOR_CHAMBER && PINS_EXIST(TEMP_CHAMBER, HEATER_CHAMBER)
+  #define _CHAMBER_HEATER HEATER_CHAMBER_PIN,
+#else
+  #define _CHAMBER_HEATER
+#endif
+#if TEMP_SENSOR_CHAMBER && PINS_EXIST(TEMP_CHAMBER, CHAMBER_AUTO_FAN)
+  #define _CHAMBER_FAN CHAMBER_AUTO_FAN_PIN,
+#else
+  #define _CHAMBER_FAN
+#endif
+
+#if TEMP_SENSOR_COOLER && PIN_EXISTS(TEMP_COOLER)
+  #define _COOLER_TEMP analogInputToDigitalPin(TEMP_COOLER_PIN),
+#else
+  #define _COOLER_TEMP
+#endif
+
+#if TEMP_SENSOR_COOLER && PIN_EXISTS(COOLER)
+  #define _COOLER COOLER_PIN,
+#else
+  #define _COOLER
+#endif
+
+#if TEMP_SENSOR_COOLER && PINS_EXIST(TEMP_COOLER, COOLER_AUTO_FAN)
+  #define _COOLER_FAN COOLER_AUTO_FAN_PIN,
+#else
+  #define _COOLER_FAN
+#endif
+
 #ifndef HAL_SENSITIVE_PINS
   #define HAL_SENSITIVE_PINS
 #endif
 
 #define SENSITIVE_PINS { \
-<<<<<<< HEAD
-  _X_PINS _Y_PINS _Z_PINS _X2_PINS _Y2_PINS _Z2_PINS _Z3_PINS _Z4_PINS _Z_PROBE _Z_M167\
-  _E0_PINS _E1_PINS _E2_PINS _E3_PINS _E4_PINS _E5_PINS _E6_PINS _E7_PINS _BED_PINS \
-=======
   _X_PINS _Y_PINS _Z_PINS _X2_PINS _Y2_PINS _Z2_PINS _Z3_PINS _Z4_PINS _Z_PROBE _Z_M167 \
   _E0_PINS _E1_PINS _E2_PINS _E3_PINS _E4_PINS _E5_PINS _E6_PINS _E7_PINS \
->>>>>>> 979ba384
   _H0_PINS _H1_PINS _H2_PINS _H3_PINS _H4_PINS _H5_PINS _H6_PINS _H7_PINS \
-  _PS_ON _HEATER_BED _FAN0 _FAN1 _FAN2 _FAN3 _FAN4 _FAN5 _FAN6 _FAN7 _FANC \
-  HAL_SENSITIVE_PINS \
+  _PS_ON _FAN0 _FAN1 _FAN2 _FAN3 _FAN4 _FAN5 _FAN6 _FAN7 _FANC \
+  _BED_PINS _COOLER _CHAMBER_TEMP _CHAMBER_HEATER _CHAMBER_FAN HAL_SENSITIVE_PINS \
 }