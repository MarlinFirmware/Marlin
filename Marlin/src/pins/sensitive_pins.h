--- conflicted
+++ resolved
@@ -243,9 +243,10 @@
   //
 
   // Mixing stepper, Switching stepper, or regular stepper
-  #define E_NEEDED(N) (ENABLED(MIXING_EXTRUDER) && MIXING_STEPPERS > N) \
-                   || (HAS_SWITCHING_EXTRUDER && E_STEPPERS > N) \
-                   || (NONE(SWITCHING_EXTRUDER, MIXING_EXTRUDER) && EXTRUDERS > N)
+  #define _E_NEEDED(N) (ENABLED(MIXING_EXTRUDER) && MIXING_STEPPERS > N) \
+                    || (HAS_SWITCHING_EXTRUDER && E_STEPPERS > N) \
+                    || (NONE(SWITCHING_EXTRUDER, MIXING_EXTRUDER) && EXTRUDERS > N)
+  #define E_NEEDED(N) _E_NEEDED(N) && TERN1(MAN_ST_SINGLE_EXTRUDER, (N) == 0)
 
   #if E_NEEDED(0)
     E0_STEP_PIN, E0_DIR_PIN, E0_ENABLE_PIN,
@@ -605,409 +606,4 @@
   #if TEMP_SENSOR_COOLER && PIN_EXISTS(TEMP_COOLER)
     TEMP_COOLER_PIN,
   #endif
-<<<<<<< HEAD
-#endif
-
-//
-// E Steppers
-//
-
-#define _E0_PINS
-#define _E1_PINS
-#define _E2_PINS
-#define _E3_PINS
-#define _E4_PINS
-#define _E5_PINS
-#define _E6_PINS
-#define _E7_PINS
-
-#if HAS_EXTRUDERS
-  #undef _E0_PINS
-  #define _E0_PINS E0_STEP_PIN, E0_DIR_PIN, E0_ENABLE_PIN, _E0_CS _E0_MS1 _E0_MS2 _E0_MS3
-#endif
-
-#if HAS_SWITCHING_EXTRUDER
-                      // Tools 0 and 1 use E0
-  #if EXTRUDERS > 2   // Tools 2 and 3 use E1
-    #undef _E1_PINS
-    #define _E1_PINS E1_STEP_PIN, E1_DIR_PIN, E1_ENABLE_PIN, _E1_CS _E1_MS1 _E1_MS2 _E1_MS3
-    #if EXTRUDERS > 4 // Tools 4 and 5 use E2
-      #undef _E2_PINS
-      #define _E2_PINS E2_STEP_PIN, E2_DIR_PIN, E2_ENABLE_PIN, _E2_CS _E2_MS1 _E2_MS2 _E2_MS3
-    #endif
-  #endif
-
-#elif ANY(HAS_MULTI_EXTRUDER, MIXING_EXTRUDER) && !MAN_ST_SINGLE_EXTRUDER
-
-  #undef _E1_PINS
-  #define _E1_PINS E1_STEP_PIN, E1_DIR_PIN, E1_ENABLE_PIN, _E1_CS _E1_MS1 _E1_MS2 _E1_MS3
-  #if EXTRUDERS > 2 || (ENABLED(MIXING_EXTRUDER) && MIXING_STEPPERS > 2)
-    #undef _E2_PINS
-    #define _E2_PINS E2_STEP_PIN, E2_DIR_PIN, E2_ENABLE_PIN, _E2_CS _E2_MS1 _E2_MS2 _E2_MS3
-    #if EXTRUDERS > 3 || (ENABLED(MIXING_EXTRUDER) && MIXING_STEPPERS > 3)
-      #undef _E3_PINS
-      #define _E3_PINS E3_STEP_PIN, E3_DIR_PIN, E3_ENABLE_PIN, _E3_CS _E3_MS1 _E3_MS2 _E3_MS3
-      #if EXTRUDERS > 4 || (ENABLED(MIXING_EXTRUDER) && MIXING_STEPPERS > 4)
-        #undef _E4_PINS
-        #define _E4_PINS E4_STEP_PIN, E4_DIR_PIN, E4_ENABLE_PIN, _E4_CS _E4_MS1 _E4_MS2 _E4_MS3
-        #if EXTRUDERS > 5 || (ENABLED(MIXING_EXTRUDER) && MIXING_STEPPERS > 5)
-          #undef _E5_PINS
-          #define _E5_PINS E5_STEP_PIN, E5_DIR_PIN, E5_ENABLE_PIN, _E5_CS _E5_MS1 _E5_MS2 _E5_MS3
-          #if EXTRUDERS > 6 || (ENABLED(MIXING_EXTRUDER) && MIXING_STEPPERS > 6)
-            #undef _E6_PINS
-            #define _E6_PINS E6_STEP_PIN, E6_DIR_PIN, E6_ENABLE_PIN, _E6_CS _E6_MS1 _E6_MS2 _E6_MS3
-            #if EXTRUDERS > 7 || (ENABLED(MIXING_EXTRUDER) && MIXING_STEPPERS > 7)
-              #undef _E7_PINS
-              #define _E7_PINS E7_STEP_PIN, E7_DIR_PIN, E7_ENABLE_PIN, _E7_CS _E7_MS1 _E7_MS2 _E7_MS3
-            #endif // EXTRUDERS > 7 || MIXING_EXTRUDER > 7
-          #endif // EXTRUDERS > 6 || MIXING_EXTRUDER > 6
-        #endif // EXTRUDERS > 5 || MIXING_EXTRUDER > 5
-      #endif // EXTRUDERS > 4 || MIXING_EXTRUDER > 4
-    #endif // EXTRUDERS > 3 || MIXING_EXTRUDER > 3
-  #endif // EXTRUDERS > 2 || MIXING_EXTRUDER > 2
-
-#endif // HAS_MULTI_EXTRUDER || MIXING_EXTRUDER
-
-//
-// Heaters, Fans, Temp Sensors
-//
-
-#ifndef E0_AUTO_FAN_PIN
-  #define E0_AUTO_FAN_PIN -1
-#endif
-#ifndef E1_AUTO_FAN_PIN
-  #define E1_AUTO_FAN_PIN -1
-#endif
-#ifndef E2_AUTO_FAN_PIN
-  #define E2_AUTO_FAN_PIN -1
-#endif
-#ifndef E3_AUTO_FAN_PIN
-  #define E3_AUTO_FAN_PIN -1
-#endif
-#ifndef E4_AUTO_FAN_PIN
-  #define E4_AUTO_FAN_PIN -1
-#endif
-#ifndef E5_AUTO_FAN_PIN
-  #define E5_AUTO_FAN_PIN -1
-#endif
-#ifndef E6_AUTO_FAN_PIN
-  #define E6_AUTO_FAN_PIN -1
-#endif
-#ifndef E7_AUTO_FAN_PIN
-  #define E7_AUTO_FAN_PIN -1
-#endif
-
-#define _H0_PINS
-#define _H1_PINS
-#define _H2_PINS
-#define _H3_PINS
-#define _H4_PINS
-#define _H5_PINS
-#define _H6_PINS
-#define _H7_PINS
-
-#define DIO_PIN(P) TERN(TARGET_LPC1768, P, analogInputToDigitalPin(P))
-
-#if HAS_HOTEND
-  #undef _H0_PINS
-  #define _H0_PINS HEATER_0_PIN, E0_AUTO_FAN_PIN, DIO_PIN(TEMP_0_PIN),
-  #if HAS_MULTI_HOTEND
-    #undef _H1_PINS
-    #define _H1_PINS HEATER_1_PIN, E1_AUTO_FAN_PIN, DIO_PIN(TEMP_1_PIN),
-    #if HOTENDS > 2
-      #undef _H2_PINS
-      #define _H2_PINS HEATER_2_PIN, E2_AUTO_FAN_PIN, DIO_PIN(TEMP_2_PIN),
-      #if HOTENDS > 3
-        #undef _H3_PINS
-        #define _H3_PINS HEATER_3_PIN, E3_AUTO_FAN_PIN, DIO_PIN(TEMP_3_PIN),
-        #if HOTENDS > 4
-          #undef _H4_PINS
-          #define _H4_PINS HEATER_4_PIN, E4_AUTO_FAN_PIN, DIO_PIN(TEMP_4_PIN),
-          #if HOTENDS > 5
-            #undef _H5_PINS
-            #define _H5_PINS HEATER_5_PIN, E5_AUTO_FAN_PIN, DIO_PIN(TEMP_5_PIN),
-            #if HOTENDS > 6
-              #undef _H6_PINS
-              #define _H6_PINS HEATER_6_PIN, E6_AUTO_FAN_PIN, DIO_PIN(TEMP_6_PIN),
-              #if HOTENDS > 7
-                #undef _H7_PINS
-                #define _H7_PINS HEATER_7_PIN, E7_AUTO_FAN_PIN, DIO_PIN(TEMP_7_PIN),
-              #endif // HOTENDS > 7
-            #endif // HOTENDS > 6
-          #endif // HOTENDS > 5
-        #endif // HOTENDS > 4
-      #endif // HOTENDS > 3
-    #endif // HOTENDS > 2
-  #endif // HAS_MULTI_HOTEND
-#endif // HOTENDS
-
-//
-// Dual X, Dual Y, Multi-Z
-// Chip Select and Digital Micro-stepping
-//
-
-#if HAS_X2_STEPPER
-  #if PIN_EXISTS(X2_CS) && AXIS_HAS_SPI(X2)
-    #define _X2_CS X2_CS_PIN,
-  #else
-    #define _X2_CS
-  #endif
-  #if PIN_EXISTS(X2_MS1)
-    #define _X2_MS1 X2_MS1_PIN,
-  #else
-    #define _X2_MS1
-  #endif
-  #if PIN_EXISTS(X2_MS2)
-    #define _X2_MS2 X2_MS2_PIN,
-  #else
-    #define _X2_MS2
-  #endif
-  #if PIN_EXISTS(X2_MS3)
-    #define _X2_MS3 X2_MS3_PIN,
-  #else
-    #define _X2_MS3
-  #endif
-  #define _X2_PINS X2_STEP_PIN, X2_DIR_PIN, X2_ENABLE_PIN, _X2_CS _X2_MS1 _X2_MS2 _X2_MS3
-#else
-  #define _X2_PINS
-#endif
-
-#if HAS_Y2_STEPPER
-  #if PIN_EXISTS(Y2_CS) && AXIS_HAS_SPI(Y2)
-    #define _Y2_CS Y2_CS_PIN,
-  #else
-    #define _Y2_CS
-  #endif
-  #if PIN_EXISTS(Y2_MS1)
-    #define _Y2_MS1 Y2_MS1_PIN,
-  #else
-    #define _Y2_MS1
-  #endif
-  #if PIN_EXISTS(Y2_MS2)
-    #define _Y2_MS2 Y2_MS2_PIN,
-  #else
-    #define _Y2_MS2
-  #endif
-  #if PIN_EXISTS(Y2_MS3)
-    #define _Y2_MS3 Y2_MS3_PIN,
-  #else
-    #define _Y2_MS3
-  #endif
-  #define _Y2_PINS Y2_STEP_PIN, Y2_DIR_PIN, Y2_ENABLE_PIN, _Y2_CS _Y2_MS1 _Y2_MS2 _Y2_MS3
-#else
-  #define _Y2_PINS
-#endif
-
-#if NUM_Z_STEPPERS >= 2
-  #if PIN_EXISTS(Z2_CS) && AXIS_HAS_SPI(Z2)
-    #define _Z2_CS Z2_CS_PIN,
-  #else
-    #define _Z2_CS
-  #endif
-  #if PIN_EXISTS(Z2_MS1)
-    #define _Z2_MS1 Z2_MS1_PIN,
-  #else
-    #define _Z2_MS1
-  #endif
-  #if PIN_EXISTS(Z2_MS2)
-    #define _Z2_MS2 Z2_MS2_PIN,
-  #else
-    #define _Z2_MS2
-  #endif
-  #if PIN_EXISTS(Z2_MS3)
-    #define _Z2_MS3 Z2_MS3_PIN,
-  #else
-    #define _Z2_MS3
-  #endif
-  #define _Z2_PINS Z2_STEP_PIN, Z2_DIR_PIN, Z2_ENABLE_PIN, _Z2_CS _Z2_MS1 _Z2_MS2 _Z2_MS3
-#else
-  #define _Z2_PINS
-#endif
-
-#if NUM_Z_STEPPERS >= 3
-  #if PIN_EXISTS(Z3_CS) && AXIS_HAS_SPI(Z3)
-    #define _Z3_CS Z3_CS_PIN,
-  #else
-    #define _Z3_CS
-  #endif
-  #if PIN_EXISTS(Z3_MS1)
-    #define _Z3_MS1 Z3_MS1_PIN,
-  #else
-    #define _Z3_MS1
-  #endif
-  #if PIN_EXISTS(Z3_MS2)
-    #define _Z3_MS2 Z3_MS2_PIN,
-  #else
-    #define _Z3_MS2
-  #endif
-  #if PIN_EXISTS(Z3_MS3)
-    #define _Z3_MS3 Z3_MS3_PIN,
-  #else
-    #define _Z3_MS3
-  #endif
-  #define _Z3_PINS Z3_STEP_PIN, Z3_DIR_PIN, Z3_ENABLE_PIN, _Z3_CS _Z3_MS1 _Z3_MS2 _Z3_MS3
-#else
-  #define _Z3_PINS
-#endif
-
-#if NUM_Z_STEPPERS >= 4
-  #if PIN_EXISTS(Z4_CS) && AXIS_HAS_SPI(Z4)
-    #define _Z4_CS Z4_CS_PIN,
-  #else
-    #define _Z4_CS
-  #endif
-  #if PIN_EXISTS(Z4_MS1)
-    #define _Z4_MS1 Z4_MS1_PIN,
-  #else
-    #define _Z4_MS1
-  #endif
-  #if PIN_EXISTS(Z4_MS2)
-    #define _Z4_MS2 Z4_MS2_PIN,
-  #else
-    #define _Z4_MS2
-  #endif
-  #if PIN_EXISTS(Z4_MS3)
-    #define _Z4_MS3 Z4_MS3_PIN,
-  #else
-    #define _Z4_MS3
-  #endif
-  #define _Z4_PINS Z4_STEP_PIN, Z4_DIR_PIN, Z4_ENABLE_PIN, _Z4_CS _Z4_MS1 _Z4_MS2 _Z4_MS3
-#else
-  #define _Z4_PINS
-#endif
-
-//
-// Generate the final Sensitive Pins array,
-// keeping the array as small as possible.
-//
-
-#if PIN_EXISTS(PS_ON)
-  #define _PS_ON PS_ON_PIN,
-#else
-  #define _PS_ON
-#endif
-
-#if HAS_BED_PROBE && PIN_EXISTS(Z_MIN_PROBE)
-  #define _Z_PROBE Z_MIN_PROBE_PIN,
-#else
-  #define _Z_PROBE
-#endif
-
-#if PIN_EXISTS(FAN0)
-  #define _FAN0 FAN0_PIN,
-#else
-  #define _FAN0
-#endif
-#if PIN_EXISTS(FAN1)
-  #define _FAN1 FAN1_PIN,
-#else
-  #define _FAN1
-#endif
-#if PIN_EXISTS(FAN2)
-  #define _FAN2 FAN2_PIN,
-#else
-  #define _FAN2
-#endif
-#if PIN_EXISTS(FAN3)
-  #define _FAN3 FAN3_PIN,
-#else
-  #define _FAN3
-#endif
-#if PIN_EXISTS(FAN4)
-  #define _FAN4 FAN4_PIN,
-#else
-  #define _FAN4
-#endif
-#if PIN_EXISTS(FAN5)
-  #define _FAN5 FAN5_PIN,
-#else
-  #define _FAN5
-#endif
-#if PIN_EXISTS(FAN6)
-  #define _FAN6 FAN6_PIN,
-#else
-  #define _FAN6
-#endif
-#if PIN_EXISTS(FAN7)
-  #define _FAN7 FAN7_PIN,
-#else
-  #define _FAN7
-#endif
-#if PIN_EXISTS(CONTROLLER_FAN)
-  #define _FANC CONTROLLER_FAN_PIN,
-#else
-  #define _FANC
-#endif
-
-#if TEMP_SENSOR_BED && PINS_EXIST(TEMP_BED, HEATER_BED)
-  #define _BED_PINS HEATER_BED_PIN, DIO_PIN(TEMP_BED_PIN),
-#else
-  #define _BED_PINS
-#endif
-
-#if TEMP_SENSOR_CHAMBER && PIN_EXISTS(TEMP_CHAMBER)
-  #define _CHAMBER_TEMP DIO_PIN(TEMP_CHAMBER_PIN),
-#else
-  #define _CHAMBER_TEMP
-#endif
-#if TEMP_SENSOR_CHAMBER && PINS_EXIST(TEMP_CHAMBER, HEATER_CHAMBER)
-  #define _CHAMBER_HEATER HEATER_CHAMBER_PIN,
-#else
-  #define _CHAMBER_HEATER
-#endif
-#if TEMP_SENSOR_CHAMBER && PINS_EXIST(TEMP_CHAMBER, CHAMBER_AUTO_FAN)
-  #define _CHAMBER_FAN CHAMBER_AUTO_FAN_PIN,
-#else
-  #define _CHAMBER_FAN
-#endif
-
-#if TEMP_SENSOR_COOLER && PIN_EXISTS(TEMP_COOLER)
-  #define _COOLER_TEMP DIO_PIN(TEMP_COOLER_PIN),
-#else
-  #define _COOLER_TEMP
-#endif
-#if TEMP_SENSOR_COOLER && PIN_EXISTS(COOLER)
-  #define _COOLER COOLER_PIN,
-#else
-  #define _COOLER
-#endif
-#if TEMP_SENSOR_COOLER && PINS_EXIST(TEMP_COOLER, COOLER_AUTO_FAN)
-  #define _COOLER_FAN COOLER_AUTO_FAN_PIN,
-#else
-  #define _COOLER_FAN
-#endif
-
-#ifndef HAL_SENSITIVE_PINS
-  #define HAL_SENSITIVE_PINS
-#endif
-
-#ifdef RUNTIME_ONLY_ANALOG_TO_DIGITAL
-  #define _SP_END
-#else
-  #define _SP_END -2
-
-  // Move a regular pin in front to the end
-  template<pin_t F, pin_t ...D>
-  struct OnlyPins : OnlyPins<D..., F> { };
-
-  // Remove a -1 from the front
-  template<pin_t ...D>
-  struct OnlyPins<-1, D...> : OnlyPins<D...> { };
-
-  // Remove -2 from the front, emit the rest, cease propagation
-  template<pin_t ...D>
-  struct OnlyPins<_SP_END, D...> { static constexpr size_t size = sizeof...(D); static constexpr pin_t table[sizeof...(D)] PROGMEM = { D... }; };
-#endif
-
-#define SENSITIVE_PINS \
-  _X_PINS _Y_PINS _Z_PINS _I_PINS _J_PINS _K_PINS _U_PINS _V_PINS _W_PINS \
-  _X2_PINS _Y2_PINS _Z2_PINS _Z3_PINS _Z4_PINS _Z_PROBE \
-  _E0_PINS _E1_PINS _E2_PINS _E3_PINS _E4_PINS _E5_PINS _E6_PINS _E7_PINS \
-  _H0_PINS _H1_PINS _H2_PINS _H3_PINS _H4_PINS _H5_PINS _H6_PINS _H7_PINS \
-  _PS_ON _FAN0 _FAN1 _FAN2 _FAN3 _FAN4 _FAN5 _FAN6 _FAN7 _FANC \
-  _BED_PINS _CHAMBER_TEMP _CHAMBER_HEATER _CHAMBER_FAN \
-  _COOLER_TEMP _COOLER _COOLER_FAN HAL_SENSITIVE_PINS \
-  _SP_END
-=======
-};
->>>>>>> 0de4a702
+};