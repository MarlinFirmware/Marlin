--- conflicted
+++ resolved
@@ -34,11 +34,7 @@
 //
 #if EITHER(NO_EEPROM_SELECTED, I2C_EEPROM)
   #define I2C_EEPROM
-<<<<<<< HEAD
-  #define MARLIN_EEPROM_SIZE             0x1F400  //   16K
-=======
   #define MARLIN_EEPROM_SIZE             0x1F400  // 16K
->>>>>>> 4c8c02f6
 #endif
 
 //
