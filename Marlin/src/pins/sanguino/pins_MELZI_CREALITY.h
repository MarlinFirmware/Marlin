--- conflicted
+++ resolved
@@ -47,22 +47,15 @@
 // For the stock CR-10 enable CR10_STOCKDISPLAY in Configuration.h
 //
 #if ENABLED(CR10_STOCKDISPLAY)
-  #define LCD_SDSS                            31  // Smart Controller SD card reader (rather than the Melzi)
-  #define LCD_PINS_RS                         28  // ST9720 CS
-  #define LCD_PINS_ENABLE                     17  // ST9720 DAT
-  #define LCD_PINS_D4                         30  // ST9720 CLK
+  #define LCD_SDSS                            PinA0  // Smart Controller SD card reader (rather than the Melzi)
+  #define LCD_PINS_RS                         PinA3  // ST9720 CS
+  #define LCD_PINS_ENABLE                     PinC1  // ST9720 DAT
+  #define LCD_PINS_D4                         PinA1  // ST9720 CLK
 
-<<<<<<< HEAD
-#define LCD_SDSS                              PinA0  // Smart Controller SD card reader (rather than the Melzi)
-#define LCD_PINS_RS                           PinA3  // ST9720 CS
-#define LCD_PINS_ENABLE                       PinC1  // ST9720 DAT
-#define LCD_PINS_D4                           PinA1  // ST9720 CLK
-=======
   #define LCD_PINS_DEFINED
 #endif
 
 #include "pins_MELZI.h" // ... SANGUINOLOLU_12 ... SANGUINOLOLU_11
->>>>>>> a10f4c0e
 
 #if ENABLED(BLTOUCH)
   #ifndef SERVO0_PIN
