--- conflicted
+++ resolved
@@ -198,13 +198,10 @@
 
   #endif
 
-<<<<<<< HEAD
   #if ENABLED(REPRAP_DISCOUNT_FULL_GRAPHIC_SMART_CONTROLLER)
     #define BTN_ENC_EN               LCD_PINS_D7  // Detect the presence of the encoder
   #endif
 
-=======
->>>>>>> 37b56e09
 #else
 
   #define SERVO0_PIN                          27
