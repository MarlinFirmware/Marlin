/**
 * Marlin 3D Printer Firmware
 * Copyright (c) 2019 MarlinFirmware [https://github.com/MarlinFirmware/Marlin]
 *
 * Based on Sprinter and grbl.
 * Copyright (c) 2011 Camiel Gubbels / Erik van der Zalm
 *
 * This program is free software: you can redistribute it and/or modify
 * it under the terms of the GNU General Public License as published by
 * the Free Software Foundation, either version 3 of the License, or
 * (at your option) any later version.
 *
 * This program is distributed in the hope that it will be useful,
 * but WITHOUT ANY WARRANTY; without even the implied warranty of
 * MERCHANTABILITY or FITNESS FOR A PARTICULAR PURPOSE.  See the
 * GNU General Public License for more details.
 *
 * You should have received a copy of the GNU General Public License
 * along with this program.  If not, see <http://www.gnu.org/licenses/>.
 *
 */
#pragma once

/**
 * MKS Robin nano (STM32F130VET6) board pin assignments
 */

#ifndef __STM32F1__
  #error "Oops! Select an STM32F1 board in 'Tools > Board.'"
#elif HOTENDS > 2 || E_STEPPERS > 2
  #error "MKS Robin nano supports up to 2 hotends / E-steppers. Comment out this line to continue."
#endif

#define BOARD_NAME "MKS Robin nano"

//
// Release PB4 (Y_ENABLE_PIN) from JTAG NRST role
//
#define DISABLE_DEBUG

//
// Note: MKS Robin board is using SPI2 interface.
//
#define SPI_MODULE 2

//
// Limit Switches
//
#define X_STOP_PIN        PA15
#define Y_STOP_PIN        PA12
#define Z_MIN_PIN         PA11
#define Z_MAX_PIN         PC4

#ifndef FIL_RUNOUT_PIN
  #define FIL_RUNOUT_PIN   PA4   // MT_DET
#endif

//
// Steppers
//
#define X_ENABLE_PIN       PE4
#define X_STEP_PIN         PE3
#define X_DIR_PIN          PE2

#define Y_ENABLE_PIN       PE1
#define Y_STEP_PIN         PE0
#define Y_DIR_PIN          PB9

#define Z_ENABLE_PIN       PB8
#define Z_STEP_PIN         PB5
#define Z_DIR_PIN          PB4

#define E0_ENABLE_PIN      PB3
#define E0_STEP_PIN        PD6
#define E0_DIR_PIN         PD3

#define E1_ENABLE_PIN      PA3
#define E1_STEP_PIN        PA6
#define E1_DIR_PIN         PA1

//
// Temperature Sensors
//
#define TEMP_0_PIN         PC1   // TH1
#define TEMP_1_PIN         PC2   // TH2
#define TEMP_BED_PIN       PC0   // TB1

//
// Heaters / Fans
//
#define HEATER_0_PIN       PC3   // HEATER1
#define HEATER_1_PIN       PB0   // HEATER2
#define HEATER_BED_PIN     PA0   // HOT BED

#define FAN_PIN            PB1   // FAN

//
// Thermocouples
//
//#define MAX6675_SS_PIN     PE5  // TC1 - CS1
//#define MAX6675_SS_PIN     PE6  // TC2 - CS2

//
// Misc. Functions
//
#define POWER_LOSS_PIN     PA2   // PW_DET
#define PS_ON_PIN          PA3   // PW_OFF

#define LED_PIN            PB2

//
// LCD / Controller
//
#define BEEPER_PIN         PC5
#define SD_DETECT_PIN      PD12

/**
<<<<<<< HEAD
 * Note: MKS Robin TFT screens may have different TFT controllers
 * If the screen stays white, disable 'LCD_RESET_PIN' to let the bootloader init the screen.
=======
 * Note: MKS Robin TFT screens use various TFT controllers.
 * If the screen stays white, disable 'LCD_RESET_PIN'
 * to let the bootloader init the screen.
>>>>>>> 45bde333
 */
#if ENABLED(MKS_ROBIN_TFT)
  #define LCD_RESET_PIN      PF6
  #define NO_LCD_REINIT             // Suppress LCD re-initialization

  #define LCD_BACKLIGHT_PIN  PD13

  #if ENABLED(TOUCH_BUTTONS)
    #define BTN_ENC          PC13   // Not connected. TODO: Replace this hack to enable button code
    #define FSMC_CS_PIN      PD7    // NE4
    #define FSMC_RS_PIN      PD11   // A0
    #define TOUCH_CS_PIN     PA7
  #endif
#endif<|MERGE_RESOLUTION|>--- conflicted
+++ resolved
@@ -115,14 +115,9 @@
 #define SD_DETECT_PIN      PD12
 
 /**
-<<<<<<< HEAD
- * Note: MKS Robin TFT screens may have different TFT controllers
- * If the screen stays white, disable 'LCD_RESET_PIN' to let the bootloader init the screen.
-=======
  * Note: MKS Robin TFT screens use various TFT controllers.
  * If the screen stays white, disable 'LCD_RESET_PIN'
  * to let the bootloader init the screen.
->>>>>>> 45bde333
  */
 #if ENABLED(MKS_ROBIN_TFT)
   #define LCD_RESET_PIN      PF6
