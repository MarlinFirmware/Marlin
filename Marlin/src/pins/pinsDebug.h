--- conflicted
+++ resolved
@@ -160,11 +160,7 @@
   #endif
 
   #include "pinsDebug_list.h"
-<<<<<<< HEAD
-  #line 161
-=======
   #line 164
->>>>>>> be6fbc76
 
 };
 
