--- conflicted
+++ resolved
@@ -390,15 +390,9 @@
       #define DOGLCD_SCK                 SCK_PIN
       #define DOGLCD_MOSI               MOSI_PIN
 
-<<<<<<< HEAD
-      #define STAT_LED_BLUE_PIN            P0_26  // (63)  may change if cable changes
-      #define STAT_LED_RED_PIN             P1_21  // ( 6)  may change if cable changes
-    #else
-=======
     #define STAT_LED_BLUE_PIN              P0_26  // (63)  may change if cable changes
     #define STAT_LED_RED_PIN               P1_21  // ( 6)  may change if cable changes
   #else
->>>>>>> 94b3e6b9
 
       #if ENABLED(FYSETC_MINI_12864)
         #define DOGLCD_SCK                 P0_15
