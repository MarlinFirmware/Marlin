--- conflicted
+++ resolved
@@ -186,16 +186,6 @@
 
 #define HEATER_0_PIN                MOSFET_A_PIN
 
-<<<<<<< HEAD
-#if ENABLED(FET_ORDER_EFB)                        // Hotend, Fan, Bed
-  #define HEATER_BED_PIN            MOSFET_C_PIN
-#elif ENABLED(FET_ORDER_EEF)                      // Hotend, Hotend, Fan
-  #define HEATER_1_PIN              MOSFET_B_PIN
-#elif ENABLED(FET_ORDER_EEB)                      // Hotend, Hotend, Bed
-  #define HEATER_1_PIN              MOSFET_B_PIN
-  #define HEATER_BED_PIN            MOSFET_C_PIN
-#elif ENABLED(FET_ORDER_EFF)                      // Hotend, Fan, Fan
-=======
 #if FET_ORDER_EFB                                 // Hotend, Fan, Bed
   #define HEATER_BED_PIN            MOSFET_C_PIN
 #elif FET_ORDER_EEF                               // Hotend, Hotend, Fan
@@ -204,7 +194,6 @@
   #define HEATER_1_PIN              MOSFET_B_PIN
   #define HEATER_BED_PIN            MOSFET_C_PIN
 #elif FET_ORDER_EFF                               // Hotend, Fan, Fan
->>>>>>> 52edc543
   #define FAN1_PIN                  MOSFET_C_PIN
 #elif DISABLED(FET_ORDER_SF)                      // Not Spindle, Fan (i.e., "EFBF" or "EFBE")
   #define HEATER_BED_PIN            MOSFET_C_PIN
@@ -220,11 +209,7 @@
     #define FAN_PIN                 MOSFET_B_PIN
   #elif EITHER(FET_ORDER_EEF, FET_ORDER_SF)       // Hotend, Hotend, Fan or Spindle, Fan
     #define FAN_PIN                 MOSFET_C_PIN
-<<<<<<< HEAD
-  #elif ENABLED(FET_ORDER_EEB)                    // Hotend, Hotend, Bed
-=======
   #elif FET_ORDER_EEB                             // Hotend, Hotend, Bed
->>>>>>> 52edc543
     #define FAN_PIN                        P1_18  // (4) IO pin. Buffer needed
   #else                                           // Non-specific are "EFB" (i.e., "EFBF" or "EFBE")
     #define FAN_PIN                 MOSFET_B_PIN
