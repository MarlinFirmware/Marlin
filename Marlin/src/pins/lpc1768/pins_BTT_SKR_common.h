/**
 * Marlin 3D Printer Firmware
 * Copyright (c) 2020 MarlinFirmware [https://github.com/MarlinFirmware/Marlin]
 *
 * Based on Sprinter and grbl.
 * Copyright (c) 2011 Camiel Gubbels / Erik van der Zalm
 *
 * This program is free software: you can redistribute it and/or modify
 * it under the terms of the GNU General Public License as published by
 * the Free Software Foundation, either version 3 of the License, or
 * (at your option) any later version.
 *
 * This program is distributed in the hope that it will be useful,
 * but WITHOUT ANY WARRANTY; without even the implied warranty of
 * MERCHANTABILITY or FITNESS FOR A PARTICULAR PURPOSE.  See the
 * GNU General Public License for more details.
 *
 * You should have received a copy of the GNU General Public License
 * along with this program.  If not, see <https://www.gnu.org/licenses/>.
 *
 */
#pragma once

#ifdef SKR_HAS_LPC1769
  #ifndef MCU_LPC1769
    #error "Oops! Make sure you have the LPC1769 environment selected in your IDE."
  #endif
#elif !defined(MCU_LPC1768)
  #error "Oops! Make sure you have the LPC1768 environment selected in your IDE."
#endif

// Ignore temp readings during development.
//#define BOGUS_TEMPERATURE_GRACE_PERIOD 2000

//
// Steppers
//
#ifndef E0_STEP_PIN
  #define E0_STEP_PIN                      P2_13
#endif
#ifndef E0_DIR_PIN
  #define E0_DIR_PIN                       P0_11
#endif
#ifndef E0_ENABLE_PIN
  #define E0_ENABLE_PIN                    P2_12
#endif  
#ifndef E1_STEP_PIN
  #define E1_STEP_PIN                      P0_01
#endif
#ifndef E1_DIR_PIN
  #define E1_DIR_PIN                       P0_00
#endif
#ifndef E1_ENABLE_PIN
  #define E1_ENABLE_PIN                    P0_10
#endif

//
// Temperature Sensors
//  3.3V max when defined as an analog input
//
#ifndef TEMP_0_PIN
  #define TEMP_0_PIN                    P0_24_A1  // A1 (T1) - (68) - TEMP_0_PIN
#endif
#ifndef TEMP_1_PIN
  #define TEMP_1_PIN                    P0_25_A2  // A2 (T2) - (69) - TEMP_1_PIN
#endif
#ifndef TEMP_BED_PIN
  #define TEMP_BED_PIN                  P0_23_A0  // A0 (T0) - (67) - TEMP_BED_PIN
#endif

#if HOTENDS == 1
  #if TEMP_SENSOR_PROBE
    #define TEMP_PROBE_PIN            TEMP_0_PIN
  #elif TEMP_SENSOR_CHAMBER
    #define TEMP_CHAMBER_PIN          TEMP_1_PIN
  #endif
#endif

//
// Heaters / Fans
//
#ifndef HEATER_0_PIN
  #define HEATER_0_PIN                     P2_07
#endif
#if HOTENDS == 1
  #ifndef FAN1_PIN
    #define FAN1_PIN                       P2_04  
  #endif
#endif
#ifndef FAN_PIN
  #define FAN_PIN                          P2_03
#endif
#ifndef HEATER_BED_PIN
  #define HEATER_BED_PIN                   P2_05
#endif

//
// LCD / Controller
//
<<<<<<< HEAD
#if HAS_SPI_LCD
=======
#if HAS_WIRED_LCD && DISABLED(LCD_USE_I2C_BUZZER)
>>>>>>> c574bcce
  #define BEEPER_PIN                       P1_30  // (37) not 5V tolerant
#endif

//
// SD Support
//
#define ONBOARD_SD_CS_PIN                  P0_06  // Chip select for "System" SD card

#if SD_CONNECTION_IS(LCD)
  #define SCK_PIN                          P0_15
  #define MISO_PIN                         P0_17
  #define MOSI_PIN                         P0_18
#elif SD_CONNECTION_IS(ONBOARD)
  #undef SD_DETECT_PIN
  #define SD_DETECT_PIN                    P0_27
  #define SCK_PIN                          P0_07
  #define MISO_PIN                         P0_08
  #define MOSI_PIN                         P0_09
  #define SS_PIN               ONBOARD_SD_CS_PIN
#elif SD_CONNECTION_IS(CUSTOM_CABLE)
  #error "No custom SD drive cable defined for this board."
#endif<|MERGE_RESOLUTION|>--- conflicted
+++ resolved
@@ -22,28 +22,19 @@
 #pragma once
 
 #ifdef SKR_HAS_LPC1769
-  #ifndef MCU_LPC1769
+  #if NOT_TARGET(MCU_LPC1769)
     #error "Oops! Make sure you have the LPC1769 environment selected in your IDE."
   #endif
-#elif !defined(MCU_LPC1768)
+#elif NOT_TARGET(MCU_LPC1768)
   #error "Oops! Make sure you have the LPC1768 environment selected in your IDE."
 #endif
 
 // Ignore temp readings during development.
-//#define BOGUS_TEMPERATURE_GRACE_PERIOD 2000
+//#define BOGUS_TEMPERATURE_GRACE_PERIOD    2000
 
 //
 // Steppers
 //
-#ifndef E0_STEP_PIN
-  #define E0_STEP_PIN                      P2_13
-#endif
-#ifndef E0_DIR_PIN
-  #define E0_DIR_PIN                       P0_11
-#endif
-#ifndef E0_ENABLE_PIN
-  #define E0_ENABLE_PIN                    P2_12
-#endif  
 #ifndef E1_STEP_PIN
   #define E1_STEP_PIN                      P0_01
 #endif
@@ -70,7 +61,7 @@
 
 #if HOTENDS == 1
   #if TEMP_SENSOR_PROBE
-    #define TEMP_PROBE_PIN            TEMP_0_PIN
+    #define TEMP_PROBE_PIN            TEMP_1_PIN
   #elif TEMP_SENSOR_CHAMBER
     #define TEMP_CHAMBER_PIN          TEMP_1_PIN
   #endif
@@ -84,7 +75,11 @@
 #endif
 #if HOTENDS == 1
   #ifndef FAN1_PIN
-    #define FAN1_PIN                       P2_04  
+    #define FAN1_PIN                       P2_04
+  #endif
+#else
+  #ifndef HEATER_1_PIN
+    #define HEATER_1_PIN                   P2_04
   #endif
 #endif
 #ifndef FAN_PIN
@@ -97,11 +92,7 @@
 //
 // LCD / Controller
 //
-<<<<<<< HEAD
-#if HAS_SPI_LCD
-=======
 #if HAS_WIRED_LCD && DISABLED(LCD_USE_I2C_BUZZER)
->>>>>>> c574bcce
   #define BEEPER_PIN                       P1_30  // (37) not 5V tolerant
 #endif
 
