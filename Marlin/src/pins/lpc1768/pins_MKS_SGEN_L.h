/**
 * Marlin 3D Printer Firmware
 * Copyright (c) 2020 MarlinFirmware [https://github.com/MarlinFirmware/Marlin]
 *
 * Based on Sprinter and grbl.
 * Copyright (c) 2011 Camiel Gubbels / Erik van der Zalm
 *
 * This program is free software: you can redistribute it and/or modify
 * it under the terms of the GNU General Public License as published by
 * the Free Software Foundation, either version 3 of the License, or
 * (at your option) any later version.
 *
 * This program is distributed in the hope that it will be useful,
 * but WITHOUT ANY WARRANTY; without even the implied warranty of
 * MERCHANTABILITY or FITNESS FOR A PARTICULAR PURPOSE.  See the
 * GNU General Public License for more details.
 *
 * You should have received a copy of the GNU General Public License
 * along with this program.  If not, see <https://www.gnu.org/licenses/>.
 *
 */
#pragma once

/**
 * MKS SGEN-L pin assignments
 */

#ifndef MCU_LPC1768
  #error "Oops! Make sure you have the LPC1768 environment selected in your IDE."
#endif

#define BOARD_INFO_NAME   "MKS SGen-L"
#define BOARD_WEBSITE_URL "github.com/makerbase-mks/MKS-SGEN_L"

//
// Servos
//
#define SERVO0_PIN                         P1_23  // SERVO P1.23
#define SERVO1_PIN                         P2_00  // SERVO P2.0

//
// Trinamic Stallguard pins
//
#define X_DIAG_PIN                         P1_29  // X-
#define Y_DIAG_PIN                         P1_27  // Y-
#define Z_DIAG_PIN                         P1_25  // Z-
#define E0_DIAG_PIN                        P1_28  // X+
#define E1_DIAG_PIN                        P1_26  // Y+

//
// Limit Switches
//
#ifdef X_STALL_SENSITIVITY
  #define X_STOP_PIN                  X_DIAG_PIN
  #if X_HOME_DIR < 0
    #define X_MAX_PIN                      P1_28  // X+
  #else
    #define X_MIN_PIN                      P1_28  // X+
  #endif
#else
  #define X_MIN_PIN                        P1_29  // X-
  #define X_MAX_PIN                        P1_28  // X+
#endif

#ifdef Y_STALL_SENSITIVITY
  #define Y_STOP_PIN                  Y_DIAG_PIN
  #if Y_HOME_DIR < 0
    #define Y_MAX_PIN                      P1_26  // Y+
  #else
    #define Y_MIN_PIN                      P1_26  // Y+
  #endif
#else
  #define Y_MIN_PIN                        P1_27  // Y-
  #define Y_MAX_PIN                        P1_26  // Y+
#endif

#ifdef Z_STALL_SENSITIVITY
  #define Z_STOP_PIN                  Z_DIAG_PIN
  #if Z_HOME_DIR < 0
    #define Z_MAX_PIN                      P1_24  // Z+
  #else
    #define Z_MIN_PIN                      P1_24  // Z+
  #endif
#else
  #define Z_MIN_PIN                        P1_25  // Z-
  #define Z_MAX_PIN                        P1_24  // Z+
#endif

//
// Z Probe (when not Z_MIN_PIN)
//
#ifndef Z_MIN_PROBE_PIN
  #define Z_MIN_PROBE_PIN                  P1_24
#endif

//
// Steppers
//
#define X_STEP_PIN                         P2_02
#define X_DIR_PIN                          P2_03
#define X_ENABLE_PIN                       P2_01
#ifndef X_CS_PIN
  #define X_CS_PIN                         P1_01
#endif

#define Y_STEP_PIN                         P0_19
#define Y_DIR_PIN                          P0_20
#define Y_ENABLE_PIN                       P2_08
#ifndef Y_CS_PIN
  #define Y_CS_PIN                         P1_08
#endif

#define Z_STEP_PIN                         P0_22
#define Z_DIR_PIN                          P2_11
#define Z_ENABLE_PIN                       P0_21
#ifndef Z_CS_PIN
  #define Z_CS_PIN                         P1_10
#endif

#define E0_STEP_PIN                        P2_13
#define E0_DIR_PIN                         P0_11
#define E0_ENABLE_PIN                      P2_12
#ifndef E0_CS_PIN
  #define E0_CS_PIN                        P1_15
#endif

#define E1_STEP_PIN                        P0_01
#define E1_DIR_PIN                         P0_00
#define E1_ENABLE_PIN                      P0_10
#ifndef E1_CS_PIN
  #define E1_CS_PIN                        P1_17
#endif

//
// Software SPI pins for TMC2130 stepper drivers
//
#if ENABLED(TMC_USE_SW_SPI)
  #ifndef TMC_SW_MOSI
    #define TMC_SW_MOSI                    P4_28
  #endif
  #ifndef TMC_SW_MISO
    #define TMC_SW_MISO                    P0_05
  #endif
  #ifndef TMC_SW_SCK
    #define TMC_SW_SCK                     P0_04
  #endif
#endif

#if HAS_TMC_UART
  /**
   * TMC2208/TMC2209 stepper drivers
   *
   * Hardware serial communication ports.
   * If undefined software serial is used according to the pins below
   */
  //#define X_HARDWARE_SERIAL  Serial
  //#define X2_HARDWARE_SERIAL Serial1
  //#define Y_HARDWARE_SERIAL  Serial1
  //#define Y2_HARDWARE_SERIAL Serial1
  //#define Z_HARDWARE_SERIAL  Serial1
  //#define Z2_HARDWARE_SERIAL Serial1
  //#define E0_HARDWARE_SERIAL Serial1
  //#define E1_HARDWARE_SERIAL Serial1
  //#define E2_HARDWARE_SERIAL Serial1
  //#define E3_HARDWARE_SERIAL Serial1
  //#define E4_HARDWARE_SERIAL Serial1

  //
  // Software serial
  //

  #define X_SERIAL_TX_PIN                  P1_04
  #define X_SERIAL_RX_PIN                  P1_01

  #define Y_SERIAL_TX_PIN                  P1_09
  #define Y_SERIAL_RX_PIN                  P1_08

  #define Z_SERIAL_TX_PIN                  P1_14
  #define Z_SERIAL_RX_PIN                  P1_10

  #define E0_SERIAL_TX_PIN                 P1_16
  #define E0_SERIAL_RX_PIN                 P1_15

  #define E1_SERIAL_TX_PIN                 P4_29
  #define E1_SERIAL_RX_PIN                 P1_17

  #define Z2_SERIAL_TX_PIN                 P4_29
  #define Z2_SERIAL_RX_PIN                 P1_17

  // Reduce baud rate to improve software serial reliability
  #define TMC_BAUD_RATE 19200
#endif // TMC2208 || TMC2209

//
// Temperature Sensors
// 3.3V max when defined as an analog input
//
#define TEMP_0_PIN                      P0_23_A0  // Analog Input A0 (TH1)
#define TEMP_BED_PIN                    P0_24_A1  // Analog Input A1 (TB)
#define TEMP_1_PIN                      P0_25_A2  // Analog Input A2 (TH2)

//
// Heaters / Fans
//
#define HEATER_BED_PIN                     P2_05
#define HEATER_0_PIN                       P2_07
#if HOTENDS == 1
  #ifndef FAN1_PIN
    #define FAN1_PIN                       P2_06
  #endif
#else
  #ifndef HEATER_1_PIN
    #define HEATER_1_PIN                   P2_06
  #endif
#endif
#ifndef FAN_PIN
  #define FAN_PIN                          P2_04
#endif

//
// Misc. Functions
//
#define LED_PIN                            P1_18  // Used as a status indicator
#define LED2_PIN                           P1_19
#define LED3_PIN                           P1_20
#define LED4_PIN                           P1_21

/**
 *                _____                                            _____
 * (BEEPER) 1.31 | · · | 1.30 (BTN_ENC)          (MISO)       0.8 | · · | 0.7  (SD_SCK)
 * (LCD_EN) 0.18 | · · | 0.16 (LCD_RS)           (BTN_EN1)   3.25 | · · | 0.28 (SD_CS2)
 * (LCD_D4) 0.15 | · · | 0.17 (LCD_D5)           (BTN_EN2)   3.26 | · · | 1.20 (SD_MOSI)
 * (LCD_D6)  1.0 | · · | 1.22 (LCD_D7)           (SD_DETECT) 0.27 | · · | RST
 *           GND | · · | 5V                                   GND | · · | NC
 *                -----                                            -----
 *                EXP1                                             EXP2
 */
#if HAS_SPI_LCD
  #define BEEPER_PIN                       P1_31
  #define BTN_ENC                          P1_30

  #if ENABLED(CR10_STOCKDISPLAY)
    #define LCD_PINS_RS                    P1_00

    #define BTN_EN1                        P0_18
    #define BTN_EN2                        P0_15

    #define LCD_PINS_ENABLE                P1_22
    #define LCD_PINS_D4                    P0_17

<<<<<<< HEAD
=======
  #elif HAS_SPI_TFT                               // Config for Classic UI (emulated DOGM) and Color UI
    #define TFT_CS_PIN                     P1_00
    #define TFT_A0_PIN                     P1_22
    #define TFT_DC_PIN                     P1_22
    #define TFT_MISO_PIN                   P0_08
    #define TFT_BACKLIGHT_PIN              P0_18
    #define TFT_RESET_PIN                  P0_16

    #define LCD_USE_DMA_SPI

    #define TOUCH_INT_PIN                  P0_17
    #define TOUCH_CS_PIN                   P0_15
    #define TOUCH_BUTTONS_HW_SPI
    #define TOUCH_BUTTONS_HW_SPI_DEVICE        2

    // Disable any LCD related PINs config
    #define LCD_PINS_ENABLE                -1
    #define LCD_PINS_RS                    -1

    // XPT2046 Touch Screen calibration
    #if ENABLED(TFT_CLASSIC_UI)
      #ifndef XPT2046_X_CALIBRATION
        #define XPT2046_X_CALIBRATION     -11386
      #endif
      #ifndef XPT2046_Y_CALIBRATION
        #define XPT2046_Y_CALIBRATION       8684
      #endif
      #ifndef XPT2046_X_OFFSET
        #define XPT2046_X_OFFSET             689
      #endif
      #ifndef XPT2046_Y_OFFSET
        #define XPT2046_Y_OFFSET            -273
      #endif
    #elif ENABLED(TFT_COLOR_UI)
      #ifndef XPT2046_X_CALIBRATION
        #define XPT2046_X_CALIBRATION     -16741
      #endif
      #ifndef XPT2046_Y_CALIBRATION
        #define XPT2046_Y_CALIBRATION      11258
      #endif
      #ifndef XPT2046_X_OFFSET
        #define XPT2046_X_OFFSET            1024
      #endif
      #ifndef XPT2046_Y_OFFSET
        #define XPT2046_Y_OFFSET            -367
      #endif

      #define TFT_BUFFER_SIZE               2400
    #endif

    #define BTN_EN1                        P3_25
    #define BTN_EN2                        P3_26

  #elif IS_TFTGLCD_PANEL

    #undef BEEPER_PIN
    #undef BTN_ENC

    #if ENABLED(TFTGLCD_PANEL_SPI)
      #define TFTGLCD_CS                   P3_25
    #endif

>>>>>>> c574bcce
  #else

    #define BTN_EN1                        P3_25
    #define BTN_EN2                        P3_26

    #define LCD_SDSS                       P0_28

    #if ENABLED(MKS_12864OLED_SSD1306)

      #define LCD_PINS_DC                  P0_17
      #define DOGLCD_CS                    P0_16
      #define DOGLCD_A0              LCD_PINS_DC
      #define DOGLCD_SCK                   P0_15
      #define DOGLCD_MOSI                  P0_18

      #define LCD_PINS_RS                  P1_00
      #define LCD_PINS_D7                  P1_22
      #define KILL_PIN                     -1     // NC

    #else                                         // !MKS_12864OLED_SSD1306

      #define LCD_PINS_RS                  P0_16

      #define LCD_PINS_ENABLE              P0_18
      #define LCD_PINS_D4                  P0_15

      #if ENABLED(FYSETC_MINI_12864)

        #define DOGLCD_CS                  P0_18
        #define DOGLCD_A0                  P0_16
        #define DOGLCD_SCK                 P0_07
        #define DOGLCD_MOSI                P1_20

        #define LCD_BACKLIGHT_PIN          -1

        #define FORCE_SOFT_SPI                    // Use this if default of hardware SPI causes display problems
                                                  //   results in LCD soft SPI mode 3, SD soft SPI mode 0

        #define LCD_RESET_PIN              P0_15  // Must be high or open for LCD to operate normally.

        #if EITHER(FYSETC_MINI_12864_1_2, FYSETC_MINI_12864_2_0)
          #ifndef RGB_LED_R_PIN
            #define RGB_LED_R_PIN          P0_17
          #endif
          #ifndef RGB_LED_G_PIN
            #define RGB_LED_G_PIN          P1_00
          #endif
          #ifndef RGB_LED_B_PIN
            #define RGB_LED_B_PIN          P1_22
          #endif
        #elif ENABLED(FYSETC_MINI_12864_2_1)
          #define NEOPIXEL_PIN             P0_17
        #endif

      #else                                       // !FYSETC_MINI_12864

        #if ENABLED(MKS_MINI_12864)
          #define DOGLCD_CS                P0_17
          #define DOGLCD_A0                P1_00
        #endif

        #if IS_ULTIPANEL
          #define LCD_PINS_D5              P0_17
          #define LCD_PINS_D6              P1_00
          #define LCD_PINS_D7              P1_22
        #endif

      #endif // !FYSETC_MINI_12864

    #endif // !MKS_12864OLED_SSD1306

  #endif // !CR10_STOCKDISPLAY

#endif // HAS_SPI_LCD

#ifndef SDCARD_CONNECTION
  #define SDCARD_CONNECTION              ONBOARD
#endif

#define ONBOARD_SD_CS_PIN                  P0_06  // Chip select for "System" SD card

#if SD_CONNECTION_IS(LCD) || SD_CONNECTION_IS(ONBOARD)
  #define SD_DETECT_PIN                    P0_27
  #define SCK_PIN                          P0_07
  #define MISO_PIN                         P0_08
  #define MOSI_PIN                         P0_09
  #if SD_CONNECTION_IS(ONBOARD)
    #define SS_PIN             ONBOARD_SD_CS_PIN
  #else
    #define SS_PIN                         P0_28
  #endif
#elif SD_CONNECTION_IS(CUSTOM_CABLE)
  #error "No custom SD drive cable defined for this board."
#endif

//
// Other Pins
//
//#define PIN_P0_02                        P0_02  // AUX1 (Interrupt Capable/ADC/Serial Port 0)
//#define PIN_P0_03                        P0_03  // AUX1 (Interrupt Capable/ADC/Serial Port 0)
//#define PS_ON_PIN                        P1_23  // SERVO P1.23<|MERGE_RESOLUTION|>--- conflicted
+++ resolved
@@ -25,7 +25,7 @@
  * MKS SGEN-L pin assignments
  */
 
-#ifndef MCU_LPC1768
+#if NOT_TARGET(MCU_LPC1768)
   #error "Oops! Make sure you have the LPC1768 environment selected in your IDE."
 #endif
 
@@ -153,7 +153,7 @@
    * Hardware serial communication ports.
    * If undefined software serial is used according to the pins below
    */
-  //#define X_HARDWARE_SERIAL  Serial
+  //#define X_HARDWARE_SERIAL  Serial1
   //#define X2_HARDWARE_SERIAL Serial1
   //#define Y_HARDWARE_SERIAL  Serial1
   //#define Y2_HARDWARE_SERIAL Serial1
@@ -188,7 +188,7 @@
   #define Z2_SERIAL_RX_PIN                 P1_17
 
   // Reduce baud rate to improve software serial reliability
-  #define TMC_BAUD_RATE 19200
+  #define TMC_BAUD_RATE                    19200
 #endif // TMC2208 || TMC2209
 
 //
@@ -229,13 +229,14 @@
  *                _____                                            _____
  * (BEEPER) 1.31 | · · | 1.30 (BTN_ENC)          (MISO)       0.8 | · · | 0.7  (SD_SCK)
  * (LCD_EN) 0.18 | · · | 0.16 (LCD_RS)           (BTN_EN1)   3.25 | · · | 0.28 (SD_CS2)
- * (LCD_D4) 0.15 | · · | 0.17 (LCD_D5)           (BTN_EN2)   3.26 | · · | 1.20 (SD_MOSI)
+ * (LCD_D4) 0.15 | · · | 0.17 (LCD_D5)           (BTN_EN2)   3.26 | · · | 0.9  (SD_MOSI)
  * (LCD_D6)  1.0 | · · | 1.22 (LCD_D7)           (SD_DETECT) 0.27 | · · | RST
  *           GND | · · | 5V                                   GND | · · | NC
  *                -----                                            -----
  *                EXP1                                             EXP2
  */
-#if HAS_SPI_LCD
+#if HAS_WIRED_LCD
+
   #define BEEPER_PIN                       P1_31
   #define BTN_ENC                          P1_30
 
@@ -248,8 +249,6 @@
     #define LCD_PINS_ENABLE                P1_22
     #define LCD_PINS_D4                    P0_17
 
-<<<<<<< HEAD
-=======
   #elif HAS_SPI_TFT                               // Config for Classic UI (emulated DOGM) and Color UI
     #define TFT_CS_PIN                     P1_00
     #define TFT_A0_PIN                     P1_22
@@ -312,7 +311,6 @@
       #define TFTGLCD_CS                   P3_25
     #endif
 
->>>>>>> c574bcce
   #else
 
     #define BTN_EN1                        P3_25
@@ -344,7 +342,7 @@
         #define DOGLCD_CS                  P0_18
         #define DOGLCD_A0                  P0_16
         #define DOGLCD_SCK                 P0_07
-        #define DOGLCD_MOSI                P1_20
+        #define DOGLCD_MOSI                P0_09
 
         #define LCD_BACKLIGHT_PIN          -1
 
@@ -386,7 +384,7 @@
 
   #endif // !CR10_STOCKDISPLAY
 
-#endif // HAS_SPI_LCD
+#endif // HAS_WIRED_LCD
 
 #ifndef SDCARD_CONNECTION
   #define SDCARD_CONNECTION              ONBOARD
