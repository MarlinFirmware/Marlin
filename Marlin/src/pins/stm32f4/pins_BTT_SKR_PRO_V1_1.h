--- conflicted
+++ resolved
@@ -60,23 +60,6 @@
 //
 // Limit Switches
 //
-<<<<<<< HEAD
-#define X_MIN_PIN                           PB10
-#if ENABLED (CNC_5X)
-  #define E_MIN_PIN                         PE15
-#else
-  #define X_MAX_PIN                         PE15  
-#endif
-#define Y_MIN_PIN                           PE12
-#if ENABLED (CNC_5X)
-  #define Z_MIN_M167_PIN                    PE10
-  #define E_MAX_PIN                         PE6
-#else
-  #define Y_MAX_PIN                         PE10
-#endif
-#define Z_MIN_PIN                           PG8
-#define Z_MAX_PIN                           PG5
-=======
 #ifdef X_STALL_SENSITIVITY
   #define X_STOP_PIN                  X_DIAG_PIN
   #if X_HOME_DIR < 0
@@ -86,7 +69,11 @@
   #endif
 #else
   #define X_MIN_PIN                         PB10  // X-
-  #define X_MAX_PIN                         PE15  // E0
+  #if ENABLED(CNC_5X)
+    #define E_MIN_PIN                       PE15  // E0
+  #else
+    #define X_MAX_PIN                       PE15  
+  #endif
 #endif
 
 #ifdef Y_STALL_SENSITIVITY
@@ -98,7 +85,12 @@
   #endif
 #else
   #define Y_MIN_PIN                         PE12  // Y-
-  #define Y_MAX_PIN                         PE10  // E1
+  #if ENABLED(CNC_5X)
+    #define Z_MIN_M167_PIN                  PE10  // E1
+    #define E_MAX_PIN                       PE6
+  #else
+    #define Y_MAX_PIN                       PE10
+  #endif
 #endif
 
 #ifdef Z_STALL_SENSITIVITY
@@ -112,9 +104,6 @@
   #define Z_MIN_PIN                         PG8   // Z-
   #define Z_MAX_PIN                         PG5   // E2
 #endif
->>>>>>> 76a65ffe
-
-
 
 //
 // Z Probe must be this pin
@@ -256,18 +245,14 @@
 #define HEATER_BED_PIN                      PD12  // Hotbed
 #define FAN_PIN                             PC8   // Fan0
 #define FAN1_PIN                            PE5   // Fan1
-<<<<<<< HEAD
 #if DISABLED(CNC_5X)
-#define FAN2_PIN                            PE6   // Fan2
-#endif
-=======
-#define FAN2_PIN                            PE6
+  #define FAN2_PIN                          PE6
+#endif
 
 #ifndef E0_AUTO_FAN_PIN
   #define E0_AUTO_FAN_PIN               FAN1_PIN
 #endif
 
->>>>>>> 76a65ffe
 //
 // Misc. Functions
 //
