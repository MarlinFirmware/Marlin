/**
 * Marlin 3D Printer Firmware
 * Copyright (c) 2020 MarlinFirmware [https://github.com/MarlinFirmware/Marlin]
 *
 * This program is free software: you can redistribute it and/or modify
 * it under the terms of the GNU General Public License as published by
 * the Free Software Foundation, either version 3 of the License, or
 * (at your option) any later version.
 *
 * This program is distributed in the hope that it will be useful,
 * but WITHOUT ANY WARRANTY; without even the implied warranty of
 * MERCHANTABILITY or FITNESS FOR A PARTICULAR PURPOSE.  See the
 * GNU General Public License for more details.
 *
 * You should have received a copy of the GNU General Public License
 * along with this program.  If not, see <http://www.gnu.org/licenses/>.
 *
 */
#pragma once

#if !defined(STM32F4) && !defined(STM32F4xx)
  #error "Oops! Select an STM32F4 board in 'Tools > Board.'"
#elif HOTENDS > 2 || E_STEPPERS > 2
  #error "LERDGE S supports up to 2 hotends / E-steppers."
#endif

#define BOARD_INFO_NAME      "Lerdge S"
#define DEFAULT_MACHINE_NAME "LERDGE"

#define STEP_TIMER 4
#define TEMP_TIMER 2

//#define I2C_EEPROM

//
// Servos
//
#define SERVO0_PIN                          PD12  //confirmed
//#define SERVO1_PIN                        -1

//
// Limit Switches
//
#define X_MIN_PIN                           PG9   //confirmed
#define Y_MIN_PIN                           PG10  //confirmed
#define Z_MIN_PIN                           PG11  //confirmed

#define X_MAX_PIN                           PG12  //confirmed
#define Y_MAX_PIN                           PG13  //confirmed
#define Z_MAX_PIN                           PG14  //confirmed

//
// Filament runout
//
#define FIL_RUNOUT_PIN                      PC5   //confirmed

//
// Z Probe (when not Z_MIN_PIN)
//
#ifndef Z_MIN_PROBE_PIN
  #define Z_MIN_PROBE_PIN                   PG8   //confirmed
#endif

//
// Steppers
//
#define X_STEP_PIN                          PF7   //confirmed 
#define X_DIR_PIN                           PF8   //confirmed 
#define X_ENABLE_PIN                        PF6   //confirmed 
//#ifndef X_CS_PIN
//  #define X_CS_PIN                        -1 //no idea
//#endif

#define Y_STEP_PIN                          PF10  //confirmed 
#define Y_DIR_PIN                           PF11  //confirmed 
#define Y_ENABLE_PIN                        PF9   //confirmed 
//#ifndef Y_CS_PIN
//  #define Y_CS_PIN                        -1 //no idea
//#endif

#define Z_STEP_PIN                          PF13  //confirmed 
#define Z_DIR_PIN                           PF14  //confirmed 
#define Z_ENABLE_PIN                        PF12  //confirmed 
//#ifndef Z_CS_PIN
//  #define Z_CS_PIN                        -1 //no idea
//#endif

#define E0_STEP_PIN                         PG0   //confirmed
#define E0_DIR_PIN                          PG1   //confirmed
#define E0_ENABLE_PIN                       PF15  //confirmed
//#ifndef E0_CS_PIN
//  #define E0_CS_PIN                       -1 //no idea
//#endif

#define E1_STEP_PIN                         PG3   //confirmed
#define E1_DIR_PIN                          PG4   //confirmed
#define E1_ENABLE_PIN                       PG2   //confirmed
//#ifndef E1_CS_PIN
//  #define E1_CS_PIN                       -1 //no idea
//#endif

//
// Temperature Sensors
//
#define TEMP_0_PIN                          PC0   //see below for activation of thermistor readings
#define TEMP_1_PIN                          PC1   //see below for activation of thermistor readings
#define TEMP_BED_PIN                        PC3   //confirmed

//
// Lergde-S comes with the ability to choose thermocouple/thermistor mode in software
// To use thermistors, pins PF3/PF4 must be output and low (e.g. using M42 P99 S0)
// this puts PF3/PF4 low if the user chose a thermistor in Configuration.h 

#define TEMP_0_TR_ENABLE_PIN               PF3
#define TEMP_1_TR_ENABLE_PIN               PF4

// Board contains a MAX6675 Cold-Junction-Compensated K-Thermocoupleto-Digital Converter (0°C to +1024°C) 
// https://datasheets.maximintegrated.com/en/ds/MAX6675.pdf
//

#define MAX6675_SCK_PIN                     PB3   //max6675 datasheet: SCK pin, found with multimeter, not tested
#define MAX6675_DO_PIN                      PB4   //max6675 datasheet: SO pin, found with multimeter, not tested
#define MAX6675_SS_PIN                      PC4   //max6675 datasheet: /CS pin, found with multimeter, not tested and likely wrong

//expansion board has second max6675
//warning: my board came with the slot for the second max6675 unpopulated

//#define MAX6675_SCK2_PIN                  PB3   //max6675 datasheet: SCK pin, found with multimeter, not tested
//#define MAX6675_DO2_PIN                   PB4   //max6675 datasheet: SO pin, found with multimeter, not tested
//#define MAX6675_SS2_PIN                   PF1   //max6675 datasheet: /CS pin, found with multimeter, not tested 

//
// Heaters / Fans
//
#define HEATER_0_PIN                        PA0   //confirmed
#define HEATER_1_PIN                        PA1   //confirmed
#define HEATER_BED_PIN                      PA3   //confirmed

#define FAN_PIN                             PA15  //heater 0 fan 1 //confirmed
#define FAN1_PIN                            PB10  //heater 1 fan 2 //confirmed
#define FAN2_PIN                            PF5   //heater 0 fan 2 and heater 1 fan 1 (two sockets, switched together) //confirmed

#ifndef E0_AUTO_FAN_PIN
  #define E0_AUTO_FAN_PIN                   PF5
#endif

//
// Prusa i3 MK2 Multi Material Multiplexer Support
//
//#define E_MUX0_PIN                        -1
//#define E_MUX1_PIN                        -1

//
// LED / Lighting
//
//Lerdge-S board has two LED connectors (this is the one on the mainboard)
#define CASE_LIGHT_PIN                      PC7   //confirmed

//on the dual extrusion addon board is a RGB connector
#define RGB_LED_R_PIN                       PC7   //shared with the mainboard LED light connector (CASE_LIGHT_PIN), confirmed
#define RGB_LED_G_PIN                       PB0   //confirmed
#define RGB_LED_B_PIN                       PB1   //confirmed

//
// Misc. Functions
//
#define SDSS                                PC11  //SD is working using SDIO, not sure if this definition is needed?
#define LED_PIN                             PC6   //mainboard soldered green LED, confirmed
#define PS_ON_PIN                           PB2   //board has a power module connector, confirmed
#define KILL_PIN                            -1    //there is no reset button on the lcd
#define POWER_LOSS_PIN                      -1    //PB2 could be used for this as well

//
// SD support
//
#define SDIO_SUPPORT

#define SCK_PIN                             PC12  //confirmed working 
#define MISO_PIN                            PC8   //confirmed working 
#define MOSI_PIN                            PD2   //confirmed working 
#define SS_PIN                              PC11  //confirmed working 

#define SD_DETECT_PIN                       PG15  //confirmed

//
// Persistent Storage
// If no option is selected below the SD Card will be used
// (this section modelled after pins_LONGER3D_LK.h)
// Warning: Not tested yet! Pins traced with multimeter, mistakes are possible
//#define SPI_EEPROM

#if ENABLED(SPI_EEPROM)
  // Lerdge has an SPI EEPROM Winbond W25Q128 (128Mbits) https://www.pjrc.com/teensy/W25Q128FV.pdf
  #define SPI_CHAN_EEPROM1 1
  #define SPI_EEPROM1_CS                    PB12  //datasheet: /CS pin, found with multimeter, not tested
  #define EEPROM_SCK                        PB13  //datasheet: CLK pin, found with multimeter, not tested 
  #define EEPROM_MISO                       PB14  //datasheet: DO pin, found with multimeter, not tested 
  #define EEPROM_MOSI                       PB15  //datasheet: DI pin, found with multimeter, not tested 
  #define EEPROM_PAGE_SIZE 0x1000U                // 4KB (from datasheet)
  #define MARLIN_EEPROM_SIZE 16UL * (EEPROM_PAGE_SIZE)   // Limit to 64KB for now...
#else
  #define MARLIN_EEPROM_SIZE 0x800U               // On SD, Limit to 2KB, require this amount of RAM
#endif

//
// LCD / Controller
//

// The LCD is initialized in FSMC mode
#define BEEPER_PIN                          PD13  //confirmed

#define BTN_EN1                             PC14  //confirmed
#define BTN_EN2                             PC15  //confirmed
#define BTN_ENC                             PC13  //confirmed

#define TFT_RESET_PIN                       PD6   //unchecked, unsure how to test
#define TFT_BACKLIGHT_PIN                   PD3   //confirmed (well, this pin switches the LCD off, but I cannot see if it is only the backlight)

#define TFT_CS_PIN                          PD7   //TFT works
#define TFT_RS_PIN                          PD11  //TFT works

<<<<<<< HEAD
#define TOUCH_CS_PIN                        PB6 //there is touch, but calibration is off
#define TOUCH_SCK_PIN                       PB3 //there is touch, but calibration is off
#define TOUCH_MOSI_PIN                      PB5 //there is touch, but calibration is off
#define TOUCH_MISO_PIN                      PB4 //there is touch, but calibration is off
=======
#define TOUCH_CS_PIN                        PB6   //there is touch, but calibration is off
#define TOUCH_SCK_PIN                       PB3   //there is touch, but calibration is off
#define TOUCH_MOSI_PIN                      PB5   //there is touch, but calibration is off
#define TOUCH_MISO_PIN                      PB4   //there is touch, but calibration is off

//
// ST7920 Delays
//
#if HAS_GRAPHICAL_LCD
  #ifndef BOARD_ST7920_DELAY_1
    #define BOARD_ST7920_DELAY_1 DELAY_NS(96)
  #endif
  #ifndef BOARD_ST7920_DELAY_2
    #define BOARD_ST7920_DELAY_2 DELAY_NS(48)
  #endif
  #ifndef BOARD_ST7920_DELAY_3
    #define BOARD_ST7920_DELAY_3 DELAY_NS(715)
  #endif
#endif
>>>>>>> 7f6f0707
<|MERGE_RESOLUTION|>--- conflicted
+++ resolved
@@ -108,8 +108,8 @@
 
 //
 // Lergde-S comes with the ability to choose thermocouple/thermistor mode in software
-// To use thermistors, pins PF3/PF4 must be output and low (e.g. using M42 P99 S0)
-// this puts PF3/PF4 low if the user chose a thermistor in Configuration.h 
+// To use thermistors, pins PF3/PF4 must be output and low. This is done automatically
+// if a thermocouple is selected. 
 
 #define TEMP_0_TR_ENABLE_PIN               PF3
 #define TEMP_1_TR_ENABLE_PIN               PF4
@@ -219,29 +219,7 @@
 #define TFT_CS_PIN                          PD7   //TFT works
 #define TFT_RS_PIN                          PD11  //TFT works
 
-<<<<<<< HEAD
-#define TOUCH_CS_PIN                        PB6 //there is touch, but calibration is off
-#define TOUCH_SCK_PIN                       PB3 //there is touch, but calibration is off
-#define TOUCH_MOSI_PIN                      PB5 //there is touch, but calibration is off
-#define TOUCH_MISO_PIN                      PB4 //there is touch, but calibration is off
-=======
 #define TOUCH_CS_PIN                        PB6   //there is touch, but calibration is off
 #define TOUCH_SCK_PIN                       PB3   //there is touch, but calibration is off
 #define TOUCH_MOSI_PIN                      PB5   //there is touch, but calibration is off
-#define TOUCH_MISO_PIN                      PB4   //there is touch, but calibration is off
-
-//
-// ST7920 Delays
-//
-#if HAS_GRAPHICAL_LCD
-  #ifndef BOARD_ST7920_DELAY_1
-    #define BOARD_ST7920_DELAY_1 DELAY_NS(96)
-  #endif
-  #ifndef BOARD_ST7920_DELAY_2
-    #define BOARD_ST7920_DELAY_2 DELAY_NS(48)
-  #endif
-  #ifndef BOARD_ST7920_DELAY_3
-    #define BOARD_ST7920_DELAY_3 DELAY_NS(715)
-  #endif
-#endif
->>>>>>> 7f6f0707
+#define TOUCH_MISO_PIN                      PB4   //there is touch, but calibration is off