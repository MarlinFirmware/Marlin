/**
 * Marlin 3D Printer Firmware
 * Copyright (c) 2020 MarlinFirmware [https://github.com/MarlinFirmware/Marlin]
 *
 * Based on Sprinter and grbl.
 * Copyright (c) 2011 Camiel Gubbels / Erik van der Zalm
 *
 * This program is free software: you can redistribute it and/or modify
 * it under the terms of the GNU General Public License as published by
 * the Free Software Foundation, either version 3 of the License, or
 * (at your option) any later version.
 *
 * This program is distributed in the hope that it will be useful,
 * but WITHOUT ANY WARRANTY; without even the implied warranty of
 * MERCHANTABILITY or FITNESS FOR A PARTICULAR PURPOSE.  See the
 * GNU General Public License for more details.
 *
 * You should have received a copy of the GNU General Public License
 * along with this program.  If not, see <https://www.gnu.org/licenses/>.
 *
 */
#pragma once

#if NOT_TARGET(STM32F4)
  #error "Oops! Select an STM32F4 board in 'Tools > Board.'"
#elif HOTENDS > 8 || E_STEPPERS > 8
  #error "BIGTREE GTR V1.0 supports up to 8 hotends / E-steppers."
#elif HOTENDS > MAX_E_STEPPERS || E_STEPPERS > MAX_E_STEPPERS
  #error "Marlin extruder/hotends limit! Increase MAX_E_STEPPERS to continue."
#endif

#define BOARD_INFO_NAME "BTT GTR V1.0"

// Onboard I2C EEPROM
#define I2C_EEPROM
#define MARLIN_EEPROM_SIZE                0x2000  // 8KB (24C64 ... 64Kb = 8KB)

#ifdef E2END
	#undef E2END
#endif
#define E2END 0x1FFF // EEPROM end address 24C64 (64Kb = 8KB)


#define TP   // Enable to define servo and probe pins

//
// Servos
//
#if ENABLED(TP)
  #define SERVO0_PIN       PB11
  #define SOL0_PIN       PC7 
  // #define MANUAL_SOLENOID_CONTROL
#endif

//#define HAS_TOOL_SENSOR 1
#define tool_sensor1 PH6
#define tool_sensor2 PI4
// #define tool_sensor3 PF4

// #define PS_ON_PIN          PH6

//
// Trinamic Stallguard pins
//
#define X_DIAG_PIN                          PF2   // X-
#define Y_DIAG_PIN                          PC13  // Y-
#define Z_DIAG_PIN                          PE0   // Z-
#define E0_DIAG_PIN                         PG14  // X+
#define E1_DIAG_PIN                         PG9   // Y+
#define E2_DIAG_PIN                         PD3   // Z+

//
// Limit Switches
//
<<<<<<< HEAD
#define X_MIN_PIN          PF2
#define X_MAX_PIN          PG14
#define Y_MIN_PIN          PC13
#define Y_MAX_PIN          PG9
#define Z_MIN_PIN          PH11 // PE0
//#define Z_MAX_PIN          PD3

#define FIL_RUNOUT_PIN     PD3
=======
#ifdef X_STALL_SENSITIVITY
  #define X_STOP_PIN                        X_DIAG_PIN
  #if X_HOME_DIR < 0
    #define X_MAX_PIN                       E0_DIAG_PIN  // X+
  #else
    #define X_MIN_PIN                       E0_DIAG_PIN  // X+
  #endif
#else
  #define X_MIN_PIN                         X_DIAG_PIN   // X-
  #define X_MAX_PIN                         E0_DIAG_PIN  // X+
#endif

#ifdef Y_STALL_SENSITIVITY
  #define Y_STOP_PIN                        Y_DIAG_PIN
  #if Y_HOME_DIR < 0
    #define Y_MAX_PIN                       E1_DIAG_PIN  // Y+
  #else
    #define Y_MIN_PIN                       E1_DIAG_PIN  // Y+
  #endif
#else
  #define Y_MIN_PIN                         Y_DIAG_PIN   // Y-
  #define Y_MAX_PIN                         E1_DIAG_PIN  // Y+
#endif

#ifdef Z_STALL_SENSITIVITY
  #define Z_STOP_PIN                        Z_DIAG_PIN
  #if Z_HOME_DIR < 0
    #define Z_MAX_PIN                       E2_DIAG_PIN  // Z+
  #else
    #define Z_MIN_PIN                       E2_DIAG_PIN  // Z+
  #endif
#else
  #define Z_MIN_PIN                         Z_DIAG_PIN   // Z-
  #define Z_MAX_PIN                         E2_DIAG_PIN  // Z+
#endif
>>>>>>> 6f4589b3

//
// Pins on the extender
//
//#define X_MIN_PIN        PI4
//#define X2_MIN_PIN       PF12
//#define Y_MIN_PIN        PF4
//#define Y2_MIN_PIN       PI7
//#define Z_MIN_PIN        PF6

#if ENABLED(TP) && !defined(Z_MIN_PROBE_PIN)
  #define Z_MIN_PROBE_PIN PH11   // Z Probe must be PH11
#endif

//
// Steppers
//
#define X_STEP_PIN         PC15
#define X_DIR_PIN          PF0
#define X_ENABLE_PIN       PF1
#ifndef X_CS_PIN
  #define X_CS_PIN         PC14
#endif

#define Y_STEP_PIN         PE3
#define Y_DIR_PIN          PE2
#define Y_ENABLE_PIN       PE4
#ifndef Y_CS_PIN
  #define Y_CS_PIN         PE1
#endif

#define Z_STEP_PIN         PB8
#define Z_DIR_PIN          PB7   // PB7
#define Z_ENABLE_PIN       PB9
#ifndef Z_CS_PIN
  #define Z_CS_PIN         PB5
#endif

#define Z2_STEP_PIN        PG12
#define Z2_DIR_PIN         PG11
#define Z2_ENABLE_PIN      PG13
#ifndef Z2_CS_PIN
  #define Z2_CS_PIN        PG10
#endif

#define Z3_STEP_PIN        PD6
#define Z3_DIR_PIN         PD5
#define Z3_ENABLE_PIN      PD7
#ifndef Z3_CS_PIN
  #define Z3_CS_PIN        PD4
#endif

#define E0_STEP_PIN        PD1
#define E0_DIR_PIN         PD0
#define E0_ENABLE_PIN      PD2
#ifndef E0_CS_PIN
  #define E0_CS_PIN        PC12
#endif

#define E1_STEP_PIN        PF3
#define E1_DIR_PIN         PG3
#define E1_ENABLE_PIN      PF8
#ifndef E1_CS_PIN
  #define E1_CS_PIN        PG4
#endif

#define E2_STEP_PIN        PD14
#define E2_DIR_PIN         PD11
#define E2_ENABLE_PIN      PG2
#ifndef E2_CS_PIN
  #define E2_CS_PIN        PE15
#endif

#define E3_STEP_PIN        PE12
#define E3_DIR_PIN         PE10
#define E3_ENABLE_PIN      PF14
#ifndef E3_CS_PIN
  #define E3_CS_PIN        PE7
#endif

#define E4_STEP_PIN        PG0
#define E4_DIR_PIN         PG1
#define E4_ENABLE_PIN      PE8
#ifndef E4_CS_PIN
  #define E4_CS_PIN        PF15
#endif

#define E5_STEP_PIN        PH12
#define E5_DIR_PIN         PH15
#define E5_ENABLE_PIN      PI0
#ifndef E5_CS_PIN
  #define E5_CS_PIN        PH14
#endif

//
// Software SPI pins for TMC2130 stepper drivers
//
#if ENABLED(TMC_USE_SW_SPI)
  #ifndef TMC_SW_MOSI
    #define TMC_SW_MOSI    PG15
  #endif
  #ifndef TMC_SW_MISO
    #define TMC_SW_MISO    PB6
  #endif
  #ifndef TMC_SW_SCK
    #define TMC_SW_SCK     PB3
  #endif
#endif

#if HAS_TMC220x
  /**
   * TMC2208/TMC2209 stepper drivers
   *
   * Hardware serial communication ports.
   * If undefined software serial is used according to the pins below
   */
  //#define X_HARDWARE_SERIAL  Serial1
  //#define X2_HARDWARE_SERIAL Serial1
  //#define Y_HARDWARE_SERIAL  Serial1
  //#define Y2_HARDWARE_SERIAL Serial1
  //#define Z_HARDWARE_SERIAL  Serial1
  //#define Z2_HARDWARE_SERIAL Serial1
  //#define E0_HARDWARE_SERIAL Serial1
  //#define E1_HARDWARE_SERIAL Serial1
  //#define E2_HARDWARE_SERIAL Serial1
  //#define E3_HARDWARE_SERIAL Serial1
  //#define E4_HARDWARE_SERIAL Serial1
  //#define E5_HARDWARE_SERIAL Serial1
  //#define E6_HARDWARE_SERIAL Serial1
  //#define E7_HARDWARE_SERIAL Serial1

  //
  // Software serial
  //
  #define X_SERIAL_TX_PIN  PC14
  #define X_SERIAL_RX_PIN  PC14

  #define Y_SERIAL_TX_PIN  PE1
  #define Y_SERIAL_RX_PIN  PE1

  #define Z_SERIAL_TX_PIN  PB5
  #define Z_SERIAL_RX_PIN  PB5

  #define E0_SERIAL_TX_PIN PG10
  #define E0_SERIAL_RX_PIN PG10

  #define E1_SERIAL_TX_PIN PD4
  #define E1_SERIAL_RX_PIN PD4

  #define E2_SERIAL_TX_PIN PC12
  #define E2_SERIAL_RX_PIN PC12

  #define E3_SERIAL_TX_PIN PG4
  #define E3_SERIAL_RX_PIN PG4

  #define E4_SERIAL_TX_PIN PE15
  #define E4_SERIAL_RX_PIN PE15

  #define E5_SERIAL_TX_PIN PE7
  #define E5_SERIAL_RX_PIN PE7

  #define E6_SERIAL_TX_PIN PF15
  #define E6_SERIAL_RX_PIN PF15

  #define E7_SERIAL_TX_PIN PH14
  #define E7_SERIAL_RX_PIN PH14

  // Reduce baud rate to improve software serial reliability
  #define TMC_BAUD_RATE                    19200
#endif

//
// Temperature Sensors
//
#define TEMP_0_PIN         PC1   // T1 <-> E0
#define TEMP_1_PIN         PC2   // T2 <-> E1
#define TEMP_2_PIN         PC3   // T3 <-> E2

#define TEMP_3_PIN         PA3   // T4 <-> E3
#define TEMP_4_PIN         PF9   // T5 <-> E4
#define TEMP_5_PIN         PF10  // T6 <-> E5
#define TEMP_6_PIN         PF7   // T7 <-> E6
#define TEMP_7_PIN         PF5   // T8 <-> E7

#define TEMP_BED_PIN       PC0   // T0 <-> Bed

// SPI for Max6675 or Max31855 Thermocouple
// Uses a separate SPI bus
// If you have a two-way thermocouple, you can customize two THERMO_CSx_PIN pins (x:1~2)

#define THERMO_SCK_PIN     PI1   // SCK
#define THERMO_DO_PIN      PI2   // MISO
#define THERMO_CS1_PIN     PH9   // CS1
#define THERMO_CS2_PIN     PH2   // CS2

#define MAX6675_SS_PIN     THERMO_CS1_PIN
#define MAX6675_SS2_PIN    THERMO_CS2_PIN
#define MAX6675_SCK_PIN    THERMO_SCK_PIN
#define MAX6675_DO_PIN     THERMO_DO_PIN

//
// Heaters / Fans
//
#define HEATER_0_PIN       PB1   // Heater0
#define HEATER_1_PIN       PA1   // Heater1
#define HEATER_2_PIN       PB0   // Heater2

#define HEATER_3_PIN       PD15  // Heater3
#define HEATER_4_PIN       PD13  // Heater4
#define HEATER_5_PIN       PD12  // Heater5
// #define HEATER_6_PIN       PE13 // Heater6
// #define HEATER_7_PIN       PI6  // Heater7

#define HEATER_BED_PIN     PA2   // Hotbed

#define FAN_PIN            PE5   // Fan0
#define FAN1_PIN           PE6   // Fan1
#define FAN2_PIN           PC8   // Fan2

#define FAN3_PIN           PI5   // Fan3
#define FAN4_PIN           PE9   // Fan4
#define FAN5_PIN           PE11  // Fan5
#define FAN6_PIN           PC9   // Fan6
// #define FAN7_PIN           PE14  // Fan7

#ifndef SDCARD_CONNECTION
  #define SDCARD_CONNECTION ONBOARD
#endif

//
// By default the LCD SD (SPI2) is enabled
// Onboard SD is on a completely separate SPI bus, and requires
// overriding pins to access.
//
#if SD_CONNECTION_IS(LCD)

  #define SD_DETECT_PIN                     PB10
  #define SDSS                              PB12

#elif SD_CONNECTION_IS(ONBOARD)

  // Instruct the STM32 HAL to override the default SPI pins from the variant.h file
  #define CUSTOM_SPI_PINS
  #define SDSS                              PA4
  #define SS_PIN                            SDSS
  #define SCK_PIN                           PA5
  #define MISO_PIN                          PA6
  #define MOSI_PIN                          PA7
  #define SD_DETECT_PIN                     PC4

#elif SD_CONNECTION_IS(CUSTOM_CABLE)
  #error "CUSTOM_CABLE is not a supported SDCARD_CONNECTION for this board"
#endif

/**
 *               -----                                             -----
 *           NC | · · | GND                                    5V | · · | GND
 *        RESET | · · | PB10(SD_DETECT)             (LCD_D7)  PG5 | · · | PG6  (LCD_D6)
 *   (MOSI)PB15 | · · | PH10(BTN_EN2)               (LCD_D5)  PG7 | · · | PG8  (LCD_D4)
 *  (SD_SS)PB12 | · · | PD10(BTN_EN1)               (LCD_RS)  PA8 | · · | PC10 (LCD_EN)
 *    (SCK)PB13 | · · | PB14(MISO)                 (BTN_ENC) PA15 | · · | PC11  (BEEPER)
 *               -----                                             -----
 *               EXP2                                              EXP1
 */

//
// LCDs and Controllers
//
#if HAS_WIRED_LCD
  #define BEEPER_PIN                        PC11
  #define BTN_ENC                           PA15

  #if ENABLED(CR10_STOCKDISPLAY)
    #define LCD_PINS_RS                     PG6

    #define BTN_EN1        PD10
    #define BTN_EN2        PH10

    #define LCD_PINS_ENABLE PG7
    #define LCD_PINS_D4    PG8

    // CR10_STOCKDISPLAY default timing is too fast
    #undef BOARD_ST7920_DELAY_1
    #undef BOARD_ST7920_DELAY_2
    #undef BOARD_ST7920_DELAY_3

  #elif ENABLED(MKS_MINI_12864)
    #define DOGLCD_A0                       PG6
    #define DOGLCD_CS                       PG7
    #define BTN_EN1                         PD10
    #define BTN_EN2                         PH10

    #if SD_CONNECTION_IS(ONBOARD)
      #define SOFTWARE_SPI
    #endif
  #else

    #define LCD_PINS_RS    PA8

    #define BTN_EN1        PD10
    #define BTN_EN2        PH10

    #define LCD_PINS_ENABLE                 PC10
    #define LCD_PINS_D4                     PG8

    #if ENABLED(FYSETC_MINI_12864)
      #define DOGLCD_CS                     PC10
      #define DOGLCD_A0                     PA8

      #if SD_CONNECTION_IS(ONBOARD)
        #define SOFTWARE_SPI
      #endif

      //#define LCD_BACKLIGHT_PIN           -1
      #define LCD_RESET_PIN                 PG8   // Must be high or open for LCD to operate normally.
      #if EITHER(FYSETC_MINI_12864_1_2, FYSETC_MINI_12864_2_0)
        #ifndef RGB_LED_R_PIN
          #define RGB_LED_R_PIN PG7
        #endif
        #ifndef RGB_LED_G_PIN
          #define RGB_LED_G_PIN PG6
        #endif
        #ifndef RGB_LED_B_PIN
          #define RGB_LED_B_PIN PG5
        #endif
      #elif ENABLED(FYSETC_MINI_12864_2_1)
<<<<<<< HEAD
        #define NEOPIXEL_PIN    PF13
=======
        #define NEOPIXEL_PIN                PG7
>>>>>>> 6f4589b3
      #endif
    #endif // !FYSETC_MINI_12864

    #if IS_ULTIPANEL
      #define LCD_PINS_D5                   PG7
      #define LCD_PINS_D6                   PG6
      #define LCD_PINS_D7                   PG5

      #if ENABLED(REPRAP_DISCOUNT_FULL_GRAPHIC_SMART_CONTROLLER)
        #define BTN_ENC_EN           LCD_PINS_D7  // Detect the presence of the encoder
      #endif

    #endif

  #endif

  // Alter timing for graphical display
  #if HAS_MARLINUI_U8GLIB
    #ifndef BOARD_ST7920_DELAY_1
      #define BOARD_ST7920_DELAY_1 DELAY_NS(96)
    #endif
    #ifndef BOARD_ST7920_DELAY_2
      #define BOARD_ST7920_DELAY_2 DELAY_NS(48)
    #endif
    #ifndef BOARD_ST7920_DELAY_3
      #define BOARD_ST7920_DELAY_3 DELAY_NS(600)
    #endif
  #endif

#endif // HAS_WIRED_LCD

#undef TP<|MERGE_RESOLUTION|>--- conflicted
+++ resolved
@@ -72,7 +72,6 @@
 //
 // Limit Switches
 //
-<<<<<<< HEAD
 #define X_MIN_PIN          PF2
 #define X_MAX_PIN          PG14
 #define Y_MIN_PIN          PC13
@@ -81,43 +80,6 @@
 //#define Z_MAX_PIN          PD3
 
 #define FIL_RUNOUT_PIN     PD3
-=======
-#ifdef X_STALL_SENSITIVITY
-  #define X_STOP_PIN                        X_DIAG_PIN
-  #if X_HOME_DIR < 0
-    #define X_MAX_PIN                       E0_DIAG_PIN  // X+
-  #else
-    #define X_MIN_PIN                       E0_DIAG_PIN  // X+
-  #endif
-#else
-  #define X_MIN_PIN                         X_DIAG_PIN   // X-
-  #define X_MAX_PIN                         E0_DIAG_PIN  // X+
-#endif
-
-#ifdef Y_STALL_SENSITIVITY
-  #define Y_STOP_PIN                        Y_DIAG_PIN
-  #if Y_HOME_DIR < 0
-    #define Y_MAX_PIN                       E1_DIAG_PIN  // Y+
-  #else
-    #define Y_MIN_PIN                       E1_DIAG_PIN  // Y+
-  #endif
-#else
-  #define Y_MIN_PIN                         Y_DIAG_PIN   // Y-
-  #define Y_MAX_PIN                         E1_DIAG_PIN  // Y+
-#endif
-
-#ifdef Z_STALL_SENSITIVITY
-  #define Z_STOP_PIN                        Z_DIAG_PIN
-  #if Z_HOME_DIR < 0
-    #define Z_MAX_PIN                       E2_DIAG_PIN  // Z+
-  #else
-    #define Z_MIN_PIN                       E2_DIAG_PIN  // Z+
-  #endif
-#else
-  #define Z_MIN_PIN                         Z_DIAG_PIN   // Z-
-  #define Z_MAX_PIN                         E2_DIAG_PIN  // Z+
-#endif
->>>>>>> 6f4589b3
 
 //
 // Pins on the extender
@@ -444,11 +406,7 @@
           #define RGB_LED_B_PIN PG5
         #endif
       #elif ENABLED(FYSETC_MINI_12864_2_1)
-<<<<<<< HEAD
         #define NEOPIXEL_PIN    PF13
-=======
-        #define NEOPIXEL_PIN                PG7
->>>>>>> 6f4589b3
       #endif
     #endif // !FYSETC_MINI_12864
 
