--- conflicted
+++ resolved
@@ -338,15 +338,9 @@
 //
 // LCDs and Controllers
 //
-<<<<<<< HEAD
-#if HAS_SPI_LCD
-  #define BEEPER_PIN       PC11
-  #define BTN_ENC          PA15
-=======
 #if HAS_WIRED_LCD
   #define BEEPER_PIN                        PC11
   #define BTN_ENC                           PA15
->>>>>>> 348570fd
 
   #if ENABLED(CR10_STOCKDISPLAY)
     #define LCD_PINS_RS                     PG6
