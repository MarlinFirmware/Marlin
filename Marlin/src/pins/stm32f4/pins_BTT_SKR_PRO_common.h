--- conflicted
+++ resolved
@@ -219,13 +219,8 @@
 // Temperature Sensors
 //
 #define TEMP_0_PIN                          PF4   // T1 <-> E0
-<<<<<<< HEAD
-//#define TEMP_1_PIN                          PF5   // T2 <-> E1
-#define TEMP_CHAMBER_PIN                    PF5
-=======
 //#define TEMP_1_PIN                          PF4
 #define TEMP_CHAMBER_PIN                         PF5   // T2 <-> E1
->>>>>>> c9298332
 #define TEMP_2_PIN                          PF6   // T3 <-> E2
 #define TEMP_BED_PIN                        PF3   // T0 <-> Bed
 
