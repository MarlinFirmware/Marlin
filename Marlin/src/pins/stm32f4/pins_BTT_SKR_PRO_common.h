/**
 * Marlin 3D Printer Firmware
 * Copyright (c) 2020 MarlinFirmware [https://github.com/MarlinFirmware/Marlin]
 *
 * Based on Sprinter and grbl.
 * Copyright (c) 2011 Camiel Gubbels / Erik van der Zalm
 *
 * This program is free software: you can redistribute it and/or modify
 * it under the terms of the GNU General Public License as published by
 * the Free Software Foundation, either version 3 of the License, or
 * (at your option) any later version.
 *
 * This program is distributed in the hope that it will be useful,
 * but WITHOUT ANY WARRANTY; without even the implied warranty of
 * MERCHANTABILITY or FITNESS FOR A PARTICULAR PURPOSE.  See the
 * GNU General Public License for more details.
 *
 * You should have received a copy of the GNU General Public License
 * along with this program.  If not, see <https://www.gnu.org/licenses/>.
 *
 */
#pragma once

#if NOT_TARGET(STM32F4)
  #error "Oops! Select an STM32F4 board in 'Tools > Board.'"
#endif

// Use one of these or SDCard-based Emulation will be used
#if NO_EEPROM_SELECTED
  //#define SRAM_EEPROM_EMULATION                 // Use BackSRAM-based EEPROM emulation
  #define FLASH_EEPROM_EMULATION                  // Use Flash-based EEPROM emulation
#endif

#if ENABLED(FLASH_EEPROM_EMULATION)
  // Decrease delays and flash wear by spreading writes across the
  // 128 kB sector allocated for EEPROM emulation.
  #define FLASH_EEPROM_LEVELING
#endif

//
// Servos
//
#define SERVO0_PIN                          PA1

//
// Trinamic Stallguard pins
//
#define X_DIAG_PIN                          PB10  // X-
#define Y_DIAG_PIN                          PE12  // Y-
#define Z_DIAG_PIN                          PG8   // Z-
#define E0_DIAG_PIN                         PE15  // E0
#define E1_DIAG_PIN                         PE10  // E1
#define E2_DIAG_PIN                         PG5   // E2

//
// Limit Switches
//
#ifdef X_STALL_SENSITIVITY
  #define X_STOP_PIN                  X_DIAG_PIN
  #if X_HOME_DIR < 0
    #define X_MAX_PIN                       PE15  // E0
  #else
    #define X_MIN_PIN                       PE15  // E0
  #endif
#else
  #define X_MIN_PIN                         PB10  // X-
  #define X_MAX_PIN                         PE15  // E0
#endif

#ifdef Y_STALL_SENSITIVITY
  #define Y_STOP_PIN                  Y_DIAG_PIN
  #if Y_HOME_DIR < 0
    #define Y_MAX_PIN                       PE10  // E1
  #else
    #define Y_MIN_PIN                       PE10  // E1
  #endif
#else
  #define Y_MIN_PIN                         PE12  // Y-
  #define Y_MAX_PIN                         PE10  // E1
#endif

#ifdef Z_STALL_SENSITIVITY
  #define Z_STOP_PIN                  Z_DIAG_PIN
  #if Z_HOME_DIR < 0
    #define Z_MAX_PIN                       PG5   // E2
  #else
    #define Z_MIN_PIN                       PG5   // E2
  #endif
#else
  #define Z_MIN_PIN                         PG8   // Z-
  #define Z_MAX_PIN                         PG5   // E2
#endif

//
// Z Probe must be this pin
//
#ifndef Z_MIN_PROBE_PIN
  #define Z_MIN_PROBE_PIN                   PA2
#endif

//
// Filament Runout Sensor
//
#ifndef FIL_RUNOUT_PIN
  #define FIL_RUNOUT_PIN                    PE15
#endif
#ifndef FIL_RUNOUT2_PIN
  #define FIL_RUNOUT2_PIN                   PE10
#endif
#ifndef FIL_RUNOUT3_PIN
  #define FIL_RUNOUT3_PIN                   PG5
#endif

//
// Steppers
//
#define X_STEP_PIN                          PE9
#define X_DIR_PIN                           PF1
#define X_ENABLE_PIN                        PF2
#ifndef X_CS_PIN
  #define X_CS_PIN                          PA15
#endif

#define Y_STEP_PIN                          PE11
#define Y_DIR_PIN                           PE8
#define Y_ENABLE_PIN                        PD7
 #ifndef Y_CS_PIN
  #define Y_CS_PIN                          PB8
#endif

#define Z_STEP_PIN                          PE13
#define Z_DIR_PIN                           PC2
#define Z_ENABLE_PIN                        PC0
#ifndef Z_CS_PIN
  #define Z_CS_PIN                          PB9
#endif

#define E0_STEP_PIN                         PE14
#define E0_DIR_PIN                          PA0
#define E0_ENABLE_PIN                       PC3
#ifndef E0_CS_PIN
  #define E0_CS_PIN                         PB3
#endif

#define E1_STEP_PIN                         PD15
#define E1_DIR_PIN                          PE7
#define E1_ENABLE_PIN                       PA3
#ifndef E1_CS_PIN
  #define E1_CS_PIN                         PG15
#endif

#define E2_STEP_PIN                         PD13
#define E2_DIR_PIN                          PG9
#define E2_ENABLE_PIN                       PF0
#ifndef E2_CS_PIN
  #define E2_CS_PIN                         PG12
#endif

//
// Software SPI pins for TMC2130 stepper drivers
//
#if ENABLED(TMC_USE_SW_SPI)
  #ifndef TMC_SW_MOSI
    #define TMC_SW_MOSI                     PC12
  #endif
  #ifndef TMC_SW_MISO
    #define TMC_SW_MISO                     PC11
  #endif
  #ifndef TMC_SW_SCK
    #define TMC_SW_SCK                      PC10
  #endif
#endif

#if HAS_TMC_UART
  /**
   * TMC2208/TMC2209 stepper drivers
   *
   * Hardware serial communication ports.
   * If undefined software serial is used according to the pins below
   */
  //#define X_HARDWARE_SERIAL  Serial1
  //#define X2_HARDWARE_SERIAL Serial1
  //#define Y_HARDWARE_SERIAL  Serial1
  //#define Y2_HARDWARE_SERIAL Serial1
  //#define Z_HARDWARE_SERIAL  Serial1
  //#define Z2_HARDWARE_SERIAL Serial1
  //#define E0_HARDWARE_SERIAL Serial1
  //#define E1_HARDWARE_SERIAL Serial1
  //#define E2_HARDWARE_SERIAL Serial1
  //#define E3_HARDWARE_SERIAL Serial1
  //#define E4_HARDWARE_SERIAL Serial1

  //
  // Software serial
  //
  #define X_SERIAL_TX_PIN                   PC13
  #define X_SERIAL_RX_PIN                   PC13

  #define Y_SERIAL_TX_PIN                   PE3
  #define Y_SERIAL_RX_PIN                   PE3

  #define Z_SERIAL_TX_PIN                   PE1
  #define Z_SERIAL_RX_PIN                   PE1

  #define E0_SERIAL_TX_PIN                  PD4
  #define E0_SERIAL_RX_PIN                  PD4

  #define E1_SERIAL_TX_PIN                  PD1
  #define E1_SERIAL_RX_PIN                  PD1

  #define E2_SERIAL_TX_PIN                  PD6
  #define E2_SERIAL_RX_PIN                  PD6

  // Reduce baud rate to improve software serial reliability
  #define TMC_BAUD_RATE                    19200
#endif

//
// Temperature Sensors
//
#define TEMP_0_PIN                          PF4   // T1 <-> E0
#define TEMP_1_PIN                          PF5   // T2 <-> E1
#define TEMP_2_PIN                          PF6   // T3 <-> E2
#define TEMP_BED_PIN                        PF3   // T0 <-> Bed

//
// Heaters / Fans
//
#define HEATER_0_PIN                        PB1   // Heater0
#define HEATER_1_PIN                        PD14  // Heater1
#define HEATER_2_PIN                        PB0   // Heater1
#define HEATER_BED_PIN                      PD12  // Hotbed
#define FAN_PIN                             PC8   // Fan0
#define FAN1_PIN                            PE5   // Fan1
#define FAN2_PIN                            PE6

#ifndef E0_AUTO_FAN_PIN
  #define E0_AUTO_FAN_PIN               FAN1_PIN
#endif

//
// Misc. Functions
//

#ifndef SDCARD_CONNECTION
  #define SDCARD_CONNECTION                  LCD
#endif

//
// Onboard SD card
// Must use soft SPI because Marlin's default hardware SPI is tied to LCD's EXP2
//
#if SD_CONNECTION_IS(LCD)
  #define SD_DETECT_PIN                     PF12
  #define SDSS                              PB12
#elif SD_CONNECTION_IS(ONBOARD)
  // The SKR Pro's ONBOARD SD interface is on SPI1.
  // Due to a pull resistor on the clock line, it needs to use SPI Data Mode 3 to
  // function with Hardware SPI. This is not currently configurable in the HAL,
  // so force Software SPI to work around this issue.
  #define SOFTWARE_SPI
  #define SDSS                              PA4
  #define SCK_PIN                           PA5
  #define MISO_PIN                          PA6
  #define MOSI_PIN                          PB5
  #define SD_DETECT_PIN                     PB11
#elif SD_CONNECTION_IS(CUSTOM_CABLE)
  #define "CUSTOM_CABLE is not a supported SDCARD_CONNECTION for this board"
#endif

/**
 *               _____                                             _____
 *           NC | · · | GND                                    5V | · · | GND
 *        RESET | · · | PF12(SD_DETECT)             (LCD_D7)  PG7 | · · | PG6  (LCD_D6)
 *   (MOSI)PB15 | · · | PF11(BTN_EN2)               (LCD_D5)  PG3 | · · | PG2  (LCD_D4)
 *  (SD_SS)PB12 | · · | PG10(BTN_EN1)               (LCD_RS) PD10 | · · | PD11 (LCD_EN)
 *    (SCK)PB13 | · · | PB14(MISO)                 (BTN_ENC)  PA8 | · · | PG4  (BEEPER)
 *               ￣￣                                               ￣￣
 *               EXP2                                              EXP1
 */

//
// LCDs and Controllers
//
<<<<<<< HEAD
#if HAS_SPI_LCD
=======
#if ENABLED(TFTGLCD_PANEL)

  #if ENABLED(SPI_PANEL)
    #define DOGLCD_CS                       PG10
  #endif

#elif HAS_SPI_LCD
>>>>>>> 94b3e6b9

  #define BEEPER_PIN                        PG4
  #define BTN_ENC                           PA8

  #if ENABLED(CR10_STOCKDISPLAY)

    #define LCD_PINS_RS                     PG6

    #define BTN_EN1                         PD11
    #define BTN_EN2                         PG2

    #define LCD_PINS_ENABLE                 PG7
    #define LCD_PINS_D4                     PG3

    // CR10_STOCKDISPLAY default timing is too fast
    #undef BOARD_ST7920_DELAY_1
    #undef BOARD_ST7920_DELAY_2
    #undef BOARD_ST7920_DELAY_3

  #elif ENABLED(MKS_MINI_12864)

    #define DOGLCD_A0                       PG6
    #define DOGLCD_CS                       PG3
    #define BTN_EN1                         PG10
    #define BTN_EN2                         PF11

<<<<<<< HEAD
  #elif ENABLED(TFTGLCD_PANEL)

    #undef BEEPER_PIN
    #undef BTN_ENC
    #if ENABLED(SPI_PANEL)
      #define DOGLCD_CS                     PG10
    #endif

=======
>>>>>>> 94b3e6b9
  #else

    #define LCD_PINS_RS                     PD10

    #define BTN_EN1                         PG10
    #define BTN_EN2                         PF11

    #define LCD_PINS_ENABLE                 PD11
    #define LCD_PINS_D4                     PG2

    #if ENABLED(FYSETC_MINI_12864)
      #define DOGLCD_CS                     PD11
      #define DOGLCD_A0                     PD10
      //#define LCD_BACKLIGHT_PIN           -1
      #define LCD_RESET_PIN                 PG2   // Must be high or open for LCD to operate normally.
      #if EITHER(FYSETC_MINI_12864_1_2, FYSETC_MINI_12864_2_0)
        #ifndef RGB_LED_R_PIN
          #define RGB_LED_R_PIN             PG3
        #endif
        #ifndef RGB_LED_G_PIN
          #define RGB_LED_G_PIN             PG6
        #endif
        #ifndef RGB_LED_B_PIN
          #define RGB_LED_B_PIN             PG7
        #endif
      #elif ENABLED(FYSETC_MINI_12864_2_1)
        #define NEOPIXEL_PIN                PG3
      #endif
    #endif // !FYSETC_MINI_12864

    #if ENABLED(ULTIPANEL)
      #define LCD_PINS_D5                   PG3
      #define LCD_PINS_D6                   PG6
      #define LCD_PINS_D7                   PG7
    #endif

  #endif

#endif // HAS_SPI_LCD

// Alter timing for graphical display
#if HAS_GRAPHICAL_LCD
  #ifndef BOARD_ST7920_DELAY_1
    #define BOARD_ST7920_DELAY_1    DELAY_NS(96)
  #endif
  #ifndef BOARD_ST7920_DELAY_2
    #define BOARD_ST7920_DELAY_2    DELAY_NS(48)
  #endif
  #ifndef BOARD_ST7920_DELAY_3
    #define BOARD_ST7920_DELAY_3   DELAY_NS(600)
  #endif
#endif

//
// WIFI
//

/**
 *          _____
 *      TX | 1 2 | GND      Enable PG1   // Must be high for module to run
 *  Enable | 3 4 | GPIO2    Reset  PG0   // active low, probably OK to leave floating
 *   Reset | 5 6 | GPIO0    GPIO2  PF15  // must be high (ESP3D software configures this with a pullup so OK to leave as floating)
 *     3.3V| 7 8 | RX       GPIO0  PF14  // Leave as unused (ESP3D software configures this with a pullup so OK to leave as floating)
 *           ￣￣
 *            W1
 */
#define ESP_WIFI_MODULE_COM                    6  // Must also set either SERIAL_PORT or SERIAL_PORT_2 to this
#define ESP_WIFI_MODULE_BAUDRATE        BAUDRATE  // Must use same BAUDRATE as SERIAL_PORT & SERIAL_PORT_2
#define ESP_WIFI_MODULE_RESET_PIN           PG0
#define ESP_WIFI_MODULE_ENABLE_PIN          PG1
#define ESP_WIFI_MODULE_GPIO0_PIN           PF14
#define ESP_WIFI_MODULE_GPIO2_PIN           PF15<|MERGE_RESOLUTION|>--- conflicted
+++ resolved
@@ -282,17 +282,16 @@
 //
 // LCDs and Controllers
 //
-<<<<<<< HEAD
-#if HAS_SPI_LCD
-=======
 #if ENABLED(TFTGLCD_PANEL)
 
   #if ENABLED(SPI_PANEL)
     #define DOGLCD_CS                       PG10
   #endif
 
+  #define BEEPER_PIN                        -1
+  #define BTN_ENC                           -1
+
 #elif HAS_SPI_LCD
->>>>>>> 94b3e6b9
 
   #define BEEPER_PIN                        PG4
   #define BTN_ENC                           PA8
@@ -319,17 +318,6 @@
     #define BTN_EN1                         PG10
     #define BTN_EN2                         PF11
 
-<<<<<<< HEAD
-  #elif ENABLED(TFTGLCD_PANEL)
-
-    #undef BEEPER_PIN
-    #undef BTN_ENC
-    #if ENABLED(SPI_PANEL)
-      #define DOGLCD_CS                     PG10
-    #endif
-
-=======
->>>>>>> 94b3e6b9
   #else
 
     #define LCD_PINS_RS                     PD10
