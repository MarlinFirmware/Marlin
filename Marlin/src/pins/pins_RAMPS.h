--- conflicted
+++ resolved
@@ -281,48 +281,34 @@
   #define RAMPS_D10_PIN    10
 #endif
 
-<<<<<<< HEAD
 #if ENABLED(HOTEND_USE_E1)
-  #define HEATER_0_PIN     MOSFET_D_PIN
+  #define HEATER_0_PIN       MOSFET_D_PIN
 #else
-  #define HEATER_0_PIN     RAMPS_D10_PIN
-#endif
-=======
-#define HEATER_0_PIN       RAMPS_D10_PIN
->>>>>>> 334341c6
+  #define HEATER_0_PIN       RAMPS_D10_PIN
+#endif
 
 #if ENABLED(IS_RAMPS_EFB)                      // Hotend, Fan, Bed
   #define HEATER_BED_PIN   RAMPS_D8_PIN
 #elif ENABLED(IS_RAMPS_EEF)                    // Hotend, Hotend, Fan
-<<<<<<< HEAD
-    #define HEATER_1_PIN   RAMPS_D9_PIN
-  #define FAN_PIN        RAMPS_D8_PIN
-=======
   #define HEATER_1_PIN     RAMPS_D9_PIN
->>>>>>> 334341c6
+  #define FAN_PIN          RAMPS_D8_PIN
 #elif ENABLED(IS_RAMPS_EEB)                    // Hotend, Hotend, Bed
   #define HEATER_1_PIN     RAMPS_D9_PIN
   #define HEATER_BED_PIN   RAMPS_D8_PIN
 #elif ENABLED(IS_RAMPS_EFF)                    // Hotend, Fan, Fan
-<<<<<<< HEAD
-  #define FAN_PIN        RAMPS_D9_PIN
-  #define FAN1_PIN       RAMPS_D8_PIN
+  #define FAN_PIN          RAMPS_D9_PIN
+  #define FAN1_PIN         RAMPS_D8_PIN
 #elif ENABLED(IS_RAMPS_SF)                     // Spindle, Fan
-  #define FAN_PIN        RAMPS_D8_PIN
+  #define FAN_PIN          RAMPS_D8_PIN
 #else                                          // Non-specific are "EFB" (i.e., "EFBF" or "EFBE")
-  #define FAN_PIN        RAMPS_D9_PIN
-  #define HEATER_BED_PIN RAMPS_D8_PIN
+  #define FAN_PIN          RAMPS_D9_PIN
+  #define HEATER_BED_PIN   RAMPS_D8_PIN
   #if DISABLED(HOTEND_USE_E1)
-=======
-  #define FAN1_PIN         RAMPS_D8_PIN
-#elif DISABLED(IS_RAMPS_SF)                    // Not Spindle, Fan (i.e., "EFBF" or "EFBE")
-  #define HEATER_BED_PIN   RAMPS_D8_PIN
->>>>>>> 334341c6
-  #if HOTENDS == 1
-    #define FAN1_PIN       MOSFET_D_PIN
-  #else
-    #define HEATER_1_PIN   MOSFET_D_PIN
-  #endif
+    #if HOTENDS == 1
+      #define FAN1_PIN       MOSFET_D_PIN
+    #else
+      #define HEATER_1_PIN   MOSFET_D_PIN
+    #endif
   #endif
 #endif
 
