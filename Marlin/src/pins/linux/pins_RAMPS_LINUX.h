--- conflicted
+++ resolved
@@ -160,21 +160,6 @@
 
 #define HEATER_0_PIN                MOSFET_A_PIN
 
-<<<<<<< HEAD
-#if ENABLED(FET_ORDER_EFB)                        // Hotend, Fan, Bed
-  #define FAN_PIN                   MOSFET_B_PIN
-  #define HEATER_BED_PIN            MOSFET_C_PIN
-#elif ENABLED(FET_ORDER_EEF)                      // Hotend, Hotend, Fan
-  #define HEATER_1_PIN              MOSFET_B_PIN
-  #define FAN_PIN                   MOSFET_C_PIN
-#elif ENABLED(FET_ORDER_EEB)                      // Hotend, Hotend, Bed
-  #define HEATER_1_PIN              MOSFET_B_PIN
-  #define HEATER_BED_PIN            MOSFET_C_PIN
-#elif ENABLED(FET_ORDER_EFF)                      // Hotend, Fan, Fan
-  #define FAN_PIN                   MOSFET_B_PIN
-  #define FAN1_PIN                  MOSFET_C_PIN
-#elif ENABLED(FET_ORDER_SF)                       // Spindle, Fan
-=======
 #if FET_ORDER_EFB                                 // Hotend, Fan, Bed
   #define FAN_PIN                   MOSFET_B_PIN
   #define HEATER_BED_PIN            MOSFET_C_PIN
@@ -188,7 +173,6 @@
   #define FAN_PIN                   MOSFET_B_PIN
   #define FAN1_PIN                  MOSFET_C_PIN
 #elif FET_ORDER_SF                                // Spindle, Fan
->>>>>>> 52edc543
   #define FAN_PIN                   MOSFET_C_PIN
 #else                                             // Non-specific are "EFB" (i.e., "EFBF" or "EFBE")
   #define FAN_PIN                   MOSFET_B_PIN
