/**
 * Marlin 3D Printer Firmware
 * Copyright (c) 2020 MarlinFirmware [https://github.com/MarlinFirmware/Marlin]
 *
 * Based on Sprinter and grbl.
 * Copyright (c) 2011 Camiel Gubbels / Erik van der Zalm
 *
 * This program is free software: you can redistribute it and/or modify
 * it under the terms of the GNU General Public License as published by
 * the Free Software Foundation, either version 3 of the License, or
 * (at your option) any later version.
 *
 * This program is distributed in the hope that it will be useful,
 * but WITHOUT ANY WARRANTY; without even the implied warranty of
 * MERCHANTABILITY or FITNESS FOR A PARTICULAR PURPOSE.  See the
 * GNU General Public License for more details.
 *
 * You should have received a copy of the GNU General Public License
 * along with this program.  If not, see <https://www.gnu.org/licenses/>.
 *
 */
#pragma once

#include "env_validate.h"

#ifndef BOARD_INFO_NAME
  #define BOARD_INFO_NAME "BTT SKR E3 Turbo"
#endif

// Onboard I2C EEPROM
#define I2C_EEPROM
#define MARLIN_EEPROM_SIZE                0x1000  // 4KB (AT24C32)

//
// Servos
//
#define SERVO0_PIN                         P1_23

//
// TMC StallGuard DIAG pins
//
#define X_DIAG_PIN                         P1_29  // X-STOP
#define Y_DIAG_PIN                         P1_28  // Y-STOP
#define Z_DIAG_PIN                         P1_27  // Z-STOP
#define E0_DIAG_PIN                        P1_26  // E0DET
#define E1_DIAG_PIN                        P1_25  // E1DET

//
// Limit Switches
#define X_STOP_PIN                    X_DIAG_PIN
#define Y_STOP_PIN                    Y_DIAG_PIN
#define Z_STOP_PIN                    Z_DIAG_PIN

//
// Z Probe
//
#ifndef Z_MIN_PROBE_PIN
  #define Z_MIN_PROBE_PIN                  P1_22
#endif

//
// Filament Runout Sensor
//
#define FIL_RUNOUT_PIN                     P1_26  // E0DET
#define FIL_RUNOUT2_PIN                    P1_25  // E1DET

//
// Power Supply Control
//
#ifndef PS_ON_PIN
  #define PS_ON_PIN                        P1_21
#endif

// LED driving pin
#ifndef NEOPIXEL_PIN
  #define NEOPIXEL_PIN                     P1_24
#endif

//
// Power Loss Detection
//
#ifndef POWER_LOSS_PIN
  #define POWER_LOSS_PIN                   P1_20  // PWRDET
#endif

//
// Steppers
//
#define X_STEP_PIN                         P1_04
#define X_DIR_PIN                          P1_08
#define X_ENABLE_PIN                       P1_00
#ifndef X_CS_PIN
  #define X_CS_PIN                         P1_01
#endif

#define Y_STEP_PIN                         P1_14
#define Y_DIR_PIN                          P1_15
#define Y_ENABLE_PIN                       P1_09
#ifndef Y_CS_PIN
  #define Y_CS_PIN                         P1_10
#endif

#define Z_STEP_PIN                         P4_29
#define Z_DIR_PIN                          P4_28
#define Z_ENABLE_PIN                       P1_16
#ifndef Z_CS_PIN
  #define Z_CS_PIN                         P1_17
#endif

#define E0_STEP_PIN                        P2_06
#define E0_DIR_PIN                         P2_07
#define E0_ENABLE_PIN                      P0_04
#ifndef E0_CS_PIN
  #define E0_CS_PIN                        P0_05
#endif

#define E1_STEP_PIN                        P2_11
#define E1_DIR_PIN                         P2_12
#define E1_ENABLE_PIN                      P0_21
#ifndef E1_CS_PIN
  #define E1_CS_PIN                        P0_22
#endif

#if HAS_TMC_UART
  /**
   * TMC2208/TMC2209 stepper drivers
   *
   * Hardware serial communication ports.
   * If undefined software serial is used according to the pins below
   */

  //
  // Software serial
  //
  #define X_SERIAL_TX_PIN                  P1_01
  #define X_SERIAL_RX_PIN                  P1_01

  #define Y_SERIAL_TX_PIN                  P1_10
  #define Y_SERIAL_RX_PIN                  P1_10

  #define Z_SERIAL_TX_PIN                  P1_17
  #define Z_SERIAL_RX_PIN                  P1_17

  #define E0_SERIAL_TX_PIN                 P0_05
  #define E0_SERIAL_RX_PIN                 P0_05

  #define E1_SERIAL_TX_PIN                 P0_22
  #define E1_SERIAL_RX_PIN                 P0_22

  // Reduce baud rate to improve software serial reliability
  #define TMC_BAUD_RATE                    19200
#endif

//
// TMC Low Power Standby pins
//
#define X_STDBY_PIN                        P3_26
#define Y_STDBY_PIN                        P3_25
#define Z_STDBY_PIN                        P1_18
#define E0_STDBY_PIN                       P1_19
#define E1_STDBY_PIN                       P2_13

//
// Temperature Sensors
//
#define TEMP_0_PIN                         P0_24
#define TEMP_1_PIN                         P0_23
#define TEMP_BED_PIN                       P0_25
#define TEMP_BOARD_PIN                     P1_30  // Onboard thermistor, NTC100K

//
// Heaters / Fans
//
#define HEATER_0_PIN                       P2_03  // EXTRUDER 0
#define HEATER_1_PIN                       P2_04  // EXTRUDER 1
#define HEATER_BED_PIN                     P2_05  // BED
#define FAN_PIN                            P2_01
#define FAN1_PIN                           P2_02

#ifndef CONTROLLER_FAN_PIN
  #define CONTROLLER_FAN_PIN            FAN1_PIN
#endif

/**
 *                  ______
 *              5V | 1  2 | GND
 *  (LCD_EN) P0_18 | 3  4 | P0_17 (LCD_RS)
 *  (LCD_D4) P0_15 | 5  6   P0_20 (BTN_EN2)
 *           RESET | 7  8 | P0_19 (BTN_EN1)
 * (BTN_ENC) P0_16 | 9 10 | P2_08 (BEEPER)
 *                  ------
 *                   EXP
 */

#define EXP1_03_PIN                        P0_18
#define EXP1_04_PIN                        P0_17
#define EXP1_05_PIN                        P0_15
#define EXP1_06_PIN                        P0_20
#define EXP1_07_PIN                        -1
#define EXP1_08_PIN                        P0_19
#define EXP1_09_PIN                        P0_16
#define EXP1_10_PIN                        P2_08

#if ENABLED(DWIN_CREALITY_LCD)
<<<<<<< HEAD
  #error "DWIN_CREALITY_LCD requires a custom cable with TX = P0_15, RX = P0_16, and LCD_SERIAL_PORT 1. Comment out this line to continue."
=======
  #error "DWIN_CREALITY_LCD requires a custom cable with TX = P0_15, RX = P0_16. Comment out this line to continue."

 /** 
  *          Ender 3 V2 display                       SKR E3 Turbo (EXP1)                Ender 3 V2 display --> SKR E3 Turbo 
  *                ______                                     ______                                  RX  8 -->  5  P0_15
  *            5V | 1  2 | GND                            5V | 1  2 | GND                             TX  7 -->  9  P0_16
  *   (BTN_E1)  A | 3  4 | B   (BTN_E2)       (LCD_EN) P0_18 | 3  4 | P0_17 (LCD_RS)              BEEPER  5 --> 10  P2_08
  *        BEEPER | 5  6   ENT (BTN_ENC)      (LCD_D4) P0_15 | 5  6   P0_20 (BTN_EN2)
  *  (SKR_RX1) TX | 7  8 | RX  (SKR_TX1)               Reset | 7  8 | P0_19 (BTN_EN1)
  *            NC | 9 10 | NC                (BTN_ENC) P0_16 | 9 10 | P2_08 (BEEPER)
  *                ------					                            ------
  */
>>>>>>> 52718f33

  #define BEEPER_PIN                 EXP1_10_PIN
  #define BTN_EN1                    EXP1_03_PIN
  #define BTN_EN2                    EXP1_04_PIN
  #define BTN_ENC                    EXP1_06_PIN

#elif HAS_WIRED_LCD

  #if ENABLED(CR10_STOCKDISPLAY)

    #define BEEPER_PIN               EXP1_10_PIN

    #define BTN_EN1                  EXP1_08_PIN
    #define BTN_EN2                  EXP1_06_PIN
    #define BTN_ENC                  EXP1_09_PIN

    #define LCD_PINS_RS              EXP1_04_PIN
    #define LCD_PINS_ENABLE          EXP1_03_PIN
    #define LCD_PINS_D4              EXP1_05_PIN

  #elif ENABLED(ZONESTAR_LCD)                     // ANET A8 LCD Controller - Must convert to 3.3V - CONNECTING TO 5V WILL DAMAGE THE BOARD!

    #error "CAUTION! ZONESTAR_LCD requires wiring modifications. See 'pins_BTT_SKR_E3_TURBO.h' for details. Comment out this line to continue."

    #define LCD_PINS_RS              EXP1_05_PIN
    #define LCD_PINS_ENABLE          EXP1_09_PIN
    #define LCD_PINS_D4              EXP1_04_PIN
    #define LCD_PINS_D5              EXP1_06_PIN
    #define LCD_PINS_D6              EXP1_08_PIN
    #define LCD_PINS_D7              EXP1_10_PIN
    #define ADC_KEYPAD_PIN                 P1_23  // Repurpose servo pin for ADC - CONNECTING TO 5V WILL DAMAGE THE BOARD!

  #elif EITHER(MKS_MINI_12864, ENDER2_STOCKDISPLAY)

    #define BTN_EN1                  EXP1_08_PIN
    #define BTN_EN2                  EXP1_06_PIN
    #define BTN_ENC                  EXP1_09_PIN

    #define DOGLCD_CS                EXP1_04_PIN
    #define DOGLCD_A0                EXP1_05_PIN
    #define DOGLCD_SCK               EXP1_10_PIN
    #define DOGLCD_MOSI              EXP1_03_PIN
    #define FORCE_SOFT_SPI
    #define LCD_BACKLIGHT_PIN              -1

  #else

    #error "Only ZONESTAR_LCD, MKS_MINI_12864, ENDER2_STOCKDISPLAY, and CR10_STOCKDISPLAY are currently supported on the BTT_SKR_E3_TURBO."

  #endif

#endif // HAS_WIRED_LCD

//
// SD Support
//
#ifndef SDCARD_CONNECTION
  #define SDCARD_CONNECTION              ONBOARD
#endif

#if SD_CONNECTION_IS(ONBOARD)
  #define SD_DETECT_PIN                    P2_00
  #define SD_SCK_PIN                       P0_07
  #define SD_MISO_PIN                      P0_08
  #define SD_MOSI_PIN                      P0_09
  #define SD_SS_PIN                        P0_06
#elif SD_CONNECTION_IS(CUSTOM_CABLE)
  #error "SD CUSTOM_CABLE is not compatible with SKR E3 Turbo."
#endif<|MERGE_RESOLUTION|>--- conflicted
+++ resolved
@@ -202,9 +202,6 @@
 #define EXP1_10_PIN                        P2_08
 
 #if ENABLED(DWIN_CREALITY_LCD)
-<<<<<<< HEAD
-  #error "DWIN_CREALITY_LCD requires a custom cable with TX = P0_15, RX = P0_16, and LCD_SERIAL_PORT 1. Comment out this line to continue."
-=======
   #error "DWIN_CREALITY_LCD requires a custom cable with TX = P0_15, RX = P0_16. Comment out this line to continue."
 
  /** 
@@ -217,7 +214,6 @@
   *            NC | 9 10 | NC                (BTN_ENC) P0_16 | 9 10 | P2_08 (BEEPER)
   *                ------					                            ------
   */
->>>>>>> 52718f33
 
   #define BEEPER_PIN                 EXP1_10_PIN
   #define BTN_EN1                    EXP1_03_PIN
