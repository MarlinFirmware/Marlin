--- conflicted
+++ resolved
@@ -596,13 +596,10 @@
   #include "stm32f4/pins_BTT_BTT002_V1_0.h"     // STM32F4                                env:BIGTREE_BTT002
 #elif MB(BTT_E3_RRF)
   #include "stm32f4/pins_BTT_E3_RRF.h"          // STM32F4                                env:BIGTREE_E3_RRF
-<<<<<<< HEAD
-=======
 #elif MB(BTT_SKR_V2_0_REV_A)
   #include "stm32f4/pins_BTT_SKR_V2_0_REV_A.h"  // STM32F4                                env:BIGTREE_SKR_2
 #elif MB(BTT_SKR_V2_0_REV_B)
   #include "stm32f4/pins_BTT_SKR_V2_0_REV_B.h"  // STM32F4                                env:BIGTREE_SKR_2
->>>>>>> 4428affc
 #elif MB(LERDGE_K)
   #include "stm32f4/pins_LERDGE_K.h"            // STM32F4                                env:LERDGEK env:LERDGEK_usb_flash_drive
 #elif MB(LERDGE_S)
