--- conflicted
+++ resolved
@@ -594,13 +594,10 @@
   #include "stm32f4/pins_BTT_GTR_V1_0.h"        // STM32F4                                env:BIGTREE_GTR_V1_0 env:BIGTREE_GTR_V1_0_usb_flash_drive
 #elif MB(BTT_BTT002_V1_0)
   #include "stm32f4/pins_BTT_BTT002_V1_0.h"     // STM32F4                                env:BIGTREE_BTT002
-<<<<<<< HEAD
-#elif MB(BTT_SKR_V2_0)
-  #include "stm32f4/pins_BTT_SKR_V2_0.h"        // STM32F4                                env:BIGTREE_SKR_2 env:BIGTREE_SKR_2_usb_flash_drive env:BIGTREE_SKR_2_generic env:BIGTREE_SKR_2_generic_usb_flash_drive
-=======
 #elif MB(BTT_E3_RRF)
   #include "stm32f4/pins_BTT_E3_RRF.h"          // STM32F4                                env:BIGTREE_E3_RRF
->>>>>>> 2c2984fd
+#elif MB(BTT_SKR_V2_0)
+  #include "stm32f4/pins_BTT_SKR_V2_0.h"        // STM32F4                                env:BIGTREE_SKR_2
 #elif MB(LERDGE_K)
   #include "stm32f4/pins_LERDGE_K.h"            // STM32F4                                env:LERDGEK env:LERDGEK_usb_flash_drive
 #elif MB(LERDGE_S)
