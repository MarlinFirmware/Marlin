/**
 * Marlin 3D Printer Firmware
 * Copyright (c) 2020 MarlinFirmware [https://github.com/MarlinFirmware/Marlin]
 *
 * Based on Sprinter and grbl.
 * Copyright (c) 2011 Camiel Gubbels / Erik van der Zalm
 *
 * This program is free software: you can redistribute it and/or modify
 * it under the terms of the GNU General Public License as published by
 * the Free Software Foundation, either version 3 of the License, or
 * (at your option) any later version.
 *
 * This program is distributed in the hope that it will be useful,
 * but WITHOUT ANY WARRANTY; without even the implied warranty of
 * MERCHANTABILITY or FITNESS FOR A PARTICULAR PURPOSE.  See the
 * GNU General Public License for more details.
 *
 * You should have received a copy of the GNU General Public License
 * along with this program.  If not, see <https://www.gnu.org/licenses/>.
 *
 */
#pragma once

/**
 * File: pins/pins.h
 *
 * Include pins definitions
 *
 * Pins numbering schemes:
 *
 *  - Digital I/O pin number if used by READ/WRITE macros. (e.g., X_STEP_DIR)
 *    The FastIO headers map digital pins to their ports and functions.
 *
 *  - Analog Input number if used by analogRead or DAC. (e.g., TEMP_n_PIN)
 *    These numbers are the same in any pin mapping.
 */

#define MAX_E_STEPPERS 8

#if NONE(FET_ORDER_EEF, FET_ORDER_EEB, FET_ORDER_EFF, FET_ORDER_EFB, FET_ORDER_SF)
  #if   MB(RAMPS_13_EFB, RAMPS_14_EFB, RAMPS_PLUS_EFB, RAMPS_14_RE_ARM_EFB, RAMPS_SMART_EFB, RAMPS_DUO_EFB, RAMPS4DUE_EFB)
    #define FET_ORDER_EFB 1
  #elif MB(RAMPS_13_EEB, RAMPS_14_EEB, RAMPS_PLUS_EEB, RAMPS_14_RE_ARM_EEB, RAMPS_SMART_EEB, RAMPS_DUO_EEB, RAMPS4DUE_EEB)
    #define FET_ORDER_EEB 1
  #elif MB(RAMPS_13_EFF, RAMPS_14_EFF, RAMPS_PLUS_EFF, RAMPS_14_RE_ARM_EFF, RAMPS_SMART_EFF, RAMPS_DUO_EFF, RAMPS4DUE_EFF)
    #define FET_ORDER_EFF 1
  #elif MB(RAMPS_13_EEF, RAMPS_14_EEF, RAMPS_PLUS_EEF, RAMPS_14_RE_ARM_EEF, RAMPS_SMART_EEF, RAMPS_DUO_EEF, RAMPS4DUE_EEF)
    #define FET_ORDER_EEF 1
  #elif MB(RAMPS_13_SF,  RAMPS_14_SF,  RAMPS_PLUS_SF,  RAMPS_14_RE_ARM_SF,  RAMPS_SMART_SF,  RAMPS_DUO_SF,  RAMPS4DUE_SF)
    #define FET_ORDER_SF 1
  #elif HAS_MULTI_HOTEND || (HAS_EXTRUDERS && HAS_CUTTER)
    #if TEMP_SENSOR_BED
      #define FET_ORDER_EEB 1
    #else
      #define FET_ORDER_EEF 1
    #endif
  #elif TEMP_SENSOR_BED
    #define FET_ORDER_EFB 1
  #else
    #define FET_ORDER_EFF 1
  #endif
#endif

#if !(BOTH(HAS_WIRED_LCD, IS_NEWPANEL) && ANY(PANEL_ONE, VIKI2, miniVIKI, WYH_L12864, MINIPANEL, REPRAPWORLD_KEYPAD))
  #define HAS_FREE_AUX2_PINS 1
#endif

//
// Check for additional used endstop pins
//
#ifndef X_MIN_PIN
  #define X_MIN_PIN 1001
#endif
#ifndef Y_MIN_PIN
  #define Y_MIN_PIN 1002
#endif
#ifndef Z_MIN_PIN
  #define Z_MIN_PIN 1003
#endif
#ifndef X_MAX_PIN
  #define X_MAX_PIN 1004
#endif
#ifndef Y_MAX_PIN
  #define Y_MAX_PIN 1005
#endif
#ifndef Z_MAX_PIN
  #define Z_MAX_PIN 1006
#endif
#define _ENDSTOP_IS_ANY(P) (HAS_EXTRA_ENDSTOPS && (X2_STOP_PIN == P || Y2_STOP_PIN == P || Z2_STOP_PIN == P || Z3_STOP_PIN == P || Z4_STOP_PIN == P))
#if ENABLED(DUAL_X_CARRIAGE) || _ENDSTOP_IS_ANY(X_MIN_PIN) || _ENDSTOP_IS_ANY(X_MAX_PIN)
  #define NEEDS_X_MINMAX 1
#endif
#if _ENDSTOP_IS_ANY(Y_MIN_PIN) || _ENDSTOP_IS_ANY(Y_MAX_PIN)
  #define NEEDS_Y_MINMAX 1
#endif
#if _ENDSTOP_IS_ANY(Z_MIN_PIN) || _ENDSTOP_IS_ANY(Z_MAX_PIN) || BOTH(Z_HOME_TO_MAX, Z_MIN_PROBE_USES_Z_MIN_ENDSTOP_PIN)
  #define NEEDS_Z_MINMAX 1
#endif
#undef _ENDSTOP_IS_ANY
#if X_MIN_PIN > 1000
  #undef X_MIN_PIN
#endif
#if Y_MIN_PIN > 1000
  #undef Y_MIN_PIN
#endif
#if Z_MIN_PIN > 1000
  #undef Z_MIN_PIN
#endif
#if X_MAX_PIN > 1000
  #undef X_MAX_PIN
#endif
#if Y_MAX_PIN > 1000
  #undef Y_MAX_PIN
#endif
#if Z_MAX_PIN > 1000
  #undef Z_MAX_PIN
#endif

// Test the target within the included pins file
#ifdef __MARLIN_DEPS__
  #define NOT_TARGET(V...) 0
#else
  #define NOT_TARGET(V...) NONE(V)
#endif

//
// RAMPS 1.3 / 1.4 - ATmega1280, ATmega2560
//

#if MB(RAMPS_OLD)
  #include "ramps/pins_RAMPS_OLD.h"             // ATmega2560, ATmega1280                 env:mega2560 env:mega1280
#elif MB(RAMPS_13_EFB, RAMPS_13_EEB, RAMPS_13_EFF, RAMPS_13_EEF, RAMPS_13_SF)
  #include "ramps/pins_RAMPS_13.h"              // ATmega2560, ATmega1280                 env:mega2560 env:mega1280
#elif MB(RAMPS_14_EFB, RAMPS_14_EEB, RAMPS_14_EFF, RAMPS_14_EEF, RAMPS_14_SF)
  #include "ramps/pins_RAMPS.h"                 // ATmega2560, ATmega1280                 env:mega2560 env:mega1280
#elif MB(RAMPS_PLUS_EFB, RAMPS_PLUS_EEB, RAMPS_PLUS_EFF, RAMPS_PLUS_EEF, RAMPS_PLUS_SF)
  #include "ramps/pins_RAMPS_PLUS.h"            // ATmega2560, ATmega1280                 env:mega2560 env:mega1280

//
// RAMPS Derivatives - ATmega1280, ATmega2560
//

#elif MB(3DRAG)
  #include "ramps/pins_3DRAG.h"                 // ATmega2560, ATmega1280                 env:mega2560 env:mega1280
#elif MB(K8200)
  #include "ramps/pins_K8200.h"                 // ATmega2560, ATmega1280                 env:mega2560 env:mega1280
#elif MB(K8400)
  #include "ramps/pins_K8400.h"                 // ATmega2560, ATmega1280                 env:mega2560 env:mega1280
#elif MB(K8600)
  #include "ramps/pins_K8600.h"                 // ATmega2560, ATmega1280                 env:mega2560 env:mega1280
#elif MB(K8800)
  #include "ramps/pins_K8800.h"                 // ATmega2560, ATmega1280                 env:mega2560 env:mega1280
#elif MB(BAM_DICE)
  #include "ramps/pins_RAMPS.h"                 // ATmega2560, ATmega1280                 env:mega2560 env:mega1280
#elif MB(BAM_DICE_DUE)
  #include "ramps/pins_BAM_DICE_DUE.h"          // ATmega2560, ATmega1280                 env:mega2560 env:mega1280
#elif MB(MKS_BASE)
  #include "ramps/pins_MKS_BASE_10.h"           // ATmega2560                             env:mega2560
#elif MB(MKS_BASE_14)
  #include "ramps/pins_MKS_BASE_14.h"           // ATmega2560                             env:mega2560
#elif MB(MKS_BASE_15)
  #include "ramps/pins_MKS_BASE_15.h"           // ATmega2560                             env:mega2560
#elif MB(MKS_BASE_16)
  #include "ramps/pins_MKS_BASE_16.h"           // ATmega2560                             env:mega2560
#elif MB(MKS_BASE_HEROIC)
  #include "ramps/pins_MKS_BASE_HEROIC.h"       // ATmega2560                             env:mega2560
#elif MB(MKS_GEN_13)
  #include "ramps/pins_MKS_GEN_13.h"            // ATmega2560, ATmega1280                 env:mega2560 env:mega1280
#elif MB(MKS_GEN_L)
  #include "ramps/pins_MKS_GEN_L.h"             // ATmega2560, ATmega1280                 env:mega2560 env:mega1280
#elif MB(KFB_2)
  #include "ramps/pins_BIQU_KFB_2.h"            // ATmega2560                             env:mega2560
#elif MB(ZRIB_V20)
  #include "ramps/pins_ZRIB_V20.h"              // ATmega2560, ATmega1280                 env:mega2560 env:mega1280
#elif MB(ZRIB_V52)
  #include "ramps/pins_ZRIB_V52.h"              // ATmega2560, ATmega1280                 env:mega2560 env:mega1280
#elif MB(ZRIB_V53)
  #include "ramps/pins_ZRIB_V53.h"              // ATmega2560, ATmega1280                 env:mega2560 env:mega1280
#elif MB(FELIX2)
  #include "ramps/pins_FELIX2.h"                // ATmega2560, ATmega1280                 env:mega2560 env:mega1280
#elif MB(RIGIDBOARD)
  #include "ramps/pins_RIGIDBOARD.h"            // ATmega2560, ATmega1280                 env:mega2560 env:mega1280
#elif MB(RIGIDBOARD_V2)
  #include "ramps/pins_RIGIDBOARD_V2.h"         // ATmega2560, ATmega1280                 env:mega2560 env:mega1280
#elif MB(SAINSMART_2IN1)
  #include "ramps/pins_SAINSMART_2IN1.h"        // ATmega2560, ATmega1280                 env:mega2560 env:mega1280
#elif MB(ULTIMAKER)
  #include "ramps/pins_ULTIMAKER.h"             // ATmega2560, ATmega1280                 env:mega2560 env:mega1280
#elif MB(ULTIMAKER_OLD)
  #include "ramps/pins_ULTIMAKER_OLD.h"         // ATmega2560, ATmega1280                 env:mega2560 env:mega1280
#elif MB(AZTEEG_X3)
  #include "ramps/pins_AZTEEG_X3.h"             // ATmega2560                             env:mega2560
#elif MB(AZTEEG_X3_PRO)
  #include "ramps/pins_AZTEEG_X3_PRO.h"         // ATmega2560                             env:mega2560
#elif MB(ULTIMAIN_2)
  #include "ramps/pins_ULTIMAIN_2.h"            // ATmega2560                             env:mega2560ext
#elif MB(FORMBOT_RAPTOR)
  #include "ramps/pins_FORMBOT_RAPTOR.h"        // ATmega2560                             env:mega2560
#elif MB(FORMBOT_RAPTOR2)
  #include "ramps/pins_FORMBOT_RAPTOR2.h"       // ATmega2560                             env:mega2560
#elif MB(FORMBOT_TREX2PLUS)
  #include "ramps/pins_FORMBOT_TREX2PLUS.h"     // ATmega2560                             env:mega2560
#elif MB(FORMBOT_TREX3)
  #include "ramps/pins_FORMBOT_TREX3.h"         // ATmega2560                             env:mega2560
#elif MB(RUMBA)
  #include "ramps/pins_RUMBA.h"                 // ATmega2560                             env:mega2560
#elif MB(RUMBA_RAISE3D)
  #include "ramps/pins_RUMBA_RAISE3D.h"         // ATmega2560                             env:mega2560
#elif MB(RL200)
  #include "ramps/pins_RL200.h"                 // ATmega2560                             env:mega2560
#elif MB(BQ_ZUM_MEGA_3D)
  #include "ramps/pins_BQ_ZUM_MEGA_3D.h"        // ATmega2560                             env:mega2560ext
#elif MB(MAKEBOARD_MINI)
  #include "ramps/pins_MAKEBOARD_MINI.h"        // ATmega2560                             env:mega2560
#elif MB(TRIGORILLA_13)
  #include "ramps/pins_TRIGORILLA_13.h"         // ATmega2560                             env:mega2560
#elif MB(TRIGORILLA_14, TRIGORILLA_14_11)
  #include "ramps/pins_TRIGORILLA_14.h"         // ATmega2560                             env:mega2560
#elif MB(RAMPS_ENDER_4)
  #include "ramps/pins_RAMPS_ENDER_4.h"         // ATmega2560                             env:mega2560
#elif MB(RAMPS_CREALITY)
  #include "ramps/pins_RAMPS_CREALITY.h"        // ATmega2560                             env:mega2560
#elif MB(DAGOMA_F5)
  #include "ramps/pins_DAGOMA_F5.h"             // ATmega2560                             env:mega2560
#elif MB(FYSETC_F6_13)
  #include "ramps/pins_FYSETC_F6_13.h"          // ATmega2560                             env:FYSETC_F6
#elif MB(FYSETC_F6_14)
  #include "ramps/pins_FYSETC_F6_14.h"          // ATmega2560                             env:FYSETC_F6
#elif MB(DUPLICATOR_I3_PLUS)
  #include "ramps/pins_DUPLICATOR_I3_PLUS.h"    // ATmega2560                             env:mega2560
#elif MB(VORON)
  #include "ramps/pins_VORON.h"                 // ATmega2560                             env:mega2560
#elif MB(TRONXY_V3_1_0)
  #include "ramps/pins_TRONXY_V3_1_0.h"         // ATmega2560                             env:mega2560
#elif MB(Z_BOLT_X_SERIES)
  #include "ramps/pins_Z_BOLT_X_SERIES.h"       // ATmega2560                             env:mega2560
#elif MB(TT_OSCAR)
  #include "ramps/pins_TT_OSCAR.h"              // ATmega2560                             env:mega2560
#elif MB(TANGO)
  #include "ramps/pins_TANGO.h"                 // ATmega2560                             env:mega2560
#elif MB(MKS_GEN_L_V2)
  #include "ramps/pins_MKS_GEN_L_V2.h"          // ATmega2560                             env:mega2560
#elif MB(COPYMASTER_3D)
  #include "ramps/pins_COPYMASTER_3D.h"         // ATmega2560                             env:mega2560
#elif MB(ORTUR_4)
  #include "ramps/pins_ORTUR_4.h"               // ATmega2560                             env:mega2560
#elif MB(TENLOG_D3_HERO)
  #include "ramps/pins_TENLOG_D3_HERO.h"        // ATmega2560                             env:mega2560
#elif MB(TENLOG_MB1_V23)
  #include "ramps/pins_TENLOG_MB1_V23.h"        // ATmega2560                             env:mega2560
#elif MB(MKS_GEN_L_V21)
  #include "ramps/pins_MKS_GEN_L_V21.h"         // ATmega2560                             env:mega2560
#elif MB(RAMPS_S_12_EEFB, RAMPS_S_12_EEEB, RAMPS_S_12_EFFB)
  #include "ramps/pins_RAMPS_S_12.h"            // ATmega2560                             env:mega2560
#elif MB(LONGER3D_LK1_PRO, LONGER3D_LKx_PRO)
  #include "ramps/pins_LONGER3D_LKx_PRO.h"      // ATmega2560                             env:mega2560
#elif MB(PXMALION_CORE_I3)
  #include "ramps/pins_PXMALION_CORE_I3.h"      // ATmega2560                             env:mega2560
#elif MB(PANOWIN_CUTLASS)
  #include "ramps/pins_PANOWIN_CUTLASS.h"       // ATmega2560                             env:mega2560ext
#elif MB(KODAMA_BARDO)
  #include "ramps/pins_KODAMA_BARDO.h"          // ATmega2560                             env:mega2560ext

//
// RAMBo and derivatives
//

#elif MB(RAMBO)
  #include "rambo/pins_RAMBO.h"                 // ATmega2560                             env:rambo
#elif MB(MINIRAMBO, MINIRAMBO_10A)
  #include "rambo/pins_MINIRAMBO.h"             // ATmega2560                             env:rambo
#elif MB(EINSY_RAMBO)
  #include "rambo/pins_EINSY_RAMBO.h"           // ATmega2560                             env:rambo
#elif MB(EINSY_RETRO)
  #include "rambo/pins_EINSY_RETRO.h"           // ATmega2560                             env:rambo
#elif MB(SCOOVO_X9H)
  #include "rambo/pins_SCOOVO_X9H.h"            // ATmega2560                             env:rambo
#elif MB(RAMBO_THINKERV2)
  #include "rambo/pins_RAMBO_THINKERV2.h"       // ATmega2560                             env:rambo

//
// Other ATmega1280, ATmega2560
//

#elif MB(CNCONTROLS_11)
  #include "mega/pins_CNCONTROLS_11.h"          // ATmega2560, ATmega1280                 env:mega2560 env:mega1280
#elif MB(CNCONTROLS_12)
  #include "mega/pins_CNCONTROLS_12.h"          // ATmega2560, ATmega1280                 env:mega2560 env:mega1280
#elif MB(CNCONTROLS_15)
  #include "mega/pins_CNCONTROLS_15.h"          // ATmega2560, ATmega1280                 env:mega2560 env:mega1280
#elif MB(MIGHTYBOARD_REVE)
  #include "mega/pins_MIGHTYBOARD_REVE.h"       // ATmega2560, ATmega1280                 env:mega2560ext env:MightyBoard1280 env:MightyBoard2560
#elif MB(CHEAPTRONIC)
  #include "mega/pins_CHEAPTRONIC.h"            // ATmega2560                             env:mega2560
#elif MB(CHEAPTRONIC_V2)
  #include "mega/pins_CHEAPTRONICv2.h"          // ATmega2560                             env:mega2560
#elif MB(MEGATRONICS)
  #include "mega/pins_MEGATRONICS.h"            // ATmega2560                             env:mega2560
#elif MB(MEGATRONICS_2)
  #include "mega/pins_MEGATRONICS_2.h"          // ATmega2560                             env:mega2560
#elif MB(MEGATRONICS_3, MEGATRONICS_31, MEGATRONICS_32)
  #include "mega/pins_MEGATRONICS_3.h"          // ATmega2560                             env:mega2560
#elif MB(ELEFU_3)
  #include "mega/pins_ELEFU_3.h"                // ATmega2560                             env:mega2560
#elif MB(LEAPFROG)
  #include "mega/pins_LEAPFROG.h"               // ATmega2560, ATmega1280                 env:mega2560 env:mega1280
#elif MB(MEGACONTROLLER)
  #include "mega/pins_MEGACONTROLLER.h"         // ATmega2560                             env:mega2560
#elif MB(GT2560_REV_A)
  #include "mega/pins_GT2560_REV_A.h"           // ATmega2560, ATmega1280                 env:mega2560 env:mega1280
#elif MB(GT2560_REV_A_PLUS)
  #include "mega/pins_GT2560_REV_A_PLUS.h"      // ATmega2560, ATmega1280                 env:mega2560 env:mega1280
#elif MB(GT2560_V3)
  #include "mega/pins_GT2560_V3.h"              // ATmega2560                             env:mega2560
#elif MB(GT2560_REV_B)
  #include "mega/pins_GT2560_REV_B.h"           // ATmega2560                             env:mega2560
#elif MB(GT2560_V4)
  #include "mega/pins_GT2560_V4.h"              // ATmega2560                             env:mega2560
  #elif MB(GT2560_V4_A20)
  #include "mega/pins_GT2560_V4_A20.h"          // ATmega2560                             env:mega2560
#elif MB(GT2560_V3_MC2)
  #include "mega/pins_GT2560_V3_MC2.h"          // ATmega2560                             env:mega2560
#elif MB(GT2560_V3_A20)
  #include "mega/pins_GT2560_V3_A20.h"          // ATmega2560                             env:mega2560
#elif MB(EINSTART_S)
  #include "mega/pins_EINSTART-S.h"             // ATmega2560, ATmega1280                 env:mega2560ext env:mega1280
#elif MB(WANHAO_ONEPLUS)
  #include "mega/pins_WANHAO_ONEPLUS.h"         // ATmega2560                             env:mega2560
#elif MB(OVERLORD)
  #include "mega/pins_OVERLORD.h"               // ATmega2560                             env:mega2560
#elif MB(HJC2560C_REV1)
  #include "mega/pins_HJC2560C_REV2.h"          // ATmega2560                             env:mega2560
#elif MB(HJC2560C_REV2)
  #include "mega/pins_HJC2560C_REV2.h"          // ATmega2560                             env:mega2560
#elif MB(LEAPFROG_XEED2015)
  #include "mega/pins_LEAPFROG_XEED2015.h"      // ATmega2560                             env:mega2560
#elif MB(PICA)
  #include "mega/pins_PICA.h"                   // ATmega2560                             env:mega2560
#elif MB(PICA_REVB)
  #include "mega/pins_PICAOLD.h"                // ATmega2560                             env:mega2560
#elif MB(INTAMSYS40)
  #include "mega/pins_INTAMSYS40.h"             // ATmega2560                             env:mega2560
#elif MB(MALYAN_M180)
  #include "mega/pins_MALYAN_M180.h"            // ATmega2560                             env:mega2560
#elif MB(PROTONEER_CNC_SHIELD_V3)
  #include "mega/pins_PROTONEER_CNC_SHIELD_V3.h"// ATmega2560                             env:mega2560
#elif MB(WEEDO_62A)
  #include "mega/pins_WEEDO_62A.h"              // ATmega2560                             env:mega2560

//
// ATmega1281, ATmega2561
//

#elif MB(MINITRONICS)
  #include "mega/pins_MINITRONICS.h"            // ATmega1281                             env:mega1280
#elif MB(SILVER_GATE)
  #include "mega/pins_SILVER_GATE.h"            // ATmega2561                             env:mega2560

//
// Sanguinololu and Derivatives - ATmega644P, ATmega1284P
//

#elif MB(SANGUINOLOLU_11)
  #include "sanguino/pins_SANGUINOLOLU_11.h"    // ATmega644P, ATmega1284P                env:sanguino1284p_optimized env:sanguino1284p env:sanguino644p
#elif MB(SANGUINOLOLU_12)
  #include "sanguino/pins_SANGUINOLOLU_12.h"    // ATmega644P, ATmega1284P                env:sanguino1284p_optimized env:sanguino1284p env:sanguino644p
#elif MB(MELZI)
  #include "sanguino/pins_MELZI.h"              // ATmega644P, ATmega1284P                env:sanguino1284p_optimized env:sanguino1284p env:sanguino644p
#elif MB(MELZI_V2)
  #include "sanguino/pins_MELZI_V2.h"           // ATmega644P, ATmega1284P                env:sanguino1284p_optimized env:sanguino1284p env:sanguino644p
#elif MB(MELZI_MAKR3D)
  #include "sanguino/pins_MELZI_MAKR3D.h"       // ATmega644P, ATmega1284P                env:sanguino1284p_optimized env:sanguino1284p env:sanguino644p
#elif MB(MELZI_CREALITY)
  #include "sanguino/pins_MELZI_CREALITY.h"     // ATmega1284P                            env:melzi_optiboot_optimized env:melzi_optiboot env:melzi_optimized env:melzi
#elif MB(MELZI_CREALITY_ENDER2)
  #include "sanguino/pins_MELZI_CREALITY_E2.h"  // ATmega1284P                            env:melzi_optiboot_optimized env:melzi_optiboot env:melzi_optimized env:melzi
#elif MB(MELZI_MALYAN)
  #include "sanguino/pins_MELZI_MALYAN.h"       // ATmega644P, ATmega1284P                env:sanguino1284p_optimized env:sanguino1284p env:sanguino644p
#elif MB(MELZI_TRONXY)
  #include "sanguino/pins_MELZI_TRONXY.h"       // ATmega644P, ATmega1284P                env:sanguino1284p_optimized env:sanguino1284p env:sanguino644p
#elif MB(STB_11)
  #include "sanguino/pins_STB_11.h"             // ATmega644P, ATmega1284P                env:sanguino1284p_optimized env:sanguino1284p env:sanguino644p
#elif MB(AZTEEG_X1)
  #include "sanguino/pins_AZTEEG_X1.h"          // ATmega644P, ATmega1284P                env:sanguino1284p_optimized env:sanguino1284p env:sanguino644p
#elif MB(ZMIB_V2)
  #include "sanguino/pins_ZMIB_V2.h"            // ATmega644P, ATmega1284P                env:sanguino1284p_optimized env:sanguino1284p env:sanguino644p

//
// Other ATmega644P, ATmega644, ATmega1284P
//

#elif MB(GEN3_MONOLITHIC)
  #include "sanguino/pins_GEN3_MONOLITHIC.h"    // ATmega644P                             env:sanguino644p
#elif MB(GEN3_PLUS)
  #include "sanguino/pins_GEN3_PLUS.h"          // ATmega644P, ATmega1284P                env:sanguino1284p_optimized env:sanguino1284p env:sanguino644p
#elif MB(GEN6)
  #include "sanguino/pins_GEN6.h"               // ATmega644P, ATmega1284P                env:sanguino1284p_optimized env:sanguino1284p env:sanguino644p
#elif MB(GEN6_DELUXE)
  #include "sanguino/pins_GEN6_DELUXE.h"        // ATmega644P, ATmega1284P                env:sanguino1284p_optimized env:sanguino1284p env:sanguino644p
#elif MB(GEN7_CUSTOM)
  #include "sanguino/pins_GEN7_CUSTOM.h"        // ATmega644P, ATmega644, ATmega1284P     env:sanguino1284p_optimized env:sanguino1284p env:sanguino644p
#elif MB(GEN7_12)
  #include "sanguino/pins_GEN7_12.h"            // ATmega644P, ATmega644, ATmega1284P     env:sanguino1284p_optimized env:sanguino1284p env:sanguino644p
#elif MB(GEN7_13)
  #include "sanguino/pins_GEN7_13.h"            // ATmega644P, ATmega644, ATmega1284P     env:sanguino1284p_optimized env:sanguino1284p env:sanguino644p
#elif MB(GEN7_14)
  #include "sanguino/pins_GEN7_14.h"            // ATmega644P, ATmega644, ATmega1284P     env:sanguino1284p_optimized env:sanguino1284p env:sanguino644p
#elif MB(OMCA_A)
  #include "sanguino/pins_OMCA_A.h"             // ATmega644                              env:sanguino644p
#elif MB(OMCA)
  #include "sanguino/pins_OMCA.h"               // ATmega644P, ATmega644                  env:sanguino644p
#elif MB(ANET_10)
  #include "sanguino/pins_ANET_10.h"            // ATmega1284P                            env:sanguino1284p env:sanguino1284p_optimized env:melzi_optiboot
#elif MB(SETHI)
  #include "sanguino/pins_SETHI.h"              // ATmega644P, ATmega644, ATmega1284P     env:sanguino1284p_optimized env:sanguino1284p env:sanguino644p

//
// Teensyduino - AT90USB1286, AT90USB1286P
//

#elif MB(TEENSYLU)
  #include "teensy2/pins_TEENSYLU.h"            // AT90USB1286, AT90USB1286P              env:at90usb1286_cdc
#elif MB(PRINTRBOARD)
  #include "teensy2/pins_PRINTRBOARD.h"         // AT90USB1286                            env:at90usb1286_dfu
#elif MB(PRINTRBOARD_REVF)
  #include "teensy2/pins_PRINTRBOARD_REVF.h"    // AT90USB1286                            env:at90usb1286_dfu
#elif MB(BRAINWAVE)
  #include "teensy2/pins_BRAINWAVE.h"           // AT90USB646                             env:at90usb1286_cdc
#elif MB(BRAINWAVE_PRO)
  #include "teensy2/pins_BRAINWAVE_PRO.h"       // AT90USB1286                            env:at90usb1286_cdc
#elif MB(SAV_MKI)
  #include "teensy2/pins_SAV_MKI.h"             // AT90USB1286                            env:at90usb1286_cdc
#elif MB(TEENSY2)
  #include "teensy2/pins_TEENSY2.h"             // AT90USB1286                            env:teensy20
#elif MB(5DPRINT)
  #include "teensy2/pins_5DPRINT.h"             // AT90USB1286                            env:at90usb1286_dfu

//
// LPC1768 ARM Cortex M3
//

#elif MB(RAMPS_14_RE_ARM_EFB, RAMPS_14_RE_ARM_EEB, RAMPS_14_RE_ARM_EFF, RAMPS_14_RE_ARM_EEF, RAMPS_14_RE_ARM_SF)
  #include "lpc1768/pins_RAMPS_RE_ARM.h"        // LPC1768                                env:LPC1768
#elif MB(MKS_SBASE)
  #include "lpc1768/pins_MKS_SBASE.h"           // LPC1768                                env:LPC1768
#elif MB(MKS_SGEN_L)
  #include "lpc1768/pins_MKS_SGEN_L.h"          // LPC1768                                env:LPC1768
#elif MB(AZSMZ_MINI)
  #include "lpc1768/pins_AZSMZ_MINI.h"          // LPC1768                                env:LPC1768
#elif MB(BIQU_BQ111_A4)
  #include "lpc1768/pins_BIQU_BQ111_A4.h"       // LPC1768                                env:LPC1768
#elif MB(SELENA_COMPACT)
  #include "lpc1768/pins_SELENA_COMPACT.h"      // LPC1768                                env:LPC1768
#elif MB(BIQU_B300_V1_0)
  #include "lpc1768/pins_BIQU_B300_V1.0.h"      // LPC1768                                env:LPC1768
#elif MB(GMARSH_X6_REV1)
  #include "lpc1768/pins_GMARSH_X6_REV1.h"      // LPC1768                                env:LPC1768
#elif MB(BTT_SKR_V1_1)
  #include "lpc1768/pins_BTT_SKR_V1_1.h"        // LPC1768                                env:LPC1768
#elif MB(BTT_SKR_V1_3)
  #include "lpc1768/pins_BTT_SKR_V1_3.h"        // LPC1768                                env:LPC1768
#elif MB(BTT_SKR_V1_4)
  #include "lpc1768/pins_BTT_SKR_V1_4.h"        // LPC1768                                env:LPC1768
#elif MB(EMOTRONIC)
  #include "lpc1768/pins_EMOTRONIC.h"           // LPC1768                                env:LPC1768

//
// LPC1769 ARM Cortex M3
//

#elif MB(MKS_SGEN)
  #include "lpc1769/pins_MKS_SGEN.h"            // LPC1769                                env:LPC1769
#elif MB(AZTEEG_X5_GT)
  #include "lpc1769/pins_AZTEEG_X5_GT.h"        // LPC1769                                env:LPC1769
#elif MB(AZTEEG_X5_MINI)
  #include "lpc1769/pins_AZTEEG_X5_MINI.h"      // LPC1769                                env:LPC1769
#elif MB(AZTEEG_X5_MINI_WIFI)
  #include "lpc1769/pins_AZTEEG_X5_MINI_WIFI.h" // LPC1769                                env:LPC1769
#elif MB(COHESION3D_REMIX)
  #include "lpc1769/pins_COHESION3D_REMIX.h"    // LPC1769                                env:LPC1769
#elif MB(COHESION3D_MINI)
  #include "lpc1769/pins_COHESION3D_MINI.h"     // LPC1769                                env:LPC1769
#elif MB(SMOOTHIEBOARD)
  #include "lpc1769/pins_SMOOTHIEBOARD.h"       // LPC1769                                env:LPC1769
#elif MB(TH3D_EZBOARD)
  #include "lpc1769/pins_TH3D_EZBOARD.h"        // LPC1769                                env:LPC1769
#elif MB(BTT_SKR_V1_4_TURBO)
  #include "lpc1769/pins_BTT_SKR_V1_4_TURBO.h"  // LPC1769                                env:LPC1769
#elif MB(MKS_SGEN_L_V2)
  #include "lpc1769/pins_MKS_SGEN_L_V2.h"       // LPC1769                                env:LPC1769
#elif MB(BTT_SKR_E3_TURBO)
  #include "lpc1769/pins_BTT_SKR_E3_TURBO.h"    // LPC1769                                env:LPC1769
#elif MB(FLY_CDY)
  #include "lpc1769/pins_FLY_CDY.h"             // LPC1769                                env:LPC1769

//
// Due (ATSAM) boards
//

#elif MB(DUE3DOM)
  #include "sam/pins_DUE3DOM.h"                 // SAM3X8E                                env:DUE env:DUE_USB env:DUE_debug
#elif MB(DUE3DOM_MINI)
  #include "sam/pins_DUE3DOM_MINI.h"            // SAM3X8E                                env:DUE env:DUE_USB env:DUE_debug
#elif MB(RADDS)
  #include "sam/pins_RADDS.h"                   // SAM3X8E                                env:DUE env:DUE_USB env:DUE_debug
#elif MB(RURAMPS4D_11)
  #include "sam/pins_RURAMPS4D_11.h"            // SAM3X8E                                env:DUE env:DUE_USB env:DUE_debug
#elif MB(RURAMPS4D_13)
  #include "sam/pins_RURAMPS4D_13.h"            // SAM3X8E                                env:DUE env:DUE_USB env:DUE_debug
#elif MB(RAMPS_FD_V1)
  #include "sam/pins_RAMPS_FD_V1.h"             // SAM3X8E                                env:DUE env:DUE_USB env:DUE_debug
#elif MB(RAMPS_FD_V2)
  #include "sam/pins_RAMPS_FD_V2.h"             // SAM3X8E                                env:DUE env:DUE_USB env:DUE_debug
#elif MB(RAMPS_SMART_EFB, RAMPS_SMART_EEB, RAMPS_SMART_EFF, RAMPS_SMART_EEF, RAMPS_SMART_SF)
  #include "sam/pins_RAMPS_SMART.h"             // SAM3X8E                                env:DUE env:DUE_USB env:DUE_debug
#elif MB(RAMPS_DUO_EFB, RAMPS_DUO_EEB, RAMPS_DUO_EFF, RAMPS_DUO_EEF, RAMPS_DUO_SF)
  #include "sam/pins_RAMPS_DUO.h"               // SAM3X8E                                env:DUE env:DUE_USB env:DUE_debug
#elif MB(RAMPS4DUE_EFB, RAMPS4DUE_EEB, RAMPS4DUE_EFF, RAMPS4DUE_EEF, RAMPS4DUE_SF)
  #include "sam/pins_RAMPS4DUE.h"               // SAM3X8E                                env:DUE env:DUE_USB env:DUE_debug
#elif MB(ULTRATRONICS_PRO)
  #include "sam/pins_ULTRATRONICS_PRO.h"        // SAM3X8E                                env:DUE env:DUE_debug
#elif MB(ARCHIM1)
  #include "sam/pins_ARCHIM1.h"                 // SAM3X8E                                env:DUE_archim env:DUE_archim_debug
#elif MB(ARCHIM2)
  #include "sam/pins_ARCHIM2.h"                 // SAM3X8E                                env:DUE_archim env:DUE_archim_debug
#elif MB(ALLIGATOR)
  #include "sam/pins_ALLIGATOR_R2.h"            // SAM3X8E                                env:DUE env:DUE_debug
#elif MB(CNCONTROLS_15D)
  #include "sam/pins_CNCONTROLS_15D.h"          // SAM3X8E                                env:DUE env:DUE_USB
#elif MB(KRATOS32)
  #include "sam/pins_KRATOS32.h"                // SAM3X8E                                env:DUE env:DUE_USB
#elif MB(PRINTRBOARD_G2)
  #include "sam/pins_PRINTRBOARD_G2.h"          // SAM3X8C                                env:DUE_USB
#elif MB(ADSK)
  #include "sam/pins_ADSK.h"                    // SAM3X8C                                env:DUE env:DUE_debug

//
// STM32 ARM Cortex-M0
//
#elif MB(MALYAN_M200_V2)
  #include "stm32f0/pins_MALYAN_M200_V2.h"      // STM32F0                                env:STM32F070RB_malyan env:STM32F070CB_malyan
#elif MB(MALYAN_M300)
  #include "stm32f0/pins_MALYAN_M300.h"         // STM32F070                              env:malyan_M300

//
// STM32 ARM Cortex-M3
//

#elif MB(STM32F103RE)
  #include "stm32f1/pins_STM32F1R.h"            // STM32F103RE                            env:STM32F103RE env:STM32F103RE_maple
#elif MB(MALYAN_M200)
  #include "stm32f1/pins_MALYAN_M200.h"         // STM32F103CB                            env:STM32F103CB_malyan env:STM32F103CB_malyan_maple
#elif MB(STM3R_MINI)
  #include "stm32f1/pins_STM3R_MINI.h"          // STM32F103VE?                           env:STM32F103VE env:STM32F103RE_maple
#elif MB(GTM32_PRO_VB)
  #include "stm32f1/pins_GTM32_PRO_VB.h"        // STM32F103VE                            env:STM32F103VE env:STM32F103VE_GTM32_maple
#elif MB(GTM32_PRO_VD)
  #include "stm32f1/pins_GTM32_PRO_VD.h"        // STM32F103VE                            env:STM32F103VE env:STM32F103VE_GTM32_maple
#elif MB(GTM32_MINI)
  #include "stm32f1/pins_GTM32_MINI.h"          // STM32F103VE                            env:STM32F103VE env:STM32F103VE_GTM32_maple
#elif MB(GTM32_MINI_A30)
  #include "stm32f1/pins_GTM32_MINI_A30.h"      // STM32F103VE                            env:STM32F103VE env:STM32F103VE_GTM32_maple
#elif MB(GTM32_REV_B)
  #include "stm32f1/pins_GTM32_REV_B.h"         // STM32F103VE                            env:STM32F103VE env:STM32F103VE_GTM32_maple
#elif MB(MORPHEUS)
  #include "stm32f1/pins_MORPHEUS.h"            // STM32F103RE                            env:STM32F103RE env:STM32F103RE_maple
#elif MB(CHITU3D)
  #include "stm32f1/pins_CHITU3D.h"             // STM32F103ZE                            env:STM32F103ZE env:STM32F103RE_maple
#elif MB(MKS_ROBIN)
  #include "stm32f1/pins_MKS_ROBIN.h"           // STM32F1                                env:mks_robin env:mks_robin_maple
#elif MB(MKS_ROBIN_MINI)
  #include "stm32f1/pins_MKS_ROBIN_MINI.h"      // STM32F1                                env:mks_robin_mini env:mks_robin_mini_maple
#elif MB(MKS_ROBIN_NANO)
  #include "stm32f1/pins_MKS_ROBIN_NANO.h"      // STM32F1                                env:mks_robin_nano_v1v2 env:mks_robin_nano_v1v2_maple env:mks_robin_nano_v1v2_usbmod
#elif MB(MKS_ROBIN_NANO_V2)
  #include "stm32f1/pins_MKS_ROBIN_NANO_V2.h"   // STM32F1                                env:mks_robin_nano_v1v2 env:mks_robin_nano_v1v2_maple
#elif MB(MKS_ROBIN_LITE)
  #include "stm32f1/pins_MKS_ROBIN_LITE.h"      // STM32F1                                env:mks_robin_lite env:mks_robin_lite_maple
#elif MB(MKS_ROBIN_LITE3)
  #include "stm32f1/pins_MKS_ROBIN_LITE3.h"     // STM32F1                                env:mks_robin_lite3 env:mks_robin_lite3_maple
#elif MB(MKS_ROBIN_PRO)
  #include "stm32f1/pins_MKS_ROBIN_PRO.h"       // STM32F1                                env:mks_robin_pro env:mks_robin_pro_maple
#elif MB(MKS_ROBIN_E3)
  #include "stm32f1/pins_MKS_ROBIN_E3.h"        // STM32F1                                env:mks_robin_e3 env:mks_robin_e3_maple
#elif MB(MKS_ROBIN_E3_V1_1)
  #include "stm32f1/pins_MKS_ROBIN_E3_V1_1.h"   // STM32F1                                env:mks_robin_e3
#elif MB(MKS_ROBIN_E3D)
  #include "stm32f1/pins_MKS_ROBIN_E3D.h"       // STM32F1                                env:mks_robin_e3
#elif MB(MKS_ROBIN_E3D_V1_1)
  #include "stm32f1/pins_MKS_ROBIN_E3D_V1_1.h"  // STM32F1                                env:mks_robin_e3 env:mks_robin_e3_maple
#elif MB(MKS_ROBIN_E3P)
  #include "stm32f1/pins_MKS_ROBIN_E3P.h"       // STM32F1                                env:mks_robin_e3p env:mks_robin_e3p_maple
#elif MB(BTT_EBB42_V1_1)
  #include "stm32g0/pins_BTT_EBB42_V1_1.h"      // STM32G0                                env:BTT_EBB42_V1_1_filament_extruder
#elif MB(BTT_SKR_MINI_V1_1)
  #include "stm32f1/pins_BTT_SKR_MINI_V1_1.h"   // STM32F1                                env:STM32F103RC_btt env:STM32F103RC_btt_USB env:STM32F103RC_btt_maple env:STM32F103RC_btt_USB_maple
#elif MB(BTT_SKR_MINI_E3_V1_0)
  #include "stm32f1/pins_BTT_SKR_MINI_E3_V1_0.h"  // STM32F1                              env:STM32F103RC_btt env:STM32F103RC_btt_USB env:STM32F103RC_btt_maple env:STM32F103RC_btt_USB_maple
#elif MB(BTT_SKR_MINI_E3_V1_2)
  #include "stm32f1/pins_BTT_SKR_MINI_E3_V1_2.h"  // STM32F1                              env:STM32F103RC_btt env:STM32F103RC_btt_USB env:STM32F103RC_btt_maple env:STM32F103RC_btt_USB_maple
#elif MB(BTT_SKR_MINI_E3_V2_0)
  #include "stm32f1/pins_BTT_SKR_MINI_E3_V2_0.h"  // STM32F1                              env:STM32F103RC_btt env:STM32F103RC_btt_USB env:STM32F103RE_btt env:STM32F103RE_btt_USB env:STM32F103RC_btt_maple env:STM32F103RC_btt_USB_maple env:STM32F103RE_btt_maple env:STM32F103RE_btt_USB_maple
#elif MB(BTT_SKR_MINI_E3_V3_0)
  #include "stm32g0/pins_BTT_SKR_MINI_E3_V3_0.h"  // STM32G0                              env:STM32G0B1RE_btt env:STM32G0B1RE_btt_xfer
#elif MB(BTT_MANTA_M4P_V1_0)
  #include "stm32g0/pins_BTT_MANTA_M4P_V1_0.h"    // STM32G0                              env:STM32G0B1RE_manta_btt env:STM32G0B1RE_manta_btt_xfer
#elif MB(BTT_MANTA_M5P_V1_0)
  #include "stm32g0/pins_BTT_MANTA_M5P_V1_0.h"    // STM32G0                              env:STM32G0B1RE_manta_btt env:STM32G0B1RE_manta_btt_xfer
#elif MB(BTT_MANTA_E3_EZ_V1_0)
  #include "stm32g0/pins_BTT_MANTA_E3_EZ_V1_0.h"  // STM32G0                              env:STM32G0B1RE_manta_btt env:STM32G0B1RE_manta_btt_xfer
#elif MB(BTT_MANTA_M8P_V1_0)
  #include "stm32g0/pins_BTT_MANTA_M8P_V1_0.h"    // STM32G0                              env:STM32G0B1VE_btt env:STM32G0B1VE_btt_xfer
#elif MB(BTT_MANTA_M8P_V1_1)
  #include "stm32g0/pins_BTT_MANTA_M8P_V1_1.h"    // STM32G0                              env:STM32G0B1VE_btt env:STM32G0B1VE_btt_xfer
#elif MB(BTT_SKR_MINI_E3_V3_0_1)
  #include "stm32f4/pins_BTT_SKR_MINI_E3_V3_0_1.h"// STM32F4                              env:STM32F401RC_btt
#elif MB(BTT_SKR_MINI_MZ_V1_0)
  #include "stm32f1/pins_BTT_SKR_MINI_MZ_V1_0.h"  // STM32F1                              env:STM32F103RC_btt env:STM32F103RC_btt_USB env:STM32F103RC_btt_maple env:STM32F103RC_btt_USB_maple
#elif MB(BTT_SKR_E3_DIP)
  #include "stm32f1/pins_BTT_SKR_E3_DIP.h"      // STM32F1                                env:STM32F103RC_btt env:STM32F103RC_btt_USB env:STM32F103RE_btt env:STM32F103RE_btt_USB env:STM32F103RC_btt_maple env:STM32F103RC_btt_USB_maple env:STM32F103RE_btt_maple env:STM32F103RE_btt_USB_maple
#elif MB(BTT_SKR_CR6)
  #include "stm32f1/pins_BTT_SKR_CR6.h"         // STM32F1                                env:STM32F103RE_btt env:STM32F103RE_btt_USB env:STM32F103RE_btt_maple env:STM32F103RE_btt_USB_maple
#elif MB(JGAURORA_A5S_A1)
  #include "stm32f1/pins_JGAURORA_A5S_A1.h"     // STM32F1                                env:jgaurora_a5s_a1 env:jgaurora_a5s_a1_maple
#elif MB(FYSETC_AIO_II)
  #include "stm32f1/pins_FYSETC_AIO_II.h"       // STM32F1                                env:STM32F103RC_fysetc env:STM32F103RC_fysetc_maple
#elif MB(FYSETC_CHEETAH)
  #include "stm32f1/pins_FYSETC_CHEETAH.h"      // STM32F1                                env:STM32F103RC_fysetc env:STM32F103RC_fysetc_maple
#elif MB(FYSETC_CHEETAH_V12)
  #include "stm32f1/pins_FYSETC_CHEETAH_V12.h"  // STM32F1                                env:STM32F103RC_fysetc env:STM32F103RC_fysetc_maple
#elif MB(LONGER3D_LK)
  #include "stm32f1/pins_LONGER3D_LK.h"         // STM32F1                                env:STM32F103VE_longer env:STM32F103VE_longer_maple
#elif MB(CCROBOT_MEEB_3DP)
  #include "stm32f1/pins_CCROBOT_MEEB_3DP.h"    // STM32F1                                env:STM32F103RC_meeb_maple
#elif MB(CHITU3D_V5)
  #include "stm32f1/pins_CHITU3D_V5.h"          // STM32F1                                env:chitu_f103 env:chitu_f103_maple env:chitu_v5_gpio_init env:chitu_v5_gpio_init_maple
#elif MB(CHITU3D_V6)
  #include "stm32f1/pins_CHITU3D_V6.h"          // STM32F1                                env:chitu_f103 env:chitu_f103_maple
#elif MB(CHITU3D_V9)
  #include "stm32f1/pins_CHITU3D_V9.h"          // STM32F1                                env:chitu_f103 env:chitu_f103_maple
#elif MB(CREALITY_V4)
  #include "stm32f1/pins_CREALITY_V4.h"         // STM32F1                                env:STM32F103RE_creality env:STM32F103RE_creality_xfer env:STM32F103RC_creality env:STM32F103RC_creality_xfer env:STM32F103RE_creality_maple
#elif MB(CREALITY_V4210)
  #include "stm32f1/pins_CREALITY_V4210.h"      // STM32F1                                env:STM32F103RE_creality env:STM32F103RE_creality_xfer env:STM32F103RC_creality env:STM32F103RC_creality_xfer env:STM32F103RE_creality_maple
#elif MB(CREALITY_V425)
  #include "stm32f1/pins_CREALITY_V425.h"       // STM32F1                                env:STM32F103RE_creality env:STM32F103RE_creality_xfer env:STM32F103RC_creality env:STM32F103RC_creality_xfer env:STM32F103RE_creality_maple
#elif MB(CREALITY_V422)
  #include "stm32f1/pins_CREALITY_V422.h"       // STM32F1                                env:STM32F103RE_creality env:STM32F103RE_creality_xfer env:STM32F103RC_creality env:STM32F103RC_creality_xfer env:STM32F103RE_creality_maple
#elif MB(CREALITY_V423)
  #include "stm32f1/pins_CREALITY_V423.h"       // STM32F1                                env:STM32F103RE_creality env:STM32F103RE_creality_xfer env:STM32F103RC_creality env:STM32F103RC_creality_xfer
#elif MB(CREALITY_V427)
  #include "stm32f1/pins_CREALITY_V427.h"       // STM32F1                                env:STM32F103RE_creality env:STM32F103RE_creality_xfer env:STM32F103RC_creality env:STM32F103RC_creality_xfer env:STM32F103RE_creality_maple
#elif MB(CREALITY_V431, CREALITY_V431_A, CREALITY_V431_B, CREALITY_V431_C, CREALITY_V431_D)
  #include "stm32f1/pins_CREALITY_V431.h"       // STM32F1                                env:STM32F103RE_creality env:STM32F103RE_creality_xfer env:STM32F103RC_creality env:STM32F103RC_creality_xfer env:STM32F103RE_creality_maple
#elif MB(CREALITY_V452)
  #include "stm32f1/pins_CREALITY_V452.h"       // STM32F1                                env:STM32F103RE_creality env:STM32F103RE_creality_xfer env:STM32F103RC_creality env:STM32F103RC_creality_xfer env:STM32F103RE_creality_maple
#elif MB(CREALITY_V453)
  #include "stm32f1/pins_CREALITY_V453.h"       // STM32F1                                env:STM32F103RE_creality env:STM32F103RE_creality_xfer env:STM32F103RC_creality env:STM32F103RC_creality_xfer env:STM32F103RE_creality_maple
#elif MB(CREALITY_V24S1)
  #include "stm32f1/pins_CREALITY_V24S1.h"      // STM32F1                                env:STM32F103RE_creality env:STM32F103RE_creality_xfer env:STM32F103RC_creality env:STM32F103RC_creality_xfer env:STM32F103RE_creality_maple
#elif MB(CREALITY_V24S1_301)
  #include "stm32f1/pins_CREALITY_V24S1_301.h"  // STM32F1                                env:STM32F103RE_creality env:STM32F103RE_creality_xfer env:STM32F103RC_creality env:STM32F103RC_creality_xfer env:STM32F103RE_creality_maple
#elif MB(CREALITY_V25S1)
  #include "stm32f1/pins_CREALITY_V25S1.h"      // STM32F1                                env:STM32F103RE_creality_smartPro env:STM32F103RE_creality_smartPro_maple
#elif MB(CREALITY_V521)
  #include "stm32f1/pins_CREALITY_V521.h"       // STM32F103VE                            env:STM32F103VE_creality
#elif MB(TRIGORILLA_PRO)
  #include "stm32f1/pins_TRIGORILLA_PRO.h"      // STM32F1                                env:trigorilla_pro env:trigorilla_pro_maple env:trigorilla_pro_disk
#elif MB(FLY_MINI)
  #include "stm32f1/pins_FLY_MINI.h"            // STM32F1                                env:FLY_MINI env:FLY_MINI_maple
#elif MB(FLSUN_HISPEED)
  #include "stm32f1/pins_FLSUN_HISPEED.h"       // STM32F1                                env:flsun_hispeedv1
#elif MB(BEAST)
  #include "stm32f1/pins_BEAST.h"               // STM32F103VE?                           env:STM32F103VE env:STM32F103RE_maple
#elif MB(MINGDA_MPX_ARM_MINI)
  #include "stm32f1/pins_MINGDA_MPX_ARM_MINI.h" // STM32F1                                env:mingda_mpx_arm_mini
#elif MB(ZONESTAR_ZM3E2)
  #include "stm32f1/pins_ZM3E2_V1_0.h"          // STM32F1                                env:STM32F103RC_ZM3E2_USB env:STM32F103RC_ZM3E2_USB_maple
#elif MB(ZONESTAR_ZM3E4)
  #include "stm32f1/pins_ZM3E4_V1_0.h"          // STM32F1                                env:STM32F103VC_ZM3E4_USB env:STM32F103VC_ZM3E4_USB_maple
#elif MB(ZONESTAR_ZM3E4V2)
  #include "stm32f1/pins_ZM3E4_V2_0.h"          // STM32F1                                env:STM32F103VE_ZM3E4V2_USB env:STM32F103VE_ZM3E4V2_USB_maple
#elif MB(ERYONE_ERY32_MINI)
  #include "stm32f1/pins_ERYONE_ERY32_MINI.h"   // STM32F103VET6                          env:ERYONE_ERY32_MINI_maple
#elif MB(PANDA_PI_V29)
  #include "stm32f1/pins_PANDA_PI_V29.h"        // STM32F103RCT6                          env:PANDA_PI_V29
#elif MB(SOVOL_V131)
  #include "gd32f1/pins_SOVOL_V131.h"           // GD32F1                                 env:GD32F103RET6_sovol_maple
#elif MB(TRIGORILLA_V006)
  #include "gd32f1/pins_TRIGORILLA_V006.h"      // GD32F103                               env:trigorilla_v006

//
// ARM Cortex-M4F
//

#elif MB(TEENSY31_32)
  #include "teensy3/pins_TEENSY31_32.h"         // TEENSY31_32                            env:teensy31
#elif MB(TEENSY35_36)
  #include "teensy3/pins_TEENSY35_36.h"         // TEENSY35_36                            env:teensy35 env:teensy36

//
// STM32 ARM Cortex-M4F
//

#elif MB(ARMED)
  #include "stm32f4/pins_ARMED.h"               // STM32F4                                env:ARMED
#elif MB(RUMBA32_V1_0, RUMBA32_V1_1)
  #include "stm32f4/pins_RUMBA32_AUS3D.h"       // STM32F4                                env:rumba32
#elif MB(RUMBA32_MKS)
  #include "stm32f4/pins_RUMBA32_MKS.h"         // STM32F4                                env:rumba32
#elif MB(RUMBA32_BTT)
  #include "stm32f4/pins_RUMBA32_BTT.h"         // STM32F4                                env:rumba32
#elif MB(BLACK_STM32F407VE)
  #include "stm32f4/pins_BLACK_STM32F407VE.h"   // STM32F4                                env:STM32F407VE_black
#elif MB(BTT_SKR_PRO_V1_1)
  #include "stm32f4/pins_BTT_SKR_PRO_V1_1.h"    // STM32F4                                env:BIGTREE_SKR_PRO env:BIGTREE_SKR_PRO_usb_flash_drive
#elif MB(BTT_SKR_PRO_V1_2)
  #include "stm32f4/pins_BTT_SKR_PRO_V1_2.h"    // STM32F4                                env:BIGTREE_SKR_PRO env:BIGTREE_SKR_PRO_usb_flash_drive
#elif MB(BTT_GTR_V1_0)
  #include "stm32f4/pins_BTT_GTR_V1_0.h"        // STM32F4                                env:BIGTREE_GTR_V1_0 env:BIGTREE_GTR_V1_0_usb_flash_drive
#elif MB(BTT_BTT002_V1_0)
  #include "stm32f4/pins_BTT_BTT002_V1_0.h"     // STM32F4                                env:BIGTREE_BTT002 env:BIGTREE_BTT002_VET6
#elif MB(BTT_E3_RRF)
  #include "stm32f4/pins_BTT_E3_RRF.h"          // STM32F4                                env:BIGTREE_E3_RRF
#elif MB(BTT_SKR_V2_0_REV_A)
  #include "stm32f4/pins_BTT_SKR_V2_0_REV_A.h"  // STM32F4                                env:BIGTREE_SKR_2 env:BIGTREE_SKR_2_USB env:BIGTREE_SKR_2_USB_debug
#elif MB(BTT_SKR_V2_0_REV_B)
  #include "stm32f4/pins_BTT_SKR_V2_0_REV_B.h"  // STM32F4                                env:BIGTREE_SKR_2 env:BIGTREE_SKR_2_USB env:BIGTREE_SKR_2_USB_debug env:BIGTREE_SKR_2_F429 env:BIGTREE_SKR_2_F429_USB env:BIGTREE_SKR_2_F429_USB_debug
#elif MB(BTT_OCTOPUS_V1_0)
  #include "stm32f4/pins_BTT_OCTOPUS_V1_0.h"    // STM32F4                                env:STM32F446ZE_btt env:STM32F446ZE_btt_USB
#elif MB(BTT_OCTOPUS_V1_1)
  #include "stm32f4/pins_BTT_OCTOPUS_V1_1.h"    // STM32F4                                env:STM32F446ZE_btt env:STM32F446ZE_btt_USB env:STM32F429ZG_btt env:STM32F429ZG_btt_USB env:STM32F407ZE_btt env:STM32F407ZE_btt_USB
#elif MB(BTT_OCTOPUS_PRO_V1_0)
  #include "stm32f4/pins_BTT_OCTOPUS_PRO_V1_0.h" // STM32F4                               env:STM32F446ZE_btt env:STM32F446ZE_btt_USB env:STM32F429ZG_btt env:STM32F429ZG_btt_USB env:STM32H723Zx_btt
#elif MB(LERDGE_K)
  #include "stm32f4/pins_LERDGE_K.h"            // STM32F4                                env:LERDGEK env:LERDGEK_usb_flash_drive
#elif MB(LERDGE_S)
  #include "stm32f4/pins_LERDGE_S.h"            // STM32F4                                env:LERDGES env:LERDGES_usb_flash_drive
#elif MB(LERDGE_X)
  #include "stm32f4/pins_LERDGE_X.h"            // STM32F4                                env:LERDGEX env:LERDGEX_usb_flash_drive
#elif MB(VAKE403D)
  #include "stm32f4/pins_VAKE403D.h"            // STM32F4
#elif MB(FYSETC_S6)
  #include "stm32f4/pins_FYSETC_S6.h"           // STM32F4                                env:FYSETC_S6 env:FYSETC_S6_8000
#elif MB(FYSETC_S6_V2_0)
  #include "stm32f4/pins_FYSETC_S6_V2_0.h"      // STM32F4                                env:FYSETC_S6 env:FYSETC_S6_8000
#elif MB(FYSETC_SPIDER)
  #include "stm32f4/pins_FYSETC_SPIDER.h"       // STM32F4                                env:FYSETC_S6 env:FYSETC_S6_8000
#elif MB(FYSETC_SPIDER_V2_2)
  #include "stm32f4/pins_FYSETC_SPIDER_V2_2.h"  // STM32F4                                env:FYSETC_S6 env:FYSETC_S6_8000
#elif MB(FLYF407ZG)
  #include "stm32f4/pins_FLYF407ZG.h"           // STM32F4                                env:FLYF407ZG
#elif MB(MKS_ROBIN2)
  #include "stm32f4/pins_MKS_ROBIN2.h"          // STM32F4                                env:MKS_ROBIN2
#elif MB(MKS_ROBIN_PRO_V2)
  #include "stm32f4/pins_MKS_ROBIN_PRO_V2.h"    // STM32F4                                env:mks_robin_pro2
#elif MB(MKS_ROBIN_NANO_V3)
  #include "stm32f4/pins_MKS_ROBIN_NANO_V3.h"   // STM32F4                                env:mks_robin_nano_v3 env:mks_robin_nano_v3_usb_flash_drive env:mks_robin_nano_v3_usb_flash_drive_msc
#elif MB(MKS_ROBIN_NANO_V3_1)
  #include "stm32f4/pins_MKS_ROBIN_NANO_V3.h"   // STM32F4                                env:mks_robin_nano_v3_1 env:mks_robin_nano_v3_1_usb_flash_drive env:mks_robin_nano_v3_1_usb_flash_drive_msc
#elif MB(ANET_ET4)
  #include "stm32f4/pins_ANET_ET4.h"            // STM32F4                                env:Anet_ET4_no_bootloader env:Anet_ET4_OpenBLT
#elif MB(ANET_ET4P)
  #include "stm32f4/pins_ANET_ET4P.h"           // STM32F4                                env:Anet_ET4_no_bootloader env:Anet_ET4_OpenBLT
#elif MB(FYSETC_CHEETAH_V20)
  #include "stm32f4/pins_FYSETC_CHEETAH_V20.h"  // STM32F4                                env:FYSETC_CHEETAH_V20
#elif MB(MKS_MONSTER8_V1)
  #include "stm32f4/pins_MKS_MONSTER8_V1.h"     // STM32F4                                env:mks_monster8 env:mks_monster8_usb_flash_drive env:mks_monster8_usb_flash_drive_msc
#elif MB(MKS_MONSTER8_V2)
  #include "stm32f4/pins_MKS_MONSTER8_V2.h"     // STM32F4                                env:mks_monster8 env:mks_monster8_usb_flash_drive env:mks_monster8_usb_flash_drive_msc
#elif MB(TH3D_EZBOARD_V2)
  #include "stm32f4/pins_TH3D_EZBOARD_V2.h"     // STM32F4                                env:TH3D_EZBoard_V2_no_bootloader env:TH3D_EZBoard_V2_OpenBLT
#elif MB(OPULO_LUMEN_REV3)
  #include "stm32f4/pins_OPULO_LUMEN_REV3.h"    // STM32F4                                env:Opulo_Lumen_REV3
#elif MB(MKS_ROBIN_NANO_V1_3_F4)
  #include "stm32f4/pins_MKS_ROBIN_NANO_V1_3_F4.h" // STM32F4                             env:mks_robin_nano_v1_3_f4 env:mks_robin_nano_v1_3_f4_usbmod
#elif MB(MKS_EAGLE)
  #include "stm32f4/pins_MKS_EAGLE.h"           // STM32F4                                env:mks_eagle
#elif MB(ARTILLERY_RUBY)
  #include "stm32f4/pins_ARTILLERY_RUBY.h"      // STM32F4                                env:Artillery_Ruby
#elif MB(CREALITY_V24S1_301F4)
  #include "stm32f4/pins_CREALITY_V24S1_301F4.h" // STM32F4                               env:STM32F401RC_creality env:STM32F401RC_creality_jlink env:STM32F401RC_creality_stlink
#elif MB(OPULO_LUMEN_REV4)
  #include "stm32f4/pins_OPULO_LUMEN_REV4.h"    // STM32F4                                env:Opulo_Lumen_REV4
#elif MB(FYSETC_SPIDER_KING407)
  #include "stm32f4/pins_FYSETC_SPIDER_KING407.h" // STM32F4                              env:FYSETC_SPIDER_KING407
#elif MB(MKS_SKIPR_V1)
  #include "stm32f4/pins_MKS_SKIPR_V1_0.h"      // STM32F4                                env:mks_skipr_v1 env:mks_skipr_v1_nobootloader
#elif MB(TRONXY_V10)
  #include "stm32f4/pins_TRONXY_V10.h"          // STM32F4                                env:STM32F446_tronxy
<<<<<<< HEAD
#elif MB(I3DBEEZ9_V1)
  #include "stm32f4/pins_I3DBEEZ9.h"            // STM32F4                                env:I3DBEEZ9_V1
=======
#elif MB(CREALITY_F401RE)
  #include "stm32f4/pins_CREALITY_F401.h"       // STM32F4                                env:STM32F401RE_creality
>>>>>>> dbed3f1c

//
// ARM Cortex M7
//

#elif MB(REMRAM_V1)
  #include "stm32f7/pins_REMRAM_V1.h"           // STM32F7                                env:REMRAM_V1
#elif MB(NUCLEO_F767ZI)
  #include "stm32f7/pins_NUCLEO_F767ZI.h"       // STM32F7                                env:NUCLEO_F767ZI
#elif MB(BTT_SKR_SE_BX_V2)
  #include "stm32h7/pins_BTT_SKR_SE_BX_V2.h"    // STM32H7                                env:BTT_SKR_SE_BX
#elif MB(BTT_SKR_SE_BX_V3)
  #include "stm32h7/pins_BTT_SKR_SE_BX_V3.h"    // STM32H7                                env:BTT_SKR_SE_BX
#elif MB(BTT_SKR_V3_0)
  #include "stm32h7/pins_BTT_SKR_V3_0.h"        // STM32H7                                env:STM32H723Vx_btt env:STM32H743Vx_btt
#elif MB(BTT_SKR_V3_0_EZ)
  #include "stm32h7/pins_BTT_SKR_V3_0_EZ.h"     // STM32H7                                env:STM32H723Vx_btt env:STM32H743Vx_btt
#elif MB(BTT_OCTOPUS_MAX_EZ_V1_0)
  #include "stm32h7/pins_BTT_OCTOPUS_MAX_EZ.h"  // STM32H7                                env:STM32H723Vx_btt env:STM32H723Zx_btt
#elif MB(TEENSY41)
  #include "teensy4/pins_TEENSY41.h"            // Teensy-4.x                             env:teensy41
#elif MB(T41U5XBB)
  #include "teensy4/pins_T41U5XBB.h"            // Teensy-4.x                             env:teensy41

//
// Espressif ESP32
//

#elif MB(ESPRESSIF_ESP32)
  #include "esp32/pins_ESP32.h"                 // ESP32                                  env:esp32
#elif MB(MRR_ESPA)
  #include "esp32/pins_MRR_ESPA.h"              // ESP32                                  env:esp32
#elif MB(MRR_ESPE)
  #include "esp32/pins_MRR_ESPE.h"              // ESP32                                  env:esp32
#elif MB(E4D_BOX)
  #include "esp32/pins_E4D.h"                   // ESP32                                  env:esp32
#elif MB(RESP32_CUSTOM)
  #include "esp32/pins_RESP32_CUSTOM.h"         // ESP32                                  env:esp32
#elif MB(FYSETC_E4)
  #include "esp32/pins_FYSETC_E4.h"             // ESP32                                  env:FYSETC_E4
#elif MB(PANDA_ZHU)
  #include "esp32/pins_PANDA_ZHU.h"             // ESP32                                  env:PANDA
#elif MB(PANDA_M4)
  #include "esp32/pins_PANDA_M4.h"              // ESP32                                  env:PANDA
#elif MB(MKS_TINYBEE)
  #include "esp32/pins_MKS_TINYBEE.h"           // ESP32                                  env:mks_tinybee
#elif MB(ENWI_ESPNP)
  #include "esp32/pins_ENWI_ESPNP.h"            // ESP32                                  env:esp32

//
// Adafruit Grand Central M4 (SAMD51 ARM Cortex-M4)
//

#elif MB(AGCM4_RAMPS_144)
  #include "samd/pins_RAMPS_144.h"              // SAMD51                                 env:SAMD51_grandcentral_m4
#elif MB(BRICOLEMON_V1_0)
  #include "samd/pins_BRICOLEMON_V1_0.h"        // SAMD51                                 env:SAMD51_grandcentral_m4
#elif MB(BRICOLEMON_LITE_V1_0)
  #include "samd/pins_BRICOLEMON_LITE_V1_0.h"   // SAMD51                                 env:SAMD51_grandcentral_m4

//
// ReprapWorld Minitronics (SAMD21)
//

#elif MB(MINITRONICS20)
  #include "samd/pins_MINITRONICS20.h"          // SAMD21                                 env:SAMD21_minitronics20

//
// Custom board (with custom PIO env)
//

#elif MB(CUSTOM)
  #include "pins_custom.h"                      //                                        env:custom

//
// Linux Native Debug board
//

#elif MB(SIMULATED)
  #include "linux/pins_RAMPS_LINUX.h"           // Native or Simulation                   lin:linux_native mac:simulator_macos_debug mac:simulator_macos_release win:simulator_windows lin:simulator_linux_debug lin:simulator_linux_release

#else

  //
  // Obsolete or unknown board
  //

  #define BOARD_MKS_13                  99900
  #define BOARD_TRIGORILLA              99901
  #define BOARD_RURAMPS4D               99902
  #define BOARD_FORMBOT_TREX2           99903
  #define BOARD_BIQU_SKR_V1_1           99904
  #define BOARD_STM32F1R                99905
  #define BOARD_STM32F103R              99906
  #define BOARD_ESP32                   99907
  #define BOARD_STEVAL                  99908
  #define BOARD_STEVAL_3DP001V1         99908
  #define BOARD_BIGTREE_SKR_V1_1        99909
  #define BOARD_BIGTREE_SKR_V1_3        99910
  #define BOARD_BIGTREE_SKR_V1_4        99911
  #define BOARD_BIGTREE_SKR_V1_4_TURBO  99912
  #define BOARD_BIGTREE_BTT002_V1_0     99913
  #define BOARD_BIGTREE_SKR_PRO_V1_1    99914
  #define BOARD_BIGTREE_SKR_MINI_V1_1   99915
  #define BOARD_BIGTREE_SKR_MINI_E3     99916
  #define BOARD_BIGTREE_SKR_E3_DIP      99917
  #define BOARD_RUMBA32                 99918
  #define BOARD_RUMBA32_AUS3D           99919
  #define BOARD_RAMPS_DAGOMA            99920
  #define BOARD_RAMPS_LONGER3D_LK4PRO   99921
  #define BOARD_BTT_SKR_V2_0            99922
  #define BOARD_TH3D_EZBOARD_LITE_V2    99923
  #define BOARD_BTT_SKR_SE_BX           99924
  #define BOARD_MKS_MONSTER8            99925
  #define BOARD_LINUX_RAMPS             99926

  #if MB(MKS_13)
    #error "BOARD_MKS_13 has been renamed BOARD_MKS_GEN_13. Please update your configuration."
  #elif MB(TRIGORILLA)
    #error "BOARD_TRIGORILLA has been renamed BOARD_TRIGORILLA_13. Please update your configuration."
  #elif MB(RURAMPS4D)
    #error "BOARD_RURAMPS4D has been renamed BOARD_RURAMPS4D_11. Please update your configuration."
  #elif MB(FORMBOT_TREX2)
    #error "FORMBOT_TREX2 has been renamed BOARD_FORMBOT_TREX2PLUS. Please update your configuration."
  #elif MB(BIQU_SKR_V1_1)
    #error "BOARD_BIQU_SKR_V1_1 has been renamed BOARD_BTT_SKR_V1_1. Please update your configuration."
  #elif MB(BIGTREE_SKR_V1_1)
    #error "BOARD_BIGTREE_SKR_V1_1 has been renamed BOARD_BTT_SKR_V1_1. Please update your configuration."
  #elif MB(BIGTREE_SKR_V1_2)
    #error "BOARD_BIGTREE_SKR_V1_2 has been renamed BOARD_BTT_SKR_V1_2. Please update your configuration."
  #elif MB(BIGTREE_SKR_V1_3)
    #error "BOARD_BIGTREE_SKR_V1_3 has been renamed BOARD_BTT_SKR_V1_3. Please update your configuration."
  #elif MB(BIGTREE_SKR_V1_4)
    #error "BOARD_BIGTREE_SKR_V1_4 has been renamed BOARD_BTT_SKR_V1_4. Please update your configuration."
  #elif MB(BIGTREE_SKR_V1_4_TURBO)
    #error "BOARD_BIGTREE_SKR_V1_4_TURBO has been renamed BOARD_BTT_SKR_V1_4_TURBO. Please update your configuration."
  #elif MB(BIGTREE_BTT002_V1_0)
    #error "BOARD_BIGTREE_BTT002_V1_0 has been renamed BOARD_BTT_BTT002_V1_0. Please update your configuration."
  #elif MB(BIGTREE_SKR_PRO_V1_1)
    #error "BOARD_BIGTREE_SKR_PRO_V1_1 has been renamed BOARD_BTT_SKR_PRO_V1_1. Please update your configuration."
  #elif MB(BIGTREE_SKR_MINI_V1_1)
    #error "BOARD_BIGTREE_SKR_MINI_V1_1 has been renamed BOARD_BTT_SKR_MINI_V1_1. Please update your configuration."
  #elif MB(BIGTREE_SKR_MINI_E3)
    #error "BOARD_BIGTREE_SKR_MINI_E3 has been renamed BOARD_BTT_SKR_MINI_E3_V1_0. Please update your configuration."
  #elif MB(BIGTREE_SKR_E3_DIP)
    #error "BOARD_BIGTREE_SKR_E3_DIP has been renamed BOARD_BTT_SKR_E3_DIP. Please update your configuration."
  #elif MB(STM32F1R)
    #error "BOARD_STM32F1R has been renamed BOARD_STM32F103RE. Please update your configuration."
  #elif MB(STM32F103R)
    #error "BOARD_STM32F103R has been renamed BOARD_STM32F103RE. Please update your configuration."
  #elif MOTHERBOARD == BOARD_ESP32
    #error "BOARD_ESP32 has been renamed BOARD_ESPRESSIF_ESP32. Please update your configuration."
  #elif MB(STEVAL)
    #error "BOARD_STEVAL_3DP001V1 (BOARD_STEVAL) is no longer supported in Marlin."
  #elif MB(RUMBA32)
    #error "BOARD_RUMBA32 is now BOARD_RUMBA32_MKS or BOARD_RUMBA32_V1_0. Please update your configuration."
  #elif MB(RUMBA32_AUS3D)
    #error "BOARD_RUMBA32_AUS3D is now BOARD_RUMBA32_V1_0. Please update your configuration."
  #elif MB(RAMPS_DAGOMA)
    #error "BOARD_RAMPS_DAGOMA is now BOARD_DAGOMA_F5. Please update your configuration."
  #elif MB(RAMPS_LONGER3D_LK4PRO)
    #error "BOARD_RAMPS_LONGER3D_LK4PRO is now BOARD_LONGER3D_LKx_PRO. Please update your configuration."
  #elif MB(BTT_SKR_V2_0)
    #error "BOARD_BTT_SKR_V2_0 is now BOARD_BTT_SKR_V2_0_REV_A or BOARD_BTT_SKR_V2_0_REV_B. See https://bit.ly/3t5d9JQ for more information. Please update your configuration."
  #elif MB(TH3D_EZBOARD_LITE_V2)
    #error "BOARD_TH3D_EZBOARD_LITE_V2 is now BOARD_TH3D_EZBOARD_V2. Please update your configuration."
  #elif MB(BTT_SKR_SE_BX)
    #error "BOARD_BTT_SKR_SE_BX is now BOARD_BTT_SKR_SE_BX_V2 or BOARD_BTT_SKR_SE_BX_V3. Please update your configuration."
  #elif MB(MKS_MONSTER8)
    #error "BOARD_MKS_MONSTER8 is now BOARD_MKS_MONSTER8_V1 or BOARD_MKS_MONSTER8_V2. Please update your configuration."
  #elif MB(LINUX_RAMPS)
    #error "BOARD_LINUX_RAMPS is now BOARD_SIMULATED. Please update your configuration."
  #elif defined(MOTHERBOARD)
    #error "Unknown MOTHERBOARD value set in Configuration.h."
  #else
    #error "MOTHERBOARD not defined! Use '#define MOTHERBOARD BOARD_...' in Configuration.h."
  #endif

  #undef BOARD_MKS_13
  #undef BOARD_TRIGORILLA
  #undef BOARD_RURAMPS4D
  #undef BOARD_FORMBOT_TREX2
  #undef BOARD_BIQU_SKR_V1_1
  #undef BOARD_STM32F1R
  #undef BOARD_STM32F103R
  #undef BOARD_ESP32
  #undef BOARD_STEVAL
  #undef BOARD_STEVAL_3DP001V1
  #undef BOARD_BIGTREE_SKR_V1_1
  #undef BOARD_BIGTREE_SKR_V1_3
  #undef BOARD_BIGTREE_SKR_V1_4
  #undef BOARD_BIGTREE_SKR_V1_4_TURBO
  #undef BOARD_BIGTREE_BTT002_V1_0
  #undef BOARD_BIGTREE_SKR_PRO_V1_1
  #undef BOARD_BIGTREE_SKR_MINI_V1_1
  #undef BOARD_BIGTREE_SKR_MINI_E3
  #undef BOARD_BIGTREE_SKR_E3_DIP
  #undef BOARD_RUMBA32
  #undef BOARD_RUMBA32_AUS3D
  #undef BOARD_RAMPS_DAGOMA
  #undef BOARD_RAMPS_LONGER3D_LK4PRO
  #undef BOARD_BTT_SKR_V2_0
  #undef BOARD_TH3D_EZBOARD_LITE_V2
  #undef BOARD_BTT_SKR_SE_BX
  #undef BOARD_MKS_MONSTER8
  #undef BOARD_LINUX_RAMPS

#endif

//
// Post-process pins according to configured settings
//
#include "pins_postprocess.h"<|MERGE_RESOLUTION|>--- conflicted
+++ resolved
@@ -788,13 +788,10 @@
   #include "stm32f4/pins_MKS_SKIPR_V1_0.h"      // STM32F4                                env:mks_skipr_v1 env:mks_skipr_v1_nobootloader
 #elif MB(TRONXY_V10)
   #include "stm32f4/pins_TRONXY_V10.h"          // STM32F4                                env:STM32F446_tronxy
-<<<<<<< HEAD
+#elif MB(CREALITY_F401RE)
+  #include "stm32f4/pins_CREALITY_F401.h"       // STM32F4                                env:STM32F401RE_creality
 #elif MB(I3DBEEZ9_V1)
   #include "stm32f4/pins_I3DBEEZ9.h"            // STM32F4                                env:I3DBEEZ9_V1
-=======
-#elif MB(CREALITY_F401RE)
-  #include "stm32f4/pins_CREALITY_F401.h"       // STM32F4                                env:STM32F401RE_creality
->>>>>>> dbed3f1c
 
 //
 // ARM Cortex M7
