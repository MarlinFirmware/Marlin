/**
 * Marlin 3D Printer Firmware
 * Copyright (c) 2020 MarlinFirmware [https://github.com/MarlinFirmware/Marlin]
 *
 * Based on Sprinter and grbl.
 * Copyright (c) 2011 Camiel Gubbels / Erik van der Zalm
 *
 * This program is free software: you can redistribute it and/or modify
 * it under the terms of the GNU General Public License as published by
 * the Free Software Foundation, either version 3 of the License, or
 * (at your option) any later version.
 *
 * This program is distributed in the hope that it will be useful,
 * but WITHOUT ANY WARRANTY; without even the implied warranty of
 * MERCHANTABILITY or FITNESS FOR A PARTICULAR PURPOSE.  See the
 * GNU General Public License for more details.
 *
 * You should have received a copy of the GNU General Public License
 * along with this program.  If not, see <https://www.gnu.org/licenses/>.
 *
 */
#pragma once

/**
 * File: pins/pins.h
 *
 * Include pins definitions
 *
 * Pins numbering schemes:
 *
 *  - Digital I/O pin number if used by READ/WRITE macros. (e.g., X_STEP_DIR)
 *    The FastIO headers map digital pins to their ports and functions.
 *
 *  - Analog Input number if used by analogRead or DAC. (e.g., TEMP_n_PIN)
 *    These numbers are the same in any pin mapping.
 */

#define MAX_E_STEPPERS 8

#if NONE(FET_ORDER_EEF, FET_ORDER_EEB, FET_ORDER_EFF, FET_ORDER_EFB, FET_ORDER_SF)
  #if   MB(RAMPS_13_EFB, RAMPS_14_EFB, RAMPS_PLUS_EFB, RAMPS_14_RE_ARM_EFB, RAMPS_SMART_EFB, RAMPS_DUO_EFB, RAMPS4DUE_EFB, RAMPS_BTT_16_PLUS_EFB)
    #define FET_ORDER_EFB 1
  #elif MB(RAMPS_13_EEB, RAMPS_14_EEB, RAMPS_PLUS_EEB, RAMPS_14_RE_ARM_EEB, RAMPS_SMART_EEB, RAMPS_DUO_EEB, RAMPS4DUE_EEB, RAMPS_BTT_16_PLUS_EEB)
    #define FET_ORDER_EEB 1
  #elif MB(RAMPS_13_EFF, RAMPS_14_EFF, RAMPS_PLUS_EFF, RAMPS_14_RE_ARM_EFF, RAMPS_SMART_EFF, RAMPS_DUO_EFF, RAMPS4DUE_EFF, RAMPS_BTT_16_PLUS_EFF)
    #define FET_ORDER_EFF 1
  #elif MB(RAMPS_13_EEF, RAMPS_14_EEF, RAMPS_PLUS_EEF, RAMPS_14_RE_ARM_EEF, RAMPS_SMART_EEF, RAMPS_DUO_EEF, RAMPS4DUE_EEF, RAMPS_BTT_16_PLUS_EEF)
    #define FET_ORDER_EEF 1
  #elif MB(RAMPS_13_SF,  RAMPS_14_SF,  RAMPS_PLUS_SF,  RAMPS_14_RE_ARM_SF,  RAMPS_SMART_SF,  RAMPS_DUO_SF,  RAMPS4DUE_SF,  RAMPS_BTT_16_PLUS_SF)
    #define FET_ORDER_SF 1
  #elif HAS_MULTI_HOTEND || (HAS_EXTRUDERS && HAS_CUTTER)
    #if TEMP_SENSOR_BED
      #define FET_ORDER_EEB 1
    #else
      #define FET_ORDER_EEF 1
    #endif
  #elif TEMP_SENSOR_BED
    #define FET_ORDER_EFB 1
  #else
    #define FET_ORDER_EFF 1
  #endif
#endif

#if !(ALL(HAS_WIRED_LCD, IS_NEWPANEL) && ANY(PANEL_ONE, VIKI2, miniVIKI, WYH_L12864, MINIPANEL, REPRAPWORLD_KEYPAD))
  #define HAS_FREE_AUX2_PINS 1
#endif

//
// Check for additional used endstop pins
//
#ifndef X_MIN_PIN
  #define X_MIN_PIN 1001
#endif
#ifndef Y_MIN_PIN
  #define Y_MIN_PIN 1002
#endif
#ifndef Z_MIN_PIN
  #define Z_MIN_PIN 1003
#endif
#ifndef X_MAX_PIN
  #define X_MAX_PIN 1004
#endif
#ifndef Y_MAX_PIN
  #define Y_MAX_PIN 1005
#endif
#ifndef Z_MAX_PIN
  #define Z_MAX_PIN 1006
#endif
#define _ENDSTOP_IS_ANY(P) (HAS_EXTRA_ENDSTOPS && (X2_STOP_PIN == P || Y2_STOP_PIN == P || Z2_STOP_PIN == P || Z3_STOP_PIN == P || Z4_STOP_PIN == P))
#if ENABLED(DUAL_X_CARRIAGE) || _ENDSTOP_IS_ANY(X_MIN_PIN) || _ENDSTOP_IS_ANY(X_MAX_PIN)
  #define NEEDS_X_MINMAX 1
#endif
#if _ENDSTOP_IS_ANY(Y_MIN_PIN) || _ENDSTOP_IS_ANY(Y_MAX_PIN)
  #define NEEDS_Y_MINMAX 1
#endif
#if _ENDSTOP_IS_ANY(Z_MIN_PIN) || _ENDSTOP_IS_ANY(Z_MAX_PIN) || ALL(Z_HOME_TO_MAX, Z_MIN_PROBE_USES_Z_MIN_ENDSTOP_PIN)
  #define NEEDS_Z_MINMAX 1
#endif
#undef _ENDSTOP_IS_ANY
#if X_MIN_PIN > 1000
  #undef X_MIN_PIN
#endif
#if Y_MIN_PIN > 1000
  #undef Y_MIN_PIN
#endif
#if Z_MIN_PIN > 1000
  #undef Z_MIN_PIN
#endif
#if X_MAX_PIN > 1000
  #undef X_MAX_PIN
#endif
#if Y_MAX_PIN > 1000
  #undef Y_MAX_PIN
#endif
#if Z_MAX_PIN > 1000
  #undef Z_MAX_PIN
#endif

// Test the target within the included pins file
#ifdef __MARLIN_DEPS__
  #define NOT_TARGET(V...) 0
#else
  #define NOT_TARGET(V...) NONE(V)
#endif

//
// RAMPS 1.3 / 1.4 / 1.6+ - ATmega1280, ATmega2560
//

#if MB(RAMPS_OLD)
  #include "ramps/pins_RAMPS_OLD.h"                 // ATmega2560, ATmega1280               env:mega2560 env:mega1280
#elif MB(RAMPS_13_EFB, RAMPS_13_EEB, RAMPS_13_EFF, RAMPS_13_EEF, RAMPS_13_SF)
  #include "ramps/pins_RAMPS_13.h"                  // ATmega2560, ATmega1280               env:mega2560 env:mega1280
#elif MB(RAMPS_14_EFB, RAMPS_14_EEB, RAMPS_14_EFF, RAMPS_14_EEF, RAMPS_14_SF)
  #include "ramps/pins_RAMPS.h"                     // ATmega2560, ATmega1280               env:mega2560 env:mega1280
#elif MB(RAMPS_PLUS_EFB, RAMPS_PLUS_EEB, RAMPS_PLUS_EFF, RAMPS_PLUS_EEF, RAMPS_PLUS_SF)
  #include "ramps/pins_RAMPS_PLUS.h"                // ATmega2560, ATmega1280               env:mega2560 env:mega1280
#elif MB(RAMPS_BTT_16_PLUS_EFB, RAMPS_BTT_16_PLUS_EEB, RAMPS_BTT_16_PLUS_EFF, RAMPS_BTT_16_PLUS_EEF, RAMPS_BTT_16_PLUS_SF)
  #include "ramps/pins_RAMPS_BTT_16_PLUS.h"         // ATmega2560, ATmega1280               env:mega2560 env:mega1280

//
// RAMPS Derivatives - ATmega1280, ATmega2560
//

#elif MB(3DRAG)
  #include "ramps/pins_3DRAG.h"                     // ATmega2560, ATmega1280               env:mega2560 env:mega1280
#elif MB(K8200)
  #include "ramps/pins_K8200.h"                     // ATmega2560, ATmega1280               env:mega2560 env:mega1280
#elif MB(K8400)
  #include "ramps/pins_K8400.h"                     // ATmega2560, ATmega1280               env:mega2560 env:mega1280
#elif MB(K8600)
  #include "ramps/pins_K8600.h"                     // ATmega2560, ATmega1280               env:mega2560 env:mega1280
#elif MB(K8800)
  #include "ramps/pins_K8800.h"                     // ATmega2560, ATmega1280               env:mega2560 env:mega1280
#elif MB(BAM_DICE)
  #include "ramps/pins_RAMPS.h"                     // ATmega2560, ATmega1280               env:mega2560 env:mega1280
#elif MB(BAM_DICE_DUE)
  #include "ramps/pins_BAM_DICE_DUE.h"              // ATmega2560, ATmega1280               env:mega2560 env:mega1280
#elif MB(MKS_BASE)
  #include "ramps/pins_MKS_BASE_10.h"               // ATmega2560                           env:mega2560
#elif MB(MKS_BASE_14)
  #include "ramps/pins_MKS_BASE_14.h"               // ATmega2560                           env:mega2560
#elif MB(MKS_BASE_15)
  #include "ramps/pins_MKS_BASE_15.h"               // ATmega2560                           env:mega2560
#elif MB(MKS_BASE_16)
  #include "ramps/pins_MKS_BASE_16.h"               // ATmega2560                           env:mega2560
#elif MB(MKS_BASE_HEROIC)
  #include "ramps/pins_MKS_BASE_HEROIC.h"           // ATmega2560                           env:mega2560
#elif MB(MKS_GEN_13)
  #include "ramps/pins_MKS_GEN_13.h"                // ATmega2560, ATmega1280               env:mega2560 env:mega1280
#elif MB(MKS_GEN_L)
  #include "ramps/pins_MKS_GEN_L.h"                 // ATmega2560, ATmega1280               env:mega2560 env:mega1280
#elif MB(KFB_2)
  #include "ramps/pins_BIQU_KFB_2.h"                // ATmega2560                           env:mega2560
#elif MB(ZRIB_V20)
  #include "ramps/pins_ZRIB_V20.h"                  // ATmega2560, ATmega1280               env:mega2560 env:mega1280
#elif MB(ZRIB_V52)
  #include "ramps/pins_ZRIB_V52.h"                  // ATmega2560, ATmega1280               env:mega2560 env:mega1280
#elif MB(ZRIB_V53)
  #include "ramps/pins_ZRIB_V53.h"                  // ATmega2560, ATmega1280               env:mega2560 env:mega1280
#elif MB(FELIX2)
  #include "ramps/pins_FELIX2.h"                    // ATmega2560, ATmega1280               env:mega2560 env:mega1280
#elif MB(RIGIDBOARD)
  #include "ramps/pins_RIGIDBOARD.h"                // ATmega2560, ATmega1280               env:mega2560 env:mega1280
#elif MB(RIGIDBOARD_V2)
  #include "ramps/pins_RIGIDBOARD_V2.h"             // ATmega2560, ATmega1280               env:mega2560 env:mega1280
#elif MB(SAINSMART_2IN1)
  #include "ramps/pins_SAINSMART_2IN1.h"            // ATmega2560, ATmega1280               env:mega2560 env:mega1280
#elif MB(ULTIMAKER)
  #include "ramps/pins_ULTIMAKER.h"                 // ATmega2560, ATmega1280               env:mega2560 env:mega1280
#elif MB(ULTIMAKER_OLD)
  #include "ramps/pins_ULTIMAKER_OLD.h"             // ATmega2560, ATmega1280               env:mega2560 env:mega1280
#elif MB(AZTEEG_X3)
  #include "ramps/pins_AZTEEG_X3.h"                 // ATmega2560                           env:mega2560
#elif MB(AZTEEG_X3_PRO)
  #include "ramps/pins_AZTEEG_X3_PRO.h"             // ATmega2560                           env:mega2560
#elif MB(ULTIMAIN_2)
  #include "ramps/pins_ULTIMAIN_2.h"                // ATmega2560                           env:mega2560ext
#elif MB(FORMBOT_RAPTOR)
  #include "ramps/pins_FORMBOT_RAPTOR.h"            // ATmega2560                           env:mega2560
#elif MB(FORMBOT_RAPTOR2)
  #include "ramps/pins_FORMBOT_RAPTOR2.h"           // ATmega2560                           env:mega2560
#elif MB(FORMBOT_TREX2PLUS)
  #include "ramps/pins_FORMBOT_TREX2PLUS.h"         // ATmega2560                           env:mega2560
#elif MB(FORMBOT_TREX3)
  #include "ramps/pins_FORMBOT_TREX3.h"             // ATmega2560                           env:mega2560
#elif MB(RUMBA)
  #include "ramps/pins_RUMBA.h"                     // ATmega2560                           env:mega2560
#elif MB(RUMBA_RAISE3D)
  #include "ramps/pins_RUMBA_RAISE3D.h"             // ATmega2560                           env:mega2560
#elif MB(RL200)
  #include "ramps/pins_RL200.h"                     // ATmega2560                           env:mega2560
#elif MB(BQ_ZUM_MEGA_3D)
  #include "ramps/pins_BQ_ZUM_MEGA_3D.h"            // ATmega2560                           env:mega2560ext
#elif MB(MAKEBOARD_MINI)
  #include "ramps/pins_MAKEBOARD_MINI.h"            // ATmega2560                           env:mega2560
#elif MB(TRIGORILLA_13)
  #include "ramps/pins_TRIGORILLA_13.h"             // ATmega2560                           env:mega2560
#elif MB(TRIGORILLA_14, TRIGORILLA_14_11)
  #include "ramps/pins_TRIGORILLA_14.h"             // ATmega2560                           env:mega2560
#elif MB(RAMPS_ENDER_4)
  #include "ramps/pins_RAMPS_ENDER_4.h"             // ATmega2560                           env:mega2560
#elif MB(RAMPS_CREALITY)
  #include "ramps/pins_RAMPS_CREALITY.h"            // ATmega2560                           env:mega2560
#elif MB(DAGOMA_F5)
  #include "ramps/pins_DAGOMA_F5.h"                 // ATmega2560                           env:mega2560
#elif MB(FYSETC_F6_13)
  #include "ramps/pins_FYSETC_F6_13.h"              // ATmega2560                           env:FYSETC_F6
#elif MB(FYSETC_F6_14)
  #include "ramps/pins_FYSETC_F6_14.h"              // ATmega2560                           env:FYSETC_F6
#elif MB(DUPLICATOR_I3_PLUS)
  #include "ramps/pins_DUPLICATOR_I3_PLUS.h"        // ATmega2560                           env:mega2560
#elif MB(VORON)
  #include "ramps/pins_VORON.h"                     // ATmega2560                           env:mega2560
#elif MB(TRONXY_V3_1_0)
  #include "ramps/pins_TRONXY_V3_1_0.h"             // ATmega2560                           env:mega2560
#elif MB(Z_BOLT_X_SERIES)
  #include "ramps/pins_Z_BOLT_X_SERIES.h"           // ATmega2560                           env:mega2560
#elif MB(TT_OSCAR)
  #include "ramps/pins_TT_OSCAR.h"                  // ATmega2560                           env:mega2560
#elif MB(TANGO)
  #include "ramps/pins_TANGO.h"                     // ATmega2560                           env:mega2560
#elif MB(MKS_GEN_L_V2)
  #include "ramps/pins_MKS_GEN_L_V2.h"              // ATmega2560                           env:mega2560
#elif MB(COPYMASTER_3D)
  #include "ramps/pins_COPYMASTER_3D.h"             // ATmega2560                           env:mega2560
#elif MB(ORTUR_4)
  #include "ramps/pins_ORTUR_4.h"                   // ATmega2560                           env:mega2560
#elif MB(TENLOG_D3_HERO)
  #include "ramps/pins_TENLOG_D3_HERO.h"            // ATmega2560                           env:mega2560
#elif MB(TENLOG_MB1_V23)
  #include "ramps/pins_TENLOG_MB1_V23.h"            // ATmega2560                           env:mega2560
#elif MB(MKS_GEN_L_V21)
  #include "ramps/pins_MKS_GEN_L_V21.h"             // ATmega2560                           env:mega2560
#elif MB(RAMPS_S_12_EEFB, RAMPS_S_12_EEEB, RAMPS_S_12_EFFB)
  #include "ramps/pins_RAMPS_S_12.h"                // ATmega2560                           env:mega2560
#elif MB(LONGER3D_LK1_PRO, LONGER3D_LKx_PRO)
  #include "ramps/pins_LONGER3D_LKx_PRO.h"          // ATmega2560                           env:mega2560
#elif MB(PXMALION_CORE_I3)
  #include "ramps/pins_PXMALION_CORE_I3.h"          // ATmega2560                           env:mega2560
#elif MB(PANOWIN_CUTLASS)
  #include "ramps/pins_PANOWIN_CUTLASS.h"           // ATmega2560                           env:mega2560ext
#elif MB(KODAMA_BARDO)
  #include "ramps/pins_KODAMA_BARDO.h"              // ATmega2560                           env:mega2560ext

//
// RAMBo and derivatives
//

#elif MB(RAMBO)
  #include "rambo/pins_RAMBO.h"                     // ATmega2560                           env:rambo
#elif MB(MINIRAMBO, MINIRAMBO_10A)
  #include "rambo/pins_MINIRAMBO.h"                 // ATmega2560                           env:rambo
#elif MB(EINSY_RAMBO)
  #include "rambo/pins_EINSY_RAMBO.h"               // ATmega2560                           env:rambo
#elif MB(EINSY_RETRO)
  #include "rambo/pins_EINSY_RETRO.h"               // ATmega2560                           env:rambo
#elif MB(SCOOVO_X9H)
  #include "rambo/pins_SCOOVO_X9H.h"                // ATmega2560                           env:rambo
#elif MB(RAMBO_THINKERV2)
  #include "rambo/pins_RAMBO_THINKERV2.h"           // ATmega2560                           env:rambo

//
// Other ATmega1280, ATmega2560
//

#elif MB(CNCONTROLS_11)
  #include "mega/pins_CNCONTROLS_11.h"              // ATmega2560, ATmega1280               env:mega2560 env:mega1280
#elif MB(CNCONTROLS_12)
  #include "mega/pins_CNCONTROLS_12.h"              // ATmega2560, ATmega1280               env:mega2560 env:mega1280
#elif MB(CNCONTROLS_15)
  #include "mega/pins_CNCONTROLS_15.h"              // ATmega2560, ATmega1280               env:mega2560 env:mega1280
#elif MB(MIGHTYBOARD_REVE)
  #include "mega/pins_MIGHTYBOARD_REVE.h"           // ATmega2560, ATmega1280               env:mega2560ext env:MightyBoard1280 env:MightyBoard2560
#elif MB(CHEAPTRONIC)
  #include "mega/pins_CHEAPTRONIC.h"                // ATmega2560                           env:mega2560
#elif MB(CHEAPTRONIC_V2)
  #include "mega/pins_CHEAPTRONICv2.h"              // ATmega2560                           env:mega2560
#elif MB(MEGATRONICS)
  #include "mega/pins_MEGATRONICS.h"                // ATmega2560                           env:mega2560
#elif MB(MEGATRONICS_2)
  #include "mega/pins_MEGATRONICS_2.h"              // ATmega2560                           env:mega2560
#elif MB(MEGATRONICS_3, MEGATRONICS_31, MEGATRONICS_32)
  #include "mega/pins_MEGATRONICS_3.h"              // ATmega2560                           env:mega2560
#elif MB(ELEFU_3)
  #include "mega/pins_ELEFU_3.h"                    // ATmega2560                           env:mega2560
#elif MB(LEAPFROG)
  #include "mega/pins_LEAPFROG.h"                   // ATmega2560, ATmega1280               env:mega2560 env:mega1280
#elif MB(MEGACONTROLLER)
  #include "mega/pins_MEGACONTROLLER.h"             // ATmega2560                           env:mega2560
#elif MB(GT2560_REV_A)
  #include "mega/pins_GT2560_REV_A.h"               // ATmega2560, ATmega1280               env:mega2560 env:mega1280
#elif MB(GT2560_REV_A_PLUS)
  #include "mega/pins_GT2560_REV_A_PLUS.h"          // ATmega2560, ATmega1280               env:mega2560 env:mega1280
#elif MB(GT2560_V3)
  #include "mega/pins_GT2560_V3.h"                  // ATmega2560                           env:mega2560
#elif MB(GT2560_REV_B)
  #include "mega/pins_GT2560_REV_B.h"               // ATmega2560                           env:mega2560
#elif MB(GT2560_V4)
  #include "mega/pins_GT2560_V4.h"                  // ATmega2560                           env:mega2560
  #elif MB(GT2560_V4_A20)
  #include "mega/pins_GT2560_V4_A20.h"              // ATmega2560                           env:mega2560
#elif MB(GT2560_V3_MC2)
  #include "mega/pins_GT2560_V3_MC2.h"              // ATmega2560                           env:mega2560
#elif MB(GT2560_V3_A20)
  #include "mega/pins_GT2560_V3_A20.h"              // ATmega2560                           env:mega2560
#elif MB(EINSTART_S)
  #include "mega/pins_EINSTART-S.h"                 // ATmega2560, ATmega1280               env:mega2560ext env:mega1280
#elif MB(WANHAO_ONEPLUS)
  #include "mega/pins_WANHAO_ONEPLUS.h"             // ATmega2560                           env:mega2560
#elif MB(OVERLORD)
  #include "mega/pins_OVERLORD.h"                   // ATmega2560                           env:mega2560
#elif MB(HJC2560C_REV1)
  #include "mega/pins_HJC2560C_REV2.h"              // ATmega2560                           env:mega2560
#elif MB(HJC2560C_REV2)
  #include "mega/pins_HJC2560C_REV2.h"              // ATmega2560                           env:mega2560
#elif MB(LEAPFROG_XEED2015)
  #include "mega/pins_LEAPFROG_XEED2015.h"          // ATmega2560                           env:mega2560
#elif MB(PICA)
  #include "mega/pins_PICA.h"                       // ATmega2560                           env:mega2560
#elif MB(PICA_REVB)
  #include "mega/pins_PICAOLD.h"                    // ATmega2560                           env:mega2560
#elif MB(INTAMSYS40)
  #include "mega/pins_INTAMSYS40.h"                 // ATmega2560                           env:mega2560
#elif MB(MALYAN_M180)
  #include "mega/pins_MALYAN_M180.h"                // ATmega2560                           env:mega2560
#elif MB(PROTONEER_CNC_SHIELD_V3)
  #include "mega/pins_PROTONEER_CNC_SHIELD_V3.h"    // ATmega2560                           env:mega2560
#elif MB(WEEDO_62A)
  #include "mega/pins_WEEDO_62A.h"                  // ATmega2560                           env:mega2560

//
// ATmega1281, ATmega2561
//

#elif MB(MINITRONICS)
  #include "mega/pins_MINITRONICS.h"                // ATmega1281                           env:mega1280
#elif MB(SILVER_GATE)
  #include "mega/pins_SILVER_GATE.h"                // ATmega2561                           env:mega2560

//
// Sanguinololu and Derivatives - ATmega644P, ATmega1284P
//

#elif MB(SANGUINOLOLU_11)
  #include "sanguino/pins_SANGUINOLOLU_11.h"        // ATmega644P, ATmega1284P              env:sanguino1284p_optimized env:sanguino1284p env:sanguino644p
#elif MB(SANGUINOLOLU_12)
  #include "sanguino/pins_SANGUINOLOLU_12.h"        // ATmega644P, ATmega1284P              env:sanguino1284p_optimized env:sanguino1284p env:sanguino644p
#elif MB(MELZI)
  #include "sanguino/pins_MELZI.h"                  // ATmega644P, ATmega1284P              env:sanguino1284p_optimized env:sanguino1284p env:sanguino644p
#elif MB(MELZI_V2)
  #include "sanguino/pins_MELZI_V2.h"               // ATmega644P, ATmega1284P              env:sanguino1284p_optimized env:sanguino1284p env:sanguino644p
#elif MB(MELZI_MAKR3D)
  #include "sanguino/pins_MELZI_MAKR3D.h"           // ATmega644P, ATmega1284P              env:sanguino1284p_optimized env:sanguino1284p env:sanguino644p
#elif MB(MELZI_CREALITY)
  #include "sanguino/pins_MELZI_CREALITY.h"         // ATmega1284P                          env:melzi_optiboot_optimized env:melzi_optiboot env:melzi_optimized env:melzi
#elif MB(MELZI_CREALITY_ENDER2)
  #include "sanguino/pins_MELZI_CREALITY_E2.h"      // ATmega1284P                          env:melzi_optiboot_optimized env:melzi_optiboot env:melzi_optimized env:melzi
#elif MB(MELZI_MALYAN)
  #include "sanguino/pins_MELZI_MALYAN.h"           // ATmega644P, ATmega1284P              env:sanguino1284p_optimized env:sanguino1284p env:sanguino644p
#elif MB(MELZI_TRONXY)
  #include "sanguino/pins_MELZI_TRONXY.h"           // ATmega644P, ATmega1284P              env:sanguino1284p_optimized env:sanguino1284p env:sanguino644p
#elif MB(STB_11)
  #include "sanguino/pins_STB_11.h"                 // ATmega644P, ATmega1284P              env:sanguino1284p_optimized env:sanguino1284p env:sanguino644p
#elif MB(AZTEEG_X1)
  #include "sanguino/pins_AZTEEG_X1.h"              // ATmega644P, ATmega1284P              env:sanguino1284p_optimized env:sanguino1284p env:sanguino644p
#elif MB(ZMIB_V2)
  #include "sanguino/pins_ZMIB_V2.h"                // ATmega644P, ATmega1284P              env:sanguino1284p_optimized env:sanguino1284p env:sanguino644p

//
// Other ATmega644P, ATmega644, ATmega1284P
//

#elif MB(GEN3_MONOLITHIC)
  #include "sanguino/pins_GEN3_MONOLITHIC.h"        // ATmega644P                           env:sanguino644p
#elif MB(GEN3_PLUS)
  #include "sanguino/pins_GEN3_PLUS.h"              // ATmega644P, ATmega1284P              env:sanguino1284p_optimized env:sanguino1284p env:sanguino644p
#elif MB(GEN6)
  #include "sanguino/pins_GEN6.h"                   // ATmega644P, ATmega1284P              env:sanguino1284p_optimized env:sanguino1284p env:sanguino644p
#elif MB(GEN6_DELUXE)
  #include "sanguino/pins_GEN6_DELUXE.h"            // ATmega644P, ATmega1284P              env:sanguino1284p_optimized env:sanguino1284p env:sanguino644p
#elif MB(GEN7_CUSTOM)
  #include "sanguino/pins_GEN7_CUSTOM.h"            // ATmega644P, ATmega644, ATmega1284P   env:sanguino1284p_optimized env:sanguino1284p env:sanguino644p
#elif MB(GEN7_12)
  #include "sanguino/pins_GEN7_12.h"                // ATmega644P, ATmega644, ATmega1284P   env:sanguino1284p_optimized env:sanguino1284p env:sanguino644p
#elif MB(GEN7_13)
  #include "sanguino/pins_GEN7_13.h"                // ATmega644P, ATmega644, ATmega1284P   env:sanguino1284p_optimized env:sanguino1284p env:sanguino644p
#elif MB(GEN7_14)
  #include "sanguino/pins_GEN7_14.h"                // ATmega644P, ATmega644, ATmega1284P   env:sanguino1284p_optimized env:sanguino1284p env:sanguino644p
#elif MB(OMCA_A)
  #include "sanguino/pins_OMCA_A.h"                 // ATmega644                            env:sanguino644p
#elif MB(OMCA)
  #include "sanguino/pins_OMCA.h"                   // ATmega644P, ATmega644                env:sanguino644p
#elif MB(ANET_10)
  #include "sanguino/pins_ANET_10.h"                // ATmega1284P                          env:sanguino1284p env:sanguino1284p_optimized env:melzi_optiboot
#elif MB(SETHI)
  #include "sanguino/pins_SETHI.h"                  // ATmega644P, ATmega644, ATmega1284P   env:sanguino1284p_optimized env:sanguino1284p env:sanguino644p

//
// Teensyduino - AT90USB1286, AT90USB1286P
//

#elif MB(TEENSYLU)
  #include "teensy2/pins_TEENSYLU.h"                // AT90USB1286, AT90USB1286P            env:at90usb1286_cdc
#elif MB(PRINTRBOARD)
  #include "teensy2/pins_PRINTRBOARD.h"             // AT90USB1286                          env:at90usb1286_dfu
#elif MB(PRINTRBOARD_REVF)
  #include "teensy2/pins_PRINTRBOARD_REVF.h"        // AT90USB1286                          env:at90usb1286_dfu
#elif MB(BRAINWAVE)
  #include "teensy2/pins_BRAINWAVE.h"               // AT90USB646                           env:at90usb1286_cdc
#elif MB(BRAINWAVE_PRO)
  #include "teensy2/pins_BRAINWAVE_PRO.h"           // AT90USB1286                          env:at90usb1286_cdc
#elif MB(SAV_MKI)
  #include "teensy2/pins_SAV_MKI.h"                 // AT90USB1286                          env:at90usb1286_cdc
#elif MB(TEENSY2)
  #include "teensy2/pins_TEENSY2.h"                 // AT90USB1286                          env:teensy20
#elif MB(5DPRINT)
  #include "teensy2/pins_5DPRINT.h"                 // AT90USB1286                          env:at90usb1286_dfu

//
// LPC1768 ARM Cortex-M3
//

#elif MB(RAMPS_14_RE_ARM_EFB, RAMPS_14_RE_ARM_EEB, RAMPS_14_RE_ARM_EFF, RAMPS_14_RE_ARM_EEF, RAMPS_14_RE_ARM_SF)
  #include "lpc1768/pins_RAMPS_RE_ARM.h"            // LPC1768                              env:LPC1768
#elif MB(MKS_SBASE)
  #include "lpc1768/pins_MKS_SBASE.h"               // LPC1768                              env:LPC1768
#elif MB(MKS_SGEN_L)
  #include "lpc1768/pins_MKS_SGEN_L.h"              // LPC1768                              env:LPC1768
#elif MB(AZSMZ_MINI)
  #include "lpc1768/pins_AZSMZ_MINI.h"              // LPC1768                              env:LPC1768
#elif MB(BIQU_BQ111_A4)
  #include "lpc1768/pins_BIQU_BQ111_A4.h"           // LPC1768                              env:LPC1768
#elif MB(SELENA_COMPACT)
  #include "lpc1768/pins_SELENA_COMPACT.h"          // LPC1768                              env:LPC1768
#elif MB(BIQU_B300_V1_0)
  #include "lpc1768/pins_BIQU_B300_V1.0.h"          // LPC1768                              env:LPC1768
#elif MB(GMARSH_X6_REV1)
  #include "lpc1768/pins_GMARSH_X6_REV1.h"          // LPC1768                              env:LPC1768
#elif MB(BTT_SKR_V1_1)
  #include "lpc1768/pins_BTT_SKR_V1_1.h"            // LPC1768                              env:LPC1768
#elif MB(BTT_SKR_V1_3)
  #include "lpc1768/pins_BTT_SKR_V1_3.h"            // LPC1768                              env:LPC1768
#elif MB(BTT_SKR_V1_4)
  #include "lpc1768/pins_BTT_SKR_V1_4.h"            // LPC1768                              env:LPC1768
#elif MB(EMOTRONIC)
  #include "lpc1768/pins_EMOTRONIC.h"               // LPC1768                              env:LPC1768

//
// LPC1769 ARM Cortex-M3
//

#elif MB(MKS_SGEN)
  #include "lpc1769/pins_MKS_SGEN.h"                // LPC1769                              env:LPC1769
#elif MB(AZTEEG_X5_GT)
  #include "lpc1769/pins_AZTEEG_X5_GT.h"            // LPC1769                              env:LPC1769
#elif MB(AZTEEG_X5_MINI)
  #include "lpc1769/pins_AZTEEG_X5_MINI.h"          // LPC1769                              env:LPC1769
#elif MB(AZTEEG_X5_MINI_WIFI)
  #include "lpc1769/pins_AZTEEG_X5_MINI_WIFI.h"     // LPC1769                              env:LPC1769
#elif MB(COHESION3D_REMIX)
  #include "lpc1769/pins_COHESION3D_REMIX.h"        // LPC1769                              env:LPC1769
#elif MB(COHESION3D_MINI)
  #include "lpc1769/pins_COHESION3D_MINI.h"         // LPC1769                              env:LPC1769
#elif MB(SMOOTHIEBOARD)
  #include "lpc1769/pins_SMOOTHIEBOARD.h"           // LPC1769                              env:LPC1769
#elif MB(TH3D_EZBOARD)
  #include "lpc1769/pins_TH3D_EZBOARD.h"            // LPC1769                              env:LPC1769
#elif MB(BTT_SKR_V1_4_TURBO)
  #include "lpc1769/pins_BTT_SKR_V1_4_TURBO.h"      // LPC1769                              env:LPC1769
#elif MB(MKS_SGEN_L_V2)
  #include "lpc1769/pins_MKS_SGEN_L_V2.h"           // LPC1769                              env:LPC1769
#elif MB(BTT_SKR_E3_TURBO)
  #include "lpc1769/pins_BTT_SKR_E3_TURBO.h"        // LPC1769                              env:LPC1769
#elif MB(FLY_CDY)
  #include "lpc1769/pins_FLY_CDY.h"                 // LPC1769                              env:LPC1769

//
// Due (ATSAM) boards
//

#elif MB(DUE3DOM)
  #include "sam/pins_DUE3DOM.h"                     // SAM3X8E                              env:DUE env:DUE_USB env:DUE_debug
#elif MB(DUE3DOM_MINI)
  #include "sam/pins_DUE3DOM_MINI.h"                // SAM3X8E                              env:DUE env:DUE_USB env:DUE_debug
#elif MB(RADDS)
  #include "sam/pins_RADDS.h"                       // SAM3X8E                              env:DUE env:DUE_USB env:DUE_debug
#elif MB(RURAMPS4D_11)
  #include "sam/pins_RURAMPS4D_11.h"                // SAM3X8E                              env:DUE env:DUE_USB env:DUE_debug
#elif MB(RURAMPS4D_13)
  #include "sam/pins_RURAMPS4D_13.h"                // SAM3X8E                              env:DUE env:DUE_USB env:DUE_debug
#elif MB(RAMPS_FD_V1)
  #include "sam/pins_RAMPS_FD_V1.h"                 // SAM3X8E                              env:DUE env:DUE_USB env:DUE_debug
#elif MB(RAMPS_FD_V2)
  #include "sam/pins_RAMPS_FD_V2.h"                 // SAM3X8E                              env:DUE env:DUE_USB env:DUE_debug
#elif MB(RAMPS_SMART_EFB, RAMPS_SMART_EEB, RAMPS_SMART_EFF, RAMPS_SMART_EEF, RAMPS_SMART_SF)
  #include "sam/pins_RAMPS_SMART.h"                 // SAM3X8E                              env:DUE env:DUE_USB env:DUE_debug
#elif MB(RAMPS_DUO_EFB, RAMPS_DUO_EEB, RAMPS_DUO_EFF, RAMPS_DUO_EEF, RAMPS_DUO_SF)
  #include "sam/pins_RAMPS_DUO.h"                   // SAM3X8E                              env:DUE env:DUE_USB env:DUE_debug
#elif MB(RAMPS4DUE_EFB, RAMPS4DUE_EEB, RAMPS4DUE_EFF, RAMPS4DUE_EEF, RAMPS4DUE_SF)
  #include "sam/pins_RAMPS4DUE.h"                   // SAM3X8E                              env:DUE env:DUE_USB env:DUE_debug
#elif MB(ULTRATRONICS_PRO)
  #include "sam/pins_ULTRATRONICS_PRO.h"            // SAM3X8E                              env:DUE env:DUE_debug
#elif MB(ARCHIM1)
  #include "sam/pins_ARCHIM1.h"                     // SAM3X8E                              env:DUE_archim env:DUE_archim_debug
#elif MB(ARCHIM2)
  #include "sam/pins_ARCHIM2.h"                     // SAM3X8E                              env:DUE_archim env:DUE_archim_debug
#elif MB(ALLIGATOR)
  #include "sam/pins_ALLIGATOR_R2.h"                // SAM3X8E                              env:DUE env:DUE_debug
#elif MB(CNCONTROLS_15D)
  #include "sam/pins_CNCONTROLS_15D.h"              // SAM3X8E                              env:DUE env:DUE_USB
#elif MB(KRATOS32)
  #include "sam/pins_KRATOS32.h"                    // SAM3X8E                              env:DUE env:DUE_USB
#elif MB(PRINTRBOARD_G2)
  #include "sam/pins_PRINTRBOARD_G2.h"              // SAM3X8C                              env:DUE_USB
#elif MB(ADSK)
  #include "sam/pins_ADSK.h"                        // SAM3X8C                              env:DUE env:DUE_debug

//
// STM32 ARM Cortex-M0
//

#elif MB(MALYAN_M200_V2)
  #include "stm32f0/pins_MALYAN_M200_V2.h"          // STM32F0                              env:STM32F070RB_malyan env:STM32F070CB_malyan
#elif MB(MALYAN_M300)
  #include "stm32f0/pins_MALYAN_M300.h"             // STM32F0                              env:malyan_M300

//
// STM32 ARM Cortex-M0+
//

#elif MB(BTT_EBB42_V1_1)
  #include "stm32g0/pins_BTT_EBB42_V1_1.h"          // STM32G0                              env:BTT_EBB42_V1_1_filament_extruder
#elif MB(BTT_SKR_MINI_E3_V3_0)
  #include "stm32g0/pins_BTT_SKR_MINI_E3_V3_0.h"    // STM32G0                              env:STM32G0B1RE_btt env:STM32G0B1RE_btt_xfer
#elif MB(BTT_MANTA_M4P_V1_0)
  #include "stm32g0/pins_BTT_MANTA_M4P_V1_0.h"      // STM32G0                              env:STM32G0B1RE_manta_btt env:STM32G0B1RE_manta_btt_xfer
#elif MB(BTT_MANTA_M5P_V1_0)
  #include "stm32g0/pins_BTT_MANTA_M5P_V1_0.h"      // STM32G0                              env:STM32G0B1RE_manta_btt env:STM32G0B1RE_manta_btt_xfer
#elif MB(BTT_MANTA_E3_EZ_V1_0)
  #include "stm32g0/pins_BTT_MANTA_E3_EZ_V1_0.h"    // STM32G0                              env:STM32G0B1RE_manta_btt env:STM32G0B1RE_manta_btt_xfer
#elif MB(BTT_MANTA_M8P_V1_0)
  #include "stm32g0/pins_BTT_MANTA_M8P_V1_0.h"      // STM32G0                              env:STM32G0B1VE_btt env:STM32G0B1VE_btt_xfer
#elif MB(BTT_MANTA_M8P_V1_1)
  #include "stm32g0/pins_BTT_MANTA_M8P_V1_1.h"      // STM32G0                              env:STM32G0B1VE_btt env:STM32G0B1VE_btt_xfer

//
// STM32 ARM Cortex-M3
//

#elif MB(STM32F103RE)
  #include "stm32f1/pins_STM32F1R.h"                // STM32F1                              env:STM32F103RE env:STM32F103RE_maple
#elif MB(MALYAN_M200)
  #include "stm32f1/pins_MALYAN_M200.h"             // STM32F1                              env:STM32F103CB_malyan env:STM32F103CB_malyan_maple
#elif MB(STM3R_MINI)
  #include "stm32f1/pins_STM3R_MINI.h"              // STM32F1                              env:STM32F103VE env:STM32F103RE_maple
#elif MB(GTM32_PRO_VB)
  #include "stm32f1/pins_GTM32_PRO_VB.h"            // STM32F1                              env:STM32F103VE env:STM32F103VE_GTM32_maple
#elif MB(GTM32_PRO_VD)
  #include "stm32f1/pins_GTM32_PRO_VD.h"            // STM32F1                              env:STM32F103VE env:STM32F103VE_GTM32_maple
#elif MB(GTM32_MINI)
  #include "stm32f1/pins_GTM32_MINI.h"              // STM32F1                              env:STM32F103VE env:STM32F103VE_GTM32_maple
#elif MB(GTM32_MINI_A30)
  #include "stm32f1/pins_GTM32_MINI_A30.h"          // STM32F1                              env:STM32F103VE env:STM32F103VE_GTM32_maple
#elif MB(GTM32_REV_B)
  #include "stm32f1/pins_GTM32_REV_B.h"             // STM32F1                              env:STM32F103VE env:STM32F103VE_GTM32_maple
#elif MB(MORPHEUS)
  #include "stm32f1/pins_MORPHEUS.h"                // STM32F1                              env:STM32F103RE env:STM32F103RE_maple
#elif MB(CHITU3D)
  #include "stm32f1/pins_CHITU3D.h"                 // STM32F1                              env:STM32F103ZE env:STM32F103RE_maple
#elif MB(MKS_ROBIN)
  #include "stm32f1/pins_MKS_ROBIN.h"               // STM32F1                              env:mks_robin env:mks_robin_maple
#elif MB(MKS_ROBIN_MINI)
  #include "stm32f1/pins_MKS_ROBIN_MINI.h"          // STM32F1                              env:mks_robin_mini env:mks_robin_mini_maple
#elif MB(MKS_ROBIN_NANO)
  #include "stm32f1/pins_MKS_ROBIN_NANO.h"          // STM32F1                              env:mks_robin_nano_v1v2 env:mks_robin_nano_v1v2_maple env:mks_robin_nano_v1v2_usbmod
#elif MB(MKS_ROBIN_NANO_V2)
  #include "stm32f1/pins_MKS_ROBIN_NANO_V2.h"       // STM32F1                              env:mks_robin_nano_v1v2 env:mks_robin_nano_v1v2_maple
#elif MB(MKS_ROBIN_LITE)
  #include "stm32f1/pins_MKS_ROBIN_LITE.h"          // STM32F1                              env:mks_robin_lite env:mks_robin_lite_maple
#elif MB(MKS_ROBIN_LITE3)
  #include "stm32f1/pins_MKS_ROBIN_LITE3.h"         // STM32F1                              env:mks_robin_lite3 env:mks_robin_lite3_maple
#elif MB(MKS_ROBIN_PRO)
  #include "stm32f1/pins_MKS_ROBIN_PRO.h"           // STM32F1                              env:mks_robin_pro env:mks_robin_pro_maple
#elif MB(MKS_ROBIN_E3)
  #include "stm32f1/pins_MKS_ROBIN_E3.h"            // STM32F1                              env:mks_robin_e3 env:mks_robin_e3_maple
#elif MB(MKS_ROBIN_E3_V1_1)
  #include "stm32f1/pins_MKS_ROBIN_E3_V1_1.h"       // STM32F1                              env:mks_robin_e3
#elif MB(MKS_ROBIN_E3D)
  #include "stm32f1/pins_MKS_ROBIN_E3D.h"           // STM32F1                              env:mks_robin_e3
#elif MB(MKS_ROBIN_E3D_V1_1)
  #include "stm32f1/pins_MKS_ROBIN_E3D_V1_1.h"      // STM32F1                              env:mks_robin_e3 env:mks_robin_e3_maple
#elif MB(MKS_ROBIN_E3P)
  #include "stm32f1/pins_MKS_ROBIN_E3P.h"           // STM32F1                              env:mks_robin_e3p env:mks_robin_e3p_maple
#elif MB(BTT_SKR_MINI_V1_1)
  #include "stm32f1/pins_BTT_SKR_MINI_V1_1.h"       // STM32F1                              env:STM32F103RC_btt env:STM32F103RC_btt_USB env:STM32F103RC_btt_maple env:STM32F103RC_btt_USB_maple
#elif MB(BTT_SKR_MINI_E3_V1_0)
  #include "stm32f1/pins_BTT_SKR_MINI_E3_V1_0.h"    // STM32F1                              env:STM32F103RC_btt env:STM32F103RC_btt_USB env:STM32F103RC_btt_maple env:STM32F103RC_btt_USB_maple
#elif MB(BTT_SKR_MINI_E3_V1_2)
  #include "stm32f1/pins_BTT_SKR_MINI_E3_V1_2.h"    // STM32F1                              env:STM32F103RC_btt env:STM32F103RC_btt_USB env:STM32F103RC_btt_maple env:STM32F103RC_btt_USB_maple
#elif MB(BTT_SKR_MINI_E3_V2_0)
  #include "stm32f1/pins_BTT_SKR_MINI_E3_V2_0.h"    // STM32F1                              env:STM32F103RC_btt env:STM32F103RC_btt_USB env:STM32F103RE_btt env:STM32F103RE_btt_USB env:STM32F103RC_btt_maple env:STM32F103RC_btt_USB_maple env:STM32F103RE_btt_maple env:STM32F103RE_btt_USB_maple
#elif MB(BTT_SKR_MINI_MZ_V1_0)
  #include "stm32f1/pins_BTT_SKR_MINI_MZ_V1_0.h"    // STM32F1                              env:STM32F103RC_btt env:STM32F103RC_btt_USB env:STM32F103RC_btt_maple env:STM32F103RC_btt_USB_maple
#elif MB(BTT_SKR_E3_DIP)
  #include "stm32f1/pins_BTT_SKR_E3_DIP.h"          // STM32F1                              env:STM32F103RC_btt env:STM32F103RC_btt_USB env:STM32F103RE_btt env:STM32F103RE_btt_USB env:STM32F103RC_btt_maple env:STM32F103RC_btt_USB_maple env:STM32F103RE_btt_maple env:STM32F103RE_btt_USB_maple
#elif MB(BTT_SKR_CR6)
  #include "stm32f1/pins_BTT_SKR_CR6.h"             // STM32F1                              env:STM32F103RE_btt env:STM32F103RE_btt_USB env:STM32F103RE_btt_maple env:STM32F103RE_btt_USB_maple
#elif MB(JGAURORA_A5S_A1)
  #include "stm32f1/pins_JGAURORA_A5S_A1.h"         // STM32F1                              env:jgaurora_a5s_a1 env:jgaurora_a5s_a1_maple
#elif MB(FYSETC_AIO_II)
  #include "stm32f1/pins_FYSETC_AIO_II.h"           // STM32F1                              env:STM32F103RC_fysetc env:STM32F103RC_fysetc_maple
#elif MB(FYSETC_CHEETAH)
  #include "stm32f1/pins_FYSETC_CHEETAH.h"          // STM32F1                              env:STM32F103RC_fysetc env:STM32F103RC_fysetc_maple
#elif MB(FYSETC_CHEETAH_V12)
  #include "stm32f1/pins_FYSETC_CHEETAH_V12.h"      // STM32F1                              env:STM32F103RC_fysetc env:STM32F103RC_fysetc_maple
#elif MB(LONGER3D_LK)
  #include "stm32f1/pins_LONGER3D_LK.h"             // STM32F1                              env:STM32F103VE_longer env:STM32F103VE_longer_maple
#elif MB(CCROBOT_MEEB_3DP)
  #include "stm32f1/pins_CCROBOT_MEEB_3DP.h"        // STM32F1                              env:STM32F103RC_meeb_maple
#elif MB(CHITU3D_V5)
  #include "stm32f1/pins_CHITU3D_V5.h"              // STM32F1                              env:chitu_f103 env:chitu_f103_maple env:chitu_v5_gpio_init env:chitu_v5_gpio_init_maple
#elif MB(CHITU3D_V6)
  #include "stm32f1/pins_CHITU3D_V6.h"              // STM32F1                              env:chitu_f103 env:chitu_f103_maple
#elif MB(CHITU3D_V9)
  #include "stm32f1/pins_CHITU3D_V9.h"              // STM32F1                              env:chitu_f103 env:chitu_f103_maple
#elif MB(CREALITY_V4)
  #include "stm32f1/pins_CREALITY_V4.h"             // STM32F1                              env:STM32F103RE_creality env:STM32F103RE_creality_xfer env:STM32F103RC_creality env:STM32F103RC_creality_xfer env:STM32F103RE_creality_maple
#elif MB(CREALITY_V4210)
  #include "stm32f1/pins_CREALITY_V4210.h"          // STM32F1                              env:STM32F103RE_creality env:STM32F103RE_creality_xfer env:STM32F103RC_creality env:STM32F103RC_creality_xfer env:STM32F103RE_creality_maple
#elif MB(CREALITY_V425)
  #include "stm32f1/pins_CREALITY_V425.h"           // STM32F1                              env:STM32F103RE_creality env:STM32F103RE_creality_xfer env:STM32F103RC_creality env:STM32F103RC_creality_xfer env:STM32F103RE_creality_maple
#elif MB(CREALITY_V422)
  #include "stm32f1/pins_CREALITY_V422.h"           // STM32F1                              env:STM32F103RE_creality env:STM32F103RE_creality_xfer env:STM32F103RC_creality env:STM32F103RC_creality_xfer env:STM32F103RE_creality_maple
#elif MB(CREALITY_V423)
  #include "stm32f1/pins_CREALITY_V423.h"           // STM32F1                              env:STM32F103RE_creality env:STM32F103RE_creality_xfer env:STM32F103RC_creality env:STM32F103RC_creality_xfer
#elif MB(CREALITY_V427)
  #include "stm32f1/pins_CREALITY_V427.h"           // STM32F1                              env:STM32F103RE_creality env:STM32F103RE_creality_xfer env:STM32F103RC_creality env:STM32F103RC_creality_xfer env:STM32F103RE_creality_maple
#elif MB(CREALITY_V431, CREALITY_V431_A, CREALITY_V431_B, CREALITY_V431_C, CREALITY_V431_D)
  #include "stm32f1/pins_CREALITY_V431.h"           // STM32F1                              env:STM32F103RE_creality env:STM32F103RE_creality_xfer env:STM32F103RC_creality env:STM32F103RC_creality_xfer env:STM32F103RE_creality_maple
#elif MB(CREALITY_V452)
  #include "stm32f1/pins_CREALITY_V452.h"           // STM32F1                              env:STM32F103RE_creality env:STM32F103RE_creality_xfer env:STM32F103RC_creality env:STM32F103RC_creality_xfer env:STM32F103RE_creality_maple
#elif MB(CREALITY_V453)
  #include "stm32f1/pins_CREALITY_V453.h"           // STM32F1                              env:STM32F103RE_creality env:STM32F103RE_creality_xfer env:STM32F103RC_creality env:STM32F103RC_creality_xfer env:STM32F103RE_creality_maple
#elif MB(CREALITY_V24S1)
  #include "stm32f1/pins_CREALITY_V24S1.h"          // STM32F1                              env:STM32F103RE_creality env:STM32F103RE_creality_xfer env:STM32F103RC_creality env:STM32F103RC_creality_xfer env:STM32F103RE_creality_maple
#elif MB(CREALITY_V24S1_301)
  #include "stm32f1/pins_CREALITY_V24S1_301.h"      // STM32F1                              env:STM32F103RE_creality env:STM32F103RE_creality_xfer env:STM32F103RC_creality env:STM32F103RC_creality_xfer env:STM32F103RE_creality_maple
#elif MB(CREALITY_V25S1)
  #include "stm32f1/pins_CREALITY_V25S1.h"          // STM32F1                              env:STM32F103RE_creality_smartPro env:STM32F103RE_creality_smartPro_maple
#elif MB(CREALITY_V521)
  #include "stm32f1/pins_CREALITY_V521.h"           // STM32F1                              env:STM32F103VE_creality
#elif MB(TRIGORILLA_PRO)
  #include "stm32f1/pins_TRIGORILLA_PRO.h"          // STM32F1                              env:trigorilla_pro env:trigorilla_pro_maple env:trigorilla_pro_disk
#elif MB(FLY_MINI)
  #include "stm32f1/pins_FLY_MINI.h"                // STM32F1                              env:FLY_MINI env:FLY_MINI_maple
#elif MB(FLSUN_HISPEED)
  #include "stm32f1/pins_FLSUN_HISPEED.h"           // STM32F1                              env:flsun_hispeedv1
#elif MB(BEAST)
  #include "stm32f1/pins_BEAST.h"                   // STM32F1                              env:STM32F103VE env:STM32F103RE_maple
#elif MB(MINGDA_MPX_ARM_MINI)
  #include "stm32f1/pins_MINGDA_MPX_ARM_MINI.h"     // STM32F1                              env:mingda_mpx_arm_mini
#elif MB(ZONESTAR_ZM3E2)
  #include "stm32f1/pins_ZM3E2_V1_0.h"              // STM32F1                              env:STM32F103RC_ZM3E2_USB env:STM32F103RC_ZM3E2_USB_maple
#elif MB(ZONESTAR_ZM3E4)
  #include "stm32f1/pins_ZM3E4_V1_0.h"              // STM32F1                              env:STM32F103VC_ZM3E4_USB env:STM32F103VC_ZM3E4_USB_maple
#elif MB(ZONESTAR_ZM3E4V2)
  #include "stm32f1/pins_ZM3E4_V2_0.h"              // STM32F1                              env:STM32F103VE_ZM3E4V2_USB env:STM32F103VE_ZM3E4V2_USB_maple
#elif MB(ERYONE_ERY32_MINI)
  #include "stm32f1/pins_ERYONE_ERY32_MINI.h"       // STM32F1                              env:ERYONE_ERY32_MINI_maple
#elif MB(PANDA_PI_V29)
  #include "stm32f1/pins_PANDA_PI_V29.h"            // STM32F1                              env:PANDA_PI_V29
#elif MB(SOVOL_V131)
  #include "gd32f1/pins_SOVOL_V131.h"               // GD32F1                               env:GD32F103RET6_sovol_maple
#elif MB(TRIGORILLA_V006)
  #include "gd32f1/pins_TRIGORILLA_V006.h"          // GD32F1                               env:trigorilla_v006
#elif MB(KEDI_CONTROLLER_V1_2)
  #include "stm32f1/pins_KEDI_CONTROLLER_V1_2.h"    // STM32F1                              env:STM32F103RC_btt env:STM32F103RC_btt_USB env:STM32F103RC_btt_maple env:STM32F103RC_btt_USB_maple

//
// ARM Cortex-M4F
//

#elif MB(TEENSY31_32)
  #include "teensy3/pins_TEENSY31_32.h"             // TEENSY31_32                          env:teensy31
#elif MB(TEENSY35_36)
  #include "teensy3/pins_TEENSY35_36.h"             // TEENSY35_36                          env:teensy35 env:teensy36

//
// STM32 ARM Cortex-M4F
//

#elif MB(ARMED)
  #include "stm32f4/pins_ARMED.h"                   // STM32F4                              env:ARMED
#elif MB(RUMBA32_V1_0, RUMBA32_V1_1)
  #include "stm32f4/pins_RUMBA32_AUS3D.h"           // STM32F4                              env:rumba32
#elif MB(RUMBA32_MKS)
  #include "stm32f4/pins_RUMBA32_MKS.h"             // STM32F4                              env:rumba32
#elif MB(RUMBA32_BTT)
  #include "stm32f4/pins_RUMBA32_BTT.h"             // STM32F4                              env:rumba32
#elif MB(BLACK_STM32F407VE)
  #include "stm32f4/pins_BLACK_STM32F407VE.h"       // STM32F4                              env:STM32F407VE_black
#elif MB(BTT_SKR_PRO_V1_1)
  #include "stm32f4/pins_BTT_SKR_PRO_V1_1.h"        // STM32F4                              env:BIGTREE_SKR_PRO env:BIGTREE_SKR_PRO_usb_flash_drive
#elif MB(BTT_SKR_PRO_V1_2)
  #include "stm32f4/pins_BTT_SKR_PRO_V1_2.h"        // STM32F4                              env:BIGTREE_SKR_PRO env:BIGTREE_SKR_PRO_usb_flash_drive
#elif MB(BTT_GTR_V1_0)
  #include "stm32f4/pins_BTT_GTR_V1_0.h"            // STM32F4                              env:BIGTREE_GTR_V1_0 env:BIGTREE_GTR_V1_0_usb_flash_drive
#elif MB(BTT_BTT002_V1_0)
  #include "stm32f4/pins_BTT_BTT002_V1_0.h"         // STM32F4                              env:BIGTREE_BTT002 env:BIGTREE_BTT002_VET6
#elif MB(BTT_E3_RRF)
  #include "stm32f4/pins_BTT_E3_RRF.h"              // STM32F4                              env:BIGTREE_E3_RRF
#elif MB(BTT_SKR_MINI_E3_V3_0_1)
  #include "stm32f4/pins_BTT_SKR_MINI_E3_V3_0_1.h"  // STM32F4                              env:STM32F401RC_btt env:STM32F401RC_btt_xfer
#elif MB(BTT_SKR_V2_0_REV_A)
  #include "stm32f4/pins_BTT_SKR_V2_0_REV_A.h"      // STM32F4                              env:BIGTREE_SKR_2 env:BIGTREE_SKR_2_USB env:BIGTREE_SKR_2_USB_debug
#elif MB(BTT_SKR_V2_0_REV_B)
  #include "stm32f4/pins_BTT_SKR_V2_0_REV_B.h"      // STM32F4                              env:BIGTREE_SKR_2 env:BIGTREE_SKR_2_USB env:BIGTREE_SKR_2_USB_debug env:BIGTREE_SKR_2_F429 env:BIGTREE_SKR_2_F429_USB env:BIGTREE_SKR_2_F429_USB_debug
#elif MB(BTT_OCTOPUS_V1_0)
  #include "stm32f4/pins_BTT_OCTOPUS_V1_0.h"        // STM32F4                              env:STM32F446ZE_btt env:STM32F446ZE_btt_USB
#elif MB(BTT_OCTOPUS_V1_1)
  #include "stm32f4/pins_BTT_OCTOPUS_V1_1.h"        // STM32F4                              env:STM32F446ZE_btt env:STM32F446ZE_btt_USB env:STM32F429ZG_btt env:STM32F429ZG_btt_USB env:STM32F407ZE_btt env:STM32F407ZE_btt_USB
#elif MB(BTT_OCTOPUS_PRO_V1_0)
  #include "stm32f4/pins_BTT_OCTOPUS_PRO_V1_0.h"    // STM32F4                              env:STM32F446ZE_btt env:STM32F446ZE_btt_USB env:STM32F429ZG_btt env:STM32F429ZG_btt_USB env:STM32H723ZE_btt
#elif MB(LERDGE_K)
  #include "stm32f4/pins_LERDGE_K.h"                // STM32F4                              env:LERDGEK env:LERDGEK_usb_flash_drive
#elif MB(LERDGE_S)
  #include "stm32f4/pins_LERDGE_S.h"                // STM32F4                              env:LERDGES env:LERDGES_usb_flash_drive
#elif MB(LERDGE_X)
  #include "stm32f4/pins_LERDGE_X.h"                // STM32F4                              env:LERDGEX env:LERDGEX_usb_flash_drive
#elif MB(FYSETC_S6)
  #include "stm32f4/pins_FYSETC_S6.h"               // STM32F4                              env:FYSETC_S6 env:FYSETC_S6_8000
#elif MB(FYSETC_S6_V2_0)
  #include "stm32f4/pins_FYSETC_S6_V2_0.h"          // STM32F4                              env:FYSETC_S6 env:FYSETC_S6_8000
#elif MB(FYSETC_SPIDER)
  #include "stm32f4/pins_FYSETC_SPIDER.h"           // STM32F4                              env:FYSETC_S6 env:FYSETC_S6_8000
#elif MB(FYSETC_SPIDER_V2_2)
  #include "stm32f4/pins_FYSETC_SPIDER_V2_2.h"      // STM32F4                              env:FYSETC_S6 env:FYSETC_S6_8000
#elif MB(FLYF407ZG)
  #include "stm32f4/pins_FLYF407ZG.h"               // STM32F4                              env:FLYF407ZG
#elif MB(MKS_ROBIN2)
  #include "stm32f4/pins_MKS_ROBIN2.h"              // STM32F4                              env:mks_robin2
#elif MB(MKS_ROBIN_PRO_V2)
  #include "stm32f4/pins_MKS_ROBIN_PRO_V2.h"        // STM32F4                              env:mks_robin_pro2
#elif MB(MKS_ROBIN_NANO_V3)
  #include "stm32f4/pins_MKS_ROBIN_NANO_V3.h"       // STM32F4                              env:mks_robin_nano_v3 env:mks_robin_nano_v3_usb_flash_drive env:mks_robin_nano_v3_usb_flash_drive_msc
#elif MB(MKS_ROBIN_NANO_V3_1)
  #include "stm32f4/pins_MKS_ROBIN_NANO_V3.h"       // STM32F4                              env:mks_robin_nano_v3_1 env:mks_robin_nano_v3_1_usb_flash_drive env:mks_robin_nano_v3_1_usb_flash_drive_msc
#elif MB(ANET_ET4)
  #include "stm32f4/pins_ANET_ET4.h"                // STM32F4                              env:Anet_ET4_no_bootloader env:Anet_ET4_OpenBLT
#elif MB(ANET_ET4P)
  #include "stm32f4/pins_ANET_ET4P.h"               // STM32F4                              env:Anet_ET4_no_bootloader env:Anet_ET4_OpenBLT
#elif MB(FYSETC_CHEETAH_V20)
  #include "stm32f4/pins_FYSETC_CHEETAH_V20.h"      // STM32F4                              env:FYSETC_CHEETAH_V20
#elif MB(MKS_MONSTER8_V1)
  #include "stm32f4/pins_MKS_MONSTER8_V1.h"         // STM32F4                              env:mks_monster8 env:mks_monster8_usb_flash_drive env:mks_monster8_usb_flash_drive_msc
#elif MB(MKS_MONSTER8_V2)
  #include "stm32f4/pins_MKS_MONSTER8_V2.h"         // STM32F4                              env:mks_monster8 env:mks_monster8_usb_flash_drive env:mks_monster8_usb_flash_drive_msc
#elif MB(TH3D_EZBOARD_V2)
  #include "stm32f4/pins_TH3D_EZBOARD_V2.h"         // STM32F4                              env:TH3D_EZBoard_V2_no_bootloader env:TH3D_EZBoard_V2_OpenBLT
#elif MB(OPULO_LUMEN_REV3)
  #include "stm32f4/pins_OPULO_LUMEN_REV3.h"        // STM32F4                              env:Opulo_Lumen_REV3
#elif MB(MKS_ROBIN_NANO_V1_3_F4)
  #include "stm32f4/pins_MKS_ROBIN_NANO_V1_3_F4.h"  // STM32F4                              env:mks_robin_nano_v1_3_f4 env:mks_robin_nano_v1_3_f4_usbmod
#elif MB(MKS_EAGLE)
  #include "stm32f4/pins_MKS_EAGLE.h"               // STM32F4                              env:mks_eagle
#elif MB(ARTILLERY_RUBY)
  #include "stm32f4/pins_ARTILLERY_RUBY.h"          // STM32F4                              env:Artillery_Ruby
#elif MB(CREALITY_V24S1_301F4)
  #include "stm32f4/pins_CREALITY_V24S1_301F4.h"    // STM32F4                              env:STM32F401RC_creality env:STM32F401RC_creality_jlink env:STM32F401RC_creality_stlink
#elif MB(OPULO_LUMEN_REV4)
  #include "stm32f4/pins_OPULO_LUMEN_REV4.h"        // STM32F4                              env:Opulo_Lumen_REV4
#elif MB(FYSETC_SPIDER_KING407)
  #include "stm32f4/pins_FYSETC_SPIDER_KING407.h"   // STM32F4                              env:FYSETC_SPIDER_KING407
#elif MB(MKS_SKIPR_V1)
  #include "stm32f4/pins_MKS_SKIPR_V1_0.h"          // STM32F4                              env:mks_skipr_v1 env:mks_skipr_v1_nobootloader
#elif MB(TRONXY_V10)
  #include "stm32f4/pins_TRONXY_V10.h"              // STM32F4                              env:STM32F446_tronxy
#elif MB(CREALITY_F401RE)
  #include "stm32f4/pins_CREALITY_F401.h"           // STM32F4                              env:STM32F401RE_creality
#elif MB(BLACKPILL_CUSTOM)
  #include "stm32f4/pins_BLACKPILL_CUSTOM.h"        // STM32F4                              env:STM32F401CD_blackpill_stlink
#elif MB(I3DBEEZ9_V1)
  #include "stm32f4/pins_I3DBEEZ9.h"                // STM32F4                              env:I3DBEEZ9_V1

//
// ARM Cortex-M7
//

#elif MB(REMRAM_V1)
  #include "stm32f7/pins_REMRAM_V1.h"               // STM32F7                              env:REMRAM_V1
#elif MB(NUCLEO_F767ZI)
<<<<<<< HEAD
  #include "stm32f7/pins_NUCLEO_F767ZI.h"       // STM32F7                                env:NUCLEO_F767ZI
#elif MB(NUCLEO_F746ZG)
  #include "stm32f7/pins_NUCLEO_F746ZG.h"       // STM32F7                                env:NUCLEO_F746ZG  env:NUCLEO_F746ZG_WITH_BOOTLOADER
=======
  #include "stm32f7/pins_NUCLEO_F767ZI.h"           // STM32F7                              env:NUCLEO_F767ZI
>>>>>>> 8261af30
#elif MB(BTT_SKR_SE_BX_V2)
  #include "stm32h7/pins_BTT_SKR_SE_BX_V2.h"        // STM32H7                              env:BTT_SKR_SE_BX
#elif MB(BTT_SKR_SE_BX_V3)
  #include "stm32h7/pins_BTT_SKR_SE_BX_V3.h"        // STM32H7                              env:BTT_SKR_SE_BX
#elif MB(BTT_SKR_V3_0)
  #include "stm32h7/pins_BTT_SKR_V3_0.h"            // STM32H7                              env:STM32H743VI_btt env:STM32H723VG_btt
#elif MB(BTT_SKR_V3_0_EZ)
  #include "stm32h7/pins_BTT_SKR_V3_0_EZ.h"         // STM32H7                              env:STM32H743VI_btt env:STM32H723VG_btt
#elif MB(BTT_OCTOPUS_MAX_EZ_V1_0)
  #include "stm32h7/pins_BTT_OCTOPUS_MAX_EZ.h"      // STM32H7                              env:STM32H723ZE_btt
#elif MB(TEENSY41)
  #include "teensy4/pins_TEENSY41.h"                // Teensy-4.x                           env:teensy41
#elif MB(T41U5XBB)
  #include "teensy4/pins_T41U5XBB.h"                // Teensy-4.x                           env:teensy41

//
// Espressif ESP32
//

#elif MB(ESPRESSIF_ESP32)
  #include "esp32/pins_ESP32.h"                     // ESP32                                env:esp32
#elif MB(MRR_ESPA)
  #include "esp32/pins_MRR_ESPA.h"                  // ESP32                                env:esp32
#elif MB(MRR_ESPE)
  #include "esp32/pins_MRR_ESPE.h"                  // ESP32                                env:esp32
#elif MB(E4D_BOX)
  #include "esp32/pins_E4D.h"                       // ESP32                                env:esp32
#elif MB(RESP32_CUSTOM)
  #include "esp32/pins_RESP32_CUSTOM.h"             // ESP32                                env:esp32
#elif MB(FYSETC_E4)
  #include "esp32/pins_FYSETC_E4.h"                 // ESP32                                env:FYSETC_E4
#elif MB(PANDA_ZHU)
  #include "esp32/pins_PANDA_ZHU.h"                 // ESP32                                env:PANDA
#elif MB(PANDA_M4)
  #include "esp32/pins_PANDA_M4.h"                  // ESP32                                env:PANDA
#elif MB(MKS_TINYBEE)
  #include "esp32/pins_MKS_TINYBEE.h"               // ESP32                                env:mks_tinybee
#elif MB(ENWI_ESPNP)
  #include "esp32/pins_ENWI_ESPNP.h"                // ESP32                                env:esp32
#elif MB(GODI_CONTROLLER_V1_0)
  #include "esp32/pins_GODI_CONTROLLER_V1_0.h"      // ESP32                                env:godi_esp32

//
// Adafruit Grand Central M4 (SAMD51 ARM Cortex-M4)
//

#elif MB(AGCM4_RAMPS_144)
  #include "samd/pins_RAMPS_144.h"                  // SAMD51                               env:SAMD51_grandcentral_m4
#elif MB(BRICOLEMON_V1_0)
  #include "samd/pins_BRICOLEMON_V1_0.h"            // SAMD51                               env:SAMD51_grandcentral_m4
#elif MB(BRICOLEMON_LITE_V1_0)
  #include "samd/pins_BRICOLEMON_LITE_V1_0.h"       // SAMD51                               env:SAMD51_grandcentral_m4

//
// ReprapWorld Minitronics (SAMD21)
//

#elif MB(MINITRONICS20)
  #include "samd/pins_MINITRONICS20.h"              // SAMD21                               env:SAMD21_minitronics20

//
// Custom board (with custom PIO env)
//

#elif MB(CUSTOM)
  #include "pins_custom.h"                          //                                      env:custom

//
// Linux Native Debug board
//

#elif MB(SIMULATED)
  #include "linux/pins_RAMPS_LINUX.h"               // Native or Simulation                 lin:linux_native mac:simulator_macos_debug mac:simulator_macos_release win:simulator_windows lin:simulator_linux_debug lin:simulator_linux_release

#else

  //
  // Obsolete or unknown board
  //

  #define BOARD_MKS_13                  99900
  #define BOARD_TRIGORILLA              99901
  #define BOARD_RURAMPS4D               99902
  #define BOARD_FORMBOT_TREX2           99903
  #define BOARD_BIQU_SKR_V1_1           99904
  #define BOARD_STM32F1R                99905
  #define BOARD_STM32F103R              99906
  #define BOARD_ESP32                   99907
  #define BOARD_STEVAL                  99908
  #define BOARD_STEVAL_3DP001V1         99908
  #define BOARD_BIGTREE_SKR_V1_1        99909
  #define BOARD_BIGTREE_SKR_V1_3        99910
  #define BOARD_BIGTREE_SKR_V1_4        99911
  #define BOARD_BIGTREE_SKR_V1_4_TURBO  99912
  #define BOARD_BIGTREE_BTT002_V1_0     99913
  #define BOARD_BIGTREE_SKR_PRO_V1_1    99914
  #define BOARD_BIGTREE_SKR_MINI_V1_1   99915
  #define BOARD_BIGTREE_SKR_MINI_E3     99916
  #define BOARD_BIGTREE_SKR_E3_DIP      99917
  #define BOARD_RUMBA32                 99918
  #define BOARD_RUMBA32_AUS3D           99919
  #define BOARD_RAMPS_DAGOMA            99920
  #define BOARD_RAMPS_LONGER3D_LK4PRO   99921
  #define BOARD_BTT_SKR_V2_0            99922
  #define BOARD_TH3D_EZBOARD_LITE_V2    99923
  #define BOARD_BTT_SKR_SE_BX           99924
  #define BOARD_MKS_MONSTER8            99925
  #define BOARD_LINUX_RAMPS             99926

  #if MB(MKS_13)
    #error "BOARD_MKS_13 has been renamed BOARD_MKS_GEN_13. Please update your configuration."
  #elif MB(TRIGORILLA)
    #error "BOARD_TRIGORILLA has been renamed BOARD_TRIGORILLA_13. Please update your configuration."
  #elif MB(RURAMPS4D)
    #error "BOARD_RURAMPS4D has been renamed BOARD_RURAMPS4D_11. Please update your configuration."
  #elif MB(FORMBOT_TREX2)
    #error "FORMBOT_TREX2 has been renamed BOARD_FORMBOT_TREX2PLUS. Please update your configuration."
  #elif MB(BIQU_SKR_V1_1)
    #error "BOARD_BIQU_SKR_V1_1 has been renamed BOARD_BTT_SKR_V1_1. Please update your configuration."
  #elif MB(BIGTREE_SKR_V1_1)
    #error "BOARD_BIGTREE_SKR_V1_1 has been renamed BOARD_BTT_SKR_V1_1. Please update your configuration."
  #elif MB(BIGTREE_SKR_V1_2)
    #error "BOARD_BIGTREE_SKR_V1_2 has been renamed BOARD_BTT_SKR_V1_2. Please update your configuration."
  #elif MB(BIGTREE_SKR_V1_3)
    #error "BOARD_BIGTREE_SKR_V1_3 has been renamed BOARD_BTT_SKR_V1_3. Please update your configuration."
  #elif MB(BIGTREE_SKR_V1_4)
    #error "BOARD_BIGTREE_SKR_V1_4 has been renamed BOARD_BTT_SKR_V1_4. Please update your configuration."
  #elif MB(BIGTREE_SKR_V1_4_TURBO)
    #error "BOARD_BIGTREE_SKR_V1_4_TURBO has been renamed BOARD_BTT_SKR_V1_4_TURBO. Please update your configuration."
  #elif MB(BIGTREE_BTT002_V1_0)
    #error "BOARD_BIGTREE_BTT002_V1_0 has been renamed BOARD_BTT_BTT002_V1_0. Please update your configuration."
  #elif MB(BIGTREE_SKR_PRO_V1_1)
    #error "BOARD_BIGTREE_SKR_PRO_V1_1 has been renamed BOARD_BTT_SKR_PRO_V1_1. Please update your configuration."
  #elif MB(BIGTREE_SKR_MINI_V1_1)
    #error "BOARD_BIGTREE_SKR_MINI_V1_1 has been renamed BOARD_BTT_SKR_MINI_V1_1. Please update your configuration."
  #elif MB(BIGTREE_SKR_MINI_E3)
    #error "BOARD_BIGTREE_SKR_MINI_E3 has been renamed BOARD_BTT_SKR_MINI_E3_V1_0. Please update your configuration."
  #elif MB(BIGTREE_SKR_E3_DIP)
    #error "BOARD_BIGTREE_SKR_E3_DIP has been renamed BOARD_BTT_SKR_E3_DIP. Please update your configuration."
  #elif MB(STM32F1R)
    #error "BOARD_STM32F1R has been renamed BOARD_STM32F103RE. Please update your configuration."
  #elif MB(STM32F103R)
    #error "BOARD_STM32F103R has been renamed BOARD_STM32F103RE. Please update your configuration."
  #elif MOTHERBOARD == BOARD_ESP32
    #error "BOARD_ESP32 has been renamed BOARD_ESPRESSIF_ESP32. Please update your configuration."
  #elif MB(STEVAL)
    #error "BOARD_STEVAL_3DP001V1 (BOARD_STEVAL) is no longer supported in Marlin."
  #elif MB(RUMBA32)
    #error "BOARD_RUMBA32 is now BOARD_RUMBA32_MKS or BOARD_RUMBA32_V1_0. Please update your configuration."
  #elif MB(RUMBA32_AUS3D)
    #error "BOARD_RUMBA32_AUS3D is now BOARD_RUMBA32_V1_0. Please update your configuration."
  #elif MB(RAMPS_DAGOMA)
    #error "BOARD_RAMPS_DAGOMA is now BOARD_DAGOMA_F5. Please update your configuration."
  #elif MB(RAMPS_LONGER3D_LK4PRO)
    #error "BOARD_RAMPS_LONGER3D_LK4PRO is now BOARD_LONGER3D_LKx_PRO. Please update your configuration."
  #elif MB(BTT_SKR_V2_0)
    #error "BOARD_BTT_SKR_V2_0 is now BOARD_BTT_SKR_V2_0_REV_A or BOARD_BTT_SKR_V2_0_REV_B. See https://bit.ly/3t5d9JQ for more information. Please update your configuration."
  #elif MB(TH3D_EZBOARD_LITE_V2)
    #error "BOARD_TH3D_EZBOARD_LITE_V2 is now BOARD_TH3D_EZBOARD_V2. Please update your configuration."
  #elif MB(BTT_SKR_SE_BX)
    #error "BOARD_BTT_SKR_SE_BX is now BOARD_BTT_SKR_SE_BX_V2 or BOARD_BTT_SKR_SE_BX_V3. Please update your configuration."
  #elif MB(MKS_MONSTER8)
    #error "BOARD_MKS_MONSTER8 is now BOARD_MKS_MONSTER8_V1 or BOARD_MKS_MONSTER8_V2. Please update your configuration."
  #elif MB(LINUX_RAMPS)
    #error "BOARD_LINUX_RAMPS is now BOARD_SIMULATED. Please update your configuration."
  #elif defined(MOTHERBOARD)
    #error "Unknown MOTHERBOARD value set in Configuration.h."
  #else
    #error "MOTHERBOARD not defined! Use '#define MOTHERBOARD BOARD_...' in Configuration.h."
  #endif

  #undef BOARD_MKS_13
  #undef BOARD_TRIGORILLA
  #undef BOARD_RURAMPS4D
  #undef BOARD_FORMBOT_TREX2
  #undef BOARD_BIQU_SKR_V1_1
  #undef BOARD_STM32F1R
  #undef BOARD_STM32F103R
  #undef BOARD_ESP32
  #undef BOARD_STEVAL
  #undef BOARD_STEVAL_3DP001V1
  #undef BOARD_BIGTREE_SKR_V1_1
  #undef BOARD_BIGTREE_SKR_V1_3
  #undef BOARD_BIGTREE_SKR_V1_4
  #undef BOARD_BIGTREE_SKR_V1_4_TURBO
  #undef BOARD_BIGTREE_BTT002_V1_0
  #undef BOARD_BIGTREE_SKR_PRO_V1_1
  #undef BOARD_BIGTREE_SKR_MINI_V1_1
  #undef BOARD_BIGTREE_SKR_MINI_E3
  #undef BOARD_BIGTREE_SKR_E3_DIP
  #undef BOARD_RUMBA32
  #undef BOARD_RUMBA32_AUS3D
  #undef BOARD_RAMPS_DAGOMA
  #undef BOARD_RAMPS_LONGER3D_LK4PRO
  #undef BOARD_BTT_SKR_V2_0
  #undef BOARD_TH3D_EZBOARD_LITE_V2
  #undef BOARD_BTT_SKR_SE_BX
  #undef BOARD_MKS_MONSTER8
  #undef BOARD_LINUX_RAMPS

#endif

//
// Post-process pins according to configured settings
//
#include "pins_postprocess.h"<|MERGE_RESOLUTION|>--- conflicted
+++ resolved
@@ -810,13 +810,9 @@
 #elif MB(REMRAM_V1)
   #include "stm32f7/pins_REMRAM_V1.h"               // STM32F7                              env:REMRAM_V1
 #elif MB(NUCLEO_F767ZI)
-<<<<<<< HEAD
   #include "stm32f7/pins_NUCLEO_F767ZI.h"       // STM32F7                                env:NUCLEO_F767ZI
 #elif MB(NUCLEO_F746ZG)
   #include "stm32f7/pins_NUCLEO_F746ZG.h"       // STM32F7                                env:NUCLEO_F746ZG  env:NUCLEO_F746ZG_WITH_BOOTLOADER
-=======
-  #include "stm32f7/pins_NUCLEO_F767ZI.h"           // STM32F7                              env:NUCLEO_F767ZI
->>>>>>> 8261af30
 #elif MB(BTT_SKR_SE_BX_V2)
   #include "stm32h7/pins_BTT_SKR_SE_BX_V2.h"        // STM32H7                              env:BTT_SKR_SE_BX
 #elif MB(BTT_SKR_SE_BX_V3)
