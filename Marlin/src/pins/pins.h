--- conflicted
+++ resolved
@@ -566,15 +566,6 @@
 #elif MB(TEENSY35_36)
   #include "teensy3/pins_TEENSY35_36.h"         // TEENSY35_36                            env:teensy35
 
-<<<<<<< HEAD
-=======
-#elif MB(TEENSY41)
-  #include "teensy4/pins_TEENSY41.h"         // TEENSY41                            env:teensy41
-
-#elif MB(T41U5XBB)
-  #include "teensy4/pins_T41U5XBB.h"            // TEENSY41                            env:teensy41
-
->>>>>>> 2e00a46e
 //
 // STM32 ARM Cortex-M4F
 //
@@ -629,9 +620,9 @@
 #elif MB(REMRAM_V1)
   #include "stm32f7/pins_REMRAM_V1.h"           // STM32F7                                env:STM32F7
 #elif MB(TEENSY40_41)
-  #include "teensy4/pins_TEENSY40_41.h"         // TEENSY40_41                            env:teensy41
+  #include "teensy4/pins_TEENSY41.h"            // Teensy-4.x                             env:teensy41
 #elif MB(T41U5XBB)
-  #include "teensy4/pins_T41U5XBB.h"            // TEENSY40_41                            env:teensy41
+  #include "teensy4/pins_T41U5XBB.h"            // Teensy-4.x                             env:teensy41
 
 //
 // Espressif ESP32
