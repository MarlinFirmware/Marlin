/**
 * Marlin 3D Printer Firmware
 * Copyright (C) 2016 MarlinFirmware [https://github.com/MarlinFirmware/Marlin]
 *
 * Based on Sprinter and grbl.
 * Copyright (C) 2011 Camiel Gubbels / Erik van der Zalm
 *
 * This program is free software: you can redistribute it and/or modify
 * it under the terms of the GNU General Public License as published by
 * the Free Software Foundation, either version 3 of the License, or
 * (at your option) any later version.
 *
 * This program is distributed in the hope that it will be useful,
 * but WITHOUT ANY WARRANTY; without even the implied warranty of
 * MERCHANTABILITY or FITNESS FOR A PARTICULAR PURPOSE.  See the
 * GNU General Public License for more details.
 *
 * You should have received a copy of the GNU General Public License
 * along with this program.  If not, see <http://www.gnu.org/licenses/>.
 *
 */

/**
 * Include pins definitions
 *
 * Pins numbering schemes:
 *
 *  - Digital I/O pin number if used by READ/WRITE macros. (e.g., X_STEP_DIR)
 *    The FastIO headers map digital pins to their ports and functions.
 *
 *  - Analog Input number if used by analogRead or DAC. (e.g., TEMP_n_PIN)
 *    These numbers are the same in any pin mapping.
 */

#ifndef __PINS_H__
#define __PINS_H__

#include "../inc/MarlinConfig.h"

#if MB(RAMPS_13_EFB) || MB(RAMPS_14_EFB) || MB(RAMPS_PLUS_EFB) || MB(RAMPS_14_RE_ARM_EFB) || MB(RAMPS_SMART_EFB) || MB(RAMPS_DUO_EFB) || MB(RAMPS4DUE_EFB)
  #define IS_RAMPS_EFB
#elif MB(RAMPS_13_EEB) || MB(RAMPS_14_EEB) || MB(RAMPS_PLUS_EEB) || MB(RAMPS_14_RE_ARM_EEB) || MB(RAMPS_SMART_EEB) || MB(RAMPS_DUO_EEB) || MB(RAMPS4DUE_EEB)
  #define IS_RAMPS_EEB
#elif MB(RAMPS_13_EFF) || MB(RAMPS_14_EFF) || MB(RAMPS_PLUS_EFF) || MB(RAMPS_14_RE_ARM_EFF) || MB(RAMPS_SMART_EFF) || MB(RAMPS_DUO_EFF) || MB(RAMPS4DUE_EFF)
  #define IS_RAMPS_EFF
#elif MB(RAMPS_13_EEF) || MB(RAMPS_14_EEF) || MB(RAMPS_PLUS_EEF) || MB(RAMPS_14_RE_ARM_EEF) || MB(RAMPS_SMART_EEF) || MB(RAMPS_DUO_EEF) || MB(RAMPS4DUE_EEF)
  #define IS_RAMPS_EEF
#elif MB(RAMPS_13_SF)  || MB(RAMPS_14_SF)  || MB(RAMPS_PLUS_SF)  || MB(RAMPS_14_RE_ARM_SF)  || MB(RAMPS_SMART_SF)  || MB(RAMPS_DUO_SF)  || MB(RAMPS4DUE_SF)
  #define IS_RAMPS_SF
#endif

//
// RAMPS 1.3 / 1.4 - ATmega1280, ATmega2560
//

#if MB(RAMPS_OLD)
  #include "pins_RAMPS_OLD.h"
#elif MB(RAMPS_13_EFB)
  #include "pins_RAMPS_13.h"
#elif MB(RAMPS_13_EEB)
  #include "pins_RAMPS_13.h"
#elif MB(RAMPS_13_EFF)
  #include "pins_RAMPS_13.h"
#elif MB(RAMPS_13_EEF)
  #include "pins_RAMPS_13.h"
#elif MB(RAMPS_13_SF)
  #include "pins_RAMPS_13.h"
#elif MB(RAMPS_14_EFB)
  #include "pins_RAMPS.h"
#elif MB(RAMPS_14_EEB)
  #include "pins_RAMPS.h"
#elif MB(RAMPS_14_EFF)
  #include "pins_RAMPS.h"
#elif MB(RAMPS_14_EEF)
  #include "pins_RAMPS.h"
#elif MB(RAMPS_14_SF)
  #include "pins_RAMPS.h"
#elif MB(RAMPS_PLUS_EFB)
  #include "pins_RAMPS_PLUS.h"
#elif MB(RAMPS_PLUS_EEB)
  #include "pins_RAMPS_PLUS.h"
#elif MB(RAMPS_PLUS_EFF)
  #include "pins_RAMPS_PLUS.h"
#elif MB(RAMPS_PLUS_EEF)
  #include "pins_RAMPS_PLUS.h"
#elif MB(RAMPS_PLUS_SF)
  #include "pins_RAMPS_PLUS.h"

//
// RAMPS Derivatives - ATmega1280, ATmega2560
//

#elif MB(3DRAG)
  #include "pins_3DRAG.h"             // ATmega1280, ATmega2560
#elif MB(K8200)
  #include "pins_K8200.h"             // ATmega1280, ATmega2560 (3DRAG)
#elif MB(K8400)
  #include "pins_K8400.h"             // ATmega1280, ATmega2560 (3DRAG)
#elif MB(BAM_DICE)
  #include "pins_RAMPS.h"             // ATmega1280, ATmega2560
#elif MB(BAM_DICE_DUE)
  #include "pins_BAM_DICE_DUE.h"      // ATmega1280, ATmega2560
#elif MB(MKS_BASE)
  #include "pins_MKS_BASE.h"          // ATmega1280, ATmega2560
#elif MB(MKS_13)
  #include "pins_MKS_13.h"            // ATmega1280, ATmega2560
#elif MB(MKS_GEN_L)
  #include "pins_MKS_GEN_L.h"         // ATmega1280, ATmega2560
#elif MB(ZRIB_V20)
  #include "pins_ZRIB_V20.h"          // ATmega1280, ATmega2560 (MKS_13)
#elif MB(FELIX2)
  #include "pins_FELIX2.h"            // ATmega1280, ATmega2560
#elif MB(RIGIDBOARD)
  #include "pins_RIGIDBOARD.h"        // ATmega1280, ATmega2560
#elif MB(RIGIDBOARD_V2)
  #include "pins_RIGIDBOARD_V2.h"     // ATmega1280, ATmega2560
#elif MB(SAINSMART_2IN1)
  #include "pins_SAINSMART_2IN1.h"    // ATmega1280, ATmega2560
#elif MB(ULTIMAKER)
  #include "pins_ULTIMAKER.h"         // ATmega1280, ATmega2560
#elif MB(ULTIMAKER_OLD)
  #include "pins_ULTIMAKER_OLD.h"     // ATmega1280, ATmega2560
#elif MB(AZTEEG_X3)
  #include "pins_AZTEEG_X3.h"         // ATmega2560
#elif MB(AZTEEG_X3_PRO)
  #include "pins_AZTEEG_X3_PRO.h"     // ATmega2560
#elif MB(ULTIMAIN_2)
  #include "pins_ULTIMAIN_2.h"        // ATmega2560
#elif MB(RUMBA)
  #include "pins_RUMBA.h"             // ATmega2560
#elif MB(BQ_ZUM_MEGA_3D)
  #include "pins_BQ_ZUM_MEGA_3D.h"    // ATmega2560
#elif MB(MAKEBOARD_MINI)
  #include "pins_MAKEBOARD_MINI.h"    // ATmega2560

//
// Other ATmega1280, ATmega2560
//

#elif MB(CNCONTROLS_11)
  #include "pins_CNCONTROLS_11.h"     // ATmega1280, ATmega2560
#elif MB(CNCONTROLS_12)
  #include "pins_CNCONTROLS_12.h"     // ATmega1280, ATmega2560
#elif MB(MIGHTYBOARD_REVE)
  #include "pins_MIGHTYBOARD_REVE.h"  // ATmega1280, ATmega2560
#elif MB(CHEAPTRONIC)
  #include "pins_CHEAPTRONIC.h"       // ATmega2560
#elif MB(CHEAPTRONIC_V2)
  #include "pins_CHEAPTRONICv2.h"     // ATmega2560
#elif MB(MEGATRONICS)
  #include "pins_MEGATRONICS.h"       // ATmega2560
#elif MB(MEGATRONICS_2)
  #include "pins_MEGATRONICS_2.h"     // ATmega2560
#elif MB(MEGATRONICS_3) || MB(MEGATRONICS_31)
  #include "pins_MEGATRONICS_3.h"     // ATmega2560
#elif MB(RAMBO)
  #include "pins_RAMBO.h"             // ATmega2560
#elif MB(MINIRAMBO) || MB(MINIRAMBO_10A)
  #include "pins_MINIRAMBO.h"         // ATmega2560
#elif MB(ELEFU_3)
  #include "pins_ELEFU_3.h"           // ATmega2560
#elif MB(LEAPFROG)
  #include "pins_LEAPFROG.h"          // ATmega1280, ATmega2560
#elif MB(MEGACONTROLLER)
  #include "pins_MEGACONTROLLER.h"    // ATmega2560
#elif MB(SCOOVO_X9H)
  #include "pins_SCOOVO_X9H.h"        // ATmega2560
#elif MB(GT2560_REV_A)
  #include "pins_GT2560_REV_A.h"      // ATmega1280, ATmega2560
#elif MB(GT2560_REV_A_PLUS)
  #include "pins_GT2560_REV_A_PLUS.h" // ATmega1280, ATmega2560

//
// ATmega1281, ATmega2561
//

#elif MB(MINITRONICS)
  #include "pins_MINITRONICS.h"       // ATmega1281
#elif MB(SILVER_GATE)
  #include "pins_SILVER_GATE.h"       // ATmega2561

//
// Sanguinololu and Derivatives - ATmega644P, ATmega1284P
//

#elif MB(SANGUINOLOLU_11)
  #include "pins_SANGUINOLOLU_11.h"   // ATmega644P, ATmega1284P
#elif MB(SANGUINOLOLU_12)
  #include "pins_SANGUINOLOLU_12.h"   // ATmega644P, ATmega1284P
#elif MB(MELZI)
  #include "pins_MELZI.h"             // ATmega644P, ATmega1284P
#elif MB(MELZI_MAKR3D)
  #include "pins_MELZI_MAKR3D.h"      // ATmega644P, ATmega1284P
#elif MB(MELZI_CREALITY)
  #include "pins_MELZI_CREALITY.h"    // ATmega644P, ATmega1284P
#elif MB(STB_11)
  #include "pins_STB_11.h"            // ATmega644P, ATmega1284P
#elif MB(AZTEEG_X1)
  #include "pins_AZTEEG_X1.h"         // ATmega644P, ATmega1284P

//
// Other ATmega644P, ATmega644, ATmega1284P
//

#elif MB(GEN3_MONOLITHIC)
  #include "pins_GEN3_MONOLITHIC.h"   // ATmega644P
#elif MB(GEN3_PLUS)
  #include "pins_GEN3_PLUS.h"         // ATmega644P, ATmega1284P
#elif MB(GEN6)
  #include "pins_GEN6.h"              // ATmega644P, ATmega1284P
#elif MB(GEN6_DELUXE)
  #include "pins_GEN6_DELUXE.h"       // ATmega644P, ATmega1284P
#elif MB(GEN7_CUSTOM)
  #include "pins_GEN7_CUSTOM.h"       // ATmega644P, ATmega644, ATmega1284P
#elif MB(GEN7_12)
  #include "pins_GEN7_12.h"           // ATmega644P, ATmega644, ATmega1284P
#elif MB(GEN7_13)
  #include "pins_GEN7_13.h"           // ATmega644P, ATmega644, ATmega1284P
#elif MB(GEN7_14)
  #include "pins_GEN7_14.h"           // ATmega644P, ATmega644, ATmega1284P
#elif MB(OMCA_A)
  #include "pins_OMCA_A.h"            // ATmega644
#elif MB(OMCA)
  #include "pins_OMCA.h"              // ATmega644P, ATmega644
#elif MB(ANET_10)
  #include "pins_ANET_10.h"           // ATmega1284P
#elif MB(SETHI)
  #include "pins_SETHI.h"             // ATmega644P, ATmega644, ATmega1284P

//
// Teensyduino - AT90USB1286, AT90USB1286P
//

#elif MB(TEENSYLU)
  #include "pins_TEENSYLU.h"          // AT90USB1286, AT90USB1286P
#elif MB(PRINTRBOARD)
  #include "pins_PRINTRBOARD.h"       // AT90USB1286
#elif MB(PRINTRBOARD_REVF)
  #include "pins_PRINTRBOARD_REVF.h"  // AT90USB1286
#elif MB(BRAINWAVE)
  #include "pins_BRAINWAVE.h"         // AT90USB646
#elif MB(BRAINWAVE_PRO)
  #include "pins_BRAINWAVE_PRO.h"     // AT90USB1286
#elif MB(SAV_MKI)
  #include "pins_SAV_MKI.h"           // AT90USB1286
#elif MB(TEENSY2)
  #include "pins_TEENSY2.h"           // AT90USB1286
#elif MB(5DPRINT)
  #include "pins_5DPRINT.h"           // AT90USB1286

//
// Re-ARM - LPC1768
//

#elif MB(RAMPS_14_RE_ARM_EFB)
  #include "pins_RAMPS_RE_ARM.h"
#elif MB(RAMPS_14_RE_ARM_EEB)
  #include "pins_RAMPS_RE_ARM.h"
#elif MB(RAMPS_14_RE_ARM_EFF)
  #include "pins_RAMPS_RE_ARM.h"
#elif MB(RAMPS_14_RE_ARM_EEF)
  #include "pins_RAMPS_RE_ARM.h"
#elif MB(RAMPS_14_RE_ARM_SF)
  #include "pins_RAMPS_RE_ARM.h"

//
// Other 32-bit Boards
//

#elif MB(TEENSY35_36)
  #include "pins_TEENSY35_36.h"
#elif MB(DUE3DOM)
  #include "pins_DUE3DOM.h"
#elif MB(DUE3DOM_MINI)
  #include "pins_DUE3DOM_MINI.h"
#elif MB(RADDS)
  #include "pins_RADDS.h"
#elif MB(RURAMPS4D)
  #include "pins_RURAMPS4D.h"
#elif MB(RAMPS_FD_V1)
  #include "pins_RAMPS_FD_V1.h"
#elif MB(RAMPS_FD_V2)
  #include "pins_RAMPS_FD_V2.h"
#elif MB(RAMPS_SMART_EFB)
  #include "pins_RAMPS_SMART.h"
#elif MB(RAMPS_SMART_EEB)
  #include "pins_RAMPS_SMART.h"
#elif MB(RAMPS_SMART_EFF)
  #include "pins_RAMPS_SMART.h"
#elif MB(RAMPS_SMART_EEF)
  #include "pins_RAMPS_SMART.h"
#elif MB(RAMPS_SMART_SF)
  #include "pins_RAMPS_SMART.h"
#elif MB(RAMPS_DUO_EFB)
  #include "pins_RAMPS_DUO.h"
#elif MB(RAMPS_DUO_EEB)
  #include "pins_RAMPS_DUO.h"
#elif MB(RAMPS_DUO_EFF)
  #include "pins_RAMPS_DUO.h"
#elif MB(RAMPS_DUO_EEF)
  #include "pins_RAMPS_DUO.h"
#elif MB(RAMPS_DUO_SF)
  #include "pins_RAMPS_DUO.h"
#elif MB(RAMPS4DUE_EFB)
  #include "pins_RAMPS4DUE.h"
#elif MB(RAMPS4DUE_EEB)
  #include "pins_RAMPS4DUE.h"
#elif MB(RAMPS4DUE_EFF)
  #include "pins_RAMPS4DUE.h"
#elif MB(RAMPS4DUE_EEF)
  #include "pins_RAMPS4DUE.h"
#elif MB(RAMPS4DUE_SF)
  #include "pins_RAMPS4DUE.h"
#elif MB(ULTRATRONICS_PRO)
  #include "pins_ULTRATRONICS_PRO.h"
#elif MB(ARCHIM2)
  #include "pins_ARCHIM2.h"
#elif MB(ALLIGATOR)
  #include "pins_ALLIGATOR_R2.h"
#elif MB(STM32F1R)
  #include "pins_STM32F1R.h"
<<<<<<< HEAD
#elif MB(MALYAN_M200)
  #include "pins_MALYAN_M200.h"
=======
#elif MB(STM3R_MINI)
  #include "pins_STM3R_MINI.h"
#elif MB(MALYAN_M200)
  #include "pins_MALYAN_M200.h"
#elif MB(BEAST)
  #include "pins_BEAST.h"
#elif MB(CHITU3D)
  #include "pins_CHITU3D.h"
#elif MB(MKS_SBASE)
  #include "pins_MKS_SBASE.h"
#elif MB(AZSMZ_MINI)
  #include "pins_AZSMZ_MINI.h"
#elif MB(AZTEEG_X5_GT)
  #include "pins_AZTEEG_X5_GT.h"
#elif MB(BIQU_BQ111_A4)
  #include "pins_BIQU_BQ111_A4.h"
>>>>>>> 95065791
#else
  #error "Unknown MOTHERBOARD value set in Configuration.h"
#endif

// Define certain undefined pins
#ifndef X_MS1_PIN
  #define X_MS1_PIN -1
#endif
#ifndef X_MS2_PIN
  #define X_MS2_PIN -1
#endif
#ifndef Y_MS1_PIN
  #define Y_MS1_PIN -1
#endif
#ifndef Y_MS2_PIN
  #define Y_MS2_PIN -1
#endif
#ifndef Z_MS1_PIN
  #define Z_MS1_PIN -1
#endif
#ifndef Z_MS2_PIN
  #define Z_MS2_PIN -1
#endif
#ifndef E0_STEP_PIN
  #define E0_STEP_PIN -1
#endif
#ifndef E0_DIR_PIN
  #define E0_DIR_PIN -1
#endif
#ifndef E0_ENABLE_PIN
  #define E0_ENABLE_PIN -1
#endif
#ifndef E0_MS1_PIN
  #define E0_MS1_PIN -1
#endif
#ifndef E0_MS2_PIN
  #define E0_MS2_PIN -1
#endif
#ifndef E1_STEP_PIN
  #define E1_STEP_PIN -1
#endif
#ifndef E1_DIR_PIN
  #define E1_DIR_PIN -1
#endif
#ifndef E1_ENABLE_PIN
  #define E1_ENABLE_PIN -1
#endif
#ifndef E1_MS1_PIN
  #define E1_MS1_PIN -1
#endif
#ifndef E1_MS2_PIN
  #define E1_MS2_PIN -1
#endif
#ifndef E2_STEP_PIN
  #define E2_STEP_PIN -1
#endif
#ifndef E2_DIR_PIN
  #define E2_DIR_PIN -1
#endif
#ifndef E2_ENABLE_PIN
  #define E2_ENABLE_PIN -1
#endif
#ifndef E3_STEP_PIN
  #define E3_STEP_PIN -1
#endif
#ifndef E3_DIR_PIN
  #define E3_DIR_PIN -1
#endif
#ifndef E3_ENABLE_PIN
  #define E3_ENABLE_PIN -1
#endif
#ifndef E4_STEP_PIN
  #define E4_STEP_PIN -1
#endif
#ifndef E4_DIR_PIN
  #define E4_DIR_PIN -1
#endif
#ifndef E4_ENABLE_PIN
  #define E4_ENABLE_PIN -1
#endif

#ifndef FAN_PIN
  #define FAN_PIN -1
#endif
#ifndef FAN1_PIN
  #define FAN1_PIN -1
#endif
#ifndef FAN2_PIN
  #define FAN2_PIN -1
#endif
#ifndef CONTROLLER_FAN_PIN
  #define CONTROLLER_FAN_PIN  -1
#endif

#ifndef FANMUX0_PIN
  #define FANMUX0_PIN -1
#endif
#ifndef FANMUX1_PIN
  #define FANMUX1_PIN -1
#endif
#ifndef FANMUX2_PIN
  #define FANMUX2_PIN -1
#endif

#ifndef HEATER_0_PIN
  #define HEATER_0_PIN -1
#endif
#ifndef HEATER_1_PIN
  #define HEATER_1_PIN -1
#endif
#ifndef HEATER_2_PIN
  #define HEATER_2_PIN -1
#endif
#ifndef HEATER_3_PIN
  #define HEATER_3_PIN -1
#endif
#ifndef HEATER_4_PIN
  #define HEATER_4_PIN -1
#endif
#ifndef HEATER_BED_PIN
  #define HEATER_BED_PIN -1
#endif

#ifndef TEMP_0_PIN
  #define TEMP_0_PIN -1
#endif
#ifndef TEMP_1_PIN
  #define TEMP_1_PIN -1
#endif
#ifndef TEMP_2_PIN
  #define TEMP_2_PIN -1
#endif
#ifndef TEMP_3_PIN
  #define TEMP_3_PIN -1
#endif
#ifndef TEMP_4_PIN
  #define TEMP_4_PIN -1
#endif
#ifndef TEMP_BED_PIN
  #define TEMP_BED_PIN -1
#endif

#ifndef SD_DETECT_PIN
  #define SD_DETECT_PIN -1
#endif
#ifndef SDPOWER
  #define SDPOWER -1
#endif
#ifndef LED_PIN
  #define LED_PIN -1
#endif
#ifndef PS_ON_PIN
  #define PS_ON_PIN -1
#endif
#ifndef KILL_PIN
  #define KILL_PIN -1
#endif
#ifndef SUICIDE_PIN
  #define SUICIDE_PIN -1
#endif

#ifndef MAX_EXTRUDERS
  #define MAX_EXTRUDERS 5
#endif

//
// Assign auto fan pins if needed
//
#if !defined(E0_AUTO_FAN_PIN) && defined(ORIG_E0_AUTO_FAN_PIN)
  #define E0_AUTO_FAN_PIN ORIG_E0_AUTO_FAN_PIN
#endif
#if !defined(E1_AUTO_FAN_PIN) && defined(ORIG_E1_AUTO_FAN_PIN)
  #define E1_AUTO_FAN_PIN ORIG_E1_AUTO_FAN_PIN
#endif
#if !defined(E2_AUTO_FAN_PIN) && defined(ORIG_E2_AUTO_FAN_PIN)
  #define E2_AUTO_FAN_PIN ORIG_E2_AUTO_FAN_PIN
#endif
#if !defined(E3_AUTO_FAN_PIN) && defined(ORIG_E3_AUTO_FAN_PIN)
  #define E3_AUTO_FAN_PIN ORIG_E3_AUTO_FAN_PIN
#endif
#if !defined(E4_AUTO_FAN_PIN) && defined(ORIG_E4_AUTO_FAN_PIN)
  #define E4_AUTO_FAN_PIN ORIG_E4_AUTO_FAN_PIN
#endif

// List of pins which to ignore when asked to change by gcode, 0 and 1 are RX and TX, do not mess with those!
#define _E0_PINS E0_STEP_PIN, E0_DIR_PIN, E0_ENABLE_PIN, E0_MS1_PIN, E0_MS2_PIN,
#define _E1_PINS
#define _E2_PINS
#define _E3_PINS
#define _E4_PINS

#if ENABLED(SWITCHING_EXTRUDER)
                      // Tools 0 and 1 use E0
  #if EXTRUDERS > 2   // Tools 2 and 3 use E1
    #undef _E1_PINS
    #define _E1_PINS E1_STEP_PIN, E1_DIR_PIN, E1_ENABLE_PIN, E1_MS1_PIN, E1_MS2_PIN,
    #if EXTRUDERS > 4 // Tools 4 and 5 use E2
      #undef _E2_PINS
      #define _E2_PINS E2_STEP_PIN, E2_DIR_PIN, E2_ENABLE_PIN,
    #endif
  #endif
#elif EXTRUDERS > 1
  #undef _E1_PINS
  #define _E1_PINS E1_STEP_PIN, E1_DIR_PIN, E1_ENABLE_PIN, E1_MS1_PIN, E1_MS2_PIN,
  #if EXTRUDERS > 2
    #undef _E2_PINS
    #define _E2_PINS E2_STEP_PIN, E2_DIR_PIN, E2_ENABLE_PIN,
    #if EXTRUDERS > 3
      #undef _E3_PINS
      #define _E3_PINS E3_STEP_PIN, E3_DIR_PIN, E3_ENABLE_PIN,
      #if EXTRUDERS > 4
        #undef _E4_PINS
        #define _E4_PINS E4_STEP_PIN, E4_DIR_PIN, E4_ENABLE_PIN,
      #endif // EXTRUDERS > 4
    #endif // EXTRUDERS > 3
  #endif // EXTRUDERS > 2
#endif // EXTRUDERS > 1

#define _H0_PINS HEATER_0_PIN, E0_AUTO_FAN_PIN, analogInputToDigitalPin(TEMP_0_PIN),
#define _H1_PINS
#define _H2_PINS
#define _H3_PINS
#define _H4_PINS

#if HOTENDS > 1
  #undef _H1_PINS
  #define _H1_PINS HEATER_1_PIN, E1_AUTO_FAN_PIN, analogInputToDigitalPin(TEMP_1_PIN),
  #if HOTENDS > 2
    #undef _H2_PINS
    #define _H2_PINS HEATER_2_PIN, E2_AUTO_FAN_PIN, analogInputToDigitalPin(TEMP_2_PIN),
    #if HOTENDS > 3
      #undef _H3_PINS
      #define _H3_PINS HEATER_3_PIN, E3_AUTO_FAN_PIN, analogInputToDigitalPin(TEMP_3_PIN),
      #if HOTENDS > 4
        #undef _H4_PINS
        #define _H4_PINS HEATER_4_PIN, analogInputToDigitalPin(TEMP_4_PIN),
      #endif // HOTENDS > 4
    #endif // HOTENDS > 3
  #endif // HOTENDS > 2
#elif ENABLED(MIXING_EXTRUDER)
  #undef _E1_PINS
  #define _E1_PINS E1_STEP_PIN, E1_DIR_PIN, E1_ENABLE_PIN,
  #if MIXING_STEPPERS > 2
    #undef _E2_PINS
    #define _E2_PINS E2_STEP_PIN, E2_DIR_PIN, E2_ENABLE_PIN,
    #if MIXING_STEPPERS > 3
      #undef _E3_PINS
      #define _E3_PINS E3_STEP_PIN, E3_DIR_PIN, E3_ENABLE_PIN,
      #if MIXING_STEPPERS > 4
        #undef _E4_PINS
        #define _E4_PINS E4_STEP_PIN, E4_DIR_PIN, E4_ENABLE_PIN,
      #endif // MIXING_STEPPERS > 4
    #endif // MIXING_STEPPERS > 3
  #endif // MIXING_STEPPERS > 2
#endif // MIXING_STEPPERS > 1

#define BED_PINS HEATER_BED_PIN, analogInputToDigitalPin(TEMP_BED_PIN),

//
// Assign endstop pins for boards with only 3 connectors
//
#ifdef X_STOP_PIN
  #if X_HOME_DIR < 0
    #define X_MIN_PIN X_STOP_PIN
    #define X_MAX_PIN -1
  #else
    #define X_MIN_PIN -1
    #define X_MAX_PIN X_STOP_PIN
  #endif
#endif

#ifdef Y_STOP_PIN
  #if Y_HOME_DIR < 0
    #define Y_MIN_PIN Y_STOP_PIN
    #define Y_MAX_PIN -1
  #else
    #define Y_MIN_PIN -1
    #define Y_MAX_PIN Y_STOP_PIN
  #endif
#endif

#ifdef Z_STOP_PIN
  #if Z_HOME_DIR < 0
    #define Z_MIN_PIN Z_STOP_PIN
    #define Z_MAX_PIN -1
  #else
    #define Z_MIN_PIN -1
    #define Z_MAX_PIN Z_STOP_PIN
  #endif
#endif

//
// Disable unused endstop / probe pins
//
#if DISABLED(Z_MIN_PROBE_ENDSTOP)
  #undef Z_MIN_PROBE_PIN
  #define Z_MIN_PROBE_PIN    -1
#endif

#if DISABLED(USE_XMAX_PLUG)
  #undef X_MAX_PIN
  #define X_MAX_PIN          -1
#endif

#if DISABLED(USE_YMAX_PLUG)
  #undef Y_MAX_PIN
  #define Y_MAX_PIN          -1
#endif

#if DISABLED(USE_ZMAX_PLUG)
  #undef Z_MAX_PIN
  #define Z_MAX_PIN          -1
#endif

#if DISABLED(USE_XMIN_PLUG)
  #undef X_MIN_PIN
  #define X_MIN_PIN          -1
#endif

#if DISABLED(USE_YMIN_PLUG)
  #undef Y_MIN_PIN
  #define Y_MIN_PIN          -1
#endif

#if DISABLED(USE_ZMIN_PLUG)
  #undef Z_MIN_PIN
  #define Z_MIN_PIN          -1
#endif

#ifndef LCD_PINS_D4
  #define LCD_PINS_D4 -1
#endif
#ifndef LCD_PINS_D5
  #define LCD_PINS_D5 -1
#endif
#ifndef LCD_PINS_D6
  #define LCD_PINS_D6 -1
#endif
#ifndef LCD_PINS_D7
  #define LCD_PINS_D7 -1
#endif

//
// Dual X-carriage, Dual Y, Dual Z support
//

#define _X2_PINS
#define _Y2_PINS
#define _Z2_PINS

#define __EPIN(p,q) E##p##_##q##_PIN
#define _EPIN(p,q) __EPIN(p,q)

// The X2 axis, if any, should be the next open extruder port
#if ENABLED(DUAL_X_CARRIAGE) || ENABLED(X_DUAL_STEPPER_DRIVERS)
  #ifndef X2_STEP_PIN
    #define X2_STEP_PIN   _EPIN(E_STEPPERS, STEP)
    #define X2_DIR_PIN    _EPIN(E_STEPPERS, DIR)
    #define X2_ENABLE_PIN _EPIN(E_STEPPERS, ENABLE)
    #if E_STEPPERS > 4 || !PIN_EXISTS(X2_ENABLE)
      #error "No E stepper plug left for X2!"
    #endif
  #endif
  #undef _X2_PINS
  #define _X2_PINS X2_STEP_PIN, X2_DIR_PIN, X2_ENABLE_PIN,
  #define Y2_E_INDEX INCREMENT(E_STEPPERS)
#else
  #define Y2_E_INDEX E_STEPPERS
#endif

// The Y2 axis, if any, should be the next open extruder port
#if ENABLED(Y_DUAL_STEPPER_DRIVERS)
  #ifndef Y2_STEP_PIN
    #define Y2_STEP_PIN   _EPIN(Y2_E_INDEX, STEP)
    #define Y2_DIR_PIN    _EPIN(Y2_E_INDEX, DIR)
    #define Y2_ENABLE_PIN _EPIN(Y2_E_INDEX, ENABLE)
    #if Y2_E_INDEX > 4 || !PIN_EXISTS(Y2_ENABLE)
      #error "No E stepper plug left for Y2!"
    #endif
  #endif
  #undef _Y2_PINS
  #define _Y2_PINS Y2_STEP_PIN, Y2_DIR_PIN, Y2_ENABLE_PIN,
  #define Z2_E_INDEX INCREMENT(Y2_E_INDEX)
#else
  #define Z2_E_INDEX Y2_E_INDEX
#endif

// The Z2 axis, if any, should be the next open extruder port
#if ENABLED(Z_DUAL_STEPPER_DRIVERS)
  #ifndef Z2_STEP_PIN
    #define Z2_STEP_PIN   _EPIN(Z2_E_INDEX, STEP)
    #define Z2_DIR_PIN    _EPIN(Z2_E_INDEX, DIR)
    #define Z2_ENABLE_PIN _EPIN(Z2_E_INDEX, ENABLE)
    #if Z2_E_INDEX > 4 || !PIN_EXISTS(Z2_ENABLE)
      #error "No E stepper plug left for Z2!"
    #endif
  #endif
  #undef _Z2_PINS
  #define _Z2_PINS Z2_STEP_PIN, Z2_DIR_PIN, Z2_ENABLE_PIN,
#endif

#ifndef HAL_SENSITIVE_PINS
  #define HAL_SENSITIVE_PINS
#endif

#define SENSITIVE_PINS { \
    X_STEP_PIN, X_DIR_PIN, X_ENABLE_PIN, X_MIN_PIN, X_MAX_PIN, \
    Y_STEP_PIN, Y_DIR_PIN, Y_ENABLE_PIN, Y_MIN_PIN, Y_MAX_PIN, \
    Z_STEP_PIN, Z_DIR_PIN, Z_ENABLE_PIN, Z_MIN_PIN, Z_MAX_PIN, Z_MIN_PROBE_PIN, \
    PS_ON_PIN, HEATER_BED_PIN, FAN_PIN, FAN1_PIN, FAN2_PIN, CONTROLLER_FAN_PIN, \
    _E0_PINS _E1_PINS _E2_PINS _E3_PINS _E4_PINS BED_PINS \
    _H0_PINS _H1_PINS _H2_PINS _H3_PINS _H4_PINS \
    _X2_PINS _Y2_PINS _Z2_PINS \
    X_MS1_PIN, X_MS2_PIN, Y_MS1_PIN, Y_MS2_PIN, Z_MS1_PIN, Z_MS2_PIN, \
    HAL_SENSITIVE_PINS \
  }

#define HAS_DIGIPOTSS (PIN_EXISTS(DIGIPOTSS))

// Note: default SPI pins are defined in the HAL

#include "../HAL/HAL_spi_pins.h"

#endif // __PINS_H__<|MERGE_RESOLUTION|>--- conflicted
+++ resolved
@@ -319,10 +319,6 @@
   #include "pins_ALLIGATOR_R2.h"
 #elif MB(STM32F1R)
   #include "pins_STM32F1R.h"
-<<<<<<< HEAD
-#elif MB(MALYAN_M200)
-  #include "pins_MALYAN_M200.h"
-=======
 #elif MB(STM3R_MINI)
   #include "pins_STM3R_MINI.h"
 #elif MB(MALYAN_M200)
@@ -339,7 +335,6 @@
   #include "pins_AZTEEG_X5_GT.h"
 #elif MB(BIQU_BQ111_A4)
   #include "pins_BIQU_BQ111_A4.h"
->>>>>>> 95065791
 #else
   #error "Unknown MOTHERBOARD value set in Configuration.h"
 #endif
