--- conflicted
+++ resolved
@@ -564,11 +564,7 @@
 #elif MB(CREALITY_V453)
   #include "stm32f1/pins_CREALITY_V453.h"       // STM32F1                                env:STM32F103RET6_creality env:STM32F103RET6_creality_maple
 #elif MB(CREALITY_V24S1)
-<<<<<<< HEAD
-  #include "stm32f1/pins_CREALITY_V24S1.h"       // STM32F1                                env:STM32F103RET6_creality env:STM32F103RET6_creality_maple
-=======
   #include "stm32f1/pins_CREALITY_V24S1.h"      // STM32F1                                env:STM32F103RET6_creality env:STM32F103RET6_creality_maple
->>>>>>> 5bcf64f1
 #elif MB(TRIGORILLA_PRO)
   #include "stm32f1/pins_TRIGORILLA_PRO.h"      // STM32F1                                env:trigorilla_pro env:trigorilla_pro_maple
 #elif MB(FLY_MINI)
