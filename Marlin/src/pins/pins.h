--- conflicted
+++ resolved
@@ -800,415 +800,6 @@
 
 #endif
 
-<<<<<<< HEAD
-// Define certain undefined pins
-#ifndef X_MS1_PIN
-  #define X_MS1_PIN -1
-#endif
-#ifndef X_MS2_PIN
-  #define X_MS2_PIN -1
-#endif
-#ifndef X_MS3_PIN
-  #define X_MS3_PIN -1
-#endif
-#ifndef Y_MS1_PIN
-  #define Y_MS1_PIN -1
-#endif
-#ifndef Y_MS2_PIN
-  #define Y_MS2_PIN -1
-#endif
-#ifndef Y_MS3_PIN
-  #define Y_MS3_PIN -1
-#endif
-#ifndef Z_MS1_PIN
-  #define Z_MS1_PIN -1
-#endif
-#ifndef Z_MS2_PIN
-  #define Z_MS2_PIN -1
-#endif
-#ifndef Z_MS3_PIN
-  #define Z_MS3_PIN -1
-#endif
-#ifndef E0_MS1_PIN
-  #define E0_MS1_PIN -1
-#endif
-#ifndef E0_MS2_PIN
-  #define E0_MS2_PIN -1
-#endif
-#ifndef E0_MS3_PIN
-  #define E0_MS3_PIN -1
-#endif
-#ifndef E1_MS1_PIN
-  #define E1_MS1_PIN -1
-#endif
-#ifndef E1_MS2_PIN
-  #define E1_MS2_PIN -1
-#endif
-#ifndef E1_MS3_PIN
-  #define E1_MS3_PIN -1
-#endif
-#ifndef E2_MS1_PIN
-  #define E2_MS1_PIN -1
-#endif
-#ifndef E2_MS2_PIN
-  #define E2_MS2_PIN -1
-#endif
-#ifndef E2_MS3_PIN
-  #define E2_MS3_PIN -1
-#endif
-#ifndef E3_MS1_PIN
-  #define E3_MS1_PIN -1
-#endif
-#ifndef E3_MS2_PIN
-  #define E3_MS2_PIN -1
-#endif
-#ifndef E3_MS3_PIN
-  #define E3_MS3_PIN -1
-#endif
-#ifndef E4_MS1_PIN
-  #define E4_MS1_PIN -1
-#endif
-#ifndef E4_MS2_PIN
-  #define E4_MS2_PIN -1
-#endif
-#ifndef E4_MS3_PIN
-  #define E4_MS3_PIN -1
-#endif
-#ifndef E5_MS1_PIN
-  #define E5_MS1_PIN -1
-#endif
-#ifndef E5_MS2_PIN
-  #define E5_MS2_PIN -1
-#endif
-#ifndef E5_MS3_PIN
-  #define E5_MS3_PIN -1
-#endif
-#ifndef E6_MS1_PIN
-  #define E6_MS1_PIN -1
-#endif
-#ifndef E6_MS2_PIN
-  #define E6_MS2_PIN -1
-#endif
-#ifndef E6_MS3_PIN
-  #define E6_MS3_PIN -1
-#endif
-#ifndef E7_MS1_PIN
-  #define E7_MS1_PIN -1
-#endif
-#ifndef E7_MS2_PIN
-  #define E7_MS2_PIN -1
-#endif
-#ifndef E7_MS3_PIN
-  #define E7_MS3_PIN -1
-#endif
-
-#ifndef E0_STEP_PIN
-  #define E0_STEP_PIN -1
-#endif
-#ifndef E0_DIR_PIN
-  #define E0_DIR_PIN -1
-#endif
-#ifndef E0_ENABLE_PIN
-  #define E0_ENABLE_PIN -1
-#endif
-#ifndef E1_STEP_PIN
-  #define E1_STEP_PIN -1
-#endif
-#ifndef E1_DIR_PIN
-  #define E1_DIR_PIN -1
-#endif
-#ifndef E1_ENABLE_PIN
-  #define E1_ENABLE_PIN -1
-#endif
-#ifndef E2_STEP_PIN
-  #define E2_STEP_PIN -1
-#endif
-#ifndef E2_DIR_PIN
-  #define E2_DIR_PIN -1
-#endif
-#ifndef E2_ENABLE_PIN
-  #define E2_ENABLE_PIN -1
-#endif
-#ifndef E3_STEP_PIN
-  #define E3_STEP_PIN -1
-#endif
-#ifndef E3_DIR_PIN
-  #define E3_DIR_PIN -1
-#endif
-#ifndef E3_ENABLE_PIN
-  #define E3_ENABLE_PIN -1
-#endif
-#ifndef E4_STEP_PIN
-  #define E4_STEP_PIN -1
-#endif
-#ifndef E4_DIR_PIN
-  #define E4_DIR_PIN -1
-#endif
-#ifndef E4_ENABLE_PIN
-  #define E4_ENABLE_PIN -1
-#endif
-#ifndef E5_STEP_PIN
-  #define E5_STEP_PIN -1
-#endif
-#ifndef E5_DIR_PIN
-  #define E5_DIR_PIN -1
-#endif
-#ifndef E5_ENABLE_PIN
-  #define E5_ENABLE_PIN -1
-#endif
-#ifndef E6_STEP_PIN
-  #define E6_STEP_PIN -1
-#endif
-#ifndef E6_DIR_PIN
-  #define E6_DIR_PIN -1
-#endif
-#ifndef E6_ENABLE_PIN
-  #define E6_ENABLE_PIN -1
-#endif
-#ifndef E7_STEP_PIN
-  #define E7_STEP_PIN -1
-#endif
-#ifndef E7_DIR_PIN
-  #define E7_DIR_PIN -1
-#endif
-#ifndef E7_ENABLE_PIN
-  #define E7_ENABLE_PIN -1
-#endif
-
-//
-// Destroy unused CS pins
-//
-#if !AXIS_HAS_SPI(X)
-  #undef X_CS_PIN
-#endif
-#if !AXIS_HAS_SPI(Y)
-  #undef Y_CS_PIN
-#endif
-#if !AXIS_HAS_SPI(Z)
-  #undef Z_CS_PIN
-#endif
-#if E_STEPPERS && !AXIS_HAS_SPI(E0)
-  #undef E0_CS_PIN
-#endif
-#if E_STEPPERS > 1 && !AXIS_HAS_SPI(E1)
-  #undef E1_CS_PIN
-#endif
-#if E_STEPPERS > 2 && !AXIS_HAS_SPI(E2)
-  #undef E2_CS_PIN
-#endif
-#if E_STEPPERS > 3 && !AXIS_HAS_SPI(E3)
-  #undef E3_CS_PIN
-#endif
-#if E_STEPPERS > 4 && !AXIS_HAS_SPI(E4)
-  #undef E4_CS_PIN
-#endif
-#if E_STEPPERS > 5 && !AXIS_HAS_SPI(E5)
-  #undef E5_CS_PIN
-#endif
-#if E_STEPPERS > 6 && !AXIS_HAS_SPI(E6)
-  #undef E6_CS_PIN
-#endif
-#if E_STEPPERS > 7 && !AXIS_HAS_SPI(E7)
-  #undef E7_CS_PIN
-#endif
-
-#ifndef X_CS_PIN
-  #define X_CS_PIN -1
-#endif
-#ifndef Y_CS_PIN
-  #define Y_CS_PIN -1
-#endif
-#ifndef Z_CS_PIN
-  #define Z_CS_PIN -1
-#endif
-#ifndef E0_CS_PIN
-  #define E0_CS_PIN -1
-#endif
-#ifndef E1_CS_PIN
-  #define E1_CS_PIN -1
-#endif
-#ifndef E2_CS_PIN
-  #define E2_CS_PIN -1
-#endif
-#ifndef E3_CS_PIN
-  #define E3_CS_PIN -1
-#endif
-#ifndef E4_CS_PIN
-  #define E4_CS_PIN -1
-#endif
-#ifndef E5_CS_PIN
-  #define E5_CS_PIN -1
-#endif
-#ifndef E6_CS_PIN
-  #define E6_CS_PIN -1
-#endif
-#ifndef E7_CS_PIN
-  #define E7_CS_PIN -1
-#endif
-
-#ifndef FAN_PIN
-  #define FAN_PIN -1
-#endif
-#define FAN0_PIN FAN_PIN
-#ifndef FAN1_PIN
-  #define FAN1_PIN -1
-#endif
-#ifndef FAN2_PIN
-  #define FAN2_PIN -1
-#endif
-#ifndef CONTROLLER_FAN_PIN
-  #define CONTROLLER_FAN_PIN  -1
-#endif
-
-#ifndef FANMUX0_PIN
-  #define FANMUX0_PIN -1
-#endif
-#ifndef FANMUX1_PIN
-  #define FANMUX1_PIN -1
-#endif
-#ifndef FANMUX2_PIN
-  #define FANMUX2_PIN -1
-#endif
-
-#ifndef HEATER_0_PIN
-  #define HEATER_0_PIN -1
-#endif
-#ifndef HEATER_1_PIN
-  #define HEATER_1_PIN -1
-#endif
-#ifndef HEATER_2_PIN
-  #define HEATER_2_PIN -1
-#endif
-#ifndef HEATER_3_PIN
-  #define HEATER_3_PIN -1
-#endif
-#ifndef HEATER_4_PIN
-  #define HEATER_4_PIN -1
-#endif
-#ifndef HEATER_5_PIN
-  #define HEATER_5_PIN -1
-#endif
-#ifndef HEATER_6_PIN
-  #define HEATER_6_PIN -1
-#endif
-#ifndef HEATER_7_PIN
-  #define HEATER_7_PIN -1
-#endif
-#ifndef HEATER_BED_PIN
-  #define HEATER_BED_PIN -1
-#endif
-
-#ifndef TEMP_0_PIN
-  #define TEMP_0_PIN -1
-#endif
-#ifndef TEMP_1_PIN
-  #define TEMP_1_PIN -1
-#endif
-#ifndef TEMP_2_PIN
-  #define TEMP_2_PIN -1
-#endif
-#ifndef TEMP_3_PIN
-  #define TEMP_3_PIN -1
-#endif
-#ifndef TEMP_4_PIN
-  #define TEMP_4_PIN -1
-#endif
-#ifndef TEMP_5_PIN
-  #define TEMP_5_PIN -1
-#endif
-#ifndef TEMP_6_PIN
-  #define TEMP_6_PIN -1
-#endif
-#ifndef TEMP_7_PIN
-  #define TEMP_7_PIN -1
-#endif
-#ifndef TEMP_BED_PIN
-  #define TEMP_BED_PIN -1
-#endif
-
-#ifndef SDPOWER_PIN
-  #define SDPOWER_PIN -1
-#endif
-#ifndef LED_PIN
-  #define LED_PIN -1
-#endif
-#if DISABLED(PSU_CONTROL) || !defined(PS_ON_PIN)
-  #undef PS_ON_PIN
-  #define PS_ON_PIN -1
-#endif
-#ifndef KILL_PIN
-  #define KILL_PIN -1
-#endif
-#ifndef SUICIDE_PIN
-  #define SUICIDE_PIN -1
-#endif
-#ifndef SUICIDE_PIN_INVERTING
-  #define SUICIDE_PIN_INVERTING false
-#endif
-
-#ifndef NUM_SERVO_PLUGS
-  #define NUM_SERVO_PLUGS 4
-#endif
-
-//
-// Assign endstop pins for boards with only 3 connectors
-//
-#ifdef X_STOP_PIN
-  #if X_HOME_DIR < 0
-    #define X_MIN_PIN X_STOP_PIN
-    #ifndef X_MAX_PIN
-      #define X_MAX_PIN -1
-    #endif
-  #else
-    #define X_MAX_PIN X_STOP_PIN
-    #ifndef X_MIN_PIN
-      #define X_MIN_PIN -1
-    #endif
-  #endif
-#elif X_HOME_DIR < 0
-  #define X_STOP_PIN X_MIN_PIN
-#else
-  #define X_STOP_PIN X_MAX_PIN
-#endif
-
-#ifdef Y_STOP_PIN
-  #if Y_HOME_DIR < 0
-    #define Y_MIN_PIN Y_STOP_PIN
-    #ifndef Y_MAX_PIN
-      #define Y_MAX_PIN -1
-    #endif
-  #else
-    #define Y_MAX_PIN Y_STOP_PIN
-    #ifndef Y_MIN_PIN
-      #define Y_MIN_PIN -1
-    #endif
-  #endif
-#elif Y_HOME_DIR < 0
-  #define Y_STOP_PIN Y_MIN_PIN
-#else
-  #define Y_STOP_PIN Y_MAX_PIN
-#endif
-
-#ifdef Z_STOP_PIN
-  #if Z_HOME_DIR < 0
-    #define Z_MIN_PIN Z_STOP_PIN
-    #ifndef Z_MAX_PIN
-      #define Z_MAX_PIN -1
-    #endif
-  #else
-    #define Z_MAX_PIN Z_STOP_PIN
-    #ifndef Z_MIN_PIN
-      #define Z_MIN_PIN -1
-    #endif
-  #endif
-#elif Z_HOME_DIR < 0
-  #define Z_STOP_PIN Z_MIN_PIN
-#else
-  #define Z_STOP_PIN Z_MAX_PIN
-#endif
-
-=======
->>>>>>> fd35d1b8
 //
 // Post-process pins according to configured settings
 //
