--- conflicted
+++ resolved
@@ -464,16 +464,12 @@
   #include "stm32/pins_MKS_ROBIN_LITE.h"        // STM32F1                                env:mks_robin_lite
 #elif MB(BIGTREE_SKR_MINI_V1_1)
   #include "stm32/pins_BIGTREE_SKR_MINI_V1_1.h" // STM32F1                                env:STM32F103RC_bigtree
+#elif MB(BTT_SKR_MINI_E3_V1_2)
+  #include "stm32/pins_BTT_SKR_MINI_E3_V1_2.h"  // STM32F1                                env:STM32F103RC_bigtree
 #elif MB(BIGTREE_SKR_MINI_E3)
   #include "stm32/pins_BIGTREE_SKR_MINI_E3.h"   // STM32F1                                env:STM32F103RC_bigtree
 #elif MB(BIGTREE_SKR_E3_DIP)
-<<<<<<< HEAD
-  #include "stm32/pins_BIGTREE_SKR_E3_DIP.h"    // STM32F1                                env:BIGTREE_SKR_MINI
-#elif MB(BTT_SKR_MINI_E3_V1_2)
-  #include "stm32/pins_BTT_SKR_MINI_E3_V1.2.h"  // STM32F1                                env:STM32F103R_bigtree  
-=======
   #include "stm32/pins_BIGTREE_SKR_E3_DIP.h"    // STM32F1                                env:STM32F103RC_bigtree
->>>>>>> 71526fa5
 #elif MB(JGAURORA_A5S_A1)
   #include "stm32/pins_JGAURORA_A5S_A1.h"       // STM32F1                                env:jgaurora_a5s_a1
 #elif MB(FYSETC_AIO_II)
