/**
 * Marlin 3D Printer Firmware
 * Copyright (c) 2020 MarlinFirmware [https://github.com/MarlinFirmware/Marlin]
 *
 * Based on Sprinter and grbl.
 * Copyright (c) 2011 Camiel Gubbels / Erik van der Zalm
 *
 * This program is free software: you can redistribute it and/or modify
 * it under the terms of the GNU General Public License as published by
 * the Free Software Foundation, either version 3 of the License, or
 * (at your option) any later version.
 *
 * This program is distributed in the hope that it will be useful,
 * but WITHOUT ANY WARRANTY; without even the implied warranty of
 * MERCHANTABILITY or FITNESS FOR A PARTICULAR PURPOSE.  See the
 * GNU General Public License for more details.
 *
 * You should have received a copy of the GNU General Public License
 * along with this program.  If not, see <https://www.gnu.org/licenses/>.
 *
 */
#pragma once

/**
 * File: pins/pins.h
 *
 * Include pins definitions
 *
 * Pins numbering schemes:
 *
 *  - Digital I/O pin number if used by READ/WRITE macros. (e.g., X_STEP_DIR)
 *    The FastIO headers map digital pins to their ports and functions.
 *
 *  - Analog Input number if used by analogRead or DAC. (e.g., TEMP_n_PIN)
 *    These numbers are the same in any pin mapping.
 */

#define MAX_E_STEPPERS 8

#if NONE(FET_ORDER_EEF, FET_ORDER_EEB, FET_ORDER_EFF, FET_ORDER_EFB, FET_ORDER_SF)
  #if   MB(RAMPS_13_EFB, RAMPS_14_EFB, RAMPS_PLUS_EFB, RAMPS_14_RE_ARM_EFB, RAMPS_SMART_EFB, RAMPS_DUO_EFB, RAMPS4DUE_EFB, RAMPS_BTT_16_PLUS_EFB)
    #define FET_ORDER_EFB 1
  #elif MB(RAMPS_13_EEB, RAMPS_14_EEB, RAMPS_PLUS_EEB, RAMPS_14_RE_ARM_EEB, RAMPS_SMART_EEB, RAMPS_DUO_EEB, RAMPS4DUE_EEB, RAMPS_BTT_16_PLUS_EEB)
    #define FET_ORDER_EEB 1
  #elif MB(RAMPS_13_EFF, RAMPS_14_EFF, RAMPS_PLUS_EFF, RAMPS_14_RE_ARM_EFF, RAMPS_SMART_EFF, RAMPS_DUO_EFF, RAMPS4DUE_EFF, RAMPS_BTT_16_PLUS_EFF)
    #define FET_ORDER_EFF 1
  #elif MB(RAMPS_13_EEF, RAMPS_14_EEF, RAMPS_PLUS_EEF, RAMPS_14_RE_ARM_EEF, RAMPS_SMART_EEF, RAMPS_DUO_EEF, RAMPS4DUE_EEF, RAMPS_BTT_16_PLUS_EEF)
    #define FET_ORDER_EEF 1
  #elif MB(RAMPS_13_SF,  RAMPS_14_SF,  RAMPS_PLUS_SF,  RAMPS_14_RE_ARM_SF,  RAMPS_SMART_SF,  RAMPS_DUO_SF,  RAMPS4DUE_SF, RAMPS_BTT_16_PLUS_SF)
    #define FET_ORDER_SF 1
  #elif HAS_MULTI_HOTEND || (HAS_EXTRUDERS && HAS_CUTTER)
    #if TEMP_SENSOR_BED
      #define FET_ORDER_EEB 1
    #else
      #define FET_ORDER_EEF 1
    #endif
  #elif TEMP_SENSOR_BED
    #define FET_ORDER_EFB 1
  #else
    #define FET_ORDER_EFF 1
  #endif
#endif

#if !(ALL(HAS_WIRED_LCD, IS_NEWPANEL) && ANY(PANEL_ONE, VIKI2, miniVIKI, WYH_L12864, MINIPANEL, REPRAPWORLD_KEYPAD))
  #define HAS_FREE_AUX2_PINS 1
#endif

//
// Check for additional used endstop pins
//
#ifndef X_MIN_PIN
  #define X_MIN_PIN 1001
#endif
#ifndef Y_MIN_PIN
  #define Y_MIN_PIN 1002
#endif
#ifndef Z_MIN_PIN
  #define Z_MIN_PIN 1003
#endif
#ifndef X_MAX_PIN
  #define X_MAX_PIN 1004
#endif
#ifndef Y_MAX_PIN
  #define Y_MAX_PIN 1005
#endif
#ifndef Z_MAX_PIN
  #define Z_MAX_PIN 1006
#endif
#define _ENDSTOP_IS_ANY(P) (HAS_EXTRA_ENDSTOPS && (X2_STOP_PIN == P || Y2_STOP_PIN == P || Z2_STOP_PIN == P || Z3_STOP_PIN == P || Z4_STOP_PIN == P))
#if ENABLED(DUAL_X_CARRIAGE) || _ENDSTOP_IS_ANY(X_MIN_PIN) || _ENDSTOP_IS_ANY(X_MAX_PIN)
  #define NEEDS_X_MINMAX 1
#endif
#if _ENDSTOP_IS_ANY(Y_MIN_PIN) || _ENDSTOP_IS_ANY(Y_MAX_PIN)
  #define NEEDS_Y_MINMAX 1
#endif
#if _ENDSTOP_IS_ANY(Z_MIN_PIN) || _ENDSTOP_IS_ANY(Z_MAX_PIN) || ALL(Z_HOME_TO_MAX, Z_MIN_PROBE_USES_Z_MIN_ENDSTOP_PIN)
  #define NEEDS_Z_MINMAX 1
#endif
#undef _ENDSTOP_IS_ANY
#if X_MIN_PIN > 1000
  #undef X_MIN_PIN
#endif
#if Y_MIN_PIN > 1000
  #undef Y_MIN_PIN
#endif
#if Z_MIN_PIN > 1000
  #undef Z_MIN_PIN
#endif
#if X_MAX_PIN > 1000
  #undef X_MAX_PIN
#endif
#if Y_MAX_PIN > 1000
  #undef Y_MAX_PIN
#endif
#if Z_MAX_PIN > 1000
  #undef Z_MAX_PIN
#endif

// Test the target within the included pins file
#ifdef __MARLIN_DEPS__
  #define NOT_TARGET(V...) 0
#else
  #define NOT_TARGET(V...) NONE(V)
#endif

//
// RAMPS 1.3 / 1.4 / 1.6+ - ATmega1280, ATmega2560
//

#if MB(RAMPS_OLD)
  #include "ramps/pins_RAMPS_OLD.h"                 // ATmega2560, ATmega1280               env:mega2560 env:mega1280
#elif MB(RAMPS_13_EFB, RAMPS_13_EEB, RAMPS_13_EFF, RAMPS_13_EEF, RAMPS_13_SF)
  #include "ramps/pins_RAMPS_13.h"                  // ATmega2560, ATmega1280               env:mega2560 env:mega1280
#elif MB(RAMPS_14_EFB, RAMPS_14_EEB, RAMPS_14_EFF, RAMPS_14_EEF, RAMPS_14_SF)
  #include "ramps/pins_RAMPS.h"                     // ATmega2560, ATmega1280               env:mega2560 env:mega1280
#elif MB(RAMPS_PLUS_EFB, RAMPS_PLUS_EEB, RAMPS_PLUS_EFF, RAMPS_PLUS_EEF, RAMPS_PLUS_SF)
<<<<<<< HEAD
  #include "ramps/pins_RAMPS_PLUS.h"            // ATmega2560, ATmega1280                 env:mega2560 env:mega1280
#elif MB(RAMPS_BTT_16_PLUS_EFB, RAMPS_BTT_16_PLUS_EEB, RAMPS_BTT_16_PLUS_EFF, RAMPS_BTT_16_PLUS_EEF, RAMPS_BTT_16_PLUS_SF)
  #include "ramps/pins_RAMPS_BTT_16_PLUS.h"            // ATmega2560, ATmega1280                 env:mega2560 env:mega1280
=======
  #include "ramps/pins_RAMPS_PLUS.h"                // ATmega2560, ATmega1280               env:mega2560 env:mega1280
>>>>>>> 9728d79a

//
// RAMPS Derivatives - ATmega1280, ATmega2560
//

#elif MB(3DRAG)
  #include "ramps/pins_3DRAG.h"                     // ATmega2560, ATmega1280               env:mega2560 env:mega1280
#elif MB(K8200)
  #include "ramps/pins_K8200.h"                     // ATmega2560, ATmega1280               env:mega2560 env:mega1280
#elif MB(K8400)
  #include "ramps/pins_K8400.h"                     // ATmega2560, ATmega1280               env:mega2560 env:mega1280
#elif MB(K8600)
  #include "ramps/pins_K8600.h"                     // ATmega2560, ATmega1280               env:mega2560 env:mega1280
#elif MB(K8800)
  #include "ramps/pins_K8800.h"                     // ATmega2560, ATmega1280               env:mega2560 env:mega1280
#elif MB(BAM_DICE)
  #include "ramps/pins_RAMPS.h"                     // ATmega2560, ATmega1280               env:mega2560 env:mega1280
#elif MB(BAM_DICE_DUE)
  #include "ramps/pins_BAM_DICE_DUE.h"              // ATmega2560, ATmega1280               env:mega2560 env:mega1280
#elif MB(MKS_BASE)
  #include "ramps/pins_MKS_BASE_10.h"               // ATmega2560                           env:mega2560
#elif MB(MKS_BASE_14)
  #include "ramps/pins_MKS_BASE_14.h"               // ATmega2560                           env:mega2560
#elif MB(MKS_BASE_15)
  #include "ramps/pins_MKS_BASE_15.h"               // ATmega2560                           env:mega2560
#elif MB(MKS_BASE_16)
  #include "ramps/pins_MKS_BASE_16.h"               // ATmega2560                           env:mega2560
#elif MB(MKS_BASE_HEROIC)
  #include "ramps/pins_MKS_BASE_HEROIC.h"           // ATmega2560                           env:mega2560
#elif MB(MKS_GEN_13)
  #include "ramps/pins_MKS_GEN_13.h"                // ATmega2560, ATmega1280               env:mega2560 env:mega1280
#elif MB(MKS_GEN_L)
  #include "ramps/pins_MKS_GEN_L.h"                 // ATmega2560, ATmega1280               env:mega2560 env:mega1280
#elif MB(KFB_2)
  #include "ramps/pins_BIQU_KFB_2.h"                // ATmega2560                           env:mega2560
#elif MB(ZRIB_V20)
  #include "ramps/pins_ZRIB_V20.h"                  // ATmega2560, ATmega1280               env:mega2560 env:mega1280
#elif MB(ZRIB_V52)
  #include "ramps/pins_ZRIB_V52.h"                  // ATmega2560, ATmega1280               env:mega2560 env:mega1280
#elif MB(ZRIB_V53)
  #include "ramps/pins_ZRIB_V53.h"                  // ATmega2560, ATmega1280               env:mega2560 env:mega1280
#elif MB(FELIX2)
  #include "ramps/pins_FELIX2.h"                    // ATmega2560, ATmega1280               env:mega2560 env:mega1280
#elif MB(RIGIDBOARD)
  #include "ramps/pins_RIGIDBOARD.h"                // ATmega2560, ATmega1280               env:mega2560 env:mega1280
#elif MB(RIGIDBOARD_V2)
  #include "ramps/pins_RIGIDBOARD_V2.h"             // ATmega2560, ATmega1280               env:mega2560 env:mega1280
#elif MB(SAINSMART_2IN1)
  #include "ramps/pins_SAINSMART_2IN1.h"            // ATmega2560, ATmega1280               env:mega2560 env:mega1280
#elif MB(ULTIMAKER)
  #include "ramps/pins_ULTIMAKER.h"                 // ATmega2560, ATmega1280               env:mega2560 env:mega1280
#elif MB(ULTIMAKER_OLD)
  #include "ramps/pins_ULTIMAKER_OLD.h"             // ATmega2560, ATmega1280               env:mega2560 env:mega1280
#elif MB(AZTEEG_X3)
  #include "ramps/pins_AZTEEG_X3.h"                 // ATmega2560                           env:mega2560
#elif MB(AZTEEG_X3_PRO)
  #include "ramps/pins_AZTEEG_X3_PRO.h"             // ATmega2560                           env:mega2560
#elif MB(ULTIMAIN_2)
  #include "ramps/pins_ULTIMAIN_2.h"                // ATmega2560                           env:mega2560ext
#elif MB(FORMBOT_RAPTOR)
  #include "ramps/pins_FORMBOT_RAPTOR.h"            // ATmega2560                           env:mega2560
#elif MB(FORMBOT_RAPTOR2)
  #include "ramps/pins_FORMBOT_RAPTOR2.h"           // ATmega2560                           env:mega2560
#elif MB(FORMBOT_TREX2PLUS)
  #include "ramps/pins_FORMBOT_TREX2PLUS.h"         // ATmega2560                           env:mega2560
#elif MB(FORMBOT_TREX3)
  #include "ramps/pins_FORMBOT_TREX3.h"             // ATmega2560                           env:mega2560
#elif MB(RUMBA)
  #include "ramps/pins_RUMBA.h"                     // ATmega2560                           env:mega2560
#elif MB(RUMBA_RAISE3D)
  #include "ramps/pins_RUMBA_RAISE3D.h"             // ATmega2560                           env:mega2560
#elif MB(RL200)
  #include "ramps/pins_RL200.h"                     // ATmega2560                           env:mega2560
#elif MB(BQ_ZUM_MEGA_3D)
  #include "ramps/pins_BQ_ZUM_MEGA_3D.h"            // ATmega2560                           env:mega2560ext
#elif MB(MAKEBOARD_MINI)
  #include "ramps/pins_MAKEBOARD_MINI.h"            // ATmega2560                           env:mega2560
#elif MB(TRIGORILLA_13)
  #include "ramps/pins_TRIGORILLA_13.h"             // ATmega2560                           env:mega2560
#elif MB(TRIGORILLA_14, TRIGORILLA_14_11)
  #include "ramps/pins_TRIGORILLA_14.h"             // ATmega2560                           env:mega2560
#elif MB(RAMPS_ENDER_4)
  #include "ramps/pins_RAMPS_ENDER_4.h"             // ATmega2560                           env:mega2560
#elif MB(RAMPS_CREALITY)
  #include "ramps/pins_RAMPS_CREALITY.h"            // ATmega2560                           env:mega2560
#elif MB(DAGOMA_F5)
  #include "ramps/pins_DAGOMA_F5.h"                 // ATmega2560                           env:mega2560
#elif MB(FYSETC_F6_13)
  #include "ramps/pins_FYSETC_F6_13.h"              // ATmega2560                           env:FYSETC_F6
#elif MB(FYSETC_F6_14)
  #include "ramps/pins_FYSETC_F6_14.h"              // ATmega2560                           env:FYSETC_F6
#elif MB(DUPLICATOR_I3_PLUS)
  #include "ramps/pins_DUPLICATOR_I3_PLUS.h"        // ATmega2560                           env:mega2560
#elif MB(VORON)
  #include "ramps/pins_VORON.h"                     // ATmega2560                           env:mega2560
#elif MB(TRONXY_V3_1_0)
  #include "ramps/pins_TRONXY_V3_1_0.h"             // ATmega2560                           env:mega2560
#elif MB(Z_BOLT_X_SERIES)
  #include "ramps/pins_Z_BOLT_X_SERIES.h"           // ATmega2560                           env:mega2560
#elif MB(TT_OSCAR)
  #include "ramps/pins_TT_OSCAR.h"                  // ATmega2560                           env:mega2560
#elif MB(TANGO)
  #include "ramps/pins_TANGO.h"                     // ATmega2560                           env:mega2560
#elif MB(MKS_GEN_L_V2)
  #include "ramps/pins_MKS_GEN_L_V2.h"              // ATmega2560                           env:mega2560
#elif MB(COPYMASTER_3D)
  #include "ramps/pins_COPYMASTER_3D.h"             // ATmega2560                           env:mega2560
#elif MB(ORTUR_4)
  #include "ramps/pins_ORTUR_4.h"                   // ATmega2560                           env:mega2560
#elif MB(TENLOG_D3_HERO)
  #include "ramps/pins_TENLOG_D3_HERO.h"            // ATmega2560                           env:mega2560
#elif MB(TENLOG_MB1_V23)
  #include "ramps/pins_TENLOG_MB1_V23.h"            // ATmega2560                           env:mega2560
#elif MB(MKS_GEN_L_V21)
  #include "ramps/pins_MKS_GEN_L_V21.h"             // ATmega2560                           env:mega2560
#elif MB(RAMPS_S_12_EEFB, RAMPS_S_12_EEEB, RAMPS_S_12_EFFB)
  #include "ramps/pins_RAMPS_S_12.h"                // ATmega2560                           env:mega2560
#elif MB(LONGER3D_LK1_PRO, LONGER3D_LKx_PRO)
  #include "ramps/pins_LONGER3D_LKx_PRO.h"          // ATmega2560                           env:mega2560
#elif MB(PXMALION_CORE_I3)
  #include "ramps/pins_PXMALION_CORE_I3.h"          // ATmega2560                           env:mega2560
#elif MB(PANOWIN_CUTLASS)
  #include "ramps/pins_PANOWIN_CUTLASS.h"           // ATmega2560                           env:mega2560ext
#elif MB(KODAMA_BARDO)
  #include "ramps/pins_KODAMA_BARDO.h"              // ATmega2560                           env:mega2560ext

//
// RAMBo and derivatives
//

#elif MB(RAMBO)
  #include "rambo/pins_RAMBO.h"                     // ATmega2560                           env:rambo
#elif MB(MINIRAMBO, MINIRAMBO_10A)
  #include "rambo/pins_MINIRAMBO.h"                 // ATmega2560                           env:rambo
#elif MB(EINSY_RAMBO)
  #include "rambo/pins_EINSY_RAMBO.h"               // ATmega2560                           env:rambo
#elif MB(EINSY_RETRO)
  #include "rambo/pins_EINSY_RETRO.h"               // ATmega2560                           env:rambo
#elif MB(SCOOVO_X9H)
  #include "rambo/pins_SCOOVO_X9H.h"                // ATmega2560                           env:rambo
#elif MB(RAMBO_THINKERV2)
  #include "rambo/pins_RAMBO_THINKERV2.h"           // ATmega2560                           env:rambo

//
// Other ATmega1280, ATmega2560
//

#elif MB(CNCONTROLS_11)
  #include "mega/pins_CNCONTROLS_11.h"              // ATmega2560, ATmega1280               env:mega2560 env:mega1280
#elif MB(CNCONTROLS_12)
  #include "mega/pins_CNCONTROLS_12.h"              // ATmega2560, ATmega1280               env:mega2560 env:mega1280
#elif MB(CNCONTROLS_15)
  #include "mega/pins_CNCONTROLS_15.h"              // ATmega2560, ATmega1280               env:mega2560 env:mega1280
#elif MB(MIGHTYBOARD_REVE)
  #include "mega/pins_MIGHTYBOARD_REVE.h"           // ATmega2560, ATmega1280               env:mega2560ext env:MightyBoard1280 env:MightyBoard2560
#elif MB(CHEAPTRONIC)
  #include "mega/pins_CHEAPTRONIC.h"                // ATmega2560                           env:mega2560
#elif MB(CHEAPTRONIC_V2)
  #include "mega/pins_CHEAPTRONICv2.h"              // ATmega2560                           env:mega2560
#elif MB(MEGATRONICS)
  #include "mega/pins_MEGATRONICS.h"                // ATmega2560                           env:mega2560
#elif MB(MEGATRONICS_2)
  #include "mega/pins_MEGATRONICS_2.h"              // ATmega2560                           env:mega2560
#elif MB(MEGATRONICS_3, MEGATRONICS_31, MEGATRONICS_32)
  #include "mega/pins_MEGATRONICS_3.h"              // ATmega2560                           env:mega2560
#elif MB(ELEFU_3)
  #include "mega/pins_ELEFU_3.h"                    // ATmega2560                           env:mega2560
#elif MB(LEAPFROG)
  #include "mega/pins_LEAPFROG.h"                   // ATmega2560, ATmega1280               env:mega2560 env:mega1280
#elif MB(MEGACONTROLLER)
  #include "mega/pins_MEGACONTROLLER.h"             // ATmega2560                           env:mega2560
#elif MB(GT2560_REV_A)
  #include "mega/pins_GT2560_REV_A.h"               // ATmega2560, ATmega1280               env:mega2560 env:mega1280
#elif MB(GT2560_REV_A_PLUS)
  #include "mega/pins_GT2560_REV_A_PLUS.h"          // ATmega2560, ATmega1280               env:mega2560 env:mega1280
#elif MB(GT2560_V3)
  #include "mega/pins_GT2560_V3.h"                  // ATmega2560                           env:mega2560
#elif MB(GT2560_REV_B)
  #include "mega/pins_GT2560_REV_B.h"               // ATmega2560                           env:mega2560
#elif MB(GT2560_V4)
  #include "mega/pins_GT2560_V4.h"                  // ATmega2560                           env:mega2560
  #elif MB(GT2560_V4_A20)
  #include "mega/pins_GT2560_V4_A20.h"              // ATmega2560                           env:mega2560
#elif MB(GT2560_V3_MC2)
  #include "mega/pins_GT2560_V3_MC2.h"              // ATmega2560                           env:mega2560
#elif MB(GT2560_V3_A20)
  #include "mega/pins_GT2560_V3_A20.h"              // ATmega2560                           env:mega2560
#elif MB(EINSTART_S)
  #include "mega/pins_EINSTART-S.h"                 // ATmega2560, ATmega1280               env:mega2560ext env:mega1280
#elif MB(WANHAO_ONEPLUS)
  #include "mega/pins_WANHAO_ONEPLUS.h"             // ATmega2560                           env:mega2560
#elif MB(OVERLORD)
  #include "mega/pins_OVERLORD.h"                   // ATmega2560                           env:mega2560
#elif MB(HJC2560C_REV1)
  #include "mega/pins_HJC2560C_REV2.h"              // ATmega2560                           env:mega2560
#elif MB(HJC2560C_REV2)
  #include "mega/pins_HJC2560C_REV2.h"              // ATmega2560                           env:mega2560
#elif MB(LEAPFROG_XEED2015)
  #include "mega/pins_LEAPFROG_XEED2015.h"          // ATmega2560                           env:mega2560
#elif MB(PICA)
  #include "mega/pins_PICA.h"                       // ATmega2560                           env:mega2560
#elif MB(PICA_REVB)
  #include "mega/pins_PICAOLD.h"                    // ATmega2560                           env:mega2560
#elif MB(INTAMSYS40)
  #include "mega/pins_INTAMSYS40.h"                 // ATmega2560                           env:mega2560
#elif MB(MALYAN_M180)
  #include "mega/pins_MALYAN_M180.h"                // ATmega2560                           env:mega2560
#elif MB(PROTONEER_CNC_SHIELD_V3)
  #include "mega/pins_PROTONEER_CNC_SHIELD_V3.h"    // ATmega2560                           env:mega2560
#elif MB(WEEDO_62A)
  #include "mega/pins_WEEDO_62A.h"                  // ATmega2560                           env:mega2560

//
// ATmega1281, ATmega2561
//

#elif MB(MINITRONICS)
  #include "mega/pins_MINITRONICS.h"                // ATmega1281                           env:mega1280
#elif MB(SILVER_GATE)
  #include "mega/pins_SILVER_GATE.h"                // ATmega2561                           env:mega2560

//
// Sanguinololu and Derivatives - ATmega644P, ATmega1284P
//

#elif MB(SANGUINOLOLU_11)
  #include "sanguino/pins_SANGUINOLOLU_11.h"        // ATmega644P, ATmega1284P              env:sanguino1284p_optimized env:sanguino1284p env:sanguino644p
#elif MB(SANGUINOLOLU_12)
  #include "sanguino/pins_SANGUINOLOLU_12.h"        // ATmega644P, ATmega1284P              env:sanguino1284p_optimized env:sanguino1284p env:sanguino644p
#elif MB(MELZI)
  #include "sanguino/pins_MELZI.h"                  // ATmega644P, ATmega1284P              env:sanguino1284p_optimized env:sanguino1284p env:sanguino644p
#elif MB(MELZI_V2)
  #include "sanguino/pins_MELZI_V2.h"               // ATmega644P, ATmega1284P              env:sanguino1284p_optimized env:sanguino1284p env:sanguino644p
#elif MB(MELZI_MAKR3D)
  #include "sanguino/pins_MELZI_MAKR3D.h"           // ATmega644P, ATmega1284P              env:sanguino1284p_optimized env:sanguino1284p env:sanguino644p
#elif MB(MELZI_CREALITY)
  #include "sanguino/pins_MELZI_CREALITY.h"         // ATmega1284P                          env:melzi_optiboot_optimized env:melzi_optiboot env:melzi_optimized env:melzi
#elif MB(MELZI_CREALITY_ENDER2)
  #include "sanguino/pins_MELZI_CREALITY_E2.h"      // ATmega1284P                          env:melzi_optiboot_optimized env:melzi_optiboot env:melzi_optimized env:melzi
#elif MB(MELZI_MALYAN)
  #include "sanguino/pins_MELZI_MALYAN.h"           // ATmega644P, ATmega1284P              env:sanguino1284p_optimized env:sanguino1284p env:sanguino644p
#elif MB(MELZI_TRONXY)
  #include "sanguino/pins_MELZI_TRONXY.h"           // ATmega644P, ATmega1284P              env:sanguino1284p_optimized env:sanguino1284p env:sanguino644p
#elif MB(STB_11)
  #include "sanguino/pins_STB_11.h"                 // ATmega644P, ATmega1284P              env:sanguino1284p_optimized env:sanguino1284p env:sanguino644p
#elif MB(AZTEEG_X1)
  #include "sanguino/pins_AZTEEG_X1.h"              // ATmega644P, ATmega1284P              env:sanguino1284p_optimized env:sanguino1284p env:sanguino644p
#elif MB(ZMIB_V2)
  #include "sanguino/pins_ZMIB_V2.h"                // ATmega644P, ATmega1284P              env:sanguino1284p_optimized env:sanguino1284p env:sanguino644p

//
// Other ATmega644P, ATmega644, ATmega1284P
//

#elif MB(GEN3_MONOLITHIC)
  #include "sanguino/pins_GEN3_MONOLITHIC.h"        // ATmega644P                           env:sanguino644p
#elif MB(GEN3_PLUS)
  #include "sanguino/pins_GEN3_PLUS.h"              // ATmega644P, ATmega1284P              env:sanguino1284p_optimized env:sanguino1284p env:sanguino644p
#elif MB(GEN6)
  #include "sanguino/pins_GEN6.h"                   // ATmega644P, ATmega1284P              env:sanguino1284p_optimized env:sanguino1284p env:sanguino644p
#elif MB(GEN6_DELUXE)
  #include "sanguino/pins_GEN6_DELUXE.h"            // ATmega644P, ATmega1284P              env:sanguino1284p_optimized env:sanguino1284p env:sanguino644p
#elif MB(GEN7_CUSTOM)
  #include "sanguino/pins_GEN7_CUSTOM.h"            // ATmega644P, ATmega644, ATmega1284P   env:sanguino1284p_optimized env:sanguino1284p env:sanguino644p
#elif MB(GEN7_12)
  #include "sanguino/pins_GEN7_12.h"                // ATmega644P, ATmega644, ATmega1284P   env:sanguino1284p_optimized env:sanguino1284p env:sanguino644p
#elif MB(GEN7_13)
  #include "sanguino/pins_GEN7_13.h"                // ATmega644P, ATmega644, ATmega1284P   env:sanguino1284p_optimized env:sanguino1284p env:sanguino644p
#elif MB(GEN7_14)
  #include "sanguino/pins_GEN7_14.h"                // ATmega644P, ATmega644, ATmega1284P   env:sanguino1284p_optimized env:sanguino1284p env:sanguino644p
#elif MB(OMCA_A)
  #include "sanguino/pins_OMCA_A.h"                 // ATmega644                            env:sanguino644p
#elif MB(OMCA)
  #include "sanguino/pins_OMCA.h"                   // ATmega644P, ATmega644                env:sanguino644p
#elif MB(ANET_10)
  #include "sanguino/pins_ANET_10.h"                // ATmega1284P                          env:sanguino1284p env:sanguino1284p_optimized env:melzi_optiboot
#elif MB(SETHI)
  #include "sanguino/pins_SETHI.h"                  // ATmega644P, ATmega644, ATmega1284P   env:sanguino1284p_optimized env:sanguino1284p env:sanguino644p

//
// Teensyduino - AT90USB1286, AT90USB1286P
//

#elif MB(TEENSYLU)
  #include "teensy2/pins_TEENSYLU.h"                // AT90USB1286, AT90USB1286P            env:at90usb1286_cdc
#elif MB(PRINTRBOARD)
  #include "teensy2/pins_PRINTRBOARD.h"             // AT90USB1286                          env:at90usb1286_dfu
#elif MB(PRINTRBOARD_REVF)
  #include "teensy2/pins_PRINTRBOARD_REVF.h"        // AT90USB1286                          env:at90usb1286_dfu
#elif MB(BRAINWAVE)
  #include "teensy2/pins_BRAINWAVE.h"               // AT90USB646                           env:at90usb1286_cdc
#elif MB(BRAINWAVE_PRO)
  #include "teensy2/pins_BRAINWAVE_PRO.h"           // AT90USB1286                          env:at90usb1286_cdc
#elif MB(SAV_MKI)
  #include "teensy2/pins_SAV_MKI.h"                 // AT90USB1286                          env:at90usb1286_cdc
#elif MB(TEENSY2)
  #include "teensy2/pins_TEENSY2.h"                 // AT90USB1286                          env:teensy20
#elif MB(5DPRINT)
  #include "teensy2/pins_5DPRINT.h"                 // AT90USB1286                          env:at90usb1286_dfu

//
// LPC1768 ARM Cortex-M3
//

#elif MB(RAMPS_14_RE_ARM_EFB, RAMPS_14_RE_ARM_EEB, RAMPS_14_RE_ARM_EFF, RAMPS_14_RE_ARM_EEF, RAMPS_14_RE_ARM_SF)
  #include "lpc1768/pins_RAMPS_RE_ARM.h"            // LPC1768                              env:LPC1768
#elif MB(MKS_SBASE)
  #include "lpc1768/pins_MKS_SBASE.h"               // LPC1768                              env:LPC1768
#elif MB(MKS_SGEN_L)
  #include "lpc1768/pins_MKS_SGEN_L.h"              // LPC1768                              env:LPC1768
#elif MB(AZSMZ_MINI)
  #include "lpc1768/pins_AZSMZ_MINI.h"              // LPC1768                              env:LPC1768
#elif MB(BIQU_BQ111_A4)
  #include "lpc1768/pins_BIQU_BQ111_A4.h"           // LPC1768                              env:LPC1768
#elif MB(SELENA_COMPACT)
  #include "lpc1768/pins_SELENA_COMPACT.h"          // LPC1768                              env:LPC1768
#elif MB(BIQU_B300_V1_0)
  #include "lpc1768/pins_BIQU_B300_V1.0.h"          // LPC1768                              env:LPC1768
#elif MB(GMARSH_X6_REV1)
  #include "lpc1768/pins_GMARSH_X6_REV1.h"          // LPC1768                              env:LPC1768
#elif MB(BTT_SKR_V1_1)
  #include "lpc1768/pins_BTT_SKR_V1_1.h"            // LPC1768                              env:LPC1768
#elif MB(BTT_SKR_V1_3)
  #include "lpc1768/pins_BTT_SKR_V1_3.h"            // LPC1768                              env:LPC1768
#elif MB(BTT_SKR_V1_4)
  #include "lpc1768/pins_BTT_SKR_V1_4.h"            // LPC1768                              env:LPC1768
#elif MB(EMOTRONIC)
  #include "lpc1768/pins_EMOTRONIC.h"               // LPC1768                              env:LPC1768

//
// LPC1769 ARM Cortex-M3
//

#elif MB(MKS_SGEN)
  #include "lpc1769/pins_MKS_SGEN.h"                // LPC1769                              env:LPC1769
#elif MB(AZTEEG_X5_GT)
  #include "lpc1769/pins_AZTEEG_X5_GT.h"            // LPC1769                              env:LPC1769
#elif MB(AZTEEG_X5_MINI)
  #include "lpc1769/pins_AZTEEG_X5_MINI.h"          // LPC1769                              env:LPC1769
#elif MB(AZTEEG_X5_MINI_WIFI)
  #include "lpc1769/pins_AZTEEG_X5_MINI_WIFI.h"     // LPC1769                              env:LPC1769
#elif MB(COHESION3D_REMIX)
  #include "lpc1769/pins_COHESION3D_REMIX.h"        // LPC1769                              env:LPC1769
#elif MB(COHESION3D_MINI)
  #include "lpc1769/pins_COHESION3D_MINI.h"         // LPC1769                              env:LPC1769
#elif MB(SMOOTHIEBOARD)
  #include "lpc1769/pins_SMOOTHIEBOARD.h"           // LPC1769                              env:LPC1769
#elif MB(TH3D_EZBOARD)
  #include "lpc1769/pins_TH3D_EZBOARD.h"            // LPC1769                              env:LPC1769
#elif MB(BTT_SKR_V1_4_TURBO)
  #include "lpc1769/pins_BTT_SKR_V1_4_TURBO.h"      // LPC1769                              env:LPC1769
#elif MB(MKS_SGEN_L_V2)
  #include "lpc1769/pins_MKS_SGEN_L_V2.h"           // LPC1769                              env:LPC1769
#elif MB(BTT_SKR_E3_TURBO)
  #include "lpc1769/pins_BTT_SKR_E3_TURBO.h"        // LPC1769                              env:LPC1769
#elif MB(FLY_CDY)
  #include "lpc1769/pins_FLY_CDY.h"                 // LPC1769                              env:LPC1769

//
// Due (ATSAM) boards
//

#elif MB(DUE3DOM)
  #include "sam/pins_DUE3DOM.h"                     // SAM3X8E                              env:DUE env:DUE_USB env:DUE_debug
#elif MB(DUE3DOM_MINI)
  #include "sam/pins_DUE3DOM_MINI.h"                // SAM3X8E                              env:DUE env:DUE_USB env:DUE_debug
#elif MB(RADDS)
  #include "sam/pins_RADDS.h"                       // SAM3X8E                              env:DUE env:DUE_USB env:DUE_debug
#elif MB(RURAMPS4D_11)
  #include "sam/pins_RURAMPS4D_11.h"                // SAM3X8E                              env:DUE env:DUE_USB env:DUE_debug
#elif MB(RURAMPS4D_13)
  #include "sam/pins_RURAMPS4D_13.h"                // SAM3X8E                              env:DUE env:DUE_USB env:DUE_debug
#elif MB(RAMPS_FD_V1)
  #include "sam/pins_RAMPS_FD_V1.h"                 // SAM3X8E                              env:DUE env:DUE_USB env:DUE_debug
#elif MB(RAMPS_FD_V2)
  #include "sam/pins_RAMPS_FD_V2.h"                 // SAM3X8E                              env:DUE env:DUE_USB env:DUE_debug
#elif MB(RAMPS_SMART_EFB, RAMPS_SMART_EEB, RAMPS_SMART_EFF, RAMPS_SMART_EEF, RAMPS_SMART_SF)
  #include "sam/pins_RAMPS_SMART.h"                 // SAM3X8E                              env:DUE env:DUE_USB env:DUE_debug
#elif MB(RAMPS_DUO_EFB, RAMPS_DUO_EEB, RAMPS_DUO_EFF, RAMPS_DUO_EEF, RAMPS_DUO_SF)
  #include "sam/pins_RAMPS_DUO.h"                   // SAM3X8E                              env:DUE env:DUE_USB env:DUE_debug
#elif MB(RAMPS4DUE_EFB, RAMPS4DUE_EEB, RAMPS4DUE_EFF, RAMPS4DUE_EEF, RAMPS4DUE_SF)
  #include "sam/pins_RAMPS4DUE.h"                   // SAM3X8E                              env:DUE env:DUE_USB env:DUE_debug
#elif MB(ULTRATRONICS_PRO)
  #include "sam/pins_ULTRATRONICS_PRO.h"            // SAM3X8E                              env:DUE env:DUE_debug
#elif MB(ARCHIM1)
  #include "sam/pins_ARCHIM1.h"                     // SAM3X8E                              env:DUE_archim env:DUE_archim_debug
#elif MB(ARCHIM2)
  #include "sam/pins_ARCHIM2.h"                     // SAM3X8E                              env:DUE_archim env:DUE_archim_debug
#elif MB(ALLIGATOR)
  #include "sam/pins_ALLIGATOR_R2.h"                // SAM3X8E                              env:DUE env:DUE_debug
#elif MB(CNCONTROLS_15D)
  #include "sam/pins_CNCONTROLS_15D.h"              // SAM3X8E                              env:DUE env:DUE_USB
#elif MB(KRATOS32)
  #include "sam/pins_KRATOS32.h"                    // SAM3X8E                              env:DUE env:DUE_USB
#elif MB(PRINTRBOARD_G2)
  #include "sam/pins_PRINTRBOARD_G2.h"              // SAM3X8C                              env:DUE_USB
#elif MB(ADSK)
  #include "sam/pins_ADSK.h"                        // SAM3X8C                              env:DUE env:DUE_debug

//
// STM32 ARM Cortex-M0
//

#elif MB(MALYAN_M200_V2)
  #include "stm32f0/pins_MALYAN_M200_V2.h"          // STM32F0                              env:STM32F070RB_malyan env:STM32F070CB_malyan
#elif MB(MALYAN_M300)
  #include "stm32f0/pins_MALYAN_M300.h"             // STM32F0                              env:malyan_M300

//
// STM32 ARM Cortex-M0+
//

#elif MB(BTT_EBB42_V1_1)
  #include "stm32g0/pins_BTT_EBB42_V1_1.h"          // STM32G0                              env:BTT_EBB42_V1_1_filament_extruder
#elif MB(BTT_SKR_MINI_E3_V3_0)
  #include "stm32g0/pins_BTT_SKR_MINI_E3_V3_0.h"    // STM32G0                              env:STM32G0B1RE_btt env:STM32G0B1RE_btt_xfer
#elif MB(BTT_MANTA_M4P_V1_0)
  #include "stm32g0/pins_BTT_MANTA_M4P_V1_0.h"      // STM32G0                              env:STM32G0B1RE_manta_btt env:STM32G0B1RE_manta_btt_xfer
#elif MB(BTT_MANTA_M5P_V1_0)
  #include "stm32g0/pins_BTT_MANTA_M5P_V1_0.h"      // STM32G0                              env:STM32G0B1RE_manta_btt env:STM32G0B1RE_manta_btt_xfer
#elif MB(BTT_MANTA_E3_EZ_V1_0)
  #include "stm32g0/pins_BTT_MANTA_E3_EZ_V1_0.h"    // STM32G0                              env:STM32G0B1RE_manta_btt env:STM32G0B1RE_manta_btt_xfer
#elif MB(BTT_MANTA_M8P_V1_0)
  #include "stm32g0/pins_BTT_MANTA_M8P_V1_0.h"      // STM32G0                              env:STM32G0B1VE_btt env:STM32G0B1VE_btt_xfer
#elif MB(BTT_MANTA_M8P_V1_1)
  #include "stm32g0/pins_BTT_MANTA_M8P_V1_1.h"      // STM32G0                              env:STM32G0B1VE_btt env:STM32G0B1VE_btt_xfer

//
// STM32 ARM Cortex-M3
//

#elif MB(STM32F103RE)
  #include "stm32f1/pins_STM32F1R.h"                // STM32F1                              env:STM32F103RE env:STM32F103RE_maple
#elif MB(MALYAN_M200)
  #include "stm32f1/pins_MALYAN_M200.h"             // STM32F1                              env:STM32F103CB_malyan env:STM32F103CB_malyan_maple
#elif MB(STM3R_MINI)
  #include "stm32f1/pins_STM3R_MINI.h"              // STM32F1                              env:STM32F103VE env:STM32F103RE_maple
#elif MB(GTM32_PRO_VB)
  #include "stm32f1/pins_GTM32_PRO_VB.h"            // STM32F1                              env:STM32F103VE env:STM32F103VE_GTM32_maple
#elif MB(GTM32_PRO_VD)
  #include "stm32f1/pins_GTM32_PRO_VD.h"            // STM32F1                              env:STM32F103VE env:STM32F103VE_GTM32_maple
#elif MB(GTM32_MINI)
  #include "stm32f1/pins_GTM32_MINI.h"              // STM32F1                              env:STM32F103VE env:STM32F103VE_GTM32_maple
#elif MB(GTM32_MINI_A30)
  #include "stm32f1/pins_GTM32_MINI_A30.h"          // STM32F1                              env:STM32F103VE env:STM32F103VE_GTM32_maple
#elif MB(GTM32_REV_B)
  #include "stm32f1/pins_GTM32_REV_B.h"             // STM32F1                              env:STM32F103VE env:STM32F103VE_GTM32_maple
#elif MB(MORPHEUS)
  #include "stm32f1/pins_MORPHEUS.h"                // STM32F1                              env:STM32F103RE env:STM32F103RE_maple
#elif MB(CHITU3D)
  #include "stm32f1/pins_CHITU3D.h"                 // STM32F1                              env:STM32F103ZE env:STM32F103RE_maple
#elif MB(MKS_ROBIN)
  #include "stm32f1/pins_MKS_ROBIN.h"               // STM32F1                              env:mks_robin env:mks_robin_maple
#elif MB(MKS_ROBIN_MINI)
  #include "stm32f1/pins_MKS_ROBIN_MINI.h"          // STM32F1                              env:mks_robin_mini env:mks_robin_mini_maple
#elif MB(MKS_ROBIN_NANO)
  #include "stm32f1/pins_MKS_ROBIN_NANO.h"          // STM32F1                              env:mks_robin_nano_v1v2 env:mks_robin_nano_v1v2_maple env:mks_robin_nano_v1v2_usbmod
#elif MB(MKS_ROBIN_NANO_V2)
  #include "stm32f1/pins_MKS_ROBIN_NANO_V2.h"       // STM32F1                              env:mks_robin_nano_v1v2 env:mks_robin_nano_v1v2_maple
#elif MB(MKS_ROBIN_LITE)
  #include "stm32f1/pins_MKS_ROBIN_LITE.h"          // STM32F1                              env:mks_robin_lite env:mks_robin_lite_maple
#elif MB(MKS_ROBIN_LITE3)
  #include "stm32f1/pins_MKS_ROBIN_LITE3.h"         // STM32F1                              env:mks_robin_lite3 env:mks_robin_lite3_maple
#elif MB(MKS_ROBIN_PRO)
  #include "stm32f1/pins_MKS_ROBIN_PRO.h"           // STM32F1                              env:mks_robin_pro env:mks_robin_pro_maple
#elif MB(MKS_ROBIN_E3)
  #include "stm32f1/pins_MKS_ROBIN_E3.h"            // STM32F1                              env:mks_robin_e3 env:mks_robin_e3_maple
#elif MB(MKS_ROBIN_E3_V1_1)
  #include "stm32f1/pins_MKS_ROBIN_E3_V1_1.h"       // STM32F1                              env:mks_robin_e3
#elif MB(MKS_ROBIN_E3D)
  #include "stm32f1/pins_MKS_ROBIN_E3D.h"           // STM32F1                              env:mks_robin_e3
#elif MB(MKS_ROBIN_E3D_V1_1)
  #include "stm32f1/pins_MKS_ROBIN_E3D_V1_1.h"      // STM32F1                              env:mks_robin_e3 env:mks_robin_e3_maple
#elif MB(MKS_ROBIN_E3P)
  #include "stm32f1/pins_MKS_ROBIN_E3P.h"           // STM32F1                              env:mks_robin_e3p env:mks_robin_e3p_maple
#elif MB(BTT_SKR_MINI_V1_1)
  #include "stm32f1/pins_BTT_SKR_MINI_V1_1.h"       // STM32F1                              env:STM32F103RC_btt env:STM32F103RC_btt_USB env:STM32F103RC_btt_maple env:STM32F103RC_btt_USB_maple
#elif MB(BTT_SKR_MINI_E3_V1_0)
  #include "stm32f1/pins_BTT_SKR_MINI_E3_V1_0.h"    // STM32F1                              env:STM32F103RC_btt env:STM32F103RC_btt_USB env:STM32F103RC_btt_maple env:STM32F103RC_btt_USB_maple
#elif MB(BTT_SKR_MINI_E3_V1_2)
  #include "stm32f1/pins_BTT_SKR_MINI_E3_V1_2.h"    // STM32F1                              env:STM32F103RC_btt env:STM32F103RC_btt_USB env:STM32F103RC_btt_maple env:STM32F103RC_btt_USB_maple
#elif MB(BTT_SKR_MINI_E3_V2_0)
  #include "stm32f1/pins_BTT_SKR_MINI_E3_V2_0.h"    // STM32F1                              env:STM32F103RC_btt env:STM32F103RC_btt_USB env:STM32F103RE_btt env:STM32F103RE_btt_USB env:STM32F103RC_btt_maple env:STM32F103RC_btt_USB_maple env:STM32F103RE_btt_maple env:STM32F103RE_btt_USB_maple
#elif MB(BTT_SKR_MINI_MZ_V1_0)
  #include "stm32f1/pins_BTT_SKR_MINI_MZ_V1_0.h"    // STM32F1                              env:STM32F103RC_btt env:STM32F103RC_btt_USB env:STM32F103RC_btt_maple env:STM32F103RC_btt_USB_maple
#elif MB(BTT_SKR_E3_DIP)
  #include "stm32f1/pins_BTT_SKR_E3_DIP.h"          // STM32F1                              env:STM32F103RC_btt env:STM32F103RC_btt_USB env:STM32F103RE_btt env:STM32F103RE_btt_USB env:STM32F103RC_btt_maple env:STM32F103RC_btt_USB_maple env:STM32F103RE_btt_maple env:STM32F103RE_btt_USB_maple
#elif MB(BTT_SKR_CR6)
  #include "stm32f1/pins_BTT_SKR_CR6.h"             // STM32F1                              env:STM32F103RE_btt env:STM32F103RE_btt_USB env:STM32F103RE_btt_maple env:STM32F103RE_btt_USB_maple
#elif MB(JGAURORA_A5S_A1)
  #include "stm32f1/pins_JGAURORA_A5S_A1.h"         // STM32F1                              env:jgaurora_a5s_a1 env:jgaurora_a5s_a1_maple
#elif MB(FYSETC_AIO_II)
  #include "stm32f1/pins_FYSETC_AIO_II.h"           // STM32F1                              env:STM32F103RC_fysetc env:STM32F103RC_fysetc_maple
#elif MB(FYSETC_CHEETAH)
  #include "stm32f1/pins_FYSETC_CHEETAH.h"          // STM32F1                              env:STM32F103RC_fysetc env:STM32F103RC_fysetc_maple
#elif MB(FYSETC_CHEETAH_V12)
  #include "stm32f1/pins_FYSETC_CHEETAH_V12.h"      // STM32F1                              env:STM32F103RC_fysetc env:STM32F103RC_fysetc_maple
#elif MB(LONGER3D_LK)
  #include "stm32f1/pins_LONGER3D_LK.h"             // STM32F1                              env:STM32F103VE_longer env:STM32F103VE_longer_maple
#elif MB(CCROBOT_MEEB_3DP)
  #include "stm32f1/pins_CCROBOT_MEEB_3DP.h"        // STM32F1                              env:STM32F103RC_meeb_maple
#elif MB(CHITU3D_V5)
  #include "stm32f1/pins_CHITU3D_V5.h"              // STM32F1                              env:chitu_f103 env:chitu_f103_maple env:chitu_v5_gpio_init env:chitu_v5_gpio_init_maple
#elif MB(CHITU3D_V6)
  #include "stm32f1/pins_CHITU3D_V6.h"              // STM32F1                              env:chitu_f103 env:chitu_f103_maple
#elif MB(CHITU3D_V9)
  #include "stm32f1/pins_CHITU3D_V9.h"              // STM32F1                              env:chitu_f103 env:chitu_f103_maple
#elif MB(CREALITY_V4)
  #include "stm32f1/pins_CREALITY_V4.h"             // STM32F1                              env:STM32F103RE_creality env:STM32F103RE_creality_xfer env:STM32F103RC_creality env:STM32F103RC_creality_xfer env:STM32F103RE_creality_maple
#elif MB(CREALITY_V4210)
  #include "stm32f1/pins_CREALITY_V4210.h"          // STM32F1                              env:STM32F103RE_creality env:STM32F103RE_creality_xfer env:STM32F103RC_creality env:STM32F103RC_creality_xfer env:STM32F103RE_creality_maple
#elif MB(CREALITY_V425)
  #include "stm32f1/pins_CREALITY_V425.h"           // STM32F1                              env:STM32F103RE_creality env:STM32F103RE_creality_xfer env:STM32F103RC_creality env:STM32F103RC_creality_xfer env:STM32F103RE_creality_maple
#elif MB(CREALITY_V422)
  #include "stm32f1/pins_CREALITY_V422.h"           // STM32F1                              env:STM32F103RE_creality env:STM32F103RE_creality_xfer env:STM32F103RC_creality env:STM32F103RC_creality_xfer env:STM32F103RE_creality_maple
#elif MB(CREALITY_V423)
  #include "stm32f1/pins_CREALITY_V423.h"           // STM32F1                              env:STM32F103RE_creality env:STM32F103RE_creality_xfer env:STM32F103RC_creality env:STM32F103RC_creality_xfer
#elif MB(CREALITY_V427)
  #include "stm32f1/pins_CREALITY_V427.h"           // STM32F1                              env:STM32F103RE_creality env:STM32F103RE_creality_xfer env:STM32F103RC_creality env:STM32F103RC_creality_xfer env:STM32F103RE_creality_maple
#elif MB(CREALITY_V431, CREALITY_V431_A, CREALITY_V431_B, CREALITY_V431_C, CREALITY_V431_D)
  #include "stm32f1/pins_CREALITY_V431.h"           // STM32F1                              env:STM32F103RE_creality env:STM32F103RE_creality_xfer env:STM32F103RC_creality env:STM32F103RC_creality_xfer env:STM32F103RE_creality_maple
#elif MB(CREALITY_V452)
  #include "stm32f1/pins_CREALITY_V452.h"           // STM32F1                              env:STM32F103RE_creality env:STM32F103RE_creality_xfer env:STM32F103RC_creality env:STM32F103RC_creality_xfer env:STM32F103RE_creality_maple
#elif MB(CREALITY_V453)
  #include "stm32f1/pins_CREALITY_V453.h"           // STM32F1                              env:STM32F103RE_creality env:STM32F103RE_creality_xfer env:STM32F103RC_creality env:STM32F103RC_creality_xfer env:STM32F103RE_creality_maple
#elif MB(CREALITY_V24S1)
  #include "stm32f1/pins_CREALITY_V24S1.h"          // STM32F1                              env:STM32F103RE_creality env:STM32F103RE_creality_xfer env:STM32F103RC_creality env:STM32F103RC_creality_xfer env:STM32F103RE_creality_maple
#elif MB(CREALITY_V24S1_301)
  #include "stm32f1/pins_CREALITY_V24S1_301.h"      // STM32F1                              env:STM32F103RE_creality env:STM32F103RE_creality_xfer env:STM32F103RC_creality env:STM32F103RC_creality_xfer env:STM32F103RE_creality_maple
#elif MB(CREALITY_V25S1)
  #include "stm32f1/pins_CREALITY_V25S1.h"          // STM32F1                              env:STM32F103RE_creality_smartPro env:STM32F103RE_creality_smartPro_maple
#elif MB(CREALITY_V521)
  #include "stm32f1/pins_CREALITY_V521.h"           // STM32F1                              env:STM32F103VE_creality
#elif MB(TRIGORILLA_PRO)
  #include "stm32f1/pins_TRIGORILLA_PRO.h"          // STM32F1                              env:trigorilla_pro env:trigorilla_pro_maple env:trigorilla_pro_disk
#elif MB(FLY_MINI)
  #include "stm32f1/pins_FLY_MINI.h"                // STM32F1                              env:FLY_MINI env:FLY_MINI_maple
#elif MB(FLSUN_HISPEED)
  #include "stm32f1/pins_FLSUN_HISPEED.h"           // STM32F1                              env:flsun_hispeedv1
#elif MB(BEAST)
  #include "stm32f1/pins_BEAST.h"                   // STM32F1                              env:STM32F103VE env:STM32F103RE_maple
#elif MB(MINGDA_MPX_ARM_MINI)
  #include "stm32f1/pins_MINGDA_MPX_ARM_MINI.h"     // STM32F1                              env:mingda_mpx_arm_mini
#elif MB(ZONESTAR_ZM3E2)
  #include "stm32f1/pins_ZM3E2_V1_0.h"              // STM32F1                              env:STM32F103RC_ZM3E2_USB env:STM32F103RC_ZM3E2_USB_maple
#elif MB(ZONESTAR_ZM3E4)
  #include "stm32f1/pins_ZM3E4_V1_0.h"              // STM32F1                              env:STM32F103VC_ZM3E4_USB env:STM32F103VC_ZM3E4_USB_maple
#elif MB(ZONESTAR_ZM3E4V2)
  #include "stm32f1/pins_ZM3E4_V2_0.h"              // STM32F1                              env:STM32F103VE_ZM3E4V2_USB env:STM32F103VE_ZM3E4V2_USB_maple
#elif MB(ERYONE_ERY32_MINI)
  #include "stm32f1/pins_ERYONE_ERY32_MINI.h"       // STM32F1                              env:ERYONE_ERY32_MINI_maple
#elif MB(PANDA_PI_V29)
  #include "stm32f1/pins_PANDA_PI_V29.h"            // STM32F1                              env:PANDA_PI_V29
#elif MB(SOVOL_V131)
  #include "gd32f1/pins_SOVOL_V131.h"               // GD32F1                               env:GD32F103RET6_sovol_maple
#elif MB(TRIGORILLA_V006)
  #include "gd32f1/pins_TRIGORILLA_V006.h"          // GD32F1                               env:trigorilla_v006
#elif MB(KEDI_CONTROLLER_V1_2)
  #include "stm32f1/pins_KEDI_CONTROLLER_V1_2.h"    // STM32F1                              env:STM32F103RC_btt env:STM32F103RC_btt_USB env:STM32F103RC_btt_maple env:STM32F103RC_btt_USB_maple

//
// ARM Cortex-M4F
//

#elif MB(TEENSY31_32)
  #include "teensy3/pins_TEENSY31_32.h"             // TEENSY31_32                          env:teensy31
#elif MB(TEENSY35_36)
  #include "teensy3/pins_TEENSY35_36.h"             // TEENSY35_36                          env:teensy35 env:teensy36

//
// STM32 ARM Cortex-M4F
//

#elif MB(ARMED)
  #include "stm32f4/pins_ARMED.h"                   // STM32F4                              env:ARMED
#elif MB(RUMBA32_V1_0, RUMBA32_V1_1)
  #include "stm32f4/pins_RUMBA32_AUS3D.h"           // STM32F4                              env:rumba32
#elif MB(RUMBA32_MKS)
  #include "stm32f4/pins_RUMBA32_MKS.h"             // STM32F4                              env:rumba32
#elif MB(RUMBA32_BTT)
  #include "stm32f4/pins_RUMBA32_BTT.h"             // STM32F4                              env:rumba32
#elif MB(BLACK_STM32F407VE)
  #include "stm32f4/pins_BLACK_STM32F407VE.h"       // STM32F4                              env:STM32F407VE_black
#elif MB(BTT_SKR_PRO_V1_1)
  #include "stm32f4/pins_BTT_SKR_PRO_V1_1.h"        // STM32F4                              env:BIGTREE_SKR_PRO env:BIGTREE_SKR_PRO_usb_flash_drive
#elif MB(BTT_SKR_PRO_V1_2)
  #include "stm32f4/pins_BTT_SKR_PRO_V1_2.h"        // STM32F4                              env:BIGTREE_SKR_PRO env:BIGTREE_SKR_PRO_usb_flash_drive
#elif MB(BTT_GTR_V1_0)
  #include "stm32f4/pins_BTT_GTR_V1_0.h"            // STM32F4                              env:BIGTREE_GTR_V1_0 env:BIGTREE_GTR_V1_0_usb_flash_drive
#elif MB(BTT_BTT002_V1_0)
  #include "stm32f4/pins_BTT_BTT002_V1_0.h"         // STM32F4                              env:BIGTREE_BTT002 env:BIGTREE_BTT002_VET6
#elif MB(BTT_E3_RRF)
  #include "stm32f4/pins_BTT_E3_RRF.h"              // STM32F4                              env:BIGTREE_E3_RRF
#elif MB(BTT_SKR_MINI_E3_V3_0_1)
  #include "stm32f4/pins_BTT_SKR_MINI_E3_V3_0_1.h"  // STM32F4                              env:STM32F401RC_btt env:STM32F401RC_btt_xfer
#elif MB(BTT_SKR_V2_0_REV_A)
  #include "stm32f4/pins_BTT_SKR_V2_0_REV_A.h"      // STM32F4                              env:BIGTREE_SKR_2 env:BIGTREE_SKR_2_USB env:BIGTREE_SKR_2_USB_debug
#elif MB(BTT_SKR_V2_0_REV_B)
  #include "stm32f4/pins_BTT_SKR_V2_0_REV_B.h"      // STM32F4                              env:BIGTREE_SKR_2 env:BIGTREE_SKR_2_USB env:BIGTREE_SKR_2_USB_debug env:BIGTREE_SKR_2_F429 env:BIGTREE_SKR_2_F429_USB env:BIGTREE_SKR_2_F429_USB_debug
#elif MB(BTT_OCTOPUS_V1_0)
  #include "stm32f4/pins_BTT_OCTOPUS_V1_0.h"        // STM32F4                              env:STM32F446ZE_btt env:STM32F446ZE_btt_USB
#elif MB(BTT_OCTOPUS_V1_1)
  #include "stm32f4/pins_BTT_OCTOPUS_V1_1.h"        // STM32F4                              env:STM32F446ZE_btt env:STM32F446ZE_btt_USB env:STM32F429ZG_btt env:STM32F429ZG_btt_USB env:STM32F407ZE_btt env:STM32F407ZE_btt_USB
#elif MB(BTT_OCTOPUS_PRO_V1_0)
  #include "stm32f4/pins_BTT_OCTOPUS_PRO_V1_0.h"    // STM32F4                              env:STM32F446ZE_btt env:STM32F446ZE_btt_USB env:STM32F429ZG_btt env:STM32F429ZG_btt_USB env:STM32H723ZE_btt
#elif MB(LERDGE_K)
  #include "stm32f4/pins_LERDGE_K.h"                // STM32F4                              env:LERDGEK env:LERDGEK_usb_flash_drive
#elif MB(LERDGE_S)
  #include "stm32f4/pins_LERDGE_S.h"                // STM32F4                              env:LERDGES env:LERDGES_usb_flash_drive
#elif MB(LERDGE_X)
  #include "stm32f4/pins_LERDGE_X.h"                // STM32F4                              env:LERDGEX env:LERDGEX_usb_flash_drive
#elif MB(FYSETC_S6)
  #include "stm32f4/pins_FYSETC_S6.h"               // STM32F4                              env:FYSETC_S6 env:FYSETC_S6_8000
#elif MB(FYSETC_S6_V2_0)
  #include "stm32f4/pins_FYSETC_S6_V2_0.h"          // STM32F4                              env:FYSETC_S6 env:FYSETC_S6_8000
#elif MB(FYSETC_SPIDER)
  #include "stm32f4/pins_FYSETC_SPIDER.h"           // STM32F4                              env:FYSETC_S6 env:FYSETC_S6_8000
#elif MB(FYSETC_SPIDER_V2_2)
  #include "stm32f4/pins_FYSETC_SPIDER_V2_2.h"      // STM32F4                              env:FYSETC_S6 env:FYSETC_S6_8000
#elif MB(FLYF407ZG)
  #include "stm32f4/pins_FLYF407ZG.h"               // STM32F4                              env:FLYF407ZG
#elif MB(MKS_ROBIN2)
  #include "stm32f4/pins_MKS_ROBIN2.h"              // STM32F4                              env:mks_robin2
#elif MB(MKS_ROBIN_PRO_V2)
  #include "stm32f4/pins_MKS_ROBIN_PRO_V2.h"        // STM32F4                              env:mks_robin_pro2
#elif MB(MKS_ROBIN_NANO_V3)
  #include "stm32f4/pins_MKS_ROBIN_NANO_V3.h"       // STM32F4                              env:mks_robin_nano_v3 env:mks_robin_nano_v3_usb_flash_drive env:mks_robin_nano_v3_usb_flash_drive_msc
#elif MB(MKS_ROBIN_NANO_V3_1)
  #include "stm32f4/pins_MKS_ROBIN_NANO_V3.h"       // STM32F4                              env:mks_robin_nano_v3_1 env:mks_robin_nano_v3_1_usb_flash_drive env:mks_robin_nano_v3_1_usb_flash_drive_msc
#elif MB(ANET_ET4)
  #include "stm32f4/pins_ANET_ET4.h"                // STM32F4                              env:Anet_ET4_no_bootloader env:Anet_ET4_OpenBLT
#elif MB(ANET_ET4P)
  #include "stm32f4/pins_ANET_ET4P.h"               // STM32F4                              env:Anet_ET4_no_bootloader env:Anet_ET4_OpenBLT
#elif MB(FYSETC_CHEETAH_V20)
  #include "stm32f4/pins_FYSETC_CHEETAH_V20.h"      // STM32F4                              env:FYSETC_CHEETAH_V20
#elif MB(MKS_MONSTER8_V1)
  #include "stm32f4/pins_MKS_MONSTER8_V1.h"         // STM32F4                              env:mks_monster8 env:mks_monster8_usb_flash_drive env:mks_monster8_usb_flash_drive_msc
#elif MB(MKS_MONSTER8_V2)
  #include "stm32f4/pins_MKS_MONSTER8_V2.h"         // STM32F4                              env:mks_monster8 env:mks_monster8_usb_flash_drive env:mks_monster8_usb_flash_drive_msc
#elif MB(TH3D_EZBOARD_V2)
  #include "stm32f4/pins_TH3D_EZBOARD_V2.h"         // STM32F4                              env:TH3D_EZBoard_V2_no_bootloader env:TH3D_EZBoard_V2_OpenBLT
#elif MB(OPULO_LUMEN_REV3)
  #include "stm32f4/pins_OPULO_LUMEN_REV3.h"        // STM32F4                              env:Opulo_Lumen_REV3
#elif MB(MKS_ROBIN_NANO_V1_3_F4)
  #include "stm32f4/pins_MKS_ROBIN_NANO_V1_3_F4.h"  // STM32F4                              env:mks_robin_nano_v1_3_f4 env:mks_robin_nano_v1_3_f4_usbmod
#elif MB(MKS_EAGLE)
  #include "stm32f4/pins_MKS_EAGLE.h"               // STM32F4                              env:mks_eagle
#elif MB(ARTILLERY_RUBY)
  #include "stm32f4/pins_ARTILLERY_RUBY.h"          // STM32F4                              env:Artillery_Ruby
#elif MB(CREALITY_V24S1_301F4)
  #include "stm32f4/pins_CREALITY_V24S1_301F4.h"    // STM32F4                              env:STM32F401RC_creality env:STM32F401RC_creality_jlink env:STM32F401RC_creality_stlink
#elif MB(OPULO_LUMEN_REV4)
  #include "stm32f4/pins_OPULO_LUMEN_REV4.h"        // STM32F4                              env:Opulo_Lumen_REV4
#elif MB(FYSETC_SPIDER_KING407)
  #include "stm32f4/pins_FYSETC_SPIDER_KING407.h"   // STM32F4                              env:FYSETC_SPIDER_KING407
#elif MB(MKS_SKIPR_V1)
  #include "stm32f4/pins_MKS_SKIPR_V1_0.h"          // STM32F4                              env:mks_skipr_v1 env:mks_skipr_v1_nobootloader
#elif MB(TRONXY_V10)
  #include "stm32f4/pins_TRONXY_V10.h"              // STM32F4                              env:STM32F446_tronxy
#elif MB(CREALITY_F401RE)
  #include "stm32f4/pins_CREALITY_F401.h"           // STM32F4                              env:STM32F401RE_creality
#elif MB(BLACKPILL_CUSTOM)
  #include "stm32f4/pins_BLACKPILL_CUSTOM.h"        // STM32F4                              env:STM32F401CD_blackpill_stlink
#elif MB(I3DBEEZ9_V1)
  #include "stm32f4/pins_I3DBEEZ9.h"                // STM32F4                              env:I3DBEEZ9_V1

//
// ARM Cortex-M7
//

#elif MB(REMRAM_V1)
  #include "stm32f7/pins_REMRAM_V1.h"               // STM32F7                              env:REMRAM_V1
#elif MB(NUCLEO_F767ZI)
  #include "stm32f7/pins_NUCLEO_F767ZI.h"           // STM32F7                              env:NUCLEO_F767ZI
#elif MB(BTT_SKR_SE_BX_V2)
  #include "stm32h7/pins_BTT_SKR_SE_BX_V2.h"        // STM32H7                              env:BTT_SKR_SE_BX
#elif MB(BTT_SKR_SE_BX_V3)
  #include "stm32h7/pins_BTT_SKR_SE_BX_V3.h"        // STM32H7                              env:BTT_SKR_SE_BX
#elif MB(BTT_SKR_V3_0)
  #include "stm32h7/pins_BTT_SKR_V3_0.h"            // STM32H7                              env:STM32H743VI_btt env:STM32H723VG_btt
#elif MB(BTT_SKR_V3_0_EZ)
  #include "stm32h7/pins_BTT_SKR_V3_0_EZ.h"         // STM32H7                              env:STM32H743VI_btt env:STM32H723VG_btt
#elif MB(BTT_OCTOPUS_MAX_EZ_V1_0)
  #include "stm32h7/pins_BTT_OCTOPUS_MAX_EZ.h"      // STM32H7                              env:STM32H723ZE_btt
#elif MB(TEENSY41)
  #include "teensy4/pins_TEENSY41.h"                // Teensy-4.x                           env:teensy41
#elif MB(T41U5XBB)
  #include "teensy4/pins_T41U5XBB.h"                // Teensy-4.x                           env:teensy41

//
// Espressif ESP32
//

#elif MB(ESPRESSIF_ESP32)
  #include "esp32/pins_ESP32.h"                     // ESP32                                env:esp32
#elif MB(MRR_ESPA)
  #include "esp32/pins_MRR_ESPA.h"                  // ESP32                                env:esp32
#elif MB(MRR_ESPE)
  #include "esp32/pins_MRR_ESPE.h"                  // ESP32                                env:esp32
#elif MB(E4D_BOX)
  #include "esp32/pins_E4D.h"                       // ESP32                                env:esp32
#elif MB(RESP32_CUSTOM)
  #include "esp32/pins_RESP32_CUSTOM.h"             // ESP32                                env:esp32
#elif MB(FYSETC_E4)
  #include "esp32/pins_FYSETC_E4.h"                 // ESP32                                env:FYSETC_E4
#elif MB(PANDA_ZHU)
  #include "esp32/pins_PANDA_ZHU.h"                 // ESP32                                env:PANDA
#elif MB(PANDA_M4)
  #include "esp32/pins_PANDA_M4.h"                  // ESP32                                env:PANDA
#elif MB(MKS_TINYBEE)
  #include "esp32/pins_MKS_TINYBEE.h"               // ESP32                                env:mks_tinybee
#elif MB(ENWI_ESPNP)
  #include "esp32/pins_ENWI_ESPNP.h"                // ESP32                                env:esp32
#elif MB(GODI_CONTROLLER_V1_0)
  #include "esp32/pins_GODI_CONTROLLER_V1_0.h"      // ESP32                                env:godi_esp32

//
// Adafruit Grand Central M4 (SAMD51 ARM Cortex-M4)
//

#elif MB(AGCM4_RAMPS_144)
  #include "samd/pins_RAMPS_144.h"                  // SAMD51                               env:SAMD51_grandcentral_m4
#elif MB(BRICOLEMON_V1_0)
  #include "samd/pins_BRICOLEMON_V1_0.h"            // SAMD51                               env:SAMD51_grandcentral_m4
#elif MB(BRICOLEMON_LITE_V1_0)
  #include "samd/pins_BRICOLEMON_LITE_V1_0.h"       // SAMD51                               env:SAMD51_grandcentral_m4

//
// ReprapWorld Minitronics (SAMD21)
//

#elif MB(MINITRONICS20)
  #include "samd/pins_MINITRONICS20.h"              // SAMD21                               env:SAMD21_minitronics20

//
// Custom board (with custom PIO env)
//

#elif MB(CUSTOM)
  #include "pins_custom.h"                          //                                      env:custom

//
// Linux Native Debug board
//

#elif MB(SIMULATED)
  #include "linux/pins_RAMPS_LINUX.h"               // Native or Simulation                 lin:linux_native mac:simulator_macos_debug mac:simulator_macos_release win:simulator_windows lin:simulator_linux_debug lin:simulator_linux_release

#else

  //
  // Obsolete or unknown board
  //

  #define BOARD_MKS_13                  99900
  #define BOARD_TRIGORILLA              99901
  #define BOARD_RURAMPS4D               99902
  #define BOARD_FORMBOT_TREX2           99903
  #define BOARD_BIQU_SKR_V1_1           99904
  #define BOARD_STM32F1R                99905
  #define BOARD_STM32F103R              99906
  #define BOARD_ESP32                   99907
  #define BOARD_STEVAL                  99908
  #define BOARD_STEVAL_3DP001V1         99908
  #define BOARD_BIGTREE_SKR_V1_1        99909
  #define BOARD_BIGTREE_SKR_V1_3        99910
  #define BOARD_BIGTREE_SKR_V1_4        99911
  #define BOARD_BIGTREE_SKR_V1_4_TURBO  99912
  #define BOARD_BIGTREE_BTT002_V1_0     99913
  #define BOARD_BIGTREE_SKR_PRO_V1_1    99914
  #define BOARD_BIGTREE_SKR_MINI_V1_1   99915
  #define BOARD_BIGTREE_SKR_MINI_E3     99916
  #define BOARD_BIGTREE_SKR_E3_DIP      99917
  #define BOARD_RUMBA32                 99918
  #define BOARD_RUMBA32_AUS3D           99919
  #define BOARD_RAMPS_DAGOMA            99920
  #define BOARD_RAMPS_LONGER3D_LK4PRO   99921
  #define BOARD_BTT_SKR_V2_0            99922
  #define BOARD_TH3D_EZBOARD_LITE_V2    99923
  #define BOARD_BTT_SKR_SE_BX           99924
  #define BOARD_MKS_MONSTER8            99925
  #define BOARD_LINUX_RAMPS             99926

  #if MB(MKS_13)
    #error "BOARD_MKS_13 has been renamed BOARD_MKS_GEN_13. Please update your configuration."
  #elif MB(TRIGORILLA)
    #error "BOARD_TRIGORILLA has been renamed BOARD_TRIGORILLA_13. Please update your configuration."
  #elif MB(RURAMPS4D)
    #error "BOARD_RURAMPS4D has been renamed BOARD_RURAMPS4D_11. Please update your configuration."
  #elif MB(FORMBOT_TREX2)
    #error "FORMBOT_TREX2 has been renamed BOARD_FORMBOT_TREX2PLUS. Please update your configuration."
  #elif MB(BIQU_SKR_V1_1)
    #error "BOARD_BIQU_SKR_V1_1 has been renamed BOARD_BTT_SKR_V1_1. Please update your configuration."
  #elif MB(BIGTREE_SKR_V1_1)
    #error "BOARD_BIGTREE_SKR_V1_1 has been renamed BOARD_BTT_SKR_V1_1. Please update your configuration."
  #elif MB(BIGTREE_SKR_V1_2)
    #error "BOARD_BIGTREE_SKR_V1_2 has been renamed BOARD_BTT_SKR_V1_2. Please update your configuration."
  #elif MB(BIGTREE_SKR_V1_3)
    #error "BOARD_BIGTREE_SKR_V1_3 has been renamed BOARD_BTT_SKR_V1_3. Please update your configuration."
  #elif MB(BIGTREE_SKR_V1_4)
    #error "BOARD_BIGTREE_SKR_V1_4 has been renamed BOARD_BTT_SKR_V1_4. Please update your configuration."
  #elif MB(BIGTREE_SKR_V1_4_TURBO)
    #error "BOARD_BIGTREE_SKR_V1_4_TURBO has been renamed BOARD_BTT_SKR_V1_4_TURBO. Please update your configuration."
  #elif MB(BIGTREE_BTT002_V1_0)
    #error "BOARD_BIGTREE_BTT002_V1_0 has been renamed BOARD_BTT_BTT002_V1_0. Please update your configuration."
  #elif MB(BIGTREE_SKR_PRO_V1_1)
    #error "BOARD_BIGTREE_SKR_PRO_V1_1 has been renamed BOARD_BTT_SKR_PRO_V1_1. Please update your configuration."
  #elif MB(BIGTREE_SKR_MINI_V1_1)
    #error "BOARD_BIGTREE_SKR_MINI_V1_1 has been renamed BOARD_BTT_SKR_MINI_V1_1. Please update your configuration."
  #elif MB(BIGTREE_SKR_MINI_E3)
    #error "BOARD_BIGTREE_SKR_MINI_E3 has been renamed BOARD_BTT_SKR_MINI_E3_V1_0. Please update your configuration."
  #elif MB(BIGTREE_SKR_E3_DIP)
    #error "BOARD_BIGTREE_SKR_E3_DIP has been renamed BOARD_BTT_SKR_E3_DIP. Please update your configuration."
  #elif MB(STM32F1R)
    #error "BOARD_STM32F1R has been renamed BOARD_STM32F103RE. Please update your configuration."
  #elif MB(STM32F103R)
    #error "BOARD_STM32F103R has been renamed BOARD_STM32F103RE. Please update your configuration."
  #elif MOTHERBOARD == BOARD_ESP32
    #error "BOARD_ESP32 has been renamed BOARD_ESPRESSIF_ESP32. Please update your configuration."
  #elif MB(STEVAL)
    #error "BOARD_STEVAL_3DP001V1 (BOARD_STEVAL) is no longer supported in Marlin."
  #elif MB(RUMBA32)
    #error "BOARD_RUMBA32 is now BOARD_RUMBA32_MKS or BOARD_RUMBA32_V1_0. Please update your configuration."
  #elif MB(RUMBA32_AUS3D)
    #error "BOARD_RUMBA32_AUS3D is now BOARD_RUMBA32_V1_0. Please update your configuration."
  #elif MB(RAMPS_DAGOMA)
    #error "BOARD_RAMPS_DAGOMA is now BOARD_DAGOMA_F5. Please update your configuration."
  #elif MB(RAMPS_LONGER3D_LK4PRO)
    #error "BOARD_RAMPS_LONGER3D_LK4PRO is now BOARD_LONGER3D_LKx_PRO. Please update your configuration."
  #elif MB(BTT_SKR_V2_0)
    #error "BOARD_BTT_SKR_V2_0 is now BOARD_BTT_SKR_V2_0_REV_A or BOARD_BTT_SKR_V2_0_REV_B. See https://bit.ly/3t5d9JQ for more information. Please update your configuration."
  #elif MB(TH3D_EZBOARD_LITE_V2)
    #error "BOARD_TH3D_EZBOARD_LITE_V2 is now BOARD_TH3D_EZBOARD_V2. Please update your configuration."
  #elif MB(BTT_SKR_SE_BX)
    #error "BOARD_BTT_SKR_SE_BX is now BOARD_BTT_SKR_SE_BX_V2 or BOARD_BTT_SKR_SE_BX_V3. Please update your configuration."
  #elif MB(MKS_MONSTER8)
    #error "BOARD_MKS_MONSTER8 is now BOARD_MKS_MONSTER8_V1 or BOARD_MKS_MONSTER8_V2. Please update your configuration."
  #elif MB(LINUX_RAMPS)
    #error "BOARD_LINUX_RAMPS is now BOARD_SIMULATED. Please update your configuration."
  #elif defined(MOTHERBOARD)
    #error "Unknown MOTHERBOARD value set in Configuration.h."
  #else
    #error "MOTHERBOARD not defined! Use '#define MOTHERBOARD BOARD_...' in Configuration.h."
  #endif

  #undef BOARD_MKS_13
  #undef BOARD_TRIGORILLA
  #undef BOARD_RURAMPS4D
  #undef BOARD_FORMBOT_TREX2
  #undef BOARD_BIQU_SKR_V1_1
  #undef BOARD_STM32F1R
  #undef BOARD_STM32F103R
  #undef BOARD_ESP32
  #undef BOARD_STEVAL
  #undef BOARD_STEVAL_3DP001V1
  #undef BOARD_BIGTREE_SKR_V1_1
  #undef BOARD_BIGTREE_SKR_V1_3
  #undef BOARD_BIGTREE_SKR_V1_4
  #undef BOARD_BIGTREE_SKR_V1_4_TURBO
  #undef BOARD_BIGTREE_BTT002_V1_0
  #undef BOARD_BIGTREE_SKR_PRO_V1_1
  #undef BOARD_BIGTREE_SKR_MINI_V1_1
  #undef BOARD_BIGTREE_SKR_MINI_E3
  #undef BOARD_BIGTREE_SKR_E3_DIP
  #undef BOARD_RUMBA32
  #undef BOARD_RUMBA32_AUS3D
  #undef BOARD_RAMPS_DAGOMA
  #undef BOARD_RAMPS_LONGER3D_LK4PRO
  #undef BOARD_BTT_SKR_V2_0
  #undef BOARD_TH3D_EZBOARD_LITE_V2
  #undef BOARD_BTT_SKR_SE_BX
  #undef BOARD_MKS_MONSTER8
  #undef BOARD_LINUX_RAMPS

#endif

//
// Post-process pins according to configured settings
//
#include "pins_postprocess.h"<|MERGE_RESOLUTION|>--- conflicted
+++ resolved
@@ -134,13 +134,9 @@
 #elif MB(RAMPS_14_EFB, RAMPS_14_EEB, RAMPS_14_EFF, RAMPS_14_EEF, RAMPS_14_SF)
   #include "ramps/pins_RAMPS.h"                     // ATmega2560, ATmega1280               env:mega2560 env:mega1280
 #elif MB(RAMPS_PLUS_EFB, RAMPS_PLUS_EEB, RAMPS_PLUS_EFF, RAMPS_PLUS_EEF, RAMPS_PLUS_SF)
-<<<<<<< HEAD
-  #include "ramps/pins_RAMPS_PLUS.h"            // ATmega2560, ATmega1280                 env:mega2560 env:mega1280
+  #include "ramps/pins_RAMPS_PLUS.h"                // ATmega2560, ATmega1280               env:mega2560 env:mega1280
 #elif MB(RAMPS_BTT_16_PLUS_EFB, RAMPS_BTT_16_PLUS_EEB, RAMPS_BTT_16_PLUS_EFF, RAMPS_BTT_16_PLUS_EEF, RAMPS_BTT_16_PLUS_SF)
-  #include "ramps/pins_RAMPS_BTT_16_PLUS.h"            // ATmega2560, ATmega1280                 env:mega2560 env:mega1280
-=======
-  #include "ramps/pins_RAMPS_PLUS.h"                // ATmega2560, ATmega1280               env:mega2560 env:mega1280
->>>>>>> 9728d79a
+  #include "ramps/pins_RAMPS_BTT_16_PLUS.h"         // ATmega2560, ATmega1280               env:mega2560 env:mega1280
 
 //
 // RAMPS Derivatives - ATmega1280, ATmega2560
