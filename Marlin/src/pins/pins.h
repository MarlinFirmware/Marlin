/**
 * Marlin 3D Printer Firmware
 * Copyright (c) 2020 MarlinFirmware [https://github.com/MarlinFirmware/Marlin]
 *
 * Based on Sprinter and grbl.
 * Copyright (c) 2011 Camiel Gubbels / Erik van der Zalm
 *
 * This program is free software: you can redistribute it and/or modify
 * it under the terms of the GNU General Public License as published by
 * the Free Software Foundation, either version 3 of the License, or
 * (at your option) any later version.
 *
 * This program is distributed in the hope that it will be useful,
 * but WITHOUT ANY WARRANTY; without even the implied warranty of
 * MERCHANTABILITY or FITNESS FOR A PARTICULAR PURPOSE.  See the
 * GNU General Public License for more details.
 *
 * You should have received a copy of the GNU General Public License
 * along with this program.  If not, see <https://www.gnu.org/licenses/>.
 *
 */
#pragma once

#include "../core/boards.h"

/**
 * Include pins definitions
 *
 * Pins numbering schemes:
 *
 *  - Digital I/O pin number if used by READ/WRITE macros. (e.g., X_STEP_DIR)
 *    The FastIO headers map digital pins to their ports and functions.
 *
 *  - Analog Input number if used by analogRead or DAC. (e.g., TEMP_n_PIN)
 *    These numbers are the same in any pin mapping.
 */

#define MAX_EXTRUDERS 8

#if   MB(RAMPS_13_EFB, RAMPS_14_EFB, RAMPS_PLUS_EFB, RAMPS_14_RE_ARM_EFB, RAMPS_SMART_EFB, RAMPS_DUO_EFB, RAMPS4DUE_EFB)
  #define IS_RAMPS_EFB
#elif MB(RAMPS_13_EEB, RAMPS_14_EEB, RAMPS_PLUS_EEB, RAMPS_14_RE_ARM_EEB, RAMPS_SMART_EEB, RAMPS_DUO_EEB, RAMPS4DUE_EEB)
  #define IS_RAMPS_EEB
#elif MB(RAMPS_13_EFF, RAMPS_14_EFF, RAMPS_PLUS_EFF, RAMPS_14_RE_ARM_EFF, RAMPS_SMART_EFF, RAMPS_DUO_EFF, RAMPS4DUE_EFF)
  #define IS_RAMPS_EFF
#elif MB(RAMPS_13_EEF, RAMPS_14_EEF, RAMPS_PLUS_EEF, RAMPS_14_RE_ARM_EEF, RAMPS_SMART_EEF, RAMPS_DUO_EEF, RAMPS4DUE_EEF)
  #define IS_RAMPS_EEF
#elif MB(RAMPS_13_SF,  RAMPS_14_SF,  RAMPS_PLUS_SF,  RAMPS_14_RE_ARM_SF,  RAMPS_SMART_SF,  RAMPS_DUO_SF,  RAMPS4DUE_SF)
  #define IS_RAMPS_SF
#endif

#define HAS_FREE_AUX2_PINS !(BOTH(ULTRA_LCD, NEWPANEL) && ANY(PANEL_ONE, VIKI2, miniVIKI, MINIPANEL, REPRAPWORLD_KEYPAD))

// Test the target within the included pins file
#ifdef __MARLIN_PREBUILD__
  #define NOT_TARGET(V...) 0
#else
  #define NOT_TARGET(V...) NONE(V)
#endif

//
// RAMPS 1.3 / 1.4 - ATmega1280, ATmega2560
//

#if MB(RAMPS_OLD)
  #include "ramps/pins_RAMPS_OLD.h"             // ATmega1280, ATmega2560                 env:mega1280 env:mega2560
#elif MB(RAMPS_13_EFB)
  #include "ramps/pins_RAMPS_13.h"              // ATmega1280, ATmega2560                 env:mega1280 env:mega2560
#elif MB(RAMPS_13_EEB)
  #include "ramps/pins_RAMPS_13.h"              // ATmega1280, ATmega2560                 env:mega1280 env:mega2560
#elif MB(RAMPS_13_EFF)
  #include "ramps/pins_RAMPS_13.h"              // ATmega1280, ATmega2560                 env:mega1280 env:mega2560
#elif MB(RAMPS_13_EEF)
  #include "ramps/pins_RAMPS_13.h"              // ATmega1280, ATmega2560                 env:mega1280 env:mega2560
#elif MB(RAMPS_13_SF)
  #include "ramps/pins_RAMPS_13.h"              // ATmega1280, ATmega2560                 env:mega1280 env:mega2560
#elif MB(RAMPS_14_EFB)
  #include "ramps/pins_RAMPS.h"                 // ATmega1280, ATmega2560                 env:mega1280 env:mega2560
#elif MB(RAMPS_14_EEB)
  #include "ramps/pins_RAMPS.h"                 // ATmega1280, ATmega2560                 env:mega1280 env:mega2560
#elif MB(RAMPS_14_EFF)
  #include "ramps/pins_RAMPS.h"                 // ATmega1280, ATmega2560                 env:mega1280 env:mega2560
#elif MB(RAMPS_14_EEF)
  #include "ramps/pins_RAMPS.h"                 // ATmega1280, ATmega2560                 env:mega1280 env:mega2560
#elif MB(RAMPS_14_SF)
  #include "ramps/pins_RAMPS.h"                 // ATmega1280, ATmega2560                 env:mega1280 env:mega2560
#elif MB(RAMPS_PLUS_EFB)
  #include "ramps/pins_RAMPS_PLUS.h"            // ATmega1280, ATmega2560                 env:mega1280 env:mega2560
#elif MB(RAMPS_PLUS_EEB)
  #include "ramps/pins_RAMPS_PLUS.h"            // ATmega1280, ATmega2560                 env:mega1280 env:mega2560
#elif MB(RAMPS_PLUS_EFF)
  #include "ramps/pins_RAMPS_PLUS.h"            // ATmega1280, ATmega2560                 env:mega1280 env:mega2560
#elif MB(RAMPS_PLUS_EEF)
  #include "ramps/pins_RAMPS_PLUS.h"            // ATmega1280, ATmega2560                 env:mega1280 env:mega2560
#elif MB(RAMPS_PLUS_SF)
  #include "ramps/pins_RAMPS_PLUS.h"            // ATmega1280, ATmega2560                 env:mega1280 env:mega2560

//
// RAMPS Derivatives - ATmega1280, ATmega2560
//

#elif MB(3DRAG)
  #include "ramps/pins_3DRAG.h"                 // ATmega1280, ATmega2560                 env:mega1280 env:mega2560
#elif MB(K8200)
  #include "ramps/pins_K8200.h"                 // ATmega1280, ATmega2560                 env:mega1280 env:mega2560 (3DRAG)
#elif MB(K8400)
  #include "ramps/pins_K8400.h"                 // ATmega1280, ATmega2560                 env:mega1280 env:mega2560 (3DRAG)
#elif MB(K8600)
  #include "ramps/pins_K8600.h"                 // ATmega1280, ATmega2560                 env:mega1280 env:mega2560
#elif MB(K8800)
  #include "ramps/pins_K8800.h"                 // ATmega1280, ATmega2560                 env:mega1280 env:mega2560 (3DRAG)
#elif MB(BAM_DICE)
  #include "ramps/pins_RAMPS.h"                 // ATmega1280, ATmega2560                 env:mega1280 env:mega2560
#elif MB(BAM_DICE_DUE)
  #include "ramps/pins_BAM_DICE_DUE.h"          // ATmega1280, ATmega2560                 env:mega1280 env:mega2560
#elif MB(MKS_BASE)
  #include "ramps/pins_MKS_BASE_10.h"           // ATmega2560                             env:mega2560
#elif MB(MKS_BASE_14)
  #include "ramps/pins_MKS_BASE_14.h"           // ATmega2560                             env:mega2560
#elif MB(MKS_BASE_15)
  #include "ramps/pins_MKS_BASE_15.h"           // ATmega2560                             env:mega2560
#elif MB(MKS_BASE_16)
  #include "ramps/pins_MKS_BASE_16.h"           // ATmega2560                             env:mega2560
#elif MB(MKS_BASE_HEROIC)
  #include "ramps/pins_MKS_BASE_HEROIC.h"       // ATmega2560                             env:mega2560
#elif MB(MKS_GEN_13)
  #include "ramps/pins_MKS_GEN_13.h"            // ATmega1280, ATmega2560                 env:mega1280 env:mega2560
#elif MB(MKS_GEN_L)
  #include "ramps/pins_MKS_GEN_L.h"             // ATmega1280, ATmega2560                 env:mega1280 env:mega2560
#elif MB(KFB_2)
  #include "ramps/pins_BIQU_KFB_2.h"            // ATmega2560                             env:mega2560
#elif MB(ZRIB_V20)
  #include "ramps/pins_ZRIB_V20.h"              // ATmega1280, ATmega2560                 env:mega1280 env:mega2560 (MKS_GEN_13)
#elif MB(FELIX2)
  #include "ramps/pins_FELIX2.h"                // ATmega1280, ATmega2560                 env:mega1280 env:mega2560
#elif MB(RIGIDBOARD)
  #include "ramps/pins_RIGIDBOARD.h"            // ATmega1280, ATmega2560                 env:mega1280 env:mega2560
#elif MB(RIGIDBOARD_V2)
  #include "ramps/pins_RIGIDBOARD_V2.h"         // ATmega1280, ATmega2560                 env:mega1280 env:mega2560
#elif MB(SAINSMART_2IN1)
  #include "ramps/pins_SAINSMART_2IN1.h"        // ATmega1280, ATmega2560                 env:mega1280 env:mega2560
#elif MB(ULTIMAKER)
  #include "ramps/pins_ULTIMAKER.h"             // ATmega1280, ATmega2560                 env:mega1280 env:mega2560
#elif MB(ULTIMAKER_OLD)
  #include "ramps/pins_ULTIMAKER_OLD.h"         // ATmega1280, ATmega2560                 env:mega1280 env:mega2560
#elif MB(AZTEEG_X3)
  #include "ramps/pins_AZTEEG_X3.h"             // ATmega2560                             env:mega2560
#elif MB(AZTEEG_X3_PRO)
  #include "ramps/pins_AZTEEG_X3_PRO.h"         // ATmega2560                             env:mega2560
#elif MB(ULTIMAIN_2)
  #include "ramps/pins_ULTIMAIN_2.h"            // ATmega2560                             env:mega2560
#elif MB(FORMBOT_RAPTOR)
  #include "ramps/pins_FORMBOT_RAPTOR.h"        // ATmega2560                             env:mega2560
#elif MB(FORMBOT_RAPTOR2)
  #include "ramps/pins_FORMBOT_RAPTOR2.h"       // ATmega2560                             env:mega2560
#elif MB(FORMBOT_TREX2PLUS)
  #include "ramps/pins_FORMBOT_TREX2PLUS.h"     // ATmega2560                             env:mega2560
#elif MB(FORMBOT_TREX3)
  #include "ramps/pins_FORMBOT_TREX3.h"         // ATmega2560                             env:mega2560
#elif MB(RUMBA)
  #include "ramps/pins_RUMBA.h"                 // ATmega2560                             env:mega2560
#elif MB(RUMBA_RAISE3D)
  #include "ramps/pins_RUMBA_RAISE3D.h"         // ATmega2560                             env:mega2560
#elif MB(RL200)
  #include "ramps/pins_RL200.h"                 // ATmega2560                             env:mega2560
#elif MB(BQ_ZUM_MEGA_3D)
  #include "ramps/pins_BQ_ZUM_MEGA_3D.h"        // ATmega2560                             env:mega2560
#elif MB(MAKEBOARD_MINI)
  #include "ramps/pins_MAKEBOARD_MINI.h"        // ATmega2560                             env:mega2560
#elif MB(TRIGORILLA_13)
  #include "ramps/pins_TRIGORILLA_13.h"         // ATmega2560                             env:mega2560
#elif MB(TRIGORILLA_14)
  #include "ramps/pins_TRIGORILLA_14.h"         // ATmega2560                             env:mega2560
#elif MB(TRIGORILLA_14_11)
  #include "ramps/pins_TRIGORILLA_14.h"         // ATmega2560                             env:mega2560
#elif MB(RAMPS_ENDER_4)
  #include "ramps/pins_RAMPS_ENDER_4.h"         // ATmega2560                             env:mega2560
#elif MB(RAMPS_CREALITY)
  #include "ramps/pins_RAMPS_CREALITY.h"        // ATmega2560                             env:mega2560
#elif MB(RAMPS_DAGOMA)
  #include "ramps/pins_RAMPS_DAGOMA.h"          // ATmega2560                             env:mega2560
#elif MB(FYSETC_F6_13)
  #include "ramps/pins_FYSETC_F6_13.h"          // ATmega2560                             env:FYSETC_F6_13
#elif MB(FYSETC_F6_14)
  #include "ramps/pins_FYSETC_F6_14.h"          // ATmega2560                             env:FYSETC_F6_14
#elif MB(DUPLICATOR_I3_PLUS)
  #include "ramps/pins_DUPLICATOR_I3_PLUS.h"    // ATmega2560                             env:mega2560
#elif MB(VORON)
  #include "ramps/pins_VORON.h"                 // ATmega2560                             env:mega2560
#elif MB(TRONXY_V3_1_0)
  #include "ramps/pins_TRONXY_V3_1_0.h"         // ATmega2560                             env:mega2560
#elif MB(Z_BOLT_X_SERIES)
  #include "ramps/pins_Z_BOLT_X_SERIES.h"       // ATmega2560                             env:mega2560
#elif MB(TT_OSCAR)
  #include "ramps/pins_TT_OSCAR.h"              // ATmega2560                             env:mega2560
#elif MB(TANGO)
  #include "ramps/pins_TANGO.h"                 // ATmega2560                             env:mega2560
#elif MB(MKS_GEN_L_V2)
  #include "ramps/pins_MKS_GEN_L_V2.h"          // ATmega2560                             env:mega2560
#elif MB(COPYMASTER_3D)
  #include "ramps/pins_COPYMASTER_3D.h"         // ATmega2560                             env:mega2560
#elif MB(ORTUR_4)
  #include "ramps/pins_ORTUR_4.h"               // ATmega2560                             env:mega2560
#elif MB(TENLOG_D3_HERO)
  #include "ramps/pins_TENLOG_D3_HERO.h"        // ATmega2560                             env:mega2560
#elif MB(MKS_GEN_L_V21)
  #include "ramps/pins_MKS_GEN_L_V21.h"         // ATmega2560                             env:mega2560

//
// RAMBo and derivatives
//

#elif MB(RAMBO)
  #include "rambo/pins_RAMBO.h"                 // ATmega2560                             env:rambo
#elif MB(MINIRAMBO, MINIRAMBO_10A)
  #include "rambo/pins_MINIRAMBO.h"             // ATmega2560                             env:rambo
#elif MB(EINSY_RAMBO)
  #include "rambo/pins_EINSY_RAMBO.h"           // ATmega2560                             env:rambo
#elif MB(EINSY_RETRO)
  #include "rambo/pins_EINSY_RETRO.h"           // ATmega2560                             env:rambo
#elif MB(SCOOVO_X9H)
  #include "rambo/pins_SCOOVO_X9H.h"            // ATmega2560                             env:rambo

//
// Other ATmega1280, ATmega2560
//

#elif MB(CNCONTROLS_11)
  #include "mega/pins_CNCONTROLS_11.h"          // ATmega1280, ATmega2560                 env:mega1280 env:mega2560
#elif MB(CNCONTROLS_12)
  #include "mega/pins_CNCONTROLS_12.h"          // ATmega1280, ATmega2560                 env:mega1280 env:mega2560
#elif MB(CNCONTROLS_15)
  #include "mega/pins_CNCONTROLS_15.h"          // ATmega1280, ATmega2560                 env:mega1280 env:mega2560
#elif MB(MIGHTYBOARD_REVE)
  #include "mega/pins_MIGHTYBOARD_REVE.h"       // ATmega1280, ATmega2560                 env:mega1280 env:mega2560
#elif MB(CHEAPTRONIC)
  #include "mega/pins_CHEAPTRONIC.h"            // ATmega2560                             env:mega2560
#elif MB(CHEAPTRONIC_V2)
  #include "mega/pins_CHEAPTRONICv2.h"          // ATmega2560                             env:mega2560
#elif MB(MEGATRONICS)
  #include "mega/pins_MEGATRONICS.h"            // ATmega2560                             env:mega2560
#elif MB(MEGATRONICS_2)
  #include "mega/pins_MEGATRONICS_2.h"          // ATmega2560                             env:mega2560
#elif MB(MEGATRONICS_3, MEGATRONICS_31, MEGATRONICS_32)
  #include "mega/pins_MEGATRONICS_3.h"          // ATmega2560                             env:mega2560
#elif MB(ELEFU_3)
  #include "mega/pins_ELEFU_3.h"                // ATmega2560                             env:mega2560
#elif MB(LEAPFROG)
  #include "mega/pins_LEAPFROG.h"               // ATmega1280, ATmega2560                 env:mega1280 env:mega2560
#elif MB(MEGACONTROLLER)
  #include "mega/pins_MEGACONTROLLER.h"         // ATmega2560                             env:mega2560
#elif MB(GT2560_REV_A)
  #include "mega/pins_GT2560_REV_A.h"           // ATmega1280, ATmega2560                 env:mega1280 env:mega2560
#elif MB(GT2560_REV_A_PLUS)
  #include "mega/pins_GT2560_REV_A_PLUS.h"      // ATmega1280, ATmega2560                 env:mega1280 env:mega2560
#elif MB(GT2560_V3)
  #include "mega/pins_GT2560_V3.h"              // ATmega2560                             env:mega2560
#elif MB(GT2560_V3_MC2)
  #include "mega/pins_GT2560_V3_MC2.h"          // ATmega2560                             env:mega2560
#elif MB(GT2560_V3_A20)
  #include "mega/pins_GT2560_V3_A20.h"          // ATmega2560                             env:mega2560
#elif MB(EINSTART_S)
  #include "mega/pins_EINSTART-S.h"             // ATmega1280, ATmega2560                 env:mega1280 env:mega2560
#elif MB(WANHAO_ONEPLUS)
  #include "mega/pins_WANHAO_ONEPLUS.h"         // ATmega2560                             env:mega2560
#elif MB(OVERLORD)
  #include "mega/pins_OVERLORD.h"               // ATmega2560                             env:mega2560
#elif MB(HJC2560C_REV2)
  #include "mega/pins_HJC2560C_REV2.h"          // ATmega2560                             env:mega2560
#elif MB(LEAPFROG_XEED2015)
  #include "mega/pins_LEAPFROG_XEED2015.h"      // ATmega2560                             env:mega2560
#elif MB(PICA)
  #include "mega/pins_PICA.h"                   // ATmega2560                             env:mega2560
#elif MB(PICA_REVB)
  #include "mega/pins_PICAOLD.h"                // ATmega2560                             env:mega2560
#elif MB(INTAMSYS40)
  #include "mega/pins_INTAMSYS40.h"             // ATmega2560                             env:mega2560

//
// ATmega1281, ATmega2561
//

#elif MB(MINITRONICS)
  #include "mega/pins_MINITRONICS.h"            // ATmega1281                             env:mega1280
#elif MB(SILVER_GATE)
  #include "mega/pins_SILVER_GATE.h"            // ATmega2561                             env:mega2560

//
// Sanguinololu and Derivatives - ATmega644P, ATmega1284P
//

#elif MB(SANGUINOLOLU_11)
  #include "sanguino/pins_SANGUINOLOLU_11.h"    // ATmega644P, ATmega1284P                env:sanguino644p env:sanguino1284p
#elif MB(SANGUINOLOLU_12)
  #include "sanguino/pins_SANGUINOLOLU_12.h"    // ATmega644P, ATmega1284P                env:sanguino644p env:sanguino1284p
#elif MB(MELZI)
  #include "sanguino/pins_MELZI.h"              // ATmega644P, ATmega1284P                env:sanguino644p env:sanguino1284p
#elif MB(MELZI_V2)
  #include "sanguino/pins_MELZI_V2.h"           // ATmega644P, ATmega1284P                env:sanguino644p env:sanguino1284p
#elif MB(MELZI_MAKR3D)
  #include "sanguino/pins_MELZI_MAKR3D.h"       // ATmega644P, ATmega1284P                env:sanguino644p env:sanguino1284p
#elif MB(MELZI_CREALITY)
  #include "sanguino/pins_MELZI_CREALITY.h"     // ATmega1284P                            env:melzi env:melzi_optimized env:melzi_optiboot
#elif MB(MELZI_MALYAN)
  #include "sanguino/pins_MELZI_MALYAN.h"       // ATmega644P, ATmega1284P                env:sanguino644p env:sanguino1284p
#elif MB(MELZI_TRONXY)
  #include "sanguino/pins_MELZI_TRONXY.h"       // ATmega644P, ATmega1284P                env:sanguino644p env:sanguino1284p
#elif MB(STB_11)
  #include "sanguino/pins_STB_11.h"             // ATmega644P, ATmega1284P                env:sanguino644p env:sanguino1284p
#elif MB(AZTEEG_X1)
  #include "sanguino/pins_AZTEEG_X1.h"          // ATmega644P, ATmega1284P                env:sanguino644p env:sanguino1284p
#elif MB(ZMIB_V2)
  #include "sanguino/pins_ZMIB_V2.h"            // ATmega644P, ATmega1284P                env:sanguino_atmega644p env:sanguino_atmega1284p

//
// Other ATmega644P, ATmega644, ATmega1284P
//

#elif MB(GEN3_MONOLITHIC)
  #include "sanguino/pins_GEN3_MONOLITHIC.h"    // ATmega644P                             env:sanguino644p
#elif MB(GEN3_PLUS)
  #include "sanguino/pins_GEN3_PLUS.h"          // ATmega644P, ATmega1284P                env:sanguino644p env:sanguino1284p
#elif MB(GEN6)
  #include "sanguino/pins_GEN6.h"               // ATmega644P, ATmega1284P                env:sanguino644p env:sanguino1284p
#elif MB(GEN6_DELUXE)
  #include "sanguino/pins_GEN6_DELUXE.h"        // ATmega644P, ATmega1284P                env:sanguino644p env:sanguino1284p
#elif MB(GEN7_CUSTOM)
  #include "sanguino/pins_GEN7_CUSTOM.h"        // ATmega644P, ATmega644, ATmega1284P     env:sanguino644p env:sanguino1284p
#elif MB(GEN7_12)
  #include "sanguino/pins_GEN7_12.h"            // ATmega644P, ATmega644, ATmega1284P     env:sanguino644p env:sanguino1284p
#elif MB(GEN7_13)
  #include "sanguino/pins_GEN7_13.h"            // ATmega644P, ATmega644, ATmega1284P     env:sanguino644p env:sanguino1284p
#elif MB(GEN7_14)
  #include "sanguino/pins_GEN7_14.h"            // ATmega644P, ATmega644, ATmega1284P     env:sanguino644p env:sanguino1284p
#elif MB(OMCA_A)
  #include "sanguino/pins_OMCA_A.h"             // ATmega644                              env:sanguino644p
#elif MB(OMCA)
  #include "sanguino/pins_OMCA.h"               // ATmega644P, ATmega644                  env:sanguino644p
#elif MB(ANET_10)
  #include "sanguino/pins_ANET_10.h"            // ATmega1284P                            env:sanguino1284p
#elif MB(SETHI)
  #include "sanguino/pins_SETHI.h"              // ATmega644P, ATmega644, ATmega1284P     env:sanguino644p env:sanguino1284p

//
// Teensyduino - AT90USB1286, AT90USB1286P
//

#elif MB(TEENSYLU)
  #include "teensy2/pins_TEENSYLU.h"            // AT90USB1286, AT90USB1286P              env:at90usb1286_cdc
#elif MB(PRINTRBOARD)
  #include "teensy2/pins_PRINTRBOARD.h"         // AT90USB1286                            env:at90usb1286_dfu
#elif MB(PRINTRBOARD_REVF)
  #include "teensy2/pins_PRINTRBOARD_REVF.h"    // AT90USB1286                            env:at90usb1286_dfu
#elif MB(BRAINWAVE)
  #include "teensy2/pins_BRAINWAVE.h"           // AT90USB646                             env:at90usb1286_cdc
#elif MB(BRAINWAVE_PRO)
  #include "teensy2/pins_BRAINWAVE_PRO.h"       // AT90USB1286                            env:at90usb1286_cdc
#elif MB(SAV_MKI)
  #include "teensy2/pins_SAV_MKI.h"             // AT90USB1286                            env:at90usb1286_cdc
#elif MB(TEENSY2)
  #include "teensy2/pins_TEENSY2.h"             // AT90USB1286                            env:teensy20
#elif MB(5DPRINT)
  #include "teensy2/pins_5DPRINT.h"             // AT90USB1286                            env:at90usb1286_dfu

//
// LPC1768 ARM Cortex M3
//

#elif MB(RAMPS_14_RE_ARM_EFB)
  #include "lpc1768/pins_RAMPS_RE_ARM.h"        // LPC1768                                env:LPC1768
#elif MB(RAMPS_14_RE_ARM_EEB)
  #include "lpc1768/pins_RAMPS_RE_ARM.h"        // LPC1768                                env:LPC1768
#elif MB(RAMPS_14_RE_ARM_EFF)
  #include "lpc1768/pins_RAMPS_RE_ARM.h"        // LPC1768                                env:LPC1768
#elif MB(RAMPS_14_RE_ARM_EEF)
  #include "lpc1768/pins_RAMPS_RE_ARM.h"        // LPC1768                                env:LPC1768
#elif MB(RAMPS_14_RE_ARM_SF)
  #include "lpc1768/pins_RAMPS_RE_ARM.h"        // LPC1768                                env:LPC1768
#elif MB(MKS_SBASE)
  #include "lpc1768/pins_MKS_SBASE.h"           // LPC1768                                env:LPC1768
#elif MB(MKS_SGEN_L)
  #include "lpc1768/pins_MKS_SGEN_L.h"          // LPC1768                                env:LPC1768
#elif MB(AZSMZ_MINI)
  #include "lpc1768/pins_AZSMZ_MINI.h"          // LPC1768                                env:LPC1768
#elif MB(BIQU_BQ111_A4)
  #include "lpc1768/pins_BIQU_BQ111_A4.h"       // LPC1768                                env:LPC1768
#elif MB(SELENA_COMPACT)
  #include "lpc1768/pins_SELENA_COMPACT.h"      // LPC1768                                env:LPC1768
#elif MB(BIQU_B300_V1_0)
  #include "lpc1768/pins_BIQU_B300_V1.0.h"      // LPC1768                                env:LPC1768
#elif MB(GMARSH_X6_REV1)
  #include "lpc1768/pins_GMARSH_X6_REV1.h"      // LPC1768                                env:LPC1768
#elif MB(BTT_SKR_V1_1)
  #include "lpc1768/pins_BTT_SKR_V1_1.h"        // LPC1768                                env:LPC1768
#elif MB(BTT_SKR_V1_3)
  #include "lpc1768/pins_BTT_SKR_V1_3.h"        // LPC1768                                env:LPC1768
#elif MB(BTT_SKR_V1_4)
  #include "lpc1768/pins_BTT_SKR_V1_4.h"        // LPC1768                                env:LPC1768

//
// LPC1769 ARM Cortex M3
//

#elif MB(MKS_SGEN)
  #include "lpc1769/pins_MKS_SGEN.h"            // LPC1769                                env:LPC1769
#elif MB(AZTEEG_X5_GT)
  #include "lpc1769/pins_AZTEEG_X5_GT.h"        // LPC1769                                env:LPC1769
#elif MB(AZTEEG_X5_MINI)
  #include "lpc1769/pins_AZTEEG_X5_MINI.h"      // LPC1769                                env:LPC1769
#elif MB(AZTEEG_X5_MINI_WIFI)
  #include "lpc1769/pins_AZTEEG_X5_MINI_WIFI.h" // LPC1769                                env:LPC1769
#elif MB(COHESION3D_REMIX)
  #include "lpc1769/pins_COHESION3D_REMIX.h"    // LPC1769                                env:LPC1769
#elif MB(COHESION3D_MINI)
  #include "lpc1769/pins_COHESION3D_MINI.h"     // LPC1769                                env:LPC1769
#elif MB(SMOOTHIEBOARD)
  #include "lpc1769/pins_SMOOTHIEBOARD.h"       // LPC1769                                env:LPC1769
#elif MB(TH3D_EZBOARD)
  #include "lpc1769/pins_TH3D_EZBOARD.h"        // LPC1769                                env:LPC1769
#elif MB(BTT_SKR_V1_4_TURBO)
  #include "lpc1769/pins_BTT_SKR_V1_4_TURBO.h"  // LPC1769                                env:LPC1769
#elif MB(MKS_SGEN_L_V2)
  #include "lpc1769/pins_MKS_SGEN_L_V2.h"       // LPC1769                                env:LPC1769
#elif MB(BTT_SKR_E3_TURBO)
  #include "lpc1769/pins_BTT_SKR_E3_TURBO.h"    // LPC1769                                env:LPC1769

//
// Due (ATSAM) boards
//

#elif MB(DUE3DOM)
  #include "sam/pins_DUE3DOM.h"                 // SAM3X8E                                env:DUE env:DUE_USB env:DUE_debug
#elif MB(DUE3DOM_MINI)
  #include "sam/pins_DUE3DOM_MINI.h"            // SAM3X8E                                env:DUE env:DUE_USB env:DUE_debug
#elif MB(RADDS)
  #include "sam/pins_RADDS.h"                   // SAM3X8E                                env:DUE env:DUE_USB env:DUE_debug
#elif MB(RURAMPS4D_11)
  #include "sam/pins_RURAMPS4D_11.h"            // SAM3X8E                                env:DUE env:DUE_USB env:DUE_debug
#elif MB(RURAMPS4D_13)
  #include "sam/pins_RURAMPS4D_13.h"            // SAM3X8E                                env:DUE env:DUE_USB env:DUE_debug
#elif MB(RAMPS_FD_V1)
  #include "sam/pins_RAMPS_FD_V1.h"             // SAM3X8E                                env:DUE env:DUE_USB env:DUE_debug
#elif MB(RAMPS_FD_V2)
  #include "sam/pins_RAMPS_FD_V2.h"             // SAM3X8E                                env:DUE env:DUE_USB env:DUE_debug
#elif MB(RAMPS_SMART_EFB)
  #include "sam/pins_RAMPS_SMART.h"             // SAM3X8E                                env:DUE env:DUE_USB env:DUE_debug
#elif MB(RAMPS_SMART_EEB)
  #include "sam/pins_RAMPS_SMART.h"             // SAM3X8E                                env:DUE env:DUE_USB env:DUE_debug
#elif MB(RAMPS_SMART_EFF)
  #include "sam/pins_RAMPS_SMART.h"             // SAM3X8E                                env:DUE env:DUE_USB env:DUE_debug
#elif MB(RAMPS_SMART_EEF)
  #include "sam/pins_RAMPS_SMART.h"             // SAM3X8E                                env:DUE env:DUE_USB env:DUE_debug
#elif MB(RAMPS_SMART_SF)
  #include "sam/pins_RAMPS_SMART.h"             // SAM3X8E                                env:DUE env:DUE_USB env:DUE_debug
#elif MB(RAMPS_DUO_EFB)
  #include "sam/pins_RAMPS_DUO.h"               // SAM3X8E                                env:DUE env:DUE_USB env:DUE_debug
#elif MB(RAMPS_DUO_EEB)
  #include "sam/pins_RAMPS_DUO.h"               // SAM3X8E                                env:DUE env:DUE_USB env:DUE_debug
#elif MB(RAMPS_DUO_EFF)
  #include "sam/pins_RAMPS_DUO.h"               // SAM3X8E                                env:DUE env:DUE_USB env:DUE_debug
#elif MB(RAMPS_DUO_EEF)
  #include "sam/pins_RAMPS_DUO.h"               // SAM3X8E                                env:DUE env:DUE_USB env:DUE_debug
#elif MB(RAMPS_DUO_SF)
  #include "sam/pins_RAMPS_DUO.h"               // SAM3X8E                                env:DUE env:DUE_USB env:DUE_debug
#elif MB(RAMPS4DUE_EFB)
  #include "sam/pins_RAMPS4DUE.h"               // SAM3X8E                                env:DUE env:DUE_USB env:DUE_debug
#elif MB(RAMPS4DUE_EEB)
  #include "sam/pins_RAMPS4DUE.h"               // SAM3X8E                                env:DUE env:DUE_USB env:DUE_debug
#elif MB(RAMPS4DUE_EFF)
  #include "sam/pins_RAMPS4DUE.h"               // SAM3X8E                                env:DUE env:DUE_USB env:DUE_debug
#elif MB(RAMPS4DUE_EEF)
  #include "sam/pins_RAMPS4DUE.h"               // SAM3X8E                                env:DUE env:DUE_USB env:DUE_debug
#elif MB(RAMPS4DUE_SF)
  #include "sam/pins_RAMPS4DUE.h"               // SAM3X8E                                env:DUE env:DUE_USB env:DUE_debug
#elif MB(ULTRATRONICS_PRO)
  #include "sam/pins_ULTRATRONICS_PRO.h"        // SAM3X8E                                env:DUE env:DUE_debug
#elif MB(ARCHIM1)
  #include "sam/pins_ARCHIM1.h"                 // SAM3X8E                                env:DUE env:DUE_debug
#elif MB(ARCHIM2)
  #include "sam/pins_ARCHIM2.h"                 // SAM3X8E                                env:DUE_archim env:DUE_archim_debug
#elif MB(ALLIGATOR)
  #include "sam/pins_ALLIGATOR_R2.h"            // SAM3X8E                                env:DUE env:DUE_debug
#elif MB(ADSK)
  #include "sam/pins_ADSK.h"                    // SAM3X8E                                env:DUE env:DUE_debug
#elif MB(PRINTRBOARD_G2)
  #include "sam/pins_PRINTRBOARD_G2.h"          // SAM3X8C                                env:DUE_USB
#elif MB(CNCONTROLS_15D)
  #include "sam/pins_CNCONTROLS_15D.h"          // SAM3X8E                                env:DUE env:DUE_USB

//
// STM32 ARM Cortex-M0
//
#elif MB(MALYAN_M200_V2)
  #include "stm32f0/pins_MALYAN_M200_V2.h"      // STM32F0                                env:STM32F070RB_malyan env:STM32F070CB_malyan
#elif MB(MALYAN_M300)
  #include "stm32f0/pins_MALYAN_M300.h"         // STM32F070                              env:malyan_M300

//
// STM32 ARM Cortex-M3
//

#elif MB(STM32F103RE)
  #include "stm32f1/pins_STM32F1R.h"            // STM32F1                                env:STM32F103RE
#elif MB(MALYAN_M200)
  #include "stm32f1/pins_MALYAN_M200.h"         // STM32F1                                env:STM32F103CB_malyan
#elif MB(STM3R_MINI)
  #include "stm32f1/pins_STM3R_MINI.h"          // STM32F1                                env:STM32F103RE
#elif MB(GTM32_PRO_VB)
  #include "stm32f1/pins_GTM32_PRO_VB.h"        // STM32F1                                env:STM32F103RE
#elif MB(GTM32_MINI)
  #include "stm32f1/pins_GTM32_MINI.h"          // STM32F1                                env:STM32F103RE
#elif MB(GTM32_MINI_A30)
  #include "stm32f1/pins_GTM32_MINI_A30.h"      // STM32F1                                env:STM32F103RE
#elif MB(GTM32_REV_B)
  #include "stm32f1/pins_GTM32_REV_B.h"         // STM32F1                                env:STM32F103RE
#elif MB(MORPHEUS)
  #include "stm32f1/pins_MORPHEUS.h"            // STM32F1                                env:STM32F103RE
#elif MB(CHITU3D)
  #include "stm32f1/pins_CHITU3D.h"             // STM32F1                                env:STM32F103RE
#elif MB(MKS_ROBIN)
  #include "stm32f1/pins_MKS_ROBIN.h"           // STM32F1                                env:mks_robin env:mks_robin_stm32
#elif MB(MKS_ROBIN_MINI)
  #include "stm32f1/pins_MKS_ROBIN_MINI.h"      // STM32F1                                env:mks_robin_mini
#elif MB(MKS_ROBIN_NANO)
  #include "stm32f1/pins_MKS_ROBIN_NANO.h"      // STM32F1                                env:mks_robin_nano35
#elif MB(MKS_ROBIN_NANO_V2)
  #include "stm32f1/pins_MKS_ROBIN_NANO_V2.h"   // STM32F1                                env:mks_robin_nano35
#elif MB(MKS_ROBIN_LITE)
  #include "stm32f1/pins_MKS_ROBIN_LITE.h"      // STM32F1                                env:mks_robin_lite
#elif MB(MKS_ROBIN_LITE3)
  #include "stm32f1/pins_MKS_ROBIN_LITE3.h"     // STM32F1                                env:mks_robin_lite3
#elif MB(MKS_ROBIN_PRO)
  #include "stm32f1/pins_MKS_ROBIN_PRO.h"       // STM32F1                                env:mks_robin_pro
#elif MB(MKS_ROBIN_E3)
  #include "stm32f1/pins_MKS_ROBIN_E3.h"        // STM32F1                                env:mks_robin_e3
#elif MB(MKS_ROBIN_E3D)
  #include "stm32f1/pins_MKS_ROBIN_E3D.h"       // STM32F1                                env:mks_robin_e3
#elif MB(MKS_ROBIN_E3P)
  #include "stm32f1/pins_MKS_ROBIN_E3P.h"       // STM32F1                                env:mks_robin_e3p
#elif MB(BTT_SKR_MINI_V1_1)
  #include "stm32f1/pins_BTT_SKR_MINI_V1_1.h"   // STM32F1                                env:STM32F103RC_btt env:STM32F103RC_btt_512K env:STM32F103RC_btt_USB env:STM32F103RC_btt_512K_USB
#elif MB(BTT_SKR_MINI_E3_V1_0)
  #include "stm32f1/pins_BTT_SKR_MINI_E3_V1_0.h"  // STM32F1                              env:STM32F103RC_btt env:STM32F103RC_btt_512K env:STM32F103RC_btt_USB env:STM32F103RC_btt_512K_USB
#elif MB(BTT_SKR_MINI_E3_V1_2)
  #include "stm32f1/pins_BTT_SKR_MINI_E3_V1_2.h"  // STM32F1                              env:STM32F103RC_btt env:STM32F103RC_btt_512K env:STM32F103RC_btt_USB env:STM32F103RC_btt_512K_USB
#elif MB(BTT_SKR_MINI_E3_V2_0)
  #include "stm32f1/pins_BTT_SKR_MINI_E3_V2_0.h"  // STM32F1                              env:STM32F103RC_btt env:STM32F103RC_btt_512K env:STM32F103RC_btt_USB env:STM32F103RC_btt_512K_USB
#elif MB(BTT_SKR_E3_DIP)
  #include "stm32f1/pins_BTT_SKR_E3_DIP.h"      // STM32F1                                env:STM32F103RE_btt env:STM32F103RE_btt_USB env:STM32F103RC_btt env:STM32F103RC_btt_512K env:STM32F103RC_btt_USB env:STM32F103RC_btt_512K_USB
#elif MB(JGAURORA_A5S_A1)
  #include "stm32f1/pins_JGAURORA_A5S_A1.h"     // STM32F1                                env:jgaurora_a5s_a1
#elif MB(FYSETC_AIO_II)
  #include "stm32f1/pins_FYSETC_AIO_II.h"       // STM32F1                                env:STM32F103RC_fysetc
#elif MB(FYSETC_CHEETAH)
  #include "stm32f1/pins_FYSETC_CHEETAH.h"      // STM32F1                                env:STM32F103RC_fysetc
#elif MB(FYSETC_CHEETAH_V12)
  #include "stm32f1/pins_FYSETC_CHEETAH_V12.h"  // STM32F1                                env:STM32F103RC_fysetc
#elif MB(LONGER3D_LK)
  #include "stm32f1/pins_LONGER3D_LK.h"         // STM32F1                                env:STM32F103VE_longer
#elif MB(CCROBOT_MEEB_3DP)
  #include "stm32f1/pins_CCROBOT_MEEB_3DP.h"    // STM32F1                                env:STM32F103RC_meeb
#elif MB(CHITU3D_V5)
  #include "stm32f1/pins_CHITU3D_V5.h"          // STM32F1                                env:chitu_f103 env:chitu_v5_gpio_init
#elif MB(CHITU3D_V6)
  #include "stm32f1/pins_CHITU3D_V6.h"          // STM32F1                                env:chitu_f103
#elif MB(CREALITY_V4)
  #include "stm32f1/pins_CREALITY_V4.h"         // STM32F1                                env:STM32F103RET6_creality
#elif MB(CREALITY_V427)
  #include "stm32f1/pins_CREALITY_V427.h"       // STM32F1                                env:STM32F103RET6_creality
#elif MB(TRIGORILLA_PRO)
  #include "stm32f1/pins_TRIGORILLA_PRO.h"      // STM32F1                                env:trigorilla_pro

//
// ARM Cortex-M4F
//

#elif MB(TEENSY31_32)
  #include "teensy3/pins_TEENSY31_32.h"         // TEENSY31_32                            env:teensy31
#elif MB(TEENSY35_36)
  #include "teensy3/pins_TEENSY35_36.h"         // TEENSY35_36                            env:teensy35

//
// STM32 ARM Cortex-M4F
//

#elif MB(BEAST)
  #include "stm32f4/pins_BEAST.h"               // STM32F4                                env:STM32F4
#elif MB(GENERIC_STM32F4)
  #include "stm32f4/pins_GENERIC_STM32F4.h"     // STM32F4                                env:STM32F4
#elif MB(ARMED)
  #include "stm32f4/pins_ARMED.h"               // STM32F4                                env:ARMED
#elif MB(RUMBA32_V1_0)
  #include "stm32f4/pins_RUMBA32_AUS3D.h"       // STM32F4                                env:rumba32
#elif MB(RUMBA32_V1_1)
  #include "stm32f4/pins_RUMBA32_AUS3D.h"       // STM32F4                                env:rumba32
#elif MB(RUMBA32_MKS)
  #include "stm32f4/pins_RUMBA32_MKS.h"         // STM32F4                                env:rumba32
#elif MB(BLACK_STM32F407VE)
  #include "stm32f4/pins_BLACK_STM32F407VE.h"   // STM32F4                                env:STM32F407VE_black
#elif MB(STEVAL_3DP001V1)
  #include "stm32f4/pins_STEVAL_3DP001V1.h"     // STM32F4                                env:STM32F401VE_STEVAL
#elif MB(BTT_SKR_PRO_V1_1)
  #include "stm32f4/pins_BTT_SKR_PRO_V1_1.h"    // STM32F4                                env:BIGTREE_SKR_PRO
#elif MB(BTT_SKR_PRO_V1_2)
  #include "stm32f4/pins_BTT_SKR_PRO_V1_2.h"    // STM32F4                                env:BIGTREE_SKR_PRO
#elif MB(BTT_GTR_V1_0)
  #include "stm32f4/pins_BTT_GTR_V1_0.h"        // STM32F4                                env:BIGTREE_GTR_V1_0
#elif MB(BTT_BTT002_V1_0)
  #include "stm32f4/pins_BTT_BTT002_V1_0.h"     // STM32F4                                env:BIGTREE_BTT002
#elif MB(LERDGE_K)
  #include "stm32f4/pins_LERDGE_K.h"            // STM32F4                                env:STM32F4
#elif MB(LERDGE_S)
  #include "stm32f4/pins_LERDGE_S.h"            // STM32F4                                env:LERDGE_S
#elif MB(LERDGE_X)
  #include "stm32f4/pins_LERDGE_X.h"            // STM32F4                                env:LERDGE_X
#elif MB(VAKE403D)
  #include "stm32f4/pins_VAKE403D.h"            // STM32F4                                env:STM32F4
#elif MB(FYSETC_S6)
  #include "stm32f4/pins_FYSETC_S6.h"           // STM32F4                                env:FYSETC_S6
#elif MB(FLYF407ZG)
  #include "stm32f4/pins_FLYF407ZG.h"           // STM32F4                                env:FLYF407ZG
#elif MB(MKS_ROBIN2)
  #include "stm32f4/pins_MKS_ROBIN2.h"          // STM32F4                                env:MKS_ROBIN2
#elif MB(FYSETC_S6_V2_0)
  #include "stm32f4/pins_FYSETC_S6_V2_0.h"      // STM32F4                                env:FYSETC_S6

//
// ARM Cortex M7
//

#elif MB(THE_BORG)
  #include "stm32f7/pins_THE_BORG.h"            // STM32F7                                env:STM32F7
#elif MB(REMRAM_V1)
  #include "stm32f7/pins_REMRAM_V1.h"           // STM32F7                                env:STM32F7
<<<<<<< HEAD
#elif MB(NUCLEO_F767ZI)
  #include "stm32f7/pins_NUCLEO_F767ZI.h"       // STM32F7                                env:NUCLEO_F767ZI
#elif MB(TEENSY40_41)
=======
#elif MB(TEENSY41)
>>>>>>> 7ce91c5f
  #include "teensy4/pins_TEENSY41.h"            // Teensy-4.x                             env:teensy41
#elif MB(T41U5XBB)
  #include "teensy4/pins_T41U5XBB.h"            // Teensy-4.x                             env:teensy41

//
// Espressif ESP32
//

#elif MB(ESPRESSIF_ESP32)
  #include "esp32/pins_ESP32.h"                 // ESP32                                  env:esp32
#elif MB(MRR_ESPA)
  #include "esp32/pins_MRR_ESPA.h"              // ESP32                                  env:esp32
#elif MB(MRR_ESPE)
  #include "esp32/pins_MRR_ESPE.h"              // ESP32                                  env:esp32
#elif MB(E4D_BOX)
  #include "esp32/pins_E4D.h"                   // ESP32                                  env:esp32

//
// Adafruit Grand Central M4 (SAMD51 ARM Cortex-M4)
//

#elif MB(AGCM4_RAMPS_144)
  #include "samd/pins_RAMPS_144.h"              // SAMD51                                 env:SAMD51_grandcentral_m4

//
// Custom board (with custom PIO env)
//
#elif MB(CUSTOM)
  #include "pins_custom.h"                      //                                        env:custom

//
// Linux Native Debug board
//

#elif MB(LINUX_RAMPS)
  #include "linux/pins_RAMPS_LINUX.h"           // Linux                                  env:linux_native

#else

  //
  // Obsolete or unknown board
  //

  #define BOARD_MKS_13                  -1000
  #define BOARD_TRIGORILLA              -1001
  #define BOARD_RURAMPS4D               -1002
  #define BOARD_FORMBOT_TREX2           -1003
  #define BOARD_BIQU_SKR_V1_1           -1004
  #define BOARD_STM32F1R                -1005
  #define BOARD_STM32F103R              -1006
  #define BOARD_ESP32                   -1007
  #define BOARD_STEVAL                  -1008
  #define BOARD_BIGTREE_SKR_V1_1        -1009
  #define BOARD_BIGTREE_SKR_V1_3        -1010
  #define BOARD_BIGTREE_SKR_V1_4        -1011
  #define BOARD_BIGTREE_SKR_V1_4_TURBO  -1012
  #define BOARD_BIGTREE_BTT002_V1_0     -1013
  #define BOARD_BIGTREE_SKR_PRO_V1_1    -1014
  #define BOARD_BIGTREE_SKR_MINI_V1_1   -1015
  #define BOARD_BIGTREE_SKR_MINI_E3     -1016
  #define BOARD_BIGTREE_SKR_E3_DIP      -1017
  #define BOARD_RUMBA32                 -1018
  #define BOARD_RUMBA32_AUS3D           -1019

  #if MB(MKS_13)
    #error "BOARD_MKS_13 has been renamed BOARD_MKS_GEN_13. Please update your configuration."
  #elif MB(TRIGORILLA)
    #error "BOARD_TRIGORILLA has been renamed BOARD_TRIGORILLA_13. Please update your configuration."
  #elif MB(RURAMPS4D)
    #error "BOARD_RURAMPS4D has been renamed BOARD_RURAMPS4D_11. Please update your configuration."
  #elif MB(FORMBOT_TREX2)
    #error "FORMBOT_TREX2 has been renamed BOARD_FORMBOT_TREX2PLUS. Please update your configuration."
  #elif MB(BIQU_SKR_V1_1)
    #error "BOARD_BIQU_SKR_V1_1 has been renamed BOARD_BTT_SKR_V1_1. Please update your configuration."
  #elif MB(BIGTREE_SKR_V1_1)
    #error "BOARD_BIGTREE_SKR_V1_1 has been renamed BOARD_BTT_SKR_V1_1. Please update your configuration."
  #elif MB(BIGTREE_SKR_V2_2)
    #error "BOARD_BIGTREE_SKR_V1_2 has been renamed BOARD_BTT_SKR_V1_2. Please update your configuration."
  #elif MB(BIGTREE_SKR_V1_3)
    #error "BOARD_BIGTREE_SKR_V1_3 has been renamed BOARD_BTT_SKR_V1_3. Please update your configuration."
  #elif MB(BIGTREE_SKR_V1_4)
    #error "BOARD_BIGTREE_SKR_V1_4 has been renamed BOARD_BTT_SKR_V1_4. Please update your configuration."
  #elif MB(BIGTREE_SKR_V1_4_TURBO)
    #error "BOARD_BIGTREE_SKR_V1_4_TURBO has been renamed BOARD_BTT_SKR_V1_4_TURBO. Please update your configuration."
  #elif MB(BIGTREE_BTT002_V1_0)
    #error "BOARD_BIGTREE_BTT002_V1_0 has been renamed BOARD_BTT_BTT002_V1_0. Please update your configuration."
  #elif MB(BIGTREE_SKR_PRO_V1_1)
    #error "BOARD_BIGTREE_SKR_PRO_V1_1 has been renamed BOARD_BTT_SKR_PRO_V1_1. Please update your configuration."
  #elif MB(BIGTREE_SKR_MINI_V1_1)
    #error "BOARD_BIGTREE_SKR_MINI_V1_1 has been renamed BOARD_BTT_SKR_MINI_V1_1. Please update your configuration."
  #elif MB(BIGTREE_SKR_MINI_E3)
    #error "BOARD_BIGTREE_SKR_MINI_E3 has been renamed BOARD_BTT_SKR_MINI_E3_V1_0. Please update your configuration."
  #elif MB(BIGTREE_SKR_E3_DIP)
    #error "BOARD_BIGTREE_SKR_E3_DIP has been renamed BOARD_BTT_SKR_E3_DIP. Please update your configuration."
  #elif MB(STM32F1R)
    #error "BOARD_STM32F1R has been renamed BOARD_STM32F103RE. Please update your configuration."
  #elif MB(STM32F103R)
    #error "BOARD_STM32F103R has been renamed BOARD_STM32F103RE. Please update your configuration."
  #elif MOTHERBOARD == BOARD_ESP32
    #error "BOARD_ESP32 has been renamed BOARD_ESPRESSIF_ESP32. Please update your configuration."
  #elif MB(STEVAL)
    #error "BOARD_STEVAL has been renamed BOARD_STEVAL_3DP001V1. Please update your configuration."
  #elif MB(RUMBA32)
    #error "BOARD_RUMBA32 is now BOARD_RUMBA32_MKS or BOARD_RUMBA32_V1_0. Please update your configuration."
  #elif MB(RUMBA32_AUS3D)
    #error "BOARD_RUMBA32_AUS3D is now BOARD_RUMBA32_V1_0. Please update your configuration."
  #else
    #error "Unknown MOTHERBOARD value set in Configuration.h"
  #endif

  #undef BOARD_MKS_13
  #undef BOARD_TRIGORILLA
  #undef BOARD_RURAMPS4D
  #undef BOARD_FORMBOT_TREX2
  #undef BOARD_BIQU_SKR_V1_1
  #undef BOARD_STM32F1R
  #undef BOARD_STM32F103R
  #undef BOARD_ESP32
  #undef BOARD_STEVAL
  #undef BOARD_BIGTREE_SKR_MINI_E3
  #undef BOARD_BIGTREE_SKR_V1_1
  #undef BOARD_BIGTREE_SKR_V1_3
  #undef BOARD_BIGTREE_SKR_V1_4
  #undef BOARD_BIGTREE_SKR_V1_4_TURBO
  #undef BOARD_BIGTREE_BTT002_V1_0
  #undef BOARD_BIGTREE_SKR_PRO_V1_1
  #undef BOARD_BIGTREE_SKR_MINI_V1_1
  #undef BOARD_BIGTREE_SKR_E3_DIP
  #undef BOARD_RUMBA32
  #undef BOARD_RUMBA32_AUS3D

#endif

// Define certain undefined pins
#ifndef X_MS1_PIN
  #define X_MS1_PIN -1
#endif
#ifndef X_MS2_PIN
  #define X_MS2_PIN -1
#endif
#ifndef X_MS3_PIN
  #define X_MS3_PIN -1
#endif
#ifndef Y_MS1_PIN
  #define Y_MS1_PIN -1
#endif
#ifndef Y_MS2_PIN
  #define Y_MS2_PIN -1
#endif
#ifndef Y_MS3_PIN
  #define Y_MS3_PIN -1
#endif
#ifndef Z_MS1_PIN
  #define Z_MS1_PIN -1
#endif
#ifndef Z_MS2_PIN
  #define Z_MS2_PIN -1
#endif
#ifndef Z_MS3_PIN
  #define Z_MS3_PIN -1
#endif
#ifndef E0_MS1_PIN
  #define E0_MS1_PIN -1
#endif
#ifndef E0_MS2_PIN
  #define E0_MS2_PIN -1
#endif
#ifndef E0_MS3_PIN
  #define E0_MS3_PIN -1
#endif
#ifndef E1_MS1_PIN
  #define E1_MS1_PIN -1
#endif
#ifndef E1_MS2_PIN
  #define E1_MS2_PIN -1
#endif
#ifndef E1_MS3_PIN
  #define E1_MS3_PIN -1
#endif
#ifndef E2_MS1_PIN
  #define E2_MS1_PIN -1
#endif
#ifndef E2_MS2_PIN
  #define E2_MS2_PIN -1
#endif
#ifndef E2_MS3_PIN
  #define E2_MS3_PIN -1
#endif
#ifndef E3_MS1_PIN
  #define E3_MS1_PIN -1
#endif
#ifndef E3_MS2_PIN
  #define E3_MS2_PIN -1
#endif
#ifndef E3_MS3_PIN
  #define E3_MS3_PIN -1
#endif
#ifndef E4_MS1_PIN
  #define E4_MS1_PIN -1
#endif
#ifndef E4_MS2_PIN
  #define E4_MS2_PIN -1
#endif
#ifndef E4_MS3_PIN
  #define E4_MS3_PIN -1
#endif
#ifndef E5_MS1_PIN
  #define E5_MS1_PIN -1
#endif
#ifndef E5_MS2_PIN
  #define E5_MS2_PIN -1
#endif
#ifndef E5_MS3_PIN
  #define E5_MS3_PIN -1
#endif
#ifndef E6_MS1_PIN
  #define E6_MS1_PIN -1
#endif
#ifndef E6_MS2_PIN
  #define E6_MS2_PIN -1
#endif
#ifndef E6_MS3_PIN
  #define E6_MS3_PIN -1
#endif
#ifndef E7_MS1_PIN
  #define E7_MS1_PIN -1
#endif
#ifndef E7_MS2_PIN
  #define E7_MS2_PIN -1
#endif
#ifndef E7_MS3_PIN
  #define E7_MS3_PIN -1
#endif

#ifndef E0_STEP_PIN
  #define E0_STEP_PIN -1
#endif
#ifndef E0_DIR_PIN
  #define E0_DIR_PIN -1
#endif
#ifndef E0_ENABLE_PIN
  #define E0_ENABLE_PIN -1
#endif
#ifndef E1_STEP_PIN
  #define E1_STEP_PIN -1
#endif
#ifndef E1_DIR_PIN
  #define E1_DIR_PIN -1
#endif
#ifndef E1_ENABLE_PIN
  #define E1_ENABLE_PIN -1
#endif
#ifndef E2_STEP_PIN
  #define E2_STEP_PIN -1
#endif
#ifndef E2_DIR_PIN
  #define E2_DIR_PIN -1
#endif
#ifndef E2_ENABLE_PIN
  #define E2_ENABLE_PIN -1
#endif
#ifndef E3_STEP_PIN
  #define E3_STEP_PIN -1
#endif
#ifndef E3_DIR_PIN
  #define E3_DIR_PIN -1
#endif
#ifndef E3_ENABLE_PIN
  #define E3_ENABLE_PIN -1
#endif
#ifndef E4_STEP_PIN
  #define E4_STEP_PIN -1
#endif
#ifndef E4_DIR_PIN
  #define E4_DIR_PIN -1
#endif
#ifndef E4_ENABLE_PIN
  #define E4_ENABLE_PIN -1
#endif
#ifndef E5_STEP_PIN
  #define E5_STEP_PIN -1
#endif
#ifndef E5_DIR_PIN
  #define E5_DIR_PIN -1
#endif
#ifndef E5_ENABLE_PIN
  #define E5_ENABLE_PIN -1
#endif
#ifndef E6_STEP_PIN
  #define E6_STEP_PIN -1
#endif
#ifndef E6_DIR_PIN
  #define E6_DIR_PIN -1
#endif
#ifndef E6_ENABLE_PIN
  #define E6_ENABLE_PIN -1
#endif
#ifndef E7_STEP_PIN
  #define E7_STEP_PIN -1
#endif
#ifndef E7_DIR_PIN
  #define E7_DIR_PIN -1
#endif
#ifndef E7_ENABLE_PIN
  #define E7_ENABLE_PIN -1
#endif

//
// Destroy unused CS pins
//
#if !AXIS_HAS_SPI(X)
  #undef X_CS_PIN
#endif
#if !AXIS_HAS_SPI(Y)
  #undef Y_CS_PIN
#endif
#if !AXIS_HAS_SPI(Z)
  #undef Z_CS_PIN
#endif
#if E_STEPPERS && !AXIS_HAS_SPI(E0)
  #undef E0_CS_PIN
#endif
#if E_STEPPERS > 1 && !AXIS_HAS_SPI(E1)
  #undef E1_CS_PIN
#endif
#if E_STEPPERS > 2 && !AXIS_HAS_SPI(E2)
  #undef E2_CS_PIN
#endif
#if E_STEPPERS > 3 && !AXIS_HAS_SPI(E3)
  #undef E3_CS_PIN
#endif
#if E_STEPPERS > 4 && !AXIS_HAS_SPI(E4)
  #undef E4_CS_PIN
#endif
#if E_STEPPERS > 5 && !AXIS_HAS_SPI(E5)
  #undef E5_CS_PIN
#endif
#if E_STEPPERS > 6 && !AXIS_HAS_SPI(E6)
  #undef E6_CS_PIN
#endif
#if E_STEPPERS > 7 && !AXIS_HAS_SPI(E7)
  #undef E7_CS_PIN
#endif

#ifndef X_CS_PIN
  #define X_CS_PIN -1
#endif
#ifndef Y_CS_PIN
  #define Y_CS_PIN -1
#endif
#ifndef Z_CS_PIN
  #define Z_CS_PIN -1
#endif
#ifndef E0_CS_PIN
  #define E0_CS_PIN -1
#endif
#ifndef E1_CS_PIN
  #define E1_CS_PIN -1
#endif
#ifndef E2_CS_PIN
  #define E2_CS_PIN -1
#endif
#ifndef E3_CS_PIN
  #define E3_CS_PIN -1
#endif
#ifndef E4_CS_PIN
  #define E4_CS_PIN -1
#endif
#ifndef E5_CS_PIN
  #define E5_CS_PIN -1
#endif
#ifndef E6_CS_PIN
  #define E6_CS_PIN -1
#endif
#ifndef E7_CS_PIN
  #define E7_CS_PIN -1
#endif

#ifndef FAN_PIN
  #define FAN_PIN -1
#endif
#define FAN0_PIN FAN_PIN
#ifndef FAN1_PIN
  #define FAN1_PIN -1
#endif
#ifndef FAN2_PIN
  #define FAN2_PIN -1
#endif
#ifndef CONTROLLER_FAN_PIN
  #define CONTROLLER_FAN_PIN  -1
#endif

#ifndef FANMUX0_PIN
  #define FANMUX0_PIN -1
#endif
#ifndef FANMUX1_PIN
  #define FANMUX1_PIN -1
#endif
#ifndef FANMUX2_PIN
  #define FANMUX2_PIN -1
#endif

#ifndef HEATER_0_PIN
  #define HEATER_0_PIN -1
#endif
#ifndef HEATER_1_PIN
  #define HEATER_1_PIN -1
#endif
#ifndef HEATER_2_PIN
  #define HEATER_2_PIN -1
#endif
#ifndef HEATER_3_PIN
  #define HEATER_3_PIN -1
#endif
#ifndef HEATER_4_PIN
  #define HEATER_4_PIN -1
#endif
#ifndef HEATER_5_PIN
  #define HEATER_5_PIN -1
#endif
#ifndef HEATER_6_PIN
  #define HEATER_6_PIN -1
#endif
#ifndef HEATER_7_PIN
  #define HEATER_7_PIN -1
#endif
#ifndef HEATER_BED_PIN
  #define HEATER_BED_PIN -1
#endif

#ifndef TEMP_0_PIN
  #define TEMP_0_PIN -1
#endif
#ifndef TEMP_1_PIN
  #define TEMP_1_PIN -1
#endif
#ifndef TEMP_2_PIN
  #define TEMP_2_PIN -1
#endif
#ifndef TEMP_3_PIN
  #define TEMP_3_PIN -1
#endif
#ifndef TEMP_4_PIN
  #define TEMP_4_PIN -1
#endif
#ifndef TEMP_5_PIN
  #define TEMP_5_PIN -1
#endif
#ifndef TEMP_6_PIN
  #define TEMP_6_PIN -1
#endif
#ifndef TEMP_7_PIN
  #define TEMP_7_PIN -1
#endif
#ifndef TEMP_BED_PIN
  #define TEMP_BED_PIN -1
#endif

#ifndef SD_DETECT_PIN
  #define SD_DETECT_PIN -1
#endif
#ifndef SDPOWER_PIN
  #define SDPOWER_PIN -1
#endif
#ifndef SDSS
  #define SDSS -1
#endif
#ifndef LED_PIN
  #define LED_PIN -1
#endif
#if DISABLED(PSU_CONTROL) || !defined(PS_ON_PIN)
  #undef PS_ON_PIN
  #define PS_ON_PIN -1
#endif
#ifndef KILL_PIN
  #define KILL_PIN -1
#endif
#ifndef SUICIDE_PIN
  #define SUICIDE_PIN -1
#endif
#ifndef SUICIDE_PIN_INVERTING
  #define SUICIDE_PIN_INVERTING false
#endif

#ifndef NUM_SERVO_PLUGS
  #define NUM_SERVO_PLUGS 4
#endif

//
// Assign endstop pins for boards with only 3 connectors
//
#ifdef X_STOP_PIN
  #if X_HOME_DIR < 0
    #define X_MIN_PIN X_STOP_PIN
    #ifndef X_MAX_PIN
      #define X_MAX_PIN -1
    #endif
  #else
    #define X_MAX_PIN X_STOP_PIN
    #ifndef X_MIN_PIN
      #define X_MIN_PIN -1
    #endif
  #endif
#elif X_HOME_DIR < 0
  #define X_STOP_PIN X_MIN_PIN
#else
  #define X_STOP_PIN X_MAX_PIN
#endif

#ifdef Y_STOP_PIN
  #if Y_HOME_DIR < 0
    #define Y_MIN_PIN Y_STOP_PIN
    #ifndef Y_MAX_PIN
      #define Y_MAX_PIN -1
    #endif
  #else
    #define Y_MAX_PIN Y_STOP_PIN
    #ifndef Y_MIN_PIN
      #define Y_MIN_PIN -1
    #endif
  #endif
#elif Y_HOME_DIR < 0
  #define Y_STOP_PIN Y_MIN_PIN
#else
  #define Y_STOP_PIN Y_MAX_PIN
#endif

#ifdef Z_STOP_PIN
  #if Z_HOME_DIR < 0
    #define Z_MIN_PIN Z_STOP_PIN
    #ifndef Z_MAX_PIN
      #define Z_MAX_PIN -1
    #endif
  #else
    #define Z_MAX_PIN Z_STOP_PIN
    #ifndef Z_MIN_PIN
      #define Z_MIN_PIN -1
    #endif
  #endif
#elif Z_HOME_DIR < 0
  #define Z_STOP_PIN Z_MIN_PIN
#else
  #define Z_STOP_PIN Z_MAX_PIN
#endif

//
// Disable unused endstop / probe pins
//
#if !HAS_CUSTOM_PROBE_PIN
  #undef Z_MIN_PROBE_PIN
  #define Z_MIN_PROBE_PIN    -1
#endif

#if DISABLED(USE_XMAX_PLUG)
  #undef X_MAX_PIN
  #define X_MAX_PIN          -1
#endif

#if DISABLED(USE_YMAX_PLUG)
  #undef Y_MAX_PIN
  #define Y_MAX_PIN          -1
#endif

#if DISABLED(USE_ZMAX_PLUG)
  #undef Z_MAX_PIN
  #define Z_MAX_PIN          -1
#endif

#if DISABLED(USE_XMIN_PLUG)
  #undef X_MIN_PIN
  #define X_MIN_PIN          -1
#endif

#if DISABLED(USE_YMIN_PLUG)
  #undef Y_MIN_PIN
  #define Y_MIN_PIN          -1
#endif

#if DISABLED(USE_ZMIN_PLUG)
  #undef Z_MIN_PIN
  #define Z_MIN_PIN          -1
#endif

#if HAS_FILAMENT_SENSOR
  #define FIL_RUNOUT1_PIN FIL_RUNOUT_PIN
#else
  #undef FIL_RUNOUT_PIN
  #undef FIL_RUNOUT1_PIN
#endif

#ifndef LCD_PINS_D4
  #define LCD_PINS_D4 -1
#endif

#if HAS_CHARACTER_LCD || TOUCH_UI_ULTIPANEL
  #ifndef LCD_PINS_D5
    #define LCD_PINS_D5 -1
  #endif
  #ifndef LCD_PINS_D6
    #define LCD_PINS_D6 -1
  #endif
  #ifndef LCD_PINS_D7
    #define LCD_PINS_D7 -1
  #endif
#endif

/**
 * Auto-Assignment for Dual X, Dual Y, Multi-Z Steppers
 *
 * By default X2 is assigned to the next open E plug
 * on the board, then in order, Y2, Z2, Z3. These can be
 * overridden in Configuration.h or Configuration_adv.h.
 */

#define __PEXI(p,q) PIN_EXISTS(E##p##_##q)
#define _PEXI(p,q) __PEXI(p,q)
#define __EPIN(p,q) E##p##_##q##_PIN
#define _EPIN(p,q) __EPIN(p,q)
#define DIAG_REMAPPED(p,q) (PIN_EXISTS(q) && _EPIN(p##_E_INDEX, DIAG) == q##_PIN)

// The X2 axis, if any, should be the next open extruder port
#define X2_E_INDEX E_STEPPERS

#if EITHER(DUAL_X_CARRIAGE, X_DUAL_STEPPER_DRIVERS)
  #ifndef X2_STEP_PIN
    #define X2_STEP_PIN   _EPIN(X2_E_INDEX, STEP)
    #define X2_DIR_PIN    _EPIN(X2_E_INDEX, DIR)
    #define X2_ENABLE_PIN _EPIN(X2_E_INDEX, ENABLE)
    #if X2_E_INDEX >= MAX_EXTRUDERS || !PIN_EXISTS(X2_STEP)
      #error "No E stepper plug left for X2!"
    #endif
  #endif
  #ifndef X2_MS1_PIN
    #define X2_MS1_PIN    _EPIN(X2_E_INDEX, MS1)
  #endif
  #ifndef X2_MS2_PIN
    #define X2_MS2_PIN    _EPIN(X2_E_INDEX, MS2)
  #endif
  #ifndef X2_MS3_PIN
    #define X2_MS3_PIN    _EPIN(X2_E_INDEX, MS3)
  #endif
  #if AXIS_HAS_SPI(X2) && !defined(X2_CS_PIN)
    #define X2_CS_PIN     _EPIN(X2_E_INDEX, CS)
  #endif
  #if AXIS_HAS_UART(X2)
    #ifndef X2_SERIAL_TX_PIN
      #define X2_SERIAL_TX_PIN _EPIN(X2_E_INDEX, SERIAL_TX)
    #endif
    #ifndef X2_SERIAL_RX_PIN
      #define X2_SERIAL_RX_PIN _EPIN(X2_E_INDEX, SERIAL_RX)
    #endif
  #endif

  //
  // Auto-assign pins for stallGuard sensorless homing
  //
  #if defined(X2_STALL_SENSITIVITY) && ENABLED(X_DUAL_ENDSTOPS) && _PEXI(X2_E_INDEX, DIAG)
    #define X2_DIAG_PIN _EPIN(X2_E_INDEX, DIAG)
    #if   DIAG_REMAPPED(X2, X_MIN)      // If already remapped in the pins file...
      #define X2_USE_ENDSTOP _XMIN_
    #elif DIAG_REMAPPED(X2, Y_MIN)
      #define X2_USE_ENDSTOP _YMIN_
    #elif DIAG_REMAPPED(X2, Z_MIN)
      #define X2_USE_ENDSTOP _ZMIN_
    #elif DIAG_REMAPPED(X2, X_MAX)
      #define X2_USE_ENDSTOP _XMAX_
    #elif DIAG_REMAPPED(X2, Y_MAX)
      #define X2_USE_ENDSTOP _YMAX_
    #elif DIAG_REMAPPED(X2, Z_MAX)
      #define X2_USE_ENDSTOP _ZMAX_
    #else                               // Otherwise use the driver DIAG_PIN directly
      #define _X2_USE_ENDSTOP(P) _E##P##_DIAG_
      #define X2_USE_ENDSTOP _X2_USE_ENDSTOP(X2_E_INDEX)
    #endif
    #undef X2_DIAG_PIN
  #endif

  #define Y2_E_INDEX INCREMENT(X2_E_INDEX)
#else
  #define Y2_E_INDEX X2_E_INDEX
#endif

#ifndef X2_CS_PIN
  #define X2_CS_PIN  -1
#endif
#ifndef X2_MS1_PIN
  #define X2_MS1_PIN -1
#endif
#ifndef X2_MS2_PIN
  #define X2_MS2_PIN -1
#endif
#ifndef X2_MS3_PIN
  #define X2_MS3_PIN -1
#endif

// The Y2 axis, if any, should be the next open extruder port
#if ENABLED(Y_DUAL_STEPPER_DRIVERS)
  #ifndef Y2_STEP_PIN
    #define Y2_STEP_PIN   _EPIN(Y2_E_INDEX, STEP)
    #define Y2_DIR_PIN    _EPIN(Y2_E_INDEX, DIR)
    #define Y2_ENABLE_PIN _EPIN(Y2_E_INDEX, ENABLE)
    #if Y2_E_INDEX >= MAX_EXTRUDERS || !PIN_EXISTS(Y2_STEP)
      #error "No E stepper plug left for Y2!"
    #endif
  #endif
  #ifndef Y2_MS1_PIN
    #define Y2_MS1_PIN    _EPIN(Y2_E_INDEX, MS1)
  #endif
  #ifndef Y2_MS2_PIN
    #define Y2_MS2_PIN    _EPIN(Y2_E_INDEX, MS2)
  #endif
  #ifndef Y2_MS3_PIN
    #define Y2_MS3_PIN    _EPIN(Y2_E_INDEX, MS3)
  #endif
  #if AXIS_HAS_SPI(Y2) && !defined(Y2_CS_PIN)
    #define Y2_CS_PIN     _EPIN(Y2_E_INDEX, CS)
  #endif
  #if AXIS_HAS_UART(Y2)
    #ifndef Y2_SERIAL_TX_PIN
      #define Y2_SERIAL_TX_PIN _EPIN(Y2_E_INDEX, SERIAL_TX)
    #endif
    #ifndef Y2_SERIAL_RX_PIN
      #define Y2_SERIAL_RX_PIN _EPIN(Y2_E_INDEX, SERIAL_RX)
    #endif
  #endif
  #if defined(Y2_STALL_SENSITIVITY) && ENABLED(Y_DUAL_ENDSTOPS) && _PEXI(Y2_E_INDEX, DIAG)
    #define Y2_DIAG_PIN _EPIN(Y2_E_INDEX, DIAG)
    #if   DIAG_REMAPPED(Y2, X_MIN)
      #define Y2_USE_ENDSTOP _XMIN_
    #elif DIAG_REMAPPED(Y2, Y_MIN)
      #define Y2_USE_ENDSTOP _YMIN_
    #elif DIAG_REMAPPED(Y2, Z_MIN)
      #define Y2_USE_ENDSTOP _ZMIN_
    #elif DIAG_REMAPPED(Y2, X_MAX)
      #define Y2_USE_ENDSTOP _XMAX_
    #elif DIAG_REMAPPED(Y2, Y_MAX)
      #define Y2_USE_ENDSTOP _YMAX_
    #elif DIAG_REMAPPED(Y2, Z_MAX)
      #define Y2_USE_ENDSTOP _ZMAX_
    #else
      #define _Y2_USE_ENDSTOP(P) _E##P##_DIAG_
      #define Y2_USE_ENDSTOP _Y2_USE_ENDSTOP(Y2_E_INDEX)
    #endif
    #undef Y2_DIAG_PIN
  #endif
  #define Z2_E_INDEX INCREMENT(Y2_E_INDEX)
#else
  #define Z2_E_INDEX Y2_E_INDEX
#endif

#ifndef Y2_CS_PIN
  #define Y2_CS_PIN  -1
#endif
#ifndef Y2_MS1_PIN
  #define Y2_MS1_PIN -1
#endif
#ifndef Y2_MS2_PIN
  #define Y2_MS2_PIN -1
#endif
#ifndef Y2_MS3_PIN
  #define Y2_MS3_PIN -1
#endif

// The Z2 axis, if any, should be the next open extruder port
#if NUM_Z_STEPPER_DRIVERS >= 2
  #ifndef Z2_STEP_PIN
    #define Z2_STEP_PIN   _EPIN(Z2_E_INDEX, STEP)
    #define Z2_DIR_PIN    _EPIN(Z2_E_INDEX, DIR)
    #define Z2_ENABLE_PIN _EPIN(Z2_E_INDEX, ENABLE)
    #if Z2_E_INDEX >= MAX_EXTRUDERS || !PIN_EXISTS(Z2_STEP)
      #error "No E stepper plug left for Z2!"
    #endif
  #endif
  #ifndef Z2_MS1_PIN
    #define Z2_MS1_PIN    _EPIN(Z2_E_INDEX, MS1)
  #endif
  #ifndef Z2_MS2_PIN
    #define Z2_MS2_PIN    _EPIN(Z2_E_INDEX, MS2)
  #endif
  #ifndef Z2_MS3_PIN
    #define Z2_MS3_PIN    _EPIN(Z2_E_INDEX, MS3)
  #endif
  #if AXIS_HAS_SPI(Z2) && !defined(Z2_CS_PIN)
    #define Z2_CS_PIN     _EPIN(Z2_E_INDEX, CS)
  #endif
  #if AXIS_HAS_UART(Z2)
    #ifndef Z2_SERIAL_TX_PIN
      #define Z2_SERIAL_TX_PIN _EPIN(Z2_E_INDEX, SERIAL_TX)
    #endif
    #ifndef Z2_SERIAL_RX_PIN
      #define Z2_SERIAL_RX_PIN _EPIN(Z2_E_INDEX, SERIAL_RX)
    #endif
  #endif
  #if defined(Z2_STALL_SENSITIVITY) && ENABLED(Z_MULTI_ENDSTOPS) && NUM_Z_STEPPER_DRIVERS >= 2 && _PEXI(Z2_E_INDEX, DIAG)
    #define Z2_DIAG_PIN _EPIN(Z2_E_INDEX, DIAG)
    #if   DIAG_REMAPPED(Z2, X_MIN)
      #define Z2_USE_ENDSTOP _XMIN_
    #elif DIAG_REMAPPED(Z2, Y_MIN)
      #define Z2_USE_ENDSTOP _YMIN_
    #elif DIAG_REMAPPED(Z2, Z_MIN)
      #define Z2_USE_ENDSTOP _ZMIN_
    #elif DIAG_REMAPPED(Z2, X_MAX)
      #define Z2_USE_ENDSTOP _XMAX_
    #elif DIAG_REMAPPED(Z2, Y_MAX)
      #define Z2_USE_ENDSTOP _YMAX_
    #elif DIAG_REMAPPED(Z2, Z_MAX)
      #define Z2_USE_ENDSTOP _ZMAX_
    #else
      #define _Z2_USE_ENDSTOP(P) _E##P##_DIAG_
      #define Z2_USE_ENDSTOP _Z2_USE_ENDSTOP(Z2_E_INDEX)
    #endif
    #undef Z2_DIAG_PIN
  #endif
  #define Z3_E_INDEX INCREMENT(Z2_E_INDEX)
#else
  #define Z3_E_INDEX Z2_E_INDEX
#endif

#ifndef Z2_CS_PIN
  #define Z2_CS_PIN  -1
#endif
#ifndef Z2_MS1_PIN
  #define Z2_MS1_PIN -1
#endif
#ifndef Z2_MS2_PIN
  #define Z2_MS2_PIN -1
#endif
#ifndef Z2_MS3_PIN
  #define Z2_MS3_PIN -1
#endif

#if NUM_Z_STEPPER_DRIVERS >= 3
  #ifndef Z3_STEP_PIN
    #define Z3_STEP_PIN   _EPIN(Z3_E_INDEX, STEP)
    #define Z3_DIR_PIN    _EPIN(Z3_E_INDEX, DIR)
    #define Z3_ENABLE_PIN _EPIN(Z3_E_INDEX, ENABLE)
    #if Z3_E_INDEX >= MAX_EXTRUDERS || !PIN_EXISTS(Z3_STEP)
      #error "No E stepper plug left for Z3!"
    #endif
  #endif
  #if AXIS_HAS_SPI(Z3)
    #ifndef Z3_CS_PIN
      #define Z3_CS_PIN   _EPIN(Z3_E_INDEX, CS)
    #endif
  #endif
  #ifndef Z3_MS1_PIN
    #define Z3_MS1_PIN    _EPIN(Z3_E_INDEX, MS1)
  #endif
  #ifndef Z3_MS2_PIN
    #define Z3_MS2_PIN    _EPIN(Z3_E_INDEX, MS2)
  #endif
  #ifndef Z3_MS3_PIN
    #define Z3_MS3_PIN    _EPIN(Z3_E_INDEX, MS3)
  #endif
  #if AXIS_HAS_UART(Z3)
    #ifndef Z3_SERIAL_TX_PIN
      #define Z3_SERIAL_TX_PIN _EPIN(Z3_E_INDEX, SERIAL_TX)
    #endif
    #ifndef Z3_SERIAL_RX_PIN
      #define Z3_SERIAL_RX_PIN _EPIN(Z3_E_INDEX, SERIAL_RX)
    #endif
  #endif
  #if defined(Z3_STALL_SENSITIVITY) && ENABLED(Z_MULTI_ENDSTOPS) && NUM_Z_STEPPER_DRIVERS >= 3 && _PEXI(Z3_E_INDEX, DIAG)
    #define Z3_DIAG_PIN _EPIN(Z3_E_INDEX, DIAG)
    #if   DIAG_REMAPPED(Z3, X_MIN)
      #define Z3_USE_ENDSTOP _XMIN_
    #elif DIAG_REMAPPED(Z3, Y_MIN)
      #define Z3_USE_ENDSTOP _YMIN_
    #elif DIAG_REMAPPED(Z3, Z_MIN)
      #define Z3_USE_ENDSTOP _ZMIN_
    #elif DIAG_REMAPPED(Z3, X_MAX)
      #define Z3_USE_ENDSTOP _XMAX_
    #elif DIAG_REMAPPED(Z3, Y_MAX)
      #define Z3_USE_ENDSTOP _YMAX_
    #elif DIAG_REMAPPED(Z3, Z_MAX)
      #define Z3_USE_ENDSTOP _ZMAX_
    #else
      #define _Z3_USE_ENDSTOP(P) _E##P##_DIAG_
      #define Z3_USE_ENDSTOP _Z3_USE_ENDSTOP(Z3_E_INDEX)
    #endif
    #undef Z3_DIAG_PIN
  #endif
  #define Z4_E_INDEX INCREMENT(Z3_E_INDEX)
#endif

#ifndef Z3_CS_PIN
  #define Z3_CS_PIN  -1
#endif
#ifndef Z3_MS1_PIN
  #define Z3_MS1_PIN -1
#endif
#ifndef Z3_MS2_PIN
  #define Z3_MS2_PIN -1
#endif
#ifndef Z3_MS3_PIN
  #define Z3_MS3_PIN -1
#endif

#if NUM_Z_STEPPER_DRIVERS >= 4
  #ifndef Z4_STEP_PIN
    #define Z4_STEP_PIN   _EPIN(Z4_E_INDEX, STEP)
    #define Z4_DIR_PIN    _EPIN(Z4_E_INDEX, DIR)
    #define Z4_ENABLE_PIN _EPIN(Z4_E_INDEX, ENABLE)
    #if Z4_E_INDEX >= MAX_EXTRUDERS || !PIN_EXISTS(Z4_STEP)
      #error "No E stepper plug left for Z4!"
    #endif
  #endif
  #if AXIS_HAS_SPI(Z4)
    #ifndef Z4_CS_PIN
      #define Z4_CS_PIN     _EPIN(Z4_E_INDEX, CS)
    #endif
  #endif
  #ifndef Z4_MS1_PIN
    #define Z4_MS1_PIN    _EPIN(Z4_E_INDEX, MS1)
  #endif
  #ifndef Z4_MS2_PIN
    #define Z4_MS2_PIN    _EPIN(Z4_E_INDEX, MS2)
  #endif
  #ifndef Z4_MS3_PIN
    #define Z4_MS3_PIN    _EPIN(Z4_E_INDEX, MS3)
  #endif
  #if AXIS_HAS_UART(Z4)
    #ifndef Z4_SERIAL_TX_PIN
      #define Z4_SERIAL_TX_PIN _EPIN(Z4_E_INDEX, SERIAL_TX)
    #endif
    #ifndef Z4_SERIAL_RX_PIN
      #define Z4_SERIAL_RX_PIN _EPIN(Z4_E_INDEX, SERIAL_RX)
    #endif
  #endif
  #if defined(Z4_STALL_SENSITIVITY) && ENABLED(Z_MULTI_ENDSTOPS) && NUM_Z_STEPPER_DRIVERS >= 4 && _PEXI(Z4_E_INDEX, DIAG)
    #define Z4_DIAG_PIN _EPIN(Z4_E_INDEX, DIAG)
    #if   DIAG_REMAPPED(Z4, X_MIN)
      #define Z4_USE_ENDSTOP _XMIN_
    #elif DIAG_REMAPPED(Z4, Y_MIN)
      #define Z4_USE_ENDSTOP _YMIN_
    #elif DIAG_REMAPPED(Z4, Z_MIN)
      #define Z4_USE_ENDSTOP _ZMIN_
    #elif DIAG_REMAPPED(Z4, X_MAX)
      #define Z4_USE_ENDSTOP _XMAX_
    #elif DIAG_REMAPPED(Z4, Y_MAX)
      #define Z4_USE_ENDSTOP _YMAX_
    #elif DIAG_REMAPPED(Z4, Z_MAX)
      #define Z4_USE_ENDSTOP _ZMAX_
    #else
      #define _Z4_USE_ENDSTOP(P) _E##P##_DIAG_
      #define Z4_USE_ENDSTOP _Z4_USE_ENDSTOP(Z4_E_INDEX)
    #endif
    #undef Z4_DIAG_PIN
  #endif
#endif

#ifndef Z4_CS_PIN
  #define Z4_CS_PIN  -1
#endif
#ifndef Z4_MS1_PIN
  #define Z4_MS1_PIN -1
#endif
#ifndef Z4_MS2_PIN
  #define Z4_MS2_PIN -1
#endif
#ifndef Z4_MS3_PIN
  #define Z4_MS3_PIN -1
#endif

#if HAS_GRAPHICAL_LCD
  #if !defined(ST7920_DELAY_1) && defined(BOARD_ST7920_DELAY_1)
    #define ST7920_DELAY_1 BOARD_ST7920_DELAY_1
  #endif
  #if !defined(ST7920_DELAY_2) && defined(BOARD_ST7920_DELAY_2)
    #define ST7920_DELAY_2 BOARD_ST7920_DELAY_2
  #endif
  #if !defined(ST7920_DELAY_3) && defined(BOARD_ST7920_DELAY_3)
    #define ST7920_DELAY_3 BOARD_ST7920_DELAY_3
  #endif
#else
  #undef ST7920_DELAY_1
  #undef ST7920_DELAY_2
  #undef ST7920_DELAY_3
#endif

#undef HAS_FREE_AUX2_PINS
#undef DIAG_REMAPPED<|MERGE_RESOLUTION|>--- conflicted
+++ resolved
@@ -632,13 +632,9 @@
   #include "stm32f7/pins_THE_BORG.h"            // STM32F7                                env:STM32F7
 #elif MB(REMRAM_V1)
   #include "stm32f7/pins_REMRAM_V1.h"           // STM32F7                                env:STM32F7
-<<<<<<< HEAD
 #elif MB(NUCLEO_F767ZI)
   #include "stm32f7/pins_NUCLEO_F767ZI.h"       // STM32F7                                env:NUCLEO_F767ZI
-#elif MB(TEENSY40_41)
-=======
 #elif MB(TEENSY41)
->>>>>>> 7ce91c5f
   #include "teensy4/pins_TEENSY41.h"            // Teensy-4.x                             env:teensy41
 #elif MB(T41U5XBB)
   #include "teensy4/pins_T41U5XBB.h"            // Teensy-4.x                             env:teensy41
