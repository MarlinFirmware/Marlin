/**
 * Marlin 3D Printer Firmware
 * Copyright (c) 2020 MarlinFirmware [https://github.com/MarlinFirmware/Marlin]
 *
 * Based on Sprinter and grbl.
 * Copyright (c) 2011 Camiel Gubbels / Erik van der Zalm
 *
 * This program is free software: you can redistribute it and/or modify
 * it under the terms of the GNU General Public License as published by
 * the Free Software Foundation, either version 3 of the License, or
 * (at your option) any later version.
 *
 * This program is distributed in the hope that it will be useful,
 * but WITHOUT ANY WARRANTY; without even the implied warranty of
 * MERCHANTABILITY or FITNESS FOR A PARTICULAR PURPOSE.  See the
 * GNU General Public License for more details.
 *
 * You should have received a copy of the GNU General Public License
 * along with this program.  If not, see <https://www.gnu.org/licenses/>.
 *
 */
#pragma once

#include "../core/boards.h"

/**
 * Include pins definitions
 *
 * Pins numbering schemes:
 *
 *  - Digital I/O pin number if used by READ/WRITE macros. (e.g., X_STEP_DIR)
 *    The FastIO headers map digital pins to their ports and functions.
 *
 *  - Analog Input number if used by analogRead or DAC. (e.g., TEMP_n_PIN)
 *    These numbers are the same in any pin mapping.
 */

#define MAX_EXTRUDERS 8

#if   MB(RAMPS_13_EFB, RAMPS_14_EFB, RAMPS_PLUS_EFB, RAMPS_14_RE_ARM_EFB, RAMPS_SMART_EFB, RAMPS_DUO_EFB, RAMPS4DUE_EFB)
  #define IS_RAMPS_EFB
#elif MB(RAMPS_13_EEB, RAMPS_14_EEB, RAMPS_PLUS_EEB, RAMPS_14_RE_ARM_EEB, RAMPS_SMART_EEB, RAMPS_DUO_EEB, RAMPS4DUE_EEB)
  #define IS_RAMPS_EEB
#elif MB(RAMPS_13_EFF, RAMPS_14_EFF, RAMPS_PLUS_EFF, RAMPS_14_RE_ARM_EFF, RAMPS_SMART_EFF, RAMPS_DUO_EFF, RAMPS4DUE_EFF)
  #define IS_RAMPS_EFF
#elif MB(RAMPS_13_EEF, RAMPS_14_EEF, RAMPS_PLUS_EEF, RAMPS_14_RE_ARM_EEF, RAMPS_SMART_EEF, RAMPS_DUO_EEF, RAMPS4DUE_EEF)
  #define IS_RAMPS_EEF
#elif MB(RAMPS_13_SF,  RAMPS_14_SF,  RAMPS_PLUS_SF,  RAMPS_14_RE_ARM_SF,  RAMPS_SMART_SF,  RAMPS_DUO_SF,  RAMPS4DUE_SF)
  #define IS_RAMPS_SF
#endif

#define HAS_FREE_AUX2_PINS !(BOTH(ULTRA_LCD, NEWPANEL) && ANY(PANEL_ONE, VIKI2, miniVIKI, MINIPANEL, REPRAPWORLD_KEYPAD))

// Test the target within the included pins file
#ifdef __MARLIN_DEPS__
  #define NOT_TARGET(V...) 0
#else
  #define NOT_TARGET(V...) NONE(V)
#endif

//
// RAMPS 1.3 / 1.4 - ATmega1280, ATmega2560
//

#if MB(RAMPS_OLD)
  #include "ramps/pins_RAMPS_OLD.h"             // ATmega1280, ATmega2560                 env:mega1280 env:mega2560
#elif MB(RAMPS_13_EFB)
  #include "ramps/pins_RAMPS_13.h"              // ATmega1280, ATmega2560                 env:mega1280 env:mega2560
#elif MB(RAMPS_13_EEB)
  #include "ramps/pins_RAMPS_13.h"              // ATmega1280, ATmega2560                 env:mega1280 env:mega2560
#elif MB(RAMPS_13_EFF)
  #include "ramps/pins_RAMPS_13.h"              // ATmega1280, ATmega2560                 env:mega1280 env:mega2560
#elif MB(RAMPS_13_EEF)
  #include "ramps/pins_RAMPS_13.h"              // ATmega1280, ATmega2560                 env:mega1280 env:mega2560
#elif MB(RAMPS_13_SF)
  #include "ramps/pins_RAMPS_13.h"              // ATmega1280, ATmega2560                 env:mega1280 env:mega2560
#elif MB(RAMPS_14_EFB)
  #include "ramps/pins_RAMPS.h"                 // ATmega1280, ATmega2560                 env:mega1280 env:mega2560
#elif MB(RAMPS_14_EEB)
  #include "ramps/pins_RAMPS.h"                 // ATmega1280, ATmega2560                 env:mega1280 env:mega2560
#elif MB(RAMPS_14_EFF)
  #include "ramps/pins_RAMPS.h"                 // ATmega1280, ATmega2560                 env:mega1280 env:mega2560
#elif MB(RAMPS_14_EEF)
  #include "ramps/pins_RAMPS.h"                 // ATmega1280, ATmega2560                 env:mega1280 env:mega2560
#elif MB(RAMPS_14_SF)
  #include "ramps/pins_RAMPS.h"                 // ATmega1280, ATmega2560                 env:mega1280 env:mega2560
#elif MB(RAMPS_PLUS_EFB)
  #include "ramps/pins_RAMPS_PLUS.h"            // ATmega1280, ATmega2560                 env:mega1280 env:mega2560
#elif MB(RAMPS_PLUS_EEB)
  #include "ramps/pins_RAMPS_PLUS.h"            // ATmega1280, ATmega2560                 env:mega1280 env:mega2560
#elif MB(RAMPS_PLUS_EFF)
  #include "ramps/pins_RAMPS_PLUS.h"            // ATmega1280, ATmega2560                 env:mega1280 env:mega2560
#elif MB(RAMPS_PLUS_EEF)
  #include "ramps/pins_RAMPS_PLUS.h"            // ATmega1280, ATmega2560                 env:mega1280 env:mega2560
#elif MB(RAMPS_PLUS_SF)
  #include "ramps/pins_RAMPS_PLUS.h"            // ATmega1280, ATmega2560                 env:mega1280 env:mega2560

//
// RAMPS Derivatives - ATmega1280, ATmega2560
//

#elif MB(3DRAG)
  #include "ramps/pins_3DRAG.h"                 // ATmega1280, ATmega2560                 env:mega1280 env:mega2560
#elif MB(K8200)
  #include "ramps/pins_K8200.h"                 // ATmega1280, ATmega2560                 env:mega1280 env:mega2560 (3DRAG)
#elif MB(K8400)
  #include "ramps/pins_K8400.h"                 // ATmega1280, ATmega2560                 env:mega1280 env:mega2560 (3DRAG)
#elif MB(K8600)
  #include "ramps/pins_K8600.h"                 // ATmega1280, ATmega2560                 env:mega1280 env:mega2560
#elif MB(K8800)
  #include "ramps/pins_K8800.h"                 // ATmega1280, ATmega2560                 env:mega1280 env:mega2560 (3DRAG)
#elif MB(BAM_DICE)
  #include "ramps/pins_RAMPS.h"                 // ATmega1280, ATmega2560                 env:mega1280 env:mega2560
#elif MB(BAM_DICE_DUE)
  #include "ramps/pins_BAM_DICE_DUE.h"          // ATmega1280, ATmega2560                 env:mega1280 env:mega2560
#elif MB(MKS_BASE)
  #include "ramps/pins_MKS_BASE_10.h"           // ATmega2560                             env:mega2560
#elif MB(MKS_BASE_14)
  #include "ramps/pins_MKS_BASE_14.h"           // ATmega2560                             env:mega2560
#elif MB(MKS_BASE_15)
  #include "ramps/pins_MKS_BASE_15.h"           // ATmega2560                             env:mega2560
#elif MB(MKS_BASE_16)
  #include "ramps/pins_MKS_BASE_16.h"           // ATmega2560                             env:mega2560
#elif MB(MKS_BASE_HEROIC)
  #include "ramps/pins_MKS_BASE_HEROIC.h"       // ATmega2560                             env:mega2560
#elif MB(MKS_GEN_13)
  #include "ramps/pins_MKS_GEN_13.h"            // ATmega1280, ATmega2560                 env:mega1280 env:mega2560
#elif MB(MKS_GEN_L)
  #include "ramps/pins_MKS_GEN_L.h"             // ATmega1280, ATmega2560                 env:mega1280 env:mega2560
#elif MB(KFB_2)
  #include "ramps/pins_BIQU_KFB_2.h"            // ATmega2560                             env:mega2560
#elif MB(ZRIB_V20)
  #include "ramps/pins_ZRIB_V20.h"              // ATmega1280, ATmega2560                 env:mega1280 env:mega2560 (MKS_GEN_13)
#elif MB(FELIX2)
  #include "ramps/pins_FELIX2.h"                // ATmega1280, ATmega2560                 env:mega1280 env:mega2560
#elif MB(RIGIDBOARD)
  #include "ramps/pins_RIGIDBOARD.h"            // ATmega1280, ATmega2560                 env:mega1280 env:mega2560
#elif MB(RIGIDBOARD_V2)
  #include "ramps/pins_RIGIDBOARD_V2.h"         // ATmega1280, ATmega2560                 env:mega1280 env:mega2560
#elif MB(SAINSMART_2IN1)
  #include "ramps/pins_SAINSMART_2IN1.h"        // ATmega1280, ATmega2560                 env:mega1280 env:mega2560
#elif MB(ULTIMAKER)
  #include "ramps/pins_ULTIMAKER.h"             // ATmega1280, ATmega2560                 env:mega1280 env:mega2560
#elif MB(ULTIMAKER_OLD)
  #include "ramps/pins_ULTIMAKER_OLD.h"         // ATmega1280, ATmega2560                 env:mega1280 env:mega2560
#elif MB(AZTEEG_X3)
  #include "ramps/pins_AZTEEG_X3.h"             // ATmega2560                             env:mega2560
#elif MB(AZTEEG_X3_PRO)
  #include "ramps/pins_AZTEEG_X3_PRO.h"         // ATmega2560                             env:mega2560
#elif MB(ULTIMAIN_2)
  #include "ramps/pins_ULTIMAIN_2.h"            // ATmega2560                             env:mega2560ext
#elif MB(FORMBOT_RAPTOR)
  #include "ramps/pins_FORMBOT_RAPTOR.h"        // ATmega2560                             env:mega2560
#elif MB(FORMBOT_RAPTOR2)
  #include "ramps/pins_FORMBOT_RAPTOR2.h"       // ATmega2560                             env:mega2560
#elif MB(FORMBOT_TREX2PLUS)
  #include "ramps/pins_FORMBOT_TREX2PLUS.h"     // ATmega2560                             env:mega2560
#elif MB(FORMBOT_TREX3)
  #include "ramps/pins_FORMBOT_TREX3.h"         // ATmega2560                             env:mega2560
#elif MB(RUMBA)
  #include "ramps/pins_RUMBA.h"                 // ATmega2560                             env:mega2560
#elif MB(RUMBA_RAISE3D)
  #include "ramps/pins_RUMBA_RAISE3D.h"         // ATmega2560                             env:mega2560
#elif MB(RL200)
  #include "ramps/pins_RL200.h"                 // ATmega2560                             env:mega2560
#elif MB(BQ_ZUM_MEGA_3D)
  #include "ramps/pins_BQ_ZUM_MEGA_3D.h"        // ATmega2560                             env:mega2560ext
#elif MB(MAKEBOARD_MINI)
  #include "ramps/pins_MAKEBOARD_MINI.h"        // ATmega2560                             env:mega2560
#elif MB(TRIGORILLA_13)
  #include "ramps/pins_TRIGORILLA_13.h"         // ATmega2560                             env:mega2560
#elif MB(TRIGORILLA_14)
  #include "ramps/pins_TRIGORILLA_14.h"         // ATmega2560                             env:mega2560
#elif MB(TRIGORILLA_14_11)
  #include "ramps/pins_TRIGORILLA_14.h"         // ATmega2560                             env:mega2560
#elif MB(RAMPS_ENDER_4)
  #include "ramps/pins_RAMPS_ENDER_4.h"         // ATmega2560                             env:mega2560
#elif MB(RAMPS_CREALITY)
  #include "ramps/pins_RAMPS_CREALITY.h"        // ATmega2560                             env:mega2560
#elif MB(RAMPS_DAGOMA)
  #include "ramps/pins_RAMPS_DAGOMA.h"          // ATmega2560                             env:mega2560
#elif MB(FYSETC_F6_13)
  #include "ramps/pins_FYSETC_F6_13.h"          // ATmega2560                             env:FYSETC_F6_13
#elif MB(FYSETC_F6_14)
  #include "ramps/pins_FYSETC_F6_14.h"          // ATmega2560                             env:FYSETC_F6_14
#elif MB(DUPLICATOR_I3_PLUS)
  #include "ramps/pins_DUPLICATOR_I3_PLUS.h"    // ATmega2560                             env:mega2560
#elif MB(VORON)
  #include "ramps/pins_VORON.h"                 // ATmega2560                             env:mega2560
#elif MB(TRONXY_V3_1_0)
  #include "ramps/pins_TRONXY_V3_1_0.h"         // ATmega2560                             env:mega2560
#elif MB(Z_BOLT_X_SERIES)
  #include "ramps/pins_Z_BOLT_X_SERIES.h"       // ATmega2560                             env:mega2560
#elif MB(TT_OSCAR)
  #include "ramps/pins_TT_OSCAR.h"              // ATmega2560                             env:mega2560
#elif MB(TANGO)
  #include "ramps/pins_TANGO.h"                 // ATmega2560                             env:mega2560
#elif MB(MKS_GEN_L_V2)
  #include "ramps/pins_MKS_GEN_L_V2.h"          // ATmega2560                             env:mega2560
#elif MB(COPYMASTER_3D)
  #include "ramps/pins_COPYMASTER_3D.h"         // ATmega2560                             env:mega2560
#elif MB(ORTUR_4)
  #include "ramps/pins_ORTUR_4.h"               // ATmega2560                             env:mega2560
#elif MB(TENLOG_D3_HERO)
  #include "ramps/pins_TENLOG_D3_HERO.h"        // ATmega2560                             env:mega2560
#elif MB(MKS_GEN_L_V21)
  #include "ramps/pins_MKS_GEN_L_V21.h"         // ATmega2560                             env:mega2560

//
// RAMBo and derivatives
//

#elif MB(RAMBO)
  #include "rambo/pins_RAMBO.h"                 // ATmega2560                             env:rambo
#elif MB(MINIRAMBO, MINIRAMBO_10A)
  #include "rambo/pins_MINIRAMBO.h"             // ATmega2560                             env:rambo
#elif MB(EINSY_RAMBO)
  #include "rambo/pins_EINSY_RAMBO.h"           // ATmega2560                             env:rambo
#elif MB(EINSY_RETRO)
  #include "rambo/pins_EINSY_RETRO.h"           // ATmega2560                             env:rambo
#elif MB(SCOOVO_X9H)
  #include "rambo/pins_SCOOVO_X9H.h"            // ATmega2560                             env:rambo

//
// Other ATmega1280, ATmega2560
//

#elif MB(CNCONTROLS_11)
  #include "mega/pins_CNCONTROLS_11.h"          // ATmega1280, ATmega2560                 env:mega1280 env:mega2560
#elif MB(CNCONTROLS_12)
  #include "mega/pins_CNCONTROLS_12.h"          // ATmega1280, ATmega2560                 env:mega1280 env:mega2560
#elif MB(CNCONTROLS_15)
  #include "mega/pins_CNCONTROLS_15.h"          // ATmega1280, ATmega2560                 env:mega1280 env:mega2560
#elif MB(MIGHTYBOARD_REVE)
  #include "mega/pins_MIGHTYBOARD_REVE.h"       // ATmega1280, ATmega2560                 env:mega1280 env:mega2560ext
#elif MB(CHEAPTRONIC)
  #include "mega/pins_CHEAPTRONIC.h"            // ATmega2560                             env:mega2560
#elif MB(CHEAPTRONIC_V2)
  #include "mega/pins_CHEAPTRONICv2.h"          // ATmega2560                             env:mega2560
#elif MB(MEGATRONICS)
  #include "mega/pins_MEGATRONICS.h"            // ATmega2560                             env:mega2560
#elif MB(MEGATRONICS_2)
  #include "mega/pins_MEGATRONICS_2.h"          // ATmega2560                             env:mega2560
#elif MB(MEGATRONICS_3, MEGATRONICS_31, MEGATRONICS_32)
  #include "mega/pins_MEGATRONICS_3.h"          // ATmega2560                             env:mega2560
#elif MB(ELEFU_3)
  #include "mega/pins_ELEFU_3.h"                // ATmega2560                             env:mega2560
#elif MB(LEAPFROG)
  #include "mega/pins_LEAPFROG.h"               // ATmega1280, ATmega2560                 env:mega1280 env:mega2560
#elif MB(MEGACONTROLLER)
  #include "mega/pins_MEGACONTROLLER.h"         // ATmega2560                             env:mega2560
#elif MB(GT2560_REV_A)
  #include "mega/pins_GT2560_REV_A.h"           // ATmega1280, ATmega2560                 env:mega1280 env:mega2560
#elif MB(GT2560_REV_A_PLUS)
  #include "mega/pins_GT2560_REV_A_PLUS.h"      // ATmega1280, ATmega2560                 env:mega1280 env:mega2560
#elif MB(GT2560_V3)
  #include "mega/pins_GT2560_V3.h"              // ATmega2560                             env:mega2560
#elif MB(GT2560_V3_MC2)
  #include "mega/pins_GT2560_V3_MC2.h"          // ATmega2560                             env:mega2560
#elif MB(GT2560_V3_A20)
  #include "mega/pins_GT2560_V3_A20.h"          // ATmega2560                             env:mega2560
#elif MB(EINSTART_S)
  #include "mega/pins_EINSTART-S.h"             // ATmega1280, ATmega2560                 env:mega1280 env:mega2560ext
#elif MB(WANHAO_ONEPLUS)
  #include "mega/pins_WANHAO_ONEPLUS.h"         // ATmega2560                             env:mega2560
#elif MB(OVERLORD)
  #include "mega/pins_OVERLORD.h"               // ATmega2560                             env:mega2560
#elif MB(HJC2560C_REV2)
  #include "mega/pins_HJC2560C_REV2.h"          // ATmega2560                             env:mega2560
#elif MB(LEAPFROG_XEED2015)
  #include "mega/pins_LEAPFROG_XEED2015.h"      // ATmega2560                             env:mega2560
#elif MB(PICA)
  #include "mega/pins_PICA.h"                   // ATmega2560                             env:mega2560
#elif MB(PICA_REVB)
  #include "mega/pins_PICAOLD.h"                // ATmega2560                             env:mega2560
#elif MB(INTAMSYS40)
  #include "mega/pins_INTAMSYS40.h"             // ATmega2560                             env:mega2560

//
// ATmega1281, ATmega2561
//

#elif MB(MINITRONICS)
  #include "mega/pins_MINITRONICS.h"            // ATmega1281                             env:mega1280
#elif MB(SILVER_GATE)
  #include "mega/pins_SILVER_GATE.h"            // ATmega2561                             env:mega2560

//
// Sanguinololu and Derivatives - ATmega644P, ATmega1284P
//

#elif MB(SANGUINOLOLU_11)
  #include "sanguino/pins_SANGUINOLOLU_11.h"    // ATmega644P, ATmega1284P                env:sanguino644p env:sanguino1284p
#elif MB(SANGUINOLOLU_12)
  #include "sanguino/pins_SANGUINOLOLU_12.h"    // ATmega644P, ATmega1284P                env:sanguino644p env:sanguino1284p
#elif MB(MELZI)
  #include "sanguino/pins_MELZI.h"              // ATmega644P, ATmega1284P                env:sanguino644p env:sanguino1284p
#elif MB(MELZI_V2)
  #include "sanguino/pins_MELZI_V2.h"           // ATmega644P, ATmega1284P                env:sanguino644p env:sanguino1284p
#elif MB(MELZI_MAKR3D)
  #include "sanguino/pins_MELZI_MAKR3D.h"       // ATmega644P, ATmega1284P                env:sanguino644p env:sanguino1284p
#elif MB(MELZI_CREALITY)
  #include "sanguino/pins_MELZI_CREALITY.h"     // ATmega1284P                            env:melzi env:melzi_optimized env:melzi_optiboot
#elif MB(MELZI_MALYAN)
  #include "sanguino/pins_MELZI_MALYAN.h"       // ATmega644P, ATmega1284P                env:sanguino644p env:sanguino1284p
#elif MB(MELZI_TRONXY)
  #include "sanguino/pins_MELZI_TRONXY.h"       // ATmega644P, ATmega1284P                env:sanguino644p env:sanguino1284p
#elif MB(STB_11)
  #include "sanguino/pins_STB_11.h"             // ATmega644P, ATmega1284P                env:sanguino644p env:sanguino1284p
#elif MB(AZTEEG_X1)
  #include "sanguino/pins_AZTEEG_X1.h"          // ATmega644P, ATmega1284P                env:sanguino644p env:sanguino1284p
#elif MB(ZMIB_V2)
  #include "sanguino/pins_ZMIB_V2.h"            // ATmega644P, ATmega1284P                env:sanguino_atmega644p env:sanguino_atmega1284p

//
// Other ATmega644P, ATmega644, ATmega1284P
//

#elif MB(GEN3_MONOLITHIC)
  #include "sanguino/pins_GEN3_MONOLITHIC.h"    // ATmega644P                             env:sanguino644p
#elif MB(GEN3_PLUS)
  #include "sanguino/pins_GEN3_PLUS.h"          // ATmega644P, ATmega1284P                env:sanguino644p env:sanguino1284p
#elif MB(GEN6)
  #include "sanguino/pins_GEN6.h"               // ATmega644P, ATmega1284P                env:sanguino644p env:sanguino1284p
#elif MB(GEN6_DELUXE)
  #include "sanguino/pins_GEN6_DELUXE.h"        // ATmega644P, ATmega1284P                env:sanguino644p env:sanguino1284p
#elif MB(GEN7_CUSTOM)
  #include "sanguino/pins_GEN7_CUSTOM.h"        // ATmega644P, ATmega644, ATmega1284P     env:sanguino644p env:sanguino1284p
#elif MB(GEN7_12)
  #include "sanguino/pins_GEN7_12.h"            // ATmega644P, ATmega644, ATmega1284P     env:sanguino644p env:sanguino1284p
#elif MB(GEN7_13)
  #include "sanguino/pins_GEN7_13.h"            // ATmega644P, ATmega644, ATmega1284P     env:sanguino644p env:sanguino1284p
#elif MB(GEN7_14)
  #include "sanguino/pins_GEN7_14.h"            // ATmega644P, ATmega644, ATmega1284P     env:sanguino644p env:sanguino1284p
#elif MB(OMCA_A)
  #include "sanguino/pins_OMCA_A.h"             // ATmega644                              env:sanguino644p
#elif MB(OMCA)
  #include "sanguino/pins_OMCA.h"               // ATmega644P, ATmega644                  env:sanguino644p
#elif MB(ANET_10)
  #include "sanguino/pins_ANET_10.h"            // ATmega1284P                            env:sanguino1284p
#elif MB(SETHI)
  #include "sanguino/pins_SETHI.h"              // ATmega644P, ATmega644, ATmega1284P     env:sanguino644p env:sanguino1284p

//
// Teensyduino - AT90USB1286, AT90USB1286P
//

#elif MB(TEENSYLU)
  #include "teensy2/pins_TEENSYLU.h"            // AT90USB1286, AT90USB1286P              env:at90usb1286_cdc
#elif MB(PRINTRBOARD)
  #include "teensy2/pins_PRINTRBOARD.h"         // AT90USB1286                            env:at90usb1286_dfu
#elif MB(PRINTRBOARD_REVF)
  #include "teensy2/pins_PRINTRBOARD_REVF.h"    // AT90USB1286                            env:at90usb1286_dfu
#elif MB(BRAINWAVE)
  #include "teensy2/pins_BRAINWAVE.h"           // AT90USB646                             env:at90usb1286_cdc
#elif MB(BRAINWAVE_PRO)
  #include "teensy2/pins_BRAINWAVE_PRO.h"       // AT90USB1286                            env:at90usb1286_cdc
#elif MB(SAV_MKI)
  #include "teensy2/pins_SAV_MKI.h"             // AT90USB1286                            env:at90usb1286_cdc
#elif MB(TEENSY2)
  #include "teensy2/pins_TEENSY2.h"             // AT90USB1286                            env:teensy20
#elif MB(5DPRINT)
  #include "teensy2/pins_5DPRINT.h"             // AT90USB1286                            env:at90usb1286_dfu

//
// LPC1768 ARM Cortex M3
//

#elif MB(RAMPS_14_RE_ARM_EFB)
  #include "lpc1768/pins_RAMPS_RE_ARM.h"        // LPC1768                                env:LPC1768
#elif MB(RAMPS_14_RE_ARM_EEB)
  #include "lpc1768/pins_RAMPS_RE_ARM.h"        // LPC1768                                env:LPC1768
#elif MB(RAMPS_14_RE_ARM_EFF)
  #include "lpc1768/pins_RAMPS_RE_ARM.h"        // LPC1768                                env:LPC1768
#elif MB(RAMPS_14_RE_ARM_EEF)
  #include "lpc1768/pins_RAMPS_RE_ARM.h"        // LPC1768                                env:LPC1768
#elif MB(RAMPS_14_RE_ARM_SF)
  #include "lpc1768/pins_RAMPS_RE_ARM.h"        // LPC1768                                env:LPC1768
#elif MB(MKS_SBASE)
  #include "lpc1768/pins_MKS_SBASE.h"           // LPC1768                                env:LPC1768
#elif MB(MKS_SGEN_L)
  #include "lpc1768/pins_MKS_SGEN_L.h"          // LPC1768                                env:LPC1768
#elif MB(AZSMZ_MINI)
  #include "lpc1768/pins_AZSMZ_MINI.h"          // LPC1768                                env:LPC1768
#elif MB(BIQU_BQ111_A4)
  #include "lpc1768/pins_BIQU_BQ111_A4.h"       // LPC1768                                env:LPC1768
#elif MB(SELENA_COMPACT)
  #include "lpc1768/pins_SELENA_COMPACT.h"      // LPC1768                                env:LPC1768
#elif MB(BIQU_B300_V1_0)
  #include "lpc1768/pins_BIQU_B300_V1.0.h"      // LPC1768                                env:LPC1768
#elif MB(GMARSH_X6_REV1)
  #include "lpc1768/pins_GMARSH_X6_REV1.h"      // LPC1768                                env:LPC1768
#elif MB(BTT_SKR_V1_1)
  #include "lpc1768/pins_BTT_SKR_V1_1.h"        // LPC1768                                env:LPC1768
#elif MB(BTT_SKR_V1_3)
  #include "lpc1768/pins_BTT_SKR_V1_3.h"        // LPC1768                                env:LPC1768
#elif MB(BTT_SKR_V1_4)
  #include "lpc1768/pins_BTT_SKR_V1_4.h"        // LPC1768                                env:LPC1768

//
// LPC1769 ARM Cortex M3
//

#elif MB(MKS_SGEN)
  #include "lpc1769/pins_MKS_SGEN.h"            // LPC1769                                env:LPC1769
#elif MB(AZTEEG_X5_GT)
  #include "lpc1769/pins_AZTEEG_X5_GT.h"        // LPC1769                                env:LPC1769
#elif MB(AZTEEG_X5_MINI)
  #include "lpc1769/pins_AZTEEG_X5_MINI.h"      // LPC1769                                env:LPC1769
#elif MB(AZTEEG_X5_MINI_WIFI)
  #include "lpc1769/pins_AZTEEG_X5_MINI_WIFI.h" // LPC1769                                env:LPC1769
#elif MB(COHESION3D_REMIX)
  #include "lpc1769/pins_COHESION3D_REMIX.h"    // LPC1769                                env:LPC1769
#elif MB(COHESION3D_MINI)
  #include "lpc1769/pins_COHESION3D_MINI.h"     // LPC1769                                env:LPC1769
#elif MB(SMOOTHIEBOARD)
  #include "lpc1769/pins_SMOOTHIEBOARD.h"       // LPC1769                                env:LPC1769
#elif MB(TH3D_EZBOARD)
  #include "lpc1769/pins_TH3D_EZBOARD.h"        // LPC1769                                env:LPC1769
#elif MB(BTT_SKR_V1_4_TURBO)
  #include "lpc1769/pins_BTT_SKR_V1_4_TURBO.h"  // LPC1769                                env:LPC1769
#elif MB(MKS_SGEN_L_V2)
  #include "lpc1769/pins_MKS_SGEN_L_V2.h"       // LPC1769                                env:LPC1769
#elif MB(BTT_SKR_E3_TURBO)
  #include "lpc1769/pins_BTT_SKR_E3_TURBO.h"    // LPC1769                                env:LPC1769

//
// Due (ATSAM) boards
//

#elif MB(DUE3DOM)
  #include "sam/pins_DUE3DOM.h"                 // SAM3X8E                                env:DUE env:DUE_USB env:DUE_debug
#elif MB(DUE3DOM_MINI)
  #include "sam/pins_DUE3DOM_MINI.h"            // SAM3X8E                                env:DUE env:DUE_USB env:DUE_debug
#elif MB(RADDS)
  #include "sam/pins_RADDS.h"                   // SAM3X8E                                env:DUE env:DUE_USB env:DUE_debug
#elif MB(RURAMPS4D_11)
  #include "sam/pins_RURAMPS4D_11.h"            // SAM3X8E                                env:DUE env:DUE_USB env:DUE_debug
#elif MB(RURAMPS4D_13)
  #include "sam/pins_RURAMPS4D_13.h"            // SAM3X8E                                env:DUE env:DUE_USB env:DUE_debug
#elif MB(RAMPS_FD_V1)
  #include "sam/pins_RAMPS_FD_V1.h"             // SAM3X8E                                env:DUE env:DUE_USB env:DUE_debug
#elif MB(RAMPS_FD_V2)
  #include "sam/pins_RAMPS_FD_V2.h"             // SAM3X8E                                env:DUE env:DUE_USB env:DUE_debug
#elif MB(RAMPS_SMART_EFB)
  #include "sam/pins_RAMPS_SMART.h"             // SAM3X8E                                env:DUE env:DUE_USB env:DUE_debug
#elif MB(RAMPS_SMART_EEB)
  #include "sam/pins_RAMPS_SMART.h"             // SAM3X8E                                env:DUE env:DUE_USB env:DUE_debug
#elif MB(RAMPS_SMART_EFF)
  #include "sam/pins_RAMPS_SMART.h"             // SAM3X8E                                env:DUE env:DUE_USB env:DUE_debug
#elif MB(RAMPS_SMART_EEF)
  #include "sam/pins_RAMPS_SMART.h"             // SAM3X8E                                env:DUE env:DUE_USB env:DUE_debug
#elif MB(RAMPS_SMART_SF)
  #include "sam/pins_RAMPS_SMART.h"             // SAM3X8E                                env:DUE env:DUE_USB env:DUE_debug
#elif MB(RAMPS_DUO_EFB)
  #include "sam/pins_RAMPS_DUO.h"               // SAM3X8E                                env:DUE env:DUE_USB env:DUE_debug
#elif MB(RAMPS_DUO_EEB)
  #include "sam/pins_RAMPS_DUO.h"               // SAM3X8E                                env:DUE env:DUE_USB env:DUE_debug
#elif MB(RAMPS_DUO_EFF)
  #include "sam/pins_RAMPS_DUO.h"               // SAM3X8E                                env:DUE env:DUE_USB env:DUE_debug
#elif MB(RAMPS_DUO_EEF)
  #include "sam/pins_RAMPS_DUO.h"               // SAM3X8E                                env:DUE env:DUE_USB env:DUE_debug
#elif MB(RAMPS_DUO_SF)
  #include "sam/pins_RAMPS_DUO.h"               // SAM3X8E                                env:DUE env:DUE_USB env:DUE_debug
#elif MB(RAMPS4DUE_EFB)
  #include "sam/pins_RAMPS4DUE.h"               // SAM3X8E                                env:DUE env:DUE_USB env:DUE_debug
#elif MB(RAMPS4DUE_EEB)
  #include "sam/pins_RAMPS4DUE.h"               // SAM3X8E                                env:DUE env:DUE_USB env:DUE_debug
#elif MB(RAMPS4DUE_EFF)
  #include "sam/pins_RAMPS4DUE.h"               // SAM3X8E                                env:DUE env:DUE_USB env:DUE_debug
#elif MB(RAMPS4DUE_EEF)
  #include "sam/pins_RAMPS4DUE.h"               // SAM3X8E                                env:DUE env:DUE_USB env:DUE_debug
#elif MB(RAMPS4DUE_SF)
  #include "sam/pins_RAMPS4DUE.h"               // SAM3X8E                                env:DUE env:DUE_USB env:DUE_debug
#elif MB(ULTRATRONICS_PRO)
  #include "sam/pins_ULTRATRONICS_PRO.h"        // SAM3X8E                                env:DUE env:DUE_debug
#elif MB(ARCHIM1)
  #include "sam/pins_ARCHIM1.h"                 // SAM3X8E                                env:DUE env:DUE_debug
#elif MB(ARCHIM2)
  #include "sam/pins_ARCHIM2.h"                 // SAM3X8E                                env:DUE_archim env:DUE_archim_debug
#elif MB(ALLIGATOR)
  #include "sam/pins_ALLIGATOR_R2.h"            // SAM3X8E                                env:DUE env:DUE_debug
#elif MB(ADSK)
  #include "sam/pins_ADSK.h"                    // SAM3X8E                                env:DUE env:DUE_debug
#elif MB(PRINTRBOARD_G2)
  #include "sam/pins_PRINTRBOARD_G2.h"          // SAM3X8C                                env:DUE_USB
#elif MB(CNCONTROLS_15D)
  #include "sam/pins_CNCONTROLS_15D.h"          // SAM3X8E                                env:DUE env:DUE_USB

//
// STM32 ARM Cortex-M0
//
#elif MB(MALYAN_M200_V2)
  #include "stm32f0/pins_MALYAN_M200_V2.h"      // STM32F0                                env:STM32F070RB_malyan env:STM32F070CB_malyan
#elif MB(MALYAN_M300)
  #include "stm32f0/pins_MALYAN_M300.h"         // STM32F070                              env:malyan_M300

//
// STM32 ARM Cortex-M3
//

#elif MB(STM32F103RE)
  #include "stm32f1/pins_STM32F1R.h"            // STM32F1                                env:STM32F103RE
#elif MB(MALYAN_M200)
  #include "stm32f1/pins_MALYAN_M200.h"         // STM32F1                                env:STM32F103CB_malyan
#elif MB(STM3R_MINI)
  #include "stm32f1/pins_STM3R_MINI.h"          // STM32F1                                env:STM32F103RE
#elif MB(GTM32_PRO_VB)
  #include "stm32f1/pins_GTM32_PRO_VB.h"        // STM32F1                                env:STM32F103RE
#elif MB(GTM32_MINI)
  #include "stm32f1/pins_GTM32_MINI.h"          // STM32F1                                env:STM32F103RE
#elif MB(GTM32_MINI_A30)
  #include "stm32f1/pins_GTM32_MINI_A30.h"      // STM32F1                                env:STM32F103RE
#elif MB(GTM32_REV_B)
  #include "stm32f1/pins_GTM32_REV_B.h"         // STM32F1                                env:STM32F103RE
#elif MB(MORPHEUS)
  #include "stm32f1/pins_MORPHEUS.h"            // STM32F1                                env:STM32F103RE
#elif MB(CHITU3D)
  #include "stm32f1/pins_CHITU3D.h"             // STM32F1                                env:STM32F103RE
#elif MB(MKS_ROBIN)
  #include "stm32f1/pins_MKS_ROBIN.h"           // STM32F1                                env:mks_robin env:mks_robin_stm32
#elif MB(MKS_ROBIN_MINI)
  #include "stm32f1/pins_MKS_ROBIN_MINI.h"      // STM32F1                                env:mks_robin_mini
#elif MB(MKS_ROBIN_NANO)
  #include "stm32f1/pins_MKS_ROBIN_NANO.h"      // STM32F1                                env:mks_robin_nano35
#elif MB(MKS_ROBIN_NANO_V2)
  #include "stm32f1/pins_MKS_ROBIN_NANO_V2.h"   // STM32F1                                env:mks_robin_nano35
#elif MB(MKS_ROBIN_LITE)
  #include "stm32f1/pins_MKS_ROBIN_LITE.h"      // STM32F1                                env:mks_robin_lite
#elif MB(MKS_ROBIN_LITE3)
  #include "stm32f1/pins_MKS_ROBIN_LITE3.h"     // STM32F1                                env:mks_robin_lite3
#elif MB(MKS_ROBIN_PRO)
  #include "stm32f1/pins_MKS_ROBIN_PRO.h"       // STM32F1                                env:mks_robin_pro
#elif MB(MKS_ROBIN_E3)
  #include "stm32f1/pins_MKS_ROBIN_E3.h"        // STM32F1                                env:mks_robin_e3
#elif MB(MKS_ROBIN_E3D)
  #include "stm32f1/pins_MKS_ROBIN_E3D.h"       // STM32F1                                env:mks_robin_e3
#elif MB(MKS_ROBIN_E3P)
  #include "stm32f1/pins_MKS_ROBIN_E3P.h"       // STM32F1                                env:mks_robin_e3p
#elif MB(BTT_SKR_MINI_V1_1)
  #include "stm32f1/pins_BTT_SKR_MINI_V1_1.h"   // STM32F1                                env:STM32F103RC_btt env:STM32F103RC_btt_512K env:STM32F103RC_btt_USB env:STM32F103RC_btt_512K_USB
#elif MB(BTT_SKR_MINI_E3_V1_0)
  #include "stm32f1/pins_BTT_SKR_MINI_E3_V1_0.h"  // STM32F1                              env:STM32F103RC_btt env:STM32F103RC_btt_512K env:STM32F103RC_btt_USB env:STM32F103RC_btt_512K_USB
#elif MB(BTT_SKR_MINI_E3_V1_2)
  #include "stm32f1/pins_BTT_SKR_MINI_E3_V1_2.h"  // STM32F1                              env:STM32F103RC_btt env:STM32F103RC_btt_512K env:STM32F103RC_btt_USB env:STM32F103RC_btt_512K_USB
#elif MB(BTT_SKR_MINI_E3_V2_0)
  #include "stm32f1/pins_BTT_SKR_MINI_E3_V2_0.h"  // STM32F1                              env:STM32F103RC_btt env:STM32F103RC_btt_512K env:STM32F103RC_btt_USB env:STM32F103RC_btt_512K_USB
#elif MB(BTT_SKR_E3_DIP)
  #include "stm32f1/pins_BTT_SKR_E3_DIP.h"      // STM32F1                                env:STM32F103RE_btt env:STM32F103RE_btt_USB env:STM32F103RC_btt env:STM32F103RC_btt_512K env:STM32F103RC_btt_USB env:STM32F103RC_btt_512K_USB
#elif MB(JGAURORA_A5S_A1)
  #include "stm32f1/pins_JGAURORA_A5S_A1.h"     // STM32F1                                env:jgaurora_a5s_a1
#elif MB(FYSETC_AIO_II)
  #include "stm32f1/pins_FYSETC_AIO_II.h"       // STM32F1                                env:STM32F103RC_fysetc
#elif MB(FYSETC_CHEETAH)
  #include "stm32f1/pins_FYSETC_CHEETAH.h"      // STM32F1                                env:STM32F103RC_fysetc
#elif MB(FYSETC_CHEETAH_V12)
  #include "stm32f1/pins_FYSETC_CHEETAH_V12.h"  // STM32F1                                env:STM32F103RC_fysetc
#elif MB(LONGER3D_LK)
  #include "stm32f1/pins_LONGER3D_LK.h"         // STM32F1                                env:STM32F103VE_longer
#elif MB(CCROBOT_MEEB_3DP)
  #include "stm32f1/pins_CCROBOT_MEEB_3DP.h"    // STM32F1                                env:STM32F103RC_meeb
#elif MB(CHITU3D_V5)
  #include "stm32f1/pins_CHITU3D_V5.h"          // STM32F1                                env:chitu_f103 env:chitu_v5_gpio_init
#elif MB(CHITU3D_V6)
  #include "stm32f1/pins_CHITU3D_V6.h"          // STM32F1                                env:chitu_f103
#elif MB(CREALITY_V4)
  #include "stm32f1/pins_CREALITY_V4.h"         // STM32F1                                env:STM32F103RET6_creality
#elif MB(CREALITY_V427)
  #include "stm32f1/pins_CREALITY_V427.h"       // STM32F1                                env:STM32F103RET6_creality
#elif MB(TRIGORILLA_PRO)
  #include "stm32f1/pins_TRIGORILLA_PRO.h"      // STM32F1                                env:trigorilla_pro
<<<<<<< HEAD
#elif MB(FLSUN_HISPEED)
  #include "stm32f1/pins_FLSUN_HISPEED.h"       // STM32F1                                env:flsun_hispeed
=======
#elif MB(FLY_MINI)
  #include "stm32f1/pins_FLY_MINI.h"            // STM32F1                                env:FLY_MINI
>>>>>>> 0da9999a

//
// ARM Cortex-M4F
//

#elif MB(TEENSY31_32)
  #include "teensy3/pins_TEENSY31_32.h"         // TEENSY31_32                            env:teensy31
#elif MB(TEENSY35_36)
  #include "teensy3/pins_TEENSY35_36.h"         // TEENSY35_36                            env:teensy35

//
// STM32 ARM Cortex-M4F
//

#elif MB(BEAST)
  #include "stm32f4/pins_BEAST.h"               // STM32F4                                env:STM32F4
#elif MB(GENERIC_STM32F4)
  #include "stm32f4/pins_GENERIC_STM32F4.h"     // STM32F4                                env:STM32F4
#elif MB(ARMED)
  #include "stm32f4/pins_ARMED.h"               // STM32F4                                env:ARMED
#elif MB(RUMBA32_V1_0)
  #include "stm32f4/pins_RUMBA32_AUS3D.h"       // STM32F4                                env:rumba32
#elif MB(RUMBA32_V1_1)
  #include "stm32f4/pins_RUMBA32_AUS3D.h"       // STM32F4                                env:rumba32
#elif MB(RUMBA32_MKS)
  #include "stm32f4/pins_RUMBA32_MKS.h"         // STM32F4                                env:rumba32
#elif MB(BLACK_STM32F407VE)
  #include "stm32f4/pins_BLACK_STM32F407VE.h"   // STM32F4                                env:STM32F407VE_black
#elif MB(STEVAL_3DP001V1)
  #include "stm32f4/pins_STEVAL_3DP001V1.h"     // STM32F4                                env:STM32F401VE_STEVAL
#elif MB(BTT_SKR_PRO_V1_1)
  #include "stm32f4/pins_BTT_SKR_PRO_V1_1.h"    // STM32F4                                env:BIGTREE_SKR_PRO
#elif MB(BTT_SKR_PRO_V1_2)
  #include "stm32f4/pins_BTT_SKR_PRO_V1_2.h"    // STM32F4                                env:BIGTREE_SKR_PRO
#elif MB(BTT_GTR_V1_0)
  #include "stm32f4/pins_BTT_GTR_V1_0.h"        // STM32F4                                env:BIGTREE_GTR_V1_0
#elif MB(BTT_BTT002_V1_0)
  #include "stm32f4/pins_BTT_BTT002_V1_0.h"     // STM32F4                                env:BIGTREE_BTT002
#elif MB(LERDGE_K)
  #include "stm32f4/pins_LERDGE_K.h"            // STM32F4                                env:STM32F4
#elif MB(LERDGE_S)
  #include "stm32f4/pins_LERDGE_S.h"            // STM32F4                                env:LERDGE_S
#elif MB(LERDGE_X)
  #include "stm32f4/pins_LERDGE_X.h"            // STM32F4                                env:LERDGE_X
#elif MB(VAKE403D)
  #include "stm32f4/pins_VAKE403D.h"            // STM32F4                                env:STM32F4
#elif MB(FYSETC_S6)
  #include "stm32f4/pins_FYSETC_S6.h"           // STM32F4                                env:FYSETC_S6
#elif MB(FLYF407ZG)
  #include "stm32f4/pins_FLYF407ZG.h"           // STM32F4                                env:FLYF407ZG
#elif MB(MKS_ROBIN2)
  #include "stm32f4/pins_MKS_ROBIN2.h"          // STM32F4                                env:MKS_ROBIN2
#elif MB(FYSETC_S6_V2_0)
  #include "stm32f4/pins_FYSETC_S6_V2_0.h"      // STM32F4                                env:FYSETC_S6

//
// ARM Cortex M7
//

#elif MB(THE_BORG)
  #include "stm32f7/pins_THE_BORG.h"            // STM32F7                                env:STM32F7
#elif MB(REMRAM_V1)
  #include "stm32f7/pins_REMRAM_V1.h"           // STM32F7                                env:STM32F7
#elif MB(TEENSY41)
  #include "teensy4/pins_TEENSY41.h"            // Teensy-4.x                             env:teensy41
#elif MB(T41U5XBB)
  #include "teensy4/pins_T41U5XBB.h"            // Teensy-4.x                             env:teensy41

//
// Espressif ESP32
//

#elif MB(ESPRESSIF_ESP32)
  #include "esp32/pins_ESP32.h"                 // ESP32                                  env:esp32
#elif MB(MRR_ESPA)
  #include "esp32/pins_MRR_ESPA.h"              // ESP32                                  env:esp32
#elif MB(MRR_ESPE)
  #include "esp32/pins_MRR_ESPE.h"              // ESP32                                  env:esp32
#elif MB(E4D_BOX)
  #include "esp32/pins_E4D.h"                   // ESP32                                  env:esp32

//
// Adafruit Grand Central M4 (SAMD51 ARM Cortex-M4)
//

#elif MB(AGCM4_RAMPS_144)
  #include "samd/pins_RAMPS_144.h"              // SAMD51                                 env:SAMD51_grandcentral_m4

//
// Custom board (with custom PIO env)
//
#elif MB(CUSTOM)
  #include "pins_custom.h"                      //                                        env:custom

//
// Linux Native Debug board
//

#elif MB(LINUX_RAMPS)
  #include "linux/pins_RAMPS_LINUX.h"           // Linux                                  env:linux_native

#else

  //
  // Obsolete or unknown board
  //

  #define BOARD_MKS_13                  -1000
  #define BOARD_TRIGORILLA              -1001
  #define BOARD_RURAMPS4D               -1002
  #define BOARD_FORMBOT_TREX2           -1003
  #define BOARD_BIQU_SKR_V1_1           -1004
  #define BOARD_STM32F1R                -1005
  #define BOARD_STM32F103R              -1006
  #define BOARD_ESP32                   -1007
  #define BOARD_STEVAL                  -1008
  #define BOARD_BIGTREE_SKR_V1_1        -1009
  #define BOARD_BIGTREE_SKR_V1_3        -1010
  #define BOARD_BIGTREE_SKR_V1_4        -1011
  #define BOARD_BIGTREE_SKR_V1_4_TURBO  -1012
  #define BOARD_BIGTREE_BTT002_V1_0     -1013
  #define BOARD_BIGTREE_SKR_PRO_V1_1    -1014
  #define BOARD_BIGTREE_SKR_MINI_V1_1   -1015
  #define BOARD_BIGTREE_SKR_MINI_E3     -1016
  #define BOARD_BIGTREE_SKR_E3_DIP      -1017
  #define BOARD_RUMBA32                 -1018
  #define BOARD_RUMBA32_AUS3D           -1019

  #if MB(MKS_13)
    #error "BOARD_MKS_13 has been renamed BOARD_MKS_GEN_13. Please update your configuration."
  #elif MB(TRIGORILLA)
    #error "BOARD_TRIGORILLA has been renamed BOARD_TRIGORILLA_13. Please update your configuration."
  #elif MB(RURAMPS4D)
    #error "BOARD_RURAMPS4D has been renamed BOARD_RURAMPS4D_11. Please update your configuration."
  #elif MB(FORMBOT_TREX2)
    #error "FORMBOT_TREX2 has been renamed BOARD_FORMBOT_TREX2PLUS. Please update your configuration."
  #elif MB(BIQU_SKR_V1_1)
    #error "BOARD_BIQU_SKR_V1_1 has been renamed BOARD_BTT_SKR_V1_1. Please update your configuration."
  #elif MB(BIGTREE_SKR_V1_1)
    #error "BOARD_BIGTREE_SKR_V1_1 has been renamed BOARD_BTT_SKR_V1_1. Please update your configuration."
  #elif MB(BIGTREE_SKR_V2_2)
    #error "BOARD_BIGTREE_SKR_V1_2 has been renamed BOARD_BTT_SKR_V1_2. Please update your configuration."
  #elif MB(BIGTREE_SKR_V1_3)
    #error "BOARD_BIGTREE_SKR_V1_3 has been renamed BOARD_BTT_SKR_V1_3. Please update your configuration."
  #elif MB(BIGTREE_SKR_V1_4)
    #error "BOARD_BIGTREE_SKR_V1_4 has been renamed BOARD_BTT_SKR_V1_4. Please update your configuration."
  #elif MB(BIGTREE_SKR_V1_4_TURBO)
    #error "BOARD_BIGTREE_SKR_V1_4_TURBO has been renamed BOARD_BTT_SKR_V1_4_TURBO. Please update your configuration."
  #elif MB(BIGTREE_BTT002_V1_0)
    #error "BOARD_BIGTREE_BTT002_V1_0 has been renamed BOARD_BTT_BTT002_V1_0. Please update your configuration."
  #elif MB(BIGTREE_SKR_PRO_V1_1)
    #error "BOARD_BIGTREE_SKR_PRO_V1_1 has been renamed BOARD_BTT_SKR_PRO_V1_1. Please update your configuration."
  #elif MB(BIGTREE_SKR_MINI_V1_1)
    #error "BOARD_BIGTREE_SKR_MINI_V1_1 has been renamed BOARD_BTT_SKR_MINI_V1_1. Please update your configuration."
  #elif MB(BIGTREE_SKR_MINI_E3)
    #error "BOARD_BIGTREE_SKR_MINI_E3 has been renamed BOARD_BTT_SKR_MINI_E3_V1_0. Please update your configuration."
  #elif MB(BIGTREE_SKR_E3_DIP)
    #error "BOARD_BIGTREE_SKR_E3_DIP has been renamed BOARD_BTT_SKR_E3_DIP. Please update your configuration."
  #elif MB(STM32F1R)
    #error "BOARD_STM32F1R has been renamed BOARD_STM32F103RE. Please update your configuration."
  #elif MB(STM32F103R)
    #error "BOARD_STM32F103R has been renamed BOARD_STM32F103RE. Please update your configuration."
  #elif MOTHERBOARD == BOARD_ESP32
    #error "BOARD_ESP32 has been renamed BOARD_ESPRESSIF_ESP32. Please update your configuration."
  #elif MB(STEVAL)
    #error "BOARD_STEVAL has been renamed BOARD_STEVAL_3DP001V1. Please update your configuration."
  #elif MB(RUMBA32)
    #error "BOARD_RUMBA32 is now BOARD_RUMBA32_MKS or BOARD_RUMBA32_V1_0. Please update your configuration."
  #elif MB(RUMBA32_AUS3D)
    #error "BOARD_RUMBA32_AUS3D is now BOARD_RUMBA32_V1_0. Please update your configuration."
  #else
    #error "Unknown MOTHERBOARD value set in Configuration.h"
  #endif

  #undef BOARD_MKS_13
  #undef BOARD_TRIGORILLA
  #undef BOARD_RURAMPS4D
  #undef BOARD_FORMBOT_TREX2
  #undef BOARD_BIQU_SKR_V1_1
  #undef BOARD_STM32F1R
  #undef BOARD_STM32F103R
  #undef BOARD_ESP32
  #undef BOARD_STEVAL
  #undef BOARD_BIGTREE_SKR_MINI_E3
  #undef BOARD_BIGTREE_SKR_V1_1
  #undef BOARD_BIGTREE_SKR_V1_3
  #undef BOARD_BIGTREE_SKR_V1_4
  #undef BOARD_BIGTREE_SKR_V1_4_TURBO
  #undef BOARD_BIGTREE_BTT002_V1_0
  #undef BOARD_BIGTREE_SKR_PRO_V1_1
  #undef BOARD_BIGTREE_SKR_MINI_V1_1
  #undef BOARD_BIGTREE_SKR_E3_DIP
  #undef BOARD_RUMBA32
  #undef BOARD_RUMBA32_AUS3D

#endif

// Define certain undefined pins
#ifndef X_MS1_PIN
  #define X_MS1_PIN -1
#endif
#ifndef X_MS2_PIN
  #define X_MS2_PIN -1
#endif
#ifndef X_MS3_PIN
  #define X_MS3_PIN -1
#endif
#ifndef Y_MS1_PIN
  #define Y_MS1_PIN -1
#endif
#ifndef Y_MS2_PIN
  #define Y_MS2_PIN -1
#endif
#ifndef Y_MS3_PIN
  #define Y_MS3_PIN -1
#endif
#ifndef Z_MS1_PIN
  #define Z_MS1_PIN -1
#endif
#ifndef Z_MS2_PIN
  #define Z_MS2_PIN -1
#endif
#ifndef Z_MS3_PIN
  #define Z_MS3_PIN -1
#endif
#ifndef E0_MS1_PIN
  #define E0_MS1_PIN -1
#endif
#ifndef E0_MS2_PIN
  #define E0_MS2_PIN -1
#endif
#ifndef E0_MS3_PIN
  #define E0_MS3_PIN -1
#endif
#ifndef E1_MS1_PIN
  #define E1_MS1_PIN -1
#endif
#ifndef E1_MS2_PIN
  #define E1_MS2_PIN -1
#endif
#ifndef E1_MS3_PIN
  #define E1_MS3_PIN -1
#endif
#ifndef E2_MS1_PIN
  #define E2_MS1_PIN -1
#endif
#ifndef E2_MS2_PIN
  #define E2_MS2_PIN -1
#endif
#ifndef E2_MS3_PIN
  #define E2_MS3_PIN -1
#endif
#ifndef E3_MS1_PIN
  #define E3_MS1_PIN -1
#endif
#ifndef E3_MS2_PIN
  #define E3_MS2_PIN -1
#endif
#ifndef E3_MS3_PIN
  #define E3_MS3_PIN -1
#endif
#ifndef E4_MS1_PIN
  #define E4_MS1_PIN -1
#endif
#ifndef E4_MS2_PIN
  #define E4_MS2_PIN -1
#endif
#ifndef E4_MS3_PIN
  #define E4_MS3_PIN -1
#endif
#ifndef E5_MS1_PIN
  #define E5_MS1_PIN -1
#endif
#ifndef E5_MS2_PIN
  #define E5_MS2_PIN -1
#endif
#ifndef E5_MS3_PIN
  #define E5_MS3_PIN -1
#endif
#ifndef E6_MS1_PIN
  #define E6_MS1_PIN -1
#endif
#ifndef E6_MS2_PIN
  #define E6_MS2_PIN -1
#endif
#ifndef E6_MS3_PIN
  #define E6_MS3_PIN -1
#endif
#ifndef E7_MS1_PIN
  #define E7_MS1_PIN -1
#endif
#ifndef E7_MS2_PIN
  #define E7_MS2_PIN -1
#endif
#ifndef E7_MS3_PIN
  #define E7_MS3_PIN -1
#endif

#ifndef E0_STEP_PIN
  #define E0_STEP_PIN -1
#endif
#ifndef E0_DIR_PIN
  #define E0_DIR_PIN -1
#endif
#ifndef E0_ENABLE_PIN
  #define E0_ENABLE_PIN -1
#endif
#ifndef E1_STEP_PIN
  #define E1_STEP_PIN -1
#endif
#ifndef E1_DIR_PIN
  #define E1_DIR_PIN -1
#endif
#ifndef E1_ENABLE_PIN
  #define E1_ENABLE_PIN -1
#endif
#ifndef E2_STEP_PIN
  #define E2_STEP_PIN -1
#endif
#ifndef E2_DIR_PIN
  #define E2_DIR_PIN -1
#endif
#ifndef E2_ENABLE_PIN
  #define E2_ENABLE_PIN -1
#endif
#ifndef E3_STEP_PIN
  #define E3_STEP_PIN -1
#endif
#ifndef E3_DIR_PIN
  #define E3_DIR_PIN -1
#endif
#ifndef E3_ENABLE_PIN
  #define E3_ENABLE_PIN -1
#endif
#ifndef E4_STEP_PIN
  #define E4_STEP_PIN -1
#endif
#ifndef E4_DIR_PIN
  #define E4_DIR_PIN -1
#endif
#ifndef E4_ENABLE_PIN
  #define E4_ENABLE_PIN -1
#endif
#ifndef E5_STEP_PIN
  #define E5_STEP_PIN -1
#endif
#ifndef E5_DIR_PIN
  #define E5_DIR_PIN -1
#endif
#ifndef E5_ENABLE_PIN
  #define E5_ENABLE_PIN -1
#endif
#ifndef E6_STEP_PIN
  #define E6_STEP_PIN -1
#endif
#ifndef E6_DIR_PIN
  #define E6_DIR_PIN -1
#endif
#ifndef E6_ENABLE_PIN
  #define E6_ENABLE_PIN -1
#endif
#ifndef E7_STEP_PIN
  #define E7_STEP_PIN -1
#endif
#ifndef E7_DIR_PIN
  #define E7_DIR_PIN -1
#endif
#ifndef E7_ENABLE_PIN
  #define E7_ENABLE_PIN -1
#endif

//
// Destroy unused CS pins
//
#if !AXIS_HAS_SPI(X)
  #undef X_CS_PIN
#endif
#if !AXIS_HAS_SPI(Y)
  #undef Y_CS_PIN
#endif
#if !AXIS_HAS_SPI(Z)
  #undef Z_CS_PIN
#endif
#if E_STEPPERS && !AXIS_HAS_SPI(E0)
  #undef E0_CS_PIN
#endif
#if E_STEPPERS > 1 && !AXIS_HAS_SPI(E1)
  #undef E1_CS_PIN
#endif
#if E_STEPPERS > 2 && !AXIS_HAS_SPI(E2)
  #undef E2_CS_PIN
#endif
#if E_STEPPERS > 3 && !AXIS_HAS_SPI(E3)
  #undef E3_CS_PIN
#endif
#if E_STEPPERS > 4 && !AXIS_HAS_SPI(E4)
  #undef E4_CS_PIN
#endif
#if E_STEPPERS > 5 && !AXIS_HAS_SPI(E5)
  #undef E5_CS_PIN
#endif
#if E_STEPPERS > 6 && !AXIS_HAS_SPI(E6)
  #undef E6_CS_PIN
#endif
#if E_STEPPERS > 7 && !AXIS_HAS_SPI(E7)
  #undef E7_CS_PIN
#endif

#ifndef X_CS_PIN
  #define X_CS_PIN -1
#endif
#ifndef Y_CS_PIN
  #define Y_CS_PIN -1
#endif
#ifndef Z_CS_PIN
  #define Z_CS_PIN -1
#endif
#ifndef E0_CS_PIN
  #define E0_CS_PIN -1
#endif
#ifndef E1_CS_PIN
  #define E1_CS_PIN -1
#endif
#ifndef E2_CS_PIN
  #define E2_CS_PIN -1
#endif
#ifndef E3_CS_PIN
  #define E3_CS_PIN -1
#endif
#ifndef E4_CS_PIN
  #define E4_CS_PIN -1
#endif
#ifndef E5_CS_PIN
  #define E5_CS_PIN -1
#endif
#ifndef E6_CS_PIN
  #define E6_CS_PIN -1
#endif
#ifndef E7_CS_PIN
  #define E7_CS_PIN -1
#endif

#ifndef FAN_PIN
  #define FAN_PIN -1
#endif
#define FAN0_PIN FAN_PIN
#ifndef FAN1_PIN
  #define FAN1_PIN -1
#endif
#ifndef FAN2_PIN
  #define FAN2_PIN -1
#endif
#ifndef CONTROLLER_FAN_PIN
  #define CONTROLLER_FAN_PIN  -1
#endif

#ifndef FANMUX0_PIN
  #define FANMUX0_PIN -1
#endif
#ifndef FANMUX1_PIN
  #define FANMUX1_PIN -1
#endif
#ifndef FANMUX2_PIN
  #define FANMUX2_PIN -1
#endif

#ifndef HEATER_0_PIN
  #define HEATER_0_PIN -1
#endif
#ifndef HEATER_1_PIN
  #define HEATER_1_PIN -1
#endif
#ifndef HEATER_2_PIN
  #define HEATER_2_PIN -1
#endif
#ifndef HEATER_3_PIN
  #define HEATER_3_PIN -1
#endif
#ifndef HEATER_4_PIN
  #define HEATER_4_PIN -1
#endif
#ifndef HEATER_5_PIN
  #define HEATER_5_PIN -1
#endif
#ifndef HEATER_6_PIN
  #define HEATER_6_PIN -1
#endif
#ifndef HEATER_7_PIN
  #define HEATER_7_PIN -1
#endif
#ifndef HEATER_BED_PIN
  #define HEATER_BED_PIN -1
#endif

#ifndef TEMP_0_PIN
  #define TEMP_0_PIN -1
#endif
#ifndef TEMP_1_PIN
  #define TEMP_1_PIN -1
#endif
#ifndef TEMP_2_PIN
  #define TEMP_2_PIN -1
#endif
#ifndef TEMP_3_PIN
  #define TEMP_3_PIN -1
#endif
#ifndef TEMP_4_PIN
  #define TEMP_4_PIN -1
#endif
#ifndef TEMP_5_PIN
  #define TEMP_5_PIN -1
#endif
#ifndef TEMP_6_PIN
  #define TEMP_6_PIN -1
#endif
#ifndef TEMP_7_PIN
  #define TEMP_7_PIN -1
#endif
#ifndef TEMP_BED_PIN
  #define TEMP_BED_PIN -1
#endif

#ifndef SD_DETECT_PIN
  #define SD_DETECT_PIN -1
#endif
#ifndef SDPOWER_PIN
  #define SDPOWER_PIN -1
#endif
#ifndef SDSS
  #define SDSS -1
#endif
#ifndef LED_PIN
  #define LED_PIN -1
#endif
#if DISABLED(PSU_CONTROL) || !defined(PS_ON_PIN)
  #undef PS_ON_PIN
  #define PS_ON_PIN -1
#endif
#ifndef KILL_PIN
  #define KILL_PIN -1
#endif
#ifndef SUICIDE_PIN
  #define SUICIDE_PIN -1
#endif
#ifndef SUICIDE_PIN_INVERTING
  #define SUICIDE_PIN_INVERTING false
#endif

#ifndef NUM_SERVO_PLUGS
  #define NUM_SERVO_PLUGS 4
#endif

//
// Assign endstop pins for boards with only 3 connectors
//
#ifdef X_STOP_PIN
  #if X_HOME_DIR < 0
    #define X_MIN_PIN X_STOP_PIN
    #ifndef X_MAX_PIN
      #define X_MAX_PIN -1
    #endif
  #else
    #define X_MAX_PIN X_STOP_PIN
    #ifndef X_MIN_PIN
      #define X_MIN_PIN -1
    #endif
  #endif
#elif X_HOME_DIR < 0
  #define X_STOP_PIN X_MIN_PIN
#else
  #define X_STOP_PIN X_MAX_PIN
#endif

#ifdef Y_STOP_PIN
  #if Y_HOME_DIR < 0
    #define Y_MIN_PIN Y_STOP_PIN
    #ifndef Y_MAX_PIN
      #define Y_MAX_PIN -1
    #endif
  #else
    #define Y_MAX_PIN Y_STOP_PIN
    #ifndef Y_MIN_PIN
      #define Y_MIN_PIN -1
    #endif
  #endif
#elif Y_HOME_DIR < 0
  #define Y_STOP_PIN Y_MIN_PIN
#else
  #define Y_STOP_PIN Y_MAX_PIN
#endif

#ifdef Z_STOP_PIN
  #if Z_HOME_DIR < 0
    #define Z_MIN_PIN Z_STOP_PIN
    #ifndef Z_MAX_PIN
      #define Z_MAX_PIN -1
    #endif
  #else
    #define Z_MAX_PIN Z_STOP_PIN
    #ifndef Z_MIN_PIN
      #define Z_MIN_PIN -1
    #endif
  #endif
#elif Z_HOME_DIR < 0
  #define Z_STOP_PIN Z_MIN_PIN
#else
  #define Z_STOP_PIN Z_MAX_PIN
#endif

//
// Disable unused endstop / probe pins
//
#if !HAS_CUSTOM_PROBE_PIN
  #undef Z_MIN_PROBE_PIN
  #define Z_MIN_PROBE_PIN    -1
#endif

#if DISABLED(USE_XMAX_PLUG)
  #undef X_MAX_PIN
  #define X_MAX_PIN          -1
#endif

#if DISABLED(USE_YMAX_PLUG)
  #undef Y_MAX_PIN
  #define Y_MAX_PIN          -1
#endif

#if DISABLED(USE_ZMAX_PLUG)
  #undef Z_MAX_PIN
  #define Z_MAX_PIN          -1
#endif

#if DISABLED(USE_XMIN_PLUG)
  #undef X_MIN_PIN
  #define X_MIN_PIN          -1
#endif

#if DISABLED(USE_YMIN_PLUG)
  #undef Y_MIN_PIN
  #define Y_MIN_PIN          -1
#endif

#if DISABLED(USE_ZMIN_PLUG)
  #undef Z_MIN_PIN
  #define Z_MIN_PIN          -1
#endif

#if HAS_FILAMENT_SENSOR
  #define FIL_RUNOUT1_PIN FIL_RUNOUT_PIN
#else
  #undef FIL_RUNOUT_PIN
  #undef FIL_RUNOUT1_PIN
#endif

#ifndef LCD_PINS_D4
  #define LCD_PINS_D4 -1
#endif

#if HAS_MARLINUI_HD44780 || TOUCH_UI_ULTIPANEL
  #ifndef LCD_PINS_D5
    #define LCD_PINS_D5 -1
  #endif
  #ifndef LCD_PINS_D6
    #define LCD_PINS_D6 -1
  #endif
  #ifndef LCD_PINS_D7
    #define LCD_PINS_D7 -1
  #endif
#endif

/**
 * Auto-Assignment for Dual X, Dual Y, Multi-Z Steppers
 *
 * By default X2 is assigned to the next open E plug
 * on the board, then in order, Y2, Z2, Z3. These can be
 * overridden in Configuration.h or Configuration_adv.h.
 */

#define __PEXI(p,q) PIN_EXISTS(E##p##_##q)
#define _PEXI(p,q) __PEXI(p,q)
#define __EPIN(p,q) E##p##_##q##_PIN
#define _EPIN(p,q) __EPIN(p,q)
#define DIAG_REMAPPED(p,q) (PIN_EXISTS(q) && _EPIN(p##_E_INDEX, DIAG) == q##_PIN)

// The X2 axis, if any, should be the next open extruder port
#define X2_E_INDEX E_STEPPERS

#if EITHER(DUAL_X_CARRIAGE, X_DUAL_STEPPER_DRIVERS)
  #ifndef X2_STEP_PIN
    #define X2_STEP_PIN   _EPIN(X2_E_INDEX, STEP)
    #define X2_DIR_PIN    _EPIN(X2_E_INDEX, DIR)
    #define X2_ENABLE_PIN _EPIN(X2_E_INDEX, ENABLE)
    #if X2_E_INDEX >= MAX_EXTRUDERS || !PIN_EXISTS(X2_STEP)
      #error "No E stepper plug left for X2!"
    #endif
  #endif
  #ifndef X2_MS1_PIN
    #define X2_MS1_PIN    _EPIN(X2_E_INDEX, MS1)
  #endif
  #ifndef X2_MS2_PIN
    #define X2_MS2_PIN    _EPIN(X2_E_INDEX, MS2)
  #endif
  #ifndef X2_MS3_PIN
    #define X2_MS3_PIN    _EPIN(X2_E_INDEX, MS3)
  #endif
  #if AXIS_HAS_SPI(X2) && !defined(X2_CS_PIN)
    #define X2_CS_PIN     _EPIN(X2_E_INDEX, CS)
  #endif
  #if AXIS_HAS_UART(X2)
    #ifndef X2_SERIAL_TX_PIN
      #define X2_SERIAL_TX_PIN _EPIN(X2_E_INDEX, SERIAL_TX)
    #endif
    #ifndef X2_SERIAL_RX_PIN
      #define X2_SERIAL_RX_PIN _EPIN(X2_E_INDEX, SERIAL_RX)
    #endif
  #endif

  //
  // Auto-assign pins for stallGuard sensorless homing
  //
  #if defined(X2_STALL_SENSITIVITY) && ENABLED(X_DUAL_ENDSTOPS) && _PEXI(X2_E_INDEX, DIAG)
    #define X2_DIAG_PIN _EPIN(X2_E_INDEX, DIAG)
    #if   DIAG_REMAPPED(X2, X_MIN)      // If already remapped in the pins file...
      #define X2_USE_ENDSTOP _XMIN_
    #elif DIAG_REMAPPED(X2, Y_MIN)
      #define X2_USE_ENDSTOP _YMIN_
    #elif DIAG_REMAPPED(X2, Z_MIN)
      #define X2_USE_ENDSTOP _ZMIN_
    #elif DIAG_REMAPPED(X2, X_MAX)
      #define X2_USE_ENDSTOP _XMAX_
    #elif DIAG_REMAPPED(X2, Y_MAX)
      #define X2_USE_ENDSTOP _YMAX_
    #elif DIAG_REMAPPED(X2, Z_MAX)
      #define X2_USE_ENDSTOP _ZMAX_
    #else                               // Otherwise use the driver DIAG_PIN directly
      #define _X2_USE_ENDSTOP(P) _E##P##_DIAG_
      #define X2_USE_ENDSTOP _X2_USE_ENDSTOP(X2_E_INDEX)
    #endif
    #undef X2_DIAG_PIN
  #endif

  #define Y2_E_INDEX INCREMENT(X2_E_INDEX)
#else
  #define Y2_E_INDEX X2_E_INDEX
#endif

#ifndef X2_CS_PIN
  #define X2_CS_PIN  -1
#endif
#ifndef X2_MS1_PIN
  #define X2_MS1_PIN -1
#endif
#ifndef X2_MS2_PIN
  #define X2_MS2_PIN -1
#endif
#ifndef X2_MS3_PIN
  #define X2_MS3_PIN -1
#endif

// The Y2 axis, if any, should be the next open extruder port
#if ENABLED(Y_DUAL_STEPPER_DRIVERS)
  #ifndef Y2_STEP_PIN
    #define Y2_STEP_PIN   _EPIN(Y2_E_INDEX, STEP)
    #define Y2_DIR_PIN    _EPIN(Y2_E_INDEX, DIR)
    #define Y2_ENABLE_PIN _EPIN(Y2_E_INDEX, ENABLE)
    #if Y2_E_INDEX >= MAX_EXTRUDERS || !PIN_EXISTS(Y2_STEP)
      #error "No E stepper plug left for Y2!"
    #endif
  #endif
  #ifndef Y2_MS1_PIN
    #define Y2_MS1_PIN    _EPIN(Y2_E_INDEX, MS1)
  #endif
  #ifndef Y2_MS2_PIN
    #define Y2_MS2_PIN    _EPIN(Y2_E_INDEX, MS2)
  #endif
  #ifndef Y2_MS3_PIN
    #define Y2_MS3_PIN    _EPIN(Y2_E_INDEX, MS3)
  #endif
  #if AXIS_HAS_SPI(Y2) && !defined(Y2_CS_PIN)
    #define Y2_CS_PIN     _EPIN(Y2_E_INDEX, CS)
  #endif
  #if AXIS_HAS_UART(Y2)
    #ifndef Y2_SERIAL_TX_PIN
      #define Y2_SERIAL_TX_PIN _EPIN(Y2_E_INDEX, SERIAL_TX)
    #endif
    #ifndef Y2_SERIAL_RX_PIN
      #define Y2_SERIAL_RX_PIN _EPIN(Y2_E_INDEX, SERIAL_RX)
    #endif
  #endif
  #if defined(Y2_STALL_SENSITIVITY) && ENABLED(Y_DUAL_ENDSTOPS) && _PEXI(Y2_E_INDEX, DIAG)
    #define Y2_DIAG_PIN _EPIN(Y2_E_INDEX, DIAG)
    #if   DIAG_REMAPPED(Y2, X_MIN)
      #define Y2_USE_ENDSTOP _XMIN_
    #elif DIAG_REMAPPED(Y2, Y_MIN)
      #define Y2_USE_ENDSTOP _YMIN_
    #elif DIAG_REMAPPED(Y2, Z_MIN)
      #define Y2_USE_ENDSTOP _ZMIN_
    #elif DIAG_REMAPPED(Y2, X_MAX)
      #define Y2_USE_ENDSTOP _XMAX_
    #elif DIAG_REMAPPED(Y2, Y_MAX)
      #define Y2_USE_ENDSTOP _YMAX_
    #elif DIAG_REMAPPED(Y2, Z_MAX)
      #define Y2_USE_ENDSTOP _ZMAX_
    #else
      #define _Y2_USE_ENDSTOP(P) _E##P##_DIAG_
      #define Y2_USE_ENDSTOP _Y2_USE_ENDSTOP(Y2_E_INDEX)
    #endif
    #undef Y2_DIAG_PIN
  #endif
  #define Z2_E_INDEX INCREMENT(Y2_E_INDEX)
#else
  #define Z2_E_INDEX Y2_E_INDEX
#endif

#ifndef Y2_CS_PIN
  #define Y2_CS_PIN  -1
#endif
#ifndef Y2_MS1_PIN
  #define Y2_MS1_PIN -1
#endif
#ifndef Y2_MS2_PIN
  #define Y2_MS2_PIN -1
#endif
#ifndef Y2_MS3_PIN
  #define Y2_MS3_PIN -1
#endif

// The Z2 axis, if any, should be the next open extruder port
#if NUM_Z_STEPPER_DRIVERS >= 2
  #ifndef Z2_STEP_PIN
    #define Z2_STEP_PIN   _EPIN(Z2_E_INDEX, STEP)
    #define Z2_DIR_PIN    _EPIN(Z2_E_INDEX, DIR)
    #define Z2_ENABLE_PIN _EPIN(Z2_E_INDEX, ENABLE)
    #if Z2_E_INDEX >= MAX_EXTRUDERS || !PIN_EXISTS(Z2_STEP)
      #error "No E stepper plug left for Z2!"
    #endif
  #endif
  #ifndef Z2_MS1_PIN
    #define Z2_MS1_PIN    _EPIN(Z2_E_INDEX, MS1)
  #endif
  #ifndef Z2_MS2_PIN
    #define Z2_MS2_PIN    _EPIN(Z2_E_INDEX, MS2)
  #endif
  #ifndef Z2_MS3_PIN
    #define Z2_MS3_PIN    _EPIN(Z2_E_INDEX, MS3)
  #endif
  #if AXIS_HAS_SPI(Z2) && !defined(Z2_CS_PIN)
    #define Z2_CS_PIN     _EPIN(Z2_E_INDEX, CS)
  #endif
  #if AXIS_HAS_UART(Z2)
    #ifndef Z2_SERIAL_TX_PIN
      #define Z2_SERIAL_TX_PIN _EPIN(Z2_E_INDEX, SERIAL_TX)
    #endif
    #ifndef Z2_SERIAL_RX_PIN
      #define Z2_SERIAL_RX_PIN _EPIN(Z2_E_INDEX, SERIAL_RX)
    #endif
  #endif
  #if defined(Z2_STALL_SENSITIVITY) && ENABLED(Z_MULTI_ENDSTOPS) && NUM_Z_STEPPER_DRIVERS >= 2 && _PEXI(Z2_E_INDEX, DIAG)
    #define Z2_DIAG_PIN _EPIN(Z2_E_INDEX, DIAG)
    #if   DIAG_REMAPPED(Z2, X_MIN)
      #define Z2_USE_ENDSTOP _XMIN_
    #elif DIAG_REMAPPED(Z2, Y_MIN)
      #define Z2_USE_ENDSTOP _YMIN_
    #elif DIAG_REMAPPED(Z2, Z_MIN)
      #define Z2_USE_ENDSTOP _ZMIN_
    #elif DIAG_REMAPPED(Z2, X_MAX)
      #define Z2_USE_ENDSTOP _XMAX_
    #elif DIAG_REMAPPED(Z2, Y_MAX)
      #define Z2_USE_ENDSTOP _YMAX_
    #elif DIAG_REMAPPED(Z2, Z_MAX)
      #define Z2_USE_ENDSTOP _ZMAX_
    #else
      #define _Z2_USE_ENDSTOP(P) _E##P##_DIAG_
      #define Z2_USE_ENDSTOP _Z2_USE_ENDSTOP(Z2_E_INDEX)
    #endif
    #undef Z2_DIAG_PIN
  #endif
  #define Z3_E_INDEX INCREMENT(Z2_E_INDEX)
#else
  #define Z3_E_INDEX Z2_E_INDEX
#endif

#ifndef Z2_CS_PIN
  #define Z2_CS_PIN  -1
#endif
#ifndef Z2_MS1_PIN
  #define Z2_MS1_PIN -1
#endif
#ifndef Z2_MS2_PIN
  #define Z2_MS2_PIN -1
#endif
#ifndef Z2_MS3_PIN
  #define Z2_MS3_PIN -1
#endif

#if NUM_Z_STEPPER_DRIVERS >= 3
  #ifndef Z3_STEP_PIN
    #define Z3_STEP_PIN   _EPIN(Z3_E_INDEX, STEP)
    #define Z3_DIR_PIN    _EPIN(Z3_E_INDEX, DIR)
    #define Z3_ENABLE_PIN _EPIN(Z3_E_INDEX, ENABLE)
    #if Z3_E_INDEX >= MAX_EXTRUDERS || !PIN_EXISTS(Z3_STEP)
      #error "No E stepper plug left for Z3!"
    #endif
  #endif
  #if AXIS_HAS_SPI(Z3)
    #ifndef Z3_CS_PIN
      #define Z3_CS_PIN   _EPIN(Z3_E_INDEX, CS)
    #endif
  #endif
  #ifndef Z3_MS1_PIN
    #define Z3_MS1_PIN    _EPIN(Z3_E_INDEX, MS1)
  #endif
  #ifndef Z3_MS2_PIN
    #define Z3_MS2_PIN    _EPIN(Z3_E_INDEX, MS2)
  #endif
  #ifndef Z3_MS3_PIN
    #define Z3_MS3_PIN    _EPIN(Z3_E_INDEX, MS3)
  #endif
  #if AXIS_HAS_UART(Z3)
    #ifndef Z3_SERIAL_TX_PIN
      #define Z3_SERIAL_TX_PIN _EPIN(Z3_E_INDEX, SERIAL_TX)
    #endif
    #ifndef Z3_SERIAL_RX_PIN
      #define Z3_SERIAL_RX_PIN _EPIN(Z3_E_INDEX, SERIAL_RX)
    #endif
  #endif
  #if defined(Z3_STALL_SENSITIVITY) && ENABLED(Z_MULTI_ENDSTOPS) && NUM_Z_STEPPER_DRIVERS >= 3 && _PEXI(Z3_E_INDEX, DIAG)
    #define Z3_DIAG_PIN _EPIN(Z3_E_INDEX, DIAG)
    #if   DIAG_REMAPPED(Z3, X_MIN)
      #define Z3_USE_ENDSTOP _XMIN_
    #elif DIAG_REMAPPED(Z3, Y_MIN)
      #define Z3_USE_ENDSTOP _YMIN_
    #elif DIAG_REMAPPED(Z3, Z_MIN)
      #define Z3_USE_ENDSTOP _ZMIN_
    #elif DIAG_REMAPPED(Z3, X_MAX)
      #define Z3_USE_ENDSTOP _XMAX_
    #elif DIAG_REMAPPED(Z3, Y_MAX)
      #define Z3_USE_ENDSTOP _YMAX_
    #elif DIAG_REMAPPED(Z3, Z_MAX)
      #define Z3_USE_ENDSTOP _ZMAX_
    #else
      #define _Z3_USE_ENDSTOP(P) _E##P##_DIAG_
      #define Z3_USE_ENDSTOP _Z3_USE_ENDSTOP(Z3_E_INDEX)
    #endif
    #undef Z3_DIAG_PIN
  #endif
  #define Z4_E_INDEX INCREMENT(Z3_E_INDEX)
#endif

#ifndef Z3_CS_PIN
  #define Z3_CS_PIN  -1
#endif
#ifndef Z3_MS1_PIN
  #define Z3_MS1_PIN -1
#endif
#ifndef Z3_MS2_PIN
  #define Z3_MS2_PIN -1
#endif
#ifndef Z3_MS3_PIN
  #define Z3_MS3_PIN -1
#endif

#if NUM_Z_STEPPER_DRIVERS >= 4
  #ifndef Z4_STEP_PIN
    #define Z4_STEP_PIN   _EPIN(Z4_E_INDEX, STEP)
    #define Z4_DIR_PIN    _EPIN(Z4_E_INDEX, DIR)
    #define Z4_ENABLE_PIN _EPIN(Z4_E_INDEX, ENABLE)
    #if Z4_E_INDEX >= MAX_EXTRUDERS || !PIN_EXISTS(Z4_STEP)
      #error "No E stepper plug left for Z4!"
    #endif
  #endif
  #if AXIS_HAS_SPI(Z4)
    #ifndef Z4_CS_PIN
      #define Z4_CS_PIN     _EPIN(Z4_E_INDEX, CS)
    #endif
  #endif
  #ifndef Z4_MS1_PIN
    #define Z4_MS1_PIN    _EPIN(Z4_E_INDEX, MS1)
  #endif
  #ifndef Z4_MS2_PIN
    #define Z4_MS2_PIN    _EPIN(Z4_E_INDEX, MS2)
  #endif
  #ifndef Z4_MS3_PIN
    #define Z4_MS3_PIN    _EPIN(Z4_E_INDEX, MS3)
  #endif
  #if AXIS_HAS_UART(Z4)
    #ifndef Z4_SERIAL_TX_PIN
      #define Z4_SERIAL_TX_PIN _EPIN(Z4_E_INDEX, SERIAL_TX)
    #endif
    #ifndef Z4_SERIAL_RX_PIN
      #define Z4_SERIAL_RX_PIN _EPIN(Z4_E_INDEX, SERIAL_RX)
    #endif
  #endif
  #if defined(Z4_STALL_SENSITIVITY) && ENABLED(Z_MULTI_ENDSTOPS) && NUM_Z_STEPPER_DRIVERS >= 4 && _PEXI(Z4_E_INDEX, DIAG)
    #define Z4_DIAG_PIN _EPIN(Z4_E_INDEX, DIAG)
    #if   DIAG_REMAPPED(Z4, X_MIN)
      #define Z4_USE_ENDSTOP _XMIN_
    #elif DIAG_REMAPPED(Z4, Y_MIN)
      #define Z4_USE_ENDSTOP _YMIN_
    #elif DIAG_REMAPPED(Z4, Z_MIN)
      #define Z4_USE_ENDSTOP _ZMIN_
    #elif DIAG_REMAPPED(Z4, X_MAX)
      #define Z4_USE_ENDSTOP _XMAX_
    #elif DIAG_REMAPPED(Z4, Y_MAX)
      #define Z4_USE_ENDSTOP _YMAX_
    #elif DIAG_REMAPPED(Z4, Z_MAX)
      #define Z4_USE_ENDSTOP _ZMAX_
    #else
      #define _Z4_USE_ENDSTOP(P) _E##P##_DIAG_
      #define Z4_USE_ENDSTOP _Z4_USE_ENDSTOP(Z4_E_INDEX)
    #endif
    #undef Z4_DIAG_PIN
  #endif
#endif

#ifndef Z4_CS_PIN
  #define Z4_CS_PIN  -1
#endif
#ifndef Z4_MS1_PIN
  #define Z4_MS1_PIN -1
#endif
#ifndef Z4_MS2_PIN
  #define Z4_MS2_PIN -1
#endif
#ifndef Z4_MS3_PIN
  #define Z4_MS3_PIN -1
#endif

#if HAS_MARLINUI_U8GLIB
  #if !defined(ST7920_DELAY_1) && defined(BOARD_ST7920_DELAY_1)
    #define ST7920_DELAY_1 BOARD_ST7920_DELAY_1
  #endif
  #if !defined(ST7920_DELAY_2) && defined(BOARD_ST7920_DELAY_2)
    #define ST7920_DELAY_2 BOARD_ST7920_DELAY_2
  #endif
  #if !defined(ST7920_DELAY_3) && defined(BOARD_ST7920_DELAY_3)
    #define ST7920_DELAY_3 BOARD_ST7920_DELAY_3
  #endif
#else
  #undef ST7920_DELAY_1
  #undef ST7920_DELAY_2
  #undef ST7920_DELAY_3
#endif

#undef HAS_FREE_AUX2_PINS
#undef DIAG_REMAPPED<|MERGE_RESOLUTION|>--- conflicted
+++ resolved
@@ -569,14 +569,11 @@
   #include "stm32f1/pins_CREALITY_V427.h"       // STM32F1                                env:STM32F103RET6_creality
 #elif MB(TRIGORILLA_PRO)
   #include "stm32f1/pins_TRIGORILLA_PRO.h"      // STM32F1                                env:trigorilla_pro
-<<<<<<< HEAD
+#elif MB(FLY_MINI)
+  #include "stm32f1/pins_FLY_MINI.h"            // STM32F1                                env:FLY_MINI
 #elif MB(FLSUN_HISPEED)
   #include "stm32f1/pins_FLSUN_HISPEED.h"       // STM32F1                                env:flsun_hispeed
-=======
-#elif MB(FLY_MINI)
-  #include "stm32f1/pins_FLY_MINI.h"            // STM32F1                                env:FLY_MINI
->>>>>>> 0da9999a
-
+  
 //
 // ARM Cortex-M4F
 //
