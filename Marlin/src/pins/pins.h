/**
 * Marlin 3D Printer Firmware
 * Copyright (c) 2020 MarlinFirmware [https://github.com/MarlinFirmware/Marlin]
 *
 * Based on Sprinter and grbl.
 * Copyright (c) 2011 Camiel Gubbels / Erik van der Zalm
 *
 * This program is free software: you can redistribute it and/or modify
 * it under the terms of the GNU General Public License as published by
 * the Free Software Foundation, either version 3 of the License, or
 * (at your option) any later version.
 *
 * This program is distributed in the hope that it will be useful,
 * but WITHOUT ANY WARRANTY; without even the implied warranty of
 * MERCHANTABILITY or FITNESS FOR A PARTICULAR PURPOSE.  See the
 * GNU General Public License for more details.
 *
 * You should have received a copy of the GNU General Public License
 * along with this program.  If not, see <https://www.gnu.org/licenses/>.
 *
 */
#pragma once

/**
 * File: pins/pins.h
 *
 * Include pins definitions
 *
 * Pins numbering schemes:
 *
 *  - Digital I/O pin number if used by READ/WRITE macros. (e.g., X_STEP_DIR)
 *    The FastIO headers map digital pins to their ports and functions.
 *
 *  - Analog Input number if used by analogRead or DAC. (e.g., TEMP_n_PIN)
 *    These numbers are the same in any pin mapping.
 */

#define MAX_E_STEPPERS 8

#if NONE(FET_ORDER_EEF, FET_ORDER_EEB, FET_ORDER_EFF, FET_ORDER_EFB, FET_ORDER_SF)
  #if   MB(RAMPS_13_EFB, RAMPS_14_EFB, RAMPS_PLUS_EFB, RAMPS_14_RE_ARM_EFB, RAMPS_SMART_EFB, RAMPS_DUO_EFB, RAMPS4DUE_EFB)
    #define FET_ORDER_EFB 1
  #elif MB(RAMPS_13_EEB, RAMPS_14_EEB, RAMPS_PLUS_EEB, RAMPS_14_RE_ARM_EEB, RAMPS_SMART_EEB, RAMPS_DUO_EEB, RAMPS4DUE_EEB)
    #define FET_ORDER_EEB 1
  #elif MB(RAMPS_13_EFF, RAMPS_14_EFF, RAMPS_PLUS_EFF, RAMPS_14_RE_ARM_EFF, RAMPS_SMART_EFF, RAMPS_DUO_EFF, RAMPS4DUE_EFF)
    #define FET_ORDER_EFF 1
  #elif MB(RAMPS_13_EEF, RAMPS_14_EEF, RAMPS_PLUS_EEF, RAMPS_14_RE_ARM_EEF, RAMPS_SMART_EEF, RAMPS_DUO_EEF, RAMPS4DUE_EEF)
    #define FET_ORDER_EEF 1
  #elif MB(RAMPS_13_SF,  RAMPS_14_SF,  RAMPS_PLUS_SF,  RAMPS_14_RE_ARM_SF,  RAMPS_SMART_SF,  RAMPS_DUO_SF,  RAMPS4DUE_SF)
    #define FET_ORDER_SF 1
  #elif HAS_MULTI_HOTEND || (HAS_EXTRUDERS && HAS_CUTTER)
    #if TEMP_SENSOR_BED
      #define FET_ORDER_EEB 1
    #else
      #define FET_ORDER_EEF 1
    #endif
  #elif TEMP_SENSOR_BED
    #define FET_ORDER_EFB 1
  #else
    #define FET_ORDER_EFF 1
  #endif
#endif

#if !(BOTH(HAS_WIRED_LCD, IS_NEWPANEL) && ANY(PANEL_ONE, VIKI2, miniVIKI, WYH_L12864, MINIPANEL, REPRAPWORLD_KEYPAD))
  #define HAS_FREE_AUX2_PINS 1
#endif

//
// Check for additional used endstop pins
//
#ifndef X_MIN_PIN
  #define X_MIN_PIN 1001
#endif
#ifndef Y_MIN_PIN
  #define Y_MIN_PIN 1002
#endif
#ifndef Z_MIN_PIN
  #define Z_MIN_PIN 1003
#endif
#ifndef X_MAX_PIN
  #define X_MAX_PIN 1004
#endif
#ifndef Y_MAX_PIN
  #define Y_MAX_PIN 1005
#endif
#ifndef Z_MAX_PIN
  #define Z_MAX_PIN 1006
#endif
#define _ENDSTOP_IS_ANY(P) (HAS_EXTRA_ENDSTOPS && (X2_STOP_PIN == P || Y2_STOP_PIN == P || Z2_STOP_PIN == P || Z3_STOP_PIN == P || Z4_STOP_PIN == P))
#if ENABLED(DUAL_X_CARRIAGE) || _ENDSTOP_IS_ANY(X_MIN_PIN) || _ENDSTOP_IS_ANY(X_MAX_PIN)
  #define NEEDS_X_MINMAX 1
#endif
#if _ENDSTOP_IS_ANY(Y_MIN_PIN) || _ENDSTOP_IS_ANY(Y_MAX_PIN)
  #define NEEDS_Y_MINMAX 1
#endif
#if _ENDSTOP_IS_ANY(Z_MIN_PIN) || _ENDSTOP_IS_ANY(Z_MAX_PIN) || BOTH(Z_HOME_TO_MAX, Z_MIN_PROBE_USES_Z_MIN_ENDSTOP_PIN)
  #define NEEDS_Z_MINMAX 1
#endif
#undef _ENDSTOP_IS_ANY
#if X_MIN_PIN > 1000
  #undef X_MIN_PIN
#endif
#if Y_MIN_PIN > 1000
  #undef Y_MIN_PIN
#endif
#if Z_MIN_PIN > 1000
  #undef Z_MIN_PIN
#endif
#if X_MAX_PIN > 1000
  #undef X_MAX_PIN
#endif
#if Y_MAX_PIN > 1000
  #undef Y_MAX_PIN
#endif
#if Z_MAX_PIN > 1000
  #undef Z_MAX_PIN
#endif

// Test the target within the included pins file
#ifdef __MARLIN_DEPS__
  #define NOT_TARGET(V...) 0
#else
  #define NOT_TARGET(V...) NONE(V)
#endif

//
// RAMPS 1.3 / 1.4 - ATmega1280, ATmega2560
//

#if MB(RAMPS_OLD)
  #include "ramps/pins_RAMPS_OLD.h"             // ATmega2560, ATmega1280                 env:mega2560 env:mega1280
#elif MB(RAMPS_13_EFB, RAMPS_13_EEB, RAMPS_13_EFF, RAMPS_13_EEF, RAMPS_13_SF)
  #include "ramps/pins_RAMPS_13.h"              // ATmega2560, ATmega1280                 env:mega2560 env:mega1280
#elif MB(RAMPS_14_EFB, RAMPS_14_EEB, RAMPS_14_EFF, RAMPS_14_EEF, RAMPS_14_SF)
  #include "ramps/pins_RAMPS.h"                 // ATmega2560, ATmega1280                 env:mega2560 env:mega1280
#elif MB(RAMPS_PLUS_EFB, RAMPS_PLUS_EEB, RAMPS_PLUS_EFF, RAMPS_PLUS_EEF, RAMPS_PLUS_SF)
  #include "ramps/pins_RAMPS_PLUS.h"            // ATmega2560, ATmega1280                 env:mega2560 env:mega1280

//
// RAMPS Derivatives - ATmega1280, ATmega2560
//

#elif MB(3DRAG)
  #include "ramps/pins_3DRAG.h"                 // ATmega2560, ATmega1280                 env:mega2560 env:mega1280
#elif MB(K8200)
  #include "ramps/pins_K8200.h"                 // ATmega2560, ATmega1280                 env:mega2560 env:mega1280
#elif MB(K8400)
  #include "ramps/pins_K8400.h"                 // ATmega2560, ATmega1280                 env:mega2560 env:mega1280
#elif MB(K8600)
  #include "ramps/pins_K8600.h"                 // ATmega2560, ATmega1280                 env:mega2560 env:mega1280
#elif MB(K8800)
  #include "ramps/pins_K8800.h"                 // ATmega2560, ATmega1280                 env:mega2560 env:mega1280
#elif MB(BAM_DICE)
  #include "ramps/pins_RAMPS.h"                 // ATmega2560, ATmega1280                 env:mega2560 env:mega1280
#elif MB(BAM_DICE_DUE)
  #include "ramps/pins_BAM_DICE_DUE.h"          // ATmega2560, ATmega1280                 env:mega2560 env:mega1280
#elif MB(MKS_BASE)
  #include "ramps/pins_MKS_BASE_10.h"           // ATmega2560                             env:mega2560
#elif MB(MKS_BASE_14)
  #include "ramps/pins_MKS_BASE_14.h"           // ATmega2560                             env:mega2560
#elif MB(MKS_BASE_15)
  #include "ramps/pins_MKS_BASE_15.h"           // ATmega2560                             env:mega2560
#elif MB(MKS_BASE_16)
  #include "ramps/pins_MKS_BASE_16.h"           // ATmega2560                             env:mega2560
#elif MB(MKS_BASE_HEROIC)
  #include "ramps/pins_MKS_BASE_HEROIC.h"       // ATmega2560                             env:mega2560
#elif MB(MKS_GEN_13)
  #include "ramps/pins_MKS_GEN_13.h"            // ATmega2560, ATmega1280                 env:mega2560 env:mega1280
#elif MB(MKS_GEN_L)
  #include "ramps/pins_MKS_GEN_L.h"             // ATmega2560, ATmega1280                 env:mega2560 env:mega1280
#elif MB(KFB_2)
  #include "ramps/pins_BIQU_KFB_2.h"            // ATmega2560                             env:mega2560
#elif MB(ZRIB_V20)
  #include "ramps/pins_ZRIB_V20.h"              // ATmega2560, ATmega1280                 env:mega2560 env:mega1280
#elif MB(ZRIB_V52)
  #include "ramps/pins_ZRIB_V52.h"              // ATmega2560, ATmega1280                 env:mega2560 env:mega1280
#elif MB(ZRIB_V53)
  #include "ramps/pins_ZRIB_V53.h"              // ATmega2560, ATmega1280                 env:mega2560 env:mega1280
#elif MB(FELIX2)
  #include "ramps/pins_FELIX2.h"                // ATmega2560, ATmega1280                 env:mega2560 env:mega1280
#elif MB(RIGIDBOARD)
  #include "ramps/pins_RIGIDBOARD.h"            // ATmega2560, ATmega1280                 env:mega2560 env:mega1280
#elif MB(RIGIDBOARD_V2)
  #include "ramps/pins_RIGIDBOARD_V2.h"         // ATmega2560, ATmega1280                 env:mega2560 env:mega1280
#elif MB(SAINSMART_2IN1)
  #include "ramps/pins_SAINSMART_2IN1.h"        // ATmega2560, ATmega1280                 env:mega2560 env:mega1280
#elif MB(ULTIMAKER)
  #include "ramps/pins_ULTIMAKER.h"             // ATmega2560, ATmega1280                 env:mega2560 env:mega1280
#elif MB(ULTIMAKER_OLD)
  #include "ramps/pins_ULTIMAKER_OLD.h"         // ATmega2560, ATmega1280                 env:mega2560 env:mega1280
#elif MB(AZTEEG_X3)
  #include "ramps/pins_AZTEEG_X3.h"             // ATmega2560                             env:mega2560
#elif MB(AZTEEG_X3_PRO)
  #include "ramps/pins_AZTEEG_X3_PRO.h"         // ATmega2560                             env:mega2560
#elif MB(ULTIMAIN_2)
  #include "ramps/pins_ULTIMAIN_2.h"            // ATmega2560                             env:mega2560ext
#elif MB(FORMBOT_RAPTOR)
  #include "ramps/pins_FORMBOT_RAPTOR.h"        // ATmega2560                             env:mega2560
#elif MB(FORMBOT_RAPTOR2)
  #include "ramps/pins_FORMBOT_RAPTOR2.h"       // ATmega2560                             env:mega2560
#elif MB(FORMBOT_TREX2PLUS)
  #include "ramps/pins_FORMBOT_TREX2PLUS.h"     // ATmega2560                             env:mega2560
#elif MB(FORMBOT_TREX3)
  #include "ramps/pins_FORMBOT_TREX3.h"         // ATmega2560                             env:mega2560
#elif MB(RUMBA)
  #include "ramps/pins_RUMBA.h"                 // ATmega2560                             env:mega2560
#elif MB(RUMBA_RAISE3D)
  #include "ramps/pins_RUMBA_RAISE3D.h"         // ATmega2560                             env:mega2560
#elif MB(RL200)
  #include "ramps/pins_RL200.h"                 // ATmega2560                             env:mega2560
#elif MB(BQ_ZUM_MEGA_3D)
  #include "ramps/pins_BQ_ZUM_MEGA_3D.h"        // ATmega2560                             env:mega2560ext
#elif MB(MAKEBOARD_MINI)
  #include "ramps/pins_MAKEBOARD_MINI.h"        // ATmega2560                             env:mega2560
#elif MB(TRIGORILLA_13)
  #include "ramps/pins_TRIGORILLA_13.h"         // ATmega2560                             env:mega2560
#elif MB(TRIGORILLA_14, TRIGORILLA_14_11)
  #include "ramps/pins_TRIGORILLA_14.h"         // ATmega2560                             env:mega2560
#elif MB(RAMPS_ENDER_4)
  #include "ramps/pins_RAMPS_ENDER_4.h"         // ATmega2560                             env:mega2560
#elif MB(RAMPS_CREALITY)
  #include "ramps/pins_RAMPS_CREALITY.h"        // ATmega2560                             env:mega2560
#elif MB(DAGOMA_F5)
  #include "ramps/pins_DAGOMA_F5.h"             // ATmega2560                             env:mega2560
#elif MB(FYSETC_F6_13)
  #include "ramps/pins_FYSETC_F6_13.h"          // ATmega2560                             env:FYSETC_F6
#elif MB(FYSETC_F6_14)
  #include "ramps/pins_FYSETC_F6_14.h"          // ATmega2560                             env:FYSETC_F6
#elif MB(DUPLICATOR_I3_PLUS)
  #include "ramps/pins_DUPLICATOR_I3_PLUS.h"    // ATmega2560                             env:mega2560
#elif MB(VORON)
  #include "ramps/pins_VORON.h"                 // ATmega2560                             env:mega2560
#elif MB(TRONXY_V3_1_0)
  #include "ramps/pins_TRONXY_V3_1_0.h"         // ATmega2560                             env:mega2560
#elif MB(Z_BOLT_X_SERIES)
  #include "ramps/pins_Z_BOLT_X_SERIES.h"       // ATmega2560                             env:mega2560
#elif MB(TT_OSCAR)
  #include "ramps/pins_TT_OSCAR.h"              // ATmega2560                             env:mega2560
#elif MB(TANGO)
  #include "ramps/pins_TANGO.h"                 // ATmega2560                             env:mega2560
#elif MB(MKS_GEN_L_V2)
  #include "ramps/pins_MKS_GEN_L_V2.h"          // ATmega2560                             env:mega2560
#elif MB(COPYMASTER_3D)
  #include "ramps/pins_COPYMASTER_3D.h"         // ATmega2560                             env:mega2560
#elif MB(ORTUR_4)
  #include "ramps/pins_ORTUR_4.h"               // ATmega2560                             env:mega2560
#elif MB(TENLOG_D3_HERO)
  #include "ramps/pins_TENLOG_D3_HERO.h"        // ATmega2560                             env:mega2560
#elif MB(TENLOG_MB1_V23)
  #include "ramps/pins_TENLOG_MB1_V23.h"        // ATmega2560                             env:mega2560
#elif MB(MKS_GEN_L_V21)
  #include "ramps/pins_MKS_GEN_L_V21.h"         // ATmega2560                             env:mega2560
#elif MB(RAMPS_S_12_EEFB, RAMPS_S_12_EEEB, RAMPS_S_12_EFFB)
  #include "ramps/pins_RAMPS_S_12.h"            // ATmega2560                             env:mega2560
#elif MB(LONGER3D_LK1_PRO, LONGER3D_LKx_PRO)
  #include "ramps/pins_LONGER3D_LKx_PRO.h"      // ATmega2560                             env:mega2560
#elif MB(PXMALION_CORE_I3)
  #include "ramps/pins_PXMALION_CORE_I3.h"      // ATmega2560                             env:mega2560
#elif MB(PANOWIN_CUTLASS)
  #include "ramps/pins_PANOWIN_CUTLASS.h"       // ATmega2560                             env:mega2560ext
#elif MB(KODAMA_BARDO)
  #include "ramps/pins_KODAMA_BARDO.h"          // ATmega2560                             env:mega2560ext

//
// RAMBo and derivatives
//

#elif MB(RAMBO)
  #include "rambo/pins_RAMBO.h"                 // ATmega2560                             env:rambo
#elif MB(MINIRAMBO, MINIRAMBO_10A)
  #include "rambo/pins_MINIRAMBO.h"             // ATmega2560                             env:rambo
#elif MB(EINSY_RAMBO)
  #include "rambo/pins_EINSY_RAMBO.h"           // ATmega2560                             env:rambo
#elif MB(EINSY_RETRO)
  #include "rambo/pins_EINSY_RETRO.h"           // ATmega2560                             env:rambo
#elif MB(SCOOVO_X9H)
  #include "rambo/pins_SCOOVO_X9H.h"            // ATmega2560                             env:rambo
#elif MB(RAMBO_THINKERV2)
  #include "rambo/pins_RAMBO_THINKERV2.h"       // ATmega2560                             env:rambo

//
// Other ATmega1280, ATmega2560
//

#elif MB(CNCONTROLS_11)
  #include "mega/pins_CNCONTROLS_11.h"          // ATmega2560, ATmega1280                 env:mega2560 env:mega1280
#elif MB(CNCONTROLS_12)
  #include "mega/pins_CNCONTROLS_12.h"          // ATmega2560, ATmega1280                 env:mega2560 env:mega1280
#elif MB(CNCONTROLS_15)
  #include "mega/pins_CNCONTROLS_15.h"          // ATmega2560, ATmega1280                 env:mega2560 env:mega1280
#elif MB(MIGHTYBOARD_REVE)
  #include "mega/pins_MIGHTYBOARD_REVE.h"       // ATmega2560, ATmega1280                 env:mega2560ext env:MightyBoard1280 env:MightyBoard2560
#elif MB(CHEAPTRONIC)
  #include "mega/pins_CHEAPTRONIC.h"            // ATmega2560                             env:mega2560
#elif MB(CHEAPTRONIC_V2)
  #include "mega/pins_CHEAPTRONICv2.h"          // ATmega2560                             env:mega2560
#elif MB(MEGATRONICS)
  #include "mega/pins_MEGATRONICS.h"            // ATmega2560                             env:mega2560
#elif MB(MEGATRONICS_2)
  #include "mega/pins_MEGATRONICS_2.h"          // ATmega2560                             env:mega2560
#elif MB(MEGATRONICS_3, MEGATRONICS_31, MEGATRONICS_32)
  #include "mega/pins_MEGATRONICS_3.h"          // ATmega2560                             env:mega2560
#elif MB(ELEFU_3)
  #include "mega/pins_ELEFU_3.h"                // ATmega2560                             env:mega2560
#elif MB(LEAPFROG)
  #include "mega/pins_LEAPFROG.h"               // ATmega2560, ATmega1280                 env:mega2560 env:mega1280
#elif MB(MEGACONTROLLER)
  #include "mega/pins_MEGACONTROLLER.h"         // ATmega2560                             env:mega2560
#elif MB(GT2560_REV_A)
  #include "mega/pins_GT2560_REV_A.h"           // ATmega2560, ATmega1280                 env:mega2560 env:mega1280
#elif MB(GT2560_REV_A_PLUS)
  #include "mega/pins_GT2560_REV_A_PLUS.h"      // ATmega2560, ATmega1280                 env:mega2560 env:mega1280
#elif MB(GT2560_V3)
  #include "mega/pins_GT2560_V3.h"              // ATmega2560                             env:mega2560
#elif MB(GT2560_REV_B)
  #include "mega/pins_GT2560_REV_B.h"           // ATmega2560                             env:mega2560
#elif MB(GT2560_V4)
  #include "mega/pins_GT2560_V4.h"              // ATmega2560                             env:mega2560
  #elif MB(GT2560_V4_A20)
  #include "mega/pins_GT2560_V4_A20.h"          // ATmega2560                             env:mega2560
#elif MB(GT2560_V3_MC2)
  #include "mega/pins_GT2560_V3_MC2.h"          // ATmega2560                             env:mega2560
#elif MB(GT2560_V3_A20)
  #include "mega/pins_GT2560_V3_A20.h"          // ATmega2560                             env:mega2560
#elif MB(EINSTART_S)
  #include "mega/pins_EINSTART-S.h"             // ATmega2560, ATmega1280                 env:mega2560ext env:mega1280
#elif MB(WANHAO_ONEPLUS)
  #include "mega/pins_WANHAO_ONEPLUS.h"         // ATmega2560                             env:mega2560
#elif MB(OVERLORD)
  #include "mega/pins_OVERLORD.h"               // ATmega2560                             env:mega2560
#elif MB(HJC2560C_REV1)
  #include "mega/pins_HJC2560C_REV2.h"          // ATmega2560                             env:mega2560
#elif MB(HJC2560C_REV2)
  #include "mega/pins_HJC2560C_REV2.h"          // ATmega2560                             env:mega2560
#elif MB(LEAPFROG_XEED2015)
  #include "mega/pins_LEAPFROG_XEED2015.h"      // ATmega2560                             env:mega2560
#elif MB(PICA)
  #include "mega/pins_PICA.h"                   // ATmega2560                             env:mega2560
#elif MB(PICA_REVB)
  #include "mega/pins_PICAOLD.h"                // ATmega2560                             env:mega2560
#elif MB(INTAMSYS40)
  #include "mega/pins_INTAMSYS40.h"             // ATmega2560                             env:mega2560
#elif MB(MALYAN_M180)
  #include "mega/pins_MALYAN_M180.h"            // ATmega2560                             env:mega2560
#elif MB(PROTONEER_CNC_SHIELD_V3)
  #include "mega/pins_PROTONEER_CNC_SHIELD_V3.h"// ATmega2560                             env:mega2560
#elif MB(WEEDO_62A)
  #include "mega/pins_WEEDO_62A.h"              // ATmega2560                             env:mega2560

//
// ATmega1281, ATmega2561
//

#elif MB(MINITRONICS)
  #include "mega/pins_MINITRONICS.h"            // ATmega1281                             env:mega1280
#elif MB(SILVER_GATE)
  #include "mega/pins_SILVER_GATE.h"            // ATmega2561                             env:mega2560

//
// Sanguinololu and Derivatives - ATmega644P, ATmega1284P
//

#elif MB(SANGUINOLOLU_11)
  #include "sanguino/pins_SANGUINOLOLU_11.h"    // ATmega644P, ATmega1284P                env:sanguino1284p_optimized env:sanguino1284p env:sanguino644p
#elif MB(SANGUINOLOLU_12)
  #include "sanguino/pins_SANGUINOLOLU_12.h"    // ATmega644P, ATmega1284P                env:sanguino1284p_optimized env:sanguino1284p env:sanguino644p
#elif MB(MELZI)
  #include "sanguino/pins_MELZI.h"              // ATmega644P, ATmega1284P                env:sanguino1284p_optimized env:sanguino1284p env:sanguino644p
#elif MB(MELZI_V2)
  #include "sanguino/pins_MELZI_V2.h"           // ATmega644P, ATmega1284P                env:sanguino1284p_optimized env:sanguino1284p env:sanguino644p
#elif MB(MELZI_MAKR3D)
  #include "sanguino/pins_MELZI_MAKR3D.h"       // ATmega644P, ATmega1284P                env:sanguino1284p_optimized env:sanguino1284p env:sanguino644p
#elif MB(MELZI_CREALITY)
  #include "sanguino/pins_MELZI_CREALITY.h"     // ATmega1284P                            env:melzi_optiboot_optimized env:melzi_optiboot env:melzi_optimized env:melzi
#elif MB(MELZI_CREALITY_ENDER2)
  #include "sanguino/pins_MELZI_CREALITY_E2.h"  // ATmega1284P                            env:melzi_optiboot_optimized env:melzi_optiboot env:melzi_optimized env:melzi
#elif MB(MELZI_MALYAN)
  #include "sanguino/pins_MELZI_MALYAN.h"       // ATmega644P, ATmega1284P                env:sanguino1284p_optimized env:sanguino1284p env:sanguino644p
#elif MB(MELZI_TRONXY)
  #include "sanguino/pins_MELZI_TRONXY.h"       // ATmega644P, ATmega1284P                env:sanguino1284p_optimized env:sanguino1284p env:sanguino644p
#elif MB(STB_11)
  #include "sanguino/pins_STB_11.h"             // ATmega644P, ATmega1284P                env:sanguino1284p_optimized env:sanguino1284p env:sanguino644p
#elif MB(AZTEEG_X1)
  #include "sanguino/pins_AZTEEG_X1.h"          // ATmega644P, ATmega1284P                env:sanguino1284p_optimized env:sanguino1284p env:sanguino644p
#elif MB(ZMIB_V2)
  #include "sanguino/pins_ZMIB_V2.h"            // ATmega644P, ATmega1284P                env:sanguino1284p_optimized env:sanguino1284p env:sanguino644p

//
// Other ATmega644P, ATmega644, ATmega1284P
//

#elif MB(GEN3_MONOLITHIC)
  #include "sanguino/pins_GEN3_MONOLITHIC.h"    // ATmega644P                             env:sanguino644p
#elif MB(GEN3_PLUS)
  #include "sanguino/pins_GEN3_PLUS.h"          // ATmega644P, ATmega1284P                env:sanguino1284p_optimized env:sanguino1284p env:sanguino644p
#elif MB(GEN6)
  #include "sanguino/pins_GEN6.h"               // ATmega644P, ATmega1284P                env:sanguino1284p_optimized env:sanguino1284p env:sanguino644p
#elif MB(GEN6_DELUXE)
  #include "sanguino/pins_GEN6_DELUXE.h"        // ATmega644P, ATmega1284P                env:sanguino1284p_optimized env:sanguino1284p env:sanguino644p
#elif MB(GEN7_CUSTOM)
  #include "sanguino/pins_GEN7_CUSTOM.h"        // ATmega644P, ATmega644, ATmega1284P     env:sanguino1284p_optimized env:sanguino1284p env:sanguino644p
#elif MB(GEN7_12)
  #include "sanguino/pins_GEN7_12.h"            // ATmega644P, ATmega644, ATmega1284P     env:sanguino1284p_optimized env:sanguino1284p env:sanguino644p
#elif MB(GEN7_13)
  #include "sanguino/pins_GEN7_13.h"            // ATmega644P, ATmega644, ATmega1284P     env:sanguino1284p_optimized env:sanguino1284p env:sanguino644p
#elif MB(GEN7_14)
  #include "sanguino/pins_GEN7_14.h"            // ATmega644P, ATmega644, ATmega1284P     env:sanguino1284p_optimized env:sanguino1284p env:sanguino644p
#elif MB(OMCA_A)
  #include "sanguino/pins_OMCA_A.h"             // ATmega644                              env:sanguino644p
#elif MB(OMCA)
  #include "sanguino/pins_OMCA.h"               // ATmega644P, ATmega644                  env:sanguino644p
#elif MB(ANET_10)
  #include "sanguino/pins_ANET_10.h"            // ATmega1284P                            env:sanguino1284p env:sanguino1284p_optimized env:melzi_optiboot
#elif MB(SETHI)
  #include "sanguino/pins_SETHI.h"              // ATmega644P, ATmega644, ATmega1284P     env:sanguino1284p_optimized env:sanguino1284p env:sanguino644p

//
// Teensyduino - AT90USB1286, AT90USB1286P
//

#elif MB(TEENSYLU)
  #include "teensy2/pins_TEENSYLU.h"            // AT90USB1286, AT90USB1286P              env:at90usb1286_cdc
#elif MB(PRINTRBOARD)
  #include "teensy2/pins_PRINTRBOARD.h"         // AT90USB1286                            env:at90usb1286_dfu
#elif MB(PRINTRBOARD_REVF)
  #include "teensy2/pins_PRINTRBOARD_REVF.h"    // AT90USB1286                            env:at90usb1286_dfu
#elif MB(BRAINWAVE)
  #include "teensy2/pins_BRAINWAVE.h"           // AT90USB646                             env:at90usb1286_cdc
#elif MB(BRAINWAVE_PRO)
  #include "teensy2/pins_BRAINWAVE_PRO.h"       // AT90USB1286                            env:at90usb1286_cdc
#elif MB(SAV_MKI)
  #include "teensy2/pins_SAV_MKI.h"             // AT90USB1286                            env:at90usb1286_cdc
#elif MB(TEENSY2)
  #include "teensy2/pins_TEENSY2.h"             // AT90USB1286                            env:teensy20
#elif MB(5DPRINT)
  #include "teensy2/pins_5DPRINT.h"             // AT90USB1286                            env:at90usb1286_dfu

//
// LPC1768 ARM Cortex M3
//

#elif MB(RAMPS_14_RE_ARM_EFB, RAMPS_14_RE_ARM_EEB, RAMPS_14_RE_ARM_EFF, RAMPS_14_RE_ARM_EEF, RAMPS_14_RE_ARM_SF)
  #include "lpc1768/pins_RAMPS_RE_ARM.h"        // LPC1768                                env:LPC1768
#elif MB(MKS_SBASE)
  #include "lpc1768/pins_MKS_SBASE.h"           // LPC1768                                env:LPC1768
#elif MB(MKS_SGEN_L)
  #include "lpc1768/pins_MKS_SGEN_L.h"          // LPC1768                                env:LPC1768
#elif MB(AZSMZ_MINI)
  #include "lpc1768/pins_AZSMZ_MINI.h"          // LPC1768                                env:LPC1768
#elif MB(BIQU_BQ111_A4)
  #include "lpc1768/pins_BIQU_BQ111_A4.h"       // LPC1768                                env:LPC1768
#elif MB(SELENA_COMPACT)
  #include "lpc1768/pins_SELENA_COMPACT.h"      // LPC1768                                env:LPC1768
#elif MB(BIQU_B300_V1_0)
  #include "lpc1768/pins_BIQU_B300_V1.0.h"      // LPC1768                                env:LPC1768
#elif MB(GMARSH_X6_REV1)
  #include "lpc1768/pins_GMARSH_X6_REV1.h"      // LPC1768                                env:LPC1768
#elif MB(BTT_SKR_V1_1)
  #include "lpc1768/pins_BTT_SKR_V1_1.h"        // LPC1768                                env:LPC1768
#elif MB(BTT_SKR_V1_3)
  #include "lpc1768/pins_BTT_SKR_V1_3.h"        // LPC1768                                env:LPC1768
#elif MB(BTT_SKR_V1_4)
  #include "lpc1768/pins_BTT_SKR_V1_4.h"        // LPC1768                                env:LPC1768
#elif MB(EMOTRONIC)
  #include "lpc1768/pins_EMOTRONIC.h"           // LPC1768                                env:LPC1768

//
// LPC1769 ARM Cortex M3
//

#elif MB(MKS_SGEN)
  #include "lpc1769/pins_MKS_SGEN.h"            // LPC1769                                env:LPC1769
#elif MB(AZTEEG_X5_GT)
  #include "lpc1769/pins_AZTEEG_X5_GT.h"        // LPC1769                                env:LPC1769
#elif MB(AZTEEG_X5_MINI)
  #include "lpc1769/pins_AZTEEG_X5_MINI.h"      // LPC1769                                env:LPC1769
#elif MB(AZTEEG_X5_MINI_WIFI)
  #include "lpc1769/pins_AZTEEG_X5_MINI_WIFI.h" // LPC1769                                env:LPC1769
#elif MB(COHESION3D_REMIX)
  #include "lpc1769/pins_COHESION3D_REMIX.h"    // LPC1769                                env:LPC1769
#elif MB(COHESION3D_MINI)
  #include "lpc1769/pins_COHESION3D_MINI.h"     // LPC1769                                env:LPC1769
#elif MB(SMOOTHIEBOARD)
  #include "lpc1769/pins_SMOOTHIEBOARD.h"       // LPC1769                                env:LPC1769
#elif MB(TH3D_EZBOARD)
  #include "lpc1769/pins_TH3D_EZBOARD.h"        // LPC1769                                env:LPC1769
#elif MB(BTT_SKR_V1_4_TURBO)
  #include "lpc1769/pins_BTT_SKR_V1_4_TURBO.h"  // LPC1769                                env:LPC1769
#elif MB(MKS_SGEN_L_V2)
  #include "lpc1769/pins_MKS_SGEN_L_V2.h"       // LPC1769                                env:LPC1769
#elif MB(BTT_SKR_E3_TURBO)
  #include "lpc1769/pins_BTT_SKR_E3_TURBO.h"    // LPC1769                                env:LPC1769
#elif MB(FLY_CDY)
  #include "lpc1769/pins_FLY_CDY.h"             // LPC1769                                env:LPC1769

//
// Due (ATSAM) boards
//

#elif MB(DUE3DOM)
  #include "sam/pins_DUE3DOM.h"                 // SAM3X8E                                env:DUE env:DUE_USB env:DUE_debug
#elif MB(DUE3DOM_MINI)
  #include "sam/pins_DUE3DOM_MINI.h"            // SAM3X8E                                env:DUE env:DUE_USB env:DUE_debug
#elif MB(RADDS)
  #include "sam/pins_RADDS.h"                   // SAM3X8E                                env:DUE env:DUE_USB env:DUE_debug
#elif MB(RURAMPS4D_11)
  #include "sam/pins_RURAMPS4D_11.h"            // SAM3X8E                                env:DUE env:DUE_USB env:DUE_debug
#elif MB(RURAMPS4D_13)
  #include "sam/pins_RURAMPS4D_13.h"            // SAM3X8E                                env:DUE env:DUE_USB env:DUE_debug
#elif MB(RAMPS_FD_V1)
  #include "sam/pins_RAMPS_FD_V1.h"             // SAM3X8E                                env:DUE env:DUE_USB env:DUE_debug
#elif MB(RAMPS_FD_V2)
  #include "sam/pins_RAMPS_FD_V2.h"             // SAM3X8E                                env:DUE env:DUE_USB env:DUE_debug
#elif MB(RAMPS_SMART_EFB, RAMPS_SMART_EEB, RAMPS_SMART_EFF, RAMPS_SMART_EEF, RAMPS_SMART_SF)
  #include "sam/pins_RAMPS_SMART.h"             // SAM3X8E                                env:DUE env:DUE_USB env:DUE_debug
#elif MB(RAMPS_DUO_EFB, RAMPS_DUO_EEB, RAMPS_DUO_EFF, RAMPS_DUO_EEF, RAMPS_DUO_SF)
  #include "sam/pins_RAMPS_DUO.h"               // SAM3X8E                                env:DUE env:DUE_USB env:DUE_debug
#elif MB(RAMPS4DUE_EFB, RAMPS4DUE_EEB, RAMPS4DUE_EFF, RAMPS4DUE_EEF, RAMPS4DUE_SF)
  #include "sam/pins_RAMPS4DUE.h"               // SAM3X8E                                env:DUE env:DUE_USB env:DUE_debug
#elif MB(ULTRATRONICS_PRO)
  #include "sam/pins_ULTRATRONICS_PRO.h"        // SAM3X8E                                env:DUE env:DUE_debug
#elif MB(ARCHIM1)
  #include "sam/pins_ARCHIM1.h"                 // SAM3X8E                                env:DUE_archim env:DUE_archim_debug
#elif MB(ARCHIM2)
  #include "sam/pins_ARCHIM2.h"                 // SAM3X8E                                env:DUE_archim env:DUE_archim_debug
#elif MB(ALLIGATOR)
  #include "sam/pins_ALLIGATOR_R2.h"            // SAM3X8E                                env:DUE env:DUE_debug
#elif MB(CNCONTROLS_15D)
  #include "sam/pins_CNCONTROLS_15D.h"          // SAM3X8E                                env:DUE env:DUE_USB
#elif MB(KRATOS32)
  #include "sam/pins_KRATOS32.h"                // SAM3X8E                                env:DUE env:DUE_USB
#elif MB(PRINTRBOARD_G2)
  #include "sam/pins_PRINTRBOARD_G2.h"          // SAM3X8C                                env:DUE_USB
#elif MB(ADSK)
  #include "sam/pins_ADSK.h"                    // SAM3X8C                                env:DUE env:DUE_debug

//
// STM32 ARM Cortex-M0
//
#elif MB(MALYAN_M200_V2)
  #include "stm32f0/pins_MALYAN_M200_V2.h"      // STM32F0                                env:STM32F070RB_malyan env:STM32F070CB_malyan
#elif MB(MALYAN_M300)
  #include "stm32f0/pins_MALYAN_M300.h"         // STM32F070                              env:malyan_M300

//
// STM32 ARM Cortex-M3
//

#elif MB(STM32F103RE)
  #include "stm32f1/pins_STM32F1R.h"            // STM32F103RE                            env:STM32F103RE env:STM32F103RE_maple
#elif MB(MALYAN_M200)
  #include "stm32f1/pins_MALYAN_M200.h"         // STM32F103CB                            env:STM32F103CB_malyan env:STM32F103CB_malyan_maple
#elif MB(STM3R_MINI)
  #include "stm32f1/pins_STM3R_MINI.h"          // STM32F103VE?                           env:STM32F103VE env:STM32F103RE_maple
#elif MB(GTM32_PRO_VB)
  #include "stm32f1/pins_GTM32_PRO_VB.h"        // STM32F103VE                            env:STM32F103VE env:STM32F103VE_GTM32_maple
#elif MB(GTM32_PRO_VD)
  #include "stm32f1/pins_GTM32_PRO_VD.h"        // STM32F103VE                            env:STM32F103VE env:STM32F103VE_GTM32_maple
#elif MB(GTM32_MINI)
  #include "stm32f1/pins_GTM32_MINI.h"          // STM32F103VE                            env:STM32F103VE env:STM32F103VE_GTM32_maple
#elif MB(GTM32_MINI_A30)
  #include "stm32f1/pins_GTM32_MINI_A30.h"      // STM32F103VE                            env:STM32F103VE env:STM32F103VE_GTM32_maple
#elif MB(GTM32_REV_B)
  #include "stm32f1/pins_GTM32_REV_B.h"         // STM32F103VE                            env:STM32F103VE env:STM32F103VE_GTM32_maple
#elif MB(MORPHEUS)
  #include "stm32f1/pins_MORPHEUS.h"            // STM32F103RE                            env:STM32F103RE env:STM32F103RE_maple
#elif MB(CHITU3D)
  #include "stm32f1/pins_CHITU3D.h"             // STM32F103ZE                            env:STM32F103ZE env:STM32F103RE_maple
#elif MB(MKS_ROBIN)
  #include "stm32f1/pins_MKS_ROBIN.h"           // STM32F1                                env:mks_robin env:mks_robin_maple
#elif MB(MKS_ROBIN_MINI)
  #include "stm32f1/pins_MKS_ROBIN_MINI.h"      // STM32F1                                env:mks_robin_mini env:mks_robin_mini_maple
#elif MB(MKS_ROBIN_NANO)
  #include "stm32f1/pins_MKS_ROBIN_NANO.h"      // STM32F1                                env:mks_robin_nano_v1v2 env:mks_robin_nano_v1v2_maple env:mks_robin_nano_v1v2_usbmod
#elif MB(MKS_ROBIN_NANO_V2)
  #include "stm32f1/pins_MKS_ROBIN_NANO_V2.h"   // STM32F1                                env:mks_robin_nano_v1v2 env:mks_robin_nano_v1v2_maple
#elif MB(MKS_ROBIN_LITE)
  #include "stm32f1/pins_MKS_ROBIN_LITE.h"      // STM32F1                                env:mks_robin_lite env:mks_robin_lite_maple
#elif MB(MKS_ROBIN_LITE3)
  #include "stm32f1/pins_MKS_ROBIN_LITE3.h"     // STM32F1                                env:mks_robin_lite3 env:mks_robin_lite3_maple
#elif MB(MKS_ROBIN_PRO)
  #include "stm32f1/pins_MKS_ROBIN_PRO.h"       // STM32F1                                env:mks_robin_pro env:mks_robin_pro_maple
#elif MB(MKS_ROBIN_E3)
  #include "stm32f1/pins_MKS_ROBIN_E3.h"        // STM32F1                                env:mks_robin_e3 env:mks_robin_e3_maple
#elif MB(MKS_ROBIN_E3_V1_1)
  #include "stm32f1/pins_MKS_ROBIN_E3_V1_1.h"   // STM32F1                                env:mks_robin_e3
#elif MB(MKS_ROBIN_E3D)
  #include "stm32f1/pins_MKS_ROBIN_E3D.h"       // STM32F1                                env:mks_robin_e3
#elif MB(MKS_ROBIN_E3D_V1_1)
  #include "stm32f1/pins_MKS_ROBIN_E3D_V1_1.h"  // STM32F1                                env:mks_robin_e3 env:mks_robin_e3_maple
#elif MB(MKS_ROBIN_E3P)
  #include "stm32f1/pins_MKS_ROBIN_E3P.h"       // STM32F1                                env:mks_robin_e3p env:mks_robin_e3p_maple
#elif MB(BTT_EBB42_V1_1)
  #include "stm32g0/pins_BTT_EBB42_V1_1.h"      // STM32G0                                env:BTT_EBB42_V1_1_filament_extruder
#elif MB(BTT_SKR_MINI_V1_1)
  #include "stm32f1/pins_BTT_SKR_MINI_V1_1.h"   // STM32F1                                env:STM32F103RC_btt env:STM32F103RC_btt_USB env:STM32F103RC_btt_maple env:STM32F103RC_btt_USB_maple
#elif MB(BTT_SKR_MINI_E3_V1_0)
  #include "stm32f1/pins_BTT_SKR_MINI_E3_V1_0.h"  // STM32F1                              env:STM32F103RC_btt env:STM32F103RC_btt_USB env:STM32F103RC_btt_maple env:STM32F103RC_btt_USB_maple
#elif MB(BTT_SKR_MINI_E3_V1_2)
  #include "stm32f1/pins_BTT_SKR_MINI_E3_V1_2.h"  // STM32F1                              env:STM32F103RC_btt env:STM32F103RC_btt_USB env:STM32F103RC_btt_maple env:STM32F103RC_btt_USB_maple
#elif MB(BTT_SKR_MINI_E3_V2_0)
  #include "stm32f1/pins_BTT_SKR_MINI_E3_V2_0.h"  // STM32F1                              env:STM32F103RC_btt env:STM32F103RC_btt_USB env:STM32F103RE_btt env:STM32F103RE_btt_USB env:STM32F103RC_btt_maple env:STM32F103RC_btt_USB_maple env:STM32F103RE_btt_maple env:STM32F103RE_btt_USB_maple
#elif MB(BTT_SKR_MINI_E3_V3_0)
  #include "stm32g0/pins_BTT_SKR_MINI_E3_V3_0.h"  // STM32G0                              env:STM32G0B1RE_btt env:STM32G0B1RE_btt_xfer
#elif MB(BTT_MANTA_M4P_V1_0)
  #include "stm32g0/pins_BTT_MANTA_M4P_V1_0.h"    // STM32G0                              env:STM32G0B1RE_manta_btt env:STM32G0B1RE_manta_btt_xfer
#elif MB(BTT_MANTA_M5P_V1_0)
  #include "stm32g0/pins_BTT_MANTA_M5P_V1_0.h"    // STM32G0                              env:STM32G0B1RE_manta_btt env:STM32G0B1RE_manta_btt_xfer
#elif MB(BTT_MANTA_E3_EZ_V1_0)
  #include "stm32g0/pins_BTT_MANTA_E3_EZ_V1_0.h"  // STM32G0                              env:STM32G0B1RE_manta_btt env:STM32G0B1RE_manta_btt_xfer
#elif MB(BTT_MANTA_M8P_V1_0)
  #include "stm32g0/pins_BTT_MANTA_M8P_V1_0.h"    // STM32G0                              env:STM32G0B1VE_btt env:STM32G0B1VE_btt_xfer
#elif MB(BTT_MANTA_M8P_V1_1)
  #include "stm32g0/pins_BTT_MANTA_M8P_V1_1.h"    // STM32G0                              env:STM32G0B1VE_btt env:STM32G0B1VE_btt_xfer
#elif MB(BTT_SKR_MINI_E3_V3_0_1)
  #include "stm32f4/pins_BTT_SKR_MINI_E3_V3_0_1.h"// STM32F4                              env:STM32F401RC_btt
#elif MB(BTT_SKR_MINI_MZ_V1_0)
  #include "stm32f1/pins_BTT_SKR_MINI_MZ_V1_0.h"  // STM32F1                              env:STM32F103RC_btt env:STM32F103RC_btt_USB env:STM32F103RC_btt_maple env:STM32F103RC_btt_USB_maple
#elif MB(BTT_SKR_E3_DIP)
  #include "stm32f1/pins_BTT_SKR_E3_DIP.h"      // STM32F1                                env:STM32F103RC_btt env:STM32F103RC_btt_USB env:STM32F103RE_btt env:STM32F103RE_btt_USB env:STM32F103RC_btt_maple env:STM32F103RC_btt_USB_maple env:STM32F103RE_btt_maple env:STM32F103RE_btt_USB_maple
#elif MB(BTT_SKR_CR6)
  #include "stm32f1/pins_BTT_SKR_CR6.h"         // STM32F1                                env:STM32F103RE_btt env:STM32F103RE_btt_USB env:STM32F103RE_btt_maple env:STM32F103RE_btt_USB_maple
#elif MB(JGAURORA_A5S_A1)
  #include "stm32f1/pins_JGAURORA_A5S_A1.h"     // STM32F1                                env:jgaurora_a5s_a1 env:jgaurora_a5s_a1_maple
#elif MB(FYSETC_AIO_II)
  #include "stm32f1/pins_FYSETC_AIO_II.h"       // STM32F1                                env:STM32F103RC_fysetc env:STM32F103RC_fysetc_maple
#elif MB(FYSETC_CHEETAH)
  #include "stm32f1/pins_FYSETC_CHEETAH.h"      // STM32F1                                env:STM32F103RC_fysetc env:STM32F103RC_fysetc_maple
#elif MB(FYSETC_CHEETAH_V12)
  #include "stm32f1/pins_FYSETC_CHEETAH_V12.h"  // STM32F1                                env:STM32F103RC_fysetc env:STM32F103RC_fysetc_maple
#elif MB(LONGER3D_LK)
  #include "stm32f1/pins_LONGER3D_LK.h"         // STM32F1                                env:STM32F103VE_longer env:STM32F103VE_longer_maple
#elif MB(CCROBOT_MEEB_3DP)
  #include "stm32f1/pins_CCROBOT_MEEB_3DP.h"    // STM32F1                                env:STM32F103RC_meeb_maple
#elif MB(CHITU3D_V5)
  #include "stm32f1/pins_CHITU3D_V5.h"          // STM32F1                                env:chitu_f103 env:chitu_f103_maple env:chitu_v5_gpio_init env:chitu_v5_gpio_init_maple
#elif MB(CHITU3D_V6)
  #include "stm32f1/pins_CHITU3D_V6.h"          // STM32F1                                env:chitu_f103 env:chitu_f103_maple
#elif MB(CHITU3D_V9)
  #include "stm32f1/pins_CHITU3D_V9.h"          // STM32F1                                env:chitu_f103 env:chitu_f103_maple
#elif MB(CREALITY_V4)
  #include "stm32f1/pins_CREALITY_V4.h"         // STM32F1                                env:STM32F103RE_creality env:STM32F103RE_creality_xfer env:STM32F103RC_creality env:STM32F103RC_creality_xfer env:STM32F103RE_creality_maple
#elif MB(CREALITY_V4210)
  #include "stm32f1/pins_CREALITY_V4210.h"      // STM32F1                                env:STM32F103RE_creality env:STM32F103RE_creality_xfer env:STM32F103RC_creality env:STM32F103RC_creality_xfer env:STM32F103RE_creality_maple
#elif MB(CREALITY_V425)
  #include "stm32f1/pins_CREALITY_V425.h"       // STM32F1                                env:STM32F103RE_creality env:STM32F103RE_creality_xfer env:STM32F103RC_creality env:STM32F103RC_creality_xfer env:STM32F103RE_creality_maple
#elif MB(CREALITY_V422)
  #include "stm32f1/pins_CREALITY_V422.h"       // STM32F1                                env:STM32F103RE_creality env:STM32F103RE_creality_xfer env:STM32F103RC_creality env:STM32F103RC_creality_xfer env:STM32F103RE_creality_maple
#elif MB(CREALITY_V423)
  #include "stm32f1/pins_CREALITY_V423.h"       // STM32F1                                env:STM32F103RE_creality env:STM32F103RE_creality_xfer env:STM32F103RC_creality env:STM32F103RC_creality_xfer
#elif MB(CREALITY_V427)
  #include "stm32f1/pins_CREALITY_V427.h"       // STM32F1                                env:STM32F103RE_creality env:STM32F103RE_creality_xfer env:STM32F103RC_creality env:STM32F103RC_creality_xfer env:STM32F103RE_creality_maple
#elif MB(CREALITY_V431, CREALITY_V431_A, CREALITY_V431_B, CREALITY_V431_C, CREALITY_V431_D)
  #include "stm32f1/pins_CREALITY_V431.h"       // STM32F1                                env:STM32F103RE_creality env:STM32F103RE_creality_xfer env:STM32F103RC_creality env:STM32F103RC_creality_xfer env:STM32F103RE_creality_maple
#elif MB(CREALITY_V452)
  #include "stm32f1/pins_CREALITY_V452.h"       // STM32F1                                env:STM32F103RE_creality env:STM32F103RE_creality_xfer env:STM32F103RC_creality env:STM32F103RC_creality_xfer env:STM32F103RE_creality_maple
#elif MB(CREALITY_V453)
  #include "stm32f1/pins_CREALITY_V453.h"       // STM32F1                                env:STM32F103RE_creality env:STM32F103RE_creality_xfer env:STM32F103RC_creality env:STM32F103RC_creality_xfer env:STM32F103RE_creality_maple
#elif MB(CREALITY_V24S1)
  #include "stm32f1/pins_CREALITY_V24S1.h"      // STM32F1                                env:STM32F103RE_creality env:STM32F103RE_creality_xfer env:STM32F103RC_creality env:STM32F103RC_creality_xfer env:STM32F103RE_creality_maple
#elif MB(CREALITY_V24S1_301)
  #include "stm32f1/pins_CREALITY_V24S1_301.h"  // STM32F1                                env:STM32F103RE_creality env:STM32F103RE_creality_xfer env:STM32F103RC_creality env:STM32F103RC_creality_xfer env:STM32F103RE_creality_maple
#elif MB(CREALITY_V25S1)
  #include "stm32f1/pins_CREALITY_V25S1.h"      // STM32F1                                env:STM32F103RE_creality_smartPro env:STM32F103RE_creality_smartPro_maple
#elif MB(CREALITY_V521)
  #include "stm32f1/pins_CREALITY_V521.h"       // STM32F103VE                            env:STM32F103VE_creality
#elif MB(TRIGORILLA_PRO)
  #include "stm32f1/pins_TRIGORILLA_PRO.h"      // STM32F1                                env:trigorilla_pro env:trigorilla_pro_maple env:trigorilla_pro_disk
#elif MB(FLY_MINI)
  #include "stm32f1/pins_FLY_MINI.h"            // STM32F1                                env:FLY_MINI env:FLY_MINI_maple
#elif MB(FLSUN_HISPEED)
  #include "stm32f1/pins_FLSUN_HISPEED.h"       // STM32F1                                env:flsun_hispeedv1
#elif MB(BEAST)
  #include "stm32f1/pins_BEAST.h"               // STM32F103VE?                           env:STM32F103VE env:STM32F103RE_maple
#elif MB(MINGDA_MPX_ARM_MINI)
  #include "stm32f1/pins_MINGDA_MPX_ARM_MINI.h" // STM32F1                                env:mingda_mpx_arm_mini
#elif MB(ZONESTAR_ZM3E2)
  #include "stm32f1/pins_ZM3E2_V1_0.h"          // STM32F1                                env:STM32F103RC_ZM3E2_USB env:STM32F103RC_ZM3E2_USB_maple
#elif MB(ZONESTAR_ZM3E4)
  #include "stm32f1/pins_ZM3E4_V1_0.h"          // STM32F1                                env:STM32F103VC_ZM3E4_USB env:STM32F103VC_ZM3E4_USB_maple
#elif MB(ZONESTAR_ZM3E4V2)
  #include "stm32f1/pins_ZM3E4_V2_0.h"          // STM32F1                                env:STM32F103VE_ZM3E4V2_USB env:STM32F103VE_ZM3E4V2_USB_maple
#elif MB(ERYONE_ERY32_MINI)
  #include "stm32f1/pins_ERYONE_ERY32_MINI.h"   // STM32F103VET6                          env:ERYONE_ERY32_MINI_maple
#elif MB(PANDA_PI_V29)
  #include "stm32f1/pins_PANDA_PI_V29.h"        // STM32F103RCT6                          env:PANDA_PI_V29
#elif MB(SOVOL_V131)
  #include "gd32f1/pins_SOVOL_V131.h"           // GD32F1                                 env:GD32F103RET6_sovol_maple
#elif MB(TRIGORILLA_V006)
  #include "gd32f1/pins_TRIGORILLA_V006.h"      // GD32F103                               env:trigorilla_v006
#elif MB(KEDI_CONTROLLER_V1_2)
  #include "stm32f1/pins_KEDI_CONTROLLER_V1_2.h" // STM32F1                               env:STM32F103RC_btt env:STM32F103RC_btt_USB env:STM32F103RC_btt_maple env:STM32F103RC_btt_USB_maple

//
// ARM Cortex-M4F
//

#elif MB(TEENSY31_32)
  #include "teensy3/pins_TEENSY31_32.h"         // TEENSY31_32                            env:teensy31
#elif MB(TEENSY35_36)
  #include "teensy3/pins_TEENSY35_36.h"         // TEENSY35_36                            env:teensy35 env:teensy36

//
// STM32 ARM Cortex-M4F
//

#elif MB(ARMED)
  #include "stm32f4/pins_ARMED.h"               // STM32F4                                env:ARMED
#elif MB(RUMBA32_V1_0, RUMBA32_V1_1)
  #include "stm32f4/pins_RUMBA32_AUS3D.h"       // STM32F4                                env:rumba32
#elif MB(RUMBA32_MKS)
  #include "stm32f4/pins_RUMBA32_MKS.h"         // STM32F4                                env:rumba32
#elif MB(RUMBA32_BTT)
  #include "stm32f4/pins_RUMBA32_BTT.h"         // STM32F4                                env:rumba32
#elif MB(BLACK_STM32F407VE)
  #include "stm32f4/pins_BLACK_STM32F407VE.h"   // STM32F4                                env:STM32F407VE_black
#elif MB(BTT_SKR_PRO_V1_1)
  #include "stm32f4/pins_BTT_SKR_PRO_V1_1.h"    // STM32F4                                env:BIGTREE_SKR_PRO env:BIGTREE_SKR_PRO_usb_flash_drive
#elif MB(BTT_SKR_PRO_V1_2)
  #include "stm32f4/pins_BTT_SKR_PRO_V1_2.h"    // STM32F4                                env:BIGTREE_SKR_PRO env:BIGTREE_SKR_PRO_usb_flash_drive
#elif MB(BTT_GTR_V1_0)
  #include "stm32f4/pins_BTT_GTR_V1_0.h"        // STM32F4                                env:BIGTREE_GTR_V1_0 env:BIGTREE_GTR_V1_0_usb_flash_drive
#elif MB(BTT_BTT002_V1_0)
  #include "stm32f4/pins_BTT_BTT002_V1_0.h"     // STM32F4                                env:BIGTREE_BTT002 env:BIGTREE_BTT002_VET6
#elif MB(BTT_E3_RRF)
  #include "stm32f4/pins_BTT_E3_RRF.h"          // STM32F4                                env:BIGTREE_E3_RRF
#elif MB(BTT_SKR_V2_0_REV_A)
  #include "stm32f4/pins_BTT_SKR_V2_0_REV_A.h"  // STM32F4                                env:BIGTREE_SKR_2 env:BIGTREE_SKR_2_USB env:BIGTREE_SKR_2_USB_debug
#elif MB(BTT_SKR_V2_0_REV_B)
  #include "stm32f4/pins_BTT_SKR_V2_0_REV_B.h"  // STM32F4                                env:BIGTREE_SKR_2 env:BIGTREE_SKR_2_USB env:BIGTREE_SKR_2_USB_debug env:BIGTREE_SKR_2_F429 env:BIGTREE_SKR_2_F429_USB env:BIGTREE_SKR_2_F429_USB_debug
#elif MB(BTT_OCTOPUS_V1_0)
  #include "stm32f4/pins_BTT_OCTOPUS_V1_0.h"    // STM32F4                                env:STM32F446ZE_btt env:STM32F446ZE_btt_USB
#elif MB(BTT_OCTOPUS_V1_1)
  #include "stm32f4/pins_BTT_OCTOPUS_V1_1.h"    // STM32F4                                env:STM32F446ZE_btt env:STM32F446ZE_btt_USB env:STM32F429ZG_btt env:STM32F429ZG_btt_USB env:STM32F407ZE_btt env:STM32F407ZE_btt_USB
#elif MB(BTT_OCTOPUS_PRO_V1_0)
  #include "stm32f4/pins_BTT_OCTOPUS_PRO_V1_0.h" // STM32F4                               env:STM32F446ZE_btt env:STM32F446ZE_btt_USB env:STM32F429ZG_btt env:STM32F429ZG_btt_USB env:STM32H723Zx_btt
#elif MB(LERDGE_K)
  #include "stm32f4/pins_LERDGE_K.h"            // STM32F4                                env:LERDGEK env:LERDGEK_usb_flash_drive
#elif MB(LERDGE_S)
  #include "stm32f4/pins_LERDGE_S.h"            // STM32F4                                env:LERDGES env:LERDGES_usb_flash_drive
#elif MB(LERDGE_X)
  #include "stm32f4/pins_LERDGE_X.h"            // STM32F4                                env:LERDGEX env:LERDGEX_usb_flash_drive
#elif MB(VAKE403D)
  #include "stm32f4/pins_VAKE403D.h"            // STM32F4
#elif MB(FYSETC_S6)
  #include "stm32f4/pins_FYSETC_S6.h"           // STM32F4                                env:FYSETC_S6 env:FYSETC_S6_8000
#elif MB(FYSETC_S6_V2_0)
  #include "stm32f4/pins_FYSETC_S6_V2_0.h"      // STM32F4                                env:FYSETC_S6 env:FYSETC_S6_8000
#elif MB(FYSETC_SPIDER)
  #include "stm32f4/pins_FYSETC_SPIDER.h"       // STM32F4                                env:FYSETC_S6 env:FYSETC_S6_8000
#elif MB(FYSETC_SPIDER_V2_2)
  #include "stm32f4/pins_FYSETC_SPIDER_V2_2.h"  // STM32F4                                env:FYSETC_S6 env:FYSETC_S6_8000
#elif MB(FLYF407ZG)
  #include "stm32f4/pins_FLYF407ZG.h"           // STM32F4                                env:FLYF407ZG
#elif MB(MKS_ROBIN2)
  #include "stm32f4/pins_MKS_ROBIN2.h"          // STM32F4                                env:mks_robin2
#elif MB(MKS_ROBIN_PRO_V2)
  #include "stm32f4/pins_MKS_ROBIN_PRO_V2.h"    // STM32F4                                env:mks_robin_pro2
#elif MB(MKS_ROBIN_NANO_V3)
  #include "stm32f4/pins_MKS_ROBIN_NANO_V3.h"   // STM32F4                                env:mks_robin_nano_v3 env:mks_robin_nano_v3_usb_flash_drive env:mks_robin_nano_v3_usb_flash_drive_msc
#elif MB(MKS_ROBIN_NANO_V3_1)
  #include "stm32f4/pins_MKS_ROBIN_NANO_V3.h"   // STM32F4                                env:mks_robin_nano_v3_1 env:mks_robin_nano_v3_1_usb_flash_drive env:mks_robin_nano_v3_1_usb_flash_drive_msc
#elif MB(ANET_ET4)
  #include "stm32f4/pins_ANET_ET4.h"            // STM32F4                                env:Anet_ET4_no_bootloader env:Anet_ET4_OpenBLT
#elif MB(ANET_ET4P)
  #include "stm32f4/pins_ANET_ET4P.h"           // STM32F4                                env:Anet_ET4_no_bootloader env:Anet_ET4_OpenBLT
#elif MB(FYSETC_CHEETAH_V20)
  #include "stm32f4/pins_FYSETC_CHEETAH_V20.h"  // STM32F4                                env:FYSETC_CHEETAH_V20
#elif MB(MKS_MONSTER8_V1)
  #include "stm32f4/pins_MKS_MONSTER8_V1.h"     // STM32F4                                env:mks_monster8 env:mks_monster8_usb_flash_drive env:mks_monster8_usb_flash_drive_msc
#elif MB(MKS_MONSTER8_V2)
  #include "stm32f4/pins_MKS_MONSTER8_V2.h"     // STM32F4                                env:mks_monster8 env:mks_monster8_usb_flash_drive env:mks_monster8_usb_flash_drive_msc
#elif MB(TH3D_EZBOARD_V2)
  #include "stm32f4/pins_TH3D_EZBOARD_V2.h"     // STM32F4                                env:TH3D_EZBoard_V2_no_bootloader env:TH3D_EZBoard_V2_OpenBLT
#elif MB(OPULO_LUMEN_REV3)
  #include "stm32f4/pins_OPULO_LUMEN_REV3.h"    // STM32F4                                env:Opulo_Lumen_REV3
#elif MB(MKS_ROBIN_NANO_V1_3_F4)
  #include "stm32f4/pins_MKS_ROBIN_NANO_V1_3_F4.h" // STM32F4                             env:mks_robin_nano_v1_3_f4 env:mks_robin_nano_v1_3_f4_usbmod
#elif MB(MKS_EAGLE)
  #include "stm32f4/pins_MKS_EAGLE.h"           // STM32F4                                env:mks_eagle
#elif MB(ARTILLERY_RUBY)
  #include "stm32f4/pins_ARTILLERY_RUBY.h"      // STM32F4                                env:Artillery_Ruby
#elif MB(CREALITY_V24S1_301F4)
  #include "stm32f4/pins_CREALITY_V24S1_301F4.h" // STM32F4                               env:STM32F401RC_creality env:STM32F401RC_creality_jlink env:STM32F401RC_creality_stlink
#elif MB(OPULO_LUMEN_REV4)
  #include "stm32f4/pins_OPULO_LUMEN_REV4.h"    // STM32F4                                env:Opulo_Lumen_REV4
#elif MB(FYSETC_SPIDER_KING407)
  #include "stm32f4/pins_FYSETC_SPIDER_KING407.h" // STM32F4                              env:FYSETC_SPIDER_KING407
#elif MB(MKS_SKIPR_V1)
  #include "stm32f4/pins_MKS_SKIPR_V1_0.h"      // STM32F4                                env:mks_skipr_v1 env:mks_skipr_v1_nobootloader
#elif MB(TRONXY_V10)
  #include "stm32f4/pins_TRONXY_V10.h"          // STM32F4                                env:STM32F446_tronxy
<<<<<<< HEAD
#elif MB(BLACKPILL_CUSTOM)
  #include "stm32f4/pins_BLACKPILL_CUSTOM.h"    // STM32F4                                env:STM32F401CD_blackpill_stlink
=======
#elif MB(CREALITY_F401RE)
  #include "stm32f4/pins_CREALITY_F401.h"       // STM32F4                                env:STM32F401RE_creality
>>>>>>> 03bb28c2

//
// ARM Cortex M7
//

#elif MB(REMRAM_V1)
  #include "stm32f7/pins_REMRAM_V1.h"           // STM32F7                                env:REMRAM_V1
#elif MB(NUCLEO_F767ZI)
  #include "stm32f7/pins_NUCLEO_F767ZI.h"       // STM32F7                                env:NUCLEO_F767ZI
#elif MB(BTT_SKR_SE_BX_V2)
  #include "stm32h7/pins_BTT_SKR_SE_BX_V2.h"    // STM32H7                                env:BTT_SKR_SE_BX
#elif MB(BTT_SKR_SE_BX_V3)
  #include "stm32h7/pins_BTT_SKR_SE_BX_V3.h"    // STM32H7                                env:BTT_SKR_SE_BX
#elif MB(BTT_SKR_V3_0)
  #include "stm32h7/pins_BTT_SKR_V3_0.h"        // STM32H7                                env:STM32H723Vx_btt env:STM32H743Vx_btt
#elif MB(BTT_SKR_V3_0_EZ)
  #include "stm32h7/pins_BTT_SKR_V3_0_EZ.h"     // STM32H7                                env:STM32H723Vx_btt env:STM32H743Vx_btt
#elif MB(BTT_OCTOPUS_MAX_EZ_V1_0)
  #include "stm32h7/pins_BTT_OCTOPUS_MAX_EZ.h"  // STM32H7                                env:STM32H723Vx_btt env:STM32H723Zx_btt
#elif MB(TEENSY41)
  #include "teensy4/pins_TEENSY41.h"            // Teensy-4.x                             env:teensy41
#elif MB(T41U5XBB)
  #include "teensy4/pins_T41U5XBB.h"            // Teensy-4.x                             env:teensy41

//
// Espressif ESP32
//

#elif MB(ESPRESSIF_ESP32)
  #include "esp32/pins_ESP32.h"                 // ESP32                                  env:esp32
#elif MB(MRR_ESPA)
  #include "esp32/pins_MRR_ESPA.h"              // ESP32                                  env:esp32
#elif MB(MRR_ESPE)
  #include "esp32/pins_MRR_ESPE.h"              // ESP32                                  env:esp32
#elif MB(E4D_BOX)
  #include "esp32/pins_E4D.h"                   // ESP32                                  env:esp32
#elif MB(RESP32_CUSTOM)
  #include "esp32/pins_RESP32_CUSTOM.h"         // ESP32                                  env:esp32
#elif MB(FYSETC_E4)
  #include "esp32/pins_FYSETC_E4.h"             // ESP32                                  env:FYSETC_E4
#elif MB(PANDA_ZHU)
  #include "esp32/pins_PANDA_ZHU.h"             // ESP32                                  env:PANDA
#elif MB(PANDA_M4)
  #include "esp32/pins_PANDA_M4.h"              // ESP32                                  env:PANDA
#elif MB(MKS_TINYBEE)
  #include "esp32/pins_MKS_TINYBEE.h"           // ESP32                                  env:mks_tinybee
#elif MB(ENWI_ESPNP)
  #include "esp32/pins_ENWI_ESPNP.h"            // ESP32                                  env:esp32
#elif MB(GODI_CONTROLLER_V1_0)
  #include "esp32/pins_GODI_CONTROLLER_V1_0.h"  // ESP32                                  env:godi_esp32

//
// Adafruit Grand Central M4 (SAMD51 ARM Cortex-M4)
//

#elif MB(AGCM4_RAMPS_144)
  #include "samd/pins_RAMPS_144.h"              // SAMD51                                 env:SAMD51_grandcentral_m4
#elif MB(BRICOLEMON_V1_0)
  #include "samd/pins_BRICOLEMON_V1_0.h"        // SAMD51                                 env:SAMD51_grandcentral_m4
#elif MB(BRICOLEMON_LITE_V1_0)
  #include "samd/pins_BRICOLEMON_LITE_V1_0.h"   // SAMD51                                 env:SAMD51_grandcentral_m4

//
// ReprapWorld Minitronics (SAMD21)
//

#elif MB(MINITRONICS20)
  #include "samd/pins_MINITRONICS20.h"          // SAMD21                                 env:SAMD21_minitronics20

//
// Custom board (with custom PIO env)
//

#elif MB(CUSTOM)
  #include "pins_custom.h"                      //                                        env:custom

//
// Linux Native Debug board
//

#elif MB(SIMULATED)
  #include "linux/pins_RAMPS_LINUX.h"           // Native or Simulation                   lin:linux_native mac:simulator_macos_debug mac:simulator_macos_release win:simulator_windows lin:simulator_linux_debug lin:simulator_linux_release

#else

  //
  // Obsolete or unknown board
  //

  #define BOARD_MKS_13                  99900
  #define BOARD_TRIGORILLA              99901
  #define BOARD_RURAMPS4D               99902
  #define BOARD_FORMBOT_TREX2           99903
  #define BOARD_BIQU_SKR_V1_1           99904
  #define BOARD_STM32F1R                99905
  #define BOARD_STM32F103R              99906
  #define BOARD_ESP32                   99907
  #define BOARD_STEVAL                  99908
  #define BOARD_STEVAL_3DP001V1         99908
  #define BOARD_BIGTREE_SKR_V1_1        99909
  #define BOARD_BIGTREE_SKR_V1_3        99910
  #define BOARD_BIGTREE_SKR_V1_4        99911
  #define BOARD_BIGTREE_SKR_V1_4_TURBO  99912
  #define BOARD_BIGTREE_BTT002_V1_0     99913
  #define BOARD_BIGTREE_SKR_PRO_V1_1    99914
  #define BOARD_BIGTREE_SKR_MINI_V1_1   99915
  #define BOARD_BIGTREE_SKR_MINI_E3     99916
  #define BOARD_BIGTREE_SKR_E3_DIP      99917
  #define BOARD_RUMBA32                 99918
  #define BOARD_RUMBA32_AUS3D           99919
  #define BOARD_RAMPS_DAGOMA            99920
  #define BOARD_RAMPS_LONGER3D_LK4PRO   99921
  #define BOARD_BTT_SKR_V2_0            99922
  #define BOARD_TH3D_EZBOARD_LITE_V2    99923
  #define BOARD_BTT_SKR_SE_BX           99924
  #define BOARD_MKS_MONSTER8            99925
  #define BOARD_LINUX_RAMPS             99926

  #if MB(MKS_13)
    #error "BOARD_MKS_13 has been renamed BOARD_MKS_GEN_13. Please update your configuration."
  #elif MB(TRIGORILLA)
    #error "BOARD_TRIGORILLA has been renamed BOARD_TRIGORILLA_13. Please update your configuration."
  #elif MB(RURAMPS4D)
    #error "BOARD_RURAMPS4D has been renamed BOARD_RURAMPS4D_11. Please update your configuration."
  #elif MB(FORMBOT_TREX2)
    #error "FORMBOT_TREX2 has been renamed BOARD_FORMBOT_TREX2PLUS. Please update your configuration."
  #elif MB(BIQU_SKR_V1_1)
    #error "BOARD_BIQU_SKR_V1_1 has been renamed BOARD_BTT_SKR_V1_1. Please update your configuration."
  #elif MB(BIGTREE_SKR_V1_1)
    #error "BOARD_BIGTREE_SKR_V1_1 has been renamed BOARD_BTT_SKR_V1_1. Please update your configuration."
  #elif MB(BIGTREE_SKR_V1_2)
    #error "BOARD_BIGTREE_SKR_V1_2 has been renamed BOARD_BTT_SKR_V1_2. Please update your configuration."
  #elif MB(BIGTREE_SKR_V1_3)
    #error "BOARD_BIGTREE_SKR_V1_3 has been renamed BOARD_BTT_SKR_V1_3. Please update your configuration."
  #elif MB(BIGTREE_SKR_V1_4)
    #error "BOARD_BIGTREE_SKR_V1_4 has been renamed BOARD_BTT_SKR_V1_4. Please update your configuration."
  #elif MB(BIGTREE_SKR_V1_4_TURBO)
    #error "BOARD_BIGTREE_SKR_V1_4_TURBO has been renamed BOARD_BTT_SKR_V1_4_TURBO. Please update your configuration."
  #elif MB(BIGTREE_BTT002_V1_0)
    #error "BOARD_BIGTREE_BTT002_V1_0 has been renamed BOARD_BTT_BTT002_V1_0. Please update your configuration."
  #elif MB(BIGTREE_SKR_PRO_V1_1)
    #error "BOARD_BIGTREE_SKR_PRO_V1_1 has been renamed BOARD_BTT_SKR_PRO_V1_1. Please update your configuration."
  #elif MB(BIGTREE_SKR_MINI_V1_1)
    #error "BOARD_BIGTREE_SKR_MINI_V1_1 has been renamed BOARD_BTT_SKR_MINI_V1_1. Please update your configuration."
  #elif MB(BIGTREE_SKR_MINI_E3)
    #error "BOARD_BIGTREE_SKR_MINI_E3 has been renamed BOARD_BTT_SKR_MINI_E3_V1_0. Please update your configuration."
  #elif MB(BIGTREE_SKR_E3_DIP)
    #error "BOARD_BIGTREE_SKR_E3_DIP has been renamed BOARD_BTT_SKR_E3_DIP. Please update your configuration."
  #elif MB(STM32F1R)
    #error "BOARD_STM32F1R has been renamed BOARD_STM32F103RE. Please update your configuration."
  #elif MB(STM32F103R)
    #error "BOARD_STM32F103R has been renamed BOARD_STM32F103RE. Please update your configuration."
  #elif MOTHERBOARD == BOARD_ESP32
    #error "BOARD_ESP32 has been renamed BOARD_ESPRESSIF_ESP32. Please update your configuration."
  #elif MB(STEVAL)
    #error "BOARD_STEVAL_3DP001V1 (BOARD_STEVAL) is no longer supported in Marlin."
  #elif MB(RUMBA32)
    #error "BOARD_RUMBA32 is now BOARD_RUMBA32_MKS or BOARD_RUMBA32_V1_0. Please update your configuration."
  #elif MB(RUMBA32_AUS3D)
    #error "BOARD_RUMBA32_AUS3D is now BOARD_RUMBA32_V1_0. Please update your configuration."
  #elif MB(RAMPS_DAGOMA)
    #error "BOARD_RAMPS_DAGOMA is now BOARD_DAGOMA_F5. Please update your configuration."
  #elif MB(RAMPS_LONGER3D_LK4PRO)
    #error "BOARD_RAMPS_LONGER3D_LK4PRO is now BOARD_LONGER3D_LKx_PRO. Please update your configuration."
  #elif MB(BTT_SKR_V2_0)
    #error "BOARD_BTT_SKR_V2_0 is now BOARD_BTT_SKR_V2_0_REV_A or BOARD_BTT_SKR_V2_0_REV_B. See https://bit.ly/3t5d9JQ for more information. Please update your configuration."
  #elif MB(TH3D_EZBOARD_LITE_V2)
    #error "BOARD_TH3D_EZBOARD_LITE_V2 is now BOARD_TH3D_EZBOARD_V2. Please update your configuration."
  #elif MB(BTT_SKR_SE_BX)
    #error "BOARD_BTT_SKR_SE_BX is now BOARD_BTT_SKR_SE_BX_V2 or BOARD_BTT_SKR_SE_BX_V3. Please update your configuration."
  #elif MB(MKS_MONSTER8)
    #error "BOARD_MKS_MONSTER8 is now BOARD_MKS_MONSTER8_V1 or BOARD_MKS_MONSTER8_V2. Please update your configuration."
  #elif MB(LINUX_RAMPS)
    #error "BOARD_LINUX_RAMPS is now BOARD_SIMULATED. Please update your configuration."
  #elif defined(MOTHERBOARD)
    #error "Unknown MOTHERBOARD value set in Configuration.h."
  #else
    #error "MOTHERBOARD not defined! Use '#define MOTHERBOARD BOARD_...' in Configuration.h."
  #endif

  #undef BOARD_MKS_13
  #undef BOARD_TRIGORILLA
  #undef BOARD_RURAMPS4D
  #undef BOARD_FORMBOT_TREX2
  #undef BOARD_BIQU_SKR_V1_1
  #undef BOARD_STM32F1R
  #undef BOARD_STM32F103R
  #undef BOARD_ESP32
  #undef BOARD_STEVAL
  #undef BOARD_STEVAL_3DP001V1
  #undef BOARD_BIGTREE_SKR_V1_1
  #undef BOARD_BIGTREE_SKR_V1_3
  #undef BOARD_BIGTREE_SKR_V1_4
  #undef BOARD_BIGTREE_SKR_V1_4_TURBO
  #undef BOARD_BIGTREE_BTT002_V1_0
  #undef BOARD_BIGTREE_SKR_PRO_V1_1
  #undef BOARD_BIGTREE_SKR_MINI_V1_1
  #undef BOARD_BIGTREE_SKR_MINI_E3
  #undef BOARD_BIGTREE_SKR_E3_DIP
  #undef BOARD_RUMBA32
  #undef BOARD_RUMBA32_AUS3D
  #undef BOARD_RAMPS_DAGOMA
  #undef BOARD_RAMPS_LONGER3D_LK4PRO
  #undef BOARD_BTT_SKR_V2_0
  #undef BOARD_TH3D_EZBOARD_LITE_V2
  #undef BOARD_BTT_SKR_SE_BX
  #undef BOARD_MKS_MONSTER8
  #undef BOARD_LINUX_RAMPS

#endif

//
// Post-process pins according to configured settings
//
#include "pins_postprocess.h"<|MERGE_RESOLUTION|>--- conflicted
+++ resolved
@@ -790,13 +790,10 @@
   #include "stm32f4/pins_MKS_SKIPR_V1_0.h"      // STM32F4                                env:mks_skipr_v1 env:mks_skipr_v1_nobootloader
 #elif MB(TRONXY_V10)
   #include "stm32f4/pins_TRONXY_V10.h"          // STM32F4                                env:STM32F446_tronxy
-<<<<<<< HEAD
+#elif MB(CREALITY_F401RE)
+  #include "stm32f4/pins_CREALITY_F401.h"       // STM32F4                                env:STM32F401RE_creality
 #elif MB(BLACKPILL_CUSTOM)
   #include "stm32f4/pins_BLACKPILL_CUSTOM.h"    // STM32F4                                env:STM32F401CD_blackpill_stlink
-=======
-#elif MB(CREALITY_F401RE)
-  #include "stm32f4/pins_CREALITY_F401.h"       // STM32F4                                env:STM32F401RE_creality
->>>>>>> 03bb28c2
 
 //
 // ARM Cortex M7
