--- conflicted
+++ resolved
@@ -803,13 +803,9 @@
 #elif MB(BLACKPILL_CUSTOM)
   #include "stm32f4/pins_BLACKPILL_CUSTOM.h"        // STM32F4                              env:STM32F401CD_blackpill_stlink
 #elif MB(I3DBEEZ9_V1)
-<<<<<<< HEAD
-  #include "stm32f4/pins_I3DBEEZ9.h"            // STM32F4                                env:I3DBEEZ9_V1
+  #include "stm32f4/pins_I3DBEEZ9.h"                // STM32F4                              env:I3DBEEZ9_V1
 #elif MB(MELLOW_FLY_E3_PRO_V3)
   #include "stm32f4/pins_MELLOW_FLY_E3_PRO_V3.h"
-=======
-  #include "stm32f4/pins_I3DBEEZ9.h"                // STM32F4                              env:I3DBEEZ9_V1
->>>>>>> f66323ec
 
 //
 // ARM Cortex-M7
