--- conflicted
+++ resolved
@@ -359,13 +359,10 @@
   #include "pins_COHESION3D_REMIX.h"
 #elif MB(COHESION3D_MINI)
   #include "pins_COHESION3D_MINI.h"
-<<<<<<< HEAD
+#elif MB(STM32F4)
+  #include "pins_STM32F4.h"
 #elif MB(ARMED)
   #include "pins_ARMED.h"  
-=======
-#elif MB(STM32F4)
-  #include "pins_STM32F4.h"
->>>>>>> 1e21b043
 #else
   #error "Unknown MOTHERBOARD value set in Configuration.h"
 #endif
