/**
 * Marlin 3D Printer Firmware
 * Copyright (C) 2016 MarlinFirmware [https://github.com/MarlinFirmware/Marlin]
 *
 * Based on Sprinter and grbl.
 * Copyright (C) 2011 Camiel Gubbels / Erik van der Zalm
 *
 * This program is free software: you can redistribute it and/or modify
 * it under the terms of the GNU General Public License as published by
 * the Free Software Foundation, either version 3 of the License, or
 * (at your option) any later version.
 *
 * This program is distributed in the hope that it will be useful,
 * but WITHOUT ANY WARRANTY; without even the implied warranty of
 * MERCHANTABILITY or FITNESS FOR A PARTICULAR PURPOSE.  See the
 * GNU General Public License for more details.
 *
 * You should have received a copy of the GNU General Public License
 * along with this program.  If not, see <http://www.gnu.org/licenses/>.
 *
 */

/**
 * Include pins definitions
 *
 * Pins numbering schemes:
 *
 *  - Digital I/O pin number if used by READ/WRITE macros. (e.g., X_STEP_DIR)
 *    The FastIO headers map digital pins to their ports and functions.
 *
 *  - Analog Input number if used by analogRead or DAC. (e.g., TEMP_n_PIN)
 *    These numbers are the same in any pin mapping.
 */

#ifndef __PINS_H__
#define __PINS_H__

#include "../inc/MarlinConfig.h"

#if MB(RAMPS_13_EFB) || MB(RAMPS_14_EFB) || MB(RAMPS_PLUS_EFB) || MB(RAMPS_14_RE_ARM_EFB) || MB(RAMPS_SMART_EFB) || MB(RAMPS_DUO_EFB) || MB(RAMPS4DUE_EFB)
  #define IS_RAMPS_EFB
#elif MB(RAMPS_13_EEB) || MB(RAMPS_14_EEB) || MB(RAMPS_PLUS_EEB) || MB(RAMPS_14_RE_ARM_EEB) || MB(RAMPS_SMART_EEB) || MB(RAMPS_DUO_EEB) || MB(RAMPS4DUE_EEB)
  #define IS_RAMPS_EEB
#elif MB(RAMPS_13_EFF) || MB(RAMPS_14_EFF) || MB(RAMPS_PLUS_EFF) || MB(RAMPS_14_RE_ARM_EFF) || MB(RAMPS_SMART_EFF) || MB(RAMPS_DUO_EFF) || MB(RAMPS4DUE_EFF)
  #define IS_RAMPS_EFF
#elif MB(RAMPS_13_EEF) || MB(RAMPS_14_EEF) || MB(RAMPS_PLUS_EEF) || MB(RAMPS_14_RE_ARM_EEF) || MB(RAMPS_SMART_EEF) || MB(RAMPS_DUO_EEF) || MB(RAMPS4DUE_EEF)
  #define IS_RAMPS_EEF
#elif MB(RAMPS_13_SF)  || MB(RAMPS_14_SF)  || MB(RAMPS_PLUS_SF)  || MB(RAMPS_14_RE_ARM_SF)  || MB(RAMPS_SMART_SF)  || MB(RAMPS_DUO_SF)  || MB(RAMPS4DUE_SF)
  #define IS_RAMPS_SF
#endif

//
// RAMPS 1.3 / 1.4 - ATmega1280, ATmega2560
//

#if MB(RAMPS_OLD)
  #include "pins_RAMPS_OLD.h"         // ATmega1280, ATmega2560                     env:megaatmega1280 env:megaatmega2560
#elif MB(RAMPS_13_EFB)
  #include "pins_RAMPS_13.h"          // ATmega1280, ATmega2560                     env:megaatmega1280 env:megaatmega2560
#elif MB(RAMPS_13_EEB)
  #include "pins_RAMPS_13.h"          // ATmega1280, ATmega2560                     env:megaatmega1280 env:megaatmega2560
#elif MB(RAMPS_13_EFF)
  #include "pins_RAMPS_13.h"          // ATmega1280, ATmega2560                     env:megaatmega1280 env:megaatmega2560
#elif MB(RAMPS_13_EEF)
  #include "pins_RAMPS_13.h"          // ATmega1280, ATmega2560                     env:megaatmega1280 env:megaatmega2560
#elif MB(RAMPS_13_SF)
  #include "pins_RAMPS_13.h"          // ATmega1280, ATmega2560                     env:megaatmega1280 env:megaatmega2560
#elif MB(RAMPS_14_EFB)
  #include "pins_RAMPS.h"             // ATmega1280, ATmega2560                     env:megaatmega1280 env:megaatmega2560
#elif MB(RAMPS_14_EEB)
  #include "pins_RAMPS.h"             // ATmega1280, ATmega2560                     env:megaatmega1280 env:megaatmega2560
#elif MB(RAMPS_14_EFF)
  #include "pins_RAMPS.h"             // ATmega1280, ATmega2560                     env:megaatmega1280 env:megaatmega2560
#elif MB(RAMPS_14_EEF)
  #include "pins_RAMPS.h"             // ATmega1280, ATmega2560                     env:megaatmega1280 env:megaatmega2560
#elif MB(RAMPS_14_SF)
  #include "pins_RAMPS.h"             // ATmega1280, ATmega2560                     env:megaatmega1280 env:megaatmega2560
#elif MB(RAMPS_PLUS_EFB)
  #include "pins_RAMPS_PLUS.h"        // ATmega1280, ATmega2560                     env:megaatmega1280 env:megaatmega2560
#elif MB(RAMPS_PLUS_EEB)
  #include "pins_RAMPS_PLUS.h"        // ATmega1280, ATmega2560                     env:megaatmega1280 env:megaatmega2560
#elif MB(RAMPS_PLUS_EFF)
  #include "pins_RAMPS_PLUS.h"        // ATmega1280, ATmega2560                     env:megaatmega1280 env:megaatmega2560
#elif MB(RAMPS_PLUS_EEF)
  #include "pins_RAMPS_PLUS.h"        // ATmega1280, ATmega2560                     env:megaatmega1280 env:megaatmega2560
#elif MB(RAMPS_PLUS_SF)
  #include "pins_RAMPS_PLUS.h"        // ATmega1280, ATmega2560                     env:megaatmega1280 env:megaatmega2560

//
// RAMPS Derivatives - ATmega1280, ATmega2560
//

#elif MB(3DRAG)
  #include "pins_3DRAG.h"             // ATmega1280, ATmega2560                     env:megaatmega1280 env:megaatmega2560
#elif MB(K8200)
  #include "pins_K8200.h"             // ATmega1280, ATmega2560                     env:megaatmega1280 env:megaatmega2560 (3DRAG)
#elif MB(K8400)
  #include "pins_K8400.h"             // ATmega1280, ATmega2560                     env:megaatmega1280 env:megaatmega2560 (3DRAG)
#elif MB(BAM_DICE)
  #include "pins_RAMPS.h"             // ATmega1280, ATmega2560                     env:megaatmega1280 env:megaatmega2560
#elif MB(BAM_DICE_DUE)
  #include "pins_BAM_DICE_DUE.h"      // ATmega1280, ATmega2560                     env:megaatmega1280 env:megaatmega2560
#elif MB(MKS_BASE)
  #include "pins_MKS_BASE.h"          // ATmega1280, ATmega2560                     env:megaatmega1280 env:megaatmega2560
#elif MB(MKS_BASE_15)
  #include "pins_MKS_BASE_15.h"       // ATmega1280, ATmega2560                     env:megaatmega1280 env:megaatmega2560
#elif MB(MKS_BASE_HEROIC)
  #include "pins_MKS_BASE_HEROIC.h"   // ATmega1280, ATmega2560                     env:megaatmega1280 env:megaatmega2560
#elif MB(MKS_GEN_13)
  #include "pins_MKS_GEN_13.h"        // ATmega1280, ATmega2560                     env:megaatmega1280 env:megaatmega2560
#elif MB(MKS_GEN_L)
  #include "pins_MKS_GEN_L.h"         // ATmega1280, ATmega2560                     env:megaatmega1280 env:megaatmega2560
#elif MB(ZRIB_V20)
  #include "pins_ZRIB_V20.h"          // ATmega1280, ATmega2560                     env:megaatmega1280 env:megaatmega2560 (MKS_GEN_13)
#elif MB(FELIX2)
  #include "pins_FELIX2.h"            // ATmega1280, ATmega2560                     env:megaatmega1280 env:megaatmega2560
#elif MB(RIGIDBOARD)
  #include "pins_RIGIDBOARD.h"        // ATmega1280, ATmega2560                     env:megaatmega1280 env:megaatmega2560
#elif MB(RIGIDBOARD_V2)
  #include "pins_RIGIDBOARD_V2.h"     // ATmega1280, ATmega2560                     env:megaatmega1280 env:megaatmega2560
#elif MB(SAINSMART_2IN1)
  #include "pins_SAINSMART_2IN1.h"    // ATmega1280, ATmega2560                     env:megaatmega1280 env:megaatmega2560
#elif MB(ULTIMAKER)
  #include "pins_ULTIMAKER.h"         // ATmega1280, ATmega2560                     env:megaatmega1280 env:megaatmega2560
#elif MB(ULTIMAKER_OLD)
  #include "pins_ULTIMAKER_OLD.h"     // ATmega1280, ATmega2560                     env:megaatmega1280 env:megaatmega2560
#elif MB(AZTEEG_X3)
  #include "pins_AZTEEG_X3.h"         // ATmega2560                                 env:megaatmega2560
#elif MB(AZTEEG_X3_PRO)
  #include "pins_AZTEEG_X3_PRO.h"     // ATmega2560                                 env:megaatmega2560
#elif MB(ULTIMAIN_2)
  #include "pins_ULTIMAIN_2.h"        // ATmega2560                                 env:megaatmega2560
#elif MB(RUMBA)
  #include "pins_RUMBA.h"             // ATmega2560                                 env:megaatmega2560
#elif MB(BQ_ZUM_MEGA_3D)
  #include "pins_BQ_ZUM_MEGA_3D.h"    // ATmega2560                                 env:megaatmega2560
#elif MB(MAKEBOARD_MINI)
  #include "pins_MAKEBOARD_MINI.h"    // ATmega2560                                 env:megaatmega2560
#elif MB(TRIGORILLA_13)
  #include "pins_TRIGORILLA_13.h"     // ATmega2560                                 env:megaatmega2560
#elif MB(TRIGORILLA_14)
  #include "pins_TRIGORILLA_14.h"     // ATmega2560                                 env:megaatmega2560
#elif MB(RAMPS_ENDER_4)
  #include "pins_RAMPS_ENDER_4.h"     // ATmega2560                                 env:megaatmega2560

//
// Other ATmega1280, ATmega2560
//

#elif MB(CNCONTROLS_11)
  #include "pins_CNCONTROLS_11.h"     // ATmega1280, ATmega2560                     env:megaatmega1280 env:megaatmega2560
#elif MB(CNCONTROLS_12)
  #include "pins_CNCONTROLS_12.h"     // ATmega1280, ATmega2560                     env:megaatmega1280 env:megaatmega2560
#elif MB(MIGHTYBOARD_REVE)
  #include "pins_MIGHTYBOARD_REVE.h"  // ATmega1280, ATmega2560                     env:megaatmega1280 env:megaatmega2560
#elif MB(CHEAPTRONIC)
  #include "pins_CHEAPTRONIC.h"       // ATmega2560                                 env:megaatmega2560
#elif MB(CHEAPTRONIC_V2)
  #include "pins_CHEAPTRONICv2.h"     // ATmega2560                                 env:megaatmega2560
#elif MB(MEGATRONICS)
  #include "pins_MEGATRONICS.h"       // ATmega2560                                 env:megaatmega2560
#elif MB(MEGATRONICS_2)
  #include "pins_MEGATRONICS_2.h"     // ATmega2560                                 env:megaatmega2560
#elif MB(MEGATRONICS_3) || MB(MEGATRONICS_31)
  #include "pins_MEGATRONICS_3.h"     // ATmega2560                                 env:megaatmega2560
#elif MB(RAMBO)
  #include "pins_RAMBO.h"             // ATmega2560                                 env:rambo
#elif MB(MINIRAMBO) || MB(MINIRAMBO_10A)
  #include "pins_MINIRAMBO.h"         // ATmega2560                                 env:rambo
#elif MB(EINSY_RAMBO)
  #include "pins_EINSY_RAMBO.h"       // ATmega2560                                 env:rambo
#elif MB(EINSY_RETRO)
  #include "pins_EINSY_RETRO.h"       // ATmega2560                                 env:rambo
#elif MB(ELEFU_3)
  #include "pins_ELEFU_3.h"           // ATmega2560                                 env:megaatmega2560
#elif MB(LEAPFROG)
  #include "pins_LEAPFROG.h"          // ATmega1280, ATmega2560                     env:megaatmega1280 env:megaatmega2560
#elif MB(MEGACONTROLLER)
  #include "pins_MEGACONTROLLER.h"    // ATmega2560                                 env:megaatmega2560
#elif MB(SCOOVO_X9H)
  #include "pins_SCOOVO_X9H.h"        // ATmega2560                                 env:rambo
#elif MB(GT2560_REV_A)
  #include "pins_GT2560_REV_A.h"      // ATmega1280, ATmega2560                     env:megaatmega1280 env:megaatmega2560
#elif MB(GT2560_REV_A_PLUS)
  #include "pins_GT2560_REV_A_PLUS.h" // ATmega1280, ATmega2560                     env:megaatmega1280 env:megaatmega2560

//
// ATmega1281, ATmega2561
//

#elif MB(MINITRONICS)
  #include "pins_MINITRONICS.h"       // ATmega1281                                 env:megaatmega1280
#elif MB(SILVER_GATE)
  #include "pins_SILVER_GATE.h"       // ATmega2561                                 env:megaatmega2560

//
// Sanguinololu and Derivatives - ATmega644P, ATmega1284P
//

#elif MB(SANGUINOLOLU_11)
  #include "pins_SANGUINOLOLU_11.h"   // ATmega644P, ATmega1284P                    env:sanguino_atmega644p env:sanguino_atmega1284p
#elif MB(SANGUINOLOLU_12)
  #include "pins_SANGUINOLOLU_12.h"   // ATmega644P, ATmega1284P                    env:sanguino_atmega644p env:sanguino_atmega1284p
#elif MB(MELZI)
  #include "pins_MELZI.h"             // ATmega644P, ATmega1284P                    env:sanguino_atmega644p env:sanguino_atmega1284p
#elif MB(MELZI_MAKR3D)
  #include "pins_MELZI_MAKR3D.h"      // ATmega644P, ATmega1284P                    env:sanguino_atmega644p env:sanguino_atmega1284p
#elif MB(MELZI_CREALITY)
  #include "pins_MELZI_CREALITY.h"    // ATmega644P, ATmega1284P                    env:sanguino_atmega644p env:sanguino_atmega1284p
#elif MB(MELZI_MALYAN)
  #include "pins_MELZI_MALYAN.h"      // ATmega644P, ATmega1284P                    env:sanguino_atmega644p env:sanguino_atmega1284p
#elif MB(CREALITY_ENDER)
  #include "pins_CREALITY_ENDER.h"    // ATmega1284P                                env:sanguino_atmega1284p
#elif MB(MELZI_TRONXY)
  #include "pins_MELZI_TRONXY.h"      // ATmega644P, ATmega1284P                    env:sanguino_atmega644p env:sanguino_atmega1284p
#elif MB(STB_11)
  #include "pins_STB_11.h"            // ATmega644P, ATmega1284P                    env:sanguino_atmega644p env:sanguino_atmega1284p
#elif MB(AZTEEG_X1)
  #include "pins_AZTEEG_X1.h"         // ATmega644P, ATmega1284P                    env:sanguino_atmega644p env:sanguino_atmega1284p

//
// Other ATmega644P, ATmega644, ATmega1284P
//

#elif MB(GEN3_MONOLITHIC)
  #include "pins_GEN3_MONOLITHIC.h"   // ATmega644P                                 env:sanguino_atmega644p
#elif MB(GEN3_PLUS)
  #include "pins_GEN3_PLUS.h"         // ATmega644P, ATmega1284P                    env:sanguino_atmega644p env:sanguino_atmega1284p
#elif MB(GEN6)
  #include "pins_GEN6.h"              // ATmega644P, ATmega1284P                    env:sanguino_atmega644p env:sanguino_atmega1284p
#elif MB(GEN6_DELUXE)
  #include "pins_GEN6_DELUXE.h"       // ATmega644P, ATmega1284P                    env:sanguino_atmega644p env:sanguino_atmega1284p
#elif MB(GEN7_CUSTOM)
  #include "pins_GEN7_CUSTOM.h"       // ATmega644P, ATmega644, ATmega1284P         env:sanguino_atmega644p env:sanguino_atmega1284p
#elif MB(GEN7_12)
  #include "pins_GEN7_12.h"           // ATmega644P, ATmega644, ATmega1284P         env:sanguino_atmega644p env:sanguino_atmega1284p
#elif MB(GEN7_13)
  #include "pins_GEN7_13.h"           // ATmega644P, ATmega644, ATmega1284P         env:sanguino_atmega644p env:sanguino_atmega1284p
#elif MB(GEN7_14)
  #include "pins_GEN7_14.h"           // ATmega644P, ATmega644, ATmega1284P         env:sanguino_atmega644p env:sanguino_atmega1284p
#elif MB(OMCA_A)
  #include "pins_OMCA_A.h"            // ATmega644                                  env:sanguino_atmega644p
#elif MB(OMCA)
  #include "pins_OMCA.h"              // ATmega644P, ATmega644                      env:sanguino_atmega644p
#elif MB(ANET_10)
  #include "pins_ANET_10.h"           // ATmega1284P                                env:sanguino_atmega1284p
#elif MB(SETHI)
  #include "pins_SETHI.h"             // ATmega644P, ATmega644, ATmega1284P         env:sanguino_atmega644p env:sanguino_atmega1284p

//
// Teensyduino - AT90USB1286, AT90USB1286P
//

#elif MB(TEENSYLU)
  #include "pins_TEENSYLU.h"          // AT90USB1286, AT90USB1286P                  env:teensy20
#elif MB(PRINTRBOARD)
  #include "pins_PRINTRBOARD.h"       // AT90USB1286                                env:teensy20
#elif MB(PRINTRBOARD_REVF)
  #include "pins_PRINTRBOARD_REVF.h"  // AT90USB1286                                env:teensy20
#elif MB(BRAINWAVE)
  #include "pins_BRAINWAVE.h"         // AT90USB646                                 env:teensy20
#elif MB(BRAINWAVE_PRO)
  #include "pins_BRAINWAVE_PRO.h"     // AT90USB1286                                env:teensy20
#elif MB(SAV_MKI)
  #include "pins_SAV_MKI.h"           // AT90USB1286                                env:teensy20
#elif MB(TEENSY2)
  #include "pins_TEENSY2.h"           // AT90USB1286                                env:teensy20
#elif MB(5DPRINT)
  #include "pins_5DPRINT.h"           // AT90USB1286                                env:teensy20

//
// Re-ARM - LPC1768
//

#elif MB(RAMPS_14_RE_ARM_EFB)
  #include "pins_RAMPS_RE_ARM.h"      // LPC176x                                    env:LPC1768 env:LPC1768_debug_and_upload
#elif MB(RAMPS_14_RE_ARM_EEB)
  #include "pins_RAMPS_RE_ARM.h"      // LPC176x                                    env:LPC1768 env:LPC1768_debug_and_upload
#elif MB(RAMPS_14_RE_ARM_EFF)
  #include "pins_RAMPS_RE_ARM.h"      // LPC176x                                    env:LPC1768 env:LPC1768_debug_and_upload
#elif MB(RAMPS_14_RE_ARM_EEF)
  #include "pins_RAMPS_RE_ARM.h"      // LPC176x                                    env:LPC1768 env:LPC1768_debug_and_upload
#elif MB(RAMPS_14_RE_ARM_SF)
  #include "pins_RAMPS_RE_ARM.h"      // LPC176x                                    env:LPC1768 env:LPC1768_debug_and_upload

//
// Other 32-bit Boards
//

#elif MB(TEENSY35_36)
  #include "pins_TEENSY35_36.h"       // TEENSY35_36                                env:teensy35
#elif MB(DUE3DOM)
  #include "pins_DUE3DOM.h"           // SAM3X8E                                    env:DUE env:DUE_USB env:DUE_debug
#elif MB(DUE3DOM_MINI)
  #include "pins_DUE3DOM_MINI.h"      // SAM3X8E                                    env:DUE env:DUE_USB env:DUE_debug
#elif MB(RADDS)
  #include "pins_RADDS.h"             // SAM3X8E                                    env:DUE env:DUE_USB env:DUE_debug
#elif MB(RURAMPS4D)
  #include "pins_RURAMPS4D.h"         // SAM3X8E                                    env:DUE env:DUE_USB env:DUE_debug
#elif MB(RAMPS_FD_V1)
  #include "pins_RAMPS_FD_V1.h"       // SAM3X8E                                    env:DUE env:DUE_USB env:DUE_debug
#elif MB(RAMPS_FD_V2)
  #include "pins_RAMPS_FD_V2.h"       // SAM3X8E                                    env:DUE env:DUE_USB env:DUE_debug
#elif MB(RAMPS_SMART_EFB)
  #include "pins_RAMPS_SMART.h"       // SAM3X8E                                    env:DUE env:DUE_USB env:DUE_debug
#elif MB(RAMPS_SMART_EEB)
  #include "pins_RAMPS_SMART.h"       // SAM3X8E                                    env:DUE env:DUE_USB env:DUE_debug
#elif MB(RAMPS_SMART_EFF)
  #include "pins_RAMPS_SMART.h"       // SAM3X8E                                    env:DUE env:DUE_USB env:DUE_debug
#elif MB(RAMPS_SMART_EEF)
  #include "pins_RAMPS_SMART.h"       // SAM3X8E                                    env:DUE env:DUE_USB env:DUE_debug
#elif MB(RAMPS_SMART_SF)
  #include "pins_RAMPS_SMART.h"       // SAM3X8E                                    env:DUE env:DUE_USB env:DUE_debug
#elif MB(RAMPS_DUO_EFB)
  #include "pins_RAMPS_DUO.h"         // SAM3X8E                                    env:DUE env:DUE_USB env:DUE_debug
#elif MB(RAMPS_DUO_EEB)
  #include "pins_RAMPS_DUO.h"         // SAM3X8E                                    env:DUE env:DUE_USB env:DUE_debug
#elif MB(RAMPS_DUO_EFF)
  #include "pins_RAMPS_DUO.h"         // SAM3X8E                                    env:DUE env:DUE_USB env:DUE_debug
#elif MB(RAMPS_DUO_EEF)
  #include "pins_RAMPS_DUO.h"         // SAM3X8E                                    env:DUE env:DUE_USB env:DUE_debug
#elif MB(RAMPS_DUO_SF)
  #include "pins_RAMPS_DUO.h"         // SAM3X8E                                    env:DUE env:DUE_USB env:DUE_debug
#elif MB(RAMPS4DUE_EFB)
  #include "pins_RAMPS4DUE.h"         // SAM3X8E                                    env:DUE env:DUE_USB env:DUE_debug
#elif MB(RAMPS4DUE_EEB)
  #include "pins_RAMPS4DUE.h"         // SAM3X8E                                    env:DUE env:DUE_USB env:DUE_debug
#elif MB(RAMPS4DUE_EFF)
  #include "pins_RAMPS4DUE.h"         // SAM3X8E                                    env:DUE env:DUE_USB env:DUE_debug
#elif MB(RAMPS4DUE_EEF)
  #include "pins_RAMPS4DUE.h"         // SAM3X8E                                    env:DUE env:DUE_USB env:DUE_debug
#elif MB(RAMPS4DUE_SF)
  #include "pins_RAMPS4DUE.h"         // SAM3X8E                                    env:DUE env:DUE_USB env:DUE_debug
#elif MB(ULTRATRONICS_PRO)
  #include "pins_ULTRATRONICS_PRO.h"  // SAM3X8E                                    env:DUE env:DUE_debug
#elif MB(ARCHIM2)
  #include "pins_ARCHIM2.h"           // SAM3X8E                                    env:DUE env:DUE_debug
#elif MB(ALLIGATOR)
  #include "pins_ALLIGATOR_R2.h"      // SAM3X8E                                    env:DUE env:DUE_debug
#elif MB(STM32F1R)
  #include "pins_STM32F1R.h"          // STM32F1                                    env:STM32F1
#elif MB(STM3R_MINI)
  #include "pins_STM3R_MINI.h"        // STM32F1                                    env:STM32F1
#elif MB(MALYAN_M200)
  #include "pins_MALYAN_M200.h"       // STM32F1                                    env:STM32F1
#elif MB(BEAST)
  #include "pins_BEAST.h"             // STM32F4                                    env:STM32F1
#elif MB(CHITU3D)
  #include "pins_CHITU3D.h"           // STM32F1                                    env:STM32F1
#elif MB(MKS_SBASE)
  #include "pins_MKS_SBASE.h"         // LPC176x                                    env:LPC1768 env:LPC1768_debug_and_upload
#elif MB(AZSMZ_MINI)
  #include "pins_AZSMZ_MINI.h"        // LPC176x                                    env:LPC1768 env:LPC1768_debug_and_upload
#elif MB(AZTEEG_X5_GT)
  #include "pins_AZTEEG_X5_GT.h"      // LPC176x                                    env:LPC1768 env:LPC1768_debug_and_upload
#elif MB(BIQU_BQ111_A4)
  #include "pins_BIQU_BQ111_A4.h"     // LPC176x                                    env:LPC1768 env:LPC1768_debug_and_upload
#elif MB(THE_BORG)
  #include "pins_THE_BORG.h"          // STM32F7                                    env:STM32F1
#elif MB(SELENA_COMPACT)
  #include "pins_SELENA_COMPACT.h"    // LPC176x                                    env:LPC1768 env:LPC1768_debug_and_upload
#elif MB(COHESION3D_REMIX)
  #include "pins_COHESION3D_REMIX.h"  // LPC176x                                    env:LPC1768 env:LPC1768_debug_and_upload
#elif MB(COHESION3D_MINI)
  #include "pins_COHESION3D_MINI.h"   // LPC176x                                    env:LPC1768 env:LPC1768_debug_and_upload
#elif MB(STM32F4)
<<<<<<< HEAD
  #include "pins_STM32F4.h"
#elif MB(ARMED)
  #include "pins_ARMED.h"  
=======
  #include "pins_STM32F4.h"           // STM32F4                                    env:STM32F1
>>>>>>> 58ca3be1
#else
  #error "Unknown MOTHERBOARD value set in Configuration.h"
#endif

// Define certain undefined pins
#ifndef X_MS1_PIN
  #define X_MS1_PIN -1
#endif
#ifndef X_MS2_PIN
  #define X_MS2_PIN -1
#endif
#ifndef Y_MS1_PIN
  #define Y_MS1_PIN -1
#endif
#ifndef Y_MS2_PIN
  #define Y_MS2_PIN -1
#endif
#ifndef Z_MS1_PIN
  #define Z_MS1_PIN -1
#endif
#ifndef Z_MS2_PIN
  #define Z_MS2_PIN -1
#endif
#ifndef Z_MS3_PIN
  #define Z_MS3_PIN -1
#endif
#ifndef E0_MS1_PIN
  #define E0_MS1_PIN -1
#endif
#ifndef E0_MS2_PIN
  #define E0_MS2_PIN -1
#endif
#ifndef E1_MS1_PIN
  #define E1_MS1_PIN -1
#endif
#ifndef E1_MS2_PIN
  #define E1_MS2_PIN -1
#endif
#ifndef E2_MS1_PIN
  #define E2_MS1_PIN -1
#endif
#ifndef E2_MS2_PIN
  #define E2_MS2_PIN -1
#endif
#ifndef E3_MS1_PIN
  #define E3_MS1_PIN -1
#endif
#ifndef E3_MS2_PIN
  #define E3_MS2_PIN -1
#endif
#ifndef E3_MS3_PIN
  #define E3_MS3_PIN -1
#endif
#ifndef E4_MS1_PIN
  #define E4_MS1_PIN -1
#endif
#ifndef E4_MS2_PIN
  #define E4_MS2_PIN -1
#endif
#ifndef E4_MS3_PIN
  #define E4_MS3_PIN -1
#endif

#ifndef E0_STEP_PIN
  #define E0_STEP_PIN -1
#endif
#ifndef E0_DIR_PIN
  #define E0_DIR_PIN -1
#endif
#ifndef E0_ENABLE_PIN
  #define E0_ENABLE_PIN -1
#endif
#ifndef E1_STEP_PIN
  #define E1_STEP_PIN -1
#endif
#ifndef E1_DIR_PIN
  #define E1_DIR_PIN -1
#endif
#ifndef E1_ENABLE_PIN
  #define E1_ENABLE_PIN -1
#endif
#ifndef E2_STEP_PIN
  #define E2_STEP_PIN -1
#endif
#ifndef E2_DIR_PIN
  #define E2_DIR_PIN -1
#endif
#ifndef E2_ENABLE_PIN
  #define E2_ENABLE_PIN -1
#endif
#ifndef E3_STEP_PIN
  #define E3_STEP_PIN -1
#endif
#ifndef E3_DIR_PIN
  #define E3_DIR_PIN -1
#endif
#ifndef E3_ENABLE_PIN
  #define E3_ENABLE_PIN -1
#endif
#ifndef E4_STEP_PIN
  #define E4_STEP_PIN -1
#endif
#ifndef E4_DIR_PIN
  #define E4_DIR_PIN -1
#endif
#ifndef E4_ENABLE_PIN
  #define E4_ENABLE_PIN -1
#endif

#ifndef X_CS_PIN
  #define X_CS_PIN -1
#endif
#ifndef Y_CS_PIN
  #define Y_CS_PIN -1
#endif
#ifndef Z_CS_PIN
  #define Z_CS_PIN -1
#endif
#ifndef E0_CS_PIN
  #define E0_CS_PIN -1
#endif
#ifndef E1_CS_PIN
  #define E1_CS_PIN -1
#endif
#ifndef E2_CS_PIN
  #define E2_CS_PIN -1
#endif
#ifndef E3_CS_PIN
  #define E3_CS_PIN -1
#endif
#ifndef E4_CS_PIN
  #define E4_CS_PIN -1
#endif

#ifndef FAN_PIN
  #define FAN_PIN -1
#endif
#ifndef FAN1_PIN
  #define FAN1_PIN -1
#endif
#ifndef FAN2_PIN
  #define FAN2_PIN -1
#endif
#ifndef CONTROLLER_FAN_PIN
  #define CONTROLLER_FAN_PIN  -1
#endif

#ifndef FANMUX0_PIN
  #define FANMUX0_PIN -1
#endif
#ifndef FANMUX1_PIN
  #define FANMUX1_PIN -1
#endif
#ifndef FANMUX2_PIN
  #define FANMUX2_PIN -1
#endif

#ifndef HEATER_0_PIN
  #define HEATER_0_PIN -1
#endif
#ifndef HEATER_1_PIN
  #define HEATER_1_PIN -1
#endif
#ifndef HEATER_2_PIN
  #define HEATER_2_PIN -1
#endif
#ifndef HEATER_3_PIN
  #define HEATER_3_PIN -1
#endif
#ifndef HEATER_4_PIN
  #define HEATER_4_PIN -1
#endif
#ifndef HEATER_BED_PIN
  #define HEATER_BED_PIN -1
#endif

#ifndef TEMP_0_PIN
  #define TEMP_0_PIN -1
#endif
#ifndef TEMP_1_PIN
  #define TEMP_1_PIN -1
#endif
#ifndef TEMP_2_PIN
  #define TEMP_2_PIN -1
#endif
#ifndef TEMP_3_PIN
  #define TEMP_3_PIN -1
#endif
#ifndef TEMP_4_PIN
  #define TEMP_4_PIN -1
#endif
#ifndef TEMP_BED_PIN
  #define TEMP_BED_PIN -1
#endif

#ifndef SD_DETECT_PIN
  #define SD_DETECT_PIN -1
#endif
#ifndef SDPOWER
  #define SDPOWER -1
#endif
#ifndef SDSS
  #define SDSS -1
#endif
#ifndef LED_PIN
  #define LED_PIN -1
#endif
#ifndef PS_ON_PIN
  #define PS_ON_PIN -1
#endif
#ifndef KILL_PIN
  #define KILL_PIN -1
#endif
#ifndef SUICIDE_PIN
  #define SUICIDE_PIN -1
#endif

#ifndef MAX_EXTRUDERS
  #define MAX_EXTRUDERS 5
#endif

//
// Assign auto fan pins if needed
//
#ifndef E0_AUTO_FAN_PIN
  #ifdef ORIG_E0_AUTO_FAN_PIN
    #define E0_AUTO_FAN_PIN ORIG_E0_AUTO_FAN_PIN
  #else
    #define E0_AUTO_FAN_PIN -1
  #endif
#endif
#ifndef E1_AUTO_FAN_PIN
  #ifdef ORIG_E1_AUTO_FAN_PIN
    #define E1_AUTO_FAN_PIN ORIG_E1_AUTO_FAN_PIN
  #else
    #define E1_AUTO_FAN_PIN -1
  #endif
#endif
#ifndef E2_AUTO_FAN_PIN
  #ifdef ORIG_E2_AUTO_FAN_PIN
    #define E2_AUTO_FAN_PIN ORIG_E2_AUTO_FAN_PIN
  #else
    #define E2_AUTO_FAN_PIN -1
  #endif
#endif
#ifndef E3_AUTO_FAN_PIN
  #ifdef ORIG_E3_AUTO_FAN_PIN
    #define E3_AUTO_FAN_PIN ORIG_E3_AUTO_FAN_PIN
  #else
    #define E3_AUTO_FAN_PIN -1
  #endif
#endif
#ifndef E4_AUTO_FAN_PIN
  #ifdef ORIG_E4_AUTO_FAN_PIN
    #define E4_AUTO_FAN_PIN ORIG_E4_AUTO_FAN_PIN
  #else
    #define E4_AUTO_FAN_PIN -1
  #endif
#endif
#ifndef CHAMBER_AUTO_FAN_PIN
  #ifdef ORIG_CHAMBER_AUTO_FAN_PIN
    #define CHAMBER_AUTO_FAN_PIN ORIG_CHAMBER_AUTO_FAN_PIN
  #else
    #define CHAMBER_AUTO_FAN_PIN -1
  #endif
#endif

// List of pins which to ignore when asked to change by gcode, 0 and 1 are RX and TX, do not mess with those!
#define _E0_PINS E0_STEP_PIN, E0_DIR_PIN, E0_ENABLE_PIN, E0_MS1_PIN, E0_MS2_PIN, E0_CS_PIN,
#define _E1_PINS
#define _E2_PINS
#define _E3_PINS
#define _E4_PINS

#if ENABLED(SWITCHING_EXTRUDER)
                      // Tools 0 and 1 use E0
  #if EXTRUDERS > 2   // Tools 2 and 3 use E1
    #undef _E1_PINS
    #define _E1_PINS E1_STEP_PIN, E1_DIR_PIN, E1_ENABLE_PIN, E1_MS1_PIN, E1_MS2_PIN, E1_CS_PIN,
    #if EXTRUDERS > 4 // Tools 4 and 5 use E2
      #undef _E2_PINS
      #define _E2_PINS E2_STEP_PIN, E2_DIR_PIN, E2_ENABLE_PIN, E2_MS1_PIN, E2_MS2_PIN, E2_CS_PIN,
    #endif
  #endif
#elif EXTRUDERS > 1
  #undef _E1_PINS
  #define _E1_PINS E1_STEP_PIN, E1_DIR_PIN, E1_ENABLE_PIN, E1_MS1_PIN, E1_MS2_PIN, E1_CS_PIN,
  #if EXTRUDERS > 2
    #undef _E2_PINS
    #define _E2_PINS E2_STEP_PIN, E2_DIR_PIN, E2_ENABLE_PIN, E2_MS1_PIN, E2_MS2_PIN, E2_CS_PIN,
    #if EXTRUDERS > 3
      #undef _E3_PINS
      #define _E3_PINS E3_STEP_PIN, E3_DIR_PIN, E3_ENABLE_PIN, E3_MS1_PIN, E3_MS2_PIN, E3_MS3_PIN, E3_CS_PIN,
      #if EXTRUDERS > 4
        #undef _E4_PINS
        #define _E4_PINS E4_STEP_PIN, E4_DIR_PIN, E4_ENABLE_PIN, E4_MS1_PIN, E4_MS2_PIN, E4_MS3_PIN, E4_CS_PIN,
      #endif // EXTRUDERS > 4
    #endif // EXTRUDERS > 3
  #endif // EXTRUDERS > 2
#endif // EXTRUDERS > 1

#define _H0_PINS HEATER_0_PIN, E0_AUTO_FAN_PIN, analogInputToDigitalPin(TEMP_0_PIN),
#define _H1_PINS
#define _H2_PINS
#define _H3_PINS
#define _H4_PINS

#if HOTENDS > 1
  #undef _H1_PINS
  #define _H1_PINS HEATER_1_PIN, E1_AUTO_FAN_PIN, analogInputToDigitalPin(TEMP_1_PIN),
  #if HOTENDS > 2
    #undef _H2_PINS
    #define _H2_PINS HEATER_2_PIN, E2_AUTO_FAN_PIN, analogInputToDigitalPin(TEMP_2_PIN),
    #if HOTENDS > 3
      #undef _H3_PINS
      #define _H3_PINS HEATER_3_PIN, E3_AUTO_FAN_PIN, analogInputToDigitalPin(TEMP_3_PIN),
      #if HOTENDS > 4
        #undef _H4_PINS
        #define _H4_PINS HEATER_4_PIN, analogInputToDigitalPin(TEMP_4_PIN),
      #endif // HOTENDS > 4
    #endif // HOTENDS > 3
  #endif // HOTENDS > 2
#elif ENABLED(MIXING_EXTRUDER)
  #undef _E1_PINS
  #define _E1_PINS E1_STEP_PIN, E1_DIR_PIN, E1_ENABLE_PIN, E1_MS1_PIN, E1_MS2_PIN, E1_CS_PIN,
  #if MIXING_STEPPERS > 2
    #undef _E2_PINS
    #define _E2_PINS E2_STEP_PIN, E2_DIR_PIN, E2_ENABLE_PIN, E2_MS1_PIN, E2_MS2_PIN, E2_CS_PIN,
    #if MIXING_STEPPERS > 3
      #undef _E3_PINS
      #define _E3_PINS E3_STEP_PIN, E3_DIR_PIN, E3_ENABLE_PIN, E3_MS1_PIN, E3_MS2_PIN, E3_CS_PIN,
      #if MIXING_STEPPERS > 4
        #undef _E4_PINS
        #define _E4_PINS E4_STEP_PIN, E4_DIR_PIN, E4_ENABLE_PIN, E4_MS1_PIN, E4_MS2_PIN, E4_CS_PIN,
      #endif // MIXING_STEPPERS > 4
    #endif // MIXING_STEPPERS > 3
  #endif // MIXING_STEPPERS > 2
#endif // MIXING_STEPPERS > 1

#define BED_PINS HEATER_BED_PIN, analogInputToDigitalPin(TEMP_BED_PIN),

//
// Assign endstop pins for boards with only 3 connectors
//
#ifdef X_STOP_PIN
  #if X_HOME_DIR < 0
    #define X_MIN_PIN X_STOP_PIN
    #define X_MAX_PIN -1
  #else
    #define X_MIN_PIN -1
    #define X_MAX_PIN X_STOP_PIN
  #endif
#endif

#ifdef Y_STOP_PIN
  #if Y_HOME_DIR < 0
    #define Y_MIN_PIN Y_STOP_PIN
    #define Y_MAX_PIN -1
  #else
    #define Y_MIN_PIN -1
    #define Y_MAX_PIN Y_STOP_PIN
  #endif
#endif

#ifdef Z_STOP_PIN
  #if Z_HOME_DIR < 0
    #define Z_MIN_PIN Z_STOP_PIN
    #define Z_MAX_PIN -1
  #else
    #define Z_MIN_PIN -1
    #define Z_MAX_PIN Z_STOP_PIN
  #endif
#endif

//
// Disable unused endstop / probe pins
//
#if DISABLED(Z_MIN_PROBE_ENDSTOP)
  #undef Z_MIN_PROBE_PIN
  #define Z_MIN_PROBE_PIN    -1
#endif

#if DISABLED(USE_XMAX_PLUG)
  #undef X_MAX_PIN
  #define X_MAX_PIN          -1
#endif

#if DISABLED(USE_YMAX_PLUG)
  #undef Y_MAX_PIN
  #define Y_MAX_PIN          -1
#endif

#if DISABLED(USE_ZMAX_PLUG)
  #undef Z_MAX_PIN
  #define Z_MAX_PIN          -1
#endif

#if DISABLED(USE_XMIN_PLUG)
  #undef X_MIN_PIN
  #define X_MIN_PIN          -1
#endif

#if DISABLED(USE_YMIN_PLUG)
  #undef Y_MIN_PIN
  #define Y_MIN_PIN          -1
#endif

#if DISABLED(USE_ZMIN_PLUG)
  #undef Z_MIN_PIN
  #define Z_MIN_PIN          -1
#endif

#ifndef LCD_PINS_D4
  #define LCD_PINS_D4 -1
#endif
#ifndef LCD_PINS_D5
  #define LCD_PINS_D5 -1
#endif
#ifndef LCD_PINS_D6
  #define LCD_PINS_D6 -1
#endif
#ifndef LCD_PINS_D7
  #define LCD_PINS_D7 -1
#endif

//
// Dual X-carriage, Dual Y, Dual Z support
//

#define _X2_PINS
#define _Y2_PINS
#define _Z2_PINS

#define __EPIN(p,q) E##p##_##q##_PIN
#define _EPIN(p,q) __EPIN(p,q)

// The X2 axis, if any, should be the next open extruder port
#if ENABLED(DUAL_X_CARRIAGE) || ENABLED(X_DUAL_STEPPER_DRIVERS)
  #ifndef X2_STEP_PIN
    #define X2_STEP_PIN   _EPIN(E_STEPPERS, STEP)
    #define X2_DIR_PIN    _EPIN(E_STEPPERS, DIR)
    #define X2_ENABLE_PIN _EPIN(E_STEPPERS, ENABLE)
    #ifndef X2_CS_PIN
      #define X2_CS_PIN   _EPIN(E_STEPPERS, CS)
    #endif
    #if E_STEPPERS > 4 || !PIN_EXISTS(X2_ENABLE)
      #error "No E stepper plug left for X2!"
    #endif
  #endif
  #undef _X2_PINS
  #define __X2_PINS X2_STEP_PIN, X2_DIR_PIN, X2_ENABLE_PIN,
  #ifdef X2_CS_PIN
    #define _X2_PINS __X2_PINS X2_CS_PIN,
  #else
    #define _X2_PINS __X2_PINS
  #endif
  #define Y2_E_INDEX INCREMENT(E_STEPPERS)
#else
  #define Y2_E_INDEX E_STEPPERS
#endif

// The Y2 axis, if any, should be the next open extruder port
#if ENABLED(Y_DUAL_STEPPER_DRIVERS)
  #ifndef Y2_STEP_PIN
    #define Y2_STEP_PIN   _EPIN(Y2_E_INDEX, STEP)
    #define Y2_DIR_PIN    _EPIN(Y2_E_INDEX, DIR)
    #define Y2_ENABLE_PIN _EPIN(Y2_E_INDEX, ENABLE)
    #ifndef Y2_CS_PIN
      #define Y2_CS_PIN   _EPIN(Y2_E_INDEX, CS)
    #endif
    #if Y2_E_INDEX > 4 || !PIN_EXISTS(Y2_ENABLE)
      #error "No E stepper plug left for Y2!"
    #endif
  #endif
  #undef _Y2_PINS
  #define __Y2_PINS Y2_STEP_PIN, Y2_DIR_PIN, Y2_ENABLE_PIN,
  #ifdef Y2_CS_PIN
    #define _Y2_PINS __Y2_PINS Y2_CS_PIN,
  #else
    #define _Y2_PINS __Y2_PINS
  #endif
  #define Z2_E_INDEX INCREMENT(Y2_E_INDEX)
#else
  #define Z2_E_INDEX Y2_E_INDEX
#endif

// The Z2 axis, if any, should be the next open extruder port
#if ENABLED(Z_DUAL_STEPPER_DRIVERS)
  #ifndef Z2_STEP_PIN
    #define Z2_STEP_PIN   _EPIN(Z2_E_INDEX, STEP)
    #define Z2_DIR_PIN    _EPIN(Z2_E_INDEX, DIR)
    #define Z2_ENABLE_PIN _EPIN(Z2_E_INDEX, ENABLE)
    #ifndef Z2_CS_PIN
      #define Z2_CS_PIN   _EPIN(Z2_E_INDEX, CS)
    #endif
    #if Z2_E_INDEX > 4 || !PIN_EXISTS(Z2_ENABLE)
      #error "No E stepper plug left for Z2!"
    #endif
  #endif
  #undef _Z2_PINS
  #define __Z2_PINS Z2_STEP_PIN, Z2_DIR_PIN, Z2_ENABLE_PIN,
  #ifdef Z2_CS_PIN
    #define _Z2_PINS __Z2_PINS Z2_CS_PIN,
  #else
    #define _Z2_PINS __Z2_PINS
  #endif
#endif

#ifndef HAL_SENSITIVE_PINS
  #define HAL_SENSITIVE_PINS
#endif

#define SENSITIVE_PINS { \
    X_STEP_PIN, X_DIR_PIN, X_ENABLE_PIN, X_MIN_PIN, X_MAX_PIN, X_MS1_PIN, X_MS2_PIN, X_CS_PIN, \
    Y_STEP_PIN, Y_DIR_PIN, Y_ENABLE_PIN, Y_MIN_PIN, Y_MAX_PIN, Y_MS1_PIN, Y_MS2_PIN, Y_CS_PIN, \
    Z_STEP_PIN, Z_DIR_PIN, Z_ENABLE_PIN, Z_MIN_PIN, Z_MAX_PIN, Z_MS1_PIN, Z_MS2_PIN, Z_MS3_PIN, Z_CS_PIN, Z_MIN_PROBE_PIN, \
    PS_ON_PIN, HEATER_BED_PIN, FAN_PIN, FAN1_PIN, FAN2_PIN, CONTROLLER_FAN_PIN, \
    _E0_PINS _E1_PINS _E2_PINS _E3_PINS _E4_PINS BED_PINS \
    _H0_PINS _H1_PINS _H2_PINS _H3_PINS _H4_PINS \
    _X2_PINS _Y2_PINS _Z2_PINS \
    HAL_SENSITIVE_PINS \
  }

#define HAS_DIGIPOTSS (PIN_EXISTS(DIGIPOTSS))

// Note: default SPI pins are defined in the HAL

#include HAL_PATH(../HAL, spi_pins.h)

#endif // __PINS_H__<|MERGE_RESOLUTION|>--- conflicted
+++ resolved
@@ -364,13 +364,9 @@
 #elif MB(COHESION3D_MINI)
   #include "pins_COHESION3D_MINI.h"   // LPC176x                                    env:LPC1768 env:LPC1768_debug_and_upload
 #elif MB(STM32F4)
-<<<<<<< HEAD
-  #include "pins_STM32F4.h"
+  #include "pins_STM32F4.h"           // STM32F4                                    env:STM32F1
 #elif MB(ARMED)
   #include "pins_ARMED.h"  
-=======
-  #include "pins_STM32F4.h"           // STM32F4                                    env:STM32F1
->>>>>>> 58ca3be1
 #else
   #error "Unknown MOTHERBOARD value set in Configuration.h"
 #endif
