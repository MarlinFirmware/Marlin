--- conflicted
+++ resolved
@@ -792,13 +792,10 @@
   #include "stm32f4/pins_TRONXY_V10.h"          // STM32F4                                env:STM32F446_tronxy
 #elif MB(CREALITY_F401RE)
   #include "stm32f4/pins_CREALITY_F401.h"       // STM32F4                                env:STM32F401RE_creality
-<<<<<<< HEAD
+#elif MB(BLACKPILL_CUSTOM)
+  #include "stm32f4/pins_BLACKPILL_CUSTOM.h"    // STM32F4                                env:STM32F401CD_blackpill_stlink
 #elif MB(I3DBEEZ9_V1)
   #include "stm32f4/pins_I3DBEEZ9.h"            // STM32F4                                env:I3DBEEZ9_V1 
-=======
-#elif MB(BLACKPILL_CUSTOM)
-  #include "stm32f4/pins_BLACKPILL_CUSTOM.h"    // STM32F4                                env:STM32F401CD_blackpill_stlink
->>>>>>> 79b0f315
 
 //
 // ARM Cortex M7
