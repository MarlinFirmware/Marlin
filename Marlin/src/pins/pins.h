/**
 * Marlin 3D Printer Firmware
 * Copyright (c) 2019 MarlinFirmware [https://github.com/MarlinFirmware/Marlin]
 *
 * Based on Sprinter and grbl.
 * Copyright (c) 2011 Camiel Gubbels / Erik van der Zalm
 *
 * This program is free software: you can redistribute it and/or modify
 * it under the terms of the GNU General Public License as published by
 * the Free Software Foundation, either version 3 of the License, or
 * (at your option) any later version.
 *
 * This program is distributed in the hope that it will be useful,
 * but WITHOUT ANY WARRANTY; without even the implied warranty of
 * MERCHANTABILITY or FITNESS FOR A PARTICULAR PURPOSE.  See the
 * GNU General Public License for more details.
 *
 * You should have received a copy of the GNU General Public License
 * along with this program.  If not, see <http://www.gnu.org/licenses/>.
 *
 */
#pragma once

#include "../core/boards.h"

/**
 * Include pins definitions
 *
 * Pins numbering schemes:
 *
 *  - Digital I/O pin number if used by READ/WRITE macros. (e.g., X_STEP_DIR)
 *    The FastIO headers map digital pins to their ports and functions.
 *
 *  - Analog Input number if used by analogRead or DAC. (e.g., TEMP_n_PIN)
 *    These numbers are the same in any pin mapping.
 */

#define MAX_EXTRUDERS 6

#if   MB(RAMPS_13_EFB, RAMPS_14_EFB, RAMPS_PLUS_EFB, RAMPS_14_RE_ARM_EFB, RAMPS_SMART_EFB, RAMPS_DUO_EFB, RAMPS4DUE_EFB)
  #define IS_RAMPS_EFB
#elif MB(RAMPS_13_EEB, RAMPS_14_EEB, RAMPS_PLUS_EEB, RAMPS_14_RE_ARM_EEB, RAMPS_SMART_EEB, RAMPS_DUO_EEB, RAMPS4DUE_EEB)
  #define IS_RAMPS_EEB
#elif MB(RAMPS_13_EFF, RAMPS_14_EFF, RAMPS_PLUS_EFF, RAMPS_14_RE_ARM_EFF, RAMPS_SMART_EFF, RAMPS_DUO_EFF, RAMPS4DUE_EFF)
  #define IS_RAMPS_EFF
#elif MB(RAMPS_13_EEF, RAMPS_14_EEF, RAMPS_PLUS_EEF, RAMPS_14_RE_ARM_EEF, RAMPS_SMART_EEF, RAMPS_DUO_EEF, RAMPS4DUE_EEF)
  #define IS_RAMPS_EEF
#elif MB(RAMPS_13_SF,  RAMPS_14_SF,  RAMPS_PLUS_SF,  RAMPS_14_RE_ARM_SF,  RAMPS_SMART_SF,  RAMPS_DUO_SF,  RAMPS4DUE_SF)
  #define IS_RAMPS_SF
#endif

#define HAS_FREE_AUX2_PINS !(BOTH(ULTRA_LCD, NEWPANEL) && ANY(PANEL_ONE, VIKI2, miniVIKI, MINIPANEL, REPRAPWORLD_KEYPAD))

//
// RAMPS 1.3 / 1.4 - ATmega1280, ATmega2560
//

#if MB(RAMPS_OLD)
  #include "ramps/pins_RAMPS_OLD.h"             // ATmega1280, ATmega2560                 env:megaatmega1280 env:megaatmega2560
#elif MB(RAMPS_13_EFB)
  #include "ramps/pins_RAMPS_13.h"              // ATmega1280, ATmega2560                 env:megaatmega1280 env:megaatmega2560
#elif MB(RAMPS_13_EEB)
  #include "ramps/pins_RAMPS_13.h"              // ATmega1280, ATmega2560                 env:megaatmega1280 env:megaatmega2560
#elif MB(RAMPS_13_EFF)
  #include "ramps/pins_RAMPS_13.h"              // ATmega1280, ATmega2560                 env:megaatmega1280 env:megaatmega2560
#elif MB(RAMPS_13_EEF)
  #include "ramps/pins_RAMPS_13.h"              // ATmega1280, ATmega2560                 env:megaatmega1280 env:megaatmega2560
#elif MB(RAMPS_13_SF)
  #include "ramps/pins_RAMPS_13.h"              // ATmega1280, ATmega2560                 env:megaatmega1280 env:megaatmega2560
#elif MB(RAMPS_14_EFB)
  #include "ramps/pins_RAMPS.h"                 // ATmega1280, ATmega2560                 env:megaatmega1280 env:megaatmega2560
#elif MB(RAMPS_14_EEB)
  #include "ramps/pins_RAMPS.h"                 // ATmega1280, ATmega2560                 env:megaatmega1280 env:megaatmega2560
#elif MB(RAMPS_14_EFF)
  #include "ramps/pins_RAMPS.h"                 // ATmega1280, ATmega2560                 env:megaatmega1280 env:megaatmega2560
#elif MB(RAMPS_14_EEF)
  #include "ramps/pins_RAMPS.h"                 // ATmega1280, ATmega2560                 env:megaatmega1280 env:megaatmega2560
#elif MB(RAMPS_14_SF)
  #include "ramps/pins_RAMPS.h"                 // ATmega1280, ATmega2560                 env:megaatmega1280 env:megaatmega2560
#elif MB(RAMPS_PLUS_EFB)
  #include "ramps/pins_RAMPS_PLUS.h"            // ATmega1280, ATmega2560                 env:megaatmega1280 env:megaatmega2560
#elif MB(RAMPS_PLUS_EEB)
  #include "ramps/pins_RAMPS_PLUS.h"            // ATmega1280, ATmega2560                 env:megaatmega1280 env:megaatmega2560
#elif MB(RAMPS_PLUS_EFF)
  #include "ramps/pins_RAMPS_PLUS.h"            // ATmega1280, ATmega2560                 env:megaatmega1280 env:megaatmega2560
#elif MB(RAMPS_PLUS_EEF)
  #include "ramps/pins_RAMPS_PLUS.h"            // ATmega1280, ATmega2560                 env:megaatmega1280 env:megaatmega2560
#elif MB(RAMPS_PLUS_SF)
  #include "ramps/pins_RAMPS_PLUS.h"            // ATmega1280, ATmega2560                 env:megaatmega1280 env:megaatmega2560

//
// RAMPS Derivatives - ATmega1280, ATmega2560
//

#elif MB(3DRAG)
  #include "ramps/pins_3DRAG.h"                 // ATmega1280, ATmega2560                 env:megaatmega1280 env:megaatmega2560
#elif MB(K8200)
  #include "ramps/pins_K8200.h"                 // ATmega1280, ATmega2560                 env:megaatmega1280 env:megaatmega2560 (3DRAG)
#elif MB(K8400)
  #include "ramps/pins_K8400.h"                 // ATmega1280, ATmega2560                 env:megaatmega1280 env:megaatmega2560 (3DRAG)
#elif MB(K8800)
  #include "ramps/pins_K8800.h"                 // ATmega1280, ATmega2560                 env:megaatmega1280 env:megaatmega2560 (3DRAG)
#elif MB(BAM_DICE)
  #include "ramps/pins_RAMPS.h"                 // ATmega1280, ATmega2560                 env:megaatmega1280 env:megaatmega2560
#elif MB(BAM_DICE_DUE)
  #include "ramps/pins_BAM_DICE_DUE.h"          // ATmega1280, ATmega2560                 env:megaatmega1280 env:megaatmega2560
#elif MB(MKS_BASE)
  #include "ramps/pins_MKS_BASE.h"              // ATmega1280, ATmega2560                 env:megaatmega1280 env:megaatmega2560
#elif MB(MKS_BASE_14)
  #include "ramps/pins_MKS_BASE_14.h"           // ATmega2560                             env:megaatmega2560
#elif MB(MKS_BASE_15)
  #include "ramps/pins_MKS_BASE_15.h"           // ATmega1280, ATmega2560                 env:megaatmega1280 env:megaatmega2560
#elif MB(MKS_BASE_HEROIC)
  #include "ramps/pins_MKS_BASE_HEROIC.h"       // ATmega1280, ATmega2560                 env:megaatmega1280 env:megaatmega2560
#elif MB(MKS_GEN_13)
  #include "ramps/pins_MKS_GEN_13.h"            // ATmega1280, ATmega2560                 env:megaatmega1280 env:megaatmega2560
#elif MB(MKS_GEN_L)
  #include "ramps/pins_MKS_GEN_L.h"             // ATmega1280, ATmega2560                 env:megaatmega1280 env:megaatmega2560
#elif MB(KFB_2)
  #include "ramps/pins_BIQU_KFB_2.h"            // ATmega2560                             env:megaatmega2560
#elif MB(ZRIB_V20)
  #include "ramps/pins_ZRIB_V20.h"              // ATmega1280, ATmega2560                 env:megaatmega1280 env:megaatmega2560 (MKS_GEN_13)
#elif MB(FELIX2)
  #include "ramps/pins_FELIX2.h"                // ATmega1280, ATmega2560                 env:megaatmega1280 env:megaatmega2560
#elif MB(RIGIDBOARD)
  #include "ramps/pins_RIGIDBOARD.h"            // ATmega1280, ATmega2560                 env:megaatmega1280 env:megaatmega2560
#elif MB(RIGIDBOARD_V2)
  #include "ramps/pins_RIGIDBOARD_V2.h"         // ATmega1280, ATmega2560                 env:megaatmega1280 env:megaatmega2560
#elif MB(SAINSMART_2IN1)
  #include "ramps/pins_SAINSMART_2IN1.h"        // ATmega1280, ATmega2560                 env:megaatmega1280 env:megaatmega2560
#elif MB(ULTIMAKER)
  #include "ramps/pins_ULTIMAKER.h"             // ATmega1280, ATmega2560                 env:megaatmega1280 env:megaatmega2560
#elif MB(ULTIMAKER_OLD)
  #include "ramps/pins_ULTIMAKER_OLD.h"         // ATmega1280, ATmega2560                 env:megaatmega1280 env:megaatmega2560
#elif MB(AZTEEG_X3)
  #include "ramps/pins_AZTEEG_X3.h"             // ATmega2560                             env:megaatmega2560
#elif MB(AZTEEG_X3_PRO)
  #include "ramps/pins_AZTEEG_X3_PRO.h"         // ATmega2560                             env:megaatmega2560
#elif MB(ULTIMAIN_2)
  #include "ramps/pins_ULTIMAIN_2.h"            // ATmega2560                             env:megaatmega2560
#elif MB(FORMBOT_RAPTOR)
  #include "ramps/pins_FORMBOT_RAPTOR.h"        // ATmega2560                             env:megaatmega2560
#elif MB(FORMBOT_RAPTOR2)
  #include "ramps/pins_FORMBOT_RAPTOR2.h"       // ATmega2560                             env:megaatmega2560
#elif MB(FORMBOT_TREX2PLUS)
  #include "ramps/pins_FORMBOT_TREX2PLUS.h"     // ATmega2560                             env:megaatmega2560
#elif MB(FORMBOT_TREX3)
  #include "ramps/pins_FORMBOT_TREX3.h"         // ATmega2560                             env:megaatmega2560
#elif MB(RUMBA)
  #include "ramps/pins_RUMBA.h"                 // ATmega2560                             env:megaatmega2560
#elif MB(RUMBA_RAISE3D)
  #include "ramps/pins_RUMBA_RAISE3D.h"         // ATmega2560                             env:megaatmega2560
#elif MB(RL200)
  #include "ramps/pins_RL200.h"                 // ATmega2560                             env:megaatmega2560
#elif MB(BQ_ZUM_MEGA_3D)
  #include "ramps/pins_BQ_ZUM_MEGA_3D.h"        // ATmega2560                             env:megaatmega2560
#elif MB(MAKEBOARD_MINI)
  #include "ramps/pins_MAKEBOARD_MINI.h"        // ATmega2560                             env:megaatmega2560
#elif MB(TRIGORILLA_13)
  #include "ramps/pins_TRIGORILLA_13.h"         // ATmega2560                             env:megaatmega2560
#elif MB(TRIGORILLA_14)
  #include "ramps/pins_TRIGORILLA_14.h"         // ATmega2560                             env:megaatmega2560
#elif MB(TRIGORILLA_14_11)
  #include "ramps/pins_TRIGORILLA_14.h"         // ATmega2560                             env:megaatmega2560
#elif MB(RAMPS_ENDER_4)
  #include "ramps/pins_RAMPS_ENDER_4.h"         // ATmega2560                             env:megaatmega2560
#elif MB(RAMPS_CREALITY)
  #include "ramps/pins_RAMPS_CREALITY.h"        // ATmega2560                             env:megaatmega2560
#elif MB(RAMPS_DAGOMA)
  #include "ramps/pins_RAMPS_DAGOMA.h"          // ATmega2560                             env:megaatmega2560
#elif MB(FYSETC_F6_13)
  #include "ramps/pins_FYSETC_F6_13.h"          // ATmega2560                             env:fysetc_f6_13
#elif MB(DUPLICATOR_I3_PLUS)
  #include "ramps/pins_DUPLICATOR_I3_PLUS.h"    // ATmega2560                             env:megaatmega2560
#elif MB(VORON)
  #include "ramps/pins_VORON.h"                 // ATmega2560                             env:megaatmega2560
#elif MB(TRONXY_V3_1_0)
  #include "ramps/pins_TRONXY_V3_1_0.h"         // ATmega2560                             env:megaatmega2560
#elif MB(Z_BOLT_X_SERIES)
  #include "ramps/pins_Z_BOLT_X_SERIES.h"       // ATmega2560                             env:megaatmega2560
#elif MB(TT_OSCAR)
  #include "ramps/pins_TT_OSCAR.h"              // ATmega2560                             env:megaatmega2560
#elif MB(TANGO)
  #include "ramps/pins_TANGO.h"                 // ATmega2560                             env:megaatmega2560
#elif MB(MKS_GEN_L_V2)
  #include "ramps/pins_MKS_GEN_L_V2.h"          // ATmega2560                             env:megaatmega2560


//
// RAMBo and derivatives
//

#elif MB(RAMBO)
  #include "rambo/pins_RAMBO.h"                 // ATmega2560                             env:rambo
#elif MB(MINIRAMBO, MINIRAMBO_10A)
  #include "rambo/pins_MINIRAMBO.h"             // ATmega2560                             env:rambo
#elif MB(EINSY_RAMBO)
  #include "rambo/pins_EINSY_RAMBO.h"           // ATmega2560                             env:rambo
#elif MB(EINSY_RETRO)
  #include "rambo/pins_EINSY_RETRO.h"           // ATmega2560                             env:rambo
#elif MB(SCOOVO_X9H)
  #include "rambo/pins_SCOOVO_X9H.h"            // ATmega2560                             env:rambo

//
// Other ATmega1280, ATmega2560
//

#elif MB(CNCONTROLS_11)
  #include "mega/pins_CNCONTROLS_11.h"          // ATmega1280, ATmega2560                 env:megaatmega1280 env:megaatmega2560
#elif MB(CNCONTROLS_12)
  #include "mega/pins_CNCONTROLS_12.h"          // ATmega1280, ATmega2560                 env:megaatmega1280 env:megaatmega2560
#elif MB(CNCONTROLS_15)
  #include "mega/pins_CNCONTROLS_15.h"          // ATmega1280, ATmega2560                 env:megaatmega1280 env:megaatmega2560
#elif MB(MIGHTYBOARD_REVE)
  #include "mega/pins_MIGHTYBOARD_REVE.h"       // ATmega1280, ATmega2560                 env:megaatmega1280 env:megaatmega2560
#elif MB(CHEAPTRONIC)
  #include "mega/pins_CHEAPTRONIC.h"            // ATmega2560                             env:megaatmega2560
#elif MB(CHEAPTRONIC_V2)
  #include "mega/pins_CHEAPTRONICv2.h"          // ATmega2560                             env:megaatmega2560
#elif MB(MEGATRONICS)
  #include "mega/pins_MEGATRONICS.h"            // ATmega2560                             env:megaatmega2560
#elif MB(MEGATRONICS_2)
  #include "mega/pins_MEGATRONICS_2.h"          // ATmega2560                             env:megaatmega2560
#elif MB(MEGATRONICS_3, MEGATRONICS_31, MEGATRONICS_32)
  #include "mega/pins_MEGATRONICS_3.h"          // ATmega2560                             env:megaatmega2560
#elif MB(ELEFU_3)
  #include "mega/pins_ELEFU_3.h"                // ATmega2560                             env:megaatmega2560
#elif MB(LEAPFROG)
  #include "mega/pins_LEAPFROG.h"               // ATmega1280, ATmega2560                 env:megaatmega1280 env:megaatmega2560
#elif MB(MEGACONTROLLER)
  #include "mega/pins_MEGACONTROLLER.h"         // ATmega2560                             env:megaatmega2560
#elif MB(GT2560_REV_A)
  #include "mega/pins_GT2560_REV_A.h"           // ATmega1280, ATmega2560                 env:megaatmega1280 env:megaatmega2560
#elif MB(GT2560_REV_A_PLUS)
  #include "mega/pins_GT2560_REV_A_PLUS.h"      // ATmega1280, ATmega2560                 env:megaatmega1280 env:megaatmega2560
#elif MB(GT2560_V3)
  #include "mega/pins_GT2560_V3.h"              // ATmega2560                             env:megaatmega2560
#elif MB(GT2560_V3_MC2)
  #include "mega/pins_GT2560_V3_MC2.h"          // ATmega2560                             env:megaatmega2560
#elif MB(GT2560_V3_A20)
  #include "mega/pins_GT2560_V3_A20.h"          // ATmega2560                             env:megaatmega2560
#elif MB(EINSTART_S)
  #include "mega/pins_EINSTART-S.h"             // ATmega1280, ATmega2560                 env:megaatmega1280 env:megaatmega2560
#elif MB(WANHAO_ONEPLUS)
  #include "mega/pins_WANHAO_ONEPLUS.h"         // ATmega2560                             env:megaatmega2560
#elif MB(OVERLORD)
  #include "mega/pins_OVERLORD.h"               // ATmega2560                             env:megaatmega2560
#elif MB(HJC2560C_REV2)
  #include "mega/pins_HJC2560C_REV2.h"          // ATmega2560                             env:megaatmega2560

//
// ATmega1281, ATmega2561
//

#elif MB(MINITRONICS)
  #include "mega/pins_MINITRONICS.h"            // ATmega1281                             env:megaatmega1280
#elif MB(SILVER_GATE)
  #include "mega/pins_SILVER_GATE.h"            // ATmega2561                             env:megaatmega2560

//
// Sanguinololu and Derivatives - ATmega644P, ATmega1284P
//

#elif MB(SANGUINOLOLU_11)
  #include "sanguino/pins_SANGUINOLOLU_11.h"    // ATmega644P, ATmega1284P                env:sanguino_atmega644p env:sanguino_atmega1284p
#elif MB(SANGUINOLOLU_12)
  #include "sanguino/pins_SANGUINOLOLU_12.h"    // ATmega644P, ATmega1284P                env:sanguino_atmega644p env:sanguino_atmega1284p
#elif MB(MELZI)
  #include "sanguino/pins_MELZI.h"              // ATmega644P, ATmega1284P                env:sanguino_atmega644p env:sanguino_atmega1284p
#elif MB(MELZI_MAKR3D)
  #include "sanguino/pins_MELZI_MAKR3D.h"       // ATmega644P, ATmega1284P                env:sanguino_atmega644p env:sanguino_atmega1284p
#elif MB(MELZI_CREALITY)
  #include "sanguino/pins_MELZI_CREALITY.h"     // ATmega644P, ATmega1284P                env:sanguino_atmega644p env:sanguino_atmega1284p
#elif MB(MELZI_MALYAN)
  #include "sanguino/pins_MELZI_MALYAN.h"       // ATmega644P, ATmega1284P                env:sanguino_atmega644p env:sanguino_atmega1284p
#elif MB(MELZI_TRONXY)
  #include "sanguino/pins_MELZI_TRONXY.h"       // ATmega644P, ATmega1284P                env:sanguino_atmega644p env:sanguino_atmega1284p
#elif MB(STB_11)
  #include "sanguino/pins_STB_11.h"             // ATmega644P, ATmega1284P                env:sanguino_atmega644p env:sanguino_atmega1284p
#elif MB(AZTEEG_X1)
  #include "sanguino/pins_AZTEEG_X1.h"          // ATmega644P, ATmega1284P                env:sanguino_atmega644p env:sanguino_atmega1284p

//
// Other ATmega644P, ATmega644, ATmega1284P
//

#elif MB(GEN3_MONOLITHIC)
  #include "sanguino/pins_GEN3_MONOLITHIC.h"    // ATmega644P                             env:sanguino_atmega644p
#elif MB(GEN3_PLUS)
  #include "sanguino/pins_GEN3_PLUS.h"          // ATmega644P, ATmega1284P                env:sanguino_atmega644p env:sanguino_atmega1284p
#elif MB(GEN6)
  #include "sanguino/pins_GEN6.h"               // ATmega644P, ATmega1284P                env:sanguino_atmega644p env:sanguino_atmega1284p
#elif MB(GEN6_DELUXE)
  #include "sanguino/pins_GEN6_DELUXE.h"        // ATmega644P, ATmega1284P                env:sanguino_atmega644p env:sanguino_atmega1284p
#elif MB(GEN7_CUSTOM)
  #include "sanguino/pins_GEN7_CUSTOM.h"        // ATmega644P, ATmega644, ATmega1284P     env:sanguino_atmega644p env:sanguino_atmega1284p
#elif MB(GEN7_12)
  #include "sanguino/pins_GEN7_12.h"            // ATmega644P, ATmega644, ATmega1284P     env:sanguino_atmega644p env:sanguino_atmega1284p
#elif MB(GEN7_13)
  #include "sanguino/pins_GEN7_13.h"            // ATmega644P, ATmega644, ATmega1284P     env:sanguino_atmega644p env:sanguino_atmega1284p
#elif MB(GEN7_14)
  #include "sanguino/pins_GEN7_14.h"            // ATmega644P, ATmega644, ATmega1284P     env:sanguino_atmega644p env:sanguino_atmega1284p
#elif MB(OMCA_A)
  #include "sanguino/pins_OMCA_A.h"             // ATmega644                              env:sanguino_atmega644p
#elif MB(OMCA)
  #include "sanguino/pins_OMCA.h"               // ATmega644P, ATmega644                  env:sanguino_atmega644p
#elif MB(ANET_10)
  #include "sanguino/pins_ANET_10.h"            // ATmega1284P                            env:sanguino_atmega1284p
#elif MB(SETHI)
  #include "sanguino/pins_SETHI.h"              // ATmega644P, ATmega644, ATmega1284P     env:sanguino_atmega644p env:sanguino_atmega1284p

//
// Teensyduino - AT90USB1286, AT90USB1286P
//

#elif MB(TEENSYLU)
  #include "teensy2/pins_TEENSYLU.h"            // AT90USB1286, AT90USB1286P              env:at90usb1286_cdc
#elif MB(PRINTRBOARD)
  #include "teensy2/pins_PRINTRBOARD.h"         // AT90USB1286                            env:at90usb1286_dfu
#elif MB(PRINTRBOARD_REVF)
  #include "teensy2/pins_PRINTRBOARD_REVF.h"    // AT90USB1286                            env:at90usb1286_dfu
#elif MB(BRAINWAVE)
  #include "teensy2/pins_BRAINWAVE.h"           // AT90USB646                             env:at90usb1286_cdc
#elif MB(BRAINWAVE_PRO)
  #include "teensy2/pins_BRAINWAVE_PRO.h"       // AT90USB1286                            env:at90usb1286_cdc
#elif MB(SAV_MKI)
  #include "teensy2/pins_SAV_MKI.h"             // AT90USB1286                            env:at90usb1286_cdc
#elif MB(TEENSY2)
  #include "teensy2/pins_TEENSY2.h"             // AT90USB1286                            env:teensy20
#elif MB(5DPRINT)
  #include "teensy2/pins_5DPRINT.h"             // AT90USB1286                            env:at90usb1286_dfu

//
// LPC1768 ARM Cortex M3
//

#elif MB(RAMPS_14_RE_ARM_EFB)
  #include "lpc1768/pins_RAMPS_RE_ARM.h"        // LPC1768                                env:LPC1768
#elif MB(RAMPS_14_RE_ARM_EEB)
  #include "lpc1768/pins_RAMPS_RE_ARM.h"        // LPC1768                                env:LPC1768
#elif MB(RAMPS_14_RE_ARM_EFF)
  #include "lpc1768/pins_RAMPS_RE_ARM.h"        // LPC1768                                env:LPC1768
#elif MB(RAMPS_14_RE_ARM_EEF)
  #include "lpc1768/pins_RAMPS_RE_ARM.h"        // LPC1768                                env:LPC1768
#elif MB(RAMPS_14_RE_ARM_SF)
  #include "lpc1768/pins_RAMPS_RE_ARM.h"        // LPC1768                                env:LPC1768
#elif MB(MKS_SBASE)
  #include "lpc1768/pins_MKS_SBASE.h"           // LPC1768                                env:LPC1768
#elif MB(MKS_SGEN_L)
  #include "lpc1768/pins_MKS_SGEN_L.h"          // LPC1768                                env:LPC1768
#elif MB(AZSMZ_MINI)
  #include "lpc1768/pins_AZSMZ_MINI.h"          // LPC1768                                env:LPC1768
#elif MB(BIQU_BQ111_A4)
  #include "lpc1768/pins_BIQU_BQ111_A4.h"       // LPC1768                                env:LPC1768
#elif MB(SELENA_COMPACT)
  #include "lpc1768/pins_SELENA_COMPACT.h"      // LPC1768                                env:LPC1768
#elif MB(BIGTREE_SKR_V1_1)
  #include "lpc1768/pins_BTT_SKR_V1_1.h"        // LPC1768                                env:LPC1768
#elif MB(BIQU_B300_V1_0)
  #include "lpc1768/pins_BIQU_B300_V1.0.h"      // LPC1768                                env:LPC1768
#elif MB(BIGTREE_SKR_V1_3)
  #include "lpc1768/pins_BTT_SKR_V1_3.h"        // LPC1768                                env:LPC1768
#elif MB(GMARSH_X6_REV1)
  #include "lpc1768/pins_GMARSH_X6_REV1.h"      // LPC1768                                env:LPC1768

//
// LPC1769 ARM Cortex M3
//

#elif MB(MKS_SGEN)
  #include "lpc1769/pins_MKS_SGEN.h"            // LPC1769                                env:LPC1769
#elif MB(AZTEEG_X5_GT)
  #include "lpc1769/pins_AZTEEG_X5_GT.h"        // LPC1769                                env:LPC1769
#elif MB(AZTEEG_X5_MINI)
  #include "lpc1769/pins_AZTEEG_X5_MINI.h"      // LPC1769                                env:LPC1769
#elif MB(AZTEEG_X5_MINI_WIFI)
  #include "lpc1769/pins_AZTEEG_X5_MINI_WIFI.h" // LPC1769                                env:LPC1769
#elif MB(COHESION3D_REMIX)
  #include "lpc1769/pins_COHESION3D_REMIX.h"    // LPC1769                                env:LPC1769
#elif MB(COHESION3D_MINI)
  #include "lpc1769/pins_COHESION3D_MINI.h"     // LPC1769                                env:LPC1769
#elif MB(SMOOTHIEBOARD)
  #include "lpc1769/pins_SMOOTHIEBOARD.h"       // LPC1769                                env:LPC1769
#elif MB(TH3D_EZBOARD)
  #include "lpc1769/pins_TH3D_EZBOARD.h"        // LPC1769                                env:LPC1769

//
// Due (ATSAM) boards
//

#elif MB(DUE3DOM)
  #include "sam/pins_DUE3DOM.h"                 // SAM3X8E                                env:DUE env:DUE_USB env:DUE_debug
#elif MB(DUE3DOM_MINI)
  #include "sam/pins_DUE3DOM_MINI.h"            // SAM3X8E                                env:DUE env:DUE_USB env:DUE_debug
#elif MB(RADDS)
  #include "sam/pins_RADDS.h"                   // SAM3X8E                                env:DUE env:DUE_USB env:DUE_debug
#elif MB(RURAMPS4D_11)
  #include "sam/pins_RURAMPS4D_11.h"            // SAM3X8E                                env:DUE env:DUE_USB env:DUE_debug
#elif MB(RURAMPS4D_13)
  #include "sam/pins_RURAMPS4D_13.h"            // SAM3X8E                                env:DUE env:DUE_USB env:DUE_debug
#elif MB(RAMPS_FD_V1)
  #include "sam/pins_RAMPS_FD_V1.h"             // SAM3X8E                                env:DUE env:DUE_USB env:DUE_debug
#elif MB(RAMPS_FD_V2)
  #include "sam/pins_RAMPS_FD_V2.h"             // SAM3X8E                                env:DUE env:DUE_USB env:DUE_debug
#elif MB(RAMPS_SMART_EFB)
  #include "sam/pins_RAMPS_SMART.h"             // SAM3X8E                                env:DUE env:DUE_USB env:DUE_debug
#elif MB(RAMPS_SMART_EEB)
  #include "sam/pins_RAMPS_SMART.h"             // SAM3X8E                                env:DUE env:DUE_USB env:DUE_debug
#elif MB(RAMPS_SMART_EFF)
  #include "sam/pins_RAMPS_SMART.h"             // SAM3X8E                                env:DUE env:DUE_USB env:DUE_debug
#elif MB(RAMPS_SMART_EEF)
  #include "sam/pins_RAMPS_SMART.h"             // SAM3X8E                                env:DUE env:DUE_USB env:DUE_debug
#elif MB(RAMPS_SMART_SF)
  #include "sam/pins_RAMPS_SMART.h"             // SAM3X8E                                env:DUE env:DUE_USB env:DUE_debug
#elif MB(RAMPS_DUO_EFB)
  #include "sam/pins_RAMPS_DUO.h"               // SAM3X8E                                env:DUE env:DUE_USB env:DUE_debug
#elif MB(RAMPS_DUO_EEB)
  #include "sam/pins_RAMPS_DUO.h"               // SAM3X8E                                env:DUE env:DUE_USB env:DUE_debug
#elif MB(RAMPS_DUO_EFF)
  #include "sam/pins_RAMPS_DUO.h"               // SAM3X8E                                env:DUE env:DUE_USB env:DUE_debug
#elif MB(RAMPS_DUO_EEF)
  #include "sam/pins_RAMPS_DUO.h"               // SAM3X8E                                env:DUE env:DUE_USB env:DUE_debug
#elif MB(RAMPS_DUO_SF)
  #include "sam/pins_RAMPS_DUO.h"               // SAM3X8E                                env:DUE env:DUE_USB env:DUE_debug
#elif MB(RAMPS4DUE_EFB)
  #include "sam/pins_RAMPS4DUE.h"               // SAM3X8E                                env:DUE env:DUE_USB env:DUE_debug
#elif MB(RAMPS4DUE_EEB)
  #include "sam/pins_RAMPS4DUE.h"               // SAM3X8E                                env:DUE env:DUE_USB env:DUE_debug
#elif MB(RAMPS4DUE_EFF)
  #include "sam/pins_RAMPS4DUE.h"               // SAM3X8E                                env:DUE env:DUE_USB env:DUE_debug
#elif MB(RAMPS4DUE_EEF)
  #include "sam/pins_RAMPS4DUE.h"               // SAM3X8E                                env:DUE env:DUE_USB env:DUE_debug
#elif MB(RAMPS4DUE_SF)
  #include "sam/pins_RAMPS4DUE.h"               // SAM3X8E                                env:DUE env:DUE_USB env:DUE_debug
#elif MB(ULTRATRONICS_PRO)
  #include "sam/pins_ULTRATRONICS_PRO.h"        // SAM3X8E                                env:DUE env:DUE_debug
#elif MB(ARCHIM1)
  #include "sam/pins_ARCHIM1.h"                 // SAM3X8E                                env:DUE env:DUE_debug
#elif MB(ARCHIM2)
  #include "sam/pins_ARCHIM2.h"                 // SAM3X8E                                env:DUE env:DUE_debug
#elif MB(ALLIGATOR)
  #include "sam/pins_ALLIGATOR_R2.h"            // SAM3X8E                                env:DUE env:DUE_debug
#elif MB(ADSK)
  #include "sam/pins_ADSK.h"                    // SAM3X8E                                env:DUE env:DUE_debug
#elif MB(PRINTRBOARD_G2)
  #include "sam/pins_PRINTRBOARD_G2.h"          // SAM3X8C                                env:DUE_USB

//
// STM32 ARM Cortex-M3
//

#elif MB(STM32F103RE)
  #include "stm32/pins_STM32F1R.h"              // STM32F1                                env:STM32F103RE
#elif MB(MALYAN_M200)
  #include "stm32/pins_MALYAN_M200.h"           // STM32F1                                env:STM32F103CB_malyan
#elif MB(STM3R_MINI)
  #include "stm32/pins_STM3R_MINI.h"            // STM32F1                                env:STM32F103RE
#elif MB(GTM32_PRO_VB)
  #include "stm32/pins_GTM32_PRO_VB.h"          // STM32F1                                env:STM32F103RE
#elif MB(MORPHEUS)
  #include "stm32/pins_MORPHEUS.h"              // STM32F1                                env:STM32F103RE
#elif MB(CHITU3D)
  #include "stm32/pins_CHITU3D.h"               // STM32F1                                env:STM32F103RE
#elif MB(MKS_ROBIN)
  #include "stm32/pins_MKS_ROBIN.h"             // STM32F1                                env:mks_robin
#elif MB(MKS_ROBIN_MINI)
  #include "stm32/pins_MKS_ROBIN_MINI.h"        // STM32F1                                env:mks_robin_mini
#elif MB(MKS_ROBIN_NANO)
  #include "stm32/pins_MKS_ROBIN_NANO.h"        // STM32F1                                env:mks_robin_nano
#elif MB(MKS_ROBIN_LITE)
  #include "stm32/pins_MKS_ROBIN_LITE.h"        // STM32F1                                env:mks_robin_lite
#elif MB(BIGTREE_SKR_MINI_V1_1)
  #include "stm32/pins_BTT_SKR_MINI_V1_1.h"     // STM32F1                                env:STM32F103RC_bigtree env:STM32F103RC_bigtree_512K env:STM32F103RC_bigtree_USB env:STM32F103RC_bigtree_512K_USB
#elif MB(BTT_SKR_MINI_E3_V1_0)
  #include "stm32/pins_BTT_SKR_MINI_E3_V1_0.h"  // STM32F1                                env:STM32F103RC_bigtree env:STM32F103RC_bigtree_512K env:STM32F103RC_bigtree_USB env:STM32F103RC_bigtree_512K_USB
#elif MB(BTT_SKR_MINI_E3_V1_2)
  #include "stm32/pins_BTT_SKR_MINI_E3_V1_2.h"  // STM32F1                                env:STM32F103RC_bigtree env:STM32F103RC_bigtree_512K env:STM32F103RC_bigtree_USB env:STM32F103RC_bigtree_512K_USB
#elif MB(BIGTREE_SKR_E3_DIP)
  #include "stm32/pins_BTT_SKR_E3_DIP.h"        // STM32F1                                env:STM32F103RE_bigtree env:STM32F103RE_bigtree_USB env:STM32F103RC_bigtree env:STM32F103RC_bigtree_512K env:STM32F103RC_bigtree_USB env:STM32F103RC_bigtree_512K_USB
#elif MB(JGAURORA_A5S_A1)
  #include "stm32/pins_JGAURORA_A5S_A1.h"       // STM32F1                                env:jgaurora_a5s_a1
#elif MB(FYSETC_AIO_II)
  #include "stm32/pins_FYSETC_AIO_II.h"         // STM32F1                                env:STM32F103RC_fysetc
#elif MB(FYSETC_CHEETAH)
  #include "stm32/pins_FYSETC_CHEETAH.h"        // STM32F1                                env:STM32F103RC_fysetc
#elif MB(FYSETC_CHEETAH_V12)
  #include "stm32/pins_FYSETC_CHEETAH_V12.h"    // STM32F1                                env:STM32F103RC_fysetc
#elif MB(LONGER3D_LK)
  #include "stm32/pins_LONGER3D_LK.h"           // STM32F1                                env:STM32F103VE_longer

//
// ARM Cortex-M4F
//

#elif MB(TEENSY31_32)
  #include "teensy3/pins_TEENSY31_32.h"         // TEENSY31_32                            env:teensy31
#elif MB(TEENSY35_36)
  #include "teensy3/pins_TEENSY35_36.h"         // TEENSY35_36                            env:teensy35

//
// STM32 ARM Cortex-M4F
//

#elif MB(BEAST)
  #include "stm32/pins_BEAST.h"                 // STM32F4                                env:STM32F4
#elif MB(GENERIC_STM32F4)
  #include "stm32/pins_GENERIC_STM32F4.h"       // STM32F4                                env:STM32F4
#elif MB(ARMED)
  #include "stm32/pins_ARMED.h"                 // STM32F4                                env:ARMED
#elif MB(RUMBA32)
  #include "stm32/pins_RUMBA32.h"               // STM32F4                                env:RUMBA32
#elif MB(BLACK_STM32F407VE)
  #include "stm32/pins_BLACK_STM32F407VE.h"     // STM32F4                                env:STM32F407VE_black
#elif MB(STEVAL)
  #include "stm32/pins_STEVAL.h"                // STM32F4                                env:STM32F4
#elif MB(BIGTREE_SKR_PRO_V1_1)
  #include "stm32/pins_BTT_SKR_PRO_V1_1.h"      // STM32F4                                env:BIGTREE_SKR_PRO
#elif MB(BIGTREE_BTT002_V1_0)
  #include "stm32/pins_BTT_BTT002_V1_0.h"       // STM32F4                                env:BIGTREE_BTT002
#elif MB(LERDGE_K)
  #include "stm32/pins_LERDGE_K.h"              // STM32F4                                env:STM32F4
#elif MB(LERDGE_X)
  #include "stm32/pins_LERDGE_X.h"              // STM32F4                                env:STM32F4
<<<<<<< HEAD
#elif MB(FYSETC_S6)
  #include "stm32/pins_FYSETC_S6.h"             // STM32F4                                env:FYSETC_S6
=======
#elif MB(VAKE403D)
  #include "stm32/pins_VAKE403D.h"              // STM32F4                                env:STM32F4
>>>>>>> f786cc51

//
// ARM Cortex M7
//

#elif MB(THE_BORG)
  #include "stm32/pins_THE_BORG.h"              // STM32F7                                env:STM32F7
#elif MB(REMRAM_V1)
  #include "stm32/pins_REMRAM_V1.h"             // STM32F7                                env:STM32F7

//
// Espressif ESP32
//

#elif MB(ESPRESSIF_ESP32)

  #include "esp32/pins_ESP32.h"                 // ESP32                                  env:esp32

//
// Linux Native Debug board
//

#elif MB(LINUX_RAMPS)
  #include "linux/pins_RAMPS_LINUX.h"           // Linux                                  env:linux_native

#else
  #error "Unknown MOTHERBOARD value set in Configuration.h"
#endif

// Define certain undefined pins
#ifndef X_MS1_PIN
  #define X_MS1_PIN -1
#endif
#ifndef X_MS2_PIN
  #define X_MS2_PIN -1
#endif
#ifndef X_MS3_PIN
  #define X_MS3_PIN -1
#endif
#ifndef Y_MS1_PIN
  #define Y_MS1_PIN -1
#endif
#ifndef Y_MS2_PIN
  #define Y_MS2_PIN -1
#endif
#ifndef Y_MS3_PIN
  #define Y_MS3_PIN -1
#endif
#ifndef Z_MS1_PIN
  #define Z_MS1_PIN -1
#endif
#ifndef Z_MS2_PIN
  #define Z_MS2_PIN -1
#endif
#ifndef Z_MS3_PIN
  #define Z_MS3_PIN -1
#endif
#ifndef E0_MS1_PIN
  #define E0_MS1_PIN -1
#endif
#ifndef E0_MS2_PIN
  #define E0_MS2_PIN -1
#endif
#ifndef E0_MS3_PIN
  #define E0_MS3_PIN -1
#endif
#ifndef E1_MS1_PIN
  #define E1_MS1_PIN -1
#endif
#ifndef E1_MS2_PIN
  #define E1_MS2_PIN -1
#endif
#ifndef E1_MS3_PIN
  #define E1_MS3_PIN -1
#endif
#ifndef E2_MS1_PIN
  #define E2_MS1_PIN -1
#endif
#ifndef E2_MS2_PIN
  #define E2_MS2_PIN -1
#endif
#ifndef E2_MS3_PIN
  #define E2_MS3_PIN -1
#endif
#ifndef E3_MS1_PIN
  #define E3_MS1_PIN -1
#endif
#ifndef E3_MS2_PIN
  #define E3_MS2_PIN -1
#endif
#ifndef E3_MS3_PIN
  #define E3_MS3_PIN -1
#endif
#ifndef E4_MS1_PIN
  #define E4_MS1_PIN -1
#endif
#ifndef E4_MS2_PIN
  #define E4_MS2_PIN -1
#endif
#ifndef E4_MS3_PIN
  #define E4_MS3_PIN -1
#endif
#ifndef E5_MS1_PIN
  #define E5_MS1_PIN -1
#endif
#ifndef E5_MS2_PIN
  #define E5_MS2_PIN -1
#endif
#ifndef E5_MS3_PIN
  #define E5_MS3_PIN -1
#endif

#ifndef E0_STEP_PIN
  #define E0_STEP_PIN -1
#endif
#ifndef E0_DIR_PIN
  #define E0_DIR_PIN -1
#endif
#ifndef E0_ENABLE_PIN
  #define E0_ENABLE_PIN -1
#endif
#ifndef E1_STEP_PIN
  #define E1_STEP_PIN -1
#endif
#ifndef E1_DIR_PIN
  #define E1_DIR_PIN -1
#endif
#ifndef E1_ENABLE_PIN
  #define E1_ENABLE_PIN -1
#endif
#ifndef E2_STEP_PIN
  #define E2_STEP_PIN -1
#endif
#ifndef E2_DIR_PIN
  #define E2_DIR_PIN -1
#endif
#ifndef E2_ENABLE_PIN
  #define E2_ENABLE_PIN -1
#endif
#ifndef E3_STEP_PIN
  #define E3_STEP_PIN -1
#endif
#ifndef E3_DIR_PIN
  #define E3_DIR_PIN -1
#endif
#ifndef E3_ENABLE_PIN
  #define E3_ENABLE_PIN -1
#endif
#ifndef E4_STEP_PIN
  #define E4_STEP_PIN -1
#endif
#ifndef E4_DIR_PIN
  #define E4_DIR_PIN -1
#endif
#ifndef E4_ENABLE_PIN
  #define E4_ENABLE_PIN -1
#endif
#ifndef E5_STEP_PIN
  #define E5_STEP_PIN -1
#endif
#ifndef E5_DIR_PIN
  #define E5_DIR_PIN -1
#endif
#ifndef E5_ENABLE_PIN
  #define E5_ENABLE_PIN -1
#endif

#ifndef X_CS_PIN
  #define X_CS_PIN -1
#endif
#ifndef Y_CS_PIN
  #define Y_CS_PIN -1
#endif
#ifndef Z_CS_PIN
  #define Z_CS_PIN -1
#endif
#ifndef E0_CS_PIN
  #define E0_CS_PIN -1
#endif
#ifndef E1_CS_PIN
  #define E1_CS_PIN -1
#endif
#ifndef E2_CS_PIN
  #define E2_CS_PIN -1
#endif
#ifndef E3_CS_PIN
  #define E3_CS_PIN -1
#endif
#ifndef E4_CS_PIN
  #define E4_CS_PIN -1
#endif
#ifndef E5_CS_PIN
  #define E5_CS_PIN -1
#endif

#ifndef FAN_PIN
  #define FAN_PIN -1
#endif
#define FAN0_PIN FAN_PIN
#ifndef FAN1_PIN
  #define FAN1_PIN -1
#endif
#ifndef FAN2_PIN
  #define FAN2_PIN -1
#endif
#ifndef CONTROLLER_FAN_PIN
  #define CONTROLLER_FAN_PIN  -1
#endif

#ifndef FANMUX0_PIN
  #define FANMUX0_PIN -1
#endif
#ifndef FANMUX1_PIN
  #define FANMUX1_PIN -1
#endif
#ifndef FANMUX2_PIN
  #define FANMUX2_PIN -1
#endif

#ifndef HEATER_0_PIN
  #define HEATER_0_PIN -1
#endif
#ifndef HEATER_1_PIN
  #define HEATER_1_PIN -1
#endif
#ifndef HEATER_2_PIN
  #define HEATER_2_PIN -1
#endif
#ifndef HEATER_3_PIN
  #define HEATER_3_PIN -1
#endif
#ifndef HEATER_4_PIN
  #define HEATER_4_PIN -1
#endif
#ifndef HEATER_5_PIN
  #define HEATER_5_PIN -1
#endif
#ifndef HEATER_BED_PIN
  #define HEATER_BED_PIN -1
#endif

#ifndef TEMP_0_PIN
  #define TEMP_0_PIN -1
#endif
#ifndef TEMP_1_PIN
  #define TEMP_1_PIN -1
#endif
#ifndef TEMP_2_PIN
  #define TEMP_2_PIN -1
#endif
#ifndef TEMP_3_PIN
  #define TEMP_3_PIN -1
#endif
#ifndef TEMP_4_PIN
  #define TEMP_4_PIN -1
#endif
#ifndef TEMP_5_PIN
  #define TEMP_5_PIN -1
#endif
#ifndef TEMP_BED_PIN
  #define TEMP_BED_PIN -1
#endif

#ifndef SD_DETECT_PIN
  #define SD_DETECT_PIN -1
#endif
#ifndef SDPOWER_PIN
  #define SDPOWER_PIN -1
#endif
#ifndef SDSS
  #define SDSS -1
#endif
#ifndef LED_PIN
  #define LED_PIN -1
#endif
#if DISABLED(PSU_CONTROL) || !defined(PS_ON_PIN)
  #undef PS_ON_PIN
  #define PS_ON_PIN -1
#endif
#ifndef KILL_PIN
  #define KILL_PIN -1
#endif
#ifndef SUICIDE_PIN
  #define SUICIDE_PIN -1
#endif
#ifndef SUICIDE_PIN_INVERTING
  #define SUICIDE_PIN_INVERTING false
#endif

#ifndef NUM_SERVO_PLUGS
  #define NUM_SERVO_PLUGS 4
#endif

//
// Assign auto fan pins if needed
//
#ifndef E0_AUTO_FAN_PIN
  #ifdef ORIG_E0_AUTO_FAN_PIN
    #define E0_AUTO_FAN_PIN ORIG_E0_AUTO_FAN_PIN
  #else
    #define E0_AUTO_FAN_PIN -1
  #endif
#endif
#ifndef E1_AUTO_FAN_PIN
  #ifdef ORIG_E1_AUTO_FAN_PIN
    #define E1_AUTO_FAN_PIN ORIG_E1_AUTO_FAN_PIN
  #else
    #define E1_AUTO_FAN_PIN -1
  #endif
#endif
#ifndef E2_AUTO_FAN_PIN
  #ifdef ORIG_E2_AUTO_FAN_PIN
    #define E2_AUTO_FAN_PIN ORIG_E2_AUTO_FAN_PIN
  #else
    #define E2_AUTO_FAN_PIN -1
  #endif
#endif
#ifndef E3_AUTO_FAN_PIN
  #ifdef ORIG_E3_AUTO_FAN_PIN
    #define E3_AUTO_FAN_PIN ORIG_E3_AUTO_FAN_PIN
  #else
    #define E3_AUTO_FAN_PIN -1
  #endif
#endif
#ifndef E4_AUTO_FAN_PIN
  #ifdef ORIG_E4_AUTO_FAN_PIN
    #define E4_AUTO_FAN_PIN ORIG_E4_AUTO_FAN_PIN
  #else
    #define E4_AUTO_FAN_PIN -1
  #endif
#endif
#ifndef E5_AUTO_FAN_PIN
  #ifdef ORIG_E5_AUTO_FAN_PIN
    #define E5_AUTO_FAN_PIN ORIG_E5_AUTO_FAN_PIN
  #else
    #define E5_AUTO_FAN_PIN -1
  #endif
#endif
#ifndef CHAMBER_AUTO_FAN_PIN
  #ifdef ORIG_CHAMBER_AUTO_FAN_PIN
    #define CHAMBER_AUTO_FAN_PIN ORIG_CHAMBER_AUTO_FAN_PIN
  #else
    #define CHAMBER_AUTO_FAN_PIN -1
  #endif
#endif

//
// Assign endstop pins for boards with only 3 connectors
//
#ifdef X_STOP_PIN
  #if X_HOME_DIR < 0
    #define X_MIN_PIN X_STOP_PIN
    #define X_MAX_PIN -1
  #else
    #define X_MIN_PIN -1
    #define X_MAX_PIN X_STOP_PIN
  #endif
#elif X_HOME_DIR < 0
  #define X_STOP_PIN X_MIN_PIN
#else
  #define X_STOP_PIN X_MAX_PIN
#endif

#ifdef Y_STOP_PIN
  #if Y_HOME_DIR < 0
    #define Y_MIN_PIN Y_STOP_PIN
    #define Y_MAX_PIN -1
  #else
    #define Y_MIN_PIN -1
    #define Y_MAX_PIN Y_STOP_PIN
  #endif
#elif Y_HOME_DIR < 0
  #define Y_STOP_PIN Y_MIN_PIN
#else
  #define Y_STOP_PIN Y_MAX_PIN
#endif

#ifdef Z_STOP_PIN
  #if Z_HOME_DIR < 0
    #define Z_MIN_PIN Z_STOP_PIN
    #define Z_MAX_PIN -1
  #else
    #define Z_MIN_PIN -1
    #define Z_MAX_PIN Z_STOP_PIN
  #endif
#elif Z_HOME_DIR < 0
  #define Z_STOP_PIN Z_MIN_PIN
#else
  #define Z_STOP_PIN Z_MAX_PIN
#endif

//
// Disable unused endstop / probe pins
//
#if !HAS_CUSTOM_PROBE_PIN
  #undef Z_MIN_PROBE_PIN
  #define Z_MIN_PROBE_PIN    -1
#endif

#if DISABLED(USE_XMAX_PLUG)
  #undef X_MAX_PIN
  #define X_MAX_PIN          -1
#endif

#if DISABLED(USE_YMAX_PLUG)
  #undef Y_MAX_PIN
  #define Y_MAX_PIN          -1
#endif

#if DISABLED(USE_ZMAX_PLUG)
  #undef Z_MAX_PIN
  #define Z_MAX_PIN          -1
#endif

#if DISABLED(USE_XMIN_PLUG)
  #undef X_MIN_PIN
  #define X_MIN_PIN          -1
#endif

#if DISABLED(USE_YMIN_PLUG)
  #undef Y_MIN_PIN
  #define Y_MIN_PIN          -1
#endif

#if DISABLED(USE_ZMIN_PLUG)
  #undef Z_MIN_PIN
  #define Z_MIN_PIN          -1
#endif

#ifndef LCD_PINS_D4
  #define LCD_PINS_D4 -1
#endif

#if HAS_CHARACTER_LCD || TOUCH_UI_ULTIPANEL
  #ifndef LCD_PINS_D5
    #define LCD_PINS_D5 -1
  #endif
  #ifndef LCD_PINS_D6
    #define LCD_PINS_D6 -1
  #endif
  #ifndef LCD_PINS_D7
    #define LCD_PINS_D7 -1
  #endif
#endif

/**
 * Auto-Assignment for Dual X, Dual Y, Multi-Z Steppers
 *
 * By default X2 is assigned to the next open E plug
 * on the board, then in order, Y2, Z2, Z3. These can be
 * overridden in Configuration.h or Configuration_adv.h.
 */

#define __EPIN(p,q) E##p##_##q##_PIN
#define _EPIN(p,q) __EPIN(p,q)

// The X2 axis, if any, should be the next open extruder port
#if EITHER(DUAL_X_CARRIAGE, X_DUAL_STEPPER_DRIVERS)
  #ifndef X2_STEP_PIN
    #define X2_STEP_PIN   _EPIN(E_STEPPERS, STEP)
    #define X2_DIR_PIN    _EPIN(E_STEPPERS, DIR)
    #define X2_ENABLE_PIN _EPIN(E_STEPPERS, ENABLE)
    #if E_STEPPERS >= MAX_EXTRUDERS || !PIN_EXISTS(X2_STEP)
      #error "No E stepper plug left for X2!"
    #endif
  #endif
  #ifndef X2_MS1_PIN
    #define X2_MS1_PIN    _EPIN(E_STEPPERS, MS1)
  #endif
  #ifndef X2_MS2_PIN
    #define X2_MS2_PIN    _EPIN(E_STEPPERS, MS2)
  #endif
  #ifndef X2_MS3_PIN
    #define X2_MS3_PIN    _EPIN(E_STEPPERS, MS3)
  #endif
  #if AXIS_HAS_SPI(X2) && !defined(X2_CS_PIN)
    #define X2_CS_PIN     _EPIN(E_STEPPERS, CS)
  #endif
  #if AXIS_HAS_UART(X2)
    #ifndef X2_SERIAL_TX_PIN
      #define X2_SERIAL_TX_PIN _EPIN(E_STEPPERS, SERIAL_TX)
    #endif
    #ifndef X2_SERIAL_RX_PIN
      #define X2_SERIAL_RX_PIN _EPIN(E_STEPPERS, SERIAL_RX)
    #endif
  #endif
  #define Y2_E_INDEX INCREMENT(E_STEPPERS)
#else
  #define Y2_E_INDEX E_STEPPERS
#endif

#ifndef X2_CS_PIN
  #define X2_CS_PIN  -1
#endif
#ifndef X2_MS1_PIN
  #define X2_MS1_PIN -1
#endif
#ifndef X2_MS2_PIN
  #define X2_MS2_PIN -1
#endif
#ifndef X2_MS3_PIN
  #define X2_MS3_PIN -1
#endif

// The Y2 axis, if any, should be the next open extruder port
#if ENABLED(Y_DUAL_STEPPER_DRIVERS)
  #ifndef Y2_STEP_PIN
    #define Y2_STEP_PIN   _EPIN(Y2_E_INDEX, STEP)
    #define Y2_DIR_PIN    _EPIN(Y2_E_INDEX, DIR)
    #define Y2_ENABLE_PIN _EPIN(Y2_E_INDEX, ENABLE)
    #if Y2_E_INDEX >= MAX_EXTRUDERS || !PIN_EXISTS(Y2_STEP)
      #error "No E stepper plug left for Y2!"
    #endif
  #endif
  #ifndef Y2_MS1_PIN
    #define Y2_MS1_PIN    _EPIN(Y2_E_INDEX, MS1)
  #endif
  #ifndef Y2_MS2_PIN
    #define Y2_MS2_PIN    _EPIN(Y2_E_INDEX, MS2)
  #endif
  #ifndef Y2_MS3_PIN
    #define Y2_MS3_PIN    _EPIN(Y2_E_INDEX, MS3)
  #endif
  #if AXIS_HAS_SPI(Y2) && !defined(Y2_CS_PIN)
    #define Y2_CS_PIN     _EPIN(Y2_E_INDEX, CS)
  #endif
  #if AXIS_HAS_UART(Y2)
    #ifndef Y2_SERIAL_TX_PIN
      #define Y2_SERIAL_TX_PIN _EPIN(Y2_E_INDEX, SERIAL_TX)
    #endif
    #ifndef Y2_SERIAL_RX_PIN
      #define Y2_SERIAL_RX_PIN _EPIN(Y2_E_INDEX, SERIAL_RX)
    #endif
  #endif
  #define Z2_E_INDEX INCREMENT(Y2_E_INDEX)
#else
  #define Z2_E_INDEX Y2_E_INDEX
#endif

#ifndef Y2_CS_PIN
  #define Y2_CS_PIN  -1
#endif
#ifndef Y2_MS1_PIN
  #define Y2_MS1_PIN -1
#endif
#ifndef Y2_MS2_PIN
  #define Y2_MS2_PIN -1
#endif
#ifndef Y2_MS3_PIN
  #define Y2_MS3_PIN -1
#endif

// The Z2 axis, if any, should be the next open extruder port
#if Z_MULTI_STEPPER_DRIVERS
  #ifndef Z2_STEP_PIN
    #define Z2_STEP_PIN   _EPIN(Z2_E_INDEX, STEP)
    #define Z2_DIR_PIN    _EPIN(Z2_E_INDEX, DIR)
    #define Z2_ENABLE_PIN _EPIN(Z2_E_INDEX, ENABLE)
    #if Z2_E_INDEX >= MAX_EXTRUDERS || !PIN_EXISTS(Z2_STEP)
      #error "No E stepper plug left for Z2!"
    #endif
  #endif
  #ifndef Z2_MS1_PIN
    #define Z2_MS1_PIN    _EPIN(Z2_E_INDEX, MS1)
  #endif
  #ifndef Z2_MS2_PIN
    #define Z2_MS2_PIN    _EPIN(Z2_E_INDEX, MS2)
  #endif
  #ifndef Z2_MS3_PIN
    #define Z2_MS3_PIN    _EPIN(Z2_E_INDEX, MS3)
  #endif
  #if AXIS_HAS_SPI(Z2) && !defined(Z2_CS_PIN)
    #define Z2_CS_PIN     _EPIN(Z2_E_INDEX, CS)
  #endif
  #if AXIS_HAS_UART(Z2)
    #ifndef Z2_SERIAL_TX_PIN
      #define Z2_SERIAL_TX_PIN _EPIN(Z2_E_INDEX, SERIAL_TX)
    #endif
    #ifndef Z2_SERIAL_RX_PIN
      #define Z2_SERIAL_RX_PIN _EPIN(Z2_E_INDEX, SERIAL_RX)
    #endif
  #endif
  #define Z3_E_INDEX INCREMENT(Z2_E_INDEX)
#else
  #define Z3_E_INDEX Z2_E_INDEX
#endif

#ifndef Z2_CS_PIN
  #define Z2_CS_PIN  -1
#endif
#ifndef Z2_MS1_PIN
  #define Z2_MS1_PIN -1
#endif
#ifndef Z2_MS2_PIN
  #define Z2_MS2_PIN -1
#endif
#ifndef Z2_MS3_PIN
  #define Z2_MS3_PIN -1
#endif

#if ENABLED(Z_TRIPLE_STEPPER_DRIVERS)
  #ifndef Z3_STEP_PIN
    #define Z3_STEP_PIN   _EPIN(Z3_E_INDEX, STEP)
    #define Z3_DIR_PIN    _EPIN(Z3_E_INDEX, DIR)
    #define Z3_ENABLE_PIN _EPIN(Z3_E_INDEX, ENABLE)
    #if Z3_E_INDEX >= MAX_EXTRUDERS || !PIN_EXISTS(Z3_STEP)
      #error "No E stepper plug left for Z3!"
    #endif
  #endif
  #if AXIS_HAS_SPI(Z3)
    #ifndef Z3_CS_PIN
      #define Z3_CS_PIN     _EPIN(Z3_E_INDEX, CS)
    #endif
  #endif
  #ifndef Z3_MS1_PIN
    #define Z3_MS1_PIN    _EPIN(Z3_E_INDEX, MS1)
  #endif
  #ifndef Z3_MS2_PIN
    #define Z3_MS2_PIN    _EPIN(Z3_E_INDEX, MS2)
  #endif
  #ifndef Z3_MS3_PIN
    #define Z3_MS3_PIN    _EPIN(Z3_E_INDEX, MS3)
  #endif
  #if AXIS_HAS_UART(Z3)
    #ifndef Z3_SERIAL_TX_PIN
      #define Z3_SERIAL_TX_PIN _EPIN(Z3_E_INDEX, SERIAL_TX)
    #endif
    #ifndef Z3_SERIAL_RX_PIN
      #define Z3_SERIAL_RX_PIN _EPIN(Z3_E_INDEX, SERIAL_RX)
    #endif
  #endif
#endif

#ifndef Z3_CS_PIN
  #define Z3_CS_PIN  -1
#endif
#ifndef Z3_MS1_PIN
  #define Z3_MS1_PIN -1
#endif
#ifndef Z3_MS2_PIN
  #define Z3_MS2_PIN -1
#endif
#ifndef Z3_MS3_PIN
  #define Z3_MS3_PIN -1
#endif

#if HAS_GRAPHICAL_LCD
  #if !defined(ST7920_DELAY_1) && defined(BOARD_ST7920_DELAY_1)
    #define ST7920_DELAY_1 BOARD_ST7920_DELAY_1
  #endif
  #if !defined(ST7920_DELAY_2) && defined(BOARD_ST7920_DELAY_2)
    #define ST7920_DELAY_2 BOARD_ST7920_DELAY_2
  #endif
  #if !defined(ST7920_DELAY_3) && defined(BOARD_ST7920_DELAY_3)
    #define ST7920_DELAY_3 BOARD_ST7920_DELAY_3
  #endif
#else
  #undef ST7920_DELAY_1
  #undef ST7920_DELAY_2
  #undef ST7920_DELAY_3
#endif

#undef HAS_FREE_AUX2_PINS<|MERGE_RESOLUTION|>--- conflicted
+++ resolved
@@ -521,13 +521,10 @@
   #include "stm32/pins_LERDGE_K.h"              // STM32F4                                env:STM32F4
 #elif MB(LERDGE_X)
   #include "stm32/pins_LERDGE_X.h"              // STM32F4                                env:STM32F4
-<<<<<<< HEAD
+#elif MB(VAKE403D)
+  #include "stm32/pins_VAKE403D.h"              // STM32F4                                env:STM32F4
 #elif MB(FYSETC_S6)
   #include "stm32/pins_FYSETC_S6.h"             // STM32F4                                env:FYSETC_S6
-=======
-#elif MB(VAKE403D)
-  #include "stm32/pins_VAKE403D.h"              // STM32F4                                env:STM32F4
->>>>>>> f786cc51
 
 //
 // ARM Cortex M7
