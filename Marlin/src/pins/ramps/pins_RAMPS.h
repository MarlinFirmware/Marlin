/**
 * Marlin 3D Printer Firmware
 * Copyright (c) 2020 MarlinFirmware [https://github.com/MarlinFirmware/Marlin]
 *
 * Based on Sprinter and grbl.
 * Copyright (c) 2011 Camiel Gubbels / Erik van der Zalm
 *
 * This program is free software: you can redistribute it and/or modify
 * it under the terms of the GNU General Public License as published by
 * the Free Software Foundation, either version 3 of the License, or
 * (at your option) any later version.
 *
 * This program is distributed in the hope that it will be useful,
 * but WITHOUT ANY WARRANTY; without even the implied warranty of
 * MERCHANTABILITY or FITNESS FOR A PARTICULAR PURPOSE.  See the
 * GNU General Public License for more details.
 *
 * You should have received a copy of the GNU General Public License
 * along with this program.  If not, see <https://www.gnu.org/licenses/>.
 *
 */
#pragma once

/**
 * Arduino Mega with RAMPS v1.4 (or v1.3) pin assignments
 *
 * Applies to the following boards:
 *
 *  RAMPS_14_EFB (Hotend, Fan, Bed)
 *  RAMPS_14_EEB (Hotend0, Hotend1, Bed)
 *  RAMPS_14_EFF (Hotend, Fan0, Fan1)
 *  RAMPS_14_EEF (Hotend0, Hotend1, Fan)
 *  RAMPS_14_SF  (Spindle, Controller Fan)
 *
 *  RAMPS_13_EFB (Hotend, Fan, Bed)
 *  RAMPS_13_EEB (Hotend0, Hotend1, Bed)
 *  RAMPS_13_EFF (Hotend, Fan0, Fan1)
 *  RAMPS_13_EEF (Hotend0, Hotend1, Fan)
 *  RAMPS_13_SF  (Spindle, Controller Fan)
 *
 *  Other pins_MYBOARD.h files may override these defaults
 *
 *  Differences between
 *  RAMPS_13 | RAMPS_14
 *         7 | 11
 */

#ifdef TARGET_LPC1768
  #error "Oops! Set MOTHERBOARD to an LPC1768-based board when building for LPC1768."
#elif defined(__STM32F1__)
  #error "Oops! Set MOTHERBOARD to an STM32F1-based board when building for STM32F1."
#endif

<<<<<<< HEAD
#if NONE(IS_RAMPS_SMART, IS_RAMPS_DUO, IS_RAMPS4DUE, TARGET_LPC1768)
  #if !defined(__AVR_ATmega1280__) && !defined(__AVR_ATmega2560__)
    #error "Oops! Select 'Arduino/Genuino Mega or Mega 2560' in 'Tools > Board.'"
  #endif
=======
#if NOT_TARGET(IS_RAMPS_SMART, IS_RAMPS_DUO, IS_RAMPS4DUE, TARGET_LPC1768, __AVR_ATmega1280__, __AVR_ATmega2560__)
  #error "Oops! Select 'Arduino/Genuino Mega or Mega 2560' (or other appropriate target) in 'Tools > Board.'"
>>>>>>> c574bcce
#endif

#ifndef BOARD_INFO_NAME
  #define BOARD_INFO_NAME "RAMPS 1.4"
#endif

//
// Servos
//
#ifndef SERVO0_PIN
  #ifdef IS_RAMPS_13
    #define SERVO0_PIN                         7
  #else
    #define SERVO0_PIN                        11
  #endif
#endif
#ifndef SERVO1_PIN
  #define SERVO1_PIN                           6
#endif
#ifndef SERVO2_PIN
  #define SERVO2_PIN                           5
#endif
#ifndef SERVO3_PIN
  #define SERVO3_PIN                           4
#endif

//
// Limit Switches
//
#ifndef X_STOP_PIN
  #ifndef X_MIN_PIN
    #define X_MIN_PIN                          3
  #endif
  #ifndef X_MAX_PIN
    #define X_MAX_PIN                          2
  #endif
#endif
#ifndef Y_STOP_PIN
  #ifndef Y_MIN_PIN
    #define Y_MIN_PIN                         14
  #endif
  #ifndef Y_MAX_PIN
    #define Y_MAX_PIN                         15
  #endif
#endif
#ifndef Z_STOP_PIN
  #ifndef Z_MIN_PIN
    #define Z_MIN_PIN                         18
  #endif
  #ifndef Z_MAX_PIN
    #define Z_MAX_PIN                         19
  #endif
#endif

//
// Z Probe (when not Z_MIN_PIN)
//
#ifndef Z_MIN_PROBE_PIN
  #define Z_MIN_PROBE_PIN                     32
#endif

//
// Steppers
//
#define X_STEP_PIN                            54
#define X_DIR_PIN                             55
#define X_ENABLE_PIN                          38
#ifndef X_CS_PIN
  #define X_CS_PIN                            53
#endif

#define Y_STEP_PIN                            60
#define Y_DIR_PIN                             61
#define Y_ENABLE_PIN                          56
#ifndef Y_CS_PIN
  #define Y_CS_PIN                            49
#endif

#ifndef Z_STEP_PIN
  #define Z_STEP_PIN                          46
#endif
#define Z_DIR_PIN                             48
#define Z_ENABLE_PIN                          62
#ifndef Z_CS_PIN
  #define Z_CS_PIN                            40
#endif

#define E0_STEP_PIN                           26
#define E0_DIR_PIN                            28
#define E0_ENABLE_PIN                         24
#ifndef E0_CS_PIN
  #define E0_CS_PIN                           42
#endif

#define E1_STEP_PIN                           36
#define E1_DIR_PIN                            34
#define E1_ENABLE_PIN                         30
#ifndef E1_CS_PIN
  #define E1_CS_PIN                           44
#endif

//
// Temperature Sensors
//
#ifndef TEMP_0_PIN
  #define TEMP_0_PIN                          13  // Analog Input
#endif
#ifndef TEMP_1_PIN
  #define TEMP_1_PIN                          15  // Analog Input
#endif
#ifndef TEMP_BED_PIN
  #define TEMP_BED_PIN                        14  // Analog Input
#endif

//
// SPI for Max6675 or Max31855 Thermocouple
//
#ifndef MAX6675_SS_PIN
  #define MAX6675_SS_PIN                      66  // Don't use 53 if using Display/SD card (SDSS) or 49 (SD_DETECT_PIN)
#endif

//
// Augmentation for auto-assigning RAMPS plugs
//
#if NONE(IS_RAMPS_EEB, IS_RAMPS_EEF, IS_RAMPS_EFB, IS_RAMPS_EFF, IS_RAMPS_SF) && !PIN_EXISTS(MOSFET_D)
  #if HAS_MULTI_HOTEND
    #if TEMP_SENSOR_BED
      #define IS_RAMPS_EEB
    #else
      #define IS_RAMPS_EEF
    #endif
  #elif TEMP_SENSOR_BED
    #define IS_RAMPS_EFB
  #else
    #define IS_RAMPS_EFF
  #endif
#endif

//
// Heaters / Fans
//
#ifndef MOSFET_D_PIN
  #define MOSFET_D_PIN                        -1
#endif
#ifndef RAMPS_D8_PIN
  #define RAMPS_D8_PIN                         8
#endif
#ifndef RAMPS_D9_PIN
  #define RAMPS_D9_PIN                         9
#endif
#ifndef RAMPS_D10_PIN
  #define RAMPS_D10_PIN                       10
#endif

#define HEATER_0_PIN               RAMPS_D10_PIN

#if ENABLED(IS_RAMPS_EFB)                         // Hotend, Fan, Bed
  #define HEATER_BED_PIN            RAMPS_D8_PIN
#elif ENABLED(IS_RAMPS_EEF)                       // Hotend, Hotend, Fan
  #define HEATER_1_PIN              RAMPS_D9_PIN
#elif ENABLED(IS_RAMPS_EEB)                       // Hotend, Hotend, Bed
  #define HEATER_1_PIN              RAMPS_D9_PIN
  #define HEATER_BED_PIN            RAMPS_D8_PIN
#elif ENABLED(IS_RAMPS_EFF)                       // Hotend, Fan, Fan
  #define FAN1_PIN                  RAMPS_D8_PIN
#elif DISABLED(IS_RAMPS_SF)                       // Not Spindle, Fan (i.e., "EFBF" or "EFBE")
  #define HEATER_BED_PIN            RAMPS_D8_PIN
  #if HOTENDS == 1
    #define FAN1_PIN                MOSFET_D_PIN
  #else
    #define HEATER_1_PIN            MOSFET_D_PIN
  #endif
#endif

#ifndef FAN_PIN
  #if EITHER(IS_RAMPS_EFB, IS_RAMPS_EFF)          // Hotend, Fan, Bed or Hotend, Fan, Fan
    #define FAN_PIN                 RAMPS_D9_PIN
  #elif EITHER(IS_RAMPS_EEF, IS_RAMPS_SF)         // Hotend, Hotend, Fan or Spindle, Fan
    #define FAN_PIN                 RAMPS_D8_PIN
  #elif ENABLED(IS_RAMPS_EEB)                     // Hotend, Hotend, Bed
    #define FAN_PIN                            4  // IO pin. Buffer needed
  #else                                           // Non-specific are "EFB" (i.e., "EFBF" or "EFBE")
    #define FAN_PIN                 RAMPS_D9_PIN
  #endif
#endif

//
// Misc. Functions
//
#define SDSS                                  53
#define LED_PIN                               13

#ifndef FILWIDTH_PIN
  #define FILWIDTH_PIN                         5  // Analog Input on AUX2
#endif

// RAMPS 1.4 DIO 4 on the servos connector
#ifndef FIL_RUNOUT_PIN
  #define FIL_RUNOUT_PIN                       4
#endif

#ifndef PS_ON_PIN
  #define PS_ON_PIN                           12
#endif

#if ENABLED(CASE_LIGHT_ENABLE) && !defined(CASE_LIGHT_PIN) && !defined(SPINDLE_LASER_ENA_PIN)
  #if NUM_SERVOS <= 1                             // Prefer the servo connector
    #define CASE_LIGHT_PIN                     6  // Hardware PWM
  #elif HAS_FREE_AUX2_PINS
    #define CASE_LIGHT_PIN                    44  // Hardware PWM
  #endif
#endif

//
// M3/M4/M5 - Spindle/Laser Control
//
#if HAS_CUTTER && !defined(SPINDLE_LASER_ENA_PIN)
  #if !NUM_SERVOS                                 // Use servo connector if possible
    #define SPINDLE_LASER_ENA_PIN              4  // Pullup or pulldown!
    #define SPINDLE_LASER_PWM_PIN              6  // Hardware PWM
    #define SPINDLE_DIR_PIN                    5
  #elif HAS_FREE_AUX2_PINS
    #define SPINDLE_LASER_ENA_PIN             40  // Pullup or pulldown!
    #define SPINDLE_LASER_PWM_PIN             44  // Hardware PWM
    #define SPINDLE_DIR_PIN                   65
  #else
    #error "No auto-assignable Spindle/Laser pins available."
  #endif
#endif

//
// TMC software SPI
//
#if ENABLED(TMC_USE_SW_SPI)
  #ifndef TMC_SW_MOSI
    #define TMC_SW_MOSI                       66
  #endif
  #ifndef TMC_SW_MISO
    #define TMC_SW_MISO                       44
  #endif
  #ifndef TMC_SW_SCK
    #define TMC_SW_SCK                        64
  #endif
#endif

#if HAS_TMC_UART
  /**
   * TMC2208/TMC2209 stepper drivers
   *
   * Hardware serial communication ports.
   * If undefined software serial is used according to the pins below
   */
  //#define X_HARDWARE_SERIAL Serial1
  //#define X2_HARDWARE_SERIAL Serial1
  //#define Y_HARDWARE_SERIAL Serial1
  //#define Y2_HARDWARE_SERIAL Serial1
  //#define Z_HARDWARE_SERIAL Serial1
  //#define Z2_HARDWARE_SERIAL Serial1
  //#define E0_HARDWARE_SERIAL Serial1
  //#define E1_HARDWARE_SERIAL Serial1
  //#define E2_HARDWARE_SERIAL Serial1
  //#define E3_HARDWARE_SERIAL Serial1
  //#define E4_HARDWARE_SERIAL Serial1

  //
  // Software serial
  //

  #ifndef X_SERIAL_TX_PIN
    #define X_SERIAL_TX_PIN                   40
  #endif
  #ifndef X_SERIAL_RX_PIN
    #define X_SERIAL_RX_PIN                   63
  #endif
  #ifndef X2_SERIAL_TX_PIN
    #define X2_SERIAL_TX_PIN                  -1
  #endif
  #ifndef X2_SERIAL_RX_PIN
    #define X2_SERIAL_RX_PIN                  -1
  #endif

  #ifndef Y_SERIAL_TX_PIN
    #define Y_SERIAL_TX_PIN                   59
  #endif
  #ifndef Y_SERIAL_RX_PIN
    #define Y_SERIAL_RX_PIN                   64
  #endif
  #ifndef Y2_SERIAL_TX_PIN
    #define Y2_SERIAL_TX_PIN                  -1
  #endif
  #ifndef Y2_SERIAL_RX_PIN
    #define Y2_SERIAL_RX_PIN                  -1
  #endif

  #ifndef Z_SERIAL_TX_PIN
    #define Z_SERIAL_TX_PIN                   42
  #endif
  #ifndef Z_SERIAL_RX_PIN
    #define Z_SERIAL_RX_PIN                   65
  #endif
  #ifndef Z2_SERIAL_TX_PIN
    #define Z2_SERIAL_TX_PIN                  -1
  #endif
  #ifndef Z2_SERIAL_RX_PIN
    #define Z2_SERIAL_RX_PIN                  -1
  #endif

  #ifndef E0_SERIAL_TX_PIN
    #define E0_SERIAL_TX_PIN                  44
  #endif
  #ifndef E0_SERIAL_RX_PIN
    #define E0_SERIAL_RX_PIN                  66
  #endif
  #ifndef E1_SERIAL_TX_PIN
    #define E1_SERIAL_TX_PIN                  -1
  #endif
  #ifndef E1_SERIAL_RX_PIN
    #define E1_SERIAL_RX_PIN                  -1
  #endif
  #ifndef E2_SERIAL_TX_PIN
    #define E2_SERIAL_TX_PIN                  -1
  #endif
  #ifndef E2_SERIAL_RX_PIN
    #define E2_SERIAL_RX_PIN                  -1
  #endif
  #ifndef E3_SERIAL_TX_PIN
    #define E3_SERIAL_TX_PIN                  -1
  #endif
  #ifndef E3_SERIAL_RX_PIN
    #define E3_SERIAL_RX_PIN                  -1
  #endif
  #ifndef E4_SERIAL_TX_PIN
    #define E4_SERIAL_TX_PIN                  -1
  #endif
  #ifndef E4_SERIAL_RX_PIN
    #define E4_SERIAL_RX_PIN                  -1
  #endif
  #ifndef E5_SERIAL_TX_PIN
    #define E5_SERIAL_TX_PIN                  -1
  #endif
  #ifndef E5_SERIAL_RX_PIN
    #define E5_SERIAL_RX_PIN                  -1
  #endif
  #ifndef E6_SERIAL_TX_PIN
    #define E6_SERIAL_TX_PIN                  -1
  #endif
  #ifndef E6_SERIAL_RX_PIN
    #define E6_SERIAL_RX_PIN                  -1
  #endif
  #ifndef E7_SERIAL_TX_PIN
    #define E7_SERIAL_TX_PIN                  -1
  #endif
  #ifndef E7_SERIAL_RX_PIN
    #define E7_SERIAL_RX_PIN                  -1
  #endif
#endif

//
// Průša i3 MK2 Multiplexer Support
//
#ifndef E_MUX0_PIN
  #define E_MUX0_PIN                          40  // Z_CS_PIN
#endif
#ifndef E_MUX1_PIN
  #define E_MUX1_PIN                          42  // E0_CS_PIN
#endif
#ifndef E_MUX2_PIN
  #define E_MUX2_PIN                          44  // E1_CS_PIN
#endif

//////////////////////////
// LCDs and Controllers //
//////////////////////////

#if HAS_SPI_LCD

  //
  // LCD Display output pins
  //
  #if ENABLED(REPRAPWORLD_GRAPHICAL_LCD)

    #define LCD_PINS_RS                       49  // CS chip select /SS chip slave select
    #define LCD_PINS_ENABLE                   51  // SID (MOSI)
    #define LCD_PINS_D4                       52  // SCK (CLK) clock

  #elif BOTH(IS_NEWPANEL, PANEL_ONE)

    #define LCD_PINS_RS                       40
    #define LCD_PINS_ENABLE                   42
    #define LCD_PINS_D4                       65
    #define LCD_PINS_D5                       66
    #define LCD_PINS_D6                       44
    #define LCD_PINS_D7                       64

  #else

    #if ENABLED(CR10_STOCKDISPLAY)

      #define LCD_PINS_RS                     27
      #define LCD_PINS_ENABLE                 29
      #define LCD_PINS_D4                     25

      #if !IS_NEWPANEL
        #define BEEPER_PIN                    37
      #endif

    #elif ENABLED(ZONESTAR_LCD)

      #define LCD_PINS_RS                     64
      #define LCD_PINS_ENABLE                 44
      #define LCD_PINS_D4                     63
      #define LCD_PINS_D5                     40
      #define LCD_PINS_D6                     42
      #define LCD_PINS_D7                     65

    #else

      #if EITHER(MKS_12864OLED, MKS_12864OLED_SSD1306)
        #define LCD_PINS_DC                   25  // Set as output on init
        #define LCD_PINS_RS                   27  // Pull low for 1s to init
        // DOGM SPI LCD Support
        #define DOGLCD_A0            LCD_PINS_DC
        #define DOGLCD_CS                     16
        #define DOGLCD_MOSI                   17
        #define DOGLCD_SCK                    23
      #else
        #define LCD_PINS_RS                   16
        #define LCD_PINS_ENABLE               17
        #define LCD_PINS_D4                   23
        #define LCD_PINS_D5                   25
        #define LCD_PINS_D6                   27
      #endif

      #define LCD_PINS_D7                     29

      #if !IS_NEWPANEL
        #define BEEPER_PIN                    33
      #endif

    #endif

    #if !IS_NEWPANEL
      // Buttons attached to a shift register
      // Not wired yet
      //#define SHIFT_CLK                     38
      //#define SHIFT_LD                      42
      //#define SHIFT_OUT                     40
      //#define SHIFT_EN                      17
    #endif

  #endif

  //
  // LCD Display input pins
  //
  #if IS_NEWPANEL

    #if IS_RRD_SC

      #define BEEPER_PIN                      37

      #if ENABLED(CR10_STOCKDISPLAY)
        #define BTN_EN1                       17
        #define BTN_EN2                       23
      #else
        #define BTN_EN1                       31
        #define BTN_EN2                       33
      #endif

      #define BTN_ENC                         35
      #ifndef SD_DETECT_PIN
        #define SD_DETECT_PIN                 49
      #endif
      #ifndef KILL_PIN
        #define KILL_PIN                      41
      #endif

      #if ENABLED(BQ_LCD_SMART_CONTROLLER)
        #define LCD_BACKLIGHT_PIN             39
      #endif

    #elif ENABLED(REPRAPWORLD_GRAPHICAL_LCD)

      #define BTN_EN1                         64
      #define BTN_EN2                         59
      #define BTN_ENC                         63
      #define SD_DETECT_PIN                   42

    #elif ENABLED(LCD_I2C_PANELOLU2)

      #define BTN_EN1                         47
      #define BTN_EN2                         43
      #define BTN_ENC                         32
      #define LCD_SDSS                      SDSS
      #define KILL_PIN                        41

    #elif ENABLED(LCD_I2C_VIKI)

      #define BTN_EN1                         40  // https://files.panucatt.com/datasheets/viki_wiring_diagram.pdf explains 40/42.
      #define BTN_EN2                         42
      #define BTN_ENC                         -1

      #define LCD_SDSS                      SDSS
      #define SD_DETECT_PIN                   49

    #elif ANY(VIKI2, miniVIKI)

      #define DOGLCD_CS                       45
      #define DOGLCD_A0                       44
      #define LCD_SCREEN_ROT_180

      #define BEEPER_PIN                      33
      #define STAT_LED_RED_PIN                32
      #define STAT_LED_BLUE_PIN               35

      #define BTN_EN1                         22
      #define BTN_EN2                          7
      #define BTN_ENC                         39

      #define SD_DETECT_PIN                   -1  // Pin 49 for display SD interface, 72 for easy adapter board
      #define KILL_PIN                        31

    #elif ENABLED(ELB_FULL_GRAPHIC_CONTROLLER)

      #define DOGLCD_CS                       29
      #define DOGLCD_A0                       27

      #define BEEPER_PIN                      23
      #define LCD_BACKLIGHT_PIN               33

      #define BTN_EN1                         35
      #define BTN_EN2                         37
      #define BTN_ENC                         31

      #define LCD_SDSS                      SDSS
      #define SD_DETECT_PIN                   49
      #define KILL_PIN                        41

    #elif EITHER(MKS_MINI_12864, FYSETC_MINI_12864)

      #define BEEPER_PIN                      37
      #define BTN_ENC                         35
      #define SD_DETECT_PIN                   49

      #ifndef KILL_PIN
        #define KILL_PIN                      41
      #endif

      #if ENABLED(MKS_MINI_12864)

        #define DOGLCD_A0                     27
        #define DOGLCD_CS                     25

        // GLCD features
        // Uncomment screen orientation
        //#define LCD_SCREEN_ROT_90
        //#define LCD_SCREEN_ROT_180
        //#define LCD_SCREEN_ROT_270

        // not connected to a pin
        #define LCD_BACKLIGHT_PIN             -1  // 65 (MKS mini12864 can't adjust backlight by software!)

        #define BTN_EN1                       31
        #define BTN_EN2                       33

      #elif ENABLED(FYSETC_MINI_12864)

        // From https://wiki.fysetc.com/Mini12864_Panel/?fbclid=IwAR1FyjuNdVOOy9_xzky3qqo_WeM5h-4gpRnnWhQr_O1Ef3h0AFnFXmCehK8

        #define DOGLCD_A0                     16
        #define DOGLCD_CS                     17

        #define BTN_EN1                       33
        #define BTN_EN2                       31

        //#define FORCE_SOFT_SPI                  // Use this if default of hardware SPI causes display problems
                                                  //   results in LCD soft SPI mode 3, SD soft SPI mode 0

        #define LCD_RESET_PIN                 23  // Must be high or open for LCD to operate normally.

        #if EITHER(FYSETC_MINI_12864_1_2, FYSETC_MINI_12864_2_0)
          #ifndef RGB_LED_R_PIN
            #define RGB_LED_R_PIN             25
          #endif
          #ifndef RGB_LED_G_PIN
            #define RGB_LED_G_PIN             27
          #endif
          #ifndef RGB_LED_B_PIN
            #define RGB_LED_B_PIN             29
          #endif
        #elif ENABLED(FYSETC_MINI_12864_2_1)
          #define NEOPIXEL_PIN                25
        #endif

      #endif

    #elif ENABLED(MINIPANEL)

      #define BEEPER_PIN                      42
      // not connected to a pin
      #define LCD_BACKLIGHT_PIN               65  // backlight LED on A11/D65

      #define DOGLCD_A0                       44
      #define DOGLCD_CS                       66

      // GLCD features
      // Uncomment screen orientation
      //#define LCD_SCREEN_ROT_90
      //#define LCD_SCREEN_ROT_180
      //#define LCD_SCREEN_ROT_270

      #define BTN_EN1                         40
      #define BTN_EN2                         63
      #define BTN_ENC                         59

      #define SD_DETECT_PIN                   49
      #define KILL_PIN                        64

    #elif ENABLED(ZONESTAR_LCD)

      #define ADC_KEYPAD_PIN                  12

    #elif ENABLED(AZSMZ_12864)

      // Pins only defined for RAMPS_SMART currently
      #error "No pins defined for RAMPS with AZSMZ_12864."

    #else

      // Beeper on AUX-4
      #define BEEPER_PIN                      33

      // Buttons are directly attached to AUX-2
      #if ENABLED(PANEL_ONE)
        #define BTN_EN1                       59  // AUX2 PIN 3
        #define BTN_EN2                       63  // AUX2 PIN 4
        #define BTN_ENC                       49  // AUX3 PIN 7
      #else
        #define BTN_EN1                       37
        #define BTN_EN2                       35
        #define BTN_ENC                       31
      #endif

      #if ENABLED(G3D_PANEL)
        #define SD_DETECT_PIN                 49
        #define KILL_PIN                      41
      #endif

    #endif
  #endif // IS_NEWPANEL

#endif // HAS_SPI_LCD

#if IS_RRW_KEYPAD && !HAS_ADC_BUTTONS
  #define SHIFT_OUT                           40
  #define SHIFT_CLK                           44
  #define SHIFT_LD                            42
  #ifndef BTN_EN1
    #define BTN_EN1                           64
  #endif
  #ifndef BTN_EN2
    #define BTN_EN2                           59
  #endif
  #ifndef BTN_ENC
    #define BTN_ENC                           63
  #endif
#endif

#if BOTH(TOUCH_UI_FTDI_EVE, LCD_FYSETC_TFT81050)

  #error "CAUTION! LCD_FYSETC_TFT81050 requires wiring modifications. See 'pins_RAMPS.h' for details. Comment out this line to continue."

  /** FYSETC TFT TFT81050 display pinout
   *
   *               Board                                     Display
   *               _____                                     _____
   *  (SCK)   D52 | 1 2 | D50    (MISO)                MISO | 1 2 | SCK
   *  (SD_CS) D53 | 3 4 | D33 (BNT_EN2) (BNT_EN2) MOD_RESET | 3 4 | SD_CS
   *  (MOSI)  D51 | 5 6   D31 (BNT_EN1) (BNT_EN1)    LCD_CS | 5 6   MOSI
   *        RESET | 7 8 | D49  (SD_DET)              SD_DET | 7 8 | RESET
   *           NC | 9 10| GND                           GND | 9 10| 5V
   *               -----                                     -----
   *                EXP2                                      EXP1
   *
   * Needs custom cable:
   *
   *    Board   Adapter   Display
   *           _________
   *   EXP2-1 ----------- EXP1-10
   *   EXP2-2 ----------- EXP1-9
   *   EXP2-4 ----------- EXP1-8
   *   EXP2-4 ----------- EXP1-7
   *   EXP2-3 ----------- EXP1-6
   *   EXP2-6 ----------- EXP1-5
   *   EXP2-7 ----------- EXP1-4
   *   EXP2-8 ----------- EXP1-3
   *   EXP2-1 ----------- EXP1-2
   *  EXP1-10 ----------- EXP1-1
   *
   *  NOTE: The MISO pin should not get a 5V signal.
   *        To fix, insert a 1N4148 diode in the MISO line.
   */

  #define BEEPER_PIN                          37

  #define SD_DETECT_PIN                       49

  #define CLCD_MOD_RESET                      31
  #define CLCD_SPI_CS                         33
#endif // TOUCH_UI_FTDI_EVE && LCD_FYSETC_TFT81050<|MERGE_RESOLUTION|>--- conflicted
+++ resolved
@@ -51,16 +51,12 @@
   #error "Oops! Set MOTHERBOARD to an STM32F1-based board when building for STM32F1."
 #endif
 
-<<<<<<< HEAD
-#if NONE(IS_RAMPS_SMART, IS_RAMPS_DUO, IS_RAMPS4DUE, TARGET_LPC1768)
-  #if !defined(__AVR_ATmega1280__) && !defined(__AVR_ATmega2560__)
-    #error "Oops! Select 'Arduino/Genuino Mega or Mega 2560' in 'Tools > Board.'"
-  #endif
-=======
 #if NOT_TARGET(IS_RAMPS_SMART, IS_RAMPS_DUO, IS_RAMPS4DUE, TARGET_LPC1768, __AVR_ATmega1280__, __AVR_ATmega2560__)
   #error "Oops! Select 'Arduino/Genuino Mega or Mega 2560' (or other appropriate target) in 'Tools > Board.'"
->>>>>>> c574bcce
-#endif
+#endif
+
+// Custom flags and defines for the build
+//#define BOARD_CUSTOM_BUILD_FLAGS -D__FOO__
 
 #ifndef BOARD_INFO_NAME
   #define BOARD_INFO_NAME "RAMPS 1.4"
@@ -434,7 +430,7 @@
 // LCDs and Controllers //
 //////////////////////////
 
-#if HAS_SPI_LCD
+#if HAS_WIRED_LCD
 
   //
   // LCD Display output pins
@@ -453,6 +449,10 @@
     #define LCD_PINS_D5                       66
     #define LCD_PINS_D6                       44
     #define LCD_PINS_D7                       64
+
+  #elif ENABLED(TFTGLCD_PANEL_SPI)
+
+    #define TFTGLCD_CS                        33
 
   #else
 
@@ -687,6 +687,10 @@
       // Pins only defined for RAMPS_SMART currently
       #error "No pins defined for RAMPS with AZSMZ_12864."
 
+    #elif IS_TFTGLCD_PANEL
+
+      #define SD_DETECT_PIN                   49
+
     #else
 
       // Beeper on AUX-4
@@ -711,7 +715,7 @@
     #endif
   #endif // IS_NEWPANEL
 
-#endif // HAS_SPI_LCD
+#endif // HAS_WIRED_LCD
 
 #if IS_RRW_KEYPAD && !HAS_ADC_BUTTONS
   #define SHIFT_OUT                           40
