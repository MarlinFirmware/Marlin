--- conflicted
+++ resolved
@@ -50,12 +50,7 @@
   #error "No pins defined for RAMPS with AZSMZ_12864."
 #endif
 
-<<<<<<< HEAD
-
-=======
-// https://www.arduino.cc/en/uploads/Main/arduino-mega2560-schematic.pdf
-#define AVR_CHIPOSCILLATOR_FREQ 16000000
->>>>>>> 9b6ffe18
+
 
 #include "env_validate.h"
 
@@ -77,21 +72,6 @@
 //
 #ifndef SERVO0_PIN
   #ifdef IS_RAMPS_13
-<<<<<<< HEAD
-    #define SERVO0_PIN                        PinH4
-  #else
-    #define SERVO0_PIN                        PinB5
-  #endif
-#endif
-#ifndef SERVO1_PIN
-  #define SERVO1_PIN                          PinH3
-#endif
-#ifndef SERVO2_PIN
-  #define SERVO2_PIN                          PinE3
-#endif
-#ifndef SERVO3_PIN
-  #define SERVO3_PIN                          PinG5
-=======
     #define SERVO0_PIN                     PinH4
   #else
     #define SERVO0_PIN                     PinB5
@@ -105,7 +85,6 @@
 #endif
 #ifndef SERVO3_PIN
   #define SERVO3_PIN                       PinG5
->>>>>>> 9b6ffe18
 #endif
 
 //
@@ -117,11 +96,7 @@
     #define MOSFET_C_PIN                      -1
   #endif
   #if HAS_CUTTER && !defined(SPINDLE_LASER_ENA_PIN) && NUM_SERVOS < 2
-<<<<<<< HEAD
-    #define SPINDLE_LASER_PWM_PIN             PinH5  // Hardware PWM
-=======
     #define SPINDLE_LASER_PWM_PIN          PinH5  // Hardware PWM
->>>>>>> 9b6ffe18
   #endif
   #ifndef Z_MIN_PIN
     #define Z_MIN_PIN                         -1
@@ -130,17 +105,10 @@
     #define Z_MAX_PIN                         -1
   #endif
   #ifndef I_STOP_PIN
-<<<<<<< HEAD
-    #define I_STOP_PIN                        PinD3
-  #endif
-  #ifndef J_STOP_PIN
-    #define J_STOP_PIN                        PinD2
-=======
     #define I_STOP_PIN                     PinD3
   #endif
   #ifndef J_STOP_PIN
     #define J_STOP_PIN                     PinD2
->>>>>>> 9b6ffe18
   #endif
 #endif
 
@@ -149,47 +117,26 @@
 //
 #ifndef X_STOP_PIN
   #ifndef X_MIN_PIN
-<<<<<<< HEAD
-    #define X_MIN_PIN                         PinE5
-  #endif
-  #ifndef X_MAX_PIN
-    #define X_MAX_PIN                         PinE4
-=======
     #define X_MIN_PIN                      PinE5
   #endif
   #ifndef X_MAX_PIN
     #define X_MAX_PIN                      PinE4
->>>>>>> 9b6ffe18
   #endif
 #endif
 #ifndef Y_STOP_PIN
   #ifndef Y_MIN_PIN
-<<<<<<< HEAD
-    #define Y_MIN_PIN                         PinJ1
-  #endif
-  #ifndef Y_MAX_PIN
-    #define Y_MAX_PIN                         PinJ0
-=======
     #define Y_MIN_PIN                      PinJ1
   #endif
   #ifndef Y_MAX_PIN
     #define Y_MAX_PIN                      PinJ0
->>>>>>> 9b6ffe18
   #endif
 #endif
 #ifndef Z_STOP_PIN
   #ifndef Z_MIN_PIN
-<<<<<<< HEAD
-    #define Z_MIN_PIN                         PinD3
-  #endif
-  #ifndef Z_MAX_PIN
-    #define Z_MAX_PIN                         PinD2
-=======
     #define Z_MIN_PIN                      PinD3
   #endif
   #ifndef Z_MAX_PIN
     #define Z_MAX_PIN                      PinD2
->>>>>>> 9b6ffe18
   #endif
 #endif
 
@@ -197,69 +144,12 @@
 // Z Probe (when not Z_MIN_PIN)
 //
 #ifndef Z_MIN_PROBE_PIN
-<<<<<<< HEAD
-  #define Z_MIN_PROBE_PIN                     PinC5
-=======
   #define Z_MIN_PROBE_PIN                  PinC5
->>>>>>> 9b6ffe18
 #endif
 
 //
 // Steppers
 //
-<<<<<<< HEAD
-#define X_STEP_PIN                            PinF0
-#define X_DIR_PIN                             PinF1
-#define X_ENABLE_PIN                          PinD7
-#ifndef X_CS_PIN
-  #define X_CS_PIN                            PinB0
-#endif
-
-#define Y_STEP_PIN                            PinF6
-#define Y_DIR_PIN                             PinF7
-#define Y_ENABLE_PIN                          PinF2
-#ifndef Y_CS_PIN
-  #define Y_CS_PIN                            PinL0
-#endif
-
-#ifndef Z_STEP_PIN
-  #define Z_STEP_PIN                          PinL3
-#endif
-#ifndef Z_DIR_PIN
-  #define Z_DIR_PIN                           PinL1
-#endif
-#ifndef Z_ENABLE_PIN
-  #define Z_ENABLE_PIN                        PinK0
-#endif
-#ifndef Z_CS_PIN
-  #define Z_CS_PIN                            PinG1
-#endif
-
-#ifndef E0_STEP_PIN
-  #define E0_STEP_PIN                         PinA4
-#endif
-#ifndef E0_DIR_PIN
-  #define E0_DIR_PIN                          PinA6
-#endif
-#ifndef E0_ENABLE_PIN
-  #define E0_ENABLE_PIN                       PinA2
-#endif
-#ifndef E0_CS_PIN
-  #define E0_CS_PIN                           PinL7
-#endif
-
-#ifndef E1_STEP_PIN
-  #define E1_STEP_PIN                         PinC1
-#endif
-#ifndef E1_DIR_PIN
-  #define E1_DIR_PIN                          PinC3
-#endif
-#ifndef E1_ENABLE_PIN
-  #define E1_ENABLE_PIN                       PinC7
-#endif
-#ifndef E1_CS_PIN
-  #define E1_CS_PIN                           PinL5
-=======
 #define X_STEP_PIN                         PinF0
 #define X_DIR_PIN                          PinF1
 #define X_ENABLE_PIN                       PinD7
@@ -311,22 +201,12 @@
 #endif
 #ifndef E1_CS_PIN
   #define E1_CS_PIN                        PinL5
->>>>>>> 9b6ffe18
 #endif
 
 //
 // Temperature Sensors
 //
 #ifndef TEMP_0_PIN
-<<<<<<< HEAD
-  #define TEMP_0_PIN                          PinB7  // Analog Input
-#endif
-#ifndef TEMP_1_PIN
-  #define TEMP_1_PIN                          PinJ0  // Analog Input
-#endif
-#ifndef TEMP_BED_PIN
-  #define TEMP_BED_PIN                        PinJ1  // Analog Input
-=======
   #define TEMP_0_PIN                       PinB7  // Analog Input
 #endif
 #ifndef TEMP_1_PIN
@@ -334,33 +214,19 @@
 #endif
 #ifndef TEMP_BED_PIN
   #define TEMP_BED_PIN                     PinJ1  // Analog Input
->>>>>>> 9b6ffe18
 #endif
 
 //
 // SPI for MAX Thermocouple
 //
 #ifndef TEMP_0_CS_PIN
-<<<<<<< HEAD
-  #define TEMP_0_CS_PIN                       PinK4  // Don't use 53 if using Display/SD card (SDSS) or 49 (SD_DETECT_PIN)
-=======
   #define TEMP_0_CS_PIN                    PinK4  // Don't use 53 if using Display/SD card (SDSS) or 49 (SD_DETECT_PIN)
->>>>>>> 9b6ffe18
 #endif
 
 //
 // Heaters / Fans
 //
 #ifndef MOSFET_A_PIN
-<<<<<<< HEAD
-  #define MOSFET_A_PIN                        PinB4
-#endif
-#ifndef MOSFET_B_PIN
-  #define MOSFET_B_PIN                        PinH6
-#endif
-#ifndef MOSFET_C_PIN
-  #define MOSFET_C_PIN                        PinH5
-=======
   #define MOSFET_A_PIN                     PinB4
 #endif
 #ifndef MOSFET_B_PIN
@@ -368,7 +234,6 @@
 #endif
 #ifndef MOSFET_C_PIN
   #define MOSFET_C_PIN                     PinH5
->>>>>>> 9b6ffe18
 #endif
 #ifndef MOSFET_D_PIN
   #define MOSFET_D_PIN                        -1
@@ -406,11 +271,7 @@
   #elif EITHER(FET_ORDER_EEF, FET_ORDER_SF)       // Hotend, Hotend, Fan or Spindle, Fan
     #define FAN_PIN                 MOSFET_C_PIN
   #elif FET_ORDER_EEB                             // Hotend, Hotend, Bed
-<<<<<<< HEAD
-    #define FAN_PIN                            PinG5  // IO pin. Buffer needed
-=======
     #define FAN_PIN                        PinG5  // IO pin. Buffer needed
->>>>>>> 9b6ffe18
   #else                                           // Non-specific are "EFB" (i.e., "EFBF" or "EFBE")
     #define FAN_PIN                 MOSFET_B_PIN
   #endif
@@ -422,47 +283,26 @@
 #ifndef SDSS
   #define SDSS                       AUX3_06_PIN
 #endif
-<<<<<<< HEAD
-#define LED_PIN                               PinB7
-
-#ifndef FILWIDTH_PIN
-  #define FILWIDTH_PIN                        PinE3  // Analog Input on AUX2
-=======
 #define LED_PIN                            PinB7
 
 #ifndef FILWIDTH_PIN
   #define FILWIDTH_PIN                     PinE3  // Analog Input on AUX2
->>>>>>> 9b6ffe18
 #endif
 
 // RAMPS 1.4 DIO 4 on the servos connector
 #ifndef FIL_RUNOUT_PIN
-<<<<<<< HEAD
-  #define FIL_RUNOUT_PIN                      PinG5
-#endif
-
-#ifndef PS_ON_PIN
-  #define PS_ON_PIN                           PinB6
-=======
   #define FIL_RUNOUT_PIN                   PinG5
 #endif
 
 #ifndef PS_ON_PIN
   #define PS_ON_PIN                        PinB6
->>>>>>> 9b6ffe18
 #endif
 
 #if ENABLED(CASE_LIGHT_ENABLE) && !defined(CASE_LIGHT_PIN) && !defined(SPINDLE_LASER_ENA_PIN)
   #if NUM_SERVOS <= 1                             // Prefer the servo connector
-<<<<<<< HEAD
-    #define CASE_LIGHT_PIN                    PinH3  // Hardware PWM
-  #elif HAS_FREE_AUX2_PINS
-    #define CASE_LIGHT_PIN                    PinL5  // Hardware PWM
-=======
     #define CASE_LIGHT_PIN                 PinH3  // Hardware PWM
   #elif HAS_FREE_AUX2_PINS
     #define CASE_LIGHT_PIN                 PinL5  // Hardware PWM
->>>>>>> 9b6ffe18
   #endif
 #endif
 
@@ -471,17 +311,6 @@
 //
 #if HAS_CUTTER && !defined(SPINDLE_LASER_ENA_PIN)
   #if NUM_SERVOS < 2                              // Use servo connector if possible
-<<<<<<< HEAD
-    #define SPINDLE_LASER_ENA_PIN             PinG5  // Pullup or pulldown!
-    #ifndef SPINDLE_LASER_PWM_PIN
-      #define SPINDLE_LASER_PWM_PIN           PinH3  // Hardware PWM
-    #endif
-    #define SPINDLE_DIR_PIN                   PinE3
-  #elif HAS_FREE_AUX2_PINS
-    #define SPINDLE_LASER_ENA_PIN             PinG1  // Pullup or pulldown!
-    #define SPINDLE_LASER_PWM_PIN             PinL5  // Hardware PWM
-    #define SPINDLE_DIR_PIN                   PinK3
-=======
     #define SPINDLE_LASER_ENA_PIN          PinG5  // Pullup or pulldown!
     #ifndef SPINDLE_LASER_PWM_PIN
       #define SPINDLE_LASER_PWM_PIN        PinH3  // Hardware PWM
@@ -491,7 +320,6 @@
     #define SPINDLE_LASER_ENA_PIN          PinG1  // Pullup or pulldown!
     #define SPINDLE_LASER_PWM_PIN          PinL5  // Hardware PWM
     #define SPINDLE_DIR_PIN                PinK3
->>>>>>> 9b6ffe18
   #else
     #error "No auto-assignable Spindle/Laser pins available."
   #endif
@@ -501,15 +329,6 @@
 // TMC SPI
 //
 #ifndef TMC_SPI_MOSI
-<<<<<<< HEAD
-  #define TMC_SPI_MOSI                        PinK4
-#endif
-#ifndef TMC_SPI_MISO
-  #define TMC_SPI_MISO                        PinL5
-#endif
-#ifndef TMC_SPI_SCK
-  #define TMC_SPI_SCK                         PinK2
-=======
   #define TMC_SPI_MOSI                     PinK4
 #endif
 #ifndef TMC_SPI_MISO
@@ -517,7 +336,6 @@
 #endif
 #ifndef TMC_SPI_SCK
   #define TMC_SPI_SCK                      PinK2
->>>>>>> 9b6ffe18
 #endif
 
 #if HAS_TMC_UART
@@ -543,17 +361,10 @@
   //#define E4_HARDWARE_SERIAL Serial1
 
   #ifndef X_SERIAL_TX_PIN
-<<<<<<< HEAD
-    #define X_SERIAL_TX_PIN                   PinG1
-  #endif
-  #ifndef X_SERIAL_RX_PIN
-    #define X_SERIAL_RX_PIN                   PinK1
-=======
     #define X_SERIAL_TX_PIN                PinG1
   #endif
   #ifndef X_SERIAL_RX_PIN
     #define X_SERIAL_RX_PIN                PinK1
->>>>>>> 9b6ffe18
   #endif
   #ifndef X2_SERIAL_TX_PIN
     #define X2_SERIAL_TX_PIN                  -1
@@ -563,17 +374,10 @@
   #endif
 
   #ifndef Y_SERIAL_TX_PIN
-<<<<<<< HEAD
-    #define Y_SERIAL_TX_PIN                   PinF5
-  #endif
-  #ifndef Y_SERIAL_RX_PIN
-    #define Y_SERIAL_RX_PIN                   PinK2
-=======
     #define Y_SERIAL_TX_PIN                PinF5
   #endif
   #ifndef Y_SERIAL_RX_PIN
     #define Y_SERIAL_RX_PIN                PinK2
->>>>>>> 9b6ffe18
   #endif
   #ifndef Y2_SERIAL_TX_PIN
     #define Y2_SERIAL_TX_PIN                  -1
@@ -583,17 +387,10 @@
   #endif
 
   #ifndef Z_SERIAL_TX_PIN
-<<<<<<< HEAD
-    #define Z_SERIAL_TX_PIN                   PinL7
-  #endif
-  #ifndef Z_SERIAL_RX_PIN
-    #define Z_SERIAL_RX_PIN                   PinK3
-=======
     #define Z_SERIAL_TX_PIN                PinL7
   #endif
   #ifndef Z_SERIAL_RX_PIN
     #define Z_SERIAL_RX_PIN                PinK3
->>>>>>> 9b6ffe18
   #endif
   #ifndef Z2_SERIAL_TX_PIN
     #define Z2_SERIAL_TX_PIN                  -1
@@ -603,17 +400,10 @@
   #endif
 
   #ifndef E0_SERIAL_TX_PIN
-<<<<<<< HEAD
-    #define E0_SERIAL_TX_PIN                  PinL5
-  #endif
-  #ifndef E0_SERIAL_RX_PIN
-    #define E0_SERIAL_RX_PIN                  PinK4
-=======
     #define E0_SERIAL_TX_PIN               PinL5
   #endif
   #ifndef E0_SERIAL_RX_PIN
     #define E0_SERIAL_RX_PIN               PinK4
->>>>>>> 9b6ffe18
   #endif
   #ifndef E1_SERIAL_TX_PIN
     #define E1_SERIAL_TX_PIN                  -1
@@ -664,15 +454,6 @@
 //
 #if HAS_PRUSA_MMU1
   #ifndef E_MUX0_PIN
-<<<<<<< HEAD
-    #define E_MUX0_PIN                        PinG1  // Z_CS_PIN
-  #endif
-  #ifndef E_MUX1_PIN
-    #define E_MUX1_PIN                        PinL7  // E0_CS_PIN
-  #endif
-  #ifndef E_MUX2_PIN
-    #define E_MUX2_PIN                        PinL5  // E1_CS_PIN
-=======
     #define E_MUX0_PIN                     PinG1  // Z_CS_PIN
   #endif
   #ifndef E_MUX1_PIN
@@ -680,7 +461,6 @@
   #endif
   #ifndef E_MUX2_PIN
     #define E_MUX2_PIN                     PinL5  // E1_CS_PIN
->>>>>>> 9b6ffe18
   #endif
 #endif
 
@@ -690,17 +470,10 @@
 //          1   3   5   7
 //         5V  GND A3  A4
 //
-<<<<<<< HEAD
-#define AUX1_05_PIN                           PinF3  // (A3)
-#define AUX1_06_PIN                           PinE4
-#define AUX1_07_PIN                           PinF4  // (A4)
-#define AUX1_08_PIN                           PinE1
-=======
 #define AUX1_05_PIN                        PinF3  // (A3)
 #define AUX1_06_PIN                        PinE4
 #define AUX1_07_PIN                        PinF4  // (A4)
 #define AUX1_08_PIN                        PinE1
->>>>>>> 9b6ffe18
 
 //
 // AUX2    GND A9 D40 D42 A11
@@ -708,16 +481,6 @@
 //          1   3   5   7   9
 //         VCC A5 A10 D44 A12
 //
-<<<<<<< HEAD
-#define AUX2_03_PIN                           PinF5  // (A5)
-#define AUX2_04_PIN                           PinK1  // (A9)
-#define AUX2_05_PIN                           PinK2  // (A10)
-#define AUX2_06_PIN                           PinG1
-#define AUX2_07_PIN                           PinL5
-#define AUX2_08_PIN                           PinL7
-#define AUX2_09_PIN                           PinK4  // (A12)
-#define AUX2_10_PIN                           PinK3  // (A11)
-=======
 #define AUX2_03_PIN                        PinF5  // (A5)
 #define AUX2_04_PIN                        PinK1  // (A9)
 #define AUX2_05_PIN                        PinK2  // (A10)
@@ -726,7 +489,6 @@
 #define AUX2_08_PIN                        PinL7
 #define AUX2_09_PIN                        PinK4  // (A12)
 #define AUX2_10_PIN                        PinK3  // (A11)
->>>>>>> 9b6ffe18
 
 //
 // AUX3    GND D52 D50 5V
@@ -734,41 +496,15 @@
 //          8   6   4   2
 //         NC  D53 D51 D49
 //
-<<<<<<< HEAD
-#define AUX3_02_PIN                           PinL0
-#define AUX3_03_PIN                           PinB3
-#define AUX3_04_PIN                           PinB2
-#define AUX3_05_PIN                           PinB1
-#define AUX3_06_PIN                           PinB0
-=======
 #define AUX3_02_PIN                        PinL0
 #define AUX3_03_PIN                        PinB3
 #define AUX3_04_PIN                        PinB2
 #define AUX3_05_PIN                        PinB1
 #define AUX3_06_PIN                        PinB0
->>>>>>> 9b6ffe18
 
 //
 // AUX4    5V GND D32 D47 D45 D43 D41 D39 D37 D35 D33 D31 D29 D27 D25 D23 D17 D16
 //
-<<<<<<< HEAD
-#define AUX4_03_PIN                           PinC5
-#define AUX4_04_PIN                           PinL2
-#define AUX4_05_PIN                           PinL4
-#define AUX4_06_PIN                           PinL6
-#define AUX4_07_PIN                           PinG0
-#define AUX4_08_PIN                           PinG2
-#define AUX4_09_PIN                           PinC0
-#define AUX4_10_PIN                           PinC2
-#define AUX4_11_PIN                           PinC4
-#define AUX4_12_PIN                           PinC6
-#define AUX4_13_PIN                           PinA7
-#define AUX4_14_PIN                           PinA5
-#define AUX4_15_PIN                           PinA3
-#define AUX4_16_PIN                           PinA1
-#define AUX4_17_PIN                           PinH0
-#define AUX4_18_PIN                           PinH1
-=======
 #define AUX4_03_PIN                        PinC5
 #define AUX4_04_PIN                        PinL2
 #define AUX4_05_PIN                        PinL4
@@ -785,7 +521,6 @@
 #define AUX4_16_PIN                        PinA1
 #define AUX4_17_PIN                        PinH0
 #define AUX4_18_PIN                        PinH1
->>>>>>> 9b6ffe18
 
 /**
  * LCD adapters come in different variants. The socket keys can be
