/**
 * Marlin 3D Printer Firmware
 * Copyright (c) 2020 MarlinFirmware [https://github.com/MarlinFirmware/Marlin]
 *
 * Based on Sprinter and grbl.
 * Copyright (c) 2011 Camiel Gubbels / Erik van der Zalm
 *
 * This program is free software: you can redistribute it and/or modify
 * it under the terms of the GNU General Public License as published by
 * the Free Software Foundation, either version 3 of the License, or
 * (at your option) any later version.
 *
 * This program is distributed in the hope that it will be useful,
 * but WITHOUT ANY WARRANTY; without even the implied warranty of
 * MERCHANTABILITY or FITNESS FOR A PARTICULAR PURPOSE.  See the
 * GNU General Public License for more details.
 *
 * You should have received a copy of the GNU General Public License
 * along with this program.  If not, see <https://www.gnu.org/licenses/>.
 *
 */
#pragma once

/**
 * Arduino Mega with RAMPS v1.4 for Anycubic
 */

#define BOARD_INFO_NAME "Anycubic RAMPS 1.4"

//
// Servos
//
#if MB(TRIGORILLA_14_11)
  #define SERVO0_PIN                           5
  #define SERVO1_PIN                           4
  #define SERVO2_PIN                          11
  #define SERVO3_PIN                           6
#endif

//
// PWM FETS
//
#if EITHER(FET_ORDER_EEF, FET_ORDER_EEB)
<<<<<<< HEAD
  #define MOSFET_B_PIN                        45  // "HEATER1"
#elif ENABLED(FET_ORDER_EFB)
  #define MOSFET_B_PIN                         9  // "FAN0"
#else
  #define MOSFET_B_PIN                         7  // "FAN1"
#endif

#if ENABLED(FET_ORDER_EEB)
  #define MOSFET_C_PIN                         8  // "BED"
#elif ENABLED(FET_ORDER_EFB)
=======
  #define MOSFET_B_PIN                        45  // HEATER1
#elif FET_ORDER_EFB
  #define MOSFET_B_PIN                         9  // FAN0
#else
  #define MOSFET_B_PIN                         7  // FAN1
#endif

#if FET_ORDER_EEB
  #define MOSFET_C_PIN                         8  // BED
#elif FET_ORDER_EFB
>>>>>>> 52edc543
  #if DISABLED(ANYCUBIC_LCD_CHIRON)
    #define MOSFET_C_PIN                       8
  #else
    #define MOSFET_C_PIN                      45
  #endif
#else                                             // EEF, EFF
  #define MOSFET_C_PIN                         9
#endif

<<<<<<< HEAD
#if ENABLED(FET_ORDER_EEB)
=======
#if FET_ORDER_EEB
>>>>>>> 52edc543
  #define FAN_PIN                              9  // Override pin 4 in pins_RAMPS.h
#endif

//
// Heaters / Fans
//
#if ANY(FET_ORDER_EEF, FET_ORDER_EEB, FET_ORDER_EFB)
  #define FAN1_PIN                             7
#endif
#define FAN2_PIN                              44
#ifndef E0_AUTO_FAN_PIN
  #define E0_AUTO_FAN_PIN                     44  // Used in Anycubic Kossel example config
#endif
#if ENABLED(ANYCUBIC_LCD_I3MEGA)
  #define CONTROLLER_FAN_PIN                   7
#endif

//
// AnyCubic standard pin mappings
//
//  On most printers, endstops are NOT all wired to the appropriate pins on the Trigorilla board.
//  For instance, on a Chiron, Y axis goes to an aux connector.
//  There are also other things that have been wired in creative ways.
//  To enable PIN definitions for a specific printer model, #define the appropriate symbol after
//  MOTHERBOARD in Configuration.h

//
// Limit Switches
//
//#define ANYCUBIC_4_MAX_PRO_ENDSTOPS

#if ENABLED(ANYCUBIC_4_MAX_PRO_ENDSTOPS)
  #define X_MAX_PIN                           43
  #define Y_STOP_PIN                          19
#elif EITHER(ANYCUBIC_LCD_CHIRON, ANYCUBIC_LCD_I3MEGA)
  #define Y_STOP_PIN                          42
  #define Z2_MIN_PIN                          43
  #ifndef Z_MIN_PROBE_PIN
    #define Z_MIN_PROBE_PIN                    2
  #endif
  #ifndef FIL_RUNOUT_PIN
    #if ENABLED(ANYCUBIC_LCD_CHIRON)
      #define FIL_RUNOUT_PIN                  33
    #else
      #define FIL_RUNOUT_PIN                  19
    #endif
  #endif
  #define BEEPER_PIN                          31
  #define SD_DETECT_PIN                       49
#endif

#include "pins_RAMPS.h"

//
// AnyCubic made the following changes to 1.1.0-RC8
// If these are appropriate for your LCD let us know.
//
#if 0 && HAS_WIRED_LCD

  // LCD Display output pins
  #if BOTH(IS_NEWPANEL, PANEL_ONE)
    #undef LCD_PINS_D6
    #define LCD_PINS_D6                       57
  #endif

  // LCD Display input pins
  #if IS_NEWPANEL
    #if ANY(VIKI2, miniVIKI)
      #undef DOGLCD_A0
      #define DOGLCD_A0                       23
    #elif ENABLED(ELB_FULL_GRAPHIC_CONTROLLER)
      #undef BEEPER_PIN
      #define BEEPER_PIN                      33
      #undef LCD_BACKLIGHT_PIN
      #define LCD_BACKLIGHT_PIN               67
    #endif
  #elif ENABLED(MINIPANEL)
    #undef BEEPER_PIN
    #define BEEPER_PIN                        33
    #undef DOGLCD_A0
    #define DOGLCD_A0                         42
  #endif

#endif // HAS_WIRED_LCD<|MERGE_RESOLUTION|>--- conflicted
+++ resolved
@@ -41,18 +41,6 @@
 // PWM FETS
 //
 #if EITHER(FET_ORDER_EEF, FET_ORDER_EEB)
-<<<<<<< HEAD
-  #define MOSFET_B_PIN                        45  // "HEATER1"
-#elif ENABLED(FET_ORDER_EFB)
-  #define MOSFET_B_PIN                         9  // "FAN0"
-#else
-  #define MOSFET_B_PIN                         7  // "FAN1"
-#endif
-
-#if ENABLED(FET_ORDER_EEB)
-  #define MOSFET_C_PIN                         8  // "BED"
-#elif ENABLED(FET_ORDER_EFB)
-=======
   #define MOSFET_B_PIN                        45  // HEATER1
 #elif FET_ORDER_EFB
   #define MOSFET_B_PIN                         9  // FAN0
@@ -63,7 +51,6 @@
 #if FET_ORDER_EEB
   #define MOSFET_C_PIN                         8  // BED
 #elif FET_ORDER_EFB
->>>>>>> 52edc543
   #if DISABLED(ANYCUBIC_LCD_CHIRON)
     #define MOSFET_C_PIN                       8
   #else
@@ -73,11 +60,7 @@
   #define MOSFET_C_PIN                         9
 #endif
 
-<<<<<<< HEAD
-#if ENABLED(FET_ORDER_EEB)
-=======
 #if FET_ORDER_EEB
->>>>>>> 52edc543
   #define FAN_PIN                              9  // Override pin 4 in pins_RAMPS.h
 #endif
 
