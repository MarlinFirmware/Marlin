/**
 * Marlin 3D Printer Firmware
 * Copyright (c) 2020 MarlinFirmware [https://github.com/MarlinFirmware/Marlin]
 *
 * Based on Sprinter and grbl.
 * Copyright (c) 2011 Camiel Gubbels / Erik van der Zalm
 *
 * This program is free software: you can redistribute it and/or modify
 * it under the terms of the GNU General Public License as published by
 * the Free Software Foundation, either version 3 of the License, or
 * (at your option) any later version.
 *
 * This program is distributed in the hope that it will be useful,
 * but WITHOUT ANY WARRANTY; without even the implied warranty of
 * MERCHANTABILITY or FITNESS FOR A PARTICULAR PURPOSE.  See the
 * GNU General Public License for more details.
 *
 * You should have received a copy of the GNU General Public License
 * along with this program.  If not, see <https://www.gnu.org/licenses/>.
 *
 */
#pragma once

/**
 * Arduino Mega with RAMPS v1.4 for Anycubic
 * ATmega2560
 */

#define BOARD_INFO_NAME "Anycubic RAMPS 1.4"

//
// Servos
//
#if MB(TRIGORILLA_14_11)
  #define SERVO0_PIN                          PinE3
  #define SERVO1_PIN                          PinG5
  #define SERVO2_PIN                          PinB5
  #define SERVO3_PIN                          PinH3
#endif

//
// PWM FETS
//
#define MOSFET_B_PIN                          PinL4  // HEATER1

//
// Heaters / Fans
//
#define FAN_PIN                               PinH6  // FAN0
#define FAN1_PIN                              PinH4  // FAN1
#define FAN2_PIN                              PinL5  // FAN2
#ifndef E0_AUTO_FAN_PIN
  #define E0_AUTO_FAN_PIN               FAN2_PIN
#endif

//
// AnyCubic pin mappings
//
// Define the appropriate mapping option in Configuration.h:
// - TRIGORILLA_MAPPING_CHIRON
// - TRIGORILLA_MAPPING_I3MEGA
//

//
// Limit Switches
//
//#define ANYCUBIC_4_MAX_PRO_ENDSTOPS
#if ENABLED(ANYCUBIC_4_MAX_PRO_ENDSTOPS)
  #define X_MAX_PIN                           PinL6
  #define Y_STOP_PIN                          PinD2
#elif EITHER(TRIGORILLA_MAPPING_CHIRON, TRIGORILLA_MAPPING_I3MEGA)
  // Chiron uses AUX header for Y and Z endstops
  #define Y_STOP_PIN                          PinL7  // AUX
  #define Z_STOP_PIN                          PinL6  // AUX
  #define Z2_MIN_PIN                          PinD3  // Z-

  #ifndef Z_MIN_PROBE_PIN
    #define Z_MIN_PROBE_PIN                   PinE4
  #endif

  #define CONTROLLER_FAN_PIN            FAN1_PIN

  #if ENABLED(POWER_LOSS_RECOVERY)
    #define OUTAGETEST_PIN                    PinE6
    #define OUTAGECON_PIN                     PinF4
  #endif

  #if ENABLED(TRIGORILLA_MAPPING_CHIRON)
    #ifndef FIL_RUNOUT_PIN
      #define FIL_RUNOUT_PIN                  PinC4
    #endif
    #define HEATER_BED_PIN          MOSFET_B_PIN  // HEATER1
  #else
    #ifndef FIL_RUNOUT_PIN
      #define FIL_RUNOUT_PIN                  19
    #endif
  #endif

<<<<<<< HEAD
    // Chiron swaps the Z stepper connections
    #define Z_STEP_PIN                        PinC1
    #define Z_DIR_PIN                         PinC3
    #define Z_ENABLE_PIN                      PinC7
    #define Z_CS_PIN                          PinL5

    #define Z2_STEP_PIN                       PinL3
    #define Z2_DIR_PIN                        PinL1
    #define Z2_ENABLE_PIN                     PinK0
    #define Z2_CS_PIN                         PinG1

    #define HEATER_BED_PIN          MOSFET_B_PIN  // HEATER1
  #else
    #ifndef FIL_RUNOUT_PIN
      #define FIL_RUNOUT_PIN                  PinD2
    #endif
=======
  #if EITHER(TRIGORILLA_MAPPING_CHIRON, SWAP_Z_MOTORS)
    // Chiron and some Anycubic i3 MEGAs swap Z steppers
    #define Z_STEP_PIN                        36
    #define Z_DIR_PIN                         34
    #define Z_ENABLE_PIN                      30
    #define Z_CS_PIN                          44

    #define Z2_STEP_PIN                       46
    #define Z2_DIR_PIN                        48
    #define Z2_ENABLE_PIN                     62
    #define Z2_CS_PIN                         40
>>>>>>> 8a5ef742
  #endif
#endif

#if EITHER(ANYCUBIC_LCD_CHIRON, ANYCUBIC_LCD_I3MEGA)
  #define BEEPER_PIN                          PinC6
  #define SD_DETECT_PIN                       PinL0
#endif

#if HAS_TMC_UART
  #ifndef X_SERIAL_TX_PIN
    #define X_SERIAL_TX_PIN           SERVO1_PIN
  #endif
  #ifndef Y_SERIAL_TX_PIN
    #define Y_SERIAL_TX_PIN           SERVO0_PIN
  #endif
  #ifndef Z_SERIAL_TX_PIN
    #define Z_SERIAL_TX_PIN           SERVO3_PIN
  #endif
  #ifndef E0_SERIAL_TX_PIN
    #define E0_SERIAL_TX_PIN          SERVO2_PIN
  #endif
#endif

#include "pins_RAMPS.h"

//
// AnyCubic made the following changes to 1.1.0-RC8
// If these are appropriate for your LCD let us know.
//
#if 0 && HAS_WIRED_LCD

  // LCD Display output pins
  #if BOTH(IS_NEWPANEL, PANEL_ONE)
    #undef LCD_PINS_D6
    #define LCD_PINS_D6                       PinF3
  #endif

  // LCD Display input pins
  #if IS_NEWPANEL
    #if EITHER(VIKI2, miniVIKI)
      #undef DOGLCD_A0
      #define DOGLCD_A0                       PinA1
    #elif ENABLED(ELB_FULL_GRAPHIC_CONTROLLER)
      #undef BEEPER_PIN
      #define BEEPER_PIN                      PinC4
      #undef LCD_BACKLIGHT_PIN
      #define LCD_BACKLIGHT_PIN               PinK5
    #endif
  #elif ENABLED(MINIPANEL)
    #undef BEEPER_PIN
    #define BEEPER_PIN                        PinC4
    #undef DOGLCD_A0
    #define DOGLCD_A0                         PinL7
  #endif

#endif // HAS_WIRED_LCD<|MERGE_RESOLUTION|>--- conflicted
+++ resolved
@@ -92,12 +92,12 @@
     #define HEATER_BED_PIN          MOSFET_B_PIN  // HEATER1
   #else
     #ifndef FIL_RUNOUT_PIN
-      #define FIL_RUNOUT_PIN                  19
+      #define FIL_RUNOUT_PIN                  PinD2
     #endif
   #endif
 
-<<<<<<< HEAD
-    // Chiron swaps the Z stepper connections
+  #if EITHER(TRIGORILLA_MAPPING_CHIRON, SWAP_Z_MOTORS)
+    // Chiron and some Anycubic i3 MEGAs swap Z steppers
     #define Z_STEP_PIN                        PinC1
     #define Z_DIR_PIN                         PinC3
     #define Z_ENABLE_PIN                      PinC7
@@ -107,25 +107,6 @@
     #define Z2_DIR_PIN                        PinL1
     #define Z2_ENABLE_PIN                     PinK0
     #define Z2_CS_PIN                         PinG1
-
-    #define HEATER_BED_PIN          MOSFET_B_PIN  // HEATER1
-  #else
-    #ifndef FIL_RUNOUT_PIN
-      #define FIL_RUNOUT_PIN                  PinD2
-    #endif
-=======
-  #if EITHER(TRIGORILLA_MAPPING_CHIRON, SWAP_Z_MOTORS)
-    // Chiron and some Anycubic i3 MEGAs swap Z steppers
-    #define Z_STEP_PIN                        36
-    #define Z_DIR_PIN                         34
-    #define Z_ENABLE_PIN                      30
-    #define Z_CS_PIN                          44
-
-    #define Z2_STEP_PIN                       46
-    #define Z2_DIR_PIN                        48
-    #define Z2_ENABLE_PIN                     62
-    #define Z2_CS_PIN                         40
->>>>>>> 8a5ef742
   #endif
 #endif
 
