--- conflicted
+++ resolved
@@ -28,7 +28,7 @@
  */
 
 #ifndef FILWIDTH_PIN
-  #define FILWIDTH_PIN                        11  // Analog Input
+  #define FILWIDTH_PIN                        PinB5  // Analog Input
 #endif
 
 //
@@ -47,28 +47,7 @@
   #define E3_AUTO_FAN_PIN                     PinH3
 #endif
 
-<<<<<<< HEAD
-#ifndef FILWIDTH_PIN
-  #define FILWIDTH_PIN                        PinB5  // Analog Input
-#endif
-
 #if ENABLED(ZONESTAR_LCD)
-  #undef LCD_PINS_RS
-  #undef LCD_PINS_ENABLE
-  #undef LCD_PINS_D4
-  #undef LCD_PINS_D5
-  #undef LCD_PINS_D6
-  #undef LCD_PINS_D7
-  #undef ADC_KEYPAD_PIN
-  #undef BEEPER_PIN
-
-  #undef SHIFT_OUT_PIN
-  #undef SHIFT_CLK_PIN
-  #undef SHIFT_LD_PIN
-  #undef BTN_EN1
-  #undef BTN_EN2
-  #undef BTN_ENC
-
   #define LCD_PINS_RS                         PinH1
   #define LCD_PINS_ENABLE                     PinH0
   #define LCD_PINS_D4                         PinA1
@@ -77,20 +56,8 @@
   #define LCD_PINS_D7                         PinA7
   #define ADC_KEYPAD_PIN                      PinB4  // Analog Input
   #define BEEPER_PIN                          PinC0
-#endif
-=======
-#if ENABLED(ZONESTAR_LCD)
-  #define LCD_PINS_RS                         16
-  #define LCD_PINS_ENABLE                     17
-  #define LCD_PINS_D4                         23
-  #define LCD_PINS_D5                         25
-  #define LCD_PINS_D6                         27
-  #define LCD_PINS_D7                         29
-  #define ADC_KEYPAD_PIN                      10  // Analog Input
-  #define BEEPER_PIN                          37
 
   #define LCD_PINS_DEFINED
 #endif
 
-#include "pins_MKS_GEN_13.h" // ... RAMPS
->>>>>>> a10f4c0e
+#include "pins_MKS_GEN_13.h" // ... RAMPS