--- conflicted
+++ resolved
@@ -60,7 +60,7 @@
 //#define BOARD_REV_1_0
 //#define BOARD_REV_1_5
 
-#if !defined(__AVR_ATmega1280__) && !defined(__AVR_ATmega2560__)
+#if NOT_TARGET(__AVR_ATmega1280__, __AVR_ATmega2560__)
   #error "Oops! Select 'Arduino/Genuino Mega or Mega 2560' in 'Tools > Board.'"
 #endif
 
@@ -174,11 +174,7 @@
   #define LCD_PINS_D6                         32
   #define LCD_PINS_D7                         30
 
-<<<<<<< HEAD
-#elif ENABLED(BOARD_REV_1_5, ULTRA_LCD)
-=======
 #elif BOTH(BOARD_REV_1_5, IS_ULTRA_LCD)
->>>>>>> c574bcce
 
   #define BEEPER_PIN                          18
 
