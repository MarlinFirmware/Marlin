--- conflicted
+++ resolved
@@ -106,11 +106,7 @@
 
   #define BEEPER_PIN                          33
 
-<<<<<<< HEAD
-#endif // HAS_WIRED_LCD && NEWPANEL
-=======
 #endif // ULTRA_LCD && NEWPANEL
->>>>>>> c2c6a679
 
 /**
  *  M3/M4/M5 - Spindle/Laser Control
