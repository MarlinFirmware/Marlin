/**
 * Marlin 3D Printer Firmware
 * Copyright (c) 2020 MarlinFirmware [https://github.com/MarlinFirmware/Marlin]
 *
 * Based on Sprinter and grbl.
 * Copyright (c) 2011 Camiel Gubbels / Erik van der Zalm
 *
 * This program is free software: you can redistribute it and/or modify
 * it under the terms of the GNU General Public License as published by
 * the Free Software Foundation, either version 3 of the License, or
 * (at your option) any later version.
 *
 * This program is distributed in the hope that it will be useful,
 * but WITHOUT ANY WARRANTY; without even the implied warranty of
 * MERCHANTABILITY or FITNESS FOR A PARTICULAR PURPOSE.  See the
 * GNU General Public License for more details.
 *
 * You should have received a copy of the GNU General Public License
 * along with this program.  If not, see <https://www.gnu.org/licenses/>.
 *
 */
#pragma once

/**
 * RIGIDBOARD V2 Arduino Mega with RAMPS v1.4 pin assignments
 * ATmega2560, ATmega1280
 */

#define BOARD_INFO_NAME "RigidBoard V2"

#include "pins_RIGIDBOARD.h" // ... RAMPS

//
// Steppers
//

// I2C based DAC like on the Printrboard REVF
#define HAS_MOTOR_CURRENT_DAC 1

// Channels available for DAC, For Rigidboard there are 4
#define DAC_STEPPER_ORDER { 0, 1, 2, 3 }

#define DAC_STEPPER_SENSE    0.05   // sense resistors on rigidboard stepper chips are .05 value
<<<<<<< HEAD
#define DAC_STEPPER_ADDRESS                   0
#define DAC_STEPPER_MAX                     4096  // was 5000 but max allowable value is actually 4096
#define DAC_STEPPER_VREF                      1   // internal Vref, gain 2x = 4.096V
#define DAC_STEPPER_GAIN                      1   // value of 1 here sets gain of 2
#define DAC_DISABLE_PIN                     PinL7   // set low to enable DAC
#define DAC_OR_ADDRESS 0x01
=======
#define DAC_STEPPER_ADDRESS                    0
#define DAC_STEPPER_MAX                      4096 // was 5000 but max allowable value is actually 4096
#define DAC_STEPPER_VREF                       1  // internal Vref, gain 2x = 4.096V
#define DAC_STEPPER_GAIN                       1  // value of 1 here sets gain of 2
#define DAC_DISABLE_PIN                    PinL7  // set low to enable DAC
#define DAC_OR_ADDRESS                      0x01
>>>>>>> 9b6ffe18

#ifndef DAC_MOTOR_CURRENT_DEFAULT
  #define DAC_MOTOR_CURRENT_DEFAULT { 70, 80, 90, 80 } // Default drive percent - X, Y, Z, E axis
#endif<|MERGE_RESOLUTION|>--- conflicted
+++ resolved
@@ -41,21 +41,12 @@
 #define DAC_STEPPER_ORDER { 0, 1, 2, 3 }
 
 #define DAC_STEPPER_SENSE    0.05   // sense resistors on rigidboard stepper chips are .05 value
-<<<<<<< HEAD
-#define DAC_STEPPER_ADDRESS                   0
-#define DAC_STEPPER_MAX                     4096  // was 5000 but max allowable value is actually 4096
-#define DAC_STEPPER_VREF                      1   // internal Vref, gain 2x = 4.096V
-#define DAC_STEPPER_GAIN                      1   // value of 1 here sets gain of 2
-#define DAC_DISABLE_PIN                     PinL7   // set low to enable DAC
-#define DAC_OR_ADDRESS 0x01
-=======
 #define DAC_STEPPER_ADDRESS                    0
 #define DAC_STEPPER_MAX                      4096 // was 5000 but max allowable value is actually 4096
 #define DAC_STEPPER_VREF                       1  // internal Vref, gain 2x = 4.096V
 #define DAC_STEPPER_GAIN                       1  // value of 1 here sets gain of 2
 #define DAC_DISABLE_PIN                    PinL7  // set low to enable DAC
 #define DAC_OR_ADDRESS                      0x01
->>>>>>> 9b6ffe18
 
 #ifndef DAC_MOTOR_CURRENT_DEFAULT
   #define DAC_MOTOR_CURRENT_DEFAULT { 70, 80, 90, 80 } // Default drive percent - X, Y, Z, E axis
