/**
 * Marlin 3D Printer Firmware
 * Copyright (c) 2020 MarlinFirmware [https://github.com/MarlinFirmware/Marlin]
 *
 * Based on Sprinter and grbl.
 * Copyright (c) 2011 Camiel Gubbels / Erik van der Zalm
 *
 * This program is free software: you can redistribute it and/or modify
 * it under the terms of the GNU General Public License as published by
 * the Free Software Foundation, either version 3 of the License, or
 * (at your option) any later version.
 *
 * This program is distributed in the hope that it will be useful,
 * but WITHOUT ANY WARRANTY; without even the implied warranty of
 * MERCHANTABILITY or FITNESS FOR A PARTICULAR PURPOSE.  See the
 * GNU General Public License for more details.
 *
 * You should have received a copy of the GNU General Public License
 * along with this program.  If not, see <https://www.gnu.org/licenses/>.
 *
 */
#pragma once

/**
 * Longer3D LK1/LK4/LK5 Pro board pin assignments
 */

#define REQUIRE_MEGA2560
#include "env_validate.h"

#if HOTENDS > 1 || E_STEPPERS > 1
  #error "Longer3D LGT KIT V1.0 board only supports one hotend / E-stepper. Comment out this line to continue."
#endif

#if SERIAL_PORT == 1 || SERIAL_PORT_2 == 1
  #warning "Serial 1 is originally reserved to DGUS LCD."
#endif
#if SERIAL_PORT == 2 || SERIAL_PORT_2 == 2
  #warning "Serial 2 has no connector. Hardware changes may be required to use it."
#endif
#if SERIAL_PORT == 3 || SERIAL_PORT_2 == 3
  #define CHANGE_Y_LIMIT_PINS
  #warning "Serial 3 is originally reserved to Y limit switches. Hardware changes are required to use it."
#endif

// Custom flags and defines for the build
//#define BOARD_CUSTOM_BUILD_FLAGS -D__FOO__

#define BOARD_INFO_NAME "LGT KIT V1.0"

//
// Servos
//
#if !MB(LONGER3D_LK1_PRO)
  #define SERVO0_PIN                           7
#endif
#define SERVO1_PIN -1
#define SERVO2_PIN -1
#define SERVO3_PIN -1

//
// Limit Switches
//
#define X_STOP_PIN                             3

#ifdef CHANGE_Y_LIMIT_PINS
  #define Y_STOP_PIN                          37
#else
  #define Y_MIN_PIN                           14
  #define Y_MAX_PIN                           15
#endif

#if !MB(LONGER3D_LK1_PRO)
  #ifdef CHANGE_Y_LIMIT_PINS
    #define Z_STOP_PIN                        35
  #else
    #define Z_MIN_PIN                         35
    #define Z_MAX_PIN                         37
  #endif
#else
  #define Z_MIN_PIN                           11
  #define Z_MAX_PIN                           37
#endif

#undef CHANGE_Y_LIMIT_PINS

//
// Steppers - No E1 pins
//
#define E1_STEP_PIN                           -1
#define E1_DIR_PIN                            -1
#define E1_ENABLE_PIN                         -1
#define E1_CS_PIN                             -1

//
// Z Probe (when not Z_MIN_PIN)
//
#define Z_MIN_PROBE_PIN                       -1

//
// Temperature Sensors
//
#define TEMP_1_PIN                            -1

//
// Průša i3 MK2 Multiplexer Support
//
#define E_MUX2_PIN                            -1

//
// Misc. Functions
//
#define SD_DETECT_PIN                         49
#define FIL_RUNOUT_PIN                         2

//
// Other RAMPS 1.3 pins
//
<<<<<<< HEAD
#include "pins_RAMPS_13.h"
=======
#include "pins_RAMPS_13.h" // ... RAMPS
>>>>>>> 52edc543
<|MERGE_RESOLUTION|>--- conflicted
+++ resolved
@@ -116,8 +116,4 @@
 //
 // Other RAMPS 1.3 pins
 //
-<<<<<<< HEAD
-#include "pins_RAMPS_13.h"
-=======
-#include "pins_RAMPS_13.h" // ... RAMPS
->>>>>>> 52edc543
+#include "pins_RAMPS_13.h" // ... RAMPS