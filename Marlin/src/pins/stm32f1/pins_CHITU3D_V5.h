/**
 * Marlin 3D Printer Firmware
 * Copyright (c) 2020 MarlinFirmware [https://github.com/MarlinFirmware/Marlin]
 *
 * Based on Sprinter and grbl.
 * Copyright (c) 2011 Camiel Gubbels / Erik van der Zalm
 *
 * This program is free software: you can redistribute it and/or modify
 * it under the terms of the GNU General Public License as published by
 * the Free Software Foundation, either version 3 of the License, or
 * (at your option) any later version.
 *
 * This program is distributed in the hope that it will be useful,
 * but WITHOUT ANY WARRANTY; without even the implied warranty of
 * MERCHANTABILITY or FITNESS FOR A PARTICULAR PURPOSE.  See the
 * GNU General Public License for more details.
 *
 * You should have received a copy of the GNU General Public License
 * along with this program.  If not, see <https://www.gnu.org/licenses/>.
 *
 */
#pragma once

#if NOT_TARGET(__STM32F1__, __STM32F4__)
  #error "Oops! Select an STM32F1/4 board in 'Tools > Board.'"
#endif

/**
 * 2017 Victor Perez Marlin for stm32f1 test
 */

#define BOARD_INFO_NAME      "Chitu3D V5"
#define DEFAULT_MACHINE_NAME "STM32F103ZET6"

#define DISABLE_JTAG

//
// EEPROM
//
#define FLASH_EEPROM_EMULATION
#if ENABLED(FLASH_EEPROM_EMULATION)
  // SoC Flash (framework-arduinoststm32-maple/STM32F1/libraries/EEPROM/EEPROM.h)
  #define EEPROM_START_ADDRESS (0x8000000UL + (512 * 1024) - 2 * EEPROM_PAGE_SIZE)
  #define EEPROM_PAGE_SIZE     (0x800U)           // 2KB, but will use 2x more (4KB)
  #define MARLIN_EEPROM_SIZE    EEPROM_PAGE_SIZE
#else
  #define MARLIN_EEPROM_SIZE              0x800U  // On SD, Limit to 2KB, require this amount of RAM
#endif

//
// Limit Switches
//
#define X_STOP_PIN                          PG10
#define Y_STOP_PIN                          PA12
#define Z_STOP_PIN                          PA14

//
// Steppers
//
#define X_ENABLE_PIN                        PC13
#define X_STEP_PIN                          PE5
#define X_DIR_PIN                           PE6

#define Y_ENABLE_PIN                        PE4
#define Y_STEP_PIN                          PE2
#define Y_DIR_PIN                           PE3

#define Z_ENABLE_PIN                        PE1
#define Z_STEP_PIN                          PB9
#define Z_DIR_PIN                           PE0

#define E0_ENABLE_PIN                       PB8
#define E0_STEP_PIN                         PB4
#define E0_DIR_PIN                          PB5

#define E1_ENABLE_PIN                       PG8
#define E1_STEP_PIN                         PC7
#define E1_DIR_PIN                          PC6

//
// Temperature Sensors
//
#define TEMP_0_PIN                          PA1   // TH1
#define TEMP_BED_PIN                        PA0   // TB1

//
// Heaters
//
#define HEATER_0_PIN                        PG12  // HEATER1
#define HEATER_BED_PIN                      PG11  // HOT BED

//
// Fans
//
#define CONTROLLER_FAN_PIN                  PD6   // BOARD FAN
#define FAN_PIN                             PG13  // FAN
#define FAN_PIN_2                           PG14

//
// Misc
//
#define BEEPER_PIN                          PB0
//#define LED_PIN                           -1
//#define POWER_LOSS_PIN                    -1
#define FIL_RUNOUT_PIN                      PA15

// SPI Flash
#define HAS_SPI_FLASH                          1
#if HAS_SPI_FLASH
  #define SPI_FLASH_SIZE                0x200000  // 2MB
#endif

// SPI 2
#define W25QXX_CS_PIN                       PB12
#define W25QXX_MOSI_PIN                     PB15
#define W25QXX_MISO_PIN                     PB14
#define W25QXX_SCK_PIN                      PB13

//
// TronXY TFT Support
//

#if HAS_FSMC_TFT

  // Shared FSMC

  #define TOUCH_CS_PIN                      PB7   // SPI1_NSS
  #define TOUCH_SCK_PIN                     PA5   // SPI1_SCK
  #define TOUCH_MISO_PIN                    PA6   // SPI1_MISO
  #define TOUCH_MOSI_PIN                    PA7   // SPI1_MOSI

  // #define LCD_RESET_PIN                     PF11
  // #define LCD_BACKLIGHT_PIN                 PD13
  #define TFT_RESET_PIN                     PF11
  #define TFT_BACKLIGHT_PIN                 PD13

  #define LCD_USE_DMA_FSMC                        // Use DMA transfers to send data to the TFT
  #define FSMC_CS_PIN                       PD7
  #define FSMC_RS_PIN                       PD11
  #define FSMC_DMA_DEV                      DMA2
  #define FSMC_DMA_CHANNEL               DMA_CH5

  #define TFT_BUFFER_SIZE                  14400

#endif

#if HAS_TFT_LVGL_UI
  // LVGL
  #define HAS_SPI_FLASH_FONT                   1
  #define HAS_GCODE_PREVIEW                    1
  #define HAS_GCODE_DEFAULT_VIEW_IN_FLASH      0
  #define HAS_LANG_SELECT_SCREEN               1
  #define HAS_BAK_VIEW_IN_FLASH                0
  #define HAS_LOGO_IN_FLASH                    0
<<<<<<< HEAD

  #define XPT2046_X_CALIBRATION           -17181
  #define XPT2046_Y_CALIBRATION            11434
  #define XPT2046_X_OFFSET                   501
  #define XPT2046_Y_OFFSET                    -9

#elif ENABLED(TFT_COLOR_UI)

  // Color UI

  #define XPT2046_X_CALIBRATION           -17181
  #define XPT2046_Y_CALIBRATION            11434
  #define XPT2046_X_OFFSET                   501
  #define XPT2046_Y_OFFSET                    -9

#elif ENABLED(TFT_CLASSIC_UI)

  // Emulated DOGM

=======
#elif ENABLED(TFT_480x320)
  // Color UI
  #define TFT_DRIVER                     ILI9488
  #define TFT_BUFFER_SIZE                  14400
#elif ENABLED(FSMC_GRAPHICAL_TFT)
  // Emulated DOGM
  #define GRAPHICAL_TFT_UPSCALE                3
#endif

#if EITHER(HAS_TFT_LVGL_UI, TFT_480x320)
  #ifndef XPT2046_X_CALIBRATION
    #define XPT2046_X_CALIBRATION         -17181
  #endif
  #ifndef XPT2046_Y_CALIBRATION
    #define XPT2046_Y_CALIBRATION          11434
  #endif
  #ifndef XPT2046_X_OFFSET
    #define XPT2046_X_OFFSET                 501
  #endif
  #ifndef XPT2046_Y_OFFSET
    #define XPT2046_Y_OFFSET                  -9
  #endif
#elif ENABLED(FSMC_GRAPHICAL_TFT)
>>>>>>> e6d0a8ef
  #ifndef XPT2046_X_CALIBRATION
    #define XPT2046_X_CALIBRATION         -12316
  #endif
  #ifndef XPT2046_Y_CALIBRATION
    #define XPT2046_Y_CALIBRATION           8981
  #endif
  #ifndef XPT2046_X_OFFSET
    #define XPT2046_X_OFFSET                 340
  #endif
  #ifndef XPT2046_Y_OFFSET
    #define XPT2046_Y_OFFSET                 -20
  #endif
#endif

// SPI1(PA7)=LCD & SPI3(PB5)=STUFF, are not available
// Needs to use SPI2
#define ENABLE_SPI2
#define SCK_PIN                             PB13
#define MISO_PIN                            PB14
#define MOSI_PIN                            PB15
#define SS_PIN                              PB12

//
// SD Card
//
#define SDIO_SUPPORT
#define SD_DETECT_PIN                       -1    // PF0, but it isn't connected
#define SDIO_CLOCK                       4500000
#define SDIO_READ_RETRIES                     16<|MERGE_RESOLUTION|>--- conflicted
+++ resolved
@@ -152,27 +152,6 @@
   #define HAS_LANG_SELECT_SCREEN               1
   #define HAS_BAK_VIEW_IN_FLASH                0
   #define HAS_LOGO_IN_FLASH                    0
-<<<<<<< HEAD
-
-  #define XPT2046_X_CALIBRATION           -17181
-  #define XPT2046_Y_CALIBRATION            11434
-  #define XPT2046_X_OFFSET                   501
-  #define XPT2046_Y_OFFSET                    -9
-
-#elif ENABLED(TFT_COLOR_UI)
-
-  // Color UI
-
-  #define XPT2046_X_CALIBRATION           -17181
-  #define XPT2046_Y_CALIBRATION            11434
-  #define XPT2046_X_OFFSET                   501
-  #define XPT2046_Y_OFFSET                    -9
-
-#elif ENABLED(TFT_CLASSIC_UI)
-
-  // Emulated DOGM
-
-=======
 #elif ENABLED(TFT_480x320)
   // Color UI
   #define TFT_DRIVER                     ILI9488
@@ -196,7 +175,6 @@
     #define XPT2046_Y_OFFSET                  -9
   #endif
 #elif ENABLED(FSMC_GRAPHICAL_TFT)
->>>>>>> e6d0a8ef
   #ifndef XPT2046_X_CALIBRATION
     #define XPT2046_X_CALIBRATION         -12316
   #endif
