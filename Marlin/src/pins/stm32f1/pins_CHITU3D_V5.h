--- conflicted
+++ resolved
@@ -21,7 +21,7 @@
  */
 #pragma once
 
-#if !defined(__STM32F1__) && !defined(__STM32F4__)
+#if NOT_TARGET(__STM32F1__, __STM32F4__)
   #error "Oops! Select an STM32F1/4 board in 'Tools > Board.'"
 #endif
 
@@ -44,7 +44,7 @@
   #define EEPROM_PAGE_SIZE     (0x800U)           // 2KB, but will use 2x more (4KB)
   #define MARLIN_EEPROM_SIZE    EEPROM_PAGE_SIZE
 #else
-  #define MARLIN_EEPROM_SIZE 0x800U               // On SD, Limit to 2KB, require this amount of RAM
+  #define MARLIN_EEPROM_SIZE              0x800U  // On SD, Limit to 2KB, require this amount of RAM
 #endif
 
 //
@@ -104,8 +104,6 @@
 //#define POWER_LOSS_PIN                    -1
 #define FIL_RUNOUT_PIN                      PA15
 
-<<<<<<< HEAD
-=======
 // SPI Flash
 #define HAS_SPI_FLASH                          1
 #if HAS_SPI_FLASH
@@ -118,123 +116,28 @@
 #define W25QXX_MISO_PIN                     PB14
 #define W25QXX_SCK_PIN                      PB13
 
->>>>>>> c574bcce
 //
 // TronXY TFT Support
 //
-//#define FSMC_GRAPHICAL_TFT
-//#define TOUCH_BUTTONS
 
-#if ENABLED(FSMC_GRAPHICAL_TFT)
-  #define FSMC_UPSCALE 3
-  #define LCD_FULL_PIXEL_WIDTH 480
-  #define LCD_PIXEL_OFFSET_X 48
-  #define LCD_FULL_PIXEL_HEIGHT 320
-  #define LCD_PIXEL_OFFSET_Y 48
+#if HAS_FSMC_TFT
 
-<<<<<<< HEAD
-  #define LCD_RESET_PIN                     PF11
-  #define LCD_BACKLIGHT_PIN                 PD13
-=======
-  #define TFT_RESET_PIN                     PF11
-  #define TFT_BACKLIGHT_PIN                 PD13
-
-  #define LCD_USE_DMA_FSMC                        // Use DMA transfers to send data to the TFT
->>>>>>> c574bcce
-  #define FSMC_CS_PIN                       PD7
-  #define FSMC_RS_PIN                       PD11
-
-  #define LCD_USE_DMA_FSMC                        // Use DMA transfers to send data to the TFT
-  #define FSMC_DMA_DEV                      DMA2
-  #define FSMC_DMA_CHANNEL               DMA_CH5
-
-<<<<<<< HEAD
-  #if ENABLED(TOUCH_BUTTONS)
-    #define TOUCH_CS_PIN                    PB7   // SPI1_NSS
-    #define TOUCH_SCK_PIN                   PA5   // SPI1_SCK
-    #define TOUCH_MISO_PIN                  PA6   // SPI1_MISO
-    #define TOUCH_MOSI_PIN                  PA7   // SPI1_MOSI
-
-    #define BUTTON_DELAY_EDIT 50                  // (ms) Button repeat delay for edit screens
-    #define BUTTON_DELAY_MENU 250                 // (ms) Button repeat delay for menus
-
-    #define XPT2046_X_CALIBRATION  -12316
-    #define XPT2046_Y_CALIBRATION   8981
-    #define XPT2046_X_OFFSET        340
-    #define XPT2046_Y_OFFSET        -20
-  #endif
-#endif
-
-#define SPI_FLASH_SIZE 0x200000                   // 2MB
-
-#if HAS_TFT_LVGL_UI
-  #define HAS_SPI_FLASH_FONT 0
-  #define HAS_GCODE_PREVIEW 1
-  #define HAS_GCODE_DEFAULT_VIEW_IN_FLASH 0
-  #define HAS_LANG_SELECT_SCREEN 0
-  #define HAS_BAK_VIEW_IN_FLASH 0
-  #define HAS_LOGO_IN_FLASH 0
-
-  //SPI 2
-  #define W25QXX_CS_PIN                     PB12
-  #define W25QXX_MOSI_PIN                   PB15
-  #define W25QXX_MISO_PIN                   PB14
-  #define W25QXX_SCK_PIN                    PB13
+  // Shared FSMC
 
   #define TOUCH_CS_PIN                      PB7   // SPI1_NSS
   #define TOUCH_SCK_PIN                     PA5   // SPI1_SCK
   #define TOUCH_MISO_PIN                    PA6   // SPI1_MISO
   #define TOUCH_MOSI_PIN                    PA7   // SPI1_MOSI
-  // #define TOUCH_INT_PIN                   PB6
 
-  #define SPI_TFT_CS_PIN            TOUCH_CS_PIN
-  #define SPI_TFT_SCK_PIN          TOUCH_SCK_PIN
-  #define SPI_TFT_MISO_PIN        TOUCH_MISO_PIN
-  #define SPI_TFT_MOSI_PIN        TOUCH_MOSI_PIN
-  #define SPI_TFT_DC_PIN                    PB6
-  #define SPI_TFT_RST_PIN                   PF11
+  #define TFT_RESET_PIN                     PF11
+  #define TFT_BACKLIGHT_PIN                 PD13
 
-  #define LCD_RESET_PIN                     PF11
-  #define LCD_BACKLIGHT_PIN                 PD13
+  #define LCD_USE_DMA_FSMC                        // Use DMA transfers to send data to the TFT
   #define FSMC_CS_PIN                       PD7
   #define FSMC_RS_PIN                       PD11
-
-  #define LCD_USE_DMA_FSMC                        // Use DMA transfers to send data to the TFT
   #define FSMC_DMA_DEV                      DMA2
   #define FSMC_DMA_CHANNEL               DMA_CH5
 
-  #define LCD_FULL_PIXEL_WIDTH 480
-  #define LCD_PIXEL_OFFSET_X 48
-  #define LCD_FULL_PIXEL_HEIGHT 320
-  #define LCD_PIXEL_OFFSET_Y 48
-
-  #define LCD_PIXEL_HEIGHT 320
-  #define LCD_PIXEL_WIDTH 480
-
-  #define XPT2046_X_CALIBRATION  -12316
-  #define XPT2046_Y_CALIBRATION   8981
-  #define XPT2046_X_OFFSET        340
-  #define XPT2046_Y_OFFSET        -20
-
-  #define USE_XPT2046       1
-  #define XPT2046_XY_SWAP   0
-  #define XPT2046_X_INV     1
-  #define XPT2046_Y_INV     0
-
-  #define XPT2046_HOR_RES   480
-  #define XPT2046_VER_RES   320
-  #define XPT2046_X_MIN     140
-  #define XPT2046_Y_MIN     200
-  #define XPT2046_X_MAX     1900
-  #define XPT2046_Y_MAX     1900
-  #define XPT2046_AVG       4
-  #define XPT2046_INV       0
-#endif
-
-// SPI1(PA7)=LCD & SPI3(PB5)=STUFF, are not available
-// We nee to use the SPI2
-#define ENABLE_SPI2
-=======
 #endif
 
 #if ENABLED(TFT_LVGL_UI)
@@ -270,7 +173,6 @@
 // SPI1(PA7)=LCD & SPI3(PB5)=STUFF, are not available
 // Needs to use SPI2
 #define SPI_DEVICE                             2
->>>>>>> c574bcce
 #define SCK_PIN                             PB13
 #define MISO_PIN                            PB14
 #define MOSI_PIN                            PB15
@@ -281,5 +183,5 @@
 //
 #define SDIO_SUPPORT
 #define SD_DETECT_PIN                       -1    // PF0, but it isn't connected
-#define SDIO_CLOCK 4500000
-#define SDIO_READ_RETRIES 16+#define SDIO_CLOCK                       4500000
+#define SDIO_READ_RETRIES                     16