--- conflicted
+++ resolved
@@ -22,7 +22,7 @@
  * Longer3D LK1/LK2 & Alfawise U20/U30 (STM32F103VET6) board pin assignments
  */
 
-#if !defined(__STM32F1__) && !defined(STM32F1xx)
+#if NOT_TARGET(__STM32F1__, STM32F1xx)
   #error "Oops! Select a STM32F1 board in 'Tools > Board.'"
 #elif HOTENDS > 1 || E_STEPPERS > 1
   #error "Longer3D board only supports 1 hotend / E-stepper. Comment out this line to continue."
@@ -86,8 +86,8 @@
 
 #define FAN_PIN                             PA15  // pin 77 (4cm Fan)
 #define FAN_SOFT_PWM                              // Required to avoid issues with heating or STLink
-#define FAN_MIN_PWM 35                            // Fan will not start in 1-30 range
-#define FAN_MAX_PWM 255
+#define FAN_MIN_PWM                           35  // Fan will not start in 1-30 range
+#define FAN_MAX_PWM                          255
 
 //#define BEEPER_PIN                        PD13  // pin 60 (Servo PWM output 5V/GND on Board V0G+) made for BL-Touch sensor
                                  // Can drive a PC Buzzer, if connected between PWM and 5V pins
@@ -106,25 +106,8 @@
   //#undef Z_MAX_PIN                              // Uncomment if using ZMAX connector (PE5)
 #endif
 
-<<<<<<< HEAD
-/**
- * Note: Alfawise screens use various TFT controllers. Supported screens
- * are based on the ILI9341, ILI9328 and ST7798V. Define init sequences for
- * other screens in u8g_dev_tft_320x240_upscale_from_128x64.cpp
- *
- * If the screen stays white, disable 'LCD_RESET_PIN' to let the bootloader
- * init the screen.
- *
- * Setting an 'LCD_RESET_PIN' may cause a flicker when entering the LCD menu
- * because Marlin uses the reset as a failsafe to revive a glitchy LCD.
- */
-
-#define LCD_RESET_PIN                       PC4   // pin 33
-#define LCD_BACKLIGHT_PIN                   PD12  // pin 59
-=======
 #define TFT_RESET_PIN                       PC4   // pin 33
 #define TFT_BACKLIGHT_PIN                   PD12  // pin 59
->>>>>>> c574bcce
 #define FSMC_CS_PIN                         PD7   // pin 88 = FSMC_NE1
 #define FSMC_RS_PIN                         PD11  // pin 58 A16 Register. Only one address needed
 
@@ -135,18 +118,15 @@
 #define DOGLCD_MOSI                         -1    // Prevent auto-define by Conditionals_post.h
 #define DOGLCD_SCK                          -1
 
-<<<<<<< HEAD
-=======
 // Buffer for Color UI
 #define TFT_BUFFER_SIZE                     3200
 
->>>>>>> c574bcce
 /**
  * Note: Alfawise U20/U30 boards DON'T use SPI2, as the hardware designer
  * mixed up MOSI and MISO pins. SPI is managed in SW, and needs pins
  * declared below.
  */
-#if ENABLED(TOUCH_BUTTONS)
+#if NEED_TOUCH_PINS
   #define TOUCH_CS_PIN                      PB12  // pin 51 SPI2_NSS
   #define TOUCH_SCK_PIN                     PB13  // pin 52
   #define TOUCH_MOSI_PIN                    PB14  // pin 53
@@ -165,12 +145,12 @@
 
 #if ENABLED(SPI_EEPROM)
   // SPI1 EEPROM Winbond W25Q64 (8MB/64Mbits)
-  #define SPI_CHAN_EEPROM1 1
+  #define SPI_CHAN_EEPROM1                     1
   #define SPI_EEPROM1_CS                    PC5   // pin 34
   #define EEPROM_SCK          BOARD_SPI1_SCK_PIN  // PA5 pin 30
   #define EEPROM_MISO        BOARD_SPI1_MISO_PIN  // PA6 pin 31
   #define EEPROM_MOSI        BOARD_SPI1_MOSI_PIN  // PA7 pin 32
-  #define EEPROM_PAGE_SIZE 0x1000U                // 4KB (from datasheet)
+  #define EEPROM_PAGE_SIZE               0x1000U  // 4KB (from datasheet)
   #define MARLIN_EEPROM_SIZE 16UL * (EEPROM_PAGE_SIZE)   // Limit to 64KB for now...
 #elif ENABLED(FLASH_EEPROM_EMULATION)
   // SoC Flash (framework-arduinoststm32-maple/STM32F1/libraries/EEPROM/EEPROM.h)
@@ -178,5 +158,5 @@
   #define EEPROM_START_ADDRESS (0x8000000UL + (STM32_FLASH_SIZE) * 1024UL - (EEPROM_PAGE_SIZE) * 2UL)
   #define MARLIN_EEPROM_SIZE (EEPROM_PAGE_SIZE)
 #else
-  #define MARLIN_EEPROM_SIZE 0x800U               // On SD, Limit to 2KB, require this amount of RAM
+  #define MARLIN_EEPROM_SIZE              0x800U  // On SD, Limit to 2KB, require this amount of RAM
 #endif