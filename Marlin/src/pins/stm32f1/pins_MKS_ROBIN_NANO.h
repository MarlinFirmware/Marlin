--- conflicted
+++ resolved
@@ -179,16 +179,8 @@
  */
 // Shared FSMC Configs
 #if HAS_FSMC_TFT
-<<<<<<< HEAD
-  #define DOGLCD_MOSI                       -1    // prevent redefine Conditionals_post.h
-  #define DOGLCD_SCK                        -1
-
-  #define FSMC_CS_PIN                       PD7   // NE4
-  #define FSMC_RS_PIN                       PD11  // A0
-=======
   #define DOGLCD_MOSI                       -1    // Prevent auto-define by Conditionals_post.h
   #define DOGLCD_SCK                        -1
->>>>>>> 082fce5e
 
   #define TOUCH_CS_PIN                      PA7   // SPI2_NSS
   #define TOUCH_SCK_PIN                     PB13  // SPI2_SCK
@@ -211,51 +203,6 @@
   #define TOUCH_BUTTONS_HW_SPI_DEVICE          2
 
   #define TFT_BUFFER_SIZE                  14400
-<<<<<<< HEAD
-#endif
-
-// XPT2046 Touch Screen calibration
-#if EITHER(TFT_LVGL_UI_FSMC, TFT_480x320)
-  #ifndef XPT2046_X_CALIBRATION
-    #define XPT2046_X_CALIBRATION          17880
-  #endif
-  #ifndef XPT2046_Y_CALIBRATION
-    #define XPT2046_Y_CALIBRATION         -12234
-  #endif
-  #ifndef XPT2046_X_OFFSET
-    #define XPT2046_X_OFFSET                 -45
-  #endif
-  #ifndef XPT2046_Y_OFFSET
-   #define XPT2046_Y_OFFSET                  349
-  #endif
-#elif ENABLED(TFT_CLASSIC_UI)
-  #ifndef XPT2046_X_CALIBRATION
-    #define XPT2046_X_CALIBRATION          12149
-  #endif
-  #ifndef XPT2046_Y_CALIBRATION
-    #define XPT2046_Y_CALIBRATION          -8746
-  #endif
-  #ifndef XPT2046_X_OFFSET
-    #define XPT2046_X_OFFSET                 -35
-  #endif
-  #ifndef XPT2046_Y_OFFSET
-    #define XPT2046_Y_OFFSET                 256
-  #endif
-#elif ENABLED(TFT_320x240)
-  #ifndef XPT2046_X_CALIBRATION
-    #define XPT2046_X_CALIBRATION         -12246
-  #endif
-  #ifndef XPT2046_Y_CALIBRATION
-    #define XPT2046_Y_CALIBRATION           9453
-  #endif
-  #ifndef XPT2046_X_OFFSET
-    #define XPT2046_X_OFFSET                 360
-  #endif
-  #ifndef XPT2046_Y_OFFSET
-    #define XPT2046_Y_OFFSET                 -22
-  #endif
-=======
->>>>>>> 082fce5e
 #endif
 
 #define HAS_SPI_FLASH                          1
