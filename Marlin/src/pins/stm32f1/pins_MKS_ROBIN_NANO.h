/**
 * Marlin 3D Printer Firmware
 * Copyright (c) 2020 MarlinFirmware [https://github.com/MarlinFirmware/Marlin]
 *
 * Based on Sprinter and grbl.
 * Copyright (c) 2011 Camiel Gubbels / Erik van der Zalm
 *
 * This program is free software: you can redistribute it and/or modify
 * it under the terms of the GNU General Public License as published by
 * the Free Software Foundation, either version 3 of the License, or
 * (at your option) any later version.
 *
 * This program is distributed in the hope that it will be useful,
 * but WITHOUT ANY WARRANTY; without even the implied warranty of
 * MERCHANTABILITY or FITNESS FOR A PARTICULAR PURPOSE.  See the
 * GNU General Public License for more details.
 *
 * You should have received a copy of the GNU General Public License
 * along with this program.  If not, see <https://www.gnu.org/licenses/>.
 *
 */
#pragma once

/**
 * MKS Robin nano (STM32F130VET6) board pin assignments
 */

#if NOT_TARGET(STM32F1, STM32F1xx)
  #error "Oops! Select an STM32F1 board in 'Tools > Board.'"
#elif HOTENDS > 2 || E_STEPPERS > 2
  #error "MKS Robin nano supports up to 2 hotends / E-steppers. Comment out this line to continue."
#endif

#define BOARD_INFO_NAME "MKS Robin Nano"

//
// Release PB4 (Y_ENABLE_PIN) from JTAG NRST role
//
#define DISABLE_JTAG

//
// EEPROM
//
#if EITHER(NO_EEPROM_SELECTED, FLASH_EEPROM_EMULATION)
  #define FLASH_EEPROM_EMULATION
  #define EEPROM_PAGE_SIZE     (0x800U) // 2KB
  #define EEPROM_START_ADDRESS (0x8000000UL + (STM32_FLASH_SIZE) * 1024UL - (EEPROM_PAGE_SIZE) * 2UL)
  #define MARLIN_EEPROM_SIZE    EEPROM_PAGE_SIZE  // 2KB
#endif

#define ENABLE_SPI2

//
// Limit Switches
//
#define X_STOP_PIN                          PA15
#define Y_STOP_PIN                          PA12
#define Z_MIN_PIN                           PA11
#define Z_MAX_PIN                           PC4

//
// Steppers
//
#define X_ENABLE_PIN                        PE4
#define X_STEP_PIN                          PE3
#define X_DIR_PIN                           PE2

#define Y_ENABLE_PIN                        PE1
#define Y_STEP_PIN                          PE0
#define Y_DIR_PIN                           PB9

#define Z_ENABLE_PIN                        PB8
#define Z_STEP_PIN                          PB5
#define Z_DIR_PIN                           PB4

#define E0_ENABLE_PIN                       PB3
#define E0_STEP_PIN                         PD6
#define E0_DIR_PIN                          PD3

#define E1_ENABLE_PIN                       PA3
#define E1_STEP_PIN                         PA6
#define E1_DIR_PIN                          PA1

//
// Temperature Sensors
//
#define TEMP_0_PIN                          PC1   // TH1
#define TEMP_1_PIN                          PC2   // TH2
#define TEMP_BED_PIN                        PC0   // TB1

//
// Heaters / Fans
//
#ifndef HEATER_0_PIN
  #define HEATER_0_PIN                      PC3
#endif
#if HOTENDS == 1
  #ifndef FAN1_PIN
    #define FAN1_PIN                        PB0
  #endif
#else
  #ifndef HEATER_1_PIN
    #define HEATER_1_PIN                    PB0
  #endif
#endif
#ifndef FAN_PIN
  #define FAN_PIN                           PB1   // FAN
#endif
#ifndef HEATER_BED_PIN
  #define HEATER_BED_PIN                    PA0
#endif

//
// Thermocouples
//
//#define MAX6675_SS_PIN                    PE5   // TC1 - CS1
//#define MAX6675_SS_PIN                    PE6   // TC2 - CS2

//
// Misc. Functions
//
#if HAS_TFT_LVGL_UI
  //#define MKSPWC
  #ifdef MKSPWC
    #define SUICIDE_PIN                     PB2   // Enable MKSPWC SUICIDE PIN
    #define SUICIDE_PIN_INVERTING          false  // Enable MKSPWC PIN STATE
    #define KILL_PIN                        PA2   // Enable MKSPWC DET PIN
    #define KILL_PIN_STATE                  true  // Enable MKSPWC PIN STATE
  #endif

  #define MT_DET_1_PIN                      PA4   // LVGL UI FILAMENT RUNOUT1 PIN
  #define MT_DET_2_PIN                      PE6   // LVGL UI FILAMENT RUNOUT2 PIN
  #define MT_DET_PIN_INVERTING             false  // LVGL UI filament RUNOUT PIN STATE

  #define WIFI_IO0_PIN                      PC13  // MKS ESP WIFI IO0 PIN
  #define WIFI_IO1_PIN                      PC7   // MKS ESP WIFI IO1 PIN
  #define WIFI_RESET_PIN                    PA5   // MKS ESP WIFI RESET PIN
#else
  //#define POWER_LOSS_PIN                  PA2   // PW_DET
  //#define PS_ON_PIN                       PB2   // PW_OFF
  #define FIL_RUNOUT_PIN                    PA4
  #define FIL_RUNOUT2_PIN                   PE6
#endif

#define SERVO0_PIN                          PA8   // Enable BLTOUCH support

//#define LED_PIN                           PB2

//
// SD Card
//
#ifndef SDCARD_CONNECTION
  #define SDCARD_CONNECTION              ONBOARD
#endif

#define SDIO_SUPPORT
#define SDIO_CLOCK                       4500000  // 4.5 MHz
#define SD_DETECT_PIN                       PD12
#define ONBOARD_SD_CS_PIN                   PC11

//
// LCD / Controller
//
#define BEEPER_PIN                          PC5

/**
 * Note: MKS Robin TFT screens use various TFT controllers.
 * If the screen stays white, disable 'LCD_RESET_PIN'
 * to let the bootloader init the screen.
 */

// Shared FSMC Configs
#if HAS_FSMC_TFT
  #define DOGLCD_MOSI                       -1    // prevent redefine Conditionals_post.h
  #define DOGLCD_SCK                        -1

  #define FSMC_CS_PIN                       PD7   // NE4
  #define FSMC_RS_PIN                       PD11  // A0

  #define TOUCH_CS_PIN                      PA7   // SPI2_NSS
  #define TOUCH_SCK_PIN                     PB13  // SPI2_SCK
  #define TOUCH_MISO_PIN                    PB14  // SPI2_MISO
  #define TOUCH_MOSI_PIN                    PB15  // SPI2_MOSI

  // #define LCD_RESET_PIN                     PC6   // FSMC_RST
  // #define LCD_BACKLIGHT_PIN                 PD13

  #define TFT_RESET_PIN                     PC6   // FSMC_RST
  #define TFT_BACKLIGHT_PIN                 PD13

  #define LCD_USE_DMA_FSMC                        // Use DMA transfers to send data to the TFT
  #define FSMC_CS_PIN                       PD7
  #define FSMC_RS_PIN                       PD11
  #define FSMC_DMA_DEV                      DMA2
  #define FSMC_DMA_CHANNEL               DMA_CH5

  #define TOUCH_BUTTONS_HW_SPI
  #define TOUCH_BUTTONS_HW_SPI_DEVICE          2

  #define TFT_BUFFER_SIZE                  14400
#endif

<<<<<<< HEAD
// LVGL Configs
#if ENABLED(TFT_LVGL_UI)

  #ifndef XPT2046_X_CALIBRATION
    #define XPT2046_X_CALIBRATION          17880
  #endif
  #ifndef XPT2046_Y_CALIBRATION
    #define XPT2046_Y_CALIBRATION         -12234
  #endif
  #ifndef XPT2046_X_OFFSET
    #define XPT2046_X_OFFSET                 -45
  #endif
  #ifndef XPT2046_Y_OFFSET
   #define XPT2046_Y_OFFSET                  349
  #endif

// Emulated DOGM Configs
#elif ENABLED(TFT_CLASSIC_UI)
  #ifndef XPT2046_X_CALIBRATION
    #define XPT2046_X_CALIBRATION          12149
  #endif
  #ifndef XPT2046_Y_CALIBRATION
    #define XPT2046_Y_CALIBRATION          -8746
  #endif
  #ifndef XPT2046_X_OFFSET
    #define XPT2046_X_OFFSET                 -35
  #endif
  #ifndef XPT2046_Y_OFFSET
    #define XPT2046_Y_OFFSET                 256
  #endif

#elif ENABLED(TFT_320x240)                        // TFT32/28
  #ifndef XPT2046_X_CALIBRATION
    #define XPT2046_X_CALIBRATION         -12246
  #endif
  #ifndef XPT2046_Y_CALIBRATION
    #define XPT2046_Y_CALIBRATION           9453
  #endif
  #ifndef XPT2046_X_OFFSET
    #define XPT2046_X_OFFSET                 360
  #endif
  #ifndef XPT2046_Y_OFFSET
    #define XPT2046_Y_OFFSET                 -22
  #endif
=======
#if ENABLED(FSMC_GRAPHICAL_TFT)
  // Emulated DOGM
  #define DOGLCD_MOSI                       -1    // prevent redefine Conditionals_post.h
  #define DOGLCD_SCK                        -1

  #ifndef GRAPHICAL_TFT_UPSCALE
    #define GRAPHICAL_TFT_UPSCALE              3
  #endif
  #ifndef TFT_WIDTH
    #define TFT_WIDTH                        480
  #endif
  #ifndef TFT_PIXEL_OFFSET_X
    #define TFT_PIXEL_OFFSET_X                48
  #endif
  #ifndef TFT_HEIGHT
    #define TFT_HEIGHT                       320
  #endif
  #ifndef TFT_PIXEL_OFFSET_Y
    #define TFT_PIXEL_OFFSET_Y                32
  #endif

#elif ENABLED(TFT_320x240)                        // TFT32/28
  #define TFT_RESET_PIN                     PC6
  #define TFT_BACKLIGHT_PIN                 PD13

  #define LCD_USE_DMA_FSMC                        // Use DMA transfers to send data to the TFT
  #define FSMC_CS_PIN                       PD7
  #define FSMC_RS_PIN                       PD11
  #define FSMC_DMA_DEV                      DMA2
  #define FSMC_DMA_CHANNEL               DMA_CH5

  #define TOUCH_CS_PIN                      PA7   // SPI2_NSS
  #define TOUCH_SCK_PIN                     PB13  // SPI2_SCK
  #define TOUCH_MISO_PIN                    PB14  // SPI2_MISO
  #define TOUCH_MOSI_PIN                    PB15  // SPI2_MOSI

  #define TFT_DRIVER                     ILI9341
  #define TFT_BUFFER_SIZE                  14400

  // YV for normal screen mounting
  //#define ILI9341_ORIENTATION  ILI9341_MADCTL_MY | ILI9341_MADCTL_MV
  // XV for 180° rotated screen mounting
  #define ILI9341_ORIENTATION  ILI9341_MADCTL_MX | ILI9341_MADCTL_MV

  #define ILI9341_COLOR_RGB
>>>>>>> e6d0a8ef

#elif ENABLED(TFT_480x320)
  #define TFT_DRIVER                     ILI9488
  #define TFT_BUFFER_SIZE                  14400
  #define ILI9488_ORIENTATION               ILI9488_MADCTL_MX | ILI9488_MADCTL_MV
#endif

#if EITHER(TFT_LVGL_UI_FSMC, TFT_480x320)
  #ifndef XPT2046_X_CALIBRATION
    #define XPT2046_X_CALIBRATION          17880
  #endif
  #ifndef XPT2046_Y_CALIBRATION
    #define XPT2046_Y_CALIBRATION         -12234
  #endif
  #ifndef XPT2046_X_OFFSET
    #define XPT2046_X_OFFSET                 -45
  #endif
  #ifndef XPT2046_Y_OFFSET
   #define XPT2046_Y_OFFSET                  349
  #endif
#elif ENABLED(FSMC_GRAPHICAL_TFT)
  #ifndef XPT2046_X_CALIBRATION
    #define XPT2046_X_CALIBRATION          12149
  #endif
  #ifndef XPT2046_Y_CALIBRATION
    #define XPT2046_Y_CALIBRATION          -8746
  #endif
  #ifndef XPT2046_X_OFFSET
    #define XPT2046_X_OFFSET                 -35
  #endif
  #ifndef XPT2046_Y_OFFSET
    #define XPT2046_Y_OFFSET                 256
  #endif
#elif ENABLED(TFT_320x240)                        // TFT32/28
  #ifndef XPT2046_X_CALIBRATION
    #define XPT2046_X_CALIBRATION         -12246
  #endif
  #ifndef XPT2046_Y_CALIBRATION
    #define XPT2046_Y_CALIBRATION           9453
  #endif
  #ifndef XPT2046_X_OFFSET
    #define XPT2046_X_OFFSET                 360
  #endif
  #ifndef XPT2046_Y_OFFSET
    #define XPT2046_Y_OFFSET                 -22
  #endif
#endif

#define HAS_SPI_FLASH                          1
#if HAS_SPI_FLASH
  #define SPI_FLASH_SIZE               0x1000000  // 16MB
  #define W25QXX_CS_PIN                     PB12
  #define W25QXX_MOSI_PIN                   PB15
  #define W25QXX_MISO_PIN                   PB14
  #define W25QXX_SCK_PIN                    PB13
#endif<|MERGE_RESOLUTION|>--- conflicted
+++ resolved
@@ -200,52 +200,6 @@
   #define TFT_BUFFER_SIZE                  14400
 #endif
 
-<<<<<<< HEAD
-// LVGL Configs
-#if ENABLED(TFT_LVGL_UI)
-
-  #ifndef XPT2046_X_CALIBRATION
-    #define XPT2046_X_CALIBRATION          17880
-  #endif
-  #ifndef XPT2046_Y_CALIBRATION
-    #define XPT2046_Y_CALIBRATION         -12234
-  #endif
-  #ifndef XPT2046_X_OFFSET
-    #define XPT2046_X_OFFSET                 -45
-  #endif
-  #ifndef XPT2046_Y_OFFSET
-   #define XPT2046_Y_OFFSET                  349
-  #endif
-
-// Emulated DOGM Configs
-#elif ENABLED(TFT_CLASSIC_UI)
-  #ifndef XPT2046_X_CALIBRATION
-    #define XPT2046_X_CALIBRATION          12149
-  #endif
-  #ifndef XPT2046_Y_CALIBRATION
-    #define XPT2046_Y_CALIBRATION          -8746
-  #endif
-  #ifndef XPT2046_X_OFFSET
-    #define XPT2046_X_OFFSET                 -35
-  #endif
-  #ifndef XPT2046_Y_OFFSET
-    #define XPT2046_Y_OFFSET                 256
-  #endif
-
-#elif ENABLED(TFT_320x240)                        // TFT32/28
-  #ifndef XPT2046_X_CALIBRATION
-    #define XPT2046_X_CALIBRATION         -12246
-  #endif
-  #ifndef XPT2046_Y_CALIBRATION
-    #define XPT2046_Y_CALIBRATION           9453
-  #endif
-  #ifndef XPT2046_X_OFFSET
-    #define XPT2046_X_OFFSET                 360
-  #endif
-  #ifndef XPT2046_Y_OFFSET
-    #define XPT2046_Y_OFFSET                 -22
-  #endif
-=======
 #if ENABLED(FSMC_GRAPHICAL_TFT)
   // Emulated DOGM
   #define DOGLCD_MOSI                       -1    // prevent redefine Conditionals_post.h
@@ -291,7 +245,6 @@
   #define ILI9341_ORIENTATION  ILI9341_MADCTL_MX | ILI9341_MADCTL_MV
 
   #define ILI9341_COLOR_RGB
->>>>>>> e6d0a8ef
 
 #elif ENABLED(TFT_480x320)
   #define TFT_DRIVER                     ILI9488
@@ -325,7 +278,7 @@
   #ifndef XPT2046_Y_OFFSET
     #define XPT2046_Y_OFFSET                 256
   #endif
-#elif ENABLED(TFT_320x240)                        // TFT32/28
+#elif ENABLED(TFT_320x240)
   #ifndef XPT2046_X_CALIBRATION
     #define XPT2046_X_CALIBRATION         -12246
   #endif
