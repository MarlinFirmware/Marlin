/**
 * Marlin 3D Printer Firmware
 * Copyright (c) 2020 MarlinFirmware [https://github.com/MarlinFirmware/Marlin]
 *
 * Based on Sprinter and grbl.
 * Copyright (c) 2011 Camiel Gubbels / Erik van der Zalm
 *
 * This program is free software: you can redistribute it and/or modify
 * it under the terms of the GNU General Public License as published by
 * the Free Software Foundation, either version 3 of the License, or
 * (at your option) any later version.
 *
 * This program is distributed in the hope that it will be useful,
 * but WITHOUT ANY WARRANTY; without even the implied warranty of
 * MERCHANTABILITY or FITNESS FOR A PARTICULAR PURPOSE.  See the
 * GNU General Public License for more details.
 *
 * You should have received a copy of the GNU General Public License
 * along with this program.  If not, see <https://www.gnu.org/licenses/>.
 *
 */
#pragma once

#if NOT_TARGET(__STM32F1__, __STM32F4__)
  #error "Oops! Select an STM32F1/4 board in 'Tools > Board.'"
#endif

/**
 * 2017 Victor Perez Marlin for stm32f1 test
 */

#define BOARD_INFO_NAME      "Chitu3D"
#define DEFAULT_MACHINE_NAME "STM32F103ZET6"

#define DISABLE_JTAG

//
// EEPROM
//

#if NO_EEPROM_SELECTED
  #define FLASH_EEPROM_EMULATION
#endif

#if ENABLED(FLASH_EEPROM_EMULATION)
  // SoC Flash (framework-arduinoststm32-maple/STM32F1/libraries/EEPROM/EEPROM.h)
  #define EEPROM_START_ADDRESS (0x8000000UL + (512 * 1024) - 2 * EEPROM_PAGE_SIZE)
  #define EEPROM_PAGE_SIZE     (0x800U)           // 2KB, but will use 2x more (4KB)
  #define MARLIN_EEPROM_SIZE    EEPROM_PAGE_SIZE
#else
  #define MARLIN_EEPROM_SIZE              0x800U  // On SD, Limit to 2KB, require this amount of RAM
#endif

//
// Limit Switches
//
#define X_STOP_PIN                          PG10
#define Y_STOP_PIN                          PA12
#define Z_STOP_PIN                          PG9

//
// Steppers
//
#define X_ENABLE_PIN                        PC13
#define X_STEP_PIN                          PE5
#define X_DIR_PIN                           PE6

#define Y_ENABLE_PIN                        PE4
#define Y_STEP_PIN                          PE2
#define Y_DIR_PIN                           PE3

#define Z_ENABLE_PIN                        PE1
#define Z_STEP_PIN                          PB9
#define Z_DIR_PIN                           PE0

#define Z2_ENABLE_PIN                       PF3
#define Z2_STEP_PIN                         PF5
#define Z2_DIR_PIN                          PF1

#define E0_ENABLE_PIN                       PB8
#define E0_STEP_PIN                         PB4
#define E0_DIR_PIN                          PB5

#define E1_ENABLE_PIN                       PG8
#define E1_STEP_PIN                         PC7
#define E1_DIR_PIN                          PC6

//
// Temperature Sensors
//
#define TEMP_0_PIN                          PA1   // TH1
#define TEMP_BED_PIN                        PA0   // TB1

//
// Heaters
//
#define HEATER_0_PIN                        PG12  // HEATER1
#define HEATER_BED_PIN                      PG11  // HOT BED
//#define HEATER_BED_INVERTING              true

//
// Fans
//
#define CONTROLLER_FAN_PIN                  PD6   // BOARD FAN
#define FAN_PIN                             PG13  // FAN
#define FAN_PIN_2                           PG14

//
// Misc
//
#define BEEPER_PIN                          PB0
//#define LED_PIN                           PD3
//#define POWER_LOSS_PIN                    PG2   // PG4 PW_DET

#ifndef FIL_RUNOUT_PIN
  #define FIL_RUNOUT_PIN                    PA15  // MT_DET
#endif
#ifndef FIL_RUNOUT2_PIN
  #define FIL_RUNOUT2_PIN                   PF13
#endif

// SPI Flash
#define HAS_SPI_FLASH                          1
#if HAS_SPI_FLASH
  #define SPI_FLASH_SIZE                0x200000  // 2MB
#endif

// SPI 2
#define W25QXX_CS_PIN                       PB12
#define W25QXX_MOSI_PIN                     PB15
#define W25QXX_MISO_PIN                     PB14
#define W25QXX_SCK_PIN                      PB13

//
// TronXY TFT Support
//

#if HAS_FSMC_TFT

  // Shared FSMC

  #define TOUCH_CS_PIN                      PB7   // SPI1_NSS
  #define TOUCH_SCK_PIN                     PA5   // SPI1_SCK
  #define TOUCH_MISO_PIN                    PA6   // SPI1_MISO
  #define TOUCH_MOSI_PIN                    PA7   // SPI1_MOSI

  // #define LCD_RESET_PIN                     PF11
  // #define LCD_BACKLIGHT_PIN                 PD13
  #define TFT_RESET_PIN                     PF11
  #define TFT_BACKLIGHT_PIN                 PD13

  #define LCD_USE_DMA_FSMC                        // Use DMA transfers to send data to the TFT
  #define FSMC_CS_PIN                       PD7
  #define FSMC_RS_PIN                       PD11
  #define FSMC_DMA_DEV                      DMA2
  #define FSMC_DMA_CHANNEL               DMA_CH5

  #define TFT_BUFFER_SIZE                  14400

#endif

#if HAS_TFT_LVGL_UI
<<<<<<< HEAD

  // LVGL

=======
  // LVGL
>>>>>>> e6d0a8ef
  #define HAS_SPI_FLASH_FONT                   1
  #define HAS_GCODE_PREVIEW                    1
  #define HAS_GCODE_DEFAULT_VIEW_IN_FLASH      0
  #define HAS_LANG_SELECT_SCREEN               1
  #define HAS_BAK_VIEW_IN_FLASH                0
  #define HAS_LOGO_IN_FLASH                    0
<<<<<<< HEAD

  #define XPT2046_X_CALIBRATION           -17181
  #define XPT2046_Y_CALIBRATION            11434
  #define XPT2046_X_OFFSET                   501
  #define XPT2046_Y_OFFSET                    -9

#elif ENABLED(TFT_COLOR_UI)

  // Color UI

  #define XPT2046_X_CALIBRATION           -17181
  #define XPT2046_Y_CALIBRATION            11434
  #define XPT2046_X_OFFSET                   501
  #define XPT2046_Y_OFFSET                    -9

#elif ENABLED(TFT_CLASSIC_UI)

  // Emulated DOGM
=======
#elif ENABLED(TFT_480x320)
  // Color UI
  #define TFT_DRIVER                     ILI9488
  #define TFT_BUFFER_SIZE                  14400
#elif ENABLED(FSMC_GRAPHICAL_TFT)
  // Emulated DOGM
  #define GRAPHICAL_TFT_UPSCALE                3
#endif
>>>>>>> e6d0a8ef

#if EITHER(HAS_TFT_LVGL_UI, TFT_480x320)
  #ifndef XPT2046_X_CALIBRATION
    #define XPT2046_X_CALIBRATION         -17181
  #endif
  #ifndef XPT2046_Y_CALIBRATION
    #define XPT2046_Y_CALIBRATION          11434
  #endif
  #ifndef XPT2046_X_OFFSET
    #define XPT2046_X_OFFSET                 501
  #endif
  #ifndef XPT2046_Y_OFFSET
    #define XPT2046_Y_OFFSET                  -9
  #endif
#elif ENABLED(FSMC_GRAPHICAL_TFT)
  #ifndef XPT2046_X_CALIBRATION
    #define XPT2046_X_CALIBRATION         -12316
  #endif
  #ifndef XPT2046_Y_CALIBRATION
    #define XPT2046_Y_CALIBRATION           8981
  #endif
  #ifndef XPT2046_X_OFFSET
    #define XPT2046_X_OFFSET                 340
  #endif
  #ifndef XPT2046_Y_OFFSET
    #define XPT2046_Y_OFFSET                 -20
  #endif
#endif

// SPI1(PA7)=LCD & SPI3(PB5)=STUFF, are not available
// so SPI2 is required.
#define ENABLE_SPI2
#define SCK_PIN                             PB13
#define MISO_PIN                            PB14
#define MOSI_PIN                            PB15
#define SS_PIN                              PB12

//
// SD Card
//
#define SDIO_SUPPORT
#define SD_DETECT_PIN                       -1    // PF0, but it isn't connected
#define SDIO_CLOCK                       4500000
#define SDIO_READ_RETRIES                     16<|MERGE_RESOLUTION|>--- conflicted
+++ resolved
@@ -160,39 +160,13 @@
 #endif
 
 #if HAS_TFT_LVGL_UI
-<<<<<<< HEAD
-
   // LVGL
-
-=======
-  // LVGL
->>>>>>> e6d0a8ef
   #define HAS_SPI_FLASH_FONT                   1
   #define HAS_GCODE_PREVIEW                    1
   #define HAS_GCODE_DEFAULT_VIEW_IN_FLASH      0
   #define HAS_LANG_SELECT_SCREEN               1
   #define HAS_BAK_VIEW_IN_FLASH                0
   #define HAS_LOGO_IN_FLASH                    0
-<<<<<<< HEAD
-
-  #define XPT2046_X_CALIBRATION           -17181
-  #define XPT2046_Y_CALIBRATION            11434
-  #define XPT2046_X_OFFSET                   501
-  #define XPT2046_Y_OFFSET                    -9
-
-#elif ENABLED(TFT_COLOR_UI)
-
-  // Color UI
-
-  #define XPT2046_X_CALIBRATION           -17181
-  #define XPT2046_Y_CALIBRATION            11434
-  #define XPT2046_X_OFFSET                   501
-  #define XPT2046_Y_OFFSET                    -9
-
-#elif ENABLED(TFT_CLASSIC_UI)
-
-  // Emulated DOGM
-=======
 #elif ENABLED(TFT_480x320)
   // Color UI
   #define TFT_DRIVER                     ILI9488
@@ -201,7 +175,6 @@
   // Emulated DOGM
   #define GRAPHICAL_TFT_UPSCALE                3
 #endif
->>>>>>> e6d0a8ef
 
 #if EITHER(HAS_TFT_LVGL_UI, TFT_480x320)
   #ifndef XPT2046_X_CALIBRATION
