/**
 * Marlin 3D Printer Firmware
 * Copyright (c) 2020 MarlinFirmware [https://github.com/MarlinFirmware/Marlin]
 *
 * Based on Sprinter and grbl.
 * Copyright (c) 2011 Camiel Gubbels / Erik van der Zalm
 *
 * This program is free software: you can redistribute it and/or modify
 * it under the terms of the GNU General Public License as published by
 * the Free Software Foundation, either version 3 of the License, or
 * (at your option) any later version.
 *
 * This program is distributed in the hope that it will be useful,
 * but WITHOUT ANY WARRANTY; without even the implied warranty of
 * MERCHANTABILITY or FITNESS FOR A PARTICULAR PURPOSE.  See the
 * GNU General Public License for more details.
 *
 * You should have received a copy of the GNU General Public License
 * along with this program.  If not, see <https://www.gnu.org/licenses/>.
 *
 */
#pragma once

#include "env_validate.h"

// Release PB3/PB4 (E0 STP/DIR) from JTAG pins
#define DISABLE_JTAG

// Ignore temp readings during development.
//#define BOGUS_TEMPERATURE_GRACE_PERIOD    2000

#if EITHER(NO_EEPROM_SELECTED, FLASH_EEPROM_EMULATION)
  #define FLASH_EEPROM_EMULATION
  #define EEPROM_PAGE_SIZE     (0x800U)           // 2KB
  #define EEPROM_START_ADDRESS (0x8000000UL + (STM32_FLASH_SIZE) * 1024UL - (EEPROM_PAGE_SIZE) * 2UL)
  #define MARLIN_EEPROM_SIZE    EEPROM_PAGE_SIZE  // 2KB
#endif

//
// Servos
//
#define SERVO0_PIN                          PA1   // SERVOS

//
// Limit Switches
//
#define X_STOP_PIN                          PC0   // X-STOP
#define Y_STOP_PIN                          PC1   // Y-STOP
#define Z_STOP_PIN                          PC2   // Z-STOP

//
// Z Probe must be this pin
//
<<<<<<< HEAD
//#define Z_MIN_PROBE_PIN                     PC14  // "PROBE"
=======
#define Z_MIN_PROBE_PIN                     PC14  // PROBE
>>>>>>> 444992c1

//
// Filament Runout Sensor
//
#ifndef FIL_RUNOUT_PIN
<<<<<<< HEAD
  #define FIL_RUNOUT_PIN                    PC14  // "PROBE"
=======
  #define FIL_RUNOUT_PIN                    PC15  // E0-STOP
#endif

//
// Power-loss Detection
//
#ifndef POWER_LOSS_PIN
  #define POWER_LOSS_PIN                    PC12  // Power Loss Detection: PWR-DET
>>>>>>> 444992c1
#endif

//
// Steppers
//
#define X_ENABLE_PIN                        PB14
#define X_STEP_PIN                          PB13
#define X_DIR_PIN                           PB12

#define Y_ENABLE_PIN                        PB11
#define Y_STEP_PIN                          PB10
#define Y_DIR_PIN                           PB2

#define Z_ENABLE_PIN                        PB1
#define Z_STEP_PIN                          PB0
#define Z_DIR_PIN                           PC5

#define E0_ENABLE_PIN                       PD2
#define E0_STEP_PIN                         PB3
#define E0_DIR_PIN                          PB4

//
// Temperature Sensors
//
#define TEMP_0_PIN                          PA0   // Analog Input "TH0"
#define TEMP_BED_PIN                        PC3   // Analog Input "TB0"

//
// Heaters / Fans
//
#define HEATER_0_PIN                        PC8   // "HE"
#define HEATER_BED_PIN                      PC9   // "HB"

#ifdef SKR_MINI_E3_V2
  #define FAN_PIN                           PC6
#else
  #define FAN_PIN                           PA8   // "FAN0"
#endif

//
// USB connect control
//
#ifdef SKR_MINI_E3_V2
  #define USB_CONNECT_PIN                   PA14
#else
  #define USB_CONNECT_PIN                   PC13
#endif

#define USB_CONNECT_INVERTING              false

/**
 *        SKR Mini E3 V1.0, V1.2                      SKR Mini E3 V2.0
 *                ______                                    ______
 *            5V | 1  2 | GND                           5V | 1  2 | GND
 *  (LCD_EN) PB7 | 3  4 | PB8  (LCD_RS)      (LCD_EN) PB15 | 3  4 | PB8  (LCD_RS)
 *  (LCD_D4) PB9 | 5  6   PA10 (BTN_EN2)     (LCD_D4) PB9  | 5  6   PA10 (BTN_EN2)
 *         RESET | 7  8 | PA9  (BTN_EN1)             RESET | 7  8 | PA9  (BTN_EN1)
 * (BTN_ENC) PB6 | 9 10 | PB5  (BEEPER)     (BTN_ENC) PA15 | 9 10 | PB5  (BEEPER)
 *                ------                                    ------
 *                 EXP1                                      EXP1
 */
#ifdef SKR_MINI_E3_V2
  #define EXP1_9                            PA15
  #define EXP1_3                            PB15
#else
  #define EXP1_9                            PB6
  #define EXP1_3                            PB7
#endif

#if ENABLED(DWIN_CREALITY_LCD)
  /**
   *        ------              ------              ------
   *   VCC | 1  2 | GND    VCC | 1  2 | GND    GND |  2 1 | VCC
   *     A | 3  4 | B        A | 3  4 | B        B |  4 3 | A
   *       | 5  6   TX    BEEP | 5  6   ENT    ENT |  6 5 | BEEP
   *       | 7  8 | RX      TX | 7  8 | RX      RX |  8 7 | TX
   *  BEEP | 9 10 | ENT        | 9 10 |            | 10 9 |
   *        ------              ------              ------
   *         EXP1                DWIN             DWIN (plug)
   *
   * All pins are labeled as printed on DWIN PCB. Connect TX-TX, A-A and so on.
   */

  #error "DWIN_CREALITY_LCD requires a custom cable, see diagram above this line. Comment out this line to continue."

  #define BEEPER_PIN                      EXP1_9
  #define BTN_EN1                         EXP1_3
  #define BTN_EN2                           PB8
  #define BTN_ENC                           PB5

#elif HAS_WIRED_LCD

  #if ENABLED(CR10_STOCKDISPLAY)

    #define BEEPER_PIN                      PB5
    #define BTN_ENC                       EXP1_9

    #define BTN_EN1                         PA9
    #define BTN_EN2                         PA10

    #define LCD_PINS_RS                     PB8
    #define LCD_PINS_ENABLE               EXP1_3
    #define LCD_PINS_D4                     PB9

  #elif ENABLED(ZONESTAR_LCD)                     // ANET A8 LCD Controller - Must convert to 3.3V - CONNECTING TO 5V WILL DAMAGE THE BOARD!

    #error "CAUTION! ZONESTAR_LCD requires wiring modifications. See 'pins_BTT_SKR_MINI_E3_common.h' for details. Comment out this line to continue."

    #define LCD_PINS_RS                     PB9
    #define LCD_PINS_ENABLE               EXP1_9
    #define LCD_PINS_D4                     PB8
    #define LCD_PINS_D5                     PA10
    #define LCD_PINS_D6                     PA9
    #define LCD_PINS_D7                     PB5
    #define ADC_KEYPAD_PIN                  PA1   // Repurpose servo pin for ADC - CONNECTING TO 5V WILL DAMAGE THE BOARD!

  #elif EITHER(MKS_MINI_12864, ENDER2_STOCKDISPLAY)

    #define BTN_ENC                       EXP1_9
    #define BTN_EN1                         PA9
    #define BTN_EN2                         PA10

    #define DOGLCD_CS                       PB8
    #define DOGLCD_A0                       PB9
    #define DOGLCD_SCK                      PB5
    #define DOGLCD_MOSI                   EXP1_3

    #define FORCE_SOFT_SPI
    #define LCD_BACKLIGHT_PIN               -1

  #elif IS_TFTGLCD_PANEL

    #if ENABLED(TFTGLCD_PANEL_SPI)

      #error "CAUTION! TFTGLCD_PANEL_SPI requires wiring modifications. See 'pins_BTT_SKR_MINI_E3_common.h' for details. Comment out this line to continue."

      /**
       * TFTGLCD_PANEL_SPI display pinout
       *
       *               Board                                      Display
       *               ______                                       ______
       *           5V | 1  2 | GND                (SPI1-MISO) MISO | 1  2 | SCK   (SPI1-SCK)
       * (FREE)   PB7 | 3  4 | PB8  (LCD_CS)      (PA9)     LCD_CS | 3  4 | SD_CS (PA10)
       * (FREE)   PB9 | 5  6 | PA10 (SD_CS)                 (FREE) | 5  6 | MOSI  (SPI1-MOSI)
       *        RESET | 7  8 | PA9  (MOD_RESET)   (PB5)     SD_DET | 7  8 | (FREE)
       * (BEEPER) PB6 | 9 10 | PB5  (SD_DET)                   GND | 9 10 | 5V
       *               ------                                       ------
       *                EXP1                                         EXP1
       *
       * Needs custom cable:
       *
       *    Board             Display
       *
       *   EXP1-1 ----------- EXP1-10
       *   EXP1-2 ----------- EXP1-9
       *   SPI1-4 ----------- EXP1-6
       *   EXP1-4 ----------- FREE
       *   SPI1-3 ----------- EXP1-2
       *   EXP1-6 ----------- EXP1-4
       *   EXP1-7 ----------- FREE
       *   EXP1-8 ----------- EXP1-3
       *   SPI1-1 ----------- EXP1-1
       *  EXP1-10 ----------- EXP1-7
       */

      #define TFTGLCD_CS                    PA9

    #endif

  #else
    #error "Only CR10_STOCKDISPLAY, ZONESTAR_LCD, ENDER2_STOCKDISPLAY, MKS_MINI_12864, and TFTGLCD_PANEL_(SPI|I2C) are currently supported on the BIGTREE_SKR_MINI_E3."
  #endif

#endif // HAS_WIRED_LCD

#if BOTH(TOUCH_UI_FTDI_EVE, LCD_FYSETC_TFT81050)

  #error "CAUTION! LCD_FYSETC_TFT81050 requires wiring modifications. See 'pins_BTT_SKR_MINI_E3_common.h' for details. Comment out this line to continue."

  /**
   * FYSETC TFT TFT81050 display pinout
   *
   *               Board                                      Display
   *               ______                                       ______
   *           5V | 1  2 | GND                (SPI1-MISO) MISO | 1  2 | SCK   (SPI1-SCK)
   * (FREE)   PB7 | 3  4 | PB8  (LCD_CS)      (PA9)  MOD_RESET | 3  4 | SD_CS (PA10)
   * (FREE)   PB9 | 5  6 | PA10 (SD_CS)       (PB8)     LCD_CS | 5  6 | MOSI  (SPI1-MOSI)
   *        RESET | 7  8 | PA9  (MOD_RESET)   (PB5)     SD_DET | 7  8 | RESET
   * (BEEPER) PB6 | 9 10 | PB5  (SD_DET)                   GND | 9 10 | 5V
   *               ------                                       ------
   *                EXP1                                         EXP1
   *
   * Needs custom cable:
   *
   *    Board   Adapter   Display
   *           _________
   *   EXP1-1 ----------- EXP1-10
   *   EXP1-2 ----------- EXP1-9
   *   SPI1-4 ----------- EXP1-6
   *   EXP1-4 ----------- EXP1-5
   *   SPI1-3 ----------- EXP1-2
   *   EXP1-6 ----------- EXP1-4
   *   EXP1-7 ----------- EXP1-8
   *   EXP1-8 ----------- EXP1-3
   *   SPI1-1 ----------- EXP1-1
   *  EXP1-10 ----------- EXP1-7
   */

  #define CLCD_SPI_BUS                         1  // SPI1 connector

  #define BEEPER_PIN                      EXP1_9

  #define CLCD_MOD_RESET                    PA9
  #define CLCD_SPI_CS                       PB8

#endif // TOUCH_UI_FTDI_EVE && LCD_FYSETC_TFT81050

//
// SD Support
//

#ifndef SDCARD_CONNECTION
  #define SDCARD_CONNECTION              ONBOARD
#endif

#if SD_CONNECTION_IS(ONBOARD)
  #define SD_DETECT_PIN                     PC4
#elif SD_CONNECTION_IS(LCD) && (BOTH(TOUCH_UI_FTDI_EVE, LCD_FYSETC_TFT81050) || IS_TFTGLCD_PANEL)
  #define SD_DETECT_PIN                     PB5
  #define SD_SS_PIN                         PA10
#elif SD_CONNECTION_IS(CUSTOM_CABLE)
  #error "SD CUSTOM_CABLE is not compatible with SKR Mini E3."
#endif

#define ONBOARD_SPI_DEVICE                     1  // SPI1 -> used only by HAL/STM32F1...
#define ONBOARD_SD_CS_PIN                   PA4   // Chip select for "System" SD card

#define ENABLE_SPI1
#define SDSS                   ONBOARD_SD_CS_PIN
#define SD_SCK_PIN                          PA5
#define SD_MISO_PIN                         PA6
#define SD_MOSI_PIN                         PA7<|MERGE_RESOLUTION|>--- conflicted
+++ resolved
@@ -51,28 +51,13 @@
 //
 // Z Probe must be this pin
 //
-<<<<<<< HEAD
 //#define Z_MIN_PROBE_PIN                     PC14  // "PROBE"
-=======
-#define Z_MIN_PROBE_PIN                     PC14  // PROBE
->>>>>>> 444992c1
 
 //
 // Filament Runout Sensor
 //
 #ifndef FIL_RUNOUT_PIN
-<<<<<<< HEAD
   #define FIL_RUNOUT_PIN                    PC14  // "PROBE"
-=======
-  #define FIL_RUNOUT_PIN                    PC15  // E0-STOP
-#endif
-
-//
-// Power-loss Detection
-//
-#ifndef POWER_LOSS_PIN
-  #define POWER_LOSS_PIN                    PC12  // Power Loss Detection: PWR-DET
->>>>>>> 444992c1
 #endif
 
 //
