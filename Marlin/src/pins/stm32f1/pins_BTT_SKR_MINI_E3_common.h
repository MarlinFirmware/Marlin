/**
 * Marlin 3D Printer Firmware
 * Copyright (c) 2020 MarlinFirmware [https://github.com/MarlinFirmware/Marlin]
 *
 * Based on Sprinter and grbl.
 * Copyright (c) 2011 Camiel Gubbels / Erik van der Zalm
 *
 * This program is free software: you can redistribute it and/or modify
 * it under the terms of the GNU General Public License as published by
 * the Free Software Foundation, either version 3 of the License, or
 * (at your option) any later version.
 *
 * This program is distributed in the hope that it will be useful,
 * but WITHOUT ANY WARRANTY; without even the implied warranty of
 * MERCHANTABILITY or FITNESS FOR A PARTICULAR PURPOSE.  See the
 * GNU General Public License for more details.
 *
 * You should have received a copy of the GNU General Public License
 * along with this program.  If not, see <https://www.gnu.org/licenses/>.
 *
 */
#pragma once

#include "env_validate.h"

// Release PB3/PB4 (E0 STP/DIR) from JTAG pins
#define DISABLE_JTAG

#define USES_DIAG_JUMPERS

// Ignore temp readings during development.
//#define BOGUS_TEMPERATURE_GRACE_PERIOD    2000

#if EITHER(NO_EEPROM_SELECTED, FLASH_EEPROM_EMULATION)
  #define FLASH_EEPROM_EMULATION
  #define EEPROM_PAGE_SIZE     (0x800U)           // 2K
  #define EEPROM_START_ADDRESS (0x8000000UL + (STM32_FLASH_SIZE) * 1024UL - (EEPROM_PAGE_SIZE) * 2UL)
  #define MARLIN_EEPROM_SIZE    EEPROM_PAGE_SIZE  // 2K
#endif

//
// Servos
//
#define SERVO0_PIN                          PA1   // SERVOS

//
// Limit Switches
//
#define X_STOP_PIN                          PC0   // X-STOP
#define Y_STOP_PIN                          PC1   // Y-STOP
#define Z_STOP_PIN                          PC2   // Z-STOP

//
// Z Probe must be this pin
//
#define Z_MIN_PROBE_PIN                     PC14  // PROBE

//
// Filament Runout Sensor
//
#ifndef FIL_RUNOUT_PIN
  #define FIL_RUNOUT_PIN                    PC15  // E0-STOP
#endif

//
// Power-loss Detection
//
#ifndef POWER_LOSS_PIN
  #define POWER_LOSS_PIN                    PC12  // Power Loss Detection: PWR-DET
#endif

//
// Steppers
//
#define X_ENABLE_PIN                        PB14
#define X_STEP_PIN                          PB13
#define X_DIR_PIN                           PB12

#define Y_ENABLE_PIN                        PB11
#define Y_STEP_PIN                          PB10
#define Y_DIR_PIN                           PB2

#define Z_ENABLE_PIN                        PB1
#define Z_STEP_PIN                          PB0
#define Z_DIR_PIN                           PC5

#define E0_ENABLE_PIN                       PD2
#define E0_STEP_PIN                         PB3
#define E0_DIR_PIN                          PB4

//
// Temperature Sensors
//
#define TEMP_0_PIN                          PA0   // Analog Input "TH0"
#define TEMP_BED_PIN                        PC3   // Analog Input "TB0"

//
// Heaters / Fans
//
#define HEATER_0_PIN                        PC8   // "HE"
#define HEATER_BED_PIN                      PC9   // "HB"

#ifdef SKR_MINI_E3_V2
  #define FAN_PIN                           PC6
#else
  #define FAN_PIN                           PA8   // "FAN0"
#endif

//
// USB connect control
//
#ifdef SKR_MINI_E3_V2
  #define USB_CONNECT_PIN                   PA14
#else
  #define USB_CONNECT_PIN                   PC13
#endif

#define USB_CONNECT_INVERTING              false

/**
 *        SKR Mini E3 V1.0, V1.2                      SKR Mini E3 V2.0
 *                ------                                    ------
 * (BEEPER)  PB5  | 1  2 | PB6 (BTN_ENC)    (BEEPER)  PB5  | 1  2 | PA15 (BTN_ENC)
 * (BTN_EN1) PA9  | 3  4 | RESET            (BTN_EN1) PA9  | 3  4 | RESET
 * (BTN_EN2) PA10   5  6 | PB9  (LCD_D4)    (BTN_EN2) PA10   5  6 | PB9  (LCD_D4)
 * (LCD_RS)  PB8  | 7  8 | PB7  (LCD_EN)    (LCD_RS)  PB8  | 7  8 | PB15 (LCD_EN)
 *            GND | 9 10 | 5V                          GND | 9 10 | 5V
 *                ------                                    ------
 *                 EXP1                                      EXP1
 */
#ifdef SKR_MINI_E3_V2
  #define EXP1_02_PIN                       PA15
  #define EXP1_08_PIN                       PB15
#else
  #define EXP1_02_PIN                       PB6
  #define EXP1_08_PIN                       PB7
#endif
#define EXP1_01_PIN                         PB5
#define EXP1_03_PIN                         PA9
#define EXP1_04_PIN                         -1    // RESET
#define EXP1_05_PIN                         PA10
#define EXP1_06_PIN                         PB9
#define EXP1_07_PIN                         PB8

#if HAS_DWIN_E3V2 || IS_DWIN_MARLINUI
  /**
   *        ------                ------                ------
   * (ENT) | 1  2 | (BEEP)       |10  9 |              |10  9 |
   *  (RX) | 3  4 |         (RX) | 8  7 | (TX)      RX | 8  7 | TX
   *  (TX)   5  6 |        (ENT)   6  5 | (BEEP)   ENT | 6  5 | BEEP
   *   (B) | 7  8 | (A)      (B) | 4  3 | (A)        B | 4  3 | A
   *   GND | 9 10 | (VCC)    GND | 2  1 | VCC      GND | 2  1 | VCC
   *        ------                ------                ------
   *         EXP1                  DWIN               DWIN (plug)
   *
   * All pins are labeled as printed on DWIN PCB. Connect TX-TX, A-A and so on.
   */

  #ifndef NO_CONTROLLER_CUSTOM_WIRING_WARNING
    #error "CAUTION! Ender-3 V2 display requires a custom cable. See 'pins_BTT_SKR_MINI_E3_common.h' for details. (Define NO_CONTROLLER_CUSTOM_WIRING_WARNING to suppress this warning.)"
  #endif

  #define BEEPER_PIN                 EXP1_02_PIN
  #define BTN_EN1                    EXP1_08_PIN
  #define BTN_EN2                    EXP1_07_PIN
  #define BTN_ENC                    EXP1_01_PIN

<<<<<<< HEAD
#if HAS_DWIN_E3V2 || IS_DWIN_MARLINUI
  /**
   *        ------                ------                ------
   * (ENT) | 1  2 | (BEEP)       |10  9 |              |10  9 |
   *  (RX) | 3  4 |         (RX) | 8  7 | (TX)      RX | 8  7 | TX
   *  (TX)   5  6 |        (ENT)   6  5 | (BEEP)   ENT | 6  5 | BEEP
   *   (B) | 7  8 | (A)      (B) | 4  3 | (A)        B | 4  3 | A
   *   GND | 9 10 | (VCC)    GND | 2  1 | VCC      GND | 2  1 | VCC
   *        ------                ------                ------
   *         EXP1                  DWIN               DWIN (plug)
   *
   * All pins are labeled as printed on DWIN PCB. Connect TX-TX, A-A and so on.
   */

  #ifndef NO_CONTROLLER_CUSTOM_WIRING_WARNING
    #error "CAUTION! Ender-3 V2 display requires a custom cable. See 'pins_BTT_SKR_MINI_E3_common.h' for details. (Define NO_CONTROLLER_CUSTOM_WIRING_WARNING to suppress this warning.)"
  #endif

  #define BEEPER_PIN                 EXP1_02_PIN
  #define BTN_EN1                    EXP1_08_PIN
  #define BTN_EN2                           PB8
  #define BTN_ENC                           PB5

=======
>>>>>>> 551f5ada
#elif HAS_WIRED_LCD

  #if ENABLED(CR10_STOCKDISPLAY)

<<<<<<< HEAD
    #define BEEPER_PIN                      PB5
=======
    #define BEEPER_PIN               EXP1_01_PIN
>>>>>>> 551f5ada
    #define BTN_ENC                  EXP1_02_PIN

    #define BTN_EN1                  EXP1_03_PIN
    #define BTN_EN2                  EXP1_05_PIN

<<<<<<< HEAD
    #define LCD_PINS_RS                     PB8
    #define LCD_PINS_ENABLE          EXP1_08_PIN
    #define LCD_PINS_D4                     PB9
=======
    #define LCD_PINS_RS              EXP1_07_PIN
    #define LCD_PINS_ENABLE          EXP1_08_PIN
    #define LCD_PINS_D4              EXP1_06_PIN
>>>>>>> 551f5ada

  #elif ENABLED(ZONESTAR_LCD)                     // ANET A8 LCD Controller - Must convert to 3.3V - CONNECTING TO 5V WILL DAMAGE THE BOARD!

    #ifndef NO_CONTROLLER_CUSTOM_WIRING_WARNING
      #error "CAUTION! ZONESTAR_LCD requires wiring modifications. See 'pins_BTT_SKR_MINI_E3_common.h' for details. (Define NO_CONTROLLER_CUSTOM_WIRING_WARNING to suppress this warning.)"
    #endif

<<<<<<< HEAD
    #define LCD_PINS_RS                     PB9
    #define LCD_PINS_ENABLE          EXP1_02_PIN
    #define LCD_PINS_D4                     PB8
    #define LCD_PINS_D5                     PA10
    #define LCD_PINS_D6                     PA9
    #define LCD_PINS_D7                     PB5
=======
    #define LCD_PINS_RS              EXP1_06_PIN
    #define LCD_PINS_ENABLE          EXP1_02_PIN
    #define LCD_PINS_D4              EXP1_07_PIN
    #define LCD_PINS_D5              EXP1_05_PIN
    #define LCD_PINS_D6              EXP1_03_PIN
    #define LCD_PINS_D7              EXP1_01_PIN
>>>>>>> 551f5ada
    #define ADC_KEYPAD_PIN                  PA1   // Repurpose servo pin for ADC - CONNECTING TO 5V WILL DAMAGE THE BOARD!

  #elif EITHER(MKS_MINI_12864, ENDER2_STOCKDISPLAY)

    #define BTN_ENC                  EXP1_02_PIN
<<<<<<< HEAD
    #define BTN_EN1                         PA9
    #define BTN_EN2                         PA10

    #define DOGLCD_CS                       PB8
    #define DOGLCD_A0                       PB9
    #define DOGLCD_SCK                      PB5
=======
    #define BTN_EN1                  EXP1_03_PIN
    #define BTN_EN2                  EXP1_05_PIN

    #define DOGLCD_CS                EXP1_07_PIN
    #define DOGLCD_A0                EXP1_06_PIN
    #define DOGLCD_SCK               EXP1_01_PIN
>>>>>>> 551f5ada
    #define DOGLCD_MOSI              EXP1_08_PIN

    #define FORCE_SOFT_SPI
    #define LCD_BACKLIGHT_PIN               -1

  #elif IS_TFTGLCD_PANEL

    #if ENABLED(TFTGLCD_PANEL_SPI)

      #ifndef NO_CONTROLLER_CUSTOM_WIRING_WARNING
        #error "CAUTION! TFTGLCD_PANEL_SPI requires wiring modifications. See 'pins_BTT_SKR_MINI_E3_common.h' for details. (Define NO_CONTROLLER_CUSTOM_WIRING_WARNING to suppress this warning.)"
      #endif

      /**
       * TFTGLCD_PANEL_SPI display pinout
       *
       *                   Board                        Display
       *                   ------                        ------
       * (SD_DET)    PB5  | 1  2 | PB6 (BEEPER)      5V |10  9 | GND
       * (MOD_RESET) PA9  | 3  4 | RESET             -- | 8  7 | (SD_DET)
       * (SD_CS)     PA10   5  6 | PB9          (MOSI)  | 6  5 | --
       * (LCD_CS)    PB8  | 7  8 | PB7          (SD_CS) | 4  3 | (LCD_CS)
       *              GND | 9 10 | 5V           (SCK)   | 2  1 | (MISO)
       *                   ------                        ------
       *                    EXP1                          EXP1
       *
       * Needs custom cable:
       *
       *    Board   Adapter   Display
       *   ----------------------------------
       *   EXP1-10 ---------- EXP1-10  5V
       *   EXP1-9 ----------- EXP1-9   GND
       *   SPI1-4 ----------- EXP1-6   MOSI
       *   EXP1-7 ----------- n/c
       *   SPI1-3 ----------- EXP1-2   SCK
       *   EXP1-5 ----------- EXP1-4   SD_CS
       *   EXP1-4 ----------- n/c
       *   EXP1-3 ----------- EXP1-3   LCD_CS
       *   SPI1-1 ----------- EXP1-1   MISO
       *   EXP1-1 ----------- EXP1-7   SD_DET
       */

      #define TFTGLCD_CS             EXP1_03_PIN

    #endif

  #elif ENABLED(FYSETC_MINI_12864_2_1)

    #ifndef NO_CONTROLLER_CUSTOM_WIRING_WARNING
      #error "CAUTION! FYSETC_MINI_12864_2_1 / MKS_MINI_12864_V3 / BTT_MINI_12864_V1 requires wiring modifications. See 'pins_BTT_SKR_MINI_E3_common.h' for details. (Define NO_CONTROLLER_CUSTOM_WIRING_WARNING to suppress this warning.)"
    #endif

    /**
     * FYSETC_MINI_12864_2_1 / MKS_MINI_12864_V3 / BTT_MINI_12864_V1 display pinout
     *
     *       Board                      Display
     *       ------                     ------
     * PB5  | 1  2 | PA15       (BEEP) |10  9 | BTN_ENC
     * PA9  | 3  4 | RESET      LCD_CS | 8  7 | LCD A0
     * PA10 | 5  6 | PB9       LCD_RST | 6  5 | RED
     * PB8  | 7  8 | PB15      (GREEN) | 4  3 | (BLUE)
     * GND  | 9 10 | 5V            GND | 2  1 | 5V
     *       ------                     ------
     *        EXP1                       EXP1
     *
     *            ---                   ------
     *       RST | 1 |          (MISO) |10  9 | SCK
     * (RX2) PA2 | 2 |         BTN_EN1 | 8  7 | (SS)
     * (TX2) PA3 | 3 |         BTN_EN2 | 6  5 | MOSI
     *       GND | 4 |            (CD) | 4  3 | (RST)
     *        5V | 5 |           (GND) | 2  1 | (KILL)
     *            ---                   ------
     *            TFT                    EXP2
     *
     * Needs custom cable:
     *
     *    Board             Display
     *
     *   EXP1-10 ---------- EXP1-1   5V
     *   EXP1-9 ----------- EXP1-2   GND
     *   EXP1-8 ----------- EXP2-6   EN2
     *   EXP1-7 ----------- EXP1-5   RED
     *   EXP1-6 ----------- EXP2-8   EN1
     *   EXP1-5 ----------- EXP1-6   LCD_RST
     *   EXP1-4 ----------- n/c
     *   EXP1-3 ----------- EXP1-8   LCD_CS
     *   EXP1-2 ----------- EXP1-9   ENC
     *   EXP1-1 ----------- EXP1-7   LCD_A0
     *
     *    TFT-2 ----------- EXP2-9   SCK
     *    TFT-3 ----------- EXP2-5   MOSI
     *
     * for backlight configuration see steps 2 (V2.1) and 3 in https://wiki.fysetc.com/Mini12864_Panel/
     */

<<<<<<< HEAD
    #define LCD_PINS_RS                     PA9     // CS
    #define LCD_PINS_ENABLE                 PA3     // MOSI
    #define LCD_BACKLIGHT_PIN               -1
    #define NEOPIXEL_PIN                    PB8
    #define LCD_CONTRAST                    255
    #define LCD_RESET_PIN                   PA10

    #define DOGLCD_CS                       PA9
    #define DOGLCD_A0                       PB5
=======
    #define LCD_PINS_RS              EXP1_03_PIN    // CS
    #define LCD_PINS_ENABLE                 PA3     // MOSI
    #define LCD_BACKLIGHT_PIN               -1
    #define NEOPIXEL_PIN             EXP1_07_PIN
    #define LCD_CONTRAST                    255
    #define LCD_RESET_PIN            EXP1_05_PIN

    #define DOGLCD_CS                EXP1_03_PIN
    #define DOGLCD_A0                EXP1_01_PIN
>>>>>>> 551f5ada
    #define DOGLCD_SCK                      PA2
    #define DOGLCD_MOSI                     PA3

    #define BTN_ENC                         PA15
<<<<<<< HEAD
    #define BTN_EN1                         PB9
=======
    #define BTN_EN1                  EXP1_06_PIN
>>>>>>> 551f5ada
    #define BTN_EN2                         PB15

    #define FORCE_SOFT_SPI

  #else
    #error "Only CR10_STOCKDISPLAY, ZONESTAR_LCD, ENDER2_STOCKDISPLAY, MKS_MINI_12864, TFTGLCD_PANEL_(SPI|I2C), FYSETC_MINI_12864_2_1, MKS_MINI_12864_V3, and BTT_MINI_12864_V1 are currently supported on the BIGTREE_SKR_MINI_E3."
  #endif

#endif // HAS_WIRED_LCD

#if BOTH(TOUCH_UI_FTDI_EVE, LCD_FYSETC_TFT81050)

  #ifndef NO_CONTROLLER_CUSTOM_WIRING_WARNING
    #error "CAUTION! LCD_FYSETC_TFT81050 requires wiring modifications. See 'pins_BTT_SKR_MINI_E3_common.h' for details. (Define NO_CONTROLLER_CUSTOM_WIRING_WARNING to suppress this warning.)"
  #endif

  /**
   * FYSETC TFT TFT81050 display pinout
   *
   *                   Board                            Display
   *                   ------                           ------
   * (SD_DET)    PB5  | 1  2 | PB6 (BEEPER)         5V |10  9 | GND
   * (MOD_RESET) PA9  | 3  4 | RESET           (RESET) | 8  7 | (SD_DET)
   * (SD_CS)     PA10   5  6 | PB9             (MOSI)  | 6  5 | (LCD_CS)
   * (LCD_CS)    PB8  | 7  8 | PB7             (SD_CS) | 4  3 | (MOD_RESET)
   *              GND | 9 10 | 5V              (SCK)   | 2  1 | (MISO)
   *                   ------                           ------
   *                    EXP1                             EXP1
   *
   * Needs custom cable:
   *
   *    Board   Adapter   Display
   *   ----------------------------------
   *   EXP1-10 ---------- EXP1-10  5V
   *   EXP1-9 ----------- EXP1-9   GND
   *   SPI1-4 ----------- EXP1-6   MOSI
   *   EXP1-7 ----------- EXP1-5   LCD_CS
   *   SPI1-3 ----------- EXP1-2   SCK
   *   EXP1-5 ----------- EXP1-4   SD_CS
   *   EXP1-4 ----------- EXP1-8   RESET
   *   EXP1-3 ----------- EXP1-3   MOD_RST
   *   SPI1-1 ----------- EXP1-1   MISO
   *   EXP1-1 ----------- EXP1-7   SD_DET
   */

  #define CLCD_SPI_BUS 1                          // SPI1 connector

  #define BEEPER_PIN                 EXP1_02_PIN

  #define CLCD_MOD_RESET             EXP1_03_PIN
  #define CLCD_SPI_CS                EXP1_07_PIN

#endif // TOUCH_UI_FTDI_EVE && LCD_FYSETC_TFT81050

//
// SD Support
//

#ifndef SDCARD_CONNECTION
  #define SDCARD_CONNECTION              ONBOARD
#endif

#if SD_CONNECTION_IS(ONBOARD)
  #define SD_DETECT_PIN                     PC4
#elif SD_CONNECTION_IS(LCD) && (BOTH(TOUCH_UI_FTDI_EVE, LCD_FYSETC_TFT81050) || IS_TFTGLCD_PANEL)
  #define SD_DETECT_PIN              EXP1_01_PIN
  #define SD_SS_PIN                  EXP1_05_PIN
#elif SD_CONNECTION_IS(CUSTOM_CABLE)
  #error "SD CUSTOM_CABLE is not compatible with SKR Mini E3."
#endif

#define ONBOARD_SPI_DEVICE 1                      // SPI1 -> used only by HAL/STM32F1...
#define ONBOARD_SD_CS_PIN                   PA4   // Chip select for "System" SD card

#define ENABLE_SPI1
#define SDSS                   ONBOARD_SD_CS_PIN
#define SD_SCK_PIN                          PA5
#define SD_MISO_PIN                         PA6
#define SD_MOSI_PIN                         PA7<|MERGE_RESOLUTION|>--- conflicted
+++ resolved
@@ -165,55 +165,19 @@
   #define BTN_EN2                    EXP1_07_PIN
   #define BTN_ENC                    EXP1_01_PIN
 
-<<<<<<< HEAD
-#if HAS_DWIN_E3V2 || IS_DWIN_MARLINUI
-  /**
-   *        ------                ------                ------
-   * (ENT) | 1  2 | (BEEP)       |10  9 |              |10  9 |
-   *  (RX) | 3  4 |         (RX) | 8  7 | (TX)      RX | 8  7 | TX
-   *  (TX)   5  6 |        (ENT)   6  5 | (BEEP)   ENT | 6  5 | BEEP
-   *   (B) | 7  8 | (A)      (B) | 4  3 | (A)        B | 4  3 | A
-   *   GND | 9 10 | (VCC)    GND | 2  1 | VCC      GND | 2  1 | VCC
-   *        ------                ------                ------
-   *         EXP1                  DWIN               DWIN (plug)
-   *
-   * All pins are labeled as printed on DWIN PCB. Connect TX-TX, A-A and so on.
-   */
-
-  #ifndef NO_CONTROLLER_CUSTOM_WIRING_WARNING
-    #error "CAUTION! Ender-3 V2 display requires a custom cable. See 'pins_BTT_SKR_MINI_E3_common.h' for details. (Define NO_CONTROLLER_CUSTOM_WIRING_WARNING to suppress this warning.)"
-  #endif
-
-  #define BEEPER_PIN                 EXP1_02_PIN
-  #define BTN_EN1                    EXP1_08_PIN
-  #define BTN_EN2                           PB8
-  #define BTN_ENC                           PB5
-
-=======
->>>>>>> 551f5ada
 #elif HAS_WIRED_LCD
 
   #if ENABLED(CR10_STOCKDISPLAY)
 
-<<<<<<< HEAD
-    #define BEEPER_PIN                      PB5
-=======
     #define BEEPER_PIN               EXP1_01_PIN
->>>>>>> 551f5ada
     #define BTN_ENC                  EXP1_02_PIN
 
     #define BTN_EN1                  EXP1_03_PIN
     #define BTN_EN2                  EXP1_05_PIN
 
-<<<<<<< HEAD
-    #define LCD_PINS_RS                     PB8
-    #define LCD_PINS_ENABLE          EXP1_08_PIN
-    #define LCD_PINS_D4                     PB9
-=======
     #define LCD_PINS_RS              EXP1_07_PIN
     #define LCD_PINS_ENABLE          EXP1_08_PIN
     #define LCD_PINS_D4              EXP1_06_PIN
->>>>>>> 551f5ada
 
   #elif ENABLED(ZONESTAR_LCD)                     // ANET A8 LCD Controller - Must convert to 3.3V - CONNECTING TO 5V WILL DAMAGE THE BOARD!
 
@@ -221,41 +185,23 @@
       #error "CAUTION! ZONESTAR_LCD requires wiring modifications. See 'pins_BTT_SKR_MINI_E3_common.h' for details. (Define NO_CONTROLLER_CUSTOM_WIRING_WARNING to suppress this warning.)"
     #endif
 
-<<<<<<< HEAD
-    #define LCD_PINS_RS                     PB9
-    #define LCD_PINS_ENABLE          EXP1_02_PIN
-    #define LCD_PINS_D4                     PB8
-    #define LCD_PINS_D5                     PA10
-    #define LCD_PINS_D6                     PA9
-    #define LCD_PINS_D7                     PB5
-=======
     #define LCD_PINS_RS              EXP1_06_PIN
     #define LCD_PINS_ENABLE          EXP1_02_PIN
     #define LCD_PINS_D4              EXP1_07_PIN
     #define LCD_PINS_D5              EXP1_05_PIN
     #define LCD_PINS_D6              EXP1_03_PIN
     #define LCD_PINS_D7              EXP1_01_PIN
->>>>>>> 551f5ada
     #define ADC_KEYPAD_PIN                  PA1   // Repurpose servo pin for ADC - CONNECTING TO 5V WILL DAMAGE THE BOARD!
 
   #elif EITHER(MKS_MINI_12864, ENDER2_STOCKDISPLAY)
 
     #define BTN_ENC                  EXP1_02_PIN
-<<<<<<< HEAD
-    #define BTN_EN1                         PA9
-    #define BTN_EN2                         PA10
-
-    #define DOGLCD_CS                       PB8
-    #define DOGLCD_A0                       PB9
-    #define DOGLCD_SCK                      PB5
-=======
     #define BTN_EN1                  EXP1_03_PIN
     #define BTN_EN2                  EXP1_05_PIN
 
     #define DOGLCD_CS                EXP1_07_PIN
     #define DOGLCD_A0                EXP1_06_PIN
     #define DOGLCD_SCK               EXP1_01_PIN
->>>>>>> 551f5ada
     #define DOGLCD_MOSI              EXP1_08_PIN
 
     #define FORCE_SOFT_SPI
@@ -351,17 +297,6 @@
      * for backlight configuration see steps 2 (V2.1) and 3 in https://wiki.fysetc.com/Mini12864_Panel/
      */
 
-<<<<<<< HEAD
-    #define LCD_PINS_RS                     PA9     // CS
-    #define LCD_PINS_ENABLE                 PA3     // MOSI
-    #define LCD_BACKLIGHT_PIN               -1
-    #define NEOPIXEL_PIN                    PB8
-    #define LCD_CONTRAST                    255
-    #define LCD_RESET_PIN                   PA10
-
-    #define DOGLCD_CS                       PA9
-    #define DOGLCD_A0                       PB5
-=======
     #define LCD_PINS_RS              EXP1_03_PIN    // CS
     #define LCD_PINS_ENABLE                 PA3     // MOSI
     #define LCD_BACKLIGHT_PIN               -1
@@ -371,16 +306,11 @@
 
     #define DOGLCD_CS                EXP1_03_PIN
     #define DOGLCD_A0                EXP1_01_PIN
->>>>>>> 551f5ada
     #define DOGLCD_SCK                      PA2
     #define DOGLCD_MOSI                     PA3
 
     #define BTN_ENC                         PA15
-<<<<<<< HEAD
-    #define BTN_EN1                         PB9
-=======
     #define BTN_EN1                  EXP1_06_PIN
->>>>>>> 551f5ada
     #define BTN_EN2                         PB15
 
     #define FORCE_SOFT_SPI
