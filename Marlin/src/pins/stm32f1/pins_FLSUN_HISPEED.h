/**
 * Marlin 3D Printer Firmware
 * Copyright (c) 2020 MarlinFirmware [https://github.com/MarlinFirmware/Marlin]
 *
 * Based on Sprinter and grbl.
 * Copyright (c) 2011 Camiel Gubbels / Erik van der Zalm
 *
 * This program is free software: you can redistribute it and/or modify
 * it under the terms of the GNU General Public License as published by
 * the Free Software Foundation, either version 3 of the License, or
 * (at your option) any later version.
 *
 * This program is distributed in the hope that it will be useful,
 * but WITHOUT ANY WARRANTY; without even the implied warranty of
 * MERCHANTABILITY or FITNESS FOR A PARTICULAR PURPOSE.  See the
 * GNU General Public License for more details.
 *
 * You should have received a copy of the GNU General Public License
 * along with this program.  If not, see <https://www.gnu.org/licenses/>.
 *
 */
#pragma once

/**
 * FLSUN HiSpeed V1 (STM32F103VET6) board pin assignments
 * FLSun Hispeed (clone MKS_Robin_miniV2) board.
 *
 * MKS Robin Mini USB uses UART3 (PB10-TX, PB11-RX)
 * #define SERIAL_PORT_2 3
 */

#if NOT_TARGET(__STM32F1__, STM32F1xx)
  #error "Oops! Select an STM32F1 board in 'Tools > Board.'"
#elif HOTENDS > 1 || E_STEPPERS > 1
  #error "FLSUN HiSpeedV1 supports 1 hotend / E-stepper. Comment out this line to continue."
#endif

#define BOARD_INFO_NAME      "FLSun HiSpeedV1"
#define BOARD_WEBSITE_URL    "github.com/Foxies-CSTL"

#define BOARD_NO_NATIVE_USB

//
// Release PB4 (Y_ENABLE_PIN) from JTAG NRST role
//
#define DISABLE_DEBUG

//
// EEPROM
//
#if EITHER(NO_EEPROM_SELECTED, FLASH_EEPROM_EMULATION)
  #define FLASH_EEPROM_EMULATION
  #define EEPROM_PAGE_SIZE     (0x800U)           // 2KB
  #define EEPROM_START_ADDRESS (0x8000000UL + (STM32_FLASH_SIZE) * 1024UL - (EEPROM_PAGE_SIZE) * 2UL)
  #define MARLIN_EEPROM_SIZE    EEPROM_PAGE_SIZE  // 2KB
#endif

//
// SPI
// Note: FLSun Hispeed (clone MKS_Robin_miniV2) board is using SPI2 interface.
//
#define SPI_DEVICE 2
#define SCK_PIN                           PB13  // SPI2
#define MISO_PIN                          PB14  // SPI2
#define MOSI_PIN                          PB15  // SPI2

// SPI Flash
#define HAS_SPI_FLASH                       1
#define SPI_FLASH_SIZE                 0x1000000  // 16MB

#if HAS_SPI_FLASH
  // SPI 2
  #define W25QXX_CS_PIN                     PB12  // SPI2_NSS / Flash chip-select
  #define W25QXX_MOSI_PIN                   PB15
  #define W25QXX_MISO_PIN                   PB14
  #define W25QXX_SCK_PIN                    PB13
#endif

//
// Servos
//
//#define SERVO0_PIN                          PA8   // use IO0 to enable BLTOUCH support/remove Mks_Wifi

//
// Limit Switches
//
#define X_STOP_PIN                          PA15  // -X
#define Y_STOP_PIN                          PA12  // -Y
#define Z_MIN_PIN                           PA11  // -Z
#define Z_MAX_PIN                           PC4   // +Z

#ifndef FIL_RUNOUT_PIN
  #define FIL_RUNOUT_PIN            MT_DET_1_PIN
#endif

//
// Steppers
//
#define X_ENABLE_PIN                        PE4   // X_EN
#define X_STEP_PIN                          PE3   // X_STEP
#define X_DIR_PIN                           PE2   // X_DIR

#define Y_ENABLE_PIN                        PE1   // Y_EN
#define Y_STEP_PIN                          PE0   // Y_STEP
#define Y_DIR_PIN                           PB9   // Y_DIR

#define Z_ENABLE_PIN                        PB8   // Z_EN
#define Z_STEP_PIN                          PB5   // Z_STEP
#define Z_DIR_PIN                           PB4   // Z_DIR

#define E0_ENABLE_PIN                       PB3   // E0_EN
#define E0_STEP_PIN                         PD6   // E0_STEP
#define E0_DIR_PIN                          PD3   // E0_DIR

/**
 * FLSUN Hi-Speed has no hard-wired UART pins for TMC drivers.
 * Several wiring options are provided below, defaulting to
 * to the most compatible.
 */

//
// Drivers
//
#if HAS_TMC220x
  #define TMC_BAUD_RATE                   19200
  #ifdef HARDWARE_SERIAL /*  TMC2209 */
    /**
    * HardwareSerial with one pin for four drivers.
    * Compatible with TMC2209. Provides best performance.
    * Requires SLAVE_ADDRESS definitions in Configuration_adv.h and proper
    * jumper configuration. Uses only one I/O pin like PA10/PA9/PC7/PA8.
    * Install the jumpers in the following way, for example:
    */
    // The 4xTMC2209 module doesn't have a serial multiplexer and
    // needs to set *_SLAVE_ADDRESS in Configuration_adv.h for X,Y,Z,E0
    #define  X_SLAVE_ADDRESS 3    // |  |  :
    #define  Y_SLAVE_ADDRESS 2    // :  |  :
    #define  Z_SLAVE_ADDRESS 1    // |  :  :
    //#define E0_SLAVE_ADDRESS 0    // :  :  :

    #define X_SERIAL_TX_PIN                  PA8  // IO0
    #define X_SERIAL_RX_PIN                  PA8  // IO0
    #define Y_SERIAL_TX_PIN                  PA8  // IO0
    #define Y_SERIAL_RX_PIN                  PA8  // IO0
    #define Z_SERIAL_TX_PIN                  PA8  // IO0
    #define Z_SERIAL_RX_PIN                  PA8  // IO0
    #ifdef ESP_WIFI
      //Module ESP-WIFI
      #define ESP_WIFI_MODULE_COM               2
      #define ESP_WIFI_MODULE_BAUDRATE      BAUDRATE
      #define ESP_WIFI_MODULE_RESET_PIN         PA5
      #define ESP_WIFI_MODULE_ENABLE_PIN        -1
      #define ESP_WIFI_MODULE_TXD_PIN           PA9
      #define ESP_WIFI_MODULE_RXD_PIN           PA10
    #endif 
  #else /*  TMC220x   */
    // SoftwareSerial with one pin per driver
    // Compatible with TMC2208 and TMC2209 drivers
    #define  X_SLAVE_ADDRESS 0
    #define  Y_SLAVE_ADDRESS 0
    #define  Z_SLAVE_ADDRESS 0
    
    #define X_SERIAL_TX_PIN                   PA10  // RXD1
    #define X_SERIAL_RX_PIN                   PA10  // RXD1
    #define Y_SERIAL_TX_PIN                   PA9   // TXD1
    #define Y_SERIAL_RX_PIN                   PA9   // TXD1
    #define Z_SERIAL_TX_PIN                   PC7   // IO1
    #define Z_SERIAL_RX_PIN                   PC7   // IO1
  #endif

#else
  // Motor current PWM pins
  #define MOTOR_CURRENT_PWM_XY_PIN          PA6   // VREF2/3 CONTROL XY
  #define MOTOR_CURRENT_PWM_Z_PIN           PA7   // VREF4 CONTROL Z
  #define MOTOR_CURRENT_PWM_RANGE          1500   // (255 * (1000mA / 65535)) * 257 = 1000 is equal 1.6v Vref in turn equal 1Amp
  #ifndef DEFAULT_PWM_MOTOR_CURRENT
    #define DEFAULT_PWM_MOTOR_CURRENT { 800, 800, 800 }
  #endif

/**
 * MKS Robin_Wifi or another ESP8266 module
 *
 *      __ESP(M1)__       -J1-
 *  GND| 15 | | 08 |+3v3  (22)  RXD1      (PA10)
 *     | 16 | | 07 |MOSI  (21)  TXD1      (PA9)   Active LOW, probably OK to leave floating
 *  IO2| 17 | | 06 |MISO  (19)  IO1       (PC7)   Leave as unused (ESP3D software configures this with a pullup so OK to leave as floating)
 *  IO0| 18 | | 05 |CLK   (18)  IO0       (PA8)   Must be HIGH (ESP3D software configures this with a pullup so OK to leave as floating)
 *  IO1| 19 | | 03 |EN    (03)  WIFI_EN           Must be HIGH for module to run
 *     | nc | | nc |      (01)  WIFI_CTRL (PA5)
 *   RX| 21 | | nc |
 *   TX| 22 | | 01 |RST
 *       ￣￣ AE￣￣
 */
  // Module ESP-WIFI
  #define ESP_WIFI_MODULE_COM                  2  // Must also set either SERIAL_PORT or SERIAL_PORT_2 to this
  #define ESP_WIFI_MODULE_BAUDRATE      BAUDRATE  // Must use same BAUDRATE as SERIAL_PORT & SERIAL_PORT_2
  #define ESP_WIFI_MODULE_RESET_PIN         PA5   // WIFI CTRL/RST
  #define ESP_WIFI_MODULE_ENABLE_PIN        -1
  #define ESP_WIFI_MODULE_TXD_PIN           PA9   // MKS or ESP WIFI RX PIN
  #define ESP_WIFI_MODULE_RXD_PIN           PA10  // MKS or ESP WIFI TX PIN
#endif

//
// EXTRUDER
//
#if AXIS_DRIVER_TYPE_E0(TMC2208) || AXIS_DRIVER_TYPE_E0(TMC2209)
  #define E0_SERIAL_TX_PIN                  PA8   // IO0
  #define E0_SERIAL_RX_PIN                  PA8   // IO0
  #define TMC_BAUD_RATE                   19200
#else
  // Motor current PWM pins
  #define MOTOR_CURRENT_PWM_E_PIN           PB0   // VREF1 CONTROL E
  #define MOTOR_CURRENT_PWM_RANGE          1500   // (255 * (1000mA / 65535)) * 257 = 1000 is equal 1.6v Vref in turn equal 1Amp
  #ifndef DEFAULT_PWM_MOTOR_CURRENT
   #define DEFAULT_PWM_MOTOR_CURRENT { 800, 800, 800 }
  #endif
#endif

//
// Temperature Sensors (THM)
//
#define TEMP_0_PIN                          PC1   // TEMP_E0
#define TEMP_BED_PIN                        PC0   // TEMP_BED

//
// Heaters / Fans
//
#define HEATER_0_PIN                        PC3   // HEATER_E0
#define HEATER_BED_PIN                      PA0   // HEATER_BED-WKUP

#define FAN_PIN                             PB1   // E_FAN

//
// Misc. Functions
//
//#define POWER_LOSS_PIN                      PA1   // PW_SO
#if ENABLED(BACKUP_POWER_SUPPLY)
  #define POWER_LOSS_PIN                    PA2   // PW_DET (UPS) MKSPWC
#endif

/**
 *    Connector J2
 *      -------
 * DIO O|1   2|O  3v3
 * CSK O|3   5|O  GND
 * RST O|5   6|O  GND
 *      -------
 */
//#define SW_DIO                            PA13
//#define SW_CLK                            PA14
//#define SW_RST                            NRST   // (14)

//
// Power Supply Control
//
#if ENABLED(PSU_CONTROL)
  #define KILL_PIN                          PA2   // PW_DET
  #define KILL_PIN_INVERTING                true
  //#define PS_ON_PIN                       PA3   // PW_CN /PW_OFF
#endif

#define MT_DET_1_PIN                        PA4   // MT_DET
#define MT_DET_2_PIN                        PE6   // FALA_CRTL
#define MT_DET_PIN_INVERTING                false

//
// LED / NEOPixel
//
//#define LED_PIN                             PB2   // BOOT1

#if ENABLED(NEOPIXEL_LED)
  #define LED_PWM                           PC7   // IO1
  #ifndef NEOPIXEL_PIN
    #define NEOPIXEL_PIN                 LED_PWM  // USED WIFI IO0/IO1 PIN
  #endif
#endif

//
// SD Card
//
#ifndef SDCARD_CONNECTION
  #define SDCARD_CONNECTION              ONBOARD
#endif

// Use the on-board card socket labeled SD_Extender
#if SD_CONNECTION_IS(CUSTOM_CABLE)
  #define SCK_PIN                           PC12
  #define MISO_PIN                          PC8
  #define MOSI_PIN                          PD2
  #define SS_PIN                            -1
  #define SD_DETECT_PIN                     PD12  // SD_CD (if -1 no detection)
#else
  #define SDIO_SUPPORT
  #define SDIO_CLOCK                     4500000  // 4.5 MHz
  #define SDIO_READ_RETRIES                   16
  #define ONBOARD_SPI_DEVICE                   1  // SPI1
  #define ONBOARD_SD_CS_PIN                 PC11
  #define SD_DETECT_PIN                     -1    // SD_CD (-1 active refresh)
#endif

//
// LCD / Controller
//
#ifndef BEEPER_PIN
  #define BEEPER_PIN                        PC5
#endif

#if ENABLED(SPEAKER) && BEEPER_PIN == PC5
  #error "FLSun HiSpeed default BEEPER_PIN is not a SPEAKER."
#endif

#if HAS_FSMC_TFT || HAS_GRAPHICAL_TFT
  #define TFT_CS_PIN                        PD7  // NE4
  #define TFT_RS_PIN                        PD11   // A0
#endif

#if HAS_FSMC_TFT
  /**
   * Note: MKS Robin TFT screens use various TFT controllers
   * Supported screens are based on the ILI9341, ST7789V and ILI9328 (320x240)
   * ILI9488 is not supported
   * Define init sequences for other screens in u8g_dev_tft_320x240_upscale_from_128x64.cpp
   *
   * If the screen stays white, disable 'LCD_RESET_PIN'
   * to let the bootloader init the screen.
   *
   * Setting an 'TFT_RESET_PIN' may cause a flicker when entering the LCD menu
   * because Marlin uses the reset as a failsafe to revive a glitchy LCD.
   */
  //#define TFT_RESET_PIN                     PC6   // FSMC_RST
  #define TFT_BACKLIGHT_PIN                 PD13
  #define FSMC_CS_PIN                 TFT_CS_PIN  // NE4
  #define FSMC_RS_PIN                 TFT_RS_PIN  // A0

  #define LCD_USE_DMA_FSMC                        // Use DMA transfers to send data to the TFT
  #define FSMC_DMA_DEV                      DMA2
  #define FSMC_DMA_CHANNEL               DMA_CH5
<<<<<<< HEAD
  #if ENABLED(TFT_CLASSIC_UI)  
    #define TFT_MARLINBG_COLOR            0x3186  // Grey
    #define TFT_MARLINUI_COLOR            0xC7B6  // Green
=======

  #define TFT_BUFFER_SIZE                  14400
  #if ENABLED(TFT_CLASSIC_UI)
    #define TFT_MARLINBG_COLOR            0x3186  // White
    #define TFT_MARLINUI_COLOR            0xC7B6  // green
>>>>>>> d06631f7
    #define TFT_BTARROWS_COLOR            0xDEE6  // Yellow
    #define TFT_BTOKMENU_COLOR            0x145F  // Cyan
  #endif  
  #define TFT_BUFFER_SIZE                  14400
#elif HAS_GRAPHICAL_TFT
  #define TFT_RESET_PIN                     PC6
  #define TFT_BACKLIGHT_PIN                 PD13
#endif

#if NEED_TOUCH_PINS
  #define TOUCH_CS_PIN                      PC2   // SPI2_NSS
  #define TOUCH_SCK_PIN                     PB13  // SPI2_SCK
  #define TOUCH_MISO_PIN                    PB14  // SPI2_MISO
  #define TOUCH_MOSI_PIN                    PB15  // SPI2_MOSI
  #define TOUCH_INT_PIN                     -1
#endif<|MERGE_RESOLUTION|>--- conflicted
+++ resolved
@@ -335,17 +335,10 @@
   #define LCD_USE_DMA_FSMC                        // Use DMA transfers to send data to the TFT
   #define FSMC_DMA_DEV                      DMA2
   #define FSMC_DMA_CHANNEL               DMA_CH5
-<<<<<<< HEAD
-  #if ENABLED(TFT_CLASSIC_UI)  
-    #define TFT_MARLINBG_COLOR            0x3186  // Grey
-    #define TFT_MARLINUI_COLOR            0xC7B6  // Green
-=======
-
-  #define TFT_BUFFER_SIZE                  14400
+
   #if ENABLED(TFT_CLASSIC_UI)
     #define TFT_MARLINBG_COLOR            0x3186  // White
     #define TFT_MARLINUI_COLOR            0xC7B6  // green
->>>>>>> d06631f7
     #define TFT_BTARROWS_COLOR            0xDEE6  // Yellow
     #define TFT_BTOKMENU_COLOR            0x145F  // Cyan
   #endif  
