--- conflicted
+++ resolved
@@ -120,24 +120,7 @@
  * Several wiring options are provided below, defaulting to
  * to the most compatible.
  */
-<<<<<<< HEAD
-
-//
-// Drivers
-//
-#if HAS_TMC220x
-=======
 #if HAS_TMC_UART
-  // SoftwareSerial with one pin per driver
-  // Compatible with TMC2208 and TMC2209 drivers
-  #define X_SERIAL_TX_PIN                   PA10  // RXD1
-  #define X_SERIAL_RX_PIN                   PA10  // RXD1
-  #define Y_SERIAL_TX_PIN                   PA9   // TXD1
-  #define Y_SERIAL_RX_PIN                   PA9   // TXD1
-  #define Z_SERIAL_TX_PIN                   PC7   // IO1
-  #define Z_SERIAL_RX_PIN                   PC7   // IO1
->>>>>>> ea61d822
-  #define TMC_BAUD_RATE                   19200
   #ifdef HARDWARE_SERIAL /*  TMC2209 */
     /**
     * HardwareSerial with one pin for four drivers.
