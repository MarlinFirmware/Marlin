--- conflicted
+++ resolved
@@ -119,7 +119,6 @@
 //
 #if HAS_TMC220x
   #define TMC_BAUD_RATE                   19200
-<<<<<<< HEAD
   #ifdef HARDWARE_SERIAL /*  TMC2209 */
     /**
     * HardwareSerial with one pin for four drivers.
@@ -153,21 +152,6 @@
     #define Z_SERIAL_TX_PIN                   PC7   // IO1
     #define Z_SERIAL_RX_PIN                   PC7   // IO1
   #endif
-=======
-
-  /**
-   * HardwareSerial with one pin for four drivers.
-   * The 4xTMC2209 module doesn't have a serial multiplexer and
-   * needs to set *_SLAVE_ADDRESS in Configuration_adv.h for X,Y,Z,E0
-   * and proper jumper configuration. 
-   * Uses only one I/O pin like PA10/PA9/PC7/PA8.
-   * Install the jumpers in the following way, for example:
-   */
-   //#define  X_SLAVE_ADDRESS  3   // *  *  .   JP0, JP1
-   //#define  Y_SLAVE_ADDRESS  2   // .  *  .   JP1
-   //#define  Z_SLAVE_ADDRESS  1   // *  .  .   JP0
-   //#define E0_SLAVE_ADDRESS  0   // .  .  .
->>>>>>> 4e2e521a
 
 #else
   // Motor current PWM pins
