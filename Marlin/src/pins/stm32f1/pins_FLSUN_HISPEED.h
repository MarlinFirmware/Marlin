--- conflicted
+++ resolved
@@ -59,11 +59,7 @@
 // SPI
 // Note: FLSun Hispeed (clone MKS_Robin_miniV2) board is using SPI2 interface.
 //
-<<<<<<< HEAD
-#define SPI_DEVICE                          2
-=======
 #define SPI_DEVICE 2
->>>>>>> 658bf5a2
 
 // SPI Flash
 #define HAS_SPI_FLASH                       1
@@ -124,7 +120,6 @@
 //
 #if HAS_TMC220x
   #define TMC_BAUD_RATE                   19200
-<<<<<<< HEAD
   #ifdef HARDWARE_SERIAL /*  TMC2209 */
     /**
     * HardwareSerial with one pin for four drivers.
@@ -170,8 +165,6 @@
     #define Z_SERIAL_RX_PIN                   PC7   // IO1
   #endif
 
-=======
->>>>>>> 658bf5a2
 #else
   // Motor current PWM pins
   #define MOTOR_CURRENT_PWM_XY_PIN          PA6   // VREF2/3 CONTROL XY
@@ -195,13 +188,8 @@
  *   TX| 22 | | 01 |RST
  *       ￣￣ AE￣￣
  */
-<<<<<<< HEAD
-  //Module ESP-WIFI
-  #define ESP_WIFI_MODULE_COM               2     // Must also set either SERIAL_PORT or SERIAL_PORT_2 to this
-=======
   // Module ESP-WIFI
   #define ESP_WIFI_MODULE_COM                  2  // Must also set either SERIAL_PORT or SERIAL_PORT_2 to this
->>>>>>> 658bf5a2
   #define ESP_WIFI_MODULE_BAUDRATE      BAUDRATE  // Must use same BAUDRATE as SERIAL_PORT & SERIAL_PORT_2
   #define ESP_WIFI_MODULE_RESET_PIN         PA5   // WIFI CTRL/RST
   #define ESP_WIFI_MODULE_ENABLE_PIN        -1
@@ -255,29 +243,17 @@
  * RST O|5   6|O  GND
  *      -------
  */
-<<<<<<< HEAD
-
-//SW_DIO                                    PA13   //
-//SW_CLK                                    PA14   //
-//SW_RST                                    NRST   //(14)
-=======
 //#define SW_DIO                            PA13
 //#define SW_CLK                            PA14
 //#define SW_RST                            NRST   // (14)
->>>>>>> 658bf5a2
 
 //
 // Power Supply Control
 //
 #if ENABLED(PSU_CONTROL)
   #define KILL_PIN                          PA2   // PW_DET
-<<<<<<< HEAD
-  #define KILL_PIN_INVERTING                true  //
-  //#define PS_ON_PIN                         PA3   // PW_CN /PW_OFF
-=======
   #define KILL_PIN_INVERTING                true
   //#define PS_ON_PIN                       PA3   // PW_CN /PW_OFF
->>>>>>> 658bf5a2
 #endif
 
 #define MT_DET_1_PIN                        PA4   // MT_DET
@@ -362,23 +338,6 @@
 
   #define TOUCH_BUTTONS_HW_SPI
   #define TOUCH_BUTTONS_HW_SPI_DEVICE          2
-#endif
-
-// XPT2046 Touch Screen calibration
-#if ANY(TFT_COLOR_UI, TFT_LVGL_UI, TFT_CLASSIC_UI)
-  #define TFT_BUFFER_SIZE                  14400
-  #ifndef XPT2046_X_CALIBRATION
-    #define XPT2046_X_CALIBRATION          12033
-  #endif
-  #ifndef XPT2046_Y_CALIBRATION
-    #define XPT2046_Y_CALIBRATION          -9047
-  #endif
-  #ifndef XPT2046_X_OFFSET
-    #define XPT2046_X_OFFSET                 -30
-  #endif
-  #ifndef XPT2046_Y_OFFSET
-    #define XPT2046_Y_OFFSET                 254
-  #endif
   #ifdef TFT_CLASSIC_UI
     #define TFT_MARLINUI_COLOR            0xFFFF  // White
     #define TFT_BTARROWS_COLOR            0xDEE6  // Yellow
