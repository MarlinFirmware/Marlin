--- conflicted
+++ resolved
@@ -116,27 +116,37 @@
 // Drivers
 //
 #if HAS_TMC220x
-  // SoftwareSerial with one pin per driver
-  // Compatible with TMC2208 and TMC2209 drivers
-  #define X_SERIAL_TX_PIN                   PA10  // RXD1
-  #define X_SERIAL_RX_PIN                   PA10  // RXD1
-  #define Y_SERIAL_TX_PIN                   PA9   // TXD1
-  #define Y_SERIAL_RX_PIN                   PA9   // TXD1
-  #define Z_SERIAL_TX_PIN                   PC7   // IO1
-  #define Z_SERIAL_RX_PIN                   PC7   // IO1
   #define TMC_BAUD_RATE                   19200
-
-  /**
-   * HardwareSerial with one pin for four drivers.
-   * Compatible with TMC2209. Provides best performance.
-   * Requires SLAVE_ADDRESS definitions in Configuration_adv.h and proper
-   * jumper configuration. Uses only one I/O pin like PA10/PA9/PC7/PA8.
-   * Install the jumpers in the following way, for example:
-   */
-   //#define  X_SLAVE_ADDRESS  3   // *  *  .   JP0, JP1
-   //#define  Y_SLAVE_ADDRESS  2   // .  *  .   JP1
-   //#define  Z_SLAVE_ADDRESS  1   // *  .  .   JP0
-   //#define E0_SLAVE_ADDRESS  0   // .  .  .
+  #ifdef HARDWARE_SERIAL  //TMC2209
+    /**
+    * HardwareSerial with one pin for four drivers.
+    * Compatible with TMC2209. Provides best performance.
+    * Requires SLAVE_ADDRESS definitions in Configuration_adv.h and proper
+    * jumper configuration. Uses only one I/O pin like PA10/PA9/PC7/PA8.
+    * Install the jumpers in the following way, for example:
+    */
+    #define  X_SLAVE_ADDRESS 3    // |  |  :
+    #define  Y_SLAVE_ADDRESS 2    // :  |  :
+    #define  Z_SLAVE_ADDRESS 1    // |  :  :
+    //#define E0_SLAVE_ADDRESS 0    // :  :  :
+
+    #define X_SERIAL_TX_PIN                  PA8  // TXD1
+    #define X_SERIAL_RX_PIN                  PA8  //TXD1
+    #define Y_SERIAL_TX_PIN                  PA8  // TXD1
+    #define Y_SERIAL_RX_PIN                  PA8  // TXD1
+    #define Z_SERIAL_TX_PIN                  PA8  // TXD1
+    #define Z_SERIAL_RX_PIN                  PA8  // TXD1
+  else
+    // SoftwareSerial with one pin per driver
+    // Compatible with TMC2208 and TMC2209 drivers
+    #define X_SERIAL_TX_PIN                   PA10  // RXD1
+    #define X_SERIAL_RX_PIN                   PA10  // RXD1
+    #define Y_SERIAL_TX_PIN                   PA9   // TXD1
+    #define Y_SERIAL_RX_PIN                   PA9   // TXD1
+    #define Z_SERIAL_TX_PIN                   PC7   // IO1
+    #define Z_SERIAL_RX_PIN                   PC7   // IO1
+
+  #endif
 
 #else
   // Motor current PWM pins
@@ -229,22 +239,10 @@
 #if ENABLED(NEOPIXEL_LED)
   #define LED_PWM                           PC7  // IO1
   #ifndef NEOPIXEL_PIN
-<<<<<<< HEAD
-    #define NEOPIXEL_PIN                LED_PWM  // USED WIFI IO0/IO1/TX/RX PIN
-  #endif
-#endif
-
-//Others test.
-//#define SERVO0_PIN                          PA5   // WIFI CRTL
-//#define GPIO_CLEAR                          PA8   // IO0
-//#define GPIO_SET                            PA5
-
-=======
     #define NEOPIXEL_PIN                 LED_PWM  // USED WIFI IO0/IO1 PIN
   #endif
 #endif
 
->>>>>>> 3948460e
 //
 // SD Card
 //
