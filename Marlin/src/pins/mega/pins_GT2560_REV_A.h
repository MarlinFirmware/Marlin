--- conflicted
+++ resolved
@@ -25,11 +25,8 @@
  * Geeetech GT2560 Revision A board pin assignments, based on the work of
  * George Robles (https://georges3dprinters.com) and
  * Richard Smith <galorin@gmail.com>
-<<<<<<< HEAD
  * Schematic: https://green-candy.osdn.jp/external/MarlinFW/board_schematics/Geeetech%20GT2560%20Revision%20A/GT2560_sch.pdf
  * Origin: https://www.geeetech.com/wiki/images/9/90/GT2560_sch.pdf
-=======
->>>>>>> 4e89f8a4
  * ATmega2560
  */
 
@@ -41,11 +38,7 @@
 #endif
 #define DEFAULT_MACHINE_NAME "Prusa i3 Pro B"
 
-<<<<<<< HEAD
-#define AVR_CHIPOSCILLATOR_FREQ 16000000
-=======
 #define AVR_CHIPOSCILLATOR_FREQ              16000000
->>>>>>> 4e89f8a4
 
 // See page 327 of the ATmega2560 technical reference manual (DS40002211A).
 // For CPU speed calculations it is necessary to give the programmed "fuse bits", that are internally programmed
