/**
 * Marlin 3D Printer Firmware
 *
 * Copyright (c) 2020 MarlinFirmware [https://github.com/MarlinFirmware/Marlin]
 * Copyright (c) 2016 Bob Cousins bobcousins42@googlemail.com
 * Copyright (c) 2015-2016 Nico Tonnhofer wurstnase.reprap@gmail.com
 *
 * This program is free software: you can redistribute it and/or modify
 * it under the terms of the GNU General Public License as published by
 * the Free Software Foundation, either version 3 of the License, or
 * (at your option) any later version.
 *
 * This program is distributed in the hope that it will be useful,
 * but WITHOUT ANY WARRANTY; without even the implied warranty of
 * MERCHANTABILITY or FITNESS FOR A PARTICULAR PURPOSE.  See the
 * GNU General Public License for more details.
 *
 * You should have received a copy of the GNU General Public License
 * along with this program.  If not, see <https://www.gnu.org/licenses/>.
 *
 */
#pragma once

/**
 * HAL for Teensy 3.2 (MK20DX256)
 */

#define CPU_32_BIT

#include "../shared/Marduino.h"
#include "../shared/math_32bit.h"
#include "../shared/HAL_SPI.h"

#include "fastio.h"
#include "watchdog.h"


#include <stdint.h>

#define ST7920_DELAY_1 DELAY_NS(600)
#define ST7920_DELAY_2 DELAY_NS(750)
#define ST7920_DELAY_3 DELAY_NS(750)

//#undef MOTHERBOARD
//#define MOTHERBOARD BOARD_TEENSY31_32

<<<<<<< HEAD
#ifdef __MK20DX256__
  #define IS_32BIT_TEENSY 1
=======
#define IS_32BIT_TEENSY 1
#define IS_TEENSY_31_32 1
#ifndef IS_TEENSY31
>>>>>>> cb02e44c
  #define IS_TEENSY32 1
#endif

#define _MSERIAL(X) Serial##X
#define MSERIAL(X) _MSERIAL(X)
#define Serial0 Serial

#if SERIAL_PORT == -1
  #define MYSERIAL0 SerialUSB
#elif WITHIN(SERIAL_PORT, 0, 3)
  #define MYSERIAL0 MSERIAL(SERIAL_PORT)
#endif

#define HAL_SERVO_LIB libServo

typedef int8_t pin_t;

#ifndef analogInputToDigitalPin
  #define analogInputToDigitalPin(p) ((p < 12U) ? (p) + 54U : -1)
#endif

#define CRITICAL_SECTION_START()  uint32_t primask = __get_PRIMASK(); __disable_irq()
#define CRITICAL_SECTION_END()    if (!primask) __enable_irq()
#define ISRS_ENABLED() (!__get_PRIMASK())
#define ENABLE_ISRS()  __enable_irq()
#define DISABLE_ISRS() __disable_irq()

#ifndef strncpy_P
  #define strncpy_P(dest, src, num) strncpy((dest), (src), (num))
#endif

// Fix bug in pgm_read_ptr
#undef pgm_read_ptr
#define pgm_read_ptr(addr) (*((void**)(addr)))
// Add type-checking to pgm_read_word
#undef pgm_read_word
#define pgm_read_word(addr) (*((uint16_t*)(addr)))

inline void HAL_init() {}

// Clear the reset reason
void HAL_clear_reset_source();

// Get the reason for the reset
uint8_t HAL_get_reset_source();

inline void HAL_reboot() {}  // reboot the board or restart the bootloader

FORCE_INLINE void _delay_ms(const int delay_ms) { delay(delay_ms); }

#pragma GCC diagnostic push
#pragma GCC diagnostic ignored "-Wunused-function"
extern "C" {
  int freeMemory();
}
#pragma GCC diagnostic pop

// ADC

void HAL_adc_init();

#define HAL_ADC_VREF         3.3
#define HAL_ADC_RESOLUTION  10
#define HAL_START_ADC(pin)  HAL_adc_start_conversion(pin)
#define HAL_READ_ADC()      HAL_adc_get_result()
#define HAL_ADC_READY()     true

#define HAL_ANALOG_SELECT(pin)

void HAL_adc_start_conversion(const uint8_t adc_pin);
uint16_t HAL_adc_get_result();

#define GET_PIN_MAP_PIN(index) index
#define GET_PIN_MAP_INDEX(pin) pin
#define PARSED_PIN_INDEX(code, dval) parser.intval(code, dval)<|MERGE_RESOLUTION|>--- conflicted
+++ resolved
@@ -44,14 +44,9 @@
 //#undef MOTHERBOARD
 //#define MOTHERBOARD BOARD_TEENSY31_32
 
-<<<<<<< HEAD
-#ifdef __MK20DX256__
-  #define IS_32BIT_TEENSY 1
-=======
 #define IS_32BIT_TEENSY 1
 #define IS_TEENSY_31_32 1
 #ifndef IS_TEENSY31
->>>>>>> cb02e44c
   #define IS_TEENSY32 1
 #endif
 
