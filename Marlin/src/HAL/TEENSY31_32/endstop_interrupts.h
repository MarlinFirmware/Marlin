--- conflicted
+++ resolved
@@ -16,7 +16,7 @@
  * GNU General Public License for more details.
  *
  * You should have received a copy of the GNU General Public License
- * along with this program.  If not, see <http://www.gnu.org/licenses/>.
+ * along with this program.  If not, see <https://www.gnu.org/licenses/>.
  *
  */
 #pragma once
@@ -47,38 +47,6 @@
 
 void setup_endstop_interrupts() {
   #define _ATTACH(P) attachInterrupt(digitalPinToInterrupt(P), endstop_ISR, CHANGE)
-<<<<<<< HEAD
-  #if HAS_X_MAX
-    _ATTACH(X_MAX_PIN);
-  #endif
-  #if HAS_X_MIN
-    _ATTACH(X_MIN_PIN);
-  #endif
-  #if HAS_Y_MAX
-    _ATTACH(Y_MAX_PIN);
-  #endif
-  #if HAS_Y_MIN
-    _ATTACH(Y_MIN_PIN);
-  #endif
-  #if HAS_Z_MAX
-    _ATTACH(Z_MAX_PIN);
-  #endif
-  #if HAS_Z_MIN
-     _ATTACH(Z_MIN_PIN);
-  #endif
-  #if HAS_Z2_MAX
-    _ATTACH(Z2_MAX_PIN);
-  #endif
-  #if HAS_Z2_MIN
-    _ATTACH(Z2_MIN_PIN);
-  #endif
-  #if HAS_Z_MIN_PROBE_PIN
-    _ATTACH(Z_MIN_PROBE_PIN);
-  #endif
-  #if HAS_Z_MIN_M167_PIN
-    _ATTACH(Z_MIN_M167_PIN);
-  #endif
-=======
   TERN_(HAS_X_MAX, _ATTACH(X_MAX_PIN));
   TERN_(HAS_X_MIN, _ATTACH(X_MIN_PIN));
   TERN_(HAS_Y_MAX, _ATTACH(Y_MAX_PIN));
@@ -97,5 +65,4 @@
   TERN_(HAS_Z4_MIN, _ATTACH(Z4_MIN_PIN));
   TERN_(HAS_Z_MIN_PROBE_PIN, _ATTACH(Z_MIN_PROBE_PIN));
   TERN_(HAS_Z_MIN_M167_PIN, _ATTACH(Z_MIN_M167_PIN));
->>>>>>> 979ba384
 }