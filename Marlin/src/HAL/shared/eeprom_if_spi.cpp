--- conflicted
+++ resolved
@@ -55,11 +55,7 @@
                                   // Leave the Bus in-use
 }
 
-<<<<<<< HEAD
-uint8_t eeprom_read_byte(uint8_t* pos) {
-=======
 uint8_t eeprom_read_byte(uint8_t *pos) {
->>>>>>> d30b5481
   _eeprom_begin(pos, CMD_READ);   // Set read location and begin transmission
 
   const uint8_t v = spiRec(SPI_CHAN_EEPROM1); // After READ a value sits on the Bus
