--- conflicted
+++ resolved
@@ -20,116 +20,7 @@
 /* Validate address */
 
 #ifdef ARDUINO_ARCH_SAM
-// For DUE, valid address ranges are
-//  SRAM  (0x20070000 - 0x20088000) (96kb)
-//  FLASH (0x00080000 - 0x00100000) (512kb)
-//
-#define START_SRAM_ADDR   0x20070000
-#define END_SRAM_ADDR     0x20088000
-#define START_FLASH_ADDR  0x00080000
-#define END_FLASH_ADDR    0x00100000
-#endif
 
-#ifdef TARGET_LPC1768
-// For LPC1769:
-//  SRAM  (0x10000000 - 0x10008000) (32kb)
-//  FLASH (0x00000000 - 0x00080000) (512kb)
-//
-#define START_SRAM_ADDR   0x10000000
-#define END_SRAM_ADDR     0x10008000
-#define START_FLASH_ADDR  0x00000000
-#define END_FLASH_ADDR    0x00080000
-#endif
-
-#if 0
-// For STM32F103CBT6
-//  SRAM  (0x20000000 - 0x20005000) (20kb)
-//  FLASH (0x00000000 - 0x00020000) (128kb)
-//
-#define START_SRAM_ADDR   0x20000000
-#define END_SRAM_ADDR     0x20005000
-#define START_FLASH_ADDR  0x00000000
-#define END_FLASH_ADDR    0x00020000
-#endif
-
-#if defined(__STM32F1__) || defined(STM32F1xx) || defined(STM32F0xx)
-// For STM32F103ZET6/STM32F103VET6/STM32F0xx
-//  SRAM  (0x20000000 - 0x20010000) (64kb)
-//  FLASH (0x00000000 - 0x00080000) (512kb)
-//
-#define START_SRAM_ADDR   0x20000000
-#define END_SRAM_ADDR     0x20010000
-#define START_FLASH_ADDR  0x00000000
-#define END_FLASH_ADDR    0x00080000
-#endif
-
-#if defined(STM32F4) || defined(STM32F4xx)
-// For STM32F407VET
-//  SRAM  (0x20000000 - 0x20030000) (192kb)
-//  FLASH (0x08000000 - 0x08080000) (512kb)
-//
-#define START_SRAM_ADDR   0x20000000
-#define END_SRAM_ADDR     0x20030000
-#define START_FLASH_ADDR  0x08000000
-#define END_FLASH_ADDR    0x08080000
-#endif
-
-<<<<<<< HEAD
-#if MB(THE_BORG)
-// For STM32F765 in BORG
-//  SRAM  (0x20000000 - 0x20080000) (512kb)
-//  FLASH (0x08000000 - 0x08100000) (1024kb)
-//
-#define START_SRAM_ADDR   0x20000000
-#define END_SRAM_ADDR     0x20080000
-#define START_FLASH_ADDR  0x08000000
-#define END_FLASH_ADDR    0x08100000
-#endif
-
-#if MB(REMRAM_V1)
-// For STM32F765VI in RemRam v1
-//  SRAM  (0x20000000 - 0x20080000) (512kb)
-//  FLASH (0x08000000 - 0x08200000) (2048kb)
-//
-#define START_SRAM_ADDR   0x20000000
-#define END_SRAM_ADDR     0x20080000
-#define START_FLASH_ADDR  0x08000000
-#define END_FLASH_ADDR    0x08200000
-#endif
-
-#ifdef __MK20DX256__
-// For MK20DX256 in TEENSY 3.1 or TEENSY 3.2
-//  SRAM  (0x1FFF8000 - 0x20008000) (64kb)
-//  FLASH (0x00000000 - 0x00040000) (256kb)
-//
-#define START_SRAM_ADDR   0x1FFF8000
-#define END_SRAM_ADDR     0x20008000
-#define START_FLASH_ADDR  0x00000000
-#define END_FLASH_ADDR    0x00040000
-#endif
-
-#ifdef __MK64FX512__
-// For MK64FX512 in TEENSY 3.5
-//  SRAM  (0x1FFF0000 - 0x20020000) (192kb)
-//  FLASH (0x00000000 - 0x00080000) (512kb)
-//
-#define START_SRAM_ADDR   0x1FFF0000
-#define END_SRAM_ADDR     0x20020000
-#define START_FLASH_ADDR  0x00000000
-#define END_FLASH_ADDR    0x00080000
-#endif
-
-#ifdef __MK66FX1M0__
-// For MK66FX1M0 in TEENSY 3.6
-//  SRAM  (0x1FFF0000 - 0x20030000) (256kb)
-//  FLASH (0x00000000 - 0x00140000) (1.25Mb)
-//
-#define START_SRAM_ADDR   0x1FFF0000
-#define END_SRAM_ADDR     0x20030000
-#define START_FLASH_ADDR  0x00000000
-#define END_FLASH_ADDR    0x00140000
-#endif
-=======
   // For DUE, valid address ranges are
   //  SRAM  (0x20070000 - 0x20088000) (96kb)
   //  FLASH (0x00080000 - 0x00100000) (512kb)
@@ -261,17 +152,7 @@
   #define END_SRAM_ADDR     0x20040000
   #define START_FLASH_ADDR  0x00000000
   #define END_FLASH_ADDR    0x00100000
->>>>>>> c574bcce
 
-#ifdef __SAMD51P20A__
-// For SAMD51x20, valid address ranges are
-//  SRAM  (0x20000000 - 0x20040000) (256kb)
-//  FLASH (0x00000000 - 0x00100000) (1024kb)
-//
-#define START_SRAM_ADDR   0x20000000
-#define END_SRAM_ADDR     0x20040000
-#define START_FLASH_ADDR  0x00000000
-#define END_FLASH_ADDR    0x00100000
 #endif
 
 static bool validate_addr(uint32_t addr) {
@@ -311,4 +192,4 @@
   return true;
 }
 
-#endif+#endif // __arm__ || __thumb__