--- conflicted
+++ resolved
@@ -52,11 +52,10 @@
   #error "SERIAL_STATS_DROPPED_RX is not supported on this platform."
 #endif
 
-<<<<<<< HEAD
 #if ENABLED(BAUD_RATE_GCODE)
   #error "BAUD_RATE_GCODE is not yet supported on STM32."
-=======
+#endif
+
 #if ANY(TFT_COLOR_UI, TFT_LVGL_UI, TFT_CLASSIC_UI) && NOT_TARGET(STM32F4xx, STM32F1xx)
   #error "TFT_COLOR_UI, TFT_LVGL_UI and TFT_CLASSIC_UI are currently only supported on STM32F4 and STM32F1 hardware."
->>>>>>> c559fc82
 #endif