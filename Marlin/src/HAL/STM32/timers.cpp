--- conflicted
+++ resolved
@@ -105,12 +105,7 @@
 // Private Variables
 // ------------------------
 
-<<<<<<< HEAD
-HardwareTimer *timer_instance[NUM_HARDWARE_TIMERS] = { NULL };
-bool timer_enabled[NUM_HARDWARE_TIMERS] = { false };
-=======
 HardwareTimer *timer_instance[NUM_HARDWARE_TIMERS] = { nullptr };
->>>>>>> c574bcce
 
 // ------------------------
 // Public functions
@@ -142,6 +137,7 @@
          * which changes the prescaler when an IRQ frequency change is needed
          * (for example when steppers are turned on)
          */
+
         timer_instance[timer_num]->setPrescaleFactor(STEPPER_TIMER_PRESCALE); //the -1 is done internally
         timer_instance[timer_num]->setOverflow(_MIN(hal_timer_t(HAL_TIMER_TYPE_MAX), (HAL_TIMER_RATE) / (STEPPER_TIMER_PRESCALE) /* /frequency */), TICK_FORMAT);
         break;
@@ -152,15 +148,13 @@
         break;
     }
 
+    // Disable preload. Leaving it default-enabled can cause the timer to stop if it happens
+    // to exit the ISR after the start time for the next interrupt has already passed.
+    timer_instance[timer_num]->setPreloadEnable(false);
+
     HAL_timer_enable_interrupt(timer_num);
 
-    /*
-     * Initializes (and unfortunately starts) the timer.
-     * This is needed to set correct IRQ priority at the moment but causes
-     * no harm since every call to HAL_timer_start() is actually followed by
-     * a call to HAL_timer_enable_interrupt() which means that there isn't
-     * a case in which you want the timer to run without a callback.
-     */
+    // Start the timer.
     timer_instance[timer_num]->resume(); // First call to resume() MUST follow the attachInterrupt()
 
     // This is fixed in Arduino_Core_STM32 1.8.
@@ -168,47 +162,34 @@
     // timer_instance[timer_num]->setInterruptPriority
     switch (timer_num) {
       case STEP_TIMER_NUM:
-        HAL_NVIC_SetPriority(STEP_TIMER_IRQ_NAME, STEP_TIMER_IRQ_PRIO, 0);
+        timer_instance[timer_num]->setInterruptPriority(STEP_TIMER_IRQ_PRIO, 0);
         break;
       case TEMP_TIMER_NUM:
-        HAL_NVIC_SetPriority(TEMP_TIMER_IRQ_NAME, TEMP_TIMER_IRQ_PRIO, 0);
+        timer_instance[timer_num]->setInterruptPriority(TEMP_TIMER_IRQ_PRIO, 0);
         break;
     }
   }
 }
 
 void HAL_timer_enable_interrupt(const uint8_t timer_num) {
-  if (HAL_timer_initialized(timer_num) && !timer_enabled[timer_num]) {
-    timer_enabled[timer_num] = true;
+  if (HAL_timer_initialized(timer_num) && !timer_instance[timer_num]->hasInterrupt()) {
     switch (timer_num) {
       case STEP_TIMER_NUM:
-      timer_instance[timer_num]->attachInterrupt(Step_Handler);
-      break;
-    case TEMP_TIMER_NUM:
-      timer_instance[timer_num]->attachInterrupt(Temp_Handler);
-      break;
+        timer_instance[timer_num]->attachInterrupt(Step_Handler);
+        break;
+      case TEMP_TIMER_NUM:
+        timer_instance[timer_num]->attachInterrupt(Temp_Handler);
+        break;
     }
   }
 }
 
 void HAL_timer_disable_interrupt(const uint8_t timer_num) {
-  if (HAL_timer_interrupt_enabled(timer_num)) {
-    timer_instance[timer_num]->detachInterrupt();
-    timer_enabled[timer_num] = false;
-  }
+  if (HAL_timer_initialized(timer_num)) timer_instance[timer_num]->detachInterrupt();
 }
 
 bool HAL_timer_interrupt_enabled(const uint8_t timer_num) {
-  return HAL_timer_initialized(timer_num) && timer_enabled[timer_num];
-}
-
-// Only for use within the HAL
-TIM_TypeDef * HAL_timer_device(const uint8_t timer_num) {
-  switch (timer_num) {
-    case STEP_TIMER_NUM: return STEP_TIMER_DEV;
-    case TEMP_TIMER_NUM: return TEMP_TIMER_DEV;
-  }
-  return nullptr;
+  return HAL_timer_initialized(timer_num) && timer_instance[timer_num]->hasInterrupt();
 }
 
 void SetTimerInterruptPriorities() {
@@ -216,4 +197,87 @@
   TERN_(HAS_SERVOS, libServo::setInterruptPriority(SERVO_TIMER_IRQ_PRIO, 0));
 }
 
+// This is a terrible hack to replicate the behavior used in the framework's SoftwareSerial.cpp
+// to choose a serial timer. It will select TIM7 on most boards used by Marlin, but this is more
+// resiliant to new MCUs which may not have a TIM7. Best practice is to explicitly specify
+// TIMER_SERIAL to avoid relying on framework selections which may not be predictable.
+#if !defined(TIMER_SERIAL)
+  #if defined (TIM18_BASE)
+    #define TIMER_SERIAL TIM18
+  #elif defined (TIM7_BASE)
+    #define TIMER_SERIAL TIM7
+  #elif defined (TIM6_BASE)
+    #define TIMER_SERIAL TIM6
+  #elif defined (TIM22_BASE)
+    #define TIMER_SERIAL TIM22
+  #elif defined (TIM21_BASE)
+    #define TIMER_SERIAL TIM21
+  #elif defined (TIM17_BASE)
+    #define TIMER_SERIAL TIM17
+  #elif defined (TIM16_BASE)
+    #define TIMER_SERIAL TIM16
+  #elif defined (TIM15_BASE)
+    #define TIMER_SERIAL TIM15
+  #elif defined (TIM14_BASE)
+    #define TIMER_SERIAL TIM14
+  #elif defined (TIM13_BASE)
+    #define TIMER_SERIAL TIM13
+  #elif defined (TIM11_BASE)
+    #define TIMER_SERIAL TIM11
+  #elif defined (TIM10_BASE)
+    #define TIMER_SERIAL TIM10
+  #elif defined (TIM12_BASE)
+    #define TIMER_SERIAL TIM12
+  #elif defined (TIM19_BASE)
+    #define TIMER_SERIAL TIM19
+  #elif defined (TIM9_BASE)
+    #define TIMER_SERIAL TIM9
+  #elif defined (TIM5_BASE)
+    #define TIMER_SERIAL TIM5
+  #elif defined (TIM4_BASE)
+    #define TIMER_SERIAL TIM4
+  #elif defined (TIM3_BASE)
+    #define TIMER_SERIAL TIM3
+  #elif defined (TIM2_BASE)
+    #define TIMER_SERIAL TIM2
+  #elif defined (TIM20_BASE)
+    #define TIMER_SERIAL TIM20
+  #elif defined (TIM8_BASE)
+    #define TIMER_SERIAL TIM8
+  #elif defined (TIM1_BASE)
+    #define TIMER_SERIAL TIM1
+  #else
+    #error No suitable timer found for SoftwareSerial, define TIMER_SERIAL in variant.h
+  #endif
+#endif
+
+// Place all timers used into an array, then recursively check for duplicates during compilation.
+// This does not currently account for timers used for PWM, such as for fans.
+// Timers are actually pointers. Convert to integers to simplify constexpr logic.
+static constexpr uintptr_t timers_in_use[] = {
+  uintptr_t(TEMP_TIMER_DEV),  // Override in pins file
+  uintptr_t(STEP_TIMER_DEV),  // Override in pins file
+  #if HAS_TMC_SW_SERIAL
+    uintptr_t(TIMER_SERIAL),  // Set in variant.h, or as a define in platformio.h if not present in variant.h
+  #endif
+  #if ENABLED(SPEAKER)
+    uintptr_t(TIMER_TONE),    // Set in variant.h, or as a define in platformio.h if not present in variant.h
+  #endif
+  #if HAS_SERVOS
+    uintptr_t(TIMER_SERVO),   // Set in variant.h, or as a define in platformio.h if not present in variant.h
+  #endif
+  };
+
+static constexpr bool verify_no_duplicate_timers() {
+  LOOP_L_N(i, COUNT(timers_in_use))
+    LOOP_S_L_N(j, i + 1, COUNT(timers_in_use))
+      if (timers_in_use[i] == timers_in_use[j]) return false;
+  return true;
+}
+
+// If this assertion fails at compile time, review the timers_in_use array. If default_envs is
+// defined properly in platformio.ini, VS Code can evaluate the array when hovering over it,
+// making it easy to identify the conflicting timers.
+static_assert(verify_no_duplicate_timers(), "One or more timer conflict detected");
+
 #endif // ARDUINO_ARCH_STM32 && !STM32GENERIC