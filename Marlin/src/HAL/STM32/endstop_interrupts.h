--- conflicted
+++ resolved
@@ -28,58 +28,6 @@
 void endstop_ISR() { endstops.update(); }
 
 void setup_endstop_interrupts() {
-<<<<<<< HEAD
-  #if HAS_X_MAX
-    attachInterrupt(X_MAX_PIN, endstop_ISR, CHANGE);
-  #endif
-  #if HAS_X_MIN
-    attachInterrupt(X_MIN_PIN, endstop_ISR, CHANGE);
-  #endif
-  #if HAS_Y_MAX
-    attachInterrupt(Y_MAX_PIN, endstop_ISR, CHANGE);
-  #endif
-  #if HAS_Y_MIN
-    attachInterrupt(Y_MIN_PIN, endstop_ISR, CHANGE);
-  #endif
-  #if HAS_Z_MAX
-    attachInterrupt(Z_MAX_PIN, endstop_ISR, CHANGE);
-  #endif
-  #if HAS_Z_MIN
-    attachInterrupt(Z_MIN_PIN, endstop_ISR, CHANGE);
-  #endif
-  #if HAS_Z2_MAX
-    attachInterrupt(Z2_MAX_PIN, endstop_ISR, CHANGE);
-  #endif
-  #if HAS_Z2_MIN
-    attachInterrupt(Z2_MIN_PIN, endstop_ISR, CHANGE);
-  #endif
-  #if HAS_Z3_MAX
-    attachInterrupt(Z3_MAX_PIN, endstop_ISR, CHANGE);
-  #endif
-  #if HAS_Z3_MIN
-    attachInterrupt(Z3_MIN_PIN, endstop_ISR, CHANGE);
-  #endif
-  #if HAS_Z4_MAX
-    attachInterrupt(Z4_MAX_PIN, endstop_ISR, CHANGE);
-  #endif
-  #if HAS_Z4_MIN
-    attachInterrupt(Z4_MIN_PIN, endstop_ISR, CHANGE);
-  #endif
-  #if HAS_Z_MIN_PROBE_PIN
-    attachInterrupt(Z_MIN_PROBE_PIN, endstop_ISR, CHANGE);
-  #endif
-  #if HAS_E_MAX
-    attachInterrupt(E_MAX_PIN, endstop_ISR, CHANGE);
-  #endif
-  #if HAS_E_MIN
-    attachInterrupt(E_MIN_PIN, endstop_ISR, CHANGE);
-  #endif
-
-  #if HAS_Z_MIN_M167_PIN
-    attachInterrupt(Z_MIN_M167_PIN, endstop_ISR, CHANGE);
-  #endif
- 
-=======
   #define _ATTACH(P) attachInterrupt(P, endstop_ISR, CHANGE)
   TERN_(HAS_X_MAX, _ATTACH(X_MAX_PIN));
   TERN_(HAS_X_MIN, _ATTACH(X_MIN_PIN));
@@ -98,5 +46,5 @@
   TERN_(HAS_Z4_MAX, _ATTACH(Z4_MAX_PIN));
   TERN_(HAS_Z4_MIN, _ATTACH(Z4_MIN_PIN));
   TERN_(HAS_Z_MIN_PROBE_PIN, _ATTACH(Z_MIN_PROBE_PIN));
->>>>>>> 76a65ffe
+  TERN_(HAS_Z_MIN_M167_PIN, _ATTACH(Z_MIN_M167_PIN));
 }