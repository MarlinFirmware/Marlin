/**
 * Marlin 3D Printer Firmware
 *
 * Copyright (c) 2020 MarlinFirmware [https://github.com/MarlinFirmware/Marlin]
 * Copyright (c) 2016 Bob Cousins bobcousins42@googlemail.com
 * Copyright (c) 2015-2016 Nico Tonnhofer wurstnase.reprap@gmail.com
 * Copyright (c) 2017 Victor Perez
 *
 * This program is free software: you can redistribute it and/or modify
 * it under the terms of the GNU General Public License as published by
 * the Free Software Foundation, either version 3 of the License, or
 * (at your option) any later version.
 *
 * This program is distributed in the hope that it will be useful,
 * but WITHOUT ANY WARRANTY; without even the implied warranty of
 * MERCHANTABILITY or FITNESS FOR A PARTICULAR PURPOSE.  See the
 * GNU General Public License for more details.
 *
 * You should have received a copy of the GNU General Public License
 * along with this program.  If not, see <https://www.gnu.org/licenses/>.
 *
 */
#if defined(ARDUINO_ARCH_STM32) && !defined(STM32GENERIC)

#include "HAL.h"
#include "usb_serial.h"

#include "../../inc/MarlinConfig.h"
#include "../shared/Delay.h"

#if ENABLED(SRAM_EEPROM_EMULATION)
  #if STM32F7xx
    #include <stm32f7xx_ll_pwr.h>
  #elif STM32F4xx
    #include <stm32f4xx_ll_pwr.h>
  #else
    #error "SRAM_EEPROM_EMULATION is currently only supported for STM32F4xx and STM32F7xx"
  #endif
#endif

// ------------------------
// Public Variables
// ------------------------

uint16_t HAL_adc_result;

// ------------------------
// Public functions
// ------------------------

// Needed for DELAY_NS() / DELAY_US() on CORTEX-M7
#if (defined(__arm__) || defined(__thumb__)) && __CORTEX_M == 7
  // HAL pre-initialization task
  // Force the preinit function to run between the premain() and main() function
  // of the STM32 arduino core
  __attribute__((constructor (102)))
  void HAL_preinit() {
    enableCycleCounter();
  }
#endif

// HAL initialization task
void HAL_init() {
  FastIO_init();

<<<<<<< HEAD
  #if ENABLED(SDSUPPORT) && DISABLED(SDIO_SUPPORT)
    // Temporary measure to prevent devices on the bus trying to become master.
    // This will be done again when the SPI device is initialized.
    for (uint8_t dev = 0; dev < NUM_SPI_DEVICES; dev++) {
      OUT_WRITE(CS_OF_DEV(dev), HIGH);                                                      // Set CS HIGH (inactive) before other SPI users start.
      if (IS_DEV_SD(dev) && SW_OF_SD(dev) != NC)                                            // For an SD card with a real switch, set the pin as input
        _SET_MODE(SW_OF_SD(dev), DLV_OF_SD(dev) == LOW ? INPUT_PULLUP : INPUT_PULLDOWN);    // with the appropriate pull.
    }
=======
  #if ENABLED(SDSUPPORT) && DISABLED(SDIO_SUPPORT) && (defined(SDSS) && SDSS != -1)
    OUT_WRITE(SDSS, HIGH); // Try to set SDSS inactive before any other SPI users start up
>>>>>>> fd35d1b8
  #endif

  #if PIN_EXISTS(LED)
    OUT_WRITE(LED_PIN, LOW);
  #endif

  #if ENABLED(SRAM_EEPROM_EMULATION)
    // Enable access to backup SRAM
    __HAL_RCC_PWR_CLK_ENABLE();
    HAL_PWR_EnableBkUpAccess();
    __HAL_RCC_BKPSRAM_CLK_ENABLE();

    // Enable backup regulator
    LL_PWR_EnableBkUpRegulator();
    // Wait until backup regulator is initialized
    while (!LL_PWR_IsActiveFlag_BRR());
  #endif // SRAM_EEPROM_EMULATION

  #if HAS_TMC_SW_SERIAL
    SoftwareSerial::setInterruptPriority(SWSERIAL_TIMER_IRQ_PRIO, 0);
  #endif

  SetTimerInterruptPriorities();

  #if ENABLED(EMERGENCY_PARSER) && USBD_USE_CDC
    USB_Hook_init();
  #endif
}

void HAL_clear_reset_source() { __HAL_RCC_CLEAR_RESET_FLAGS(); }

uint8_t HAL_get_reset_source() {
  return
    #ifdef RCC_FLAG_IWDGRST // Some sources may not exist...
      RESET != __HAL_RCC_GET_FLAG(RCC_FLAG_IWDGRST)  ? RST_WATCHDOG :
    #endif
    #ifdef RCC_FLAG_IWDG1RST
      RESET != __HAL_RCC_GET_FLAG(RCC_FLAG_IWDG1RST) ? RST_WATCHDOG :
    #endif
    #ifdef RCC_FLAG_IWDG2RST
      RESET != __HAL_RCC_GET_FLAG(RCC_FLAG_IWDG2RST) ? RST_WATCHDOG :
    #endif
    #ifdef RCC_FLAG_SFTRST
      RESET != __HAL_RCC_GET_FLAG(RCC_FLAG_SFTRST)   ? RST_SOFTWARE :
    #endif
    #ifdef RCC_FLAG_PINRST
      RESET != __HAL_RCC_GET_FLAG(RCC_FLAG_PINRST)   ? RST_EXTERNAL :
    #endif
    #ifdef RCC_FLAG_PORRST
      RESET != __HAL_RCC_GET_FLAG(RCC_FLAG_PORRST)   ? RST_POWER_ON :
    #endif
    0
  ;
}

void _delay_ms(const int delay_ms) { delay(delay_ms); }

extern "C" {
  extern unsigned int _ebss; // end of bss section
}

// ------------------------
// ADC
// ------------------------

// TODO: Make sure this doesn't cause any delay
void HAL_adc_start_conversion(const uint8_t adc_pin) { HAL_adc_result = analogRead(adc_pin); }
uint16_t HAL_adc_get_result() { return HAL_adc_result; }

// Reset the system (to initiate a firmware flash)
void flashFirmware(const int16_t) { NVIC_SystemReset(); }

// Maple Compatibility
volatile uint32_t systick_uptime_millis = 0;
systickCallback_t systick_user_callback;
void systick_attach_callback(systickCallback_t cb) { systick_user_callback = cb; }
void HAL_SYSTICK_Callback() {
  systick_uptime_millis++;
  if (systick_user_callback) systick_user_callback();
}

#endif // ARDUINO_ARCH_STM32 && !STM32GENERIC<|MERGE_RESOLUTION|>--- conflicted
+++ resolved
@@ -63,19 +63,15 @@
 void HAL_init() {
   FastIO_init();
 
-<<<<<<< HEAD
   #if ENABLED(SDSUPPORT) && DISABLED(SDIO_SUPPORT)
     // Temporary measure to prevent devices on the bus trying to become master.
     // This will be done again when the SPI device is initialized.
     for (uint8_t dev = 0; dev < NUM_SPI_DEVICES; dev++) {
-      OUT_WRITE(CS_OF_DEV(dev), HIGH);                                                      // Set CS HIGH (inactive) before other SPI users start.
+      extDigitalWrite(CS_OF_DEV(dev), HIGH);                                                // Set CS HIGH (inactive) before other SPI users start.
+      pinMode(CS_OF_DEV(dev), OUTPUT);
       if (IS_DEV_SD(dev) && SW_OF_SD(dev) != NC)                                            // For an SD card with a real switch, set the pin as input
         _SET_MODE(SW_OF_SD(dev), DLV_OF_SD(dev) == LOW ? INPUT_PULLUP : INPUT_PULLDOWN);    // with the appropriate pull.
     }
-=======
-  #if ENABLED(SDSUPPORT) && DISABLED(SDIO_SUPPORT) && (defined(SDSS) && SDSS != -1)
-    OUT_WRITE(SDSS, HIGH); // Try to set SDSS inactive before any other SPI users start up
->>>>>>> fd35d1b8
   #endif
 
   #if PIN_EXISTS(LED)
@@ -92,7 +88,7 @@
     LL_PWR_EnableBkUpRegulator();
     // Wait until backup regulator is initialized
     while (!LL_PWR_IsActiveFlag_BRR());
-  #endif // SRAM_EEPROM_EMULATION
+  #endif
 
   #if HAS_TMC_SW_SERIAL
     SoftwareSerial::setInterruptPriority(SWSERIAL_TIMER_IRQ_PRIO, 0);
