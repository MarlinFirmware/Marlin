/**
 * Marlin 3D Printer Firmware
 * Copyright (c) 2020 MarlinFirmware [https://github.com/MarlinFirmware/Marlin]
 *
 * Based on Sprinter and grbl.
 * Copyright (c) 2011 Camiel Gubbels / Erik van der Zalm
 * Copyright (c) 2017 Victor Perez
 * Copyright (c) 2019 Lino Barreca
 *
 * This program is free software: you can redistribute it and/or modify
 * it under the terms of the GNU General Public License as published by
 * the Free Software Foundation, either version 3 of the License, or
 * (at your option) any later version.
 *
 * This program is distributed in the hope that it will be useful,
 * but WITHOUT ANY WARRANTY; without even the implied warranty of
 * MERCHANTABILITY or FITNESS FOR A PARTICULAR PURPOSE.  See the
 * GNU General Public License for more details.
 *
 * You should have received a copy of the GNU General Public License
 * along with this program.  If not, see <https://www.gnu.org/licenses/>.
 *
 */
#if defined(ARDUINO_ARCH_STM32) && !defined(STM32GENERIC)

  #include "../../inc/MarlinConfig.h"

  #include <spi_com.h> //use this as helper for SPI peripheral Init configuration (temporary)

  #ifdef SPI_HAS_HW_CRC
    // Add proper LL includes for board controller
    #include <stm32f4xx_ll_spi.h>
  #endif

  #define SPI_TRANSFER_TIMEOUT 1000
  #define BUS_SPI_HANDLE(BUS_NUM) (&(spi[BUS_NUM] -> handle))

  // ------------------------
  // Public Variables
  // ------------------------
  static spi_t* spi[NUM_SPI_BUSES]  = { NULL };
  static uint8_t last_dev[NUM_SPI_BUSES];

  // ------------------------
  // Public functions
  // ------------------------

  bool spiInitialized(uint8_t bus_num) {
    return spi[bus_num] != NULL;
  }

  /**
   * Initialize and configure SPI BUS for specified SPI speed
   *
   * @param bus_num Number of the spi bus
   * @param spiRate Maximum speed of the bus in Mhz
   *
   * @return Nothing
   */
  void spiBusInit(uint8_t bus_num, uint8_t spiRate) {
    if (spiInitialized(bus_num)) spi_deinit(spi[bus_num]); // SPI already initialized (maybe at a different clock). De-init & re-init.

    spi[bus_num] = new spi_t();
    spi[bus_num] -> pin_sclk = digitalPinToPinName(SPI_BusConfig[bus_num][SPIBUS_CLCK]);

    uint32_t clock = spi_getClkFreq(spi[bus_num]);

    switch (spiRate) {
      case SPI_FULL_SPEED:    clock /= 2;   break; // MAX Speed
      case SPI_HALF_SPEED:    clock /= 4;   break;
      case SPI_QUARTER_SPEED: clock /= 8;   break;
      case SPI_EIGHTH_SPEED:  clock /= 16;  break;
      case SPI_SPEED_5:       clock /= 128; break;
      case SPI_SPEED_6:       clock /= 256; break; // MIN Speed
      default:
        clock = SPI_SPEED_CLOCK_DEFAULT; // Default from the SPI library
    }

    spi[bus_num] -> pin_miso = digitalPinToPinName(SPI_BusConfig[bus_num][SPIBUS_MISO]);
    spi[bus_num] -> pin_mosi = digitalPinToPinName(SPI_BusConfig[bus_num][SPIBUS_MOSI]);
    spi[bus_num] -> pin_ssel = NC; // Chosen "manually" for each device transaction

    spi_init(spi[bus_num], clock, (spi_mode_e)SPI_BusConfig[bus_num][SPIBUS_MODE], SPI_BusConfig[bus_num][SPIBUS_BITO]);

    char mess[50];
    sprintf(mess, PSTR("SPI %d Clock: %lu Hz"), bus_num, clock);
    SERIAL_ECHOLN(mess);
    last_dev[bus_num] = -1;
  }

  uint8_t spiBusRec(uint8_t bus_num) {
    #ifdef DUMP_SPI
      SERIAL_CHAR('R');
      SERIAL_PRINT(bus_num, DEC);
      SERIAL_CHAR(':');
    #endif

    uint8_t b = 0xFF;

    if (spiInitialized(bus_num)) {
      HAL_SPI_Receive(BUS_SPI_HANDLE(bus_num), &b, 1, SPI_TRANSFER_TIMEOUT);

      #ifdef DUMP_SPI
        SERIAL_PRINTLN(b, HEX);
      #endif
    }

    return b;
  }

  void spiBusSend(uint8_t bus_num, uint8_t b) {
    #ifdef DUMP_SPI
      SERIAL_CHAR('S');
      SERIAL_PRINT(bus_num, DEC);
      SERIAL_CHAR(':');
    #endif

    if (!spiInitialized(bus_num)) return;

    #ifdef DUMP_SPI
      SERIAL_PRINTLN(b, HEX);
    #endif
    HAL_SPI_Transmit(BUS_SPI_HANDLE(bus_num), &b, sizeof(uint8_t), SPI_TRANSFER_TIMEOUT);
  }

  /**
   * @brief  Receive a number of bytes from the SPI bus to a buffer
   *
   * @param  bus_num Bus number
   * @param  buf     Pointer to starting address of buffer to write to.
   * @param  count   Number of bytes to receive.
   *
   * @return Nothing
   */
  void spiBusRead(uint8_t bus_num, uint8_t* buf, uint16_t count) {
    #ifdef DUMP_SPI
      SERIAL_CHAR('D');
      SERIAL_PRINT(bus_num, DEC);
      SERIAL_CHAR(':');
    #endif

    if (count == 0 || !spiInitialized(bus_num)) return;
    memset(buf, 0xFF, count);

    HAL_SPI_Receive(BUS_SPI_HANDLE(bus_num), buf, count, SPI_TRANSFER_TIMEOUT);

    #ifdef DUMP_SPI
      for (uint16_t b = 0; b < count && b <= DUMP_SPI; b++) {
        SERIAL_PRINT(buf[b], HEX);
        serialprintPGM(b == DUMP_SPI ? PSTR("...") : PSTR(" "));
      }
      SERIAL_EOL();
    #endif
  }

  /**
   * @brief  Send a number of bytes to the SPI port
   *
   * @param  bus_num Bus number
   * @param  buf     Pointer to starting address of buffer to send.
   * @param  count   Number of bytes to send.
   *
   * @return Nothing
   */
<<<<<<< HEAD
  void spiBusWrite(uint8_t bus_num, const uint8_t* buf, uint16_t count) {
    #ifdef DUMP_SPI
      SERIAL_CHAR('U');
      SERIAL_PRINT(bus_num, DEC);
      SERIAL_CHAR(':');
    #endif

    if (count == 0 || !spiInitialized(bus_num)) return;

    #ifdef DUMP_SPI
      for (uint16_t b = 0; b < count && b <= DUMP_SPI; b++) {
        SERIAL_PRINT(buf[b], HEX);
        serialprintPGM(b == DUMP_SPI ? PSTR("...") : PSTR(" "));
      }
      SERIAL_EOL();
    #endif

    HAL_SPI_Transmit(BUS_SPI_HANDLE(bus_num), (uint8_t*)buf, count, SPI_TRANSFER_TIMEOUT);
=======
  void spiBegin() {
    #if PIN_EXISTS(SS)
      OUT_WRITE(SS_PIN, HIGH);
    #endif
>>>>>>> fd35d1b8
  }

  // Convert Marlin speed enum to STM prescaler
  uint32_t getPrescaler(uint8_t spiRate) {
    switch (spiRate) {
      case SPI_FULL_SPEED:    return SPI_BAUDRATEPRESCALER_2; // MAX Speed
      case SPI_HALF_SPEED:    return SPI_BAUDRATEPRESCALER_4;
      case SPI_QUARTER_SPEED: return SPI_BAUDRATEPRESCALER_8;
      case SPI_EIGHTH_SPEED:  return SPI_BAUDRATEPRESCALER_16;
      case SPI_SPEED_5:       return SPI_BAUDRATEPRESCALER_128;
      case SPI_SPEED_6:       return SPI_BAUDRATEPRESCALER_256; // MIN Speed
      default:                return -1;
    }
  }

  /**
   * @brief  Configure the bus parameters to those required for the device
   * @param  dev_num Device number (identifies device and bus)
   */
  void spiBusSet(uint8_t dev_num) {
    if (last_dev[BUS_OF_DEV(dev_num)] == dev_num) return;
    last_dev[BUS_OF_DEV(dev_num)] = dev_num;

    BUS_SPI_HANDLE(BUS_OF_DEV(dev_num))->Init.CLKPolarity = CPOL_OF_DEV(dev_num) == SPI_PLO ? SPI_POLARITY_LOW : SPI_POLARITY_HIGH;
    BUS_SPI_HANDLE(BUS_OF_DEV(dev_num))->Init.CLKPhase = CPHA_OF_DEV(dev_num) == SPI_LTS ? SPI_PHASE_1EDGE : SPI_PHASE_2EDGE;
    BUS_SPI_HANDLE(BUS_OF_DEV(dev_num))->Init.FirstBit = BITO_OF_DEV(dev_num) == SPI_LSB ?  SPI_FIRSTBIT_LSB : SPI_FIRSTBIT_MSB;
    BUS_SPI_HANDLE(BUS_OF_DEV(dev_num))->Init.BaudRatePrescaler = getPrescaler(
      (SPD_OF_DEV(dev_num) == NC) ?
      SPI_BusConfig[BUS_OF_DEV(dev_num)][SPIBUS_DSPD] : // take default bus speed
      SPD_OF_DEV(dev_num)                               // use device speed
    );

    HAL_SPI_Init(BUS_SPI_HANDLE(BUS_OF_DEV(dev_num)));
  }

  //Device functions

  #ifdef SPI_HAS_HW_CRC

  /**
   * @brief  Configures the parameters of the bus to the required ones for the device
   * @param  dev_num Device number (identifies device and bus)
   * @return LL handle to the bus for additional configuration and start
   */
  SPI_TypeDef* spiLLSetBus(uint8_t dev_num) {
    last_dev[BUS_OF_DEV(dev_num)] = dev_num;

    SPI_TypeDef* hspi = BUS_SPI_HANDLE(BUS_OF_DEV(dev_num)) -> Instance;

    LL_SPI_Disable(hspi);
    LL_SPI_SetClockPolarity(hspi, CPOL_OF_DEV(dev_num) == SPI_PLO ? LL_SPI_POLARITY_LOW : LL_SPI_POLARITY_HIGH);
    LL_SPI_SetClockPhase(hspi, CPHA_OF_DEV(dev_num) == SPI_LTS ? LL_SPI_PHASE_1EDGE : LL_SPI_PHASE_2EDGE);
    LL_SPI_SetTransferBitOrder(hspi, BITO_OF_DEV(dev_num) == SPI_LSB ?  LL_SPI_LSB_FIRST : LL_SPI_MSB_FIRST);
    //TODO: configure speed per device

    return hspi;
  }

  uint16_t spiDevReadCRC16(uint8_t dev_num, uint16_t* buf, const uint16_t count) {
    if (count == 0 || !spiInitialized(BUS_OF_DEV(dev_num))) return 0xFFFF;

    SPI_TypeDef * hspi = spiLLSetBus(dev_num);
    LL_SPI_SetDataWidth(hspi, LL_SPI_DATAWIDTH_16BIT);
    LL_SPI_SetCRCPolynomial(hspi, 0x1021); //0x1021 is the normal polynomial for CRC16-CCITT
    LL_SPI_EnableCRC(hspi); //to clear CRC registers
    LL_SPI_Enable(hspi);
    digitalWrite(CS_OF_DEV(dev_num), LOW); //leave after LL_SPI_Enable

    bool send = true;
    uint16_t remR = count;

    // data send
    while (remR > 0) {
      if (LL_SPI_IsActiveFlag_TXE(hspi) && send) {        // if transmit buffer is empty and we need to send
        LL_SPI_TransmitData16(hspi, 0xFFFF);              // send
        send = false;                                     // and wait
      }

      if (LL_SPI_IsActiveFlag_RXNE(hspi)) {               // if receive buffer is not empty
        buf[count - remR--] = __REV16(LL_SPI_ReceiveData16(hspi)); // receive
        send = true;                                      // and send next
      }
    }

    // CRC
    while (LL_SPI_IsActiveFlag_BSY(hspi));                // wait for CRC to be ready
    uint16_t hwCRC = (uint16_t)LL_SPI_GetRxCRC(hspi);     // get CRC

    digitalWrite(CS_OF_DEV(dev_num), HIGH);
    LL_SPI_Disable(hspi);
    LL_SPI_DisableCRC(hspi);
    LL_SPI_SetDataWidth(hspi, LL_SPI_DATAWIDTH_8BIT);
    LL_SPI_Enable(hspi);

    return hwCRC; // Return HW-computed CRC
  }

  uint16_t spiDevWriteCRC16(uint8_t dev_num, const uint16_t* buf, const uint16_t count) {
    if (count == 0 || !spiInitialized(BUS_OF_DEV(dev_num))) return 0xFFFF;

    SPI_TypeDef * hspi = spiLLSetBus(dev_num);
    LL_SPI_SetDataWidth(hspi, LL_SPI_DATAWIDTH_16BIT);
    LL_SPI_SetCRCPolynomial(hspi, 0x1021); // 0x1021 is the normal polynomial for CRC16-CCITT
    LL_SPI_EnableCRC(hspi); // to clear CRC registers
    LL_SPI_Enable(hspi);
    digitalWrite(CS_OF_DEV(dev_num), LOW); //leave after LL_SPI_Enable

    uint16_t remT = count;

    while (remT > 0)
      if (LL_SPI_IsActiveFlag_TXE(hspi))                           // if transmit buffer is empty
        LL_SPI_TransmitData16(hspi, __REV16(buf[count - remT--])); // send next

    // send complete. CRC's turn
    //LL_SPI_SetCRCNext(hspi); // do not send it now. we need the reply externally
    while (LL_SPI_IsActiveFlag_BSY(hspi) || !LL_SPI_IsActiveFlag_TXE(hspi)); // wait for empty send buffer
    uint16_t hwCRC = LL_SPI_GetTxCRC(hspi);                                  // get running CRC

    // bus reset
    digitalWrite(CS_OF_DEV(dev_num), HIGH);
    LL_SPI_Disable(hspi);
    LL_SPI_DisableCRC(hspi);
    LL_SPI_SetDataWidth(hspi, LL_SPI_DATAWIDTH_8BIT);
    LL_SPI_Enable(hspi);

    return hwCRC; // Return HW-computed CRC
  }

  #endif // SPI_HAS_HW_CRC

  /**
   * @brief  Receive a single byte from the SPI device.
   *
   * @param  dev_num Device number (identifies device and bus)
   *
   * @return Byte received
   */
<<<<<<< HEAD
  uint8_t spiDevRec(uint8_t dev_num) {
    spiBusSet(dev_num);
    digitalWrite(CS_OF_DEV(dev_num), LOW);
    uint8_t b = spiBusRec(BUS_OF_DEV(dev_num));
    digitalWrite(CS_OF_DEV(dev_num), HIGH);
    return b;
=======
  uint8_t spiRec() {
    uint8_t returnByte = SPI.transfer(0xFF);
    return returnByte;
>>>>>>> fd35d1b8
  }

  /**
   * @brief  Send a single byte to a SPI device
   *
   * @param  dev_num Device number (identifies device and bus)
   * @param  b Byte to send
   */
<<<<<<< HEAD
  void spiDevSend(uint8_t dev_num, uint8_t b) {
    spiBusSet(dev_num);
    digitalWrite(CS_OF_DEV(dev_num), LOW);
    spiBusSend(BUS_OF_DEV(dev_num), b);
    digitalWrite(CS_OF_DEV(dev_num), HIGH);
=======
  void spiRead(uint8_t* buf, uint16_t nbyte) {
    if (nbyte == 0) return;
    memset(buf, 0xFF, nbyte);
    SPI.transfer(buf, nbyte);
>>>>>>> fd35d1b8
  }

  /**
   * @brief  Get a number of bytes from the SPI device into a buffer
   *
   * @param  dev_num Device number (identifies device and bus)
   * @param  buf     Pointer to starting address of buffer to write to.
   * @param  count   Number of bytes to receive.
   *
   * @return Nothing
   */
<<<<<<< HEAD
  void spiDevRead(uint8_t dev_num, uint8_t* buf, uint16_t count) {
    spiBusSet(dev_num);
    digitalWrite(CS_OF_DEV(dev_num), LOW);
    spiBusRead(BUS_OF_DEV(dev_num), buf, count);
    digitalWrite(CS_OF_DEV(dev_num), HIGH);
=======
  void spiSend(uint8_t b) {
    SPI.transfer(b);
>>>>>>> fd35d1b8
  }

  /**
   * @brief  Write a number of bytes from the buffer to a SPI device
   *
   * @param  dev_num Device number (identifies device and bus)
   * @param  buf     Pointer to starting address of buffer to write to.
   * @param  count   Number of bytes to receive.
   *
   * @return Nothing
   */
<<<<<<< HEAD
  void spiDevWrite(uint8_t dev_num, const uint8_t* buf, uint16_t count) {
    spiBusSet(dev_num);
    digitalWrite(CS_OF_DEV(dev_num), LOW);
    spiBusWrite(BUS_OF_DEV(dev_num), buf, count);
    digitalWrite(CS_OF_DEV(dev_num), HIGH);
=======
  void spiSendBlock(uint8_t token, const uint8_t* buf) {
    uint8_t rxBuf[512];
    SPI.transfer(token);
    SPI.transfer((uint8_t*)buf, &rxBuf, 512);
>>>>>>> fd35d1b8
  }

#endif // ARDUINO_ARCH_STM32 && !STM32GENERIC<|MERGE_RESOLUTION|>--- conflicted
+++ resolved
@@ -162,7 +162,6 @@
    *
    * @return Nothing
    */
-<<<<<<< HEAD
   void spiBusWrite(uint8_t bus_num, const uint8_t* buf, uint16_t count) {
     #ifdef DUMP_SPI
       SERIAL_CHAR('U');
@@ -181,12 +180,12 @@
     #endif
 
     HAL_SPI_Transmit(BUS_SPI_HANDLE(bus_num), (uint8_t*)buf, count, SPI_TRANSFER_TIMEOUT);
-=======
+  }
+
   void spiBegin() {
     #if PIN_EXISTS(SS)
       OUT_WRITE(SS_PIN, HIGH);
     #endif
->>>>>>> fd35d1b8
   }
 
   // Convert Marlin speed enum to STM prescaler
@@ -324,18 +323,12 @@
    *
    * @return Byte received
    */
-<<<<<<< HEAD
   uint8_t spiDevRec(uint8_t dev_num) {
     spiBusSet(dev_num);
     digitalWrite(CS_OF_DEV(dev_num), LOW);
     uint8_t b = spiBusRec(BUS_OF_DEV(dev_num));
     digitalWrite(CS_OF_DEV(dev_num), HIGH);
     return b;
-=======
-  uint8_t spiRec() {
-    uint8_t returnByte = SPI.transfer(0xFF);
-    return returnByte;
->>>>>>> fd35d1b8
   }
 
   /**
@@ -344,18 +337,11 @@
    * @param  dev_num Device number (identifies device and bus)
    * @param  b Byte to send
    */
-<<<<<<< HEAD
   void spiDevSend(uint8_t dev_num, uint8_t b) {
     spiBusSet(dev_num);
     digitalWrite(CS_OF_DEV(dev_num), LOW);
     spiBusSend(BUS_OF_DEV(dev_num), b);
     digitalWrite(CS_OF_DEV(dev_num), HIGH);
-=======
-  void spiRead(uint8_t* buf, uint16_t nbyte) {
-    if (nbyte == 0) return;
-    memset(buf, 0xFF, nbyte);
-    SPI.transfer(buf, nbyte);
->>>>>>> fd35d1b8
   }
 
   /**
@@ -367,16 +353,11 @@
    *
    * @return Nothing
    */
-<<<<<<< HEAD
   void spiDevRead(uint8_t dev_num, uint8_t* buf, uint16_t count) {
     spiBusSet(dev_num);
     digitalWrite(CS_OF_DEV(dev_num), LOW);
     spiBusRead(BUS_OF_DEV(dev_num), buf, count);
     digitalWrite(CS_OF_DEV(dev_num), HIGH);
-=======
-  void spiSend(uint8_t b) {
-    SPI.transfer(b);
->>>>>>> fd35d1b8
   }
 
   /**
@@ -388,18 +369,11 @@
    *
    * @return Nothing
    */
-<<<<<<< HEAD
   void spiDevWrite(uint8_t dev_num, const uint8_t* buf, uint16_t count) {
     spiBusSet(dev_num);
     digitalWrite(CS_OF_DEV(dev_num), LOW);
     spiBusWrite(BUS_OF_DEV(dev_num), buf, count);
     digitalWrite(CS_OF_DEV(dev_num), HIGH);
-=======
-  void spiSendBlock(uint8_t token, const uint8_t* buf) {
-    uint8_t rxBuf[512];
-    SPI.transfer(token);
-    SPI.transfer((uint8_t*)buf, &rxBuf, 512);
->>>>>>> fd35d1b8
   }
 
 #endif // ARDUINO_ARCH_STM32 && !STM32GENERIC