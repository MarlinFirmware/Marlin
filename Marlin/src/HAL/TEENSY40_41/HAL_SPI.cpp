/**
 * Marlin 3D Printer Firmware
 * Copyright (c) 2020 MarlinFirmware [https://github.com/MarlinFirmware/Marlin]
 *
 * Based on Sprinter and grbl.
 * Copyright (c) 2011 Camiel Gubbels / Erik van der Zalm
 *
 * This program is free software: you can redistribute it and/or modify
 * it under the terms of the GNU General Public License as published by
 * the Free Software Foundation, either version 3 of the License, or
 * (at your option) any later version.
 *
 * This program is distributed in the hope that it will be useful,
 * but WITHOUT ANY WARRANTY; without even the implied warranty of
 * MERCHANTABILITY or FITNESS FOR A PARTICULAR PURPOSE.  See the
 * GNU General Public License for more details.
 *
 * You should have received a copy of the GNU General Public License
 * along with this program.  If not, see <https://www.gnu.org/licenses/>.
 *
 */
#ifdef __IMXRT1062__

#include "HAL.h"
#include <SPI.h>
#include <pins_arduino.h>
#include "spi_pins.h"
#include "../../core/macros.h"

static SPISettings spiConfig;

// ------------------------
// Public functions
// ------------------------

#if ENABLED(SOFTWARE_SPI)
  // ------------------------
  // Software SPI
  // ------------------------
  #error "Software SPI not supported for Teensy 4. Use Hardware SPI."
#else

// ------------------------
// Hardware SPI
// ------------------------

void spiBegin() {
<<<<<<< HEAD
  //#ifndef SS
  //  #error "SS is not defined!"
  //#endif
=======
  #ifndef SS_PIN
    #error "SS_PIN is not defined!"
  #endif
>>>>>>> 2e00a46e

  OUT_WRITE(SS_PIN, HIGH);

  //OUT_WRITE(SS_PIN, HIGH);
  //SET_OUTPUT(SCK_PIN);
  //SET_INPUT(MISO_PIN);
  //SET_OUTPUT(MOSI_PIN);

  #if 0 && DISABLED(SOFTWARE_SPI)
    // set SS high - may be chip select for another SPI device
    #if SET_SPI_SS_HIGH
      WRITE(SS_PIN, HIGH);
    #endif
    // set a default rate
    spiInit(SPI_HALF_SPEED); // 1
  #endif
}

void spiInit(uint8_t spiRate) {
  // Use Marlin data-rates
  uint32_t clock;
  switch (spiRate) {
  case SPI_FULL_SPEED:    clock = 10000000; break;
  case SPI_HALF_SPEED:    clock =  5000000; break;
  case SPI_QUARTER_SPEED: clock =  2500000; break;
  case SPI_EIGHTH_SPEED:  clock =  1250000; break;
  case SPI_SPEED_5:       clock =   625000; break;
  case SPI_SPEED_6:       clock =   312500; break;
  default:
    clock = 4000000; // Default from the SPI libarary
  }
  spiConfig = SPISettings(clock, MSBFIRST, SPI_MODE0);
  SPI.begin();
}

uint8_t spiRec() {
  SPI.beginTransaction(spiConfig);
  uint8_t returnByte = SPI.transfer(0xFF);
  SPI.endTransaction();
  return returnByte;
  //SPDR = 0xFF;
  //while (!TEST(SPSR, SPIF)) { /* Intentionally left empty */ }
  //return SPDR;
}

void spiRead(uint8_t* buf, uint16_t nbyte) {
  SPI.beginTransaction(spiConfig);
  SPI.transfer(buf, nbyte);
  SPI.endTransaction();
  //if (nbyte-- == 0) return;
  //  SPDR = 0xFF;
  //for (uint16_t i = 0; i < nbyte; i++) {
  //  while (!TEST(SPSR, SPIF)) { /* Intentionally left empty */ }
  //  buf[i] = SPDR;
  //  SPDR = 0xFF;
  //}
  //while (!TEST(SPSR, SPIF)) { /* Intentionally left empty */ }
  //buf[nbyte] = SPDR;
}

void spiSend(uint8_t b) {
  SPI.beginTransaction(spiConfig);
  SPI.transfer(b);
  SPI.endTransaction();
  //SPDR = b;
  //while (!TEST(SPSR, SPIF)) { /* Intentionally left empty */ }
}

void spiSendBlock(uint8_t token, const uint8_t* buf) {
  SPI.beginTransaction(spiConfig);
  SPDR = token;
  for (uint16_t i = 0; i < 512; i += 2) {
    while (!TEST(SPSR, SPIF)) { /* nada */ };
    SPDR = buf[i];
    while (!TEST(SPSR, SPIF)) { /* nada */ };
    SPDR = buf[i + 1];
  }
  while (!TEST(SPSR, SPIF)) { /* nada */ };
  SPI.endTransaction();
}

// Begin SPI transaction, set clock, bit order, data mode
void spiBeginTransaction(uint32_t spiClock, uint8_t bitOrder, uint8_t dataMode) {
  spiConfig = SPISettings(spiClock, bitOrder, dataMode);
  SPI.beginTransaction(spiConfig);
}

#endif // SOFTWARE_SPI
#endif // __IMXRT1062__<|MERGE_RESOLUTION|>--- conflicted
+++ resolved
@@ -45,19 +45,12 @@
 // ------------------------
 
 void spiBegin() {
-<<<<<<< HEAD
-  //#ifndef SS
-  //  #error "SS is not defined!"
-  //#endif
-=======
   #ifndef SS_PIN
     #error "SS_PIN is not defined!"
   #endif
->>>>>>> 2e00a46e
 
   OUT_WRITE(SS_PIN, HIGH);
 
-  //OUT_WRITE(SS_PIN, HIGH);
   //SET_OUTPUT(SCK_PIN);
   //SET_INPUT(MISO_PIN);
   //SET_OUTPUT(MOSI_PIN);
