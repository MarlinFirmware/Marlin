--- conflicted
+++ resolved
@@ -23,18 +23,11 @@
 
 #include "../../inc/MarlinConfig.h"
 
-<<<<<<< HEAD
-=======
 // Add features that need hardware PWM here
 #if ANY(FAST_PWM_FAN, SPINDLE_LASER_USE_PWM, HAS_MOTOR_CURRENT_PWM, HAS_LCD_BRIGHTNESS)
   #define NEEDS_HARDWARE_PWM 1
 #endif
 
-#if NEEDS_HARDWARE_PWM
-
-static uint16_t timer_freq[5];
-
->>>>>>> e18008f1
 struct Timer {
   volatile uint8_t* TCCRnQ[3];  // max 3 TCCR registers per timer
   volatile uint16_t* OCRnQ[3];  // max 3 OCR registers per timer
@@ -262,7 +255,6 @@
   }
   else
     _SET_ICRn(timer.ICRn, res);         // Set ICRn value (TOP) = res
-<<<<<<< HEAD
 }  
 
 void set_pwm_duty(const pin_t pin, const uint16_t v, const uint16_t v_size/*=255*/, const bool invert/*=false*/) {
@@ -276,28 +268,6 @@
     Timer timer = get_pwm_timer(pin);
     if (timer.isProtected) return;              // Don't proceed if protected timer
     if (timer.isPWMpin) {
-=======
-}
-
-#endif // NEEDS_HARDWARE_PWM
-
-void set_pwm_duty(const pin_t pin, const uint16_t v, const uint16_t v_size/*=255*/, const bool invert/*=false*/) {
-  #if NEEDS_HARDWARE_PWM
-
-    // If v is 0 or v_size (max), digitalWrite to LOW or HIGH.
-    // Note that digitalWrite also disables pwm output for us (sets COM bit to 0)
-    if (v == 0)
-      digitalWrite(pin, invert);
-    else if (v == v_size)
-      digitalWrite(pin, !invert);
-    else {
-      Timer timer = get_pwm_timer(pin);
-      if (timer.n == 0) return; // Don't proceed if protected timer or not recognized
-
-      if (timer_freq[timer.n - 1] == 0)         // If the timer is unconfigured and no freq is set then default PWM_FREQUENCY
-        set_pwm_frequency(pin, PWM_FREQUENCY);  // Set the frequency and save the value to the assigned index no.
-
->>>>>>> e18008f1
       _SET_COMnQ(timer.TCCRnQ, timer.q TERN_(HAS_TCCR2, + (timer.q == 2)), COM_CLEAR_SET + invert); // COM20 is on bit 4 of TCCR2, so +1 for q==2
       const uint16_t top = timer.n == 2 ? TERN(USE_OCR2A_AS_TOP, *timer.OCRnQ[0], 255) : *timer.ICRn;
       _SET_OCRnQ(timer.OCRnQ, timer.q, uint16_t(uint32_t(v) * top / v_size)); // Scale 8/16-bit v to top value
