/**
 * Marlin 3D Printer Firmware
 * Copyright (c) 2020 MarlinFirmware [https://github.com/MarlinFirmware/Marlin]
 *
 * Based on Sprinter and grbl.
 * Copyright (c) 2011 Camiel Gubbels / Erik van der Zalm
 *
 * This program is free software: you can redistribute it and/or modify
 * it under the terms of the GNU General Public License as published by
 * the Free Software Foundation, either version 3 of the License, or
 * (at your option) any later version.
 *
 * This program is distributed in the hope that it will be useful,
 * but WITHOUT ANY WARRANTY; without even the implied warranty of
 * MERCHANTABILITY or FITNESS FOR A PARTICULAR PURPOSE.  See the
 * GNU General Public License for more details.
 *
 * You should have received a copy of the GNU General Public License
 * along with this program.  If not, see <https://www.gnu.org/licenses/>.
 *
 */

/**
 * MarlinSerial.cpp - Hardware serial library for Wiring
 * Copyright (c) 2006 Nicholas Zambetti.  All right reserved.
 *
 * Modified 23 November 2006 by David A. Mellis
 * Modified 28 September 2010 by Mark Sproul
 * Modified 14 February 2016 by Andreas Hardtung (added tx buffer)
 * Modified 01 October 2017 by Eduardo José Tagle (added XON/XOFF)
 * Modified 10 June 2018 by Eduardo José Tagle (See #10991)
 * Templatized 01 October 2018 by Eduardo José Tagle to allow multiple instances
 */

#ifdef __AVR__

// Disable HardwareSerial.cpp to support chips without a UART (Attiny, etc.)

#include "../../inc/MarlinConfig.h"

#if !IS_AT90USB && (defined(UBRRH) || defined(UBRR0H) || defined(UBRR1H) || defined(UBRR2H) || defined(UBRR3H))

#include "MarlinSerial.h"
#include "../../MarlinCore.h"

#if ENABLED(DIRECT_STEPPING)
  #include "../../feature/direct_stepping.h"
#endif

template<typename Cfg> typename MarlinSerial<Cfg>::ring_buffer_r MarlinSerial<Cfg>::rx_buffer = { 0, 0, { 0 } };
template<typename Cfg> typename MarlinSerial<Cfg>::ring_buffer_t MarlinSerial<Cfg>::tx_buffer = { 0 };
template<typename Cfg> bool     MarlinSerial<Cfg>::_written = false;
template<typename Cfg> uint8_t  MarlinSerial<Cfg>::xon_xoff_state = MarlinSerial<Cfg>::XON_XOFF_CHAR_SENT | MarlinSerial<Cfg>::XON_CHAR;
template<typename Cfg> uint8_t  MarlinSerial<Cfg>::rx_dropped_bytes = 0;
template<typename Cfg> uint8_t  MarlinSerial<Cfg>::rx_buffer_overruns = 0;
template<typename Cfg> uint8_t  MarlinSerial<Cfg>::rx_framing_errors = 0;
template<typename Cfg> typename MarlinSerial<Cfg>::ring_buffer_pos_t MarlinSerial<Cfg>::rx_max_enqueued = 0;

// A SW memory barrier, to ensure GCC does not overoptimize loops
#define sw_barrier() asm volatile("": : :"memory");

#include "../../feature/e_parser.h"

// "Atomically" read the RX head index value without disabling interrupts:
// This MUST be called with RX interrupts enabled, and CAN'T be called
// from the RX ISR itself!
template<typename Cfg>
FORCE_INLINE typename MarlinSerial<Cfg>::ring_buffer_pos_t MarlinSerial<Cfg>::atomic_read_rx_head() {
  if (Cfg::RX_SIZE > 256) {
    // Keep reading until 2 consecutive reads return the same value,
    // meaning there was no update in-between caused by an interrupt.
    // This works because serial RX interrupts happen at a slower rate
    // than successive reads of a variable, so 2 consecutive reads with
    // the same value means no interrupt updated it.
    ring_buffer_pos_t vold, vnew = rx_buffer.head;
    sw_barrier();
    do {
      vold = vnew;
      vnew = rx_buffer.head;
      sw_barrier();
    } while (vold != vnew);
    return vnew;
  }
  else {
    // With an 8bit index, reads are always atomic. No need for special handling
    return rx_buffer.head;
  }
}

template<typename Cfg>
volatile bool MarlinSerial<Cfg>::rx_tail_value_not_stable = false;
template<typename Cfg>
volatile uint16_t MarlinSerial<Cfg>::rx_tail_value_backup = 0;

// Set RX tail index, taking into account the RX ISR could interrupt
//  the write to this variable in the middle - So a backup strategy
//  is used to ensure reads of the correct values.
//    -Must NOT be called from the RX ISR -
template<typename Cfg>
FORCE_INLINE void MarlinSerial<Cfg>::atomic_set_rx_tail(typename MarlinSerial<Cfg>::ring_buffer_pos_t value) {
  if (Cfg::RX_SIZE > 256) {
    // Store the new value in the backup
    rx_tail_value_backup = value;
    sw_barrier();
    // Flag we are about to change the true value
    rx_tail_value_not_stable = true;
    sw_barrier();
    // Store the new value
    rx_buffer.tail = value;
    sw_barrier();
    // Signal the new value is completely stored into the value
    rx_tail_value_not_stable = false;
    sw_barrier();
  }
  else
    rx_buffer.tail = value;
}

// Get the RX tail index, taking into account the read could be
//  interrupting in the middle of the update of that index value
//    -Called from the RX ISR -
template<typename Cfg>
FORCE_INLINE typename MarlinSerial<Cfg>::ring_buffer_pos_t MarlinSerial<Cfg>::atomic_read_rx_tail() {
  if (Cfg::RX_SIZE > 256) {
    // If the true index is being modified, return the backup value
    if (rx_tail_value_not_stable) return rx_tail_value_backup;
  }
  // The true index is stable, return it
  return rx_buffer.tail;
}

// (called with RX interrupts disabled)
template<typename Cfg>
FORCE_INLINE void MarlinSerial<Cfg>::store_rxd_char() {

  static EmergencyParser::State emergency_state; // = EP_RESET

  // This must read the R_UCSRA register before reading the received byte to detect error causes
  if (Cfg::DROPPED_RX && B_DOR && !++rx_dropped_bytes) --rx_dropped_bytes;
  if (Cfg::RX_OVERRUNS && B_DOR && !++rx_buffer_overruns) --rx_buffer_overruns;
  if (Cfg::RX_FRAMING_ERRORS && B_FE && !++rx_framing_errors) --rx_framing_errors;

  // Read the character from the USART
  uint8_t c = R_UDR;

  #if ENABLED(DIRECT_STEPPING)
    if (page_manager.maybe_store_rxd_char(c)) return;
  #endif

  // Get the tail - Nothing can alter its value while this ISR is executing, but there's
  // a chance that this ISR interrupted the main process while it was updating the index.
  // The backup mechanism ensures the correct value is always returned.
  const ring_buffer_pos_t t = atomic_read_rx_tail();

  // Get the head pointer - This ISR is the only one that modifies its value, so it's safe to read here
  ring_buffer_pos_t h = rx_buffer.head;

  // Get the next element
  ring_buffer_pos_t i = (ring_buffer_pos_t)(h + 1) & (ring_buffer_pos_t)(Cfg::RX_SIZE - 1);

  if (Cfg::EMERGENCYPARSER) emergency_parser.update(emergency_state, c);
<<<<<<< HEAD

  // If the character is to be stored at the index just before the tail
  // (such that the head would advance to the current tail), the RX FIFO is
  // full, so don't write the character or advance the head.
  if (i != t) {
    rx_buffer.buffer[h] = c;
    h = i;
  }
  else if (Cfg::DROPPED_RX && !++rx_dropped_bytes)
    --rx_dropped_bytes;

  if (Cfg::MAX_RX_QUEUED) {
    // Calculate count of bytes stored into the RX buffer
    const ring_buffer_pos_t rx_count = (ring_buffer_pos_t)(h - t) & (ring_buffer_pos_t)(Cfg::RX_SIZE - 1);

    // Keep track of the maximum count of enqueued bytes
    NOLESS(rx_max_enqueued, rx_count);
  }

  if (Cfg::XONOFF) {
    // If the last char that was sent was an XON
    if ((xon_xoff_state & XON_XOFF_CHAR_MASK) == XON_CHAR) {

      // Bytes stored into the RX buffer
      const ring_buffer_pos_t rx_count = (ring_buffer_pos_t)(h - t) & (ring_buffer_pos_t)(Cfg::RX_SIZE - 1);

      // If over 12.5% of RX buffer capacity, send XOFF before running out of
      // RX buffer space .. 325 bytes @ 250kbits/s needed to let the host react
      // and stop sending bytes. This translates to 13mS propagation time.
      if (rx_count >= (Cfg::RX_SIZE) / 8) {

        // At this point, definitely no TX interrupt was executing, since the TX ISR can't be preempted.
        // Don't enable the TX interrupt here as a means to trigger the XOFF char, because if it happens
        // to be in the middle of trying to disable the RX interrupt in the main program, eventually the
        // enabling of the TX interrupt could be undone. The ONLY reliable thing this can do to ensure
        // the sending of the XOFF char is to send it HERE AND NOW.

        // About to send the XOFF char
        xon_xoff_state = XOFF_CHAR | XON_XOFF_CHAR_SENT;

        // Wait until the TX register becomes empty and send it - Here there could be a problem
        // - While waiting for the TX register to empty, the RX register could receive a new
        //   character. This must also handle that situation!
        while (!B_UDRE) {

          if (B_RXC) {
            // A char arrived while waiting for the TX buffer to be empty - Receive and process it!

            i = (ring_buffer_pos_t)(h + 1) & (ring_buffer_pos_t)(Cfg::RX_SIZE - 1);

            // Read the character from the USART
            c = R_UDR;

=======

  // If the character is to be stored at the index just before the tail
  // (such that the head would advance to the current tail), the RX FIFO is
  // full, so don't write the character or advance the head.
  if (i != t) {
    rx_buffer.buffer[h] = c;
    h = i;
  }
  else if (Cfg::DROPPED_RX && !++rx_dropped_bytes)
    --rx_dropped_bytes;

  if (Cfg::MAX_RX_QUEUED) {
    // Calculate count of bytes stored into the RX buffer
    const ring_buffer_pos_t rx_count = (ring_buffer_pos_t)(h - t) & (ring_buffer_pos_t)(Cfg::RX_SIZE - 1);

    // Keep track of the maximum count of enqueued bytes
    NOLESS(rx_max_enqueued, rx_count);
  }

  if (Cfg::XONOFF) {
    // If the last char that was sent was an XON
    if ((xon_xoff_state & XON_XOFF_CHAR_MASK) == XON_CHAR) {

      // Bytes stored into the RX buffer
      const ring_buffer_pos_t rx_count = (ring_buffer_pos_t)(h - t) & (ring_buffer_pos_t)(Cfg::RX_SIZE - 1);

      // If over 12.5% of RX buffer capacity, send XOFF before running out of
      // RX buffer space .. 325 bytes @ 250kbits/s needed to let the host react
      // and stop sending bytes. This translates to 13mS propagation time.
      if (rx_count >= (Cfg::RX_SIZE) / 8) {

        // At this point, definitely no TX interrupt was executing, since the TX ISR can't be preempted.
        // Don't enable the TX interrupt here as a means to trigger the XOFF char, because if it happens
        // to be in the middle of trying to disable the RX interrupt in the main program, eventually the
        // enabling of the TX interrupt could be undone. The ONLY reliable thing this can do to ensure
        // the sending of the XOFF char is to send it HERE AND NOW.

        // About to send the XOFF char
        xon_xoff_state = XOFF_CHAR | XON_XOFF_CHAR_SENT;

        // Wait until the TX register becomes empty and send it - Here there could be a problem
        // - While waiting for the TX register to empty, the RX register could receive a new
        //   character. This must also handle that situation!
        while (!B_UDRE) {

          if (B_RXC) {
            // A char arrived while waiting for the TX buffer to be empty - Receive and process it!

            i = (ring_buffer_pos_t)(h + 1) & (ring_buffer_pos_t)(Cfg::RX_SIZE - 1);

            // Read the character from the USART
            c = R_UDR;

>>>>>>> cb02e44c
            if (Cfg::EMERGENCYPARSER) emergency_parser.update(emergency_state, c);

            // If the character is to be stored at the index just before the tail
            // (such that the head would advance to the current tail), the FIFO is
            // full, so don't write the character or advance the head.
            if (i != t) {
              rx_buffer.buffer[h] = c;
              h = i;
            }
            else if (Cfg::DROPPED_RX && !++rx_dropped_bytes)
              --rx_dropped_bytes;
          }
          sw_barrier();
        }

        R_UDR = XOFF_CHAR;

        // Clear the TXC bit -- "can be cleared by writing a one to its bit
        // location". This makes sure flush() won't return until the bytes
        // actually got written
        B_TXC = 1;

        // At this point there could be a race condition between the write() function
        // and this sending of the XOFF char. This interrupt could happen between the
        // wait to be empty TX buffer loop and the actual write of the character. Since
        // the TX buffer is full because it's sending the XOFF char, the only way to be
        // sure the write() function will succeed is to wait for the XOFF char to be
        // completely sent. Since an extra character could be received during the wait
        // it must also be handled!
        while (!B_UDRE) {

          if (B_RXC) {
            // A char arrived while waiting for the TX buffer to be empty - Receive and process it!

            i = (ring_buffer_pos_t)(h + 1) & (ring_buffer_pos_t)(Cfg::RX_SIZE - 1);

            // Read the character from the USART
            c = R_UDR;

            if (Cfg::EMERGENCYPARSER)
              emergency_parser.update(emergency_state, c);

            // If the character is to be stored at the index just before the tail
            // (such that the head would advance to the current tail), the FIFO is
            // full, so don't write the character or advance the head.
            if (i != t) {
              rx_buffer.buffer[h] = c;
              h = i;
            }
            else if (Cfg::DROPPED_RX && !++rx_dropped_bytes)
              --rx_dropped_bytes;
          }
          sw_barrier();
        }

        // At this point everything is ready. The write() function won't
        // have any issues writing to the UART TX register if it needs to!
      }
    }
  }

  // Store the new head value - The main loop will retry until the value is stable
  rx_buffer.head = h;
}

// (called with TX irqs disabled)
template<typename Cfg>
FORCE_INLINE void MarlinSerial<Cfg>::_tx_udr_empty_irq() {
  if (Cfg::TX_SIZE > 0) {
    // Read positions
    uint8_t t = tx_buffer.tail;
    const uint8_t h = tx_buffer.head;

    if (Cfg::XONOFF) {
      // If an XON char is pending to be sent, do it now
      if (xon_xoff_state == XON_CHAR) {

        // Send the character
        R_UDR = XON_CHAR;

        // clear the TXC bit -- "can be cleared by writing a one to its bit
        // location". This makes sure flush() won't return until the bytes
        // actually got written
        B_TXC = 1;

        // Remember we sent it.
        xon_xoff_state = XON_CHAR | XON_XOFF_CHAR_SENT;

        // If nothing else to transmit, just disable TX interrupts.
        if (h == t) B_UDRIE = 0; // (Non-atomic, could be reenabled by the main program, but eventually this will succeed)

        return;
      }
    }

    // If nothing to transmit, just disable TX interrupts. This could
    // happen as the result of the non atomicity of the disabling of RX
    // interrupts that could end reenabling TX interrupts as a side effect.
    if (h == t) {
      B_UDRIE = 0; // (Non-atomic, could be reenabled by the main program, but eventually this will succeed)
      return;
    }
<<<<<<< HEAD

    // There is something to TX, Send the next byte
    const uint8_t c = tx_buffer.buffer[t];
    t = (t + 1) & (Cfg::TX_SIZE - 1);
    R_UDR = c;
    tx_buffer.tail = t;

    // Clear the TXC bit (by writing a one to its bit location).
    // Ensures flush() won't return until the bytes are actually written/
    B_TXC = 1;

=======

    // There is something to TX, Send the next byte
    const uint8_t c = tx_buffer.buffer[t];
    t = (t + 1) & (Cfg::TX_SIZE - 1);
    R_UDR = c;
    tx_buffer.tail = t;

    // Clear the TXC bit (by writing a one to its bit location).
    // Ensures flush() won't return until the bytes are actually written/
    B_TXC = 1;

>>>>>>> cb02e44c
    // Disable interrupts if there is nothing to transmit following this byte
    if (h == t) B_UDRIE = 0; // (Non-atomic, could be reenabled by the main program, but eventually this will succeed)
  }
}

// Public Methods
template<typename Cfg>
void MarlinSerial<Cfg>::begin(const long baud) {
  uint16_t baud_setting;
  bool useU2X = true;

  #if F_CPU == 16000000UL && SERIAL_PORT == 0
    // Hard-coded exception for compatibility with the bootloader shipped
    // with the Duemilanove and previous boards, and the firmware on the
    // 8U2 on the Uno and Mega 2560.
    if (baud == 57600) useU2X = false;
  #endif

  R_UCSRA = 0;
  if (useU2X) {
    B_U2X = 1;
    baud_setting = (F_CPU / 4 / baud - 1) / 2;
  }
  else
    baud_setting = (F_CPU / 8 / baud - 1) / 2;

  // assign the baud_setting, a.k.a. ubbr (USART Baud Rate Register)
  R_UBRRH = baud_setting >> 8;
  R_UBRRL = baud_setting;

  B_RXEN = 1;
  B_TXEN = 1;
  B_RXCIE = 1;
  if (Cfg::TX_SIZE > 0) B_UDRIE = 0;
  _written = false;
}

template<typename Cfg>
void MarlinSerial<Cfg>::end() {
  B_RXEN = 0;
  B_TXEN = 0;
  B_RXCIE = 0;
  B_UDRIE = 0;
}

template<typename Cfg>
int MarlinSerial<Cfg>::peek() {
  const ring_buffer_pos_t h = atomic_read_rx_head(), t = rx_buffer.tail;
  return h == t ? -1 : rx_buffer.buffer[t];
}

template<typename Cfg>
int MarlinSerial<Cfg>::read() {
  const ring_buffer_pos_t h = atomic_read_rx_head();

  // Read the tail. Main thread owns it, so it is safe to directly read it
  ring_buffer_pos_t t = rx_buffer.tail;

  // If nothing to read, return now
  if (h == t) return -1;

  // Get the next char
  const int v = rx_buffer.buffer[t];
  t = (ring_buffer_pos_t)(t + 1) & (Cfg::RX_SIZE - 1);

  // Advance tail - Making sure the RX ISR will always get an stable value, even
  // if it interrupts the writing of the value of that variable in the middle.
  atomic_set_rx_tail(t);

  if (Cfg::XONOFF) {
    // If the XOFF char was sent, or about to be sent...
    if ((xon_xoff_state & XON_XOFF_CHAR_MASK) == XOFF_CHAR) {
      // Get count of bytes in the RX buffer
      const ring_buffer_pos_t rx_count = (ring_buffer_pos_t)(h - t) & (ring_buffer_pos_t)(Cfg::RX_SIZE - 1);
      if (rx_count < (Cfg::RX_SIZE) / 10) {
        if (Cfg::TX_SIZE > 0) {
          // Signal we want an XON character to be sent.
          xon_xoff_state = XON_CHAR;
          // Enable TX ISR. Non atomic, but it will eventually enable them
          B_UDRIE = 1;
        }
        else {
          // If not using TX interrupts, we must send the XON char now
          xon_xoff_state = XON_CHAR | XON_XOFF_CHAR_SENT;
          while (!B_UDRE) sw_barrier();
          R_UDR = XON_CHAR;
        }
      }
    }
  }

  return v;
}

template<typename Cfg>
typename MarlinSerial<Cfg>::ring_buffer_pos_t MarlinSerial<Cfg>::available() {
  const ring_buffer_pos_t h = atomic_read_rx_head(), t = rx_buffer.tail;
  return (ring_buffer_pos_t)(Cfg::RX_SIZE + h - t) & (Cfg::RX_SIZE - 1);
}

template<typename Cfg>
void MarlinSerial<Cfg>::flush() {

  // Set the tail to the head:
  //  - Read the RX head index in a safe way. (See atomic_read_rx_head.)
  //  - Set the tail, making sure the RX ISR will always get a stable value, even
  //    if it interrupts the writing of the value of that variable in the middle.
  atomic_set_rx_tail(atomic_read_rx_head());

  if (Cfg::XONOFF) {
    // If the XOFF char was sent, or about to be sent...
    if ((xon_xoff_state & XON_XOFF_CHAR_MASK) == XOFF_CHAR) {
      if (Cfg::TX_SIZE > 0) {
        // Signal we want an XON character to be sent.
        xon_xoff_state = XON_CHAR;
        // Enable TX ISR. Non atomic, but it will eventually enable it.
        B_UDRIE = 1;
      }
      else {
        // If not using TX interrupts, we must send the XON char now
        xon_xoff_state = XON_CHAR | XON_XOFF_CHAR_SENT;
        while (!B_UDRE) sw_barrier();
        R_UDR = XON_CHAR;
      }
    }
  }
}

template<typename Cfg>
void MarlinSerial<Cfg>::write(const uint8_t c) {
  if (Cfg::TX_SIZE == 0) {

    _written = true;
    while (!B_UDRE) sw_barrier();
    R_UDR = c;

  }
  else {

    _written = true;

    // If the TX interrupts are disabled and the data register
    // is empty, just write the byte to the data register and
    // be done. This shortcut helps significantly improve the
    // effective datarate at high (>500kbit/s) bitrates, where
    // interrupt overhead becomes a slowdown.
    // Yes, there is a race condition between the sending of the
    // XOFF char at the RX ISR, but it is properly handled there
    if (!B_UDRIE && B_UDRE) {
      R_UDR = c;

      // clear the TXC bit -- "can be cleared by writing a one to its bit
      // location". This makes sure flush() won't return until the bytes
      // actually got written
      B_TXC = 1;
      return;
    }

    const uint8_t i = (tx_buffer.head + 1) & (Cfg::TX_SIZE - 1);

    // If global interrupts are disabled (as the result of being called from an ISR)...
    if (!ISRS_ENABLED()) {

      // Make room by polling if it is possible to transmit, and do so!
      while (i == tx_buffer.tail) {

        // If we can transmit another byte, do it.
        if (B_UDRE) _tx_udr_empty_irq();

        // Make sure compiler rereads tx_buffer.tail
        sw_barrier();
      }
    }
    else {
      // Interrupts are enabled, just wait until there is space
      while (i == tx_buffer.tail) sw_barrier();
    }
<<<<<<< HEAD

    // Store new char. head is always safe to move
    tx_buffer.buffer[tx_buffer.head] = c;
    tx_buffer.head = i;

    // Enable TX ISR - Non atomic, but it will eventually enable TX ISR
    B_UDRIE = 1;
  }
}

template<typename Cfg>
void MarlinSerial<Cfg>::flushTX() {

  if (Cfg::TX_SIZE == 0) {
    // No bytes written, no need to flush. This special case is needed since there's
    // no way to force the TXC (transmit complete) bit to 1 during initialization.
    if (!_written) return;

    // Wait until everything was transmitted
    while (!B_TXC) sw_barrier();

    // At this point nothing is queued anymore (DRIE is disabled) and
    // the hardware finished transmission (TXC is set).

  }
  else {

    // No bytes written, no need to flush. This special case is needed since there's
    // no way to force the TXC (transmit complete) bit to 1 during initialization.
    if (!_written) return;

    // If global interrupts are disabled (as the result of being called from an ISR)...
    if (!ISRS_ENABLED()) {

      // Wait until everything was transmitted - We must do polling, as interrupts are disabled
      while (tx_buffer.head != tx_buffer.tail || !B_TXC) {

        // If there is more space, send an extra character
        if (B_UDRE) _tx_udr_empty_irq();

        sw_barrier();
      }

    }
    else {
      // Wait until everything was transmitted
      while (tx_buffer.head != tx_buffer.tail || !B_TXC) sw_barrier();
    }

    // At this point nothing is queued anymore (DRIE is disabled) and
    // the hardware finished transmission (TXC is set).
  }
}

/**
 * Imports from print.h
 */

template<typename Cfg>
void MarlinSerial<Cfg>::print(char c, int base) {
  print((long)c, base);
}

template<typename Cfg>
void MarlinSerial<Cfg>::print(unsigned char b, int base) {
  print((unsigned long)b, base);
}

template<typename Cfg>
void MarlinSerial<Cfg>::print(int n, int base) {
  print((long)n, base);
}

template<typename Cfg>
void MarlinSerial<Cfg>::print(unsigned int n, int base) {
  print((unsigned long)n, base);
}

template<typename Cfg>
void MarlinSerial<Cfg>::print(long n, int base) {
  if (base == 0) write(n);
  else if (base == 10) {
    if (n < 0) { print('-'); n = -n; }
    printNumber(n, 10);
  }
  else
    printNumber(n, base);
}

template<typename Cfg>
void MarlinSerial<Cfg>::print(unsigned long n, int base) {
  if (base == 0) write(n);
  else printNumber(n, base);
}

template<typename Cfg>
void MarlinSerial<Cfg>::print(double n, int digits) {
  printFloat(n, digits);
}

template<typename Cfg>
void MarlinSerial<Cfg>::println() {
  print('\r');
  print('\n');
}

template<typename Cfg>
void MarlinSerial<Cfg>::println(const String& s) {
  print(s);
  println();
}

template<typename Cfg>
void MarlinSerial<Cfg>::println(const char c[]) {
  print(c);
  println();
}

template<typename Cfg>
void MarlinSerial<Cfg>::println(char c, int base) {
  print(c, base);
  println();
}

template<typename Cfg>
void MarlinSerial<Cfg>::println(unsigned char b, int base) {
  print(b, base);
  println();
}

template<typename Cfg>
void MarlinSerial<Cfg>::println(int n, int base) {
  print(n, base);
  println();
}

template<typename Cfg>
void MarlinSerial<Cfg>::println(unsigned int n, int base) {
  print(n, base);
  println();
}

template<typename Cfg>
void MarlinSerial<Cfg>::println(long n, int base) {
  print(n, base);
  println();
}

template<typename Cfg>
void MarlinSerial<Cfg>::println(unsigned long n, int base) {
  print(n, base);
  println();
}

template<typename Cfg>
void MarlinSerial<Cfg>::println(double n, int digits) {
  print(n, digits);
  println();
}

// Private Methods

template<typename Cfg>
void MarlinSerial<Cfg>::printNumber(unsigned long n, uint8_t base) {
  if (n) {
    unsigned char buf[8 * sizeof(long)]; // Enough space for base 2
    int8_t i = 0;
    while (n) {
      buf[i++] = n % base;
      n /= base;
    }
    while (i--)
      print((char)(buf[i] + (buf[i] < 10 ? '0' : 'A' - 10)));
  }
  else
    print('0');
}

template<typename Cfg>
void MarlinSerial<Cfg>::printFloat(double number, uint8_t digits) {
  // Handle negative numbers
  if (number < 0.0) {
    print('-');
    number = -number;
  }

  // Round correctly so that print(1.999, 2) prints as "2.00"
  double rounding = 0.5;
  LOOP_L_N(i, digits) rounding *= 0.1;
  number += rounding;

  // Extract the integer part of the number and print it
  unsigned long int_part = (unsigned long)number;
  double remainder = number - (double)int_part;
  print(int_part);

  // Print the decimal point, but only if there are digits beyond
  if (digits) {
    print('.');
    // Extract digits from the remainder one at a time
    while (digits--) {
      remainder *= 10.0;
      int toPrint = int(remainder);
      print(toPrint);
      remainder -= toPrint;
    }
  }
}

// Hookup ISR handlers
ISR(SERIAL_REGNAME(USART, SERIAL_PORT, _RX_vect)) {
  MarlinSerial<MarlinSerialCfg<SERIAL_PORT>>::store_rxd_char();
}

ISR(SERIAL_REGNAME(USART, SERIAL_PORT, _UDRE_vect)) {
  MarlinSerial<MarlinSerialCfg<SERIAL_PORT>>::_tx_udr_empty_irq();
}

// Preinstantiate
template class MarlinSerial<MarlinSerialCfg<SERIAL_PORT>>;

// Instantiate
MarlinSerial<MarlinSerialCfg<SERIAL_PORT>> customizedSerial1;

=======

    // Store new char. head is always safe to move
    tx_buffer.buffer[tx_buffer.head] = c;
    tx_buffer.head = i;

    // Enable TX ISR - Non atomic, but it will eventually enable TX ISR
    B_UDRIE = 1;
  }
}

template<typename Cfg>
void MarlinSerial<Cfg>::flushTX() {

  if (Cfg::TX_SIZE == 0) {
    // No bytes written, no need to flush. This special case is needed since there's
    // no way to force the TXC (transmit complete) bit to 1 during initialization.
    if (!_written) return;

    // Wait until everything was transmitted
    while (!B_TXC) sw_barrier();

    // At this point nothing is queued anymore (DRIE is disabled) and
    // the hardware finished transmission (TXC is set).

  }
  else {

    // No bytes written, no need to flush. This special case is needed since there's
    // no way to force the TXC (transmit complete) bit to 1 during initialization.
    if (!_written) return;

    // If global interrupts are disabled (as the result of being called from an ISR)...
    if (!ISRS_ENABLED()) {

      // Wait until everything was transmitted - We must do polling, as interrupts are disabled
      while (tx_buffer.head != tx_buffer.tail || !B_TXC) {

        // If there is more space, send an extra character
        if (B_UDRE) _tx_udr_empty_irq();

        sw_barrier();
      }

    }
    else {
      // Wait until everything was transmitted
      while (tx_buffer.head != tx_buffer.tail || !B_TXC) sw_barrier();
    }

    // At this point nothing is queued anymore (DRIE is disabled) and
    // the hardware finished transmission (TXC is set).
  }
}

/**
 * Imports from print.h
 */

template<typename Cfg>
void MarlinSerial<Cfg>::print(char c, int base) {
  print((long)c, base);
}

template<typename Cfg>
void MarlinSerial<Cfg>::print(unsigned char b, int base) {
  print((unsigned long)b, base);
}

template<typename Cfg>
void MarlinSerial<Cfg>::print(int n, int base) {
  print((long)n, base);
}

template<typename Cfg>
void MarlinSerial<Cfg>::print(unsigned int n, int base) {
  print((unsigned long)n, base);
}

template<typename Cfg>
void MarlinSerial<Cfg>::print(long n, int base) {
  if (base == 0) write(n);
  else if (base == 10) {
    if (n < 0) { print('-'); n = -n; }
    printNumber(n, 10);
  }
  else
    printNumber(n, base);
}

template<typename Cfg>
void MarlinSerial<Cfg>::print(unsigned long n, int base) {
  if (base == 0) write(n);
  else printNumber(n, base);
}

template<typename Cfg>
void MarlinSerial<Cfg>::print(double n, int digits) {
  printFloat(n, digits);
}

template<typename Cfg>
void MarlinSerial<Cfg>::println() {
  print('\r');
  print('\n');
}

template<typename Cfg>
void MarlinSerial<Cfg>::println(const String& s) {
  print(s);
  println();
}

template<typename Cfg>
void MarlinSerial<Cfg>::println(const char c[]) {
  print(c);
  println();
}

template<typename Cfg>
void MarlinSerial<Cfg>::println(char c, int base) {
  print(c, base);
  println();
}

template<typename Cfg>
void MarlinSerial<Cfg>::println(unsigned char b, int base) {
  print(b, base);
  println();
}

template<typename Cfg>
void MarlinSerial<Cfg>::println(int n, int base) {
  print(n, base);
  println();
}

template<typename Cfg>
void MarlinSerial<Cfg>::println(unsigned int n, int base) {
  print(n, base);
  println();
}

template<typename Cfg>
void MarlinSerial<Cfg>::println(long n, int base) {
  print(n, base);
  println();
}

template<typename Cfg>
void MarlinSerial<Cfg>::println(unsigned long n, int base) {
  print(n, base);
  println();
}

template<typename Cfg>
void MarlinSerial<Cfg>::println(double n, int digits) {
  print(n, digits);
  println();
}

// Private Methods

template<typename Cfg>
void MarlinSerial<Cfg>::printNumber(unsigned long n, uint8_t base) {
  if (n) {
    unsigned char buf[8 * sizeof(long)]; // Enough space for base 2
    int8_t i = 0;
    while (n) {
      buf[i++] = n % base;
      n /= base;
    }
    while (i--)
      print((char)(buf[i] + (buf[i] < 10 ? '0' : 'A' - 10)));
  }
  else
    print('0');
}

template<typename Cfg>
void MarlinSerial<Cfg>::printFloat(double number, uint8_t digits) {
  // Handle negative numbers
  if (number < 0.0) {
    print('-');
    number = -number;
  }

  // Round correctly so that print(1.999, 2) prints as "2.00"
  double rounding = 0.5;
  LOOP_L_N(i, digits) rounding *= 0.1;
  number += rounding;

  // Extract the integer part of the number and print it
  unsigned long int_part = (unsigned long)number;
  double remainder = number - (double)int_part;
  print(int_part);

  // Print the decimal point, but only if there are digits beyond
  if (digits) {
    print('.');
    // Extract digits from the remainder one at a time
    while (digits--) {
      remainder *= 10.0;
      int toPrint = int(remainder);
      print(toPrint);
      remainder -= toPrint;
    }
  }
}

// Hookup ISR handlers
ISR(SERIAL_REGNAME(USART, SERIAL_PORT, _RX_vect)) {
  MarlinSerial<MarlinSerialCfg<SERIAL_PORT>>::store_rxd_char();
}

ISR(SERIAL_REGNAME(USART, SERIAL_PORT, _UDRE_vect)) {
  MarlinSerial<MarlinSerialCfg<SERIAL_PORT>>::_tx_udr_empty_irq();
}

// Preinstantiate
template class MarlinSerial<MarlinSerialCfg<SERIAL_PORT>>;

// Instantiate
MarlinSerial<MarlinSerialCfg<SERIAL_PORT>> customizedSerial1;

>>>>>>> cb02e44c
#ifdef SERIAL_PORT_2

  // Hookup ISR handlers
  ISR(SERIAL_REGNAME(USART, SERIAL_PORT_2, _RX_vect)) {
    MarlinSerial<MarlinSerialCfg<SERIAL_PORT_2>>::store_rxd_char();
  }

  ISR(SERIAL_REGNAME(USART, SERIAL_PORT_2, _UDRE_vect)) {
    MarlinSerial<MarlinSerialCfg<SERIAL_PORT_2>>::_tx_udr_empty_irq();
  }

  // Preinstantiate
  template class MarlinSerial<MarlinSerialCfg<SERIAL_PORT_2>>;

  // Instantiate
  MarlinSerial<MarlinSerialCfg<SERIAL_PORT_2>> customizedSerial2;

#endif

#ifdef MMU2_SERIAL_PORT

  ISR(SERIAL_REGNAME(USART, MMU2_SERIAL_PORT, _RX_vect)) {
    MarlinSerial<MMU2SerialCfg<MMU2_SERIAL_PORT>>::store_rxd_char();
  }

  ISR(SERIAL_REGNAME(USART, MMU2_SERIAL_PORT, _UDRE_vect)) {
    MarlinSerial<MMU2SerialCfg<MMU2_SERIAL_PORT>>::_tx_udr_empty_irq();
  }

  // Preinstantiate
  template class MarlinSerial<MMU2SerialCfg<MMU2_SERIAL_PORT>>;

  // Instantiate
  MarlinSerial<MMU2SerialCfg<MMU2_SERIAL_PORT>> mmuSerial;

#endif

#ifdef LCD_SERIAL_PORT
<<<<<<< HEAD

  ISR(SERIAL_REGNAME(USART, LCD_SERIAL_PORT, _RX_vect)) {
    MarlinSerial<LCDSerialCfg<LCD_SERIAL_PORT>>::store_rxd_char();
  }

=======

  ISR(SERIAL_REGNAME(USART, LCD_SERIAL_PORT, _RX_vect)) {
    MarlinSerial<LCDSerialCfg<LCD_SERIAL_PORT>>::store_rxd_char();
  }

>>>>>>> cb02e44c
  ISR(SERIAL_REGNAME(USART, LCD_SERIAL_PORT, _UDRE_vect)) {
    MarlinSerial<LCDSerialCfg<LCD_SERIAL_PORT>>::_tx_udr_empty_irq();
  }

  // Preinstantiate
  template class MarlinSerial<LCDSerialCfg<LCD_SERIAL_PORT>>;

  // Instantiate
  MarlinSerial<LCDSerialCfg<LCD_SERIAL_PORT>> lcdSerial;

  #if HAS_DGUS_LCD
    template<typename Cfg>
    typename MarlinSerial<Cfg>::ring_buffer_pos_t MarlinSerial<Cfg>::get_tx_buffer_free() {
      const ring_buffer_pos_t t = tx_buffer.tail,  // next byte to send.
                              h = tx_buffer.head;  // next pos for queue.
      int ret = t - h - 1;
      if (ret < 0) ret += Cfg::TX_SIZE + 1;
      return ret;
    }
  #endif

#endif

<<<<<<< HEAD
#endif // !USBCON && (UBRRH || UBRR0H || UBRR1H || UBRR2H || UBRR3H)
=======
#endif // !IS_AT90USB && (UBRRH || UBRR0H || UBRR1H || UBRR2H || UBRR3H)
>>>>>>> cb02e44c

// For AT90USB targets use the UART for BT interfacing
#if BOTH(IS_AT90USB, BLUETOOTH)
  HardwareSerial bluetoothSerial;
#endif

#endif // __AVR__<|MERGE_RESOLUTION|>--- conflicted
+++ resolved
@@ -159,7 +159,6 @@
   ring_buffer_pos_t i = (ring_buffer_pos_t)(h + 1) & (ring_buffer_pos_t)(Cfg::RX_SIZE - 1);
 
   if (Cfg::EMERGENCYPARSER) emergency_parser.update(emergency_state, c);
-<<<<<<< HEAD
 
   // If the character is to be stored at the index just before the tail
   // (such that the head would advance to the current tail), the RX FIFO is
@@ -213,61 +212,6 @@
             // Read the character from the USART
             c = R_UDR;
 
-=======
-
-  // If the character is to be stored at the index just before the tail
-  // (such that the head would advance to the current tail), the RX FIFO is
-  // full, so don't write the character or advance the head.
-  if (i != t) {
-    rx_buffer.buffer[h] = c;
-    h = i;
-  }
-  else if (Cfg::DROPPED_RX && !++rx_dropped_bytes)
-    --rx_dropped_bytes;
-
-  if (Cfg::MAX_RX_QUEUED) {
-    // Calculate count of bytes stored into the RX buffer
-    const ring_buffer_pos_t rx_count = (ring_buffer_pos_t)(h - t) & (ring_buffer_pos_t)(Cfg::RX_SIZE - 1);
-
-    // Keep track of the maximum count of enqueued bytes
-    NOLESS(rx_max_enqueued, rx_count);
-  }
-
-  if (Cfg::XONOFF) {
-    // If the last char that was sent was an XON
-    if ((xon_xoff_state & XON_XOFF_CHAR_MASK) == XON_CHAR) {
-
-      // Bytes stored into the RX buffer
-      const ring_buffer_pos_t rx_count = (ring_buffer_pos_t)(h - t) & (ring_buffer_pos_t)(Cfg::RX_SIZE - 1);
-
-      // If over 12.5% of RX buffer capacity, send XOFF before running out of
-      // RX buffer space .. 325 bytes @ 250kbits/s needed to let the host react
-      // and stop sending bytes. This translates to 13mS propagation time.
-      if (rx_count >= (Cfg::RX_SIZE) / 8) {
-
-        // At this point, definitely no TX interrupt was executing, since the TX ISR can't be preempted.
-        // Don't enable the TX interrupt here as a means to trigger the XOFF char, because if it happens
-        // to be in the middle of trying to disable the RX interrupt in the main program, eventually the
-        // enabling of the TX interrupt could be undone. The ONLY reliable thing this can do to ensure
-        // the sending of the XOFF char is to send it HERE AND NOW.
-
-        // About to send the XOFF char
-        xon_xoff_state = XOFF_CHAR | XON_XOFF_CHAR_SENT;
-
-        // Wait until the TX register becomes empty and send it - Here there could be a problem
-        // - While waiting for the TX register to empty, the RX register could receive a new
-        //   character. This must also handle that situation!
-        while (!B_UDRE) {
-
-          if (B_RXC) {
-            // A char arrived while waiting for the TX buffer to be empty - Receive and process it!
-
-            i = (ring_buffer_pos_t)(h + 1) & (ring_buffer_pos_t)(Cfg::RX_SIZE - 1);
-
-            // Read the character from the USART
-            c = R_UDR;
-
->>>>>>> cb02e44c
             if (Cfg::EMERGENCYPARSER) emergency_parser.update(emergency_state, c);
 
             // If the character is to be stored at the index just before the tail
@@ -370,7 +314,6 @@
       B_UDRIE = 0; // (Non-atomic, could be reenabled by the main program, but eventually this will succeed)
       return;
     }
-<<<<<<< HEAD
 
     // There is something to TX, Send the next byte
     const uint8_t c = tx_buffer.buffer[t];
@@ -382,19 +325,6 @@
     // Ensures flush() won't return until the bytes are actually written/
     B_TXC = 1;
 
-=======
-
-    // There is something to TX, Send the next byte
-    const uint8_t c = tx_buffer.buffer[t];
-    t = (t + 1) & (Cfg::TX_SIZE - 1);
-    R_UDR = c;
-    tx_buffer.tail = t;
-
-    // Clear the TXC bit (by writing a one to its bit location).
-    // Ensures flush() won't return until the bytes are actually written/
-    B_TXC = 1;
-
->>>>>>> cb02e44c
     // Disable interrupts if there is nothing to transmit following this byte
     if (h == t) B_UDRIE = 0; // (Non-atomic, could be reenabled by the main program, but eventually this will succeed)
   }
@@ -572,7 +502,6 @@
       // Interrupts are enabled, just wait until there is space
       while (i == tx_buffer.tail) sw_barrier();
     }
-<<<<<<< HEAD
 
     // Store new char. head is always safe to move
     tx_buffer.buffer[tx_buffer.head] = c;
@@ -797,232 +726,6 @@
 // Instantiate
 MarlinSerial<MarlinSerialCfg<SERIAL_PORT>> customizedSerial1;
 
-=======
-
-    // Store new char. head is always safe to move
-    tx_buffer.buffer[tx_buffer.head] = c;
-    tx_buffer.head = i;
-
-    // Enable TX ISR - Non atomic, but it will eventually enable TX ISR
-    B_UDRIE = 1;
-  }
-}
-
-template<typename Cfg>
-void MarlinSerial<Cfg>::flushTX() {
-
-  if (Cfg::TX_SIZE == 0) {
-    // No bytes written, no need to flush. This special case is needed since there's
-    // no way to force the TXC (transmit complete) bit to 1 during initialization.
-    if (!_written) return;
-
-    // Wait until everything was transmitted
-    while (!B_TXC) sw_barrier();
-
-    // At this point nothing is queued anymore (DRIE is disabled) and
-    // the hardware finished transmission (TXC is set).
-
-  }
-  else {
-
-    // No bytes written, no need to flush. This special case is needed since there's
-    // no way to force the TXC (transmit complete) bit to 1 during initialization.
-    if (!_written) return;
-
-    // If global interrupts are disabled (as the result of being called from an ISR)...
-    if (!ISRS_ENABLED()) {
-
-      // Wait until everything was transmitted - We must do polling, as interrupts are disabled
-      while (tx_buffer.head != tx_buffer.tail || !B_TXC) {
-
-        // If there is more space, send an extra character
-        if (B_UDRE) _tx_udr_empty_irq();
-
-        sw_barrier();
-      }
-
-    }
-    else {
-      // Wait until everything was transmitted
-      while (tx_buffer.head != tx_buffer.tail || !B_TXC) sw_barrier();
-    }
-
-    // At this point nothing is queued anymore (DRIE is disabled) and
-    // the hardware finished transmission (TXC is set).
-  }
-}
-
-/**
- * Imports from print.h
- */
-
-template<typename Cfg>
-void MarlinSerial<Cfg>::print(char c, int base) {
-  print((long)c, base);
-}
-
-template<typename Cfg>
-void MarlinSerial<Cfg>::print(unsigned char b, int base) {
-  print((unsigned long)b, base);
-}
-
-template<typename Cfg>
-void MarlinSerial<Cfg>::print(int n, int base) {
-  print((long)n, base);
-}
-
-template<typename Cfg>
-void MarlinSerial<Cfg>::print(unsigned int n, int base) {
-  print((unsigned long)n, base);
-}
-
-template<typename Cfg>
-void MarlinSerial<Cfg>::print(long n, int base) {
-  if (base == 0) write(n);
-  else if (base == 10) {
-    if (n < 0) { print('-'); n = -n; }
-    printNumber(n, 10);
-  }
-  else
-    printNumber(n, base);
-}
-
-template<typename Cfg>
-void MarlinSerial<Cfg>::print(unsigned long n, int base) {
-  if (base == 0) write(n);
-  else printNumber(n, base);
-}
-
-template<typename Cfg>
-void MarlinSerial<Cfg>::print(double n, int digits) {
-  printFloat(n, digits);
-}
-
-template<typename Cfg>
-void MarlinSerial<Cfg>::println() {
-  print('\r');
-  print('\n');
-}
-
-template<typename Cfg>
-void MarlinSerial<Cfg>::println(const String& s) {
-  print(s);
-  println();
-}
-
-template<typename Cfg>
-void MarlinSerial<Cfg>::println(const char c[]) {
-  print(c);
-  println();
-}
-
-template<typename Cfg>
-void MarlinSerial<Cfg>::println(char c, int base) {
-  print(c, base);
-  println();
-}
-
-template<typename Cfg>
-void MarlinSerial<Cfg>::println(unsigned char b, int base) {
-  print(b, base);
-  println();
-}
-
-template<typename Cfg>
-void MarlinSerial<Cfg>::println(int n, int base) {
-  print(n, base);
-  println();
-}
-
-template<typename Cfg>
-void MarlinSerial<Cfg>::println(unsigned int n, int base) {
-  print(n, base);
-  println();
-}
-
-template<typename Cfg>
-void MarlinSerial<Cfg>::println(long n, int base) {
-  print(n, base);
-  println();
-}
-
-template<typename Cfg>
-void MarlinSerial<Cfg>::println(unsigned long n, int base) {
-  print(n, base);
-  println();
-}
-
-template<typename Cfg>
-void MarlinSerial<Cfg>::println(double n, int digits) {
-  print(n, digits);
-  println();
-}
-
-// Private Methods
-
-template<typename Cfg>
-void MarlinSerial<Cfg>::printNumber(unsigned long n, uint8_t base) {
-  if (n) {
-    unsigned char buf[8 * sizeof(long)]; // Enough space for base 2
-    int8_t i = 0;
-    while (n) {
-      buf[i++] = n % base;
-      n /= base;
-    }
-    while (i--)
-      print((char)(buf[i] + (buf[i] < 10 ? '0' : 'A' - 10)));
-  }
-  else
-    print('0');
-}
-
-template<typename Cfg>
-void MarlinSerial<Cfg>::printFloat(double number, uint8_t digits) {
-  // Handle negative numbers
-  if (number < 0.0) {
-    print('-');
-    number = -number;
-  }
-
-  // Round correctly so that print(1.999, 2) prints as "2.00"
-  double rounding = 0.5;
-  LOOP_L_N(i, digits) rounding *= 0.1;
-  number += rounding;
-
-  // Extract the integer part of the number and print it
-  unsigned long int_part = (unsigned long)number;
-  double remainder = number - (double)int_part;
-  print(int_part);
-
-  // Print the decimal point, but only if there are digits beyond
-  if (digits) {
-    print('.');
-    // Extract digits from the remainder one at a time
-    while (digits--) {
-      remainder *= 10.0;
-      int toPrint = int(remainder);
-      print(toPrint);
-      remainder -= toPrint;
-    }
-  }
-}
-
-// Hookup ISR handlers
-ISR(SERIAL_REGNAME(USART, SERIAL_PORT, _RX_vect)) {
-  MarlinSerial<MarlinSerialCfg<SERIAL_PORT>>::store_rxd_char();
-}
-
-ISR(SERIAL_REGNAME(USART, SERIAL_PORT, _UDRE_vect)) {
-  MarlinSerial<MarlinSerialCfg<SERIAL_PORT>>::_tx_udr_empty_irq();
-}
-
-// Preinstantiate
-template class MarlinSerial<MarlinSerialCfg<SERIAL_PORT>>;
-
-// Instantiate
-MarlinSerial<MarlinSerialCfg<SERIAL_PORT>> customizedSerial1;
-
->>>>>>> cb02e44c
 #ifdef SERIAL_PORT_2
 
   // Hookup ISR handlers
@@ -1061,19 +764,11 @@
 #endif
 
 #ifdef LCD_SERIAL_PORT
-<<<<<<< HEAD
 
   ISR(SERIAL_REGNAME(USART, LCD_SERIAL_PORT, _RX_vect)) {
     MarlinSerial<LCDSerialCfg<LCD_SERIAL_PORT>>::store_rxd_char();
   }
 
-=======
-
-  ISR(SERIAL_REGNAME(USART, LCD_SERIAL_PORT, _RX_vect)) {
-    MarlinSerial<LCDSerialCfg<LCD_SERIAL_PORT>>::store_rxd_char();
-  }
-
->>>>>>> cb02e44c
   ISR(SERIAL_REGNAME(USART, LCD_SERIAL_PORT, _UDRE_vect)) {
     MarlinSerial<LCDSerialCfg<LCD_SERIAL_PORT>>::_tx_udr_empty_irq();
   }
@@ -1097,11 +792,7 @@
 
 #endif
 
-<<<<<<< HEAD
-#endif // !USBCON && (UBRRH || UBRR0H || UBRR1H || UBRR2H || UBRR3H)
-=======
 #endif // !IS_AT90USB && (UBRRH || UBRR0H || UBRR1H || UBRR2H || UBRR3H)
->>>>>>> cb02e44c
 
 // For AT90USB targets use the UART for BT interfacing
 #if BOTH(IS_AT90USB, BLUETOOTH)
