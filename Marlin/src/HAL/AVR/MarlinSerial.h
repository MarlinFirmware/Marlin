/**
 * Marlin 3D Printer Firmware
 * Copyright (c) 2020 MarlinFirmware [https://github.com/MarlinFirmware/Marlin]
 *
 * Based on Sprinter and grbl.
 * Copyright (c) 2011 Camiel Gubbels / Erik van der Zalm
 *
 * This program is free software: you can redistribute it and/or modify
 * it under the terms of the GNU General Public License as published by
 * the Free Software Foundation, either version 3 of the License, or
 * (at your option) any later version.
 *
 * This program is distributed in the hope that it will be useful,
 * but WITHOUT ANY WARRANTY; without even the implied warranty of
 * MERCHANTABILITY or FITNESS FOR A PARTICULAR PURPOSE.  See the
 * GNU General Public License for more details.
 *
 * You should have received a copy of the GNU General Public License
 * along with this program.  If not, see <https://www.gnu.org/licenses/>.
 *
 */
#pragma once

/**
 * MarlinSerial.h - Hardware serial library for Wiring
 * Copyright (c) 2006 Nicholas Zambetti.  All right reserved.
 *
 * Modified 28 September 2010 by Mark Sproul
 * Modified 14 February 2016 by Andreas Hardtung (added tx buffer)
 * Modified 01 October 2017 by Eduardo José Tagle (added XON/XOFF)
 * Templatized 01 October 2018 by Eduardo José Tagle to allow multiple instances
 */

#include <WString.h>

#include "../../inc/MarlinConfigPre.h"
#include "../../core/serial_hook.h"

#ifndef SERIAL_PORT
  #define SERIAL_PORT 0
#endif

#ifndef USBCON

  // The presence of the UBRRH register is used to detect a UART.
  #define UART_PRESENT(port) ((port == 0 && (defined(UBRRH) || defined(UBRR0H))) || \
                              (port == 1 && defined(UBRR1H)) || (port == 2 && defined(UBRR2H)) || \
                              (port == 3 && defined(UBRR3H)))

  // These are macros to build serial port register names for the selected SERIAL_PORT (C preprocessor
  // requires two levels of indirection to expand macro values properly)
  #define SERIAL_REGNAME(registerbase,number,suffix) _SERIAL_REGNAME(registerbase,number,suffix)
  #if SERIAL_PORT == 0 && (!defined(UBRR0H) || !defined(UDR0)) // use un-numbered registers if necessary
    #define _SERIAL_REGNAME(registerbase,number,suffix) registerbase##suffix
  #else
    #define _SERIAL_REGNAME(registerbase,number,suffix) registerbase##number##suffix
  #endif

  // Registers used by MarlinSerial class (expanded depending on selected serial port)

  // Templated 8bit register (generic)
  #define UART_REGISTER_DECL_BASE(registerbase, suffix) \
    template<int portNr> struct R_##registerbase##x##suffix {}

  // Templated 8bit register (specialization for each port)
  #define UART_REGISTER_DECL(port, registerbase, suffix) \
    template<> struct R_##registerbase##x##suffix<port> { \
      constexpr R_##registerbase##x##suffix(int) {} \
      FORCE_INLINE void operator=(uint8_t newVal) const { SERIAL_REGNAME(registerbase,port,suffix) = newVal; } \
      FORCE_INLINE operator uint8_t() const { return SERIAL_REGNAME(registerbase,port,suffix); } \
    }

  // Templated 1bit register (generic)
  #define UART_BIT_DECL_BASE(registerbase, suffix, bit) \
    template<int portNr>struct B_##bit##x {}

  // Templated 1bit register (specialization for each port)
  #define UART_BIT_DECL(port, registerbase, suffix, bit) \
    template<> struct B_##bit##x<port> { \
      constexpr B_##bit##x(int) {} \
      FORCE_INLINE void operator=(int newVal) const { \
        if (newVal) \
          SBI(SERIAL_REGNAME(registerbase,port,suffix),SERIAL_REGNAME(bit,port,)); \
        else \
          CBI(SERIAL_REGNAME(registerbase,port,suffix),SERIAL_REGNAME(bit,port,)); \
      } \
      FORCE_INLINE operator bool() const { return TEST(SERIAL_REGNAME(registerbase,port,suffix),SERIAL_REGNAME(bit,port,)); } \
    }

  #define UART_DECL_BASE() \
    UART_REGISTER_DECL_BASE(UCSR,A);\
    UART_REGISTER_DECL_BASE(UDR,);\
    UART_REGISTER_DECL_BASE(UBRR,H);\
    UART_REGISTER_DECL_BASE(UBRR,L);\
    UART_BIT_DECL_BASE(UCSR,B,RXEN);\
    UART_BIT_DECL_BASE(UCSR,B,TXEN);\
    UART_BIT_DECL_BASE(UCSR,A,TXC);\
    UART_BIT_DECL_BASE(UCSR,B,RXCIE);\
    UART_BIT_DECL_BASE(UCSR,A,UDRE);\
    UART_BIT_DECL_BASE(UCSR,A,FE);\
    UART_BIT_DECL_BASE(UCSR,A,DOR);\
    UART_BIT_DECL_BASE(UCSR,B,UDRIE);\
    UART_BIT_DECL_BASE(UCSR,A,RXC);\
    UART_BIT_DECL_BASE(UCSR,A,U2X)

  #define UART_DECL(port) \
    UART_REGISTER_DECL(port,UCSR,A);\
    UART_REGISTER_DECL(port,UDR,);\
    UART_REGISTER_DECL(port,UBRR,H);\
    UART_REGISTER_DECL(port,UBRR,L);\
    UART_BIT_DECL(port,UCSR,B,RXEN);\
    UART_BIT_DECL(port,UCSR,B,TXEN);\
    UART_BIT_DECL(port,UCSR,A,TXC);\
    UART_BIT_DECL(port,UCSR,B,RXCIE);\
    UART_BIT_DECL(port,UCSR,A,UDRE);\
    UART_BIT_DECL(port,UCSR,A,FE);\
    UART_BIT_DECL(port,UCSR,A,DOR);\
    UART_BIT_DECL(port,UCSR,B,UDRIE);\
    UART_BIT_DECL(port,UCSR,A,RXC);\
    UART_BIT_DECL(port,UCSR,A,U2X)

  // Declare empty templates
  UART_DECL_BASE();

  // And all the specializations for each possible serial port
  #if UART_PRESENT(0)
    UART_DECL(0);
  #endif
  #if UART_PRESENT(1)
    UART_DECL(1);
  #endif
  #if UART_PRESENT(2)
    UART_DECL(2);
  #endif
  #if UART_PRESENT(3)
    UART_DECL(3);
  #endif

  #define BYTE 0

  // Templated type selector
  template<bool b, typename T, typename F> struct TypeSelector { typedef T type;} ;
  template<typename T, typename F> struct TypeSelector<false, T, F> { typedef F type; };

  template<typename Cfg>
  class MarlinSerial {
  protected:
    // Registers
    static constexpr R_UCSRxA<Cfg::PORT> R_UCSRA = 0;
    static constexpr R_UDRx<Cfg::PORT>   R_UDR   = 0;
    static constexpr R_UBRRxH<Cfg::PORT> R_UBRRH = 0;
    static constexpr R_UBRRxL<Cfg::PORT> R_UBRRL = 0;

    // Bits
    static constexpr B_RXENx<Cfg::PORT>  B_RXEN  = 0;
    static constexpr B_TXENx<Cfg::PORT>  B_TXEN  = 0;
    static constexpr B_TXCx<Cfg::PORT>   B_TXC   = 0;
    static constexpr B_RXCIEx<Cfg::PORT> B_RXCIE = 0;
    static constexpr B_UDREx<Cfg::PORT>  B_UDRE  = 0;
    static constexpr B_FEx<Cfg::PORT>    B_FE    = 0;
    static constexpr B_DORx<Cfg::PORT>   B_DOR   = 0;
    static constexpr B_UDRIEx<Cfg::PORT> B_UDRIE = 0;
    static constexpr B_RXCx<Cfg::PORT>   B_RXC   = 0;
    static constexpr B_U2Xx<Cfg::PORT>   B_U2X   = 0;

    // Base size of type on buffer size
    typedef typename TypeSelector<(Cfg::RX_SIZE>256), uint16_t, uint8_t>::type ring_buffer_pos_t;

    struct ring_buffer_r {
      volatile ring_buffer_pos_t head, tail;
      unsigned char buffer[Cfg::RX_SIZE];
    };

    struct ring_buffer_t {
      volatile uint8_t head, tail;
      unsigned char buffer[Cfg::TX_SIZE];
    };

    static ring_buffer_r rx_buffer;
    static ring_buffer_t tx_buffer;
    static bool _written;

    static constexpr uint8_t XON_XOFF_CHAR_SENT = 0x80,  // XON / XOFF Character was sent
                             XON_XOFF_CHAR_MASK = 0x1F;  // XON / XOFF character to send

    // XON / XOFF character definitions
    static constexpr uint8_t XON_CHAR  = 17, XOFF_CHAR = 19;
    static uint8_t xon_xoff_state,
                   rx_dropped_bytes,
                   rx_buffer_overruns,
                   rx_framing_errors;
    static ring_buffer_pos_t rx_max_enqueued;

    static FORCE_INLINE ring_buffer_pos_t atomic_read_rx_head();

    static volatile bool rx_tail_value_not_stable;
    static volatile uint16_t rx_tail_value_backup;

    static FORCE_INLINE void atomic_set_rx_tail(ring_buffer_pos_t value);
    static FORCE_INLINE ring_buffer_pos_t atomic_read_rx_tail();

  public:
    FORCE_INLINE static void store_rxd_char();
    FORCE_INLINE static void _tx_udr_empty_irq();

  public:
    static void begin(const long);
    static void end();
    static int peek();
    static int read();
    static void flush();
    static ring_buffer_pos_t available();
    static size_t write(const uint8_t c);
    static void flushTX();
    #if HAS_DGUS_LCD
      static ring_buffer_pos_t get_tx_buffer_free();
    #endif

    enum { HasEmergencyParser = Cfg::EMERGENCYPARSER };
    static inline bool emergency_parser_enabled() { return Cfg::EMERGENCYPARSER; }

    FORCE_INLINE static uint8_t dropped() { return Cfg::DROPPED_RX ? rx_dropped_bytes : 0; }
    FORCE_INLINE static uint8_t buffer_overruns() { return Cfg::RX_OVERRUNS ? rx_buffer_overruns : 0; }
    FORCE_INLINE static uint8_t framing_errors() { return Cfg::RX_FRAMING_ERRORS ? rx_framing_errors : 0; }
    FORCE_INLINE static ring_buffer_pos_t rxMaxEnqueued() { return Cfg::MAX_RX_QUEUED ? rx_max_enqueued : 0; }
  };

  template <uint8_t serial>
  struct MarlinSerialCfg {
    static constexpr int PORT               = serial;
    static constexpr unsigned int RX_SIZE   = RX_BUFFER_SIZE;
    static constexpr unsigned int TX_SIZE   = TX_BUFFER_SIZE;
    static constexpr bool XONOFF            = ENABLED(SERIAL_XON_XOFF);
    static constexpr bool EMERGENCYPARSER   = ENABLED(EMERGENCY_PARSER);
    static constexpr bool DROPPED_RX        = ENABLED(SERIAL_STATS_DROPPED_RX);
    static constexpr bool RX_OVERRUNS       = ENABLED(SERIAL_STATS_RX_BUFFER_OVERRUNS);
    static constexpr bool RX_FRAMING_ERRORS = ENABLED(SERIAL_STATS_RX_FRAMING_ERRORS);
    static constexpr bool MAX_RX_QUEUED     = ENABLED(SERIAL_STATS_MAX_RX_QUEUED);
  };

  typedef Serial0Type< MarlinSerial< MarlinSerialCfg<SERIAL_PORT> > > MSerialT;
  extern MSerialT customizedSerial1;

  #ifdef SERIAL_PORT_2
    typedef Serial0Type< MarlinSerial< MarlinSerialCfg<SERIAL_PORT_2> > > MSerialT2;
    extern MSerialT2 customizedSerial2;
  #endif

#endif // !USBCON

#ifdef MMU2_SERIAL_PORT
  template <uint8_t serial>
  struct MMU2SerialCfg {
    static constexpr int PORT               = serial;
    static constexpr bool XONOFF            = false;
    static constexpr bool EMERGENCYPARSER   = false;
    static constexpr bool DROPPED_RX        = false;
    static constexpr bool RX_FRAMING_ERRORS = false;
    static constexpr bool MAX_RX_QUEUED     = false;
    static constexpr unsigned int RX_SIZE   = 32;
    static constexpr unsigned int TX_SIZE   = 32;
    static constexpr bool RX_OVERRUNS       = false;
  };

  typedef Serial0Type< MarlinSerial< MMU2SerialCfg<MMU2_SERIAL_PORT> > > MSerialT3;
  extern MSerial3 mmuSerial;
#endif

#ifdef LCD_SERIAL_PORT

  template <uint8_t serial>
  struct LCDSerialCfg {
    static constexpr int PORT                 = serial;
    static constexpr bool XONOFF              = false;
    static constexpr bool EMERGENCYPARSER     = ENABLED(EMERGENCY_PARSER);
    static constexpr bool DROPPED_RX          = false;
    static constexpr bool RX_FRAMING_ERRORS   = false;
    static constexpr bool MAX_RX_QUEUED       = false;
    #if HAS_DGUS_LCD
      static constexpr unsigned int RX_SIZE   = DGUS_RX_BUFFER_SIZE;
      static constexpr unsigned int TX_SIZE   = DGUS_TX_BUFFER_SIZE;
      static constexpr bool RX_OVERRUNS       = ENABLED(SERIAL_STATS_RX_BUFFER_OVERRUNS);
    #elif EITHER(ANYCUBIC_LCD_I3MEGA, ANYCUBIC_LCD_CHIRON)
      static constexpr unsigned int RX_SIZE   = 64;
      static constexpr unsigned int TX_SIZE   = 128;
      static constexpr bool RX_OVERRUNS       = false;
    #else
      static constexpr unsigned int RX_SIZE   = 64;
      static constexpr unsigned int TX_SIZE   = 128;
      static constexpr bool RX_OVERRUNS       = false
    #endif
  };


  typedef Serial0Type< MarlinSerial< LCDSerialCfg<LCD_SERIAL_PORT> > > MSerialT4;
  extern MSerialT4 lcdSerial;
#endif

// Use the UART for Bluetooth in AT90USB configurations
<<<<<<< HEAD
#if BOTH(IS_AT90USB, BLUETOOTH)
  extern HardwareSerial bluetoothSerial;
=======
#if defined(USBCON) && ENABLED(BLUETOOTH)
  typedef Serial0Type<HardwareSerial> MSerialT5;
  extern MSerialT5 bluetoothSerial;
>>>>>>> 32d859ee
#endif<|MERGE_RESOLUTION|>--- conflicted
+++ resolved
@@ -199,30 +199,30 @@
     static FORCE_INLINE void atomic_set_rx_tail(ring_buffer_pos_t value);
     static FORCE_INLINE ring_buffer_pos_t atomic_read_rx_tail();
 
-  public:
+    public:
     FORCE_INLINE static void store_rxd_char();
     FORCE_INLINE static void _tx_udr_empty_irq();
 
-  public:
-    static void begin(const long);
-    static void end();
-    static int peek();
-    static int read();
-    static void flush();
-    static ring_buffer_pos_t available();
+    public:
+      static void begin(const long);
+      static void end();
+      static int peek();
+      static int read();
+      static void flush();
+      static ring_buffer_pos_t available();
     static size_t write(const uint8_t c);
-    static void flushTX();
-    #if HAS_DGUS_LCD
-      static ring_buffer_pos_t get_tx_buffer_free();
-    #endif
+      static void flushTX();
+      #if HAS_DGUS_LCD
+        static ring_buffer_pos_t get_tx_buffer_free();
+      #endif
 
     enum { HasEmergencyParser = Cfg::EMERGENCYPARSER };
-    static inline bool emergency_parser_enabled() { return Cfg::EMERGENCYPARSER; }
-
-    FORCE_INLINE static uint8_t dropped() { return Cfg::DROPPED_RX ? rx_dropped_bytes : 0; }
-    FORCE_INLINE static uint8_t buffer_overruns() { return Cfg::RX_OVERRUNS ? rx_buffer_overruns : 0; }
-    FORCE_INLINE static uint8_t framing_errors() { return Cfg::RX_FRAMING_ERRORS ? rx_framing_errors : 0; }
-    FORCE_INLINE static ring_buffer_pos_t rxMaxEnqueued() { return Cfg::MAX_RX_QUEUED ? rx_max_enqueued : 0; }
+      static inline bool emergency_parser_enabled() { return Cfg::EMERGENCYPARSER; }
+
+      FORCE_INLINE static uint8_t dropped() { return Cfg::DROPPED_RX ? rx_dropped_bytes : 0; }
+      FORCE_INLINE static uint8_t buffer_overruns() { return Cfg::RX_OVERRUNS ? rx_buffer_overruns : 0; }
+      FORCE_INLINE static uint8_t framing_errors() { return Cfg::RX_FRAMING_ERRORS ? rx_framing_errors : 0; }
+      FORCE_INLINE static ring_buffer_pos_t rxMaxEnqueued() { return Cfg::MAX_RX_QUEUED ? rx_max_enqueued : 0; }
   };
 
   template <uint8_t serial>
@@ -297,12 +297,7 @@
 #endif
 
 // Use the UART for Bluetooth in AT90USB configurations
-<<<<<<< HEAD
-#if BOTH(IS_AT90USB, BLUETOOTH)
-  extern HardwareSerial bluetoothSerial;
-=======
 #if defined(USBCON) && ENABLED(BLUETOOTH)
   typedef Serial0Type<HardwareSerial> MSerialT5;
   extern MSerialT5 bluetoothSerial;
->>>>>>> 32d859ee
 #endif