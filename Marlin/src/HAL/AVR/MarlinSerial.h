/**
 * Marlin 3D Printer Firmware
 * Copyright (c) 2020 MarlinFirmware [https://github.com/MarlinFirmware/Marlin]
 *
 * Based on Sprinter and grbl.
 * Copyright (c) 2011 Camiel Gubbels / Erik van der Zalm
 *
 * This program is free software: you can redistribute it and/or modify
 * it under the terms of the GNU General Public License as published by
 * the Free Software Foundation, either version 3 of the License, or
 * (at your option) any later version.
 *
 * This program is distributed in the hope that it will be useful,
 * but WITHOUT ANY WARRANTY; without even the implied warranty of
 * MERCHANTABILITY or FITNESS FOR A PARTICULAR PURPOSE.  See the
 * GNU General Public License for more details.
 *
 * You should have received a copy of the GNU General Public License
 * along with this program.  If not, see <https://www.gnu.org/licenses/>.
 *
 */
#pragma once

/**
 * MarlinSerial.h - Hardware serial library for Wiring
 * Copyright (c) 2006 Nicholas Zambetti.  All right reserved.
 *
 * Modified 28 September 2010 by Mark Sproul
 * Modified 14 February 2016 by Andreas Hardtung (added tx buffer)
 * Modified 01 October 2017 by Eduardo José Tagle (added XON/XOFF)
 * Templatized 01 October 2018 by Eduardo José Tagle to allow multiple instances
 */

#include <WString.h>

#include "../../inc/MarlinConfigPre.h"
#include "../../core/serial_hook.h"

#ifndef SERIAL_PORT
  #define SERIAL_PORT 0
#endif

#ifndef USBCON

  // The presence of the UBRRH register is used to detect a UART.
  #define UART_PRESENT(port) ((port == 0 && (defined(UBRRH) || defined(UBRR0H))) || \
                              (port == 1 && defined(UBRR1H)) || (port == 2 && defined(UBRR2H)) || \
                              (port == 3 && defined(UBRR3H)))

  // These are macros to build serial port register names for the selected SERIAL_PORT (C preprocessor
  // requires two levels of indirection to expand macro values properly)
  #define SERIAL_REGNAME(registerbase,number,suffix) _SERIAL_REGNAME(registerbase,number,suffix)
  #if SERIAL_PORT == 0 && (!defined(UBRR0H) || !defined(UDR0)) // use un-numbered registers if necessary
    #define _SERIAL_REGNAME(registerbase,number,suffix) registerbase##suffix
  #else
    #define _SERIAL_REGNAME(registerbase,number,suffix) registerbase##number##suffix
  #endif

  // Registers used by MarlinSerial class (expanded depending on selected serial port)

  // Templated 8bit register (generic)
  #define UART_REGISTER_DECL_BASE(registerbase, suffix) \
    template<int portNr> struct R_##registerbase##x##suffix {}

  // Templated 8bit register (specialization for each port)
  #define UART_REGISTER_DECL(port, registerbase, suffix) \
    template<> struct R_##registerbase##x##suffix<port> { \
      constexpr R_##registerbase##x##suffix(int) {} \
      FORCE_INLINE void operator=(uint8_t newVal) const { SERIAL_REGNAME(registerbase,port,suffix) = newVal; } \
      FORCE_INLINE operator uint8_t() const { return SERIAL_REGNAME(registerbase,port,suffix); } \
    }

  // Templated 1bit register (generic)
  #define UART_BIT_DECL_BASE(registerbase, suffix, bit) \
    template<int portNr>struct B_##bit##x {}

  // Templated 1bit register (specialization for each port)
  #define UART_BIT_DECL(port, registerbase, suffix, bit) \
    template<> struct B_##bit##x<port> { \
      constexpr B_##bit##x(int) {} \
      FORCE_INLINE void operator=(int newVal) const { \
        if (newVal) \
          SBI(SERIAL_REGNAME(registerbase,port,suffix),SERIAL_REGNAME(bit,port,)); \
        else \
          CBI(SERIAL_REGNAME(registerbase,port,suffix),SERIAL_REGNAME(bit,port,)); \
      } \
      FORCE_INLINE operator bool() const { return TEST(SERIAL_REGNAME(registerbase,port,suffix),SERIAL_REGNAME(bit,port,)); } \
    }

  #define UART_DECL_BASE() \
    UART_REGISTER_DECL_BASE(UCSR,A);\
    UART_REGISTER_DECL_BASE(UDR,);\
    UART_REGISTER_DECL_BASE(UBRR,H);\
    UART_REGISTER_DECL_BASE(UBRR,L);\
    UART_BIT_DECL_BASE(UCSR,B,RXEN);\
    UART_BIT_DECL_BASE(UCSR,B,TXEN);\
    UART_BIT_DECL_BASE(UCSR,A,TXC);\
    UART_BIT_DECL_BASE(UCSR,B,RXCIE);\
    UART_BIT_DECL_BASE(UCSR,A,UDRE);\
    UART_BIT_DECL_BASE(UCSR,A,FE);\
    UART_BIT_DECL_BASE(UCSR,A,DOR);\
    UART_BIT_DECL_BASE(UCSR,B,UDRIE);\
    UART_BIT_DECL_BASE(UCSR,A,RXC);\
    UART_BIT_DECL_BASE(UCSR,A,U2X)

  #define UART_DECL(port) \
    UART_REGISTER_DECL(port,UCSR,A);\
    UART_REGISTER_DECL(port,UDR,);\
    UART_REGISTER_DECL(port,UBRR,H);\
    UART_REGISTER_DECL(port,UBRR,L);\
    UART_BIT_DECL(port,UCSR,B,RXEN);\
    UART_BIT_DECL(port,UCSR,B,TXEN);\
    UART_BIT_DECL(port,UCSR,A,TXC);\
    UART_BIT_DECL(port,UCSR,B,RXCIE);\
    UART_BIT_DECL(port,UCSR,A,UDRE);\
    UART_BIT_DECL(port,UCSR,A,FE);\
    UART_BIT_DECL(port,UCSR,A,DOR);\
    UART_BIT_DECL(port,UCSR,B,UDRIE);\
    UART_BIT_DECL(port,UCSR,A,RXC);\
    UART_BIT_DECL(port,UCSR,A,U2X)

  // Declare empty templates
  UART_DECL_BASE();

  // And all the specializations for each possible serial port
  #if UART_PRESENT(0)
    UART_DECL(0);
  #endif
  #if UART_PRESENT(1)
    UART_DECL(1);
  #endif
  #if UART_PRESENT(2)
    UART_DECL(2);
  #endif
  #if UART_PRESENT(3)
    UART_DECL(3);
  #endif

  #define BYTE 0

  // Templated type selector
  template<bool b, typename T, typename F> struct TypeSelector { typedef T type;} ;
  template<typename T, typename F> struct TypeSelector<false, T, F> { typedef F type; };

  template<typename Cfg>
  class MarlinSerial {
  protected:
    // Registers
    static constexpr R_UCSRxA<Cfg::PORT> R_UCSRA = 0;
    static constexpr R_UDRx<Cfg::PORT>   R_UDR   = 0;
    static constexpr R_UBRRxH<Cfg::PORT> R_UBRRH = 0;
    static constexpr R_UBRRxL<Cfg::PORT> R_UBRRL = 0;

    // Bits
    static constexpr B_RXENx<Cfg::PORT>  B_RXEN  = 0;
    static constexpr B_TXENx<Cfg::PORT>  B_TXEN  = 0;
    static constexpr B_TXCx<Cfg::PORT>   B_TXC   = 0;
    static constexpr B_RXCIEx<Cfg::PORT> B_RXCIE = 0;
    static constexpr B_UDREx<Cfg::PORT>  B_UDRE  = 0;
    static constexpr B_FEx<Cfg::PORT>    B_FE    = 0;
    static constexpr B_DORx<Cfg::PORT>   B_DOR   = 0;
    static constexpr B_UDRIEx<Cfg::PORT> B_UDRIE = 0;
    static constexpr B_RXCx<Cfg::PORT>   B_RXC   = 0;
    static constexpr B_U2Xx<Cfg::PORT>   B_U2X   = 0;

    // Base size of type on buffer size
    typedef typename TypeSelector<(Cfg::RX_SIZE>256), uint16_t, uint8_t>::type ring_buffer_pos_t;

    struct ring_buffer_r {
      volatile ring_buffer_pos_t head, tail;
      unsigned char buffer[Cfg::RX_SIZE];
    };

    struct ring_buffer_t {
      volatile uint8_t head, tail;
      unsigned char buffer[Cfg::TX_SIZE];
    };

    static ring_buffer_r rx_buffer;
    static ring_buffer_t tx_buffer;
    static bool _written;

    static constexpr uint8_t XON_XOFF_CHAR_SENT = 0x80,  // XON / XOFF Character was sent
                             XON_XOFF_CHAR_MASK = 0x1F;  // XON / XOFF character to send

    // XON / XOFF character definitions
    static constexpr uint8_t XON_CHAR  = 17, XOFF_CHAR = 19;
    static uint8_t xon_xoff_state,
                   rx_dropped_bytes,
                   rx_buffer_overruns,
                   rx_framing_errors;
    static ring_buffer_pos_t rx_max_enqueued;

    static FORCE_INLINE ring_buffer_pos_t atomic_read_rx_head();

    static volatile bool rx_tail_value_not_stable;
    static volatile uint16_t rx_tail_value_backup;

    static FORCE_INLINE void atomic_set_rx_tail(ring_buffer_pos_t value);
    static FORCE_INLINE ring_buffer_pos_t atomic_read_rx_tail();

  public:
    FORCE_INLINE static void store_rxd_char();
    FORCE_INLINE static void _tx_udr_empty_irq();

  public:
    static void begin(const long);
    static void end();
    static int peek();
    static int read();
    static void flush();
    static ring_buffer_pos_t available();
    static void write(const uint8_t c);
    static void flushTX();
    #if HAS_DGUS_LCD
      static ring_buffer_pos_t get_tx_buffer_free();
    #endif

    enum { HasEmergencyParser = Cfg::EMERGENCYPARSER };
    static inline bool emergency_parser_enabled() { return Cfg::EMERGENCYPARSER; }

    FORCE_INLINE static uint8_t dropped() { return Cfg::DROPPED_RX ? rx_dropped_bytes : 0; }
    FORCE_INLINE static uint8_t buffer_overruns() { return Cfg::RX_OVERRUNS ? rx_buffer_overruns : 0; }
    FORCE_INLINE static uint8_t framing_errors() { return Cfg::RX_FRAMING_ERRORS ? rx_framing_errors : 0; }
    FORCE_INLINE static ring_buffer_pos_t rxMaxEnqueued() { return Cfg::MAX_RX_QUEUED ? rx_max_enqueued : 0; }
  };

  template <uint8_t serial>
  struct MarlinSerialCfg {
    static constexpr int PORT               = serial;
    static constexpr unsigned int RX_SIZE   = RX_BUFFER_SIZE;
    static constexpr unsigned int TX_SIZE   = TX_BUFFER_SIZE;
    static constexpr bool XONOFF            = ENABLED(SERIAL_XON_XOFF);
    static constexpr bool EMERGENCYPARSER   = ENABLED(EMERGENCY_PARSER);
    static constexpr bool DROPPED_RX        = ENABLED(SERIAL_STATS_DROPPED_RX);
    static constexpr bool RX_OVERRUNS       = ENABLED(SERIAL_STATS_RX_BUFFER_OVERRUNS);
    static constexpr bool RX_FRAMING_ERRORS = ENABLED(SERIAL_STATS_RX_FRAMING_ERRORS);
    static constexpr bool MAX_RX_QUEUED     = ENABLED(SERIAL_STATS_MAX_RX_QUEUED);
  };

  typedef Serial1Class< MarlinSerial< MarlinSerialCfg<SERIAL_PORT> > > MSerialT;
  extern MSerialT customizedSerial1;

  #ifdef SERIAL_PORT_2
    typedef Serial1Class< MarlinSerial< MarlinSerialCfg<SERIAL_PORT_2> > > MSerialT2;
    extern MSerialT2 customizedSerial2;
  #endif

#endif // !USBCON

#ifdef MMU2_SERIAL_PORT
  template <uint8_t serial>
  struct MMU2SerialCfg {
    static constexpr int PORT               = serial;
    static constexpr unsigned int RX_SIZE   = 32;
    static constexpr unsigned int TX_SIZE   = 32;
    static constexpr bool XONOFF            = false;
    static constexpr bool EMERGENCYPARSER   = false;
    static constexpr bool DROPPED_RX        = false;
    static constexpr bool RX_FRAMING_ERRORS = false;
    static constexpr bool MAX_RX_QUEUED     = false;
    static constexpr bool RX_OVERRUNS       = false;
  };

  typedef Serial1Class< MarlinSerial< MMU2SerialCfg<MMU2_SERIAL_PORT> > > MSerialT3;
  extern MSerialT3 mmuSerial;
#endif

#ifdef LCD_SERIAL_PORT

  template <uint8_t serial>
  struct LCDSerialCfg {
    static constexpr int PORT               = serial;
    static constexpr unsigned int RX_SIZE   = TERN(HAS_DGUS_LCD, DGUS_RX_BUFFER_SIZE,  64);
    static constexpr unsigned int TX_SIZE   = TERN(HAS_DGUS_LCD, DGUS_TX_BUFFER_SIZE, 128);
    static constexpr bool XONOFF            = false;
    static constexpr bool EMERGENCYPARSER   = ENABLED(EMERGENCY_PARSER);
    static constexpr bool DROPPED_RX        = false;
    static constexpr bool RX_FRAMING_ERRORS = false;
    static constexpr bool MAX_RX_QUEUED     = false;
    static constexpr bool RX_OVERRUNS       = BOTH(HAS_DGUS_LCD, SERIAL_STATS_RX_BUFFER_OVERRUNS);
  };

  typedef Serial1Class< MarlinSerial< LCDSerialCfg<LCD_SERIAL_PORT> > > MSerialT4;
  extern MSerialT4 lcdSerial;
#endif

// Use the UART for Bluetooth in AT90USB configurations
<<<<<<< HEAD
#if BOTH(IS_AT90USB, BLUETOOTH)
  extern HardwareSerial bluetoothSerial;
=======
#if defined(USBCON) && ENABLED(BLUETOOTH)
  typedef Serial1Class<HardwareSerial> MSerialT5;
  extern MSerialT5 bluetoothSerial;
>>>>>>> 082fce5e
#endif<|MERGE_RESOLUTION|>--- conflicted
+++ resolved
@@ -286,12 +286,7 @@
 #endif
 
 // Use the UART for Bluetooth in AT90USB configurations
-<<<<<<< HEAD
-#if BOTH(IS_AT90USB, BLUETOOTH)
-  extern HardwareSerial bluetoothSerial;
-=======
 #if defined(USBCON) && ENABLED(BLUETOOTH)
   typedef Serial1Class<HardwareSerial> MSerialT5;
   extern MSerialT5 bluetoothSerial;
->>>>>>> 082fce5e
 #endif