--- conflicted
+++ resolved
@@ -81,11 +81,7 @@
 //extern uint8_t MCUSR;
 
 // Serial ports
-<<<<<<< HEAD
-#ifdef USBCON
-=======
 #ifdef IS_AT90USB
->>>>>>> cb02e44c
   #define MYSERIAL0 TERN(BLUETOOTH, bluetoothSerial, Serial)
 #else
   #if !WITHIN(SERIAL_PORT, -1, 3)
