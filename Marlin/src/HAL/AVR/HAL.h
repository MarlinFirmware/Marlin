--- conflicted
+++ resolved
@@ -93,21 +93,13 @@
   #define MYSERIAL1 TERN(BLUETOOTH, btSerial, MSerial0)
 #else
   #if !WITHIN(SERIAL_PORT, -1, 3)
-<<<<<<< HEAD
-    #error "SERIAL_PORT must be from 0 to 3. You can also use -1 if the board supports Native USB."
-=======
     #error "SERIAL_PORT must be from 0 to 3, or -1 for USB Serial."
->>>>>>> 4428affc
   #endif
   #define MYSERIAL1 customizedSerial1
 
   #ifdef SERIAL_PORT_2
     #if !WITHIN(SERIAL_PORT_2, -1, 3)
-<<<<<<< HEAD
-      #error "SERIAL_PORT_2 must be from 0 to 3. You can also use -1 if the board supports Native USB."
-=======
       #error "SERIAL_PORT_2 must be from 0 to 3, or -1 for USB Serial."
->>>>>>> 4428affc
     #endif
     #define MYSERIAL2 customizedSerial2
   #endif
@@ -122,22 +114,14 @@
 
 #ifdef MMU2_SERIAL_PORT
   #if !WITHIN(MMU2_SERIAL_PORT, -1, 3)
-<<<<<<< HEAD
-    #error "MMU2_SERIAL_PORT must be from 0 to 3. You can also use -1 if the board supports Native USB."
-=======
     #error "MMU2_SERIAL_PORT must be from 0 to 3, or -1 for USB Serial."
->>>>>>> 4428affc
   #endif
   #define MMU2_SERIAL mmuSerial
 #endif
 
 #ifdef LCD_SERIAL_PORT
   #if !WITHIN(LCD_SERIAL_PORT, -1, 3)
-<<<<<<< HEAD
-    #error "LCD_SERIAL_PORT must be from 0 to 3. You can also use -1 if the board supports Native USB."
-=======
     #error "LCD_SERIAL_PORT must be from 0 to 3, or -1 for USB Serial."
->>>>>>> 4428affc
   #endif
   #define LCD_SERIAL lcdSerial
   #if HAS_DGUS_LCD
