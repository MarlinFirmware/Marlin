--- conflicted
+++ resolved
@@ -45,17 +45,16 @@
 // Public functions
 // ------------------------
 
-<<<<<<< HEAD
 bool spiInitialized(uint8_t bus_num) {
   return spi[bus_num] != NULL;
 }
 
 /**
  * Initialize and configure SPI BUS for specified SPI speed
- * 
+ *
  * @param bus_num Number of the spi bus
  * @param spiRate Maximum speed of the bus in Mhz
- * 
+ *
  * @return Nothing
  */
 void spiBusInit(uint8_t bus_num, uint8_t spiRate) {
@@ -63,7 +62,7 @@
 
   spi[bus_num] = new spi_t();
   spi[bus_num] -> pin_sclk = digitalPinToPinName(SPI_BusConfig[bus_num][SPIBUS_CLCK]);
-  
+
   uint32_t clock = spi_getClkFreq(spi[bus_num]);
 
   switch (spiRate) {
@@ -126,11 +125,11 @@
 
 /**
  * @brief  Receive a number of bytes from the SPI port to a buffer
- * 
+ *
  * @param  dev_num Device number (identifies device and bus)
  * @param  buf     Pointer to starting address of buffer to write to.
  * @param  count   Number of bytes to receive.
- * 
+ *
  * @return Nothing
  */
 void spiBusRead(uint8_t bus_num, uint8_t* buf, uint16_t count) {
@@ -155,12 +154,12 @@
 }
 
 /**
- * @brief  Send a number of bytes to the SPI port 
- * 
+ * @brief  Send a number of bytes to the SPI port
+ *
  * @param  bus_num Bus number
  * @param  buf     Pointer to starting address of buffer to send.
  * @param  count   Number of bytes to send.
- * 
+ *
  * @return Nothing
  */
 void spiBusWrite(uint8_t bus_num, const uint8_t* buf, uint16_t count) {
@@ -229,7 +228,7 @@
   last_dev[BUS_OF_DEV(dev_num)] = dev_num;
 
   SPI_TypeDef* hspi = BUS_SPI_HANDLE(BUS_OF_DEV(dev_num)) -> Instance;
-  
+
   LL_SPI_Disable(hspi);
   LL_SPI_SetClockPolarity(hspi, CPOL_OF_DEV(dev_num) == SPI_PLO ? LL_SPI_POLARITY_LOW : LL_SPI_POLARITY_HIGH);
   LL_SPI_SetClockPhase(hspi, CPHA_OF_DEV(dev_num) == SPI_LTS ? LL_SPI_PHASE_1EDGE : LL_SPI_PHASE_2EDGE);
@@ -313,9 +312,9 @@
 
 /**
  * @brief  Receive a single byte from the SPI device.
- * 
- * @param  dev_num Device number (identifies device and bus)
- * 
+ *
+ * @param  dev_num Device number (identifies device and bus)
+ *
  * @return Byte received
  */
 uint8_t spiDevRec(uint8_t dev_num) {
@@ -328,7 +327,7 @@
 
 /**
  * @brief  Send a single byte to a SPI device
- * 
+ *
  * @param  dev_num Device number (identifies device and bus)
  * @param  b Byte to send
  */
@@ -341,11 +340,11 @@
 
 /**
  * @brief  Get a number of bytes from the SPI device into a buffer
- * 
+ *
  * @param  dev_num Device number (identifies device and bus)
  * @param  buf     Pointer to starting address of buffer to write to.
  * @param  count   Number of bytes to receive.
- * 
+ *
  * @return Nothing
  */
 void spiDevRead(uint8_t dev_num, uint8_t* buf, uint16_t count) {
@@ -354,204 +353,14 @@
   spiBusRead(BUS_OF_DEV(dev_num), buf, count);
   digitalWrite(CS_OF_DEV(dev_num), HIGH);
 }
-=======
-#if ENABLED(SOFTWARE_SPI)
-
-  // ------------------------
-  // Software SPI
-  // ------------------------
-
-  #include "../shared/Delay.h"
-
-  void spiBegin(void) {
-    OUT_WRITE(SS_PIN, HIGH);
-    OUT_WRITE(SCK_PIN, HIGH);
-    SET_INPUT(MISO_PIN);
-    OUT_WRITE(MOSI_PIN, HIGH);
-  }
-
-  static uint16_t delay_STM32_soft_spi;
-
-  void spiInit(uint8_t spiRate) {
-    // Use datarates Marlin uses
-    switch (spiRate) {
-      case SPI_FULL_SPEED:   delay_STM32_soft_spi =  125; break;  // desired: 8,000,000  actual: ~1.1M
-      case SPI_HALF_SPEED:   delay_STM32_soft_spi =  125; break;  // desired: 4,000,000  actual: ~1.1M
-      case SPI_QUARTER_SPEED:delay_STM32_soft_spi =  250; break;  // desired: 2,000,000  actual: ~890K
-      case SPI_EIGHTH_SPEED: delay_STM32_soft_spi =  500; break;  // desired: 1,000,000  actual: ~590K
-      case SPI_SPEED_5:      delay_STM32_soft_spi = 1000; break;  // desired:   500,000  actual: ~360K
-      case SPI_SPEED_6:      delay_STM32_soft_spi = 2000; break;  // desired:   250,000  actual: ~210K
-      default:               delay_STM32_soft_spi = 4000; break;  // desired:   125,000  actual: ~123K
-    }
-    SPI.begin();
-  }
-
-  // Begin SPI transaction, set clock, bit order, data mode
-  void spiBeginTransaction(uint32_t spiClock, uint8_t bitOrder, uint8_t dataMode) { /* do nothing */ }
-
-  uint8_t HAL_SPI_STM32_SpiTransfer_Mode_3(uint8_t b) { // using Mode 3
-    for (uint8_t bits = 8; bits--;) {
-      WRITE(SCK_PIN, LOW);
-      WRITE(MOSI_PIN, b & 0x80);
-
-      DELAY_NS(delay_STM32_soft_spi);
-      WRITE(SCK_PIN, HIGH);
-      DELAY_NS(delay_STM32_soft_spi);
-
-      b <<= 1;        // little setup time
-      b |= (READ(MISO_PIN) != 0);
-    }
-    DELAY_NS(125);
-    return b;
-  }
-
-  // Soft SPI receive byte
-  uint8_t spiRec() {
-    DISABLE_ISRS();                                               // No interrupts during byte receive
-    const uint8_t data = HAL_SPI_STM32_SpiTransfer_Mode_3(0xFF);
-    ENABLE_ISRS();                                                // Enable interrupts
-    return data;
-  }
-
-  // Soft SPI read data
-  void spiRead(uint8_t *buf, uint16_t nbyte) {
-    for (uint16_t i = 0; i < nbyte; i++)
-      buf[i] = spiRec();
-  }
-
-  // Soft SPI send byte
-  void spiSend(uint8_t data) {
-    DISABLE_ISRS();                         // No interrupts during byte send
-    HAL_SPI_STM32_SpiTransfer_Mode_3(data); // Don't care what is received
-    ENABLE_ISRS();                          // Enable interrupts
-  }
-
-  // Soft SPI send block
-  void spiSendBlock(uint8_t token, const uint8_t *buf) {
-    spiSend(token);
-    for (uint16_t i = 0; i < 512; i++)
-      spiSend(buf[i]);
-  }
-
-#else
-
-  // ------------------------
-  // Hardware SPI
-  // ------------------------
-
-  /**
-   * VGPV SPI speed start and PCLK2/2, by default 108/2 = 54Mhz
-   */
-
-  /**
-   * @brief  Begin SPI port setup
-   *
-   * @return Nothing
-   *
-   * @details Only configures SS pin since stm32duino creates and initialize the SPI object
-   */
-  void spiBegin() {
-    #if !PIN_EXISTS(SS)
-      #error "SS_PIN not defined!"
-    #endif
-
-    OUT_WRITE(SS_PIN, HIGH);
-  }
-
-  // Configure SPI for specified SPI speed
-  void spiInit(uint8_t spiRate) {
-    // Use datarates Marlin uses
-    uint32_t clock;
-    switch (spiRate) {
-      case SPI_FULL_SPEED:    clock = 20000000; break; // 13.9mhz=20000000  6.75mhz=10000000  3.38mhz=5000000  .833mhz=1000000
-      case SPI_HALF_SPEED:    clock =  5000000; break;
-      case SPI_QUARTER_SPEED: clock =  2500000; break;
-      case SPI_EIGHTH_SPEED:  clock =  1250000; break;
-      case SPI_SPEED_5:       clock =   625000; break;
-      case SPI_SPEED_6:       clock =   300000; break;
-      default:
-        clock = 4000000; // Default from the SPI library
-    }
-    spiConfig = SPISettings(clock, MSBFIRST, SPI_MODE0);
-
-    #if ENABLED(CUSTOM_SPI_PINS)
-      SPI.setMISO(MISO_PIN);
-      SPI.setMOSI(MOSI_PIN);
-      SPI.setSCLK(SCK_PIN);
-      SPI.setSSEL(SS_PIN);
-    #endif
-
-    SPI.begin();
-  }
-
-  /**
-   * @brief  Receives a single byte from the SPI port.
-   *
-   * @return Byte received
-   *
-   * @details
-   */
-  uint8_t spiRec() {
-    SPI.beginTransaction(spiConfig);
-    uint8_t returnByte = SPI.transfer(0xFF);
-    SPI.endTransaction();
-    return returnByte;
-  }
-
-  /**
-   * @brief  Receive a number of bytes from the SPI port to a buffer
-   *
-   * @param  buf   Pointer to starting address of buffer to write to.
-   * @param  nbyte Number of bytes to receive.
-   * @return Nothing
-   *
-   * @details Uses DMA
-   */
-  void spiRead(uint8_t* buf, uint16_t nbyte) {
-    if (nbyte == 0) return;
-    memset(buf, 0xFF, nbyte);
-    SPI.beginTransaction(spiConfig);
-    SPI.transfer(buf, nbyte);
-    SPI.endTransaction();
-  }
-
-  /**
-   * @brief  Send a single byte on SPI port
-   *
-   * @param  b Byte to send
-   *
-   * @details
-   */
-  void spiSend(uint8_t b) {
-    SPI.beginTransaction(spiConfig);
-    SPI.transfer(b);
-    SPI.endTransaction();
-  }
-
-  /**
-   * @brief  Write token and then write from 512 byte buffer to SPI (for SD card)
-   *
-   * @param  buf   Pointer with buffer start address
-   * @return Nothing
-   *
-   * @details Use DMA
-   */
-  void spiSendBlock(uint8_t token, const uint8_t* buf) {
-    uint8_t rxBuf[512];
-    SPI.beginTransaction(spiConfig);
-    SPI.transfer(token);
-    SPI.transfer((uint8_t*)buf, &rxBuf, 512);
-    SPI.endTransaction();
-  }
->>>>>>> f312ddfa
 
 /**
  * @brief  Write a number of bytes from the buffer to a SPI device
- * 
+ *
  * @param  dev_num Device number (identifies device and bus)
  * @param  buf     Pointer to starting address of buffer to write to.
  * @param  count   Number of bytes to receive.
- * 
+ *
  * @return Nothing
  */
 void spiDevWrite(uint8_t dev_num, const uint8_t* buf, uint16_t count) {
