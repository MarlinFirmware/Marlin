﻿/**
 * Marlin 3D Printer Firmware
 *
 * Copyright (c) 2019 MarlinFirmware [https://github.com/MarlinFirmware/Marlin]
 * Copyright (c) 2016 Bob Cousins bobcousins42@googlemail.com
 * Copyright (c) 2017 Victor Perez
 *
 * This program is free software: you can redistribute it and/or modify
 * it under the terms of the GNU General Public License as published by
 * the Free Software Foundation, either version 3 of the License, or
 * (at your option) any later version.
 *
 * This program is distributed in the hope that it will be useful,
 * but WITHOUT ANY WARRANTY; without even the implied warranty of
 * MERCHANTABILITY or FITNESS FOR A PARTICULAR PURPOSE.  See the
 * GNU General Public License for more details.
 *
 * You should have received a copy of the GNU General Public License
 * along with this program.  If not, see <http://www.gnu.org/licenses/>.
 *
 */
#pragma once

#include <stdint.h>
#include "../../inc/MarlinConfig.h"

// ------------------------
// Defines
// ------------------------

#define FORCE_INLINE __attribute__((always_inline)) inline

#define hal_timer_t uint32_t
#define HAL_TIMER_TYPE_MAX 0xFFFFFFFF // Timers can be 16 or 32 bit

#ifdef STM32F0xx

  #define HAL_TIMER_RATE (F_CPU) // frequency of timer peripherals

  #ifndef STEP_TIMER
    #define STEP_TIMER 16
  #endif

  #ifndef TEMP_TIMER
    #define TEMP_TIMER 17
  #endif

#elif defined(STM32F1xx)

  #define HAL_TIMER_RATE (F_CPU) // frequency of timer peripherals

  #ifndef STEP_TIMER
    #define STEP_TIMER 4
  #endif

  #ifndef TEMP_TIMER
    #define TEMP_TIMER 2
  #endif

#elif defined(STM32F4xx) || defined(STM32F7xx)

  #define HAL_TIMER_RATE (F_CPU/2) // frequency of timer peripherals

  // STM32F401 only has timers 1-5 & 9-11 with timers 4 & 5 usually assigned to TIMER_SERVO and TIMER_TONE

  #ifndef STEP_TIMER
<<<<<<< HEAD
    #define STEP_TIMER 6  // the RIGHT timer!
=======
    #define STEP_TIMER 9
>>>>>>> 80400ab3
  #endif

  #ifndef TEMP_TIMER
    #define TEMP_TIMER 10
  #endif

#endif

#ifndef SWSERIAL_TIMER_IRQ_PRIO
  #define SWSERIAL_TIMER_IRQ_PRIO 1
#endif

#ifndef STEP_TIMER_IRQ_PRIO
  #define STEP_TIMER_IRQ_PRIO 2
#endif

#ifndef TEMP_TIMER_IRQ_PRIO
  #define TEMP_TIMER_IRQ_PRIO 14 //14 = after hardware ISRs
#endif

#define STEP_TIMER_NUM 0  // index of timer to use for stepper
#define TEMP_TIMER_NUM 1  // index of timer to use for temperature
#define PULSE_TIMER_NUM STEP_TIMER_NUM

#define TEMP_TIMER_FREQUENCY 1000 //Temperature::isr() is expected to be called at around 1kHz

//TODO: get rid of manual rate/prescale/ticks/cycles taken for procedures in stepper.cpp
#define STEPPER_TIMER_RATE 2000000 // 2 Mhz
#define STEPPER_TIMER_PRESCALE ((HAL_TIMER_RATE)/(STEPPER_TIMER_RATE))
#define STEPPER_TIMER_TICKS_PER_US ((STEPPER_TIMER_RATE) / 1000000) // stepper timer ticks per µs

#define PULSE_TIMER_RATE STEPPER_TIMER_RATE
#define PULSE_TIMER_PRESCALE STEPPER_TIMER_PRESCALE
#define PULSE_TIMER_TICKS_PER_US STEPPER_TIMER_TICKS_PER_US

#define __TIMER_IRQ_NAME(X) TIM##X##_IRQn
#define _TIMER_IRQ_NAME(X) __TIMER_IRQ_NAME(X)

#define STEP_TIMER_IRQ_NAME _TIMER_IRQ_NAME(STEP_TIMER)
#define TEMP_TIMER_IRQ_NAME _TIMER_IRQ_NAME(TEMP_TIMER)

#define ENABLE_STEPPER_DRIVER_INTERRUPT() HAL_timer_enable_interrupt(STEP_TIMER_NUM)
#define DISABLE_STEPPER_DRIVER_INTERRUPT() HAL_timer_disable_interrupt(STEP_TIMER_NUM)
#define STEPPER_ISR_ENABLED() HAL_timer_interrupt_enabled(STEP_TIMER_NUM)

#define ENABLE_TEMPERATURE_INTERRUPT() HAL_timer_enable_interrupt(TEMP_TIMER_NUM)
#define DISABLE_TEMPERATURE_INTERRUPT() HAL_timer_disable_interrupt(TEMP_TIMER_NUM)

extern void Step_Handler(HardwareTimer *htim);
extern void Temp_Handler(HardwareTimer *htim);
#define HAL_STEP_TIMER_ISR() void Step_Handler(HardwareTimer *htim)
#define HAL_TEMP_TIMER_ISR() void Temp_Handler(HardwareTimer *htim)

// ------------------------
// Public Variables
// ------------------------

extern HardwareTimer *timer_instance[];

// ------------------------
// Public functions
// ------------------------

void HAL_timer_start(const uint8_t timer_num, const uint32_t frequency);
void HAL_timer_enable_interrupt(const uint8_t timer_num);
void HAL_timer_disable_interrupt(const uint8_t timer_num);
bool HAL_timer_interrupt_enabled(const uint8_t timer_num);

//TIM_TypeDef* HAL_timer_device(const uint8_t timer_num); no need to be public for now. not public = not used externally

// FORCE_INLINE because these are used in performance-critical situations
FORCE_INLINE bool HAL_timer_initialized(const uint8_t timer_num) {
  return timer_instance[timer_num] != NULL;
}
FORCE_INLINE static hal_timer_t HAL_timer_get_count(const uint8_t timer_num) {
  return HAL_timer_initialized(timer_num) ? timer_instance[timer_num]->getCount() : 0;
}

// NOTE: Method name may be misleading.
// STM32 has an Auto-Reload Register (ARR) as opposed to a "compare" register
FORCE_INLINE static void HAL_timer_set_compare(const uint8_t timer_num, const hal_timer_t overflow) {
  if (HAL_timer_initialized(timer_num)) {
    timer_instance[timer_num]->setOverflow(overflow + 1, TICK_FORMAT); // Value decremented by setOverflow()
    // wiki: "force all registers (Autoreload, prescaler, compare) to be taken into account"
    // So, if the new overflow value is less than the count it will trigger a rollover interrupt.
    if (overflow < timer_instance[timer_num]->getCount())  // Added 'if' here because reports say it won't boot without it
      timer_instance[timer_num]->refresh();
  }
}

#define HAL_timer_isr_prologue(TIMER_NUM)
#define HAL_timer_isr_epilogue(TIMER_NUM)<|MERGE_RESOLUTION|>--- conflicted
+++ resolved
@@ -64,11 +64,8 @@
   // STM32F401 only has timers 1-5 & 9-11 with timers 4 & 5 usually assigned to TIMER_SERVO and TIMER_TONE
 
   #ifndef STEP_TIMER
-<<<<<<< HEAD
+
     #define STEP_TIMER 6  // the RIGHT timer!
-=======
-    #define STEP_TIMER 9
->>>>>>> 80400ab3
   #endif
 
   #ifndef TEMP_TIMER
