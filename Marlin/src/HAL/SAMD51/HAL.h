--- conflicted
+++ resolved
@@ -35,65 +35,35 @@
 
   // MYSERIAL0 required before MarlinSerial includes!
 
-<<<<<<< HEAD
-=======
   #define __MSERIAL(X) Serial##X
   #define _MSERIAL(X) __MSERIAL(X)
   #define MSERIAL(X) _MSERIAL(INCREMENT(X))
 
->>>>>>> c574bcce
   #if SERIAL_PORT == -1
     #define MYSERIAL0 Serial
-  #elif SERIAL_PORT == 0
-    #define MYSERIAL0 Serial1
-  #elif SERIAL_PORT == 1
-    #define MYSERIAL0 Serial2
-  #elif SERIAL_PORT == 2
-    #define MYSERIAL0 Serial3
-  #elif SERIAL_PORT == 3
-    #define MYSERIAL0 Serial4
+  #elif WITHIN(SERIAL_PORT, 0, 3)
+    #define MYSERIAL0 MSERIAL(SERIAL_PORT)
   #else
     #error "SERIAL_PORT must be from -1 to 3. Please update your configuration."
   #endif
 
   #ifdef SERIAL_PORT_2
-    #if SERIAL_PORT_2 == SERIAL_PORT
-      #error "SERIAL_PORT_2 must be different than SERIAL_PORT. Please update your configuration."
-    #elif SERIAL_PORT_2 == -1
+    #if SERIAL_PORT_2 == -1
       #define MYSERIAL1 Serial
-    #elif SERIAL_PORT_2 == 0
-      #define MYSERIAL1 Serial1
-    #elif SERIAL_PORT_2 == 1
-      #define MYSERIAL1 Serial2
-    #elif SERIAL_PORT_2 == 2
-      #define MYSERIAL1 Serial3
-    #elif SERIAL_PORT_2 == 3
-      #define MYSERIAL1 Serial4
+    #elif WITHIN(SERIAL_PORT_2, 0, 3)
+      #define MYSERIAL1 MSERIAL(SERIAL_PORT_2)
     #else
       #error "SERIAL_PORT_2 must be from -1 to 3. Please update your configuration."
     #endif
-    #define NUM_SERIAL 2
-  #else
-    #define NUM_SERIAL 1
   #endif
 
-  #ifdef DGUS_SERIAL_PORT
-    #if DGUS_SERIAL_PORT == SERIAL_PORT
-      #error "DGUS_SERIAL_PORT must be different than SERIAL_PORT. Please update your configuration."
-    #elif defined(SERIAL_PORT_2) && DGUS_SERIAL_PORT == SERIAL_PORT_2
-      #error "DGUS_SERIAL_PORT must be different than SERIAL_PORT_2. Please update your configuration."
-    #elif DGUS_SERIAL_PORT == -1
-      #define DGUS_SERIAL Serial
-    #elif DGUS_SERIAL_PORT == 0
-      #define DGUS_SERIAL Serial1
-    #elif DGUS_SERIAL_PORT == 1
-      #define DGUS_SERIAL Serial2
-    #elif DGUS_SERIAL_PORT == 2
-      #define DGUS_SERIAL Serial3
-    #elif DGUS_SERIAL_PORT == 2
-      #define DGUS_SERIAL Serial4
+  #ifdef LCD_SERIAL_PORT
+    #if LCD_SERIAL_PORT == -1
+      #define LCD_SERIAL Serial
+    #elif WITHIN(LCD_SERIAL_PORT, 0, 3)
+      #define LCD_SERIAL MSERIAL(LCD_SERIAL_PORT)
     #else
-      #error "DGUS_SERIAL_PORT must be from -1 to 3. Please update your configuration."
+      #error "LCD_SERIAL_PORT must be from -1 to 3. Please update your configuration."
     #endif
   #endif
 
