/**
 * Marlin 3D Printer Firmware
 *
 * Copyright (c) 2020 MarlinFirmware [https://github.com/MarlinFirmware/Marlin]
 * SAMD51 HAL developed by Giuliano Zaro (AKA GMagician)
 *
 * This program is free software: you can redistribute it and/or modify
 * it under the terms of the GNU General Public License as published by
 * the Free Software Foundation, either version 3 of the License, or
 * (at your option) any later version.
 *
 * This program is distributed in the hope that it will be useful,
 * but WITHOUT ANY WARRANTY; without even the implied warranty of
 * MERCHANTABILITY or FITNESS FOR A PARTICULAR PURPOSE.  See the
 * GNU General Public License for more details.
 *
 * You should have received a copy of the GNU General Public License
 * along with this program.  If not, see <https://www.gnu.org/licenses/>.
 *
 */
#pragma once

#define CPU_32_BIT

#include "../shared/Marduino.h"
#include "../shared/math_32bit.h"
#include "../shared/HAL_SPI.h"
#include "fastio.h"
#include "watchdog.h"

#ifdef ADAFRUIT_GRAND_CENTRAL_M4
  #include "MarlinSerial_AGCM4.h"

  // Serial ports
<<<<<<< HEAD

  // MYSERIAL0 required before MarlinSerial includes!

  #define __MSERIAL(X) Serial##X
=======
  typedef ForwardSerial1Class< decltype(Serial) > DefaultSerial1;
  typedef ForwardSerial1Class< decltype(Serial1) > DefaultSerial2;
  typedef ForwardSerial1Class< decltype(Serial2) > DefaultSerial3;
  typedef ForwardSerial1Class< decltype(Serial3) > DefaultSerial4;
  typedef ForwardSerial1Class< decltype(Serial4) > DefaultSerial5;
  extern DefaultSerial1 MSerial0;
  extern DefaultSerial2 MSerial1;
  extern DefaultSerial3 MSerial2;
  extern DefaultSerial4 MSerial3;
  extern DefaultSerial5 MSerial4;

  #define __MSERIAL(X) MSerial##X
>>>>>>> 718227a9
  #define _MSERIAL(X) __MSERIAL(X)
  #define MSERIAL(X) _MSERIAL(INCREMENT(X))

  #if SERIAL_PORT == -1
    #define MYSERIAL1 MSerial0
  #elif WITHIN(SERIAL_PORT, 0, 3)
    #define MYSERIAL1 MSERIAL(SERIAL_PORT)
  #else
    #error "SERIAL_PORT must be from 0 to 3. You can also use -1 if the board supports Native USB."
  #endif

  #ifdef SERIAL_PORT_2
    #if SERIAL_PORT_2 == -1
      #define MYSERIAL2 MSerial0
    #elif WITHIN(SERIAL_PORT_2, 0, 3)
      #define MYSERIAL2 MSERIAL(SERIAL_PORT_2)
    #else
      #error "SERIAL_PORT_2 must be from 0 to 3. You can also use -1 if the board supports Native USB."
    #endif
  #endif

  #ifdef MMU2_SERIAL_PORT
    #if MMU2_SERIAL_PORT == -1
      #define MMU2_SERIAL MSerial0
    #elif WITHIN(MMU2_SERIAL_PORT, 0, 3)
      #define MMU2_SERIAL MSERIAL(MMU2_SERIAL_PORT)
    #else
      #error "MMU2_SERIAL_PORT must be from 0 to 3. You can also use -1 if the board supports Native USB."
    #endif
  #endif

  #ifdef LCD_SERIAL_PORT
    #if LCD_SERIAL_PORT == -1
      #define LCD_SERIAL MSerial0
    #elif WITHIN(LCD_SERIAL_PORT, 0, 3)
      #define LCD_SERIAL MSERIAL(LCD_SERIAL_PORT)
    #else
      #error "LCD_SERIAL_PORT must be from 0 to 3. You can also use -1 if the board supports Native USB."
    #endif
  #endif

#endif // ADAFRUIT_GRAND_CENTRAL_M4

typedef int8_t pin_t;

#define SHARED_SERVOS HAS_SERVOS
#define HAL_SERVO_LIB Servo

//
// Interrupts
//
#define CRITICAL_SECTION_START()  uint32_t primask = __get_PRIMASK(); __disable_irq()
#define CRITICAL_SECTION_END()    if (!primask) __enable_irq()
#define ISRS_ENABLED() (!__get_PRIMASK())
#define ENABLE_ISRS()  __enable_irq()
#define DISABLE_ISRS() __disable_irq()

#define cli() __disable_irq()       // Disable interrupts
#define sei() __enable_irq()        // Enable interrupts

void HAL_clear_reset_source();  // clear reset reason
uint8_t HAL_get_reset_source(); // get reset reason

void HAL_reboot();

//
// ADC
//
extern uint16_t HAL_adc_result;     // Most recent ADC conversion

#define HAL_ANALOG_SELECT(pin)

void HAL_adc_init();

//#define HAL_ADC_FILTERED          // Disable Marlin's oversampling. The HAL filters ADC values.
#define HAL_ADC_VREF         3.3
#define HAL_ADC_RESOLUTION  10      // ... 12
#define HAL_START_ADC(pin)  HAL_adc_start_conversion(pin)
#define HAL_READ_ADC()      HAL_adc_result
#define HAL_ADC_READY()     true

void HAL_adc_start_conversion(const uint8_t adc_pin);

//
// Pin Map
//
#define GET_PIN_MAP_PIN(index) index
#define GET_PIN_MAP_INDEX(pin) pin
#define PARSED_PIN_INDEX(code, dval) parser.intval(code, dval)

//
// Tone
//
void toneInit();
void tone(const pin_t _pin, const unsigned int frequency, const unsigned long duration=0);
void noTone(const pin_t _pin);

// Enable hooks into idle and setup for HAL
void HAL_init();
/*
#define HAL_IDLETASK 1
void HAL_idletask();
*/

//
// Utility functions
//
FORCE_INLINE void _delay_ms(const int delay_ms) { delay(delay_ms); }

#if GCC_VERSION <= 50000
  #pragma GCC diagnostic push
  #pragma GCC diagnostic ignored "-Wunused-function"
#endif

int freeMemory();

#if GCC_VERSION <= 50000
  #pragma GCC diagnostic pop
#endif

#ifdef __cplusplus
  extern "C" {
#endif
char *dtostrf(double __val, signed char __width, unsigned char __prec, char *__s);
#ifdef __cplusplus
  }
#endif<|MERGE_RESOLUTION|>--- conflicted
+++ resolved
@@ -32,12 +32,6 @@
   #include "MarlinSerial_AGCM4.h"
 
   // Serial ports
-<<<<<<< HEAD
-
-  // MYSERIAL0 required before MarlinSerial includes!
-
-  #define __MSERIAL(X) Serial##X
-=======
   typedef ForwardSerial1Class< decltype(Serial) > DefaultSerial1;
   typedef ForwardSerial1Class< decltype(Serial1) > DefaultSerial2;
   typedef ForwardSerial1Class< decltype(Serial2) > DefaultSerial3;
@@ -50,7 +44,6 @@
   extern DefaultSerial5 MSerial4;
 
   #define __MSERIAL(X) MSerial##X
->>>>>>> 718227a9
   #define _MSERIAL(X) __MSERIAL(X)
   #define MSERIAL(X) _MSERIAL(INCREMENT(X))
 
