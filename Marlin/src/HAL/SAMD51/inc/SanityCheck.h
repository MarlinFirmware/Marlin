/**
 * Marlin 3D Printer Firmware
 *
 * Copyright (c) 2020 MarlinFirmware [https://github.com/MarlinFirmware/Marlin]
 * SAMD51 HAL developed by Giuliano Zaro (AKA GMagician)
 *
 * This program is free software: you can redistribute it and/or modify
 * it under the terms of the GNU General Public License as published by
 * the Free Software Foundation, either version 3 of the License, or
 * (at your option) any later version.
 *
 * This program is distributed in the hope that it will be useful,
 * but WITHOUT ANY WARRANTY; without even the implied warranty of
 * MERCHANTABILITY or FITNESS FOR A PARTICULAR PURPOSE.  See the
 * GNU General Public License for more details.
 *
 * You should have received a copy of the GNU General Public License
 * along with this program.  If not, see <https://www.gnu.org/licenses/>.
 *
 */

/**
 * Test SAMD51 specific configuration values for errors at compile-time.
 */

#if ENABLED(FLASH_EEPROM_EMULATION)
  #warning "Did you activate the SmartEEPROM? See https://github.com/GMagician/SAMD51-SmartEEprom-Manager/releases"
#endif

#if defined(ADAFRUIT_GRAND_CENTRAL_M4) && SD_CONNECTION_IS(CUSTOM_CABLE)
  #error "No custom SD drive cable defined for SAMD51."
#endif

#if defined(MAX6675_SCK_PIN) && defined(MAX6675_DO_PIN) && (MAX6675_SCK_PIN == SCK1 || MAX6675_DO_PIN == MISO1)
  #error "OnBoard SPI BUS can't be shared with other devices."
#endif

#if SERVO_TC == RTC_TIMER_NUM
  #error "Servos can't use RTC timer"
#endif

#if ENABLED(EMERGENCY_PARSER)
  #error "EMERGENCY_PARSER is not yet implemented for SAMD51. Disable EMERGENCY_PARSER to continue."
#endif

#if ENABLED(SDIO_SUPPORT)
  #error "SDIO_SUPPORT is not supported on SAMD51."
#endif

<<<<<<< HEAD
#if ENABLED(FAST_PWM_FAN)
  #error "FAST_PWM_FAN is not yet implemented for SAMD51."
#endif

#if ENABLED(BAUD_RATE_GCODE)
  #error "BAUD_RATE_GCODE is not yet supported on SAMD51."
=======
#if ENABLED(FAST_PWM_FAN) || SPINDLE_LASER_FREQUENCY
  #error "Features requiring Hardware PWM (FAST_PWM_FAN, SPINDLE_LASER_FREQUENCY) are not yet supported on SAMD51."
>>>>>>> 83aa3dbf
#endif<|MERGE_RESOLUTION|>--- conflicted
+++ resolved
@@ -47,15 +47,10 @@
   #error "SDIO_SUPPORT is not supported on SAMD51."
 #endif
 
-<<<<<<< HEAD
-#if ENABLED(FAST_PWM_FAN)
-  #error "FAST_PWM_FAN is not yet implemented for SAMD51."
+#if ENABLED(BAUD_RATE_GCODE)
+  #error "BAUD_RATE_GCODE is not yet supported on SAMD51."
 #endif
 
-#if ENABLED(BAUD_RATE_GCODE)
-  #error "BAUD_RATE_GCODE is not yet supported on SAMD51."
-=======
 #if ENABLED(FAST_PWM_FAN) || SPINDLE_LASER_FREQUENCY
   #error "Features requiring Hardware PWM (FAST_PWM_FAN, SPINDLE_LASER_FREQUENCY) are not yet supported on SAMD51."
->>>>>>> 83aa3dbf
 #endif