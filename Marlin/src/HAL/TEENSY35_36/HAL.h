--- conflicted
+++ resolved
@@ -45,11 +45,6 @@
 // Defines
 // ------------------------
 
-<<<<<<< HEAD
-#define IS_32BIT_TEENSY (defined(__MK64FX512__) || defined(__MK66FX1M0__))
-#define IS_TEENSY35 defined(__MK64FX512__)
-#define IS_TEENSY36 defined(__MK66FX1M0__)
-=======
 #define IS_32BIT_TEENSY 1
 #define IS_TEENSY_35_36 1
 #ifdef __MK66FX1M0__
@@ -57,20 +52,15 @@
 #else // __MK64FX512__
   #define IS_TEENSY35 1
 #endif
->>>>>>> c574bcce
 
-#define NUM_SERIAL 1
+#define _MSERIAL(X) Serial##X
+#define MSERIAL(X) _MSERIAL(X)
+#define Serial0 Serial
 
 #if SERIAL_PORT == -1
   #define MYSERIAL0 SerialUSB
-#elif SERIAL_PORT == 0
-  #define MYSERIAL0 Serial
-#elif SERIAL_PORT == 1
-  #define MYSERIAL0 Serial1
-#elif SERIAL_PORT == 2
-  #define MYSERIAL0 Serial2
-#elif SERIAL_PORT == 3
-  #define MYSERIAL0 Serial3
+#elif WITHIN(SERIAL_PORT, 0, 3)
+  #define MYSERIAL0 MSERIAL(SERIAL_PORT)
 #endif
 
 #define HAL_SERVO_LIB libServo
