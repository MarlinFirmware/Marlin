--- conflicted
+++ resolved
@@ -54,10 +54,6 @@
 #endif
 
 #include "../../core/serial_hook.h"
-<<<<<<< HEAD
-typedef Serial1Class<decltype(Serial)> DefaultSerial1;
-extern DefaultSerial1 MSerial0;
-=======
 
 #define Serial0 Serial
 #define _DECLARE_SERIAL(X) \
@@ -65,7 +61,6 @@
   extern DefaultSerial##X MSerial##X
 #define DECLARE_SERIAL(X) _DECLARE_SERIAL(X)
 
->>>>>>> 048f6b47
 typedef ForwardSerial1Class<decltype(SerialUSB)> USBSerialType;
 extern USBSerialType USBSerial;
 
@@ -76,10 +71,7 @@
   #define MYSERIAL1 USBSerial
 #elif WITHIN(SERIAL_PORT, 0, 3)
   #define MYSERIAL1 MSERIAL(SERIAL_PORT)
-<<<<<<< HEAD
-=======
   DECLARE_SERIAL(SERIAL_PORT);
->>>>>>> 048f6b47
 #endif
 
 #define HAL_SERVO_LIB libServo
