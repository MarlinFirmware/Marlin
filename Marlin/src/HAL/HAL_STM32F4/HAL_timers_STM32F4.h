--- conflicted
+++ resolved
@@ -39,12 +39,6 @@
 #define HAL_TIMER_TYPE_MAX 0xFFFF
 
 #define HAL_TIMER_RATE         (HAL_RCC_GetSysClockFreq() / 2)  // frequency of timer peripherals
-<<<<<<< HEAD
-#define STEPPER_TIMER_PRESCALE 42            // was 40,prescaler for setting stepper timer, 2Mhz
-#define HAL_STEPPER_TIMER_RATE (HAL_TIMER_RATE / STEPPER_TIMER_PRESCALE)   // frequency of stepper timer
-#define HAL_TICKS_PER_US       ((HAL_STEPPER_TIMER_RATE) / 1000000) // stepper timer ticks per µs
-=======
->>>>>>> cce0523a
 
 #define STEP_TIMER_NUM 0  // index of timer to use for stepper
 #define TEMP_TIMER_NUM 1  // index of timer to use for temperature
@@ -101,11 +95,7 @@
 // Public Variables
 // --------------------------------------------------------------------------
 
-<<<<<<< HEAD
-extern tTimerConfig timerConfig[];
-=======
 extern stm32f4_timer_t TimerHandle[];
->>>>>>> cce0523a
 
 // --------------------------------------------------------------------------
 // Public functions
@@ -117,21 +107,6 @@
 bool HAL_timer_interrupt_enabled(const uint8_t timer_num);
 
 FORCE_INLINE static uint32_t HAL_timer_get_count(const uint8_t timer_num) {
-<<<<<<< HEAD
-  return __HAL_TIM_GET_COUNTER(&timerConfig[timer_num].timerdef);
-}
-
-FORCE_INLINE static void HAL_timer_set_compare(const uint8_t timer_num, const uint32_t compare) {
-  __HAL_TIM_SET_AUTORELOAD(&timerConfig[timer_num].timerdef, compare);
-
-  if(HAL_timer_get_count(timer_num) >= compare) {
-    timerConfig[timer_num].timerdef.Instance->EGR |= TIM_EGR_UG; // Generate an immediate update interrupt
-  }
-}
-
-FORCE_INLINE static hal_timer_t HAL_timer_get_compare(const uint8_t timer_num) {
-  return __HAL_TIM_GET_AUTORELOAD(&timerConfig[timer_num].timerdef);
-=======
   return __HAL_TIM_GET_COUNTER(&TimerHandle[timer_num].handle);
 }
 
@@ -143,23 +118,10 @@
 
 FORCE_INLINE static hal_timer_t HAL_timer_get_compare(const uint8_t timer_num) {
   return __HAL_TIM_GET_AUTORELOAD(&TimerHandle[timer_num].handle);
->>>>>>> cce0523a
 }
 
 FORCE_INLINE static void HAL_timer_restrain(const uint8_t timer_num, const uint16_t interval_ticks) {
   const hal_timer_t mincmp = HAL_timer_get_count(timer_num) + interval_ticks;
-<<<<<<< HEAD
-  if (HAL_timer_get_compare(timer_num) < mincmp) {
-    HAL_timer_set_compare(timer_num, mincmp);
-  } 
-}
-
-FORCE_INLINE static void HAL_timer_isr_prologue(const uint8_t timer_num) {
-  if (__HAL_TIM_GET_FLAG(&timerConfig[timer_num].timerdef, TIM_FLAG_UPDATE) == SET) {
-    __HAL_TIM_CLEAR_FLAG(&timerConfig[timer_num].timerdef, TIM_FLAG_UPDATE);    
-  }
-}
-=======
   if (HAL_timer_get_compare(timer_num) < mincmp)
     HAL_timer_set_compare(timer_num, mincmp);
 }
@@ -172,7 +134,6 @@
 #else
   #define HAL_timer_isr_prologue(TIMER_NUM)
 #endif
->>>>>>> cce0523a
 
 #define HAL_timer_isr_epilogue(TIMER_NUM)
 
