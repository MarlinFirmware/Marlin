/**
 * Marlin 3D Printer Firmware
 *
 * Copyright (c) 2020 MarlinFirmware [https://github.com/MarlinFirmware/Marlin]
 * Copyright (c) 2016 Bob Cousins bobcousins42@googlemail.com
 * Copyright (c) 2015-2016 Nico Tonnhofer wurstnase.reprap@gmail.com
 * Copyright (c) 2017 Victor Perez
 *
 * This program is free software: you can redistribute it and/or modify
 * it under the terms of the GNU General Public License as published by
 * the Free Software Foundation, either version 3 of the License, or
 * (at your option) any later version.
 *
 * This program is distributed in the hope that it will be useful,
 * but WITHOUT ANY WARRANTY; without even the implied warranty of
 * MERCHANTABILITY or FITNESS FOR A PARTICULAR PURPOSE.  See the
 * GNU General Public License for more details.
 *
 * You should have received a copy of the GNU General Public License
 * along with this program.  If not, see <https://www.gnu.org/licenses/>.
 *
 */
#pragma once

/**
 * HAL for stm32duino.com based on Libmaple and compatible (STM32F1)
 */

#define CPU_32_BIT

#include "../../core/macros.h"
#include "../shared/Marduino.h"
#include "../shared/math_32bit.h"
#include "../shared/HAL_SPI.h"

#include "fastio.h"
#include "watchdog.h"


#include <stdint.h>
#include <util/atomic.h>

#include "../../inc/MarlinConfigPre.h"

#if HAS_SD_HOST_DRIVE
  #include "msc_sd.h"
#endif

#include "MarlinSerial.h"

// ------------------------
// Defines
// ------------------------

#ifndef STM32_FLASH_SIZE
  #if EITHER(MCU_STM32F103RE, MCU_STM32F103VE)
    #define STM32_FLASH_SIZE 512
  #else
    #define STM32_FLASH_SIZE 256
  #endif
#endif

#ifdef SERIAL_USB
  typedef ForwardSerial0Type< USBSerial > DefaultSerial;
  extern DefaultSerial MSerial;

  #if !HAS_SD_HOST_DRIVE
    #define UsbSerial MSerial
  #else
    #define UsbSerial MarlinCompositeSerial
  #endif
#endif

#define _MSERIAL(X) MSerial##X
#define MSERIAL(X) _MSERIAL(X)

#if EITHER(STM32_HIGH_DENSITY, STM32_XL_DENSITY)
  #define NUM_UARTS 5
#else
  #define NUM_UARTS 3
#endif

#if SERIAL_PORT == -1
  #define MYSERIAL0 UsbSerial
#elif WITHIN(SERIAL_PORT, 1, NUM_UARTS)
  #define MYSERIAL0 MSERIAL(SERIAL_PORT)
#elif NUM_UARTS == 5
  #error "SERIAL_PORT must be -1 or from 1 to 5. Please update your configuration."
#else
  #error "SERIAL_PORT must be -1 or from 1 to 3. Please update your configuration."
#endif

#ifdef SERIAL_PORT_2
  #if SERIAL_PORT_2 == -1
    #define MYSERIAL1 UsbSerial
  #elif WITHIN(SERIAL_PORT_2, 1, NUM_UARTS)
    #define MYSERIAL1 MSERIAL(SERIAL_PORT_2)
  #elif NUM_UARTS == 5
    #error "SERIAL_PORT_2 must be -1 or from 1 to 5. Please update your configuration."
  #else
    #error "SERIAL_PORT_2 must be -1 or from 1 to 3. Please update your configuration."
  #endif
#endif

#ifdef MMU2_SERIAL_PORT
  #if MMU2_SERIAL_PORT == -1
    #define MMU2_SERIAL UsbSerial
  #elif WITHIN(MMU2_SERIAL_PORT, 1, NUM_UARTS)
    #define MMU2_SERIAL MSERIAL(MMU2_SERIAL_PORT)
  #elif NUM_UARTS == 5
    #error "MMU2_SERIAL_PORT must be -1 or from 1 to 5. Please update your configuration."
  #else
    #error "MMU2_SERIAL_PORT must be -1 or from 1 to 3. Please update your configuration."
  #endif
#endif

#ifdef LCD_SERIAL_PORT
  #if LCD_SERIAL_PORT == -1
    #define LCD_SERIAL UsbSerial
  #elif WITHIN(LCD_SERIAL_PORT, 1, NUM_UARTS)
    #define LCD_SERIAL MSERIAL(LCD_SERIAL_PORT)
  #elif NUM_UARTS == 5
    #error "LCD_SERIAL_PORT must be -1 or from 1 to 5. Please update your configuration."
  #else
    #error "LCD_SERIAL_PORT must be -1 or from 1 to 3. Please update your configuration."
  #endif
  #if HAS_DGUS_LCD
    #define SERIAL_GET_TX_BUFFER_FREE() LCD_SERIAL.availableForWrite()
  #endif
#endif

// Set interrupt grouping for this MCU
void HAL_init();
#define HAL_IDLETASK 1
void HAL_idletask();

/**
 * TODO: review this to return 1 for pins that are not analog input
 */
#ifndef analogInputToDigitalPin
  #define analogInputToDigitalPin(p) (p)
#endif

#ifndef digitalPinHasPWM
  #define digitalPinHasPWM(P) !!PIN_MAP[P].timer_device
  #define NO_COMPILE_TIME_PWM
#endif

#define CRITICAL_SECTION_START()  uint32_t primask = __get_primask(); (void)__iCliRetVal()
#define CRITICAL_SECTION_END()    if (!primask) (void)__iSeiRetVal()
#define ISRS_ENABLED() (!__get_primask())
#define ENABLE_ISRS()  ((void)__iSeiRetVal())
#define DISABLE_ISRS() ((void)__iCliRetVal())

// On AVR this is in math.h?
#define square(x) ((x)*(x))

<<<<<<< HEAD
// Add PROGRAM function macro aliases if not defined
#ifndef memcmp_P
  #define memcmp_P memcmp
#endif
#ifndef strncpy_P
  #define strncpy_P strncpy
#endif

// Fix bug in pgm_read_ptr
#undef pgm_read_ptr
#define pgm_read_ptr(addr) (*(addr))

=======
>>>>>>> 3f01b222
#define RST_POWER_ON   1
#define RST_EXTERNAL   2
#define RST_BROWN_OUT  4
#define RST_WATCHDOG   8
#define RST_JTAG       16
#define RST_SOFTWARE   32
#define RST_BACKUP     64

// ------------------------
// Types
// ------------------------

typedef int8_t pin_t;

// ------------------------
// Public Variables
// ------------------------

// Result of last ADC conversion
extern uint16_t HAL_adc_result;

// ------------------------
// Public functions
// ------------------------

// Disable interrupts
#define cli() noInterrupts()

// Enable interrupts
#define sei() interrupts()

// Memory related
#define __bss_end __bss_end__

// Clear reset reason
void HAL_clear_reset_source();

// Reset reason
uint8_t HAL_get_reset_source();

inline void HAL_reboot() {}  // reboot the board or restart the bootloader

void _delay_ms(const int delay);

#pragma GCC diagnostic push
#pragma GCC diagnostic ignored "-Wunused-function"

/*
extern "C" {
  int freeMemory();
}
*/

extern "C" char* _sbrk(int incr);

static inline int freeMemory() {
  volatile char top;
  return &top - _sbrk(0);
}

#pragma GCC diagnostic pop

//
// ADC
//

#define HAL_ANALOG_SELECT(pin) pinMode(pin, INPUT_ANALOG);

void HAL_adc_init();

#define HAL_ADC_VREF         3.3
#define HAL_ADC_RESOLUTION  10
#define HAL_START_ADC(pin)  HAL_adc_start_conversion(pin)
#define HAL_READ_ADC()      HAL_adc_result
#define HAL_ADC_READY()     true

void HAL_adc_start_conversion(const uint8_t adc_pin);
uint16_t HAL_adc_get_result();

uint16_t analogRead(pin_t pin); // need HAL_ANALOG_SELECT() first
void analogWrite(pin_t pin, int pwm_val8); // PWM only! mul by 257 in maple!?

#define GET_PIN_MAP_PIN(index) index
#define GET_PIN_MAP_INDEX(pin) pin
#define PARSED_PIN_INDEX(code, dval) parser.intval(code, dval)

#define JTAG_DISABLE() afio_cfg_debug_ports(AFIO_DEBUG_SW_ONLY)
#define JTAGSWD_DISABLE() afio_cfg_debug_ports(AFIO_DEBUG_NONE)

#define PLATFORM_M997_SUPPORT
void flashFirmware(const int16_t);

#define HAL_CAN_SET_PWM_FREQ   // This HAL supports PWM Frequency adjustment

/**
 * set_pwm_frequency
 *  Set the frequency of the timer corresponding to the provided pin
 *  All Timer PWM pins run at the same frequency
 */
void set_pwm_frequency(const pin_t pin, int f_desired);

/**
 * set_pwm_duty
 *  Set the PWM duty cycle of the provided pin to the provided value
 *  Optionally allows inverting the duty cycle [default = false]
 *  Optionally allows changing the maximum size of the provided value to enable finer PWM duty control [default = 255]
 */
void set_pwm_duty(const pin_t pin, const uint16_t v, const uint16_t v_size=255, const bool invert=false);<|MERGE_RESOLUTION|>--- conflicted
+++ resolved
@@ -155,21 +155,6 @@
 // On AVR this is in math.h?
 #define square(x) ((x)*(x))
 
-<<<<<<< HEAD
-// Add PROGRAM function macro aliases if not defined
-#ifndef memcmp_P
-  #define memcmp_P memcmp
-#endif
-#ifndef strncpy_P
-  #define strncpy_P strncpy
-#endif
-
-// Fix bug in pgm_read_ptr
-#undef pgm_read_ptr
-#define pgm_read_ptr(addr) (*(addr))
-
-=======
->>>>>>> 3f01b222
 #define RST_POWER_ON   1
 #define RST_EXTERNAL   2
 #define RST_BROWN_OUT  4
