/**
 * Marlin 3D Printer Firmware
 *
 * Copyright (c) 2020 MarlinFirmware [https://github.com/MarlinFirmware/Marlin]
 * Copyright (c) 2016 Bob Cousins bobcousins42@googlemail.com
 * Copyright (c) 2015-2016 Nico Tonnhofer wurstnase.reprap@gmail.com
 * Copyright (c) 2017 Victor Perez
 *
 * This program is free software: you can redistribute it and/or modify
 * it under the terms of the GNU General Public License as published by
 * the Free Software Foundation, either version 3 of the License, or
 * (at your option) any later version.
 *
 * This program is distributed in the hope that it will be useful,
 * but WITHOUT ANY WARRANTY; without even the implied warranty of
 * MERCHANTABILITY or FITNESS FOR A PARTICULAR PURPOSE.  See the
 * GNU General Public License for more details.
 *
 * You should have received a copy of the GNU General Public License
 * along with this program.  If not, see <https://www.gnu.org/licenses/>.
 *
 */
#pragma once

/**
 * HAL for stm32duino.com based on Libmaple and compatible (STM32F1)
 */

#define CPU_32_BIT

#include "../../core/macros.h"
#include "../shared/Marduino.h"
#include "../shared/math_32bit.h"
#include "../shared/HAL_SPI.h"

#include "fastio.h"
#include "watchdog.h"

#include <stdint.h>
#include <util/atomic.h>

#include "../../inc/MarlinConfigPre.h"

#if HAS_SD_HOST_DRIVE
  #include "msc_sd.h"
#endif

#include "MarlinSerial.h"

// ------------------------
// Defines
// ------------------------

#ifndef STM32_FLASH_SIZE
  #if ANY(MCU_STM32F103RE, MCU_STM32F103VE, MCU_STM32F103ZE)
    #define STM32_FLASH_SIZE 512
  #else
    #define STM32_FLASH_SIZE 256
  #endif
#endif

#ifdef SERIAL_USB
  typedef ForwardSerial1Class< USBSerial > DefaultSerial1;
  extern DefaultSerial1 MSerial0;
  #if HAS_SD_HOST_DRIVE
    #define UsbSerial MarlinCompositeSerial
  #else
    #define UsbSerial MSerial0
  #endif
#endif

#define _MSERIAL(X) MSerial##X
#define MSERIAL(X) _MSERIAL(X)

#if EITHER(STM32_HIGH_DENSITY, STM32_XL_DENSITY)
  #define NUM_UARTS 5
#else
  #define NUM_UARTS 3
#endif

#if SERIAL_PORT == -1
  #define MYSERIAL1 UsbSerial
#elif WITHIN(SERIAL_PORT, 1, NUM_UARTS)
  #define MYSERIAL1 MSERIAL(SERIAL_PORT)
#else
  #define MYSERIAL1 MSERIAL(1) // dummy port
<<<<<<< HEAD
  #if NUM_UARTS == 5
    #error "SERIAL_PORT must be from 1 to 5. You can also use -1 if the board supports Native USB."
  #else
    #error "SERIAL_PORT must be from 1 to 3. You can also use -1 if the board supports Native USB."
  #endif
=======
  static_assert(false, "SERIAL_PORT must be from 1 to " STRINGIFY(NUM_UARTS) ". You can also use -1 if the board supports Native USB.")
>>>>>>> 4428affc
#endif

#ifdef SERIAL_PORT_2
  #if SERIAL_PORT_2 == -1
    #define MYSERIAL2 UsbSerial
  #elif WITHIN(SERIAL_PORT_2, 1, NUM_UARTS)
    #define MYSERIAL2 MSERIAL(SERIAL_PORT_2)
  #else
    #define MYSERIAL2 MSERIAL(1) // dummy port
<<<<<<< HEAD
    #if NUM_UARTS == 5
      #error "SERIAL_PORT_2 must be from 1 to 5. You can also use -1 if the board supports Native USB."
    #else
      #error "SERIAL_PORT_2 must be from 1 to 3. You can also use -1 if the board supports Native USB."
    #endif
=======
    static_assert(false, "SERIAL_PORT_2 must be from 1 to " STRINGIFY(NUM_UARTS) ". You can also use -1 if the board supports Native USB.")
  #endif
#endif

#ifdef SERIAL_PORT_3
  #if SERIAL_PORT_3 == -1
    #define MYSERIAL3 UsbSerial
  #elif WITHIN(SERIAL_PORT_3, 1, NUM_UARTS)
    #define MYSERIAL3 MSERIAL(SERIAL_PORT_3)
  #else
    #define MYSERIAL3 MSERIAL(1) // dummy port
    static_assert(false, "SERIAL_PORT_3 must be from 1 to " STRINGIFY(NUM_UARTS) ". You can also use -1 if the board supports Native USB.")
>>>>>>> 4428affc
  #endif
#endif

#ifdef MMU2_SERIAL_PORT
  #if MMU2_SERIAL_PORT == -1
    #define MMU2_SERIAL UsbSerial
  #elif WITHIN(MMU2_SERIAL_PORT, 1, NUM_UARTS)
    #define MMU2_SERIAL MSERIAL(MMU2_SERIAL_PORT)
  #else
    #define MMU2_SERIAL MSERIAL(1) // dummy port
<<<<<<< HEAD
    #if NUM_UARTS == 5
      #error "MMU2_SERIAL_PORT must be from 1 to 5. You can also use -1 if the board supports Native USB."
    #else
      #error "MMU2_SERIAL_PORT must be from 1 to 3. You can also use -1 if the board supports Native USB."
    #endif
=======
    static_assert(false, "MMU2_SERIAL_PORT must be from 1 to " STRINGIFY(NUM_UARTS) ". You can also use -1 if the board supports Native USB.")
>>>>>>> 4428affc
  #endif
#endif

#ifdef LCD_SERIAL_PORT
  #if LCD_SERIAL_PORT == -1
    #define LCD_SERIAL UsbSerial
  #elif WITHIN(LCD_SERIAL_PORT, 1, NUM_UARTS)
    #define LCD_SERIAL MSERIAL(LCD_SERIAL_PORT)
  #else
    #define LCD_SERIAL MSERIAL(1) // dummy port
<<<<<<< HEAD
    #if NUM_UARTS == 5
      #error "LCD_SERIAL_PORT must be from 1 to 5. You can also use -1 if the board supports Native USB."
    #else
      #error "LCD_SERIAL_PORT must be from 1 to 3. You can also use -1 if the board supports Native USB."
    #endif
=======
    static_assert(false, "LCD_SERIAL_PORT must be from 1 to " STRINGIFY(NUM_UARTS) ". You can also use -1 if the board supports Native USB.")
>>>>>>> 4428affc
  #endif
  #if HAS_DGUS_LCD
    #define SERIAL_GET_TX_BUFFER_FREE() LCD_SERIAL.availableForWrite()
  #endif
#endif

// Set interrupt grouping for this MCU
void HAL_init();
#define HAL_IDLETASK 1
void HAL_idletask();

/**
 * TODO: review this to return 1 for pins that are not analog input
 */
#ifndef analogInputToDigitalPin
  #define analogInputToDigitalPin(p) (p)
#endif

#ifndef digitalPinHasPWM
  #define digitalPinHasPWM(P) !!PIN_MAP[P].timer_device
  #define NO_COMPILE_TIME_PWM
#endif

#define CRITICAL_SECTION_START()  uint32_t primask = __get_primask(); (void)__iCliRetVal()
#define CRITICAL_SECTION_END()    if (!primask) (void)__iSeiRetVal()
#define ISRS_ENABLED() (!__get_primask())
#define ENABLE_ISRS()  ((void)__iSeiRetVal())
#define DISABLE_ISRS() ((void)__iCliRetVal())

// On AVR this is in math.h?
#define square(x) ((x)*(x))

#define RST_POWER_ON   1
#define RST_EXTERNAL   2
#define RST_BROWN_OUT  4
#define RST_WATCHDOG   8
#define RST_JTAG       16
#define RST_SOFTWARE   32
#define RST_BACKUP     64

// ------------------------
// Types
// ------------------------

typedef int8_t pin_t;

// ------------------------
// Public Variables
// ------------------------

// Result of last ADC conversion
extern uint16_t HAL_adc_result;

// ------------------------
// Public functions
// ------------------------

// Disable interrupts
#define cli() noInterrupts()

// Enable interrupts
#define sei() interrupts()

// Memory related
#define __bss_end __bss_end__

// Clear reset reason
void HAL_clear_reset_source();

// Reset reason
uint8_t HAL_get_reset_source();

void HAL_reboot();

void _delay_ms(const int delay);

#pragma GCC diagnostic push
#pragma GCC diagnostic ignored "-Wunused-function"

/*
extern "C" {
  int freeMemory();
}
*/

extern "C" char* _sbrk(int incr);

static inline int freeMemory() {
  volatile char top;
  return &top - _sbrk(0);
}

#pragma GCC diagnostic pop

//
// ADC
//

#define HAL_ANALOG_SELECT(pin) pinMode(pin, INPUT_ANALOG);

void HAL_adc_init();

#define HAL_ADC_VREF         3.3
#define HAL_ADC_RESOLUTION  10
#define HAL_START_ADC(pin)  HAL_adc_start_conversion(pin)
#define HAL_READ_ADC()      HAL_adc_result
#define HAL_ADC_READY()     true

void HAL_adc_start_conversion(const uint8_t adc_pin);
uint16_t HAL_adc_get_result();

uint16_t analogRead(pin_t pin); // need HAL_ANALOG_SELECT() first
void analogWrite(pin_t pin, int pwm_val8); // PWM only! mul by 257 in maple!?

#define GET_PIN_MAP_PIN(index) index
#define GET_PIN_MAP_INDEX(pin) pin
#define PARSED_PIN_INDEX(code, dval) parser.intval(code, dval)

#define JTAG_DISABLE() afio_cfg_debug_ports(AFIO_DEBUG_SW_ONLY)
#define JTAGSWD_DISABLE() afio_cfg_debug_ports(AFIO_DEBUG_NONE)

#define PLATFORM_M997_SUPPORT
void flashFirmware(const int16_t);

#define HAL_CAN_SET_PWM_FREQ   // This HAL supports PWM Frequency adjustment

/**
 * set_pwm_frequency
 *  Set the frequency of the timer corresponding to the provided pin
 *  All Timer PWM pins run at the same frequency
 */
void set_pwm_frequency(const pin_t pin, int f_desired);

/**
 * set_pwm_duty
 *  Set the PWM duty cycle of the provided pin to the provided value
 *  Optionally allows inverting the duty cycle [default = false]
 *  Optionally allows changing the maximum size of the provided value to enable finer PWM duty control [default = 255]
 */
void set_pwm_duty(const pin_t pin, const uint16_t v, const uint16_t v_size=255, const bool invert=false);<|MERGE_RESOLUTION|>--- conflicted
+++ resolved
@@ -84,15 +84,7 @@
   #define MYSERIAL1 MSERIAL(SERIAL_PORT)
 #else
   #define MYSERIAL1 MSERIAL(1) // dummy port
-<<<<<<< HEAD
-  #if NUM_UARTS == 5
-    #error "SERIAL_PORT must be from 1 to 5. You can also use -1 if the board supports Native USB."
-  #else
-    #error "SERIAL_PORT must be from 1 to 3. You can also use -1 if the board supports Native USB."
-  #endif
-=======
   static_assert(false, "SERIAL_PORT must be from 1 to " STRINGIFY(NUM_UARTS) ". You can also use -1 if the board supports Native USB.")
->>>>>>> 4428affc
 #endif
 
 #ifdef SERIAL_PORT_2
@@ -102,13 +94,6 @@
     #define MYSERIAL2 MSERIAL(SERIAL_PORT_2)
   #else
     #define MYSERIAL2 MSERIAL(1) // dummy port
-<<<<<<< HEAD
-    #if NUM_UARTS == 5
-      #error "SERIAL_PORT_2 must be from 1 to 5. You can also use -1 if the board supports Native USB."
-    #else
-      #error "SERIAL_PORT_2 must be from 1 to 3. You can also use -1 if the board supports Native USB."
-    #endif
-=======
     static_assert(false, "SERIAL_PORT_2 must be from 1 to " STRINGIFY(NUM_UARTS) ". You can also use -1 if the board supports Native USB.")
   #endif
 #endif
@@ -121,7 +106,6 @@
   #else
     #define MYSERIAL3 MSERIAL(1) // dummy port
     static_assert(false, "SERIAL_PORT_3 must be from 1 to " STRINGIFY(NUM_UARTS) ". You can also use -1 if the board supports Native USB.")
->>>>>>> 4428affc
   #endif
 #endif
 
@@ -132,15 +116,7 @@
     #define MMU2_SERIAL MSERIAL(MMU2_SERIAL_PORT)
   #else
     #define MMU2_SERIAL MSERIAL(1) // dummy port
-<<<<<<< HEAD
-    #if NUM_UARTS == 5
-      #error "MMU2_SERIAL_PORT must be from 1 to 5. You can also use -1 if the board supports Native USB."
-    #else
-      #error "MMU2_SERIAL_PORT must be from 1 to 3. You can also use -1 if the board supports Native USB."
-    #endif
-=======
     static_assert(false, "MMU2_SERIAL_PORT must be from 1 to " STRINGIFY(NUM_UARTS) ". You can also use -1 if the board supports Native USB.")
->>>>>>> 4428affc
   #endif
 #endif
 
@@ -151,15 +127,7 @@
     #define LCD_SERIAL MSERIAL(LCD_SERIAL_PORT)
   #else
     #define LCD_SERIAL MSERIAL(1) // dummy port
-<<<<<<< HEAD
-    #if NUM_UARTS == 5
-      #error "LCD_SERIAL_PORT must be from 1 to 5. You can also use -1 if the board supports Native USB."
-    #else
-      #error "LCD_SERIAL_PORT must be from 1 to 3. You can also use -1 if the board supports Native USB."
-    #endif
-=======
     static_assert(false, "LCD_SERIAL_PORT must be from 1 to " STRINGIFY(NUM_UARTS) ". You can also use -1 if the board supports Native USB.")
->>>>>>> 4428affc
   #endif
   #if HAS_DGUS_LCD
     #define SERIAL_GET_TX_BUFFER_FREE() LCD_SERIAL.availableForWrite()
