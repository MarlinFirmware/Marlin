/**
 * Marlin 3D Printer Firmware
 * Copyright (c) 2020 MarlinFirmware [https://github.com/MarlinFirmware/Marlin]
 *
 * Based on Sprinter and grbl.
 * Copyright (c) 2011 Camiel Gubbels / Erik van der Zalm
 *
 * This program is free software: you can redistribute it and/or modify
 * it under the terms of the GNU General Public License as published by
 * the Free Software Foundation, either version 3 of the License, or
 * (at your option) any later version.
 *
 * This program is distributed in the hope that it will be useful,
 * but WITHOUT ANY WARRANTY; without even the implied warranty of
 * MERCHANTABILITY or FITNESS FOR A PARTICULAR PURPOSE.  See the
 * GNU General Public License for more details.
 *
 * You should have received a copy of the GNU General Public License
 * along with this program.  If not, see <https://www.gnu.org/licenses/>.
 *
 */
#ifdef ARDUINO_ARCH_ESP32

#include "../../inc/MarlinConfig.h"

#include <rom/rtc.h>
#include <driver/adc.h>
#include <esp_adc_cal.h>
#include <HardwareSerial.h>

#if ENABLED(USE_ESP32_TASK_WDT)
  #include <esp_task_wdt.h>
#endif

#if ENABLED(WIFISUPPORT)
  #include <ESPAsyncWebServer.h>
  #include "wifi.h"
  #if ENABLED(OTASUPPORT)
    #include "ota.h"
  #endif
  #if ENABLED(WEBSUPPORT)
    #include "spiffs.h"
    #include "web.h"
  #endif
#endif

#if ENABLED(ESP3D_WIFISUPPORT)
  DefaultSerial1 MSerial0(false, Serial2Socket);
#endif

// ------------------------
// Externs
// ------------------------

portMUX_TYPE MarlinHAL::spinlock = portMUX_INITIALIZER_UNLOCKED;

// ------------------------
// Local defines
// ------------------------

#define V_REF 1100

// ------------------------
// Public Variables
// ------------------------

uint16_t MarlinHAL::adc_result;

// ------------------------
// Private Variables
// ------------------------

esp_adc_cal_characteristics_t characteristics[ADC_ATTEN_MAX];
adc_atten_t attenuations[ADC1_CHANNEL_MAX] = {};
uint32_t thresholds[ADC_ATTEN_MAX];

volatile int numPWMUsed = 0;
<<<<<<< HEAD
volatile struct { pin_t pin; int value; } pwmInfo[MAX_PWM_PINS];

pin_t chanPin[CHANNEL_MAX_NUM + 1] = { 0 };  // PWM capable IOpins - not 0 or >33 on ESP32
struct {
  uint32_t freq; // ledcReadFreq doesn't work if a duty hasn't been set yet!
  uint16_t res;
} pwmTimer[(CHANNEL_MAX_NUM + 1) / 2];
=======
volatile struct { pin_t pin; int value; } pwmState[MAX_PWM_PINS];

pin_t chan_pin[CHANNEL_MAX_NUM + 1] = { 0 }; // PWM capable IOpins - not 0 or >33 on ESP32

struct {
  uint32_t freq; // ledcReadFreq doesn't work if a duty hasn't been set yet!
  uint16_t res;
} pwmInfo[(CHANNEL_MAX_NUM + 1) / 2];
>>>>>>> 23d609b0

// ------------------------
// Public functions
// ------------------------

#if ENABLED(WIFI_CUSTOM_COMMAND)

  bool wifi_custom_command(char * const command_ptr) {
    #if ENABLED(ESP3D_WIFISUPPORT)
      return esp3dlib.parse(command_ptr);
    #else
      UNUSED(command_ptr);
      return false;
    #endif
  }

#endif

#if ENABLED(USE_ESP32_EXIO)

  HardwareSerial YSerial2(2);

  void Write_EXIO(uint8_t IO, uint8_t v) {
    if (hal.isr_state()) {
      hal.isr_off();
      YSerial2.write(0x80 | (((char)v) << 5) | (IO - 100));
      hal.isr_on();
    }
    else
      YSerial2.write(0x80 | (((char)v) << 5) | (IO - 100));
  }

#endif

void MarlinHAL::init_board() {
  #if ENABLED(USE_ESP32_TASK_WDT)
    esp_task_wdt_init(10, true);
  #endif
  #if ENABLED(ESP3D_WIFISUPPORT)
    esp3dlib.init();
  #elif ENABLED(WIFISUPPORT)
    wifi_init();
    TERN_(OTASUPPORT, OTA_init());
    #if ENABLED(WEBSUPPORT)
      spiffs_init();
      web_init();
    #endif
    server.begin();
  #endif

  // ESP32 uses a GPIO matrix that allows pins to be assigned to hardware serial ports.
  // The following code initializes hardware Serial1 and Serial2 to use user-defined pins
  // if they have been defined.
  #if defined(HARDWARE_SERIAL1_RX) && defined(HARDWARE_SERIAL1_TX)
    HardwareSerial Serial1(1);
    #ifdef TMC_BAUD_RATE  // use TMC_BAUD_RATE for Serial1 if defined
      Serial1.begin(TMC_BAUD_RATE, SERIAL_8N1, HARDWARE_SERIAL1_RX, HARDWARE_SERIAL1_TX);
    #else  // use default BAUDRATE if TMC_BAUD_RATE not defined
      Serial1.begin(BAUDRATE, SERIAL_8N1, HARDWARE_SERIAL1_RX, HARDWARE_SERIAL1_TX);
    #endif
  #endif
  #if defined(HARDWARE_SERIAL2_RX) && defined(HARDWARE_SERIAL2_TX)
    HardwareSerial Serial2(2);
    #ifdef TMC_BAUD_RATE  // use TMC_BAUD_RATE for Serial1 if defined
      Serial2.begin(TMC_BAUD_RATE, SERIAL_8N1, HARDWARE_SERIAL2_RX, HARDWARE_SERIAL2_TX);
    #else  // use default BAUDRATE if TMC_BAUD_RATE not defined
      Serial2.begin(BAUDRATE, SERIAL_8N1, HARDWARE_SERIAL2_RX, HARDWARE_SERIAL2_TX);
    #endif
  #endif

  // Initialize the i2s peripheral only if the I2S stepper stream is enabled.
  // The following initialization is performed after Serial1 and Serial2 are defined as
  // their native pins might conflict with the i2s stream even when they are remapped.
  #if ENABLED(USE_ESP32_EXIO)
    YSerial2.begin(460800 * 3, SERIAL_8N1, 16, 17);
  #elif ENABLED(I2S_STEPPER_STREAM)
    i2s_init();
  #endif
}

void MarlinHAL::idletask() {
  #if BOTH(WIFISUPPORT, OTASUPPORT)
    OTA_handle();
  #endif
  TERN_(ESP3D_WIFISUPPORT, esp3dlib.idletask());
}

uint8_t MarlinHAL::get_reset_source() { return rtc_get_reset_reason(1); }

void MarlinHAL::reboot() { ESP.restart(); }

void _delay_ms(int delay_ms) { delay(delay_ms); }

// return free memory between end of heap (or end bss) and whatever is current
int MarlinHAL::freeMemory() { return ESP.getFreeHeap(); }

// ------------------------
// ADC
// ------------------------

#define ADC1_CHANNEL(pin) ADC1_GPIO ## pin ## _CHANNEL

adc1_channel_t get_channel(int pin) {
  switch (pin) {
    case 39: return ADC1_CHANNEL(39);
    case 36: return ADC1_CHANNEL(36);
    case 35: return ADC1_CHANNEL(35);
    case 34: return ADC1_CHANNEL(34);
    case 33: return ADC1_CHANNEL(33);
    case 32: return ADC1_CHANNEL(32);
  }
  return ADC1_CHANNEL_MAX;
}

void adc1_set_attenuation(adc1_channel_t chan, adc_atten_t atten) {
  if (attenuations[chan] != atten) {
    adc1_config_channel_atten(chan, atten);
    attenuations[chan] = atten;
  }
}

void MarlinHAL::adc_init() {
  // Configure ADC
  adc1_config_width(ADC_WIDTH_12Bit);

  // Configure channels only if used as (re-)configuring a pin for ADC that is used elsewhere might have adverse effects
  TERN_(HAS_TEMP_ADC_0, adc1_set_attenuation(get_channel(TEMP_0_PIN), ADC_ATTEN_11db));
  TERN_(HAS_TEMP_ADC_1, adc1_set_attenuation(get_channel(TEMP_1_PIN), ADC_ATTEN_11db));
  TERN_(HAS_TEMP_ADC_2, adc1_set_attenuation(get_channel(TEMP_2_PIN), ADC_ATTEN_11db));
  TERN_(HAS_TEMP_ADC_3, adc1_set_attenuation(get_channel(TEMP_3_PIN), ADC_ATTEN_11db));
  TERN_(HAS_TEMP_ADC_4, adc1_set_attenuation(get_channel(TEMP_4_PIN), ADC_ATTEN_11db));
  TERN_(HAS_TEMP_ADC_5, adc1_set_attenuation(get_channel(TEMP_5_PIN), ADC_ATTEN_11db));
  TERN_(HAS_TEMP_ADC_6, adc2_set_attenuation(get_channel(TEMP_6_PIN), ADC_ATTEN_11db));
  TERN_(HAS_TEMP_ADC_7, adc3_set_attenuation(get_channel(TEMP_7_PIN), ADC_ATTEN_11db));
  TERN_(HAS_HEATED_BED, adc1_set_attenuation(get_channel(TEMP_BED_PIN), ADC_ATTEN_11db));
  TERN_(HAS_TEMP_CHAMBER, adc1_set_attenuation(get_channel(TEMP_CHAMBER_PIN), ADC_ATTEN_11db));
  TERN_(HAS_TEMP_PROBE, adc1_set_attenuation(get_channel(TEMP_PROBE_PIN), ADC_ATTEN_11db));
  TERN_(HAS_TEMP_COOLER, adc1_set_attenuation(get_channel(TEMP_COOLER_PIN), ADC_ATTEN_11db));
  TERN_(HAS_TEMP_BOARD, adc1_set_attenuation(get_channel(TEMP_BOARD_PIN), ADC_ATTEN_11db));
  TERN_(FILAMENT_WIDTH_SENSOR, adc1_set_attenuation(get_channel(FILWIDTH_PIN), ADC_ATTEN_11db));

  // Note that adc2 is shared with the WiFi module, which has higher priority, so the conversion may fail.
  // That's why we're not setting it up here.

  // Calculate ADC characteristics (i.e., gain and offset factors for each attenuation level)
  for (int i = 0; i < ADC_ATTEN_MAX; i++) {
    esp_adc_cal_characterize(ADC_UNIT_1, (adc_atten_t)i, ADC_WIDTH_BIT_12, V_REF, &characteristics[i]);

    // Change attenuation 100mV below the calibrated threshold
    thresholds[i] = esp_adc_cal_raw_to_voltage(4095, &characteristics[i]);
  }
}

void MarlinHAL::adc_start(const pin_t pin) {
  const adc1_channel_t chan = get_channel(pin);
  uint32_t mv;
  esp_adc_cal_get_voltage((adc_channel_t)chan, &characteristics[attenuations[chan]], &mv);
  adc_result = mv * 1023.0 / 3300.0;

  // Change the attenuation level based on the new reading
  adc_atten_t atten;
  if (mv < thresholds[ADC_ATTEN_DB_0] - 100)
    atten = ADC_ATTEN_DB_0;
  else if (mv > thresholds[ADC_ATTEN_DB_0] - 50 && mv < thresholds[ADC_ATTEN_DB_2_5] - 100)
    atten = ADC_ATTEN_DB_2_5;
  else if (mv > thresholds[ADC_ATTEN_DB_2_5] - 50 && mv < thresholds[ADC_ATTEN_DB_6] - 100)
    atten = ADC_ATTEN_DB_6;
  else if (mv > thresholds[ADC_ATTEN_DB_6] - 50)
    atten = ADC_ATTEN_DB_11;
  else return;

  adc1_set_attenuation(chan, atten);
}

// ------------------------
// PWM
// ------------------------

<<<<<<< HEAD
int8_t pin_to_chan(pin_t pin) {
=======
int8_t channel_for_pin(const uint8_t pin) {
>>>>>>> 23d609b0
  for (int i = 0; i <= CHANNEL_MAX_NUM; i++)
    if (chanPin[i] == pin) return i;
  return -1;
}

// get PWM channel for pin - if none then attach a new one
// return -1 if fail or invalid pin#, channel # (0-15) if success
int8_t get_pwm_channel(const pin_t pin, const uint32_t freq, const uint16_t res) {
  if (!WITHIN(pin, 1, MAX_PWM_IOPIN)) return -1; // Not a hardware PWM pin!
<<<<<<< HEAD
  int8_t cid = pin_to_chan(pin);
=======
  int8_t cid = channel_for_pin(pin);
>>>>>>> 23d609b0
  if (cid >= 0) return cid;

  // Find an empty adjacent channel (same timer & freq/res)
  for (int i = 0; i <= CHANNEL_MAX_NUM; i++) {
<<<<<<< HEAD
    if (chanPin[i] == 0) {
      if (chanPin[i ^ 0x1] != 0) {
        if (pwmTimer[i / 2].freq == freq && pwmTimer[i / 2].res == res) {
          chanPin[i] = pin; // Allocate PWM to this channel
=======
    if (chan_pin[i] == 0) {
      if (chan_pin[i ^ 0x1] != 0) {
        if (pwmInfo[i / 2].freq == freq && pwmInfo[i / 2].res == res) {
          chan_pin[i] = pin; // Allocate PWM to this channel
>>>>>>> 23d609b0
          ledcAttachPin(pin, i);
          return i;
        }
      }
      else if (cid == -1)    // Pair of empty channels?
<<<<<<< HEAD
        cid = i & 0xfe;      // Save lower channel number
=======
        cid = i & 0xFE;      // Save lower channel number
>>>>>>> 23d609b0
    }
  }
  // not attached, is an empty timer slot avail?
  if (cid >= 0) {
<<<<<<< HEAD
    pwmTimer[cid / 2].freq = freq;
    pwmTimer[cid / 2].res = res;
    chanPin[cid] = pin;
=======
    chan_pin[cid] = pin;
    pwmInfo[cid / 2].freq = freq;
    pwmInfo[cid / 2].res = res;
>>>>>>> 23d609b0
    ledcSetup(cid, freq, res);
    ledcAttachPin(pin, cid);
  }
  return cid; // -1 if no channel avail
}

void MarlinHAL::set_pwm_duty(const pin_t pin, const uint16_t v, const uint16_t v_size/*=_BV(PWM_RESOLUTION)-1*/, const bool invert/*=false*/) {
  const int8_t cid = get_pwm_channel(pin, PWM_FREQUENCY, PWM_RESOLUTION);
  if (cid >= 0) {
    uint32_t duty = map(invert ? v_size - v : v, 0, v_size, 0, _BV(PWM_RESOLUTION)-1);
    ledcWrite(cid, duty);
  }
}

int8_t MarlinHAL::set_pwm_frequency(const pin_t pin, const uint32_t f_desired) {
<<<<<<< HEAD
  const int8_t cid = pin_to_chan(pin);
  if (cid >= 0) {
    if (f_desired == pwmTimer[cid / 2].freq) return cid; // no freq change
    ledcDetachPin(chanPin[cid]);
    chanPin[cid] = 0;              // remove old freq channel
=======
  const int8_t cid = channel_for_pin(pin);
  if (cid >= 0) {
    if (f_desired == ledcReadFreq(cid)) return cid; // no freq change
    ledcDetachPin(chan_pin[cid]);
    chan_pin[cid] = 0;              // remove old freq channel
>>>>>>> 23d609b0
  }
  return get_pwm_channel(pin, f_desired, PWM_RESOLUTION); // try for new one
}

// use hardware PWM if avail, if not then ISR
void analogWrite(const pin_t pin, const uint16_t value, const uint32_t freq/*=PWM_FREQUENCY*/, const uint16_t res/*=8*/) { // always 8 bit resolution!
  // Use ledc hardware for internal pins
  const int8_t cid = get_pwm_channel(pin, freq, res);
  if (cid >= 0) {
    ledcWrite(cid, value); // set duty value
    return;
  }

  // not a hardware PWM pin OR no PWM channels available
  int idx = -1;

  // Search Pin
  for (int i = 0; i < numPWMUsed; ++i)
<<<<<<< HEAD
    if (pwmInfo[i].pin == pin) { idx = i; break; }
=======
    if (pwmState[i].pin == pin) { idx = i; break; }
>>>>>>> 23d609b0

  // not found ?
  if (idx < 0) {
    // No slots remaining
    if (numPWMUsed >= MAX_PWM_PINS) return;

    // Take new slot for pin
    idx = numPWMUsed;
<<<<<<< HEAD
    pwmInfo[idx].pin = pin;
=======
    pwmState[idx].pin = pin;
>>>>>>> 23d609b0
    // Start timer on first use
    if (idx == 0) HAL_timer_start(MF_TIMER_PWM, PWM_TIMER_FREQUENCY);

    ++numPWMUsed;
  }

  // Use 7bit internal value - add 1 to have 100% high at 255
<<<<<<< HEAD
  pwmInfo[idx].value = (value + 1) / 2;
=======
  pwmState[idx].value = (value + 1) / 2;
>>>>>>> 23d609b0
}

// Handle PWM timer interrupt
HAL_PWM_TIMER_ISR() {
  HAL_timer_isr_prologue(MF_TIMER_PWM);

  static uint8_t count = 0;

  for (int i = 0; i < numPWMUsed; ++i) {
    if (count == 0)                   // Start of interval
<<<<<<< HEAD
      digitalWrite(pwmInfo[i].pin, pwmInfo[i].value ? HIGH : LOW);
    else if (pwmInfo[i].value == count)   // End of duration
      digitalWrite(pwmInfo[i].pin, LOW);
=======
      digitalWrite(pwmState[i].pin, pwmState[i].value ? HIGH : LOW);
    else if (pwmState[i].value == count)   // End of duration
      digitalWrite(pwmState[i].pin, LOW);
>>>>>>> 23d609b0
  }

  // 128 for 7 Bit resolution
  count = (count + 1) & 0x7F;

  HAL_timer_isr_epilogue(MF_TIMER_PWM);
}

#endif // ARDUINO_ARCH_ESP32<|MERGE_RESOLUTION|>--- conflicted
+++ resolved
@@ -75,15 +75,6 @@
 uint32_t thresholds[ADC_ATTEN_MAX];
 
 volatile int numPWMUsed = 0;
-<<<<<<< HEAD
-volatile struct { pin_t pin; int value; } pwmInfo[MAX_PWM_PINS];
-
-pin_t chanPin[CHANNEL_MAX_NUM + 1] = { 0 };  // PWM capable IOpins - not 0 or >33 on ESP32
-struct {
-  uint32_t freq; // ledcReadFreq doesn't work if a duty hasn't been set yet!
-  uint16_t res;
-} pwmTimer[(CHANNEL_MAX_NUM + 1) / 2];
-=======
 volatile struct { pin_t pin; int value; } pwmState[MAX_PWM_PINS];
 
 pin_t chan_pin[CHANNEL_MAX_NUM + 1] = { 0 }; // PWM capable IOpins - not 0 or >33 on ESP32
@@ -92,7 +83,6 @@
   uint32_t freq; // ledcReadFreq doesn't work if a duty hasn't been set yet!
   uint16_t res;
 } pwmInfo[(CHANNEL_MAX_NUM + 1) / 2];
->>>>>>> 23d609b0
 
 // ------------------------
 // Public functions
@@ -271,11 +261,7 @@
 // PWM
 // ------------------------
 
-<<<<<<< HEAD
-int8_t pin_to_chan(pin_t pin) {
-=======
 int8_t channel_for_pin(const uint8_t pin) {
->>>>>>> 23d609b0
   for (int i = 0; i <= CHANNEL_MAX_NUM; i++)
     if (chanPin[i] == pin) return i;
   return -1;
@@ -285,49 +271,28 @@
 // return -1 if fail or invalid pin#, channel # (0-15) if success
 int8_t get_pwm_channel(const pin_t pin, const uint32_t freq, const uint16_t res) {
   if (!WITHIN(pin, 1, MAX_PWM_IOPIN)) return -1; // Not a hardware PWM pin!
-<<<<<<< HEAD
-  int8_t cid = pin_to_chan(pin);
-=======
   int8_t cid = channel_for_pin(pin);
->>>>>>> 23d609b0
   if (cid >= 0) return cid;
 
   // Find an empty adjacent channel (same timer & freq/res)
   for (int i = 0; i <= CHANNEL_MAX_NUM; i++) {
-<<<<<<< HEAD
-    if (chanPin[i] == 0) {
-      if (chanPin[i ^ 0x1] != 0) {
-        if (pwmTimer[i / 2].freq == freq && pwmTimer[i / 2].res == res) {
-          chanPin[i] = pin; // Allocate PWM to this channel
-=======
     if (chan_pin[i] == 0) {
       if (chan_pin[i ^ 0x1] != 0) {
         if (pwmInfo[i / 2].freq == freq && pwmInfo[i / 2].res == res) {
           chan_pin[i] = pin; // Allocate PWM to this channel
->>>>>>> 23d609b0
           ledcAttachPin(pin, i);
           return i;
         }
       }
       else if (cid == -1)    // Pair of empty channels?
-<<<<<<< HEAD
-        cid = i & 0xfe;      // Save lower channel number
-=======
         cid = i & 0xFE;      // Save lower channel number
->>>>>>> 23d609b0
     }
   }
   // not attached, is an empty timer slot avail?
   if (cid >= 0) {
-<<<<<<< HEAD
-    pwmTimer[cid / 2].freq = freq;
-    pwmTimer[cid / 2].res = res;
-    chanPin[cid] = pin;
-=======
     chan_pin[cid] = pin;
     pwmInfo[cid / 2].freq = freq;
     pwmInfo[cid / 2].res = res;
->>>>>>> 23d609b0
     ledcSetup(cid, freq, res);
     ledcAttachPin(pin, cid);
   }
@@ -343,19 +308,11 @@
 }
 
 int8_t MarlinHAL::set_pwm_frequency(const pin_t pin, const uint32_t f_desired) {
-<<<<<<< HEAD
-  const int8_t cid = pin_to_chan(pin);
-  if (cid >= 0) {
-    if (f_desired == pwmTimer[cid / 2].freq) return cid; // no freq change
-    ledcDetachPin(chanPin[cid]);
-    chanPin[cid] = 0;              // remove old freq channel
-=======
   const int8_t cid = channel_for_pin(pin);
   if (cid >= 0) {
     if (f_desired == ledcReadFreq(cid)) return cid; // no freq change
     ledcDetachPin(chan_pin[cid]);
     chan_pin[cid] = 0;              // remove old freq channel
->>>>>>> 23d609b0
   }
   return get_pwm_channel(pin, f_desired, PWM_RESOLUTION); // try for new one
 }
@@ -374,11 +331,7 @@
 
   // Search Pin
   for (int i = 0; i < numPWMUsed; ++i)
-<<<<<<< HEAD
-    if (pwmInfo[i].pin == pin) { idx = i; break; }
-=======
     if (pwmState[i].pin == pin) { idx = i; break; }
->>>>>>> 23d609b0
 
   // not found ?
   if (idx < 0) {
@@ -387,11 +340,7 @@
 
     // Take new slot for pin
     idx = numPWMUsed;
-<<<<<<< HEAD
-    pwmInfo[idx].pin = pin;
-=======
     pwmState[idx].pin = pin;
->>>>>>> 23d609b0
     // Start timer on first use
     if (idx == 0) HAL_timer_start(MF_TIMER_PWM, PWM_TIMER_FREQUENCY);
 
@@ -399,11 +348,7 @@
   }
 
   // Use 7bit internal value - add 1 to have 100% high at 255
-<<<<<<< HEAD
-  pwmInfo[idx].value = (value + 1) / 2;
-=======
   pwmState[idx].value = (value + 1) / 2;
->>>>>>> 23d609b0
 }
 
 // Handle PWM timer interrupt
@@ -414,15 +359,9 @@
 
   for (int i = 0; i < numPWMUsed; ++i) {
     if (count == 0)                   // Start of interval
-<<<<<<< HEAD
-      digitalWrite(pwmInfo[i].pin, pwmInfo[i].value ? HIGH : LOW);
-    else if (pwmInfo[i].value == count)   // End of duration
-      digitalWrite(pwmInfo[i].pin, LOW);
-=======
       digitalWrite(pwmState[i].pin, pwmState[i].value ? HIGH : LOW);
     else if (pwmState[i].value == count)   // End of duration
       digitalWrite(pwmState[i].pin, LOW);
->>>>>>> 23d609b0
   }
 
   // 128 for 7 Bit resolution
