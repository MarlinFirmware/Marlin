/**
 * Marlin 3D Printer Firmware
 * Copyright (c) 2020 MarlinFirmware [https://github.com/MarlinFirmware/Marlin]
 *
 * Based on Sprinter and grbl.
 * Copyright (c) 2011 Camiel Gubbels / Erik van der Zalm
 *
 * This program is free software: you can redistribute it and/or modify
 * it under the terms of the GNU General Public License as published by
 * the Free Software Foundation, either version 3 of the License, or
 * (at your option) any later version.
 *
 * This program is distributed in the hope that it will be useful,
 * but WITHOUT ANY WARRANTY; without even the implied warranty of
 * MERCHANTABILITY or FITNESS FOR A PARTICULAR PURPOSE.  See the
 * GNU General Public License for more details.
 *
 * You should have received a copy of the GNU General Public License
 * along with this program.  If not, see <https://www.gnu.org/licenses/>.
 *
 */
#pragma once

#if ENABLED(EMERGENCY_PARSER)
  #error "EMERGENCY_PARSER is not yet implemented for ESP32. Disable EMERGENCY_PARSER to continue."
#endif

#if (ENABLED(SPINDLE_LASER_USE_PWM) && SPINDLE_LASER_FREQUENCY > 78125) || (ENABLED(FAST_PWM_FAN_FREQUENCY) && FAST_PWM_FAN_FREQUENCY > 78125)
  #error "SPINDLE_LASER_FREQUENCY and FAST_PWM_FREQUENCY maximum value is 78125Hz for ESP32."
#endif

#if HAS_TMC_SW_SERIAL
  #error "TMC220x Software Serial is not supported on ESP32."
#endif

#if BOTH(WIFISUPPORT, ESP3D_WIFISUPPORT)
  #error "Only enable one WiFi option, either WIFISUPPORT or ESP3D_WIFISUPPORT."
#endif

#if ENABLED(POSTMORTEM_DEBUGGING)
  #error "POSTMORTEM_DEBUGGING is not yet supported on ESP32."
#endif

#if MB(MKS_TINYBEE) && ENABLED(FAST_PWM_FAN)
  #error "FAST_PWM_FAN is not available on TinyBee."
#endif

<<<<<<< HEAD
=======
#if BOTH(I2S_STEPPER_STREAM, BABYSTEPPING) && DISABLED(INTEGRATED_BABYSTEPPING)
  #error "BABYSTEPPING on I2S stream requires INTEGRATED_BABYSTEPPING."
#endif

>>>>>>> 551f5ada
#if USING_PULLDOWNS
  #error "PULLDOWN pin mode is not available on ESP32 boards."
#endif

<<<<<<< HEAD
#if BOTH(I2S_STEPPER_STREAM, LIN_ADVANCE)
=======
#if BOTH(I2S_STEPPER_STREAM, LIN_ADVANCE) && DISABLED(EXPERIMENTAL_I2S_LA)
>>>>>>> 551f5ada
  #error "I2S stream is currently incompatible with LIN_ADVANCE."
#endif<|MERGE_RESOLUTION|>--- conflicted
+++ resolved
@@ -45,21 +45,14 @@
   #error "FAST_PWM_FAN is not available on TinyBee."
 #endif
 
-<<<<<<< HEAD
-=======
 #if BOTH(I2S_STEPPER_STREAM, BABYSTEPPING) && DISABLED(INTEGRATED_BABYSTEPPING)
   #error "BABYSTEPPING on I2S stream requires INTEGRATED_BABYSTEPPING."
 #endif
 
->>>>>>> 551f5ada
 #if USING_PULLDOWNS
   #error "PULLDOWN pin mode is not available on ESP32 boards."
 #endif
 
-<<<<<<< HEAD
-#if BOTH(I2S_STEPPER_STREAM, LIN_ADVANCE)
-=======
 #if BOTH(I2S_STEPPER_STREAM, LIN_ADVANCE) && DISABLED(EXPERIMENTAL_I2S_LA)
->>>>>>> 551f5ada
   #error "I2S stream is currently incompatible with LIN_ADVANCE."
 #endif