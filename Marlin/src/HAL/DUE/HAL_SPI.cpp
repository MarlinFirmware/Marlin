--- conflicted
+++ resolved
@@ -595,13 +595,9 @@
    *  5 :  250 - 312 kHz
    *  6 :  125 - 156 kHz
    */
-<<<<<<< HEAD
-  void spiInit(uint8_t spiRate, int hint_sck, int hint_miso, int hint_mosi, int hint_cs) {
+  void spiInit(uint8_t spiRate, const int hint_sck/*=-1*/, const int hint_miso/*=-1*/, const int hint_mosi/*=-1*/, const int hint_cs/*=-1*/) {
     // Ignore pin hints... TODO?
     
-=======
-  void spiInit(uint8_t spiRate, const int hint_sck/*=-1*/, const int hint_miso/*=-1*/, const int hint_mosi/*=-1*/, const int hint_cs/*=-1*/) {
->>>>>>> 979abe2b
     switch (spiRate) {
       case 0:
         spiTransferTx = (pfnSpiTransfer)spiTransferTx0;
@@ -629,7 +625,6 @@
     WRITE(SD_SCK_PIN, LOW);
   }
 
-<<<<<<< HEAD
   void spiInitEx(uint32_t maxClockFreq, int hint_sck, int hint_miso, int hint_mosi, int hint_cs) {
     // Use datarates Marlin uses
     uint8_t spiRate;
@@ -655,16 +650,9 @@
       spiRate = SPI_SPEED_6;
     
     spiInit(spiRate, hint_sck, hint_miso, hint_mosi, hint_cs);
-=======
+  }
+
   void spiClose() { /* do nothing */ }
-
-  /** Begin SPI transaction, set clock, bit order, data mode */
-  void spiBeginTransaction(uint32_t spiClock, uint8_t bitOrder, uint8_t dataMode) {
-    // TODO: to be implemented
->>>>>>> 979abe2b
-  }
-
-  void spiClose() {}
 
   #pragma GCC reset_options
 
@@ -689,7 +677,6 @@
     static bool _has_spi_pins = false;
     static int _spi_pin_cs; // all SPI pins are tied together (CS, MISO, MOSI, SCK)
 
-<<<<<<< HEAD
     static uint32_t _spi_clock;
     static int _spi_bitOrder;
     static int _spi_clockMode;
@@ -700,27 +687,10 @@
     // ------------------------
     void spiBegin() {}
 
-    void spiInitEx(uint32_t clock, int hint_sck, int hint_miso, int hint_mosi, int hint_cs) {
+    void spiInitEx(uint32_t clock, const int hint_sck/*=-1*/, const int hint_miso/*=-1*/, const int hint_mosi/*=-1*/, const int hint_cs/*=-1*/) {
       _spi_clock = clock;
       _spi_bitOrder = MSBFIRST;
       _spi_clockMode = SPI_MODE0;
-=======
-    void spiBegin() {}
-
-    void spiInit(uint8_t spiRate, const int hint_sck/*=-1*/, const int hint_miso/*=-1*/, const int hint_mosi/*=-1*/, const int hint_cs/*=-1*/) {
-      // Use datarates Marlin uses
-      uint32_t clock;
-      switch (spiRate) {
-        case SPI_FULL_SPEED:      clock = 8000000; break;
-        case SPI_HALF_SPEED:      clock = 4000000; break;
-        case SPI_QUARTER_SPEED:   clock = 2000000; break;
-        case SPI_EIGHTH_SPEED:    clock = 1000000; break;
-        case SPI_SIXTEENTH_SPEED: clock =  500000; break;
-        case SPI_SPEED_5:         clock =  250000; break;
-        case SPI_SPEED_6:         clock =  125000; break;
-        default:                  clock = 4000000; break; // Default from the SPI library
-      }
->>>>>>> 979abe2b
       spiConfig = SPISettings(clock, MSBFIRST, SPI_MODE0);
       // We ignore all pins other than chip-select because they have to be tied together anyway.
       if (hint_cs != -1) {
@@ -782,13 +752,8 @@
       if (_has_spi_pins)
         SPI.beginTransaction(_spi_pin_cs, spiConfig);
       else
-<<<<<<< HEAD
-        sdSPI.beginTransaction(spiConfig);
-      uint8_t returnByte = sdSPI.transfer(txval);
-=======
         SPI.beginTransaction(spiConfig);
-      uint8_t returnByte = SPI.transfer(0xFF);
->>>>>>> 979abe2b
+      uint8_t returnByte = SPI.transfer(txval);
       if (_has_spi_pins)
         SPI.endTransaction(_spi_pin_cs);
       else
@@ -811,18 +776,10 @@
 
     void spiRead(uint8_t *buf, uint16_t nbyte, uint8_t txval) {
       if (nbyte == 0) return;
-<<<<<<< HEAD
       memset(buf, txval, nbyte);
-      if (_has_spi_pins == false)
-      {
-        sdSPI.beginTransaction(spiConfig);
-        sdSPI.transfer(buf, nbyte);
-=======
-      memset(buf, 0xFF, nbyte);
       if (_has_spi_pins == false) {
         SPI.beginTransaction(spiConfig);
         SPI.transfer(buf, nbyte);
->>>>>>> 979abe2b
       }
       else {
         SPI.beginTransaction(_spi_pin_cs, spiConfig);
@@ -1258,14 +1215,10 @@
       SPI0->SPI_CSR[0] = SPI_CSR_SCBR(spiDivider[1]) | SPI_CSR_CSAAT | SPI_MODE_3_DUE_HW;  // U8G default to 4MHz
     }
 
-<<<<<<< HEAD
     void spiClose() {
       // Disable the SPI.
       SPI0->SPI_CR = SPI_CR_SPIDIS;
     }
-=======
-    void spiClose() { /* do nothing */ }
->>>>>>> 979abe2b
 
     void spiBegin() { spiInit(SPI_SPEED_DEFAULT); }
 
@@ -1286,25 +1239,34 @@
       return SPI0->SPI_RDR;
     }
 
-    uint8_t spiRec() {
-      return (uint8_t)spiTransfer(0xFF);
-    }
-
-    uint16_t spiRec16() {
+    uint8_t spiRec(uint8_t txval) {
+      return (uint8_t)spiTransfer(txval);
+    }
+
+    uint16_t spiRec16(uint16_t txval) {
       bool msb = ( ( SPI0->SPI_CR & ( 1 << 5 ) ) == 0 );
+      uint8_t tx_first, tx_second;
+      if (msb) {
+        take_first = ( txval >> 8 );
+        take_second = ( txval & 0xFF );
+      }
+      else {
+        take_first = ( tx_val & 0xFF );
+        take_second = ( tx_val >> 8 );
+      }
       if ( msb )
       {
-        return ( (uint16_t)spiRec() << 8 ) | ( (uint16_t)spiRec() );
+        return ( (uint16_t)spiRec(take_first) << 8 ) | ( (uint16_t)spiRec(take_second) );
       }
       else
       {
-        return ( (uint16_t)spiRec() ) | ( (uint16_t)spiRec() << 8 );
-      }
-    }
-
-    void spiRead(uint8_t *buf, uint16_t nbyte) {
+        return ( (uint16_t)spiRec(take_first) ) | ( (uint16_t)spiRec(take_second) << 8 );
+      }
+    }
+
+    void spiRead(uint8_t *buf, uint16_t nbyte, uint8_t txval) {
       for (int i = 0; i < nbyte; i++)
-        buf[i] = spiTransfer(0xFF);
+        buf[i] = spiTransfer(txval);
     }
 
     void spiSend(uint8_t data)
@@ -1331,6 +1293,26 @@
         spiTransfer(buf[i]);
     }
 
+    void spiWrite(const uint8_t *buf, uint16_t nbyte) {
+      for (uint16_t n = 0; n < nbyte; n++)
+        spiTransfer(buf[n]);
+    }
+
+    void spiWrite16(const uint16_t *buf, uint16_t cnt) {
+      for (uint16_t n = 0; n < cnt; n++)
+        spiSend16(buf[n]);
+    }
+
+    void spiWriteRepeat(uint8_t val, uint16_t repcnt) {
+      for (uint16_t n = 0; n < repcnt; n++)
+        spiSend(val);
+    }
+
+    void spiWriteRepeat16(uint16_t val, uint16_t repcnt) {
+      for (uint16_t n = 0; n < repcnt; n++)
+        spiSend16(val);
+    }
+
     void spiSendBlock(uint8_t token, const uint8_t *buf) {
       spiTransfer(token);
       for (uint16_t i = 0; i < 512; i++)
