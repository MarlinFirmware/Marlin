/**
 * Marlin 3D Printer Firmware
 * Copyright (c) 2019 MarlinFirmware [https://github.com/MarlinFirmware/Marlin]
 *
 * Based on Sprinter and grbl.
 * Copyright (c) 2011 Camiel Gubbels / Erik van der Zalm
 * Copyright (c) 2017 Victor Perez
 *
 * This program is free software: you can redistribute it and/or modify
 * it under the terms of the GNU General Public License as published by
 * the Free Software Foundation, either version 3 of the License, or
 * (at your option) any later version.
 *
 * This program is distributed in the hope that it will be useful,
 * but WITHOUT ANY WARRANTY; without even the implied warranty of
 * MERCHANTABILITY or FITNESS FOR A PARTICULAR PURPOSE.  See the
 * GNU General Public License for more details.
 *
 * You should have received a copy of the GNU General Public License
 * along with this program.  If not, see <http://www.gnu.org/licenses/>.
 *
 */

/**
 * Software SPI functions originally from Arduino Sd2Card Library
 * Copyright (c) 2009 by William Greiman
 */

/**
 * Adapted to the STM32F1 HAL
 */

#ifdef __STM32F1__

#include "../../inc/MarlinConfig.h"
#include <SPI.h>

// ------------------------
// Public functions
// ------------------------

#if ENABLED(SOFTWARE_SPI)

  // ------------------------
  // Software SPI
  // ------------------------
  #error "Software SPI not supported for STM32F1. Use hardware SPI."

#else

// ------------------------
// Hardware SPI
// ------------------------

/**
 * VGPV SPI speed start and F_CPU/2, by default 72/2 = 36Mhz
 */

/**
 * @brief  Begin SPI port setup
 *
 * @return Nothing
 *
 * @details Only configures SS pin since libmaple creates and initialize the SPI object
 */
void spiBegin() {
  #if !PIN_EXISTS(SS)
    #error "SS_PIN not defined!"
  #endif
  OUT_WRITE(SS_PIN, HIGH);
}

/**
 * @brief  Initialize SPI port to required speed rate and transfer mode (MSB, SPI MODE 0)
 *
 * @param  spiRate Rate as declared in HAL.h (speed do not match AVR)
 * @return Nothing
 *
 * @details
 */
void spiInit(uint8_t spiRate) {
  /**
<<<<<<< HEAD
   * STM32F1 APB2 = 72MHz, APB1 = 36MHz, max SPI speed of this MCU is 18Mhz
   * STM32F1 has 3 SPI ports, SPI1 in APB2, SPI2/SPI3 in APB1
=======
   * STM32F1 APB1 = 36MHz, APB2 = 72MHz, max SPI speed of this MCU if 18Mhz
   * STM32F1 has 3 SPI ports, SPI1 in APB1, SPI2/SPI3 in APB2
>>>>>>> 7501e40e
   * so the minimum prescale of SPI1 is DIV4, SPI2/SPI3 is DIV2
   */
  #if SPI_DEVICE == 1
    #define SPI_CLOCK_MAX SPI_CLOCK_DIV4
  #else
    #define SPI_CLOCK_MAX SPI_CLOCK_DIV2
  #endif
  uint8_t  clock;
  switch (spiRate) {
    case SPI_FULL_SPEED:    clock = SPI_CLOCK_MAX ;  break;
    case SPI_HALF_SPEED:    clock = SPI_CLOCK_DIV4 ; break;
    case SPI_QUARTER_SPEED: clock = SPI_CLOCK_DIV8 ; break;
    case SPI_EIGHTH_SPEED:  clock = SPI_CLOCK_DIV16; break;
    case SPI_SPEED_5:       clock = SPI_CLOCK_DIV32; break;
    case SPI_SPEED_6:       clock = SPI_CLOCK_DIV64; break;
    default:                clock = SPI_CLOCK_DIV2;  // Default from the SPI library
  }
  SPI.setModule(SPI_DEVICE);
  SPI.begin();
  SPI.setClockDivider(clock);
  SPI.setBitOrder(MSBFIRST);
  SPI.setDataMode(SPI_MODE0);
}

/**
 * @brief  Receive a single byte from the SPI port.
 *
 * @return Byte received
 *
 * @details
 */
uint8_t spiRec(void) {
  uint8_t returnByte = SPI.transfer(ff);
  return returnByte;
}

/**
 * @brief  Receive a number of bytes from the SPI port to a buffer
 *
 * @param  buf   Pointer to starting address of buffer to write to.
 * @param  nbyte Number of bytes to receive.
 * @return Nothing
 *
 * @details Uses DMA
 */
void spiRead(uint8_t* buf, uint16_t nbyte) {
  SPI.dmaTransfer(0, const_cast<uint8_t*>(buf), nbyte);
}

/**
 * @brief  Send a single byte on SPI port
 *
 * @param  b Byte to send
 *
 * @details
 */
void spiSend(uint8_t b) {
  SPI.send(b);
}

/**
 * @brief  Write token and then write from 512 byte buffer to SPI (for SD card)
 *
 * @param  buf   Pointer with buffer start address
 * @return Nothing
 *
 * @details Use DMA
 */
void spiSendBlock(uint8_t token, const uint8_t* buf) {
  SPI.send(token);
  SPI.dmaSend(const_cast<uint8_t*>(buf), 512);
}

#if ENABLED(SPI_EEPROM)

// Read single byte from specified SPI channel
uint8_t spiRec(uint32_t chan) { return SPI.transfer(ff); }

// Write single byte to specified SPI channel
void spiSend(uint32_t chan, byte b) { SPI.send(b); }

// Write buffer to specified SPI channel
void spiSend(uint32_t chan, const uint8_t* buf, size_t n) {
  for (size_t p = 0; p < n; p++) spiSend(chan, buf[p]);
}

#endif // SPI_EEPROM

#endif // SOFTWARE_SPI

#endif // __STM32F1__<|MERGE_RESOLUTION|>--- conflicted
+++ resolved
@@ -80,13 +80,8 @@
  */
 void spiInit(uint8_t spiRate) {
   /**
-<<<<<<< HEAD
-   * STM32F1 APB2 = 72MHz, APB1 = 36MHz, max SPI speed of this MCU is 18Mhz
+   * STM32F1 APB1 = 36MHz, APB2 = 72MHz, max SPI speed of this MCU if 18Mhz
    * STM32F1 has 3 SPI ports, SPI1 in APB2, SPI2/SPI3 in APB1
-=======
-   * STM32F1 APB1 = 36MHz, APB2 = 72MHz, max SPI speed of this MCU if 18Mhz
-   * STM32F1 has 3 SPI ports, SPI1 in APB1, SPI2/SPI3 in APB2
->>>>>>> 7501e40e
    * so the minimum prescale of SPI1 is DIV4, SPI2/SPI3 is DIV2
    */
   #if SPI_DEVICE == 1
