--- conflicted
+++ resolved
@@ -25,7 +25,6 @@
 /**
  * Define SPI Pins: SCK, MISO, MOSI, SS
  *
-<<<<<<< HEAD
  * STM32F1 Default SPI Pins
  * 
  * SPI1
@@ -46,12 +45,8 @@
  * MOSI_PIN PB5
  * SS_PIN   PA15
  *
- * Any PIN can be used for Chip Select (SS_PIN)
+ * Any pin can be used for Chip Select (SS_PIN)
  * 
-=======
- * Any PIN can be used for Chip Select (SS)
- *
->>>>>>> 5307f429
  * SPI1 is enabled by default
  */
 
