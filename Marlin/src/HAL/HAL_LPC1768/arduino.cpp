--- conflicted
+++ resolved
@@ -23,15 +23,9 @@
 #ifdef TARGET_LPC1768
 
 #include "../../inc/MarlinConfig.h"
+#include "LPC1768_PWM.h"
 
 #include <lpc17xx_pinsel.h>
-<<<<<<< HEAD
-#include "HAL.h"
-#include "../../core/macros.h"
-#include "../../core/types.h"
-#include "LPC1768_PWM.h"
-=======
->>>>>>> 6b1eddda
 
 // Interrupts
 void cli(void) { __disable_irq(); } // Disable
