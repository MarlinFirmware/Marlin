/**
 * Marlin 3D Printer Firmware
 *
 * Copyright (c) 2020 MarlinFirmware [https://github.com/MarlinFirmware/Marlin]
 * Copyright (c) 2016 Bob Cousins bobcousins42@googlemail.com
 * Copyright (c) 2015-2016 Nico Tonnhofer wurstnase.reprap@gmail.com
 *
 * This program is free software: you can redistribute it and/or modify
 * it under the terms of the GNU General Public License as published by
 * the Free Software Foundation, either version 3 of the License, or
 * (at your option) any later version.
 *
 * This program is distributed in the hope that it will be useful,
 * but WITHOUT ANY WARRANTY; without even the implied warranty of
 * MERCHANTABILITY or FITNESS FOR A PARTICULAR PURPOSE.  See the
 * GNU General Public License for more details.
 *
 * You should have received a copy of the GNU General Public License
 * along with this program.  If not, see <https://www.gnu.org/licenses/>.
 *
 */
#pragma once

/**
 * HAL_LPC1768/HAL.h
 * Hardware Abstraction Layer for NXP LPC1768
 */

#define CPU_32_BIT

void HAL_init();

#include <stdint.h>
#include <stdarg.h>
#include <algorithm>

extern "C" volatile uint32_t _millis;

#include "../shared/Marduino.h"
#include "../shared/math_32bit.h"
#include "../shared/HAL_SPI.h"
#include "fastio.h"
#include "watchdog.h"
#include "MarlinSerial.h"

#include <adc.h>
#include <pinmapping.h>
#include <CDCSerial.h>

//
// Default graphical display delays
//
#ifndef ST7920_DELAY_1
  #define ST7920_DELAY_1 DELAY_NS(600)
#endif
#ifndef ST7920_DELAY_2
  #define ST7920_DELAY_2 DELAY_NS(750)
#endif
#ifndef ST7920_DELAY_3
  #define ST7920_DELAY_3 DELAY_NS(750)
#endif

typedef ForwardSerial0Type< decltype(UsbSerial) > DefaultSerial;
extern DefaultSerial USBSerial;

#define _MSERIAL(X) MSerial##X
#define MSERIAL(X) _MSERIAL(X)
#define MSerial0 MSerial

#if SERIAL_PORT == -1
  #define MYSERIAL0 USBSerial
#elif WITHIN(SERIAL_PORT, 0, 3)
  #define MYSERIAL0 MSERIAL(SERIAL_PORT)
#else
  #error "SERIAL_PORT must be from -1 to 3. Please update your configuration."
#endif

#ifdef SERIAL_PORT_2
  #if SERIAL_PORT_2 == -1
    #define MYSERIAL1 USBSerial
  #elif WITHIN(SERIAL_PORT_2, 0, 3)
    #define MYSERIAL1 MSERIAL(SERIAL_PORT_2)
  #else
    #error "SERIAL_PORT_2 must be from -1 to 3. Please update your configuration."
  #endif
#endif

#ifdef MMU2_SERIAL_PORT
  #if MMU2_SERIAL_PORT == -1
    #define MMU2_SERIAL USBSerial
  #elif WITHIN(MMU2_SERIAL_PORT, 0, 3)
    #define MMU2_SERIAL MSERIAL(MMU2_SERIAL_PORT)
  #else
    #error "MMU2_SERIAL_PORT must be from -1 to 3. Please update your configuration."
  #endif
#endif

#ifdef LCD_SERIAL_PORT
  #if LCD_SERIAL_PORT == -1
    #define LCD_SERIAL USBSerial
  #elif WITHIN(LCD_SERIAL_PORT, 0, 3)
    #define LCD_SERIAL MSERIAL(LCD_SERIAL_PORT)
  #else
    #error "LCD_SERIAL_PORT must be from -1 to 3. Please update your configuration."
  #endif
#endif

//
// Interrupts
//
#define CRITICAL_SECTION_START()  uint32_t primask = __get_PRIMASK(); __disable_irq()
#define CRITICAL_SECTION_END()    if (!primask) __enable_irq()
#define ISRS_ENABLED() (!__get_PRIMASK())
#define ENABLE_ISRS()  __enable_irq()
#define DISABLE_ISRS() __disable_irq()

//
// Utility functions
//
#if GCC_VERSION <= 50000
  #pragma GCC diagnostic push
  #pragma GCC diagnostic ignored "-Wunused-function"
#endif

int freeMemory();

#if GCC_VERSION <= 50000
  #pragma GCC diagnostic pop
#endif

//
// ADC API
//

#define ADC_MEDIAN_FILTER_SIZE (23) // Higher values increase step delay (phase shift),
                                    // (ADC_MEDIAN_FILTER_SIZE + 1) / 2 sample step delay (12 samples @ 500Hz: 24ms phase shift)
                                    // Memory usage per ADC channel (bytes): (6 * ADC_MEDIAN_FILTER_SIZE) + 16
                                    // 8 * ((6 * 23) + 16 ) = 1232 Bytes for 8 channels

#define ADC_LOWPASS_K_VALUE    (2)  // Higher values increase rise time
                                    // Rise time sample delays for 100% signal convergence on full range step
                                    // (1 : 13, 2 : 32, 3 : 67, 4 : 139, 5 : 281, 6 : 565, 7 : 1135, 8 : 2273)
                                    // K = 6, 565 samples, 500Hz sample rate, 1.13s convergence on full range step
                                    // Memory usage per ADC channel (bytes): 4 (32 Bytes for 8 channels)

#define HAL_ADC_VREF            3.3 // ADC voltage reference

#define HAL_ADC_RESOLUTION     12   // 15 bit maximum, raw temperature is stored as int16_t
#define HAL_ADC_FILTERED            // Disable oversampling done in Marlin as ADC values already filtered in HAL

using FilteredADC = LPC176x::ADC<ADC_LOWPASS_K_VALUE, ADC_MEDIAN_FILTER_SIZE>;
extern uint32_t HAL_adc_reading;
[[gnu::always_inline]] inline void HAL_start_adc(const pin_t pin) {
  HAL_adc_reading = FilteredADC::read(pin) >> (16 - HAL_ADC_RESOLUTION); // returns 16bit value, reduce to required bits
}
[[gnu::always_inline]] inline uint16_t HAL_read_adc() {
  return HAL_adc_reading;
}

#define HAL_adc_init()
#define HAL_ANALOG_SELECT(pin) FilteredADC::enable_channel(pin)
#define HAL_START_ADC(pin)     HAL_start_adc(pin)
#define HAL_READ_ADC()         HAL_read_adc()
#define HAL_ADC_READY()        (true)

// Test whether the pin is valid
constexpr bool VALID_PIN(const pin_t pin) {
  return LPC176x::pin_is_valid(pin);
}

// Get the analog index for a digital pin
constexpr int8_t DIGITAL_PIN_TO_ANALOG_PIN(const pin_t pin) {
  return (LPC176x::pin_is_valid(pin) && LPC176x::pin_has_adc(pin)) ? pin : -1;
}

// Return the index of a pin number
constexpr int16_t GET_PIN_MAP_INDEX(const pin_t pin) {
  return LPC176x::pin_index(pin);
}

// Get the pin number at the given index
constexpr pin_t GET_PIN_MAP_PIN(const int16_t index) {
  return LPC176x::pin_index(index);
}

// Parse a G-code word into a pin index
int16_t PARSED_PIN_INDEX(const char code, const int16_t dval);
// P0.6 thru P0.9 are for the onboard SD card
#define HAL_SENSITIVE_PINS P0_06, P0_07, P0_08, P0_09

#define HAL_IDLETASK 1
void HAL_idletask();

#define PLATFORM_M997_SUPPORT
void flashFirmware(const int16_t);

#define HAL_CAN_SET_PWM_FREQ   // This HAL supports PWM Frequency adjustment

/**
 * set_pwm_frequency
 *  Set the frequency of the timer corresponding to the provided pin
 *  All Hardware PWM pins run at the same frequency and all
 *  Software PWM pins run at the same frequency
 */
void set_pwm_frequency(const pin_t pin, int f_desired);

/**
 * set_pwm_duty
 *  Set the PWM duty cycle of the provided pin to the provided value
 *  Optionally allows inverting the duty cycle [default = false]
 *  Optionally allows changing the maximum size of the provided value to enable finer PWM duty control [default = 255]
 */
void set_pwm_duty(const pin_t pin, const uint16_t v, const uint16_t v_size=255, const bool invert=false);

// Reset source
void HAL_clear_reset_source(void);
uint8_t HAL_get_reset_source(void);

<<<<<<< HEAD
inline void HAL_reboot() {}  // reboot the board or restart the bootloader

// Add PROGRAM function macro aliases if not defined
#ifndef memcmp_P
  #define memcmp_P memcmp
#endif
#ifndef strcmp_P
  #define strcmp_P strcmp
#endif
#ifndef strcat_P
  #define strcat_P strcat
#endif
#ifndef strcpy_P
  #define strcpy_P strcpy
#endif
=======
inline void HAL_reboot() {}  // reboot the board or restart the bootloader
>>>>>>> 3f01b222
<|MERGE_RESOLUTION|>--- conflicted
+++ resolved
@@ -216,22 +216,4 @@
 void HAL_clear_reset_source(void);
 uint8_t HAL_get_reset_source(void);
 
-<<<<<<< HEAD
-inline void HAL_reboot() {}  // reboot the board or restart the bootloader
-
-// Add PROGRAM function macro aliases if not defined
-#ifndef memcmp_P
-  #define memcmp_P memcmp
-#endif
-#ifndef strcmp_P
-  #define strcmp_P strcmp
-#endif
-#ifndef strcat_P
-  #define strcat_P strcat
-#endif
-#ifndef strcpy_P
-  #define strcpy_P strcpy
-#endif
-=======
-inline void HAL_reboot() {}  // reboot the board or restart the bootloader
->>>>>>> 3f01b222
+inline void HAL_reboot() {}  // reboot the board or restart the bootloader