--- conflicted
+++ resolved
@@ -23,14 +23,4 @@
 
 #if HAS_FSMC_TFT
   #error "Sorry! FSMC TFT displays are not current available for HAL/LPC1768."
-<<<<<<< HEAD
-#endif
-
-// This emulated DOGM has 'touch/xpt2046', not 'tft/xpt2046'
-#if ENABLED(TOUCH_SCREEN) && !HAS_GRAPHICAL_TFT
-  #undef TOUCH_SCREEN
-  #undef TOUCH_SCREEN_CALIBRATION
-  #define HAS_TOUCH_XPT2046 1
-=======
->>>>>>> cb02e44c
 #endif