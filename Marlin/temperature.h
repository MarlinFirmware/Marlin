/**
 * Marlin 3D Printer Firmware
 * Copyright (C) 2016 MarlinFirmware [https://github.com/MarlinFirmware/Marlin]
 *
 * Based on Sprinter and grbl.
 * Copyright (C) 2011 Camiel Gubbels / Erik van der Zalm
 *
 * This program is free software: you can redistribute it and/or modify
 * it under the terms of the GNU General Public License as published by
 * the Free Software Foundation, either version 3 of the License, or
 * (at your option) any later version.
 *
 * This program is distributed in the hope that it will be useful,
 * but WITHOUT ANY WARRANTY; without even the implied warranty of
 * MERCHANTABILITY or FITNESS FOR A PARTICULAR PURPOSE.  See the
 * GNU General Public License for more details.
 *
 * You should have received a copy of the GNU General Public License
 * along with this program.  If not, see <http://www.gnu.org/licenses/>.
 *
 */

/**
 * temperature.h - temperature controller
 */

#ifndef TEMPERATURE_H
#define TEMPERATURE_H

#include "thermistortables.h"

#include "MarlinConfig.h"

#if ENABLED(PID_EXTRUSION_SCALING)
  #include "stepper.h"
#endif

#ifndef SOFT_PWM_SCALE
  #define SOFT_PWM_SCALE 0
#endif

#define HOTEND_LOOP() for (int8_t e = 0; e < HOTENDS; e++)

#if HOTENDS == 1
  #define HOTEND_INDEX  0
  #define EXTRUDER_IDX  0
#else
  #define HOTEND_INDEX  e
  #define EXTRUDER_IDX  active_extruder
#endif

/**
 * States for ADC reading in the ISR
 */
enum ADCSensorState {
  #if HAS_TEMP_0
    PrepareTemp_0,
    MeasureTemp_0,
  #endif
  #if HAS_TEMP_1
    PrepareTemp_1,
    MeasureTemp_1,
  #endif
  #if HAS_TEMP_2
    PrepareTemp_2,
    MeasureTemp_2,
  #endif
  #if HAS_TEMP_3
    PrepareTemp_3,
    MeasureTemp_3,
  #endif
  #if HAS_TEMP_4
    PrepareTemp_4,
    MeasureTemp_4,
  #endif
  #if HAS_TEMP_BED
    PrepareTemp_BED,
    MeasureTemp_BED,
  #endif
  #if ENABLED(FILAMENT_WIDTH_SENSOR)
    Prepare_FILWIDTH,
    Measure_FILWIDTH,
  #endif
  SensorsReady, // Temperatures ready. Delay the next round of readings to let ADC pins settle.
  StartupDelay  // Startup, delay initial temp reading a tiny bit so the hardware can settle
};

// Minimum number of Temperature::ISR loops between sensor readings.
// Multiplied by 16 (OVERSAMPLENR) to obtain the total time to
// get all oversampled sensor readings
#define MIN_ADC_ISR_LOOPS 10

#define ACTUAL_ADC_SAMPLES max(int(MIN_ADC_ISR_LOOPS), int(SensorsReady))

class Temperature {

  public:

    static float current_temperature[HOTENDS],
                 current_temperature_bed;
    static int16_t current_temperature_raw[HOTENDS],
                   target_temperature[HOTENDS],
                   current_temperature_bed_raw,
                   target_temperature_bed;

    static volatile bool in_temp_isr;

    #if ENABLED(TEMP_SENSOR_1_AS_REDUNDANT)
      static float redundant_temperature;
    #endif

    static uint8_t soft_pwm_amount[HOTENDS],
                   soft_pwm_amount_bed;

    #if ENABLED(FAN_SOFT_PWM)
      static uint8_t soft_pwm_amount_fan[FAN_COUNT],
                     soft_pwm_count_fan[FAN_COUNT];
    #endif

    #if ENABLED(PIDTEMP) || ENABLED(PIDTEMPBED)
      #define PID_dT ((OVERSAMPLENR * float(ACTUAL_ADC_SAMPLES)) / (F_CPU / 64.0 / 256.0))
    #endif

    #if ENABLED(PIDTEMP)

      #if ENABLED(PID_PARAMS_PER_HOTEND) && HOTENDS > 1

        static float Kp[HOTENDS], Ki[HOTENDS], Kd[HOTENDS];
        #if ENABLED(PID_EXTRUSION_SCALING)
          static float Kc[HOTENDS];
        #endif
        #define PID_PARAM(param, h) Temperature::param[h]

      #else

        static float Kp, Ki, Kd;
        #if ENABLED(PID_EXTRUSION_SCALING)
          static float Kc;
        #endif
        #define PID_PARAM(param, h) Temperature::param

      #endif // PID_PARAMS_PER_HOTEND

      // Apply the scale factors to the PID values
      #define scalePID_i(i)   ( (i) * PID_dT )
      #define unscalePID_i(i) ( (i) / PID_dT )
      #define scalePID_d(d)   ( (d) / PID_dT )
      #define unscalePID_d(d) ( (d) * PID_dT )

    #endif

    #if ENABLED(PIDTEMPBED)
      static float bedKp, bedKi, bedKd;
    #endif

    #if ENABLED(BABYSTEPPING)
      static volatile int babystepsTodo[3];
    #endif

    #if WATCH_HOTENDS
      static int watch_target_temp[HOTENDS];
      static millis_t watch_heater_next_ms[HOTENDS];
    #endif

    #if WATCH_THE_BED
      static int watch_target_bed_temp;
      static millis_t watch_bed_next_ms;
    #endif

    #if ENABLED(PREVENT_COLD_EXTRUSION)
      static bool allow_cold_extrude;
      static float extrude_min_temp;
      static bool tooColdToExtrude(uint8_t e) {
        #if HOTENDS == 1
          UNUSED(e);
        #endif
        return allow_cold_extrude ? false : degHotend(HOTEND_INDEX) < extrude_min_temp;
      }
    #else
      static bool tooColdToExtrude(uint8_t e) { UNUSED(e); return false; }
    #endif

  private:

    #if ENABLED(TEMP_SENSOR_1_AS_REDUNDANT)
      static int redundant_temperature_raw;
      static float redundant_temperature;
    #endif

    static volatile bool temp_meas_ready;

    #if ENABLED(PIDTEMP)
      static float temp_iState[HOTENDS],
                   temp_dState[HOTENDS],
                   pTerm[HOTENDS],
                   iTerm[HOTENDS],
                   dTerm[HOTENDS];

      #if ENABLED(PID_EXTRUSION_SCALING)
        static float cTerm[HOTENDS];
        static long last_e_position;
        static long lpq[LPQ_MAX_LEN];
        static int lpq_ptr;
      #endif

      static float pid_error[HOTENDS];
      static bool pid_reset[HOTENDS];
    #endif

    #if ENABLED(PIDTEMPBED)
      static float temp_iState_bed,
                   temp_dState_bed,
                   pTerm_bed,
                   iTerm_bed,
                   dTerm_bed,
                   pid_error_bed;
    #else
      static millis_t next_bed_check_ms;
    #endif

    static uint16_t raw_temp_value[MAX_EXTRUDERS],
                    raw_temp_bed_value;

    // Init min and max temp with extreme values to prevent false errors during startup
    static int16_t minttemp_raw[HOTENDS],
                   maxttemp_raw[HOTENDS],
                   minttemp[HOTENDS],
                   maxttemp[HOTENDS];

    #ifdef MAX_CONSECUTIVE_LOW_TEMPERATURE_ERROR_ALLOWED
      static uint8_t consecutive_low_temperature_error[HOTENDS];
    #endif

    #ifdef MILLISECONDS_PREHEAT_TIME
      static millis_t preheat_end_time[HOTENDS];
    #endif

    #ifdef BED_MINTEMP
      static int16_t bed_minttemp_raw;
    #endif

    #ifdef BED_MAXTEMP
      static int16_t bed_maxttemp_raw;
    #endif

    #if ENABLED(FILAMENT_WIDTH_SENSOR)
      static int16_t meas_shift_index;  // Index of a delayed sample in buffer
    #endif

    #if HAS_AUTO_FAN
      static millis_t next_auto_fan_check_ms;
    #endif

    #if ENABLED(FILAMENT_WIDTH_SENSOR)
      static int current_raw_filwidth;  //Holds measured filament diameter - one extruder only
    #endif

<<<<<<< HEAD
    #if ENABLED(PROBING_HEATERS_OFF)
      static bool paused;
      static int16_t paused_hotend_temp[HOTENDS];

      #if HAS_TEMP_BED
        static int16_t paused_bed_temp;
      #endif
=======
    #if ENABLED(ADVANCED_PAUSE_FEATURE)
      static millis_t heater_idle_timeout_ms[HOTENDS];
      static bool heater_idle_timeout_exceeded[HOTENDS];
>>>>>>> 6dc08475
    #endif

  public:

    /**
     * Instance Methods
     */

    Temperature();

    void init();

    /**
     * Static (class) methods
     */
    static float analog2temp(int raw, uint8_t e);
    static float analog2tempBed(int raw);

    /**
     * Called from the Temperature ISR
     */
    static void isr();

    /**
     * Call periodically to manage heaters
     */
    //static void manage_heater(); // changed to address compiler error
    static void manage_heater()  __attribute__((__optimize__("O2")));

    /**
     * Preheating hotends
     */
    #ifdef MILLISECONDS_PREHEAT_TIME
      static bool is_preheating(uint8_t e) {
        #if HOTENDS == 1
          UNUSED(e);
        #endif
        return preheat_end_time[HOTEND_INDEX] && PENDING(millis(), preheat_end_time[HOTEND_INDEX]);
      }
      static void start_preheat_time(uint8_t e) {
        #if HOTENDS == 1
          UNUSED(e);
        #endif
        preheat_end_time[HOTEND_INDEX] = millis() + MILLISECONDS_PREHEAT_TIME;
      }
      static void reset_preheat_time(uint8_t e) {
        #if HOTENDS == 1
          UNUSED(e);
        #endif
        preheat_end_time[HOTEND_INDEX] = 0;
      }
    #else
      #define is_preheating(n) (false)
    #endif

    #if ENABLED(FILAMENT_WIDTH_SENSOR)
      static float analog2widthFil(); // Convert raw Filament Width to millimeters
      static int widthFil_to_size_ratio(); // Convert raw Filament Width to an extrusion ratio
    #endif


    //high level conversion routines, for use outside of temperature.cpp
    //inline so that there is no performance decrease.
    //deg=degreeCelsius

    static int16_t degHotend(uint8_t e) {
      #if HOTENDS == 1
        UNUSED(e);
      #endif
      return current_temperature[HOTEND_INDEX];
    }
    static int16_t degBed() { return current_temperature_bed; }

    #if ENABLED(SHOW_TEMP_ADC_VALUES)
      static int16_t rawHotendTemp(uint8_t e) {
        #if HOTENDS == 1
          UNUSED(e);
        #endif
        return current_temperature_raw[HOTEND_INDEX];
      }
      static int16_t rawBedTemp() { return current_temperature_bed_raw; }
    #endif

    static int16_t degTargetHotend(uint8_t e) {
      #if HOTENDS == 1
        UNUSED(e);
      #endif
      return target_temperature[HOTEND_INDEX];
    }

    static int16_t degTargetBed() { return target_temperature_bed; }

    #if WATCH_HOTENDS
      static void start_watching_heater(uint8_t e = 0);
    #endif

    #if WATCH_THE_BED
      static void start_watching_bed();
    #endif

    static void setTargetHotend(const int16_t celsius, uint8_t e) {
      #if HOTENDS == 1
        UNUSED(e);
      #endif
      #ifdef MILLISECONDS_PREHEAT_TIME
        if (celsius == 0)
          reset_preheat_time(HOTEND_INDEX);
        else if (target_temperature[HOTEND_INDEX] == 0)
          start_preheat_time(HOTEND_INDEX);
      #endif
      target_temperature[HOTEND_INDEX] = celsius;
      #if WATCH_HOTENDS
        start_watching_heater(HOTEND_INDEX);
      #endif
    }

    static void setTargetBed(const int16_t celsius) {
      target_temperature_bed = celsius;
      #if WATCH_THE_BED
        start_watching_bed();
      #endif
    }

    static bool isHeatingHotend(uint8_t e) {
      #if HOTENDS == 1
        UNUSED(e);
      #endif
      return target_temperature[HOTEND_INDEX] > current_temperature[HOTEND_INDEX];
    }
    static bool isHeatingBed() { return target_temperature_bed > current_temperature_bed; }

    static bool isCoolingHotend(uint8_t e) {
      #if HOTENDS == 1
        UNUSED(e);
      #endif
      return target_temperature[HOTEND_INDEX] < current_temperature[HOTEND_INDEX];
    }
    static bool isCoolingBed() { return target_temperature_bed < current_temperature_bed; }

    /**
     * The software PWM power for a heater
     */
    static int getHeaterPower(int heater);

    /**
     * Switch off all heaters, set all target temperatures to 0
     */
    static void disable_all_heaters();

    /**
     * Perform auto-tuning for hotend or bed in response to M303
     */
    #if HAS_PID_HEATING
      static void PID_autotune(float temp, int hotend, int ncycles, bool set_result=false);
    #endif

    /**
     * Update the temp manager when PID values change
     */
    static void updatePID();

    #if ENABLED(BABYSTEPPING)

      static void babystep_axis(const AxisEnum axis, const int distance) {
        if (axis_known_position[axis]) {
          #if IS_CORE
            #if ENABLED(BABYSTEP_XY)
              switch (axis) {
                case CORE_AXIS_1: // X on CoreXY and CoreXZ, Y on CoreYZ
                  babystepsTodo[CORE_AXIS_1] += distance * 2;
                  babystepsTodo[CORE_AXIS_2] += distance * 2;
                  break;
                case CORE_AXIS_2: // Y on CoreXY, Z on CoreXZ and CoreYZ
                  babystepsTodo[CORE_AXIS_1] += CORESIGN(distance * 2);
                  babystepsTodo[CORE_AXIS_2] -= CORESIGN(distance * 2);
                  break;
                case NORMAL_AXIS: // Z on CoreXY, Y on CoreXZ, X on CoreYZ
                  babystepsTodo[NORMAL_AXIS] += distance;
                  break;
              }
            #elif CORE_IS_XZ || CORE_IS_YZ
              // Only Z stepping needs to be handled here
              babystepsTodo[CORE_AXIS_1] += CORESIGN(distance * 2);
              babystepsTodo[CORE_AXIS_2] -= CORESIGN(distance * 2);
            #else
              babystepsTodo[Z_AXIS] += distance;
            #endif
          #else
            babystepsTodo[axis] += distance;
          #endif
        }
      }

    #endif // BABYSTEPPING

<<<<<<< HEAD
    #if ENABLED(PROBING_HEATERS_OFF)
      static void pause(const bool p);
=======
    #if ENABLED(ADVANCED_PAUSE_FEATURE)
      static void start_heater_idle_timer(uint8_t e, millis_t timeout_ms) {
        #if HOTENDS == 1
          UNUSED(e);
        #endif
        heater_idle_timeout_ms[HOTEND_INDEX] = millis() + timeout_ms;
        heater_idle_timeout_exceeded[HOTEND_INDEX] = false;
      }

      static void reset_heater_idle_timer(uint8_t e) {
        #if HOTENDS == 1
          UNUSED(e);
        #endif
        heater_idle_timeout_ms[HOTEND_INDEX] = 0;
        heater_idle_timeout_exceeded[HOTEND_INDEX] = false;
        #if WATCH_HOTENDS
          start_watching_heater(HOTEND_INDEX);
        #endif
      }

      static bool is_heater_idle(uint8_t e) {
        #if HOTENDS == 1
          UNUSED(e);
        #endif
        return heater_idle_timeout_exceeded[HOTEND_INDEX];
      }
>>>>>>> 6dc08475
    #endif

  private:

    static void set_current_temp_raw();

    static void updateTemperaturesFromRawValues();

    #if ENABLED(HEATER_0_USES_MAX6675)
      static int read_max6675();
    #endif

    static void checkExtruderAutoFans();

    static float get_pid_output(int e);

    #if ENABLED(PIDTEMPBED)
      static float get_pid_output_bed();
    #endif

    static void _temp_error(int e, const char* serial_msg, const char* lcd_msg);
    static void min_temp_error(int8_t e);
    static void max_temp_error(int8_t e);

    #if ENABLED(THERMAL_PROTECTION_HOTENDS) || HAS_THERMALLY_PROTECTED_BED

      typedef enum TRState { TRInactive, TRFirstHeating, TRStable, TRRunaway } TRstate;

      static void thermal_runaway_protection(TRState* state, millis_t* timer, float temperature, float target_temperature, int heater_id, int period_seconds, int hysteresis_degc);

      #if ENABLED(THERMAL_PROTECTION_HOTENDS)
        static TRState thermal_runaway_state_machine[HOTENDS];
        static millis_t thermal_runaway_timer[HOTENDS];
      #endif

      #if HAS_THERMALLY_PROTECTED_BED
        static TRState thermal_runaway_bed_state_machine;
        static millis_t thermal_runaway_bed_timer;
      #endif

    #endif // THERMAL_PROTECTION

};

extern Temperature thermalManager;

#endif // TEMPERATURE_H<|MERGE_RESOLUTION|>--- conflicted
+++ resolved
@@ -255,19 +255,17 @@
       static int current_raw_filwidth;  //Holds measured filament diameter - one extruder only
     #endif
 
-<<<<<<< HEAD
     #if ENABLED(PROBING_HEATERS_OFF)
       static bool paused;
-      static int16_t paused_hotend_temp[HOTENDS];
-
-      #if HAS_TEMP_BED
-        static int16_t paused_bed_temp;
-      #endif
-=======
+    #endif
+
     #if ENABLED(ADVANCED_PAUSE_FEATURE)
       static millis_t heater_idle_timeout_ms[HOTENDS];
       static bool heater_idle_timeout_exceeded[HOTENDS];
->>>>>>> 6dc08475
+      #if HAS_TEMP_BED
+        static millis_t bed_idle_timeout_ms;
+        static bool bed_idle_timeout_exceeded;
+      #endif
     #endif
 
   public:
@@ -463,10 +461,11 @@
 
     #endif // BABYSTEPPING
 
-<<<<<<< HEAD
     #if ENABLED(PROBING_HEATERS_OFF)
       static void pause(const bool p);
-=======
+      static bool is_paused() { return paused; }
+    #endif
+
     #if ENABLED(ADVANCED_PAUSE_FEATURE)
       static void start_heater_idle_timer(uint8_t e, millis_t timeout_ms) {
         #if HOTENDS == 1
@@ -493,7 +492,25 @@
         #endif
         return heater_idle_timeout_exceeded[HOTEND_INDEX];
       }
->>>>>>> 6dc08475
+
+      #if HAS_TEMP_BED
+        static void start_bed_idle_timer(millis_t timeout_ms) {
+          bed_idle_timeout_ms = millis() + timeout_ms;
+          bed_idle_timeout_exceeded = false;
+        }
+
+        static void reset_bed_idle_timer() {
+          bed_idle_timeout_ms = 0;
+          bed_idle_timeout_exceeded = false;
+          #if WATCH_THE_BED
+            start_watching_bed();
+          #endif
+        }
+
+        static bool is_bed_idle() {
+          return bed_idle_timeout_exceeded;
+        }
+      #endif
     #endif
 
   private:
