/*
  planner.c - buffers movement commands and manages the acceleration profile plan
 Part of Grbl
 
 Copyright (c) 2009-2011 Simen Svale Skogsrud
 
 Grbl is free software: you can redistribute it and/or modify
 it under the terms of the GNU General Public License as published by
 the Free Software Foundation, either version 3 of the License, or
 (at your option) any later version.
 
 Grbl is distributed in the hope that it will be useful,
 but WITHOUT ANY WARRANTY; without even the implied warranty of
 MERCHANTABILITY or FITNESS FOR A PARTICULAR PURPOSE.  See the
 GNU General Public License for more details.
 
 You should have received a copy of the GNU General Public License
 along with Grbl.  If not, see <http://www.gnu.org/licenses/>.
 */

/* The ring buffer implementation gleaned from the wiring_serial library by David A. Mellis. */

/*  
 Reasoning behind the mathematics in this module (in the key of 'Mathematica'):
 
 s == speed, a == acceleration, t == time, d == distance
 
 Basic definitions:
 
 Speed[s_, a_, t_] := s + (a*t) 
 Travel[s_, a_, t_] := Integrate[Speed[s, a, t], t]
 
 Distance to reach a specific speed with a constant acceleration:
 
 Solve[{Speed[s, a, t] == m, Travel[s, a, t] == d}, d, t]
 d -> (m^2 - s^2)/(2 a) --> estimate_acceleration_distance()
 
 Speed after a given distance of travel with constant acceleration:
 
 Solve[{Speed[s, a, t] == m, Travel[s, a, t] == d}, m, t]
 m -> Sqrt[2 a d + s^2]    
 
 DestinationSpeed[s_, a_, d_] := Sqrt[2 a d + s^2]
 
 When to start braking (di) to reach a specified destionation speed (s2) after accelerating
 from initial speed s1 without ever stopping at a plateau:
 
 Solve[{DestinationSpeed[s1, a, di] == DestinationSpeed[s2, a, d - di]}, di]
 di -> (2 a d - s1^2 + s2^2)/(4 a) --> intersection_distance()
 
 IntersectionDistance[s1_, s2_, a_, d_] := (2 a d - s1^2 + s2^2)/(4 a)
 */

#include "Marlin.h"
#include "planner.h"
#include "stepper.h"
#include "temperature.h"
#include "ultralcd.h"
#include "Serial.h"

//===========================================================================
//=============================public variables ============================
//===========================================================================

unsigned long minsegmenttime;
float max_feedrate[NUM_AXIS]; // set the max speeds
float axis_steps_per_unit[NUM_AXIS];
unsigned long max_acceleration_units_per_sq_second[NUM_AXIS]; // Use M201 to override by software
float minimumfeedrate;
float acceleration;         // Normal acceleration mm/s^2  THIS IS THE DEFAULT ACCELERATION for all moves. M204 SXXXX
float retract_acceleration; //  mm/s^2   filament pull-pack and push-forward  while standing still in the other axis M204 TXXXX
float max_xy_jerk; //speed than can be stopped at once, if i understand correctly.
float max_z_jerk;
float max_e_jerk;
float mintravelfeedrate;
unsigned long axis_steps_per_sqr_second[NUM_AXIS];

#ifndef DOGLCD
extern uint8_t buffer_recursivity;
#else // DOGLCD
extern bool stop_planner_buffer;
#endif //DOGLCD

// this holds the required transform to compensate for bed level
matrix_3x3 plan_bed_level_matrix = {
	1.0, 0.0, 0.0,
	0.0, 1.0, 0.0,
	0.0, 0.0, 1.0
};

// The current position of the tool in absolute steps
long position[NUM_AXIS];   //rescaled from extern when axis_steps_per_unit are changed by gcode
static float previous_speed[NUM_AXIS]; // Speed of previous path line segment
static float previous_nominal_speed; // Nominal speed of previous path line segment

#ifdef AUTOTEMP
float autotemp_max=250;
float autotemp_min=210;
float autotemp_factor=0.1;
bool autotemp_enabled=false;
#endif

unsigned char g_uc_extruder_last_move[4] = {0,0,0,0};

//===========================================================================
//=================semi-private variables, used in inline  functions    =====
//===========================================================================
block_t block_buffer[BLOCK_BUFFER_SIZE];            // A ring buffer for motion instfructions
volatile unsigned char block_buffer_head;           // Index of the next block to be pushed
volatile unsigned char block_buffer_tail;           // Index of the block to process now
volatile unsigned char next_buffer_head;

//===========================================================================
//=============================private variables ============================
//===========================================================================
#ifdef PREVENT_DANGEROUS_EXTRUDE
float extrude_min_temp=EXTRUDE_MINTEMP;
#endif
#ifdef XY_FREQUENCY_LIMIT
#define MAX_FREQ_TIME (1000000.0/XY_FREQUENCY_LIMIT)
// Used for the frequency limit
static unsigned char old_direction_bits = 0;               // Old direction bits. Used for speed calculations
static long x_segment_time[3]={MAX_FREQ_TIME + 1,0,0};     // Segment times (in us). Used for speed calculations
static long y_segment_time[3]={MAX_FREQ_TIME + 1,0,0};
#endif

#ifdef FILAMENT_SENSOR
 static char meas_sample; //temporary variable to hold filament measurement sample
#endif

// Returns the index of the next block in the ring buffer
// NOTE: Removed modulo (%) operator, which uses an expensive divide and multiplication.
static int8_t next_block_index(int8_t block_index) {
  block_index++;
  if (block_index == BLOCK_BUFFER_SIZE) { 
    block_index = 0; 
  }
  return(block_index);
}


// Returns the index of the previous block in the ring buffer
static int8_t prev_block_index(int8_t block_index) {
  if (block_index == 0) { 
    block_index = BLOCK_BUFFER_SIZE; 
  }
  block_index--;
  return(block_index);
}

//===========================================================================
//=============================functions         ============================
//===========================================================================

// Calculates the distance (not time) it takes to accelerate from initial_rate to target_rate using the 
// given acceleration:
FORCE_INLINE float estimate_acceleration_distance(float initial_rate, float target_rate, float acceleration)
{
  if (acceleration!=0) {
    return((target_rate*target_rate-initial_rate*initial_rate)/
      (2.0*acceleration));
  }
  else {
    return 0.0;  // acceleration was 0, set acceleration distance to 0
  }
}

// This function gives you the point at which you must start braking (at the rate of -acceleration) if 
// you started at speed initial_rate and accelerated until this point and want to end at the final_rate after
// a total travel of distance. This can be used to compute the intersection point between acceleration and
// deceleration in the cases where the trapezoid has no plateau (i.e. never reaches maximum speed)

FORCE_INLINE float intersection_distance(float initial_rate, float final_rate, float acceleration, float distance) 
{
  if (acceleration!=0) {
    return((2.0*acceleration*distance-initial_rate*initial_rate+final_rate*final_rate)/
      (4.0*acceleration) );
  }
  else {
    return 0.0;  // acceleration was 0, set intersection distance to 0
  }
}

// Calculates trapezoid parameters so that the entry- and exit-speed is compensated by the provided factors.

void calculate_trapezoid_for_block(block_t *block, float entry_factor, float exit_factor) {
  unsigned long initial_rate = ceil(block->nominal_rate*entry_factor); // (step/min)
  unsigned long final_rate = ceil(block->nominal_rate*exit_factor); // (step/min)

  // Limit minimal step rate (Otherwise the timer will overflow.)
  if(initial_rate <120) {
    initial_rate=120; 
  }
  if(final_rate < 120) {
    final_rate=120;  
  }

  long acceleration = block->acceleration_st;
  int32_t accelerate_steps =
    ceil(estimate_acceleration_distance(initial_rate, block->nominal_rate, acceleration));
  int32_t decelerate_steps =
    floor(estimate_acceleration_distance(block->nominal_rate, final_rate, -acceleration));

  // Calculate the size of Plateau of Nominal Rate.
  int32_t plateau_steps = block->step_event_count-accelerate_steps-decelerate_steps;

  // Is the Plateau of Nominal Rate smaller than nothing? That means no cruising, and we will
  // have to use intersection_distance() to calculate when to abort acceleration and start braking
  // in order to reach the final_rate exactly at the end of this block.
  if (plateau_steps < 0) {
    accelerate_steps = ceil(intersection_distance(initial_rate, final_rate, acceleration, block->step_event_count));
    accelerate_steps = max(accelerate_steps,0); // Check limits due to numerical round-off
    accelerate_steps = min((uint32_t)accelerate_steps,block->step_event_count);//(We can cast here to unsigned, because the above line ensures that we are above zero)
    plateau_steps = 0;
  }

#ifdef ADVANCE
  volatile long initial_advance = block->advance*entry_factor*entry_factor; 
  volatile long final_advance = block->advance*exit_factor*exit_factor;
#endif // ADVANCE

  // block->accelerate_until = accelerate_steps;
  // block->decelerate_after = accelerate_steps+plateau_steps;
  CRITICAL_SECTION_START;  // Fill variables used by the stepper in a critical section
  if(block->busy == false) { // Don't update variables if block is busy.
    block->accelerate_until = accelerate_steps;
    block->decelerate_after = accelerate_steps+plateau_steps;
    block->initial_rate = initial_rate;
    block->final_rate = final_rate;
#ifdef ADVANCE
    block->initial_advance = initial_advance;
    block->final_advance = final_advance;
#endif //ADVANCE
  }
  CRITICAL_SECTION_END;
}                    

// Calculates the maximum allowable speed at this point when you must be able to reach target_velocity using the 
// acceleration within the allotted distance.
FORCE_INLINE float max_allowable_speed(float acceleration, float target_velocity, float distance) {
  return  sqrt(target_velocity*target_velocity-2*acceleration*distance);
}

// "Junction jerk" in this context is the immediate change in speed at the junction of two blocks.
// This method will calculate the junction jerk as the euclidean distance between the nominal 
// velocities of the respective blocks.
//inline float junction_jerk(block_t *before, block_t *after) {
//  return sqrt(
//    pow((before->speed_x-after->speed_x), 2)+pow((before->speed_y-after->speed_y), 2));
//}


// The kernel called by planner_recalculate() when scanning the plan from last to first entry.
void planner_reverse_pass_kernel(block_t *previous, block_t *current, block_t *next) {
  if(!current) { 
    return; 
  }

  if (next) {
    // If entry speed is already at the maximum entry speed, no need to recheck. Block is cruising.
    // If not, block in state of acceleration or deceleration. Reset entry speed to maximum and
    // check for maximum allowable speed reductions to ensure maximum possible planned speed.
    if (current->entry_speed != current->max_entry_speed) {

      // If nominal length true, max junction speed is guaranteed to be reached. Only compute
      // for max allowable speed if block is decelerating and nominal length is false.
      if ((!current->nominal_length_flag) && (current->max_entry_speed > next->entry_speed)) {
        current->entry_speed = min( current->max_entry_speed,
        max_allowable_speed(-current->acceleration,next->entry_speed,current->millimeters));
      } 
      else {
        current->entry_speed = current->max_entry_speed;
      }
      current->recalculate_flag = true;

    }
  } // Skip last block. Already initialized and set for recalculation.
}

// planner_recalculate() needs to go over the current plan twice. Once in reverse and once forward. This 
// implements the reverse pass.
void planner_reverse_pass() {
  uint8_t block_index = block_buffer_head;
  
  //Make a local copy of block_buffer_tail, because the interrupt can alter it
  CRITICAL_SECTION_START;
  unsigned char tail = block_buffer_tail;
  CRITICAL_SECTION_END
  
  if(((block_buffer_head-tail + BLOCK_BUFFER_SIZE) & (BLOCK_BUFFER_SIZE - 1)) > 3) {
    block_index = (block_buffer_head - 3) & (BLOCK_BUFFER_SIZE - 1);
    block_t *block[3] = { 
      NULL, NULL, NULL         };
    while(block_index != tail) { 
      block_index = prev_block_index(block_index); 
      block[2]= block[1];
      block[1]= block[0];
      block[0] = &block_buffer[block_index];
      planner_reverse_pass_kernel(block[0], block[1], block[2]);
    }
  }
}

// The kernel called by planner_recalculate() when scanning the plan from first to last entry.
void planner_forward_pass_kernel(block_t *previous, block_t *current, block_t *next) {
  if(!previous) { 
    return; 
  }

  // If the previous block is an acceleration block, but it is not long enough to complete the
  // full speed change within the block, we need to adjust the entry speed accordingly. Entry
  // speeds have already been reset, maximized, and reverse planned by reverse planner.
  // If nominal length is true, max junction speed is guaranteed to be reached. No need to recheck.
  if (!previous->nominal_length_flag) {
    if (previous->entry_speed < current->entry_speed) {
      double entry_speed = min( current->entry_speed,
      max_allowable_speed(-previous->acceleration,previous->entry_speed,previous->millimeters) );

      // Check for junction speed change
      if (current->entry_speed != entry_speed) {
        current->entry_speed = entry_speed;
        current->recalculate_flag = true;
      }
    }
  }
}

// planner_recalculate() needs to go over the current plan twice. Once in reverse and once forward. This 
// implements the forward pass.
void planner_forward_pass() {
  uint8_t block_index = block_buffer_tail;
  block_t *block[3] = { 
    NULL, NULL, NULL   };

  while(block_index != block_buffer_head) {
    block[0] = block[1];
    block[1] = block[2];
    block[2] = &block_buffer[block_index];
    planner_forward_pass_kernel(block[0],block[1],block[2]);
    block_index = next_block_index(block_index);
  }
  planner_forward_pass_kernel(block[1], block[2], NULL);
}

// Recalculates the trapezoid speed profiles for all blocks in the plan according to the 
// entry_factor for each junction. Must be called by planner_recalculate() after 
// updating the blocks.
void planner_recalculate_trapezoids() {
  int8_t block_index = block_buffer_tail;
  block_t *current;
  block_t *next = NULL;

  while(block_index != block_buffer_head) {
    current = next;
    next = &block_buffer[block_index];
    if (current) {
      // Recalculate if current block entry or exit junction speed has changed.
      if (current->recalculate_flag || next->recalculate_flag) {
        // NOTE: Entry and exit factors always > 0 by all previous logic operations.
        calculate_trapezoid_for_block(current, current->entry_speed/current->nominal_speed,
        next->entry_speed/current->nominal_speed);
        current->recalculate_flag = false; // Reset current only to ensure next trapezoid is computed
      }
    }
    block_index = next_block_index( block_index );
  }
  // Last/newest block in buffer. Exit speed is set with MINIMUM_PLANNER_SPEED. Always recalculated.
  if(next != NULL) {
    calculate_trapezoid_for_block(next, next->entry_speed/next->nominal_speed,
    MINIMUM_PLANNER_SPEED/next->nominal_speed);
    next->recalculate_flag = false;
  }
}

// Recalculates the motion plan according to the following algorithm:
//
//   1. Go over every block in reverse order and calculate a junction speed reduction (i.e. block_t.entry_factor) 
//      so that:
//     a. The junction jerk is within the set limit
//     b. No speed reduction within one block requires faster deceleration than the one, true constant 
//        acceleration.
//   2. Go over every block in chronological order and dial down junction speed reduction values if 
//     a. The speed increase within one block would require faster accelleration than the one, true 
//        constant acceleration.
//
// When these stages are complete all blocks have an entry_factor that will allow all speed changes to 
// be performed using only the one, true constant acceleration, and where no junction jerk is jerkier than 
// the set limit. Finally it will:
//
//   3. Recalculate trapezoids for all blocks.

void planner_recalculate() {   
  planner_reverse_pass();
  planner_forward_pass();
  planner_recalculate_trapezoids();
}

void plan_init() {
  block_buffer_head = 0;
  block_buffer_tail = 0;
  memset(position, 0, sizeof(position)); // clear position
  previous_speed[0] = 0.0;
  previous_speed[1] = 0.0;
  previous_speed[2] = 0.0;
  previous_speed[3] = 0.0;
  previous_nominal_speed = 0.0;
}




#ifdef AUTOTEMP
void getHighESpeed()
{
  static float oldt=0;
  if(!autotemp_enabled){
    return;
  }
  if(degTargetHotend0()+2<autotemp_min) {  //probably temperature set to zero.
    return; //do nothing
  }

  float high=0.0;
  uint8_t block_index = block_buffer_tail;

  while(block_index != block_buffer_head) {
    if((block_buffer[block_index].steps_x != 0) ||
      (block_buffer[block_index].steps_y != 0) ||
      (block_buffer[block_index].steps_z != 0)) {
      float se=(float(block_buffer[block_index].steps_e)/float(block_buffer[block_index].step_event_count))*block_buffer[block_index].nominal_speed;
      //se; mm/sec;
      if(se>high)
      {
        high=se;
      }
    }
    block_index = (block_index+1) & (BLOCK_BUFFER_SIZE - 1);
  }

  float g=autotemp_min+high*autotemp_factor;
  float t=g;
  if(t<autotemp_min)
    t=autotemp_min;
  if(t>autotemp_max)
    t=autotemp_max;
  if(oldt>t)
  {
    t=AUTOTEMP_OLDWEIGHT*oldt+(1-AUTOTEMP_OLDWEIGHT)*t;
  }
  oldt=t;
  setTargetHotend0(t);
}
#endif

void check_axes_activity()
{
  unsigned char x_active = 0;
  unsigned char y_active = 0;  
  unsigned char z_active = 0;
  unsigned char e_active = 0;
  unsigned char tail_fan_speed = fanSpeed;
  #ifdef BARICUDA
  unsigned char tail_valve_pressure = ValvePressure;
  unsigned char tail_e_to_p_pressure = EtoPPressure;
  #endif
  block_t *block;

  if(block_buffer_tail != block_buffer_head)
  {
    uint8_t block_index = block_buffer_tail;
    tail_fan_speed = block_buffer[block_index].fan_speed;
    #ifdef BARICUDA
    tail_valve_pressure = block_buffer[block_index].valve_pressure;
    tail_e_to_p_pressure = block_buffer[block_index].e_to_p_pressure;
    #endif
    while(block_index != block_buffer_head)
    {
      block = &block_buffer[block_index];
      if(block->steps_x != 0) x_active++;
      if(block->steps_y != 0) y_active++;
      if(block->steps_z != 0) z_active++;
      if(block->steps_e != 0) e_active++;
      block_index = (block_index+1) & (BLOCK_BUFFER_SIZE - 1);
    }
  }
  // if((DISABLE_X) && (x_active == 0)) disable_x();
  // if((DISABLE_Y) && (y_active == 0)) disable_y();
  // if((DISABLE_Z) && (z_active == 0)) disable_z();
  // if((DISABLE_E) && (e_active == 0))
  // {
  //   disable_e0();
  //   disable_e1();
  //   disable_e2();
  //   disable_e3();
  // }
#if defined(FAN_PIN) && FAN_PIN > -1
  #ifdef FAN_KICKSTART_TIME
    static unsigned long fan_kick_end;
    if (tail_fan_speed) {
      if (fan_kick_end == 0) {
        // Just starting up fan - run at full power.
        fan_kick_end = millis() + FAN_KICKSTART_TIME;
        tail_fan_speed = 255;
      } else if (fan_kick_end > millis())
        // Fan still spinning up.
        tail_fan_speed = 255;
    } else {
      fan_kick_end = 0;
    }
  #endif//FAN_KICKSTART_TIME
  #ifdef FAN_SOFT_PWM
  fanSpeedSoftPwm = tail_fan_speed;
  #else
  analogWrite(FAN_PIN,tail_fan_speed);
  #endif//!FAN_SOFT_PWM
#endif//FAN_PIN > -1
#ifdef AUTOTEMP
  getHighESpeed();
#endif

#ifdef BARICUDA
  #if defined(HEATER_1_PIN) && HEATER_1_PIN > -1
      analogWrite(HEATER_1_PIN,tail_valve_pressure);
  #endif

  #if defined(HEATER_2_PIN) && HEATER_2_PIN > -1
      analogWrite(HEATER_2_PIN,tail_e_to_p_pressure);
  #endif
#endif
}


float junction_deviation = 0.1;
// Add a new linear movement to the buffer. steps_x, _y and _z is the absolute position in 
// mm. Microseconds specify how many microseconds the move should take to perform. To aid acceleration
// calculation the caller must also provide the physical length of the line in millimeters.
#ifdef LEVEL_SENSOR
void plan_buffer_line(float x, float y, float z, const float &e, float feed_rate, const uint8_t &extruder)
#else
void plan_buffer_line(const float &x, const float &y, const float &z, const float &e, float feed_rate, const uint8_t &extruder)
#endif  //LEVEL_SENSOR
{
  // Calculate the buffer head after we push this byte
  next_buffer_head = next_block_index(block_buffer_head);

  // If the buffer is full: good! That means we are well ahead of the robot. 
  // Rest here until there is room in the buffer.
#ifndef DOGLCD
  buffer_recursivity++;
#endif // DOGLCD

  while(block_buffer_tail == next_buffer_head)
  {
    next_buffer_head = next_block_index(block_buffer_head);

    manage_heater();
<<<<<<< HEAD
=======
#ifndef DOGLCD
        manage_inactivity(); 
#endif //DOGLCD
>>>>>>> 5505bb43
    lcd_update();

#ifdef DOGLCD
    if (stop_planner_buffer == true)
    {
      stop_planner_buffer = false;
      return;
    }
#endif // DOGLCD
  }

#ifndef DOGLCD
  buffer_recursivity--;
#endif // DOGLCD

#ifdef LEVEL_SENSOR
  apply_rotation_xyz(plan_bed_level_matrix, x, y, z);
#endif // LEVEL_SENSOR

  // The target position of the tool in absolute steps
  // Calculate target position in absolute steps
  //this should be done after the wait, because otherwise a M92 code within the gcode disrupts this calculation somehow
  long target[4];
  target[X_AXIS] = lround(x*axis_steps_per_unit[X_AXIS]);
  target[Y_AXIS] = lround(y*axis_steps_per_unit[Y_AXIS]);
  target[Z_AXIS] = lround(z*axis_steps_per_unit[Z_AXIS]);     
  target[E_AXIS] = lround(e*axis_steps_per_unit[E_AXIS]);

  #ifdef PREVENT_DANGEROUS_EXTRUDE
  if(target[E_AXIS]!=position[E_AXIS])
  {
    if(degHotend(active_extruder)<extrude_min_temp)
    {
      position[E_AXIS]=target[E_AXIS]; //behave as if the move really took place, but ignore E part
      SERIAL_ECHO_START;
      SERIAL_ECHOLNPGM(MSG_ERR_COLD_EXTRUDE_STOP);
    }
    
    #ifdef PREVENT_LENGTHY_EXTRUDE
    if(labs(target[E_AXIS]-position[E_AXIS])>axis_steps_per_unit[E_AXIS]*EXTRUDE_MAXLENGTH)
    {
      position[E_AXIS]=target[E_AXIS]; //behave as if the move really took place, but ignore E part
      SERIAL_ECHO_START;
      SERIAL_ECHOLNPGM(MSG_ERR_LONG_EXTRUDE_STOP);
    }
    #endif
  }
  #endif

  // Prepare to set up new block
  block_t *block = &block_buffer[block_buffer_head];

  // Mark block as not busy (Not executed by the stepper interrupt)
  block->busy = false;

  // Number of steps for each axis
#ifndef COREXY
// default non-h-bot planning
block->steps_x = labs(target[X_AXIS]-position[X_AXIS]);
block->steps_y = labs(target[Y_AXIS]-position[Y_AXIS]);
#else
// corexy planning
// these equations follow the form of the dA and dB equations on http://www.corexy.com/theory.html
block->steps_x = labs((target[X_AXIS]-position[X_AXIS]) + (target[Y_AXIS]-position[Y_AXIS]));
block->steps_y = labs((target[X_AXIS]-position[X_AXIS]) - (target[Y_AXIS]-position[Y_AXIS]));
#endif
  block->steps_z = labs(target[Z_AXIS]-position[Z_AXIS]);
  block->steps_e = labs(target[E_AXIS]-position[E_AXIS]);
  block->steps_e *= volumetric_multiplier[active_extruder];
  block->steps_e *= extrudemultiply;
  block->steps_e /= 100;
  block->step_event_count = max(block->steps_x, max(block->steps_y, max(block->steps_z, block->steps_e)));

  // Bail if this is a zero-length block
  if (block->step_event_count <= dropsegments)
  { 
    return; 
  }

  block->fan_speed = fanSpeed;
  #ifdef BARICUDA
  block->valve_pressure = ValvePressure;
  block->e_to_p_pressure = EtoPPressure;
  #endif

  // Compute direction bits for this block 
  block->direction_bits = 0;
#ifndef COREXY
  if (target[X_AXIS] < position[X_AXIS])
  {
    block->direction_bits |= (1<<X_AXIS); 
  }
  if (target[Y_AXIS] < position[Y_AXIS])
  {
    block->direction_bits |= (1<<Y_AXIS); 
  }
#else
  if (target[X_AXIS] < position[X_AXIS])
  {
    block->direction_bits |= (1<<X_HEAD); //AlexBorro: Save the real Extruder (head) direction in X Axis
  }
  if (target[Y_AXIS] < position[Y_AXIS])
  {
    block->direction_bits |= (1<<Y_HEAD); //AlexBorro: Save the real Extruder (head) direction in Y Axis
  }
  if ((target[X_AXIS]-position[X_AXIS]) + (target[Y_AXIS]-position[Y_AXIS]) < 0)
  {
    block->direction_bits |= (1<<X_AXIS); //AlexBorro: Motor A direction (Incorrectly implemented as X_AXIS)
  }
  if ((target[X_AXIS]-position[X_AXIS]) - (target[Y_AXIS]-position[Y_AXIS]) < 0)
  {
    block->direction_bits |= (1<<Y_AXIS); //AlexBorro: Motor B direction (Incorrectly implemented as Y_AXIS)
  }
#endif
  if (target[Z_AXIS] < position[Z_AXIS])
  {
    block->direction_bits |= (1<<Z_AXIS); 
  }
  if (target[E_AXIS] < position[E_AXIS])
  {
    block->direction_bits |= (1<<E_AXIS); 
  }

  block->active_extruder = extruder;

  //enable active axes
  #ifdef COREXY
  if((block->steps_x != 0) || (block->steps_y != 0))
  {
    enable_x();
    enable_y();
  }
  #else
  if(block->steps_x != 0) enable_x();
  if(block->steps_y != 0) enable_y();
  #endif
#ifndef Z_LATE_ENABLE
  if(block->steps_z != 0) enable_z();
#endif

  // Enable extruder(s)
  if(block->steps_e != 0)
  {
    if (DISABLE_INACTIVE_EXTRUDER) //enable only selected extruder
    {

      if(g_uc_extruder_last_move[0] > 0) g_uc_extruder_last_move[0]--;
      if(g_uc_extruder_last_move[1] > 0) g_uc_extruder_last_move[1]--;
      if(g_uc_extruder_last_move[2] > 0) g_uc_extruder_last_move[2]--;
      if(g_uc_extruder_last_move[3] > 0) g_uc_extruder_last_move[3]--;
      
      switch(extruder)
      {
        case 0: 
          enable_e0(); 
          g_uc_extruder_last_move[0] = BLOCK_BUFFER_SIZE*2;
          
          if(g_uc_extruder_last_move[1] == 0) disable_e1(); 
          if(g_uc_extruder_last_move[2] == 0) disable_e2(); 
          if(g_uc_extruder_last_move[3] == 0) disable_e3(); 
        break;
        case 1:
          enable_e1(); 
          g_uc_extruder_last_move[1] = BLOCK_BUFFER_SIZE*2;
          
          if(g_uc_extruder_last_move[0] == 0) disable_e0(); 
          if(g_uc_extruder_last_move[2] == 0) disable_e2(); 
          if(g_uc_extruder_last_move[3] == 0) disable_e3(); 
        break;
        case 2:
          enable_e2(); 
          g_uc_extruder_last_move[2] = BLOCK_BUFFER_SIZE*2;
          
          if(g_uc_extruder_last_move[0] == 0) disable_e0(); 
          if(g_uc_extruder_last_move[1] == 0) disable_e1(); 
          if(g_uc_extruder_last_move[3] == 0) disable_e3(); 
        break;        
        case 3:
          enable_e3(); 
          g_uc_extruder_last_move[3] = BLOCK_BUFFER_SIZE*2;
          
          if(g_uc_extruder_last_move[0] == 0) disable_e0(); 
          if(g_uc_extruder_last_move[1] == 0) disable_e1(); 
          if(g_uc_extruder_last_move[2] == 0) disable_e2(); 
        break;        
      }
    }
    else //enable all
    {
      enable_e0();
      enable_e1();
      enable_e2();
      enable_e3();
    }
  }

  if (block->steps_e == 0)
  {
    if(feed_rate<mintravelfeedrate) feed_rate=mintravelfeedrate;
  }
  else
  {
    if(feed_rate<minimumfeedrate) feed_rate=minimumfeedrate;
  } 

/* This part of the code calculates the total length of the movement. 
For cartesian bots, the X_AXIS is the real X movement and same for Y_AXIS.
But for corexy bots, that is not true. The "X_AXIS" and "Y_AXIS" motors (that should be named to A_AXIS
and B_AXIS) cannot be used for X and Y length, because A=X+Y and B=X-Y.
So we need to create other 2 "AXIS", named X_HEAD and Y_HEAD, meaning the real displacement of the Head. 
Having the real displacement of the head, we can calculate the total movement length and apply the desired speed.
*/ 
  #ifndef COREXY
    float delta_mm[4];
    delta_mm[X_AXIS] = (target[X_AXIS]-position[X_AXIS])/axis_steps_per_unit[X_AXIS];
    delta_mm[Y_AXIS] = (target[Y_AXIS]-position[Y_AXIS])/axis_steps_per_unit[Y_AXIS];
  #else
    float delta_mm[6];
    delta_mm[X_HEAD] = (target[X_AXIS]-position[X_AXIS])/axis_steps_per_unit[X_AXIS];
    delta_mm[Y_HEAD] = (target[Y_AXIS]-position[Y_AXIS])/axis_steps_per_unit[Y_AXIS];
    delta_mm[X_AXIS] = ((target[X_AXIS]-position[X_AXIS]) + (target[Y_AXIS]-position[Y_AXIS]))/axis_steps_per_unit[X_AXIS];
    delta_mm[Y_AXIS] = ((target[X_AXIS]-position[X_AXIS]) - (target[Y_AXIS]-position[Y_AXIS]))/axis_steps_per_unit[Y_AXIS];
  #endif
  delta_mm[Z_AXIS] = (target[Z_AXIS]-position[Z_AXIS])/axis_steps_per_unit[Z_AXIS];
  delta_mm[E_AXIS] = ((target[E_AXIS]-position[E_AXIS])/axis_steps_per_unit[E_AXIS])*volumetric_multiplier[active_extruder]*extrudemultiply/100.0;
  if ( block->steps_x <=dropsegments && block->steps_y <=dropsegments && block->steps_z <=dropsegments )
  {
    block->millimeters = fabs(delta_mm[E_AXIS]);
  } 
  else
  {
    #ifndef COREXY
      block->millimeters = sqrt(square(delta_mm[X_AXIS]) + square(delta_mm[Y_AXIS]) + square(delta_mm[Z_AXIS]));
	#else
	  block->millimeters = sqrt(square(delta_mm[X_HEAD]) + square(delta_mm[Y_HEAD]) + square(delta_mm[Z_AXIS]));
    #endif	
  }
  float inverse_millimeters = 1.0/block->millimeters;  // Inverse millimeters to remove multiple divides 

    // Calculate speed in mm/second for each axis. No divide by zero due to previous checks.
  float inverse_second = feed_rate * inverse_millimeters;

  int moves_queued=(block_buffer_head-block_buffer_tail + BLOCK_BUFFER_SIZE) & (BLOCK_BUFFER_SIZE - 1);

  // slow down when de buffer starts to empty, rather than wait at the corner for a buffer refill
#ifdef OLD_SLOWDOWN
  if(moves_queued < (BLOCK_BUFFER_SIZE * 0.5) && moves_queued > 1)
    feed_rate = feed_rate*moves_queued / (BLOCK_BUFFER_SIZE * 0.5); 
#endif

#ifdef SLOWDOWN
  //  segment time im micro seconds
  unsigned long segment_time = lround(1000000.0/inverse_second);
  if ((moves_queued > 1) && (moves_queued < (BLOCK_BUFFER_SIZE * 0.5)))
  {
    if (segment_time < minsegmenttime)
    { // buffer is draining, add extra time.  The amount of time added increases if the buffer is still emptied more.
      inverse_second=1000000.0/(segment_time+lround(2*(minsegmenttime-segment_time)/moves_queued));
      #ifdef XY_FREQUENCY_LIMIT
         segment_time = lround(1000000.0/inverse_second);
      #endif
    }
  }
#endif
  //  END OF SLOW DOWN SECTION    


  block->nominal_speed = block->millimeters * inverse_second; // (mm/sec) Always > 0
  block->nominal_rate = ceil(block->step_event_count * inverse_second); // (step/sec) Always > 0

#ifdef FILAMENT_SENSOR
  //FMM update ring buffer used for delay with filament measurements
  
  
    if((extruder==FILAMENT_SENSOR_EXTRUDER_NUM) && (delay_index2 > -1))  //only for extruder with filament sensor and if ring buffer is initialized
  	  {
    delay_dist = delay_dist + delta_mm[E_AXIS];  //increment counter with next move in e axis
  
    while (delay_dist >= (10*(MAX_MEASUREMENT_DELAY+1)))  //check if counter is over max buffer size in mm
      	  delay_dist = delay_dist - 10*(MAX_MEASUREMENT_DELAY+1);  //loop around the buffer
    while (delay_dist<0)
    	  delay_dist = delay_dist + 10*(MAX_MEASUREMENT_DELAY+1); //loop around the buffer
      
    delay_index1=delay_dist/10.0;  //calculate index
    
    //ensure the number is within range of the array after converting from floating point
    if(delay_index1<0)
    	delay_index1=0;
    else if (delay_index1>MAX_MEASUREMENT_DELAY)
    	delay_index1=MAX_MEASUREMENT_DELAY;
    	
    if(delay_index1 != delay_index2)  //moved index
  	  {
    	meas_sample=widthFil_to_size_ratio()-100;  //subtract off 100 to reduce magnitude - to store in a signed char
  	  }
    while( delay_index1 != delay_index2)
  	  {
  	  delay_index2 = delay_index2 + 1;
  	if(delay_index2>MAX_MEASUREMENT_DELAY)
  			  delay_index2=delay_index2-(MAX_MEASUREMENT_DELAY+1);  //loop around buffer when incrementing
  	  if(delay_index2<0)
  		delay_index2=0;
  	  else if (delay_index2>MAX_MEASUREMENT_DELAY)
  		delay_index2=MAX_MEASUREMENT_DELAY;  
  	  
  	  measurement_delay[delay_index2]=meas_sample;
  	  }
    	
    
  	  }
#endif


  // Calculate and limit speed in mm/sec for each axis
  float current_speed[4];
  float speed_factor = 1.0; //factor <=1 do decrease speed
  for(int i=0; i < 4; i++)
  {
    current_speed[i] = delta_mm[i] * inverse_second;
    if(fabs(current_speed[i]) > max_feedrate[i])
      speed_factor = min(speed_factor, max_feedrate[i] / fabs(current_speed[i]));
  }

  // Max segement time in us.
#ifdef XY_FREQUENCY_LIMIT
#define MAX_FREQ_TIME (1000000.0/XY_FREQUENCY_LIMIT)
  // Check and limit the xy direction change frequency
  unsigned char direction_change = block->direction_bits ^ old_direction_bits;
  old_direction_bits = block->direction_bits;
  segment_time = lround((float)segment_time / speed_factor);
  
  if((direction_change & (1<<X_AXIS)) == 0)
  {
    x_segment_time[0] += segment_time;
  }
  else
  {
    x_segment_time[2] = x_segment_time[1];
    x_segment_time[1] = x_segment_time[0];
    x_segment_time[0] = segment_time;
  }
  if((direction_change & (1<<Y_AXIS)) == 0)
  {
    y_segment_time[0] += segment_time;
  }
  else
  {
    y_segment_time[2] = y_segment_time[1];
    y_segment_time[1] = y_segment_time[0];
    y_segment_time[0] = segment_time;
  }
  long max_x_segment_time = max(x_segment_time[0], max(x_segment_time[1], x_segment_time[2]));
  long max_y_segment_time = max(y_segment_time[0], max(y_segment_time[1], y_segment_time[2]));
  long min_xy_segment_time =min(max_x_segment_time, max_y_segment_time);
  if(min_xy_segment_time < MAX_FREQ_TIME)
    speed_factor = min(speed_factor, speed_factor * (float)min_xy_segment_time / (float)MAX_FREQ_TIME);
#endif // XY_FREQUENCY_LIMIT

  // Correct the speed  
  if( speed_factor < 1.0)
  {
    for(unsigned char i=0; i < 4; i++)
    {
      current_speed[i] *= speed_factor;
    }
    block->nominal_speed *= speed_factor;
    block->nominal_rate *= speed_factor;
  }

  // Compute and limit the acceleration rate for the trapezoid generator.  
  float steps_per_mm = block->step_event_count/block->millimeters;
  if(block->steps_x == 0 && block->steps_y == 0 && block->steps_z == 0)
  {
    block->acceleration_st = ceil(retract_acceleration * steps_per_mm); // convert to: acceleration steps/sec^2
  }
  else
  {
    block->acceleration_st = ceil(acceleration * steps_per_mm); // convert to: acceleration steps/sec^2
    // Limit acceleration per axis
    if(((float)block->acceleration_st * (float)block->steps_x / (float)block->step_event_count) > axis_steps_per_sqr_second[X_AXIS])
      block->acceleration_st = axis_steps_per_sqr_second[X_AXIS];
    if(((float)block->acceleration_st * (float)block->steps_y / (float)block->step_event_count) > axis_steps_per_sqr_second[Y_AXIS])
      block->acceleration_st = axis_steps_per_sqr_second[Y_AXIS];
    if(((float)block->acceleration_st * (float)block->steps_e / (float)block->step_event_count) > axis_steps_per_sqr_second[E_AXIS])
      block->acceleration_st = axis_steps_per_sqr_second[E_AXIS];
    if(((float)block->acceleration_st * (float)block->steps_z / (float)block->step_event_count ) > axis_steps_per_sqr_second[Z_AXIS])
      block->acceleration_st = axis_steps_per_sqr_second[Z_AXIS];
  }
  block->acceleration = block->acceleration_st / steps_per_mm;
  block->acceleration_rate = (long)((float)block->acceleration_st * (16777216.0 / (F_CPU / 8.0)));

#if 0  // Use old jerk for now
  // Compute path unit vector
  double unit_vec[3];

  unit_vec[X_AXIS] = delta_mm[X_AXIS]*inverse_millimeters;
  unit_vec[Y_AXIS] = delta_mm[Y_AXIS]*inverse_millimeters;
  unit_vec[Z_AXIS] = delta_mm[Z_AXIS]*inverse_millimeters;

  // Compute maximum allowable entry speed at junction by centripetal acceleration approximation.
  // Let a circle be tangent to both previous and current path line segments, where the junction
  // deviation is defined as the distance from the junction to the closest edge of the circle,
  // colinear with the circle center. The circular segment joining the two paths represents the
  // path of centripetal acceleration. Solve for max velocity based on max acceleration about the
  // radius of the circle, defined indirectly by junction deviation. This may be also viewed as
  // path width or max_jerk in the previous grbl version. This approach does not actually deviate
  // from path, but used as a robust way to compute cornering speeds, as it takes into account the
  // nonlinearities of both the junction angle and junction velocity.
  double vmax_junction = MINIMUM_PLANNER_SPEED; // Set default max junction speed

  // Skip first block or when previous_nominal_speed is used as a flag for homing and offset cycles.
  if ((block_buffer_head != block_buffer_tail) && (previous_nominal_speed > 0.0)) {
    // Compute cosine of angle between previous and current path. (prev_unit_vec is negative)
    // NOTE: Max junction velocity is computed without sin() or acos() by trig half angle identity.
    double cos_theta = - previous_unit_vec[X_AXIS] * unit_vec[X_AXIS]
      - previous_unit_vec[Y_AXIS] * unit_vec[Y_AXIS]
      - previous_unit_vec[Z_AXIS] * unit_vec[Z_AXIS] ;

    // Skip and use default max junction speed for 0 degree acute junction.
    if (cos_theta < 0.95) {
      vmax_junction = min(previous_nominal_speed,block->nominal_speed);
      // Skip and avoid divide by zero for straight junctions at 180 degrees. Limit to min() of nominal speeds.
      if (cos_theta > -0.95) {
        // Compute maximum junction velocity based on maximum acceleration and junction deviation
        double sin_theta_d2 = sqrt(0.5*(1.0-cos_theta)); // Trig half angle identity. Always positive.
        vmax_junction = min(vmax_junction,
        sqrt(block->acceleration * junction_deviation * sin_theta_d2/(1.0-sin_theta_d2)) );
      }
    }
  }
#endif
  // Start with a safe speed
  float vmax_junction = max_xy_jerk/2; 
  float vmax_junction_factor = 1.0; 
  if(fabs(current_speed[Z_AXIS]) > max_z_jerk/2) 
    vmax_junction = min(vmax_junction, max_z_jerk/2);
  if(fabs(current_speed[E_AXIS]) > max_e_jerk/2) 
    vmax_junction = min(vmax_junction, max_e_jerk/2);
  vmax_junction = min(vmax_junction, block->nominal_speed);
  float safe_speed = vmax_junction;

  if ((moves_queued > 1) && (previous_nominal_speed > 0.0001)) {
    float jerk = sqrt(pow((current_speed[X_AXIS]-previous_speed[X_AXIS]), 2)+pow((current_speed[Y_AXIS]-previous_speed[Y_AXIS]), 2));
    //    if((fabs(previous_speed[X_AXIS]) > 0.0001) || (fabs(previous_speed[Y_AXIS]) > 0.0001)) {
    vmax_junction = block->nominal_speed;
    //    }
    if (jerk > max_xy_jerk) {
      vmax_junction_factor = (max_xy_jerk/jerk);
    } 
    if(fabs(current_speed[Z_AXIS] - previous_speed[Z_AXIS]) > max_z_jerk) {
      vmax_junction_factor= min(vmax_junction_factor, (max_z_jerk/fabs(current_speed[Z_AXIS] - previous_speed[Z_AXIS])));
    } 
    if(fabs(current_speed[E_AXIS] - previous_speed[E_AXIS]) > max_e_jerk) {
      vmax_junction_factor = min(vmax_junction_factor, (max_e_jerk/fabs(current_speed[E_AXIS] - previous_speed[E_AXIS])));
    } 
    vmax_junction = min(previous_nominal_speed, vmax_junction * vmax_junction_factor); // Limit speed to max previous speed
  }
  block->max_entry_speed = vmax_junction;

  // Initialize block entry speed. Compute based on deceleration to user-defined MINIMUM_PLANNER_SPEED.
  double v_allowable = max_allowable_speed(-block->acceleration,MINIMUM_PLANNER_SPEED,block->millimeters);
  block->entry_speed = min(vmax_junction, v_allowable);

  // Initialize planner efficiency flags
  // Set flag if block will always reach maximum junction speed regardless of entry/exit speeds.
  // If a block can de/ac-celerate from nominal speed to zero within the length of the block, then
  // the current block and next block junction speeds are guaranteed to always be at their maximum
  // junction speeds in deceleration and acceleration, respectively. This is due to how the current
  // block nominal speed limits both the current and next maximum junction speeds. Hence, in both
  // the reverse and forward planners, the corresponding block junction speed will always be at the
  // the maximum junction speed and may always be ignored for any speed reduction checks.
  if (block->nominal_speed <= v_allowable) { 
    block->nominal_length_flag = true; 
  }
  else { 
    block->nominal_length_flag = false; 
  }
  block->recalculate_flag = true; // Always calculate trapezoid for new block

  // Update previous path unit_vector and nominal speed
  memcpy(previous_speed, current_speed, sizeof(previous_speed)); // previous_speed[] = current_speed[]
  previous_nominal_speed = block->nominal_speed;


#ifdef ADVANCE
  // Calculate advance rate
  if((block->steps_e == 0) || (block->steps_x == 0 && block->steps_y == 0 && block->steps_z == 0)) {
    block->advance_rate = 0;
    block->advance = 0;
  }
  else {
    long acc_dist = estimate_acceleration_distance(0, block->nominal_rate, block->acceleration_st);
    float advance = (STEPS_PER_CUBIC_MM_E * EXTRUDER_ADVANCE_K) * 
      (current_speed[E_AXIS] * current_speed[E_AXIS] * EXTRUSION_AREA * EXTRUSION_AREA)*256;
    block->advance = advance;
    if(acc_dist == 0) {
      block->advance_rate = 0;
    } 
    else {
      block->advance_rate = advance / (float)acc_dist;
    }
  }
  /*
    SERIAL_ECHO_START;
   SERIAL_ECHOPGM("advance :");
   SERIAL_ECHO(block->advance/256.0);
   SERIAL_ECHOPGM("advance rate :");
   SERIAL_ECHOLN(block->advance_rate/256.0);
   */
#endif // ADVANCE

  calculate_trapezoid_for_block(block, block->entry_speed/block->nominal_speed,
  safe_speed/block->nominal_speed);

  // Move buffer head
  block_buffer_head = next_buffer_head;

  // Update position
  memcpy(position, target, sizeof(target)); // position[] = target[]

  planner_recalculate();

  st_wake_up();
}

vector_3 plan_get_position() {
	vector_3 position = vector_3(st_get_position_mm(X_AXIS), st_get_position_mm(Y_AXIS), st_get_position_mm(Z_AXIS));

	//position.debug("in plan_get position");
	//plan_bed_level_matrix.debug("in plan_get bed_level");
	matrix_3x3 inverse = matrix_3x3::transpose(plan_bed_level_matrix);
	//inverse.debug("in plan_get inverse");
	position.apply_rotation(inverse);
	//position.debug("after rotation");

	return position;
}

float plan_get_axis_position(uint8_t axis)
{
  return position[axis] / axis_steps_per_unit[axis];
}

#ifdef LEVEL_SENSOR
void plan_set_position(float x, float y, float z, const float &e)
{
  apply_rotation_xyz(plan_bed_level_matrix, x, y, z);
#else
void plan_set_position(const float &x, const float &y, const float &z, const float &e)
{
#endif // LEVEL_SENSOR

  position[X_AXIS] = lround(x*axis_steps_per_unit[X_AXIS]);
  position[Y_AXIS] = lround(y*axis_steps_per_unit[Y_AXIS]);
  position[Z_AXIS] = lround(z*axis_steps_per_unit[Z_AXIS]);     
  position[E_AXIS] = lround(e*axis_steps_per_unit[E_AXIS]);  
  st_set_position(position[X_AXIS], position[Y_AXIS], position[Z_AXIS], position[E_AXIS]);
  previous_nominal_speed = 0.0; // Resets planner junction speeds. Assumes start from rest.
  previous_speed[0] = 0.0;
  previous_speed[1] = 0.0;
  previous_speed[2] = 0.0;
  previous_speed[3] = 0.0;
}

void plan_set_e_position(const float &e)
{
  position[E_AXIS] = lround(e*axis_steps_per_unit[E_AXIS]);  
  st_set_e_position(position[E_AXIS]);
}

void plan_reset_position()
{
  position[X_AXIS] = st_get_position(X_AXIS);
  position[Y_AXIS] = st_get_position(Y_AXIS);
  position[Z_AXIS] = st_get_position(Z_AXIS);
  position[E_AXIS] = st_get_position(E_AXIS);
}

uint8_t movesplanned()
{
  return (block_buffer_head-block_buffer_tail + BLOCK_BUFFER_SIZE) & (BLOCK_BUFFER_SIZE - 1);
}

#ifdef PREVENT_DANGEROUS_EXTRUDE
void set_extrude_min_temp(float temp)
{
  extrude_min_temp=temp;
}
#endif

// Calculate the steps/s^2 acceleration rates, based on the mm/s^s
void reset_acceleration_rates()
{
	for(int8_t i=0; i < NUM_AXIS; i++)
        {
        axis_steps_per_sqr_second[i] = max_acceleration_units_per_sq_second[i] * axis_steps_per_unit[i];
        }
}<|MERGE_RESOLUTION|>--- conflicted
+++ resolved
@@ -554,12 +554,9 @@
     next_buffer_head = next_block_index(block_buffer_head);
 
     manage_heater();
-<<<<<<< HEAD
-=======
 #ifndef DOGLCD
         manage_inactivity(); 
 #endif //DOGLCD
->>>>>>> 5505bb43
     lcd_update();
 
 #ifdef DOGLCD
