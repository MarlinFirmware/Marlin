#ifndef PRINT_MANAGER_H
#define PRINT_MANAGER_H

#include <stdint.h>

#include "Singleton.h"
#include "Subject.h"

typedef struct
{
	uint8_t hours;
	uint8_t minutes;
	uint8_t seconds;
	uint16_t milliseconds;
} Time_t;

typedef enum
{
	PRINTING,
	PAUSED,
	PAUSING,
	STOPPED,
	HOMING,
	LEVELING,
<<<<<<< HEAD
	READY,
=======
	HEATING,
	SERIAL_CONTROL,
>>>>>>> 95398ccc
	NUM_PRINTER_STATES
} PrinterState_t;

class PrintManager : public Subject<PrinterState_t>
{
	public:
		typedef Singleton<PrintManager> single;

	public:
		PrintManager();

		PrinterState_t state();
		void state(PrinterState_t state);

<<<<<<< HEAD
=======
		uint32_t getInactivityTime();
		void resetInactivityTime();
		bool getInactivityFlag();
		void setInactivityFlag(bool state);

>>>>>>> 95398ccc
		bool getKnownPosition();
		void setKnownPosition(bool state);

		void notify();

		static void startPrint();
		static void stopPrint();
		static void pausePrint();
		static void resumePrint();
		static void togglePause();
		static void endPrint();

		static void startTime();
		static void updateTime();
		static Time_t printingTime();

<<<<<<< HEAD
		static bool knownPosition();
		static void knownPosition(bool state);
=======
		static void resetInactivity();
		static void updateInactivity();

		static bool knownPosition();
		static void knownPosition(bool state);

	private:
		void inactivityTriggered();
>>>>>>> 95398ccc

	private:
		PrinterState_t m_state;

		Time_t m_printing_time;
		uint32_t m_printing_time_raw;

<<<<<<< HEAD
=======
		uint32_t m_inactivity_time;
		bool m_inactivity_flag;

>>>>>>> 95398ccc
		bool m_known_position;
};

#endif //PRINT_MANAGER_H<|MERGE_RESOLUTION|>--- conflicted
+++ resolved
@@ -22,12 +22,8 @@
 	STOPPED,
 	HOMING,
 	LEVELING,
-<<<<<<< HEAD
 	READY,
-=======
-	HEATING,
 	SERIAL_CONTROL,
->>>>>>> 95398ccc
 	NUM_PRINTER_STATES
 } PrinterState_t;
 
@@ -42,14 +38,11 @@
 		PrinterState_t state();
 		void state(PrinterState_t state);
 
-<<<<<<< HEAD
-=======
 		uint32_t getInactivityTime();
 		void resetInactivityTime();
 		bool getInactivityFlag();
 		void setInactivityFlag(bool state);
 
->>>>>>> 95398ccc
 		bool getKnownPosition();
 		void setKnownPosition(bool state);
 
@@ -66,10 +59,6 @@
 		static void updateTime();
 		static Time_t printingTime();
 
-<<<<<<< HEAD
-		static bool knownPosition();
-		static void knownPosition(bool state);
-=======
 		static void resetInactivity();
 		static void updateInactivity();
 
@@ -78,7 +67,6 @@
 
 	private:
 		void inactivityTriggered();
->>>>>>> 95398ccc
 
 	private:
 		PrinterState_t m_state;
@@ -86,12 +74,9 @@
 		Time_t m_printing_time;
 		uint32_t m_printing_time_raw;
 
-<<<<<<< HEAD
-=======
 		uint32_t m_inactivity_time;
 		bool m_inactivity_flag;
 
->>>>>>> 95398ccc
 		bool m_known_position;
 };
 
