--- conflicted
+++ resolved
@@ -1233,26 +1233,15 @@
 // with NOZZLE_AS_PROBE this can be negative for a wider probing area.
 #define PROBING_MARGIN 10
 
-<<<<<<< HEAD
 // X and Y axis travel speed (mm/min) between probes 
-#define XY_PROBE_SPEED  (66*60) //3960
+#define XY_PROBE_FEEDRATE  (66*60) //3960
 
 // Feedrate (mm/min) for the first approach when double-probing (MULTIPLE_PROBING == 2)
 //FEEDRATE_Z
-#define Z_PROBE_SPEED_FAST (40*60)  //3000
+#define Z_PROBE_FEEDRATE_FAST (40*60)  //3000
 
 // Feedrate (mm/min) for the "accurate" probe of each point
-#define Z_PROBE_SPEED_SLOW (Z_PROBE_SPEED_FAST / 4) //750
-=======
-// X and Y axis travel speed (mm/min) between probes
-#define XY_PROBE_FEEDRATE (133*60)
-
-// Feedrate (mm/min) for the first approach when double-probing (MULTIPLE_PROBING == 2)
-#define Z_PROBE_FEEDRATE_FAST (4*60)
-
-// Feedrate (mm/min) for the "accurate" probe of each point
-#define Z_PROBE_FEEDRATE_SLOW (Z_PROBE_FEEDRATE_FAST / 2)
->>>>>>> 63911cc6
+#define Z_PROBE_FEEDRATE_SLOW (Z_PROBE_FEEDRATE_FAST / 4) //750
 
 /**
  * Probe Activation Switch
