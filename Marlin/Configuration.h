/**
 * Marlin 3D Printer Firmware
 * Copyright (C) 2019 MarlinFirmware [https://github.com/MarlinFirmware/Marlin]
 *
 * Based on Sprinter and grbl.
 * Copyright (C) 2011 Camiel Gubbels / Erik van der Zalm
 *
 * This program is free software: you can redistribute it and/or modify
 * it under the terms of the GNU General Public License as published by
 * the Free Software Foundation, either version 3 of the License, or
 * (at your option) any later version.
 *
 * This program is distributed in the hope that it will be useful,
 * but WITHOUT ANY WARRANTY; without even the implied warranty of
 * MERCHANTABILITY or FITNESS FOR A PARTICULAR PURPOSE.  See the
 * GNU General Public License for more details.
 *
 * You should have received a copy of the GNU General Public License
 * along with this program.  If not, see <http://www.gnu.org/licenses/>.
 *
 */
#pragma once

/**
 * Configuration.h
 *
 * Basic settings such as:
 *
 * - Type of electronics
 * - Type of temperature sensor
 * - Printer geometry
 * - Endstop configuration
 * - LCD controller
 * - Extra features
 *
 * Advanced settings can be found in Configuration_adv.h
 *
 */
#define CONFIGURATION_H_VERSION 020000

//===========================================================================
//============================= Getting Started =============================
//===========================================================================

/**
 * Here are some standard links for getting your machine calibrated:
 *
 * http://reprap.org/wiki/Calibration
 * http://youtu.be/wAL9d7FgInk
 * http://calculator.josefprusa.cz
 * http://reprap.org/wiki/Triffid_Hunter%27s_Calibration_Guide
 * http://www.thingiverse.com/thing:5573
 * https://sites.google.com/site/repraplogphase/calibration-of-your-reprap
 * http://www.thingiverse.com/thing:298812
 */

//===========================================================================
//============================= DELTA Printer ===============================
//===========================================================================
// For a Delta printer start with one of the configuration files in the
// config/examples/delta directory and customize for your machine.
//

//===========================================================================
//============================= SCARA Printer ===============================
//===========================================================================
// For a SCARA printer start with the configuration files in
// config/examples/SCARA and customize for your machine.
//

// @section info

// User-specified version info of this build to display in [Pronterface, etc] terminal window during
// startup. Implementation of an idea by Prof Braino to inform user that any changes made to this
// build by the user have been successfully uploaded into firmware.
#define STRING_CONFIG_H_AUTHOR "Caltech Library TechLab" // Who made the changes.
#define SHOW_BOOTSCREEN
#define STRING_SPLASH_LINE1 SHORT_BUILD_VERSION // will be shown during bootup in line 1
#define STRING_SPLASH_LINE2 WEBSITE_URL         // will be shown during bootup in line 2

/**
 * *** VENDORS PLEASE READ ***
 *
 * Marlin allows you to add a custom boot image for Graphical LCDs.
 * With this option Marlin will first show your custom screen followed
 * by the standard Marlin logo with version number and web URL.
 *
 * We encourage you to take advantage of this new feature and we also
 * respectfully request that you retain the unmodified Marlin boot screen.
 */

// Enable to show the bitmap in Marlin/_Bootscreen.h on startup.
#define SHOW_CUSTOM_BOOTSCREEN

// Enable to show the bitmap in Marlin/_Statusscreen.h on the status screen.
//#define CUSTOM_STATUS_SCREEN_IMAGE

// @section machine

/**
 * Select the serial port on the board to use for communication with the host.
 * This allows the connection of wireless adapters (for instance) to non-default port pins.
 * Note: The first serial port (-1 or 0) will always be used by the Arduino bootloader.
 *
 * :[-1, 0, 1, 2, 3, 4, 5, 6, 7]
 */
#define SERIAL_PORT 0

/**
 * Select a secondary serial port on the board to use for communication with the host.
 * This allows the connection of wireless adapters (for instance) to non-default port pins.
 * Serial port -1 is the USB emulated serial port, if available.
 *
 * :[-1, 0, 1, 2, 3, 4, 5, 6, 7]
 */
//#define SERIAL_PORT_2 -1

/**
 * This setting determines the communication speed of the printer.
 *
 * 250000 works in most cases, but you might try a lower speed if
 * you commonly experience drop-outs during host printing.
 * You may try up to 1000000 to speed up SD file transfer.
 *
 * :[2400, 9600, 19200, 38400, 57600, 115200, 250000, 500000, 1000000]
 */
#define BAUDRATE 115200

// Enable the Bluetooth serial interface on AT90USB devices
//#define BLUETOOTH

// The following define selects which electronics board you have.
// Please choose the name from boards.h that matches your setup
#ifndef MOTHERBOARD
  #define MOTHERBOARD BOARD_MELZI_CREALITY
#endif

// Optional custom name for your RepStrap or other custom machine
// Displayed in the LCD "Ready" message
<<<<<<< HEAD
#define CUSTOM_MACHINE_NAME "CR10 E3D Titan Lite6"
=======
#define CUSTOM_MACHINE_NAME "CR-10 E3D Titan Lite6"
>>>>>>> 4135c4c2

// Define this to set a unique identifier for this printer, (Used by some programs to differentiate between machines)
// You can use an online service to generate a random UUID. (eg http://www.uuidgenerator.net/version4)
//#define MACHINE_UUID "00000000-0000-0000-0000-000000000000"

// @section extruder

// This defines the number of extruders
// :[1, 2, 3, 4, 5, 6]
#define EXTRUDERS 1

// Generally expected filament diameter (1.75, 2.85, 3.0, ...). Used for Volumetric, Filament Width Sensor, etc.
#define DEFAULT_NOMINAL_FILAMENT_DIA 1.75

// For Cyclops or any "multi-extruder" that shares a single nozzle.
//#define SINGLENOZZLE

/**
 * Průša MK2 Single Nozzle Multi-Material Multiplexer, and variants.
 *
 * This device allows one stepper driver on a control board to drive
 * two to eight stepper motors, one at a time, in a manner suitable
 * for extruders.
 *
 * This option only allows the multiplexer to switch on tool-change.
 * Additional options to configure custom E moves are pending.
 */
//#define MK2_MULTIPLEXER
#if ENABLED(MK2_MULTIPLEXER)
  // Override the default DIO selector pins here, if needed.
  // Some pins files may provide defaults for these pins.
  //#define E_MUX0_PIN 40  // Always Required
  //#define E_MUX1_PIN 42  // Needed for 3 to 8 inputs
  //#define E_MUX2_PIN 44  // Needed for 5 to 8 inputs
#endif

/**
 * Prusa Multi-Material Unit v2
 *
 * Requires NOZZLE_PARK_FEATURE to park print head in case MMU unit fails.
 * Requires EXTRUDERS = 5
 *
 * For additional configuration see Configuration_adv.h
 */
//#define PRUSA_MMU2

// A dual extruder that uses a single stepper motor
//#define SWITCHING_EXTRUDER
#if ENABLED(SWITCHING_EXTRUDER)
  #define SWITCHING_EXTRUDER_SERVO_NR 0
  #define SWITCHING_EXTRUDER_SERVO_ANGLES { 0, 90 } // Angles for E0, E1[, E2, E3]
  #if EXTRUDERS > 3
    #define SWITCHING_EXTRUDER_E23_SERVO_NR 1
  #endif
#endif

// A dual-nozzle that uses a servomotor to raise/lower one (or both) of the nozzles
//#define SWITCHING_NOZZLE
#if ENABLED(SWITCHING_NOZZLE)
  #define SWITCHING_NOZZLE_SERVO_NR 0
  //#define SWITCHING_NOZZLE_E1_SERVO_NR 1          // If two servos are used, the index of the second
  #define SWITCHING_NOZZLE_SERVO_ANGLES { 0, 90 }   // Angles for E0, E1 (single servo) or lowered/raised (dual servo)
#endif

/**
 * Two separate X-carriages with extruders that connect to a moving part
 * via a solenoid docking mechanism. Requires SOL1_PIN and SOL2_PIN.
 */
//#define PARKING_EXTRUDER

/**
 * Two separate X-carriages with extruders that connect to a moving part
 * via a magnetic docking mechanism using movements and no solenoid
 *
 * project   : https://www.thingiverse.com/thing:3080893
 * movements : https://youtu.be/0xCEiG9VS3k
 *             https://youtu.be/Bqbcs0CU2FE
 */
//#define MAGNETIC_PARKING_EXTRUDER

#if EITHER(PARKING_EXTRUDER, MAGNETIC_PARKING_EXTRUDER)

  #define PARKING_EXTRUDER_PARKING_X { -78, 184 }     // X positions for parking the extruders
  #define PARKING_EXTRUDER_GRAB_DISTANCE 1            // (mm) Distance to move beyond the parking point to grab the extruder
  //#define MANUAL_SOLENOID_CONTROL                   // Manual control of docking solenoids with M380 S / M381

  #if ENABLED(PARKING_EXTRUDER)

    #define PARKING_EXTRUDER_SOLENOIDS_INVERT           // If enabled, the solenoid is NOT magnetized with applied voltage
    #define PARKING_EXTRUDER_SOLENOIDS_PINS_ACTIVE LOW  // LOW or HIGH pin signal energizes the coil
    #define PARKING_EXTRUDER_SOLENOIDS_DELAY 250        // (ms) Delay for magnetic field. No delay if 0 or not defined.
    //#define MANUAL_SOLENOID_CONTROL                   // Manual control of docking solenoids with M380 S / M381

  #elif ENABLED(MAGNETIC_PARKING_EXTRUDER)

    #define MPE_FAST_SPEED      9000      // (mm/m) Speed for travel before last distance point
    #define MPE_SLOW_SPEED      4500      // (mm/m) Speed for last distance travel to park and couple
    #define MPE_TRAVEL_DISTANCE   10      // (mm) Last distance point
    #define MPE_COMPENSATION       0      // Offset Compensation -1 , 0 , 1 (multiplier) only for coupling

  #endif

#endif

/**
 * Switching Toolhead
 *
 * Support for swappable and dockable toolheads, such as
 * the E3D Tool Changer. Toolheads are locked with a servo.
 */
//#define SWITCHING_TOOLHEAD

/**
 * Magnetic Switching Toolhead
 *
 * Support swappable and dockable toolheads with a magnetic
 * docking mechanism using movement and no servo.
 */
//#define MAGNETIC_SWITCHING_TOOLHEAD

#if EITHER(SWITCHING_TOOLHEAD, MAGNETIC_SWITCHING_TOOLHEAD)
  #define SWITCHING_TOOLHEAD_Y_POS          235         // (mm) Y position of the toolhead dock
  #define SWITCHING_TOOLHEAD_Y_SECURITY      10         // (mm) Security distance Y axis
  #define SWITCHING_TOOLHEAD_Y_CLEAR         60         // (mm) Minimum distance from dock for unobstructed X axis
  #define SWITCHING_TOOLHEAD_X_POS          { 215, 0 }  // (mm) X positions for parking the extruders
  #if ENABLED(SWITCHING_TOOLHEAD)
    #define SWITCHING_TOOLHEAD_SERVO_NR       2         // Index of the servo connector
    #define SWITCHING_TOOLHEAD_SERVO_ANGLES { 0, 180 }  // (degrees) Angles for Lock, Unlock
  #elif ENABLED(MAGNETIC_SWITCHING_TOOLHEAD)
    #define SWITCHING_TOOLHEAD_Y_RELEASE      5         // (mm) Security distance Y axis
    #define SWITCHING_TOOLHEAD_X_SECURITY   -35         // (mm) Security distance X axis
  #endif
#endif

/**
 * "Mixing Extruder"
 *   - Adds G-codes M163 and M164 to set and "commit" the current mix factors.
 *   - Extends the stepping routines to move multiple steppers in proportion to the mix.
 *   - Optional support for Repetier Firmware's 'M164 S<index>' supporting virtual tools.
 *   - This implementation supports up to two mixing extruders.
 *   - Enable DIRECT_MIXING_IN_G1 for M165 and mixing in G1 (from Pia Taubert's reference implementation).
 */
//#define MIXING_EXTRUDER
#if ENABLED(MIXING_EXTRUDER)
  #define MIXING_STEPPERS 2        // Number of steppers in your mixing extruder
  #define MIXING_VIRTUAL_TOOLS 16  // Use the Virtual Tool method with M163 and M164
  //#define DIRECT_MIXING_IN_G1    // Allow ABCDHI mix factors in G1 movement commands
  //#define GRADIENT_MIX           // Support for gradient mixing with M166 and LCD
  #if ENABLED(GRADIENT_MIX)
    //#define GRADIENT_VTOOL       // Add M166 T to use a V-tool index as a Gradient alias
  #endif
#endif

// Offset of the extruders (uncomment if using more than one and relying on firmware to position when changing).
// The offset has to be X=0, Y=0 for the extruder 0 hotend (default extruder).
// For the other hotends it is their distance from the extruder 0 hotend.
//#define HOTEND_OFFSET_X {0.0, 20.00} // (mm) relative X-offset for each nozzle
//#define HOTEND_OFFSET_Y {0.0, 5.00}  // (mm) relative Y-offset for each nozzle
//#define HOTEND_OFFSET_Z {0.0, 0.00}  // (mm) relative Z-offset for each nozzle

// @section machine

/**
 * Select your power supply here. Use 0 if you haven't connected the PS_ON_PIN
 *
 * 0 = No Power Switch
 * 1 = ATX
 * 2 = X-Box 360 203Watts (the blue wire connected to PS_ON and the red wire to VCC)
 *
 * :{ 0:'No power switch', 1:'ATX', 2:'X-Box 360' }
 */
#define POWER_SUPPLY 0

#if POWER_SUPPLY > 0
  // Enable this option to leave the PSU off at startup.
  // Power to steppers and heaters will need to be turned on with M80.
  //#define PS_DEFAULT_OFF

  //#define AUTO_POWER_CONTROL        // Enable automatic control of the PS_ON pin
  #if ENABLED(AUTO_POWER_CONTROL)
    #define AUTO_POWER_FANS           // Turn on PSU if fans need power
    #define AUTO_POWER_E_FANS
    #define AUTO_POWER_CONTROLLERFAN
    #define POWER_TIMEOUT 30
  #endif

#endif

// @section temperature

//===========================================================================
//============================= Thermal Settings ============================
//===========================================================================

/**
 * --NORMAL IS 4.7kohm PULLUP!-- 1kohm pullup can be used on hotend sensor, using correct resistor and table
 *
 * Temperature sensors available:
 *
 *    -4 : thermocouple with AD8495
 *    -3 : thermocouple with MAX31855 (only for sensor 0)
 *    -2 : thermocouple with MAX6675 (only for sensor 0)
 *    -1 : thermocouple with AD595
 *     0 : not used
 *     1 : 100k thermistor - best choice for EPCOS 100k (4.7k pullup)
 *     2 : 200k thermistor - ATC Semitec 204GT-2 (4.7k pullup)
 *     3 : Mendel-parts thermistor (4.7k pullup)
 *     4 : 10k thermistor !! do not use it for a hotend. It gives bad resolution at high temp. !!
 *     5 : 100K thermistor - ATC Semitec 104GT-2/104NT-4-R025H42G (Used in ParCan & J-Head) (4.7k pullup)
 *   501 : 100K Zonestar (Tronxy X3A) Thermistor
 *     6 : 100k EPCOS - Not as accurate as table 1 (created using a fluke thermocouple) (4.7k pullup)
 *     7 : 100k Honeywell thermistor 135-104LAG-J01 (4.7k pullup)
 *    71 : 100k Honeywell thermistor 135-104LAF-J01 (4.7k pullup)
 *     8 : 100k 0603 SMD Vishay NTCS0603E3104FXT (4.7k pullup)
 *     9 : 100k GE Sensing AL03006-58.2K-97-G1 (4.7k pullup)
 *    10 : 100k RS thermistor 198-961 (4.7k pullup)
 *    11 : 100k beta 3950 1% thermistor (4.7k pullup)
 *    12 : 100k 0603 SMD Vishay NTCS0603E3104FXT (4.7k pullup) (calibrated for Makibox hot bed)
 *    13 : 100k Hisens 3950  1% up to 300°C for hotend "Simple ONE " & "Hotend "All In ONE"
 *    15 : 100k thermistor calibration for JGAurora A5 hotend
 *    20 : the PT100 circuit found in the Ultimainboard V2.x
 *    60 : 100k Maker's Tool Works Kapton Bed Thermistor beta=3950
 *    61 : 100k Formbot / Vivedino 3950 350C thermistor 4.7k pullup
 *    66 : 4.7M High Temperature thermistor from Dyze Design
 *    67 : 450C thermistor from SliceEngineering
 *    70 : the 100K thermistor found in the bq Hephestos 2
 *    75 : 100k Generic Silicon Heat Pad with NTC 100K MGB18-104F39050L32 thermistor
 *
 *       1k ohm pullup tables - This is atypical, and requires changing out the 4.7k pullup for 1k.
 *                              (but gives greater accuracy and more stable PID)
 *    51 : 100k thermistor - EPCOS (1k pullup)
 *    52 : 200k thermistor - ATC Semitec 204GT-2 (1k pullup)
 *    55 : 100k thermistor - ATC Semitec 104GT-2 (Used in ParCan & J-Head) (1k pullup)
 *
 *  1047 : Pt1000 with 4k7 pullup
 *  1010 : Pt1000 with 1k pullup (non standard)
 *   147 : Pt100 with 4k7 pullup
 *   110 : Pt100 with 1k pullup (non standard)
 *
 *         Use these for Testing or Development purposes. NEVER for production machine.
 *   998 : Dummy Table that ALWAYS reads 25°C or the temperature defined below.
 *   999 : Dummy Table that ALWAYS reads 100°C or the temperature defined below.
 *
 * :{ '0': "Not used", '1':"100k / 4.7k - EPCOS", '2':"200k / 4.7k - ATC Semitec 204GT-2", '3':"Mendel-parts / 4.7k", '4':"10k !! do not use for a hotend. Bad resolution at high temp. !!", '5':"100K / 4.7k - ATC Semitec 104GT-2 (Used in ParCan & J-Head)", '501':"100K Zonestar (Tronxy X3A)", '6':"100k / 4.7k EPCOS - Not as accurate as Table 1", '7':"100k / 4.7k Honeywell 135-104LAG-J01", '8':"100k / 4.7k 0603 SMD Vishay NTCS0603E3104FXT", '9':"100k / 4.7k GE Sensing AL03006-58.2K-97-G1", '10':"100k / 4.7k RS 198-961", '11':"100k / 4.7k beta 3950 1%", '12':"100k / 4.7k 0603 SMD Vishay NTCS0603E3104FXT (calibrated for Makibox hot bed)", '13':"100k Hisens 3950  1% up to 300°C for hotend 'Simple ONE ' & hotend 'All In ONE'", '20':"PT100 (Ultimainboard V2.x)", '51':"100k / 1k - EPCOS", '52':"200k / 1k - ATC Semitec 204GT-2", '55':"100k / 1k - ATC Semitec 104GT-2 (Used in ParCan & J-Head)", '60':"100k Maker's Tool Works Kapton Bed Thermistor beta=3950", '61':"100k Formbot / Vivedino 3950 350C thermistor 4.7k pullup", '66':"Dyze Design 4.7M High Temperature thermistor", '67':"Slice Engineering 450C High Temperature thermistor", '70':"the 100K thermistor found in the bq Hephestos 2", '71':"100k / 4.7k Honeywell 135-104LAF-J01", '147':"Pt100 / 4.7k", '1047':"Pt1000 / 4.7k", '110':"Pt100 / 1k (non-standard)", '1010':"Pt1000 / 1k (non standard)", '-4':"Thermocouple + AD8495", '-3':"Thermocouple + MAX31855 (only for sensor 0)", '-2':"Thermocouple + MAX6675 (only for sensor 0)", '-1':"Thermocouple + AD595",'998':"Dummy 1", '999':"Dummy 2" }
 */
#define TEMP_SENSOR_0 5
#define TEMP_SENSOR_1 0
#define TEMP_SENSOR_2 0
#define TEMP_SENSOR_3 0
#define TEMP_SENSOR_4 0
#define TEMP_SENSOR_5 0
#define TEMP_SENSOR_BED 5
#define TEMP_SENSOR_CHAMBER 0

// Dummy thermistor constant temperature readings, for use with 998 and 999
#define DUMMY_THERMISTOR_998_VALUE 25
#define DUMMY_THERMISTOR_999_VALUE 100

// Use temp sensor 1 as a redundant sensor with sensor 0. If the readings
// from the two sensors differ too much the print will be aborted.
//#define TEMP_SENSOR_1_AS_REDUNDANT
#define MAX_REDUNDANT_TEMP_SENSOR_DIFF 10

#define TEMP_RESIDENCY_TIME     10  // (seconds) Time to wait for hotend to "settle" in M109
#define TEMP_WINDOW              1  // (°C) Temperature proximity for the "temperature reached" timer
#define TEMP_HYSTERESIS          3  // (°C) Temperature proximity considered "close enough" to the target

#define TEMP_BED_RESIDENCY_TIME 10  // (seconds) Time to wait for bed to "settle" in M190
#define TEMP_BED_WINDOW          1  // (°C) Temperature proximity for the "temperature reached" timer
#define TEMP_BED_HYSTERESIS      3  // (°C) Temperature proximity considered "close enough" to the target

// Below this temperature the heater will be switched off
// because it probably indicates a broken thermistor wire.
#define HEATER_0_MINTEMP   5
#define HEATER_1_MINTEMP   5
#define HEATER_2_MINTEMP   5
#define HEATER_3_MINTEMP   5
#define HEATER_4_MINTEMP   5
#define HEATER_5_MINTEMP   5
#define BED_MINTEMP        5

// Above this temperature the heater will be switched off.
// This can protect components from overheating, but NOT from shorts and failures.
// (Use MINTEMP for thermistor short/failure protection.)
#define HEATER_0_MAXTEMP 275
#define HEATER_1_MAXTEMP 275
#define HEATER_2_MAXTEMP 275
#define HEATER_3_MAXTEMP 275
#define HEATER_4_MAXTEMP 275
#define HEATER_5_MAXTEMP 275
#define BED_MAXTEMP 120

//===========================================================================
//============================= PID Settings ================================
//===========================================================================
// PID Tuning Guide here: http://reprap.org/wiki/PID_Tuning

// Comment the following line to disable PID and enable bang-bang.
#define PIDTEMP
#define BANG_MAX 255     // Limits current to nozzle while in bang-bang mode; 255=full current
#define PID_MAX BANG_MAX // Limits current to nozzle while PID is active (see PID_FUNCTIONAL_RANGE below); 255=full current
#define PID_K1 0.95      // Smoothing factor within any PID loop
#if ENABLED(PIDTEMP)
  //#define PID_EDIT_MENU         // Add PID editing to the "Advanced Settings" menu. (~700 bytes of PROGMEM)
  //#define PID_AUTOTUNE_MENU     // Add PID auto-tuning to the "Advanced Settings" menu. (~250 bytes of PROGMEM)
  //#define PID_DEBUG             // Sends debug data to the serial port.
  //#define PID_OPENLOOP 1        // Puts PID in open loop. M104/M140 sets the output power from 0 to PID_MAX
  //#define SLOW_PWM_HEATERS      // PWM with very low frequency (roughly 0.125Hz=8s) and minimum state time of approximately 1s useful for heaters driven by a relay
  //#define PID_PARAMS_PER_HOTEND // Uses separate PID parameters for each extruder (useful for mismatched extruders)
                                  // Set/get with gcode: M301 E[extruder number, 0-2]
  #define PID_FUNCTIONAL_RANGE 10 // If the temperature difference between the target temperature and the actual temperature
                                  // is more than PID_FUNCTIONAL_RANGE then the PID will be shut off and the heater will be set to min/max.

  // If you are using a pre-configured hotend then you can use one of the value sets by uncommenting it

  //Techlab CR10 E3D Lite6 for 215C [12.03.18]
  #define DEFAULT_Kp 25.26
  #define DEFAULT_Ki  2.97
  #define DEFAULT_Kd 53.80

  // Stock CR-10 tuned for 70C
  //#define DEFAULT_Kp 22.57
  //#define DEFAULT_Ki 1.72
  //#define DEFAULT_Kd 73.96

  // Ultimaker
  //#define DEFAULT_Kp 22.2
  //#define DEFAULT_Ki 1.08
  //#define DEFAULT_Kd 114

  // MakerGear
  //#define DEFAULT_Kp 7.0
  //#define DEFAULT_Ki 0.1
  //#define DEFAULT_Kd 12

  // Mendel Parts V9 on 12V
  //#define DEFAULT_Kp 63.0
  //#define DEFAULT_Ki 2.25
  //#define DEFAULT_Kd 440

#endif // PIDTEMP

//===========================================================================
//====================== PID > Bed Temperature Control ======================
//===========================================================================

/**
 * PID Bed Heating
 *
 * If this option is enabled set PID constants below.
 * If this option is disabled, bang-bang will be used and BED_LIMIT_SWITCHING will enable hysteresis.
 *
 * The PID frequency will be the same as the extruder PWM.
 * If PID_dT is the default, and correct for the hardware/configuration, that means 7.689Hz,
 * which is fine for driving a square wave into a resistive load and does not significantly
 * impact FET heating. This also works fine on a Fotek SSR-10DA Solid State Relay into a 250W
 * heater. If your configuration is significantly different than this and you don't understand
 * the issues involved, don't use bed PID until someone else verifies that your hardware works.
 */
#define PIDTEMPBED

//#define BED_LIMIT_SWITCHING

/**
 * Max Bed Power
 * Applies to all forms of bed control (PID, bang-bang, and bang-bang with hysteresis).
 * When set to any value below 255, enables a form of PWM to the bed that acts like a divider
 * so don't use it unless you are OK with PWM on your bed. (See the comment on enabling PIDTEMPBED)
 */
#define MAX_BED_POWER 255 // limits duty cycle to bed; 255=full current

#if ENABLED(PIDTEMPBED)

  //#define PID_BED_DEBUG // Sends debug data to the serial port.

  //Techlab CR10 w E3D Lite6 Bed for 70C [12.03.18]
  #define  DEFAULT_bedKp 486.62
  #define  DEFAULT_bedKi  72.44
  #define  DEFAULT_bedKd 817.22
  
  //Stock CR-10 Bed Tuned for 70C  
  //#define  DEFAULT_bedKp 426.68
  //#define  DEFAULT_bedKi 78.92
  //#define  DEFAULT_bedKd 576.71

  //120V 250W silicone heater into 4mm borosilicate (MendelMax 1.5+)
  //from FOPDT model - kp=.39 Tp=405 Tdead=66, Tc set to 79.2, aggressive factor of .15 (vs .1, 1, 10)
  //#define DEFAULT_bedKp 10.00
  //#define DEFAULT_bedKi .023
  //#define DEFAULT_bedKd 305.4

  //120V 250W silicone heater into 4mm borosilicate (MendelMax 1.5+)
  //from pidautotune
  //#define DEFAULT_bedKp 97.1
  //#define DEFAULT_bedKi 1.41
  //#define DEFAULT_bedKd 1675.16

  // FIND YOUR OWN: "M303 E-1 C8 S90" to run autotune on the bed at 90 degreesC for 8 cycles.
#endif // PIDTEMPBED

// @section extruder

/**
 * Prevent extrusion if the temperature is below EXTRUDE_MINTEMP.
 * Add M302 to set the minimum extrusion temperature and/or turn
 * cold extrusion prevention on and off.
 *
 * *** IT IS HIGHLY RECOMMENDED TO LEAVE THIS OPTION ENABLED! ***
 */
#define PREVENT_COLD_EXTRUSION
#define EXTRUDE_MINTEMP 170

/**
 * Prevent a single extrusion longer than EXTRUDE_MAXLENGTH.
 * Note: For Bowden Extruders make this large enough to allow load/unload.
 */
#define PREVENT_LENGTHY_EXTRUDE
#define EXTRUDE_MAXLENGTH 1000

//===========================================================================
//======================== Thermal Runaway Protection =======================
//===========================================================================

/**
 * Thermal Protection provides additional protection to your printer from damage
 * and fire. Marlin always includes safe min and max temperature ranges which
 * protect against a broken or disconnected thermistor wire.
 *
 * The issue: If a thermistor falls out, it will report the much lower
 * temperature of the air in the room, and the the firmware will keep
 * the heater on.
 *
 * If you get "Thermal Runaway" or "Heating failed" errors the
 * details can be tuned in Configuration_adv.h
 */

#define THERMAL_PROTECTION_HOTENDS // Enable thermal protection for all extruders
#define THERMAL_PROTECTION_BED     // Enable thermal protection for the heated bed
#define THERMAL_PROTECTION_CHAMBER // Enable thermal protection for the heated chamber

//===========================================================================
//============================= Mechanical Settings =========================
//===========================================================================

// @section machine

// Uncomment one of these options to enable CoreXY, CoreXZ, or CoreYZ kinematics
// either in the usual order or reversed
//#define COREXY
//#define COREXZ
//#define COREYZ
//#define COREYX
//#define COREZX
//#define COREZY

//===========================================================================
//============================== Endstop Settings ===========================
//===========================================================================

// @section homing

// Specify here all the endstop connectors that are connected to any endstop or probe.
// Almost all printers will be using one per axis. Probes will use one or more of the
// extra connectors. Leave undefined any used for non-endstop and non-probe purposes.
#define USE_XMIN_PLUG
#define USE_YMIN_PLUG
#define USE_ZMIN_PLUG
//#define USE_XMAX_PLUG
//#define USE_YMAX_PLUG
//#define USE_ZMAX_PLUG

// Enable pullup for all endstops to prevent a floating state
//#define ENDSTOPPULLUPS
#if DISABLED(ENDSTOPPULLUPS)
  // Disable ENDSTOPPULLUPS to set pullups individually
  //#define ENDSTOPPULLUP_XMAX
  //#define ENDSTOPPULLUP_YMAX
  //#define ENDSTOPPULLUP_ZMAX
  //#define ENDSTOPPULLUP_XMIN
  //#define ENDSTOPPULLUP_YMIN
  //#define ENDSTOPPULLUP_ZMIN
  //#define ENDSTOPPULLUP_ZMIN_PROBE
#endif

// Enable pulldown for all endstops to prevent a floating state
//#define ENDSTOPPULLDOWNS
#if DISABLED(ENDSTOPPULLDOWNS)
  // Disable ENDSTOPPULLDOWNS to set pulldowns individually
  //#define ENDSTOPPULLDOWN_XMAX
  //#define ENDSTOPPULLDOWN_YMAX
  //#define ENDSTOPPULLDOWN_ZMAX
  //#define ENDSTOPPULLDOWN_XMIN
  //#define ENDSTOPPULLDOWN_YMIN
  //#define ENDSTOPPULLDOWN_ZMIN
  //#define ENDSTOPPULLDOWN_ZMIN_PROBE
#endif

// Mechanical endstop with COM to ground and NC to Signal uses "false" here (most common setup).
#define X_MIN_ENDSTOP_INVERTING false // set to true to invert the logic of the endstop.
#define Y_MIN_ENDSTOP_INVERTING false // set to true to invert the logic of the endstop.
#define Z_MIN_ENDSTOP_INVERTING false // set to true to invert the logic of the endstop.
#define X_MAX_ENDSTOP_INVERTING false // set to true to invert the logic of the endstop.
#define Y_MAX_ENDSTOP_INVERTING false // set to true to invert the logic of the endstop.
#define Z_MAX_ENDSTOP_INVERTING false // set to true to invert the logic of the endstop.
#define Z_MIN_PROBE_ENDSTOP_INVERTING false // set to true to invert the logic of the probe.

/**
 * Stepper Drivers
 *
 * These settings allow Marlin to tune stepper driver timing and enable advanced options for
 * stepper drivers that support them. You may also override timing options in Configuration_adv.h.
 *
 * A4988 is assumed for unspecified drivers.
 *
* Options: A4988, A5984, DRV8825, LV8729, L6470, TB6560, TB6600, TMC2100,
 *          TMC2130, TMC2130_STANDALONE, TMC2208, TMC2208_STANDALONE,
 *          TMC26X,  TMC26X_STANDALONE,  TMC2660, TMC2660_STANDALONE,
 *          TMC2160, TMC2160_STANDALONE, TMC5130, TMC5130_STANDALONE,
 *          TMC5160, TMC5160_STANDALONE
 * :['A4988', 'A5984', 'DRV8825', 'LV8729', 'L6470', 'TB6560', 'TB6600', 'TMC2100', 'TMC2130', 'TMC2130_STANDALONE', 'TMC2160', 'TMC2160_STANDALONE', 'TMC2208', 'TMC2208_STANDALONE', 'TMC26X', 'TMC26X_STANDALONE', 'TMC2660', 'TMC2660_STANDALONE', 'TMC5130', 'TMC5130_STANDALONE', 'TMC5160', 'TMC5160_STANDALONE']
 */
//#define X_DRIVER_TYPE  A4988
//#define Y_DRIVER_TYPE  A4988
//#define Z_DRIVER_TYPE  A4988
//#define X2_DRIVER_TYPE A4988
//#define Y2_DRIVER_TYPE A4988
//#define Z2_DRIVER_TYPE A4988
//#define Z3_DRIVER_TYPE A4988
//#define E0_DRIVER_TYPE A4988
//#define E1_DRIVER_TYPE A4988
//#define E2_DRIVER_TYPE A4988
//#define E3_DRIVER_TYPE A4988
//#define E4_DRIVER_TYPE A4988
//#define E5_DRIVER_TYPE A4988

// Enable this feature if all enabled endstop pins are interrupt-capable.
// This will remove the need to poll the interrupt pins, saving many CPU cycles.
//#define ENDSTOP_INTERRUPTS_FEATURE

/**
 * Endstop Noise Threshold
 *
 * Enable if your probe or endstops falsely trigger due to noise.
 *
 * - Higher values may affect repeatability or accuracy of some bed probes.
 * - To fix noise install a 100nF ceramic capacitor inline with the switch.
 * - This feature is not required for common micro-switches mounted on PCBs
 *   based on the Makerbot design, which already have the 100nF capacitor.
 *
 * :[2,3,4,5,6,7]
 */
//#define ENDSTOP_NOISE_THRESHOLD 2

//=============================================================================
//============================== Movement Settings ============================
//=============================================================================
// @section motion

/**
 * Default Settings
 *
 * These settings can be reset by M502
 *
 * Note that if EEPROM is enabled, saved values will override these.
 */

/**
 * With this option each E stepper can have its own factors for the
 * following movement settings. If fewer factors are given than the
 * total number of extruders, the last value applies to the rest.
 */
//#define DISTINCT_E_FACTORS

/**
 * Default Axis Steps Per Unit (steps/mm)
 * Override with M92
 *                                      X, Y, Z, E0 [, E1[, E2[, E3[, E4[, E5]]]]]
 */
#define DEFAULT_AXIS_STEPS_PER_UNIT   { 80, 80, 400, 840 }

/**
 * Default Max Feed Rate (mm/s)
 * Override with M203
 *                                      X, Y, Z, E0 [, E1[, E2[, E3[, E4[, E5]]]]]
 */
#define DEFAULT_MAX_FEEDRATE          { 500, 500, 15, 25 }

/**
 * Default Max Acceleration (change/s) change = mm/s
 * (Maximum start speed for accelerated moves)
 * Override with M201
 *                                      X, Y, Z, E0 [, E1[, E2[, E3[, E4[, E5]]]]]
 */
#define DEFAULT_MAX_ACCELERATION      { 500, 500, 100, 5000 }

/**
 * Default Acceleration (change/s) change = mm/s
 * Override with M204
 *
 *   M204 P    Acceleration
 *   M204 R    Retract Acceleration
 *   M204 T    Travel Acceleration
 */
#define DEFAULT_ACCELERATION          500    // X, Y, Z and E acceleration for printing moves
#define DEFAULT_RETRACT_ACCELERATION  500    // E acceleration for retracts
#define DEFAULT_TRAVEL_ACCELERATION   1000    // X, Y, Z acceleration for travel (non printing) moves

//
// Use Junction Deviation instead of traditional Jerk Limiting
//
//#define JUNCTION_DEVIATION
#if ENABLED(JUNCTION_DEVIATION)
  #define JUNCTION_DEVIATION_MM 0.02  // (mm) Distance from real junction edge
#endif

/**
 * Default Jerk (mm/s)
 * Override with M205 X Y Z E
 *
 * "Jerk" specifies the minimum speed change that requires acceleration.
 * When changing speed and direction, if the difference is less than the
 * value set here, it may happen instantaneously.
 */

#if DISABLED(JUNCTION_DEVIATION)
  #define DEFAULT_XJERK 10.0
  #define DEFAULT_YJERK 10.0
  #define DEFAULT_ZJERK  0.3
#endif

#define DEFAULT_EJERK    5.0  // May be used by Linear Advance

/**
 * S-Curve Acceleration
 *
 * This option eliminates vibration during printing by fitting a Bézier
 * curve to move acceleration, producing much smoother direction changes.
 *
 * See https://github.com/synthetos/TinyG/wiki/Jerk-Controlled-Motion-Explained
 */
#define S_CURVE_ACCELERATION

//===========================================================================
//============================= Z Probe Options =============================
//===========================================================================
// @section probes

//
// See http://marlinfw.org/docs/configuration/probes.html
//

/**
 * Z_MIN_PROBE_USES_Z_MIN_ENDSTOP_PIN
 *
 * Enable this option for a probe connected to the Z Min endstop pin.
 */
#define Z_MIN_PROBE_USES_Z_MIN_ENDSTOP_PIN

/**
 * Z_MIN_PROBE_PIN
 *
 * Define this pin if the probe is not connected to Z_MIN_PIN.
 * If not defined the default pin for the selected MOTHERBOARD
 * will be used. Most of the time the default is what you want.
 *
 *  - The simplest option is to use a free endstop connector.
 *  - Use 5V for powered (usually inductive) sensors.
 *
 *  - RAMPS 1.3/1.4 boards may use the 5V, GND, and Aux4->D32 pin:
 *    - For simple switches connect...
 *      - normally-closed switches to GND and D32.
 *      - normally-open switches to 5V and D32.
 *
 */
//#define Z_MIN_PROBE_PIN 32 // Pin 32 is the RAMPS default

/**
 * Probe Type
 *
 * Allen Key Probes, Servo Probes, Z-Sled Probes, FIX_MOUNTED_PROBE, etc.
 * Activate one of these to use Auto Bed Leveling below.
 */

/**
 * The "Manual Probe" provides a means to do "Auto" Bed Leveling without a probe.
 * Use G29 repeatedly, adjusting the Z height at each point with movement commands
 * or (with LCD_BED_LEVELING) the LCD controller.
 */
//#define PROBE_MANUALLY
//#define MANUAL_PROBE_START_Z 0.2

/**
 * A Fix-Mounted Probe either doesn't deploy or needs manual deployment.
 *   (e.g., an inductive probe or a nozzle-based probe-switch.)
 */
//#define FIX_MOUNTED_PROBE

/**
 * Z Servo Probe, such as an endstop switch on a rotating arm.
 */
//#define Z_PROBE_SERVO_NR 0   // Defaults to SERVO 0 connector.
//#define Z_SERVO_ANGLES {70,0}  // Z Servo Deploy and Stow angles

/**
 * The BLTouch probe uses a Hall effect sensor and emulates a servo.
 */
//#define BLTOUCH
#if ENABLED(BLTOUCH)
  //#define BLTOUCH_DELAY 375   // (ms) Enable and increase if needed

  /**
   * BLTouch V3.0 and newer smart series
   * For genuine BLTouch 3.0 sensors. Clones may be confused by 3.0 command angles. YMMV.
   * If the pin trigger is not detected, first try swapping the black and white wires then toggle this.
   */
  //#define BLTOUCH_V3
  #if ENABLED(BLTOUCH_V3)
    //#define BLTOUCH_FORCE_5V_MODE
    //#define BLTOUCH_FORCE_OPEN_DRAIN_MODE
  #endif
#endif

// A probe that is deployed and stowed with a solenoid pin (SOL1_PIN)
//#define SOLENOID_PROBE

// A sled-mounted probe like those designed by Charles Bell.
//#define Z_PROBE_SLED
//#define SLED_DOCKING_OFFSET 5  // The extra distance the X axis must travel to pickup the sled. 0 should be fine but you can push it further if you'd like.

// A probe deployed by moving the x-axis, such as the Wilson II's rack-and-pinion probe designed by Marty Rice.
//#define RACK_AND_PINION_PROBE
#if ENABLED(RACK_AND_PINION_PROBE)
  #define Z_PROBE_DEPLOY_X  X_MIN_POS
  #define Z_PROBE_RETRACT_X X_MAX_POS
#endif

//
// For Z_PROBE_ALLEN_KEY see the Delta example configurations.
//

/**
 *   Z Probe to nozzle (X,Y) offset, relative to (0, 0).
 *   X and Y offsets must be integers.
 *
 *   In the following example the X and Y offsets are both positive:
 *   #define X_PROBE_OFFSET_FROM_EXTRUDER 10
 *   #define Y_PROBE_OFFSET_FROM_EXTRUDER 10
 *
 *      +-- BACK ---+
 *      |           |
 *    L |    (+) P  | R <-- probe (20,20)
 *    E |           | I
 *    F | (-) N (+) | G <-- nozzle (10,10)
 *    T |           | H
 *      |    (-)    | T
 *      |           |
 *      O-- FRONT --+
 *    (0,0)
 */
#define X_PROBE_OFFSET_FROM_EXTRUDER 10  // X offset: -left  +right  [of the nozzle]
#define Y_PROBE_OFFSET_FROM_EXTRUDER 10  // Y offset: -front +behind [the nozzle]
#define Z_PROBE_OFFSET_FROM_EXTRUDER 0   // Z offset: -below +above  [the nozzle]

// Certain types of probes need to stay away from edges
#define MIN_PROBE_EDGE 10

// X and Y axis travel speed (mm/m) between probes
#define XY_PROBE_SPEED 8000

// Feedrate (mm/m) for the first approach when double-probing (MULTIPLE_PROBING == 2)
#define Z_PROBE_SPEED_FAST HOMING_FEEDRATE_Z

// Feedrate (mm/m) for the "accurate" probe of each point
#define Z_PROBE_SPEED_SLOW (Z_PROBE_SPEED_FAST / 2)

// The number of probes to perform at each point.
//   Set to 2 for a fast/slow probe, using the second probe result.
//   Set to 3 or more for slow probes, averaging the results.
//#define MULTIPLE_PROBING 2

/**
 * Z probes require clearance when deploying, stowing, and moving between
 * probe points to avoid hitting the bed and other hardware.
 * Servo-mounted probes require extra space for the arm to rotate.
 * Inductive probes need space to keep from triggering early.
 *
 * Use these settings to specify the distance (mm) to raise the probe (or
 * lower the bed). The values set here apply over and above any (negative)
 * probe Z Offset set with Z_PROBE_OFFSET_FROM_EXTRUDER, M851, or the LCD.
 * Only integer values >= 1 are valid here.
 *
 * Example: `M851 Z-5` with a CLEARANCE of 4  =>  9mm from bed to nozzle.
 *     But: `M851 Z+1` with a CLEARANCE of 2  =>  2mm from bed to nozzle.
 */
#define Z_CLEARANCE_DEPLOY_PROBE   10 // Z Clearance for Deploy/Stow
#define Z_CLEARANCE_BETWEEN_PROBES 10 // Z Clearance between probe points
#define Z_CLEARANCE_MULTI_PROBE     5 // Z Clearance between multiple probes
//#define Z_AFTER_PROBING          10 // Z position after probing is done

#define Z_PROBE_LOW_POINT          -2 // Farthest distance below the trigger-point to go before stopping

// For M851 give a range for adjusting the Z probe offset
#define Z_PROBE_OFFSET_RANGE_MIN -20
#define Z_PROBE_OFFSET_RANGE_MAX 20

// Enable the M48 repeatability test to test probe accuracy
//#define Z_MIN_PROBE_REPEATABILITY_TEST

// Before deploy/stow pause for user confirmation
//#define PAUSE_BEFORE_DEPLOY_STOW
#if ENABLED(PAUSE_BEFORE_DEPLOY_STOW)
  //#define PAUSE_PROBE_DEPLOY_WHEN_TRIGGERED // For Manual Deploy Allenkey Probe
#endif

/**
 * Enable one or more of the following if probing seems unreliable.
 * Heaters and/or fans can be disabled during probing to minimize electrical
 * noise. A delay can also be added to allow noise and vibration to settle.
 * These options are most useful for the BLTouch probe, but may also improve
 * readings with inductive probes and piezo sensors.
 */
//#define PROBING_HEATERS_OFF       // Turn heaters off when probing
#if ENABLED(PROBING_HEATERS_OFF)
  //#define WAIT_FOR_BED_HEATER     // Wait for bed to heat back up between probes (to improve accuracy)
#endif
//#define PROBING_FANS_OFF          // Turn fans off when probing
//#define PROBING_STEPPERS_OFF      // Turn steppers off (unless needed to hold position) when probing
//#define DELAY_BEFORE_PROBING 200  // (ms) To prevent vibrations from triggering piezo sensors

// For Inverting Stepper Enable Pins (Active Low) use 0, Non Inverting (Active High) use 1
// :{ 0:'Low', 1:'High' }
#define X_ENABLE_ON 0
#define Y_ENABLE_ON 0
#define Z_ENABLE_ON 0
#define E_ENABLE_ON 0 // For all extruders

// Disables axis stepper immediately when it's not being used.
// WARNING: When motors turn off there is a chance of losing position accuracy!
#define DISABLE_X false
#define DISABLE_Y false
#define DISABLE_Z false

// Warn on display about possibly reduced accuracy
//#define DISABLE_REDUCED_ACCURACY_WARNING

// @section extruder

#define DISABLE_E false             // For all extruders
#define DISABLE_INACTIVE_EXTRUDER   // Keep only the active extruder enabled

// @section machine

// Invert the stepper direction. Change (or reverse the motor connector) if an axis goes the wrong way.
#define INVERT_X_DIR true
#define INVERT_Y_DIR true
#define INVERT_Z_DIR false

// @section extruder

// For direct drive extruder v9 set to true, for geared extruder set to false.
#define INVERT_E0_DIR false
#define INVERT_E1_DIR false
#define INVERT_E2_DIR false
#define INVERT_E3_DIR false
#define INVERT_E4_DIR false
#define INVERT_E5_DIR false

// @section homing

//#define NO_MOTION_BEFORE_HOMING  // Inhibit movement until all axes have been homed

//#define UNKNOWN_Z_NO_RAISE // Don't raise Z (lower the bed) if Z is "unknown." For beds that fall when Z is powered off.

//#define Z_HOMING_HEIGHT 5  // (mm) Minimal Z height before homing (G28) for Z clearance above the bed, clamps, ...
                             // Be sure you have this distance over your Z_MAX_POS in case.

// Direction of endstops when homing; 1=MAX, -1=MIN
// :[-1,1]
#define X_HOME_DIR -1
#define Y_HOME_DIR -1
#define Z_HOME_DIR -1

// @section machine

// The size of the print bed
#define X_BED_SIZE 300
#define Y_BED_SIZE 300

// Travel limits (mm) after homing, corresponding to endstop positions.
#define X_MIN_POS 0
#define Y_MIN_POS 0
#define Z_MIN_POS 0
#define X_MAX_POS X_BED_SIZE + 10
#define Y_MAX_POS Y_BED_SIZE + 10
#define Z_MAX_POS 400

/**
 * Software Endstops
 *
 * - Prevent moves outside the set machine bounds.
 * - Individual axes can be disabled, if desired.
 * - X and Y only apply to Cartesian robots.
 * - Use 'M211' to set software endstops on/off or report current state
 */

// Min software endstops constrain movement within minimum coordinate bounds
#define MIN_SOFTWARE_ENDSTOPS
#if ENABLED(MIN_SOFTWARE_ENDSTOPS)
  #define MIN_SOFTWARE_ENDSTOP_X
  #define MIN_SOFTWARE_ENDSTOP_Y
  #define MIN_SOFTWARE_ENDSTOP_Z
#endif

// Max software endstops constrain movement within maximum coordinate bounds
#define MAX_SOFTWARE_ENDSTOPS
#if ENABLED(MAX_SOFTWARE_ENDSTOPS)
  #define MAX_SOFTWARE_ENDSTOP_X
  #define MAX_SOFTWARE_ENDSTOP_Y
  #define MAX_SOFTWARE_ENDSTOP_Z
#endif

#if EITHER(MIN_SOFTWARE_ENDSTOPS, MAX_SOFTWARE_ENDSTOPS)
  //#define SOFT_ENDSTOPS_MENU_ITEM  // Enable/Disable software endstops from the LCD
#endif

/**
 * Filament Runout Sensors
 * Mechanical or opto endstops are used to check for the presence of filament.
 *
 * RAMPS-based boards use SERVO3_PIN for the first runout sensor.
 * For other boards you may need to define FIL_RUNOUT_PIN, FIL_RUNOUT2_PIN, etc.
 * By default the firmware assumes HIGH=FILAMENT PRESENT.
 */
//#define FILAMENT_RUNOUT_SENSOR
#if ENABLED(FILAMENT_RUNOUT_SENSOR)
  #define NUM_RUNOUT_SENSORS   1     // Number of sensors, up to one per extruder. Define a FIL_RUNOUT#_PIN for each.
  #define FIL_RUNOUT_INVERTING false // set to true to invert the logic of the sensor.
  #define FIL_RUNOUT_PULLUP          // Use internal pullup for filament runout pins.  
  //#define FIL_RUNOUT_PULLDOWN      // Use internal pulldown for filament runout pins.

  // Set one or more commands to execute on filament runout.
  // (After 'M412 H' Marlin will ask the host to handle the process.)
  #define FILAMENT_RUNOUT_SCRIPT "M600"

  // After a runout is detected, continue printing this length of filament
  // before executing the runout script. Useful for a sensor at the end of
  // a feed tube. Requires 4 bytes SRAM per sensor, plus 4 bytes overhead.
  //#define FILAMENT_RUNOUT_DISTANCE_MM 25

  #ifdef FILAMENT_RUNOUT_DISTANCE_MM
    // Enable this option to use an encoder disc that toggles the runout pin
    // as the filament moves. (Be sure to set FILAMENT_RUNOUT_DISTANCE_MM
    // large enough to avoid false positives.)
    //#define FILAMENT_MOTION_SENSOR
  #endif
#endif

//===========================================================================
//=============================== Bed Leveling ==============================
//===========================================================================
// @section calibrate

/**
 * Choose one of the options below to enable G29 Bed Leveling. The parameters
 * and behavior of G29 will change depending on your selection.
 *
 *  If using a Probe for Z Homing, enable Z_SAFE_HOMING also!
 *
 * - AUTO_BED_LEVELING_3POINT
 *   Probe 3 arbitrary points on the bed (that aren't collinear)
 *   You specify the XY coordinates of all 3 points.
 *   The result is a single tilted plane. Best for a flat bed.
 *
 * - AUTO_BED_LEVELING_LINEAR
 *   Probe several points in a grid.
 *   You specify the rectangle and the density of sample points.
 *   The result is a single tilted plane. Best for a flat bed.
 *
 * - AUTO_BED_LEVELING_BILINEAR
 *   Probe several points in a grid.
 *   You specify the rectangle and the density of sample points.
 *   The result is a mesh, best for large or uneven beds.
 *
 * - AUTO_BED_LEVELING_UBL (Unified Bed Leveling)
 *   A comprehensive bed leveling system combining the features and benefits
 *   of other systems. UBL also includes integrated Mesh Generation, Mesh
 *   Validation and Mesh Editing systems.
 *
 * - MESH_BED_LEVELING
 *   Probe a grid manually
 *   The result is a mesh, suitable for large or uneven beds. (See BILINEAR.)
 *   For machines without a probe, Mesh Bed Leveling provides a method to perform
 *   leveling in steps so you can manually adjust the Z height at each grid-point.
 *   With an LCD controller the process is guided step-by-step.
 */
//#define AUTO_BED_LEVELING_3POINT
//#define AUTO_BED_LEVELING_LINEAR
//#define AUTO_BED_LEVELING_BILINEAR
//#define AUTO_BED_LEVELING_UBL
//#define MESH_BED_LEVELING

/**
 * Normally G28 leaves leveling disabled on completion. Enable
 * this option to have G28 restore the prior leveling state.
 */
//#define RESTORE_LEVELING_AFTER_G28

/**
 * Enable detailed logging of G28, G29, M48, etc.
 * Turn on with the command 'M111 S32'.
 * NOTE: Requires a lot of PROGMEM!
 */
//#define DEBUG_LEVELING_FEATURE

#if ANY(MESH_BED_LEVELING, AUTO_BED_LEVELING_BILINEAR, AUTO_BED_LEVELING_UBL)
  // Gradually reduce leveling correction until a set height is reached,
  // at which point movement will be level to the machine's XY plane.
  // The height can be set with M420 Z<height>
  #define ENABLE_LEVELING_FADE_HEIGHT

  // For Cartesian machines, instead of dividing moves on mesh boundaries,
  // split up moves into short segments like a Delta. This follows the
  // contours of the bed more closely than edge-to-edge straight moves.
  #define SEGMENT_LEVELED_MOVES
  #define LEVELED_SEGMENT_LENGTH 5.0 // (mm) Length of all segments (except the last one)

  /**
   * Enable the G26 Mesh Validation Pattern tool.
   */
  //#define G26_MESH_VALIDATION
  #if ENABLED(G26_MESH_VALIDATION)
    #define MESH_TEST_NOZZLE_SIZE    0.4  // (mm) Diameter of primary nozzle.
    #define MESH_TEST_LAYER_HEIGHT   0.2  // (mm) Default layer height for the G26 Mesh Validation Tool.
    #define MESH_TEST_HOTEND_TEMP  205    // (°C) Default nozzle temperature for the G26 Mesh Validation Tool.
    #define MESH_TEST_BED_TEMP      60    // (°C) Default bed temperature for the G26 Mesh Validation Tool.
    #define G26_XY_FEEDRATE         20    // (mm/s) Feedrate for XY Moves for the G26 Mesh Validation Tool.
  #endif

#endif

#if EITHER(AUTO_BED_LEVELING_LINEAR, AUTO_BED_LEVELING_BILINEAR)

  // Set the number of grid points per dimension.
  #define GRID_MAX_POINTS_X 3
  #define GRID_MAX_POINTS_Y GRID_MAX_POINTS_X

  // Set the boundaries for probing (where the probe can reach).
  //#define LEFT_PROBE_BED_POSITION MIN_PROBE_EDGE
  //#define RIGHT_PROBE_BED_POSITION (X_BED_SIZE - (MIN_PROBE_EDGE))
  //#define FRONT_PROBE_BED_POSITION MIN_PROBE_EDGE
  //#define BACK_PROBE_BED_POSITION (Y_BED_SIZE - (MIN_PROBE_EDGE))

  // Probe along the Y axis, advancing X after each column
  //#define PROBE_Y_FIRST

  #if ENABLED(AUTO_BED_LEVELING_BILINEAR)

    // Beyond the probed grid, continue the implied tilt?
    // Default is to maintain the height of the nearest edge.
    //#define EXTRAPOLATE_BEYOND_GRID

    //
    // Experimental Subdivision of the grid by Catmull-Rom method.
    // Synthesizes intermediate points to produce a more detailed mesh.
    //
    //#define ABL_BILINEAR_SUBDIVISION
    #if ENABLED(ABL_BILINEAR_SUBDIVISION)
      // Number of subdivisions between probe points
      #define BILINEAR_SUBDIVISIONS 3
    #endif

  #endif

#elif ENABLED(AUTO_BED_LEVELING_UBL)

  //===========================================================================
  //========================= Unified Bed Leveling ============================
  //===========================================================================

  //#define MESH_EDIT_GFX_OVERLAY   // Display a graphics overlay while editing the mesh

  #define MESH_INSET 1              // Set Mesh bounds as an inset region of the bed
  #define GRID_MAX_POINTS_X 10      // Don't use more than 15 points per axis, implementation limited.
  #define GRID_MAX_POINTS_Y GRID_MAX_POINTS_X

  #define UBL_MESH_EDIT_MOVES_Z     // Sophisticated users prefer no movement of nozzle
  #define UBL_SAVE_ACTIVE_ON_M500   // Save the currently active mesh in the current slot on M500

  //#define UBL_Z_RAISE_WHEN_OFF_MESH 2.5 // When the nozzle is off the mesh, this value is used
                                          // as the Z-Height correction value.

#elif ENABLED(MESH_BED_LEVELING)

  //===========================================================================
  //=================================== Mesh ==================================
  //===========================================================================

  #define MESH_INSET 10          // Set Mesh bounds as an inset region of the bed
  #define GRID_MAX_POINTS_X 3    // Don't use more than 7 points per axis, implementation limited.
  #define GRID_MAX_POINTS_Y GRID_MAX_POINTS_X

  //#define MESH_G28_REST_ORIGIN // After homing all axes ('G28' or 'G28 XYZ') rest Z at Z_MIN_POS

#endif // BED_LEVELING

/**
 * Points to probe for all 3-point Leveling procedures.
 * Override if the automatically selected points are inadequate.
 */
#if EITHER(AUTO_BED_LEVELING_3POINT, AUTO_BED_LEVELING_UBL)
  //#define PROBE_PT_1_X 15
  //#define PROBE_PT_1_Y 180
  //#define PROBE_PT_2_X 15
  //#define PROBE_PT_2_Y 20
  //#define PROBE_PT_3_X 170
  //#define PROBE_PT_3_Y 20
#endif

/**
 * Add a bed leveling sub-menu for ABL or MBL.
 * Include a guided procedure if manual probing is enabled.
 */
//#define LCD_BED_LEVELING

#if ENABLED(LCD_BED_LEVELING)
  #define MESH_EDIT_Z_STEP  0.025 // (mm) Step size while manually probing Z axis.
  #define LCD_PROBE_Z_RANGE 4     // (mm) Z Range centered on Z_MIN_POS for LCD Z adjustment
  //#define MESH_EDIT_MENU        // Add a menu to edit mesh points
#endif

// Add a menu item to move between bed corners for manual bed adjustment
#define LEVEL_BED_CORNERS

#if ENABLED(LEVEL_BED_CORNERS)
  #define LEVEL_CORNERS_INSET 30    // (mm) An inset for corner leveling
  #define LEVEL_CORNERS_Z_HOP  4.0  // (mm) Move nozzle up before moving between corners
  #define LEVEL_CORNERS_HEIGHT 0.0  // (mm) Z height of nozzle at leveling points
  //#define LEVEL_CENTER_TOO        // Move to the center after the last corner
#endif

/**
 * Commands to execute at the end of G29 probing.
 * Useful to retract or move the Z probe out of the way.
 */
//#define Z_PROBE_END_SCRIPT "G1 Z10 F12000\nG1 X15 Y330\nG1 Z0.5\nG1 Z10"


// @section homing

// The center of the bed is at (X=0, Y=0)
//#define BED_CENTER_AT_0_0

// Manually set the home position. Leave these undefined for automatic settings.
// For DELTA this is the top-center of the Cartesian print volume.
//#define MANUAL_X_HOME_POS 0
//#define MANUAL_Y_HOME_POS 0
//#define MANUAL_Z_HOME_POS 0

// Use "Z Safe Homing" to avoid homing with a Z probe outside the bed area.
//
// With this feature enabled:
//
// - Allow Z homing only after X and Y homing AND stepper drivers still enabled.
// - If stepper drivers time out, it will need X and Y homing again before Z homing.
// - Move the Z probe (or nozzle) to a defined XY point before Z Homing when homing all axes (G28).
// - Prevent Z homing when the Z probe is outside bed area.
//
//#define Z_SAFE_HOMING

#if ENABLED(Z_SAFE_HOMING)
  #define Z_SAFE_HOMING_X_POINT ((X_BED_SIZE) / 2)    // X point for Z homing when homing all axes (G28).
  #define Z_SAFE_HOMING_Y_POINT ((Y_BED_SIZE) / 2)    // Y point for Z homing when homing all axes (G28).
#endif

// Homing speeds (mm/m)
#define HOMING_FEEDRATE_XY (50*60)
#define HOMING_FEEDRATE_Z  (4*60)

// Validate that endstops are triggered on homing moves
#define VALIDATE_HOMING_ENDSTOPS

// @section calibrate

/**
 * Bed Skew Compensation
 *
 * This feature corrects for misalignment in the XYZ axes.
 *
 * Take the following steps to get the bed skew in the XY plane:
 *  1. Print a test square (e.g., https://www.thingiverse.com/thing:2563185)
 *  2. For XY_DIAG_AC measure the diagonal A to C
 *  3. For XY_DIAG_BD measure the diagonal B to D
 *  4. For XY_SIDE_AD measure the edge A to D
 *
 * Marlin automatically computes skew factors from these measurements.
 * Skew factors may also be computed and set manually:
 *
 *  - Compute AB     : SQRT(2*AC*AC+2*BD*BD-4*AD*AD)/2
 *  - XY_SKEW_FACTOR : TAN(PI/2-ACOS((AC*AC-AB*AB-AD*AD)/(2*AB*AD)))
 *
 * If desired, follow the same procedure for XZ and YZ.
 * Use these diagrams for reference:
 *
 *    Y                     Z                     Z
 *    ^     B-------C       ^     B-------C       ^     B-------C
 *    |    /       /        |    /       /        |    /       /
 *    |   /       /         |   /       /         |   /       /
 *    |  A-------D          |  A-------D          |  A-------D
 *    +-------------->X     +-------------->X     +-------------->Y
 *     XY_SKEW_FACTOR        XZ_SKEW_FACTOR        YZ_SKEW_FACTOR
 */
//#define SKEW_CORRECTION

#if ENABLED(SKEW_CORRECTION)
  // Input all length measurements here:
  #define XY_DIAG_AC 282.8427124746
  #define XY_DIAG_BD 282.8427124746
  #define XY_SIDE_AD 200

  // Or, set the default skew factors directly here
  // to override the above measurements:
  #define XY_SKEW_FACTOR 0.0

  //#define SKEW_CORRECTION_FOR_Z
  #if ENABLED(SKEW_CORRECTION_FOR_Z)
    #define XZ_DIAG_AC 282.8427124746
    #define XZ_DIAG_BD 282.8427124746
    #define YZ_DIAG_AC 282.8427124746
    #define YZ_DIAG_BD 282.8427124746
    #define YZ_SIDE_AD 200
    #define XZ_SKEW_FACTOR 0.0
    #define YZ_SKEW_FACTOR 0.0
  #endif

  // Enable this option for M852 to set skew at runtime
  //#define SKEW_CORRECTION_GCODE
#endif

//=============================================================================
//============================= Additional Features ===========================
//=============================================================================

// @section extras

//
// EEPROM
//
// The microcontroller can store settings in the EEPROM, e.g. max velocity...
// M500 - stores parameters in EEPROM
// M501 - reads parameters from EEPROM (if you need reset them after you changed them temporarily).
// M502 - reverts to the default "factory settings".  You still need to store them in EEPROM afterwards if you want to.
//
#define EEPROM_SETTINGS // Enable for M500 and M501 commands
//#define DISABLE_M503    // Saves ~2700 bytes of PROGMEM. Disable for release!
#define EEPROM_CHITCHAT   // Give feedback on EEPROM commands. Disable to save PROGMEM.

//
// Host Keepalive
//
// When enabled Marlin will send a busy status message to the host
// every couple of seconds when it can't accept commands.
//
#define HOST_KEEPALIVE_FEATURE        // Disable this if your host doesn't like keepalive messages
#define DEFAULT_KEEPALIVE_INTERVAL 2  // Number of seconds between "busy" messages. Set with M113.
#define BUSY_WHILE_HEATING            // Some hosts require "busy" messages even during heating

//
// M100 Free Memory Watcher
//
//#define M100_FREE_MEMORY_WATCHER    // Add M100 (Free Memory Watcher) to debug memory usage

//
// G20/G21 Inch mode support
//
//#define INCH_MODE_SUPPORT

//
// M149 Set temperature units support
//
//#define TEMPERATURE_UNITS_SUPPORT

// @section temperature

// Preheat Constants
#define PREHEAT_1_LABEL      "PLA"
<<<<<<< HEAD
#define PREHEAT_1_TEMP_HOTEND 200
=======
#define PREHEAT_1_TEMP_HOTEND 205
>>>>>>> 4135c4c2
#define PREHEAT_1_TEMP_BED     60
#define PREHEAT_1_FAN_SPEED     0 // Value from 0 to 255

#define PREHEAT_2_LABEL      "PETG"
#define PREHEAT_2_TEMP_HOTEND 240
#define PREHEAT_2_TEMP_BED     85
#define PREHEAT_2_FAN_SPEED     0 // Value from 0 to 255

/**
 * Nozzle Park
 *
 * Park the nozzle at the given XYZ position on idle or G27.
 *
 * The "P" parameter controls the action applied to the Z axis:
 *
 *    P0  (Default) If Z is below park Z raise the nozzle.
 *    P1  Raise the nozzle always to Z-park height.
 *    P2  Raise the nozzle by Z-park amount, limited to Z_MAX_POS.
 */
#define NOZZLE_PARK_FEATURE

#if ENABLED(NOZZLE_PARK_FEATURE)

  // Specify a park position as { X, Y, Z }
<<<<<<< HEAD
  #define NOZZLE_PARK_POINT { (X_MIN_POS + 10), (Y_MAX_POS - 150), 15 }
=======
  #define NOZZLE_PARK_POINT { (X_MIN_POS + 150), (Y_MAX_POS - 150), 15 }
>>>>>>> 4135c4c2
  #define NOZZLE_PARK_XY_FEEDRATE 100   // X and Y axes feedrate in mm/s (also used for delta printers Z axis)
  #define NOZZLE_PARK_Z_FEEDRATE 5      // Z axis feedrate in mm/s (not used for delta printers)

#endif

/**
 * Clean Nozzle Feature -- EXPERIMENTAL
 *
 * Adds the G12 command to perform a nozzle cleaning process.
 *
 * Parameters:
 *   P  Pattern
 *   S  Strokes / Repetitions
 *   T  Triangles (P1 only)
 *
 * Patterns:
 *   P0  Straight line (default). This process requires a sponge type material
 *       at a fixed bed location. "S" specifies strokes (i.e. back-forth motions)
 *       between the start / end points.
 *
 *   P1  Zig-zag pattern between (X0, Y0) and (X1, Y1), "T" specifies the
 *       number of zig-zag triangles to do. "S" defines the number of strokes.
 *       Zig-zags are done in whichever is the narrower dimension.
 *       For example, "G12 P1 S1 T3" will execute:
 *
 *          --
 *         |  (X0, Y1) |     /\        /\        /\     | (X1, Y1)
 *         |           |    /  \      /  \      /  \    |
 *       A |           |   /    \    /    \    /    \   |
 *         |           |  /      \  /      \  /      \  |
 *         |  (X0, Y0) | /        \/        \/        \ | (X1, Y0)
 *          --         +--------------------------------+
 *                       |________|_________|_________|
 *                           T1        T2        T3
 *
 *   P2  Circular pattern with middle at NOZZLE_CLEAN_CIRCLE_MIDDLE.
 *       "R" specifies the radius. "S" specifies the stroke count.
 *       Before starting, the nozzle moves to NOZZLE_CLEAN_START_POINT.
 *
 *   Caveats: The ending Z should be the same as starting Z.
 * Attention: EXPERIMENTAL. G-code arguments may change.
 *
 */
//#define NOZZLE_CLEAN_FEATURE

#if ENABLED(NOZZLE_CLEAN_FEATURE)
  // Default number of pattern repetitions
  #define NOZZLE_CLEAN_STROKES  12

  // Default number of triangles
  #define NOZZLE_CLEAN_TRIANGLES  3

  // Specify positions as { X, Y, Z }
  #define NOZZLE_CLEAN_START_POINT { 30, 30, (Z_MIN_POS + 1)}
  #define NOZZLE_CLEAN_END_POINT   {100, 60, (Z_MIN_POS + 1)}

  // Circular pattern radius
  #define NOZZLE_CLEAN_CIRCLE_RADIUS 6.5
  // Circular pattern circle fragments number
  #define NOZZLE_CLEAN_CIRCLE_FN 10
  // Middle point of circle
  #define NOZZLE_CLEAN_CIRCLE_MIDDLE NOZZLE_CLEAN_START_POINT

  // Moves the nozzle to the initial position
  #define NOZZLE_CLEAN_GOBACK
#endif

/**
 * Print Job Timer
 *
 * Automatically start and stop the print job timer on M104/M109/M190.
 *
 *   M104 (hotend, no wait) - high temp = none,        low temp = stop timer
 *   M109 (hotend, wait)    - high temp = start timer, low temp = stop timer
 *   M190 (bed, wait)       - high temp = start timer, low temp = none
 *
 * The timer can also be controlled with the following commands:
 *
 *   M75 - Start the print job timer
 *   M76 - Pause the print job timer
 *   M77 - Stop the print job timer
 */
#define PRINTJOB_TIMER_AUTOSTART

/**
 * Print Counter
 *
 * Track statistical data such as:
 *
 *  - Total print jobs
 *  - Total successful print jobs
 *  - Total failed print jobs
 *  - Total time printing
 *
 * View the current statistics with M78.
 */
#define PRINTCOUNTER

//=============================================================================
//============================= LCD and SD support ============================
//=============================================================================

// @section lcd

/**
 * LCD LANGUAGE
 *
 * Select the language to display on the LCD. These languages are available:
 *
 *    en, an, bg, ca, cz, da, de, el, el-gr, es, eu, fi, fr, gl, hr, it,
 *    jp-kana, ko_KR, nl, pl, pt, pt-br, ru, sk, tr, uk, zh_CN, zh_TW, test
 *
 * :{ 'en':'English', 'an':'Aragonese', 'bg':'Bulgarian', 'ca':'Catalan', 'cz':'Czech', 'da':'Danish', 'de':'German', 'el':'Greek', 'el-gr':'Greek (Greece)', 'es':'Spanish', 'eu':'Basque-Euskera', 'fi':'Finnish', 'fr':'French', 'gl':'Galician', 'hr':'Croatian', 'it':'Italian', 'jp-kana':'Japanese', 'ko_KR':'Korean (South Korea)', 'nl':'Dutch', 'pl':'Polish', 'pt':'Portuguese', 'pt-br':'Portuguese (Brazilian)', 'ru':'Russian', 'sk':'Slovak', 'tr':'Turkish', 'uk':'Ukrainian', 'zh_CN':'Chinese (Simplified)', 'zh_TW':'Chinese (Traditional)', 'test':'TEST' }
 */
#define LCD_LANGUAGE en

/**
 * LCD Character Set
 *
 * Note: This option is NOT applicable to Graphical Displays.
 *
 * All character-based LCDs provide ASCII plus one of these
 * language extensions:
 *
 *  - JAPANESE ... the most common
 *  - WESTERN  ... with more accented characters
 *  - CYRILLIC ... for the Russian language
 *
 * To determine the language extension installed on your controller:
 *
 *  - Compile and upload with LCD_LANGUAGE set to 'test'
 *  - Click the controller to view the LCD menu
 *  - The LCD will display Japanese, Western, or Cyrillic text
 *
 * See http://marlinfw.org/docs/development/lcd_language.html
 *
 * :['JAPANESE', 'WESTERN', 'CYRILLIC']
 */
#define DISPLAY_CHARSET_HD44780 JAPANESE

/**
 * Info Screen Style (0:Classic, 1:Prusa)
 *
 * :[0:'Classic', 1:'Prusa']
 */
#define LCD_INFO_SCREEN_STYLE 0

/**
 * SD CARD
 *
 * SD Card support is disabled by default. If your controller has an SD slot,
 * you must uncomment the following option or it won't work.
 *
 */
#define SDSUPPORT

/**
 * SD CARD: SPI SPEED
 *
 * Enable one of the following items for a slower SPI transfer speed.
 * This may be required to resolve "volume init" errors.
 */
//#define SPI_SPEED SPI_HALF_SPEED
//#define SPI_SPEED SPI_QUARTER_SPEED
//#define SPI_SPEED SPI_EIGHTH_SPEED

/**
 * SD CARD: ENABLE CRC
 *
 * Use CRC checks and retries on the SD communication.
 */
//#define SD_CHECK_AND_RETRY

/**
 * LCD Menu Items
 *
 * Disable all menus and only display the Status Screen, or
 * just remove some extraneous menu items to recover space.
 */
//#define NO_LCD_MENUS
#define SLIM_LCD_MENUS

//
// ENCODER SETTINGS
//
// This option overrides the default number of encoder pulses needed to
// produce one step. Should be increased for high-resolution encoders.
//
//#define ENCODER_PULSES_PER_STEP 4

//
// Use this option to override the number of step signals required to
// move between next/prev menu items.
//
//#define ENCODER_STEPS_PER_MENU_ITEM 1

/**
 * Encoder Direction Options
 *
 * Test your encoder's behavior first with both options disabled.
 *
 *  Reversed Value Edit and Menu Nav? Enable REVERSE_ENCODER_DIRECTION.
 *  Reversed Menu Navigation only?    Enable REVERSE_MENU_DIRECTION.
 *  Reversed Value Editing only?      Enable BOTH options.
 */

//
// This option reverses the encoder direction everywhere.
//
//  Set this option if CLOCKWISE causes values to DECREASE
//
//#define REVERSE_ENCODER_DIRECTION

//
// This option reverses the encoder direction for navigating LCD menus.
//
//  If CLOCKWISE normally moves DOWN this makes it go UP.
//  If CLOCKWISE normally moves UP this makes it go DOWN.
//
//#define REVERSE_MENU_DIRECTION

//
// Individual Axis Homing
//
// Add individual axis homing items (Home X, Home Y, and Home Z) to the LCD menu.
//
//#define INDIVIDUAL_AXIS_HOMING_MENU

//
// SPEAKER/BUZZER
//
// If you have a speaker that can produce tones, enable it here.
// By default Marlin assumes you have a buzzer with a fixed frequency.
//
#define SPEAKER

//
// The duration and frequency for the UI feedback sound.
// Set these to 0 to disable audio feedback in the LCD menus.
//
// Note: Test audio output with the G-Code:
//  M300 S<frequency Hz> P<duration ms>
//
//#define LCD_FEEDBACK_FREQUENCY_DURATION_MS 2
//#define LCD_FEEDBACK_FREQUENCY_HZ 5000

//=============================================================================
//======================== LCD / Controller Selection =========================
//========================   (Character-based LCDs)   =========================
//=============================================================================

//
// RepRapDiscount Smart Controller.
// http://reprap.org/wiki/RepRapDiscount_Smart_Controller
//
// Note: Usually sold with a white PCB.
//
//#define REPRAP_DISCOUNT_SMART_CONTROLLER

//
// Original RADDS LCD Display+Encoder+SDCardReader
// http://doku.radds.org/dokumentation/lcd-display/
//
//#define RADDS_DISPLAY

//
// ULTIMAKER Controller.
//
//#define ULTIMAKERCONTROLLER

//
// ULTIPANEL as seen on Thingiverse.
//
//#define ULTIPANEL

//
// PanelOne from T3P3 (via RAMPS 1.4 AUX2/AUX3)
// http://reprap.org/wiki/PanelOne
//
//#define PANEL_ONE

//
// GADGETS3D G3D LCD/SD Controller
// http://reprap.org/wiki/RAMPS_1.3/1.4_GADGETS3D_Shield_with_Panel
//
// Note: Usually sold with a blue PCB.
//
//#define G3D_PANEL

//
// RigidBot Panel V1.0
// http://www.inventapart.com/
//
//#define RIGIDBOT_PANEL

//
// Makeboard 3D Printer Parts 3D Printer Mini Display 1602 Mini Controller
// https://www.aliexpress.com/item/Micromake-Makeboard-3D-Printer-Parts-3D-Printer-Mini-Display-1602-Mini-Controller-Compatible-with-Ramps-1/32765887917.html
//
//#define MAKEBOARD_MINI_2_LINE_DISPLAY_1602

//
// ANET and Tronxy 20x4 Controller
//
//#define ZONESTAR_LCD            // Requires ADC_KEYPAD_PIN to be assigned to an analog pin.
                                  // This LCD is known to be susceptible to electrical interference
                                  // which scrambles the display.  Pressing any button clears it up.
                                  // This is a LCD2004 display with 5 analog buttons.

//
// Generic 16x2, 16x4, 20x2, or 20x4 character-based LCD.
//
//#define ULTRA_LCD

//=============================================================================
//======================== LCD / Controller Selection =========================
//=====================   (I2C and Shift-Register LCDs)   =====================
//=============================================================================

//
// CONTROLLER TYPE: I2C
//
// Note: These controllers require the installation of Arduino's LiquidCrystal_I2C
// library. For more info: https://github.com/kiyoshigawa/LiquidCrystal_I2C
//

//
// Elefu RA Board Control Panel
// http://www.elefu.com/index.php?route=product/product&product_id=53
//
//#define RA_CONTROL_PANEL

//
// Sainsmart (YwRobot) LCD Displays
//
// These require F.Malpartida's LiquidCrystal_I2C library
// https://bitbucket.org/fmalpartida/new-liquidcrystal/wiki/Home
//
//#define LCD_SAINSMART_I2C_1602
//#define LCD_SAINSMART_I2C_2004

//
// Generic LCM1602 LCD adapter
//
//#define LCM1602

//
// PANELOLU2 LCD with status LEDs,
// separate encoder and click inputs.
//
// Note: This controller requires Arduino's LiquidTWI2 library v1.2.3 or later.
// For more info: https://github.com/lincomatic/LiquidTWI2
//
// Note: The PANELOLU2 encoder click input can either be directly connected to
// a pin (if BTN_ENC defined to != -1) or read through I2C (when BTN_ENC == -1).
//
//#define LCD_I2C_PANELOLU2

//
// Panucatt VIKI LCD with status LEDs,
// integrated click & L/R/U/D buttons, separate encoder inputs.
//
//#define LCD_I2C_VIKI

//
// CONTROLLER TYPE: Shift register panels
//

//
// 2-wire Non-latching LCD SR from https://goo.gl/aJJ4sH
// LCD configuration: http://reprap.org/wiki/SAV_3D_LCD
//
//#define SAV_3DLCD

//
// 3-wire SR LCD with strobe using 74HC4094
// https://github.com/mikeshub/SailfishLCD
// Uses the code directly from Sailfish
//
//#define FF_INTERFACEBOARD

//=============================================================================
//=======================   LCD / Controller Selection  =======================
//=========================      (Graphical LCDs)      ========================
//=============================================================================

//
// CONTROLLER TYPE: Graphical 128x64 (DOGM)
//
// IMPORTANT: The U8glib library is required for Graphical Display!
//            https://github.com/olikraus/U8glib_Arduino
//

//
// RepRapDiscount FULL GRAPHIC Smart Controller
// http://reprap.org/wiki/RepRapDiscount_Full_Graphic_Smart_Controller
//
//#define REPRAP_DISCOUNT_FULL_GRAPHIC_SMART_CONTROLLER

//
// ReprapWorld Graphical LCD
// https://reprapworld.com/?products_details&products_id/1218
//
//#define REPRAPWORLD_GRAPHICAL_LCD

//
// Activate one of these if you have a Panucatt Devices
// Viki 2.0 or mini Viki with Graphic LCD
// http://panucatt.com
//
//#define VIKI2
//#define miniVIKI

//
// MakerLab Mini Panel with graphic
// controller and SD support - http://reprap.org/wiki/Mini_panel
//
//#define MINIPANEL

//
// MaKr3d Makr-Panel with graphic controller and SD support.
// http://reprap.org/wiki/MaKr3d_MaKrPanel
//
//#define MAKRPANEL

//
// Adafruit ST7565 Full Graphic Controller.
// https://github.com/eboston/Adafruit-ST7565-Full-Graphic-Controller/
//
//#define ELB_FULL_GRAPHIC_CONTROLLER

//
// BQ LCD Smart Controller shipped by
// default with the BQ Hephestos 2 and Witbox 2.
//
//#define BQ_LCD_SMART_CONTROLLER

//
// Cartesio UI
// http://mauk.cc/webshop/cartesio-shop/electronics/user-interface
//
//#define CARTESIO_UI

//
// LCD for Melzi Card with Graphical LCD
//
//#define LCD_FOR_MELZI

//
// SSD1306 OLED full graphics generic display
//
//#define U8GLIB_SSD1306

//
// SAV OLEd LCD module support using either SSD1306 or SH1106 based LCD modules
//
//#define SAV_3DGLCD
#if ENABLED(SAV_3DGLCD)
  //#define U8GLIB_SSD1306
  #define U8GLIB_SH1106
#endif

//
// Original Ulticontroller from Ultimaker 2 printer with SSD1309 I2C display and encoder
// https://github.com/Ultimaker/Ultimaker2/tree/master/1249_Ulticontroller_Board_(x1)
//
//#define ULTI_CONTROLLER

//
// TinyBoy2 128x64 OLED / Encoder Panel
//
//#define OLED_PANEL_TINYBOY2

//
// MKS MINI12864 with graphic controller and SD support
// http://reprap.org/wiki/MKS_MINI_12864
//
//#define MKS_MINI_12864

//
// FYSETC variant of the MINI12864 graphic controller with SD support
// https://wiki.fysetc.com/Mini12864_Panel/?fbclid=IwAR1FyjuNdVOOy9_xzky3qqo_WeM5h-4gpRnnWhQr_O1Ef3h0AFnFXmCehK8
//
//#define FYSETC_MINI_12864
#ifdef FYSETC_MINI_12864
  #define FYSETC_MINI_12864_REV_1_2              //  types C, D, E & F  back light is monochrome (always on) - discrete RGB signals
  //#define FYSETC_MINI_12864_REV_2_0            //  types A & B  back light is RGB - requires LED_USER_PRESET_STARTUP - discrete RGB signals
  //#define FYSETC_MINI_12864_REV_2_1            //  types A & B  back light is RGB - requires LED_USER_PRESET_STARTUP -  RGB
  //#define FYSETC_MINI_12864_REV_2_1            //  types A & B  back light is RGB - requires LED_USER_PRESET_STARTUP - Neopixel
#endif

//
// Factory display for Creality CR-10
// https://www.aliexpress.com/item/Universal-LCD-12864-3D-Printer-Display-Screen-With-Encoder-For-CR-10-CR-7-Model/32833148327.html
//
// This is RAMPS-compatible using a single 10-pin connector.
// (For CR-10 owners who want to replace the Melzi Creality board but retain the display)
//
#define CR10_STOCKDISPLAY

//
// ANET and Tronxy Graphical Controller
//
// Anet 128x64 full graphics lcd with rotary encoder as used on Anet A6
// A clone of the RepRapDiscount full graphics display but with
// different pins/wiring (see pins_ANET_10.h).
//
//#define ANET_FULL_GRAPHICS_LCD

//
// MKS OLED 1.3" 128 × 64 FULL GRAPHICS CONTROLLER
// http://reprap.org/wiki/MKS_12864OLED
//
// Tiny, but very sharp OLED display
//
//#define MKS_12864OLED          // Uses the SH1106 controller (default)
//#define MKS_12864OLED_SSD1306  // Uses the SSD1306 controller

//
// AZSMZ 12864 LCD with SD
// https://www.aliexpress.com/store/product/3D-printer-smart-controller-SMART-RAMPS-OR-RAMPS-1-4-LCD-12864-LCD-control-panel-green/2179173_32213636460.html
//
//#define AZSMZ_12864

//
// Silvergate GLCD controller
// http://github.com/android444/Silvergate
//
//#define SILVER_GATE_GLCD_CONTROLLER

//
// Extensible UI
//
// Enable third-party or vendor customized user interfaces that aren't
// packaged with Marlin. Source code for the user interface will need to
// be placed in "src/lcd/extensible_ui/lib"
//
//#define EXTENSIBLE_UI

//=============================================================================
//=============================== Graphical TFTs ==============================
//=============================================================================

//
// MKS Robin 320x240 color display
//
//#define MKS_ROBIN_TFT

//=============================================================================
//============================  Other Controllers  ============================
//=============================================================================

//
// CONTROLLER TYPE: Standalone / Serial
//

//
// LCD for Malyan M200 printers.
//
//#define MALYAN_LCD

//
// CONTROLLER TYPE: Keypad / Add-on
//

//
// RepRapWorld REPRAPWORLD_KEYPAD v1.1
// http://reprapworld.com/?products_details&products_id=202&cPath=1591_1626
//
// REPRAPWORLD_KEYPAD_MOVE_STEP sets how much should the robot move when a key
// is pressed, a value of 10.0 means 10mm per click.
//
//#define REPRAPWORLD_KEYPAD
//#define REPRAPWORLD_KEYPAD_MOVE_STEP 10.0

//=============================================================================
//=============================== Extra Features ==============================
//=============================================================================

// @section extras

// Increase the FAN PWM frequency. Removes the PWM noise but increases heating in the FET/Arduino
//#define FAST_PWM_FAN

// Use software PWM to drive the fan, as for the heaters. This uses a very low frequency
// which is not as annoying as with the hardware PWM. On the other hand, if this frequency
// is too low, you should also increment SOFT_PWM_SCALE.
//#define FAN_SOFT_PWM

// Incrementing this by 1 will double the software PWM frequency,
// affecting heaters, and the fan if FAN_SOFT_PWM is enabled.
// However, control resolution will be halved for each increment;
// at zero value, there are 128 effective control positions.
// :[0,1,2,3,4,5,6,7]
#define SOFT_PWM_SCALE 0

// If SOFT_PWM_SCALE is set to a value higher than 0, dithering can
// be used to mitigate the associated resolution loss. If enabled,
// some of the PWM cycles are stretched so on average the desired
// duty cycle is attained.
//#define SOFT_PWM_DITHER

// Temperature status LEDs that display the hotend and bed temperature.
// If all hotends, bed temperature, and target temperature are under 54C
// then the BLUE led is on. Otherwise the RED led is on. (1C hysteresis)
//#define TEMP_STAT_LEDS

// SkeinForge sends the wrong arc g-codes when using Arc Point as fillet procedure
//#define SF_ARC_FIX

// Support for the BariCUDA Paste Extruder
//#define BARICUDA

// Support for BlinkM/CyzRgb
//#define BLINKM

// Support for PCA9632 PWM LED driver
//#define PCA9632

// Support for PCA9533 PWM LED driver
// https://github.com/mikeshub/SailfishRGB_LED
//#define PCA9533

/**
 * RGB LED / LED Strip Control
 *
 * Enable support for an RGB LED connected to 5V digital pins, or
 * an RGB Strip connected to MOSFETs controlled by digital pins.
 *
 * Adds the M150 command to set the LED (or LED strip) color.
 * If pins are PWM capable (e.g., 4, 5, 6, 11) then a range of
 * luminance values can be set from 0 to 255.
 * For Neopixel LED an overall brightness parameter is also available.
 *
 * *** CAUTION ***
 *  LED Strips require a MOSFET Chip between PWM lines and LEDs,
 *  as the Arduino cannot handle the current the LEDs will require.
 *  Failure to follow this precaution can destroy your Arduino!
 *  NOTE: A separate 5V power supply is required! The Neopixel LED needs
 *  more current than the Arduino 5V linear regulator can produce.
 * *** CAUTION ***
 *
 * LED Type. Enable only one of the following two options.
 *
 */
//#define RGB_LED
//#define RGBW_LED

#if EITHER(RGB_LED, RGBW_LED)
  //#define RGB_LED_R_PIN 34
  //#define RGB_LED_G_PIN 43
  //#define RGB_LED_B_PIN 35
  //#define RGB_LED_W_PIN -1
#endif

// Support for Adafruit Neopixel LED driver
//#define NEOPIXEL_LED
#if ENABLED(NEOPIXEL_LED)
  #define NEOPIXEL_TYPE   NEO_GRBW // NEO_GRBW / NEO_GRB - four/three channel driver type (defined in Adafruit_NeoPixel.h)
  #define NEOPIXEL_PIN    4        // LED driving pin on motherboard 4 => D4 (EXP2-5 on Printrboard) / 30 => PC7 (EXP3-13 on Rumba)
  #define NEOPIXEL_PIXELS 30       // Number of LEDs in the strip
  #define NEOPIXEL_IS_SEQUENTIAL   // Sequential display for temperature change - LED by LED. Disable to change all LEDs at once.
  #define NEOPIXEL_BRIGHTNESS 127  // Initial brightness (0-255)
  //#define NEOPIXEL_STARTUP_TEST  // Cycle through colors at startup
#endif

/**
 * Printer Event LEDs
 *
 * During printing, the LEDs will reflect the printer status:
 *
 *  - Gradually change from blue to violet as the heated bed gets to target temp
 *  - Gradually change from violet to red as the hotend gets to temperature
 *  - Change to white to illuminate work surface
 *  - Change to green once print has finished
 *  - Turn off after the print has finished and the user has pushed a button
 */
#if ANY(BLINKM, RGB_LED, RGBW_LED, PCA9632, PCA9533, NEOPIXEL_LED)
  #define PRINTER_EVENT_LEDS
#endif

/**
 * R/C SERVO support
 * Sponsored by TrinityLabs, Reworked by codexmas
 */

/**
 * Number of servos
 *
 * For some servo-related options NUM_SERVOS will be set automatically.
 * Set this manually if there are extra servos needing manual control.
 * Leave undefined or set to 0 to entirely disable the servo subsystem.
 */
//#define NUM_SERVOS 3 // Servo index starts with 0 for M280 command

// Delay (in milliseconds) before the next move will start, to give the servo time to reach its target angle.
// 300ms is a good value but you can try less delay.
// If the servo can't reach the requested position, increase it.
#define SERVO_DELAY { 300 }

// Only power servos during movement, otherwise leave off to prevent jitter
//#define DEACTIVATE_SERVOS_AFTER_MOVE

// Allow servo angle to be edited and saved to EEPROM
//#define EDITABLE_SERVO_ANGLES<|MERGE_RESOLUTION|>--- conflicted
+++ resolved
@@ -137,11 +137,9 @@
 
 // Optional custom name for your RepStrap or other custom machine
 // Displayed in the LCD "Ready" message
-<<<<<<< HEAD
+
 #define CUSTOM_MACHINE_NAME "CR10 E3D Titan Lite6"
-=======
-#define CUSTOM_MACHINE_NAME "CR-10 E3D Titan Lite6"
->>>>>>> 4135c4c2
+
 
 // Define this to set a unique identifier for this printer, (Used by some programs to differentiate between machines)
 // You can use an online service to generate a random UUID. (eg http://www.uuidgenerator.net/version4)
@@ -1427,11 +1425,7 @@
 
 // Preheat Constants
 #define PREHEAT_1_LABEL      "PLA"
-<<<<<<< HEAD
-#define PREHEAT_1_TEMP_HOTEND 200
-=======
 #define PREHEAT_1_TEMP_HOTEND 205
->>>>>>> 4135c4c2
 #define PREHEAT_1_TEMP_BED     60
 #define PREHEAT_1_FAN_SPEED     0 // Value from 0 to 255
 
@@ -1456,11 +1450,7 @@
 #if ENABLED(NOZZLE_PARK_FEATURE)
 
   // Specify a park position as { X, Y, Z }
-<<<<<<< HEAD
-  #define NOZZLE_PARK_POINT { (X_MIN_POS + 10), (Y_MAX_POS - 150), 15 }
-=======
   #define NOZZLE_PARK_POINT { (X_MIN_POS + 150), (Y_MAX_POS - 150), 15 }
->>>>>>> 4135c4c2
   #define NOZZLE_PARK_XY_FEEDRATE 100   // X and Y axes feedrate in mm/s (also used for delta printers Z axis)
   #define NOZZLE_PARK_Z_FEEDRATE 5      // Z axis feedrate in mm/s (not used for delta printers)
 
