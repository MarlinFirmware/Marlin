--- conflicted
+++ resolved
@@ -142,14 +142,11 @@
 // Enable the Bluetooth serial interface on AT90USB devices
 //#define BLUETOOTH
 
-<<<<<<< HEAD
 // Choose the name from boards.h that matches your setup
 #ifndef MOTHERBOARD
   #define MOTHERBOARD BOARD_RAMPS_14_EFB_HARIBO
 #endif
 
-=======
->>>>>>> ad945017
 // Name displayed in the LCD "Ready" message and Info menu
 #define CUSTOM_MACHINE_NAME "HariPom"
 
@@ -219,32 +216,11 @@
  * Multi-Material Unit
  * Set to one of these predefined models:
  *
-<<<<<<< HEAD
- * This device allows one stepper driver on a control board to drive
- * two to eight stepper motors, one at a time, in a manner suitable
- * for extruders.
- *
- * This option only allows the multiplexer to switch on tool-change.
- * Additional options to configure custom E moves are pending.
- */
-//#define MK2_MULTIPLEXER
-#if ENABLED(MK2_MULTIPLEXER)
-  // Override the default DIO selector pins here, if needed.
-  // Some pins files may provide defaults for these pins.
-  //#define E_MUX0_PIN 40  // Always Required
-  //#define E_MUX1_PIN 42  // Needed for 3 to 8 inputs
-  //#define E_MUX2_PIN 44  // Needed for 5 to 8 inputs
-#endif
-
-/**
- * Prusa Multi-Material Unit v2
-=======
  *   PRUSA_MMU1           : Průša MMU1 (The "multiplexer" version)
  *   PRUSA_MMU2           : Průša MMU2
  *   PRUSA_MMU2S          : Průša MMU2S (Requires MK3S extruder with motion sensor, EXTRUDERS = 5)
  *   EXTENDABLE_EMU_MMU2  : MMU with configurable number of filaments (ERCF, SMuFF or similar with Průša MMU2 compatible firmware)
  *   EXTENDABLE_EMU_MMU2S : MMUS with configurable number of filaments (ERCF, SMuFF or similar with Průša MMU2 compatible firmware)
->>>>>>> ad945017
  *
  * Requires NOZZLE_PARK_FEATURE to park print head in case MMU unit fails.
  * See additional options in Configuration_adv.h.
@@ -395,14 +371,10 @@
 //#define PSU_NAME "Power Supply"
 
 #if ENABLED(PSU_CONTROL)
-<<<<<<< HEAD
-  #define PSU_ACTIVE_HIGH false     // Set 'false' for ATX, 'true' for X-Box
-=======
   //#define MKS_PWC                 // Using the MKS PWC add-on
   //#define PS_OFF_CONFIRM          // Confirm dialog when power off
   //#define PS_OFF_SOUND            // Beep 1s when power off
   #define PSU_ACTIVE_STATE LOW      // Set 'LOW' for ATX, 'HIGH' for X-Box
->>>>>>> ad945017
 
   //#define PSU_DEFAULT_OFF         // Keep power off until enabled directly with M80
   //#define PSU_POWERUP_DELAY 250   // (ms) Delay for the PSU to warm up to full power
@@ -512,56 +484,6 @@
  *  Custom/Dummy/Other Thermal Sensors
  *  ------
  *     0 : not used
-<<<<<<< HEAD
- *     1 : 100k thermistor - best choice for EPCOS 100k (4.7k pullup)
- *   331 : (3.3V scaled thermistor 1 table for MEGA)
- *   332 : (3.3V scaled thermistor 1 table for DUE)
- *     2 : 200k thermistor - ATC Semitec 204GT-2 (4.7k pullup)
- *   202 : 200k thermistor - Copymaster 3D
- *     3 : Mendel-parts thermistor (4.7k pullup)
- *     4 : 10k thermistor !! do not use it for a hotend. It gives bad resolution at high temp. !!
- *     5 : 100K thermistor - ATC Semitec 104GT-2/104NT-4-R025H42G (Used in ParCan, J-Head, and E3D) (4.7k pullup)
- *   501 : 100K Zonestar (Tronxy X3A) Thermistor
- *   502 : 100K Zonestar Thermistor used by hot bed in Zonestar Prusa P802M
- *   512 : 100k RPW-Ultra hotend thermistor (4.7k pullup)
- *     6 : 100k EPCOS - Not as accurate as table 1 (created using a fluke thermocouple) (4.7k pullup)
- *     7 : 100k Honeywell thermistor 135-104LAG-J01 (4.7k pullup)
- *    71 : 100k Honeywell thermistor 135-104LAF-J01 (4.7k pullup)
- *     8 : 100k 0603 SMD Vishay NTCS0603E3104FXT (4.7k pullup)
- *     9 : 100k GE Sensing AL03006-58.2K-97-G1 (4.7k pullup)
- *    10 : 100k RS thermistor 198-961 (4.7k pullup)
- *    11 : 100k beta 3950 1% thermistor (Used in Keenovo AC silicone mats and most Wanhao i3 machines) (4.7k pullup)
- *    12 : 100k 0603 SMD Vishay NTCS0603E3104FXT (4.7k pullup) (calibrated for Makibox hot bed)
- *    13 : 100k Hisens 3950  1% up to 300°C for hotend "Simple ONE " & "Hotend "All In ONE"
- *    15 : 100k thermistor calibration for JGAurora A5 hotend
- *    18 : ATC Semitec 204GT-2 (4.7k pullup) Dagoma.Fr - MKS_Base_DKU001327
- *    20 : Pt100 with circuit in the Ultimainboard V2.x with 5v excitation (AVR)
- *    21 : Pt100 with circuit in the Ultimainboard V2.x with 3.3v excitation (STM32 \ LPC176x....)
- *    22 : 100k (hotend) with 4.7k pullup to 3.3V and 220R to analog input (as in GTM32 Pro vB)
- *    23 : 100k (bed) with 4.7k pullup to 3.3v and 220R to analog input (as in GTM32 Pro vB)
- *    30 : Kis3d Silicone heating mat 200W/300W with 6mm precision cast plate (EN AW 5083) NTC100K / B3950 (4.7k pullup)
- *   201 : Pt100 with circuit in Overlord, similar to Ultimainboard V2.x
- *    60 : 100k Maker's Tool Works Kapton Bed Thermistor beta=3950
- *    61 : 100k Formbot / Vivedino 3950 350C thermistor 4.7k pullup
- *    66 : 4.7M High Temperature thermistor from Dyze Design
- *    67 : 450C thermistor from SliceEngineering
- *    70 : the 100K thermistor found in the bq Hephestos 2
- *    75 : 100k Generic Silicon Heat Pad with NTC 100K MGB18-104F39050L32 thermistor
- *    99 : 100k thermistor with a 10K pull-up resistor (found on some Wanhao i3 machines)
- *
- *       1k ohm pullup tables - This is atypical, and requires changing out the 4.7k pullup for 1k.
- *                              (but gives greater accuracy and more stable PID)
- *    51 : 100k thermistor - EPCOS (1k pullup)
- *    52 : 200k thermistor - ATC Semitec 204GT-2 (1k pullup)
- *    55 : 100k thermistor - ATC Semitec 104GT-2 (Used in ParCan & J-Head) (1k pullup)
- *
- *  1047 : Pt1000 with 4k7 pullup (E3D)
- *  1010 : Pt1000 with 1k pullup (non standard)
- *   147 : Pt100 with 4k7 pullup
- *   110 : Pt100 with 1k pullup (non standard)
- *
-=======
->>>>>>> ad945017
  *  1000 : Custom - Specify parameters in Configuration_adv.h
  *
  *   !!! Use these for Testing or Development purposes. NEVER for production machine. !!!
@@ -951,28 +873,15 @@
  *          TMC5130, TMC5130_STANDALONE, TMC5160, TMC5160_STANDALONE
  * :['A4988', 'A5984', 'DRV8825', 'LV8729', 'L6470', 'L6474', 'POWERSTEP01', 'TB6560', 'TB6600', 'TMC2100', 'TMC2130', 'TMC2130_STANDALONE', 'TMC2160', 'TMC2160_STANDALONE', 'TMC2208', 'TMC2208_STANDALONE', 'TMC2209', 'TMC2209_STANDALONE', 'TMC26X', 'TMC26X_STANDALONE', 'TMC2660', 'TMC2660_STANDALONE', 'TMC5130', 'TMC5130_STANDALONE', 'TMC5160', 'TMC5160_STANDALONE']
  */
-<<<<<<< HEAD
 #define X_DRIVER_TYPE  TMC2130
 #define Y_DRIVER_TYPE  TMC2130
 #define Z_DRIVER_TYPE  TMC2130
-=======
-#define X_DRIVER_TYPE  A4988
-#define Y_DRIVER_TYPE  A4988
-#define Z_DRIVER_TYPE  A4988
->>>>>>> ad945017
 //#define X2_DRIVER_TYPE A4988
 //#define Y2_DRIVER_TYPE A4988
 //#define Z2_DRIVER_TYPE A4988
 //#define Z3_DRIVER_TYPE A4988
 //#define Z4_DRIVER_TYPE A4988
-<<<<<<< HEAD
 #define E0_DRIVER_TYPE TMC2130
-=======
-//#define I_DRIVER_TYPE  A4988
-//#define J_DRIVER_TYPE  A4988
-//#define K_DRIVER_TYPE  A4988
-#define E0_DRIVER_TYPE A4988
->>>>>>> ad945017
 //#define E1_DRIVER_TYPE A4988
 //#define E2_DRIVER_TYPE A4988
 //#define E3_DRIVER_TYPE A4988
@@ -1027,11 +936,7 @@
  * Override with M92
  *                                      X, Y, Z [, I [, J [, K]]], E0 [, E1[, E2...]]
  */
-<<<<<<< HEAD
 #define DEFAULT_AXIS_STEPS_PER_UNIT   { 100, 100, 400, 170 }
-=======
-#define DEFAULT_AXIS_STEPS_PER_UNIT   { 80, 80, 400, 500 }
->>>>>>> ad945017
 
 /**
  * Default Max Feed Rate (mm/s)
@@ -1246,9 +1151,6 @@
 /**
  * Z Probe to nozzle (X,Y) offset, relative to (0, 0).
  *
-<<<<<<< HEAD
- * In the following example the X and Y offsets are both positive:
-=======
  * X and Y offset
  *   Use a caliper or ruler to measure the distance from the tip of
  *   the Nozzle to the center-point of the Probe in the X and Y axes.
@@ -1263,7 +1165,6 @@
  * Tune and Adjust
  * -  Probe Offsets can be tuned at runtime with 'M851', LCD menus, babystepping, etc.
  * -  PROBE_OFFSET_WIZARD (configuration_adv.h) can be used for setting the Z offset.
->>>>>>> ad945017
  *
  *   #define NOZZLE_TO_PROBE_OFFSET { 10, 10, 0 }
  *
@@ -1286,16 +1187,6 @@
 // with NOZZLE_AS_PROBE this can be negative for a wider probing area.
 #define PROBING_MARGIN 20
 
-<<<<<<< HEAD
-// X and Y axis travel speed (mm/m) between probes
-#define XY_PROBE_SPEED 8000
-
-// Feedrate (mm/m) for the first approach when double-probing (MULTIPLE_PROBING == 2)
-#define Z_PROBE_SPEED_FAST HOMING_FEEDRATE_Z
-
-// Feedrate (mm/m) for the "accurate" probe of each point
-#define Z_PROBE_SPEED_SLOW (Z_PROBE_SPEED_FAST / 2)
-=======
 // X and Y axis travel speed (mm/min) between probes
 #define XY_PROBE_FEEDRATE (133*60)
 
@@ -1340,7 +1231,6 @@
 #if ENABLED(PROBE_ENABLE_DISABLE)
   //#define PROBE_ENABLE_PIN -1   // Override the default pin here
 #endif
->>>>>>> ad945017
 
 /**
  * Multiple Probing
@@ -1489,15 +1379,9 @@
 
 // @section machine
 
-<<<<<<< HEAD
 // The size of the print bed
 #define X_BED_SIZE 215
 #define Y_BED_SIZE 215
-=======
-// The size of the printable area
-#define X_BED_SIZE 200
-#define Y_BED_SIZE 200
->>>>>>> ad945017
 
 // Travel limits (mm) after homing, corresponding to endstop positions.
 #define X_MIN_POS -9
@@ -1563,12 +1447,6 @@
  */
 //#define FILAMENT_RUNOUT_SENSOR
 #if ENABLED(FILAMENT_RUNOUT_SENSOR)
-<<<<<<< HEAD
-  #define NUM_RUNOUT_SENSORS   1     // Number of sensors, up to one per extruder. Define a FIL_RUNOUT#_PIN for each.
-  #define FIL_RUNOUT_STATE     LOW   // Pin state indicating that filament is NOT present.
-  #define FIL_RUNOUT_PULLUP          // Use internal pullup for filament runout pins.
-  //#define FIL_RUNOUT_PULLDOWN      // Use internal pulldown for filament runout pins.
-=======
   #define FIL_RUNOUT_ENABLED_DEFAULT true // Enable the sensor on startup. Override with M412 followed by M500.
   #define NUM_RUNOUT_SENSORS   1          // Number of sensors, up to one per extruder. Define a FIL_RUNOUT#_PIN for each.
 
@@ -1590,7 +1468,6 @@
   //#define FIL_RUNOUT3_STATE LOW
   //#define FIL_RUNOUT3_PULLUP
   //#define FIL_RUNOUT3_PULLDOWN
->>>>>>> ad945017
 
   //#define FIL_RUNOUT4_STATE LOW
   //#define FIL_RUNOUT4_PULLUP
@@ -1679,10 +1556,7 @@
  * these options to restore the prior leveling state or to always enable
  * leveling immediately after G28.
  */
-<<<<<<< HEAD
 #define RESTORE_LEVELING_AFTER_G28
-=======
-//#define RESTORE_LEVELING_AFTER_G28
 //#define ENABLE_LEVELING_AFTER_G28
 
 /**
@@ -1693,7 +1567,6 @@
   #define LEVELING_NOZZLE_TEMP 120   // (°C) Only applies to E0 at this time
   #define LEVELING_BED_TEMP     50
 #endif
->>>>>>> ad945017
 
 /**
  * Enable detailed logging of G28, G29, M48, etc.
@@ -1868,41 +1741,21 @@
 //#define MANUAL_J_HOME_POS 0
 //#define MANUAL_K_HOME_POS 0
 
-<<<<<<< HEAD
-// Use "Z Safe Homing" to avoid homing with a Z probe outside the bed area.
-//
-// With this feature enabled:
-//
-// - Allow Z homing only after X and Y homing AND stepper drivers still enabled.
-// - If stepper drivers time out, it will need X and Y homing again before Z homing.
-// - Move the Z probe (or nozzle) to a defined XY point before Z Homing.
-// - Prevent Z homing when the Z probe is outside bed area.
-//
-#define Z_SAFE_HOMING
-=======
 /**
  * Use "Z Safe Homing" to avoid homing with a Z probe outside the bed area.
  *
  * - Moves the Z probe (or nozzle) to a defined XY point before Z homing.
  * - Allows Z homing only when XY positions are known and trusted.
  * - If stepper drivers sleep, XY homing may be required again before Z homing.
- */
-//#define Z_SAFE_HOMING
->>>>>>> ad945017
+ *//#define Z_SAFE_HOMING
 
 #if ENABLED(Z_SAFE_HOMING)
   #define Z_SAFE_HOMING_X_POINT X_CENTER  // X point for Z homing
   #define Z_SAFE_HOMING_Y_POINT Y_CENTER  // Y point for Z homing
 #endif
 
-<<<<<<< HEAD
-// Homing speeds (mm/m)
-#define HOMING_FEEDRATE_XY (50*60)
-#define HOMING_FEEDRATE_Z  (4*60)
-=======
 // Homing speeds (mm/min)
 #define HOMING_FEEDRATE_MM_M { (50*60), (50*60), (4*60) }
->>>>>>> ad945017
 
 // Validate that endstops are triggered on homing moves
 #define VALIDATE_HOMING_ENDSTOPS
@@ -1984,12 +1837,8 @@
 #define EEPROM_CHITCHAT       // Give feedback on EEPROM commands. Disable to save PROGMEM.
 #define EEPROM_BOOT_SILENT    // Keep M503 quiet and only give errors during first load
 #if ENABLED(EEPROM_SETTINGS)
-<<<<<<< HEAD
   #define EEPROM_AUTO_INIT  // Init EEPROM automatically on any errors.
-=======
-  //#define EEPROM_AUTO_INIT  // Init EEPROM automatically on any errors.
   //#define EEPROM_INIT_NOW   // Init EEPROM on first boot after a new build.
->>>>>>> ad945017
 #endif
 
 //
@@ -2018,25 +1867,15 @@
 // Preheat Constants - Up to 5 are supported without changes
 //
 #define PREHEAT_1_LABEL       "PLA"
-<<<<<<< HEAD
 #define PREHEAT_1_TEMP_HOTEND 205
 #define PREHEAT_1_TEMP_BED     60
+#define PREHEAT_1_TEMP_CHAMBER 35
 #define PREHEAT_1_FAN_SPEED     0 // Value from 0 to 255
 
 #define PREHEAT_2_LABEL       "PETG"
 #define PREHEAT_2_TEMP_HOTEND 235
 #define PREHEAT_2_TEMP_BED     70
-=======
-#define PREHEAT_1_TEMP_HOTEND 180
-#define PREHEAT_1_TEMP_BED     70
 #define PREHEAT_1_TEMP_CHAMBER 35
-#define PREHEAT_1_FAN_SPEED     0 // Value from 0 to 255
-
-#define PREHEAT_2_LABEL       "ABS"
-#define PREHEAT_2_TEMP_HOTEND 240
-#define PREHEAT_2_TEMP_BED    110
-#define PREHEAT_2_TEMP_CHAMBER 35
->>>>>>> ad945017
 #define PREHEAT_2_FAN_SPEED     0 // Value from 0 to 255
 
 /**
@@ -2126,8 +1965,6 @@
   // Enable for a purge/clean station that's always at the gantry height (thus no Z move)
   //#define NOZZLE_CLEAN_NO_Z
 
-<<<<<<< HEAD
-=======
   // For a purge/clean station mounted on the X axis
   //#define NOZZLE_CLEAN_NO_Y
 
@@ -2135,7 +1972,6 @@
   #define NOZZLE_CLEAN_MIN_TEMP 170
   //#define NOZZLE_CLEAN_HEATUP       // Heat up the nozzle instead of skipping wipe
 
->>>>>>> ad945017
   // Explicit wipe G-code script applies to a G12 with no arguments.
   //#define WIPE_SEQUENCE_COMMANDS "G1 X-17 Y25 Z10 F4000\nG1 Z1\nM114\nG1 X-17 Y25\nG1 X-17 Y95\nG1 X-17 Y25\nG1 X-17 Y95\nG1 X-17 Y25\nG1 X-17 Y95\nG1 X-17 Y25\nG1 X-17 Y95\nG1 X-17 Y25\nG1 X-17 Y95\nG1 X-17 Y25\nG1 X-17 Y95\nG1 Z15\nM400\nG0 X-10.0 Y-9.0"
 
@@ -2179,10 +2015,7 @@
  *
  * View the current statistics with M78.
  */
-<<<<<<< HEAD
 #define PRINTCOUNTER
-=======
-//#define PRINTCOUNTER
 #if ENABLED(PRINTCOUNTER)
   #define PRINTCOUNTER_SAVE_INTERVAL 60 // (minutes) EEPROM save interval during print
 #endif
@@ -2217,7 +2050,6 @@
   //#define PASSWORD_AFTER_SD_PRINT_ABORT
   //#include "Configuration_Secure.h"       // External file with PASSWORD_DEFAULT_VALUE
 #endif
->>>>>>> ad945017
 
 //=============================================================================
 //============================= LCD and SD support ============================
@@ -2230,13 +2062,8 @@
  *
  * Select the language to display on the LCD. These languages are available:
  *
-<<<<<<< HEAD
- *   en, an, bg, ca, cz, da, de, el, el_gr, es, eu, fi, fr, gl, hr, hu, it,
- *   jp_kana, ko_KR, nl, pl, pt, pt_br, ro ru, sk, tr, uk, vi, zh_CN, zh_TW, test
-=======
  *   en, an, bg, ca, cz, da, de, el, el_CY, es, eu, fi, fr, gl, hr, hu, it,
  *   jp_kana, ko_KR, nl, pl, pt, pt_br, ro, ru, sk, sv, tr, uk, vi, zh_CN, zh_TW
->>>>>>> ad945017
  *
  * :{ 'en':'English', 'an':'Aragonese', 'bg':'Bulgarian', 'ca':'Catalan', 'cz':'Czech', 'da':'Danish', 'de':'German', 'el':'Greek (Greece)', 'el_CY':'Greek (Cyprus)', 'es':'Spanish', 'eu':'Basque-Euskera', 'fi':'Finnish', 'fr':'French', 'gl':'Galician', 'hr':'Croatian', 'hu':'Hungarian', 'it':'Italian', 'jp_kana':'Japanese', 'ko_KR':'Korean (South Korea)', 'nl':'Dutch', 'pl':'Polish', 'pt':'Portuguese', 'pt_br':'Portuguese (Brazilian)', 'ro':'Romanian', 'ru':'Russian', 'sk':'Slovak', 'sv':'Swedish', 'tr':'Turkish', 'uk':'Ukrainian', 'vi':'Vietnamese', 'zh_CN':'Chinese (Simplified)', 'zh_TW':'Chinese (Traditional)' }
  */
@@ -2349,12 +2176,8 @@
 //
 // Add individual axis homing items (Home X, Home Y, and Home Z) to the LCD menu.
 //
-<<<<<<< HEAD
 #define INDIVIDUAL_AXIS_HOMING_MENU
-=======
-//#define INDIVIDUAL_AXIS_HOMING_MENU
 //#define INDIVIDUAL_AXIS_HOMING_SUBMENU
->>>>>>> ad945017
 
 //
 // SPEAKER/BUZZER
@@ -2703,11 +2526,7 @@
 //#define OLED_PANEL_TINYBOY2
 
 //
-<<<<<<< HEAD
-// MKS OLED 1.3" 128 × 64 FULL GRAPHICS CONTROLLER
-=======
 // MKS OLED 1.3" 128×64 Full Graphics Controller
->>>>>>> ad945017
 // https://reprap.org/wiki/MKS_12864OLED
 //
 // Tiny, but very sharp OLED display
@@ -2716,8 +2535,6 @@
 //#define MKS_12864OLED_SSD1306  // Uses the SSD1306 controller
 
 //
-<<<<<<< HEAD
-=======
 // Zonestar OLED 128×64 Full Graphics Controller
 //
 //#define ZONESTAR_12864LCD           // Graphical (DOGM) with ST7920 controller
@@ -2725,7 +2542,6 @@
 //#define ZONESTAR_12864OLED_SSD1306  // 0.96" OLED with SSD1306 controller
 
 //
->>>>>>> ad945017
 // Einstart S OLED SSD1306
 //
 //#define U8GLIB_SH1106_EINSTART
@@ -2736,11 +2552,7 @@
 //#define OVERLORD_OLED
 
 //
-<<<<<<< HEAD
-// FYSETC OLED 2.42" 128 × 64 FULL GRAPHICS CONTROLLER with WS2812 RGB
-=======
 // FYSETC OLED 2.42" 128×64 Full Graphics Controller with WS2812 RGB
->>>>>>> ad945017
 // Where to find : https://www.aliexpress.com/item/4000345255731.html
 //#define FYSETC_242_OLED_12864   // Uses the SSD1309 controller
 
@@ -2816,9 +2628,6 @@
   #define LCD_SERIAL_PORT 3  // Default is 3 for Anycubic
   //#define ANYCUBIC_LCD_DEBUG
 #endif
-<<<<<<< HEAD
-  
-=======
 
 //
 // 320x240 Nextion 2.8" serial TFT Resistive Touch Screen NX3224T028
@@ -2829,7 +2638,6 @@
 #endif
 
 //
->>>>>>> ad945017
 // Third-party or vendor-customized controller interfaces.
 // Sources should be installed in 'src/lcd/extui'.
 //
@@ -2957,12 +2765,9 @@
 //#define TFT_COLOR_UI
 //#define TFT_LVGL_UI
 
-<<<<<<< HEAD
-=======
 #if ENABLED(TFT_LVGL_UI)
   //#define MKS_WIFI_MODULE  // MKS WiFi module
 #endif
->>>>>>> ad945017
 
 /**
  * TFT Rotation. Set to one of the following values:
@@ -3001,12 +2806,6 @@
   #define BUTTON_DELAY_EDIT  50 // (ms) Button repeat delay for edit screens
   #define BUTTON_DELAY_MENU 250 // (ms) Button repeat delay for menus
 
-<<<<<<< HEAD
-  #define XPT2046_X_CALIBRATION   12316
-  #define XPT2046_Y_CALIBRATION  -8981
-  #define XPT2046_X_OFFSET       -43
-  #define XPT2046_Y_OFFSET        257
-=======
   //#define TOUCH_IDLE_SLEEP 300 // (secs) Turn off the TFT backlight if set (5mn)
 
   #define TOUCH_SCREEN_CALIBRATION
@@ -3024,7 +2823,6 @@
   #if ENABLED(TFT_COLOR_UI)
     //#define SINGLE_TOUCH_NAVIGATION
   #endif
->>>>>>> ad945017
 #endif
 
 //
@@ -3045,14 +2843,9 @@
 
 // @section extras
 
-<<<<<<< HEAD
-// Increase the FAN PWM frequency. Removes the PWM noise but increases heating in the FET/Arduino
-//#define FAST_PWM_FAN
-=======
 // Set number of user-controlled fans. Disable to use all board-defined fans.
 // :[1,2,3,4,5,6,7,8]
 //#define NUM_M106_FANS 1
->>>>>>> ad945017
 
 // Use software PWM to drive the fan, as for the heaters. This uses a very low frequency
 // which is not as annoying as with the hardware PWM. On the other hand, if this frequency
@@ -3124,11 +2917,7 @@
 #define NEOPIXEL_LED
 #if ENABLED(NEOPIXEL_LED)
   #define NEOPIXEL_TYPE   NEO_GRBW // NEO_GRBW / NEO_GRB - four/three channel driver type (defined in Adafruit_NeoPixel.h)
-<<<<<<< HEAD
   #define NEOPIXEL_PIN     5       // LED driving pin
-=======
-  //#define NEOPIXEL_PIN     4     // LED driving pin
->>>>>>> ad945017
   //#define NEOPIXEL2_TYPE NEOPIXEL_TYPE
   //#define NEOPIXEL2_PIN    5
   #define NEOPIXEL_PIXELS 30       // Number of LEDs in the strip, larger of 2 strips if 2 neopixel strips are used
@@ -3136,11 +2925,6 @@
   #define NEOPIXEL_BRIGHTNESS 255  // Initial brightness (0-255)
   //#define NEOPIXEL_STARTUP_TEST  // Cycle through colors at startup
 
-<<<<<<< HEAD
-  // Use a single Neopixel LED for static (background) lighting
-  //#define NEOPIXEL_BKGD_LED_INDEX  0               // Index of the LED to use
-  //#define NEOPIXEL_BKGD_COLOR { 255, 255, 255, 0 } // R, G, B, W
-=======
   // Support for second Adafruit NeoPixel LED driver controlled with M150 S1 ...
   //#define NEOPIXEL2_SEPARATE
   #if ENABLED(NEOPIXEL2_SEPARATE)
@@ -3156,7 +2940,6 @@
   //#define NEOPIXEL_BKGD_INDEX_LAST   5              // Index of the last background LED
   //#define NEOPIXEL_BKGD_COLOR { 255, 255, 255, 0 }  // R, G, B, W
   //#define NEOPIXEL_BKGD_ALWAYS_ON                   // Keep the backlight on when other NeoPixels are off
->>>>>>> ad945017
 #endif
 
 /**
@@ -3181,11 +2964,7 @@
  * Set this manually if there are extra servos needing manual control.
  * Set to 0 to turn off servo support.
  */
-<<<<<<< HEAD
 #define NUM_SERVOS 1 // Servo index starts with 0 for M280 command
-=======
-//#define NUM_SERVOS 3 // Note: Servo index starts with 0 for M280-M282 commands
->>>>>>> ad945017
 
 // (ms) Delay before the next move will start, to give the servo time to reach its target angle.
 // 300ms is a good value but you can try less delay.
