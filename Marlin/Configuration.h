--- conflicted
+++ resolved
@@ -71,11 +71,7 @@
 // @section info
 
 // Author info of this build printed to the host during boot and M115
-<<<<<<< HEAD
 #define STRING_CONFIG_H_AUTHOR "(Roberto Roselli)" // Who made the changes.
-=======
-#define STRING_CONFIG_H_AUTHOR "(Ducati87, SKR V1.4 TURBO Bear TMC2209/PINDA)" // Who made the changes.
->>>>>>> 8347ad23
 //#define CUSTOM_VERSION_FILE Version.h // Path from the root directory (no quotes)
 
 /**
@@ -108,21 +104,13 @@
  *
  * :[-1, 0, 1, 2, 3, 4, 5, 6, 7]
  */
-<<<<<<< HEAD
 #define SERIAL_PORT -1
-=======
-#define SERIAL_PORT 3
->>>>>>> 8347ad23
 
 /**
  * Select a secondary serial port on the board to use for communication with the host.
  * :[-1, 0, 1, 2, 3, 4, 5, 6, 7]
  */
-<<<<<<< HEAD
 #define SERIAL_PORT_2 0
-=======
-#define SERIAL_PORT_2 -1
->>>>>>> 8347ad23
 
 /**
  * This setting determines the communication speed of the printer.
@@ -140,19 +128,11 @@
 
 // Choose the name from boards.h that matches your setup
 #ifndef MOTHERBOARD
-<<<<<<< HEAD
   #define MOTHERBOARD BOARD_BTT_SKR_V1_3
 #endif
 
 // Name displayed in the LCD "Ready" message and Info menu
 #define CUSTOM_MACHINE_NAME "Ender 3 SKR 1.3"
-=======
-  #define MOTHERBOARD BOARD_BTT_SKR_V1_4_TURBO
-#endif
-
-// Name displayed in the LCD "Ready" message and Info menu
-#define CUSTOM_MACHINE_NAME "SKR Turbo Bear"
->>>>>>> 8347ad23
 
 // Printer's unique ID, used by some programs to differentiate between machines.
 // Choose your own or use a service like http://www.uuidgenerator.net/version4
@@ -432,17 +412,10 @@
 #define TEMP_SENSOR_3 0
 #define TEMP_SENSOR_4 0
 #define TEMP_SENSOR_5 0
-<<<<<<< HEAD
 //#define TEMP_SENSOR_6 0
 //#define TEMP_SENSOR_7 0
 #define TEMP_SENSOR_BED 1
 //#define TEMP_SENSOR_PROBE 0
-=======
-#define TEMP_SENSOR_6 0
-#define TEMP_SENSOR_7 0
-#define TEMP_SENSOR_BED 1
-#define TEMP_SENSOR_PROBE 1
->>>>>>> 8347ad23
 #define TEMP_SENSOR_CHAMBER 0
 
 // Dummy thermistor constant temperature readings, for use with 998 and 999
@@ -483,15 +456,9 @@
 #define HEATER_3_MAXTEMP 275
 #define HEATER_4_MAXTEMP 275
 #define HEATER_5_MAXTEMP 275
-<<<<<<< HEAD
 //#define HEATER_6_MAXTEMP 275
 //#define HEATER_7_MAXTEMP 275
 #define BED_MAXTEMP      125
-=======
-#define HEATER_6_MAXTEMP 275
-#define HEATER_7_MAXTEMP 275
-#define BED_MAXTEMP      120
->>>>>>> 8347ad23
 
 //===========================================================================
 //============================= PID Settings ================================
@@ -504,11 +471,7 @@
 #define PID_MAX BANG_MAX // Limits current to nozzle while PID is active (see PID_FUNCTIONAL_RANGE below); 255=full current
 #define PID_K1 0.95      // Smoothing factor within any PID loop
 #if ENABLED(PIDTEMP)
-<<<<<<< HEAD
   #define PID_EDIT_MENU         // Add PID editing to the "Advanced Settings" menu. (~700 bytes of PROGMEM)
-=======
-  //#define PID_EDIT_MENU         // Add PID editing to the "Advanced Settings" menu. (~700 bytes of PROGMEM)
->>>>>>> 8347ad23
   #define PID_AUTOTUNE_MENU     // Add PID auto-tuning to the "Advanced Settings" menu. (~250 bytes of PROGMEM)
   //#define PID_DEBUG             // Sends debug data to the serial port.
   //#define PID_OPENLOOP 1        // Puts PID in open loop. M104/M140 sets the output power from 0 to PID_MAX
@@ -524,17 +487,10 @@
   #define DEFAULT_Ki 1.54
   #define DEFAULT_Kd 76.55
 
-<<<<<<< HEAD
   // Ultimaker
   //#define DEFAULT_Kp 22.2
   //#define DEFAULT_Ki 1.08
   //#define DEFAULT_Kd 114
-=======
-  // SKR V1.4 MK3s
-  #define DEFAULT_Kp 16.13
-  #define DEFAULT_Ki 1.16
-  #define DEFAULT_Kd 56.23
->>>>>>> 8347ad23
 
   // MakerGear
   //#define DEFAULT_Kp 7.0
@@ -723,25 +679,15 @@
  *          TMC5130, TMC5130_STANDALONE, TMC5160, TMC5160_STANDALONE
  * :['A4988', 'A5984', 'DRV8825', 'LV8729', 'L6470', 'L6474', 'POWERSTEP01', 'TB6560', 'TB6600', 'TMC2100', 'TMC2130', 'TMC2130_STANDALONE', 'TMC2160', 'TMC2160_STANDALONE', 'TMC2208', 'TMC2208_STANDALONE', 'TMC2209', 'TMC2209_STANDALONE', 'TMC26X', 'TMC26X_STANDALONE', 'TMC2660', 'TMC2660_STANDALONE', 'TMC5130', 'TMC5130_STANDALONE', 'TMC5160', 'TMC5160_STANDALONE']
  */
-<<<<<<< HEAD
 #define X_DRIVER_TYPE  TMC2208_STANDALONE
 #define Y_DRIVER_TYPE  TMC2208_STANDALONE
 #define Z_DRIVER_TYPE  DRV8825
-=======
-#define X_DRIVER_TYPE  TMC2209
-#define Y_DRIVER_TYPE  TMC2209
-#define Z_DRIVER_TYPE  TMC2209
->>>>>>> 8347ad23
 //#define X2_DRIVER_TYPE A4988
 //#define Y2_DRIVER_TYPE A4988
 #define Z2_DRIVER_TYPE TMC2209
 //#define Z3_DRIVER_TYPE A4988
 //#define Z4_DRIVER_TYPE A4988
-<<<<<<< HEAD
 #define E0_DRIVER_TYPE DRV8825
-=======
-#define E0_DRIVER_TYPE TMC2209
->>>>>>> 8347ad23
 //#define E1_DRIVER_TYPE A4988
 //#define E2_DRIVER_TYPE A4988
 //#define E3_DRIVER_TYPE A4988
@@ -793,22 +739,14 @@
  * Override with M92
  *                                      X, Y, Z, E0 [, E1[, E2...]]
  */
-<<<<<<< HEAD
 #define DEFAULT_AXIS_STEPS_PER_UNIT   { 80, 80, 800, 1660 }
-=======
-#define DEFAULT_AXIS_STEPS_PER_UNIT   { 100, 100, 400, 280 }
->>>>>>> 8347ad23
 
 /**
  * Default Max Feed Rate (mm/s)
  * Override with M203
  *                                      X, Y, Z, E0 [, E1[, E2...]]
  */
-<<<<<<< HEAD
 #define DEFAULT_MAX_FEEDRATE          { 500, 500, 5, 25 }
-=======
-#define DEFAULT_MAX_FEEDRATE          { 200, 200, 30, 120 }
->>>>>>> 8347ad23
 
 //#define LIMITED_MAX_FR_EDITING        // Limit edit via M203 or LCD to DEFAULT_MAX_FEEDRATE * 2
 #if ENABLED(LIMITED_MAX_FR_EDITING)
@@ -821,11 +759,7 @@
  * Override with M201
  *                                      X, Y, Z, E0 [, E1[, E2...]]
  */
-<<<<<<< HEAD
 #define DEFAULT_MAX_ACCELERATION      { 500, 500, 100, 1000 }
-=======
-#define DEFAULT_MAX_ACCELERATION      { 1250, 1250, 200, 10000 }
->>>>>>> 8347ad23
 
 //#define LIMITED_MAX_ACCEL_EDITING     // Limit edit via M201 or LCD to DEFAULT_MAX_ACCELERATION * 2
 #if ENABLED(LIMITED_MAX_ACCEL_EDITING)
@@ -840,15 +774,9 @@
  *   M204 R    Retract Acceleration
  *   M204 T    Travel Acceleration
  */
-<<<<<<< HEAD
 #define DEFAULT_ACCELERATION          500    // X, Y, Z and E acceleration for printing moves
 #define DEFAULT_RETRACT_ACCELERATION  500    // E acceleration for retracts
 #define DEFAULT_TRAVEL_ACCELERATION   1000    // X, Y, Z acceleration for travel (non printing) moves
-=======
-#define DEFAULT_ACCELERATION          1250    // X, Y, Z and E acceleration for printing moves
-#define DEFAULT_RETRACT_ACCELERATION  1250    // E acceleration for retracts
-#define DEFAULT_TRAVEL_ACCELERATION   1250   // X, Y, Z acceleration for travel (non printing) moves
->>>>>>> 8347ad23
 
 /**
  * Default Jerk limits (mm/s)
@@ -882,11 +810,7 @@
  *   http://blog.kyneticcnc.com/2018/10/computing-junction-deviation-for-marlin.html
  */
 #if DISABLED(CLASSIC_JERK)
-<<<<<<< HEAD
   #define JUNCTION_DEVIATION_MM 0.08 // (mm) Distance from real junction edge
-=======
-  #define JUNCTION_DEVIATION_MM 0.017 // (mm) Distance from real junction edge
->>>>>>> 8347ad23
 #endif
 
 /**
@@ -1041,11 +965,7 @@
  *
  * Specify a Probe position as { X, Y, Z }
  */
-<<<<<<< HEAD
 #define NOZZLE_TO_PROBE_OFFSET { -48, -10, -2.46 }
-=======
-#define NOZZLE_TO_PROBE_OFFSET { 23, 5, 0 }
->>>>>>> 8347ad23
 
 // Most probes should stay away from the edges of the bed, but
 // with NOZZLE_AS_PROBE this can be negative for a wider probing area.
@@ -1181,13 +1101,8 @@
 // @section machine
 
 // The size of the print bed
-<<<<<<< HEAD
 #define X_BED_SIZE 220
 #define Y_BED_SIZE 220
-=======
-#define X_BED_SIZE 250
-#define Y_BED_SIZE 212.5
->>>>>>> 8347ad23
 
 // Travel limits (mm) after homing, corresponding to endstop positions.
 #define X_MIN_POS 0
@@ -1195,11 +1110,7 @@
 #define Z_MIN_POS 0
 #define X_MAX_POS X_BED_SIZE
 #define Y_MAX_POS Y_BED_SIZE
-<<<<<<< HEAD
 #define Z_MAX_POS 250
-=======
-#define Z_MAX_POS 210
->>>>>>> 8347ad23
 
 /**
  * Software Endstops
@@ -1302,13 +1213,8 @@
  */
 //#define AUTO_BED_LEVELING_3POINT
 //#define AUTO_BED_LEVELING_LINEAR
-<<<<<<< HEAD
 #define AUTO_BED_LEVELING_BILINEAR
 //#define AUTO_BED_LEVELING_UBL
-=======
-//#define AUTO_BED_LEVELING_BILINEAR
-#define AUTO_BED_LEVELING_UBL
->>>>>>> 8347ad23
 //#define MESH_BED_LEVELING
 
 /**
@@ -1386,13 +1292,8 @@
 
   //#define MESH_EDIT_GFX_OVERLAY   // Display a graphics overlay while editing the mesh
 
-<<<<<<< HEAD
   #define MESH_INSET 35              // Set Mesh bounds as an inset region of the bed
   #define GRID_MAX_POINTS_X 10     // Don't use more than 15 points per axis, implementation limited.
-=======
-  #define MESH_INSET 1              // Set Mesh bounds as an inset region of the bed
-  #define GRID_MAX_POINTS_X 10       // Don't use more than 15 points per axis, implementation limited.
->>>>>>> 8347ad23
   #define GRID_MAX_POINTS_Y GRID_MAX_POINTS_X
 
   #define UBL_MESH_EDIT_MOVES_Z     // Sophisticated users prefer no movement of nozzle
@@ -1582,7 +1483,6 @@
 
 // Preheat Constants
 #define PREHEAT_1_LABEL       "PLA"
-<<<<<<< HEAD
 #define PREHEAT_1_TEMP_HOTEND 195
 #define PREHEAT_1_TEMP_BED     60
 #define PREHEAT_1_FAN_SPEED   255 // Value from 0 to 255
@@ -1590,15 +1490,6 @@
 #define PREHEAT_2_LABEL       "PETG"
 #define PREHEAT_2_TEMP_HOTEND 230
 #define PREHEAT_2_TEMP_BED    80
-=======
-#define PREHEAT_1_TEMP_HOTEND 190
-#define PREHEAT_1_TEMP_BED     60
-#define PREHEAT_1_FAN_SPEED     0 // Value from 0 to 255
-
-#define PREHEAT_2_LABEL       "PET"
-#define PREHEAT_2_TEMP_HOTEND 240
-#define PREHEAT_2_TEMP_BED     80
->>>>>>> 8347ad23
 #define PREHEAT_2_FAN_SPEED     0 // Value from 0 to 255
 
 /**
