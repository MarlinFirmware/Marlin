//======================================================================
/******************* DO NOT USE THIS FILE!!! ***************************

    Copy both of the configuration files from the TEVO Tarantula folder
    in the src\config\examples folder into the main Marlin folder.

    This file is set up for my specific printer and probably will not
    work on your printer!

***********************************************************************/
//======================================================================

//======================================================================
/**************** TEVO TARANTULA EASY CONFIG ***************************
            Original idea by terryb.print3d@gmail.com
             Modified by jb.github@rcairgallery.com

    The latest version of Terry's original file will always be found at:
          https://github.com/terryb58/Marlin-EasyConfig

    The latest version of this file (and complete firmware) will always
  be found at:
          https://github.com/JimBrown/MarlinTarantula

    This is an attempt to create a simple configuration for as many
  different Tevo Tarantula variants as possible.  This will always be
  a work in progress. Email me if you have any questions, suggestions,
  or if you encounter problems when using Easy Config.

    This is a Marlin 2.0.x configuration file. I will update this as
  new versions of Marlin are released.

    NOTE: Sanity check should still work and should not show any errors.
      Please report any errors.  Thank you.

    NOTE: Don't forget to do an M502 followed by an M500 any time you
      upload the firmware.

    See https://youtu.be/-sQ8p00pG5E for an excellent tutorial on using
    this firmware.

***********************************************************************/

/**
 * Equipment options
 */
//#define LARGE_BED
#define SDSUPPORT
#define CHANGE_Y_DIRECTION      // If your bed homes in the wrong direction front to back, enable this.
//#define CHANGE_X_DIRECTION      // If your X carriage homes in the wrong direction left to right, enable this.
//#define CHANGE_Z_DIRECTION      // If your Z homes in the wrong direction bottom to top, enable this.
//#define HOTEND_E3DV6            // Genuine E3D v6 hotend.
//#define FULL_GRAPHIC_SMART      // Enable this if you have a RepRap Discount Full Graphic Smart Controller (The
                                  // stock controller is a RepRap Discount Smart Controller)
//#define Z_DUAL_STEPPER_DRIVERS  // Enable this if you have dual Z stepper motors with the second stepper motor
                                  // connected to the next available E plug (usually E1)

/**
 * Offset from endpoints to get nozzle to 0,0 (front/left of bed)
 * (How to center prints: https://github.com/JimBrown/MarlinTarantula/wiki/How-to-center-your-prints-(EasyConfig))
 */
#define NOZZLE_X          -2
#define NOZZLE_Y          -4

/**
 * Primary Extruder steps per mm (plugged in to E0 port on controller)
 * (How to calibrate: https://toms3d.org/2014/04/06/3d-printing-guides-calibrating-your-extruder/)
 */
#define E0_STEPS      97.097 // Stock extruder. If you have a Tevo Titan, try 400 then calibrate.
//#define CHANGE_E0_DIRECTION   // If your extruder is going backwards, enable this.

/**
 * Z Axis steps per mm (Default for stock lead screw is 1600)
 * If you install a lead screw with a different pitch and/or lead, change this
 */
#define Z_STEPS      1600 // Stock lead screw

/**
 * Z-Probe type (must be none or one of them)
 * If a Z-Probe type is selected, a Bed Leveling type other than MANUAL must be selected.
 */
#define BLTOUCH         // ANTClabs BLTouch sensor (might also work with clones)
//#define SN04          // Green sensor
//#define INDUCTIVE_NO  // Normally open inductive sensor
//#define INDUCTIVE_NC  // Normally closed inductive sensor
//#define SERVO_PROBE   // Endstop switch on rotating arm. Set servo angles!

/**
 * Bed leveling type (see: https://github.com/JimBrown/MarlinTarantula/wiki/Bed-leveling-types-(EasyConfig))
 * Must choose one of these other than MANUAL if a Z-Probe type is selected.
 */
//#define TRIPOINT
//#define LINEAR
//#define BILINEAR
#define UBL
//#define MANUAL

/**
 * Z-Probe offset from nozzle (https://github.com/JimBrown/MarlinTarantula/wiki/How-to-determine-your-Z-Probe-offset)
 * Use only one of Left/Right and Front/Behind. Others must be 0 (zero)
 * If you have a dual nozzle the offsets are calculated from the primary nozzle (the one plugged in to E0)
 */
#define SENSOR_LEFT        1
#define SENSOR_RIGHT       0
#define SENSOR_FRONT       36
#define SENSOR_BEHIND      0

/**
 * Number of grid points in each direction
 * Minimum 3. Maximum 15 for UBL. Maximum 7 for MANUAL
 */
#define GRID_POINTS        15

/**
 * Margin around perimiter of bed for probing (will not probe outside this margin)
 */
#define BED_MARGIN         0

/**
 * Servo probe deploy and stow angles
 */
#define SERVO_DEPLOY    70
#define SERVO_STOW      0

/**
 * Enable this to turn on support for two extruders
 */
//#define DUAL_EXTRUDER // If not single nozzle, primary nozzle plugged in to E0 port
                        // and secondary plugged in to E1 port.
//#define SINGLENOZZLE  // Enable this if you are using a single mixing nozzle (requires DUAL_EXTRUDER)

/**
 * Offset for second nozzle from first nozzle
 * The X value is positive if the secondary nozzle is to the right of the primary and
 * negative if the secondary nozzle is to the left of the primary.
 * The Y value is positive if the secondary nozzle is behind the primary and
 * negative if the secondary nozzle is in front of the primary.
 */
#define EXTRUDER_E1_X 0
#define EXTRUDER_E1_Y 0

/** 
 * Secondary Extruder steps per mm
 * (how to calibrate: https://toms3d.org/2014/04/06/3d-printing-guides-calibrating-your-extruder/)
 */
#define E1_STEPS      100 // Stock extruder. If you have a Tevo Titan, try 400 then calibrate
//#define CHANGE_E1_DIRECTION   // If your secondary extruder is going backwards, enable this.

/**
 * TEVO Tarantula Custom PID Settings - Stock Hotend
 */
#define  hot_Kp 9.84
#define  hot_Ki 0.50
#define  hot_Kd 48.17
// FIND YOUR OWN: "M303 E0 C8 S200" to run autotune on the hotend at 200 degreesC for 8 cycles.
// More info here: http://reprap.org/wiki/PID_Tuning

/**
 * TEVO Tarantula Custom PID Settings - Stock Heatbed
 */
#define  bed_Kp 984.88
#define  bed_Ki 193.91
#define  bed_Kd 1250.55
// FIND YOUR OWN: "M303 E-1 C8 S90" to run autotune on the bed at 90 degreesC for 8 cycles.
// More info here: http://reprap.org/wiki/PID_Tuning

/**
 * Fan Soft PWM. Use software PWM to drive the fan, as for the heaters. This uses a very low frequency
 * which is not as annoying as with the hardware PWM. Redo PID Autotune.
 */
#define SOFT_PWM

/**
 * Enable this to provide a realtime control over the head position via the LCD menu system that works while printing.
 * Using it, one can tune the z-position while printing the first layer.
 *
 * Warning: Does not respect endstops!
 */
//#define BABYSTEPPING

/**
 * Extra movement of X axis. Can help with probing more of the bed.
 * Set both to 0 (zero) if you do not have a Z-Probe.
 */
#define XTRA_BED_LEFT     0  // Distance nozzle can move towards the left past X = 0
#define XTRA_BED_RIGHT    0  // Distance nozzle can move towards the right past X = 200

/**
 * Extra movement of Y axis. Can help with probing more of the bed.
 * Set both to 0 (zero) if you do not have a Z-Probe.
 */
#define XTRA_BED_FRONT    55  // Distance bed can move towards the front past Y = 200 (Y=280 for large bed)
#define XTRA_BED_BACK     5  // Distance bed can move towards the back past Y = 0

/************************ END OF EASY CONFIG ***************************
//======================================================================
// DO NOT EDIT BELOW THIS LINE UNLESS YOU KNOW WHAT YOU ARE DOING!!!!!!!
//======================================================================

/**
 * Marlin 3D Printer Firmware
 * Copyright (C) 2016 MarlinFirmware [https://github.com/MarlinFirmware/Marlin]
 *
 * Based on Sprinter and grbl.
 * Copyright (C) 2011 Camiel Gubbels / Erik van der Zalm
 *
 * This program is free software: you can redistribute it and/or modify
 * it under the terms of the GNU General Public License as published by
 * the Free Software Foundation, either version 3 of the License, or
 * (at your option) any later version.
 *
 * This program is distributed in the hope that it will be useful,
 * but WITHOUT ANY WARRANTY; without even the implied warranty of
 * MERCHANTABILITY or FITNESS FOR A PARTICULAR PURPOSE.  See the
 * GNU General Public License for more details.
 *
 * You should have received a copy of the GNU General Public License
 * along with this program.  If not, see <http://www.gnu.org/licenses/>.
 *
 */

/**
 * Configuration.h
 *
 * Basic settings such as:
 *
 * - Type of electronics
 * - Type of temperature sensor
 * - Printer geometry
 * - Endstop configuration
 * - LCD controller
 * - Extra features
 *
 * Advanced settings can be found in Configuration_adv.h
 *
 */
#ifndef CONFIGURATION_H
#define CONFIGURATION_H
#define CONFIGURATION_H_VERSION 020000

//===========================================================================
//============================= Getting Started =============================
//===========================================================================

/**
 * Here are some standard links for getting your machine calibrated:
 *
 * http://reprap.org/wiki/Calibration
 * http://youtu.be/wAL9d7FgInk
 * http://calculator.josefprusa.cz
 * http://reprap.org/wiki/Triffid_Hunter%27s_Calibration_Guide
 * http://www.thingiverse.com/thing:5573
 * https://sites.google.com/site/repraplogphase/calibration-of-your-reprap
 * http://www.thingiverse.com/thing:298812
 */

//===========================================================================
//============================= DELTA Printer ===============================
//===========================================================================
// For a Delta printer start with one of the configuration files in the
// config/examples/delta directory and customize for your machine.
//

//===========================================================================
//============================= SCARA Printer ===============================
//===========================================================================
// For a SCARA printer start with the configuration files in
// config/examples/SCARA and customize for your machine.
//

// @section info

// User-specified version info of this build to display in [Pronterface, etc] terminal window during
// startup. Implementation of an idea by Prof Braino to inform user that any changes made to this
// build by the user have been successfully uploaded into firmware.
#define STRING_CONFIG_H_AUTHOR "(Jim Brown, TEVO Tarantula config)" // Who made the changes.
#define SHOW_BOOTSCREEN
#define STRING_SPLASH_LINE1 SHORT_BUILD_VERSION // will be shown during bootup in line 1
#define STRING_SPLASH_LINE2 WEBSITE_URL         // will be shown during bootup in line 2

//
// *** VENDORS PLEASE READ *****************************************************
//
// Marlin now allow you to have a vendor boot image to be displayed on machine
// start. When SHOW_CUSTOM_BOOTSCREEN is defined Marlin will first show your
// custom boot image and then the default Marlin boot image is shown.
//
// We suggest for you to take advantage of this new feature and keep the Marlin
// boot image unmodified. For an example have a look at the bq Hephestos 2
// example configuration folder.
//
//#define SHOW_CUSTOM_BOOTSCREEN
// @section machine

/**
 * Select the serial port on the board to use for communication with the host.
 * This allows the connection of wireless adapters (for instance) to non-default port pins.
 * Note: The first serial port (-1 or 0) will always be used by the Arduino bootloader.
 *
 * :[-1, 0, 1, 2, 3, 4, 5, 6, 7]
 */
#define SERIAL_PORT 0

/**
 * This setting determines the communication speed of the printer.
 *
 * 250000 works in most cases, but you might try a lower speed if
 * you commonly experience drop-outs during host printing.
 * You may try up to 1000000 to speed up SD file transfer.
 *
 * :[2400, 9600, 19200, 38400, 57600, 115200, 250000, 500000, 1000000]
 */
#define BAUDRATE 115200

// Enable the Bluetooth serial interface on AT90USB devices
//#define BLUETOOTH

// The following define selects which electronics board you have.
// Please choose the name from boards.h that matches your setup
#ifndef MOTHERBOARD
  #define MOTHERBOARD BOARD_MKS_13
#endif

// Optional custom name for your RepStrap or other custom machine
// Displayed in the LCD "Ready" message
#define CUSTOM_MACHINE_NAME "TEVO Tarantula (EasyConfig)"

// Define this to set a unique identifier for this printer, (Used by some programs to differentiate between machines)
// You can use an online service to generate a random UUID. (eg http://www.uuidgenerator.net/version4)
//#define MACHINE_UUID "00000000-0000-0000-0000-000000000000"

// @section extruder

// This defines the number of extruders
// :[1, 2, 3, 4, 5]
#if ENABLED(DUAL_EXTRUDER)
   #define EXTRUDERS 2
#else
   #define EXTRUDERS 1
#endif

// Generally expected filament diameter (1.75, 2.85, 3.0, ...). Used for Volumetric, Filament Width Sensor, etc.
#define DEFAULT_NOMINAL_FILAMENT_DIA 1.75

// For Cyclops or any "multi-extruder" that shares a single nozzle.
//#define SINGLENOZZLE

/**
 * Průša MK2 Single Nozzle Multi-Material Multiplexer, and variants.
 *
 * This device allows one stepper driver on a control board to drive
 * two to eight stepper motors, one at a time, in a manner suitable
 * for extruders.
 *
 * This option only allows the multiplexer to switch on tool-change.
 * Additional options to configure custom E moves are pending.
 */
//#define MK2_MULTIPLEXER
#if ENABLED(MK2_MULTIPLEXER)
  // Override the default DIO selector pins here, if needed.
  // Some pins files may provide defaults for these pins.
  //#define E_MUX0_PIN 40  // Always Required
  //#define E_MUX1_PIN 42  // Needed for 3 to 8 steppers
  //#define E_MUX2_PIN 44  // Needed for 5 to 8 steppers
#endif

// A dual extruder that uses a single stepper motor
//#define SWITCHING_EXTRUDER
#if ENABLED(SWITCHING_EXTRUDER)
  #define SWITCHING_EXTRUDER_SERVO_NR 0
  #define SWITCHING_EXTRUDER_SERVO_ANGLES { 0, 90 } // Angles for E0, E1[, E2, E3]
  #if EXTRUDERS > 3
    #define SWITCHING_EXTRUDER_E23_SERVO_NR 1
  #endif
#endif

// A dual-nozzle that uses a servomotor to raise/lower one of the nozzles
//#define SWITCHING_NOZZLE
#if ENABLED(SWITCHING_NOZZLE)
  #define SWITCHING_NOZZLE_SERVO_NR 0
  #define SWITCHING_NOZZLE_SERVO_ANGLES { 0, 90 }   // Angles for E0, E1
  //#define HOTEND_OFFSET_Z { 0.0, 0.0 }
#endif

/**
 * Two separate X-carriages with extruders that connect to a moving part
 * via a magnetic docking mechanism. Requires SOL1_PIN and SOL2_PIN.
 */
//#define PARKING_EXTRUDER
#if ENABLED(PARKING_EXTRUDER)
  #define PARKING_EXTRUDER_SOLENOIDS_INVERT           // If enabled, the solenoid is NOT magnetized with applied voltage
  #define PARKING_EXTRUDER_SOLENOIDS_PINS_ACTIVE LOW  // LOW or HIGH pin signal energizes the coil
  #define PARKING_EXTRUDER_SOLENOIDS_DELAY 250        // Delay (ms) for magnetic field. No delay if 0 or not defined.
  #define PARKING_EXTRUDER_PARKING_X { -78, 184 }     // X positions for parking the extruders
  #define PARKING_EXTRUDER_GRAB_DISTANCE 1            // mm to move beyond the parking point to grab the extruder
  #define PARKING_EXTRUDER_SECURITY_RAISE 5           // Z-raise before parking
  #define HOTEND_OFFSET_Z { 0.0, 1.3 }                // Z-offsets of the two hotends. The first must be 0.
#endif

/**
 * "Mixing Extruder"
 *   - Adds a new code, M165, to set the current mix factors.
 *   - Extends the stepping routines to move multiple steppers in proportion to the mix.
 *   - Optional support for Repetier Firmware M163, M164, and virtual extruder.
 *   - This implementation supports only a single extruder.
 *   - Enable DIRECT_MIXING_IN_G1 for Pia Taubert's reference implementation
 */
//#define MIXING_EXTRUDER
#if ENABLED(MIXING_EXTRUDER)
  #define MIXING_STEPPERS 2        // Number of steppers in your mixing extruder
  #define MIXING_VIRTUAL_TOOLS 16  // Use the Virtual Tool method with M163 and M164
  //#define DIRECT_MIXING_IN_G1    // Allow ABCDHI mix factors in G1 movement commands
#endif

// Offset of the extruders (uncomment if using more than one and relying on firmware to position when changing).
// The offset has to be X=0, Y=0 for the extruder 0 hotend (default extruder).
// For the other hotends it is their distance from the extruder 0 hotend.
#if ENABLED(DUAL_EXTRUDER) && DISABLED(SINGLENOZZLE)
  #define HOTEND_OFFSET_X {0.0, EXTRUDER_E1_X}  // (in mm) for each extruder, offset of the hotend on the X axis
  #define HOTEND_OFFSET_Y {0.0, EXTRUDER_E1_Y}  // (in mm) for each extruder, offset of the hotend on the Y axis
#endif

// @section machine

/**
 * Select your power supply here. Use 0 if you haven't connected the PS_ON_PIN
 *
 * 0 = No Power Switch
 * 1 = ATX
 * 2 = X-Box 360 203Watts (the blue wire connected to PS_ON and the red wire to VCC)
 *
 * :{ 0:'No power switch', 1:'ATX', 2:'X-Box 360' }
 */
#define POWER_SUPPLY 0

#if POWER_SUPPLY > 0
  // Enable this option to leave the PSU off at startup.
  // Power to steppers and heaters will need to be turned on with M80.
  //#define PS_DEFAULT_OFF
#endif

// @section temperature

//===========================================================================
//============================= Thermal Settings ============================
//===========================================================================

/**
 * --NORMAL IS 4.7kohm PULLUP!-- 1kohm pullup can be used on hotend sensor, using correct resistor and table
 *
 * Temperature sensors available:
 *
 *    -3 : thermocouple with MAX31855 (only for sensor 0)
 *    -2 : thermocouple with MAX6675 (only for sensor 0)
 *    -1 : thermocouple with AD595
 *     0 : not used
 *     1 : 100k thermistor - best choice for EPCOS 100k (4.7k pullup)
 *     2 : 200k thermistor - ATC Semitec 204GT-2 (4.7k pullup)
 *     3 : Mendel-parts thermistor (4.7k pullup)
 *     4 : 10k thermistor !! do not use it for a hotend. It gives bad resolution at high temp. !!
 *     5 : 100K thermistor - ATC Semitec 104GT-2 (Used in ParCan & J-Head) (4.7k pullup)
 *     6 : 100k EPCOS - Not as accurate as table 1 (created using a fluke thermocouple) (4.7k pullup)
 *     7 : 100k Honeywell thermistor 135-104LAG-J01 (4.7k pullup)
 *    71 : 100k Honeywell thermistor 135-104LAF-J01 (4.7k pullup)
 *     8 : 100k 0603 SMD Vishay NTCS0603E3104FXT (4.7k pullup)
 *     9 : 100k GE Sensing AL03006-58.2K-97-G1 (4.7k pullup)
 *    10 : 100k RS thermistor 198-961 (4.7k pullup)
 *    11 : 100k beta 3950 1% thermistor (4.7k pullup)
 *    12 : 100k 0603 SMD Vishay NTCS0603E3104FXT (4.7k pullup) (calibrated for Makibox hot bed)
 *    13 : 100k Hisens 3950  1% up to 300°C for hotend "Simple ONE " & "Hotend "All In ONE"
 *    20 : the PT100 circuit found in the Ultimainboard V2.x
 *    60 : 100k Maker's Tool Works Kapton Bed Thermistor beta=3950
 *    66 : 4.7M High Temperature thermistor from Dyze Design
 *    70 : the 100K thermistor found in the bq Hephestos 2
 *    75 : 100k Generic Silicon Heat Pad with NTC 100K MGB18-104F39050L32 thermistor
 *
 *       1k ohm pullup tables - This is atypical, and requires changing out the 4.7k pullup for 1k.
 *                              (but gives greater accuracy and more stable PID)
 *    51 : 100k thermistor - EPCOS (1k pullup)
 *    52 : 200k thermistor - ATC Semitec 204GT-2 (1k pullup)
 *    55 : 100k thermistor - ATC Semitec 104GT-2 (Used in ParCan & J-Head) (1k pullup)
 *
 *  1047 : Pt1000 with 4k7 pullup
 *  1010 : Pt1000 with 1k pullup (non standard)
 *   147 : Pt100 with 4k7 pullup
 *   110 : Pt100 with 1k pullup (non standard)
 *
 *         Use these for Testing or Development purposes. NEVER for production machine.
 *   998 : Dummy Table that ALWAYS reads 25°C or the temperature defined below.
 *   999 : Dummy Table that ALWAYS reads 100°C or the temperature defined below.
 *
 * :{ '0': "Not used", '1':"100k / 4.7k - EPCOS", '2':"200k / 4.7k - ATC Semitec 204GT-2", '3':"Mendel-parts / 4.7k", '4':"10k !! do not use for a hotend. Bad resolution at high temp. !!", '5':"100K / 4.7k - ATC Semitec 104GT-2 (Used in ParCan & J-Head)", '6':"100k / 4.7k EPCOS - Not as accurate as Table 1", '7':"100k / 4.7k Honeywell 135-104LAG-J01", '8':"100k / 4.7k 0603 SMD Vishay NTCS0603E3104FXT", '9':"100k / 4.7k GE Sensing AL03006-58.2K-97-G1", '10':"100k / 4.7k RS 198-961", '11':"100k / 4.7k beta 3950 1%", '12':"100k / 4.7k 0603 SMD Vishay NTCS0603E3104FXT (calibrated for Makibox hot bed)", '13':"100k Hisens 3950  1% up to 300°C for hotend 'Simple ONE ' & hotend 'All In ONE'", '20':"PT100 (Ultimainboard V2.x)", '51':"100k / 1k - EPCOS", '52':"200k / 1k - ATC Semitec 204GT-2", '55':"100k / 1k - ATC Semitec 104GT-2 (Used in ParCan & J-Head)", '60':"100k Maker's Tool Works Kapton Bed Thermistor beta=3950", '66':"Dyze Design 4.7M High Temperature thermistor", '70':"the 100K thermistor found in the bq Hephestos 2", '71':"100k / 4.7k Honeywell 135-104LAF-J01", '147':"Pt100 / 4.7k", '1047':"Pt1000 / 4.7k", '110':"Pt100 / 1k (non-standard)", '1010':"Pt1000 / 1k (non standard)", '-3':"Thermocouple + MAX31855 (only for sensor 0)", '-2':"Thermocouple + MAX6675 (only for sensor 0)", '-1':"Thermocouple + AD595",'998':"Dummy 1", '999':"Dummy 2" }
 */
#if ENABLED(HOTEND_E3DV6)
  #define TEMP_SENSOR_0 5
#else
  #define TEMP_SENSOR_0 1
#endif
#if ENABLED(DUAL_EXTRUDER) && DISABLED(SINGLENOZZLE)
  #define TEMP_SENSOR_1 1
#else
  #define TEMP_SENSOR_1 0
#endif
#define TEMP_SENSOR_2 0
#define TEMP_SENSOR_3 0
#define TEMP_SENSOR_4 0
#define TEMP_SENSOR_BED 1

// Dummy thermistor constant temperature readings, for use with 998 and 999
#define DUMMY_THERMISTOR_998_VALUE 25
#define DUMMY_THERMISTOR_999_VALUE 100

// Use temp sensor 1 as a redundant sensor with sensor 0. If the readings
// from the two sensors differ too much the print will be aborted.
//#define TEMP_SENSOR_1_AS_REDUNDANT
#define MAX_REDUNDANT_TEMP_SENSOR_DIFF 10

// Extruder temperature must be close to target for this long before M109 returns success
#define TEMP_RESIDENCY_TIME 5  // (seconds)
#define TEMP_HYSTERESIS 3       // (degC) range of +/- temperatures considered "close" to the target one
#define TEMP_WINDOW     1       // (degC) Window around target to start the residency timer x degC early.

// Bed temperature must be close to target for this long before M190 returns success
#define TEMP_BED_RESIDENCY_TIME 5  // (seconds)
#define TEMP_BED_HYSTERESIS 3       // (degC) range of +/- temperatures considered "close" to the target one
#define TEMP_BED_WINDOW     1       // (degC) Window around target to start the residency timer x degC early.

// The minimal temperature defines the temperature below which the heater will not be enabled It is used
// to check that the wiring to the thermistor is not broken.
// Otherwise this would lead to the heater being powered on all the time.
#define HEATER_0_MINTEMP 5
#define HEATER_1_MINTEMP 5
#define HEATER_2_MINTEMP 5
#define HEATER_3_MINTEMP 5
#define HEATER_4_MINTEMP 5
#define BED_MINTEMP 5

// When temperature exceeds max temp, your heater will be switched off.
// This feature exists to protect your hotend from overheating accidentally, but *NOT* from thermistor short/failure!
// You should use MINTEMP for thermistor short/failure protection.
#define HEATER_0_MAXTEMP 275
#define HEATER_1_MAXTEMP 275
#define HEATER_2_MAXTEMP 275
#define HEATER_3_MAXTEMP 275
#define HEATER_4_MAXTEMP 275
#define BED_MAXTEMP 150

//===========================================================================
//============================= PID Settings ================================
//===========================================================================
// PID Tuning Guide here: http://reprap.org/wiki/PID_Tuning

// Comment the following line to disable PID and enable bang-bang.
#define PIDTEMP
#define BANG_MAX 255     // Limits current to nozzle while in bang-bang mode; 255=full current
#define PID_MAX BANG_MAX // Limits current to nozzle while PID is active (see PID_FUNCTIONAL_RANGE below); 255=full current
#define PID_K1 0.95      // Smoothing factor within any PID loop
#if ENABLED(PIDTEMP)
  //#define PID_AUTOTUNE_MENU // Add PID Autotune to the LCD "Temperature" menu to run M303 and apply the result.
  //#define PID_DEBUG // Sends debug data to the serial port.
  //#define PID_OPENLOOP 1 // Puts PID in open loop. M104/M140 sets the output power from 0 to PID_MAX
  //#define SLOW_PWM_HEATERS // PWM with very low frequency (roughly 0.125Hz=8s) and minimum state time of approximately 1s useful for heaters driven by a relay
  //#define PID_PARAMS_PER_HOTEND // Uses separate PID parameters for each extruder (useful for mismatched extruders)
                                  // Set/get with gcode: M301 E[extruder number, 0-2]
  #define PID_FUNCTIONAL_RANGE 25  // If the temperature difference between the target temperature and the actual temperature
                                  // is more than PID_FUNCTIONAL_RANGE then the PID will be shut off and the heater will be set to min/max.

  // If you are using a pre-configured hotend then you can use one of the value sets by uncommenting it

  // Ultimaker
  //#define  DEFAULT_Kp 22.2
  //#define  DEFAULT_Ki 1.08
  //#define  DEFAULT_Kd 114

  // MakerGear
  //#define  DEFAULT_Kp 7.0
  //#define  DEFAULT_Ki 0.1
  //#define  DEFAULT_Kd 12

  // Mendel Parts V9 on 12V
  //#define  DEFAULT_Kp 63.0
  //#define  DEFAULT_Ki 2.25
  //#define  DEFAULT_Kd 440

  // TEVO Tarantula Custom PID Settings
  #define  DEFAULT_Kp hot_Kp
  #define  DEFAULT_Ki hot_Ki
  #define  DEFAULT_Kd hot_Kd

#endif // PIDTEMP

//===========================================================================
//============================= PID > Bed Temperature Control ===============
//===========================================================================
// Select PID or bang-bang with PIDTEMPBED. If bang-bang, BED_LIMIT_SWITCHING will enable hysteresis
//
// Uncomment this to enable PID on the bed. It uses the same frequency PWM as the extruder.
// If your PID_dT is the default, and correct for your hardware/configuration, that means 7.689Hz,
// which is fine for driving a square wave into a resistive load and does not significantly impact you FET heating.
// This also works fine on a Fotek SSR-10DA Solid State Relay into a 250W heater.
// If your configuration is significantly different than this and you don't understand the issues involved, you probably
// shouldn't use bed PID until someone else verifies your hardware works.
// If this is enabled, find your own PID constants below.
#define PIDTEMPBED

//#define BED_LIMIT_SWITCHING

// This sets the max power delivered to the bed, and replaces the HEATER_BED_DUTY_CYCLE_DIVIDER option.
// all forms of bed control obey this (PID, bang-bang, bang-bang with hysteresis)
// setting this to anything other than 255 enables a form of PWM to the bed just like HEATER_BED_DUTY_CYCLE_DIVIDER did,
// so you shouldn't use it unless you are OK with PWM on your bed.  (see the comment on enabling PIDTEMPBED)
#define MAX_BED_POWER 255 // limits duty cycle to bed; 255=full current

#if ENABLED(PIDTEMPBED)

  //#define PID_BED_DEBUG // Sends debug data to the serial port.

  //120V 250W silicone heater into 4mm borosilicate (MendelMax 1.5+)
  //from FOPDT model - kp=.39 Tp=405 Tdead=66, Tc set to 79.2, aggressive factor of .15 (vs .1, 1, 10)
  //#define  DEFAULT_bedKp 10.00
  //#define  DEFAULT_bedKi .023
  //#define  DEFAULT_bedKd 305.4

  //120V 250W silicone heater into 4mm borosilicate (MendelMax 1.5+)
  //from pidautotune
  //#define  DEFAULT_bedKp 97.1
  //#define  DEFAULT_bedKi 1.41
  //#define  DEFAULT_bedKd 1675.16

  // TEVO Tarantula Custom PID Settings - Heatbed
  #define  DEFAULT_bedKp bed_Kp
  #define  DEFAULT_bedKi bed_Ki
  #define  DEFAULT_bedKd bed_Kd

  // FIND YOUR OWN: "M303 E-1 C8 S90" to run autotune on the bed at 90 degreesC for 8 cycles.
#endif // PIDTEMPBED

// @section extruder

// This option prevents extrusion if the temperature is below EXTRUDE_MINTEMP.
// It also enables the M302 command to set the minimum extrusion temperature
// or to allow moving the extruder regardless of the hotend temperature.
// *** IT IS HIGHLY RECOMMENDED TO LEAVE THIS OPTION ENABLED! ***
#define PREVENT_COLD_EXTRUSION
#define EXTRUDE_MINTEMP 170

// This option prevents a single extrusion longer than EXTRUDE_MAXLENGTH.
// Note that for Bowden Extruders a too-small value here may prevent loading.
#define PREVENT_LENGTHY_EXTRUDE
#define EXTRUDE_MAXLENGTH 650

//===========================================================================
//======================== Thermal Runaway Protection =======================
//===========================================================================

/**
 * Thermal Protection provides additional protection to your printer from damage
 * and fire. Marlin always includes safe min and max temperature ranges which
 * protect against a broken or disconnected thermistor wire.
 *
 * The issue: If a thermistor falls out, it will report the much lower
 * temperature of the air in the room, and the the firmware will keep
 * the heater on.
 *
 * If you get "Thermal Runaway" or "Heating failed" errors the
 * details can be tuned in Configuration_adv.h
 */

#define THERMAL_PROTECTION_HOTENDS // Enable thermal protection for all extruders
#define THERMAL_PROTECTION_BED     // Enable thermal protection for the heated bed

//===========================================================================
//============================= Mechanical Settings =========================
//===========================================================================

// @section machine

// Uncomment one of these options to enable CoreXY, CoreXZ, or CoreYZ kinematics
// either in the usual order or reversed
//#define COREXY
//#define COREXZ
//#define COREYZ
//#define COREYX
//#define COREZX
//#define COREZY

//===========================================================================
//============================== Endstop Settings ===========================
//===========================================================================

// @section homing

// Specify here all the endstop connectors that are connected to any endstop or probe.
// Almost all printers will be using one per axis. Probes will use one or more of the
// extra connectors. Leave undefined any used for non-endstop and non-probe purposes.
#define USE_XMIN_PLUG
#define USE_YMIN_PLUG
#define USE_ZMIN_PLUG
//#define USE_XMAX_PLUG
//#define USE_YMAX_PLUG
//#define USE_ZMAX_PLUG

// coarse Endstop Settings
//#define ENDSTOPPULLUPS // Comment this out (using // at the start of the line) to disable the endstop pullup resistors

#if DISABLED(ENDSTOPPULLUPS)
  // fine endstop settings: Individual pullups. will be ignored if ENDSTOPPULLUPS is defined
  //#define ENDSTOPPULLUP_XMAX
  //#define ENDSTOPPULLUP_YMAX
  //#define ENDSTOPPULLUP_ZMAX
  #define ENDSTOPPULLUP_XMIN
  #define ENDSTOPPULLUP_YMIN
  #if ENABLED(BLTOUCH) || ENABLED(SN04) || ENABLED(INDUCTIVE_NC) || ENABLED(INDUCTIVE_NO)
    //#define ENDSTOPPULLUP_ZMIN
    #define ENDSTOPPULLUP_ZMIN_PROBE
  #else
    #define ENDSTOPPULLUP_ZMIN
    //#define ENDSTOPPULLUP_ZMIN_PROBE
  #endif
#endif

// Mechanical endstop with COM to ground and NC to Signal uses "false" here (most common setup).
#define X_MIN_ENDSTOP_INVERTING true // set to true to invert the logic of the endstop.
#define Y_MIN_ENDSTOP_INVERTING true // set to true to invert the logic of the endstop.
#if ENABLED(BLTOUCH)
  // #define Z_MIN_ENDSTOP_INVERTING false // set to true to invert the logic of the endstop.
#elif ENABLED(INDUCTIVE_NC)
  #define Z_MIN_ENDSTOP_INVERTING false // set to true to invert the logic of the endstop.
#else
  #define Z_MIN_ENDSTOP_INVERTING true // set to true to invert the logic of the endstop.
#endif
//#define X_MAX_ENDSTOP_INVERTING false // set to true to invert the logic of the endstop.
//#define Y_MAX_ENDSTOP_INVERTING false // set to true to invert the logic of the endstop.
//#define Z_MAX_ENDSTOP_INVERTING false // set to true to invert the logic of the endstop.
#if ENABLED(BLTOUCH) || ENABLED(INDUCTIVE_NC)
  #define Z_MIN_PROBE_ENDSTOP_INVERTING false // set to true to invert the logic of the endstop.
#elif ENABLED(SN04) || ENABLED(INDUCTIVE_NO) || ENABLED(SERVO_PROBE)
  #define Z_MIN_PROBE_ENDSTOP_INVERTING true // set to true to invert the logic of the endstop.
#else
  //#define Z_MIN_PROBE_ENDSTOP_INVERTING false // set to true to invert the logic of the endstop.
#endif

// Enable this feature if all enabled endstop pins are interrupt-capable.
// This will remove the need to poll the interrupt pins, saving many CPU cycles.
//#define ENDSTOP_INTERRUPTS_FEATURE

//=============================================================================
//============================== Movement Settings ============================
//=============================================================================
// @section motion

/**
 * Default Settings
 *
 * These settings can be reset by M502
 *
 * Note that if EEPROM is enabled, saved values will override these.
 */

/**
 * With this option each E stepper can have its own factors for the
 * following movement settings. If fewer factors are given than the
 * total number of extruders, the last value applies to the rest.
 */
#if ENABLED(DUAL_EXTRUDER)
  #define DISTINCT_E_FACTORS
#endif

/**
 * Default Axis Steps Per Unit (steps/mm)
 * Override with M92
 *                                      X, Y, Z, E0 [, E1[, E2[, E3[, E4]]]]
 */
#if ENABLED(DUAL_EXTRUDER)
  #define DEFAULT_AXIS_STEPS_PER_UNIT   { 80, 80, Z_STEPS, E0_STEPS, E1_STEPS }
#else
  #define DEFAULT_AXIS_STEPS_PER_UNIT   { 80, 80, Z_STEPS, E0_STEPS }
#endif

/**
 * Default Max Feed Rate (mm/s)
 * Override with M203
 *                                      X, Y, Z, E0 [, E1[, E2[, E3[, E4]]]]
 */
#if ENABLED(DUAL_EXTRUDER)
  #define DEFAULT_MAX_FEEDRATE          { 300, 300, 7, 50, 50 }
#else
  #define DEFAULT_MAX_FEEDRATE          { 300, 300, 7, 50 }
#endif

/**
 * Default Max Acceleration (change/s) change = mm/s
 * (Maximum start speed for accelerated moves)
 * Override with M201
 *                                      X, Y, Z, E0 [, E1[, E2[, E3[, E4]]]]
 */
#if ENABLED(DUAL_EXTRUDER)
  #define DEFAULT_MAX_ACCELERATION      { 3000,  3000, 100, 10000, 10000 }
#else
  #define DEFAULT_MAX_ACCELERATION      { 3000,  3000, 100, 10000 }
#endif

/**
 * Default Acceleration (change/s) change = mm/s
 * Override with M204
 *
 *   M204 P    Acceleration
 *   M204 R    Retract Acceleration
 *   M204 T    Travel Acceleration
 */
#define DEFAULT_ACCELERATION          1000    // X, Y, Z and E acceleration for printing moves
#define DEFAULT_RETRACT_ACCELERATION  2000    // E acceleration for retracts
#define DEFAULT_TRAVEL_ACCELERATION   3000    // X, Y, Z acceleration for travel (non printing) moves

/**
 * Default Jerk (mm/s)
 * Override with M205 X Y Z E
 *
 * "Jerk" specifies the minimum speed change that requires acceleration.
 * When changing speed and direction, if the difference is less than the
 * value set here, it may happen instantaneously.
 */
<<<<<<< HEAD
#define DEFAULT_XJERK                  4.0
#define DEFAULT_YJERK                  7.0
#define DEFAULT_ZJERK                  0.2
#define DEFAULT_EJERK                  2.5
=======
#define DEFAULT_XJERK                 10.0
#define DEFAULT_YJERK                 10.0
#define DEFAULT_ZJERK                  0.3
#define DEFAULT_EJERK                  5.0
>>>>>>> db32c185

//===========================================================================
//============================= Z Probe Options =============================
//===========================================================================
// @section probes

//
// See http://marlinfw.org/docs/configuration/probes.html
//

/**
 * Z_MIN_PROBE_USES_Z_MIN_ENDSTOP_PIN
 *
 * Enable this option for a probe connected to the Z Min endstop pin.
 */
#if ENABLED(BLTOUCH) || ENABLED(SN04) || ENABLED(INDUCTIVE_NO) || ENABLED(INDUCTIVE_NC) || ENABLED(SERVO_PROBE)
  #define Z_MIN_PROBE_USES_Z_MIN_ENDSTOP_PIN
#endif

/**
 * Z_MIN_PROBE_ENDSTOP
 *
 * Enable this option for a probe connected to any pin except Z-Min.
 * (By default Marlin assumes the Z-Max endstop pin.)
 * To use a custom Z Probe pin, set Z_MIN_PROBE_PIN below.
 *
 *  - The simplest option is to use a free endstop connector.
 *  - Use 5V for powered (usually inductive) sensors.
 *
 *  - RAMPS 1.3/1.4 boards may use the 5V, GND, and Aux4->D32 pin:
 *    - For simple switches connect...
 *      - normally-closed switches to GND and D32.
 *      - normally-open switches to 5V and D32.
 *
 * WARNING: Setting the wrong pin may have unexpected and potentially
 * disastrous consequences. Use with caution and do your homework.
 *
 */
//#define Z_MIN_PROBE_ENDSTOP

/**
 * Probe Type
 *
 * Allen Key Probes, Servo Probes, Z-Sled Probes, FIX_MOUNTED_PROBE, etc.
 * Activate one of these to use Auto Bed Leveling below.
 */

/**
 * The "Manual Probe" provides a means to do "Auto" Bed Leveling without a probe.
 * Use G29 repeatedly, adjusting the Z height at each point with movement commands
 * or (with LCD_BED_LEVELING) the LCD controller.
 */
#if ENABLED(MANUAL)
  #define PROBE_MANUALLY
#endif

/**
 * A Fix-Mounted Probe either doesn't deploy or needs manual deployment.
 *   (e.g., an inductive probe or a nozzle-based probe-switch.)
 */
#if ENABLED(SN04) || ENABLED(INDUCTIVE_NC) || ENABLED(INDUCTIVE_NO)
  #define FIX_MOUNTED_PROBE
#endif

/**
 * Z Servo Probe, such as an endstop switch on a rotating arm.
 */
#if ENABLED(SERVO_PROBE)
  #define Z_ENDSTOP_SERVO_NR 0   // Defaults to SERVO 0 connector.
  #define Z_SERVO_ANGLES {SERVO_DEPLOY,SERVO_STOW}  // Z Servo Deploy and Stow angles
#endif

/**
 * The BLTouch probe uses a Hall effect sensor and emulates a servo.
 */
#if ENABLED(BLTOUCH)
  //#define BLTOUCH_DELAY 375   // (ms) Enable and increase if needed
#endif

/**
 * Enable one or more of the following if probing seems unreliable.
 * Heaters and/or fans can be disabled during probing to minimize electrical
 * noise. A delay can also be added to allow noise and vibration to settle.
 * These options are most useful for the BLTouch probe, but may also improve
 * readings with inductive probes and piezo sensors.
 */
//#define PROBING_HEATERS_OFF       // Turn heaters off when probing
//#define PROBING_FANS_OFF          // Turn fans off when probing
//#define DELAY_BEFORE_PROBING 200  // (ms) To prevent vibrations from triggering piezo sensors

// A probe that is deployed and stowed with a solenoid pin (SOL1_PIN)
//#define SOLENOID_PROBE

// A sled-mounted probe like those designed by Charles Bell.
//#define Z_PROBE_SLED
//#define SLED_DOCKING_OFFSET 5  // The extra distance the X axis must travel to pickup the sled. 0 should be fine but you can push it further if you'd like.

//
// For Z_PROBE_ALLEN_KEY see the Delta example configurations.
//

/**
 *   Z Probe to nozzle (X,Y) offset, relative to (0, 0).
 *   X and Y offsets must be integers.
 *
 *   In the following example the X and Y offsets are both positive:
 *   #define X_PROBE_OFFSET_FROM_EXTRUDER 10
 *   #define Y_PROBE_OFFSET_FROM_EXTRUDER 10
 *
 *      +-- BACK ---+
 *      |           |
 *    L |    (+) P  | R <-- probe (20,20)
 *    E |           | I
 *    F | (-) N (+) | G <-- nozzle (10,10)
 *    T |           | H
 *      |    (-)    | T
 *      |           |
 *      O-- FRONT --+
 *    (0,0)
 */
#define X_PROBE_OFFSET_FROM_EXTRUDER SENSOR_RIGHT - SENSOR_LEFT  // X offset: -left  +right  [of the nozzle]
#define Y_PROBE_OFFSET_FROM_EXTRUDER SENSOR_BEHIND - SENSOR_FRONT // Y offset: -front +behind [the nozzle]
#define Z_PROBE_OFFSET_FROM_EXTRUDER 0   // Z offset: -below +above  [the nozzle]

// X and Y axis travel speed (mm/m) between probes
#define XY_PROBE_SPEED 13500

// Speed for the first approach when double-probing (MULTIPLE_PROBING == 2)
#define Z_PROBE_SPEED_FAST HOMING_FEEDRATE_Z

// Speed for the "accurate" probe of each point
#define Z_PROBE_SPEED_SLOW (Z_PROBE_SPEED_FAST / 3)

// The number of probes to perform at each point.
//   Set to 2 for a fast/slow probe, using the second probe result.
//   Set to 3 or more for slow probes, averaging the results.
#define MULTIPLE_PROBING 2

/**
 * Z probes require clearance when deploying, stowing, and moving between
 * probe points to avoid hitting the bed and other hardware.
 * Servo-mounted probes require extra space for the arm to rotate.
 * Inductive probes need space to keep from triggering early.
 *
 * Use these settings to specify the distance (mm) to raise the probe (or
 * lower the bed). The values set here apply over and above any (negative)
 * probe Z Offset set with Z_PROBE_OFFSET_FROM_EXTRUDER, M851, or the LCD.
 * Only integer values >= 1 are valid here.
 *
 * Example: `M851 Z-5` with a CLEARANCE of 4  =>  9mm from bed to nozzle.
 *     But: `M851 Z+1` with a CLEARANCE of 2  =>  2mm from bed to nozzle.
 */
#define Z_CLEARANCE_DEPLOY_PROBE    5 // Z Clearance for Deploy/Stow
#define Z_CLEARANCE_BETWEEN_PROBES  4 // Z Clearance between probe points

// For M851 give a range for adjusting the Z probe offset
#define Z_PROBE_OFFSET_RANGE_MIN -20
#define Z_PROBE_OFFSET_RANGE_MAX 20

// Enable the M48 repeatability test to test probe accuracy
#if (ENABLED(BLTOUCH) || ENABLED(SN04) || ENABLED(INDUCTIVE_NC) || ENABLED(INDUCTIVE_NO) || ENABLED(SERVO_PROBE)) && DISABLED(MANUAL)
  #define Z_MIN_PROBE_REPEATABILITY_TEST
#endif

// For Inverting Stepper Enable Pins (Active Low) use 0, Non Inverting (Active High) use 1
// :{ 0:'Low', 1:'High' }
#define X_ENABLE_ON 0
#define Y_ENABLE_ON 0
#define Z_ENABLE_ON 0
#define E_ENABLE_ON 0 // For all extruders

// Disables axis stepper immediately when it's not being used.
// WARNING: When motors turn off there is a chance of losing position accuracy!
#define DISABLE_X false
#define DISABLE_Y false
#define DISABLE_Z false
// Warn on display about possibly reduced accuracy
//#define DISABLE_REDUCED_ACCURACY_WARNING

// @section extruder

#define DISABLE_E false // For all extruders
#define DISABLE_INACTIVE_EXTRUDER true // Keep only the active extruder enabled.

// @section machine

// Invert the stepper direction. Change (or reverse the motor connector) if an axis goes the wrong way.
#if ENABLED(CHANGE_X_DIRECTION)
  #define INVERT_X_DIR true
#else
  #define INVERT_X_DIR false
#endif
#if ENABLED(CHANGE_Y_DIRECTION)
  #define INVERT_Y_DIR true
#else
  #define INVERT_Y_DIR false
#endif
#if ENABLED(CHANGE_Z_DIRECTION)
  #define INVERT_Z_DIR true
#else
  #define INVERT_Z_DIR false
#endif

// Enable this option for Toshiba stepper drivers
//#define CONFIG_STEPPERS_TOSHIBA

// @section extruder

// For direct drive extruder v9 set to true, for geared extruder set to false.
#if ENABLED(CHANGE_E0_DIRECTION)
  #define INVERT_E0_DIR true
#else
  #define INVERT_E0_DIR false
#endif
#if ENABLED(CHANGE_E1_DIRECTION)
  #define INVERT_E1_DIR true
#else
  #define INVERT_E1_DIR false
#endif
#define INVERT_E2_DIR false
#define INVERT_E3_DIR false
#define INVERT_E4_DIR false

// @section homing

//#define NO_MOTION_BEFORE_HOMING  // Inhibit movement until all axes have been homed

#define Z_HOMING_HEIGHT 5  // (in mm) Minimal z height before homing (G28) for Z clearance above the bed, clamps, ...
                             // Be sure you have this distance over your Z_MAX_POS in case.

// Direction of endstops when homing; 1=MAX, -1=MIN
// :[-1,1]
#define X_HOME_DIR -1
#define Y_HOME_DIR -1
#define Z_HOME_DIR -1

// @section machine

// The size of the print bed
#define X_BED_SIZE 200
#if ENABLED(LARGE_BED)
  #define Y_BED_SIZE 280
#else
  #define Y_BED_SIZE 200
#endif

// Travel limits (mm) after homing, corresponding to endstop positions.
#define X_MIN_POS 0 - XTRA_BED_LEFT
#define Y_MIN_POS 0 - XTRA_BED_BACK
#define Z_MIN_POS 0
#define X_MAX_POS X_BED_SIZE + XTRA_BED_RIGHT
#define Y_MAX_POS Y_BED_SIZE + XTRA_BED_FRONT
#define Z_MAX_POS 180

/**
 * Software Endstops
 *
 * - Prevent moves outside the set machine bounds.
 * - Individual axes can be disabled, if desired.
 * - X and Y only apply to Cartesian robots.
 * - Use 'M211' to set software endstops on/off or report current state
 */

// Min software endstops constrain movement within minimum coordinate bounds
#define MIN_SOFTWARE_ENDSTOPS
#if ENABLED(MIN_SOFTWARE_ENDSTOPS)
  #define MIN_SOFTWARE_ENDSTOP_X
  #define MIN_SOFTWARE_ENDSTOP_Y
  #define MIN_SOFTWARE_ENDSTOP_Z
#endif

// Max software endstops constrain movement within maximum coordinate bounds
#define MAX_SOFTWARE_ENDSTOPS
#if ENABLED(MAX_SOFTWARE_ENDSTOPS)
  #define MAX_SOFTWARE_ENDSTOP_X
  #define MAX_SOFTWARE_ENDSTOP_Y
  #define MAX_SOFTWARE_ENDSTOP_Z
#endif

/**
 * Filament Runout Sensor
 * A mechanical or opto endstop is used to check for the presence of filament.
 *
 * RAMPS-based boards use SERVO3_PIN.
 * For other boards you may need to define FIL_RUNOUT_PIN.
 * By default the firmware assumes HIGH = has filament, LOW = ran out
 */
//#define FILAMENT_RUNOUT_SENSOR
#if ENABLED(FILAMENT_RUNOUT_SENSOR)
  #define FIL_RUNOUT_INVERTING false // set to true to invert the logic of the sensor.
  #define ENDSTOPPULLUP_FIL_RUNOUT // Uncomment to use internal pullup for filament runout pins if the sensor is defined.
  #define FILAMENT_RUNOUT_SCRIPT "M600"
#endif

//===========================================================================
//=============================== Bed Leveling ==============================
//===========================================================================
// @section calibrate

/**
 * Choose one of the options below to enable G29 Bed Leveling. The parameters
 * and behavior of G29 will change depending on your selection.
 *
 *  If using a Probe for Z Homing, enable Z_SAFE_HOMING also!
 *
 * - AUTO_BED_LEVELING_3POINT
 *   Probe 3 arbitrary points on the bed (that aren't collinear)
 *   You specify the XY coordinates of all 3 points.
 *   The result is a single tilted plane. Best for a flat bed.
 *
 * - AUTO_BED_LEVELING_LINEAR
 *   Probe several points in a grid.
 *   You specify the rectangle and the density of sample points.
 *   The result is a single tilted plane. Best for a flat bed.
 *
 * - AUTO_BED_LEVELING_BILINEAR
 *   Probe several points in a grid.
 *   You specify the rectangle and the density of sample points.
 *   The result is a mesh, best for large or uneven beds.
 *
 * - AUTO_BED_LEVELING_UBL (Unified Bed Leveling)
 *   A comprehensive bed leveling system combining the features and benefits
 *   of other systems. UBL also includes integrated Mesh Generation, Mesh
 *   Validation and Mesh Editing systems.
 *
 * - MESH_BED_LEVELING
 *   Probe a grid manually
 *   The result is a mesh, suitable for large or uneven beds. (See BILINEAR.)
 *   For machines without a probe, Mesh Bed Leveling provides a method to perform
 *   leveling in steps so you can manually adjust the Z height at each grid-point.
 *   With an LCD controller the process is guided step-by-step.
 */
#if ENABLED(TRIPOINT)
  #define AUTO_BED_LEVELING_3POINT
#elif ENABLED(LINEAR)
  #define AUTO_BED_LEVELING_LINEAR
#elif ENABLED(BILINEAR)
  #define AUTO_BED_LEVELING_BILINEAR
#elif ENABLED(UBL)
  #define AUTO_BED_LEVELING_UBL
#elif ENABLED(MANUAL)
  #define MESH_BED_LEVELING
#endif

/**
 * Enable detailed logging of G28, G29, M48, etc.
 * Turn on with the command 'M111 S32'.
 * NOTE: Requires a lot of PROGMEM!
 */
//#define DEBUG_LEVELING_FEATURE

#if XTRA_BED_BACK > SENSOR_BEHIND
  #define PROBE_Y_FRONT BED_MARGIN + SENSOR_BEHIND - (XTRA_BED_BACK - (XTRA_BED_BACK - SENSOR_BEHIND))
#elif XTRA_BED_BACK > 0 && XTRA_BED_BACK <= SENSOR_BEHIND
  #define PROBE_Y_FRONT BED_MARGIN + SENSOR_BEHIND - XTRA_BED_BACK
#else
  #define PROBE_Y_FRONT BED_MARGIN + SENSOR_BEHIND
#endif
#if XTRA_BED_FRONT > SENSOR_FRONT
  #define PROBE_Y_BACK Y_BED_SIZE - BED_MARGIN - SENSOR_FRONT + XTRA_BED_FRONT - (XTRA_BED_FRONT - SENSOR_FRONT)
#elif XTRA_BED_FRONT > 0 && XTRA_BED_FRONT <= SENSOR_FRONT
  #define PROBE_Y_BACK Y_BED_SIZE - BED_MARGIN - SENSOR_FRONT + XTRA_BED_FRONT
#else
  #define PROBE_Y_BACK Y_BED_SIZE - BED_MARGIN - SENSOR_FRONT
#endif
#if XTRA_BED_LEFT > SENSOR_RIGHT
  #define PROBE_X_LEFT BED_MARGIN + SENSOR_RIGHT - (XTRA_BED_LEFT - (XTRA_BED_LEFT - SENSOR_RIGHT))
#elif XTRA_BED_LEFT > 0 && XTRA_BED_LEFT <= SENSOR_RIGHT
  #define PROBE_X_LEFT BED_MARGIN + SENSOR_RIGHT - XTRA_BED_LEFT
#else
  #define PROBE_X_LEFT BED_MARGIN + SENSOR_RIGHT
#endif
#if XTRA_BED_RIGHT > SENSOR_LEFT
  #define PROBE_X_RIGHT X_BED_SIZE - BED_MARGIN - SENSOR_LEFT + (XTRA_BED_RIGHT - (XTRA_BED_RIGHT - SENSOR_LEFT))
#elif XTRA_BED_RIGHT > 0 && XTRA_BED_RIGHT <= SENSOR_LEFT
  #define PROBE_X_RIGHT X_BED_SIZE - BED_MARGIN - SENSOR_LEFT + XTRA_BED_RIGHT
#else
  #define PROBE_X_RIGHT X_BED_SIZE - BED_MARGIN - SENSOR_LEFT
#endif
#define PROBE_X_MIDDLE (X_BED_SIZE / 2)

#if ENABLED(MESH_BED_LEVELING) || ENABLED(AUTO_BED_LEVELING_BILINEAR) || ENABLED(AUTO_BED_LEVELING_UBL)
  // Gradually reduce leveling correction until a set height is reached,
  // at which point movement will be level to the machine's XY plane.
  // The height can be set with M420 Z<height>
  #define ENABLE_LEVELING_FADE_HEIGHT

  // For Cartesian machines, instead of dividing moves on mesh boundaries,
  // split up moves into short segments like a Delta. This follows the
  // contours of the bed more closely than edge-to-edge straight moves.
  #define SEGMENT_LEVELED_MOVES
  #define LEVELED_SEGMENT_LENGTH 5.0 // (mm) Length of all segments (except the last one)

  /**
   * Enable the G26 Mesh Validation Pattern tool.
   */
  #define G26_MESH_VALIDATION
  #if ENABLED(G26_MESH_VALIDATION)
    #define MESH_TEST_NOZZLE_SIZE    0.4  // (mm) Diameter of primary nozzle.
    #define MESH_TEST_LAYER_HEIGHT   0.2  // (mm) Default layer height for the G26 Mesh Validation Tool.
    #define MESH_TEST_HOTEND_TEMP  205.0  // (°C) Default nozzle temperature for the G26 Mesh Validation Tool.
    #define MESH_TEST_BED_TEMP      60.0  // (°C) Default bed temperature for the G26 Mesh Validation Tool.
  #endif

#endif

#if ENABLED(AUTO_BED_LEVELING_LINEAR) || ENABLED(AUTO_BED_LEVELING_BILINEAR)

  // Set the number of grid points per dimension.
  #define GRID_MAX_POINTS_X GRID_POINTS
  #define GRID_MAX_POINTS_Y GRID_MAX_POINTS_X

  // Set the boundaries for probing (where the probe can reach).
  #define LEFT_PROBE_BED_POSITION PROBE_X_LEFT
  #define RIGHT_PROBE_BED_POSITION PROBE_X_RIGHT
  #define FRONT_PROBE_BED_POSITION PROBE_Y_FRONT
  #define BACK_PROBE_BED_POSITION PROBE_Y_BACK

  // The Z probe minimum outer margin (to validate G29 parameters).
  #define MIN_PROBE_EDGE BED_MARGIN

  // Probe along the Y axis, advancing X after each column
  //#define PROBE_Y_FIRST

  #if ENABLED(AUTO_BED_LEVELING_BILINEAR)

    // Beyond the probed grid, continue the implied tilt?
    // Default is to maintain the height of the nearest edge.
    //#define EXTRAPOLATE_BEYOND_GRID

    //
    // Experimental Subdivision of the grid by Catmull-Rom method.
    // Synthesizes intermediate points to produce a more detailed mesh.
    //
    //#define ABL_BILINEAR_SUBDIVISION
    #if ENABLED(ABL_BILINEAR_SUBDIVISION)
      // Number of subdivisions between probe points
      #define BILINEAR_SUBDIVISIONS 3
    #endif

  #endif

#elif ENABLED(AUTO_BED_LEVELING_3POINT)

  // 3 arbitrary points to probe.
  // A simple cross-product is used to estimate the plane of the bed.
  #define ABL_PROBE_PT_1_X PROBE_X_LEFT
  #define ABL_PROBE_PT_1_Y PROBE_Y_FRONT
  #define ABL_PROBE_PT_2_X PROBE_X_RIGHT
  #define ABL_PROBE_PT_2_Y PROBE_Y_FRONT
  #define ABL_PROBE_PT_3_X PROBE_X_MIDDLE
  #define ABL_PROBE_PT_3_Y PROBE_Y_BACK

#elif ENABLED(AUTO_BED_LEVELING_UBL)

  //===========================================================================
  //========================= Unified Bed Leveling ============================
  //===========================================================================

  #define MESH_INSET BED_MARGIN     // Mesh inset margin on print area
  #define GRID_MAX_POINTS_X GRID_POINTS      // Don't use more than 15 points per axis, implementation limited.
  #define GRID_MAX_POINTS_Y GRID_MAX_POINTS_X

  #define UBL_PROBE_PT_1_X PROBE_X_LEFT // Probing points for 3-Point leveling of the mesh
  #define UBL_PROBE_PT_1_Y PROBE_Y_FRONT
  #define UBL_PROBE_PT_2_X PROBE_X_RIGHT
  #define UBL_PROBE_PT_2_Y PROBE_Y_FRONT
  #define UBL_PROBE_PT_3_X PROBE_X_MIDDLE
  #define UBL_PROBE_PT_3_Y PROBE_Y_BACK

  #define UBL_MESH_EDIT_MOVES_Z     // Sophisticated users prefer no movement of nozzle
  #define UBL_SAVE_ACTIVE_ON_M500   // Save the currently active mesh in the current slot on M500

#elif ENABLED(MESH_BED_LEVELING)

  //===========================================================================
  //=================================== Mesh ==================================
  //===========================================================================

  #define MESH_INSET BED_MARGIN  // Mesh inset margin on print area
  #define GRID_MAX_POINTS_X GRID_POINTS    // Don't use more than 7 points per axis, implementation limited.
  #define GRID_MAX_POINTS_Y GRID_MAX_POINTS_X

  //#define MESH_G28_REST_ORIGIN // After homing all axes ('G28' or 'G28 XYZ') rest Z at Z_MIN_POS

#endif // BED_LEVELING

/**
 * Use the LCD controller for bed leveling
 * Requires MESH_BED_LEVELING or PROBE_MANUALLY
 */
#if DISABLED(BLTOUCH) && DISABLED(SN04) && DISABLED(INDUCTIVE_NC) && DISABLED(INDUCTIVE_NO) && DISABLED(SERVO_PROBE) && ENABLED(MANUAL)
  #define LCD_BED_LEVELING
#endif

#if ENABLED(LCD_BED_LEVELING)
  #define MBL_Z_STEP 0.025    // Step size while manually probing Z axis.
  #define LCD_PROBE_Z_RANGE 4 // Z Range centered on Z_MIN_POS for LCD Z adjustment
#endif

// Add a menu item to move between bed corners for manual bed adjustment
//#define LEVEL_BED_CORNERS

/**
 * Commands to execute at the end of G29 probing.
 * Useful to retract or move the Z probe out of the way.
 */
//#define Z_PROBE_END_SCRIPT "G1 Z10 F12000\nG1 X15 Y330\nG1 Z0.5\nG1 Z10"


// @section homing

// The center of the bed is at (X=0, Y=0)
//#define BED_CENTER_AT_0_0

// Manually set the home position. Leave these undefined for automatic settings.
// For DELTA this is the top-center of the Cartesian print volume.
#define MANUAL_X_HOME_POS NOZZLE_X
#define MANUAL_Y_HOME_POS NOZZLE_Y
//#define MANUAL_Z_HOME_POS 0 // Distance between the nozzle to printbed after homing

// Use "Z Safe Homing" to avoid homing with a Z probe outside the bed area.
//
// With this feature enabled:
//
// - Allow Z homing only after X and Y homing AND stepper drivers still enabled.
// - If stepper drivers time out, it will need X and Y homing again before Z homing.
// - Move the Z probe (or nozzle) to a defined XY point before Z Homing when homing all axes (G28).
// - Prevent Z homing when the Z probe is outside bed area.
//
#if ENABLED(BLTOUCH) || ENABLED(SN04) || ENABLED(INDUCTIVE_NC) || ENABLED(INDUCTIVE_NO) || ENABLED(SERVO_PROBE)
  #define Z_SAFE_HOMING
#endif

#if ENABLED(Z_SAFE_HOMING)
  #define Z_SAFE_HOMING_X_POINT ((X_BED_SIZE) / 2)    // X point for Z homing when homing all axes (G28).
  #define Z_SAFE_HOMING_Y_POINT ((Y_BED_SIZE) / 2)    // Y point for Z homing when homing all axes (G28).
#endif

// Homing speeds (mm/m)
#define HOMING_FEEDRATE_XY (50*60)
#define HOMING_FEEDRATE_Z  (7*60)

// @section calibrate

/**
 * Bed Skew Compensation
 *
 * This feature corrects for misalignment in the XYZ axes.
 *
 * Take the following steps to get the bed skew in the XY plane:
 *  1. Print a test square (e.g., https://www.thingiverse.com/thing:2563185)
 *  2. For XY_DIAG_AC measure the diagonal A to C
 *  3. For XY_DIAG_BD measure the diagonal B to D
 *  4. For XY_SIDE_AD measure the edge A to D
 *
 * Marlin automatically computes skew factors from these measurements.
 * Skew factors may also be computed and set manually:
 *
 *  - Compute AB     : SQRT(2*AC*AC+2*BD*BD-4*AD*AD)/2
 *  - XY_SKEW_FACTOR : TAN(PI/2-ACOS((AC*AC-AB*AB-AD*AD)/(2*AB*AD)))
 *
 * If desired, follow the same procedure for XZ and YZ.
 * Use these diagrams for reference:
 *
 *    Y                     Z                     Z
 *    ^     B-------C       ^     B-------C       ^     B-------C
 *    |    /       /        |    /       /        |    /       /
 *    |   /       /         |   /       /         |   /       /
 *    |  A-------D          |  A-------D          |  A-------D
 *    +-------------->X     +-------------->X     +-------------->Y
 *     XY_SKEW_FACTOR        XZ_SKEW_FACTOR        YZ_SKEW_FACTOR
 */
//#define SKEW_CORRECTION

#if ENABLED(SKEW_CORRECTION)
  // Input all length measurements here:
  #define XY_DIAG_AC 282.8427124746
  #define XY_DIAG_BD 282.8427124746
  #define XY_SIDE_AD 200

  // Or, set the default skew factors directly here
  // to override the above measurements:
  #define XY_SKEW_FACTOR 0.0

  //#define SKEW_CORRECTION_FOR_Z
  #if ENABLED(SKEW_CORRECTION_FOR_Z)
    #define XZ_DIAG_AC 282.8427124746
    #define XZ_DIAG_BD 282.8427124746
    #define YZ_DIAG_AC 282.8427124746
    #define YZ_DIAG_BD 282.8427124746
    #define YZ_SIDE_AD 200
    #define XZ_SKEW_FACTOR 0.0
    #define YZ_SKEW_FACTOR 0.0
  #endif

  // Enable this option for M852 to set skew at runtime
  //#define SKEW_CORRECTION_GCODE
#endif

//=============================================================================
//============================= Additional Features ===========================
//=============================================================================

// @section extras

//
// EEPROM
//
// The microcontroller can store settings in the EEPROM, e.g. max velocity...
// M500 - stores parameters in EEPROM
// M501 - reads parameters from EEPROM (if you need reset them after you changed them temporarily).
// M502 - reverts to the default "factory settings".  You still need to store them in EEPROM afterwards if you want to.
//
#define EEPROM_SETTINGS // Enable for M500 and M501 commands
//#define DISABLE_M503    // Saves ~2700 bytes of PROGMEM. Disable for release!
#define EEPROM_CHITCHAT   // Give feedback on EEPROM commands. Disable to save PROGMEM.

//
// Host Keepalive
//
// When enabled Marlin will send a busy status message to the host
// every couple of seconds when it can't accept commands.
//
//#define HOST_KEEPALIVE_FEATURE        // Disable this if your host doesn't like keepalive messages
#define DEFAULT_KEEPALIVE_INTERVAL 2  // Number of seconds between "busy" messages. Set with M113.
#define BUSY_WHILE_HEATING            // Some hosts require "busy" messages even during heating

//
// M100 Free Memory Watcher
//
//#define M100_FREE_MEMORY_WATCHER    // Add M100 (Free Memory Watcher) to debug memory usage

//
// G20/G21 Inch mode support
//
//#define INCH_MODE_SUPPORT

//
// M149 Set temperature units support
//
//#define TEMPERATURE_UNITS_SUPPORT

// @section temperature

// Preheat Constants
#define PREHEAT_1_TEMP_HOTEND 180
#define PREHEAT_1_TEMP_BED     70
#define PREHEAT_1_FAN_SPEED     0 // Value from 0 to 255

#define PREHEAT_2_TEMP_HOTEND 235
#define PREHEAT_2_TEMP_BED    100
#define PREHEAT_2_FAN_SPEED     0 // Value from 0 to 255

/**
 * Nozzle Park
 *
 * Park the nozzle at the given XYZ position on idle or G27.
 *
 * The "P" parameter controls the action applied to the Z axis:
 *
 *    P0  (Default) If Z is below park Z raise the nozzle.
 *    P1  Raise the nozzle always to Z-park height.
 *    P2  Raise the nozzle by Z-park amount, limited to Z_MAX_POS.
 */
#define NOZZLE_PARK_FEATURE

#if ENABLED(NOZZLE_PARK_FEATURE)
  // Specify a park position as { X, Y, Z }
<<<<<<< HEAD
  #define NOZZLE_PARK_POINT { (X_MIN_POS), (Y_MAX_POS), 5 }
=======
  #define NOZZLE_PARK_POINT { (X_MIN_POS + 10), (Y_MAX_POS - 10), 20 }
  #define NOZZLE_PARK_XY_FEEDRATE 100   // X and Y axes feedrate in mm/s (also used for delta printers Z axis)
  #define NOZZLE_PARK_Z_FEEDRATE 5      // Z axis feedrate in mm/s (not used for delta printers)
>>>>>>> db32c185
#endif

/**
 * Clean Nozzle Feature -- EXPERIMENTAL
 *
 * Adds the G12 command to perform a nozzle cleaning process.
 *
 * Parameters:
 *   P  Pattern
 *   S  Strokes / Repetitions
 *   T  Triangles (P1 only)
 *
 * Patterns:
 *   P0  Straight line (default). This process requires a sponge type material
 *       at a fixed bed location. "S" specifies strokes (i.e. back-forth motions)
 *       between the start / end points.
 *
 *   P1  Zig-zag pattern between (X0, Y0) and (X1, Y1), "T" specifies the
 *       number of zig-zag triangles to do. "S" defines the number of strokes.
 *       Zig-zags are done in whichever is the narrower dimension.
 *       For example, "G12 P1 S1 T3" will execute:
 *
 *          --
 *         |  (X0, Y1) |     /\        /\        /\     | (X1, Y1)
 *         |           |    /  \      /  \      /  \    |
 *       A |           |   /    \    /    \    /    \   |
 *         |           |  /      \  /      \  /      \  |
 *         |  (X0, Y0) | /        \/        \/        \ | (X1, Y0)
 *          --         +--------------------------------+
 *                       |________|_________|_________|
 *                           T1        T2        T3
 *
 *   P2  Circular pattern with middle at NOZZLE_CLEAN_CIRCLE_MIDDLE.
 *       "R" specifies the radius. "S" specifies the stroke count.
 *       Before starting, the nozzle moves to NOZZLE_CLEAN_START_POINT.
 *
 *   Caveats: The ending Z should be the same as starting Z.
 * Attention: EXPERIMENTAL. G-code arguments may change.
 *
 */
//#define NOZZLE_CLEAN_FEATURE

#if ENABLED(NOZZLE_CLEAN_FEATURE)
  // Default number of pattern repetitions
  #define NOZZLE_CLEAN_STROKES  12

  // Default number of triangles
  #define NOZZLE_CLEAN_TRIANGLES  3

  // Specify positions as { X, Y, Z }
  #define NOZZLE_CLEAN_START_POINT { 30, 30, (Z_MIN_POS + 1)}
  #define NOZZLE_CLEAN_END_POINT   {100, 60, (Z_MIN_POS + 1)}

  // Circular pattern radius
  #define NOZZLE_CLEAN_CIRCLE_RADIUS 6.5
  // Circular pattern circle fragments number
  #define NOZZLE_CLEAN_CIRCLE_FN 10
  // Middle point of circle
  #define NOZZLE_CLEAN_CIRCLE_MIDDLE NOZZLE_CLEAN_START_POINT

  // Moves the nozzle to the initial position
  #define NOZZLE_CLEAN_GOBACK
#endif

/**
 * Print Job Timer
 *
 * Automatically start and stop the print job timer on M104/M109/M190.
 *
 *   M104 (hotend, no wait) - high temp = none,        low temp = stop timer
 *   M109 (hotend, wait)    - high temp = start timer, low temp = stop timer
 *   M190 (bed, wait)       - high temp = start timer, low temp = none
 *
 * The timer can also be controlled with the following commands:
 *
 *   M75 - Start the print job timer
 *   M76 - Pause the print job timer
 *   M77 - Stop the print job timer
 */
#define PRINTJOB_TIMER_AUTOSTART

/**
 * Print Counter
 *
 * Track statistical data such as:
 *
 *  - Total print jobs
 *  - Total successful print jobs
 *  - Total failed print jobs
 *  - Total time printing
 *
 * View the current statistics with M78.
 */
#define PRINTCOUNTER

//=============================================================================
//============================= LCD and SD support ============================
//=============================================================================

// @section lcd

/**
 * LCD LANGUAGE
 *
 * Select the language to display on the LCD. These languages are available:
 *
 *    en, an, bg, ca, cn, cz, cz_utf8, de, el, el-gr, es, eu, fi, fr, fr_utf8, gl,
 *    hr, it, kana, kana_utf8, nl, pl, pt, pt_utf8, pt-br, pt-br_utf8, ru, sk_utf8,
 *    tr, uk, zh_CN, zh_TW, test
 *
 * :{ 'en':'English', 'an':'Aragonese', 'bg':'Bulgarian', 'ca':'Catalan', 'cn':'Chinese', 'cz':'Czech', 'cz_utf8':'Czech (UTF8)', 'de':'German', 'el':'Greek', 'el-gr':'Greek (Greece)', 'es':'Spanish', 'eu':'Basque-Euskera', 'fi':'Finnish', 'fr':'French', 'fr_utf8':'French (UTF8)', 'gl':'Galician', 'hr':'Croatian', 'it':'Italian', 'kana':'Japanese', 'kana_utf8':'Japanese (UTF8)', 'nl':'Dutch', 'pl':'Polish', 'pt':'Portuguese', 'pt-br':'Portuguese (Brazilian)', 'pt-br_utf8':'Portuguese (Brazilian UTF8)', 'pt_utf8':'Portuguese (UTF8)', 'ru':'Russian', 'sk_utf8':'Slovak (UTF8)', 'tr':'Turkish', 'uk':'Ukrainian', 'zh_CN':'Chinese (Simplified)', 'zh_TW':'Chinese (Taiwan)', test':'TEST' }
 */
#define LCD_LANGUAGE en

/**
 * LCD Character Set
 *
 * Note: This option is NOT applicable to Graphical Displays.
 *
 * All character-based LCDs provide ASCII plus one of these
 * language extensions:
 *
 *  - JAPANESE ... the most common
 *  - WESTERN  ... with more accented characters
 *  - CYRILLIC ... for the Russian language
 *
 * To determine the language extension installed on your controller:
 *
 *  - Compile and upload with LCD_LANGUAGE set to 'test'
 *  - Click the controller to view the LCD menu
 *  - The LCD will display Japanese, Western, or Cyrillic text
 *
 * See http://marlinfw.org/docs/development/lcd_language.html
 *
 * :['JAPANESE', 'WESTERN', 'CYRILLIC']
 */
#define DISPLAY_CHARSET_HD44780 JAPANESE

/**
 * LCD TYPE
 *
 * Enable ULTRA_LCD for a 16x2, 16x4, 20x2, or 20x4 character-based LCD.
 * Enable DOGLCD for a 128x64 (ST7565R) Full Graphical Display.
 * (These options will be enabled automatically for most displays.)
 *
 * IMPORTANT: The U8glib library is required for Full Graphic Display!
 *            https://github.com/olikraus/U8glib_Arduino
 */
//#define ULTRA_LCD   // Character based
//#define DOGLCD      // Full graphics display

/**
 * SD CARD
 *
 * SD Card support is disabled by default. If your controller has an SD slot,
 * you must uncomment the following option or it won't work.
 *
 */
//#define SDSUPPORT

/**
 * SD CARD: SPI SPEED
 *
 * Enable one of the following items for a slower SPI transfer speed.
 * This may be required to resolve "volume init" errors.
 */
//#define SPI_SPEED SPI_HALF_SPEED
//#define SPI_SPEED SPI_QUARTER_SPEED
//#define SPI_SPEED SPI_EIGHTH_SPEED

/**
 * SD CARD: ENABLE CRC
 *
 * Use CRC checks and retries on the SD communication.
 */
//#define SD_CHECK_AND_RETRY

//
// ENCODER SETTINGS
//
// This option overrides the default number of encoder pulses needed to
// produce one step. Should be increased for high-resolution encoders.
//
#define ENCODER_PULSES_PER_STEP 3

//
// Use this option to override the number of step signals required to
// move between next/prev menu items.
//
//#define ENCODER_STEPS_PER_MENU_ITEM 5

/**
 * Encoder Direction Options
 *
 * Test your encoder's behavior first with both options disabled.
 *
 *  Reversed Value Edit and Menu Nav? Enable REVERSE_ENCODER_DIRECTION.
 *  Reversed Menu Navigation only?    Enable REVERSE_MENU_DIRECTION.
 *  Reversed Value Editing only?      Enable BOTH options.
 */

//
// This option reverses the encoder direction everywhere.
//
//  Set this option if CLOCKWISE causes values to DECREASE
//
//#define REVERSE_ENCODER_DIRECTION

//
// This option reverses the encoder direction for navigating LCD menus.
//
//  If CLOCKWISE normally moves DOWN this makes it go UP.
//  If CLOCKWISE normally moves UP this makes it go DOWN.
//
//#define REVERSE_MENU_DIRECTION

//
// Individual Axis Homing
//
// Add individual axis homing items (Home X, Home Y, and Home Z) to the LCD menu.
//
#define INDIVIDUAL_AXIS_HOMING_MENU

//
// SPEAKER/BUZZER
//
// If you have a speaker that can produce tones, enable it here.
// By default Marlin assumes you have a buzzer with a fixed frequency.
//
#define SPEAKER

//
// The duration and frequency for the UI feedback sound.
// Set these to 0 to disable audio feedback in the LCD menus.
//
// Note: Test audio output with the G-Code:
//  M300 S<frequency Hz> P<duration ms>
//
#define LCD_FEEDBACK_FREQUENCY_DURATION_MS 10
#define LCD_FEEDBACK_FREQUENCY_HZ 500

//
// CONTROLLER TYPE: Standard
//
// Marlin supports a wide variety of controllers.
// Enable one of the following options to specify your controller.
//

//
// Original RADDS LCD Display+Encoder+SDCardReader
// http://doku.radds.org/dokumentation/lcd-display/
//
//#define RADDS_DISPLAY

//
// ULTIMAKER Controller.
//
//#define ULTIMAKERCONTROLLER

//
// ULTIPANEL as seen on Thingiverse.
//
//#define ULTIPANEL

//
// PanelOne from T3P3 (via RAMPS 1.4 AUX2/AUX3)
// http://reprap.org/wiki/PanelOne
//
//#define PANEL_ONE

//
// MaKr3d Makr-Panel with graphic controller and SD support.
// http://reprap.org/wiki/MaKr3d_MaKrPanel
//
//#define MAKRPANEL

//
// ReprapWorld Graphical LCD
// https://reprapworld.com/?products_details&products_id/1218
//
//#define REPRAPWORLD_GRAPHICAL_LCD

//
// Activate one of these if you have a Panucatt Devices
// Viki 2.0 or mini Viki with Graphic LCD
// http://panucatt.com
//
//#define VIKI2
//#define miniVIKI

//
// Adafruit ST7565 Full Graphic Controller.
// https://github.com/eboston/Adafruit-ST7565-Full-Graphic-Controller/
//
//#define ELB_FULL_GRAPHIC_CONTROLLER

//
// RepRapDiscount Smart Controller.
// http://reprap.org/wiki/RepRapDiscount_Smart_Controller
//
// Note: Usually sold with a white PCB.
//
#if DISABLED(FULL_GRAPHIC_SMART)
  #define REPRAP_DISCOUNT_SMART_CONTROLLER
#endif

//
// GADGETS3D G3D LCD/SD Controller
// http://reprap.org/wiki/RAMPS_1.3/1.4_GADGETS3D_Shield_with_Panel
//
// Note: Usually sold with a blue PCB.
//
//#define G3D_PANEL

//
// RepRapDiscount FULL GRAPHIC Smart Controller
// http://reprap.org/wiki/RepRapDiscount_Full_Graphic_Smart_Controller
//
#if ENABLED(FULL_GRAPHIC_SMART)
  #define REPRAP_DISCOUNT_FULL_GRAPHIC_SMART_CONTROLLER
#endif

//
// MakerLab Mini Panel with graphic
// controller and SD support - http://reprap.org/wiki/Mini_panel
//
//#define MINIPANEL

//
// RepRapWorld REPRAPWORLD_KEYPAD v1.1
// http://reprapworld.com/?products_details&products_id=202&cPath=1591_1626
//
// REPRAPWORLD_KEYPAD_MOVE_STEP sets how much should the robot move when a key
// is pressed, a value of 10.0 means 10mm per click.
//
//#define REPRAPWORLD_KEYPAD
//#define REPRAPWORLD_KEYPAD_MOVE_STEP 1.0

//
// RigidBot Panel V1.0
// http://www.inventapart.com/
//
//#define RIGIDBOT_PANEL

//
// BQ LCD Smart Controller shipped by
// default with the BQ Hephestos 2 and Witbox 2.
//
//#define BQ_LCD_SMART_CONTROLLER

//
// Cartesio UI
// http://mauk.cc/webshop/cartesio-shop/electronics/user-interface
//
//#define CARTESIO_UI

//
// ANET and Tronxy Controller supported displays.
//
//#define ZONESTAR_LCD            // Requires ADC_KEYPAD_PIN to be assigned to an analog pin.
                                  // This LCD is known to be susceptible to electrical interference
                                  // which scrambles the display.  Pressing any button clears it up.
                                  // This is a LCD2004 display with 5 analog buttons.

//#define ANET_FULL_GRAPHICS_LCD  // Anet 128x64 full graphics lcd with rotary encoder as used on Anet A6
                                  // A clone of the RepRapDiscount full graphics display but with
                                  // different pins/wiring (see pins_ANET_10.h).

//
// LCD for Melzi Card with Graphical LCD
//
//#define LCD_FOR_MELZI

//
// CONTROLLER TYPE: I2C
//
// Note: These controllers require the installation of Arduino's LiquidCrystal_I2C
// library. For more info: https://github.com/kiyoshigawa/LiquidCrystal_I2C
//

//
// Elefu RA Board Control Panel
// http://www.elefu.com/index.php?route=product/product&product_id=53
//
//#define RA_CONTROL_PANEL

//
// Sainsmart YW Robot (LCM1602) LCD Display
//
// Note: This controller requires F.Malpartida's LiquidCrystal_I2C library
// https://bitbucket.org/fmalpartida/new-liquidcrystal/wiki/Home
//
//#define LCD_I2C_SAINSMART_YWROBOT

//
// Generic LCM1602 LCD adapter
//
//#define LCM1602

//
// PANELOLU2 LCD with status LEDs,
// separate encoder and click inputs.
//
// Note: This controller requires Arduino's LiquidTWI2 library v1.2.3 or later.
// For more info: https://github.com/lincomatic/LiquidTWI2
//
// Note: The PANELOLU2 encoder click input can either be directly connected to
// a pin (if BTN_ENC defined to != -1) or read through I2C (when BTN_ENC == -1).
//
//#define LCD_I2C_PANELOLU2

//
// Panucatt VIKI LCD with status LEDs,
// integrated click & L/R/U/D buttons, separate encoder inputs.
//
//#define LCD_I2C_VIKI

//
// SSD1306 OLED full graphics generic display
//
//#define U8GLIB_SSD1306

//
// SAV OLEd LCD module support using either SSD1306 or SH1106 based LCD modules
//
//#define SAV_3DGLCD
#if ENABLED(SAV_3DGLCD)
  //#define U8GLIB_SSD1306
  #define U8GLIB_SH1106
#endif

//
// CONTROLLER TYPE: Shift register panels
//
// 2 wire Non-latching LCD SR from https://goo.gl/aJJ4sH
// LCD configuration: http://reprap.org/wiki/SAV_3D_LCD
//
//#define SAV_3DLCD

//
// TinyBoy2 128x64 OLED / Encoder Panel
//
//#define OLED_PANEL_TINYBOY2

//
// Makeboard 3D Printer Parts 3D Printer Mini Display 1602 Mini Controller
// https://www.aliexpress.com/item/Micromake-Makeboard-3D-Printer-Parts-3D-Printer-Mini-Display-1602-Mini-Controller-Compatible-with-Ramps-1/32765887917.html
//
//#define MAKEBOARD_MINI_2_LINE_DISPLAY_1602

//
// MKS MINI12864 with graphic controller and SD support
// http://reprap.org/wiki/MKS_MINI_12864
//
//#define MKS_MINI_12864

//
// Factory display for Creality CR-10
// https://www.aliexpress.com/item/Universal-LCD-12864-3D-Printer-Display-Screen-With-Encoder-For-CR-10-CR-7-Model/32833148327.html
//
// This is RAMPS-compatible using a single 10-pin connector.
// (For CR-10 owners who want to replace the Melzi Creality board but retain the display)
//
//#define CR10_STOCKDISPLAY

//
// MKS OLED 1.3" 128x64 FULL GRAPHICS CONTROLLER
// http://reprap.org/wiki/MKS_12864OLED
//
// Tiny, but very sharp OLED display
// If there is a pixel shift, try the other controller.

//#define MKS_12864OLED          // Uses the SH1106 controller (default)
//#define MKS_12864OLED_SSD1306  // Uses the SSD1306 controller

//
// AZSMZ 12864 LCD with SD
// https://www.aliexpress.com/store/product/3D-printer-smart-controller-SMART-RAMPS-OR-RAMPS-1-4-LCD-12864-LCD-control-panel-green/2179173_32213636460.html
//
//#define AZSMZ_12864

// Silvergate GLCD controller
// http://github.com/android444/Silvergate
//
//#define SILVER_GATE_GLCD_CONTROLLER

//=============================================================================
//=============================== Extra Features ==============================
//=============================================================================

// @section extras

// Increase the FAN PWM frequency. Removes the PWM noise but increases heating in the FET/Arduino
//#define FAST_PWM_FAN

// Use software PWM to drive the fan, as for the heaters. This uses a very low frequency
// which is not as annoying as with the hardware PWM. On the other hand, if this frequency
// is too low, you should also increment SOFT_PWM_SCALE.
#if ENABLED(SOFT_PWM)
  #define FAN_SOFT_PWM
#endif

// Incrementing this by 1 will double the software PWM frequency,
// affecting heaters, and the fan if FAN_SOFT_PWM is enabled.
// However, control resolution will be halved for each increment;
// at zero value, there are 128 effective control positions.
#define SOFT_PWM_SCALE 0

// If SOFT_PWM_SCALE is set to a value higher than 0, dithering can
// be used to mitigate the associated resolution loss. If enabled,
// some of the PWM cycles are stretched so on average the desired
// duty cycle is attained.
//#define SOFT_PWM_DITHER

// Temperature status LEDs that display the hotend and bed temperature.
// If all hotends, bed temperature, and target temperature are under 54C
// then the BLUE led is on. Otherwise the RED led is on. (1C hysteresis)
//#define TEMP_STAT_LEDS

// M240  Triggers a camera by emulating a Canon RC-1 Remote
// Data from: http://www.doc-diy.net/photo/rc-1_hacked/
//#define PHOTOGRAPH_PIN     23

// SkeinForge sends the wrong arc g-codes when using Arc Point as fillet procedure
//#define SF_ARC_FIX

// Support for the BariCUDA Paste Extruder
//#define BARICUDA

// Support for BlinkM/CyzRgb
//#define BLINKM

// Support for PCA9632 PWM LED driver
//#define PCA9632

/**
 * RGB LED / LED Strip Control
 *
 * Enable support for an RGB LED connected to 5V digital pins, or
 * an RGB Strip connected to MOSFETs controlled by digital pins.
 *
 * Adds the M150 command to set the LED (or LED strip) color.
 * If pins are PWM capable (e.g., 4, 5, 6, 11) then a range of
 * luminance values can be set from 0 to 255.
 * For Neopixel LED an overall brightness parameter is also available.
 *
 * *** CAUTION ***
 *  LED Strips require a MOFSET Chip between PWM lines and LEDs,
 *  as the Arduino cannot handle the current the LEDs will require.
 *  Failure to follow this precaution can destroy your Arduino!
 *  NOTE: A separate 5V power supply is required! The Neopixel LED needs
 *  more current than the Arduino 5V linear regulator can produce.
 * *** CAUTION ***
 *
 * LED Type. Enable only one of the following two options.
 *
 */

//#define RGB_LED
//#define RGBW_LED
#if ENABLED(RGB_LED) || ENABLED(RGBW_LED)
  #define RGB_LED_R_PIN 34
  #define RGB_LED_G_PIN 43
  #define RGB_LED_B_PIN 35
  #define RGB_LED_W_PIN -1
#endif

// Support for Adafruit Neopixel LED driver
//#define NEOPIXEL_LED
#if ENABLED(NEOPIXEL_LED)
  #define NEOPIXEL_TYPE   NEO_GRB  // NEO_GRBW / NEO_GRB - four/three channel driver type (defined in Adafruit_NeoPixel.h)
  #define NEOPIXEL_PIN    4        // LED driving pin on motherboard 4 => D4 (EXP2-5 on Printrboard) / 30 => PC7 (EXP3-13 on Rumba)
  #define NEOPIXEL_PIXELS 30       // Number of LEDs in the strip
  #define NEOPIXEL_IS_SEQUENTIAL   // Sequential display for temperature change - LED by LED. Disable to change all LEDs at once.
  #define NEOPIXEL_BRIGHTNESS 255  // Initial brightness 0-255
  //#define NEOPIXEL_STARTUP_TEST  // Cycle through colors at startup
#endif

/**
 * Printer Event LEDs
 *
 * During printing, the LEDs will reflect the printer status:
 *
 *  - Gradually change from blue to violet as the heated bed gets to target temp
 *  - Gradually change from violet to red as the hotend gets to temperature
 *  - Change to white to illuminate work surface
 *  - Change to green once print has finished
 *  - Turn off after the print has finished and the user has pushed a button
 */
#if ENABLED(BLINKM) || ENABLED(RGB_LED) || ENABLED(RGBW_LED) || ENABLED(PCA9632) || ENABLED(NEOPIXEL_LED)
  #define PRINTER_EVENT_LEDS
#endif

/**
 * R/C SERVO support
 * Sponsored by TrinityLabs, Reworked by codexmas
 */

/**
 * Number of servos
 *
 * For some servo-related options NUM_SERVOS will be set automatically.
 * Set this manually if there are extra servos needing manual control.
 * Leave undefined or set to 0 to entirely disable the servo subsystem.
 */
#if ENABLED(SERVO_PROBE)
  #define NUM_SERVOS 1 // Servo index starts with 0 for M280 command
#endif

// Delay (in milliseconds) before the next move will start, to give the servo time to reach its target angle.
// 300ms is a good value but you can try less delay.
// If the servo can't reach the requested position, increase it.
#define SERVO_DELAY { 300 }

// Servo deactivation
//
// With this option servos are powered only during movement, then turned off to prevent jitter.
#if ENABLED(SERVO_PROBE)
  #define DEACTIVATE_SERVOS_AFTER_MOVE
#endif

#endif // CONFIGURATION_H<|MERGE_RESOLUTION|>--- conflicted
+++ resolved
@@ -820,17 +820,10 @@
  * When changing speed and direction, if the difference is less than the
  * value set here, it may happen instantaneously.
  */
-<<<<<<< HEAD
 #define DEFAULT_XJERK                  4.0
 #define DEFAULT_YJERK                  7.0
 #define DEFAULT_ZJERK                  0.2
 #define DEFAULT_EJERK                  2.5
-=======
-#define DEFAULT_XJERK                 10.0
-#define DEFAULT_YJERK                 10.0
-#define DEFAULT_ZJERK                  0.3
-#define DEFAULT_EJERK                  5.0
->>>>>>> db32c185
 
 //===========================================================================
 //============================= Z Probe Options =============================
@@ -1500,13 +1493,9 @@
 
 #if ENABLED(NOZZLE_PARK_FEATURE)
   // Specify a park position as { X, Y, Z }
-<<<<<<< HEAD
-  #define NOZZLE_PARK_POINT { (X_MIN_POS), (Y_MAX_POS), 5 }
-=======
   #define NOZZLE_PARK_POINT { (X_MIN_POS + 10), (Y_MAX_POS - 10), 20 }
   #define NOZZLE_PARK_XY_FEEDRATE 100   // X and Y axes feedrate in mm/s (also used for delta printers Z axis)
   #define NOZZLE_PARK_Z_FEEDRATE 5      // Z axis feedrate in mm/s (not used for delta printers)
->>>>>>> db32c185
 #endif
 
 /**
