/**************** TEVO TARANTULA EASY CONFIG ***************************
            Original idea by terryb.print3d@gmail.com
             Modified by jb.github@rcairgallery.com

    The latest version of Terry's original file will always be found at:
          https://github.com/terryb58/Marlin-EasyConfig

    The latest version of this file (and complete firmware) will always
  be found at:
          https://github.com/JimBrown/MarlinTarantula

    This is an attempt to create a simple configuration for as many
  different Tevo Tarantula variants as possible.  This will always be
  a work in progress. Email me if you have any questions, suggestions,
  or if you encounter problems when using Easy Config.

    This is a Marlin 2.0.x configuration file. I will update this as
  new versions of Marlin are released.

    NOTE: Sanity check should still work and should not show any errors.
      Please report any errors.  Thank you.

    NOTE: Don't forget to do an M502 followed by an M500 any time you
      upload the firmware.

    See https://youtu.be/-sQ8p00pG5E for an excellent tutorial on using
    this firmware.

***********************************************************************/

#define PRINTER_NAME "TEVO Tarantula (EasyConfig)"  // Change this to whatever you wish, or leave it as it is.
                                                    // NOTE: Whatever you put here will have " Ready..." appended to it.

/**
 * Equipment options
 */
//#define LARGE_BED
#define SDSUPPORT
//#define CHANGE_Y_DIRECTION        // If your bed homes in the wrong direction (it should move front to back) enable this.
//#define CHANGE_X_DIRECTION        // If your X carriage homes in the wrong direction (it should move right to left) enable this.
//#define CHANGE_Z_DIRECTION        // If your Z homes in the wrong direction (it should move top to bottom) enable this.
//#define HOTEND_E3DV6              // Genuine E3D v6 hotend.
//#define FULL_GRAPHIC_SMART        // Enable this if you have a RepRap Discount Full Graphic Smart Controller (The
                                    // stock controller is a RepRap Discount Smart Controller)
//#define Z_DUAL_STEPPER_DRIVERS    // Enable this if you have dual Z stepper motors with the second stepper motor
                                    // connected to the next available E plug (usually E1)

#define MOTHERBOARD BOARD_MKS_GEN_13        // Original controller board with built in stepper drivers. Works with MKS BASE 1.3, 1.4
//#define MOTHERBOARD BOARD_MKS_BASE_15       // MKS v1.5 with Allegro A4982 stepper drivers
//#define MOTHERBOARD BOARD_MKS_BASE_HEROIC   // MKS BASE 1.0 with Heroic HR4982 stepper drivers
//#define MOTHERBOARD BOARD_MKS_GEN_L         // Newer controller board with replacable stepper drivers

/**
 * Offset from endpoints to get nozzle to 0,0 (front/left of bed)
 * (How to center prints: https://github.com/JimBrown/MarlinTarantula/wiki/How-to-center-your-prints-(EasyConfig))
 */
#define NOZZLE_X          0
#define NOZZLE_Y          0

/**
 * Minimal Z height (in mm) before homing (G28) for Z clearance above the bed, clamps, ...
 */
#define Z_HOMING_HEIGHT 5

/**
 * Primary Extruder steps per mm (plugged in to E0 port on controller)
 * (How to calibrate: https://toms3d.org/2014/04/06/3d-printing-guides-calibrating-your-extruder/)
 */
#define E0_STEPS      100 // Stock extruder. If you have a Tevo Titan, try 400 then calibrate.
//#define CHANGE_E0_DIRECTION   // If your extruder is going backwards, enable this.

/**
 * Z Axis steps per mm (Default for stock lead screw is 1600)
 * If you install a lead screw with a different pitch and/or lead, change this
 */
#define Z_STEPS      1600 // Stock lead screw

/**
 * Z-Probe type (must be none or one of them)
 * If a Z-Probe type is selected, a Bed Leveling type other than MANUAL must be selected.
 */
//#define BLTOUCH         // ANTClabs BLTouch sensor (might also work with clones)
//#define SN04          // Green sensor
//#define INDUCTIVE_NO  // Normally open inductive sensor
//#define INDUCTIVE_NC  // Normally closed inductive sensor
//#define SERVO_PROBE   // Endstop switch on rotating arm. Set servo angles!
//#define NOZZLE_PROBE	// Nozzle wired up to contact metal on bed

/**
 * Bed leveling type (see: https://github.com/JimBrown/MarlinTarantula/wiki/Bed-leveling-types-(EasyConfig))
 * Must choose one of these other than MANUAL if a Z-Probe type is selected.
 */
//#define TRIPOINT
//#define LINEAR
//#define BILINEAR
//#define UBL
#define MANUAL

/**
 * Z-Probe offset from nozzle (https://github.com/JimBrown/MarlinTarantula/wiki/How-to-determine-your-Z-Probe-offset)
 * Use only one of Left/Right and Front/Behind. Others must be 0 (zero)
 * If you have a dual nozzle the offsets are calculated from the primary nozzle (the one plugged in to E0)
 */
#define SENSOR_LEFT        0
#define SENSOR_RIGHT       0
#define SENSOR_FRONT       0
#define SENSOR_BEHIND      0

/**
 * Number of grid points in each direction
 * Minimum 3. Maximum 15 for UBL. Maximum 7 for MANUAL
 */
#define GRID_POINTS        3

/**
 * Margin around perimiter of bed for probing (will not probe outside this margin)
 */
#define BED_MARGIN         1

/**
 * Servo probe deploy and stow angles
 */
#define SERVO_DEPLOY    70
#define SERVO_STOW      0

/**
 * Enable this to turn on support for two extruders
 */
//#define DUAL_EXTRUDER // If not single nozzle, primary nozzle plugged in to E0 port
                        // and secondary plugged in to E1 port.
//#define SINGLENOZZLE  // Enable this if you are using a single mixing nozzle (requires DUAL_EXTRUDER)

/**
 * Offset for second nozzle from first nozzle
 * The X value is positive if the secondary nozzle is to the right of the primary and
 * negative if the secondary nozzle is to the left of the primary.
 * The Y value is positive if the secondary nozzle is behind the primary and
 * negative if the secondary nozzle is in front of the primary.
 * The Z value is positive if the secondary nozzle is further away from the bed than the primary and
 * negative if the secondary nozzle is closer to the bed than the primary.
 */
#define EXTRUDER_E1_X 0
#define EXTRUDER_E1_Y 0
#define EXTRUDER_E1_Z 0

/** 
 * Secondary Extruder steps per mm
 * (how to calibrate: https://toms3d.org/2014/04/06/3d-printing-guides-calibrating-your-extruder/)
 */
#define E1_STEPS      100 // Stock extruder. If you have a Tevo Titan, try 400 then calibrate
//#define CHANGE_E1_DIRECTION   // If your secondary extruder is going backwards, enable this.

/**
 * TEVO Tarantula Custom PID Settings - Stock Hotend
 */
#define  hot_Kp 9.84
#define  hot_Ki 0.50
#define  hot_Kd 48.17
// FIND YOUR OWN: "M303 E0 C8 S200" to run autotune on the hotend at 200 degreesC for 8 cycles.
// More info here: http://reprap.org/wiki/PID_Tuning

/**
 * TEVO Tarantula Custom PID Settings - Stock Heatbed
 */
#define  bed_Kp 984.88
#define  bed_Ki 193.91
#define  bed_Kd 1250.55
// FIND YOUR OWN: "M303 E-1 C8 S90" to run autotune on the bed at 90 degreesC for 8 cycles.
// More info here: http://reprap.org/wiki/PID_Tuning

/**
 * If PID Autotune stops because the temp overshoots the requested S value, enable this and
 * set the overshoot temp to a value 5 or 10 degrees higher. If the overshoot value is more
 * than 40 degrees, things may not be ok with your system.
 */
//#define MAX_OVERSHOOT_PID_AUTOTUNE 20

/**
 * Enable a custom menu that contains three preheat presets for PLA, ABS and PETG
 */
#define CUSTOM_USER_MENUS

/**
 * Set your custom preheat presets here
 *
 * NOTE: Only PLA and ABS will appear under the Prepare menu. You must enable
 *       CUSTOM_USER_MENUS for PETG to appear, along with PLA and ABS, under Custom Commands.
 *       PLA and ABS will appear under both Custom Command and Prepare.
 */
#define Hot_PLA     215
#define Bed_PLA      75

#define Hot_ABS 		240
#define Bed_ABS 		100

#define Hot_PETG 		230
#define Bed_PETG     80

/**
 * Fan Soft PWM. Use software PWM to drive the fan, as for the heaters. This uses a very low frequency
 * which is not as annoying as with the hardware PWM. Redo PID Autotune.
 */
//#define SOFT_PWM

/**
 * Enable this to provide a realtime control over the head position via the LCD menu system that works while printing.
 * Using it, one can tune the z-position while printing the first layer.
 *
 * Warning: Does not respect endstops!
 */
#define BABYSTEPPING

/**
 * Extra movement of X axis. Can help with probing more of the bed.
 * Set both to 0 (zero) if you do not have a Z-Probe.
 */
#define XTRA_BED_LEFT     0  // Distance nozzle can move towards the left past X = 0
#define XTRA_BED_RIGHT    0  // Distance nozzle can move towards the right past X = 200

/**
 * Extra movement of Y axis. Can help with probing more of the bed.
 * Set both to 0 (zero) if you do not have a Z-Probe.
 */
#define XTRA_BED_FRONT    0  // Distance bed can move towards the front past Y = 200 (Y=280 for large bed)
#define XTRA_BED_BACK     0  // Distance bed can move towards the back past Y = 0

/**
 * Enable ONLY ONE of these if one of your stepper ports is not working and you wish to use the E1 stepper port.
 * NOTE: Can NOT be used with dual extruders. Works only on RAMPS based boards (such as MKS boards)
 */
//#define EXTRUDER_USE_E1
//#define X_AXIS_USE_E1
//#define Y_AXIS_USE_E1
//#define Z_AXIS_USE_E1

/**
 * Enable this if your E0 heater port is not working and you wish to use the E1 heater port.
 * NOTE: Can NOT be used with dual nozzles. Works only on RAMPS based boards (such as MKS boards)
 */
//#define HOTEND_USE_E1

/*
 ************************ END OF EASY CONFIG ****************************
 *======================================================================*
 * DO NOT EDIT BELOW THIS LINE UNLESS YOU KNOW WHAT YOU ARE DOING!!!!!! *
 *======================================================================*
 */

/**
 * Marlin 3D Printer Firmware
 * Copyright (C) 2016 MarlinFirmware [https://github.com/MarlinFirmware/Marlin]
 *
 * Based on Sprinter and grbl.
 * Copyright (C) 2011 Camiel Gubbels / Erik van der Zalm
 *
 * This program is free software: you can redistribute it and/or modify
 * it under the terms of the GNU General Public License as published by
 * the Free Software Foundation, either version 3 of the License, or
 * (at your option) any later version.
 *
 * This program is distributed in the hope that it will be useful,
 * but WITHOUT ANY WARRANTY; without even the implied warranty of
 * MERCHANTABILITY or FITNESS FOR A PARTICULAR PURPOSE.  See the
 * GNU General Public License for more details.
 *
 * You should have received a copy of the GNU General Public License
 * along with this program.  If not, see <http://www.gnu.org/licenses/>.
 *
 */

/**
 * Configuration.h
 *
 * Basic settings such as:
 *
 * - Type of electronics
 * - Type of temperature sensor
 * - Printer geometry
 * - Endstop configuration
 * - LCD controller
 * - Extra features
 *
 * Advanced settings can be found in Configuration_adv.h
 *
 */
#ifndef CONFIGURATION_H
#define CONFIGURATION_H
#define CONFIGURATION_H_VERSION 020000

//===========================================================================
//============================= Getting Started =============================
//===========================================================================

/**
 * Here are some standard links for getting your machine calibrated:
 *
 * http://reprap.org/wiki/Calibration
 * http://youtu.be/wAL9d7FgInk
 * http://calculator.josefprusa.cz
 * http://reprap.org/wiki/Triffid_Hunter%27s_Calibration_Guide
 * http://www.thingiverse.com/thing:5573
 * https://sites.google.com/site/repraplogphase/calibration-of-your-reprap
 * http://www.thingiverse.com/thing:298812
 */

//===========================================================================
//============================= DELTA Printer ===============================
//===========================================================================
// For a Delta printer start with one of the configuration files in the
// config/examples/delta directory and customize for your machine.
//

//===========================================================================
//============================= SCARA Printer ===============================
//===========================================================================
// For a SCARA printer start with the configuration files in
// config/examples/SCARA and customize for your machine.
//

// @section info

// User-specified version info of this build to display in [Pronterface, etc] terminal window during
// startup. Implementation of an idea by Prof Braino to inform user that any changes made to this
// build by the user have been successfully uploaded into firmware.
#define STRING_CONFIG_H_AUTHOR "(Jim Brown, TEVO Tarantula config)" // Who made the changes.
#define SHOW_BOOTSCREEN
#define STRING_SPLASH_LINE1 SHORT_BUILD_VERSION // will be shown during bootup in line 1
#define STRING_SPLASH_LINE2 WEBSITE_URL         // will be shown during bootup in line 2

/**
 * *** VENDORS PLEASE READ ***
 *
 * Marlin allows you to add a custom boot image for Graphical LCDs.
 * With this option Marlin will first show your custom screen followed
 * by the standard Marlin logo with version number and web URL.
 *
 * We encourage you to take advantage of this new feature and we also
 * respectfully request that you retain the unmodified Marlin boot screen.
 */

// Enable to show the bitmap in Marlin/_Bootscreen.h on startup.
//#define SHOW_CUSTOM_BOOTSCREEN

// Enable to show the bitmap in Marlin/_Statusscreen.h on the status screen.
//#define CUSTOM_STATUS_SCREEN_IMAGE

// @section machine

/**
 * Select the serial port on the board to use for communication with the host.
 * This allows the connection of wireless adapters (for instance) to non-default port pins.
 * Note: The first serial port (-1 or 0) will always be used by the Arduino bootloader.
 *
 * :[-1, 0, 1, 2, 3, 4, 5, 6, 7]
 */
#define SERIAL_PORT 0

/**
 * Select a secondary serial port on the board to use for communication with the host.
 * This allows the connection of wireless adapters (for instance) to non-default port pins.
 * Serial port -1 is the USB emulated serial port, if available.
 *
 * :[-1, 0, 1, 2, 3, 4, 5, 6, 7]
 */
//#define SERIAL_PORT_2 -1

/**
 * This setting determines the communication speed of the printer.
 *
 * 250000 works in most cases, but you might try a lower speed if
 * you commonly experience drop-outs during host printing.
 * You may try up to 1000000 to speed up SD file transfer.
 *
 * :[2400, 9600, 19200, 38400, 57600, 115200, 250000, 500000, 1000000]
 */
#define BAUDRATE 115200

// Enable the Bluetooth serial interface on AT90USB devices
//#define BLUETOOTH

// The following define selects which electronics board you have.
// Please choose the name from boards.h that matches your setup
#ifndef MOTHERBOARD
  #define MOTHERBOARD BOARD_MKS_GEN_13
#endif

// Optional custom name for your RepStrap or other custom machine
// Displayed in the LCD "Ready" message
#define CUSTOM_MACHINE_NAME PRINTER_NAME

// Define this to set a unique identifier for this printer, (Used by some programs to differentiate between machines)
// You can use an online service to generate a random UUID. (eg http://www.uuidgenerator.net/version4)
//#define MACHINE_UUID "00000000-0000-0000-0000-000000000000"

// @section extruder

// This defines the number of extruders
// :[1, 2, 3, 4, 5, 6]
#if ENABLED(DUAL_EXTRUDER)
   #define EXTRUDERS 2
#else
   #define EXTRUDERS 1
#endif

// Generally expected filament diameter (1.75, 2.85, 3.0, ...). Used for Volumetric, Filament Width Sensor, etc.
#define DEFAULT_NOMINAL_FILAMENT_DIA 1.75

// For Cyclops or any "multi-extruder" that shares a single nozzle.
//#define SINGLENOZZLE
#if ENABLED(SINGLENOZZLE)
  // Parameters for filament retract / prime on toolchange
  #define SINGLENOZZLE_SWAP_LENGTH          12  // (mm)
  #define SINGLENOZZLE_SWAP_RETRACT_SPEED 3600  // (mm/m)
  #define SINGLENOZZLE_SWAP_PRIME_SPEED   3600  // (mm/m)
  //#define SINGLENOZZLE_SWAP_PARK
  #if ENABLED(SINGLENOZZLE_SWAP_PARK)
    #define SINGLENOZZLE_TOOLCHANGE_XY    { X_MIN_POS + 10, Y_MIN_POS + 10 }
    #define SINGLENOZZLE_PARK_XY_FEEDRATE 6000  // (mm/m)
  #endif
#endif

/**
 * Průša MK2 Single Nozzle Multi-Material Multiplexer, and variants.
 *
 * This device allows one stepper driver on a control board to drive
 * two to eight stepper motors, one at a time, in a manner suitable
 * for extruders.
 *
 * This option only allows the multiplexer to switch on tool-change.
 * Additional options to configure custom E moves are pending.
 */
//#define MK2_MULTIPLEXER
#if ENABLED(MK2_MULTIPLEXER)
  // Override the default DIO selector pins here, if needed.
  // Some pins files may provide defaults for these pins.
  //#define E_MUX0_PIN 40  // Always Required
  //#define E_MUX1_PIN 42  // Needed for 3 to 8 inputs
  //#define E_MUX2_PIN 44  // Needed for 5 to 8 inputs
#endif

// A dual extruder that uses a single stepper motor
//#define SWITCHING_EXTRUDER
#if ENABLED(SWITCHING_EXTRUDER)
  #define SWITCHING_EXTRUDER_SERVO_NR 0
  #define SWITCHING_EXTRUDER_SERVO_ANGLES { 0, 90 } // Angles for E0, E1[, E2, E3]
  #if EXTRUDERS > 3
    #define SWITCHING_EXTRUDER_E23_SERVO_NR 1
  #endif
#endif

// A dual-nozzle that uses a servomotor to raise/lower one of the nozzles
//#define SWITCHING_NOZZLE
#if ENABLED(SWITCHING_NOZZLE)
  #define SWITCHING_NOZZLE_SERVO_NR 0
  #define SWITCHING_NOZZLE_SERVO_ANGLES { 0, 90 }   // Angles for E0, E1
#endif

/**
 * Two separate X-carriages with extruders that connect to a moving part
 * via a magnetic docking mechanism. Requires SOL1_PIN and SOL2_PIN.
 */
//#define PARKING_EXTRUDER
#if ENABLED(PARKING_EXTRUDER)
  #define PARKING_EXTRUDER_SOLENOIDS_INVERT           // If enabled, the solenoid is NOT magnetized with applied voltage
  #define PARKING_EXTRUDER_SOLENOIDS_PINS_ACTIVE LOW  // LOW or HIGH pin signal energizes the coil
  #define PARKING_EXTRUDER_SOLENOIDS_DELAY 250        // Delay (ms) for magnetic field. No delay if 0 or not defined.
  #define PARKING_EXTRUDER_PARKING_X { -78, 184 }     // X positions for parking the extruders
  #define PARKING_EXTRUDER_GRAB_DISTANCE 1            // mm to move beyond the parking point to grab the extruder
  //#define MANUAL_SOLENOID_CONTROL                   // Manual control of docking solenoids with M380 S / M381
#endif

/**
 * Switching Toolhead
 *
 * Support for swappable and dockable toolheads, such as
 * the E3D Tool Changer. Toolheads are locked with a servo.
 */
//#define SWITCHING_TOOLHEAD
#if ENABLED(SWITCHING_TOOLHEAD)
  #define SWITCHING_TOOLHEAD_SERVO_NR       2         // Index of the servo connector
  #define SWITCHING_TOOLHEAD_SERVO_ANGLES { 0, 180 }  // (degrees) Angles for Lock, Unlock
  #define SWITCHING_TOOLHEAD_Y_POS        235         // (mm) Y position of the toolhead dock
  #define SWITCHING_TOOLHEAD_Y_SECURITY    10         // (mm) Security distance Y axis
  #define SWITCHING_TOOLHEAD_Y_CLEAR       60         // (mm) Minimum distance from dock for unobstructed X axis
  #define SWITCHING_TOOLHEAD_X_POS        { 215, 0 }  // (mm) X positions for parking the extruders
#endif

/**
 * "Mixing Extruder"
 *   - Adds G-codes M163 and M164 to set and "commit" the current mix factors.
 *   - Extends the stepping routines to move multiple steppers in proportion to the mix.
 *   - Optional support for Repetier Firmware's 'M164 S<index>' supporting virtual tools.
 *   - This implementation supports up to two mixing extruders.
 *   - Enable DIRECT_MIXING_IN_G1 for M165 and mixing in G1 (from Pia Taubert's reference implementation).
 */
//#define MIXING_EXTRUDER
#if ENABLED(MIXING_EXTRUDER)
  #define MIXING_STEPPERS 2        // Number of steppers in your mixing extruder
  #define MIXING_VIRTUAL_TOOLS 16  // Use the Virtual Tool method with M163 and M164
  //#define DIRECT_MIXING_IN_G1    // Allow ABCDHI mix factors in G1 movement commands
#endif

// Offset of the extruders (uncomment if using more than one and relying on firmware to position when changing).
// The offset has to be X=0, Y=0 for the extruder 0 hotend (default extruder).
// For the other hotends it is their distance from the extruder 0 hotend.
#if ENABLED(DUAL_EXTRUDER) && DISABLED(SINGLENOZZLE)
  #define HOTEND_OFFSET_X {0.0, EXTRUDER_E1_X}  // (mm) relative X-offset for each nozzle
  #define HOTEND_OFFSET_Y {0.0, EXTRUDER_E1_Y}  // (mm) relative Y-offset for each nozzle
  #define HOTEND_OFFSET_Z {0.0, EXTRUDER_E1_Z}  // (mm) relative Z-offset for each nozzle
#endif

// @section machine

/**
 * Select your power supply here. Use 0 if you haven't connected the PS_ON_PIN
 *
 * 0 = No Power Switch
 * 1 = ATX
 * 2 = X-Box 360 203Watts (the blue wire connected to PS_ON and the red wire to VCC)
 *
 * :{ 0:'No power switch', 1:'ATX', 2:'X-Box 360' }
 */
#define POWER_SUPPLY 0

#if POWER_SUPPLY > 0
  // Enable this option to leave the PSU off at startup.
  // Power to steppers and heaters will need to be turned on with M80.
  //#define PS_DEFAULT_OFF

  //#define AUTO_POWER_CONTROL        // Enable automatic control of the PS_ON pin
  #if ENABLED(AUTO_POWER_CONTROL)
    #define AUTO_POWER_FANS           // Turn on PSU if fans need power
    #define AUTO_POWER_E_FANS
    #define AUTO_POWER_CONTROLLERFAN
    #define POWER_TIMEOUT 30
  #endif

#endif

// @section temperature

//===========================================================================
//============================= Thermal Settings ============================
//===========================================================================

/**
 * --NORMAL IS 4.7kohm PULLUP!-- 1kohm pullup can be used on hotend sensor, using correct resistor and table
 *
 * Temperature sensors available:
 *
 *    -4 : thermocouple with AD8495
 *    -3 : thermocouple with MAX31855 (only for sensor 0)
 *    -2 : thermocouple with MAX6675 (only for sensor 0)
 *    -1 : thermocouple with AD595
 *     0 : not used
 *     1 : 100k thermistor - best choice for EPCOS 100k (4.7k pullup)
 *     2 : 200k thermistor - ATC Semitec 204GT-2 (4.7k pullup)
 *     3 : Mendel-parts thermistor (4.7k pullup)
 *     4 : 10k thermistor !! do not use it for a hotend. It gives bad resolution at high temp. !!
 *     5 : 100K thermistor - ATC Semitec 104GT-2/104NT-4-R025H42G (Used in ParCan & J-Head) (4.7k pullup)
 *   501 : 100K Zonestar (Tronxy X3A) Thermistor
 *     6 : 100k EPCOS - Not as accurate as table 1 (created using a fluke thermocouple) (4.7k pullup)
 *     7 : 100k Honeywell thermistor 135-104LAG-J01 (4.7k pullup)
 *    71 : 100k Honeywell thermistor 135-104LAF-J01 (4.7k pullup)
 *     8 : 100k 0603 SMD Vishay NTCS0603E3104FXT (4.7k pullup)
 *     9 : 100k GE Sensing AL03006-58.2K-97-G1 (4.7k pullup)
 *    10 : 100k RS thermistor 198-961 (4.7k pullup)
 *    11 : 100k beta 3950 1% thermistor (4.7k pullup)
 *    12 : 100k 0603 SMD Vishay NTCS0603E3104FXT (4.7k pullup) (calibrated for Makibox hot bed)
 *    13 : 100k Hisens 3950  1% up to 300°C for hotend "Simple ONE " & "Hotend "All In ONE"
 *    15 : 100k thermistor calibration for JGAurora A5 hotend
 *    20 : the PT100 circuit found in the Ultimainboard V2.x
 *    60 : 100k Maker's Tool Works Kapton Bed Thermistor beta=3950
 *    66 : 4.7M High Temperature thermistor from Dyze Design
 *    70 : the 100K thermistor found in the bq Hephestos 2
 *    75 : 100k Generic Silicon Heat Pad with NTC 100K MGB18-104F39050L32 thermistor
 *
 *       1k ohm pullup tables - This is atypical, and requires changing out the 4.7k pullup for 1k.
 *                              (but gives greater accuracy and more stable PID)
 *    51 : 100k thermistor - EPCOS (1k pullup)
 *    52 : 200k thermistor - ATC Semitec 204GT-2 (1k pullup)
 *    55 : 100k thermistor - ATC Semitec 104GT-2 (Used in ParCan & J-Head) (1k pullup)
 *
 *  1047 : Pt1000 with 4k7 pullup
 *  1010 : Pt1000 with 1k pullup (non standard)
 *   147 : Pt100 with 4k7 pullup
 *   110 : Pt100 with 1k pullup (non standard)
 *
 *         Use these for Testing or Development purposes. NEVER for production machine.
 *   998 : Dummy Table that ALWAYS reads 25°C or the temperature defined below.
 *   999 : Dummy Table that ALWAYS reads 100°C or the temperature defined below.
 *
 * :{ '0': "Not used", '1':"100k / 4.7k - EPCOS", '2':"200k / 4.7k - ATC Semitec 204GT-2", '3':"Mendel-parts / 4.7k", '4':"10k !! do not use for a hotend. Bad resolution at high temp. !!", '5':"100K / 4.7k - ATC Semitec 104GT-2 (Used in ParCan & J-Head)", '501':"100K Zonestar (Tronxy X3A)", '6':"100k / 4.7k EPCOS - Not as accurate as Table 1", '7':"100k / 4.7k Honeywell 135-104LAG-J01", '8':"100k / 4.7k 0603 SMD Vishay NTCS0603E3104FXT", '9':"100k / 4.7k GE Sensing AL03006-58.2K-97-G1", '10':"100k / 4.7k RS 198-961", '11':"100k / 4.7k beta 3950 1%", '12':"100k / 4.7k 0603 SMD Vishay NTCS0603E3104FXT (calibrated for Makibox hot bed)", '13':"100k Hisens 3950  1% up to 300°C for hotend 'Simple ONE ' & hotend 'All In ONE'", '20':"PT100 (Ultimainboard V2.x)", '51':"100k / 1k - EPCOS", '52':"200k / 1k - ATC Semitec 204GT-2", '55':"100k / 1k - ATC Semitec 104GT-2 (Used in ParCan & J-Head)", '60':"100k Maker's Tool Works Kapton Bed Thermistor beta=3950", '66':"Dyze Design 4.7M High Temperature thermistor", '70':"the 100K thermistor found in the bq Hephestos 2", '71':"100k / 4.7k Honeywell 135-104LAF-J01", '147':"Pt100 / 4.7k", '1047':"Pt1000 / 4.7k", '110':"Pt100 / 1k (non-standard)", '1010':"Pt1000 / 1k (non standard)", '-4':"Thermocouple + AD8495", '-3':"Thermocouple + MAX31855 (only for sensor 0)", '-2':"Thermocouple + MAX6675 (only for sensor 0)", '-1':"Thermocouple + AD595",'998':"Dummy 1", '999':"Dummy 2" }
 */
#if ENABLED(HOTEND_E3DV6)
  #define TEMP_SENSOR_0 5
#else
  #define TEMP_SENSOR_0 1
#endif
#if ENABLED(DUAL_EXTRUDER) && DISABLED(SINGLENOZZLE)
  #define TEMP_SENSOR_1 1
#else
  #define TEMP_SENSOR_1 0
#endif
#define TEMP_SENSOR_2 0
#define TEMP_SENSOR_3 0
#define TEMP_SENSOR_4 0
#define TEMP_SENSOR_5 0
#define TEMP_SENSOR_BED 1
#define TEMP_SENSOR_CHAMBER 0

// Dummy thermistor constant temperature readings, for use with 998 and 999
#define DUMMY_THERMISTOR_998_VALUE 25
#define DUMMY_THERMISTOR_999_VALUE 100

// Use temp sensor 1 as a redundant sensor with sensor 0. If the readings
// from the two sensors differ too much the print will be aborted.
//#define TEMP_SENSOR_1_AS_REDUNDANT
#define MAX_REDUNDANT_TEMP_SENSOR_DIFF 10

// Extruder temperature must be close to target for this long before M109 returns success
#define TEMP_RESIDENCY_TIME 5  // (seconds)
#define TEMP_HYSTERESIS 3       // (degC) range of +/- temperatures considered "close" to the target one
#define TEMP_WINDOW     1       // (degC) Window around target to start the residency timer x degC early.

// Bed temperature must be close to target for this long before M190 returns success
#define TEMP_BED_RESIDENCY_TIME 5  // (seconds)
#define TEMP_BED_HYSTERESIS 3       // (degC) range of +/- temperatures considered "close" to the target one
#define TEMP_BED_WINDOW     1       // (degC) Window around target to start the residency timer x degC early.

// The minimal temperature defines the temperature below which the heater will not be enabled It is used
// to check that the wiring to the thermistor is not broken.
// Otherwise this would lead to the heater being powered on all the time.
#define HEATER_0_MINTEMP 5
#define HEATER_1_MINTEMP 5
#define HEATER_2_MINTEMP 5
#define HEATER_3_MINTEMP 5
#define HEATER_4_MINTEMP 5
#define HEATER_5_MINTEMP 5
#define BED_MINTEMP 5

// When temperature exceeds max temp, your heater will be switched off.
// This feature exists to protect your hotend from overheating accidentally, but *NOT* from thermistor short/failure!
// You should use MINTEMP for thermistor short/failure protection.
#define HEATER_0_MAXTEMP 275
#define HEATER_1_MAXTEMP 275
#define HEATER_2_MAXTEMP 275
#define HEATER_3_MAXTEMP 275
#define HEATER_4_MAXTEMP 275
#define HEATER_5_MAXTEMP 275
#define BED_MAXTEMP 150

//===========================================================================
//============================= PID Settings ================================
//===========================================================================
// PID Tuning Guide here: http://reprap.org/wiki/PID_Tuning

// Comment the following line to disable PID and enable bang-bang.
#define PIDTEMP
#define BANG_MAX 255     // Limits current to nozzle while in bang-bang mode; 255=full current
#define PID_MAX BANG_MAX // Limits current to nozzle while PID is active (see PID_FUNCTIONAL_RANGE below); 255=full current
#define PID_K1 0.95      // Smoothing factor within any PID loop
#if ENABLED(PIDTEMP)
  //#define PID_AUTOTUNE_MENU // Add PID Autotune to the LCD "Temperature" menu to run M303 and apply the result.
  //#define PID_DEBUG // Sends debug data to the serial port.
  //#define PID_OPENLOOP 1 // Puts PID in open loop. M104/M140 sets the output power from 0 to PID_MAX
  //#define SLOW_PWM_HEATERS // PWM with very low frequency (roughly 0.125Hz=8s) and minimum state time of approximately 1s useful for heaters driven by a relay
  //#define PID_PARAMS_PER_HOTEND // Uses separate PID parameters for each extruder (useful for mismatched extruders)
                                  // Set/get with gcode: M301 E[extruder number, 0-2]
  #define PID_FUNCTIONAL_RANGE 25  // If the temperature difference between the target temperature and the actual temperature
                                  // is more than PID_FUNCTIONAL_RANGE then the PID will be shut off and the heater will be set to min/max.

  // If you are using a pre-configured hotend then you can use one of the value sets by uncommenting it

  // Ultimaker
  //#define DEFAULT_Kp 22.2
  //#define DEFAULT_Ki 1.08
  //#define DEFAULT_Kd 114

  // MakerGear
  //#define DEFAULT_Kp 7.0
  //#define DEFAULT_Ki 0.1
  //#define DEFAULT_Kd 12

  // Mendel Parts V9 on 12V
  //#define DEFAULT_Kp 63.0
  //#define DEFAULT_Ki 2.25
  //#define DEFAULT_Kd 440

  // TEVO Tarantula Custom PID Settings
  #define  DEFAULT_Kp hot_Kp
  #define  DEFAULT_Ki hot_Ki
  #define  DEFAULT_Kd hot_Kd

#endif // PIDTEMP

//===========================================================================
//============================= PID > Bed Temperature Control ===============
//===========================================================================

/**
 * PID Bed Heating
 *
 * If this option is enabled set PID constants below.
 * If this option is disabled, bang-bang will be used and BED_LIMIT_SWITCHING will enable hysteresis.
 *
 * The PID frequency will be the same as the extruder PWM.
 * If PID_dT is the default, and correct for the hardware/configuration, that means 7.689Hz,
 * which is fine for driving a square wave into a resistive load and does not significantly
 * impact FET heating. This also works fine on a Fotek SSR-10DA Solid State Relay into a 250W
 * heater. If your configuration is significantly different than this and you don't understand
 * the issues involved, don't use bed PID until someone else verifies that your hardware works.
 */
#define PIDTEMPBED

//#define BED_LIMIT_SWITCHING

/**
 * Max Bed Power
 * Applies to all forms of bed control (PID, bang-bang, and bang-bang with hysteresis).
 * When set to any value below 255, enables a form of PWM to the bed that acts like a divider
 * so don't use it unless you are OK with PWM on your bed. (See the comment on enabling PIDTEMPBED)
 */
#define MAX_BED_POWER 255 // limits duty cycle to bed; 255=full current

#if ENABLED(PIDTEMPBED)

  //#define PID_BED_DEBUG // Sends debug data to the serial port.

  //120V 250W silicone heater into 4mm borosilicate (MendelMax 1.5+)
  //from FOPDT model - kp=.39 Tp=405 Tdead=66, Tc set to 79.2, aggressive factor of .15 (vs .1, 1, 10)
  //#define DEFAULT_bedKp 10.00
  //#define DEFAULT_bedKi .023
  //#define DEFAULT_bedKd 305.4

  //120V 250W silicone heater into 4mm borosilicate (MendelMax 1.5+)
  //from pidautotune
  //#define DEFAULT_bedKp 97.1
  //#define DEFAULT_bedKi 1.41
  //#define DEFAULT_bedKd 1675.16

  // TEVO Tarantula Custom PID Settings - Heatbed
  #define  DEFAULT_bedKp bed_Kp
  #define  DEFAULT_bedKi bed_Ki
  #define  DEFAULT_bedKd bed_Kd

  // FIND YOUR OWN: "M303 E-1 C8 S90" to run autotune on the bed at 90 degreesC for 8 cycles.
#endif // PIDTEMPBED

// @section extruder

/**
 * Prevent extrusion if the temperature is below EXTRUDE_MINTEMP.
 * Add M302 to set the minimum extrusion temperature and/or turn
 * cold extrusion prevention on and off.
 *
 * *** IT IS HIGHLY RECOMMENDED TO LEAVE THIS OPTION ENABLED! ***
 */
#define PREVENT_COLD_EXTRUSION
#define EXTRUDE_MINTEMP 170

/**
 * Prevent a single extrusion longer than EXTRUDE_MAXLENGTH.
 * Note: For Bowden Extruders make this large enough to allow load/unload.
 */
#define PREVENT_LENGTHY_EXTRUDE
#define EXTRUDE_MAXLENGTH 650

//===========================================================================
//======================== Thermal Runaway Protection =======================
//===========================================================================

/**
 * Thermal Protection provides additional protection to your printer from damage
 * and fire. Marlin always includes safe min and max temperature ranges which
 * protect against a broken or disconnected thermistor wire.
 *
 * The issue: If a thermistor falls out, it will report the much lower
 * temperature of the air in the room, and the the firmware will keep
 * the heater on.
 *
 * If you get "Thermal Runaway" or "Heating failed" errors the
 * details can be tuned in Configuration_adv.h
 */

#define THERMAL_PROTECTION_HOTENDS // Enable thermal protection for all extruders
#define THERMAL_PROTECTION_BED     // Enable thermal protection for the heated bed

//===========================================================================
//============================= Mechanical Settings =========================
//===========================================================================

// @section machine

// Uncomment one of these options to enable CoreXY, CoreXZ, or CoreYZ kinematics
// either in the usual order or reversed
//#define COREXY
//#define COREXZ
//#define COREYZ
//#define COREYX
//#define COREZX
//#define COREZY

//===========================================================================
//============================== Endstop Settings ===========================
//===========================================================================

// @section homing

// Specify here all the endstop connectors that are connected to any endstop or probe.
// Almost all printers will be using one per axis. Probes will use one or more of the
// extra connectors. Leave undefined any used for non-endstop and non-probe purposes.
#define USE_XMIN_PLUG
#define USE_YMIN_PLUG
#define USE_ZMIN_PLUG
//#define USE_XMAX_PLUG
//#define USE_YMAX_PLUG
//#define USE_ZMAX_PLUG

// Enable pullup for all endstops to prevent a floating state
//#define ENDSTOPPULLUPS
#if DISABLED(ENDSTOPPULLUPS)
  // Disable ENDSTOPPULLUPS to set pullups individually
  //#define ENDSTOPPULLUP_XMAX
  //#define ENDSTOPPULLUP_YMAX
  //#define ENDSTOPPULLUP_ZMAX
  #define ENDSTOPPULLUP_XMIN
  #define ENDSTOPPULLUP_YMIN
  #if ENABLED(BLTOUCH) || ENABLED(SN04) || ENABLED(INDUCTIVE_NC) || ENABLED(INDUCTIVE_NO) || ENABLED(NOZZLE_PROBE)
    //#define ENDSTOPPULLUP_ZMIN
    #define ENDSTOPPULLUP_ZMIN_PROBE
  #else
    #define ENDSTOPPULLUP_ZMIN
    //#define ENDSTOPPULLUP_ZMIN_PROBE
  #endif
#endif

// Enable pulldown for all endstops to prevent a floating state
//#define ENDSTOPPULLDOWNS
#if DISABLED(ENDSTOPPULLDOWNS)
  // Disable ENDSTOPPULLDOWNS to set pulldowns individually
  //#define ENDSTOPPULLDOWN_XMAX
  //#define ENDSTOPPULLDOWN_YMAX
  //#define ENDSTOPPULLDOWN_ZMAX
  //#define ENDSTOPPULLDOWN_XMIN
  //#define ENDSTOPPULLDOWN_YMIN
  //#define ENDSTOPPULLDOWN_ZMIN
  //#define ENDSTOPPULLDOWN_ZMIN_PROBE
#endif

// Mechanical endstop with COM to ground and NC to Signal uses "false" here (most common setup).
#define X_MIN_ENDSTOP_INVERTING true // set to true to invert the logic of the endstop.
#define Y_MIN_ENDSTOP_INVERTING true // set to true to invert the logic of the endstop.
#if ENABLED(BLTOUCH)
  // #define Z_MIN_ENDSTOP_INVERTING false // set to true to invert the logic of the endstop.
#elif ENABLED(INDUCTIVE_NC)
  #define Z_MIN_ENDSTOP_INVERTING false // set to true to invert the logic of the endstop.
#else
  #define Z_MIN_ENDSTOP_INVERTING true // set to true to invert the logic of the endstop.
#endif
//#define X_MAX_ENDSTOP_INVERTING false // set to true to invert the logic of the endstop.
//#define Y_MAX_ENDSTOP_INVERTING false // set to true to invert the logic of the endstop.
//#define Z_MAX_ENDSTOP_INVERTING false // set to true to invert the logic of the endstop.
#if ENABLED(BLTOUCH) || ENABLED(INDUCTIVE_NC)
  #define Z_MIN_PROBE_ENDSTOP_INVERTING false // set to true to invert the logic of the endstop.
#elif ENABLED(SN04) || ENABLED(INDUCTIVE_NO) || ENABLED(SERVO_PROBE) || ENABLED(NOZZLE_PROBE)
  #define Z_MIN_PROBE_ENDSTOP_INVERTING true // set to true to invert the logic of the endstop.
#else
  //#define Z_MIN_PROBE_ENDSTOP_INVERTING false // set to true to invert the logic of the endstop.
#endif

/**
 * Stepper Drivers
 *
 * These settings allow Marlin to tune stepper driver timing and enable advanced options for
 * stepper drivers that support them. You may also override timing options in Configuration_adv.h.
 *
 * A4988 is assumed for unspecified drivers.
 *
 * Options: A4988, A5984, DRV8825, LV8729, L6470, TB6560, TB6600, TMC2100,
 *          TMC2130, TMC2130_STANDALONE, TMC2208, TMC2208_STANDALONE,
 *          TMC26X,  TMC26X_STANDALONE,  TMC2660, TMC2660_STANDALONE,
 *          TMC5130, TMC5130_STANDALONE
 * :['A4988', 'A5984', 'DRV8825', 'LV8729', 'L6470', 'TB6560', 'TB6600', 'TMC2100', 'TMC2130', 'TMC2130_STANDALONE', 'TMC2208', 'TMC2208_STANDALONE', 'TMC26X', 'TMC26X_STANDALONE', 'TMC2660', 'TMC2660_STANDALONE', 'TMC5130', 'TMC5130_STANDALONE']
 */
//#define X_DRIVER_TYPE  A4988
//#define Y_DRIVER_TYPE  A4988
//#define Z_DRIVER_TYPE  A4988
//#define X2_DRIVER_TYPE A4988
//#define Y2_DRIVER_TYPE A4988
//#define Z2_DRIVER_TYPE A4988
//#define Z3_DRIVER_TYPE A4988
//#define E0_DRIVER_TYPE A4988
//#define E1_DRIVER_TYPE A4988
//#define E2_DRIVER_TYPE A4988
//#define E3_DRIVER_TYPE A4988
//#define E4_DRIVER_TYPE A4988
//#define E5_DRIVER_TYPE A4988

// Enable this feature if all enabled endstop pins are interrupt-capable.
// This will remove the need to poll the interrupt pins, saving many CPU cycles.
//#define ENDSTOP_INTERRUPTS_FEATURE

/**
 * Endstop Noise Threshold
 *
 * Enable if your probe or endstops falsely trigger due to noise.
 *
 * - Higher values may affect repeatability or accuracy of some bed probes.
 * - To fix noise install a 100nF ceramic capacitor inline with the switch.
 * - This feature is not required for common micro-switches mounted on PCBs
 *   based on the Makerbot design, which already have the 100nF capacitor.
 *
 * :[2,3,4,5,6,7]
 */
//#define ENDSTOP_NOISE_THRESHOLD 2

//=============================================================================
//============================== Movement Settings ============================
//=============================================================================
// @section motion

/**
 * Default Settings
 *
 * These settings can be reset by M502
 *
 * Note that if EEPROM is enabled, saved values will override these.
 */

/**
 * With this option each E stepper can have its own factors for the
 * following movement settings. If fewer factors are given than the
 * total number of extruders, the last value applies to the rest.
 */
#if ENABLED(DUAL_EXTRUDER)
  #define DISTINCT_E_FACTORS
#endif

/**
 * Default Axis Steps Per Unit (steps/mm)
 * Override with M92
 *                                      X, Y, Z, E0 [, E1[, E2[, E3[, E4[, E5]]]]]
 */
#if ENABLED(DUAL_EXTRUDER)
  #define DEFAULT_AXIS_STEPS_PER_UNIT   { 80, 80, Z_STEPS, E0_STEPS, E1_STEPS }
#else
  #define DEFAULT_AXIS_STEPS_PER_UNIT   { 80, 80, Z_STEPS, E0_STEPS }
#endif

/**
 * Default Max Feed Rate (mm/s)
 * Override with M203
 *                                      X, Y, Z, E0 [, E1[, E2[, E3[, E4[, E5]]]]]
 */
#if ENABLED(DUAL_EXTRUDER)
  #define DEFAULT_MAX_FEEDRATE          { 300, 300, 7, 50, 50 }
#else
  #define DEFAULT_MAX_FEEDRATE          { 300, 300, 7, 50 }
#endif

/**
 * Default Max Acceleration (change/s) change = mm/s
 * (Maximum start speed for accelerated moves)
 * Override with M201
 *                                      X, Y, Z, E0 [, E1[, E2[, E3[, E4[, E5]]]]]
 */
#if ENABLED(DUAL_EXTRUDER)
  #define DEFAULT_MAX_ACCELERATION      { 3000,  3000, 100, 10000, 10000 }
#else
  #define DEFAULT_MAX_ACCELERATION      { 3000,  3000, 100, 10000 }
#endif

/**
 * Default Acceleration (change/s) change = mm/s
 * Override with M204
 *
 *   M204 P    Acceleration
 *   M204 R    Retract Acceleration
 *   M204 T    Travel Acceleration
 */
#define DEFAULT_ACCELERATION          1000    // X, Y, Z and E acceleration for printing moves
#define DEFAULT_RETRACT_ACCELERATION  2000    // E acceleration for retracts
#define DEFAULT_TRAVEL_ACCELERATION   3000    // X, Y, Z acceleration for travel (non printing) moves

/**
 * Default Jerk (mm/s)
 * Override with M205 X Y Z E
 *
 * "Jerk" specifies the minimum speed change that requires acceleration.
 * When changing speed and direction, if the difference is less than the
 * value set here, it may happen instantaneously.
 */
#define DEFAULT_XJERK                  4.0
#define DEFAULT_YJERK                  7.0
#define DEFAULT_ZJERK                  0.2
#define DEFAULT_EJERK                  2.5

/**
 * S-Curve Acceleration
 *
 * This option eliminates vibration during printing by fitting a Bézier
 * curve to move acceleration, producing much smoother direction changes.
 *
 * See https://github.com/synthetos/TinyG/wiki/Jerk-Controlled-Motion-Explained
 */
//#define S_CURVE_ACCELERATION

//===========================================================================
//============================= Z Probe Options =============================
//===========================================================================
// @section probes

//
// See http://marlinfw.org/docs/configuration/probes.html
//

/**
 * Z_MIN_PROBE_USES_Z_MIN_ENDSTOP_PIN
 *
 * Enable this option for a probe connected to the Z Min endstop pin.
 */
#if ENABLED(BLTOUCH) || ENABLED(SN04) || ENABLED(INDUCTIVE_NO) || ENABLED(INDUCTIVE_NC) || ENABLED(SERVO_PROBE) || ENABLED(NOZZLE_PROBE)
  #define Z_MIN_PROBE_USES_Z_MIN_ENDSTOP_PIN
#endif

/**
 * Z_MIN_PROBE_ENDSTOP
 *
 * Enable this option for a probe connected to any pin except Z-Min.
 * (By default Marlin assumes the Z-Max endstop pin.)
 * To use a custom Z Probe pin, set Z_MIN_PROBE_PIN below.
 *
 *  - The simplest option is to use a free endstop connector.
 *  - Use 5V for powered (usually inductive) sensors.
 *
 *  - RAMPS 1.3/1.4 boards may use the 5V, GND, and Aux4->D32 pin:
 *    - For simple switches connect...
 *      - normally-closed switches to GND and D32.
 *      - normally-open switches to 5V and D32.
 *
 * WARNING: Setting the wrong pin may have unexpected and potentially
 * disastrous consequences. Use with caution and do your homework.
 *
 */
//#define Z_MIN_PROBE_ENDSTOP

/**
 * Probe Type
 *
 * Allen Key Probes, Servo Probes, Z-Sled Probes, FIX_MOUNTED_PROBE, etc.
 * Activate one of these to use Auto Bed Leveling below.
 */

/**
 * The "Manual Probe" provides a means to do "Auto" Bed Leveling without a probe.
 * Use G29 repeatedly, adjusting the Z height at each point with movement commands
 * or (with LCD_BED_LEVELING) the LCD controller.
 */
#if ENABLED(MANUAL)
  #define PROBE_MANUALLY
  //#define MANUAL_PROBE_START_Z 0.2
#endif

/**
 * A Fix-Mounted Probe either doesn't deploy or needs manual deployment.
 *   (e.g., an inductive probe or a nozzle-based probe-switch.)
 */
#if ENABLED(SN04) || ENABLED(INDUCTIVE_NC) || ENABLED(INDUCTIVE_NO) || ENABLED(NOZZLE_PROBE)
  #define FIX_MOUNTED_PROBE
#endif

/**
 * Z Servo Probe, such as an endstop switch on a rotating arm.
 */
#if ENABLED(SERVO_PROBE)
  #define Z_PROBE_SERVO_NR 0   // Defaults to SERVO 0 connector.
  #define Z_SERVO_ANGLES {SERVO_DEPLOY,SERVO_STOW}  // Z Servo Deploy and Stow angles
#endif

/**
 * The BLTouch probe uses a Hall effect sensor and emulates a servo.
 */
#if ENABLED(BLTOUCH)
  //#define BLTOUCH_DELAY 375   // (ms) Enable and increase if needed
#endif

// A probe that is deployed and stowed with a solenoid pin (SOL1_PIN)
//#define SOLENOID_PROBE

// A sled-mounted probe like those designed by Charles Bell.
//#define Z_PROBE_SLED
//#define SLED_DOCKING_OFFSET 5  // The extra distance the X axis must travel to pickup the sled. 0 should be fine but you can push it further if you'd like.

// A probe deployed by moving the x-axis, such as the Wilson II's rack-and-pinion probe designed by Marty Rice.
//#define RACK_AND_PINION_PROBE
#if ENABLED(RACK_AND_PINION_PROBE)
  #define Z_PROBE_DEPLOY_X  X_MIN_POS
  #define Z_PROBE_RETRACT_X X_MAX_POS
#endif

//
// For Z_PROBE_ALLEN_KEY see the Delta example configurations.
//

/**
 *   Z Probe to nozzle (X,Y) offset, relative to (0, 0).
 *   X and Y offsets must be integers.
 *
 *   In the following example the X and Y offsets are both positive:
 *   #define X_PROBE_OFFSET_FROM_EXTRUDER 10
 *   #define Y_PROBE_OFFSET_FROM_EXTRUDER 10
 *
 *      +-- BACK ---+
 *      |           |
 *    L |    (+) P  | R <-- probe (20,20)
 *    E |           | I
 *    F | (-) N (+) | G <-- nozzle (10,10)
 *    T |           | H
 *      |    (-)    | T
 *      |           |
 *      O-- FRONT --+
 *    (0,0)
 */
#define X_PROBE_OFFSET_FROM_EXTRUDER SENSOR_RIGHT - SENSOR_LEFT  // X offset: -left  +right  [of the nozzle]
#define Y_PROBE_OFFSET_FROM_EXTRUDER SENSOR_BEHIND - SENSOR_FRONT // Y offset: -front +behind [the nozzle]
#define Z_PROBE_OFFSET_FROM_EXTRUDER 0   // Z offset: -below +above  [the nozzle]

// Certain types of probes need to stay away from edges
#define MIN_PROBE_EDGE BED_MARGIN

// X and Y axis travel speed (mm/m) between probes
#define XY_PROBE_SPEED 8000

// Feedrate (mm/m) for the first approach when double-probing (MULTIPLE_PROBING == 2)
#define Z_PROBE_SPEED_FAST HOMING_FEEDRATE_Z

// Feedrate (mm/m) for the "accurate" probe of each point
#define Z_PROBE_SPEED_SLOW (Z_PROBE_SPEED_FAST / 3)

// The number of probes to perform at each point.
//   Set to 2 for a fast/slow probe, using the second probe result.
//   Set to 3 or more for slow probes, averaging the results.
#define MULTIPLE_PROBING 2

/**
 * Z probes require clearance when deploying, stowing, and moving between
 * probe points to avoid hitting the bed and other hardware.
 * Servo-mounted probes require extra space for the arm to rotate.
 * Inductive probes need space to keep from triggering early.
 *
 * Use these settings to specify the distance (mm) to raise the probe (or
 * lower the bed). The values set here apply over and above any (negative)
 * probe Z Offset set with Z_PROBE_OFFSET_FROM_EXTRUDER, M851, or the LCD.
 * Only integer values >= 1 are valid here.
 *
 * Example: `M851 Z-5` with a CLEARANCE of 4  =>  9mm from bed to nozzle.
 *     But: `M851 Z+1` with a CLEARANCE of 2  =>  2mm from bed to nozzle.
 */
#define Z_CLEARANCE_DEPLOY_PROBE    Z_HOMING_HEIGHT // Z Clearance for Deploy/Stow
#define Z_CLEARANCE_BETWEEN_PROBES  Z_HOMING_HEIGHT // Z Clearance between probe points
#define Z_CLEARANCE_MULTI_PROBE     Z_HOMING_HEIGHT // Z Clearance between multiple probes
#define Z_AFTER_PROBING           	Z_HOMING_HEIGHT // Z position after probing is done

#define Z_PROBE_LOW_POINT          -2 // Farthest distance below the trigger-point to go before stopping

// For M851 give a range for adjusting the Z probe offset
#define Z_PROBE_OFFSET_RANGE_MIN -20
#define Z_PROBE_OFFSET_RANGE_MAX 20

// Enable the M48 repeatability test to test probe accuracy
#if (ENABLED(BLTOUCH) || ENABLED(SN04) || ENABLED(INDUCTIVE_NC) || ENABLED(INDUCTIVE_NO) || ENABLED(SERVO_PROBE) || ENABLED(NOZZLE_PROBE)) && DISABLED(MANUAL)
  #define Z_MIN_PROBE_REPEATABILITY_TEST
#endif

// Before deploy/stow pause for user confirmation
//#define PAUSE_BEFORE_DEPLOY_STOW

/**
 * Enable one or more of the following if probing seems unreliable.
 * Heaters and/or fans can be disabled during probing to minimize electrical
 * noise. A delay can also be added to allow noise and vibration to settle.
 * These options are most useful for the BLTouch probe, but may also improve
 * readings with inductive probes and piezo sensors.
 */
//#define PROBING_HEATERS_OFF       // Turn heaters off when probing
#if ENABLED(PROBING_HEATERS_OFF)
  //#define WAIT_FOR_BED_HEATER     // Wait for bed to heat back up between probes (to improve accuracy)
#endif
//#define PROBING_FANS_OFF          // Turn fans off when probing
//#define PROBING_STEPPERS_OFF      // Turn steppers off (unless needed to hold position) when probing
//#define DELAY_BEFORE_PROBING 200  // (ms) To prevent vibrations from triggering piezo sensors

// For Inverting Stepper Enable Pins (Active Low) use 0, Non Inverting (Active High) use 1
// :{ 0:'Low', 1:'High' }
#define X_ENABLE_ON 0
#define Y_ENABLE_ON 0
#define Z_ENABLE_ON 0
#define E_ENABLE_ON 0 // For all extruders

// Disables axis stepper immediately when it's not being used.
// WARNING: When motors turn off there is a chance of losing position accuracy!
#define DISABLE_X false
#define DISABLE_Y false
#define DISABLE_Z false

// Warn on display about possibly reduced accuracy
//#define DISABLE_REDUCED_ACCURACY_WARNING

// @section extruder

#define DISABLE_E false             // For all extruders
#define DISABLE_INACTIVE_EXTRUDER   // Keep only the active extruder enabled

// @section machine

// Invert the stepper direction. Change (or reverse the motor connector) if an axis goes the wrong way.
#if ENABLED(CHANGE_X_DIRECTION)
  #define INVERT_X_DIR true
#else
  #define INVERT_X_DIR false
#endif
#if ENABLED(CHANGE_Y_DIRECTION)
  #define INVERT_Y_DIR true
#else
  #define INVERT_Y_DIR false
#endif
#if ENABLED(CHANGE_Z_DIRECTION)
  #define INVERT_Z_DIR true
#else
  #define INVERT_Z_DIR false
#endif

// @section extruder

// For direct drive extruder v9 set to true, for geared extruder set to false.
#if ENABLED(CHANGE_E0_DIRECTION)
  #define INVERT_E0_DIR true
#else
  #define INVERT_E0_DIR false
#endif
#if ENABLED(CHANGE_E1_DIRECTION)
  #define INVERT_E1_DIR true
#else
  #define INVERT_E1_DIR false
#endif
#define INVERT_E2_DIR false
#define INVERT_E3_DIR false
#define INVERT_E4_DIR false
#define INVERT_E5_DIR false

// @section homing

//#define NO_MOTION_BEFORE_HOMING  // Inhibit movement until all axes have been homed

//#define UNKNOWN_Z_NO_RAISE // Don't raise Z (lower the bed) if Z is "unknown." For beds that fall when Z is powered off.

//#define Z_HOMING_HEIGHT 4  // (mm) Minimal Z height before homing (G28) for Z clearance above the bed, clamps, ...
                             // Be sure you have this distance over your Z_MAX_POS in case.

// Direction of endstops when homing; 1=MAX, -1=MIN
// :[-1,1]
#define X_HOME_DIR -1
#define Y_HOME_DIR -1
#define Z_HOME_DIR -1

// @section machine

// The size of the print bed
#define X_BED_SIZE 200
#if ENABLED(LARGE_BED)
  #define Y_BED_SIZE 280
#else
  #define Y_BED_SIZE 200
#endif

// Travel limits (mm) after homing, corresponding to endstop positions.
#define X_MIN_POS 0 - XTRA_BED_LEFT
#define Y_MIN_POS 0 - XTRA_BED_BACK
#define Z_MIN_POS 0
#define X_MAX_POS X_BED_SIZE + XTRA_BED_RIGHT
#define Y_MAX_POS Y_BED_SIZE + XTRA_BED_FRONT
#define Z_MAX_POS 200

// Z raise distance for tool-change, as needed for some extruders
#define TOOLCHANGE_ZRAISE     2  // (mm)

/**
 * Software Endstops
 *
 * - Prevent moves outside the set machine bounds.
 * - Individual axes can be disabled, if desired.
 * - X and Y only apply to Cartesian robots.
 * - Use 'M211' to set software endstops on/off or report current state
 */

// Min software endstops constrain movement within minimum coordinate bounds
#define MIN_SOFTWARE_ENDSTOPS
#if ENABLED(MIN_SOFTWARE_ENDSTOPS)
  #define MIN_SOFTWARE_ENDSTOP_X
  #define MIN_SOFTWARE_ENDSTOP_Y
  #define MIN_SOFTWARE_ENDSTOP_Z
#endif

// Max software endstops constrain movement within maximum coordinate bounds
#define MAX_SOFTWARE_ENDSTOPS
#if ENABLED(MAX_SOFTWARE_ENDSTOPS)
  #define MAX_SOFTWARE_ENDSTOP_X
  #define MAX_SOFTWARE_ENDSTOP_Y
  #define MAX_SOFTWARE_ENDSTOP_Z
#endif

#if ENABLED(MIN_SOFTWARE_ENDSTOPS) || ENABLED(MAX_SOFTWARE_ENDSTOPS)
  //#define SOFT_ENDSTOPS_MENU_ITEM  // Enable/Disable software endstops from the LCD
#endif

/**
 * Filament Runout Sensors
 * Mechanical or opto endstops are used to check for the presence of filament.
 *
 * RAMPS-based boards use SERVO3_PIN for the first runout sensor.
 * For other boards you may need to define FIL_RUNOUT_PIN, FIL_RUNOUT2_PIN, etc.
 * By default the firmware assumes HIGH=FILAMENT PRESENT.
 */
//#define FILAMENT_RUNOUT_SENSOR
#if ENABLED(FILAMENT_RUNOUT_SENSOR)
  #define NUM_RUNOUT_SENSORS   1     // Number of sensors, up to one per extruder. Define a FIL_RUNOUT#_PIN for each.
  #define FIL_RUNOUT_INVERTING false // set to true to invert the logic of the sensor.
  #define FIL_RUNOUT_PULLUP          // Use internal pullup for filament runout pins.
  //#define FIL_RUNOUT_PULLDOWN      // Use internal pulldown for filament runout pins.
  #define FILAMENT_RUNOUT_SCRIPT "M600"

  // After a runout is detected, continue printing this length of filament
  // before executing the runout script. Useful for a sensor at the end of
  // a feed tube. Requires 4 bytes SRAM per sensor, plus 4 bytes overhead.
  //#define FILAMENT_RUNOUT_DISTANCE_MM 25

  #ifdef FILAMENT_RUNOUT_DISTANCE_MM
    // Enable this option to use an encoder disc that toggles the runout pin
    // as the filament moves. (Be sure to set FILAMENT_RUNOUT_DISTANCE_MM
    // large enough to avoid false positives.)
    //#define FILAMENT_MOTION_SENSOR
  #endif
#endif

//===========================================================================
//=============================== Bed Leveling ==============================
//===========================================================================
// @section calibrate

/**
 * Choose one of the options below to enable G29 Bed Leveling. The parameters
 * and behavior of G29 will change depending on your selection.
 *
 *  If using a Probe for Z Homing, enable Z_SAFE_HOMING also!
 *
 * - AUTO_BED_LEVELING_3POINT
 *   Probe 3 arbitrary points on the bed (that aren't collinear)
 *   You specify the XY coordinates of all 3 points.
 *   The result is a single tilted plane. Best for a flat bed.
 *
 * - AUTO_BED_LEVELING_LINEAR
 *   Probe several points in a grid.
 *   You specify the rectangle and the density of sample points.
 *   The result is a single tilted plane. Best for a flat bed.
 *
 * - AUTO_BED_LEVELING_BILINEAR
 *   Probe several points in a grid.
 *   You specify the rectangle and the density of sample points.
 *   The result is a mesh, best for large or uneven beds.
 *
 * - AUTO_BED_LEVELING_UBL (Unified Bed Leveling)
 *   A comprehensive bed leveling system combining the features and benefits
 *   of other systems. UBL also includes integrated Mesh Generation, Mesh
 *   Validation and Mesh Editing systems.
 *
 * - MESH_BED_LEVELING
 *   Probe a grid manually
 *   The result is a mesh, suitable for large or uneven beds. (See BILINEAR.)
 *   For machines without a probe, Mesh Bed Leveling provides a method to perform
 *   leveling in steps so you can manually adjust the Z height at each grid-point.
 *   With an LCD controller the process is guided step-by-step.
 */
#if ENABLED(TRIPOINT)
  #define AUTO_BED_LEVELING_3POINT
#elif ENABLED(LINEAR)
  #define AUTO_BED_LEVELING_LINEAR
#elif ENABLED(BILINEAR)
  #define AUTO_BED_LEVELING_BILINEAR
#elif ENABLED(UBL)
  #define AUTO_BED_LEVELING_UBL
#elif ENABLED(MANUAL)
  #define MESH_BED_LEVELING
#endif

/**
 * Added by Jim Brown for EasyConfig use. Does the math to set probe points determined by nozzle,
 * probe, and bed offsets.
 */
#if XTRA_BED_BACK > SENSOR_BEHIND
  #define PROBE_Y_FRONT BED_MARGIN + SENSOR_BEHIND - (XTRA_BED_BACK - (XTRA_BED_BACK - SENSOR_BEHIND))
#elif XTRA_BED_BACK > 0 && XTRA_BED_BACK <= SENSOR_BEHIND
  #define PROBE_Y_FRONT BED_MARGIN + SENSOR_BEHIND - XTRA_BED_BACK
#else
  #define PROBE_Y_FRONT BED_MARGIN + SENSOR_BEHIND
#endif
#if XTRA_BED_FRONT > SENSOR_FRONT
  #define PROBE_Y_BACK Y_BED_SIZE - BED_MARGIN - SENSOR_FRONT + XTRA_BED_FRONT - (XTRA_BED_FRONT - SENSOR_FRONT)
#elif XTRA_BED_FRONT > 0 && XTRA_BED_FRONT <= SENSOR_FRONT
  #define PROBE_Y_BACK Y_BED_SIZE - BED_MARGIN - SENSOR_FRONT + XTRA_BED_FRONT
#else
  #define PROBE_Y_BACK Y_BED_SIZE - BED_MARGIN - SENSOR_FRONT
#endif
#if XTRA_BED_LEFT > SENSOR_RIGHT
  #define PROBE_X_LEFT BED_MARGIN + SENSOR_RIGHT - (XTRA_BED_LEFT - (XTRA_BED_LEFT - SENSOR_RIGHT))
#elif XTRA_BED_LEFT > 0 && XTRA_BED_LEFT <= SENSOR_RIGHT
  #define PROBE_X_LEFT BED_MARGIN + SENSOR_RIGHT - XTRA_BED_LEFT
#else
  #define PROBE_X_LEFT BED_MARGIN + SENSOR_RIGHT
#endif
#if XTRA_BED_RIGHT > SENSOR_LEFT
  #define PROBE_X_RIGHT X_BED_SIZE - BED_MARGIN - SENSOR_LEFT + (XTRA_BED_RIGHT - (XTRA_BED_RIGHT - SENSOR_LEFT))
#elif XTRA_BED_RIGHT > 0 && XTRA_BED_RIGHT <= SENSOR_LEFT
  #define PROBE_X_RIGHT X_BED_SIZE - BED_MARGIN - SENSOR_LEFT + XTRA_BED_RIGHT
#else
  #define PROBE_X_RIGHT X_BED_SIZE - BED_MARGIN - SENSOR_LEFT
#endif


/**
 * Normally G28 leaves leveling disabled on completion. Enable
 * this option to have G28 restore the prior leveling state.
 */
#if ENABLED(BLTOUCH) || ENABLED(SN04) || ENABLED(INDUCTIVE_NO) || ENABLED(INDUCTIVE_NC) || ENABLED(SERVO_PROBE) || ENABLED(NOZZLE_PROBE) || ENABLED(MANUAL)
  #define RESTORE_LEVELING_AFTER_G28
#endif

/**
 * Enable detailed logging of G28, G29, M48, etc.
 * Turn on with the command 'M111 S32'.
 * NOTE: Requires a lot of PROGMEM!
 */
//#define DEBUG_LEVELING_FEATURE

#if ENABLED(MESH_BED_LEVELING) || ENABLED(AUTO_BED_LEVELING_BILINEAR) || ENABLED(AUTO_BED_LEVELING_UBL)
  // Gradually reduce leveling correction until a set height is reached,
  // at which point movement will be level to the machine's XY plane.
  // The height can be set with M420 Z<height>
  #define ENABLE_LEVELING_FADE_HEIGHT

  // For Cartesian machines, instead of dividing moves on mesh boundaries,
  // split up moves into short segments like a Delta. This follows the
  // contours of the bed more closely than edge-to-edge straight moves.
  #define SEGMENT_LEVELED_MOVES
  #define LEVELED_SEGMENT_LENGTH 5.0 // (mm) Length of all segments (except the last one)

  /**
   * Enable the G26 Mesh Validation Pattern tool.
   */
  #define G26_MESH_VALIDATION
  #if ENABLED(G26_MESH_VALIDATION)
    #define MESH_TEST_NOZZLE_SIZE    0.4  // (mm) Diameter of primary nozzle.
    #define MESH_TEST_LAYER_HEIGHT   0.2  // (mm) Default layer height for the G26 Mesh Validation Tool.
    #define MESH_TEST_HOTEND_TEMP  215.0  // (°C) Default nozzle temperature for the G26 Mesh Validation Tool.
    #define MESH_TEST_BED_TEMP      75.0  // (°C) Default bed temperature for the G26 Mesh Validation Tool.
  #endif

#endif

#if ENABLED(AUTO_BED_LEVELING_LINEAR) || ENABLED(AUTO_BED_LEVELING_BILINEAR)

  // Set the number of grid points per dimension.
  #define GRID_MAX_POINTS_X GRID_POINTS
  #define GRID_MAX_POINTS_Y GRID_MAX_POINTS_X

  // Set the boundaries for probing (where the probe can reach).
  #define LEFT_PROBE_BED_POSITION PROBE_X_LEFT
  #define RIGHT_PROBE_BED_POSITION PROBE_X_RIGHT
  #define FRONT_PROBE_BED_POSITION PROBE_Y_FRONT
  #define BACK_PROBE_BED_POSITION PROBE_Y_BACK

  // Probe along the Y axis, advancing X after each column
  //#define PROBE_Y_FIRST

  #if ENABLED(AUTO_BED_LEVELING_BILINEAR)

    // Beyond the probed grid, continue the implied tilt?
    // Default is to maintain the height of the nearest edge.
    //#define EXTRAPOLATE_BEYOND_GRID

    //
    // Experimental Subdivision of the grid by Catmull-Rom method.
    // Synthesizes intermediate points to produce a more detailed mesh.
    //
    //#define ABL_BILINEAR_SUBDIVISION
    #if ENABLED(ABL_BILINEAR_SUBDIVISION)
      // Number of subdivisions between probe points
      #define BILINEAR_SUBDIVISIONS 3
    #endif

  #endif

#elif ENABLED(AUTO_BED_LEVELING_UBL)

  //===========================================================================
  //========================= Unified Bed Leveling ============================
  //===========================================================================

  //#define MESH_EDIT_GFX_OVERLAY   // Display a graphics overlay while editing the mesh

  #define MESH_INSET BED_MARGIN     // Set Mesh bounds as an inset region of the bed
  #define GRID_MAX_POINTS_X GRID_POINTS      // Don't use more than 15 points per axis, implementation limited.
  #define GRID_MAX_POINTS_Y GRID_MAX_POINTS_X

  #define UBL_MESH_EDIT_MOVES_Z     // Sophisticated users prefer no movement of nozzle
  #define UBL_SAVE_ACTIVE_ON_M500   // Save the currently active mesh in the current slot on M500

  //#define UBL_Z_RAISE_WHEN_OFF_MESH 2.5 // When the nozzle is off the mesh, this value is used
                                          // as the Z-Height correction value.

#elif ENABLED(MESH_BED_LEVELING)

  //===========================================================================
  //=================================== Mesh ==================================
  //===========================================================================

  #define MESH_INSET BED_MARGIN  // Set Mesh bounds as an inset region of the bed
  #define GRID_MAX_POINTS_X GRID_POINTS    // Don't use more than 7 points per axis, implementation limited.
  #define GRID_MAX_POINTS_Y GRID_MAX_POINTS_X

  //#define MESH_G28_REST_ORIGIN // After homing all axes ('G28' or 'G28 XYZ') rest Z at Z_MIN_POS

#endif // BED_LEVELING

/**
 * Points to probe for all 3-point Leveling procedures.
 * Override if the automatically selected points are inadequate.
 */
#if ENABLED(AUTO_BED_LEVELING_3POINT) || ENABLED(AUTO_BED_LEVELING_UBL)
  #define PROBE_PT_1_X PROBE_X_LEFT // Probing points for 3-Point leveling of the mesh
  #define PROBE_PT_1_Y PROBE_Y_BACK
  #define PROBE_PT_2_X PROBE_X_RIGHT
  #define PROBE_PT_2_Y PROBE_Y_BACK
  #define PROBE_PT_3_X PROBE_X_RIGHT
  #define PROBE_PT_3_Y PROBE_Y_FRONT
#endif

/**
 * Add a bed leveling sub-menu for ABL or MBL.
 * Include a guided procedure if manual probing is enabled.
 */
#if DISABLED(BLTOUCH) && DISABLED(SN04) && DISABLED(INDUCTIVE_NC) && DISABLED(INDUCTIVE_NO) && DISABLED(SERVO_PROBE) && DISABLED(NOZZLE_PROBE) && ENABLED(MANUAL)
  #define LCD_BED_LEVELING
#endif

#if ENABLED(LCD_BED_LEVELING)
  #define MBL_Z_STEP 0.025    // Step size while manually probing Z axis.
  #define LCD_PROBE_Z_RANGE 4 // Z Range centered on Z_MIN_POS for LCD Z adjustment
#endif

// Add a menu item to move between bed corners for manual bed adjustment
//#define LEVEL_BED_CORNERS

#if ENABLED(LEVEL_BED_CORNERS)
  #define LEVEL_CORNERS_INSET 30    // (mm) An inset for corner leveling
  //#define LEVEL_CENTER_TOO        // Move to the center after the last corner
#endif

/**
 * Commands to execute at the end of G29 probing.
 * Useful to retract or move the Z probe out of the way.
 */
//#define Z_PROBE_END_SCRIPT "G1 Z10 F12000\nG1 X15 Y330\nG1 Z0.5\nG1 Z10"


// @section homing

// The center of the bed is at (X=0, Y=0)
//#define BED_CENTER_AT_0_0

// Manually set the home position. Leave these undefined for automatic settings.
// For DELTA this is the top-center of the Cartesian print volume.
#define MANUAL_X_HOME_POS NOZZLE_X
#define MANUAL_Y_HOME_POS NOZZLE_Y
//#define MANUAL_Z_HOME_POS 0 // Distance between the nozzle to printbed after homing

// Use "Z Safe Homing" to avoid homing with a Z probe outside the bed area.
//
// With this feature enabled:
//
// - Allow Z homing only after X and Y homing AND stepper drivers still enabled.
// - If stepper drivers time out, it will need X and Y homing again before Z homing.
// - Move the Z probe (or nozzle) to a defined XY point before Z Homing when homing all axes (G28).
// - Prevent Z homing when the Z probe is outside bed area.
//
#if ENABLED(BLTOUCH) || ENABLED(SN04) || ENABLED(INDUCTIVE_NC) || ENABLED(INDUCTIVE_NO) || ENABLED(SERVO_PROBE) || ENABLED(NOZZLE_PROBE)
  #define Z_SAFE_HOMING
  #if ENABLED(NOZZLE_PROBE)
    #define Z_SAFE_X_POINT PROBE_X_LEFT
    #define Z_SAFE_Y_POINT PROBE_Y_BACK
  #else
    #define Z_SAFE_X_POINT ((X_BED_SIZE) / 2)
    #define Z_SAFE_Y_POINT ((Y_BED_SIZE) / 2)
  #endif
#endif

#if ENABLED(Z_SAFE_HOMING)
  #define Z_SAFE_HOMING_X_POINT Z_SAFE_X_POINT    // X point for Z homing when homing all axes (G28).
  #define Z_SAFE_HOMING_Y_POINT Z_SAFE_Y_POINT    // Y point for Z homing when homing all axes (G28).
#endif

// Homing speeds (mm/m)
#define HOMING_FEEDRATE_XY (50*60)
#define HOMING_FEEDRATE_Z  (7*60)

// Validate that endstops are triggered on homing moves
#define VALIDATE_HOMING_ENDSTOPS

// @section calibrate

/**
 * Bed Skew Compensation
 *
 * This feature corrects for misalignment in the XYZ axes.
 *
 * Take the following steps to get the bed skew in the XY plane:
 *  1. Print a test square (e.g., https://www.thingiverse.com/thing:2563185)
 *  2. For XY_DIAG_AC measure the diagonal A to C
 *  3. For XY_DIAG_BD measure the diagonal B to D
 *  4. For XY_SIDE_AD measure the edge A to D
 *
 * Marlin automatically computes skew factors from these measurements.
 * Skew factors may also be computed and set manually:
 *
 *  - Compute AB     : SQRT(2*AC*AC+2*BD*BD-4*AD*AD)/2
 *  - XY_SKEW_FACTOR : TAN(PI/2-ACOS((AC*AC-AB*AB-AD*AD)/(2*AB*AD)))
 *
 * If desired, follow the same procedure for XZ and YZ.
 * Use these diagrams for reference:
 *
 *    Y                     Z                     Z
 *    ^     B-------C       ^     B-------C       ^     B-------C
 *    |    /       /        |    /       /        |    /       /
 *    |   /       /         |   /       /         |   /       /
 *    |  A-------D          |  A-------D          |  A-------D
 *    +-------------->X     +-------------->X     +-------------->Y
 *     XY_SKEW_FACTOR        XZ_SKEW_FACTOR        YZ_SKEW_FACTOR
 */
//#define SKEW_CORRECTION

#if ENABLED(SKEW_CORRECTION)
  // Input all length measurements here:
  #define XY_DIAG_AC 282.8427124746
  #define XY_DIAG_BD 282.8427124746
  #define XY_SIDE_AD 200

  // Or, set the default skew factors directly here
  // to override the above measurements:
  #define XY_SKEW_FACTOR 0.0

  //#define SKEW_CORRECTION_FOR_Z
  #if ENABLED(SKEW_CORRECTION_FOR_Z)
    #define XZ_DIAG_AC 282.8427124746
    #define XZ_DIAG_BD 282.8427124746
    #define YZ_DIAG_AC 282.8427124746
    #define YZ_DIAG_BD 282.8427124746
    #define YZ_SIDE_AD 200
    #define XZ_SKEW_FACTOR 0.0
    #define YZ_SKEW_FACTOR 0.0
  #endif

  // Enable this option for M852 to set skew at runtime
  //#define SKEW_CORRECTION_GCODE
#endif

//=============================================================================
//============================= Additional Features ===========================
//=============================================================================

// @section extras

//
// EEPROM
//
// The microcontroller can store settings in the EEPROM, e.g. max velocity...
// M500 - stores parameters in EEPROM
// M501 - reads parameters from EEPROM (if you need reset them after you changed them temporarily).
// M502 - reverts to the default "factory settings".  You still need to store them in EEPROM afterwards if you want to.
//
#define EEPROM_SETTINGS // Enable for M500 and M501 commands
//#define DISABLE_M503    // Saves ~2700 bytes of PROGMEM. Disable for release!
#define EEPROM_CHITCHAT   // Give feedback on EEPROM commands. Disable to save PROGMEM.

//
// Host Keepalive
//
// When enabled Marlin will send a busy status message to the host
// every couple of seconds when it can't accept commands.
//
//#define HOST_KEEPALIVE_FEATURE        // Disable this if your host doesn't like keepalive messages
#define DEFAULT_KEEPALIVE_INTERVAL 2  // Number of seconds between "busy" messages. Set with M113.
#define BUSY_WHILE_HEATING            // Some hosts require "busy" messages even during heating

//
// M100 Free Memory Watcher
//
//#define M100_FREE_MEMORY_WATCHER    // Add M100 (Free Memory Watcher) to debug memory usage

//
// G20/G21 Inch mode support
//
//#define INCH_MODE_SUPPORT

//
// M149 Set temperature units support
//
//#define TEMPERATURE_UNITS_SUPPORT

// @section temperature

// Preheat Constants
<<<<<<< HEAD
#define PREHEAT_1_TEMP_HOTEND   Hot_PLA // PLA
#define PREHEAT_1_TEMP_BED      Bed_PLA
#define PREHEAT_1_FAN_SPEED     0 // Value from 0 to 255

#define PREHEAT_2_TEMP_HOTEND   Hot_ABS  // ABS
#define PREHEAT_2_TEMP_BED      Bed_ABS
=======
#define PREHEAT_1_LABEL       "PLA"
#define PREHEAT_1_TEMP_HOTEND 180
#define PREHEAT_1_TEMP_BED     70
#define PREHEAT_1_FAN_SPEED     0 // Value from 0 to 255

#define PREHEAT_2_LABEL       "ABS"
#define PREHEAT_2_TEMP_HOTEND 240
#define PREHEAT_2_TEMP_BED    110
>>>>>>> 55362283
#define PREHEAT_2_FAN_SPEED     0 // Value from 0 to 255

#define PREHEAT_3_TEMP_HOTEND   Hot_PETG  // PETG
#define PREHEAT_3_TEMP_BED      Bed_PETG
#define PREHEAT_3_FAN_SPEED     0 // Value from 0 to 255

/**
 * Nozzle Park
 *
 * Park the nozzle at the given XYZ position on idle or G27.
 *
 * The "P" parameter controls the action applied to the Z axis:
 *
 *    P0  (Default) If Z is below park Z raise the nozzle.
 *    P1  Raise the nozzle always to Z-park height.
 *    P2  Raise the nozzle by Z-park amount, limited to Z_MAX_POS.
 */
#define NOZZLE_PARK_FEATURE

#if ENABLED(NOZZLE_PARK_FEATURE)
  // Specify a park position as { X, Y, Z }
  #define NOZZLE_PARK_POINT { (X_MIN_POS + 10), (Y_MAX_POS - 10), 5 }
  #define NOZZLE_PARK_XY_FEEDRATE 100   // X and Y axes feedrate in mm/s (also used for delta printers Z axis)
  #define NOZZLE_PARK_Z_FEEDRATE 5      // Z axis feedrate in mm/s (not used for delta printers)
#endif

/**
 * Clean Nozzle Feature -- EXPERIMENTAL
 *
 * Adds the G12 command to perform a nozzle cleaning process.
 *
 * Parameters:
 *   P  Pattern
 *   S  Strokes / Repetitions
 *   T  Triangles (P1 only)
 *
 * Patterns:
 *   P0  Straight line (default). This process requires a sponge type material
 *       at a fixed bed location. "S" specifies strokes (i.e. back-forth motions)
 *       between the start / end points.
 *
 *   P1  Zig-zag pattern between (X0, Y0) and (X1, Y1), "T" specifies the
 *       number of zig-zag triangles to do. "S" defines the number of strokes.
 *       Zig-zags are done in whichever is the narrower dimension.
 *       For example, "G12 P1 S1 T3" will execute:
 *
 *          --
 *         |  (X0, Y1) |     /\        /\        /\     | (X1, Y1)
 *         |           |    /  \      /  \      /  \    |
 *       A |           |   /    \    /    \    /    \   |
 *         |           |  /      \  /      \  /      \  |
 *         |  (X0, Y0) | /        \/        \/        \ | (X1, Y0)
 *          --         +--------------------------------+
 *                       |________|_________|_________|
 *                           T1        T2        T3
 *
 *   P2  Circular pattern with middle at NOZZLE_CLEAN_CIRCLE_MIDDLE.
 *       "R" specifies the radius. "S" specifies the stroke count.
 *       Before starting, the nozzle moves to NOZZLE_CLEAN_START_POINT.
 *
 *   Caveats: The ending Z should be the same as starting Z.
 * Attention: EXPERIMENTAL. G-code arguments may change.
 *
 */
//#define NOZZLE_CLEAN_FEATURE

#if ENABLED(NOZZLE_CLEAN_FEATURE)
  // Default number of pattern repetitions
  #define NOZZLE_CLEAN_STROKES  12

  // Default number of triangles
  #define NOZZLE_CLEAN_TRIANGLES  3

  // Specify positions as { X, Y, Z }
  #define NOZZLE_CLEAN_START_POINT { 30, 30, (Z_MIN_POS + 1)}
  #define NOZZLE_CLEAN_END_POINT   {100, 60, (Z_MIN_POS + 1)}

  // Circular pattern radius
  #define NOZZLE_CLEAN_CIRCLE_RADIUS 6.5
  // Circular pattern circle fragments number
  #define NOZZLE_CLEAN_CIRCLE_FN 10
  // Middle point of circle
  #define NOZZLE_CLEAN_CIRCLE_MIDDLE NOZZLE_CLEAN_START_POINT

  // Moves the nozzle to the initial position
  #define NOZZLE_CLEAN_GOBACK
#endif

/**
 * Print Job Timer
 *
 * Automatically start and stop the print job timer on M104/M109/M190.
 *
 *   M104 (hotend, no wait) - high temp = none,        low temp = stop timer
 *   M109 (hotend, wait)    - high temp = start timer, low temp = stop timer
 *   M190 (bed, wait)       - high temp = start timer, low temp = none
 *
 * The timer can also be controlled with the following commands:
 *
 *   M75 - Start the print job timer
 *   M76 - Pause the print job timer
 *   M77 - Stop the print job timer
 */
#define PRINTJOB_TIMER_AUTOSTART

/**
 * Print Counter
 *
 * Track statistical data such as:
 *
 *  - Total print jobs
 *  - Total successful print jobs
 *  - Total failed print jobs
 *  - Total time printing
 *
 * View the current statistics with M78.
 */
#define PRINTCOUNTER

//=============================================================================
//============================= LCD and SD support ============================
//=============================================================================

// @section lcd

/**
 * LCD LANGUAGE
 *
 * Select the language to display on the LCD. These languages are available:
 *
 *    en, an, bg, ca, cz, de, el, el-gr, es, eu, fi, fr, gl, hr, it, jp-kana,
 *    ko_KR, nl, pl, pt, pt-br, ru, sk, tr, uk, zh_CN, zh_TW, test
 *
 * :{ 'en':'English', 'an':'Aragonese', 'bg':'Bulgarian', 'ca':'Catalan', 'cz':'Czech', 'de':'German', 'el':'Greek', 'el-gr':'Greek (Greece)', 'es':'Spanish', 'eu':'Basque-Euskera', 'fi':'Finnish', 'fr':'French', 'gl':'Galician', 'hr':'Croatian', 'it':'Italian', 'jp-kana':'Japanese', 'ko_KR':'Korean (South Korea)', 'nl':'Dutch', 'pl':'Polish', 'pt':'Portuguese', 'pt-br':'Portuguese (Brazilian)', 'ru':'Russian', 'sk':'Slovak', 'tr':'Turkish', 'uk':'Ukrainian', 'zh_CN':'Chinese (Simplified)', 'zh_TW':'Chinese (Traditional)', 'test':'TEST' }
 */
#define LCD_LANGUAGE en

/**
 * LCD Character Set
 *
 * Note: This option is NOT applicable to Graphical Displays.
 *
 * All character-based LCDs provide ASCII plus one of these
 * language extensions:
 *
 *  - JAPANESE ... the most common
 *  - WESTERN  ... with more accented characters
 *  - CYRILLIC ... for the Russian language
 *
 * To determine the language extension installed on your controller:
 *
 *  - Compile and upload with LCD_LANGUAGE set to 'test'
 *  - Click the controller to view the LCD menu
 *  - The LCD will display Japanese, Western, or Cyrillic text
 *
 * See http://marlinfw.org/docs/development/lcd_language.html
 *
 * :['JAPANESE', 'WESTERN', 'CYRILLIC']
 */
#define DISPLAY_CHARSET_HD44780 JAPANESE

/**
 * Info Screen Style (0:Classic, 1:Prusa)
 *
 * :[0:'Classic', 1:'Prusa']
 */
#define LCD_INFO_SCREEN_STYLE 0

/**
 * SD CARD
 *
 * SD Card support is disabled by default. If your controller has an SD slot,
 * you must uncomment the following option or it won't work.
 *
 */
//#define SDSUPPORT

/**
 * SD CARD: SPI SPEED
 *
 * Enable one of the following items for a slower SPI transfer speed.
 * This may be required to resolve "volume init" errors.
 */
//#define SPI_SPEED SPI_HALF_SPEED
//#define SPI_SPEED SPI_QUARTER_SPEED
//#define SPI_SPEED SPI_EIGHTH_SPEED

/**
 * SD CARD: ENABLE CRC
 *
 * Use CRC checks and retries on the SD communication.
 */
//#define SD_CHECK_AND_RETRY

/**
 * LCD Menu Items
 *
 * Disable all menus and only display the Status Screen, or
 * just remove some extraneous menu items to recover space.
 */
//#define NO_LCD_MENUS
//#define SLIM_LCD_MENUS

//
// ENCODER SETTINGS
//
// This option overrides the default number of encoder pulses needed to
// produce one step. Should be increased for high-resolution encoders.
//
#define ENCODER_PULSES_PER_STEP 4

//
// Use this option to override the number of step signals required to
// move between next/prev menu items.
//
//#define ENCODER_STEPS_PER_MENU_ITEM 1

/**
 * Encoder Direction Options
 *
 * Test your encoder's behavior first with both options disabled.
 *
 *  Reversed Value Edit and Menu Nav? Enable REVERSE_ENCODER_DIRECTION.
 *  Reversed Menu Navigation only?    Enable REVERSE_MENU_DIRECTION.
 *  Reversed Value Editing only?      Enable BOTH options.
 */

//
// This option reverses the encoder direction everywhere.
//
//  Set this option if CLOCKWISE causes values to DECREASE
//
#define REVERSE_ENCODER_DIRECTION

//
// This option reverses the encoder direction for navigating LCD menus.
//
//  If CLOCKWISE normally moves DOWN this makes it go UP.
//  If CLOCKWISE normally moves UP this makes it go DOWN.
//
//#define REVERSE_MENU_DIRECTION

//
// Individual Axis Homing
//
// Add individual axis homing items (Home X, Home Y, and Home Z) to the LCD menu.
//
#define INDIVIDUAL_AXIS_HOMING_MENU

//
// SPEAKER/BUZZER
//
// If you have a speaker that can produce tones, enable it here.
// By default Marlin assumes you have a buzzer with a fixed frequency.
//
#define SPEAKER

//
// The duration and frequency for the UI feedback sound.
// Set these to 0 to disable audio feedback in the LCD menus.
//
// Note: Test audio output with the G-Code:
//  M300 S<frequency Hz> P<duration ms>
//
#define LCD_FEEDBACK_FREQUENCY_DURATION_MS 2
#define LCD_FEEDBACK_FREQUENCY_HZ 5000

//=============================================================================
//======================== LCD / Controller Selection =========================
//========================   (Character-based LCDs)   =========================
//=============================================================================

//
// RepRapDiscount Smart Controller.
// http://reprap.org/wiki/RepRapDiscount_Smart_Controller
//
// Note: Usually sold with a white PCB.
//
#if DISABLED(FULL_GRAPHIC_SMART)
  #define REPRAP_DISCOUNT_SMART_CONTROLLER
#endif

//
// Original RADDS LCD Display+Encoder+SDCardReader
// http://doku.radds.org/dokumentation/lcd-display/
//
//#define RADDS_DISPLAY

//
// ULTIMAKER Controller.
//
//#define ULTIMAKERCONTROLLER

//
// ULTIPANEL as seen on Thingiverse.
//
//#define ULTIPANEL

//
// PanelOne from T3P3 (via RAMPS 1.4 AUX2/AUX3)
// http://reprap.org/wiki/PanelOne
//
//#define PANEL_ONE

//
// GADGETS3D G3D LCD/SD Controller
// http://reprap.org/wiki/RAMPS_1.3/1.4_GADGETS3D_Shield_with_Panel
//
// Note: Usually sold with a blue PCB.
//
//#define G3D_PANEL

//
// RigidBot Panel V1.0
// http://www.inventapart.com/
//
//#define RIGIDBOT_PANEL

//
// Makeboard 3D Printer Parts 3D Printer Mini Display 1602 Mini Controller
// https://www.aliexpress.com/item/Micromake-Makeboard-3D-Printer-Parts-3D-Printer-Mini-Display-1602-Mini-Controller-Compatible-with-Ramps-1/32765887917.html
//
//#define MAKEBOARD_MINI_2_LINE_DISPLAY_1602

//
// ANET and Tronxy 20x4 Controller
//
//#define ZONESTAR_LCD            // Requires ADC_KEYPAD_PIN to be assigned to an analog pin.
                                  // This LCD is known to be susceptible to electrical interference
                                  // which scrambles the display.  Pressing any button clears it up.
                                  // This is a LCD2004 display with 5 analog buttons.

//
// Generic 16x2, 16x4, 20x2, or 20x4 character-based LCD.
//
//#define ULTRA_LCD

//=============================================================================
//======================== LCD / Controller Selection =========================
//=====================   (I2C and Shift-Register LCDs)   =====================
//=============================================================================

//
// CONTROLLER TYPE: I2C
//
// Note: These controllers require the installation of Arduino's LiquidCrystal_I2C
// library. For more info: https://github.com/kiyoshigawa/LiquidCrystal_I2C
//

//
// Elefu RA Board Control Panel
// http://www.elefu.com/index.php?route=product/product&product_id=53
//
//#define RA_CONTROL_PANEL

//
// Sainsmart (YwRobot) LCD Displays
//
// These require F.Malpartida's LiquidCrystal_I2C library
// https://bitbucket.org/fmalpartida/new-liquidcrystal/wiki/Home
//
//#define LCD_SAINSMART_I2C_1602
//#define LCD_SAINSMART_I2C_2004

//
// Generic LCM1602 LCD adapter
//
//#define LCM1602

//
// PANELOLU2 LCD with status LEDs,
// separate encoder and click inputs.
//
// Note: This controller requires Arduino's LiquidTWI2 library v1.2.3 or later.
// For more info: https://github.com/lincomatic/LiquidTWI2
//
// Note: The PANELOLU2 encoder click input can either be directly connected to
// a pin (if BTN_ENC defined to != -1) or read through I2C (when BTN_ENC == -1).
//
//#define LCD_I2C_PANELOLU2

//
// Panucatt VIKI LCD with status LEDs,
// integrated click & L/R/U/D buttons, separate encoder inputs.
//
//#define LCD_I2C_VIKI

//
// CONTROLLER TYPE: Shift register panels
//

//
// 2 wire Non-latching LCD SR from https://goo.gl/aJJ4sH
// LCD configuration: http://reprap.org/wiki/SAV_3D_LCD
//
//#define SAV_3DLCD

//=============================================================================
//=======================   LCD / Controller Selection  =======================
//=========================      (Graphical LCDs)      ========================
//=============================================================================

//
// CONTROLLER TYPE: Graphical 128x64 (DOGM)
//
// IMPORTANT: The U8glib library is required for Graphical Display!
//            https://github.com/olikraus/U8glib_Arduino
//

//
// RepRapDiscount FULL GRAPHIC Smart Controller
// http://reprap.org/wiki/RepRapDiscount_Full_Graphic_Smart_Controller
//
#if ENABLED(FULL_GRAPHIC_SMART)
  #define REPRAP_DISCOUNT_FULL_GRAPHIC_SMART_CONTROLLER
#endif

//
// ReprapWorld Graphical LCD
// https://reprapworld.com/?products_details&products_id/1218
//
//#define REPRAPWORLD_GRAPHICAL_LCD

//
// Activate one of these if you have a Panucatt Devices
// Viki 2.0 or mini Viki with Graphic LCD
// http://panucatt.com
//
//#define VIKI2
//#define miniVIKI

//
// MakerLab Mini Panel with graphic
// controller and SD support - http://reprap.org/wiki/Mini_panel
//
//#define MINIPANEL

//
// MaKr3d Makr-Panel with graphic controller and SD support.
// http://reprap.org/wiki/MaKr3d_MaKrPanel
//
//#define MAKRPANEL

//
// Adafruit ST7565 Full Graphic Controller.
// https://github.com/eboston/Adafruit-ST7565-Full-Graphic-Controller/
//
//#define ELB_FULL_GRAPHIC_CONTROLLER

//
// BQ LCD Smart Controller shipped by
// default with the BQ Hephestos 2 and Witbox 2.
//
//#define BQ_LCD_SMART_CONTROLLER

//
// Cartesio UI
// http://mauk.cc/webshop/cartesio-shop/electronics/user-interface
//
//#define CARTESIO_UI

//
// LCD for Melzi Card with Graphical LCD
//
//#define LCD_FOR_MELZI

//
// SSD1306 OLED full graphics generic display
//
//#define U8GLIB_SSD1306

//
// SAV OLEd LCD module support using either SSD1306 or SH1106 based LCD modules
//
//#define SAV_3DGLCD
#if ENABLED(SAV_3DGLCD)
  //#define U8GLIB_SSD1306
  #define U8GLIB_SH1106
#endif

//
// Original Ulticontroller from Ultimaker 2 printer with SSD1309 I2C display and encoder
// https://github.com/Ultimaker/Ultimaker2/tree/master/1249_Ulticontroller_Board_(x1)
//
//#define ULTI_CONTROLLER

//
// TinyBoy2 128x64 OLED / Encoder Panel
//
//#define OLED_PANEL_TINYBOY2

//
// MKS MINI12864 with graphic controller and SD support
// http://reprap.org/wiki/MKS_MINI_12864
//
//#define MKS_MINI_12864

//
// Factory display for Creality CR-10
// https://www.aliexpress.com/item/Universal-LCD-12864-3D-Printer-Display-Screen-With-Encoder-For-CR-10-CR-7-Model/32833148327.html
//
// This is RAMPS-compatible using a single 10-pin connector.
// (For CR-10 owners who want to replace the Melzi Creality board but retain the display)
//
//#define CR10_STOCKDISPLAY

//
// ANET and Tronxy Graphical Controller
//
// Anet 128x64 full graphics lcd with rotary encoder as used on Anet A6
// A clone of the RepRapDiscount full graphics display but with
// different pins/wiring (see pins_ANET_10.h).
//
//#define ANET_FULL_GRAPHICS_LCD

//
// MKS OLED 1.3" 128 × 64 FULL GRAPHICS CONTROLLER
// http://reprap.org/wiki/MKS_12864OLED
//
// Tiny, but very sharp OLED display
//
//#define MKS_12864OLED          // Uses the SH1106 controller (default)
//#define MKS_12864OLED_SSD1306  // Uses the SSD1306 controller

//
// AZSMZ 12864 LCD with SD
// https://www.aliexpress.com/store/product/3D-printer-smart-controller-SMART-RAMPS-OR-RAMPS-1-4-LCD-12864-LCD-control-panel-green/2179173_32213636460.html
//
//#define AZSMZ_12864

//
// Silvergate GLCD controller
// http://github.com/android444/Silvergate
//
//#define SILVER_GATE_GLCD_CONTROLLER

//
// Extensible UI
//
// Enable third-party or vendor customized user interfaces that aren't
// packaged with Marlin. Source code for the user interface will need to
// be placed in "src/lcd/extensible_ui/lib"
//
//#define EXTENSIBLE_UI

//=============================================================================
//============================  Other Controllers  ============================
//=============================================================================

//
// CONTROLLER TYPE: Standalone / Serial
//

//
// LCD for Malyan M200 printers.
//
//#define MALYAN_LCD

//
// CONTROLLER TYPE: Keypad / Add-on
//

//
// RepRapWorld REPRAPWORLD_KEYPAD v1.1
// http://reprapworld.com/?products_details&products_id=202&cPath=1591_1626
//
// REPRAPWORLD_KEYPAD_MOVE_STEP sets how much should the robot move when a key
// is pressed, a value of 10.0 means 10mm per click.
//
//#define REPRAPWORLD_KEYPAD
//#define REPRAPWORLD_KEYPAD_MOVE_STEP 10.0

//=============================================================================
//=============================== Extra Features ==============================
//=============================================================================

// @section extras

// Increase the FAN PWM frequency. Removes the PWM noise but increases heating in the FET/Arduino
//#define FAST_PWM_FAN

// Use software PWM to drive the fan, as for the heaters. This uses a very low frequency
// which is not as annoying as with the hardware PWM. On the other hand, if this frequency
// is too low, you should also increment SOFT_PWM_SCALE.
#if ENABLED(SOFT_PWM)
  #define FAN_SOFT_PWM
#endif

// Incrementing this by 1 will double the software PWM frequency,
// affecting heaters, and the fan if FAN_SOFT_PWM is enabled.
// However, control resolution will be halved for each increment;
// at zero value, there are 128 effective control positions.
#define SOFT_PWM_SCALE 0

// If SOFT_PWM_SCALE is set to a value higher than 0, dithering can
// be used to mitigate the associated resolution loss. If enabled,
// some of the PWM cycles are stretched so on average the desired
// duty cycle is attained.
//#define SOFT_PWM_DITHER

// Temperature status LEDs that display the hotend and bed temperature.
// If all hotends, bed temperature, and target temperature are under 54C
// then the BLUE led is on. Otherwise the RED led is on. (1C hysteresis)
//#define TEMP_STAT_LEDS

// M240  Triggers a camera by emulating a Canon RC-1 Remote
// Data from: http://www.doc-diy.net/photo/rc-1_hacked/
//#define PHOTOGRAPH_PIN     23

// SkeinForge sends the wrong arc g-codes when using Arc Point as fillet procedure
//#define SF_ARC_FIX

// Support for the BariCUDA Paste Extruder
//#define BARICUDA

// Support for BlinkM/CyzRgb
//#define BLINKM

// Support for PCA9632 PWM LED driver
//#define PCA9632

/**
 * RGB LED / LED Strip Control
 *
 * Enable support for an RGB LED connected to 5V digital pins, or
 * an RGB Strip connected to MOSFETs controlled by digital pins.
 *
 * Adds the M150 command to set the LED (or LED strip) color.
 * If pins are PWM capable (e.g., 4, 5, 6, 11) then a range of
 * luminance values can be set from 0 to 255.
 * For Neopixel LED an overall brightness parameter is also available.
 *
 * *** CAUTION ***
 *  LED Strips require a MOSFET Chip between PWM lines and LEDs,
 *  as the Arduino cannot handle the current the LEDs will require.
 *  Failure to follow this precaution can destroy your Arduino!
 *  NOTE: A separate 5V power supply is required! The Neopixel LED needs
 *  more current than the Arduino 5V linear regulator can produce.
 * *** CAUTION ***
 *
 * LED Type. Enable only one of the following two options.
 *
 */
//#define RGB_LED
//#define RGBW_LED

#if ENABLED(RGB_LED) || ENABLED(RGBW_LED)
  #define RGB_LED_R_PIN 34
  #define RGB_LED_G_PIN 43
  #define RGB_LED_B_PIN 35
  #define RGB_LED_W_PIN -1
#endif

// Support for Adafruit Neopixel LED driver
//#define NEOPIXEL_LED
#if ENABLED(NEOPIXEL_LED)
  #define NEOPIXEL_TYPE   NEO_GRBW // NEO_GRBW / NEO_GRB - four/three channel driver type (defined in Adafruit_NeoPixel.h)
  #define NEOPIXEL_PIN    4        // LED driving pin on motherboard 4 => D4 (EXP2-5 on Printrboard) / 30 => PC7 (EXP3-13 on Rumba)
  #define NEOPIXEL_PIXELS 30       // Number of LEDs in the strip
  #define NEOPIXEL_IS_SEQUENTIAL   // Sequential display for temperature change - LED by LED. Disable to change all LEDs at once.
  #define NEOPIXEL_BRIGHTNESS 127  // Initial brightness (0-255)
  //#define NEOPIXEL_STARTUP_TEST  // Cycle through colors at startup
#endif

/**
 * Printer Event LEDs
 *
 * During printing, the LEDs will reflect the printer status:
 *
 *  - Gradually change from blue to violet as the heated bed gets to target temp
 *  - Gradually change from violet to red as the hotend gets to temperature
 *  - Change to white to illuminate work surface
 *  - Change to green once print has finished
 *  - Turn off after the print has finished and the user has pushed a button
 */
#if ENABLED(BLINKM) || ENABLED(RGB_LED) || ENABLED(RGBW_LED) || ENABLED(PCA9632) || ENABLED(NEOPIXEL_LED)
  #define PRINTER_EVENT_LEDS
#endif

/**
 * R/C SERVO support
 * Sponsored by TrinityLabs, Reworked by codexmas
 */

/**
 * Number of servos
 *
 * For some servo-related options NUM_SERVOS will be set automatically.
 * Set this manually if there are extra servos needing manual control.
 * Leave undefined or set to 0 to entirely disable the servo subsystem.
 */
#if ENABLED(SERVO_PROBE)
  #define NUM_SERVOS 1 // Servo index starts with 0 for M280 command
#endif

// Delay (in milliseconds) before the next move will start, to give the servo time to reach its target angle.
// 300ms is a good value but you can try less delay.
// If the servo can't reach the requested position, increase it.
#define SERVO_DELAY { 300 }

// Only power servos during movement, otherwise leave off to prevent jitter
#if ENABLED(SERVO_PROBE)
  #define DEACTIVATE_SERVOS_AFTER_MOVE
#endif

// Allow servo angle to be edited and saved to EEPROM
//#define EDITABLE_SERVO_ANGLES

#endif // CONFIGURATION_H<|MERGE_RESOLUTION|>--- conflicted
+++ resolved
@@ -1719,25 +1719,17 @@
 // @section temperature
 
 // Preheat Constants
-<<<<<<< HEAD
+#define PREHEAT_1_LABEL       "PLA"
 #define PREHEAT_1_TEMP_HOTEND   Hot_PLA // PLA
 #define PREHEAT_1_TEMP_BED      Bed_PLA
 #define PREHEAT_1_FAN_SPEED     0 // Value from 0 to 255
 
+#define PREHEAT_2_LABEL       "ABS"
 #define PREHEAT_2_TEMP_HOTEND   Hot_ABS  // ABS
 #define PREHEAT_2_TEMP_BED      Bed_ABS
-=======
-#define PREHEAT_1_LABEL       "PLA"
-#define PREHEAT_1_TEMP_HOTEND 180
-#define PREHEAT_1_TEMP_BED     70
-#define PREHEAT_1_FAN_SPEED     0 // Value from 0 to 255
-
-#define PREHEAT_2_LABEL       "ABS"
-#define PREHEAT_2_TEMP_HOTEND 240
-#define PREHEAT_2_TEMP_BED    110
->>>>>>> 55362283
 #define PREHEAT_2_FAN_SPEED     0 // Value from 0 to 255
 
+#define PREHEAT_3_LABEL       "PETG"
 #define PREHEAT_3_TEMP_HOTEND   Hot_PETG  // PETG
 #define PREHEAT_3_TEMP_BED      Bed_PETG
 #define PREHEAT_3_FAN_SPEED     0 // Value from 0 to 255
