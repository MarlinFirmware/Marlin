/**
 * Marlin 3D Printer Firmware
 * Copyright (c) 2020 MarlinFirmware [https://github.com/MarlinFirmware/Marlin]
 *
 * Based on Sprinter and grbl.
 * Copyright (c) 2011 Camiel Gubbels / Erik van der Zalm
 *
 * This program is free software: you can redistribute it and/or modify
 * it under the terms of the GNU General Public License as published by
 * the Free Software Foundation, either version 3 of the License, or
 * (at your option) any later version.
 *
 * This program is distributed in the hope that it will be useful,
 * but WITHOUT ANY WARRANTY; without even the implied warranty of
 * MERCHANTABILITY or FITNESS FOR A PARTICULAR PURPOSE.  See the
 * GNU General Public License for more details.
 *
 * You should have received a copy of the GNU General Public License
 * along with this program.  If not, see <https://www.gnu.org/licenses/>.
 *
 */
#pragma once

/**
 * Configuration.h
 *
 * Basic settings such as:
 *
 * - Type of electronics
 * - Type of temperature sensor
 * - Printer geometry
 * - Endstop configuration
 * - LCD controller
 * - Extra features
 *
 * Advanced settings can be found in Configuration_adv.h
 */
#define CONFIGURATION_H_VERSION 02000900

//===========================================================================
//============================= Getting Started =============================
//===========================================================================

/**
 * Here are some useful links to help get your machine configured and calibrated:
 *
 * Example Configs:     https://github.com/MarlinFirmware/Configurations/branches/all
 *
 * Průša Calculator:    https://blog.prusaprinters.org/calculator_3416/
 *
 * Calibration Guides:  https://reprap.org/wiki/Calibration
 *                      https://reprap.org/wiki/Triffid_Hunter%27s_Calibration_Guide
 *                      https://sites.google.com/site/repraplogphase/calibration-of-your-reprap
 *                      https://youtu.be/wAL9d7FgInk
 *
 * Calibration Objects: https://www.thingiverse.com/thing:5573
 *                      https://www.thingiverse.com/thing:1278865
 */

//===========================================================================
//========================== DELTA / SCARA / TPARA ==========================
//===========================================================================
//
// Download configurations from the link above and customize for your machine.
// Examples are located in config/examples/delta, .../SCARA, and .../TPARA.
//
//===========================================================================

// @section info

// Author info of this build printed to the host during boot and M115
#define STRING_CONFIG_H_AUTHOR "(none, default config)" // Who made the changes.
//#define CUSTOM_VERSION_FILE Version.h // Path from the root directory (no quotes)

/**
 * *** VENDORS PLEASE READ ***
 *
 * Marlin allows you to add a custom boot image for Graphical LCDs.
 * With this option Marlin will first show your custom screen followed
 * by the standard Marlin logo with version number and web URL.
 *
 * We encourage you to take advantage of this new feature and we also
 * respectfully request that you retain the unmodified Marlin boot screen.
 */

// Show the Marlin bootscreen on startup. ** ENABLE FOR PRODUCTION **
#define SHOW_BOOTSCREEN

// Show the bitmap in Marlin/_Bootscreen.h on startup.
//#define SHOW_CUSTOM_BOOTSCREEN

// Show the bitmap in Marlin/_Statusscreen.h on the status screen.
//#define CUSTOM_STATUS_SCREEN_IMAGE

// @section machine

/**
 * Select the serial port on the board to use for communication with the host.
 * This allows the connection of wireless adapters (for instance) to non-default port pins.
<<<<<<< HEAD
 * You should use the serial port's name here (like USB, UART0, UART1, etc)
 * You can combine the additional features by chaining with '.with(Meatpack)'
 * So for example, if you want two serial port (USB and UART3) and the UART3 should support
 * Meatpack protocol and BinaryFileTransfer, you'll write:
 *   USB, UART3.with(Meatpack).with(BinaryFileTransfer)
 * Possible serial port names are:
 *   USB, UARTx, Ethernet
 * Possible features are:
 *   Meatpack, BinaryFileTransfer
 */
#define SERIAL_PORTS USB, UART3.with(Meatpack)

/**
 * This setting determines the communication speed of the printer.
=======
 * Serial port -1 is the USB emulated serial port, if available.
 * Note: The first serial port (-1 or 0) will always be used by the Arduino bootloader.
 *
 * :[-1, 0, 1, 2, 3, 4, 5, 6, 7]
 */
#define SERIAL_PORT 0

/**
 * Serial Port Baud Rate
 * This is the default communication speed for all serial ports.
 * Set the baud rate defaults for additional serial ports below.
>>>>>>> 3d0e8346
 *
 * 250000 works in most cases, but you might try a lower speed if
 * you commonly experience drop-outs during host printing.
 * You may try up to 1000000 to speed up SD file transfer.
 *
 * :[2400, 9600, 19200, 38400, 57600, 115200, 250000, 500000, 1000000]
 */
#define BAUDRATE 250000
//#define BAUD_RATE_GCODE     // Enable G-code M575 to set the baud rate

/**
 * Select a secondary serial port on the board to use for communication with the host.
 * Currently Ethernet (-2) is only supported on Teensy 4.1 boards.
 * :[-2, -1, 0, 1, 2, 3, 4, 5, 6, 7]
 */
//#define SERIAL_PORT_2 -1
//#define BAUDRATE_2 250000   // Enable to override BAUDRATE

/**
 * Select a third serial port on the board to use for communication with the host.
 * Currently only supported for AVR, DUE, LPC1768/9 and STM32/STM32F1
 * :[-1, 0, 1, 2, 3, 4, 5, 6, 7]
 */
//#define SERIAL_PORT_3 1
//#define BAUDRATE_3 250000   // Enable to override BAUDRATE

// Enable the Bluetooth serial interface on AT90USB devices
//#define BLUETOOTH

// Choose the name from boards.h that matches your setup
#ifndef MOTHERBOARD
  #define MOTHERBOARD BOARD_RAMPS_14_EFB
#endif

// Name displayed in the LCD "Ready" message and Info menu
//#define CUSTOM_MACHINE_NAME "3D Printer"

// Printer's unique ID, used by some programs to differentiate between machines.
// Choose your own or use a service like https://www.uuidgenerator.net/version4
//#define MACHINE_UUID "00000000-0000-0000-0000-000000000000"

/**
 * Define the number of coordinated linear axes.
 * See https://github.com/DerAndere1/Marlin/wiki
 * Each linear axis gets its own stepper control and endstop:
 *
 *   Steppers: *_STEP_PIN, *_ENABLE_PIN, *_DIR_PIN, *_ENABLE_ON
 *   Endstops: *_STOP_PIN, USE_*MIN_PLUG, USE_*MAX_PLUG
 *       Axes: *_MIN_POS, *_MAX_POS, INVERT_*_DIR
 *    Planner: DEFAULT_AXIS_STEPS_PER_UNIT, DEFAULT_MAX_FEEDRATE
 *             DEFAULT_MAX_ACCELERATION, AXIS_RELATIVE_MODES,
 *             MICROSTEP_MODES, MANUAL_FEEDRATE
 *
 * :[3, 4, 5, 6]
 */
//#define LINEAR_AXES 3

/**
 * Axis codes for additional axes:
 * This defines the axis code that is used in G-code commands to
 * reference a specific axis.
 * 'A' for rotational axis parallel to X
 * 'B' for rotational axis parallel to Y
 * 'C' for rotational axis parallel to Z
 * 'U' for secondary linear axis parallel to X
 * 'V' for secondary linear axis parallel to Y
 * 'W' for secondary linear axis parallel to Z
 * Regardless of the settings, firmware-internal axis IDs are
 * I (AXIS4), J (AXIS5), K (AXIS6).
 */
#if LINEAR_AXES >= 4
  #define AXIS4_NAME 'A' // :['A', 'B', 'C', 'U', 'V', 'W']
#endif
#if LINEAR_AXES >= 5
  #define AXIS5_NAME 'B' // :['A', 'B', 'C', 'U', 'V', 'W']
#endif
#if LINEAR_AXES >= 6
  #define AXIS6_NAME 'C' // :['A', 'B', 'C', 'U', 'V', 'W']
#endif

// @section extruder

// This defines the number of extruders
// :[0, 1, 2, 3, 4, 5, 6, 7, 8]
#define EXTRUDERS 1

// Generally expected filament diameter (1.75, 2.85, 3.0, ...). Used for Volumetric, Filament Width Sensor, etc.
#define DEFAULT_NOMINAL_FILAMENT_DIA 1.75

// For Cyclops or any "multi-extruder" that shares a single nozzle.
//#define SINGLENOZZLE

// Save and restore temperature and fan speed on tool-change.
// Set standby for the unselected tool with M104/106/109 T...
#if ENABLED(SINGLENOZZLE)
  //#define SINGLENOZZLE_STANDBY_TEMP
  //#define SINGLENOZZLE_STANDBY_FAN
#endif

/**
 * Multi-Material Unit
 * Set to one of these predefined models:
 *
 *   PRUSA_MMU1           : Průša MMU1 (The "multiplexer" version)
 *   PRUSA_MMU2           : Průša MMU2
 *   PRUSA_MMU2S          : Průša MMU2S (Requires MK3S extruder with motion sensor, EXTRUDERS = 5)
 *   EXTENDABLE_EMU_MMU2  : MMU with configurable number of filaments (ERCF, SMuFF or similar with Průša MMU2 compatible firmware)
 *   EXTENDABLE_EMU_MMU2S : MMUS with configurable number of filaments (ERCF, SMuFF or similar with Průša MMU2 compatible firmware)
 *
 * Requires NOZZLE_PARK_FEATURE to park print head in case MMU unit fails.
 * See additional options in Configuration_adv.h.
 */
//#define MMU_MODEL PRUSA_MMU2

// A dual extruder that uses a single stepper motor
//#define SWITCHING_EXTRUDER
#if ENABLED(SWITCHING_EXTRUDER)
  #define SWITCHING_EXTRUDER_SERVO_NR 0
  #define SWITCHING_EXTRUDER_SERVO_ANGLES { 0, 90 } // Angles for E0, E1[, E2, E3]
  #if EXTRUDERS > 3
    #define SWITCHING_EXTRUDER_E23_SERVO_NR 1
  #endif
#endif

// A dual-nozzle that uses a servomotor to raise/lower one (or both) of the nozzles
//#define SWITCHING_NOZZLE
#if ENABLED(SWITCHING_NOZZLE)
  #define SWITCHING_NOZZLE_SERVO_NR 0
  //#define SWITCHING_NOZZLE_E1_SERVO_NR 1          // If two servos are used, the index of the second
  #define SWITCHING_NOZZLE_SERVO_ANGLES { 0, 90 }   // Angles for E0, E1 (single servo) or lowered/raised (dual servo)
#endif

/**
 * Two separate X-carriages with extruders that connect to a moving part
 * via a solenoid docking mechanism. Requires SOL1_PIN and SOL2_PIN.
 */
//#define PARKING_EXTRUDER

/**
 * Two separate X-carriages with extruders that connect to a moving part
 * via a magnetic docking mechanism using movements and no solenoid
 *
 * project   : https://www.thingiverse.com/thing:3080893
 * movements : https://youtu.be/0xCEiG9VS3k
 *             https://youtu.be/Bqbcs0CU2FE
 */
//#define MAGNETIC_PARKING_EXTRUDER

#if EITHER(PARKING_EXTRUDER, MAGNETIC_PARKING_EXTRUDER)

  #define PARKING_EXTRUDER_PARKING_X { -78, 184 }     // X positions for parking the extruders
  #define PARKING_EXTRUDER_GRAB_DISTANCE 1            // (mm) Distance to move beyond the parking point to grab the extruder
  //#define MANUAL_SOLENOID_CONTROL                   // Manual control of docking solenoids with M380 S / M381

  #if ENABLED(PARKING_EXTRUDER)

    #define PARKING_EXTRUDER_SOLENOIDS_INVERT           // If enabled, the solenoid is NOT magnetized with applied voltage
    #define PARKING_EXTRUDER_SOLENOIDS_PINS_ACTIVE LOW  // LOW or HIGH pin signal energizes the coil
    #define PARKING_EXTRUDER_SOLENOIDS_DELAY 250        // (ms) Delay for magnetic field. No delay if 0 or not defined.
    //#define MANUAL_SOLENOID_CONTROL                   // Manual control of docking solenoids with M380 S / M381

  #elif ENABLED(MAGNETIC_PARKING_EXTRUDER)

    #define MPE_FAST_SPEED      9000      // (mm/min) Speed for travel before last distance point
    #define MPE_SLOW_SPEED      4500      // (mm/min) Speed for last distance travel to park and couple
    #define MPE_TRAVEL_DISTANCE   10      // (mm) Last distance point
    #define MPE_COMPENSATION       0      // Offset Compensation -1 , 0 , 1 (multiplier) only for coupling

  #endif

#endif

/**
 * Switching Toolhead
 *
 * Support for swappable and dockable toolheads, such as
 * the E3D Tool Changer. Toolheads are locked with a servo.
 */
//#define SWITCHING_TOOLHEAD

/**
 * Magnetic Switching Toolhead
 *
 * Support swappable and dockable toolheads with a magnetic
 * docking mechanism using movement and no servo.
 */
//#define MAGNETIC_SWITCHING_TOOLHEAD

/**
 * Electromagnetic Switching Toolhead
 *
 * Parking for CoreXY / HBot kinematics.
 * Toolheads are parked at one edge and held with an electromagnet.
 * Supports more than 2 Toolheads. See https://youtu.be/JolbsAKTKf4
 */
//#define ELECTROMAGNETIC_SWITCHING_TOOLHEAD

#if ANY(SWITCHING_TOOLHEAD, MAGNETIC_SWITCHING_TOOLHEAD, ELECTROMAGNETIC_SWITCHING_TOOLHEAD)
  #define SWITCHING_TOOLHEAD_Y_POS          235         // (mm) Y position of the toolhead dock
  #define SWITCHING_TOOLHEAD_Y_SECURITY      10         // (mm) Security distance Y axis
  #define SWITCHING_TOOLHEAD_Y_CLEAR         60         // (mm) Minimum distance from dock for unobstructed X axis
  #define SWITCHING_TOOLHEAD_X_POS          { 215, 0 }  // (mm) X positions for parking the extruders
  #if ENABLED(SWITCHING_TOOLHEAD)
    #define SWITCHING_TOOLHEAD_SERVO_NR       2         // Index of the servo connector
    #define SWITCHING_TOOLHEAD_SERVO_ANGLES { 0, 180 }  // (degrees) Angles for Lock, Unlock
  #elif ENABLED(MAGNETIC_SWITCHING_TOOLHEAD)
    #define SWITCHING_TOOLHEAD_Y_RELEASE      5         // (mm) Security distance Y axis
    #define SWITCHING_TOOLHEAD_X_SECURITY   { 90, 150 } // (mm) Security distance X axis (T0,T1)
    //#define PRIME_BEFORE_REMOVE                       // Prime the nozzle before release from the dock
    #if ENABLED(PRIME_BEFORE_REMOVE)
      #define SWITCHING_TOOLHEAD_PRIME_MM           20  // (mm)   Extruder prime length
      #define SWITCHING_TOOLHEAD_RETRACT_MM         10  // (mm)   Retract after priming length
      #define SWITCHING_TOOLHEAD_PRIME_FEEDRATE    300  // (mm/min) Extruder prime feedrate
      #define SWITCHING_TOOLHEAD_RETRACT_FEEDRATE 2400  // (mm/min) Extruder retract feedrate
    #endif
  #elif ENABLED(ELECTROMAGNETIC_SWITCHING_TOOLHEAD)
    #define SWITCHING_TOOLHEAD_Z_HOP          2         // (mm) Z raise for switching
  #endif
#endif

/**
 * "Mixing Extruder"
 *   - Adds G-codes M163 and M164 to set and "commit" the current mix factors.
 *   - Extends the stepping routines to move multiple steppers in proportion to the mix.
 *   - Optional support for Repetier Firmware's 'M164 S<index>' supporting virtual tools.
 *   - This implementation supports up to two mixing extruders.
 *   - Enable DIRECT_MIXING_IN_G1 for M165 and mixing in G1 (from Pia Taubert's reference implementation).
 */
//#define MIXING_EXTRUDER
#if ENABLED(MIXING_EXTRUDER)
  #define MIXING_STEPPERS 2        // Number of steppers in your mixing extruder
  #define MIXING_VIRTUAL_TOOLS 16  // Use the Virtual Tool method with M163 and M164
  //#define DIRECT_MIXING_IN_G1    // Allow ABCDHI mix factors in G1 movement commands
  //#define GRADIENT_MIX           // Support for gradient mixing with M166 and LCD
  #if ENABLED(GRADIENT_MIX)
    //#define GRADIENT_VTOOL       // Add M166 T to use a V-tool index as a Gradient alias
  #endif
#endif

// Offset of the extruders (uncomment if using more than one and relying on firmware to position when changing).
// The offset has to be X=0, Y=0 for the extruder 0 hotend (default extruder).
// For the other hotends it is their distance from the extruder 0 hotend.
//#define HOTEND_OFFSET_X { 0.0, 20.00 } // (mm) relative X-offset for each nozzle
//#define HOTEND_OFFSET_Y { 0.0, 5.00 }  // (mm) relative Y-offset for each nozzle
//#define HOTEND_OFFSET_Z { 0.0, 0.00 }  // (mm) relative Z-offset for each nozzle

// @section machine

/**
 * Power Supply Control
 *
 * Enable and connect the power supply to the PS_ON_PIN.
 * Specify whether the power supply is active HIGH or active LOW.
 */
//#define PSU_CONTROL
//#define PSU_NAME "Power Supply"

#if ENABLED(PSU_CONTROL)
  #define PSU_ACTIVE_STATE LOW      // Set 'LOW' for ATX, 'HIGH' for X-Box

  //#define PSU_DEFAULT_OFF         // Keep power off until enabled directly with M80
  //#define PSU_POWERUP_DELAY 250   // (ms) Delay for the PSU to warm up to full power

  //#define PSU_POWERUP_GCODE  "M355 S1"  // G-code to run after power-on (e.g., case light on)
  //#define PSU_POWEROFF_GCODE "M355 S0"  // G-code to run before power-off (e.g., case light off)

  //#define AUTO_POWER_CONTROL      // Enable automatic control of the PS_ON pin
  #if ENABLED(AUTO_POWER_CONTROL)
    #define AUTO_POWER_FANS         // Turn on PSU if fans need power
    #define AUTO_POWER_E_FANS
    #define AUTO_POWER_CONTROLLERFAN
    #define AUTO_POWER_CHAMBER_FAN
    #define AUTO_POWER_COOLER_FAN
    //#define AUTO_POWER_E_TEMP        50 // (°C) Turn on PSU if any extruder is over this temperature
    //#define AUTO_POWER_CHAMBER_TEMP  30 // (°C) Turn on PSU if the chamber is over this temperature
    //#define AUTO_POWER_COOLER_TEMP   26 // (°C) Turn on PSU if the cooler is over this temperature
    #define POWER_TIMEOUT              30 // (s) Turn off power if the machine is idle for this duration
    //#define POWER_OFF_DELAY          60 // (s) Delay of poweroff after M81 command. Useful to let fans run for extra time.
  #endif
#endif

//===========================================================================
//============================= Thermal Settings ============================
//===========================================================================
// @section temperature

/**
 * --NORMAL IS 4.7kohm PULLUP!-- 1kohm pullup can be used on hotend sensor, using correct resistor and table
 *
 * Temperature sensors available:
 *
 *    -5 : PT100 / PT1000 with MAX31865 (only for sensors 0-1)
 *    -3 : thermocouple with MAX31855 (only for sensors 0-1)
 *    -2 : thermocouple with MAX6675 (only for sensors 0-1)
 *    -4 : thermocouple with AD8495
 *    -1 : thermocouple with AD595
 *     0 : not used
 *     1 : 100k thermistor - best choice for EPCOS 100k (4.7k pullup)
 *   331 : (3.3V scaled thermistor 1 table for MEGA)
 *   332 : (3.3V scaled thermistor 1 table for DUE)
 *     2 : 200k thermistor - ATC Semitec 204GT-2 (4.7k pullup)
 *   202 : 200k thermistor - Copymaster 3D
 *     3 : Mendel-parts thermistor (4.7k pullup)
 *     4 : 10k thermistor !! do not use it for a hotend. It gives bad resolution at high temp. !!
 *     5 : 100K thermistor - ATC Semitec 104GT-2/104NT-4-R025H42G (Used in ParCan, J-Head, and E3D) (4.7k pullup)
 *   501 : 100K Zonestar (Tronxy X3A) Thermistor
 *   502 : 100K Zonestar Thermistor used by hot bed in Zonestar Průša P802M
 *   512 : 100k RPW-Ultra hotend thermistor (4.7k pullup)
 *     6 : 100k EPCOS - Not as accurate as table 1 (created using a fluke thermocouple) (4.7k pullup)
 *     7 : 100k Honeywell thermistor 135-104LAG-J01 (4.7k pullup)
 *    71 : 100k Honeywell thermistor 135-104LAF-J01 (4.7k pullup)
 *     8 : 100k 0603 SMD Vishay NTCS0603E3104FXT (4.7k pullup)
 *     9 : 100k GE Sensing AL03006-58.2K-97-G1 (4.7k pullup)
 *    10 : 100k RS thermistor 198-961 (4.7k pullup)
 *    11 : 100k beta 3950 1% thermistor (Used in Keenovo AC silicone mats and most Wanhao i3 machines) (4.7k pullup)
 *    12 : 100k 0603 SMD Vishay NTCS0603E3104FXT (4.7k pullup) (calibrated for Makibox hot bed)
 *    13 : 100k Hisens 3950  1% up to 300°C for hotend "Simple ONE " & "Hotend "All In ONE"
 *    15 : 100k thermistor calibration for JGAurora A5 hotend
 *    18 : ATC Semitec 204GT-2 (4.7k pullup) Dagoma.Fr - MKS_Base_DKU001327
 *    20 : Pt100 with circuit in the Ultimainboard V2.x with mainboard ADC reference voltage = INA826 amplifier-board supply voltage.
 *         NOTES: (1) Must use an ADC input with no pullup. (2) Some INA826 amplifiers are unreliable at 3.3V so consider using sensor 147, 110, or 21.
 *    21 : Pt100 with circuit in the Ultimainboard V2.x with 3.3v ADC reference voltage (STM32, LPC176x....) and 5V INA826 amplifier board supply.
 *         NOTE: ADC pins are not 5V tolerant. Not recommended because it's possible to damage the CPU by going over 500°C.
 *    22 : 100k (hotend) with 4.7k pullup to 3.3V and 220R to analog input (as in GTM32 Pro vB)
 *    23 : 100k (bed) with 4.7k pullup to 3.3v and 220R to analog input (as in GTM32 Pro vB)
 *    30 : Kis3d Silicone heating mat 200W/300W with 6mm precision cast plate (EN AW 5083) NTC100K / B3950 (4.7k pullup)
 *   201 : Pt100 with circuit in Overlord, similar to Ultimainboard V2.x
 *    60 : 100k Maker's Tool Works Kapton Bed Thermistor beta=3950
 *    61 : 100k Formbot / Vivedino 3950 350C thermistor 4.7k pullup
 *    66 : 4.7M High Temperature thermistor from Dyze Design
 *    67 : 450C thermistor from SliceEngineering
 *    70 : the 100K thermistor found in the bq Hephestos 2
 *    75 : 100k Generic Silicon Heat Pad with NTC 100K MGB18-104F39050L32 thermistor
 *    99 : 100k thermistor with a 10K pull-up resistor (found on some Wanhao i3 machines)
 *
 *       1k ohm pullup tables - This is atypical, and requires changing out the 4.7k pullup for 1k.
 *                              (but gives greater accuracy and more stable PID)
 *    51 : 100k thermistor - EPCOS (1k pullup)
 *    52 : 200k thermistor - ATC Semitec 204GT-2 (1k pullup)
 *    55 : 100k thermistor - ATC Semitec 104GT-2 (Used in ParCan & J-Head) (1k pullup)
 *
 *  1047 : Pt1000 with 4k7 pullup (E3D)
 *  1010 : Pt1000 with 1k pullup (non standard)
 *   147 : Pt100 with 4k7 pullup
 *   110 : Pt100 with 1k pullup (non standard)
 *
 *  1000 : Custom - Specify parameters in Configuration_adv.h
 *
 *         Use these for Testing or Development purposes. NEVER for production machine.
 *   998 : Dummy Table that ALWAYS reads 25°C or the temperature defined below.
 *   999 : Dummy Table that ALWAYS reads 100°C or the temperature defined below.
 */
#define TEMP_SENSOR_0 1
#define TEMP_SENSOR_1 0
#define TEMP_SENSOR_2 0
#define TEMP_SENSOR_3 0
#define TEMP_SENSOR_4 0
#define TEMP_SENSOR_5 0
#define TEMP_SENSOR_6 0
#define TEMP_SENSOR_7 0
#define TEMP_SENSOR_BED 0
#define TEMP_SENSOR_PROBE 0
#define TEMP_SENSOR_CHAMBER 0
#define TEMP_SENSOR_COOLER 0
#define TEMP_SENSOR_REDUNDANT 0

// Dummy thermistor constant temperature readings, for use with 998 and 999
#define DUMMY_THERMISTOR_998_VALUE  25
#define DUMMY_THERMISTOR_999_VALUE 100

// Resistor values when using MAX31865 sensors (-5) on TEMP_SENSOR_0 / 1
//#define MAX31865_SENSOR_OHMS_0      100   // (Ω) Typically 100 or 1000 (PT100 or PT1000)
//#define MAX31865_CALIBRATION_OHMS_0 430   // (Ω) Typically 430 for AdaFruit PT100; 4300 for AdaFruit PT1000
//#define MAX31865_SENSOR_OHMS_1      100
//#define MAX31865_CALIBRATION_OHMS_1 430

#define TEMP_RESIDENCY_TIME         10  // (seconds) Time to wait for hotend to "settle" in M109
#define TEMP_WINDOW                  1  // (°C) Temperature proximity for the "temperature reached" timer
#define TEMP_HYSTERESIS              3  // (°C) Temperature proximity considered "close enough" to the target

#define TEMP_BED_RESIDENCY_TIME     10  // (seconds) Time to wait for bed to "settle" in M190
#define TEMP_BED_WINDOW              1  // (°C) Temperature proximity for the "temperature reached" timer
#define TEMP_BED_HYSTERESIS          3  // (°C) Temperature proximity considered "close enough" to the target

#define TEMP_CHAMBER_RESIDENCY_TIME 10  // (seconds) Time to wait for chamber to "settle" in M191
#define TEMP_CHAMBER_WINDOW          1  // (°C) Temperature proximity for the "temperature reached" timer
#define TEMP_CHAMBER_HYSTERESIS      3  // (°C) Temperature proximity considered "close enough" to the target

/**
 * Redundant Temperature Sensor (TEMP_SENSOR_REDUNDANT)
 *
 * Use a temp sensor as a redundant sensor for another reading. Select an unused temperature sensor, and another
 * sensor you'd like it to be redundant for. If the two thermistors differ by TEMP_SENSOR_REDUNDANT_MAX_DIFF (°C),
 * the print will be aborted. Whichever sensor is selected will have its normal functions disabled; i.e. selecting
 * the Bed sensor (-1) will disable bed heating/monitoring.
 *
 * Use the following to select temp sensors:
 *    -5 : Cooler
 *    -4 : Probe
 *    -3 : not used
 *    -2 : Chamber
 *    -1 : Bed
 *   0-7 : E0 through E7
 */
#if TEMP_SENSOR_REDUNDANT
  #define TEMP_SENSOR_REDUNDANT_SOURCE     1  // The sensor that will provide the redundant reading.
  #define TEMP_SENSOR_REDUNDANT_TARGET     0  // The sensor that we are providing a redundant reading for.
  #define TEMP_SENSOR_REDUNDANT_MAX_DIFF  10  // (°C) Temperature difference that will trigger a print abort.
#endif

// Below this temperature the heater will be switched off
// because it probably indicates a broken thermistor wire.
#define HEATER_0_MINTEMP   5
#define HEATER_1_MINTEMP   5
#define HEATER_2_MINTEMP   5
#define HEATER_3_MINTEMP   5
#define HEATER_4_MINTEMP   5
#define HEATER_5_MINTEMP   5
#define HEATER_6_MINTEMP   5
#define HEATER_7_MINTEMP   5
#define BED_MINTEMP        5
#define CHAMBER_MINTEMP    5

// Above this temperature the heater will be switched off.
// This can protect components from overheating, but NOT from shorts and failures.
// (Use MINTEMP for thermistor short/failure protection.)
#define HEATER_0_MAXTEMP 275
#define HEATER_1_MAXTEMP 275
#define HEATER_2_MAXTEMP 275
#define HEATER_3_MAXTEMP 275
#define HEATER_4_MAXTEMP 275
#define HEATER_5_MAXTEMP 275
#define HEATER_6_MAXTEMP 275
#define HEATER_7_MAXTEMP 275
#define BED_MAXTEMP      150
#define CHAMBER_MAXTEMP  60

/**
 * Thermal Overshoot
 * During heatup (and printing) the temperature can often "overshoot" the target by many degrees
 * (especially before PID tuning). Setting the target temperature too close to MAXTEMP guarantees
 * a MAXTEMP shutdown! Use these values to forbid temperatures being set too close to MAXTEMP.
 */
#define HOTEND_OVERSHOOT 15   // (°C) Forbid temperatures over MAXTEMP - OVERSHOOT
#define BED_OVERSHOOT    10   // (°C) Forbid temperatures over MAXTEMP - OVERSHOOT
#define COOLER_OVERSHOOT  2   // (°C) Forbid temperatures closer than OVERSHOOT

//===========================================================================
//============================= PID Settings ================================
//===========================================================================
// PID Tuning Guide here: https://reprap.org/wiki/PID_Tuning

// Comment the following line to disable PID and enable bang-bang.
#define PIDTEMP
#define BANG_MAX 255     // Limits current to nozzle while in bang-bang mode; 255=full current
#define PID_MAX BANG_MAX // Limits current to nozzle while PID is active (see PID_FUNCTIONAL_RANGE below); 255=full current
#define PID_K1 0.95      // Smoothing factor within any PID loop

#if ENABLED(PIDTEMP)
  //#define PID_EDIT_MENU         // Add PID editing to the "Advanced Settings" menu. (~700 bytes of PROGMEM)
  //#define PID_AUTOTUNE_MENU     // Add PID auto-tuning to the "Advanced Settings" menu. (~250 bytes of PROGMEM)
  //#define PID_PARAMS_PER_HOTEND // Uses separate PID parameters for each extruder (useful for mismatched extruders)
                                  // Set/get with gcode: M301 E[extruder number, 0-2]

  #if ENABLED(PID_PARAMS_PER_HOTEND)
    // Specify between 1 and HOTENDS values per array.
    // If fewer than EXTRUDER values are provided, the last element will be repeated.
    #define DEFAULT_Kp_LIST {  22.20,  22.20 }
    #define DEFAULT_Ki_LIST {   1.08,   1.08 }
    #define DEFAULT_Kd_LIST { 114.00, 114.00 }
  #else
    #define DEFAULT_Kp  22.20
    #define DEFAULT_Ki   1.08
    #define DEFAULT_Kd 114.00
  #endif
#endif // PIDTEMP

//===========================================================================
//====================== PID > Bed Temperature Control ======================
//===========================================================================

/**
 * PID Bed Heating
 *
 * If this option is enabled set PID constants below.
 * If this option is disabled, bang-bang will be used and BED_LIMIT_SWITCHING will enable hysteresis.
 *
 * The PID frequency will be the same as the extruder PWM.
 * If PID_dT is the default, and correct for the hardware/configuration, that means 7.689Hz,
 * which is fine for driving a square wave into a resistive load and does not significantly
 * impact FET heating. This also works fine on a Fotek SSR-10DA Solid State Relay into a 250W
 * heater. If your configuration is significantly different than this and you don't understand
 * the issues involved, don't use bed PID until someone else verifies that your hardware works.
 */
//#define PIDTEMPBED

//#define BED_LIMIT_SWITCHING

/**
 * Max Bed Power
 * Applies to all forms of bed control (PID, bang-bang, and bang-bang with hysteresis).
 * When set to any value below 255, enables a form of PWM to the bed that acts like a divider
 * so don't use it unless you are OK with PWM on your bed. (See the comment on enabling PIDTEMPBED)
 */
#define MAX_BED_POWER 255 // limits duty cycle to bed; 255=full current

#if ENABLED(PIDTEMPBED)
  //#define MIN_BED_POWER 0
  //#define PID_BED_DEBUG // Sends debug data to the serial port.

  // 120V 250W silicone heater into 4mm borosilicate (MendelMax 1.5+)
  // from FOPDT model - kp=.39 Tp=405 Tdead=66, Tc set to 79.2, aggressive factor of .15 (vs .1, 1, 10)
  #define DEFAULT_bedKp 10.00
  #define DEFAULT_bedKi .023
  #define DEFAULT_bedKd 305.4

  // FIND YOUR OWN: "M303 E-1 C8 S90" to run autotune on the bed at 90 degreesC for 8 cycles.
#endif // PIDTEMPBED

//===========================================================================
//==================== PID > Chamber Temperature Control ====================
//===========================================================================

/**
 * PID Chamber Heating
 *
 * If this option is enabled set PID constants below.
 * If this option is disabled, bang-bang will be used and CHAMBER_LIMIT_SWITCHING will enable
 * hysteresis.
 *
 * The PID frequency will be the same as the extruder PWM.
 * If PID_dT is the default, and correct for the hardware/configuration, that means 7.689Hz,
 * which is fine for driving a square wave into a resistive load and does not significantly
 * impact FET heating. This also works fine on a Fotek SSR-10DA Solid State Relay into a 200W
 * heater. If your configuration is significantly different than this and you don't understand
 * the issues involved, don't use chamber PID until someone else verifies that your hardware works.
 */
//#define PIDTEMPCHAMBER
//#define CHAMBER_LIMIT_SWITCHING

/**
 * Max Chamber Power
 * Applies to all forms of chamber control (PID, bang-bang, and bang-bang with hysteresis).
 * When set to any value below 255, enables a form of PWM to the chamber heater that acts like a divider
 * so don't use it unless you are OK with PWM on your heater. (See the comment on enabling PIDTEMPCHAMBER)
 */
#define MAX_CHAMBER_POWER 255 // limits duty cycle to chamber heater; 255=full current

#if ENABLED(PIDTEMPCHAMBER)
  #define MIN_CHAMBER_POWER 0
  //#define PID_CHAMBER_DEBUG // Sends debug data to the serial port.

  // Lasko "MyHeat Personal Heater" (200w) modified with a Fotek SSR-10DA to control only the heating element
  // and placed inside the small Creality printer enclosure tent.
  //
  #define DEFAULT_chamberKp 37.04
  #define DEFAULT_chamberKi 1.40
  #define DEFAULT_chamberKd 655.17
  // M309 P37.04 I1.04 D655.17

  // FIND YOUR OWN: "M303 E-2 C8 S50" to run autotune on the chamber at 50 degreesC for 8 cycles.
#endif // PIDTEMPCHAMBER

#if ANY(PIDTEMP, PIDTEMPBED, PIDTEMPCHAMBER)
  //#define PID_DEBUG             // Sends debug data to the serial port. Use 'M303 D' to toggle activation.
  //#define PID_OPENLOOP          // Puts PID in open loop. M104/M140 sets the output power from 0 to PID_MAX
  //#define SLOW_PWM_HEATERS      // PWM with very low frequency (roughly 0.125Hz=8s) and minimum state time of approximately 1s useful for heaters driven by a relay
  #define PID_FUNCTIONAL_RANGE 10 // If the temperature difference between the target temperature and the actual temperature
                                  // is more than PID_FUNCTIONAL_RANGE then the PID will be shut off and the heater will be set to min/max.
#endif

// @section extruder

/**
 * Prevent extrusion if the temperature is below EXTRUDE_MINTEMP.
 * Add M302 to set the minimum extrusion temperature and/or turn
 * cold extrusion prevention on and off.
 *
 * *** IT IS HIGHLY RECOMMENDED TO LEAVE THIS OPTION ENABLED! ***
 */
#define PREVENT_COLD_EXTRUSION
#define EXTRUDE_MINTEMP 170

/**
 * Prevent a single extrusion longer than EXTRUDE_MAXLENGTH.
 * Note: For Bowden Extruders make this large enough to allow load/unload.
 */
#define PREVENT_LENGTHY_EXTRUDE
#define EXTRUDE_MAXLENGTH 200

//===========================================================================
//======================== Thermal Runaway Protection =======================
//===========================================================================

/**
 * Thermal Protection provides additional protection to your printer from damage
 * and fire. Marlin always includes safe min and max temperature ranges which
 * protect against a broken or disconnected thermistor wire.
 *
 * The issue: If a thermistor falls out, it will report the much lower
 * temperature of the air in the room, and the the firmware will keep
 * the heater on.
 *
 * If you get "Thermal Runaway" or "Heating failed" errors the
 * details can be tuned in Configuration_adv.h
 */

#define THERMAL_PROTECTION_HOTENDS // Enable thermal protection for all extruders
#define THERMAL_PROTECTION_BED     // Enable thermal protection for the heated bed
#define THERMAL_PROTECTION_CHAMBER // Enable thermal protection for the heated chamber
#define THERMAL_PROTECTION_COOLER  // Enable thermal protection for the laser cooling

//===========================================================================
//============================= Mechanical Settings =========================
//===========================================================================

// @section machine

// Enable one of the options below for CoreXY, CoreXZ, or CoreYZ kinematics,
// either in the usual order or reversed
//#define COREXY
//#define COREXZ
//#define COREYZ
//#define COREYX
//#define COREZX
//#define COREZY
//#define MARKFORGED_XY  // MarkForged. See https://reprap.org/forum/read.php?152,504042

//===========================================================================
//============================== Endstop Settings ===========================
//===========================================================================

// @section homing

// Specify here all the endstop connectors that are connected to any endstop or probe.
// Almost all printers will be using one per axis. Probes will use one or more of the
// extra connectors. Leave undefined any used for non-endstop and non-probe purposes.
#define USE_XMIN_PLUG
#define USE_YMIN_PLUG
#define USE_ZMIN_PLUG
//#define USE_IMIN_PLUG
//#define USE_JMIN_PLUG
//#define USE_KMIN_PLUG
//#define USE_XMAX_PLUG
//#define USE_YMAX_PLUG
//#define USE_ZMAX_PLUG
//#define USE_IMAX_PLUG
//#define USE_JMAX_PLUG
//#define USE_KMAX_PLUG

// Enable pullup for all endstops to prevent a floating state
#define ENDSTOPPULLUPS
#if DISABLED(ENDSTOPPULLUPS)
  // Disable ENDSTOPPULLUPS to set pullups individually
  //#define ENDSTOPPULLUP_XMAX
  //#define ENDSTOPPULLUP_YMAX
  //#define ENDSTOPPULLUP_ZMAX
  //#define ENDSTOPPULLUP_IMAX
  //#define ENDSTOPPULLUP_JMAX
  //#define ENDSTOPPULLUP_KMAX
  //#define ENDSTOPPULLUP_XMIN
  //#define ENDSTOPPULLUP_YMIN
  //#define ENDSTOPPULLUP_ZMIN
  //#define ENDSTOPPULLUP_IMIN
  //#define ENDSTOPPULLUP_JMIN
  //#define ENDSTOPPULLUP_KMIN
  //#define ENDSTOPPULLUP_ZMIN_PROBE
#endif

// Enable pulldown for all endstops to prevent a floating state
//#define ENDSTOPPULLDOWNS
#if DISABLED(ENDSTOPPULLDOWNS)
  // Disable ENDSTOPPULLDOWNS to set pulldowns individually
  //#define ENDSTOPPULLDOWN_XMAX
  //#define ENDSTOPPULLDOWN_YMAX
  //#define ENDSTOPPULLDOWN_ZMAX
  //#define ENDSTOPPULLDOWN_IMAX
  //#define ENDSTOPPULLDOWN_JMAX
  //#define ENDSTOPPULLDOWN_KMAX
  //#define ENDSTOPPULLDOWN_XMIN
  //#define ENDSTOPPULLDOWN_YMIN
  //#define ENDSTOPPULLDOWN_ZMIN
  //#define ENDSTOPPULLDOWN_IMIN
  //#define ENDSTOPPULLDOWN_JMIN
  //#define ENDSTOPPULLDOWN_KMIN
  //#define ENDSTOPPULLDOWN_ZMIN_PROBE
#endif

// Mechanical endstop with COM to ground and NC to Signal uses "false" here (most common setup).
#define X_MIN_ENDSTOP_INVERTING false // Set to true to invert the logic of the endstop.
#define Y_MIN_ENDSTOP_INVERTING false // Set to true to invert the logic of the endstop.
#define Z_MIN_ENDSTOP_INVERTING false // Set to true to invert the logic of the endstop.
#define I_MIN_ENDSTOP_INVERTING false // Set to true to invert the logic of the endstop.
#define J_MIN_ENDSTOP_INVERTING false // Set to true to invert the logic of the endstop.
#define K_MIN_ENDSTOP_INVERTING false // Set to true to invert the logic of the endstop.
#define X_MAX_ENDSTOP_INVERTING false // Set to true to invert the logic of the endstop.
#define Y_MAX_ENDSTOP_INVERTING false // Set to true to invert the logic of the endstop.
#define Z_MAX_ENDSTOP_INVERTING false // Set to true to invert the logic of the endstop.
#define I_MAX_ENDSTOP_INVERTING false // Set to true to invert the logic of the endstop.
#define J_MAX_ENDSTOP_INVERTING false // Set to true to invert the logic of the endstop.
#define K_MAX_ENDSTOP_INVERTING false // Set to true to invert the logic of the endstop.
#define Z_MIN_PROBE_ENDSTOP_INVERTING false // Set to true to invert the logic of the probe.

/**
 * Stepper Drivers
 *
 * These settings allow Marlin to tune stepper driver timing and enable advanced options for
 * stepper drivers that support them. You may also override timing options in Configuration_adv.h.
 *
 * A4988 is assumed for unspecified drivers.
 *
 * Use TMC2208/TMC2208_STANDALONE for TMC2225 drivers and TMC2209/TMC2209_STANDALONE for TMC2226 drivers.
 *
 * Options: A4988, A5984, DRV8825, LV8729, L6470, L6474, POWERSTEP01,
 *          TB6560, TB6600, TMC2100,
 *          TMC2130, TMC2130_STANDALONE, TMC2160, TMC2160_STANDALONE,
 *          TMC2208, TMC2208_STANDALONE, TMC2209, TMC2209_STANDALONE,
 *          TMC26X,  TMC26X_STANDALONE,  TMC2660, TMC2660_STANDALONE,
 *          TMC5130, TMC5130_STANDALONE, TMC5160, TMC5160_STANDALONE
 * :['A4988', 'A5984', 'DRV8825', 'LV8729', 'L6470', 'L6474', 'POWERSTEP01', 'TB6560', 'TB6600', 'TMC2100', 'TMC2130', 'TMC2130_STANDALONE', 'TMC2160', 'TMC2160_STANDALONE', 'TMC2208', 'TMC2208_STANDALONE', 'TMC2209', 'TMC2209_STANDALONE', 'TMC26X', 'TMC26X_STANDALONE', 'TMC2660', 'TMC2660_STANDALONE', 'TMC5130', 'TMC5130_STANDALONE', 'TMC5160', 'TMC5160_STANDALONE']
 */
#define X_DRIVER_TYPE  A4988
#define Y_DRIVER_TYPE  A4988
#define Z_DRIVER_TYPE  A4988
//#define X2_DRIVER_TYPE A4988
//#define Y2_DRIVER_TYPE A4988
//#define Z2_DRIVER_TYPE A4988
//#define Z3_DRIVER_TYPE A4988
//#define Z4_DRIVER_TYPE A4988
//#define I_DRIVER_TYPE  A4988
//#define J_DRIVER_TYPE  A4988
//#define K_DRIVER_TYPE  A4988
#define E0_DRIVER_TYPE A4988
//#define E1_DRIVER_TYPE A4988
//#define E2_DRIVER_TYPE A4988
//#define E3_DRIVER_TYPE A4988
//#define E4_DRIVER_TYPE A4988
//#define E5_DRIVER_TYPE A4988
//#define E6_DRIVER_TYPE A4988
//#define E7_DRIVER_TYPE A4988

// Enable this feature if all enabled endstop pins are interrupt-capable.
// This will remove the need to poll the interrupt pins, saving many CPU cycles.
//#define ENDSTOP_INTERRUPTS_FEATURE

/**
 * Endstop Noise Threshold
 *
 * Enable if your probe or endstops falsely trigger due to noise.
 *
 * - Higher values may affect repeatability or accuracy of some bed probes.
 * - To fix noise install a 100nF ceramic capacitor in parallel with the switch.
 * - This feature is not required for common micro-switches mounted on PCBs
 *   based on the Makerbot design, which already have the 100nF capacitor.
 *
 * :[2,3,4,5,6,7]
 */
//#define ENDSTOP_NOISE_THRESHOLD 2

// Check for stuck or disconnected endstops during homing moves.
//#define DETECT_BROKEN_ENDSTOP

//=============================================================================
//============================== Movement Settings ============================
//=============================================================================
// @section motion

/**
 * Default Settings
 *
 * These settings can be reset by M502
 *
 * Note that if EEPROM is enabled, saved values will override these.
 */

/**
 * With this option each E stepper can have its own factors for the
 * following movement settings. If fewer factors are given than the
 * total number of extruders, the last value applies to the rest.
 */
//#define DISTINCT_E_FACTORS

/**
 * Default Axis Steps Per Unit (steps/mm)
 * Override with M92
 *                                      X, Y, Z [, I [, J [, K]]], E0 [, E1[, E2...]]
 */
#define DEFAULT_AXIS_STEPS_PER_UNIT   { 80, 80, 400, 500 }

/**
 * Default Max Feed Rate (mm/s)
 * Override with M203
 *                                      X, Y, Z [, I [, J [, K]]], E0 [, E1[, E2...]]
 */
#define DEFAULT_MAX_FEEDRATE          { 300, 300, 5, 25 }

//#define LIMITED_MAX_FR_EDITING        // Limit edit via M203 or LCD to DEFAULT_MAX_FEEDRATE * 2
#if ENABLED(LIMITED_MAX_FR_EDITING)
  #define MAX_FEEDRATE_EDIT_VALUES    { 600, 600, 10, 50 } // ...or, set your own edit limits
#endif

/**
 * Default Max Acceleration (change/s) change = mm/s
 * (Maximum start speed for accelerated moves)
 * Override with M201
 *                                      X, Y, Z [, I [, J [, K]]], E0 [, E1[, E2...]]
 */
#define DEFAULT_MAX_ACCELERATION      { 3000, 3000, 100, 10000 }

//#define LIMITED_MAX_ACCEL_EDITING     // Limit edit via M201 or LCD to DEFAULT_MAX_ACCELERATION * 2
#if ENABLED(LIMITED_MAX_ACCEL_EDITING)
  #define MAX_ACCEL_EDIT_VALUES       { 6000, 6000, 200, 20000 } // ...or, set your own edit limits
#endif

/**
 * Default Acceleration (change/s) change = mm/s
 * Override with M204
 *
 *   M204 P    Acceleration
 *   M204 R    Retract Acceleration
 *   M204 T    Travel Acceleration
 */
#define DEFAULT_ACCELERATION          3000    // X, Y, Z and E acceleration for printing moves
#define DEFAULT_RETRACT_ACCELERATION  3000    // E acceleration for retracts
#define DEFAULT_TRAVEL_ACCELERATION   3000    // X, Y, Z acceleration for travel (non printing) moves

/**
 * Default Jerk limits (mm/s)
 * Override with M205 X Y Z E
 *
 * "Jerk" specifies the minimum speed change that requires acceleration.
 * When changing speed and direction, if the difference is less than the
 * value set here, it may happen instantaneously.
 */
//#define CLASSIC_JERK
#if ENABLED(CLASSIC_JERK)
  #define DEFAULT_XJERK 10.0
  #define DEFAULT_YJERK 10.0
  #define DEFAULT_ZJERK  0.3
  //#define DEFAULT_IJERK  0.3
  //#define DEFAULT_JJERK  0.3
  //#define DEFAULT_KJERK  0.3

  //#define TRAVEL_EXTRA_XYJERK 0.0     // Additional jerk allowance for all travel moves

  //#define LIMITED_JERK_EDITING        // Limit edit via M205 or LCD to DEFAULT_aJERK * 2
  #if ENABLED(LIMITED_JERK_EDITING)
    #define MAX_JERK_EDIT_VALUES { 20, 20, 0.6, 10 } // ...or, set your own edit limits
  #endif
#endif

#define DEFAULT_EJERK    5.0  // May be used by Linear Advance

/**
 * Junction Deviation Factor
 *
 * See:
 *   https://reprap.org/forum/read.php?1,739819
 *   https://blog.kyneticcnc.com/2018/10/computing-junction-deviation-for-marlin.html
 */
#if DISABLED(CLASSIC_JERK)
  #define JUNCTION_DEVIATION_MM 0.013 // (mm) Distance from real junction edge
  #define JD_HANDLE_SMALL_SEGMENTS    // Use curvature estimation instead of just the junction angle
                                      // for small segments (< 1mm) with large junction angles (> 135°).
#endif

/**
 * S-Curve Acceleration
 *
 * This option eliminates vibration during printing by fitting a Bézier
 * curve to move acceleration, producing much smoother direction changes.
 *
 * See https://github.com/synthetos/TinyG/wiki/Jerk-Controlled-Motion-Explained
 */
//#define S_CURVE_ACCELERATION

//===========================================================================
//============================= Z Probe Options =============================
//===========================================================================
// @section probes

//
// See https://marlinfw.org/docs/configuration/probes.html
//

/**
 * Enable this option for a probe connected to the Z-MIN pin.
 * The probe replaces the Z-MIN endstop and is used for Z homing.
 * (Automatically enables USE_PROBE_FOR_Z_HOMING.)
 */
#define Z_MIN_PROBE_USES_Z_MIN_ENDSTOP_PIN

// Force the use of the probe for Z-axis homing
//#define USE_PROBE_FOR_Z_HOMING

/**
 * Z_MIN_PROBE_PIN
 *
 * Define this pin if the probe is not connected to Z_MIN_PIN.
 * If not defined the default pin for the selected MOTHERBOARD
 * will be used. Most of the time the default is what you want.
 *
 *  - The simplest option is to use a free endstop connector.
 *  - Use 5V for powered (usually inductive) sensors.
 *
 *  - RAMPS 1.3/1.4 boards may use the 5V, GND, and Aux4->D32 pin:
 *    - For simple switches connect...
 *      - normally-closed switches to GND and D32.
 *      - normally-open switches to 5V and D32.
 */
//#define Z_MIN_PROBE_PIN 32 // Pin 32 is the RAMPS default

/**
 * Probe Type
 *
 * Allen Key Probes, Servo Probes, Z-Sled Probes, FIX_MOUNTED_PROBE, etc.
 * Activate one of these to use Auto Bed Leveling below.
 */

/**
 * The "Manual Probe" provides a means to do "Auto" Bed Leveling without a probe.
 * Use G29 repeatedly, adjusting the Z height at each point with movement commands
 * or (with LCD_BED_LEVELING) the LCD controller.
 */
//#define PROBE_MANUALLY

/**
 * A Fix-Mounted Probe either doesn't deploy or needs manual deployment.
 *   (e.g., an inductive probe or a nozzle-based probe-switch.)
 */
//#define FIX_MOUNTED_PROBE

/**
 * Use the nozzle as the probe, as with a conductive
 * nozzle system or a piezo-electric smart effector.
 */
//#define NOZZLE_AS_PROBE

/**
 * Z Servo Probe, such as an endstop switch on a rotating arm.
 */
//#define Z_PROBE_SERVO_NR 0       // Defaults to SERVO 0 connector.
//#define Z_SERVO_ANGLES { 70, 0 } // Z Servo Deploy and Stow angles

/**
 * The BLTouch probe uses a Hall effect sensor and emulates a servo.
 */
//#define BLTOUCH

/**
 * Touch-MI Probe by hotends.fr
 *
 * This probe is deployed and activated by moving the X-axis to a magnet at the edge of the bed.
 * By default, the magnet is assumed to be on the left and activated by a home. If the magnet is
 * on the right, enable and set TOUCH_MI_DEPLOY_XPOS to the deploy position.
 *
 * Also requires: BABYSTEPPING, BABYSTEP_ZPROBE_OFFSET, Z_SAFE_HOMING,
 *                and a minimum Z_HOMING_HEIGHT of 10.
 */
//#define TOUCH_MI_PROBE
#if ENABLED(TOUCH_MI_PROBE)
  #define TOUCH_MI_RETRACT_Z 0.5                  // Height at which the probe retracts
  //#define TOUCH_MI_DEPLOY_XPOS (X_MAX_BED + 2)  // For a magnet on the right side of the bed
  //#define TOUCH_MI_MANUAL_DEPLOY                // For manual deploy (LCD menu)
#endif

// A probe that is deployed and stowed with a solenoid pin (SOL1_PIN)
//#define SOLENOID_PROBE

// A sled-mounted probe like those designed by Charles Bell.
//#define Z_PROBE_SLED
//#define SLED_DOCKING_OFFSET 5  // The extra distance the X axis must travel to pickup the sled. 0 should be fine but you can push it further if you'd like.

// A probe deployed by moving the x-axis, such as the Wilson II's rack-and-pinion probe designed by Marty Rice.
//#define RACK_AND_PINION_PROBE
#if ENABLED(RACK_AND_PINION_PROBE)
  #define Z_PROBE_DEPLOY_X  X_MIN_POS
  #define Z_PROBE_RETRACT_X X_MAX_POS
#endif

// Duet Smart Effector (for delta printers) - https://bit.ly/2ul5U7J
// When the pin is defined you can use M672 to set/reset the probe sensivity.
//#define DUET_SMART_EFFECTOR
#if ENABLED(DUET_SMART_EFFECTOR)
  #define SMART_EFFECTOR_MOD_PIN  -1  // Connect a GPIO pin to the Smart Effector MOD pin
#endif

/**
 * Use StallGuard2 to probe the bed with the nozzle.
 * Requires stallGuard-capable Trinamic stepper drivers.
 * CAUTION: This can damage machines with Z lead screws.
 *          Take extreme care when setting up this feature.
 */
//#define SENSORLESS_PROBING

//
// For Z_PROBE_ALLEN_KEY see the Delta example configurations.
//

/**
 * Nozzle-to-Probe offsets { X, Y, Z }
 *
 * X and Y offset
 *   Use a caliper or ruler to measure the distance from the tip of
 *   the Nozzle to the center-point of the Probe in the X and Y axes.
 *
 * Z offset
 * - For the Z offset use your best known value and adjust at runtime.
 * - Common probes trigger below the nozzle and have negative values for Z offset.
 * - Probes triggering above the nozzle height are uncommon but do exist. When using
 *   probes such as this, carefully set Z_CLEARANCE_DEPLOY_PROBE and Z_CLEARANCE_BETWEEN_PROBES
 *   to avoid collisions during probing.
 *
 * Tune and Adjust
 * -  Probe Offsets can be tuned at runtime with 'M851', LCD menus, babystepping, etc.
 * -  PROBE_OFFSET_WIZARD (configuration_adv.h) can be used for setting the Z offset.
 *
 * Assuming the typical work area orientation:
 *  - Probe to RIGHT of the Nozzle has a Positive X offset
 *  - Probe to LEFT  of the Nozzle has a Negative X offset
 *  - Probe in BACK  of the Nozzle has a Positive Y offset
 *  - Probe in FRONT of the Nozzle has a Negative Y offset
 *
 * Some examples:
 *   #define NOZZLE_TO_PROBE_OFFSET { 10, 10, -1 }   // Example "1"
 *   #define NOZZLE_TO_PROBE_OFFSET {-10,  5, -1 }   // Example "2"
 *   #define NOZZLE_TO_PROBE_OFFSET {  5, -5, -1 }   // Example "3"
 *   #define NOZZLE_TO_PROBE_OFFSET {-15,-10, -1 }   // Example "4"
 *
 *     +-- BACK ---+
 *     |    [+]    |
 *   L |        1  | R <-- Example "1" (right+,  back+)
 *   E |  2        | I <-- Example "2" ( left-,  back+)
 *   F |[-]  N  [+]| G <-- Nozzle
 *   T |       3   | H <-- Example "3" (right+, front-)
 *     | 4         | T <-- Example "4" ( left-, front-)
 *     |    [-]    |
 *     O-- FRONT --+
 */
#define NOZZLE_TO_PROBE_OFFSET { 10, 10, 0 }

// Most probes should stay away from the edges of the bed, but
// with NOZZLE_AS_PROBE this can be negative for a wider probing area.
#define PROBING_MARGIN 10

// X and Y axis travel speed (mm/min) between probes
#define XY_PROBE_FEEDRATE (133*60)

// Feedrate (mm/min) for the first approach when double-probing (MULTIPLE_PROBING == 2)
#define Z_PROBE_FEEDRATE_FAST (4*60)

// Feedrate (mm/min) for the "accurate" probe of each point
#define Z_PROBE_FEEDRATE_SLOW (Z_PROBE_FEEDRATE_FAST / 2)

/**
 * Probe Activation Switch
 * A switch indicating proper deployment, or an optical
 * switch triggered when the carriage is near the bed.
 */
//#define PROBE_ACTIVATION_SWITCH
#if ENABLED(PROBE_ACTIVATION_SWITCH)
  #define PROBE_ACTIVATION_SWITCH_STATE LOW // State indicating probe is active
  //#define PROBE_ACTIVATION_SWITCH_PIN PC6 // Override default pin
#endif

/**
 * Tare Probe (determine zero-point) prior to each probe.
 * Useful for a strain gauge or piezo sensor that needs to factor out
 * elements such as cables pulling on the carriage.
 */
//#define PROBE_TARE
#if ENABLED(PROBE_TARE)
  #define PROBE_TARE_TIME  200    // (ms) Time to hold tare pin
  #define PROBE_TARE_DELAY 200    // (ms) Delay after tare before
  #define PROBE_TARE_STATE HIGH   // State to write pin for tare
  //#define PROBE_TARE_PIN PA5    // Override default pin
  #if ENABLED(PROBE_ACTIVATION_SWITCH)
    //#define PROBE_TARE_ONLY_WHILE_INACTIVE  // Fail to tare/probe if PROBE_ACTIVATION_SWITCH is active
  #endif
#endif

/**
 * Multiple Probing
 *
 * You may get improved results by probing 2 or more times.
 * With EXTRA_PROBING the more atypical reading(s) will be disregarded.
 *
 * A total of 2 does fast/slow probes with a weighted average.
 * A total of 3 or more adds more slow probes, taking the average.
 */
//#define MULTIPLE_PROBING 2
//#define EXTRA_PROBING    1

/**
 * Z probes require clearance when deploying, stowing, and moving between
 * probe points to avoid hitting the bed and other hardware.
 * Servo-mounted probes require extra space for the arm to rotate.
 * Inductive probes need space to keep from triggering early.
 *
 * Use these settings to specify the distance (mm) to raise the probe (or
 * lower the bed). The values set here apply over and above any (negative)
 * probe Z Offset set with NOZZLE_TO_PROBE_OFFSET, M851, or the LCD.
 * Only integer values >= 1 are valid here.
 *
 * Example: `M851 Z-5` with a CLEARANCE of 4  =>  9mm from bed to nozzle.
 *     But: `M851 Z+1` with a CLEARANCE of 2  =>  2mm from bed to nozzle.
 */
#define Z_CLEARANCE_DEPLOY_PROBE   10 // Z Clearance for Deploy/Stow
#define Z_CLEARANCE_BETWEEN_PROBES  5 // Z Clearance between probe points
#define Z_CLEARANCE_MULTI_PROBE     5 // Z Clearance between multiple probes
//#define Z_AFTER_PROBING           5 // Z position after probing is done

#define Z_PROBE_LOW_POINT          -2 // Farthest distance below the trigger-point to go before stopping

// For M851 give a range for adjusting the Z probe offset
#define Z_PROBE_OFFSET_RANGE_MIN -20
#define Z_PROBE_OFFSET_RANGE_MAX 20

// Enable the M48 repeatability test to test probe accuracy
//#define Z_MIN_PROBE_REPEATABILITY_TEST

// Before deploy/stow pause for user confirmation
//#define PAUSE_BEFORE_DEPLOY_STOW
#if ENABLED(PAUSE_BEFORE_DEPLOY_STOW)
  //#define PAUSE_PROBE_DEPLOY_WHEN_TRIGGERED // For Manual Deploy Allenkey Probe
#endif

/**
 * Enable one or more of the following if probing seems unreliable.
 * Heaters and/or fans can be disabled during probing to minimize electrical
 * noise. A delay can also be added to allow noise and vibration to settle.
 * These options are most useful for the BLTouch probe, but may also improve
 * readings with inductive probes and piezo sensors.
 */
//#define PROBING_HEATERS_OFF       // Turn heaters off when probing
#if ENABLED(PROBING_HEATERS_OFF)
  //#define WAIT_FOR_BED_HEATER     // Wait for bed to heat back up between probes (to improve accuracy)
  //#define WAIT_FOR_HOTEND         // Wait for hotend to heat back up between probes (to improve accuracy & prevent cold extrude)
#endif
//#define PROBING_FANS_OFF          // Turn fans off when probing
//#define PROBING_STEPPERS_OFF      // Turn steppers off (unless needed to hold position) when probing
//#define DELAY_BEFORE_PROBING 200  // (ms) To prevent vibrations from triggering piezo sensors

// Require minimum nozzle and/or bed temperature for probing
//#define PREHEAT_BEFORE_PROBING
#if ENABLED(PREHEAT_BEFORE_PROBING)
  #define PROBING_NOZZLE_TEMP 120   // (°C) Only applies to E0 at this time
  #define PROBING_BED_TEMP     50
#endif

// For Inverting Stepper Enable Pins (Active Low) use 0, Non Inverting (Active High) use 1
// :{ 0:'Low', 1:'High' }
#define X_ENABLE_ON 0
#define Y_ENABLE_ON 0
#define Z_ENABLE_ON 0
#define E_ENABLE_ON 0 // For all extruders
//#define I_ENABLE_ON 0
//#define J_ENABLE_ON 0
//#define K_ENABLE_ON 0

// Disable axis steppers immediately when they're not being stepped.
// WARNING: When motors turn off there is a chance of losing position accuracy!
#define DISABLE_X false
#define DISABLE_Y false
#define DISABLE_Z false
//#define DISABLE_I false
//#define DISABLE_J false
//#define DISABLE_K false

// Turn off the display blinking that warns about possible accuracy reduction
//#define DISABLE_REDUCED_ACCURACY_WARNING

// @section extruder

#define DISABLE_E false             // Disable the extruder when not stepping
#define DISABLE_INACTIVE_EXTRUDER   // Keep only the active extruder enabled

// @section machine

// Invert the stepper direction. Change (or reverse the motor connector) if an axis goes the wrong way.
#define INVERT_X_DIR false
#define INVERT_Y_DIR true
#define INVERT_Z_DIR false
//#define INVERT_I_DIR false
//#define INVERT_J_DIR false
//#define INVERT_K_DIR false

// @section extruder

// For direct drive extruder v9 set to true, for geared extruder set to false.
#define INVERT_E0_DIR false
#define INVERT_E1_DIR false
#define INVERT_E2_DIR false
#define INVERT_E3_DIR false
#define INVERT_E4_DIR false
#define INVERT_E5_DIR false
#define INVERT_E6_DIR false
#define INVERT_E7_DIR false

// @section homing

//#define NO_MOTION_BEFORE_HOMING // Inhibit movement until all axes have been homed. Also enable HOME_AFTER_DEACTIVATE for extra safety.
//#define HOME_AFTER_DEACTIVATE   // Require rehoming after steppers are deactivated. Also enable NO_MOTION_BEFORE_HOMING for extra safety.

/**
 * Set Z_IDLE_HEIGHT if the Z-Axis moves on its own when steppers are disabled.
 *  - Use a low value (i.e., Z_MIN_POS) if the nozzle falls down to the bed.
 *  - Use a large value (i.e., Z_MAX_POS) if the bed falls down, away from the nozzle.
 */
//#define Z_IDLE_HEIGHT Z_HOME_POS

//#define Z_HOMING_HEIGHT  4      // (mm) Minimal Z height before homing (G28) for Z clearance above the bed, clamps, ...
                                  // Be sure to have this much clearance over your Z_MAX_POS to prevent grinding.

//#define Z_AFTER_HOMING  10      // (mm) Height to move to after homing Z

// Direction of endstops when homing; 1=MAX, -1=MIN
// :[-1,1]
#define X_HOME_DIR -1
#define Y_HOME_DIR -1
#define Z_HOME_DIR -1
//#define I_HOME_DIR -1
//#define J_HOME_DIR -1
//#define K_HOME_DIR -1

// @section machine

// The size of the printable area
#define X_BED_SIZE 200
#define Y_BED_SIZE 200

// Travel limits (mm) after homing, corresponding to endstop positions.
#define X_MIN_POS 0
#define Y_MIN_POS 0
#define Z_MIN_POS 0
#define X_MAX_POS X_BED_SIZE
#define Y_MAX_POS Y_BED_SIZE
#define Z_MAX_POS 200
//#define I_MIN_POS 0
//#define I_MAX_POS 50
//#define J_MIN_POS 0
//#define J_MAX_POS 50
//#define K_MIN_POS 0
//#define K_MAX_POS 50

/**
 * Software Endstops
 *
 * - Prevent moves outside the set machine bounds.
 * - Individual axes can be disabled, if desired.
 * - X and Y only apply to Cartesian robots.
 * - Use 'M211' to set software endstops on/off or report current state
 */

// Min software endstops constrain movement within minimum coordinate bounds
#define MIN_SOFTWARE_ENDSTOPS
#if ENABLED(MIN_SOFTWARE_ENDSTOPS)
  #define MIN_SOFTWARE_ENDSTOP_X
  #define MIN_SOFTWARE_ENDSTOP_Y
  #define MIN_SOFTWARE_ENDSTOP_Z
  #define MIN_SOFTWARE_ENDSTOP_I
  #define MIN_SOFTWARE_ENDSTOP_J
  #define MIN_SOFTWARE_ENDSTOP_K
#endif

// Max software endstops constrain movement within maximum coordinate bounds
#define MAX_SOFTWARE_ENDSTOPS
#if ENABLED(MAX_SOFTWARE_ENDSTOPS)
  #define MAX_SOFTWARE_ENDSTOP_X
  #define MAX_SOFTWARE_ENDSTOP_Y
  #define MAX_SOFTWARE_ENDSTOP_Z
  #define MAX_SOFTWARE_ENDSTOP_I
  #define MAX_SOFTWARE_ENDSTOP_J
  #define MAX_SOFTWARE_ENDSTOP_K
#endif

#if EITHER(MIN_SOFTWARE_ENDSTOPS, MAX_SOFTWARE_ENDSTOPS)
  //#define SOFT_ENDSTOPS_MENU_ITEM  // Enable/Disable software endstops from the LCD
#endif

/**
 * Filament Runout Sensors
 * Mechanical or opto endstops are used to check for the presence of filament.
 *
 * IMPORTANT: Runout will only trigger if Marlin is aware that a print job is running.
 * Marlin knows a print job is running when:
 *  1. Running a print job from media started with M24.
 *  2. The Print Job Timer has been started with M75.
 *  3. The heaters were turned on and PRINTJOB_TIMER_AUTOSTART is enabled.
 *
 * RAMPS-based boards use SERVO3_PIN for the first runout sensor.
 * For other boards you may need to define FIL_RUNOUT_PIN, FIL_RUNOUT2_PIN, etc.
 */
//#define FILAMENT_RUNOUT_SENSOR
#if ENABLED(FILAMENT_RUNOUT_SENSOR)
  #define FIL_RUNOUT_ENABLED_DEFAULT true // Enable the sensor on startup. Override with M412 followed by M500.
  #define NUM_RUNOUT_SENSORS   1          // Number of sensors, up to one per extruder. Define a FIL_RUNOUT#_PIN for each.

  #define FIL_RUNOUT_STATE     LOW        // Pin state indicating that filament is NOT present.
  #define FIL_RUNOUT_PULLUP               // Use internal pullup for filament runout pins.
  //#define FIL_RUNOUT_PULLDOWN           // Use internal pulldown for filament runout pins.
  //#define WATCH_ALL_RUNOUT_SENSORS      // Execute runout script on any triggering sensor, not only for the active extruder.
                                          // This is automatically enabled for MIXING_EXTRUDERs.

  // Override individually if the runout sensors vary
  //#define FIL_RUNOUT1_STATE LOW
  //#define FIL_RUNOUT1_PULLUP
  //#define FIL_RUNOUT1_PULLDOWN

  //#define FIL_RUNOUT2_STATE LOW
  //#define FIL_RUNOUT2_PULLUP
  //#define FIL_RUNOUT2_PULLDOWN

  //#define FIL_RUNOUT3_STATE LOW
  //#define FIL_RUNOUT3_PULLUP
  //#define FIL_RUNOUT3_PULLDOWN

  //#define FIL_RUNOUT4_STATE LOW
  //#define FIL_RUNOUT4_PULLUP
  //#define FIL_RUNOUT4_PULLDOWN

  //#define FIL_RUNOUT5_STATE LOW
  //#define FIL_RUNOUT5_PULLUP
  //#define FIL_RUNOUT5_PULLDOWN

  //#define FIL_RUNOUT6_STATE LOW
  //#define FIL_RUNOUT6_PULLUP
  //#define FIL_RUNOUT6_PULLDOWN

  //#define FIL_RUNOUT7_STATE LOW
  //#define FIL_RUNOUT7_PULLUP
  //#define FIL_RUNOUT7_PULLDOWN

  //#define FIL_RUNOUT8_STATE LOW
  //#define FIL_RUNOUT8_PULLUP
  //#define FIL_RUNOUT8_PULLDOWN

  // Commands to execute on filament runout.
  // With multiple runout sensors use the %c placeholder for the current tool in commands (e.g., "M600 T%c")
  // NOTE: After 'M412 H1' the host handles filament runout and this script does not apply.
  #define FILAMENT_RUNOUT_SCRIPT "M600"

  // After a runout is detected, continue printing this length of filament
  // before executing the runout script. Useful for a sensor at the end of
  // a feed tube. Requires 4 bytes SRAM per sensor, plus 4 bytes overhead.
  //#define FILAMENT_RUNOUT_DISTANCE_MM 25

  #ifdef FILAMENT_RUNOUT_DISTANCE_MM
    // Enable this option to use an encoder disc that toggles the runout pin
    // as the filament moves. (Be sure to set FILAMENT_RUNOUT_DISTANCE_MM
    // large enough to avoid false positives.)
    //#define FILAMENT_MOTION_SENSOR
  #endif
#endif

//===========================================================================
//=============================== Bed Leveling ==============================
//===========================================================================
// @section calibrate

/**
 * Choose one of the options below to enable G29 Bed Leveling. The parameters
 * and behavior of G29 will change depending on your selection.
 *
 *  If using a Probe for Z Homing, enable Z_SAFE_HOMING also!
 *
 * - AUTO_BED_LEVELING_3POINT
 *   Probe 3 arbitrary points on the bed (that aren't collinear)
 *   You specify the XY coordinates of all 3 points.
 *   The result is a single tilted plane. Best for a flat bed.
 *
 * - AUTO_BED_LEVELING_LINEAR
 *   Probe several points in a grid.
 *   You specify the rectangle and the density of sample points.
 *   The result is a single tilted plane. Best for a flat bed.
 *
 * - AUTO_BED_LEVELING_BILINEAR
 *   Probe several points in a grid.
 *   You specify the rectangle and the density of sample points.
 *   The result is a mesh, best for large or uneven beds.
 *
 * - AUTO_BED_LEVELING_UBL (Unified Bed Leveling)
 *   A comprehensive bed leveling system combining the features and benefits
 *   of other systems. UBL also includes integrated Mesh Generation, Mesh
 *   Validation and Mesh Editing systems.
 *
 * - MESH_BED_LEVELING
 *   Probe a grid manually
 *   The result is a mesh, suitable for large or uneven beds. (See BILINEAR.)
 *   For machines without a probe, Mesh Bed Leveling provides a method to perform
 *   leveling in steps so you can manually adjust the Z height at each grid-point.
 *   With an LCD controller the process is guided step-by-step.
 */
//#define AUTO_BED_LEVELING_3POINT
//#define AUTO_BED_LEVELING_LINEAR
//#define AUTO_BED_LEVELING_BILINEAR
//#define AUTO_BED_LEVELING_UBL
//#define MESH_BED_LEVELING

/**
 * Normally G28 leaves leveling disabled on completion. Enable one of
 * these options to restore the prior leveling state or to always enable
 * leveling immediately after G28.
 */
//#define RESTORE_LEVELING_AFTER_G28
//#define ENABLE_LEVELING_AFTER_G28

/**
 * Auto-leveling needs preheating
 */
//#define PREHEAT_BEFORE_LEVELING
#if ENABLED(PREHEAT_BEFORE_LEVELING)
  #define LEVELING_NOZZLE_TEMP 120   // (°C) Only applies to E0 at this time
  #define LEVELING_BED_TEMP     50
#endif

/**
 * Enable detailed logging of G28, G29, M48, etc.
 * Turn on with the command 'M111 S32'.
 * NOTE: Requires a lot of PROGMEM!
 */
//#define DEBUG_LEVELING_FEATURE

#if ANY(MESH_BED_LEVELING, AUTO_BED_LEVELING_UBL, PROBE_MANUALLY)
  // Set a height for the start of manual adjustment
  #define MANUAL_PROBE_START_Z 0.2  // (mm) Comment out to use the last-measured height
#endif

#if ANY(MESH_BED_LEVELING, AUTO_BED_LEVELING_BILINEAR, AUTO_BED_LEVELING_UBL)
  // Gradually reduce leveling correction until a set height is reached,
  // at which point movement will be level to the machine's XY plane.
  // The height can be set with M420 Z<height>
  #define ENABLE_LEVELING_FADE_HEIGHT
  #if ENABLED(ENABLE_LEVELING_FADE_HEIGHT)
    #define DEFAULT_LEVELING_FADE_HEIGHT 10.0 // (mm) Default fade height.
  #endif

  // For Cartesian machines, instead of dividing moves on mesh boundaries,
  // split up moves into short segments like a Delta. This follows the
  // contours of the bed more closely than edge-to-edge straight moves.
  #define SEGMENT_LEVELED_MOVES
  #define LEVELED_SEGMENT_LENGTH 5.0 // (mm) Length of all segments (except the last one)

  /**
   * Enable the G26 Mesh Validation Pattern tool.
   */
  //#define G26_MESH_VALIDATION
  #if ENABLED(G26_MESH_VALIDATION)
    #define MESH_TEST_NOZZLE_SIZE    0.4  // (mm) Diameter of primary nozzle.
    #define MESH_TEST_LAYER_HEIGHT   0.2  // (mm) Default layer height for G26.
    #define MESH_TEST_HOTEND_TEMP  205    // (°C) Default nozzle temperature for G26.
    #define MESH_TEST_BED_TEMP      60    // (°C) Default bed temperature for G26.
    #define G26_XY_FEEDRATE         20    // (mm/s) Feedrate for G26 XY moves.
    #define G26_XY_FEEDRATE_TRAVEL 100    // (mm/s) Feedrate for G26 XY travel moves.
    #define G26_RETRACT_MULTIPLIER   1.0  // G26 Q (retraction) used by default between mesh test elements.
  #endif

#endif

#if EITHER(AUTO_BED_LEVELING_LINEAR, AUTO_BED_LEVELING_BILINEAR)

  // Set the number of grid points per dimension.
  #define GRID_MAX_POINTS_X 3
  #define GRID_MAX_POINTS_Y GRID_MAX_POINTS_X

  // Probe along the Y axis, advancing X after each column
  //#define PROBE_Y_FIRST

  #if ENABLED(AUTO_BED_LEVELING_BILINEAR)

    // Beyond the probed grid, continue the implied tilt?
    // Default is to maintain the height of the nearest edge.
    //#define EXTRAPOLATE_BEYOND_GRID

    //
    // Experimental Subdivision of the grid by Catmull-Rom method.
    // Synthesizes intermediate points to produce a more detailed mesh.
    //
    //#define ABL_BILINEAR_SUBDIVISION
    #if ENABLED(ABL_BILINEAR_SUBDIVISION)
      // Number of subdivisions between probe points
      #define BILINEAR_SUBDIVISIONS 3
    #endif

  #endif

#elif ENABLED(AUTO_BED_LEVELING_UBL)

  //===========================================================================
  //========================= Unified Bed Leveling ============================
  //===========================================================================

  //#define MESH_EDIT_GFX_OVERLAY   // Display a graphics overlay while editing the mesh

  #define MESH_INSET 1              // Set Mesh bounds as an inset region of the bed
  #define GRID_MAX_POINTS_X 10      // Don't use more than 15 points per axis, implementation limited.
  #define GRID_MAX_POINTS_Y GRID_MAX_POINTS_X

  //#define UBL_HILBERT_CURVE       // Use Hilbert distribution for less travel when probing multiple points

  #define UBL_MESH_EDIT_MOVES_Z     // Sophisticated users prefer no movement of nozzle
  #define UBL_SAVE_ACTIVE_ON_M500   // Save the currently active mesh in the current slot on M500

  //#define UBL_Z_RAISE_WHEN_OFF_MESH 2.5 // When the nozzle is off the mesh, this value is used
                                          // as the Z-Height correction value.

  //#define UBL_MESH_WIZARD         // Run several commands in a row to get a complete mesh

#elif ENABLED(MESH_BED_LEVELING)

  //===========================================================================
  //=================================== Mesh ==================================
  //===========================================================================

  #define MESH_INSET 10          // Set Mesh bounds as an inset region of the bed
  #define GRID_MAX_POINTS_X 3    // Don't use more than 7 points per axis, implementation limited.
  #define GRID_MAX_POINTS_Y GRID_MAX_POINTS_X

  //#define MESH_G28_REST_ORIGIN // After homing all axes ('G28' or 'G28 XYZ') rest Z at Z_MIN_POS

#endif // BED_LEVELING

/**
 * Add a bed leveling sub-menu for ABL or MBL.
 * Include a guided procedure if manual probing is enabled.
 */
//#define LCD_BED_LEVELING

#if ENABLED(LCD_BED_LEVELING)
  #define MESH_EDIT_Z_STEP  0.025 // (mm) Step size while manually probing Z axis.
  #define LCD_PROBE_Z_RANGE 4     // (mm) Z Range centered on Z_MIN_POS for LCD Z adjustment
  //#define MESH_EDIT_MENU        // Add a menu to edit mesh points
#endif

// Add a menu item to move between bed corners for manual bed adjustment
//#define LEVEL_BED_CORNERS

#if ENABLED(LEVEL_BED_CORNERS)
  #define LEVEL_CORNERS_INSET_LFRB { 30, 30, 30, 30 } // (mm) Left, Front, Right, Back insets
  #define LEVEL_CORNERS_HEIGHT      0.0   // (mm) Z height of nozzle at leveling points
  #define LEVEL_CORNERS_Z_HOP       4.0   // (mm) Z height of nozzle between leveling points
  //#define LEVEL_CENTER_TOO              // Move to the center after the last corner
  //#define LEVEL_CORNERS_USE_PROBE
  #if ENABLED(LEVEL_CORNERS_USE_PROBE)
    #define LEVEL_CORNERS_PROBE_TOLERANCE 0.1
    #define LEVEL_CORNERS_VERIFY_RAISED   // After adjustment triggers the probe, re-probe to verify
    //#define LEVEL_CORNERS_AUDIO_FEEDBACK
  #endif

  /**
   * Corner Leveling Order
   *
   * Set 2 or 4 points. When 2 points are given, the 3rd is the center of the opposite edge.
   *
   *  LF  Left-Front    RF  Right-Front
   *  LB  Left-Back     RB  Right-Back
   *
   * Examples:
   *
   *      Default        {LF,RB,LB,RF}         {LF,RF}           {LB,LF}
   *  LB --------- RB   LB --------- RB    LB --------- RB   LB --------- RB
   *  |  4       3  |   | 3         2 |    |     <3>     |   | 1           |
   *  |             |   |             |    |             |   |          <3>|
   *  |  1       2  |   | 1         4 |    | 1         2 |   | 2           |
   *  LF --------- RF   LF --------- RF    LF --------- RF   LF --------- RF
   */
  #define LEVEL_CORNERS_LEVELING_ORDER { LF, RF, RB, LB }
#endif

/**
 * Commands to execute at the end of G29 probing.
 * Useful to retract or move the Z probe out of the way.
 */
//#define Z_PROBE_END_SCRIPT "G1 Z10 F12000\nG1 X15 Y330\nG1 Z0.5\nG1 Z10"

// @section homing

// The center of the bed is at (X=0, Y=0)
//#define BED_CENTER_AT_0_0

// Manually set the home position. Leave these undefined for automatic settings.
// For DELTA this is the top-center of the Cartesian print volume.
//#define MANUAL_X_HOME_POS 0
//#define MANUAL_Y_HOME_POS 0
//#define MANUAL_Z_HOME_POS 0
//#define MANUAL_I_HOME_POS 0
//#define MANUAL_J_HOME_POS 0
//#define MANUAL_K_HOME_POS 0

// Use "Z Safe Homing" to avoid homing with a Z probe outside the bed area.
//
// With this feature enabled:
//
// - Allow Z homing only after X and Y homing AND stepper drivers still enabled.
// - If stepper drivers time out, it will need X and Y homing again before Z homing.
// - Move the Z probe (or nozzle) to a defined XY point before Z Homing.
// - Prevent Z homing when the Z probe is outside bed area.
//
//#define Z_SAFE_HOMING

#if ENABLED(Z_SAFE_HOMING)
  #define Z_SAFE_HOMING_X_POINT X_CENTER  // X point for Z homing
  #define Z_SAFE_HOMING_Y_POINT Y_CENTER  // Y point for Z homing
#endif

// Homing speeds (mm/min)
#define HOMING_FEEDRATE_MM_M { (50*60), (50*60), (4*60) }

// Validate that endstops are triggered on homing moves
#define VALIDATE_HOMING_ENDSTOPS

// @section calibrate

/**
 * Bed Skew Compensation
 *
 * This feature corrects for misalignment in the XYZ axes.
 *
 * Take the following steps to get the bed skew in the XY plane:
 *  1. Print a test square (e.g., https://www.thingiverse.com/thing:2563185)
 *  2. For XY_DIAG_AC measure the diagonal A to C
 *  3. For XY_DIAG_BD measure the diagonal B to D
 *  4. For XY_SIDE_AD measure the edge A to D
 *
 * Marlin automatically computes skew factors from these measurements.
 * Skew factors may also be computed and set manually:
 *
 *  - Compute AB     : SQRT(2*AC*AC+2*BD*BD-4*AD*AD)/2
 *  - XY_SKEW_FACTOR : TAN(PI/2-ACOS((AC*AC-AB*AB-AD*AD)/(2*AB*AD)))
 *
 * If desired, follow the same procedure for XZ and YZ.
 * Use these diagrams for reference:
 *
 *    Y                     Z                     Z
 *    ^     B-------C       ^     B-------C       ^     B-------C
 *    |    /       /        |    /       /        |    /       /
 *    |   /       /         |   /       /         |   /       /
 *    |  A-------D          |  A-------D          |  A-------D
 *    +-------------->X     +-------------->X     +-------------->Y
 *     XY_SKEW_FACTOR        XZ_SKEW_FACTOR        YZ_SKEW_FACTOR
 */
//#define SKEW_CORRECTION

#if ENABLED(SKEW_CORRECTION)
  // Input all length measurements here:
  #define XY_DIAG_AC 282.8427124746
  #define XY_DIAG_BD 282.8427124746
  #define XY_SIDE_AD 200

  // Or, set the default skew factors directly here
  // to override the above measurements:
  #define XY_SKEW_FACTOR 0.0

  //#define SKEW_CORRECTION_FOR_Z
  #if ENABLED(SKEW_CORRECTION_FOR_Z)
    #define XZ_DIAG_AC 282.8427124746
    #define XZ_DIAG_BD 282.8427124746
    #define YZ_DIAG_AC 282.8427124746
    #define YZ_DIAG_BD 282.8427124746
    #define YZ_SIDE_AD 200
    #define XZ_SKEW_FACTOR 0.0
    #define YZ_SKEW_FACTOR 0.0
  #endif

  // Enable this option for M852 to set skew at runtime
  //#define SKEW_CORRECTION_GCODE
#endif

//=============================================================================
//============================= Additional Features ===========================
//=============================================================================

// @section extras

/**
 * EEPROM
 *
 * Persistent storage to preserve configurable settings across reboots.
 *
 *   M500 - Store settings to EEPROM.
 *   M501 - Read settings from EEPROM. (i.e., Throw away unsaved changes)
 *   M502 - Revert settings to "factory" defaults. (Follow with M500 to init the EEPROM.)
 */
//#define EEPROM_SETTINGS     // Persistent storage with M500 and M501
//#define DISABLE_M503        // Saves ~2700 bytes of PROGMEM. Disable for release!
#define EEPROM_CHITCHAT       // Give feedback on EEPROM commands. Disable to save PROGMEM.
#define EEPROM_BOOT_SILENT    // Keep M503 quiet and only give errors during first load
#if ENABLED(EEPROM_SETTINGS)
  //#define EEPROM_AUTO_INIT  // Init EEPROM automatically on any errors.
#endif

//
// Host Keepalive
//
// When enabled Marlin will send a busy status message to the host
// every couple of seconds when it can't accept commands.
//
#define HOST_KEEPALIVE_FEATURE        // Disable this if your host doesn't like keepalive messages
#define DEFAULT_KEEPALIVE_INTERVAL 2  // Number of seconds between "busy" messages. Set with M113.
#define BUSY_WHILE_HEATING            // Some hosts require "busy" messages even during heating

//
// G20/G21 Inch mode support
//
//#define INCH_MODE_SUPPORT

//
// M149 Set temperature units support
//
//#define TEMPERATURE_UNITS_SUPPORT

// @section temperature

//
// Preheat Constants - Up to 5 are supported without changes
//
#define PREHEAT_1_LABEL       "PLA"
#define PREHEAT_1_TEMP_HOTEND 180
#define PREHEAT_1_TEMP_BED     70
#define PREHEAT_1_TEMP_CHAMBER 35
#define PREHEAT_1_FAN_SPEED     0 // Value from 0 to 255

#define PREHEAT_2_LABEL       "ABS"
#define PREHEAT_2_TEMP_HOTEND 240
#define PREHEAT_2_TEMP_BED    110
#define PREHEAT_2_TEMP_CHAMBER 35
#define PREHEAT_2_FAN_SPEED     0 // Value from 0 to 255

/**
 * Nozzle Park
 *
 * Park the nozzle at the given XYZ position on idle or G27.
 *
 * The "P" parameter controls the action applied to the Z axis:
 *
 *    P0  (Default) If Z is below park Z raise the nozzle.
 *    P1  Raise the nozzle always to Z-park height.
 *    P2  Raise the nozzle by Z-park amount, limited to Z_MAX_POS.
 */
//#define NOZZLE_PARK_FEATURE

#if ENABLED(NOZZLE_PARK_FEATURE)
  // Specify a park position as { X, Y, Z_raise }
  #define NOZZLE_PARK_POINT { (X_MIN_POS + 10), (Y_MAX_POS - 10), 20 }
  //#define NOZZLE_PARK_X_ONLY          // X move only is required to park
  //#define NOZZLE_PARK_Y_ONLY          // Y move only is required to park
  #define NOZZLE_PARK_Z_RAISE_MIN   2   // (mm) Always raise Z by at least this distance
  #define NOZZLE_PARK_XY_FEEDRATE 100   // (mm/s) X and Y axes feedrate (also used for delta Z axis)
  #define NOZZLE_PARK_Z_FEEDRATE    5   // (mm/s) Z axis feedrate (not used for delta printers)
#endif

/**
 * Clean Nozzle Feature -- EXPERIMENTAL
 *
 * Adds the G12 command to perform a nozzle cleaning process.
 *
 * Parameters:
 *   P  Pattern
 *   S  Strokes / Repetitions
 *   T  Triangles (P1 only)
 *
 * Patterns:
 *   P0  Straight line (default). This process requires a sponge type material
 *       at a fixed bed location. "S" specifies strokes (i.e. back-forth motions)
 *       between the start / end points.
 *
 *   P1  Zig-zag pattern between (X0, Y0) and (X1, Y1), "T" specifies the
 *       number of zig-zag triangles to do. "S" defines the number of strokes.
 *       Zig-zags are done in whichever is the narrower dimension.
 *       For example, "G12 P1 S1 T3" will execute:
 *
 *          --
 *         |  (X0, Y1) |     /\        /\        /\     | (X1, Y1)
 *         |           |    /  \      /  \      /  \    |
 *       A |           |   /    \    /    \    /    \   |
 *         |           |  /      \  /      \  /      \  |
 *         |  (X0, Y0) | /        \/        \/        \ | (X1, Y0)
 *          --         +--------------------------------+
 *                       |________|_________|_________|
 *                           T1        T2        T3
 *
 *   P2  Circular pattern with middle at NOZZLE_CLEAN_CIRCLE_MIDDLE.
 *       "R" specifies the radius. "S" specifies the stroke count.
 *       Before starting, the nozzle moves to NOZZLE_CLEAN_START_POINT.
 *
 *   Caveats: The ending Z should be the same as starting Z.
 * Attention: EXPERIMENTAL. G-code arguments may change.
 */
//#define NOZZLE_CLEAN_FEATURE

#if ENABLED(NOZZLE_CLEAN_FEATURE)
  // Default number of pattern repetitions
  #define NOZZLE_CLEAN_STROKES  12

  // Default number of triangles
  #define NOZZLE_CLEAN_TRIANGLES  3

  // Specify positions for each tool as { { X, Y, Z }, { X, Y, Z } }
  // Dual hotend system may use { {  -20, (Y_BED_SIZE / 2), (Z_MIN_POS + 1) },  {  420, (Y_BED_SIZE / 2), (Z_MIN_POS + 1) }}
  #define NOZZLE_CLEAN_START_POINT { {  30, 30, (Z_MIN_POS + 1) } }
  #define NOZZLE_CLEAN_END_POINT   { { 100, 60, (Z_MIN_POS + 1) } }

  // Circular pattern radius
  #define NOZZLE_CLEAN_CIRCLE_RADIUS 6.5
  // Circular pattern circle fragments number
  #define NOZZLE_CLEAN_CIRCLE_FN 10
  // Middle point of circle
  #define NOZZLE_CLEAN_CIRCLE_MIDDLE NOZZLE_CLEAN_START_POINT

  // Move the nozzle to the initial position after cleaning
  #define NOZZLE_CLEAN_GOBACK

  // For a purge/clean station that's always at the gantry height (thus no Z move)
  //#define NOZZLE_CLEAN_NO_Z

  // For a purge/clean station mounted on the X axis
  //#define NOZZLE_CLEAN_NO_Y

  // Require a minimum hotend temperature for cleaning
  #define NOZZLE_CLEAN_MIN_TEMP 170
  //#define NOZZLE_CLEAN_HEATUP       // Heat up the nozzle instead of skipping wipe

  // Explicit wipe G-code script applies to a G12 with no arguments.
  //#define WIPE_SEQUENCE_COMMANDS "G1 X-17 Y25 Z10 F4000\nG1 Z1\nM114\nG1 X-17 Y25\nG1 X-17 Y95\nG1 X-17 Y25\nG1 X-17 Y95\nG1 X-17 Y25\nG1 X-17 Y95\nG1 X-17 Y25\nG1 X-17 Y95\nG1 X-17 Y25\nG1 X-17 Y95\nG1 X-17 Y25\nG1 X-17 Y95\nG1 Z15\nM400\nG0 X-10.0 Y-9.0"

#endif

/**
 * Print Job Timer
 *
 * Automatically start and stop the print job timer on M104/M109/M140/M190/M141/M191.
 * The print job timer will only be stopped if the bed/chamber target temp is
 * below BED_MINTEMP/CHAMBER_MINTEMP.
 *
 *   M104 (hotend, no wait)  - high temp = none,        low temp = stop timer
 *   M109 (hotend, wait)     - high temp = start timer, low temp = stop timer
 *   M140 (bed, no wait)     - high temp = none,        low temp = stop timer
 *   M190 (bed, wait)        - high temp = start timer, low temp = none
 *   M141 (chamber, no wait) - high temp = none,        low temp = stop timer
 *   M191 (chamber, wait)    - high temp = start timer, low temp = none
 *
 * For M104/M109, high temp is anything over EXTRUDE_MINTEMP / 2.
 * For M140/M190, high temp is anything over BED_MINTEMP.
 * For M141/M191, high temp is anything over CHAMBER_MINTEMP.
 *
 * The timer can also be controlled with the following commands:
 *
 *   M75 - Start the print job timer
 *   M76 - Pause the print job timer
 *   M77 - Stop the print job timer
 */
#define PRINTJOB_TIMER_AUTOSTART

/**
 * Print Counter
 *
 * Track statistical data such as:
 *
 *  - Total print jobs
 *  - Total successful print jobs
 *  - Total failed print jobs
 *  - Total time printing
 *
 * View the current statistics with M78.
 */
//#define PRINTCOUNTER
#if ENABLED(PRINTCOUNTER)
  #define PRINTCOUNTER_SAVE_INTERVAL 60 // (minutes) EEPROM save interval during print
#endif

/**
 * Password
 *
 * Set a numerical password for the printer which can be requested:
 *
 *  - When the printer boots up
 *  - Upon opening the 'Print from Media' Menu
 *  - When SD printing is completed or aborted
 *
 * The following G-codes can be used:
 *
 *  M510 - Lock Printer. Blocks all commands except M511.
 *  M511 - Unlock Printer.
 *  M512 - Set, Change and Remove Password.
 *
 * If you forget the password and get locked out you'll need to re-flash
 * the firmware with the feature disabled, reset EEPROM, and (optionally)
 * re-flash the firmware again with this feature enabled.
 */
//#define PASSWORD_FEATURE
#if ENABLED(PASSWORD_FEATURE)
  #define PASSWORD_LENGTH 4                 // (#) Number of digits (1-9). 3 or 4 is recommended
  #define PASSWORD_ON_STARTUP
  #define PASSWORD_UNLOCK_GCODE             // Unlock with the M511 P<password> command. Disable to prevent brute-force attack.
  #define PASSWORD_CHANGE_GCODE             // Change the password with M512 P<old> S<new>.
  //#define PASSWORD_ON_SD_PRINT_MENU       // This does not prevent gcodes from running
  //#define PASSWORD_AFTER_SD_PRINT_END
  //#define PASSWORD_AFTER_SD_PRINT_ABORT
  //#include "Configuration_Secure.h"       // External file with PASSWORD_DEFAULT_VALUE
#endif

//=============================================================================
//============================= LCD and SD support ============================
//=============================================================================

// @section lcd

/**
 * LCD LANGUAGE
 *
 * Select the language to display on the LCD. These languages are available:
 *
 *   en, an, bg, ca, cz, da, de, el, el_gr, es, eu, fi, fr, gl, hr, hu, it,
 *   jp_kana, ko_KR, nl, pl, pt, pt_br, ro, ru, sk, sv, tr, uk, vi, zh_CN, zh_TW
 *
 * :{ 'en':'English', 'an':'Aragonese', 'bg':'Bulgarian', 'ca':'Catalan', 'cz':'Czech', 'da':'Danish', 'de':'German', 'el':'Greek', 'el_gr':'Greek (Greece)', 'es':'Spanish', 'eu':'Basque-Euskera', 'fi':'Finnish', 'fr':'French', 'gl':'Galician', 'hr':'Croatian', 'hu':'Hungarian', 'it':'Italian', 'jp_kana':'Japanese', 'ko_KR':'Korean (South Korea)', 'nl':'Dutch', 'pl':'Polish', 'pt':'Portuguese', 'pt_br':'Portuguese (Brazilian)', 'ro':'Romanian', 'ru':'Russian', 'sk':'Slovak', 'sv':'Swedish', 'tr':'Turkish', 'uk':'Ukrainian', 'vi':'Vietnamese', 'zh_CN':'Chinese (Simplified)', 'zh_TW':'Chinese (Traditional)' }
 */
#define LCD_LANGUAGE en

/**
 * LCD Character Set
 *
 * Note: This option is NOT applicable to Graphical Displays.
 *
 * All character-based LCDs provide ASCII plus one of these
 * language extensions:
 *
 *  - JAPANESE ... the most common
 *  - WESTERN  ... with more accented characters
 *  - CYRILLIC ... for the Russian language
 *
 * To determine the language extension installed on your controller:
 *
 *  - Compile and upload with LCD_LANGUAGE set to 'test'
 *  - Click the controller to view the LCD menu
 *  - The LCD will display Japanese, Western, or Cyrillic text
 *
 * See https://marlinfw.org/docs/development/lcd_language.html
 *
 * :['JAPANESE', 'WESTERN', 'CYRILLIC']
 */
#define DISPLAY_CHARSET_HD44780 JAPANESE

/**
 * Info Screen Style (0:Classic, 1:Průša)
 *
 * :[0:'Classic', 1:'Průša']
 */
#define LCD_INFO_SCREEN_STYLE 0

/**
 * SD CARD
 *
 * SD Card support is disabled by default. If your controller has an SD slot,
 * you must uncomment the following option or it won't work.
 */
//#define SDSUPPORT

/**
 * SD CARD: ENABLE CRC
 *
 * Use CRC checks and retries on the SD communication.
 */
//#define SD_CHECK_AND_RETRY

/**
 * LCD Menu Items
 *
 * Disable all menus and only display the Status Screen, or
 * just remove some extraneous menu items to recover space.
 */
//#define NO_LCD_MENUS
//#define SLIM_LCD_MENUS

//
// ENCODER SETTINGS
//
// This option overrides the default number of encoder pulses needed to
// produce one step. Should be increased for high-resolution encoders.
//
//#define ENCODER_PULSES_PER_STEP 4

//
// Use this option to override the number of step signals required to
// move between next/prev menu items.
//
//#define ENCODER_STEPS_PER_MENU_ITEM 1

/**
 * Encoder Direction Options
 *
 * Test your encoder's behavior first with both options disabled.
 *
 *  Reversed Value Edit and Menu Nav? Enable REVERSE_ENCODER_DIRECTION.
 *  Reversed Menu Navigation only?    Enable REVERSE_MENU_DIRECTION.
 *  Reversed Value Editing only?      Enable BOTH options.
 */

//
// This option reverses the encoder direction everywhere.
//
//  Set this option if CLOCKWISE causes values to DECREASE
//
//#define REVERSE_ENCODER_DIRECTION

//
// This option reverses the encoder direction for navigating LCD menus.
//
//  If CLOCKWISE normally moves DOWN this makes it go UP.
//  If CLOCKWISE normally moves UP this makes it go DOWN.
//
//#define REVERSE_MENU_DIRECTION

//
// This option reverses the encoder direction for Select Screen.
//
//  If CLOCKWISE normally moves LEFT this makes it go RIGHT.
//  If CLOCKWISE normally moves RIGHT this makes it go LEFT.
//
//#define REVERSE_SELECT_DIRECTION

//
// Individual Axis Homing
//
// Add individual axis homing items (Home X, Home Y, and Home Z) to the LCD menu.
//
//#define INDIVIDUAL_AXIS_HOMING_MENU

//
// SPEAKER/BUZZER
//
// If you have a speaker that can produce tones, enable it here.
// By default Marlin assumes you have a buzzer with a fixed frequency.
//
//#define SPEAKER

//
// The duration and frequency for the UI feedback sound.
// Set these to 0 to disable audio feedback in the LCD menus.
//
// Note: Test audio output with the G-Code:
//  M300 S<frequency Hz> P<duration ms>
//
//#define LCD_FEEDBACK_FREQUENCY_DURATION_MS 2
//#define LCD_FEEDBACK_FREQUENCY_HZ 5000

//=============================================================================
//======================== LCD / Controller Selection =========================
//========================   (Character-based LCDs)   =========================
//=============================================================================

//
// RepRapDiscount Smart Controller.
// https://reprap.org/wiki/RepRapDiscount_Smart_Controller
//
// Note: Usually sold with a white PCB.
//
//#define REPRAP_DISCOUNT_SMART_CONTROLLER

//
// GT2560 (YHCB2004) LCD Display
//
// Requires Testato, Koepel softwarewire library and
// Andriy Golovnya's LiquidCrystal_AIP31068 library.
//
//#define YHCB2004

//
// Original RADDS LCD Display+Encoder+SDCardReader
// http://doku.radds.org/dokumentation/lcd-display/
//
//#define RADDS_DISPLAY

//
// ULTIMAKER Controller.
//
//#define ULTIMAKERCONTROLLER

//
// ULTIPANEL as seen on Thingiverse.
//
//#define ULTIPANEL

//
// PanelOne from T3P3 (via RAMPS 1.4 AUX2/AUX3)
// https://reprap.org/wiki/PanelOne
//
//#define PANEL_ONE

//
// GADGETS3D G3D LCD/SD Controller
// https://reprap.org/wiki/RAMPS_1.3/1.4_GADGETS3D_Shield_with_Panel
//
// Note: Usually sold with a blue PCB.
//
//#define G3D_PANEL

//
// RigidBot Panel V1.0
// http://www.inventapart.com/
//
//#define RIGIDBOT_PANEL

//
// Makeboard 3D Printer Parts 3D Printer Mini Display 1602 Mini Controller
// https://www.aliexpress.com/item/32765887917.html
//
//#define MAKEBOARD_MINI_2_LINE_DISPLAY_1602

//
// ANET and Tronxy 20x4 Controller
//
//#define ZONESTAR_LCD            // Requires ADC_KEYPAD_PIN to be assigned to an analog pin.
                                  // This LCD is known to be susceptible to electrical interference
                                  // which scrambles the display.  Pressing any button clears it up.
                                  // This is a LCD2004 display with 5 analog buttons.

//
// Generic 16x2, 16x4, 20x2, or 20x4 character-based LCD.
//
//#define ULTRA_LCD

//=============================================================================
//======================== LCD / Controller Selection =========================
//=====================   (I2C and Shift-Register LCDs)   =====================
//=============================================================================

//
// CONTROLLER TYPE: I2C
//
// Note: These controllers require the installation of Arduino's LiquidCrystal_I2C
// library. For more info: https://github.com/kiyoshigawa/LiquidCrystal_I2C
//

//
// Elefu RA Board Control Panel
// http://www.elefu.com/index.php?route=product/product&product_id=53
//
//#define RA_CONTROL_PANEL

//
// Sainsmart (YwRobot) LCD Displays
//
// These require F.Malpartida's LiquidCrystal_I2C library
// https://bitbucket.org/fmalpartida/new-liquidcrystal/wiki/Home
//
//#define LCD_SAINSMART_I2C_1602
//#define LCD_SAINSMART_I2C_2004

//
// Generic LCM1602 LCD adapter
//
//#define LCM1602

//
// PANELOLU2 LCD with status LEDs,
// separate encoder and click inputs.
//
// Note: This controller requires Arduino's LiquidTWI2 library v1.2.3 or later.
// For more info: https://github.com/lincomatic/LiquidTWI2
//
// Note: The PANELOLU2 encoder click input can either be directly connected to
// a pin (if BTN_ENC defined to != -1) or read through I2C (when BTN_ENC == -1).
//
//#define LCD_I2C_PANELOLU2

//
// Panucatt VIKI LCD with status LEDs,
// integrated click & L/R/U/D buttons, separate encoder inputs.
//
//#define LCD_I2C_VIKI

//
// CONTROLLER TYPE: Shift register panels
//

//
// 2-wire Non-latching LCD SR from https://goo.gl/aJJ4sH
// LCD configuration: https://reprap.org/wiki/SAV_3D_LCD
//
//#define SAV_3DLCD

//
// 3-wire SR LCD with strobe using 74HC4094
// https://github.com/mikeshub/SailfishLCD
// Uses the code directly from Sailfish
//
//#define FF_INTERFACEBOARD

//
// TFT GLCD Panel with Marlin UI
// Panel connected to main board by SPI or I2C interface.
// See https://github.com/Serhiy-K/TFTGLCDAdapter
//
//#define TFTGLCD_PANEL_SPI
//#define TFTGLCD_PANEL_I2C

//=============================================================================
//=======================   LCD / Controller Selection  =======================
//=========================      (Graphical LCDs)      ========================
//=============================================================================

//
// CONTROLLER TYPE: Graphical 128x64 (DOGM)
//
// IMPORTANT: The U8glib library is required for Graphical Display!
//            https://github.com/olikraus/U8glib_Arduino
//
// NOTE: If the LCD is unresponsive you may need to reverse the plugs.
//

//
// RepRapDiscount FULL GRAPHIC Smart Controller
// https://reprap.org/wiki/RepRapDiscount_Full_Graphic_Smart_Controller
//
//#define REPRAP_DISCOUNT_FULL_GRAPHIC_SMART_CONTROLLER

//
// K.3D Full Graphic Smart Controller
//
//#define K3D_FULL_GRAPHIC_SMART_CONTROLLER

//
// ReprapWorld Graphical LCD
// https://reprapworld.com/?products_details&products_id/1218
//
//#define REPRAPWORLD_GRAPHICAL_LCD

//
// Activate one of these if you have a Panucatt Devices
// Viki 2.0 or mini Viki with Graphic LCD
// https://www.panucatt.com
//
//#define VIKI2
//#define miniVIKI

//
// MakerLab Mini Panel with graphic
// controller and SD support - https://reprap.org/wiki/Mini_panel
//
//#define MINIPANEL

//
// MaKr3d Makr-Panel with graphic controller and SD support.
// https://reprap.org/wiki/MaKr3d_MaKrPanel
//
//#define MAKRPANEL

//
// Adafruit ST7565 Full Graphic Controller.
// https://github.com/eboston/Adafruit-ST7565-Full-Graphic-Controller/
//
//#define ELB_FULL_GRAPHIC_CONTROLLER

//
// BQ LCD Smart Controller shipped by
// default with the BQ Hephestos 2 and Witbox 2.
//
//#define BQ_LCD_SMART_CONTROLLER

//
// Cartesio UI
// http://mauk.cc/webshop/cartesio-shop/electronics/user-interface
//
//#define CARTESIO_UI

//
// LCD for Melzi Card with Graphical LCD
//
//#define LCD_FOR_MELZI

//
// Original Ulticontroller from Ultimaker 2 printer with SSD1309 I2C display and encoder
// https://github.com/Ultimaker/Ultimaker2/tree/master/1249_Ulticontroller_Board_(x1)
//
//#define ULTI_CONTROLLER

//
// MKS MINI12864 with graphic controller and SD support
// https://reprap.org/wiki/MKS_MINI_12864
//
//#define MKS_MINI_12864

//
// MKS LCD12864A/B with graphic controller and SD support. Follows MKS_MINI_12864 pinout.
// https://www.aliexpress.com/item/33018110072.html
//
//#define MKS_LCD12864A
//#define MKS_LCD12864B

//
// FYSETC variant of the MINI12864 graphic controller with SD support
// https://wiki.fysetc.com/Mini12864_Panel/
//
//#define FYSETC_MINI_12864_X_X    // Type C/D/E/F. No tunable RGB Backlight by default
//#define FYSETC_MINI_12864_1_2    // Type C/D/E/F. Simple RGB Backlight (always on)
//#define FYSETC_MINI_12864_2_0    // Type A/B. Discreet RGB Backlight
//#define FYSETC_MINI_12864_2_1    // Type A/B. NeoPixel RGB Backlight
//#define FYSETC_GENERIC_12864_1_1 // Larger display with basic ON/OFF backlight.

//
// Factory display for Creality CR-10
// https://www.aliexpress.com/item/32833148327.html
//
// This is RAMPS-compatible using a single 10-pin connector.
// (For CR-10 owners who want to replace the Melzi Creality board but retain the display)
//
//#define CR10_STOCKDISPLAY

//
// Ender-2 OEM display, a variant of the MKS_MINI_12864
//
//#define ENDER2_STOCKDISPLAY

//
// ANET and Tronxy Graphical Controller
//
// Anet 128x64 full graphics lcd with rotary encoder as used on Anet A6
// A clone of the RepRapDiscount full graphics display but with
// different pins/wiring (see pins_ANET_10.h). Enable one of these.
//
//#define ANET_FULL_GRAPHICS_LCD
//#define ANET_FULL_GRAPHICS_LCD_ALT_WIRING

//
// AZSMZ 12864 LCD with SD
// https://www.aliexpress.com/item/32837222770.html
//
//#define AZSMZ_12864

//
// Silvergate GLCD controller
// https://github.com/android444/Silvergate
//
//#define SILVER_GATE_GLCD_CONTROLLER

//=============================================================================
//==============================  OLED Displays  ==============================
//=============================================================================

//
// SSD1306 OLED full graphics generic display
//
//#define U8GLIB_SSD1306

//
// SAV OLEd LCD module support using either SSD1306 or SH1106 based LCD modules
//
//#define SAV_3DGLCD
#if ENABLED(SAV_3DGLCD)
  #define U8GLIB_SSD1306
  //#define U8GLIB_SH1106
#endif

//
// TinyBoy2 128x64 OLED / Encoder Panel
//
//#define OLED_PANEL_TINYBOY2

//
// MKS OLED 1.3" 128×64 Full Graphics Controller
// https://reprap.org/wiki/MKS_12864OLED
//
// Tiny, but very sharp OLED display
//
//#define MKS_12864OLED          // Uses the SH1106 controller (default)
//#define MKS_12864OLED_SSD1306  // Uses the SSD1306 controller

//
// Zonestar OLED 128×64 Full Graphics Controller
//
//#define ZONESTAR_12864LCD           // Graphical (DOGM) with ST7920 controller
//#define ZONESTAR_12864OLED          // 1.3" OLED with SH1106 controller (default)
//#define ZONESTAR_12864OLED_SSD1306  // 0.96" OLED with SSD1306 controller

//
// Einstart S OLED SSD1306
//
//#define U8GLIB_SH1106_EINSTART

//
// Overlord OLED display/controller with i2c buzzer and LEDs
//
//#define OVERLORD_OLED

//
// FYSETC OLED 2.42" 128×64 Full Graphics Controller with WS2812 RGB
// Where to find : https://www.aliexpress.com/item/4000345255731.html
//#define FYSETC_242_OLED_12864   // Uses the SSD1309 controller

//
// K.3D SSD1309 OLED 2.42" 128×64 Full Graphics Controller
//
//#define K3D_242_OLED_CONTROLLER   // Software SPI

//=============================================================================
//========================== Extensible UI Displays ===========================
//=============================================================================

//
// DGUS Touch Display with DWIN OS. (Choose one.)
// ORIGIN : https://www.aliexpress.com/item/32993409517.html
// FYSETC : https://www.aliexpress.com/item/32961471929.html
//
//#define DGUS_LCD_UI_ORIGIN
//#define DGUS_LCD_UI_FYSETC
//#define DGUS_LCD_UI_HIPRECY

//#define DGUS_LCD_UI_MKS
#if ENABLED(DGUS_LCD_UI_MKS)
  #define USE_MKS_GREEN_UI
#endif

//
// Touch-screen LCD for Malyan M200/M300 printers
//
//#define MALYAN_LCD
#if ENABLED(MALYAN_LCD)
  #define LCD_SERIAL_PORT 1  // Default is 1 for Malyan M200
#endif

//
// Touch UI for FTDI EVE (FT800/FT810) displays
// See Configuration_adv.h for all configuration options.
//
//#define TOUCH_UI_FTDI_EVE

//
// Touch-screen LCD for Anycubic printers
//
//#define ANYCUBIC_LCD_I3MEGA
//#define ANYCUBIC_LCD_CHIRON
#if EITHER(ANYCUBIC_LCD_I3MEGA, ANYCUBIC_LCD_CHIRON)
  #define LCD_SERIAL_PORT 3  // Default is 3 for Anycubic
  //#define ANYCUBIC_LCD_DEBUG
#endif

//
// 320x240 Nextion 2.8" serial TFT Resistive Touch Screen NX3224T028
//
//#define NEXTION_TFT
#if ENABLED(NEXTION_TFT)
  #define LCD_SERIAL_PORT 1  // Default is 1 for Nextion
#endif

//
// Third-party or vendor-customized controller interfaces.
// Sources should be installed in 'src/lcd/extui'.
//
//#define EXTENSIBLE_UI

#if ENABLED(EXTENSIBLE_UI)
  //#define EXTUI_LOCAL_BEEPER // Enables use of local Beeper pin with external display
#endif

//=============================================================================
//=============================== Graphical TFTs ==============================
//=============================================================================

/**
 * Specific TFT Model Presets. Enable one of the following options
 * or enable TFT_GENERIC and set sub-options.
 */

//
// 480x320, 3.5", SPI Display From MKS
// Normally used in MKS Robin Nano V2
//
//#define MKS_TS35_V2_0

//
// 320x240, 2.4", FSMC Display From MKS
// Normally used in MKS Robin Nano V1.2
//
//#define MKS_ROBIN_TFT24

//
// 320x240, 2.8", FSMC Display From MKS
// Normally used in MKS Robin Nano V1.2
//
//#define MKS_ROBIN_TFT28

//
// 320x240, 3.2", FSMC Display From MKS
// Normally used in MKS Robin Nano V1.2
//
//#define MKS_ROBIN_TFT32

//
// 480x320, 3.5", FSMC Display From MKS
// Normally used in MKS Robin Nano V1.2
//
//#define MKS_ROBIN_TFT35

//
// 480x272, 4.3", FSMC Display From MKS
//
//#define MKS_ROBIN_TFT43

//
// 320x240, 3.2", FSMC Display From MKS
// Normally used in MKS Robin
//
//#define MKS_ROBIN_TFT_V1_1R

//
// 480x320, 3.5", FSMC Stock Display from TronxXY
//
//#define TFT_TRONXY_X5SA

//
// 480x320, 3.5", FSMC Stock Display from AnyCubic
//
//#define ANYCUBIC_TFT35

//
// 320x240, 2.8", FSMC Stock Display from Longer/Alfawise
//
//#define LONGER_LK_TFT28

//
// 320x240, 2.8", FSMC Stock Display from ET4
//
//#define ANET_ET4_TFT28

//
// 480x320, 3.5", FSMC Stock Display from ET5
//
//#define ANET_ET5_TFT35

//
// 1024x600, 7", RGB Stock Display from BIQU-BX
//
//#define BIQU_BX_TFT70

//
// Generic TFT with detailed options
//
//#define TFT_GENERIC
#if ENABLED(TFT_GENERIC)
  // :[ 'AUTO', 'ST7735', 'ST7789', 'ST7796', 'R61505', 'ILI9328', 'ILI9341', 'ILI9488' ]
  #define TFT_DRIVER AUTO

  // Interface. Enable one of the following options:
  //#define TFT_INTERFACE_FSMC
  //#define TFT_INTERFACE_SPI

  // TFT Resolution. Enable one of the following options:
  //#define TFT_RES_320x240
  //#define TFT_RES_480x272
  //#define TFT_RES_480x320
#endif

/**
 * TFT UI - User Interface Selection. Enable one of the following options:
 *
 *   TFT_CLASSIC_UI - Emulated DOGM - 128x64 Upscaled
 *   TFT_COLOR_UI   - Marlin Default Menus, Touch Friendly, using full TFT capabilities
 *   TFT_LVGL_UI    - A Modern UI using LVGL
 *
 *   For LVGL_UI also copy the 'assets' folder from the build directory to the
 *   root of your SD card, together with the compiled firmware.
 */
//#define TFT_CLASSIC_UI
//#define TFT_COLOR_UI
//#define TFT_LVGL_UI

#if ENABLED(TFT_LVGL_UI)
  //#define MKS_WIFI_MODULE  // MKS WiFi module
#endif

/**
 * TFT Rotation. Set to one of the following values:
 *
 *   TFT_ROTATE_90,  TFT_ROTATE_90_MIRROR_X,  TFT_ROTATE_90_MIRROR_Y,
 *   TFT_ROTATE_180, TFT_ROTATE_180_MIRROR_X, TFT_ROTATE_180_MIRROR_Y,
 *   TFT_ROTATE_270, TFT_ROTATE_270_MIRROR_X, TFT_ROTATE_270_MIRROR_Y,
 *   TFT_MIRROR_X, TFT_MIRROR_Y, TFT_NO_ROTATION
 */
//#define TFT_ROTATION TFT_NO_ROTATION

//=============================================================================
//============================  Other Controllers  ============================
//=============================================================================

//
// Ender-3 v2 OEM display. A DWIN display with Rotary Encoder.
//
//#define DWIN_CREALITY_LCD

//
// Touch Screen Settings
//
//#define TOUCH_SCREEN
#if ENABLED(TOUCH_SCREEN)
  #define BUTTON_DELAY_EDIT  50 // (ms) Button repeat delay for edit screens
  #define BUTTON_DELAY_MENU 250 // (ms) Button repeat delay for menus

  #define TOUCH_SCREEN_CALIBRATION

  //#define TOUCH_CALIBRATION_X 12316
  //#define TOUCH_CALIBRATION_Y -8981
  //#define TOUCH_OFFSET_X        -43
  //#define TOUCH_OFFSET_Y        257
  //#define TOUCH_ORIENTATION TOUCH_LANDSCAPE

  #if BOTH(TOUCH_SCREEN_CALIBRATION, EEPROM_SETTINGS)
    #define TOUCH_CALIBRATION_AUTO_SAVE // Auto save successful calibration values to EEPROM
  #endif

  #if ENABLED(TFT_COLOR_UI)
    //#define SINGLE_TOUCH_NAVIGATION
  #endif
#endif

//
// RepRapWorld REPRAPWORLD_KEYPAD v1.1
// https://reprapworld.com/products/electronics/ramps/keypad_v1_0_fully_assembled/
//
//#define REPRAPWORLD_KEYPAD
//#define REPRAPWORLD_KEYPAD_MOVE_STEP 10.0 // (mm) Distance to move per key-press

//=============================================================================
//=============================== Extra Features ==============================
//=============================================================================

// @section extras

// Set number of user-controlled fans. Disable to use all board-defined fans.
// :[1,2,3,4,5,6,7,8]
//#define NUM_M106_FANS 1

// Increase the FAN PWM frequency. Removes the PWM noise but increases heating in the FET/Arduino
//#define FAST_PWM_FAN

// Use software PWM to drive the fan, as for the heaters. This uses a very low frequency
// which is not as annoying as with the hardware PWM. On the other hand, if this frequency
// is too low, you should also increment SOFT_PWM_SCALE.
//#define FAN_SOFT_PWM

// Incrementing this by 1 will double the software PWM frequency,
// affecting heaters, and the fan if FAN_SOFT_PWM is enabled.
// However, control resolution will be halved for each increment;
// at zero value, there are 128 effective control positions.
// :[0,1,2,3,4,5,6,7]
#define SOFT_PWM_SCALE 0

// If SOFT_PWM_SCALE is set to a value higher than 0, dithering can
// be used to mitigate the associated resolution loss. If enabled,
// some of the PWM cycles are stretched so on average the desired
// duty cycle is attained.
//#define SOFT_PWM_DITHER

// Temperature status LEDs that display the hotend and bed temperature.
// If all hotends, bed temperature, and target temperature are under 54C
// then the BLUE led is on. Otherwise the RED led is on. (1C hysteresis)
//#define TEMP_STAT_LEDS

// Support for the BariCUDA Paste Extruder
//#define BARICUDA

// Support for BlinkM/CyzRgb
//#define BLINKM

// Support for PCA9632 PWM LED driver
//#define PCA9632

// Support for PCA9533 PWM LED driver
//#define PCA9533

/**
 * RGB LED / LED Strip Control
 *
 * Enable support for an RGB LED connected to 5V digital pins, or
 * an RGB Strip connected to MOSFETs controlled by digital pins.
 *
 * Adds the M150 command to set the LED (or LED strip) color.
 * If pins are PWM capable (e.g., 4, 5, 6, 11) then a range of
 * luminance values can be set from 0 to 255.
 * For NeoPixel LED an overall brightness parameter is also available.
 *
 * *** CAUTION ***
 *  LED Strips require a MOSFET Chip between PWM lines and LEDs,
 *  as the Arduino cannot handle the current the LEDs will require.
 *  Failure to follow this precaution can destroy your Arduino!
 *  NOTE: A separate 5V power supply is required! The NeoPixel LED needs
 *  more current than the Arduino 5V linear regulator can produce.
 * *** CAUTION ***
 *
 * LED Type. Enable only one of the following two options.
 */
//#define RGB_LED
//#define RGBW_LED

#if EITHER(RGB_LED, RGBW_LED)
  //#define RGB_LED_R_PIN 34
  //#define RGB_LED_G_PIN 43
  //#define RGB_LED_B_PIN 35
  //#define RGB_LED_W_PIN -1
#endif

// Support for Adafruit NeoPixel LED driver
//#define NEOPIXEL_LED
#if ENABLED(NEOPIXEL_LED)
  #define NEOPIXEL_TYPE   NEO_GRBW // NEO_GRBW / NEO_GRB - four/three channel driver type (defined in Adafruit_NeoPixel.h)
  //#define NEOPIXEL_PIN     4     // LED driving pin
  //#define NEOPIXEL2_TYPE NEOPIXEL_TYPE
  //#define NEOPIXEL2_PIN    5
  #define NEOPIXEL_PIXELS 30       // Number of LEDs in the strip. (Longest strip when NEOPIXEL2_SEPARATE is disabled.)
  #define NEOPIXEL_IS_SEQUENTIAL   // Sequential display for temperature change - LED by LED. Disable to change all LEDs at once.
  #define NEOPIXEL_BRIGHTNESS 127  // Initial brightness (0-255)
  //#define NEOPIXEL_STARTUP_TEST  // Cycle through colors at startup

  // Support for second Adafruit NeoPixel LED driver controlled with M150 S1 ...
  //#define NEOPIXEL2_SEPARATE
  #if ENABLED(NEOPIXEL2_SEPARATE)
    #define NEOPIXEL2_PIXELS      15  // Number of LEDs in the second strip
    #define NEOPIXEL2_BRIGHTNESS 127  // Initial brightness (0-255)
    #define NEOPIXEL2_STARTUP_TEST    // Cycle through colors at startup
  #else
    //#define NEOPIXEL2_INSERIES      // Default behavior is NeoPixel 2 in parallel
  #endif

  // Use some of the NeoPixel LEDs for static (background) lighting
  //#define NEOPIXEL_BKGD_INDEX_FIRST  0              // Index of the first background LED
  //#define NEOPIXEL_BKGD_INDEX_LAST   5              // Index of the last background LED
  //#define NEOPIXEL_BKGD_COLOR { 255, 255, 255, 0 }  // R, G, B, W
  //#define NEOPIXEL_BKGD_ALWAYS_ON                   // Keep the backlight on when other NeoPixels are off
#endif

/**
 * Printer Event LEDs
 *
 * During printing, the LEDs will reflect the printer status:
 *
 *  - Gradually change from blue to violet as the heated bed gets to target temp
 *  - Gradually change from violet to red as the hotend gets to temperature
 *  - Change to white to illuminate work surface
 *  - Change to green once print has finished
 *  - Turn off after the print has finished and the user has pushed a button
 */
#if ANY(BLINKM, RGB_LED, RGBW_LED, PCA9632, PCA9533, NEOPIXEL_LED)
  #define PRINTER_EVENT_LEDS
#endif

/**
 * Number of servos
 *
 * For some servo-related options NUM_SERVOS will be set automatically.
 * Set this manually if there are extra servos needing manual control.
 * Set to 0 to turn off servo support.
 */
//#define NUM_SERVOS 3 // Servo index starts with 0 for M280 command

// (ms) Delay  before the next move will start, to give the servo time to reach its target angle.
// 300ms is a good value but you can try less delay.
// If the servo can't reach the requested position, increase it.
#define SERVO_DELAY { 300 }

// Only power servos during movement, otherwise leave off to prevent jitter
//#define DEACTIVATE_SERVOS_AFTER_MOVE

// Edit servo angles with M281 and save to EEPROM with M500
//#define EDITABLE_SERVO_ANGLES<|MERGE_RESOLUTION|>--- conflicted
+++ resolved
@@ -97,7 +97,6 @@
 /**
  * Select the serial port on the board to use for communication with the host.
  * This allows the connection of wireless adapters (for instance) to non-default port pins.
-<<<<<<< HEAD
  * You should use the serial port's name here (like USB, UART0, UART1, etc)
  * You can combine the additional features by chaining with '.with(Meatpack)'
  * So for example, if you want two serial port (USB and UART3) and the UART3 should support
@@ -112,19 +111,11 @@
 
 /**
  * This setting determines the communication speed of the printer.
-=======
- * Serial port -1 is the USB emulated serial port, if available.
- * Note: The first serial port (-1 or 0) will always be used by the Arduino bootloader.
- *
- * :[-1, 0, 1, 2, 3, 4, 5, 6, 7]
- */
-#define SERIAL_PORT 0
 
 /**
  * Serial Port Baud Rate
  * This is the default communication speed for all serial ports.
  * Set the baud rate defaults for additional serial ports below.
->>>>>>> 3d0e8346
  *
  * 250000 works in most cases, but you might try a lower speed if
  * you commonly experience drop-outs during host printing.
