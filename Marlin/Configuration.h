/**
 * Marlin 3D Printer Firmware
 * Copyright (c) 2019 MarlinFirmware [https://github.com/MarlinFirmware/Marlin]
 *
 * Based on Sprinter and grbl.
 * Copyright (c) 2011 Camiel Gubbels / Erik van der Zalm
 *
 * This program is free software: you can redistribute it and/or modify
 * it under the terms of the GNU General Public License as published by
 * the Free Software Foundation, either version 3 of the License, or
 * (at your option) any later version.
 *
 * This program is distributed in the hope that it will be useful,
 * but WITHOUT ANY WARRANTY; without even the implied warranty of
 * MERCHANTABILITY or FITNESS FOR A PARTICULAR PURPOSE.  See the
 * GNU General Public License for more details.
 *
 * You should have received a copy of the GNU General Public License
 * along with this program.  If not, see <http://www.gnu.org/licenses/>.
 *
 */
#pragma once

/**
 * Configuration.h
 *
 * Basic settings such as:
 *
 * - Type of electronics
 * - Type of temperature sensor
 * - Printer geometry
 * - Endstop configuration
 * - LCD controller
 * - Extra features
 *
 * Advanced settings can be found in Configuration_adv.h
 *
 */
#define CONFIGURATION_H_VERSION 020000

//===========================================================================
//============================= Getting Started =============================
//===========================================================================

/**
 * Here are some standard links for getting your machine calibrated:
 *
 * http://reprap.org/wiki/Calibration
 * http://youtu.be/wAL9d7FgInk
 * http://calculator.josefprusa.cz
 * http://reprap.org/wiki/Triffid_Hunter%27s_Calibration_Guide
 * http://www.thingiverse.com/thing:5573
 * https://sites.google.com/site/repraplogphase/calibration-of-your-reprap
 * http://www.thingiverse.com/thing:298812
 */

//===========================================================================
//============================= DELTA Printer ===============================
//===========================================================================
// For a Delta printer start with one of the configuration files in the
// config/examples/delta directory and customize for your machine.
//

//===========================================================================
//============================= SCARA Printer ===============================
//===========================================================================
// For a SCARA printer start with the configuration files in
// config/examples/SCARA and customize for your machine.
//

// @section info

// Author info of this build printed to the host during boot and M115
#define STRING_CONFIG_H_AUTHOR "(Fred, E12 SKR)" // Who made the changes.
//#define CUSTOM_VERSION_FILE Version.h // Path from the root directory (no quotes)

/**
 * *** VENDORS PLEASE READ ***
 *
 * Marlin allows you to add a custom boot image for Graphical LCDs.
 * With this option Marlin will first show your custom screen followed
 * by the standard Marlin logo with version number and web URL.
 *
 * We encourage you to take advantage of this new feature and we also
 * respectfully request that you retain the unmodified Marlin boot screen.
 */

// Show the Marlin bootscreen on startup. ** ENABLE FOR PRODUCTION **
//#define SHOW_BOOTSCREEN
//#define STRING_SPLASH_LINE3 __DATE__ " " __TIME__
// Show the bitmap in Marlin/_Bootscreen.h on startup.
//#define SHOW_CUSTOM_BOOTSCREEN

// Show the bitmap in Marlin/_Statusscreen.h on the status screen.
//#define CUSTOM_STATUS_SCREEN_IMAGE

// @section machine

/**
 * Select the serial port on the board to use for communication with the host.
 * This allows the connection of wireless adapters (for instance) to non-default port pins.
 * Note: The first serial port (-1 or 0) will always be used by the Arduino bootloader.
 *
 * :[-1, 0, 1, 2, 3, 4, 5, 6, 7]
 */
#define SERIAL_PORT 0

/**
 * Select a secondary serial port on the board to use for communication with the host.
 * This allows the connection of wireless adapters (for instance) to non-default port pins.
 * Serial port -1 is the USB emulated serial port, if available.
 *
 * :[-1, 0, 1, 2, 3, 4, 5, 6, 7]
 */
#define SERIAL_PORT_2 -1

/**
 * This setting determines the communication speed of the printer.
 *
 * 250000 works in most cases, but you might try a lower speed if
 * you commonly experience drop-outs during host printing.
 * You may try up to 1000000 to speed up SD file transfer.
 *
 * :[2400, 9600, 19200, 38400, 57600, 115200, 250000, 500000, 1000000]
 */
#define BAUDRATE 115200

// Enable the Bluetooth serial interface on AT90USB devices
//#define BLUETOOTH

// Choose the name from boards.h that matches your setup
#ifndef MOTHERBOARD
  #define MOTHERBOARD BOARD_BIGTREE_SKR_V1_3
#endif

// Name displayed in the LCD "Ready" message and Info menu
#define CUSTOM_MACHINE_NAME __DATE__ " " __TIME__

// Printer's unique ID, used by some programs to differentiate between machines.
// Choose your own or use a service like http://www.uuidgenerator.net/version4
//#define MACHINE_UUID "00000000-0000-0000-0000-000000000000"

// @section extruder

// This defines the number of extruders
// :[1, 2, 3, 4, 5, 6, 7, 8]
#define EXTRUDERS 1

// Generally expected filament diameter (1.75, 2.85, 3.0, ...). Used for Volumetric, Filament Width Sensor, etc.
#define DEFAULT_NOMINAL_FILAMENT_DIA 1.75

// For Cyclops or any "multi-extruder" that shares a single nozzle.
//#define SINGLENOZZLE

/**
 * Průša MK2 Single Nozzle Multi-Material Multiplexer, and variants.
 *
 * This device allows one stepper driver on a control board to drive
 * two to eight stepper motors, one at a time, in a manner suitable
 * for extruders.
 *
 * This option only allows the multiplexer to switch on tool-change.
 * Additional options to configure custom E moves are pending.
 */
//#define MK2_MULTIPLEXER
#if ENABLED(MK2_MULTIPLEXER)
  // Override the default DIO selector pins here, if needed.
  // Some pins files may provide defaults for these pins.
  //#define E_MUX0_PIN 40  // Always Required
  //#define E_MUX1_PIN 42  // Needed for 3 to 8 inputs
  //#define E_MUX2_PIN 44  // Needed for 5 to 8 inputs
#endif

/**
 * Prusa Multi-Material Unit v2
 *
 * Requires NOZZLE_PARK_FEATURE to park print head in case MMU unit fails.
 * Requires EXTRUDERS = 5
 *
 * For additional configuration see Configuration_adv.h
 */
//#define PRUSA_MMU2

// A dual extruder that uses a single stepper motor
//#define SWITCHING_EXTRUDER
#if ENABLED(SWITCHING_EXTRUDER)
  #define SWITCHING_EXTRUDER_SERVO_NR 0
  #define SWITCHING_EXTRUDER_SERVO_ANGLES { 0, 90 } // Angles for E0, E1[, E2, E3]
  #if EXTRUDERS > 3
    #define SWITCHING_EXTRUDER_E23_SERVO_NR 1
  #endif
#endif

// A dual-nozzle that uses a servomotor to raise/lower one (or both) of the nozzles
//#define SWITCHING_NOZZLE
#if ENABLED(SWITCHING_NOZZLE)
  #define SWITCHING_NOZZLE_SERVO_NR 0
  //#define SWITCHING_NOZZLE_E1_SERVO_NR 1          // If two servos are used, the index of the second
  #define SWITCHING_NOZZLE_SERVO_ANGLES { 0, 90 }   // Angles for E0, E1 (single servo) or lowered/raised (dual servo)
#endif

/**
 * Two separate X-carriages with extruders that connect to a moving part
 * via a solenoid docking mechanism. Requires SOL1_PIN and SOL2_PIN.
 */
//#define PARKING_EXTRUDER

/**
 * Two separate X-carriages with extruders that connect to a moving part
 * via a magnetic docking mechanism using movements and no solenoid
 *
 * project   : https://www.thingiverse.com/thing:3080893
 * movements : https://youtu.be/0xCEiG9VS3k
 *             https://youtu.be/Bqbcs0CU2FE
 */
//#define MAGNETIC_PARKING_EXTRUDER

#if EITHER(PARKING_EXTRUDER, MAGNETIC_PARKING_EXTRUDER)

  #define PARKING_EXTRUDER_PARKING_X { -78, 184 }     // X positions for parking the extruders
  #define PARKING_EXTRUDER_GRAB_DISTANCE 1            // (mm) Distance to move beyond the parking point to grab the extruder
  //#define MANUAL_SOLENOID_CONTROL                   // Manual control of docking solenoids with M380 S / M381

  #if ENABLED(PARKING_EXTRUDER)

    #define PARKING_EXTRUDER_SOLENOIDS_INVERT           // If enabled, the solenoid is NOT magnetized with applied voltage
    #define PARKING_EXTRUDER_SOLENOIDS_PINS_ACTIVE LOW  // LOW or HIGH pin signal energizes the coil
    #define PARKING_EXTRUDER_SOLENOIDS_DELAY 250        // (ms) Delay for magnetic field. No delay if 0 or not defined.
    //#define MANUAL_SOLENOID_CONTROL                   // Manual control of docking solenoids with M380 S / M381

  #elif ENABLED(MAGNETIC_PARKING_EXTRUDER)

    #define MPE_FAST_SPEED      9000      // (mm/m) Speed for travel before last distance point
    #define MPE_SLOW_SPEED      4500      // (mm/m) Speed for last distance travel to park and couple
    #define MPE_TRAVEL_DISTANCE   10      // (mm) Last distance point
    #define MPE_COMPENSATION       0      // Offset Compensation -1 , 0 , 1 (multiplier) only for coupling

  #endif

#endif

/**
 * Switching Toolhead
 *
 * Support for swappable and dockable toolheads, such as
 * the E3D Tool Changer. Toolheads are locked with a servo.
 */
//#define SWITCHING_TOOLHEAD

/**
 * Magnetic Switching Toolhead
 *
 * Support swappable and dockable toolheads with a magnetic
 * docking mechanism using movement and no servo.
 */
//#define MAGNETIC_SWITCHING_TOOLHEAD

/**
 * Electromagnetic Switching Toolhead
 *
 * Parking for CoreXY / HBot kinematics.
 * Toolheads are parked at one edge and held with an electromagnet.
 * Supports more than 2 Toolheads. See https://youtu.be/JolbsAKTKf4
 */
//#define ELECTROMAGNETIC_SWITCHING_TOOLHEAD

#if ANY(SWITCHING_TOOLHEAD, MAGNETIC_SWITCHING_TOOLHEAD, ELECTROMAGNETIC_SWITCHING_TOOLHEAD)
  #define SWITCHING_TOOLHEAD_Y_POS          235         // (mm) Y position of the toolhead dock
  #define SWITCHING_TOOLHEAD_Y_SECURITY      10         // (mm) Security distance Y axis
  #define SWITCHING_TOOLHEAD_Y_CLEAR         60         // (mm) Minimum distance from dock for unobstructed X axis
  #define SWITCHING_TOOLHEAD_X_POS          { 215, 0 }  // (mm) X positions for parking the extruders
  #if ENABLED(SWITCHING_TOOLHEAD)
    #define SWITCHING_TOOLHEAD_SERVO_NR       2         // Index of the servo connector
    #define SWITCHING_TOOLHEAD_SERVO_ANGLES { 0, 180 }  // (degrees) Angles for Lock, Unlock
  #elif ENABLED(MAGNETIC_SWITCHING_TOOLHEAD)
    #define SWITCHING_TOOLHEAD_Y_RELEASE      5         // (mm) Security distance Y axis
    #define SWITCHING_TOOLHEAD_X_SECURITY   { 90, 150 } // (mm) Security distance X axis (T0,T1)
    //#define PRIME_BEFORE_REMOVE                       // Prime the nozzle before release from the dock
    #if ENABLED(PRIME_BEFORE_REMOVE)
      #define SWITCHING_TOOLHEAD_PRIME_MM           20  // (mm)   Extruder prime length
      #define SWITCHING_TOOLHEAD_RETRACT_MM         10  // (mm)   Retract after priming length
      #define SWITCHING_TOOLHEAD_PRIME_FEEDRATE    300  // (mm/m) Extruder prime feedrate
      #define SWITCHING_TOOLHEAD_RETRACT_FEEDRATE 2400  // (mm/m) Extruder retract feedrate
    #endif
  #elif ENABLED(ELECTROMAGNETIC_SWITCHING_TOOLHEAD)
    #define SWITCHING_TOOLHEAD_Z_HOP          2         // (mm) Z raise for switching
  #endif
#endif

/**
 * "Mixing Extruder"
 *   - Adds G-codes M163 and M164 to set and "commit" the current mix factors.
 *   - Extends the stepping routines to move multiple steppers in proportion to the mix.
 *   - Optional support for Repetier Firmware's 'M164 S<index>' supporting virtual tools.
 *   - This implementation supports up to two mixing extruders.
 *   - Enable DIRECT_MIXING_IN_G1 for M165 and mixing in G1 (from Pia Taubert's reference implementation).
 */
//#define MIXING_EXTRUDER
#if ENABLED(MIXING_EXTRUDER)
  #define MIXING_STEPPERS 2        // Number of steppers in your mixing extruder
  #define MIXING_VIRTUAL_TOOLS 16  // Use the Virtual Tool method with M163 and M164
  //#define DIRECT_MIXING_IN_G1    // Allow ABCDHI mix factors in G1 movement commands
  //#define GRADIENT_MIX           // Support for gradient mixing with M166 and LCD
  #if ENABLED(GRADIENT_MIX)
    //#define GRADIENT_VTOOL       // Add M166 T to use a V-tool index as a Gradient alias
  #endif
#endif

// Offset of the extruders (uncomment if using more than one and relying on firmware to position when changing).
// The offset has to be X=0, Y=0 for the extruder 0 hotend (default extruder).
// For the other hotends it is their distance from the extruder 0 hotend.
//#define HOTEND_OFFSET_X { 0.0, 20.00 } // (mm) relative X-offset for each nozzle
//#define HOTEND_OFFSET_Y { 0.0, 5.00 }  // (mm) relative Y-offset for each nozzle
//#define HOTEND_OFFSET_Z { 0.0, 0.00 }  // (mm) relative Z-offset for each nozzle

// @section machine

/**
 * Power Supply Control
 *
 * Enable and connect the power supply to the PS_ON_PIN.
 * Specify whether the power supply is active HIGH or active LOW.
 */
//#define PSU_CONTROL
//#define PSU_NAME "Power Supply"

#if ENABLED(PSU_CONTROL)
  #define PSU_ACTIVE_HIGH false     // Set 'false' for ATX, 'true' for X-Box

  //#define PSU_DEFAULT_OFF         // Keep power off until enabled directly with M80
  //#define PSU_POWERUP_DELAY 100   // (ms) Delay for the PSU to warm up to full power

  //#define AUTO_POWER_CONTROL      // Enable automatic control of the PS_ON pin
  #if ENABLED(AUTO_POWER_CONTROL)
    #define AUTO_POWER_FANS         // Turn on PSU if fans need power
    #define AUTO_POWER_E_FANS
    #define AUTO_POWER_CONTROLLERFAN
    #define AUTO_POWER_CHAMBER_FAN
    //#define AUTO_POWER_E_TEMP        50 // (°C) Turn on PSU over this temperature
    //#define AUTO_POWER_CHAMBER_TEMP  30 // (°C) Turn on PSU over this temperature
    #define POWER_TIMEOUT 30
  #endif
#endif

// @section temperature

//===========================================================================
//============================= Thermal Settings ============================
//===========================================================================

/**
 * --NORMAL IS 4.7kohm PULLUP!-- 1kohm pullup can be used on hotend sensor, using correct resistor and table
 *
 * Temperature sensors available:
 *
 *    -5 : PT100 / PT1000 with MAX31865 (only for sensors 0-1)
 *    -3 : thermocouple with MAX31855 (only for sensors 0-1)
 *    -2 : thermocouple with MAX6675 (only for sensors 0-1)
 *    -4 : thermocouple with AD8495
 *    -1 : thermocouple with AD595
 *     0 : not used
 *     1 : 100k thermistor - best choice for EPCOS 100k (4.7k pullup)
 *   331 : (3.3V scaled thermistor 1 table for MEGA)
 *   332 : (3.3V scaled thermistor 1 table for DUE)
 *     2 : 200k thermistor - ATC Semitec 204GT-2 (4.7k pullup)
 *     3 : Mendel-parts thermistor (4.7k pullup)
 *     4 : 10k thermistor !! do not use it for a hotend. It gives bad resolution at high temp. !!
 *     5 : 100K thermistor - ATC Semitec 104GT-2/104NT-4-R025H42G (Used in ParCan & J-Head) (4.7k pullup)
 *   501 : 100K Zonestar (Tronxy X3A) Thermistor
 *   512 : 100k RPW-Ultra hotend thermistor (4.7k pullup)
 *     6 : 100k EPCOS - Not as accurate as table 1 (created using a fluke thermocouple) (4.7k pullup)
 *     7 : 100k Honeywell thermistor 135-104LAG-J01 (4.7k pullup)
 *    71 : 100k Honeywell thermistor 135-104LAF-J01 (4.7k pullup)
 *     8 : 100k 0603 SMD Vishay NTCS0603E3104FXT (4.7k pullup)
 *     9 : 100k GE Sensing AL03006-58.2K-97-G1 (4.7k pullup)
 *    10 : 100k RS thermistor 198-961 (4.7k pullup)
 *    11 : 100k beta 3950 1% thermistor (4.7k pullup)
 *    12 : 100k 0603 SMD Vishay NTCS0603E3104FXT (4.7k pullup) (calibrated for Makibox hot bed)
 *    13 : 100k Hisens 3950  1% up to 300°C for hotend "Simple ONE " & "Hotend "All In ONE"
 *    15 : 100k thermistor calibration for JGAurora A5 hotend
 *    18 : ATC Semitec 204GT-2 (4.7k pullup) Dagoma.Fr - MKS_Base_DKU001327
 *    20 : Pt100 with circuit in the Ultimainboard V2.x
 *   201 : Pt100 with circuit in Overlord, similar to Ultimainboard V2.x
 *    60 : 100k Maker's Tool Works Kapton Bed Thermistor beta=3950
 *    61 : 100k Formbot / Vivedino 3950 350C thermistor 4.7k pullup
 *    66 : 4.7M High Temperature thermistor from Dyze Design
 *    67 : 450C thermistor from SliceEngineering
 *    70 : the 100K thermistor found in the bq Hephestos 2
 *    75 : 100k Generic Silicon Heat Pad with NTC 100K MGB18-104F39050L32 thermistor
 *    99 : 100k thermistor with a 10K pull-up resistor (found on some Wanhao i3 machines)
 *
 *       1k ohm pullup tables - This is atypical, and requires changing out the 4.7k pullup for 1k.
 *                              (but gives greater accuracy and more stable PID)
 *    51 : 100k thermistor - EPCOS (1k pullup)
 *    52 : 200k thermistor - ATC Semitec 204GT-2 (1k pullup)
 *    55 : 100k thermistor - ATC Semitec 104GT-2 (Used in ParCan & J-Head) (1k pullup)
 *
 *  1047 : Pt1000 with 4k7 pullup
 *  1010 : Pt1000 with 1k pullup (non standard)
 *   147 : Pt100 with 4k7 pullup
 *   110 : Pt100 with 1k pullup (non standard)
 *
 *  1000 : Custom - Specify parameters in Configuration_adv.h
 *
 *         Use these for Testing or Development purposes. NEVER for production machine.
 *   998 : Dummy Table that ALWAYS reads 25°C or the temperature defined below.
 *   999 : Dummy Table that ALWAYS reads 100°C or the temperature defined below.
 */
#define TEMP_SENSOR_0 5
#define TEMP_SENSOR_1 0
#define TEMP_SENSOR_2 0
#define TEMP_SENSOR_3 0
#define TEMP_SENSOR_4 0
#define TEMP_SENSOR_5 0
<<<<<<< HEAD
#define TEMP_SENSOR_BED 5
=======
#define TEMP_SENSOR_6 0
#define TEMP_SENSOR_7 0
#define TEMP_SENSOR_BED 0
>>>>>>> f6eed33a
#define TEMP_SENSOR_PROBE 0
#define TEMP_SENSOR_CHAMBER 0

// Dummy thermistor constant temperature readings, for use with 998 and 999
#define DUMMY_THERMISTOR_998_VALUE 25
#define DUMMY_THERMISTOR_999_VALUE 100

// Use temp sensor 1 as a redundant sensor with sensor 0. If the readings
// from the two sensors differ too much the print will be aborted.
//#define TEMP_SENSOR_1_AS_REDUNDANT
#define MAX_REDUNDANT_TEMP_SENSOR_DIFF 10

#define TEMP_RESIDENCY_TIME     6  //10 (seconds) Time to wait for hotend to "settle" in M109
#define TEMP_WINDOW              1  // (°C) Temperature proximity for the "temperature reached" timer
#define TEMP_HYSTERESIS          3  // (°C) Temperature proximity considered "close enough" to the target

#define TEMP_BED_RESIDENCY_TIME 6  //10 (seconds) Time to wait for bed to "settle" in M190
#define TEMP_BED_WINDOW          1  // (°C) Temperature proximity for the "temperature reached" timer
#define TEMP_BED_HYSTERESIS      3  // (°C) Temperature proximity considered "close enough" to the target

// Below this temperature the heater will be switched off
// because it probably indicates a broken thermistor wire.
#define HEATER_0_MINTEMP   5
#define HEATER_1_MINTEMP   5
#define HEATER_2_MINTEMP   5
#define HEATER_3_MINTEMP   5
#define HEATER_4_MINTEMP   5
#define HEATER_5_MINTEMP   5
#define HEATER_6_MINTEMP   5
#define HEATER_7_MINTEMP   5
#define BED_MINTEMP        5

// Above this temperature the heater will be switched off.
// This can protect components from overheating, but NOT from shorts and failures.
// (Use MINTEMP for thermistor short/failure protection.)
#define HEATER_0_MAXTEMP 300
#define HEATER_1_MAXTEMP 300
#define HEATER_2_MAXTEMP 275
#define HEATER_3_MAXTEMP 275
#define HEATER_4_MAXTEMP 275
#define HEATER_5_MAXTEMP 275
<<<<<<< HEAD
#define BED_MAXTEMP      120
=======
#define HEATER_6_MAXTEMP 275
#define HEATER_7_MAXTEMP 275
#define BED_MAXTEMP      150
>>>>>>> f6eed33a

//===========================================================================
//============================= PID Settings ================================
//===========================================================================
// PID Tuning Guide here: http://reprap.org/wiki/PID_Tuning

// Comment the following line to disable PID and enable bang-bang.
#define PIDTEMP
#define BANG_MAX 255     // Limits current to nozzle while in bang-bang mode; 255=full current
#define PID_MAX BANG_MAX // Limits current to nozzle while PID is active (see PID_FUNCTIONAL_RANGE below); 255=full current
#define PID_K1 0.95      // Smoothing factor within any PID loop
#if ENABLED(PIDTEMP)
  //#define PID_EDIT_MENU         // Add PID editing to the "Advanced Settings" menu. (~700 bytes of PROGMEM)
  #define PID_AUTOTUNE_MENU     // Add PID auto-tuning to the "Advanced Settings" menu. (~250 bytes of PROGMEM)
  //#define PID_DEBUG             // Sends debug data to the serial port.
  //#define PID_OPENLOOP 1        // Puts PID in open loop. M104/M140 sets the output power from 0 to PID_MAX
  //#define SLOW_PWM_HEATERS      // PWM with very low frequency (roughly 0.125Hz=8s) and minimum state time of approximately 1s useful for heaters driven by a relay
  //#define PID_PARAMS_PER_HOTEND // Uses separate PID parameters for each extruder (useful for mismatched extruders)
                                  // Set/get with gcode: M301 E[extruder number, 0-2]
  #define PID_FUNCTIONAL_RANGE 10 // If the temperature difference between the target temperature and the actual temperature
                                  // is more than PID_FUNCTIONAL_RANGE then the PID will be shut off and the heater will be set to min/max.

  // If you are using a pre-configured hotend then you can use one of the value sets by uncommenting it

  // Ultimaker and ANET e12 LCD
  //#define DEFAULT_Kp 22.2
  //#define DEFAULT_Ki 1.08
  //#define DEFAULT_Kd 114

  // MakerGear
  //#define DEFAULT_Kp 7.0
  //#define DEFAULT_Ki 0.1
  //#define DEFAULT_Kd 12

  // Mendel Parts V9 on 12V
  //#define DEFAULT_Kp 63.0
  //#define DEFAULT_Ki 2.25
  //#define DEFAULT_Kd 440

  // ANET e12 Firmware V2.0 Standard Extruder SETTINGS:
  //#define  DEFAULT_Kp 22.81
  //#define  DEFAULT_Ki 1.47
  //#define  DEFAULT_Kd 88.3

  //SKR E12 volcano
  #define  DEFAULT_Kp 20.24
  #define  DEFAULT_Ki 2.03
  #define  DEFAULT_Kd 50.65

#endif // PIDTEMP

//===========================================================================
//====================== PID > Bed Temperature Control ======================
//===========================================================================

/**
 * PID Bed Heating
 *
 * If this option is enabled set PID constants below.
 * If this option is disabled, bang-bang will be used and BED_LIMIT_SWITCHING will enable hysteresis.
 *
 * The PID frequency will be the same as the extruder PWM.
 * If PID_dT is the default, and correct for the hardware/configuration, that means 7.689Hz,
 * which is fine for driving a square wave into a resistive load and does not significantly
 * impact FET heating. This also works fine on a Fotek SSR-10DA Solid State Relay into a 250W
 * heater. If your configuration is significantly different than this and you don't understand
 * the issues involved, don't use bed PID until someone else verifies that your hardware works.
 */
//#define PIDTEMPBED

#define BED_LIMIT_SWITCHING

/**
 * Max Bed Power
 * Applies to all forms of bed control (PID, bang-bang, and bang-bang with hysteresis).
 * When set to any value below 255, enables a form of PWM to the bed that acts like a divider
 * so don't use it unless you are OK with PWM on your bed. (See the comment on enabling PIDTEMPBED)
 */
#define MAX_BED_POWER 255 // limits duty cycle to bed; 255=full current

#if ENABLED(PIDTEMPBED)
  //#define MIN_BED_POWER 0
  //#define PID_BED_DEBUG // Sends debug data to the serial port.

  //120V 250W silicone heater into 4mm borosilicate (MendelMax 1.5+)
  //from FOPDT model - kp=.39 Tp=405 Tdead=66, Tc set to 79.2, aggressive factor of .15 (vs .1, 1, 10)
  //#define DEFAULT_bedKp 10.00
  //#define DEFAULT_bedKi .023
  //#define DEFAULT_bedKd 305.4

  //120V 250W silicone heater into 4mm borosilicate (MendelMax 1.5+)
  //from pidautotune
  //#define DEFAULT_bedKp 97.1
  //#define DEFAULT_bedKi 1.41
  //#define DEFAULT_bedKd 1675.16

  // ANET E16
  // original Bed  4mm glass plate (PID-Autotune: M303 E-1 S60 C5):
  #define DEFAULT_bedKp 295.00
  #define DEFAULT_bedKi 35.65
  #define DEFAULT_bedKd 610.21
    
 // ANET e12 Firmware V2.0 Standard Bed SETTINGS:
 // #define  DEFAULT_bedKp 24.14
 // #define  DEFAULT_bedKi 1.49
 // #define  DEFAULT_bedKd 97.91

  // FIND YOUR OWN: "M303 E-1 C8 S90" to run autotune on the bed at 90 degreesC for 8 cycles.
#endif // PIDTEMPBED

// @section extruder

/**
 * Prevent extrusion if the temperature is below EXTRUDE_MINTEMP.
 * Add M302 to set the minimum extrusion temperature and/or turn
 * cold extrusion prevention on and off.
 *
 * *** IT IS HIGHLY RECOMMENDED TO LEAVE THIS OPTION ENABLED! ***
 */
#define PREVENT_COLD_EXTRUSION
#define EXTRUDE_MINTEMP 170

/**
 * Prevent a single extrusion longer than EXTRUDE_MAXLENGTH.
 * Note: For Bowden Extruders make this large enough to allow load/unload.
 */
#define PREVENT_LENGTHY_EXTRUDE
#define EXTRUDE_MAXLENGTH 600

//===========================================================================
//======================== Thermal Runaway Protection =======================
//===========================================================================

/**
 * Thermal Protection provides additional protection to your printer from damage
 * and fire. Marlin always includes safe min and max temperature ranges which
 * protect against a broken or disconnected thermistor wire.
 *
 * The issue: If a thermistor falls out, it will report the much lower
 * temperature of the air in the room, and the the firmware will keep
 * the heater on.
 *
 * If you get "Thermal Runaway" or "Heating failed" errors the
 * details can be tuned in Configuration_adv.h
 */

#define THERMAL_PROTECTION_HOTENDS // Enable thermal protection for all extruders
#define THERMAL_PROTECTION_BED     // Enable thermal protection for the heated bed
//#define THERMAL_PROTECTION_CHAMBER // Enable thermal protection for the heated chamber

//===========================================================================
//============================= Mechanical Settings =========================
//===========================================================================

// @section machine

// Uncomment one of these options to enable CoreXY, CoreXZ, or CoreYZ kinematics
// either in the usual order or reversed
//#define COREXY
//#define COREXZ
//#define COREYZ
//#define COREYX
//#define COREZX
//#define COREZY

//===========================================================================
//============================== Endstop Settings ===========================
//===========================================================================

// @section homing

// Specify here all the endstop connectors that are connected to any endstop or probe.
// Almost all printers will be using one per axis. Probes will use one or more of the
// extra connectors. Leave undefined any used for non-endstop and non-probe purposes.
#define USE_XMIN_PLUG
#define USE_YMIN_PLUG
#define USE_ZMIN_PLUG
//#define USE_XMAX_PLUG
//#define USE_YMAX_PLUG
#define USE_ZMAX_PLUG

// Enable pullup for all endstops to prevent a floating state
//#define ENDSTOPPULLUPS
#if DISABLED(ENDSTOPPULLUPS)
  // Disable ENDSTOPPULLUPS to set pullups individually
  //#define ENDSTOPPULLUP_XMAX
  //#define ENDSTOPPULLUP_YMAX
  //#define ENDSTOPPULLUP_ZMAX
  #define ENDSTOPPULLUP_XMIN
  #define ENDSTOPPULLUP_YMIN
  #define ENDSTOPPULLUP_ZMIN
  #define ENDSTOPPULLUP_ZMIN_PROBE
#endif

// Enable pulldown for all endstops to prevent a floating state
//#define ENDSTOPPULLDOWNS
#if DISABLED(ENDSTOPPULLDOWNS)
  // Disable ENDSTOPPULLDOWNS to set pulldowns individually
  //#define ENDSTOPPULLDOWN_XMAX
  //#define ENDSTOPPULLDOWN_YMAX
  //#define ENDSTOPPULLDOWN_ZMAX
  //#define ENDSTOPPULLDOWN_XMIN
  //#define ENDSTOPPULLDOWN_YMIN
  //#define ENDSTOPPULLDOWN_ZMIN
  //#define ENDSTOPPULLDOWN_ZMIN_PROBE
#endif

// Mechanical endstop with COM to ground and NC to Signal uses "false" here (most common setup).
#define X_MIN_ENDSTOP_INVERTING true // Set to true to invert the logic of the endstop.
#define Y_MIN_ENDSTOP_INVERTING true // Set to true to invert the logic of the endstop.
#define Z_MIN_ENDSTOP_INVERTING true // Set to true to invert the logic of the endstop.
#define X_MAX_ENDSTOP_INVERTING true // Set to true to invert the logic of the endstop.
#define Y_MAX_ENDSTOP_INVERTING true // Set to true to invert the logic of the endstop.
#define Z_MAX_ENDSTOP_INVERTING true // Set to true to invert the logic of the endstop.
#define Z_MIN_PROBE_ENDSTOP_INVERTING true // Set to true to invert the logic of the probe.

/**
 * Stepper Drivers
 *
 * These settings allow Marlin to tune stepper driver timing and enable advanced options for
 * stepper drivers that support them. You may also override timing options in Configuration_adv.h.
 *
 * A4988 is assumed for unspecified drivers.
 *
 * Options: A4988, A5984, DRV8825, LV8729, L6470, L6474, POWERSTEP01,
 *          TB6560, TB6600, TMC2100,
 *          TMC2130, TMC2130_STANDALONE, TMC2160, TMC2160_STANDALONE,
 *          TMC2208, TMC2208_STANDALONE, TMC2209, TMC2209_STANDALONE,
 *          TMC26X,  TMC26X_STANDALONE,  TMC2660, TMC2660_STANDALONE,
 *          TMC5130, TMC5130_STANDALONE, TMC5160, TMC5160_STANDALONE
* :['A4988', 'A5984', 'DRV8825', 'LV8729', 'L6470', 'L6474', 'POWERSTEP01', 'TB6560', 'TB6600', 'TMC2100', 'TMC2130', 'TMC2130_STANDALONE', 'TMC2160', 'TMC2160_STANDALONE', 'TMC2208', 'TMC2208_STANDALONE', 'TMC2209', 'TMC2209_STANDALONE', 'TMC26X', 'TMC26X_STANDALONE', 'TMC2660', 'TMC2660_STANDALONE', 'TMC5130', 'TMC5130_STANDALONE', 'TMC5160', 'TMC5160_STANDALONE']
 */

#define X_DRIVER_TYPE  TMC2130
#define Y_DRIVER_TYPE  TMC2130
#define Z_DRIVER_TYPE  TMC2130
//#define X2_DRIVER_TYPE A4988
//#define Y2_DRIVER_TYPE A4988
//#define Z2_DRIVER_TYPE A4988
//#define Z3_DRIVER_TYPE A4988
<<<<<<< HEAD
#define E0_DRIVER_TYPE TMC2130
=======
//#define Z4_DRIVER_TYPE A4988
//#define E0_DRIVER_TYPE A4988
>>>>>>> f6eed33a
//#define E1_DRIVER_TYPE A4988
//#define E2_DRIVER_TYPE A4988
//#define E3_DRIVER_TYPE A4988
//#define E4_DRIVER_TYPE A4988
//#define E5_DRIVER_TYPE A4988
//#define E6_DRIVER_TYPE A4988
//#define E7_DRIVER_TYPE A4988

// Enable this feature if all enabled endstop pins are interrupt-capable.
// This will remove the need to poll the interrupt pins, saving many CPU cycles.
//#define ENDSTOP_INTERRUPTS_FEATURE

/**
 * Endstop Noise Threshold
 *
 * Enable if your probe or endstops falsely trigger due to noise.
 *
 * - Higher values may affect repeatability or accuracy of some bed probes.
 * - To fix noise install a 100nF ceramic capacitor inline with the switch.
 * - This feature is not required for common micro-switches mounted on PCBs
 *   based on the Makerbot design, which already have the 100nF capacitor.
 *
 * :[2,3,4,5,6,7]
 */
//#define ENDSTOP_NOISE_THRESHOLD 2

//=============================================================================
//============================== Movement Settings ============================
//=============================================================================
// @section motion

/**
 * Default Settings
 *
 * These settings can be reset by M502
 *
 * Note that if EEPROM is enabled, saved values will override these.
 */

/**
 * With this option each E stepper can have its own factors for the
 * following movement settings. If fewer factors are given than the
 * total number of extruders, the last value applies to the rest.
 */
//#define DISTINCT_E_FACTORS

/**
 * Default Axis Steps Per Unit (steps/mm)
 * Override with M92
 *                                      X, Y, Z, E0 [, E1[, E2...]]
 */
#define DEFAULT_AXIS_STEPS_PER_UNIT   {160.48, 160.64, 800, 95 } //E12{ 80, 80, 400, 95 }   //{ 80, 80, 4000, 500 } //E16 { 100, 100, 400, 100 }

/**
 * Default Max Feed Rate (mm/s)
 * Override with M203
 *                                      X, Y, Z, E0 [, E1[, E2...]]
 */
#define DEFAULT_MAX_FEEDRATE          { 300, 300, 10, 50 } //E12 { 400, 400, 5, 25 } //{ 300, 300, 5, 25 }  //E16   { 300, 300, 50, 25 }

//#define LIMITED_MAX_FR_EDITING        // Limit edit via M203 or LCD to DEFAULT_MAX_FEEDRATE * 2
#if ENABLED(LIMITED_MAX_FR_EDITING)
  #define MAX_FEEDRATE_EDIT_VALUES    { 600, 600, 10, 50 } // ...or, set your own edit limits
#endif

/**
 * Default Max Acceleration (change/s) change = mm/s
 * (Maximum start speed for accelerated moves)
 * Override with M201
 *                                      X, Y, Z, E0 [, E1[, E2...]]
 */
#define DEFAULT_MAX_ACCELERATION       { 2000, 2000, 200, 2000 }//E12{ 9000, 5000, 50, 10000 }   //E16 { 2000, 2000, 100, 10000 }

//#define LIMITED_MAX_ACCEL_EDITING     // Limit edit via M201 or LCD to DEFAULT_MAX_ACCELERATION * 2
#if ENABLED(LIMITED_MAX_ACCEL_EDITING)
  #define MAX_ACCEL_EDIT_VALUES       { 6000, 6000, 200, 20000 } // ...or, set your own edit limits
#endif

/**
 * Default Acceleration (change/s) change = mm/s
 * Override with M204
 *
 *   M204 P    Acceleration
 *   M204 R    Retract Acceleration
 *   M204 T    Travel Acceleration
 */
#define DEFAULT_ACCELERATION          1000   //E16 1000 //3000 X, Y, Z and E acceleration for printing moves
#define DEFAULT_RETRACT_ACCELERATION  1000   //E16 1000 //3000 E acceleration for retracts
#define DEFAULT_TRAVEL_ACCELERATION   1000   //E16 1000 //3000 X, Y, Z acceleration for travel (non printing) moves

/**
 * Default Jerk limits (mm/s)
 * Override with M205 X Y Z E
 *
 * "Jerk" specifies the minimum speed change that requires acceleration.
 * When changing speed and direction, if the difference is less than the
 * value set here, it may happen instantaneously.
 */
//#define CLASSIC_JERK
#if ENABLED(CLASSIC_JERK)
  #define DEFAULT_XJERK 20.0   //10.0
  #define DEFAULT_YJERK 20.0   //10.0
  #define DEFAULT_ZJERK  0.3

  //#define LIMITED_JERK_EDITING        // Limit edit via M205 or LCD to DEFAULT_aJERK * 2
  #if ENABLED(LIMITED_JERK_EDITING)
    #define MAX_JERK_EDIT_VALUES { 20, 20, 0.3, 10 } // ...or, set your own edit limits  //{ 20, 20, 0.6, 10 }
  #endif
#endif

#define DEFAULT_EJERK    5.0  //5.0 May be used by Linear Advance  //E16 5.0

/**
 * Junction Deviation Factor
 *
 * See:
 *   https://reprap.org/forum/read.php?1,739819
 *   http://blog.kyneticcnc.com/2018/10/computing-junction-deviation-for-marlin.html
 */
#if DISABLED(CLASSIC_JERK)
  #define JUNCTION_DEVIATION_MM 0.013 // (mm) Distance from real junction edge
#endif

/**
 * S-Curve Acceleration
 *
 * This option eliminates vibration during printing by fitting a Bézier
 * curve to move acceleration, producing much smoother direction changes.
 *
 * See https://github.com/synthetos/TinyG/wiki/Jerk-Controlled-Motion-Explained
 */
//#define S_CURVE_ACCELERATION

//===========================================================================
//============================= Z Probe Options =============================
//===========================================================================
// @section probes

//
// See http://marlinfw.org/docs/configuration/probes.html
//

/**
 * Z_MIN_PROBE_USES_Z_MIN_ENDSTOP_PIN
 *
 * Enable this option for a probe connected to the Z Min endstop pin.
 */
//#define Z_MIN_PROBE_USES_Z_MIN_ENDSTOP_PIN

/**
 * Z_MIN_PROBE_PIN
 *
 * Define this pin if the probe is not connected to Z_MIN_PIN.
 * If not defined the default pin for the selected MOTHERBOARD
 * will be used. Most of the time the default is what you want.
 *
 *  - The simplest option is to use a free endstop connector.
 *  - Use 5V for powered (usually inductive) sensors.
 *
 *  - RAMPS 1.3/1.4 boards may use the 5V, GND, and Aux4->D32 pin:
 *    - For simple switches connect...
 *      - normally-closed switches to GND and D32.
 *      - normally-open switches to 5V and D32.
 *
 */
#define Z_MIN_PROBE_PIN P1_24 // Pin 32 is the RAMPS default

/**
 * Probe Type
 *
 * Allen Key Probes, Servo Probes, Z-Sled Probes, FIX_MOUNTED_PROBE, etc.
 * Activate one of these to use Auto Bed Leveling below.
 */

/**
 * The "Manual Probe" provides a means to do "Auto" Bed Leveling without a probe.
 * Use G29 repeatedly, adjusting the Z height at each point with movement commands
 * or (with LCD_BED_LEVELING) the LCD controller.
 */
//#define PROBE_MANUALLY
//#define MANUAL_PROBE_START_Z 0.2

/**
 * A Fix-Mounted Probe either doesn't deploy or needs manual deployment.
 *   (e.g., an inductive probe or a nozzle-based probe-switch.)
 */
//#define FIX_MOUNTED_PROBE

/**
 * Use the nozzle as the probe, as with a conductive
 * nozzle system or a piezo-electric smart effector.
 */
//#define NOZZLE_AS_PROBE

/**
 * Z Servo Probe, such as an endstop switch on a rotating arm.
 */
//#define Z_PROBE_SERVO_NR 0       // Defaults to SERVO 0 connector.
//#define Z_SERVO_ANGLES { 70, 0 } // Z Servo Deploy and Stow angles

/**
 * The BLTouch probe uses a Hall effect sensor and emulates a servo.
 */
#define BLTOUCH

/**
 * Touch-MI Probe by hotends.fr
 *
 * This probe is deployed and activated by moving the X-axis to a magnet at the edge of the bed.
 * By default, the magnet is assumed to be on the left and activated by a home. If the magnet is
 * on the right, enable and set TOUCH_MI_DEPLOY_XPOS to the deploy position.
 *
 * Also requires: BABYSTEPPING, BABYSTEP_ZPROBE_OFFSET, Z_SAFE_HOMING,
 *                and a minimum Z_HOMING_HEIGHT of 10.
 */
//#define TOUCH_MI_PROBE
#if ENABLED(TOUCH_MI_PROBE)
  #define TOUCH_MI_RETRACT_Z 0.5                  // Height at which the probe retracts
  //#define TOUCH_MI_DEPLOY_XPOS (X_MAX_BED + 2)  // For a magnet on the right side of the bed
  //#define TOUCH_MI_MANUAL_DEPLOY                // For manual deploy (LCD menu)
#endif

// A probe that is deployed and stowed with a solenoid pin (SOL1_PIN)
//#define SOLENOID_PROBE

// A sled-mounted probe like those designed by Charles Bell.
//#define Z_PROBE_SLED
//#define SLED_DOCKING_OFFSET 5  // The extra distance the X axis must travel to pickup the sled. 0 should be fine but you can push it further if you'd like.

// A probe deployed by moving the x-axis, such as the Wilson II's rack-and-pinion probe designed by Marty Rice.
//#define RACK_AND_PINION_PROBE
#if ENABLED(RACK_AND_PINION_PROBE)
  #define Z_PROBE_DEPLOY_X  X_MIN_POS
  #define Z_PROBE_RETRACT_X X_MAX_POS
#endif

// Duet Smart Effector (for delta printers) - https://bit.ly/2ul5U7J
// When the pin is defined you can use M672 to set/reset the probe sensivity.
//#define DUET_SMART_EFFECTOR
#if ENABLED(DUET_SMART_EFFECTOR)
  #define SMART_EFFECTOR_MOD_PIN  -1  // Connect a GPIO pin to the Smart Effector MOD pin
#endif

//
// For Z_PROBE_ALLEN_KEY see the Delta example configurations.
//

/**
 * Z Probe to nozzle (X,Y) offset, relative to (0, 0).
 *
 * In the following example the X and Y offsets are both positive:
 *
 *   #define NOZZLE_TO_PROBE_OFFSET { 10, 10, 0 }
 *
 *     +-- BACK ---+
 *     |           |
 *   L |    (+) P  | R <-- probe (20,20)
 *   E |           | I
 *   F | (-) N (+) | G <-- nozzle (10,10)
 *   T |           | H
 *     |    (-)    | T
 *     |           |
 *     O-- FRONT --+
 *   (0,0)
 *
 * Specify a Probe position as { X, Y, Z }
 */
#define NOZZLE_TO_PROBE_OFFSET { -35, 8, -3.1}
// Most probes should stay away from the edges of the bed, but
// with NOZZLE_AS_PROBE this can be negative for a wider probing area.
#define MIN_PROBE_EDGE 70 //85 //45 //10

// X and Y axis travel speed (mm/m) between probes
#define XY_PROBE_SPEED 8000   //E16 6000

// Feedrate (mm/m) for the first approach when double-probing (MULTIPLE_PROBING == 2)
#define Z_PROBE_SPEED_FAST HOMING_FEEDRATE_Z

// Feedrate (mm/m) for the "accurate" probe of each point
#define Z_PROBE_SPEED_SLOW HOMING_FEEDRATE_Z //(Z_PROBE_SPEED_FAST / 2)

/**
 * Multiple Probing
 *
 * You may get improved results by probing 2 or more times.
 * With EXTRA_PROBING the more atypical reading(s) will be disregarded.
 *
 * A total of 2 does fast/slow probes with a weighted average.
 * A total of 3 or more adds more slow probes, taking the average.
 */
//#define MULTIPLE_PROBING 2
//#define EXTRA_PROBING    1

/**
 * Z probes require clearance when deploying, stowing, and moving between
 * probe points to avoid hitting the bed and other hardware.
 * Servo-mounted probes require extra space for the arm to rotate.
 * Inductive probes need space to keep from triggering early.
 *
 * Use these settings to specify the distance (mm) to raise the probe (or
 * lower the bed). The values set here apply over and above any (negative)
 * probe Z Offset set with NOZZLE_TO_PROBE_OFFSET, M851, or the LCD.
 * Only integer values >= 1 are valid here.
 *
 * Example: `M851 Z-5` with a CLEARANCE of 4  =>  9mm from bed to nozzle.
 *     But: `M851 Z+1` with a CLEARANCE of 2  =>  2mm from bed to nozzle.
 */
#define Z_CLEARANCE_DEPLOY_PROBE   8 // Z Clearance for Deploy/Stow
#define Z_CLEARANCE_BETWEEN_PROBES  5 // Z Clearance between probe points
#define Z_CLEARANCE_MULTI_PROBE     5 // Z Clearance between multiple probes
//#define Z_AFTER_PROBING           5 // Z position after probing is done

#define Z_PROBE_LOW_POINT          -2 // Farthest distance below the trigger-point to go before stopping

// For M851 give a range for adjusting the Z probe offset
#define Z_PROBE_OFFSET_RANGE_MIN -20
#define Z_PROBE_OFFSET_RANGE_MAX 20

// Enable the M48 repeatability test to test probe accuracy
#define Z_MIN_PROBE_REPEATABILITY_TEST

// Before deploy/stow pause for user confirmation
//#define PAUSE_BEFORE_DEPLOY_STOW
#if ENABLED(PAUSE_BEFORE_DEPLOY_STOW)
  //#define PAUSE_PROBE_DEPLOY_WHEN_TRIGGERED // For Manual Deploy Allenkey Probe
#endif

/**
 * Enable one or more of the following if probing seems unreliable.
 * Heaters and/or fans can be disabled during probing to minimize electrical
 * noise. A delay can also be added to allow noise and vibration to settle.
 * These options are most useful for the BLTouch probe, but may also improve
 * readings with inductive probes and piezo sensors.
 */
//#define PROBING_HEATERS_OFF       // Turn heaters off when probing
#if ENABLED(PROBING_HEATERS_OFF)
  //#define WAIT_FOR_BED_HEATER     // Wait for bed to heat back up between probes (to improve accuracy)
#endif
//#define PROBING_FANS_OFF          // Turn fans off when probing
//#define PROBING_STEPPERS_OFF      // Turn steppers off (unless needed to hold position) when probing
//#define DELAY_BEFORE_PROBING 200  // (ms) To prevent vibrations from triggering piezo sensors

// For Inverting Stepper Enable Pins (Active Low) use 0, Non Inverting (Active High) use 1
// :{ 0:'Low', 1:'High' }
#define X_ENABLE_ON 0
#define Y_ENABLE_ON 0
#define Z_ENABLE_ON 0
#define E_ENABLE_ON 0 // For all extruders

// Disables axis stepper immediately when it's not being used.
// WARNING: When motors turn off there is a chance of losing position accuracy!
#define DISABLE_X false
#define DISABLE_Y false
#define DISABLE_Z false

// Warn on display about possibly reduced accuracy
//#define DISABLE_REDUCED_ACCURACY_WARNING

// @section extruder

#define DISABLE_E false             // For all extruders
#define DISABLE_INACTIVE_EXTRUDER   // Keep only the active extruder enabled

// @section machine

// Invert the stepper direction. Change (or reverse the motor connector) if an axis goes the wrong way.
#define INVERT_X_DIR false
#define INVERT_Y_DIR false
#define INVERT_Z_DIR true

// @section extruder

// For direct drive extruder v9 set to true, for geared extruder set to false.
#define INVERT_E0_DIR true            //E16 false
#define INVERT_E1_DIR false
#define INVERT_E2_DIR false
#define INVERT_E3_DIR false
#define INVERT_E4_DIR false
#define INVERT_E5_DIR false
#define INVERT_E6_DIR false
#define INVERT_E7_DIR false

// @section homing

//#define NO_MOTION_BEFORE_HOMING  // Inhibit movement until all axes have been homed

//#define UNKNOWN_Z_NO_RAISE // Don't raise Z (lower the bed) if Z is "unknown." For beds that fall when Z is powered off.

#define Z_HOMING_HEIGHT 10  // (mm) Minimal Z height before homing (G28) for Z clearance above the bed, clamps, ...
                             // Be sure you have this distance over your Z_MAX_POS in case.

// Direction of endstops when homing; 1=MAX, -1=MIN
// :[-1,1]
#define X_HOME_DIR -1
#define Y_HOME_DIR -1
#define Z_HOME_DIR -1

// @section machine

// The size of the print bed
#define X_BED_SIZE 295
#define Y_BED_SIZE 290

// Travel limits (mm) after homing, corresponding to endstop positions.
#define X_MIN_POS 0   //0
#define Y_MIN_POS -52 //pour avoir la buse dans le vide a 5mm du //-57  //0
#define Z_MIN_POS 0
#define X_MAX_POS X_BED_SIZE
#define Y_MAX_POS Y_BED_SIZE
#define Z_MAX_POS 395  //200

/**
 * Software Endstops
 *
 * - Prevent moves outside the set machine bounds.
 * - Individual axes can be disabled, if desired.
 * - X and Y only apply to Cartesian robots.
 * - Use 'M211' to set software endstops on/off or report current state
 */

// Min software endstops constrain movement within minimum coordinate bounds
//#define MIN_SOFTWARE_ENDSTOPS
#if ENABLED(MIN_SOFTWARE_ENDSTOPS)
  #define MIN_SOFTWARE_ENDSTOP_X
  #define MIN_SOFTWARE_ENDSTOP_Y
  #define MIN_SOFTWARE_ENDSTOP_Z
#endif

// Max software endstops constrain movement within maximum coordinate bounds
#define MAX_SOFTWARE_ENDSTOPS
#if ENABLED(MAX_SOFTWARE_ENDSTOPS)
  #define MAX_SOFTWARE_ENDSTOP_X
  #define MAX_SOFTWARE_ENDSTOP_Y
  #define MAX_SOFTWARE_ENDSTOP_Z
#endif

#if EITHER(MIN_SOFTWARE_ENDSTOPS, MAX_SOFTWARE_ENDSTOPS)
  //#define SOFT_ENDSTOPS_MENU_ITEM  // Enable/Disable software endstops from the LCD
#endif

/**
 * Filament Runout Sensors
 * Mechanical or opto endstops are used to check for the presence of filament.
 *
 * RAMPS-based boards use SERVO3_PIN for the first runout sensor.
 * For other boards you may need to define FIL_RUNOUT_PIN, FIL_RUNOUT2_PIN, etc.
 * By default the firmware assumes HIGH=FILAMENT PRESENT.
 */
//#define FILAMENT_RUNOUT_SENSOR
#if ENABLED(FILAMENT_RUNOUT_SENSOR)
  #define NUM_RUNOUT_SENSORS   1     // Number of sensors, up to one per extruder. Define a FIL_RUNOUT#_PIN for each.
  #define FIL_RUNOUT_INVERTING false // Set to true to invert the logic of the sensor.
  #define FIL_RUNOUT_PULLUP          // Use internal pullup for filament runout pins.
  //#define FIL_RUNOUT_PULLDOWN      // Use internal pulldown for filament runout pins.

  // Set one or more commands to execute on filament runout.
  // (After 'M412 H' Marlin will ask the host to handle the process.)
  #define FILAMENT_RUNOUT_SCRIPT "M600"

  // After a runout is detected, continue printing this length of filament
  // before executing the runout script. Useful for a sensor at the end of
  // a feed tube. Requires 4 bytes SRAM per sensor, plus 4 bytes overhead.
  //#define FILAMENT_RUNOUT_DISTANCE_MM 25

  #ifdef FILAMENT_RUNOUT_DISTANCE_MM
    // Enable this option to use an encoder disc that toggles the runout pin
    // as the filament moves. (Be sure to set FILAMENT_RUNOUT_DISTANCE_MM
    // large enough to avoid false positives.)
    //#define FILAMENT_MOTION_SENSOR
  #endif
#endif

//===========================================================================
//=============================== Bed Leveling ==============================
//===========================================================================
// @section calibrate

/**
 * Choose one of the options below to enable G29 Bed Leveling. The parameters
 * and behavior of G29 will change depending on your selection.
 *
 *  If using a Probe for Z Homing, enable Z_SAFE_HOMING also!
 *
 * - AUTO_BED_LEVELING_3POINT
 *   Probe 3 arbitrary points on the bed (that aren't collinear)
 *   You specify the XY coordinates of all 3 points.
 *   The result is a single tilted plane. Best for a flat bed.
 *
 * - AUTO_BED_LEVELING_LINEAR
 *   Probe several points in a grid.
 *   You specify the rectangle and the density of sample points.
 *   The result is a single tilted plane. Best for a flat bed.
 *
 * - AUTO_BED_LEVELING_BILINEAR
 *   Probe several points in a grid.
 *   You specify the rectangle and the density of sample points.
 *   The result is a mesh, best for large or uneven beds.
 *
 * - AUTO_BED_LEVELING_UBL (Unified Bed Leveling)
 *   A comprehensive bed leveling system combining the features and benefits
 *   of other systems. UBL also includes integrated Mesh Generation, Mesh
 *   Validation and Mesh Editing systems.
 *
 * - MESH_BED_LEVELING
 *   Probe a grid manually
 *   The result is a mesh, suitable for large or uneven beds. (See BILINEAR.)
 *   For machines without a probe, Mesh Bed Leveling provides a method to perform
 *   leveling in steps so you can manually adjust the Z height at each grid-point.
 *   With an LCD controller the process is guided step-by-step.
 */
//#define AUTO_BED_LEVELING_3POINT
//#define AUTO_BED_LEVELING_LINEAR
#define AUTO_BED_LEVELING_BILINEAR
//#define AUTO_BED_LEVELING_UBL
//#define MESH_BED_LEVELING

/**
 * Normally G28 leaves leveling disabled on completion. Enable
 * this option to have G28 restore the prior leveling state.
 */
#define RESTORE_LEVELING_AFTER_G28   //E16 enable

/**
 * Enable detailed logging of G28, G29, M48, etc.
 * Turn on with the command 'M111 S32'.
 * NOTE: Requires a lot of PROGMEM!
 */
//#define DEBUG_LEVELING_FEATURE

#if ANY(MESH_BED_LEVELING, AUTO_BED_LEVELING_BILINEAR, AUTO_BED_LEVELING_UBL)
  // Gradually reduce leveling correction until a set height is reached,
  // at which point movement will be level to the machine's XY plane.
  // The height can be set with M420 Z<height>
  #define ENABLE_LEVELING_FADE_HEIGHT  //E16 not defined

  // For Cartesian machines, instead of dividing moves on mesh boundaries,
  // split up moves into short segments like a Delta. This follows the
  // contours of the bed more closely than edge-to-edge straight moves.
  #define SEGMENT_LEVELED_MOVES
  #define LEVELED_SEGMENT_LENGTH 5.0 // (mm) Length of all segments (except the last one)

  /**
   * Enable the G26 Mesh Validation Pattern tool.
   */
  #define G26_MESH_VALIDATION
  #if ENABLED(G26_MESH_VALIDATION)
    #define MESH_TEST_NOZZLE_SIZE    0.6  // (mm) Diameter of primary nozzle.
    #define MESH_TEST_LAYER_HEIGHT   0.2  // (mm) Default layer height for the G26 Mesh Validation Tool.
    #define MESH_TEST_HOTEND_TEMP  205    // (°C) Default nozzle temperature for the G26 Mesh Validation Tool.
    #define MESH_TEST_BED_TEMP      60    // (°C) Default bed temperature for the G26 Mesh Validation Tool.
    #define G26_XY_FEEDRATE         20    // (mm/s) Feedrate for XY Moves for the G26 Mesh Validation Tool.
  #endif

#endif

#if EITHER(AUTO_BED_LEVELING_LINEAR, AUTO_BED_LEVELING_BILINEAR)

  // Set the number of grid points per dimension.
  #define GRID_MAX_POINTS_X 3  //7
  #define GRID_MAX_POINTS_Y GRID_MAX_POINTS_X

  // Probe along the Y axis, advancing X after each column
  //#define PROBE_Y_FIRST

  #if ENABLED(AUTO_BED_LEVELING_BILINEAR)

    // Beyond the probed grid, continue the implied tilt?
    // Default is to maintain the height of the nearest edge.
    //#define EXTRAPOLATE_BEYOND_GRID

    //
    // Experimental Subdivision of the grid by Catmull-Rom method.
    // Synthesizes intermediate points to produce a more detailed mesh.
    //
    //#define ABL_BILINEAR_SUBDIVISION
    #if ENABLED(ABL_BILINEAR_SUBDIVISION)
      // Number of subdivisions between probe points
      #define BILINEAR_SUBDIVISIONS 3
    #endif

  #endif

#elif ENABLED(AUTO_BED_LEVELING_UBL)

  //===========================================================================
  //========================= Unified Bed Leveling ============================
  //===========================================================================

  //#define MESH_EDIT_GFX_OVERLAY   // Display a graphics overlay while editing the mesh

  #define MESH_INSET 1              // Set Mesh bounds as an inset region of the bed
  #define GRID_MAX_POINTS_X 10      // Don't use more than 15 points per axis, implementation limited.
  #define GRID_MAX_POINTS_Y GRID_MAX_POINTS_X

  #define UBL_MESH_EDIT_MOVES_Z     // Sophisticated users prefer no movement of nozzle
  #define UBL_SAVE_ACTIVE_ON_M500   // Save the currently active mesh in the current slot on M500

  //#define UBL_Z_RAISE_WHEN_OFF_MESH 2.5 // When the nozzle is off the mesh, this value is used
                                          // as the Z-Height correction value.

#elif ENABLED(MESH_BED_LEVELING)

  //===========================================================================
  //=================================== Mesh ==================================
  //===========================================================================

  #define MESH_INSET 10          // Set Mesh bounds as an inset region of the bed
  #define GRID_MAX_POINTS_X 3    // Don't use more than 7 points per axis, implementation limited.
  #define GRID_MAX_POINTS_Y GRID_MAX_POINTS_X

  //#define MESH_G28_REST_ORIGIN // After homing all axes ('G28' or 'G28 XYZ') rest Z at Z_MIN_POS

#endif // BED_LEVELING

/**
 * Add a bed leveling sub-menu for ABL or MBL.
 * Include a guided procedure if manual probing is enabled.
 */
#define LCD_BED_LEVELING

#if ENABLED(LCD_BED_LEVELING)
  #define MESH_EDIT_Z_STEP  0.025 // (mm) Step size while manually probing Z axis.
  #define LCD_PROBE_Z_RANGE 4     // (mm) Z Range centered on Z_MIN_POS for LCD Z adjustment
  //#define MESH_EDIT_MENU        // Add a menu to edit mesh points
#endif

// Add a menu item to move between bed corners for manual bed adjustment
//#define LEVEL_BED_CORNERS

#if ENABLED(LEVEL_BED_CORNERS)
  #define LEVEL_CORNERS_INSET 30    // (mm) An inset for corner leveling
  #define LEVEL_CORNERS_Z_HOP  4.0  // (mm) Move nozzle up before moving between corners
  #define LEVEL_CORNERS_HEIGHT 0.0  // (mm) Z height of nozzle at leveling points
  //#define LEVEL_CENTER_TOO        // Move to the center after the last corner
#endif

/**
 * Commands to execute at the end of G29 probing.
 * Useful to retract or move the Z probe out of the way.
 */
//#define Z_PROBE_END_SCRIPT "G1 Z10 F12000\nG1 X15 Y330\nG1 Z0.5\nG1 Z10"


// @section homing

// The center of the bed is at (X=0, Y=0)
//#define BED_CENTER_AT_0_0

// Manually set the home position. Leave these undefined for automatic settings.
// For DELTA this is the top-center of the Cartesian print volume.
//#define MANUAL_X_HOME_POS 0
//#define MANUAL_Y_HOME_POS 0
//#define MANUAL_Z_HOME_POS 0

// Use "Z Safe Homing" to avoid homing with a Z probe outside the bed area.
//
// With this feature enabled:
//
// - Allow Z homing only after X and Y homing AND stepper drivers still enabled.
// - If stepper drivers time out, it will need X and Y homing again before Z homing.
// - Move the Z probe (or nozzle) to a defined XY point before Z Homing when homing all axes (G28).
// - Prevent Z homing when the Z probe is outside bed area.
//
#define Z_SAFE_HOMING

#if ENABLED(Z_SAFE_HOMING)
  //#define Z_SAFE_HOMING_X_POINT ((X_BED_SIZE) / 2)    // X point for Z homing when homing all axes (G28).
  //#define Z_SAFE_HOMING_Y_POINT ((Y_BED_SIZE) / 2)    // Y point for Z homing when homing all axes (G28).
  #define Z_SAFE_HOMING_X_POINT 0
  #define Z_SAFE_HOMING_Y_POINT 0
#endif

// Homing speeds (mm/m)
#define HOMING_FEEDRATE_XY (70*60) //(50*60)   E16 (50*60)
#define HOMING_FEEDRATE_Z  (4*60)

// Validate that endstops are triggered on homing moves
#define VALIDATE_HOMING_ENDSTOPS

// @section calibrate

/**
 * Bed Skew Compensation
 *
 * This feature corrects for misalignment in the XYZ axes.
 *
 * Take the following steps to get the bed skew in the XY plane:
 *  1. Print a test square (e.g., https://www.thingiverse.com/thing:2563185)
 *  2. For XY_DIAG_AC measure the diagonal A to C
 *  3. For XY_DIAG_BD measure the diagonal B to D
 *  4. For XY_SIDE_AD measure the edge A to D
 *
 * Marlin automatically computes skew factors from these measurements.
 * Skew factors may also be computed and set manually:
 *
 *  - Compute AB     : SQRT(2*AC*AC+2*BD*BD-4*AD*AD)/2
 *  - XY_SKEW_FACTOR : TAN(PI/2-ACOS((AC*AC-AB*AB-AD*AD)/(2*AB*AD)))
 *
 * If desired, follow the same procedure for XZ and YZ.
 * Use these diagrams for reference:
 *
 *    Y                     Z                     Z
 *    ^     B-------C       ^     B-------C       ^     B-------C
 *    |    /       /        |    /       /        |    /       /
 *    |   /       /         |   /       /         |   /       /
 *    |  A-------D          |  A-------D          |  A-------D
 *    +-------------->X     +-------------->X     +-------------->Y
 *     XY_SKEW_FACTOR        XZ_SKEW_FACTOR        YZ_SKEW_FACTOR
 */
//#define SKEW_CORRECTION

#if ENABLED(SKEW_CORRECTION)
  // Input all length measurements here:
  #define XY_DIAG_AC 142*2//282.8427124746
  #define XY_DIAG_BD 141.8*2//282.8427124746
  #define XY_SIDE_AD 99.9*2//200
  //finalement non fait parceque le default me semble pplus dans l'erreur de mesure
  //https://www.youtube.com/watch?v=YfAb5IaHDSo

  // Or, set the default skew factors directly here
  // to override the above measurements:
  #define XY_SKEW_FACTOR 0.0

  //#define SKEW_CORRECTION_FOR_Z
  #if ENABLED(SKEW_CORRECTION_FOR_Z)
    #define XZ_DIAG_AC 140*2 //282.8427124746
    #define XZ_DIAG_BD 140*2 //282.8427124746
    #define YZ_DIAG_AC 282.8427124746
    #define YZ_DIAG_BD 282.8427124746
    #define YZ_SIDE_AD 99.5*2//200
    #define XZ_SKEW_FACTOR 0.0
    #define YZ_SKEW_FACTOR 0.0
  #endif

  // Enable this option for M852 to set skew at runtime
  //#define SKEW_CORRECTION_GCODE
#endif

//=============================================================================
//============================= Additional Features ===========================
//=============================================================================

// @section extras

/**
 * EEPROM
 *
 * Persistent storage to preserve configurable settings across reboots.
 *
 *   M500 - Store settings to EEPROM.
 *   M501 - Read settings from EEPROM. (i.e., Throw away unsaved changes)
 *   M502 - Revert settings to "factory" defaults. (Follow with M500 to init the EEPROM.)
 */
#define EEPROM_SETTINGS     // Persistent storage with M500 and M501   //E16 defined
//#define DISABLE_M503        // Saves ~2700 bytes of PROGMEM. Disable for release!
#define EEPROM_CHITCHAT       // Give feedback on EEPROM commands. Disable to save PROGMEM.
#if ENABLED(EEPROM_SETTINGS)
  //#define EEPROM_AUTO_INIT  // Init EEPROM automatically on any errors.
#endif

//
// Host Keepalive
//
// When enabled Marlin will send a busy status message to the host
// every couple of seconds when it can't accept commands.
//
#define HOST_KEEPALIVE_FEATURE        // Disable this if your host doesn't like keepalive messages
#define DEFAULT_KEEPALIVE_INTERVAL 2  // Number of seconds between "busy" messages. Set with M113.
#define BUSY_WHILE_HEATING            // Some hosts require "busy" messages even during heating

//
// G20/G21 Inch mode support
//
//#define INCH_MODE_SUPPORT

//
// M149 Set temperature units support
//
//#define TEMPERATURE_UNITS_SUPPORT

// @section temperature

// Preheat Constants
#define PREHEAT_1_LABEL       "PLA"
#define PREHEAT_1_TEMP_HOTEND 210
#define PREHEAT_1_TEMP_BED     55
#define PREHEAT_1_FAN_SPEED     0 // Value from 0 to 255

#define PREHEAT_2_LABEL       "ABS"
#define PREHEAT_2_TEMP_HOTEND 250
#define PREHEAT_2_TEMP_BED    80
#define PREHEAT_2_FAN_SPEED     0 // Value from 0 to 255

/**
 * Nozzle Park
 *
 * Park the nozzle at the given XYZ position on idle or G27.
 *
 * The "P" parameter controls the action applied to the Z axis:
 *
 *    P0  (Default) If Z is below park Z raise the nozzle.
 *    P1  Raise the nozzle always to Z-park height.
 *    P2  Raise the nozzle by Z-park amount, limited to Z_MAX_POS.
 */
#define NOZZLE_PARK_FEATURE                 //E16 defined

#if ENABLED(NOZZLE_PARK_FEATURE)
  // Specify a park position as { X, Y, Z_raise }
  #define NOZZLE_PARK_POINT { (X_MIN_POS + 10), (Y_MAX_POS - 10), 20 }
  #define NOZZLE_PARK_XY_FEEDRATE 100   // (mm/s) X and Y axes feedrate (also used for delta Z axis)
  #define NOZZLE_PARK_Z_FEEDRATE 5      // (mm/s) Z axis feedrate (not used for delta printers)
#endif

/**
 * Clean Nozzle Feature -- EXPERIMENTAL
 *
 * Adds the G12 command to perform a nozzle cleaning process.
 *
 * Parameters:
 *   P  Pattern
 *   S  Strokes / Repetitions
 *   T  Triangles (P1 only)
 *
 * Patterns:
 *   P0  Straight line (default). This process requires a sponge type material
 *       at a fixed bed location. "S" specifies strokes (i.e. back-forth motions)
 *       between the start / end points.
 *
 *   P1  Zig-zag pattern between (X0, Y0) and (X1, Y1), "T" specifies the
 *       number of zig-zag triangles to do. "S" defines the number of strokes.
 *       Zig-zags are done in whichever is the narrower dimension.
 *       For example, "G12 P1 S1 T3" will execute:
 *
 *          --
 *         |  (X0, Y1) |     /\        /\        /\     | (X1, Y1)
 *         |           |    /  \      /  \      /  \    |
 *       A |           |   /    \    /    \    /    \   |
 *         |           |  /      \  /      \  /      \  |
 *         |  (X0, Y0) | /        \/        \/        \ | (X1, Y0)
 *          --         +--------------------------------+
 *                       |________|_________|_________|
 *                           T1        T2        T3
 *
 *   P2  Circular pattern with middle at NOZZLE_CLEAN_CIRCLE_MIDDLE.
 *       "R" specifies the radius. "S" specifies the stroke count.
 *       Before starting, the nozzle moves to NOZZLE_CLEAN_START_POINT.
 *
 *   Caveats: The ending Z should be the same as starting Z.
 * Attention: EXPERIMENTAL. G-code arguments may change.
 *
 */
//#define NOZZLE_CLEAN_FEATURE

#if ENABLED(NOZZLE_CLEAN_FEATURE)
  // Default number of pattern repetitions
  #define NOZZLE_CLEAN_STROKES  12

  // Default number of triangles
  #define NOZZLE_CLEAN_TRIANGLES  3

  // Specify positions for each tool as { { X, Y, Z }, { X, Y, Z } }
  // Dual hotend system may use { {  -20, (Y_BED_SIZE / 2), (Z_MIN_POS + 1) },  {  420, (Y_BED_SIZE / 2), (Z_MIN_POS + 1) }}
  #define NOZZLE_CLEAN_START_POINT { {  30, 30, (Z_MIN_POS + 1) } }
  #define NOZZLE_CLEAN_END_POINT   { { 100, 60, (Z_MIN_POS + 1) } }

  // Circular pattern radius
  #define NOZZLE_CLEAN_CIRCLE_RADIUS 6.5
  // Circular pattern circle fragments number
  #define NOZZLE_CLEAN_CIRCLE_FN 10
  // Middle point of circle
  #define NOZZLE_CLEAN_CIRCLE_MIDDLE NOZZLE_CLEAN_START_POINT

  // Move the nozzle to the initial position after cleaning
  #define NOZZLE_CLEAN_GOBACK

  // Enable for a purge/clean station that's always at the gantry height (thus no Z move)
  //#define NOZZLE_CLEAN_NO_Z
#endif

/**
 * Print Job Timer
 *
 * Automatically start and stop the print job timer on M104/M109/M190.
 *
 *   M104 (hotend, no wait) - high temp = none,        low temp = stop timer
 *   M109 (hotend, wait)    - high temp = start timer, low temp = stop timer
 *   M190 (bed, wait)       - high temp = start timer, low temp = none
 *
 * The timer can also be controlled with the following commands:
 *
 *   M75 - Start the print job timer
 *   M76 - Pause the print job timer
 *   M77 - Stop the print job timer
 */
#define PRINTJOB_TIMER_AUTOSTART

/**
 * Print Counter
 *
 * Track statistical data such as:
 *
 *  - Total print jobs
 *  - Total successful print jobs
 *  - Total failed print jobs
 *  - Total time printing
 *
 * View the current statistics with M78.
 */
//#define PRINTCOUNTER

//=============================================================================
//============================= LCD and SD support ============================
//=============================================================================

// @section lcd

/**
 * LCD LANGUAGE
 *
 * Select the language to display on the LCD. These languages are available:
 *
 *   en, an, bg, ca, cz, da, de, el, el_gr, es, eu, fi, fr, gl, hr, it, jp_kana,
 *   ko_KR, nl, pl, pt, pt_br, ru, sk, tr, uk, vi, zh_CN, zh_TW, test
 *
 * :{ 'en':'English', 'an':'Aragonese', 'bg':'Bulgarian', 'ca':'Catalan', 'cz':'Czech', 'da':'Danish', 'de':'German', 'el':'Greek', 'el_gr':'Greek (Greece)', 'es':'Spanish', 'eu':'Basque-Euskera', 'fi':'Finnish', 'fr':'French', 'gl':'Galician', 'hr':'Croatian', 'it':'Italian', 'jp_kana':'Japanese', 'ko_KR':'Korean (South Korea)', 'nl':'Dutch', 'pl':'Polish', 'pt':'Portuguese', 'pt_br':'Portuguese (Brazilian)', 'ru':'Russian', 'sk':'Slovak', 'tr':'Turkish', 'uk':'Ukrainian', 'vi':'Vietnamese', 'zh_CN':'Chinese (Simplified)', 'zh_TW':'Chinese (Traditional)', 'test':'TEST' }
 */
#define LCD_LANGUAGE fr

/**
 * LCD Character Set
 *
 * Note: This option is NOT applicable to Graphical Displays.
 *
 * All character-based LCDs provide ASCII plus one of these
 * language extensions:
 *
 *  - JAPANESE ... the most common
 *  - WESTERN  ... with more accented characters
 *  - CYRILLIC ... for the Russian language
 *
 * To determine the language extension installed on your controller:
 *
 *  - Compile and upload with LCD_LANGUAGE set to 'test'
 *  - Click the controller to view the LCD menu
 *  - The LCD will display Japanese, Western, or Cyrillic text
 *
 * See http://marlinfw.org/docs/development/lcd_language.html
 *
 * :['JAPANESE', 'WESTERN', 'CYRILLIC']
 */
#define DISPLAY_CHARSET_HD44780 JAPANESE

/**
 * Info Screen Style (0:Classic, 1:Prusa)
 *
 * :[0:'Classic', 1:'Prusa']
 */
#define LCD_INFO_SCREEN_STYLE 0

/**
 * SD CARD
 *
 * SD Card support is disabled by default. If your controller has an SD slot,
 * you must uncomment the following option or it won't work.
 *
 */
#define SDSUPPORT

/**
 * SD CARD: SPI SPEED
 *
 * Enable one of the following items for a slower SPI transfer speed.
 * This may be required to resolve "volume init" errors.
 */
//#define SPI_SPEED SPI_HALF_SPEED
//#define SPI_SPEED SPI_QUARTER_SPEED
//#define SPI_SPEED SPI_EIGHTH_SPEED

/**
 * SD CARD: ENABLE CRC
 *
 * Use CRC checks and retries on the SD communication.
 */
//#define SD_CHECK_AND_RETRY

/**
 * LCD Menu Items
 *
 * Disable all menus and only display the Status Screen, or
 * just remove some extraneous menu items to recover space.
 */
//#define NO_LCD_MENUS
//#define SLIM_LCD_MENUS

//
// ENCODER SETTINGS
//
// This option overrides the default number of encoder pulses needed to
// produce one step. Should be increased for high-resolution encoders.
//
//#define ENCODER_PULSES_PER_STEP 4

//
// Use this option to override the number of step signals required to
// move between next/prev menu items.
//
//#define ENCODER_STEPS_PER_MENU_ITEM 1

/**
 * Encoder Direction Options
 *
 * Test your encoder's behavior first with both options disabled.
 *
 *  Reversed Value Edit and Menu Nav? Enable REVERSE_ENCODER_DIRECTION.
 *  Reversed Menu Navigation only?    Enable REVERSE_MENU_DIRECTION.
 *  Reversed Value Editing only?      Enable BOTH options.
 */

//
// This option reverses the encoder direction everywhere.
//
//  Set this option if CLOCKWISE causes values to DECREASE
//
#define REVERSE_ENCODER_DIRECTION

//
// This option reverses the encoder direction for navigating LCD menus.
//
//  If CLOCKWISE normally moves DOWN this makes it go UP.
//  If CLOCKWISE normally moves UP this makes it go DOWN.
//
//#define REVERSE_MENU_DIRECTION

//
// This option reverses the encoder direction for Select Screen.
//
//  If CLOCKWISE normally moves LEFT this makes it go RIGHT.
//  If CLOCKWISE normally moves RIGHT this makes it go LEFT.
//
//#define REVERSE_SELECT_DIRECTION

//
// Individual Axis Homing
//
// Add individual axis homing items (Home X, Home Y, and Home Z) to the LCD menu.
//
#define INDIVIDUAL_AXIS_HOMING_MENU

//
// SPEAKER/BUZZER
//
// If you have a speaker that can produce tones, enable it here.
// By default Marlin assumes you have a buzzer with a fixed frequency.
//
//#define SPEAKER

//
// The duration and frequency for the UI feedback sound.
// Set these to 0 to disable audio feedback in the LCD menus.
//
// Note: Test audio output with the G-Code:
//  M300 S<frequency Hz> P<duration ms>
//
#define LCD_FEEDBACK_FREQUENCY_DURATION_MS 2
#define LCD_FEEDBACK_FREQUENCY_HZ 5000

//=============================================================================
//======================== LCD / Controller Selection =========================
//========================   (Character-based LCDs)   =========================
//=============================================================================

//
// RepRapDiscount Smart Controller.
// http://reprap.org/wiki/RepRapDiscount_Smart_Controller
//
// Note: Usually sold with a white PCB.
//
//#define REPRAP_DISCOUNT_SMART_CONTROLLER

//
// Original RADDS LCD Display+Encoder+SDCardReader
// http://doku.radds.org/dokumentation/lcd-display/
//
//#define RADDS_DISPLAY

//
// ULTIMAKER Controller.
//
//#define ULTIMAKERCONTROLLER

//
// ULTIPANEL as seen on Thingiverse.
//
//#define ULTIPANEL

//
// PanelOne from T3P3 (via RAMPS 1.4 AUX2/AUX3)
// http://reprap.org/wiki/PanelOne
//
//#define PANEL_ONE

//
// GADGETS3D G3D LCD/SD Controller
// http://reprap.org/wiki/RAMPS_1.3/1.4_GADGETS3D_Shield_with_Panel
//
// Note: Usually sold with a blue PCB.
//
//#define G3D_PANEL

//
// RigidBot Panel V1.0
// http://www.inventapart.com/
//
//#define RIGIDBOT_PANEL

//
// Makeboard 3D Printer Parts 3D Printer Mini Display 1602 Mini Controller
// https://www.aliexpress.com/item/32765887917.html
//
//#define MAKEBOARD_MINI_2_LINE_DISPLAY_1602

//
// ANET and Tronxy 20x4 Controller
//
//#define ZONESTAR_LCD            // Requires ADC_KEYPAD_PIN to be assigned to an analog pin.
                                  // This LCD is known to be susceptible to electrical interference
                                  // which scrambles the display.  Pressing any button clears it up.
                                  // This is a LCD2004 display with 5 analog buttons.

//
// Generic 16x2, 16x4, 20x2, or 20x4 character-based LCD.
//
//#define ULTRA_LCD

//=============================================================================
//======================== LCD / Controller Selection =========================
//=====================   (I2C and Shift-Register LCDs)   =====================
//=============================================================================

//
// CONTROLLER TYPE: I2C
//
// Note: These controllers require the installation of Arduino's LiquidCrystal_I2C
// library. For more info: https://github.com/kiyoshigawa/LiquidCrystal_I2C
//

//
// Elefu RA Board Control Panel
// http://www.elefu.com/index.php?route=product/product&product_id=53
//
//#define RA_CONTROL_PANEL

//
// Sainsmart (YwRobot) LCD Displays
//
// These require F.Malpartida's LiquidCrystal_I2C library
// https://bitbucket.org/fmalpartida/new-liquidcrystal/wiki/Home
//
//#define LCD_SAINSMART_I2C_1602
//#define LCD_SAINSMART_I2C_2004

//
// Generic LCM1602 LCD adapter
//
//#define LCM1602

//
// PANELOLU2 LCD with status LEDs,
// separate encoder and click inputs.
//
// Note: This controller requires Arduino's LiquidTWI2 library v1.2.3 or later.
// For more info: https://github.com/lincomatic/LiquidTWI2
//
// Note: The PANELOLU2 encoder click input can either be directly connected to
// a pin (if BTN_ENC defined to != -1) or read through I2C (when BTN_ENC == -1).
//
//#define LCD_I2C_PANELOLU2

//
// Panucatt VIKI LCD with status LEDs,
// integrated click & L/R/U/D buttons, separate encoder inputs.
//
//#define LCD_I2C_VIKI

//
// CONTROLLER TYPE: Shift register panels
//

//
// 2-wire Non-latching LCD SR from https://goo.gl/aJJ4sH
// LCD configuration: http://reprap.org/wiki/SAV_3D_LCD
//
//#define SAV_3DLCD

//
// 3-wire SR LCD with strobe using 74HC4094
// https://github.com/mikeshub/SailfishLCD
// Uses the code directly from Sailfish
//
//#define FF_INTERFACEBOARD

//=============================================================================
//=======================   LCD / Controller Selection  =======================
//=========================      (Graphical LCDs)      ========================
//=============================================================================

//
// CONTROLLER TYPE: Graphical 128x64 (DOGM)
//
// IMPORTANT: The U8glib library is required for Graphical Display!
//            https://github.com/olikraus/U8glib_Arduino
//

//
// RepRapDiscount FULL GRAPHIC Smart Controller
// http://reprap.org/wiki/RepRapDiscount_Full_Graphic_Smart_Controller
//
#define REPRAP_DISCOUNT_FULL_GRAPHIC_SMART_CONTROLLER    //E16 defined

//
// ReprapWorld Graphical LCD
// https://reprapworld.com/?products_details&products_id/1218
//
//#define REPRAPWORLD_GRAPHICAL_LCD

//
// Activate one of these if you have a Panucatt Devices
// Viki 2.0 or mini Viki with Graphic LCD
// http://panucatt.com
//
//#define VIKI2
//#define miniVIKI

//
// MakerLab Mini Panel with graphic
// controller and SD support - http://reprap.org/wiki/Mini_panel
//
//#define MINIPANEL

//
// MaKr3d Makr-Panel with graphic controller and SD support.
// http://reprap.org/wiki/MaKr3d_MaKrPanel
//
//#define MAKRPANEL

//
// Adafruit ST7565 Full Graphic Controller.
// https://github.com/eboston/Adafruit-ST7565-Full-Graphic-Controller/
//
//#define ELB_FULL_GRAPHIC_CONTROLLER

//
// BQ LCD Smart Controller shipped by
// default with the BQ Hephestos 2 and Witbox 2.
//
//#define BQ_LCD_SMART_CONTROLLER

//
// Cartesio UI
// http://mauk.cc/webshop/cartesio-shop/electronics/user-interface
//
//#define CARTESIO_UI

//
// LCD for Melzi Card with Graphical LCD
//
//#define LCD_FOR_MELZI

//
// Original Ulticontroller from Ultimaker 2 printer with SSD1309 I2C display and encoder
// https://github.com/Ultimaker/Ultimaker2/tree/master/1249_Ulticontroller_Board_(x1)
//
//#define ULTI_CONTROLLER

//
// MKS MINI12864 with graphic controller and SD support
// https://reprap.org/wiki/MKS_MINI_12864
//
//#define MKS_MINI_12864

//
// FYSETC variant of the MINI12864 graphic controller with SD support
// https://wiki.fysetc.com/Mini12864_Panel/
//
//#define FYSETC_MINI_12864_X_X    // Type C/D/E/F. No tunable RGB Backlight by default
//#define FYSETC_MINI_12864_1_2    // Type C/D/E/F. Simple RGB Backlight (always on)
//#define FYSETC_MINI_12864_2_0    // Type A/B. Discreet RGB Backlight
//#define FYSETC_MINI_12864_2_1    // Type A/B. Neopixel RGB Backlight
//#define FYSETC_GENERIC_12864_1_1 // Larger display with basic ON/OFF backlight.

//
// Factory display for Creality CR-10
// https://www.aliexpress.com/item/32833148327.html
//
// This is RAMPS-compatible using a single 10-pin connector.
// (For CR-10 owners who want to replace the Melzi Creality board but retain the display)
//
//#define CR10_STOCKDISPLAY

//
// Ender-2 OEM display, a variant of the MKS_MINI_12864
//
//#define ENDER2_STOCKDISPLAY

//
// ANET and Tronxy Graphical Controller
//
// Anet 128x64 full graphics lcd with rotary encoder as used on Anet A6
// A clone of the RepRapDiscount full graphics display but with
// different pins/wiring (see pins_ANET_10.h).
//
//#define ANET_FULL_GRAPHICS_LCD

//
// AZSMZ 12864 LCD with SD
// https://www.aliexpress.com/item/32837222770.html
//
//#define AZSMZ_12864

//
// Silvergate GLCD controller
// http://github.com/android444/Silvergate
//
//#define SILVER_GATE_GLCD_CONTROLLER

//=============================================================================
//==============================  OLED Displays  ==============================
//=============================================================================

//
// SSD1306 OLED full graphics generic display
//
//#define U8GLIB_SSD1306

//
// SAV OLEd LCD module support using either SSD1306 or SH1106 based LCD modules
//
//#define SAV_3DGLCD
#if ENABLED(SAV_3DGLCD)
  #define U8GLIB_SSD1306
  //#define U8GLIB_SH1106
#endif

//
// TinyBoy2 128x64 OLED / Encoder Panel
//
//#define OLED_PANEL_TINYBOY2

//
// MKS OLED 1.3" 128 × 64 FULL GRAPHICS CONTROLLER
// http://reprap.org/wiki/MKS_12864OLED
//
// Tiny, but very sharp OLED display
//
//#define MKS_12864OLED          // Uses the SH1106 controller (default)
//#define MKS_12864OLED_SSD1306  // Uses the SSD1306 controller

//
// Einstart S OLED SSD1306
//
//#define U8GLIB_SH1106_EINSTART

//
// Overlord OLED display/controller with i2c buzzer and LEDs
//
//#define OVERLORD_OLED

//=============================================================================
//========================== Extensible UI Displays ===========================
//=============================================================================

//
// DGUS Touch Display with DWIN OS. (Choose one.)
//
//#define DGUS_LCD_UI_ORIGIN
//#define DGUS_LCD_UI_FYSETC
//#define DGUS_LCD_UI_HIPRECY

//
// Touch-screen LCD for Malyan M200 printers
//
//#define MALYAN_LCD

//
// Touch UI for FTDI EVE (FT800/FT810) displays
// See Configuration_adv.h for all configuration options.
//
//#define TOUCH_UI_FTDI_EVE

//
// Third-party or vendor-customized controller interfaces.
// Sources should be installed in 'src/lcd/extensible_ui'.
//
//#define EXTENSIBLE_UI

//=============================================================================
//=============================== Graphical TFTs ==============================
//=============================================================================

//
// FSMC display (MKS Robin, Alfawise U20, JGAurora A5S, REXYZ A1, etc.)
//
//#define FSMC_GRAPHICAL_TFT

//=============================================================================
//============================  Other Controllers  ============================
//=============================================================================

//
// ADS7843/XPT2046 ADC Touchscreen such as ILI9341 2.8
//
//#define TOUCH_BUTTONS
#if ENABLED(TOUCH_BUTTONS)
  #define BUTTON_DELAY_EDIT  50 // (ms) Button repeat delay for edit screens
  #define BUTTON_DELAY_MENU 250 // (ms) Button repeat delay for menus

  #define XPT2046_X_CALIBRATION   12316
  #define XPT2046_Y_CALIBRATION  -8981
  #define XPT2046_X_OFFSET       -43
  #define XPT2046_Y_OFFSET        257
#endif

//
// RepRapWorld REPRAPWORLD_KEYPAD v1.1
// http://reprapworld.com/?products_details&products_id=202&cPath=1591_1626
//
//#define REPRAPWORLD_KEYPAD
//#define REPRAPWORLD_KEYPAD_MOVE_STEP 10.0 // (mm) Distance to move per key-press

//=============================================================================
//=============================== Extra Features ==============================
//=============================================================================

// @section extras

// Increase the FAN PWM frequency. Removes the PWM noise but increases heating in the FET/Arduino
//#define FAST_PWM_FAN

// Use software PWM to drive the fan, as for the heaters. This uses a very low frequency
// which is not as annoying as with the hardware PWM. On the other hand, if this frequency
// is too low, you should also increment SOFT_PWM_SCALE.
//#define FAN_SOFT_PWM

// Incrementing this by 1 will double the software PWM frequency,
// affecting heaters, and the fan if FAN_SOFT_PWM is enabled.
// However, control resolution will be halved for each increment;
// at zero value, there are 128 effective control positions.
// :[0,1,2,3,4,5,6,7]
#define SOFT_PWM_SCALE 0

// If SOFT_PWM_SCALE is set to a value higher than 0, dithering can
// be used to mitigate the associated resolution loss. If enabled,
// some of the PWM cycles are stretched so on average the desired
// duty cycle is attained.
//#define SOFT_PWM_DITHER

// Temperature status LEDs that display the hotend and bed temperature.
// If all hotends, bed temperature, and target temperature are under 54C
// then the BLUE led is on. Otherwise the RED led is on. (1C hysteresis)
//#define TEMP_STAT_LEDS

// SkeinForge sends the wrong arc g-codes when using Arc Point as fillet procedure
//#define SF_ARC_FIX

// Support for the BariCUDA Paste Extruder
//#define BARICUDA

// Support for BlinkM/CyzRgb
//#define BLINKM

// Support for PCA9632 PWM LED driver
//#define PCA9632

// Support for PCA9533 PWM LED driver
// https://github.com/mikeshub/SailfishRGB_LED
//#define PCA9533

/**
 * RGB LED / LED Strip Control
 *
 * Enable support for an RGB LED connected to 5V digital pins, or
 * an RGB Strip connected to MOSFETs controlled by digital pins.
 *
 * Adds the M150 command to set the LED (or LED strip) color.
 * If pins are PWM capable (e.g., 4, 5, 6, 11) then a range of
 * luminance values can be set from 0 to 255.
 * For Neopixel LED an overall brightness parameter is also available.
 *
 * *** CAUTION ***
 *  LED Strips require a MOSFET Chip between PWM lines and LEDs,
 *  as the Arduino cannot handle the current the LEDs will require.
 *  Failure to follow this precaution can destroy your Arduino!
 *  NOTE: A separate 5V power supply is required! The Neopixel LED needs
 *  more current than the Arduino 5V linear regulator can produce.
 * *** CAUTION ***
 *
 * LED Type. Enable only one of the following two options.
 *
 */
//#define RGB_LED
//#define RGBW_LED

#if EITHER(RGB_LED, RGBW_LED)
  //#define RGB_LED_R_PIN 34
  //#define RGB_LED_G_PIN 43
  //#define RGB_LED_B_PIN 35
  //#define RGB_LED_W_PIN -1
#endif

// Support for Adafruit Neopixel LED driver
//#define NEOPIXEL_LED
#if ENABLED(NEOPIXEL_LED)
  #define NEOPIXEL_TYPE   NEO_GRBW // NEO_GRBW / NEO_GRB - four/three channel driver type (defined in Adafruit_NeoPixel.h)
  #define NEOPIXEL_PIN     4       // LED driving pin
  //#define NEOPIXEL2_TYPE NEOPIXEL_TYPE
  //#define NEOPIXEL2_PIN    5
  #define NEOPIXEL_PIXELS 30       // Number of LEDs in the strip, larger of 2 strips if 2 neopixel strips are used
  #define NEOPIXEL_IS_SEQUENTIAL   // Sequential display for temperature change - LED by LED. Disable to change all LEDs at once.
  #define NEOPIXEL_BRIGHTNESS 127  // Initial brightness (0-255)
  //#define NEOPIXEL_STARTUP_TEST  // Cycle through colors at startup

  // Use a single Neopixel LED for static (background) lighting
  //#define NEOPIXEL_BKGD_LED_INDEX  0               // Index of the LED to use
  //#define NEOPIXEL_BKGD_COLOR { 255, 255, 255, 0 } // R, G, B, W
#endif

/**
 * Printer Event LEDs
 *
 * During printing, the LEDs will reflect the printer status:
 *
 *  - Gradually change from blue to violet as the heated bed gets to target temp
 *  - Gradually change from violet to red as the hotend gets to temperature
 *  - Change to white to illuminate work surface
 *  - Change to green once print has finished
 *  - Turn off after the print has finished and the user has pushed a button
 */
#if ANY(BLINKM, RGB_LED, RGBW_LED, PCA9632, PCA9533, NEOPIXEL_LED)
  #define PRINTER_EVENT_LEDS
#endif

/**
 * R/C SERVO support
 * Sponsored by TrinityLabs, Reworked by codexmas
 */

/**
 * Number of servos
 *
 * For some servo-related options NUM_SERVOS will be set automatically.
 * Set this manually if there are extra servos needing manual control.
 * Leave undefined or set to 0 to entirely disable the servo subsystem.
 */
#define NUM_SERVOS 1 // Servo index starts with 0 for M280 command  //commented by default with value 3

// (ms) Delay  before the next move will start, to give the servo time to reach its target angle.
// 300ms is a good value but you can try less delay.
// If the servo can't reach the requested position, increase it.
#define SERVO_DELAY { 300 }

// Only power servos during movement, otherwise leave off to prevent jitter
//#define DEACTIVATE_SERVOS_AFTER_MOVE

// Allow servo angle to be edited and saved to EEPROM
//#define EDITABLE_SERVO_ANGLES<|MERGE_RESOLUTION|>--- conflicted
+++ resolved
@@ -412,13 +412,9 @@
 #define TEMP_SENSOR_3 0
 #define TEMP_SENSOR_4 0
 #define TEMP_SENSOR_5 0
-<<<<<<< HEAD
-#define TEMP_SENSOR_BED 5
-=======
 #define TEMP_SENSOR_6 0
 #define TEMP_SENSOR_7 0
-#define TEMP_SENSOR_BED 0
->>>>>>> f6eed33a
+#define TEMP_SENSOR_BED 5
 #define TEMP_SENSOR_PROBE 0
 #define TEMP_SENSOR_CHAMBER 0
 
@@ -460,13 +456,9 @@
 #define HEATER_3_MAXTEMP 275
 #define HEATER_4_MAXTEMP 275
 #define HEATER_5_MAXTEMP 275
-<<<<<<< HEAD
-#define BED_MAXTEMP      120
-=======
 #define HEATER_6_MAXTEMP 275
 #define HEATER_7_MAXTEMP 275
-#define BED_MAXTEMP      150
->>>>>>> f6eed33a
+#define BED_MAXTEMP      120
 
 //===========================================================================
 //============================= PID Settings ================================
@@ -707,12 +699,8 @@
 //#define Y2_DRIVER_TYPE A4988
 //#define Z2_DRIVER_TYPE A4988
 //#define Z3_DRIVER_TYPE A4988
-<<<<<<< HEAD
+//#define Z4_DRIVER_TYPE A4988
 #define E0_DRIVER_TYPE TMC2130
-=======
-//#define Z4_DRIVER_TYPE A4988
-//#define E0_DRIVER_TYPE A4988
->>>>>>> f6eed33a
 //#define E1_DRIVER_TYPE A4988
 //#define E2_DRIVER_TYPE A4988
 //#define E3_DRIVER_TYPE A4988
