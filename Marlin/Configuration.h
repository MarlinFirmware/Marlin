--- conflicted
+++ resolved
@@ -65,7 +65,6 @@
 #define STRING_CONFIG_H_AUTHOR "(none, default config)" // Who made the changes.
 //#define CUSTOM_VERSION_FILE Version.h // Path from the root directory (no quotes)
 
-<<<<<<< HEAD
 /**
  * *** VENDORS PLEASE READ ***
  *
@@ -86,8 +85,6 @@
 // Show the bitmap in Marlin/_Statusscreen.h on the status screen.
 #define CUSTOM_STATUS_SCREEN_IMAGE
 
-=======
->>>>>>> 238951a9
 // @section machine
 
 // Choose the name from boards.h that matches your setup
@@ -1363,12 +1360,8 @@
  *    - Normally-closed (NC) also connect to GND.
  *    - Normally-open (NO) also connect to 5V.
  */
-<<<<<<< HEAD
 //#define Z_MIN_PROBE_PIN 32 // Pin 32 is the RAMPS default
 #define Z_MIN_PROBE_PIN PE4
-=======
-//#define Z_MIN_PROBE_PIN -1
->>>>>>> 238951a9
 
 /**
  * Probe Type
@@ -2241,14 +2234,8 @@
 #define Z_SAFE_HOMING
 
 #if ENABLED(Z_SAFE_HOMING)
-<<<<<<< HEAD
   #define Z_SAFE_HOMING_X_POINT ((X_BED_SIZE - 10) / 2)    // X point for Z homing
   #define Z_SAFE_HOMING_Y_POINT ((Y_BED_SIZE - 10) / 2)    // Y point for Z homing
-=======
-  #define Z_SAFE_HOMING_X_POINT X_CENTER  // X point for Z homing
-  #define Z_SAFE_HOMING_Y_POINT Y_CENTER  // Y point for Z homing
-  //#define Z_SAFE_HOMING_POINT_ABSOLUTE  // Ignore home offsets (M206) for Z homing position
->>>>>>> 238951a9
 #endif
 
 // Homing speeds (linear=mm/min, rotational=°/min)
