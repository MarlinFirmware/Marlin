/**
 * Marlin 3D Printer Firmware
 * Copyright (C) 2016 MarlinFirmware [https://github.com/MarlinFirmware/Marlin]
 *
 * Based on Sprinter and grbl.
 * Copyright (C) 2011 Camiel Gubbels / Erik van der Zalm
 *
 * This program is free software: you can redistribute it and/or modify
 * it under the terms of the GNU General Public License as published by
 * the Free Software Foundation, either version 3 of the License, or
 * (at your option) any later version.
 *
 * This program is distributed in the hope that it will be useful,
 * but WITHOUT ANY WARRANTY; without even the implied warranty of
 * MERCHANTABILITY or FITNESS FOR A PARTICULAR PURPOSE.  See the
 * GNU General Public License for more details.
 *
 * You should have received a copy of the GNU General Public License
 * along with this program.  If not, see <http://www.gnu.org/licenses/>.
 *
 */

/**
 * Configuration.h
 *
 * Basic settings such as:
 *
 * - Type of electronics
 * - Type of temperature sensor
 * - Printer geometry
 * - Endstop configuration
 * - LCD controller
 * - Extra features
 *
 * Advanced settings can be found in Configuration_adv.h
 *
 */
#ifndef CONFIGURATION_H
#define CONFIGURATION_H
#define CONFIGURATION_H_VERSION 020000

//===========================================================================
//============================= Getting Started =============================
//===========================================================================

/**
 * Here are some standard links for getting your machine calibrated:
 *
 * http://reprap.org/wiki/Calibration
 * http://youtu.be/wAL9d7FgInk
 * http://calculator.josefprusa.cz
 * http://reprap.org/wiki/Triffid_Hunter%27s_Calibration_Guide
 * http://www.thingiverse.com/thing:5573
 * https://sites.google.com/site/repraplogphase/calibration-of-your-reprap
 * http://www.thingiverse.com/thing:298812
 */

//===========================================================================
//============================= DELTA Printer ===============================
//===========================================================================
// For a Delta printer start with one of the configuration files in the
// config/examples/delta directory and customize for your machine.
//

//===========================================================================
//============================= SCARA Printer ===============================
//===========================================================================
// For a SCARA printer start with the configuration files in
// config/examples/SCARA and customize for your machine.
//

// @section info

// User-specified version info of this build to display in [Pronterface, etc] terminal window during
// startup. Implementation of an idea by Prof Braino to inform user that any changes made to this
// build by the user have been successfully uploaded into firmware.
#define STRING_CONFIG_H_AUTHOR "(none, default config)" // Who made the changes.
#define SHOW_BOOTSCREEN
#define STRING_SPLASH_LINE1 SHORT_BUILD_VERSION // will be shown during bootup in line 1
#define STRING_SPLASH_LINE2 WEBSITE_URL         // will be shown during bootup in line 2

/**
 * *** VENDORS PLEASE READ ***
 *
 * Marlin allows you to add a custom boot image for Graphical LCDs.
 * With this option Marlin will first show your custom screen followed
 * by the standard Marlin logo with version number and web URL.
 *
 * We encourage you to take advantage of this new feature and we also
 * respecfully request that you retain the unmodified Marlin boot screen.
 */

// Enable to show the bitmap in Marlin/_Bootscreen.h on startup.
//#define SHOW_CUSTOM_BOOTSCREEN

// Enable to show the bitmap in Marlin/_Statusscreen.h on the status screen.
//#define CUSTOM_STATUS_SCREEN_IMAGE

// @section machine

/**
 * Select the serial port on the board to use for communication with the host.
 * This allows the connection of wireless adapters (for instance) to non-default port pins.
 * Note: The first serial port (-1 or 0) will always be used by the Arduino bootloader.
 *
 * :[-1, 0, 1, 2, 3, 4, 5, 6, 7]
 */
#define SERIAL_PORT -1

/**
 * Select a secondary serial port on the board to use for communication with the host.
 * This allows the connection of wireless adapters (for instance) to non-default port pins.
 * Serial port -1 is the USB emulated serial port, if available.
 *
 * :[-1, 0, 1, 2, 3, 4, 5, 6, 7]
 */
// #define SERIAL_PORT_2 3

/**
 * This setting determines the communication speed of the printer.
 *
 * 250000 works in most cases, but you might try a lower speed if
 * you commonly experience drop-outs during host printing.
 * You may try up to 1000000 to speed up SD file transfer.
 *
 * :[2400, 9600, 19200, 38400, 57600, 115200, 250000, 500000, 1000000]
 */
#define BAUDRATE 250000

// Enable the Bluetooth serial interface on AT90USB devices
//#define BLUETOOTH

// The following define selects which electronics board you have.
// Please choose the name from boards.h that matches your setup
#ifndef MOTHERBOARD
  #define MOTHERBOARD BOARD_ARMED
#endif

// Optional custom name for your RepStrap or other custom machine
// Displayed in the LCD "Ready" message
//#define CUSTOM_MACHINE_NAME "3D Printer"

// Define this to set a unique identifier for this printer, (Used by some programs to differentiate between machines)
// You can use an online service to generate a random UUID. (eg http://www.uuidgenerator.net/version4)
//#define MACHINE_UUID "00000000-0000-0000-0000-000000000000"

// @section extruder

// This defines the number of extruders
// :[1, 2, 3, 4, 5]
#define EXTRUDERS 1

// Generally expected filament diameter (1.75, 2.85, 3.0, ...). Used for Volumetric, Filament Width Sensor, etc.
#define DEFAULT_NOMINAL_FILAMENT_DIA 3.0

// For Cyclops or any "multi-extruder" that shares a single nozzle.
//#define SINGLENOZZLE

/**
 * Průša MK2 Single Nozzle Multi-Material Multiplexer, and variants.
 *
 * This device allows one stepper driver on a control board to drive
 * two to eight stepper motors, one at a time, in a manner suitable
 * for extruders.
 *
 * This option only allows the multiplexer to switch on tool-change.
 * Additional options to configure custom E moves are pending.
 */
//#define MK2_MULTIPLEXER
#if ENABLED(MK2_MULTIPLEXER)
  // Override the default DIO selector pins here, if needed.
  // Some pins files may provide defaults for these pins.
  //#define E_MUX0_PIN 40  // Always Required
  //#define E_MUX1_PIN 42  // Needed for 3 to 8 steppers
  //#define E_MUX2_PIN 44  // Needed for 5 to 8 steppers
#endif

// A dual extruder that uses a single stepper motor
//#define SWITCHING_EXTRUDER
#if ENABLED(SWITCHING_EXTRUDER)
  #define SWITCHING_EXTRUDER_SERVO_NR 0
  #define SWITCHING_EXTRUDER_SERVO_ANGLES { 0, 90 } // Angles for E0, E1[, E2, E3]
  #if EXTRUDERS > 3
    #define SWITCHING_EXTRUDER_E23_SERVO_NR 1
  #endif
#endif

// A dual-nozzle that uses a servomotor to raise/lower one of the nozzles
//#define SWITCHING_NOZZLE
#if ENABLED(SWITCHING_NOZZLE)
  #define SWITCHING_NOZZLE_SERVO_NR 0
  #define SWITCHING_NOZZLE_SERVO_ANGLES { 0, 90 }   // Angles for E0, E1
  //#define HOTEND_OFFSET_Z { 0.0, 0.0 }
#endif

/**
 * Two separate X-carriages with extruders that connect to a moving part
 * via a magnetic docking mechanism. Requires SOL1_PIN and SOL2_PIN.
 */
//#define PARKING_EXTRUDER
#if ENABLED(PARKING_EXTRUDER)
  #define PARKING_EXTRUDER_SOLENOIDS_INVERT           // If enabled, the solenoid is NOT magnetized with applied voltage
  #define PARKING_EXTRUDER_SOLENOIDS_PINS_ACTIVE LOW  // LOW or HIGH pin signal energizes the coil
  #define PARKING_EXTRUDER_SOLENOIDS_DELAY 250        // Delay (ms) for magnetic field. No delay if 0 or not defined.
  #define PARKING_EXTRUDER_PARKING_X { -78, 184 }     // X positions for parking the extruders
  #define PARKING_EXTRUDER_GRAB_DISTANCE 1            // mm to move beyond the parking point to grab the extruder
  #define PARKING_EXTRUDER_SECURITY_RAISE 5           // Z-raise before parking
  #define HOTEND_OFFSET_Z { 0.0, 1.3 }                // Z-offsets of the two hotends. The first must be 0.
#endif

/**
 * "Mixing Extruder"
 *   - Adds a new code, M165, to set the current mix factors.
 *   - Extends the stepping routines to move multiple steppers in proportion to the mix.
 *   - Optional support for Repetier Firmware M163, M164, and virtual extruder.
 *   - This implementation supports only a single extruder.
 *   - Enable DIRECT_MIXING_IN_G1 for Pia Taubert's reference implementation
 */
//#define MIXING_EXTRUDER
#if ENABLED(MIXING_EXTRUDER)
  #define MIXING_STEPPERS 2        // Number of steppers in your mixing extruder
  #define MIXING_VIRTUAL_TOOLS 16  // Use the Virtual Tool method with M163 and M164
  //#define DIRECT_MIXING_IN_G1    // Allow ABCDHI mix factors in G1 movement commands
#endif

// Offset of the extruders (uncomment if using more than one and relying on firmware to position when changing).
// The offset has to be X=0, Y=0 for the extruder 0 hotend (default extruder).
// For the other hotends it is their distance from the extruder 0 hotend.
//#define HOTEND_OFFSET_X {0.0, 20.00} // (in mm) for each extruder, offset of the hotend on the X axis
//#define HOTEND_OFFSET_Y {0.0, 5.00}  // (in mm) for each extruder, offset of the hotend on the Y axis

// @section machine

/**
 * Select your power supply here. Use 0 if you haven't connected the PS_ON_PIN
 *
 * 0 = No Power Switch
 * 1 = ATX
 * 2 = X-Box 360 203Watts (the blue wire connected to PS_ON and the red wire to VCC)
 *
 * :{ 0:'No power switch', 1:'ATX', 2:'X-Box 360' }
 */
#define POWER_SUPPLY 0

#if POWER_SUPPLY > 0
  // Enable this option to leave the PSU off at startup.
  // Power to steppers and heaters will need to be turned on with M80.
  //#define PS_DEFAULT_OFF

  //#define AUTO_POWER_CONTROL        // Enable automatic control of the PS_ON pin
  #if ENABLED(AUTO_POWER_CONTROL)
    #define AUTO_POWER_FANS           // Turn on PSU if fans need power
    #define AUTO_POWER_E_FANS
    #define AUTO_POWER_CONTROLLERFAN
    #define POWER_TIMEOUT 30
  #endif

#endif

// @section temperature

//===========================================================================
//============================= Thermal Settings ============================
//===========================================================================

/**
 * --NORMAL IS 4.7kohm PULLUP!-- 1kohm pullup can be used on hotend sensor, using correct resistor and table
 *
 * Temperature sensors available:
 *
 *    -4 : thermocouple with AD8495
 *    -3 : thermocouple with MAX31855 (only for sensor 0)
 *    -2 : thermocouple with MAX6675 (only for sensor 0)
 *    -1 : thermocouple with AD595
 *     0 : not used
 *     1 : 100k thermistor - best choice for EPCOS 100k (4.7k pullup)
 *     2 : 200k thermistor - ATC Semitec 204GT-2 (4.7k pullup)
 *     3 : Mendel-parts thermistor (4.7k pullup)
 *     4 : 10k thermistor !! do not use it for a hotend. It gives bad resolution at high temp. !!
 *     5 : 100K thermistor - ATC Semitec 104GT-2/104NT-4-R025H42G (Used in ParCan & J-Head) (4.7k pullup)
 *     6 : 100k EPCOS - Not as accurate as table 1 (created using a fluke thermocouple) (4.7k pullup)
 *     7 : 100k Honeywell thermistor 135-104LAG-J01 (4.7k pullup)
 *    71 : 100k Honeywell thermistor 135-104LAF-J01 (4.7k pullup)
 *     8 : 100k 0603 SMD Vishay NTCS0603E3104FXT (4.7k pullup)
 *     9 : 100k GE Sensing AL03006-58.2K-97-G1 (4.7k pullup)
 *    10 : 100k RS thermistor 198-961 (4.7k pullup)
 *    11 : 100k beta 3950 1% thermistor (4.7k pullup)
 *    12 : 100k 0603 SMD Vishay NTCS0603E3104FXT (4.7k pullup) (calibrated for Makibox hot bed)
 *    13 : 100k Hisens 3950  1% up to 300°C for hotend "Simple ONE " & "Hotend "All In ONE"
 *    15 : 100k thermistor calibration for JGAurora A5 hotend
 *    20 : the PT100 circuit found in the Ultimainboard V2.x
 *    60 : 100k Maker's Tool Works Kapton Bed Thermistor beta=3950
 *    66 : 4.7M High Temperature thermistor from Dyze Design
 *    70 : the 100K thermistor found in the bq Hephestos 2
 *    75 : 100k Generic Silicon Heat Pad with NTC 100K MGB18-104F39050L32 thermistor
 *
 *       1k ohm pullup tables - This is atypical, and requires changing out the 4.7k pullup for 1k.
 *                              (but gives greater accuracy and more stable PID)
 *    51 : 100k thermistor - EPCOS (1k pullup)
 *    52 : 200k thermistor - ATC Semitec 204GT-2 (1k pullup)
 *    55 : 100k thermistor - ATC Semitec 104GT-2 (Used in ParCan & J-Head) (1k pullup)
 *
 *  1047 : Pt1000 with 4k7 pullup
 *  1010 : Pt1000 with 1k pullup (non standard)
 *   147 : Pt100 with 4k7 pullup
 *   110 : Pt100 with 1k pullup (non standard)
 *
 *         Use these for Testing or Development purposes. NEVER for production machine.
 *   998 : Dummy Table that ALWAYS reads 25°C or the temperature defined below.
 *   999 : Dummy Table that ALWAYS reads 100°C or the temperature defined below.
 *
 * :{ '0': "Not used", '1':"100k / 4.7k - EPCOS", '2':"200k / 4.7k - ATC Semitec 204GT-2", '3':"Mendel-parts / 4.7k", '4':"10k !! do not use for a hotend. Bad resolution at high temp. !!", '5':"100K / 4.7k - ATC Semitec 104GT-2 (Used in ParCan & J-Head)", '6':"100k / 4.7k EPCOS - Not as accurate as Table 1", '7':"100k / 4.7k Honeywell 135-104LAG-J01", '8':"100k / 4.7k 0603 SMD Vishay NTCS0603E3104FXT", '9':"100k / 4.7k GE Sensing AL03006-58.2K-97-G1", '10':"100k / 4.7k RS 198-961", '11':"100k / 4.7k beta 3950 1%", '12':"100k / 4.7k 0603 SMD Vishay NTCS0603E3104FXT (calibrated for Makibox hot bed)", '13':"100k Hisens 3950  1% up to 300°C for hotend 'Simple ONE ' & hotend 'All In ONE'", '20':"PT100 (Ultimainboard V2.x)", '51':"100k / 1k - EPCOS", '52':"200k / 1k - ATC Semitec 204GT-2", '55':"100k / 1k - ATC Semitec 104GT-2 (Used in ParCan & J-Head)", '60':"100k Maker's Tool Works Kapton Bed Thermistor beta=3950", '66':"Dyze Design 4.7M High Temperature thermistor", '70':"the 100K thermistor found in the bq Hephestos 2", '71':"100k / 4.7k Honeywell 135-104LAF-J01", '147':"Pt100 / 4.7k", '1047':"Pt1000 / 4.7k", '110':"Pt100 / 1k (non-standard)", '1010':"Pt1000 / 1k (non standard)", '-4':"Thermocouple + AD8495", '-3':"Thermocouple + MAX31855 (only for sensor 0)", '-2':"Thermocouple + MAX6675 (only for sensor 0)", '-1':"Thermocouple + AD595",'998':"Dummy 1", '999':"Dummy 2" }
 */
#define TEMP_SENSOR_0 998 // 11
#define TEMP_SENSOR_1 0
#define TEMP_SENSOR_2 0
#define TEMP_SENSOR_3 0
#define TEMP_SENSOR_4 0
#define TEMP_SENSOR_BED 999 // 11
#define TEMP_SENSOR_CHAMBER 0

// Dummy thermistor constant temperature readings, for use with 998 and 999
#define DUMMY_THERMISTOR_998_VALUE 180
#define DUMMY_THERMISTOR_999_VALUE 50

// Use temp sensor 1 as a redundant sensor with sensor 0. If the readings
// from the two sensors differ too much the print will be aborted.
//#define TEMP_SENSOR_1_AS_REDUNDANT
#define MAX_REDUNDANT_TEMP_SENSOR_DIFF 10

// Extruder temperature must be close to target for this long before M109 returns success
#define TEMP_RESIDENCY_TIME 10  // (seconds)
#define TEMP_HYSTERESIS 3       // (degC) range of +/- temperatures considered "close" to the target one
#define TEMP_WINDOW     1       // (degC) Window around target to start the residency timer x degC early.

// Bed temperature must be close to target for this long before M190 returns success
#define TEMP_BED_RESIDENCY_TIME 10  // (seconds)
#define TEMP_BED_HYSTERESIS 3       // (degC) range of +/- temperatures considered "close" to the target one
#define TEMP_BED_WINDOW     1       // (degC) Window around target to start the residency timer x degC early.

// The minimal temperature defines the temperature below which the heater will not be enabled It is used
// to check that the wiring to the thermistor is not broken.
// Otherwise this would lead to the heater being powered on all the time.
#define HEATER_0_MINTEMP 5
#define HEATER_1_MINTEMP 5
#define HEATER_2_MINTEMP 5
#define HEATER_3_MINTEMP 5
#define HEATER_4_MINTEMP 5
#define BED_MINTEMP 5

// When temperature exceeds max temp, your heater will be switched off.
// This feature exists to protect your hotend from overheating accidentally, but *NOT* from thermistor short/failure!
// You should use MINTEMP for thermistor short/failure protection.
#define HEATER_0_MAXTEMP 275
#define HEATER_1_MAXTEMP 275
#define HEATER_2_MAXTEMP 275
#define HEATER_3_MAXTEMP 275
#define HEATER_4_MAXTEMP 275
#define BED_MAXTEMP 150

//===========================================================================
//============================= PID Settings ================================
//===========================================================================
// PID Tuning Guide here: http://reprap.org/wiki/PID_Tuning

// Comment the following line to disable PID and enable bang-bang.
#define PIDTEMP
#define BANG_MAX 255     // Limits current to nozzle while in bang-bang mode; 255=full current
#define PID_MAX BANG_MAX // Limits current to nozzle while PID is active (see PID_FUNCTIONAL_RANGE below); 255=full current
#define PID_K1 0.95      // Smoothing factor within any PID loop
#if ENABLED(PIDTEMP)
  //#define PID_AUTOTUNE_MENU // Add PID Autotune to the LCD "Temperature" menu to run M303 and apply the result.
  //#define PID_DEBUG // Sends debug data to the serial port.
  //#define PID_OPENLOOP 1 // Puts PID in open loop. M104/M140 sets the output power from 0 to PID_MAX
  //#define SLOW_PWM_HEATERS // PWM with very low frequency (roughly 0.125Hz=8s) and minimum state time of approximately 1s useful for heaters driven by a relay
  //#define PID_PARAMS_PER_HOTEND // Uses separate PID parameters for each extruder (useful for mismatched extruders)
                                  // Set/get with gcode: M301 E[extruder number, 0-2]
  #define PID_FUNCTIONAL_RANGE 10 // If the temperature difference between the target temperature and the actual temperature
                                  // is more than PID_FUNCTIONAL_RANGE then the PID will be shut off and the heater will be set to min/max.

  // If you are using a pre-configured hotend then you can use one of the value sets by uncommenting it

  // Ultimaker
  // #define DEFAULT_Kp 22.2
  // #define DEFAULT_Ki 1.08
  // #define DEFAULT_Kd 114

  #define DEFAULT_Kp 4.75
  #define DEFAULT_Ki 0.91
  #define DEFAULT_Kd 6.19

  // MakerGear
  //#define DEFAULT_Kp 7.0
  //#define DEFAULT_Ki 0.1
  //#define DEFAULT_Kd 12

  // Mendel Parts V9 on 12V
  //#define DEFAULT_Kp 63.0
  //#define DEFAULT_Ki 2.25
  //#define DEFAULT_Kd 440

#endif // PIDTEMP

//===========================================================================
//============================= PID > Bed Temperature Control ===============
//===========================================================================

/**
 * PID Bed Heating
 *
 * If this option is enabled set PID constants below.
 * If this option is disabled, bang-bang will be used and BED_LIMIT_SWITCHING will enable hysteresis.
 *
 * The PID frequency will be the same as the extruder PWM.
 * If PID_dT is the default, and correct for the hardware/configuration, that means 7.689Hz,
 * which is fine for driving a square wave into a resistive load and does not significantly
 * impact FET heating. This also works fine on a Fotek SSR-10DA Solid State Relay into a 250W
 * heater. If your configuration is significantly different than this and you don't understand
 * the issues involved, don't use bed PID until someone else verifies that your hardware works.
 */
#define PIDTEMPBED

//#define BED_LIMIT_SWITCHING

/**
 * Max Bed Power
 * Applies to all forms of bed control (PID, bang-bang, and bang-bang with hysteresis).
 * When set to any value below 255, enables a form of PWM to the bed that acts like a divider
 * so don't use it unless you are OK with PWM on your bed. (See the comment on enabling PIDTEMPBED)
 */
#define MAX_BED_POWER 255 // limits duty cycle to bed; 255=full current

#if ENABLED(PIDTEMPBED)

  //#define PID_BED_DEBUG // Sends debug data to the serial port.

  #define DEFAULT_bedKp 144.87
  #define DEFAULT_bedKi 27.00
  #define DEFAULT_bedKd 194.30

  //120V 250W silicone heater into 4mm borosilicate (MendelMax 1.5+)
  //from FOPDT model - kp=.39 Tp=405 Tdead=66, Tc set to 79.2, aggressive factor of .15 (vs .1, 1, 10)
  // #define DEFAULT_bedKp 10.00
  // #define DEFAULT_bedKi .023
  // #define DEFAULT_bedKd 305.4

  //120V 250W silicone heater into 4mm borosilicate (MendelMax 1.5+)
  //from pidautotune
  //#define DEFAULT_bedKp 97.1
  //#define DEFAULT_bedKi 1.41
  //#define DEFAULT_bedKd 1675.16

  // FIND YOUR OWN: "M303 E-1 C8 S90" to run autotune on the bed at 90 degreesC for 8 cycles.
#endif // PIDTEMPBED

// @section extruder

/**
 * Prevent extrusion if the temperature is below EXTRUDE_MINTEMP.
 * Add M302 to set the minimum extrusion temperature and/or turn
 * cold extrusion prevention on and off.
 *
 * *** IT IS HIGHLY RECOMMENDED TO LEAVE THIS OPTION ENABLED! ***
 */
#define PREVENT_COLD_EXTRUSION
#define EXTRUDE_MINTEMP 170

/**
 * Prevent a single extrusion longer than EXTRUDE_MAXLENGTH.
 * Note: For Bowden Extruders make this large enough to allow load/unload.
 */
#define PREVENT_LENGTHY_EXTRUDE
#define EXTRUDE_MAXLENGTH 200

//===========================================================================
//======================== Thermal Runaway Protection =======================
//===========================================================================

/**
 * Thermal Protection provides additional protection to your printer from damage
 * and fire. Marlin always includes safe min and max temperature ranges which
 * protect against a broken or disconnected thermistor wire.
 *
 * The issue: If a thermistor falls out, it will report the much lower
 * temperature of the air in the room, and the the firmware will keep
 * the heater on.
 *
 * If you get "Thermal Runaway" or "Heating failed" errors the
 * details can be tuned in Configuration_adv.h
 */

#define THERMAL_PROTECTION_HOTENDS // Enable thermal protection for all extruders
#define THERMAL_PROTECTION_BED     // Enable thermal protection for the heated bed

//===========================================================================
//============================= Mechanical Settings =========================
//===========================================================================

// @section machine

// Uncomment one of these options to enable CoreXY, CoreXZ, or CoreYZ kinematics
// either in the usual order or reversed
//#define COREXY
//#define COREXZ
//#define COREYZ
//#define COREYX
//#define COREZX
//#define COREZY

//===========================================================================
//============================== Endstop Settings ===========================
//===========================================================================

// @section homing

// Specify here all the endstop connectors that are connected to any endstop or probe.
// Almost all printers will be using one per axis. Probes will use one or more of the
// extra connectors. Leave undefined any used for non-endstop and non-probe purposes.
#define USE_XMIN_PLUG
#define USE_YMIN_PLUG
#define USE_ZMIN_PLUG
//#define USE_XMAX_PLUG
//#define USE_YMAX_PLUG
//#define USE_ZMAX_PLUG

// Enable pullup for all endstops to prevent a floating state
#define ENDSTOPPULLUPS
#if DISABLED(ENDSTOPPULLUPS)
  // Disable ENDSTOPPULLUPS to set pullups individually
  //#define ENDSTOPPULLUP_XMAX
  //#define ENDSTOPPULLUP_YMAX
  //#define ENDSTOPPULLUP_ZMAX
  //#define ENDSTOPPULLUP_XMIN
  //#define ENDSTOPPULLUP_YMIN
  //#define ENDSTOPPULLUP_ZMIN
  //#define ENDSTOPPULLUP_ZMIN_PROBE
#endif

// Enable pulldown for all endstops to prevent a floating state
//#define ENDSTOPPULLDOWNS
#if DISABLED(ENDSTOPPULLDOWNS)
  // Disable ENDSTOPPULLDOWNS to set pulldowns individually
  //#define ENDSTOPPULLDOWN_XMAX
  //#define ENDSTOPPULLDOWN_YMAX
  //#define ENDSTOPPULLDOWN_ZMAX
  //#define ENDSTOPPULLDOWN_XMIN
  //#define ENDSTOPPULLDOWN_YMIN
  //#define ENDSTOPPULLDOWN_ZMIN
  //#define ENDSTOPPULLDOWN_ZMIN_PROBE
#endif

// Mechanical endstop with COM to ground and NC to Signal uses "false" here (most common setup).
#define X_MIN_ENDSTOP_INVERTING true // set to true to invert the logic of the endstop.
#define Y_MIN_ENDSTOP_INVERTING false // set to true to invert the logic of the endstop.
#define Z_MIN_ENDSTOP_INVERTING true // set to true to invert the logic of the endstop.
#define X_MAX_ENDSTOP_INVERTING false // set to true to invert the logic of the endstop.
#define Y_MAX_ENDSTOP_INVERTING false // set to true to invert the logic of the endstop.
#define Z_MAX_ENDSTOP_INVERTING false // set to true to invert the logic of the endstop.
#define Z_MIN_PROBE_ENDSTOP_INVERTING true // set to true to invert the logic of the probe.

// Enable this feature if all enabled endstop pins are interrupt-capable.
// This will remove the need to poll the interrupt pins, saving many CPU cycles.
#define ENDSTOP_INTERRUPTS_FEATURE

/**
 * Endstop Noise Filter
 *
 * Enable this option if endstops falsely trigger due to noise.
 * NOTE: Enabling this feature means adds an error of +/-0.2mm, so homing
 * will end up at a slightly different position on each G28. This will also
 * reduce accuracy of some bed probes.
 * For mechanical switches, the better approach to reduce noise is to install
 * a 100 nanofarads ceramic capacitor in parallel with the switch, making it
 * essentially noise-proof without sacrificing accuracy.
 * This option also increases MCU load when endstops or the probe are enabled.
 * So this is not recommended. USE AT YOUR OWN RISK.
 * (This feature is not required for common micro-switches mounted on PCBs
 * based on the Makerbot design, since they already include the 100nF capacitor.)
 */
//#define ENDSTOP_NOISE_FILTER

//=============================================================================
//============================== Movement Settings ============================
//=============================================================================
// @section motion

/**
 * Default Settings
 *
 * These settings can be reset by M502
 *
 * Note that if EEPROM is enabled, saved values will override these.
 */

/**
 * With this option each E stepper can have its own factors for the
 * following movement settings. If fewer factors are given than the
 * total number of extruders, the last value applies to the rest.
 */
//#define DISTINCT_E_FACTORS

/**
 * Default Axis Steps Per Unit (steps/mm)
 * Override with M92
 *                                      X, Y, Z, E0 [, E1[, E2[, E3[, E4]]]]
 */
#define DEFAULT_AXIS_STEPS_PER_UNIT   { 160, 160, 8000, 400 } // 32 uSteps

/**
 * Default Max Feed Rate (mm/s)
 * Override with M203
 *                                      X, Y, Z, E0 [, E1[, E2[, E3[, E4]]]]
 */
#define DEFAULT_MAX_FEEDRATE          { 500, 500, 50, 200 }

/**
 * Default Max Acceleration (change/s) change = mm/s
 * (Maximum start speed for accelerated moves)
 * Override with M201
 *                                      X, Y, Z, E0 [, E1[, E2[, E3[, E4]]]]
 */
#define DEFAULT_MAX_ACCELERATION      { 9000, 9000, 500, 10000 }

/**
 * Default Acceleration (change/s) change = mm/s
 * Override with M204
 *
 *   M204 P    Acceleration
 *   M204 R    Retract Acceleration
 *   M204 T    Travel Acceleration
 */
#define DEFAULT_ACCELERATION          3000    // X, Y, Z and E acceleration for printing moves
#define DEFAULT_RETRACT_ACCELERATION  3000    // E acceleration for retracts
#define DEFAULT_TRAVEL_ACCELERATION   3000    // X, Y, Z acceleration for travel (non printing) moves

/**
 * Default Jerk (mm/s)
 * Override with M205 X Y Z E
 *
 * "Jerk" specifies the minimum speed change that requires acceleration.
 * When changing speed and direction, if the difference is less than the
 * value set here, it may happen instantaneously.
 */
#define DEFAULT_XJERK                 10.0
#define DEFAULT_YJERK                 10.0
#define DEFAULT_ZJERK                  0.3
#define DEFAULT_EJERK                  5.0

/**
 * S-Curve Acceleration
 *
 * This option eliminates vibration during printing by fitting a Bézier
 * curve to move acceleration, producing much smoother direction changes.
 *
 * See https://github.com/synthetos/TinyG/wiki/Jerk-Controlled-Motion-Explained
 */
<<<<<<< HEAD
#define BEZIER_JERK_CONTROL
=======
//#define S_CURVE_ACCELERATION
>>>>>>> 9c235ef8

//===========================================================================
//============================= Z Probe Options =============================
//===========================================================================
// @section probes

//
// See http://marlinfw.org/docs/configuration/probes.html
//

/**
 * Z_MIN_PROBE_USES_Z_MIN_ENDSTOP_PIN
 *
 * Enable this option for a probe connected to the Z Min endstop pin.
 */
#define Z_MIN_PROBE_USES_Z_MIN_ENDSTOP_PIN

/**
 * Z_MIN_PROBE_ENDSTOP
 *
 * Enable this option for a probe connected to any pin except Z-Min.
 * (By default Marlin assumes the Z-Max endstop pin.)
 * To use a custom Z Probe pin, set Z_MIN_PROBE_PIN below.
 *
 *  - The simplest option is to use a free endstop connector.
 *  - Use 5V for powered (usually inductive) sensors.
 *
 *  - RAMPS 1.3/1.4 boards may use the 5V, GND, and Aux4->D32 pin:
 *    - For simple switches connect...
 *      - normally-closed switches to GND and D32.
 *      - normally-open switches to 5V and D32.
 *
 * WARNING: Setting the wrong pin may have unexpected and potentially
 * disastrous consequences. Use with caution and do your homework.
 *
 */
//#define Z_MIN_PROBE_ENDSTOP

/**
 * Probe Type
 *
 * Allen Key Probes, Servo Probes, Z-Sled Probes, FIX_MOUNTED_PROBE, etc.
 * Activate one of these to use Auto Bed Leveling below.
 */

/**
 * The "Manual Probe" provides a means to do "Auto" Bed Leveling without a probe.
 * Use G29 repeatedly, adjusting the Z height at each point with movement commands
 * or (with LCD_BED_LEVELING) the LCD controller.
 */
//#define PROBE_MANUALLY

/**
 * A Fix-Mounted Probe either doesn't deploy or needs manual deployment.
 *   (e.g., an inductive probe or a nozzle-based probe-switch.)
 */
#define FIX_MOUNTED_PROBE

/**
 * Z Servo Probe, such as an endstop switch on a rotating arm.
 */
//#define Z_PROBE_SERVO_NR 0   // Defaults to SERVO 0 connector.
//#define Z_SERVO_ANGLES {70,0}  // Z Servo Deploy and Stow angles

/**
 * The BLTouch probe uses a Hall effect sensor and emulates a servo.
 */
//#define BLTOUCH
#if ENABLED(BLTOUCH)
  //#define BLTOUCH_DELAY 375   // (ms) Enable and increase if needed
#endif

/**
 * Enable one or more of the following if probing seems unreliable.
 * Heaters and/or fans can be disabled during probing to minimize electrical
 * noise. A delay can also be added to allow noise and vibration to settle.
 * These options are most useful for the BLTouch probe, but may also improve
 * readings with inductive probes and piezo sensors.
 */
//#define PROBING_HEATERS_OFF       // Turn heaters off when probing
#if ENABLED(PROBING_HEATERS_OFF)
  //#define WAIT_FOR_BED_HEATER     // Wait for bed to heat back up between probes (to improve accuracy)
#endif
//#define PROBING_FANS_OFF          // Turn fans off when probing
//#define DELAY_BEFORE_PROBING 200  // (ms) To prevent vibrations from triggering piezo sensors

// A probe that is deployed and stowed with a solenoid pin (SOL1_PIN)
//#define SOLENOID_PROBE

// A sled-mounted probe like those designed by Charles Bell.
//#define Z_PROBE_SLED
//#define SLED_DOCKING_OFFSET 5  // The extra distance the X axis must travel to pickup the sled. 0 should be fine but you can push it further if you'd like.

//
// For Z_PROBE_ALLEN_KEY see the Delta example configurations.
//

/**
 *   Z Probe to nozzle (X,Y) offset, relative to (0, 0).
 *   X and Y offsets must be integers.
 *
 *   In the following example the X and Y offsets are both positive:
 *   #define X_PROBE_OFFSET_FROM_EXTRUDER 10
 *   #define Y_PROBE_OFFSET_FROM_EXTRUDER 10
 *
 *      +-- BACK ---+
 *      |           |
 *    L |    (+) P  | R <-- probe (20,20)
 *    E |           | I
 *    F | (-) N (+) | G <-- nozzle (10,10)
 *    T |           | H
 *      |    (-)    | T
 *      |           |
 *      O-- FRONT --+
 *    (0,0)
 */
#define X_PROBE_OFFSET_FROM_EXTRUDER 10  // X offset: -left  +right  [of the nozzle]
#define Y_PROBE_OFFSET_FROM_EXTRUDER 10  // Y offset: -front +behind [the nozzle]
#define Z_PROBE_OFFSET_FROM_EXTRUDER 0   // Z offset: -below +above  [the nozzle]

// Certain types of probes need to stay away from edges
#define MIN_PROBE_EDGE 10

// X and Y axis travel speed (mm/m) between probes
#define XY_PROBE_SPEED 8000

// Feedrate (mm/m) for the first approach when double-probing (MULTIPLE_PROBING == 2)
#define Z_PROBE_SPEED_FAST HOMING_FEEDRATE_Z

// Feedrate (mm/m) for the "accurate" probe of each point
#define Z_PROBE_SPEED_SLOW (Z_PROBE_SPEED_FAST / 2)

// The number of probes to perform at each point.
//   Set to 2 for a fast/slow probe, using the second probe result.
//   Set to 3 or more for slow probes, averaging the results.
//#define MULTIPLE_PROBING 2

/**
 * Z probes require clearance when deploying, stowing, and moving between
 * probe points to avoid hitting the bed and other hardware.
 * Servo-mounted probes require extra space for the arm to rotate.
 * Inductive probes need space to keep from triggering early.
 *
 * Use these settings to specify the distance (mm) to raise the probe (or
 * lower the bed). The values set here apply over and above any (negative)
 * probe Z Offset set with Z_PROBE_OFFSET_FROM_EXTRUDER, M851, or the LCD.
 * Only integer values >= 1 are valid here.
 *
 * Example: `M851 Z-5` with a CLEARANCE of 4  =>  9mm from bed to nozzle.
 *     But: `M851 Z+1` with a CLEARANCE of 2  =>  2mm from bed to nozzle.
 */
#define Z_CLEARANCE_DEPLOY_PROBE   10 // Z Clearance for Deploy/Stow
#define Z_CLEARANCE_BETWEEN_PROBES  5 // Z Clearance between probe points
//#define Z_AFTER_PROBING           5 // Z position after probing is done

#define Z_PROBE_LOW_POINT          -2 // Farthest distance below the trigger-point to go before stopping

// For M851 give a range for adjusting the Z probe offset
#define Z_PROBE_OFFSET_RANGE_MIN -20
#define Z_PROBE_OFFSET_RANGE_MAX 20

// Enable the M48 repeatability test to test probe accuracy
//#define Z_MIN_PROBE_REPEATABILITY_TEST

// For Inverting Stepper Enable Pins (Active Low) use 0, Non Inverting (Active High) use 1
// :{ 0:'Low', 1:'High' }
#define X_ENABLE_ON 0
#define Y_ENABLE_ON 0
#define Z_ENABLE_ON 0
#define E_ENABLE_ON 0 // For all extruders

// Disables axis stepper immediately when it's not being used.
// WARNING: When motors turn off there is a chance of losing position accuracy!
#define DISABLE_X false
#define DISABLE_Y false
#define DISABLE_Z false
// Warn on display about possibly reduced accuracy
//#define DISABLE_REDUCED_ACCURACY_WARNING

// @section extruder

#define DISABLE_E false // For all extruders
#define DISABLE_INACTIVE_EXTRUDER true // Keep only the active extruder enabled.

// @section machine

// Invert the stepper direction. Change (or reverse the motor connector) if an axis goes the wrong way.
#define INVERT_X_DIR false
#define INVERT_Y_DIR false
#define INVERT_Z_DIR false

// Enable this option for Toshiba stepper drivers
//#define CONFIG_STEPPERS_TOSHIBA

// @section extruder

// For direct drive extruder v9 set to true, for geared extruder set to false.
#define INVERT_E0_DIR false
#define INVERT_E1_DIR false
#define INVERT_E2_DIR false
#define INVERT_E3_DIR false
#define INVERT_E4_DIR false

// @section homing

//#define NO_MOTION_BEFORE_HOMING  // Inhibit movement until all axes have been homed

//#define UNKNOWN_Z_NO_RAISE // Don't raise Z (lower the bed) if Z is "unknown." For beds that fall when Z is powered off.

//#define Z_HOMING_HEIGHT 4  // (in mm) Minimal z height before homing (G28) for Z clearance above the bed, clamps, ...
                             // Be sure you have this distance over your Z_MAX_POS in case.

// Direction of endstops when homing; 1=MAX, -1=MIN
// :[-1,1]
#define X_HOME_DIR -1
#define Y_HOME_DIR -1
#define Z_HOME_DIR -1

// @section machine

// The size of the print bed
#define X_BED_SIZE 200
#define Y_BED_SIZE 200

// Travel limits (mm) after homing, corresponding to endstop positions.
#define X_MIN_POS 0
#define Y_MIN_POS 0
#define Z_MIN_POS 0
#define X_MAX_POS X_BED_SIZE
#define Y_MAX_POS Y_BED_SIZE
#define Z_MAX_POS 200

/**
 * Software Endstops
 *
 * - Prevent moves outside the set machine bounds.
 * - Individual axes can be disabled, if desired.
 * - X and Y only apply to Cartesian robots.
 * - Use 'M211' to set software endstops on/off or report current state
 */

// Min software endstops constrain movement within minimum coordinate bounds
#define MIN_SOFTWARE_ENDSTOPS
#if ENABLED(MIN_SOFTWARE_ENDSTOPS)
  #define MIN_SOFTWARE_ENDSTOP_X
  #define MIN_SOFTWARE_ENDSTOP_Y
  #define MIN_SOFTWARE_ENDSTOP_Z
#endif

// Max software endstops constrain movement within maximum coordinate bounds
#define MAX_SOFTWARE_ENDSTOPS
#if ENABLED(MAX_SOFTWARE_ENDSTOPS)
  #define MAX_SOFTWARE_ENDSTOP_X
  #define MAX_SOFTWARE_ENDSTOP_Y
  #define MAX_SOFTWARE_ENDSTOP_Z
#endif

#if ENABLED(MIN_SOFTWARE_ENDSTOPS) || ENABLED(MAX_SOFTWARE_ENDSTOPS)
  //#define SOFT_ENDSTOPS_MENU_ITEM  // Enable/Disable software endstops from the LCD
#endif

/**
 * Filament Runout Sensors
 * Mechanical or opto endstops are used to check for the presence of filament.
 *
 * RAMPS-based boards use SERVO3_PIN for the first runout sensor.
 * For other boards you may need to define FIL_RUNOUT_PIN, FIL_RUNOUT2_PIN, etc.
 * By default the firmware assumes HIGH=FILAMENT PRESENT.
 */
//#define FILAMENT_RUNOUT_SENSOR
#if ENABLED(FILAMENT_RUNOUT_SENSOR)
  #define NUM_RUNOUT_SENSORS   1     // Number of sensors, up to one per extruder. Define a FIL_RUNOUT#_PIN for each.
  #define FIL_RUNOUT_INVERTING false // set to true to invert the logic of the sensor.
  #define FIL_RUNOUT_PULLUP          // Use internal pullup for filament runout pins.
  //#define FIL_RUNOUT_PULLDOWN      // Use internal pulldown for filament runout pins.
  #define FILAMENT_RUNOUT_SCRIPT "M600"
#endif

//===========================================================================
//=============================== Bed Leveling ==============================
//===========================================================================
// @section calibrate

/**
 * Choose one of the options below to enable G29 Bed Leveling. The parameters
 * and behavior of G29 will change depending on your selection.
 *
 *  If using a Probe for Z Homing, enable Z_SAFE_HOMING also!
 *
 * - AUTO_BED_LEVELING_3POINT
 *   Probe 3 arbitrary points on the bed (that aren't collinear)
 *   You specify the XY coordinates of all 3 points.
 *   The result is a single tilted plane. Best for a flat bed.
 *
 * - AUTO_BED_LEVELING_LINEAR
 *   Probe several points in a grid.
 *   You specify the rectangle and the density of sample points.
 *   The result is a single tilted plane. Best for a flat bed.
 *
 * - AUTO_BED_LEVELING_BILINEAR
 *   Probe several points in a grid.
 *   You specify the rectangle and the density of sample points.
 *   The result is a mesh, best for large or uneven beds.
 *
 * - AUTO_BED_LEVELING_UBL (Unified Bed Leveling)
 *   A comprehensive bed leveling system combining the features and benefits
 *   of other systems. UBL also includes integrated Mesh Generation, Mesh
 *   Validation and Mesh Editing systems.
 *
 * - MESH_BED_LEVELING
 *   Probe a grid manually
 *   The result is a mesh, suitable for large or uneven beds. (See BILINEAR.)
 *   For machines without a probe, Mesh Bed Leveling provides a method to perform
 *   leveling in steps so you can manually adjust the Z height at each grid-point.
 *   With an LCD controller the process is guided step-by-step.
 */
//#define AUTO_BED_LEVELING_3POINT
//#define AUTO_BED_LEVELING_LINEAR
#define AUTO_BED_LEVELING_BILINEAR
//#define AUTO_BED_LEVELING_UBL
//#define MESH_BED_LEVELING

/**
 * Normally G28 leaves leveling disabled on completion. Enable
 * this option to have G28 restore the prior leveling state.
 */
//#define RESTORE_LEVELING_AFTER_G28

/**
 * Enable detailed logging of G28, G29, M48, etc.
 * Turn on with the command 'M111 S32'.
 * NOTE: Requires a lot of PROGMEM!
 */
//#define DEBUG_LEVELING_FEATURE

#if ENABLED(MESH_BED_LEVELING) || ENABLED(AUTO_BED_LEVELING_BILINEAR) || ENABLED(AUTO_BED_LEVELING_UBL)
  // Gradually reduce leveling correction until a set height is reached,
  // at which point movement will be level to the machine's XY plane.
  // The height can be set with M420 Z<height>
  #define ENABLE_LEVELING_FADE_HEIGHT

  // For Cartesian machines, instead of dividing moves on mesh boundaries,
  // split up moves into short segments like a Delta. This follows the
  // contours of the bed more closely than edge-to-edge straight moves.
  #define SEGMENT_LEVELED_MOVES
  #define LEVELED_SEGMENT_LENGTH 5.0 // (mm) Length of all segments (except the last one)

  /**
   * Enable the G26 Mesh Validation Pattern tool.
   */
  //#define G26_MESH_VALIDATION
  #if ENABLED(G26_MESH_VALIDATION)
    #define MESH_TEST_NOZZLE_SIZE    0.4  // (mm) Diameter of primary nozzle.
    #define MESH_TEST_LAYER_HEIGHT   0.2  // (mm) Default layer height for the G26 Mesh Validation Tool.
    #define MESH_TEST_HOTEND_TEMP  205.0  // (°C) Default nozzle temperature for the G26 Mesh Validation Tool.
    #define MESH_TEST_BED_TEMP      60.0  // (°C) Default bed temperature for the G26 Mesh Validation Tool.
  #endif

#endif

#if ENABLED(AUTO_BED_LEVELING_LINEAR) || ENABLED(AUTO_BED_LEVELING_BILINEAR)

  // Set the number of grid points per dimension.
  #define GRID_MAX_POINTS_X 3
  #define GRID_MAX_POINTS_Y GRID_MAX_POINTS_X

  // Set the boundaries for probing (where the probe can reach).
  //#define LEFT_PROBE_BED_POSITION MIN_PROBE_EDGE
  //#define RIGHT_PROBE_BED_POSITION (X_BED_SIZE - MIN_PROBE_EDGE)
  //#define FRONT_PROBE_BED_POSITION MIN_PROBE_EDGE
  //#define BACK_PROBE_BED_POSITION (Y_BED_SIZE - MIN_PROBE_EDGE)

  // Probe along the Y axis, advancing X after each column
  //#define PROBE_Y_FIRST

  #if ENABLED(AUTO_BED_LEVELING_BILINEAR)

    // Beyond the probed grid, continue the implied tilt?
    // Default is to maintain the height of the nearest edge.
    //#define EXTRAPOLATE_BEYOND_GRID

    //
    // Experimental Subdivision of the grid by Catmull-Rom method.
    // Synthesizes intermediate points to produce a more detailed mesh.
    //
    //#define ABL_BILINEAR_SUBDIVISION
    #if ENABLED(ABL_BILINEAR_SUBDIVISION)
      // Number of subdivisions between probe points
      #define BILINEAR_SUBDIVISIONS 3
    #endif

  #endif

#elif ENABLED(AUTO_BED_LEVELING_UBL)

  //===========================================================================
  //========================= Unified Bed Leveling ============================
  //===========================================================================

  //#define MESH_EDIT_GFX_OVERLAY   // Display a graphics overlay while editing the mesh

  #define MESH_INSET 1              // Set Mesh bounds as an inset region of the bed
  #define GRID_MAX_POINTS_X 10      // Don't use more than 15 points per axis, implementation limited.
  #define GRID_MAX_POINTS_Y GRID_MAX_POINTS_X

  #define UBL_MESH_EDIT_MOVES_Z     // Sophisticated users prefer no movement of nozzle
  #define UBL_SAVE_ACTIVE_ON_M500   // Save the currently active mesh in the current slot on M500

  //#define UBL_Z_RAISE_WHEN_OFF_MESH 2.5 // When the nozzle is off the mesh, this value is used
                                          // as the Z-Height correction value.

#elif ENABLED(MESH_BED_LEVELING)

  //===========================================================================
  //=================================== Mesh ==================================
  //===========================================================================

  #define MESH_INSET 10          // Set Mesh bounds as an inset region of the bed
  #define GRID_MAX_POINTS_X 3    // Don't use more than 7 points per axis, implementation limited.
  #define GRID_MAX_POINTS_Y GRID_MAX_POINTS_X

  //#define MESH_G28_REST_ORIGIN // After homing all axes ('G28' or 'G28 XYZ') rest Z at Z_MIN_POS

#endif // BED_LEVELING

/**
 * Points to probe for all 3-point Leveling procedures.
 * Override if the automatically selected points are inadequate.
 */
#if ENABLED(AUTO_BED_LEVELING_3POINT) || ENABLED(AUTO_BED_LEVELING_UBL)
  //#define PROBE_PT_1_X 15
  //#define PROBE_PT_1_Y 180
  //#define PROBE_PT_2_X 15
  //#define PROBE_PT_2_Y 20
  //#define PROBE_PT_3_X 170
  //#define PROBE_PT_3_Y 20
#endif

/**
 * Add a bed leveling sub-menu for ABL or MBL.
 * Include a guided procedure if manual probing is enabled.
 */
//#define LCD_BED_LEVELING

#if ENABLED(LCD_BED_LEVELING)
  #define MBL_Z_STEP 0.025    // Step size while manually probing Z axis.
  #define LCD_PROBE_Z_RANGE 4 // Z Range centered on Z_MIN_POS for LCD Z adjustment
#endif

// Add a menu item to move between bed corners for manual bed adjustment
//#define LEVEL_BED_CORNERS

#if ENABLED(LEVEL_BED_CORNERS)
  #define LEVEL_CORNERS_INSET 30    // (mm) An inset for corner leveling
  //#define LEVEL_CENTER_TOO        // Move to the center after the last corner
#endif

/**
 * Commands to execute at the end of G29 probing.
 * Useful to retract or move the Z probe out of the way.
 */
//#define Z_PROBE_END_SCRIPT "G1 Z10 F12000\nG1 X15 Y330\nG1 Z0.5\nG1 Z10"


// @section homing

// The center of the bed is at (X=0, Y=0)
//#define BED_CENTER_AT_0_0

// Manually set the home position. Leave these undefined for automatic settings.
// For DELTA this is the top-center of the Cartesian print volume.
//#define MANUAL_X_HOME_POS 0
//#define MANUAL_Y_HOME_POS 0
//#define MANUAL_Z_HOME_POS 0

// Use "Z Safe Homing" to avoid homing with a Z probe outside the bed area.
//
// With this feature enabled:
//
// - Allow Z homing only after X and Y homing AND stepper drivers still enabled.
// - If stepper drivers time out, it will need X and Y homing again before Z homing.
// - Move the Z probe (or nozzle) to a defined XY point before Z Homing when homing all axes (G28).
// - Prevent Z homing when the Z probe is outside bed area.
//
//#define Z_SAFE_HOMING

#if ENABLED(Z_SAFE_HOMING)
  #define Z_SAFE_HOMING_X_POINT ((X_BED_SIZE) / 2)    // X point for Z homing when homing all axes (G28).
  #define Z_SAFE_HOMING_Y_POINT ((Y_BED_SIZE) / 2)    // Y point for Z homing when homing all axes (G28).
#endif

// Homing speeds (mm/m)
#define HOMING_FEEDRATE_XY (50*60)
#define HOMING_FEEDRATE_Z  (2*60)

// @section calibrate

/**
 * Bed Skew Compensation
 *
 * This feature corrects for misalignment in the XYZ axes.
 *
 * Take the following steps to get the bed skew in the XY plane:
 *  1. Print a test square (e.g., https://www.thingiverse.com/thing:2563185)
 *  2. For XY_DIAG_AC measure the diagonal A to C
 *  3. For XY_DIAG_BD measure the diagonal B to D
 *  4. For XY_SIDE_AD measure the edge A to D
 *
 * Marlin automatically computes skew factors from these measurements.
 * Skew factors may also be computed and set manually:
 *
 *  - Compute AB     : SQRT(2*AC*AC+2*BD*BD-4*AD*AD)/2
 *  - XY_SKEW_FACTOR : TAN(PI/2-ACOS((AC*AC-AB*AB-AD*AD)/(2*AB*AD)))
 *
 * If desired, follow the same procedure for XZ and YZ.
 * Use these diagrams for reference:
 *
 *    Y                     Z                     Z
 *    ^     B-------C       ^     B-------C       ^     B-------C
 *    |    /       /        |    /       /        |    /       /
 *    |   /       /         |   /       /         |   /       /
 *    |  A-------D          |  A-------D          |  A-------D
 *    +-------------->X     +-------------->X     +-------------->Y
 *     XY_SKEW_FACTOR        XZ_SKEW_FACTOR        YZ_SKEW_FACTOR
 */
//#define SKEW_CORRECTION

#if ENABLED(SKEW_CORRECTION)
  // Input all length measurements here:
  #define XY_DIAG_AC 282.8427124746
  #define XY_DIAG_BD 282.8427124746
  #define XY_SIDE_AD 200

  // Or, set the default skew factors directly here
  // to override the above measurements:
  #define XY_SKEW_FACTOR 0.0

  //#define SKEW_CORRECTION_FOR_Z
  #if ENABLED(SKEW_CORRECTION_FOR_Z)
    #define XZ_DIAG_AC 282.8427124746
    #define XZ_DIAG_BD 282.8427124746
    #define YZ_DIAG_AC 282.8427124746
    #define YZ_DIAG_BD 282.8427124746
    #define YZ_SIDE_AD 200
    #define XZ_SKEW_FACTOR 0.0
    #define YZ_SKEW_FACTOR 0.0
  #endif

  // Enable this option for M852 to set skew at runtime
  //#define SKEW_CORRECTION_GCODE
#endif

//=============================================================================
//============================= Additional Features ===========================
//=============================================================================

// @section extras

//
// EEPROM
//
// The microcontroller can store settings in the EEPROM, e.g. max velocity...
// M500 - stores parameters in EEPROM
// M501 - reads parameters from EEPROM (if you need reset them after you changed them temporarily).
// M502 - reverts to the default "factory settings".  You still need to store them in EEPROM afterwards if you want to.
//
#define EEPROM_SETTINGS // Enable for M500 and M501 commands
//#define DISABLE_M503    // Saves ~2700 bytes of PROGMEM. Disable for release!
#define EEPROM_CHITCHAT   // Give feedback on EEPROM commands. Disable to save PROGMEM.

//
// Host Keepalive
//
// When enabled Marlin will send a busy status message to the host
// every couple of seconds when it can't accept commands.
//
#define HOST_KEEPALIVE_FEATURE        // Disable this if your host doesn't like keepalive messages
#define DEFAULT_KEEPALIVE_INTERVAL 2  // Number of seconds between "busy" messages. Set with M113.
#define BUSY_WHILE_HEATING            // Some hosts require "busy" messages even during heating

//
// M100 Free Memory Watcher
//
//#define M100_FREE_MEMORY_WATCHER    // Add M100 (Free Memory Watcher) to debug memory usage

//
// G20/G21 Inch mode support
//
//#define INCH_MODE_SUPPORT

//
// M149 Set temperature units support
//
//#define TEMPERATURE_UNITS_SUPPORT

// @section temperature

// Preheat Constants
#define PREHEAT_1_TEMP_HOTEND 180
#define PREHEAT_1_TEMP_BED     70
#define PREHEAT_1_FAN_SPEED     0 // Value from 0 to 255

#define PREHEAT_2_TEMP_HOTEND 240
#define PREHEAT_2_TEMP_BED    110
#define PREHEAT_2_FAN_SPEED     0 // Value from 0 to 255

/**
 * Nozzle Park
 *
 * Park the nozzle at the given XYZ position on idle or G27.
 *
 * The "P" parameter controls the action applied to the Z axis:
 *
 *    P0  (Default) If Z is below park Z raise the nozzle.
 *    P1  Raise the nozzle always to Z-park height.
 *    P2  Raise the nozzle by Z-park amount, limited to Z_MAX_POS.
 */
//#define NOZZLE_PARK_FEATURE

#if ENABLED(NOZZLE_PARK_FEATURE)
  // Specify a park position as { X, Y, Z }
  #define NOZZLE_PARK_POINT { (X_MIN_POS + 10), (Y_MAX_POS - 10), 20 }
  #define NOZZLE_PARK_XY_FEEDRATE 100   // X and Y axes feedrate in mm/s (also used for delta printers Z axis)
  #define NOZZLE_PARK_Z_FEEDRATE 5      // Z axis feedrate in mm/s (not used for delta printers)
#endif

/**
 * Clean Nozzle Feature -- EXPERIMENTAL
 *
 * Adds the G12 command to perform a nozzle cleaning process.
 *
 * Parameters:
 *   P  Pattern
 *   S  Strokes / Repetitions
 *   T  Triangles (P1 only)
 *
 * Patterns:
 *   P0  Straight line (default). This process requires a sponge type material
 *       at a fixed bed location. "S" specifies strokes (i.e. back-forth motions)
 *       between the start / end points.
 *
 *   P1  Zig-zag pattern between (X0, Y0) and (X1, Y1), "T" specifies the
 *       number of zig-zag triangles to do. "S" defines the number of strokes.
 *       Zig-zags are done in whichever is the narrower dimension.
 *       For example, "G12 P1 S1 T3" will execute:
 *
 *          --
 *         |  (X0, Y1) |     /\        /\        /\     | (X1, Y1)
 *         |           |    /  \      /  \      /  \    |
 *       A |           |   /    \    /    \    /    \   |
 *         |           |  /      \  /      \  /      \  |
 *         |  (X0, Y0) | /        \/        \/        \ | (X1, Y0)
 *          --         +--------------------------------+
 *                       |________|_________|_________|
 *                           T1        T2        T3
 *
 *   P2  Circular pattern with middle at NOZZLE_CLEAN_CIRCLE_MIDDLE.
 *       "R" specifies the radius. "S" specifies the stroke count.
 *       Before starting, the nozzle moves to NOZZLE_CLEAN_START_POINT.
 *
 *   Caveats: The ending Z should be the same as starting Z.
 * Attention: EXPERIMENTAL. G-code arguments may change.
 *
 */
//#define NOZZLE_CLEAN_FEATURE

#if ENABLED(NOZZLE_CLEAN_FEATURE)
  // Default number of pattern repetitions
  #define NOZZLE_CLEAN_STROKES  12

  // Default number of triangles
  #define NOZZLE_CLEAN_TRIANGLES  3

  // Specify positions as { X, Y, Z }
  #define NOZZLE_CLEAN_START_POINT { 30, 30, (Z_MIN_POS + 1)}
  #define NOZZLE_CLEAN_END_POINT   {100, 60, (Z_MIN_POS + 1)}

  // Circular pattern radius
  #define NOZZLE_CLEAN_CIRCLE_RADIUS 6.5
  // Circular pattern circle fragments number
  #define NOZZLE_CLEAN_CIRCLE_FN 10
  // Middle point of circle
  #define NOZZLE_CLEAN_CIRCLE_MIDDLE NOZZLE_CLEAN_START_POINT

  // Moves the nozzle to the initial position
  #define NOZZLE_CLEAN_GOBACK
#endif

/**
 * Print Job Timer
 *
 * Automatically start and stop the print job timer on M104/M109/M190.
 *
 *   M104 (hotend, no wait) - high temp = none,        low temp = stop timer
 *   M109 (hotend, wait)    - high temp = start timer, low temp = stop timer
 *   M190 (bed, wait)       - high temp = start timer, low temp = none
 *
 * The timer can also be controlled with the following commands:
 *
 *   M75 - Start the print job timer
 *   M76 - Pause the print job timer
 *   M77 - Stop the print job timer
 */
#define PRINTJOB_TIMER_AUTOSTART

/**
 * Print Counter
 *
 * Track statistical data such as:
 *
 *  - Total print jobs
 *  - Total successful print jobs
 *  - Total failed print jobs
 *  - Total time printing
 *
 * View the current statistics with M78.
 */
//#define PRINTCOUNTER

//=============================================================================
//============================= LCD and SD support ============================
//=============================================================================

// @section lcd

/**
 * LCD LANGUAGE
 *
 * Select the language to display on the LCD. These languages are available:
 *
 *    en, an, bg, ca, cn, cz, de, el, el-gr, es, eu, fi, fr,
 *    gl, hr, it, jp-kana, nl, pl, pt, pt-br, ru, sk,
 *    tr, uk, zh_CN, zh_TW, test
 *
 * :{ 'en':'English', 'an':'Aragonese', 'bg':'Bulgarian', 'ca':'Catalan', 'cn':'Chinese', 'cz':'Czech', 'de':'German', 'el':'Greek', 'el-gr':'Greek (Greece)', 'es':'Spanish', 'eu':'Basque-Euskera', 'fi':'Finnish', 'fr':'French', 'gl':'Galician', 'hr':'Croatian', 'it':'Italian', 'jp-kana':'Japanese', 'nl':'Dutch', 'pl':'Polish', 'pt':'Portuguese', 'pt-br':'Portuguese (Brazilian)', 'ru':'Russian', 'sk':'Slovak', 'tr':'Turkish', 'uk':'Ukrainian', 'zh_CN':'Chinese (Simplified)', 'zh_TW':'Chinese (Traditional)', test':'TEST' }
 */
#define LCD_LANGUAGE en

/**
 * LCD Character Set
 *
 * Note: This option is NOT applicable to Graphical Displays.
 *
 * All character-based LCDs provide ASCII plus one of these
 * language extensions:
 *
 *  - JAPANESE ... the most common
 *  - WESTERN  ... with more accented characters
 *  - CYRILLIC ... for the Russian language
 *
 * To determine the language extension installed on your controller:
 *
 *  - Compile and upload with LCD_LANGUAGE set to 'test'
 *  - Click the controller to view the LCD menu
 *  - The LCD will display Japanese, Western, or Cyrillic text
 *
 * See http://marlinfw.org/docs/development/lcd_language.html
 *
 * :['JAPANESE', 'WESTERN', 'CYRILLIC']
 */
#define DISPLAY_CHARSET_HD44780 JAPANESE

/**
 * SD CARD
 *
 * SD Card support is disabled by default. If your controller has an SD slot,
 * you must uncomment the following option or it won't work.
 *
 */
#define SDSUPPORT

/**
 * SD CARD: SPI SPEED
 *
 * Enable one of the following items for a slower SPI transfer speed.
 * This may be required to resolve "volume init" errors.
 */
//#define SPI_SPEED SPI_HALF_SPEED
//#define SPI_SPEED SPI_QUARTER_SPEED
//#define SPI_SPEED SPI_EIGHTH_SPEED

/**
 * SD CARD: ENABLE CRC
 *
 * Use CRC checks and retries on the SD communication.
 */
#define SD_CHECK_AND_RETRY

/**
 * LCD Menu Items
 *
 * Disable all menus and only display the Status Screen, or
 * just remove some extraneous menu items to recover space.
 */
//#define NO_LCD_MENUS
//#define SLIM_LCD_MENUS

//
// ENCODER SETTINGS
//
// This option overrides the default number of encoder pulses needed to
// produce one step. Should be increased for high-resolution encoders.
//
//#define ENCODER_PULSES_PER_STEP 4

//
// Use this option to override the number of step signals required to
// move between next/prev menu items.
//
//#define ENCODER_STEPS_PER_MENU_ITEM 1

/**
 * Encoder Direction Options
 *
 * Test your encoder's behavior first with both options disabled.
 *
 *  Reversed Value Edit and Menu Nav? Enable REVERSE_ENCODER_DIRECTION.
 *  Reversed Menu Navigation only?    Enable REVERSE_MENU_DIRECTION.
 *  Reversed Value Editing only?      Enable BOTH options.
 */

//
// This option reverses the encoder direction everywhere.
//
//  Set this option if CLOCKWISE causes values to DECREASE
//
#define REVERSE_ENCODER_DIRECTION

//
// This option reverses the encoder direction for navigating LCD menus.
//
//  If CLOCKWISE normally moves DOWN this makes it go UP.
//  If CLOCKWISE normally moves UP this makes it go DOWN.
//
//#define REVERSE_MENU_DIRECTION

//
// Individual Axis Homing
//
// Add individual axis homing items (Home X, Home Y, and Home Z) to the LCD menu.
//
//#define INDIVIDUAL_AXIS_HOMING_MENU

//
// SPEAKER/BUZZER
//
// If you have a speaker that can produce tones, enable it here.
// By default Marlin assumes you have a buzzer with a fixed frequency.
//
//#define SPEAKER

//
// The duration and frequency for the UI feedback sound.
// Set these to 0 to disable audio feedback in the LCD menus.
//
// Note: Test audio output with the G-Code:
//  M300 S<frequency Hz> P<duration ms>
//
//#define LCD_FEEDBACK_FREQUENCY_DURATION_MS 2
//#define LCD_FEEDBACK_FREQUENCY_HZ 5000

//=============================================================================
//======================== LCD / Controller Selection =========================
//========================   (Character-based LCDs)   =========================
//=============================================================================

//
// RepRapDiscount Smart Controller.
// http://reprap.org/wiki/RepRapDiscount_Smart_Controller
//
// Note: Usually sold with a white PCB.
//
#define REPRAP_DISCOUNT_SMART_CONTROLLER

//
// Original RADDS LCD Display+Encoder+SDCardReader
// http://doku.radds.org/dokumentation/lcd-display/
//
//#define RADDS_DISPLAY

//
// ULTIMAKER Controller.
//
//#define ULTIMAKERCONTROLLER

//
// ULTIPANEL as seen on Thingiverse.
//
//#define ULTIPANEL

//
// PanelOne from T3P3 (via RAMPS 1.4 AUX2/AUX3)
// http://reprap.org/wiki/PanelOne
//
//#define PANEL_ONE

//
// GADGETS3D G3D LCD/SD Controller
// http://reprap.org/wiki/RAMPS_1.3/1.4_GADGETS3D_Shield_with_Panel
//
// Note: Usually sold with a blue PCB.
//
//#define G3D_PANEL

//
// RigidBot Panel V1.0
// http://www.inventapart.com/
//
//#define RIGIDBOT_PANEL

//
// Makeboard 3D Printer Parts 3D Printer Mini Display 1602 Mini Controller
// https://www.aliexpress.com/item/Micromake-Makeboard-3D-Printer-Parts-3D-Printer-Mini-Display-1602-Mini-Controller-Compatible-with-Ramps-1/32765887917.html
//
//#define MAKEBOARD_MINI_2_LINE_DISPLAY_1602

//
// ANET and Tronxy 20x4 Controller
//
//#define ZONESTAR_LCD            // Requires ADC_KEYPAD_PIN to be assigned to an analog pin.
                                  // This LCD is known to be susceptible to electrical interference
                                  // which scrambles the display.  Pressing any button clears it up.
                                  // This is a LCD2004 display with 5 analog buttons.

//
// Generic 16x2, 16x4, 20x2, or 20x4 character-based LCD.
//
//#define ULTRA_LCD

//=============================================================================
//======================== LCD / Controller Selection =========================
//=====================   (I2C and Shift-Register LCDs)   =====================
//=============================================================================

//
// CONTROLLER TYPE: I2C
//
// Note: These controllers require the installation of Arduino's LiquidCrystal_I2C
// library. For more info: https://github.com/kiyoshigawa/LiquidCrystal_I2C
//

//
// Elefu RA Board Control Panel
// http://www.elefu.com/index.php?route=product/product&product_id=53
//
//#define RA_CONTROL_PANEL

//
// Sainsmart (YwRobot) LCD Displays
//
// These require F.Malpartida's LiquidCrystal_I2C library
// https://bitbucket.org/fmalpartida/new-liquidcrystal/wiki/Home
//
//#define LCD_SAINSMART_I2C_1602
//#define LCD_SAINSMART_I2C_2004

//
// Generic LCM1602 LCD adapter
//
//#define LCM1602

//
// PANELOLU2 LCD with status LEDs,
// separate encoder and click inputs.
//
// Note: This controller requires Arduino's LiquidTWI2 library v1.2.3 or later.
// For more info: https://github.com/lincomatic/LiquidTWI2
//
// Note: The PANELOLU2 encoder click input can either be directly connected to
// a pin (if BTN_ENC defined to != -1) or read through I2C (when BTN_ENC == -1).
//
//#define LCD_I2C_PANELOLU2

//
// Panucatt VIKI LCD with status LEDs,
// integrated click & L/R/U/D buttons, separate encoder inputs.
//
//#define LCD_I2C_VIKI

//
// CONTROLLER TYPE: Shift register panels
//

//
// 2 wire Non-latching LCD SR from https://goo.gl/aJJ4sH
// LCD configuration: http://reprap.org/wiki/SAV_3D_LCD
//
//#define SAV_3DLCD

//=============================================================================
//=======================   LCD / Controller Selection  =======================
//=========================      (Graphical LCDs)      ========================
//=============================================================================

//
// CONTROLLER TYPE: Graphical 128x64 (DOGM)
//
// IMPORTANT: The U8glib library is required for Graphical Display!
//            https://github.com/olikraus/U8glib_Arduino
//

//
// RepRapDiscount FULL GRAPHIC Smart Controller
// http://reprap.org/wiki/RepRapDiscount_Full_Graphic_Smart_Controller
//
//#define REPRAP_DISCOUNT_FULL_GRAPHIC_SMART_CONTROLLER

//
// ReprapWorld Graphical LCD
// https://reprapworld.com/?products_details&products_id/1218
//
//#define REPRAPWORLD_GRAPHICAL_LCD

//
// Activate one of these if you have a Panucatt Devices
// Viki 2.0 or mini Viki with Graphic LCD
// http://panucatt.com
//
//#define VIKI2
//#define miniVIKI

//
// MakerLab Mini Panel with graphic
// controller and SD support - http://reprap.org/wiki/Mini_panel
//
//#define MINIPANEL

//
// MaKr3d Makr-Panel with graphic controller and SD support.
// http://reprap.org/wiki/MaKr3d_MaKrPanel
//
//#define MAKRPANEL

//
// Adafruit ST7565 Full Graphic Controller.
// https://github.com/eboston/Adafruit-ST7565-Full-Graphic-Controller/
//
//#define ELB_FULL_GRAPHIC_CONTROLLER

//
// BQ LCD Smart Controller shipped by
// default with the BQ Hephestos 2 and Witbox 2.
//
//#define BQ_LCD_SMART_CONTROLLER

//
// Cartesio UI
// http://mauk.cc/webshop/cartesio-shop/electronics/user-interface
//
//#define CARTESIO_UI

//
// LCD for Melzi Card with Graphical LCD
//
//#define LCD_FOR_MELZI

//
// SSD1306 OLED full graphics generic display
//
//#define U8GLIB_SSD1306

//
// SAV OLEd LCD module support using either SSD1306 or SH1106 based LCD modules
//
//#define SAV_3DGLCD
#if ENABLED(SAV_3DGLCD)
  //#define U8GLIB_SSD1306
  #define U8GLIB_SH1106
#endif

//
// Original Ulticontroller from Ultimaker 2 printer with SSD1309 I2C display and encoder
// https://github.com/Ultimaker/Ultimaker2/tree/master/1249_Ulticontroller_Board_(x1)
//
//#define ULTI_CONTROLLER

//
// TinyBoy2 128x64 OLED / Encoder Panel
//
//#define OLED_PANEL_TINYBOY2

//
// MKS MINI12864 with graphic controller and SD support
// http://reprap.org/wiki/MKS_MINI_12864
//
//#define MKS_MINI_12864

//
// Factory display for Creality CR-10
// https://www.aliexpress.com/item/Universal-LCD-12864-3D-Printer-Display-Screen-With-Encoder-For-CR-10-CR-7-Model/32833148327.html
//
// This is RAMPS-compatible using a single 10-pin connector.
// (For CR-10 owners who want to replace the Melzi Creality board but retain the display)
//
//#define CR10_STOCKDISPLAY

//
// ANET and Tronxy Graphical Controller
//
//#define ANET_FULL_GRAPHICS_LCD  // Anet 128x64 full graphics lcd with rotary encoder as used on Anet A6
                                  // A clone of the RepRapDiscount full graphics display but with
                                  // different pins/wiring (see pins_ANET_10.h).

//
// MKS OLED 1.3" 128 × 64 FULL GRAPHICS CONTROLLER
// http://reprap.org/wiki/MKS_12864OLED
//
// Tiny, but very sharp OLED display
//
//#define MKS_12864OLED          // Uses the SH1106 controller (default)
//#define MKS_12864OLED_SSD1306  // Uses the SSD1306 controller

//
// AZSMZ 12864 LCD with SD
// https://www.aliexpress.com/store/product/3D-printer-smart-controller-SMART-RAMPS-OR-RAMPS-1-4-LCD-12864-LCD-control-panel-green/2179173_32213636460.html
//
//#define AZSMZ_12864

//
// Silvergate GLCD controller
// http://github.com/android444/Silvergate
//
//#define SILVER_GATE_GLCD_CONTROLLER

//=============================================================================
//============================  Other Controllers  ============================
//=============================================================================

//
// CONTROLLER TYPE: Standalone / Serial
//

//
// LCD for Malyan M200 printers.
// This requires SDSUPPORT to be enabled
//
//#define MALYAN_LCD

//
// CONTROLLER TYPE: Keypad / Add-on
//

//
// RepRapWorld REPRAPWORLD_KEYPAD v1.1
// http://reprapworld.com/?products_details&products_id=202&cPath=1591_1626
//
// REPRAPWORLD_KEYPAD_MOVE_STEP sets how much should the robot move when a key
// is pressed, a value of 10.0 means 10mm per click.
//
//#define REPRAPWORLD_KEYPAD
//#define REPRAPWORLD_KEYPAD_MOVE_STEP 10.0

//=============================================================================
//=============================== Extra Features ==============================
//=============================================================================

// @section extras

// Increase the FAN PWM frequency. Removes the PWM noise but increases heating in the FET/Arduino
//#define FAST_PWM_FAN

// Use software PWM to drive the fan, as for the heaters. This uses a very low frequency
// which is not as annoying as with the hardware PWM. On the other hand, if this frequency
// is too low, you should also increment SOFT_PWM_SCALE.
//#define FAN_SOFT_PWM

// Incrementing this by 1 will double the software PWM frequency,
// affecting heaters, and the fan if FAN_SOFT_PWM is enabled.
// However, control resolution will be halved for each increment;
// at zero value, there are 128 effective control positions.
#define SOFT_PWM_SCALE 0

// If SOFT_PWM_SCALE is set to a value higher than 0, dithering can
// be used to mitigate the associated resolution loss. If enabled,
// some of the PWM cycles are stretched so on average the desired
// duty cycle is attained.
//#define SOFT_PWM_DITHER

// Temperature status LEDs that display the hotend and bed temperature.
// If all hotends, bed temperature, and target temperature are under 54C
// then the BLUE led is on. Otherwise the RED led is on. (1C hysteresis)
//#define TEMP_STAT_LEDS

// M240  Triggers a camera by emulating a Canon RC-1 Remote
// Data from: http://www.doc-diy.net/photo/rc-1_hacked/
//#define PHOTOGRAPH_PIN     23

// SkeinForge sends the wrong arc g-codes when using Arc Point as fillet procedure
//#define SF_ARC_FIX

// Support for the BariCUDA Paste Extruder
//#define BARICUDA

// Support for BlinkM/CyzRgb
//#define BLINKM

// Support for PCA9632 PWM LED driver
//#define PCA9632

/**
 * RGB LED / LED Strip Control
 *
 * Enable support for an RGB LED connected to 5V digital pins, or
 * an RGB Strip connected to MOSFETs controlled by digital pins.
 *
 * Adds the M150 command to set the LED (or LED strip) color.
 * If pins are PWM capable (e.g., 4, 5, 6, 11) then a range of
 * luminance values can be set from 0 to 255.
 * For Neopixel LED an overall brightness parameter is also available.
 *
 * *** CAUTION ***
 *  LED Strips require a MOFSET Chip between PWM lines and LEDs,
 *  as the Arduino cannot handle the current the LEDs will require.
 *  Failure to follow this precaution can destroy your Arduino!
 *  NOTE: A separate 5V power supply is required! The Neopixel LED needs
 *  more current than the Arduino 5V linear regulator can produce.
 * *** CAUTION ***
 *
 * LED Type. Enable only one of the following two options.
 *
 */
//#define RGB_LED
//#define RGBW_LED

#if ENABLED(RGB_LED) || ENABLED(RGBW_LED)
  #define RGB_LED_R_PIN 34
  #define RGB_LED_G_PIN 43
  #define RGB_LED_B_PIN 35
  #define RGB_LED_W_PIN -1
#endif

// Support for Adafruit Neopixel LED driver
//#define NEOPIXEL_LED
#if ENABLED(NEOPIXEL_LED)
  #define NEOPIXEL_TYPE   NEO_GRBW // NEO_GRBW / NEO_GRB - four/three channel driver type (defined in Adafruit_NeoPixel.h)
  #define NEOPIXEL_PIN    4        // LED driving pin on motherboard 4 => D4 (EXP2-5 on Printrboard) / 30 => PC7 (EXP3-13 on Rumba)
  #define NEOPIXEL_PIXELS 30       // Number of LEDs in the strip
  #define NEOPIXEL_IS_SEQUENTIAL   // Sequential display for temperature change - LED by LED. Disable to change all LEDs at once.
  #define NEOPIXEL_BRIGHTNESS 127  // Initial brightness (0-255)
  //#define NEOPIXEL_STARTUP_TEST  // Cycle through colors at startup
#endif

/**
 * Printer Event LEDs
 *
 * During printing, the LEDs will reflect the printer status:
 *
 *  - Gradually change from blue to violet as the heated bed gets to target temp
 *  - Gradually change from violet to red as the hotend gets to temperature
 *  - Change to white to illuminate work surface
 *  - Change to green once print has finished
 *  - Turn off after the print has finished and the user has pushed a button
 */
#if ENABLED(BLINKM) || ENABLED(RGB_LED) || ENABLED(RGBW_LED) || ENABLED(PCA9632) || ENABLED(NEOPIXEL_LED)
  #define PRINTER_EVENT_LEDS
#endif

/**
 * R/C SERVO support
 * Sponsored by TrinityLabs, Reworked by codexmas
 */

/**
 * Number of servos
 *
 * For some servo-related options NUM_SERVOS will be set automatically.
 * Set this manually if there are extra servos needing manual control.
 * Leave undefined or set to 0 to entirely disable the servo subsystem.
 */
//#define NUM_SERVOS 3 // Servo index starts with 0 for M280 command

// Delay (in milliseconds) before the next move will start, to give the servo time to reach its target angle.
// 300ms is a good value but you can try less delay.
// If the servo can't reach the requested position, increase it.
#define SERVO_DELAY { 300 }

// Servo deactivation
//
// With this option servos are powered only during movement, then turned off to prevent jitter.
//#define DEACTIVATE_SERVOS_AFTER_MOVE

#endif // CONFIGURATION_H<|MERGE_RESOLUTION|>--- conflicted
+++ resolved
@@ -560,7 +560,7 @@
 
 // Enable this feature if all enabled endstop pins are interrupt-capable.
 // This will remove the need to poll the interrupt pins, saving many CPU cycles.
-#define ENDSTOP_INTERRUPTS_FEATURE
+//#define ENDSTOP_INTERRUPTS_FEATURE
 
 /**
  * Endstop Noise Filter
@@ -654,11 +654,7 @@
  *
  * See https://github.com/synthetos/TinyG/wiki/Jerk-Controlled-Motion-Explained
  */
-<<<<<<< HEAD
-#define BEZIER_JERK_CONTROL
-=======
-//#define S_CURVE_ACCELERATION
->>>>>>> 9c235ef8
+#define S_CURVE_ACCELERATION
 
 //===========================================================================
 //============================= Z Probe Options =============================
