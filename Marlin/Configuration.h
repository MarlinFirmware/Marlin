/**
 * Marlin 3D Printer Firmware
 * Copyright (c) 2020 MarlinFirmware [https://github.com/MarlinFirmware/Marlin]
 *
 * Based on Sprinter and grbl.
 * Copyright (c) 2011 Camiel Gubbels / Erik van der Zalm
 *
 * This program is free software: you can redistribute it and/or modify
 * it under the terms of the GNU General Public License as published by
 * the Free Software Foundation, either version 3 of the License, or
 * (at your option) any later version.
 *
 * This program is distributed in the hope that it will be useful,
 * but WITHOUT ANY WARRANTY; without even the implied warranty of
 * MERCHANTABILITY or FITNESS FOR A PARTICULAR PURPOSE.  See the
 * GNU General Public License for more details.
 *
 * You should have received a copy of the GNU General Public License
 * along with this program.  If not, see <https://www.gnu.org/licenses/>.
 *
 */
#pragma once

/**
 * Configuration.h
 *
 * Basic settings such as:
 *
 * - Type of electronics
 * - Type of temperature sensor
 * - Printer geometry
 * - Endstop configuration
 * - LCD controller
 * - Extra features
 *
 * Advanced settings can be found in Configuration_adv.h
 */
#define CONFIGURATION_H_VERSION 02010300

//===========================================================================
//============================= Getting Started =============================
//===========================================================================

/**
 * Here are some useful links to help get your machine configured and calibrated:
 *
 * Example Configs:     https://github.com/MarlinFirmware/Configurations/branches/all
 *
 * Průša Calculator:    https://blog.prusaprinters.org/calculator_3416/
 *
 * Calibration Guides:  https://reprap.org/wiki/Calibration
 *                      https://reprap.org/wiki/Triffid_Hunter%27s_Calibration_Guide
 *                      https://sites.google.com/site/repraplogphase/calibration-of-your-reprap
 *                      https://youtu.be/wAL9d7FgInk
 *
 * Calibration Objects: https://www.thingiverse.com/thing:5573
 *                      https://www.thingiverse.com/thing:1278865
 */

// @section info

// Author info of this build printed to the host during boot and M115
#define STRING_CONFIG_H_AUTHOR "Lorenzo Clemente" // Who made the changes.
//#define CUSTOM_VERSION_FILE Version.h // Path from the root directory (no quotes)

/**
 * *** VENDORS PLEASE READ ***
 *
 * Marlin allows you to add a custom boot image for Graphical LCDs.
 * With this option Marlin will first show your custom screen followed
 * by the standard Marlin logo with version number and web URL.
 *
 * We encourage you to take advantage of this new feature and we also
 * respectfully request that you retain the unmodified Marlin boot screen.
 */

// Show the Marlin bootscreen on startup. ** ENABLE FOR PRODUCTION **
#define SHOW_BOOTSCREEN

// Show the bitmap in Marlin/_Bootscreen.h on startup.
//#define SHOW_CUSTOM_BOOTSCREEN

// Show the bitmap in Marlin/_Statusscreen.h on the status screen.
//#define CUSTOM_STATUS_SCREEN_IMAGE

// @section machine

// Choose the name from boards.h that matches your setup
#ifndef MOTHERBOARD
  #define MOTHERBOARD BOARD_MKS_GEN_L_V21
  // #define MOTHERBOARD BOARD_MKS_SGEN_L
#endif

/**
 * Select the serial port on the board to use for communication with the host.
 * This allows the connection of wireless adapters (for instance) to non-default port pins.
 * Serial port -1 is the USB emulated serial port, if available.
 * Note: The first serial port (-1 or 0) will always be used by the Arduino bootloader.
 *
 * :[-1, 0, 1, 2, 3, 4, 5, 6, 7]
 */
#define SERIAL_PORT 0

/**
 * Select a secondary serial port on the board to use for communication with the host.
 * :[-1, 0, 1, 2, 3, 4, 5, 6, 7]
 */
// #define SERIAL_PORT_2 0

/**
 * Serial Port Baud Rate
 * This is the default communication speed for all serial ports.
 * Set the baud rate defaults for additional serial ports below.
 *
 * 250000 works in most cases, but you might try a lower speed if
 * you commonly experience drop-outs during host printing.
 * You may try up to 1000000 to speed up SD file transfer.
 *
 * :[2400, 9600, 19200, 38400, 57600, 115200, 250000, 500000, 1000000]
 */
#define BAUDRATE 250000

//#define BAUD_RATE_GCODE     // Enable G-code M575 to set the baud rate

/**
 * Select a secondary serial port on the board to use for communication with the host.
 * Currently Ethernet (-2) is only supported on Teensy 4.1 boards.
 * :[-2, -1, 0, 1, 2, 3, 4, 5, 6, 7]
 */
//#define SERIAL_PORT_2 -1
//#define BAUDRATE_2 250000   // :[2400, 9600, 19200, 38400, 57600, 115200, 250000, 500000, 1000000] Enable to override BAUDRATE

/**
 * Select a third serial port on the board to use for communication with the host.
 * Currently only supported for AVR, DUE, LPC1768/9 and STM32/STM32F1
 * :[-1, 0, 1, 2, 3, 4, 5, 6, 7]
 */
//#define SERIAL_PORT_3 1
//#define BAUDRATE_3 250000   // :[2400, 9600, 19200, 38400, 57600, 115200, 250000, 500000, 1000000] Enable to override BAUDRATE

// Enable the Bluetooth serial interface on AT90USB devices
//#define BLUETOOTH

// Name displayed in the LCD "Ready" message and Info menu
#define CUSTOM_MACHINE_NAME "Artillery Genius"

// Printer's unique ID, used by some programs to differentiate between machines.
// Choose your own or use a service like https://www.uuidgenerator.net/version4
//#define MACHINE_UUID "00000000-0000-0000-0000-000000000000"

// @section stepper drivers

/**
 * Stepper Drivers
 *
 * These settings allow Marlin to tune stepper driver timing and enable advanced options for
 * stepper drivers that support them. You may also override timing options in Configuration_adv.h.
 *
 * Use TMC2208/TMC2208_STANDALONE for TMC2225 drivers and TMC2209/TMC2209_STANDALONE for TMC2226 drivers.
 *
 * Options: A4988, A5984, DRV8825, LV8729, TB6560, TB6600, TMC2100,
 *          TMC2130, TMC2130_STANDALONE, TMC2160, TMC2160_STANDALONE,
 *          TMC2208, TMC2208_STANDALONE, TMC2209, TMC2209_STANDALONE,
 *          TMC26X,  TMC26X_STANDALONE,  TMC2660, TMC2660_STANDALONE,
 *          TMC5130, TMC5130_STANDALONE, TMC5160, TMC5160_STANDALONE
 * :['A4988', 'A5984', 'DRV8825', 'LV8729', 'TB6560', 'TB6600', 'TMC2100', 'TMC2130', 'TMC2130_STANDALONE', 'TMC2160', 'TMC2160_STANDALONE', 'TMC2208', 'TMC2208_STANDALONE', 'TMC2209', 'TMC2209_STANDALONE', 'TMC26X', 'TMC26X_STANDALONE', 'TMC2660', 'TMC2660_STANDALONE', 'TMC5130', 'TMC5130_STANDALONE', 'TMC5160', 'TMC5160_STANDALONE']
 */
#define X_DRIVER_TYPE  TMC2209
#define Y_DRIVER_TYPE  TMC2209
#define Z_DRIVER_TYPE  TMC2209
//#define X2_DRIVER_TYPE A4988
//#define Y2_DRIVER_TYPE A4988
#define Z2_DRIVER_TYPE TMC2209
//#define Z3_DRIVER_TYPE A4988
//#define Z4_DRIVER_TYPE A4988
//#define I_DRIVER_TYPE  A4988
//#define J_DRIVER_TYPE  A4988
//#define K_DRIVER_TYPE  A4988
//#define U_DRIVER_TYPE  A4988
//#define V_DRIVER_TYPE  A4988
//#define W_DRIVER_TYPE  A4988
#define E0_DRIVER_TYPE TMC2209
// #define E1_DRIVER_TYPE TMC2209
//#define E2_DRIVER_TYPE A4988
//#define E3_DRIVER_TYPE A4988
//#define E4_DRIVER_TYPE A4988
//#define E5_DRIVER_TYPE A4988
//#define E6_DRIVER_TYPE A4988
//#define E7_DRIVER_TYPE A4988

// #define Z2_SERIAL_TX_PIN                 P4_20
// #define Z2_SERIAL_RX_PIN                 P1_21

#define Z2_SERIAL_TX_PIN                 E1_SERIAL_TX_PIN
#define Z2_SERIAL_RX_PIN                 E1_SERIAL_RX_PIN

// #define Z_HARDWARE_SERIAL Serial1
// #define Z2_HARDWARE_SERIAL Serial1

/**
 * Additional Axis Settings
 *
 * Define AXISn_ROTATES for all axes that rotate or pivot.
 * Rotational axis coordinates are expressed in degrees.
 *
 * AXISn_NAME defines the letter used to refer to the axis in (most) G-code commands.
 * By convention the names and roles are typically:
 *   'A' : Rotational axis parallel to X
 *   'B' : Rotational axis parallel to Y
 *   'C' : Rotational axis parallel to Z
 *   'U' : Secondary linear axis parallel to X
 *   'V' : Secondary linear axis parallel to Y
 *   'W' : Secondary linear axis parallel to Z
 *
 * Regardless of these settings the axes are internally named I, J, K, U, V, W.
 */
#ifdef I_DRIVER_TYPE
  #define AXIS4_NAME 'A' // :['A', 'B', 'C', 'U', 'V', 'W']
  #define AXIS4_ROTATES
#endif
#ifdef J_DRIVER_TYPE
  #define AXIS5_NAME 'B' // :['B', 'C', 'U', 'V', 'W']
  #define AXIS5_ROTATES
#endif
#ifdef K_DRIVER_TYPE
  #define AXIS6_NAME 'C' // :['C', 'U', 'V', 'W']
  #define AXIS6_ROTATES
#endif
#ifdef U_DRIVER_TYPE
  #define AXIS7_NAME 'U' // :['U', 'V', 'W']
  //#define AXIS7_ROTATES
#endif
#ifdef V_DRIVER_TYPE
  #define AXIS8_NAME 'V' // :['V', 'W']
  //#define AXIS8_ROTATES
#endif
#ifdef W_DRIVER_TYPE
  #define AXIS9_NAME 'W' // :['W']
  //#define AXIS9_ROTATES
#endif

// @section extruder

// This defines the number of extruders
// :[0, 1, 2, 3, 4, 5, 6, 7, 8]
#define EXTRUDERS 1

// Generally expected filament diameter (1.75, 2.85, 3.0, ...). Used for Volumetric, Filament Width Sensor, etc.
#define DEFAULT_NOMINAL_FILAMENT_DIA 1.75

// For Cyclops or any "multi-extruder" that shares a single nozzle.
//#define SINGLENOZZLE

// Save and restore temperature and fan speed on tool-change.
// Set standby for the unselected tool with M104/106/109 T...
#if ENABLED(SINGLENOZZLE)
  //#define SINGLENOZZLE_STANDBY_TEMP
  //#define SINGLENOZZLE_STANDBY_FAN
#endif

// @section multi-material

/**
 * Multi-Material Unit
 * Set to one of these predefined models:
 *
 *   PRUSA_MMU1           : Průša MMU1 (The "multiplexer" version)
 *   PRUSA_MMU2           : Průša MMU2
 *   PRUSA_MMU2S          : Průša MMU2S (Requires MK3S extruder with motion sensor, EXTRUDERS = 5)
 *   EXTENDABLE_EMU_MMU2  : MMU with configurable number of filaments (ERCF, SMuFF or similar with Průša MMU2 compatible firmware)
 *   EXTENDABLE_EMU_MMU2S : MMUS with configurable number of filaments (ERCF, SMuFF or similar with Průša MMU2 compatible firmware)
 *
 * Requires NOZZLE_PARK_FEATURE to park print head in case MMU unit fails.
 * See additional options in Configuration_adv.h.
 * :["PRUSA_MMU1", "PRUSA_MMU2", "PRUSA_MMU2S", "EXTENDABLE_EMU_MMU2", "EXTENDABLE_EMU_MMU2S"]
 */
//#define MMU_MODEL PRUSA_MMU2

// A dual extruder that uses a single stepper motor
//#define SWITCHING_EXTRUDER
#if ENABLED(SWITCHING_EXTRUDER)
  #define SWITCHING_EXTRUDER_SERVO_NR 0
  #define SWITCHING_EXTRUDER_SERVO_ANGLES { 0, 90 } // Angles for E0, E1[, E2, E3]
  #if EXTRUDERS > 3
    #define SWITCHING_EXTRUDER_E23_SERVO_NR 1
  #endif
#endif

// A dual-nozzle that uses a servomotor to raise/lower one (or both) of the nozzles
//#define SWITCHING_NOZZLE
#if ENABLED(SWITCHING_NOZZLE)
  #define SWITCHING_NOZZLE_SERVO_NR 0
  //#define SWITCHING_NOZZLE_E1_SERVO_NR 1          // If two servos are used, the index of the second
  #define SWITCHING_NOZZLE_SERVO_ANGLES { 0, 90 }   // Angles for E0, E1 (single servo) or lowered/raised (dual servo)
  #define SWITCHING_NOZZLE_SERVO_DWELL 2500         // Dwell time to wait for servo to make physical move
#endif

/**
 * Two separate X-carriages with extruders that connect to a moving part
 * via a solenoid docking mechanism. Requires SOL1_PIN and SOL2_PIN.
 */
//#define PARKING_EXTRUDER

/**
 * Two separate X-carriages with extruders that connect to a moving part
 * via a magnetic docking mechanism using movements and no solenoid
 *
 * project   : https://www.thingiverse.com/thing:3080893
 * movements : https://youtu.be/0xCEiG9VS3k
 *             https://youtu.be/Bqbcs0CU2FE
 */
//#define MAGNETIC_PARKING_EXTRUDER

#if EITHER(PARKING_EXTRUDER, MAGNETIC_PARKING_EXTRUDER)

  #define PARKING_EXTRUDER_PARKING_X { -78, 184 }     // X positions for parking the extruders
  #define PARKING_EXTRUDER_GRAB_DISTANCE 1            // (mm) Distance to move beyond the parking point to grab the extruder

  #if ENABLED(PARKING_EXTRUDER)

    #define PARKING_EXTRUDER_SOLENOIDS_INVERT           // If enabled, the solenoid is NOT magnetized with applied voltage
    #define PARKING_EXTRUDER_SOLENOIDS_PINS_ACTIVE LOW  // LOW or HIGH pin signal energizes the coil
    #define PARKING_EXTRUDER_SOLENOIDS_DELAY 250        // (ms) Delay for magnetic field. No delay if 0 or not defined.
    //#define MANUAL_SOLENOID_CONTROL                   // Manual control of docking solenoids with M380 S / M381

  #elif ENABLED(MAGNETIC_PARKING_EXTRUDER)

    #define MPE_FAST_SPEED      9000      // (mm/min) Speed for travel before last distance point
    #define MPE_SLOW_SPEED      4500      // (mm/min) Speed for last distance travel to park and couple
    #define MPE_TRAVEL_DISTANCE   10      // (mm) Last distance point
    #define MPE_COMPENSATION       0      // Offset Compensation -1 , 0 , 1 (multiplier) only for coupling

  #endif

#endif

/**
 * Switching Toolhead
 *
 * Support for swappable and dockable toolheads, such as
 * the E3D Tool Changer. Toolheads are locked with a servo.
 */
//#define SWITCHING_TOOLHEAD

/**
 * Magnetic Switching Toolhead
 *
 * Support swappable and dockable toolheads with a magnetic
 * docking mechanism using movement and no servo.
 */
//#define MAGNETIC_SWITCHING_TOOLHEAD

/**
 * Electromagnetic Switching Toolhead
 *
 * Parking for CoreXY / HBot kinematics.
 * Toolheads are parked at one edge and held with an electromagnet.
 * Supports more than 2 Toolheads. See https://youtu.be/JolbsAKTKf4
 */
//#define ELECTROMAGNETIC_SWITCHING_TOOLHEAD

#if ANY(SWITCHING_TOOLHEAD, MAGNETIC_SWITCHING_TOOLHEAD, ELECTROMAGNETIC_SWITCHING_TOOLHEAD)
  #define SWITCHING_TOOLHEAD_Y_POS          235         // (mm) Y position of the toolhead dock
  #define SWITCHING_TOOLHEAD_Y_SECURITY      10         // (mm) Security distance Y axis
  #define SWITCHING_TOOLHEAD_Y_CLEAR         60         // (mm) Minimum distance from dock for unobstructed X axis
  #define SWITCHING_TOOLHEAD_X_POS          { 215, 0 }  // (mm) X positions for parking the extruders
  #if ENABLED(SWITCHING_TOOLHEAD)
    #define SWITCHING_TOOLHEAD_SERVO_NR       2         // Index of the servo connector
    #define SWITCHING_TOOLHEAD_SERVO_ANGLES { 0, 180 }  // (degrees) Angles for Lock, Unlock
  #elif ENABLED(MAGNETIC_SWITCHING_TOOLHEAD)
    #define SWITCHING_TOOLHEAD_Y_RELEASE      5         // (mm) Security distance Y axis
    #define SWITCHING_TOOLHEAD_X_SECURITY   { 90, 150 } // (mm) Security distance X axis (T0,T1)
    //#define PRIME_BEFORE_REMOVE                       // Prime the nozzle before release from the dock
    #if ENABLED(PRIME_BEFORE_REMOVE)
      #define SWITCHING_TOOLHEAD_PRIME_MM           20  // (mm)   Extruder prime length
      #define SWITCHING_TOOLHEAD_RETRACT_MM         10  // (mm)   Retract after priming length
      #define SWITCHING_TOOLHEAD_PRIME_FEEDRATE    300  // (mm/min) Extruder prime feedrate
      #define SWITCHING_TOOLHEAD_RETRACT_FEEDRATE 2400  // (mm/min) Extruder retract feedrate
    #endif
  #elif ENABLED(ELECTROMAGNETIC_SWITCHING_TOOLHEAD)
    #define SWITCHING_TOOLHEAD_Z_HOP          2         // (mm) Z raise for switching
  #endif
#endif

/**
 * "Mixing Extruder"
 *   - Adds G-codes M163 and M164 to set and "commit" the current mix factors.
 *   - Extends the stepping routines to move multiple steppers in proportion to the mix.
 *   - Optional support for Repetier Firmware's 'M164 S<index>' supporting virtual tools.
 *   - This implementation supports up to two mixing extruders.
 *   - Enable DIRECT_MIXING_IN_G1 for M165 and mixing in G1 (from Pia Taubert's reference implementation).
 */
//#define MIXING_EXTRUDER
#if ENABLED(MIXING_EXTRUDER)
  #define MIXING_STEPPERS 2        // Number of steppers in your mixing extruder
  #define MIXING_VIRTUAL_TOOLS 16  // Use the Virtual Tool method with M163 and M164
  //#define DIRECT_MIXING_IN_G1    // Allow ABCDHI mix factors in G1 movement commands
  //#define GRADIENT_MIX           // Support for gradient mixing with M166 and LCD
  //#define MIXING_PRESETS         // Assign 8 default V-tool presets for 2 or 3 MIXING_STEPPERS
  #if ENABLED(GRADIENT_MIX)
    //#define GRADIENT_VTOOL       // Add M166 T to use a V-tool index as a Gradient alias
  #endif
#endif

// Offset of the extruders (uncomment if using more than one and relying on firmware to position when changing).
// The offset has to be X=0, Y=0 for the extruder 0 hotend (default extruder).
// For the other hotends it is their distance from the extruder 0 hotend.
//#define HOTEND_OFFSET_X { 0.0, 20.00 } // (mm) relative X-offset for each nozzle
//#define HOTEND_OFFSET_Y { 0.0, 5.00 }  // (mm) relative Y-offset for each nozzle
//#define HOTEND_OFFSET_Z { 0.0, 0.00 }  // (mm) relative Z-offset for each nozzle

// @section psu control

/**
 * Power Supply Control
 *
 * Enable and connect the power supply to the PS_ON_PIN.
 * Specify whether the power supply is active HIGH or active LOW.
 */
//#define PSU_CONTROL
//#define PSU_NAME "Power Supply"

#if ENABLED(PSU_CONTROL)
  //#define MKS_PWC                 // Using the MKS PWC add-on
  //#define PS_OFF_CONFIRM          // Confirm dialog when power off
  //#define PS_OFF_SOUND            // Beep 1s when power off
  #define PSU_ACTIVE_STATE LOW      // Set 'LOW' for ATX, 'HIGH' for X-Box

  //#define PSU_DEFAULT_OFF               // Keep power off until enabled directly with M80
  //#define PSU_POWERUP_DELAY      250    // (ms) Delay for the PSU to warm up to full power
  //#define LED_POWEROFF_TIMEOUT 10000    // (ms) Turn off LEDs after power-off, with this amount of delay

  //#define POWER_OFF_TIMER               // Enable M81 D<seconds> to power off after a delay
  //#define POWER_OFF_WAIT_FOR_COOLDOWN   // Enable M81 S to power off only after cooldown

  #define PSU_POWERUP_GCODE  "M355 S1"  // G-code to run after power-on (e.g., case light on)
  #define PSU_POWEROFF_GCODE "M355 S0"  // G-code to run before power-off (e.g., case light off)

  //#define AUTO_POWER_CONTROL      // Enable automatic control of the PS_ON pin
  #if ENABLED(AUTO_POWER_CONTROL)
    #define AUTO_POWER_FANS         // Turn on PSU if fans need power
    #define AUTO_POWER_E_FANS
    #define AUTO_POWER_CONTROLLERFAN
    #define AUTO_POWER_CHAMBER_FAN
    #define AUTO_POWER_COOLER_FAN
    #define POWER_TIMEOUT              30 // (s) Turn off power if the machine is idle for this duration
    //#define POWER_OFF_DELAY          60 // (s) Delay of poweroff after M81 command. Useful to let fans run for extra time.
  #endif
  #if EITHER(AUTO_POWER_CONTROL, POWER_OFF_WAIT_FOR_COOLDOWN)
    //#define AUTO_POWER_E_TEMP        50 // (°C) PSU on if any extruder is over this temperature
    //#define AUTO_POWER_CHAMBER_TEMP  30 // (°C) PSU on if the chamber is over this temperature
    //#define AUTO_POWER_COOLER_TEMP   26 // (°C) PSU on if the cooler is over this temperature
  #endif
#endif

//===========================================================================
//============================= Thermal Settings ============================
//===========================================================================
// @section temperature

/**
 * --NORMAL IS 4.7kΩ PULLUP!-- 1kΩ pullup can be used on hotend sensor, using correct resistor and table
 *
 * Temperature sensors available:
 *
 *  SPI RTD/Thermocouple Boards - IMPORTANT: Read the NOTE below!
 *  -------
 *    -5 : MAX31865 with Pt100/Pt1000, 2, 3, or 4-wire  (only for sensors 0-1)
 *                  NOTE: You must uncomment/set the MAX31865_*_OHMS_n defines below.
 *    -3 : MAX31855 with Thermocouple, -200°C to +700°C (only for sensors 0-1)
 *    -2 : MAX6675  with Thermocouple, 0°C to +700°C    (only for sensors 0-1)
 *
 *  NOTE: Ensure TEMP_n_CS_PIN is set in your pins file for each TEMP_SENSOR_n using an SPI Thermocouple. By default,
 *        Hardware SPI on the default serial bus is used. If you have also set TEMP_n_SCK_PIN and TEMP_n_MISO_PIN,
 *        Software SPI will be used on those ports instead. You can force Hardware SPI on the default bus in the
 *        Configuration_adv.h file. At this time, separate Hardware SPI buses for sensors are not supported.
 *
 *  Analog Themocouple Boards
 *  -------
 *    -4 : AD8495 with Thermocouple
 *    -1 : AD595  with Thermocouple
 *
 *  Analog Thermistors - 4.7kΩ pullup - Normal
 *  -------
 *     1 : 100kΩ  EPCOS - Best choice for EPCOS thermistors
 *   331 : 100kΩ  Same as #1, but 3.3V scaled for MEGA
 *   332 : 100kΩ  Same as #1, but 3.3V scaled for DUE
 *     2 : 200kΩ  ATC Semitec 204GT-2
 *   202 : 200kΩ  Copymaster 3D
 *     3 : ???Ω   Mendel-parts thermistor
 *     4 : 10kΩ   Generic Thermistor !! DO NOT use for a hotend - it gives bad resolution at high temp. !!
 *     5 : 100kΩ  ATC Semitec 104GT-2/104NT-4-R025H42G - Used in ParCan, J-Head, and E3D, SliceEngineering 300°C
 *   501 : 100kΩ  Zonestar - Tronxy X3A
 *   502 : 100kΩ  Zonestar - used by hot bed in Zonestar Průša P802M
 *   503 : 100kΩ  Zonestar (Z8XM2) Heated Bed thermistor
 *   504 : 100kΩ  Zonestar P802QR2 (Part# QWG-104F-B3950) Hotend Thermistor
 *   505 : 100kΩ  Zonestar P802QR2 (Part# QWG-104F-3950) Bed Thermistor
 *   512 : 100kΩ  RPW-Ultra hotend
 *     6 : 100kΩ  EPCOS - Not as accurate as table #1 (created using a fluke thermocouple)
 *     7 : 100kΩ  Honeywell 135-104LAG-J01
 *    71 : 100kΩ  Honeywell 135-104LAF-J01
 *     8 : 100kΩ  Vishay 0603 SMD NTCS0603E3104FXT
 *     9 : 100kΩ  GE Sensing AL03006-58.2K-97-G1
 *    10 : 100kΩ  RS PRO 198-961
 *    11 : 100kΩ  Keenovo AC silicone mats, most Wanhao i3 machines - beta 3950, 1%
 *    12 : 100kΩ  Vishay 0603 SMD NTCS0603E3104FXT (#8) - calibrated for Makibox hot bed
 *    13 : 100kΩ  Hisens up to 300°C - for "Simple ONE" & "All In ONE" hotend - beta 3950, 1%
 *    15 : 100kΩ  Calibrated for JGAurora A5 hotend
 *    18 : 200kΩ  ATC Semitec 204GT-2 Dagoma.Fr - MKS_Base_DKU001327
 *    22 : 100kΩ  GTM32 Pro vB - hotend - 4.7kΩ pullup to 3.3V and 220Ω to analog input
 *    23 : 100kΩ  GTM32 Pro vB - bed - 4.7kΩ pullup to 3.3v and 220Ω to analog input
 *    30 : 100kΩ  Kis3d Silicone heating mat 200W/300W with 6mm precision cast plate (EN AW 5083) NTC100K - beta 3950
 *    60 : 100kΩ  Maker's Tool Works Kapton Bed Thermistor - beta 3950
 *    61 : 100kΩ  Formbot/Vivedino 350°C Thermistor - beta 3950
 *    66 : 4.7MΩ  Dyze Design / Trianglelab T-D500 500°C High Temperature Thermistor
 *    67 : 500kΩ  SliceEngineering 450°C Thermistor
 *    68 : PT100 amplifier board from Dyze Design
 *    70 : 100kΩ  bq Hephestos 2
 *    75 : 100kΩ  Generic Silicon Heat Pad with NTC100K MGB18-104F39050L32
 *  2000 : 100kΩ  Ultimachine Rambo TDK NTCG104LH104KT1 NTC100K motherboard Thermistor
 *
 *  Analog Thermistors - 1kΩ pullup - Atypical, and requires changing out the 4.7kΩ pullup for 1kΩ.
 *  -------                           (but gives greater accuracy and more stable PID)
 *    51 : 100kΩ  EPCOS (1kΩ pullup)
 *    52 : 200kΩ  ATC Semitec 204GT-2 (1kΩ pullup)
 *    55 : 100kΩ  ATC Semitec 104GT-2 - Used in ParCan & J-Head (1kΩ pullup)
 *
 *  Analog Thermistors - 10kΩ pullup - Atypical
 *  -------
 *    99 : 100kΩ  Found on some Wanhao i3 machines with a 10kΩ pull-up resistor
 *
 *  Analog RTDs (Pt100/Pt1000)
 *  -------
 *   110 : Pt100  with 1kΩ pullup (atypical)
 *   147 : Pt100  with 4.7kΩ pullup
 *  1010 : Pt1000 with 1kΩ pullup (atypical)
 *  1022 : Pt1000 with 2.2kΩ pullup
 *  1047 : Pt1000 with 4.7kΩ pullup (E3D)
 *    20 : Pt100  with circuit in the Ultimainboard V2.x with mainboard ADC reference voltage = INA826 amplifier-board supply voltage.
 *                NOTE: (1) Must use an ADC input with no pullup. (2) Some INA826 amplifiers are unreliable at 3.3V so consider using sensor 147, 110, or 21.
 *    21 : Pt100  with circuit in the Ultimainboard V2.x with 3.3v ADC reference voltage (STM32, LPC176x....) and 5V INA826 amplifier board supply.
 *                NOTE: ADC pins are not 5V tolerant. Not recommended because it's possible to damage the CPU by going over 500°C.
 *   201 : Pt100  with circuit in Overlord, similar to Ultimainboard V2.x
 *
 *  Custom/Dummy/Other Thermal Sensors
 *  ------
 *     0 : not used
 *  1000 : Custom - Specify parameters in Configuration_adv.h
 *
 *   !!! Use these for Testing or Development purposes. NEVER for production machine. !!!
 *   998 : Dummy Table that ALWAYS reads 25°C or the temperature defined below.
 *   999 : Dummy Table that ALWAYS reads 100°C or the temperature defined below.
 *
 */
#define TEMP_SENSOR_0 1
#define TEMP_SENSOR_1 0
#define TEMP_SENSOR_2 0
#define TEMP_SENSOR_3 0
#define TEMP_SENSOR_4 0
#define TEMP_SENSOR_5 0
#define TEMP_SENSOR_6 0
#define TEMP_SENSOR_7 0
#define TEMP_SENSOR_BED 1
#define TEMP_SENSOR_PROBE 0
#define TEMP_SENSOR_CHAMBER 0
#define TEMP_SENSOR_COOLER 0
#define TEMP_SENSOR_BOARD 0
#define TEMP_SENSOR_REDUNDANT 0

// Dummy thermistor constant temperature readings, for use with 998 and 999
#define DUMMY_THERMISTOR_998_VALUE  25
#define DUMMY_THERMISTOR_999_VALUE 100

// Resistor values when using MAX31865 sensors (-5) on TEMP_SENSOR_0 / 1
#if TEMP_SENSOR_IS_MAX_TC(0)
  #define MAX31865_SENSOR_OHMS_0      100 // (Ω) Typically 100 or 1000 (PT100 or PT1000)
  #define MAX31865_CALIBRATION_OHMS_0 430 // (Ω) Typically 430 for Adafruit PT100; 4300 for Adafruit PT1000
#endif
#if TEMP_SENSOR_IS_MAX_TC(1)
  #define MAX31865_SENSOR_OHMS_1      100
  #define MAX31865_CALIBRATION_OHMS_1 430
#endif
#if TEMP_SENSOR_IS_MAX_TC(2)
  #define MAX31865_SENSOR_OHMS_2      100
  #define MAX31865_CALIBRATION_OHMS_2 430
#endif

#if HAS_E_TEMP_SENSOR
  #define TEMP_RESIDENCY_TIME         10  // (seconds) Time to wait for hotend to "settle" in M109
  #define TEMP_WINDOW                  1  // (°C) Temperature proximity for the "temperature reached" timer
  #define TEMP_HYSTERESIS              5  // (°C) Temperature proximity considered "close enough" to the target
#endif

#if TEMP_SENSOR_BED
  #define TEMP_BED_RESIDENCY_TIME     10  // (seconds) Time to wait for bed to "settle" in M190
  #define TEMP_BED_WINDOW              1  // (°C) Temperature proximity for the "temperature reached" timer
  #define TEMP_BED_HYSTERESIS          3  // (°C) Temperature proximity considered "close enough" to the target
#endif

#if TEMP_SENSOR_CHAMBER
  #define TEMP_CHAMBER_RESIDENCY_TIME 10  // (seconds) Time to wait for chamber to "settle" in M191
  #define TEMP_CHAMBER_WINDOW          1  // (°C) Temperature proximity for the "temperature reached" timer
  #define TEMP_CHAMBER_HYSTERESIS      3  // (°C) Temperature proximity considered "close enough" to the target
#endif

/**
 * Redundant Temperature Sensor (TEMP_SENSOR_REDUNDANT)
 *
 * Use a temp sensor as a redundant sensor for another reading. Select an unused temperature sensor, and another
 * sensor you'd like it to be redundant for. If the two thermistors differ by TEMP_SENSOR_REDUNDANT_MAX_DIFF (°C),
 * the print will be aborted. Whichever sensor is selected will have its normal functions disabled; i.e. selecting
 * the Bed sensor (-1) will disable bed heating/monitoring.
 *
 * For selecting source/target use: COOLER, PROBE, BOARD, CHAMBER, BED, E0, E1, E2, E3, E4, E5, E6, E7
 */
#if TEMP_SENSOR_REDUNDANT
  #define TEMP_SENSOR_REDUNDANT_SOURCE    E1  // The sensor that will provide the redundant reading.
  #define TEMP_SENSOR_REDUNDANT_TARGET    E0  // The sensor that we are providing a redundant reading for.
  #define TEMP_SENSOR_REDUNDANT_MAX_DIFF  10  // (°C) Temperature difference that will trigger a print abort.
#endif

// Below this temperature the heater will be switched off
// because it probably indicates a broken thermistor wire.
#define HEATER_0_MINTEMP   5
#define HEATER_1_MINTEMP   5
#define HEATER_2_MINTEMP   5
#define HEATER_3_MINTEMP   5
#define HEATER_4_MINTEMP   5
#define HEATER_5_MINTEMP   5
#define HEATER_6_MINTEMP   5
#define HEATER_7_MINTEMP   5
#define BED_MINTEMP        5
#define CHAMBER_MINTEMP    5

// Above this temperature the heater will be switched off.
// This can protect components from overheating, but NOT from shorts and failures.
// (Use MINTEMP for thermistor short/failure protection.)
#define HEATER_0_MAXTEMP 275
#define HEATER_1_MAXTEMP 275
#define HEATER_2_MAXTEMP 275
#define HEATER_3_MAXTEMP 275
#define HEATER_4_MAXTEMP 275
#define HEATER_5_MAXTEMP 275
#define HEATER_6_MAXTEMP 275
#define HEATER_7_MAXTEMP 275
#define BED_MAXTEMP      150
#define CHAMBER_MAXTEMP  60

/**
 * Thermal Overshoot
 * During heatup (and printing) the temperature can often "overshoot" the target by many degrees
 * (especially before PID tuning). Setting the target temperature too close to MAXTEMP guarantees
 * a MAXTEMP shutdown! Use these values to forbid temperatures being set too close to MAXTEMP.
 */
#define HOTEND_OVERSHOOT 15   // (°C) Forbid temperatures over MAXTEMP - OVERSHOOT
#define BED_OVERSHOOT    10   // (°C) Forbid temperatures over MAXTEMP - OVERSHOOT
#define COOLER_OVERSHOOT  2   // (°C) Forbid temperatures closer than OVERSHOOT

//===========================================================================
//============================= PID Settings ================================
//===========================================================================

// @section hotend temp

// Enable PIDTEMP for PID control or MPCTEMP for Predictive Model.
// temperature control. Disable both for bang-bang heating.
#define PIDTEMP          // See the PID Tuning Guide at https://reprap.org/wiki/PID_Tuning
//#define MPCTEMP        // ** EXPERIMENTAL **

#define BANG_MAX 255     // Limits current to nozzle while in bang-bang mode; 255=full current
#define PID_MAX BANG_MAX // Limits current to nozzle while PID is active (see PID_FUNCTIONAL_RANGE below); 255=full current
#define PID_K1 0.95      // Smoothing factor within any PID loop

#if ENABLED(PIDTEMP)
  //#define PID_DEBUG             // Print PID debug data to the serial port. Use 'M303 D' to toggle activation.
  //#define PID_PARAMS_PER_HOTEND // Use separate PID parameters for each extruder (useful for mismatched extruders)
                                  // Set/get with G-code: M301 E[extruder number, 0-2]

  #if ENABLED(PID_PARAMS_PER_HOTEND)
    // Specify up to one value per hotend here, according to your setup.
    // If there are fewer values, the last one applies to the remaining hotends.
    #define DEFAULT_Kp_LIST {  9.31,   9.31 }
    #define DEFAULT_Ki_LIST {  0.57,   0.57 }
    #define DEFAULT_Kd_LIST { 37.76,  37.76  }
  #else
    #define DEFAULT_Kp  9.31
    #define DEFAULT_Ki  0.57
    #define DEFAULT_Kd 37.76
  #endif
#endif

/**
 * Model Predictive Control for hotend
 *
 * Use a physical model of the hotend to control temperature. When configured correctly
 * this gives better responsiveness and stability than PID and it also removes the need
 * for PID_EXTRUSION_SCALING and PID_FAN_SCALING. Use M306 T to autotune the model.
 * @section mpctemp
 */
#if ENABLED(MPCTEMP)
  //#define MPC_EDIT_MENU                             // Add MPC editing to the "Advanced Settings" menu. (~1300 bytes of flash)
  //#define MPC_AUTOTUNE_MENU                         // Add MPC auto-tuning to the "Advanced Settings" menu. (~350 bytes of flash)

  #define MPC_MAX BANG_MAX                            // (0..255) Current to nozzle while MPC is active.
  #define MPC_HEATER_POWER { 40.0f }                  // (W) Heat cartridge powers.

  #define MPC_INCLUDE_FAN                             // Model the fan speed?

  // Measured physical constants from M306
  #define MPC_BLOCK_HEAT_CAPACITY { 16.7f }           // (J/K) Heat block heat capacities.
  #define MPC_SENSOR_RESPONSIVENESS { 0.22f }         // (K/s per ∆K) Rate of change of sensor temperature from heat block.
  #define MPC_AMBIENT_XFER_COEFF { 0.068f }           // (W/K) Heat transfer coefficients from heat block to room air with fan off.
  #if ENABLED(MPC_INCLUDE_FAN)
    #define MPC_AMBIENT_XFER_COEFF_FAN255 { 0.097f }  // (W/K) Heat transfer coefficients from heat block to room air with fan on full.
  #endif

  // For one fan and multiple hotends MPC needs to know how to apply the fan cooling effect.
  #if ENABLED(MPC_INCLUDE_FAN)
    //#define MPC_FAN_0_ALL_HOTENDS
    //#define MPC_FAN_0_ACTIVE_HOTEND
  #endif

  #define FILAMENT_HEAT_CAPACITY_PERMM { 5.6e-3f }    // 0.0056 J/K/mm for 1.75mm PLA (0.0149 J/K/mm for 2.85mm PLA).
  //#define FILAMENT_HEAT_CAPACITY_PERMM { 3.6e-3f }  // 0.0036 J/K/mm for 1.75mm PETG (0.0094 J/K/mm for 2.85mm PETG).

  // Advanced options
  #define MPC_SMOOTHING_FACTOR 0.5f                   // (0.0...1.0) Noisy temperature sensors may need a lower value for stabilization.
  #define MPC_MIN_AMBIENT_CHANGE 1.0f                 // (K/s) Modeled ambient temperature rate of change, when correcting model inaccuracies.
  #define MPC_STEADYSTATE 0.5f                        // (K/s) Temperature change rate for steady state logic to be enforced.

  #define MPC_TUNING_POS { X_CENTER, Y_CENTER, 1.0f } // (mm) M306 Autotuning position, ideally bed center at first layer height.
  #define MPC_TUNING_END_Z 10.0f                      // (mm) M306 Autotuning final Z position.
#endif

//===========================================================================
//====================== PID > Bed Temperature Control ======================
//===========================================================================

/**
 * PID Bed Heating
 *
 * If this option is enabled set PID constants below.
 * If this option is disabled, bang-bang will be used and BED_LIMIT_SWITCHING will enable hysteresis.
 *
 * The PID frequency will be the same as the extruder PWM.
 * If PID_dT is the default, and correct for the hardware/configuration, that means 7.689Hz,
 * which is fine for driving a square wave into a resistive load and does not significantly
 * impact FET heating. This also works fine on a Fotek SSR-10DA Solid State Relay into a 250W
 * heater. If your configuration is significantly different than this and you don't understand
 * the issues involved, don't use bed PID until someone else verifies that your hardware works.
 * @section bed temp
 */
#define PIDTEMPBED

//#define BED_LIMIT_SWITCHING

/**
 * Max Bed Power
 * Applies to all forms of bed control (PID, bang-bang, and bang-bang with hysteresis).
 * When set to any value below 255, enables a form of PWM to the bed that acts like a divider
 * so don't use it unless you are OK with PWM on your bed. (See the comment on enabling PIDTEMPBED)
 */
#define MAX_BED_POWER 255 // limits duty cycle to bed; 255=full current

#if ENABLED(PIDTEMPBED)
  //#define MIN_BED_POWER 0
  //#define PID_BED_DEBUG // Print Bed PID debug data to the serial port.

// Genius
  #define DEFAULT_bedKp 92.46
  #define DEFAULT_bedKi 16.12
  #define DEFAULT_bedKd 132.55

  // FIND YOUR OWN: "M303 E-1 C8 S90" to run autotune on the bed at 90 degreesC for 8 cycles.
#endif // PIDTEMPBED

//===========================================================================
//==================== PID > Chamber Temperature Control ====================
//===========================================================================

/**
 * PID Chamber Heating
 *
 * If this option is enabled set PID constants below.
 * If this option is disabled, bang-bang will be used and CHAMBER_LIMIT_SWITCHING will enable
 * hysteresis.
 *
 * The PID frequency will be the same as the extruder PWM.
 * If PID_dT is the default, and correct for the hardware/configuration, that means 7.689Hz,
 * which is fine for driving a square wave into a resistive load and does not significantly
 * impact FET heating. This also works fine on a Fotek SSR-10DA Solid State Relay into a 200W
 * heater. If your configuration is significantly different than this and you don't understand
 * the issues involved, don't use chamber PID until someone else verifies that your hardware works.
 * @section chamber temp
 */
//#define PIDTEMPCHAMBER
//#define CHAMBER_LIMIT_SWITCHING

/**
 * Max Chamber Power
 * Applies to all forms of chamber control (PID, bang-bang, and bang-bang with hysteresis).
 * When set to any value below 255, enables a form of PWM to the chamber heater that acts like a divider
 * so don't use it unless you are OK with PWM on your heater. (See the comment on enabling PIDTEMPCHAMBER)
 */
#define MAX_CHAMBER_POWER 255 // limits duty cycle to chamber heater; 255=full current

#if ENABLED(PIDTEMPCHAMBER)
  #define MIN_CHAMBER_POWER 0
  //#define PID_CHAMBER_DEBUG // Print Chamber PID debug data to the serial port.

  // Lasko "MyHeat Personal Heater" (200w) modified with a Fotek SSR-10DA to control only the heating element
  // and placed inside the small Creality printer enclosure tent.
  //
  #define DEFAULT_chamberKp 37.04
  #define DEFAULT_chamberKi 1.40
  #define DEFAULT_chamberKd 655.17
  // M309 P37.04 I1.04 D655.17

  // FIND YOUR OWN: "M303 E-2 C8 S50" to run autotune on the chamber at 50 degreesC for 8 cycles.
#endif // PIDTEMPCHAMBER

#if ANY(PIDTEMP, PIDTEMPBED, PIDTEMPCHAMBER)
  //#define PID_OPENLOOP          // Puts PID in open loop. M104/M140 sets the output power from 0 to PID_MAX
  //#define SLOW_PWM_HEATERS      // PWM with very low frequency (roughly 0.125Hz=8s) and minimum state time of approximately 1s useful for heaters driven by a relay
  #define PID_FUNCTIONAL_RANGE 10 // If the temperature difference between the target temperature and the actual temperature
                                  // is more than PID_FUNCTIONAL_RANGE then the PID will be shut off and the heater will be set to min/max.

  //#define PID_EDIT_MENU         // Add PID editing to the "Advanced Settings" menu. (~700 bytes of flash)
  //#define PID_AUTOTUNE_MENU     // Add PID auto-tuning to the "Advanced Settings" menu. (~250 bytes of flash)
#endif

// @section safety

/**
 * Prevent extrusion if the temperature is below EXTRUDE_MINTEMP.
 * Add M302 to set the minimum extrusion temperature and/or turn
 * cold extrusion prevention on and off.
 *
 * *** IT IS HIGHLY RECOMMENDED TO LEAVE THIS OPTION ENABLED! ***
 */
#define PREVENT_COLD_EXTRUSION
#define EXTRUDE_MINTEMP 170

/**
 * Prevent a single extrusion longer than EXTRUDE_MAXLENGTH.
 * Note: For Bowden Extruders make this large enough to allow load/unload.
 */
#define PREVENT_LENGTHY_EXTRUDE
#define EXTRUDE_MAXLENGTH 200

//===========================================================================
//======================== Thermal Runaway Protection =======================
//===========================================================================

/**
 * Thermal Protection provides additional protection to your printer from damage
 * and fire. Marlin always includes safe min and max temperature ranges which
 * protect against a broken or disconnected thermistor wire.
 *
 * The issue: If a thermistor falls out, it will report the much lower
 * temperature of the air in the room, and the the firmware will keep
 * the heater on.
 *
 * If you get "Thermal Runaway" or "Heating failed" errors the
 * details can be tuned in Configuration_adv.h
 */

#define THERMAL_PROTECTION_HOTENDS // Enable thermal protection for all extruders
#define THERMAL_PROTECTION_BED     // Enable thermal protection for the heated bed
#define THERMAL_PROTECTION_CHAMBER // Enable thermal protection for the heated chamber
#define THERMAL_PROTECTION_COOLER  // Enable thermal protection for the laser cooling

//===========================================================================
//============================= Mechanical Settings =========================
//===========================================================================

// @section machine

// Enable one of the options below for CoreXY, CoreXZ, or CoreYZ kinematics,
// either in the usual order or reversed
//#define COREXY
//#define COREXZ
//#define COREYZ
//#define COREYX
//#define COREZX
//#define COREZY
//#define MARKFORGED_XY  // MarkForged. See https://reprap.org/forum/read.php?152,504042
//#define MARKFORGED_YX

// Enable for a belt style printer with endless "Z" motion
//#define BELTPRINTER

// Enable for Polargraph Kinematics
//#define POLARGRAPH
#if ENABLED(POLARGRAPH)
  #define POLARGRAPH_MAX_BELT_LEN  1035.0 // (mm) Belt length at full extension. Override with M665 H.
  #define DEFAULT_SEGMENTS_PER_SECOND 5   // Move segmentation based on duration
  #define PEN_UP_DOWN_MENU                // Add "Pen Up" and "Pen Down" to the MarlinUI menu
#endif

// @section delta

// Enable for DELTA kinematics and configure below
//#define DELTA
#if ENABLED(DELTA)

  // Make delta curves from many straight lines (linear interpolation).
  // This is a trade-off between visible corners (not enough segments)
  // and processor overload (too many expensive sqrt calls).
  #define DEFAULT_SEGMENTS_PER_SECOND 200

  // After homing move down to a height where XY movement is unconstrained
  //#define DELTA_HOME_TO_SAFE_ZONE

  // Delta calibration menu
  // Add three-point calibration to the MarlinUI menu.
  // See http://minow.blogspot.com/index.html#4918805519571907051
  //#define DELTA_CALIBRATION_MENU

  // G33 Delta Auto-Calibration. Enable EEPROM_SETTINGS to store results.
  //#define DELTA_AUTO_CALIBRATION

  #if ENABLED(DELTA_AUTO_CALIBRATION)
    // Default number of probe points : n*n (1 -> 7)
    #define DELTA_CALIBRATION_DEFAULT_POINTS 4
  #endif

  #if EITHER(DELTA_AUTO_CALIBRATION, DELTA_CALIBRATION_MENU)
    // Step size for paper-test probing
    #define PROBE_MANUALLY_STEP 0.05      // (mm)
  #endif

  // Print surface diameter/2 minus unreachable space (avoid collisions with vertical towers).
  #define PRINTABLE_RADIUS       140.0    // (mm)

  // Maximum reachable area
  #define DELTA_MAX_RADIUS       140.0    // (mm)

  // Center-to-center distance of the holes in the diagonal push rods.
  #define DELTA_DIAGONAL_ROD 250.0        // (mm)

  // Distance between bed and nozzle Z home position
  #define DELTA_HEIGHT 250.00             // (mm) Get this value from G33 auto calibrate

  #define DELTA_ENDSTOP_ADJ { 0.0, 0.0, 0.0 } // Get these values from G33 auto calibrate

  // Horizontal distance bridged by diagonal push rods when effector is centered.
  #define DELTA_RADIUS 124.0              // (mm) Get this value from G33 auto calibrate

  // Trim adjustments for individual towers
  // tower angle corrections for X and Y tower / rotate XYZ so Z tower angle = 0
  // measured in degrees anticlockwise looking from above the printer
  #define DELTA_TOWER_ANGLE_TRIM { 0.0, 0.0, 0.0 } // Get these values from G33 auto calibrate

  // Delta radius and diagonal rod adjustments (mm)
  //#define DELTA_RADIUS_TRIM_TOWER { 0.0, 0.0, 0.0 }
  //#define DELTA_DIAGONAL_ROD_TRIM_TOWER { 0.0, 0.0, 0.0 }
#endif

// @section scara

/**
 * MORGAN_SCARA was developed by QHARLEY in South Africa in 2012-2013.
 * Implemented and slightly reworked by JCERNY in June, 2014.
 *
 * Mostly Printed SCARA is an open source design by Tyler Williams. See:
 *   https://www.thingiverse.com/thing:2487048
 *   https://www.thingiverse.com/thing:1241491
 */
//#define MORGAN_SCARA
//#define MP_SCARA
#if EITHER(MORGAN_SCARA, MP_SCARA)
  // If movement is choppy try lowering this value
  #define DEFAULT_SEGMENTS_PER_SECOND 200

  // Length of inner and outer support arms. Measure arm lengths precisely.
  #define SCARA_LINKAGE_1 150       // (mm)
  #define SCARA_LINKAGE_2 150       // (mm)

  // SCARA tower offset (position of Tower relative to bed zero position)
  // This needs to be reasonably accurate as it defines the printbed position in the SCARA space.
  #define SCARA_OFFSET_X  100       // (mm)
  #define SCARA_OFFSET_Y  -56       // (mm)

  #if ENABLED(MORGAN_SCARA)

    //#define DEBUG_SCARA_KINEMATICS
    #define FEEDRATE_SCALING        // Convert XY feedrate from mm/s to degrees/s on the fly

    // Radius around the center where the arm cannot reach
    #define MIDDLE_DEAD_ZONE_R   0  // (mm)

    #define THETA_HOMING_OFFSET  0  // Calculated from Calibration Guide and M360 / M114. See http://reprap.harleystudio.co.za/?page_id=1073
    #define PSI_HOMING_OFFSET    0  // Calculated from Calibration Guide and M364 / M114. See http://reprap.harleystudio.co.za/?page_id=1073

  #elif ENABLED(MP_SCARA)

    #define SCARA_OFFSET_THETA1  12 // degrees
    #define SCARA_OFFSET_THETA2 131 // degrees

  #endif

#endif

// @section tpara

// Enable for TPARA kinematics and configure below
//#define AXEL_TPARA
#if ENABLED(AXEL_TPARA)
  #define DEBUG_TPARA_KINEMATICS
  #define DEFAULT_SEGMENTS_PER_SECOND 200

  // Length of inner and outer support arms. Measure arm lengths precisely.
  #define TPARA_LINKAGE_1 120       // (mm)
  #define TPARA_LINKAGE_2 120       // (mm)

  // SCARA tower offset (position of Tower relative to bed zero position)
  // This needs to be reasonably accurate as it defines the printbed position in the SCARA space.
  #define TPARA_OFFSET_X    0       // (mm)
  #define TPARA_OFFSET_Y    0       // (mm)
  #define TPARA_OFFSET_Z    0       // (mm)

  #define FEEDRATE_SCALING        // Convert XY feedrate from mm/s to degrees/s on the fly

  // Radius around the center where the arm cannot reach
  #define MIDDLE_DEAD_ZONE_R   0  // (mm)

  // Calculated from Calibration Guide and M360 / M114. See http://reprap.harleystudio.co.za/?page_id=1073
  #define THETA_HOMING_OFFSET  0
  #define PSI_HOMING_OFFSET    0
#endif

// @section polar

/**
 * POLAR Kinematics
 *  developed by Kadir ilkimen for PolarBear CNC and babyBear
 *  https://github.com/kadirilkimen/Polar-Bear-Cnc-Machine
 *  https://github.com/kadirilkimen/babyBear-3D-printer
 *
 * A polar machine can have different configurations.
 * This kinematics is only compatible with the following configuration:
 *        X : Independent linear
 *   Y or B : Polar
 *        Z : Independent linear
 *
 * For example, PolarBear has CoreXZ plus Polar Y or B.
 *
 * Motion problem for Polar axis near center / origin:
 *
 * 3D printing:
 * Movements very close to the center of the polar axis take more time than others.
 * This brief delay results in more material deposition due to the pressure in the nozzle.
 *
 * Current Kinematics and feedrate scaling deals with this by making the movement as fast
 * as possible. It works for slow movements but doesn't work well with fast ones. A more
 * complicated extrusion compensation must be implemented.
 *
 * Ideally, it should estimate that a long rotation near the center is ahead and will cause
 * unwanted deposition. Therefore it can compensate the extrusion beforehand.
 *
 * Laser cutting:
 * Same thing would be a problem for laser engraving too. As it spends time rotating at the
 * center point, more likely it will burn more material than it should. Therefore similar
 * compensation would be implemented for laser-cutting operations.
 *
 * Milling:
 * This shouldn't be a problem for cutting/milling operations.
 */
//#define POLAR
#if ENABLED(POLAR)
  #define DEFAULT_SEGMENTS_PER_SECOND 180   // If movement is choppy try lowering this value
  #define PRINTABLE_RADIUS 82.0f            // (mm) Maximum travel of X axis

  // Movements fall inside POLAR_FAST_RADIUS are assigned the highest possible feedrate
  // to compensate unwanted deposition related to the near-origin motion problem.
  #define POLAR_FAST_RADIUS 3.0f            // (mm)

  // Radius which is unreachable by the tool.
  // Needed if the tool is not perfectly aligned to the center of the polar axis.
  #define POLAR_CENTER_OFFSET 0.0f          // (mm)

  #define FEEDRATE_SCALING                  // Convert XY feedrate from mm/s to degrees/s on the fly
#endif

// @section machine

// Articulated robot (arm). Joints are directly mapped to axes with no kinematics.
//#define ARTICULATED_ROBOT_ARM

// For a hot wire cutter with parallel horizontal axes (X, I) where the heights of the two wire
// ends are controlled by parallel axes (Y, J). Joints are directly mapped to axes (no kinematics).
//#define FOAMCUTTER_XYUV

//===========================================================================
//============================== Endstop Settings ===========================
//===========================================================================

// @section endstops

// Specify here all the endstop connectors that are connected to any endstop or probe.
// Almost all printers will be using one per axis. Probes will use one or more of the
// extra connectors. Leave undefined any used for non-endstop and non-probe purposes.
#define USE_XMIN_PLUG
#define USE_YMIN_PLUG
#define USE_ZMIN_PLUG
//#define USE_IMIN_PLUG
//#define USE_JMIN_PLUG
//#define USE_KMIN_PLUG
//#define USE_UMIN_PLUG
//#define USE_VMIN_PLUG
//#define USE_WMIN_PLUG
//#define USE_XMAX_PLUG
//#define USE_YMAX_PLUG
//#define USE_ZMAX_PLUG
//#define USE_IMAX_PLUG
//#define USE_JMAX_PLUG
//#define USE_KMAX_PLUG
//#define USE_UMAX_PLUG
//#define USE_VMAX_PLUG
//#define USE_WMAX_PLUG

// Enable pullup for all endstops to prevent a floating state
#define ENDSTOPPULLUPS
#if DISABLED(ENDSTOPPULLUPS)
  // Disable ENDSTOPPULLUPS to set pullups individually
  //#define ENDSTOPPULLUP_XMIN
  //#define ENDSTOPPULLUP_YMIN
  //#define ENDSTOPPULLUP_ZMIN
  //#define ENDSTOPPULLUP_IMIN
  //#define ENDSTOPPULLUP_JMIN
  //#define ENDSTOPPULLUP_KMIN
  //#define ENDSTOPPULLUP_UMIN
  //#define ENDSTOPPULLUP_VMIN
  //#define ENDSTOPPULLUP_WMIN
  //#define ENDSTOPPULLUP_XMAX
  //#define ENDSTOPPULLUP_YMAX
  //#define ENDSTOPPULLUP_ZMAX
  //#define ENDSTOPPULLUP_IMAX
  //#define ENDSTOPPULLUP_JMAX
  //#define ENDSTOPPULLUP_KMAX
  //#define ENDSTOPPULLUP_UMAX
  //#define ENDSTOPPULLUP_VMAX
  //#define ENDSTOPPULLUP_WMAX
  //#define ENDSTOPPULLUP_ZMIN_PROBE
#endif

// Enable pulldown for all endstops to prevent a floating state
//#define ENDSTOPPULLDOWNS
#if DISABLED(ENDSTOPPULLDOWNS)
  // Disable ENDSTOPPULLDOWNS to set pulldowns individually
  //#define ENDSTOPPULLDOWN_XMIN
  //#define ENDSTOPPULLDOWN_YMIN
  //#define ENDSTOPPULLDOWN_ZMIN
  //#define ENDSTOPPULLDOWN_IMIN
  //#define ENDSTOPPULLDOWN_JMIN
  //#define ENDSTOPPULLDOWN_KMIN
  //#define ENDSTOPPULLDOWN_UMIN
  //#define ENDSTOPPULLDOWN_VMIN
  //#define ENDSTOPPULLDOWN_WMIN
  //#define ENDSTOPPULLDOWN_XMAX
  //#define ENDSTOPPULLDOWN_YMAX
  //#define ENDSTOPPULLDOWN_ZMAX
  //#define ENDSTOPPULLDOWN_IMAX
  //#define ENDSTOPPULLDOWN_JMAX
  //#define ENDSTOPPULLDOWN_KMAX
  //#define ENDSTOPPULLDOWN_UMAX
  //#define ENDSTOPPULLDOWN_VMAX
  //#define ENDSTOPPULLDOWN_WMAX
  //#define ENDSTOPPULLDOWN_ZMIN_PROBE
#endif

// Mechanical endstop with COM to ground and NC to Signal uses "false" here (most common setup).
#define X_MIN_ENDSTOP_INVERTING false // Set to true to invert the logic of the endstop.
#define Y_MIN_ENDSTOP_INVERTING false // Set to true to invert the logic of the endstop.
#define Z_MIN_ENDSTOP_INVERTING true // Set to true to invert the logic of the endstop.
#define I_MIN_ENDSTOP_INVERTING false // Set to true to invert the logic of the endstop.
#define J_MIN_ENDSTOP_INVERTING false // Set to true to invert the logic of the endstop.
#define K_MIN_ENDSTOP_INVERTING false // Set to true to invert the logic of the endstop.
#define U_MIN_ENDSTOP_INVERTING false // Set to true to invert the logic of the endstop.
#define V_MIN_ENDSTOP_INVERTING false // Set to true to invert the logic of the endstop.
#define W_MIN_ENDSTOP_INVERTING false // Set to true to invert the logic of the endstop.
#define X_MAX_ENDSTOP_INVERTING false // Set to true to invert the logic of the endstop.
#define Y_MAX_ENDSTOP_INVERTING false // Set to true to invert the logic of the endstop.
#define Z_MAX_ENDSTOP_INVERTING false // Set to true to invert the logic of the endstop.
#define I_MAX_ENDSTOP_INVERTING false // Set to true to invert the logic of the endstop.
#define J_MAX_ENDSTOP_INVERTING false // Set to true to invert the logic of the endstop.
#define K_MAX_ENDSTOP_INVERTING false // Set to true to invert the logic of the endstop.
#define U_MAX_ENDSTOP_INVERTING false // Set to true to invert the logic of the endstop.
#define V_MAX_ENDSTOP_INVERTING false // Set to true to invert the logic of the endstop.
#define W_MAX_ENDSTOP_INVERTING false // Set to true to invert the logic of the endstop.
#define Z_MIN_PROBE_ENDSTOP_INVERTING false // Set to true to invert the logic of the probe.

// Enable this feature if all enabled endstop pins are interrupt-capable.
// This will remove the need to poll the interrupt pins, saving many CPU cycles.
//#define ENDSTOP_INTERRUPTS_FEATURE

/**
 * Endstop Noise Threshold
 *
 * Enable if your probe or endstops falsely trigger due to noise.
 *
 * - Higher values may affect repeatability or accuracy of some bed probes.
 * - To fix noise install a 100nF ceramic capacitor in parallel with the switch.
 * - This feature is not required for common micro-switches mounted on PCBs
 *   based on the Makerbot design, which already have the 100nF capacitor.
 *
 * :[2,3,4,5,6,7]
 */
//#define ENDSTOP_NOISE_THRESHOLD 2

// Check for stuck or disconnected endstops during homing moves.
//#define DETECT_BROKEN_ENDSTOP

//=============================================================================
//============================== Movement Settings ============================
//=============================================================================
// @section motion

/**
 * Default Settings
 *
 * These settings can be reset by M502
 *
 * Note that if EEPROM is enabled, saved values will override these.
 */

/**
 * With this option each E stepper can have its own factors for the
 * following movement settings. If fewer factors are given than the
 * total number of extruders, the last value applies to the rest.
 */
//#define DISTINCT_E_FACTORS

/**
 * Default Axis Steps Per Unit (linear=steps/mm, rotational=steps/°)
 * Override with M92
 *                                      X, Y, Z [, I [, J [, K...]]], E0 [, E1[, E2...]]
 */
#define DEFAULT_AXIS_STEPS_PER_UNIT   { 80, 80, 400, 500 }

/**
 * Default Max Feed Rate (linear=mm/s, rotational=°/s)
 * Override with M203
 *                                      X, Y, Z [, I [, J [, K...]]], E0 [, E1[, E2...]]
 */
#define DEFAULT_MAX_FEEDRATE          { 200, 200, 40, 50 }

#define LIMITED_MAX_FR_EDITING        // Limit edit via M203 or LCD to DEFAULT_MAX_FEEDRATE * 2
#if ENABLED(LIMITED_MAX_FR_EDITING)
  #define MAX_FEEDRATE_EDIT_VALUES    { 200, 200, 40, 50 } // ...or, set your own edit limits
#endif

/**
 * Default Max Acceleration (speed change with time) (linear=mm/(s^2), rotational=°/(s^2))
 * (Maximum start speed for accelerated moves)
 * Override with M201
 *                                      X, Y, Z [, I [, J [, K...]]], E0 [, E1[, E2...]]
 */
#define DEFAULT_MAX_ACCELERATION      { 2000, 2000, 200, 10000 }

//#define LIMITED_MAX_ACCEL_EDITING     // Limit edit via M201 or LCD to DEFAULT_MAX_ACCELERATION * 2
#if ENABLED(LIMITED_MAX_ACCEL_EDITING)
  #define MAX_ACCEL_EDIT_VALUES       { 6000, 6000, 200, 20000 } // ...or, set your own edit limits
#endif

/**
 * Default Acceleration (speed change with time) (linear=mm/(s^2), rotational=°/(s^2))
 * Override with M204
 *
 *   M204 P    Acceleration
 *   M204 R    Retract Acceleration
 *   M204 T    Travel Acceleration
 */
#define DEFAULT_ACCELERATION          800    // X, Y, Z and E acceleration for printing moves
#define DEFAULT_RETRACT_ACCELERATION  3000    // E acceleration for retracts
#define DEFAULT_TRAVEL_ACCELERATION   1000    // X, Y, Z acceleration for travel (non printing) moves

/**
 * Default Jerk limits (mm/s)
 * Override with M205 X Y Z . . . E
 *
 * "Jerk" specifies the minimum speed change that requires acceleration.
 * When changing speed and direction, if the difference is less than the
 * value set here, it may happen instantaneously.
 */
//#define CLASSIC_JERK
#if ENABLED(CLASSIC_JERK)
  #define DEFAULT_XJERK 7.0
  #define DEFAULT_YJERK 7.0
  #define DEFAULT_ZJERK  0.2
  //#define DEFAULT_IJERK  0.3
  //#define DEFAULT_JJERK  0.3
  //#define DEFAULT_KJERK  0.3
  //#define DEFAULT_UJERK  0.3
  //#define DEFAULT_VJERK  0.3
  //#define DEFAULT_WJERK  0.3

  //#define TRAVEL_EXTRA_XYJERK 0.0     // Additional jerk allowance for all travel moves

  //#define LIMITED_JERK_EDITING        // Limit edit via M205 or LCD to DEFAULT_aJERK * 2
  #if ENABLED(LIMITED_JERK_EDITING)
    #define MAX_JERK_EDIT_VALUES { 20, 20, 0.6, 10 } // ...or, set your own edit limits
  #endif
#endif

#define DEFAULT_EJERK    2.5  // May be used by Linear Advance

/**
 * Junction Deviation Factor
 *
 * See:
 *   https://reprap.org/forum/read.php?1,739819
 *   https://blog.kyneticcnc.com/2018/10/computing-junction-deviation-for-marlin.html
 */
#if DISABLED(CLASSIC_JERK)
  #define JUNCTION_DEVIATION_MM 0.04 // (mm) Distance from real junction edge
  #define JD_HANDLE_SMALL_SEGMENTS    // Use curvature estimation instead of just the junction angle
                                      // for small segments (< 1mm) with large junction angles (> 135°).
#endif

/**
 * S-Curve Acceleration
 *
 * This option eliminates vibration during printing by fitting a Bézier
 * curve to move acceleration, producing much smoother direction changes.
 *
 * See https://github.com/synthetos/TinyG/wiki/Jerk-Controlled-Motion-Explained
 */
#define S_CURVE_ACCELERATION

//===========================================================================
//============================= Z Probe Options =============================
//===========================================================================
// @section probes

//
// See https://marlinfw.org/docs/configuration/probes.html
//

/**
 * Enable this option for a probe connected to the Z-MIN pin.
 * The probe replaces the Z-MIN endstop and is used for Z homing.
 * (Automatically enables USE_PROBE_FOR_Z_HOMING.)
 */
#define Z_MIN_PROBE_USES_Z_MIN_ENDSTOP_PIN

// Force the use of the probe for Z-axis homing
//#define USE_PROBE_FOR_Z_HOMING

/**
 * Z_MIN_PROBE_PIN
 *
 * Define this pin if the probe is not connected to Z_MIN_PIN.
 * If not defined the default pin for the selected MOTHERBOARD
 * will be used. Most of the time the default is what you want.
 *
 *  - The simplest option is to use a free endstop connector.
 *  - Use 5V for powered (usually inductive) sensors.
 *
 *  - RAMPS 1.3/1.4 boards may use the 5V, GND, and Aux4->D32 pin:
 *    - For simple switches connect...
 *      - normally-closed switches to GND and D32.
 *      - normally-open switches to 5V and D32.
 */
//#define Z_MIN_PROBE_PIN 32 // Pin 32 is the RAMPS default

/**
 * Probe Type
 *
 * Allen Key Probes, Servo Probes, Z-Sled Probes, FIX_MOUNTED_PROBE, etc.
 * Activate one of these to use Auto Bed Leveling below.
 */

/**
 * The "Manual Probe" provides a means to do "Auto" Bed Leveling without a probe.
 * Use G29 repeatedly, adjusting the Z height at each point with movement commands
 * or (with LCD_BED_LEVELING) the LCD controller.
 */
// #define PROBE_MANUALLY

/**
 * A Fix-Mounted Probe either doesn't deploy or needs manual deployment.
 *   (e.g., an inductive probe or a nozzle-based probe-switch.)
 */
//#define FIX_MOUNTED_PROBE

/**
 * Use the nozzle as the probe, as with a conductive
 * nozzle system or a piezo-electric smart effector.
 */
//#define NOZZLE_AS_PROBE

/**
 * Z Servo Probe, such as an endstop switch on a rotating arm.
 */
//#define Z_PROBE_SERVO_NR 0       // Defaults to SERVO 0 connector.
//#define Z_SERVO_ANGLES { 70, 0 } // Z Servo Deploy and Stow angles

/**
 * The BLTouch probe uses a Hall effect sensor and emulates a servo.
 */
//#define BLTOUCH

/**
 * MagLev V4 probe by MDD
 *
 * This probe is deployed and activated by powering a built-in electromagnet.
 */
//#define MAGLEV4
#if ENABLED(MAGLEV4)
  //#define MAGLEV_TRIGGER_PIN 11     // Set to the connected digital output
  #define MAGLEV_TRIGGER_DELAY 15     // Changing this risks overheating the coil
#endif

/**
 * Touch-MI Probe by hotends.fr
 *
 * This probe is deployed and activated by moving the X-axis to a magnet at the edge of the bed.
 * By default, the magnet is assumed to be on the left and activated by a home. If the magnet is
 * on the right, enable and set TOUCH_MI_DEPLOY_XPOS to the deploy position.
 *
 * Also requires: BABYSTEPPING, BABYSTEP_ZPROBE_OFFSET, Z_SAFE_HOMING,
 *                and a minimum Z_HOMING_HEIGHT of 10.
 */
//#define TOUCH_MI_PROBE
#if ENABLED(TOUCH_MI_PROBE)
  #define TOUCH_MI_RETRACT_Z 0.5                  // Height at which the probe retracts
  //#define TOUCH_MI_DEPLOY_XPOS (X_MAX_BED + 2)  // For a magnet on the right side of the bed
  //#define TOUCH_MI_MANUAL_DEPLOY                // For manual deploy (LCD menu)
#endif

// A probe that is deployed and stowed with a solenoid pin (SOL1_PIN)
//#define SOLENOID_PROBE

// A sled-mounted probe like those designed by Charles Bell.
//#define Z_PROBE_SLED
//#define SLED_DOCKING_OFFSET 5  // The extra distance the X axis must travel to pickup the sled. 0 should be fine but you can push it further if you'd like.

// A probe deployed by moving the x-axis, such as the Wilson II's rack-and-pinion probe designed by Marty Rice.
//#define RACK_AND_PINION_PROBE
#if ENABLED(RACK_AND_PINION_PROBE)
  #define Z_PROBE_DEPLOY_X  X_MIN_POS
  #define Z_PROBE_RETRACT_X X_MAX_POS
#endif

/**
 * Magnetically Mounted Probe
 * For probes such as Euclid, Klicky, Klackender, etc.
 */
//#define MAG_MOUNTED_PROBE
#if ENABLED(MAG_MOUNTED_PROBE)
  #define PROBE_DEPLOY_FEEDRATE (133*60)  // (mm/min) Probe deploy speed
  #define PROBE_STOW_FEEDRATE   (133*60)  // (mm/min) Probe stow speed

  #define MAG_MOUNTED_DEPLOY_1 { PROBE_DEPLOY_FEEDRATE, { 245, 114, 30 } }  // Move to side Dock & Attach probe
  #define MAG_MOUNTED_DEPLOY_2 { PROBE_DEPLOY_FEEDRATE, { 210, 114, 30 } }  // Move probe off dock
  #define MAG_MOUNTED_DEPLOY_3 { PROBE_DEPLOY_FEEDRATE, {   0,   0,  0 } }  // Extra move if needed
  #define MAG_MOUNTED_DEPLOY_4 { PROBE_DEPLOY_FEEDRATE, {   0,   0,  0 } }  // Extra move if needed
  #define MAG_MOUNTED_DEPLOY_5 { PROBE_DEPLOY_FEEDRATE, {   0,   0,  0 } }  // Extra move if needed
  #define MAG_MOUNTED_STOW_1   { PROBE_STOW_FEEDRATE,   { 245, 114, 20 } }  // Move to dock
  #define MAG_MOUNTED_STOW_2   { PROBE_STOW_FEEDRATE,   { 245, 114,  0 } }  // Place probe beside remover
  #define MAG_MOUNTED_STOW_3   { PROBE_STOW_FEEDRATE,   { 230, 114,  0 } }  // Side move to remove probe
  #define MAG_MOUNTED_STOW_4   { PROBE_STOW_FEEDRATE,   { 210, 114, 20 } }  // Side move to remove probe
  #define MAG_MOUNTED_STOW_5   { PROBE_STOW_FEEDRATE,   {   0,   0,  0 } }  // Extra move if needed
#endif

// Duet Smart Effector (for delta printers) - https://bit.ly/2ul5U7J
// When the pin is defined you can use M672 to set/reset the probe sensitivity.
//#define DUET_SMART_EFFECTOR
#if ENABLED(DUET_SMART_EFFECTOR)
  #define SMART_EFFECTOR_MOD_PIN  -1  // Connect a GPIO pin to the Smart Effector MOD pin
#endif

/**
 * Use StallGuard2 to probe the bed with the nozzle.
 * Requires stallGuard-capable Trinamic stepper drivers.
 * CAUTION: This can damage machines with Z lead screws.
 *          Take extreme care when setting up this feature.
 */
//#define SENSORLESS_PROBING

/**
 * Allen key retractable z-probe as seen on many Kossel delta printers - https://reprap.org/wiki/Kossel#Automatic_bed_leveling_probe
 * Deploys by touching z-axis belt. Retracts by pushing the probe down.
 */
//#define Z_PROBE_ALLEN_KEY
#if ENABLED(Z_PROBE_ALLEN_KEY)
  // 2 or 3 sets of coordinates for deploying and retracting the spring loaded touch probe on G29,
  // if servo actuated touch probe is not defined. Uncomment as appropriate for your printer/probe.

  #define Z_PROBE_ALLEN_KEY_DEPLOY_1 { 30.0, PRINTABLE_RADIUS, 100.0 }
  #define Z_PROBE_ALLEN_KEY_DEPLOY_1_FEEDRATE XY_PROBE_FEEDRATE

  #define Z_PROBE_ALLEN_KEY_DEPLOY_2 { 0.0, PRINTABLE_RADIUS, 100.0 }
  #define Z_PROBE_ALLEN_KEY_DEPLOY_2_FEEDRATE (XY_PROBE_FEEDRATE)/10

  #define Z_PROBE_ALLEN_KEY_DEPLOY_3 { 0.0, (PRINTABLE_RADIUS) * 0.75, 100.0 }
  #define Z_PROBE_ALLEN_KEY_DEPLOY_3_FEEDRATE XY_PROBE_FEEDRATE

  #define Z_PROBE_ALLEN_KEY_STOW_1 { -64.0, 56.0, 23.0 } // Move the probe into position
  #define Z_PROBE_ALLEN_KEY_STOW_1_FEEDRATE XY_PROBE_FEEDRATE

  #define Z_PROBE_ALLEN_KEY_STOW_2 { -64.0, 56.0, 3.0 } // Push it down
  #define Z_PROBE_ALLEN_KEY_STOW_2_FEEDRATE (XY_PROBE_FEEDRATE)/10

  #define Z_PROBE_ALLEN_KEY_STOW_3 { -64.0, 56.0, 50.0 } // Move it up to clear
  #define Z_PROBE_ALLEN_KEY_STOW_3_FEEDRATE XY_PROBE_FEEDRATE

  #define Z_PROBE_ALLEN_KEY_STOW_4 { 0.0, 0.0, 50.0 }
  #define Z_PROBE_ALLEN_KEY_STOW_4_FEEDRATE XY_PROBE_FEEDRATE

#endif // Z_PROBE_ALLEN_KEY

/**
 * Nozzle-to-Probe offsets { X, Y, Z }
 *
 * X and Y offset
 *   Use a caliper or ruler to measure the distance from the tip of
 *   the Nozzle to the center-point of the Probe in the X and Y axes.
 *
 * Z offset
 * - For the Z offset use your best known value and adjust at runtime.
 * - Common probes trigger below the nozzle and have negative values for Z offset.
 * - Probes triggering above the nozzle height are uncommon but do exist. When using
 *   probes such as this, carefully set Z_CLEARANCE_DEPLOY_PROBE and Z_CLEARANCE_BETWEEN_PROBES
 *   to avoid collisions during probing.
 *
 * Tune and Adjust
 * -  Probe Offsets can be tuned at runtime with 'M851', LCD menus, babystepping, etc.
 * -  PROBE_OFFSET_WIZARD (configuration_adv.h) can be used for setting the Z offset.
 *
 * Assuming the typical work area orientation:
 *  - Probe to RIGHT of the Nozzle has a Positive X offset
 *  - Probe to LEFT  of the Nozzle has a Negative X offset
 *  - Probe in BACK  of the Nozzle has a Positive Y offset
 *  - Probe in FRONT of the Nozzle has a Negative Y offset
 *
 * Some examples:
 *   #define NOZZLE_TO_PROBE_OFFSET { 10, 10, -1 }   // Example "1"
 *   #define NOZZLE_TO_PROBE_OFFSET {-10,  5, -1 }   // Example "2"
 *   #define NOZZLE_TO_PROBE_OFFSET {  5, -5, -1 }   // Example "3"
 *   #define NOZZLE_TO_PROBE_OFFSET {-15,-10, -1 }   // Example "4"
 *
 *     +-- BACK ---+
 *     |    [+]    |
 *   L |        1  | R <-- Example "1" (right+,  back+)
 *   E |  2        | I <-- Example "2" ( left-,  back+)
 *   F |[-]  N  [+]| G <-- Nozzle
 *   T |       3   | H <-- Example "3" (right+, front-)
 *     | 4         | T <-- Example "4" ( left-, front-)
 *     |    [-]    |
 *     O-- FRONT --+
 */
#define NOZZLE_TO_PROBE_OFFSET { 28, -33, 0 }

// Most probes should stay away from the edges of the bed, but
// with NOZZLE_AS_PROBE this can be negative for a wider probing area.
#define PROBING_MARGIN 15

// X and Y axis travel speed (mm/min) between probes
#define XY_PROBE_FEEDRATE (133*60)

// Feedrate (mm/min) for the first approach when double-probing (MULTIPLE_PROBING == 2)
#define Z_PROBE_FEEDRATE_FAST (4*60)

// Feedrate (mm/min) for the "accurate" probe of each point
#define Z_PROBE_FEEDRATE_SLOW (Z_PROBE_FEEDRATE_FAST / 2)

/**
 * Probe Activation Switch
 * A switch indicating proper deployment, or an optical
 * switch triggered when the carriage is near the bed.
 */
//#define PROBE_ACTIVATION_SWITCH
#if ENABLED(PROBE_ACTIVATION_SWITCH)
  #define PROBE_ACTIVATION_SWITCH_STATE LOW // State indicating probe is active
  //#define PROBE_ACTIVATION_SWITCH_PIN PC6 // Override default pin
#endif

/**
 * Tare Probe (determine zero-point) prior to each probe.
 * Useful for a strain gauge or piezo sensor that needs to factor out
 * elements such as cables pulling on the carriage.
 */
//#define PROBE_TARE
#if ENABLED(PROBE_TARE)
  #define PROBE_TARE_TIME  200    // (ms) Time to hold tare pin
  #define PROBE_TARE_DELAY 200    // (ms) Delay after tare before
  #define PROBE_TARE_STATE HIGH   // State to write pin for tare
  //#define PROBE_TARE_PIN PA5    // Override default pin
  #if ENABLED(PROBE_ACTIVATION_SWITCH)
    //#define PROBE_TARE_ONLY_WHILE_INACTIVE  // Fail to tare/probe if PROBE_ACTIVATION_SWITCH is active
  #endif
#endif

/**
 * Probe Enable / Disable
 * The probe only provides a triggered signal when enabled.
 */
//#define PROBE_ENABLE_DISABLE
#if ENABLED(PROBE_ENABLE_DISABLE)
  //#define PROBE_ENABLE_PIN -1   // Override the default pin here
#endif

/**
 * Multiple Probing
 *
 * You may get improved results by probing 2 or more times.
 * With EXTRA_PROBING the more atypical reading(s) will be disregarded.
 *
 * A total of 2 does fast/slow probes with a weighted average.
 * A total of 3 or more adds more slow probes, taking the average.
 */
//#define MULTIPLE_PROBING 2
//#define EXTRA_PROBING    1

/**
 * Z probes require clearance when deploying, stowing, and moving between
 * probe points to avoid hitting the bed and other hardware.
 * Servo-mounted probes require extra space for the arm to rotate.
 * Inductive probes need space to keep from triggering early.
 *
 * Use these settings to specify the distance (mm) to raise the probe (or
 * lower the bed). The values set here apply over and above any (negative)
 * probe Z Offset set with NOZZLE_TO_PROBE_OFFSET, M851, or the LCD.
 * Only integer values >= 1 are valid here.
 *
 * Example: `M851 Z-5` with a CLEARANCE of 4  =>  9mm from bed to nozzle.
 *     But: `M851 Z+1` with a CLEARANCE of 2  =>  2mm from bed to nozzle.
 */
#define Z_CLEARANCE_DEPLOY_PROBE   15 // Z Clearance for Deploy/Stow
#define Z_CLEARANCE_BETWEEN_PROBES  5 // Z Clearance between probe points
#define Z_CLEARANCE_MULTI_PROBE     5 // Z Clearance between multiple probes
#define Z_AFTER_PROBING           15 // Z position after probing is done

#define Z_PROBE_LOW_POINT          -2 // Farthest distance below the trigger-point to go before stopping

// For M851 give a range for adjusting the Z probe offset
#define Z_PROBE_OFFSET_RANGE_MIN -20
#define Z_PROBE_OFFSET_RANGE_MAX 20

// Enable the M48 repeatability test to test probe accuracy
// #define Z_MIN_PROBE_REPEATABILITY_TEST

// Before deploy/stow pause for user confirmation
//#define PAUSE_BEFORE_DEPLOY_STOW
#if ENABLED(PAUSE_BEFORE_DEPLOY_STOW)
  //#define PAUSE_PROBE_DEPLOY_WHEN_TRIGGERED // For Manual Deploy Allenkey Probe
#endif

/**
 * Enable one or more of the following if probing seems unreliable.
 * Heaters and/or fans can be disabled during probing to minimize electrical
 * noise. A delay can also be added to allow noise and vibration to settle.
 * These options are most useful for the BLTouch probe, but may also improve
 * readings with inductive probes and piezo sensors.
 */
//#define PROBING_HEATERS_OFF       // Turn heaters off when probing
#if ENABLED(PROBING_HEATERS_OFF)
  //#define WAIT_FOR_BED_HEATER     // Wait for bed to heat back up between probes (to improve accuracy)
  //#define WAIT_FOR_HOTEND         // Wait for hotend to heat back up between probes (to improve accuracy & prevent cold extrude)
#endif
//#define PROBING_FANS_OFF          // Turn fans off when probing
//#define PROBING_ESTEPPERS_OFF     // Turn all extruder steppers off when probing
//#define PROBING_STEPPERS_OFF      // Turn all steppers off (unless needed to hold position) when probing (including extruders)
//#define DELAY_BEFORE_PROBING 200  // (ms) To prevent vibrations from triggering piezo sensors

// Require minimum nozzle and/or bed temperature for probing
//#define PREHEAT_BEFORE_PROBING
#if ENABLED(PREHEAT_BEFORE_PROBING)
  #define PROBING_NOZZLE_TEMP 120   // (°C) Only applies to E0 at this time
  #define PROBING_BED_TEMP     50
#endif

// For Inverting Stepper Enable Pins (Active Low) use 0, Non Inverting (Active High) use 1
// :{ 0:'Low', 1:'High' }
#define X_ENABLE_ON 0
#define Y_ENABLE_ON 0
#define Z_ENABLE_ON 0
#define E_ENABLE_ON 0 // For all extruders
//#define I_ENABLE_ON 0
//#define J_ENABLE_ON 0
//#define K_ENABLE_ON 0
//#define U_ENABLE_ON 0
//#define V_ENABLE_ON 0
//#define W_ENABLE_ON 0

// Disable axis steppers immediately when they're not being stepped.
// WARNING: When motors turn off there is a chance of losing position accuracy!
#define DISABLE_X false
#define DISABLE_Y false
#define DISABLE_Z false
//#define DISABLE_I false
//#define DISABLE_J false
//#define DISABLE_K false
//#define DISABLE_U false
//#define DISABLE_V false
//#define DISABLE_W false

// Turn off the display blinking that warns about possible accuracy reduction
//#define DISABLE_REDUCED_ACCURACY_WARNING

// @section extruder

#define DISABLE_E false             // Disable the extruder when not stepping
#define DISABLE_INACTIVE_EXTRUDER   // Keep only the active extruder enabled

// @section motion

// Invert the stepper direction. Change (or reverse the motor connector) if an axis goes the wrong way.
#define INVERT_X_DIR true
#define INVERT_Y_DIR true
#define INVERT_Z_DIR false
//#define INVERT_I_DIR false
//#define INVERT_J_DIR false
//#define INVERT_K_DIR false
//#define INVERT_U_DIR false
//#define INVERT_V_DIR false
//#define INVERT_W_DIR false

// @section extruder

// For direct drive extruder v9 set to true, for geared extruder set to false.
#define INVERT_E0_DIR true
#define INVERT_E1_DIR false
#define INVERT_E2_DIR false
#define INVERT_E3_DIR false
#define INVERT_E4_DIR false
#define INVERT_E5_DIR false
#define INVERT_E6_DIR false
#define INVERT_E7_DIR false

// @section homing

//#define NO_MOTION_BEFORE_HOMING // Inhibit movement until all axes have been homed. Also enable HOME_AFTER_DEACTIVATE for extra safety.
//#define HOME_AFTER_DEACTIVATE   // Require rehoming after steppers are deactivated. Also enable NO_MOTION_BEFORE_HOMING for extra safety.

/**
 * Set Z_IDLE_HEIGHT if the Z-Axis moves on its own when steppers are disabled.
 *  - Use a low value (i.e., Z_MIN_POS) if the nozzle falls down to the bed.
 *  - Use a large value (i.e., Z_MAX_POS) if the bed falls down, away from the nozzle.
 */
//#define Z_IDLE_HEIGHT Z_HOME_POS

//#define Z_HOMING_HEIGHT  4      // (mm) Minimal Z height before homing (G28) for Z clearance above the bed, clamps, ...
                                  // Be sure to have this much clearance over your Z_MAX_POS to prevent grinding.

//#define Z_AFTER_HOMING  10      // (mm) Height to move to after homing Z

// Direction of endstops when homing; 1=MAX, -1=MIN
// :[-1,1]
#define X_HOME_DIR -1
#define Y_HOME_DIR -1
#define Z_HOME_DIR -1
//#define I_HOME_DIR -1
//#define J_HOME_DIR -1
//#define K_HOME_DIR -1
//#define U_HOME_DIR -1
//#define V_HOME_DIR -1
//#define W_HOME_DIR -1

// @section geometry

// The size of the printable area (now for Artillery Genius)
#define X_BED_SIZE 220
#define Y_BED_SIZE 220

// Travel limits (linear=mm, rotational=°) after homing, corresponding to endstop positions.
#define X_MIN_POS 0
#define Y_MIN_POS 0
#define Z_MIN_POS 0
#define X_MAX_POS X_BED_SIZE
#define Y_MAX_POS Y_BED_SIZE
#define Z_MAX_POS 250
//#define I_MIN_POS 0
//#define I_MAX_POS 50
//#define J_MIN_POS 0
//#define J_MAX_POS 50
//#define K_MIN_POS 0
//#define K_MAX_POS 50
//#define U_MIN_POS 0
//#define U_MAX_POS 50
//#define V_MIN_POS 0
//#define V_MAX_POS 50
//#define W_MIN_POS 0
//#define W_MAX_POS 50

/**
 * Software Endstops
 *
 * - Prevent moves outside the set machine bounds.
 * - Individual axes can be disabled, if desired.
 * - X and Y only apply to Cartesian robots.
 * - Use 'M211' to set software endstops on/off or report current state
 */

// Min software endstops constrain movement within minimum coordinate bounds
#define MIN_SOFTWARE_ENDSTOPS
#if ENABLED(MIN_SOFTWARE_ENDSTOPS)
  #define MIN_SOFTWARE_ENDSTOP_X
  #define MIN_SOFTWARE_ENDSTOP_Y
  #define MIN_SOFTWARE_ENDSTOP_Z
  #define MIN_SOFTWARE_ENDSTOP_I
  #define MIN_SOFTWARE_ENDSTOP_J
  #define MIN_SOFTWARE_ENDSTOP_K
  #define MIN_SOFTWARE_ENDSTOP_U
  #define MIN_SOFTWARE_ENDSTOP_V
  #define MIN_SOFTWARE_ENDSTOP_W
#endif

// Max software endstops constrain movement within maximum coordinate bounds
#define MAX_SOFTWARE_ENDSTOPS
#if ENABLED(MAX_SOFTWARE_ENDSTOPS)
  #define MAX_SOFTWARE_ENDSTOP_X
  #define MAX_SOFTWARE_ENDSTOP_Y
  #define MAX_SOFTWARE_ENDSTOP_Z
  #define MAX_SOFTWARE_ENDSTOP_I
  #define MAX_SOFTWARE_ENDSTOP_J
  #define MAX_SOFTWARE_ENDSTOP_K
  #define MAX_SOFTWARE_ENDSTOP_U
  #define MAX_SOFTWARE_ENDSTOP_V
  #define MAX_SOFTWARE_ENDSTOP_W
#endif

#if EITHER(MIN_SOFTWARE_ENDSTOPS, MAX_SOFTWARE_ENDSTOPS)
  //#define SOFT_ENDSTOPS_MENU_ITEM  // Enable/Disable software endstops from the LCD
#endif

/**
 * Filament Runout Sensors
 * Mechanical or opto endstops are used to check for the presence of filament.
 *
 * IMPORTANT: Runout will only trigger if Marlin is aware that a print job is running.
 * Marlin knows a print job is running when:
 *  1. Running a print job from media started with M24.
 *  2. The Print Job Timer has been started with M75.
 *  3. The heaters were turned on and PRINTJOB_TIMER_AUTOSTART is enabled.
 *
 * RAMPS-based boards use SERVO3_PIN for the first runout sensor.
 * For other boards you may need to define FIL_RUNOUT_PIN, FIL_RUNOUT2_PIN, etc.
 */
#define FILAMENT_RUNOUT_SENSOR
#if ENABLED(FILAMENT_RUNOUT_SENSOR)
  #define FIL_RUNOUT_ENABLED_DEFAULT true // Enable the sensor on startup. Override with M412 followed by M500.
  #define NUM_RUNOUT_SENSORS   1          // Number of sensors, up to one per extruder. Define a FIL_RUNOUT#_PIN for each.

  #define FIL_RUNOUT_PIN 1
  #define FIL_RUNOUT_STATE     LOW        // Pin state indicating that filament is NOT present.
  #define FIL_RUNOUT_PULLUP               // Use internal pullup for filament runout pins.
  //#define FIL_RUNOUT_PULLDOWN           // Use internal pulldown for filament runout pins.
  //#define WATCH_ALL_RUNOUT_SENSORS      // Execute runout script on any triggering sensor, not only for the active extruder.
                                          // This is automatically enabled for MIXING_EXTRUDERs.

  // Override individually if the runout sensors vary
  //#define FIL_RUNOUT1_STATE LOW
  //#define FIL_RUNOUT1_PULLUP
  //#define FIL_RUNOUT1_PULLDOWN

  //#define FIL_RUNOUT2_STATE LOW
  //#define FIL_RUNOUT2_PULLUP
  //#define FIL_RUNOUT2_PULLDOWN

  //#define FIL_RUNOUT3_STATE LOW
  //#define FIL_RUNOUT3_PULLUP
  //#define FIL_RUNOUT3_PULLDOWN

  //#define FIL_RUNOUT4_STATE LOW
  //#define FIL_RUNOUT4_PULLUP
  //#define FIL_RUNOUT4_PULLDOWN

  //#define FIL_RUNOUT5_STATE LOW
  //#define FIL_RUNOUT5_PULLUP
  //#define FIL_RUNOUT5_PULLDOWN

  //#define FIL_RUNOUT6_STATE LOW
  //#define FIL_RUNOUT6_PULLUP
  //#define FIL_RUNOUT6_PULLDOWN

  //#define FIL_RUNOUT7_STATE LOW
  //#define FIL_RUNOUT7_PULLUP
  //#define FIL_RUNOUT7_PULLDOWN

  //#define FIL_RUNOUT8_STATE LOW
  //#define FIL_RUNOUT8_PULLUP
  //#define FIL_RUNOUT8_PULLDOWN

  // Commands to execute on filament runout.
  // With multiple runout sensors use the %c placeholder for the current tool in commands (e.g., "M600 T%c")
  // NOTE: After 'M412 H1' the host handles filament runout and this script does not apply.
  #define FILAMENT_RUNOUT_SCRIPT "M600"

  // After a runout is detected, continue printing this length of filament
  // before executing the runout script. Useful for a sensor at the end of
  // a feed tube. Requires 4 bytes SRAM per sensor, plus 4 bytes overhead.
  //#define FILAMENT_RUNOUT_DISTANCE_MM 25

  #ifdef FILAMENT_RUNOUT_DISTANCE_MM
    // Enable this option to use an encoder disc that toggles the runout pin
    // as the filament moves. (Be sure to set FILAMENT_RUNOUT_DISTANCE_MM
    // large enough to avoid false positives.)
    //#define FILAMENT_MOTION_SENSOR
  #endif
#endif

//===========================================================================
//=============================== Bed Leveling ==============================
//===========================================================================
// @section calibrate

/**
 * Choose one of the options below to enable G29 Bed Leveling. The parameters
 * and behavior of G29 will change depending on your selection.
 *
 *  If using a Probe for Z Homing, enable Z_SAFE_HOMING also!
 *
 * - AUTO_BED_LEVELING_3POINT
 *   Probe 3 arbitrary points on the bed (that aren't collinear)
 *   You specify the XY coordinates of all 3 points.
 *   The result is a single tilted plane. Best for a flat bed.
 *
 * - AUTO_BED_LEVELING_LINEAR
 *   Probe several points in a grid.
 *   You specify the rectangle and the density of sample points.
 *   The result is a single tilted plane. Best for a flat bed.
 *
 * - AUTO_BED_LEVELING_BILINEAR
 *   Probe several points in a grid.
 *   You specify the rectangle and the density of sample points.
 *   The result is a mesh, best for large or uneven beds.
 *
 * - AUTO_BED_LEVELING_UBL (Unified Bed Leveling)
 *   A comprehensive bed leveling system combining the features and benefits
 *   of other systems. UBL also includes integrated Mesh Generation, Mesh
 *   Validation and Mesh Editing systems.
 *
 * - MESH_BED_LEVELING
 *   Probe a grid manually
 *   The result is a mesh, suitable for large or uneven beds. (See BILINEAR.)
 *   For machines without a probe, Mesh Bed Leveling provides a method to perform
 *   leveling in steps so you can manually adjust the Z height at each grid-point.
 *   With an LCD controller the process is guided step-by-step.
 */
//#define AUTO_BED_LEVELING_3POINT
//#define AUTO_BED_LEVELING_LINEAR
//#define AUTO_BED_LEVELING_BILINEAR
//#define AUTO_BED_LEVELING_UBL
#define MESH_BED_LEVELING

/**
 * Normally G28 leaves leveling disabled on completion. Enable one of
 * these options to restore the prior leveling state or to always enable
 * leveling immediately after G28.
 */
#define RESTORE_LEVELING_AFTER_G28
//#define ENABLE_LEVELING_AFTER_G28

/**
 * Auto-leveling needs preheating
 */
#define PREHEAT_BEFORE_LEVELING
#if ENABLED(PREHEAT_BEFORE_LEVELING)
  #define LEVELING_NOZZLE_TEMP 120   // (°C) Only applies to E0 at this time
  #define LEVELING_BED_TEMP     50
#endif

/**
 * Bed Distance Sensor
 *
 * Measures the distance from bed to nozzle with accuracy of 0.01mm.
 * For information about this sensor https://github.com/markniu/Bed_Distance_sensor
 * Uses I2C port, so it requires I2C library markyue/Panda_SoftMasterI2C.
 */
//#define BD_SENSOR

/**
 * Enable detailed logging of G28, G29, M48, etc.
 * Turn on with the command 'M111 S32'.
 * NOTE: Requires a lot of PROGMEM!
 */
//#define DEBUG_LEVELING_FEATURE

#if ANY(MESH_BED_LEVELING, AUTO_BED_LEVELING_UBL, PROBE_MANUALLY)
  // Set a height for the start of manual adjustment
  #define MANUAL_PROBE_START_Z 0.2  // (mm) Comment out to use the last-measured height
#endif

#if ANY(MESH_BED_LEVELING, AUTO_BED_LEVELING_BILINEAR, AUTO_BED_LEVELING_UBL)
  /**
   * Gradually reduce leveling correction until a set height is reached,
   * at which point movement will be level to the machine's XY plane.
   * The height can be set with M420 Z<height>
   */
  #define ENABLE_LEVELING_FADE_HEIGHT
  #if ENABLED(ENABLE_LEVELING_FADE_HEIGHT)
    #define DEFAULT_LEVELING_FADE_HEIGHT 10.0 // (mm) Default fade height.
  #endif

  /**
   * For Cartesian machines, instead of dividing moves on mesh boundaries,
   * split up moves into short segments like a Delta. This follows the
   * contours of the bed more closely than edge-to-edge straight moves.
   */
  #define SEGMENT_LEVELED_MOVES
  #define LEVELED_SEGMENT_LENGTH 5.0 // (mm) Length of all segments (except the last one)

  /**
   * Enable the G26 Mesh Validation Pattern tool.
   */
  #define G26_MESH_VALIDATION
  #if ENABLED(G26_MESH_VALIDATION)
    #define MESH_TEST_NOZZLE_SIZE    0.4  // (mm) Diameter of primary nozzle.
    #define MESH_TEST_LAYER_HEIGHT   0.2  // (mm) Default layer height for G26.
    #define MESH_TEST_HOTEND_TEMP  205    // (°C) Default nozzle temperature for G26.
    #define MESH_TEST_BED_TEMP      60    // (°C) Default bed temperature for G26.
    #define G26_XY_FEEDRATE         20    // (mm/s) Feedrate for G26 XY moves.
    #define G26_XY_FEEDRATE_TRAVEL 100    // (mm/s) Feedrate for G26 XY travel moves.
    #define G26_RETRACT_MULTIPLIER   1.0  // G26 Q (retraction) used by default between mesh test elements.
  #endif

#endif

#if EITHER(AUTO_BED_LEVELING_LINEAR, AUTO_BED_LEVELING_BILINEAR)

  // Set the number of grid points per dimension.
  #define GRID_MAX_POINTS_X 3
  #define GRID_MAX_POINTS_Y GRID_MAX_POINTS_X

  // Probe along the Y axis, advancing X after each column
  //#define PROBE_Y_FIRST

  #if ENABLED(AUTO_BED_LEVELING_BILINEAR)

    // Beyond the probed grid, continue the implied tilt?
    // Default is to maintain the height of the nearest edge.
    #define EXTRAPOLATE_BEYOND_GRID

    //
    // Subdivision of the grid by Catmull-Rom method.
    // Synthesizes intermediate points to produce a more detailed mesh.
    //
    #define ABL_BILINEAR_SUBDIVISION
    #if ENABLED(ABL_BILINEAR_SUBDIVISION)
      // Number of subdivisions between probe points
      #define BILINEAR_SUBDIVISIONS 3
    #endif

  #endif

#elif ENABLED(AUTO_BED_LEVELING_UBL)

  //===========================================================================
  //========================= Unified Bed Leveling ============================
  //===========================================================================

  //#define MESH_EDIT_GFX_OVERLAY   // Display a graphics overlay while editing the mesh

  #define MESH_INSET 1              // Set Mesh bounds as an inset region of the bed
  #define GRID_MAX_POINTS_X 10      // Don't use more than 15 points per axis, implementation limited.
  #define GRID_MAX_POINTS_Y GRID_MAX_POINTS_X

  //#define UBL_HILBERT_CURVE       // Use Hilbert distribution for less travel when probing multiple points

  #define UBL_MESH_EDIT_MOVES_Z     // Sophisticated users prefer no movement of nozzle
  #define UBL_SAVE_ACTIVE_ON_M500   // Save the currently active mesh in the current slot on M500

  //#define UBL_Z_RAISE_WHEN_OFF_MESH 2.5 // When the nozzle is off the mesh, this value is used
                                          // as the Z-Height correction value.

  //#define UBL_MESH_WIZARD         // Run several commands in a row to get a complete mesh

#elif ENABLED(MESH_BED_LEVELING)

  //===========================================================================
  //=================================== Mesh ==================================
  //===========================================================================

  #define MESH_INSET 10          // Set Mesh bounds as an inset region of the bed
  #define GRID_MAX_POINTS_X 3    // Don't use more than 7 points per axis, implementation limited.
  #define GRID_MAX_POINTS_Y GRID_MAX_POINTS_X

  //#define MESH_G28_REST_ORIGIN // After homing all axes ('G28' or 'G28 XYZ') rest Z at Z_MIN_POS

#endif // BED_LEVELING

/**
 * Add a bed leveling sub-menu for ABL or MBL.
 * Include a guided procedure if manual probing is enabled.
 */
// #define LCD_BED_LEVELING

#if ENABLED(LCD_BED_LEVELING)
  #define MESH_EDIT_Z_STEP  0.025 // (mm) Step size while manually probing Z axis.
  #define LCD_PROBE_Z_RANGE 4     // (mm) Z Range centered on Z_MIN_POS for LCD Z adjustment
  #define MESH_EDIT_MENU        // Add a menu to edit mesh points
#endif

// Add a menu item to move between bed corners for manual bed adjustment
//#define LCD_BED_TRAMMING

#if ENABLED(LCD_BED_TRAMMING)
  #define BED_TRAMMING_INSET_LFRB { 30, 30, 30, 30 } // (mm) Left, Front, Right, Back insets
  #define BED_TRAMMING_HEIGHT      0.0        // (mm) Z height of nozzle at leveling points
  #define BED_TRAMMING_Z_HOP       4.0        // (mm) Z height of nozzle between leveling points
  //#define BED_TRAMMING_INCLUDE_CENTER       // Move to the center after the last corner
  //#define BED_TRAMMING_USE_PROBE
  #if ENABLED(BED_TRAMMING_USE_PROBE)
    #define BED_TRAMMING_PROBE_TOLERANCE 0.1  // (mm)
    #define BED_TRAMMING_VERIFY_RAISED        // After adjustment triggers the probe, re-probe to verify
    //#define BED_TRAMMING_AUDIO_FEEDBACK
  #endif

  /**
   * Corner Leveling Order
   *
   * Set 2 or 4 points. When 2 points are given, the 3rd is the center of the opposite edge.
   *
   *  LF  Left-Front    RF  Right-Front
   *  LB  Left-Back     RB  Right-Back
   *
   * Examples:
   *
   *      Default        {LF,RB,LB,RF}         {LF,RF}           {LB,LF}
   *  LB --------- RB   LB --------- RB    LB --------- RB   LB --------- RB
   *  |  4       3  |   | 3         2 |    |     <3>     |   | 1           |
   *  |             |   |             |    |             |   |          <3>|
   *  |  1       2  |   | 1         4 |    | 1         2 |   | 2           |
   *  LF --------- RF   LF --------- RF    LF --------- RF   LF --------- RF
   */
  #define BED_TRAMMING_LEVELING_ORDER { LF, RF, RB, LB }
#endif

/**
 * Commands to execute at the end of G29 probing.
 * Useful to retract or move the Z probe out of the way.
 */
//#define Z_PROBE_END_SCRIPT "G1 Z10 F12000\nG1 X15 Y330\nG1 Z0.5\nG1 Z10"

// @section homing

// The center of the bed is at (X=0, Y=0)
//#define BED_CENTER_AT_0_0

// Manually set the home position. Leave these undefined for automatic settings.
// For DELTA this is the top-center of the Cartesian print volume.
//#define MANUAL_X_HOME_POS 0
//#define MANUAL_Y_HOME_POS 0
//#define MANUAL_Z_HOME_POS 0
//#define MANUAL_I_HOME_POS 0
//#define MANUAL_J_HOME_POS 0
//#define MANUAL_K_HOME_POS 0
//#define MANUAL_U_HOME_POS 0
//#define MANUAL_V_HOME_POS 0
//#define MANUAL_W_HOME_POS 0

/**
 * Use "Z Safe Homing" to avoid homing with a Z probe outside the bed area.
 *
 * - Moves the Z probe (or nozzle) to a defined XY point before Z homing.
 * - Allows Z homing only when XY positions are known and trusted.
 * - If stepper drivers sleep, XY homing may be required again before Z homing.
 */
#define Z_SAFE_HOMING

#if ENABLED(Z_SAFE_HOMING)
  #define Z_SAFE_HOMING_X_POINT X_CENTER  // X point for Z homing
  #define Z_SAFE_HOMING_Y_POINT Y_CENTER  // Y point for Z homing
#endif

// Homing speeds (linear=mm/min, rotational=°/min)
#define HOMING_FEEDRATE_MM_M { (60*60), (60*60), (12*60) }

// Validate that endstops are triggered on homing moves
#define VALIDATE_HOMING_ENDSTOPS

// @section calibrate

/**
 * Bed Skew Compensation
 *
 * This feature corrects for misalignment in the XYZ axes.
 *
 * Take the following steps to get the bed skew in the XY plane:
 *  1. Print a test square (e.g., https://www.thingiverse.com/thing:2563185)
 *  2. For XY_DIAG_AC measure the diagonal A to C
 *  3. For XY_DIAG_BD measure the diagonal B to D
 *  4. For XY_SIDE_AD measure the edge A to D
 *
 * Marlin automatically computes skew factors from these measurements.
 * Skew factors may also be computed and set manually:
 *
 *  - Compute AB     : SQRT(2*AC*AC+2*BD*BD-4*AD*AD)/2
 *  - XY_SKEW_FACTOR : TAN(PI/2-ACOS((AC*AC-AB*AB-AD*AD)/(2*AB*AD)))
 *
 * If desired, follow the same procedure for XZ and YZ.
 * Use these diagrams for reference:
 *
 *    Y                     Z                     Z
 *    ^     B-------C       ^     B-------C       ^     B-------C
 *    |    /       /        |    /       /        |    /       /
 *    |   /       /         |   /       /         |   /       /
 *    |  A-------D          |  A-------D          |  A-------D
 *    +-------------->X     +-------------->X     +-------------->Y
 *     XY_SKEW_FACTOR        XZ_SKEW_FACTOR        YZ_SKEW_FACTOR
 */
//#define SKEW_CORRECTION

#if ENABLED(SKEW_CORRECTION)
  // Input all length measurements here:
  #define XY_DIAG_AC 282.8427124746
  #define XY_DIAG_BD 282.8427124746
  #define XY_SIDE_AD 200

  // Or, set the XY skew factor directly:
  //#define XY_SKEW_FACTOR 0.0

  //#define SKEW_CORRECTION_FOR_Z
  #if ENABLED(SKEW_CORRECTION_FOR_Z)
    #define XZ_DIAG_AC 282.8427124746
    #define XZ_DIAG_BD 282.8427124746
    #define YZ_DIAG_AC 282.8427124746
    #define YZ_DIAG_BD 282.8427124746
    #define YZ_SIDE_AD 200

    // Or, set the Z skew factors directly:
    //#define XZ_SKEW_FACTOR 0.0
    //#define YZ_SKEW_FACTOR 0.0
  #endif

  // Enable this option for M852 to set skew at runtime
  //#define SKEW_CORRECTION_GCODE
#endif

//=============================================================================
//============================= Additional Features ===========================
//=============================================================================

// @section eeprom

/**
 * EEPROM
 *
 * Persistent storage to preserve configurable settings across reboots.
 *
 *   M500 - Store settings to EEPROM.
 *   M501 - Read settings from EEPROM. (i.e., Throw away unsaved changes)
 *   M502 - Revert settings to "factory" defaults. (Follow with M500 to init the EEPROM.)
 */
#define EEPROM_SETTINGS     // Persistent storage with M500 and M501
//#define DISABLE_M503        // Saves ~2700 bytes of flash. Disable for release!
#define EEPROM_CHITCHAT       // Give feedback on EEPROM commands. Disable to save PROGMEM.
#define EEPROM_BOOT_SILENT    // Keep M503 quiet and only give errors during first load
#if ENABLED(EEPROM_SETTINGS)
  #define EEPROM_AUTO_INIT  // Init EEPROM automatically on any errors.
  #define EEPROM_INIT_NOW   // Init EEPROM on first boot after a new build.
#endif

// @section host

//
// Host Keepalive
//
// When enabled Marlin will send a busy status message to the host
// every couple of seconds when it can't accept commands.
//
#define HOST_KEEPALIVE_FEATURE        // Disable this if your host doesn't like keepalive messages
#define DEFAULT_KEEPALIVE_INTERVAL 2  // Number of seconds between "busy" messages. Set with M113.
#define BUSY_WHILE_HEATING            // Some hosts require "busy" messages even during heating

// @section units

//
// G20/G21 Inch mode support
//
//#define INCH_MODE_SUPPORT

//
// M149 Set temperature units support
//
//#define TEMPERATURE_UNITS_SUPPORT

// @section temperature

//
// Preheat Constants - Up to 10 are supported without changes
//
#define PREHEAT_1_LABEL       "PLA"
#define PREHEAT_1_TEMP_HOTEND 180
#define PREHEAT_1_TEMP_BED     70
#define PREHEAT_1_TEMP_CHAMBER 35
#define PREHEAT_1_FAN_SPEED     0 // Value from 0 to 255

#define PREHEAT_2_LABEL       "ABS"
#define PREHEAT_2_TEMP_HOTEND 240
#define PREHEAT_2_TEMP_BED    110
#define PREHEAT_2_TEMP_CHAMBER 35
#define PREHEAT_2_FAN_SPEED     0 // Value from 0 to 255

// @section motion

/**
 * Nozzle Park
 *
 * Park the nozzle at the given XYZ position on idle or G27.
 *
 * The "P" parameter controls the action applied to the Z axis:
 *
 *    P0  (Default) If Z is below park Z raise the nozzle.
 *    P1  Raise the nozzle always to Z-park height.
 *    P2  Raise the nozzle by Z-park amount, limited to Z_MAX_POS.
 */
#define NOZZLE_PARK_FEATURE

#if ENABLED(NOZZLE_PARK_FEATURE)
  // Specify a park position as { X, Y, Z_raise }
  #define NOZZLE_PARK_POINT { (X_MIN_POS + 10), (Y_MAX_POS - 10), 20 }
  #define NOZZLE_PARK_MOVE          0   // Park motion: 0 = XY Move, 1 = X Only, 2 = Y Only, 3 = X before Y, 4 = Y before X
  #define NOZZLE_PARK_Z_RAISE_MIN   2   // (mm) Always raise Z by at least this distance
  #define NOZZLE_PARK_XY_FEEDRATE 100   // (mm/s) X and Y axes feedrate (also used for delta Z axis)
  #define NOZZLE_PARK_Z_FEEDRATE    5   // (mm/s) Z axis feedrate (not used for delta printers)
#endif

/**
 * Clean Nozzle Feature
 *
 * Adds the G12 command to perform a nozzle cleaning process.
 *
 * Parameters:
 *   P  Pattern
 *   S  Strokes / Repetitions
 *   T  Triangles (P1 only)
 *
 * Patterns:
 *   P0  Straight line (default). This process requires a sponge type material
 *       at a fixed bed location. "S" specifies strokes (i.e. back-forth motions)
 *       between the start / end points.
 *
 *   P1  Zig-zag pattern between (X0, Y0) and (X1, Y1), "T" specifies the
 *       number of zig-zag triangles to do. "S" defines the number of strokes.
 *       Zig-zags are done in whichever is the narrower dimension.
 *       For example, "G12 P1 S1 T3" will execute:
 *
 *          --
 *         |  (X0, Y1) |     /\        /\        /\     | (X1, Y1)
 *         |           |    /  \      /  \      /  \    |
 *       A |           |   /    \    /    \    /    \   |
 *         |           |  /      \  /      \  /      \  |
 *         |  (X0, Y0) | /        \/        \/        \ | (X1, Y0)
 *          --         +--------------------------------+
 *                       |________|_________|_________|
 *                           T1        T2        T3
 *
 *   P2  Circular pattern with middle at NOZZLE_CLEAN_CIRCLE_MIDDLE.
 *       "R" specifies the radius. "S" specifies the stroke count.
 *       Before starting, the nozzle moves to NOZZLE_CLEAN_START_POINT.
 *
 *   Caveats: The ending Z should be the same as starting Z.
 */
//#define NOZZLE_CLEAN_FEATURE

#if ENABLED(NOZZLE_CLEAN_FEATURE)
  // Default number of pattern repetitions
  #define NOZZLE_CLEAN_STROKES  12

  // Default number of triangles
  #define NOZZLE_CLEAN_TRIANGLES  3

  // Specify positions for each tool as { { X, Y, Z }, { X, Y, Z } }
  // Dual hotend system may use { {  -20, (Y_BED_SIZE / 2), (Z_MIN_POS + 1) },  {  420, (Y_BED_SIZE / 2), (Z_MIN_POS + 1) }}
  #define NOZZLE_CLEAN_START_POINT { {  30, 30, (Z_MIN_POS + 1) } }
  #define NOZZLE_CLEAN_END_POINT   { { 100, 60, (Z_MIN_POS + 1) } }

  // Circular pattern radius
  #define NOZZLE_CLEAN_CIRCLE_RADIUS 6.5
  // Circular pattern circle fragments number
  #define NOZZLE_CLEAN_CIRCLE_FN 10
  // Middle point of circle
  #define NOZZLE_CLEAN_CIRCLE_MIDDLE NOZZLE_CLEAN_START_POINT

  // Move the nozzle to the initial position after cleaning
  #define NOZZLE_CLEAN_GOBACK

  // For a purge/clean station that's always at the gantry height (thus no Z move)
  //#define NOZZLE_CLEAN_NO_Z

  // For a purge/clean station mounted on the X axis
  //#define NOZZLE_CLEAN_NO_Y

  // Require a minimum hotend temperature for cleaning
  #define NOZZLE_CLEAN_MIN_TEMP 170
  //#define NOZZLE_CLEAN_HEATUP       // Heat up the nozzle instead of skipping wipe

  // Explicit wipe G-code script applies to a G12 with no arguments.
  //#define WIPE_SEQUENCE_COMMANDS "G1 X-17 Y25 Z10 F4000\nG1 Z1\nM114\nG1 X-17 Y25\nG1 X-17 Y95\nG1 X-17 Y25\nG1 X-17 Y95\nG1 X-17 Y25\nG1 X-17 Y95\nG1 X-17 Y25\nG1 X-17 Y95\nG1 X-17 Y25\nG1 X-17 Y95\nG1 X-17 Y25\nG1 X-17 Y95\nG1 Z15\nM400\nG0 X-10.0 Y-9.0"

#endif

// @section host

/**
 * Print Job Timer
 *
 * Automatically start and stop the print job timer on M104/M109/M140/M190/M141/M191.
 * The print job timer will only be stopped if the bed/chamber target temp is
 * below BED_MINTEMP/CHAMBER_MINTEMP.
 *
 *   M104 (hotend, no wait)  - high temp = none,        low temp = stop timer
 *   M109 (hotend, wait)     - high temp = start timer, low temp = stop timer
 *   M140 (bed, no wait)     - high temp = none,        low temp = stop timer
 *   M190 (bed, wait)        - high temp = start timer, low temp = none
 *   M141 (chamber, no wait) - high temp = none,        low temp = stop timer
 *   M191 (chamber, wait)    - high temp = start timer, low temp = none
 *
 * For M104/M109, high temp is anything over EXTRUDE_MINTEMP / 2.
 * For M140/M190, high temp is anything over BED_MINTEMP.
 * For M141/M191, high temp is anything over CHAMBER_MINTEMP.
 *
 * The timer can also be controlled with the following commands:
 *
 *   M75 - Start the print job timer
 *   M76 - Pause the print job timer
 *   M77 - Stop the print job timer
 */
#define PRINTJOB_TIMER_AUTOSTART

// @section stats

/**
 * Print Counter
 *
 * Track statistical data such as:
 *
 *  - Total print jobs
 *  - Total successful print jobs
 *  - Total failed print jobs
 *  - Total time printing
 *
 * View the current statistics with M78.
 */
#define PRINTCOUNTER
#if ENABLED(PRINTCOUNTER)
  #define PRINTCOUNTER_SAVE_INTERVAL 60 // (minutes) EEPROM save interval during print. A value of 0 will save stats at end of print.
#endif

// @section security

/**
 * Password
 *
 * Set a numerical password for the printer which can be requested:
 *
 *  - When the printer boots up
 *  - Upon opening the 'Print from Media' Menu
 *  - When SD printing is completed or aborted
 *
 * The following G-codes can be used:
 *
 *  M510 - Lock Printer. Blocks all commands except M511.
 *  M511 - Unlock Printer.
 *  M512 - Set, Change and Remove Password.
 *
 * If you forget the password and get locked out you'll need to re-flash
 * the firmware with the feature disabled, reset EEPROM, and (optionally)
 * re-flash the firmware again with this feature enabled.
 */
//#define PASSWORD_FEATURE
#if ENABLED(PASSWORD_FEATURE)
  #define PASSWORD_LENGTH 4                 // (#) Number of digits (1-9). 3 or 4 is recommended
  #define PASSWORD_ON_STARTUP
  #define PASSWORD_UNLOCK_GCODE             // Unlock with the M511 P<password> command. Disable to prevent brute-force attack.
  #define PASSWORD_CHANGE_GCODE             // Change the password with M512 P<old> S<new>.
  //#define PASSWORD_ON_SD_PRINT_MENU       // This does not prevent gcodes from running
  //#define PASSWORD_AFTER_SD_PRINT_END
  //#define PASSWORD_AFTER_SD_PRINT_ABORT
  //#include "Configuration_Secure.h"       // External file with PASSWORD_DEFAULT_VALUE
#endif

//=============================================================================
//============================= LCD and SD support ============================
//=============================================================================

// @section interface

/**
 * LCD LANGUAGE
 *
 * Select the language to display on the LCD. These languages are available:
 *
 *   en, an, bg, ca, cz, da, de, el, el_CY, es, eu, fi, fr, gl, hr, hu, it,
 *   jp_kana, ko_KR, nl, pl, pt, pt_br, ro, ru, sk, sv, tr, uk, vi, zh_CN, zh_TW
 *
 * :{ 'en':'English', 'an':'Aragonese', 'bg':'Bulgarian', 'ca':'Catalan', 'cz':'Czech', 'da':'Danish', 'de':'German', 'el':'Greek (Greece)', 'el_CY':'Greek (Cyprus)', 'es':'Spanish', 'eu':'Basque-Euskera', 'fi':'Finnish', 'fr':'French', 'gl':'Galician', 'hr':'Croatian', 'hu':'Hungarian', 'it':'Italian', 'jp_kana':'Japanese', 'ko_KR':'Korean (South Korea)', 'nl':'Dutch', 'pl':'Polish', 'pt':'Portuguese', 'pt_br':'Portuguese (Brazilian)', 'ro':'Romanian', 'ru':'Russian', 'sk':'Slovak', 'sv':'Swedish', 'tr':'Turkish', 'uk':'Ukrainian', 'vi':'Vietnamese', 'zh_CN':'Chinese (Simplified)', 'zh_TW':'Chinese (Traditional)' }
 */
#define LCD_LANGUAGE en

/**
 * LCD Character Set
 *
 * Note: This option is NOT applicable to Graphical Displays.
 *
 * All character-based LCDs provide ASCII plus one of these
 * language extensions:
 *
 *  - JAPANESE ... the most common
 *  - WESTERN  ... with more accented characters
 *  - CYRILLIC ... for the Russian language
 *
 * To determine the language extension installed on your controller:
 *
 *  - Compile and upload with LCD_LANGUAGE set to 'test'
 *  - Click the controller to view the LCD menu
 *  - The LCD will display Japanese, Western, or Cyrillic text
 *
 * See https://marlinfw.org/docs/development/lcd_language.html
 *
 * :['JAPANESE', 'WESTERN', 'CYRILLIC']
 */
#define DISPLAY_CHARSET_HD44780 JAPANESE

/**
 * Info Screen Style (0:Classic, 1:Průša)
 *
 * :[0:'Classic', 1:'Průša']
 */
#define LCD_INFO_SCREEN_STYLE 0

/**
 * SD CARD
 *
 * SD Card support is disabled by default. If your controller has an SD slot,
 * you must uncomment the following option or it won't work.
 */
#define SDSUPPORT

/**
 * SD CARD: ENABLE CRC
 *
 * Use CRC checks and retries on the SD communication.
 */
//#define SD_CHECK_AND_RETRY

/**
 * LCD Menu Items
 *
 * Disable all menus and only display the Status Screen, or
 * just remove some extraneous menu items to recover space.
 */
//#define NO_LCD_MENUS
//#define SLIM_LCD_MENUS

//
// ENCODER SETTINGS
//
// This option overrides the default number of encoder pulses needed to
// produce one step. Should be increased for high-resolution encoders.
//
//#define ENCODER_PULSES_PER_STEP 4

//
// Use this option to override the number of step signals required to
// move between next/prev menu items.
//
//#define ENCODER_STEPS_PER_MENU_ITEM 1

/**
 * Encoder Direction Options
 *
 * Test your encoder's behavior first with both options disabled.
 *
 *  Reversed Value Edit and Menu Nav? Enable REVERSE_ENCODER_DIRECTION.
 *  Reversed Menu Navigation only?    Enable REVERSE_MENU_DIRECTION.
 *  Reversed Value Editing only?      Enable BOTH options.
 */

//
// This option reverses the encoder direction everywhere.
//
//  Set this option if CLOCKWISE causes values to DECREASE
//
//#define REVERSE_ENCODER_DIRECTION

//
// This option reverses the encoder direction for navigating LCD menus.
//
//  If CLOCKWISE normally moves DOWN this makes it go UP.
//  If CLOCKWISE normally moves UP this makes it go DOWN.
//
//#define REVERSE_MENU_DIRECTION

//
// This option reverses the encoder direction for Select Screen.
//
//  If CLOCKWISE normally moves LEFT this makes it go RIGHT.
//  If CLOCKWISE normally moves RIGHT this makes it go LEFT.
//
//#define REVERSE_SELECT_DIRECTION

//
// Encoder EMI Noise Filter
//
// This option increases encoder samples to filter out phantom encoder clicks caused by EMI noise.
//
//#define ENCODER_NOISE_FILTER
#if ENABLED(ENCODER_NOISE_FILTER)
  #define ENCODER_SAMPLES 10
#endif

//
// Individual Axis Homing
//
// Add individual axis homing items (Home X, Home Y, and Home Z) to the LCD menu.
//
//#define INDIVIDUAL_AXIS_HOMING_MENU
//#define INDIVIDUAL_AXIS_HOMING_SUBMENU

//
// SPEAKER/BUZZER
//
// If you have a speaker that can produce tones, enable it here.
// By default Marlin assumes you have a buzzer with a fixed frequency.
//
//#define SPEAKER

//
// The duration and frequency for the UI feedback sound.
// Set these to 0 to disable audio feedback in the LCD menus.
//
// Note: Test audio output with the G-Code:
//  M300 S<frequency Hz> P<duration ms>
//
//#define LCD_FEEDBACK_FREQUENCY_DURATION_MS 2
//#define LCD_FEEDBACK_FREQUENCY_HZ 5000

//=============================================================================
//======================== LCD / Controller Selection =========================
//========================   (Character-based LCDs)   =========================
//=============================================================================
// @section lcd

//
// RepRapDiscount Smart Controller.
// https://reprap.org/wiki/RepRapDiscount_Smart_Controller
//
// Note: Usually sold with a white PCB.
//
//#define REPRAP_DISCOUNT_SMART_CONTROLLER

//
// GT2560 (YHCB2004) LCD Display
//
// Requires Testato, Koepel softwarewire library and
// Andriy Golovnya's LiquidCrystal_AIP31068 library.
//
//#define YHCB2004

//
// Original RADDS LCD Display+Encoder+SDCardReader
// http://doku.radds.org/dokumentation/lcd-display/
//
//#define RADDS_DISPLAY

//
// ULTIMAKER Controller.
//
//#define ULTIMAKERCONTROLLER

//
// ULTIPANEL as seen on Thingiverse.
//
//#define ULTIPANEL

//
// PanelOne from T3P3 (via RAMPS 1.4 AUX2/AUX3)
// https://reprap.org/wiki/PanelOne
//
//#define PANEL_ONE

//
// GADGETS3D G3D LCD/SD Controller
// https://reprap.org/wiki/RAMPS_1.3/1.4_GADGETS3D_Shield_with_Panel
//
// Note: Usually sold with a blue PCB.
//
//#define G3D_PANEL

//
// RigidBot Panel V1.0
// http://www.inventapart.com/
//
//#define RIGIDBOT_PANEL

//
// Makeboard 3D Printer Parts 3D Printer Mini Display 1602 Mini Controller
// https://www.aliexpress.com/item/32765887917.html
//
//#define MAKEBOARD_MINI_2_LINE_DISPLAY_1602

//
// ANET and Tronxy 20x4 Controller
//
//#define ZONESTAR_LCD            // Requires ADC_KEYPAD_PIN to be assigned to an analog pin.
                                  // This LCD is known to be susceptible to electrical interference
                                  // which scrambles the display.  Pressing any button clears it up.
                                  // This is a LCD2004 display with 5 analog buttons.

//
// Generic 16x2, 16x4, 20x2, or 20x4 character-based LCD.
//
//#define ULTRA_LCD

//=============================================================================
//======================== LCD / Controller Selection =========================
//=====================   (I2C and Shift-Register LCDs)   =====================
//=============================================================================

//
// CONTROLLER TYPE: I2C
//
// Note: These controllers require the installation of Arduino's LiquidCrystal_I2C
// library. For more info: https://github.com/kiyoshigawa/LiquidCrystal_I2C
//

//
// Elefu RA Board Control Panel
// http://www.elefu.com/index.php?route=product/product&product_id=53
//
//#define RA_CONTROL_PANEL

//
// Sainsmart (YwRobot) LCD Displays
//
// These require F.Malpartida's LiquidCrystal_I2C library
// https://bitbucket.org/fmalpartida/new-liquidcrystal/wiki/Home
//
//#define LCD_SAINSMART_I2C_1602
//#define LCD_SAINSMART_I2C_2004

//
// Generic LCM1602 LCD adapter
//
//#define LCM1602

//
// PANELOLU2 LCD with status LEDs,
// separate encoder and click inputs.
//
// Note: This controller requires Arduino's LiquidTWI2 library v1.2.3 or later.
// For more info: https://github.com/lincomatic/LiquidTWI2
//
// Note: The PANELOLU2 encoder click input can either be directly connected to
// a pin (if BTN_ENC defined to != -1) or read through I2C (when BTN_ENC == -1).
//
//#define LCD_I2C_PANELOLU2

//
// Panucatt VIKI LCD with status LEDs,
// integrated click & L/R/U/D buttons, separate encoder inputs.
//
//#define LCD_I2C_VIKI

//
// CONTROLLER TYPE: Shift register panels
//

//
// 2-wire Non-latching LCD SR from https://goo.gl/aJJ4sH
// LCD configuration: https://reprap.org/wiki/SAV_3D_LCD
//
//#define SAV_3DLCD

//
// 3-wire SR LCD with strobe using 74HC4094
// https://github.com/mikeshub/SailfishLCD
// Uses the code directly from Sailfish
//
//#define FF_INTERFACEBOARD

//
// TFT GLCD Panel with Marlin UI
// Panel connected to main board by SPI or I2C interface.
// See https://github.com/Serhiy-K/TFTGLCDAdapter
//
//#define TFTGLCD_PANEL_SPI
//#define TFTGLCD_PANEL_I2C

//=============================================================================
//=======================   LCD / Controller Selection  =======================
//=========================      (Graphical LCDs)      ========================
//=============================================================================

//
// CONTROLLER TYPE: Graphical 128x64 (DOGM)
//
// IMPORTANT: The U8glib library is required for Graphical Display!
//            https://github.com/olikraus/U8glib_Arduino
//
// NOTE: If the LCD is unresponsive you may need to reverse the plugs.
//

//
// RepRapDiscount FULL GRAPHIC Smart Controller
// https://reprap.org/wiki/RepRapDiscount_Full_Graphic_Smart_Controller
//
//#define REPRAP_DISCOUNT_FULL_GRAPHIC_SMART_CONTROLLER

//
// K.3D Full Graphic Smart Controller
//
//#define K3D_FULL_GRAPHIC_SMART_CONTROLLER

//
// ReprapWorld Graphical LCD
// https://reprapworld.com/electronics/3d-printer-modules/autonomous-printing/graphical-lcd-screen-v1-0/
//
//#define REPRAPWORLD_GRAPHICAL_LCD

//
// Activate one of these if you have a Panucatt Devices
// Viki 2.0 or mini Viki with Graphic LCD
// https://www.panucatt.com
//
//#define VIKI2
//#define miniVIKI

//
// Alfawise Ex8 printer LCD marked as WYH L12864 COG
//
//#define WYH_L12864

//
// MakerLab Mini Panel with graphic
// controller and SD support - https://reprap.org/wiki/Mini_panel
//
//#define MINIPANEL

//
// MaKr3d Makr-Panel with graphic controller and SD support.
// https://reprap.org/wiki/MaKr3d_MaKrPanel
//
//#define MAKRPANEL

//
// Adafruit ST7565 Full Graphic Controller.
// https://github.com/eboston/Adafruit-ST7565-Full-Graphic-Controller/
//
//#define ELB_FULL_GRAPHIC_CONTROLLER

//
// BQ LCD Smart Controller shipped by
// default with the BQ Hephestos 2 and Witbox 2.
//
//#define BQ_LCD_SMART_CONTROLLER

//
// Cartesio UI
// http://mauk.cc/webshop/cartesio-shop/electronics/user-interface
//
//#define CARTESIO_UI

//
// LCD for Melzi Card with Graphical LCD
//
//#define LCD_FOR_MELZI

//
// Original Ulticontroller from Ultimaker 2 printer with SSD1309 I2C display and encoder
// https://github.com/Ultimaker/Ultimaker2/tree/master/1249_Ulticontroller_Board_(x1)
//
//#define ULTI_CONTROLLER

//
// MKS MINI12864 with graphic controller and SD support
// https://reprap.org/wiki/MKS_MINI_12864
//
//#define MKS_MINI_12864

//
// MKS MINI12864 V3 is an alias for FYSETC_MINI_12864_2_1. Type A/B. NeoPixel RGB Backlight.
//
//#define MKS_MINI_12864_V3

//
// MKS LCD12864A/B with graphic controller and SD support. Follows MKS_MINI_12864 pinout.
// https://www.aliexpress.com/item/33018110072.html
//
//#define MKS_LCD12864A
//#define MKS_LCD12864B

//
// FYSETC variant of the MINI12864 graphic controller with SD support
// https://wiki.fysetc.com/Mini12864_Panel/
//
//#define FYSETC_MINI_12864_X_X    // Type C/D/E/F. No tunable RGB Backlight by default
//#define FYSETC_MINI_12864_1_2    // Type C/D/E/F. Simple RGB Backlight (always on)
//#define FYSETC_MINI_12864_2_0    // Type A/B. Discreet RGB Backlight
//#define FYSETC_MINI_12864_2_1    // Type A/B. NeoPixel RGB Backlight
//#define FYSETC_GENERIC_12864_1_1 // Larger display with basic ON/OFF backlight.

//
// BigTreeTech Mini 12864 V1.0 is an alias for FYSETC_MINI_12864_2_1. Type A/B. NeoPixel RGB Backlight.
//
//#define BTT_MINI_12864_V1

//
// Factory display for Creality CR-10
// https://www.aliexpress.com/item/32833148327.html
//
// This is RAMPS-compatible using a single 10-pin connector.
// (For CR-10 owners who want to replace the Melzi Creality board but retain the display)
//
// #define CR10_STOCKDISPLAY

//
// Ender-2 OEM display, a variant of the MKS_MINI_12864
//
//#define ENDER2_STOCKDISPLAY

//
// ANET and Tronxy Graphical Controller
//
// Anet 128x64 full graphics lcd with rotary encoder as used on Anet A6
// A clone of the RepRapDiscount full graphics display but with
// different pins/wiring (see pins_ANET_10.h). Enable one of these.
//
//#define ANET_FULL_GRAPHICS_LCD
//#define ANET_FULL_GRAPHICS_LCD_ALT_WIRING

//
// AZSMZ 12864 LCD with SD
// https://www.aliexpress.com/item/32837222770.html
//
//#define AZSMZ_12864

//
// Silvergate GLCD controller
// https://github.com/android444/Silvergate
//
//#define SILVER_GATE_GLCD_CONTROLLER

//
// eMotion Tech LCD with SD
// https://www.reprap-france.com/produit/1234568748-ecran-graphique-128-x-64-points-2-1
//
//#define EMOTION_TECH_LCD

//=============================================================================
//==============================  OLED Displays  ==============================
//=============================================================================

//
// SSD1306 OLED full graphics generic display
//
//#define U8GLIB_SSD1306

//
// SAV OLEd LCD module support using either SSD1306 or SH1106 based LCD modules
//
//#define SAV_3DGLCD
#if ENABLED(SAV_3DGLCD)
  #define U8GLIB_SSD1306
  //#define U8GLIB_SH1106
#endif

//
// TinyBoy2 128x64 OLED / Encoder Panel
//
//#define OLED_PANEL_TINYBOY2

//
// MKS OLED 1.3" 128×64 Full Graphics Controller
// https://reprap.org/wiki/MKS_12864OLED
//
// Tiny, but very sharp OLED display
//
//#define MKS_12864OLED          // Uses the SH1106 controller (default)
//#define MKS_12864OLED_SSD1306  // Uses the SSD1306 controller

//
// Zonestar OLED 128×64 Full Graphics Controller
//
//#define ZONESTAR_12864LCD           // Graphical (DOGM) with ST7920 controller
//#define ZONESTAR_12864OLED          // 1.3" OLED with SH1106 controller (default)
//#define ZONESTAR_12864OLED_SSD1306  // 0.96" OLED with SSD1306 controller

//
// Einstart S OLED SSD1306
//
//#define U8GLIB_SH1106_EINSTART

//
// Overlord OLED display/controller with i2c buzzer and LEDs
//
//#define OVERLORD_OLED

//
// FYSETC OLED 2.42" 128×64 Full Graphics Controller with WS2812 RGB
// Where to find : https://www.aliexpress.com/item/4000345255731.html
//#define FYSETC_242_OLED_12864   // Uses the SSD1309 controller

//
// K.3D SSD1309 OLED 2.42" 128×64 Full Graphics Controller
//
//#define K3D_242_OLED_CONTROLLER   // Software SPI

//=============================================================================
//========================== Extensible UI Displays ===========================
//=============================================================================

/**
 * DGUS Touch Display with DWIN OS. (Choose one.)
 *
 * ORIGIN (Marlin DWIN_SET)
 *  - Download https://github.com/coldtobi/Marlin_DGUS_Resources
 *  - Copy the downloaded DWIN_SET folder to the SD card.
 *  - Product: https://www.aliexpress.com/item/32993409517.html
 *
 * FYSETC (Supplier default)
 *  - Download https://github.com/FYSETC/FYSTLCD-2.0
 *  - Copy the downloaded SCREEN folder to the SD card.
 *  - Product: https://www.aliexpress.com/item/32961471929.html
 *
 * HIPRECY (Supplier default)
 *  - Download https://github.com/HiPrecy/Touch-Lcd-LEO
 *  - Copy the downloaded DWIN_SET folder to the SD card.
 *
 * MKS (MKS-H43) (Supplier default)
 *  - Download https://github.com/makerbase-mks/MKS-H43
 *  - Copy the downloaded DWIN_SET folder to the SD card.
 *  - Product: https://www.aliexpress.com/item/1005002008179262.html
 *
 * RELOADED (T5UID1)
 *  - Download https://github.com/Desuuuu/DGUS-reloaded/releases
 *  - Copy the downloaded DWIN_SET folder to the SD card.
 *
 * IA_CREALITY (T5UID1)
 *  - Download https://github.com/InsanityAutomation/Marlin/raw/CrealityDwin2.0_Bleeding/TM3D_Combined480272_Landscape_V7.7z
 *  - Copy the downloaded DWIN_SET folder to the SD card.
 *
 * Flash display with DGUS Displays for Marlin:
 *  - Format the SD card to FAT32 with an allocation size of 4kb.
 *  - Download files as specified for your type of display.
 *  - Plug the microSD card into the back of the display.
 *  - Boot the display and wait for the update to complete.
 */
//#define DGUS_LCD_UI ORIGIN
#if DGUS_UI_IS(MKS)
  #define USE_MKS_GREEN_UI
#endif

//
// Touch-screen LCD for Malyan M200/M300 printers
//
//#define MALYAN_LCD

//
// Touch UI for FTDI EVE (FT800/FT810) displays
// See Configuration_adv.h for all configuration options.
//
//#define TOUCH_UI_FTDI_EVE

//
// Touch-screen LCD for Anycubic printers
//
//#define ANYCUBIC_LCD_I3MEGA
//#define ANYCUBIC_LCD_CHIRON
#if EITHER(ANYCUBIC_LCD_I3MEGA, ANYCUBIC_LCD_CHIRON)
  //#define ANYCUBIC_LCD_DEBUG
  //#define ANYCUBIC_LCD_GCODE_EXT  // Add ".gcode" to menu entries for DGUS clone compatibility
#endif

//
// 320x240 Nextion 2.8" serial TFT Resistive Touch Screen NX3224T028
//
//#define NEXTION_TFT

//
// Third-party or vendor-customized controller interfaces.
// Sources should be installed in 'src/lcd/extui'.
//
//#define EXTENSIBLE_UI

#if ENABLED(EXTENSIBLE_UI)
  //#define EXTUI_LOCAL_BEEPER // Enables use of local Beeper pin with external display
#endif

//=============================================================================
//=============================== Graphical TFTs ==============================
//=============================================================================

/**
 * Specific TFT Model Presets. Enable one of the following options
 * or enable TFT_GENERIC and set sub-options.
 */

//
// 480x320, 3.5", SPI Display with Rotary Encoder from MKS
// Usually paired with MKS Robin Nano V2 & V3
//
//#define MKS_TS35_V2_0

//
// 320x240, 2.4", FSMC Display From MKS
// Usually paired with MKS Robin Nano V1.2
//
//#define MKS_ROBIN_TFT24

//
// 320x240, 2.8", FSMC Display From MKS
// Usually paired with MKS Robin Nano V1.2
//
//#define MKS_ROBIN_TFT28

//
// 320x240, 3.2", FSMC Display From MKS
// Usually paired with MKS Robin Nano V1.2
//
//#define MKS_ROBIN_TFT32

//
// 480x320, 3.5", FSMC Display From MKS
// Usually paired with MKS Robin Nano V1.2
//
//#define MKS_ROBIN_TFT35

//
// 480x272, 4.3", FSMC Display From MKS
//
//#define MKS_ROBIN_TFT43

//
// 320x240, 3.2", FSMC Display From MKS
// Usually paired with MKS Robin
//
//#define MKS_ROBIN_TFT_V1_1R

//
// 480x320, 3.5", FSMC Stock Display from Tronxy
//
//#define TFT_TRONXY_X5SA

//
// 480x320, 3.5", FSMC Stock Display from AnyCubic
//
//#define ANYCUBIC_TFT35

//
// 320x240, 2.8", FSMC Stock Display from Longer/Alfawise
//
//#define LONGER_LK_TFT28

//
// 320x240, 2.8", FSMC Stock Display from ET4
//
//#define ANET_ET4_TFT28

//
// 480x320, 3.5", FSMC Stock Display from ET5
//
//#define ANET_ET5_TFT35

//
// 1024x600, 7", RGB Stock Display with Rotary Encoder from BIQU-BX
//
//#define BIQU_BX_TFT70

//
// 480x320, 3.5", SPI Stock Display with Rotary Encoder from BIQU B1 SE Series
//
//#define BTT_TFT35_SPI_V1_0

//
// Generic TFT with detailed options
//
// #define TFT_GENERIC
#if ENABLED(TFT_GENERIC)
  // :[ 'AUTO', 'ST7735', 'ST7789', 'ST7796', 'R61505', 'ILI9328', 'ILI9341', 'ILI9488' ]
  #define TFT_DRIVER AUTO

  // Interface. Enable one of the following options:
  //#define TFT_INTERFACE_FSMC
  //#define TFT_INTERFACE_SPI

  // TFT Resolution. Enable one of the following options:
  //#define TFT_RES_320x240
  //#define TFT_RES_480x272
  //#define TFT_RES_480x320
  //#define TFT_RES_1024x600
#endif

/**
 * TFT UI - User Interface Selection. Enable one of the following options:
 *
 *   TFT_CLASSIC_UI - Emulated DOGM - 128x64 Upscaled
 *   TFT_COLOR_UI   - Marlin Default Menus, Touch Friendly, using full TFT capabilities
 *   TFT_LVGL_UI    - A Modern UI using LVGL
 *
 *   For LVGL_UI also copy the 'assets' folder from the build directory to the
 *   root of your SD card, together with the compiled firmware.
 */
//#define TFT_CLASSIC_UI
//#define TFT_COLOR_UI
//#define TFT_LVGL_UI

#if ENABLED(TFT_COLOR_UI)
  /**
   * TFT Font for Color_UI. Choose one of the following:
   *
   * NOTOSANS  - Default font with antialiasing. Supports Latin Extended and non-Latin characters.
   * UNIFONT   - Lightweight font, no antialiasing. Supports Latin Extended and non-Latin characters.
   * HELVETICA - Lightweight font, no antialiasing. Supports Basic Latin (0x0020-0x007F) and Latin-1 Supplement (0x0080-0x00FF) characters only.
   */
  #define TFT_FONT  NOTOSANS

  //#define TFT_SHARED_SPI   // SPI is shared between TFT display and other devices. Disable async data transfer
#endif

#if ENABLED(TFT_LVGL_UI)
  //#define MKS_WIFI_MODULE  // MKS WiFi module
#endif

/**
 * TFT Rotation. Set to one of the following values:
 *
 *   TFT_ROTATE_90,  TFT_ROTATE_90_MIRROR_X,  TFT_ROTATE_90_MIRROR_Y,
 *   TFT_ROTATE_180, TFT_ROTATE_180_MIRROR_X, TFT_ROTATE_180_MIRROR_Y,
 *   TFT_ROTATE_270, TFT_ROTATE_270_MIRROR_X, TFT_ROTATE_270_MIRROR_Y,
 *   TFT_MIRROR_X, TFT_MIRROR_Y, TFT_NO_ROTATION
 */
// #define TFT_ROTATION TFT_NO_ROTATION

//=============================================================================
//============================  Other Controllers  ============================
//=============================================================================

//
// Ender-3 v2 OEM display. A DWIN display with Rotary Encoder.
//
//#define DWIN_CREALITY_LCD           // Creality UI
//#define DWIN_LCD_PROUI              // Pro UI by MRiscoC
//#define DWIN_CREALITY_LCD_JYERSUI   // Jyers UI by Jacob Myers
//#define DWIN_MARLINUI_PORTRAIT      // MarlinUI (portrait orientation)
//#define DWIN_MARLINUI_LANDSCAPE     // MarlinUI (landscape orientation)

//
// Touch Screen Settings
//
// #define TOUCH_SCREEN
#if ENABLED(TOUCH_SCREEN)
  #define BUTTON_DELAY_EDIT      50 // (ms) Button repeat delay for edit screens
  #define BUTTON_DELAY_MENU     250 // (ms) Button repeat delay for menus

  //#define DISABLE_ENCODER         // Disable the click encoder, if any
  //#define TOUCH_IDLE_SLEEP_MINS 5 // (minutes) Display Sleep after a period of inactivity. Set with M255 S.

  #define TOUCH_SCREEN_CALIBRATION

  //#define TOUCH_CALIBRATION_X 12316
  //#define TOUCH_CALIBRATION_Y -8981
  //#define TOUCH_OFFSET_X        -43
  //#define TOUCH_OFFSET_Y        257
  //#define TOUCH_ORIENTATION TOUCH_LANDSCAPE

  #if BOTH(TOUCH_SCREEN_CALIBRATION, EEPROM_SETTINGS)
    #define TOUCH_CALIBRATION_AUTO_SAVE // Auto save successful calibration values to EEPROM
  #endif

  #if ENABLED(TFT_COLOR_UI)
    //#define SINGLE_TOUCH_NAVIGATION
  #endif
#endif

//
// RepRapWorld REPRAPWORLD_KEYPAD v1.1
// https://reprapworld.com/products/electronics/ramps/keypad_v1_0_fully_assembled/
//
//#define REPRAPWORLD_KEYPAD
//#define REPRAPWORLD_KEYPAD_MOVE_STEP 10.0 // (mm) Distance to move per key-press

//
// EasyThreeD ET-4000+ with button input and status LED
//
//#define EASYTHREED_UI

//=============================================================================
//=============================== Extra Features ==============================
//=============================================================================

// @section fans

// Set number of user-controlled fans. Disable to use all board-defined fans.
// :[1,2,3,4,5,6,7,8]
//#define NUM_M106_FANS 1

// Use software PWM to drive the fan, as for the heaters. This uses a very low frequency
// which is not as annoying as with the hardware PWM. On the other hand, if this frequency
// is too low, you should also increment SOFT_PWM_SCALE.
//#define FAN_SOFT_PWM

// Incrementing this by 1 will double the software PWM frequency,
// affecting heaters, and the fan if FAN_SOFT_PWM is enabled.
// However, control resolution will be halved for each increment;
// at zero value, there are 128 effective control positions.
// :[0,1,2,3,4,5,6,7]
#define SOFT_PWM_SCALE 0

// If SOFT_PWM_SCALE is set to a value higher than 0, dithering can
// be used to mitigate the associated resolution loss. If enabled,
// some of the PWM cycles are stretched so on average the desired
// duty cycle is attained.
//#define SOFT_PWM_DITHER

// @section extras

// Support for the BariCUDA Paste Extruder
//#define BARICUDA

// @section lights

// Temperature status LEDs that display the hotend and bed temperature.
// If all hotends, bed temperature, and target temperature are under 54C
// then the BLUE led is on. Otherwise the RED led is on. (1C hysteresis)
//#define TEMP_STAT_LEDS

// Support for BlinkM/CyzRgb
//#define BLINKM

// Support for PCA9632 PWM LED driver
//#define PCA9632

// Support for PCA9533 PWM LED driver
//#define PCA9533

/**
 * RGB LED / LED Strip Control
 *
 * Enable support for an RGB LED connected to 5V digital pins, or
 * an RGB Strip connected to MOSFETs controlled by digital pins.
 *
 * Adds the M150 command to set the LED (or LED strip) color.
 * If pins are PWM capable (e.g., 4, 5, 6, 11) then a range of
 * luminance values can be set from 0 to 255.
 * For NeoPixel LED an overall brightness parameter is also available.
 *
 *  === CAUTION ===
 *  LED Strips require a MOSFET Chip between PWM lines and LEDs,
 *  as the Arduino cannot handle the current the LEDs will require.
 *  Failure to follow this precaution can destroy your Arduino!
 *
 *  NOTE: A separate 5V power supply is required! The NeoPixel LED needs
 *  more current than the Arduino 5V linear regulator can produce.
 *
 *  Requires PWM frequency between 50 <> 100Hz (Check HAL or variant)
 *  Use FAST_PWM_FAN, if possible, to reduce fan noise.
 */

// LED Type. Enable only one of the following two options:
#define RGB_LED
// #define RGBW_LED

#if EITHER(RGB_LED, RGBW_LED)
<<<<<<< HEAD
  // previous values
  // #define RGB_LED_R_PIN P3_26
  // #define RGB_LED_G_PIN P1_26
  // #define RGB_LED_B_PIN P3_25
  // #define RGB_LED_W_PIN -1
  #define RGB_LED_R_PIN 5
  #define RGB_LED_G_PIN 43
  #define RGB_LED_B_PIN 4 // changed from 6 to make the connector easily plug!
  // #define RGB_LED_W_PIN 47 // added for the white LED strip
  #define RGB_STARTUP_TEST              // For PWM pins, fade between all colors
=======
  //#define RGB_LED_R_PIN 34
  //#define RGB_LED_G_PIN 43
  //#define RGB_LED_B_PIN 35
  //#define RGB_LED_W_PIN -1
#endif

#if ANY(RGB_LED, RGBW_LED, PCA9632)
  //#define RGB_STARTUP_TEST              // For PWM pins, fade between all colors
>>>>>>> 738f0a10
  #if ENABLED(RGB_STARTUP_TEST)
    #define RGB_STARTUP_TEST_INNER_MS 10  // (ms) Reduce or increase fading speed
  #endif
#endif

// Support for Adafruit NeoPixel LED driver
//#define NEOPIXEL_LED
#if ENABLED(NEOPIXEL_LED)
  #define NEOPIXEL_TYPE          NEO_GRBW // NEO_GRBW, NEO_RGBW, NEO_GRB, NEO_RBG, etc.
                                          // See https://github.com/adafruit/Adafruit_NeoPixel/blob/master/Adafruit_NeoPixel.h
  //#define NEOPIXEL_PIN                4 // LED driving pin
  //#define NEOPIXEL2_TYPE  NEOPIXEL_TYPE
  //#define NEOPIXEL2_PIN               5
  #define NEOPIXEL_PIXELS              30 // Number of LEDs in the strip. (Longest strip when NEOPIXEL2_SEPARATE is disabled.)
  #define NEOPIXEL_IS_SEQUENTIAL          // Sequential display for temperature change - LED by LED. Disable to change all LEDs at once.
  #define NEOPIXEL_BRIGHTNESS         127 // Initial brightness (0-255)
  //#define NEOPIXEL_STARTUP_TEST         // Cycle through colors at startup

  // Support for second Adafruit NeoPixel LED driver controlled with M150 S1 ...
  //#define NEOPIXEL2_SEPARATE
  #if ENABLED(NEOPIXEL2_SEPARATE)
    #define NEOPIXEL2_PIXELS           15 // Number of LEDs in the second strip
    #define NEOPIXEL2_BRIGHTNESS      127 // Initial brightness (0-255)
    #define NEOPIXEL2_STARTUP_TEST        // Cycle through colors at startup
    #define NEOPIXEL_M150_DEFAULT      -1 // Default strip for M150 without 'S'. Use -1 to set all by default.
  #else
    //#define NEOPIXEL2_INSERIES          // Default behavior is NeoPixel 2 in parallel
  #endif

  // Use some of the NeoPixel LEDs for static (background) lighting
  //#define NEOPIXEL_BKGD_INDEX_FIRST   0 // Index of the first background LED
  //#define NEOPIXEL_BKGD_INDEX_LAST    5 // Index of the last background LED
  //#define NEOPIXEL_BKGD_COLOR { 255, 255, 255, 0 }  // R, G, B, W
  //#define NEOPIXEL_BKGD_ALWAYS_ON       // Keep the backlight on when other NeoPixels are off
#endif

/**
 * Printer Event LEDs
 *
 * During printing, the LEDs will reflect the printer status:
 *
 *  - Gradually change from blue to violet as the heated bed gets to target temp
 *  - Gradually change from violet to red as the hotend gets to temperature
 *  - Change to white to illuminate work surface
 *  - Change to green once print has finished
 *  - Turn off after the print has finished and the user has pushed a button
 */
#if ANY(BLINKM, RGB_LED, RGBW_LED, PCA9632, PCA9533, NEOPIXEL_LED)
  #define PRINTER_EVENT_LEDS
#endif

// @section servos

/**
 * Number of servos
 *
 * For some servo-related options NUM_SERVOS will be set automatically.
 * Set this manually if there are extra servos needing manual control.
 * Set to 0 to turn off servo support.
 */
//#define NUM_SERVOS 3 // Note: Servo index starts with 0 for M280-M282 commands

// (ms) Delay before the next move will start, to give the servo time to reach its target angle.
// 300ms is a good value but you can try less delay.
// If the servo can't reach the requested position, increase it.
#define SERVO_DELAY { 300 }

// Only power servos during movement, otherwise leave off to prevent jitter
//#define DEACTIVATE_SERVOS_AFTER_MOVE

// Edit servo angles with M281 and save to EEPROM with M500
//#define EDITABLE_SERVO_ANGLES

// Disable servo with M282 to reduce power consumption, noise, and heat when not in use
//#define SERVO_DETACH_GCODE<|MERGE_RESOLUTION|>--- conflicted
+++ resolved
@@ -3358,27 +3358,20 @@
 // #define RGBW_LED
 
 #if EITHER(RGB_LED, RGBW_LED)
-<<<<<<< HEAD
   // previous values
   // #define RGB_LED_R_PIN P3_26
   // #define RGB_LED_G_PIN P1_26
   // #define RGB_LED_B_PIN P3_25
   // #define RGB_LED_W_PIN -1
+
   #define RGB_LED_R_PIN 5
   #define RGB_LED_G_PIN 43
   #define RGB_LED_B_PIN 4 // changed from 6 to make the connector easily plug!
   // #define RGB_LED_W_PIN 47 // added for the white LED strip
+#endif
+
+#if ANY(RGB_LED, RGBW_LED, PCA9632)
   #define RGB_STARTUP_TEST              // For PWM pins, fade between all colors
-=======
-  //#define RGB_LED_R_PIN 34
-  //#define RGB_LED_G_PIN 43
-  //#define RGB_LED_B_PIN 35
-  //#define RGB_LED_W_PIN -1
-#endif
-
-#if ANY(RGB_LED, RGBW_LED, PCA9632)
-  //#define RGB_STARTUP_TEST              // For PWM pins, fade between all colors
->>>>>>> 738f0a10
   #if ENABLED(RGB_STARTUP_TEST)
     #define RGB_STARTUP_TEST_INNER_MS 10  // (ms) Reduce or increase fading speed
   #endif
