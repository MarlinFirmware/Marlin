--- conflicted
+++ resolved
@@ -428,12 +428,8 @@
 #define HEATER_3_MAXTEMP 275
 #define HEATER_4_MAXTEMP 275
 #define HEATER_5_MAXTEMP 275
-<<<<<<< HEAD
 #define BED_MAXTEMP      125
 #define CHAMBER_MAXTEMP  100
-=======
-#define BED_MAXTEMP      150
->>>>>>> 78d7349f
 
 //===========================================================================
 //============================= PID Settings ================================
@@ -625,9 +621,9 @@
 #endif
 
 // Mechanical endstop with COM to ground and NC to Signal uses "false" here (most common setup).
-#define X_MIN_ENDSTOP_INVERTING false // set to true to invert the logic of the endstop.
-#define Y_MIN_ENDSTOP_INVERTING false // set to true to invert the logic of the endstop.
-#define Z_MIN_ENDSTOP_INVERTING false // set to true to invert the logic of the endstop.
+#define X_MIN_ENDSTOP_INVERTING true // set to true to invert the logic of the endstop.
+#define Y_MIN_ENDSTOP_INVERTING true // set to true to invert the logic of the endstop.
+#define Z_MIN_ENDSTOP_INVERTING true // set to true to invert the logic of the endstop.
 #define X_MAX_ENDSTOP_INVERTING false // set to true to invert the logic of the endstop.
 #define Y_MAX_ENDSTOP_INVERTING false // set to true to invert the logic of the endstop.
 #define Z_MAX_ENDSTOP_INVERTING false // set to true to invert the logic of the endstop.
@@ -705,8 +701,8 @@
  * Override with M92
  *                                      X, Y, Z, E0 [, E1[, E2[, E3[, E4[, E5]]]]]
  */
-#define DEFAULT_AXIS_STEPS_PER_UNIT   { 80, 80, 400, 408 }
-
+//#define DEFAULT_AXIS_STEPS_PER_UNIT   { 80, 80, 400, 408 }
+#define DEFAULT_AXIS_STEPS_PER_UNIT   { 320, 320, 1600, 1632 }
 /**
  * Default Max Feed Rate (mm/s)
  * Override with M203
