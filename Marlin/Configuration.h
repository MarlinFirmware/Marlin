--- conflicted
+++ resolved
@@ -151,6 +151,8 @@
 //#define MachineCR10Orig // Forces Melzi board
 //#define Melzi_To_SBoardUpgrade // Upgrade Melzi board to 10S board
 //#define CrealitySilentBoard // Creality board with TMC2208 Standalone drivers. Disables Linear Advance
+//#define Creality422
+#define Creality427
 
 //#define SKR13 // 32 bit board - assumes 2208 drivers
 //#define SKR14
@@ -448,6 +450,10 @@
   #define RET6_12864_LCD
 #endif
 
+#if ANY(Creality422, Creality427) && DISABLED(MachineEnder3V2)
+  #define RET6_12864_LCD
+#endif
+
 #if NONE(HotendStock, HotendE3D)
   #define HotendStock
 #endif
@@ -534,7 +540,7 @@
   #define SERIAL_PORT_2 2
 #elif ANY(SKR13, SKR14, SKR14Turbo)
   #define DGUS_SERIAL_PORT 0
-#elif ANY(MachineEnder3V2, MachineEnder3Pro422, MachineEnder3Pro427)
+#elif ANY(MachineEnder3Pro422, MachineEnder3Pro427)&& DISABLED(MachineEnder3V2)
   #define SERIAL_PORT_2 3
 #endif
 
@@ -568,9 +574,9 @@
     #define MOTHERBOARD BOARD_BTT_SKR_PRO_V1_1
   #elif ENABLED(SKRMiniE3V2)
     #define MOTHERBOARD BOARD_BTT_SKR_MINI_E3_V2_0
-  #elif ANY(MachineEnder3V2, MachineEnder3Pro422)
+  #elif ANY(MachineEnder3V2, MachineEnder3Pro422, Creality422) && DISABLED(Creality427)
     #define MOTHERBOARD BOARD_CREALITY_V4
-  #elif ENABLED(MachineEnder3Pro427)
+  #elif ANY(MachineEnder3Pro427, Creality427)
     #define MOTHERBOARD BOARD_CREALITY_V427
   #elif (ENABLED(MachineCR10Orig) && DISABLED(Melzi_To_SBoardUpgrade))
     #define MOTHERBOARD BOARD_MELZI_CREALITY
@@ -1394,7 +1400,6 @@
  * Override with M92
  *                                      X, Y, Z, E0 [, E1[, E2...]]
  */
-<<<<<<< HEAD
 
 #if ENABLED(CrealityTitan)
   #define EStepsmm 382.14
@@ -1421,9 +1426,6 @@
 #endif
 
 #define DEFAULT_AXIS_STEPS_PER_UNIT   { 80, 80, ZStepsmm, EStepsmm }
-=======
-#define DEFAULT_AXIS_STEPS_PER_UNIT   { 80, 80, 400, 500 }
->>>>>>> 92b4c050
 
 /**
  * Default Max Feed Rate (mm/s)
@@ -1692,9 +1694,6 @@
 /**
  * Z Probe to nozzle (X,Y) offset, relative to (0, 0).
  *
-<<<<<<< HEAD
- * In the following example the X and Y offsets are both positive:
-=======
  * X and Y offset
  *   Use a caliper or ruler to measure the distance from the tip of
  *   the Nozzle to the center-point of the Probe in the X and Y axes.
@@ -1709,7 +1708,6 @@
  * Tune and Adjust
  * -  Probe Offsets can be tuned at runtime with 'M851', LCD menus, babystepping, etc.
  * -  PROBE_OFFSET_WIZARD (configuration_adv.h) can be used for setting the Z offset.
->>>>>>> 92b4c050
  *
  *   #define NOZZLE_TO_PROBE_OFFSET { 10, 10, 0 }
  *
@@ -1972,13 +1970,9 @@
 
 // @section homing
 
-<<<<<<< HEAD
-//#define NO_MOTION_BEFORE_HOMING  // Inhibit movement until all axes have been homed
-=======
 //#define NO_MOTION_BEFORE_HOMING // Inhibit movement until all axes have been homed. Also enable HOME_AFTER_DEACTIVATE for extra safety.
 //#define HOME_AFTER_DEACTIVATE   // Require rehoming after steppers are deactivated. Also enable NO_MOTION_BEFORE_HOMING for extra safety.
 //#define UNKNOWN_Z_NO_RAISE      // Don't raise Z (lower the bed) if Z is "unknown." For beds that fall when Z is powered off.
->>>>>>> 92b4c050
 
 //#define UNKNOWN_Z_NO_RAISE // Don't raise Z (lower the bed) if Z is "unknown." For beds that fall when Z is powered off.
 #if ANY(MachineEnder5)
@@ -2184,7 +2178,6 @@
 #endif
 #if ENABLED(FILAMENT_RUNOUT_SENSOR)
   #define FIL_RUNOUT_ENABLED_DEFAULT true // Enable the sensor on startup. Override with M412 followed by M500.
-<<<<<<< HEAD
   #if ENABLED(DualFilSensors)
     #if DISABLED(SKR13, SKR14, SKR14Turbo, SKRPRO11)
       #define NUM_RUNOUT_SENSORS   2     // Number of sensors, up to one per extruder. Define a FIL_RUNOUT#_PIN for each.
@@ -2200,13 +2193,6 @@
   #endif
   #define FIL_RUNOUT_PULLUP          // Use internal pullup for filament runout pins.
   //#define FIL_RUNOUT_PULLDOWN      // Use internal pulldown for filament runout pins.
-=======
-  #define NUM_RUNOUT_SENSORS   1          // Number of sensors, up to one per extruder. Define a FIL_RUNOUT#_PIN for each.
-
-  #define FIL_RUNOUT_STATE     LOW        // Pin state indicating that filament is NOT present.
-  #define FIL_RUNOUT_PULLUP               // Use internal pullup for filament runout pins.
-  //#define FIL_RUNOUT_PULLDOWN           // Use internal pulldown for filament runout pins.
->>>>>>> 92b4c050
 
   // Override individually if the runout sensors vary
   //#define FIL_RUNOUT1_STATE LOW
@@ -2320,10 +2306,7 @@
  * these options to restore the prior leveling state or to always enable
  * leveling immediately after G28.
  */
-<<<<<<< HEAD
 #define RESTORE_LEVELING_AFTER_G28
-=======
-//#define RESTORE_LEVELING_AFTER_G28
 //#define ENABLE_LEVELING_AFTER_G28
 
 /**
@@ -2334,7 +2317,6 @@
   #define LEVELING_NOZZLE_TEMP 120   // (°C) Only applies to E0 at this time
   #define LEVELING_BED_TEMP     50
 #endif
->>>>>>> 92b4c050
 
 /**
  * Enable detailed logging of G28, G29, M48, etc.
@@ -2347,14 +2329,11 @@
   // Gradually reduce leveling correction until a set height is reached,
   // at which point movement will be level to the machine's XY plane.
   // The height can be set with M420 Z<height>
-<<<<<<< HEAD
   #if NONE(MachineCR10Orig, SKRMiniE3V2)
     #define ENABLE_LEVELING_FADE_HEIGHT
-=======
-  #define ENABLE_LEVELING_FADE_HEIGHT
-  #if ENABLED(ENABLE_LEVELING_FADE_HEIGHT)
-    #define DEFAULT_LEVELING_FADE_HEIGHT 10.0 // (mm) Default fade height.
->>>>>>> 92b4c050
+    #if ENABLED(ENABLE_LEVELING_FADE_HEIGHT)
+      #define DEFAULT_LEVELING_FADE_HEIGHT 0.0 // (mm) Default fade height.
+    #endif
   #endif
 
   // For Cartesian machines, instead of dividing moves on mesh boundaries,
@@ -2484,10 +2463,7 @@
   #define LEVEL_CORNERS_INSET_LFRB { 22, 22, 22, 22 } // (mm) Left, Front, Right, Back insets
   #define LEVEL_CORNERS_HEIGHT      0.0   // (mm) Z height of nozzle at leveling points
   #define LEVEL_CORNERS_Z_HOP       4.0   // (mm) Z height of nozzle between leveling points
-<<<<<<< HEAD
   #define LEVEL_CENTER_TOO              // Move to the center after the last corner
-=======
-  //#define LEVEL_CENTER_TOO              // Move to the center after the last corner
   //#define LEVEL_CORNERS_USE_PROBE
   #if ENABLED(LEVEL_CORNERS_USE_PROBE)
     #define LEVEL_CORNERS_PROBE_TOLERANCE 0.1
@@ -2513,7 +2489,6 @@
    *  LF --------- RF   LF --------- RF    LF --------- RF   LF --------- RF
    */
   #define LEVEL_CORNERS_LEVELING_ORDER { LF, RF, RB, LB }
->>>>>>> 92b4c050
 #endif
 
 /**
@@ -2810,14 +2785,11 @@
  *
  * View the current statistics with M78.
  */
-<<<<<<< HEAD
 #if NONE(MachineCR10Orig, LowMemoryBoard, SKRMiniE3V2)
   #define PRINTCOUNTER
-=======
-//#define PRINTCOUNTER
-#if ENABLED(PRINTCOUNTER)
-  #define PRINTCOUNTER_SAVE_INTERVAL 60 // (minutes) EEPROM save interval during print
->>>>>>> 92b4c050
+  #if ENABLED(PRINTCOUNTER)
+    #define PRINTCOUNTER_SAVE_INTERVAL 60 // (minutes) EEPROM save interval during print
+  #endif
 #endif
 
 /**
