--- conflicted
+++ resolved
@@ -79,20 +79,6 @@
 #define STRING_SPLASH_LINE1 SHORT_BUILD_VERSION // will be shown during bootup in line 1
 #define STRING_SPLASH_LINE2 WEBSITE_URL         // will be shown during bootup in line 2
 
-<<<<<<< HEAD
-//
-// *** VENDORS PLEASE READ *****************************************************
-//
-// Marlin now allow you to have a vendor boot image to be displayed on machine
-// start. When SHOW_CUSTOM_BOOTSCREEN is defined Marlin will first show your
-// custom boot image and then the default Marlin boot image is shown.
-//
-// We suggest for you to take advantage of this new feature and keep the Marlin
-// boot image unmodified. For an example have a look at the bq Hephestos 2
-// example configuration folder.
-//
-#define SHOW_CUSTOM_BOOTSCREEN
-=======
 /**
  * *** VENDORS PLEASE READ ***
  *
@@ -106,7 +92,6 @@
 
 // Enable to show the bitmap in Marlin/_Bootscreen.h on startup.
 //#define SHOW_CUSTOM_BOOTSCREEN
->>>>>>> fd883c90
 
 // Enable to show the bitmap in Marlin/_Statusscreen.h on the status screen.
 //#define CUSTOM_STATUS_SCREEN_IMAGE
