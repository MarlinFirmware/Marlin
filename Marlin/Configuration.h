/**
 * Marlin 3D Printer Firmware
 * Copyright (C) 2019 MarlinFirmware [https://github.com/MarlinFirmware/Marlin]
 *
 * Based on Sprinter and grbl.
 * Copyright (C) 2011 Camiel Gubbels / Erik van der Zalm
 *
 * This program is free software: you can redistribute it and/or modify
 * it under the terms of the GNU General Public License as published by
 * the Free Software Foundation, either version 3 of the License, or
 * (at your option) any later version.
 *
 * This program is distributed in the hope that it will be useful,
 * but WITHOUT ANY WARRANTY; without even the implied warranty of
 * MERCHANTABILITY or FITNESS FOR A PARTICULAR PURPOSE.  See the
 * GNU General Public License for more details.
 *
 * You should have received a copy of the GNU General Public License
 * along with this program.  If not, see <http://www.gnu.org/licenses/>.
 *
 */
#pragma once

/**
 * Configuration.h
 *
 * Basic settings such as:
 *
 * - Type of electronics
 * - Type of temperature sensor
 * - Printer geometry
 * - Endstop configuration
 * - LCD controller
 * - Extra features
 *
 * Advanced settings can be found in Configuration_adv.h
 *
 */
#define CONFIGURATION_H_VERSION 020000

//===========================================================================
//============================= Getting Started =============================
//===========================================================================

/**
 * Here are some standard links for getting your machine calibrated:
 *
 * http://reprap.org/wiki/Calibration
 * http://youtu.be/wAL9d7FgInk
 * http://calculator.josefprusa.cz
 * http://reprap.org/wiki/Triffid_Hunter%27s_Calibration_Guide
 * http://www.thingiverse.com/thing:5573
 * https://sites.google.com/site/repraplogphase/calibration-of-your-reprap
 * http://www.thingiverse.com/thing:298812
 */

//===========================================================================
//============================= DELTA Printer ===============================
//===========================================================================
// For a Delta printer start with one of the configuration files in the
// config/examples/delta directory and customize for your machine.
//

//===========================================================================
//============================= SCARA Printer ===============================
//===========================================================================
// For a SCARA printer start with the configuration files in
// config/examples/SCARA and customize for your machine.
//

// @section info

// User-specified version info of this build to display in [Pronterface, etc] terminal window during
// startup. Implementation of an idea by Prof Braino to inform user that any changes made to this
// build by the user have been successfully uploaded into firmware.
#define STRING_CONFIG_H_AUTHOR "(Erkan, Anycubic 4MAX)" // Who made the changes.
//#define SHOW_BOOTSCREEN
#define STRING_SPLASH_LINE1 "Marlin 2.0.x"                    // will be shown during bootup in line 1
#define STRING_SPLASH_LINE2 "http://github.com/geminiserver"  // will be shown during bootup in line 2

/**
 * *** VENDORS PLEASE READ ***
 *
 * Marlin allows you to add a custom boot image for Graphical LCDs.
 * With this option Marlin will first show your custom screen followed
 * by the standard Marlin logo with version number and web URL.
 *
 * We encourage you to take advantage of this new feature and we also
 * respectfully request that you retain the unmodified Marlin boot screen.
 */

// Enable to show the bitmap in Marlin/_Bootscreen.h on startup.
#define SHOW_CUSTOM_BOOTSCREEN

// Enable to show the bitmap in Marlin/_Statusscreen.h on the status screen.
#define CUSTOM_STATUS_SCREEN_IMAGE

// @section machine

/**
 * Select the serial port on the board to use for communication with the host.
 * This allows the connection of wireless adapters (for instance) to non-default port pins.
 * Note: The first serial port (-1 or 0) will always be used by the Arduino bootloader.
 *
 * :[-1, 0, 1, 2, 3, 4, 5, 6, 7]
 */
#define SERIAL_PORT 0

/**
 * Select a secondary serial port on the board to use for communication with the host.
 * This allows the connection of wireless adapters (for instance) to non-default port pins.
 * Serial port -1 is the USB emulated serial port, if available.
 *
 * :[-1, 0, 1, 2, 3, 4, 5, 6, 7]
 */
//#define SERIAL_PORT_2 -1

/**
 * This setting determines the communication speed of the printer.
 *
 * 250000 works in most cases, but you might try a lower speed if
 * you commonly experience drop-outs during host printing.
 * You may try up to 1000000 to speed up SD file transfer.
 *
 * :[2400, 9600, 19200, 38400, 57600, 115200, 250000, 500000, 1000000]
 */
#define BAUDRATE 250000

// Enable the Bluetooth serial interface on AT90USB devices
//#define BLUETOOTH

// The following define selects which electronics board you have.
// Please choose the name from boards.h that matches your setup
#ifndef MOTHERBOARD
  //#define MOTHERBOARD BOARD_RAMPS_13_EFB
  #define MOTHERBOARD BOARD_TRIGORILLA_14
  // Only define ANYCUBIC_4MAX in combination with BOARD_TRIGORILLA_14
  #define ANYCUBIC_4MAX

  // define here your custom 4MAX. ATTENTION: ONLY ONE IS TO BE DEFINE!
  #define ANYCUBIC_4MAX_VG3R
  //#define ANYCUBIC_4MAX_7OF9
  //#define ANYCUBIC_4MAX_DEFAULT

#endif

#if DISABLED(ANYCUBIC_4MAX_VG3R, ANYCUBIC_4MAX_7OF9, ANYCUBIC_4MAX_DEFAULT)
  #error "No default 4MAX settings are set! - ### Define your custom 4MAX setting! ###"
#elif ENABLED(ANYCUBIC_4MAX_VG3R, ANYCUBIC_4MAX_7OF9 ) || \
      ENABLED(ANYCUBIC_4MAX_VG3R, ANYCUBIC_4MAX_DEFAULT) || \
      ENABLED(ANYCUBIC_4MAX_7OF9, ANYCUBIC_4MAX_DEFAULT)
  #error "All 4MAX settings are set! - ### Define JUST ONE custom 4MAX setting! ###"
#elif ENABLED(ANYCUBIC_4MAX_VG3R)
  //#pragma message ( "### BUILDIND Firmware for: \"ANYCUBIC_4MAX_VG3R\"" )
#elif ENABLED(ANYCUBIC_4MAX_7OF9)
  //#pragma message ( "### BUILDIND Firmware for: \"ANYCUBIC_4MAX_7OF9\"" )
#elif ENABLED(ANYCUBIC_4MAX_DEFAULT)
    //#pragma message ( "### BUILDIND Firmware for: \"ANYCUBIC_4MAX_DEFAULT\"" )
#endif

// Optional custom name for your RepStrap or other custom machine
// Displayed in the LCD "Ready" message
#define CUSTOM_MACHINE_NAME "Anycubic 4MAX"

// Define this to set a unique identifier for this printer, (Used by some programs to differentiate between machines)
// You can use an online service to generate a random UUID. (eg http://www.uuidgenerator.net/version4)
//#define MACHINE_UUID "00000000-0000-0000-0000-000000000000"

// @section extruder

// This defines the number of extruders
// :[1, 2, 3, 4, 5, 6]
#define EXTRUDERS 1

// Generally expected filament diameter (1.75, 2.85, 3.0, ...). Used for Volumetric, Filament Width Sensor, etc.
#define DEFAULT_NOMINAL_FILAMENT_DIA 1.75

// For Cyclops or any "multi-extruder" that shares a single nozzle.
//#define SINGLENOZZLE

/**
 * Průša MK2 Single Nozzle Multi-Material Multiplexer, and variants.
 *
 * This device allows one stepper driver on a control board to drive
 * two to eight stepper motors, one at a time, in a manner suitable
 * for extruders.
 *
 * This option only allows the multiplexer to switch on tool-change.
 * Additional options to configure custom E moves are pending.
 */
//#define MK2_MULTIPLEXER
#if ENABLED(MK2_MULTIPLEXER)
  // Override the default DIO selector pins here, if needed.
  // Some pins files may provide defaults for these pins.
  //#define E_MUX0_PIN 40  // Always Required
  //#define E_MUX1_PIN 42  // Needed for 3 to 8 inputs
  //#define E_MUX2_PIN 44  // Needed for 5 to 8 inputs
#endif

/**
 * Prusa Multi-Material Unit v2
 *
 * Requires NOZZLE_PARK_FEATURE to park print head in case MMU unit fails.
 * Requires EXTRUDERS = 5
 *
 * For additional configuration see Configuration_adv.h
 */
//#define PRUSA_MMU2

// A dual extruder that uses a single stepper motor
//#define SWITCHING_EXTRUDER
#if ENABLED(SWITCHING_EXTRUDER)
  #define SWITCHING_EXTRUDER_SERVO_NR 0
  #define SWITCHING_EXTRUDER_SERVO_ANGLES { 0, 90 } // Angles for E0, E1[, E2, E3]
  #if EXTRUDERS > 3
    #define SWITCHING_EXTRUDER_E23_SERVO_NR 1
  #endif
#endif

// A dual-nozzle that uses a servomotor to raise/lower one (or both) of the nozzles
//#define SWITCHING_NOZZLE
#if ENABLED(SWITCHING_NOZZLE)
  #define SWITCHING_NOZZLE_SERVO_NR 0
  //#define SWITCHING_NOZZLE_E1_SERVO_NR 1          // If two servos are used, the index of the second
  #define SWITCHING_NOZZLE_SERVO_ANGLES { 0, 90 }   // Angles for E0, E1 (single servo) or lowered/raised (dual servo)
#endif

/**
 * Two separate X-carriages with extruders that connect to a moving part
 * via a solenoid docking mechanism. Requires SOL1_PIN and SOL2_PIN.
 */
//#define PARKING_EXTRUDER

/**
 * Two separate X-carriages with extruders that connect to a moving part
 * via a magnetic docking mechanism using movements and no solenoid
 *
 * project   : https://www.thingiverse.com/thing:3080893
 * movements : https://youtu.be/0xCEiG9VS3k
 *             https://youtu.be/Bqbcs0CU2FE
 */
//#define MAGNETIC_PARKING_EXTRUDER

#if ENABLED(PARKING_EXTRUDER) || ENABLED(MAGNETIC_PARKING_EXTRUDER)

  #define PARKING_EXTRUDER_PARKING_X { -78, 184 }     // X positions for parking the extruders
  #define PARKING_EXTRUDER_GRAB_DISTANCE 1            // (mm) Distance to move beyond the parking point to grab the extruder
  //#define MANUAL_SOLENOID_CONTROL                   // Manual control of docking solenoids with M380 S / M381

  #if ENABLED(PARKING_EXTRUDER)

    #define PARKING_EXTRUDER_SOLENOIDS_INVERT           // If enabled, the solenoid is NOT magnetized with applied voltage
    #define PARKING_EXTRUDER_SOLENOIDS_PINS_ACTIVE LOW  // LOW or HIGH pin signal energizes the coil
    #define PARKING_EXTRUDER_SOLENOIDS_DELAY 250        // (ms) Delay for magnetic field. No delay if 0 or not defined.
    //#define MANUAL_SOLENOID_CONTROL                   // Manual control of docking solenoids with M380 S / M381

  #elif ENABLED(MAGNETIC_PARKING_EXTRUDER)

    #define MPE_FAST_SPEED      9000      // (mm/m) Speed for travel before last distance point
    #define MPE_SLOW_SPEED      4500      // (mm/m) Speed for last distance travel to park and couple
    #define MPE_TRAVEL_DISTANCE   10      // (mm) Last distance point
    #define MPE_COMPENSATION       0      // Offset Compensation -1 , 0 , 1 (multiplier) only for coupling

  #endif

#endif

/**
 * Switching Toolhead
 *
 * Support for swappable and dockable toolheads, such as
 * the E3D Tool Changer. Toolheads are locked with a servo.
 */
//#define SWITCHING_TOOLHEAD

/**
 * Magnetic Switching Toolhead
 *
 * Support swappable and dockable toolheads with a magnetic
 * docking mechanism using movement and no servo.
 */
//#define MAGNETIC_SWITCHING_TOOLHEAD

#if EITHER(SWITCHING_TOOLHEAD, MAGNETIC_SWITCHING_TOOLHEAD)
  #define SWITCHING_TOOLHEAD_Y_POS          235         // (mm) Y position of the toolhead dock
  #define SWITCHING_TOOLHEAD_Y_SECURITY      10         // (mm) Security distance Y axis
  #define SWITCHING_TOOLHEAD_Y_CLEAR         60         // (mm) Minimum distance from dock for unobstructed X axis
  #define SWITCHING_TOOLHEAD_X_POS          { 215, 0 }  // (mm) X positions for parking the extruders
  #if ENABLED(SWITCHING_TOOLHEAD)
    #define SWITCHING_TOOLHEAD_SERVO_NR       2         // Index of the servo connector
    #define SWITCHING_TOOLHEAD_SERVO_ANGLES { 0, 180 }  // (degrees) Angles for Lock, Unlock
  #elif ENABLED(MAGNETIC_SWITCHING_TOOLHEAD)
    #define SWITCHING_TOOLHEAD_Y_RELEASE      5         // (mm) Security distance Y axis
    #define SWITCHING_TOOLHEAD_X_SECURITY   -35         // (mm) Security distance X axis
  #endif
#endif

/**
 * "Mixing Extruder"
 *   - Adds G-codes M163 and M164 to set and "commit" the current mix factors.
 *   - Extends the stepping routines to move multiple steppers in proportion to the mix.
 *   - Optional support for Repetier Firmware's 'M164 S<index>' supporting virtual tools.
 *   - This implementation supports up to two mixing extruders.
 *   - Enable DIRECT_MIXING_IN_G1 for M165 and mixing in G1 (from Pia Taubert's reference implementation).
 */
//#define MIXING_EXTRUDER
#if ENABLED(MIXING_EXTRUDER)
  #define MIXING_STEPPERS 2        // Number of steppers in your mixing extruder
  #define MIXING_VIRTUAL_TOOLS 16  // Use the Virtual Tool method with M163 and M164
  //#define DIRECT_MIXING_IN_G1    // Allow ABCDHI mix factors in G1 movement commands
  //#define GRADIENT_MIX           // Support for gradient mixing with M166 and LCD
  #if ENABLED(GRADIENT_MIX)
    //#define GRADIENT_VTOOL       // Add M166 T to use a V-tool index as a Gradient alias
  #endif
#endif

// Offset of the extruders (uncomment if using more than one and relying on firmware to position when changing).
// The offset has to be X=0, Y=0 for the extruder 0 hotend (default extruder).
// For the other hotends it is their distance from the extruder 0 hotend.
//#define HOTEND_OFFSET_X { 0.0, 20.00 } // (mm) relative X-offset for each nozzle
//#define HOTEND_OFFSET_Y { 0.0, 5.00 }  // (mm) relative Y-offset for each nozzle
//#define HOTEND_OFFSET_Z { 0.0, 0.00 }  // (mm) relative Z-offset for each nozzle

// @section machine

/**
 * Select your power supply here. Use 0 if you haven't connected the PS_ON_PIN
 *
 * 0 = No Power Switch
 * 1 = ATX
 * 2 = X-Box 360 203Watts (the blue wire connected to PS_ON and the red wire to VCC)
 *
 * :{ 0:'No power switch', 1:'ATX', 2:'X-Box 360' }
 */
#define POWER_SUPPLY 0

#if POWER_SUPPLY > 0
  // Enable this option to leave the PSU off at startup.
  // Power to steppers and heaters will need to be turned on with M80.
  //#define PS_DEFAULT_OFF

  //#define AUTO_POWER_CONTROL        // Enable automatic control of the PS_ON pin
  #if ENABLED(AUTO_POWER_CONTROL)
    #define AUTO_POWER_FANS           // Turn on PSU if fans need power
    #define AUTO_POWER_E_FANS
    #define AUTO_POWER_CONTROLLERFAN
    #define AUTO_POWER_CHAMBER_FAN
    #define POWER_TIMEOUT 30
  #endif

#endif

// @section temperature

//===========================================================================
//============================= Thermal Settings ============================
//===========================================================================

/**
 * --NORMAL IS 4.7kohm PULLUP!-- 1kohm pullup can be used on hotend sensor, using correct resistor and table
 *
 * Temperature sensors available:
 *
 *    -4 : thermocouple with AD8495
 *    -3 : thermocouple with MAX31855 (only for sensor 0)
 *    -2 : thermocouple with MAX6675 (only for sensor 0)
 *    -1 : thermocouple with AD595
 *     0 : not used
 *     1 : 100k thermistor - best choice for EPCOS 100k (4.7k pullup)
 *     2 : 200k thermistor - ATC Semitec 204GT-2 (4.7k pullup)
 *     3 : Mendel-parts thermistor (4.7k pullup)
 *     4 : 10k thermistor !! do not use it for a hotend. It gives bad resolution at high temp. !!
 *     5 : 100K thermistor - ATC Semitec 104GT-2/104NT-4-R025H42G (Used in ParCan & J-Head) (4.7k pullup)
 *   501 : 100K Zonestar (Tronxy X3A) Thermistor
 *     6 : 100k EPCOS - Not as accurate as table 1 (created using a fluke thermocouple) (4.7k pullup)
 *     7 : 100k Honeywell thermistor 135-104LAG-J01 (4.7k pullup)
 *    71 : 100k Honeywell thermistor 135-104LAF-J01 (4.7k pullup)
 *     8 : 100k 0603 SMD Vishay NTCS0603E3104FXT (4.7k pullup)
 *     9 : 100k GE Sensing AL03006-58.2K-97-G1 (4.7k pullup)
 *    10 : 100k RS thermistor 198-961 (4.7k pullup)
 *    11 : 100k beta 3950 1% thermistor (4.7k pullup)
 *    12 : 100k 0603 SMD Vishay NTCS0603E3104FXT (4.7k pullup) (calibrated for Makibox hot bed)
 *    13 : 100k Hisens 3950  1% up to 300°C for hotend "Simple ONE " & "Hotend "All In ONE"
 *    15 : 100k thermistor calibration for JGAurora A5 hotend
 *    18 : ATC Semitec 204GT-2 (4.7k pullup) Dagoma.Fr - MKS_Base_DKU001327
 *    20 : the PT100 circuit found in the Ultimainboard V2.x
 *    60 : 100k Maker's Tool Works Kapton Bed Thermistor beta=3950
 *    61 : 100k Formbot / Vivedino 3950 350C thermistor 4.7k pullup
 *    66 : 4.7M High Temperature thermistor from Dyze Design
 *    67 : 450C thermistor from SliceEngineering
 *    70 : the 100K thermistor found in the bq Hephestos 2
 *    75 : 100k Generic Silicon Heat Pad with NTC 100K MGB18-104F39050L32 thermistor
 *
 *       1k ohm pullup tables - This is atypical, and requires changing out the 4.7k pullup for 1k.
 *                              (but gives greater accuracy and more stable PID)
 *    51 : 100k thermistor - EPCOS (1k pullup)
 *    52 : 200k thermistor - ATC Semitec 204GT-2 (1k pullup)
 *    55 : 100k thermistor - ATC Semitec 104GT-2 (Used in ParCan & J-Head) (1k pullup)
 *
 *  1047 : Pt1000 with 4k7 pullup
 *  1010 : Pt1000 with 1k pullup (non standard)
 *   147 : Pt100 with 4k7 pullup
 *   110 : Pt100 with 1k pullup (non standard)
 *
 *  1000 : Custom - Specify parameters in Configuration_adv.h
 *
 *         Use these for Testing or Development purposes. NEVER for production machine.
 *   998 : Dummy Table that ALWAYS reads 25°C or the temperature defined below.
 *   999 : Dummy Table that ALWAYS reads 100°C or the temperature defined below.
 *
 * :{ '0':"Not used", '1':"100k / 4.7k - EPCOS", '2':"200k / 4.7k - ATC Semitec 204GT-2", '3':"Mendel-parts / 4.7k", '4':"10k !! do not use for a hotend. Bad resolution at high temp. !!", '5':"100K / 4.7k - ATC Semitec 104GT-2 (Used in ParCan & J-Head)", '501':"100K Zonestar (Tronxy X3A)", '6':"100k / 4.7k EPCOS - Not as accurate as Table 1", '7':"100k / 4.7k Honeywell 135-104LAG-J01", '8':"100k / 4.7k 0603 SMD Vishay NTCS0603E3104FXT", '9':"100k / 4.7k GE Sensing AL03006-58.2K-97-G1", '10':"100k / 4.7k RS 198-961", '11':"100k / 4.7k beta 3950 1%", '12':"100k / 4.7k 0603 SMD Vishay NTCS0603E3104FXT (calibrated for Makibox hot bed)", '13':"100k Hisens 3950  1% up to 300°C for hotend 'Simple ONE ' & hotend 'All In ONE'", '18':"ATC Semitec 204GT-2 (4.7k pullup) Dagoma.Fr - MKS_Base_DKU001327" '20':"PT100 (Ultimainboard V2.x)", '51':"100k / 1k - EPCOS", '52':"200k / 1k - ATC Semitec 204GT-2", '55':"100k / 1k - ATC Semitec 104GT-2 (Used in ParCan & J-Head)", '60':"100k Maker's Tool Works Kapton Bed Thermistor beta=3950", '61':"100k Formbot / Vivedino 3950 350C thermistor 4.7k pullup", '66':"Dyze Design 4.7M High Temperature thermistor", '67':"Slice Engineering 450C High Temperature thermistor", '70':"the 100K thermistor found in the bq Hephestos 2", '71':"100k / 4.7k Honeywell 135-104LAF-J01", '147':"Pt100 / 4.7k", '1047':"Pt1000 / 4.7k", '110':"Pt100 / 1k (non-standard)", '1010':"Pt1000 / 1k (non standard)", '-4':"Thermocouple + AD8495", '-3':"Thermocouple + MAX31855 (only for sensor 0)", '-2':"Thermocouple + MAX6675 (only for sensor 0)", '-1':"Thermocouple + AD595", '998':"Dummy 1", '999':"Dummy 2", '1000':"Custom thermistor params" }
 */
#define TEMP_SENSOR_0 1
#define TEMP_SENSOR_1 0
#define TEMP_SENSOR_2 0
#define TEMP_SENSOR_3 0
#define TEMP_SENSOR_4 0
#define TEMP_SENSOR_5 0
#define TEMP_SENSOR_BED 1
#define TEMP_SENSOR_CHAMBER 0

// Dummy thermistor constant temperature readings, for use with 998 and 999
#define DUMMY_THERMISTOR_998_VALUE 25
#define DUMMY_THERMISTOR_999_VALUE 100

// Use temp sensor 1 as a redundant sensor with sensor 0. If the readings
// from the two sensors differ too much the print will be aborted.
//#define TEMP_SENSOR_1_AS_REDUNDANT
#define MAX_REDUNDANT_TEMP_SENSOR_DIFF 10

#define TEMP_RESIDENCY_TIME     10  // (seconds) Time to wait for hotend to "settle" in M109
#define TEMP_WINDOW              1  // (°C) Temperature proximity for the "temperature reached" timer
#define TEMP_HYSTERESIS          3  // (°C) Temperature proximity considered "close enough" to the target

#define TEMP_BED_RESIDENCY_TIME 10  // (seconds) Time to wait for bed to "settle" in M190
#define TEMP_BED_WINDOW          1  // (°C) Temperature proximity for the "temperature reached" timer
#define TEMP_BED_HYSTERESIS      3  // (°C) Temperature proximity considered "close enough" to the target

// Below this temperature the heater will be switched off
// because it probably indicates a broken thermistor wire.
#define HEATER_0_MINTEMP   5
#define HEATER_1_MINTEMP   5
#define HEATER_2_MINTEMP   5
#define HEATER_3_MINTEMP   5
#define HEATER_4_MINTEMP   5
#define HEATER_5_MINTEMP   5
#define BED_MINTEMP        5

// Above this temperature the heater will be switched off.
// This can protect components from overheating, but NOT from shorts and failures.
// (Use MINTEMP for thermistor short/failure protection.)
#define HEATER_0_MAXTEMP 275
#define HEATER_1_MAXTEMP 275
#define HEATER_2_MAXTEMP 275
#define HEATER_3_MAXTEMP 275
#define HEATER_4_MAXTEMP 275
#define HEATER_5_MAXTEMP 275
#define BED_MAXTEMP      150

//===========================================================================
//============================= PID Settings ================================
//===========================================================================
// PID Tuning Guide here: http://reprap.org/wiki/PID_Tuning

// Comment the following line to disable PID and enable bang-bang.
#define PIDTEMP
#define BANG_MAX 255     // Limits current to nozzle while in bang-bang mode; 255=full current
#define PID_MAX BANG_MAX // Limits current to nozzle while PID is active (see PID_FUNCTIONAL_RANGE below); 255=full current
#define PID_K1 0.95      // Smoothing factor within any PID loop
#if ENABLED(PIDTEMP)
  //#define PID_EDIT_MENU         // Add PID editing to the "Advanced Settings" menu. (~700 bytes of PROGMEM)
  //#define PID_AUTOTUNE_MENU     // Add PID auto-tuning to the "Advanced Settings" menu. (~250 bytes of PROGMEM)
  //#define PID_DEBUG             // Sends debug data to the serial port.
  //#define PID_OPENLOOP 1        // Puts PID in open loop. M104/M140 sets the output power from 0 to PID_MAX
  //#define SLOW_PWM_HEATERS      // PWM with very low frequency (roughly 0.125Hz=8s) and minimum state time of approximately 1s useful for heaters driven by a relay
  //#define PID_PARAMS_PER_HOTEND // Uses separate PID parameters for each extruder (useful for mismatched extruders)
                                  // Set/get with gcode: M301 E[extruder number, 0-2]
  #define PID_FUNCTIONAL_RANGE 10 // If the temperature difference between the target temperature and the actual temperature
                                  // is more than PID_FUNCTIONAL_RANGE then the PID will be shut off and the heater will be set to min/max.

  // If you are using a pre-configured hotend then you can use one of the value sets by uncommenting it

#if ENABLED(ANYCUBIC_4MAX_VG3R)
  // 4MAX with PID Autotune
  // my 4MAX Printer: vg3r - PID - Hotend
  #define DEFAULT_Kp 22.2 // Autotune 13.74
  #define DEFAULT_Ki 1.08 // Autotune 0.72
  #define DEFAULT_Kd 114  // Autotune 65.85
#elif ENABLED(ANYCUBIC_4MAX_7OF9)
  // 4MAX with PID Autotune
  // my 4MAX Printer: 7of9 - PID - Hotend
  #define DEFAULT_Kp 22.2 // Autotune 12.97
  #define DEFAULT_Ki 1.08 // Autotune 0.72
  #define DEFAULT_Kd 114  // Autotune 58.44
#elif ENABLED(ANYCUBIC_4MAX_DEFAULT)
  // Default 4MAX
  #define DEFAULT_Kp 22.2
  #define DEFAULT_Ki 1.08
  #define DEFAULT_Kd 114
#endif


  // MakerGear
  //#define DEFAULT_Kp 7.0
  //#define DEFAULT_Ki 0.1
  //#define DEFAULT_Kd 12

  // Mendel Parts V9 on 12V
  //#define DEFAULT_Kp 63.0
  //#define DEFAULT_Ki 2.25
  //#define DEFAULT_Kd 440

#endif // PIDTEMP

//===========================================================================
//====================== PID > Bed Temperature Control ======================
//===========================================================================

/**
 * PID Bed Heating
 *
 * If this option is enabled set PID constants below.
 * If this option is disabled, bang-bang will be used and BED_LIMIT_SWITCHING will enable hysteresis.
 *
 * The PID frequency will be the same as the extruder PWM.
 * If PID_dT is the default, and correct for the hardware/configuration, that means 7.689Hz,
 * which is fine for driving a square wave into a resistive load and does not significantly
 * impact FET heating. This also works fine on a Fotek SSR-10DA Solid State Relay into a 250W
 * heater. If your configuration is significantly different than this and you don't understand
 * the issues involved, don't use bed PID until someone else verifies that your hardware works.
 */
#define PIDTEMPBED

//#define BED_LIMIT_SWITCHING

/**
 * Max Bed Power
 * Applies to all forms of bed control (PID, bang-bang, and bang-bang with hysteresis).
 * When set to any value below 255, enables a form of PWM to the bed that acts like a divider
 * so don't use it unless you are OK with PWM on your bed. (See the comment on enabling PIDTEMPBED)
 */
#define MAX_BED_POWER 255 // limits duty cycle to bed; 255=full current

#if ENABLED(PIDTEMPBED)

  //#define PID_BED_DEBUG // Sends debug data to the serial port.

  #if ENABLED(ANYCUBIC_4MAX_VG3R)
    // 4MAX with PID Autotune
    // my 4MAX Printer: vg3r - PID - BED
    #define DEFAULT_bedKp 22.20  // Autotune 213.67
    #define DEFAULT_bedKi 1.08   // Autotune 42.07
    #define DEFAULT_bedKd 114.00 // Autotune 271.31
  #elif ENABLED(ANYCUBIC_4MAX_7OF9)
    // 4MAX with PID Autotune
    // my 4MAX Printer: 7of9 - PID - BED
    #define DEFAULT_bedKp 22.20  // Autotube 266.39
    #define DEFAULT_bedKi 1.08   // Autotube 51.57
    #define DEFAULT_bedKd 114.00 // Autotube 344.01
  #elif ENABLED(ANYCUBIC_4MAX_DEFAULT)
    //120V 250W silicone heater into 4mm borosilicate (MendelMax 1.5+)
    //from FOPDT model - kp=.39 Tp=405 Tdead=66, Tc set to 79.2, aggressive factor of .15 (vs .1, 1, 10)
    // Default ANYCUBIC 4MAX
    #define DEFAULT_bedKp 22.20
    #define DEFAULT_bedKi 1.08
    #define DEFAULT_bedKd 114.00
  #endif

  //120V 250W silicone heater into 4mm borosilicate (MendelMax 1.5+)
  //from pidautotune
  //#define DEFAULT_bedKp 97.1
  //#define DEFAULT_bedKi 1.41
  //#define DEFAULT_bedKd 1675.16

  // FIND YOUR OWN: "M303 E-1 C8 S90" to run autotune on the bed at 90 degreesC for 8 cycles.
#endif // PIDTEMPBED

// @section extruder

/**
 * Prevent extrusion if the temperature is below EXTRUDE_MINTEMP.
 * Add M302 to set the minimum extrusion temperature and/or turn
 * cold extrusion prevention on and off.
 *
 * *** IT IS HIGHLY RECOMMENDED TO LEAVE THIS OPTION ENABLED! ***
 */
#define PREVENT_COLD_EXTRUSION
#define EXTRUDE_MINTEMP 170

/**
 * Prevent a single extrusion longer than EXTRUDE_MAXLENGTH.
 * Note: For Bowden Extruders make this large enough to allow load/unload.
 */
#define PREVENT_LENGTHY_EXTRUDE
#define EXTRUDE_MAXLENGTH 200

//===========================================================================
//======================== Thermal Runaway Protection =======================
//===========================================================================

/**
 * Thermal Protection provides additional protection to your printer from damage
 * and fire. Marlin always includes safe min and max temperature ranges which
 * protect against a broken or disconnected thermistor wire.
 *
 * The issue: If a thermistor falls out, it will report the much lower
 * temperature of the air in the room, and the the firmware will keep
 * the heater on.
 *
 * If you get "Thermal Runaway" or "Heating failed" errors the
 * details can be tuned in Configuration_adv.h
 */

#define THERMAL_PROTECTION_HOTENDS // Enable thermal protection for all extruders
#define THERMAL_PROTECTION_BED     // Enable thermal protection for the heated bed
#define THERMAL_PROTECTION_CHAMBER // Enable thermal protection for the heated chamber

//===========================================================================
//============================= Mechanical Settings =========================
//===========================================================================

// @section machine

// Uncomment one of these options to enable CoreXY, CoreXZ, or CoreYZ kinematics
// either in the usual order or reversed
//#define COREXY
//#define COREXZ
//#define COREYZ
//#define COREYX
//#define COREZX
//#define COREZY

//===========================================================================
//============================== Endstop Settings ===========================
//===========================================================================

// @section homing

// Specify here all the endstop connectors that are connected to any endstop or probe.
// Almost all printers will be using one per axis. Probes will use one or more of the
// extra connectors. Leave undefined any used for non-endstop and non-probe purposes.
#define USE_XMIN_PLUG
#define USE_YMIN_PLUG
#define USE_ZMIN_PLUG
//#define USE_XMAX_PLUG
//#define USE_YMAX_PLUG
#define USE_ZMAX_PLUG

// Enable pullup for all endstops to prevent a floating state
#define ENDSTOPPULLUPS
#if DISABLED(ENDSTOPPULLUPS)
  // Disable ENDSTOPPULLUPS to set pullups individually
  //#define ENDSTOPPULLUP_XMAX
  //#define ENDSTOPPULLUP_YMAX
  //#define ENDSTOPPULLUP_ZMAX
  //#define ENDSTOPPULLUP_XMIN
  //#define ENDSTOPPULLUP_YMIN
  //#define ENDSTOPPULLUP_ZMIN
  //#define ENDSTOPPULLUP_ZMIN_PROBE
#endif

// Enable pulldown for all endstops to prevent a floating state
//#define ENDSTOPPULLDOWNS
#if DISABLED(ENDSTOPPULLDOWNS)
  // Disable ENDSTOPPULLDOWNS to set pulldowns individually
  //#define ENDSTOPPULLDOWN_XMAX
  //#define ENDSTOPPULLDOWN_YMAX
  //#define ENDSTOPPULLDOWN_ZMAX
  //#define ENDSTOPPULLDOWN_XMIN
  //#define ENDSTOPPULLDOWN_YMIN
  //#define ENDSTOPPULLDOWN_ZMIN
  //#define ENDSTOPPULLDOWN_ZMIN_PROBE
#endif

// Mechanical endstop with COM to ground and NC to Signal uses "false" here (most common setup).
#define X_MIN_ENDSTOP_INVERTING true // set to true to invert the logic of the endstop.
#define Y_MIN_ENDSTOP_INVERTING true // set to true to invert the logic of the endstop.
#define Z_MIN_ENDSTOP_INVERTING true // set to true to invert the logic of the endstop.
#define X_MAX_ENDSTOP_INVERTING true // set to true to invert the logic of the endstop.
#define Y_MAX_ENDSTOP_INVERTING true // set to true to invert the logic of the endstop.
#define Z_MAX_ENDSTOP_INVERTING true // set to true to invert the logic of the endstop.
#define Z_MIN_PROBE_ENDSTOP_INVERTING true // set to true to invert the logic of the probe.

/**
 * Stepper Drivers
 *
 * These settings allow Marlin to tune stepper driver timing and enable advanced options for
 * stepper drivers that support them. You may also override timing options in Configuration_adv.h.
 *
 * A4988 is assumed for unspecified drivers.
 *
 * Options: A4988, A5984, DRV8825, LV8729, L6470, TB6560, TB6600, TMC2100,
 *          TMC2130, TMC2130_STANDALONE, TMC2160, TMC2160_STANDALONE,
 *          TMC2208, TMC2208_STANDALONE, TMC2209, TMC2209_STANDALONE,
 *          TMC26X,  TMC26X_STANDALONE,  TMC2660, TMC2660_STANDALONE,
 *          TMC5130, TMC5130_STANDALONE, TMC5160, TMC5160_STANDALONE
 * :['A4988', 'A5984', 'DRV8825', 'LV8729', 'L6470', 'TB6560', 'TB6600', 'TMC2100', 'TMC2130', 'TMC2130_STANDALONE', 'TMC2160', 'TMC2160_STANDALONE', 'TMC2208', 'TMC2208_STANDALONE', 'TMC2209', 'TMC2209_STANDALONE', 'TMC26X', 'TMC26X_STANDALONE', 'TMC2660', 'TMC2660_STANDALONE', 'TMC5130', 'TMC5130_STANDALONE', 'TMC5160', 'TMC5160_STANDALONE']
 */
#define X_DRIVER_TYPE  TMC2208_STANDALONE
#define Y_DRIVER_TYPE  TMC2208_STANDALONE
#define Z_DRIVER_TYPE  TMC2208_STANDALONE
//#define X2_DRIVER_TYPE A4988
//#define Y2_DRIVER_TYPE A4988
//#define Z2_DRIVER_TYPE A4988
//#define Z3_DRIVER_TYPE A4988
#if ENABLED(ANYCUBIC_4MAX_VG3R)
  #define E0_DRIVER_TYPE TMC2208
#else
  #define E0_DRIVER_TYPE TMC2208_STANDALONE
#endif
//#define E1_DRIVER_TYPE A4988
//#define E2_DRIVER_TYPE A4988
//#define E3_DRIVER_TYPE A4988
//#define E4_DRIVER_TYPE A4988
//#define E5_DRIVER_TYPE A4988

// Enable this feature if all enabled endstop pins are interrupt-capable.
// This will remove the need to poll the interrupt pins, saving many CPU cycles.
//#define ENDSTOP_INTERRUPTS_FEATURE

/**
 * Endstop Noise Threshold
 *
 * Enable if your probe or endstops falsely trigger due to noise.
 *
 * - Higher values may affect repeatability or accuracy of some bed probes.
 * - To fix noise install a 100nF ceramic capacitor inline with the switch.
 * - This feature is not required for common micro-switches mounted on PCBs
 *   based on the Makerbot design, which already have the 100nF capacitor.
 *
 * :[2,3,4,5,6,7]
 */
//#define ENDSTOP_NOISE_THRESHOLD 2

//=============================================================================
//============================== Movement Settings ============================
//=============================================================================
// @section motion

/**
 * Default Settings
 *
 * These settings can be reset by M502
 *
 * Note that if EEPROM is enabled, saved values will override these.
 */

/**
 * With this option each E stepper can have its own factors for the
 * following movement settings. If fewer factors are given than the
 * total number of extruders, the last value applies to the rest.
 */
//#define DISTINCT_E_FACTORS

/**
 * Default Axis Steps Per Unit (steps/mm)
 * Override with M92
 *                                      X, Y, Z, E0 [, E1[, E2[, E3[, E4[, E5]]]]]
 */
#if ENABLED(ANYCUBIC_4MAX_VG3R)
  // my 4MAX Printer: vg3r - Steps - Filament
  #define DEFAULT_AXIS_STEPS_PER_UNIT   { 80.16032, 80.16835, 398.24771, 102.17 }
#elif ENABLED(ANYCUBIC_4MAX_7OF9)
  // my 4MAX Printer: 7of9 - Steps - Filament
  #define DEFAULT_AXIS_STEPS_PER_UNIT   { 80.12018, 80.10413, 397.14058, 100.56 }
#elif ENABLED(ANYCUBIC_4MAX_DEFAULT)
  // Default 4MAX
  #define DEFAULT_AXIS_STEPS_PER_UNIT   { 80, 80, 400, 92.60 }
#endif



/**
 * Default Max Feed Rate (mm/s)
 * Override with M203
 *                                      X, Y, Z, E0 [, E1[, E2[, E3[, E4[, E5]]]]]
 */
#define DEFAULT_MAX_FEEDRATE          { 300, 300, 10, 25 }

/**
 * Default Max Acceleration (change/s) change = mm/s
 * (Maximum start speed for accelerated moves)
 * Override with M201
 *                                      X, Y, Z, E0 [, E1[, E2[, E3[, E4[, E5]]]]]
 */
#define DEFAULT_MAX_ACCELERATION      { 1500, 1500, 100, 10000 }

/**
 * Default Acceleration (change/s) change = mm/s
 * Override with M204
 *
 *   M204 P    Acceleration
 *   M204 R    Retract Acceleration
 *   M204 T    Travel Acceleration
 */
#define DEFAULT_ACCELERATION          1500    // X, Y, Z and E acceleration for printing moves
#define DEFAULT_RETRACT_ACCELERATION  2000    // E acceleration for retracts
#define DEFAULT_TRAVEL_ACCELERATION   1500    // X, Y, Z acceleration for travel (non printing) moves

//
// Use Junction Deviation instead of traditional Jerk Limiting
//
//#define JUNCTION_DEVIATION
#if ENABLED(JUNCTION_DEVIATION)
  #define JUNCTION_DEVIATION_MM 0.02  // (mm) Distance from real junction edge
#endif

/**
 * Default Jerk (mm/s)
 * Override with M205 X Y Z E
 *
 * "Jerk" specifies the minimum speed change that requires acceleration.
 * When changing speed and direction, if the difference is less than the
 * value set here, it may happen instantaneously.
 */
#if DISABLED(JUNCTION_DEVIATION)
  #define DEFAULT_XJERK 11.0
  #define DEFAULT_YJERK 11.0
  #define DEFAULT_ZJERK  0.4
#endif

#define DEFAULT_EJERK    10.0  // May be used by Linear Advance
/**
 * S-Curve Acceleration
 *
 * This option eliminates vibration during printing by fitting a Bézier
 * curve to move acceleration, producing much smoother direction changes.
 *
 * See https://github.com/synthetos/TinyG/wiki/Jerk-Controlled-Motion-Explained
 */
#define S_CURVE_ACCELERATION

//===========================================================================
//============================= Z Probe Options =============================
//===========================================================================
// @section probes

//
// See http://marlinfw.org/docs/configuration/probes.html
//

/**
 * Z_MIN_PROBE_USES_Z_MIN_ENDSTOP_PIN
 *
 * Enable this option for a probe connected to the Z Min endstop pin.
 */
#define Z_MIN_PROBE_USES_Z_MIN_ENDSTOP_PIN

/**
 * Z_MIN_PROBE_PIN
 *
 * Define this pin if the probe is not connected to Z_MIN_PIN.
 * If not defined the default pin for the selected MOTHERBOARD
 * will be used. Most of the time the default is what you want.
 *
 *  - The simplest option is to use a free endstop connector.
 *  - Use 5V for powered (usually inductive) sensors.
 *
 *  - RAMPS 1.3/1.4 boards may use the 5V, GND, and Aux4->D32 pin:
 *    - For simple switches connect...
 *      - normally-closed switches to GND and D32.
 *      - normally-open switches to 5V and D32.
 *
 */
//#define Z_MIN_PROBE_PIN 15 // 15: Y_MAX for BLTOUCH

/**
 * Probe Type
 *
 * Allen Key Probes, Servo Probes, Z-Sled Probes, FIX_MOUNTED_PROBE, etc.
 * Activate one of these to use Auto Bed Leveling below.
 */

/**
 * The "Manual Probe" provides a means to do "Auto" Bed Leveling without a probe.
 * Use G29 repeatedly, adjusting the Z height at each point with movement commands
 * or (with LCD_BED_LEVELING) the LCD controller.
 */
//#define PROBE_MANUALLY
//#define MANUAL_PROBE_START_Z 0.2

/**
 * A Fix-Mounted Probe either doesn't deploy or needs manual deployment.
 *   (e.g., an inductive probe or a nozzle-based probe-switch.)
 */
//#define FIX_MOUNTED_PROBE

/**
 * Z Servo Probe, such as an endstop switch on a rotating arm.
 */
<<<<<<< HEAD
#define Z_PROBE_SERVO_NR 2  // Defaults to SERVO 0 connector.
//#define Z_SERVO_ANGLES {10,90}  // Z Servo Deploy and Stow angles
=======
//#define Z_PROBE_SERVO_NR 0       // Defaults to SERVO 0 connector.
//#define Z_SERVO_ANGLES { 70, 0 } // Z Servo Deploy and Stow angles
>>>>>>> 1235bb16

/**
 * The BLTouch probe uses a Hall effect sensor and emulates a servo.
 */
#define BLTOUCH

/**
 * Touch-MI Probe by hotends.fr
 *
 * This probe is deployed and activated by moving the X-axis to a magnet at the edge of the bed.
 * By default, the magnet is assumed to be on the left and activated by a home. If the magnet is
 * on the right, enable and set TOUCH_MI_DEPLOY_XPOS to the deploy position.
 *
 * Also requires: BABYSTEPPING, BABYSTEP_ZPROBE_OFFSET, Z_SAFE_HOMING,
 *                MIN_PROBE_EDGE, and a minimum Z_HOMING_HEIGHT of 10.
 */
//#define TOUCH_MI_PROBE
#if ENABLED(TOUCH_MI_PROBE)
  #define TOUCH_MI_RETRACT_Z 0.5                  // Height at which the probe retracts
  //#define TOUCH_MI_DEPLOY_XPOS (X_MAX_BED + 2)  // For a magnet on the right side of the bed
#endif

// A probe that is deployed and stowed with a solenoid pin (SOL1_PIN)
//#define SOLENOID_PROBE

// A sled-mounted probe like those designed by Charles Bell.
//#define Z_PROBE_SLED
//#define SLED_DOCKING_OFFSET 5  // The extra distance the X axis must travel to pickup the sled. 0 should be fine but you can push it further if you'd like.

// A probe deployed by moving the x-axis, such as the Wilson II's rack-and-pinion probe designed by Marty Rice.
//#define RACK_AND_PINION_PROBE
#if ENABLED(RACK_AND_PINION_PROBE)
  #define Z_PROBE_DEPLOY_X  X_MIN_POS
  #define Z_PROBE_RETRACT_X X_MAX_POS
#endif

//
// For Z_PROBE_ALLEN_KEY see the Delta example configurations.
//

/**
 * Z Probe to nozzle (X,Y) offset, relative to (0, 0).
 * X and Y offsets must be integers.
 *
 * In the following example the X and Y offsets are both positive:
 * #define X_PROBE_OFFSET_FROM_EXTRUDER 10
 * #define Y_PROBE_OFFSET_FROM_EXTRUDER 10
 *
 *     +-- BACK ---+
 *     |           |
 *   L |    (+) P  | R <-- probe (20,20)
 *   E |           | I
 *   F | (-) N (+) | G <-- nozzle (10,10)
 *   T |           | H
 *     |    (-)    | T
 *     |           |
 *     O-- FRONT --+
 *   (0,0)
 */
#define X_PROBE_OFFSET_FROM_EXTRUDER 34  // X offset in mm: -left  +right  [of the nozzle]
                                         // Distance from nozzle to BLTouch is 33,5mm ~ we use 34mm!
#define Y_PROBE_OFFSET_FROM_EXTRUDER 0   // Y offset: -front +behind [the nozzle]

#if ENABLED(ANYCUBIC_4MAX_VG3R)
  // my 4MAX Printer: vg3r - Offset
  #define Z_PROBE_OFFSET_FROM_EXTRUDER -1.98  // Z offset: -below +above  [the nozzle]
#elif ENABLED(ANYCUBIC_4MAX_7OF9)
  // my 4MAX Printer: 7of9 - Offset
  #define Z_PROBE_OFFSET_FROM_EXTRUDER -1.58  // Z offset: -below +above  [the nozzle]
#elif ENABLED(ANYCUBIC_4MAX_DEFAULT)
  #define Z_PROBE_OFFSET_FROM_EXTRUDER 0      // Z offset: -below +above  [the nozzle]
#endif


// Certain types of probes need to stay away from edges
#define MIN_PROBE_EDGE 2

// X and Y axis travel speed (mm/m) between probes
#define XY_PROBE_SPEED 8000

// Feedrate (mm/m) for the first approach when double-probing (MULTIPLE_PROBING == 2)
#define Z_PROBE_SPEED_FAST HOMING_FEEDRATE_Z

// Feedrate (mm/m) for the "accurate" probe of each point
#define Z_PROBE_SPEED_SLOW (Z_PROBE_SPEED_FAST / 2)

/**
 * Multiple Probing
 *
 * You may get improved results by probing 2 or more times.
 * With EXTRA_PROBING the more atypical reading(s) will be disregarded.
 *
 * A total of 2 does fast/slow probes with a weighted average.
 * A total of 3 or more adds more slow probes, taking the average.
 */
//#define MULTIPLE_PROBING 2
//#define EXTRA_PROBING    1

/**
 * Z probes require clearance when deploying, stowing, and moving between
 * probe points to avoid hitting the bed and other hardware.
 * Servo-mounted probes require extra space for the arm to rotate.
 * Inductive probes need space to keep from triggering early.
 *
 * Use these settings to specify the distance (mm) to raise the probe (or
 * lower the bed). The values set here apply over and above any (negative)
 * probe Z Offset set with Z_PROBE_OFFSET_FROM_EXTRUDER, M851, or the LCD.
 * Only integer values >= 1 are valid here.
 *
 * Example: `M851 Z-5` with a CLEARANCE of 4  =>  9mm from bed to nozzle.
 *     But: `M851 Z+1` with a CLEARANCE of 2  =>  2mm from bed to nozzle.
 */
#define Z_CLEARANCE_DEPLOY_PROBE   15  // Z Clearance for Deploy/Stow
#define Z_CLEARANCE_BETWEEN_PROBES 10 // Z Clearance between probe points
#define Z_CLEARANCE_MULTI_PROBE     5 // Z Clearance between multiple probes
//#define Z_AFTER_PROBING           5 // Z position after probing is done

#define Z_PROBE_LOW_POINT          -2 // Farthest distance below the trigger-point to go before stopping

// For M851 give a range for adjusting the Z probe offset
#define Z_PROBE_OFFSET_RANGE_MIN -20
#define Z_PROBE_OFFSET_RANGE_MAX 20

// Enable the M48 repeatability test to test probe accuracy
//#define Z_MIN_PROBE_REPEATABILITY_TEST

// Before deploy/stow pause for user confirmation
//#define PAUSE_BEFORE_DEPLOY_STOW
#if ENABLED(PAUSE_BEFORE_DEPLOY_STOW)
  //#define PAUSE_PROBE_DEPLOY_WHEN_TRIGGERED // For Manual Deploy Allenkey Probe
#endif

/**
 * Enable one or more of the following if probing seems unreliable.
 * Heaters and/or fans can be disabled during probing to minimize electrical
 * noise. A delay can also be added to allow noise and vibration to settle.
 * These options are most useful for the BLTouch probe, but may also improve
 * readings with inductive probes and piezo sensors.
 */
//#define PROBING_HEATERS_OFF       // Turn heaters off when probing
#if ENABLED(PROBING_HEATERS_OFF)
  //#define WAIT_FOR_BED_HEATER     // Wait for bed to heat back up between probes (to improve accuracy)
#endif
//#define PROBING_FANS_OFF          // Turn fans off when probing
//#define PROBING_STEPPERS_OFF      // Turn steppers off (unless needed to hold position) when probing
//#define DELAY_BEFORE_PROBING 200  // (ms) To prevent vibrations from triggering piezo sensors

// For Inverting Stepper Enable Pins (Active Low) use 0, Non Inverting (Active High) use 1
// :{ 0:'Low', 1:'High' }
#define X_ENABLE_ON 0
#define Y_ENABLE_ON 0
#define Z_ENABLE_ON 0
#define E_ENABLE_ON 0 // For all extruders

// Disables axis stepper immediately when it's not being used.
// WARNING: When motors turn off there is a chance of losing position accuracy!
#define DISABLE_X false
#define DISABLE_Y false
#define DISABLE_Z false

// Warn on display about possibly reduced accuracy
//#define DISABLE_REDUCED_ACCURACY_WARNING

// @section extruder

#define DISABLE_E false             // For all extruders
#define DISABLE_INACTIVE_EXTRUDER  true // Keep only the active extruder enabled

// @section machine

// Invert the stepper direction. Change (or reverse the motor connector) if an axis goes the wrong way.
#define INVERT_X_DIR true
#define INVERT_Y_DIR true
#define INVERT_Z_DIR true

// @section extruder

// For direct drive extruder v9 set to true, for geared extruder set to false.
#define INVERT_E0_DIR true
#define INVERT_E1_DIR false
#define INVERT_E2_DIR false
#define INVERT_E3_DIR false
#define INVERT_E4_DIR false
#define INVERT_E5_DIR false

// @section homing

//#define NO_MOTION_BEFORE_HOMING  // Inhibit movement until all axes have been homed

//#define UNKNOWN_Z_NO_RAISE // Don't raise Z (lower the bed) if Z is "unknown." For beds that fall when Z is powered off.

#define Z_HOMING_HEIGHT 4  // (in mm) Minimal z height before homing (G28) for Z clearance above the bed, clamps, ...
                             // Be sure you have this distance over your Z_MAX_POS in case.

// Direction of endstops when homing; 1=MAX, -1=MIN
// :[-1,1]
#define X_HOME_DIR -1
#define Y_HOME_DIR -1
#define Z_HOME_DIR -1

// @section machine

#if ENABLED(BLTOUCH)
  #if ENABLED(ANYCUBIC_4MAX_VG3R)
    // vg3r offset from extruder |<--?->|BLTOUCH|
    #define BLTOUCH_X_MAX_OFFSET 6
  #elif ENABLED(ANYCUBIC_4MAX_7OF9)
    // 7of9 offset from extruder |<--?->|BLTOUCH|
    #define BLTOUCH_X_MAX_OFFSET 6
  #elif ENABLED(ANYCUBIC_4MAX_DEFAULT)
    // Default offset from extruder |<--?->|BLTOUCH|
    #define BLTOUCH_X_MAX_OFFSET 8
  #endif
#endif

// The size of the print bed
#define X_BED_SIZE 218 - BLTOUCH_X_MAX_OFFSET
#define Y_BED_SIZE 218

// Travel limits (mm) after homing, corresponding to endstop positions.
#define X_MIN_POS -5
#define Y_MIN_POS 0
#define Z_MIN_POS 0
#define X_MAX_POS X_BED_SIZE
#define Y_MAX_POS Y_BED_SIZE
#define Z_MAX_POS 300

/**
 * Software Endstops
 *
 * - Prevent moves outside the set machine bounds.
 * - Individual axes can be disabled, if desired.
 * - X and Y only apply to Cartesian robots.
 * - Use 'M211' to set software endstops on/off or report current state
 */

// Min software endstops constrain movement within minimum coordinate bounds
#define MIN_SOFTWARE_ENDSTOPS
#if ENABLED(MIN_SOFTWARE_ENDSTOPS)
  #define MIN_SOFTWARE_ENDSTOP_X
  #define MIN_SOFTWARE_ENDSTOP_Y
  #define MIN_SOFTWARE_ENDSTOP_Z
#endif

// Max software endstops constrain movement within maximum coordinate bounds
#define MAX_SOFTWARE_ENDSTOPS
#if ENABLED(MAX_SOFTWARE_ENDSTOPS)
  #define MAX_SOFTWARE_ENDSTOP_X
  #define MAX_SOFTWARE_ENDSTOP_Y
  #define MAX_SOFTWARE_ENDSTOP_Z
#endif

#if ENABLED(MIN_SOFTWARE_ENDSTOPS) || ENABLED(MAX_SOFTWARE_ENDSTOPS)
  //#define SOFT_ENDSTOPS_MENU_ITEM  // Enable/Disable software endstops from the LCD
#endif

/**
 * Filament Runout Sensors
 * Mechanical or opto endstops are used to check for the presence of filament.
 *
 * RAMPS-based boards use SERVO3_PIN for the first runout sensor.
 * For other boards you may need to define FIL_RUNOUT_PIN, FIL_RUNOUT2_PIN, etc.
 * By default the firmware assumes HIGH=FILAMENT PRESENT.
 */
#define FILAMENT_RUNOUT_SENSOR
#if ENABLED(FILAMENT_RUNOUT_SENSOR)
  //#define FIL_RUNOUT_PIN     2     // D2(X_MAX_PIN) - Is defined in BOARD_TRIGORILLA_14
  #define NUM_RUNOUT_SENSORS   1     // Number of sensors, up to one per extruder. Define a FIL_RUNOUT#_PIN for each.
  #define FIL_RUNOUT_INVERTING true  // set to true to invert the logic of the sensor.
  #define FIL_RUNOUT_PULLUP          // Use internal pullup for filament runout pins.
  //#define FIL_RUNOUT_PULLDOWN      // Use internal pulldown for filament runout pins.

  // Set one or more commands to execute on filament runout.
  // (After 'M412 H' Marlin will ask the host to handle the process.)
  #define FILAMENT_RUNOUT_SCRIPT "M600"

  // After a runout is detected, continue printing this length of filament
  // before executing the runout script. Useful for a sensor at the end of
  // a feed tube. Requires 4 bytes SRAM per sensor, plus 4 bytes overhead.
  //#define FILAMENT_RUNOUT_DISTANCE_MM 25

  #ifdef FILAMENT_RUNOUT_DISTANCE_MM
    // Enable this option to use an encoder disc that toggles the runout pin
    // as the filament moves. (Be sure to set FILAMENT_RUNOUT_DISTANCE_MM
    // large enough to avoid false positives.)
    //#define FILAMENT_MOTION_SENSOR
  #endif
#endif

//===========================================================================
//=============================== Bed Leveling ==============================
//===========================================================================
// @section calibrate

/**
 * Choose one of the options below to enable G29 Bed Leveling. The parameters
 * and behavior of G29 will change depending on your selection.
 *
 *  If using a Probe for Z Homing, enable Z_SAFE_HOMING also!
 *
 * - AUTO_BED_LEVELING_3POINT
 *   Probe 3 arbitrary points on the bed (that aren't collinear)
 *   You specify the XY coordinates of all 3 points.
 *   The result is a single tilted plane. Best for a flat bed.
 *
 * - AUTO_BED_LEVELING_LINEAR
 *   Probe several points in a grid.
 *   You specify the rectangle and the density of sample points.
 *   The result is a single tilted plane. Best for a flat bed.
 *
 * - AUTO_BED_LEVELING_BILINEAR
 *   Probe several points in a grid.
 *   You specify the rectangle and the density of sample points.
 *   The result is a mesh, best for large or uneven beds.
 *
 * - AUTO_BED_LEVELING_UBL (Unified Bed Leveling)
 *   A comprehensive bed leveling system combining the features and benefits
 *   of other systems. UBL also includes integrated Mesh Generation, Mesh
 *   Validation and Mesh Editing systems.
 *
 * - MESH_BED_LEVELING
 *   Probe a grid manually
 *   The result is a mesh, suitable for large or uneven beds. (See BILINEAR.)
 *   For machines without a probe, Mesh Bed Leveling provides a method to perform
 *   leveling in steps so you can manually adjust the Z height at each grid-point.
 *   With an LCD controller the process is guided step-by-step.
 */
//#define AUTO_BED_LEVELING_3POINT
//#define AUTO_BED_LEVELING_LINEAR
#define AUTO_BED_LEVELING_BILINEAR
//#define AUTO_BED_LEVELING_UBL
//#define MESH_BED_LEVELING

/**
 * Normally G28 leaves leveling disabled on completion. Enable
 * this option to have G28 restore the prior leveling state.
 */
#define RESTORE_LEVELING_AFTER_G28

/**
 * Enable detailed logging of G28, G29, M48, etc.
 * Turn on with the command 'M111 S32'.
 * NOTE: Requires a lot of PROGMEM!
 */
//#define DEBUG_LEVELING_FEATURE

#if ANY(MESH_BED_LEVELING, AUTO_BED_LEVELING_BILINEAR, AUTO_BED_LEVELING_UBL)
  // Gradually reduce leveling correction until a set height is reached,
  // at which point movement will be level to the machine's XY plane.
  // The height can be set with M420 Z<height>
  #define ENABLE_LEVELING_FADE_HEIGHT

  // For Cartesian machines, instead of dividing moves on mesh boundaries,
  // split up moves into short segments like a Delta. This follows the
  // contours of the bed more closely than edge-to-edge straight moves.
  #define SEGMENT_LEVELED_MOVES
  #define LEVELED_SEGMENT_LENGTH 5.0 // (mm) Length of all segments (except the last one)

  /**
   * Enable the G26 Mesh Validation Pattern tool.
   */
  #define G26_MESH_VALIDATION
  #if ENABLED(G26_MESH_VALIDATION)
    #define MESH_TEST_NOZZLE_SIZE    0.4  // (mm) Diameter of primary nozzle.
    #define MESH_TEST_LAYER_HEIGHT   0.2  // (mm) Default layer height for the G26 Mesh Validation Tool.
    #define MESH_TEST_HOTEND_TEMP  245    // (°C) Default nozzle temperature for the G26 Mesh Validation Tool.
    #define MESH_TEST_BED_TEMP      85    // (°C) Default bed temperature for the G26 Mesh Validation Tool.
    #define G26_XY_FEEDRATE         20    // (mm/s) Feedrate for XY Moves for the G26 Mesh Validation Tool.
  #endif

#endif

#if EITHER(AUTO_BED_LEVELING_LINEAR, AUTO_BED_LEVELING_BILINEAR)

  // Set the number of grid points per dimension.
  #define GRID_MAX_POINTS_X 10
  #define GRID_MAX_POINTS_Y GRID_MAX_POINTS_X

  // Set the boundaries for probing (where the probe can reach).
  #define LEFT_PROBE_BED_POSITION   X_PROBE_OFFSET_FROM_EXTRUDER
  #define RIGHT_PROBE_BED_POSITION  X_BED_SIZE - MIN_PROBE_EDGE
#if ENABLED(ANYCUBIC_4MAX_VG3R)
  #define FRONT_PROBE_BED_POSITION  MIN_PROBE_EDGE + 4 /* +4 vg3r specific adjustment */
#else
  #define FRONT_PROBE_BED_POSITION  MIN_PROBE_EDGE
#endif
  #define BACK_PROBE_BED_POSITION   Y_BED_SIZE - MIN_PROBE_EDGE

  // Probe along the Y axis, advancing X after each column
  //#define PROBE_Y_FIRST

  #if ENABLED(AUTO_BED_LEVELING_BILINEAR)

    // Beyond the probed grid, continue the implied tilt?
    // Default is to maintain the height of the nearest edge.
    //#define EXTRAPOLATE_BEYOND_GRID

    //
    // Experimental Subdivision of the grid by Catmull-Rom method.
    // Synthesizes intermediate points to produce a more detailed mesh.
    //
    //#define ABL_BILINEAR_SUBDIVISION
    #if ENABLED(ABL_BILINEAR_SUBDIVISION)
      // Number of subdivisions between probe points
      #define BILINEAR_SUBDIVISIONS 3
    #endif

  #endif

#elif ENABLED(AUTO_BED_LEVELING_UBL)

  //===========================================================================
  //========================= Unified Bed Leveling ============================
  //===========================================================================

  #define MESH_EDIT_GFX_OVERLAY   // Display a graphics overlay while editing the mesh

  #define MESH_INSET 1              // Set Mesh bounds as an inset region of the bed
  #define GRID_MAX_POINTS_X 10      // Don't use more than 15 points per axis, implementation limited.
  #define GRID_MAX_POINTS_Y GRID_MAX_POINTS_X

  #define UBL_MESH_EDIT_MOVES_Z     // Sophisticated users prefer no movement of nozzle
  #define UBL_SAVE_ACTIVE_ON_M500   // Save the currently active mesh in the current slot on M500

  //#define UBL_Z_RAISE_WHEN_OFF_MESH 2.5 // When the nozzle is off the mesh, this value is used
                                          // as the Z-Height correction value.

#elif ENABLED(MESH_BED_LEVELING)

  //===========================================================================
  //=================================== Mesh ==================================
  //===========================================================================

  #define MESH_INSET 10          // Set Mesh bounds as an inset region of the bed
  #define GRID_MAX_POINTS_X 3    // Don't use more than 7 points per axis, implementation limited.
  #define GRID_MAX_POINTS_Y GRID_MAX_POINTS_X

  //#define MESH_G28_REST_ORIGIN // After homing all axes ('G28' or 'G28 XYZ') rest Z at Z_MIN_POS

#endif // BED_LEVELING

/**
 * Points to probe for all 3-point Leveling procedures.
 * Override if the automatically selected points are inadequate.
 */
#if EITHER(AUTO_BED_LEVELING_3POINT, AUTO_BED_LEVELING_UBL)
  //#define PROBE_PT_1_X 15
  //#define PROBE_PT_1_Y 180
  //#define PROBE_PT_2_X 15
  //#define PROBE_PT_2_Y 20
  //#define PROBE_PT_3_X 170
  //#define PROBE_PT_3_Y 20
#endif

/**
 * Add a bed leveling sub-menu for ABL or MBL.
 * Include a guided procedure if manual probing is enabled.
 */
#define LCD_BED_LEVELING

#if ENABLED(LCD_BED_LEVELING)
  #define MESH_EDIT_Z_STEP  0.025 // (mm) Step size while manually probing Z axis.
  #define LCD_PROBE_Z_RANGE 4     // (mm) Z Range centered on Z_MIN_POS for LCD Z adjustment
  //#define MESH_EDIT_MENU        // Add a menu to edit mesh points
#endif

// Add a menu item to move between bed corners for manual bed adjustment
#define LEVEL_BED_CORNERS

#if ENABLED(LEVEL_BED_CORNERS)
  #define LEVEL_CORNERS_INSET 30    // (mm) An inset for corner leveling
  #define LEVEL_CORNERS_Z_HOP  4.0  // (mm) Move nozzle up before moving between corners
  #define LEVEL_CORNERS_HEIGHT 0.0  // (mm) Z height of nozzle at leveling points
  #define LEVEL_CENTER_TOO          // Move to the center after the last corner
#endif

/**
 * Commands to execute at the end of G29 probing.
 * Useful to retract or move the Z probe out of the way.
 */
//#define Z_PROBE_END_SCRIPT "G1 Z10 F12000\nG1 X15 Y330\nG1 Z0.5\nG1 Z10"


// @section homing

// The center of the bed is at (X=0, Y=0)
//#define BED_CENTER_AT_0_0

// Manually set the home position. Leave these undefined for automatic settings.
// For DELTA this is the top-center of the Cartesian print volume.
//#define MANUAL_X_HOME_POS 0
//#define MANUAL_Y_HOME_POS 0
//#define MANUAL_Z_HOME_POS 0

// Use "Z Safe Homing" to avoid homing with a Z probe outside the bed area.
//
// With this feature enabled:
//
// - Allow Z homing only after X and Y homing AND stepper drivers still enabled.
// - If stepper drivers time out, it will need X and Y homing again before Z homing.
// - Move the Z probe (or nozzle) to a defined XY point before Z Homing when homing all axes (G28).
// - Prevent Z homing when the Z probe is outside bed area.
//
#define Z_SAFE_HOMING

#if ENABLED(Z_SAFE_HOMING)
  #define Z_SAFE_HOMING_X_POINT ((X_BED_SIZE) / 2)    // X point for Z homing when homing all axes (G28).
  #define Z_SAFE_HOMING_Y_POINT ((Y_BED_SIZE) / 2)    // Y point for Z homing when homing all axes (G28).
#endif

// Homing speeds (mm/m)
#define HOMING_FEEDRATE_XY (50*60)
#define HOMING_FEEDRATE_Z  (10*60)

// Validate that endstops are triggered on homing moves
#define VALIDATE_HOMING_ENDSTOPS

// @section calibrate

/**
 * Bed Skew Compensation
 *
 * This feature corrects for misalignment in the XYZ axes.
 *
 * Take the following steps to get the bed skew in the XY plane:
 *  1. Print a test square (e.g., https://www.thingiverse.com/thing:2563185)
 *  2. For XY_DIAG_AC measure the diagonal A to C
 *  3. For XY_DIAG_BD measure the diagonal B to D
 *  4. For XY_SIDE_AD measure the edge A to D
 *
 * Marlin automatically computes skew factors from these measurements.
 * Skew factors may also be computed and set manually:
 *
 *  - Compute AB     : SQRT(2*AC*AC+2*BD*BD-4*AD*AD)/2
 *  - XY_SKEW_FACTOR : TAN(PI/2-ACOS((AC*AC-AB*AB-AD*AD)/(2*AB*AD)))
 *
 * If desired, follow the same procedure for XZ and YZ.
 * Use these diagrams for reference:
 *
 *    Y                     Z                     Z
 *    ^     B-------C       ^     B-------C       ^     B-------C
 *    |    /       /        |    /       /        |    /       /
 *    |   /       /         |   /       /         |   /       /
 *    |  A-------D          |  A-------D          |  A-------D
 *    +-------------->X     +-------------->X     +-------------->Y
 *     XY_SKEW_FACTOR        XZ_SKEW_FACTOR        YZ_SKEW_FACTOR
 */
//#define SKEW_CORRECTION

#if ENABLED(SKEW_CORRECTION)
  // Input all length measurements here:
  #define XY_DIAG_AC 282.8427124746
  #define XY_DIAG_BD 282.8427124746
  #define XY_SIDE_AD 200

  // Or, set the default skew factors directly here
  // to override the above measurements:
  #define XY_SKEW_FACTOR 0.0

  //#define SKEW_CORRECTION_FOR_Z
  #if ENABLED(SKEW_CORRECTION_FOR_Z)
    #define XZ_DIAG_AC 282.8427124746
    #define XZ_DIAG_BD 282.8427124746
    #define YZ_DIAG_AC 282.8427124746
    #define YZ_DIAG_BD 282.8427124746
    #define YZ_SIDE_AD 200
    #define XZ_SKEW_FACTOR 0.0
    #define YZ_SKEW_FACTOR 0.0
  #endif

  // Enable this option for M852 to set skew at runtime
  //#define SKEW_CORRECTION_GCODE
#endif

//=============================================================================
//============================= Additional Features ===========================
//=============================================================================

// @section extras

/**
 * EEPROM
 *
 * Persistent storage to preserve configurable settings across reboots.
 *
 *   M500 - Store settings to EEPROM.
 *   M501 - Read settings from EEPROM. (i.e., Throw away unsaved changes)
 *   M502 - Revert settings to "factory" defaults. (Follow with M500 to init the EEPROM.)
 */
#define EEPROM_SETTINGS     // Persistent storage with M500 and M501
//#define DISABLE_M503        // Saves ~2700 bytes of PROGMEM. Disable for release!
#define EEPROM_CHITCHAT       // Give feedback on EEPROM commands. Disable to save PROGMEM.
#if ENABLED(EEPROM_SETTINGS)
  //#define EEPROM_AUTO_INIT  // Init EEPROM automatically on any errors.
#endif

//
// Host Keepalive
//
// When enabled Marlin will send a busy status message to the host
// every couple of seconds when it can't accept commands.
//
#define HOST_KEEPALIVE_FEATURE        // Disable this if your host doesn't like keepalive messages
#define DEFAULT_KEEPALIVE_INTERVAL 4  // Number of seconds between "busy" messages. Set with M113.
#define BUSY_WHILE_HEATING            // Some hosts require "busy" messages even during heating

//
// M100 Free Memory Watcher
//
//#define M100_FREE_MEMORY_WATCHER    // Add M100 (Free Memory Watcher) to debug memory usage

//
// G20/G21 Inch mode support
//
//#define INCH_MODE_SUPPORT

//
// M149 Set temperature units support
//
//#define TEMPERATURE_UNITS_SUPPORT

// @section temperature

// Preheat Constants
#define PREHEAT_1_LABEL       "PLA"
#define PREHEAT_1_TEMP_HOTEND 200
#define PREHEAT_1_TEMP_BED     75
#define PREHEAT_1_FAN_SPEED     0 // Value from 0 to 255

#define PREHEAT_2_LABEL       "PETG"
#define PREHEAT_2_TEMP_HOTEND 245
#define PREHEAT_2_TEMP_BED    85
#define PREHEAT_2_FAN_SPEED   0 // Value from 0 to 255

/**
 * Nozzle Park
 *
 * Park the nozzle at the given XYZ position on idle or G27.
 *
 * The "P" parameter controls the action applied to the Z axis:
 *
 *    P0  (Default) If Z is below park Z raise the nozzle.
 *    P1  Raise the nozzle always to Z-park height.
 *    P2  Raise the nozzle by Z-park amount, limited to Z_MAX_POS.
 */
#define NOZZLE_PARK_FEATURE

#if ENABLED(NOZZLE_PARK_FEATURE)
  // Specify a park position as { X, Y, Z }
  #define NOZZLE_PARK_POINT { (X_MIN_POS + 10), (Y_MAX_POS - 10), 20 }
  #define NOZZLE_PARK_XY_FEEDRATE 100   // X and Y axes feedrate in mm/s (also used for delta printers Z axis)
  #define NOZZLE_PARK_Z_FEEDRATE 5      // Z axis feedrate in mm/s (not used for delta printers)
#endif

/**
 * Clean Nozzle Feature -- EXPERIMENTAL
 *
 * Adds the G12 command to perform a nozzle cleaning process.
 *
 * Parameters:
 *   P  Pattern
 *   S  Strokes / Repetitions
 *   T  Triangles (P1 only)
 *
 * Patterns:
 *   P0  Straight line (default). This process requires a sponge type material
 *       at a fixed bed location. "S" specifies strokes (i.e. back-forth motions)
 *       between the start / end points.
 *
 *   P1  Zig-zag pattern between (X0, Y0) and (X1, Y1), "T" specifies the
 *       number of zig-zag triangles to do. "S" defines the number of strokes.
 *       Zig-zags are done in whichever is the narrower dimension.
 *       For example, "G12 P1 S1 T3" will execute:
 *
 *          --
 *         |  (X0, Y1) |     /\        /\        /\     | (X1, Y1)
 *         |           |    /  \      /  \      /  \    |
 *       A |           |   /    \    /    \    /    \   |
 *         |           |  /      \  /      \  /      \  |
 *         |  (X0, Y0) | /        \/        \/        \ | (X1, Y0)
 *          --         +--------------------------------+
 *                       |________|_________|_________|
 *                           T1        T2        T3
 *
 *   P2  Circular pattern with middle at NOZZLE_CLEAN_CIRCLE_MIDDLE.
 *       "R" specifies the radius. "S" specifies the stroke count.
 *       Before starting, the nozzle moves to NOZZLE_CLEAN_START_POINT.
 *
 *   Caveats: The ending Z should be the same as starting Z.
 * Attention: EXPERIMENTAL. G-code arguments may change.
 *
 */
#define NOZZLE_CLEAN_FEATURE

#if ENABLED(NOZZLE_CLEAN_FEATURE)
  // Default number of pattern repetitions
  #define NOZZLE_CLEAN_STROKES  12

  // Default number of triangles
  #define NOZZLE_CLEAN_TRIANGLES  3

  // Specify positions as { X, Y, Z }
  #define NOZZLE_CLEAN_START_POINT { 30, 30, (Z_MIN_POS + 1)}
  #define NOZZLE_CLEAN_END_POINT   { 100, 60, (Z_MIN_POS + 1) }

  // Circular pattern radius
  #define NOZZLE_CLEAN_CIRCLE_RADIUS 6.5
  // Circular pattern circle fragments number
  #define NOZZLE_CLEAN_CIRCLE_FN 10
  // Middle point of circle
  #define NOZZLE_CLEAN_CIRCLE_MIDDLE NOZZLE_CLEAN_START_POINT

  // Moves the nozzle to the initial position
  #define NOZZLE_CLEAN_GOBACK
#endif

/**
 * Print Job Timer
 *
 * Automatically start and stop the print job timer on M104/M109/M190.
 *
 *   M104 (hotend, no wait) - high temp = none,        low temp = stop timer
 *   M109 (hotend, wait)    - high temp = start timer, low temp = stop timer
 *   M190 (bed, wait)       - high temp = start timer, low temp = none
 *
 * The timer can also be controlled with the following commands:
 *
 *   M75 - Start the print job timer
 *   M76 - Pause the print job timer
 *   M77 - Stop the print job timer
 */
#define PRINTJOB_TIMER_AUTOSTART

/**
 * Print Counter
 *
 * Track statistical data such as:
 *
 *  - Total print jobs
 *  - Total successful print jobs
 *  - Total failed print jobs
 *  - Total time printing
 *
 * View the current statistics with M78.
 */
//#define PRINTCOUNTER

//=============================================================================
//============================= LCD and SD support ============================
//=============================================================================

// @section lcd

/**
 * LCD LANGUAGE
 *
 * Select the language to display on the LCD. These languages are available:
 *
 *    en, an, bg, ca, cz, da, de, el, el-gr, es, eu, fi, fr, gl, hr, it,
 *    jp-kana, ko_KR, nl, pl, pt, pt-br, ru, sk, tr, uk, zh_CN, zh_TW, test
 *
 * :{ 'en':'English', 'an':'Aragonese', 'bg':'Bulgarian', 'ca':'Catalan', 'cz':'Czech', 'da':'Danish', 'de':'German', 'el':'Greek', 'el-gr':'Greek (Greece)', 'es':'Spanish', 'eu':'Basque-Euskera', 'fi':'Finnish', 'fr':'French', 'gl':'Galician', 'hr':'Croatian', 'it':'Italian', 'jp-kana':'Japanese', 'ko_KR':'Korean (South Korea)', 'nl':'Dutch', 'pl':'Polish', 'pt':'Portuguese', 'pt-br':'Portuguese (Brazilian)', 'ru':'Russian', 'sk':'Slovak', 'tr':'Turkish', 'uk':'Ukrainian', 'zh_CN':'Chinese (Simplified)', 'zh_TW':'Chinese (Traditional)', 'test':'TEST' }
 */
#define LCD_LANGUAGE de

/**
 * LCD Character Set
 *
 * Note: This option is NOT applicable to Graphical Displays.
 *
 * All character-based LCDs provide ASCII plus one of these
 * language extensions:
 *
 *  - JAPANESE ... the most common
 *  - WESTERN  ... with more accented characters
 *  - CYRILLIC ... for the Russian language
 *
 * To determine the language extension installed on your controller:
 *
 *  - Compile and upload with LCD_LANGUAGE set to 'test'
 *  - Click the controller to view the LCD menu
 *  - The LCD will display Japanese, Western, or Cyrillic text
 *
 * See http://marlinfw.org/docs/development/lcd_language.html
 *
 * :['JAPANESE', 'WESTERN', 'CYRILLIC']
 */
#define DISPLAY_CHARSET_HD44780 WESTERN

/**
 * Info Screen Style (0:Classic, 1:Prusa)
 *
 * :[0:'Classic', 1:'Prusa']
 */
#define LCD_INFO_SCREEN_STYLE 0

/**
 * SD CARD
 *
 * SD Card support is disabled by default. If your controller has an SD slot,
 * you must uncomment the following option or it won't work.
 *
 */
#define SDSUPPORT

/**
 * SD CARD: SPI SPEED
 *
 * Enable one of the following items for a slower SPI transfer speed.
 * This may be required to resolve "volume init" errors.
 */
//#define SPI_SPEED SPI_HALF_SPEED
//#define SPI_SPEED SPI_QUARTER_SPEED
//#define SPI_SPEED SPI_EIGHTH_SPEED

/**
 * SD CARD: ENABLE CRC
 *
 * Use CRC checks and retries on the SD communication.
 */
#define SD_CHECK_AND_RETRY

/**
 * LCD Menu Items
 *
 * Disable all menus and only display the Status Screen, or
 * just remove some extraneous menu items to recover space.
 */
//#define NO_LCD_MENUS
//#define SLIM_LCD_MENUS

//
// ENCODER SETTINGS
//
// This option overrides the default number of encoder pulses needed to
// produce one step. Should be increased for high-resolution encoders.
//
//#define ENCODER_PULSES_PER_STEP 4

//
// Use this option to override the number of step signals required to
// move between next/prev menu items.
//
//#define ENCODER_STEPS_PER_MENU_ITEM 1

/**
 * Encoder Direction Options
 *
 * Test your encoder's behavior first with both options disabled.
 *
 *  Reversed Value Edit and Menu Nav? Enable REVERSE_ENCODER_DIRECTION.
 *  Reversed Menu Navigation only?    Enable REVERSE_MENU_DIRECTION.
 *  Reversed Value Editing only?      Enable BOTH options.
 */

//
// This option reverses the encoder direction everywhere.
//
//  Set this option if CLOCKWISE causes values to DECREASE
//
//#define REVERSE_ENCODER_DIRECTION

//
// This option reverses the encoder direction for navigating LCD menus.
//
//  If CLOCKWISE normally moves DOWN this makes it go UP.
//  If CLOCKWISE normally moves UP this makes it go DOWN.
//
//#define REVERSE_MENU_DIRECTION

//
// Individual Axis Homing
//
// Add individual axis homing items (Home X, Home Y, and Home Z) to the LCD menu.
//
#define INDIVIDUAL_AXIS_HOMING_MENU

//
// SPEAKER/BUZZER
//
// If you have a speaker that can produce tones, enable it here.
// By default Marlin assumes you have a buzzer with a fixed frequency.
//
#define SPEAKER

//
// The duration and frequency for the UI feedback sound.
// Set these to 0 to disable audio feedback in the LCD menus.
//
// Note: Test audio output with the G-Code:
//  M300 S<frequency Hz> P<duration ms>
//
#define LCD_FEEDBACK_FREQUENCY_DURATION_MS 50
#define LCD_FEEDBACK_FREQUENCY_HZ 2000

//=============================================================================
//======================== LCD / Controller Selection =========================
//========================   (Character-based LCDs)   =========================
//=============================================================================

//
// RepRapDiscount Smart Controller.
// http://reprap.org/wiki/RepRapDiscount_Smart_Controller
//
// Note: Usually sold with a white PCB.
//
//#define REPRAP_DISCOUNT_SMART_CONTROLLER

//
// Original RADDS LCD Display+Encoder+SDCardReader
// http://doku.radds.org/dokumentation/lcd-display/
//
//#define RADDS_DISPLAY

//
// ULTIMAKER Controller.
//
//#define ULTIMAKERCONTROLLER

//
// ULTIPANEL as seen on Thingiverse.
//
//#define ULTIPANEL

//
// PanelOne from T3P3 (via RAMPS 1.4 AUX2/AUX3)
// http://reprap.org/wiki/PanelOne
//
//#define PANEL_ONE

//
// GADGETS3D G3D LCD/SD Controller
// http://reprap.org/wiki/RAMPS_1.3/1.4_GADGETS3D_Shield_with_Panel
//
// Note: Usually sold with a blue PCB.
//
//#define G3D_PANEL

//
// RigidBot Panel V1.0
// http://www.inventapart.com/
//
//#define RIGIDBOT_PANEL

//
// Makeboard 3D Printer Parts 3D Printer Mini Display 1602 Mini Controller
// https://www.aliexpress.com/item/Micromake-Makeboard-3D-Printer-Parts-3D-Printer-Mini-Display-1602-Mini-Controller-Compatible-with-Ramps-1/32765887917.html
//
//#define MAKEBOARD_MINI_2_LINE_DISPLAY_1602

//
// ANET and Tronxy 20x4 Controller
//
//#define ZONESTAR_LCD            // Requires ADC_KEYPAD_PIN to be assigned to an analog pin.
                                  // This LCD is known to be susceptible to electrical interference
                                  // which scrambles the display.  Pressing any button clears it up.
                                  // This is a LCD2004 display with 5 analog buttons.

//
// Generic 16x2, 16x4, 20x2, or 20x4 character-based LCD.
//
//#define ULTRA_LCD

//=============================================================================
//======================== LCD / Controller Selection =========================
//=====================   (I2C and Shift-Register LCDs)   =====================
//=============================================================================

//
// CONTROLLER TYPE: I2C
//
// Note: These controllers require the installation of Arduino's LiquidCrystal_I2C
// library. For more info: https://github.com/kiyoshigawa/LiquidCrystal_I2C
//

//
// Elefu RA Board Control Panel
// http://www.elefu.com/index.php?route=product/product&product_id=53
//
//#define RA_CONTROL_PANEL

//
// Sainsmart (YwRobot) LCD Displays
//
// These require F.Malpartida's LiquidCrystal_I2C library
// https://bitbucket.org/fmalpartida/new-liquidcrystal/wiki/Home
//
//#define LCD_SAINSMART_I2C_1602
//#define LCD_SAINSMART_I2C_2004

//
// Generic LCM1602 LCD adapter
//
//#define LCM1602

//
// PANELOLU2 LCD with status LEDs,
// separate encoder and click inputs.
//
// Note: This controller requires Arduino's LiquidTWI2 library v1.2.3 or later.
// For more info: https://github.com/lincomatic/LiquidTWI2
//
// Note: The PANELOLU2 encoder click input can either be directly connected to
// a pin (if BTN_ENC defined to != -1) or read through I2C (when BTN_ENC == -1).
//
//#define LCD_I2C_PANELOLU2

//
// Panucatt VIKI LCD with status LEDs,
// integrated click & L/R/U/D buttons, separate encoder inputs.
//
//#define LCD_I2C_VIKI

//
// CONTROLLER TYPE: Shift register panels
//

//
// 2-wire Non-latching LCD SR from https://goo.gl/aJJ4sH
// LCD configuration: http://reprap.org/wiki/SAV_3D_LCD
//
//#define SAV_3DLCD

//
// 3-wire SR LCD with strobe using 74HC4094
// https://github.com/mikeshub/SailfishLCD
// Uses the code directly from Sailfish
//
//#define FF_INTERFACEBOARD

//=============================================================================
//=======================   LCD / Controller Selection  =======================
//=========================      (Graphical LCDs)      ========================
//=============================================================================

//
// CONTROLLER TYPE: Graphical 128x64 (DOGM)
//
// IMPORTANT: The U8glib library is required for Graphical Display!
//            https://github.com/olikraus/U8glib_Arduino
//

//
// RepRapDiscount FULL GRAPHIC Smart Controller
// http://reprap.org/wiki/RepRapDiscount_Full_Graphic_Smart_Controller
//
#define REPRAP_DISCOUNT_FULL_GRAPHIC_SMART_CONTROLLER

//
// ReprapWorld Graphical LCD
// https://reprapworld.com/?products_details&products_id/1218
//
//#define REPRAPWORLD_GRAPHICAL_LCD

//
// Activate one of these if you have a Panucatt Devices
// Viki 2.0 or mini Viki with Graphic LCD
// http://panucatt.com
//
//#define VIKI2
//#define miniVIKI

//
// MakerLab Mini Panel with graphic
// controller and SD support - http://reprap.org/wiki/Mini_panel
//
//#define MINIPANEL

//
// MaKr3d Makr-Panel with graphic controller and SD support.
// http://reprap.org/wiki/MaKr3d_MaKrPanel
//
//#define MAKRPANEL

//
// Adafruit ST7565 Full Graphic Controller.
// https://github.com/eboston/Adafruit-ST7565-Full-Graphic-Controller/
//
//#define ELB_FULL_GRAPHIC_CONTROLLER

//
// BQ LCD Smart Controller shipped by
// default with the BQ Hephestos 2 and Witbox 2.
//
//#define BQ_LCD_SMART_CONTROLLER

//
// Cartesio UI
// http://mauk.cc/webshop/cartesio-shop/electronics/user-interface
//
//#define CARTESIO_UI

//
// LCD for Melzi Card with Graphical LCD
//
//#define LCD_FOR_MELZI

//
// SSD1306 OLED full graphics generic display
//
//#define U8GLIB_SSD1306

//
// SAV OLEd LCD module support using either SSD1306 or SH1106 based LCD modules
//
//#define SAV_3DGLCD
#if ENABLED(SAV_3DGLCD)
  //#define U8GLIB_SSD1306
  #define U8GLIB_SH1106
#endif

//
// Original Ulticontroller from Ultimaker 2 printer with SSD1309 I2C display and encoder
// https://github.com/Ultimaker/Ultimaker2/tree/master/1249_Ulticontroller_Board_(x1)
//
//#define ULTI_CONTROLLER

//
// TinyBoy2 128x64 OLED / Encoder Panel
//
//#define OLED_PANEL_TINYBOY2

//
// MKS MINI12864 with graphic controller and SD support
// https://reprap.org/wiki/MKS_MINI_12864
//
//#define MKS_MINI_12864

//
// FYSETC variant of the MINI12864 graphic controller with SD support
// https://wiki.fysetc.com/Mini12864_Panel/
//
//#define FYSETC_MINI_12864_X_X  // Type C/D/E/F. No tunable RGB Backlight by default
//#define FYSETC_MINI_12864_1_2  // Type C/D/E/F. Simple RGB Backlight (always on)
//#define FYSETC_MINI_12864_2_0  // Type A/B. Discreet RGB Backlight
//#define FYSETC_MINI_12864_2_1  // Type A/B. Neopixel RGB Backlight

//
// Factory display for Creality CR-10
// https://www.aliexpress.com/item/Universal-LCD-12864-3D-Printer-Display-Screen-With-Encoder-For-CR-10-CR-7-Model/32833148327.html
//
// This is RAMPS-compatible using a single 10-pin connector.
// (For CR-10 owners who want to replace the Melzi Creality board but retain the display)
//
//#define CR10_STOCKDISPLAY

//
// ANET and Tronxy Graphical Controller
//
// Anet 128x64 full graphics lcd with rotary encoder as used on Anet A6
// A clone of the RepRapDiscount full graphics display but with
// different pins/wiring (see pins_ANET_10.h).
//
//#define ANET_FULL_GRAPHICS_LCD

//
// MKS OLED 1.3" 128 × 64 FULL GRAPHICS CONTROLLER
// http://reprap.org/wiki/MKS_12864OLED
//
// Tiny, but very sharp OLED display
//
//#define MKS_12864OLED          // Uses the SH1106 controller (default)
//#define MKS_12864OLED_SSD1306  // Uses the SSD1306 controller

//
// AZSMZ 12864 LCD with SD
// https://www.aliexpress.com/store/product/3D-printer-smart-controller-SMART-RAMPS-OR-RAMPS-1-4-LCD-12864-LCD-control-panel-green/2179173_32213636460.html
//
//#define AZSMZ_12864

//
// Silvergate GLCD controller
// http://github.com/android444/Silvergate
//
//#define SILVER_GATE_GLCD_CONTROLLER

//=============================================================================
//========================== Extensible UI Displays ===========================
//=============================================================================

//
// DGUS Touch Display with DWIN OS
//
//#define DGUS_LCD

//
// Touch-screen LCD for Malyan M200 printers
//
//#define MALYAN_LCD

//
// Third-party or vendor-customized controller interfaces.
// Sources should be installed in 'src/lcd/extensible_ui'.
//
//#define EXTENSIBLE_UI

//=============================================================================
//=============================== Graphical TFTs ==============================
//=============================================================================

//
// MKS Robin 320x240 color display
//
//#define MKS_ROBIN_TFT

//=============================================================================
//============================  Other Controllers  ============================
//=============================================================================

//
// CONTROLLER TYPE: Keypad / Add-on
//

//
// RepRapWorld REPRAPWORLD_KEYPAD v1.1
// http://reprapworld.com/?products_details&products_id=202&cPath=1591_1626
//
// REPRAPWORLD_KEYPAD_MOVE_STEP sets how much should the robot move when a key
// is pressed, a value of 10.0 means 10mm per click.
//
//#define REPRAPWORLD_KEYPAD
//#define REPRAPWORLD_KEYPAD_MOVE_STEP 10.0

//=============================================================================
//=============================== Extra Features ==============================
//=============================================================================

// @section extras

// Increase the FAN PWM frequency. Removes the PWM noise but increases heating in the FET/Arduino
#define FAST_PWM_FAN

// Use software PWM to drive the fan, as for the heaters. This uses a very low frequency
// which is not as annoying as with the hardware PWM. On the other hand, if this frequency
// is too low, you should also increment SOFT_PWM_SCALE.
#define FAN_SOFT_PWM

// Incrementing this by 1 will double the software PWM frequency,
// affecting heaters, and the fan if FAN_SOFT_PWM is enabled.
// However, control resolution will be halved for each increment;
// at zero value, there are 128 effective control positions.
// :[0,1,2,3,4,5,6,7]
#define SOFT_PWM_SCALE 0

// If SOFT_PWM_SCALE is set to a value higher than 0, dithering can
// be used to mitigate the associated resolution loss. If enabled,
// some of the PWM cycles are stretched so on average the desired
// duty cycle is attained.
//#define SOFT_PWM_DITHER

// Temperature status LEDs that display the hotend and bed temperature.
// If all hotends, bed temperature, and target temperature are under 54C
// then the BLUE led is on. Otherwise the RED led is on. (1C hysteresis)
//#define TEMP_STAT_LEDS

// SkeinForge sends the wrong arc g-codes when using Arc Point as fillet procedure
//#define SF_ARC_FIX

// Support for the BariCUDA Paste Extruder
//#define BARICUDA

// Support for BlinkM/CyzRgb
//#define BLINKM

// Support for PCA9632 PWM LED driver
//#define PCA9632

// Support for PCA9533 PWM LED driver
// https://github.com/mikeshub/SailfishRGB_LED
//#define PCA9533

/**
 * RGB LED / LED Strip Control
 *
 * Enable support for an RGB LED connected to 5V digital pins, or
 * an RGB Strip connected to MOSFETs controlled by digital pins.
 *
 * Adds the M150 command to set the LED (or LED strip) color.
 * If pins are PWM capable (e.g., 4, 5, 6, 11) then a range of
 * luminance values can be set from 0 to 255.
 * For Neopixel LED an overall brightness parameter is also available.
 *
 * *** CAUTION ***
 *  LED Strips require a MOSFET Chip between PWM lines and LEDs,
 *  as the Arduino cannot handle the current the LEDs will require.
 *  Failure to follow this precaution can destroy your Arduino!
 *  NOTE: A separate 5V power supply is required! The Neopixel LED needs
 *  more current than the Arduino 5V linear regulator can produce.
 * *** CAUTION ***
 *
 * LED Type. Enable only one of the following two options.
 *
 */
//#define RGB_LED
//#define RGBW_LED

#if EITHER(RGB_LED, RGBW_LED)
  #define RGB_LED_R_PIN 34
  #define RGB_LED_G_PIN 43
  #define RGB_LED_B_PIN 35
  #define RGB_LED_W_PIN -1
#endif

// Support for Adafruit Neopixel LED driver
#define NEOPIXEL_LED
#if ENABLED(NEOPIXEL_LED)
  #define NEOPIXEL_TYPE   NEO_GRB    // NEO_GRBW / NEO_GRB - four/three channel driver type (defined in Adafruit_NeoPixel.h)
  #define NEOPIXEL_PIN    SERVO3_PIN // LED driving pin on motherboard 4 => D4 (EXP2-5 on Printrboard) / 30 => PC7 (EXP3-13 on Rumba)
  #define NEOPIXEL_PIXELS 39         // Number of LEDs in the strip
  #define NEOPIXEL_IS_SEQUENTIAL     // Sequential display for temperature change - LED by LED. Disable to change all LEDs at once.
  #define NEOPIXEL_BRIGHTNESS 200    // Initial brightness (0-255)
  //#define NEOPIXEL_STARTUP_TEST      // Cycle through colors at startup

  // Use a single Neopixel LED for static (background) lighting
  //#define NEOPIXEL_BKGD_LED_INDEX  0               // Index of the LED to use
  //#define NEOPIXEL_BKGD_COLOR { 255, 255, 255, 0 } // R, G, B, W
#endif

/**
 * Printer Event LEDs
 *
 * During printing, the LEDs will reflect the printer status:
 *
 *  - Gradually change from blue to violet as the heated bed gets to target temp
 *  - Gradually change from violet to red as the hotend gets to temperature
 *  - Change to white to illuminate work surface
 *  - Change to green once print has finished
 *  - Turn off after the print has finished and the user has pushed a button
 */
#if ANY(BLINKM, RGB_LED, RGBW_LED, PCA9632, PCA9533, NEOPIXEL_LED)
  #define PRINTER_EVENT_LEDS
#endif

/**
 * R/C SERVO support
 * Sponsored by TrinityLabs, Reworked by codexmas
 */

/**
 * Number of servos
 *
 * For some servo-related options NUM_SERVOS will be set automatically.
 * Set this manually if there are extra servos needing manual control.
 * Leave undefined or set to 0 to entirely disable the servo subsystem.
 */
#define NUM_SERVOS 4 // Servo index starts with 0 for M280 command

// Delay (in milliseconds) before the next move will start, to give the servo time to reach its target angle.
// 300ms is a good value but you can try less delay.
// If the servo can't reach the requested position, increase it.
#define SERVO_DELAY { 300,300,300,300}

// Only power servos during movement, otherwise leave off to prevent jitter
//#define DEACTIVATE_SERVOS_AFTER_MOVE

// Allow servo angle to be edited and saved to EEPROM
//#define EDITABLE_SERVO_ANGLES<|MERGE_RESOLUTION|>--- conflicted
+++ resolved
@@ -888,13 +888,8 @@
 /**
  * Z Servo Probe, such as an endstop switch on a rotating arm.
  */
-<<<<<<< HEAD
-#define Z_PROBE_SERVO_NR 2  // Defaults to SERVO 0 connector.
-//#define Z_SERVO_ANGLES {10,90}  // Z Servo Deploy and Stow angles
-=======
-//#define Z_PROBE_SERVO_NR 0       // Defaults to SERVO 0 connector.
-//#define Z_SERVO_ANGLES { 70, 0 } // Z Servo Deploy and Stow angles
->>>>>>> 1235bb16
+#define Z_PROBE_SERVO_NR 2         // Defaults to SERVO 0 connector.
+//#define Z_SERVO_ANGLES {10,90}   // Z Servo Deploy and Stow angles
 
 /**
  * The BLTouch probe uses a Hall effect sensor and emulates a servo.
