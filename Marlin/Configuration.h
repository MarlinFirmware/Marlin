--- conflicted
+++ resolved
@@ -677,12 +677,12 @@
  *      O-- FRONT --+
  *    (0,0)
  */
-#define X_PROBE_OFFSET_FROM_EXTRUDER -45  // X offset: -left  +right  [of the nozzle]
+#define X_PROBE_OFFSET_FROM_EXTRUDER 10  // X offset: -left  +right  [of the nozzle]
 #define Y_PROBE_OFFSET_FROM_EXTRUDER 10  // Y offset: -front +behind [the nozzle]
 #define Z_PROBE_OFFSET_FROM_EXTRUDER 0   // Z offset: -below +above  [the nozzle]
 
 // X and Y axis travel speed (mm/m) between probes
-#define XY_PROBE_SPEED 10000
+#define XY_PROBE_SPEED 8000
 
 // Speed for the first approach when double-probing (with PROBE_DOUBLE_TOUCH)
 #define Z_PROBE_SPEED_FAST HOMING_FEEDRATE_Z
@@ -707,8 +707,8 @@
  * Example: `M851 Z-5` with a CLEARANCE of 4  =>  9mm from bed to nozzle.
  *     But: `M851 Z+1` with a CLEARANCE of 2  =>  2mm from bed to nozzle.
  */
-#define Z_CLEARANCE_DEPLOY_PROBE   5 // Z Clearance for Deploy/Stow
-#define Z_CLEARANCE_BETWEEN_PROBES  0 // Z Clearance between probe points
+#define Z_CLEARANCE_DEPLOY_PROBE   10 // Z Clearance for Deploy/Stow
+#define Z_CLEARANCE_BETWEEN_PROBES  5 // Z Clearance between probe points
 
 // For M851 give a range for adjusting the Z probe offset
 #define Z_PROBE_OFFSET_RANGE_MIN -20
@@ -740,8 +740,8 @@
 // @section machine
 
 // Invert the stepper direction. Change (or reverse the motor connector) if an axis goes the wrong way.
-#define INVERT_X_DIR true
-#define INVERT_Y_DIR false
+#define INVERT_X_DIR false
+#define INVERT_Y_DIR true
 #define INVERT_Z_DIR false
 
 // Enable this option for Toshiba stepper drivers
@@ -979,12 +979,8 @@
 // - If stepper drivers time out, it will need X and Y homing again before Z homing.
 // - Move the Z probe (or nozzle) to a defined XY point before Z Homing when homing all axes (G28).
 // - Prevent Z homing when the Z probe is outside bed area.
-<<<<<<< HEAD
+//
 #define Z_SAFE_HOMING
-=======
-//
-//#define Z_SAFE_HOMING
->>>>>>> d3bc8770
 
 #if ENABLED(Z_SAFE_HOMING)
   #define Z_SAFE_HOMING_X_POINT ((X_MIN_POS + X_MAX_POS) / 2)    // X point for Z homing when homing all axis (G28).
@@ -1008,20 +1004,10 @@
 // M500 - stores parameters in EEPROM
 // M501 - reads parameters from EEPROM (if you need reset them after you changed them temporarily).
 // M502 - reverts to the default "factory settings".  You still need to store them in EEPROM afterwards if you want to.
-<<<<<<< HEAD
 //define this to enable EEPROM support
-#define EEPROM_SETTINGS
-
-#if ENABLED(EEPROM_SETTINGS)
-  // To disable EEPROM Serial responses and decrease program space by ~1700 byte: comment this out:
-  #define EEPROM_CHITCHAT // Please keep turned on if you can.
-#endif
-=======
-//
-//#define EEPROM_SETTINGS // Enable for M500 and M501 commands
+#define EEPROM_SETTINGS // Enable for M500 and M501 commands
 //#define DISABLE_M503    // Saves ~2700 bytes of PROGMEM. Disable for release!
 #define EEPROM_CHITCHAT   // Give feedback on EEPROM commands. Disable to save PROGMEM.
->>>>>>> d3bc8770
 
 //
 // Host Keepalive
