--- conflicted
+++ resolved
@@ -736,14 +736,8 @@
 //#define USE_YMAX_PLUG
 //#define USE_ZMAX_PLUG
 
-<<<<<<< HEAD
-// coarse Endstop Settings
-//#define ENDSTOPPULLUPS // Comment this out (using // at the start of the line) to disable the endstop pullup resistors
-
-=======
 // Enable pullup for all endstops to prevent a floating state
-#define ENDSTOPPULLUPS
->>>>>>> a11fcd46
+//#define ENDSTOPPULLUPS
 #if DISABLED(ENDSTOPPULLUPS)
   // Disable ENDSTOPPULLUPS to set pullups individually
   //#define ENDSTOPPULLUP_XMAX
