/**************** TEVO TARANTULA EASY CONFIG ***************************
            Original idea by terryb.print3d@gmail.com
             Modified by jb.github@rcairgallery.com

    The latest version of Terry's original file will always be found at:
          https://github.com/terryb58/Marlin-EasyConfig

    The latest version of this file (and complete firmware) will always
  be found at:
          https://github.com/JimBrown/MarlinTarantula

    This is an attempt to create a simple configuration for as many
  different Tevo Tarantula variants as possible.  This will always be
  a work in progress. Email me if you have any questions, suggestions,
  or if you encounter problems when using Easy Config.

    This is a Marlin 2.0.x configuration file. I will update this as
  new versions of Marlin are released.

    NOTE: Sanity check should still work and should not show any errors.
      Please report any errors.  Thank you.

    NOTE: Don't forget to do an M502 followed by an M500 any time you
      upload the firmware.

    See https://youtu.be/-sQ8p00pG5E for an excellent tutorial on using
    this firmware.

***********************************************************************/

/**
 * Equipment options
 */
//#define LARGE_BED
#define SDSUPPORT
//#define CHANGE_Y_DIRECTION      // If your bed homes in the wrong direction (it should move front to back) enable this.
//#define CHANGE_X_DIRECTION      // If your X carriage homes in the wrong direction (it should move right to left) enable this.
//#define CHANGE_Z_DIRECTION      // If your Z homes in the wrong direction (it should move top to bottom) enable this.
//#define HOTEND_E3DV6            // Genuine E3D v6 hotend.
//#define FULL_GRAPHIC_SMART      // Enable this if you have a RepRap Discount Full Graphic Smart Controller (The
                                  // stock controller is a RepRap Discount Smart Controller)
//#define Z_DUAL_STEPPER_DRIVERS  // Enable this if you have dual Z stepper motors with the second stepper motor
                                  // connected to the next available E plug (usually E1)

/**
 * Offset from endpoints to get nozzle to 0,0 (front/left of bed)
 * (How to center prints: https://github.com/JimBrown/MarlinTarantula/wiki/How-to-center-your-prints-(EasyConfig))
 */
#define NOZZLE_X          0
#define NOZZLE_Y          0

/**
 * Minimal Z height (in mm) before homing (G28) for Z clearance above the bed, clamps, ...
 */
#define Z_HOMING_HEIGHT 5

/**
 * Primary Extruder steps per mm (plugged in to E0 port on controller)
 * (How to calibrate: https://toms3d.org/2014/04/06/3d-printing-guides-calibrating-your-extruder/)
 */
#define E0_STEPS      100 // Stock extruder. If you have a Tevo Titan, try 400 then calibrate.
//#define CHANGE_E0_DIRECTION   // If your extruder is going backwards, enable this.

/**
 * Z Axis steps per mm (Default for stock lead screw is 1600)
 * If you install a lead screw with a different pitch and/or lead, change this
 */
#define Z_STEPS      1600 // Stock lead screw

/**
 * Z-Probe type (must be none or one of them)
 * If a Z-Probe type is selected, a Bed Leveling type other than MANUAL must be selected.
 */
//#define BLTOUCH         // ANTClabs BLTouch sensor (might also work with clones)
//#define SN04          // Green sensor
//#define INDUCTIVE_NO  // Normally open inductive sensor
//#define INDUCTIVE_NC  // Normally closed inductive sensor
//#define SERVO_PROBE   // Endstop switch on rotating arm. Set servo angles!

/**
 * Bed leveling type (see: https://github.com/JimBrown/MarlinTarantula/wiki/Bed-leveling-types-(EasyConfig))
 * Must choose one of these other than MANUAL if a Z-Probe type is selected.
 */
//#define TRIPOINT
//#define LINEAR
//#define BILINEAR
//#define UBL
#define MANUAL

/**
 * Z-Probe offset from nozzle (https://github.com/JimBrown/MarlinTarantula/wiki/How-to-determine-your-Z-Probe-offset)
 * Use only one of Left/Right and Front/Behind. Others must be 0 (zero)
 * If you have a dual nozzle the offsets are calculated from the primary nozzle (the one plugged in to E0)
 */
#define SENSOR_LEFT        0
#define SENSOR_RIGHT       0
#define SENSOR_FRONT       0
#define SENSOR_BEHIND      0

/**
 * Number of grid points in each direction
 * Minimum 3. Maximum 15 for UBL. Maximum 7 for MANUAL
 */
#define GRID_POINTS        3

/**
 * Margin around perimiter of bed for probing (will not probe outside this margin)
 */
#define BED_MARGIN         0

/**
 * Servo probe deploy and stow angles
 */
#define SERVO_DEPLOY    70
#define SERVO_STOW      0

/**
 * Enable this to turn on support for two extruders
 */
//#define DUAL_EXTRUDER // If not single nozzle, primary nozzle plugged in to E0 port
                        // and secondary plugged in to E1 port.
//#define SINGLENOZZLE  // Enable this if you are using a single mixing nozzle (requires DUAL_EXTRUDER)

/**
 * Offset for second nozzle from first nozzle
 * The X value is positive if the secondary nozzle is to the right of the primary and
 * negative if the secondary nozzle is to the left of the primary.
 * The Y value is positive if the secondary nozzle is behind the primary and
 * negative if the secondary nozzle is in front of the primary.
 */
#define EXTRUDER_E1_X 0
#define EXTRUDER_E1_Y 0

/** 
 * Secondary Extruder steps per mm
 * (how to calibrate: https://toms3d.org/2014/04/06/3d-printing-guides-calibrating-your-extruder/)
 */
#define E1_STEPS      100 // Stock extruder. If you have a Tevo Titan, try 400 then calibrate
//#define CHANGE_E1_DIRECTION   // If your secondary extruder is going backwards, enable this.

/**
 * TEVO Tarantula Custom PID Settings - Stock Hotend
 */
#define  hot_Kp 9.84
#define  hot_Ki 0.50
#define  hot_Kd 48.17
// FIND YOUR OWN: "M303 E0 C8 S200" to run autotune on the hotend at 200 degreesC for 8 cycles.
// More info here: http://reprap.org/wiki/PID_Tuning

/**
 * TEVO Tarantula Custom PID Settings - Stock Heatbed
 */
#define  bed_Kp 984.88
#define  bed_Ki 193.91
#define  bed_Kd 1250.55
// FIND YOUR OWN: "M303 E-1 C8 S90" to run autotune on the bed at 90 degreesC for 8 cycles.
// More info here: http://reprap.org/wiki/PID_Tuning

/**
 * Enable a custom menu that contains three preheat presets for PLA, ABS and PETG
 */
#define CUSTOM_USER_MENUS

/**
 * Set your custom preheat presets here
 *
 * NOTE: Only PLA and ABS will appear under the Prepare menu. You must enable
 *       CUSTOM_USER_MENUS for PETG to appear, along with PLA and ABS, under Custom Commands.
 *       PLA and ABS will appear under both Custom Command and Prepare.
 */
#define Hot_PLA 		200
#define Bed_PLA 		 65

#define Hot_ABS 		240
#define Bed_ABS 		100

#define Hot_PETG 		230
#define Bed_PETG 		 75

/**
 * Fan Soft PWM. Use software PWM to drive the fan, as for the heaters. This uses a very low frequency
 * which is not as annoying as with the hardware PWM. Redo PID Autotune.
 */
//#define SOFT_PWM

/**
 * Enable this to provide a realtime control over the head position via the LCD menu system that works while printing.
 * Using it, one can tune the z-position while printing the first layer.
 *
 * Warning: Does not respect endstops!
 */
#define BABYSTEPPING

/**
 * Extra movement of X axis. Can help with probing more of the bed.
 * Set both to 0 (zero) if you do not have a Z-Probe.
 */
#define XTRA_BED_LEFT     0  // Distance nozzle can move towards the left past X = 0
#define XTRA_BED_RIGHT    0  // Distance nozzle can move towards the right past X = 200

/**
 * Extra movement of Y axis. Can help with probing more of the bed.
 * Set both to 0 (zero) if you do not have a Z-Probe.
 */
#define XTRA_BED_FRONT    0  // Distance bed can move towards the front past Y = 200 (Y=280 for large bed)
#define XTRA_BED_BACK     0  // Distance bed can move towards the back past Y = 0

/************************ END OF EASY CONFIG ***************************
//======================================================================
// DO NOT EDIT BELOW THIS LINE UNLESS YOU KNOW WHAT YOU ARE DOING!!!!!!!
//======================================================================

/**
 * Marlin 3D Printer Firmware
 * Copyright (C) 2016 MarlinFirmware [https://github.com/MarlinFirmware/Marlin]
 *
 * Based on Sprinter and grbl.
 * Copyright (C) 2011 Camiel Gubbels / Erik van der Zalm
 *
 * This program is free software: you can redistribute it and/or modify
 * it under the terms of the GNU General Public License as published by
 * the Free Software Foundation, either version 3 of the License, or
 * (at your option) any later version.
 *
 * This program is distributed in the hope that it will be useful,
 * but WITHOUT ANY WARRANTY; without even the implied warranty of
 * MERCHANTABILITY or FITNESS FOR A PARTICULAR PURPOSE.  See the
 * GNU General Public License for more details.
 *
 * You should have received a copy of the GNU General Public License
 * along with this program.  If not, see <http://www.gnu.org/licenses/>.
 *
 */

/**
 * Configuration.h
 *
 * Basic settings such as:
 *
 * - Type of electronics
 * - Type of temperature sensor
 * - Printer geometry
 * - Endstop configuration
 * - LCD controller
 * - Extra features
 *
 * Advanced settings can be found in Configuration_adv.h
 *
 */
#ifndef CONFIGURATION_H
#define CONFIGURATION_H
#define CONFIGURATION_H_VERSION 020000

//===========================================================================
//============================= Getting Started =============================
//===========================================================================

/**
 * Here are some standard links for getting your machine calibrated:
 *
 * http://reprap.org/wiki/Calibration
 * http://youtu.be/wAL9d7FgInk
 * http://calculator.josefprusa.cz
 * http://reprap.org/wiki/Triffid_Hunter%27s_Calibration_Guide
 * http://www.thingiverse.com/thing:5573
 * https://sites.google.com/site/repraplogphase/calibration-of-your-reprap
 * http://www.thingiverse.com/thing:298812
 */

//===========================================================================
//============================= DELTA Printer ===============================
//===========================================================================
// For a Delta printer start with one of the configuration files in the
// config/examples/delta directory and customize for your machine.
//

//===========================================================================
//============================= SCARA Printer ===============================
//===========================================================================
// For a SCARA printer start with the configuration files in
// config/examples/SCARA and customize for your machine.
//

// @section info

// User-specified version info of this build to display in [Pronterface, etc] terminal window during
// startup. Implementation of an idea by Prof Braino to inform user that any changes made to this
// build by the user have been successfully uploaded into firmware.
#define STRING_CONFIG_H_AUTHOR "(Jim Brown, TEVO Tarantula config)" // Who made the changes.
#define SHOW_BOOTSCREEN
#define STRING_SPLASH_LINE1 SHORT_BUILD_VERSION // will be shown during bootup in line 1
#define STRING_SPLASH_LINE2 WEBSITE_URL         // will be shown during bootup in line 2

/**
 * *** VENDORS PLEASE READ ***
 *
 * Marlin allows you to add a custom boot image for Graphical LCDs.
 * With this option Marlin will first show your custom screen followed
 * by the standard Marlin logo with version number and web URL.
 *
 * We encourage you to take advantage of this new feature and we also
 * respecfully request that you retain the unmodified Marlin boot screen.
 */

// Enable to show the bitmap in Marlin/_Bootscreen.h on startup.
//#define SHOW_CUSTOM_BOOTSCREEN

// Enable to show the bitmap in Marlin/_Statusscreen.h on the status screen.
//#define CUSTOM_STATUS_SCREEN_IMAGE

// @section machine

/**
 * Select the serial port on the board to use for communication with the host.
 * This allows the connection of wireless adapters (for instance) to non-default port pins.
 * Note: The first serial port (-1 or 0) will always be used by the Arduino bootloader.
 *
 * :[-1, 0, 1, 2, 3, 4, 5, 6, 7]
 */
#define SERIAL_PORT 0

/**
 * Select a secondary serial port on the board to use for communication with the host.
 * This allows the connection of wireless adapters (for instance) to non-default port pins.
 * Serial port -1 is the USB emulated serial port, if available.
 *
 * :[-1, 0, 1, 2, 3, 4, 5, 6, 7]
 */
#define SERIAL_PORT_2 -1

/**
 * This setting determines the communication speed of the printer.
 *
 * 250000 works in most cases, but you might try a lower speed if
 * you commonly experience drop-outs during host printing.
 * You may try up to 1000000 to speed up SD file transfer.
 *
 * :[2400, 9600, 19200, 38400, 57600, 115200, 250000, 500000, 1000000]
 */
#define BAUDRATE 115200

// Enable the Bluetooth serial interface on AT90USB devices
//#define BLUETOOTH

// The following define selects which electronics board you have.
// Please choose the name from boards.h that matches your setup
#ifndef MOTHERBOARD
  #define MOTHERBOARD BOARD_MKS_13
#endif

// Optional custom name for your RepStrap or other custom machine
// Displayed in the LCD "Ready" message
#define CUSTOM_MACHINE_NAME "TEVO Tarantula (EasyConfig)"

// Define this to set a unique identifier for this printer, (Used by some programs to differentiate between machines)
// You can use an online service to generate a random UUID. (eg http://www.uuidgenerator.net/version4)
//#define MACHINE_UUID "00000000-0000-0000-0000-000000000000"

// @section extruder

// This defines the number of extruders
// :[1, 2, 3, 4, 5]
#if ENABLED(DUAL_EXTRUDER)
   #define EXTRUDERS 2
#else
   #define EXTRUDERS 1
#endif

// Generally expected filament diameter (1.75, 2.85, 3.0, ...). Used for Volumetric, Filament Width Sensor, etc.
#define DEFAULT_NOMINAL_FILAMENT_DIA 1.75

// For Cyclops or any "multi-extruder" that shares a single nozzle.
//#define SINGLENOZZLE

/**
 * Průša MK2 Single Nozzle Multi-Material Multiplexer, and variants.
 *
 * This device allows one stepper driver on a control board to drive
 * two to eight stepper motors, one at a time, in a manner suitable
 * for extruders.
 *
 * This option only allows the multiplexer to switch on tool-change.
 * Additional options to configure custom E moves are pending.
 */
//#define MK2_MULTIPLEXER
#if ENABLED(MK2_MULTIPLEXER)
  // Override the default DIO selector pins here, if needed.
  // Some pins files may provide defaults for these pins.
  //#define E_MUX0_PIN 40  // Always Required
  //#define E_MUX1_PIN 42  // Needed for 3 to 8 steppers
  //#define E_MUX2_PIN 44  // Needed for 5 to 8 steppers
#endif

// A dual extruder that uses a single stepper motor
//#define SWITCHING_EXTRUDER
#if ENABLED(SWITCHING_EXTRUDER)
  #define SWITCHING_EXTRUDER_SERVO_NR 0
  #define SWITCHING_EXTRUDER_SERVO_ANGLES { 0, 90 } // Angles for E0, E1[, E2, E3]
  #if EXTRUDERS > 3
    #define SWITCHING_EXTRUDER_E23_SERVO_NR 1
  #endif
#endif

// A dual-nozzle that uses a servomotor to raise/lower one of the nozzles
//#define SWITCHING_NOZZLE
#if ENABLED(SWITCHING_NOZZLE)
  #define SWITCHING_NOZZLE_SERVO_NR 0
  #define SWITCHING_NOZZLE_SERVO_ANGLES { 0, 90 }   // Angles for E0, E1
  //#define HOTEND_OFFSET_Z { 0.0, 0.0 }
#endif

/**
 * Two separate X-carriages with extruders that connect to a moving part
 * via a magnetic docking mechanism. Requires SOL1_PIN and SOL2_PIN.
 */
//#define PARKING_EXTRUDER
#if ENABLED(PARKING_EXTRUDER)
  #define PARKING_EXTRUDER_SOLENOIDS_INVERT           // If enabled, the solenoid is NOT magnetized with applied voltage
  #define PARKING_EXTRUDER_SOLENOIDS_PINS_ACTIVE LOW  // LOW or HIGH pin signal energizes the coil
  #define PARKING_EXTRUDER_SOLENOIDS_DELAY 250        // Delay (ms) for magnetic field. No delay if 0 or not defined.
  #define PARKING_EXTRUDER_PARKING_X { -78, 184 }     // X positions for parking the extruders
  #define PARKING_EXTRUDER_GRAB_DISTANCE 1            // mm to move beyond the parking point to grab the extruder
  #define PARKING_EXTRUDER_SECURITY_RAISE 5           // Z-raise before parking
  #define HOTEND_OFFSET_Z { 0.0, 1.3 }                // Z-offsets of the two hotends. The first must be 0.
#endif

/**
 * "Mixing Extruder"
 *   - Adds a new code, M165, to set the current mix factors.
 *   - Extends the stepping routines to move multiple steppers in proportion to the mix.
 *   - Optional support for Repetier Firmware M163, M164, and virtual extruder.
 *   - This implementation supports only a single extruder.
 *   - Enable DIRECT_MIXING_IN_G1 for Pia Taubert's reference implementation
 */
//#define MIXING_EXTRUDER
#if ENABLED(MIXING_EXTRUDER)
  #define MIXING_STEPPERS 2        // Number of steppers in your mixing extruder
  #define MIXING_VIRTUAL_TOOLS 16  // Use the Virtual Tool method with M163 and M164
  //#define DIRECT_MIXING_IN_G1    // Allow ABCDHI mix factors in G1 movement commands
#endif

// Offset of the extruders (uncomment if using more than one and relying on firmware to position when changing).
// The offset has to be X=0, Y=0 for the extruder 0 hotend (default extruder).
// For the other hotends it is their distance from the extruder 0 hotend.
#if ENABLED(DUAL_EXTRUDER) && DISABLED(SINGLENOZZLE)
  #define HOTEND_OFFSET_X {0.0, EXTRUDER_E1_X}  // (in mm) for each extruder, offset of the hotend on the X axis
  #define HOTEND_OFFSET_Y {0.0, EXTRUDER_E1_Y}  // (in mm) for each extruder, offset of the hotend on the Y axis
#endif

// @section machine

/**
 * Select your power supply here. Use 0 if you haven't connected the PS_ON_PIN
 *
 * 0 = No Power Switch
 * 1 = ATX
 * 2 = X-Box 360 203Watts (the blue wire connected to PS_ON and the red wire to VCC)
 *
 * :{ 0:'No power switch', 1:'ATX', 2:'X-Box 360' }
 */
#define POWER_SUPPLY 0

#if POWER_SUPPLY > 0
  // Enable this option to leave the PSU off at startup.
  // Power to steppers and heaters will need to be turned on with M80.
  //#define PS_DEFAULT_OFF

  //#define AUTO_POWER_CONTROL        // Enable automatic control of the PS_ON pin
  #if ENABLED(AUTO_POWER_CONTROL)
    #define AUTO_POWER_FANS           // Turn on PSU if fans need power
    #define AUTO_POWER_E_FANS
    #define AUTO_POWER_CONTROLLERFAN
    #define POWER_TIMEOUT 30
  #endif

#endif

// @section temperature

//===========================================================================
//============================= Thermal Settings ============================
//===========================================================================

/**
 * --NORMAL IS 4.7kohm PULLUP!-- 1kohm pullup can be used on hotend sensor, using correct resistor and table
 *
 * Temperature sensors available:
 *
 *    -3 : thermocouple with MAX31855 (only for sensor 0)
 *    -2 : thermocouple with MAX6675 (only for sensor 0)
 *    -1 : thermocouple with AD595
 *     0 : not used
 *     1 : 100k thermistor - best choice for EPCOS 100k (4.7k pullup)
 *     2 : 200k thermistor - ATC Semitec 204GT-2 (4.7k pullup)
 *     3 : Mendel-parts thermistor (4.7k pullup)
 *     4 : 10k thermistor !! do not use it for a hotend. It gives bad resolution at high temp. !!
 *     5 : 100K thermistor - ATC Semitec 104GT-2/104NT-4-R025H42G (Used in ParCan & J-Head) (4.7k pullup)
 *     6 : 100k EPCOS - Not as accurate as table 1 (created using a fluke thermocouple) (4.7k pullup)
 *     7 : 100k Honeywell thermistor 135-104LAG-J01 (4.7k pullup)
 *    71 : 100k Honeywell thermistor 135-104LAF-J01 (4.7k pullup)
 *     8 : 100k 0603 SMD Vishay NTCS0603E3104FXT (4.7k pullup)
 *     9 : 100k GE Sensing AL03006-58.2K-97-G1 (4.7k pullup)
 *    10 : 100k RS thermistor 198-961 (4.7k pullup)
 *    11 : 100k beta 3950 1% thermistor (4.7k pullup)
 *    12 : 100k 0603 SMD Vishay NTCS0603E3104FXT (4.7k pullup) (calibrated for Makibox hot bed)
 *    13 : 100k Hisens 3950  1% up to 300°C for hotend "Simple ONE " & "Hotend "All In ONE"
 *    15 : 100k thermistor calibration for JGAurora A5 hotend
 *    20 : the PT100 circuit found in the Ultimainboard V2.x
 *    60 : 100k Maker's Tool Works Kapton Bed Thermistor beta=3950
 *    66 : 4.7M High Temperature thermistor from Dyze Design
 *    70 : the 100K thermistor found in the bq Hephestos 2
 *    75 : 100k Generic Silicon Heat Pad with NTC 100K MGB18-104F39050L32 thermistor
 *
 *       1k ohm pullup tables - This is atypical, and requires changing out the 4.7k pullup for 1k.
 *                              (but gives greater accuracy and more stable PID)
 *    51 : 100k thermistor - EPCOS (1k pullup)
 *    52 : 200k thermistor - ATC Semitec 204GT-2 (1k pullup)
 *    55 : 100k thermistor - ATC Semitec 104GT-2 (Used in ParCan & J-Head) (1k pullup)
 *
 *  1047 : Pt1000 with 4k7 pullup
 *  1010 : Pt1000 with 1k pullup (non standard)
 *   147 : Pt100 with 4k7 pullup
 *   110 : Pt100 with 1k pullup (non standard)
 *
 *         Use these for Testing or Development purposes. NEVER for production machine.
 *   998 : Dummy Table that ALWAYS reads 25°C or the temperature defined below.
 *   999 : Dummy Table that ALWAYS reads 100°C or the temperature defined below.
 *
 * :{ '0': "Not used", '1':"100k / 4.7k - EPCOS", '2':"200k / 4.7k - ATC Semitec 204GT-2", '3':"Mendel-parts / 4.7k", '4':"10k !! do not use for a hotend. Bad resolution at high temp. !!", '5':"100K / 4.7k - ATC Semitec 104GT-2 (Used in ParCan & J-Head)", '6':"100k / 4.7k EPCOS - Not as accurate as Table 1", '7':"100k / 4.7k Honeywell 135-104LAG-J01", '8':"100k / 4.7k 0603 SMD Vishay NTCS0603E3104FXT", '9':"100k / 4.7k GE Sensing AL03006-58.2K-97-G1", '10':"100k / 4.7k RS 198-961", '11':"100k / 4.7k beta 3950 1%", '12':"100k / 4.7k 0603 SMD Vishay NTCS0603E3104FXT (calibrated for Makibox hot bed)", '13':"100k Hisens 3950  1% up to 300°C for hotend 'Simple ONE ' & hotend 'All In ONE'", '20':"PT100 (Ultimainboard V2.x)", '51':"100k / 1k - EPCOS", '52':"200k / 1k - ATC Semitec 204GT-2", '55':"100k / 1k - ATC Semitec 104GT-2 (Used in ParCan & J-Head)", '60':"100k Maker's Tool Works Kapton Bed Thermistor beta=3950", '66':"Dyze Design 4.7M High Temperature thermistor", '70':"the 100K thermistor found in the bq Hephestos 2", '71':"100k / 4.7k Honeywell 135-104LAF-J01", '147':"Pt100 / 4.7k", '1047':"Pt1000 / 4.7k", '110':"Pt100 / 1k (non-standard)", '1010':"Pt1000 / 1k (non standard)", '-3':"Thermocouple + MAX31855 (only for sensor 0)", '-2':"Thermocouple + MAX6675 (only for sensor 0)", '-1':"Thermocouple + AD595",'998':"Dummy 1", '999':"Dummy 2" }
 */
#if ENABLED(HOTEND_E3DV6)
  #define TEMP_SENSOR_0 5
#else
  #define TEMP_SENSOR_0 1
#endif
#if ENABLED(DUAL_EXTRUDER) && DISABLED(SINGLENOZZLE)
  #define TEMP_SENSOR_1 1
#else
  #define TEMP_SENSOR_1 0
#endif
#define TEMP_SENSOR_2 0
#define TEMP_SENSOR_3 0
#define TEMP_SENSOR_4 0
#define TEMP_SENSOR_BED 1

// Dummy thermistor constant temperature readings, for use with 998 and 999
#define DUMMY_THERMISTOR_998_VALUE 25
#define DUMMY_THERMISTOR_999_VALUE 100

// Use temp sensor 1 as a redundant sensor with sensor 0. If the readings
// from the two sensors differ too much the print will be aborted.
//#define TEMP_SENSOR_1_AS_REDUNDANT
#define MAX_REDUNDANT_TEMP_SENSOR_DIFF 10

// Extruder temperature must be close to target for this long before M109 returns success
#define TEMP_RESIDENCY_TIME 5  // (seconds)
#define TEMP_HYSTERESIS 3       // (degC) range of +/- temperatures considered "close" to the target one
#define TEMP_WINDOW     1       // (degC) Window around target to start the residency timer x degC early.

// Bed temperature must be close to target for this long before M190 returns success
#define TEMP_BED_RESIDENCY_TIME 5  // (seconds)
#define TEMP_BED_HYSTERESIS 3       // (degC) range of +/- temperatures considered "close" to the target one
#define TEMP_BED_WINDOW     1       // (degC) Window around target to start the residency timer x degC early.

// The minimal temperature defines the temperature below which the heater will not be enabled It is used
// to check that the wiring to the thermistor is not broken.
// Otherwise this would lead to the heater being powered on all the time.
#define HEATER_0_MINTEMP 5
#define HEATER_1_MINTEMP 5
#define HEATER_2_MINTEMP 5
#define HEATER_3_MINTEMP 5
#define HEATER_4_MINTEMP 5
#define BED_MINTEMP 5

// When temperature exceeds max temp, your heater will be switched off.
// This feature exists to protect your hotend from overheating accidentally, but *NOT* from thermistor short/failure!
// You should use MINTEMP for thermistor short/failure protection.
#define HEATER_0_MAXTEMP 275
#define HEATER_1_MAXTEMP 275
#define HEATER_2_MAXTEMP 275
#define HEATER_3_MAXTEMP 275
#define HEATER_4_MAXTEMP 275
#define BED_MAXTEMP 150

//===========================================================================
//============================= PID Settings ================================
//===========================================================================
// PID Tuning Guide here: http://reprap.org/wiki/PID_Tuning

// Comment the following line to disable PID and enable bang-bang.
#define PIDTEMP
#define BANG_MAX 255     // Limits current to nozzle while in bang-bang mode; 255=full current
#define PID_MAX BANG_MAX // Limits current to nozzle while PID is active (see PID_FUNCTIONAL_RANGE below); 255=full current
#define PID_K1 0.95      // Smoothing factor within any PID loop
#if ENABLED(PIDTEMP)
  //#define PID_AUTOTUNE_MENU // Add PID Autotune to the LCD "Temperature" menu to run M303 and apply the result.
  //#define PID_DEBUG // Sends debug data to the serial port.
  //#define PID_OPENLOOP 1 // Puts PID in open loop. M104/M140 sets the output power from 0 to PID_MAX
  //#define SLOW_PWM_HEATERS // PWM with very low frequency (roughly 0.125Hz=8s) and minimum state time of approximately 1s useful for heaters driven by a relay
  //#define PID_PARAMS_PER_HOTEND // Uses separate PID parameters for each extruder (useful for mismatched extruders)
                                  // Set/get with gcode: M301 E[extruder number, 0-2]
  #define PID_FUNCTIONAL_RANGE 25  // If the temperature difference between the target temperature and the actual temperature
                                  // is more than PID_FUNCTIONAL_RANGE then the PID will be shut off and the heater will be set to min/max.

  // If you are using a pre-configured hotend then you can use one of the value sets by uncommenting it

  // Ultimaker
  //#define  DEFAULT_Kp 22.2
  //#define  DEFAULT_Ki 1.08
  //#define  DEFAULT_Kd 114

  // MakerGear
  //#define  DEFAULT_Kp 7.0
  //#define  DEFAULT_Ki 0.1
  //#define  DEFAULT_Kd 12

  // Mendel Parts V9 on 12V
  //#define  DEFAULT_Kp 63.0
  //#define  DEFAULT_Ki 2.25
  //#define  DEFAULT_Kd 440

  // TEVO Tarantula Custom PID Settings
  #define  DEFAULT_Kp hot_Kp
  #define  DEFAULT_Ki hot_Ki
  #define  DEFAULT_Kd hot_Kd

#endif // PIDTEMP

//===========================================================================
//============================= PID > Bed Temperature Control ===============
//===========================================================================
// Select PID or bang-bang with PIDTEMPBED. If bang-bang, BED_LIMIT_SWITCHING will enable hysteresis
//
// Uncomment this to enable PID on the bed. It uses the same frequency PWM as the extruder.
// If your PID_dT is the default, and correct for your hardware/configuration, that means 7.689Hz,
// which is fine for driving a square wave into a resistive load and does not significantly impact you FET heating.
// This also works fine on a Fotek SSR-10DA Solid State Relay into a 250W heater.
// If your configuration is significantly different than this and you don't understand the issues involved, you probably
// shouldn't use bed PID until someone else verifies your hardware works.
// If this is enabled, find your own PID constants below.
#define PIDTEMPBED

//#define BED_LIMIT_SWITCHING

// This sets the max power delivered to the bed, and replaces the HEATER_BED_DUTY_CYCLE_DIVIDER option.
// all forms of bed control obey this (PID, bang-bang, bang-bang with hysteresis)
// setting this to anything other than 255 enables a form of PWM to the bed just like HEATER_BED_DUTY_CYCLE_DIVIDER did,
// so you shouldn't use it unless you are OK with PWM on your bed.  (see the comment on enabling PIDTEMPBED)
#define MAX_BED_POWER 255 // limits duty cycle to bed; 255=full current

#if ENABLED(PIDTEMPBED)

  //#define PID_BED_DEBUG // Sends debug data to the serial port.

  //120V 250W silicone heater into 4mm borosilicate (MendelMax 1.5+)
  //from FOPDT model - kp=.39 Tp=405 Tdead=66, Tc set to 79.2, aggressive factor of .15 (vs .1, 1, 10)
  //#define  DEFAULT_bedKp 10.00
  //#define  DEFAULT_bedKi .023
  //#define  DEFAULT_bedKd 305.4

  //120V 250W silicone heater into 4mm borosilicate (MendelMax 1.5+)
  //from pidautotune
  //#define  DEFAULT_bedKp 97.1
  //#define  DEFAULT_bedKi 1.41
  //#define  DEFAULT_bedKd 1675.16

  // TEVO Tarantula Custom PID Settings - Heatbed
  #define  DEFAULT_bedKp bed_Kp
  #define  DEFAULT_bedKi bed_Ki
  #define  DEFAULT_bedKd bed_Kd

  // FIND YOUR OWN: "M303 E-1 C8 S90" to run autotune on the bed at 90 degreesC for 8 cycles.
#endif // PIDTEMPBED

// @section extruder

// This option prevents extrusion if the temperature is below EXTRUDE_MINTEMP.
// It also enables the M302 command to set the minimum extrusion temperature
// or to allow moving the extruder regardless of the hotend temperature.
// *** IT IS HIGHLY RECOMMENDED TO LEAVE THIS OPTION ENABLED! ***
#define PREVENT_COLD_EXTRUSION
#define EXTRUDE_MINTEMP 170

// This option prevents a single extrusion longer than EXTRUDE_MAXLENGTH.
// Note that for Bowden Extruders a too-small value here may prevent loading.
#define PREVENT_LENGTHY_EXTRUDE
#define EXTRUDE_MAXLENGTH 650

//===========================================================================
//======================== Thermal Runaway Protection =======================
//===========================================================================

/**
 * Thermal Protection provides additional protection to your printer from damage
 * and fire. Marlin always includes safe min and max temperature ranges which
 * protect against a broken or disconnected thermistor wire.
 *
 * The issue: If a thermistor falls out, it will report the much lower
 * temperature of the air in the room, and the the firmware will keep
 * the heater on.
 *
 * If you get "Thermal Runaway" or "Heating failed" errors the
 * details can be tuned in Configuration_adv.h
 */

#define THERMAL_PROTECTION_HOTENDS // Enable thermal protection for all extruders
#define THERMAL_PROTECTION_BED     // Enable thermal protection for the heated bed

//===========================================================================
//============================= Mechanical Settings =========================
//===========================================================================

// @section machine

// Uncomment one of these options to enable CoreXY, CoreXZ, or CoreYZ kinematics
// either in the usual order or reversed
//#define COREXY
//#define COREXZ
//#define COREYZ
//#define COREYX
//#define COREZX
//#define COREZY

//===========================================================================
//============================== Endstop Settings ===========================
//===========================================================================

// @section homing

// Specify here all the endstop connectors that are connected to any endstop or probe.
// Almost all printers will be using one per axis. Probes will use one or more of the
// extra connectors. Leave undefined any used for non-endstop and non-probe purposes.
#define USE_XMIN_PLUG
#define USE_YMIN_PLUG
#define USE_ZMIN_PLUG
//#define USE_XMAX_PLUG
//#define USE_YMAX_PLUG
//#define USE_ZMAX_PLUG

// Enable pullup for all endstops to prevent a floating state
//#define ENDSTOPPULLUPS
#if DISABLED(ENDSTOPPULLUPS)
  // Disable ENDSTOPPULLUPS to set pullups individually
  //#define ENDSTOPPULLUP_XMAX
  //#define ENDSTOPPULLUP_YMAX
  //#define ENDSTOPPULLUP_ZMAX
  #define ENDSTOPPULLUP_XMIN
  #define ENDSTOPPULLUP_YMIN
  #if ENABLED(BLTOUCH) || ENABLED(SN04) || ENABLED(INDUCTIVE_NC) || ENABLED(INDUCTIVE_NO)
    //#define ENDSTOPPULLUP_ZMIN
    #define ENDSTOPPULLUP_ZMIN_PROBE
  #else
    #define ENDSTOPPULLUP_ZMIN
    //#define ENDSTOPPULLUP_ZMIN_PROBE
  #endif
#endif

// Enable pulldown for all endstops to prevent a floating state
//#define ENDSTOPPULLDOWNS
#if DISABLED(ENDSTOPPULLDOWNS)
  // Disable ENDSTOPPULLDOWNS to set pulldowns individually
  //#define ENDSTOPPULLDOWN_XMAX
  //#define ENDSTOPPULLDOWN_YMAX
  //#define ENDSTOPPULLDOWN_ZMAX
  //#define ENDSTOPPULLDOWN_XMIN
  //#define ENDSTOPPULLDOWN_YMIN
  //#define ENDSTOPPULLDOWN_ZMIN
  //#define ENDSTOPPULLDOWN_ZMIN_PROBE
#endif

// Mechanical endstop with COM to ground and NC to Signal uses "false" here (most common setup).
#define X_MIN_ENDSTOP_INVERTING true // set to true to invert the logic of the endstop.
#define Y_MIN_ENDSTOP_INVERTING true // set to true to invert the logic of the endstop.
#if ENABLED(BLTOUCH)
  // #define Z_MIN_ENDSTOP_INVERTING false // set to true to invert the logic of the endstop.
#elif ENABLED(INDUCTIVE_NC)
  #define Z_MIN_ENDSTOP_INVERTING false // set to true to invert the logic of the endstop.
#else
  #define Z_MIN_ENDSTOP_INVERTING true // set to true to invert the logic of the endstop.
#endif
//#define X_MAX_ENDSTOP_INVERTING false // set to true to invert the logic of the endstop.
//#define Y_MAX_ENDSTOP_INVERTING false // set to true to invert the logic of the endstop.
//#define Z_MAX_ENDSTOP_INVERTING false // set to true to invert the logic of the endstop.
#if ENABLED(BLTOUCH) || ENABLED(INDUCTIVE_NC)
  #define Z_MIN_PROBE_ENDSTOP_INVERTING false // set to true to invert the logic of the endstop.
#elif ENABLED(SN04) || ENABLED(INDUCTIVE_NO) || ENABLED(SERVO_PROBE)
  #define Z_MIN_PROBE_ENDSTOP_INVERTING true // set to true to invert the logic of the endstop.
#else
  //#define Z_MIN_PROBE_ENDSTOP_INVERTING false // set to true to invert the logic of the endstop.
#endif

// Enable this feature if all enabled endstop pins are interrupt-capable.
// This will remove the need to poll the interrupt pins, saving many CPU cycles.
//#define ENDSTOP_INTERRUPTS_FEATURE

//=============================================================================
//============================== Movement Settings ============================
//=============================================================================
// @section motion

/**
 * Default Settings
 *
 * These settings can be reset by M502
 *
 * Note that if EEPROM is enabled, saved values will override these.
 */

/**
 * With this option each E stepper can have its own factors for the
 * following movement settings. If fewer factors are given than the
 * total number of extruders, the last value applies to the rest.
 */
#if ENABLED(DUAL_EXTRUDER)
  #define DISTINCT_E_FACTORS
#endif

/**
 * Default Axis Steps Per Unit (steps/mm)
 * Override with M92
 *                                      X, Y, Z, E0 [, E1[, E2[, E3[, E4]]]]
 */
#if ENABLED(DUAL_EXTRUDER)
  #define DEFAULT_AXIS_STEPS_PER_UNIT   { 80, 80, Z_STEPS, E0_STEPS, E1_STEPS }
#else
  #define DEFAULT_AXIS_STEPS_PER_UNIT   { 80, 80, Z_STEPS, E0_STEPS }
#endif

/**
 * Default Max Feed Rate (mm/s)
 * Override with M203
 *                                      X, Y, Z, E0 [, E1[, E2[, E3[, E4]]]]
 */
#if ENABLED(DUAL_EXTRUDER)
  #define DEFAULT_MAX_FEEDRATE          { 300, 300, 7, 50, 50 }
#else
  #define DEFAULT_MAX_FEEDRATE          { 300, 300, 7, 50 }
#endif

/**
 * Default Max Acceleration (change/s) change = mm/s
 * (Maximum start speed for accelerated moves)
 * Override with M201
 *                                      X, Y, Z, E0 [, E1[, E2[, E3[, E4]]]]
 */
#if ENABLED(DUAL_EXTRUDER)
  #define DEFAULT_MAX_ACCELERATION      { 3000,  3000, 100, 10000, 10000 }
#else
  #define DEFAULT_MAX_ACCELERATION      { 3000,  3000, 100, 10000 }
#endif

/**
 * Default Acceleration (change/s) change = mm/s
 * Override with M204
 *
 *   M204 P    Acceleration
 *   M204 R    Retract Acceleration
 *   M204 T    Travel Acceleration
 */
#define DEFAULT_ACCELERATION          1000    // X, Y, Z and E acceleration for printing moves
#define DEFAULT_RETRACT_ACCELERATION  2000    // E acceleration for retracts
#define DEFAULT_TRAVEL_ACCELERATION   3000    // X, Y, Z acceleration for travel (non printing) moves

/**
 * Default Jerk (mm/s)
 * Override with M205 X Y Z E
 *
 * "Jerk" specifies the minimum speed change that requires acceleration.
 * When changing speed and direction, if the difference is less than the
 * value set here, it may happen instantaneously.
 */
#define DEFAULT_XJERK                  4.0
#define DEFAULT_YJERK                  7.0
#define DEFAULT_ZJERK                  0.2
#define DEFAULT_EJERK                  2.5

//===========================================================================
//============================= Z Probe Options =============================
//===========================================================================
// @section probes

//
// See http://marlinfw.org/docs/configuration/probes.html
//

/**
 * Z_MIN_PROBE_USES_Z_MIN_ENDSTOP_PIN
 *
 * Enable this option for a probe connected to the Z Min endstop pin.
 */
#if ENABLED(BLTOUCH) || ENABLED(SN04) || ENABLED(INDUCTIVE_NO) || ENABLED(INDUCTIVE_NC) || ENABLED(SERVO_PROBE)
  #define Z_MIN_PROBE_USES_Z_MIN_ENDSTOP_PIN
#endif

/**
 * Z_MIN_PROBE_ENDSTOP
 *
 * Enable this option for a probe connected to any pin except Z-Min.
 * (By default Marlin assumes the Z-Max endstop pin.)
 * To use a custom Z Probe pin, set Z_MIN_PROBE_PIN below.
 *
 *  - The simplest option is to use a free endstop connector.
 *  - Use 5V for powered (usually inductive) sensors.
 *
 *  - RAMPS 1.3/1.4 boards may use the 5V, GND, and Aux4->D32 pin:
 *    - For simple switches connect...
 *      - normally-closed switches to GND and D32.
 *      - normally-open switches to 5V and D32.
 *
 * WARNING: Setting the wrong pin may have unexpected and potentially
 * disastrous consequences. Use with caution and do your homework.
 *
 */
//#define Z_MIN_PROBE_ENDSTOP

/**
 * Probe Type
 *
 * Allen Key Probes, Servo Probes, Z-Sled Probes, FIX_MOUNTED_PROBE, etc.
 * Activate one of these to use Auto Bed Leveling below.
 */

/**
 * The "Manual Probe" provides a means to do "Auto" Bed Leveling without a probe.
 * Use G29 repeatedly, adjusting the Z height at each point with movement commands
 * or (with LCD_BED_LEVELING) the LCD controller.
 */
#if ENABLED(MANUAL)
  #define PROBE_MANUALLY
#endif

/**
 * A Fix-Mounted Probe either doesn't deploy or needs manual deployment.
 *   (e.g., an inductive probe or a nozzle-based probe-switch.)
 */
#if ENABLED(SN04) || ENABLED(INDUCTIVE_NC) || ENABLED(INDUCTIVE_NO)
  #define FIX_MOUNTED_PROBE
#endif

/**
 * Z Servo Probe, such as an endstop switch on a rotating arm.
 */
#if ENABLED(SERVO_PROBE)
  #define Z_ENDSTOP_SERVO_NR 0   // Defaults to SERVO 0 connector.
  #define Z_SERVO_ANGLES {SERVO_DEPLOY,SERVO_STOW}  // Z Servo Deploy and Stow angles
#endif

/**
 * The BLTouch probe uses a Hall effect sensor and emulates a servo.
 */
#if ENABLED(BLTOUCH)
  //#define BLTOUCH_DELAY 375   // (ms) Enable and increase if needed
#endif

/**
 * Enable one or more of the following if probing seems unreliable.
 * Heaters and/or fans can be disabled during probing to minimize electrical
 * noise. A delay can also be added to allow noise and vibration to settle.
 * These options are most useful for the BLTouch probe, but may also improve
 * readings with inductive probes and piezo sensors.
 */
//#define PROBING_HEATERS_OFF       // Turn heaters off when probing
//#define PROBING_FANS_OFF          // Turn fans off when probing
//#define DELAY_BEFORE_PROBING 200  // (ms) To prevent vibrations from triggering piezo sensors

// A probe that is deployed and stowed with a solenoid pin (SOL1_PIN)
//#define SOLENOID_PROBE

// A sled-mounted probe like those designed by Charles Bell.
//#define Z_PROBE_SLED
//#define SLED_DOCKING_OFFSET 5  // The extra distance the X axis must travel to pickup the sled. 0 should be fine but you can push it further if you'd like.

//
// For Z_PROBE_ALLEN_KEY see the Delta example configurations.
//

/**
 *   Z Probe to nozzle (X,Y) offset, relative to (0, 0).
 *   X and Y offsets must be integers.
 *
 *   In the following example the X and Y offsets are both positive:
 *   #define X_PROBE_OFFSET_FROM_EXTRUDER 10
 *   #define Y_PROBE_OFFSET_FROM_EXTRUDER 10
 *
 *      +-- BACK ---+
 *      |           |
 *    L |    (+) P  | R <-- probe (20,20)
 *    E |           | I
 *    F | (-) N (+) | G <-- nozzle (10,10)
 *    T |           | H
 *      |    (-)    | T
 *      |           |
 *      O-- FRONT --+
 *    (0,0)
 */
#define X_PROBE_OFFSET_FROM_EXTRUDER SENSOR_RIGHT - SENSOR_LEFT  // X offset: -left  +right  [of the nozzle]
#define Y_PROBE_OFFSET_FROM_EXTRUDER SENSOR_BEHIND - SENSOR_FRONT // Y offset: -front +behind [the nozzle]
#define Z_PROBE_OFFSET_FROM_EXTRUDER 0   // Z offset: -below +above  [the nozzle]

// X and Y axis travel speed (mm/m) between probes
#define XY_PROBE_SPEED 13500

// Speed for the first approach when double-probing (MULTIPLE_PROBING == 2)
#define Z_PROBE_SPEED_FAST HOMING_FEEDRATE_Z

// Speed for the "accurate" probe of each point
#define Z_PROBE_SPEED_SLOW (Z_PROBE_SPEED_FAST / 3)

// The number of probes to perform at each point.
//   Set to 2 for a fast/slow probe, using the second probe result.
//   Set to 3 or more for slow probes, averaging the results.
#define MULTIPLE_PROBING 2

/**
 * Z probes require clearance when deploying, stowing, and moving between
 * probe points to avoid hitting the bed and other hardware.
 * Servo-mounted probes require extra space for the arm to rotate.
 * Inductive probes need space to keep from triggering early.
 *
 * Use these settings to specify the distance (mm) to raise the probe (or
 * lower the bed). The values set here apply over and above any (negative)
 * probe Z Offset set with Z_PROBE_OFFSET_FROM_EXTRUDER, M851, or the LCD.
 * Only integer values >= 1 are valid here.
 *
 * Example: `M851 Z-5` with a CLEARANCE of 4  =>  9mm from bed to nozzle.
 *     But: `M851 Z+1` with a CLEARANCE of 2  =>  2mm from bed to nozzle.
 */
#define Z_CLEARANCE_DEPLOY_PROBE    Z_HOMING_HEIGHT // Z Clearance for Deploy/Stow
#define Z_CLEARANCE_BETWEEN_PROBES  Z_HOMING_HEIGHT // Z Clearance between probe points

// For M851 give a range for adjusting the Z probe offset
#define Z_PROBE_OFFSET_RANGE_MIN -20
#define Z_PROBE_OFFSET_RANGE_MAX 20

// Enable the M48 repeatability test to test probe accuracy
#if (ENABLED(BLTOUCH) || ENABLED(SN04) || ENABLED(INDUCTIVE_NC) || ENABLED(INDUCTIVE_NO) || ENABLED(SERVO_PROBE)) && DISABLED(MANUAL)
  #define Z_MIN_PROBE_REPEATABILITY_TEST
#endif

// For Inverting Stepper Enable Pins (Active Low) use 0, Non Inverting (Active High) use 1
// :{ 0:'Low', 1:'High' }
#define X_ENABLE_ON 0
#define Y_ENABLE_ON 0
#define Z_ENABLE_ON 0
#define E_ENABLE_ON 0 // For all extruders

// Disables axis stepper immediately when it's not being used.
// WARNING: When motors turn off there is a chance of losing position accuracy!
#define DISABLE_X false
#define DISABLE_Y false
#define DISABLE_Z false
// Warn on display about possibly reduced accuracy
//#define DISABLE_REDUCED_ACCURACY_WARNING

// @section extruder

#define DISABLE_E false // For all extruders
#define DISABLE_INACTIVE_EXTRUDER true // Keep only the active extruder enabled.

// @section machine

// Invert the stepper direction. Change (or reverse the motor connector) if an axis goes the wrong way.
#if ENABLED(CHANGE_X_DIRECTION)
  #define INVERT_X_DIR true
#else
  #define INVERT_X_DIR false
#endif
#if ENABLED(CHANGE_Y_DIRECTION)
  #define INVERT_Y_DIR true
#else
  #define INVERT_Y_DIR false
#endif
#if ENABLED(CHANGE_Z_DIRECTION)
  #define INVERT_Z_DIR true
#else
  #define INVERT_Z_DIR false
#endif

// Enable this option for Toshiba stepper drivers
//#define CONFIG_STEPPERS_TOSHIBA

// @section extruder

// For direct drive extruder v9 set to true, for geared extruder set to false.
#if ENABLED(CHANGE_E0_DIRECTION)
  #define INVERT_E0_DIR true
#else
  #define INVERT_E0_DIR false
#endif
#if ENABLED(CHANGE_E1_DIRECTION)
  #define INVERT_E1_DIR true
#else
  #define INVERT_E1_DIR false
#endif
#define INVERT_E2_DIR false
#define INVERT_E3_DIR false
#define INVERT_E4_DIR false

// @section homing

//#define NO_MOTION_BEFORE_HOMING  // Inhibit movement until all axes have been homed

<<<<<<< HEAD
//#define Z_HOMING_HEIGHT 5  // (in mm) Minimal z height before homing (G28) for Z clearance above the bed, clamps, ...
=======
//#define UNKNOWN_Z_NO_RAISE // Don't raise Z (lower the bed) if Z is "unknown." For beds that fall when Z is powered off.

//#define Z_HOMING_HEIGHT 4  // (in mm) Minimal z height before homing (G28) for Z clearance above the bed, clamps, ...
>>>>>>> fd1d5907
                             // Be sure you have this distance over your Z_MAX_POS in case.

// Direction of endstops when homing; 1=MAX, -1=MIN
// :[-1,1]
#define X_HOME_DIR -1
#define Y_HOME_DIR -1
#define Z_HOME_DIR -1

// @section machine

// The size of the print bed
#define X_BED_SIZE 200
#if ENABLED(LARGE_BED)
  #define Y_BED_SIZE 280
#else
  #define Y_BED_SIZE 200
#endif

// Travel limits (mm) after homing, corresponding to endstop positions.
#define X_MIN_POS 0 - XTRA_BED_LEFT
#define Y_MIN_POS 0 - XTRA_BED_BACK
#define Z_MIN_POS 0
#define X_MAX_POS X_BED_SIZE + XTRA_BED_RIGHT
#define Y_MAX_POS Y_BED_SIZE + XTRA_BED_FRONT
#define Z_MAX_POS 200

/**
 * Software Endstops
 *
 * - Prevent moves outside the set machine bounds.
 * - Individual axes can be disabled, if desired.
 * - X and Y only apply to Cartesian robots.
 * - Use 'M211' to set software endstops on/off or report current state
 */

// Min software endstops constrain movement within minimum coordinate bounds
#define MIN_SOFTWARE_ENDSTOPS
#if ENABLED(MIN_SOFTWARE_ENDSTOPS)
  #define MIN_SOFTWARE_ENDSTOP_X
  #define MIN_SOFTWARE_ENDSTOP_Y
  #define MIN_SOFTWARE_ENDSTOP_Z
#endif

// Max software endstops constrain movement within maximum coordinate bounds
#define MAX_SOFTWARE_ENDSTOPS
#if ENABLED(MAX_SOFTWARE_ENDSTOPS)
  #define MAX_SOFTWARE_ENDSTOP_X
  #define MAX_SOFTWARE_ENDSTOP_Y
  #define MAX_SOFTWARE_ENDSTOP_Z
#endif

/**
 * Filament Runout Sensors
 * Mechanical or opto endstops are used to check for the presence of filament.
 *
 * RAMPS-based boards use SERVO3_PIN for the first runout sensor.
 * For other boards you may need to define FIL_RUNOUT_PIN, FIL_RUNOUT2_PIN, etc.
 * By default the firmware assumes HIGH=FILAMENT PRESENT.
 */
//#define FILAMENT_RUNOUT_SENSOR
#if ENABLED(FILAMENT_RUNOUT_SENSOR)
  #define NUM_RUNOUT_SENSORS   1     // Number of sensors, up to one per extruder. Define a FIL_RUNOUT#_PIN for each.
  #define FIL_RUNOUT_INVERTING false // set to true to invert the logic of the sensor.
  #define FIL_RUNOUT_PULLUP          // Use internal pullup for filament runout pins.
  //#define FIL_RUNOUT_PULLDOWN      // Use internal pulldown for filament runout pins.
  #define FILAMENT_RUNOUT_SCRIPT "M600"
#endif

//===========================================================================
//=============================== Bed Leveling ==============================
//===========================================================================
// @section calibrate

/**
 * Choose one of the options below to enable G29 Bed Leveling. The parameters
 * and behavior of G29 will change depending on your selection.
 *
 *  If using a Probe for Z Homing, enable Z_SAFE_HOMING also!
 *
 * - AUTO_BED_LEVELING_3POINT
 *   Probe 3 arbitrary points on the bed (that aren't collinear)
 *   You specify the XY coordinates of all 3 points.
 *   The result is a single tilted plane. Best for a flat bed.
 *
 * - AUTO_BED_LEVELING_LINEAR
 *   Probe several points in a grid.
 *   You specify the rectangle and the density of sample points.
 *   The result is a single tilted plane. Best for a flat bed.
 *
 * - AUTO_BED_LEVELING_BILINEAR
 *   Probe several points in a grid.
 *   You specify the rectangle and the density of sample points.
 *   The result is a mesh, best for large or uneven beds.
 *
 * - AUTO_BED_LEVELING_UBL (Unified Bed Leveling)
 *   A comprehensive bed leveling system combining the features and benefits
 *   of other systems. UBL also includes integrated Mesh Generation, Mesh
 *   Validation and Mesh Editing systems.
 *
 * - MESH_BED_LEVELING
 *   Probe a grid manually
 *   The result is a mesh, suitable for large or uneven beds. (See BILINEAR.)
 *   For machines without a probe, Mesh Bed Leveling provides a method to perform
 *   leveling in steps so you can manually adjust the Z height at each grid-point.
 *   With an LCD controller the process is guided step-by-step.
 */
#if ENABLED(TRIPOINT)
  #define AUTO_BED_LEVELING_3POINT
#elif ENABLED(LINEAR)
  #define AUTO_BED_LEVELING_LINEAR
#elif ENABLED(BILINEAR)
  #define AUTO_BED_LEVELING_BILINEAR
#elif ENABLED(UBL)
  #define AUTO_BED_LEVELING_UBL
#elif ENABLED(MANUAL)
  #define MESH_BED_LEVELING
#endif

/**
 * Normally G28 leaves leveling disabled on completion. Enable
 * this option to have G28 restore the prior leveling state.
 */
#if ENABLED(UBL)
  #define RESTORE_LEVELING_AFTER_G28
#endif

/**
 * Enable detailed logging of G28, G29, M48, etc.
 * Turn on with the command 'M111 S32'.
 * NOTE: Requires a lot of PROGMEM!
 */
//#define DEBUG_LEVELING_FEATURE

#if XTRA_BED_BACK > SENSOR_BEHIND
  #define PROBE_Y_FRONT BED_MARGIN + SENSOR_BEHIND - (XTRA_BED_BACK - (XTRA_BED_BACK - SENSOR_BEHIND))
#elif XTRA_BED_BACK > 0 && XTRA_BED_BACK <= SENSOR_BEHIND
  #define PROBE_Y_FRONT BED_MARGIN + SENSOR_BEHIND - XTRA_BED_BACK
#else
  #define PROBE_Y_FRONT BED_MARGIN + SENSOR_BEHIND
#endif
#if XTRA_BED_FRONT > SENSOR_FRONT
  #define PROBE_Y_BACK Y_BED_SIZE - BED_MARGIN - SENSOR_FRONT + XTRA_BED_FRONT - (XTRA_BED_FRONT - SENSOR_FRONT)
#elif XTRA_BED_FRONT > 0 && XTRA_BED_FRONT <= SENSOR_FRONT
  #define PROBE_Y_BACK Y_BED_SIZE - BED_MARGIN - SENSOR_FRONT + XTRA_BED_FRONT
#else
  #define PROBE_Y_BACK Y_BED_SIZE - BED_MARGIN - SENSOR_FRONT
#endif
#if XTRA_BED_LEFT > SENSOR_RIGHT
  #define PROBE_X_LEFT BED_MARGIN + SENSOR_RIGHT - (XTRA_BED_LEFT - (XTRA_BED_LEFT - SENSOR_RIGHT))
#elif XTRA_BED_LEFT > 0 && XTRA_BED_LEFT <= SENSOR_RIGHT
  #define PROBE_X_LEFT BED_MARGIN + SENSOR_RIGHT - XTRA_BED_LEFT
#else
  #define PROBE_X_LEFT BED_MARGIN + SENSOR_RIGHT
#endif
#if XTRA_BED_RIGHT > SENSOR_LEFT
  #define PROBE_X_RIGHT X_BED_SIZE - BED_MARGIN - SENSOR_LEFT + (XTRA_BED_RIGHT - (XTRA_BED_RIGHT - SENSOR_LEFT))
#elif XTRA_BED_RIGHT > 0 && XTRA_BED_RIGHT <= SENSOR_LEFT
  #define PROBE_X_RIGHT X_BED_SIZE - BED_MARGIN - SENSOR_LEFT + XTRA_BED_RIGHT
#else
  #define PROBE_X_RIGHT X_BED_SIZE - BED_MARGIN - SENSOR_LEFT
#endif
#define PROBE_X_MIDDLE (X_BED_SIZE / 2)

#if ENABLED(MESH_BED_LEVELING) || ENABLED(AUTO_BED_LEVELING_BILINEAR) || ENABLED(AUTO_BED_LEVELING_UBL)
  // Gradually reduce leveling correction until a set height is reached,
  // at which point movement will be level to the machine's XY plane.
  // The height can be set with M420 Z<height>
  #define ENABLE_LEVELING_FADE_HEIGHT

  // For Cartesian machines, instead of dividing moves on mesh boundaries,
  // split up moves into short segments like a Delta. This follows the
  // contours of the bed more closely than edge-to-edge straight moves.
  #define SEGMENT_LEVELED_MOVES
  #define LEVELED_SEGMENT_LENGTH 5.0 // (mm) Length of all segments (except the last one)

  /**
   * Enable the G26 Mesh Validation Pattern tool.
   */
  #define G26_MESH_VALIDATION
  #if ENABLED(G26_MESH_VALIDATION)
    #define MESH_TEST_NOZZLE_SIZE    0.4  // (mm) Diameter of primary nozzle.
    #define MESH_TEST_LAYER_HEIGHT   0.2  // (mm) Default layer height for the G26 Mesh Validation Tool.
    #define MESH_TEST_HOTEND_TEMP  205.0  // (°C) Default nozzle temperature for the G26 Mesh Validation Tool.
    #define MESH_TEST_BED_TEMP      60.0  // (°C) Default bed temperature for the G26 Mesh Validation Tool.
  #endif

#endif

#if ENABLED(AUTO_BED_LEVELING_LINEAR) || ENABLED(AUTO_BED_LEVELING_BILINEAR)

  // Set the number of grid points per dimension.
  #define GRID_MAX_POINTS_X GRID_POINTS
  #define GRID_MAX_POINTS_Y GRID_MAX_POINTS_X

  // The Z probe minimum outer margin (to validate G29 parameters).
  #define MIN_PROBE_EDGE BED_MARGIN

  // Set the boundaries for probing (where the probe can reach).
  #define LEFT_PROBE_BED_POSITION PROBE_X_LEFT
  #define RIGHT_PROBE_BED_POSITION PROBE_X_RIGHT
  #define FRONT_PROBE_BED_POSITION PROBE_Y_FRONT
  #define BACK_PROBE_BED_POSITION PROBE_Y_BACK

  // Probe along the Y axis, advancing X after each column
  //#define PROBE_Y_FIRST

  #if ENABLED(AUTO_BED_LEVELING_BILINEAR)

    // Beyond the probed grid, continue the implied tilt?
    // Default is to maintain the height of the nearest edge.
    //#define EXTRAPOLATE_BEYOND_GRID

    //
    // Experimental Subdivision of the grid by Catmull-Rom method.
    // Synthesizes intermediate points to produce a more detailed mesh.
    //
    //#define ABL_BILINEAR_SUBDIVISION
    #if ENABLED(ABL_BILINEAR_SUBDIVISION)
      // Number of subdivisions between probe points
      #define BILINEAR_SUBDIVISIONS 3
    #endif

  #endif

#elif ENABLED(AUTO_BED_LEVELING_3POINT)

  // 3 arbitrary points to probe.
  // A simple cross-product is used to estimate the plane of the bed.
  #define ABL_PROBE_PT_1_X PROBE_X_LEFT
  #define ABL_PROBE_PT_1_Y PROBE_Y_FRONT
  #define ABL_PROBE_PT_2_X PROBE_X_RIGHT
  #define ABL_PROBE_PT_2_Y PROBE_Y_FRONT
  #define ABL_PROBE_PT_3_X PROBE_X_MIDDLE
  #define ABL_PROBE_PT_3_Y PROBE_Y_BACK

#elif ENABLED(AUTO_BED_LEVELING_UBL)

  //===========================================================================
  //========================= Unified Bed Leveling ============================
  //===========================================================================

  #define MESH_INSET BED_MARGIN     // Mesh inset margin on print area
  #define GRID_MAX_POINTS_X GRID_POINTS      // Don't use more than 15 points per axis, implementation limited.
  #define GRID_MAX_POINTS_Y GRID_MAX_POINTS_X

  #define UBL_PROBE_PT_1_X PROBE_X_LEFT // Probing points for 3-Point leveling of the mesh
  #define UBL_PROBE_PT_1_Y PROBE_Y_FRONT
  #define UBL_PROBE_PT_2_X PROBE_X_RIGHT
  #define UBL_PROBE_PT_2_Y PROBE_Y_FRONT
  #define UBL_PROBE_PT_3_X PROBE_X_MIDDLE
  #define UBL_PROBE_PT_3_Y PROBE_Y_BACK

  #define UBL_MESH_EDIT_MOVES_Z     // Sophisticated users prefer no movement of nozzle
  #define UBL_SAVE_ACTIVE_ON_M500   // Save the currently active mesh in the current slot on M500

  //#define UBL_Z_RAISE_WHEN_OFF_MESH 2.5 // When the nozzle is off the mesh, this value is used
                                          // as the Z-Height correction value.

#elif ENABLED(MESH_BED_LEVELING)

  //===========================================================================
  //=================================== Mesh ==================================
  //===========================================================================

  #define MESH_INSET BED_MARGIN  // Mesh inset margin on print area
  #define GRID_MAX_POINTS_X GRID_POINTS    // Don't use more than 7 points per axis, implementation limited.
  #define GRID_MAX_POINTS_Y GRID_MAX_POINTS_X

  //#define MESH_G28_REST_ORIGIN // After homing all axes ('G28' or 'G28 XYZ') rest Z at Z_MIN_POS

#endif // BED_LEVELING

/**
 * Use the LCD controller for bed leveling
 * Requires MESH_BED_LEVELING or PROBE_MANUALLY
 */
#if DISABLED(BLTOUCH) && DISABLED(SN04) && DISABLED(INDUCTIVE_NC) && DISABLED(INDUCTIVE_NO) && DISABLED(SERVO_PROBE) && ENABLED(MANUAL)
  #define LCD_BED_LEVELING
#endif

#if ENABLED(LCD_BED_LEVELING)
  #define MBL_Z_STEP 0.025    // Step size while manually probing Z axis.
  #define LCD_PROBE_Z_RANGE 4 // Z Range centered on Z_MIN_POS for LCD Z adjustment
#endif

// Add a menu item to move between bed corners for manual bed adjustment
//#define LEVEL_BED_CORNERS

/**
 * Commands to execute at the end of G29 probing.
 * Useful to retract or move the Z probe out of the way.
 */
//#define Z_PROBE_END_SCRIPT "G1 Z10 F12000\nG1 X15 Y330\nG1 Z0.5\nG1 Z10"


// @section homing

// The center of the bed is at (X=0, Y=0)
//#define BED_CENTER_AT_0_0

// Manually set the home position. Leave these undefined for automatic settings.
// For DELTA this is the top-center of the Cartesian print volume.
#define MANUAL_X_HOME_POS NOZZLE_X
#define MANUAL_Y_HOME_POS NOZZLE_Y
//#define MANUAL_Z_HOME_POS 0 // Distance between the nozzle to printbed after homing

// Use "Z Safe Homing" to avoid homing with a Z probe outside the bed area.
//
// With this feature enabled:
//
// - Allow Z homing only after X and Y homing AND stepper drivers still enabled.
// - If stepper drivers time out, it will need X and Y homing again before Z homing.
// - Move the Z probe (or nozzle) to a defined XY point before Z Homing when homing all axes (G28).
// - Prevent Z homing when the Z probe is outside bed area.
//
#if ENABLED(BLTOUCH) || ENABLED(SN04) || ENABLED(INDUCTIVE_NC) || ENABLED(INDUCTIVE_NO) || ENABLED(SERVO_PROBE)
  #define Z_SAFE_HOMING
#endif

#if ENABLED(Z_SAFE_HOMING)
  #define Z_SAFE_HOMING_X_POINT ((X_BED_SIZE) / 2)    // X point for Z homing when homing all axes (G28).
  #define Z_SAFE_HOMING_Y_POINT ((Y_BED_SIZE) / 2)    // Y point for Z homing when homing all axes (G28).
#endif

// Homing speeds (mm/m)
#define HOMING_FEEDRATE_XY (50*60)
#define HOMING_FEEDRATE_Z  (7*60)

// @section calibrate

/**
 * Bed Skew Compensation
 *
 * This feature corrects for misalignment in the XYZ axes.
 *
 * Take the following steps to get the bed skew in the XY plane:
 *  1. Print a test square (e.g., https://www.thingiverse.com/thing:2563185)
 *  2. For XY_DIAG_AC measure the diagonal A to C
 *  3. For XY_DIAG_BD measure the diagonal B to D
 *  4. For XY_SIDE_AD measure the edge A to D
 *
 * Marlin automatically computes skew factors from these measurements.
 * Skew factors may also be computed and set manually:
 *
 *  - Compute AB     : SQRT(2*AC*AC+2*BD*BD-4*AD*AD)/2
 *  - XY_SKEW_FACTOR : TAN(PI/2-ACOS((AC*AC-AB*AB-AD*AD)/(2*AB*AD)))
 *
 * If desired, follow the same procedure for XZ and YZ.
 * Use these diagrams for reference:
 *
 *    Y                     Z                     Z
 *    ^     B-------C       ^     B-------C       ^     B-------C
 *    |    /       /        |    /       /        |    /       /
 *    |   /       /         |   /       /         |   /       /
 *    |  A-------D          |  A-------D          |  A-------D
 *    +-------------->X     +-------------->X     +-------------->Y
 *     XY_SKEW_FACTOR        XZ_SKEW_FACTOR        YZ_SKEW_FACTOR
 */
//#define SKEW_CORRECTION

#if ENABLED(SKEW_CORRECTION)
  // Input all length measurements here:
  #define XY_DIAG_AC 282.8427124746
  #define XY_DIAG_BD 282.8427124746
  #define XY_SIDE_AD 200

  // Or, set the default skew factors directly here
  // to override the above measurements:
  #define XY_SKEW_FACTOR 0.0

  //#define SKEW_CORRECTION_FOR_Z
  #if ENABLED(SKEW_CORRECTION_FOR_Z)
    #define XZ_DIAG_AC 282.8427124746
    #define XZ_DIAG_BD 282.8427124746
    #define YZ_DIAG_AC 282.8427124746
    #define YZ_DIAG_BD 282.8427124746
    #define YZ_SIDE_AD 200
    #define XZ_SKEW_FACTOR 0.0
    #define YZ_SKEW_FACTOR 0.0
  #endif

  // Enable this option for M852 to set skew at runtime
  //#define SKEW_CORRECTION_GCODE
#endif

//=============================================================================
//============================= Additional Features ===========================
//=============================================================================

// @section extras

//
// EEPROM
//
// The microcontroller can store settings in the EEPROM, e.g. max velocity...
// M500 - stores parameters in EEPROM
// M501 - reads parameters from EEPROM (if you need reset them after you changed them temporarily).
// M502 - reverts to the default "factory settings".  You still need to store them in EEPROM afterwards if you want to.
//
#define EEPROM_SETTINGS // Enable for M500 and M501 commands
//#define DISABLE_M503    // Saves ~2700 bytes of PROGMEM. Disable for release!
#define EEPROM_CHITCHAT   // Give feedback on EEPROM commands. Disable to save PROGMEM.

//
// Host Keepalive
//
// When enabled Marlin will send a busy status message to the host
// every couple of seconds when it can't accept commands.
//
//#define HOST_KEEPALIVE_FEATURE        // Disable this if your host doesn't like keepalive messages
#define DEFAULT_KEEPALIVE_INTERVAL 2  // Number of seconds between "busy" messages. Set with M113.
#define BUSY_WHILE_HEATING            // Some hosts require "busy" messages even during heating

//
// M100 Free Memory Watcher
//
//#define M100_FREE_MEMORY_WATCHER    // Add M100 (Free Memory Watcher) to debug memory usage

//
// G20/G21 Inch mode support
//
//#define INCH_MODE_SUPPORT

//
// M149 Set temperature units support
//
//#define TEMPERATURE_UNITS_SUPPORT

// @section temperature

// Preheat Constants
#define PREHEAT_1_TEMP_HOTEND   Hot_PLA // PLA
#define PREHEAT_1_TEMP_BED      Bed_PLA
#define PREHEAT_1_FAN_SPEED     0 // Value from 0 to 255

#define PREHEAT_2_TEMP_HOTEND   Hot_ABS  // ABS
#define PREHEAT_2_TEMP_BED      Bed_ABS
#define PREHEAT_2_FAN_SPEED     0 // Value from 0 to 255

#define PREHEAT_3_TEMP_HOTEND   Hot_PETG  // PETG
#define PREHEAT_3_TEMP_BED      Bed_PETG
#define PREHEAT_3_FAN_SPEED     0 // Value from 0 to 255

/**
 * Nozzle Park
 *
 * Park the nozzle at the given XYZ position on idle or G27.
 *
 * The "P" parameter controls the action applied to the Z axis:
 *
 *    P0  (Default) If Z is below park Z raise the nozzle.
 *    P1  Raise the nozzle always to Z-park height.
 *    P2  Raise the nozzle by Z-park amount, limited to Z_MAX_POS.
 */
#define NOZZLE_PARK_FEATURE

#if ENABLED(NOZZLE_PARK_FEATURE)
  // Specify a park position as { X, Y, Z }
  #define NOZZLE_PARK_POINT { (X_MIN_POS + 10), (Y_MAX_POS - 10), 5 }
  #define NOZZLE_PARK_XY_FEEDRATE 100   // X and Y axes feedrate in mm/s (also used for delta printers Z axis)
  #define NOZZLE_PARK_Z_FEEDRATE 5      // Z axis feedrate in mm/s (not used for delta printers)
#endif

/**
 * Clean Nozzle Feature -- EXPERIMENTAL
 *
 * Adds the G12 command to perform a nozzle cleaning process.
 *
 * Parameters:
 *   P  Pattern
 *   S  Strokes / Repetitions
 *   T  Triangles (P1 only)
 *
 * Patterns:
 *   P0  Straight line (default). This process requires a sponge type material
 *       at a fixed bed location. "S" specifies strokes (i.e. back-forth motions)
 *       between the start / end points.
 *
 *   P1  Zig-zag pattern between (X0, Y0) and (X1, Y1), "T" specifies the
 *       number of zig-zag triangles to do. "S" defines the number of strokes.
 *       Zig-zags are done in whichever is the narrower dimension.
 *       For example, "G12 P1 S1 T3" will execute:
 *
 *          --
 *         |  (X0, Y1) |     /\        /\        /\     | (X1, Y1)
 *         |           |    /  \      /  \      /  \    |
 *       A |           |   /    \    /    \    /    \   |
 *         |           |  /      \  /      \  /      \  |
 *         |  (X0, Y0) | /        \/        \/        \ | (X1, Y0)
 *          --         +--------------------------------+
 *                       |________|_________|_________|
 *                           T1        T2        T3
 *
 *   P2  Circular pattern with middle at NOZZLE_CLEAN_CIRCLE_MIDDLE.
 *       "R" specifies the radius. "S" specifies the stroke count.
 *       Before starting, the nozzle moves to NOZZLE_CLEAN_START_POINT.
 *
 *   Caveats: The ending Z should be the same as starting Z.
 * Attention: EXPERIMENTAL. G-code arguments may change.
 *
 */
//#define NOZZLE_CLEAN_FEATURE

#if ENABLED(NOZZLE_CLEAN_FEATURE)
  // Default number of pattern repetitions
  #define NOZZLE_CLEAN_STROKES  12

  // Default number of triangles
  #define NOZZLE_CLEAN_TRIANGLES  3

  // Specify positions as { X, Y, Z }
  #define NOZZLE_CLEAN_START_POINT { 30, 30, (Z_MIN_POS + 1)}
  #define NOZZLE_CLEAN_END_POINT   {100, 60, (Z_MIN_POS + 1)}

  // Circular pattern radius
  #define NOZZLE_CLEAN_CIRCLE_RADIUS 6.5
  // Circular pattern circle fragments number
  #define NOZZLE_CLEAN_CIRCLE_FN 10
  // Middle point of circle
  #define NOZZLE_CLEAN_CIRCLE_MIDDLE NOZZLE_CLEAN_START_POINT

  // Moves the nozzle to the initial position
  #define NOZZLE_CLEAN_GOBACK
#endif

/**
 * Print Job Timer
 *
 * Automatically start and stop the print job timer on M104/M109/M190.
 *
 *   M104 (hotend, no wait) - high temp = none,        low temp = stop timer
 *   M109 (hotend, wait)    - high temp = start timer, low temp = stop timer
 *   M190 (bed, wait)       - high temp = start timer, low temp = none
 *
 * The timer can also be controlled with the following commands:
 *
 *   M75 - Start the print job timer
 *   M76 - Pause the print job timer
 *   M77 - Stop the print job timer
 */
#define PRINTJOB_TIMER_AUTOSTART

/**
 * Print Counter
 *
 * Track statistical data such as:
 *
 *  - Total print jobs
 *  - Total successful print jobs
 *  - Total failed print jobs
 *  - Total time printing
 *
 * View the current statistics with M78.
 */
#define PRINTCOUNTER

//=============================================================================
//============================= LCD and SD support ============================
//=============================================================================

// @section lcd

/**
 * LCD LANGUAGE
 *
 * Select the language to display on the LCD. These languages are available:
 *
 *    en, an, bg, ca, cn, cz, cz_utf8, de, el, el-gr, es, es_utf8, eu, fi, fr, fr_utf8,
 *    gl, hr, it, kana, kana_utf8, nl, pl, pt, pt_utf8, pt-br, pt-br_utf8, ru, sk_utf8,
 *    tr, uk, zh_CN, zh_TW, test
 *
 * :{ 'en':'English', 'an':'Aragonese', 'bg':'Bulgarian', 'ca':'Catalan', 'cn':'Chinese', 'cz':'Czech', 'cz_utf8':'Czech (UTF8)', 'de':'German', 'el':'Greek', 'el-gr':'Greek (Greece)', 'es':'Spanish', 'es_utf8':'Spanish (UTF8)', 'eu':'Basque-Euskera', 'fi':'Finnish', 'fr':'French', 'fr_utf8':'French (UTF8)', 'gl':'Galician', 'hr':'Croatian', 'it':'Italian', 'kana':'Japanese', 'kana_utf8':'Japanese (UTF8)', 'nl':'Dutch', 'pl':'Polish', 'pt':'Portuguese', 'pt-br':'Portuguese (Brazilian)', 'pt-br_utf8':'Portuguese (Brazilian UTF8)', 'pt_utf8':'Portuguese (UTF8)', 'ru':'Russian', 'sk_utf8':'Slovak (UTF8)', 'tr':'Turkish', 'uk':'Ukrainian', 'zh_CN':'Chinese (Simplified)', 'zh_TW':'Chinese (Taiwan)', test':'TEST' }
 */
#define LCD_LANGUAGE en

/**
 * LCD Character Set
 *
 * Note: This option is NOT applicable to Graphical Displays.
 *
 * All character-based LCDs provide ASCII plus one of these
 * language extensions:
 *
 *  - JAPANESE ... the most common
 *  - WESTERN  ... with more accented characters
 *  - CYRILLIC ... for the Russian language
 *
 * To determine the language extension installed on your controller:
 *
 *  - Compile and upload with LCD_LANGUAGE set to 'test'
 *  - Click the controller to view the LCD menu
 *  - The LCD will display Japanese, Western, or Cyrillic text
 *
 * See http://marlinfw.org/docs/development/lcd_language.html
 *
 * :['JAPANESE', 'WESTERN', 'CYRILLIC']
 */
#define DISPLAY_CHARSET_HD44780 JAPANESE

/**
 * LCD TYPE
 *
 * Enable ULTRA_LCD for a 16x2, 16x4, 20x2, or 20x4 character-based LCD.
 * Enable DOGLCD for a 128x64 (ST7565R) Full Graphical Display.
 * (These options will be enabled automatically for most displays.)
 *
 * IMPORTANT: The U8glib library is required for Full Graphic Display!
 *            https://github.com/olikraus/U8glib_Arduino
 */
//#define ULTRA_LCD   // Character based
//#define DOGLCD      // Full graphics display

/**
 * SD CARD
 *
 * SD Card support is disabled by default. If your controller has an SD slot,
 * you must uncomment the following option or it won't work.
 *
 */
//#define SDSUPPORT

/**
 * SD CARD: SPI SPEED
 *
 * Enable one of the following items for a slower SPI transfer speed.
 * This may be required to resolve "volume init" errors.
 */
//#define SPI_SPEED SPI_HALF_SPEED
//#define SPI_SPEED SPI_QUARTER_SPEED
//#define SPI_SPEED SPI_EIGHTH_SPEED

/**
 * SD CARD: ENABLE CRC
 *
 * Use CRC checks and retries on the SD communication.
 */
//#define SD_CHECK_AND_RETRY

//
// ENCODER SETTINGS
//
// This option overrides the default number of encoder pulses needed to
// produce one step. Should be increased for high-resolution encoders.
//
#define ENCODER_PULSES_PER_STEP 4

//
// Use this option to override the number of step signals required to
// move between next/prev menu items.
//
//#define ENCODER_STEPS_PER_MENU_ITEM 1

/**
 * Encoder Direction Options
 *
 * Test your encoder's behavior first with both options disabled.
 *
 *  Reversed Value Edit and Menu Nav? Enable REVERSE_ENCODER_DIRECTION.
 *  Reversed Menu Navigation only?    Enable REVERSE_MENU_DIRECTION.
 *  Reversed Value Editing only?      Enable BOTH options.
 */

//
// This option reverses the encoder direction everywhere.
//
//  Set this option if CLOCKWISE causes values to DECREASE
//
#define REVERSE_ENCODER_DIRECTION

//
// This option reverses the encoder direction for navigating LCD menus.
//
//  If CLOCKWISE normally moves DOWN this makes it go UP.
//  If CLOCKWISE normally moves UP this makes it go DOWN.
//
//#define REVERSE_MENU_DIRECTION

//
// Individual Axis Homing
//
// Add individual axis homing items (Home X, Home Y, and Home Z) to the LCD menu.
//
#define INDIVIDUAL_AXIS_HOMING_MENU

//
// SPEAKER/BUZZER
//
// If you have a speaker that can produce tones, enable it here.
// By default Marlin assumes you have a buzzer with a fixed frequency.
//
#define SPEAKER

//
// The duration and frequency for the UI feedback sound.
// Set these to 0 to disable audio feedback in the LCD menus.
//
// Note: Test audio output with the G-Code:
//  M300 S<frequency Hz> P<duration ms>
//
#define LCD_FEEDBACK_FREQUENCY_DURATION_MS 10
#define LCD_FEEDBACK_FREQUENCY_HZ 500

//
// CONTROLLER TYPE: Standard
//
// Marlin supports a wide variety of controllers.
// Enable one of the following options to specify your controller.
//

//
// Original RADDS LCD Display+Encoder+SDCardReader
// http://doku.radds.org/dokumentation/lcd-display/
//
//#define RADDS_DISPLAY

//
// ULTIMAKER Controller.
//
//#define ULTIMAKERCONTROLLER

//
// ULTIPANEL as seen on Thingiverse.
//
//#define ULTIPANEL

//
// PanelOne from T3P3 (via RAMPS 1.4 AUX2/AUX3)
// http://reprap.org/wiki/PanelOne
//
//#define PANEL_ONE

//
// MaKr3d Makr-Panel with graphic controller and SD support.
// http://reprap.org/wiki/MaKr3d_MaKrPanel
//
//#define MAKRPANEL

//
// ReprapWorld Graphical LCD
// https://reprapworld.com/?products_details&products_id/1218
//
//#define REPRAPWORLD_GRAPHICAL_LCD

//
// Activate one of these if you have a Panucatt Devices
// Viki 2.0 or mini Viki with Graphic LCD
// http://panucatt.com
//
//#define VIKI2
//#define miniVIKI

//
// Adafruit ST7565 Full Graphic Controller.
// https://github.com/eboston/Adafruit-ST7565-Full-Graphic-Controller/
//
//#define ELB_FULL_GRAPHIC_CONTROLLER

//
// RepRapDiscount Smart Controller.
// http://reprap.org/wiki/RepRapDiscount_Smart_Controller
//
// Note: Usually sold with a white PCB.
//
#if DISABLED(FULL_GRAPHIC_SMART)
  #define REPRAP_DISCOUNT_SMART_CONTROLLER
#endif

//
// GADGETS3D G3D LCD/SD Controller
// http://reprap.org/wiki/RAMPS_1.3/1.4_GADGETS3D_Shield_with_Panel
//
// Note: Usually sold with a blue PCB.
//
//#define G3D_PANEL

//
// RepRapDiscount FULL GRAPHIC Smart Controller
// http://reprap.org/wiki/RepRapDiscount_Full_Graphic_Smart_Controller
//
#if ENABLED(FULL_GRAPHIC_SMART)
  #define REPRAP_DISCOUNT_FULL_GRAPHIC_SMART_CONTROLLER
#endif

//
// MakerLab Mini Panel with graphic
// controller and SD support - http://reprap.org/wiki/Mini_panel
//
//#define MINIPANEL

//
// RepRapWorld REPRAPWORLD_KEYPAD v1.1
// http://reprapworld.com/?products_details&products_id=202&cPath=1591_1626
//
// REPRAPWORLD_KEYPAD_MOVE_STEP sets how much should the robot move when a key
// is pressed, a value of 10.0 means 10mm per click.
//
//#define REPRAPWORLD_KEYPAD
//#define REPRAPWORLD_KEYPAD_MOVE_STEP 1.0

//
// RigidBot Panel V1.0
// http://www.inventapart.com/
//
//#define RIGIDBOT_PANEL

//
// BQ LCD Smart Controller shipped by
// default with the BQ Hephestos 2 and Witbox 2.
//
//#define BQ_LCD_SMART_CONTROLLER

//
// Cartesio UI
// http://mauk.cc/webshop/cartesio-shop/electronics/user-interface
//
//#define CARTESIO_UI

//
// ANET and Tronxy Controller supported displays.
//
//#define ZONESTAR_LCD            // Requires ADC_KEYPAD_PIN to be assigned to an analog pin.
                                  // This LCD is known to be susceptible to electrical interference
                                  // which scrambles the display.  Pressing any button clears it up.
                                  // This is a LCD2004 display with 5 analog buttons.

//#define ANET_FULL_GRAPHICS_LCD  // Anet 128x64 full graphics lcd with rotary encoder as used on Anet A6
                                  // A clone of the RepRapDiscount full graphics display but with
                                  // different pins/wiring (see pins_ANET_10.h).

//
// LCD for Melzi Card with Graphical LCD
//
//#define LCD_FOR_MELZI

//
// LCD for Malyan M200 printers.
// This requires SDSUPPORT to be enabled
//
//#define MALYAN_LCD

//
// CONTROLLER TYPE: I2C
//
// Note: These controllers require the installation of Arduino's LiquidCrystal_I2C
// library. For more info: https://github.com/kiyoshigawa/LiquidCrystal_I2C
//

//
// Elefu RA Board Control Panel
// http://www.elefu.com/index.php?route=product/product&product_id=53
//
//#define RA_CONTROL_PANEL

//
// Sainsmart (YwRobot) LCD Displays
//
// These require F.Malpartida's LiquidCrystal_I2C library
// https://bitbucket.org/fmalpartida/new-liquidcrystal/wiki/Home
//
//#define LCD_SAINSMART_I2C_1602
//#define LCD_SAINSMART_I2C_2004

//
// Generic LCM1602 LCD adapter
//
//#define LCM1602

//
// PANELOLU2 LCD with status LEDs,
// separate encoder and click inputs.
//
// Note: This controller requires Arduino's LiquidTWI2 library v1.2.3 or later.
// For more info: https://github.com/lincomatic/LiquidTWI2
//
// Note: The PANELOLU2 encoder click input can either be directly connected to
// a pin (if BTN_ENC defined to != -1) or read through I2C (when BTN_ENC == -1).
//
//#define LCD_I2C_PANELOLU2

//
// Panucatt VIKI LCD with status LEDs,
// integrated click & L/R/U/D buttons, separate encoder inputs.
//
//#define LCD_I2C_VIKI

//
// SSD1306 OLED full graphics generic display
//
//#define U8GLIB_SSD1306

//
// SAV OLEd LCD module support using either SSD1306 or SH1106 based LCD modules
//
//#define SAV_3DGLCD
#if ENABLED(SAV_3DGLCD)
  //#define U8GLIB_SSD1306
  #define U8GLIB_SH1106
#endif

//
// Original Ulticontroller from Ultimaker 2 printer with SSD1309 I2C display and encoder
// https://github.com/Ultimaker/Ultimaker2/tree/master/1249_Ulticontroller_Board_(x1)
//
//#define ULTI_CONTROLLER

//
// CONTROLLER TYPE: Shift register panels
//
// 2 wire Non-latching LCD SR from https://goo.gl/aJJ4sH
// LCD configuration: http://reprap.org/wiki/SAV_3D_LCD
//
//#define SAV_3DLCD

//
// TinyBoy2 128x64 OLED / Encoder Panel
//
//#define OLED_PANEL_TINYBOY2

//
// Makeboard 3D Printer Parts 3D Printer Mini Display 1602 Mini Controller
// https://www.aliexpress.com/item/Micromake-Makeboard-3D-Printer-Parts-3D-Printer-Mini-Display-1602-Mini-Controller-Compatible-with-Ramps-1/32765887917.html
//
//#define MAKEBOARD_MINI_2_LINE_DISPLAY_1602

//
// MKS MINI12864 with graphic controller and SD support
// http://reprap.org/wiki/MKS_MINI_12864
//
//#define MKS_MINI_12864

//
// Factory display for Creality CR-10
// https://www.aliexpress.com/item/Universal-LCD-12864-3D-Printer-Display-Screen-With-Encoder-For-CR-10-CR-7-Model/32833148327.html
//
// This is RAMPS-compatible using a single 10-pin connector.
// (For CR-10 owners who want to replace the Melzi Creality board but retain the display)
//
//#define CR10_STOCKDISPLAY

//
// MKS OLED 1.3" 128 × 64 FULL GRAPHICS CONTROLLER
// http://reprap.org/wiki/MKS_12864OLED
//
// Tiny, but very sharp OLED display
//
//#define MKS_12864OLED          // Uses the SH1106 controller (default)
//#define MKS_12864OLED_SSD1306  // Uses the SSD1306 controller

//
// AZSMZ 12864 LCD with SD
// https://www.aliexpress.com/store/product/3D-printer-smart-controller-SMART-RAMPS-OR-RAMPS-1-4-LCD-12864-LCD-control-panel-green/2179173_32213636460.html
//
//#define AZSMZ_12864

//
// Silvergate GLCD controller
// http://github.com/android444/Silvergate
//
//#define SILVER_GATE_GLCD_CONTROLLER

//=============================================================================
//=============================== Extra Features ==============================
//=============================================================================

// @section extras

// Increase the FAN PWM frequency. Removes the PWM noise but increases heating in the FET/Arduino
//#define FAST_PWM_FAN

// Use software PWM to drive the fan, as for the heaters. This uses a very low frequency
// which is not as annoying as with the hardware PWM. On the other hand, if this frequency
// is too low, you should also increment SOFT_PWM_SCALE.
#if ENABLED(SOFT_PWM)
  #define FAN_SOFT_PWM
#endif

// Incrementing this by 1 will double the software PWM frequency,
// affecting heaters, and the fan if FAN_SOFT_PWM is enabled.
// However, control resolution will be halved for each increment;
// at zero value, there are 128 effective control positions.
#define SOFT_PWM_SCALE 0

// If SOFT_PWM_SCALE is set to a value higher than 0, dithering can
// be used to mitigate the associated resolution loss. If enabled,
// some of the PWM cycles are stretched so on average the desired
// duty cycle is attained.
//#define SOFT_PWM_DITHER

// Temperature status LEDs that display the hotend and bed temperature.
// If all hotends, bed temperature, and target temperature are under 54C
// then the BLUE led is on. Otherwise the RED led is on. (1C hysteresis)
//#define TEMP_STAT_LEDS

// M240  Triggers a camera by emulating a Canon RC-1 Remote
// Data from: http://www.doc-diy.net/photo/rc-1_hacked/
//#define PHOTOGRAPH_PIN     23

// SkeinForge sends the wrong arc g-codes when using Arc Point as fillet procedure
//#define SF_ARC_FIX

// Support for the BariCUDA Paste Extruder
//#define BARICUDA

// Support for BlinkM/CyzRgb
//#define BLINKM

// Support for PCA9632 PWM LED driver
//#define PCA9632

/**
 * RGB LED / LED Strip Control
 *
 * Enable support for an RGB LED connected to 5V digital pins, or
 * an RGB Strip connected to MOSFETs controlled by digital pins.
 *
 * Adds the M150 command to set the LED (or LED strip) color.
 * If pins are PWM capable (e.g., 4, 5, 6, 11) then a range of
 * luminance values can be set from 0 to 255.
 * For Neopixel LED an overall brightness parameter is also available.
 *
 * *** CAUTION ***
 *  LED Strips require a MOFSET Chip between PWM lines and LEDs,
 *  as the Arduino cannot handle the current the LEDs will require.
 *  Failure to follow this precaution can destroy your Arduino!
 *  NOTE: A separate 5V power supply is required! The Neopixel LED needs
 *  more current than the Arduino 5V linear regulator can produce.
 * *** CAUTION ***
 *
 * LED Type. Enable only one of the following two options.
 *
 */
//#define RGB_LED
//#define RGBW_LED

#if ENABLED(RGB_LED) || ENABLED(RGBW_LED)
  #define RGB_LED_R_PIN 34
  #define RGB_LED_G_PIN 43
  #define RGB_LED_B_PIN 35
  #define RGB_LED_W_PIN -1
#endif

// Support for Adafruit Neopixel LED driver
//#define NEOPIXEL_LED
#if ENABLED(NEOPIXEL_LED)
  #define NEOPIXEL_TYPE   NEO_GRBW // NEO_GRBW / NEO_GRB - four/three channel driver type (defined in Adafruit_NeoPixel.h)
  #define NEOPIXEL_PIN    4        // LED driving pin on motherboard 4 => D4 (EXP2-5 on Printrboard) / 30 => PC7 (EXP3-13 on Rumba)
  #define NEOPIXEL_PIXELS 30       // Number of LEDs in the strip
  #define NEOPIXEL_IS_SEQUENTIAL   // Sequential display for temperature change - LED by LED. Disable to change all LEDs at once.
  #define NEOPIXEL_BRIGHTNESS 127  // Initial brightness (0-255)
  //#define NEOPIXEL_STARTUP_TEST  // Cycle through colors at startup
#endif

/**
 * Printer Event LEDs
 *
 * During printing, the LEDs will reflect the printer status:
 *
 *  - Gradually change from blue to violet as the heated bed gets to target temp
 *  - Gradually change from violet to red as the hotend gets to temperature
 *  - Change to white to illuminate work surface
 *  - Change to green once print has finished
 *  - Turn off after the print has finished and the user has pushed a button
 */
#if ENABLED(BLINKM) || ENABLED(RGB_LED) || ENABLED(RGBW_LED) || ENABLED(PCA9632) || ENABLED(NEOPIXEL_LED)
  #define PRINTER_EVENT_LEDS
#endif

/**
 * R/C SERVO support
 * Sponsored by TrinityLabs, Reworked by codexmas
 */

/**
 * Number of servos
 *
 * For some servo-related options NUM_SERVOS will be set automatically.
 * Set this manually if there are extra servos needing manual control.
 * Leave undefined or set to 0 to entirely disable the servo subsystem.
 */
#if ENABLED(SERVO_PROBE)
  #define NUM_SERVOS 1 // Servo index starts with 0 for M280 command
#endif

// Delay (in milliseconds) before the next move will start, to give the servo time to reach its target angle.
// 300ms is a good value but you can try less delay.
// If the servo can't reach the requested position, increase it.
#define SERVO_DELAY { 300 }

// Servo deactivation
//
// With this option servos are powered only during movement, then turned off to prevent jitter.
#if ENABLED(SERVO_PROBE)
  #define DEACTIVATE_SERVOS_AFTER_MOVE
#endif

#endif // CONFIGURATION_H<|MERGE_RESOLUTION|>--- conflicted
+++ resolved
@@ -1100,13 +1100,9 @@
 
 //#define NO_MOTION_BEFORE_HOMING  // Inhibit movement until all axes have been homed
 
-<<<<<<< HEAD
-//#define Z_HOMING_HEIGHT 5  // (in mm) Minimal z height before homing (G28) for Z clearance above the bed, clamps, ...
-=======
 //#define UNKNOWN_Z_NO_RAISE // Don't raise Z (lower the bed) if Z is "unknown." For beds that fall when Z is powered off.
 
 //#define Z_HOMING_HEIGHT 4  // (in mm) Minimal z height before homing (G28) for Z clearance above the bed, clamps, ...
->>>>>>> fd1d5907
                              // Be sure you have this distance over your Z_MAX_POS in case.
 
 // Direction of endstops when homing; 1=MAX, -1=MIN
