/**
 * Marlin 3D Printer Firmware
 * Copyright (c) 2020 MarlinFirmware [https://github.com/MarlinFirmware/Marlin]
 *
 * Based on Sprinter and grbl.
 * Copyright (c) 2011 Camiel Gubbels / Erik van der Zalm
 *
 * This program is free software: you can redistribute it and/or modify
 * it under the terms of the GNU General Public License as published by
 * the Free Software Foundation, either version 3 of the License, or
 * (at your option) any later version.
 *
 * This program is distributed in the hope that it will be useful,
 * but WITHOUT ANY WARRANTY; without even the implied warranty of
 * MERCHANTABILITY or FITNESS FOR A PARTICULAR PURPOSE.  See the
 * GNU General Public License for more details.
 *
 * You should have received a copy of the GNU General Public License
 * along with this program.  If not, see <https://www.gnu.org/licenses/>.
 *
 */
#pragma once

/**
 * Configuration.h
 *
 * Basic settings such as:
 *
 * - Type of electronics
 * - Type of temperature sensor
 * - Printer geometry
 * - Endstop configuration
 * - LCD controller
 * - Extra features
 *
 * Advanced settings can be found in Configuration_adv.h
 */
#define CONFIGURATION_H_VERSION 02010300

//===========================================================================
//============================= Getting Started =============================
//===========================================================================

/**
 * Here are some useful links to help get your machine configured and calibrated:
 *
 * Example Configs:     https://github.com/MarlinFirmware/Configurations/branches/all
 *
 * Průša Calculator:    https://blog.prusa3d.com/calculator_3416/
 *
 * Calibration Guides:  https://reprap.org/wiki/Calibration
 *                      https://reprap.org/wiki/Triffid_Hunter%27s_Calibration_Guide
 *                      https://web.archive.org/web/20220907014303/https://sites.google.com/site/repraplogphase/calibration-of-your-reprap
 *                      https://youtu.be/wAL9d7FgInk
 *                      https://teachingtechyt.github.io/calibration.html
 *
 * Calibration Objects: https://www.thingiverse.com/thing:5573
 *                      https://www.thingiverse.com/thing:1278865
 */

// @section info

// Author info of this build printed to the host during boot and M115
#define STRING_CONFIG_H_AUTHOR "(LeoTechLab, SV06)" // Who made the changes.
#define CUSTOM_VERSION_FILE Version.h // Path from the root directory (no quotes)

// @section machine

// Choose the name from boards.h that matches your setup
#ifndef MOTHERBOARD
  #define MOTHERBOARD BOARD_SOVOL_V131
#endif

/**
 * Select the serial port on the board to use for communication with the host.
 * This allows the connection of wireless adapters (for instance) to non-default port pins.
 * Serial port -1 is the USB emulated serial port, if available.
 * Note: The first serial port (-1 or 0) will always be used by the Arduino bootloader.
 *
 * :[-1, 0, 1, 2, 3, 4, 5, 6, 7]
 */
#define SERIAL_PORT 1

/**
 * Serial Port Baud Rate
 * This is the default communication speed for all serial ports.
 * Set the baud rate defaults for additional serial ports below.
 *
 * 250000 works in most cases, but you might try a lower speed if
 * you commonly experience drop-outs during host printing.
 * You may try up to 1000000 to speed up SD file transfer.
 *
 * :[2400, 9600, 19200, 38400, 57600, 115200, 250000, 500000, 1000000]
 */
#define BAUDRATE 115200

//#define BAUD_RATE_GCODE     // Enable G-code M575 to set the baud rate

/**
 * Select a secondary serial port on the board to use for communication with the host.
 * Currently Ethernet (-2) is only supported on Teensy 4.1 boards.
 * :[-2, -1, 0, 1, 2, 3, 4, 5, 6, 7]
 */
//#define SERIAL_PORT_2 -1
//#define BAUDRATE_2 250000   // :[2400, 9600, 19200, 38400, 57600, 115200, 250000, 500000, 1000000] Enable to override BAUDRATE

/**
 * Select a third serial port on the board to use for communication with the host.
 * Currently only supported for AVR, DUE, LPC1768/9 and STM32/STM32F1
 * :[-1, 0, 1, 2, 3, 4, 5, 6, 7]
 */
//#define SERIAL_PORT_3 1
//#define BAUDRATE_3 250000   // :[2400, 9600, 19200, 38400, 57600, 115200, 250000, 500000, 1000000] Enable to override BAUDRATE

// Enable the Bluetooth serial interface on AT90USB devices
//#define BLUETOOTH

// Name displayed in the LCD "Ready" message and Info menu
#define CUSTOM_MACHINE_NAME "Sovol SV06"

// Printer's unique ID, used by some programs to differentiate between machines.
// Choose your own or use a service like https://www.uuidgenerator.net/version4
//#define MACHINE_UUID "00000000-0000-0000-0000-000000000000"

// @section stepper drivers

/**
 * Stepper Drivers
 *
 * These settings allow Marlin to tune stepper driver timing and enable advanced options for
 * stepper drivers that support them. You may also override timing options in Configuration_adv.h.
 *
 * Use TMC2208/TMC2208_STANDALONE for TMC2225 drivers and TMC2209/TMC2209_STANDALONE for TMC2226 drivers.
 *
 * Options: A4988, A5984, DRV8825, LV8729, TB6560, TB6600, TMC2100,
 *          TMC2130, TMC2130_STANDALONE, TMC2160, TMC2160_STANDALONE,
 *          TMC2208, TMC2208_STANDALONE, TMC2209, TMC2209_STANDALONE,
 *          TMC2660, TMC2660_STANDALONE, TMC5130, TMC5130_STANDALONE,
 *          TMC5160, TMC5160_STANDALONE
 * :['A4988', 'A5984', 'DRV8825', 'LV8729', 'TB6560', 'TB6600', 'TMC2100', 'TMC2130', 'TMC2130_STANDALONE', 'TMC2160', 'TMC2160_STANDALONE', 'TMC2208', 'TMC2208_STANDALONE', 'TMC2209', 'TMC2209_STANDALONE', 'TMC2660', 'TMC2660_STANDALONE', 'TMC5130', 'TMC5130_STANDALONE', 'TMC5160', 'TMC5160_STANDALONE']
 */
#define X_DRIVER_TYPE  TMC2209
#define Y_DRIVER_TYPE  TMC2209
#define Z_DRIVER_TYPE  TMC2209
//#define X2_DRIVER_TYPE A4988
//#define Y2_DRIVER_TYPE A4988
//#define Z2_DRIVER_TYPE A4988
//#define Z3_DRIVER_TYPE A4988
//#define Z4_DRIVER_TYPE A4988
//#define I_DRIVER_TYPE  A4988
//#define J_DRIVER_TYPE  A4988
//#define K_DRIVER_TYPE  A4988
//#define U_DRIVER_TYPE  A4988
//#define V_DRIVER_TYPE  A4988
//#define W_DRIVER_TYPE  A4988
#define E0_DRIVER_TYPE TMC2209
//#define E1_DRIVER_TYPE A4988
//#define E2_DRIVER_TYPE A4988
//#define E3_DRIVER_TYPE A4988
//#define E4_DRIVER_TYPE A4988
//#define E5_DRIVER_TYPE A4988
//#define E6_DRIVER_TYPE A4988
//#define E7_DRIVER_TYPE A4988

/**
 * Additional Axis Settings
 *
 * Define AXISn_ROTATES for all axes that rotate or pivot.
 * Rotational axis coordinates are expressed in degrees.
 *
 * AXISn_NAME defines the letter used to refer to the axis in (most) G-code commands.
 * By convention the names and roles are typically:
 *   'A' : Rotational axis parallel to X
 *   'B' : Rotational axis parallel to Y
 *   'C' : Rotational axis parallel to Z
 *   'U' : Secondary linear axis parallel to X
 *   'V' : Secondary linear axis parallel to Y
 *   'W' : Secondary linear axis parallel to Z
 *
 * Regardless of these settings the axes are internally named I, J, K, U, V, W.
 */
#ifdef I_DRIVER_TYPE
  #define AXIS4_NAME 'A' // :['A', 'B', 'C', 'U', 'V', 'W']
  #define AXIS4_ROTATES
#endif
#ifdef J_DRIVER_TYPE
  #define AXIS5_NAME 'B' // :['B', 'C', 'U', 'V', 'W']
  #define AXIS5_ROTATES
#endif
#ifdef K_DRIVER_TYPE
  #define AXIS6_NAME 'C' // :['C', 'U', 'V', 'W']
  #define AXIS6_ROTATES
#endif
#ifdef U_DRIVER_TYPE
  #define AXIS7_NAME 'U' // :['U', 'V', 'W']
  //#define AXIS7_ROTATES
#endif
#ifdef V_DRIVER_TYPE
  #define AXIS8_NAME 'V' // :['V', 'W']
  //#define AXIS8_ROTATES
#endif
#ifdef W_DRIVER_TYPE
  #define AXIS9_NAME 'W' // :['W']
  //#define AXIS9_ROTATES
#endif

// @section extruder

// This defines the number of extruders
// :[0, 1, 2, 3, 4, 5, 6, 7, 8]
#define EXTRUDERS 1

// Generally expected filament diameter (1.75, 2.85, 3.0, ...). Used for Volumetric, Filament Width Sensor, etc.
#define DEFAULT_NOMINAL_FILAMENT_DIA 1.75

// For Cyclops or any "multi-extruder" that shares a single nozzle.
//#define SINGLENOZZLE

// Save and restore temperature and fan speed on tool-change.
// Set standby for the unselected tool with M104/106/109 T...
#if ENABLED(SINGLENOZZLE)
  //#define SINGLENOZZLE_STANDBY_TEMP
  //#define SINGLENOZZLE_STANDBY_FAN
#endif

// A dual extruder that uses a single stepper motor
//#define SWITCHING_EXTRUDER
#if ENABLED(SWITCHING_EXTRUDER)
  #define SWITCHING_EXTRUDER_SERVO_NR 0
  #define SWITCHING_EXTRUDER_SERVO_ANGLES { 0, 90 } // Angles for E0, E1[, E2, E3]
  #if EXTRUDERS > 3
    #define SWITCHING_EXTRUDER_E23_SERVO_NR 1
  #endif
#endif

// Switch extruders by bumping the toolhead. Requires EVENT_GCODE_TOOLCHANGE_#.
//#define MECHANICAL_SWITCHING_EXTRUDER

/**
 * A dual-nozzle that uses a servomotor to raise/lower one (or both) of the nozzles.
 * Can be combined with SWITCHING_EXTRUDER.
 */
//#define SWITCHING_NOZZLE
#if ENABLED(SWITCHING_NOZZLE)
  #define SWITCHING_NOZZLE_SERVO_NR 0
  //#define SWITCHING_NOZZLE_E1_SERVO_NR 1          // If two servos are used, the index of the second
  #define SWITCHING_NOZZLE_SERVO_ANGLES { 0, 90 }   // A pair of angles for { E0, E1 }.
                                                    // For Dual Servo use two pairs: { { lower, raise }, { lower, raise } }
  #define SWITCHING_NOZZLE_SERVO_DWELL 2500         // Dwell time to wait for servo to make physical move
#endif

// Switch nozzles by bumping the toolhead. Requires EVENT_GCODE_TOOLCHANGE_#.
//#define MECHANICAL_SWITCHING_NOZZLE

/**
 * Two separate X-carriages with extruders that connect to a moving part
 * via a solenoid docking mechanism. Requires SOL1_PIN and SOL2_PIN.
 */
//#define PARKING_EXTRUDER

/**
 * Two separate X-carriages with extruders that connect to a moving part
 * via a magnetic docking mechanism using movements and no solenoid
 *
 * project   : https://www.thingiverse.com/thing:3080893
 * movements : https://youtu.be/0xCEiG9VS3k
 *             https://youtu.be/Bqbcs0CU2FE
 */
//#define MAGNETIC_PARKING_EXTRUDER

#if ANY(PARKING_EXTRUDER, MAGNETIC_PARKING_EXTRUDER)

  #define PARKING_EXTRUDER_PARKING_X { -78, 184 }     // X positions for parking the extruders
  #define PARKING_EXTRUDER_GRAB_DISTANCE 1            // (mm) Distance to move beyond the parking point to grab the extruder

  #if ENABLED(PARKING_EXTRUDER)

    #define PARKING_EXTRUDER_SOLENOIDS_INVERT           // If enabled, the solenoid is NOT magnetized with applied voltage
    #define PARKING_EXTRUDER_SOLENOIDS_PINS_ACTIVE LOW  // LOW or HIGH pin signal energizes the coil
    #define PARKING_EXTRUDER_SOLENOIDS_DELAY 250        // (ms) Delay for magnetic field. No delay if 0 or not defined.
    //#define MANUAL_SOLENOID_CONTROL                   // Manual control of docking solenoids with M380 S / M381

  #elif ENABLED(MAGNETIC_PARKING_EXTRUDER)

    #define MPE_FAST_SPEED      9000      // (mm/min) Speed for travel before last distance point
    #define MPE_SLOW_SPEED      4500      // (mm/min) Speed for last distance travel to park and couple
    #define MPE_TRAVEL_DISTANCE   10      // (mm) Last distance point
    #define MPE_COMPENSATION       0      // Offset Compensation -1 , 0 , 1 (multiplier) only for coupling

  #endif

#endif

/**
 * Switching Toolhead
 *
 * Support for swappable and dockable toolheads, such as
 * the E3D Tool Changer. Toolheads are locked with a servo.
 */
//#define SWITCHING_TOOLHEAD

/**
 * Magnetic Switching Toolhead
 *
 * Support swappable and dockable toolheads with a magnetic
 * docking mechanism using movement and no servo.
 */
//#define MAGNETIC_SWITCHING_TOOLHEAD

/**
 * Electromagnetic Switching Toolhead
 *
 * Parking for CoreXY / HBot kinematics.
 * Toolheads are parked at one edge and held with an electromagnet.
 * Supports more than 2 Toolheads. See https://youtu.be/JolbsAKTKf4
 */
//#define ELECTROMAGNETIC_SWITCHING_TOOLHEAD

#if ANY(SWITCHING_TOOLHEAD, MAGNETIC_SWITCHING_TOOLHEAD, ELECTROMAGNETIC_SWITCHING_TOOLHEAD)
  #define SWITCHING_TOOLHEAD_Y_POS          235         // (mm) Y position of the toolhead dock
  #define SWITCHING_TOOLHEAD_Y_SECURITY      10         // (mm) Security distance Y axis
  #define SWITCHING_TOOLHEAD_Y_CLEAR         60         // (mm) Minimum distance from dock for unobstructed X axis
  #define SWITCHING_TOOLHEAD_X_POS          { 215, 0 }  // (mm) X positions for parking the extruders
  #if ENABLED(SWITCHING_TOOLHEAD)
    #define SWITCHING_TOOLHEAD_SERVO_NR       2         // Index of the servo connector
    #define SWITCHING_TOOLHEAD_SERVO_ANGLES { 0, 180 }  // (degrees) Angles for Lock, Unlock
  #elif ENABLED(MAGNETIC_SWITCHING_TOOLHEAD)
    #define SWITCHING_TOOLHEAD_Y_RELEASE      5         // (mm) Security distance Y axis
    #define SWITCHING_TOOLHEAD_X_SECURITY   { 90, 150 } // (mm) Security distance X axis (T0,T1)
    //#define PRIME_BEFORE_REMOVE                       // Prime the nozzle before release from the dock
    #if ENABLED(PRIME_BEFORE_REMOVE)
      #define SWITCHING_TOOLHEAD_PRIME_MM           20  // (mm)   Extruder prime length
      #define SWITCHING_TOOLHEAD_RETRACT_MM         10  // (mm)   Retract after priming length
      #define SWITCHING_TOOLHEAD_PRIME_FEEDRATE    300  // (mm/min) Extruder prime feedrate
      #define SWITCHING_TOOLHEAD_RETRACT_FEEDRATE 2400  // (mm/min) Extruder retract feedrate
    #endif
  #elif ENABLED(ELECTROMAGNETIC_SWITCHING_TOOLHEAD)
    #define SWITCHING_TOOLHEAD_Z_HOP          2         // (mm) Z raise for switching
  #endif
#endif

/**
 * "Mixing Extruder"
 *   - Adds G-codes M163 and M164 to set and "commit" the current mix factors.
 *   - Extends the stepping routines to move multiple steppers in proportion to the mix.
 *   - Optional support for Repetier Firmware's 'M164 S<index>' supporting virtual tools.
 *   - This implementation supports up to two mixing extruders.
 *   - Enable DIRECT_MIXING_IN_G1 for M165 and mixing in G1 (from Pia Taubert's reference implementation).
 */
//#define MIXING_EXTRUDER
#if ENABLED(MIXING_EXTRUDER)
  #define MIXING_STEPPERS 2        // Number of steppers in your mixing extruder
  #define MIXING_VIRTUAL_TOOLS 16  // Use the Virtual Tool method with M163 and M164
  //#define DIRECT_MIXING_IN_G1    // Allow ABCDHI mix factors in G1 movement commands
  //#define GRADIENT_MIX           // Support for gradient mixing with M166 and LCD
  //#define MIXING_PRESETS         // Assign 8 default V-tool presets for 2 or 3 MIXING_STEPPERS
  #if ENABLED(GRADIENT_MIX)
    //#define GRADIENT_VTOOL       // Add M166 T to use a V-tool index as a Gradient alias
  #endif
#endif

// Offset of the extruders (uncomment if using more than one and relying on firmware to position when changing).
// The offset has to be X=0, Y=0 for the extruder 0 hotend (default extruder).
// For the other hotends it is their distance from the extruder 0 hotend.
//#define HOTEND_OFFSET_X { 0.0, 20.00 } // (mm) relative X-offset for each nozzle
//#define HOTEND_OFFSET_Y { 0.0, 5.00 }  // (mm) relative Y-offset for each nozzle
//#define HOTEND_OFFSET_Z { 0.0, 0.00 }  // (mm) relative Z-offset for each nozzle

// @section multi-material

/**
 * Multi-Material Unit
 * Set to one of these predefined models:
 *
 *   PRUSA_MMU1           : Průša MMU1 (The "multiplexer" version)
 *   PRUSA_MMU2           : Průša MMU2
 *   PRUSA_MMU2S          : Průša MMU2S (Requires MK3S extruder with motion sensor, EXTRUDERS = 5)
 *   EXTENDABLE_EMU_MMU2  : MMU with configurable number of filaments (ERCF, SMuFF or similar with Průša MMU2 compatible firmware)
 *   EXTENDABLE_EMU_MMU2S : MMUS with configurable number of filaments (ERCF, SMuFF or similar with Průša MMU2 compatible firmware)
 *
 * Requires NOZZLE_PARK_FEATURE to park print head in case MMU unit fails.
 * See additional options in Configuration_adv.h.
 * :["PRUSA_MMU1", "PRUSA_MMU2", "PRUSA_MMU2S", "EXTENDABLE_EMU_MMU2", "EXTENDABLE_EMU_MMU2S"]
 */
//#define MMU_MODEL PRUSA_MMU2

// @section psu control

/**
 * Power Supply Control
 *
 * Enable and connect the power supply to the PS_ON_PIN.
 * Specify whether the power supply is active HIGH or active LOW.
 */
//#define PSU_CONTROL
//#define PSU_NAME "Power Supply"

#if ENABLED(PSU_CONTROL)
  //#define MKS_PWC                 // Using the MKS PWC add-on
  //#define PS_OFF_CONFIRM          // Confirm dialog when power off
  //#define PS_OFF_SOUND            // Beep 1s when power off
  #define PSU_ACTIVE_STATE LOW      // Set 'LOW' for ATX, 'HIGH' for X-Box

  //#define PSU_DEFAULT_OFF             // Keep power off until enabled directly with M80
  //#define PSU_POWERUP_DELAY      250  // (ms) Delay for the PSU to warm up to full power
  //#define LED_POWEROFF_TIMEOUT 10000  // (ms) Turn off LEDs after power-off, with this amount of delay

  //#define PSU_OFF_REDUNDANT           // Second pin for redundant power control
  //#define PSU_OFF_REDUNDANT_INVERTED  // Redundant pin state is the inverse of PSU_ACTIVE_STATE

  //#define PS_ON1_PIN               6  // Redundant pin required to enable power in combination with PS_ON_PIN

  //#define PS_ON_EDM_PIN            8  // External Device Monitoring pins for external power control relay feedback. Fault on mismatch.
  //#define PS_ON1_EDM_PIN           9
  #define PS_EDM_RESPONSE          250  // (ms) Time to allow for relay action

  //#define POWER_OFF_TIMER               // Enable M81 D<seconds> to power off after a delay
  //#define POWER_OFF_WAIT_FOR_COOLDOWN   // Enable M81 S to power off only after cooldown

  //#define PSU_POWERUP_GCODE  "M355 S1"  // G-code to run after power-on (e.g., case light on)
  //#define PSU_POWEROFF_GCODE "M355 S0"  // G-code to run before power-off (e.g., case light off)

  //#define AUTO_POWER_CONTROL      // Enable automatic control of the PS_ON pin
  #if ENABLED(AUTO_POWER_CONTROL)
    #define AUTO_POWER_FANS           // Turn on PSU for fans
    #define AUTO_POWER_E_FANS         // Turn on PSU for E Fans
    #define AUTO_POWER_CONTROLLERFAN  // Turn on PSU for Controller Fan
    #define AUTO_POWER_CHAMBER_FAN    // Turn on PSU for Chamber Fan
    #define AUTO_POWER_COOLER_FAN     // Turn on PSU for Cooler Fan
    #define AUTO_POWER_SPINDLE_LASER  // Turn on PSU for Spindle/Laser
    #define POWER_TIMEOUT              30 // (s) Turn off power if the machine is idle for this duration
    //#define POWER_OFF_DELAY          60 // (s) Delay of poweroff after M81 command. Useful to let fans run for extra time.
  #endif
  #if ANY(AUTO_POWER_CONTROL, POWER_OFF_WAIT_FOR_COOLDOWN)
    //#define AUTO_POWER_E_TEMP        50 // (°C) PSU on if any extruder is over this temperature
    //#define AUTO_POWER_CHAMBER_TEMP  30 // (°C) PSU on if the chamber is over this temperature
    //#define AUTO_POWER_COOLER_TEMP   26 // (°C) PSU on if the cooler is over this temperature
  #endif
#endif

//===========================================================================
//============================= Thermal Settings ============================
//===========================================================================
// @section temperature

/**
 * Temperature Sensors:
 *
 * NORMAL IS 4.7kΩ PULLUP! Hotend sensors can use 1kΩ pullup with correct resistor and table.
 *
 * ================================================================
 *  Analog Thermistors - 4.7kΩ pullup - Normal
 * ================================================================
 *     1 : 100kΩ EPCOS - Best choice for EPCOS thermistors
 *   331 : 100kΩ Same as #1, but 3.3V scaled for MEGA
 *   332 : 100kΩ Same as #1, but 3.3V scaled for DUE
 *     2 : 200kΩ ATC Semitec 204GT-2
 *   202 : 200kΩ Copymaster 3D
 *     3 : ???Ω  Mendel-parts thermistor
 *     4 : 10kΩ  Generic Thermistor !! DO NOT use for a hotend - it gives bad resolution at high temp. !!
 *     5 : 100kΩ ATC Semitec 104GT-2/104NT-4-R025H42G - Used in ParCan, J-Head, and E3D, SliceEngineering 300°C
 *   501 : 100kΩ Zonestar - Tronxy X3A
 *   502 : 100kΩ Zonestar - used by hot bed in Zonestar Průša P802M
 *   503 : 100kΩ Zonestar (Z8XM2) Heated Bed thermistor
 *   504 : 100kΩ Zonestar P802QR2 (Part# QWG-104F-B3950) Hotend Thermistor
 *   505 : 100kΩ Zonestar P802QR2 (Part# QWG-104F-3950) Bed Thermistor
 *   512 : 100kΩ RPW-Ultra hotend
 *     6 : 100kΩ EPCOS - Not as accurate as table #1 (created using a fluke thermocouple)
 *     7 : 100kΩ Honeywell 135-104LAG-J01
 *    71 : 100kΩ Honeywell 135-104LAF-J01
 *     8 : 100kΩ Vishay 0603 SMD NTCS0603E3104FXT
 *     9 : 100kΩ GE Sensing AL03006-58.2K-97-G1
 *    10 : 100kΩ RS PRO 198-961
 *    11 : 100kΩ Keenovo AC silicone mats, most Wanhao i3 machines - beta 3950, 1%
 *    12 : 100kΩ Vishay 0603 SMD NTCS0603E3104FXT (#8) - calibrated for Makibox hot bed
 *    13 : 100kΩ Hisens up to 300°C - for "Simple ONE" & "All In ONE" hotend - beta 3950, 1%
 *    14 : 100kΩ  (R25), 4092K (beta25), 4.7kΩ pull-up, bed thermistor as used in Ender-5 S1
 *    15 : 100kΩ Calibrated for JGAurora A5 hotend
 *    17 : 100kΩ Dagoma NTC white thermistor
 *    18 : 200kΩ ATC Semitec 204GT-2 Dagoma.Fr - MKS_Base_DKU001327
 *    22 : 100kΩ GTM32 Pro vB - hotend - 4.7kΩ pullup to 3.3V and 220Ω to analog input
 *    23 : 100kΩ GTM32 Pro vB - bed - 4.7kΩ pullup to 3.3v and 220Ω to analog input
 *    30 : 100kΩ Kis3d Silicone heating mat 200W/300W with 6mm precision cast plate (EN AW 5083) NTC100K - beta 3950
 *    60 : 100kΩ Maker's Tool Works Kapton Bed Thermistor - beta 3950
 *    61 : 100kΩ Formbot/Vivedino 350°C Thermistor - beta 3950
 *    66 : 4.7MΩ Dyze Design / Trianglelab T-D500 500°C High Temperature Thermistor
 *    67 : 500kΩ SliceEngineering 450°C Thermistor
 *    68 : PT100 Smplifier board from Dyze Design
 *    70 : 100kΩ bq Hephestos 2
 *    75 : 100kΩ Generic Silicon Heat Pad with NTC100K MGB18-104F39050L32
 *   666 : 200kΩ Einstart S custom thermistor with 10k pullup.
 *  2000 : 100kΩ Ultimachine Rambo TDK NTCG104LH104KT1 NTC100K motherboard Thermistor
 *
 * ================================================================
 *  Analog Thermistors - 1kΩ pullup
 *   Atypical, and requires changing out the 4.7kΩ pullup for 1kΩ.
 *   (but gives greater accuracy and more stable PID)
 * ================================================================
 *    51 : 100kΩ EPCOS (1kΩ pullup)
 *    52 : 200kΩ ATC Semitec 204GT-2 (1kΩ pullup)
 *    55 : 100kΩ ATC Semitec 104GT-2 - Used in ParCan & J-Head (1kΩ pullup)
 *
 * ================================================================
 *  Analog Thermistors - 10kΩ pullup - Atypical
 * ================================================================
 *    99 : 100kΩ Found on some Wanhao i3 machines with a 10kΩ pull-up resistor
 *
 * ================================================================
 *  Analog RTDs (Pt100/Pt1000)
 * ================================================================
 *   110 : Pt100  with 1kΩ pullup (atypical)
 *   147 : Pt100  with 4.7kΩ pullup
 *  1010 : Pt1000 with 1kΩ pullup (atypical)
 *  1022 : Pt1000 with 2.2kΩ pullup
 *  1047 : Pt1000 with 4.7kΩ pullup (E3D)
 *    20 : Pt100  with circuit in the Ultimainboard V2.x with mainboard ADC reference voltage = INA826 amplifier-board supply voltage.
 *                NOTE: (1) Must use an ADC input with no pullup. (2) Some INA826 amplifiers are unreliable at 3.3V so consider using sensor 147, 110, or 21.
 *    21 : Pt100  with circuit in the Ultimainboard V2.x with 3.3v ADC reference voltage (STM32, LPC176x....) and 5V INA826 amplifier board supply.
 *                NOTE: ADC pins are not 5V tolerant. Not recommended because it's possible to damage the CPU by going over 500°C.
 *   201 : Pt100  with circuit in Overlord, similar to Ultimainboard V2.x
 *
 * ================================================================
 *  SPI RTD/Thermocouple Boards
 * ================================================================
 *    -5 : MAX31865 with Pt100/Pt1000, 2, 3, or 4-wire  (only for sensors 0-2 and bed)
 *                  NOTE: You must uncomment/set the MAX31865_*_OHMS_n defines below.
 *    -3 : MAX31855 with Thermocouple, -200°C to +700°C (only for sensors 0-2 and bed)
 *    -2 : MAX6675  with Thermocouple, 0°C to +700°C    (only for sensors 0-2 and bed)
 *
 *  NOTE: Ensure TEMP_n_CS_PIN is set in your pins file for each TEMP_SENSOR_n using an SPI Thermocouple. By default,
 *        Hardware SPI on the default serial bus is used. If you have also set TEMP_n_SCK_PIN and TEMP_n_MISO_PIN,
 *        Software SPI will be used on those ports instead. You can force Hardware SPI on the default bus in the
 *        Configuration_adv.h file. At this time, separate Hardware SPI buses for sensors are not supported.
 *
 * ================================================================
 *  Analog Thermocouple Boards
 * ================================================================
 *    -4 : AD8495 with Thermocouple
 *    -1 : AD595  with Thermocouple
 *
 * ================================================================
 *  SoC internal sensor
 * ================================================================
 *   100 : SoC internal sensor
 *
 * ================================================================
 *  Custom/Dummy/Other Thermal Sensors
 * ================================================================
 *     0 : not used
 *  1000 : Custom - Specify parameters in Configuration_adv.h
 *
 *   !!! Use these for Testing or Development purposes. NEVER for production machine. !!!
 *   998 : Dummy Table that ALWAYS reads 25°C or the temperature defined below.
 *   999 : Dummy Table that ALWAYS reads 100°C or the temperature defined below.
 */
#define TEMP_SENSOR_0 1000
#define TEMP_SENSOR_1 0
#define TEMP_SENSOR_2 0
#define TEMP_SENSOR_3 0
#define TEMP_SENSOR_4 0
#define TEMP_SENSOR_5 0
#define TEMP_SENSOR_6 0
#define TEMP_SENSOR_7 0
#define TEMP_SENSOR_BED 1
#define TEMP_SENSOR_PROBE 0
#define TEMP_SENSOR_CHAMBER 0
#define TEMP_SENSOR_COOLER 0
#define TEMP_SENSOR_BOARD 0
#define TEMP_SENSOR_SOC 0
#define TEMP_SENSOR_REDUNDANT 0

// Dummy thermistor constant temperature readings, for use with 998 and 999
//#define DUMMY_THERMISTOR_998_VALUE  25
//#define DUMMY_THERMISTOR_999_VALUE 100

// Resistor values when using MAX31865 sensors (-5) on TEMP_SENSOR_0 / 1
#if TEMP_SENSOR_IS_MAX_TC(0)
//#define MAX31865_SENSOR_OHMS_0      100 // (Ω) Typically 100 or 1000 (PT100 or PT1000)
//#define MAX31865_CALIBRATION_OHMS_0 430 // (Ω) Typically 430 for Adafruit PT100; 4300 for Adafruit PT1000
#endif
#if TEMP_SENSOR_IS_MAX_TC(1)
//#define MAX31865_SENSOR_OHMS_1      100
//#define MAX31865_CALIBRATION_OHMS_1 430
#endif
#if TEMP_SENSOR_IS_MAX_TC(2)
  #define MAX31865_SENSOR_OHMS_2      100
  #define MAX31865_CALIBRATION_OHMS_2 430
#endif

#if HAS_E_TEMP_SENSOR
  #define TEMP_RESIDENCY_TIME         10  // (seconds) Time to wait for hotend to "settle" in M109
  #define TEMP_WINDOW                  1  // (°C) Temperature proximity for the "temperature reached" timer
  #define TEMP_HYSTERESIS              3  // (°C) Temperature proximity considered "close enough" to the target
#endif

#if TEMP_SENSOR_BED
  #define TEMP_BED_RESIDENCY_TIME     10  // (seconds) Time to wait for bed to "settle" in M190
  #define TEMP_BED_WINDOW              1  // (°C) Temperature proximity for the "temperature reached" timer
  #define TEMP_BED_HYSTERESIS          3  // (°C) Temperature proximity considered "close enough" to the target
#endif

#if TEMP_SENSOR_CHAMBER
  #define TEMP_CHAMBER_RESIDENCY_TIME 10  // (seconds) Time to wait for chamber to "settle" in M191
  #define TEMP_CHAMBER_WINDOW          1  // (°C) Temperature proximity for the "temperature reached" timer
  #define TEMP_CHAMBER_HYSTERESIS      3  // (°C) Temperature proximity considered "close enough" to the target
#endif

/**
 * Redundant Temperature Sensor (TEMP_SENSOR_REDUNDANT)
 *
 * Use a temp sensor as a redundant sensor for another reading. Select an unused temperature sensor, and another
 * sensor you'd like it to be redundant for. If the two thermistors differ by TEMP_SENSOR_REDUNDANT_MAX_DIFF (°C),
 * the print will be aborted. Whichever sensor is selected will have its normal functions disabled; i.e. selecting
 * the Bed sensor (-1) will disable bed heating/monitoring.
 *
 * For selecting source/target use: COOLER, PROBE, BOARD, CHAMBER, BED, E0, E1, E2, E3, E4, E5, E6, E7
 */
#if TEMP_SENSOR_REDUNDANT
  #define TEMP_SENSOR_REDUNDANT_SOURCE    E1  // The sensor that will provide the redundant reading.
  #define TEMP_SENSOR_REDUNDANT_TARGET    E0  // The sensor that we are providing a redundant reading for.
  #define TEMP_SENSOR_REDUNDANT_MAX_DIFF  10  // (°C) Temperature difference that will trigger a print abort.
#endif

// Below this temperature the heater will be switched off
// because it probably indicates a broken thermistor wire.
#define HEATER_0_MINTEMP   5
#define HEATER_1_MINTEMP   0
#define HEATER_2_MINTEMP   5
#define HEATER_3_MINTEMP   5
#define HEATER_4_MINTEMP   5
#define HEATER_5_MINTEMP   5
#define HEATER_6_MINTEMP   5
#define HEATER_7_MINTEMP   5
#define BED_MINTEMP        5
#define CHAMBER_MINTEMP    5

// Above this temperature the heater will be switched off.
// This can protect components from overheating, but NOT from shorts and failures.
// (Use MINTEMP for thermistor short/failure protection.)
#define HEATER_0_MAXTEMP 315 
#define HEATER_1_MAXTEMP 275
#define HEATER_2_MAXTEMP 275
#define HEATER_3_MAXTEMP 275
#define HEATER_4_MAXTEMP 275
#define HEATER_5_MAXTEMP 275
#define HEATER_6_MAXTEMP 275
#define HEATER_7_MAXTEMP 275
#define BED_MAXTEMP      110
#define CHAMBER_MAXTEMP  60

/**
 * Thermal Overshoot
 * During heatup (and printing) the temperature can often "overshoot" the target by many degrees
 * (especially before PID tuning). Setting the target temperature too close to MAXTEMP guarantees
 * a MAXTEMP shutdown! Use these values to forbid temperatures being set too close to MAXTEMP.
 */
#define HOTEND_OVERSHOOT 15   // (°C) Forbid temperatures over MAXTEMP - OVERSHOOT
#define BED_OVERSHOOT    10   // (°C) Forbid temperatures over MAXTEMP - OVERSHOOT
#define COOLER_OVERSHOOT  2   // (°C) Forbid temperatures closer than OVERSHOOT

//===========================================================================
//============================= PID Settings ================================
//===========================================================================

// @section hotend temp

/**
 * Temperature Control
 *
 *  (NONE) : Bang-bang heating
 * PIDTEMP : PID temperature control (~4.1K)
 * MPCTEMP : Predictive Model temperature control. (~1.8K without auto-tune)
 */
#define PIDTEMP           // See the PID Tuning Guide at https://reprap.org/wiki/PID_Tuning
//#define MPCTEMP         // See https://marlinfw.org/docs/features/model_predictive_control.html

#define PID_MAX  255      // Limit hotend current while PID is active (see PID_FUNCTIONAL_RANGE below); 255=full current
#define PID_K1     0.95   // Smoothing factor within any PID loop

#if ENABLED(PIDTEMP)
  //#define PID_DEBUG             // Print PID debug data to the serial port. Use 'M303 D' to toggle activation.
  //#define PID_PARAMS_PER_HOTEND // Use separate PID parameters for each extruder (useful for mismatched extruders)
                                  // Set/get with G-code: M301 E[extruder number, 0-2]

  #if ENABLED(PID_PARAMS_PER_HOTEND)
    // Specify up to one value per hotend here, according to your setup.
    // If there are fewer values, the last one applies to the remaining hotends.
    #define DEFAULT_Kp_LIST {  21.73,  21.73 }
    #define DEFAULT_Ki_LIST {   1.54,   1.54 }
    #define DEFAULT_Kd_LIST { 76.55, 76.55 }
  #else
    #define DEFAULT_Kp  15.95
    #define DEFAULT_Ki   1.30
    #define DEFAULT_Kd  48.96
  #endif
#else
  #define BANG_MAX 255    // Limit hotend current while in bang-bang mode; 255=full current
#endif

/**
 * Model Predictive Control for hotend
 *
 * Use a physical model of the hotend to control temperature. When configured correctly this gives
 * better responsiveness and stability than PID and removes the need for PID_EXTRUSION_SCALING
 * and PID_FAN_SCALING. Enable MPC_AUTOTUNE and use M306 T to autotune the model.
 * @section mpctemp
 */
#if ENABLED(MPCTEMP)
  #define MPC_AUTOTUNE                                // Include a method to do MPC auto-tuning (~6.3K bytes of flash)
  //#define MPC_EDIT_MENU                             // Add MPC editing to the "Advanced Settings" menu. (~1.3K bytes of flash)
  #define MPC_AUTOTUNE_MENU                         // Add MPC auto-tuning to the "Advanced Settings" menu. (~350 bytes of flash)

  #define MPC_MAX 255                                 // (0..255) Current to nozzle while MPC is active.
  #define MPC_HEATER_POWER { 40.0f }                  // (W) Heat cartridge powers.

  #define MPC_INCLUDE_FAN                             // Model the fan speed?

  // Measured physical constants from M306
  #define MPC_BLOCK_HEAT_CAPACITY { 16.7f }           // (J/K) Heat block heat capacities.
  #define MPC_SENSOR_RESPONSIVENESS { 0.22f }         // (K/s per ∆K) Rate of change of sensor temperature from heat block.
  #define MPC_AMBIENT_XFER_COEFF { 0.068f }           // (W/K) Heat transfer coefficients from heat block to room air with fan off.
  #if ENABLED(MPC_INCLUDE_FAN)
    #define MPC_AMBIENT_XFER_COEFF_FAN255 { 0.097f }  // (W/K) Heat transfer coefficients from heat block to room air with fan on full.
  #endif

  // For one fan and multiple hotends MPC needs to know how to apply the fan cooling effect.
  #if ENABLED(MPC_INCLUDE_FAN)
    //#define MPC_FAN_0_ALL_HOTENDS
    //#define MPC_FAN_0_ACTIVE_HOTEND
  #endif

  // Filament Heat Capacity (joules/kelvin/mm)
  // Set at runtime with M306 H<value>
  #define FILAMENT_HEAT_CAPACITY_PERMM { 5.6e-3f }    // 0.0056 J/K/mm for 1.75mm PLA (0.0149 J/K/mm for 2.85mm PLA).
                                                      // 0.0036 J/K/mm for 1.75mm PETG (0.0094 J/K/mm for 2.85mm PETG).
                                                      // 0.00515 J/K/mm for 1.75mm ABS (0.0137 J/K/mm for 2.85mm ABS).
                                                      // 0.00522 J/K/mm for 1.75mm Nylon (0.0138 J/K/mm for 2.85mm Nylon).

  // Advanced options
  #define MPC_SMOOTHING_FACTOR 0.5f                   // (0.0...1.0) Noisy temperature sensors may need a lower value for stabilization.
  #define MPC_MIN_AMBIENT_CHANGE 1.0f                 // (K/s) Modeled ambient temperature rate of change, when correcting model inaccuracies.
  #define MPC_STEADYSTATE 0.5f                        // (K/s) Temperature change rate for steady state logic to be enforced.

  #define MPC_TUNING_POS { X_CENTER, Y_CENTER, 1.0f } // (mm) M306 Autotuning position, ideally bed center at first layer height.
  #define MPC_TUNING_END_Z 10.0f                      // (mm) M306 Autotuning final Z position.
#endif

//===========================================================================
//====================== PID > Bed Temperature Control ======================
//===========================================================================

// @section bed temp

/**
 * Max Bed Power
 * Applies to all forms of bed control (PID, bang-bang, and bang-bang with hysteresis).
 * When set to any value below 255, enables a form of PWM to the bed that acts like a divider
 * so don't use it unless you are OK with PWM on your bed. (See the comment on enabling PIDTEMPBED)
 */
#define MAX_BED_POWER 255 // limits duty cycle to bed; 255=full current

/**
 * PID Bed Heating
 *
 * The PID frequency will be the same as the extruder PWM.
 * If PID_dT is the default, and correct for the hardware/configuration, that means 7.689Hz,
 * which is fine for driving a square wave into a resistive load and does not significantly
 * impact FET heating. This also works fine on a Fotek SSR-10DA Solid State Relay into a 250W
 * heater. If your configuration is significantly different than this and you don't understand
 * the issues involved, don't use bed PID until someone else verifies that your hardware works.
 *
 * With this option disabled, bang-bang will be used. BED_LIMIT_SWITCHING enables hysteresis.
 */
#define PIDTEMPBED

#if ENABLED(PIDTEMPBED)
  //#define MIN_BED_POWER 0
  //#define PID_BED_DEBUG // Print Bed PID debug data to the serial port.

  // 120V 250W silicone heater into 4mm borosilicate (MendelMax 1.5+)
  // from FOPDT model - kp=.39 Tp=405 Tdead=66, Tc set to 79.2, aggressive factor of .15 (vs .1, 1, 10)
  #define DEFAULT_bedKp 110.38
  #define DEFAULT_bedKi 6.12
  #define DEFAULT_bedKd 497.3

  // FIND YOUR OWN: "M303 E-1 C8 S90" to run autotune on the bed at 90 degreesC for 8 cycles.
#else
  //#define BED_LIMIT_SWITCHING   // Keep the bed temperature within BED_HYSTERESIS of the target
#endif

// Add 'M190 R T' for more gradual M190 R bed cooling.
//#define BED_ANNEALING_GCODE

//===========================================================================
//==================== PID > Chamber Temperature Control ====================
//===========================================================================

/**
 * PID Chamber Heating
 *
 * If this option is enabled set PID constants below.
 * If this option is disabled, bang-bang will be used and CHAMBER_LIMIT_SWITCHING will enable
 * hysteresis.
 *
 * The PID frequency will be the same as the extruder PWM.
 * If PID_dT is the default, and correct for the hardware/configuration, that means 7.689Hz,
 * which is fine for driving a square wave into a resistive load and does not significantly
 * impact FET heating. This also works fine on a Fotek SSR-10DA Solid State Relay into a 200W
 * heater. If your configuration is significantly different than this and you don't understand
 * the issues involved, don't use chamber PID until someone else verifies that your hardware works.
 * @section chamber temp
 */
//#define PIDTEMPCHAMBER
//#define CHAMBER_LIMIT_SWITCHING

/**
 * Max Chamber Power
 * Applies to all forms of chamber control (PID, bang-bang, and bang-bang with hysteresis).
 * When set to any value below 255, enables a form of PWM to the chamber heater that acts like a divider
 * so don't use it unless you are OK with PWM on your heater. (See the comment on enabling PIDTEMPCHAMBER)
 */
#define MAX_CHAMBER_POWER 255 // limits duty cycle to chamber heater; 255=full current

#if ENABLED(PIDTEMPCHAMBER)
  #define MIN_CHAMBER_POWER 0
  //#define PID_CHAMBER_DEBUG // Print Chamber PID debug data to the serial port.

  // Lasko "MyHeat Personal Heater" (200w) modified with a Fotek SSR-10DA to control only the heating element
  // and placed inside the small Creality printer enclosure tent.
  //
  #define DEFAULT_chamberKp 37.04
  #define DEFAULT_chamberKi 1.40
  #define DEFAULT_chamberKd 655.17
  // M309 P37.04 I1.04 D655.17

  // FIND YOUR OWN: "M303 E-2 C8 S50" to run autotune on the chamber at 50 degreesC for 8 cycles.
#endif // PIDTEMPCHAMBER

#if ANY(PIDTEMP, PIDTEMPBED, PIDTEMPCHAMBER)
  //#define PID_OPENLOOP          // Puts PID in open loop. M104/M140 sets the output power from 0 to PID_MAX
  //#define SLOW_PWM_HEATERS      // PWM with very low frequency (roughly 0.125Hz=8s) and minimum state time of approximately 1s useful for heaters driven by a relay
  #define PID_FUNCTIONAL_RANGE 10 // If the temperature difference between the target temperature and the actual temperature
                                  // is more than PID_FUNCTIONAL_RANGE then the PID will be shut off and the heater will be set to min/max.

  #define PID_EDIT_MENU         // Add PID editing to the "Advanced Settings" menu. (~700 bytes of flash)
  #define PID_AUTOTUNE_MENU     // Add PID auto-tuning to the "Advanced Settings" menu. (~250 bytes of flash)
#endif

// @section safety

/**
 * Prevent extrusion if the temperature is below EXTRUDE_MINTEMP.
 * Add M302 to set the minimum extrusion temperature and/or turn
 * cold extrusion prevention on and off.
 *
 * *** IT IS HIGHLY RECOMMENDED TO LEAVE THIS OPTION ENABLED! ***
 */
#define PREVENT_COLD_EXTRUSION
#define EXTRUDE_MINTEMP 170

/**
 * Prevent a single extrusion longer than EXTRUDE_MAXLENGTH.
 * Note: For Bowden Extruders make this large enough to allow load/unload.
 */
#define PREVENT_LENGTHY_EXTRUDE
#define EXTRUDE_MAXLENGTH 500

//===========================================================================
//======================== Thermal Runaway Protection =======================
//===========================================================================

/**
 * Thermal Protection provides additional protection to your printer from damage
 * and fire. Marlin always includes safe min and max temperature ranges which
 * protect against a broken or disconnected thermistor wire.
 *
 * The issue: If a thermistor falls out, it will report the much lower
 * temperature of the air in the room, and the the firmware will keep
 * the heater on.
 *
 * If you get "Thermal Runaway" or "Heating failed" errors the
 * details can be tuned in Configuration_adv.h
 */

#define THERMAL_PROTECTION_HOTENDS // Enable thermal protection for all extruders
#define THERMAL_PROTECTION_BED     // Enable thermal protection for the heated bed
#define THERMAL_PROTECTION_CHAMBER // Enable thermal protection for the heated chamber
#define THERMAL_PROTECTION_COOLER  // Enable thermal protection for the laser cooling

//===========================================================================
//============================= Mechanical Settings =========================
//===========================================================================

// @section machine

// Enable one of the options below for CoreXY, CoreXZ, or CoreYZ kinematics,
// either in the usual order or reversed
//#define COREXY
//#define COREXZ
//#define COREYZ
//#define COREYX
//#define COREZX
//#define COREZY

//
// MarkForged Kinematics
// See https://reprap.org/forum/read.php?152,504042
//
//#define MARKFORGED_XY
//#define MARKFORGED_YX
#if ANY(MARKFORGED_XY, MARKFORGED_YX)
  //#define MARKFORGED_INVERSE  // Enable for an inverted Markforged kinematics belt path
#endif

// Enable for a belt style printer with endless "Z" motion
//#define BELTPRINTER

// Enable for Polargraph Kinematics
//#define POLARGRAPH
#if ENABLED(POLARGRAPH)
  #define POLARGRAPH_MAX_BELT_LEN  1035.0 // (mm) Belt length at full extension. Override with M665 H.
  #define DEFAULT_SEGMENTS_PER_SECOND 5   // Move segmentation based on duration
  #define PEN_UP_DOWN_MENU                // Add "Pen Up" and "Pen Down" to the MarlinUI menu
#endif

// @section delta

// Enable for DELTA kinematics and configure below
//#define DELTA
#if ENABLED(DELTA)

  // Make delta curves from many straight lines (linear interpolation).
  // This is a trade-off between visible corners (not enough segments)
  // and processor overload (too many expensive sqrt calls).
  #define DEFAULT_SEGMENTS_PER_SECOND 200

  // After homing move down to a height where XY movement is unconstrained
  //#define DELTA_HOME_TO_SAFE_ZONE

  // Delta calibration menu
  // Add three-point calibration to the MarlinUI menu.
  // See http://minow.blogspot.com/index.html#4918805519571907051
  //#define DELTA_CALIBRATION_MENU

  // G33 Delta Auto-Calibration. Enable EEPROM_SETTINGS to store results.
  //#define DELTA_AUTO_CALIBRATION

  #if ENABLED(DELTA_AUTO_CALIBRATION)
    // Default number of probe points : n*n (1 -> 7)
    #define DELTA_CALIBRATION_DEFAULT_POINTS 4
  #endif

  #if ANY(DELTA_AUTO_CALIBRATION, DELTA_CALIBRATION_MENU)
    // Step size for paper-test probing
    #define PROBE_MANUALLY_STEP 0.05      // (mm)
  #endif

  // Print surface diameter/2 minus unreachable space (avoid collisions with vertical towers).
  #define PRINTABLE_RADIUS       140.0    // (mm)

  // Maximum reachable area
  #define DELTA_MAX_RADIUS       140.0    // (mm)

  // Center-to-center distance of the holes in the diagonal push rods.
  #define DELTA_DIAGONAL_ROD 250.0        // (mm)

  // Distance between bed and nozzle Z home position
  #define DELTA_HEIGHT 250.00             // (mm) Get this value from G33 auto calibrate

  #define DELTA_ENDSTOP_ADJ { 0.0, 0.0, 0.0 } // (mm) Get these values from G33 auto calibrate

  // Horizontal distance bridged by diagonal push rods when effector is centered.
  #define DELTA_RADIUS 124.0              // (mm) Get this value from G33 auto calibrate

  // Trim adjustments for individual towers
  // tower angle corrections for X and Y tower / rotate XYZ so Z tower angle = 0
  // measured in degrees anticlockwise looking from above the printer
  #define DELTA_TOWER_ANGLE_TRIM { 0.0, 0.0, 0.0 } // (mm) Get these values from G33 auto calibrate

  // Delta radius and diagonal rod adjustments
  //#define DELTA_RADIUS_TRIM_TOWER       { 0.0, 0.0, 0.0 } // (mm)
  //#define DELTA_DIAGONAL_ROD_TRIM_TOWER { 0.0, 0.0, 0.0 } // (mm)
#endif

// @section scara

/**
 * MORGAN_SCARA was developed by QHARLEY in South Africa in 2012-2013.
 * Implemented and slightly reworked by JCERNY in June, 2014.
 *
 * Mostly Printed SCARA is an open source design by Tyler Williams. See:
 *   https://www.thingiverse.com/thing:2487048
 *   https://www.thingiverse.com/thing:1241491
 */
//#define MORGAN_SCARA
//#define MP_SCARA
#if ANY(MORGAN_SCARA, MP_SCARA)
  // If movement is choppy try lowering this value
  #define DEFAULT_SEGMENTS_PER_SECOND 200

  // Length of inner and outer support arms. Measure arm lengths precisely.
  #define SCARA_LINKAGE_1 150       // (mm)
  #define SCARA_LINKAGE_2 150       // (mm)

  // SCARA tower offset (position of Tower relative to bed zero position)
  // This needs to be reasonably accurate as it defines the printbed position in the SCARA space.
  #define SCARA_OFFSET_X  100       // (mm)
  #define SCARA_OFFSET_Y  -56       // (mm)

  #if ENABLED(MORGAN_SCARA)

    //#define DEBUG_SCARA_KINEMATICS
    #define FEEDRATE_SCALING        // Convert XY feedrate from mm/s to degrees/s on the fly

    // Radius around the center where the arm cannot reach
    #define MIDDLE_DEAD_ZONE_R   0  // (mm)

  #elif ENABLED(MP_SCARA)

    #define SCARA_OFFSET_THETA1  12 // degrees
    #define SCARA_OFFSET_THETA2 131 // degrees

  #endif

#endif

// @section tpara

// Enable for TPARA kinematics and configure below
//#define AXEL_TPARA
#if ENABLED(AXEL_TPARA)
  #define DEBUG_TPARA_KINEMATICS
  #define DEFAULT_SEGMENTS_PER_SECOND 200

  // Length of inner and outer support arms. Measure arm lengths precisely.
  #define TPARA_LINKAGE_1 120     // (mm)
  #define TPARA_LINKAGE_2 120     // (mm)

  // TPARA tower offset (position of Tower relative to bed zero position)
  // This needs to be reasonably accurate as it defines the printbed position in the TPARA space.
  #define TPARA_OFFSET_X    0     // (mm)
  #define TPARA_OFFSET_Y    0     // (mm)
  #define TPARA_OFFSET_Z    0     // (mm)

  #define FEEDRATE_SCALING        // Convert XY feedrate from mm/s to degrees/s on the fly

  // Radius around the center where the arm cannot reach
  #define MIDDLE_DEAD_ZONE_R   0  // (mm)
#endif

// @section polar

/**
 * POLAR Kinematics
 *  developed by Kadir ilkimen for PolarBear CNC and babyBear
 *  https://github.com/kadirilkimen/Polar-Bear-Cnc-Machine
 *  https://github.com/kadirilkimen/babyBear-3D-printer
 *
 * A polar machine can have different configurations.
 * This kinematics is only compatible with the following configuration:
 *        X : Independent linear
 *   Y or B : Polar
 *        Z : Independent linear
 *
 * For example, PolarBear has CoreXZ plus Polar Y or B.
 *
 * Motion problem for Polar axis near center / origin:
 *
 * 3D printing:
 * Movements very close to the center of the polar axis take more time than others.
 * This brief delay results in more material deposition due to the pressure in the nozzle.
 *
 * Current Kinematics and feedrate scaling deals with this by making the movement as fast
 * as possible. It works for slow movements but doesn't work well with fast ones. A more
 * complicated extrusion compensation must be implemented.
 *
 * Ideally, it should estimate that a long rotation near the center is ahead and will cause
 * unwanted deposition. Therefore it can compensate the extrusion beforehand.
 *
 * Laser cutting:
 * Same thing would be a problem for laser engraving too. As it spends time rotating at the
 * center point, more likely it will burn more material than it should. Therefore similar
 * compensation would be implemented for laser-cutting operations.
 *
 * Milling:
 * This shouldn't be a problem for cutting/milling operations.
 */
//#define POLAR
#if ENABLED(POLAR)
  #define DEFAULT_SEGMENTS_PER_SECOND 180   // If movement is choppy try lowering this value
  #define PRINTABLE_RADIUS 82.0f            // (mm) Maximum travel of X axis

  // Movements fall inside POLAR_FAST_RADIUS are assigned the highest possible feedrate
  // to compensate unwanted deposition related to the near-origin motion problem.
  #define POLAR_FAST_RADIUS 3.0f            // (mm)

  // Radius which is unreachable by the tool.
  // Needed if the tool is not perfectly aligned to the center of the polar axis.
  #define POLAR_CENTER_OFFSET 0.0f          // (mm)

  #define FEEDRATE_SCALING                  // Convert XY feedrate from mm/s to degrees/s on the fly
#endif

// @section machine

// Articulated robot (arm). Joints are directly mapped to axes with no kinematics.
//#define ARTICULATED_ROBOT_ARM

// For a hot wire cutter with parallel horizontal axes (X, I) where the heights of the two wire
// ends are controlled by parallel axes (Y, J). Joints are directly mapped to axes (no kinematics).
//#define FOAMCUTTER_XYUV

//===========================================================================
//============================== Endstop Settings ===========================
//===========================================================================

// @section endstops

// Enable pullup for all endstops to prevent a floating state
#define ENDSTOPPULLUPS
#if DISABLED(ENDSTOPPULLUPS)
  // Disable ENDSTOPPULLUPS to set pullups individually
  //#define ENDSTOPPULLUP_XMIN
  //#define ENDSTOPPULLUP_YMIN
  //#define ENDSTOPPULLUP_ZMIN
  //#define ENDSTOPPULLUP_IMIN
  //#define ENDSTOPPULLUP_JMIN
  //#define ENDSTOPPULLUP_KMIN
  //#define ENDSTOPPULLUP_UMIN
  //#define ENDSTOPPULLUP_VMIN
  //#define ENDSTOPPULLUP_WMIN
  //#define ENDSTOPPULLUP_XMAX
  //#define ENDSTOPPULLUP_YMAX
  //#define ENDSTOPPULLUP_ZMAX
  //#define ENDSTOPPULLUP_IMAX
  //#define ENDSTOPPULLUP_JMAX
  //#define ENDSTOPPULLUP_KMAX
  //#define ENDSTOPPULLUP_UMAX
  //#define ENDSTOPPULLUP_VMAX
  //#define ENDSTOPPULLUP_WMAX
  //#define ENDSTOPPULLUP_ZMIN_PROBE
#endif

// Enable pulldown for all endstops to prevent a floating state
//#define ENDSTOPPULLDOWNS
#if DISABLED(ENDSTOPPULLDOWNS)
  // Disable ENDSTOPPULLDOWNS to set pulldowns individually
  //#define ENDSTOPPULLDOWN_XMIN
  //#define ENDSTOPPULLDOWN_YMIN
  //#define ENDSTOPPULLDOWN_ZMIN
  //#define ENDSTOPPULLDOWN_IMIN
  //#define ENDSTOPPULLDOWN_JMIN
  //#define ENDSTOPPULLDOWN_KMIN
  //#define ENDSTOPPULLDOWN_UMIN
  //#define ENDSTOPPULLDOWN_VMIN
  //#define ENDSTOPPULLDOWN_WMIN
  //#define ENDSTOPPULLDOWN_XMAX
  //#define ENDSTOPPULLDOWN_YMAX
  //#define ENDSTOPPULLDOWN_ZMAX
  //#define ENDSTOPPULLDOWN_IMAX
  //#define ENDSTOPPULLDOWN_JMAX
  //#define ENDSTOPPULLDOWN_KMAX
  //#define ENDSTOPPULLDOWN_UMAX
  //#define ENDSTOPPULLDOWN_VMAX
  //#define ENDSTOPPULLDOWN_WMAX
  //#define ENDSTOPPULLDOWN_ZMIN_PROBE
#endif

/**
 * Endstop "Hit" State
 * Set to the state (HIGH or LOW) that applies to each endstop.
 */
#define X_MIN_ENDSTOP_HIT_STATE HIGH
#define X_MAX_ENDSTOP_HIT_STATE HIGH
#define Y_MIN_ENDSTOP_HIT_STATE HIGH
#define Y_MAX_ENDSTOP_HIT_STATE HIGH
#define Z_MIN_ENDSTOP_HIT_STATE HIGH
#define Z_MAX_ENDSTOP_HIT_STATE HIGH
#define I_MIN_ENDSTOP_HIT_STATE HIGH
#define I_MAX_ENDSTOP_HIT_STATE HIGH
#define J_MIN_ENDSTOP_HIT_STATE HIGH
#define J_MAX_ENDSTOP_HIT_STATE HIGH
#define K_MIN_ENDSTOP_HIT_STATE HIGH
#define K_MAX_ENDSTOP_HIT_STATE HIGH
#define U_MIN_ENDSTOP_HIT_STATE HIGH
#define U_MAX_ENDSTOP_HIT_STATE HIGH
#define V_MIN_ENDSTOP_HIT_STATE HIGH
#define V_MAX_ENDSTOP_HIT_STATE HIGH
#define W_MIN_ENDSTOP_HIT_STATE HIGH
#define W_MAX_ENDSTOP_HIT_STATE HIGH
#define Z_MIN_PROBE_ENDSTOP_HIT_STATE HIGH

// Enable this feature if all enabled endstop pins are interrupt-capable.
// This will remove the need to poll the interrupt pins, saving many CPU cycles.
//#define ENDSTOP_INTERRUPTS_FEATURE

/**
 * Endstop Noise Threshold
 *
 * Enable if your probe or endstops falsely trigger due to noise.
 *
 * - Higher values may affect repeatability or accuracy of some bed probes.
 * - To fix noise install a 100nF ceramic capacitor in parallel with the switch.
 * - This feature is not required for common micro-switches mounted on PCBs
 *   based on the Makerbot design, which already have the 100nF capacitor.
 *
 * :[2,3,4,5,6,7]
 */
//#define ENDSTOP_NOISE_THRESHOLD 2

// Check for stuck or disconnected endstops during homing moves.
//#define DETECT_BROKEN_ENDSTOP

//=============================================================================
//============================== Movement Settings ============================
//=============================================================================
// @section motion

/**
 * Default Settings
 *
 * These settings can be reset by M502
 *
 * Note that if EEPROM is enabled, saved values will override these.
 */

/**
 * With this option each E stepper can have its own factors for the
 * following movement settings. If fewer factors are given than the
 * total number of extruders, the last value applies to the rest.
 */
//#define DISTINCT_E_FACTORS

/**
 * Default Axis Steps Per Unit (linear=steps/mm, rotational=steps/°)
 * Override with M92 (when enabled below)
 *                                      X, Y, Z [, I [, J [, K...]]], E0 [, E1[, E2...]]
 */
#define DEFAULT_AXIS_STEPS_PER_UNIT   { 80, 80, 800, 678.67}

/**
 * Enable support for M92. Disable to save at least ~530 bytes of flash.
 */
#define EDITABLE_STEPS_PER_UNIT

/**
 * Default Max Feed Rate (linear=mm/s, rotational=°/s)
 * Override with M203
 *                                      X, Y, Z [, I [, J [, K...]]], E0 [, E1[, E2...]]
 */
#define DEFAULT_MAX_FEEDRATE          { 500, 500, 10, 30 }

//#define LIMITED_MAX_FR_EDITING        // Limit edit via M203 or LCD to DEFAULT_MAX_FEEDRATE * 2
#if ENABLED(LIMITED_MAX_FR_EDITING)
  #define MAX_FEEDRATE_EDIT_VALUES    { 600, 600, 10, 50 } // ...or, set your own edit limits
#endif

/**
 * Default Max Acceleration (speed change with time) (linear=mm/(s^2), rotational=°/(s^2))
 * (Maximum start speed for accelerated moves)
 * Override with M201
 *                                      X, Y, Z [, I [, J [, K...]]], E0 [, E1[, E2...]]
 */
#define DEFAULT_MAX_ACCELERATION      { 500, 500, 100, 5000 }

//#define LIMITED_MAX_ACCEL_EDITING     // Limit edit via M201 or LCD to DEFAULT_MAX_ACCELERATION * 2
#if ENABLED(LIMITED_MAX_ACCEL_EDITING)
  #define MAX_ACCEL_EDIT_VALUES       { 6000, 6000, 200, 20000 } // ...or, set your own edit limits
#endif

/**
 * Default Acceleration (speed change with time) (linear=mm/(s^2), rotational=°/(s^2))
 * Override with M204
 *
 *   M204 P    Acceleration
 *   M204 R    Retract Acceleration
 *   M204 T    Travel Acceleration
 */
#define DEFAULT_ACCELERATION          500    // X, Y, Z and E acceleration for printing moves
#define DEFAULT_RETRACT_ACCELERATION  500    // E acceleration for retracts
#define DEFAULT_TRAVEL_ACCELERATION   1000    // X, Y, Z acceleration for travel (non printing) moves

/**
 * Default Jerk limits (mm/s)
 * Override with M205 X Y Z . . . E
 *
 * "Jerk" specifies the minimum speed change that requires acceleration.
 * When changing speed and direction, if the difference is less than the
 * value set here, it may happen instantaneously.
 */
//#define CLASSIC_JERK
#if ENABLED(CLASSIC_JERK)
<<<<<<< HEAD
  #define DEFAULT_XJERK    8
  #define DEFAULT_YJERK    8
  #define DEFAULT_ZJERK  0.4
=======
  #define DEFAULT_XJERK 10.0
  #define DEFAULT_YJERK 10.0
  #define DEFAULT_ZJERK  0.3
  #define DEFAULT_EJERK  5.0
>>>>>>> e0d683ba
  //#define DEFAULT_IJERK  0.3
  //#define DEFAULT_JJERK  0.3
  //#define DEFAULT_KJERK  0.3
  //#define DEFAULT_UJERK  0.3
  //#define DEFAULT_VJERK  0.3
  //#define DEFAULT_WJERK  0.3

  //#define TRAVEL_EXTRA_XYJERK 0.0     // Additional jerk allowance for all travel moves

  //#define LIMITED_JERK_EDITING        // Limit edit via M205 or LCD to DEFAULT_aJERK * 2
  #if ENABLED(LIMITED_JERK_EDITING)
    #define MAX_JERK_EDIT_VALUES { 20, 20, 0.6, 10 } // ...or, set your own edit limits
  #endif
#endif

/**
 * Junction Deviation Factor
 *
 * See:
 *   https://reprap.org/forum/read.php?1,739819
 *   https://blog.kyneticcnc.com/2018/10/computing-junction-deviation-for-marlin.html
 */
#if DISABLED(CLASSIC_JERK)
  #define JUNCTION_DEVIATION_MM 0.013 // (mm) Distance from real junction edge
  #define JD_HANDLE_SMALL_SEGMENTS    // Use curvature estimation instead of just the junction angle
                                      // for small segments (< 1mm) with large junction angles (> 135°).
#endif

/**
 * S-Curve Acceleration
 *
 * This option eliminates vibration during printing by fitting a Bézier
 * curve to move acceleration, producing much smoother direction changes.
 *
 * See https://github.com/synthetos/TinyG/wiki/Jerk-Controlled-Motion-Explained
 */
#define S_CURVE_ACCELERATION

//===========================================================================
//============================= Z Probe Options =============================
//===========================================================================
// @section probes

//
// See https://marlinfw.org/docs/configuration/probes.html
//

/**
 * Enable this option for a probe connected to the Z-MIN pin.
 * The probe replaces the Z-MIN endstop and is used for Z homing.
 * (Automatically enables USE_PROBE_FOR_Z_HOMING.)
 */
//#define Z_MIN_PROBE_USES_Z_MIN_ENDSTOP_PIN

// Force the use of the probe for Z-axis homing
#define USE_PROBE_FOR_Z_HOMING

/**
 * Z_MIN_PROBE_PIN
 *
 * Override this pin only if the probe cannot be connected to
 * the default Z_MIN_PROBE_PIN for the selected MOTHERBOARD.
 *
 *  - The simplest option is to use a free endstop connector.
 *  - Use 5V for powered (usually inductive) sensors.
 *
 *  - For simple switches...
 *    - Normally-closed (NC) also connect to GND.
 *    - Normally-open (NO) also connect to 5V.
 */
#define Z_MIN_PROBE_PIN PB1 // Pin 32 is the RAMPS default

/**
 * Probe Type
 *
 * Allen Key Probes, Servo Probes, Z-Sled Probes, FIX_MOUNTED_PROBE, etc.
 * Activate one of these to use Auto Bed Leveling below.
 */

/**
 * The "Manual Probe" provides a means to do "Auto" Bed Leveling without a probe.
 * Use G29 repeatedly, adjusting the Z height at each point with movement commands
 * or (with LCD_BED_LEVELING) the LCD controller.
 */
//#define PROBE_MANUALLY

/**
 * A Fix-Mounted Probe either doesn't deploy or needs manual deployment.
 *   (e.g., an inductive probe or a nozzle-based probe-switch.)
 */
#define FIX_MOUNTED_PROBE

/**
 * Use the nozzle as the probe, as with a conductive
 * nozzle system or a piezo-electric smart effector.
 */
//#define NOZZLE_AS_PROBE

/**
 * Z Servo Probe, such as an endstop switch on a rotating arm.
 */
//#define Z_PROBE_SERVO_NR 0
#ifdef Z_PROBE_SERVO_NR
  //#define Z_SERVO_ANGLES { 70, 0 }      // Z Servo Deploy and Stow angles
  //#define Z_SERVO_MEASURE_ANGLE 45      // Use if the servo must move to a "free" position for measuring after deploy
  //#define Z_SERVO_INTERMEDIATE_STOW     // Stow the probe between points
  //#define Z_SERVO_DEACTIVATE_AFTER_STOW // Deactivate the servo when probe is stowed
#endif

/**
 * The BLTouch probe uses a Hall effect sensor and emulates a servo.
 */
//#define BLTOUCH

/**
 * MagLev V4 probe by MDD
 *
 * This probe is deployed and activated by powering a built-in electromagnet.
 */
//#define MAGLEV4
#if ENABLED(MAGLEV4)
  //#define MAGLEV_TRIGGER_PIN 11     // Set to the connected digital output
  #define MAGLEV_TRIGGER_DELAY 15     // Changing this risks overheating the coil
#endif

/**
 * Touch-MI Probe by hotends.fr
 *
 * This probe is deployed and activated by moving the X-axis to a magnet at the edge of the bed.
 * By default, the magnet is assumed to be on the left and activated by a home. If the magnet is
 * on the right, enable and set TOUCH_MI_DEPLOY_XPOS to the deploy position.
 *
 * Also requires: BABYSTEPPING, BABYSTEP_ZPROBE_OFFSET, Z_SAFE_HOMING,
 *                and a minimum Z_CLEARANCE_FOR_HOMING of 10.
 */
//#define TOUCH_MI_PROBE
#if ENABLED(TOUCH_MI_PROBE)
  #define TOUCH_MI_RETRACT_Z 0.5                  // Height at which the probe retracts
  //#define TOUCH_MI_DEPLOY_XPOS (X_MAX_BED + 2)  // For a magnet on the right side of the bed
  //#define TOUCH_MI_MANUAL_DEPLOY                // For manual deploy (LCD menu)
#endif

/**
 * Bed Distance Sensor
 *
 * Measures the distance from bed to nozzle with accuracy of 0.01mm.
 * For information about this sensor https://github.com/markniu/Bed_Distance_sensor
 * Uses I2C port, so it requires I2C library markyue/Panda_SoftMasterI2C.
 */
//#define BD_SENSOR
#if ENABLED(BD_SENSOR)
  //#define BD_SENSOR_PROBE_NO_STOP // Probe bed without stopping at each probe point
#endif

/**
 * BIQU MicroProbe
 *
 * A lightweight, solenoid-driven probe.
 * For information about this sensor https://github.com/bigtreetech/MicroProbe
 *
 * Also requires: PROBE_ENABLE_DISABLE
 */
//#define BIQU_MICROPROBE_V1  // Triggers HIGH
//#define BIQU_MICROPROBE_V2  // Triggers LOW

// A probe that is deployed and stowed with a solenoid pin (SOL1_PIN)
//#define SOLENOID_PROBE

// A sled-mounted probe like those designed by Charles Bell.
//#define Z_PROBE_SLED
//#define SLED_DOCKING_OFFSET 5  // The extra distance the X axis must travel to pickup the sled. 0 should be fine but you can push it further if you'd like.

// A probe deployed by moving the x-axis, such as the Wilson II's rack-and-pinion probe designed by Marty Rice.
//#define RACK_AND_PINION_PROBE
#if ENABLED(RACK_AND_PINION_PROBE)
  #define Z_PROBE_DEPLOY_X  X_MIN_POS
  #define Z_PROBE_RETRACT_X X_MAX_POS
#endif

/**
 * Magnetically Mounted Probe
 * For probes such as Euclid, Klicky, Klackender, etc.
 */
//#define MAG_MOUNTED_PROBE
#if ENABLED(MAG_MOUNTED_PROBE)
  #define PROBE_DEPLOY_FEEDRATE (133*60)  // (mm/min) Probe deploy speed
  #define PROBE_STOW_FEEDRATE   (133*60)  // (mm/min) Probe stow speed

  #define MAG_MOUNTED_DEPLOY_1 { PROBE_DEPLOY_FEEDRATE, { 245, 114, 30 } }  // Move to side Dock & Attach probe
  #define MAG_MOUNTED_DEPLOY_2 { PROBE_DEPLOY_FEEDRATE, { 210, 114, 30 } }  // Move probe off dock
  #define MAG_MOUNTED_DEPLOY_3 { PROBE_DEPLOY_FEEDRATE, {   0,   0,  0 } }  // Extra move if needed
  #define MAG_MOUNTED_DEPLOY_4 { PROBE_DEPLOY_FEEDRATE, {   0,   0,  0 } }  // Extra move if needed
  #define MAG_MOUNTED_DEPLOY_5 { PROBE_DEPLOY_FEEDRATE, {   0,   0,  0 } }  // Extra move if needed
  #define MAG_MOUNTED_STOW_1   { PROBE_STOW_FEEDRATE,   { 245, 114, 20 } }  // Move to dock
  #define MAG_MOUNTED_STOW_2   { PROBE_STOW_FEEDRATE,   { 245, 114,  0 } }  // Place probe beside remover
  #define MAG_MOUNTED_STOW_3   { PROBE_STOW_FEEDRATE,   { 230, 114,  0 } }  // Side move to remove probe
  #define MAG_MOUNTED_STOW_4   { PROBE_STOW_FEEDRATE,   { 210, 114, 20 } }  // Side move to remove probe
  #define MAG_MOUNTED_STOW_5   { PROBE_STOW_FEEDRATE,   {   0,   0,  0 } }  // Extra move if needed
#endif

// Duet Smart Effector (for delta printers) - https://docs.duet3d.com/en/Duet3D_hardware/Accessories/Smart_Effector
// When the pin is defined you can use M672 to set/reset the probe sensitivity.
//#define DUET_SMART_EFFECTOR
#if ENABLED(DUET_SMART_EFFECTOR)
  #define SMART_EFFECTOR_MOD_PIN  -1  // Connect a GPIO pin to the Smart Effector MOD pin
#endif

/**
 * Use StallGuard2 to probe the bed with the nozzle.
 * Requires stallGuard-capable Trinamic stepper drivers.
 * CAUTION: This can damage machines with Z lead screws.
 *          Take extreme care when setting up this feature.
 */
//#define SENSORLESS_PROBING

/**
 * Allen key retractable z-probe as seen on many Kossel delta printers - https://reprap.org/wiki/Kossel#Autolevel_probe
 * Deploys by touching z-axis belt. Retracts by pushing the probe down.
 */
//#define Z_PROBE_ALLEN_KEY
#if ENABLED(Z_PROBE_ALLEN_KEY)
  // 2 or 3 sets of coordinates for deploying and retracting the spring loaded touch probe on G29,
  // if servo actuated touch probe is not defined. Uncomment as appropriate for your printer/probe.

  #define Z_PROBE_ALLEN_KEY_DEPLOY_1 { 30.0, PRINTABLE_RADIUS, 100.0 }
  #define Z_PROBE_ALLEN_KEY_DEPLOY_1_FEEDRATE XY_PROBE_FEEDRATE

  #define Z_PROBE_ALLEN_KEY_DEPLOY_2 { 0.0, PRINTABLE_RADIUS, 100.0 }
  #define Z_PROBE_ALLEN_KEY_DEPLOY_2_FEEDRATE (XY_PROBE_FEEDRATE)/10

  #define Z_PROBE_ALLEN_KEY_DEPLOY_3 { 0.0, (PRINTABLE_RADIUS) * 0.75, 100.0 }
  #define Z_PROBE_ALLEN_KEY_DEPLOY_3_FEEDRATE XY_PROBE_FEEDRATE

  #define Z_PROBE_ALLEN_KEY_STOW_1 { -64.0, 56.0, 23.0 } // Move the probe into position
  #define Z_PROBE_ALLEN_KEY_STOW_1_FEEDRATE XY_PROBE_FEEDRATE

  #define Z_PROBE_ALLEN_KEY_STOW_2 { -64.0, 56.0, 3.0 } // Push it down
  #define Z_PROBE_ALLEN_KEY_STOW_2_FEEDRATE (XY_PROBE_FEEDRATE)/10

  #define Z_PROBE_ALLEN_KEY_STOW_3 { -64.0, 56.0, 50.0 } // Move it up to clear
  #define Z_PROBE_ALLEN_KEY_STOW_3_FEEDRATE XY_PROBE_FEEDRATE

  #define Z_PROBE_ALLEN_KEY_STOW_4 { 0.0, 0.0, 50.0 }
  #define Z_PROBE_ALLEN_KEY_STOW_4_FEEDRATE XY_PROBE_FEEDRATE

#endif // Z_PROBE_ALLEN_KEY

/**
 * Nozzle-to-Probe offsets { X, Y, Z }
 *
 * X and Y offset
 *   Use a caliper or ruler to measure the distance from the tip of
 *   the Nozzle to the center-point of the Probe in the X and Y axes.
 *
 * Z offset
 * - For the Z offset use your best known value and adjust at runtime.
 * - Common probes trigger below the nozzle and have negative values for Z offset.
 * - Probes triggering above the nozzle height are uncommon but do exist. When using
 *   probes such as this, carefully set Z_CLEARANCE_DEPLOY_PROBE and Z_CLEARANCE_BETWEEN_PROBES
 *   to avoid collisions during probing.
 *
 * Tune and Adjust
 * -  Probe Offsets can be tuned at runtime with 'M851', LCD menus, babystepping, etc.
 * -  PROBE_OFFSET_WIZARD (Configuration_adv.h) can be used for setting the Z offset.
 *
 * Assuming the typical work area orientation:
 *  - Probe to RIGHT of the Nozzle has a Positive X offset
 *  - Probe to LEFT  of the Nozzle has a Negative X offset
 *  - Probe in BACK  of the Nozzle has a Positive Y offset
 *  - Probe in FRONT of the Nozzle has a Negative Y offset
 *
 * Some examples:
 *   #define NOZZLE_TO_PROBE_OFFSET { 10, 10, -1 }   // Example "1"
 *   #define NOZZLE_TO_PROBE_OFFSET {-10,  5, -1 }   // Example "2"
 *   #define NOZZLE_TO_PROBE_OFFSET {  5, -5, -1 }   // Example "3"
 *   #define NOZZLE_TO_PROBE_OFFSET {-15,-10, -1 }   // Example "4"
 *
 *     +-- BACK ---+
 *     |    [+]    |
 *   L |        1  | R <-- Example "1" (right+,  back+)
 *   E |  2        | I <-- Example "2" ( left-,  back+)
 *   F |[-]  N  [+]| G <-- Nozzle
 *   T |       3   | H <-- Example "3" (right+, front-)
 *     | 4         | T <-- Example "4" ( left-, front-)
 *     |    [-]    |
 *     O-- FRONT --+
 */
#define NOZZLE_TO_PROBE_OFFSET { 27, -18.5, 0 }

// Enable and set to use a specific tool for probing. Disable to allow any tool.
#define PROBING_TOOL 0
#ifdef PROBING_TOOL
  //#define PROBE_TOOLCHANGE_NO_MOVE  // Suppress motion on probe tool-change
#endif

// Most probes should stay away from the edges of the bed, but
// with NOZZLE_AS_PROBE this can be negative for a wider probing area.
//#define PROBING_MARGIN 10

// X and Y axis travel speed (mm/min) between probes
#define XY_PROBE_FEEDRATE (60*60)

// Feedrate (mm/min) for the first approach when double-probing (MULTIPLE_PROBING == 2)
#define Z_PROBE_FEEDRATE_FAST (4*60)

// Feedrate (mm/min) for the "accurate" probe of each point
#define Z_PROBE_FEEDRATE_SLOW (Z_PROBE_FEEDRATE_FAST / 2)

/**
 * Probe Activation Switch
 * A switch indicating proper deployment, or an optical
 * switch triggered when the carriage is near the bed.
 */
//#define PROBE_ACTIVATION_SWITCH
#if ENABLED(PROBE_ACTIVATION_SWITCH)
  #define PROBE_ACTIVATION_SWITCH_STATE LOW // State indicating probe is active
  //#define PROBE_ACTIVATION_SWITCH_PIN PC6 // Override default pin
#endif

/**
 * Tare Probe (determine zero-point) prior to each probe.
 * Useful for a strain gauge or piezo sensor that needs to factor out
 * elements such as cables pulling on the carriage.
 */
//#define PROBE_TARE
#if ENABLED(PROBE_TARE)
  #define PROBE_TARE_TIME  200    // (ms) Time to hold tare pin
  #define PROBE_TARE_DELAY 200    // (ms) Delay after tare before
  #define PROBE_TARE_STATE HIGH   // State to write pin for tare
  //#define PROBE_TARE_PIN PA5    // Override default pin
  #if ENABLED(PROBE_ACTIVATION_SWITCH)
    //#define PROBE_TARE_ONLY_WHILE_INACTIVE  // Fail to tare/probe if PROBE_ACTIVATION_SWITCH is active
  #endif
#endif

/**
 * Probe Enable / Disable
 * The probe only provides a triggered signal when enabled.
 */
//#define PROBE_ENABLE_DISABLE
#if ENABLED(PROBE_ENABLE_DISABLE)
  //#define PROBE_ENABLE_PIN -1   // Override the default pin here
#endif

/**
 * Multiple Probing
 *
 * You may get improved results by probing 2 or more times.
 * With EXTRA_PROBING the more atypical reading(s) will be disregarded.
 *
 * A total of 2 does fast/slow probes with a weighted average.
 * A total of 3 or more adds more slow probes, taking the average.
 */
//#define MULTIPLE_PROBING 2
//#define EXTRA_PROBING    1

/**
 * Z probes require clearance when deploying, stowing, and moving between
 * probe points to avoid hitting the bed and other hardware.
 * Servo-mounted probes require extra space for the arm to rotate.
 * Inductive probes need space to keep from triggering early.
 *
 * Use these settings to specify the distance (mm) to raise the probe (or
 * lower the bed). The values set here apply over and above any (negative)
 * probe Z Offset set with NOZZLE_TO_PROBE_OFFSET, M851, or the LCD.
 * Only integer values >= 1 are valid here.
 *
 * Example: `M851 Z-5` with a CLEARANCE of 4  =>  9mm from bed to nozzle.
 *     But: `M851 Z+1` with a CLEARANCE of 2  =>  2mm from bed to nozzle.
 */
#define Z_CLEARANCE_DEPLOY_PROBE   5 // (mm) Z Clearance for Deploy/Stow
#define Z_CLEARANCE_BETWEEN_PROBES  5 // (mm) Z Clearance between probe points
#define Z_CLEARANCE_MULTI_PROBE     5 // (mm) Z Clearance between multiple probes
#define Z_PROBE_ERROR_TOLERANCE     3 // (mm) Tolerance for early trigger (<= -probe.offset.z + ZPET)
#define Z_AFTER_PROBING           10 // (mm) Z position after probing is done

#define Z_PROBE_LOW_POINT          -3 // (mm) Farthest distance below the trigger-point to go before stopping

// For M851 provide ranges for adjusting the X, Y, and Z probe offsets
//#define PROBE_OFFSET_XMIN -20   // (mm)
//#define PROBE_OFFSET_XMAX  20   // (mm)
//#define PROBE_OFFSET_YMIN -50   // (mm)
//#define PROBE_OFFSET_YMAX  50   // (mm)
#define PROBE_OFFSET_ZMIN -20   // (mm)
#define PROBE_OFFSET_ZMAX  20   // (mm)

// Enable the M48 repeatability test to test probe accuracy
#define Z_MIN_PROBE_REPEATABILITY_TEST

// Before deploy/stow pause for user confirmation
//#define PAUSE_BEFORE_DEPLOY_STOW
#if ENABLED(PAUSE_BEFORE_DEPLOY_STOW)
  //#define PAUSE_PROBE_DEPLOY_WHEN_TRIGGERED // For Manual Deploy Allenkey Probe
#endif

/**
 * Enable one or more of the following if probing seems unreliable.
 * Heaters and/or fans can be disabled during probing to minimize electrical
 * noise. A delay can also be added to allow noise and vibration to settle.
 * These options are most useful for the BLTouch probe, but may also improve
 * readings with inductive probes and piezo sensors.
 */
//#define PROBING_HEATERS_OFF       // Turn heaters off when probing
#if ENABLED(PROBING_HEATERS_OFF)
  #define WAIT_FOR_BED_HEATER     // Wait for bed to heat back up between probes (to improve accuracy)
  //#define WAIT_FOR_HOTEND         // Wait for hotend to heat back up between probes (to improve accuracy & prevent cold extrude)
#endif
//#define PROBING_FANS_OFF          // Turn fans off when probing
//#define PROBING_ESTEPPERS_OFF     // Turn all extruder steppers off when probing
//#define PROBING_STEPPERS_OFF      // Turn all steppers off (unless needed to hold position) when probing (including extruders)
//#define DELAY_BEFORE_PROBING 200  // (ms) To prevent vibrations from triggering piezo sensors

// Require minimum nozzle and/or bed temperature for probing
//#define PREHEAT_BEFORE_PROBING
#if ENABLED(PREHEAT_BEFORE_PROBING)
  #define PROBING_NOZZLE_TEMP 120   // (°C) Only applies to E0 at this time
  #define PROBING_BED_TEMP     60
#endif

// For Inverting Stepper Enable Pins (Active Low) use 0, Non Inverting (Active High) use 1
// :{ 0:'Low', 1:'High' }
#define X_ENABLE_ON 0
#define Y_ENABLE_ON 0
#define Z_ENABLE_ON 0
#define E_ENABLE_ON 0 // For all extruders
//#define I_ENABLE_ON 0
//#define J_ENABLE_ON 0
//#define K_ENABLE_ON 0
//#define U_ENABLE_ON 0
//#define V_ENABLE_ON 0
//#define W_ENABLE_ON 0

// Disable axis steppers immediately when they're not being stepped.
// WARNING: When motors turn off there is a chance of losing position accuracy!
//#define DISABLE_X
//#define DISABLE_Y
//#define DISABLE_Z
//#define DISABLE_I
//#define DISABLE_J
//#define DISABLE_K
//#define DISABLE_U
//#define DISABLE_V
//#define DISABLE_W

// Turn off the display blinking that warns about possible accuracy reduction
//#define DISABLE_REDUCED_ACCURACY_WARNING

// @section extruder

//#define DISABLE_E               // Disable the extruder when not stepping
#define DISABLE_OTHER_EXTRUDERS   // Keep only the active extruder enabled

// @section motion

// Invert the stepper direction. Change (or reverse the motor connector) if an axis goes the wrong way.
#define INVERT_X_DIR true
#define INVERT_Y_DIR false
#define INVERT_Z_DIR true
//#define INVERT_I_DIR false
//#define INVERT_J_DIR false
//#define INVERT_K_DIR false
//#define INVERT_U_DIR false
//#define INVERT_V_DIR false
//#define INVERT_W_DIR false

// @section extruder

// For direct drive extruder v9 set to true, for geared extruder set to false.
#define INVERT_E0_DIR true
#define INVERT_E1_DIR false
#define INVERT_E2_DIR false
#define INVERT_E3_DIR false
#define INVERT_E4_DIR false
#define INVERT_E5_DIR false
#define INVERT_E6_DIR false
#define INVERT_E7_DIR false

// @section homing

//#define NO_MOTION_BEFORE_HOMING // Inhibit movement until all axes have been homed. Also enable HOME_AFTER_DEACTIVATE for extra safety.
#define HOME_AFTER_DEACTIVATE   // Require rehoming after steppers are deactivated. Also enable NO_MOTION_BEFORE_HOMING for extra safety.

/**
 * Set Z_IDLE_HEIGHT if the Z-Axis moves on its own when steppers are disabled.
 *  - Use a low value (i.e., Z_MIN_POS) if the nozzle falls down to the bed.
 *  - Use a large value (i.e., Z_MAX_POS) if the bed falls down, away from the nozzle.
 */
//#define Z_IDLE_HEIGHT Z_HOME_POS

#define Z_CLEARANCE_FOR_HOMING  10   // (mm) Minimal Z height before homing (G28) for Z clearance above the bed, clamps, ...
                                      // You'll need this much clearance above Z_MAX_POS to avoid grinding.

#define Z_AFTER_HOMING         10   // (mm) Height to move to after homing (if Z was homed)
//#define XY_AFTER_HOMING { 10, 10 }  // (mm) Move to an XY position after homing (and raising Z)

//#define EVENT_GCODE_AFTER_HOMING "M300 P440 S200"  // Commands to run after G28 (and move to XY_AFTER_HOMING)

// Direction of endstops when homing; 1=MAX, -1=MIN
// :[-1,1]
#define X_HOME_DIR -1
#define Y_HOME_DIR -1
#define Z_HOME_DIR -1
//#define I_HOME_DIR -1
//#define J_HOME_DIR -1
//#define K_HOME_DIR -1
//#define U_HOME_DIR -1
//#define V_HOME_DIR -1
//#define W_HOME_DIR -1

/**
 * Safety Stops
 * If an axis has endstops on both ends the one specified above is used for
 * homing, while the other can be used for things like SD_ABORT_ON_ENDSTOP_HIT.
 */
//#define X_SAFETY_STOP
//#define Y_SAFETY_STOP
//#define Z_SAFETY_STOP
//#define I_SAFETY_STOP
//#define J_SAFETY_STOP
//#define K_SAFETY_STOP
//#define U_SAFETY_STOP
//#define V_SAFETY_STOP
//#define W_SAFETY_STOP

// @section geometry

// The size of the printable area
#define X_BED_SIZE 220
#define Y_BED_SIZE 220

// Travel limits (linear=mm, rotational=°) after homing, corresponding to endstop positions.
#define X_MIN_POS -1.5 //slight offset correction in X axis
#define Y_MIN_POS -3 //slight offset correction in Y axis
#define Z_MIN_POS 0
#define X_MAX_POS X_BED_SIZE
#define Y_MAX_POS Y_BED_SIZE
#define Z_MAX_POS 250
//#define I_MIN_POS 0
//#define I_MAX_POS 50
//#define J_MIN_POS 0
//#define J_MAX_POS 50
//#define K_MIN_POS 0
//#define K_MAX_POS 50
//#define U_MIN_POS 0
//#define U_MAX_POS 50
//#define V_MIN_POS 0
//#define V_MAX_POS 50
//#define W_MIN_POS 0
//#define W_MAX_POS 50

/**
 * Software Endstops
 *
 * - Prevent moves outside the set machine bounds.
 * - Individual axes can be disabled, if desired.
 * - X and Y only apply to Cartesian robots.
 * - Use 'M211' to set software endstops on/off or report current state
 */

// Min software endstops constrain movement within minimum coordinate bounds
#define MIN_SOFTWARE_ENDSTOPS
#if ENABLED(MIN_SOFTWARE_ENDSTOPS)
  #define MIN_SOFTWARE_ENDSTOP_X
  #define MIN_SOFTWARE_ENDSTOP_Y
  #define MIN_SOFTWARE_ENDSTOP_Z
  #define MIN_SOFTWARE_ENDSTOP_I
  #define MIN_SOFTWARE_ENDSTOP_J
  #define MIN_SOFTWARE_ENDSTOP_K
  #define MIN_SOFTWARE_ENDSTOP_U
  #define MIN_SOFTWARE_ENDSTOP_V
  #define MIN_SOFTWARE_ENDSTOP_W
#endif

// Max software endstops constrain movement within maximum coordinate bounds
#define MAX_SOFTWARE_ENDSTOPS
#if ENABLED(MAX_SOFTWARE_ENDSTOPS)
  #define MAX_SOFTWARE_ENDSTOP_X
  #define MAX_SOFTWARE_ENDSTOP_Y
  #define MAX_SOFTWARE_ENDSTOP_Z
  #define MAX_SOFTWARE_ENDSTOP_I
  #define MAX_SOFTWARE_ENDSTOP_J
  #define MAX_SOFTWARE_ENDSTOP_K
  #define MAX_SOFTWARE_ENDSTOP_U
  #define MAX_SOFTWARE_ENDSTOP_V
  #define MAX_SOFTWARE_ENDSTOP_W
#endif

#if ANY(MIN_SOFTWARE_ENDSTOPS, MAX_SOFTWARE_ENDSTOPS)
  #define SOFT_ENDSTOPS_MENU_ITEM  // Enable/Disable software endstops from the LCD
#endif

/**
 * Filament Runout Sensors
 * Mechanical or opto endstops are used to check for the presence of filament.
 *
 * IMPORTANT: Runout will only trigger if Marlin is aware that a print job is running.
 * Marlin knows a print job is running when:
 *  1. Running a print job from media started with M24.
 *  2. The Print Job Timer has been started with M75.
 *  3. The heaters were turned on and PRINTJOB_TIMER_AUTOSTART is enabled.
 *
 * RAMPS-based boards use SERVO3_PIN for the first runout sensor.
 * For other boards you may need to define FIL_RUNOUT_PIN, FIL_RUNOUT2_PIN, etc.
 */
#define FILAMENT_RUNOUT_SENSOR
#if ENABLED(FILAMENT_RUNOUT_SENSOR)
  #define FIL_RUNOUT_ENABLED_DEFAULT false // Enable the sensor on startup. Override with M412 followed by M500.
  #define NUM_RUNOUT_SENSORS   1          // Number of sensors, up to one per extruder. Define a FIL_RUNOUT#_PIN for each.

  #define FIL_RUNOUT_STATE     LOW        // Pin state indicating that filament is NOT present.
  #define FIL_RUNOUT_PULLUP               // Use internal pullup for filament runout pins.
  //#define FIL_RUNOUT_PULLDOWN           // Use internal pulldown for filament runout pins.
  //#define WATCH_ALL_RUNOUT_SENSORS      // Execute runout script on any triggering sensor, not only for the active extruder.
                                          // This is automatically enabled for MIXING_EXTRUDERs.

  // Override individually if the runout sensors vary
  //#define FIL_RUNOUT1_STATE LOW
  //#define FIL_RUNOUT1_PULLUP
  //#define FIL_RUNOUT1_PULLDOWN

  //#define FIL_RUNOUT2_STATE LOW
  //#define FIL_RUNOUT2_PULLUP
  //#define FIL_RUNOUT2_PULLDOWN

  //#define FIL_RUNOUT3_STATE LOW
  //#define FIL_RUNOUT3_PULLUP
  //#define FIL_RUNOUT3_PULLDOWN

  //#define FIL_RUNOUT4_STATE LOW
  //#define FIL_RUNOUT4_PULLUP
  //#define FIL_RUNOUT4_PULLDOWN

  //#define FIL_RUNOUT5_STATE LOW
  //#define FIL_RUNOUT5_PULLUP
  //#define FIL_RUNOUT5_PULLDOWN

  //#define FIL_RUNOUT6_STATE LOW
  //#define FIL_RUNOUT6_PULLUP
  //#define FIL_RUNOUT6_PULLDOWN

  //#define FIL_RUNOUT7_STATE LOW
  //#define FIL_RUNOUT7_PULLUP
  //#define FIL_RUNOUT7_PULLDOWN

  //#define FIL_RUNOUT8_STATE LOW
  //#define FIL_RUNOUT8_PULLUP
  //#define FIL_RUNOUT8_PULLDOWN

  // Commands to execute on filament runout.
  // With multiple runout sensors use the %c placeholder for the current tool in commands (e.g., "M600 T%c")
  // NOTE: After 'M412 H1' the host handles filament runout and this script does not apply.
  #define FILAMENT_RUNOUT_SCRIPT "M600"

  // After a runout is detected, continue printing this length of filament
  // before executing the runout script. Useful for a sensor at the end of
  // a feed tube. Requires 4 bytes SRAM per sensor, plus 4 bytes overhead.
  //#define FILAMENT_RUNOUT_DISTANCE_MM 25

  #ifdef FILAMENT_RUNOUT_DISTANCE_MM
    // Enable this option to use an encoder disc that toggles the runout pin
    // as the filament moves. (Be sure to set FILAMENT_RUNOUT_DISTANCE_MM
    // large enough to avoid false positives.)
    //#define FILAMENT_MOTION_SENSOR

    #if ENABLED(FILAMENT_MOTION_SENSOR)
      //#define FILAMENT_SWITCH_AND_MOTION
      #if ENABLED(FILAMENT_SWITCH_AND_MOTION)
        #define NUM_MOTION_SENSORS   1          // Number of sensors, up to one per extruder. Define a FIL_MOTION#_PIN for each.
        //#define FIL_MOTION1_PIN    -1

        // Override individually if the motion sensors vary
        //#define FIL_MOTION1_STATE LOW
        //#define FIL_MOTION1_PULLUP
        //#define FIL_MOTION1_PULLDOWN

        //#define FIL_MOTION2_STATE LOW
        //#define FIL_MOTION2_PULLUP
        //#define FIL_MOTION2_PULLDOWN

        //#define FIL_MOTION3_STATE LOW
        //#define FIL_MOTION3_PULLUP
        //#define FIL_MOTION3_PULLDOWN

        //#define FIL_MOTION4_STATE LOW
        //#define FIL_MOTION4_PULLUP
        //#define FIL_MOTION4_PULLDOWN

        //#define FIL_MOTION5_STATE LOW
        //#define FIL_MOTION5_PULLUP
        //#define FIL_MOTION5_PULLDOWN

        //#define FIL_MOTION6_STATE LOW
        //#define FIL_MOTION6_PULLUP
        //#define FIL_MOTION6_PULLDOWN

        //#define FIL_MOTION7_STATE LOW
        //#define FIL_MOTION7_PULLUP
        //#define FIL_MOTION7_PULLDOWN

        //#define FIL_MOTION8_STATE LOW
        //#define FIL_MOTION8_PULLUP
        //#define FIL_MOTION8_PULLDOWN
      #endif
    #endif
  #endif
#endif

//===========================================================================
//=============================== Bed Leveling ==============================
//===========================================================================
// @section calibrate

/**
 * Choose one of the options below to enable G29 Bed Leveling. The parameters
 * and behavior of G29 will change depending on your selection.
 *
 *  If using a Probe for Z Homing, enable Z_SAFE_HOMING also!
 *
 * - AUTO_BED_LEVELING_3POINT
 *   Probe 3 arbitrary points on the bed (that aren't collinear)
 *   You specify the XY coordinates of all 3 points.
 *   The result is a single tilted plane. Best for a flat bed.
 *
 * - AUTO_BED_LEVELING_LINEAR
 *   Probe several points in a grid.
 *   You specify the rectangle and the density of sample points.
 *   The result is a single tilted plane. Best for a flat bed.
 *
 * - AUTO_BED_LEVELING_BILINEAR
 *   Probe several points in a grid.
 *   You specify the rectangle and the density of sample points.
 *   The result is a mesh, best for large or uneven beds.
 *
 * - AUTO_BED_LEVELING_UBL (Unified Bed Leveling)
 *   A comprehensive bed leveling system combining the features and benefits
 *   of other systems. UBL also includes integrated Mesh Generation, Mesh
 *   Validation and Mesh Editing systems.
 *
 * - MESH_BED_LEVELING
 *   Probe a grid manually
 *   The result is a mesh, suitable for large or uneven beds. (See BILINEAR.)
 *   For machines without a probe, Mesh Bed Leveling provides a method to perform
 *   leveling in steps so you can manually adjust the Z height at each grid-point.
 *   With an LCD controller the process is guided step-by-step.
 */
//#define AUTO_BED_LEVELING_3POINT
//#define AUTO_BED_LEVELING_LINEAR
#define AUTO_BED_LEVELING_BILINEAR
//#define AUTO_BED_LEVELING_UBL
//#define MESH_BED_LEVELING

/**
 * Commands to execute at the end of G29 probing.
 * Useful to retract or move the Z probe out of the way.
 */
//#define EVENT_GCODE_AFTER_G29 "G1 Z10 F12000\nG1 X15 Y330\nG1 Z0.5\nG1 Z10"

/**
 * Normally G28 leaves leveling disabled on completion. Enable one of
 * these options to restore the prior leveling state or to always enable
 * leveling immediately after G28.
 */
//#define RESTORE_LEVELING_AFTER_G28
#define ENABLE_LEVELING_AFTER_G28

/**
 * Auto-leveling needs preheating
 */
#define PREHEAT_BEFORE_LEVELING
#if ENABLED(PREHEAT_BEFORE_LEVELING)
  #define LEVELING_NOZZLE_TEMP 120   // (°C) Only applies to E0 at this time
  #define LEVELING_BED_TEMP     60
#endif

/**
 * Enable detailed logging of G28, G29, M48, etc.
 * Turn on with the command 'M111 S32'.
 * NOTE: Requires a lot of flash!
 */
//#define DEBUG_LEVELING_FEATURE

#if ANY(MESH_BED_LEVELING, AUTO_BED_LEVELING_UBL, PROBE_MANUALLY)
  // Set a height for the start of manual adjustment
  #define MANUAL_PROBE_START_Z 0.2  // (mm) Comment out to use the last-measured height
#endif

#if ANY(MESH_BED_LEVELING, AUTO_BED_LEVELING_BILINEAR, AUTO_BED_LEVELING_UBL)
  /**
   * Gradually reduce leveling correction until a set height is reached,
   * at which point movement will be level to the machine's XY plane.
   * The height can be set with M420 Z<height>
   */
  #define ENABLE_LEVELING_FADE_HEIGHT
  #if ENABLED(ENABLE_LEVELING_FADE_HEIGHT)
    #define DEFAULT_LEVELING_FADE_HEIGHT 10.0 // (mm) Default fade height.
  #endif

  /**
   * For Cartesian machines, instead of dividing moves on mesh boundaries,
   * split up moves into short segments like a Delta. This follows the
   * contours of the bed more closely than edge-to-edge straight moves.
   */
  #define SEGMENT_LEVELED_MOVES
  #define LEVELED_SEGMENT_LENGTH 5.0 // (mm) Length of all segments (except the last one)

  /**
   * Enable the G26 Mesh Validation Pattern tool.
   */
  //#define G26_MESH_VALIDATION
  #if ENABLED(G26_MESH_VALIDATION)
    #define MESH_TEST_NOZZLE_SIZE    0.4  // (mm) Diameter of primary nozzle.
    #define MESH_TEST_LAYER_HEIGHT   0.2  // (mm) Default layer height for G26.
    #define MESH_TEST_HOTEND_TEMP  205    // (°C) Default nozzle temperature for G26.
    #define MESH_TEST_BED_TEMP      60    // (°C) Default bed temperature for G26.
    #define G26_XY_FEEDRATE         20    // (mm/s) Feedrate for G26 XY moves.
    #define G26_XY_FEEDRATE_TRAVEL 100    // (mm/s) Feedrate for G26 XY travel moves.
    #define G26_RETRACT_MULTIPLIER   1.0  // G26 Q (retraction) used by default between mesh test elements.
  #endif

#endif

#if ANY(AUTO_BED_LEVELING_LINEAR, AUTO_BED_LEVELING_BILINEAR)

  // Set the number of grid points per dimension.
  #define GRID_MAX_POINTS_X 3
  #define GRID_MAX_POINTS_Y GRID_MAX_POINTS_X

  // Probe along the Y axis, advancing X after each column
  //#define PROBE_Y_FIRST

  #if ENABLED(AUTO_BED_LEVELING_BILINEAR)

    // Beyond the probed grid, continue the implied tilt?
    // Default is to maintain the height of the nearest edge.
    #define EXTRAPOLATE_BEYOND_GRID

    //
    // Subdivision of the grid by Catmull-Rom method.
    // Synthesizes intermediate points to produce a more detailed mesh.
    //
    //#define ABL_BILINEAR_SUBDIVISION
    #if ENABLED(ABL_BILINEAR_SUBDIVISION)
      // Number of subdivisions between probe points
      #define BILINEAR_SUBDIVISIONS 3
    #endif

  #endif

#elif ENABLED(AUTO_BED_LEVELING_UBL)

  //===========================================================================
  //========================= Unified Bed Leveling ============================
  //===========================================================================

  //#define MESH_EDIT_GFX_OVERLAY   // Display a graphics overlay while editing the mesh

  #define MESH_INSET 1              // Set Mesh bounds as an inset region of the bed
  #define GRID_MAX_POINTS_X 10      // Don't use more than 15 points per axis, implementation limited.
  #define GRID_MAX_POINTS_Y GRID_MAX_POINTS_X

  //#define UBL_HILBERT_CURVE       // Use Hilbert distribution for less travel when probing multiple points

  //#define UBL_TILT_ON_MESH_POINTS         // Use nearest mesh points with G29 J for better Z reference
  //#define UBL_TILT_ON_MESH_POINTS_3POINT  // Use nearest mesh points with G29 J0 (3-point)

  #define UBL_MESH_EDIT_MOVES_Z     // Sophisticated users prefer no movement of nozzle
  #define UBL_SAVE_ACTIVE_ON_M500   // Save the currently active mesh in the current slot on M500

  //#define UBL_Z_RAISE_WHEN_OFF_MESH 2.5 // When the nozzle is off the mesh, this value is used
                                          // as the Z-Height correction value.

  #define UBL_MESH_WIZARD         // Run several commands in a row to get a complete mesh

  /**
   * Probing not allowed within the position of an obstacle.
   */
  //#define AVOID_OBSTACLES
  #if ENABLED(AVOID_OBSTACLES)
    #define CLIP_W  23  // Bed clip width, should be padded a few mm over its physical size
    #define CLIP_H  14  // Bed clip height, should be padded a few mm over its physical size

    // Obstacle Rectangles defined as { X1, Y1, X2, Y2 }
    #define OBSTACLE1 { (X_BED_SIZE) / 4     - (CLIP_W) / 2,                       0, (X_BED_SIZE) / 4     + (CLIP_W) / 2, CLIP_H }
    #define OBSTACLE2 { (X_BED_SIZE) * 3 / 4 - (CLIP_W) / 2,                       0, (X_BED_SIZE) * 3 / 4 + (CLIP_W) / 2, CLIP_H }
    #define OBSTACLE3 { (X_BED_SIZE) / 4     - (CLIP_W) / 2, (Y_BED_SIZE) - (CLIP_H), (X_BED_SIZE) / 4     + (CLIP_W) / 2, Y_BED_SIZE }
    #define OBSTACLE4 { (X_BED_SIZE) * 3 / 4 - (CLIP_W) / 2, (Y_BED_SIZE) - (CLIP_H), (X_BED_SIZE) * 3 / 4 + (CLIP_W) / 2, Y_BED_SIZE }

    // The probed grid must be inset for G29 J. This is okay, since it is
    // only used to compute a linear transformation for the mesh itself.
    #define G29J_MESH_TILT_MARGIN ((CLIP_H) + 1)
  #endif

#elif ENABLED(MESH_BED_LEVELING)

  //===========================================================================
  //=================================== Mesh ==================================
  //===========================================================================

  #define MESH_INSET 10          // Set Mesh bounds as an inset region of the bed
  #define GRID_MAX_POINTS_X 3    // Don't use more than 7 points per axis, implementation limited.
  #define GRID_MAX_POINTS_Y GRID_MAX_POINTS_X

  //#define MESH_G28_REST_ORIGIN // After homing all axes ('G28' or 'G28 XYZ') rest Z at Z_MIN_POS

#endif // BED_LEVELING

/**
 * Add a bed leveling sub-menu for ABL or MBL.
 * Include a guided procedure if manual probing is enabled.
 */
#define LCD_BED_LEVELING

#if ENABLED(LCD_BED_LEVELING)
  #define MESH_EDIT_Z_STEP  0.025 // (mm) Step size while manually probing Z axis.
  #define LCD_PROBE_Z_RANGE 8     // (mm) Z Range centered on Z_MIN_POS for LCD Z adjustment
  #define MESH_EDIT_MENU        // Add a menu to edit mesh points
#endif

// Add a menu item to move between bed corners for manual bed adjustment
//#define LCD_BED_TRAMMING

#if ENABLED(LCD_BED_TRAMMING)
  #define BED_TRAMMING_INSET_LFRB { 30, 30, 30, 30 } // (mm) Left, Front, Right, Back insets
  #define BED_TRAMMING_HEIGHT      0.0        // (mm) Z height of nozzle at tramming points
  #define BED_TRAMMING_Z_HOP       4.0        // (mm) Z raise between tramming points
  //#define BED_TRAMMING_INCLUDE_CENTER       // Move to the center after the last corner
  //#define BED_TRAMMING_USE_PROBE
  #if ENABLED(BED_TRAMMING_USE_PROBE)
    #define BED_TRAMMING_PROBE_TOLERANCE 0.1  // (mm)
    #define BED_TRAMMING_VERIFY_RAISED        // After adjustment triggers the probe, re-probe to verify
    //#define BED_TRAMMING_AUDIO_FEEDBACK
  #endif

  /**
   * Corner Leveling Order
   *
   * Set 2 or 4 points. When 2 points are given, the 3rd is the center of the opposite edge.
   *
   *  LF  Left-Front    RF  Right-Front
   *  LB  Left-Back     RB  Right-Back
   *
   * Examples:
   *
   *      Default        {LF,RB,LB,RF}         {LF,RF}           {LB,LF}
   *  LB --------- RB   LB --------- RB    LB --------- RB   LB --------- RB
   *  |  4       3  |   | 3         2 |    |     <3>     |   | 1           |
   *  |             |   |             |    |             |   |          <3>|
   *  |  1       2  |   | 1         4 |    | 1         2 |   | 2           |
   *  LF --------- RF   LF --------- RF    LF --------- RF   LF --------- RF
   */
  #define BED_TRAMMING_LEVELING_ORDER { LF, RF, RB, LB }
#endif

// @section homing

// The center of the bed is at (X=0, Y=0)
//#define BED_CENTER_AT_0_0

// Manually set the home position. Leave these undefined for automatic settings.
// For DELTA this is the top-center of the Cartesian print volume.
//#define MANUAL_X_HOME_POS 0
//#define MANUAL_Y_HOME_POS 0
//#define MANUAL_Z_HOME_POS 0
//#define MANUAL_I_HOME_POS 0
//#define MANUAL_J_HOME_POS 0
//#define MANUAL_K_HOME_POS 0
//#define MANUAL_U_HOME_POS 0
//#define MANUAL_V_HOME_POS 0
//#define MANUAL_W_HOME_POS 0

/**
 * Use "Z Safe Homing" to avoid homing with a Z probe outside the bed area.
 *
 * - Moves the Z probe (or nozzle) to a defined XY point before Z homing.
 * - Allows Z homing only when XY positions are known and trusted.
 * - If stepper drivers sleep, XY homing may be required again before Z homing.
 */
#define Z_SAFE_HOMING

#if ENABLED(Z_SAFE_HOMING)
  #define Z_SAFE_HOMING_X_POINT X_CENTER  // (mm) X point for Z homing
  #define Z_SAFE_HOMING_Y_POINT Y_CENTER  // (mm) Y point for Z homing
  //#define Z_SAFE_HOMING_POINT_ABSOLUTE  // Ignore home offsets (M206) for Z homing position
#endif

// Homing speeds (linear=mm/min, rotational=°/min)
#define HOMING_FEEDRATE_MM_M { (40*60), (40*60), (4*60) }

// Validate that endstops are triggered on homing moves
#define VALIDATE_HOMING_ENDSTOPS

// @section calibrate

/**
 * Bed Skew Compensation
 *
 * This feature corrects for misalignment in the XYZ axes.
 *
 * Take the following steps to get the bed skew in the XY plane:
 *  1. Print a test square (e.g., https://www.thingiverse.com/thing:2563185)
 *  2. For XY_DIAG_AC measure the diagonal A to C
 *  3. For XY_DIAG_BD measure the diagonal B to D
 *  4. For XY_SIDE_AD measure the edge A to D
 *
 * Marlin automatically computes skew factors from these measurements.
 * Skew factors may also be computed and set manually:
 *
 *  - Compute AB     : SQRT(2*AC*AC+2*BD*BD-4*AD*AD)/2
 *  - XY_SKEW_FACTOR : TAN(PI/2-ACOS((AC*AC-AB*AB-AD*AD)/(2*AB*AD)))
 *
 * If desired, follow the same procedure for XZ and YZ.
 * Use these diagrams for reference:
 *
 *    Y                     Z                     Z
 *    ^     B-------C       ^     B-------C       ^     B-------C
 *    |    /       /        |    /       /        |    /       /
 *    |   /       /         |   /       /         |   /       /
 *    |  A-------D          |  A-------D          |  A-------D
 *    +-------------->X     +-------------->X     +-------------->Y
 *     XY_SKEW_FACTOR        XZ_SKEW_FACTOR        YZ_SKEW_FACTOR
 */
//#define SKEW_CORRECTION

#if ENABLED(SKEW_CORRECTION)
  // Input all length measurements here:
  #define XY_DIAG_AC 282.8427124746
  #define XY_DIAG_BD 282.8427124746
  #define XY_SIDE_AD 200

  // Or, set the XY skew factor directly:
  #define XY_SKEW_FACTOR 0.0

  //#define SKEW_CORRECTION_FOR_Z
  #if ENABLED(SKEW_CORRECTION_FOR_Z)
    #define XZ_DIAG_AC 282.8427124746
    #define XZ_DIAG_BD 282.8427124746
    #define YZ_DIAG_AC 282.8427124746
    #define YZ_DIAG_BD 282.8427124746
    #define YZ_SIDE_AD 200

    // Or, set the Z skew factors directly:
    #define XZ_SKEW_FACTOR 0.0
    #define YZ_SKEW_FACTOR 0.0
  #endif

  // Enable this option for M852 to set skew at runtime
  //#define SKEW_CORRECTION_GCODE
#endif

//=============================================================================
//============================= Additional Features ===========================
//=============================================================================

// @section eeprom

/**
 * EEPROM
 *
 * Persistent storage to preserve configurable settings across reboots.
 *
 *   M500 - Store settings to EEPROM.
 *   M501 - Read settings from EEPROM. (i.e., Throw away unsaved changes)
 *   M502 - Revert settings to "factory" defaults. (Follow with M500 to init the EEPROM.)
 */
#define EEPROM_SETTINGS     // Persistent storage with M500 and M501
//#define DISABLE_M503        // Saves ~2700 bytes of flash. Disable for release!
#define EEPROM_CHITCHAT       // Give feedback on EEPROM commands. Disable to save flash.
#define EEPROM_BOOT_SILENT    // Keep M503 quiet and only give errors during first load
#if ENABLED(EEPROM_SETTINGS)
  #define EEPROM_AUTO_INIT  // Init EEPROM automatically on any errors.
  //#define EEPROM_INIT_NOW   // Init EEPROM on first boot after a new build.
#endif

// @section host

//
// Host Keepalive
//
// When enabled Marlin will send a busy status message to the host
// every couple of seconds when it can't accept commands.
//
#define HOST_KEEPALIVE_FEATURE        // Disable this if your host doesn't like keepalive messages
#define DEFAULT_KEEPALIVE_INTERVAL 2  // Number of seconds between "busy" messages. Set with M113.
#define BUSY_WHILE_HEATING            // Some hosts require "busy" messages even during heating

// @section units

//
// G20/G21 Inch mode support
//
//#define INCH_MODE_SUPPORT

//
// M149 Set temperature units support
//
//#define TEMPERATURE_UNITS_SUPPORT

// @section temperature

//
// Preheat Constants - Up to 10 are supported without changes
//
#define PREHEAT_1_LABEL       "PLA"
#define PREHEAT_1_TEMP_HOTEND 200
#define PREHEAT_1_TEMP_BED     60
#define PREHEAT_1_TEMP_CHAMBER 35
#define PREHEAT_1_FAN_SPEED     0 // Value from 0 to 255

#define PREHEAT_2_LABEL       "PETG"
#define PREHEAT_2_TEMP_HOTEND 240
#define PREHEAT_2_TEMP_BED    70
#define PREHEAT_2_TEMP_CHAMBER 35
#define PREHEAT_2_FAN_SPEED     0 // Value from 0 to 255

#define PREHEAT_3_LABEL       "TPU"
#define PREHEAT_3_TEMP_HOTEND 205
#define PREHEAT_3_TEMP_BED     45
#define PREHEAT_3_TEMP_CHAMBER 35
#define PREHEAT_3_FAN_SPEED     0 // Value from 0 to 255

#define PREHEAT_4_LABEL       "ABS"
#define PREHEAT_4_TEMP_HOTEND 260
#define PREHEAT_4_TEMP_BED     70
#define PREHEAT_4_TEMP_CHAMBER 35
#define PREHEAT_4_FAN_SPEED     0 // Value from 0 to 255


// @section motion

/**
 * Nozzle Park
 *
 * Park the nozzle at the given XYZ position on idle or G27.
 *
 * The "P" parameter controls the action applied to the Z axis:
 *
 *    P0  (Default) If Z is below park Z raise the nozzle.
 *    P1  Raise the nozzle always to Z-park height.
 *    P2  Raise the nozzle by Z-park amount, limited to Z_MAX_POS.
 */
#define NOZZLE_PARK_FEATURE

#if ENABLED(NOZZLE_PARK_FEATURE)
  // Specify a park position as { X, Y, Z_raise }
  #define NOZZLE_PARK_POINT { (X_MIN_POS + 10), (Y_MAX_POS - 10), 20 }
  #define NOZZLE_PARK_MOVE          0   // Park motion: 0 = XY Move, 1 = X Only, 2 = Y Only, 3 = X before Y, 4 = Y before X
  #define NOZZLE_PARK_Z_RAISE_MIN   2   // (mm) Always raise Z by at least this distance
  #define NOZZLE_PARK_XY_FEEDRATE 100   // (mm/s) X and Y axes feedrate (also used for delta Z axis)
  #define NOZZLE_PARK_Z_FEEDRATE    5   // (mm/s) Z axis feedrate (not used for delta printers)
#endif

/**
 * Clean Nozzle Feature
 *
 * Adds the G12 command to perform a nozzle cleaning process.
 *
 * Parameters:
 *   P  Pattern
 *   S  Strokes / Repetitions
 *   T  Triangles (P1 only)
 *
 * Patterns:
 *   P0  Straight line (default). This process requires a sponge type material
 *       at a fixed bed location. "S" specifies strokes (i.e. back-forth motions)
 *       between the start / end points.
 *
 *   P1  Zig-zag pattern between (X0, Y0) and (X1, Y1), "T" specifies the
 *       number of zig-zag triangles to do. "S" defines the number of strokes.
 *       Zig-zags are done in whichever is the narrower dimension.
 *       For example, "G12 P1 S1 T3" will execute:
 *
 *          --
 *         |  (X0, Y1) |     /\        /\        /\     | (X1, Y1)
 *         |           |    /  \      /  \      /  \    |
 *       A |           |   /    \    /    \    /    \   |
 *         |           |  /      \  /      \  /      \  |
 *         |  (X0, Y0) | /        \/        \/        \ | (X1, Y0)
 *          --         +--------------------------------+
 *                       |________|_________|_________|
 *                           T1        T2        T3
 *
 *   P2  Circular pattern with middle at NOZZLE_CLEAN_CIRCLE_MIDDLE.
 *       "R" specifies the radius. "S" specifies the stroke count.
 *       Before starting, the nozzle moves to NOZZLE_CLEAN_START_POINT.
 *
 *   Caveats: The ending Z should be the same as starting Z.
 */
//#define NOZZLE_CLEAN_FEATURE

#if ENABLED(NOZZLE_CLEAN_FEATURE)
  #define NOZZLE_CLEAN_PATTERN_LINE     // Provide 'G12 P0' - a simple linear cleaning pattern
  #define NOZZLE_CLEAN_PATTERN_ZIGZAG   // Provide 'G12 P1' - a zigzag cleaning pattern
  #define NOZZLE_CLEAN_PATTERN_CIRCLE   // Provide 'G12 P2' - a circular cleaning pattern

  // Default pattern to use when 'P' is not provided to G12. One of the enabled options above.
  #define NOZZLE_CLEAN_DEFAULT_PATTERN 0

  #define NOZZLE_CLEAN_STROKES     12   // Default number of pattern repetitions

  #if ENABLED(NOZZLE_CLEAN_PATTERN_ZIGZAG)
    #define NOZZLE_CLEAN_TRIANGLES  3   // Default number of triangles
  #endif

  // Specify positions for each tool as { { X, Y, Z }, { X, Y, Z } }
  // Dual hotend system may use { {  -20, (Y_BED_SIZE / 2), (Z_MIN_POS + 1) },  {  420, (Y_BED_SIZE / 2), (Z_MIN_POS + 1) }}
  #define NOZZLE_CLEAN_START_POINT { {  30, 30, (Z_MIN_POS + 1) } }
  #define NOZZLE_CLEAN_END_POINT   { { 100, 60, (Z_MIN_POS + 1) } }

  #if ENABLED(NOZZLE_CLEAN_PATTERN_CIRCLE)
    #define NOZZLE_CLEAN_CIRCLE_RADIUS 6.5                      // (mm) Circular pattern radius
    #define NOZZLE_CLEAN_CIRCLE_FN 10                           // Circular pattern circle number of segments
    #define NOZZLE_CLEAN_CIRCLE_MIDDLE NOZZLE_CLEAN_START_POINT // Middle point of circle
  #endif

  // Move the nozzle to the initial position after cleaning
  #define NOZZLE_CLEAN_GOBACK

  // For a purge/clean station that's always at the gantry height (thus no Z move)
  //#define NOZZLE_CLEAN_NO_Z

  // For a purge/clean station mounted on the X axis
  //#define NOZZLE_CLEAN_NO_Y

  // Require a minimum hotend temperature for cleaning
  #define NOZZLE_CLEAN_MIN_TEMP 170
  //#define NOZZLE_CLEAN_HEATUP       // Heat up the nozzle instead of skipping wipe

  // Explicit wipe G-code script applies to a G12 with no arguments.
  //#define WIPE_SEQUENCE_COMMANDS "G1 X-17 Y25 Z10 F4000\nG1 Z1\nM114\nG1 X-17 Y25\nG1 X-17 Y95\nG1 X-17 Y25\nG1 X-17 Y95\nG1 X-17 Y25\nG1 X-17 Y95\nG1 X-17 Y25\nG1 X-17 Y95\nG1 X-17 Y25\nG1 X-17 Y95\nG1 X-17 Y25\nG1 X-17 Y95\nG1 Z15\nM400\nG0 X-10.0 Y-9.0"

#endif

// @section host

/**
 * Print Job Timer
 *
 * Automatically start and stop the print job timer on M104/M109/M140/M190/M141/M191.
 * The print job timer will only be stopped if the bed/chamber target temp is
 * below BED_MINTEMP/CHAMBER_MINTEMP.
 *
 *   M104 (hotend, no wait)  - high temp = none,        low temp = stop timer
 *   M109 (hotend, wait)     - high temp = start timer, low temp = stop timer
 *   M140 (bed, no wait)     - high temp = none,        low temp = stop timer
 *   M190 (bed, wait)        - high temp = start timer, low temp = none
 *   M141 (chamber, no wait) - high temp = none,        low temp = stop timer
 *   M191 (chamber, wait)    - high temp = start timer, low temp = none
 *
 * For M104/M109, high temp is anything over EXTRUDE_MINTEMP / 2.
 * For M140/M190, high temp is anything over BED_MINTEMP.
 * For M141/M191, high temp is anything over CHAMBER_MINTEMP.
 *
 * The timer can also be controlled with the following commands:
 *
 *   M75 - Start the print job timer
 *   M76 - Pause the print job timer
 *   M77 - Stop the print job timer
 */
#define PRINTJOB_TIMER_AUTOSTART

// @section stats

/**
 * Print Counter
 *
 * Track statistical data such as:
 *
 *  - Total print jobs
 *  - Total successful print jobs
 *  - Total failed print jobs
 *  - Total time printing
 *
 * View the current statistics with M78.
 */
//#define PRINTCOUNTER
#if ENABLED(PRINTCOUNTER)
  #define PRINTCOUNTER_SAVE_INTERVAL 60 // (minutes) EEPROM save interval during print. A value of 0 will save stats at end of print.
#endif

// @section security

/**
 * Password
 *
 * Set a numerical password for the printer which can be requested:
 *
 *  - When the printer boots up
 *  - Upon opening the 'Print from Media' Menu
 *  - When SD printing is completed or aborted
 *
 * The following G-codes can be used:
 *
 *  M510 - Lock Printer. Blocks all commands except M511.
 *  M511 - Unlock Printer.
 *  M512 - Set, Change and Remove Password.
 *
 * If you forget the password and get locked out you'll need to re-flash
 * the firmware with the feature disabled, reset EEPROM, and (optionally)
 * re-flash the firmware again with this feature enabled.
 */
//#define PASSWORD_FEATURE
#if ENABLED(PASSWORD_FEATURE)
  #define PASSWORD_LENGTH 4                 // (#) Number of digits (1-9). 3 or 4 is recommended
  #define PASSWORD_ON_STARTUP
  #define PASSWORD_UNLOCK_GCODE             // Unlock with the M511 P<password> command. Disable to prevent brute-force attack.
  #define PASSWORD_CHANGE_GCODE             // Change the password with M512 P<old> S<new>.
  //#define PASSWORD_ON_SD_PRINT_MENU       // This does not prevent G-codes from running
  //#define PASSWORD_AFTER_SD_PRINT_END
  //#define PASSWORD_AFTER_SD_PRINT_ABORT
  //#include "Configuration_Secure.h"       // External file with PASSWORD_DEFAULT_VALUE
#endif

//=============================================================================
//============================= LCD and SD support ============================
//=============================================================================

// @section interface

/**
 * LCD LANGUAGE
 *
 * Select the language to display on the LCD. These languages are available:
 *
 *   en, an, bg, ca, cz, da, de, el, el_CY, es, eu, fi, fr, gl, hr, hu, it,
 *   jp_kana, ko_KR, nl, pl, pt, pt_br, ro, ru, sk, sv, tr, uk, vi, zh_CN, zh_TW
 *
 * :{ 'en':'English', 'an':'Aragonese', 'bg':'Bulgarian', 'ca':'Catalan', 'cz':'Czech', 'da':'Danish', 'de':'German', 'el':'Greek (Greece)', 'el_CY':'Greek (Cyprus)', 'es':'Spanish', 'eu':'Basque-Euskera', 'fi':'Finnish', 'fr':'French', 'gl':'Galician', 'hr':'Croatian', 'hu':'Hungarian', 'it':'Italian', 'jp_kana':'Japanese', 'ko_KR':'Korean (South Korea)', 'nl':'Dutch', 'pl':'Polish', 'pt':'Portuguese', 'pt_br':'Portuguese (Brazilian)', 'ro':'Romanian', 'ru':'Russian', 'sk':'Slovak', 'sv':'Swedish', 'tr':'Turkish', 'uk':'Ukrainian', 'vi':'Vietnamese', 'zh_CN':'Chinese (Simplified)', 'zh_TW':'Chinese (Traditional)' }
 */
#define LCD_LANGUAGE en

/**
 * LCD Character Set
 *
 * Note: This option is NOT applicable to Graphical Displays.
 *
 * All character-based LCDs provide ASCII plus one of these
 * language extensions:
 *
 *  - JAPANESE ... the most common
 *  - WESTERN  ... with more accented characters
 *  - CYRILLIC ... for the Russian language
 *
 * To determine the language extension installed on your controller:
 *
 *  - Compile and upload with LCD_LANGUAGE set to 'test'
 *  - Click the controller to view the LCD menu
 *  - The LCD will display Japanese, Western, or Cyrillic text
 *
 * See https://marlinfw.org/docs/development/lcd_language.html
 *
 * :['JAPANESE', 'WESTERN', 'CYRILLIC']
 */
#define DISPLAY_CHARSET_HD44780 JAPANESE

/**
 * Info Screen Style (0:Classic, 1:Průša, 2:CNC)
 *
 * :[0:'Classic', 1:'Průša', 2:'CNC']
 */
#define LCD_INFO_SCREEN_STYLE 0

/**
 * SD CARD
 *
 * SD Card support is disabled by default. If your controller has an SD slot,
 * you must uncomment the following option or it won't work.
 */
#define SDSUPPORT

/**
 * SD CARD: ENABLE CRC
 *
 * Use CRC checks and retries on the SD communication.
 */
//#define SD_CHECK_AND_RETRY

/**
 * LCD Menu Items
 *
 * Disable all menus and only display the Status Screen, or
 * just remove some extraneous menu items to recover space.
 */
//#define NO_LCD_MENUS
//#define SLIM_LCD_MENUS

//
// ENCODER SETTINGS
//
// This option overrides the default number of encoder pulses needed to
// produce one step. Should be increased for high-resolution encoders.
//
//#define ENCODER_PULSES_PER_STEP 4

//
// Use this option to override the number of step signals required to
// move between next/prev menu items.
//
//#define ENCODER_STEPS_PER_MENU_ITEM 1

/**
 * Encoder Direction Options
 *
 * Test your encoder's behavior first with both options disabled.
 *
 *  Reversed Value Edit and Menu Nav? Enable REVERSE_ENCODER_DIRECTION.
 *  Reversed Menu Navigation only?    Enable REVERSE_MENU_DIRECTION.
 *  Reversed Value Editing only?      Enable BOTH options.
 */

//
// This option reverses the encoder direction everywhere.
//
//  Set this option if CLOCKWISE causes values to DECREASE
//
//#define REVERSE_ENCODER_DIRECTION

//
// This option reverses the encoder direction for navigating LCD menus.
//
//  If CLOCKWISE normally moves DOWN this makes it go UP.
//  If CLOCKWISE normally moves UP this makes it go DOWN.
//
//#define REVERSE_MENU_DIRECTION

//
// This option reverses the encoder direction for Select Screen.
//
//  If CLOCKWISE normally moves LEFT this makes it go RIGHT.
//  If CLOCKWISE normally moves RIGHT this makes it go LEFT.
//
//#define REVERSE_SELECT_DIRECTION

//
// Encoder EMI Noise Filter
//
// This option increases encoder samples to filter out phantom encoder clicks caused by EMI noise.
//
//#define ENCODER_NOISE_FILTER
#if ENABLED(ENCODER_NOISE_FILTER)
  #define ENCODER_SAMPLES 10
#endif

//
// Individual Axis Homing
//
// Add individual axis homing items (Home X, Home Y, and Home Z) to the LCD menu.
//
#define INDIVIDUAL_AXIS_HOMING_MENU
#define INDIVIDUAL_AXIS_HOMING_SUBMENU

//
// SPEAKER/BUZZER
//
// If you have a speaker that can produce tones, enable it here.
// By default Marlin assumes you have a buzzer with a fixed frequency.
//
//#define SPEAKER

//
// The duration and frequency for the UI feedback sound.
// Set these to 0 to disable audio feedback in the LCD menus.
//
// Note: Test audio output with the G-Code:
//  M300 S<frequency Hz> P<duration ms>
//
//#define LCD_FEEDBACK_FREQUENCY_DURATION_MS 2
//#define LCD_FEEDBACK_FREQUENCY_HZ 5000

//
// Tone queue size, used to keep beeps from blocking execution.
// Default is 4, or override here. Costs 4 bytes of SRAM per entry.
//
//#define TONE_QUEUE_LENGTH 4

//
// A sequence of tones to play at startup, in pairs of tone (Hz), duration (ms).
// Silence in-between tones.
//
//#define STARTUP_TUNE { 698, 300, 0, 50, 523, 50, 0, 25, 494, 50, 0, 25, 523, 100, 0, 50, 554, 300, 0, 100, 523, 300 }

//=============================================================================
//======================== LCD / Controller Selection =========================
//========================   (Character-based LCDs)   =========================
//=============================================================================
// @section lcd

//
// RepRapDiscount Smart Controller.
// https://reprap.org/wiki/RepRapDiscount_Smart_Controller
//
// Note: Usually sold with a white PCB.
//
//#define REPRAP_DISCOUNT_SMART_CONTROLLER

//
// GT2560 (YHCB2004) LCD Display
//
// Requires Testato, Koepel softwarewire library and
// Andriy Golovnya's LiquidCrystal_AIP31068 library.
//
//#define YHCB2004

//
// Original RADDS LCD Display+Encoder+SDCardReader
// https://web.archive.org/web/20200719145306/http://doku.radds.org/dokumentation/lcd-display/
//
//#define RADDS_DISPLAY

//
// ULTIMAKER Controller.
//
//#define ULTIMAKERCONTROLLER

//
// ULTIPANEL as seen on Thingiverse.
//
//#define ULTIPANEL

//
// PanelOne from T3P3 (via RAMPS 1.4 AUX2/AUX3)
// https://reprap.org/wiki/PanelOne
//
//#define PANEL_ONE

//
// GADGETS3D G3D LCD/SD Controller
// https://reprap.org/wiki/RAMPS_1.3/1.4_GADGETS3D_Shield_with_Panel
//
// Note: Usually sold with a blue PCB.
//
//#define G3D_PANEL

//
// RigidBot Panel V1.0
//
//#define RIGIDBOT_PANEL

//
// Makeboard 3D Printer Parts 3D Printer Mini Display 1602 Mini Controller
// https://www.aliexpress.com/item/32765887917.html
//
//#define MAKEBOARD_MINI_2_LINE_DISPLAY_1602

//
// ANET and Tronxy 20x4 Controller
//
//#define ZONESTAR_LCD            // Requires ADC_KEYPAD_PIN to be assigned to an analog pin.
                                  // This LCD is known to be susceptible to electrical interference
                                  // which scrambles the display.  Pressing any button clears it up.
                                  // This is a LCD2004 display with 5 analog buttons.

//
// Generic 16x2, 16x4, 20x2, or 20x4 character-based LCD.
//
//#define ULTRA_LCD

//=============================================================================
//======================== LCD / Controller Selection =========================
//=====================   (I2C and Shift-Register LCDs)   =====================
//=============================================================================

//
// CONTROLLER TYPE: I2C
//
// Note: These controllers require the installation of Arduino's LiquidCrystal_I2C
// library. For more info: https://github.com/kiyoshigawa/LiquidCrystal_I2C
//

//
// Elefu RA Board Control Panel
// https://web.archive.org/web/20140823033947/http://www.elefu.com/index.php?route=product/product&product_id=53
//
//#define RA_CONTROL_PANEL

//
// Sainsmart (YwRobot) LCD Displays
//
// These require LiquidCrystal_I2C library:
//   https://github.com/MarlinFirmware/New-LiquidCrystal
//   https://github.com/fmalpartida/New-LiquidCrystal/wiki
//
//#define LCD_SAINSMART_I2C_1602
//#define LCD_SAINSMART_I2C_2004

//
// Generic LCM1602 LCD adapter
//
//#define LCM1602

//
// PANELOLU2 LCD with status LEDs,
// separate encoder and click inputs.
//
// Note: This controller requires Arduino's LiquidTWI2 library v1.2.3 or later.
// For more info: https://github.com/lincomatic/LiquidTWI2
//
// Note: The PANELOLU2 encoder click input can either be directly connected to
// a pin (if BTN_ENC defined to != -1) or read through I2C (when BTN_ENC == -1).
//
//#define LCD_I2C_PANELOLU2

//
// Panucatt VIKI LCD with status LEDs,
// integrated click & L/R/U/D buttons, separate encoder inputs.
//
//#define LCD_I2C_VIKI

//
// CONTROLLER TYPE: Shift register panels
//

//
// 2-wire Non-latching LCD SR from https://github.com/fmalpartida/New-LiquidCrystal/wiki/schematics#user-content-ShiftRegister_connection
// LCD configuration: https://reprap.org/wiki/SAV_3D_LCD
//
//#define SAV_3DLCD

//
// 3-wire SR LCD with strobe using 74HC4094
// https://github.com/mikeshub/SailfishLCD
// Uses the code directly from Sailfish
//
//#define FF_INTERFACEBOARD

//
// TFT GLCD Panel with Marlin UI
// Panel connected to main board by SPI or I2C interface.
// See https://github.com/Serhiy-K/TFTGLCDAdapter
//
//#define TFTGLCD_PANEL_SPI
//#define TFTGLCD_PANEL_I2C

//=============================================================================
//=======================   LCD / Controller Selection  =======================
//=========================      (Graphical LCDs)      ========================
//=============================================================================

//
// CONTROLLER TYPE: Graphical 128x64 (DOGM)
//
// IMPORTANT: The U8glib library is required for Graphical Display!
//            https://github.com/olikraus/U8glib_Arduino
//
// NOTE: If the LCD is unresponsive you may need to reverse the plugs.
//

//
// RepRapDiscount FULL GRAPHIC Smart Controller
// https://reprap.org/wiki/RepRapDiscount_Full_Graphic_Smart_Controller
//
//#define REPRAP_DISCOUNT_FULL_GRAPHIC_SMART_CONTROLLER

//
// K.3D Full Graphic Smart Controller
//
//#define K3D_FULL_GRAPHIC_SMART_CONTROLLER

//
// ReprapWorld Graphical LCD
// https://reprapworld.com/electronics/3d-printer-modules/autonomous-printing/graphical-lcd-screen-v1-0/
//
//#define REPRAPWORLD_GRAPHICAL_LCD

//
// Activate one of these if you have a Panucatt Devices
// Viki 2.0 or mini Viki with Graphic LCD
// https://www.panucatt.com
//
//#define VIKI2
//#define miniVIKI

//
// Alfawise Ex8 printer LCD marked as WYH L12864 COG
//
//#define WYH_L12864

//
// MakerLab Mini Panel with graphic
// controller and SD support - https://reprap.org/wiki/Mini_panel
//
//#define MINIPANEL

//
// MaKr3d Makr-Panel with graphic controller and SD support.
// https://reprap.org/wiki/MaKrPanel
//
//#define MAKRPANEL

//
// Adafruit ST7565 Full Graphic Controller.
// https://github.com/eboston/Adafruit-ST7565-Full-Graphic-Controller/
//
//#define ELB_FULL_GRAPHIC_CONTROLLER

//
// BQ LCD Smart Controller shipped by
// default with the BQ Hephestos 2 and Witbox 2.
//
//#define BQ_LCD_SMART_CONTROLLER

//
// Cartesio UI
// https://web.archive.org/web/20180605050442/http://mauk.cc/webshop/cartesio-shop/electronics/user-interface
//
//#define CARTESIO_UI

//
// LCD for Melzi Card with Graphical LCD
//
//#define LCD_FOR_MELZI

//
// Original Ulticontroller from Ultimaker 2 printer with SSD1309 I2C display and encoder
// https://github.com/Ultimaker/Ultimaker2/tree/master/1249_Ulticontroller_Board_(x1)
//
//#define ULTI_CONTROLLER

//
// MKS MINI12864 with graphic controller and SD support
// https://reprap.org/wiki/MKS_MINI_12864
//
//#define MKS_MINI_12864

//
// MKS MINI12864 V3 is an alias for FYSETC_MINI_12864_2_1. Type A/B. NeoPixel RGB Backlight.
//
//#define MKS_MINI_12864_V3

//
// MKS LCD12864A/B with graphic controller and SD support. Follows MKS_MINI_12864 pinout.
// https://www.aliexpress.com/item/33018110072.html
//
//#define MKS_LCD12864A
//#define MKS_LCD12864B

//
// FYSETC variant of the MINI12864 graphic controller with SD support
// https://wiki.fysetc.com/Mini12864_Panel/
//
//#define FYSETC_MINI_12864_X_X    // Type C/D/E/F. No tunable RGB Backlight by default
//#define FYSETC_MINI_12864_1_2    // Type C/D/E/F. Simple RGB Backlight (always on)
//#define FYSETC_MINI_12864_2_0    // Type A/B. Discreet RGB Backlight
//#define FYSETC_MINI_12864_2_1    // Type A/B. NeoPixel RGB Backlight
//#define FYSETC_GENERIC_12864_1_1 // Larger display with basic ON/OFF backlight.

//
// BigTreeTech Mini 12864 V1.0 / V2.0 is an alias for FYSETC_MINI_12864_2_1. Type A/B. NeoPixel RGB Backlight.
// https://github.com/bigtreetech/MINI-12864
//
//#define BTT_MINI_12864

//
// BEEZ MINI 12864 is an alias for FYSETC_MINI_12864_2_1. Type A/B. NeoPixel RGB Backlight.
//
//#define BEEZ_MINI_12864

//
// Factory display for Creality CR-10 / CR-7 / Ender-3
// https://marlinfw.org/docs/hardware/controllers.html#cr10_stockdisplay
//
// Connect to EXP1 on RAMPS and compatible boards.
//
#define CR10_STOCKDISPLAY
#if ENABLED(CR10_STOCKDISPLAY)
  #define RET6_12864_LCD  // Specific to the SoC (can either be RET / VET)
#endif

//
// Ender-2 OEM display, a variant of the MKS_MINI_12864
//
//#define ENDER2_STOCKDISPLAY

//
// ANET and Tronxy 128×64 Full Graphics Controller as used on Anet A6
//
//#define ANET_FULL_GRAPHICS_LCD

//
// GUCOCO CTC 128×64 Full Graphics Controller as used on GUCOCO CTC A10S
//
//#define CTC_A10S_A13

//
// AZSMZ 12864 LCD with SD
// https://www.aliexpress.com/item/32837222770.html
//
//#define AZSMZ_12864

//
// Silvergate GLCD controller
// https://github.com/android444/Silvergate
//
//#define SILVER_GATE_GLCD_CONTROLLER

//
// eMotion Tech LCD with SD
// https://www.reprap-france.com/produit/1234568748-ecran-graphique-128-x-64-points-2-1
//
//#define EMOTION_TECH_LCD

//=============================================================================
//==============================  OLED Displays  ==============================
//=============================================================================

//
// SSD1306 OLED full graphics generic display
//
//#define U8GLIB_SSD1306

//
// SAV OLEd LCD module support using either SSD1306 or SH1106 based LCD modules
//
//#define SAV_3DGLCD
#if ENABLED(SAV_3DGLCD)
  #define U8GLIB_SSD1306
  //#define U8GLIB_SH1106
#endif

//
// TinyBoy2 128x64 OLED / Encoder Panel
//
//#define OLED_PANEL_TINYBOY2

//
// MKS OLED 1.3" 128×64 Full Graphics Controller
// https://reprap.org/wiki/MKS_12864OLED
//
// Tiny, but very sharp OLED display
//
//#define MKS_12864OLED          // Uses the SH1106 controller (default)
//#define MKS_12864OLED_SSD1306  // Uses the SSD1306 controller

//
// Zonestar OLED 128×64 Full Graphics Controller
//
//#define ZONESTAR_12864LCD           // Graphical (DOGM) with ST7920 controller
//#define ZONESTAR_12864OLED          // 1.3" OLED with SH1106 controller (default)
//#define ZONESTAR_12864OLED_SSD1306  // 0.96" OLED with SSD1306 controller

//
// Einstart S OLED SSD1306
//
//#define U8GLIB_SH1106_EINSTART

//
// Overlord OLED display/controller with i2c buzzer and LEDs
//
//#define OVERLORD_OLED

//
// FYSETC OLED 2.42" 128×64 Full Graphics Controller with WS2812 RGB
// Where to find : https://www.aliexpress.com/item/4000345255731.html
//#define FYSETC_242_OLED_12864   // Uses the SSD1309 controller

//
// K.3D SSD1309 OLED 2.42" 128×64 Full Graphics Controller
//
//#define K3D_242_OLED_CONTROLLER   // Software SPI

//=============================================================================
//========================== Extensible UI Displays ===========================
//=============================================================================

/**
 * DGUS Touch Display with DWIN OS. (Choose one.)
 *
 * ORIGIN (Marlin DWIN_SET)
 *  - Download https://github.com/coldtobi/Marlin_DGUS_Resources
 *  - Copy the downloaded DWIN_SET folder to the SD card.
 *  - Product: https://www.aliexpress.com/item/32993409517.html
 *
 * FYSETC (Supplier default)
 *  - Download https://github.com/FYSETC/FYSTLCD-2.0
 *  - Copy the downloaded SCREEN folder to the SD card.
 *  - Product: https://www.aliexpress.com/item/32961471929.html
 *
 * HIPRECY (Supplier default)
 *  - Download https://github.com/HiPrecy/Touch-Lcd-LEO
 *  - Copy the downloaded DWIN_SET folder to the SD card.
 *
 * MKS (MKS-H43) (Supplier default)
 *  - Download https://github.com/makerbase-mks/MKS-H43
 *  - Copy the downloaded DWIN_SET folder to the SD card.
 *  - Product: https://www.aliexpress.com/item/1005002008179262.html
 *
 * RELOADED (T5UID1)
 *  - Download https://github.com/Neo2003/DGUS-reloaded/releases
 *  - Copy the downloaded DWIN_SET folder to the SD card.
 *
 * IA_CREALITY (T5UID1)
 *  - Download https://github.com/InsanityAutomation/Marlin/raw/CrealityDwin_2.0/TM3D_Combined480272_Landscape_V7.7z
 *  - Copy the downloaded DWIN_SET folder to the SD card.
 *
 * E3S1PRO (T5L)
 *  - Download https://github.com/CrealityOfficial/Ender-3S1/archive/3S1_Plus_Screen.zip
 *  - Copy the downloaded DWIN_SET folder to the SD card.
 *
 * Flash display with DGUS Displays for Marlin:
 *  - Format the SD card to FAT32 with an allocation size of 4kb.
 *  - Download files as specified for your type of display.
 *  - Plug the microSD card into the back of the display.
 *  - Boot the display and wait for the update to complete.
 *
 * :[ 'ORIGIN', 'FYSETC', 'HYPRECY', 'MKS', 'RELOADED', 'IA_CREALITY', 'E3S1PRO' ]
 */
//#define DGUS_LCD_UI ORIGIN
#if DGUS_UI_IS(MKS)
  #define USE_MKS_GREEN_UI
#elif DGUS_UI_IS(IA_CREALITY)
  //#define LCD_SCREEN_ROTATE 90          // Portrait Mode or 800x480 displays
  //#define IA_CREALITY_BOOT_DELAY 1500   // (ms)
#endif

//
// Touch-screen LCD for Malyan M200/M300 printers
//
//#define MALYAN_LCD

//
// Touch UI for FTDI EVE (FT800/FT810) displays
// See Configuration_adv.h for all configuration options.
//
//#define TOUCH_UI_FTDI_EVE

//
// Touch-screen LCD for Anycubic Chiron
//
//#define ANYCUBIC_LCD_CHIRON

//
// Touch-screen LCD for Anycubic i3 Mega
//
//#define ANYCUBIC_LCD_I3MEGA
#if ENABLED(ANYCUBIC_LCD_I3MEGA)
  //#define ANYCUBIC_LCD_GCODE_EXT  // Add ".gcode" to menu entries for DGUS clone compatibility
#endif

//
// Touch-screen LCD for Anycubic Vyper
//
//#define ANYCUBIC_LCD_VYPER

//
// 320x240 Nextion 2.8" serial TFT Resistive Touch Screen NX3224T028
//
//#define NEXTION_TFT

//
// Third-party or vendor-customized controller interfaces.
// Sources should be installed in 'src/lcd/extui'.
//
//#define EXTENSIBLE_UI

#if ENABLED(EXTENSIBLE_UI)
  //#define EXTUI_LOCAL_BEEPER // Enables use of local Beeper pin with external display
#endif

//=============================================================================
//=============================== Graphical TFTs ==============================
//=============================================================================

/**
 * Specific TFT Model Presets. Enable one of the following options
 * or enable TFT_GENERIC and set sub-options.
 */

//
// 480x320, 3.5", SPI Display with Rotary Encoder from MKS
// Usually paired with MKS Robin Nano V2 & V3
// https://github.com/makerbase-mks/MKS-TFT-Hardware/tree/master/MKS%20TS35
//
//#define MKS_TS35_V2_0

//
// 320x240, 2.4", FSMC Display From MKS
// Usually paired with MKS Robin Nano V1.2
//
//#define MKS_ROBIN_TFT24

//
// 320x240, 2.8", FSMC Display From MKS
// Usually paired with MKS Robin Nano V1.2
//
//#define MKS_ROBIN_TFT28

//
// 320x240, 3.2", FSMC Display From MKS
// Usually paired with MKS Robin Nano V1.2
//
//#define MKS_ROBIN_TFT32

//
// 480x320, 3.5", FSMC Display From MKS
// Usually paired with MKS Robin Nano V1.2
//
//#define MKS_ROBIN_TFT35

//
// 480x272, 4.3", FSMC Display From MKS
//
//#define MKS_ROBIN_TFT43

//
// 320x240, 3.2", FSMC Display From MKS
// Usually paired with MKS Robin
//
//#define MKS_ROBIN_TFT_V1_1R

//
// 480x320, 3.5", FSMC Stock Display from Tronxy
//
//#define TFT_TRONXY_X5SA

//
// 480x320, 3.5", FSMC Stock Display from AnyCubic
//
//#define ANYCUBIC_TFT35

//
// 320x240, 2.8", FSMC Stock Display from Longer/Alfawise
//
//#define LONGER_LK_TFT28

//
// 320x240, 2.8", FSMC Stock Display from ET4
//
//#define ANET_ET4_TFT28

//
// 480x320, 3.5", FSMC Stock Display from ET5
//
//#define ANET_ET5_TFT35

//
// 1024x600, 7", RGB Stock Display with Rotary Encoder from BIQU BX
// https://github.com/bigtreetech/BIQU-BX/tree/master/Hardware
//
//#define BIQU_BX_TFT70

//
// 480x320, 3.5", SPI Stock Display with Rotary Encoder from BIQU B1 SE Series
// https://github.com/bigtreetech/TFT35-SPI/tree/master/v1
//
//#define BTT_TFT35_SPI_V1_0

//
// Generic TFT with detailed options
//
//#define TFT_GENERIC
#if ENABLED(TFT_GENERIC)
  // :[ 'AUTO', 'ST7735', 'ST7789', 'ST7796', 'R61505', 'ILI9328', 'ILI9341', 'ILI9488' ]
  #define TFT_DRIVER AUTO

  // Interface. Enable one of the following options:
  //#define TFT_INTERFACE_FSMC
  //#define TFT_INTERFACE_SPI

  // TFT Resolution. Enable one of the following options:
  //#define TFT_RES_320x240
  //#define TFT_RES_480x272
  //#define TFT_RES_480x320
  //#define TFT_RES_1024x600
#endif

/**
 * TFT UI - User Interface Selection. Enable one of the following options:
 *
 *   TFT_CLASSIC_UI - Emulated DOGM - 128x64 Upscaled
 *   TFT_COLOR_UI   - Marlin Default Menus, Touch Friendly, using full TFT capabilities
 *   TFT_LVGL_UI    - A Modern UI using LVGL
 *
 *   For LVGL_UI also copy the 'assets' folder from the build directory to the
 *   root of your SD card, together with the compiled firmware.
 */
//#define TFT_CLASSIC_UI
//#define TFT_COLOR_UI
//#define TFT_LVGL_UI

#if ENABLED(TFT_COLOR_UI)
  /**
   * TFT Font for Color_UI. Choose one of the following:
   *
   * NOTOSANS  - Default font with anti-aliasing. Supports Latin Extended and non-Latin characters.
   * UNIFONT   - Lightweight font, no anti-aliasing. Supports Latin Extended and non-Latin characters.
   * HELVETICA - Lightweight font, no anti-aliasing. Supports Basic Latin (0x0020-0x007F) and Latin-1 Supplement (0x0080-0x00FF) characters only.
   */
  #define TFT_FONT  NOTOSANS

  /**
   * TFT Theme for Color_UI. Choose one of the following or add a new one to 'Marlin/src/lcd/tft/themes' directory
   *
   * BLUE_MARLIN  - Default theme with 'midnight blue' background
   * BLACK_MARLIN - Theme with 'black' background
   * ANET_BLACK   - Theme used for Anet ET4/5
   */
  #define TFT_THEME BLACK_MARLIN

  //#define TFT_SHARED_IO   // I/O is shared between TFT display and other devices. Disable async data transfer.

  #define COMPACT_MARLIN_BOOT_LOGO  // Use compressed data to save Flash space
#endif

#if ENABLED(TFT_LVGL_UI)
  //#define MKS_WIFI_MODULE // MKS WiFi module
#endif

/**
 * TFT Rotation. Set to one of the following values:
 *
 *   TFT_ROTATE_90,  TFT_ROTATE_90_MIRROR_X,  TFT_ROTATE_90_MIRROR_Y,
 *   TFT_ROTATE_180, TFT_ROTATE_180_MIRROR_X, TFT_ROTATE_180_MIRROR_Y,
 *   TFT_ROTATE_270, TFT_ROTATE_270_MIRROR_X, TFT_ROTATE_270_MIRROR_Y,
 *   TFT_MIRROR_X, TFT_MIRROR_Y, TFT_NO_ROTATION
 */
//#define TFT_ROTATION TFT_NO_ROTATION

//=============================================================================
//============================  Other Controllers  ============================
//=============================================================================

//
// Ender-3 v2 OEM display. A DWIN display with Rotary Encoder.
//
//#define DWIN_CREALITY_LCD           // Creality UI
//#define DWIN_LCD_PROUI              // Pro UI by MRiscoC
//#define DWIN_CREALITY_LCD_JYERSUI   // Jyers UI by Jacob Myers
//#define DWIN_MARLINUI_PORTRAIT      // MarlinUI (portrait orientation)
//#define DWIN_MARLINUI_LANDSCAPE     // MarlinUI (landscape orientation)

//
// Touch Screen Settings
//
//#define TOUCH_SCREEN
#if ENABLED(TOUCH_SCREEN)
  #define BUTTON_DELAY_EDIT      50 // (ms) Button repeat delay for edit screens
  #define BUTTON_DELAY_MENU     250 // (ms) Button repeat delay for menus

  //#define DISABLE_ENCODER         // Disable the click encoder, if any

  #define TOUCH_SCREEN_CALIBRATION

  //#define TOUCH_CALIBRATION_X 12316
  //#define TOUCH_CALIBRATION_Y -8981
  //#define TOUCH_OFFSET_X        -43
  //#define TOUCH_OFFSET_Y        257
  //#define TOUCH_ORIENTATION TOUCH_LANDSCAPE

  #if ALL(TOUCH_SCREEN_CALIBRATION, EEPROM_SETTINGS)
    #define TOUCH_CALIBRATION_AUTO_SAVE // Auto save successful calibration values to EEPROM
  #endif

  #if ENABLED(TFT_COLOR_UI)
    //#define SINGLE_TOUCH_NAVIGATION
  #endif
#endif

//
// RepRapWorld REPRAPWORLD_KEYPAD v1.1
// https://reprapworld.com/products/electronics/ramps/keypad_v1_0_fully_assembled/
//
//#define REPRAPWORLD_KEYPAD
//#define REPRAPWORLD_KEYPAD_MOVE_STEP 10.0 // (mm) Distance to move per key-press

//
// EasyThreeD ET-4000+ with button input and status LED
//
//#define EASYTHREED_UI

//=============================================================================
//=============================== Extra Features ==============================
//=============================================================================

// @section fans

// Set number of user-controlled fans. Disable to use all board-defined fans.
// :[1,2,3,4,5,6,7,8]
//#define NUM_M106_FANS 1

// Use software PWM to drive the fan, as for the heaters. This uses a very low frequency
// which is not as annoying as with the hardware PWM. On the other hand, if this frequency
// is too low, you should also increment SOFT_PWM_SCALE.
#define FAN_SOFT_PWM

// Incrementing this by 1 will double the software PWM frequency,
// affecting heaters, and the fan if FAN_SOFT_PWM is enabled.
// However, control resolution will be halved for each increment;
// at zero value, there are 128 effective control positions.
// :[0,1,2,3,4,5,6,7]
#define SOFT_PWM_SCALE 5

// If SOFT_PWM_SCALE is set to a value higher than 0, dithering can
// be used to mitigate the associated resolution loss. If enabled,
// some of the PWM cycles are stretched so on average the desired
// duty cycle is attained.
//#define SOFT_PWM_DITHER

// @section extras

// Support for the BariCUDA Paste Extruder
//#define BARICUDA

// @section lights

// Temperature status LEDs that display the hotend and bed temperature.
// If all hotends, bed temperature, and target temperature are under 54C
// then the BLUE led is on. Otherwise the RED led is on. (1C hysteresis)
//#define TEMP_STAT_LEDS

// Support for BlinkM/CyzRgb
//#define BLINKM

// Support for PCA9632 PWM LED driver
//#define PCA9632

// Support for PCA9533 PWM LED driver
//#define PCA9533

/**
 * RGB LED / LED Strip Control
 *
 * Enable support for an RGB LED connected to 5V digital pins, or
 * an RGB Strip connected to MOSFETs controlled by digital pins.
 *
 * Adds the M150 command to set the LED (or LED strip) color.
 * If pins are PWM capable (e.g., 4, 5, 6, 11) then a range of
 * luminance values can be set from 0 to 255.
 * For NeoPixel LED an overall brightness parameter is also available.
 *
 *  === CAUTION ===
 *  LED Strips require a MOSFET Chip between PWM lines and LEDs,
 *  as the Arduino cannot handle the current the LEDs will require.
 *  Failure to follow this precaution can destroy your Arduino!
 *
 *  NOTE: A separate 5V power supply is required! The NeoPixel LED needs
 *  more current than the Arduino 5V linear regulator can produce.
 *
 *  Requires PWM frequency between 50 <> 100Hz (Check HAL or variant)
 *  Use FAST_PWM_FAN, if possible, to reduce fan noise.
 */

// LED Type. Enable only one of the following two options:
//#define RGB_LED
//#define RGBW_LED

#if ANY(RGB_LED, RGBW_LED)
  //#define RGB_LED_R_PIN 34
  //#define RGB_LED_G_PIN 43
  //#define RGB_LED_B_PIN 35
  //#define RGB_LED_W_PIN -1
#endif

#if ANY(RGB_LED, RGBW_LED, PCA9632)
  //#define RGB_STARTUP_TEST              // For PWM pins, fade between all colors
  #if ENABLED(RGB_STARTUP_TEST)
    #define RGB_STARTUP_TEST_INNER_MS 10  // (ms) Reduce or increase fading speed
  #endif
#endif

// Support for Adafruit NeoPixel LED driver
//#define NEOPIXEL_LED
#if ENABLED(NEOPIXEL_LED)
  #define NEOPIXEL_TYPE          NEO_GRBW // NEO_GRBW, NEO_RGBW, NEO_GRB, NEO_RBG, etc.
                                          // See https://github.com/adafruit/Adafruit_NeoPixel/blob/master/Adafruit_NeoPixel.h
  //#define NEOPIXEL_PIN                4 // LED driving pin
  //#define NEOPIXEL2_TYPE  NEOPIXEL_TYPE
  //#define NEOPIXEL2_PIN               5
  #define NEOPIXEL_PIXELS              30 // Number of LEDs in the strip. (Longest strip when NEOPIXEL2_SEPARATE is disabled.)
  #define NEOPIXEL_IS_SEQUENTIAL          // Sequential display for temperature change - LED by LED. Disable to change all LEDs at once.
  #define NEOPIXEL_BRIGHTNESS         127 // Initial brightness (0-255)
  //#define NEOPIXEL_STARTUP_TEST         // Cycle through colors at startup

  // Support for second Adafruit NeoPixel LED driver controlled with M150 S1 ...
  //#define NEOPIXEL2_SEPARATE
  #if ENABLED(NEOPIXEL2_SEPARATE)
    #define NEOPIXEL2_PIXELS           15 // Number of LEDs in the second strip
    #define NEOPIXEL2_BRIGHTNESS      127 // Initial brightness (0-255)
    #define NEOPIXEL2_STARTUP_TEST        // Cycle through colors at startup
    #define NEOPIXEL_M150_DEFAULT      -1 // Default strip for M150 without 'S'. Use -1 to set all by default.
  #else
    //#define NEOPIXEL2_INSERIES          // Default behavior is NeoPixel 2 in parallel
  #endif

  // Use some of the NeoPixel LEDs for static (background) lighting
  //#define NEOPIXEL_BKGD_INDEX_FIRST   0 // Index of the first background LED
  //#define NEOPIXEL_BKGD_INDEX_LAST    5 // Index of the last background LED
  //#define NEOPIXEL_BKGD_COLOR         { 255, 255, 255, 0 }  // R, G, B, W
  //#define NEOPIXEL_BKGD_TIMEOUT_COLOR {  25,  25,  25, 0 }  // R, G, B, W
  //#define NEOPIXEL_BKGD_ALWAYS_ON       // Keep the backlight on when other NeoPixels are off
#endif

/**
 * Printer Event LEDs
 *
 * During printing, the LEDs will reflect the printer status:
 *
 *  - Gradually change from blue to violet as the heated bed gets to target temp
 *  - Gradually change from violet to red as the hotend gets to temperature
 *  - Change to white to illuminate work surface
 *  - Change to green once print has finished
 *  - Turn off after the print has finished and the user has pushed a button
 */
#if ANY(BLINKM, RGB_LED, RGBW_LED, PCA9632, PCA9533, NEOPIXEL_LED)
  #define PRINTER_EVENT_LEDS
#endif

// @section servos

/**
 * Number of servos
 *
 * For some servo-related options NUM_SERVOS will be set automatically.
 * Set this manually if there are extra servos needing manual control.
 * Set to 0 to turn off servo support.
 */
//#define NUM_SERVOS 3 // Note: Servo index starts with 0 for M280-M282 commands

// (ms) Delay before the next move will start, to give the servo time to reach its target angle.
// 300ms is a good value but you can try less delay.
// If the servo can't reach the requested position, increase it.
#define SERVO_DELAY { 300 }

// Only power servos during movement, otherwise leave off to prevent jitter
//#define DEACTIVATE_SERVOS_AFTER_MOVE

// Edit servo angles with M281 and save to EEPROM with M500
//#define EDITABLE_SERVO_ANGLES

// Disable servo with M282 to reduce power consumption, noise, and heat when not in use
//#define SERVO_DETACH_GCODE<|MERGE_RESOLUTION|>--- conflicted
+++ resolved
@@ -1290,16 +1290,11 @@
  */
 //#define CLASSIC_JERK
 #if ENABLED(CLASSIC_JERK)
-<<<<<<< HEAD
+
   #define DEFAULT_XJERK    8
   #define DEFAULT_YJERK    8
   #define DEFAULT_ZJERK  0.4
-=======
-  #define DEFAULT_XJERK 10.0
-  #define DEFAULT_YJERK 10.0
-  #define DEFAULT_ZJERK  0.3
-  #define DEFAULT_EJERK  5.0
->>>>>>> e0d683ba
+
   //#define DEFAULT_IJERK  0.3
   //#define DEFAULT_JJERK  0.3
   //#define DEFAULT_KJERK  0.3
