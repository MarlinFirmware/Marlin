/**************** TEVO TARANTULA EASY CONFIG ***************************
            Original idea by terryb.print3d@gmail.com
             Modified by jb.github@rcairgallery.com

    The latest version of Terry's original file will always be found at:
          https://github.com/terryb58/Marlin-EasyConfig

    The latest version of this file (and complete firmware) will always
  be found at:
          https://github.com/JimBrown/MarlinTarantula

    This is an attempt to create a simple configuration for as many
  different Tevo Tarantula variants as possible.  This will always be
  a work in progress. Email me if you have any questions, suggestions,
  or if you encounter problems when using Easy Config.

    This is a Marlin 2.0.x configuration file. I will update this as
  new versions of Marlin are released.

    NOTE: Sanity check should still work and should not show any errors.
      Please report any errors.  Thank you.

    NOTE: Don't forget to do an M502 followed by an M500 any time you
      upload the firmware.

    See https://youtu.be/-sQ8p00pG5E for an excellent tutorial on using
    this firmware.

***********************************************************************/

#define PRINTER_NAME "TEVO Tarantula (EasyConfig)"  // Change this to whatever you wish, or leave it as it is.
                                                    // NOTE: Whatever you put here will have " Ready..." appended to it.

/**
 * Equipment options
 */
//#define LARGE_BED
#define SDSUPPORT
//#define CHANGE_Y_DIRECTION        // If your bed homes in the wrong direction (it should move front to back) enable this.
//#define CHANGE_X_DIRECTION        // If your X carriage homes in the wrong direction (it should move right to left) enable this.
//#define CHANGE_Z_DIRECTION        // If your Z homes in the wrong direction (it should move top to bottom) enable this.
//#define HOTEND_E3DV6              // Genuine E3D v6 hotend.
//#define FULL_GRAPHIC_SMART        // Enable this if you have a RepRap Discount Full Graphic Smart Controller (The
                                    // stock controller is a RepRap Discount Smart Controller)
//#define Z_DUAL_STEPPER_DRIVERS    // Enable this if you have dual Z stepper motors with the second stepper motor
                                    // connected to the next available E plug (usually E1)

#define MOTHERBOARD BOARD_MKS_GEN_13        // Original controller board with built in stepper drivers. Works with MKS BASE 1.3, 1.4
//#define MOTHERBOARD BOARD_MKS_BASE_15       // MKS v1.5 with Allegro A4982 stepper drivers
//#define MOTHERBOARD BOARD_MKS_BASE_HEROIC   // MKS BASE 1.0 with Heroic HR4982 stepper drivers
//#define MOTHERBOARD BOARD_MKS_GEN_L         // Newer controller board with replacable stepper drivers

/**
 * Offset from endpoints to get nozzle to 0,0 (front/left of bed)
 * (How to center prints: https://github.com/JimBrown/MarlinTarantula/wiki/How-to-center-your-prints-(EasyConfig))
 */
#define NOZZLE_X          0
#define NOZZLE_Y          0

/**
 * Minimal Z height (in mm) before homing (G28) for Z clearance above the bed, clamps, ...
 */
#define Z_HOMING_HEIGHT 5

/**
 * Primary Extruder steps per mm (plugged in to E0 port on controller)
 * (How to calibrate: https://toms3d.org/2014/04/06/3d-printing-guides-calibrating-your-extruder/)
 */
#define E0_STEPS      100 // Stock extruder. If you have a Tevo Titan, try 400 then calibrate.
//#define CHANGE_E0_DIRECTION   // If your extruder is going backwards, enable this.

/**
 * Z Axis steps per mm (Default for stock lead screw is 1600)
 * If you install a lead screw with a different pitch and/or lead, change this
 */
#define Z_STEPS      1600 // Stock lead screw

/**
 * Z-Probe type (must be none or one of them)
 * If a Z-Probe type is selected, a Bed Leveling type other than MANUAL must be selected.
 */
//#define BLTOUCH         // ANTClabs BLTouch sensor (might also work with clones)
//#define SN04          // Green sensor
//#define INDUCTIVE_NO  // Normally open inductive sensor
//#define INDUCTIVE_NC  // Normally closed inductive sensor
//#define SERVO_PROBE   // Endstop switch on rotating arm. Set servo angles!
//#define NOZZLE_PROBE	// Nozzle wired up to contact metal on bed

/**
 * Bed leveling type (see: https://github.com/JimBrown/MarlinTarantula/wiki/Bed-leveling-types-(EasyConfig))
 * Must choose one of these other than MANUAL if a Z-Probe type is selected.
 */
//#define TRIPOINT
//#define LINEAR
//#define BILINEAR
//#define UBL
#define MANUAL

/**
 * Z-Probe offset from nozzle (https://github.com/JimBrown/MarlinTarantula/wiki/How-to-determine-your-Z-Probe-offset)
 * Use only one of Left/Right and Front/Behind. Others must be 0 (zero)
 * If you have a dual nozzle the offsets are calculated from the primary nozzle (the one plugged in to E0)
 */
#define SENSOR_LEFT        0
#define SENSOR_RIGHT       0
#define SENSOR_FRONT       0
#define SENSOR_BEHIND      0

/**
 * Number of grid points in each direction
 * Minimum 3. Maximum 15 for UBL. Maximum 7 for MANUAL
 */
#define GRID_POINTS        3

/**
 * Margin around perimiter of bed for probing (will not probe outside this margin)
 */
#define BED_MARGIN         1

/**
 * Servo probe deploy and stow angles
 */
#define SERVO_DEPLOY    70
#define SERVO_STOW      0

/**
 * Enable this to turn on support for two extruders
 */
//#define DUAL_EXTRUDER // If not single nozzle, primary nozzle plugged in to E0 port
                        // and secondary plugged in to E1 port.
//#define SINGLENOZZLE  // Enable this if you are using a single mixing nozzle (requires DUAL_EXTRUDER)

/**
 * Offset for second nozzle from first nozzle
 * The X value is positive if the secondary nozzle is to the right of the primary and
 * negative if the secondary nozzle is to the left of the primary.
 * The Y value is positive if the secondary nozzle is behind the primary and
 * negative if the secondary nozzle is in front of the primary.
 * The Z value is positive if the secondary nozzle is further away from the bed than the primary and
 * negative if the secondary nozzle is closer to the bed than the primary.
 */
#define EXTRUDER_E1_X 0
#define EXTRUDER_E1_Y 0
#define EXTRUDER_E1_Z 0

/** 
 * Secondary Extruder steps per mm
 * (how to calibrate: https://toms3d.org/2014/04/06/3d-printing-guides-calibrating-your-extruder/)
 */
#define E1_STEPS      100 // Stock extruder. If you have a Tevo Titan, try 400 then calibrate
//#define CHANGE_E1_DIRECTION   // If your secondary extruder is going backwards, enable this.

/**
 * TEVO Tarantula Custom PID Settings - Stock Hotend
 */
#define  hot_Kp 9.84
#define  hot_Ki 0.50
#define  hot_Kd 48.17
// FIND YOUR OWN: "M303 E0 C8 S200" to run autotune on the hotend at 200 degreesC for 8 cycles.
// More info here: http://reprap.org/wiki/PID_Tuning

/**
 * TEVO Tarantula Custom PID Settings - Stock Heatbed
 */
#define  bed_Kp 984.88
#define  bed_Ki 193.91
#define  bed_Kd 1250.55
// FIND YOUR OWN: "M303 E-1 C8 S90" to run autotune on the bed at 90 degreesC for 8 cycles.
// More info here: http://reprap.org/wiki/PID_Tuning

/**
 * If PID Autotune stops because the temp overshoots the requested S value, enable this and
 * set the overshoot temp to a value 5 or 10 degrees higher. If the overshoot value is more
 * than 40 degrees, things may not be ok with your system.
 */
//#define MAX_OVERSHOOT_PID_AUTOTUNE 20

/**
 * Enable a custom menu that contains three preheat presets for PLA, ABS and PETG
 */
#define CUSTOM_USER_MENUS

/**
 * Set your custom preheat presets here
 *
 * NOTE: Only PLA and ABS will appear under the Prepare menu. You must enable
 *       CUSTOM_USER_MENUS for PETG to appear, along with PLA and ABS, under Custom Commands.
 *       PLA and ABS will appear under both Custom Command and Prepare.
 */
#define Hot_PLA     215
#define Bed_PLA      75

#define Hot_ABS 		240
#define Bed_ABS 		100

#define Hot_PETG 		230
#define Bed_PETG     80

/**
 * Fan Soft PWM. Use software PWM to drive the fan, as for the heaters. This uses a very low frequency
 * which is not as annoying as with the hardware PWM. Redo PID Autotune.
 */
//#define SOFT_PWM

/**
 * Enable this to provide a realtime control over the head position via the LCD menu system that works while printing.
 * Using it, one can tune the z-position while printing the first layer.
 *
 * Warning: Does not respect endstops!
 */
#define BABYSTEPPING

/**
 * Extra movement of X axis. Can help with probing more of the bed.
 * Set both to 0 (zero) if you do not have a Z-Probe.
 */
#define XTRA_BED_LEFT     0  // Distance nozzle can move towards the left past X = 0
#define XTRA_BED_RIGHT    0  // Distance nozzle can move towards the right past X = 200

/**
 * Extra movement of Y axis. Can help with probing more of the bed.
 * Set both to 0 (zero) if you do not have a Z-Probe.
 */
#define XTRA_BED_FRONT    0  // Distance bed can move towards the front past Y = 200 (Y=280 for large bed)
#define XTRA_BED_BACK     0  // Distance bed can move towards the back past Y = 0

/**
 * Enable ONLY ONE of these if one of your stepper ports is not working and you wish to use the E1 stepper port.
 * NOTE: Can NOT be used with dual extruders. Works only on RAMPS based boards (such as MKS boards)
 */
//#define EXTRUDER_USE_E1
//#define X_AXIS_USE_E1
//#define Y_AXIS_USE_E1
//#define Z_AXIS_USE_E1

/**
 * Enable this if your E0 heater port is not working and you wish to use the E1 heater port.
 * NOTE: Can NOT be used with dual nozzles. Works only on RAMPS based boards (such as MKS boards)
 */
//#define HOTEND_USE_E1

/*
 ************************ END OF EASY CONFIG ****************************
 *======================================================================*
 * DO NOT EDIT BELOW THIS LINE UNLESS YOU KNOW WHAT YOU ARE DOING!!!!!! *
 *======================================================================*
 */

/**
 * Marlin 3D Printer Firmware
 * Copyright (C) 2019 MarlinFirmware [https://github.com/MarlinFirmware/Marlin]
 *
 * Based on Sprinter and grbl.
 * Copyright (C) 2011 Camiel Gubbels / Erik van der Zalm
 *
 * This program is free software: you can redistribute it and/or modify
 * it under the terms of the GNU General Public License as published by
 * the Free Software Foundation, either version 3 of the License, or
 * (at your option) any later version.
 *
 * This program is distributed in the hope that it will be useful,
 * but WITHOUT ANY WARRANTY; without even the implied warranty of
 * MERCHANTABILITY or FITNESS FOR A PARTICULAR PURPOSE.  See the
 * GNU General Public License for more details.
 *
 * You should have received a copy of the GNU General Public License
 * along with this program.  If not, see <http://www.gnu.org/licenses/>.
 *
 */
#pragma once

/**
 * Configuration.h
 *
 * Basic settings such as:
 *
 * - Type of electronics
 * - Type of temperature sensor
 * - Printer geometry
 * - Endstop configuration
 * - LCD controller
 * - Extra features
 *
 * Advanced settings can be found in Configuration_adv.h
 *
 */
#define CONFIGURATION_H_VERSION 020000

//===========================================================================
//============================= Getting Started =============================
//===========================================================================

/**
 * Here are some standard links for getting your machine calibrated:
 *
 * http://reprap.org/wiki/Calibration
 * http://youtu.be/wAL9d7FgInk
 * http://calculator.josefprusa.cz
 * http://reprap.org/wiki/Triffid_Hunter%27s_Calibration_Guide
 * http://www.thingiverse.com/thing:5573
 * https://sites.google.com/site/repraplogphase/calibration-of-your-reprap
 * http://www.thingiverse.com/thing:298812
 */

//===========================================================================
//============================= DELTA Printer ===============================
//===========================================================================
// For a Delta printer start with one of the configuration files in the
// config/examples/delta directory and customize for your machine.
//

//===========================================================================
//============================= SCARA Printer ===============================
//===========================================================================
// For a SCARA printer start with the configuration files in
// config/examples/SCARA and customize for your machine.
//

// @section info

// User-specified version info of this build to display in [Pronterface, etc] terminal window during
// startup. Implementation of an idea by Prof Braino to inform user that any changes made to this
// build by the user have been successfully uploaded into firmware.
#define STRING_CONFIG_H_AUTHOR "(Jim Brown, TEVO Tarantula config)" // Who made the changes.
#define SHOW_BOOTSCREEN
#define STRING_SPLASH_LINE1 SHORT_BUILD_VERSION // will be shown during bootup in line 1
#define STRING_SPLASH_LINE2 WEBSITE_URL         // will be shown during bootup in line 2

/**
 * *** VENDORS PLEASE READ ***
 *
 * Marlin allows you to add a custom boot image for Graphical LCDs.
 * With this option Marlin will first show your custom screen followed
 * by the standard Marlin logo with version number and web URL.
 *
 * We encourage you to take advantage of this new feature and we also
 * respectfully request that you retain the unmodified Marlin boot screen.
 */

// Enable to show the bitmap in Marlin/_Bootscreen.h on startup.
//#define SHOW_CUSTOM_BOOTSCREEN

// Enable to show the bitmap in Marlin/_Statusscreen.h on the status screen.
//#define CUSTOM_STATUS_SCREEN_IMAGE

// @section machine

/**
 * Select the serial port on the board to use for communication with the host.
 * This allows the connection of wireless adapters (for instance) to non-default port pins.
 * Note: The first serial port (-1 or 0) will always be used by the Arduino bootloader.
 *
 * :[-1, 0, 1, 2, 3, 4, 5, 6, 7]
 */
#define SERIAL_PORT 0

/**
 * Select a secondary serial port on the board to use for communication with the host.
 * This allows the connection of wireless adapters (for instance) to non-default port pins.
 * Serial port -1 is the USB emulated serial port, if available.
 *
 * :[-1, 0, 1, 2, 3, 4, 5, 6, 7]
 */
//#define SERIAL_PORT_2 -1

/**
 * This setting determines the communication speed of the printer.
 *
 * 250000 works in most cases, but you might try a lower speed if
 * you commonly experience drop-outs during host printing.
 * You may try up to 1000000 to speed up SD file transfer.
 *
 * :[2400, 9600, 19200, 38400, 57600, 115200, 250000, 500000, 1000000]
 */
#define BAUDRATE 115200

// Enable the Bluetooth serial interface on AT90USB devices
//#define BLUETOOTH

// The following define selects which electronics board you have.
// Please choose the name from boards.h that matches your setup
#ifndef MOTHERBOARD
  #define MOTHERBOARD BOARD_MKS_GEN_13
#endif

// Optional custom name for your RepStrap or other custom machine
// Displayed in the LCD "Ready" message
#define CUSTOM_MACHINE_NAME PRINTER_NAME

// Define this to set a unique identifier for this printer, (Used by some programs to differentiate between machines)
// You can use an online service to generate a random UUID. (eg http://www.uuidgenerator.net/version4)
//#define MACHINE_UUID "00000000-0000-0000-0000-000000000000"

// @section extruder

// This defines the number of extruders
// :[1, 2, 3, 4, 5, 6]
#if ENABLED(DUAL_EXTRUDER)
   #define EXTRUDERS 2
#else
   #define EXTRUDERS 1
#endif

// Generally expected filament diameter (1.75, 2.85, 3.0, ...). Used for Volumetric, Filament Width Sensor, etc.
#define DEFAULT_NOMINAL_FILAMENT_DIA 1.75

// For Cyclops or any "multi-extruder" that shares a single nozzle.
//#define SINGLENOZZLE

/**
 * Průša MK2 Single Nozzle Multi-Material Multiplexer, and variants.
 *
 * This device allows one stepper driver on a control board to drive
 * two to eight stepper motors, one at a time, in a manner suitable
 * for extruders.
 *
 * This option only allows the multiplexer to switch on tool-change.
 * Additional options to configure custom E moves are pending.
 */
//#define MK2_MULTIPLEXER
#if ENABLED(MK2_MULTIPLEXER)
  // Override the default DIO selector pins here, if needed.
  // Some pins files may provide defaults for these pins.
  //#define E_MUX0_PIN 40  // Always Required
  //#define E_MUX1_PIN 42  // Needed for 3 to 8 inputs
  //#define E_MUX2_PIN 44  // Needed for 5 to 8 inputs
#endif

/**
 * Prusa Multi-Material Unit v2
 *
 * Requires NOZZLE_PARK_FEATURE to park print head in case MMU unit fails.
 * Requires EXTRUDERS = 5
 *
 * For additional configuration see Configuration_adv.h
 */
//#define PRUSA_MMU2

// A dual extruder that uses a single stepper motor
//#define SWITCHING_EXTRUDER
#if ENABLED(SWITCHING_EXTRUDER)
  #define SWITCHING_EXTRUDER_SERVO_NR 0
  #define SWITCHING_EXTRUDER_SERVO_ANGLES { 0, 90 } // Angles for E0, E1[, E2, E3]
  #if EXTRUDERS > 3
    #define SWITCHING_EXTRUDER_E23_SERVO_NR 1
  #endif
#endif

// A dual-nozzle that uses a servomotor to raise/lower one (or both) of the nozzles
//#define SWITCHING_NOZZLE
#if ENABLED(SWITCHING_NOZZLE)
  #define SWITCHING_NOZZLE_SERVO_NR 0
  //#define SWITCHING_NOZZLE_E1_SERVO_NR 1          // If two servos are used, the index of the second
  #define SWITCHING_NOZZLE_SERVO_ANGLES { 0, 90 }   // Angles for E0, E1 (single servo) or lowered/raised (dual servo)
#endif

/**
 * Two separate X-carriages with extruders that connect to a moving part
 * via a solenoid docking mechanism. Requires SOL1_PIN and SOL2_PIN.
 */
//#define PARKING_EXTRUDER

/**
 * Two separate X-carriages with extruders that connect to a moving part
 * via a magnetic docking mechanism using movements and no solenoid
 *
 * project   : https://www.thingiverse.com/thing:3080893
 * movements : https://youtu.be/0xCEiG9VS3k
 *             https://youtu.be/Bqbcs0CU2FE
 */
//#define MAGNETIC_PARKING_EXTRUDER

#if ENABLED(PARKING_EXTRUDER) || ENABLED(MAGNETIC_PARKING_EXTRUDER)

  #define PARKING_EXTRUDER_PARKING_X { -78, 184 }     // X positions for parking the extruders
  #define PARKING_EXTRUDER_GRAB_DISTANCE 1            // (mm) Distance to move beyond the parking point to grab the extruder
  //#define MANUAL_SOLENOID_CONTROL                   // Manual control of docking solenoids with M380 S / M381

  #if ENABLED(PARKING_EXTRUDER)

    #define PARKING_EXTRUDER_SOLENOIDS_INVERT           // If enabled, the solenoid is NOT magnetized with applied voltage
    #define PARKING_EXTRUDER_SOLENOIDS_PINS_ACTIVE LOW  // LOW or HIGH pin signal energizes the coil
    #define PARKING_EXTRUDER_SOLENOIDS_DELAY 250        // (ms) Delay for magnetic field. No delay if 0 or not defined.
    //#define MANUAL_SOLENOID_CONTROL                   // Manual control of docking solenoids with M380 S / M381

  #elif ENABLED(MAGNETIC_PARKING_EXTRUDER)

    #define MPE_FAST_SPEED      9000      // (mm/m) Speed for travel before last distance point
    #define MPE_SLOW_SPEED      4500      // (mm/m) Speed for last distance travel to park and couple
    #define MPE_TRAVEL_DISTANCE   10      // (mm) Last distance point
    #define MPE_COMPENSATION       0      // Offset Compensation -1 , 0 , 1 (multiplier) only for coupling

  #endif

#endif

/**
 * Switching Toolhead
 *
 * Support for swappable and dockable toolheads, such as
 * the E3D Tool Changer. Toolheads are locked with a servo.
 */
//#define SWITCHING_TOOLHEAD
#if ENABLED(SWITCHING_TOOLHEAD)
  #define SWITCHING_TOOLHEAD_SERVO_NR       2         // Index of the servo connector
  #define SWITCHING_TOOLHEAD_SERVO_ANGLES { 0, 180 }  // (degrees) Angles for Lock, Unlock
  #define SWITCHING_TOOLHEAD_Y_POS        235         // (mm) Y position of the toolhead dock
  #define SWITCHING_TOOLHEAD_Y_SECURITY    10         // (mm) Security distance Y axis
  #define SWITCHING_TOOLHEAD_Y_CLEAR       60         // (mm) Minimum distance from dock for unobstructed X axis
  #define SWITCHING_TOOLHEAD_X_POS        { 215, 0 }  // (mm) X positions for parking the extruders
#endif

/**
 * "Mixing Extruder"
 *   - Adds G-codes M163 and M164 to set and "commit" the current mix factors.
 *   - Extends the stepping routines to move multiple steppers in proportion to the mix.
 *   - Optional support for Repetier Firmware's 'M164 S<index>' supporting virtual tools.
 *   - This implementation supports up to two mixing extruders.
 *   - Enable DIRECT_MIXING_IN_G1 for M165 and mixing in G1 (from Pia Taubert's reference implementation).
 */
//#define MIXING_EXTRUDER
#if ENABLED(MIXING_EXTRUDER)
  #define MIXING_STEPPERS 2        // Number of steppers in your mixing extruder
  #define MIXING_VIRTUAL_TOOLS 16  // Use the Virtual Tool method with M163 and M164
  //#define DIRECT_MIXING_IN_G1    // Allow ABCDHI mix factors in G1 movement commands
  //#define GRADIENT_MIX           // Support for gradient mixing with M166 and LCD
  #if ENABLED(GRADIENT_MIX)
    //#define GRADIENT_VTOOL       // Add M166 T to use a V-tool index as a Gradient alias
  #endif
#endif

// Offset of the extruders (uncomment if using more than one and relying on firmware to position when changing).
// The offset has to be X=0, Y=0 for the extruder 0 hotend (default extruder).
// For the other hotends it is their distance from the extruder 0 hotend.
#if ENABLED(DUAL_EXTRUDER) && DISABLED(SINGLENOZZLE)
  #define HOTEND_OFFSET_X {0.0, EXTRUDER_E1_X}  // (mm) relative X-offset for each nozzle
  #define HOTEND_OFFSET_Y {0.0, EXTRUDER_E1_Y}  // (mm) relative Y-offset for each nozzle
  #define HOTEND_OFFSET_Z {0.0, EXTRUDER_E1_Z}  // (mm) relative Z-offset for each nozzle
#endif

// @section machine

/**
 * Select your power supply here. Use 0 if you haven't connected the PS_ON_PIN
 *
 * 0 = No Power Switch
 * 1 = ATX
 * 2 = X-Box 360 203Watts (the blue wire connected to PS_ON and the red wire to VCC)
 *
 * :{ 0:'No power switch', 1:'ATX', 2:'X-Box 360' }
 */
#define POWER_SUPPLY 0

#if POWER_SUPPLY > 0
  // Enable this option to leave the PSU off at startup.
  // Power to steppers and heaters will need to be turned on with M80.
  //#define PS_DEFAULT_OFF

  //#define AUTO_POWER_CONTROL        // Enable automatic control of the PS_ON pin
  #if ENABLED(AUTO_POWER_CONTROL)
    #define AUTO_POWER_FANS           // Turn on PSU if fans need power
    #define AUTO_POWER_E_FANS
    #define AUTO_POWER_CONTROLLERFAN
    #define POWER_TIMEOUT 30
  #endif

#endif

// @section temperature

//===========================================================================
//============================= Thermal Settings ============================
//===========================================================================

/**
 * --NORMAL IS 4.7kohm PULLUP!-- 1kohm pullup can be used on hotend sensor, using correct resistor and table
 *
 * Temperature sensors available:
 *
 *    -4 : thermocouple with AD8495
 *    -3 : thermocouple with MAX31855 (only for sensor 0)
 *    -2 : thermocouple with MAX6675 (only for sensor 0)
 *    -1 : thermocouple with AD595
 *     0 : not used
 *     1 : 100k thermistor - best choice for EPCOS 100k (4.7k pullup)
 *     2 : 200k thermistor - ATC Semitec 204GT-2 (4.7k pullup)
 *     3 : Mendel-parts thermistor (4.7k pullup)
 *     4 : 10k thermistor !! do not use it for a hotend. It gives bad resolution at high temp. !!
 *     5 : 100K thermistor - ATC Semitec 104GT-2/104NT-4-R025H42G (Used in ParCan & J-Head) (4.7k pullup)
 *   501 : 100K Zonestar (Tronxy X3A) Thermistor
 *     6 : 100k EPCOS - Not as accurate as table 1 (created using a fluke thermocouple) (4.7k pullup)
 *     7 : 100k Honeywell thermistor 135-104LAG-J01 (4.7k pullup)
 *    71 : 100k Honeywell thermistor 135-104LAF-J01 (4.7k pullup)
 *     8 : 100k 0603 SMD Vishay NTCS0603E3104FXT (4.7k pullup)
 *     9 : 100k GE Sensing AL03006-58.2K-97-G1 (4.7k pullup)
 *    10 : 100k RS thermistor 198-961 (4.7k pullup)
 *    11 : 100k beta 3950 1% thermistor (4.7k pullup)
 *    12 : 100k 0603 SMD Vishay NTCS0603E3104FXT (4.7k pullup) (calibrated for Makibox hot bed)
 *    13 : 100k Hisens 3950  1% up to 300°C for hotend "Simple ONE " & "Hotend "All In ONE"
 *    15 : 100k thermistor calibration for JGAurora A5 hotend
 *    20 : the PT100 circuit found in the Ultimainboard V2.x
 *    60 : 100k Maker's Tool Works Kapton Bed Thermistor beta=3950
 *    61 : 100k Formbot / Vivedino 3950 350C thermistor 4.7k pullup
 *    66 : 4.7M High Temperature thermistor from Dyze Design
 *    67 : 450C thermistor from SliceEngineering
 *    70 : the 100K thermistor found in the bq Hephestos 2
 *    75 : 100k Generic Silicon Heat Pad with NTC 100K MGB18-104F39050L32 thermistor
 *
 *       1k ohm pullup tables - This is atypical, and requires changing out the 4.7k pullup for 1k.
 *                              (but gives greater accuracy and more stable PID)
 *    51 : 100k thermistor - EPCOS (1k pullup)
 *    52 : 200k thermistor - ATC Semitec 204GT-2 (1k pullup)
 *    55 : 100k thermistor - ATC Semitec 104GT-2 (Used in ParCan & J-Head) (1k pullup)
 *
 *  1047 : Pt1000 with 4k7 pullup
 *  1010 : Pt1000 with 1k pullup (non standard)
 *   147 : Pt100 with 4k7 pullup
 *   110 : Pt100 with 1k pullup (non standard)
 *
 *         Use these for Testing or Development purposes. NEVER for production machine.
 *   998 : Dummy Table that ALWAYS reads 25°C or the temperature defined below.
 *   999 : Dummy Table that ALWAYS reads 100°C or the temperature defined below.
 *
 * :{ '0': "Not used", '1':"100k / 4.7k - EPCOS", '2':"200k / 4.7k - ATC Semitec 204GT-2", '3':"Mendel-parts / 4.7k", '4':"10k !! do not use for a hotend. Bad resolution at high temp. !!", '5':"100K / 4.7k - ATC Semitec 104GT-2 (Used in ParCan & J-Head)", '501':"100K Zonestar (Tronxy X3A)", '6':"100k / 4.7k EPCOS - Not as accurate as Table 1", '7':"100k / 4.7k Honeywell 135-104LAG-J01", '8':"100k / 4.7k 0603 SMD Vishay NTCS0603E3104FXT", '9':"100k / 4.7k GE Sensing AL03006-58.2K-97-G1", '10':"100k / 4.7k RS 198-961", '11':"100k / 4.7k beta 3950 1%", '12':"100k / 4.7k 0603 SMD Vishay NTCS0603E3104FXT (calibrated for Makibox hot bed)", '13':"100k Hisens 3950  1% up to 300°C for hotend 'Simple ONE ' & hotend 'All In ONE'", '20':"PT100 (Ultimainboard V2.x)", '51':"100k / 1k - EPCOS", '52':"200k / 1k - ATC Semitec 204GT-2", '55':"100k / 1k - ATC Semitec 104GT-2 (Used in ParCan & J-Head)", '60':"100k Maker's Tool Works Kapton Bed Thermistor beta=3950", '61':"100k Formbot / Vivedino 3950 350C thermistor 4.7k pullup", '66':"Dyze Design 4.7M High Temperature thermistor", '67':"Slice Engineering 450C High Temperature thermistor", '70':"the 100K thermistor found in the bq Hephestos 2", '71':"100k / 4.7k Honeywell 135-104LAF-J01", '147':"Pt100 / 4.7k", '1047':"Pt1000 / 4.7k", '110':"Pt100 / 1k (non-standard)", '1010':"Pt1000 / 1k (non standard)", '-4':"Thermocouple + AD8495", '-3':"Thermocouple + MAX31855 (only for sensor 0)", '-2':"Thermocouple + MAX6675 (only for sensor 0)", '-1':"Thermocouple + AD595",'998':"Dummy 1", '999':"Dummy 2" }
 */
#if ENABLED(HOTEND_E3DV6)
  #define TEMP_SENSOR_0 5
#else
  #define TEMP_SENSOR_0 1
#endif
#if ENABLED(DUAL_EXTRUDER) && DISABLED(SINGLENOZZLE)
  #define TEMP_SENSOR_1 1
#else
  #define TEMP_SENSOR_1 0
#endif
#define TEMP_SENSOR_2 0
#define TEMP_SENSOR_3 0
#define TEMP_SENSOR_4 0
#define TEMP_SENSOR_5 0
#define TEMP_SENSOR_BED 1
#define TEMP_SENSOR_CHAMBER 0
#define CHAMBER_HEATER_PIN -1  // On/off pin for enclosure heating system

// Dummy thermistor constant temperature readings, for use with 998 and 999
#define DUMMY_THERMISTOR_998_VALUE 25
#define DUMMY_THERMISTOR_999_VALUE 100

// Use temp sensor 1 as a redundant sensor with sensor 0. If the readings
// from the two sensors differ too much the print will be aborted.
//#define TEMP_SENSOR_1_AS_REDUNDANT
#define MAX_REDUNDANT_TEMP_SENSOR_DIFF 10

<<<<<<< HEAD
// Extruder temperature must be close to target for this long before M109 returns success
#define TEMP_RESIDENCY_TIME 5  // (seconds)
#define TEMP_HYSTERESIS 3       // (degC) range of +/- temperatures considered "close" to the target one
#define TEMP_WINDOW     1       // (degC) Window around target to start the residency timer x degC early.

// Bed temperature must be close to target for this long before M190 returns success
#define TEMP_BED_RESIDENCY_TIME 5  // (seconds)
#define TEMP_BED_HYSTERESIS 3       // (degC) range of +/- temperatures considered "close" to the target one
#define TEMP_BED_WINDOW     1       // (degC) Window around target to start the residency timer x degC early.

// The minimal temperature defines the temperature below which the heater will not be enabled It is used
// to check that the wiring to the thermistor is not broken.
// Otherwise this would lead to the heater being powered on all the time.
#define HEATER_0_MINTEMP 5
#define HEATER_1_MINTEMP 5
#define HEATER_2_MINTEMP 5
#define HEATER_3_MINTEMP 5
#define HEATER_4_MINTEMP 5
#define HEATER_5_MINTEMP 5
#define BED_MINTEMP 5

// When temperature exceeds max temp, your heater will be switched off.
// This feature exists to protect your hotend from overheating accidentally, but *NOT* from thermistor short/failure!
// You should use MINTEMP for thermistor short/failure protection.
=======
#define TEMP_RESIDENCY_TIME     10  // (seconds) Time to wait for hotend to "settle" in M109
#define TEMP_WINDOW              1  // (°C) Temperature proximity for the "temperature reached" timer
#define TEMP_HYSTERESIS          3  // (°C) Temperature proximity considered "close enough" to the target

#define TEMP_BED_RESIDENCY_TIME 10  // (seconds) Time to wait for bed to "settle" in M190
#define TEMP_BED_WINDOW          1  // (°C) Temperature proximity for the "temperature reached" timer
#define TEMP_BED_HYSTERESIS      3  // (°C) Temperature proximity considered "close enough" to the target

#define TEMP_CHAMBER_HYSTERESIS  3  // (°C) Temperature proximity considered "close enough" to the target

// Below this temperature the heater will be switched off
// because it probably indicates a broken thermistor wire.
#define HEATER_0_MINTEMP   5
#define HEATER_1_MINTEMP   5
#define HEATER_2_MINTEMP   5
#define HEATER_3_MINTEMP   5
#define HEATER_4_MINTEMP   5
#define HEATER_5_MINTEMP   5
#define BED_MINTEMP        5
#define CHAMBER_MINTEMP    5

// Above this temperature the heater will be switched off.
// This can protect components from overheating, but NOT from shorts and failures.
// (Use MINTEMP for thermistor short/failure protection.)
>>>>>>> 09eb30dc
#define HEATER_0_MAXTEMP 275
#define HEATER_1_MAXTEMP 275
#define HEATER_2_MAXTEMP 275
#define HEATER_3_MAXTEMP 275
#define HEATER_4_MAXTEMP 275
#define HEATER_5_MAXTEMP 275
#define BED_MAXTEMP      150
#define CHAMBER_MAXTEMP  100

//===========================================================================
//============================= PID Settings ================================
//===========================================================================
// PID Tuning Guide here: http://reprap.org/wiki/PID_Tuning

// Comment the following line to disable PID and enable bang-bang.
#define PIDTEMP
#define BANG_MAX 255     // Limits current to nozzle while in bang-bang mode; 255=full current
#define PID_MAX BANG_MAX // Limits current to nozzle while PID is active (see PID_FUNCTIONAL_RANGE below); 255=full current
#define PID_K1 0.95      // Smoothing factor within any PID loop
#if ENABLED(PIDTEMP)
  //#define PID_EDIT_MENU         // Add PID editing to the "Advanced Settings" menu. (~700 bytes of PROGMEM)
  //#define PID_AUTOTUNE_MENU     // Add PID auto-tuning to the "Advanced Settings" menu. (~250 bytes of PROGMEM)
  //#define PID_DEBUG             // Sends debug data to the serial port.
  //#define PID_OPENLOOP 1        // Puts PID in open loop. M104/M140 sets the output power from 0 to PID_MAX
  //#define SLOW_PWM_HEATERS      // PWM with very low frequency (roughly 0.125Hz=8s) and minimum state time of approximately 1s useful for heaters driven by a relay
  //#define PID_PARAMS_PER_HOTEND // Uses separate PID parameters for each extruder (useful for mismatched extruders)
                                  // Set/get with gcode: M301 E[extruder number, 0-2]
  #define PID_FUNCTIONAL_RANGE 25  // If the temperature difference between the target temperature and the actual temperature
                                  // is more than PID_FUNCTIONAL_RANGE then the PID will be shut off and the heater will be set to min/max.

  // If you are using a pre-configured hotend then you can use one of the value sets by uncommenting it

  // Ultimaker
  //#define DEFAULT_Kp 22.2
  //#define DEFAULT_Ki 1.08
  //#define DEFAULT_Kd 114

  // MakerGear
  //#define DEFAULT_Kp 7.0
  //#define DEFAULT_Ki 0.1
  //#define DEFAULT_Kd 12

  // Mendel Parts V9 on 12V
  //#define DEFAULT_Kp 63.0
  //#define DEFAULT_Ki 2.25
  //#define DEFAULT_Kd 440

  // TEVO Tarantula Custom PID Settings
  #define  DEFAULT_Kp hot_Kp
  #define  DEFAULT_Ki hot_Ki
  #define  DEFAULT_Kd hot_Kd

#endif // PIDTEMP

//===========================================================================
//============================= PID > Bed Temperature Control ===============
//===========================================================================

/**
 * PID Bed Heating
 *
 * If this option is enabled set PID constants below.
 * If this option is disabled, bang-bang will be used and BED_LIMIT_SWITCHING will enable hysteresis.
 *
 * The PID frequency will be the same as the extruder PWM.
 * If PID_dT is the default, and correct for the hardware/configuration, that means 7.689Hz,
 * which is fine for driving a square wave into a resistive load and does not significantly
 * impact FET heating. This also works fine on a Fotek SSR-10DA Solid State Relay into a 250W
 * heater. If your configuration is significantly different than this and you don't understand
 * the issues involved, don't use bed PID until someone else verifies that your hardware works.
 */
#define PIDTEMPBED

//#define BED_LIMIT_SWITCHING

/**
 * Max Bed Power
 * Applies to all forms of bed control (PID, bang-bang, and bang-bang with hysteresis).
 * When set to any value below 255, enables a form of PWM to the bed that acts like a divider
 * so don't use it unless you are OK with PWM on your bed. (See the comment on enabling PIDTEMPBED)
 */
#define MAX_BED_POWER 255 // limits duty cycle to bed; 255=full current

#if ENABLED(PIDTEMPBED)

  //#define PID_BED_DEBUG // Sends debug data to the serial port.

  //120V 250W silicone heater into 4mm borosilicate (MendelMax 1.5+)
  //from FOPDT model - kp=.39 Tp=405 Tdead=66, Tc set to 79.2, aggressive factor of .15 (vs .1, 1, 10)
  //#define DEFAULT_bedKp 10.00
  //#define DEFAULT_bedKi .023
  //#define DEFAULT_bedKd 305.4

  //120V 250W silicone heater into 4mm borosilicate (MendelMax 1.5+)
  //from pidautotune
  //#define DEFAULT_bedKp 97.1
  //#define DEFAULT_bedKi 1.41
  //#define DEFAULT_bedKd 1675.16

  // TEVO Tarantula Custom PID Settings - Heatbed
  #define  DEFAULT_bedKp bed_Kp
  #define  DEFAULT_bedKi bed_Ki
  #define  DEFAULT_bedKd bed_Kd

  // FIND YOUR OWN: "M303 E-1 C8 S90" to run autotune on the bed at 90 degreesC for 8 cycles.
#endif // PIDTEMPBED

// @section extruder

/**
 * Prevent extrusion if the temperature is below EXTRUDE_MINTEMP.
 * Add M302 to set the minimum extrusion temperature and/or turn
 * cold extrusion prevention on and off.
 *
 * *** IT IS HIGHLY RECOMMENDED TO LEAVE THIS OPTION ENABLED! ***
 */
#define PREVENT_COLD_EXTRUSION
#define EXTRUDE_MINTEMP 170

/**
 * Prevent a single extrusion longer than EXTRUDE_MAXLENGTH.
 * Note: For Bowden Extruders make this large enough to allow load/unload.
 */
#define PREVENT_LENGTHY_EXTRUDE
#define EXTRUDE_MAXLENGTH 650

//===========================================================================
//======================== Thermal Runaway Protection =======================
//===========================================================================

/**
 * Thermal Protection provides additional protection to your printer from damage
 * and fire. Marlin always includes safe min and max temperature ranges which
 * protect against a broken or disconnected thermistor wire.
 *
 * The issue: If a thermistor falls out, it will report the much lower
 * temperature of the air in the room, and the the firmware will keep
 * the heater on.
 *
 * If you get "Thermal Runaway" or "Heating failed" errors the
 * details can be tuned in Configuration_adv.h
 */

#define THERMAL_PROTECTION_HOTENDS // Enable thermal protection for all extruders
#define THERMAL_PROTECTION_BED     // Enable thermal protection for the heated bed
#define THERMAL_PROTECTION_CHAMBER // Enable thermal protection for the heated chamber

//===========================================================================
//============================= Mechanical Settings =========================
//===========================================================================

// @section machine

// Uncomment one of these options to enable CoreXY, CoreXZ, or CoreYZ kinematics
// either in the usual order or reversed
//#define COREXY
//#define COREXZ
//#define COREYZ
//#define COREYX
//#define COREZX
//#define COREZY

//===========================================================================
//============================== Endstop Settings ===========================
//===========================================================================

// @section homing

// Specify here all the endstop connectors that are connected to any endstop or probe.
// Almost all printers will be using one per axis. Probes will use one or more of the
// extra connectors. Leave undefined any used for non-endstop and non-probe purposes.
#define USE_XMIN_PLUG
#define USE_YMIN_PLUG
#define USE_ZMIN_PLUG
//#define USE_XMAX_PLUG
//#define USE_YMAX_PLUG
//#define USE_ZMAX_PLUG

// Enable pullup for all endstops to prevent a floating state
//#define ENDSTOPPULLUPS
#if DISABLED(ENDSTOPPULLUPS)
  // Disable ENDSTOPPULLUPS to set pullups individually
  //#define ENDSTOPPULLUP_XMAX
  //#define ENDSTOPPULLUP_YMAX
  //#define ENDSTOPPULLUP_ZMAX
  #define ENDSTOPPULLUP_XMIN
  #define ENDSTOPPULLUP_YMIN
  #if ENABLED(BLTOUCH) || ENABLED(SN04) || ENABLED(INDUCTIVE_NC) || ENABLED(INDUCTIVE_NO) || ENABLED(NOZZLE_PROBE)
    //#define ENDSTOPPULLUP_ZMIN
    #define ENDSTOPPULLUP_ZMIN_PROBE
  #else
    #define ENDSTOPPULLUP_ZMIN
    //#define ENDSTOPPULLUP_ZMIN_PROBE
  #endif
#endif

// Enable pulldown for all endstops to prevent a floating state
//#define ENDSTOPPULLDOWNS
#if DISABLED(ENDSTOPPULLDOWNS)
  // Disable ENDSTOPPULLDOWNS to set pulldowns individually
  //#define ENDSTOPPULLDOWN_XMAX
  //#define ENDSTOPPULLDOWN_YMAX
  //#define ENDSTOPPULLDOWN_ZMAX
  //#define ENDSTOPPULLDOWN_XMIN
  //#define ENDSTOPPULLDOWN_YMIN
  //#define ENDSTOPPULLDOWN_ZMIN
  //#define ENDSTOPPULLDOWN_ZMIN_PROBE
#endif

// Mechanical endstop with COM to ground and NC to Signal uses "false" here (most common setup).
#define X_MIN_ENDSTOP_INVERTING true // set to true to invert the logic of the endstop.
#define Y_MIN_ENDSTOP_INVERTING true // set to true to invert the logic of the endstop.
#if ENABLED(BLTOUCH)
  // #define Z_MIN_ENDSTOP_INVERTING false // set to true to invert the logic of the endstop.
#elif ENABLED(INDUCTIVE_NC)
  #define Z_MIN_ENDSTOP_INVERTING false // set to true to invert the logic of the endstop.
#else
  #define Z_MIN_ENDSTOP_INVERTING true // set to true to invert the logic of the endstop.
#endif
//#define X_MAX_ENDSTOP_INVERTING false // set to true to invert the logic of the endstop.
//#define Y_MAX_ENDSTOP_INVERTING false // set to true to invert the logic of the endstop.
//#define Z_MAX_ENDSTOP_INVERTING false // set to true to invert the logic of the endstop.
#if ENABLED(BLTOUCH) || ENABLED(INDUCTIVE_NC)
  #define Z_MIN_PROBE_ENDSTOP_INVERTING false // set to true to invert the logic of the endstop.
#elif ENABLED(SN04) || ENABLED(INDUCTIVE_NO) || ENABLED(SERVO_PROBE) || ENABLED(NOZZLE_PROBE)
  #define Z_MIN_PROBE_ENDSTOP_INVERTING true // set to true to invert the logic of the endstop.
#else
  //#define Z_MIN_PROBE_ENDSTOP_INVERTING false // set to true to invert the logic of the endstop.
#endif

/**
 * Stepper Drivers
 *
 * These settings allow Marlin to tune stepper driver timing and enable advanced options for
 * stepper drivers that support them. You may also override timing options in Configuration_adv.h.
 *
 * A4988 is assumed for unspecified drivers.
 *
 * Options: A4988, A5984, DRV8825, LV8729, L6470, TB6560, TB6600, TMC2100,
 *          TMC2130, TMC2130_STANDALONE, TMC2208, TMC2208_STANDALONE,
 *          TMC26X,  TMC26X_STANDALONE,  TMC2660, TMC2660_STANDALONE,
 *          TMC2160, TMC2160_STANDALONE, TMC5130, TMC5130_STANDALONE,
 *          TMC5160, TMC5160_STANDALONE
 * :['A4988', 'A5984', 'DRV8825', 'LV8729', 'L6470', 'TB6560', 'TB6600', 'TMC2100', 'TMC2130', 'TMC2130_STANDALONE', 'TMC2160', 'TMC2160_STANDALONE', 'TMC2208', 'TMC2208_STANDALONE', 'TMC26X', 'TMC26X_STANDALONE', 'TMC2660', 'TMC2660_STANDALONE', 'TMC5130', 'TMC5130_STANDALONE', 'TMC5160', 'TMC5160_STANDALONE']
 */
//#define X_DRIVER_TYPE  A4988
//#define Y_DRIVER_TYPE  A4988
//#define Z_DRIVER_TYPE  A4988
//#define X2_DRIVER_TYPE A4988
//#define Y2_DRIVER_TYPE A4988
//#define Z2_DRIVER_TYPE A4988
//#define Z3_DRIVER_TYPE A4988
//#define E0_DRIVER_TYPE A4988
//#define E1_DRIVER_TYPE A4988
//#define E2_DRIVER_TYPE A4988
//#define E3_DRIVER_TYPE A4988
//#define E4_DRIVER_TYPE A4988
//#define E5_DRIVER_TYPE A4988

// Enable this feature if all enabled endstop pins are interrupt-capable.
// This will remove the need to poll the interrupt pins, saving many CPU cycles.
//#define ENDSTOP_INTERRUPTS_FEATURE

/**
 * Endstop Noise Threshold
 *
 * Enable if your probe or endstops falsely trigger due to noise.
 *
 * - Higher values may affect repeatability or accuracy of some bed probes.
 * - To fix noise install a 100nF ceramic capacitor inline with the switch.
 * - This feature is not required for common micro-switches mounted on PCBs
 *   based on the Makerbot design, which already have the 100nF capacitor.
 *
 * :[2,3,4,5,6,7]
 */
//#define ENDSTOP_NOISE_THRESHOLD 2

//=============================================================================
//============================== Movement Settings ============================
//=============================================================================
// @section motion

/**
 * Default Settings
 *
 * These settings can be reset by M502
 *
 * Note that if EEPROM is enabled, saved values will override these.
 */

/**
 * With this option each E stepper can have its own factors for the
 * following movement settings. If fewer factors are given than the
 * total number of extruders, the last value applies to the rest.
 */
#if ENABLED(DUAL_EXTRUDER)
  #define DISTINCT_E_FACTORS
#endif

/**
 * Default Axis Steps Per Unit (steps/mm)
 * Override with M92
 *                                      X, Y, Z, E0 [, E1[, E2[, E3[, E4[, E5]]]]]
 */
#if ENABLED(DUAL_EXTRUDER)
  #define DEFAULT_AXIS_STEPS_PER_UNIT   { 80, 80, Z_STEPS, E0_STEPS, E1_STEPS }
#else
  #define DEFAULT_AXIS_STEPS_PER_UNIT   { 80, 80, Z_STEPS, E0_STEPS }
#endif

/**
 * Default Max Feed Rate (mm/s)
 * Override with M203
 *                                      X, Y, Z, E0 [, E1[, E2[, E3[, E4[, E5]]]]]
 */
#if ENABLED(DUAL_EXTRUDER)
  #define DEFAULT_MAX_FEEDRATE          { 300, 300, 7, 50, 50 }
#else
  #define DEFAULT_MAX_FEEDRATE          { 300, 300, 7, 50 }
#endif

/**
 * Default Max Acceleration (change/s) change = mm/s
 * (Maximum start speed for accelerated moves)
 * Override with M201
 *                                      X, Y, Z, E0 [, E1[, E2[, E3[, E4[, E5]]]]]
 */
#if ENABLED(DUAL_EXTRUDER)
  #define DEFAULT_MAX_ACCELERATION      { 3000,  3000, 100, 10000, 10000 }
#else
  #define DEFAULT_MAX_ACCELERATION      { 3000,  3000, 100, 10000 }
#endif

/**
 * Default Acceleration (change/s) change = mm/s
 * Override with M204
 *
 *   M204 P    Acceleration
 *   M204 R    Retract Acceleration
 *   M204 T    Travel Acceleration
 */
#define DEFAULT_ACCELERATION          1000    // X, Y, Z and E acceleration for printing moves
#define DEFAULT_RETRACT_ACCELERATION  2000    // E acceleration for retracts
#define DEFAULT_TRAVEL_ACCELERATION   3000    // X, Y, Z acceleration for travel (non printing) moves

//
// Use Junction Deviation instead of traditional Jerk Limiting
//
//#define JUNCTION_DEVIATION
#if ENABLED(JUNCTION_DEVIATION)
  #define JUNCTION_DEVIATION_MM 0.02  // (mm) Distance from real junction edge
#endif

/**
 * Default Jerk (mm/s)
 * Override with M205 X Y Z E
 *
 * "Jerk" specifies the minimum speed change that requires acceleration.
 * When changing speed and direction, if the difference is less than the
 * value set here, it may happen instantaneously.
 */
#if DISABLED(JUNCTION_DEVIATION)
  #define DEFAULT_XJERK  4.0
  #define DEFAULT_YJERK  7.0
  #define DEFAULT_ZJERK  0.2
#endif

#define DEFAULT_EJERK    2.5  // May be used by Linear Advance

/**
 * S-Curve Acceleration
 *
 * This option eliminates vibration during printing by fitting a Bézier
 * curve to move acceleration, producing much smoother direction changes.
 *
 * See https://github.com/synthetos/TinyG/wiki/Jerk-Controlled-Motion-Explained
 */
//#define S_CURVE_ACCELERATION

//===========================================================================
//============================= Z Probe Options =============================
//===========================================================================
// @section probes

//
// See http://marlinfw.org/docs/configuration/probes.html
//

/**
 * Z_MIN_PROBE_USES_Z_MIN_ENDSTOP_PIN
 *
 * Enable this option for a probe connected to the Z Min endstop pin.
 */
#if ENABLED(BLTOUCH) || ENABLED(SN04) || ENABLED(INDUCTIVE_NO) || ENABLED(INDUCTIVE_NC) || ENABLED(SERVO_PROBE) || ENABLED(NOZZLE_PROBE)
  #define Z_MIN_PROBE_USES_Z_MIN_ENDSTOP_PIN
#endif

/**
 * Z_MIN_PROBE_PIN
 *
 * Define this pin if the probe is not connected to Z_MIN_PIN.
 * If not defined the default pin for the selected MOTHERBOARD
 * will be used. Most of the time the default is what you want.
 *
 *  - The simplest option is to use a free endstop connector.
 *  - Use 5V for powered (usually inductive) sensors.
 *
 *  - RAMPS 1.3/1.4 boards may use the 5V, GND, and Aux4->D32 pin:
 *    - For simple switches connect...
 *      - normally-closed switches to GND and D32.
 *      - normally-open switches to 5V and D32.
 *
 */
//#define Z_MIN_PROBE_PIN 32 // Pin 32 is the RAMPS default

/**
 * Probe Type
 *
 * Allen Key Probes, Servo Probes, Z-Sled Probes, FIX_MOUNTED_PROBE, etc.
 * Activate one of these to use Auto Bed Leveling below.
 */

/**
 * The "Manual Probe" provides a means to do "Auto" Bed Leveling without a probe.
 * Use G29 repeatedly, adjusting the Z height at each point with movement commands
 * or (with LCD_BED_LEVELING) the LCD controller.
 */
#if ENABLED(MANUAL)
  #define PROBE_MANUALLY
  //#define MANUAL_PROBE_START_Z 0.2
#endif

/**
 * A Fix-Mounted Probe either doesn't deploy or needs manual deployment.
 *   (e.g., an inductive probe or a nozzle-based probe-switch.)
 */
#if ENABLED(SN04) || ENABLED(INDUCTIVE_NC) || ENABLED(INDUCTIVE_NO) || ENABLED(NOZZLE_PROBE)
  #define FIX_MOUNTED_PROBE
#endif

/**
 * Z Servo Probe, such as an endstop switch on a rotating arm.
 */
#if ENABLED(SERVO_PROBE)
  #define Z_PROBE_SERVO_NR 0   // Defaults to SERVO 0 connector.
  #define Z_SERVO_ANGLES {SERVO_DEPLOY,SERVO_STOW}  // Z Servo Deploy and Stow angles
#endif

/**
 * The BLTouch probe uses a Hall effect sensor and emulates a servo.
 */
#if ENABLED(BLTOUCH)
  //#define BLTOUCH_DELAY 375   // (ms) Enable and increase if needed
#endif

// A probe that is deployed and stowed with a solenoid pin (SOL1_PIN)
//#define SOLENOID_PROBE

// A sled-mounted probe like those designed by Charles Bell.
//#define Z_PROBE_SLED
//#define SLED_DOCKING_OFFSET 5  // The extra distance the X axis must travel to pickup the sled. 0 should be fine but you can push it further if you'd like.

// A probe deployed by moving the x-axis, such as the Wilson II's rack-and-pinion probe designed by Marty Rice.
//#define RACK_AND_PINION_PROBE
#if ENABLED(RACK_AND_PINION_PROBE)
  #define Z_PROBE_DEPLOY_X  X_MIN_POS
  #define Z_PROBE_RETRACT_X X_MAX_POS
#endif

//
// For Z_PROBE_ALLEN_KEY see the Delta example configurations.
//

/**
 *   Z Probe to nozzle (X,Y) offset, relative to (0, 0).
 *   X and Y offsets must be integers.
 *
 *   In the following example the X and Y offsets are both positive:
 *   #define X_PROBE_OFFSET_FROM_EXTRUDER 10
 *   #define Y_PROBE_OFFSET_FROM_EXTRUDER 10
 *
 *      +-- BACK ---+
 *      |           |
 *    L |    (+) P  | R <-- probe (20,20)
 *    E |           | I
 *    F | (-) N (+) | G <-- nozzle (10,10)
 *    T |           | H
 *      |    (-)    | T
 *      |           |
 *      O-- FRONT --+
 *    (0,0)
 */
#define X_PROBE_OFFSET_FROM_EXTRUDER SENSOR_RIGHT - SENSOR_LEFT  // X offset: -left  +right  [of the nozzle]
#define Y_PROBE_OFFSET_FROM_EXTRUDER SENSOR_BEHIND - SENSOR_FRONT // Y offset: -front +behind [the nozzle]
#define Z_PROBE_OFFSET_FROM_EXTRUDER 0   // Z offset: -below +above  [the nozzle]

// Certain types of probes need to stay away from edges
#define MIN_PROBE_EDGE BED_MARGIN

// X and Y axis travel speed (mm/m) between probes
#define XY_PROBE_SPEED 8000

// Feedrate (mm/m) for the first approach when double-probing (MULTIPLE_PROBING == 2)
#define Z_PROBE_SPEED_FAST HOMING_FEEDRATE_Z

// Feedrate (mm/m) for the "accurate" probe of each point
#define Z_PROBE_SPEED_SLOW (Z_PROBE_SPEED_FAST / 3)

// The number of probes to perform at each point.
//   Set to 2 for a fast/slow probe, using the second probe result.
//   Set to 3 or more for slow probes, averaging the results.
#define MULTIPLE_PROBING 2

/**
 * Z probes require clearance when deploying, stowing, and moving between
 * probe points to avoid hitting the bed and other hardware.
 * Servo-mounted probes require extra space for the arm to rotate.
 * Inductive probes need space to keep from triggering early.
 *
 * Use these settings to specify the distance (mm) to raise the probe (or
 * lower the bed). The values set here apply over and above any (negative)
 * probe Z Offset set with Z_PROBE_OFFSET_FROM_EXTRUDER, M851, or the LCD.
 * Only integer values >= 1 are valid here.
 *
 * Example: `M851 Z-5` with a CLEARANCE of 4  =>  9mm from bed to nozzle.
 *     But: `M851 Z+1` with a CLEARANCE of 2  =>  2mm from bed to nozzle.
 */
#define Z_CLEARANCE_DEPLOY_PROBE    Z_HOMING_HEIGHT // Z Clearance for Deploy/Stow
#define Z_CLEARANCE_BETWEEN_PROBES  Z_HOMING_HEIGHT // Z Clearance between probe points
#define Z_CLEARANCE_MULTI_PROBE     Z_HOMING_HEIGHT // Z Clearance between multiple probes
#define Z_AFTER_PROBING           	Z_HOMING_HEIGHT // Z position after probing is done

#define Z_PROBE_LOW_POINT          -2 // Farthest distance below the trigger-point to go before stopping

// For M851 give a range for adjusting the Z probe offset
#define Z_PROBE_OFFSET_RANGE_MIN -20
#define Z_PROBE_OFFSET_RANGE_MAX 20

// Enable the M48 repeatability test to test probe accuracy
#if (ENABLED(BLTOUCH) || ENABLED(SN04) || ENABLED(INDUCTIVE_NC) || ENABLED(INDUCTIVE_NO) || ENABLED(SERVO_PROBE) || ENABLED(NOZZLE_PROBE)) && DISABLED(MANUAL)
  #define Z_MIN_PROBE_REPEATABILITY_TEST
#endif

// Before deploy/stow pause for user confirmation
//#define PAUSE_BEFORE_DEPLOY_STOW

/**
 * Enable one or more of the following if probing seems unreliable.
 * Heaters and/or fans can be disabled during probing to minimize electrical
 * noise. A delay can also be added to allow noise and vibration to settle.
 * These options are most useful for the BLTouch probe, but may also improve
 * readings with inductive probes and piezo sensors.
 */
//#define PROBING_HEATERS_OFF       // Turn heaters off when probing
#if ENABLED(PROBING_HEATERS_OFF)
  //#define WAIT_FOR_BED_HEATER     // Wait for bed to heat back up between probes (to improve accuracy)
#endif
//#define PROBING_FANS_OFF          // Turn fans off when probing
//#define PROBING_STEPPERS_OFF      // Turn steppers off (unless needed to hold position) when probing
//#define DELAY_BEFORE_PROBING 200  // (ms) To prevent vibrations from triggering piezo sensors

// For Inverting Stepper Enable Pins (Active Low) use 0, Non Inverting (Active High) use 1
// :{ 0:'Low', 1:'High' }
#define X_ENABLE_ON 0
#define Y_ENABLE_ON 0
#define Z_ENABLE_ON 0
#define E_ENABLE_ON 0 // For all extruders

// Disables axis stepper immediately when it's not being used.
// WARNING: When motors turn off there is a chance of losing position accuracy!
#define DISABLE_X false
#define DISABLE_Y false
#define DISABLE_Z false

// Warn on display about possibly reduced accuracy
//#define DISABLE_REDUCED_ACCURACY_WARNING

// @section extruder

#define DISABLE_E false             // For all extruders
#define DISABLE_INACTIVE_EXTRUDER   // Keep only the active extruder enabled

// @section machine

// Invert the stepper direction. Change (or reverse the motor connector) if an axis goes the wrong way.
#if ENABLED(CHANGE_X_DIRECTION)
  #define INVERT_X_DIR true
#else
  #define INVERT_X_DIR false
#endif
#if ENABLED(CHANGE_Y_DIRECTION)
  #define INVERT_Y_DIR true
#else
  #define INVERT_Y_DIR false
#endif
#if ENABLED(CHANGE_Z_DIRECTION)
  #define INVERT_Z_DIR true
#else
  #define INVERT_Z_DIR false
#endif

// @section extruder

// For direct drive extruder v9 set to true, for geared extruder set to false.
#if ENABLED(CHANGE_E0_DIRECTION)
  #define INVERT_E0_DIR true
#else
  #define INVERT_E0_DIR false
#endif
#if ENABLED(CHANGE_E1_DIRECTION)
  #define INVERT_E1_DIR true
#else
  #define INVERT_E1_DIR false
#endif
#define INVERT_E2_DIR false
#define INVERT_E3_DIR false
#define INVERT_E4_DIR false
#define INVERT_E5_DIR false

// @section homing

//#define NO_MOTION_BEFORE_HOMING  // Inhibit movement until all axes have been homed

//#define UNKNOWN_Z_NO_RAISE // Don't raise Z (lower the bed) if Z is "unknown." For beds that fall when Z is powered off.

//#define Z_HOMING_HEIGHT 4  // (mm) Minimal Z height before homing (G28) for Z clearance above the bed, clamps, ...
                             // Be sure you have this distance over your Z_MAX_POS in case.

// Direction of endstops when homing; 1=MAX, -1=MIN
// :[-1,1]
#define X_HOME_DIR -1
#define Y_HOME_DIR -1
#define Z_HOME_DIR -1

// @section machine

// The size of the print bed
#define X_BED_SIZE 200
#if ENABLED(LARGE_BED)
  #define Y_BED_SIZE 280
#else
  #define Y_BED_SIZE 200
#endif

// Travel limits (mm) after homing, corresponding to endstop positions.
#define X_MIN_POS 0 - XTRA_BED_LEFT
#define Y_MIN_POS 0 - XTRA_BED_BACK
#define Z_MIN_POS 0
#define X_MAX_POS X_BED_SIZE + XTRA_BED_RIGHT
#define Y_MAX_POS Y_BED_SIZE + XTRA_BED_FRONT
#define Z_MAX_POS 200

/**
 * Software Endstops
 *
 * - Prevent moves outside the set machine bounds.
 * - Individual axes can be disabled, if desired.
 * - X and Y only apply to Cartesian robots.
 * - Use 'M211' to set software endstops on/off or report current state
 */

// Min software endstops constrain movement within minimum coordinate bounds
#define MIN_SOFTWARE_ENDSTOPS
#if ENABLED(MIN_SOFTWARE_ENDSTOPS)
  #define MIN_SOFTWARE_ENDSTOP_X
  #define MIN_SOFTWARE_ENDSTOP_Y
  #define MIN_SOFTWARE_ENDSTOP_Z
#endif

// Max software endstops constrain movement within maximum coordinate bounds
#define MAX_SOFTWARE_ENDSTOPS
#if ENABLED(MAX_SOFTWARE_ENDSTOPS)
  #define MAX_SOFTWARE_ENDSTOP_X
  #define MAX_SOFTWARE_ENDSTOP_Y
  #define MAX_SOFTWARE_ENDSTOP_Z
#endif

#if ENABLED(MIN_SOFTWARE_ENDSTOPS) || ENABLED(MAX_SOFTWARE_ENDSTOPS)
  //#define SOFT_ENDSTOPS_MENU_ITEM  // Enable/Disable software endstops from the LCD
#endif

/**
 * Filament Runout Sensors
 * Mechanical or opto endstops are used to check for the presence of filament.
 *
 * RAMPS-based boards use SERVO3_PIN for the first runout sensor.
 * For other boards you may need to define FIL_RUNOUT_PIN, FIL_RUNOUT2_PIN, etc.
 * By default the firmware assumes HIGH=FILAMENT PRESENT.
 */
//#define FILAMENT_RUNOUT_SENSOR
#if ENABLED(FILAMENT_RUNOUT_SENSOR)
  #define NUM_RUNOUT_SENSORS   1     // Number of sensors, up to one per extruder. Define a FIL_RUNOUT#_PIN for each.
  #define FIL_RUNOUT_INVERTING false // set to true to invert the logic of the sensor.
  #define FIL_RUNOUT_PULLUP          // Use internal pullup for filament runout pins.
  //#define FIL_RUNOUT_PULLDOWN      // Use internal pulldown for filament runout pins.

  // Set one or more commands to execute on filament runout.
  // (After 'M412 H' Marlin will ask the host to handle the process.)
  #define FILAMENT_RUNOUT_SCRIPT "M600"

  // After a runout is detected, continue printing this length of filament
  // before executing the runout script. Useful for a sensor at the end of
  // a feed tube. Requires 4 bytes SRAM per sensor, plus 4 bytes overhead.
  //#define FILAMENT_RUNOUT_DISTANCE_MM 25

  #ifdef FILAMENT_RUNOUT_DISTANCE_MM
    // Enable this option to use an encoder disc that toggles the runout pin
    // as the filament moves. (Be sure to set FILAMENT_RUNOUT_DISTANCE_MM
    // large enough to avoid false positives.)
    //#define FILAMENT_MOTION_SENSOR
  #endif
#endif

//===========================================================================
//=============================== Bed Leveling ==============================
//===========================================================================
// @section calibrate

/**
 * Choose one of the options below to enable G29 Bed Leveling. The parameters
 * and behavior of G29 will change depending on your selection.
 *
 *  If using a Probe for Z Homing, enable Z_SAFE_HOMING also!
 *
 * - AUTO_BED_LEVELING_3POINT
 *   Probe 3 arbitrary points on the bed (that aren't collinear)
 *   You specify the XY coordinates of all 3 points.
 *   The result is a single tilted plane. Best for a flat bed.
 *
 * - AUTO_BED_LEVELING_LINEAR
 *   Probe several points in a grid.
 *   You specify the rectangle and the density of sample points.
 *   The result is a single tilted plane. Best for a flat bed.
 *
 * - AUTO_BED_LEVELING_BILINEAR
 *   Probe several points in a grid.
 *   You specify the rectangle and the density of sample points.
 *   The result is a mesh, best for large or uneven beds.
 *
 * - AUTO_BED_LEVELING_UBL (Unified Bed Leveling)
 *   A comprehensive bed leveling system combining the features and benefits
 *   of other systems. UBL also includes integrated Mesh Generation, Mesh
 *   Validation and Mesh Editing systems.
 *
 * - MESH_BED_LEVELING
 *   Probe a grid manually
 *   The result is a mesh, suitable for large or uneven beds. (See BILINEAR.)
 *   For machines without a probe, Mesh Bed Leveling provides a method to perform
 *   leveling in steps so you can manually adjust the Z height at each grid-point.
 *   With an LCD controller the process is guided step-by-step.
 */
#if ENABLED(TRIPOINT)
  #define AUTO_BED_LEVELING_3POINT
#elif ENABLED(LINEAR)
  #define AUTO_BED_LEVELING_LINEAR
#elif ENABLED(BILINEAR)
  #define AUTO_BED_LEVELING_BILINEAR
#elif ENABLED(UBL)
  #define AUTO_BED_LEVELING_UBL
#elif ENABLED(MANUAL)
  #define MESH_BED_LEVELING
#endif

/**
 * Added by Jim Brown for EasyConfig use. Does the math to set probe points determined by nozzle,
 * probe, and bed offsets.
 */
#if XTRA_BED_BACK > SENSOR_BEHIND
  #define PROBE_Y_FRONT BED_MARGIN + SENSOR_BEHIND - (XTRA_BED_BACK - (XTRA_BED_BACK - SENSOR_BEHIND))
#elif XTRA_BED_BACK > 0 && XTRA_BED_BACK <= SENSOR_BEHIND
  #define PROBE_Y_FRONT BED_MARGIN + SENSOR_BEHIND - XTRA_BED_BACK
#else
  #define PROBE_Y_FRONT BED_MARGIN + SENSOR_BEHIND
#endif
#if XTRA_BED_FRONT > SENSOR_FRONT
  #define PROBE_Y_BACK Y_BED_SIZE - BED_MARGIN - SENSOR_FRONT + XTRA_BED_FRONT - (XTRA_BED_FRONT - SENSOR_FRONT)
#elif XTRA_BED_FRONT > 0 && XTRA_BED_FRONT <= SENSOR_FRONT
  #define PROBE_Y_BACK Y_BED_SIZE - BED_MARGIN - SENSOR_FRONT + XTRA_BED_FRONT
#else
  #define PROBE_Y_BACK Y_BED_SIZE - BED_MARGIN - SENSOR_FRONT
#endif
#if XTRA_BED_LEFT > SENSOR_RIGHT
  #define PROBE_X_LEFT BED_MARGIN + SENSOR_RIGHT - (XTRA_BED_LEFT - (XTRA_BED_LEFT - SENSOR_RIGHT))
#elif XTRA_BED_LEFT > 0 && XTRA_BED_LEFT <= SENSOR_RIGHT
  #define PROBE_X_LEFT BED_MARGIN + SENSOR_RIGHT - XTRA_BED_LEFT
#else
  #define PROBE_X_LEFT BED_MARGIN + SENSOR_RIGHT
#endif
#if XTRA_BED_RIGHT > SENSOR_LEFT
  #define PROBE_X_RIGHT X_BED_SIZE - BED_MARGIN - SENSOR_LEFT + (XTRA_BED_RIGHT - (XTRA_BED_RIGHT - SENSOR_LEFT))
#elif XTRA_BED_RIGHT > 0 && XTRA_BED_RIGHT <= SENSOR_LEFT
  #define PROBE_X_RIGHT X_BED_SIZE - BED_MARGIN - SENSOR_LEFT + XTRA_BED_RIGHT
#else
  #define PROBE_X_RIGHT X_BED_SIZE - BED_MARGIN - SENSOR_LEFT
#endif


/**
 * Normally G28 leaves leveling disabled on completion. Enable
 * this option to have G28 restore the prior leveling state.
 */
#if ENABLED(BLTOUCH) || ENABLED(SN04) || ENABLED(INDUCTIVE_NO) || ENABLED(INDUCTIVE_NC) || ENABLED(SERVO_PROBE) || ENABLED(NOZZLE_PROBE) || ENABLED(MANUAL)
  #define RESTORE_LEVELING_AFTER_G28
#endif

/**
 * Enable detailed logging of G28, G29, M48, etc.
 * Turn on with the command 'M111 S32'.
 * NOTE: Requires a lot of PROGMEM!
 */
//#define DEBUG_LEVELING_FEATURE

#if ENABLED(MESH_BED_LEVELING) || ENABLED(AUTO_BED_LEVELING_BILINEAR) || ENABLED(AUTO_BED_LEVELING_UBL)
  // Gradually reduce leveling correction until a set height is reached,
  // at which point movement will be level to the machine's XY plane.
  // The height can be set with M420 Z<height>
  #define ENABLE_LEVELING_FADE_HEIGHT

  // For Cartesian machines, instead of dividing moves on mesh boundaries,
  // split up moves into short segments like a Delta. This follows the
  // contours of the bed more closely than edge-to-edge straight moves.
  #define SEGMENT_LEVELED_MOVES
  #define LEVELED_SEGMENT_LENGTH 5.0 // (mm) Length of all segments (except the last one)

  /**
   * Enable the G26 Mesh Validation Pattern tool.
   */
  #define G26_MESH_VALIDATION
  #if ENABLED(G26_MESH_VALIDATION)
    #define MESH_TEST_NOZZLE_SIZE    0.4  // (mm) Diameter of primary nozzle.
    #define MESH_TEST_LAYER_HEIGHT   0.2  // (mm) Default layer height for the G26 Mesh Validation Tool.
<<<<<<< HEAD
    #define MESH_TEST_HOTEND_TEMP  215.0  // (°C) Default nozzle temperature for the G26 Mesh Validation Tool.
    #define MESH_TEST_BED_TEMP      75.0  // (°C) Default bed temperature for the G26 Mesh Validation Tool.
=======
    #define MESH_TEST_HOTEND_TEMP  205    // (°C) Default nozzle temperature for the G26 Mesh Validation Tool.
    #define MESH_TEST_BED_TEMP      60    // (°C) Default bed temperature for the G26 Mesh Validation Tool.
    #define G26_XY_FEEDRATE         20    // (mm/s) Feedrate for XY Moves for the G26 Mesh Validation Tool.
>>>>>>> 09eb30dc
  #endif

#endif

#if ENABLED(AUTO_BED_LEVELING_LINEAR) || ENABLED(AUTO_BED_LEVELING_BILINEAR)

  // Set the number of grid points per dimension.
  #define GRID_MAX_POINTS_X GRID_POINTS
  #define GRID_MAX_POINTS_Y GRID_MAX_POINTS_X

  // Set the boundaries for probing (where the probe can reach).
  #define LEFT_PROBE_BED_POSITION PROBE_X_LEFT
  #define RIGHT_PROBE_BED_POSITION PROBE_X_RIGHT
  #define FRONT_PROBE_BED_POSITION PROBE_Y_FRONT
  #define BACK_PROBE_BED_POSITION PROBE_Y_BACK

  // Probe along the Y axis, advancing X after each column
  //#define PROBE_Y_FIRST

  #if ENABLED(AUTO_BED_LEVELING_BILINEAR)

    // Beyond the probed grid, continue the implied tilt?
    // Default is to maintain the height of the nearest edge.
    //#define EXTRAPOLATE_BEYOND_GRID

    //
    // Experimental Subdivision of the grid by Catmull-Rom method.
    // Synthesizes intermediate points to produce a more detailed mesh.
    //
    //#define ABL_BILINEAR_SUBDIVISION
    #if ENABLED(ABL_BILINEAR_SUBDIVISION)
      // Number of subdivisions between probe points
      #define BILINEAR_SUBDIVISIONS 3
    #endif

  #endif

#elif ENABLED(AUTO_BED_LEVELING_UBL)

  //===========================================================================
  //========================= Unified Bed Leveling ============================
  //===========================================================================

  //#define MESH_EDIT_GFX_OVERLAY   // Display a graphics overlay while editing the mesh

  #define MESH_INSET BED_MARGIN     // Set Mesh bounds as an inset region of the bed
  #define GRID_MAX_POINTS_X GRID_POINTS      // Don't use more than 15 points per axis, implementation limited.
  #define GRID_MAX_POINTS_Y GRID_MAX_POINTS_X

  #define UBL_MESH_EDIT_MOVES_Z     // Sophisticated users prefer no movement of nozzle
  #define UBL_SAVE_ACTIVE_ON_M500   // Save the currently active mesh in the current slot on M500

  //#define UBL_Z_RAISE_WHEN_OFF_MESH 2.5 // When the nozzle is off the mesh, this value is used
                                          // as the Z-Height correction value.

#elif ENABLED(MESH_BED_LEVELING)

  //===========================================================================
  //=================================== Mesh ==================================
  //===========================================================================

  #define MESH_INSET BED_MARGIN  // Set Mesh bounds as an inset region of the bed
  #define GRID_MAX_POINTS_X GRID_POINTS    // Don't use more than 7 points per axis, implementation limited.
  #define GRID_MAX_POINTS_Y GRID_MAX_POINTS_X

  //#define MESH_G28_REST_ORIGIN // After homing all axes ('G28' or 'G28 XYZ') rest Z at Z_MIN_POS

#endif // BED_LEVELING

/**
 * Points to probe for all 3-point Leveling procedures.
 * Override if the automatically selected points are inadequate.
 */
#if ENABLED(AUTO_BED_LEVELING_3POINT) || ENABLED(AUTO_BED_LEVELING_UBL)
  #define PROBE_PT_1_X PROBE_X_LEFT // Probing points for 3-Point leveling of the mesh
  #define PROBE_PT_1_Y PROBE_Y_BACK
  #define PROBE_PT_2_X PROBE_X_RIGHT
  #define PROBE_PT_2_Y PROBE_Y_BACK
  #define PROBE_PT_3_X PROBE_X_RIGHT
  #define PROBE_PT_3_Y PROBE_Y_FRONT
#endif

/**
 * Add a bed leveling sub-menu for ABL or MBL.
 * Include a guided procedure if manual probing is enabled.
 */
#if DISABLED(BLTOUCH) && DISABLED(SN04) && DISABLED(INDUCTIVE_NC) && DISABLED(INDUCTIVE_NO) && DISABLED(SERVO_PROBE) && DISABLED(NOZZLE_PROBE) && ENABLED(MANUAL)
  #define LCD_BED_LEVELING
#endif

#if ENABLED(LCD_BED_LEVELING)
  #define MESH_EDIT_Z_STEP  0.025 // (mm) Step size while manually probing Z axis.
  #define LCD_PROBE_Z_RANGE 4     // (mm) Z Range centered on Z_MIN_POS for LCD Z adjustment
  //#define MESH_EDIT_MENU        // Add a menu to edit mesh points
#endif

// Add a menu item to move between bed corners for manual bed adjustment
//#define LEVEL_BED_CORNERS

#if ENABLED(LEVEL_BED_CORNERS)
  #define LEVEL_CORNERS_INSET 30    // (mm) An inset for corner leveling
  #define LEVEL_CORNERS_Z_HOP  4.0  // (mm) Move nozzle up before moving between corners
  //#define LEVEL_CENTER_TOO        // Move to the center after the last corner
#endif

/**
 * Commands to execute at the end of G29 probing.
 * Useful to retract or move the Z probe out of the way.
 */
//#define Z_PROBE_END_SCRIPT "G1 Z10 F12000\nG1 X15 Y330\nG1 Z0.5\nG1 Z10"


// @section homing

// The center of the bed is at (X=0, Y=0)
//#define BED_CENTER_AT_0_0

// Manually set the home position. Leave these undefined for automatic settings.
// For DELTA this is the top-center of the Cartesian print volume.
#define MANUAL_X_HOME_POS NOZZLE_X
#define MANUAL_Y_HOME_POS NOZZLE_Y
//#define MANUAL_Z_HOME_POS 0 // Distance between the nozzle to printbed after homing

// Use "Z Safe Homing" to avoid homing with a Z probe outside the bed area.
//
// With this feature enabled:
//
// - Allow Z homing only after X and Y homing AND stepper drivers still enabled.
// - If stepper drivers time out, it will need X and Y homing again before Z homing.
// - Move the Z probe (or nozzle) to a defined XY point before Z Homing when homing all axes (G28).
// - Prevent Z homing when the Z probe is outside bed area.
//
#if ENABLED(BLTOUCH) || ENABLED(SN04) || ENABLED(INDUCTIVE_NC) || ENABLED(INDUCTIVE_NO) || ENABLED(SERVO_PROBE) || ENABLED(NOZZLE_PROBE)
  #define Z_SAFE_HOMING
  #if ENABLED(NOZZLE_PROBE)
    #define Z_SAFE_X_POINT PROBE_X_LEFT
    #define Z_SAFE_Y_POINT PROBE_Y_BACK
  #else
    #define Z_SAFE_X_POINT ((X_BED_SIZE) / 2)
    #define Z_SAFE_Y_POINT ((Y_BED_SIZE) / 2)
  #endif
#endif

#if ENABLED(Z_SAFE_HOMING)
  #define Z_SAFE_HOMING_X_POINT Z_SAFE_X_POINT    // X point for Z homing when homing all axes (G28).
  #define Z_SAFE_HOMING_Y_POINT Z_SAFE_Y_POINT    // Y point for Z homing when homing all axes (G28).
#endif

// Homing speeds (mm/m)
#define HOMING_FEEDRATE_XY (50*60)
#define HOMING_FEEDRATE_Z  (7*60)

// Validate that endstops are triggered on homing moves
#define VALIDATE_HOMING_ENDSTOPS

// @section calibrate

/**
 * Bed Skew Compensation
 *
 * This feature corrects for misalignment in the XYZ axes.
 *
 * Take the following steps to get the bed skew in the XY plane:
 *  1. Print a test square (e.g., https://www.thingiverse.com/thing:2563185)
 *  2. For XY_DIAG_AC measure the diagonal A to C
 *  3. For XY_DIAG_BD measure the diagonal B to D
 *  4. For XY_SIDE_AD measure the edge A to D
 *
 * Marlin automatically computes skew factors from these measurements.
 * Skew factors may also be computed and set manually:
 *
 *  - Compute AB     : SQRT(2*AC*AC+2*BD*BD-4*AD*AD)/2
 *  - XY_SKEW_FACTOR : TAN(PI/2-ACOS((AC*AC-AB*AB-AD*AD)/(2*AB*AD)))
 *
 * If desired, follow the same procedure for XZ and YZ.
 * Use these diagrams for reference:
 *
 *    Y                     Z                     Z
 *    ^     B-------C       ^     B-------C       ^     B-------C
 *    |    /       /        |    /       /        |    /       /
 *    |   /       /         |   /       /         |   /       /
 *    |  A-------D          |  A-------D          |  A-------D
 *    +-------------->X     +-------------->X     +-------------->Y
 *     XY_SKEW_FACTOR        XZ_SKEW_FACTOR        YZ_SKEW_FACTOR
 */
//#define SKEW_CORRECTION

#if ENABLED(SKEW_CORRECTION)
  // Input all length measurements here:
  #define XY_DIAG_AC 282.8427124746
  #define XY_DIAG_BD 282.8427124746
  #define XY_SIDE_AD 200

  // Or, set the default skew factors directly here
  // to override the above measurements:
  #define XY_SKEW_FACTOR 0.0

  //#define SKEW_CORRECTION_FOR_Z
  #if ENABLED(SKEW_CORRECTION_FOR_Z)
    #define XZ_DIAG_AC 282.8427124746
    #define XZ_DIAG_BD 282.8427124746
    #define YZ_DIAG_AC 282.8427124746
    #define YZ_DIAG_BD 282.8427124746
    #define YZ_SIDE_AD 200
    #define XZ_SKEW_FACTOR 0.0
    #define YZ_SKEW_FACTOR 0.0
  #endif

  // Enable this option for M852 to set skew at runtime
  //#define SKEW_CORRECTION_GCODE
#endif

//=============================================================================
//============================= Additional Features ===========================
//=============================================================================

// @section extras

//
// EEPROM
//
// The microcontroller can store settings in the EEPROM, e.g. max velocity...
// M500 - stores parameters in EEPROM
// M501 - reads parameters from EEPROM (if you need reset them after you changed them temporarily).
// M502 - reverts to the default "factory settings".  You still need to store them in EEPROM afterwards if you want to.
//
#define EEPROM_SETTINGS // Enable for M500 and M501 commands
//#define DISABLE_M503    // Saves ~2700 bytes of PROGMEM. Disable for release!
#define EEPROM_CHITCHAT   // Give feedback on EEPROM commands. Disable to save PROGMEM.

//
// Host Keepalive
//
// When enabled Marlin will send a busy status message to the host
// every couple of seconds when it can't accept commands.
//
//#define HOST_KEEPALIVE_FEATURE        // Disable this if your host doesn't like keepalive messages
#define DEFAULT_KEEPALIVE_INTERVAL 2  // Number of seconds between "busy" messages. Set with M113.
#define BUSY_WHILE_HEATING            // Some hosts require "busy" messages even during heating

//
// M100 Free Memory Watcher
//
//#define M100_FREE_MEMORY_WATCHER    // Add M100 (Free Memory Watcher) to debug memory usage

//
// G20/G21 Inch mode support
//
//#define INCH_MODE_SUPPORT

//
// M149 Set temperature units support
//
//#define TEMPERATURE_UNITS_SUPPORT

// @section temperature

// Preheat Constants
#define PREHEAT_1_LABEL       "PLA"
#define PREHEAT_1_TEMP_HOTEND   Hot_PLA // PLA
#define PREHEAT_1_TEMP_BED      Bed_PLA
#define PREHEAT_1_FAN_SPEED     0 // Value from 0 to 255

#define PREHEAT_2_LABEL       "ABS"
#define PREHEAT_2_TEMP_HOTEND   Hot_ABS  // ABS
#define PREHEAT_2_TEMP_BED      Bed_ABS
#define PREHEAT_2_FAN_SPEED     0 // Value from 0 to 255

#define PREHEAT_3_LABEL       "PETG"
#define PREHEAT_3_TEMP_HOTEND   Hot_PETG  // PETG
#define PREHEAT_3_TEMP_BED      Bed_PETG
#define PREHEAT_3_FAN_SPEED     0 // Value from 0 to 255

/**
 * Nozzle Park
 *
 * Park the nozzle at the given XYZ position on idle or G27.
 *
 * The "P" parameter controls the action applied to the Z axis:
 *
 *    P0  (Default) If Z is below park Z raise the nozzle.
 *    P1  Raise the nozzle always to Z-park height.
 *    P2  Raise the nozzle by Z-park amount, limited to Z_MAX_POS.
 */
#define NOZZLE_PARK_FEATURE

#if ENABLED(NOZZLE_PARK_FEATURE)
  // Specify a park position as { X, Y, Z }
<<<<<<< HEAD
  #define NOZZLE_PARK_POINT { (X_MIN_POS + 10), (Y_MAX_POS - 10), 5 }
  #define NOZZLE_PARK_XY_FEEDRATE 100   // X and Y axes feedrate in mm/s (also used for delta printers Z axis)
  #define NOZZLE_PARK_Z_FEEDRATE 5      // Z axis feedrate in mm/s (not used for delta printers)
=======
  #define NOZZLE_PARK_POINT { (X_MIN_POS + 10), (Y_MAX_POS - 10), 20 }
  #define NOZZLE_PARK_XY_FEEDRATE 100   // (mm/s) X and Y axes feedrate (also used for delta Z axis)
  #define NOZZLE_PARK_Z_FEEDRATE 5      // (mm/s) Z axis feedrate (not used for delta printers)
>>>>>>> 09eb30dc
#endif

/**
 * Clean Nozzle Feature -- EXPERIMENTAL
 *
 * Adds the G12 command to perform a nozzle cleaning process.
 *
 * Parameters:
 *   P  Pattern
 *   S  Strokes / Repetitions
 *   T  Triangles (P1 only)
 *
 * Patterns:
 *   P0  Straight line (default). This process requires a sponge type material
 *       at a fixed bed location. "S" specifies strokes (i.e. back-forth motions)
 *       between the start / end points.
 *
 *   P1  Zig-zag pattern between (X0, Y0) and (X1, Y1), "T" specifies the
 *       number of zig-zag triangles to do. "S" defines the number of strokes.
 *       Zig-zags are done in whichever is the narrower dimension.
 *       For example, "G12 P1 S1 T3" will execute:
 *
 *          --
 *         |  (X0, Y1) |     /\        /\        /\     | (X1, Y1)
 *         |           |    /  \      /  \      /  \    |
 *       A |           |   /    \    /    \    /    \   |
 *         |           |  /      \  /      \  /      \  |
 *         |  (X0, Y0) | /        \/        \/        \ | (X1, Y0)
 *          --         +--------------------------------+
 *                       |________|_________|_________|
 *                           T1        T2        T3
 *
 *   P2  Circular pattern with middle at NOZZLE_CLEAN_CIRCLE_MIDDLE.
 *       "R" specifies the radius. "S" specifies the stroke count.
 *       Before starting, the nozzle moves to NOZZLE_CLEAN_START_POINT.
 *
 *   Caveats: The ending Z should be the same as starting Z.
 * Attention: EXPERIMENTAL. G-code arguments may change.
 *
 */
//#define NOZZLE_CLEAN_FEATURE

#if ENABLED(NOZZLE_CLEAN_FEATURE)
  // Default number of pattern repetitions
  #define NOZZLE_CLEAN_STROKES  12

  // Default number of triangles
  #define NOZZLE_CLEAN_TRIANGLES  3

  // Specify positions as { X, Y, Z }
  #define NOZZLE_CLEAN_START_POINT { 30, 30, (Z_MIN_POS + 1)}
  #define NOZZLE_CLEAN_END_POINT   {100, 60, (Z_MIN_POS + 1)}

  // Circular pattern radius
  #define NOZZLE_CLEAN_CIRCLE_RADIUS 6.5
  // Circular pattern circle fragments number
  #define NOZZLE_CLEAN_CIRCLE_FN 10
  // Middle point of circle
  #define NOZZLE_CLEAN_CIRCLE_MIDDLE NOZZLE_CLEAN_START_POINT

  // Moves the nozzle to the initial position
  #define NOZZLE_CLEAN_GOBACK
#endif

/**
 * Print Job Timer
 *
 * Automatically start and stop the print job timer on M104/M109/M190.
 *
 *   M104 (hotend, no wait) - high temp = none,        low temp = stop timer
 *   M109 (hotend, wait)    - high temp = start timer, low temp = stop timer
 *   M190 (bed, wait)       - high temp = start timer, low temp = none
 *
 * The timer can also be controlled with the following commands:
 *
 *   M75 - Start the print job timer
 *   M76 - Pause the print job timer
 *   M77 - Stop the print job timer
 */
#define PRINTJOB_TIMER_AUTOSTART

/**
 * Print Counter
 *
 * Track statistical data such as:
 *
 *  - Total print jobs
 *  - Total successful print jobs
 *  - Total failed print jobs
 *  - Total time printing
 *
 * View the current statistics with M78.
 */
#define PRINTCOUNTER

//=============================================================================
//============================= LCD and SD support ============================
//=============================================================================

// @section lcd

/**
 * LCD LANGUAGE
 *
 * Select the language to display on the LCD. These languages are available:
 *
 *    en, an, bg, ca, cz, da, de, el, el-gr, es, eu, fi, fr, gl, hr, it,
 *    jp-kana, ko_KR, nl, pl, pt, pt-br, ru, sk, tr, uk, zh_CN, zh_TW, test
 *
 * :{ 'en':'English', 'an':'Aragonese', 'bg':'Bulgarian', 'ca':'Catalan', 'cz':'Czech', 'da':'Danish', 'de':'German', 'el':'Greek', 'el-gr':'Greek (Greece)', 'es':'Spanish', 'eu':'Basque-Euskera', 'fi':'Finnish', 'fr':'French', 'gl':'Galician', 'hr':'Croatian', 'it':'Italian', 'jp-kana':'Japanese', 'ko_KR':'Korean (South Korea)', 'nl':'Dutch', 'pl':'Polish', 'pt':'Portuguese', 'pt-br':'Portuguese (Brazilian)', 'ru':'Russian', 'sk':'Slovak', 'tr':'Turkish', 'uk':'Ukrainian', 'zh_CN':'Chinese (Simplified)', 'zh_TW':'Chinese (Traditional)', 'test':'TEST' }
 */
#define LCD_LANGUAGE en

/**
 * LCD Character Set
 *
 * Note: This option is NOT applicable to Graphical Displays.
 *
 * All character-based LCDs provide ASCII plus one of these
 * language extensions:
 *
 *  - JAPANESE ... the most common
 *  - WESTERN  ... with more accented characters
 *  - CYRILLIC ... for the Russian language
 *
 * To determine the language extension installed on your controller:
 *
 *  - Compile and upload with LCD_LANGUAGE set to 'test'
 *  - Click the controller to view the LCD menu
 *  - The LCD will display Japanese, Western, or Cyrillic text
 *
 * See http://marlinfw.org/docs/development/lcd_language.html
 *
 * :['JAPANESE', 'WESTERN', 'CYRILLIC']
 */
#define DISPLAY_CHARSET_HD44780 JAPANESE

/**
 * Info Screen Style (0:Classic, 1:Prusa)
 *
 * :[0:'Classic', 1:'Prusa']
 */
#define LCD_INFO_SCREEN_STYLE 0

/**
 * SD CARD
 *
 * SD Card support is disabled by default. If your controller has an SD slot,
 * you must uncomment the following option or it won't work.
 *
 */
//#define SDSUPPORT

/**
 * SD CARD: SPI SPEED
 *
 * Enable one of the following items for a slower SPI transfer speed.
 * This may be required to resolve "volume init" errors.
 */
//#define SPI_SPEED SPI_HALF_SPEED
//#define SPI_SPEED SPI_QUARTER_SPEED
//#define SPI_SPEED SPI_EIGHTH_SPEED

/**
 * SD CARD: ENABLE CRC
 *
 * Use CRC checks and retries on the SD communication.
 */
//#define SD_CHECK_AND_RETRY

/**
 * LCD Menu Items
 *
 * Disable all menus and only display the Status Screen, or
 * just remove some extraneous menu items to recover space.
 */
//#define NO_LCD_MENUS
//#define SLIM_LCD_MENUS

//
// ENCODER SETTINGS
//
// This option overrides the default number of encoder pulses needed to
// produce one step. Should be increased for high-resolution encoders.
//
#define ENCODER_PULSES_PER_STEP 4

//
// Use this option to override the number of step signals required to
// move between next/prev menu items.
//
//#define ENCODER_STEPS_PER_MENU_ITEM 1

/**
 * Encoder Direction Options
 *
 * Test your encoder's behavior first with both options disabled.
 *
 *  Reversed Value Edit and Menu Nav? Enable REVERSE_ENCODER_DIRECTION.
 *  Reversed Menu Navigation only?    Enable REVERSE_MENU_DIRECTION.
 *  Reversed Value Editing only?      Enable BOTH options.
 */

//
// This option reverses the encoder direction everywhere.
//
//  Set this option if CLOCKWISE causes values to DECREASE
//
#define REVERSE_ENCODER_DIRECTION

//
// This option reverses the encoder direction for navigating LCD menus.
//
//  If CLOCKWISE normally moves DOWN this makes it go UP.
//  If CLOCKWISE normally moves UP this makes it go DOWN.
//
//#define REVERSE_MENU_DIRECTION

//
// Individual Axis Homing
//
// Add individual axis homing items (Home X, Home Y, and Home Z) to the LCD menu.
//
#define INDIVIDUAL_AXIS_HOMING_MENU

//
// SPEAKER/BUZZER
//
// If you have a speaker that can produce tones, enable it here.
// By default Marlin assumes you have a buzzer with a fixed frequency.
//
#define SPEAKER

//
// The duration and frequency for the UI feedback sound.
// Set these to 0 to disable audio feedback in the LCD menus.
//
// Note: Test audio output with the G-Code:
//  M300 S<frequency Hz> P<duration ms>
//
#define LCD_FEEDBACK_FREQUENCY_DURATION_MS 2
#define LCD_FEEDBACK_FREQUENCY_HZ 5000

//=============================================================================
//======================== LCD / Controller Selection =========================
//========================   (Character-based LCDs)   =========================
//=============================================================================

//
// RepRapDiscount Smart Controller.
// http://reprap.org/wiki/RepRapDiscount_Smart_Controller
//
// Note: Usually sold with a white PCB.
//
#if DISABLED(FULL_GRAPHIC_SMART)
  #define REPRAP_DISCOUNT_SMART_CONTROLLER
#endif

//
// Original RADDS LCD Display+Encoder+SDCardReader
// http://doku.radds.org/dokumentation/lcd-display/
//
//#define RADDS_DISPLAY

//
// ULTIMAKER Controller.
//
//#define ULTIMAKERCONTROLLER

//
// ULTIPANEL as seen on Thingiverse.
//
//#define ULTIPANEL

//
// PanelOne from T3P3 (via RAMPS 1.4 AUX2/AUX3)
// http://reprap.org/wiki/PanelOne
//
//#define PANEL_ONE

//
// GADGETS3D G3D LCD/SD Controller
// http://reprap.org/wiki/RAMPS_1.3/1.4_GADGETS3D_Shield_with_Panel
//
// Note: Usually sold with a blue PCB.
//
//#define G3D_PANEL

//
// RigidBot Panel V1.0
// http://www.inventapart.com/
//
//#define RIGIDBOT_PANEL

//
// Makeboard 3D Printer Parts 3D Printer Mini Display 1602 Mini Controller
// https://www.aliexpress.com/item/Micromake-Makeboard-3D-Printer-Parts-3D-Printer-Mini-Display-1602-Mini-Controller-Compatible-with-Ramps-1/32765887917.html
//
//#define MAKEBOARD_MINI_2_LINE_DISPLAY_1602

//
// ANET and Tronxy 20x4 Controller
//
//#define ZONESTAR_LCD            // Requires ADC_KEYPAD_PIN to be assigned to an analog pin.
                                  // This LCD is known to be susceptible to electrical interference
                                  // which scrambles the display.  Pressing any button clears it up.
                                  // This is a LCD2004 display with 5 analog buttons.

//
// Generic 16x2, 16x4, 20x2, or 20x4 character-based LCD.
//
//#define ULTRA_LCD

//=============================================================================
//======================== LCD / Controller Selection =========================
//=====================   (I2C and Shift-Register LCDs)   =====================
//=============================================================================

//
// CONTROLLER TYPE: I2C
//
// Note: These controllers require the installation of Arduino's LiquidCrystal_I2C
// library. For more info: https://github.com/kiyoshigawa/LiquidCrystal_I2C
//

//
// Elefu RA Board Control Panel
// http://www.elefu.com/index.php?route=product/product&product_id=53
//
//#define RA_CONTROL_PANEL

//
// Sainsmart (YwRobot) LCD Displays
//
// These require F.Malpartida's LiquidCrystal_I2C library
// https://bitbucket.org/fmalpartida/new-liquidcrystal/wiki/Home
//
//#define LCD_SAINSMART_I2C_1602
//#define LCD_SAINSMART_I2C_2004

//
// Generic LCM1602 LCD adapter
//
//#define LCM1602

//
// PANELOLU2 LCD with status LEDs,
// separate encoder and click inputs.
//
// Note: This controller requires Arduino's LiquidTWI2 library v1.2.3 or later.
// For more info: https://github.com/lincomatic/LiquidTWI2
//
// Note: The PANELOLU2 encoder click input can either be directly connected to
// a pin (if BTN_ENC defined to != -1) or read through I2C (when BTN_ENC == -1).
//
//#define LCD_I2C_PANELOLU2

//
// Panucatt VIKI LCD with status LEDs,
// integrated click & L/R/U/D buttons, separate encoder inputs.
//
//#define LCD_I2C_VIKI

//
// CONTROLLER TYPE: Shift register panels
//

//
// 2-wire Non-latching LCD SR from https://goo.gl/aJJ4sH
// LCD configuration: http://reprap.org/wiki/SAV_3D_LCD
//
//#define SAV_3DLCD

//
// 3-wire SR LCD with strobe using 74HC4094
// https://github.com/mikeshub/SailfishLCD
// Uses the code directly from Sailfish
//
//#define FF_INTERFACEBOARD

//=============================================================================
//=======================   LCD / Controller Selection  =======================
//=========================      (Graphical LCDs)      ========================
//=============================================================================

//
// CONTROLLER TYPE: Graphical 128x64 (DOGM)
//
// IMPORTANT: The U8glib library is required for Graphical Display!
//            https://github.com/olikraus/U8glib_Arduino
//

//
// RepRapDiscount FULL GRAPHIC Smart Controller
// http://reprap.org/wiki/RepRapDiscount_Full_Graphic_Smart_Controller
//
#if ENABLED(FULL_GRAPHIC_SMART)
  #define REPRAP_DISCOUNT_FULL_GRAPHIC_SMART_CONTROLLER
#endif

//
// ReprapWorld Graphical LCD
// https://reprapworld.com/?products_details&products_id/1218
//
//#define REPRAPWORLD_GRAPHICAL_LCD

//
// Activate one of these if you have a Panucatt Devices
// Viki 2.0 or mini Viki with Graphic LCD
// http://panucatt.com
//
//#define VIKI2
//#define miniVIKI

//
// MakerLab Mini Panel with graphic
// controller and SD support - http://reprap.org/wiki/Mini_panel
//
//#define MINIPANEL

//
// MaKr3d Makr-Panel with graphic controller and SD support.
// http://reprap.org/wiki/MaKr3d_MaKrPanel
//
//#define MAKRPANEL

//
// Adafruit ST7565 Full Graphic Controller.
// https://github.com/eboston/Adafruit-ST7565-Full-Graphic-Controller/
//
//#define ELB_FULL_GRAPHIC_CONTROLLER

//
// BQ LCD Smart Controller shipped by
// default with the BQ Hephestos 2 and Witbox 2.
//
//#define BQ_LCD_SMART_CONTROLLER

//
// Cartesio UI
// http://mauk.cc/webshop/cartesio-shop/electronics/user-interface
//
//#define CARTESIO_UI

//
// LCD for Melzi Card with Graphical LCD
//
//#define LCD_FOR_MELZI

//
// SSD1306 OLED full graphics generic display
//
//#define U8GLIB_SSD1306

//
// SAV OLEd LCD module support using either SSD1306 or SH1106 based LCD modules
//
//#define SAV_3DGLCD
#if ENABLED(SAV_3DGLCD)
  //#define U8GLIB_SSD1306
  #define U8GLIB_SH1106
#endif

//
// Original Ulticontroller from Ultimaker 2 printer with SSD1309 I2C display and encoder
// https://github.com/Ultimaker/Ultimaker2/tree/master/1249_Ulticontroller_Board_(x1)
//
//#define ULTI_CONTROLLER

//
// TinyBoy2 128x64 OLED / Encoder Panel
//
//#define OLED_PANEL_TINYBOY2

//
// MKS MINI12864 with graphic controller and SD support
// http://reprap.org/wiki/MKS_MINI_12864
//
//#define MKS_MINI_12864

//
// Factory display for Creality CR-10
// https://www.aliexpress.com/item/Universal-LCD-12864-3D-Printer-Display-Screen-With-Encoder-For-CR-10-CR-7-Model/32833148327.html
//
// This is RAMPS-compatible using a single 10-pin connector.
// (For CR-10 owners who want to replace the Melzi Creality board but retain the display)
//
//#define CR10_STOCKDISPLAY

//
// ANET and Tronxy Graphical Controller
//
// Anet 128x64 full graphics lcd with rotary encoder as used on Anet A6
// A clone of the RepRapDiscount full graphics display but with
// different pins/wiring (see pins_ANET_10.h).
//
//#define ANET_FULL_GRAPHICS_LCD

//
// MKS OLED 1.3" 128 × 64 FULL GRAPHICS CONTROLLER
// http://reprap.org/wiki/MKS_12864OLED
//
// Tiny, but very sharp OLED display
//
//#define MKS_12864OLED          // Uses the SH1106 controller (default)
//#define MKS_12864OLED_SSD1306  // Uses the SSD1306 controller

//
// AZSMZ 12864 LCD with SD
// https://www.aliexpress.com/store/product/3D-printer-smart-controller-SMART-RAMPS-OR-RAMPS-1-4-LCD-12864-LCD-control-panel-green/2179173_32213636460.html
//
//#define AZSMZ_12864

//
// Silvergate GLCD controller
// http://github.com/android444/Silvergate
//
//#define SILVER_GATE_GLCD_CONTROLLER

//
// Extensible UI
//
// Enable third-party or vendor customized user interfaces that aren't
// packaged with Marlin. Source code for the user interface will need to
// be placed in "src/lcd/extensible_ui/lib"
//
//#define EXTENSIBLE_UI

//=============================================================================
//=============================== Graphical TFTs ==============================
//=============================================================================

//
// MKS Robin 320x240 color display
//
//#define MKS_ROBIN_TFT

//=============================================================================
//============================  Other Controllers  ============================
//=============================================================================

//
// CONTROLLER TYPE: Standalone / Serial
//

//
// LCD for Malyan M200 printers.
//
//#define MALYAN_LCD

//
// CONTROLLER TYPE: Keypad / Add-on
//

//
// RepRapWorld REPRAPWORLD_KEYPAD v1.1
// http://reprapworld.com/?products_details&products_id=202&cPath=1591_1626
//
// REPRAPWORLD_KEYPAD_MOVE_STEP sets how much should the robot move when a key
// is pressed, a value of 10.0 means 10mm per click.
//
//#define REPRAPWORLD_KEYPAD
//#define REPRAPWORLD_KEYPAD_MOVE_STEP 10.0

//=============================================================================
//=============================== Extra Features ==============================
//=============================================================================

// @section extras

// Increase the FAN PWM frequency. Removes the PWM noise but increases heating in the FET/Arduino
//#define FAST_PWM_FAN

// Use software PWM to drive the fan, as for the heaters. This uses a very low frequency
// which is not as annoying as with the hardware PWM. On the other hand, if this frequency
// is too low, you should also increment SOFT_PWM_SCALE.
#if ENABLED(SOFT_PWM)
  #define FAN_SOFT_PWM
#endif

// Incrementing this by 1 will double the software PWM frequency,
// affecting heaters, and the fan if FAN_SOFT_PWM is enabled.
// However, control resolution will be halved for each increment;
// at zero value, there are 128 effective control positions.
#define SOFT_PWM_SCALE 0

// If SOFT_PWM_SCALE is set to a value higher than 0, dithering can
// be used to mitigate the associated resolution loss. If enabled,
// some of the PWM cycles are stretched so on average the desired
// duty cycle is attained.
//#define SOFT_PWM_DITHER

// Temperature status LEDs that display the hotend and bed temperature.
// If all hotends, bed temperature, and target temperature are under 54C
// then the BLUE led is on. Otherwise the RED led is on. (1C hysteresis)
//#define TEMP_STAT_LEDS

// SkeinForge sends the wrong arc g-codes when using Arc Point as fillet procedure
//#define SF_ARC_FIX

// Support for the BariCUDA Paste Extruder
//#define BARICUDA

// Support for BlinkM/CyzRgb
//#define BLINKM

// Support for PCA9632 PWM LED driver
//#define PCA9632

// Support for PCA9533 PWM LED driver
// https://github.com/mikeshub/SailfishRGB_LED
//#define PCA9533

/**
 * RGB LED / LED Strip Control
 *
 * Enable support for an RGB LED connected to 5V digital pins, or
 * an RGB Strip connected to MOSFETs controlled by digital pins.
 *
 * Adds the M150 command to set the LED (or LED strip) color.
 * If pins are PWM capable (e.g., 4, 5, 6, 11) then a range of
 * luminance values can be set from 0 to 255.
 * For Neopixel LED an overall brightness parameter is also available.
 *
 * *** CAUTION ***
 *  LED Strips require a MOSFET Chip between PWM lines and LEDs,
 *  as the Arduino cannot handle the current the LEDs will require.
 *  Failure to follow this precaution can destroy your Arduino!
 *  NOTE: A separate 5V power supply is required! The Neopixel LED needs
 *  more current than the Arduino 5V linear regulator can produce.
 * *** CAUTION ***
 *
 * LED Type. Enable only one of the following two options.
 *
 */
//#define RGB_LED
//#define RGBW_LED

#if ENABLED(RGB_LED) || ENABLED(RGBW_LED)
  #define RGB_LED_R_PIN 34
  #define RGB_LED_G_PIN 43
  #define RGB_LED_B_PIN 35
  #define RGB_LED_W_PIN -1
#endif

// Support for Adafruit Neopixel LED driver
//#define NEOPIXEL_LED
#if ENABLED(NEOPIXEL_LED)
  #define NEOPIXEL_TYPE   NEO_GRBW // NEO_GRBW / NEO_GRB - four/three channel driver type (defined in Adafruit_NeoPixel.h)
  #define NEOPIXEL_PIN    4        // LED driving pin on motherboard 4 => D4 (EXP2-5 on Printrboard) / 30 => PC7 (EXP3-13 on Rumba)
  #define NEOPIXEL_PIXELS 30       // Number of LEDs in the strip
  #define NEOPIXEL_IS_SEQUENTIAL   // Sequential display for temperature change - LED by LED. Disable to change all LEDs at once.
  #define NEOPIXEL_BRIGHTNESS 127  // Initial brightness (0-255)
  //#define NEOPIXEL_STARTUP_TEST  // Cycle through colors at startup
#endif

/**
 * Printer Event LEDs
 *
 * During printing, the LEDs will reflect the printer status:
 *
 *  - Gradually change from blue to violet as the heated bed gets to target temp
 *  - Gradually change from violet to red as the hotend gets to temperature
 *  - Change to white to illuminate work surface
 *  - Change to green once print has finished
 *  - Turn off after the print has finished and the user has pushed a button
 */
#if ENABLED(BLINKM) || ENABLED(RGB_LED) || ENABLED(RGBW_LED) || ENABLED(PCA9632) || ENABLED(PCA9533)|| ENABLED(NEOPIXEL_LED)
  #define PRINTER_EVENT_LEDS
#endif

/**
 * R/C SERVO support
 * Sponsored by TrinityLabs, Reworked by codexmas
 */

/**
 * Number of servos
 *
 * For some servo-related options NUM_SERVOS will be set automatically.
 * Set this manually if there are extra servos needing manual control.
 * Leave undefined or set to 0 to entirely disable the servo subsystem.
 */
#if ENABLED(SERVO_PROBE)
  #define NUM_SERVOS 1 // Servo index starts with 0 for M280 command
#endif

// Delay (in milliseconds) before the next move will start, to give the servo time to reach its target angle.
// 300ms is a good value but you can try less delay.
// If the servo can't reach the requested position, increase it.
#define SERVO_DELAY { 300 }

// Only power servos during movement, otherwise leave off to prevent jitter
#if ENABLED(SERVO_PROBE)
  #define DEACTIVATE_SERVOS_AFTER_MOVE
#endif

// Allow servo angle to be edited and saved to EEPROM
//#define EDITABLE_SERVO_ANGLES<|MERGE_RESOLUTION|>--- conflicted
+++ resolved
@@ -650,32 +650,6 @@
 //#define TEMP_SENSOR_1_AS_REDUNDANT
 #define MAX_REDUNDANT_TEMP_SENSOR_DIFF 10
 
-<<<<<<< HEAD
-// Extruder temperature must be close to target for this long before M109 returns success
-#define TEMP_RESIDENCY_TIME 5  // (seconds)
-#define TEMP_HYSTERESIS 3       // (degC) range of +/- temperatures considered "close" to the target one
-#define TEMP_WINDOW     1       // (degC) Window around target to start the residency timer x degC early.
-
-// Bed temperature must be close to target for this long before M190 returns success
-#define TEMP_BED_RESIDENCY_TIME 5  // (seconds)
-#define TEMP_BED_HYSTERESIS 3       // (degC) range of +/- temperatures considered "close" to the target one
-#define TEMP_BED_WINDOW     1       // (degC) Window around target to start the residency timer x degC early.
-
-// The minimal temperature defines the temperature below which the heater will not be enabled It is used
-// to check that the wiring to the thermistor is not broken.
-// Otherwise this would lead to the heater being powered on all the time.
-#define HEATER_0_MINTEMP 5
-#define HEATER_1_MINTEMP 5
-#define HEATER_2_MINTEMP 5
-#define HEATER_3_MINTEMP 5
-#define HEATER_4_MINTEMP 5
-#define HEATER_5_MINTEMP 5
-#define BED_MINTEMP 5
-
-// When temperature exceeds max temp, your heater will be switched off.
-// This feature exists to protect your hotend from overheating accidentally, but *NOT* from thermistor short/failure!
-// You should use MINTEMP for thermistor short/failure protection.
-=======
 #define TEMP_RESIDENCY_TIME     10  // (seconds) Time to wait for hotend to "settle" in M109
 #define TEMP_WINDOW              1  // (°C) Temperature proximity for the "temperature reached" timer
 #define TEMP_HYSTERESIS          3  // (°C) Temperature proximity considered "close enough" to the target
@@ -700,7 +674,6 @@
 // Above this temperature the heater will be switched off.
 // This can protect components from overheating, but NOT from shorts and failures.
 // (Use MINTEMP for thermistor short/failure protection.)
->>>>>>> 09eb30dc
 #define HEATER_0_MAXTEMP 275
 #define HEATER_1_MAXTEMP 275
 #define HEATER_2_MAXTEMP 275
@@ -1532,14 +1505,9 @@
   #if ENABLED(G26_MESH_VALIDATION)
     #define MESH_TEST_NOZZLE_SIZE    0.4  // (mm) Diameter of primary nozzle.
     #define MESH_TEST_LAYER_HEIGHT   0.2  // (mm) Default layer height for the G26 Mesh Validation Tool.
-<<<<<<< HEAD
-    #define MESH_TEST_HOTEND_TEMP  215.0  // (°C) Default nozzle temperature for the G26 Mesh Validation Tool.
-    #define MESH_TEST_BED_TEMP      75.0  // (°C) Default bed temperature for the G26 Mesh Validation Tool.
-=======
     #define MESH_TEST_HOTEND_TEMP  205    // (°C) Default nozzle temperature for the G26 Mesh Validation Tool.
     #define MESH_TEST_BED_TEMP      60    // (°C) Default bed temperature for the G26 Mesh Validation Tool.
     #define G26_XY_FEEDRATE         20    // (mm/s) Feedrate for XY Moves for the G26 Mesh Validation Tool.
->>>>>>> 09eb30dc
   #endif
 
 #endif
@@ -1828,15 +1796,9 @@
 
 #if ENABLED(NOZZLE_PARK_FEATURE)
   // Specify a park position as { X, Y, Z }
-<<<<<<< HEAD
-  #define NOZZLE_PARK_POINT { (X_MIN_POS + 10), (Y_MAX_POS - 10), 5 }
-  #define NOZZLE_PARK_XY_FEEDRATE 100   // X and Y axes feedrate in mm/s (also used for delta printers Z axis)
-  #define NOZZLE_PARK_Z_FEEDRATE 5      // Z axis feedrate in mm/s (not used for delta printers)
-=======
   #define NOZZLE_PARK_POINT { (X_MIN_POS + 10), (Y_MAX_POS - 10), 20 }
   #define NOZZLE_PARK_XY_FEEDRATE 100   // (mm/s) X and Y axes feedrate (also used for delta Z axis)
   #define NOZZLE_PARK_Z_FEEDRATE 5      // (mm/s) Z axis feedrate (not used for delta printers)
->>>>>>> 09eb30dc
 #endif
 
 /**
