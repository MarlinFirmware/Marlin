--- conflicted
+++ resolved
@@ -1009,13 +1009,8 @@
 // with NOZZLE_AS_PROBE this can be negative for a wider probing area.
 #define PROBING_MARGIN 0
 
-<<<<<<< HEAD
 // X and Y axis travel speed (mm/m) between probes
 #define XY_PROBE_SPEED 10000
-=======
-// X and Y axis travel speed (mm/min) between probes
-#define XY_PROBE_SPEED (133*60)
->>>>>>> 326c50dc
 
 // Feedrate (mm/min) for the first approach when double-probing (MULTIPLE_PROBING == 2)
 #define Z_PROBE_SPEED_FAST HOMING_FEEDRATE_Z
@@ -1193,18 +1188,10 @@
  */
 #define FILAMENT_RUNOUT_SENSOR
 #if ENABLED(FILAMENT_RUNOUT_SENSOR)
-<<<<<<< HEAD
   #define NUM_RUNOUT_SENSORS   1     // Number of sensors, up to one per extruder. Define a FIL_RUNOUT#_PIN for each.
   #define FIL_RUNOUT_STATE     HIGH   // Pin state indicating that filament is NOT present.
   #define FIL_RUNOUT_PULLUP          // Use internal pullup for filament runout pins.
   //#define FIL_RUNOUT_PULLDOWN      // Use internal pulldown for filament runout pins.
-=======
-  #define FIL_RUNOUT_ENABLED_DEFAULT true // Enable the sensor on startup. Override with M412 followed by M500.
-  #define NUM_RUNOUT_SENSORS   1          // Number of sensors, up to one per extruder. Define a FIL_RUNOUT#_PIN for each.
-  #define FIL_RUNOUT_STATE     LOW        // Pin state indicating that filament is NOT present.
-  #define FIL_RUNOUT_PULLUP               // Use internal pullup for filament runout pins.
-  //#define FIL_RUNOUT_PULLDOWN           // Use internal pulldown for filament runout pins.
->>>>>>> 326c50dc
 
   // Set one or more commands to execute on filament runout.
   // (After 'M412 H' Marlin will ask the host to handle the process.)
@@ -1421,15 +1408,9 @@
   #define Z_SAFE_HOMING_Y_POINT  6  // Y point for Z homing
 #endif
 
-<<<<<<< HEAD
 // Homing speeds (mm/m)
 #define HOMING_FEEDRATE_XY  3000
 #define HOMING_FEEDRATE_Z   800
-=======
-// Homing speeds (mm/min)
-#define HOMING_FEEDRATE_XY (50*60)
-#define HOMING_FEEDRATE_Z  (4*60)
->>>>>>> 326c50dc
 
 // Validate that endstops are triggered on homing moves
 #define VALIDATE_HOMING_ENDSTOPS
