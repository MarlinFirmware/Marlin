#ifndef CONFIGURATION_H
#define CONFIGURATION_H

// This configuration file contains the basic settings.
// Advanced settings can be found in Configuration_adv.h
// BASIC SETTINGS: select your board type, temperature sensor type, axis scaling, and endstop configuration

//===========================================================================
//============================= DELTA Printer ===============================
//===========================================================================
// For a Delta printer rplace the configuration files wilth the files in the
// example_configurations/delta directory.
//

// User-specified version info of this build to display in [Pronterface, etc] terminal window during
// startup. Implementation of an idea by Prof Braino to inform user that any changes made to this
// build by the user have been successfully uploaded into firmware.
#define STRING_VERSION_CONFIG_H __DATE__ " " __TIME__ // build date and time
#define STRING_CONFIG_H_AUTHOR "Mark Hanford" // Who made the changes.

// SERIAL_PORT selects which serial port should be used for communication with the host.
// This allows the connection of wireless adapters (for instance) to non-default port pins.
// Serial port 0 is still used by the Arduino bootloader regardless of this setting.
#define SERIAL_PORT 0

// This determines the communication speed of the printer
// This determines the communication speed of the printer
#define BAUDRATE 115200

// This enables the serial port associated to the Bluetooth interface
//#define BTENABLED              // Enable BT interface on AT90USB devices


//// The following define selects which electronics board you have. Please choose the one that matches your setup
// 10 = Gen7 custom (Alfons3 Version) "https://github.com/Alfons3/Generation_7_Electronics"
// 11 = Gen7 v1.1, v1.2 = 11
// 12 = Gen7 v1.3
// 13 = Gen7 v1.4
// 2  = Cheaptronic v1.0
// 20 = Sethi 3D_1
// 3  = MEGA/RAMPS up to 1.2 = 3
// 33 = RAMPS 1.3 / 1.4 (Power outputs: Extruder, Fan, Bed)
// 34 = RAMPS 1.3 / 1.4 (Power outputs: Extruder0, Extruder1, Bed)
// 35 = RAMPS 1.3 / 1.4 (Power outputs: Extruder, Fan, Fan)
// 4  = Duemilanove w/ ATMega328P pin assignment
// 5  = Gen6
// 51 = Gen6 deluxe
// 6  = Sanguinololu < 1.2
// 62 = Sanguinololu 1.2 and above
// 63 = Melzi
// 64 = STB V1.1
// 65 = Azteeg X1
// 66 = Melzi with ATmega1284 (MaKr3d version)
// 67 = Azteeg X3
// 7  = Ultimaker
// 71 = Ultimaker (Older electronics. Pre 1.5.4. This is rare)
// 77 = 3Drag Controller
// 8  = Teensylu
// 80 = Rumba
// 81 = Printrboard (AT90USB1286)
// 82 = Brainwave (AT90USB646)
// 83 = SAV Mk-I (AT90USB1286)
// 9  = Gen3+
// 70 = Megatronics
// 701= Megatronics v2.0
// 702= Minitronics v1.0
// 90 = Alpha OMCA board
// 91 = Final OMCA board
// 301 = Rambo
// 21 = Elefu Ra Board (v3)

#ifndef MOTHERBOARD
#define MOTHERBOARD 33
#endif

// Define this to set a custom name for your generic Mendel,
// #define CUSTOM_MENDEL_NAME "This Mendel"

// Define this to set a unique identifier for this printer, (Used by some programs to differentiate between machines)
// You can use an online service to generate a random UUID. (eg http://www.uuidgenerator.net/version4)
// #define MACHINE_UUID "00000000-0000-0000-0000-000000000000"

// This defines the number of extruders
#define EXTRUDERS 1

//// The following define selects which power supply you have. Please choose the one that matches your setup
// 1 = ATX
// 2 = X-Box 360 203Watts (the blue wire connected to PS_ON and the red wire to VCC)

#define POWER_SUPPLY 1

// Define this to have the electronics keep the powersupply off on startup. If you don't know what this is leave it.
// #define PS_DEFAULT_OFF

//===========================================================================
//=============================Thermal Settings  ============================
//===========================================================================
//
//--NORMAL IS 4.7kohm PULLUP!-- 1kohm pullup can be used on hotend sensor, using correct resistor and table
//
//// Temperature sensor settings:
// -2 is thermocouple with MAX6675 (only for sensor 0)
// -1 is thermocouple with AD595
// 0 is not used
// 1 is 100k thermistor - best choice for EPCOS 100k (4.7k pullup)
// 2 is 200k thermistor - ATC Semitec 204GT-2 (4.7k pullup)
// 3 is mendel-parts thermistor (4.7k pullup)
// 4 is 10k thermistor !! do not use it for a hotend. It gives bad resolution at high temp. !!
// 5 is 100K thermistor - ATC Semitec 104GT-2 (Used in ParCan & J-Head) (4.7k pullup)
// 6 is 100k EPCOS - Not as accurate as table 1 (created using a fluke thermocouple) (4.7k pullup)
// 7 is 100k Honeywell thermistor 135-104LAG-J01 (4.7k pullup)
// 71 is 100k Honeywell thermistor 135-104LAF-J01 (4.7k pullup)
// 8 is 100k 0603 SMD Vishay NTCS0603E3104FXT (4.7k pullup)
// 9 is 100k GE Sensing AL03006-58.2K-97-G1 (4.7k pullup)
// 10 is 100k RS thermistor 198-961 (4.7k pullup)
// 60 is 100k Maker's Tool Works Kapton Bed Thermister
//
//    1k ohm pullup tables - This is not normal, you would have to have changed out your 4.7k for 1k
//                          (but gives greater accuracy and more stable PID)
// 51 is 100k thermistor - EPCOS (1k pullup)
// 52 is 200k thermistor - ATC Semitec 204GT-2 (1k pullup)
// 55 is 100k thermistor - ATC Semitec 104GT-2 (Used in ParCan & J-Head) (1k pullup)

#define TEMP_SENSOR_0 6
#define TEMP_SENSOR_1 0
#define TEMP_SENSOR_2 0
#define TEMP_SENSOR_BED 6

// This makes temp sensor 1 a redundant sensor for sensor 0. If the temperatures difference between these sensors is to high the print will be aborted.
//#define TEMP_SENSOR_1_AS_REDUNDANT
#define MAX_REDUNDANT_TEMP_SENSOR_DIFF 10

// Actual temperature must be close to target for this long before M109 returns success
#define TEMP_RESIDENCY_TIME 10  // (seconds)
#define TEMP_HYSTERESIS 3       // (degC) range of +/- temperatures considered "close" to the target one
#define TEMP_WINDOW     1       // (degC) Window around target to start the residency timer x degC early.

// The minimal temperature defines the temperature below which the heater will not be enabled It is used
// to check that the wiring to the thermistor is not broken.
// Otherwise this would lead to the heater being powered on all the time.
#define HEATER_0_MINTEMP 5
#define HEATER_1_MINTEMP 5
#define HEATER_2_MINTEMP 5
#define BED_MINTEMP 5

// When temperature exceeds max temp, your heater will be switched off.
// This feature exists to protect your hotend from overheating accidentally, but *NOT* from thermistor short/failure!
// You should use MINTEMP for thermistor short/failure protection.
#define HEATER_0_MAXTEMP 235
#define HEATER_1_MAXTEMP 235
#define HEATER_2_MAXTEMP 235
#define BED_MAXTEMP 125

// If your bed has low resistance e.g. .6 ohm and throws the fuse you can duty cycle it to reduce the
// average current. The value should be an integer and the heat bed will be turned on for 1 interval of
// HEATER_BED_DUTY_CYCLE_DIVIDER intervals.
//#define HEATER_BED_DUTY_CYCLE_DIVIDER 4

// PID settings:
// Comment the following line to disable PID and enable bang-bang.
#define PIDTEMP
#define BANG_MAX 255 // limits current to nozzle while in bang-bang mode; 255=full current
#define PID_MAX 255 // limits current to nozzle while PID is active (see PID_FUNCTIONAL_RANGE below); 255=full current
#ifdef PIDTEMP
  //#define PID_DEBUG // Sends debug data to the serial port.
  //#define PID_OPENLOOP 1 // Puts PID in open loop. M104/M140 sets the output power from 0 to PID_MAX
  #define PID_FUNCTIONAL_RANGE 10 // If the temperature difference between the target temperature and the actual temperature
                                  // is more then PID_FUNCTIONAL_RANGE then the PID will be shut off and the heater will be set to min/max.
  #define PID_INTEGRAL_DRIVE_MAX 255  //limit for the integral term
  #define K1 0.95 //smoothing factor within the PID
  #define PID_dT ((16.0 * 8.0)/(F_CPU / 64.0 / 256.0)) //sampling period of the temperature routine

// If you are using a preconfigured hotend then you can use one of the value sets by uncommenting it
// Ultimaker
    #define  DEFAULT_Kp 22.2
    #define  DEFAULT_Ki 1.08
    #define  DEFAULT_Kd 114

// Makergear
//    #define  DEFAULT_Kp 7.0
//    #define  DEFAULT_Ki 0.1
//    #define  DEFAULT_Kd 12

// Mendel Parts V9 on 12V
//    #define  DEFAULT_Kp 63.0
//    #define  DEFAULT_Ki 2.25
//    #define  DEFAULT_Kd 440
#endif // PIDTEMP

// Bed Temperature Control
// Select PID or bang-bang with PIDTEMPBED. If bang-bang, BED_LIMIT_SWITCHING will enable hysteresis
//
// Uncomment this to enable PID on the bed. It uses the same frequency PWM as the extruder.
// If your PID_dT above is the default, and correct for your hardware/configuration, that means 7.689Hz,
// which is fine for driving a square wave into a resistive load and does not significantly impact you FET heating.
// This also works fine on a Fotek SSR-10DA Solid State Relay into a 250W heater.
// If your configuration is significantly different than this and you don't understand the issues involved, you probably
// shouldn't use bed PID until someone else verifies your hardware works.
// If this is enabled, find your own PID constants below.
//#define PIDTEMPBED
//
//#define BED_LIMIT_SWITCHING

// This sets the max power delivered to the bed, and replaces the HEATER_BED_DUTY_CYCLE_DIVIDER option.
// all forms of bed control obey this (PID, bang-bang, bang-bang with hysteresis)
// setting this to anything other than 255 enables a form of PWM to the bed just like HEATER_BED_DUTY_CYCLE_DIVIDER did,
// so you shouldn't use it unless you are OK with PWM on your bed.  (see the comment on enabling PIDTEMPBED)
#define MAX_BED_POWER 255 // limits duty cycle to bed; 255=full current

#ifdef PIDTEMPBED
//120v 250W silicone heater into 4mm borosilicate (MendelMax 1.5+)
//from FOPDT model - kp=.39 Tp=405 Tdead=66, Tc set to 79.2, aggressive factor of .15 (vs .1, 1, 10)
    #define  DEFAULT_bedKp 10.00
    #define  DEFAULT_bedKi .023
    #define  DEFAULT_bedKd 305.4

//120v 250W silicone heater into 4mm borosilicate (MendelMax 1.5+)
//from pidautotune
//    #define  DEFAULT_bedKp 97.1
//    #define  DEFAULT_bedKi 1.41
//    #define  DEFAULT_bedKd 1675.16

// FIND YOUR OWN: "M303 E-1 C8 S90" to run autotune on the bed at 90 degreesC for 8 cycles.
#endif // PIDTEMPBED



//this prevents dangerous Extruder moves, i.e. if the temperature is under the limit
//can be software-disabled for whatever purposes by
#define PREVENT_DANGEROUS_EXTRUDE
//if PREVENT_DANGEROUS_EXTRUDE is on, you can still disable (uncomment) very long bits of extrusion separately.
#define PREVENT_LENGTHY_EXTRUDE

#define EXTRUDE_MINTEMP 170
#define EXTRUDE_MAXLENGTH (X_MAX_LENGTH+Y_MAX_LENGTH) //prevent extrusion of very large distances.

//===========================================================================
//=============================Mechanical Settings===========================
//===========================================================================

// Uncomment the following line to enable CoreXY kinematics
// #define COREXY

// coarse Endstop Settings
#define ENDSTOPPULLUPS // Comment this out (using // at the start of the line) to disable the endstop pullup resistors

#ifndef ENDSTOPPULLUPS
  // fine Enstop settings: Individual Pullups. will be ignored if ENDSTOPPULLUPS is defined
  #define ENDSTOPPULLUP_XMAX
  #define ENDSTOPPULLUP_YMAX
  #define ENDSTOPPULLUP_ZMAX
  #define ENDSTOPPULLUP_XMIN
  #define ENDSTOPPULLUP_YMIN
  // #define ENDSTOPPULLUP_ZMIN
#endif

#ifdef ENDSTOPPULLUPS
//  #define ENDSTOPPULLUP_XMAX
//  #define ENDSTOPPULLUP_YMAX
//  #define ENDSTOPPULLUP_ZMAX
  #define ENDSTOPPULLUP_XMIN
  #define ENDSTOPPULLUP_YMIN
  #define ENDSTOPPULLUP_ZMIN
#endif

// The pullups are needed if you directly connect a mechanical endswitch between the signal and ground pins.
const bool X_MIN_ENDSTOP_INVERTING = false; // set to true to invert the logic of the endstop.
const bool Y_MIN_ENDSTOP_INVERTING = false; // set to true to invert the logic of the endstop.
const bool Z_MIN_ENDSTOP_INVERTING = false; // set to true to invert the logic of the endstop.
const bool X_MAX_ENDSTOP_INVERTING = true; // set to true to invert the logic of the endstop.
const bool Y_MAX_ENDSTOP_INVERTING = true; // set to true to invert the logic of the endstop.
const bool Z_MAX_ENDSTOP_INVERTING = true; // set to true to invert the logic of the endstop.
#define DISABLE_MAX_ENDSTOPS
//#define DISABLE_MIN_ENDSTOPS

// Disable max endstops for compatibility with endstop checking routine
#if defined(COREXY) && !defined(DISABLE_MAX_ENDSTOPS)
  #define DISABLE_MAX_ENDSTOPS
#endif

// For Inverting Stepper Enable Pins (Active Low) use 0, Non Inverting (Active High) use 1
#define X_ENABLE_ON 0
#define Y_ENABLE_ON 0
#define Z_ENABLE_ON 0
#define E_ENABLE_ON 0 // For all extruders

// Disables axis when it's not being used.
#define DISABLE_X false
#define DISABLE_Y false
#define DISABLE_Z false
#define DISABLE_E false // For all extruders

#define INVERT_X_DIR true    // for Mendel set to false, for Orca set to true
#define INVERT_Y_DIR false    // for Mendel set to true, for Orca set to false
#define INVERT_Z_DIR true     // for Mendel set to false, for Orca set to true
#define INVERT_E0_DIR false   // for direct drive extruder v9 set to true, for geared extruder set to false
#define INVERT_E1_DIR false    // for direct drive extruder v9 set to true, for geared extruder set to false
#define INVERT_E2_DIR false   // for direct drive extruder v9 set to true, for geared extruder set to false

// ENDSTOP SETTINGS:
// Sets direction of endstops when homing; 1=MAX, -1=MIN
#define X_HOME_DIR -1
#define Y_HOME_DIR -1
#define Z_HOME_DIR -1

#define min_software_endstops false // If true, axis won't move to coordinates less than HOME_POS.
#define max_software_endstops true  // If true, axis won't move to coordinates greater than the defined lengths below.

// Travel limits after homing
#define X_MAX_POS 180
#define X_MIN_POS 0
#define Y_MAX_POS 180
#define Y_MIN_POS 0
#define Z_MAX_POS 180
#define Z_MIN_POS 0

#define X_MAX_LENGTH (X_MAX_POS - X_MIN_POS)
#define Y_MAX_LENGTH (Y_MAX_POS - Y_MIN_POS)
#define Z_MAX_LENGTH (Z_MAX_POS - Z_MIN_POS)
//============================= Bed Auto Leveling ===========================

//#define ENABLE_AUTO_BED_LEVELING // Delete the comment to enable (remove // at the start of the line)

#ifdef ENABLE_AUTO_BED_LEVELING

  // these are the positions on the bed to do the probing
  #define LEFT_PROBE_BED_POSITION 50
  #define RIGHT_PROBE_BED_POSITION 150
  #define BACK_PROBE_BED_POSITION 150
  #define FRONT_PROBE_BED_POSITION 50

  // these are the offsets to the prob relative to the extruder tip (Hotend - Probe)
  #define X_PROBE_OFFSET_FROM_EXTRUDER 22
  #define Y_PROBE_OFFSET_FROM_EXTRUDER 4
  #define Z_PROBE_OFFSET_FROM_EXTRUDER -4.1

  #define Z_RAISE_BEFORE_HOMING 4       // (in mm) Raise Z before homing (G28) for Probe Clearance.
                                        // Be sure you have this distance over your Z_MAX_POS in case

  #define XY_TRAVEL_SPEED 8000         // X and Y axis travel speed between probes, in mm/min
<<<<<<< HEAD
  
  #define Z_RAISE_BEFORE_PROBING 7    //How much the extruder will be raised before traveling to the first probing point.
  #define Z_RAISE_BETWEEN_PROBINGS 2  //How much the extruder will be raised when traveling from between next probing points
=======

  #define Z_RAISE_BEFORE_PROBING 15    //How much the extruder will be raised before traveling to the first probing point.
  #define Z_RAISE_BETWEEN_PROBINGS 5  //How much the extruder will be raised when traveling from between next probing points
>>>>>>> 8f195844


  //If defined, the Probe servo will be turned on only during movement and then turned off to avoid jerk
  //The value is the delay to turn the servo off after powered on - depends on the servo speed; 300ms is good value, but you can try lower it.
  // You MUST HAVE the SERVO_ENDSTOPS defined to use here a value higher than zero otherwise your code will not compile.

<<<<<<< HEAD
  #define PROBE_SERVO_DEACTIVATION_DELAY 300  
=======
//  #define PROBE_SERVO_DEACTIVATION_DELAY 300
>>>>>>> 8f195844


//If you have enabled the Bed Auto Levelling and are using the same Z Probe for Z Homing,
//it is highly recommended you let this Z_SAFE_HOMING enabled!!!

  #define Z_SAFE_HOMING   // This feature is meant to avoid Z homing with probe outside the bed area.
                          // When defined, it will:
                          // - Allow Z homing only after X and Y homing AND stepper drivers still enabled
                          // - If stepper drivers timeout, it will need X and Y homing again before Z homing
                          // - Position the probe in a defined XY point before Z Homing when homing all axis (G28)
                          // - Block Z homing only when the probe is outside bed area.

  #ifdef Z_SAFE_HOMING

    #define Z_SAFE_HOMING_X_POINT (X_MAX_LENGTH/2)    // X point for Z homing when homing all axis (G28)
    #define Z_SAFE_HOMING_Y_POINT (Y_MAX_LENGTH/2)    // Y point for Z homing when homing all axis (G28)

  #endif

#endif


// The position of the homing switches
//#define MANUAL_HOME_POSITIONS  // If defined, MANUAL_*_HOME_POS below will be used
//#define BED_CENTER_AT_0_0  // If defined, the center of the bed is at (X=0, Y=0)

//Manual homing switch locations:
// For deltabots this means top and center of the cartesian print volume.
#define MANUAL_X_HOME_POS 0
#define MANUAL_Y_HOME_POS 0
#define MANUAL_Z_HOME_POS 0
//#define MANUAL_Z_HOME_POS 402 // For delta: Distance between nozzle and print surface after homing.

//// MOVEMENT SETTINGS
#define NUM_AXIS 4 // The axis order in all axis related arrays is X, Y, Z, E
#define HOMING_FEEDRATE {50*60, 50*60, 4*60, 0}  // set the homing speeds (mm/min)

// default settings

#define DEFAULT_AXIS_STEPS_PER_UNIT   {80,80,4000,841}  // default steps per unit for Ultimaker
#define DEFAULT_MAX_FEEDRATE          {250,250,2,22}    // (mm/sec)
#define DEFAULT_MAX_ACCELERATION      {1000,1000,5,1000}    // X, Y, Z, E maximum start speed for accelerated moves. E default values are good for skeinforge 40+, for older versions raise them a lot.

#define DEFAULT_ACCELERATION          500    // X, Y, Z and E max acceleration in mm/s^2 for printing moves
#define DEFAULT_RETRACT_ACCELERATION  500   // X, Y, Z and E max acceleration in mm/s^2 for retracts

// Offset of the extruders (uncomment if using more than one and relying on firmware to position when changing).
// The offset has to be X=0, Y=0 for the extruder 0 hotend (default extruder).
// For the other hotends it is their distance from the extruder 0 hotend.
// #define EXTRUDER_OFFSET_X {0.0, 20.00} // (in mm) for each extruder, offset of the hotend on the X axis
// #define EXTRUDER_OFFSET_Y {0.0, 5.00}  // (in mm) for each extruder, offset of the hotend on the Y axis

// The speed change that does not require acceleration (i.e. the software might assume it can be done instantaneously)
#define DEFAULT_XYJERK                20.0    // (mm/sec)
#define DEFAULT_ZJERK                 0.4     // (mm/sec)
#define DEFAULT_EJERK                 5.0    // (mm/sec)

//===========================================================================
//=============================Additional Features===========================
//===========================================================================

// EEPROM
// the microcontroller can store settings in the EEPROM, e.g. max velocity...
// M500 - stores paramters in EEPROM
// M501 - reads parameters from EEPROM (if you need reset them after you changed them temporarily).
// M502 - reverts to the default "factory settings".  You still need to store them in EEPROM afterwards if you want to.
//define this to enable eeprom support
#define EEPROM_SETTINGS
//to disable EEPROM Serial responses and decrease program space by ~1700 byte: comment this out:
// please keep turned on if you can.
#define EEPROM_CHITCHAT

// Preheat Constants
#define PLA_PREHEAT_HOTEND_TEMP 180
#define PLA_PREHEAT_HPB_TEMP 70
#define PLA_PREHEAT_FAN_SPEED 255   // Insert Value between 0 and 255

#define ABS_PREHEAT_HOTEND_TEMP 240
#define ABS_PREHEAT_HPB_TEMP 100
#define ABS_PREHEAT_FAN_SPEED 255   // Insert Value between 0 and 255

//LCD and SD support
//#define ULTRA_LCD  //general lcd support, also 16x2
//#define DOGLCD  // Support for SPI LCD 128x64 (Controller ST7565R graphic Display Family)
//#define SDSUPPORT // Enable SD Card Support in Hardware Console
//#define SDSLOW // Use slower SD transfer mode (not normally needed - uncomment if you're getting volume init error)
//#define ENCODER_PULSES_PER_STEP 1 // Increase if you have a high resolution encoder
//#define ENCODER_STEPS_PER_MENU_ITEM 5 // Set according to ENCODER_PULSES_PER_STEP or your liking
//#define ULTIMAKERCONTROLLER //as available from the ultimaker online store.
//#define ULTIPANEL  //the ultipanel as on thingiverse

// The MaKr3d Makr-Panel with graphic controller and SD support
// http://reprap.org/wiki/MaKr3d_MaKrPanel
//#define MAKRPANEL

// The RepRapDiscount Smart Controller (white PCB)
// http://reprap.org/wiki/RepRapDiscount_Smart_Controller
#define REPRAP_DISCOUNT_SMART_CONTROLLER

// The GADGETS3D G3D LCD/SD Controller (blue PCB)
// http://reprap.org/wiki/RAMPS_1.3/1.4_GADGETS3D_Shield_with_Panel
//#define G3D_PANEL

// The RepRapDiscount FULL GRAPHIC Smart Controller (quadratic white PCB)
// http://reprap.org/wiki/RepRapDiscount_Full_Graphic_Smart_Controller
//
// ==> REMEMBER TO INSTALL U8glib to your ARDUINO library folder: http://code.google.com/p/u8glib/wiki/u8glib
//#define REPRAP_DISCOUNT_FULL_GRAPHIC_SMART_CONTROLLER

// The RepRapWorld REPRAPWORLD_KEYPAD v1.1
// http://reprapworld.com/?products_details&products_id=202&cPath=1591_1626
//#define REPRAPWORLD_KEYPAD
//#define REPRAPWORLD_KEYPAD_MOVE_STEP 10.0 // how much should be moved when a key is pressed, eg 10.0 means 10mm per click

// The Elefu RA Board Control Panel
// http://www.elefu.com/index.php?route=product/product&product_id=53
// REMEMBER TO INSTALL LiquidCrystal_I2C.h in your ARUDINO library folder: https://github.com/kiyoshigawa/LiquidCrystal_I2C
//#define RA_CONTROL_PANEL

//automatic expansion
#if defined (MAKRPANEL)
 #define DOGLCD
 #define SDSUPPORT
 #define ULTIPANEL
 #define NEWPANEL
 #define DEFAULT_LCD_CONTRAST 17
#endif

#if defined (REPRAP_DISCOUNT_FULL_GRAPHIC_SMART_CONTROLLER)
 #define DOGLCD
 #define U8GLIB_ST7920
 #define REPRAP_DISCOUNT_SMART_CONTROLLER
#endif

#if defined(ULTIMAKERCONTROLLER) || defined(REPRAP_DISCOUNT_SMART_CONTROLLER) || defined(G3D_PANEL)
 #define ULTIPANEL
 #define NEWPANEL
#endif

#if defined(REPRAPWORLD_KEYPAD)
  #define NEWPANEL
  #define ULTIPANEL
#endif
#if defined(RA_CONTROL_PANEL)
 #define ULTIPANEL
 #define NEWPANEL
 #define LCD_I2C_TYPE_PCA8574
 #define LCD_I2C_ADDRESS 0x27   // I2C Address of the port expander
#endif

//I2C PANELS

//#define LCD_I2C_SAINSMART_YWROBOT
#ifdef LCD_I2C_SAINSMART_YWROBOT
  // This uses the LiquidCrystal_I2C library ( https://bitbucket.org/fmalpartida/new-liquidcrystal/wiki/Home )
  // Make sure it is placed in the Arduino libraries directory.
  #define LCD_I2C_TYPE_PCF8575
  #define LCD_I2C_ADDRESS 0x27   // I2C Address of the port expander
  #define NEWPANEL
  #define ULTIPANEL
#endif

// PANELOLU2 LCD with status LEDs, separate encoder and click inputs
//#define LCD_I2C_PANELOLU2
#ifdef LCD_I2C_PANELOLU2
  // This uses the LiquidTWI2 library v1.2.3 or later ( https://github.com/lincomatic/LiquidTWI2 )
  // Make sure the LiquidTWI2 directory is placed in the Arduino or Sketchbook libraries subdirectory.
  // (v1.2.3 no longer requires you to define PANELOLU in the LiquidTWI2.h library header file)
  // Note: The PANELOLU2 encoder click input can either be directly connected to a pin
  //       (if BTN_ENC defined to != -1) or read through I2C (when BTN_ENC == -1).
  #define LCD_I2C_TYPE_MCP23017
  #define LCD_I2C_ADDRESS 0x20 // I2C Address of the port expander
  #define LCD_USE_I2C_BUZZER //comment out to disable buzzer on LCD
  #define NEWPANEL
  #define ULTIPANEL
#endif

// Panucatt VIKI LCD with status LEDs, integrated click & L/R/U/P buttons, separate encoder inputs
//#define LCD_I2C_VIKI
#ifdef LCD_I2C_VIKI
  // This uses the LiquidTWI2 library v1.2.3 or later ( https://github.com/lincomatic/LiquidTWI2 )
  // Make sure the LiquidTWI2 directory is placed in the Arduino or Sketchbook libraries subdirectory.
  // Note: The pause/stop/resume LCD button pin should be connected to the Arduino
  //       BTN_ENC pin (or set BTN_ENC to -1 if not used)
  #define LCD_I2C_TYPE_MCP23017
  #define LCD_I2C_ADDRESS 0x20 // I2C Address of the port expander
  #define LCD_USE_I2C_BUZZER //comment out to disable buzzer on LCD (requires LiquidTWI2 v1.2.3 or later)
  #define NEWPANEL
  #define ULTIPANEL
#endif

// Shift register panels
// ---------------------
// 2 wire Non-latching LCD SR from:
// https://bitbucket.org/fmalpartida/new-liquidcrystal/wiki/schematics#!shiftregister-connection
//#define SR_LCD
#ifdef SR_LCD
   #define SR_LCD_2W_NL    // Non latching 2 wire shiftregister
   //#define NEWPANEL
#endif


#ifdef ULTIPANEL
//  #define NEWPANEL  //enable this if you have a click-encoder panel
  #define SDSUPPORT
  #define ULTRA_LCD
  #ifdef DOGLCD // Change number of lines to match the DOG graphic display
    #define LCD_WIDTH 20
    #define LCD_HEIGHT 5
  #else
    #define LCD_WIDTH 20
    #define LCD_HEIGHT 4
  #endif
#else //no panel but just lcd
  #ifdef ULTRA_LCD
  #ifdef DOGLCD // Change number of lines to match the 128x64 graphics display
    #define LCD_WIDTH 20
    #define LCD_HEIGHT 5
  #else
    #define LCD_WIDTH 16
    #define LCD_HEIGHT 2
  #endif
  #endif
#endif

// default LCD contrast for dogm-like LCD displays
#ifdef DOGLCD
# ifndef DEFAULT_LCD_CONTRAST
#  define DEFAULT_LCD_CONTRAST 32
# endif
#endif

// Increase the FAN pwm frequency. Removes the PWM noise but increases heating in the FET/Arduino
//#define FAST_PWM_FAN

// Temperature status leds that display the hotend and bet temperature.
// If alle hotends and bed temperature and temperature setpoint are < 54C then the BLUE led is on.
// Otherwise the RED led is on. There is 1C hysteresis.
//#define TEMP_STAT_LEDS

// Use software PWM to drive the fan, as for the heaters. This uses a very low frequency
// which is not ass annoying as with the hardware PWM. On the other hand, if this frequency
// is too low, you should also increment SOFT_PWM_SCALE.
//#define FAN_SOFT_PWM

// Incrementing this by 1 will double the software PWM frequency,
// affecting heaters, and the fan if FAN_SOFT_PWM is enabled.
// However, control resolution will be halved for each increment;
// at zero value, there are 128 effective control positions.
#define SOFT_PWM_SCALE 0

// M240  Triggers a camera by emulating a Canon RC-1 Remote
// Data from: http://www.doc-diy.net/photo/rc-1_hacked/
// #define PHOTOGRAPH_PIN     23

// SF send wrong arc g-codes when using Arc Point as fillet procedure
//#define SF_ARC_FIX

// Support for the BariCUDA Paste Extruder.
//#define BARICUDA

//define BlinkM/CyzRgb Support
//#define BLINKM

/*********************************************************************\
* R/C SERVO support
* Sponsored by TrinityLabs, Reworked by codexmas
**********************************************************************/

// Number of servos
//
// If you select a configuration below, this will receive a default value and does not need to be set manually
// set it manually if you have more servos than extruders and wish to manually control some
// leaving it undefined or defining as 0 will disable the servo subsystem
// If unsure, leave commented / disabled
//
//#define NUM_SERVOS 1 // Servo index starts with 0 for M280 command

// Servo Endstops
//
// This allows for servo actuated endstops, primary usage is for the Z Axis to eliminate calibration or bed height changes.
// Use M206 command to correct for switch height offset to actual nozzle height. Store that setting with M500.
//
//#define SERVO_ENDSTOPS {-1, -1, 0} // Servo index for X, Y, Z. Disable with -1
//#define SERVO_ENDSTOP_ANGLES {0,0, 0,0, 10,110} // X,Y,Z Axis Extend and Retract angles

#include "Configuration_adv.h"
#include "thermistortables.h"

#endif //__CONFIGURATION_H<|MERGE_RESOLUTION|>--- conflicted
+++ resolved
@@ -8,9 +8,9 @@
 //===========================================================================
 //============================= DELTA Printer ===============================
 //===========================================================================
-// For a Delta printer rplace the configuration files wilth the files in the
+// For a Delta printer rplace the configuration files wilth the files in the 
 // example_configurations/delta directory.
-//
+// 
 
 // User-specified version info of this build to display in [Pronterface, etc] terminal window during
 // startup. Implementation of an idea by Prof Braino to inform user that any changes made to this
@@ -36,8 +36,7 @@
 // 11 = Gen7 v1.1, v1.2 = 11
 // 12 = Gen7 v1.3
 // 13 = Gen7 v1.4
-// 2  = Cheaptronic v1.0
-// 20 = Sethi 3D_1
+// 20 = Sethi 3D_1 
 // 3  = MEGA/RAMPS up to 1.2 = 3
 // 33 = RAMPS 1.3 / 1.4 (Power outputs: Extruder, Fan, Bed)
 // 34 = RAMPS 1.3 / 1.4 (Power outputs: Extruder0, Extruder1, Bed)
@@ -336,47 +335,37 @@
 
   #define Z_RAISE_BEFORE_HOMING 4       // (in mm) Raise Z before homing (G28) for Probe Clearance.
                                         // Be sure you have this distance over your Z_MAX_POS in case
-
+    
   #define XY_TRAVEL_SPEED 8000         // X and Y axis travel speed between probes, in mm/min
-<<<<<<< HEAD
   
   #define Z_RAISE_BEFORE_PROBING 7    //How much the extruder will be raised before traveling to the first probing point.
   #define Z_RAISE_BETWEEN_PROBINGS 2  //How much the extruder will be raised when traveling from between next probing points
-=======
-
-  #define Z_RAISE_BEFORE_PROBING 15    //How much the extruder will be raised before traveling to the first probing point.
-  #define Z_RAISE_BETWEEN_PROBINGS 5  //How much the extruder will be raised when traveling from between next probing points
->>>>>>> 8f195844
 
 
   //If defined, the Probe servo will be turned on only during movement and then turned off to avoid jerk
   //The value is the delay to turn the servo off after powered on - depends on the servo speed; 300ms is good value, but you can try lower it.
   // You MUST HAVE the SERVO_ENDSTOPS defined to use here a value higher than zero otherwise your code will not compile.
 
-<<<<<<< HEAD
   #define PROBE_SERVO_DEACTIVATION_DELAY 300  
-=======
-//  #define PROBE_SERVO_DEACTIVATION_DELAY 300
->>>>>>> 8f195844
-
-
-//If you have enabled the Bed Auto Levelling and are using the same Z Probe for Z Homing,
+
+
+//If you have enabled the Bed Auto Levelling and are using the same Z Probe for Z Homing, 
 //it is highly recommended you let this Z_SAFE_HOMING enabled!!!
 
-  #define Z_SAFE_HOMING   // This feature is meant to avoid Z homing with probe outside the bed area.
+  #define Z_SAFE_HOMING   // This feature is meant to avoid Z homing with probe outside the bed area. 
                           // When defined, it will:
                           // - Allow Z homing only after X and Y homing AND stepper drivers still enabled
                           // - If stepper drivers timeout, it will need X and Y homing again before Z homing
                           // - Position the probe in a defined XY point before Z Homing when homing all axis (G28)
                           // - Block Z homing only when the probe is outside bed area.
-
+  
   #ifdef Z_SAFE_HOMING
-
+    
     #define Z_SAFE_HOMING_X_POINT (X_MAX_LENGTH/2)    // X point for Z homing when homing all axis (G28)
     #define Z_SAFE_HOMING_Y_POINT (Y_MAX_LENGTH/2)    // Y point for Z homing when homing all axis (G28)
-
+    
   #endif
-
+  
 #endif
 
 
@@ -445,7 +434,6 @@
 //#define SDSUPPORT // Enable SD Card Support in Hardware Console
 //#define SDSLOW // Use slower SD transfer mode (not normally needed - uncomment if you're getting volume init error)
 //#define ENCODER_PULSES_PER_STEP 1 // Increase if you have a high resolution encoder
-//#define ENCODER_STEPS_PER_MENU_ITEM 5 // Set according to ENCODER_PULSES_PER_STEP or your liking
 //#define ULTIMAKERCONTROLLER //as available from the ultimaker online store.
 //#define ULTIPANEL  //the ultipanel as on thingiverse
 
@@ -552,7 +540,7 @@
 // Shift register panels
 // ---------------------
 // 2 wire Non-latching LCD SR from:
-// https://bitbucket.org/fmalpartida/new-liquidcrystal/wiki/schematics#!shiftregister-connection
+// https://bitbucket.org/fmalpartida/new-liquidcrystal/wiki/schematics#!shiftregister-connection 
 //#define SR_LCD
 #ifdef SR_LCD
    #define SR_LCD_2W_NL    // Non latching 2 wire shiftregister
@@ -634,7 +622,7 @@
 // leaving it undefined or defining as 0 will disable the servo subsystem
 // If unsure, leave commented / disabled
 //
-//#define NUM_SERVOS 1 // Servo index starts with 0 for M280 command
+//#define NUM_SERVOS 3 // Servo index starts with 0 for M280 command
 
 // Servo Endstops
 //
