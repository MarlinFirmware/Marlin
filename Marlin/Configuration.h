--- conflicted
+++ resolved
@@ -412,8 +412,6 @@
 #define TEMP_BED_WINDOW          1  // (°C) Temperature proximity for the "temperature reached" timer
 #define TEMP_BED_HYSTERESIS      3  // (°C) Temperature proximity considered "close enough" to the target
 
-#define TEMP_CHAMBER_HYSTERESIS  3  // (°C) Temperature proximity considered "close enough" to the target
-
 // Below this temperature the heater will be switched off
 // because it probably indicates a broken thermistor wire.
 #define HEATER_0_MINTEMP   5
@@ -423,7 +421,6 @@
 #define HEATER_4_MINTEMP   5
 #define HEATER_5_MINTEMP   5
 #define BED_MINTEMP        5
-#define CHAMBER_MINTEMP    5
 
 // Above this temperature the heater will be switched off.
 // This can protect components from overheating, but NOT from shorts and failures.
@@ -435,7 +432,6 @@
 #define HEATER_4_MAXTEMP 275
 #define HEATER_5_MAXTEMP 275
 #define BED_MAXTEMP      150
-#define CHAMBER_MAXTEMP  100
 
 //===========================================================================
 //============================= PID Settings ================================
@@ -820,14 +816,8 @@
  */
 #define BLTOUCH
 #if ENABLED(BLTOUCH)
-<<<<<<< HEAD
-  //#define BLTOUCH_DELAY 375   // (ms) Enable and increase if needed
-  // Enable the M48 repeatability test to test probe accuracy
-#define Z_MIN_PROBE_REPEATABILITY_TEST //costs 76b
-=======
   //#define BLTOUCH_DELAY 500   // Minimum Command delay (ms). Enable and increase if needed
 
->>>>>>> 940ff8e7
   /**
    * BLTouch V3.0 and newer smart series
    * For genuine BLTouch 3.0 sensors. Clones may be confused by 3.0 command angles. YMMV.
@@ -931,6 +921,9 @@
 // For M851 give a range for adjusting the Z probe offset
 #define Z_PROBE_OFFSET_RANGE_MIN -5
 #define Z_PROBE_OFFSET_RANGE_MAX  0
+
+// Enable the M48 repeatability test to test probe accuracy
+//#define Z_MIN_PROBE_REPEATABILITY_TEST
 
 // Before deploy/stow pause for user confirmation
 //#define PAUSE_BEFORE_DEPLOY_STOW
@@ -1370,19 +1363,6 @@
 
 // @section extras
 
-<<<<<<< HEAD
-//
-// EEPROM
-//
-// The microcontroller can store settings in the EEPROM, e.g. max velocity...
-// M500 - stores parameters in EEPROM
-// M501 - reads parameters from EEPROM (if you need reset them after you changed them temporarily).
-// M502 - reverts to the default "factory settings".  You still need to store them in EEPROM afterwards if you want to.
-//
-#define EEPROM_SETTINGS   // Enable for M500 and M501 commands
-//#define DISABLE_M503    // Saves ~2700 bytes of PROGMEM. Disable for release!
-#define EEPROM_CHITCHAT   // Give feedback on EEPROM commands. Disable to save PROGMEM.
-=======
 /**
  * EEPROM
  *
@@ -1392,13 +1372,12 @@
  *   M501 - Read settings from EEPROM. (i.e., Throw away unsaved changes)
  *   M502 - Revert settings to "factory" defaults. (Follow with M500 to init the EEPROM.)
  */
-//#define EEPROM_SETTINGS     // Persistent storage with M500 and M501
+#define EEPROM_SETTINGS     // Persistent storage with M500 and M501
 //#define DISABLE_M503        // Saves ~2700 bytes of PROGMEM. Disable for release!
 #define EEPROM_CHITCHAT       // Give feedback on EEPROM commands. Disable to save PROGMEM.
 #if ENABLED(EEPROM_SETTINGS)
   //#define EEPROM_AUTO_INIT  // Init EEPROM automatically on any errors.
 #endif
->>>>>>> 940ff8e7
 
 //
 // Host Keepalive
