--- conflicted
+++ resolved
@@ -242,7 +242,7 @@
 // The offset has to be X=0, Y=0 for the extruder 0 hotend (default extruder).
 // For the other hotends it is their distance from the extruder 0 hotend.
 
-<<<<<<< HEAD
+
 #define HOTEND_OFFSET_X {0,33.65} // (mm) relative X-offset for each nozzle
 #define HOTEND_OFFSET_Y {0,-0.6}  // (mm) relative Y-offset for each nozzle
 //#define HOTEND_OFFSET_Z {0.0, 0.00}  // (mm) relative Z-offset for each nozzle
@@ -253,8 +253,6 @@
   #define HOTEND_OFFSET_Y {0,0}  // (in mm) for each extruder, offset of the hotend on the Y axis
 #endif
 
-=======
->>>>>>> e25d2ae4
 // @section machine
 
 /**
