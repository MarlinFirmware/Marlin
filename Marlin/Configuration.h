--- conflicted
+++ resolved
@@ -71,7 +71,7 @@
 // @section info
 
 // Author info of this build printed to the host during boot and M115
-#define STRING_CONFIG_H_AUTHOR "Miguel A. Risco-Castillo (M.A.R.C.)" // Who made the changes.
+#define STRING_CONFIG_H_AUTHOR "Miguel A. Risco-Castillo (MRiscoC)" // Who made the changes.
 #define CUSTOM_VERSION_FILE Version.h // Path from the root directory (no quotes)
 
 /**
@@ -117,8 +117,8 @@
  *
  * :[2400, 9600, 19200, 38400, 57600, 115200, 250000, 500000, 1000000]
  */
-#define BAUDRATE 250000
-//#define BAUD_RATE_GCODE     // Enable G-code M575 to set the baud rate
+#define BAUDRATE 250000       // MRiscoC increase serial performace
+#define BAUD_RATE_GCODE       // Enable G-code M575 to set the baud rate  // MRiscoC Allow to improve Speed in 32 bits boards
 
 /**
  * Select a secondary serial port on the board to use for communication with the host.
@@ -134,21 +134,7 @@
  * :[-1, 0, 1, 2, 3, 4, 5, 6, 7]
  */
 //#define SERIAL_PORT_3 1
-<<<<<<< HEAD
-
-/**
- * This setting determines the communication speed of the printer.
- *
- * 250000 works in most cases, but you might try a lower speed if
- * you commonly experience drop-outs during host printing.
- * You may try up to 1000000 to speed up SD file transfer.
- *
- * :[2400, 9600, 19200, 38400, 57600, 115200, 250000, 500000, 1000000]
- */
-#define BAUDRATE 250000 // M.A.R.C. increase serial performace
-=======
 //#define BAUDRATE_3 250000   // Enable to override BAUDRATE
->>>>>>> 6d2c7aa2
 
 // Enable the Bluetooth serial interface on AT90USB devices
 //#define BLUETOOTH
@@ -488,6 +474,7 @@
 #define TEMP_SENSOR_PROBE 0
 #define TEMP_SENSOR_CHAMBER 0
 #define TEMP_SENSOR_COOLER 0
+#define TEMP_SENSOR_REDUNDANT 0
 
 // Dummy thermistor constant temperature readings, for use with 998 and 999
 #define DUMMY_THERMISTOR_998_VALUE  25
@@ -499,22 +486,39 @@
 //#define MAX31865_SENSOR_OHMS_1      100
 //#define MAX31865_CALIBRATION_OHMS_1 430
 
-// Use temp sensor 1 as a redundant sensor with sensor 0. If the readings
-// from the two sensors differ too much the print will be aborted.
-//#define TEMP_SENSOR_1_AS_REDUNDANT
-#define MAX_REDUNDANT_TEMP_SENSOR_DIFF 10
-
-#define TEMP_RESIDENCY_TIME     10  // (seconds) Time to wait for hotend to "settle" in M109
-#define TEMP_WINDOW              1  // (°C) Temperature proximity for the "temperature reached" timer
-#define TEMP_HYSTERESIS          3  // (°C) Temperature proximity considered "close enough" to the target
-
-#define TEMP_BED_RESIDENCY_TIME 10  // (seconds) Time to wait for bed to "settle" in M190
-#define TEMP_BED_WINDOW          1  // (°C) Temperature proximity for the "temperature reached" timer
-#define TEMP_BED_HYSTERESIS      3  // (°C) Temperature proximity considered "close enough" to the target
+#define TEMP_RESIDENCY_TIME         10  // (seconds) Time to wait for hotend to "settle" in M109
+#define TEMP_WINDOW                  1  // (°C) Temperature proximity for the "temperature reached" timer
+#define TEMP_HYSTERESIS              3  // (°C) Temperature proximity considered "close enough" to the target
+
+#define TEMP_BED_RESIDENCY_TIME     10  // (seconds) Time to wait for bed to "settle" in M190
+#define TEMP_BED_WINDOW              1  // (°C) Temperature proximity for the "temperature reached" timer
+#define TEMP_BED_HYSTERESIS          3  // (°C) Temperature proximity considered "close enough" to the target
 
 #define TEMP_CHAMBER_RESIDENCY_TIME 10  // (seconds) Time to wait for chamber to "settle" in M191
-#define TEMP_CHAMBER_WINDOW      1  // (°C) Temperature proximity for the "temperature reached" timer
-#define TEMP_CHAMBER_HYSTERESIS  3  // (°C) Temperature proximity considered "close enough" to the target
+#define TEMP_CHAMBER_WINDOW          1  // (°C) Temperature proximity for the "temperature reached" timer
+#define TEMP_CHAMBER_HYSTERESIS      3  // (°C) Temperature proximity considered "close enough" to the target
+
+/**
+ * Redundant Temperature Sensor (TEMP_SENSOR_REDUNDANT)
+ *
+ * Use a temp sensor as a redundant sensor for another reading. Select an unused temperature sensor, and another
+ * sensor you'd like it to be redundant for. If the two thermistors differ by TEMP_SENSOR_REDUNDANT_MAX_DIFF (°C),
+ * the print will be aborted. Whichever sensor is selected will have its normal functions disabled; i.e. selecting
+ * the Bed sensor (-1) will disable bed heating/monitoring.
+ *
+ * Use the following to select temp sensors:
+ *    -5 : Cooler
+ *    -4 : Probe
+ *    -3 : not used
+ *    -2 : Chamber
+ *    -1 : Bed
+ *   0-7 : E0 through E7
+ */
+#if TEMP_SENSOR_REDUNDANT
+  #define TEMP_SENSOR_REDUNDANT_SOURCE     1  // The sensor that will provide the redundant reading.
+  #define TEMP_SENSOR_REDUNDANT_TARGET     0  // The sensor that we are providing a redundant reading for.
+  #define TEMP_SENSOR_REDUNDANT_MAX_DIFF  10  // (°C) Temperature difference that will trigger a print abort.
+#endif
 
 // Below this temperature the heater will be switched off
 // because it probably indicates a broken thermistor wire.
@@ -570,7 +574,7 @@
   //#define PID_PARAMS_PER_HOTEND // Uses separate PID parameters for each extruder (useful for mismatched extruders)
                                   // Set/get with gcode: M301 E[extruder number, 0-2]
 
-// Ender 3 v2 (M.A.R.C. Actual Hotend PID parameters)
+// Ender 3 v2 (MRiscoC Actual Hotend PID parameters)
 // After burn new firmware execute M106 S255; M303 E0 S210 C15 U1; for PID
 // Save to EEPROM with M500;
 
@@ -691,7 +695,7 @@
  * *** IT IS HIGHLY RECOMMENDED TO LEAVE THIS OPTION ENABLED! ***
  */
 #define PREVENT_COLD_EXTRUSION
-#define EXTRUDE_MINTEMP 180
+#define EXTRUDE_MINTEMP 185
 
 /**
  * Prevent a single extrusion longer than EXTRUDE_MAXLENGTH.
@@ -839,14 +843,10 @@
 //#define Z2_DRIVER_TYPE A4988
 //#define Z3_DRIVER_TYPE A4988
 //#define Z4_DRIVER_TYPE A4988
-<<<<<<< HEAD
-#define E0_DRIVER_TYPE TMC2208_STANDALONE
-=======
 //#define I_DRIVER_TYPE  A4988
 //#define J_DRIVER_TYPE  A4988
 //#define K_DRIVER_TYPE  A4988
-#define E0_DRIVER_TYPE A4988
->>>>>>> 6d2c7aa2
+#define E0_DRIVER_TYPE TMC2208_STANDALONE
 //#define E1_DRIVER_TYPE A4988
 //#define E2_DRIVER_TYPE A4988
 //#define E3_DRIVER_TYPE A4988
@@ -908,7 +908,7 @@
  * Override with M203
  *                                      X, Y, Z [, I [, J [, K]]], E0 [, E1[, E2...]]
  */
-#define DEFAULT_MAX_FEEDRATE          { 500, 500, 20, 75 }     // M.A.R.C. increase Z speed, increase E speed for BMG
+#define DEFAULT_MAX_FEEDRATE          { 500, 500, 20, 75 }     // MRiscoC increase Z speed, increase E speed for BMG
 
 //#define LIMITED_MAX_FR_EDITING        // Limit edit via M203 or LCD to DEFAULT_MAX_FEEDRATE * 2
 #if ENABLED(LIMITED_MAX_FR_EDITING)
@@ -988,7 +988,7 @@
  *
  * See https://github.com/synthetos/TinyG/wiki/Jerk-Controlled-Motion-Explained
  */
-#define S_CURVE_ACCELERATION	// M.A.R.C. Active S-Curve Acceleration
+#define S_CURVE_ACCELERATION	// MRiscoC Active S-Curve Acceleration
 
 //===========================================================================
 //============================= Z Probe Options =============================
@@ -1004,10 +1004,10 @@
  * The probe replaces the Z-MIN endstop and is used for Z homing.
  * (Automatically enables USE_PROBE_FOR_Z_HOMING.)
  */
-//#define Z_MIN_PROBE_USES_Z_MIN_ENDSTOP_PIN	// M.A.R.C. Probe connected to BLTouch port
+//#define Z_MIN_PROBE_USES_Z_MIN_ENDSTOP_PIN	// MRiscoC Probe connected to BLTouch port
 
 // Force the use of the probe for Z-axis homing
-#define USE_PROBE_FOR_Z_HOMING    // M.A.R.C. BLTouch for Z Homing
+#define USE_PROBE_FOR_Z_HOMING    // MRiscoC BLTouch for Z Homing
 
 /**
  * Z_MIN_PROBE_PIN
@@ -1024,7 +1024,7 @@
  *      - normally-closed switches to GND and D32.
  *      - normally-open switches to 5V and D32.
  */
-// M.A.R.C. BLTouch IN port PB1 as well as using the z-limit-switch
+// MRiscoC BLTouch IN port PB1 as well as using the z-limit-switch
 //#define Z_MIN_PROBE_PIN 32 // Pin 32 is the RAMPS default
 
 /**
@@ -1040,7 +1040,6 @@
  * or (with LCD_BED_LEVELING) the LCD controller.
  */
 //#define PROBE_MANUALLY
-//#define MANUAL_PROBE_START_Z 0.2
 
 /**
  * A Fix-Mounted Probe either doesn't deploy or needs manual deployment.
@@ -1063,7 +1062,7 @@
 /**
  * The BLTouch probe uses a Hall effect sensor and emulates a servo.
  */
-#define BLTOUCH   // M.A.R.C. Activate BLTouch
+#define BLTOUCH   // MRiscoC Activate BLTouch
 
 /**
  * Touch-MI Probe by hotends.fr
@@ -1155,17 +1154,17 @@
  *     |    [-]    |
  *     O-- FRONT --+
  */
-#define NOZZLE_TO_PROBE_OFFSET { -41.5, -7, 0 } // M.A.R.C. BLTouch offset for support: https://www.thingiverse.com/thing:4605354 (z-offset = -1.80 mm)
+#define NOZZLE_TO_PROBE_OFFSET { -41.5, -7, 0 } // MRiscoC BLTouch offset for support: https://www.thingiverse.com/thing:4605354 (z-offset = -1.80 mm)
 
 // Most probes should stay away from the edges of the bed, but
 // with NOZZLE_AS_PROBE this can be negative for a wider probing area.
-#define PROBING_MARGIN 25     // M.A.R.C. center probe area
+#define PROBING_MARGIN 25     // MRiscoC center probe area
 
 // X and Y axis travel speed (mm/min) between probes
-#define XY_PROBE_FEEDRATE (200*60)	// M.A.R.C. increase travel speed
+#define XY_PROBE_FEEDRATE (200*60)	// MRiscoC increase travel speed
 
 // Feedrate (mm/min) for the first approach when double-probing (MULTIPLE_PROBING == 2)
-#define Z_PROBE_FEEDRATE_FAST (8*60)	// M.A.R.C. increase probe speed
+#define Z_PROBE_FEEDRATE_FAST (8*60)	// MRiscoC increase probe speed
 
 // Feedrate (mm/min) for the "accurate" probe of each point
 #define Z_PROBE_FEEDRATE_SLOW (Z_PROBE_FEEDRATE_FAST / 2)
@@ -1206,8 +1205,8 @@
  * A total of 2 does fast/slow probes with a weighted average.
  * A total of 3 or more adds more slow probes, taking the average.
  */
-#define MULTIPLE_PROBING 2    // M.A.R.C. BLTouch Improve accuracy
-#define EXTRA_PROBING    1    // M.A.R.C. BLTouch Improve accuracy
+#define MULTIPLE_PROBING 2    // MRiscoC BLTouch Improve accuracy
+#define EXTRA_PROBING    1    // MRiscoC BLTouch Improve accuracy
 
 /**
  * Z probes require clearance when deploying, stowing, and moving between
@@ -1223,8 +1222,8 @@
  * Example: `M851 Z-5` with a CLEARANCE of 4  =>  9mm from bed to nozzle.
  *     But: `M851 Z+1` with a CLEARANCE of 2  =>  2mm from bed to nozzle.
  */
-#define Z_CLEARANCE_DEPLOY_PROBE    5 // Z Clearance for Deploy/Stow    // M.A.R.C. speed-up
-#define Z_CLEARANCE_BETWEEN_PROBES  4 // Z Clearance between probe points    // M.A.R.C. speed-up
+#define Z_CLEARANCE_DEPLOY_PROBE    5 // Z Clearance for Deploy/Stow    // MRiscoC speed-up
+#define Z_CLEARANCE_BETWEEN_PROBES  4 // Z Clearance between probe points    // MRiscoC speed-up
 #define Z_CLEARANCE_MULTI_PROBE     5 // Z Clearance between multiple probes
 //#define Z_AFTER_PROBING           5 // Z position after probing is done
 
@@ -1235,7 +1234,7 @@
 #define Z_PROBE_OFFSET_RANGE_MAX 10
 
 // Enable the M48 repeatability test to test probe accuracy
-#define Z_MIN_PROBE_REPEATABILITY_TEST	// M.A.R.C. Enable M48 repeatability test
+#define Z_MIN_PROBE_REPEATABILITY_TEST	// MRiscoC Enable M48 repeatability test
 
 // Before deploy/stow pause for user confirmation
 //#define PAUSE_BEFORE_DEPLOY_STOW
@@ -1255,9 +1254,9 @@
   //#define WAIT_FOR_BED_HEATER     // Wait for bed to heat back up between probes (to improve accuracy)
   //#define WAIT_FOR_HOTEND         // Wait for hotend to heat back up between probes (to improve accuracy & prevent cold extrude)
 #endif
-#define PROBING_FANS_OFF          // Turn fans off when probing  // M.A.R.C. Turn fans off for avoid vibrations and interference
+#define PROBING_FANS_OFF          // Turn fans off when probing  // MRiscoC Turn fans off for avoid vibrations and interference
 //#define PROBING_STEPPERS_OFF      // Turn steppers off (unless needed to hold position) when probing
-#define DELAY_BEFORE_PROBING 200  // (ms) To prevent vibrations from triggering piezo sensors // M.A.R.C. increase accuracy
+#define DELAY_BEFORE_PROBING 200  // (ms) To prevent vibrations from triggering piezo sensors // MRiscoC increase accuracy
 
 // Require minimum nozzle and/or bed temperature for probing
 //#define PREHEAT_BEFORE_PROBING
@@ -1297,16 +1296,11 @@
 
 // Invert the stepper direction. Change (or reverse the motor connector) if an axis goes the wrong way.
 #define INVERT_X_DIR false
-<<<<<<< HEAD
 #define INVERT_Y_DIR false
 #define INVERT_Z_DIR true
-=======
-#define INVERT_Y_DIR true
-#define INVERT_Z_DIR false
 //#define INVERT_I_DIR false
 //#define INVERT_J_DIR false
 //#define INVERT_K_DIR false
->>>>>>> 6d2c7aa2
 
 // @section extruder
 
@@ -1323,7 +1317,7 @@
 // @section homing
 
 //#define NO_MOTION_BEFORE_HOMING // Inhibit movement until all axes have been homed. Also enable HOME_AFTER_DEACTIVATE for extra safety.
-#define HOME_AFTER_DEACTIVATE   // Require rehoming after steppers are deactivated. Also enable NO_MOTION_BEFORE_HOMING for extra safety.  // M.A.R.C. Enabled for safety
+#define HOME_AFTER_DEACTIVATE   // Require rehoming after steppers are deactivated. Also enable NO_MOTION_BEFORE_HOMING for extra safety.  // MRiscoC Enabled for safety
 
 /**
  * Set Z_IDLE_HEIGHT if the Z-Axis moves on its own when steppers are disabled.
@@ -1348,7 +1342,7 @@
 
 // @section machine
 
-// The size of the print bed
+// The size of the printable area
 #define X_BED_SIZE 230    // DAE Max usable bed-size
 #define Y_BED_SIZE 230    // DAE Max usable bed-size
 
@@ -1356,21 +1350,15 @@
 #define X_MIN_POS 0
 #define Y_MIN_POS 0
 #define Z_MIN_POS 0
-<<<<<<< HEAD
 #define X_MAX_POS 248 // DAE Max X Value
 #define Y_MAX_POS 231 // DAE Max y Value
 #define Z_MAX_POS 250
-=======
-#define X_MAX_POS X_BED_SIZE
-#define Y_MAX_POS Y_BED_SIZE
-#define Z_MAX_POS 200
 //#define I_MIN_POS 0
 //#define I_MAX_POS 50
 //#define J_MIN_POS 0
 //#define J_MAX_POS 50
 //#define K_MIN_POS 0
 //#define K_MAX_POS 50
->>>>>>> 6d2c7aa2
 
 /**
  * Software Endstops
@@ -1472,7 +1460,7 @@
   // After a runout is detected, continue printing this length of filament
   // before executing the runout script. Useful for a sensor at the end of
   // a feed tube. Requires 4 bytes SRAM per sensor, plus 4 bytes overhead.
-  //#define FILAMENT_RUNOUT_DISTANCE_MM 25
+  #define FILAMENT_RUNOUT_DISTANCE_MM 25
 
   #ifdef FILAMENT_RUNOUT_DISTANCE_MM
     // Enable this option to use an encoder disc that toggles the runout pin
@@ -1522,7 +1510,7 @@
  */
 //#define AUTO_BED_LEVELING_3POINT
 //#define AUTO_BED_LEVELING_LINEAR
-#define AUTO_BED_LEVELING_BILINEAR    // M.A.R.C. BLTouch auto level
+#define AUTO_BED_LEVELING_BILINEAR    // MRiscoC BLTouch auto level
 //#define AUTO_BED_LEVELING_UBL
 //#define MESH_BED_LEVELING
 
@@ -1537,9 +1525,9 @@
 /**
  * Auto-leveling needs preheating
  */
-#define PREHEAT_BEFORE_LEVELING     // M.A.R.C. heatting to compensate thermal expansions
+#define PREHEAT_BEFORE_LEVELING     // MRiscoC heatting to compensate thermal expansions
 #if ENABLED(PREHEAT_BEFORE_LEVELING)
-  #define LEVELING_NOZZLE_TEMP   0   // (°C) Only applies to E0 at this time  // M.A.R.C. no necessary for BLTouch
+  #define LEVELING_NOZZLE_TEMP   0  // (°C) Only applies to E0 at this time  // MRiscoC no necessary for BLTouch
   #define LEVELING_BED_TEMP     50
 #endif
 
@@ -1589,7 +1577,7 @@
 #if EITHER(AUTO_BED_LEVELING_LINEAR, AUTO_BED_LEVELING_BILINEAR)
 
   // Set the number of grid points per dimension.
-  #define GRID_MAX_POINTS_X 5	// M.A.R.C. Mesh grid points (3 or 5)
+  #define GRID_MAX_POINTS_X 5	// MRiscoC Mesh grid points (3 or 5)
   #define GRID_MAX_POINTS_Y GRID_MAX_POINTS_X
 
   // Probe along the Y axis, advancing X after each column
@@ -1599,7 +1587,7 @@
 
     // Beyond the probed grid, continue the implied tilt?
     // Default is to maintain the height of the nearest edge.
-    // #define EXTRAPOLATE_BEYOND_GRID      // M.A.R.C. No extrapolate beyond of mesh points
+    // #define EXTRAPOLATE_BEYOND_GRID      // MRiscoC No extrapolate beyond of mesh points
 
     //
     // Experimental Subdivision of the grid by Catmull-Rom method.
@@ -1641,8 +1629,8 @@
   //=================================== Mesh ==================================
   //===========================================================================
 
-  #define MESH_INSET 15          // Set Mesh bounds as an inset region of the bed //DAE cambio de 10 a 15
-  #define GRID_MAX_POINTS_X 5    // Don't use more than 7 points per axis, implementation limited. 	// M.A.R.C. Mesh grid points (3 or 5)
+  #define MESH_INSET 25          // Set Mesh bounds as an inset region of the bed //DAE cambio de 10 a 15
+  #define GRID_MAX_POINTS_X 5    // Don't use more than 7 points per axis, implementation limited. 	// MRiscoC Mesh grid points (3 or 5)
   #define GRID_MAX_POINTS_Y GRID_MAX_POINTS_X
 
   //#define MESH_G28_REST_ORIGIN // After homing all axes ('G28' or 'G28 XYZ') rest Z at Z_MIN_POS
@@ -1725,7 +1713,7 @@
 // - Move the Z probe (or nozzle) to a defined XY point before Z Homing.
 // - Prevent Z homing when the Z probe is outside bed area.
 //
-#define Z_SAFE_HOMING   // M.A.R.C. Z Homing on Center of bed
+#define Z_SAFE_HOMING   // MRiscoC Z Homing on Center of bed
 
 #if ENABLED(Z_SAFE_HOMING)
   #define Z_SAFE_HOMING_X_POINT X_CENTER  // X point for Z homing
@@ -1733,7 +1721,7 @@
 #endif
 
 // Homing speeds (mm/min)
-#define HOMING_FEEDRATE_MM_M { (50*60), (50*60), (10*60) }     // M.A.R.C. Homming speed-up
+#define HOMING_FEEDRATE_MM_M { (50*60), (50*60), (10*60) }     // MRiscoC Homming speed-up
 
 // Validate that endstops are triggered on homing moves
 #define VALIDATE_HOMING_ENDSTOPS
@@ -1812,7 +1800,7 @@
  */
 #define EEPROM_SETTINGS       // Persistent storage with M500 and M501
 //#define DISABLE_M503        // Saves ~2700 bytes of PROGMEM. Disable for release!
-#define EEPROM_CHITCHAT     // Give feedback on EEPROM commands. Disable to save PROGMEM.	//M.A.R.C. Experimental
+#define EEPROM_CHITCHAT       // Give feedback on EEPROM commands. Disable to save PROGMEM.	//MRiscoC Experimental
 #define EEPROM_BOOT_SILENT    // Keep M503 quiet and only give errors during first load
 #if ENABLED(EEPROM_SETTINGS)
   #define EEPROM_AUTO_INIT    // Init EEPROM automatically on any errors.
@@ -1844,16 +1832,22 @@
 // Preheat Constants - Up to 5 are supported without changes
 //
 #define PREHEAT_1_LABEL       "PLA"
-#define PREHEAT_1_TEMP_HOTEND 195	// M.A.R.C. Custom values
-#define PREHEAT_1_TEMP_BED     50	// M.A.R.C. Custom values
+#define PREHEAT_1_TEMP_HOTEND 195   // MRiscoC Custom values
+#define PREHEAT_1_TEMP_BED     60   // MRiscoC Custom values
 #define PREHEAT_1_TEMP_CHAMBER 35
-#define PREHEAT_1_FAN_SPEED   128 // Value from 0 to 255
+#define PREHEAT_1_FAN_SPEED   128   // Value from 0 to 255
 
 #define PREHEAT_2_LABEL       "ABS"
-#define PREHEAT_2_TEMP_HOTEND 240
-#define PREHEAT_2_TEMP_BED     70
+#define PREHEAT_2_TEMP_HOTEND 230
+#define PREHEAT_2_TEMP_BED     80
 #define PREHEAT_2_TEMP_CHAMBER 35
-#define PREHEAT_2_FAN_SPEED   128 // Value from 0 to 255
+#define PREHEAT_2_FAN_SPEED   128   // Value from 0 to 255
+
+#define PREHEAT_3_LABEL       "CUSTOM"
+#define PREHEAT_3_TEMP_HOTEND 240
+#define PREHEAT_3_TEMP_BED     60
+#define PREHEAT_3_TEMP_CHAMBER 35
+#define PREHEAT_3_FAN_SPEED   128   // Value from 0 to 255
 
 /**
  * Nozzle Park
@@ -1870,7 +1864,7 @@
 
 #if ENABLED(NOZZLE_PARK_FEATURE)
   // Specify a park position as { X, Y, Z_raise }
-  #define NOZZLE_PARK_POINT { (X_BED_SIZE + 10), (Y_MAX_POS - 10), 20 }  // M.A.R.C. Park position outside of bed
+  #define NOZZLE_PARK_POINT { (X_BED_SIZE + 10), (Y_MAX_POS - 10), 20 }  // MRiscoC Park position outside of bed
   //#define NOZZLE_PARK_X_ONLY          // X move only is required to park
   //#define NOZZLE_PARK_Y_ONLY          // Y move only is required to park
   #define NOZZLE_PARK_Z_RAISE_MIN   2   // (mm) Always raise Z by at least this distance
