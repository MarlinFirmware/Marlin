--- conflicted
+++ resolved
@@ -552,11 +552,7 @@
 #define TEMP_SENSOR_5 0
 #define TEMP_SENSOR_6 0
 #define TEMP_SENSOR_7 0
-<<<<<<< HEAD
 #define TEMP_SENSOR_BED 7
-=======
-#define TEMP_SENSOR_BED 1
->>>>>>> cba033b1
 #define TEMP_SENSOR_PROBE 0
 #define TEMP_SENSOR_CHAMBER 0
 #define TEMP_SENSOR_COOLER 0
@@ -744,18 +740,11 @@
 //====================== PID > Bed Temperature Control ======================
 //===========================================================================
 
-// @section bed temp
-
-/**
- * Max Bed Power
- * Applies to all forms of bed control (PID, bang-bang, and bang-bang with hysteresis).
- * When set to any value below 255, enables a form of PWM to the bed that acts like a divider
- * so don't use it unless you are OK with PWM on your bed. (See the comment on enabling PIDTEMPBED)
- */
-#define MAX_BED_POWER 255 // limits duty cycle to bed; 255=full current
-
 /**
  * PID Bed Heating
+ *
+ * If this option is enabled set PID constants below.
+ * If this option is disabled, bang-bang will be used and BED_LIMIT_SWITCHING will enable hysteresis.
  *
  * The PID frequency will be the same as the extruder PWM.
  * If PID_dT is the default, and correct for the hardware/configuration, that means 7.689Hz,
@@ -763,10 +752,19 @@
  * impact FET heating. This also works fine on a Fotek SSR-10DA Solid State Relay into a 250W
  * heater. If your configuration is significantly different than this and you don't understand
  * the issues involved, don't use bed PID until someone else verifies that your hardware works.
- *
- * With this option disabled, bang-bang will be used. BED_LIMIT_SWITCHING enables hysteresis.
+ * @section bed temp
  */
   #define PIDTEMPBED
+
+//#define BED_LIMIT_SWITCHING
+
+/**
+ * Max Bed Power
+ * Applies to all forms of bed control (PID, bang-bang, and bang-bang with hysteresis).
+ * When set to any value below 255, enables a form of PWM to the bed that acts like a divider
+ * so don't use it unless you are OK with PWM on your bed. (See the comment on enabling PIDTEMPBED)
+ */
+#define MAX_BED_POWER 255 // limits duty cycle to bed; 255=full current
 
 #if ENABLED(PIDTEMPBED)
   //#define MIN_BED_POWER 0
@@ -1674,19 +1672,9 @@
 
 #define Z_PROBE_LOW_POINT          -2 // (mm) Farthest distance below the trigger-point to go before stopping
 
-<<<<<<< HEAD
 // For M851 give a range for adjusting the Z probe offset
 #define Z_PROBE_OFFSET_RANGE_MIN -15
 #define Z_PROBE_OFFSET_RANGE_MAX -5
-=======
-// For M851 provide ranges for adjusting the X, Y, and Z probe offsets
-//#define PROBE_OFFSET_XMIN -50   // (mm)
-//#define PROBE_OFFSET_XMAX  50   // (mm)
-//#define PROBE_OFFSET_YMIN -50   // (mm)
-//#define PROBE_OFFSET_YMAX  50   // (mm)
-//#define PROBE_OFFSET_ZMIN -20   // (mm)
-//#define PROBE_OFFSET_ZMAX  20   // (mm)
->>>>>>> cba033b1
 
 // Enable the M48 repeatability test to test probe accuracy
 //#define Z_MIN_PROBE_REPEATABILITY_TEST
@@ -3049,7 +3037,8 @@
 // Factory display for Creality CR-10 / CR-7 / Ender-3
 // https://marlinfw.org/docs/hardware/controllers.html#cr10_stockdisplay
 //
-// Connect to EXP1 on RAMPS and compatible boards.
+// This is RAMPS-compatible using a single 10-pin connector.
+// (For CR-10 owners who want to replace the Melzi Creality board but retain the display)
 //
 #define CR10_STOCKDISPLAY
 
