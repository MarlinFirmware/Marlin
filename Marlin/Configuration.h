/**
 * Marlin 3D Printer Firmware
 * Copyright (c) 2020 MarlinFirmware [https://github.com/MarlinFirmware/Marlin]
 *
 * Based on Sprinter and grbl.
 * Copyright (c) 2011 Camiel Gubbels / Erik van der Zalm
 *
 * This program is free software: you can redistribute it and/or modify
 * it under the terms of the GNU General Public License as published by
 * the Free Software Foundation, either version 3 of the License, or
 * (at your option) any later version.
 *
 * This program is distributed in the hope that it will be useful,
 * but WITHOUT ANY WARRANTY; without even the implied warranty of
 * MERCHANTABILITY or FITNESS FOR A PARTICULAR PURPOSE.  See the
 * GNU General Public License for more details.
 *
 * You should have received a copy of the GNU General Public License
 * along with this program.  If not, see <https://www.gnu.org/licenses/>.
 *
 */
#pragma once

#define CONFIG_EXAMPLES_DIR "delta/FLSUN/QQS-Pro"

/**
 * Configuration.h
 *
 * Basic settings such as:
 *
 * - Type of electronics
 * - Type of temperature sensor
 * - Printer geometry
 * - Endstop configuration
 * - LCD controller
 * - Extra features
 *
 * Advanced settings can be found in Configuration_adv.h
 */
#define CONFIGURATION_H_VERSION 020008

//===========================================================================
//============================= Getting Started =============================
//===========================================================================

/**
 * Here are some useful links to help get your machine configured and calibrated:
 *
 * Example Configs:     https://github.com/MarlinFirmware/Configurations/branches/all
 *
 * Průša Calculator:    https://blog.prusaprinters.org/calculator_3416/
 *
 * Calibration Guides:  https://reprap.org/wiki/Calibration
 *                      https://reprap.org/wiki/Triffid_Hunter%27s_Calibration_Guide
 *                      https://sites.google.com/site/repraplogphase/calibration-of-your-reprap
 *                      https://youtu.be/wAL9d7FgInk
 *
 * Calibration Objects: https://www.thingiverse.com/thing:5573
 *                      https://www.thingiverse.com/thing:1278865
 */

//===========================================================================
//============================= DELTA Printer ===============================
//===========================================================================
// For a Delta printer, start with one of the configuration files in the config/examples/delta directory
// from https://github.com/MarlinFirmware/Configurations/branches/all and customize for your machine.
//

#include "FLSUNQ_Config.h"

//===========================================================================
//============================= SCARA Printer ===============================
//===========================================================================
// For a SCARA printer, start with one of the configuration files in the config/examples/SCARA directory
// from https://github.com/MarlinFirmware/Configurations/branches/all and customize for your machine.
//

// @section info

// Author info of this build printed to the host during boot and M115
//#define STRING_CONFIG_H_AUTHOR "(Foxies-CSTL, QQS-Pro)" // Who made the changes.
#define CUSTOM_VERSION_FILE Version.h // Path from the root directory (no quotes)

/**
 * *** VENDORS PLEASE READ ***
 *
 * Marlin allows you to add a custom boot image for Graphical LCDs.
 * With this option Marlin will first show your custom screen followed
 * by the standard Marlin logo with version number and web URL.
 *
 * We encourage you to take advantage of this new feature and we also
 * respectfully request that you retain the unmodified Marlin boot screen.
 */

// Show the Marlin bootscreen on startup. ** ENABLE FOR PRODUCTION **
#define SHOW_BOOTSCREEN

// Show the bitmap in Marlin/_Bootscreen.h on startup.
#ifdef TFT_CLASSIC_UI
  #define SHOW_CUSTOM_BOOTSCREEN  //TIPS
#endif

// Show the bitmap in Marlin/_Statusscreen.h on the status screen.
#ifdef TFT_CLASSIC_UI
  #define CUSTOM_STATUS_SCREEN_IMAGE  //TIPS
#endif

// @section machine

/**
 * Select the serial port on the board to use for communication with the host.
 * This allows the connection of wireless adapters (for instance) to non-default port pins.
 * Serial port -1 is the USB emulated serial port, if available.
 * Note: The first serial port (-1 or 0) will always be used by the Arduino bootloader.
 *
 * :[-1, 0, 1, 2, 3, 4, 5, 6, 7]
 */
#define SERIAL_PORT 3

/**
 * Select a secondary serial port on the board to use for communication with the host.
 * Currently Ethernet (-2) is only supported on Teensy 4.1 boards.
 * :[-2, -1, 0, 1, 2, 3, 4, 5, 6, 7]
 */
#define SERIAL_PORT_2 1

#if ENABLED(ESP_WIFI)
    #define NUM_SERIAL 2  //MKS WIFI
#endif

/**
 * This setting determines the communication speed of the printer.
 *
 * 250000 works in most cases, but you might try a lower speed if
 * you commonly experience drop-outs during host printing.
 * You may try up to 1000000 to speed up SD file transfer.
 *
 * :[2400, 9600, 19200, 38400, 57600, 115200, 250000, 500000, 1000000]
 */
#define BAUDRATE 250000

// Enable the Bluetooth serial interface on AT90USB devices
//#define BLUETOOTH

// Choose the name from boards.h that matches your setup
#ifndef MOTHERBOARD
  #ifdef QQSP
    #define MOTHERBOARD BOARD_FLSUN_HISPEED
  #endif  
  #ifdef Q5
    #define MOTHERBOARD BOARD_MKS_ROBIN_NANO
  #endif
#endif

// Name displayed in the LCD "Ready" message and Info menu
#ifdef QQSP
  #define CUSTOM_MACHINE_NAME "DeltaFoxies QQS-Pro"
#endif
#ifdef Q5
  #define CUSTOM_MACHINE_NAME "DeltaFoxies Q5"
#endif

// Printer's unique ID, used by some programs to differentiate between machines.
// Choose your own or use a service like https://www.uuidgenerator.net/version4
//#define MACHINE_UUID "00000000-0000-0000-0000-000000000000"

// @section extruder

// This defines the number of extruders
// :[0, 1, 2, 3, 4, 5, 6, 7, 8]
#define EXTRUDERS 1

// Generally expected filament diameter (1.75, 2.85, 3.0, ...). Used for Volumetric, Filament Width Sensor, etc.
#define DEFAULT_NOMINAL_FILAMENT_DIA 1.75

// For Cyclops or any "multi-extruder" that shares a single nozzle.
//#define SINGLENOZZLE

// Save and restore temperature and fan speed on tool-change.
// Set standby for the unselected tool with M104/106/109 T...
#if ENABLED(SINGLENOZZLE)
  //#define SINGLENOZZLE_STANDBY_TEMP
  //#define SINGLENOZZLE_STANDBY_FAN
#endif

/**
 * Multi-Material Unit
 * Set to one of these predefined models:
 *
 *   PRUSA_MMU1      : Průša MMU1 (The "multiplexer" version)
 *   PRUSA_MMU2      : Průša MMU2
 *   PRUSA_MMU2S     : Průša MMU2S (Requires MK3S extruder with motion sensor, EXTRUDERS = 5)
 *   SMUFF_EMU_MMU2  : Technik Gegg SMUFF (Průša MMU2 emulation mode)
 *   SMUFF_EMU_MMU2S : Technik Gegg SMUFF (Průša MMU2S emulation mode)
 *
 * Requires NOZZLE_PARK_FEATURE to park print head in case MMU unit fails.
 * See additional options in Configuration_adv.h.
 */
//#define MMU_MODEL PRUSA_MMU2

// A dual extruder that uses a single stepper motor
//#define SWITCHING_EXTRUDER
#if ENABLED(SWITCHING_EXTRUDER)
  #define SWITCHING_EXTRUDER_SERVO_NR 0
  #define SWITCHING_EXTRUDER_SERVO_ANGLES { 0, 90 } // Angles for E0, E1[, E2, E3]
  #if EXTRUDERS > 3
    #define SWITCHING_EXTRUDER_E23_SERVO_NR 1
  #endif
#endif

// A dual-nozzle that uses a servomotor to raise/lower one (or both) of the nozzles
//#define SWITCHING_NOZZLE
#if ENABLED(SWITCHING_NOZZLE)
  #define SWITCHING_NOZZLE_SERVO_NR 0
  //#define SWITCHING_NOZZLE_E1_SERVO_NR 1          // If two servos are used, the index of the second
  #define SWITCHING_NOZZLE_SERVO_ANGLES { 0, 90 }   // Angles for E0, E1 (single servo) or lowered/raised (dual servo)
#endif

/**
 * Two separate X-carriages with extruders that connect to a moving part
 * via a solenoid docking mechanism. Requires SOL1_PIN and SOL2_PIN.
 */
//#define PARKING_EXTRUDER

/**
 * Two separate X-carriages with extruders that connect to a moving part
 * via a magnetic docking mechanism using movements and no solenoid
 *
 * project   : https://www.thingiverse.com/thing:3080893
 * movements : https://youtu.be/0xCEiG9VS3k
 *             https://youtu.be/Bqbcs0CU2FE
 */
//#define MAGNETIC_PARKING_EXTRUDER

#if EITHER(PARKING_EXTRUDER, MAGNETIC_PARKING_EXTRUDER)

  #define PARKING_EXTRUDER_PARKING_X { -78, 184 }     // X positions for parking the extruders
  #define PARKING_EXTRUDER_GRAB_DISTANCE 1            // (mm) Distance to move beyond the parking point to grab the extruder
  //#define MANUAL_SOLENOID_CONTROL                   // Manual control of docking solenoids with M380 S / M381

  #if ENABLED(PARKING_EXTRUDER)

    #define PARKING_EXTRUDER_SOLENOIDS_INVERT           // If enabled, the solenoid is NOT magnetized with applied voltage
    #define PARKING_EXTRUDER_SOLENOIDS_PINS_ACTIVE LOW  // LOW or HIGH pin signal energizes the coil
    #define PARKING_EXTRUDER_SOLENOIDS_DELAY 250        // (ms) Delay for magnetic field. No delay if 0 or not defined.
    //#define MANUAL_SOLENOID_CONTROL                   // Manual control of docking solenoids with M380 S / M381

  #elif ENABLED(MAGNETIC_PARKING_EXTRUDER)

    #define MPE_FAST_SPEED      9000      // (mm/min) Speed for travel before last distance point
    #define MPE_SLOW_SPEED      4500      // (mm/min) Speed for last distance travel to park and couple
    #define MPE_TRAVEL_DISTANCE   10      // (mm) Last distance point
    #define MPE_COMPENSATION       0      // Offset Compensation -1 , 0 , 1 (multiplier) only for coupling

  #endif

#endif

/**
 * Switching Toolhead
 *
 * Support for swappable and dockable toolheads, such as
 * the E3D Tool Changer. Toolheads are locked with a servo.
 */
//#define SWITCHING_TOOLHEAD

/**
 * Magnetic Switching Toolhead
 *
 * Support swappable and dockable toolheads with a magnetic
 * docking mechanism using movement and no servo.
 */
//#define MAGNETIC_SWITCHING_TOOLHEAD

/**
 * Electromagnetic Switching Toolhead
 *
 * Parking for CoreXY / HBot kinematics.
 * Toolheads are parked at one edge and held with an electromagnet.
 * Supports more than 2 Toolheads. See https://youtu.be/JolbsAKTKf4
 */
//#define ELECTROMAGNETIC_SWITCHING_TOOLHEAD

#if ANY(SWITCHING_TOOLHEAD, MAGNETIC_SWITCHING_TOOLHEAD, ELECTROMAGNETIC_SWITCHING_TOOLHEAD)
  #define SWITCHING_TOOLHEAD_Y_POS          235         // (mm) Y position of the toolhead dock
  #define SWITCHING_TOOLHEAD_Y_SECURITY      10         // (mm) Security distance Y axis
  #define SWITCHING_TOOLHEAD_Y_CLEAR         60         // (mm) Minimum distance from dock for unobstructed X axis
  #define SWITCHING_TOOLHEAD_X_POS          { 215, 0 }  // (mm) X positions for parking the extruders
  #if ENABLED(SWITCHING_TOOLHEAD)
    #define SWITCHING_TOOLHEAD_SERVO_NR       2         // Index of the servo connector
    #define SWITCHING_TOOLHEAD_SERVO_ANGLES { 0, 180 }  // (degrees) Angles for Lock, Unlock
  #elif ENABLED(MAGNETIC_SWITCHING_TOOLHEAD)
    #define SWITCHING_TOOLHEAD_Y_RELEASE      5         // (mm) Security distance Y axis
    #define SWITCHING_TOOLHEAD_X_SECURITY   { 90, 150 } // (mm) Security distance X axis (T0,T1)
    //#define PRIME_BEFORE_REMOVE                       // Prime the nozzle before release from the dock
    #if ENABLED(PRIME_BEFORE_REMOVE)
      #define SWITCHING_TOOLHEAD_PRIME_MM           20  // (mm)   Extruder prime length
      #define SWITCHING_TOOLHEAD_RETRACT_MM         10  // (mm)   Retract after priming length
      #define SWITCHING_TOOLHEAD_PRIME_FEEDRATE    300  // (mm/min) Extruder prime feedrate
      #define SWITCHING_TOOLHEAD_RETRACT_FEEDRATE 2400  // (mm/min) Extruder retract feedrate
    #endif
  #elif ENABLED(ELECTROMAGNETIC_SWITCHING_TOOLHEAD)
    #define SWITCHING_TOOLHEAD_Z_HOP          2         // (mm) Z raise for switching
  #endif
#endif

/**
 * "Mixing Extruder"
 *   - Adds G-codes M163 and M164 to set and "commit" the current mix factors.
 *   - Extends the stepping routines to move multiple steppers in proportion to the mix.
 *   - Optional support for Repetier Firmware's 'M164 S<index>' supporting virtual tools.
 *   - This implementation supports up to two mixing extruders.
 *   - Enable DIRECT_MIXING_IN_G1 for M165 and mixing in G1 (from Pia Taubert's reference implementation).
 */
//#define MIXING_EXTRUDER
#if ENABLED(MIXING_EXTRUDER)
  #define MIXING_STEPPERS 2        // Number of steppers in your mixing extruder
  #define MIXING_VIRTUAL_TOOLS 16  // Use the Virtual Tool method with M163 and M164
  //#define DIRECT_MIXING_IN_G1    // Allow ABCDHI mix factors in G1 movement commands
  //#define GRADIENT_MIX           // Support for gradient mixing with M166 and LCD
  #if ENABLED(GRADIENT_MIX)
    //#define GRADIENT_VTOOL       // Add M166 T to use a V-tool index as a Gradient alias
  #endif
#endif

// Offset of the extruders (uncomment if using more than one and relying on firmware to position when changing).
// The offset has to be X=0, Y=0 for the extruder 0 hotend (default extruder).
// For the other hotends it is their distance from the extruder 0 hotend.
//#define HOTEND_OFFSET_X { 0.0, 20.00 } // (mm) relative X-offset for each nozzle
//#define HOTEND_OFFSET_Y { 0.0, 5.00 }  // (mm) relative Y-offset for each nozzle
//#define HOTEND_OFFSET_Z { 0.0, 0.00 }  // (mm) relative Z-offset for each nozzle

// @section machine

/**
 * Power Supply Control
 *
 * Enable and connect the power supply to the PS_ON_PIN.
 * Specify whether the power supply is active HIGH or active LOW.
 */
//#define PSU_CONTROL
//#define PSU_NAME "Power Supply"

#if ENABLED(PSU_CONTROL)
  #define PSU_ACTIVE_STATE LOW      // Set 'LOW' for ATX, 'HIGH' for X-Box

  //#define PSU_DEFAULT_OFF         // Keep power off until enabled directly with M80
  //#define PSU_POWERUP_DELAY 250   // (ms) Delay for the PSU to warm up to full power

  //#define PSU_POWERUP_GCODE  "M355 S1"  // G-code to run after power-on (e.g., case light on)
  //#define PSU_POWEROFF_GCODE "M355 S0"  // G-code to run before power-off (e.g., case light off)

  //#define AUTO_POWER_CONTROL      // Enable automatic control of the PS_ON pin
  #if ENABLED(AUTO_POWER_CONTROL)
    #define AUTO_POWER_FANS         // Turn on PSU if fans need power
    #define AUTO_POWER_E_FANS
    #define AUTO_POWER_CONTROLLERFAN
    #define AUTO_POWER_CHAMBER_FAN
    //#define AUTO_POWER_E_TEMP        50 // (°C) Turn on PSU if any extruder is over this temperature
    //#define AUTO_POWER_CHAMBER_TEMP  30 // (°C) Turn on PSU if the chamber is over this temperature
    #define POWER_TIMEOUT              30 // (s) Turn off power if the machine is idle for this duration
    //#define POWER_OFF_DELAY          60 // (s) Delay of poweroff after M81 command. Useful to let fans run for extra time.
  #endif
#endif

//===========================================================================
//============================= Thermal Settings ============================
//===========================================================================
// @section temperature

/**
 * --NORMAL IS 4.7kohm PULLUP!-- 1kohm pullup can be used on hotend sensor, using correct resistor and table
 *
 * Temperature sensors available:
 *
 *    -5 : PT100 / PT1000 with MAX31865 (only for sensors 0-1)
 *    -3 : thermocouple with MAX31855 (only for sensors 0-1)
 *    -2 : thermocouple with MAX6675 (only for sensors 0-1)
 *    -4 : thermocouple with AD8495
 *    -1 : thermocouple with AD595
 *     0 : not used
 *     1 : 100k thermistor - best choice for EPCOS 100k (4.7k pullup)
 *   331 : (3.3V scaled thermistor 1 table for MEGA)
 *   332 : (3.3V scaled thermistor 1 table for DUE)
 *     2 : 200k thermistor - ATC Semitec 204GT-2 (4.7k pullup)
 *   202 : 200k thermistor - Copymaster 3D
 *     3 : Mendel-parts thermistor (4.7k pullup)
 *     4 : 10k thermistor !! do not use it for a hotend. It gives bad resolution at high temp. !!
 *     5 : 100K thermistor - ATC Semitec 104GT-2/104NT-4-R025H42G (Used in ParCan, J-Head, and E3D) (4.7k pullup)
 *   501 : 100K Zonestar (Tronxy X3A) Thermistor
 *   502 : 100K Zonestar Thermistor used by hot bed in Zonestar Průša P802M
 *   512 : 100k RPW-Ultra hotend thermistor (4.7k pullup)
 *     6 : 100k EPCOS - Not as accurate as table 1 (created using a fluke thermocouple) (4.7k pullup)
 *     7 : 100k Honeywell thermistor 135-104LAG-J01 (4.7k pullup)
 *    71 : 100k Honeywell thermistor 135-104LAF-J01 (4.7k pullup)
 *     8 : 100k 0603 SMD Vishay NTCS0603E3104FXT (4.7k pullup)
 *     9 : 100k GE Sensing AL03006-58.2K-97-G1 (4.7k pullup)
 *    10 : 100k RS thermistor 198-961 (4.7k pullup)
 *    11 : 100k beta 3950 1% thermistor (Used in Keenovo AC silicone mats and most Wanhao i3 machines) (4.7k pullup)
 *    12 : 100k 0603 SMD Vishay NTCS0603E3104FXT (4.7k pullup) (calibrated for Makibox hot bed)
 *    13 : 100k Hisens 3950  1% up to 300°C for hotend "Simple ONE " & "Hotend "All In ONE"
 *    15 : 100k thermistor calibration for JGAurora A5 hotend
 *    18 : ATC Semitec 204GT-2 (4.7k pullup) Dagoma.Fr - MKS_Base_DKU001327
 *    20 : Pt100 with circuit in the Ultimainboard V2.x with mainboard ADC reference voltage = INA826 amplifier-board supply voltage.
 *         NOTES: (1) Must use an ADC input with no pullup. (2) Some INA826 amplifiers are unreliable at 3.3V so consider using sensor 147, 110, or 21.
 *    21 : Pt100 with circuit in the Ultimainboard V2.x with 3.3v ADC reference voltage (STM32, LPC176x....) and 5V INA826 amplifier board supply.
 *         NOTE: ADC pins are not 5V tolerant. Not recommended because it's possible to damage the CPU by going over 500°C.
 *    22 : 100k (hotend) with 4.7k pullup to 3.3V and 220R to analog input (as in GTM32 Pro vB)
 *    23 : 100k (bed) with 4.7k pullup to 3.3v and 220R to analog input (as in GTM32 Pro vB)
 *    30 : Kis3d Silicone heating mat 200W/300W with 6mm precision cast plate (EN AW 5083) NTC100K / B3950 (4.7k pullup)
 *   201 : Pt100 with circuit in Overlord, similar to Ultimainboard V2.x
 *    60 : 100k Maker's Tool Works Kapton Bed Thermistor beta=3950
 *    61 : 100k Formbot / Vivedino 3950 350C thermistor 4.7k pullup
 *    66 : 4.7M High Temperature thermistor from Dyze Design
 *    67 : 450C thermistor from SliceEngineering
 *    70 : the 100K thermistor found in the bq Hephestos 2
 *    75 : 100k Generic Silicon Heat Pad with NTC 100K MGB18-104F39050L32 thermistor
 *    99 : 100k thermistor with a 10K pull-up resistor (found on some Wanhao i3 machines)
 *
 *       1k ohm pullup tables - This is atypical, and requires changing out the 4.7k pullup for 1k.
 *                              (but gives greater accuracy and more stable PID)
 *    51 : 100k thermistor - EPCOS (1k pullup)
 *    52 : 200k thermistor - ATC Semitec 204GT-2 (1k pullup)
 *    55 : 100k thermistor - ATC Semitec 104GT-2 (Used in ParCan & J-Head) (1k pullup)
 *
 *  1047 : Pt1000 with 4k7 pullup (E3D)
 *  1010 : Pt1000 with 1k pullup (non standard)
 *   147 : Pt100 with 4k7 pullup
 *   110 : Pt100 with 1k pullup (non standard)
 *
 *  1000 : Custom - Specify parameters in Configuration_adv.h
 *
 *         Use these for Testing or Development purposes. NEVER for production machine.
 *   998 : Dummy Table that ALWAYS reads 25°C or the temperature defined below.
 *   999 : Dummy Table that ALWAYS reads 100°C or the temperature defined below.
 */
#ifndef TEMP_SENSOR_0
  #define TEMP_SENSOR_0 1
#endif
#define TEMP_SENSOR_1 0
#define TEMP_SENSOR_2 0
#define TEMP_SENSOR_3 0
#define TEMP_SENSOR_4 0
#define TEMP_SENSOR_5 0
#define TEMP_SENSOR_6 0
#define TEMP_SENSOR_7 0
#define TEMP_SENSOR_BED 1
#define TEMP_SENSOR_PROBE 0
#define TEMP_SENSOR_CHAMBER 0

// Dummy thermistor constant temperature readings, for use with 998 and 999
#define DUMMY_THERMISTOR_998_VALUE  25
#define DUMMY_THERMISTOR_999_VALUE 100

// Resistor values when using MAX31865 sensors (-5) on TEMP_SENSOR_0 / 1
//#define MAX31865_SENSOR_OHMS_0      100   // (Ω) Typically 100 or 1000 (PT100 or PT1000)
//#define MAX31865_CALIBRATION_OHMS_0 430   // (Ω) Typically 430 for AdaFruit PT100; 4300 for AdaFruit PT1000
//#define MAX31865_SENSOR_OHMS_1      100
//#define MAX31865_CALIBRATION_OHMS_1 430

// Use temp sensor 1 as a redundant sensor with sensor 0. If the readings
// from the two sensors differ too much the print will be aborted.
//#define TEMP_SENSOR_1_AS_REDUNDANT
#define MAX_REDUNDANT_TEMP_SENSOR_DIFF 10

#define TEMP_RESIDENCY_TIME     10  // (seconds) Time to wait for hotend to "settle" in M109
#define TEMP_WINDOW              1  // (°C) Temperature proximity for the "temperature reached" timer
#define TEMP_HYSTERESIS          3  // (°C) Temperature proximity considered "close enough" to the target

#define TEMP_BED_RESIDENCY_TIME 10  // (seconds) Time to wait for bed to "settle" in M190
#define TEMP_BED_WINDOW          1  // (°C) Temperature proximity for the "temperature reached" timer
#define TEMP_BED_HYSTERESIS      3  // (°C) Temperature proximity considered "close enough" to the target

#define TEMP_CHAMBER_RESIDENCY_TIME 10  // (seconds) Time to wait for chamber to "settle" in M191
#define TEMP_CHAMBER_WINDOW      1  // (°C) Temperature proximity for the "temperature reached" timer
#define TEMP_CHAMBER_HYSTERESIS  3  // (°C) Temperature proximity considered "close enough" to the target

// Below this temperature the heater will be switched off
// because it probably indicates a broken thermistor wire.
#define HEATER_0_MINTEMP   5
#define HEATER_1_MINTEMP   5
#define HEATER_2_MINTEMP   5
#define HEATER_3_MINTEMP   5
#define HEATER_4_MINTEMP   5
#define HEATER_5_MINTEMP   5
#define HEATER_6_MINTEMP   5
#define HEATER_7_MINTEMP   5
#define BED_MINTEMP        5
#define CHAMBER_MINTEMP    5

// Above this temperature the heater will be switched off.
// This can protect components from overheating, but NOT from shorts and failures.
// (Use MINTEMP for thermistor short/failure protection.)
#define HEATER_0_MAXTEMP 275
#define HEATER_1_MAXTEMP 275
#define HEATER_2_MAXTEMP 275
#define HEATER_3_MAXTEMP 275
#define HEATER_4_MAXTEMP 275
#define HEATER_5_MAXTEMP 275
#define HEATER_6_MAXTEMP 275
#define HEATER_7_MAXTEMP 275
<<<<<<< HEAD
#define BED_MAXTEMP      120
=======
#define BED_MAXTEMP      150
#define CHAMBER_MAXTEMP  60
>>>>>>> 701bdb9f

//===========================================================================
//============================= PID Settings ================================
//===========================================================================
// PID Tuning Guide here: https://reprap.org/wiki/PID_Tuning

// Comment the following line to disable PID and enable bang-bang.
#define PIDTEMP
#define BANG_MAX 255     // Limits current to nozzle while in bang-bang mode; 255=full current
#define PID_MAX BANG_MAX // Limits current to nozzle while PID is active (see PID_FUNCTIONAL_RANGE below); 255=full current
#define PID_K1 0.95      // Smoothing factor within any PID loop

#if ENABLED(PIDTEMP)
  //#define PID_EDIT_MENU         //Define on FLSUNQ_Config// Add PID editing to the "Advanced Settings" menu. (~700 bytes of PROGMEM)
  //#define PID_AUTOTUNE_MENU     //Define on FLSUNQ_Config// Add PID auto-tuning to the "Advanced Settings" menu. (~250 bytes of PROGMEM)
  //#define PID_PARAMS_PER_HOTEND // Uses separate PID parameters for each extruder (useful for mismatched extruders)
                                  // Set/get with gcode: M301 E[extruder number, 0-2]

  #if ENABLED(PID_PARAMS_PER_HOTEND)
    // Specify between 1 and HOTENDS values per array.
    // If fewer than EXTRUDER values are provided, the last element will be repeated.
    #define DEFAULT_Kp_LIST {  28.16,  28.16 }
    #define DEFAULT_Ki_LIST {   3.38,   3.38 }
    #define DEFAULT_Kd_LIST {  58.69,  58.69 }
  #else
    #ifdef Q5
      #define DEFAULT_Kp 12.88
      #define DEFAULT_Ki 0.72
      #define DEFAULT_Kd 57.54
    #else
    // FLSUN QQ-S, 200 C with 100% part cooling
      #define DEFAULT_Kp  28.16
      #define DEFAULT_Ki   3.38
      #define DEFAULT_Kd  58.69
    #endif
    // FLSUN QQS-Pro, PET 235 C with 70% part cooling
    //M301 P21.67 I1.25 D93.81        PLA
    //M301 P21.6708 I1.2515 D93.8127  PET
    // FIND YOUR OWN: measured after M106 S180 with M303 E0 S230 C8 U0
    //#define DEFAULT_Kp
    //#define DEFAULT_Ki
    //#define DEFAULT_Kd
  #endif
#endif // PIDTEMP

//===========================================================================
//====================== PID > Bed Temperature Control ======================
//===========================================================================

/**
 * PID Bed Heating
 *
 * If this option is enabled set PID constants below.
 * If this option is disabled, bang-bang will be used and BED_LIMIT_SWITCHING will enable hysteresis.
 *
 * The PID frequency will be the same as the extruder PWM.
 * If PID_dT is the default, and correct for the hardware/configuration, that means 7.689Hz,
 * which is fine for driving a square wave into a resistive load and does not significantly
 * impact FET heating. This also works fine on a Fotek SSR-10DA Solid State Relay into a 250W
 * heater. If your configuration is significantly different than this and you don't understand
 * the issues involved, don't use bed PID until someone else verifies that your hardware works.
 */
#define PIDTEMPBED

//#define BED_LIMIT_SWITCHING

/**
 * Max Bed Power
 * Applies to all forms of bed control (PID, bang-bang, and bang-bang with hysteresis).
 * When set to any value below 255, enables a form of PWM to the bed that acts like a divider
 * so don't use it unless you are OK with PWM on your bed. (See the comment on enabling PIDTEMPBED)
 */
#define MAX_BED_POWER 255 // limits duty cycle to bed; 255=full current

#if ENABLED(PIDTEMPBED)
  //#define MIN_BED_POWER 0
  //#define PID_BED_DEBUG // Sends debug data to the serial port.

  // FLSUN QQS-Pro 1.6mm aluminium heater with 4mm lattice glass
  #ifdef Q5
    #define DEFAULT_bedKp 20.20
    #define DEFAULT_bedKi 3.94
    #define DEFAULT_bedKd 69.11
  #else
    #define DEFAULT_bedKp 82.98
    #define DEFAULT_bedKi 15.93
    #define DEFAULT_bedKd 288.25
  #endif
  // FIND YOUR OWN: "M303 E-1 S60 C8 U" to run autotune on the bed at 60 degrees for 8 cycles.
  //M303 E-1 C8 S60 =>Memo M304 P61.05 I11.27 D218.99
  //#define DEFAULT_bedKp 61.05
  //#define DEFAULT_bedKi 11.72
  //#define DEFAULT_bedKd 211.99

#endif // PIDTEMPBED

//===========================================================================
//==================== PID > Chamber Temperature Control ====================
//===========================================================================

/**
 * PID Chamber Heating
 *
 * If this option is enabled set PID constants below.
 * If this option is disabled, bang-bang will be used and CHAMBER_LIMIT_SWITCHING will enable
 * hysteresis.
 *
 * The PID frequency will be the same as the extruder PWM.
 * If PID_dT is the default, and correct for the hardware/configuration, that means 7.689Hz,
 * which is fine for driving a square wave into a resistive load and does not significantly
 * impact FET heating. This also works fine on a Fotek SSR-10DA Solid State Relay into a 200W
 * heater. If your configuration is significantly different than this and you don't understand
 * the issues involved, don't use chamber PID until someone else verifies that your hardware works.
 */
//#define PIDTEMPCHAMBER
//#define CHAMBER_LIMIT_SWITCHING

/**
 * Max Chamber Power
 * Applies to all forms of chamber control (PID, bang-bang, and bang-bang with hysteresis).
 * When set to any value below 255, enables a form of PWM to the chamber heater that acts like a divider
 * so don't use it unless you are OK with PWM on your heater. (See the comment on enabling PIDTEMPCHAMBER)
 */
#define MAX_CHAMBER_POWER 255 // limits duty cycle to chamber heater; 255=full current

#if ENABLED(PIDTEMPCHAMBER)
  #define MIN_CHAMBER_POWER 0
  //#define PID_CHAMBER_DEBUG // Sends debug data to the serial port.

  // Lasko "MyHeat Personal Heater" (200w) modified with a Fotek SSR-10DA to control only the heating element
  // and placed inside the small Creality printer enclosure tent.
  //
  #define DEFAULT_chamberKp 37.04
  #define DEFAULT_chamberKi 1.40
  #define DEFAULT_chamberKd 655.17
  // M309 P37.04 I1.04 D655.17

  // FIND YOUR OWN: "M303 E-2 C8 S50" to run autotune on the chamber at 50 degreesC for 8 cycles.
#endif // PIDTEMPCHAMBER

#if ANY(PIDTEMP, PIDTEMPBED, PIDTEMPCHAMBER)
  //#define PID_DEBUG             // Sends debug data to the serial port. Use 'M303 D' to toggle activation.
  //#define PID_OPENLOOP          // Puts PID in open loop. M104/M140 sets the output power from 0 to PID_MAX
  //#define SLOW_PWM_HEATERS      // PWM with very low frequency (roughly 0.125Hz=8s) and minimum state time of approximately 1s useful for heaters driven by a relay
  #define PID_FUNCTIONAL_RANGE 30 // If the temperature difference between the target temperature and the actual temperature
                                  // is more than PID_FUNCTIONAL_RANGE then the PID will be shut off and the heater will be set to min/max.
#endif

// @section extruder

/**
 * Prevent extrusion if the temperature is below EXTRUDE_MINTEMP.
 * Add M302 to set the minimum extrusion temperature and/or turn
 * cold extrusion prevention on and off.
 *
 * *** IT IS HIGHLY RECOMMENDED TO LEAVE THIS OPTION ENABLED! ***
 */
#define PREVENT_COLD_EXTRUSION
#define EXTRUDE_MINTEMP 170

/**
 * Prevent a single extrusion longer than EXTRUDE_MAXLENGTH.
 * Note: For Bowden Extruders make this large enough to allow load/unload.
 */
#define PREVENT_LENGTHY_EXTRUDE
#ifdef Q5
  #define EXTRUDE_MAXLENGTH 600
#else
  #define EXTRUDE_MAXLENGTH 900
#endif

//===========================================================================
//======================== Thermal Runaway Protection =======================
//===========================================================================

/**
 * Thermal Protection provides additional protection to your printer from damage
 * and fire. Marlin always includes safe min and max temperature ranges which
 * protect against a broken or disconnected thermistor wire.
 *
 * The issue: If a thermistor falls out, it will report the much lower
 * temperature of the air in the room, and the the firmware will keep
 * the heater on.
 *
 * If you get "Thermal Runaway" or "Heating failed" errors the
 * details can be tuned in Configuration_adv.h
 */

#define THERMAL_PROTECTION_HOTENDS // Enable thermal protection for all extruders
#define THERMAL_PROTECTION_BED     // Enable thermal protection for the heated bed
//#define THERMAL_PROTECTION_CHAMBER // Enable thermal protection for the heated chamber

//===========================================================================
//============================= Mechanical Settings =========================
//===========================================================================

// @section machine

// Enable one of the options below for CoreXY, CoreXZ, or CoreYZ kinematics,
// either in the usual order or reversed
//#define COREXY
//#define COREXZ
//#define COREYZ
//#define COREYX
//#define COREZX
//#define COREZY
//#define MARKFORGED_XY  // MarkForged. See https://reprap.org/forum/read.php?152,504042

//===========================================================================
//============================== Delta Settings =============================
//===========================================================================
// Enable DELTA kinematics and most of the default configuration for Deltas
#define DELTA

#if ENABLED(DELTA)

  // Make delta curves from many straight lines (linear interpolation).
  // This is a trade-off between visible corners (not enough segments)
  // and processor overload (too many expensive sqrt calls).
  #define DELTA_SEGMENTS_PER_SECOND 80  //200

  // After homing move down to a height where XY movement is unconstrained
  #ifdef XP
    #define DELTA_HOME_TO_SAFE_ZONE
  #endif

  // Delta calibration menu
  // uncomment to add three points calibration menu option.
  // See http://minow.blogspot.com/index.html#4918805519571907051
  //#define DELTA_CALIBRATION_MENU  //Define on FLSUN_Config

  // uncomment to add G33 Delta Auto-Calibration (Enable EEPROM_SETTINGS to store results)
  #define DELTA_AUTO_CALIBRATION

  // NOTE NB all values for DELTA_* values MUST be floating point, so always have a decimal point in them

  #if ENABLED(DELTA_AUTO_CALIBRATION)
    // set the default number of probe points : n*n (1 -> 7)
    #define DELTA_CALIBRATION_DEFAULT_POINTS  4
  #endif

  #if EITHER(DELTA_AUTO_CALIBRATION, DELTA_CALIBRATION_MENU)
    // Set the steprate for papertest probing
    #define PROBE_MANUALLY_STEP 0.05      // (mm)
  #endif
  #ifdef Q5
    #define DELTA_PRINTABLE_RADIUS 100
    #define DELTA_DIAGONAL_ROD 215.0
    #define DELTA_HEIGHT 198.0
    #define DELTA_ENDSTOP_ADJ { 0.0, 0.0, 0.0 }      // Trim adjustments for individual towers
    #define DELTA_RADIUS 107.5
    #define DELTA_TOWER_ANGLE_TRIM { 0.0, 0.0 , 0.0 }
    #define DELTA_DIAGONAL_ROD_TRIM_TOWER { 0.0, 0.0, 0.0 } //ABC
    //#define DELTA_RADIUS_TRIM_TOWER { 0.0, 0.0, 0.0 } 
  #else
    // Print surface diameter/2 minus unreachable space (avoid collisions with vertical towers).
    #define DELTA_PRINTABLE_RADIUS 130    // (mm)

    // Center-to-center distance of the holes in the diagonal push rods.
    #define DELTA_DIAGONAL_ROD 280.0        // (mm)

    // Horizontal distance bridged by diagonal push rods when effector is centered.
    #define DELTA_RADIUS 140.8               // (mm) Get this value from G33 auto calibrate

    // Distance between bed and nozzle Z home position
    #define DELTA_HEIGHT 370.0                 //370 E3D-360 (mm) Get this value from G33 auto calibrate

    #define DELTA_ENDSTOP_ADJ { 0.0, 0.0, 0.0 } // Get these values from G33 auto calibrate

    // Trim adjustments for individual towers
    // tower angle corrections for X and Y tower / rotate XYZ so Z tower angle = 0
    // measured in degrees anticlockwise looking from above the printer
    #define DELTA_TOWER_ANGLE_TRIM { 0.0, 0.0, 0.0 } // Get these values from G33 auto calibrate

    // Delta radius and diagonal rod adjustments (mm)
    //#define DELTA_RADIUS_TRIM_TOWER { 0.0, 0.0, 0.0 }
    #define DELTA_DIAGONAL_ROD_TRIM_TOWER { 0.0, 0.0, 0.0 } //OCTO
  #endif
#endif

//===========================================================================
//============================== Endstop Settings ===========================
//===========================================================================

// @section homing

// Specify here all the endstop connectors that are connected to any endstop or probe.
// Almost all printers will be using one per axis. Probes will use one or more of the
// extra connectors. Leave undefined any used for non-endstop and non-probe purposes.
//#define USE_XMIN_PLUG
//#define USE_YMIN_PLUG
#define USE_ZMIN_PLUG // a Z probe
#define USE_XMAX_PLUG
#define USE_YMAX_PLUG
#define USE_ZMAX_PLUG

// Enable pullup for all endstops to prevent a floating state
#define ENDSTOPPULLUPS
#if DISABLED(ENDSTOPPULLUPS)
  // Disable ENDSTOPPULLUPS to set pullups individually
  //#define ENDSTOPPULLUP_XMAX
  //#define ENDSTOPPULLUP_YMAX
  //#define ENDSTOPPULLUP_ZMAX
  //#define ENDSTOPPULLUP_XMIN
  //#define ENDSTOPPULLUP_YMIN
  //#define ENDSTOPPULLUP_ZMIN
  //#define ENDSTOPPULLUP_ZMIN_PROBE
#endif

// Enable pulldown for all endstops to prevent a floating state
//#define ENDSTOPPULLDOWNS
#if DISABLED(ENDSTOPPULLDOWNS)
  // Disable ENDSTOPPULLDOWNS to set pulldowns individually
  //#define ENDSTOPPULLDOWN_XMAX
  //#define ENDSTOPPULLDOWN_YMAX
  //#define ENDSTOPPULLDOWN_ZMAX
  //#define ENDSTOPPULLDOWN_XMIN
  //#define ENDSTOPPULLDOWN_YMIN
  //#define ENDSTOPPULLDOWN_ZMIN
  //#define ENDSTOPPULLDOWN_ZMIN_PROBE
#endif

// Mechanical endstop with COM to ground and NC to Signal uses "false" here (most common setup).
#define X_MIN_ENDSTOP_INVERTING false // Set to true to invert the logic of the endstop.
#define Y_MIN_ENDSTOP_INVERTING false // Set to true to invert the logic of the endstop.
#define Z_MIN_ENDSTOP_INVERTING true  // Set to true to invert the logic of the endstop.
#define X_MAX_ENDSTOP_INVERTING false // Set to true to invert the logic of the endstop.
#define Y_MAX_ENDSTOP_INVERTING false // Set to true to invert the logic of the endstop.
#define Z_MAX_ENDSTOP_INVERTING false // Set to true to invert the logic of the endstop.
#define Z_MIN_PROBE_ENDSTOP_INVERTING true  // Set to true to invert the logic of the probe.

/**
 * Stepper Drivers
 *
 * These settings allow Marlin to tune stepper driver timing and enable advanced options for
 * stepper drivers that support them. You may also override timing options in Configuration_adv.h.
 *
 * A4988 is assumed for unspecified drivers.
 *
 * Use TMC2208/TMC2208_STANDALONE for TMC2225 drivers and TMC2209/TMC2209_STANDALONE for TMC2226 drivers.
 *
 * Options: A4988, A5984, DRV8825, LV8729, L6470, L6474, POWERSTEP01,
 *          TB6560, TB6600, TMC2100,
 *          TMC2130, TMC2130_STANDALONE, TMC2160, TMC2160_STANDALONE,
 *          TMC2208, TMC2208_STANDALONE, TMC2209, TMC2209_STANDALONE,
 *          TMC26X,  TMC26X_STANDALONE,  TMC2660, TMC2660_STANDALONE,
 *          TMC5130, TMC5130_STANDALONE, TMC5160, TMC5160_STANDALONE
 * :['A4988', 'A5984', 'DRV8825', 'LV8729', 'L6470', 'L6474', 'POWERSTEP01', 'TB6560', 'TB6600', 'TMC2100', 'TMC2130', 'TMC2130_STANDALONE', 'TMC2160', 'TMC2160_STANDALONE', 'TMC2208', 'TMC2208_STANDALONE', 'TMC2209', 'TMC2209_STANDALONE', 'TMC26X', 'TMC26X_STANDALONE', 'TMC2660', 'TMC2660_STANDALONE', 'TMC5130', 'TMC5130_STANDALONE', 'TMC5160', 'TMC5160_STANDALONE']
 */
#define X_DRIVER_TYPE DRIVER_AXES
#define Y_DRIVER_TYPE DRIVER_AXES
#define Z_DRIVER_TYPE DRIVER_AXES
//#define X2_DRIVER_TYPE A4988
//#define Y2_DRIVER_TYPE A4988
//#define Z2_DRIVER_TYPE A4988
//#define Z3_DRIVER_TYPE A4988
//#define Z4_DRIVER_TYPE A4988
#define E0_DRIVER_TYPE DRIVER_EXT
//#define E1_DRIVER_TYPE A4988
//#define E2_DRIVER_TYPE A4988
//#define E3_DRIVER_TYPE A4988
//#define E4_DRIVER_TYPE A4988
//#define E5_DRIVER_TYPE A4988
//#define E6_DRIVER_TYPE A4988
//#define E7_DRIVER_TYPE A4988

// Enable this feature if all enabled endstop pins are interrupt-capable.
// This will remove the need to poll the interrupt pins, saving many CPU cycles.
//#define ENDSTOP_INTERRUPTS_FEATURE

/**
 * Endstop Noise Threshold
 *
 * Enable if your probe or endstops falsely trigger due to noise.
 *
 * - Higher values may affect repeatability or accuracy of some bed probes.
 * - To fix noise install a 100nF ceramic capacitor in parallel with the switch.
 * - This feature is not required for common micro-switches mounted on PCBs
 *   based on the Makerbot design, which already have the 100nF capacitor.
 *
 * :[2,3,4,5,6,7]
 */
//#define ENDSTOP_NOISE_THRESHOLD 2

// Check for stuck or disconnected endstops during homing moves.
//#define DETECT_BROKEN_ENDSTOP

//=============================================================================
//============================== Movement Settings ============================
//=============================================================================
// @section motion

// delta speeds must be the same on xyz
/**
 * Default Settings
 *
 * These settings can be reset by M502
 *
 * Note that if EEPROM is enabled, saved values will override these.
 */

/**
 * With this option each E stepper can have its own factors for the
 * following movement settings. If fewer factors are given than the
 * total number of extruders, the last value applies to the rest.
 */
//#define DISTINCT_E_FACTORS

/**
 * Default Axis Steps Per Unit (steps/mm)
 * Override with M92
 *                                      X, Y, Z, E0 [, E1[, E2...]]
 */
// variables to calculate steps
//#define EXTRUDER_STEPS 397
#define XYZ_FULL_STEPS_PER_ROTATION 200
#ifdef XP
  #define XYZ_MICROSTEPS 32
  #define E_MICROSTEPS 32
#else
  #define XYZ_MICROSTEPS 16
  #define E_MICROSTEPS 16
#endif
#define XYZ_BELT_PITCH 2
#if ANY(XP, Q5)
  #define XYZ_PULLEY_TEETH 20
#else
  #define XYZ_PULLEY_TEETH 16
#endif

// delta speeds must be the same on xyz
#define DEFAULT_XYZ_STEPS_PER_UNIT ((XYZ_FULL_STEPS_PER_ROTATION) * (XYZ_MICROSTEPS) / double(XYZ_BELT_PITCH) / double(XYZ_PULLEY_TEETH))
#define DEFAULT_AXIS_STEPS_PER_UNIT   { DEFAULT_XYZ_STEPS_PER_UNIT, DEFAULT_XYZ_STEPS_PER_UNIT, DEFAULT_XYZ_STEPS_PER_UNIT, EXTRUDER_STEPS }  // default steps per unit

//The next line below calculates the staps value and the 800 value is my E-Steps calculation (400 doubled for 32 steps, if 16 steps then its 400 for me, meaure this with Extrusion test)
//#define DEFAULT_AXIS_STEPS_PER_UNIT   { DEFAULT_XYZ_STEPS_PER_UNIT, DEFAULT_XYZ_STEPS_PER_UNIT, DEFAULT_XYZ_STEPS_PER_UNIT, 800 }  // default steps per unit

/**
 * Default Max Feed Rate (mm/s)
 * Override with M203
 *                                      X, Y, Z, E0 [, E1[, E2...]]
 */
#define DEFAULT_MAX_FEEDRATE          { 250, 250, 250, 210 }

//#define LIMITED_MAX_FR_EDITING        // Limit edit via M203 or LCD to DEFAULT_MAX_FEEDRATE * 2
#if ENABLED(LIMITED_MAX_FR_EDITING)
  #define MAX_FEEDRATE_EDIT_VALUES    { 600, 600, 10, 50 } // ...or, set your own edit limits
#endif

/**
 * Default Max Acceleration (change/s) change = mm/s
 * (Maximum start speed for accelerated moves)
 * Override with M201
 *                                      X, Y, Z, E0 [, E1[, E2...]]
 */
#define DEFAULT_MAX_ACCELERATION      { 3000, 3000, 3000, 3000 }

//#define LIMITED_MAX_ACCEL_EDITING     // Limit edit via M201 or LCD to DEFAULT_MAX_ACCELERATION * 2
#if ENABLED(LIMITED_MAX_ACCEL_EDITING)
  #define MAX_ACCEL_EDIT_VALUES       { 6000, 6000, 3000, 20000 } // ...or, set your own edit limits
#endif

/**
 * Default Acceleration (change/s) change = mm/s
 * Override with M204
 *
 *   M204 P    Acceleration
 *   M204 R    Retract Acceleration
 *   M204 T    Travel Acceleration
 */
#define DEFAULT_ACCELERATION          1500    // X, Y, Z and E acceleration for printing moves
#define DEFAULT_RETRACT_ACCELERATION  1500    // E acceleration for retracts
#define DEFAULT_TRAVEL_ACCELERATION   1500    // X, Y, Z acceleration for travel (non printing) moves

/**
 * Default Jerk limits (mm/s)
 * Override with M205 X Y Z E
 *
 * "Jerk" specifies the minimum speed change that requires acceleration.
 * When changing speed and direction, if the difference is less than the
 * value set here, it may happen instantaneously.
 */
#define CLASSIC_JERK  //DELTA
#if ENABLED(CLASSIC_JERK)
  #define DEFAULT_XJERK 10.0
  #define DEFAULT_YJERK DEFAULT_XJERK
  #define DEFAULT_ZJERK DEFAULT_XJERK // Must be same as XY for delta

  //#define TRAVEL_EXTRA_XYJERK 0.0     // Additional jerk allowance for all travel moves

  //#define LIMITED_JERK_EDITING        // Limit edit via M205 or LCD to DEFAULT_aJERK * 2
  #if ENABLED(LIMITED_JERK_EDITING)
    #define MAX_JERK_EDIT_VALUES { 20, 20, 0.6, 10 } // ...or, set your own edit limits
  #endif
#endif

#define DEFAULT_EJERK     5.0  // May be used by Linear Advance

/**
 * Junction Deviation Factor
 *
 * See:
 *   https://reprap.org/forum/read.php?1,739819
 *   https://blog.kyneticcnc.com/2018/10/computing-junction-deviation-for-marlin.html
 */
#if DISABLED(CLASSIC_JERK)
  #define JUNCTION_DEVIATION_MM 0.013 // (mm) Distance from real junction edge
  #define JD_HANDLE_SMALL_SEGMENTS    // Use curvature estimation instead of just the junction angle
                                      // for small segments (< 1mm) with large junction angles (> 135°).
#endif

/**
 * S-Curve Acceleration
 *
 * This option eliminates vibration during printing by fitting a Bézier
 * curve to move acceleration, producing much smoother direction changes.
 *
 * See https://github.com/synthetos/TinyG/wiki/Jerk-Controlled-Motion-Explained
 */
#define S_CURVE_ACCELERATION

//===========================================================================
//============================= Z Probe Options =============================
//===========================================================================
// @section probes

//
// See https://marlinfw.org/docs/configuration/probes.html
//

/**
 * Enable this option for a probe connected to the Z-MIN pin.
 * The probe replaces the Z-MIN endstop and is used for Z homing.
 * (Automatically enables USE_PROBE_FOR_Z_HOMING.)
 */
#define Z_MIN_PROBE_USES_Z_MIN_ENDSTOP_PIN

// Force the use of the probe for Z-axis homing
//#define USE_PROBE_FOR_Z_HOMING

/**
 * Z_MIN_PROBE_PIN
 *
 * Define this pin if the probe is not connected to Z_MIN_PIN.
 * If not defined the default pin for the selected MOTHERBOARD
 * will be used. Most of the time the default is what you want.
 *
 *  - The simplest option is to use a free endstop connector.
 *  - Use 5V for powered (usually inductive) sensors.
 *
 *  - RAMPS 1.3/1.4 boards may use the 5V, GND, and Aux4->D32 pin:
 *    - For simple switches connect...
 *      - normally-closed switches to GND and D32.
 *      - normally-open switches to 5V and D32.
 */
//#define Z_MIN_PROBE_PIN 32 // Pin 32 is the RAMPS default

/**
 * Probe Type
 *
 * Allen Key Probes, Servo Probes, Z-Sled Probes, FIX_MOUNTED_PROBE, etc.
 * Activate one of these to use Auto Bed Leveling below.
 */

/**
 * The "Manual Probe" provides a means to do "Auto" Bed Leveling without a probe.
 * Use G29 repeatedly, adjusting the Z height at each point with movement commands
 * or (with LCD_BED_LEVELING) the LCD controller.
 */
//#define PROBE_MANUALLY
//#define MANUAL_PROBE_START_Z 0.2

/**
 * A Fix-Mounted Probe either doesn't deploy or needs manual deployment.
 *   (e.g., an inductive probe or a nozzle-based probe-switch.)
 */
#define FIX_MOUNTED_PROBE

/**
 * Use the nozzle as the probe, with the hotend
 * assembly attached to a sensitive strain gauge.
 */
//#define STRAIN_GAUGE_PROBE

/**
 * Use the nozzle as the probe, as with a conductive
 * nozzle system or a piezo-electric smart effector.
 */
//#define NOZZLE_AS_PROBE

/**
 * Z Servo Probe, such as an endstop switch on a rotating arm.
 */
//#define Z_PROBE_SERVO_NR 0       // Defaults to SERVO 0 connector.
//#define Z_SERVO_ANGLES { 70, 0 } // Z Servo Deploy and Stow angles

/**
 * The BLTouch probe uses a Hall effect sensor and emulates a servo.
 */
//#define BLTOUCH

/**
 * Touch-MI Probe by hotends.fr
 *
 * This probe is deployed and activated by moving the X-axis to a magnet at the edge of the bed.
 * By default, the magnet is assumed to be on the left and activated by a home. If the magnet is
 * on the right, enable and set TOUCH_MI_DEPLOY_XPOS to the deploy position.
 *
 * Also requires: BABYSTEPPING, BABYSTEP_ZPROBE_OFFSET, Z_SAFE_HOMING,
 *                and a minimum Z_HOMING_HEIGHT of 10.
 */
//#define TOUCH_MI_PROBE
#if ENABLED(TOUCH_MI_PROBE)
  #define TOUCH_MI_RETRACT_Z 0.5                  // Height at which the probe retracts
  //#define TOUCH_MI_DEPLOY_XPOS (X_MAX_BED + 2)  // For a magnet on the right side of the bed
  //#define TOUCH_MI_MANUAL_DEPLOY                // For manual deploy (LCD menu)
#endif

// A probe that is deployed and stowed with a solenoid pin (SOL1_PIN)
//#define SOLENOID_PROBE

// A sled-mounted probe like those designed by Charles Bell.
//#define Z_PROBE_SLED
//#define SLED_DOCKING_OFFSET 5  // The extra distance the X axis must travel to pickup the sled. 0 should be fine but you can push it further if you'd like.

// A probe deployed by moving the x-axis, such as the Wilson II's rack-and-pinion probe designed by Marty Rice.
//#define RACK_AND_PINION_PROBE
#if ENABLED(RACK_AND_PINION_PROBE)
  #define Z_PROBE_DEPLOY_X  X_MIN_POS
  #define Z_PROBE_RETRACT_X X_MAX_POS
#endif

// Duet Smart Effector (for delta printers) - https://bit.ly/2ul5U7J
// When the pin is defined you can use M672 to set/reset the probe sensivity.
//#define DUET_SMART_EFFECTOR
#if ENABLED(DUET_SMART_EFFECTOR)
  #define SMART_EFFECTOR_MOD_PIN  -1  // Connect a GPIO pin to the Smart Effector MOD pin
#endif

/**
 * Use StallGuard2 to probe the bed with the nozzle.
 * Requires stallGuard-capable Trinamic stepper drivers.
 * CAUTION: This can damage machines with Z lead screws.
 *          Take extreme care when setting up this feature.
 */
//#define SENSORLESS_PROBING

/**
 * Allen key retractable z-probe as seen on many Kossel delta printers - https://reprap.org/wiki/Kossel#Automatic_bed_leveling_probe
 * Deploys by touching z-axis belt. Retracts by pushing the probe down. Uses Z_MIN_PIN.
 */
//#define Z_PROBE_ALLEN_KEY

#if ENABLED(Z_PROBE_ALLEN_KEY)
  // 2 or 3 sets of coordinates for deploying and retracting the spring loaded touch probe on G29,
  // if servo actuated touch probe is not defined. Uncomment as appropriate for your printer/probe.

  // Kossel Mini
  #define Z_PROBE_ALLEN_KEY_DEPLOY_1 { 30.0, DELTA_PRINTABLE_RADIUS, 100.0 }
  #define Z_PROBE_ALLEN_KEY_DEPLOY_1_FEEDRATE XY_PROBE_SPEED

  #define Z_PROBE_ALLEN_KEY_DEPLOY_2 { 0.0, DELTA_PRINTABLE_RADIUS, 100.0 }
  #define Z_PROBE_ALLEN_KEY_DEPLOY_2_FEEDRATE (XY_PROBE_SPEED)/10

  #define Z_PROBE_ALLEN_KEY_DEPLOY_3 { 0.0, (DELTA_PRINTABLE_RADIUS) * 0.75, 100.0 }
  #define Z_PROBE_ALLEN_KEY_DEPLOY_3_FEEDRATE XY_PROBE_SPEED

  #define Z_PROBE_ALLEN_KEY_STOW_DEPTH 30
  #define Z_PROBE_ALLEN_KEY_STOW_1 { -64.0, 56.0, 23.0 } // Move the probe into position
  #define Z_PROBE_ALLEN_KEY_STOW_1_FEEDRATE XY_PROBE_SPEED
  // Move the nozzle down further to push the probe into retracted position.
  #define Z_PROBE_ALLEN_KEY_STOW_2 { -64.0, 56.0, 3.0 } // Push it down
  #define Z_PROBE_ALLEN_KEY_STOW_2_FEEDRATE (XY_PROBE_SPEED)/10
  // Raise things back up slightly so we don't bump into anything
  #define Z_PROBE_ALLEN_KEY_STOW_3 { -64.0, 56.0, 23.0+(Z_PROBE_ALLEN_KEY_STOW_DEPTH) }
  #define Z_PROBE_ALLEN_KEY_STOW_3_FEEDRATE (XY_PROBE_SPEED)/2

  #define Z_PROBE_ALLEN_KEY_STOW_4 { 0.0, 0.0, 23.0+(Z_PROBE_ALLEN_KEY_STOW_DEPTH) }
  #define Z_PROBE_ALLEN_KEY_STOW_4_FEEDRATE XY_PROBE_SPEED

#endif // Z_PROBE_ALLEN_KEY

/**
 * Nozzle-to-Probe offsets { X, Y, Z }
 *
 * X and Y offset
 *   Use a caliper or ruler to measure the distance from the tip of
 *   the Nozzle to the center-point of the Probe in the X and Y axes.
 *
 * Z offset
 * - For the Z offset use your best known value and adjust at runtime.
 * - Common probes trigger below the nozzle and have negative values for Z offset.
 * - Probes triggering above the nozzle height are uncommon but do exist. When using
 *   probes such as this, carefully set Z_CLEARANCE_DEPLOY_PROBE and Z_CLEARANCE_BETWEEN_PROBES
 *   to avoid collisions during probing.
 *
 * Tune and Adjust
 * -  Probe Offsets can be tuned at runtime with 'M851', LCD menus, babystepping, etc.
 * -  PROBE_OFFSET_WIZARD (configuration_adv.h) can be used for setting the Z offset.
 *
 * Assuming the typical work area orientation:
 *  - Probe to RIGHT of the Nozzle has a Positive X offset
 *  - Probe to LEFT  of the Nozzle has a Negative X offset
 *  - Probe in BACK  of the Nozzle has a Positive Y offset
 *  - Probe in FRONT of the Nozzle has a Negative Y offset
 *
 * Some examples:
 *   #define NOZZLE_TO_PROBE_OFFSET { 10, 10, -1 }   // Example "1"
 *   #define NOZZLE_TO_PROBE_OFFSET {-10,  5, -1 }   // Example "2"
 *   #define NOZZLE_TO_PROBE_OFFSET {  5, -5, -1 }   // Example "3"
 *   #define NOZZLE_TO_PROBE_OFFSET {-15,-10, -1 }   // Example "4"
 *
 *     +-- BACK ---+
 *     |    [+]    |
 *   L |        1  | R <-- Example "1" (right+,  back+)
 *   E |  2        | I <-- Example "2" ( left-,  back+)
 *   F |[-]  N  [+]| G <-- Nozzle
 *   T |       3   | H <-- Example "3" (right+, front-)
 *     | 4         | T <-- Example "4" ( left-, front-)
 *     |    [-]    |
 *     O-- FRONT --+
 */
#ifdef XP
  #define NOZZLE_TO_PROBE_OFFSET { 0, 0, -15.9 }  //OPT (Stock 16.2) (E3Dv6 -14.1)
#else
  #define NOZZLE_TO_PROBE_OFFSET { 0, 0, Z_OFFSET }  //OPT (QQS -16.2) (Q5 -18)
#endif

// Most probes should stay away from the edges of the bed, but
// with NOZZLE_AS_PROBE this can be negative for a wider probing area.
#define PROBING_MARGIN 10

// X and Y axis travel speed (mm/min) between probes 
#define XY_PROBE_SPEED  (66*60) //3960

// Feedrate (mm/min) for the first approach when double-probing (MULTIPLE_PROBING == 2)
//FEEDRATE_Z
#define Z_PROBE_SPEED_FAST (40*60)  //3000

// Feedrate (mm/min) for the "accurate" probe of each point
#define Z_PROBE_SPEED_SLOW (Z_PROBE_SPEED_FAST / 4) //750

/**
 * Probe Activation Switch
 * A switch indicating proper deployment, or an optical
 * switch triggered when the carriage is near the bed.
 */
//#define PROBE_ACTIVATION_SWITCH
#if ENABLED(PROBE_ACTIVATION_SWITCH)
  #define PROBE_ACTIVATION_SWITCH_STATE LOW // State indicating probe is active
  //#define PROBE_ACTIVATION_SWITCH_PIN PC6 // Override default pin
#endif

/**
 * Tare Probe (determine zero-point) prior to each probe.
 * Useful for a strain gauge or piezo sensor that needs to factor out
 * elements such as cables pulling on the carriage.
 */
//#define PROBE_TARE
#if ENABLED(PROBE_TARE)
  #define PROBE_TARE_TIME  200    // (ms) Time to hold tare pin
  #define PROBE_TARE_DELAY 200    // (ms) Delay after tare before
  #define PROBE_TARE_STATE HIGH   // State to write pin for tare
  //#define PROBE_TARE_PIN PA5    // Override default pin
  #if ENABLED(PROBE_ACTIVATION_SWITCH)
    //#define PROBE_TARE_ONLY_WHILE_INACTIVE  // Fail to tare/probe if PROBE_ACTIVATION_SWITCH is active
  #endif
#endif

/**
 * Multiple Probing
 *
 * You may get improved results by probing 2 or more times.
 * With EXTRA_PROBING the more atypical reading(s) will be disregarded.
 *
 * A total of 2 does fast/slow probes with a weighted average.
 * A total of 3 or more adds more slow probes, taking the average.
 */
#define MULTIPLE_PROBING 2
//#define EXTRA_PROBING    1

/**
 * Z probes require clearance when deploying, stowing, and moving between
 * probe points to avoid hitting the bed and other hardware.
 * Servo-mounted probes require extra space for the arm to rotate.
 * Inductive probes need space to keep from triggering early.
 *
 * Use these settings to specify the distance (mm) to raise the probe (or
 * lower the bed). The values set here apply over and above any (negative)
 * probe Z Offset set with NOZZLE_TO_PROBE_OFFSET, M851, or the LCD.
 * Only integer values >= 1 are valid here.
 *
 * Example: `M851 Z-5` with a CLEARANCE of 4  =>  9mm from bed to nozzle.
 *     But: `M851 Z+1` with a CLEARANCE of 2  =>  2mm from bed to nozzle.
 */
#define Z_CLEARANCE_DEPLOY_PROBE   30 // Z Clearance for Deploy/Stow
#define Z_CLEARANCE_BETWEEN_PROBES  5 // Z Clearance between probe points
#define Z_CLEARANCE_MULTI_PROBE     5 // Z Clearance between multiple probes
//#define Z_AFTER_PROBING           100 // Z position after probing is done

#define Z_PROBE_LOW_POINT          -4 // Farthest distance below the trigger-point to go before stopping

// For M851 give a range for adjusting the Z probe offset
#define Z_PROBE_OFFSET_RANGE_MIN -30  //For some users with high probe
#define Z_PROBE_OFFSET_RANGE_MAX 20

// Enable the M48 repeatability test to test probe accuracy
#define Z_MIN_PROBE_REPEATABILITY_TEST

// Before deploy/stow pause for user confirmation
#define PAUSE_BEFORE_DEPLOY_STOW
#if ENABLED(PAUSE_BEFORE_DEPLOY_STOW)
  //#define PAUSE_PROBE_DEPLOY_WHEN_TRIGGERED // For Manual Deploy Allenkey Probe
#endif

/**
 * Enable one or more of the following if probing seems unreliable.
 * Heaters and/or fans can be disabled during probing to minimize electrical
 * noise. A delay can also be added to allow noise and vibration to settle.
 * These options are most useful for the BLTouch probe, but may also improve
 * readings with inductive probes and piezo sensors.
 */
//#define PROBING_HEATERS_OFF       // Turn heaters off when probing
#if ENABLED(PROBING_HEATERS_OFF)
  //#define WAIT_FOR_BED_HEATER     // Wait for bed to heat back up between probes (to improve accuracy)
  //#define WAIT_FOR_HOTEND         // Wait for hotend to heat back up between probes (to improve accuracy & prevent cold extrude)
#endif
//#define PROBING_FANS_OFF          // Turn fans off when probing
//#define PROBING_STEPPERS_OFF      // Turn steppers off (unless needed to hold position) when probing
//#define DELAY_BEFORE_PROBING 100  // (ms) To prevent vibrations from triggering piezo sensors

// Require minimum nozzle and/or bed temperature for probing.
//#define PREHEAT_BEFORE_PROBING
#if ENABLED(PREHEAT_BEFORE_PROBING)
  #define PROBING_NOZZLE_TEMP 120   // (°C) Only applies to E0 at this time
  #define PROBING_BED_TEMP     50
#endif

// For Inverting Stepper Enable Pins (Active Low) use 0, Non Inverting (Active High) use 1
// :{ 0:'Low', 1:'High' }
#define X_ENABLE_ON 0
#define Y_ENABLE_ON 0
#define Z_ENABLE_ON 0
#define E_ENABLE_ON 0 // For all extruders

// Disable axis steppers immediately when they're not being stepped.
// WARNING: When motors turn off there is a chance of losing position accuracy!
#define DISABLE_X false
#define DISABLE_Y false
#define DISABLE_Z false

// Turn off the display blinking that warns about possible accuracy reduction
//#define DISABLE_REDUCED_ACCURACY_WARNING

// @section extruder

#define DISABLE_E false             // Disable the extruder when not stepping
#define DISABLE_INACTIVE_EXTRUDER   // Keep only the active extruder enabled

// @section machine

// Invert the stepper direction. Change (or reverse the motor connector) if an axis goes the wrong way.
#ifdef STOCK
  #define INVERT_X_DIR false  //Q5_220X
  #define INVERT_Y_DIR false  //Q5_220X
  #define INVERT_Z_DIR false  //Q5_220X
  #ifdef INV_EXT
    #define INVERT_E0_DIR false  //Q5_220X
  #else
    #define INVERT_E0_DIR true  //Q5_A4988
  #endif
#endif
#if BOTH(QQSP, Q_TMC)
  #ifdef XP
    #define INVERT_X_DIR false
    #define INVERT_Y_DIR false
    #define INVERT_Z_DIR false
  #else
    #define INVERT_X_DIR true
    #define INVERT_Y_DIR true
    #define INVERT_Z_DIR true
  #endif
  #ifdef INV_EXT
    #define INVERT_E0_DIR true
  #else
    #define INVERT_E0_DIR false
  #endif
#endif
#if BOTH(Q5, Q_TMC)
  #define INVERT_X_DIR false
  #define INVERT_Y_DIR false
  #define INVERT_Z_DIR false
  #ifdef INV_EXT
    #define INVERT_E0_DIR true
  #else
    #define INVERT_E0_DIR false
  #endif
#endif 
// @section extruder

// For direct drive extruder v9 set to true, for geared extruder set to false.
//#define INVERT_E0_DIR true  // TITAN Extruder
#define INVERT_E1_DIR false
#define INVERT_E2_DIR false
#define INVERT_E3_DIR false
#define INVERT_E4_DIR false
#define INVERT_E5_DIR false
#define INVERT_E6_DIR false
#define INVERT_E7_DIR false

// @section homing

//#define NO_MOTION_BEFORE_HOMING // Inhibit movement until all axes have been homed. Also enable HOME_AFTER_DEACTIVATE for extra safety.
//#define HOME_AFTER_DEACTIVATE   // Require rehoming after steppers are deactivated. Also enable NO_MOTION_BEFORE_HOMING for extra safety.

/**
 * Set Z_IDLE_HEIGHT if the Z-Axis moves on its own when steppers are disabled.
 *  - Use a low value (i.e., Z_MIN_POS) if the nozzle falls down to the bed.
 *  - Use a large value (i.e., Z_MAX_POS) if the bed falls down, away from the nozzle.
 */
//#define Z_IDLE_HEIGHT Z_HOME_POS

//#define Z_HOMING_HEIGHT  4      // (mm) Minimal Z height before homing (G28) for Z clearance above the bed, clamps, ...
                                  // Be sure to have this much clearance over your Z_MAX_POS to prevent grinding.

//#define Z_AFTER_HOMING  10      // (mm) Height to move to after homing Z

// Direction of endstops when homing; 1=MAX, -1=MIN
// :[-1,1]
#define X_HOME_DIR 1  // deltas always home to max
#define Y_HOME_DIR 1
#define Z_HOME_DIR 1

// @section machine

// The size of the print bed
#define X_BED_SIZE ((DELTA_PRINTABLE_RADIUS) * 2)
#define Y_BED_SIZE ((DELTA_PRINTABLE_RADIUS) * 2)

// Travel limits (mm) after homing, corresponding to endstop positions.
#define X_MIN_POS -(DELTA_PRINTABLE_RADIUS)
#define Y_MIN_POS -(DELTA_PRINTABLE_RADIUS)
#define Z_MIN_POS 0
#define X_MAX_POS DELTA_PRINTABLE_RADIUS
#define Y_MAX_POS DELTA_PRINTABLE_RADIUS
#define Z_MAX_POS DELTA_HEIGHT

/**
 * Software Endstops
 *
 * - Prevent moves outside the set machine bounds.
 * - Individual axes can be disabled, if desired.
 * - X and Y only apply to Cartesian robots.
 * - Use 'M211' to set software endstops on/off or report current state
 */

// Min software endstops constrain movement within minimum coordinate bounds
#define MIN_SOFTWARE_ENDSTOPS
#if ENABLED(MIN_SOFTWARE_ENDSTOPS)
  #define MIN_SOFTWARE_ENDSTOP_X
  #define MIN_SOFTWARE_ENDSTOP_Y
  #define MIN_SOFTWARE_ENDSTOP_Z
#endif

// Max software endstops constrain movement within maximum coordinate bounds
#define MAX_SOFTWARE_ENDSTOPS
#if ENABLED(MAX_SOFTWARE_ENDSTOPS)
  #define MAX_SOFTWARE_ENDSTOP_X
  #define MAX_SOFTWARE_ENDSTOP_Y
  #define MAX_SOFTWARE_ENDSTOP_Z
#endif

#if EITHER(MIN_SOFTWARE_ENDSTOPS, MAX_SOFTWARE_ENDSTOPS)
  #define SOFT_ENDSTOPS_MENU_ITEM  // Enable/Disable software endstops from the LCD
#endif

/**
 * Filament Runout Sensors
 * Mechanical or opto endstops are used to check for the presence of filament.
 *
 * IMPORTANT: Runout will only trigger if Marlin is aware that a print job is running.
 * Marlin knows a print job is running when:
 *  1. Running a print job from media started with M24.
 *  2. The Print Job Timer has been started with M75.
 *  3. The heaters were turned on and PRINTJOB_TIMER_AUTOSTART is enabled.
 *
 * RAMPS-based boards use SERVO3_PIN for the first runout sensor.
 * For other boards you may need to define FIL_RUNOUT_PIN, FIL_RUNOUT2_PIN, etc.
 */
#define FILAMENT_RUNOUT_SENSOR
#if ENABLED(FILAMENT_RUNOUT_SENSOR)
  #define FIL_RUNOUT_ENABLED_DEFAULT false // Enable the sensor on startup. Override with M412 followed by M500.
  #define NUM_RUNOUT_SENSORS   1          // Number of sensors, up to one per extruder. Define a FIL_RUNOUT#_PIN for each.

  #define FIL_RUNOUT_STATE     LOW        // Pin state indicating that filament is NOT present.
  #define FIL_RUNOUT_PULLUP               // Use internal pullup for filament runout pins.
  //#define FIL_RUNOUT_PULLDOWN           // Use internal pulldown for filament runout pins.

  // Override individually if the runout sensors vary
  //#define FIL_RUNOUT1_STATE LOW
  //#define FIL_RUNOUT1_PULLUP
  //#define FIL_RUNOUT1_PULLDOWN

  //#define FIL_RUNOUT2_STATE LOW
  //#define FIL_RUNOUT2_PULLUP
  //#define FIL_RUNOUT2_PULLDOWN

  //#define FIL_RUNOUT3_STATE LOW
  //#define FIL_RUNOUT3_PULLUP
  //#define FIL_RUNOUT3_PULLDOWN

  //#define FIL_RUNOUT4_STATE LOW
  //#define FIL_RUNOUT4_PULLUP
  //#define FIL_RUNOUT4_PULLDOWN

  //#define FIL_RUNOUT5_STATE LOW
  //#define FIL_RUNOUT5_PULLUP
  //#define FIL_RUNOUT5_PULLDOWN

  //#define FIL_RUNOUT6_STATE LOW
  //#define FIL_RUNOUT6_PULLUP
  //#define FIL_RUNOUT6_PULLDOWN

  //#define FIL_RUNOUT7_STATE LOW
  //#define FIL_RUNOUT7_PULLUP
  //#define FIL_RUNOUT7_PULLDOWN

  //#define FIL_RUNOUT8_STATE LOW
  //#define FIL_RUNOUT8_PULLUP
  //#define FIL_RUNOUT8_PULLDOWN

  // Set one or more commands to execute on filament runout.
  // (After 'M412 H' Marlin will ask the host to handle the process.)
  #define FILAMENT_RUNOUT_SCRIPT "M600"

  // After a runout is detected, continue printing this length of filament
  // before executing the runout script. Useful for a sensor at the end of
  // a feed tube. Requires 4 bytes SRAM per sensor, plus 4 bytes overhead.
  #define FILAMENT_RUNOUT_DISTANCE_MM 25

  #ifdef FILAMENT_RUNOUT_DISTANCE_MM
    // Enable this option to use an encoder disc that toggles the runout pin
    // as the filament moves. (Be sure to set FILAMENT_RUNOUT_DISTANCE_MM
    // large enough to avoid false positives.)
    //#define FILAMENT_MOTION_SENSOR
  #endif
#endif

//===========================================================================
//=============================== Bed Leveling ==============================
//===========================================================================
// @section calibrate

/**
 * Choose one of the options below to enable G29 Bed Leveling. The parameters
 * and behavior of G29 will change depending on your selection.
 *
 *  If using a Probe for Z Homing, enable Z_SAFE_HOMING also!
 *
 * - AUTO_BED_LEVELING_3POINT
 *   Probe 3 arbitrary points on the bed (that aren't collinear)
 *   You specify the XY coordinates of all 3 points.
 *   The result is a single tilted plane. Best for a flat bed.
 *
 * - AUTO_BED_LEVELING_LINEAR
 *   Probe several points in a grid.
 *   You specify the rectangle and the density of sample points.
 *   The result is a single tilted plane. Best for a flat bed.
 *
 * - AUTO_BED_LEVELING_BILINEAR
 *   Probe several points in a grid.
 *   You specify the rectangle and the density of sample points.
 *   The result is a mesh, best for large or uneven beds.
 *
 * - AUTO_BED_LEVELING_UBL (Unified Bed Leveling)
 *   A comprehensive bed leveling system combining the features and benefits
 *   of other systems. UBL also includes integrated Mesh Generation, Mesh
 *   Validation and Mesh Editing systems.
 *
 * - MESH_BED_LEVELING
 *   Probe a grid manually
 *   The result is a mesh, suitable for large or uneven beds. (See BILINEAR.)
 *   For machines without a probe, Mesh Bed Leveling provides a method to perform
 *   leveling in steps so you can manually adjust the Z height at each grid-point.
 *   With an LCD controller the process is guided step-by-step.
 */
//#define AUTO_BED_LEVELING_3POINT
//#define AUTO_BED_LEVELING_LINEAR
//#define AUTO_BED_LEVELING_BILINEAR  //Define on FLSUNQ_Config
//#define AUTO_BED_LEVELING_UBL       //Define on FLSUNQ_Config
//#define MESH_BED_LEVELING

/**
 * Normally G28 leaves leveling disabled on completion. Enable one of
 * these options to restore the prior leveling state or to always enable
 * leveling immediately after G28.
 */
#define RESTORE_LEVELING_AFTER_G28
//#define ENABLE_LEVELING_AFTER_G28

/**
 * Auto-leveling needs preheating
 */
//#define PREHEAT_BEFORE_LEVELING       //Define on FLSUNQ_Config
#if ENABLED(PREHEAT_BEFORE_LEVELING)
  #define LEVELING_NOZZLE_TEMP  80   // (°C) Only applies to E0 at this time
  #define LEVELING_BED_TEMP     60
#endif

/**
 * Enable detailed logging of G28, G29, M48, etc.
 * Turn on with the command 'M111 S32'.
 * NOTE: Requires a lot of PROGMEM!
 */
//#define DEBUG_LEVELING_FEATURE

#if ANY(MESH_BED_LEVELING, AUTO_BED_LEVELING_BILINEAR, AUTO_BED_LEVELING_UBL)
  // Gradually reduce leveling correction until a set height is reached,
  // at which point movement will be level to the machine's XY plane.
  // The height can be set with M420 Z<height>
  #define ENABLE_LEVELING_FADE_HEIGHT
  #if ENABLED(ENABLE_LEVELING_FADE_HEIGHT)
    #define DEFAULT_LEVELING_FADE_HEIGHT 10.0 // (mm) Default fade height.
  #endif

  // For Cartesian machines, instead of dividing moves on mesh boundaries,
  // split up moves into short segments like a Delta. This follows the
  // contours of the bed more closely than edge-to-edge straight moves.
  #define SEGMENT_LEVELED_MOVES
  #define LEVELED_SEGMENT_LENGTH 5.0 // (mm) Length of all segments (except the last one)

  /**
   * Enable the G26 Mesh Validation Pattern tool.
   */
  //#define G26_MESH_VALIDATION
  #if ENABLED(G26_MESH_VALIDATION)
    #define MESH_TEST_NOZZLE_SIZE    0.4  // (mm) Diameter of primary nozzle.
    #define MESH_TEST_LAYER_HEIGHT   0.2  // (mm) Default layer height for G26.
    #define MESH_TEST_HOTEND_TEMP  205    // (°C) Default nozzle temperature for G26.
    #define MESH_TEST_BED_TEMP      60    // (°C) Default bed temperature for G26.
    #define G26_XY_FEEDRATE         20    // (mm/s) Feedrate for G26 XY moves.
    #define G26_XY_FEEDRATE_TRAVEL 100    // (mm/s) Feedrate for G26 XY travel moves.
    #define G26_RETRACT_MULTIPLIER   1.0  // G26 Q (retraction) used by default between mesh test elements.
  #endif

#endif

#if EITHER(AUTO_BED_LEVELING_LINEAR, AUTO_BED_LEVELING_BILINEAR)

  // Set the number of grid points per dimension.
  // Works best with 5 or more points in each dimension.
  #define GRID_MAX_POINTS_X 7
  #define GRID_MAX_POINTS_Y GRID_MAX_POINTS_X

  // Probe along the Y axis, advancing X after each column
  //#define PROBE_Y_FIRST

  #if ENABLED(AUTO_BED_LEVELING_BILINEAR)

    // Beyond the probed grid, continue the implied tilt?
    // Default is to maintain the height of the nearest edge.
    //#define EXTRAPOLATE_BEYOND_GRID

    //
    // Experimental Subdivision of the grid by Catmull-Rom method.
    // Synthesizes intermediate points to produce a more detailed mesh.
    //
    //#define ABL_BILINEAR_SUBDIVISION
    #if ENABLED(ABL_BILINEAR_SUBDIVISION)
      // Number of subdivisions between probe points
      #define BILINEAR_SUBDIVISIONS 3
    #endif

  #endif

#elif ENABLED(AUTO_BED_LEVELING_UBL)

  //===========================================================================
  //========================= Unified Bed Leveling ============================
  //===========================================================================

  //#define MESH_EDIT_GFX_OVERLAY   // Display a graphics overlay while editing the mesh

  #define MESH_INSET 30            // Set Mesh bounds as an inset region of the bed
  #define GRID_MAX_POINTS_X 8      // Don't use more than 15 points per axis, implementation limited.
  /// 10=53points, 13=90points, 15=110points
  #define GRID_MAX_POINTS_Y GRID_MAX_POINTS_X

  #define UBL_MESH_EDIT_MOVES_Z     // Sophisticated users prefer no movement of nozzle
  #define UBL_SAVE_ACTIVE_ON_M500   // Save the currently active mesh in the current slot on M500

  //#define UBL_Z_RAISE_WHEN_OFF_MESH 2.5 // When the nozzle is off the mesh, this value is used
                                          // as the Z-Height correction value.

#elif ENABLED(MESH_BED_LEVELING)

  //===========================================================================
  //=================================== Mesh ==================================
  //===========================================================================

  #define MESH_INSET 10          // Set Mesh bounds as an inset region of the bed
  #define GRID_MAX_POINTS_X 3    // Don't use more than 7 points per axis, implementation limited.
  #define GRID_MAX_POINTS_Y GRID_MAX_POINTS_X

  //#define MESH_G28_REST_ORIGIN // After homing all axes ('G28' or 'G28 XYZ') rest Z at Z_MIN_POS

#endif // BED_LEVELING

/**
 * Add a bed leveling sub-menu for ABL or MBL.
 * Include a guided procedure if manual probing is enabled.
 */
//#define LCD_BED_LEVELING

#if ENABLED(LCD_BED_LEVELING)
  #define MESH_EDIT_Z_STEP  0.025 // (mm) Step size while manually probing Z axis.
  #define LCD_PROBE_Z_RANGE 4     // (mm) Z Range centered on Z_MIN_POS for LCD Z adjustment
  //#define MESH_EDIT_MENU        // Add a menu to edit mesh points
#endif

// Add a menu item to move between bed corners for manual bed adjustment
//#define LEVEL_BED_CORNERS //Define on FLSUNQ_Config

#if ENABLED(LEVEL_BED_CORNERS)
  #define LEVEL_CORNERS_INSET_LFRB { 30, 30, 30, 30 } // (mm) Left, Front, Right, Back insets
  #define LEVEL_CORNERS_HEIGHT      0.0   // (mm) Z height of nozzle at leveling points
  #define LEVEL_CORNERS_Z_HOP       4.0   // (mm) Z height of nozzle between leveling points
  //#define LEVEL_CENTER_TOO              // Move to the center after the last corner
  //#define LEVEL_CORNERS_USE_PROBE
  #if ENABLED(LEVEL_CORNERS_USE_PROBE)
    #define LEVEL_CORNERS_PROBE_TOLERANCE 0.1
    #define LEVEL_CORNERS_VERIFY_RAISED   // After adjustment triggers the probe, re-probe to verify
    //#define LEVEL_CORNERS_AUDIO_FEEDBACK
  #endif

  /**
   * Corner Leveling Order
   *
   * Set 2 or 4 points. When 2 points are given, the 3rd is the center of the opposite edge.
   *
   *  LF  Left-Front    RF  Right-Front
   *  LB  Left-Back     RB  Right-Back
   *
   * Examples:
   *
   *      Default        {LF,RB,LB,RF}         {LF,RF}           {LB,LF}
   *  LB --------- RB   LB --------- RB    LB --------- RB   LB --------- RB
   *  |  4       3  |   | 3         2 |    |     <3>     |   | 1           |
   *  |             |   |             |    |             |   |          <3>|
   *  |  1       2  |   | 1         4 |    | 1         2 |   | 2           |
   *  LF --------- RF   LF --------- RF    LF --------- RF   LF --------- RF
   */
  #define LEVEL_CORNERS_LEVELING_ORDER { LF, RF, RB, LB }
#endif

/**
 * Commands to execute at the end of G29 probing.
 * Useful to retract or move the Z probe out of the way.
 */
#define Z_PROBE_END_SCRIPT "G28"
//#define Z_PROBE_END_SCRIPT "G0 Z30 F12000\n G0 X0 Y0 Z30"

// @section homing

// The center of the bed is at (X=0, Y=0)
#define BED_CENTER_AT_0_0

// Manually set the home position. Leave these undefined for automatic settings.
// For DELTA this is the top-center of the Cartesian print volume.
//#define MANUAL_X_HOME_POS 0
//#define MANUAL_Y_HOME_POS 0
#define MANUAL_Z_HOME_POS DELTA_HEIGHT // Distance between the nozzle to printbed after homing

// Use "Z Safe Homing" to avoid homing with a Z probe outside the bed area.
//
// With this feature enabled:
//
// - Allow Z homing only after X and Y homing AND stepper drivers still enabled.
// - If stepper drivers time out, it will need X and Y homing again before Z homing.
// - Move the Z probe (or nozzle) to a defined XY point before Z Homing.
// - Prevent Z homing when the Z probe is outside bed area.
//
//#define Z_SAFE_HOMING

#if ENABLED(Z_SAFE_HOMING)
  #define Z_SAFE_HOMING_X_POINT X_CENTER  // X point for Z homing
  #define Z_SAFE_HOMING_Y_POINT Y_CENTER  // Y point for Z homing
#endif

// Delta only homes to Z
#ifdef Q5
  #define HOMING_FEEDRATE_MM_M { (50*60), (50*60), (50*60) }
#else
  #define HOMING_FEEDRATE_MM_M { (70*60), (70*60), (70*60) }
#endif

// Validate that endstops are triggered on homing moves
#define VALIDATE_HOMING_ENDSTOPS

// @section calibrate

/**
 * Bed Skew Compensation
 *
 * This feature corrects for misalignment in the XYZ axes.
 *
 * Take the following steps to get the bed skew in the XY plane:
 *  1. Print a test square (e.g., https://www.thingiverse.com/thing:2563185)
 *  2. For XY_DIAG_AC measure the diagonal A to C
 *  3. For XY_DIAG_BD measure the diagonal B to D
 *  4. For XY_SIDE_AD measure the edge A to D
 *
 * Marlin automatically computes skew factors from these measurements.
 * Skew factors may also be computed and set manually:
 *
 *  - Compute AB     : SQRT(2*AC*AC+2*BD*BD-4*AD*AD)/2
 *  - XY_SKEW_FACTOR : TAN(PI/2-ACOS((AC*AC-AB*AB-AD*AD)/(2*AB*AD)))
 *
 * If desired, follow the same procedure for XZ and YZ.
 * Use these diagrams for reference:
 *
 *    Y                     Z                     Z
 *    ^     B-------C       ^     B-------C       ^     B-------C
 *    |    /       /        |    /       /        |    /       /
 *    |   /       /         |   /       /         |   /       /
 *    |  A-------D          |  A-------D          |  A-------D
 *    +-------------->X     +-------------->X     +-------------->Y
 *     XY_SKEW_FACTOR        XZ_SKEW_FACTOR        YZ_SKEW_FACTOR
 */
//#define SKEW_CORRECTION

#if ENABLED(SKEW_CORRECTION)
  // Input all length measurements here:
  #define XY_DIAG_AC 282.8427124746
  #define XY_DIAG_BD 282.8427124746
  #define XY_SIDE_AD 200

  // Or, set the default skew factors directly here
  // to override the above measurements:
  #define XY_SKEW_FACTOR 0.0

  //#define SKEW_CORRECTION_FOR_Z
  #if ENABLED(SKEW_CORRECTION_FOR_Z)
    #define XZ_DIAG_AC 282.8427124746
    #define XZ_DIAG_BD 282.8427124746
    #define YZ_DIAG_AC 282.8427124746
    #define YZ_DIAG_BD 282.8427124746
    #define YZ_SIDE_AD 200
    #define XZ_SKEW_FACTOR 0.0
    #define YZ_SKEW_FACTOR 0.0
  #endif

  // Enable this option for M852 to set skew at runtime
  //#define SKEW_CORRECTION_GCODE
#endif

//=============================================================================
//============================= Additional Features ===========================
//=============================================================================

// @section extras

/**
 * EEPROM
 *
 * Persistent storage to preserve configurable settings across reboots.
 *
 *   M500 - Store settings to EEPROM.
 *   M501 - Read settings from EEPROM. (i.e., Throw away unsaved changes)
 *   M502 - Revert settings to "factory" defaults. (Follow with M500 to init the EEPROM.)
 */
#define EEPROM_SETTINGS       // Persistent storage with M500 and M501
//#define DISABLE_M503        // Saves ~2700 bytes of PROGMEM. Disable for release!
#define EEPROM_CHITCHAT       // Give feedback on EEPROM commands. Disable to save PROGMEM.
#define EEPROM_BOOT_SILENT    // Keep M503 quiet and only give errors during first load
#if ENABLED(EEPROM_SETTINGS)
  //#define EEPROM_AUTO_INIT  // Init EEPROM automatically on any errors.
#endif

//
// Host Keepalive
//
// When enabled Marlin will send a busy status message to the host
// every couple of seconds when it can't accept commands.
//
//#define HOST_KEEPALIVE_FEATURE        // Disable this if your host doesn't like keepalive messages
#define DEFAULT_KEEPALIVE_INTERVAL 3  // Number of seconds between "busy" messages. Set with M113.
#define BUSY_WHILE_HEATING            // Some hosts require "busy" messages even during heating

//
// G20/G21 Inch mode support
//
//#define INCH_MODE_SUPPORT

//
// M149 Set temperature units support
//
//#define TEMPERATURE_UNITS_SUPPORT

// @section temperature

//
// Preheat Constants - Up to 5 are supported without changes
//
#define PREHEAT_1_LABEL       "PLA"
<<<<<<< HEAD
#define PREHEAT_1_TEMP_HOTEND 210
#define PREHEAT_1_TEMP_BED     60
#define PREHEAT_1_FAN_SPEED   255 // Value from 0 to 255
=======
#define PREHEAT_1_TEMP_HOTEND 180
#define PREHEAT_1_TEMP_BED     70
#define PREHEAT_1_TEMP_CHAMBER 35
#define PREHEAT_1_FAN_SPEED     0 // Value from 0 to 255
>>>>>>> 701bdb9f

#define PREHEAT_2_LABEL       "ABS"
#define PREHEAT_2_TEMP_HOTEND 240
#define PREHEAT_2_TEMP_BED    110
#define PREHEAT_2_TEMP_CHAMBER 35
#define PREHEAT_2_FAN_SPEED     0 // Value from 0 to 255

#define PREHEAT_3_LABEL       "TPU"
#define PREHEAT_3_TEMP_HOTEND 230
#define PREHEAT_3_TEMP_BED     50
#define PREHEAT_3_FAN_SPEED     0 // Value from 0 to 255

#define PREHEAT_4_LABEL       "PETG"
#define PREHEAT_4_TEMP_HOTEND 240
#define PREHEAT_4_TEMP_BED     80
#define PREHEAT_4_FAN_SPEED     0 // Value from 0 to 255

#define PREHEAT_5_LABEL       "UBL"
#define PREHEAT_5_TEMP_HOTEND  50
#define PREHEAT_5_TEMP_BED     60
#define PREHEAT_5_FAN_SPEED     0 // Value from 0 to 255

/**
 * Nozzle Park
 *
 * Park the nozzle at the given XYZ position on idle or G27.
 *
 * The "P" parameter controls the action applied to the Z axis:
 *
 *    P0  (Default) If Z is below park Z raise the nozzle.
 *    P1  Raise the nozzle always to Z-park height.
 *    P2  Raise the nozzle by Z-park amount, limited to Z_MAX_POS.
 */
#define NOZZLE_PARK_FEATURE

#if ENABLED(NOZZLE_PARK_FEATURE)
  // Specify a park position as { X, Y, Z_raise }
  //#define NOZZLE_PARK_POINT { (X_MIN_POS + 10), (Y_MAX_POS - 10), 20 }
  #define NOZZLE_PARK_POINT { 0, (Y_MAX_POS - 10), 30 } //OPT
  //#define NOZZLE_PARK_X_ONLY          // X move only is required to park
  //#define NOZZLE_PARK_Y_ONLY          // Y move only is required to park
  #define NOZZLE_PARK_Z_RAISE_MIN   2   // (mm) Always raise Z by at least this distance
  #define NOZZLE_PARK_XY_FEEDRATE 100   // (mm/s) X and Y axes feedrate (also used for delta Z axis)
  #define NOZZLE_PARK_Z_FEEDRATE  100   // (mm/s) Z axis feedrate (not used for delta printers)
#endif

/**
 * Clean Nozzle Feature -- EXPERIMENTAL
 *
 * Adds the G12 command to perform a nozzle cleaning process.
 *
 * Parameters:
 *   P  Pattern
 *   S  Strokes / Repetitions
 *   T  Triangles (P1 only)
 *
 * Patterns:
 *   P0  Straight line (default). This process requires a sponge type material
 *       at a fixed bed location. "S" specifies strokes (i.e. back-forth motions)
 *       between the start / end points.
 *
 *   P1  Zig-zag pattern between (X0, Y0) and (X1, Y1), "T" specifies the
 *       number of zig-zag triangles to do. "S" defines the number of strokes.
 *       Zig-zags are done in whichever is the narrower dimension.
 *       For example, "G12 P1 S1 T3" will execute:
 *
 *          --
 *         |  (X0, Y1) |     /\        /\        /\     | (X1, Y1)
 *         |           |    /  \      /  \      /  \    |
 *       A |           |   /    \    /    \    /    \   |
 *         |           |  /      \  /      \  /      \  |
 *         |  (X0, Y0) | /        \/        \/        \ | (X1, Y0)
 *          --         +--------------------------------+
 *                       |________|_________|_________|
 *                           T1        T2        T3
 *
 *   P2  Circular pattern with middle at NOZZLE_CLEAN_CIRCLE_MIDDLE.
 *       "R" specifies the radius. "S" specifies the stroke count.
 *       Before starting, the nozzle moves to NOZZLE_CLEAN_START_POINT.
 *
 *   Caveats: The ending Z should be the same as starting Z.
 * Attention: EXPERIMENTAL. G-code arguments may change.
 */
//#define NOZZLE_CLEAN_FEATURE

#if ENABLED(NOZZLE_CLEAN_FEATURE)
  // Default number of pattern repetitions
  #define NOZZLE_CLEAN_STROKES  12

  // Default number of triangles
  #define NOZZLE_CLEAN_TRIANGLES  3

  // Specify positions for each tool as { { X, Y, Z }, { X, Y, Z } }
  // Dual hotend system may use { {  -20, (Y_BED_SIZE / 2), (Z_MIN_POS + 1) },  {  420, (Y_BED_SIZE / 2), (Z_MIN_POS + 1) }}
  #define NOZZLE_CLEAN_START_POINT { {  30, 30, (Z_MIN_POS + 1) } }
  #define NOZZLE_CLEAN_END_POINT   { { 100, 60, (Z_MIN_POS + 1) } }

  // Circular pattern radius
  #define NOZZLE_CLEAN_CIRCLE_RADIUS 6.5
  // Circular pattern circle fragments number
  #define NOZZLE_CLEAN_CIRCLE_FN 10
  // Middle point of circle
  #define NOZZLE_CLEAN_CIRCLE_MIDDLE NOZZLE_CLEAN_START_POINT

  // Move the nozzle to the initial position after cleaning
  #define NOZZLE_CLEAN_GOBACK

  // For a purge/clean station that's always at the gantry height (thus no Z move)
  //#define NOZZLE_CLEAN_NO_Z

  // For a purge/clean station mounted on the X axis
  //#define NOZZLE_CLEAN_NO_Y

  // Require a minimum hotend temperature for cleaning
  #define NOZZLE_CLEAN_MIN_TEMP 170
  //#define NOZZLE_CLEAN_HEATUP       // Heat up the nozzle instead of skipping wipe

  // Explicit wipe G-code script applies to a G12 with no arguments.
  //#define WIPE_SEQUENCE_COMMANDS "G1 X-17 Y25 Z10 F4000\nG1 Z1\nM114\nG1 X-17 Y25\nG1 X-17 Y95\nG1 X-17 Y25\nG1 X-17 Y95\nG1 X-17 Y25\nG1 X-17 Y95\nG1 X-17 Y25\nG1 X-17 Y95\nG1 X-17 Y25\nG1 X-17 Y95\nG1 X-17 Y25\nG1 X-17 Y95\nG1 Z15\nM400\nG0 X-10.0 Y-9.0"

#endif

/**
 * Print Job Timer
 *
 * Automatically start and stop the print job timer on M104/M109/M190.
 *
 *   M104 (hotend, no wait) - high temp = none,        low temp = stop timer
 *   M109 (hotend, wait)    - high temp = start timer, low temp = stop timer
 *   M190 (bed, wait)       - high temp = start timer, low temp = none
 *
 * The timer can also be controlled with the following commands:
 *
 *   M75 - Start the print job timer
 *   M76 - Pause the print job timer
 *   M77 - Stop the print job timer
 */
#define PRINTJOB_TIMER_AUTOSTART

/**
 * Print Counter
 *
 * Track statistical data such as:
 *
 *  - Total print jobs
 *  - Total successful print jobs
 *  - Total failed print jobs
 *  - Total time printing
 *
 * View the current statistics with M78.
 */
//#define PRINTCOUNTER
#if ENABLED(PRINTCOUNTER)
  #define PRINTCOUNTER_SAVE_INTERVAL 60 // (minutes) EEPROM save interval during print
#endif

/**
 * Password
 *
 * Set a numerical password for the printer which can be requested:
 *
 *  - When the printer boots up
 *  - Upon opening the 'Print from Media' Menu
 *  - When SD printing is completed or aborted
 *
 * The following G-codes can be used:
 *
 *  M510 - Lock Printer. Blocks all commands except M511.
 *  M511 - Unlock Printer.
 *  M512 - Set, Change and Remove Password.
 *
 * If you forget the password and get locked out you'll need to re-flash
 * the firmware with the feature disabled, reset EEPROM, and (optionally)
 * re-flash the firmware again with this feature enabled.
 */
//#define PASSWORD_FEATURE
#if ENABLED(PASSWORD_FEATURE)
  #define PASSWORD_LENGTH 4                 // (#) Number of digits (1-9). 3 or 4 is recommended
  #define PASSWORD_ON_STARTUP
  #define PASSWORD_UNLOCK_GCODE             // Unlock with the M511 P<password> command. Disable to prevent brute-force attack.
  #define PASSWORD_CHANGE_GCODE             // Change the password with M512 P<old> S<new>.
  //#define PASSWORD_ON_SD_PRINT_MENU       // This does not prevent gcodes from running
  //#define PASSWORD_AFTER_SD_PRINT_END
  //#define PASSWORD_AFTER_SD_PRINT_ABORT
  //#include "Configuration_Secure.h"       // External file with PASSWORD_DEFAULT_VALUE
#endif

//=============================================================================
//============================= LCD and SD support ============================
//=============================================================================

// @section lcd

/**
 * LCD LANGUAGE
 *
 * Select the language to display on the LCD. These languages are available:
 *
 *   en, an, bg, ca, cz, da, de, el, el_gr, es, eu, fi, fr, gl, hr, hu, it,
 *   jp_kana, ko_KR, nl, pl, pt, pt_br, ro, ru, sk, sv, tr, uk, vi, zh_CN, zh_TW
 *
 * :{ 'en':'English', 'an':'Aragonese', 'bg':'Bulgarian', 'ca':'Catalan', 'cz':'Czech', 'da':'Danish', 'de':'German', 'el':'Greek', 'el_gr':'Greek (Greece)', 'es':'Spanish', 'eu':'Basque-Euskera', 'fi':'Finnish', 'fr':'French', 'gl':'Galician', 'hr':'Croatian', 'hu':'Hungarian', 'it':'Italian', 'jp_kana':'Japanese', 'ko_KR':'Korean (South Korea)', 'nl':'Dutch', 'pl':'Polish', 'pt':'Portuguese', 'pt_br':'Portuguese (Brazilian)', 'ro':'Romanian', 'ru':'Russian', 'sk':'Slovak', 'sv':'Swedish', 'tr':'Turkish', 'uk':'Ukrainian', 'vi':'Vietnamese', 'zh_CN':'Chinese (Simplified)', 'zh_TW':'Chinese (Traditional)' }
 */
#ifndef LCD_LANGUAGE
  #define LCD_LANGUAGE en
#endif

/**
 * LCD Character Set
 *
 * Note: This option is NOT applicable to Graphical Displays.
 *
 * All character-based LCDs provide ASCII plus one of these
 * language extensions:
 *
 *  - JAPANESE ... the most common
 *  - WESTERN  ... with more accented characters
 *  - CYRILLIC ... for the Russian language
 *
 * To determine the language extension installed on your controller:
 *
 *  - Compile and upload with LCD_LANGUAGE set to 'test'
 *  - Click the controller to view the LCD menu
 *  - The LCD will display Japanese, Western, or Cyrillic text
 *
 * See https://marlinfw.org/docs/development/lcd_language.html
 *
 * :['JAPANESE', 'WESTERN', 'CYRILLIC']
 */
#define DISPLAY_CHARSET_HD44780 WESTERN

/**
 * Info Screen Style (0:Classic, 1:Průša)
 *
 * :[0:'Classic', 1:'Průša']
 */
#define LCD_INFO_SCREEN_STYLE 0

/**
 * SD CARD
 *
 * SD Card support is disabled by default. If your controller has an SD slot,
 * you must uncomment the following option or it won't work.
 */
#define SDSUPPORT
#ifdef Q5
  #define SDIO_SUPPORT
#endif

/**
 * SD CARD: ENABLE CRC
 *
 * Use CRC checks and retries on the SD communication.
 */
//#define SD_CHECK_AND_RETRY

/**
 * LCD Menu Items
 *
 * Disable all menus and only display the Status Screen, or
 * just remove some extraneous menu items to recover space.
 */
//#define NO_LCD_MENUS
//#define SLIM_LCD_MENUS

//
// ENCODER SETTINGS
//
// This option overrides the default number of encoder pulses needed to
// produce one step. Should be increased for high-resolution encoders.
//
//#define ENCODER_PULSES_PER_STEP 4

//
// Use this option to override the number of step signals required to
// move between next/prev menu items.
//
//#define ENCODER_STEPS_PER_MENU_ITEM 1

/**
 * Encoder Direction Options
 *
 * Test your encoder's behavior first with both options disabled.
 *
 *  Reversed Value Edit and Menu Nav? Enable REVERSE_ENCODER_DIRECTION.
 *  Reversed Menu Navigation only?    Enable REVERSE_MENU_DIRECTION.
 *  Reversed Value Editing only?      Enable BOTH options.
 */

//
// This option reverses the encoder direction everywhere.
//
//  Set this option if CLOCKWISE causes values to DECREASE
//
//#define REVERSE_ENCODER_DIRECTION

//
// This option reverses the encoder direction for navigating LCD menus.
//
//  If CLOCKWISE normally moves DOWN this makes it go UP.
//  If CLOCKWISE normally moves UP this makes it go DOWN.
//
//#define REVERSE_MENU_DIRECTION

//
// This option reverses the encoder direction for Select Screen.
//
//  If CLOCKWISE normally moves LEFT this makes it go RIGHT.
//  If CLOCKWISE normally moves RIGHT this makes it go LEFT.
//
//#define REVERSE_SELECT_DIRECTION

//
// Individual Axis Homing
//
// Add individual axis homing items (Home X, Home Y, and Home Z) to the LCD menu.
//
//#define INDIVIDUAL_AXIS_HOMING_MENU

//
// SPEAKER/BUZZER
//
// If you have a speaker that can produce tones, enable it here.
// By default Marlin assumes you have a buzzer with a fixed frequency.
//
//#define SPEAKER

//
// The duration and frequency for the UI feedback sound.
// Set these to 0 to disable audio feedback in the LCD menus.
//
// Note: Test audio output with the G-Code:
//  M300 S<frequency Hz> P<duration ms>
//
//#define LCD_FEEDBACK_FREQUENCY_DURATION_MS 2
//#define LCD_FEEDBACK_FREQUENCY_HZ 5000

//=============================================================================
//======================== LCD / Controller Selection =========================
//========================   (Character-based LCDs)   =========================
//=============================================================================

//
// RepRapDiscount Smart Controller.
// https://reprap.org/wiki/RepRapDiscount_Smart_Controller
//
// Note: Usually sold with a white PCB.
//
//#define REPRAP_DISCOUNT_SMART_CONTROLLER

//
// GT2560 (YHCB2004) LCD Display
//
// Requires Testato, Koepel softwarewire library and
// Andriy Golovnya's LiquidCrystal_AIP31068 library.
//
//#define YHCB2004

//
// Original RADDS LCD Display+Encoder+SDCardReader
// http://doku.radds.org/dokumentation/lcd-display/
//
//#define RADDS_DISPLAY

//
// ULTIMAKER Controller.
//
//#define ULTIMAKERCONTROLLER

//
// ULTIPANEL as seen on Thingiverse.
//
//#define ULTIPANEL

//
// PanelOne from T3P3 (via RAMPS 1.4 AUX2/AUX3)
// https://reprap.org/wiki/PanelOne
//
//#define PANEL_ONE

//
// GADGETS3D G3D LCD/SD Controller
// https://reprap.org/wiki/RAMPS_1.3/1.4_GADGETS3D_Shield_with_Panel
//
// Note: Usually sold with a blue PCB.
//
//#define G3D_PANEL

//
// RigidBot Panel V1.0
// http://www.inventapart.com/
//
//#define RIGIDBOT_PANEL

//
// Makeboard 3D Printer Parts 3D Printer Mini Display 1602 Mini Controller
// https://www.aliexpress.com/item/32765887917.html
//
//#define MAKEBOARD_MINI_2_LINE_DISPLAY_1602

//
// ANET and Tronxy 20x4 Controller
//
//#define ZONESTAR_LCD            // Requires ADC_KEYPAD_PIN to be assigned to an analog pin.
                                  // This LCD is known to be susceptible to electrical interference
                                  // which scrambles the display.  Pressing any button clears it up.
                                  // This is a LCD2004 display with 5 analog buttons.

//
// Generic 16x2, 16x4, 20x2, or 20x4 character-based LCD.
//
//#define ULTRA_LCD

//=============================================================================
//======================== LCD / Controller Selection =========================
//=====================   (I2C and Shift-Register LCDs)   =====================
//=============================================================================

//
// CONTROLLER TYPE: I2C
//
// Note: These controllers require the installation of Arduino's LiquidCrystal_I2C
// library. For more info: https://github.com/kiyoshigawa/LiquidCrystal_I2C
//

//
// Elefu RA Board Control Panel
// http://www.elefu.com/index.php?route=product/product&product_id=53
//
//#define RA_CONTROL_PANEL

//
// Sainsmart (YwRobot) LCD Displays
//
// These require F.Malpartida's LiquidCrystal_I2C library
// https://bitbucket.org/fmalpartida/new-liquidcrystal/wiki/Home
//
//#define LCD_SAINSMART_I2C_1602
//#define LCD_SAINSMART_I2C_2004

//
// Generic LCM1602 LCD adapter
//
//#define LCM1602

//
// PANELOLU2 LCD with status LEDs,
// separate encoder and click inputs.
//
// Note: This controller requires Arduino's LiquidTWI2 library v1.2.3 or later.
// For more info: https://github.com/lincomatic/LiquidTWI2
//
// Note: The PANELOLU2 encoder click input can either be directly connected to
// a pin (if BTN_ENC defined to != -1) or read through I2C (when BTN_ENC == -1).
//
//#define LCD_I2C_PANELOLU2

//
// Panucatt VIKI LCD with status LEDs,
// integrated click & L/R/U/D buttons, separate encoder inputs.
//
//#define LCD_I2C_VIKI

//
// CONTROLLER TYPE: Shift register panels
//

//
// 2-wire Non-latching LCD SR from https://goo.gl/aJJ4sH
// LCD configuration: https://reprap.org/wiki/SAV_3D_LCD
//
//#define SAV_3DLCD

//
// 3-wire SR LCD with strobe using 74HC4094
// https://github.com/mikeshub/SailfishLCD
// Uses the code directly from Sailfish
//
//#define FF_INTERFACEBOARD

//
// TFT GLCD Panel with Marlin UI
// Panel connected to main board by SPI or I2C interface.
// See https://github.com/Serhiy-K/TFTGLCDAdapter
//
//#define TFTGLCD_PANEL_SPI
//#define TFTGLCD_PANEL_I2C

//=============================================================================
//=======================   LCD / Controller Selection  =======================
//=========================      (Graphical LCDs)      ========================
//=============================================================================

//
// CONTROLLER TYPE: Graphical 128x64 (DOGM)
//
// IMPORTANT: The U8glib library is required for Graphical Display!
//            https://github.com/olikraus/U8glib_Arduino
//
// NOTE: If the LCD is unresponsive you may need to reverse the plugs.
//

//
// RepRapDiscount FULL GRAPHIC Smart Controller
// https://reprap.org/wiki/RepRapDiscount_Full_Graphic_Smart_Controller
//
//#define REPRAP_DISCOUNT_FULL_GRAPHIC_SMART_CONTROLLER

//
// ReprapWorld Graphical LCD
// https://reprapworld.com/?products_details&products_id/1218
//
//#define REPRAPWORLD_GRAPHICAL_LCD

//
// Activate one of these if you have a Panucatt Devices
// Viki 2.0 or mini Viki with Graphic LCD
// https://www.panucatt.com
//
//#define VIKI2
//#define miniVIKI

//
// MakerLab Mini Panel with graphic
// controller and SD support - https://reprap.org/wiki/Mini_panel
//
//#define MINIPANEL

//
// MaKr3d Makr-Panel with graphic controller and SD support.
// https://reprap.org/wiki/MaKr3d_MaKrPanel
//
//#define MAKRPANEL

//
// Adafruit ST7565 Full Graphic Controller.
// https://github.com/eboston/Adafruit-ST7565-Full-Graphic-Controller/
//
//#define ELB_FULL_GRAPHIC_CONTROLLER

//
// BQ LCD Smart Controller shipped by
// default with the BQ Hephestos 2 and Witbox 2.
//
//#define BQ_LCD_SMART_CONTROLLER

//
// Cartesio UI
// http://mauk.cc/webshop/cartesio-shop/electronics/user-interface
//
//#define CARTESIO_UI

//
// LCD for Melzi Card with Graphical LCD
//
//#define LCD_FOR_MELZI

//
// Original Ulticontroller from Ultimaker 2 printer with SSD1309 I2C display and encoder
// https://github.com/Ultimaker/Ultimaker2/tree/master/1249_Ulticontroller_Board_(x1)
//
//#define ULTI_CONTROLLER

//
// MKS MINI12864 with graphic controller and SD support
// https://reprap.org/wiki/MKS_MINI_12864
//
//#define MKS_MINI_12864

//
// MKS LCD12864A/B with graphic controller and SD support. Follows MKS_MINI_12864 pinout.
// https://www.aliexpress.com/item/33018110072.html
//
//#define MKS_LCD12864

//
// FYSETC variant of the MINI12864 graphic controller with SD support
// https://wiki.fysetc.com/Mini12864_Panel/
//
//#define FYSETC_MINI_12864_X_X    // Type C/D/E/F. No tunable RGB Backlight by default
//#define FYSETC_MINI_12864_1_2    // Type C/D/E/F. Simple RGB Backlight (always on)
//#define FYSETC_MINI_12864_2_0    // Type A/B. Discreet RGB Backlight
//#define FYSETC_MINI_12864_2_1    // Type A/B. NeoPixel RGB Backlight
//#define FYSETC_GENERIC_12864_1_1 // Larger display with basic ON/OFF backlight.

//
// Factory display for Creality CR-10
// https://www.aliexpress.com/item/32833148327.html
//
// This is RAMPS-compatible using a single 10-pin connector.
// (For CR-10 owners who want to replace the Melzi Creality board but retain the display)
//
//#define CR10_STOCKDISPLAY

//
// Ender-2 OEM display, a variant of the MKS_MINI_12864
//
//#define ENDER2_STOCKDISPLAY

//
// ANET and Tronxy Graphical Controller
//
// Anet 128x64 full graphics lcd with rotary encoder as used on Anet A6
// A clone of the RepRapDiscount full graphics display but with
// different pins/wiring (see pins_ANET_10.h). Enable one of these.
//
//#define ANET_FULL_GRAPHICS_LCD
//#define ANET_FULL_GRAPHICS_LCD_ALT_WIRING

//
// AZSMZ 12864 LCD with SD
// https://www.aliexpress.com/item/32837222770.html
//
//#define AZSMZ_12864

//
// Silvergate GLCD controller
// https://github.com/android444/Silvergate
//
//#define SILVER_GATE_GLCD_CONTROLLER

//=============================================================================
//==============================  OLED Displays  ==============================
//=============================================================================

//
// SSD1306 OLED full graphics generic display
//
//#define U8GLIB_SSD1306

//
// SAV OLEd LCD module support using either SSD1306 or SH1106 based LCD modules
//
//#define SAV_3DGLCD
#if ENABLED(SAV_3DGLCD)
  #define U8GLIB_SSD1306
  //#define U8GLIB_SH1106
#endif

//
// TinyBoy2 128x64 OLED / Encoder Panel
//
//#define OLED_PANEL_TINYBOY2

//
// MKS OLED 1.3" 128×64 FULL GRAPHICS CONTROLLER
// https://reprap.org/wiki/MKS_12864OLED
//
// Tiny, but very sharp OLED display
//
//#define MKS_12864OLED          // Uses the SH1106 controller (default)
//#define MKS_12864OLED_SSD1306  // Uses the SSD1306 controller

//
// Zonestar OLED 128×64 FULL GRAPHICS CONTROLLER
//
//#define ZONESTAR_12864LCD           // Graphical (DOGM) with ST7920 controller
//#define ZONESTAR_12864OLED          // 1.3" OLED with SH1106 controller (default)
//#define ZONESTAR_12864OLED_SSD1306  // 0.96" OLED with SSD1306 controller

//
// Einstart S OLED SSD1306
//
//#define U8GLIB_SH1106_EINSTART

//
// Overlord OLED display/controller with i2c buzzer and LEDs
//
//#define OVERLORD_OLED

//
// FYSETC OLED 2.42" 128×64 FULL GRAPHICS CONTROLLER with WS2812 RGB
// Where to find : https://www.aliexpress.com/item/4000345255731.html
//#define FYSETC_242_OLED_12864   // Uses the SSD1309 controller

//=============================================================================
//========================== Extensible UI Displays ===========================
//=============================================================================

//
// DGUS Touch Display with DWIN OS. (Choose one.)
// ORIGIN : https://www.aliexpress.com/item/32993409517.html
// FYSETC : https://www.aliexpress.com/item/32961471929.html
//
//#define DGUS_LCD_UI_ORIGIN
//#define DGUS_LCD_UI_FYSETC
//#define DGUS_LCD_UI_HIPRECY

//
// CR-6 OEM touch screen. A DWIN display with touch.
//
//#define DWIN_CREALITY_TOUCHLCD

//
// Touch-screen LCD for Malyan M200/M300 printers
//
//#define MALYAN_LCD
#if ENABLED(MALYAN_LCD)
  #define LCD_SERIAL_PORT 1  // Default is 1 for Malyan M200
#endif

//
// Touch UI for FTDI EVE (FT800/FT810) displays
// See Configuration_adv.h for all configuration options.
//
//#define TOUCH_UI_FTDI_EVE

//
// Touch-screen LCD for Anycubic printers
//
//#define ANYCUBIC_LCD_I3MEGA
//#define ANYCUBIC_LCD_CHIRON
#if EITHER(ANYCUBIC_LCD_I3MEGA, ANYCUBIC_LCD_CHIRON)
  #define LCD_SERIAL_PORT 3  // Default is 3 for Anycubic
  //#define ANYCUBIC_LCD_DEBUG
#endif

//
// Third-party or vendor-customized controller interfaces.
// Sources should be installed in 'src/lcd/extui'.
//
//#define EXTENSIBLE_UI

#if ENABLED(EXTENSIBLE_UI)
  //#define EXTUI_LOCAL_BEEPER // Enables use of local Beeper pin with external display
#endif

//=============================================================================
//=============================== Graphical TFTs ==============================
//=============================================================================

/**
 * TFT Type - Select your Display type
 *
 * Available options are:
 *   MKS_TS35_V2_0,
 *   MKS_ROBIN_TFT24, MKS_ROBIN_TFT28, MKS_ROBIN_TFT32, MKS_ROBIN_TFT35,
 *   MKS_ROBIN_TFT43, MKS_ROBIN_TFT_V1_1R
 *   TFT_TRONXY_X5SA, ANYCUBIC_TFT35, LONGER_LK_TFT28
 *   TFT_GENERIC
 *
 * For TFT_GENERIC, you need to configure these 3 options:
 *   Driver:     TFT_DRIVER
 *               Current Drivers are: AUTO, ST7735, ST7789, ST7796, R61505, ILI9328, ILI9341, ILI9488
 *   Resolution: TFT_WIDTH and TFT_HEIGHT
 *   Interface:  TFT_INTERFACE_FSMC or TFT_INTERFACE_SPI
 */

//
// 480x320, 3.5", SPI Display From MKS
// Normally used in MKS Robin Nano V2
//
//#define MKS_TS35_V2_0

//
// 320x240, 2.4", FSMC Display From MKS
// Normally used in MKS Robin Nano V1.2
//
//#define MKS_ROBIN_TFT24

//
// 320x240, 2.8", FSMC Display From MKS
// Normally used in MKS Robin Nano V1.2
//
//#define MKS_ROBIN_TFT28 //Define on FLSUNQ_Config

//
// 320x240, 3.2", FSMC Display From MKS
// Normally used in MKS Robin Nano V1.2
//
//#define MKS_ROBIN_TFT32 //Define on FLSUNQ_Config

//
// 480x320, 3.5", FSMC Display From MKS
// Normally used in MKS Robin Nano V1.2
//
//#define MKS_ROBIN_TFT35

//
// 480x272, 4.3", FSMC Display From MKS
//
//#define MKS_ROBIN_TFT43

//
// 320x240, 3.2", FSMC Display From MKS
// Normally used in MKS Robin
//
//#define MKS_ROBIN_TFT_V1_1R

//
// 480x320, 3.5", FSMC Stock Display from TronxXY
//
//#define TFT_TRONXY_X5SA

//
// 480x320, 3.5", FSMC Stock Display from AnyCubic
//
//#define ANYCUBIC_TFT35

//
// 320x240, 2.8", FSMC Stock Display from Longer/Alfawise
//
//#define LONGER_LK_TFT28

//
// 320x240, 2.8", FSMC Stock Display from ET4
//
//#define ANET_ET4_TFT28

//
// 480x320, 3.5", FSMC Stock Display from ET5
//
//#define ANET_ET5_TFT35

//
// Generic TFT with detailed options
//
//#define TFT_GENERIC
#if ENABLED(TFT_GENERIC)
  // :[ 'AUTO', 'ST7735', 'ST7789', 'ST7796', 'R61505', 'ILI9328', 'ILI9341', 'ILI9488' ]
  //#define TFT_DRIVER AUTO

  // Interface. Enable one of the following options:
  //#define TFT_INTERFACE_FSMC
  //#define TFT_INTERFACE_SPI

  // TFT Resolution. Enable one of the following options:
  //#define TFT_RES_320x240
  //#define TFT_RES_480x272
  //#define TFT_RES_480x320
#endif

/**
 * TFT UI - User Interface Selection. Enable one of the following options:
 *
 *   TFT_CLASSIC_UI - Emulated DOGM - 128x64 Upscaled
 *   TFT_COLOR_UI   - Marlin Default Menus, Touch Friendly, using full TFT capabilities
 *   TFT_LVGL_UI    - A Modern UI using LVGL
 *
 *   For LVGL_UI also copy the 'assets' folder from the build directory to the
 *   root of your SD card, together with the compiled firmware.
 */
//Define on FLSUNQ_Config
//#define TFT_CLASSIC_UI
//#define TFT_COLOR_UI
//#define TFT_LVGL_UI

#if ENABLED(TFT_LVGL_UI)
  //#define MKS_WIFI_MODULE  // MKS WiFi module
#endif

/**
 * TFT Rotation. Set to one of the following values:
 *
 *   TFT_ROTATE_90,  TFT_ROTATE_90_MIRROR_X,  TFT_ROTATE_90_MIRROR_Y,
 *   TFT_ROTATE_180, TFT_ROTATE_180_MIRROR_X, TFT_ROTATE_180_MIRROR_Y,
 *   TFT_ROTATE_270, TFT_ROTATE_270_MIRROR_X, TFT_ROTATE_270_MIRROR_Y,
 *   TFT_MIRROR_X, TFT_MIRROR_Y, TFT_NO_ROTATION
 */
#ifdef Q5
  #define TFT_ROTATION TFT_ROTATE_180
#endif

//=============================================================================
//============================  Other Controllers  ============================
//=============================================================================

//
// Ender-3 v2 OEM display. A DWIN display with Rotary Encoder.
//
//#define DWIN_CREALITY_LCD

//
// ADS7843/XPT2046 ADC Touchscreen such as ILI9341 2.8
//
#define TOUCH_SCREEN  //Disable when using LVGL
#if ENABLED(TOUCH_SCREEN)
  #define BUTTON_DELAY_EDIT  50 // (ms) Button repeat delay for edit screens
  #define BUTTON_DELAY_MENU 250 // (ms) Button repeat delay for menus

  #define TOUCH_SCREEN_CALIBRATION //or (M995) 

  // QQS-Pro use MKS Robin TFT v2.0
  #ifdef QQSP
    #define TOUCH_CALIBRATION_X 12033
    #define TOUCH_CALIBRATION_Y -9047
    #define TOUCH_OFFSET_X        -30
    #define TOUCH_OFFSET_Y        254
  #endif
  //#define TOUCH_CALIBRATION_X 12316
  //#define TOUCH_CALIBRATION_Y -8981
  //#define TOUCH_OFFSET_X        -43
  //#define TOUCH_OFFSET_Y        257
  //#define TOUCH_ORIENTATION TOUCH_LANDSCAPE

  #if BOTH(TOUCH_SCREEN_CALIBRATION, EEPROM_SETTINGS)
    #define TOUCH_CALIBRATION_AUTO_SAVE // Auto save successful calibration values to EEPROM
  #endif

  #if ENABLED(TFT_COLOR_UI)
    //#define SINGLE_TOUCH_NAVIGATION
  #endif
#endif

//
// RepRapWorld REPRAPWORLD_KEYPAD v1.1
// https://reprapworld.com/products/electronics/ramps/keypad_v1_0_fully_assembled/
//
//#define REPRAPWORLD_KEYPAD
//#define REPRAPWORLD_KEYPAD_MOVE_STEP 10.0 // (mm) Distance to move per key-press

//=============================================================================
//=============================== Extra Features ==============================
//=============================================================================

// @section extras

// Set number of user-controlled fans. Disable to use all board-defined fans.
// :[1,2,3,4,5,6,7,8]
//#define NUM_M106_FANS 1

// Increase the FAN PWM frequency. Removes the PWM noise but increases heating in the FET/Arduino
//#define FAST_PWM_FAN

// Use software PWM to drive the fan, as for the heaters. This uses a very low frequency
// which is not as annoying as with the hardware PWM. On the other hand, if this frequency
// is too low, you should also increment SOFT_PWM_SCALE.
#define FAN_SOFT_PWM

// Incrementing this by 1 will double the software PWM frequency,
// affecting heaters, and the fan if FAN_SOFT_PWM is enabled.
// However, control resolution will be halved for each increment;
// at zero value, there are 128 effective control positions.
// :[0,1,2,3,4,5,6,7]
#define SOFT_PWM_SCALE 1

// If SOFT_PWM_SCALE is set to a value higher than 0, dithering can
// be used to mitigate the associated resolution loss. If enabled,
// some of the PWM cycles are stretched so on average the desired
// duty cycle is attained.
//#define SOFT_PWM_DITHER

// Temperature status LEDs that display the hotend and bed temperature.
// If all hotends, bed temperature, and target temperature are under 54C
// then the BLUE led is on. Otherwise the RED led is on. (1C hysteresis)
//#define TEMP_STAT_LEDS

// Support for the BariCUDA Paste Extruder
//#define BARICUDA

// Support for BlinkM/CyzRgb
//#define BLINKM

// Support for PCA9632 PWM LED driver
//#define PCA9632

// Support for PCA9533 PWM LED driver
//#define PCA9533

/**
 * RGB LED / LED Strip Control
 *
 * Enable support for an RGB LED connected to 5V digital pins, or
 * an RGB Strip connected to MOSFETs controlled by digital pins.
 *
 * Adds the M150 command to set the LED (or LED strip) color.
 * If pins are PWM capable (e.g., 4, 5, 6, 11) then a range of
 * luminance values can be set from 0 to 255.
 * For NeoPixel LED an overall brightness parameter is also available.
 *
 * *** CAUTION ***
 *  LED Strips require a MOSFET Chip between PWM lines and LEDs,
 *  as the Arduino cannot handle the current the LEDs will require.
 *  Failure to follow this precaution can destroy your Arduino!
 *  NOTE: A separate 5V power supply is required! The NeoPixel LED needs
 *  more current than the Arduino 5V linear regulator can produce.
 * *** CAUTION ***
 *
 * LED Type. Enable only one of the following two options.
 */
//#define RGB_LED
//#define RGBW_LED

#if EITHER(RGB_LED, RGBW_LED)
  //#define RGB_LED_R_PIN 34
  //#define RGB_LED_G_PIN 43
  //#define RGB_LED_B_PIN 35
  //#define RGB_LED_W_PIN -1
#endif

// Support for Adafruit NeoPixel LED driver
//#define NEOPIXEL_LED  //Define on FLSUNQ_Config
#if ENABLED(NEOPIXEL_LED)
  #define NEOPIXEL_TYPE   NEO_GRB // NEO_GRBW / NEO_GRB - four/three channel driver type (defined in Adafruit_NeoPixel.h)
  //#define NEOPIXEL_PIN    LED_PWM       // LED driving pin
  //#define NEOPIXEL2_TYPE NEOPIXEL_TYPE
  //#define NEOPIXEL2_PIN      5
  #define NEOPIXEL_PIXELS     18   // Number of LEDs in the strip, larger of 2 strips if 2 neopixel strips are used
  #define NEOPIXEL_IS_SEQUENTIAL   // Sequential display for temperature change - LED by LED. Disable to change all LEDs at once.
  #define NEOPIXEL_BRIGHTNESS 255  // Initial brightness (0-255)
  #define NEOPIXEL_STARTUP_TEST  // Cycle through colors at startup

  // Support for second Adafruit NeoPixel LED driver controlled with M150 S1 ...
  //#define NEOPIXEL2_SEPARATE
  #if ENABLED(NEOPIXEL2_SEPARATE)
    #define NEOPIXEL2_PIXELS      15  // Number of LEDs in the second strip
    #define NEOPIXEL2_BRIGHTNESS 127  // Initial brightness (0-255)
    #define NEOPIXEL2_STARTUP_TEST    // Cycle through colors at startup
  #else
    //#define NEOPIXEL2_INSERIES      // Default behavior is NeoPixel 2 in parallel
  #endif

  // Use a single NeoPixel LED for static (background) lighting
  //#define NEOPIXEL_BKGD_LED_INDEX  10               // Index of the LED to use
  //#define NEOPIXEL_BKGD_COLOR { 255, 255, 255, 0 } // R, G, B, W
#endif

/**
 * Printer Event LEDs
 *
 * During printing, the LEDs will reflect the printer status:
 *
 *  - Gradually change from blue to violet as the heated bed gets to target temp
 *  - Gradually change from violet to red as the hotend gets to temperature
 *  - Change to white to illuminate work surface
 *  - Change to green once print has finished
 *  - Turn off after the print has finished and the user has pushed a button
 */
#if ANY(BLINKM, RGB_LED, RGBW_LED, PCA9632, PCA9533, NEOPIXEL_LED)
  #define PRINTER_EVENT_LEDS
#endif

/**
 * Number of servos
 *
 * For some servo-related options NUM_SERVOS will be set automatically.
 * Set this manually if there are extra servos needing manual control.
 * Set to 0 to turn off servo support.
 */
//#define NUM_SERVOS 3 // Servo index starts with 0 for M280 command

// (ms) Delay  before the next move will start, to give the servo time to reach its target angle.
// 300ms is a good value but you can try less delay.
// If the servo can't reach the requested position, increase it.
#define SERVO_DELAY { 300 }

// Only power servos during movement, otherwise leave off to prevent jitter
//#define DEACTIVATE_SERVOS_AFTER_MOVE

// Edit servo angles with M281 and save to EEPROM with M500
//#define EDITABLE_SERVO_ANGLES<|MERGE_RESOLUTION|>--- conflicted
+++ resolved
@@ -499,12 +499,8 @@
 #define HEATER_5_MAXTEMP 275
 #define HEATER_6_MAXTEMP 275
 #define HEATER_7_MAXTEMP 275
-<<<<<<< HEAD
 #define BED_MAXTEMP      120
-=======
-#define BED_MAXTEMP      150
 #define CHAMBER_MAXTEMP  60
->>>>>>> 701bdb9f
 
 //===========================================================================
 //============================= PID Settings ================================
@@ -1910,16 +1906,10 @@
 // Preheat Constants - Up to 5 are supported without changes
 //
 #define PREHEAT_1_LABEL       "PLA"
-<<<<<<< HEAD
-#define PREHEAT_1_TEMP_HOTEND 210
-#define PREHEAT_1_TEMP_BED     60
-#define PREHEAT_1_FAN_SPEED   255 // Value from 0 to 255
-=======
 #define PREHEAT_1_TEMP_HOTEND 180
 #define PREHEAT_1_TEMP_BED     70
 #define PREHEAT_1_TEMP_CHAMBER 35
 #define PREHEAT_1_FAN_SPEED     0 // Value from 0 to 255
->>>>>>> 701bdb9f
 
 #define PREHEAT_2_LABEL       "ABS"
 #define PREHEAT_2_TEMP_HOTEND 240
