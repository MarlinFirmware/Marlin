--- conflicted
+++ resolved
@@ -115,11 +115,7 @@
  *
  * :[2400, 9600, 19200, 38400, 57600, 115200, 250000, 500000, 1000000]
  */
-<<<<<<< HEAD
 #define BAUDRATE 115200
-=======
-#define BAUDRATE 250000
->>>>>>> 52718f33
 //#define BAUD_RATE_GCODE     // Enable G-code M575 to set the baud rate
 
 /**
@@ -127,11 +123,7 @@
  * Currently Ethernet (-2) is only supported on Teensy 4.1 boards.
  * :[-2, -1, 0, 1, 2, 3, 4, 5, 6, 7]
  */
-<<<<<<< HEAD
 #define SERIAL_PORT_2 -1
-=======
-//#define SERIAL_PORT_2 -1
->>>>>>> 52718f33
 //#define BAUDRATE_2 250000   // Enable to override BAUDRATE
 
 /**
@@ -544,10 +536,7 @@
 #define TEMP_SENSOR_PROBE 0
 #define TEMP_SENSOR_CHAMBER 0
 #define TEMP_SENSOR_COOLER 0
-<<<<<<< HEAD
-=======
 #define TEMP_SENSOR_BOARD 0
->>>>>>> 52718f33
 #define TEMP_SENSOR_REDUNDANT 0
 
 // Dummy thermistor constant temperature readings, for use with 998 and 999
@@ -580,25 +569,11 @@
  * the print will be aborted. Whichever sensor is selected will have its normal functions disabled; i.e. selecting
  * the Bed sensor (-1) will disable bed heating/monitoring.
  *
-<<<<<<< HEAD
- * Use the following to select temp sensors:
- *    -5 : Cooler
- *    -4 : Probe
- *    -3 : not used
- *    -2 : Chamber
- *    -1 : Bed
- *   0-7 : E0 through E7
- */
-#if TEMP_SENSOR_REDUNDANT
-  #define TEMP_SENSOR_REDUNDANT_SOURCE     1  // The sensor that will provide the redundant reading.
-  #define TEMP_SENSOR_REDUNDANT_TARGET     0  // The sensor that we are providing a redundant reading for.
-=======
  * For selecting source/target use: COOLER, PROBE, BOARD, CHAMBER, BED, E0, E1, E2, E3, E4, E5, E6, E7
  */
 #if TEMP_SENSOR_REDUNDANT
   #define TEMP_SENSOR_REDUNDANT_SOURCE    E1  // The sensor that will provide the redundant reading.
   #define TEMP_SENSOR_REDUNDANT_TARGET    E0  // The sensor that we are providing a redundant reading for.
->>>>>>> 52718f33
   #define TEMP_SENSOR_REDUNDANT_MAX_DIFF  10  // (°C) Temperature difference that will trigger a print abort.
 #endif
 
@@ -924,11 +899,7 @@
 //#define I_DRIVER_TYPE  A4988
 //#define J_DRIVER_TYPE  A4988
 //#define K_DRIVER_TYPE  A4988
-<<<<<<< HEAD
 #define E0_DRIVER_TYPE TMC2209
-=======
-#define E0_DRIVER_TYPE A4988
->>>>>>> 52718f33
 //#define E1_DRIVER_TYPE A4988
 //#define E2_DRIVER_TYPE A4988
 //#define E3_DRIVER_TYPE A4988
@@ -1434,11 +1405,7 @@
 #define Z_MIN_POS 0
 #define X_MAX_POS X_BED_SIZE
 #define Y_MAX_POS Y_BED_SIZE
-<<<<<<< HEAD
 #define Z_MAX_POS 250
-=======
-#define Z_MAX_POS 200
->>>>>>> 52718f33
 //#define I_MIN_POS 0
 //#define I_MAX_POS 50
 //#define J_MIN_POS 0
@@ -1790,18 +1757,6 @@
 //#define MANUAL_J_HOME_POS 0
 //#define MANUAL_K_HOME_POS 0
 
-<<<<<<< HEAD
-// Use "Z Safe Homing" to avoid homing with a Z probe outside the bed area.
-//
-// With this feature enabled:
-//
-// - Allow Z homing only after X and Y homing AND stepper drivers still enabled.
-// - If stepper drivers time out, it will need X and Y homing again before Z homing.
-// - Move the Z probe (or nozzle) to a defined XY point before Z Homing.
-// - Prevent Z homing when the Z probe is outside bed area.
-//
-#define Z_SAFE_HOMING
-=======
 /**
  * Use "Z Safe Homing" to avoid homing with a Z probe outside the bed area.
  *
@@ -1809,8 +1764,7 @@
  * - Allows Z homing only when XY positions are known and trusted.
  * - If stepper drivers sleep, XY homing may be required again before Z homing.
  */
-//#define Z_SAFE_HOMING
->>>>>>> 52718f33
+#define Z_SAFE_HOMING
 
 #if ENABLED(Z_SAFE_HOMING)
   #define Z_SAFE_HOMING_X_POINT X_CENTER  // X point for Z homing
