--- conflicted
+++ resolved
@@ -882,23 +882,16 @@
  * When changing speed and direction, if the difference is less than the
  * value set here, it may happen instantaneously.
  */
-<<<<<<< HEAD
-#if DISABLED(JUNCTION_DEVIATION)
+//#define CLASSIC_JERK
+#if ENABLED(CLASSIC_JERK)
   #define DEFAULT_XJERK 11.0
   #define DEFAULT_YJERK 11.0
   #define DEFAULT_ZJERK  0.4
-=======
-//#define CLASSIC_JERK
-#if ENABLED(CLASSIC_JERK)
-  #define DEFAULT_XJERK 10.0
-  #define DEFAULT_YJERK 10.0
-  #define DEFAULT_ZJERK  0.3
 
   //#define LIMITED_JERK_EDITING        // Limit edit via M205 or LCD to DEFAULT_aJERK * 2
   #if ENABLED(LIMITED_JERK_EDITING)
     #define MAX_JERK_EDIT_VALUES { 20, 20, 0.6, 10 } // ...or, set your own edit limits
   #endif
->>>>>>> 05eed72b
 #endif
 
 #define DEFAULT_EJERK    10.0  // May be used by Linear Advance
@@ -1057,7 +1050,6 @@
  *
  * Specify a Probe position as { X, Y, Z }
  */
-<<<<<<< HEAD
 #define X_PROBE_OFFSET_FROM_EXTRUDER 34  // X offset in mm: -left  +right  [of the nozzle]
                                          // Distance from nozzle to BLTouch is 33,5mm ~ we use 34mm!
 #define Y_PROBE_OFFSET_FROM_EXTRUDER 0   // Y offset: -front +behind [the nozzle]
@@ -1072,9 +1064,8 @@
   #define Z_PROBE_OFFSET_FROM_EXTRUDER 0      // Z offset: -below +above  [the nozzle]
 #endif
 
-=======
 #define NOZZLE_TO_PROBE_OFFSET { 10, 10, 0 }
->>>>>>> 05eed72b
+
 
 // Certain types of probes need to stay away from edges
 #define MIN_PROBE_EDGE 2
@@ -1399,7 +1390,6 @@
   #define GRID_MAX_POINTS_X 10
   #define GRID_MAX_POINTS_Y GRID_MAX_POINTS_X
 
-<<<<<<< HEAD
   // Set the boundaries for probing (where the probe can reach).
   #define LEFT_PROBE_BED_POSITION   X_PROBE_OFFSET_FROM_EXTRUDER
   #define RIGHT_PROBE_BED_POSITION  X_BED_SIZE - MIN_PROBE_EDGE
@@ -1410,8 +1400,6 @@
 #endif
   #define BACK_PROBE_BED_POSITION   Y_BED_SIZE - MIN_PROBE_EDGE
 
-=======
->>>>>>> 05eed72b
   // Probe along the Y axis, advancing X after each column
   //#define PROBE_Y_FIRST
 
