--- conflicted
+++ resolved
@@ -122,12 +122,8 @@
  * Currently Ethernet (-2) is only supported on Teensy 4.1 boards.
  * :[-2, -1, 0, 1, 2, 3, 4, 5, 6, 7]
  */
-<<<<<<< HEAD
 #define SERIAL_PORT_2 2
-=======
-//#define SERIAL_PORT_2 -1
 //#define BAUDRATE_2 250000   // Enable to override BAUDRATE
->>>>>>> 4f8191b4
 
 /**
  * Select a third serial port on the board to use for communication with the host.
@@ -135,7 +131,7 @@
  * :[-1, 0, 1, 2, 3, 4, 5, 6, 7]
  */
 //#define SERIAL_PORT_3 1
-<<<<<<< HEAD
+//#define BAUDRATE_3 250000   // Enable to override BAUDRATE
 
 /**
  * This setting determines the communication speed of the printer.
@@ -147,9 +143,6 @@
  * :[2400, 9600, 19200, 38400, 57600, 115200, 250000, 500000, 1000000]
  */
 #define BAUDRATE 115200
-=======
-//#define BAUDRATE_3 250000   // Enable to override BAUDRATE
->>>>>>> 4f8191b4
 
 // Enable the Bluetooth serial interface on AT90USB devices
 //#define BLUETOOTH
@@ -501,20 +494,9 @@
 //#define MAX31865_SENSOR_OHMS_1      100
 //#define MAX31865_CALIBRATION_OHMS_1 430
 
-<<<<<<< HEAD
-// Use temp sensor 1 as a redundant sensor with sensor 0. If the readings
-// from the two sensors differ too much the print will be aborted.
-//#define TEMP_SENSOR_1_AS_REDUNDANT
-#define MAX_REDUNDANT_TEMP_SENSOR_DIFF 10
-
 #define TEMP_RESIDENCY_TIME     10  // (seconds) Time to wait for hotend to "settle" in M109
 #define TEMP_WINDOW              1  // (°C) Temperature proximity for the "temperature reached" timer
 #define TEMP_HYSTERESIS          3  // (°C) Temperature proximity considered "close enough" to the target
-=======
-#define TEMP_RESIDENCY_TIME         10  // (seconds) Time to wait for hotend to "settle" in M109
-#define TEMP_WINDOW                  1  // (°C) Temperature proximity for the "temperature reached" timer
-#define TEMP_HYSTERESIS              3  // (°C) Temperature proximity considered "close enough" to the target
->>>>>>> 4f8191b4
 
 #define TEMP_BED_RESIDENCY_TIME 10  // (seconds) Time to wait for bed to "settle" in M190
 #define TEMP_BED_WINDOW          1  // (°C) Temperature proximity for the "temperature reached" timer
@@ -865,14 +847,7 @@
 //#define Z2_DRIVER_TYPE A4988
 //#define Z3_DRIVER_TYPE A4988
 //#define Z4_DRIVER_TYPE A4988
-<<<<<<< HEAD
 #define E0_DRIVER_TYPE TMC2209
-=======
-//#define I_DRIVER_TYPE  A4988
-//#define J_DRIVER_TYPE  A4988
-//#define K_DRIVER_TYPE  A4988
-#define E0_DRIVER_TYPE A4988
->>>>>>> 4f8191b4
 //#define E1_DRIVER_TYPE A4988
 //#define E2_DRIVER_TYPE A4988
 //#define E3_DRIVER_TYPE A4988
@@ -1323,18 +1298,12 @@
 // @section machine
 
 // Invert the stepper direction. Change (or reverse the motor connector) if an axis goes the wrong way.
-<<<<<<< HEAD
 #define INVERT_X_DIR true
 #define INVERT_Y_DIR false
 #define INVERT_Z_DIR true
-=======
-#define INVERT_X_DIR false
-#define INVERT_Y_DIR true
-#define INVERT_Z_DIR false
 //#define INVERT_I_DIR false
 //#define INVERT_J_DIR false
 //#define INVERT_K_DIR false
->>>>>>> 4f8191b4
 
 // @section extruder
 
@@ -1380,17 +1349,13 @@
 #define Z_MIN_POS 0
 #define X_MAX_POS X_BED_SIZE
 #define Y_MAX_POS Y_BED_SIZE
-<<<<<<< HEAD
 #define Z_MAX_POS 250
-=======
-#define Z_MAX_POS 200
 //#define I_MIN_POS 0
 //#define I_MAX_POS 50
 //#define J_MIN_POS 0
 //#define J_MAX_POS 50
 //#define K_MIN_POS 0
 //#define K_MAX_POS 50
->>>>>>> 4f8191b4
 
 /**
  * Software Endstops
@@ -1977,10 +1942,10 @@
  * The print job timer will only be stopped if the bed/chamber target temp is
  * below BED_MINTEMP/CHAMBER_MINTEMP.
  *
- *   M104 (hotend, no wait)  - high temp = none,        low temp = stop timer
- *   M109 (hotend, wait)     - high temp = start timer, low temp = stop timer
+ *   M104 (hotend, no wait) - high temp = none,        low temp = stop timer
+ *   M109 (hotend, wait)    - high temp = start timer, low temp = stop timer
  *   M140 (bed, no wait)     - high temp = none,        low temp = stop timer
- *   M190 (bed, wait)        - high temp = start timer, low temp = none
+ *   M190 (bed, wait)       - high temp = start timer, low temp = none
  *   M141 (chamber, no wait) - high temp = none,        low temp = stop timer
  *   M191 (chamber, wait)    - high temp = start timer, low temp = none
  *
@@ -2855,11 +2820,7 @@
 //#define NEOPIXEL_LED
 #if ENABLED(NEOPIXEL_LED)
   #define NEOPIXEL_TYPE   NEO_GRBW // NEO_GRBW / NEO_GRB - four/three channel driver type (defined in Adafruit_NeoPixel.h)
-<<<<<<< HEAD
-//#define NEOPIXEL_PIN     4       // LED driving pin
-=======
   //#define NEOPIXEL_PIN     4     // LED driving pin
->>>>>>> 4f8191b4
   //#define NEOPIXEL2_TYPE NEOPIXEL_TYPE
   //#define NEOPIXEL2_PIN    5
   #define NEOPIXEL_PIXELS 30       // Number of LEDs in the strip. (Longest strip when NEOPIXEL2_SEPARATE is disabled.)
@@ -2877,18 +2838,11 @@
     //#define NEOPIXEL2_INSERIES      // Default behavior is NeoPixel 2 in parallel
   #endif
 
-<<<<<<< HEAD
-  // Use a single NeoPixel LED for static (background) lighting
-  //#define NEOPIXEL_BKGD_LED_INDEX  0               // Index of the LED to use
-  //#define NEOPIXEL_BKGD_COLOR { 255, 255, 255, 0 } // R, G, B, W
-  //#define NEOPIXEL_BKGD_ALWAYS_ON // Keep the backlight on when other NeoPixels are off
-=======
   // Use some of the NeoPixel LEDs for static (background) lighting
   //#define NEOPIXEL_BKGD_INDEX_FIRST  0              // Index of the first background LED
   //#define NEOPIXEL_BKGD_INDEX_LAST   5              // Index of the last background LED
-  //#define NEOPIXEL_BKGD_COLOR { 255, 255, 255, 0 }  // R, G, B, W
+  //#define NEOPIXEL_BKGD_COLOR { 255, 255, 255, 0 } // R, G, B, W
   //#define NEOPIXEL_BKGD_ALWAYS_ON                   // Keep the backlight on when other NeoPixels are off
->>>>>>> 4f8191b4
 #endif
 
 /**
