/**
 * Marlin 3D Printer Firmware
 * Copyright (C) 2016 MarlinFirmware [https://github.com/MarlinFirmware/Marlin]
 *
 * Based on Sprinter and grbl.
 * Copyright (C) 2011 Camiel Gubbels / Erik van der Zalm
 *
 * This program is free software: you can redistribute it and/or modify
 * it under the terms of the GNU General Public License as published by
 * the Free Software Foundation, either version 3 of the License, or
 * (at your option) any later version.
 *
 * This program is distributed in the hope that it will be useful,
 * but WITHOUT ANY WARRANTY; without even the implied warranty of
 * MERCHANTABILITY or FITNESS FOR A PARTICULAR PURPOSE.  See the
 * GNU General Public License for more details.
 *
 * You should have received a copy of the GNU General Public License
 * along with this program.  If not, see <http://www.gnu.org/licenses/>.
 *
 */

/**
 * Configuration.h
 *
 * Basic settings such as:
 *
 * - Type of electronics
 * - Type of temperature sensor
 * - Printer geometry
 * - Endstop configuration
 * - LCD controller
 * - Extra features
 *
 * Advanced settings can be found in Configuration_adv.h
 *
 */
#ifndef CONFIGURATION_H
#define CONFIGURATION_H

/**
 *
 *  ***********************************
 *  **  ATTENTION TO ALL DEVELOPERS  **
 *  ***********************************
 *
 * You must increment this version number for every significant change such as,
 * but not limited to: ADD, DELETE RENAME OR REPURPOSE any directive/option.
 *
 * Note: Update also Version.h !
 */
#define CONFIGURATION_H_VERSION 010100

//===========================================================================
//============================= Getting Started =============================
//===========================================================================

/**
 * Here are some standard links for getting your machine calibrated:
 *
 * http://reprap.org/wiki/Calibration
 * http://youtu.be/wAL9d7FgInk
 * http://calculator.josefprusa.cz
 * http://reprap.org/wiki/Triffid_Hunter%27s_Calibration_Guide
 * http://www.thingiverse.com/thing:5573
 * https://sites.google.com/site/repraplogphase/calibration-of-your-reprap
 * http://www.thingiverse.com/thing:298812
 */

//===========================================================================
//============================= DELTA Printer ===============================
//===========================================================================
// For a Delta printer replace the configuration files with the files in the
// example_configurations/delta directory.
//

//===========================================================================
//============================= SCARA Printer ===============================
//===========================================================================
// For a Scara printer replace the configuration files with the files in the
// example_configurations/SCARA directory.
//

// @section info

// User-specified version info of this build to display in [Pronterface, etc] terminal window during
// startup. Implementation of an idea by Prof Braino to inform user that any changes made to this
// build by the user have been successfully uploaded into firmware.
#define STRING_CONFIG_H_AUTHOR "(none, default config)" // Who made the changes.
#define SHOW_BOOTSCREEN
#define STRING_SPLASH_LINE1 SHORT_BUILD_VERSION // will be shown during bootup in line 1
#define STRING_SPLASH_LINE2 WEBSITE_URL         // will be shown during bootup in line 2

//
// *** VENDORS PLEASE READ *****************************************************
//
// Marlin now allow you to have a vendor boot image to be displayed on machine
// start. When SHOW_CUSTOM_BOOTSCREEN is defined Marlin will first show your
// custom boot image and them the default Marlin boot image is shown.
//
// We suggest for you to take advantage of this new feature and keep the Marlin
// boot image unmodified. For an example have a look at the bq Hephestos 2
// example configuration folder.
//
//#define SHOW_CUSTOM_BOOTSCREEN
// @section machine

/**
 * Select which serial port on the board will be used for communication with the host.
 * This allows the connection of wireless adapters (for instance) to non-default port pins.
 * Serial port 0 is always used by the Arduino bootloader regardless of this setting.
 *
 * :[0, 1, 2, 3, 4, 5, 6, 7]
 */
#define SERIAL_PORT 0

/**
 * This setting determines the communication speed of the printer.
 *
 * 250000 works in most cases, but you might try a lower speed if
 * you commonly experience drop-outs during host printing.
 *
 * :[2400, 9600, 19200, 38400, 57600, 115200, 250000]
 */
#define BAUDRATE 250000

// Enable the Bluetooth serial interface on AT90USB devices
//#define BLUETOOTH

// The following define selects which electronics board you have.
// Please choose the name from boards.h that matches your setup
#ifndef MOTHERBOARD
  #define MOTHERBOARD BOARD_RAMPS_14_EFB
#endif

// Optional custom name for your RepStrap or other custom machine
// Displayed in the LCD "Ready" message
#define CUSTOM_MACHINE_NAME "Prusa I3"

// Define this to set a unique identifier for this printer, (Used by some programs to differentiate between machines)
// You can use an online service to generate a random UUID. (eg http://www.uuidgenerator.net/version4)
//#define MACHINE_UUID "00000000-0000-0000-0000-000000000000"

// This defines the number of extruders
// :[1, 2, 3, 4]
#define EXTRUDERS 1

// Enable if your E steppers or extruder gear ratios are not identical
//#define DISTINCT_E_FACTORS

// For Cyclops or any "multi-extruder" that shares a single nozzle.
//#define SINGLENOZZLE

// A dual extruder that uses a single stepper motor
// Don't forget to set SSDE_SERVO_ANGLES and HOTEND_OFFSET_X/Y/Z
//#define SWITCHING_EXTRUDER
#if ENABLED(SWITCHING_EXTRUDER)
  #define SWITCHING_EXTRUDER_SERVO_NR 0
  #define SWITCHING_EXTRUDER_SERVO_ANGLES { 0, 90 } // Angles for E0, E1
  //#define HOTEND_OFFSET_Z {0.0, 0.0}
#endif

/**
 * "Mixing Extruder"
 *   - Adds a new code, M165, to set the current mix factors.
 *   - Extends the stepping routines to move multiple steppers in proportion to the mix.
 *   - Optional support for Repetier Host M163, M164, and virtual extruder.
 *   - This implementation supports only a single extruder.
 *   - Enable DIRECT_MIXING_IN_G1 for Pia Taubert's reference implementation
 */
//#define MIXING_EXTRUDER
#if ENABLED(MIXING_EXTRUDER)
  #define MIXING_STEPPERS 2        // Number of steppers in your mixing extruder
  #define MIXING_VIRTUAL_TOOLS 16  // Use the Virtual Tool method with M163 and M164
  //#define DIRECT_MIXING_IN_G1    // Allow ABCDHI mix factors in G1 movement commands
#endif

// Offset of the extruders (uncomment if using more than one and relying on firmware to position when changing).
// The offset has to be X=0, Y=0 for the extruder 0 hotend (default extruder).
// For the other hotends it is their distance from the extruder 0 hotend.
//#define HOTEND_OFFSET_X {0.0, 20.00} // (in mm) for each extruder, offset of the hotend on the X axis
//#define HOTEND_OFFSET_Y {0.0, 5.00}  // (in mm) for each extruder, offset of the hotend on the Y axis

/**
 * Select your power supply here. Use 0 if you haven't connected the PS_ON_PIN
 *
 * 0 = No Power Switch
 * 1 = ATX
 * 2 = X-Box 360 203Watts (the blue wire connected to PS_ON and the red wire to VCC)
 *
 * :{ 0:'No power switch', 1:'ATX', 2:'X-Box 360' }
 */
#define POWER_SUPPLY 0

#if POWER_SUPPLY > 0
  // Enable this option to leave the PSU off at startup.
  // Power to steppers and heaters will need to be turned on with M80.
  //#define PS_DEFAULT_OFF
#endif

// @section temperature

//===========================================================================
//============================= Thermal Settings ============================
//===========================================================================

/**
 * --NORMAL IS 4.7kohm PULLUP!-- 1kohm pullup can be used on hotend sensor, using correct resistor and table
 * 
 * Temperature sensors available:
 *
 *    -3 : thermocouple with MAX31855 (only for sensor 0)
 *    -2 : thermocouple with MAX6675 (only for sensor 0)
 *    -1 : thermocouple with AD595
 *     0 : not used
 *     1 : 100k thermistor - best choice for EPCOS 100k (4.7k pullup)
 *     2 : 200k thermistor - ATC Semitec 204GT-2 (4.7k pullup)
 *     3 : Mendel-parts thermistor (4.7k pullup)
 *     4 : 10k thermistor !! do not use it for a hotend. It gives bad resolution at high temp. !!
 *     5 : 100K thermistor - ATC Semitec 104GT-2 (Used in ParCan & J-Head) (4.7k pullup)
 *     6 : 100k EPCOS - Not as accurate as table 1 (created using a fluke thermocouple) (4.7k pullup)
 *     7 : 100k Honeywell thermistor 135-104LAG-J01 (4.7k pullup)
 *    71 : 100k Honeywell thermistor 135-104LAF-J01 (4.7k pullup)
 *     8 : 100k 0603 SMD Vishay NTCS0603E3104FXT (4.7k pullup)
 *     9 : 100k GE Sensing AL03006-58.2K-97-G1 (4.7k pullup)
 *    10 : 100k RS thermistor 198-961 (4.7k pullup)
 *    11 : 100k beta 3950 1% thermistor (4.7k pullup)
 *    12 : 100k 0603 SMD Vishay NTCS0603E3104FXT (4.7k pullup) (calibrated for Makibox hot bed)
 *    13 : 100k Hisens 3950  1% up to 300°C for hotend "Simple ONE " & "Hotend "All In ONE"
 *    20 : the PT100 circuit found in the Ultimainboard V2.x
 *    60 : 100k Maker's Tool Works Kapton Bed Thermistor beta=3950
 *    66 : 4.7M High Temperature thermistor from Dyze Design
 *    70 : the 100K thermistor found in the bq Hephestos 2
 * 
 *       1k ohm pullup tables - This is atypical, and requires changing out the 4.7k pullup for 1k.
 *                              (but gives greater accuracy and more stable PID)
 *    51 : 100k thermistor - EPCOS (1k pullup)
 *    52 : 200k thermistor - ATC Semitec 204GT-2 (1k pullup)
 *    55 : 100k thermistor - ATC Semitec 104GT-2 (Used in ParCan & J-Head) (1k pullup)
 * 
 *  1047 : Pt1000 with 4k7 pullup
 *  1010 : Pt1000 with 1k pullup (non standard)
 *   147 : Pt100 with 4k7 pullup
 *   110 : Pt100 with 1k pullup (non standard)
 *
 *         Use these for Testing or Development purposes. NEVER for production machine.
 *   998 : Dummy Table that ALWAYS reads 25°C or the temperature defined below.
 *   999 : Dummy Table that ALWAYS reads 100°C or the temperature defined below.
 *
 * :{ '0': "Not used", '1':"100k / 4.7k - EPCOS", '2':"200k / 4.7k - ATC Semitec 204GT-2", '3':"Mendel-parts / 4.7k", '4':"10k !! do not use for a hotend. Bad resolution at high temp. !!", '5':"100K / 4.7k - ATC Semitec 104GT-2 (Used in ParCan & J-Head)", '6':"100k / 4.7k EPCOS - Not as accurate as Table 1", '7':"100k / 4.7k Honeywell 135-104LAG-J01", '8':"100k / 4.7k 0603 SMD Vishay NTCS0603E3104FXT", '9':"100k / 4.7k GE Sensing AL03006-58.2K-97-G1", '10':"100k / 4.7k RS 198-961", '11':"100k / 4.7k beta 3950 1%", '12':"100k / 4.7k 0603 SMD Vishay NTCS0603E3104FXT (calibrated for Makibox hot bed)", '13':"100k Hisens 3950  1% up to 300°C for hotend 'Simple ONE ' & hotend 'All In ONE'", '20':"PT100 (Ultimainboard V2.x)", '51':"100k / 1k - EPCOS", '52':"200k / 1k - ATC Semitec 204GT-2", '55':"100k / 1k - ATC Semitec 104GT-2 (Used in ParCan & J-Head)", '60':"100k Maker's Tool Works Kapton Bed Thermistor beta=3950", '66':"Dyze Design 4.7M High Temperature thermistor", '70':"the 100K thermistor found in the bq Hephestos 2", '71':"100k / 4.7k Honeywell 135-104LAF-J01", '147':"Pt100 / 4.7k", '1047':"Pt1000 / 4.7k", '110':"Pt100 / 1k (non-standard)", '1010':"Pt1000 / 1k (non standard)", '-3':"Thermocouple + MAX31855 (only for sensor 0)", '-2':"Thermocouple + MAX6675 (only for sensor 0)", '-1':"Thermocouple + AD595",'998':"Dummy 1", '999':"Dummy 2" }
 */
#define TEMP_SENSOR_0 1
#define TEMP_SENSOR_1 0
#define TEMP_SENSOR_2 0
#define TEMP_SENSOR_3 0
#define TEMP_SENSOR_BED 1

// Dummy thermistor constant temperature readings, for use with 998 and 999
#define DUMMY_THERMISTOR_998_VALUE 25
#define DUMMY_THERMISTOR_999_VALUE 100

// Use temp sensor 1 as a redundant sensor with sensor 0. If the readings
// from the two sensors differ too much the print will be aborted.
//#define TEMP_SENSOR_1_AS_REDUNDANT
#define MAX_REDUNDANT_TEMP_SENSOR_DIFF 10

// Extruder temperature must be close to target for this long before M109 returns success
#define TEMP_RESIDENCY_TIME 10  // (seconds)
#define TEMP_HYSTERESIS 3       // (degC) range of +/- temperatures considered "close" to the target one
#define TEMP_WINDOW     1       // (degC) Window around target to start the residency timer x degC early.

// Bed temperature must be close to target for this long before M190 returns success
#define TEMP_BED_RESIDENCY_TIME 10  // (seconds)
#define TEMP_BED_HYSTERESIS 3       // (degC) range of +/- temperatures considered "close" to the target one
#define TEMP_BED_WINDOW     1       // (degC) Window around target to start the residency timer x degC early.

// The minimal temperature defines the temperature below which the heater will not be enabled It is used
// to check that the wiring to the thermistor is not broken.
// Otherwise this would lead to the heater being powered on all the time.
#define HEATER_0_MINTEMP 5
#define HEATER_1_MINTEMP 5
#define HEATER_2_MINTEMP 5
#define HEATER_3_MINTEMP 5
#define BED_MINTEMP 5

// When temperature exceeds max temp, your heater will be switched off.
// This feature exists to protect your hotend from overheating accidentally, but *NOT* from thermistor short/failure!
// You should use MINTEMP for thermistor short/failure protection.
#define HEATER_0_MAXTEMP 275
#define HEATER_1_MAXTEMP 275
#define HEATER_2_MAXTEMP 275
#define HEATER_3_MAXTEMP 275
#define BED_MAXTEMP 150

//===========================================================================
//============================= PID Settings ================================
//===========================================================================
// PID Tuning Guide here: http://reprap.org/wiki/PID_Tuning

// Comment the following line to disable PID and enable bang-bang.
#define PIDTEMP
#define BANG_MAX 255 // limits current to nozzle while in bang-bang mode; 255=full current
#define PID_MAX BANG_MAX // limits current to nozzle while PID is active (see PID_FUNCTIONAL_RANGE below); 255=full current
#if ENABLED(PIDTEMP)
  //#define PID_AUTOTUNE_MENU // Add PID Autotune to the LCD "Temperature" menu to run M303 and apply the result.
  //#define PID_DEBUG // Sends debug data to the serial port.
  //#define PID_OPENLOOP 1 // Puts PID in open loop. M104/M140 sets the output power from 0 to PID_MAX
  //#define SLOW_PWM_HEATERS // PWM with very low frequency (roughly 0.125Hz=8s) and minimum state time of approximately 1s useful for heaters driven by a relay
  //#define PID_PARAMS_PER_HOTEND // Uses separate PID parameters for each extruder (useful for mismatched extruders)
                                  // Set/get with gcode: M301 E[extruder number, 0-2]
  #define PID_FUNCTIONAL_RANGE 10 // If the temperature difference between the target temperature and the actual temperature
                                  // is more than PID_FUNCTIONAL_RANGE then the PID will be shut off and the heater will be set to min/max.
  #define K1 0.95 //smoothing factor within the PID

  // If you are using a pre-configured hotend then you can use one of the value sets by uncommenting it
// J-HEAD 235°C (ABS)
    #define  DEFAULT_Kp 24.83
    #define  DEFAULT_Ki 2.28
    #define  DEFAULT_Kd 67.53

// J-HEAD 185°C (PLA)
//  #define  DEFAULT_Kp 28.36
//  #define  DEFAULT_Ki 2.83
//  #define  DEFAULT_Kd 71.09

  // Ultimaker
 // #define  DEFAULT_Kp 22.2
 // #define  DEFAULT_Ki 1.08
 // #define  DEFAULT_Kd 114

  // MakerGear
  //#define  DEFAULT_Kp 7.0
  //#define  DEFAULT_Ki 0.1
  //#define  DEFAULT_Kd 12

  // Mendel Parts V9 on 12V
  //#define  DEFAULT_Kp 63.0
  //#define  DEFAULT_Ki 2.25
  //#define  DEFAULT_Kd 440

#endif // PIDTEMP

//===========================================================================
//============================= PID > Bed Temperature Control ===============
//===========================================================================
// Select PID or bang-bang with PIDTEMPBED. If bang-bang, BED_LIMIT_SWITCHING will enable hysteresis
//
// Uncomment this to enable PID on the bed. It uses the same frequency PWM as the extruder.
// If your PID_dT is the default, and correct for your hardware/configuration, that means 7.689Hz,
// which is fine for driving a square wave into a resistive load and does not significantly impact you FET heating.
// This also works fine on a Fotek SSR-10DA Solid State Relay into a 250W heater.
// If your configuration is significantly different than this and you don't understand the issues involved, you probably
// shouldn't use bed PID until someone else verifies your hardware works.
// If this is enabled, find your own PID constants below.
//#define PIDTEMPBED

//#define BED_LIMIT_SWITCHING

// This sets the max power delivered to the bed, and replaces the HEATER_BED_DUTY_CYCLE_DIVIDER option.
// all forms of bed control obey this (PID, bang-bang, bang-bang with hysteresis)
// setting this to anything other than 255 enables a form of PWM to the bed just like HEATER_BED_DUTY_CYCLE_DIVIDER did,
// so you shouldn't use it unless you are OK with PWM on your bed.  (see the comment on enabling PIDTEMPBED)
#define MAX_BED_POWER 255 // limits duty cycle to bed; 255=full current

#if ENABLED(PIDTEMPBED)

  //#define PID_BED_DEBUG // Sends debug data to the serial port.

<<<<<<< HEAD
  #define PID_BED_INTEGRAL_DRIVE_MAX MAX_BED_POWER //limit for the integral term

   //  heater into 4mm borosilicate (Prusa I3)
//from pidautotune 85°C (ABS)
    #define  DEFAULT_bedKp 278.18
    #define  DEFAULT_bedKi 15.72
    #define  DEFAULT_bedKd 1230.59
    
//  heater into 4mm borosilicate (Prusa I3)
//from pidautotune 65°C (PLA)
//  #define  DEFAULT_bedKp 469.98
//  #define  DEFAULT_bedKi 29.39
//  #define  DEFAULT_bedKd 1878.87

=======
>>>>>>> 7224854c
  //120V 250W silicone heater into 4mm borosilicate (MendelMax 1.5+)
  //from FOPDT model - kp=.39 Tp=405 Tdead=66, Tc set to 79.2, aggressive factor of .15 (vs .1, 1, 10)
//  #define  DEFAULT_bedKp 10.00
//  #define  DEFAULT_bedKi .023
// #define  DEFAULT_bedKd 305.4

  //120V 250W silicone heater into 4mm borosilicate (MendelMax 1.5+)
  //from pidautotune
  //#define  DEFAULT_bedKp 97.1
  //#define  DEFAULT_bedKi 1.41
  //#define  DEFAULT_bedKd 1675.16

  // FIND YOUR OWN: "M303 E-1 C8 S90" to run autotune on the bed at 90 degreesC for 8 cycles.
#endif // PIDTEMPBED

// @section extruder

// This option prevents extrusion if the temperature is below EXTRUDE_MINTEMP.
// It also enables the M302 command to set the minimum extrusion temperature
// or to allow moving the extruder regardless of the hotend temperature.
// *** IT IS HIGHLY RECOMMENDED TO LEAVE THIS OPTION ENABLED! ***
#define PREVENT_COLD_EXTRUSION
#define EXTRUDE_MINTEMP 170

// This option prevents a single extrusion longer than EXTRUDE_MAXLENGTH.
// Note that for Bowden Extruders a too-small value here may prevent loading.
#define PREVENT_LENGTHY_EXTRUDE
#define EXTRUDE_MAXLENGTH 200

//===========================================================================
//======================== Thermal Runaway Protection =======================
//===========================================================================

/**
 * Thermal Protection protects your printer from damage and fire if a
 * thermistor falls out or temperature sensors fail in any way.
 *
 * The issue: If a thermistor falls out or a temperature sensor fails,
 * Marlin can no longer sense the actual temperature. Since a disconnected
 * thermistor reads as a low temperature, the firmware will keep the heater on.
 *
 * If you get "Thermal Runaway" or "Heating failed" errors the
 * details can be tuned in Configuration_adv.h
 */

#define THERMAL_PROTECTION_HOTENDS // Enable thermal protection for all extruders
#define THERMAL_PROTECTION_BED     // Enable thermal protection for the heated bed

//===========================================================================
//============================= Mechanical Settings =========================
//===========================================================================

// @section machine

// Uncomment one of these options to enable CoreXY, CoreXZ, or CoreYZ kinematics
// either in the usual order or reversed
//#define COREXY
//#define COREXZ
//#define COREYZ
//#define COREYX
//#define COREZX
//#define COREZY

// Enable this option for Toshiba steppers
//#define CONFIG_STEPPERS_TOSHIBA

//===========================================================================
//============================== Endstop Settings ===========================
//===========================================================================

// @section homing

// Specify here all the endstop connectors that are connected to any endstop or probe.
// Almost all printers will be using one per axis. Probes will use one or more of the
// extra connectors. Leave undefined any used for non-endstop and non-probe purposes.
#define USE_XMIN_PLUG
#define USE_YMIN_PLUG
#define USE_ZMIN_PLUG
//#define USE_XMAX_PLUG
//#define USE_YMAX_PLUG
//#define USE_ZMAX_PLUG

// coarse Endstop Settings
#define ENDSTOPPULLUPS // Comment this out (using // at the start of the line) to disable the endstop pullup resistors

#if DISABLED(ENDSTOPPULLUPS)
  // fine endstop settings: Individual pullups. will be ignored if ENDSTOPPULLUPS is defined
  //#define ENDSTOPPULLUP_XMAX
  //#define ENDSTOPPULLUP_YMAX
  //#define ENDSTOPPULLUP_ZMAX
  #define ENDSTOPPULLUP_XMIN
  #define ENDSTOPPULLUP_YMIN
  //#define ENDSTOPPULLUP_ZMIN
  #define ENDSTOPPULLUP_ZMIN_PROBE
#endif

// Mechanical endstop with COM to ground and NC to Signal uses "false" here (most common setup).
#define X_MIN_ENDSTOP_INVERTING false // set to true to invert the logic of the endstop.
#define Y_MIN_ENDSTOP_INVERTING false // set to true to invert the logic of the endstop.
#define Z_MIN_ENDSTOP_INVERTING false // set to true to invert the logic of the endstop.
#define X_MAX_ENDSTOP_INVERTING false // set to true to invert the logic of the endstop.
#define Y_MAX_ENDSTOP_INVERTING false // set to true to invert the logic of the endstop.
#define Z_MAX_ENDSTOP_INVERTING false // set to true to invert the logic of the endstop.
#define Z_MIN_PROBE_ENDSTOP_INVERTING true // set to true to invert the logic of the endstop.

// Enable this feature if all enabled endstop pins are interrupt-capable.
// This will remove the need to poll the interrupt pins, saving many CPU cycles.
//#define ENDSTOP_INTERRUPTS_FEATURE

//=============================================================================
//============================== Movement Settings ============================
//=============================================================================
// @section motion

/**
 * Default Settings
 *
 * These settings can be reset by M502
 *
 * You can set distinct factors for each E stepper, if needed.
 * If fewer factors are given, the last will apply to the rest.
 *
 * Note that if EEPROM is enabled, saved values will override these.
 */

/**
 * Default Axis Steps Per Unit (steps/mm)
 * Override with M92
 *                                      X, Y, Z, E0 [, E1[, E2[, E3]]]
 */
#define DEFAULT_AXIS_STEPS_PER_UNIT   { 80, 80, 4000, 500 }

/**
 * Default Max Feed Rate (mm/s)
 * Override with M203
 *                                      X, Y, Z, E0 [, E1[, E2[, E3]]]
 */
#define DEFAULT_MAX_FEEDRATE          { 300, 300, 5, 25 }

/**
 * Default Max Acceleration (change/s) change = mm/s
 * (Maximum start speed for accelerated moves)
 * Override with M201
 *                                      X, Y, Z, E0 [, E1[, E2[, E3]]]
 */
#define DEFAULT_MAX_ACCELERATION      { 3000, 3000, 100, 10000 }

/**
 * Default Acceleration (change/s) change = mm/s
 * Override with M204
 *
 *   M204 P    Acceleration
 *   M204 R    Retract Acceleration
 *   M204 T    Travel Acceleration
 */
#define DEFAULT_ACCELERATION          3000    // X, Y, Z and E acceleration for printing moves
#define DEFAULT_RETRACT_ACCELERATION  3000    // E acceleration for retracts
#define DEFAULT_TRAVEL_ACCELERATION   3000    // X, Y, Z acceleration for travel (non printing) moves

/**
 * Default Jerk (mm/s)
 *
 * "Jerk" specifies the minimum speed change that requires acceleration.
 * When changing speed and direction, if the difference is less than the
 * value set here, it may happen instantaneously.
 */
#define DEFAULT_XJERK                 20.0
#define DEFAULT_YJERK                 20.0
#define DEFAULT_ZJERK                  0.4
#define DEFAULT_EJERK                  5.0


//===========================================================================
//============================= Z Probe Options =============================
//===========================================================================
// @section probes

//
// Probe Type
// Probes are sensors/switches that are activated / deactivated before/after use.
//
// Allen Key Probes, Servo Probes, Z-Sled Probes, FIX_MOUNTED_PROBE, etc.
// You must activate one of these to use Auto Bed Leveling below.
//
// Use M851 to set the Z probe vertical offset from the nozzle. Store with M500.
//

// A Fix-Mounted Probe either doesn't deploy or needs manual deployment.
// For example an inductive probe, or a setup that uses the nozzle to probe.
// An inductive probe must be deactivated to go below
// its trigger-point if hardware endstops are active.
//#define FIX_MOUNTED_PROBE

// The BLTouch probe emulates a servo probe.
// The default connector is SERVO 0. Set Z_ENDSTOP_SERVO_NR below to override.
//#define BLTOUCH

// Z Servo Probe, such as an endstop switch on a rotating arm.
#define Z_ENDSTOP_SERVO_NR 0
#define Z_SERVO_ANGLES {87,0} // Z Servo Deploy and Stow angles

// Enable if you have a Z probe mounted on a sled like those designed by Charles Bell.
//#define Z_PROBE_SLED
//#define SLED_DOCKING_OFFSET 5 // The extra distance the X axis must travel to pickup the sled. 0 should be fine but you can push it further if you'd like.

// Z Probe to nozzle (X,Y) offset, relative to (0, 0).
// X and Y offsets must be integers.
//
// In the following example the X and Y offsets are both positive:
// #define X_PROBE_OFFSET_FROM_EXTRUDER 10
// #define Y_PROBE_OFFSET_FROM_EXTRUDER 10
//
//    +-- BACK ---+
//    |           |
//  L |    (+) P  | R <-- probe (20,20)
//  E |           | I
//  F | (-) N (+) | G <-- nozzle (10,10)
//  T |           | H
//    |    (-)    | T
//    |           |
//    O-- FRONT --+
//  (0,0)
#define X_PROBE_OFFSET_FROM_EXTRUDER -20  // X offset: -left  +right  [of the nozzle]
#define Y_PROBE_OFFSET_FROM_EXTRUDER -4  // Y offset: -front +behind [the nozzle]
#define Z_PROBE_OFFSET_FROM_EXTRUDER -3.60   // Z offset: -below +above  [the nozzle]

// X and Y axis travel speed (mm/m) between probes
#define XY_PROBE_SPEED 8000
// Speed for the first approach when double-probing (with PROBE_DOUBLE_TOUCH)
#define Z_PROBE_SPEED_FAST HOMING_FEEDRATE_Z
// Speed for the "accurate" probe of each point
#define Z_PROBE_SPEED_SLOW (Z_PROBE_SPEED_FAST / 2)
// Use double touch for probing
#define PROBE_DOUBLE_TOUCH

//
// Allen Key Probe is defined in the Delta example configurations.
//

// *** PLEASE READ ALL INSTRUCTIONS BELOW FOR SAFETY! ***
//
// To continue using the Z-min-endstop for homing, be sure to disable Z_SAFE_HOMING.
// Example: To park the head outside the bed area when homing with G28.
//
// To use a separate Z probe, your board must define a Z_MIN_PROBE_PIN.
//
// For a servo-based Z probe, you must set up servo support below, including
// NUM_SERVOS, Z_ENDSTOP_SERVO_NR and Z_SERVO_ANGLES.
//
// - RAMPS 1.3/1.4 boards may be able to use the 5V, GND, and Aux4->D32 pin.
// - Use 5V for powered (usu. inductive) sensors.
// - Otherwise connect:
//   - normally-closed switches to GND and D32.
//   - normally-open switches to 5V and D32.
//
// Normally-closed switches are advised and are the default.
//

//
// The Z_MIN_PROBE_PIN sets the Arduino pin to use. (See your board's pins file.)
// Since the RAMPS Aux4->D32 pin maps directly to the Arduino D32 pin, D32 is the
// default pin for all RAMPS-based boards. Most boards use the X_MAX_PIN by default.
// To use a different pin you can override it here.
//
// WARNING:
// Setting the wrong pin may have unexpected and potentially disastrous consequences.
// Use with caution and do your homework.
//
//#define Z_MIN_PROBE_PIN X_MAX_PIN

//
// Enable Z_MIN_PROBE_ENDSTOP to use _both_ a Z Probe and a Z-min-endstop on the same machine.
// With this option the Z_MIN_PROBE_PIN will only be used for probing, never for homing.
//
//#define Z_MIN_PROBE_ENDSTOP

// Enable Z_MIN_PROBE_USES_Z_MIN_ENDSTOP_PIN to use the Z_MIN_PIN for your Z_MIN_PROBE.
// The Z_MIN_PIN will then be used for both Z-homing and probing.
#define Z_MIN_PROBE_USES_Z_MIN_ENDSTOP_PIN

// To use a probe you must enable one of the two options above!

// Enable Z Probe Repeatability test to see how accurate your probe is
#define Z_MIN_PROBE_REPEATABILITY_TEST

<<<<<<< HEAD
//
// Probe Raise options provide clearance for the probe to deploy, stow, and travel.
//
#define Z_PROBE_DEPLOY_HEIGHT 8 // Raise to make room for the probe to deploy / stow
#define Z_PROBE_TRAVEL_HEIGHT 5  // Raise between probing points.
=======
/**
 * Z probes require clearance when deploying, stowing, and moving between
 * probe points to avoid hitting the bed and other hardware.
 * Servo-mounted probes require extra space for the arm to rotate.
 * Inductive probes need space to keep from triggering early.
 *
 * Use these settings to specify the distance (mm) to raise the probe (or
 * lower the bed). The values set here apply over and above any (negative)
 * probe Z Offset set with Z_PROBE_OFFSET_FROM_EXTRUDER, M851, or the LCD.
 * Only integer values >= 1 are valid here.
 *
 * Example: `M851 Z-5` with a CLEARANCE of 4  =>  9mm from bed to nozzle.
 *     But: `M851 Z+1` with a CLEARANCE of 2  =>  2mm from bed to nozzle.
 */
#define Z_CLEARANCE_DEPLOY_PROBE   10 // Z Clearance for Deploy/Stow
#define Z_CLEARANCE_BETWEEN_PROBES  5 // Z Clearance between probe points
>>>>>>> 7224854c

//
// For M851 give a range for adjusting the Z probe offset
//
#define Z_PROBE_OFFSET_RANGE_MIN -20
#define Z_PROBE_OFFSET_RANGE_MAX 20

// For Inverting Stepper Enable Pins (Active Low) use 0, Non Inverting (Active High) use 1
// :{ 0:'Low', 1:'High' }
#define X_ENABLE_ON 0
#define Y_ENABLE_ON 0
#define Z_ENABLE_ON 0
#define E_ENABLE_ON 0 // For all extruders

// Disables axis stepper immediately when it's not being used.
// WARNING: When motors turn off there is a chance of losing position accuracy!
#define DISABLE_X false
#define DISABLE_Y false
#define DISABLE_Z false
// Warn on display about possibly reduced accuracy
//#define DISABLE_REDUCED_ACCURACY_WARNING

// @section extruder

#define DISABLE_E false // For all extruders
#define DISABLE_INACTIVE_EXTRUDER true //disable only inactive extruders and keep active extruder enabled

// @section machine

// Invert the stepper direction. Change (or reverse the motor connector) if an axis goes the wrong way.
#define INVERT_X_DIR false
#define INVERT_Y_DIR true
#define INVERT_Z_DIR false

// @section extruder

// For direct drive extruder v9 set to true, for geared extruder set to false.
#define INVERT_E0_DIR true
#define INVERT_E1_DIR false
#define INVERT_E2_DIR false
#define INVERT_E3_DIR false

// @section homing

#define Z_HOMING_HEIGHT 10  // (in mm) Minimal z height before homing (G28) for Z clearance above the bed, clamps, ...
                             // Be sure you have this distance over your Z_MAX_POS in case.

// ENDSTOP SETTINGS:
// Sets direction of endstops when homing; 1=MAX, -1=MIN
// :[-1, 1]
#define X_HOME_DIR -1
#define Y_HOME_DIR -1
#define Z_HOME_DIR -1

#define min_software_endstops true // If true, axis won't move to coordinates less than HOME_POS.
#define max_software_endstops true  // If true, axis won't move to coordinates greater than the defined lengths below.

// @section machine

// Travel limits after homing (units are in mm)
#define X_MIN_POS 0
#define Y_MIN_POS 0
#define Z_MIN_POS 0
#define X_MAX_POS 190
#define Y_MAX_POS 175
#define Z_MAX_POS 200

//===========================================================================
//========================= Filament Runout Sensor ==========================
//===========================================================================
//#define FILAMENT_RUNOUT_SENSOR // Uncomment for defining a filament runout sensor such as a mechanical or opto endstop to check the existence of filament
                                 // RAMPS-based boards use SERVO3_PIN. For other boards you may need to define FIL_RUNOUT_PIN.
                                 // It is assumed that when logic high = filament available
                                 //                    when logic  low = filament ran out
#if ENABLED(FILAMENT_RUNOUT_SENSOR)
  #define FIL_RUNOUT_INVERTING false // set to true to invert the logic of the sensor.
  #define ENDSTOPPULLUP_FIL_RUNOUT // Uncomment to use internal pullup for filament runout pins if the sensor is defined.
  #define FILAMENT_RUNOUT_SCRIPT "M600"
#endif

//===========================================================================
//============================ Mesh Bed Leveling ============================
//===========================================================================

//#define MESH_BED_LEVELING    // Enable mesh bed leveling.

#if ENABLED(MESH_BED_LEVELING)
  #define MESH_INSET 10        // Mesh inset margin on print area
  #define MESH_NUM_X_POINTS 3  // Don't use more than 7 points per axis, implementation limited.
  #define MESH_NUM_Y_POINTS 3
  #define MESH_HOME_SEARCH_Z 4  // Z after Home, bed somewhere below but above 0.0.

  //#define MESH_G28_REST_ORIGIN // After homing all axes ('G28' or 'G28 XYZ') rest at origin [0,0,0]

  //#define MANUAL_BED_LEVELING  // Add display menu option for bed leveling.

  #if ENABLED(MANUAL_BED_LEVELING)
    #define MBL_Z_STEP 0.025  // Step size while manually probing Z axis.
  #endif  // MANUAL_BED_LEVELING

  // Gradually reduce leveling correction until a set height is reached,
  // at which point movement will be level to the machine's XY plane.
  // The height can be set with M420 Z<height>
  #define ENABLE_LEVELING_FADE_HEIGHT

#endif  // MESH_BED_LEVELING

//===========================================================================
//============================ Auto Bed Leveling ============================
//===========================================================================
// @section bedlevel

<<<<<<< HEAD
#define AUTO_BED_LEVELING_FEATURE // Delete the comment to enable (remove // at the start of the line)
=======
/**
 * Select one form of Auto Bed Leveling below.
 *
 *  If you're also using the Probe for Z Homing, it's
 *  highly recommended to enable Z_SAFE_HOMING also!
 *
 * - 3POINT
 *   Probe 3 arbitrary points on the bed (that aren't collinear)
 *   You specify the XY coordinates of all 3 points.
 *   The result is a single tilted plane. Best for a flat bed.
 *
 * - LINEAR
 *   Probe several points in a grid.
 *   You specify the rectangle and the density of sample points.
 *   The result is a single tilted plane. Best for a flat bed.
 *
 * - BILINEAR
 *   Probe several points in a grid.
 *   You specify the rectangle and the density of sample points.
 *   The result is a mesh, best for large or uneven beds.
 */
//#define AUTO_BED_LEVELING_3POINT
//#define AUTO_BED_LEVELING_LINEAR
//#define AUTO_BED_LEVELING_BILINEAR
>>>>>>> 7224854c

/**
 * Enable detailed logging of G28, G29, M48, etc.
 * Turn on with the command 'M111 S32'.
 * NOTE: Requires a lot of PROGMEM!
 */
//#define DEBUG_LEVELING_FEATURE

#if ENABLED(AUTO_BED_LEVELING_LINEAR) || ENABLED(AUTO_BED_LEVELING_BILINEAR)

  // Set the number of grid points per dimension.
  #define ABL_GRID_POINTS_X 3
  #define ABL_GRID_POINTS_Y ABL_GRID_POINTS_X

  // Set the boundaries for probing (where the probe can reach).
  #define LEFT_PROBE_BED_POSITION 15
  #define RIGHT_PROBE_BED_POSITION 170
  #define FRONT_PROBE_BED_POSITION 20
  #define BACK_PROBE_BED_POSITION 170

  // The Z probe minimum outer margin (to validate G29 parameters).
  #define MIN_PROBE_EDGE 10

<<<<<<< HEAD
    #define LEFT_PROBE_BED_POSITION 15
    #define RIGHT_PROBE_BED_POSITION 160
    #define FRONT_PROBE_BED_POSITION 0
    #define BACK_PROBE_BED_POSITION 150
=======
  // Probe along the Y axis, advancing X after each column
  //#define PROBE_Y_FIRST
>>>>>>> 7224854c

  #if ENABLED(AUTO_BED_LEVELING_BILINEAR)

    // Gradually reduce leveling correction until a set height is reached,
    // at which point movement will be level to the machine's XY plane.
    // The height can be set with M420 Z<height>
    #define ENABLE_LEVELING_FADE_HEIGHT

    // 
    // Experimental Subdivision of the grid by Catmull-Rom method.
    // Synthesizes intermediate points to produce a more detailed mesh.
    // 
    //#define ABL_BILINEAR_SUBDIVISION
    #if ENABLED(ABL_BILINEAR_SUBDIVISION)
      // Number of subdivisions between probe points
      #define BILINEAR_SUBDIVISIONS 3
    #endif

  #endif

#elif ENABLED(AUTO_BED_LEVELING_3POINT)

<<<<<<< HEAD
  #define Z_PROBE_END_SCRIPT "G1 Z10 F12000\nG1 X15 Y330\nG1 Z0.5\nG1 Z10" // These commands will be executed in the end of G29 routine.
                                                                             // Useful to retract a deployable Z probe.
=======
  // 3 arbitrary points to probe.
  // A simple cross-product is used to estimate the plane of the bed.
  #define ABL_PROBE_PT_1_X 15
  #define ABL_PROBE_PT_1_Y 180
  #define ABL_PROBE_PT_2_X 15
  #define ABL_PROBE_PT_2_Y 20
  #define ABL_PROBE_PT_3_X 170
  #define ABL_PROBE_PT_3_Y 20
>>>>>>> 7224854c

#endif

/**
 * Commands to execute at the end of G29 probing.
 * Useful to retract or move the Z probe out of the way.
 */
//#define Z_PROBE_END_SCRIPT "G1 Z10 F12000\nG1 X15 Y330\nG1 Z0.5\nG1 Z10"


// @section homing

// The center of the bed is at (X=0, Y=0)
//#define BED_CENTER_AT_0_0

// Manually set the home position. Leave these undefined for automatic settings.
// For DELTA this is the top-center of the Cartesian print volume.
//#define MANUAL_X_HOME_POS 0
//#define MANUAL_Y_HOME_POS 0
//#define MANUAL_Z_HOME_POS 0 // Distance between the nozzle to printbed after homing

// Use "Z Safe Homing" to avoid homing with a Z probe outside the bed area.
//
// With this feature enabled:
//
// - Allow Z homing only after X and Y homing AND stepper drivers still enabled.
// - If stepper drivers time out, it will need X and Y homing again before Z homing.
// - Move the Z probe (or nozzle) to a defined XY point before Z Homing when homing all axes (G28).
// - Prevent Z homing when the Z probe is outside bed area.
#define Z_SAFE_HOMING

#if ENABLED(Z_SAFE_HOMING)
  #define Z_SAFE_HOMING_X_POINT ((X_MIN_POS + X_MAX_POS) / 2)    // X point for Z homing when homing all axis (G28).
  #define Z_SAFE_HOMING_Y_POINT ((Y_MIN_POS + Y_MAX_POS) / 2)    // Y point for Z homing when homing all axis (G28).
#endif

// Homing speeds (mm/m)
#define HOMING_FEEDRATE_XY (50*60)
#define HOMING_FEEDRATE_Z  (4*60)

<<<<<<< HEAD
//
// MOVEMENT SETTINGS
// @section motion
//

// default settings

#define DEFAULT_AXIS_STEPS_PER_UNIT   {79.92,79.92,1600,100.49}  // changed PLA(80.15,80.15,1601.5,100.49)
#define DEFAULT_MAX_FEEDRATE          {300, 300, 2.5, 25}    // (mm/sec)
#define DEFAULT_MAX_ACCELERATION      {3000,2000,25,8000}    // X, Y, Z, E maximum start speed for accelerated moves. E default values are good for Skeinforge 40+, for older versions raise them a lot.

#define DEFAULT_ACCELERATION          2000    // X, Y, Z and E acceleration in mm/s^2 for printing moves
#define DEFAULT_RETRACT_ACCELERATION  2000    // E acceleration in mm/s^2 for retracts
#define DEFAULT_TRAVEL_ACCELERATION   2000    // X, Y, Z acceleration in mm/s^2 for travel (non printing) moves

// The speed change that does not require acceleration (i.e. the software might assume it can be done instantaneously)
#define DEFAULT_XYJERK                20.0    // (mm/sec)
#define DEFAULT_ZJERK                 0.4     // (mm/sec)
#define DEFAULT_EJERK                 5.0    // (mm/sec)


=======
>>>>>>> 7224854c
//=============================================================================
//============================= Additional Features ===========================
//=============================================================================

// @section extras

//
// EEPROM
//
// The microcontroller can store settings in the EEPROM, e.g. max velocity...
// M500 - stores parameters in EEPROM
// M501 - reads parameters from EEPROM (if you need reset them after you changed them temporarily).
// M502 - reverts to the default "factory settings".  You still need to store them in EEPROM afterwards if you want to.
//define this to enable EEPROM support
#define EEPROM_SETTINGS

#if ENABLED(EEPROM_SETTINGS)
  // To disable EEPROM Serial responses and decrease program space by ~1700 byte: comment this out:
  #define EEPROM_CHITCHAT // Please keep turned on if you can.
#endif

//
// Host Keepalive
//
// When enabled Marlin will send a busy status message to the host
// every couple of seconds when it can't accept commands.
//
#define HOST_KEEPALIVE_FEATURE        // Disable this if your host doesn't like keepalive messages
#define DEFAULT_KEEPALIVE_INTERVAL 2  // Number of seconds between "busy" messages. Set with M113.

//
// M100 Free Memory Watcher
//
//#define M100_FREE_MEMORY_WATCHER // uncomment to add the M100 Free Memory Watcher for debug purpose

//
// G20/G21 Inch mode support
//
//#define INCH_MODE_SUPPORT

//
// M149 Set temperature units support
//
//#define TEMPERATURE_UNITS_SUPPORT

// @section temperature

// Preheat Constants
#define PREHEAT_1_TEMP_HOTEND 185
#define PREHEAT_1_TEMP_BED     70
#define PREHEAT_1_FAN_SPEED     0 // Value from 0 to 255

#define PREHEAT_2_TEMP_HOTEND 225
#define PREHEAT_2_TEMP_BED    100
#define PREHEAT_2_FAN_SPEED     0 // Value from 0 to 255

//
// Nozzle Park -- EXPERIMENTAL
//
// When enabled allows the user to define a special XYZ position, inside the
// machine's topology, to park the nozzle when idle or when receiving the G27
// command.
//
// The "P" paramenter controls what is the action applied to the Z axis:
//    P0: (Default) If current Z-pos is lower than Z-park then the nozzle will
//        be raised to reach Z-park height.
//
//    P1: No matter the current Z-pos, the nozzle will be raised/lowered to
//        reach Z-park height.
//
//    P2: The nozzle height will be raised by Z-park amount but never going over
//        the machine's limit of Z_MAX_POS.
//
//#define NOZZLE_PARK_FEATURE

#if ENABLED(NOZZLE_PARK_FEATURE)
  // Specify a park position as { X, Y, Z }
  #define NOZZLE_PARK_POINT { (X_MIN_POS + 10), (Y_MAX_POS - 10), 20 }
#endif

//
// Clean Nozzle Feature -- EXPERIMENTAL
//
// When enabled allows the user to send G12 to start the nozzle cleaning
// process, the G-Code accepts two parameters:
//   "P" for pattern selection
//   "S" for defining the number of strokes/repetitions
//
// Available list of patterns:
//   P0: This is the default pattern, this process requires a sponge type
//       material at a fixed bed location, the cleaning process is based on
//       "strokes" i.e. back-and-forth movements between the starting and end
//       points.
//
//   P1: This starts a zig-zag pattern between (X0, Y0) and (X1, Y1), "T"
//       defines the number of zig-zag triangles to be done. "S" defines the
//       number of strokes aka one back-and-forth movement. As an example
//       sending "G12 P1 S1 T3" will execute:
//
//          --
//         |  (X0, Y1) |     /\        /\        /\     | (X1, Y1)
//         |           |    /  \      /  \      /  \    |
//       A |           |   /    \    /    \    /    \   |
//         |           |  /      \  /      \  /      \  |
//         |  (X0, Y0) | /        \/        \/        \ | (X1, Y0)
//          --         +--------------------------------+
//                       |________|_________|_________|
//                           T1        T2        T3
//
// Caveats: End point Z should use the same value as Start point Z.
//
// Attention: This is an EXPERIMENTAL feature, in the future the G-code arguments
// may change to add new functionality like different wipe patterns.
//
//#define NOZZLE_CLEAN_FEATURE

#if ENABLED(NOZZLE_CLEAN_FEATURE)
  // Number of pattern repetitions
  #define NOZZLE_CLEAN_STROKES  12

  // Specify positions as { X, Y, Z }
  #define NOZZLE_CLEAN_START_POINT { 30, 30, (Z_MIN_POS + 1)}
  #define NOZZLE_CLEAN_END_POINT   {100, 60, (Z_MIN_POS + 1)}

  // Moves the nozzle to the initial position
  #define NOZZLE_CLEAN_GOBACK
#endif

//
// Print job timer
//
// Enable this option to automatically start and stop the
// print job timer when M104/M109/M190 commands are received.
// M104 (extruder without wait) - high temp = none, low temp = stop timer
// M109 (extruder with wait) - high temp = start timer, low temp = stop timer
// M190 (bed with wait) - high temp = start timer, low temp = none
//
// In all cases the timer can be started and stopped using
// the following commands:
//
// - M75  - Start the print job timer
// - M76  - Pause the print job timer
// - M77  - Stop the print job timer
#define PRINTJOB_TIMER_AUTOSTART

//
// Print Counter
//
// When enabled Marlin will keep track of some print statistical data such as:
//  - Total print jobs
//  - Total successful print jobs
//  - Total failed print jobs
//  - Total time printing
//
// This information can be viewed by the M78 command.
//#define PRINTCOUNTER

//=============================================================================
//============================= LCD and SD support ============================
//=============================================================================

// @section lcd

//
// LCD LANGUAGE
//
// Here you may choose the language used by Marlin on the LCD menus, the following
// list of languages are available:
//    en, an, bg, ca, cn, cz, de, el, el-gr, es, eu, fi, fr, gl, hr, it,
//    kana, kana_utf8, nl, pl, pt, pt_utf8, pt-br, pt-br_utf8, ru, tr, uk, test
//
// :{ 'en':'English', 'an':'Aragonese', 'bg':'Bulgarian', 'ca':'Catalan', 'cn':'Chinese', 'cz':'Czech', 'de':'German', 'el':'Greek', 'el-gr':'Greek (Greece)', 'es':'Spanish', 'eu':'Basque-Euskera', 'fi':'Finnish', 'fr':'French', 'gl':'Galician', 'hr':'Croatian', 'it':'Italian', 'kana':'Japanese', 'kana_utf8':'Japanese (UTF8)', 'nl':'Dutch', 'pl':'Polish', 'pt':'Portuguese', 'pt-br':'Portuguese (Brazilian)', 'pt-br_utf8':'Portuguese (Brazilian UTF8)', 'pt_utf8':'Portuguese (UTF8)', 'ru':'Russian', 'tr':'Turkish', 'uk':'Ukrainian', 'test':'TEST' }
//
#define LCD_LANGUAGE en

//
// LCD Character Set
//
// Note: This option is NOT applicable to Graphical Displays.
//
// All character-based LCD's provide ASCII plus one of these
// language extensions:
//
//  - JAPANESE ... the most common
//  - WESTERN  ... with more accented characters
//  - CYRILLIC ... for the Russian language
//
// To determine the language extension installed on your controller:
//
//  - Compile and upload with LCD_LANGUAGE set to 'test'
//  - Click the controller to view the LCD menu
//  - The LCD will display Japanese, Western, or Cyrillic text
//
// See https://github.com/MarlinFirmware/Marlin/wiki/LCD-Language
//
// :['JAPANESE', 'WESTERN', 'CYRILLIC']
//
#define DISPLAY_CHARSET_HD44780 JAPANESE

//
// LCD TYPE
//
// You may choose ULTRA_LCD if you have character based LCD with 16x2, 16x4, 20x2,
// 20x4 char/lines or DOGLCD for the full graphics display with 128x64 pixels
// (ST7565R family). (This option will be set automatically for certain displays.)
//
// IMPORTANT NOTE: The U8glib library is required for Full Graphic Display!
//                 https://github.com/olikraus/U8glib_Arduino
//
//#define ULTRA_LCD   // Character based
//#define DOGLCD      // Full graphics display

//
// SD CARD
//
// SD Card support is disabled by default. If your controller has an SD slot,
// you must uncomment the following option or it won't work.
//
#define SDSUPPORT

//
// SD CARD: SPI SPEED
//
// Uncomment ONE of the following items to use a slower SPI transfer
// speed. This is usually required if you're getting volume init errors.
//
//#define SPI_SPEED SPI_HALF_SPEED
//#define SPI_SPEED SPI_QUARTER_SPEED
//#define SPI_SPEED SPI_EIGHTH_SPEED

//
// SD CARD: ENABLE CRC
//
// Use CRC checks and retries on the SD communication.
//
//#define SD_CHECK_AND_RETRY

//
// ENCODER SETTINGS
//
// This option overrides the default number of encoder pulses needed to
// produce one step. Should be increased for high-resolution encoders.
//
//#define ENCODER_PULSES_PER_STEP 1

//
// Use this option to override the number of step signals required to
// move between next/prev menu items.
//
//#define ENCODER_STEPS_PER_MENU_ITEM 5

/**
 * Encoder Direction Options
 *
 * Test your encoder's behavior first with both options disabled.
 *
 *  Reversed Value Edit and Menu Nav? Enable REVERSE_ENCODER_DIRECTION.
 *  Reversed Menu Navigation only?    Enable REVERSE_MENU_DIRECTION.
 *  Reversed Value Editing only?      Enable BOTH options.
 */

//
// This option reverses the encoder direction everywhere
//
//  Set this option if CLOCKWISE causes values to DECREASE
//
#define REVERSE_ENCODER_DIRECTION

//
// This option reverses the encoder direction for navigating LCD menus.
//
//  If CLOCKWISE normally moves DOWN this makes it go UP.
//  If CLOCKWISE normally moves UP this makes it go DOWN.
//
#define REVERSE_MENU_DIRECTION

//
// Individual Axis Homing
//
// Add individual axis homing items (Home X, Home Y, and Home Z) to the LCD menu.
//
//#define INDIVIDUAL_AXIS_HOMING_MENU

//
// SPEAKER/BUZZER
//
// If you have a speaker that can produce tones, enable it here.
// By default Marlin assumes you have a buzzer with a fixed frequency.
//
//#define SPEAKER

//
// The duration and frequency for the UI feedback sound.
// Set these to 0 to disable audio feedback in the LCD menus.
//
// Note: Test audio output with the G-Code:
//  M300 S<frequency Hz> P<duration ms>
//
//#define LCD_FEEDBACK_FREQUENCY_DURATION_MS 100
//#define LCD_FEEDBACK_FREQUENCY_HZ 1000

//
// CONTROLLER TYPE: Standard
//
// Marlin supports a wide variety of controllers.
// Enable one of the following options to specify your controller.
//

//
// ULTIMAKER Controller.
//
//#define ULTIMAKERCONTROLLER

//
// ULTIPANEL as seen on Thingiverse.
//
//#define ULTIPANEL

//
// Cartesio UI
// http://mauk.cc/webshop/cartesio-shop/electronics/user-interface
//
//#define CARTESIO_UI

//
// PanelOne from T3P3 (via RAMPS 1.4 AUX2/AUX3)
// http://reprap.org/wiki/PanelOne
//
//#define PANEL_ONE

//
// MaKr3d Makr-Panel with graphic controller and SD support.
// http://reprap.org/wiki/MaKr3d_MaKrPanel
//
//#define MAKRPANEL

//
// ReprapWorld Graphical LCD
// https://reprapworld.com/?products_details&products_id/1218
//
//#define REPRAPWORLD_GRAPHICAL_LCD

//
// Activate one of these if you have a Panucatt Devices
// Viki 2.0 or mini Viki with Graphic LCD
// http://panucatt.com
//
//#define VIKI2
//#define miniVIKI

//
// Adafruit ST7565 Full Graphic Controller.
// https://github.com/eboston/Adafruit-ST7565-Full-Graphic-Controller/
//
//#define ELB_FULL_GRAPHIC_CONTROLLER

//
// RepRapDiscount Smart Controller.
// http://reprap.org/wiki/RepRapDiscount_Smart_Controller
//
// Note: Usually sold with a white PCB.
//
#define REPRAP_DISCOUNT_SMART_CONTROLLER

//
// GADGETS3D G3D LCD/SD Controller
// http://reprap.org/wiki/RAMPS_1.3/1.4_GADGETS3D_Shield_with_Panel
//
// Note: Usually sold with a blue PCB.
//
//#define G3D_PANEL

//
// RepRapDiscount FULL GRAPHIC Smart Controller
// http://reprap.org/wiki/RepRapDiscount_Full_Graphic_Smart_Controller
//
//#define REPRAP_DISCOUNT_FULL_GRAPHIC_SMART_CONTROLLER

//
// MakerLab Mini Panel with graphic
// controller and SD support - http://reprap.org/wiki/Mini_panel
//
//#define MINIPANEL

//
// RepRapWorld REPRAPWORLD_KEYPAD v1.1
// http://reprapworld.com/?products_details&products_id=202&cPath=1591_1626
//
// REPRAPWORLD_KEYPAD_MOVE_STEP sets how much should the robot move when a key
// is pressed, a value of 10.0 means 10mm per click.
//
//#define REPRAPWORLD_KEYPAD
//#define REPRAPWORLD_KEYPAD_MOVE_STEP 1.0

//
// RigidBot Panel V1.0
// http://www.inventapart.com/
//
//#define RIGIDBOT_PANEL

//
// BQ LCD Smart Controller shipped by
// default with the BQ Hephestos 2 and Witbox 2.
//
//#define BQ_LCD_SMART_CONTROLLER

//
// CONTROLLER TYPE: I2C
//
// Note: These controllers require the installation of Arduino's LiquidCrystal_I2C
// library. For more info: https://github.com/kiyoshigawa/LiquidCrystal_I2C
//

//
// Elefu RA Board Control Panel
// http://www.elefu.com/index.php?route=product/product&product_id=53
//
//#define RA_CONTROL_PANEL

//
// Sainsmart YW Robot (LCM1602) LCD Display
//
//#define LCD_I2C_SAINSMART_YWROBOT

//
// Generic LCM1602 LCD adapter
//
//#define LCM1602

//
// PANELOLU2 LCD with status LEDs,
// separate encoder and click inputs.
//
// Note: This controller requires Arduino's LiquidTWI2 library v1.2.3 or later.
// For more info: https://github.com/lincomatic/LiquidTWI2
//
// Note: The PANELOLU2 encoder click input can either be directly connected to
// a pin (if BTN_ENC defined to != -1) or read through I2C (when BTN_ENC == -1).
//
//#define LCD_I2C_PANELOLU2

//
// Panucatt VIKI LCD with status LEDs,
// integrated click & L/R/U/D buttons, separate encoder inputs.
//
//#define LCD_I2C_VIKI

//
// SSD1306 OLED full graphics generic display
//
//#define U8GLIB_SSD1306

//
// SAV OLEd LCD module support using either SSD1306 or SH1106 based LCD modules
//
//#define SAV_3DGLCD
#if ENABLED(SAV_3DGLCD)
  //#define U8GLIB_SSD1306
  #define U8GLIB_SH1106
#endif

//
// CONTROLLER TYPE: Shift register panels
//
// 2 wire Non-latching LCD SR from https://goo.gl/aJJ4sH
// LCD configuration: http://reprap.org/wiki/SAV_3D_LCD
//
//#define SAV_3DLCD

//=============================================================================
//=============================== Extra Features ==============================
//=============================================================================

// @section extras

// Increase the FAN PWM frequency. Removes the PWM noise but increases heating in the FET/Arduino
//#define FAST_PWM_FAN

// Use software PWM to drive the fan, as for the heaters. This uses a very low frequency
// which is not as annoying as with the hardware PWM. On the other hand, if this frequency
// is too low, you should also increment SOFT_PWM_SCALE.
//#define FAN_SOFT_PWM

// Incrementing this by 1 will double the software PWM frequency,
// affecting heaters, and the fan if FAN_SOFT_PWM is enabled.
// However, control resolution will be halved for each increment;
// at zero value, there are 128 effective control positions.
#define SOFT_PWM_SCALE 0

// Temperature status LEDs that display the hotend and bed temperature.
// If all hotends and bed temperature and temperature setpoint are < 54C then the BLUE led is on.
// Otherwise the RED led is on. There is 1C hysteresis.
//#define TEMP_STAT_LEDS

// M240  Triggers a camera by emulating a Canon RC-1 Remote
// Data from: http://www.doc-diy.net/photo/rc-1_hacked/
//#define PHOTOGRAPH_PIN     23

// SkeinForge sends the wrong arc g-codes when using Arc Point as fillet procedure
//#define SF_ARC_FIX

// Support for the BariCUDA Paste Extruder.
//#define BARICUDA

//define BlinkM/CyzRgb Support
//#define BLINKM

// Support for an RGB LED using 3 separate pins with optional PWM
//#define RGB_LED
#if ENABLED(RGB_LED)
  #define RGB_LED_R_PIN 34
  #define RGB_LED_G_PIN 43
  #define RGB_LED_B_PIN 35
#endif

/*********************************************************************\
* R/C SERVO support
* Sponsored by TrinityLabs, Reworked by codexmas
**********************************************************************/

// Number of servos
//
// If you select a configuration below, this will receive a default value and does not need to be set manually
// set it manually if you have more servos than extruders and wish to manually control some
// leaving it undefined or defining as 0 will disable the servo subsystem
// If unsure, leave commented / disabled
//
#define NUM_SERVOS 1 // Servo index starts with 0 for M280 command

// Delay (in microseconds) before the next move will start, to give the servo time to reach its target angle.
// 300ms is a good value but you can try less delay.
// If the servo can't reach the requested position, increase it.
#define SERVO_DELAY 300

// Servo deactivation
//
// With this option servos are powered only during movement, then turned off to prevent jitter.
#define DEACTIVATE_SERVOS_AFTER_MOVE

/**********************************************************************\
 * Support for a filament diameter sensor
 * Also allows adjustment of diameter at print time (vs  at slicing)
 * Single extruder only at this point (extruder 0)
 *
 * Motherboards
 * 34 - RAMPS1.4 - uses Analog input 5 on the AUX2 connector
 * 81 - Printrboard - Uses Analog input 2 on the Exp1 connector (version B,C,D,E)
 * 301 - Rambo  - uses Analog input 3
 * Note may require analog pins to be defined for different motherboards
 **********************************************************************/
// Uncomment below to enable
//#define FILAMENT_WIDTH_SENSOR

#define DEFAULT_NOMINAL_FILAMENT_DIA 3.00  //Enter the diameter (in mm) of the filament generally used (3.0 mm or 1.75 mm) - this is then used in the slicer software.  Used for sensor reading validation

#if ENABLED(FILAMENT_WIDTH_SENSOR)
  #define FILAMENT_SENSOR_EXTRUDER_NUM 0   //The number of the extruder that has the filament sensor (0,1,2)
  #define MEASUREMENT_DELAY_CM        14   //measurement delay in cm.  This is the distance from filament sensor to middle of barrel

  #define MEASURED_UPPER_LIMIT         3.30  //upper limit factor used for sensor reading validation in mm
  #define MEASURED_LOWER_LIMIT         1.90  //lower limit factor for sensor reading validation in mm
  #define MAX_MEASUREMENT_DELAY       20     //delay buffer size in bytes (1 byte = 1cm)- limits maximum measurement delay allowable (must be larger than MEASUREMENT_DELAY_CM  and lower number saves RAM)

  #define DEFAULT_MEASURED_FILAMENT_DIA  DEFAULT_NOMINAL_FILAMENT_DIA  //set measured to nominal initially

  //When using an LCD, uncomment the line below to display the Filament sensor data on the last line instead of status.  Status will appear for 5 sec.
  //#define FILAMENT_LCD_DISPLAY
#endif

#endif // CONFIGURATION_H<|MERGE_RESOLUTION|>--- conflicted
+++ resolved
@@ -352,7 +352,7 @@
 // If your configuration is significantly different than this and you don't understand the issues involved, you probably
 // shouldn't use bed PID until someone else verifies your hardware works.
 // If this is enabled, find your own PID constants below.
-//#define PIDTEMPBED
+#define PIDTEMPBED
 
 //#define BED_LIMIT_SWITCHING
 
@@ -365,9 +365,6 @@
 #if ENABLED(PIDTEMPBED)
 
   //#define PID_BED_DEBUG // Sends debug data to the serial port.
-
-<<<<<<< HEAD
-  #define PID_BED_INTEGRAL_DRIVE_MAX MAX_BED_POWER //limit for the integral term
 
    //  heater into 4mm borosilicate (Prusa I3)
 //from pidautotune 85°C (ABS)
@@ -381,8 +378,6 @@
 //  #define  DEFAULT_bedKi 29.39
 //  #define  DEFAULT_bedKd 1878.87
 
-=======
->>>>>>> 7224854c
   //120V 250W silicone heater into 4mm borosilicate (MendelMax 1.5+)
   //from FOPDT model - kp=.39 Tp=405 Tdead=66, Tc set to 79.2, aggressive factor of .15 (vs .1, 1, 10)
 //  #define  DEFAULT_bedKp 10.00
@@ -513,7 +508,7 @@
  * Override with M92
  *                                      X, Y, Z, E0 [, E1[, E2[, E3]]]
  */
-#define DEFAULT_AXIS_STEPS_PER_UNIT   { 80, 80, 4000, 500 }
+#define DEFAULT_AXIS_STEPS_PER_UNIT   { 79.92, 79.92, 4000, 100.49 }
 
 /**
  * Default Max Feed Rate (mm/s)
@@ -528,7 +523,7 @@
  * Override with M201
  *                                      X, Y, Z, E0 [, E1[, E2[, E3]]]
  */
-#define DEFAULT_MAX_ACCELERATION      { 3000, 3000, 100, 10000 }
+#define DEFAULT_MAX_ACCELERATION      { 3000, 2000, 25, 8000 }
 
 /**
  * Default Acceleration (change/s) change = mm/s
@@ -538,9 +533,9 @@
  *   M204 R    Retract Acceleration
  *   M204 T    Travel Acceleration
  */
-#define DEFAULT_ACCELERATION          3000    // X, Y, Z and E acceleration for printing moves
-#define DEFAULT_RETRACT_ACCELERATION  3000    // E acceleration for retracts
-#define DEFAULT_TRAVEL_ACCELERATION   3000    // X, Y, Z acceleration for travel (non printing) moves
+#define DEFAULT_ACCELERATION          2000    // X, Y, Z and E acceleration for printing moves
+#define DEFAULT_RETRACT_ACCELERATION  2000    // E acceleration for retracts
+#define DEFAULT_TRAVEL_ACCELERATION   2000    // X, Y, Z acceleration for travel (non printing) moves
 
 /**
  * Default Jerk (mm/s)
@@ -668,13 +663,7 @@
 // Enable Z Probe Repeatability test to see how accurate your probe is
 #define Z_MIN_PROBE_REPEATABILITY_TEST
 
-<<<<<<< HEAD
-//
-// Probe Raise options provide clearance for the probe to deploy, stow, and travel.
-//
-#define Z_PROBE_DEPLOY_HEIGHT 8 // Raise to make room for the probe to deploy / stow
-#define Z_PROBE_TRAVEL_HEIGHT 5  // Raise between probing points.
-=======
+
 /**
  * Z probes require clearance when deploying, stowing, and moving between
  * probe points to avoid hitting the bed and other hardware.
@@ -689,9 +678,9 @@
  * Example: `M851 Z-5` with a CLEARANCE of 4  =>  9mm from bed to nozzle.
  *     But: `M851 Z+1` with a CLEARANCE of 2  =>  2mm from bed to nozzle.
  */
-#define Z_CLEARANCE_DEPLOY_PROBE   10 // Z Clearance for Deploy/Stow
-#define Z_CLEARANCE_BETWEEN_PROBES  5 // Z Clearance between probe points
->>>>>>> 7224854c
+#define Z_CLEARANCE_DEPLOY_PROBE   8 // Z Clearance for Deploy/Stow
+#define Z_CLEARANCE_BETWEEN_PROBES  6 // Z Clearance between probe points
+
 
 //
 // For M851 give a range for adjusting the Z probe offset
@@ -804,9 +793,7 @@
 //===========================================================================
 // @section bedlevel
 
-<<<<<<< HEAD
-#define AUTO_BED_LEVELING_FEATURE // Delete the comment to enable (remove // at the start of the line)
-=======
+
 /**
  * Select one form of Auto Bed Leveling below.
  *
@@ -828,10 +815,10 @@
  *   You specify the rectangle and the density of sample points.
  *   The result is a mesh, best for large or uneven beds.
  */
-//#define AUTO_BED_LEVELING_3POINT
+#define AUTO_BED_LEVELING_3POINT
 //#define AUTO_BED_LEVELING_LINEAR
 //#define AUTO_BED_LEVELING_BILINEAR
->>>>>>> 7224854c
+
 
 /**
  * Enable detailed logging of G28, G29, M48, etc.
@@ -855,15 +842,10 @@
   // The Z probe minimum outer margin (to validate G29 parameters).
   #define MIN_PROBE_EDGE 10
 
-<<<<<<< HEAD
-    #define LEFT_PROBE_BED_POSITION 15
-    #define RIGHT_PROBE_BED_POSITION 160
-    #define FRONT_PROBE_BED_POSITION 0
-    #define BACK_PROBE_BED_POSITION 150
-=======
+
   // Probe along the Y axis, advancing X after each column
   //#define PROBE_Y_FIRST
->>>>>>> 7224854c
+
 
   #if ENABLED(AUTO_BED_LEVELING_BILINEAR)
 
@@ -886,19 +868,14 @@
 
 #elif ENABLED(AUTO_BED_LEVELING_3POINT)
 
-<<<<<<< HEAD
-  #define Z_PROBE_END_SCRIPT "G1 Z10 F12000\nG1 X15 Y330\nG1 Z0.5\nG1 Z10" // These commands will be executed in the end of G29 routine.
-                                                                             // Useful to retract a deployable Z probe.
-=======
   // 3 arbitrary points to probe.
   // A simple cross-product is used to estimate the plane of the bed.
   #define ABL_PROBE_PT_1_X 15
-  #define ABL_PROBE_PT_1_Y 180
+  #define ABL_PROBE_PT_1_Y 170
   #define ABL_PROBE_PT_2_X 15
   #define ABL_PROBE_PT_2_Y 20
   #define ABL_PROBE_PT_3_X 170
   #define ABL_PROBE_PT_3_Y 20
->>>>>>> 7224854c
 
 #endif
 
@@ -906,7 +883,7 @@
  * Commands to execute at the end of G29 probing.
  * Useful to retract or move the Z probe out of the way.
  */
-//#define Z_PROBE_END_SCRIPT "G1 Z10 F12000\nG1 X15 Y330\nG1 Z0.5\nG1 Z10"
+#define Z_PROBE_END_SCRIPT "G1 Z10 F12000\nG1 X15 Y330\nG1 Z0.5\nG1 Z10"
 
 
 // @section homing
@@ -939,30 +916,6 @@
 #define HOMING_FEEDRATE_XY (50*60)
 #define HOMING_FEEDRATE_Z  (4*60)
 
-<<<<<<< HEAD
-//
-// MOVEMENT SETTINGS
-// @section motion
-//
-
-// default settings
-
-#define DEFAULT_AXIS_STEPS_PER_UNIT   {79.92,79.92,1600,100.49}  // changed PLA(80.15,80.15,1601.5,100.49)
-#define DEFAULT_MAX_FEEDRATE          {300, 300, 2.5, 25}    // (mm/sec)
-#define DEFAULT_MAX_ACCELERATION      {3000,2000,25,8000}    // X, Y, Z, E maximum start speed for accelerated moves. E default values are good for Skeinforge 40+, for older versions raise them a lot.
-
-#define DEFAULT_ACCELERATION          2000    // X, Y, Z and E acceleration in mm/s^2 for printing moves
-#define DEFAULT_RETRACT_ACCELERATION  2000    // E acceleration in mm/s^2 for retracts
-#define DEFAULT_TRAVEL_ACCELERATION   2000    // X, Y, Z acceleration in mm/s^2 for travel (non printing) moves
-
-// The speed change that does not require acceleration (i.e. the software might assume it can be done instantaneously)
-#define DEFAULT_XYJERK                20.0    // (mm/sec)
-#define DEFAULT_ZJERK                 0.4     // (mm/sec)
-#define DEFAULT_EJERK                 5.0    // (mm/sec)
-
-
-=======
->>>>>>> 7224854c
 //=============================================================================
 //============================= Additional Features ===========================
 //=============================================================================
