/**
 * Marlin 3D Printer Firmware
 * Copyright (c) 2020 MarlinFirmware [https://github.com/MarlinFirmware/Marlin]
 *
 * Based on Sprinter and grbl.
 * Copyright (c) 2011 Camiel Gubbels / Erik van der Zalm
 *
 * This program is free software: you can redistribute it and/or modify
 * it under the terms of the GNU General Public License as published by
 * the Free Software Foundation, either version 3 of the License, or
 * (at your option) any later version.
 *
 * This program is distributed in the hope that it will be useful,
 * but WITHOUT ANY WARRANTY; without even the implied warranty of
 * MERCHANTABILITY or FITNESS FOR A PARTICULAR PURPOSE.  See the
 * GNU General Public License for more details.
 *
 * You should have received a copy of the GNU General Public License
 * along with this program.  If not, see <https://www.gnu.org/licenses/>.
 *
 */
#pragma once

/**
 * Configuration.h
 *
 * Basic settings such as:
 *
 * - Type of electronics
 * - Type of temperature sensor
 * - Printer geometry
 * - Endstop configuration
 * - LCD controller
 * - Extra features
 *
 * Advanced settings can be found in Configuration_adv.h
 */
#define CONFIGURATION_H_VERSION 020008

//===========================================================================
//============================= Getting Started =============================
//===========================================================================

/**
 * Here are some standard links for getting your machine calibrated:
 *
 * https://reprap.org/wiki/Calibration
 * https://youtu.be/wAL9d7FgInk
 * http://calculator.josefprusa.cz
 * https://reprap.org/wiki/Triffid_Hunter%27s_Calibration_Guide
 * https://www.thingiverse.com/thing:5573
 * https://sites.google.com/site/repraplogphase/calibration-of-your-reprap
 * https://www.thingiverse.com/thing:298812
 */

//===========================================================================
//============================= DELTA Printer ===============================
//===========================================================================
// For a Delta printer, start with one of the configuration files in the config/examples/delta directory
// from https://github.com/MarlinFirmware/Configurations/branches/all and customize for your machine.
//

//===========================================================================
//============================= SCARA Printer ===============================
//===========================================================================
// For a SCARA printer, start with one of the configuration files in the config/examples/SCARA directory
// from https://github.com/MarlinFirmware/Configurations/branches/all and customize for your machine.
//

// @section info

// Author info of this build printed to the host during boot and M115
<<<<<<< HEAD
#define STRING_CONFIG_H_AUTHOR "(james, dad config)" // Who made the changes. 20210105 updated to show config version --------------------------------------------------
#define CUSTOM_VERSION_FILE Version.h // Path from the root directory (no quotes) 20201221 enabled hoping that it would read the version.h config file ---------------------------
=======
#define STRING_CONFIG_H_AUTHOR "(none, default config)" // Who made the changes.
//#define CUSTOM_VERSION_FILE Version.h // Path from the root directory (no quotes)
>>>>>>> 6eeaea92

/**
 * *** VENDORS PLEASE READ ***
 *
 * Marlin allows you to add a custom boot image for Graphical LCDs.
 * With this option Marlin will first show your custom screen followed
 * by the standard Marlin logo with version number and web URL.
 *
 * We encourage you to take advantage of this new feature and we also
 * respectfully request that you retain the unmodified Marlin boot screen.
 */

// Show the Marlin bootscreen on startup. ** ENABLE FOR PRODUCTION **
#define SHOW_BOOTSCREEN

// Show the bitmap in Marlin/_Bootscreen.h on startup.
#define SHOW_CUSTOM_BOOTSCREEN

// Show the bitmap in Marlin/_Statusscreen.h on the status screen.
#define CUSTOM_STATUS_SCREEN_IMAGE

// @section machine

/**
 * Select the serial port on the board to use for communication with the host.
 * This allows the connection of wireless adapters (for instance) to non-default port pins.
 * Serial port -1 is the USB emulated serial port, if available.
 * Note: The first serial port (-1 or 0) will always be used by the Arduino bootloader.
 *
 * :[-1, 0, 1, 2, 3, 4, 5, 6, 7]
 */
#define SERIAL_PORT 1

/**
 * Select a secondary serial port on the board to use for communication with the host.
 * Currently Ethernet (-2) is only supported on Teensy 4.1 boards.
 * :[-2, -1, 0, 1, 2, 3, 4, 5, 6, 7]
 */
#define SERIAL_PORT_2 3

/**
 * This setting determines the communication speed of the printer.
 *
 * 250000 works in most cases, but you might try a lower speed if
 * you commonly experience drop-outs during host printing.
 * You may try up to 1000000 to speed up SD file transfer.
 *
 * :[2400, 9600, 19200, 38400, 57600, 115200, 250000, 500000, 1000000]
 */
<<<<<<< HEAD
#define BAUDRATE 250000 // 20201221 was 115200 -------------------------------------------------------------------------------------------------------------------------
=======
#define BAUDRATE 115200
>>>>>>> 6eeaea92

// Enable the Bluetooth serial interface on AT90USB devices
//#define BLUETOOTH

// Choose the name from boards.h that matches your setup
#ifndef MOTHERBOARD
  #define MOTHERBOARD BOARD_CREALITY_V4
#endif

// Name displayed in the LCD "Ready" message and Info menu
<<<<<<< HEAD
#define CUSTOM_MACHINE_NAME "Dad's Builder Bot v0.1" // does not appear to work if defined in Version.h ----------------------------------------------------------------
=======
#define CUSTOM_MACHINE_NAME "Ender-3 Pro V1.5"
>>>>>>> 6eeaea92

// Printer's unique ID, used by some programs to differentiate between machines.
// Choose your own or use a service like https://www.uuidgenerator.net/version4
//#define MACHINE_UUID "00000000-0000-0000-0000-000000000000"

// @section extruder

// This defines the number of extruders
// :[0, 1, 2, 3, 4, 5, 6, 7, 8]
#define EXTRUDERS 1

// Generally expected filament diameter (1.75, 2.85, 3.0, ...). Used for Volumetric, Filament Width Sensor, etc.
#define DEFAULT_NOMINAL_FILAMENT_DIA 1.75

// For Cyclops or any "multi-extruder" that shares a single nozzle.
//#define SINGLENOZZLE

// Save and restore temperature and fan speed on tool-change.
// Set standby for the unselected tool with M104/106/109 T...
#if ENABLED(SINGLENOZZLE)
  //#define SINGLENOZZLE_STANDBY_TEMP
  //#define SINGLENOZZLE_STANDBY_FAN
#endif

/**
 * Multi-Material Unit
 * Set to one of these predefined models:
 *
 *   PRUSA_MMU1      : Průša MMU1 (The "multiplexer" version)
 *   PRUSA_MMU2      : Průša MMU2
 *   PRUSA_MMU2S     : Průša MMU2S (Requires MK3S extruder with motion sensor, EXTRUDERS = 5)
 *   SMUFF_EMU_MMU2  : Technik Gegg SMUFF (Průša MMU2 emulation mode)
 *   SMUFF_EMU_MMU2S : Technik Gegg SMUFF (Průša MMU2S emulation mode)
 *
 * Requires NOZZLE_PARK_FEATURE to park print head in case MMU unit fails.
 * See additional options in Configuration_adv.h.
 */
//#define MMU_MODEL PRUSA_MMU2

// A dual extruder that uses a single stepper motor
//#define SWITCHING_EXTRUDER
#if ENABLED(SWITCHING_EXTRUDER)
  #define SWITCHING_EXTRUDER_SERVO_NR 0
  #define SWITCHING_EXTRUDER_SERVO_ANGLES { 0, 90 } // Angles for E0, E1[, E2, E3]
  #if EXTRUDERS > 3
    #define SWITCHING_EXTRUDER_E23_SERVO_NR 1
  #endif
#endif

// A dual-nozzle that uses a servomotor to raise/lower one (or both) of the nozzles
//#define SWITCHING_NOZZLE
#if ENABLED(SWITCHING_NOZZLE)
  #define SWITCHING_NOZZLE_SERVO_NR 0
  //#define SWITCHING_NOZZLE_E1_SERVO_NR 1          // If two servos are used, the index of the second
  #define SWITCHING_NOZZLE_SERVO_ANGLES { 0, 90 }   // Angles for E0, E1 (single servo) or lowered/raised (dual servo)
#endif

/**
 * Two separate X-carriages with extruders that connect to a moving part
 * via a solenoid docking mechanism. Requires SOL1_PIN and SOL2_PIN.
 */
//#define PARKING_EXTRUDER

/**
 * Two separate X-carriages with extruders that connect to a moving part
 * via a magnetic docking mechanism using movements and no solenoid
 *
 * project   : https://www.thingiverse.com/thing:3080893
 * movements : https://youtu.be/0xCEiG9VS3k
 *             https://youtu.be/Bqbcs0CU2FE
 */
//#define MAGNETIC_PARKING_EXTRUDER

#if EITHER(PARKING_EXTRUDER, MAGNETIC_PARKING_EXTRUDER)

  #define PARKING_EXTRUDER_PARKING_X { -78, 184 }     // X positions for parking the extruders
  #define PARKING_EXTRUDER_GRAB_DISTANCE 1            // (mm) Distance to move beyond the parking point to grab the extruder
  //#define MANUAL_SOLENOID_CONTROL                   // Manual control of docking solenoids with M380 S / M381

  #if ENABLED(PARKING_EXTRUDER)

    #define PARKING_EXTRUDER_SOLENOIDS_INVERT           // If enabled, the solenoid is NOT magnetized with applied voltage
    #define PARKING_EXTRUDER_SOLENOIDS_PINS_ACTIVE LOW  // LOW or HIGH pin signal energizes the coil
    #define PARKING_EXTRUDER_SOLENOIDS_DELAY 250        // (ms) Delay for magnetic field. No delay if 0 or not defined.
    //#define MANUAL_SOLENOID_CONTROL                   // Manual control of docking solenoids with M380 S / M381

  #elif ENABLED(MAGNETIC_PARKING_EXTRUDER)

    #define MPE_FAST_SPEED      9000      // (mm/min) Speed for travel before last distance point
    #define MPE_SLOW_SPEED      4500      // (mm/min) Speed for last distance travel to park and couple
    #define MPE_TRAVEL_DISTANCE   10      // (mm) Last distance point
    #define MPE_COMPENSATION       0      // Offset Compensation -1 , 0 , 1 (multiplier) only for coupling

  #endif

#endif

/**
 * Switching Toolhead
 *
 * Support for swappable and dockable toolheads, such as
 * the E3D Tool Changer. Toolheads are locked with a servo.
 */
//#define SWITCHING_TOOLHEAD

/**
 * Magnetic Switching Toolhead
 *
 * Support swappable and dockable toolheads with a magnetic
 * docking mechanism using movement and no servo.
 */
//#define MAGNETIC_SWITCHING_TOOLHEAD

/**
 * Electromagnetic Switching Toolhead
 *
 * Parking for CoreXY / HBot kinematics.
 * Toolheads are parked at one edge and held with an electromagnet.
 * Supports more than 2 Toolheads. See https://youtu.be/JolbsAKTKf4
 */
//#define ELECTROMAGNETIC_SWITCHING_TOOLHEAD

#if ANY(SWITCHING_TOOLHEAD, MAGNETIC_SWITCHING_TOOLHEAD, ELECTROMAGNETIC_SWITCHING_TOOLHEAD)
  #define SWITCHING_TOOLHEAD_Y_POS          235         // (mm) Y position of the toolhead dock
  #define SWITCHING_TOOLHEAD_Y_SECURITY      10         // (mm) Security distance Y axis
  #define SWITCHING_TOOLHEAD_Y_CLEAR         60         // (mm) Minimum distance from dock for unobstructed X axis
  #define SWITCHING_TOOLHEAD_X_POS          { 215, 0 }  // (mm) X positions for parking the extruders
  #if ENABLED(SWITCHING_TOOLHEAD)
    #define SWITCHING_TOOLHEAD_SERVO_NR       2         // Index of the servo connector
    #define SWITCHING_TOOLHEAD_SERVO_ANGLES { 0, 180 }  // (degrees) Angles for Lock, Unlock
  #elif ENABLED(MAGNETIC_SWITCHING_TOOLHEAD)
    #define SWITCHING_TOOLHEAD_Y_RELEASE      5         // (mm) Security distance Y axis
    #define SWITCHING_TOOLHEAD_X_SECURITY   { 90, 150 } // (mm) Security distance X axis (T0,T1)
    //#define PRIME_BEFORE_REMOVE                       // Prime the nozzle before release from the dock
    #if ENABLED(PRIME_BEFORE_REMOVE)
      #define SWITCHING_TOOLHEAD_PRIME_MM           20  // (mm)   Extruder prime length
      #define SWITCHING_TOOLHEAD_RETRACT_MM         10  // (mm)   Retract after priming length
      #define SWITCHING_TOOLHEAD_PRIME_FEEDRATE    300  // (mm/min) Extruder prime feedrate
      #define SWITCHING_TOOLHEAD_RETRACT_FEEDRATE 2400  // (mm/min) Extruder retract feedrate
    #endif
  #elif ENABLED(ELECTROMAGNETIC_SWITCHING_TOOLHEAD)
    #define SWITCHING_TOOLHEAD_Z_HOP          2         // (mm) Z raise for switching
  #endif
#endif

/**
 * "Mixing Extruder"
 *   - Adds G-codes M163 and M164 to set and "commit" the current mix factors.
 *   - Extends the stepping routines to move multiple steppers in proportion to the mix.
 *   - Optional support for Repetier Firmware's 'M164 S<index>' supporting virtual tools.
 *   - This implementation supports up to two mixing extruders.
 *   - Enable DIRECT_MIXING_IN_G1 for M165 and mixing in G1 (from Pia Taubert's reference implementation).
 */
//#define MIXING_EXTRUDER
#if ENABLED(MIXING_EXTRUDER)
  #define MIXING_STEPPERS 2        // Number of steppers in your mixing extruder
  #define MIXING_VIRTUAL_TOOLS 16  // Use the Virtual Tool method with M163 and M164
  //#define DIRECT_MIXING_IN_G1    // Allow ABCDHI mix factors in G1 movement commands
  //#define GRADIENT_MIX           // Support for gradient mixing with M166 and LCD
  #if ENABLED(GRADIENT_MIX)
    //#define GRADIENT_VTOOL       // Add M166 T to use a V-tool index as a Gradient alias
  #endif
#endif

// Offset of the extruders (uncomment if using more than one and relying on firmware to position when changing).
// The offset has to be X=0, Y=0 for the extruder 0 hotend (default extruder).
// For the other hotends it is their distance from the extruder 0 hotend.
//#define HOTEND_OFFSET_X { 0.0, 20.00 } // (mm) relative X-offset for each nozzle
//#define HOTEND_OFFSET_Y { 0.0, 5.00 }  // (mm) relative Y-offset for each nozzle
//#define HOTEND_OFFSET_Z { 0.0, 0.00 }  // (mm) relative Z-offset for each nozzle

// @section machine

/**
 * Power Supply Control
 *
 * Enable and connect the power supply to the PS_ON_PIN.
 * Specify whether the power supply is active HIGH or active LOW.
 */
//#define PSU_CONTROL
//#define PSU_NAME "Power Supply"

#if ENABLED(PSU_CONTROL)
  #define PSU_ACTIVE_STATE LOW      // Set 'LOW' for ATX, 'HIGH' for X-Box

  //#define PSU_DEFAULT_OFF         // Keep power off until enabled directly with M80
  //#define PSU_POWERUP_DELAY 250   // (ms) Delay for the PSU to warm up to full power

  //#define PSU_POWERUP_GCODE  "M355 S1"  // G-code to run after power-on (e.g., case light on)
  //#define PSU_POWEROFF_GCODE "M355 S0"  // G-code to run before power-off (e.g., case light off)

  //#define AUTO_POWER_CONTROL      // Enable automatic control of the PS_ON pin
  #if ENABLED(AUTO_POWER_CONTROL)
    #define AUTO_POWER_FANS         // Turn on PSU if fans need power
    #define AUTO_POWER_E_FANS
    #define AUTO_POWER_CONTROLLERFAN
    #define AUTO_POWER_CHAMBER_FAN
    //#define AUTO_POWER_E_TEMP        50 // (°C) Turn on PSU if any extruder is over this temperature
    //#define AUTO_POWER_CHAMBER_TEMP  30 // (°C) Turn on PSU if the chamber is over this temperature
    #define POWER_TIMEOUT              30 // (s) Turn off power if the machine is idle for this duration
    //#define POWER_OFF_DELAY          60 // (s) Delay of poweroff after M81 command. Useful to let fans run for extra time.
  #endif
#endif

//===========================================================================
//============================= Thermal Settings ============================
//===========================================================================
// @section temperature

/**
 * --NORMAL IS 4.7kohm PULLUP!-- 1kohm pullup can be used on hotend sensor, using correct resistor and table
 *
 * Temperature sensors available:
 *
 *    -5 : PT100 / PT1000 with MAX31865 (only for sensors 0-1)
 *    -3 : thermocouple with MAX31855 (only for sensors 0-1)
 *    -2 : thermocouple with MAX6675 (only for sensors 0-1)
 *    -4 : thermocouple with AD8495
 *    -1 : thermocouple with AD595
 *     0 : not used
 *     1 : 100k thermistor - best choice for EPCOS 100k (4.7k pullup)
 *   331 : (3.3V scaled thermistor 1 table for MEGA)
 *   332 : (3.3V scaled thermistor 1 table for DUE)
 *     2 : 200k thermistor - ATC Semitec 204GT-2 (4.7k pullup)
 *   202 : 200k thermistor - Copymaster 3D
 *     3 : Mendel-parts thermistor (4.7k pullup)
 *     4 : 10k thermistor !! do not use it for a hotend. It gives bad resolution at high temp. !!
 *     5 : 100K thermistor - ATC Semitec 104GT-2/104NT-4-R025H42G (Used in ParCan, J-Head, and E3D) (4.7k pullup)
 *   501 : 100K Zonestar (Tronxy X3A) Thermistor
 *   502 : 100K Zonestar Thermistor used by hot bed in Zonestar Průša P802M
 *   512 : 100k RPW-Ultra hotend thermistor (4.7k pullup)
 *     6 : 100k EPCOS - Not as accurate as table 1 (created using a fluke thermocouple) (4.7k pullup)
 *     7 : 100k Honeywell thermistor 135-104LAG-J01 (4.7k pullup)
 *    71 : 100k Honeywell thermistor 135-104LAF-J01 (4.7k pullup)
 *     8 : 100k 0603 SMD Vishay NTCS0603E3104FXT (4.7k pullup)
 *     9 : 100k GE Sensing AL03006-58.2K-97-G1 (4.7k pullup)
 *    10 : 100k RS thermistor 198-961 (4.7k pullup)
 *    11 : 100k beta 3950 1% thermistor (Used in Keenovo AC silicone mats and most Wanhao i3 machines) (4.7k pullup)
 *    12 : 100k 0603 SMD Vishay NTCS0603E3104FXT (4.7k pullup) (calibrated for Makibox hot bed)
 *    13 : 100k Hisens 3950  1% up to 300°C for hotend "Simple ONE " & "Hotend "All In ONE"
 *    15 : 100k thermistor calibration for JGAurora A5 hotend
 *    18 : ATC Semitec 204GT-2 (4.7k pullup) Dagoma.Fr - MKS_Base_DKU001327
 *    20 : Pt100 with circuit in the Ultimainboard V2.x with mainboard ADC reference voltage = INA826 amplifier-board supply voltage.
 *         NOTES: (1) Must use an ADC input with no pullup. (2) Some INA826 amplifiers are unreliable at 3.3V so consider using sensor 147, 110, or 21.
 *    21 : Pt100 with circuit in the Ultimainboard V2.x with 3.3v ADC reference voltage (STM32, LPC176x....) and 5V INA826 amplifier board supply.
 *         NOTE: ADC pins are not 5V tolerant. Not recommended because it's possible to damage the CPU by going over 500°C.
 *    22 : 100k (hotend) with 4.7k pullup to 3.3V and 220R to analog input (as in GTM32 Pro vB)
 *    23 : 100k (bed) with 4.7k pullup to 3.3v and 220R to analog input (as in GTM32 Pro vB)
 *    30 : Kis3d Silicone heating mat 200W/300W with 6mm precision cast plate (EN AW 5083) NTC100K / B3950 (4.7k pullup)
 *   201 : Pt100 with circuit in Overlord, similar to Ultimainboard V2.x
 *    60 : 100k Maker's Tool Works Kapton Bed Thermistor beta=3950
 *    61 : 100k Formbot / Vivedino 3950 350C thermistor 4.7k pullup
 *    66 : 4.7M High Temperature thermistor from Dyze Design
 *    67 : 450C thermistor from SliceEngineering
 *    70 : the 100K thermistor found in the bq Hephestos 2
 *    75 : 100k Generic Silicon Heat Pad with NTC 100K MGB18-104F39050L32 thermistor
 *    99 : 100k thermistor with a 10K pull-up resistor (found on some Wanhao i3 machines)
 *
 *       1k ohm pullup tables - This is atypical, and requires changing out the 4.7k pullup for 1k.
 *                              (but gives greater accuracy and more stable PID)
 *    51 : 100k thermistor - EPCOS (1k pullup)
 *    52 : 200k thermistor - ATC Semitec 204GT-2 (1k pullup)
 *    55 : 100k thermistor - ATC Semitec 104GT-2 (Used in ParCan & J-Head) (1k pullup)
 *
 *  1047 : Pt1000 with 4k7 pullup (E3D)
 *  1010 : Pt1000 with 1k pullup (non standard)
 *   147 : Pt100 with 4k7 pullup
 *   110 : Pt100 with 1k pullup (non standard)
 *
 *  1000 : Custom - Specify parameters in Configuration_adv.h
 *
 *         Use these for Testing or Development purposes. NEVER for production machine.
 *   998 : Dummy Table that ALWAYS reads 25°C or the temperature defined below.
 *   999 : Dummy Table that ALWAYS reads 100°C or the temperature defined below.
 */
#define TEMP_SENSOR_0 1
#define TEMP_SENSOR_1 0
#define TEMP_SENSOR_2 0
#define TEMP_SENSOR_3 0
#define TEMP_SENSOR_4 0
#define TEMP_SENSOR_5 0
#define TEMP_SENSOR_6 0
#define TEMP_SENSOR_7 0
#define TEMP_SENSOR_BED 1
#define TEMP_SENSOR_PROBE 0
#define TEMP_SENSOR_CHAMBER 0

// Dummy thermistor constant temperature readings, for use with 998 and 999
#define DUMMY_THERMISTOR_998_VALUE 25
#define DUMMY_THERMISTOR_999_VALUE 100

// Resistor values when using MAX31865 sensors (-5) on TEMP_SENSOR_0 / 1
//#define MAX31865_SENSOR_OHMS_0      100   // (Ω) Typically 100 or 1000 (PT100 or PT1000)
//#define MAX31865_CALIBRATION_OHMS_0 430   // (Ω) Typically 430 for AdaFruit PT100; 4300 for AdaFruit PT1000
//#define MAX31865_SENSOR_OHMS_1      100
//#define MAX31865_CALIBRATION_OHMS_1 430

// Use temp sensor 1 as a redundant sensor with sensor 0. If the readings
// from the two sensors differ too much the print will be aborted.
//#define TEMP_SENSOR_1_AS_REDUNDANT
#define MAX_REDUNDANT_TEMP_SENSOR_DIFF 10

#define TEMP_RESIDENCY_TIME     10  // (seconds) Time to wait for hotend to "settle" in M109
#define TEMP_WINDOW              1  // (°C) Temperature proximity for the "temperature reached" timer
#define TEMP_HYSTERESIS          3  // (°C) Temperature proximity considered "close enough" to the target

#define TEMP_BED_RESIDENCY_TIME 10  // (seconds) Time to wait for bed to "settle" in M190
#define TEMP_BED_WINDOW          1  // (°C) Temperature proximity for the "temperature reached" timer
#define TEMP_BED_HYSTERESIS      3  // (°C) Temperature proximity considered "close enough" to the target

// Below this temperature the heater will be switched off
// because it probably indicates a broken thermistor wire.
#define HEATER_0_MINTEMP   0
#define HEATER_1_MINTEMP   5
#define HEATER_2_MINTEMP   5
#define HEATER_3_MINTEMP   5
#define HEATER_4_MINTEMP   5
#define HEATER_5_MINTEMP   5
#define HEATER_6_MINTEMP   5
#define HEATER_7_MINTEMP   5
#define BED_MINTEMP        0

// Above this temperature the heater will be switched off.
// This can protect components from overheating, but NOT from shorts and failures.
// (Use MINTEMP for thermistor short/failure protection.)
#define HEATER_0_MAXTEMP 275
#define HEATER_1_MAXTEMP 275
#define HEATER_2_MAXTEMP 275
#define HEATER_3_MAXTEMP 275
#define HEATER_4_MAXTEMP 275
#define HEATER_5_MAXTEMP 275
#define HEATER_6_MAXTEMP 275
#define HEATER_7_MAXTEMP 275
#define BED_MAXTEMP      120

//===========================================================================
//============================= PID Settings ================================
//===========================================================================
// PID Tuning Guide here: https://reprap.org/wiki/PID_Tuning

// Comment the following line to disable PID and enable bang-bang.
#define PIDTEMP
#define BANG_MAX 255     // Limits current to nozzle while in bang-bang mode; 255=full current
#define PID_MAX BANG_MAX // Limits current to nozzle while PID is active (see PID_FUNCTIONAL_RANGE below); 255=full current
#define PID_K1 0.95      // Smoothing factor within any PID loop

#if ENABLED(PIDTEMP)
  //#define PID_EDIT_MENU         // Add PID editing to the "Advanced Settings" menu. (~700 bytes of PROGMEM)
  //#define PID_AUTOTUNE_MENU     // Add PID auto-tuning to the "Advanced Settings" menu. (~250 bytes of PROGMEM)
  //#define PID_PARAMS_PER_HOTEND // Uses separate PID parameters for each extruder (useful for mismatched extruders)
                                  // Set/get with gcode: M301 E[extruder number, 0-2]

  // Ender 3 v2
  #if ENABLED(PID_PARAMS_PER_HOTEND)
    // Specify between 1 and HOTENDS values per array.
    // If fewer than EXTRUDER values are provided, the last element will be repeated.
    #define DEFAULT_Kp_LIST {  28.72,  28.72 }
    #define DEFAULT_Ki_LIST {   2.62,   2.62 }
    #define DEFAULT_Kd_LIST {  78.81,  78.81 }
  #else
    #define DEFAULT_Kp  28.72
    #define DEFAULT_Ki   2.62
    #define DEFAULT_Kd  78.81
  #endif
#endif // PIDTEMP

//===========================================================================
//====================== PID > Bed Temperature Control ======================
//===========================================================================

/**
 * PID Bed Heating
 *
 * If this option is enabled set PID constants below.
 * If this option is disabled, bang-bang will be used and BED_LIMIT_SWITCHING will enable hysteresis.
 *
 * The PID frequency will be the same as the extruder PWM.
 * If PID_dT is the default, and correct for the hardware/configuration, that means 7.689Hz,
 * which is fine for driving a square wave into a resistive load and does not significantly
 * impact FET heating. This also works fine on a Fotek SSR-10DA Solid State Relay into a 250W
 * heater. If your configuration is significantly different than this and you don't understand
 * the issues involved, don't use bed PID until someone else verifies that your hardware works.
 */
#define PIDTEMPBED

//#define BED_LIMIT_SWITCHING

/**
 * Max Bed Power
 * Applies to all forms of bed control (PID, bang-bang, and bang-bang with hysteresis).
 * When set to any value below 255, enables a form of PWM to the bed that acts like a divider
 * so don't use it unless you are OK with PWM on your bed. (See the comment on enabling PIDTEMPBED)
 */
#define MAX_BED_POWER 255 // limits duty cycle to bed; 255=full current

#if ENABLED(PIDTEMPBED)
  //#define MIN_BED_POWER 0
  //#define PID_BED_DEBUG // Sends debug data to the serial port.

  // 120V 250W silicone heater into 4mm borosilicate (MendelMax 1.5+)
  // from FOPDT model - kp=.39 Tp=405 Tdead=66, Tc set to 79.2, aggressive factor of .15 (vs .1, 1, 10)
  #define DEFAULT_bedKp 462.10
  #define DEFAULT_bedKi 85.47
  #define DEFAULT_bedKd 624.59

  // FIND YOUR OWN: "M303 E-1 C8 S90" to run autotune on the bed at 90 degreesC for 8 cycles.
#endif // PIDTEMPBED

#if EITHER(PIDTEMP, PIDTEMPBED)
  //#define PID_DEBUG             // Sends debug data to the serial port. Use 'M303 D' to toggle activation.
  //#define PID_OPENLOOP          // Puts PID in open loop. M104/M140 sets the output power from 0 to PID_MAX
  //#define SLOW_PWM_HEATERS      // PWM with very low frequency (roughly 0.125Hz=8s) and minimum state time of approximately 1s useful for heaters driven by a relay
  #define PID_FUNCTIONAL_RANGE 10 // If the temperature difference between the target temperature and the actual temperature
                                  // is more than PID_FUNCTIONAL_RANGE then the PID will be shut off and the heater will be set to min/max.
#endif

// @section extruder

/**
 * Prevent extrusion if the temperature is below EXTRUDE_MINTEMP.
 * Add M302 to set the minimum extrusion temperature and/or turn
 * cold extrusion prevention on and off.
 *
 * *** IT IS HIGHLY RECOMMENDED TO LEAVE THIS OPTION ENABLED! ***
 */
#define PREVENT_COLD_EXTRUSION
#define EXTRUDE_MINTEMP 180

/**
 * Prevent a single extrusion longer than EXTRUDE_MAXLENGTH.
 * Note: For Bowden Extruders make this large enough to allow load/unload.
 */
#define PREVENT_LENGTHY_EXTRUDE
#define EXTRUDE_MAXLENGTH 1000

//===========================================================================
//======================== Thermal Runaway Protection =======================
//===========================================================================

/**
 * Thermal Protection provides additional protection to your printer from damage
 * and fire. Marlin always includes safe min and max temperature ranges which
 * protect against a broken or disconnected thermistor wire.
 *
 * The issue: If a thermistor falls out, it will report the much lower
 * temperature of the air in the room, and the the firmware will keep
 * the heater on.
 *
 * If you get "Thermal Runaway" or "Heating failed" errors the
 * details can be tuned in Configuration_adv.h
 */

#define THERMAL_PROTECTION_HOTENDS // Enable thermal protection for all extruders
#define THERMAL_PROTECTION_BED     // Enable thermal protection for the heated bed
//#define THERMAL_PROTECTION_CHAMBER // Enable thermal protection for the heated chamber

//===========================================================================
//============================= Mechanical Settings =========================
//===========================================================================

// @section machine

// Enable one of the options below for CoreXY, CoreXZ, or CoreYZ kinematics,
// either in the usual order or reversed
//#define COREXY
//#define COREXZ
//#define COREYZ
//#define COREYX
//#define COREZX
//#define COREZY
//#define MARKFORGED_XY  // MarkForged. See https://reprap.org/forum/read.php?152,504042

//===========================================================================
//============================== Endstop Settings ===========================
//===========================================================================

// @section homing

// Specify here all the endstop connectors that are connected to any endstop or probe.
// Almost all printers will be using one per axis. Probes will use one or more of the
// extra connectors. Leave undefined any used for non-endstop and non-probe purposes.
#define USE_XMIN_PLUG
#define USE_YMIN_PLUG
#define USE_ZMIN_PLUG
//#define USE_XMAX_PLUG
//#define USE_YMAX_PLUG
//#define USE_ZMAX_PLUG

// Enable pullup for all endstops to prevent a floating state
#define ENDSTOPPULLUPS
#if DISABLED(ENDSTOPPULLUPS)
  // Disable ENDSTOPPULLUPS to set pullups individually
  //#define ENDSTOPPULLUP_XMAX
  //#define ENDSTOPPULLUP_YMAX
  //#define ENDSTOPPULLUP_ZMAX
  //#define ENDSTOPPULLUP_XMIN
  //#define ENDSTOPPULLUP_YMIN
  //#define ENDSTOPPULLUP_ZMIN
  //#define ENDSTOPPULLUP_ZMIN_PROBE
#endif

// Enable pulldown for all endstops to prevent a floating state
//#define ENDSTOPPULLDOWNS
#if DISABLED(ENDSTOPPULLDOWNS)
  // Disable ENDSTOPPULLDOWNS to set pulldowns individually
  //#define ENDSTOPPULLDOWN_XMAX
  //#define ENDSTOPPULLDOWN_YMAX
  //#define ENDSTOPPULLDOWN_ZMAX
  //#define ENDSTOPPULLDOWN_XMIN
  //#define ENDSTOPPULLDOWN_YMIN
  //#define ENDSTOPPULLDOWN_ZMIN
  //#define ENDSTOPPULLDOWN_ZMIN_PROBE
#endif

// Mechanical endstop with COM to ground and NC to Signal uses "false" here (most common setup).
#define X_MIN_ENDSTOP_INVERTING false // Set to true to invert the logic of the endstop.
#define Y_MIN_ENDSTOP_INVERTING false // Set to true to invert the logic of the endstop.
#define Z_MIN_ENDSTOP_INVERTING false // Set to true to invert the logic of the endstop.
#define X_MAX_ENDSTOP_INVERTING false // Set to true to invert the logic of the endstop.
#define Y_MAX_ENDSTOP_INVERTING false // Set to true to invert the logic of the endstop.
#define Z_MAX_ENDSTOP_INVERTING false // Set to true to invert the logic of the endstop.
#define Z_MIN_PROBE_ENDSTOP_INVERTING false // Set to true to invert the logic of the probe.

/**
 * Stepper Drivers
 *
 * These settings allow Marlin to tune stepper driver timing and enable advanced options for
 * stepper drivers that support them. You may also override timing options in Configuration_adv.h.
 *
 * A4988 is assumed for unspecified drivers.
 *
 * Use TMC2208/TMC2208_STANDALONE for TMC2225 drivers and TMC2209/TMC2209_STANDALONE for TMC2226 drivers.
 *
 * Options: A4988, A5984, DRV8825, LV8729, L6470, L6474, POWERSTEP01,
 *          TB6560, TB6600, TMC2100,
 *          TMC2130, TMC2130_STANDALONE, TMC2160, TMC2160_STANDALONE,
 *          TMC2208, TMC2208_STANDALONE, TMC2209, TMC2209_STANDALONE,
 *          TMC26X,  TMC26X_STANDALONE,  TMC2660, TMC2660_STANDALONE,
 *          TMC5130, TMC5130_STANDALONE, TMC5160, TMC5160_STANDALONE
 * :['A4988', 'A5984', 'DRV8825', 'LV8729', 'L6470', 'L6474', 'POWERSTEP01', 'TB6560', 'TB6600', 'TMC2100', 'TMC2130', 'TMC2130_STANDALONE', 'TMC2160', 'TMC2160_STANDALONE', 'TMC2208', 'TMC2208_STANDALONE', 'TMC2209', 'TMC2209_STANDALONE', 'TMC26X', 'TMC26X_STANDALONE', 'TMC2660', 'TMC2660_STANDALONE', 'TMC5130', 'TMC5130_STANDALONE', 'TMC5160', 'TMC5160_STANDALONE']
 */

#warning "Creality 4.2.2 boards may have A4988 or TMC2208_STANDALONE drivers. Check your board and make sure to select the correct DRIVER_TYPE!"

#define X_DRIVER_TYPE A4988
#define Y_DRIVER_TYPE A4988
#define Z_DRIVER_TYPE A4988
//#define X2_DRIVER_TYPE A4988
//#define Y2_DRIVER_TYPE A4988
//#define Z2_DRIVER_TYPE A4988
//#define Z3_DRIVER_TYPE A4988
//#define Z4_DRIVER_TYPE A4988
#define E0_DRIVER_TYPE A4988
//#define E1_DRIVER_TYPE A4988
//#define E2_DRIVER_TYPE A4988
//#define E3_DRIVER_TYPE A4988
//#define E4_DRIVER_TYPE A4988
//#define E5_DRIVER_TYPE A4988
//#define E6_DRIVER_TYPE A4988
//#define E7_DRIVER_TYPE A4988

// Enable this feature if all enabled endstop pins are interrupt-capable.
// This will remove the need to poll the interrupt pins, saving many CPU cycles.
#define ENDSTOP_INTERRUPTS_FEATURE

/**
 * Endstop Noise Threshold
 *
 * Enable if your probe or endstops falsely trigger due to noise.
 *
 * - Higher values may affect repeatability or accuracy of some bed probes.
 * - To fix noise install a 100nF ceramic capacitor in parallel with the switch.
 * - This feature is not required for common micro-switches mounted on PCBs
 *   based on the Makerbot design, which already have the 100nF capacitor.
 *
 * :[2,3,4,5,6,7]
 */
//#define ENDSTOP_NOISE_THRESHOLD 2

// Check for stuck or disconnected endstops during homing moves.
//#define DETECT_BROKEN_ENDSTOP

//=============================================================================
//============================== Movement Settings ============================
//=============================================================================
// @section motion

/**
 * Default Settings
 *
 * These settings can be reset by M502
 *
 * Note that if EEPROM is enabled, saved values will override these.
 */

/**
 * With this option each E stepper can have its own factors for the
 * following movement settings. If fewer factors are given than the
 * total number of extruders, the last value applies to the rest.
 */
//#define DISTINCT_E_FACTORS

/**
 * Default Axis Steps Per Unit (steps/mm)
 * Override with M92
 *                                      X, Y, Z, E0 [, E1[, E2...]]
 */
#define DEFAULT_AXIS_STEPS_PER_UNIT   { 80, 80, 400, 93 }

/**
 * Default Max Feed Rate (mm/s)
 * Override with M203
 *                                      X, Y, Z, E0 [, E1[, E2...]]
 */
#define DEFAULT_MAX_FEEDRATE          { 500, 500, 5, 25 }

//#define LIMITED_MAX_FR_EDITING        // Limit edit via M203 or LCD to DEFAULT_MAX_FEEDRATE * 2
#if ENABLED(LIMITED_MAX_FR_EDITING)
  #define MAX_FEEDRATE_EDIT_VALUES    { 600, 600, 10, 50 } // ...or, set your own edit limits
#endif

/**
 * Default Max Acceleration (change/s) change = mm/s
 * (Maximum start speed for accelerated moves)
 * Override with M201
 *                                      X, Y, Z, E0 [, E1[, E2...]]
 */
#define DEFAULT_MAX_ACCELERATION      { 500, 500, 100, 1000 }

//#define LIMITED_MAX_ACCEL_EDITING     // Limit edit via M201 or LCD to DEFAULT_MAX_ACCELERATION * 2
#if ENABLED(LIMITED_MAX_ACCEL_EDITING)
  #define MAX_ACCEL_EDIT_VALUES       { 6000, 6000, 200, 20000 } // ...or, set your own edit limits
#endif

/**
 * Default Acceleration (change/s) change = mm/s
 * Override with M204
 *
 *   M204 P    Acceleration
 *   M204 R    Retract Acceleration
 *   M204 T    Travel Acceleration
 */
#define DEFAULT_ACCELERATION          500    // X, Y, Z and E acceleration for printing moves
#define DEFAULT_RETRACT_ACCELERATION  500    // E acceleration for retracts
#define DEFAULT_TRAVEL_ACCELERATION   1000    // X, Y, Z acceleration for travel (non printing) moves

/**
 * Default Jerk limits (mm/s)
 * Override with M205 X Y Z E
 *
 * "Jerk" specifies the minimum speed change that requires acceleration.
 * When changing speed and direction, if the difference is less than the
 * value set here, it may happen instantaneously.
 */
#define CLASSIC_JERK
#if ENABLED(CLASSIC_JERK)
  #define DEFAULT_XJERK 10.0
  #define DEFAULT_YJERK 10.0
  #define DEFAULT_ZJERK  0.3

  //#define TRAVEL_EXTRA_XYJERK 0.0     // Additional jerk allowance for all travel moves

  //#define LIMITED_JERK_EDITING        // Limit edit via M205 or LCD to DEFAULT_aJERK * 2
  #if ENABLED(LIMITED_JERK_EDITING)
    #define MAX_JERK_EDIT_VALUES { 20, 20, 0.6, 10 } // ...or, set your own edit limits
  #endif
#endif

#define DEFAULT_EJERK    5.0  // May be used by Linear Advance

/**
 * Junction Deviation Factor
 *
 * See:
 *   https://reprap.org/forum/read.php?1,739819
 *   https://blog.kyneticcnc.com/2018/10/computing-junction-deviation-for-marlin.html
 */
#if DISABLED(CLASSIC_JERK)
  #define JUNCTION_DEVIATION_MM 0.013 // (mm) Distance from real junction edge
  #define JD_HANDLE_SMALL_SEGMENTS    // Use curvature estimation instead of just the junction angle
                                      // for small segments (< 1mm) with large junction angles (> 135°).
#endif

/**
 * S-Curve Acceleration
 *
 * This option eliminates vibration during printing by fitting a Bézier
 * curve to move acceleration, producing much smoother direction changes.
 *
 * See https://github.com/synthetos/TinyG/wiki/Jerk-Controlled-Motion-Explained
 */
//#define S_CURVE_ACCELERATION

//===========================================================================
//============================= Z Probe Options =============================
//===========================================================================
// @section probes

//
// See https://marlinfw.org/docs/configuration/probes.html
//

/**
 * Enable this option for a probe connected to the Z-MIN pin.
 * The probe replaces the Z-MIN endstop and is used for Z homing.
 * (Automatically enables USE_PROBE_FOR_Z_HOMING.)
 */
#define Z_MIN_PROBE_USES_Z_MIN_ENDSTOP_PIN

// Force the use of the probe for Z-axis homing
//#define USE_PROBE_FOR_Z_HOMING

/**
 * Z_MIN_PROBE_PIN
 *
 * Define this pin if the probe is not connected to Z_MIN_PIN.
 * If not defined the default pin for the selected MOTHERBOARD
 * will be used. Most of the time the default is what you want.
 *
 *  - The simplest option is to use a free endstop connector.
 *  - Use 5V for powered (usually inductive) sensors.
 *
 *  - RAMPS 1.3/1.4 boards may use the 5V, GND, and Aux4->D32 pin:
 *    - For simple switches connect...
 *      - normally-closed switches to GND and D32.
 *      - normally-open switches to 5V and D32.
 */
//#define Z_MIN_PROBE_PIN 32 // Pin 32 is the RAMPS default

/**
 * Probe Type
 *
 * Allen Key Probes, Servo Probes, Z-Sled Probes, FIX_MOUNTED_PROBE, etc.
 * Activate one of these to use Auto Bed Leveling below.
 */

/**
 * The "Manual Probe" provides a means to do "Auto" Bed Leveling without a probe.
 * Use G29 repeatedly, adjusting the Z height at each point with movement commands
 * or (with LCD_BED_LEVELING) the LCD controller.
 */
//#define PROBE_MANUALLY
//#define MANUAL_PROBE_START_Z 0.2

/**
 * A Fix-Mounted Probe either doesn't deploy or needs manual deployment.
 *   (e.g., an inductive probe or a nozzle-based probe-switch.)
 */
//#define FIX_MOUNTED_PROBE

/**
 * Use the nozzle as the probe, with the hotend
 * assembly attached to a sensitive strain gauge.
 */
//#define STRAIN_GAUGE_PROBE

/**
 * Use the nozzle as the probe, as with a conductive
 * nozzle system or a piezo-electric smart effector.
 */
//#define NOZZLE_AS_PROBE

/**
 * Z Servo Probe, such as an endstop switch on a rotating arm.
 */
//#define Z_PROBE_SERVO_NR 0       // Defaults to SERVO 0 connector.
//#define Z_SERVO_ANGLES { 70, 0 } // Z Servo Deploy and Stow angles

/**
 * The BLTouch probe uses a Hall effect sensor and emulates a servo.
 */
<<<<<<< HEAD
// #define BLTOUCH // 20210105 disabled for Dad's configuration -------------------------------------------------------------------------------------------------------
=======
//#define BLTOUCH
>>>>>>> 6eeaea92

/**
 * Touch-MI Probe by hotends.fr
 *
 * This probe is deployed and activated by moving the X-axis to a magnet at the edge of the bed.
 * By default, the magnet is assumed to be on the left and activated by a home. If the magnet is
 * on the right, enable and set TOUCH_MI_DEPLOY_XPOS to the deploy position.
 *
 * Also requires: BABYSTEPPING, BABYSTEP_ZPROBE_OFFSET, Z_SAFE_HOMING,
 *                and a minimum Z_HOMING_HEIGHT of 10.
 */
//#define TOUCH_MI_PROBE
#if ENABLED(TOUCH_MI_PROBE)
  #define TOUCH_MI_RETRACT_Z 0.5                  // Height at which the probe retracts
  //#define TOUCH_MI_DEPLOY_XPOS (X_MAX_BED + 2)  // For a magnet on the right side of the bed
  //#define TOUCH_MI_MANUAL_DEPLOY                // For manual deploy (LCD menu)
#endif

// A probe that is deployed and stowed with a solenoid pin (SOL1_PIN)
//#define SOLENOID_PROBE

// A sled-mounted probe like those designed by Charles Bell.
//#define Z_PROBE_SLED
//#define SLED_DOCKING_OFFSET 5  // The extra distance the X axis must travel to pickup the sled. 0 should be fine but you can push it further if you'd like.

// A probe deployed by moving the x-axis, such as the Wilson II's rack-and-pinion probe designed by Marty Rice.
//#define RACK_AND_PINION_PROBE
#if ENABLED(RACK_AND_PINION_PROBE)
  #define Z_PROBE_DEPLOY_X  X_MIN_POS
  #define Z_PROBE_RETRACT_X X_MAX_POS
#endif

// Duet Smart Effector (for delta printers) - https://bit.ly/2ul5U7J
// When the pin is defined you can use M672 to set/reset the probe sensivity.
//#define DUET_SMART_EFFECTOR
#if ENABLED(DUET_SMART_EFFECTOR)
  #define SMART_EFFECTOR_MOD_PIN  -1  // Connect a GPIO pin to the Smart Effector MOD pin
#endif

/**
 * Use StallGuard2 to probe the bed with the nozzle.
 * Requires stallGuard-capable Trinamic stepper drivers.
 * CAUTION: This can damage machines with Z lead screws.
 *          Take extreme care when setting up this feature.
 */
//#define SENSORLESS_PROBING

//
// For Z_PROBE_ALLEN_KEY see the Delta example configurations.
//

/**
 * Nozzle-to-Probe offsets { X, Y, Z }
 *
 * X and Y offset
 *   Use a caliper or ruler to measure the distance from the tip of
 *   the Nozzle to the center-point of the Probe in the X and Y axes.
 *
 * Z offset
 * - For the Z offset use your best known value and adjust at runtime.
 * - Common probes trigger below the nozzle and have negative values for Z offset.
 * - Probes triggering above the nozzle height are uncommon but do exist. When using
 *   probes such as this, carefully set Z_CLEARANCE_DEPLOY_PROBE and Z_CLEARANCE_BETWEEN_PROBES
 *   to avoid collisions during probing.
 *
 * Tune and Adjust
 * -  Probe Offsets can be tuned at runtime with 'M851', LCD menus, babystepping, etc.
 * -  PROBE_OFFSET_WIZARD (configuration_adv.h) can be used for setting the Z offset.
 *
 * Assuming the typical work area orientation:
 *  - Probe to RIGHT of the Nozzle has a Positive X offset
 *  - Probe to LEFT  of the Nozzle has a Negative X offset
 *  - Probe in BACK  of the Nozzle has a Positive Y offset
 *  - Probe in FRONT of the Nozzle has a Negative Y offset
 *
 * Some examples:
 *   #define NOZZLE_TO_PROBE_OFFSET { 10, 10, -1 }   // Example "1"
 *   #define NOZZLE_TO_PROBE_OFFSET {-10,  5, -1 }   // Example "2"
 *   #define NOZZLE_TO_PROBE_OFFSET {  5, -5, -1 }   // Example "3"
 *   #define NOZZLE_TO_PROBE_OFFSET {-15,-10, -1 }   // Example "4"
 *
 *     +-- BACK ---+
 *     |    [+]    |
 *   L |        1  | R <-- Example "1" (right+,  back+)
 *   E |  2        | I <-- Example "2" ( left-,  back+)
 *   F |[-]  N  [+]| G <-- Nozzle
 *   T |       3   | H <-- Example "3" (right+, front-)
 *     | 4         | T <-- Example "4" ( left-, front-)
 *     |    [-]    |
 *     O-- FRONT --+
 */
#define NOZZLE_TO_PROBE_OFFSET { 10, 10, 0 }

// Most probes should stay away from the edges of the bed, but
// with NOZZLE_AS_PROBE this can be negative for a wider probing area.
#define PROBING_MARGIN 10

// X and Y axis travel speed (mm/min) between probes
#define XY_PROBE_SPEED (50*60)

// Feedrate (mm/min) for the first approach when double-probing (MULTIPLE_PROBING == 2)
#define Z_PROBE_SPEED_FAST (4*60)

// Feedrate (mm/min) for the "accurate" probe of each point
#define Z_PROBE_SPEED_SLOW (Z_PROBE_SPEED_FAST / 2)

/**
 * Probe Activation Switch
 * A switch indicating proper deployment, or an optical
 * switch triggered when the carriage is near the bed.
 */
//#define PROBE_ACTIVATION_SWITCH
#if ENABLED(PROBE_ACTIVATION_SWITCH)
  #define PROBE_ACTIVATION_SWITCH_STATE LOW // State indicating probe is active
  //#define PROBE_ACTIVATION_SWITCH_PIN PC6 // Override default pin
#endif

/**
 * Tare Probe (determine zero-point) prior to each probe.
 * Useful for a strain gauge or piezo sensor that needs to factor out
 * elements such as cables pulling on the carriage.
 */
//#define PROBE_TARE
#if ENABLED(PROBE_TARE)
  #define PROBE_TARE_TIME  200    // (ms) Time to hold tare pin
  #define PROBE_TARE_DELAY 200    // (ms) Delay after tare before
  #define PROBE_TARE_STATE HIGH   // State to write pin for tare
  //#define PROBE_TARE_PIN PA5    // Override default pin
  #if ENABLED(PROBE_ACTIVATION_SWITCH)
    //#define PROBE_TARE_ONLY_WHILE_INACTIVE  // Fail to tare/probe if PROBE_ACTIVATION_SWITCH is active
  #endif
#endif

/**
 * Multiple Probing
 *
 * You may get improved results by probing 2 or more times.
 * With EXTRA_PROBING the more atypical reading(s) will be disregarded.
 *
 * A total of 2 does fast/slow probes with a weighted average.
 * A total of 3 or more adds more slow probes, taking the average.
 */
//#define MULTIPLE_PROBING 2
//#define EXTRA_PROBING    1

/**
 * Z probes require clearance when deploying, stowing, and moving between
 * probe points to avoid hitting the bed and other hardware.
 * Servo-mounted probes require extra space for the arm to rotate.
 * Inductive probes need space to keep from triggering early.
 *
 * Use these settings to specify the distance (mm) to raise the probe (or
 * lower the bed). The values set here apply over and above any (negative)
 * probe Z Offset set with NOZZLE_TO_PROBE_OFFSET, M851, or the LCD.
 * Only integer values >= 1 are valid here.
 *
 * Example: `M851 Z-5` with a CLEARANCE of 4  =>  9mm from bed to nozzle.
 *     But: `M851 Z+1` with a CLEARANCE of 2  =>  2mm from bed to nozzle.
 */
#define Z_CLEARANCE_DEPLOY_PROBE   10 // Z Clearance for Deploy/Stow
#define Z_CLEARANCE_BETWEEN_PROBES  5 // Z Clearance between probe points
#define Z_CLEARANCE_MULTI_PROBE     5 // Z Clearance between multiple probes
//#define Z_AFTER_PROBING           5 // Z position after probing is done

#define Z_PROBE_LOW_POINT          -2 // Farthest distance below the trigger-point to go before stopping

// For M851 give a range for adjusting the Z probe offset
#define Z_PROBE_OFFSET_RANGE_MIN -10
#define Z_PROBE_OFFSET_RANGE_MAX 10

// Enable the M48 repeatability test to test probe accuracy
//#define Z_MIN_PROBE_REPEATABILITY_TEST

// Before deploy/stow pause for user confirmation
//#define PAUSE_BEFORE_DEPLOY_STOW
#if ENABLED(PAUSE_BEFORE_DEPLOY_STOW)
  //#define PAUSE_PROBE_DEPLOY_WHEN_TRIGGERED // For Manual Deploy Allenkey Probe
#endif

/**
 * Enable one or more of the following if probing seems unreliable.
 * Heaters and/or fans can be disabled during probing to minimize electrical
 * noise. A delay can also be added to allow noise and vibration to settle.
 * These options are most useful for the BLTouch probe, but may also improve
 * readings with inductive probes and piezo sensors.
 */
//#define PROBING_HEATERS_OFF       // Turn heaters off when probing
#if ENABLED(PROBING_HEATERS_OFF)
  //#define WAIT_FOR_BED_HEATER     // Wait for bed to heat back up between probes (to improve accuracy)
#endif
//#define PROBING_FANS_OFF          // Turn fans off when probing
//#define PROBING_STEPPERS_OFF      // Turn steppers off (unless needed to hold position) when probing
//#define DELAY_BEFORE_PROBING 200  // (ms) To prevent vibrations from triggering piezo sensors

// Require minimum nozzle and/or bed temperature for probing
//#define PREHEAT_BEFORE_PROBING
#if ENABLED(PREHEAT_BEFORE_PROBING)
  #define PROBING_NOZZLE_TEMP 120   // (°C) Only applies to E0 at this time
  #define PROBING_BED_TEMP     50
#endif

// For Inverting Stepper Enable Pins (Active Low) use 0, Non Inverting (Active High) use 1
// :{ 0:'Low', 1:'High' }
#define X_ENABLE_ON 0
#define Y_ENABLE_ON 0
#define Z_ENABLE_ON 0
#define E_ENABLE_ON 0 // For all extruders

// Disable axis steppers immediately when they're not being stepped.
// WARNING: When motors turn off there is a chance of losing position accuracy!
#define DISABLE_X false
#define DISABLE_Y false
#define DISABLE_Z false

// Turn off the display blinking that warns about possible accuracy reduction
//#define DISABLE_REDUCED_ACCURACY_WARNING

// @section extruder

#define DISABLE_E false             // Disable the extruder when not stepping
#define DISABLE_INACTIVE_EXTRUDER   // Keep only the active extruder enabled

// @section machine

// Invert the stepper direction. Change (or reverse the motor connector) if an axis goes the wrong way.
#define INVERT_X_DIR false
#define INVERT_Y_DIR false
#define INVERT_Z_DIR true

// @section extruder

// For direct drive extruder v9 set to true, for geared extruder set to false.
#define INVERT_E0_DIR false
#define INVERT_E1_DIR false
#define INVERT_E2_DIR false
#define INVERT_E3_DIR false
#define INVERT_E4_DIR false
#define INVERT_E5_DIR false
#define INVERT_E6_DIR false
#define INVERT_E7_DIR false

// @section homing

//#define NO_MOTION_BEFORE_HOMING // Inhibit movement until all axes have been homed. Also enable HOME_AFTER_DEACTIVATE for extra safety.
//#define HOME_AFTER_DEACTIVATE   // Require rehoming after steppers are deactivated. Also enable NO_MOTION_BEFORE_HOMING for extra safety.
//#define UNKNOWN_Z_NO_RAISE      // Don't raise Z (lower the bed) if Z is "unknown." For beds that fall when Z is powered off.

//#define Z_HOMING_HEIGHT  4      // (mm) Minimal Z height before homing (G28) for Z clearance above the bed, clamps, ...
                                  // Be sure to have this much clearance over your Z_MAX_POS to prevent grinding.

//#define Z_AFTER_HOMING  10      // (mm) Height to move to after homing Z

// Direction of endstops when homing; 1=MAX, -1=MIN
// :[-1,1]
#define X_HOME_DIR -1
#define Y_HOME_DIR -1
#define Z_HOME_DIR -1

// @section machine

// The size of the print bed
#define X_BED_SIZE 235
#define Y_BED_SIZE 235

// Travel limits (mm) after homing, corresponding to endstop positions.
#define X_MIN_POS 0
#define Y_MIN_POS 0
#define Z_MIN_POS 0
#define X_MAX_POS X_BED_SIZE
#define Y_MAX_POS Y_BED_SIZE
#define Z_MAX_POS 250

/**
 * Software Endstops
 *
 * - Prevent moves outside the set machine bounds.
 * - Individual axes can be disabled, if desired.
 * - X and Y only apply to Cartesian robots.
 * - Use 'M211' to set software endstops on/off or report current state
 */

// Min software endstops constrain movement within minimum coordinate bounds
#define MIN_SOFTWARE_ENDSTOPS
#if ENABLED(MIN_SOFTWARE_ENDSTOPS)
  #define MIN_SOFTWARE_ENDSTOP_X
  #define MIN_SOFTWARE_ENDSTOP_Y
  #define MIN_SOFTWARE_ENDSTOP_Z
#endif

// Max software endstops constrain movement within maximum coordinate bounds
#define MAX_SOFTWARE_ENDSTOPS
#if ENABLED(MAX_SOFTWARE_ENDSTOPS)
  #define MAX_SOFTWARE_ENDSTOP_X
  #define MAX_SOFTWARE_ENDSTOP_Y
  #define MAX_SOFTWARE_ENDSTOP_Z
#endif

#if EITHER(MIN_SOFTWARE_ENDSTOPS, MAX_SOFTWARE_ENDSTOPS)
  //#define SOFT_ENDSTOPS_MENU_ITEM  // Enable/Disable software endstops from the LCD
#endif

/**
 * Filament Runout Sensors
 * Mechanical or opto endstops are used to check for the presence of filament.
 *
 * IMPORTANT: Runout will only trigger if Marlin is aware that a print job is running.
 * Marlin knows a print job is running when:
 *  1. Running a print job from media started with M24.
 *  2. The Print Job Timer has been started with M75.
 *  3. The heaters were turned on and PRINTJOB_TIMER_AUTOSTART is enabled.
 *
 * RAMPS-based boards use SERVO3_PIN for the first runout sensor.
 * For other boards you may need to define FIL_RUNOUT_PIN, FIL_RUNOUT2_PIN, etc.
 */
//#define FILAMENT_RUNOUT_SENSOR
#if ENABLED(FILAMENT_RUNOUT_SENSOR)
  #define FIL_RUNOUT_ENABLED_DEFAULT true // Enable the sensor on startup. Override with M412 followed by M500.
  #define NUM_RUNOUT_SENSORS   1          // Number of sensors, up to one per extruder. Define a FIL_RUNOUT#_PIN for each.

  #define FIL_RUNOUT_STATE     LOW        // Pin state indicating that filament is NOT present.
  #define FIL_RUNOUT_PULLUP               // Use internal pullup for filament runout pins.
  //#define FIL_RUNOUT_PULLDOWN           // Use internal pulldown for filament runout pins.

  // Override individually if the runout sensors vary
  //#define FIL_RUNOUT1_STATE LOW
  //#define FIL_RUNOUT1_PULLUP
  //#define FIL_RUNOUT1_PULLDOWN

  //#define FIL_RUNOUT2_STATE LOW
  //#define FIL_RUNOUT2_PULLUP
  //#define FIL_RUNOUT2_PULLDOWN

  //#define FIL_RUNOUT3_STATE LOW
  //#define FIL_RUNOUT3_PULLUP
  //#define FIL_RUNOUT3_PULLDOWN

  //#define FIL_RUNOUT4_STATE LOW
  //#define FIL_RUNOUT4_PULLUP
  //#define FIL_RUNOUT4_PULLDOWN

  //#define FIL_RUNOUT5_STATE LOW
  //#define FIL_RUNOUT5_PULLUP
  //#define FIL_RUNOUT5_PULLDOWN

  //#define FIL_RUNOUT6_STATE LOW
  //#define FIL_RUNOUT6_PULLUP
  //#define FIL_RUNOUT6_PULLDOWN

  //#define FIL_RUNOUT7_STATE LOW
  //#define FIL_RUNOUT7_PULLUP
  //#define FIL_RUNOUT7_PULLDOWN

  //#define FIL_RUNOUT8_STATE LOW
  //#define FIL_RUNOUT8_PULLUP
  //#define FIL_RUNOUT8_PULLDOWN

  // Set one or more commands to execute on filament runout.
  // (After 'M412 H' Marlin will ask the host to handle the process.)
  #define FILAMENT_RUNOUT_SCRIPT "M600"

  // After a runout is detected, continue printing this length of filament
  // before executing the runout script. Useful for a sensor at the end of
  // a feed tube. Requires 4 bytes SRAM per sensor, plus 4 bytes overhead.
  //#define FILAMENT_RUNOUT_DISTANCE_MM 25

  #ifdef FILAMENT_RUNOUT_DISTANCE_MM
    // Enable this option to use an encoder disc that toggles the runout pin
    // as the filament moves. (Be sure to set FILAMENT_RUNOUT_DISTANCE_MM
    // large enough to avoid false positives.)
    //#define FILAMENT_MOTION_SENSOR
  #endif
#endif

//===========================================================================
//=============================== Bed Leveling ==============================
//===========================================================================
// @section calibrate

/**
 * Choose one of the options below to enable G29 Bed Leveling. The parameters
 * and behavior of G29 will change depending on your selection.
 *
 *  If using a Probe for Z Homing, enable Z_SAFE_HOMING also!
 *
 * - AUTO_BED_LEVELING_3POINT
 *   Probe 3 arbitrary points on the bed (that aren't collinear)
 *   You specify the XY coordinates of all 3 points.
 *   The result is a single tilted plane. Best for a flat bed.
 *
 * - AUTO_BED_LEVELING_LINEAR
 *   Probe several points in a grid.
 *   You specify the rectangle and the density of sample points.
 *   The result is a single tilted plane. Best for a flat bed.
 *
 * - AUTO_BED_LEVELING_BILINEAR
 *   Probe several points in a grid.
 *   You specify the rectangle and the density of sample points.
 *   The result is a mesh, best for large or uneven beds.
 *
 * - AUTO_BED_LEVELING_UBL (Unified Bed Leveling)
 *   A comprehensive bed leveling system combining the features and benefits
 *   of other systems. UBL also includes integrated Mesh Generation, Mesh
 *   Validation and Mesh Editing systems.
 *
 * - MESH_BED_LEVELING
 *   Probe a grid manually
 *   The result is a mesh, suitable for large or uneven beds. (See BILINEAR.)
 *   For machines without a probe, Mesh Bed Leveling provides a method to perform
 *   leveling in steps so you can manually adjust the Z height at each grid-point.
 *   With an LCD controller the process is guided step-by-step.
 */
//#define AUTO_BED_LEVELING_3POINT
//#define AUTO_BED_LEVELING_LINEAR
//#define AUTO_BED_LEVELING_BILINEAR
<<<<<<< HEAD
// #define AUTO_BED_LEVELING_UBL              // disabled 20210105 for Dad's configuration ----------------------------------------------------------------------------
=======
//#define AUTO_BED_LEVELING_UBL
>>>>>>> 6eeaea92
//#define MESH_BED_LEVELING

/**
 * Normally G28 leaves leveling disabled on completion. Enable one of
 * these options to restore the prior leveling state or to always enable
 * leveling immediately after G28.
 */
//#define RESTORE_LEVELING_AFTER_G28
//#define ENABLE_LEVELING_AFTER_G28

/**
 * Auto-leveling needs preheating
 */
//#define PREHEAT_BEFORE_LEVELING
#if ENABLED(PREHEAT_BEFORE_LEVELING)
  #define LEVELING_NOZZLE_TEMP 120   // (°C) Only applies to E0 at this time
  #define LEVELING_BED_TEMP     50
#endif

/**
 * Enable detailed logging of G28, G29, M48, etc.
 * Turn on with the command 'M111 S32'.
 * NOTE: Requires a lot of PROGMEM!
 */
//#define DEBUG_LEVELING_FEATURE

#if ANY(MESH_BED_LEVELING, AUTO_BED_LEVELING_BILINEAR, AUTO_BED_LEVELING_UBL)
  // Gradually reduce leveling correction until a set height is reached,
  // at which point movement will be level to the machine's XY plane.
  // The height can be set with M420 Z<height>
  #define ENABLE_LEVELING_FADE_HEIGHT
  #if ENABLED(ENABLE_LEVELING_FADE_HEIGHT)
    #define DEFAULT_LEVELING_FADE_HEIGHT 10.0 // (mm) Default fade height.
  #endif

  // For Cartesian machines, instead of dividing moves on mesh boundaries,
  // split up moves into short segments like a Delta. This follows the
  // contours of the bed more closely than edge-to-edge straight moves.
  #define SEGMENT_LEVELED_MOVES
  #define LEVELED_SEGMENT_LENGTH 5.0 // (mm) Length of all segments (except the last one)

  /**
   * Enable the G26 Mesh Validation Pattern tool.
   */
  //#define G26_MESH_VALIDATION
  #if ENABLED(G26_MESH_VALIDATION)
    #define MESH_TEST_NOZZLE_SIZE    0.4  // (mm) Diameter of primary nozzle.
    #define MESH_TEST_LAYER_HEIGHT   0.2  // (mm) Default layer height for the G26 Mesh Validation Tool.
    #define MESH_TEST_HOTEND_TEMP  205    // (°C) Default nozzle temperature for the G26 Mesh Validation Tool.
    #define MESH_TEST_BED_TEMP      60    // (°C) Default bed temperature for the G26 Mesh Validation Tool.
    #define G26_XY_FEEDRATE         20    // (mm/s) Feedrate for XY Moves for the G26 Mesh Validation Tool.
    #define G26_RETRACT_MULTIPLIER   1.0  // G26 Q (retraction) used by default between mesh test elements.
  #endif

#endif

#if EITHER(AUTO_BED_LEVELING_LINEAR, AUTO_BED_LEVELING_BILINEAR)

  // Set the number of grid points per dimension.
  #define GRID_MAX_POINTS_X 3
  #define GRID_MAX_POINTS_Y GRID_MAX_POINTS_X

  // Probe along the Y axis, advancing X after each column
  //#define PROBE_Y_FIRST

  #if ENABLED(AUTO_BED_LEVELING_BILINEAR)

    // Beyond the probed grid, continue the implied tilt?
    // Default is to maintain the height of the nearest edge.
    #define EXTRAPOLATE_BEYOND_GRID

    //
    // Experimental Subdivision of the grid by Catmull-Rom method.
    // Synthesizes intermediate points to produce a more detailed mesh.
    //
    //#define ABL_BILINEAR_SUBDIVISION
    #if ENABLED(ABL_BILINEAR_SUBDIVISION)
      // Number of subdivisions between probe points
      #define BILINEAR_SUBDIVISIONS 3
    #endif

  #endif

#elif ENABLED(AUTO_BED_LEVELING_UBL)

  //===========================================================================
  //========================= Unified Bed Leveling ============================
  //===========================================================================

  //#define MESH_EDIT_GFX_OVERLAY   // Display a graphics overlay while editing the mesh

  #define MESH_INSET 1              // Set Mesh bounds as an inset region of the bed
  #define GRID_MAX_POINTS_X 10      // Don't use more than 15 points per axis, implementation limited.
  #define GRID_MAX_POINTS_Y GRID_MAX_POINTS_X

  #define UBL_MESH_EDIT_MOVES_Z     // Sophisticated users prefer no movement of nozzle
  #define UBL_SAVE_ACTIVE_ON_M500   // Save the currently active mesh in the current slot on M500

  //#define UBL_Z_RAISE_WHEN_OFF_MESH 2.5 // When the nozzle is off the mesh, this value is used
                                          // as the Z-Height correction value.

#elif ENABLED(MESH_BED_LEVELING)

  //===========================================================================
  //=================================== Mesh ==================================
  //===========================================================================

  #define MESH_INSET 10          // Set Mesh bounds as an inset region of the bed
  #define GRID_MAX_POINTS_X 3    // Don't use more than 7 points per axis, implementation limited.
  #define GRID_MAX_POINTS_Y GRID_MAX_POINTS_X

  //#define MESH_G28_REST_ORIGIN // After homing all axes ('G28' or 'G28 XYZ') rest Z at Z_MIN_POS

#endif // BED_LEVELING

/**
 * Add a bed leveling sub-menu for ABL or MBL.
 * Include a guided procedure if manual probing is enabled.
 */
//#define LCD_BED_LEVELING

#if ENABLED(LCD_BED_LEVELING)
  #define MESH_EDIT_Z_STEP  0.025 // (mm) Step size while manually probing Z axis.
  #define LCD_PROBE_Z_RANGE 4     // (mm) Z Range centered on Z_MIN_POS for LCD Z adjustment
  //#define MESH_EDIT_MENU        // Add a menu to edit mesh points
#endif

// Add a menu item to move between bed corners for manual bed adjustment
//#define LEVEL_BED_CORNERS

#if ENABLED(LEVEL_BED_CORNERS)
  #define LEVEL_CORNERS_INSET_LFRB { 30, 30, 30, 30 } // (mm) Left, Front, Right, Back insets
  #define LEVEL_CORNERS_HEIGHT      0.0   // (mm) Z height of nozzle at leveling points
  #define LEVEL_CORNERS_Z_HOP       4.0   // (mm) Z height of nozzle between leveling points
  //#define LEVEL_CENTER_TOO              // Move to the center after the last corner
  //#define LEVEL_CORNERS_USE_PROBE
  #if ENABLED(LEVEL_CORNERS_USE_PROBE)
    #define LEVEL_CORNERS_PROBE_TOLERANCE 0.1
    #define LEVEL_CORNERS_VERIFY_RAISED   // After adjustment triggers the probe, re-probe to verify
    //#define LEVEL_CORNERS_AUDIO_FEEDBACK
  #endif
#endif

/**
 * Commands to execute at the end of G29 probing.
 * Useful to retract or move the Z probe out of the way.
 */
//#define Z_PROBE_END_SCRIPT "G1 Z10 F12000\nG1 X15 Y330\nG1 Z0.5\nG1 Z10"

// @section homing

// The center of the bed is at (X=0, Y=0)
//#define BED_CENTER_AT_0_0

// Manually set the home position. Leave these undefined for automatic settings.
// For DELTA this is the top-center of the Cartesian print volume.
//#define MANUAL_X_HOME_POS 0
//#define MANUAL_Y_HOME_POS 0
//#define MANUAL_Z_HOME_POS 0

// Use "Z Safe Homing" to avoid homing with a Z probe outside the bed area.
//
// With this feature enabled:
//
// - Allow Z homing only after X and Y homing AND stepper drivers still enabled.
// - If stepper drivers time out, it will need X and Y homing again before Z homing.
// - Move the Z probe (or nozzle) to a defined XY point before Z Homing.
// - Prevent Z homing when the Z probe is outside bed area.
//
<<<<<<< HEAD
// #define Z_SAFE_HOMING // 20200911 enabled for probing, works very nicely and homes in the center of the build plate - disabled 20210105 for Dad's configuration ---------------
                      // 20210102 may need to disable this to resolve homing failure issues --------------------------------------------------------------------------------------
=======
//#define Z_SAFE_HOMING

>>>>>>> 6eeaea92
#if ENABLED(Z_SAFE_HOMING)
  #define Z_SAFE_HOMING_X_POINT ((X_BED_SIZE - 10) / 2)    // X point for Z homing
  #define Z_SAFE_HOMING_Y_POINT ((Y_BED_SIZE - 10) / 2)    // Y point for Z homing
#endif

// Homing speeds (mm/min)
#define HOMING_FEEDRATE_MM_M { (50*60), (50*60), (4*60) }

// Validate that endstops are triggered on homing moves
#define VALIDATE_HOMING_ENDSTOPS

// @section calibrate

/**
 * Bed Skew Compensation
 *
 * This feature corrects for misalignment in the XYZ axes.
 *
 * Take the following steps to get the bed skew in the XY plane:
 *  1. Print a test square (e.g., https://www.thingiverse.com/thing:2563185)
 *  2. For XY_DIAG_AC measure the diagonal A to C
 *  3. For XY_DIAG_BD measure the diagonal B to D
 *  4. For XY_SIDE_AD measure the edge A to D
 *
 * Marlin automatically computes skew factors from these measurements.
 * Skew factors may also be computed and set manually:
 *
 *  - Compute AB     : SQRT(2*AC*AC+2*BD*BD-4*AD*AD)/2
 *  - XY_SKEW_FACTOR : TAN(PI/2-ACOS((AC*AC-AB*AB-AD*AD)/(2*AB*AD)))
 *
 * If desired, follow the same procedure for XZ and YZ.
 * Use these diagrams for reference:
 *
 *    Y                     Z                     Z
 *    ^     B-------C       ^     B-------C       ^     B-------C
 *    |    /       /        |    /       /        |    /       /
 *    |   /       /         |   /       /         |   /       /
 *    |  A-------D          |  A-------D          |  A-------D
 *    +-------------->X     +-------------->X     +-------------->Y
 *     XY_SKEW_FACTOR        XZ_SKEW_FACTOR        YZ_SKEW_FACTOR
 */
//#define SKEW_CORRECTION

#if ENABLED(SKEW_CORRECTION)
  // Input all length measurements here:
  #define XY_DIAG_AC 282.8427124746
  #define XY_DIAG_BD 282.8427124746
  #define XY_SIDE_AD 200

  // Or, set the default skew factors directly here
  // to override the above measurements:
  #define XY_SKEW_FACTOR 0.0

  //#define SKEW_CORRECTION_FOR_Z
  #if ENABLED(SKEW_CORRECTION_FOR_Z)
    #define XZ_DIAG_AC 282.8427124746
    #define XZ_DIAG_BD 282.8427124746
    #define YZ_DIAG_AC 282.8427124746
    #define YZ_DIAG_BD 282.8427124746
    #define YZ_SIDE_AD 200
    #define XZ_SKEW_FACTOR 0.0
    #define YZ_SKEW_FACTOR 0.0
  #endif

  // Enable this option for M852 to set skew at runtime
  //#define SKEW_CORRECTION_GCODE
#endif

//=============================================================================
//============================= Additional Features ===========================
//=============================================================================

// @section extras

/**
 * EEPROM
 *
 * Persistent storage to preserve configurable settings across reboots.
 *
 *   M500 - Store settings to EEPROM.
 *   M501 - Read settings from EEPROM. (i.e., Throw away unsaved changes)
 *   M502 - Revert settings to "factory" defaults. (Follow with M500 to init the EEPROM.)
 */
#define EEPROM_SETTINGS       // Persistent storage with M500 and M501
//#define DISABLE_M503        // Saves ~2700 bytes of PROGMEM. Disable for release!
//#define EEPROM_CHITCHAT     // Give feedback on EEPROM commands. Disable to save PROGMEM.
#define EEPROM_BOOT_SILENT    // Keep M503 quiet and only give errors during first load
#if ENABLED(EEPROM_SETTINGS)
  #define EEPROM_AUTO_INIT    // Init EEPROM automatically on any errors.
#endif

//
// Host Keepalive
//
// When enabled Marlin will send a busy status message to the host
// every couple of seconds when it can't accept commands.
//
#define HOST_KEEPALIVE_FEATURE        // Disable this if your host doesn't like keepalive messages
#define DEFAULT_KEEPALIVE_INTERVAL 2  // Number of seconds between "busy" messages. Set with M113.
#define BUSY_WHILE_HEATING            // Some hosts require "busy" messages even during heating

//
// G20/G21 Inch mode support
//
//#define INCH_MODE_SUPPORT

//
// M149 Set temperature units support
//
//#define TEMPERATURE_UNITS_SUPPORT

// @section temperature

// Preheat Constants
#define PREHEAT_1_LABEL       "PLA"
#define PREHEAT_1_TEMP_HOTEND 185
#define PREHEAT_1_TEMP_BED     45
#define PREHEAT_1_FAN_SPEED   255 // Value from 0 to 255

#define PREHEAT_2_LABEL       "ABS"
#define PREHEAT_2_TEMP_HOTEND 240
#define PREHEAT_2_TEMP_BED     70
#define PREHEAT_2_FAN_SPEED   255 // Value from 0 to 255

/**
 * Nozzle Park
 *
 * Park the nozzle at the given XYZ position on idle or G27.
 *
 * The "P" parameter controls the action applied to the Z axis:
 *
 *    P0  (Default) If Z is below park Z raise the nozzle.
 *    P1  Raise the nozzle always to Z-park height.
 *    P2  Raise the nozzle by Z-park amount, limited to Z_MAX_POS.
 */
//#define NOZZLE_PARK_FEATURE

#if ENABLED(NOZZLE_PARK_FEATURE)
  // Specify a park position as { X, Y, Z_raise }
  #define NOZZLE_PARK_POINT { (X_MIN_POS + 10), (Y_MAX_POS - 10), 20 }
  //#define NOZZLE_PARK_X_ONLY          // X move only is required to park
  //#define NOZZLE_PARK_Y_ONLY          // Y move only is required to park
  #define NOZZLE_PARK_Z_RAISE_MIN   2   // (mm) Always raise Z by at least this distance
  #define NOZZLE_PARK_XY_FEEDRATE 100   // (mm/s) X and Y axes feedrate (also used for delta Z axis)
  #define NOZZLE_PARK_Z_FEEDRATE    5   // (mm/s) Z axis feedrate (not used for delta printers)
#endif

/**
 * Clean Nozzle Feature -- EXPERIMENTAL
 *
 * Adds the G12 command to perform a nozzle cleaning process.
 *
 * Parameters:
 *   P  Pattern
 *   S  Strokes / Repetitions
 *   T  Triangles (P1 only)
 *
 * Patterns:
 *   P0  Straight line (default). This process requires a sponge type material
 *       at a fixed bed location. "S" specifies strokes (i.e. back-forth motions)
 *       between the start / end points.
 *
 *   P1  Zig-zag pattern between (X0, Y0) and (X1, Y1), "T" specifies the
 *       number of zig-zag triangles to do. "S" defines the number of strokes.
 *       Zig-zags are done in whichever is the narrower dimension.
 *       For example, "G12 P1 S1 T3" will execute:
 *
 *          --
 *         |  (X0, Y1) |     /\        /\        /\     | (X1, Y1)
 *         |           |    /  \      /  \      /  \    |
 *       A |           |   /    \    /    \    /    \   |
 *         |           |  /      \  /      \  /      \  |
 *         |  (X0, Y0) | /        \/        \/        \ | (X1, Y0)
 *          --         +--------------------------------+
 *                       |________|_________|_________|
 *                           T1        T2        T3
 *
 *   P2  Circular pattern with middle at NOZZLE_CLEAN_CIRCLE_MIDDLE.
 *       "R" specifies the radius. "S" specifies the stroke count.
 *       Before starting, the nozzle moves to NOZZLE_CLEAN_START_POINT.
 *
 *   Caveats: The ending Z should be the same as starting Z.
 * Attention: EXPERIMENTAL. G-code arguments may change.
 */
//#define NOZZLE_CLEAN_FEATURE

#if ENABLED(NOZZLE_CLEAN_FEATURE)
  // Default number of pattern repetitions
  #define NOZZLE_CLEAN_STROKES  12

  // Default number of triangles
  #define NOZZLE_CLEAN_TRIANGLES  3

  // Specify positions for each tool as { { X, Y, Z }, { X, Y, Z } }
  // Dual hotend system may use { {  -20, (Y_BED_SIZE / 2), (Z_MIN_POS + 1) },  {  420, (Y_BED_SIZE / 2), (Z_MIN_POS + 1) }}
  #define NOZZLE_CLEAN_START_POINT { {  30, 30, (Z_MIN_POS + 1) } }
  #define NOZZLE_CLEAN_END_POINT   { { 100, 60, (Z_MIN_POS + 1) } }

  // Circular pattern radius
  #define NOZZLE_CLEAN_CIRCLE_RADIUS 6.5
  // Circular pattern circle fragments number
  #define NOZZLE_CLEAN_CIRCLE_FN 10
  // Middle point of circle
  #define NOZZLE_CLEAN_CIRCLE_MIDDLE NOZZLE_CLEAN_START_POINT

  // Move the nozzle to the initial position after cleaning
  #define NOZZLE_CLEAN_GOBACK

  // For a purge/clean station that's always at the gantry height (thus no Z move)
  //#define NOZZLE_CLEAN_NO_Z

  // For a purge/clean station mounted on the X axis
  //#define NOZZLE_CLEAN_NO_Y

  // Require a minimum hotend temperature for cleaning
  #define NOZZLE_CLEAN_MIN_TEMP 170
  //#define NOZZLE_CLEAN_HEATUP       // Heat up the nozzle instead of skipping wipe

  // Explicit wipe G-code script applies to a G12 with no arguments.
  //#define WIPE_SEQUENCE_COMMANDS "G1 X-17 Y25 Z10 F4000\nG1 Z1\nM114\nG1 X-17 Y25\nG1 X-17 Y95\nG1 X-17 Y25\nG1 X-17 Y95\nG1 X-17 Y25\nG1 X-17 Y95\nG1 X-17 Y25\nG1 X-17 Y95\nG1 X-17 Y25\nG1 X-17 Y95\nG1 X-17 Y25\nG1 X-17 Y95\nG1 Z15\nM400\nG0 X-10.0 Y-9.0"

#endif

/**
 * Print Job Timer
 *
 * Automatically start and stop the print job timer on M104/M109/M190.
 *
 *   M104 (hotend, no wait) - high temp = none,        low temp = stop timer
 *   M109 (hotend, wait)    - high temp = start timer, low temp = stop timer
 *   M190 (bed, wait)       - high temp = start timer, low temp = none
 *
 * The timer can also be controlled with the following commands:
 *
 *   M75 - Start the print job timer
 *   M76 - Pause the print job timer
 *   M77 - Stop the print job timer
 */
#define PRINTJOB_TIMER_AUTOSTART

/**
 * Print Counter
 *
 * Track statistical data such as:
 *
 *  - Total print jobs
 *  - Total successful print jobs
 *  - Total failed print jobs
 *  - Total time printing
 *
 * View the current statistics with M78.
 */
//#define PRINTCOUNTER

/**
 * Password
 *
 * Set a numerical password for the printer which can be requested:
 *
 *  - When the printer boots up
 *  - Upon opening the 'Print from Media' Menu
 *  - When SD printing is completed or aborted
 *
 * The following G-codes can be used:
 *
 *  M510 - Lock Printer. Blocks all commands except M511.
 *  M511 - Unlock Printer.
 *  M512 - Set, Change and Remove Password.
 *
 * If you forget the password and get locked out you'll need to re-flash
 * the firmware with the feature disabled, reset EEPROM, and (optionally)
 * re-flash the firmware again with this feature enabled.
 */
//#define PASSWORD_FEATURE
#if ENABLED(PASSWORD_FEATURE)
  #define PASSWORD_LENGTH 4                 // (#) Number of digits (1-9). 3 or 4 is recommended
  #define PASSWORD_ON_STARTUP
  #define PASSWORD_UNLOCK_GCODE             // Unlock with the M511 P<password> command. Disable to prevent brute-force attack.
  #define PASSWORD_CHANGE_GCODE             // Change the password with M512 P<old> S<new>.
  //#define PASSWORD_ON_SD_PRINT_MENU       // This does not prevent gcodes from running
  //#define PASSWORD_AFTER_SD_PRINT_END
  //#define PASSWORD_AFTER_SD_PRINT_ABORT
  //#include "Configuration_Secure.h"       // External file with PASSWORD_DEFAULT_VALUE
#endif

//=============================================================================
//============================= LCD and SD support ============================
//=============================================================================

// @section lcd

/**
 * LCD LANGUAGE
 *
 * Select the language to display on the LCD. These languages are available:
 *
 *   en, an, bg, ca, cz, da, de, el, el_gr, es, eu, fi, fr, gl, hr, hu, it,
 *   jp_kana, ko_KR, nl, pl, pt, pt_br, ro, ru, sk, tr, uk, vi, zh_CN, zh_TW, test
 *
 * :{ 'en':'English', 'an':'Aragonese', 'bg':'Bulgarian', 'ca':'Catalan', 'cz':'Czech', 'da':'Danish', 'de':'German', 'el':'Greek', 'el_gr':'Greek (Greece)', 'es':'Spanish', 'eu':'Basque-Euskera', 'fi':'Finnish', 'fr':'French', 'gl':'Galician', 'hr':'Croatian', 'hu':'Hungarian', 'it':'Italian', 'jp_kana':'Japanese', 'ko_KR':'Korean (South Korea)', 'nl':'Dutch', 'pl':'Polish', 'pt':'Portuguese', 'pt_br':'Portuguese (Brazilian)', 'ro':'Romanian', 'ru':'Russian', 'sk':'Slovak', 'tr':'Turkish', 'uk':'Ukrainian', 'vi':'Vietnamese', 'zh_CN':'Chinese (Simplified)', 'zh_TW':'Chinese (Traditional)', 'test':'TEST' }
 */
#define LCD_LANGUAGE en

/**
 * LCD Character Set
 *
 * Note: This option is NOT applicable to Graphical Displays.
 *
 * All character-based LCDs provide ASCII plus one of these
 * language extensions:
 *
 *  - JAPANESE ... the most common
 *  - WESTERN  ... with more accented characters
 *  - CYRILLIC ... for the Russian language
 *
 * To determine the language extension installed on your controller:
 *
 *  - Compile and upload with LCD_LANGUAGE set to 'test'
 *  - Click the controller to view the LCD menu
 *  - The LCD will display Japanese, Western, or Cyrillic text
 *
 * See https://marlinfw.org/docs/development/lcd_language.html
 *
 * :['JAPANESE', 'WESTERN', 'CYRILLIC']
 */
#define DISPLAY_CHARSET_HD44780 JAPANESE

/**
 * Info Screen Style (0:Classic, 1:Průša)
 *
 * :[0:'Classic', 1:'Průša']
 */
#define LCD_INFO_SCREEN_STYLE 0

/**
 * SD CARD
 *
 * SD Card support is disabled by default. If your controller has an SD slot,
 * you must uncomment the following option or it won't work.
 */
#define SDSUPPORT

/**
 * SD CARD: SPI SPEED
 *
 * Enable one of the following items for a slower SPI transfer speed.
 * This may be required to resolve "volume init" errors.
 */
//#define SPI_SPEED SPI_HALF_SPEED
//#define SPI_SPEED SPI_QUARTER_SPEED
//#define SPI_SPEED SPI_EIGHTH_SPEED

/**
 * SD CARD: ENABLE CRC
 *
 * Use CRC checks and retries on the SD communication.
 */
//#define SD_CHECK_AND_RETRY

/**
 * LCD Menu Items
 *
 * Disable all menus and only display the Status Screen, or
 * just remove some extraneous menu items to recover space.
 */
//#define NO_LCD_MENUS
//#define SLIM_LCD_MENUS

//
// ENCODER SETTINGS
//
// This option overrides the default number of encoder pulses needed to
// produce one step. Should be increased for high-resolution encoders.
//
#define ENCODER_PULSES_PER_STEP 4

//
// Use this option to override the number of step signals required to
// move between next/prev menu items.
//
#define ENCODER_STEPS_PER_MENU_ITEM 1

/**
 * Encoder Direction Options
 *
 * Test your encoder's behavior first with both options disabled.
 *
 *  Reversed Value Edit and Menu Nav? Enable REVERSE_ENCODER_DIRECTION.
 *  Reversed Menu Navigation only?    Enable REVERSE_MENU_DIRECTION.
 *  Reversed Value Editing only?      Enable BOTH options.
 */

//
// This option reverses the encoder direction everywhere.
//
//  Set this option if CLOCKWISE causes values to DECREASE
//
//#define REVERSE_ENCODER_DIRECTION

//
// This option reverses the encoder direction for navigating LCD menus.
//
//  If CLOCKWISE normally moves DOWN this makes it go UP.
//  If CLOCKWISE normally moves UP this makes it go DOWN.
//
//#define REVERSE_MENU_DIRECTION

//
// This option reverses the encoder direction for Select Screen.
//
//  If CLOCKWISE normally moves LEFT this makes it go RIGHT.
//  If CLOCKWISE normally moves RIGHT this makes it go LEFT.
//
//#define REVERSE_SELECT_DIRECTION

//
// Individual Axis Homing
//
// Add individual axis homing items (Home X, Home Y, and Home Z) to the LCD menu.
//
//#define INDIVIDUAL_AXIS_HOMING_MENU

//
// SPEAKER/BUZZER
//
// If you have a speaker that can produce tones, enable it here.
// By default Marlin assumes you have a buzzer with a fixed frequency.
//
//#define SPEAKER

//
// The duration and frequency for the UI feedback sound.
// Set these to 0 to disable audio feedback in the LCD menus.
//
// Note: Test audio output with the G-Code:
//  M300 S<frequency Hz> P<duration ms>
//
#define LCD_FEEDBACK_FREQUENCY_DURATION_MS 2
#define LCD_FEEDBACK_FREQUENCY_HZ 5000

//=============================================================================
//======================== LCD / Controller Selection =========================
//========================   (Character-based LCDs)   =========================
//=============================================================================

//
// RepRapDiscount Smart Controller.
// https://reprap.org/wiki/RepRapDiscount_Smart_Controller
//
// Note: Usually sold with a white PCB.
//
//#define REPRAP_DISCOUNT_SMART_CONTROLLER

//
// Original RADDS LCD Display+Encoder+SDCardReader
// http://doku.radds.org/dokumentation/lcd-display/
//
//#define RADDS_DISPLAY

//
// ULTIMAKER Controller.
//
//#define ULTIMAKERCONTROLLER

//
// ULTIPANEL as seen on Thingiverse.
//
//#define ULTIPANEL

//
// PanelOne from T3P3 (via RAMPS 1.4 AUX2/AUX3)
// https://reprap.org/wiki/PanelOne
//
//#define PANEL_ONE

//
// GADGETS3D G3D LCD/SD Controller
// https://reprap.org/wiki/RAMPS_1.3/1.4_GADGETS3D_Shield_with_Panel
//
// Note: Usually sold with a blue PCB.
//
//#define G3D_PANEL

//
// RigidBot Panel V1.0
// http://www.inventapart.com/
//
//#define RIGIDBOT_PANEL

//
// Makeboard 3D Printer Parts 3D Printer Mini Display 1602 Mini Controller
// https://www.aliexpress.com/item/32765887917.html
//
//#define MAKEBOARD_MINI_2_LINE_DISPLAY_1602

//
// ANET and Tronxy 20x4 Controller
//
//#define ZONESTAR_LCD            // Requires ADC_KEYPAD_PIN to be assigned to an analog pin.
                                  // This LCD is known to be susceptible to electrical interference
                                  // which scrambles the display.  Pressing any button clears it up.
                                  // This is a LCD2004 display with 5 analog buttons.

//
// Generic 16x2, 16x4, 20x2, or 20x4 character-based LCD.
//
//#define ULTRA_LCD

//=============================================================================
//======================== LCD / Controller Selection =========================
//=====================   (I2C and Shift-Register LCDs)   =====================
//=============================================================================

//
// CONTROLLER TYPE: I2C
//
// Note: These controllers require the installation of Arduino's LiquidCrystal_I2C
// library. For more info: https://github.com/kiyoshigawa/LiquidCrystal_I2C
//

//
// Elefu RA Board Control Panel
// http://www.elefu.com/index.php?route=product/product&product_id=53
//
//#define RA_CONTROL_PANEL

//
// Sainsmart (YwRobot) LCD Displays
//
// These require F.Malpartida's LiquidCrystal_I2C library
// https://bitbucket.org/fmalpartida/new-liquidcrystal/wiki/Home
//
//#define LCD_SAINSMART_I2C_1602
//#define LCD_SAINSMART_I2C_2004

//
// Generic LCM1602 LCD adapter
//
//#define LCM1602

//
// PANELOLU2 LCD with status LEDs,
// separate encoder and click inputs.
//
// Note: This controller requires Arduino's LiquidTWI2 library v1.2.3 or later.
// For more info: https://github.com/lincomatic/LiquidTWI2
//
// Note: The PANELOLU2 encoder click input can either be directly connected to
// a pin (if BTN_ENC defined to != -1) or read through I2C (when BTN_ENC == -1).
//
//#define LCD_I2C_PANELOLU2

//
// Panucatt VIKI LCD with status LEDs,
// integrated click & L/R/U/D buttons, separate encoder inputs.
//
//#define LCD_I2C_VIKI

//
// CONTROLLER TYPE: Shift register panels
//

//
// 2-wire Non-latching LCD SR from https://goo.gl/aJJ4sH
// LCD configuration: https://reprap.org/wiki/SAV_3D_LCD
//
//#define SAV_3DLCD

//
// 3-wire SR LCD with strobe using 74HC4094
// https://github.com/mikeshub/SailfishLCD
// Uses the code directly from Sailfish
//
//#define FF_INTERFACEBOARD

//
// TFT GLCD Panel with Marlin UI
// Panel connected to main board by SPI or I2C interface.
// See https://github.com/Serhiy-K/TFTGLCDAdapter
//
//#define TFTGLCD_PANEL_SPI
//#define TFTGLCD_PANEL_I2C

//=============================================================================
//=======================   LCD / Controller Selection  =======================
//=========================      (Graphical LCDs)      ========================
//=============================================================================

//
// CONTROLLER TYPE: Graphical 128x64 (DOGM)
//
// IMPORTANT: The U8glib library is required for Graphical Display!
//            https://github.com/olikraus/U8glib_Arduino
//
// NOTE: If the LCD is unresponsive you may need to reverse the plugs.
//

//
// RepRapDiscount FULL GRAPHIC Smart Controller
// https://reprap.org/wiki/RepRapDiscount_Full_Graphic_Smart_Controller
//
//#define REPRAP_DISCOUNT_FULL_GRAPHIC_SMART_CONTROLLER

//
// ReprapWorld Graphical LCD
// https://reprapworld.com/?products_details&products_id/1218
//
//#define REPRAPWORLD_GRAPHICAL_LCD

//
// Activate one of these if you have a Panucatt Devices
// Viki 2.0 or mini Viki with Graphic LCD
// https://www.panucatt.com
//
//#define VIKI2
//#define miniVIKI

//
// MakerLab Mini Panel with graphic
// controller and SD support - https://reprap.org/wiki/Mini_panel
//
//#define MINIPANEL

//
// MaKr3d Makr-Panel with graphic controller and SD support.
// https://reprap.org/wiki/MaKr3d_MaKrPanel
//
//#define MAKRPANEL

//
// Adafruit ST7565 Full Graphic Controller.
// https://github.com/eboston/Adafruit-ST7565-Full-Graphic-Controller/
//
//#define ELB_FULL_GRAPHIC_CONTROLLER

//
// BQ LCD Smart Controller shipped by
// default with the BQ Hephestos 2 and Witbox 2.
//
//#define BQ_LCD_SMART_CONTROLLER

//
// Cartesio UI
// http://mauk.cc/webshop/cartesio-shop/electronics/user-interface
//
//#define CARTESIO_UI

//
// LCD for Melzi Card with Graphical LCD
//
//#define LCD_FOR_MELZI

//
// Original Ulticontroller from Ultimaker 2 printer with SSD1309 I2C display and encoder
// https://github.com/Ultimaker/Ultimaker2/tree/master/1249_Ulticontroller_Board_(x1)
//
//#define ULTI_CONTROLLER

//
// MKS MINI12864 with graphic controller and SD support
// https://reprap.org/wiki/MKS_MINI_12864
//
//#define MKS_MINI_12864

//
// MKS LCD12864A/B with graphic controller and SD support. Follows MKS_MINI_12864 pinout.
// https://www.aliexpress.com/item/33018110072.html
//
//#define MKS_LCD12864

//
// FYSETC variant of the MINI12864 graphic controller with SD support
// https://wiki.fysetc.com/Mini12864_Panel/
//
//#define FYSETC_MINI_12864_X_X    // Type C/D/E/F. No tunable RGB Backlight by default
//#define FYSETC_MINI_12864_1_2    // Type C/D/E/F. Simple RGB Backlight (always on)
//#define FYSETC_MINI_12864_2_0    // Type A/B. Discreet RGB Backlight
//#define FYSETC_MINI_12864_2_1    // Type A/B. NeoPixel RGB Backlight
//#define FYSETC_GENERIC_12864_1_1 // Larger display with basic ON/OFF backlight.

//
// Factory display for Creality CR-10
// https://www.aliexpress.com/item/32833148327.html
//
// This is RAMPS-compatible using a single 10-pin connector.
// (For CR-10 owners who want to replace the Melzi Creality board but retain the display)
//
#define CR10_STOCKDISPLAY
#if ENABLED(CR10_STOCKDISPLAY)
  #define RET6_12864_LCD  // Specific to the SoC (can either be RET / VET)
#endif

//
// Ender-2 OEM display, a variant of the MKS_MINI_12864
//
//#define ENDER2_STOCKDISPLAY

//
// ANET and Tronxy Graphical Controller
//
// Anet 128x64 full graphics lcd with rotary encoder as used on Anet A6
// A clone of the RepRapDiscount full graphics display but with
// different pins/wiring (see pins_ANET_10.h). Enable one of these.
//
//#define ANET_FULL_GRAPHICS_LCD
//#define ANET_FULL_GRAPHICS_LCD_ALT_WIRING

//
// AZSMZ 12864 LCD with SD
// https://www.aliexpress.com/item/32837222770.html
//
//#define AZSMZ_12864

//
// Silvergate GLCD controller
// https://github.com/android444/Silvergate
//
//#define SILVER_GATE_GLCD_CONTROLLER

//=============================================================================
//==============================  OLED Displays  ==============================
//=============================================================================

//
// SSD1306 OLED full graphics generic display
//
//#define U8GLIB_SSD1306

//
// SAV OLEd LCD module support using either SSD1306 or SH1106 based LCD modules
//
//#define SAV_3DGLCD
#if ENABLED(SAV_3DGLCD)
  #define U8GLIB_SSD1306
  //#define U8GLIB_SH1106
#endif

//
// TinyBoy2 128x64 OLED / Encoder Panel
//
//#define OLED_PANEL_TINYBOY2

//
// MKS OLED 1.3" 128×64 FULL GRAPHICS CONTROLLER
// https://reprap.org/wiki/MKS_12864OLED
//
// Tiny, but very sharp OLED display
//
//#define MKS_12864OLED          // Uses the SH1106 controller (default)
//#define MKS_12864OLED_SSD1306  // Uses the SSD1306 controller

//
// Zonestar OLED 128×64 FULL GRAPHICS CONTROLLER
//
//#define ZONESTAR_12864LCD           // Graphical (DOGM) with ST7920 controller
//#define ZONESTAR_12864OLED          // 1.3" OLED with SH1106 controller (default)
//#define ZONESTAR_12864OLED_SSD1306  // 0.96" OLED with SSD1306 controller

//
// Einstart S OLED SSD1306
//
//#define U8GLIB_SH1106_EINSTART

//
// Overlord OLED display/controller with i2c buzzer and LEDs
//
//#define OVERLORD_OLED

//
// FYSETC OLED 2.42" 128×64 FULL GRAPHICS CONTROLLER with WS2812 RGB
// Where to find : https://www.aliexpress.com/item/4000345255731.html
//#define FYSETC_242_OLED_12864   // Uses the SSD1309 controller

//=============================================================================
//========================== Extensible UI Displays ===========================
//=============================================================================

//
// DGUS Touch Display with DWIN OS. (Choose one.)
// ORIGIN : https://www.aliexpress.com/item/32993409517.html
// FYSETC : https://www.aliexpress.com/item/32961471929.html
//
//#define DGUS_LCD_UI_ORIGIN
//#define DGUS_LCD_UI_FYSETC
//#define DGUS_LCD_UI_HIPRECY

//
// CR-6 OEM touch screen. A DWIN display with touch.
//
//#define DWIN_CREALITY_TOUCHLCD

//
// Touch-screen LCD for Malyan M200/M300 printers
//
//#define MALYAN_LCD
#if ENABLED(MALYAN_LCD)
  #define LCD_SERIAL_PORT 1  // Default is 1 for Malyan M200
#endif

//
// Touch UI for FTDI EVE (FT800/FT810) displays
// See Configuration_adv.h for all configuration options.
//
//#define TOUCH_UI_FTDI_EVE

//
// Touch-screen LCD for Anycubic printers
//
//#define ANYCUBIC_LCD_I3MEGA
//#define ANYCUBIC_LCD_CHIRON
#if EITHER(ANYCUBIC_LCD_I3MEGA, ANYCUBIC_LCD_CHIRON)
  #define LCD_SERIAL_PORT 3  // Default is 3 for Anycubic
  //#define ANYCUBIC_LCD_DEBUG
#endif

//
// Third-party or vendor-customized controller interfaces.
// Sources should be installed in 'src/lcd/extui'.
//
//#define EXTENSIBLE_UI

#if ENABLED(EXTENSIBLE_UI)
  //#define EXTUI_LOCAL_BEEPER // Enables use of local Beeper pin with external display
#endif

//=============================================================================
//=============================== Graphical TFTs ==============================
//=============================================================================

/**
 * Specific TFT Model Presets. Enable one of the following options
 * or enable TFT_GENERIC and set sub-options.
 */

//
// 480x320, 3.5", SPI Display From MKS
// Normally used in MKS Robin Nano V2
//
//#define MKS_TS35_V2_0

//
// 320x240, 2.4", FSMC Display From MKS
// Normally used in MKS Robin Nano V1.2
//
//#define MKS_ROBIN_TFT24

//
// 320x240, 2.8", FSMC Display From MKS
// Normally used in MKS Robin Nano V1.2
//
//#define MKS_ROBIN_TFT28

//
// 320x240, 3.2", FSMC Display From MKS
// Normally used in MKS Robin Nano V1.2
//
//#define MKS_ROBIN_TFT32

//
// 480x320, 3.5", FSMC Display From MKS
// Normally used in MKS Robin Nano V1.2
//
//#define MKS_ROBIN_TFT35

//
// 480x272, 4.3", FSMC Display From MKS
//
//#define MKS_ROBIN_TFT43

//
// 320x240, 3.2", FSMC Display From MKS
// Normally used in MKS Robin
//
//#define MKS_ROBIN_TFT_V1_1R

//
// 480x320, 3.5", FSMC Stock Display from TronxXY
//
//#define TFT_TRONXY_X5SA

//
// 480x320, 3.5", FSMC Stock Display from AnyCubic
//
//#define ANYCUBIC_TFT35

//
// 320x240, 2.8", FSMC Stock Display from Longer/Alfawise
//
//#define LONGER_LK_TFT28

//
// 320x240, 2.8", FSMC Stock Display from ET4
//
//#define ANET_ET4_TFT28

//
// 480x320, 3.5", FSMC Stock Display from ET5
//
//#define ANET_ET5_TFT35

//
// Generic TFT with detailed options
//
//#define TFT_GENERIC
#if ENABLED(TFT_GENERIC)
  // :[ 'AUTO', 'ST7735', 'ST7789', 'ST7796', 'R61505', 'ILI9328', 'ILI9341', 'ILI9488' ]
  #define TFT_DRIVER AUTO

  // Interface. Enable one of the following options:
  //#define TFT_INTERFACE_FSMC
  //#define TFT_INTERFACE_SPI

  // TFT Resolution. Enable one of the following options:
  //#define TFT_RES_320x240
  //#define TFT_RES_480x272
  //#define TFT_RES_480x320
#endif

/**
 * TFT UI - User Interface Selection. Enable one of the following options:
 *
 *   TFT_CLASSIC_UI - Emulated DOGM - 128x64 Upscaled
 *   TFT_COLOR_UI   - Marlin Default Menus, Touch Friendly, using full TFT capabilities
 *   TFT_LVGL_UI    - A Modern UI using LVGL
 *
 *   For LVGL_UI also copy the 'assets' folder from the build directory to the
 *   root of your SD card, together with the compiled firmware.
 */
//#define TFT_CLASSIC_UI
//#define TFT_COLOR_UI
//#define TFT_LVGL_UI

/**
 * TFT Rotation. Set to one of the following values:
 *
 *   TFT_ROTATE_90,  TFT_ROTATE_90_MIRROR_X,  TFT_ROTATE_90_MIRROR_Y,
 *   TFT_ROTATE_180, TFT_ROTATE_180_MIRROR_X, TFT_ROTATE_180_MIRROR_Y,
 *   TFT_ROTATE_270, TFT_ROTATE_270_MIRROR_X, TFT_ROTATE_270_MIRROR_Y,
 *   TFT_MIRROR_X, TFT_MIRROR_Y, TFT_NO_ROTATION
 */
//#define TFT_ROTATION TFT_NO_ROTATION

//=============================================================================
//============================  Other Controllers  ============================
//=============================================================================

//
// Ender-3 v2 OEM display. A DWIN display with Rotary Encoder.
//
//#define DWIN_CREALITY_LCD

//
// ADS7843/XPT2046 ADC Touchscreen such as ILI9341 2.8
//
//#define TOUCH_SCREEN
#if ENABLED(TOUCH_SCREEN)
  #define BUTTON_DELAY_EDIT  50 // (ms) Button repeat delay for edit screens
  #define BUTTON_DELAY_MENU 250 // (ms) Button repeat delay for menus

  #define TOUCH_SCREEN_CALIBRATION

  //#define TOUCH_CALIBRATION_X 12316
  //#define TOUCH_CALIBRATION_Y -8981
  //#define TOUCH_OFFSET_X        -43
  //#define TOUCH_OFFSET_Y        257
  //#define TOUCH_ORIENTATION TOUCH_LANDSCAPE

  #if ENABLED(TFT_COLOR_UI)
    //#define SINGLE_TOUCH_NAVIGATION
  #endif
#endif

//
// RepRapWorld REPRAPWORLD_KEYPAD v1.1
// https://reprapworld.com/products/electronics/ramps/keypad_v1_0_fully_assembled/
//
//#define REPRAPWORLD_KEYPAD
//#define REPRAPWORLD_KEYPAD_MOVE_STEP 10.0 // (mm) Distance to move per key-press

//=============================================================================
//=============================== Extra Features ==============================
//=============================================================================

// @section extras

// Set number of user-controlled fans. Disable to use all board-defined fans.
// :[1,2,3,4,5,6,7,8]
//#define NUM_M106_FANS 1

// Increase the FAN PWM frequency. Removes the PWM noise but increases heating in the FET/Arduino
//#define FAST_PWM_FAN

// Use software PWM to drive the fan, as for the heaters. This uses a very low frequency
// which is not as annoying as with the hardware PWM. On the other hand, if this frequency
// is too low, you should also increment SOFT_PWM_SCALE.
//#define FAN_SOFT_PWM

// Incrementing this by 1 will double the software PWM frequency,
// affecting heaters, and the fan if FAN_SOFT_PWM is enabled.
// However, control resolution will be halved for each increment;
// at zero value, there are 128 effective control positions.
// :[0,1,2,3,4,5,6,7]
#define SOFT_PWM_SCALE 0

// If SOFT_PWM_SCALE is set to a value higher than 0, dithering can
// be used to mitigate the associated resolution loss. If enabled,
// some of the PWM cycles are stretched so on average the desired
// duty cycle is attained.
//#define SOFT_PWM_DITHER

// Temperature status LEDs that display the hotend and bed temperature.
// If all hotends, bed temperature, and target temperature are under 54C
// then the BLUE led is on. Otherwise the RED led is on. (1C hysteresis)
//#define TEMP_STAT_LEDS

// Support for the BariCUDA Paste Extruder
//#define BARICUDA

// Support for BlinkM/CyzRgb
//#define BLINKM

// Support for PCA9632 PWM LED driver
//#define PCA9632

// Support for PCA9533 PWM LED driver
//#define PCA9533

/**
 * RGB LED / LED Strip Control
 *
 * Enable support for an RGB LED connected to 5V digital pins, or
 * an RGB Strip connected to MOSFETs controlled by digital pins.
 *
 * Adds the M150 command to set the LED (or LED strip) color.
 * If pins are PWM capable (e.g., 4, 5, 6, 11) then a range of
 * luminance values can be set from 0 to 255.
 * For NeoPixel LED an overall brightness parameter is also available.
 *
 * *** CAUTION ***
 *  LED Strips require a MOSFET Chip between PWM lines and LEDs,
 *  as the Arduino cannot handle the current the LEDs will require.
 *  Failure to follow this precaution can destroy your Arduino!
 *  NOTE: A separate 5V power supply is required! The NeoPixel LED needs
 *  more current than the Arduino 5V linear regulator can produce.
 * *** CAUTION ***
 *
 * LED Type. Enable only one of the following two options.
 */
//#define RGB_LED
//#define RGBW_LED

#if EITHER(RGB_LED, RGBW_LED)
  //#define RGB_LED_R_PIN 34
  //#define RGB_LED_G_PIN 43
  //#define RGB_LED_B_PIN 35
  //#define RGB_LED_W_PIN -1
#endif

// Support for Adafruit NeoPixel LED driver
//#define NEOPIXEL_LED
#if ENABLED(NEOPIXEL_LED)
  #define NEOPIXEL_TYPE   NEO_GRBW // NEO_GRBW / NEO_GRB - four/three channel driver type (defined in Adafruit_NeoPixel.h)
  #define NEOPIXEL_PIN     4       // LED driving pin
  //#define NEOPIXEL2_TYPE NEOPIXEL_TYPE
  //#define NEOPIXEL2_PIN    5
  #define NEOPIXEL_PIXELS 30       // Number of LEDs in the strip. (Longest strip when NEOPIXEL2_SEPARATE is disabled.)
  #define NEOPIXEL_IS_SEQUENTIAL   // Sequential display for temperature change - LED by LED. Disable to change all LEDs at once.
  #define NEOPIXEL_BRIGHTNESS 127  // Initial brightness (0-255)
  //#define NEOPIXEL_STARTUP_TEST  // Cycle through colors at startup

  // Support for second Adafruit NeoPixel LED driver controlled with M150 S1 ...
  //#define NEOPIXEL2_SEPARATE
  #if ENABLED(NEOPIXEL2_SEPARATE)
    #define NEOPIXEL2_PIXELS      15  // Number of LEDs in the second strip
    #define NEOPIXEL2_BRIGHTNESS 127  // Initial brightness (0-255)
    #define NEOPIXEL2_STARTUP_TEST    // Cycle through colors at startup
  #else
    //#define NEOPIXEL2_INSERIES      // Default behavior is NeoPixel 2 in parallel
  #endif

  // Use a single NeoPixel LED for static (background) lighting
  //#define NEOPIXEL_BKGD_LED_INDEX  0               // Index of the LED to use
  //#define NEOPIXEL_BKGD_COLOR { 255, 255, 255, 0 } // R, G, B, W
#endif

/**
 * Printer Event LEDs
 *
 * During printing, the LEDs will reflect the printer status:
 *
 *  - Gradually change from blue to violet as the heated bed gets to target temp
 *  - Gradually change from violet to red as the hotend gets to temperature
 *  - Change to white to illuminate work surface
 *  - Change to green once print has finished
 *  - Turn off after the print has finished and the user has pushed a button
 */
#if ANY(BLINKM, RGB_LED, RGBW_LED, PCA9632, PCA9533, NEOPIXEL_LED)
  #define PRINTER_EVENT_LEDS
#endif

/**
 * Number of servos
 *
 * For some servo-related options NUM_SERVOS will be set automatically.
 * Set this manually if there are extra servos needing manual control.
 * Set to 0 to turn off servo support.
 */
//#define NUM_SERVOS 3 // Servo index starts with 0 for M280 command

// (ms) Delay  before the next move will start, to give the servo time to reach its target angle.
// 300ms is a good value but you can try less delay.
// If the servo can't reach the requested position, increase it.
#define SERVO_DELAY { 300 }

// Only power servos during movement, otherwise leave off to prevent jitter
//#define DEACTIVATE_SERVOS_AFTER_MOVE

// Edit servo angles with M281 and save to EEPROM with M500
//#define EDITABLE_SERVO_ANGLES<|MERGE_RESOLUTION|>--- conflicted
+++ resolved
@@ -70,13 +70,8 @@
 // @section info
 
 // Author info of this build printed to the host during boot and M115
-<<<<<<< HEAD
-#define STRING_CONFIG_H_AUTHOR "(james, dad config)" // Who made the changes. 20210105 updated to show config version --------------------------------------------------
-#define CUSTOM_VERSION_FILE Version.h // Path from the root directory (no quotes) 20201221 enabled hoping that it would read the version.h config file ---------------------------
-=======
 #define STRING_CONFIG_H_AUTHOR "(none, default config)" // Who made the changes.
 //#define CUSTOM_VERSION_FILE Version.h // Path from the root directory (no quotes)
->>>>>>> 6eeaea92
 
 /**
  * *** VENDORS PLEASE READ ***
@@ -126,11 +121,7 @@
  *
  * :[2400, 9600, 19200, 38400, 57600, 115200, 250000, 500000, 1000000]
  */
-<<<<<<< HEAD
-#define BAUDRATE 250000 // 20201221 was 115200 -------------------------------------------------------------------------------------------------------------------------
-=======
 #define BAUDRATE 115200
->>>>>>> 6eeaea92
 
 // Enable the Bluetooth serial interface on AT90USB devices
 //#define BLUETOOTH
@@ -141,11 +132,7 @@
 #endif
 
 // Name displayed in the LCD "Ready" message and Info menu
-<<<<<<< HEAD
-#define CUSTOM_MACHINE_NAME "Dad's Builder Bot v0.1" // does not appear to work if defined in Version.h ----------------------------------------------------------------
-=======
 #define CUSTOM_MACHINE_NAME "Ender-3 Pro V1.5"
->>>>>>> 6eeaea92
 
 // Printer's unique ID, used by some programs to differentiate between machines.
 // Choose your own or use a service like https://www.uuidgenerator.net/version4
@@ -917,11 +904,7 @@
 /**
  * The BLTouch probe uses a Hall effect sensor and emulates a servo.
  */
-<<<<<<< HEAD
-// #define BLTOUCH // 20210105 disabled for Dad's configuration -------------------------------------------------------------------------------------------------------
-=======
 //#define BLTOUCH
->>>>>>> 6eeaea92
 
 /**
  * Touch-MI Probe by hotends.fr
@@ -1336,11 +1319,7 @@
 //#define AUTO_BED_LEVELING_3POINT
 //#define AUTO_BED_LEVELING_LINEAR
 //#define AUTO_BED_LEVELING_BILINEAR
-<<<<<<< HEAD
-// #define AUTO_BED_LEVELING_UBL              // disabled 20210105 for Dad's configuration ----------------------------------------------------------------------------
-=======
 //#define AUTO_BED_LEVELING_UBL
->>>>>>> 6eeaea92
 //#define MESH_BED_LEVELING
 
 /**
@@ -1510,13 +1489,8 @@
 // - Move the Z probe (or nozzle) to a defined XY point before Z Homing.
 // - Prevent Z homing when the Z probe is outside bed area.
 //
-<<<<<<< HEAD
-// #define Z_SAFE_HOMING // 20200911 enabled for probing, works very nicely and homes in the center of the build plate - disabled 20210105 for Dad's configuration ---------------
-                      // 20210102 may need to disable this to resolve homing failure issues --------------------------------------------------------------------------------------
-=======
 //#define Z_SAFE_HOMING
 
->>>>>>> 6eeaea92
 #if ENABLED(Z_SAFE_HOMING)
   #define Z_SAFE_HOMING_X_POINT ((X_BED_SIZE - 10) / 2)    // X point for Z homing
   #define Z_SAFE_HOMING_Y_POINT ((Y_BED_SIZE - 10) / 2)    // Y point for Z homing
