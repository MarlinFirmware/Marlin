--- conflicted
+++ resolved
@@ -1588,23 +1588,13 @@
  * Points to probe for all 3-point Leveling procedures.
  * Override if the automatically selected points are inadequate.
  */
-<<<<<<< HEAD
-#if ENABLED(AUTO_BED_LEVELING_3POINT) || ENABLED(AUTO_BED_LEVELING_UBL)
+#if EITHER(AUTO_BED_LEVELING_3POINT, AUTO_BED_LEVELING_UBL)
   #define PROBE_PT_1_X PROBE_X_LEFT // Probing points for 3-Point leveling of the mesh
   #define PROBE_PT_1_Y PROBE_Y_BACK
   #define PROBE_PT_2_X PROBE_X_RIGHT
   #define PROBE_PT_2_Y PROBE_Y_BACK
   #define PROBE_PT_3_X PROBE_X_RIGHT
   #define PROBE_PT_3_Y PROBE_Y_FRONT
-=======
-#if EITHER(AUTO_BED_LEVELING_3POINT, AUTO_BED_LEVELING_UBL)
-  //#define PROBE_PT_1_X 15
-  //#define PROBE_PT_1_Y 180
-  //#define PROBE_PT_2_X 15
-  //#define PROBE_PT_2_Y 20
-  //#define PROBE_PT_3_X 170
-  //#define PROBE_PT_3_Y 20
->>>>>>> 9562a02c
 #endif
 
 /**
