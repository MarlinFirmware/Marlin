/**
 * Marlin 3D Printer Firmware
 * Copyright (c) 2020 MarlinFirmware [https://github.com/MarlinFirmware/Marlin]
 *
 * Based on Sprinter and grbl.
 * Copyright (c) 2011 Camiel Gubbels / Erik van der Zalm
 *
 * This program is free software: you can redistribute it and/or modify
 * it under the terms of the GNU General Public License as published by
 * the Free Software Foundation, either version 3 of the License, or
 * (at your option) any later version.
 *
 * This program is distributed in the hope that it will be useful,
 * but WITHOUT ANY WARRANTY; without even the implied warranty of
 * MERCHANTABILITY or FITNESS FOR A PARTICULAR PURPOSE.  See the
 * GNU General Public License for more details.
 *
 * You should have received a copy of the GNU General Public License
 * along with this program.  If not, see <https://www.gnu.org/licenses/>.
 *
 */
#pragma once

/**
 * Configuration.h
 *
 * Basic settings such as:
 *
 * - Type of electronics
 * - Type of temperature sensor
 * - Printer geometry
 * - Endstop configuration
 * - LCD controller
 * - Extra features
 *
 * Advanced settings can be found in Configuration_adv.h
 */
#define CONFIGURATION_H_VERSION 020007

//===========================================================================
//============================= Getting Started =============================
//===========================================================================

/**
 * Here are some standard links for getting your machine calibrated:
 *
 * https://reprap.org/wiki/Calibration
 * https://youtu.be/wAL9d7FgInk
 * http://calculator.josefprusa.cz
 * https://reprap.org/wiki/Triffid_Hunter%27s_Calibration_Guide
 * https://www.thingiverse.com/thing:5573
 * https://sites.google.com/site/repraplogphase/calibration-of-your-reprap
 * https://www.thingiverse.com/thing:298812
 */

//===========================================================================
//============================= DELTA Printer ===============================
//===========================================================================
// For a Delta printer start with one of the configuration files in the
// config/examples/delta directory and customize for your machine.
//

//===========================================================================
//============================= SCARA Printer ===============================
//===========================================================================
// For a SCARA printer start with the configuration files in
// config/examples/SCARA and customize for your machine.
//

// @section info

// Author info of this build printed to the host during boot and M115
#define STRING_CONFIG_H_AUTHOR "Haribo by Frank" // Who made the changes.
//#define CUSTOM_VERSION_FILE Version.h // Path from the root directory (no quotes)

/**
 * *** VENDORS PLEASE READ ***
 *
 * Marlin allows you to add a custom boot image for Graphical LCDs.
 * With this option Marlin will first show your custom screen followed
 * by the standard Marlin logo with version number and web URL.
 *
 * We encourage you to take advantage of this new feature and we also
 * respectfully request that you retain the unmodified Marlin boot screen.
 */

// Show the Marlin bootscreen on startup. ** ENABLE FOR PRODUCTION **
// #define SHOW_BOOTSCREEN

// Show the bitmap in Marlin/_Bootscreen.h on startup.
// #define SHOW_CUSTOM_BOOTSCREEN

// Show the bitmap in Marlin/_Statusscreen.h on the status screen.
// #define CUSTOM_STATUS_SCREEN_IMAGE

// @section machine

/**
 * Select the serial port on the board to use for communication with the host.
 * This allows the connection of wireless adapters (for instance) to non-default port pins.
 * Serial port -1 is the USB emulated serial port, if available.
 * Note: The first serial port (-1 or 0) will always be used by the Arduino bootloader.
 *
 * :[-1, 0, 1, 2, 3, 4, 5, 6, 7]
 */
#define SERIAL_PORT 0

/**
 * Select a secondary serial port on the board to use for communication with the host.
 * :[-1, 0, 1, 2, 3, 4, 5, 6, 7]
 */
//#define SERIAL_PORT_2 -1

/**
 * This setting determines the communication speed of the printer.
 *
 * 250000 works in most cases, but you might try a lower speed if
 * you commonly experience drop-outs during host printing.
 * You may try up to 1000000 to speed up SD file transfer.
 *
 * :[2400, 9600, 19200, 38400, 57600, 115200, 250000, 500000, 1000000]
 */
#define BAUDRATE 250000

// Enable the Bluetooth serial interface on AT90USB devices
//#define BLUETOOTH

// Choose the name from boards.h that matches your setup
#ifndef MOTHERBOARD
  #define MOTHERBOARD BOARD_RAMPS_14_EFB_HARIBO
#endif

// Name displayed in the LCD "Ready" message and Info menu
#define CUSTOM_MACHINE_NAME "HariPom"

// Printer's unique ID, used by some programs to differentiate between machines.
// Choose your own or use a service like https://www.uuidgenerator.net/version4
//#define MACHINE_UUID "00000000-0000-0000-0000-000000000000"

// @section extruder

// This defines the number of extruders
// :[0, 1, 2, 3, 4, 5, 6, 7, 8]
#define EXTRUDERS 1

// Generally expected filament diameter (1.75, 2.85, 3.0, ...). Used for Volumetric, Filament Width Sensor, etc.
#define DEFAULT_NOMINAL_FILAMENT_DIA 1.75

// For Cyclops or any "multi-extruder" that shares a single nozzle.
//#define SINGLENOZZLE

// Save and restore temperature and fan speed on tool-change.
// Set standby for the unselected tool with M104/106/109 T...
#if ENABLED(SINGLENOZZLE)
  //#define SINGLENOZZLE_STANDBY_TEMP
  //#define SINGLENOZZLE_STANDBY_FAN
#endif

/**
 * Průša MK2 Single Nozzle Multi-Material Multiplexer, and variants.
 *
 * This device allows one stepper driver on a control board to drive
 * two to eight stepper motors, one at a time, in a manner suitable
 * for extruders.
 *
 * This option only allows the multiplexer to switch on tool-change.
 * Additional options to configure custom E moves are pending.
 */
//#define MK2_MULTIPLEXER
#if ENABLED(MK2_MULTIPLEXER)
  // Override the default DIO selector pins here, if needed.
  // Some pins files may provide defaults for these pins.
  //#define E_MUX0_PIN 40  // Always Required
  //#define E_MUX1_PIN 42  // Needed for 3 to 8 inputs
  //#define E_MUX2_PIN 44  // Needed for 5 to 8 inputs
#endif

/**
 * Prusa Multi-Material Unit v2
 *
 * Requires NOZZLE_PARK_FEATURE to park print head in case MMU unit fails.
 * Requires EXTRUDERS = 5
 *
 * For additional configuration see Configuration_adv.h
 */
//#define PRUSA_MMU2

// A dual extruder that uses a single stepper motor
//#define SWITCHING_EXTRUDER
#if ENABLED(SWITCHING_EXTRUDER)
  #define SWITCHING_EXTRUDER_SERVO_NR 0
  #define SWITCHING_EXTRUDER_SERVO_ANGLES { 0, 90 } // Angles for E0, E1[, E2, E3]
  #if EXTRUDERS > 3
    #define SWITCHING_EXTRUDER_E23_SERVO_NR 1
  #endif
#endif

// A dual-nozzle that uses a servomotor to raise/lower one (or both) of the nozzles
//#define SWITCHING_NOZZLE
#if ENABLED(SWITCHING_NOZZLE)
  #define SWITCHING_NOZZLE_SERVO_NR 0
  //#define SWITCHING_NOZZLE_E1_SERVO_NR 1          // If two servos are used, the index of the second
  #define SWITCHING_NOZZLE_SERVO_ANGLES { 0, 90 }   // Angles for E0, E1 (single servo) or lowered/raised (dual servo)
#endif

/**
 * Two separate X-carriages with extruders that connect to a moving part
 * via a solenoid docking mechanism. Requires SOL1_PIN and SOL2_PIN.
 */
//#define PARKING_EXTRUDER

/**
 * Two separate X-carriages with extruders that connect to a moving part
 * via a magnetic docking mechanism using movements and no solenoid
 *
 * project   : https://www.thingiverse.com/thing:3080893
 * movements : https://youtu.be/0xCEiG9VS3k
 *             https://youtu.be/Bqbcs0CU2FE
 */
//#define MAGNETIC_PARKING_EXTRUDER

#if EITHER(PARKING_EXTRUDER, MAGNETIC_PARKING_EXTRUDER)

  #define PARKING_EXTRUDER_PARKING_X { -78, 184 }     // X positions for parking the extruders
  #define PARKING_EXTRUDER_GRAB_DISTANCE 1            // (mm) Distance to move beyond the parking point to grab the extruder
  //#define MANUAL_SOLENOID_CONTROL                   // Manual control of docking solenoids with M380 S / M381

  #if ENABLED(PARKING_EXTRUDER)

    #define PARKING_EXTRUDER_SOLENOIDS_INVERT           // If enabled, the solenoid is NOT magnetized with applied voltage
    #define PARKING_EXTRUDER_SOLENOIDS_PINS_ACTIVE LOW  // LOW or HIGH pin signal energizes the coil
    #define PARKING_EXTRUDER_SOLENOIDS_DELAY 250        // (ms) Delay for magnetic field. No delay if 0 or not defined.
    //#define MANUAL_SOLENOID_CONTROL                   // Manual control of docking solenoids with M380 S / M381

  #elif ENABLED(MAGNETIC_PARKING_EXTRUDER)

    #define MPE_FAST_SPEED      9000      // (mm/m) Speed for travel before last distance point
    #define MPE_SLOW_SPEED      4500      // (mm/m) Speed for last distance travel to park and couple
    #define MPE_TRAVEL_DISTANCE   10      // (mm) Last distance point
    #define MPE_COMPENSATION       0      // Offset Compensation -1 , 0 , 1 (multiplier) only for coupling

  #endif

#endif

/**
 * Switching Toolhead
 *
 * Support for swappable and dockable toolheads, such as
 * the E3D Tool Changer. Toolheads are locked with a servo.
 */
//#define SWITCHING_TOOLHEAD

/**
 * Magnetic Switching Toolhead
 *
 * Support swappable and dockable toolheads with a magnetic
 * docking mechanism using movement and no servo.
 */
//#define MAGNETIC_SWITCHING_TOOLHEAD

/**
 * Electromagnetic Switching Toolhead
 *
 * Parking for CoreXY / HBot kinematics.
 * Toolheads are parked at one edge and held with an electromagnet.
 * Supports more than 2 Toolheads. See https://youtu.be/JolbsAKTKf4
 */
//#define ELECTROMAGNETIC_SWITCHING_TOOLHEAD

#if ANY(SWITCHING_TOOLHEAD, MAGNETIC_SWITCHING_TOOLHEAD, ELECTROMAGNETIC_SWITCHING_TOOLHEAD)
  #define SWITCHING_TOOLHEAD_Y_POS          235         // (mm) Y position of the toolhead dock
  #define SWITCHING_TOOLHEAD_Y_SECURITY      10         // (mm) Security distance Y axis
  #define SWITCHING_TOOLHEAD_Y_CLEAR         60         // (mm) Minimum distance from dock for unobstructed X axis
  #define SWITCHING_TOOLHEAD_X_POS          { 215, 0 }  // (mm) X positions for parking the extruders
  #if ENABLED(SWITCHING_TOOLHEAD)
    #define SWITCHING_TOOLHEAD_SERVO_NR       2         // Index of the servo connector
    #define SWITCHING_TOOLHEAD_SERVO_ANGLES { 0, 180 }  // (degrees) Angles for Lock, Unlock
  #elif ENABLED(MAGNETIC_SWITCHING_TOOLHEAD)
    #define SWITCHING_TOOLHEAD_Y_RELEASE      5         // (mm) Security distance Y axis
    #define SWITCHING_TOOLHEAD_X_SECURITY   { 90, 150 } // (mm) Security distance X axis (T0,T1)
    //#define PRIME_BEFORE_REMOVE                       // Prime the nozzle before release from the dock
    #if ENABLED(PRIME_BEFORE_REMOVE)
      #define SWITCHING_TOOLHEAD_PRIME_MM           20  // (mm)   Extruder prime length
      #define SWITCHING_TOOLHEAD_RETRACT_MM         10  // (mm)   Retract after priming length
      #define SWITCHING_TOOLHEAD_PRIME_FEEDRATE    300  // (mm/m) Extruder prime feedrate
      #define SWITCHING_TOOLHEAD_RETRACT_FEEDRATE 2400  // (mm/m) Extruder retract feedrate
    #endif
  #elif ENABLED(ELECTROMAGNETIC_SWITCHING_TOOLHEAD)
    #define SWITCHING_TOOLHEAD_Z_HOP          2         // (mm) Z raise for switching
  #endif
#endif

/**
 * "Mixing Extruder"
 *   - Adds G-codes M163 and M164 to set and "commit" the current mix factors.
 *   - Extends the stepping routines to move multiple steppers in proportion to the mix.
 *   - Optional support for Repetier Firmware's 'M164 S<index>' supporting virtual tools.
 *   - This implementation supports up to two mixing extruders.
 *   - Enable DIRECT_MIXING_IN_G1 for M165 and mixing in G1 (from Pia Taubert's reference implementation).
 */
//#define MIXING_EXTRUDER
#if ENABLED(MIXING_EXTRUDER)
  #define MIXING_STEPPERS 2        // Number of steppers in your mixing extruder
  #define MIXING_VIRTUAL_TOOLS 16  // Use the Virtual Tool method with M163 and M164
  //#define DIRECT_MIXING_IN_G1    // Allow ABCDHI mix factors in G1 movement commands
  //#define GRADIENT_MIX           // Support for gradient mixing with M166 and LCD
  #if ENABLED(GRADIENT_MIX)
    //#define GRADIENT_VTOOL       // Add M166 T to use a V-tool index as a Gradient alias
  #endif
#endif

// Offset of the extruders (uncomment if using more than one and relying on firmware to position when changing).
// The offset has to be X=0, Y=0 for the extruder 0 hotend (default extruder).
// For the other hotends it is their distance from the extruder 0 hotend.
//#define HOTEND_OFFSET_X { 0.0, 20.00 } // (mm) relative X-offset for each nozzle
//#define HOTEND_OFFSET_Y { 0.0, 5.00 }  // (mm) relative Y-offset for each nozzle
//#define HOTEND_OFFSET_Z { 0.0, 0.00 }  // (mm) relative Z-offset for each nozzle

// @section machine

/**
 * Power Supply Control
 *
 * Enable and connect the power supply to the PS_ON_PIN.
 * Specify whether the power supply is active HIGH or active LOW.
 */
//#define PSU_CONTROL
//#define PSU_NAME "Power Supply"

#if ENABLED(PSU_CONTROL)
  #define PSU_ACTIVE_HIGH false     // Set 'false' for ATX, 'true' for X-Box

  //#define PSU_DEFAULT_OFF         // Keep power off until enabled directly with M80
  //#define PSU_POWERUP_DELAY 250   // (ms) Delay for the PSU to warm up to full power

  //#define AUTO_POWER_CONTROL      // Enable automatic control of the PS_ON pin
  #if ENABLED(AUTO_POWER_CONTROL)
    #define AUTO_POWER_FANS         // Turn on PSU if fans need power
    #define AUTO_POWER_E_FANS
    #define AUTO_POWER_CONTROLLERFAN
    #define AUTO_POWER_CHAMBER_FAN
    //#define AUTO_POWER_E_TEMP        50 // (°C) Turn on PSU over this temperature
    //#define AUTO_POWER_CHAMBER_TEMP  30 // (°C) Turn on PSU over this temperature
    #define POWER_TIMEOUT 30
  #endif
#endif

//===========================================================================
//============================= Thermal Settings ============================
//===========================================================================
// @section temperature

/**
 * --NORMAL IS 4.7kohm PULLUP!-- 1kohm pullup can be used on hotend sensor, using correct resistor and table
 *
 * Temperature sensors available:
 *
 *    -5 : PT100 / PT1000 with MAX31865 (only for sensors 0-1)
 *    -3 : thermocouple with MAX31855 (only for sensors 0-1)
 *    -2 : thermocouple with MAX6675 (only for sensors 0-1)
 *    -4 : thermocouple with AD8495
 *    -1 : thermocouple with AD595
 *     0 : not used
 *     1 : 100k thermistor - best choice for EPCOS 100k (4.7k pullup)
 *   331 : (3.3V scaled thermistor 1 table for MEGA)
 *   332 : (3.3V scaled thermistor 1 table for DUE)
 *     2 : 200k thermistor - ATC Semitec 204GT-2 (4.7k pullup)
 *   202 : 200k thermistor - Copymaster 3D
 *     3 : Mendel-parts thermistor (4.7k pullup)
 *     4 : 10k thermistor !! do not use it for a hotend. It gives bad resolution at high temp. !!
 *     5 : 100K thermistor - ATC Semitec 104GT-2/104NT-4-R025H42G (Used in ParCan, J-Head, and E3D) (4.7k pullup)
 *   501 : 100K Zonestar (Tronxy X3A) Thermistor
 *   502 : 100K Zonestar Thermistor used by hot bed in Zonestar Prusa P802M
 *   512 : 100k RPW-Ultra hotend thermistor (4.7k pullup)
 *     6 : 100k EPCOS - Not as accurate as table 1 (created using a fluke thermocouple) (4.7k pullup)
 *     7 : 100k Honeywell thermistor 135-104LAG-J01 (4.7k pullup)
 *    71 : 100k Honeywell thermistor 135-104LAF-J01 (4.7k pullup)
 *     8 : 100k 0603 SMD Vishay NTCS0603E3104FXT (4.7k pullup)
 *     9 : 100k GE Sensing AL03006-58.2K-97-G1 (4.7k pullup)
 *    10 : 100k RS thermistor 198-961 (4.7k pullup)
 *    11 : 100k beta 3950 1% thermistor (Used in Keenovo AC silicone mats and most Wanhao i3 machines) (4.7k pullup)
 *    12 : 100k 0603 SMD Vishay NTCS0603E3104FXT (4.7k pullup) (calibrated for Makibox hot bed)
 *    13 : 100k Hisens 3950  1% up to 300°C for hotend "Simple ONE " & "Hotend "All In ONE"
 *    15 : 100k thermistor calibration for JGAurora A5 hotend
 *    18 : ATC Semitec 204GT-2 (4.7k pullup) Dagoma.Fr - MKS_Base_DKU001327
 *    20 : Pt100 with circuit in the Ultimainboard V2.x with 5v excitation (AVR)
 *    21 : Pt100 with circuit in the Ultimainboard V2.x with 3.3v excitation (STM32 \ LPC176x....)
 *    22 : 100k (hotend) with 4.7k pullup to 3.3V and 220R to analog input (as in GTM32 Pro vB)
 *    23 : 100k (bed) with 4.7k pullup to 3.3v and 220R to analog input (as in GTM32 Pro vB)
 *    30 : Kis3d Silicone heating mat 200W/300W with 6mm precision cast plate (EN AW 5083) NTC100K / B3950 (4.7k pullup)
 *   201 : Pt100 with circuit in Overlord, similar to Ultimainboard V2.x
 *    60 : 100k Maker's Tool Works Kapton Bed Thermistor beta=3950
 *    61 : 100k Formbot / Vivedino 3950 350C thermistor 4.7k pullup
 *    66 : 4.7M High Temperature thermistor from Dyze Design
 *    67 : 450C thermistor from SliceEngineering
 *    70 : the 100K thermistor found in the bq Hephestos 2
 *    75 : 100k Generic Silicon Heat Pad with NTC 100K MGB18-104F39050L32 thermistor
 *    99 : 100k thermistor with a 10K pull-up resistor (found on some Wanhao i3 machines)
 *
 *       1k ohm pullup tables - This is atypical, and requires changing out the 4.7k pullup for 1k.
 *                              (but gives greater accuracy and more stable PID)
 *    51 : 100k thermistor - EPCOS (1k pullup)
 *    52 : 200k thermistor - ATC Semitec 204GT-2 (1k pullup)
 *    55 : 100k thermistor - ATC Semitec 104GT-2 (Used in ParCan & J-Head) (1k pullup)
 *
 *  1047 : Pt1000 with 4k7 pullup (E3D)
 *  1010 : Pt1000 with 1k pullup (non standard)
 *   147 : Pt100 with 4k7 pullup
 *   110 : Pt100 with 1k pullup (non standard)
 *
 *  1000 : Custom - Specify parameters in Configuration_adv.h
 *
 *         Use these for Testing or Development purposes. NEVER for production machine.
 *   998 : Dummy Table that ALWAYS reads 25°C or the temperature defined below.
 *   999 : Dummy Table that ALWAYS reads 100°C or the temperature defined below.
 */
#define TEMP_SENSOR_0 1
#define TEMP_SENSOR_1 0
#define TEMP_SENSOR_2 0
#define TEMP_SENSOR_3 0
#define TEMP_SENSOR_4 0
#define TEMP_SENSOR_5 0
#define TEMP_SENSOR_6 0
#define TEMP_SENSOR_7 0
#define TEMP_SENSOR_BED 1
#define TEMP_SENSOR_PROBE 0
#define TEMP_SENSOR_CHAMBER 0

// Dummy thermistor constant temperature readings, for use with 998 and 999
#define DUMMY_THERMISTOR_998_VALUE 25
#define DUMMY_THERMISTOR_999_VALUE 100

// Resistor values when using a MAX31865 (sensor -5)
// Sensor value is typically 100 (PT100) or 1000 (PT1000)
// Calibration value is typically 430 ohm for AdaFruit PT100 modules and 4300 ohm for AdaFruit PT1000 modules.
//#define MAX31865_SENSOR_OHMS      100
//#define MAX31865_CALIBRATION_OHMS 430

// Use temp sensor 1 as a redundant sensor with sensor 0. If the readings
// from the two sensors differ too much the print will be aborted.
//#define TEMP_SENSOR_1_AS_REDUNDANT
#define MAX_REDUNDANT_TEMP_SENSOR_DIFF 10

#define TEMP_RESIDENCY_TIME     10  // (seconds) Time to wait for hotend to "settle" in M109
#define TEMP_WINDOW              1  // (°C) Temperature proximity for the "temperature reached" timer
#define TEMP_HYSTERESIS          3  // (°C) Temperature proximity considered "close enough" to the target

#define TEMP_BED_RESIDENCY_TIME 10  // (seconds) Time to wait for bed to "settle" in M190
#define TEMP_BED_WINDOW          1  // (°C) Temperature proximity for the "temperature reached" timer
#define TEMP_BED_HYSTERESIS      3  // (°C) Temperature proximity considered "close enough" to the target

// Below this temperature the heater will be switched off
// because it probably indicates a broken thermistor wire.
#define HEATER_0_MINTEMP   5
#define HEATER_1_MINTEMP   5
#define HEATER_2_MINTEMP   5
#define HEATER_3_MINTEMP   5
#define HEATER_4_MINTEMP   5
#define HEATER_5_MINTEMP   5
#define HEATER_6_MINTEMP   5
#define HEATER_7_MINTEMP   5
#define BED_MINTEMP        5

// Above this temperature the heater will be switched off.
// This can protect components from overheating, but NOT from shorts and failures.
// (Use MINTEMP for thermistor short/failure protection.)
#define HEATER_0_MAXTEMP 305
#define HEATER_1_MAXTEMP 275
#define HEATER_2_MAXTEMP 275
#define HEATER_3_MAXTEMP 275
#define HEATER_4_MAXTEMP 275
#define HEATER_5_MAXTEMP 275
#define HEATER_6_MAXTEMP 275
#define HEATER_7_MAXTEMP 275
#define BED_MAXTEMP      150

//===========================================================================
//============================= PID Settings ================================
//===========================================================================
// PID Tuning Guide here: https://reprap.org/wiki/PID_Tuning

// Comment the following line to disable PID and enable bang-bang.
#define PIDTEMP
#define BANG_MAX 255     // Limits current to nozzle while in bang-bang mode; 255=full current
#define PID_MAX BANG_MAX // Limits current to nozzle while PID is active (see PID_FUNCTIONAL_RANGE below); 255=full current
#define PID_K1 0.95      // Smoothing factor within any PID loop

#if ENABLED(PIDTEMP)
  //#define PID_EDIT_MENU         // Add PID editing to the "Advanced Settings" menu. (~700 bytes of PROGMEM)
  #define PID_AUTOTUNE_MENU     // Add PID auto-tuning to the "Advanced Settings" menu. (~250 bytes of PROGMEM)
  //#define PID_PARAMS_PER_HOTEND // Uses separate PID parameters for each extruder (useful for mismatched extruders)
                                  // Set/get with gcode: M301 E[extruder number, 0-2]

<<<<<<< HEAD
  #if ENABLED(PID_PARAMS_PER_HOTEND)
    // Specify between 1 and HOTENDS values per array.
    // If fewer than EXTRUDER values are provided, the last element will be repeated.
    #define DEFAULT_Kp_LIST {  22.20,  22.20 }
    #define DEFAULT_Ki_LIST {   1.08,   1.08 }
    #define DEFAULT_Kd_LIST { 114.00, 114.00 }
  #else
    #define DEFAULT_Kp  22.20
    #define DEFAULT_Ki   1.08
    #define DEFAULT_Kd 114.00
  #endif
=======
  // If you are using a pre-configured hotend then you can use one of the value sets by uncommenting it

  // Ultimaker
//  #define DEFAULT_Kp 22.2
//  #define DEFAULT_Ki 1.08
//  #define DEFAULT_Kd 114

// Haribo (Frank) 235 PETG + Fan at 35%
  #define DEFAULT_Kp 14.51
  #define DEFAULT_Ki 1.27
  #define DEFAULT_Kd 41.62

  // MakerGear
  //#define DEFAULT_Kp 7.0
  //#define DEFAULT_Ki 0.1
  //#define DEFAULT_Kd 12

  // Mendel Parts V9 on 12V
  //#define DEFAULT_Kp 63.0
  //#define DEFAULT_Ki 2.25
  //#define DEFAULT_Kd 440

>>>>>>> 0d107c25
#endif // PIDTEMP

//===========================================================================
//====================== PID > Bed Temperature Control ======================
//===========================================================================

/**
 * PID Bed Heating
 *
 * If this option is enabled set PID constants below.
 * If this option is disabled, bang-bang will be used and BED_LIMIT_SWITCHING will enable hysteresis.
 *
 * The PID frequency will be the same as the extruder PWM.
 * If PID_dT is the default, and correct for the hardware/configuration, that means 7.689Hz,
 * which is fine for driving a square wave into a resistive load and does not significantly
 * impact FET heating. This also works fine on a Fotek SSR-10DA Solid State Relay into a 250W
 * heater. If your configuration is significantly different than this and you don't understand
 * the issues involved, don't use bed PID until someone else verifies that your hardware works.
 */
#define PIDTEMPBED

//#define BED_LIMIT_SWITCHING

/**
 * Max Bed Power
 * Applies to all forms of bed control (PID, bang-bang, and bang-bang with hysteresis).
 * When set to any value below 255, enables a form of PWM to the bed that acts like a divider
 * so don't use it unless you are OK with PWM on your bed. (See the comment on enabling PIDTEMPBED)
 */
#define MAX_BED_POWER 255 // limits duty cycle to bed; 255=full current

#if ENABLED(PIDTEMPBED)
  //#define MIN_BED_POWER 0
  //#define PID_BED_DEBUG // Sends debug data to the serial port.

<<<<<<< HEAD
  // 120V 250W silicone heater into 4mm borosilicate (MendelMax 1.5+)
  // from FOPDT model - kp=.39 Tp=405 Tdead=66, Tc set to 79.2, aggressive factor of .15 (vs .1, 1, 10)
  #define DEFAULT_bedKp 10.00
  #define DEFAULT_bedKi .023
  #define DEFAULT_bedKd 305.4
=======
  //Haribo Autopid results
  #define DEFAULT_bedKp 112.84
  #define DEFAULT_bedKi 22.22
  #define DEFAULT_bedKd 143.30

  //120V 250W silicone heater into 4mm borosilicate (MendelMax 1.5+)
  //from FOPDT model - kp=.39 Tp=405 Tdead=66, Tc set to 79.2, aggressive factor of .15 (vs .1, 1, 10)
//  #define DEFAULT_bedKp 10.00
//  #define DEFAULT_bedKi .023
//  #define DEFAULT_bedKd 305.4
>>>>>>> 0d107c25

  // FIND YOUR OWN: "M303 E-1 C8 S90" to run autotune on the bed at 90 degreesC for 8 cycles.
#endif // PIDTEMPBED

#if EITHER(PIDTEMP, PIDTEMPBED)
  //#define PID_DEBUG             // Sends debug data to the serial port. Use 'M303 D' to toggle activation.
  //#define PID_OPENLOOP          // Puts PID in open loop. M104/M140 sets the output power from 0 to PID_MAX
  //#define SLOW_PWM_HEATERS      // PWM with very low frequency (roughly 0.125Hz=8s) and minimum state time of approximately 1s useful for heaters driven by a relay
  #define PID_FUNCTIONAL_RANGE 10 // If the temperature difference between the target temperature and the actual temperature
                                  // is more than PID_FUNCTIONAL_RANGE then the PID will be shut off and the heater will be set to min/max.
#endif

// @section extruder

/**
 * Prevent extrusion if the temperature is below EXTRUDE_MINTEMP.
 * Add M302 to set the minimum extrusion temperature and/or turn
 * cold extrusion prevention on and off.
 *
 * *** IT IS HIGHLY RECOMMENDED TO LEAVE THIS OPTION ENABLED! ***
 */
#define PREVENT_COLD_EXTRUSION
#define EXTRUDE_MINTEMP 170

/**
 * Prevent a single extrusion longer than EXTRUDE_MAXLENGTH.
 * Note: For Bowden Extruders make this large enough to allow load/unload.
 */
#define PREVENT_LENGTHY_EXTRUDE
#define EXTRUDE_MAXLENGTH (X_MAX_LENGTH+Y_MAX_LENGTH) //prevent extrusion of very large distances.

//===========================================================================
//======================== Thermal Runaway Protection =======================
//===========================================================================

/**
 * Thermal Protection provides additional protection to your printer from damage
 * and fire. Marlin always includes safe min and max temperature ranges which
 * protect against a broken or disconnected thermistor wire.
 *
 * The issue: If a thermistor falls out, it will report the much lower
 * temperature of the air in the room, and the the firmware will keep
 * the heater on.
 *
 * If you get "Thermal Runaway" or "Heating failed" errors the
 * details can be tuned in Configuration_adv.h
 */

#define THERMAL_PROTECTION_HOTENDS // Enable thermal protection for all extruders
#define THERMAL_PROTECTION_BED     // Enable thermal protection for the heated bed
#define THERMAL_PROTECTION_CHAMBER // Enable thermal protection for the heated chamber

//===========================================================================
//============================= Mechanical Settings =========================
//===========================================================================

// @section machine

// Enable one of the options below for CoreXY, CoreXZ, or CoreYZ kinematics,
// either in the usual order or reversed
//#define COREXY
//#define COREXZ
//#define COREYZ
//#define COREYX
//#define COREZX
//#define COREZY
//#define MARKFORGED_XY  // MarkForged. See https://reprap.org/forum/read.php?152,504042

//===========================================================================
//============================== Endstop Settings ===========================
//===========================================================================

// @section homing

// Specify here all the endstop connectors that are connected to any endstop or probe.
// Almost all printers will be using one per axis. Probes will use one or more of the
// extra connectors. Leave undefined any used for non-endstop and non-probe purposes.
#define USE_XMIN_PLUG
#define USE_YMIN_PLUG
#define USE_ZMIN_PLUG
//#define USE_XMAX_PLUG
//#define USE_YMAX_PLUG
//#define USE_ZMAX_PLUG

// Enable pullup for all endstops to prevent a floating state
#define ENDSTOPPULLUPS
#if DISABLED(ENDSTOPPULLUPS)
  // Disable ENDSTOPPULLUPS to set pullups individually
  //#define ENDSTOPPULLUP_XMAX
  //#define ENDSTOPPULLUP_YMAX
  //#define ENDSTOPPULLUP_ZMAX
  //#define ENDSTOPPULLUP_XMIN
  //#define ENDSTOPPULLUP_YMIN
  //#define ENDSTOPPULLUP_ZMIN
  //#define ENDSTOPPULLUP_ZMIN_PROBE
#endif

// Enable pulldown for all endstops to prevent a floating state
//#define ENDSTOPPULLDOWNS
#if DISABLED(ENDSTOPPULLDOWNS)
  // Disable ENDSTOPPULLDOWNS to set pulldowns individually
  //#define ENDSTOPPULLDOWN_XMAX
  //#define ENDSTOPPULLDOWN_YMAX
  //#define ENDSTOPPULLDOWN_ZMAX
  //#define ENDSTOPPULLDOWN_XMIN
  //#define ENDSTOPPULLDOWN_YMIN
  //#define ENDSTOPPULLDOWN_ZMIN
  //#define ENDSTOPPULLDOWN_ZMIN_PROBE
#endif

// Mechanical endstop with COM to ground and NC to Signal uses "false" here (most common setup).
#define X_MIN_ENDSTOP_INVERTING true // Set to true to invert the logic of the endstop.
#define Y_MIN_ENDSTOP_INVERTING true // Set to true to invert the logic of the endstop.
#define Z_MIN_ENDSTOP_INVERTING false // Set to true to invert the logic of the endstop.
#define X_MAX_ENDSTOP_INVERTING false // Set to true to invert the logic of the endstop.
#define Y_MAX_ENDSTOP_INVERTING false // Set to true to invert the logic of the endstop.
#define Z_MAX_ENDSTOP_INVERTING false // Set to true to invert the logic of the endstop.
#define Z_MIN_PROBE_ENDSTOP_INVERTING false // Set to true to invert the logic of the probe.

/**
 * Stepper Drivers
 *
 * These settings allow Marlin to tune stepper driver timing and enable advanced options for
 * stepper drivers that support them. You may also override timing options in Configuration_adv.h.
 *
 * A4988 is assumed for unspecified drivers.
 *
 * Options: A4988, A5984, DRV8825, LV8729, L6470, L6474, POWERSTEP01,
 *          TB6560, TB6600, TMC2100,
 *          TMC2130, TMC2130_STANDALONE, TMC2160, TMC2160_STANDALONE,
 *          TMC2208, TMC2208_STANDALONE, TMC2209, TMC2209_STANDALONE,
 *          TMC26X,  TMC26X_STANDALONE,  TMC2660, TMC2660_STANDALONE,
 *          TMC5130, TMC5130_STANDALONE, TMC5160, TMC5160_STANDALONE
 * :['A4988', 'A5984', 'DRV8825', 'LV8729', 'L6470', 'L6474', 'POWERSTEP01', 'TB6560', 'TB6600', 'TMC2100', 'TMC2130', 'TMC2130_STANDALONE', 'TMC2160', 'TMC2160_STANDALONE', 'TMC2208', 'TMC2208_STANDALONE', 'TMC2209', 'TMC2209_STANDALONE', 'TMC26X', 'TMC26X_STANDALONE', 'TMC2660', 'TMC2660_STANDALONE', 'TMC5130', 'TMC5130_STANDALONE', 'TMC5160', 'TMC5160_STANDALONE']
 */
#define X_DRIVER_TYPE  TMC2130
#define Y_DRIVER_TYPE  TMC2130
#define Z_DRIVER_TYPE  TMC2130
//#define X2_DRIVER_TYPE A4988
//#define Y2_DRIVER_TYPE A4988
//#define Z2_DRIVER_TYPE A4988
//#define Z3_DRIVER_TYPE A4988
//#define Z4_DRIVER_TYPE A4988
#define E0_DRIVER_TYPE TMC2130
//#define E1_DRIVER_TYPE A4988
//#define E2_DRIVER_TYPE A4988
//#define E3_DRIVER_TYPE A4988
//#define E4_DRIVER_TYPE A4988
//#define E5_DRIVER_TYPE A4988
//#define E6_DRIVER_TYPE A4988
//#define E7_DRIVER_TYPE A4988

// Enable this feature if all enabled endstop pins are interrupt-capable.
// This will remove the need to poll the interrupt pins, saving many CPU cycles.
//#define ENDSTOP_INTERRUPTS_FEATURE

/**
 * Endstop Noise Threshold
 *
 * Enable if your probe or endstops falsely trigger due to noise.
 *
 * - Higher values may affect repeatability or accuracy of some bed probes.
 * - To fix noise install a 100nF ceramic capacitor in parallel with the switch.
 * - This feature is not required for common micro-switches mounted on PCBs
 *   based on the Makerbot design, which already have the 100nF capacitor.
 *
 * :[2,3,4,5,6,7]
 */
//#define ENDSTOP_NOISE_THRESHOLD 2

// Check for stuck or disconnected endstops during homing moves.
//#define DETECT_BROKEN_ENDSTOP

//=============================================================================
//============================== Movement Settings ============================
//=============================================================================
// @section motion

/**
 * Default Settings
 *
 * These settings can be reset by M502
 *
 * Note that if EEPROM is enabled, saved values will override these.
 */

/**
 * With this option each E stepper can have its own factors for the
 * following movement settings. If fewer factors are given than the
 * total number of extruders, the last value applies to the rest.
 */
//#define DISTINCT_E_FACTORS

/**
 * Default Axis Steps Per Unit (steps/mm)
 * Override with M92
 *                                      X, Y, Z, E0 [, E1[, E2...]]
 */
#define DEFAULT_AXIS_STEPS_PER_UNIT   { 100, 100, 400, 170 }

/**
 * Default Max Feed Rate (mm/s)
 * Override with M203
 *                                      X, Y, Z, E0 [, E1[, E2...]]
 */
#define DEFAULT_MAX_FEEDRATE          { 200, 200, 60, 60 }

//#define LIMITED_MAX_FR_EDITING        // Limit edit via M203 or LCD to DEFAULT_MAX_FEEDRATE * 2
#if ENABLED(LIMITED_MAX_FR_EDITING)
  #define MAX_FEEDRATE_EDIT_VALUES    { 600, 600, 10, 50 } // ...or, set your own edit limits
#endif

/**
 * Default Max Acceleration (change/s) change = mm/s
 * (Maximum start speed for accelerated moves)
 * Override with M201
 *                                      X, Y, Z, E0 [, E1[, E2...]]
 */
#define DEFAULT_MAX_ACCELERATION      { 3000, 3000, 100, 10000 }

//#define LIMITED_MAX_ACCEL_EDITING     // Limit edit via M201 or LCD to DEFAULT_MAX_ACCELERATION * 2
#if ENABLED(LIMITED_MAX_ACCEL_EDITING)
  #define MAX_ACCEL_EDIT_VALUES       { 6000, 6000, 200, 20000 } // ...or, set your own edit limits
#endif

/**
 * Default Acceleration (change/s) change = mm/s
 * Override with M204
 *
 *   M204 P    Acceleration
 *   M204 R    Retract Acceleration
 *   M204 T    Travel Acceleration
 */
#define DEFAULT_ACCELERATION          500    // X, Y, Z and E acceleration for printing moves
#define DEFAULT_RETRACT_ACCELERATION  1500    // E acceleration for retracts
#define DEFAULT_TRAVEL_ACCELERATION   3000    // X, Y, Z acceleration for travel (non printing) moves

/**
 * Default Jerk limits (mm/s)
 * Override with M205 X Y Z E
 *
 * "Jerk" specifies the minimum speed change that requires acceleration.
 * When changing speed and direction, if the difference is less than the
 * value set here, it may happen instantaneously.
 */
//#define CLASSIC_JERK
#if ENABLED(CLASSIC_JERK)
  #define DEFAULT_XJERK 10.0
  #define DEFAULT_YJERK 10.0
  #define DEFAULT_ZJERK  0.3

  //#define TRAVEL_EXTRA_XYJERK 0.0     // Additional jerk allowance for all travel moves

  //#define LIMITED_JERK_EDITING        // Limit edit via M205 or LCD to DEFAULT_aJERK * 2
  #if ENABLED(LIMITED_JERK_EDITING)
    #define MAX_JERK_EDIT_VALUES { 20, 20, 0.6, 10 } // ...or, set your own edit limits
  #endif
#endif

#define DEFAULT_EJERK    2.5  // May be used by Linear Advance

/**
 * Junction Deviation Factor
 *
 * See:
 *   https://reprap.org/forum/read.php?1,739819
 *   https://blog.kyneticcnc.com/2018/10/computing-junction-deviation-for-marlin.html
 */
#if DISABLED(CLASSIC_JERK)
  #define JUNCTION_DEVIATION_MM 0.013 // (mm) Distance from real junction edge
  #define JD_HANDLE_SMALL_SEGMENTS    // Use curvature estimation instead of just the junction angle
                                      // for small segments (< 1mm) with large junction angles (> 135°).
#endif

/**
 * S-Curve Acceleration
 *
 * This option eliminates vibration during printing by fitting a Bézier
 * curve to move acceleration, producing much smoother direction changes.
 *
 * See https://github.com/synthetos/TinyG/wiki/Jerk-Controlled-Motion-Explained
 */
//#define S_CURVE_ACCELERATION

//===========================================================================
//============================= Z Probe Options =============================
//===========================================================================
// @section probes

//
// See https://marlinfw.org/docs/configuration/probes.html
//

/**
 * Enable this option for a probe connected to the Z-MIN pin.
 * The probe replaces the Z-MIN endstop and is used for Z homing.
 * (Automatically enables USE_PROBE_FOR_Z_HOMING.)
 */
#define Z_MIN_PROBE_USES_Z_MIN_ENDSTOP_PIN

// Force the use of the probe for Z-axis homing
//#define USE_PROBE_FOR_Z_HOMING

/**
 * Z_MIN_PROBE_PIN
 *
 * Define this pin if the probe is not connected to Z_MIN_PIN.
 * If not defined the default pin for the selected MOTHERBOARD
 * will be used. Most of the time the default is what you want.
 *
 *  - The simplest option is to use a free endstop connector.
 *  - Use 5V for powered (usually inductive) sensors.
 *
 *  - RAMPS 1.3/1.4 boards may use the 5V, GND, and Aux4->D32 pin:
 *    - For simple switches connect...
 *      - normally-closed switches to GND and D32.
 *      - normally-open switches to 5V and D32.
 */
//#define Z_MIN_PROBE_PIN 32 // Pin 32 is the RAMPS default

/**
 * Probe Type
 *
 * Allen Key Probes, Servo Probes, Z-Sled Probes, FIX_MOUNTED_PROBE, etc.
 * Activate one of these to use Auto Bed Leveling below.
 */

/**
 * The "Manual Probe" provides a means to do "Auto" Bed Leveling without a probe.
 * Use G29 repeatedly, adjusting the Z height at each point with movement commands
 * or (with LCD_BED_LEVELING) the LCD controller.
 */
//#define PROBE_MANUALLY
//#define MANUAL_PROBE_START_Z 0.2

/**
 * A Fix-Mounted Probe either doesn't deploy or needs manual deployment.
 *   (e.g., an inductive probe or a nozzle-based probe-switch.)
 */
//#define FIX_MOUNTED_PROBE

/**
 * Use the nozzle as the probe, as with a conductive
 * nozzle system or a piezo-electric smart effector.
 */
//#define NOZZLE_AS_PROBE

/**
 * Z Servo Probe, such as an endstop switch on a rotating arm.
 */
//#define Z_PROBE_SERVO_NR 0       // Defaults to SERVO 0 connector.
//#define Z_SERVO_ANGLES { 70, 0 } // Z Servo Deploy and Stow angles

/**
 * The BLTouch probe uses a Hall effect sensor and emulates a servo.
 */
#define BLTOUCH

/**
 * Pressure sensor with a BLTouch-like interface
 */
//#define CREALITY_TOUCH

/**
 * Touch-MI Probe by hotends.fr
 *
 * This probe is deployed and activated by moving the X-axis to a magnet at the edge of the bed.
 * By default, the magnet is assumed to be on the left and activated by a home. If the magnet is
 * on the right, enable and set TOUCH_MI_DEPLOY_XPOS to the deploy position.
 *
 * Also requires: BABYSTEPPING, BABYSTEP_ZPROBE_OFFSET, Z_SAFE_HOMING,
 *                and a minimum Z_HOMING_HEIGHT of 10.
 */
//#define TOUCH_MI_PROBE
#if ENABLED(TOUCH_MI_PROBE)
  #define TOUCH_MI_RETRACT_Z 0.5                  // Height at which the probe retracts
  //#define TOUCH_MI_DEPLOY_XPOS (X_MAX_BED + 2)  // For a magnet on the right side of the bed
  //#define TOUCH_MI_MANUAL_DEPLOY                // For manual deploy (LCD menu)
#endif

// A probe that is deployed and stowed with a solenoid pin (SOL1_PIN)
//#define SOLENOID_PROBE

// A sled-mounted probe like those designed by Charles Bell.
//#define Z_PROBE_SLED
//#define SLED_DOCKING_OFFSET 5  // The extra distance the X axis must travel to pickup the sled. 0 should be fine but you can push it further if you'd like.

// A probe deployed by moving the x-axis, such as the Wilson II's rack-and-pinion probe designed by Marty Rice.
//#define RACK_AND_PINION_PROBE
#if ENABLED(RACK_AND_PINION_PROBE)
  #define Z_PROBE_DEPLOY_X  X_MIN_POS
  #define Z_PROBE_RETRACT_X X_MAX_POS
#endif

// Duet Smart Effector (for delta printers) - https://bit.ly/2ul5U7J
// When the pin is defined you can use M672 to set/reset the probe sensivity.
//#define DUET_SMART_EFFECTOR
#if ENABLED(DUET_SMART_EFFECTOR)
  #define SMART_EFFECTOR_MOD_PIN  -1  // Connect a GPIO pin to the Smart Effector MOD pin
#endif

/**
 * Use StallGuard2 to probe the bed with the nozzle.
 * Requires stallGuard-capable Trinamic stepper drivers.
 * CAUTION: This can damage machines with Z lead screws.
 *          Take extreme care when setting up this feature.
 */
//#define SENSORLESS_PROBING

//
// For Z_PROBE_ALLEN_KEY see the Delta example configurations.
//

/**
 * Z Probe to nozzle (X,Y) offset, relative to (0, 0).
 *
 * In the following example the X and Y offsets are both positive:
 *
 *   #define NOZZLE_TO_PROBE_OFFSET { 10, 10, 0 }
 *
 *     +-- BACK ---+
 *     |           |
 *   L |    (+) P  | R <-- probe (20,20)
 *   E |           | I
 *   F | (-) N (+) | G <-- nozzle (10,10)
 *   T |           | H
 *     |    (-)    | T
 *     |           |
 *     O-- FRONT --+
 *   (0,0)
 *
 * Specify a Probe position as { X, Y, Z }
 */
#define NOZZLE_TO_PROBE_OFFSET { 30, 6, 0 }

// Most probes should stay away from the edges of the bed, but
// with NOZZLE_AS_PROBE this can be negative for a wider probing area.
#define PROBING_MARGIN 20

// X and Y axis travel speed (mm/m) between probes
#define XY_PROBE_SPEED 8000

// Feedrate (mm/m) for the first approach when double-probing (MULTIPLE_PROBING == 2)
#define Z_PROBE_SPEED_FAST HOMING_FEEDRATE_Z

// Feedrate (mm/m) for the "accurate" probe of each point
#define Z_PROBE_SPEED_SLOW (Z_PROBE_SPEED_FAST / 2)

/**
 * Multiple Probing
 *
 * You may get improved results by probing 2 or more times.
 * With EXTRA_PROBING the more atypical reading(s) will be disregarded.
 *
 * A total of 2 does fast/slow probes with a weighted average.
 * A total of 3 or more adds more slow probes, taking the average.
 */
//#define MULTIPLE_PROBING 2
//#define EXTRA_PROBING    1

/**
 * Z probes require clearance when deploying, stowing, and moving between
 * probe points to avoid hitting the bed and other hardware.
 * Servo-mounted probes require extra space for the arm to rotate.
 * Inductive probes need space to keep from triggering early.
 *
 * Use these settings to specify the distance (mm) to raise the probe (or
 * lower the bed). The values set here apply over and above any (negative)
 * probe Z Offset set with NOZZLE_TO_PROBE_OFFSET, M851, or the LCD.
 * Only integer values >= 1 are valid here.
 *
 * Example: `M851 Z-5` with a CLEARANCE of 4  =>  9mm from bed to nozzle.
 *     But: `M851 Z+1` with a CLEARANCE of 2  =>  2mm from bed to nozzle.
 */
#define Z_CLEARANCE_DEPLOY_PROBE   10 // Z Clearance for Deploy/Stow
#define Z_CLEARANCE_BETWEEN_PROBES  5 // Z Clearance between probe points
#define Z_CLEARANCE_MULTI_PROBE     5 // Z Clearance between multiple probes
//#define Z_AFTER_PROBING           5 // Z position after probing is done

#define Z_PROBE_LOW_POINT          -2 // Farthest distance below the trigger-point to go before stopping

// For M851 give a range for adjusting the Z probe offset
#define Z_PROBE_OFFSET_RANGE_MIN -20
#define Z_PROBE_OFFSET_RANGE_MAX 20

// Enable the M48 repeatability test to test probe accuracy
#define Z_MIN_PROBE_REPEATABILITY_TEST

// Before deploy/stow pause for user confirmation
//#define PAUSE_BEFORE_DEPLOY_STOW
#if ENABLED(PAUSE_BEFORE_DEPLOY_STOW)
  //#define PAUSE_PROBE_DEPLOY_WHEN_TRIGGERED // For Manual Deploy Allenkey Probe
#endif

/**
 * Enable one or more of the following if probing seems unreliable.
 * Heaters and/or fans can be disabled during probing to minimize electrical
 * noise. A delay can also be added to allow noise and vibration to settle.
 * These options are most useful for the BLTouch probe, but may also improve
 * readings with inductive probes and piezo sensors.
 */
#define PROBING_HEATERS_OFF       // Turn heaters off when probing
#if ENABLED(PROBING_HEATERS_OFF)
  //#define WAIT_FOR_BED_HEATER     // Wait for bed to heat back up between probes (to improve accuracy)
#endif
//#define PROBING_FANS_OFF          // Turn fans off when probing
//#define PROBING_STEPPERS_OFF      // Turn steppers off (unless needed to hold position) when probing
//#define DELAY_BEFORE_PROBING 200  // (ms) To prevent vibrations from triggering piezo sensors

// For Inverting Stepper Enable Pins (Active Low) use 0, Non Inverting (Active High) use 1
// :{ 0:'Low', 1:'High' }
#define X_ENABLE_ON 0
#define Y_ENABLE_ON 0
#define Z_ENABLE_ON 0
#define E_ENABLE_ON 0 // For all extruders

// Disables axis stepper immediately when it's not being used.
// WARNING: When motors turn off there is a chance of losing position accuracy!
#define DISABLE_X false
#define DISABLE_Y false
#define DISABLE_Z false

// Warn on display about possibly reduced accuracy
//#define DISABLE_REDUCED_ACCURACY_WARNING

// @section extruder

#define DISABLE_E false             // For all extruders
#define DISABLE_INACTIVE_EXTRUDER   // Keep only the active extruder enabled

// @section machine

// Invert the stepper direction. Change (or reverse the motor connector) if an axis goes the wrong way.
#define INVERT_X_DIR false
#define INVERT_Y_DIR false
#define INVERT_Z_DIR false

// @section extruder

// For direct drive extruder v9 set to true, for geared extruder set to false.
#define INVERT_E0_DIR true
#define INVERT_E1_DIR false
#define INVERT_E2_DIR false
#define INVERT_E3_DIR false
#define INVERT_E4_DIR false
#define INVERT_E5_DIR false
#define INVERT_E6_DIR false
#define INVERT_E7_DIR false

// @section homing

//#define NO_MOTION_BEFORE_HOMING // Inhibit movement until all axes have been homed

//#define UNKNOWN_Z_NO_RAISE      // Don't raise Z (lower the bed) if Z is "unknown." For beds that fall when Z is powered off.

//#define Z_HOMING_HEIGHT  4      // (mm) Minimal Z height before homing (G28) for Z clearance above the bed, clamps, ...
                                  // Be sure to have this much clearance over your Z_MAX_POS to prevent grinding.

//#define Z_AFTER_HOMING  10      // (mm) Height to move to after homing Z

// Direction of endstops when homing; 1=MAX, -1=MIN
// :[-1,1]
#define X_HOME_DIR -1
#define Y_HOME_DIR -1
#define Z_HOME_DIR -1

// @section machine

// The size of the print bed
#define X_BED_SIZE 215
#define Y_BED_SIZE 215

// Travel limits (mm) after homing, corresponding to endstop positions.
#define X_MIN_POS -9
#define Y_MIN_POS -3
#define Z_MIN_POS 0
#define X_MAX_POS X_BED_SIZE
#define Y_MAX_POS Y_BED_SIZE
#define Z_MAX_POS 200

/**
 * Software Endstops
 *
 * - Prevent moves outside the set machine bounds.
 * - Individual axes can be disabled, if desired.
 * - X and Y only apply to Cartesian robots.
 * - Use 'M211' to set software endstops on/off or report current state
 */

// Min software endstops constrain movement within minimum coordinate bounds
#define MIN_SOFTWARE_ENDSTOPS
#if ENABLED(MIN_SOFTWARE_ENDSTOPS)
  #define MIN_SOFTWARE_ENDSTOP_X
  #define MIN_SOFTWARE_ENDSTOP_Y
  #define MIN_SOFTWARE_ENDSTOP_Z
#endif

// Max software endstops constrain movement within maximum coordinate bounds
#define MAX_SOFTWARE_ENDSTOPS
#if ENABLED(MAX_SOFTWARE_ENDSTOPS)
  #define MAX_SOFTWARE_ENDSTOP_X
  #define MAX_SOFTWARE_ENDSTOP_Y
  #define MAX_SOFTWARE_ENDSTOP_Z
#endif

#if EITHER(MIN_SOFTWARE_ENDSTOPS, MAX_SOFTWARE_ENDSTOPS)
  #define SOFT_ENDSTOPS_MENU_ITEM  // Enable/Disable software endstops from the LCD
#endif

/**
 * Filament Runout Sensors
 * Mechanical or opto endstops are used to check for the presence of filament.
 *
 * RAMPS-based boards use SERVO3_PIN for the first runout sensor.
 * For other boards you may need to define FIL_RUNOUT_PIN, FIL_RUNOUT2_PIN, etc.
 */
//#define FILAMENT_RUNOUT_SENSOR
#if ENABLED(FILAMENT_RUNOUT_SENSOR)
  #define NUM_RUNOUT_SENSORS   1     // Number of sensors, up to one per extruder. Define a FIL_RUNOUT#_PIN for each.
  #define FIL_RUNOUT_STATE     LOW   // Pin state indicating that filament is NOT present.
  #define FIL_RUNOUT_PULLUP          // Use internal pullup for filament runout pins.
  //#define FIL_RUNOUT_PULLDOWN      // Use internal pulldown for filament runout pins.

  // Set one or more commands to execute on filament runout.
  // (After 'M412 H' Marlin will ask the host to handle the process.)
  #define FILAMENT_RUNOUT_SCRIPT "M600"

  // After a runout is detected, continue printing this length of filament
  // before executing the runout script. Useful for a sensor at the end of
  // a feed tube. Requires 4 bytes SRAM per sensor, plus 4 bytes overhead.
  //#define FILAMENT_RUNOUT_DISTANCE_MM 25

  #ifdef FILAMENT_RUNOUT_DISTANCE_MM
    // Enable this option to use an encoder disc that toggles the runout pin
    // as the filament moves. (Be sure to set FILAMENT_RUNOUT_DISTANCE_MM
    // large enough to avoid false positives.)
    //#define FILAMENT_MOTION_SENSOR
  #endif
#endif

//===========================================================================
//=============================== Bed Leveling ==============================
//===========================================================================
// @section calibrate

/**
 * Choose one of the options below to enable G29 Bed Leveling. The parameters
 * and behavior of G29 will change depending on your selection.
 *
 *  If using a Probe for Z Homing, enable Z_SAFE_HOMING also!
 *
 * - AUTO_BED_LEVELING_3POINT
 *   Probe 3 arbitrary points on the bed (that aren't collinear)
 *   You specify the XY coordinates of all 3 points.
 *   The result is a single tilted plane. Best for a flat bed.
 *
 * - AUTO_BED_LEVELING_LINEAR
 *   Probe several points in a grid.
 *   You specify the rectangle and the density of sample points.
 *   The result is a single tilted plane. Best for a flat bed.
 *
 * - AUTO_BED_LEVELING_BILINEAR
 *   Probe several points in a grid.
 *   You specify the rectangle and the density of sample points.
 *   The result is a mesh, best for large or uneven beds.
 *
 * - AUTO_BED_LEVELING_UBL (Unified Bed Leveling)
 *   A comprehensive bed leveling system combining the features and benefits
 *   of other systems. UBL also includes integrated Mesh Generation, Mesh
 *   Validation and Mesh Editing systems.
 *
 * - MESH_BED_LEVELING
 *   Probe a grid manually
 *   The result is a mesh, suitable for large or uneven beds. (See BILINEAR.)
 *   For machines without a probe, Mesh Bed Leveling provides a method to perform
 *   leveling in steps so you can manually adjust the Z height at each grid-point.
 *   With an LCD controller the process is guided step-by-step.
 */
//#define AUTO_BED_LEVELING_3POINT
#define AUTO_BED_LEVELING_LINEAR
//#define AUTO_BED_LEVELING_BILINEAR
//#define AUTO_BED_LEVELING_UBL
//#define MESH_BED_LEVELING

/**
 * Normally G28 leaves leveling disabled on completion. Enable
 * this option to have G28 restore the prior leveling state.
 */
#define RESTORE_LEVELING_AFTER_G28

/**
 * Enable detailed logging of G28, G29, M48, etc.
 * Turn on with the command 'M111 S32'.
 * NOTE: Requires a lot of PROGMEM!
 */
//#define DEBUG_LEVELING_FEATURE

#if ANY(MESH_BED_LEVELING, AUTO_BED_LEVELING_BILINEAR, AUTO_BED_LEVELING_UBL)
  // Gradually reduce leveling correction until a set height is reached,
  // at which point movement will be level to the machine's XY plane.
  // The height can be set with M420 Z<height>
  #define ENABLE_LEVELING_FADE_HEIGHT

  // For Cartesian machines, instead of dividing moves on mesh boundaries,
  // split up moves into short segments like a Delta. This follows the
  // contours of the bed more closely than edge-to-edge straight moves.
  #define SEGMENT_LEVELED_MOVES
  #define LEVELED_SEGMENT_LENGTH 5.0 // (mm) Length of all segments (except the last one)

  /**
   * Enable the G26 Mesh Validation Pattern tool.
   */
  //#define G26_MESH_VALIDATION
  #if ENABLED(G26_MESH_VALIDATION)
    #define MESH_TEST_NOZZLE_SIZE    0.4  // (mm) Diameter of primary nozzle.
    #define MESH_TEST_LAYER_HEIGHT   0.2  // (mm) Default layer height for the G26 Mesh Validation Tool.
    #define MESH_TEST_HOTEND_TEMP  205    // (°C) Default nozzle temperature for the G26 Mesh Validation Tool.
    #define MESH_TEST_BED_TEMP      60    // (°C) Default bed temperature for the G26 Mesh Validation Tool.
    #define G26_XY_FEEDRATE         20    // (mm/s) Feedrate for XY Moves for the G26 Mesh Validation Tool.
    #define G26_RETRACT_MULTIPLIER   1.0  // G26 Q (retraction) used by default between mesh test elements.
  #endif

#endif

#if EITHER(AUTO_BED_LEVELING_LINEAR, AUTO_BED_LEVELING_BILINEAR)

  // Set the number of grid points per dimension.
  #define GRID_MAX_POINTS_X 4
  #define GRID_MAX_POINTS_Y GRID_MAX_POINTS_X

  // Probe along the Y axis, advancing X after each column
  //#define PROBE_Y_FIRST

  #if ENABLED(AUTO_BED_LEVELING_BILINEAR)

    // Beyond the probed grid, continue the implied tilt?
    // Default is to maintain the height of the nearest edge.
    //#define EXTRAPOLATE_BEYOND_GRID

    //
    // Experimental Subdivision of the grid by Catmull-Rom method.
    // Synthesizes intermediate points to produce a more detailed mesh.
    //
    //#define ABL_BILINEAR_SUBDIVISION
    #if ENABLED(ABL_BILINEAR_SUBDIVISION)
      // Number of subdivisions between probe points
      #define BILINEAR_SUBDIVISIONS 3
    #endif

  #endif

#elif ENABLED(AUTO_BED_LEVELING_UBL)

  //===========================================================================
  //========================= Unified Bed Leveling ============================
  //===========================================================================

  //#define MESH_EDIT_GFX_OVERLAY   // Display a graphics overlay while editing the mesh

  #define MESH_INSET 1              // Set Mesh bounds as an inset region of the bed
  #define GRID_MAX_POINTS_X 10      // Don't use more than 15 points per axis, implementation limited.
  #define GRID_MAX_POINTS_Y GRID_MAX_POINTS_X

  #define UBL_MESH_EDIT_MOVES_Z     // Sophisticated users prefer no movement of nozzle
  #define UBL_SAVE_ACTIVE_ON_M500   // Save the currently active mesh in the current slot on M500

  //#define UBL_Z_RAISE_WHEN_OFF_MESH 2.5 // When the nozzle is off the mesh, this value is used
                                          // as the Z-Height correction value.

#elif ENABLED(MESH_BED_LEVELING)

  //===========================================================================
  //=================================== Mesh ==================================
  //===========================================================================

  #define MESH_INSET 10          // Set Mesh bounds as an inset region of the bed
  #define GRID_MAX_POINTS_X 3    // Don't use more than 7 points per axis, implementation limited.
  #define GRID_MAX_POINTS_Y GRID_MAX_POINTS_X

  //#define MESH_G28_REST_ORIGIN // After homing all axes ('G28' or 'G28 XYZ') rest Z at Z_MIN_POS

#endif // BED_LEVELING

/**
 * Add a bed leveling sub-menu for ABL or MBL.
 * Include a guided procedure if manual probing is enabled.
 */
#define LCD_BED_LEVELING

#if ENABLED(LCD_BED_LEVELING)
  #define MESH_EDIT_Z_STEP  0.025 // (mm) Step size while manually probing Z axis.
  #define LCD_PROBE_Z_RANGE 4     // (mm) Z Range centered on Z_MIN_POS for LCD Z adjustment
  //#define MESH_EDIT_MENU        // Add a menu to edit mesh points
#endif

// Add a menu item to move between bed corners for manual bed adjustment
#define LEVEL_BED_CORNERS

#if ENABLED(LEVEL_BED_CORNERS)
  #define LEVEL_CORNERS_INSET_LFRB { 30, 30, 30, 30 } // (mm) Left, Front, Right, Back insets
  #define LEVEL_CORNERS_HEIGHT      0.0   // (mm) Z height of nozzle at leveling points
  #define LEVEL_CORNERS_Z_HOP       4.0   // (mm) Z height of nozzle between leveling points
  //#define LEVEL_CENTER_TOO              // Move to the center after the last corner
#endif

/**
 * Commands to execute at the end of G29 probing.
 * Useful to retract or move the Z probe out of the way.
 */
//#define Z_PROBE_END_SCRIPT "G1 Z10 F12000\nG1 X15 Y330\nG1 Z0.5\nG1 Z10"

// @section homing

// The center of the bed is at (X=0, Y=0)
//#define BED_CENTER_AT_0_0

// Manually set the home position. Leave these undefined for automatic settings.
// For DELTA this is the top-center of the Cartesian print volume.
//#define MANUAL_X_HOME_POS 0
//#define MANUAL_Y_HOME_POS 0
//#define MANUAL_Z_HOME_POS 0

// Use "Z Safe Homing" to avoid homing with a Z probe outside the bed area.
//
// With this feature enabled:
//
// - Allow Z homing only after X and Y homing AND stepper drivers still enabled.
// - If stepper drivers time out, it will need X and Y homing again before Z homing.
// - Move the Z probe (or nozzle) to a defined XY point before Z Homing.
// - Prevent Z homing when the Z probe is outside bed area.
//
#define Z_SAFE_HOMING

#if ENABLED(Z_SAFE_HOMING)
  #define Z_SAFE_HOMING_X_POINT X_CENTER  // X point for Z homing
  #define Z_SAFE_HOMING_Y_POINT Y_CENTER  // Y point for Z homing
#endif

// Homing speeds (mm/m)
#define HOMING_FEEDRATE_XY (50*60)
#define HOMING_FEEDRATE_Z  (4*60)

// Validate that endstops are triggered on homing moves
#define VALIDATE_HOMING_ENDSTOPS

// @section calibrate

/**
 * Bed Skew Compensation
 *
 * This feature corrects for misalignment in the XYZ axes.
 *
 * Take the following steps to get the bed skew in the XY plane:
 *  1. Print a test square (e.g., https://www.thingiverse.com/thing:2563185)
 *  2. For XY_DIAG_AC measure the diagonal A to C
 *  3. For XY_DIAG_BD measure the diagonal B to D
 *  4. For XY_SIDE_AD measure the edge A to D
 *
 * Marlin automatically computes skew factors from these measurements.
 * Skew factors may also be computed and set manually:
 *
 *  - Compute AB     : SQRT(2*AC*AC+2*BD*BD-4*AD*AD)/2
 *  - XY_SKEW_FACTOR : TAN(PI/2-ACOS((AC*AC-AB*AB-AD*AD)/(2*AB*AD)))
 *
 * If desired, follow the same procedure for XZ and YZ.
 * Use these diagrams for reference:
 *
 *    Y                     Z                     Z
 *    ^     B-------C       ^     B-------C       ^     B-------C
 *    |    /       /        |    /       /        |    /       /
 *    |   /       /         |   /       /         |   /       /
 *    |  A-------D          |  A-------D          |  A-------D
 *    +-------------->X     +-------------->X     +-------------->Y
 *     XY_SKEW_FACTOR        XZ_SKEW_FACTOR        YZ_SKEW_FACTOR
 */
//#define SKEW_CORRECTION

#if ENABLED(SKEW_CORRECTION)
  // Input all length measurements here:
  #define XY_DIAG_AC 282.8427124746
  #define XY_DIAG_BD 282.8427124746
  #define XY_SIDE_AD 200

  // Or, set the default skew factors directly here
  // to override the above measurements:
  #define XY_SKEW_FACTOR 0.0

  //#define SKEW_CORRECTION_FOR_Z
  #if ENABLED(SKEW_CORRECTION_FOR_Z)
    #define XZ_DIAG_AC 282.8427124746
    #define XZ_DIAG_BD 282.8427124746
    #define YZ_DIAG_AC 282.8427124746
    #define YZ_DIAG_BD 282.8427124746
    #define YZ_SIDE_AD 200
    #define XZ_SKEW_FACTOR 0.0
    #define YZ_SKEW_FACTOR 0.0
  #endif

  // Enable this option for M852 to set skew at runtime
  //#define SKEW_CORRECTION_GCODE
#endif

//=============================================================================
//============================= Additional Features ===========================
//=============================================================================

// @section extras

/**
 * EEPROM
 *
 * Persistent storage to preserve configurable settings across reboots.
 *
 *   M500 - Store settings to EEPROM.
 *   M501 - Read settings from EEPROM. (i.e., Throw away unsaved changes)
 *   M502 - Revert settings to "factory" defaults. (Follow with M500 to init the EEPROM.)
 */
#define EEPROM_SETTINGS     // Persistent storage with M500 and M501
//#define DISABLE_M503        // Saves ~2700 bytes of PROGMEM. Disable for release!
#define EEPROM_CHITCHAT       // Give feedback on EEPROM commands. Disable to save PROGMEM.
#define EEPROM_BOOT_SILENT    // Keep M503 quiet and only give errors during first load
#if ENABLED(EEPROM_SETTINGS)
  #define EEPROM_AUTO_INIT  // Init EEPROM automatically on any errors.
#endif

//
// Host Keepalive
//
// When enabled Marlin will send a busy status message to the host
// every couple of seconds when it can't accept commands.
//
#define HOST_KEEPALIVE_FEATURE        // Disable this if your host doesn't like keepalive messages
#define DEFAULT_KEEPALIVE_INTERVAL 2  // Number of seconds between "busy" messages. Set with M113.
#define BUSY_WHILE_HEATING            // Some hosts require "busy" messages even during heating

//
// G20/G21 Inch mode support
//
//#define INCH_MODE_SUPPORT

//
// M149 Set temperature units support
//
//#define TEMPERATURE_UNITS_SUPPORT

// @section temperature

// Preheat Constants
#define PREHEAT_1_LABEL       "PLA"
#define PREHEAT_1_TEMP_HOTEND 205
#define PREHEAT_1_TEMP_BED     60
#define PREHEAT_1_FAN_SPEED     0 // Value from 0 to 255

#define PREHEAT_2_LABEL       "PETG"
#define PREHEAT_2_TEMP_HOTEND 235
#define PREHEAT_2_TEMP_BED     70
#define PREHEAT_2_FAN_SPEED     0 // Value from 0 to 255

/**
 * Nozzle Park
 *
 * Park the nozzle at the given XYZ position on idle or G27.
 *
 * The "P" parameter controls the action applied to the Z axis:
 *
 *    P0  (Default) If Z is below park Z raise the nozzle.
 *    P1  Raise the nozzle always to Z-park height.
 *    P2  Raise the nozzle by Z-park amount, limited to Z_MAX_POS.
 */
//#define NOZZLE_PARK_FEATURE

#if ENABLED(NOZZLE_PARK_FEATURE)
  // Specify a park position as { X, Y, Z_raise }
  #define NOZZLE_PARK_POINT { (X_MIN_POS + 10), (Y_MAX_POS - 10), 20 }
  //#define NOZZLE_PARK_X_ONLY          // X move only is required to park
  //#define NOZZLE_PARK_Y_ONLY          // Y move only is required to park
  #define NOZZLE_PARK_Z_RAISE_MIN   2   // (mm) Always raise Z by at least this distance
  #define NOZZLE_PARK_XY_FEEDRATE 100   // (mm/s) X and Y axes feedrate (also used for delta Z axis)
  #define NOZZLE_PARK_Z_FEEDRATE    5   // (mm/s) Z axis feedrate (not used for delta printers)
#endif

/**
 * Clean Nozzle Feature -- EXPERIMENTAL
 *
 * Adds the G12 command to perform a nozzle cleaning process.
 *
 * Parameters:
 *   P  Pattern
 *   S  Strokes / Repetitions
 *   T  Triangles (P1 only)
 *
 * Patterns:
 *   P0  Straight line (default). This process requires a sponge type material
 *       at a fixed bed location. "S" specifies strokes (i.e. back-forth motions)
 *       between the start / end points.
 *
 *   P1  Zig-zag pattern between (X0, Y0) and (X1, Y1), "T" specifies the
 *       number of zig-zag triangles to do. "S" defines the number of strokes.
 *       Zig-zags are done in whichever is the narrower dimension.
 *       For example, "G12 P1 S1 T3" will execute:
 *
 *          --
 *         |  (X0, Y1) |     /\        /\        /\     | (X1, Y1)
 *         |           |    /  \      /  \      /  \    |
 *       A |           |   /    \    /    \    /    \   |
 *         |           |  /      \  /      \  /      \  |
 *         |  (X0, Y0) | /        \/        \/        \ | (X1, Y0)
 *          --         +--------------------------------+
 *                       |________|_________|_________|
 *                           T1        T2        T3
 *
 *   P2  Circular pattern with middle at NOZZLE_CLEAN_CIRCLE_MIDDLE.
 *       "R" specifies the radius. "S" specifies the stroke count.
 *       Before starting, the nozzle moves to NOZZLE_CLEAN_START_POINT.
 *
 *   Caveats: The ending Z should be the same as starting Z.
 * Attention: EXPERIMENTAL. G-code arguments may change.
 */
//#define NOZZLE_CLEAN_FEATURE

#if ENABLED(NOZZLE_CLEAN_FEATURE)
  // Default number of pattern repetitions
  #define NOZZLE_CLEAN_STROKES  12

  // Default number of triangles
  #define NOZZLE_CLEAN_TRIANGLES  3

  // Specify positions for each tool as { { X, Y, Z }, { X, Y, Z } }
  // Dual hotend system may use { {  -20, (Y_BED_SIZE / 2), (Z_MIN_POS + 1) },  {  420, (Y_BED_SIZE / 2), (Z_MIN_POS + 1) }}
  #define NOZZLE_CLEAN_START_POINT { {  30, 30, (Z_MIN_POS + 1) } }
  #define NOZZLE_CLEAN_END_POINT   { { 100, 60, (Z_MIN_POS + 1) } }

  // Circular pattern radius
  #define NOZZLE_CLEAN_CIRCLE_RADIUS 6.5
  // Circular pattern circle fragments number
  #define NOZZLE_CLEAN_CIRCLE_FN 10
  // Middle point of circle
  #define NOZZLE_CLEAN_CIRCLE_MIDDLE NOZZLE_CLEAN_START_POINT

  // Move the nozzle to the initial position after cleaning
  #define NOZZLE_CLEAN_GOBACK

  // Enable for a purge/clean station that's always at the gantry height (thus no Z move)
  //#define NOZZLE_CLEAN_NO_Z

  // Explicit wipe G-code script applies to a G12 with no arguments.
  //#define WIPE_SEQUENCE_COMMANDS "G1 X-17 Y25 Z10 F4000\nG1 Z1\nM114\nG1 X-17 Y25\nG1 X-17 Y95\nG1 X-17 Y25\nG1 X-17 Y95\nG1 X-17 Y25\nG1 X-17 Y95\nG1 X-17 Y25\nG1 X-17 Y95\nG1 X-17 Y25\nG1 X-17 Y95\nG1 X-17 Y25\nG1 X-17 Y95\nG1 Z15\nM400\nG0 X-10.0 Y-9.0"

#endif

/**
 * Print Job Timer
 *
 * Automatically start and stop the print job timer on M104/M109/M190.
 *
 *   M104 (hotend, no wait) - high temp = none,        low temp = stop timer
 *   M109 (hotend, wait)    - high temp = start timer, low temp = stop timer
 *   M190 (bed, wait)       - high temp = start timer, low temp = none
 *
 * The timer can also be controlled with the following commands:
 *
 *   M75 - Start the print job timer
 *   M76 - Pause the print job timer
 *   M77 - Stop the print job timer
 */
#define PRINTJOB_TIMER_AUTOSTART

/**
 * Print Counter
 *
 * Track statistical data such as:
 *
 *  - Total print jobs
 *  - Total successful print jobs
 *  - Total failed print jobs
 *  - Total time printing
 *
 * View the current statistics with M78.
 */
#define PRINTCOUNTER

//=============================================================================
//============================= LCD and SD support ============================
//=============================================================================

// @section lcd

/**
 * LCD LANGUAGE
 *
 * Select the language to display on the LCD. These languages are available:
 *
 *   en, an, bg, ca, cz, da, de, el, el_gr, es, eu, fi, fr, gl, hr, hu, it,
 *   jp_kana, ko_KR, nl, pl, pt, pt_br, ro ru, sk, tr, uk, vi, zh_CN, zh_TW, test
 *
 * :{ 'en':'English', 'an':'Aragonese', 'bg':'Bulgarian', 'ca':'Catalan', 'cz':'Czech', 'da':'Danish', 'de':'German', 'el':'Greek', 'el_gr':'Greek (Greece)', 'es':'Spanish', 'eu':'Basque-Euskera', 'fi':'Finnish', 'fr':'French', 'gl':'Galician', 'hr':'Croatian', 'hu':'Hungarian', 'it':'Italian', 'jp_kana':'Japanese', 'ko_KR':'Korean (South Korea)', 'nl':'Dutch', 'pl':'Polish', 'pt':'Portuguese', 'pt_br':'Portuguese (Brazilian)', 'ro':'Romanian', 'ru':'Russian', 'sk':'Slovak', 'tr':'Turkish', 'uk':'Ukrainian', 'vi':'Vietnamese', 'zh_CN':'Chinese (Simplified)', 'zh_TW':'Chinese (Traditional)', 'test':'TEST' }
 */
#define LCD_LANGUAGE en

/**
 * LCD Character Set
 *
 * Note: This option is NOT applicable to Graphical Displays.
 *
 * All character-based LCDs provide ASCII plus one of these
 * language extensions:
 *
 *  - JAPANESE ... the most common
 *  - WESTERN  ... with more accented characters
 *  - CYRILLIC ... for the Russian language
 *
 * To determine the language extension installed on your controller:
 *
 *  - Compile and upload with LCD_LANGUAGE set to 'test'
 *  - Click the controller to view the LCD menu
 *  - The LCD will display Japanese, Western, or Cyrillic text
 *
 * See https://marlinfw.org/docs/development/lcd_language.html
 *
 * :['JAPANESE', 'WESTERN', 'CYRILLIC']
 */
#define DISPLAY_CHARSET_HD44780 JAPANESE

/**
 * Info Screen Style (0:Classic, 1:Prusa)
 *
 * :[0:'Classic', 1:'Prusa']
 */
#define LCD_INFO_SCREEN_STYLE 0

/**
 * SD CARD
 *
 * SD Card support is disabled by default. If your controller has an SD slot,
 * you must uncomment the following option or it won't work.
 */
//#define SDSUPPORT

/**
 * SD CARD: SPI SPEED
 *
 * Enable one of the following items for a slower SPI transfer speed.
 * This may be required to resolve "volume init" errors.
 */
//#define SPI_SPEED SPI_HALF_SPEED
//#define SPI_SPEED SPI_QUARTER_SPEED
//#define SPI_SPEED SPI_EIGHTH_SPEED

/**
 * SD CARD: ENABLE CRC
 *
 * Use CRC checks and retries on the SD communication.
 */
//#define SD_CHECK_AND_RETRY

/**
 * LCD Menu Items
 *
 * Disable all menus and only display the Status Screen, or
 * just remove some extraneous menu items to recover space.
 */
//#define NO_LCD_MENUS
//#define SLIM_LCD_MENUS

//
// ENCODER SETTINGS
//
// This option overrides the default number of encoder pulses needed to
// produce one step. Should be increased for high-resolution encoders.
//
#define ENCODER_PULSES_PER_STEP 4

//
// Use this option to override the number of step signals required to
// move between next/prev menu items.
//
#define ENCODER_STEPS_PER_MENU_ITEM 1

/**
 * Encoder Direction Options
 *
 * Test your encoder's behavior first with both options disabled.
 *
 *  Reversed Value Edit and Menu Nav? Enable REVERSE_ENCODER_DIRECTION.
 *  Reversed Menu Navigation only?    Enable REVERSE_MENU_DIRECTION.
 *  Reversed Value Editing only?      Enable BOTH options.
 */

//
// This option reverses the encoder direction everywhere.
//
//  Set this option if CLOCKWISE causes values to DECREASE
//
#define REVERSE_ENCODER_DIRECTION

//
// This option reverses the encoder direction for navigating LCD menus.
//
//  If CLOCKWISE normally moves DOWN this makes it go UP.
//  If CLOCKWISE normally moves UP this makes it go DOWN.
//
//#define REVERSE_MENU_DIRECTION

//
// This option reverses the encoder direction for Select Screen.
//
//  If CLOCKWISE normally moves LEFT this makes it go RIGHT.
//  If CLOCKWISE normally moves RIGHT this makes it go LEFT.
//
//#define REVERSE_SELECT_DIRECTION

//
// Individual Axis Homing
//
// Add individual axis homing items (Home X, Home Y, and Home Z) to the LCD menu.
//
#define INDIVIDUAL_AXIS_HOMING_MENU

//
// SPEAKER/BUZZER
//
// If you have a speaker that can produce tones, enable it here.
// By default Marlin assumes you have a buzzer with a fixed frequency.
//
//#define SPEAKER

//
// The duration and frequency for the UI feedback sound.
// Set these to 0 to disable audio feedback in the LCD menus.
//
// Note: Test audio output with the G-Code:
//  M300 S<frequency Hz> P<duration ms>
//
//#define LCD_FEEDBACK_FREQUENCY_DURATION_MS 2
//#define LCD_FEEDBACK_FREQUENCY_HZ 5000

//=============================================================================
//======================== LCD / Controller Selection =========================
//========================   (Character-based LCDs)   =========================
//=============================================================================

//
// RepRapDiscount Smart Controller.
// https://reprap.org/wiki/RepRapDiscount_Smart_Controller
//
// Note: Usually sold with a white PCB.
//
#define REPRAP_DISCOUNT_SMART_CONTROLLER

//
// Original RADDS LCD Display+Encoder+SDCardReader
// http://doku.radds.org/dokumentation/lcd-display/
//
//#define RADDS_DISPLAY

//
// ULTIMAKER Controller.
//
//#define ULTIMAKERCONTROLLER

//
// ULTIPANEL as seen on Thingiverse.
//
//#define ULTIPANEL

//
// PanelOne from T3P3 (via RAMPS 1.4 AUX2/AUX3)
// https://reprap.org/wiki/PanelOne
//
//#define PANEL_ONE

//
// GADGETS3D G3D LCD/SD Controller
// https://reprap.org/wiki/RAMPS_1.3/1.4_GADGETS3D_Shield_with_Panel
//
// Note: Usually sold with a blue PCB.
//
//#define G3D_PANEL

//
// RigidBot Panel V1.0
// http://www.inventapart.com/
//
//#define RIGIDBOT_PANEL

//
// Makeboard 3D Printer Parts 3D Printer Mini Display 1602 Mini Controller
// https://www.aliexpress.com/item/32765887917.html
//
//#define MAKEBOARD_MINI_2_LINE_DISPLAY_1602

//
// ANET and Tronxy 20x4 Controller
//
//#define ZONESTAR_LCD            // Requires ADC_KEYPAD_PIN to be assigned to an analog pin.
                                  // This LCD is known to be susceptible to electrical interference
                                  // which scrambles the display.  Pressing any button clears it up.
                                  // This is a LCD2004 display with 5 analog buttons.

//
// Generic 16x2, 16x4, 20x2, or 20x4 character-based LCD.
//
//#define ULTRA_LCD

//=============================================================================
//======================== LCD / Controller Selection =========================
//=====================   (I2C and Shift-Register LCDs)   =====================
//=============================================================================

//
// CONTROLLER TYPE: I2C
//
// Note: These controllers require the installation of Arduino's LiquidCrystal_I2C
// library. For more info: https://github.com/kiyoshigawa/LiquidCrystal_I2C
//

//
// Elefu RA Board Control Panel
// http://www.elefu.com/index.php?route=product/product&product_id=53
//
//#define RA_CONTROL_PANEL

//
// Sainsmart (YwRobot) LCD Displays
//
// These require F.Malpartida's LiquidCrystal_I2C library
// https://bitbucket.org/fmalpartida/new-liquidcrystal/wiki/Home
//
//#define LCD_SAINSMART_I2C_1602
//#define LCD_SAINSMART_I2C_2004

//
// Generic LCM1602 LCD adapter
//
//#define LCM1602

//
// PANELOLU2 LCD with status LEDs,
// separate encoder and click inputs.
//
// Note: This controller requires Arduino's LiquidTWI2 library v1.2.3 or later.
// For more info: https://github.com/lincomatic/LiquidTWI2
//
// Note: The PANELOLU2 encoder click input can either be directly connected to
// a pin (if BTN_ENC defined to != -1) or read through I2C (when BTN_ENC == -1).
//
//#define LCD_I2C_PANELOLU2

//
// Panucatt VIKI LCD with status LEDs,
// integrated click & L/R/U/D buttons, separate encoder inputs.
//
//#define LCD_I2C_VIKI

//
// CONTROLLER TYPE: Shift register panels
//

//
// 2-wire Non-latching LCD SR from https://goo.gl/aJJ4sH
// LCD configuration: https://reprap.org/wiki/SAV_3D_LCD
//
//#define SAV_3DLCD

//
// 3-wire SR LCD with strobe using 74HC4094
// https://github.com/mikeshub/SailfishLCD
// Uses the code directly from Sailfish
//
//#define FF_INTERFACEBOARD

//
// TFT GLCD Panel with Marlin UI
// Panel connected to main board by SPI or I2C interface.
// See https://github.com/Serhiy-K/TFTGLCDAdapter
//
//#define TFTGLCD_PANEL_SPI
//#define TFTGLCD_PANEL_I2C

//=============================================================================
//=======================   LCD / Controller Selection  =======================
//=========================      (Graphical LCDs)      ========================
//=============================================================================

//
// CONTROLLER TYPE: Graphical 128x64 (DOGM)
//
// IMPORTANT: The U8glib library is required for Graphical Display!
//            https://github.com/olikraus/U8glib_Arduino
//
// NOTE: If the LCD is unresponsive you may need to reverse the plugs.
//

//
// RepRapDiscount FULL GRAPHIC Smart Controller
// https://reprap.org/wiki/RepRapDiscount_Full_Graphic_Smart_Controller
//
// #define REPRAP_DISCOUNT_FULL_GRAPHIC_SMART_CONTROLLER

//
// ReprapWorld Graphical LCD
// https://reprapworld.com/?products_details&products_id/1218
//
//#define REPRAPWORLD_GRAPHICAL_LCD

//
// Activate one of these if you have a Panucatt Devices
// Viki 2.0 or mini Viki with Graphic LCD
// https://www.panucatt.com
//
//#define VIKI2
//#define miniVIKI

//
// MakerLab Mini Panel with graphic
// controller and SD support - https://reprap.org/wiki/Mini_panel
//
//#define MINIPANEL

//
// MaKr3d Makr-Panel with graphic controller and SD support.
// https://reprap.org/wiki/MaKr3d_MaKrPanel
//
//#define MAKRPANEL

//
// Adafruit ST7565 Full Graphic Controller.
// https://github.com/eboston/Adafruit-ST7565-Full-Graphic-Controller/
//
//#define ELB_FULL_GRAPHIC_CONTROLLER

//
// BQ LCD Smart Controller shipped by
// default with the BQ Hephestos 2 and Witbox 2.
//
//#define BQ_LCD_SMART_CONTROLLER

//
// Cartesio UI
// http://mauk.cc/webshop/cartesio-shop/electronics/user-interface
//
//#define CARTESIO_UI

//
// LCD for Melzi Card with Graphical LCD
//
//#define LCD_FOR_MELZI

//
// Original Ulticontroller from Ultimaker 2 printer with SSD1309 I2C display and encoder
// https://github.com/Ultimaker/Ultimaker2/tree/master/1249_Ulticontroller_Board_(x1)
//
//#define ULTI_CONTROLLER

//
// MKS MINI12864 with graphic controller and SD support
// https://reprap.org/wiki/MKS_MINI_12864
//
//#define MKS_MINI_12864

//
// MKS LCD12864A/B with graphic controller and SD support. Follows MKS_MINI_12864 pinout.
// https://www.aliexpress.com/item/33018110072.html
//
//#define MKS_LCD12864

//
// FYSETC variant of the MINI12864 graphic controller with SD support
// https://wiki.fysetc.com/Mini12864_Panel/
//
//#define FYSETC_MINI_12864_X_X    // Type C/D/E/F. No tunable RGB Backlight by default
//#define FYSETC_MINI_12864_1_2    // Type C/D/E/F. Simple RGB Backlight (always on)
//#define FYSETC_MINI_12864_2_0    // Type A/B. Discreet RGB Backlight
//#define FYSETC_MINI_12864_2_1    // Type A/B. Neopixel RGB Backlight
//#define FYSETC_GENERIC_12864_1_1 // Larger display with basic ON/OFF backlight.

//
// Factory display for Creality CR-10
// https://www.aliexpress.com/item/32833148327.html
//
// This is RAMPS-compatible using a single 10-pin connector.
// (For CR-10 owners who want to replace the Melzi Creality board but retain the display)
//
//#define CR10_STOCKDISPLAY

//
// Ender-2 OEM display, a variant of the MKS_MINI_12864
//
//#define ENDER2_STOCKDISPLAY

//
// ANET and Tronxy Graphical Controller
//
// Anet 128x64 full graphics lcd with rotary encoder as used on Anet A6
// A clone of the RepRapDiscount full graphics display but with
// different pins/wiring (see pins_ANET_10.h).
//
//#define ANET_FULL_GRAPHICS_LCD

//
// AZSMZ 12864 LCD with SD
// https://www.aliexpress.com/item/32837222770.html
//
//#define AZSMZ_12864

//
// Silvergate GLCD controller
// https://github.com/android444/Silvergate
//
//#define SILVER_GATE_GLCD_CONTROLLER

//=============================================================================
//==============================  OLED Displays  ==============================
//=============================================================================

//
// SSD1306 OLED full graphics generic display
//
//#define U8GLIB_SSD1306

//
// SAV OLEd LCD module support using either SSD1306 or SH1106 based LCD modules
//
//#define SAV_3DGLCD
#if ENABLED(SAV_3DGLCD)
  #define U8GLIB_SSD1306
  //#define U8GLIB_SH1106
#endif

//
// TinyBoy2 128x64 OLED / Encoder Panel
//
//#define OLED_PANEL_TINYBOY2

//
// MKS OLED 1.3" 128 × 64 FULL GRAPHICS CONTROLLER
// https://reprap.org/wiki/MKS_12864OLED
//
// Tiny, but very sharp OLED display
//
//#define MKS_12864OLED          // Uses the SH1106 controller (default)
//#define MKS_12864OLED_SSD1306  // Uses the SSD1306 controller

//
// Einstart S OLED SSD1306
//
//#define U8GLIB_SH1106_EINSTART

//
// Overlord OLED display/controller with i2c buzzer and LEDs
//
//#define OVERLORD_OLED

//
// FYSETC OLED 2.42" 128 × 64 FULL GRAPHICS CONTROLLER with WS2812 RGB
// Where to find : https://www.aliexpress.com/item/4000345255731.html
//#define FYSETC_242_OLED_12864   // Uses the SSD1309 controller

//=============================================================================
//========================== Extensible UI Displays ===========================
//=============================================================================

//
// DGUS Touch Display with DWIN OS. (Choose one.)
// ORIGIN : https://www.aliexpress.com/item/32993409517.html
// FYSETC : https://www.aliexpress.com/item/32961471929.html
//
//#define DGUS_LCD_UI_ORIGIN
//#define DGUS_LCD_UI_FYSETC
//#define DGUS_LCD_UI_HIPRECY

//
// Touch-screen LCD for Malyan M200/M300 printers
//
//#define MALYAN_LCD
#if ENABLED(MALYAN_LCD)
  #define LCD_SERIAL_PORT 1  // Default is 1 for Malyan M200
#endif

//
// Touch UI for FTDI EVE (FT800/FT810) displays
// See Configuration_adv.h for all configuration options.
//
//#define TOUCH_UI_FTDI_EVE

//
<<<<<<< HEAD
// Touch-screen LCD for Anycubic printers
//
//#define ANYCUBIC_LCD_I3MEGA
//#define ANYCUBIC_LCD_CHIRON
#if EITHER(ANYCUBIC_LCD_I3MEGA, ANYCUBIC_LCD_CHIRON)
  #define LCD_SERIAL_PORT 3  // Default is 3 for Anycubic
  //#define ANYCUBIC_LCD_DEBUG
#endif

//
=======
>>>>>>> 0d107c25
// Third-party or vendor-customized controller interfaces.
// Sources should be installed in 'src/lcd/extensible_ui'.
//
//#define EXTENSIBLE_UI

#if ENABLED(EXTENSIBLE_UI)
  //#define EXTUI_LOCAL_BEEPER // Enables use of local Beeper pin with external display
#endif

//=============================================================================
//=============================== Graphical TFTs ==============================
//=============================================================================

<<<<<<< HEAD
/**
 * TFT Type - Select your Display type
 *
 * Available options are:
 *   MKS_TS35_V2_0,
 *   MKS_ROBIN_TFT24, MKS_ROBIN_TFT28, MKS_ROBIN_TFT32, MKS_ROBIN_TFT35,
 *   MKS_ROBIN_TFT43, MKS_ROBIN_TFT_V1_1R
 *   TFT_TRONXY_X5SA, ANYCUBIC_TFT35, LONGER_LK_TFT28
 *   TFT_GENERIC
 *
 * For TFT_GENERIC, you need to configure these 3 options:
 *   Driver:     TFT_DRIVER
 *               Current Drivers are: AUTO, ST7735, ST7789, ST7796, R61505, ILI9328, ILI9341, ILI9488
 *   Resolution: TFT_WIDTH and TFT_HEIGHT
 *   Interface:  TFT_INTERFACE_FSMC or TFT_INTERFACE_SPI
 */
//#define TFT_GENERIC

/**
 * TFT UI - User Interface Selection. Enable one of the following options:
 *
 *   TFT_CLASSIC_UI - Emulated DOGM - 128x64 Upscaled
 *   TFT_COLOR_UI   - Marlin Default Menus, Touch Friendly, using full TFT capabilities
 *   TFT_LVGL_UI    - A Modern UI using LVGL
 *
 *   For LVGL_UI also copy the 'assets' folder from the build directory to the
 *   root of your SD card, together with the compiled firmware.
 */
//#define TFT_CLASSIC_UI
//#define TFT_COLOR_UI
//#define TFT_LVGL_UI
=======
//
// FSMC display (MKS Robin, Alfawise U20, JGAurora A5S, REXYZ A1, etc.)
// Upscaled 128x64 Marlin UI
//
//#define FSMC_GRAPHICAL_TFT
>>>>>>> 0d107c25

/**
 * TFT Rotation. Set to one of the following values:
 *
 *   TFT_ROTATE_90,  TFT_ROTATE_90_MIRROR_X,  TFT_ROTATE_90_MIRROR_Y,
 *   TFT_ROTATE_180, TFT_ROTATE_180_MIRROR_X, TFT_ROTATE_180_MIRROR_Y,
 *   TFT_ROTATE_270, TFT_ROTATE_270_MIRROR_X, TFT_ROTATE_270_MIRROR_Y,
 *   TFT_MIRROR_X, TFT_MIRROR_Y, TFT_NO_ROTATION
 */
//#define TFT_ROTATION TFT_NO_ROTATION

//
// Anycubic Mega TFT (AI3M)
//
//#define ANYCUBIC_TFT_MODEL
//#define ANYCUBIC_TFT_DEBUG

//=============================================================================
//============================  Other Controllers  ============================
//=============================================================================

//
// Ender-3 v2 OEM display. A DWIN display with Rotary Encoder.
//
//#define DWIN_CREALITY_LCD

//
// ADS7843/XPT2046 ADC Touchscreen such as ILI9341 2.8
//
//#define TOUCH_BUTTONS
#if ENABLED(TOUCH_BUTTONS)
  #define BUTTON_DELAY_EDIT  50 // (ms) Button repeat delay for edit screens
  #define BUTTON_DELAY_MENU 250 // (ms) Button repeat delay for menus

  #define XPT2046_X_CALIBRATION   12316
  #define XPT2046_Y_CALIBRATION  -8981
  #define XPT2046_X_OFFSET       -43
  #define XPT2046_Y_OFFSET        257
#endif

//
// RepRapWorld REPRAPWORLD_KEYPAD v1.1
// https://reprapworld.com/?products_details&products_id=202&cPath=1591_1626
//
//#define REPRAPWORLD_KEYPAD
//#define REPRAPWORLD_KEYPAD_MOVE_STEP 10.0 // (mm) Distance to move per key-press

//=============================================================================
//=============================== Extra Features ==============================
//=============================================================================

// @section extras

// Increase the FAN PWM frequency. Removes the PWM noise but increases heating in the FET/Arduino
//#define FAST_PWM_FAN

// Use software PWM to drive the fan, as for the heaters. This uses a very low frequency
// which is not as annoying as with the hardware PWM. On the other hand, if this frequency
// is too low, you should also increment SOFT_PWM_SCALE.
//#define FAN_SOFT_PWM

// Incrementing this by 1 will double the software PWM frequency,
// affecting heaters, and the fan if FAN_SOFT_PWM is enabled.
// However, control resolution will be halved for each increment;
// at zero value, there are 128 effective control positions.
// :[0,1,2,3,4,5,6,7]
#define SOFT_PWM_SCALE 0

// If SOFT_PWM_SCALE is set to a value higher than 0, dithering can
// be used to mitigate the associated resolution loss. If enabled,
// some of the PWM cycles are stretched so on average the desired
// duty cycle is attained.
//#define SOFT_PWM_DITHER

// Temperature status LEDs that display the hotend and bed temperature.
// If all hotends, bed temperature, and target temperature are under 54C
// then the BLUE led is on. Otherwise the RED led is on. (1C hysteresis)
//#define TEMP_STAT_LEDS

// Support for the BariCUDA Paste Extruder
//#define BARICUDA

// Support for BlinkM/CyzRgb
//#define BLINKM

// Support for PCA9632 PWM LED driver
//#define PCA9632

// Support for PCA9533 PWM LED driver
//#define PCA9533

/**
 * RGB LED / LED Strip Control
 *
 * Enable support for an RGB LED connected to 5V digital pins, or
 * an RGB Strip connected to MOSFETs controlled by digital pins.
 *
 * Adds the M150 command to set the LED (or LED strip) color.
 * If pins are PWM capable (e.g., 4, 5, 6, 11) then a range of
 * luminance values can be set from 0 to 255.
 * For Neopixel LED an overall brightness parameter is also available.
 *
 * *** CAUTION ***
 *  LED Strips require a MOSFET Chip between PWM lines and LEDs,
 *  as the Arduino cannot handle the current the LEDs will require.
 *  Failure to follow this precaution can destroy your Arduino!
 *  NOTE: A separate 5V power supply is required! The Neopixel LED needs
 *  more current than the Arduino 5V linear regulator can produce.
 * *** CAUTION ***
 *
 * LED Type. Enable only one of the following two options.
 */
//#define RGB_LED
//#define RGBW_LED

#if EITHER(RGB_LED, RGBW_LED)
  //#define RGB_LED_R_PIN 34
  //#define RGB_LED_G_PIN 43
  //#define RGB_LED_B_PIN 35
  //#define RGB_LED_W_PIN -1
#endif

// Support for Adafruit Neopixel LED driver
#define NEOPIXEL_LED
#if ENABLED(NEOPIXEL_LED)
  #define NEOPIXEL_TYPE   NEO_GRBW // NEO_GRBW / NEO_GRB - four/three channel driver type (defined in Adafruit_NeoPixel.h)
  #define NEOPIXEL_PIN     5       // LED driving pin
  //#define NEOPIXEL2_TYPE NEOPIXEL_TYPE
  //#define NEOPIXEL2_PIN    5
  #define NEOPIXEL_PIXELS 30       // Number of LEDs in the strip, larger of 2 strips if 2 neopixel strips are used
  #define NEOPIXEL_IS_SEQUENTIAL   // Sequential display for temperature change - LED by LED. Disable to change all LEDs at once.
  #define NEOPIXEL_BRIGHTNESS 255  // Initial brightness (0-255)
  //#define NEOPIXEL_STARTUP_TEST  // Cycle through colors at startup

  // Use a single Neopixel LED for static (background) lighting
  //#define NEOPIXEL_BKGD_LED_INDEX  0               // Index of the LED to use
  //#define NEOPIXEL_BKGD_COLOR { 255, 255, 255, 0 } // R, G, B, W
#endif

/**
 * Printer Event LEDs
 *
 * During printing, the LEDs will reflect the printer status:
 *
 *  - Gradually change from blue to violet as the heated bed gets to target temp
 *  - Gradually change from violet to red as the hotend gets to temperature
 *  - Change to white to illuminate work surface
 *  - Change to green once print has finished
 *  - Turn off after the print has finished and the user has pushed a button
 */
#if ANY(BLINKM, RGB_LED, RGBW_LED, PCA9632, PCA9533, NEOPIXEL_LED)
  #define PRINTER_EVENT_LEDS
#endif

/**
 * Number of servos
 *
 * For some servo-related options NUM_SERVOS will be set automatically.
 * Set this manually if there are extra servos needing manual control.
 * Set to 0 to turn off servo support.
 */
#define NUM_SERVOS 1 // Servo index starts with 0 for M280 command

// (ms) Delay  before the next move will start, to give the servo time to reach its target angle.
// 300ms is a good value but you can try less delay.
// If the servo can't reach the requested position, increase it.
#define SERVO_DELAY { 300 }

// Only power servos during movement, otherwise leave off to prevent jitter
//#define DEACTIVATE_SERVOS_AFTER_MOVE

// Edit servo angles with M281 and save to EEPROM with M500
//#define EDITABLE_SERVO_ANGLES<|MERGE_RESOLUTION|>--- conflicted
+++ resolved
@@ -492,7 +492,6 @@
   //#define PID_PARAMS_PER_HOTEND // Uses separate PID parameters for each extruder (useful for mismatched extruders)
                                   // Set/get with gcode: M301 E[extruder number, 0-2]
 
-<<<<<<< HEAD
   #if ENABLED(PID_PARAMS_PER_HOTEND)
     // Specify between 1 and HOTENDS values per array.
     // If fewer than EXTRUDER values are provided, the last element will be repeated.
@@ -500,34 +499,12 @@
     #define DEFAULT_Ki_LIST {   1.08,   1.08 }
     #define DEFAULT_Kd_LIST { 114.00, 114.00 }
   #else
-    #define DEFAULT_Kp  22.20
-    #define DEFAULT_Ki   1.08
-    #define DEFAULT_Kd 114.00
+    // Haribo (Frank) 235 PETG + Fan at 35%
+    #define DEFAULT_Kp 14.51
+    #define DEFAULT_Ki 1.27
+    #define DEFAULT_Kd 41.62
   #endif
-=======
-  // If you are using a pre-configured hotend then you can use one of the value sets by uncommenting it
-
-  // Ultimaker
-//  #define DEFAULT_Kp 22.2
-//  #define DEFAULT_Ki 1.08
-//  #define DEFAULT_Kd 114
-
-// Haribo (Frank) 235 PETG + Fan at 35%
-  #define DEFAULT_Kp 14.51
-  #define DEFAULT_Ki 1.27
-  #define DEFAULT_Kd 41.62
-
-  // MakerGear
-  //#define DEFAULT_Kp 7.0
-  //#define DEFAULT_Ki 0.1
-  //#define DEFAULT_Kd 12
-
-  // Mendel Parts V9 on 12V
-  //#define DEFAULT_Kp 63.0
-  //#define DEFAULT_Ki 2.25
-  //#define DEFAULT_Kd 440
-
->>>>>>> 0d107c25
+
 #endif // PIDTEMP
 
 //===========================================================================
@@ -563,13 +540,6 @@
   //#define MIN_BED_POWER 0
   //#define PID_BED_DEBUG // Sends debug data to the serial port.
 
-<<<<<<< HEAD
-  // 120V 250W silicone heater into 4mm borosilicate (MendelMax 1.5+)
-  // from FOPDT model - kp=.39 Tp=405 Tdead=66, Tc set to 79.2, aggressive factor of .15 (vs .1, 1, 10)
-  #define DEFAULT_bedKp 10.00
-  #define DEFAULT_bedKi .023
-  #define DEFAULT_bedKd 305.4
-=======
   //Haribo Autopid results
   #define DEFAULT_bedKp 112.84
   #define DEFAULT_bedKi 22.22
@@ -580,7 +550,6 @@
 //  #define DEFAULT_bedKp 10.00
 //  #define DEFAULT_bedKi .023
 //  #define DEFAULT_bedKd 305.4
->>>>>>> 0d107c25
 
   // FIND YOUR OWN: "M303 E-1 C8 S90" to run autotune on the bed at 90 degreesC for 8 cycles.
 #endif // PIDTEMPBED
@@ -2166,8 +2135,6 @@
 //
 //#define TOUCH_UI_FTDI_EVE
 
-//
-<<<<<<< HEAD
 // Touch-screen LCD for Anycubic printers
 //
 //#define ANYCUBIC_LCD_I3MEGA
@@ -2176,10 +2143,7 @@
   #define LCD_SERIAL_PORT 3  // Default is 3 for Anycubic
   //#define ANYCUBIC_LCD_DEBUG
 #endif
-
-//
-=======
->>>>>>> 0d107c25
+  
 // Third-party or vendor-customized controller interfaces.
 // Sources should be installed in 'src/lcd/extensible_ui'.
 //
@@ -2193,7 +2157,6 @@
 //=============================== Graphical TFTs ==============================
 //=============================================================================
 
-<<<<<<< HEAD
 /**
  * TFT Type - Select your Display type
  *
@@ -2225,13 +2188,7 @@
 //#define TFT_CLASSIC_UI
 //#define TFT_COLOR_UI
 //#define TFT_LVGL_UI
-=======
-//
-// FSMC display (MKS Robin, Alfawise U20, JGAurora A5S, REXYZ A1, etc.)
-// Upscaled 128x64 Marlin UI
-//
-//#define FSMC_GRAPHICAL_TFT
->>>>>>> 0d107c25
+
 
 /**
  * TFT Rotation. Set to one of the following values:
