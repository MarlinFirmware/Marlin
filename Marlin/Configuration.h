--- conflicted
+++ resolved
@@ -1998,14 +1998,8 @@
 
 #if ENABLED(NOZZLE_PARK_FEATURE)
   // Specify a park position as { X, Y, Z_raise }
-<<<<<<< HEAD
-  #define NOZZLE_PARK_POINT { (X_MIN_POS + 10), 0, 20 }
-  //#define NOZZLE_PARK_X_ONLY          // X move only is required to park
-  //#define NOZZLE_PARK_Y_ONLY          // Y move only is required to park
-=======
   #define NOZZLE_PARK_POINT { (X_MIN_POS + 10), (Y_MAX_POS - 10), 20 }
   #define NOZZLE_PARK_MOVE          0   // Park motion: 0 = XY Move, 1 = X Only, 2 = Y Only, 3 = X before Y, 4 = Y before X
->>>>>>> cda46828
   #define NOZZLE_PARK_Z_RAISE_MIN   2   // (mm) Always raise Z by at least this distance
   #define NOZZLE_PARK_XY_FEEDRATE 100   // (mm/s) X and Y axes feedrate (also used for delta Z axis)
   #define NOZZLE_PARK_Z_FEEDRATE    5   // (mm/s) Z axis feedrate (not used for delta printers)
