--- conflicted
+++ resolved
@@ -1821,14 +1821,10 @@
  *
  * View the current statistics with M78.
  */
-<<<<<<< HEAD
-#define PRINTCOUNTER
-=======
 //#define PRINTCOUNTER
 #if ENABLED(PRINTCOUNTER)
   #define PRINTCOUNTER_SAVE_INTERVAL 60 // (minutes) EEPROM save interval during print
 #endif
->>>>>>> 2b9842e0
 
 /**
  * Password
