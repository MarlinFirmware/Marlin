--- conflicted
+++ resolved
@@ -3318,9 +3318,6 @@
    */
   #define TFT_FONT  NOTOSANS
 
-<<<<<<< HEAD
-  #define TFT_MENU_ITEM_SHOW_NAV_ICONS
-=======
   /**
    * TFT Theme for Color_UI. Choose one of the following or add a new one to 'Marlin/src/lcd/tft/themes' directory
    *
@@ -3329,11 +3326,11 @@
    * ANET_BLACK   - Theme used for Anet ET4/5
    */
   #define TFT_THEME BLACK_MARLIN
->>>>>>> 87231b62
 
   //#define TFT_SHARED_IO   // I/O is shared between TFT display and other devices. Disable async data transfer.
 
   #define COMPACT_MARLIN_BOOT_LOGO  // Use compressed data to save Flash space
+  #define TFT_MENU_ITEM_SHOW_NAV_ICONS
 #endif
 
 #if ENABLED(TFT_LVGL_UI)
