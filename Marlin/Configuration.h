--- conflicted
+++ resolved
@@ -137,13 +137,8 @@
  * Currently Ethernet (-2) is only supported on Teensy 4.1 boards.
  * :[-2, -1, 0, 1, 2, 3, 4, 5, 6, 7]
  */
-<<<<<<< HEAD
 #define SERIAL_PORT_2 -1
 #define BAUDRATE_2 115200   // Enable to override BAUDRATE
-=======
-//#define SERIAL_PORT_2 -1
-//#define BAUDRATE_2 250000   // Enable to override BAUDRATE
->>>>>>> b878127e
 
 /**
  * Select a third serial port on the board to use for communication with the host.
@@ -503,7 +498,6 @@
 //#define MAX31865_SENSOR_OHMS_1      100
 //#define MAX31865_CALIBRATION_OHMS_1 430
 
-<<<<<<< HEAD
 // Use temp sensor 1 as a redundant sensor with sensor 0. If the readings
 // from the two sensors differ too much the print will be aborted.
 //#define TEMP_SENSOR_1_AS_REDUNDANT
@@ -512,11 +506,6 @@
 #define TEMP_RESIDENCY_TIME     10  // (seconds) Time to wait for hotend to "settle" in M109
 #define TEMP_WINDOW              1  // (°C) Temperature proximity for the "temperature reached" timer
 #define TEMP_HYSTERESIS          3  // (°C) Temperature proximity considered "close enough" to the target
-=======
-#define TEMP_RESIDENCY_TIME         10  // (seconds) Time to wait for hotend to "settle" in M109
-#define TEMP_WINDOW                  1  // (°C) Temperature proximity for the "temperature reached" timer
-#define TEMP_HYSTERESIS              3  // (°C) Temperature proximity considered "close enough" to the target
->>>>>>> b878127e
 
 #define TEMP_BED_RESIDENCY_TIME 10  // (seconds) Time to wait for bed to "settle" in M190
 #define TEMP_BED_WINDOW          1  // (°C) Temperature proximity for the "temperature reached" timer
@@ -827,18 +816,9 @@
 #endif
 
 // Mechanical endstop with COM to ground and NC to Signal uses "false" here (most common setup).
-<<<<<<< HEAD
 #define X_MIN_ENDSTOP_INVERTING true // Set to true to invert the logic of the endstop.
 #define Y_MIN_ENDSTOP_INVERTING true // Set to true to invert the logic of the endstop.
 #define Z_MIN_ENDSTOP_INVERTING true // Set to true to invert the logic of the endstop.
-=======
-#define X_MIN_ENDSTOP_INVERTING false // Set to true to invert the logic of the endstop.
-#define Y_MIN_ENDSTOP_INVERTING false // Set to true to invert the logic of the endstop.
-#define Z_MIN_ENDSTOP_INVERTING false // Set to true to invert the logic of the endstop.
-#define I_MIN_ENDSTOP_INVERTING false // Set to true to invert the logic of the endstop.
-#define J_MIN_ENDSTOP_INVERTING false // Set to true to invert the logic of the endstop.
-#define K_MIN_ENDSTOP_INVERTING false // Set to true to invert the logic of the endstop.
->>>>>>> b878127e
 #define X_MAX_ENDSTOP_INVERTING false // Set to true to invert the logic of the endstop.
 #define Y_MAX_ENDSTOP_INVERTING false // Set to true to invert the logic of the endstop.
 #define Z_MAX_ENDSTOP_INVERTING false // Set to true to invert the logic of the endstop.
@@ -873,16 +853,8 @@
 //#define Z2_DRIVER_TYPE TMC2209
 //#define Z3_DRIVER_TYPE A4988
 //#define Z4_DRIVER_TYPE A4988
-<<<<<<< HEAD
 #define E0_DRIVER_TYPE TMC2209
 #define E1_DRIVER_TYPE TMC2209
-=======
-//#define I_DRIVER_TYPE  A4988
-//#define J_DRIVER_TYPE  A4988
-//#define K_DRIVER_TYPE  A4988
-#define E0_DRIVER_TYPE A4988
-//#define E1_DRIVER_TYPE A4988
->>>>>>> b878127e
 //#define E2_DRIVER_TYPE A4988
 //#define E3_DRIVER_TYPE A4988
 //#define E4_DRIVER_TYPE A4988
@@ -1386,19 +1358,8 @@
 #define Y_MIN_POS 0
 #define Z_MIN_POS 0
 #define X_MAX_POS X_BED_SIZE
-<<<<<<< HEAD
 #define Y_MAX_POS Y_BED_SIZE + 5
 #define Z_MAX_POS 270
-=======
-#define Y_MAX_POS Y_BED_SIZE
-#define Z_MAX_POS 200
-//#define I_MIN_POS 0
-//#define I_MAX_POS 50
-//#define J_MIN_POS 0
-//#define J_MAX_POS 50
-//#define K_MIN_POS 0
-//#define K_MAX_POS 50
->>>>>>> b878127e
 
 /**
  * Software Endstops
@@ -1414,14 +1375,7 @@
 #if ENABLED(MIN_SOFTWARE_ENDSTOPS)
   #define MIN_SOFTWARE_ENDSTOP_X
   #define MIN_SOFTWARE_ENDSTOP_Y
-<<<<<<< HEAD
   //#define MIN_SOFTWARE_ENDSTOP_Z
-=======
-  #define MIN_SOFTWARE_ENDSTOP_Z
-  #define MIN_SOFTWARE_ENDSTOP_I
-  #define MIN_SOFTWARE_ENDSTOP_J
-  #define MIN_SOFTWARE_ENDSTOP_K
->>>>>>> b878127e
 #endif
 
 // Max software endstops constrain movement within maximum coordinate bounds
@@ -2867,11 +2821,7 @@
 // Support for Adafruit NeoPixel LED driver
 #define NEOPIXEL_LED
 #if ENABLED(NEOPIXEL_LED)
-<<<<<<< HEAD
   #define NEOPIXEL_TYPE   NEO_GRB  // NEO_GRBW / NEO_GRB - four/three channel driver type (defined in Adafruit_NeoPixel.h)
-=======
-  #define NEOPIXEL_TYPE   NEO_GRBW // NEO_GRBW / NEO_GRB - four/three channel driver type (defined in Adafruit_NeoPixel.h)
->>>>>>> b878127e
   //#define NEOPIXEL_PIN     4     // LED driving pin
   //#define NEOPIXEL2_TYPE NEOPIXEL_TYPE
   //#define NEOPIXEL2_PIN    5
