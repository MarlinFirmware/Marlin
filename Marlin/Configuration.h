/**
 * Marlin 3D Printer Firmware
 * Copyright (c) 2020 MarlinFirmware [https://github.com/MarlinFirmware/Marlin]
 *
 * Based on Sprinter and grbl.
 * Copyright (c) 2011 Camiel Gubbels / Erik van der Zalm
 *
 * This program is free software: you can redistribute it and/or modify
 * it under the terms of the GNU General Public License as published by
 * the Free Software Foundation, either version 3 of the License, or
 * (at your option) any later version.
 *
 * This program is distributed in the hope that it will be useful,
 * but WITHOUT ANY WARRANTY; without even the implied warranty of
 * MERCHANTABILITY or FITNESS FOR A PARTICULAR PURPOSE.  See the
 * GNU General Public License for more details.
 *
 * You should have received a copy of the GNU General Public License
 * along with this program.  If not, see <https://www.gnu.org/licenses/>.
 *
 */
#pragma once

/**
 * Configuration.h
 *
 * Basic settings such as:
 *
 * - Type of electronics
 * - Type of temperature sensor
 * - Printer geometry
 * - Endstop configuration
 * - LCD controller
 * - Extra features
 *
 * Advanced settings can be found in Configuration_adv.h
 *
 */
#define CONFIGURATION_H_VERSION 020006

//===========================================================================
//============================= Getting Started =============================
//===========================================================================

/**
 * Here are some standard links for getting your machine calibrated:
 *
 * https://reprap.org/wiki/Calibration
 * https://youtu.be/wAL9d7FgInk
 * http://calculator.josefprusa.cz
 * https://reprap.org/wiki/Triffid_Hunter%27s_Calibration_Guide
 * https://www.thingiverse.com/thing:5573
 * https://sites.google.com/site/repraplogphase/calibration-of-your-reprap
 * https://www.thingiverse.com/thing:298812
 */

//===========================================================================
//============================= DELTA Printer ===============================
//===========================================================================
// For a Delta printer start with one of the configuration files in the
// config/examples/delta directory and customize for your machine.
//

//===========================================================================
//============================= SCARA Printer ===============================
//===========================================================================
// For a SCARA printer start with the configuration files in
// config/examples/SCARA and customize for your machine.
//

// @section info

// Author info of this build printed to the host during boot and M115
#define STRING_CONFIG_H_AUTHOR "(Craig, SKR 1.4)" // Who made the changes.
//#define CUSTOM_VERSION_FILE Version.h // Path from the root directory (no quotes)

/**
 * *** VENDORS PLEASE READ ***
 *
 * Marlin allows you to add a custom boot image for Graphical LCDs.
 * With this option Marlin will first show your custom screen followed
 * by the standard Marlin logo with version number and web URL.
 *
 * We encourage you to take advantage of this new feature and we also
 * respectfully request that you retain the unmodified Marlin boot screen.
 */

// Show the Marlin bootscreen on startup. ** ENABLE FOR PRODUCTION **
#define SHOW_BOOTSCREEN

// Show the bitmap in Marlin/_Bootscreen.h on startup.
//#define SHOW_CUSTOM_BOOTSCREEN

// Show the bitmap in Marlin/_Statusscreen.h on the status screen.
#define CUSTOM_STATUS_SCREEN_IMAGE

// @section machine

/**
 * Select the serial port on the board to use for communication with the host.
 * This allows the connection of wireless adapters (for instance) to non-default port pins.
 * Serial port -1 is the USB emulated serial port, if available.
 * Note: The first serial port (-1 or 0) will always be used by the Arduino bootloader.
 *
 * :[-1, 0, 1, 2, 3, 4, 5, 6, 7]
 */
#define SERIAL_PORT -1

/**
 * Select a secondary serial port on the board to use for communication with the host.
 * :[-1, 0, 1, 2, 3, 4, 5, 6, 7]
 */
#define SERIAL_PORT_2 0

/**
 * This setting determines the communication speed of the printer.
 *
 * 250000 works in most cases, but you might try a lower speed if
 * you commonly experience drop-outs during host printing.
 * You may try up to 1000000 to speed up SD file transfer.
 *
 * :[2400, 9600, 19200, 38400, 57600, 115200, 250000, 500000, 1000000]
 */
#define BAUDRATE 250000

// Enable the Bluetooth serial interface on AT90USB devices
//#define BLUETOOTH

// Choose the name from boards.h that matches your setup
#ifndef MOTHERBOARD
  #define MOTHERBOARD BOARD_BTT_SKR_V1_4
#endif

// Name displayed in the LCD "Ready" message and Info menu
#define CUSTOM_MACHINE_NAME "Ender 3 Pro"

// Printer's unique ID, used by some programs to differentiate between machines.
// Choose your own or use a service like https://www.uuidgenerator.net/version4
//#define MACHINE_UUID "00000000-0000-0000-0000-000000000000"

// @section extruder

// This defines the number of extruders
// :[0, 1, 2, 3, 4, 5, 6, 7, 8]
#define EXTRUDERS 1

// Generally expected filament diameter (1.75, 2.85, 3.0, ...). Used for Volumetric, Filament Width Sensor, etc.
#define DEFAULT_NOMINAL_FILAMENT_DIA 1.75

// For Cyclops or any "multi-extruder" that shares a single nozzle.
//#define SINGLENOZZLE

// Save and restore temperature and fan speed on tool-change.
// Set standby for the unselected tool with M104/106/109 T...
#if ENABLED(SINGLENOZZLE)
  //#define SINGLENOZZLE_STANDBY_TEMP
  //#define SINGLENOZZLE_STANDBY_FAN
#endif

/**
 * Průša MK2 Single Nozzle Multi-Material Multiplexer, and variants.
 *
 * This device allows one stepper driver on a control board to drive
 * two to eight stepper motors, one at a time, in a manner suitable
 * for extruders.
 *
 * This option only allows the multiplexer to switch on tool-change.
 * Additional options to configure custom E moves are pending.
 */
//#define MK2_MULTIPLEXER
#if ENABLED(MK2_MULTIPLEXER)
  // Override the default DIO selector pins here, if needed.
  // Some pins files may provide defaults for these pins.
  //#define E_MUX0_PIN 40  // Always Required
  //#define E_MUX1_PIN 42  // Needed for 3 to 8 inputs
  //#define E_MUX2_PIN 44  // Needed for 5 to 8 inputs
#endif

/**
 * Průša Multi-Material Unit v2
 *
 * Requires NOZZLE_PARK_FEATURE to park print head in case MMU unit fails.
 * Requires EXTRUDERS = 5
 *
 * For additional configuration see Configuration_adv.h
 */
//#define PRUSA_MMU2

// A dual extruder that uses a single stepper motor
//#define SWITCHING_EXTRUDER
#if ENABLED(SWITCHING_EXTRUDER)
  #define SWITCHING_EXTRUDER_SERVO_NR 0
  #define SWITCHING_EXTRUDER_SERVO_ANGLES { 0, 90 } // Angles for E0, E1[, E2, E3]
  #if EXTRUDERS > 3
    #define SWITCHING_EXTRUDER_E23_SERVO_NR 1
  #endif
#endif

// A dual-nozzle that uses a servomotor to raise/lower one (or both) of the nozzles
//#define SWITCHING_NOZZLE
#if ENABLED(SWITCHING_NOZZLE)
  #define SWITCHING_NOZZLE_SERVO_NR 0
  //#define SWITCHING_NOZZLE_E1_SERVO_NR 1          // If two servos are used, the index of the second
  #define SWITCHING_NOZZLE_SERVO_ANGLES { 0, 90 }   // Angles for E0, E1 (single servo) or lowered/raised (dual servo)
#endif

/**
 * Two separate X-carriages with extruders that connect to a moving part
 * via a solenoid docking mechanism. Requires SOL1_PIN and SOL2_PIN.
 */
//#define PARKING_EXTRUDER

/**
 * Two separate X-carriages with extruders that connect to a moving part
 * via a magnetic docking mechanism using movements and no solenoid
 *
 * project   : https://www.thingiverse.com/thing:3080893
 * movements : https://youtu.be/0xCEiG9VS3k
 *             https://youtu.be/Bqbcs0CU2FE
 */
//#define MAGNETIC_PARKING_EXTRUDER

#if EITHER(PARKING_EXTRUDER, MAGNETIC_PARKING_EXTRUDER)

  #define PARKING_EXTRUDER_PARKING_X { -78, 184 }     // X positions for parking the extruders
  #define PARKING_EXTRUDER_GRAB_DISTANCE 1            // (mm) Distance to move beyond the parking point to grab the extruder
  //#define MANUAL_SOLENOID_CONTROL                   // Manual control of docking solenoids with M380 S / M381

  #if ENABLED(PARKING_EXTRUDER)

    #define PARKING_EXTRUDER_SOLENOIDS_INVERT           // If enabled, the solenoid is NOT magnetized with applied voltage
    #define PARKING_EXTRUDER_SOLENOIDS_PINS_ACTIVE LOW  // LOW or HIGH pin signal energizes the coil
    #define PARKING_EXTRUDER_SOLENOIDS_DELAY 250        // (ms) Delay for magnetic field. No delay if 0 or not defined.
    //#define MANUAL_SOLENOID_CONTROL                   // Manual control of docking solenoids with M380 S / M381

  #elif ENABLED(MAGNETIC_PARKING_EXTRUDER)

    #define MPE_FAST_SPEED      9000      // (mm/min) Speed for travel before last distance point
    #define MPE_SLOW_SPEED      4500      // (mm/min) Speed for last distance travel to park and couple
    #define MPE_TRAVEL_DISTANCE   10      // (mm) Last distance point
    #define MPE_COMPENSATION       0      // Offset Compensation -1 , 0 , 1 (multiplier) only for coupling

  #endif

#endif

/**
 * Switching Toolhead
 *
 * Support for swappable and dockable toolheads, such as
 * the E3D Tool Changer. Toolheads are locked with a servo.
 */
//#define SWITCHING_TOOLHEAD

/**
 * Magnetic Switching Toolhead
 *
 * Support swappable and dockable toolheads with a magnetic
 * docking mechanism using movement and no servo.
 */
//#define MAGNETIC_SWITCHING_TOOLHEAD

/**
 * Electromagnetic Switching Toolhead
 *
 * Parking for CoreXY / HBot kinematics.
 * Toolheads are parked at one edge and held with an electromagnet.
 * Supports more than 2 Toolheads. See https://youtu.be/JolbsAKTKf4
 */
//#define ELECTROMAGNETIC_SWITCHING_TOOLHEAD

#if ANY(SWITCHING_TOOLHEAD, MAGNETIC_SWITCHING_TOOLHEAD, ELECTROMAGNETIC_SWITCHING_TOOLHEAD)
  #define SWITCHING_TOOLHEAD_Y_POS          235         // (mm) Y position of the toolhead dock
  #define SWITCHING_TOOLHEAD_Y_SECURITY      10         // (mm) Security distance Y axis
  #define SWITCHING_TOOLHEAD_Y_CLEAR         60         // (mm) Minimum distance from dock for unobstructed X axis
  #define SWITCHING_TOOLHEAD_X_POS          { 215, 0 }  // (mm) X positions for parking the extruders
  #if ENABLED(SWITCHING_TOOLHEAD)
    #define SWITCHING_TOOLHEAD_SERVO_NR       2         // Index of the servo connector
    #define SWITCHING_TOOLHEAD_SERVO_ANGLES { 0, 180 }  // (degrees) Angles for Lock, Unlock
  #elif ENABLED(MAGNETIC_SWITCHING_TOOLHEAD)
    #define SWITCHING_TOOLHEAD_Y_RELEASE      5         // (mm) Security distance Y axis
    #define SWITCHING_TOOLHEAD_X_SECURITY   { 90, 150 } // (mm) Security distance X axis (T0,T1)
    //#define PRIME_BEFORE_REMOVE                       // Prime the nozzle before release from the dock
    #if ENABLED(PRIME_BEFORE_REMOVE)
      #define SWITCHING_TOOLHEAD_PRIME_MM           20  // (mm)   Extruder prime length
      #define SWITCHING_TOOLHEAD_RETRACT_MM         10  // (mm)   Retract after priming length
      #define SWITCHING_TOOLHEAD_PRIME_FEEDRATE    300  // (mm/min) Extruder prime feedrate
      #define SWITCHING_TOOLHEAD_RETRACT_FEEDRATE 2400  // (mm/min) Extruder retract feedrate
    #endif
  #elif ENABLED(ELECTROMAGNETIC_SWITCHING_TOOLHEAD)
    #define SWITCHING_TOOLHEAD_Z_HOP          2         // (mm) Z raise for switching
  #endif
#endif

/**
 * "Mixing Extruder"
 *   - Adds G-codes M163 and M164 to set and "commit" the current mix factors.
 *   - Extends the stepping routines to move multiple steppers in proportion to the mix.
 *   - Optional support for Repetier Firmware's 'M164 S<index>' supporting virtual tools.
 *   - This implementation supports up to two mixing extruders.
 *   - Enable DIRECT_MIXING_IN_G1 for M165 and mixing in G1 (from Pia Taubert's reference implementation).
 */
//#define MIXING_EXTRUDER
#if ENABLED(MIXING_EXTRUDER)
  #define MIXING_STEPPERS 2        // Number of steppers in your mixing extruder
  #define MIXING_VIRTUAL_TOOLS 16  // Use the Virtual Tool method with M163 and M164
  //#define DIRECT_MIXING_IN_G1    // Allow ABCDHI mix factors in G1 movement commands
  //#define GRADIENT_MIX           // Support for gradient mixing with M166 and LCD
  #if ENABLED(GRADIENT_MIX)
    //#define GRADIENT_VTOOL       // Add M166 T to use a V-tool index as a Gradient alias
  #endif
#endif

// Offset of the extruders (uncomment if using more than one and relying on firmware to position when changing).
// The offset has to be X=0, Y=0 for the extruder 0 hotend (default extruder).
// For the other hotends it is their distance from the extruder 0 hotend.
//#define HOTEND_OFFSET_X { 0.0, 20.00 } // (mm) relative X-offset for each nozzle
//#define HOTEND_OFFSET_Y { 0.0, 5.00 }  // (mm) relative Y-offset for each nozzle
//#define HOTEND_OFFSET_Z { 0.0, 0.00 }  // (mm) relative Z-offset for each nozzle

// @section machine

/**
 * Power Supply Control
 *
 * Enable and connect the power supply to the PS_ON_PIN.
 * Specify whether the power supply is active HIGH or active LOW.
 */
//#define PSU_CONTROL
//#define PSU_NAME "Power Supply"

#if ENABLED(PSU_CONTROL)
  #define PSU_ACTIVE_STATE LOW      // Set 'LOW' for ATX, 'HIGH' for X-Box

  //#define PSU_DEFAULT_OFF         // Keep power off until enabled directly with M80
  //#define PSU_POWERUP_DELAY 250   // (ms) Delay for the PSU to warm up to full power

  //#define AUTO_POWER_CONTROL      // Enable automatic control of the PS_ON pin
  #if ENABLED(AUTO_POWER_CONTROL)
    #define AUTO_POWER_FANS         // Turn on PSU if fans need power
    #define AUTO_POWER_E_FANS
    #define AUTO_POWER_CONTROLLERFAN
    #define AUTO_POWER_CHAMBER_FAN
    //#define AUTO_POWER_E_TEMP        50 // (°C) Turn on PSU over this temperature
    //#define AUTO_POWER_CHAMBER_TEMP  30 // (°C) Turn on PSU over this temperature
    #define POWER_TIMEOUT 30
  #endif
#endif

// @section temperature

//===========================================================================
//============================= Thermal Settings ============================
//===========================================================================

/**
 * --NORMAL IS 4.7kohm PULLUP!-- 1kohm pullup can be used on hotend sensor, using correct resistor and table
 *
 * Temperature sensors available:
 *
 *    -5 : PT100 / PT1000 with MAX31865 (only for sensors 0-1)
 *    -3 : thermocouple with MAX31855 (only for sensors 0-1)
 *    -2 : thermocouple with MAX6675 (only for sensors 0-1)
 *    -4 : thermocouple with AD8495
 *    -1 : thermocouple with AD595
 *     0 : not used
 *     1 : 100k thermistor - best choice for EPCOS 100k (4.7k pullup)
 *   331 : (3.3V scaled thermistor 1 table for MEGA)
 *   332 : (3.3V scaled thermistor 1 table for DUE)
 *     2 : 200k thermistor - ATC Semitec 204GT-2 (4.7k pullup)
 *   202 : 200k thermistor - Copymaster 3D
 *     3 : Mendel-parts thermistor (4.7k pullup)
 *     4 : 10k thermistor !! do not use it for a hotend. It gives bad resolution at high temp. !!
 *     5 : 100K thermistor - ATC Semitec 104GT-2/104NT-4-R025H42G (Used in ParCan, J-Head, and E3D) (4.7k pullup)
 *   501 : 100K Zonestar (Tronxy X3A) Thermistor
 *   502 : 100K Zonestar Thermistor used by hot bed in Zonestar Průša P802M
 *   512 : 100k RPW-Ultra hotend thermistor (4.7k pullup)
 *     6 : 100k EPCOS - Not as accurate as table 1 (created using a fluke thermocouple) (4.7k pullup)
 *     7 : 100k Honeywell thermistor 135-104LAG-J01 (4.7k pullup)
 *    71 : 100k Honeywell thermistor 135-104LAF-J01 (4.7k pullup)
 *     8 : 100k 0603 SMD Vishay NTCS0603E3104FXT (4.7k pullup)
 *     9 : 100k GE Sensing AL03006-58.2K-97-G1 (4.7k pullup)
 *    10 : 100k RS thermistor 198-961 (4.7k pullup)
 *    11 : 100k beta 3950 1% thermistor (Used in Keenovo AC silicone mats and most Wanhao i3 machines) (4.7k pullup)
 *    12 : 100k 0603 SMD Vishay NTCS0603E3104FXT (4.7k pullup) (calibrated for Makibox hot bed)
 *    13 : 100k Hisens 3950  1% up to 300°C for hotend "Simple ONE " & "Hotend "All In ONE"
 *    15 : 100k thermistor calibration for JGAurora A5 hotend
 *    18 : ATC Semitec 204GT-2 (4.7k pullup) Dagoma.Fr - MKS_Base_DKU001327
 *    20 : Pt100 with circuit in the Ultimainboard V2.x with 5v excitation (AVR)
 *    21 : Pt100 with circuit in the Ultimainboard V2.x with 3.3v excitation (STM32 \ LPC176x....)
 *    22 : 100k (hotend) with 4.7k pullup to 3.3V and 220R to analog input (as in GTM32 Pro vB)
 *    23 : 100k (bed) with 4.7k pullup to 3.3v and 220R to analog input (as in GTM32 Pro vB)
 *   201 : Pt100 with circuit in Overlord, similar to Ultimainboard V2.x
 *    60 : 100k Maker's Tool Works Kapton Bed Thermistor beta=3950
 *    61 : 100k Formbot / Vivedino 3950 350C thermistor 4.7k pullup
 *    66 : 4.7M High Temperature thermistor from Dyze Design
 *    67 : 450C thermistor from SliceEngineering
 *    70 : the 100K thermistor found in the bq Hephestos 2
 *    75 : 100k Generic Silicon Heat Pad with NTC 100K MGB18-104F39050L32 thermistor
 *    99 : 100k thermistor with a 10K pull-up resistor (found on some Wanhao i3 machines)
 *
 *       1k ohm pullup tables - This is atypical, and requires changing out the 4.7k pullup for 1k.
 *                              (but gives greater accuracy and more stable PID)
 *    51 : 100k thermistor - EPCOS (1k pullup)
 *    52 : 200k thermistor - ATC Semitec 204GT-2 (1k pullup)
 *    55 : 100k thermistor - ATC Semitec 104GT-2 (Used in ParCan & J-Head) (1k pullup)
 *
 *  1047 : Pt1000 with 4k7 pullup (E3D)
 *  1010 : Pt1000 with 1k pullup (non standard)
 *   147 : Pt100 with 4k7 pullup
 *   110 : Pt100 with 1k pullup (non standard)
 *
 *  1000 : Custom - Specify parameters in Configuration_adv.h
 *
 *         Use these for Testing or Development purposes. NEVER for production machine.
 *   998 : Dummy Table that ALWAYS reads 25°C or the temperature defined below.
 *   999 : Dummy Table that ALWAYS reads 100°C or the temperature defined below.
 */
#define TEMP_SENSOR_0 5    // change back to 1 for stock Ender hotend
#define TEMP_SENSOR_1 0
#define TEMP_SENSOR_2 0
#define TEMP_SENSOR_3 0
#define TEMP_SENSOR_4 0
#define TEMP_SENSOR_5 0
#define TEMP_SENSOR_6 0
#define TEMP_SENSOR_7 0
#define TEMP_SENSOR_BED 1
#define TEMP_SENSOR_PROBE 0
#define TEMP_SENSOR_CHAMBER 0

// Dummy thermistor constant temperature readings, for use with 998 and 999
#define DUMMY_THERMISTOR_998_VALUE 25
#define DUMMY_THERMISTOR_999_VALUE 100

// Use temp sensor 1 as a redundant sensor with sensor 0. If the readings
// from the two sensors differ too much the print will be aborted.
//#define TEMP_SENSOR_1_AS_REDUNDANT
#define MAX_REDUNDANT_TEMP_SENSOR_DIFF 10

#define TEMP_RESIDENCY_TIME     10  // (seconds) Time to wait for hotend to "settle" in M109
#define TEMP_WINDOW              1  // (°C) Temperature proximity for the "temperature reached" timer
#define TEMP_HYSTERESIS          3  // (°C) Temperature proximity considered "close enough" to the target

#define TEMP_BED_RESIDENCY_TIME 10  // (seconds) Time to wait for bed to "settle" in M190
#define TEMP_BED_WINDOW          1  // (°C) Temperature proximity for the "temperature reached" timer
#define TEMP_BED_HYSTERESIS      3  // (°C) Temperature proximity considered "close enough" to the target

// Below this temperature the heater will be switched off
// because it probably indicates a broken thermistor wire.
#define HEATER_0_MINTEMP   5
#define HEATER_1_MINTEMP   5
#define HEATER_2_MINTEMP   5
#define HEATER_3_MINTEMP   5
#define HEATER_4_MINTEMP   5
#define HEATER_5_MINTEMP   5
#define HEATER_6_MINTEMP   5
#define HEATER_7_MINTEMP   5
#define BED_MINTEMP        5

// Above this temperature the heater will be switched off.
// This can protect components from overheating, but NOT from shorts and failures.
// (Use MINTEMP for thermistor short/failure protection.)
#define HEATER_0_MAXTEMP 275
#define HEATER_1_MAXTEMP 275
#define HEATER_2_MAXTEMP 275
#define HEATER_3_MAXTEMP 275
#define HEATER_4_MAXTEMP 275
#define HEATER_5_MAXTEMP 275
#define HEATER_6_MAXTEMP 275
#define HEATER_7_MAXTEMP 275
#define BED_MAXTEMP      125

//===========================================================================
//============================= PID Settings ================================
//===========================================================================
// PID Tuning Guide here: https://reprap.org/wiki/PID_Tuning

// Comment the following line to disable PID and enable bang-bang.
#define PIDTEMP
#define BANG_MAX 255     // Limits current to nozzle while in bang-bang mode; 255=full current
#define PID_MAX BANG_MAX // Limits current to nozzle while PID is active (see PID_FUNCTIONAL_RANGE below); 255=full current
#define PID_K1 0.95      // Smoothing factor within any PID loop

#if ENABLED(PIDTEMP)
  #define PID_EDIT_MENU         // Add PID editing to the "Advanced Settings" menu. (~700 bytes of PROGMEM)
  #define PID_AUTOTUNE_MENU     // Add PID auto-tuning to the "Advanced Settings" menu. (~250 bytes of PROGMEM)
  //#define PID_PARAMS_PER_HOTEND // Uses separate PID parameters for each extruder (useful for mismatched extruders)
                                  // Set/get with gcode: M301 E[extruder number, 0-2]

  // If you are using a pre-configured hotend then you can use one of the value sets by uncommenting it
  // Creality Ender-3
  #define DEFAULT_Kp 16.61
  #define DEFAULT_Ki 1.30
  #define DEFAULT_Kd 52.93

#endif // PIDTEMP

//===========================================================================
//====================== PID > Bed Temperature Control ======================
//===========================================================================

/**
 * PID Bed Heating
 *
 * If this option is enabled set PID constants below.
 * If this option is disabled, bang-bang will be used and BED_LIMIT_SWITCHING will enable hysteresis.
 *
 * The PID frequency will be the same as the extruder PWM.
 * If PID_dT is the default, and correct for the hardware/configuration, that means 7.689Hz,
 * which is fine for driving a square wave into a resistive load and does not significantly
 * impact FET heating. This also works fine on a Fotek SSR-10DA Solid State Relay into a 250W
 * heater. If your configuration is significantly different than this and you don't understand
 * the issues involved, don't use bed PID until someone else verifies that your hardware works.
 */
#define PIDTEMPBED

//#define BED_LIMIT_SWITCHING

/**
 * Max Bed Power
 * Applies to all forms of bed control (PID, bang-bang, and bang-bang with hysteresis).
 * When set to any value below 255, enables a form of PWM to the bed that acts like a divider
 * so don't use it unless you are OK with PWM on your bed. (See the comment on enabling PIDTEMPBED)
 */
#define MAX_BED_POWER 255 // limits duty cycle to bed; 255=full current

#if ENABLED(PIDTEMPBED)
  //#define MIN_BED_POWER 0
  //#define PID_BED_DEBUG // Sends debug data to the serial port.

  //120V 250W silicone heater into 4mm borosilicate (MendelMax 1.5+)
  //from FOPDT model - kp=.39 Tp=405 Tdead=66, Tc set to 79.2, aggressive factor of .15 (vs .1, 1, 10)
  //#define DEFAULT_bedKp 10.00
  //#define DEFAULT_bedKi .023
  //#define DEFAULT_bedKd 305.4

  //120V 250W silicone heater into 4mm borosilicate (MendelMax 1.5+)
  //from pidautotune
  //#define DEFAULT_bedKp 97.1
  //#define DEFAULT_bedKi 1.41
  //#define DEFAULT_bedKd 1675.16

  // FIND YOUR OWN: "M303 E-1 C8 S90" to run autotune on the bed at 90 degreesC for 8 cycles.
  #define DEFAULT_bedKp 178.75
  #define DEFAULT_bedKi 33.95
  #define DEFAULT_bedKd 627.46

#endif // PIDTEMPBED

#if EITHER(PIDTEMP, PIDTEMPBED)
  //#define PID_DEBUG             // Sends debug data to the serial port. Use 'M303 D' to toggle activation.
  //#define PID_OPENLOOP          // Puts PID in open loop. M104/M140 sets the output power from 0 to PID_MAX
  //#define SLOW_PWM_HEATERS      // PWM with very low frequency (roughly 0.125Hz=8s) and minimum state time of approximately 1s useful for heaters driven by a relay
  #define PID_FUNCTIONAL_RANGE 10 // If the temperature difference between the target temperature and the actual temperature
                                  // is more than PID_FUNCTIONAL_RANGE then the PID will be shut off and the heater will be set to min/max.
#endif

// @section extruder

/**
 * Prevent extrusion if the temperature is below EXTRUDE_MINTEMP.
 * Add M302 to set the minimum extrusion temperature and/or turn
 * cold extrusion prevention on and off.
 *
 * *** IT IS HIGHLY RECOMMENDED TO LEAVE THIS OPTION ENABLED! ***
 */
#define PREVENT_COLD_EXTRUSION
#define EXTRUDE_MINTEMP 170

/**
 * Prevent a single extrusion longer than EXTRUDE_MAXLENGTH.
 * Note: For Bowden Extruders make this large enough to allow load/unload.
 */
#define PREVENT_LENGTHY_EXTRUDE
#define EXTRUDE_MAXLENGTH 200

//===========================================================================
//======================== Thermal Runaway Protection =======================
//===========================================================================

/**
 * Thermal Protection provides additional protection to your printer from damage
 * and fire. Marlin always includes safe min and max temperature ranges which
 * protect against a broken or disconnected thermistor wire.
 *
 * The issue: If a thermistor falls out, it will report the much lower
 * temperature of the air in the room, and the the firmware will keep
 * the heater on.
 *
 * If you get "Thermal Runaway" or "Heating failed" errors the
 * details can be tuned in Configuration_adv.h
 */

#define THERMAL_PROTECTION_HOTENDS // Enable thermal protection for all extruders
#define THERMAL_PROTECTION_BED     // Enable thermal protection for the heated bed
#define THERMAL_PROTECTION_CHAMBER // Enable thermal protection for the heated chamber

//===========================================================================
//============================= Mechanical Settings =========================
//===========================================================================

// @section machine

// Uncomment one of these options to enable CoreXY, CoreXZ, or CoreYZ kinematics
// either in the usual order or reversed
//#define COREXY
//#define COREXZ
//#define COREYZ
//#define COREYX
//#define COREZX
//#define COREZY

//===========================================================================
//============================== Endstop Settings ===========================
//===========================================================================

// @section homing

// Specify here all the endstop connectors that are connected to any endstop or probe.
// Almost all printers will be using one per axis. Probes will use one or more of the
// extra connectors. Leave undefined any used for non-endstop and non-probe purposes.
#define USE_XMIN_PLUG
#define USE_YMIN_PLUG
#define USE_ZMIN_PLUG
//#define USE_XMAX_PLUG
//#define USE_YMAX_PLUG
//#define USE_ZMAX_PLUG

// Enable pullup for all endstops to prevent a floating state
#define ENDSTOPPULLUPS
#if DISABLED(ENDSTOPPULLUPS)
  // Disable ENDSTOPPULLUPS to set pullups individually
  //#define ENDSTOPPULLUP_XMAX
  //#define ENDSTOPPULLUP_YMAX
  //#define ENDSTOPPULLUP_ZMAX
  //#define ENDSTOPPULLUP_XMIN
  //#define ENDSTOPPULLUP_YMIN
  //#define ENDSTOPPULLUP_ZMIN
  //#define ENDSTOPPULLUP_ZMIN_PROBE
#endif

// Enable pulldown for all endstops to prevent a floating state
//#define ENDSTOPPULLDOWNS
#if DISABLED(ENDSTOPPULLDOWNS)
  // Disable ENDSTOPPULLDOWNS to set pulldowns individually
  //#define ENDSTOPPULLDOWN_XMAX
  //#define ENDSTOPPULLDOWN_YMAX
  //#define ENDSTOPPULLDOWN_ZMAX
  //#define ENDSTOPPULLDOWN_XMIN
  //#define ENDSTOPPULLDOWN_YMIN
  //#define ENDSTOPPULLDOWN_ZMIN
  //#define ENDSTOPPULLDOWN_ZMIN_PROBE
#endif

// Mechanical endstop with COM to ground and NC to Signal uses "false" here (most common setup).
#define X_MIN_ENDSTOP_INVERTING false // Set to true to invert the logic of the endstop.
#define Y_MIN_ENDSTOP_INVERTING false // Set to true to invert the logic of the endstop.
#define Z_MIN_ENDSTOP_INVERTING false // Set to true to invert the logic of the endstop.
#define X_MAX_ENDSTOP_INVERTING false // Set to true to invert the logic of the endstop.
#define Y_MAX_ENDSTOP_INVERTING false // Set to true to invert the logic of the endstop.
#define Z_MAX_ENDSTOP_INVERTING false // Set to true to invert the logic of the endstop.
#define Z_MIN_PROBE_ENDSTOP_INVERTING false // Set to true to invert the logic of the probe.

/**
 * Stepper Drivers
 *
 * These settings allow Marlin to tune stepper driver timing and enable advanced options for
 * stepper drivers that support them. You may also override timing options in Configuration_adv.h.
 *
 * A4988 is assumed for unspecified drivers.
 *
 * Options: A4988, A5984, DRV8825, LV8729, L6470, L6474, POWERSTEP01,
 *          TB6560, TB6600, TMC2100,
 *          TMC2130, TMC2130_STANDALONE, TMC2160, TMC2160_STANDALONE,
 *          TMC2208, TMC2208_STANDALONE, TMC2209, TMC2209_STANDALONE,
 *          TMC26X,  TMC26X_STANDALONE,  TMC2660, TMC2660_STANDALONE,
 *          TMC5130, TMC5130_STANDALONE, TMC5160, TMC5160_STANDALONE
 * :['A4988', 'A5984', 'DRV8825', 'LV8729', 'L6470', 'L6474', 'POWERSTEP01', 'TB6560', 'TB6600', 'TMC2100', 'TMC2130', 'TMC2130_STANDALONE', 'TMC2160', 'TMC2160_STANDALONE', 'TMC2208', 'TMC2208_STANDALONE', 'TMC2209', 'TMC2209_STANDALONE', 'TMC26X', 'TMC26X_STANDALONE', 'TMC2660', 'TMC2660_STANDALONE', 'TMC5130', 'TMC5130_STANDALONE', 'TMC5160', 'TMC5160_STANDALONE']
 */
#define X_DRIVER_TYPE  TMC2209
#define Y_DRIVER_TYPE  TMC2209
#define Z_DRIVER_TYPE  TMC2209
//#define X2_DRIVER_TYPE A4988
//#define Y2_DRIVER_TYPE A4988
#define Z2_DRIVER_TYPE TMC2209
//#define Z3_DRIVER_TYPE A4988
//#define Z4_DRIVER_TYPE A4988
#define E0_DRIVER_TYPE TMC2209
//#define E1_DRIVER_TYPE A4988
//#define E2_DRIVER_TYPE A4988
//#define E3_DRIVER_TYPE A4988
//#define E4_DRIVER_TYPE A4988
//#define E5_DRIVER_TYPE A4988
//#define E6_DRIVER_TYPE A4988
//#define E7_DRIVER_TYPE A4988

// Enable this feature if all enabled endstop pins are interrupt-capable.
// This will remove the need to poll the interrupt pins, saving many CPU cycles.
//#define ENDSTOP_INTERRUPTS_FEATURE

/**
 * Endstop Noise Threshold
 *
 * Enable if your probe or endstops falsely trigger due to noise.
 *
 * - Higher values may affect repeatability or accuracy of some bed probes.
 * - To fix noise install a 100nF ceramic capacitor in parallel with the switch.
 * - This feature is not required for common micro-switches mounted on PCBs
 *   based on the Makerbot design, which already have the 100nF capacitor.
 *
 * :[2,3,4,5,6,7]
 */
//#define ENDSTOP_NOISE_THRESHOLD 2

// Check for stuck or disconnected endstops during homing moves.
//#define DETECT_BROKEN_ENDSTOP

//=============================================================================
//============================== Movement Settings ============================
//=============================================================================
// @section motion

/**
 * Default Settings
 *
 * These settings can be reset by M502
 *
 * Note that if EEPROM is enabled, saved values will override these.
 */

/**
 * With this option each E stepper can have its own factors for the
 * following movement settings. If fewer factors are given than the
 * total number of extruders, the last value applies to the rest.
 */
//#define DISTINCT_E_FACTORS

/**
 * Default Axis Steps Per Unit (steps/mm)
 * Override with M92
 *                                      X, Y, Z, E0 [, E1[, E2...]]
 */
#define DEFAULT_AXIS_STEPS_PER_UNIT   { 80, 80, 400, 412 }

/**
 * Default Max Feed Rate (mm/s)
 * Override with M203
 *                                      X, Y, Z, E0 [, E1[, E2...]]
 */
#define DEFAULT_MAX_FEEDRATE          { 300, 300, 7, 50 }

//#define LIMITED_MAX_FR_EDITING        // Limit edit via M203 or LCD to DEFAULT_MAX_FEEDRATE * 2
#if ENABLED(LIMITED_MAX_FR_EDITING)
  #define MAX_FEEDRATE_EDIT_VALUES    { 600, 600, 20, 50 } // ...or, set your own edit limits
#endif

/**
 * Default Max Acceleration (change/s) change = mm/s
 * (Maximum start speed for accelerated moves)
 * Override with M201
 *                                      X, Y, Z, E0 [, E1[, E2...]]
 */
#define DEFAULT_MAX_ACCELERATION      { 500, 500, 100, 5000 }

//#define LIMITED_MAX_ACCEL_EDITING     // Limit edit via M201 or LCD to DEFAULT_MAX_ACCELERATION * 2
#if ENABLED(LIMITED_MAX_ACCEL_EDITING)
  #define MAX_ACCEL_EDIT_VALUES       { 6000, 6000, 200, 20000 } // ...or, set your own edit limits
#endif

/**
 * Default Acceleration (change/s) change = mm/s
 * Override with M204
 *
 *   M204 P    Acceleration
 *   M204 R    Retract Acceleration
 *   M204 T    Travel Acceleration
 */
#define DEFAULT_ACCELERATION          500    // X, Y, Z and E acceleration for printing moves
#define DEFAULT_RETRACT_ACCELERATION  500    // E acceleration for retracts
#define DEFAULT_TRAVEL_ACCELERATION   500    // X, Y, Z acceleration for travel (non printing) moves

/**
 * Default Jerk limits (mm/s)
 * Override with M205 X Y Z E
 *
 * "Jerk" specifies the minimum speed change that requires acceleration.
 * When changing speed and direction, if the difference is less than the
 * value set here, it may happen instantaneously.
 */
#define CLASSIC_JERK
#if ENABLED(CLASSIC_JERK)
  #define DEFAULT_XJERK 10.0
  #define DEFAULT_YJERK 10.0
  #define DEFAULT_ZJERK  0.3

  //#define TRAVEL_EXTRA_XYJERK 0.0     // Additional jerk allowance for all travel moves

  #define LIMITED_JERK_EDITING        // Limit edit via M205 or LCD to DEFAULT_aJERK * 2
  #if ENABLED(LIMITED_JERK_EDITING)
    #define MAX_JERK_EDIT_VALUES { 20, 20, 0.6, 10 } // ...or, set your own edit limits
  #endif
#endif

#define DEFAULT_EJERK    5.0  // May be used by Linear Advance

/**
 * Junction Deviation Factor
 *
 * See:
 *   https://reprap.org/forum/read.php?1,739819
 *   https://blog.kyneticcnc.com/2018/10/computing-junction-deviation-for-marlin.html
 */
#if DISABLED(CLASSIC_JERK)
  #define JUNCTION_DEVIATION_MM 0.08 // (mm) Distance from real junction edge
  #define JD_HANDLE_SMALL_SEGMENTS    // Use curvature estimation instead of just the junction angle
                                      // for small segments (< 1mm) with large junction angles (> 135°).
#endif

/**
 * S-Curve Acceleration
 *
 * This option eliminates vibration during printing by fitting a Bézier
 * curve to move acceleration, producing much smoother direction changes.
 *
 * See https://github.com/synthetos/TinyG/wiki/Jerk-Controlled-Motion-Explained
 */
//#define S_CURVE_ACCELERATION

//===========================================================================
//============================= Z Probe Options =============================
//===========================================================================
// @section probes

//
// See https://marlinfw.org/docs/configuration/probes.html
//

/**
 * Enable this option for a probe connected to the Z-MIN pin.
 * The probe replaces the Z-MIN endstop and is used for Z homing.
 * (Automatically enables USE_PROBE_FOR_Z_HOMING.)
 */
#define Z_MIN_PROBE_USES_Z_MIN_ENDSTOP_PIN

// Force the use of the probe for Z-axis homing
//#define USE_PROBE_FOR_Z_HOMING

/**
 * Z_MIN_PROBE_PIN
 *
 * Define this pin if the probe is not connected to Z_MIN_PIN.
 * If not defined the default pin for the selected MOTHERBOARD
 * will be used. Most of the time the default is what you want.
 *
 *  - The simplest option is to use a free endstop connector.
 *  - Use 5V for powered (usually inductive) sensors.
 *
 *  - RAMPS 1.3/1.4 boards may use the 5V, GND, and Aux4->D32 pin:
 *    - For simple switches connect...
 *      - normally-closed switches to GND and D32.
 *      - normally-open switches to 5V and D32.
 *
 */
//#define Z_MIN_PROBE_PIN 32 // Pin 32 is the RAMPS default

/**
 * Probe Type
 *
 * Allen Key Probes, Servo Probes, Z-Sled Probes, FIX_MOUNTED_PROBE, etc.
 * Activate one of these to use Auto Bed Leveling below.
 */

/**
 * The "Manual Probe" provides a means to do "Auto" Bed Leveling without a probe.
 * Use G29 repeatedly, adjusting the Z height at each point with movement commands
 * or (with LCD_BED_LEVELING) the LCD controller.
 */
//#define PROBE_MANUALLY
//#define MANUAL_PROBE_START_Z 0.2

/**
 * A Fix-Mounted Probe either doesn't deploy or needs manual deployment.
 *   (e.g., an inductive probe or a nozzle-based probe-switch.)
 */
//#define FIX_MOUNTED_PROBE

/**
 * Use the nozzle as the probe, as with a conductive
 * nozzle system or a piezo-electric smart effector.
 */
//#define NOZZLE_AS_PROBE

/**
 * Z Servo Probe, such as an endstop switch on a rotating arm.
 */
//#define Z_PROBE_SERVO_NR 0       // Defaults to SERVO 0 connector.
//#define Z_SERVO_ANGLES { 70, 0 } // Z Servo Deploy and Stow angles

/**
 * The BLTouch probe uses a Hall effect sensor and emulates a servo.
 */
#define BLTOUCH

/**
 * Pressure sensor with a BLTouch-like interface
 */
//#define CREALITY_TOUCH

/**
 * Touch-MI Probe by hotends.fr
 *
 * This probe is deployed and activated by moving the X-axis to a magnet at the edge of the bed.
 * By default, the magnet is assumed to be on the left and activated by a home. If the magnet is
 * on the right, enable and set TOUCH_MI_DEPLOY_XPOS to the deploy position.
 *
 * Also requires: BABYSTEPPING, BABYSTEP_ZPROBE_OFFSET, Z_SAFE_HOMING,
 *                and a minimum Z_HOMING_HEIGHT of 10.
 */
//#define TOUCH_MI_PROBE
#if ENABLED(TOUCH_MI_PROBE)
  #define TOUCH_MI_RETRACT_Z 0.5                  // Height at which the probe retracts
  //#define TOUCH_MI_DEPLOY_XPOS (X_MAX_BED + 2)  // For a magnet on the right side of the bed
  //#define TOUCH_MI_MANUAL_DEPLOY                // For manual deploy (LCD menu)
#endif

// A probe that is deployed and stowed with a solenoid pin (SOL1_PIN)
//#define SOLENOID_PROBE

// A sled-mounted probe like those designed by Charles Bell.
//#define Z_PROBE_SLED
//#define SLED_DOCKING_OFFSET 5  // The extra distance the X axis must travel to pickup the sled. 0 should be fine but you can push it further if you'd like.

// A probe deployed by moving the x-axis, such as the Wilson II's rack-and-pinion probe designed by Marty Rice.
//#define RACK_AND_PINION_PROBE
#if ENABLED(RACK_AND_PINION_PROBE)
  #define Z_PROBE_DEPLOY_X  X_MIN_POS
  #define Z_PROBE_RETRACT_X X_MAX_POS
#endif

// Duet Smart Effector (for delta printers) - https://bit.ly/2ul5U7J
// When the pin is defined you can use M672 to set/reset the probe sensivity.
//#define DUET_SMART_EFFECTOR
#if ENABLED(DUET_SMART_EFFECTOR)
  #define SMART_EFFECTOR_MOD_PIN  -1  // Connect a GPIO pin to the Smart Effector MOD pin
#endif

//
// For Z_PROBE_ALLEN_KEY see the Delta example configurations.
//

/**
 * Nozzle-to-Probe offsets { X, Y, Z }
 *
 * - Use a caliper or ruler to measure the distance from the tip of
 *   the Nozzle to the center-point of the Probe in the X and Y axes.
 * - For the Z offset use your best known value and adjust at runtime.
 * - Probe Offsets can be tuned at runtime with 'M851', LCD menus, babystepping, etc.
 *
 * Assuming the typical work area orientation:
 *  - Probe to RIGHT of the Nozzle has a Positive X offset
 *  - Probe to LEFT  of the Nozzle has a Negative X offset
 *  - Probe in BACK  of the Nozzle has a Positive Y offset
 *  - Probe in FRONT of the Nozzle has a Negative Y offset
 *
 * Some examples:
 *   #define NOZZLE_TO_PROBE_OFFSET { 10, 10, -1 }   // Example "1"
 *   #define NOZZLE_TO_PROBE_OFFSET {-10,  5, -1 }   // Example "2"
 *   #define NOZZLE_TO_PROBE_OFFSET {  5, -5, -1 }   // Example "3"
 *   #define NOZZLE_TO_PROBE_OFFSET {-15,-10, -1 }   // Example "4"
 *
 *     +-- BACK ---+
 *     |    [+]    |
 *   L |        1  | R <-- Example "1" (right+,  back+)
 *   E |  2        | I <-- Example "2" ( left-,  back+)
 *   F |[-]  N  [+]| G <-- Nozzle
 *   T |       3   | H <-- Example "3" (right+, front-)
 *     | 4         | T <-- Example "4" ( left-, front-)
 *     |    [-]    |
 *     O-- FRONT --+
 */
#define NOZZLE_TO_PROBE_OFFSET { 35, -2, -1.70 }

// Most probes should stay away from the edges of the bed, but
// with NOZZLE_AS_PROBE this can be negative for a wider probing area.
#define PROBING_MARGIN 35

<<<<<<< HEAD
// X and Y axis travel speed (mm/m) between probes
#define XY_PROBE_SPEED 10000
=======
// X and Y axis travel speed (mm/min) between probes
#define XY_PROBE_SPEED (133*60)
>>>>>>> ca194ca5

// Feedrate (mm/min) for the first approach when double-probing (MULTIPLE_PROBING == 2)
#define Z_PROBE_SPEED_FAST HOMING_FEEDRATE_Z

// Feedrate (mm/min) for the "accurate" probe of each point
#define Z_PROBE_SPEED_SLOW (Z_PROBE_SPEED_FAST / 2)

/**
 * Multiple Probing
 *
 * You may get improved results by probing 2 or more times.
 * With EXTRA_PROBING the more atypical reading(s) will be disregarded.
 *
 * A total of 2 does fast/slow probes with a weighted average.
 * A total of 3 or more adds more slow probes, taking the average.
 */
//#define MULTIPLE_PROBING 2
//#define EXTRA_PROBING    1

/**
 * Z probes require clearance when deploying, stowing, and moving between
 * probe points to avoid hitting the bed and other hardware.
 * Servo-mounted probes require extra space for the arm to rotate.
 * Inductive probes need space to keep from triggering early.
 *
 * Use these settings to specify the distance (mm) to raise the probe (or
 * lower the bed). The values set here apply over and above any (negative)
 * probe Z Offset set with NOZZLE_TO_PROBE_OFFSET, M851, or the LCD.
 * Only integer values >= 1 are valid here.
 *
 * Example: `M851 Z-5` with a CLEARANCE of 4  =>  9mm from bed to nozzle.
 *     But: `M851 Z+1` with a CLEARANCE of 2  =>  2mm from bed to nozzle.
 */
#define Z_CLEARANCE_DEPLOY_PROBE    6 // Z Clearance for Deploy/Stow
#define Z_CLEARANCE_BETWEEN_PROBES  4 // Z Clearance between probe points
#define Z_CLEARANCE_MULTI_PROBE     5 // Z Clearance between multiple probes
//#define Z_AFTER_PROBING           5 // Z position after probing is done

#define Z_PROBE_LOW_POINT          -2 // Farthest distance below the trigger-point to go before stopping

// For M851 give a range for adjusting the Z probe offset
#define Z_PROBE_OFFSET_RANGE_MIN -20
#define Z_PROBE_OFFSET_RANGE_MAX 20

// Enable the M48 repeatability test to test probe accuracy
#define Z_MIN_PROBE_REPEATABILITY_TEST

// Before deploy/stow pause for user confirmation
//#define PAUSE_BEFORE_DEPLOY_STOW
#if ENABLED(PAUSE_BEFORE_DEPLOY_STOW)
  //#define PAUSE_PROBE_DEPLOY_WHEN_TRIGGERED // For Manual Deploy Allenkey Probe
#endif

/**
 * Enable one or more of the following if probing seems unreliable.
 * Heaters and/or fans can be disabled during probing to minimize electrical
 * noise. A delay can also be added to allow noise and vibration to settle.
 * These options are most useful for the BLTouch probe, but may also improve
 * readings with inductive probes and piezo sensors.
 */
//#define PROBING_HEATERS_OFF       // Turn heaters off when probing
#if ENABLED(PROBING_HEATERS_OFF)
  //#define WAIT_FOR_BED_HEATER     // Wait for bed to heat back up between probes (to improve accuracy)
#endif
#define PROBING_FANS_OFF          // Turn fans off when probing
//#define PROBING_STEPPERS_OFF      // Turn steppers off (unless needed to hold position) when probing
//#define DELAY_BEFORE_PROBING 200  // (ms) To prevent vibrations from triggering piezo sensors

// For Inverting Stepper Enable Pins (Active Low) use 0, Non Inverting (Active High) use 1
// :{ 0:'Low', 1:'High' }
#define X_ENABLE_ON 0
#define Y_ENABLE_ON 0
#define Z_ENABLE_ON 0
#define E_ENABLE_ON 0 // For all extruders

// Disable axis steppers immediately when they're not being stepped.
// WARNING: When motors turn off there is a chance of losing position accuracy!
#define DISABLE_X false
#define DISABLE_Y false
#define DISABLE_Z false

// Turn off the display blinking that warns about possible accuracy reduction
//#define DISABLE_REDUCED_ACCURACY_WARNING

// @section extruder

#define DISABLE_E false             // Disable the extruder when not stepping
#define DISABLE_INACTIVE_EXTRUDER   // Keep only the active extruder enabled

// @section machine

// Invert the stepper direction. Change (or reverse the motor connector) if an axis goes the wrong way.
#define INVERT_X_DIR true
#define INVERT_Y_DIR true
#define INVERT_Z_DIR false

// @section extruder

// For direct drive extruder v9 set to true, for geared extruder set to false.
#define INVERT_E0_DIR false
#define INVERT_E1_DIR false
#define INVERT_E2_DIR false
#define INVERT_E3_DIR false
#define INVERT_E4_DIR false
#define INVERT_E5_DIR false
#define INVERT_E6_DIR false
#define INVERT_E7_DIR false

// @section homing

//#define NO_MOTION_BEFORE_HOMING // Inhibit movement until all axes have been homed

//#define UNKNOWN_Z_NO_RAISE      // Don't raise Z (lower the bed) if Z is "unknown." For beds that fall when Z is powered off.

//#define Z_HOMING_HEIGHT  4      // (mm) Minimal Z height before homing (G28) for Z clearance above the bed, clamps, ...
                                  // Be sure to have this much clearance over your Z_MAX_POS to prevent grinding.

//#define Z_AFTER_HOMING  10      // (mm) Height to move to after homing Z

// Direction of endstops when homing; 1=MAX, -1=MIN
// :[-1,1]
#define X_HOME_DIR -1
#define Y_HOME_DIR -1
#define Z_HOME_DIR -1

// @section machine

// The size of the print bed
#define X_BED_SIZE 235
#define Y_BED_SIZE 235

// Travel limits (mm) after homing, corresponding to endstop positions.  Y_MIN for BLV upgrade
#define X_MIN_POS 0
#define Y_MIN_POS -18
#define Z_MIN_POS 0
#define X_MAX_POS 250
#define Y_MAX_POS Y_BED_SIZE
#define Z_MAX_POS 250

/**
 * Software Endstops
 *
 * - Prevent moves outside the set machine bounds.
 * - Individual axes can be disabled, if desired.
 * - X and Y only apply to Cartesian robots.
 * - Use 'M211' to set software endstops on/off or report current state
 */

// Min software endstops constrain movement within minimum coordinate bounds
#define MIN_SOFTWARE_ENDSTOPS
#if ENABLED(MIN_SOFTWARE_ENDSTOPS)
  #define MIN_SOFTWARE_ENDSTOP_X
  #define MIN_SOFTWARE_ENDSTOP_Y
  #define MIN_SOFTWARE_ENDSTOP_Z
#endif

// Max software endstops constrain movement within maximum coordinate bounds
#define MAX_SOFTWARE_ENDSTOPS
#if ENABLED(MAX_SOFTWARE_ENDSTOPS)
  #define MAX_SOFTWARE_ENDSTOP_X
  #define MAX_SOFTWARE_ENDSTOP_Y
  #define MAX_SOFTWARE_ENDSTOP_Z
#endif

#if EITHER(MIN_SOFTWARE_ENDSTOPS, MAX_SOFTWARE_ENDSTOPS)
  #define SOFT_ENDSTOPS_MENU_ITEM  // Enable/Disable software endstops from the LCD
#endif

/**
 * Filament Runout Sensors
 * Mechanical or opto endstops are used to check for the presence of filament.
 *
 * RAMPS-based boards use SERVO3_PIN for the first runout sensor.
 * For other boards you may need to define FIL_RUNOUT_PIN, FIL_RUNOUT2_PIN, etc.
 */
#define FILAMENT_RUNOUT_SENSOR
#if ENABLED(FILAMENT_RUNOUT_SENSOR)
  #define FIL_RUNOUT_ENABLED_DEFAULT true // Enable the sensor on startup. Override with M412 followed by M500.
  #define NUM_RUNOUT_SENSORS   1          // Number of sensors, up to one per extruder. Define a FIL_RUNOUT#_PIN for each.
  #define FIL_RUNOUT_STATE     LOW        // Pin state indicating that filament is NOT present.
  #define FIL_RUNOUT_PULLUP               // Use internal pullup for filament runout pins.
  //#define FIL_RUNOUT_PULLDOWN           // Use internal pulldown for filament runout pins.

  // Set one or more commands to execute on filament runout.
  // (After 'M412 H' Marlin will ask the host to handle the process.)
  #define FILAMENT_RUNOUT_SCRIPT "M600"

  // After a runout is detected, continue printing this length of filament
  // before executing the runout script. Useful for a sensor at the end of
  // a feed tube. Requires 4 bytes SRAM per sensor, plus 4 bytes overhead.
  //#define FILAMENT_RUNOUT_DISTANCE_MM 25

  #ifdef FILAMENT_RUNOUT_DISTANCE_MM
    // Enable this option to use an encoder disc that toggles the runout pin
    // as the filament moves. (Be sure to set FILAMENT_RUNOUT_DISTANCE_MM
    // large enough to avoid false positives.)
    //#define FILAMENT_MOTION_SENSOR
  #endif
#endif

//===========================================================================
//=============================== Bed Leveling ==============================
//===========================================================================
// @section calibrate

/**
 * Choose one of the options below to enable G29 Bed Leveling. The parameters
 * and behavior of G29 will change depending on your selection.
 *
 *  If using a Probe for Z Homing, enable Z_SAFE_HOMING also!
 *
 * - AUTO_BED_LEVELING_3POINT
 *   Probe 3 arbitrary points on the bed (that aren't collinear)
 *   You specify the XY coordinates of all 3 points.
 *   The result is a single tilted plane. Best for a flat bed.
 *
 * - AUTO_BED_LEVELING_LINEAR
 *   Probe several points in a grid.
 *   You specify the rectangle and the density of sample points.
 *   The result is a single tilted plane. Best for a flat bed.
 *
 * - AUTO_BED_LEVELING_BILINEAR
 *   Probe several points in a grid.
 *   You specify the rectangle and the density of sample points.
 *   The result is a mesh, best for large or uneven beds.
 *
 * - AUTO_BED_LEVELING_UBL (Unified Bed Leveling)
 *   A comprehensive bed leveling system combining the features and benefits
 *   of other systems. UBL also includes integrated Mesh Generation, Mesh
 *   Validation and Mesh Editing systems.
 *
 * - MESH_BED_LEVELING
 *   Probe a grid manually
 *   The result is a mesh, suitable for large or uneven beds. (See BILINEAR.)
 *   For machines without a probe, Mesh Bed Leveling provides a method to perform
 *   leveling in steps so you can manually adjust the Z height at each grid-point.
 *   With an LCD controller the process is guided step-by-step.
 */
//#define AUTO_BED_LEVELING_3POINT
//#define AUTO_BED_LEVELING_LINEAR
#define AUTO_BED_LEVELING_BILINEAR
//#define AUTO_BED_LEVELING_UBL
//#define MESH_BED_LEVELING

/**
 * Normally G28 leaves leveling disabled on completion. Enable
 * this option to have G28 restore the prior leveling state.
 */
#define RESTORE_LEVELING_AFTER_G28

/**
 * Enable detailed logging of G28, G29, M48, etc.
 * Turn on with the command 'M111 S32'.
 * NOTE: Requires a lot of PROGMEM!
 */
//#define DEBUG_LEVELING_FEATURE

#if ANY(MESH_BED_LEVELING, AUTO_BED_LEVELING_BILINEAR, AUTO_BED_LEVELING_UBL)
  // Gradually reduce leveling correction until a set height is reached,
  // at which point movement will be level to the machine's XY plane.
  // The height can be set with M420 Z<height>
  #define ENABLE_LEVELING_FADE_HEIGHT

  // For Cartesian machines, instead of dividing moves on mesh boundaries,
  // split up moves into short segments like a Delta. This follows the
  // contours of the bed more closely than edge-to-edge straight moves.
  #define SEGMENT_LEVELED_MOVES
  #define LEVELED_SEGMENT_LENGTH 5.0 // (mm) Length of all segments (except the last one)

  /**
   * Enable the G26 Mesh Validation Pattern tool.
   */
  #define G26_MESH_VALIDATION
  #if ENABLED(G26_MESH_VALIDATION)
    #define MESH_TEST_NOZZLE_SIZE    0.4  // (mm) Diameter of primary nozzle.
    #define MESH_TEST_LAYER_HEIGHT   0.2  // (mm) Default layer height for the G26 Mesh Validation Tool.
    #define MESH_TEST_HOTEND_TEMP  205    // (°C) Default nozzle temperature for the G26 Mesh Validation Tool.
    #define MESH_TEST_BED_TEMP      60    // (°C) Default bed temperature for the G26 Mesh Validation Tool.
    #define G26_XY_FEEDRATE         20    // (mm/s) Feedrate for XY Moves for the G26 Mesh Validation Tool.
    #define G26_RETRACT_MULTIPLIER   1.0  // G26 Q (retraction) used by default between mesh test elements.
  #endif

#endif

#if EITHER(AUTO_BED_LEVELING_LINEAR, AUTO_BED_LEVELING_BILINEAR)

  // Set the number of grid points per dimension.
  #define GRID_MAX_POINTS_X 7
  #define GRID_MAX_POINTS_Y GRID_MAX_POINTS_X

  // Probe along the Y axis, advancing X after each column
  //#define PROBE_Y_FIRST

  #if ENABLED(AUTO_BED_LEVELING_BILINEAR)

    // Beyond the probed grid, continue the implied tilt?
    // Default is to maintain the height of the nearest edge.
    //#define EXTRAPOLATE_BEYOND_GRID

    //
    // Experimental Subdivision of the grid by Catmull-Rom method.
    // Synthesizes intermediate points to produce a more detailed mesh.
    //
    //#define ABL_BILINEAR_SUBDIVISION
    #if ENABLED(ABL_BILINEAR_SUBDIVISION)
      // Number of subdivisions between probe points
      #define BILINEAR_SUBDIVISIONS 3
    #endif

  #endif

#elif ENABLED(AUTO_BED_LEVELING_UBL)

  //===========================================================================
  //========================= Unified Bed Leveling ============================
  //===========================================================================

  //#define MESH_EDIT_GFX_OVERLAY   // Display a graphics overlay while editing the mesh

  #define MESH_INSET 1              // Set Mesh bounds as an inset region of the bed
  #define GRID_MAX_POINTS_X 10      // Don't use more than 15 points per axis, implementation limited.
  #define GRID_MAX_POINTS_Y GRID_MAX_POINTS_X

  #define UBL_MESH_EDIT_MOVES_Z     // Sophisticated users prefer no movement of nozzle
  #define UBL_SAVE_ACTIVE_ON_M500   // Save the currently active mesh in the current slot on M500

  //#define UBL_Z_RAISE_WHEN_OFF_MESH 2.5 // When the nozzle is off the mesh, this value is used
                                          // as the Z-Height correction value.

#elif ENABLED(MESH_BED_LEVELING)

  //===========================================================================
  //=================================== Mesh ==================================
  //===========================================================================

  #define MESH_INSET 10          // Set Mesh bounds as an inset region of the bed
  #define GRID_MAX_POINTS_X 5    // Don't use more than 7 points per axis, implementation limited.
  #define GRID_MAX_POINTS_Y GRID_MAX_POINTS_X

  //#define MESH_G28_REST_ORIGIN // After homing all axes ('G28' or 'G28 XYZ') rest Z at Z_MIN_POS

#endif // BED_LEVELING

/**
 * Add a bed leveling sub-menu for ABL or MBL.
 * Include a guided procedure if manual probing is enabled.
 */
#define LCD_BED_LEVELING

#if ENABLED(LCD_BED_LEVELING)
  #define MESH_EDIT_Z_STEP  0.025 // (mm) Step size while manually probing Z axis.
  #define LCD_PROBE_Z_RANGE 4     // (mm) Z Range centered on Z_MIN_POS for LCD Z adjustment
  #define MESH_EDIT_MENU        // Add a menu to edit mesh points
#endif

// Add a menu item to move between bed corners for manual bed adjustment
#define LEVEL_BED_CORNERS

#if ENABLED(LEVEL_BED_CORNERS)

  #define LEVEL_CORNERS_INSET_LFRB { 30, 30, 30, 30 } // (mm) Left, Front, Right, Back insets
  #define LEVEL_CORNERS_HEIGHT      0.0   // (mm) Z height of nozzle at leveling points
  #define LEVEL_CORNERS_Z_HOP       4.0   // (mm) Z height of nozzle between leveling points
  #define LEVEL_CENTER_TOO              // Move to the center after the last corner

#endif

/**
 * Commands to execute at the end of G29 probing.
 * Useful to retract or move the Z probe out of the way.
 */
//#define Z_PROBE_END_SCRIPT "G1 Z10 F12000\nG1 X15 Y330\nG1 Z0.5\nG1 Z10"

// @section homing

// The center of the bed is at (X=0, Y=0)
//#define BED_CENTER_AT_0_0

// Manually set the home position. Leave these undefined for automatic settings.
// For DELTA this is the top-center of the Cartesian print volume.
//#define MANUAL_X_HOME_POS 0
//#define MANUAL_Y_HOME_POS 0
//#define MANUAL_Z_HOME_POS 0

// Use "Z Safe Homing" to avoid homing with a Z probe outside the bed area.
//
// With this feature enabled:
//
// - Allow Z homing only after X and Y homing AND stepper drivers still enabled.
// - If stepper drivers time out, it will need X and Y homing again before Z homing.
// - Move the Z probe (or nozzle) to a defined XY point before Z Homing.
// - Prevent Z homing when the Z probe is outside bed area.
//
#define Z_SAFE_HOMING

#if ENABLED(Z_SAFE_HOMING)
  #define Z_SAFE_HOMING_X_POINT X_CENTER  // X point for Z homing
  #define Z_SAFE_HOMING_Y_POINT Y_CENTER  // Y point for Z homing
#endif

<<<<<<< HEAD
// Homing speeds (mm/m)
#define HOMING_FEEDRATE_XY (30*60)
#define HOMING_FEEDRATE_Z  (10*60)
=======
// Homing speeds (mm/min)
#define HOMING_FEEDRATE_XY (50*60)
#define HOMING_FEEDRATE_Z  (4*60)
>>>>>>> ca194ca5

// Validate that endstops are triggered on homing moves
#define VALIDATE_HOMING_ENDSTOPS

// @section calibrate

/**
 * Bed Skew Compensation
 *
 * This feature corrects for misalignment in the XYZ axes.
 *
 * Take the following steps to get the bed skew in the XY plane:
 *  1. Print a test square (e.g., https://www.thingiverse.com/thing:2563185)
 *  2. For XY_DIAG_AC measure the diagonal A to C
 *  3. For XY_DIAG_BD measure the diagonal B to D
 *  4. For XY_SIDE_AD measure the edge A to D
 *
 * Marlin automatically computes skew factors from these measurements.
 * Skew factors may also be computed and set manually:
 *
 *  - Compute AB     : SQRT(2*AC*AC+2*BD*BD-4*AD*AD)/2
 *  - XY_SKEW_FACTOR : TAN(PI/2-ACOS((AC*AC-AB*AB-AD*AD)/(2*AB*AD)))
 *
 * If desired, follow the same procedure for XZ and YZ.
 * Use these diagrams for reference:
 *
 *    Y                     Z                     Z
 *    ^     B-------C       ^     B-------C       ^     B-------C
 *    |    /       /        |    /       /        |    /       /
 *    |   /       /         |   /       /         |   /       /
 *    |  A-------D          |  A-------D          |  A-------D
 *    +-------------->X     +-------------->X     +-------------->Y
 *     XY_SKEW_FACTOR        XZ_SKEW_FACTOR        YZ_SKEW_FACTOR
 */
//#define SKEW_CORRECTION

#if ENABLED(SKEW_CORRECTION)
  // Input all length measurements here:
  #define XY_DIAG_AC 282.8427124746
  #define XY_DIAG_BD 282.8427124746
  #define XY_SIDE_AD 200

  // Or, set the default skew factors directly here
  // to override the above measurements:
  #define XY_SKEW_FACTOR 0.0

  //#define SKEW_CORRECTION_FOR_Z
  #if ENABLED(SKEW_CORRECTION_FOR_Z)
    #define XZ_DIAG_AC 282.8427124746
    #define XZ_DIAG_BD 282.8427124746
    #define YZ_DIAG_AC 282.8427124746
    #define YZ_DIAG_BD 282.8427124746
    #define YZ_SIDE_AD 200
    #define XZ_SKEW_FACTOR 0.0
    #define YZ_SKEW_FACTOR 0.0
  #endif

  // Enable this option for M852 to set skew at runtime
  //#define SKEW_CORRECTION_GCODE
#endif

//=============================================================================
//============================= Additional Features ===========================
//=============================================================================

// @section extras

/**
 * EEPROM
 *
 * Persistent storage to preserve configurable settings across reboots.
 *
 *   M500 - Store settings to EEPROM.
 *   M501 - Read settings from EEPROM. (i.e., Throw away unsaved changes)
 *   M502 - Revert settings to "factory" defaults. (Follow with M500 to init the EEPROM.)
 */
#define EEPROM_SETTINGS       // Persistent storage with M500 and M501
//#define DISABLE_M503        // Saves ~2700 bytes of PROGMEM. Disable for release!
#define EEPROM_CHITCHAT       // Give feedback on EEPROM commands. Disable to save PROGMEM.
#define EEPROM_BOOT_SILENT    // Keep M503 quiet and only give errors during first load
#if ENABLED(EEPROM_SETTINGS)
  #define EEPROM_AUTO_INIT  // Init EEPROM automatically on any errors.
#endif

//
// Host Keepalive
//
// When enabled Marlin will send a busy status message to the host
// every couple of seconds when it can't accept commands.
//
#define HOST_KEEPALIVE_FEATURE        // Disable this if your host doesn't like keepalive messages
#define DEFAULT_KEEPALIVE_INTERVAL 2  // Number of seconds between "busy" messages. Set with M113.
#define BUSY_WHILE_HEATING            // Some hosts require "busy" messages even during heating

//
// G20/G21 Inch mode support
//
//#define INCH_MODE_SUPPORT

//
// M149 Set temperature units support
//
//#define TEMPERATURE_UNITS_SUPPORT

// @section temperature

// Preheat Constants
#define PREHEAT_1_LABEL       "PLA"
#define PREHEAT_1_TEMP_HOTEND 205
#define PREHEAT_1_TEMP_BED     60
#define PREHEAT_1_FAN_SPEED     0 // Value from 0 to 255

#define PREHEAT_2_LABEL       "PETG"
#define PREHEAT_2_TEMP_HOTEND 245
#define PREHEAT_2_TEMP_BED     75
#define PREHEAT_2_FAN_SPEED     0 // Value from 0 to 255

/**
 * Nozzle Park
 *
 * Park the nozzle at the given XYZ position on idle or G27.
 *
 * The "P" parameter controls the action applied to the Z axis:
 *
 *    P0  (Default) If Z is below park Z raise the nozzle.
 *    P1  Raise the nozzle always to Z-park height.
 *    P2  Raise the nozzle by Z-park amount, limited to Z_MAX_POS.
 */
#define NOZZLE_PARK_FEATURE

#if ENABLED(NOZZLE_PARK_FEATURE)
  // Specify a park position as { X, Y, Z_raise }
  #define NOZZLE_PARK_POINT { (X_MIN_POS + 10), (Y_MAX_POS - 10), 20 }
  //#define NOZZLE_PARK_X_ONLY          // X move only is required to park
  //#define NOZZLE_PARK_Y_ONLY          // Y move only is required to park
  #define NOZZLE_PARK_Z_RAISE_MIN   2   // (mm) Always raise Z by at least this distance
  #define NOZZLE_PARK_XY_FEEDRATE 100   // (mm/s) X and Y axes feedrate (also used for delta Z axis)
  #define NOZZLE_PARK_Z_FEEDRATE    5   // (mm/s) Z axis feedrate (not used for delta printers)
#endif

/**
 * Clean Nozzle Feature -- EXPERIMENTAL
 *
 * Adds the G12 command to perform a nozzle cleaning process.
 *
 * Parameters:
 *   P  Pattern
 *   S  Strokes / Repetitions
 *   T  Triangles (P1 only)
 *
 * Patterns:
 *   P0  Straight line (default). This process requires a sponge type material
 *       at a fixed bed location. "S" specifies strokes (i.e. back-forth motions)
 *       between the start / end points.
 *
 *   P1  Zig-zag pattern between (X0, Y0) and (X1, Y1), "T" specifies the
 *       number of zig-zag triangles to do. "S" defines the number of strokes.
 *       Zig-zags are done in whichever is the narrower dimension.
 *       For example, "G12 P1 S1 T3" will execute:
 *
 *          --
 *         |  (X0, Y1) |     /\        /\        /\     | (X1, Y1)
 *         |           |    /  \      /  \      /  \    |
 *       A |           |   /    \    /    \    /    \   |
 *         |           |  /      \  /      \  /      \  |
 *         |  (X0, Y0) | /        \/        \/        \ | (X1, Y0)
 *          --         +--------------------------------+
 *                       |________|_________|_________|
 *                           T1        T2        T3
 *
 *   P2  Circular pattern with middle at NOZZLE_CLEAN_CIRCLE_MIDDLE.
 *       "R" specifies the radius. "S" specifies the stroke count.
 *       Before starting, the nozzle moves to NOZZLE_CLEAN_START_POINT.
 *
 *   Caveats: The ending Z should be the same as starting Z.
 * Attention: EXPERIMENTAL. G-code arguments may change.
 *
 */
//#define NOZZLE_CLEAN_FEATURE

#if ENABLED(NOZZLE_CLEAN_FEATURE)
  // Default number of pattern repetitions
  #define NOZZLE_CLEAN_STROKES  12

  // Default number of triangles
  #define NOZZLE_CLEAN_TRIANGLES  3

  // Specify positions for each tool as { { X, Y, Z }, { X, Y, Z } }
  // Dual hotend system may use { {  -20, (Y_BED_SIZE / 2), (Z_MIN_POS + 1) },  {  420, (Y_BED_SIZE / 2), (Z_MIN_POS + 1) }}
  #define NOZZLE_CLEAN_START_POINT { {  30, 30, (Z_MIN_POS + 1) } }
  #define NOZZLE_CLEAN_END_POINT   { { 100, 60, (Z_MIN_POS + 1) } }

  // Circular pattern radius
  #define NOZZLE_CLEAN_CIRCLE_RADIUS 6.5
  // Circular pattern circle fragments number
  #define NOZZLE_CLEAN_CIRCLE_FN 10
  // Middle point of circle
  #define NOZZLE_CLEAN_CIRCLE_MIDDLE NOZZLE_CLEAN_START_POINT

  // Move the nozzle to the initial position after cleaning
  #define NOZZLE_CLEAN_GOBACK

  // For a purge/clean station that's always at the gantry height (thus no Z move)
  //#define NOZZLE_CLEAN_NO_Z

  // For a purge/clean station mounted on the X axis
  //#define NOZZLE_CLEAN_NO_Y

  // Explicit wipe G-code script applies to a G12 with no arguments.
  //#define WIPE_SEQUENCE_COMMANDS "G1 X-17 Y25 Z10 F4000\nG1 Z1\nM114\nG1 X-17 Y25\nG1 X-17 Y95\nG1 X-17 Y25\nG1 X-17 Y95\nG1 X-17 Y25\nG1 X-17 Y95\nG1 X-17 Y25\nG1 X-17 Y95\nG1 X-17 Y25\nG1 X-17 Y95\nG1 X-17 Y25\nG1 X-17 Y95\nG1 Z15\nM400\nG0 X-10.0 Y-9.0"

#endif

/**
 * Print Job Timer
 *
 * Automatically start and stop the print job timer on M104/M109/M190.
 *
 *   M104 (hotend, no wait) - high temp = none,        low temp = stop timer
 *   M109 (hotend, wait)    - high temp = start timer, low temp = stop timer
 *   M190 (bed, wait)       - high temp = start timer, low temp = none
 *
 * The timer can also be controlled with the following commands:
 *
 *   M75 - Start the print job timer
 *   M76 - Pause the print job timer
 *   M77 - Stop the print job timer
 */
#define PRINTJOB_TIMER_AUTOSTART

/**
 * Print Counter
 *
 * Track statistical data such as:
 *
 *  - Total print jobs
 *  - Total successful print jobs
 *  - Total failed print jobs
 *  - Total time printing
 *
 * View the current statistics with M78.
 */
//#define PRINTCOUNTER

/**
 * Password
 *
 * Set a numerical password for the printer which can be requested:
 *
 *  - When the printer boots up
 *  - Upon opening the 'Print from Media' Menu
 *  - When SD printing is completed or aborted
 *
 * The following G-codes can be used:
 *
 *  M510 - Lock Printer. Blocks all commands except M511.
 *  M511 - Unlock Printer.
 *  M512 - Set, Change and Remove Password.
 *
 * If you forget the password and get locked out you'll need to re-flash
 * the firmware with the feature disabled, reset EEPROM, and (optionally)
 * re-flash the firmware again with this feature enabled.
 */
//#define PASSWORD_FEATURE
#if ENABLED(PASSWORD_FEATURE)
  #define PASSWORD_LENGTH 4                 // (#) Number of digits (1-9). 3 or 4 is recommended
  #define PASSWORD_ON_STARTUP
  #define PASSWORD_UNLOCK_GCODE             // Unlock with the M511 P<password> command. Disable to prevent brute-force attack.
  #define PASSWORD_CHANGE_GCODE             // Change the password with M512 P<old> S<new>.
  //#define PASSWORD_ON_SD_PRINT_MENU       // This does not prevent gcodes from running
  //#define PASSWORD_AFTER_SD_PRINT_END
  //#define PASSWORD_AFTER_SD_PRINT_ABORT
  //#include "Configuration_Secure.h"       // External file with PASSWORD_DEFAULT_VALUE
#endif

//=============================================================================
//============================= LCD and SD support ============================
//=============================================================================

// @section lcd

/**
 * LCD LANGUAGE
 *
 * Select the language to display on the LCD. These languages are available:
 *
 *   en, an, bg, ca, cz, da, de, el, el_gr, es, eu, fi, fr, gl, hr, hu, it,
 *   jp_kana, ko_KR, nl, pl, pt, pt_br, ro, ru, sk, tr, uk, vi, zh_CN, zh_TW, test
 *
 * :{ 'en':'English', 'an':'Aragonese', 'bg':'Bulgarian', 'ca':'Catalan', 'cz':'Czech', 'da':'Danish', 'de':'German', 'el':'Greek', 'el_gr':'Greek (Greece)', 'es':'Spanish', 'eu':'Basque-Euskera', 'fi':'Finnish', 'fr':'French', 'gl':'Galician', 'hr':'Croatian', 'hu':'Hungarian', 'it':'Italian', 'jp_kana':'Japanese', 'ko_KR':'Korean (South Korea)', 'nl':'Dutch', 'pl':'Polish', 'pt':'Portuguese', 'pt_br':'Portuguese (Brazilian)', 'ro':'Romanian', 'ru':'Russian', 'sk':'Slovak', 'tr':'Turkish', 'uk':'Ukrainian', 'vi':'Vietnamese', 'zh_CN':'Chinese (Simplified)', 'zh_TW':'Chinese (Traditional)', 'test':'TEST' }
 */
#define LCD_LANGUAGE en

/**
 * LCD Character Set
 *
 * Note: This option is NOT applicable to Graphical Displays.
 *
 * All character-based LCDs provide ASCII plus one of these
 * language extensions:
 *
 *  - JAPANESE ... the most common
 *  - WESTERN  ... with more accented characters
 *  - CYRILLIC ... for the Russian language
 *
 * To determine the language extension installed on your controller:
 *
 *  - Compile and upload with LCD_LANGUAGE set to 'test'
 *  - Click the controller to view the LCD menu
 *  - The LCD will display Japanese, Western, or Cyrillic text
 *
 * See https://marlinfw.org/docs/development/lcd_language.html
 *
 * :['JAPANESE', 'WESTERN', 'CYRILLIC']
 */
#define DISPLAY_CHARSET_HD44780 WESTERN

/**
 * Info Screen Style (0:Classic, 1:Průša)
 *
 * :[0:'Classic', 1:'Průša']
 */
#define LCD_INFO_SCREEN_STYLE 0

/**
 * SD CARD
 *
 * SD Card support is disabled by default. If your controller has an SD slot,
 * you must uncomment the following option or it won't work.
 *
 */
#define SDSUPPORT

/**
 * SD CARD: SPI SPEED
 *
 * Enable one of the following items for a slower SPI transfer speed.
 * This may be required to resolve "volume init" errors.
 */
//#define SPI_SPEED SPI_HALF_SPEED
//#define SPI_SPEED SPI_QUARTER_SPEED
//#define SPI_SPEED SPI_EIGHTH_SPEED

/**
 * SD CARD: ENABLE CRC
 *
 * Use CRC checks and retries on the SD communication.
 */
//#define SD_CHECK_AND_RETRY

/**
 * LCD Menu Items
 *
 * Disable all menus and only display the Status Screen, or
 * just remove some extraneous menu items to recover space.
 */
//#define NO_LCD_MENUS
//#define SLIM_LCD_MENUS

//
// ENCODER SETTINGS
//
// This option overrides the default number of encoder pulses needed to
// produce one step. Should be increased for high-resolution encoders.
//
#define ENCODER_PULSES_PER_STEP 4

//
// Use this option to override the number of step signals required to
// move between next/prev menu items.
//
//#define ENCODER_STEPS_PER_MENU_ITEM 1

/**
 * Encoder Direction Options
 *
 * Test your encoder's behavior first with both options disabled.
 *
 *  Reversed Value Edit and Menu Nav? Enable REVERSE_ENCODER_DIRECTION.
 *  Reversed Menu Navigation only?    Enable REVERSE_MENU_DIRECTION.
 *  Reversed Value Editing only?      Enable BOTH options.
 */

//
// This option reverses the encoder direction everywhere.
//
//  Set this option if CLOCKWISE causes values to DECREASE
//
//#define REVERSE_ENCODER_DIRECTION

//
// This option reverses the encoder direction for navigating LCD menus.
//
//  If CLOCKWISE normally moves DOWN this makes it go UP.
//  If CLOCKWISE normally moves UP this makes it go DOWN.
//
//#define REVERSE_MENU_DIRECTION

//
// This option reverses the encoder direction for Select Screen.
//
//  If CLOCKWISE normally moves LEFT this makes it go RIGHT.
//  If CLOCKWISE normally moves RIGHT this makes it go LEFT.
//
//#define REVERSE_SELECT_DIRECTION

//
// Individual Axis Homing
//
// Add individual axis homing items (Home X, Home Y, and Home Z) to the LCD menu.
//
#define INDIVIDUAL_AXIS_HOMING_MENU

//
// SPEAKER/BUZZER
//
// If you have a speaker that can produce tones, enable it here.
// By default Marlin assumes you have a buzzer with a fixed frequency.
//
#define SPEAKER

//
// The duration and frequency for the UI feedback sound.
// Set these to 0 to disable audio feedback in the LCD menus.
//
// Note: Test audio output with the G-Code:
//  M300 S<frequency Hz> P<duration ms>
//
//#define LCD_FEEDBACK_FREQUENCY_DURATION_MS 2
//#define LCD_FEEDBACK_FREQUENCY_HZ 5000

//=============================================================================
//======================== LCD / Controller Selection =========================
//========================   (Character-based LCDs)   =========================
//=============================================================================

//
// RepRapDiscount Smart Controller.
// https://reprap.org/wiki/RepRapDiscount_Smart_Controller
//
// Note: Usually sold with a white PCB.
//
//#define REPRAP_DISCOUNT_SMART_CONTROLLER

//
// Original RADDS LCD Display+Encoder+SDCardReader
// http://doku.radds.org/dokumentation/lcd-display/
//
//#define RADDS_DISPLAY

//
// ULTIMAKER Controller.
//
//#define ULTIMAKERCONTROLLER

//
// ULTIPANEL as seen on Thingiverse.
//
//#define ULTIPANEL

//
// PanelOne from T3P3 (via RAMPS 1.4 AUX2/AUX3)
// https://reprap.org/wiki/PanelOne
//
//#define PANEL_ONE

//
// GADGETS3D G3D LCD/SD Controller
// https://reprap.org/wiki/RAMPS_1.3/1.4_GADGETS3D_Shield_with_Panel
//
// Note: Usually sold with a blue PCB.
//
//#define G3D_PANEL

//
// RigidBot Panel V1.0
// http://www.inventapart.com/
//
//#define RIGIDBOT_PANEL

//
// Makeboard 3D Printer Parts 3D Printer Mini Display 1602 Mini Controller
// https://www.aliexpress.com/item/32765887917.html
//
//#define MAKEBOARD_MINI_2_LINE_DISPLAY_1602

//
// ANET and Tronxy 20x4 Controller
//
//#define ZONESTAR_LCD            // Requires ADC_KEYPAD_PIN to be assigned to an analog pin.
                                  // This LCD is known to be susceptible to electrical interference
                                  // which scrambles the display.  Pressing any button clears it up.
                                  // This is a LCD2004 display with 5 analog buttons.

//
// Generic 16x2, 16x4, 20x2, or 20x4 character-based LCD.
//
//#define ULTRA_LCD

//=============================================================================
//======================== LCD / Controller Selection =========================
//=====================   (I2C and Shift-Register LCDs)   =====================
//=============================================================================

//
// CONTROLLER TYPE: I2C
//
// Note: These controllers require the installation of Arduino's LiquidCrystal_I2C
// library. For more info: https://github.com/kiyoshigawa/LiquidCrystal_I2C
//

//
// Elefu RA Board Control Panel
// http://www.elefu.com/index.php?route=product/product&product_id=53
//
//#define RA_CONTROL_PANEL

//
// Sainsmart (YwRobot) LCD Displays
//
// These require F.Malpartida's LiquidCrystal_I2C library
// https://bitbucket.org/fmalpartida/new-liquidcrystal/wiki/Home
//
//#define LCD_SAINSMART_I2C_1602
//#define LCD_SAINSMART_I2C_2004

//
// Generic LCM1602 LCD adapter
//
//#define LCM1602

//
// PANELOLU2 LCD with status LEDs,
// separate encoder and click inputs.
//
// Note: This controller requires Arduino's LiquidTWI2 library v1.2.3 or later.
// For more info: https://github.com/lincomatic/LiquidTWI2
//
// Note: The PANELOLU2 encoder click input can either be directly connected to
// a pin (if BTN_ENC defined to != -1) or read through I2C (when BTN_ENC == -1).
//
//#define LCD_I2C_PANELOLU2

//
// Panucatt VIKI LCD with status LEDs,
// integrated click & L/R/U/D buttons, separate encoder inputs.
//
//#define LCD_I2C_VIKI

//
// CONTROLLER TYPE: Shift register panels
//

//
// 2-wire Non-latching LCD SR from https://goo.gl/aJJ4sH
// LCD configuration: https://reprap.org/wiki/SAV_3D_LCD
//
//#define SAV_3DLCD

//
// 3-wire SR LCD with strobe using 74HC4094
// https://github.com/mikeshub/SailfishLCD
// Uses the code directly from Sailfish
//
//#define FF_INTERFACEBOARD

//=============================================================================
//=======================   LCD / Controller Selection  =======================
//=========================      (Graphical LCDs)      ========================
//=============================================================================

//
// CONTROLLER TYPE: Graphical 128x64 (DOGM)
//
// IMPORTANT: The U8glib library is required for Graphical Display!
//            https://github.com/olikraus/U8glib_Arduino
//
// NOTE: If the LCD is unresponsive you may need to reverse the plugs.
//

//
// RepRapDiscount FULL GRAPHIC Smart Controller
// https://reprap.org/wiki/RepRapDiscount_Full_Graphic_Smart_Controller
//
//#define REPRAP_DISCOUNT_FULL_GRAPHIC_SMART_CONTROLLER

//
// ReprapWorld Graphical LCD
// https://reprapworld.com/?products_details&products_id/1218
//
//#define REPRAPWORLD_GRAPHICAL_LCD

//
// Activate one of these if you have a Panucatt Devices
// Viki 2.0 or mini Viki with Graphic LCD
// https://www.panucatt.com
//
//#define VIKI2
//#define miniVIKI

//
// MakerLab Mini Panel with graphic
// controller and SD support - https://reprap.org/wiki/Mini_panel
//
//#define MINIPANEL

//
// MaKr3d Makr-Panel with graphic controller and SD support.
// https://reprap.org/wiki/MaKr3d_MaKrPanel
//
//#define MAKRPANEL

//
// Adafruit ST7565 Full Graphic Controller.
// https://github.com/eboston/Adafruit-ST7565-Full-Graphic-Controller/
//
//#define ELB_FULL_GRAPHIC_CONTROLLER

//
// BQ LCD Smart Controller shipped by
// default with the BQ Hephestos 2 and Witbox 2.
//
//#define BQ_LCD_SMART_CONTROLLER

//
// Cartesio UI
// http://mauk.cc/webshop/cartesio-shop/electronics/user-interface
//
//#define CARTESIO_UI

//
// LCD for Melzi Card with Graphical LCD
//
//#define LCD_FOR_MELZI

//
// Original Ulticontroller from Ultimaker 2 printer with SSD1309 I2C display and encoder
// https://github.com/Ultimaker/Ultimaker2/tree/master/1249_Ulticontroller_Board_(x1)
//
//#define ULTI_CONTROLLER

//
// MKS MINI12864 with graphic controller and SD support
// https://reprap.org/wiki/MKS_MINI_12864
//
//#define MKS_MINI_12864

//
// MKS LCD12864A/B with graphic controller and SD support. Follows MKS_MINI_12864 pinout.
// https://www.aliexpress.com/item/33018110072.html
//
//#define MKS_LCD12864

//
// FYSETC variant of the MINI12864 graphic controller with SD support
// https://wiki.fysetc.com/Mini12864_Panel/
//
//#define FYSETC_MINI_12864_X_X    // Type C/D/E/F. No tunable RGB Backlight by default
//#define FYSETC_MINI_12864_1_2    // Type C/D/E/F. Simple RGB Backlight (always on)
//#define FYSETC_MINI_12864_2_0    // Type A/B. Discreet RGB Backlight
//#define FYSETC_MINI_12864_2_1    // Type A/B. NeoPixel RGB Backlight
//#define FYSETC_GENERIC_12864_1_1 // Larger display with basic ON/OFF backlight.

//
// Factory display for Creality CR-10
// https://www.aliexpress.com/item/32833148327.html
//
// This is RAMPS-compatible using a single 10-pin connector.
// (For CR-10 owners who want to replace the Melzi Creality board but retain the display)
//
#define CR10_STOCKDISPLAY

//
// Ender-2 OEM display, a variant of the MKS_MINI_12864
//
//#define ENDER2_STOCKDISPLAY

//
// ANET and Tronxy Graphical Controller
//
// Anet 128x64 full graphics lcd with rotary encoder as used on Anet A6
// A clone of the RepRapDiscount full graphics display but with
// different pins/wiring (see pins_ANET_10.h).
//
//#define ANET_FULL_GRAPHICS_LCD

//
// AZSMZ 12864 LCD with SD
// https://www.aliexpress.com/item/32837222770.html
//
//#define AZSMZ_12864

//
// Silvergate GLCD controller
// https://github.com/android444/Silvergate
//
//#define SILVER_GATE_GLCD_CONTROLLER

//=============================================================================
//==============================  OLED Displays  ==============================
//=============================================================================

//
// SSD1306 OLED full graphics generic display
//
//#define U8GLIB_SSD1306

//
// SAV OLEd LCD module support using either SSD1306 or SH1106 based LCD modules
//
//#define SAV_3DGLCD
#if ENABLED(SAV_3DGLCD)
  #define U8GLIB_SSD1306
  //#define U8GLIB_SH1106
#endif

//
// TinyBoy2 128x64 OLED / Encoder Panel
//
//#define OLED_PANEL_TINYBOY2

//
// MKS OLED 1.3" 128×64 FULL GRAPHICS CONTROLLER
// https://reprap.org/wiki/MKS_12864OLED
//
// Tiny, but very sharp OLED display
//
//#define MKS_12864OLED          // Uses the SH1106 controller (default)
//#define MKS_12864OLED_SSD1306  // Uses the SSD1306 controller

//
// Zonestar OLED 128×64 FULL GRAPHICS CONTROLLER
//
//#define ZONESTAR_12864LCD           // Graphical (DOGM) with ST7920 controller
//#define ZONESTAR_12864OLED          // 1.3" OLED with SH1106 controller (default)
//#define ZONESTAR_12864OLED_SSD1306  // 0.96" OLED with SSD1306 controller

//
// Einstart S OLED SSD1306
//
//#define U8GLIB_SH1106_EINSTART

//
// Overlord OLED display/controller with i2c buzzer and LEDs
//
//#define OVERLORD_OLED

//
// FYSETC OLED 2.42" 128×64 FULL GRAPHICS CONTROLLER with WS2812 RGB
// Where to find : https://www.aliexpress.com/item/4000345255731.html
//#define FYSETC_242_OLED_12864   // Uses the SSD1309 controller

//=============================================================================
//========================== Extensible UI Displays ===========================
//=============================================================================

//
// DGUS Touch Display with DWIN OS. (Choose one.)
// ORIGIN : https://www.aliexpress.com/item/32993409517.html
// FYSETC : https://www.aliexpress.com/item/32961471929.html
//
//#define DGUS_LCD_UI_ORIGIN
//#define DGUS_LCD_UI_FYSETC
//#define DGUS_LCD_UI_HIPRECY

//
// Touch-screen LCD for Malyan M200/M300 printers
//
//#define MALYAN_LCD

//
// Touch UI for FTDI EVE (FT800/FT810) displays
// See Configuration_adv.h for all configuration options.
//
//#define TOUCH_UI_FTDI_EVE

//
// Touch-screen LCD for Anycubic printers
//
//#define ANYCUBIC_LCD_I3MEGA
//#define ANYCUBIC_LCD_CHIRON
#if EITHER(ANYCUBIC_LCD_I3MEGA, ANYCUBIC_LCD_CHIRON)
  #define ANYCUBIC_LCD_SERIAL_PORT 3
  //#define ANYCUBIC_LCD_DEBUG
#endif

//
// Third-party or vendor-customized controller interfaces.
// Sources should be installed in 'src/lcd/extensible_ui'.
//
//#define EXTENSIBLE_UI

#if ENABLED(EXTENSIBLE_UI)
  //#define EXTUI_LOCAL_BEEPER // Enables use of local Beeper pin with external display
#endif

//=============================================================================
//=============================== Graphical TFTs ==============================
//=============================================================================

//
// TFT display with optional touch screen
// Color Marlin UI with standard menu system
//
//#define TFT_320x240
//#define TFT_320x240_SPI
//#define TFT_480x320
//#define TFT_480x320_SPI

//
// Skip autodetect and force specific TFT driver
// Mandatory for SPI screens with no MISO line
// Available drivers are: ST7735, ST7789, ST7796, R61505, ILI9328, ILI9341, ILI9488
//
//#define TFT_DRIVER AUTO

//
// SPI display (MKS Robin Nano V2.0, MKS Gen L V2.0)
// Upscaled 128x64 Marlin UI
//
//#define SPI_GRAPHICAL_TFT

//
// FSMC display (MKS Robin, Alfawise U20, JGAurora A5S, REXYZ A1, etc.)
// Upscaled 128x64 Marlin UI
//
//#define FSMC_GRAPHICAL_TFT

//
// TFT LVGL UI
//
// Using default MKS icons and fonts from: https://git.io/JJvzK
// Just copy the 'assets' folder from the build directory to the
// root of your SD card, together with the compiled firmware.
//
//#define TFT_LVGL_UI_FSMC  // Robin nano v1.2 uses FSMC
//#define TFT_LVGL_UI_SPI   // Robin nano v2.0 uses SPI

//=============================================================================
//============================  Other Controllers  ============================
//=============================================================================

//
// Ender-3 v2 OEM display. A DWIN display with Rotary Encoder.
//
//#define DWIN_CREALITY_LCD

//
// ADS7843/XPT2046 ADC Touchscreen such as ILI9341 2.8
//
//#define TOUCH_SCREEN
#if ENABLED(TOUCH_SCREEN)
  #define BUTTON_DELAY_EDIT  50 // (ms) Button repeat delay for edit screens
  #define BUTTON_DELAY_MENU 250 // (ms) Button repeat delay for menus

  #define TOUCH_SCREEN_CALIBRATION

  //#define XPT2046_X_CALIBRATION 12316
  //#define XPT2046_Y_CALIBRATION -8981
  //#define XPT2046_X_OFFSET        -43
  //#define XPT2046_Y_OFFSET        257
#endif

//
// RepRapWorld REPRAPWORLD_KEYPAD v1.1
// https://reprapworld.com/products/electronics/ramps/keypad_v1_0_fully_assembled/
//
//#define REPRAPWORLD_KEYPAD
//#define REPRAPWORLD_KEYPAD_MOVE_STEP 10.0 // (mm) Distance to move per key-press

//=============================================================================
//=============================== Extra Features ==============================
//=============================================================================

// @section extras

// Set number of user-controlled fans. Disable to use all board-defined fans.
// :[1,2,3,4,5,6,7,8]
//#define NUM_M106_FANS 1

// Increase the FAN PWM frequency. Removes the PWM noise but increases heating in the FET/Arduino
//#define FAST_PWM_FAN

// Use software PWM to drive the fan, as for the heaters. This uses a very low frequency
// which is not as annoying as with the hardware PWM. On the other hand, if this frequency
// is too low, you should also increment SOFT_PWM_SCALE.
//#define FAN_SOFT_PWM

// Incrementing this by 1 will double the software PWM frequency,
// affecting heaters, and the fan if FAN_SOFT_PWM is enabled.
// However, control resolution will be halved for each increment;
// at zero value, there are 128 effective control positions.
// :[0,1,2,3,4,5,6,7]
#define SOFT_PWM_SCALE 0

// If SOFT_PWM_SCALE is set to a value higher than 0, dithering can
// be used to mitigate the associated resolution loss. If enabled,
// some of the PWM cycles are stretched so on average the desired
// duty cycle is attained.
//#define SOFT_PWM_DITHER

// Temperature status LEDs that display the hotend and bed temperature.
// If all hotends, bed temperature, and target temperature are under 54C
// then the BLUE led is on. Otherwise the RED led is on. (1C hysteresis)
//#define TEMP_STAT_LEDS

// SkeinForge sends the wrong arc G-codes when using Arc Point as fillet procedure
//#define SF_ARC_FIX

// Support for the BariCUDA Paste Extruder
//#define BARICUDA

// Support for BlinkM/CyzRgb
//#define BLINKM

// Support for PCA9632 PWM LED driver
//#define PCA9632

// Support for PCA9533 PWM LED driver
//#define PCA9533

/**
 * RGB LED / LED Strip Control
 *
 * Enable support for an RGB LED connected to 5V digital pins, or
 * an RGB Strip connected to MOSFETs controlled by digital pins.
 *
 * Adds the M150 command to set the LED (or LED strip) color.
 * If pins are PWM capable (e.g., 4, 5, 6, 11) then a range of
 * luminance values can be set from 0 to 255.
 * For NeoPixel LED an overall brightness parameter is also available.
 *
 * *** CAUTION ***
 *  LED Strips require a MOSFET Chip between PWM lines and LEDs,
 *  as the Arduino cannot handle the current the LEDs will require.
 *  Failure to follow this precaution can destroy your Arduino!
 *  NOTE: A separate 5V power supply is required! The NeoPixel LED needs
 *  more current than the Arduino 5V linear regulator can produce.
 * *** CAUTION ***
 *
 * LED Type. Enable only one of the following two options.
 *
 */
//#define RGB_LED
//#define RGBW_LED

#if EITHER(RGB_LED, RGBW_LED)
  //#define RGB_LED_R_PIN 34
  //#define RGB_LED_G_PIN 43
  //#define RGB_LED_B_PIN 35
  //#define RGB_LED_W_PIN -1
#endif

<<<<<<< HEAD
// Support for Adafruit Neopixel LED driver
#define NEOPIXEL_LED
=======
// Support for Adafruit NeoPixel LED driver
//#define NEOPIXEL_LED
>>>>>>> ca194ca5
#if ENABLED(NEOPIXEL_LED)
  #define NEOPIXEL_TYPE   NEO_GRB // NEO_GRBW / NEO_GRB - four/three channel driver type (defined in Adafruit_NeoPixel.h)
  #define NEOPIXEL_PIN     P1_24       // LED driving pin
  //#define NEOPIXEL2_TYPE NEOPIXEL_TYPE
  //#define NEOPIXEL2_PIN    5
<<<<<<< HEAD
  #define NEOPIXEL_PIXELS 15       // Number of LEDs in the strip, larger of 2 strips if 2 neopixel strips are used
=======
  #define NEOPIXEL_PIXELS 30       // Number of LEDs in the strip. (Longest strip when NEOPIXEL2_SEPARATE is disabled.)
>>>>>>> ca194ca5
  #define NEOPIXEL_IS_SEQUENTIAL   // Sequential display for temperature change - LED by LED. Disable to change all LEDs at once.
  #define NEOPIXEL_BRIGHTNESS 127  // Initial brightness (0-255)
  #define NEOPIXEL_STARTUP_TEST  // Cycle through colors at startup

  // Support for second Adafruit NeoPixel LED driver controlled with M150 S1 ...
  //#define NEOPIXEL2_SEPARATE
  #if ENABLED(NEOPIXEL2_SEPARATE)
    #define NEOPIXEL2_PIXELS      15  // Number of LEDs in the second strip
    #define NEOPIXEL2_BRIGHTNESS 127  // Initial brightness (0-255)
    #define NEOPIXEL2_STARTUP_TEST    // Cycle through colors at startup
  #else
    //#define NEOPIXEL2_INSERIES      // Default behavior is NeoPixel 2 in parallel
  #endif

  // Use a single NeoPixel LED for static (background) lighting
  //#define NEOPIXEL_BKGD_LED_INDEX  0               // Index of the LED to use
  //#define NEOPIXEL_BKGD_COLOR { 255, 255, 255, 0 } // R, G, B, W
#endif

/**
 * Printer Event LEDs
 *
 * During printing, the LEDs will reflect the printer status:
 *
 *  - Gradually change from blue to violet as the heated bed gets to target temp
 *  - Gradually change from violet to red as the hotend gets to temperature
 *  - Change to white to illuminate work surface
 *  - Change to green once print has finished
 *  - Turn off after the print has finished and the user has pushed a button
 */
#if ANY(BLINKM, RGB_LED, RGBW_LED, PCA9632, PCA9533, NEOPIXEL_LED)
  #define PRINTER_EVENT_LEDS
#endif

/**
 * R/C SERVO support
 * Sponsored by TrinityLabs, Reworked by codexmas
 */

/**
 * Number of servos
 *
 * For some servo-related options NUM_SERVOS will be set automatically.
 * Set this manually if there are extra servos needing manual control.
 * Leave undefined or set to 0 to entirely disable the servo subsystem.
 */
//#define NUM_SERVOS 3 // Servo index starts with 0 for M280 command

// (ms) Delay  before the next move will start, to give the servo time to reach its target angle.
// 300ms is a good value but you can try less delay.
// If the servo can't reach the requested position, increase it.
#define SERVO_DELAY { 300 }

// Only power servos during movement, otherwise leave off to prevent jitter
//#define DEACTIVATE_SERVOS_AFTER_MOVE

// Allow servo angle to be edited and saved to EEPROM
//#define EDITABLE_SERVO_ANGLES<|MERGE_RESOLUTION|>--- conflicted
+++ resolved
@@ -984,13 +984,8 @@
 // with NOZZLE_AS_PROBE this can be negative for a wider probing area.
 #define PROBING_MARGIN 35
 
-<<<<<<< HEAD
-// X and Y axis travel speed (mm/m) between probes
-#define XY_PROBE_SPEED 10000
-=======
 // X and Y axis travel speed (mm/min) between probes
-#define XY_PROBE_SPEED (133*60)
->>>>>>> ca194ca5
+#define XY_PROBE_SPEED (166*60)
 
 // Feedrate (mm/min) for the first approach when double-probing (MULTIPLE_PROBING == 2)
 #define Z_PROBE_SPEED_FAST HOMING_FEEDRATE_Z
@@ -1391,15 +1386,9 @@
   #define Z_SAFE_HOMING_Y_POINT Y_CENTER  // Y point for Z homing
 #endif
 
-<<<<<<< HEAD
-// Homing speeds (mm/m)
+// Homing speeds (mm/min)
 #define HOMING_FEEDRATE_XY (30*60)
 #define HOMING_FEEDRATE_Z  (10*60)
-=======
-// Homing speeds (mm/min)
-#define HOMING_FEEDRATE_XY (50*60)
-#define HOMING_FEEDRATE_Z  (4*60)
->>>>>>> ca194ca5
 
 // Validate that endstops are triggered on homing moves
 #define VALIDATE_HOMING_ENDSTOPS
@@ -2353,23 +2342,14 @@
   //#define RGB_LED_W_PIN -1
 #endif
 
-<<<<<<< HEAD
 // Support for Adafruit Neopixel LED driver
 #define NEOPIXEL_LED
-=======
-// Support for Adafruit NeoPixel LED driver
-//#define NEOPIXEL_LED
->>>>>>> ca194ca5
 #if ENABLED(NEOPIXEL_LED)
   #define NEOPIXEL_TYPE   NEO_GRB // NEO_GRBW / NEO_GRB - four/three channel driver type (defined in Adafruit_NeoPixel.h)
   #define NEOPIXEL_PIN     P1_24       // LED driving pin
   //#define NEOPIXEL2_TYPE NEOPIXEL_TYPE
   //#define NEOPIXEL2_PIN    5
-<<<<<<< HEAD
-  #define NEOPIXEL_PIXELS 15       // Number of LEDs in the strip, larger of 2 strips if 2 neopixel strips are used
-=======
-  #define NEOPIXEL_PIXELS 30       // Number of LEDs in the strip. (Longest strip when NEOPIXEL2_SEPARATE is disabled.)
->>>>>>> ca194ca5
+  #define NEOPIXEL_PIXELS 15       // Number of LEDs in the strip. (Longest strip when NEOPIXEL2_SEPARATE is disabled.)
   #define NEOPIXEL_IS_SEQUENTIAL   // Sequential display for temperature change - LED by LED. Disable to change all LEDs at once.
   #define NEOPIXEL_BRIGHTNESS 127  // Initial brightness (0-255)
   #define NEOPIXEL_STARTUP_TEST  // Cycle through colors at startup
