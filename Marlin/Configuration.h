--- conflicted
+++ resolved
@@ -20,8 +20,6 @@
  *
  */
 #pragma once
-
-#define CONFIG_EXAMPLES_DIR "delta/FLSUN/QQ-S"
 
 /**
  * Configuration.h
@@ -62,8 +60,6 @@
 // config/examples/delta directory and customize for your machine.
 //
 
-#include "QQS_Config.h"
-
 //===========================================================================
 //============================= SCARA Printer ===============================
 //===========================================================================
@@ -92,14 +88,10 @@
 
 
 // Show the bitmap in Marlin/_Bootscreen.h on startup.
-#ifdef TFT_CLASSIC_UI 
-  #define SHOW_CUSTOM_BOOTSCREEN  //TIPS
-#endif
+//#define SHOW_CUSTOM_BOOTSCREEN
 
 // Show the bitmap in Marlin/_Statusscreen.h on the status screen.
-#ifdef TFT_CLASSIC_UI 
-  #define CUSTOM_STATUS_SCREEN_IMAGE  //TIPS
-#endif
+//#define CUSTOM_STATUS_SCREEN_IMAGE
 
 // @section machine
 
@@ -111,34 +103,15 @@
  *
  * :[-1, 0, 1, 2, 3, 4, 5, 6, 7]
  */
-<<<<<<< HEAD
-#if ANY(STOCK, QQS, QQS_TMC)
-    #define SERIAL_PORT 3
-=======
 #define SERIAL_PORT 3
->>>>>>> 7cde38bf
 
 /**
  * Select a secondary serial port on the board to use for communication with the host.
  * Currently Ethernet (-2) is only supported on Teensy 4.1 boards.
  * :[-2, -1, 0, 1, 2, 3, 4, 5, 6, 7]
  */
-<<<<<<< HEAD
-    #define SERIAL_PORT_2 1
-    #if ENABLED(ESP_WIFI)
-      #define NUM_SERIAL 2  //MKS WIFI
-    #endif
-#endif
-
-#ifdef QQS_UART
-   #define SERIAL_PORT -1 //3
-   #define SERIAL_PORT_2 3  //-1  //Remove module ESP12 
-#endif
-
-=======
 #define SERIAL_PORT_2 1
 #define NUM_SERIAL 2
->>>>>>> 7cde38bf
 
 /**
  * This setting determines the communication speed of the printer.
@@ -156,42 +129,11 @@
 
 // Choose the name from boards.h that matches your setup
 #ifndef MOTHERBOARD
-<<<<<<< HEAD
-  #ifdef STOCK
-    #define MOTHERBOARD BOARD_MKS_ROBIN_MINI
-  #endif
-  #ifdef QQS
-    #define MOTHERBOARD BOARD_FLSUN_HISPEED
-    //#define MOTHERBOARD BOARD_MKS_ROBIN_NANO_V2
-  #endif
-  #ifdef QQS_TMC
-    #define MOTHERBOARD BOARD_FLSUN_HISPEED
-  #endif
-  #ifdef QQS_UART
-    #define MOTHERBOARD BOARD_FLSUN_HISPEED
-  #endif
-#endif
-
-// Name displayed in the LCD "Ready" message and Info menu
-#ifdef STOCK
-  #define CUSTOM_MACHINE_NAME "FLSUN QQ-S"
-#endif
-#ifdef QQS
-  #define CUSTOM_MACHINE_NAME "FLSUN QQ-S PRO"
-#endif
-#ifdef QQS_TMC
-  #define CUSTOM_MACHINE_NAME "FLSUN QQ-S TMC"
-#endif
-#ifdef QQS_UART
-  #define CUSTOM_MACHINE_NAME "FLSUN QQ-S UART"
-#endif
-=======
     #define MOTHERBOARD BOARD_FLSUN_HISPEED
 #endif
 
 // Name displayed in the LCD "Ready" message and Info menu
 #define CUSTOM_MACHINE_NAME "FLSUN QQS-Pro"
->>>>>>> 7cde38bf
 
 // Printer's unique ID, used by some programs to differentiate between machines.
 // Choose your own or use a service like https://www.uuidgenerator.net/version4
@@ -555,24 +497,6 @@
   //#define PID_PARAMS_PER_HOTEND // Uses separate PID parameters for each extruder (useful for mismatched extruders)
                                   // Set/get with gcode: M301 E[extruder number, 0-2]
 
-  // If you are using a pre-configured hotend then you can use one of the value sets by uncommenting it
-
-  // Ultimaker
-  //#define DEFAULT_Kp 22.2
-  //#define DEFAULT_Ki 1.08
-  //#define DEFAULT_Kd 114
-
-  // MakerGear
-  //#define DEFAULT_Kp 7.0
-  //#define DEFAULT_Ki 0.1
-  //#define DEFAULT_Kd 12
-
-  // Mendel Parts V9 on 12V
-  //#define DEFAULT_Kp 63.0
-  //#define DEFAULT_Ki 2.25
-  //#define DEFAULT_Kd 440
-
-  // FLSUN QQ-S, 200 C with 100% part cooling
   #if ENABLED(PID_PARAMS_PER_HOTEND)
     // Specify between 1 and HOTENDS values per array.
     // If fewer than EXTRUDER values are provided, the last element will be repeated.
@@ -580,11 +504,6 @@
     #define DEFAULT_Ki_LIST {   3.38,   3.38 }
     #define DEFAULT_Kd_LIST {  58.69,  58.69 }
   #else
-<<<<<<< HEAD
-    #define DEFAULT_Kp  28.16
-    #define DEFAULT_Ki   3.38
-    #define DEFAULT_Kd  58.69
-=======
     //#define DEFAULT_Kp  28.16
     //#define DEFAULT_Ki   3.38
     //#define DEFAULT_Kd  58.69
@@ -595,7 +514,6 @@
     #define DEFAULT_Kp 21.6708
     #define DEFAULT_Ki 1.2515
     #define DEFAULT_Kd 93.8127
->>>>>>> 7cde38bf
   #endif
 #endif // PIDTEMP
 
@@ -632,34 +550,16 @@
   //#define MIN_BED_POWER 0
   //#define PID_BED_DEBUG // Sends debug data to the serial port.
 
-<<<<<<< HEAD
-  //120V 250W silicone heater into 4mm borosilicate (MendelMax 1.5+)
-  //from FOPDT model - kp=.39 Tp=405 Tdead=66, Tc set to 79.2, aggressive factor of .15 (vs .1, 1, 10)
-=======
   // 120V 250W silicone heater into 4mm borosilicate (MendelMax 1.5+)
   // from FOPDT model - kp=.39 Tp=405 Tdead=66, Tc set to 79.2, aggressive factor of .15 (vs .1, 1, 10)
->>>>>>> 7cde38bf
   //#define DEFAULT_bedKp 10.00
   //#define DEFAULT_bedKi .023
   //#define DEFAULT_bedKd 305.4
 
-<<<<<<< HEAD
-  //120V 250W silicone heater into 4mm borosilicate (MendelMax 1.5+)
-  //from pidautotune
-  //#define DEFAULT_bedKp 97.1
-  //#define DEFAULT_bedKi 1.41
-  //#define DEFAULT_bedKd 1675.16
-
-  // FLSUN QQ-S stock 1.6mm aluminium heater with 4mm lattice glass
-  #define DEFAULT_bedKp 325.10
-  #define DEFAULT_bedKi 63.35
-  #define DEFAULT_bedKd 417.10
-=======
   // FLSUN QQS-Pro stock 1.6mm aluminium heater with 4mm lattice glass
   #define DEFAULT_bedKp 73.94
   #define DEFAULT_bedKi 14.41
   #define DEFAULT_bedKd 252.92
->>>>>>> 7cde38bf
 
 #endif // PIDTEMPBED
 
@@ -688,11 +588,7 @@
  * Note: For Bowden Extruders make this large enough to allow load/unload.
  */
 #define PREVENT_LENGTHY_EXTRUDE
-<<<<<<< HEAD
-#define EXTRUDE_MAXLENGTH 900
-=======
 #define EXTRUDE_MAXLENGTH 950
->>>>>>> 7cde38bf
 
 //===========================================================================
 //======================== Thermal Runaway Protection =======================
@@ -745,20 +641,12 @@
   #define DELTA_SEGMENTS_PER_SECOND 200
 
   // After homing move down to a height where XY movement is unconstrained
-<<<<<<< HEAD
-  #define DELTA_HOME_TO_SAFE_ZONE //OPT CAL
-=======
   #define DELTA_HOME_TO_SAFE_ZONE
->>>>>>> 7cde38bf
 
   // Delta calibration menu
   // uncomment to add three points calibration menu option.
   // See http://minow.blogspot.com/index.html#4918805519571907051
-<<<<<<< HEAD
-  //#define DELTA_CALIBRATION_MENU  //Define on QQS_Config
-=======
   //#define DELTA_CALIBRATION_MENU
->>>>>>> 7cde38bf
 
   // uncomment to add G33 Delta Auto-Calibration (Enable EEPROM_SETTINGS to store results)
   #define DELTA_AUTO_CALIBRATION
@@ -766,13 +654,8 @@
   // NOTE NB all values for DELTA_* values MUST be floating point, so always have a decimal point in them
 
   #if ENABLED(DELTA_AUTO_CALIBRATION)
-<<<<<<< HEAD
-    // set the default number of probe points : n*n (1 -> 7) ITERATION
-    #define DELTA_CALIBRATION_DEFAULT_POINTS  5 //CAL 9 Sahlman  
-=======
     // set the default number of probe points : n*n (1 -> 7)
     #define DELTA_CALIBRATION_DEFAULT_POINTS  5
->>>>>>> 7cde38bf
   #endif
 
   #if EITHER(DELTA_AUTO_CALIBRATION, DELTA_CALIBRATION_MENU)
@@ -781,15 +664,6 @@
   #endif
 
   // Print surface diameter/2 minus unreachable space (avoid collisions with vertical towers).
-<<<<<<< HEAD
-  #define DELTA_PRINTABLE_RADIUS 130.0    //130 (mm)
-
-  // Center-to-center distance of the holes in the diagonal push rods.
-  #define DELTA_DIAGONAL_ROD 280.0        //280 (mm)
-
-  // Distance between bed and nozzle Z home position
-  #define DELTA_HEIGHT 372          //372 E3D 360 (mm) Get this value from G33 auto calibrate
-=======
   #define DELTA_PRINTABLE_RADIUS 130.0    // (mm)
 
   // Center-to-center distance of the holes in the diagonal push rods.
@@ -797,16 +671,11 @@
 
   // Distance between bed and nozzle Z home position
   #define DELTA_HEIGHT 360.00             // (mm) Get this value from G33 auto calibrate
->>>>>>> 7cde38bf
 
   #define DELTA_ENDSTOP_ADJ { 0.0, 0.0, 0.0 } // Get these values from G33 auto calibrate
 
   // Horizontal distance bridged by diagonal push rods when effector is centered.
-<<<<<<< HEAD
-  #define DELTA_RADIUS 140.8              //140.8 (mm) Get this value from G33 auto calibrate
-=======
   #define DELTA_RADIUS 140.8              // (mm) Get this value from G33 auto calibrate
->>>>>>> 7cde38bf
 
   // Trim adjustments for individual towers
   // tower angle corrections for X and Y tower / rotate XYZ so Z tower angle = 0
@@ -814,13 +683,8 @@
   #define DELTA_TOWER_ANGLE_TRIM { 0.0, 0.0, 0.0 } // Get these values from G33 auto calibrate
 
   // Delta radius and diagonal rod adjustments (mm)
-<<<<<<< HEAD
-  #define DELTA_RADIUS_TRIM_TOWER { 0.0, 0.0, 0.0 } //OPT
-  #define DELTA_DIAGONAL_ROD_TRIM_TOWER { 0.0, 0.0, 0.0 } //OCTO
-=======
   #define DELTA_RADIUS_TRIM_TOWER { 0.0, 0.0, 0.0 }
   #define DELTA_DIAGONAL_ROD_TRIM_TOWER { 0.0, 0.0, 0.0 }
->>>>>>> 7cde38bf
 
 #endif
 
@@ -835,11 +699,7 @@
 // extra connectors. Leave undefined any used for non-endstop and non-probe purposes.
 //#define USE_XMIN_PLUG
 //#define USE_YMIN_PLUG
-<<<<<<< HEAD
-#define USE_ZMIN_PLUG //Z probe
-=======
 #define USE_ZMIN_PLUG // a Z probe
->>>>>>> 7cde38bf
 #define USE_XMAX_PLUG
 #define USE_YMAX_PLUG
 #define USE_ZMAX_PLUG
@@ -871,21 +731,12 @@
 #endif
 
 // Mechanical endstop with COM to ground and NC to Signal uses "false" here (most common setup).
-<<<<<<< HEAD
-#define X_MIN_ENDSTOP_INVERTING false  // Set to true to invert the logic of the endstop.
-#define Y_MIN_ENDSTOP_INVERTING false  // Set to true to invert the logic of the endstop.
-#define Z_MIN_ENDSTOP_INVERTING true   // Set to true to invert the logic of the endstop.
-#define X_MAX_ENDSTOP_INVERTING false  // Set to true to invert the logic of the endstop.
-#define Y_MAX_ENDSTOP_INVERTING false  // Set to true to invert the logic of the endstop.
-#define Z_MAX_ENDSTOP_INVERTING false  // Set to true to invert the logic of the endstop.
-=======
 #define X_MIN_ENDSTOP_INVERTING false // Set to true to invert the logic of the endstop.
 #define Y_MIN_ENDSTOP_INVERTING false // Set to true to invert the logic of the endstop.
 #define Z_MIN_ENDSTOP_INVERTING true  // Set to true to invert the logic of the endstop.
 #define X_MAX_ENDSTOP_INVERTING false // Set to true to invert the logic of the endstop.
 #define Y_MAX_ENDSTOP_INVERTING false // Set to true to invert the logic of the endstop.
 #define Z_MAX_ENDSTOP_INVERTING false // Set to true to invert the logic of the endstop.
->>>>>>> 7cde38bf
 #define Z_MIN_PROBE_ENDSTOP_INVERTING true  // Set to true to invert the logic of the probe.
 
 /**
@@ -904,33 +755,15 @@
  *          TMC5130, TMC5130_STANDALONE, TMC5160, TMC5160_STANDALONE
  * :['A4988', 'A5984', 'DRV8825', 'LV8729', 'L6470', 'L6474', 'POWERSTEP01', 'TB6560', 'TB6600', 'TMC2100', 'TMC2130', 'TMC2130_STANDALONE', 'TMC2160', 'TMC2160_STANDALONE', 'TMC2208', 'TMC2208_STANDALONE', 'TMC2209', 'TMC2209_STANDALONE', 'TMC26X', 'TMC26X_STANDALONE', 'TMC2660', 'TMC2660_STANDALONE', 'TMC5130', 'TMC5130_STANDALONE', 'TMC5160', 'TMC5160_STANDALONE']
  */
-<<<<<<< HEAD
-#if ANY (QQS, STOCK)
-    #define DRIVER_AXES A4988
-    #ifndef DRIVER_EXT
-      #define DRIVER_EXT A4988
-    #endif
-#endif
-
-#define X_DRIVER_TYPE DRIVER_AXES
-#define Y_DRIVER_TYPE DRIVER_AXES
-#define Z_DRIVER_TYPE DRIVER_AXES
-=======
 #define X_DRIVER_TYPE TMC2208_STANDALONE
 #define Y_DRIVER_TYPE TMC2208_STANDALONE
 #define Z_DRIVER_TYPE TMC2208_STANDALONE
->>>>>>> 7cde38bf
 //#define X2_DRIVER_TYPE A4988
 //#define Y2_DRIVER_TYPE A4988
 //#define Z2_DRIVER_TYPE A4988
 //#define Z3_DRIVER_TYPE A4988
 //#define Z4_DRIVER_TYPE A4988
-<<<<<<< HEAD
-#define E0_DRIVER_TYPE DRIVER_EXT
-//#define E0_DRIVER_TYPE A4988
-=======
 #define E0_DRIVER_TYPE A4988
->>>>>>> 7cde38bf
 //#define E1_DRIVER_TYPE A4988
 //#define E2_DRIVER_TYPE A4988
 //#define E3_DRIVER_TYPE A4988
@@ -988,23 +821,6 @@
  */
 // variables to calculate steps
 #define XYZ_FULL_STEPS_PER_ROTATION 200
-<<<<<<< HEAD
-#define XYZ_MICROSTEPS 16   //#define XYZ_MICROSTEPS 32
-#define XYZ_BELT_PITCH 2
-//#define XYZ_PULLEY_TEETH 16 //=> 25
-#define XYZ_PULLEY_TEETH 20 //=> 20
-
-// delta speeds must be the same on xyz
-#define DEFAULT_XYZ_STEPS_PER_UNIT ((XYZ_FULL_STEPS_PER_ROTATION) * (XYZ_MICROSTEPS) / double(XYZ_BELT_PITCH) / double(XYZ_PULLEY_TEETH)) // ()
-#ifdef BMG
-  #define DEFAULT_AXIS_STEPS_PER_UNIT   { DEFAULT_XYZ_STEPS_PER_UNIT, DEFAULT_XYZ_STEPS_PER_UNIT, DEFAULT_XYZ_STEPS_PER_UNIT, 417 }  //415 default steps per unit
-#else 
-  #define DEFAULT_AXIS_STEPS_PER_UNIT   { DEFAULT_XYZ_STEPS_PER_UNIT, DEFAULT_XYZ_STEPS_PER_UNIT, DEFAULT_XYZ_STEPS_PER_UNIT, 420  }  //420(25,25,25,393) 397 default steps per unit
-#endif
-
-//The next line below calculates the staps value and the 800 value is my E-Steps calculation (400 doubled for 32 steps, if 16 steps then its 400 for me, meaure this with Extrusion test)
-//#define DEFAULT_AXIS_STEPS_PER_UNIT   { DEFAULT_XYZ_STEPS_PER_UNIT, DEFAULT_XYZ_STEPS_PER_UNIT, DEFAULT_XYZ_STEPS_PER_UNIT, 800 }  // default steps per unit
-=======
 #define XYZ_MICROSTEPS 16
 #define XYZ_BELT_PITCH 2
 #define XYZ_PULLEY_TEETH 16
@@ -1012,7 +828,6 @@
 // delta speeds must be the same on xyz
 #define DEFAULT_XYZ_STEPS_PER_UNIT ((XYZ_FULL_STEPS_PER_ROTATION) * (XYZ_MICROSTEPS) / double(XYZ_BELT_PITCH) / double(XYZ_PULLEY_TEETH))
 #define DEFAULT_AXIS_STEPS_PER_UNIT   { DEFAULT_XYZ_STEPS_PER_UNIT, DEFAULT_XYZ_STEPS_PER_UNIT, DEFAULT_XYZ_STEPS_PER_UNIT, 397 }  // default steps per unit
->>>>>>> 7cde38bf
 
 /**
  * Default Max Feed Rate (mm/s)
@@ -1059,15 +874,9 @@
  * When changing speed and direction, if the difference is less than the
  * value set here, it may happen instantaneously.
  */
-<<<<<<< HEAD
-#define CLASSIC_JERK  //DELTA
-#if ENABLED(CLASSIC_JERK)
-  #define DEFAULT_XJERK 10.0  //15 alexeyzel
-=======
 #define CLASSIC_JERK
 #if ENABLED(CLASSIC_JERK)
   #define DEFAULT_XJERK 10.0
->>>>>>> 7cde38bf
   #define DEFAULT_YJERK DEFAULT_XJERK
   #define DEFAULT_ZJERK DEFAULT_XJERK // Must be same as XY for delta
 
@@ -1079,7 +888,7 @@
   #endif
 #endif
 
-#define DEFAULT_EJERK    5.0  //15 alexeyzel May be used by Linear Advance
+#define DEFAULT_EJERK    5.0  // May be used by Linear Advance
 
 /**
  * Junction Deviation Factor
@@ -1233,11 +1042,7 @@
  * Allen key retractable z-probe as seen on many Kossel delta printers - https://reprap.org/wiki/Kossel#Automatic_bed_leveling_probe
  * Deploys by touching z-axis belt. Retracts by pushing the probe down. Uses Z_MIN_PIN.
  */
-<<<<<<< HEAD
-//#define Z_PROBE_ALLEN_KEY   //OPT
-=======
 //#define Z_PROBE_ALLEN_KEY
->>>>>>> 7cde38bf
 
 #if ENABLED(Z_PROBE_ALLEN_KEY)
   // 2 or 3 sets of coordinates for deploying and retracting the spring loaded touch probe on G29,
@@ -1257,13 +1062,8 @@
   #define Z_PROBE_ALLEN_KEY_STOW_1 { -64.0, 56.0, 23.0 } // Move the probe into position
   #define Z_PROBE_ALLEN_KEY_STOW_1_FEEDRATE XY_PROBE_SPEED
   // Move the nozzle down further to push the probe into retracted position.
-<<<<<<< HEAD
-  //#define Z_PROBE_ALLEN_KEY_STOW_2 { -64.0, 56.0, 3.0 } // Push it down
-  #define Z_PROBE_ALLEN_KEY_STOW_2 { -64.0, 56.0, 23.0-(Z_PROBE_ALLEN_KEY_STOW_DEPTH) }
-=======
   #define Z_PROBE_ALLEN_KEY_STOW_2 { -64.0, 56.0, 3.0 } // Push it down
   //#define Z_PROBE_ALLEN_KEY_STOW_2 { -64.0, 56.0, 23.0-(Z_PROBE_ALLEN_KEY_STOW_DEPTH) }
->>>>>>> 7cde38bf
   #define Z_PROBE_ALLEN_KEY_STOW_2_FEEDRATE (XY_PROBE_SPEED)/10
   // Raise things back up slightly so we don't bump into anything
   #define Z_PROBE_ALLEN_KEY_STOW_3 { -64.0, 56.0, 23.0+(Z_PROBE_ALLEN_KEY_STOW_DEPTH) }
@@ -1314,23 +1114,13 @@
 #define PROBING_MARGIN 20
 
 // X and Y axis travel speed (mm/min) between probes
-<<<<<<< HEAD
-#define XY_PROBE_SPEED  (84*60)   //5000 //(66*60)=3960
-=======
 #define XY_PROBE_SPEED (84*60)
->>>>>>> 7cde38bf
 
 // Feedrate (mm/min) for the first approach when double-probing (MULTIPLE_PROBING == 2)
-#define Z_PROBE_SPEED_FAST HOMING_FEEDRATE_Z  //6000
+#define Z_PROBE_SPEED_FAST HOMING_FEEDRATE_Z
 
 // Feedrate (mm/min) for the "accurate" probe of each point
-<<<<<<< HEAD
-//#define Z_PROBE_SPEED_SLOW (Z_PROBE_SPEED_FAST / 10)  //600
-//#define Z_PROBE_SPEED_SLOW (Z_PROBE_SPEED_FAST / 6) //CAL 1000
-#define Z_PROBE_SPEED_SLOW (Z_PROBE_SPEED_FAST / 3) //2000
-=======
 #define Z_PROBE_SPEED_SLOW (Z_PROBE_SPEED_FAST / 3)
->>>>>>> 7cde38bf
 
 /**
  * Multiple Probing
@@ -1358,38 +1148,22 @@
  * Example: `M851 Z-5` with a CLEARANCE of 4  =>  9mm from bed to nozzle.
  *     But: `M851 Z+1` with a CLEARANCE of 2  =>  2mm from bed to nozzle.
  */
-<<<<<<< HEAD
-#define Z_CLEARANCE_DEPLOY_PROBE   30 //15 CAL Z Clearance for Deploy/Stow
-#define Z_CLEARANCE_BETWEEN_PROBES  5 // Z Clearance between probe points
-#define Z_CLEARANCE_MULTI_PROBE     5 // Z Clearance between multiple probes
-#define Z_AFTER_PROBING           200 //5CAL Z position after probing is done
-=======
 #define Z_CLEARANCE_DEPLOY_PROBE   30 // Z Clearance for Deploy/Stow
 #define Z_CLEARANCE_BETWEEN_PROBES  5 // Z Clearance between probe points
 #define Z_CLEARANCE_MULTI_PROBE     5 // Z Clearance between multiple probes
 #define Z_AFTER_PROBING            50 // Z position after probing is done
->>>>>>> 7cde38bf
 
 #define Z_PROBE_LOW_POINT          -2 // Farthest distance below the trigger-point to go before stopping
 
 // For M851 give a range for adjusting the Z probe offset
-<<<<<<< HEAD
-#define Z_PROBE_OFFSET_RANGE_MIN -30  //For some users with high probe
-#define Z_PROBE_OFFSET_RANGE_MAX  30
-=======
 #define Z_PROBE_OFFSET_RANGE_MIN -30
 #define Z_PROBE_OFFSET_RANGE_MAX 30
->>>>>>> 7cde38bf
 
 // Enable the M48 repeatability test to test probe accuracy
 #define Z_MIN_PROBE_REPEATABILITY_TEST
 
 // Before deploy/stow pause for user confirmation
-<<<<<<< HEAD
-//#define PAUSE_BEFORE_DEPLOY_STOW  //Define on QQS_Config
-=======
 #define PAUSE_BEFORE_DEPLOY_STOW
->>>>>>> 7cde38bf
 #if ENABLED(PAUSE_BEFORE_DEPLOY_STOW)
   //#define PAUSE_PROBE_DEPLOY_WHEN_TRIGGERED // For Manual Deploy Allenkey Probe
 #endif
@@ -1407,11 +1181,7 @@
 #endif
 //#define PROBING_FANS_OFF          // Turn fans off when probing
 //#define PROBING_STEPPERS_OFF      // Turn steppers off (unless needed to hold position) when probing
-<<<<<<< HEAD
-#define DELAY_BEFORE_PROBING 200  // (ms) To prevent vibrations from triggering piezo sensors
-=======
 #define DELAY_BEFORE_PROBING 100  // (ms) To prevent vibrations from triggering piezo sensors
->>>>>>> 7cde38bf
 
 // For Inverting Stepper Enable Pins (Active Low) use 0, Non Inverting (Active High) use 1
 // :{ 0:'Low', 1:'High' }
@@ -1437,24 +1207,6 @@
 // @section machine
 
 // Invert the stepper direction. Change (or reverse the motor connector) if an axis goes the wrong way.
-<<<<<<< HEAD
-#if ANY(QQS, STOCK)
-  #define INVERT_X_DIR false
-  #define INVERT_Y_DIR false
-  #define INVERT_Z_DIR false
-  #define INVERT_E0_DIR true    // (T) 
-#endif
-#if EITHER(QQS_TMC, QQS_UART)
-  #define INVERT_X_DIR true
-  #define INVERT_Y_DIR true 
-  #define INVERT_Z_DIR true
-  #define INVERT_E0_DIR false  //(T) 
-#endif 
-// @section extruder
-
-// For direct drive extruder v9 set to true, for geared extruder set to false.
-//#define INVERT_E0_DIR true  //(T)
-=======
 #define INVERT_X_DIR true
 #define INVERT_Y_DIR true
 #define INVERT_Z_DIR true
@@ -1463,7 +1215,6 @@
 
 // For direct drive extruder v9 set to true, for geared extruder set to false.
 #define INVERT_E0_DIR true //extruder TITAN 
->>>>>>> 7cde38bf
 #define INVERT_E1_DIR false
 #define INVERT_E2_DIR false
 #define INVERT_E3_DIR false
@@ -1485,11 +1236,7 @@
 
 // Direction of endstops when homing; 1=MAX, -1=MIN
 // :[-1,1]
-<<<<<<< HEAD
-#define X_HOME_DIR 1
-=======
 #define X_HOME_DIR 1  // deltas always home to max
->>>>>>> 7cde38bf
 #define Y_HOME_DIR 1
 #define Z_HOME_DIR 1
 
@@ -1543,7 +1290,7 @@
  * RAMPS-based boards use SERVO3_PIN for the first runout sensor.
  * For other boards you may need to define FIL_RUNOUT_PIN, FIL_RUNOUT2_PIN, etc.
  */
-//#define FILAMENT_RUNOUT_SENSOR  //Define on QQS_Config
+//#define FILAMENT_RUNOUT_SENSOR
 #if ENABLED(FILAMENT_RUNOUT_SENSOR)
   #define FIL_RUNOUT_ENABLED_DEFAULT true // Enable the sensor on startup. Override with M412 followed by M500.
   #define NUM_RUNOUT_SENSORS   1          // Number of sensors, up to one per extruder. Define a FIL_RUNOUT#_PIN for each.
@@ -1558,7 +1305,7 @@
   // After a runout is detected, continue printing this length of filament
   // before executing the runout script. Useful for a sensor at the end of
   // a feed tube. Requires 4 bytes SRAM per sensor, plus 4 bytes overhead.
-  #define FILAMENT_RUNOUT_DISTANCE_MM 25
+  //#define FILAMENT_RUNOUT_DISTANCE_MM 25
 
   #ifdef FILAMENT_RUNOUT_DISTANCE_MM
     // Enable this option to use an encoder disc that toggles the runout pin
@@ -1609,13 +1356,8 @@
 //#define AUTO_BED_LEVELING_3POINT
 //#define AUTO_BED_LEVELING_LINEAR
 //#define AUTO_BED_LEVELING_BILINEAR
-<<<<<<< HEAD
-//#define AUTO_BED_LEVELING_UBL       //Define on QQS_Config
-//#define MESH_BED_LEVELING           //Define on QQS_Config
-=======
 #define AUTO_BED_LEVELING_UBL
 //#define MESH_BED_LEVELING
->>>>>>> 7cde38bf
 
 /**
  * Normally G28 leaves leveling disabled on completion. Enable
@@ -1773,11 +1515,7 @@
 #endif
 
 // Delta only homes to Z
-<<<<<<< HEAD
-#define HOMING_FEEDRATE_Z  (100*60)   //6000
-=======
 #define HOMING_FEEDRATE_Z  (100*60)
->>>>>>> 7cde38bf
 
 // Validate that endstops are triggered on homing moves
 #define VALIDATE_HOMING_ENDSTOPS
@@ -1854,20 +1592,12 @@
  *   M501 - Read settings from EEPROM. (i.e., Throw away unsaved changes)
  *   M502 - Revert settings to "factory" defaults. (Follow with M500 to init the EEPROM.)
  */
-<<<<<<< HEAD
-#define EEPROM_SETTINGS     // Persistent storage with M500 and M501
-=======
 #define EEPROM_SETTINGS       // Persistent storage with M500 and M501
->>>>>>> 7cde38bf
 //#define DISABLE_M503        // Saves ~2700 bytes of PROGMEM. Disable for release!
 #define EEPROM_CHITCHAT       // Give feedback on EEPROM commands. Disable to save PROGMEM.
 #define EEPROM_BOOT_SILENT    // Keep M503 quiet and only give errors during first load
 #if ENABLED(EEPROM_SETTINGS)
-<<<<<<< HEAD
-  #define EEPROM_AUTO_INIT  // Init EEPROM automatically on any errors.
-=======
   #define EEPROM_AUTO_INIT    // OPT Init EEPROM automatically on any errors.
->>>>>>> 7cde38bf
 #endif
 
 //
@@ -1877,11 +1607,7 @@
 // every couple of seconds when it can't accept commands.
 //
 //#define HOST_KEEPALIVE_FEATURE        // Disable this if your host doesn't like keepalive messages
-<<<<<<< HEAD
-#define DEFAULT_KEEPALIVE_INTERVAL 2  // Number of seconds between "busy" messages. Set with M113.
-=======
 #define DEFAULT_KEEPALIVE_INTERVAL 5  // Number of seconds between "busy" messages. Set with M113.
->>>>>>> 7cde38bf
 #define BUSY_WHILE_HEATING            // Some hosts require "busy" messages even during heating
 
 //
@@ -1900,19 +1626,11 @@
 #define PREHEAT_1_LABEL       "PLA"
 #define PREHEAT_1_TEMP_HOTEND 210
 #define PREHEAT_1_TEMP_BED     60
-<<<<<<< HEAD
-#define PREHEAT_1_FAN_SPEED     0 // Value from 0 to 255
-
-#define PREHEAT_2_LABEL       "PETG"
-#define PREHEAT_2_TEMP_HOTEND 235
-#define PREHEAT_2_TEMP_BED     80
-=======
 #define PREHEAT_1_FAN_SPEED    90 // Value from 0 to 255
 
 #define PREHEAT_2_LABEL       "TPU"
 #define PREHEAT_2_TEMP_HOTEND 230
 #define PREHEAT_2_TEMP_BED     50
->>>>>>> 7cde38bf
 #define PREHEAT_2_FAN_SPEED     0 // Value from 0 to 255
 
 #define PREHEAT_3_LABEL       "PETG"
@@ -1940,12 +1658,7 @@
 
 #if ENABLED(NOZZLE_PARK_FEATURE)
   // Specify a park position as { X, Y, Z_raise }
-<<<<<<< HEAD
-  //#define NOZZLE_PARK_POINT { (X_MIN_POS + 10), (Y_MAX_POS - 10), 20 }
-  #define NOZZLE_PARK_POINT { 0, (Y_MAX_POS - 10), 100 } //OPT
-=======
   #define NOZZLE_PARK_POINT { 0, (Y_MAX_POS - 10), 100 }
->>>>>>> 7cde38bf
   //#define NOZZLE_PARK_X_ONLY          // X move only is required to park
   //#define NOZZLE_PARK_Y_ONLY          // Y move only is required to park
   #define NOZZLE_PARK_Z_RAISE_MIN   2   // (mm) Always raise Z by at least this distance
@@ -2626,9 +2339,6 @@
  * Specific TFT Model Presets. Enable one of the following options
  * or enable TFT_GENERIC and set sub-options.
  */
-<<<<<<< HEAD
-//#define TFT_GENERIC   //Define on QQS_Config
-=======
 
 //
 // 480x320, 3.5", SPI Display From MKS
@@ -2703,7 +2413,6 @@
   //#define TFT_RES_480x272
   //#define TFT_RES_480x320
 #endif
->>>>>>> 7cde38bf
 
 /**
  * TFT UI - User Interface Selection. Enable one of the following options:
@@ -2715,12 +2424,7 @@
  *   For LVGL_UI also copy the 'assets' folder from the build directory to the
  *   root of your SD card, together with the compiled firmware.
  */
-<<<<<<< HEAD
-//Define on QQS_Config
-//#define TFT_CLASSIC_UI
-=======
 #define TFT_CLASSIC_UI
->>>>>>> 7cde38bf
 //#define TFT_COLOR_UI
 //#define TFT_LVGL_UI
 
@@ -2859,14 +2563,10 @@
 #endif
 
 // Support for Adafruit NeoPixel LED driver
-//#define NEOPIXEL_LED   //Define on QQS_Config
+//#define NEOPIXEL_LED
 #if ENABLED(NEOPIXEL_LED)
   #define NEOPIXEL_TYPE   NEO_GRB // NEO_GRBW / NEO_GRB - four/three channel driver type (defined in Adafruit_NeoPixel.h)
-<<<<<<< HEAD
-  //#define NEOPIXEL_PIN     4       // LED driving pin
-=======
   #define NEOPIXEL_PIN    LED_PWM       // LED driving pin
->>>>>>> 7cde38bf
   //#define NEOPIXEL2_TYPE NEOPIXEL_TYPE
   //#define NEOPIXEL2_PIN    5
   #define NEOPIXEL_PIXELS 12       // Number of LEDs in the strip. (Longest strip when NEOPIXEL2_SEPARATE is disabled.)
