/**
 * Marlin 3D Printer Firmware
 * Copyright (c) 2020 MarlinFirmware [https://github.com/MarlinFirmware/Marlin]
 *
 * Based on Sprinter and grbl.
 * Copyright (c) 2011 Camiel Gubbels / Erik van der Zalm
 *
 * This program is free software: you can redistribute it and/or modify
 * it under the terms of the GNU General Public License as published by
 * the Free Software Foundation, either version 3 of the License, or
 * (at your option) any later version.
 *
 * This program is distributed in the hope that it will be useful,
 * but WITHOUT ANY WARRANTY; without even the implied warranty of
 * MERCHANTABILITY or FITNESS FOR A PARTICULAR PURPOSE.  See the
 * GNU General Public License for more details.
 *
 * You should have received a copy of the GNU General Public License
 * along with this program.  If not, see <https://www.gnu.org/licenses/>.
 *
 */
#pragma once

/**
 * Configuration.h
 *
 * Basic settings such as:
 *
 * - Type of electronics
 * - Type of temperature sensor
 * - Printer geometry
 * - Endstop configuration
 * - LCD controller
 * - Extra features
 *
 * Advanced settings can be found in Configuration_adv.h
 */
#define CONFIGURATION_H_VERSION 02010300

//===========================================================================
//============================= Getting Started =============================
//===========================================================================

/**
 * Here are some useful links to help get your machine configured and calibrated:
 *
 * Example Configs:     https://github.com/MarlinFirmware/Configurations/branches/all
 *
 * Průša Calculator:    https://blog.prusa3d.com/calculator_3416/
 *
 * Calibration Guides:  https://reprap.org/wiki/Calibration
 *                      https://reprap.org/wiki/Triffid_Hunter%27s_Calibration_Guide
 *                      https://web.archive.org/web/20220907014303/https://sites.google.com/site/repraplogphase/calibration-of-your-reprap
 *                      https://youtu.be/wAL9d7FgInk
 *                      https://teachingtechyt.github.io/calibration.html
 *
 * Calibration Objects: https://www.thingiverse.com/thing:5573
 *                      https://www.thingiverse.com/thing:1278865
 */

// @section info

// Author info of this build printed to the host during boot and M115
#define STRING_CONFIG_H_AUTHOR "(none, default config)" // Who made the changes.
//#define CUSTOM_VERSION_FILE Version.h // Path from the root directory (no quotes)

// @section machine

// Choose the name from boards.h that matches your setup
#ifndef MOTHERBOARD
  #define MOTHERBOARD BOARD_RAMPS_14_EFB
#endif

/**
 * Select the serial port on the board to use for communication with the host.
 * This allows the connection of wireless adapters (for instance) to non-default port pins.
 * Serial port -1 is the USB emulated serial port, if available.
 * Note: The first serial port (-1 or 0) will always be used by the Arduino bootloader.
 *
 * :[-1, 0, 1, 2, 3, 4, 5, 6, 7]
 */
#define SERIAL_PORT 0

/**
 * Serial Port Baud Rate
 * This is the default communication speed for all serial ports.
 * Set the baud rate defaults for additional serial ports below.
 *
 * 250000 works in most cases, but you might try a lower speed if
 * you commonly experience drop-outs during host printing.
 * You may try up to 1000000 to speed up SD file transfer.
 *
 * :[2400, 9600, 19200, 38400, 57600, 115200, 250000, 500000, 1000000]
 */
#define BAUDRATE 250000

//#define BAUD_RATE_GCODE     // Enable G-code M575 to set the baud rate

/**
 * Select a secondary serial port on the board to use for communication with the host.
 * Currently Ethernet (-2) is only supported on Teensy 4.1 boards.
 * :[-2, -1, 0, 1, 2, 3, 4, 5, 6, 7]
 */
//#define SERIAL_PORT_2 -1
//#define BAUDRATE_2 250000   // :[2400, 9600, 19200, 38400, 57600, 115200, 250000, 500000, 1000000] Enable to override BAUDRATE

/**
 * Select a third serial port on the board to use for communication with the host.
 * Currently only supported for AVR, DUE, LPC1768/9 and STM32/STM32F1
 * :[-1, 0, 1, 2, 3, 4, 5, 6, 7]
 */
//#define SERIAL_PORT_3 1
//#define BAUDRATE_3 250000   // :[2400, 9600, 19200, 38400, 57600, 115200, 250000, 500000, 1000000] Enable to override BAUDRATE

// Enable the Bluetooth serial interface on AT90USB devices
//#define BLUETOOTH

// Name displayed in the LCD "Ready" message and Info menu
//#define CUSTOM_MACHINE_NAME "3D Printer"

// Printer's unique ID, used by some programs to differentiate between machines.
// Choose your own or use a service like https://www.uuidgenerator.net/version4
//#define MACHINE_UUID "00000000-0000-0000-0000-000000000000"

// @section stepper drivers

/**
 * Stepper Drivers
 *
 * These settings allow Marlin to tune stepper driver timing and enable advanced options for
 * stepper drivers that support them. You may also override timing options in Configuration_adv.h.
 *
 * Use TMC2208/TMC2208_STANDALONE for TMC2225 drivers and TMC2209/TMC2209_STANDALONE for TMC2226 drivers.
 *
 * Options: A4988, A5984, DRV8825, LV8729, TB6560, TB6600, TMC2100,
 *          TMC2130, TMC2130_STANDALONE, TMC2160, TMC2160_STANDALONE,
 *          TMC2208, TMC2208_STANDALONE, TMC2209, TMC2209_STANDALONE,
 *          TMC26X,  TMC26X_STANDALONE,  TMC2660, TMC2660_STANDALONE,
 *          TMC5130, TMC5130_STANDALONE, TMC5160, TMC5160_STANDALONE
 * :['A4988', 'A5984', 'DRV8825', 'LV8729', 'TB6560', 'TB6600', 'TMC2100', 'TMC2130', 'TMC2130_STANDALONE', 'TMC2160', 'TMC2160_STANDALONE', 'TMC2208', 'TMC2208_STANDALONE', 'TMC2209', 'TMC2209_STANDALONE', 'TMC26X', 'TMC26X_STANDALONE', 'TMC2660', 'TMC2660_STANDALONE', 'TMC5130', 'TMC5130_STANDALONE', 'TMC5160', 'TMC5160_STANDALONE']
 */
#define X_DRIVER_TYPE  A4988
#define Y_DRIVER_TYPE  A4988
#define Z_DRIVER_TYPE  A4988
//#define X2_DRIVER_TYPE A4988
//#define Y2_DRIVER_TYPE A4988
//#define Z2_DRIVER_TYPE A4988
//#define Z3_DRIVER_TYPE A4988
//#define Z4_DRIVER_TYPE A4988
//#define I_DRIVER_TYPE  A4988
//#define J_DRIVER_TYPE  A4988
//#define K_DRIVER_TYPE  A4988
//#define U_DRIVER_TYPE  A4988
//#define V_DRIVER_TYPE  A4988
//#define W_DRIVER_TYPE  A4988
#define E0_DRIVER_TYPE A4988
//#define E1_DRIVER_TYPE A4988
//#define E2_DRIVER_TYPE A4988
//#define E3_DRIVER_TYPE A4988
//#define E4_DRIVER_TYPE A4988
//#define E5_DRIVER_TYPE A4988
//#define E6_DRIVER_TYPE A4988
//#define E7_DRIVER_TYPE A4988

/**
 * Additional Axis Settings
 *
 * Define AXISn_ROTATES for all axes that rotate or pivot.
 * Rotational axis coordinates are expressed in degrees.
 *
 * AXISn_NAME defines the letter used to refer to the axis in (most) G-code commands.
 * By convention the names and roles are typically:
 *   'A' : Rotational axis parallel to X
 *   'B' : Rotational axis parallel to Y
 *   'C' : Rotational axis parallel to Z
 *   'U' : Secondary linear axis parallel to X
 *   'V' : Secondary linear axis parallel to Y
 *   'W' : Secondary linear axis parallel to Z
 *
 * Regardless of these settings the axes are internally named I, J, K, U, V, W.
 */
#ifdef I_DRIVER_TYPE
  #define AXIS4_NAME 'A' // :['A', 'B', 'C', 'U', 'V', 'W']
  #define AXIS4_ROTATES
#endif
#ifdef J_DRIVER_TYPE
  #define AXIS5_NAME 'B' // :['B', 'C', 'U', 'V', 'W']
  #define AXIS5_ROTATES
#endif
#ifdef K_DRIVER_TYPE
  #define AXIS6_NAME 'C' // :['C', 'U', 'V', 'W']
  #define AXIS6_ROTATES
#endif
#ifdef U_DRIVER_TYPE
  #define AXIS7_NAME 'U' // :['U', 'V', 'W']
  //#define AXIS7_ROTATES
#endif
#ifdef V_DRIVER_TYPE
  #define AXIS8_NAME 'V' // :['V', 'W']
  //#define AXIS8_ROTATES
#endif
#ifdef W_DRIVER_TYPE
  #define AXIS9_NAME 'W' // :['W']
  //#define AXIS9_ROTATES
#endif

// @section extruder

// This defines the number of extruders
// :[0, 1, 2, 3, 4, 5, 6, 7, 8]
#define EXTRUDERS 1

// Generally expected filament diameter (1.75, 2.85, 3.0, ...). Used for Volumetric, Filament Width Sensor, etc.
#define DEFAULT_NOMINAL_FILAMENT_DIA 1.75

// For Cyclops or any "multi-extruder" that shares a single nozzle.
//#define SINGLENOZZLE

// Save and restore temperature and fan speed on tool-change.
// Set standby for the unselected tool with M104/106/109 T...
#if ENABLED(SINGLENOZZLE)
  //#define SINGLENOZZLE_STANDBY_TEMP
  //#define SINGLENOZZLE_STANDBY_FAN
#endif

// A dual extruder that uses a single stepper motor
//#define SWITCHING_EXTRUDER
#if ENABLED(SWITCHING_EXTRUDER)
  #define SWITCHING_EXTRUDER_SERVO_NR 0
  #define SWITCHING_EXTRUDER_SERVO_ANGLES { 0, 90 } // Angles for E0, E1[, E2, E3]
  #if EXTRUDERS > 3
    #define SWITCHING_EXTRUDER_E23_SERVO_NR 1
  #endif
#endif

// Switch extruders by bumping the toolhead. Requires EVENT_GCODE_TOOLCHANGE_#.
//#define MECHANICAL_SWITCHING_EXTRUDER

/**
 * A dual-nozzle that uses a servomotor to raise/lower one (or both) of the nozzles.
 * Can be combined with SWITCHING_EXTRUDER.
 */
//#define SWITCHING_NOZZLE
#if ENABLED(SWITCHING_NOZZLE)
  #define SWITCHING_NOZZLE_SERVO_NR 0
  //#define SWITCHING_NOZZLE_E1_SERVO_NR 1          // If two servos are used, the index of the second
  #define SWITCHING_NOZZLE_SERVO_ANGLES { 0, 90 }   // A pair of angles for { E0, E1 }.
                                                    // For Dual Servo use two pairs: { { lower, raise }, { lower, raise } }
  #define SWITCHING_NOZZLE_SERVO_DWELL 2500         // Dwell time to wait for servo to make physical move
#endif

// Switch nozzles by bumping the toolhead. Requires EVENT_GCODE_TOOLCHANGE_#.
//#define MECHANICAL_SWITCHING_NOZZLE

/**
 * Two separate X-carriages with extruders that connect to a moving part
 * via a solenoid docking mechanism. Requires SOL1_PIN and SOL2_PIN.
 */
//#define PARKING_EXTRUDER

/**
 * Two separate X-carriages with extruders that connect to a moving part
 * via a magnetic docking mechanism using movements and no solenoid
 *
 * project   : https://www.thingiverse.com/thing:3080893
 * movements : https://youtu.be/0xCEiG9VS3k
 *             https://youtu.be/Bqbcs0CU2FE
 */
//#define MAGNETIC_PARKING_EXTRUDER

#if ANY(PARKING_EXTRUDER, MAGNETIC_PARKING_EXTRUDER)

  #define PARKING_EXTRUDER_PARKING_X { -78, 184 }     // X positions for parking the extruders
  #define PARKING_EXTRUDER_GRAB_DISTANCE 1            // (mm) Distance to move beyond the parking point to grab the extruder

  #if ENABLED(PARKING_EXTRUDER)

    #define PARKING_EXTRUDER_SOLENOIDS_INVERT           // If enabled, the solenoid is NOT magnetized with applied voltage
    #define PARKING_EXTRUDER_SOLENOIDS_PINS_ACTIVE LOW  // LOW or HIGH pin signal energizes the coil
    #define PARKING_EXTRUDER_SOLENOIDS_DELAY 250        // (ms) Delay for magnetic field. No delay if 0 or not defined.
    //#define MANUAL_SOLENOID_CONTROL                   // Manual control of docking solenoids with M380 S / M381

  #elif ENABLED(MAGNETIC_PARKING_EXTRUDER)

    #define MPE_FAST_SPEED      9000      // (mm/min) Speed for travel before last distance point
    #define MPE_SLOW_SPEED      4500      // (mm/min) Speed for last distance travel to park and couple
    #define MPE_TRAVEL_DISTANCE   10      // (mm) Last distance point
    #define MPE_COMPENSATION       0      // Offset Compensation -1 , 0 , 1 (multiplier) only for coupling

  #endif

#endif

/**
 * Switching Toolhead
 *
 * Support for swappable and dockable toolheads, such as
 * the E3D Tool Changer. Toolheads are locked with a servo.
 */
//#define SWITCHING_TOOLHEAD

/**
 * Magnetic Switching Toolhead
 *
 * Support swappable and dockable toolheads with a magnetic
 * docking mechanism using movement and no servo.
 */
//#define MAGNETIC_SWITCHING_TOOLHEAD

/**
 * Electromagnetic Switching Toolhead
 *
 * Parking for CoreXY / HBot kinematics.
 * Toolheads are parked at one edge and held with an electromagnet.
 * Supports more than 2 Toolheads. See https://youtu.be/JolbsAKTKf4
 */
//#define ELECTROMAGNETIC_SWITCHING_TOOLHEAD

#if ANY(SWITCHING_TOOLHEAD, MAGNETIC_SWITCHING_TOOLHEAD, ELECTROMAGNETIC_SWITCHING_TOOLHEAD)
  #define SWITCHING_TOOLHEAD_Y_POS          235         // (mm) Y position of the toolhead dock
  #define SWITCHING_TOOLHEAD_Y_SECURITY      10         // (mm) Security distance Y axis
  #define SWITCHING_TOOLHEAD_Y_CLEAR         60         // (mm) Minimum distance from dock for unobstructed X axis
  #define SWITCHING_TOOLHEAD_X_POS          { 215, 0 }  // (mm) X positions for parking the extruders
  #if ENABLED(SWITCHING_TOOLHEAD)
    #define SWITCHING_TOOLHEAD_SERVO_NR       2         // Index of the servo connector
    #define SWITCHING_TOOLHEAD_SERVO_ANGLES { 0, 180 }  // (degrees) Angles for Lock, Unlock
  #elif ENABLED(MAGNETIC_SWITCHING_TOOLHEAD)
    #define SWITCHING_TOOLHEAD_Y_RELEASE      5         // (mm) Security distance Y axis
    #define SWITCHING_TOOLHEAD_X_SECURITY   { 90, 150 } // (mm) Security distance X axis (T0,T1)
    //#define PRIME_BEFORE_REMOVE                       // Prime the nozzle before release from the dock
    #if ENABLED(PRIME_BEFORE_REMOVE)
      #define SWITCHING_TOOLHEAD_PRIME_MM           20  // (mm)   Extruder prime length
      #define SWITCHING_TOOLHEAD_RETRACT_MM         10  // (mm)   Retract after priming length
      #define SWITCHING_TOOLHEAD_PRIME_FEEDRATE    300  // (mm/min) Extruder prime feedrate
      #define SWITCHING_TOOLHEAD_RETRACT_FEEDRATE 2400  // (mm/min) Extruder retract feedrate
    #endif
  #elif ENABLED(ELECTROMAGNETIC_SWITCHING_TOOLHEAD)
    #define SWITCHING_TOOLHEAD_Z_HOP          2         // (mm) Z raise for switching
  #endif
#endif

/**
 * "Mixing Extruder"
 *   - Adds G-codes M163 and M164 to set and "commit" the current mix factors.
 *   - Extends the stepping routines to move multiple steppers in proportion to the mix.
 *   - Optional support for Repetier Firmware's 'M164 S<index>' supporting virtual tools.
 *   - This implementation supports up to two mixing extruders.
 *   - Enable DIRECT_MIXING_IN_G1 for M165 and mixing in G1 (from Pia Taubert's reference implementation).
 */
//#define MIXING_EXTRUDER
#if ENABLED(MIXING_EXTRUDER)
  #define MIXING_STEPPERS 2        // Number of steppers in your mixing extruder
  #define MIXING_VIRTUAL_TOOLS 16  // Use the Virtual Tool method with M163 and M164
  //#define DIRECT_MIXING_IN_G1    // Allow ABCDHI mix factors in G1 movement commands
  //#define GRADIENT_MIX           // Support for gradient mixing with M166 and LCD
  //#define MIXING_PRESETS         // Assign 8 default V-tool presets for 2 or 3 MIXING_STEPPERS
  #if ENABLED(GRADIENT_MIX)
    //#define GRADIENT_VTOOL       // Add M166 T to use a V-tool index as a Gradient alias
  #endif
#endif

// Offset of the extruders (uncomment if using more than one and relying on firmware to position when changing).
// The offset has to be X=0, Y=0 for the extruder 0 hotend (default extruder).
// For the other hotends it is their distance from the extruder 0 hotend.
//#define HOTEND_OFFSET_X { 0.0, 20.00 } // (mm) relative X-offset for each nozzle
//#define HOTEND_OFFSET_Y { 0.0, 5.00 }  // (mm) relative Y-offset for each nozzle
//#define HOTEND_OFFSET_Z { 0.0, 0.00 }  // (mm) relative Z-offset for each nozzle

// @section multi-material

/**
 * Multi-Material Unit
 * Set to one of these predefined models:
 *
 *   PRUSA_MMU1           : Průša MMU1 (The "multiplexer" version)
 *   PRUSA_MMU2           : Průša MMU2
 *   PRUSA_MMU2S          : Průša MMU2S (Requires MK3S extruder with motion sensor, EXTRUDERS = 5)
 *   EXTENDABLE_EMU_MMU2  : MMU with configurable number of filaments (ERCF, SMuFF or similar with Průša MMU2 compatible firmware)
 *   EXTENDABLE_EMU_MMU2S : MMUS with configurable number of filaments (ERCF, SMuFF or similar with Průša MMU2 compatible firmware)
 *
 * Requires NOZZLE_PARK_FEATURE to park print head in case MMU unit fails.
 * See additional options in Configuration_adv.h.
 * :["PRUSA_MMU1", "PRUSA_MMU2", "PRUSA_MMU2S", "EXTENDABLE_EMU_MMU2", "EXTENDABLE_EMU_MMU2S"]
 */
//#define MMU_MODEL PRUSA_MMU2

// @section psu control

/**
 * Power Supply Control
 *
 * Enable and connect the power supply to the PS_ON_PIN.
 * Specify whether the power supply is active HIGH or active LOW.
 */
//#define PSU_CONTROL
//#define PSU_NAME "Power Supply"

#if ENABLED(PSU_CONTROL)
  //#define MKS_PWC                 // Using the MKS PWC add-on
  //#define PS_OFF_CONFIRM          // Confirm dialog when power off
  //#define PS_OFF_SOUND            // Beep 1s when power off
  #define PSU_ACTIVE_STATE LOW      // Set 'LOW' for ATX, 'HIGH' for X-Box

  //#define PSU_DEFAULT_OFF               // Keep power off until enabled directly with M80
  //#define PSU_POWERUP_DELAY      250    // (ms) Delay for the PSU to warm up to full power
  //#define LED_POWEROFF_TIMEOUT 10000    // (ms) Turn off LEDs after power-off, with this amount of delay

  //#define POWER_OFF_TIMER               // Enable M81 D<seconds> to power off after a delay
  //#define POWER_OFF_WAIT_FOR_COOLDOWN   // Enable M81 S to power off only after cooldown

  //#define PSU_POWERUP_GCODE  "M355 S1"  // G-code to run after power-on (e.g., case light on)
  //#define PSU_POWEROFF_GCODE "M355 S0"  // G-code to run before power-off (e.g., case light off)

  //#define AUTO_POWER_CONTROL      // Enable automatic control of the PS_ON pin
  #if ENABLED(AUTO_POWER_CONTROL)
    #define AUTO_POWER_FANS           // Turn on PSU for fans
    #define AUTO_POWER_E_FANS         // Turn on PSU for E Fans
    #define AUTO_POWER_CONTROLLERFAN  // Turn on PSU for Controller Fan
    #define AUTO_POWER_CHAMBER_FAN    // Turn on PSU for Chamber Fan
    #define AUTO_POWER_COOLER_FAN     // Turn on PSU for Cooler Fan
    #define AUTO_POWER_SPINDLE_LASER  // Turn on PSU for Spindle/Laser
    #define POWER_TIMEOUT              30 // (s) Turn off power if the machine is idle for this duration
    //#define POWER_OFF_DELAY          60 // (s) Delay of poweroff after M81 command. Useful to let fans run for extra time.
  #endif
  #if ANY(AUTO_POWER_CONTROL, POWER_OFF_WAIT_FOR_COOLDOWN)
    //#define AUTO_POWER_E_TEMP        50 // (°C) PSU on if any extruder is over this temperature
    //#define AUTO_POWER_CHAMBER_TEMP  30 // (°C) PSU on if the chamber is over this temperature
    //#define AUTO_POWER_COOLER_TEMP   26 // (°C) PSU on if the cooler is over this temperature
  #endif
#endif

//===========================================================================
//============================= Thermal Settings ============================
//===========================================================================
// @section temperature

/**
 * Temperature Sensors:
 *
 * NORMAL IS 4.7kΩ PULLUP! Hotend sensors can use 1kΩ pullup with correct resistor and table.
 *
 * ================================================================
 *  Analog Thermistors - 4.7kΩ pullup - Normal
 * ================================================================
 *     1 : 100kΩ EPCOS - Best choice for EPCOS thermistors
 *   331 : 100kΩ Same as #1, but 3.3V scaled for MEGA
 *   332 : 100kΩ Same as #1, but 3.3V scaled for DUE
 *     2 : 200kΩ ATC Semitec 204GT-2
 *   202 : 200kΩ Copymaster 3D
 *     3 : ???Ω  Mendel-parts thermistor
 *     4 : 10kΩ  Generic Thermistor !! DO NOT use for a hotend - it gives bad resolution at high temp. !!
 *     5 : 100kΩ ATC Semitec 104GT-2/104NT-4-R025H42G - Used in ParCan, J-Head, and E3D, SliceEngineering 300°C
 *   501 : 100kΩ Zonestar - Tronxy X3A
 *   502 : 100kΩ Zonestar - used by hot bed in Zonestar Průša P802M
 *   503 : 100kΩ Zonestar (Z8XM2) Heated Bed thermistor
 *   504 : 100kΩ Zonestar P802QR2 (Part# QWG-104F-B3950) Hotend Thermistor
 *   505 : 100kΩ Zonestar P802QR2 (Part# QWG-104F-3950) Bed Thermistor
 *   512 : 100kΩ RPW-Ultra hotend
 *     6 : 100kΩ EPCOS - Not as accurate as table #1 (created using a fluke thermocouple)
 *     7 : 100kΩ Honeywell 135-104LAG-J01
 *    71 : 100kΩ Honeywell 135-104LAF-J01
 *     8 : 100kΩ Vishay 0603 SMD NTCS0603E3104FXT
 *     9 : 100kΩ GE Sensing AL03006-58.2K-97-G1
 *    10 : 100kΩ RS PRO 198-961
 *    11 : 100kΩ Keenovo AC silicone mats, most Wanhao i3 machines - beta 3950, 1%
 *    12 : 100kΩ Vishay 0603 SMD NTCS0603E3104FXT (#8) - calibrated for Makibox hot bed
 *    13 : 100kΩ Hisens up to 300°C - for "Simple ONE" & "All In ONE" hotend - beta 3950, 1%
 *    14 : 100kΩ  (R25), 4092K (beta25), 4.7kΩ pull-up, bed thermistor as used in Ender-5 S1
 *    15 : 100kΩ Calibrated for JGAurora A5 hotend
 *    17 : 100kΩ Dagoma NTC white thermistor
 *    18 : 200kΩ ATC Semitec 204GT-2 Dagoma.Fr - MKS_Base_DKU001327
 *    22 : 100kΩ GTM32 Pro vB - hotend - 4.7kΩ pullup to 3.3V and 220Ω to analog input
 *    23 : 100kΩ GTM32 Pro vB - bed - 4.7kΩ pullup to 3.3v and 220Ω to analog input
 *    30 : 100kΩ Kis3d Silicone heating mat 200W/300W with 6mm precision cast plate (EN AW 5083) NTC100K - beta 3950
 *    60 : 100kΩ Maker's Tool Works Kapton Bed Thermistor - beta 3950
 *    61 : 100kΩ Formbot/Vivedino 350°C Thermistor - beta 3950
 *    66 : 4.7MΩ Dyze Design / Trianglelab T-D500 500°C High Temperature Thermistor
 *    67 : 500kΩ SliceEngineering 450°C Thermistor
 *    68 : PT100 Smplifier board from Dyze Design
 *    70 : 100kΩ bq Hephestos 2
 *    75 : 100kΩ Generic Silicon Heat Pad with NTC100K MGB18-104F39050L32
 *   666 : 200kΩ Einstart S custom thermistor with 10k pullup.
 *  2000 : 100kΩ Ultimachine Rambo TDK NTCG104LH104KT1 NTC100K motherboard Thermistor
 *
 * ================================================================
 *  Analog Thermistors - 1kΩ pullup
 *   Atypical, and requires changing out the 4.7kΩ pullup for 1kΩ.
 *   (but gives greater accuracy and more stable PID)
 * ================================================================
 *    51 : 100kΩ EPCOS (1kΩ pullup)
 *    52 : 200kΩ ATC Semitec 204GT-2 (1kΩ pullup)
 *    55 : 100kΩ ATC Semitec 104GT-2 - Used in ParCan & J-Head (1kΩ pullup)
 *
 * ================================================================
 *  Analog Thermistors - 10kΩ pullup - Atypical
 * ================================================================
 *    99 : 100kΩ Found on some Wanhao i3 machines with a 10kΩ pull-up resistor
 *
 * ================================================================
 *  Analog RTDs (Pt100/Pt1000)
 * ================================================================
 *   110 : Pt100  with 1kΩ pullup (atypical)
 *   147 : Pt100  with 4.7kΩ pullup
 *  1010 : Pt1000 with 1kΩ pullup (atypical)
 *  1022 : Pt1000 with 2.2kΩ pullup
 *  1047 : Pt1000 with 4.7kΩ pullup (E3D)
 *    20 : Pt100  with circuit in the Ultimainboard V2.x with mainboard ADC reference voltage = INA826 amplifier-board supply voltage.
 *                NOTE: (1) Must use an ADC input with no pullup. (2) Some INA826 amplifiers are unreliable at 3.3V so consider using sensor 147, 110, or 21.
 *    21 : Pt100  with circuit in the Ultimainboard V2.x with 3.3v ADC reference voltage (STM32, LPC176x....) and 5V INA826 amplifier board supply.
 *                NOTE: ADC pins are not 5V tolerant. Not recommended because it's possible to damage the CPU by going over 500°C.
 *   201 : Pt100  with circuit in Overlord, similar to Ultimainboard V2.x
 *
 * ================================================================
 *  SPI RTD/Thermocouple Boards
 * ================================================================
 *    -5 : MAX31865 with Pt100/Pt1000, 2, 3, or 4-wire  (only for sensors 0-2 and bed)
 *                  NOTE: You must uncomment/set the MAX31865_*_OHMS_n defines below.
 *    -3 : MAX31855 with Thermocouple, -200°C to +700°C (only for sensors 0-2 and bed)
 *    -2 : MAX6675  with Thermocouple, 0°C to +700°C    (only for sensors 0-2 and bed)
 *
 *  NOTE: Ensure TEMP_n_CS_PIN is set in your pins file for each TEMP_SENSOR_n using an SPI Thermocouple. By default,
 *        Hardware SPI on the default serial bus is used. If you have also set TEMP_n_SCK_PIN and TEMP_n_MISO_PIN,
 *        Software SPI will be used on those ports instead. You can force Hardware SPI on the default bus in the
 *        Configuration_adv.h file. At this time, separate Hardware SPI buses for sensors are not supported.
 *
 * ================================================================
 *  Analog Thermocouple Boards
 * ================================================================
 *    -4 : AD8495 with Thermocouple
 *    -1 : AD595  with Thermocouple
 *
 * ================================================================
 *  SoC internal sensor
 * ================================================================
 *   100 : SoC internal sensor
 *
 * ================================================================
 *  Custom/Dummy/Other Thermal Sensors
 * ================================================================
 *     0 : not used
 *  1000 : Custom - Specify parameters in Configuration_adv.h
 *
 *   !!! Use these for Testing or Development purposes. NEVER for production machine. !!!
 *   998 : Dummy Table that ALWAYS reads 25°C or the temperature defined below.
 *   999 : Dummy Table that ALWAYS reads 100°C or the temperature defined below.
 */
#define TEMP_SENSOR_0 1
#define TEMP_SENSOR_1 0
#define TEMP_SENSOR_2 0
#define TEMP_SENSOR_3 0
#define TEMP_SENSOR_4 0
#define TEMP_SENSOR_5 0
#define TEMP_SENSOR_6 0
#define TEMP_SENSOR_7 0
#define TEMP_SENSOR_BED 1
#define TEMP_SENSOR_PROBE 0
#define TEMP_SENSOR_CHAMBER 0
#define TEMP_SENSOR_COOLER 0
#define TEMP_SENSOR_BOARD 0
#define TEMP_SENSOR_SOC 0
#define TEMP_SENSOR_REDUNDANT 0

// Dummy thermistor constant temperature readings, for use with 998 and 999
#define DUMMY_THERMISTOR_998_VALUE  25
#define DUMMY_THERMISTOR_999_VALUE 100

// Resistor values when using MAX31865 sensors (-5) on TEMP_SENSOR_0 / 1
#if TEMP_SENSOR_IS_MAX_TC(0)
  #define MAX31865_SENSOR_OHMS_0      100 // (Ω) Typically 100 or 1000 (PT100 or PT1000)
  #define MAX31865_CALIBRATION_OHMS_0 430 // (Ω) Typically 430 for Adafruit PT100; 4300 for Adafruit PT1000
#endif
#if TEMP_SENSOR_IS_MAX_TC(1)
  #define MAX31865_SENSOR_OHMS_1      100
  #define MAX31865_CALIBRATION_OHMS_1 430
#endif
#if TEMP_SENSOR_IS_MAX_TC(2)
  #define MAX31865_SENSOR_OHMS_2      100
  #define MAX31865_CALIBRATION_OHMS_2 430
#endif

#if HAS_E_TEMP_SENSOR
  #define TEMP_RESIDENCY_TIME         10  // (seconds) Time to wait for hotend to "settle" in M109
  #define TEMP_WINDOW                  1  // (°C) Temperature proximity for the "temperature reached" timer
  #define TEMP_HYSTERESIS              3  // (°C) Temperature proximity considered "close enough" to the target
#endif

#if TEMP_SENSOR_BED
  #define TEMP_BED_RESIDENCY_TIME     10  // (seconds) Time to wait for bed to "settle" in M190
  #define TEMP_BED_WINDOW              1  // (°C) Temperature proximity for the "temperature reached" timer
  #define TEMP_BED_HYSTERESIS          3  // (°C) Temperature proximity considered "close enough" to the target
#endif

#if TEMP_SENSOR_CHAMBER
  #define TEMP_CHAMBER_RESIDENCY_TIME 10  // (seconds) Time to wait for chamber to "settle" in M191
  #define TEMP_CHAMBER_WINDOW          1  // (°C) Temperature proximity for the "temperature reached" timer
  #define TEMP_CHAMBER_HYSTERESIS      3  // (°C) Temperature proximity considered "close enough" to the target
#endif

/**
 * Redundant Temperature Sensor (TEMP_SENSOR_REDUNDANT)
 *
 * Use a temp sensor as a redundant sensor for another reading. Select an unused temperature sensor, and another
 * sensor you'd like it to be redundant for. If the two thermistors differ by TEMP_SENSOR_REDUNDANT_MAX_DIFF (°C),
 * the print will be aborted. Whichever sensor is selected will have its normal functions disabled; i.e. selecting
 * the Bed sensor (-1) will disable bed heating/monitoring.
 *
 * For selecting source/target use: COOLER, PROBE, BOARD, CHAMBER, BED, E0, E1, E2, E3, E4, E5, E6, E7
 */
#if TEMP_SENSOR_REDUNDANT
  #define TEMP_SENSOR_REDUNDANT_SOURCE    E1  // The sensor that will provide the redundant reading.
  #define TEMP_SENSOR_REDUNDANT_TARGET    E0  // The sensor that we are providing a redundant reading for.
  #define TEMP_SENSOR_REDUNDANT_MAX_DIFF  10  // (°C) Temperature difference that will trigger a print abort.
#endif

// Below this temperature the heater will be switched off
// because it probably indicates a broken thermistor wire.
#define HEATER_0_MINTEMP   5
#define HEATER_1_MINTEMP   5
#define HEATER_2_MINTEMP   5
#define HEATER_3_MINTEMP   5
#define HEATER_4_MINTEMP   5
#define HEATER_5_MINTEMP   5
#define HEATER_6_MINTEMP   5
#define HEATER_7_MINTEMP   5
#define BED_MINTEMP        5
#define CHAMBER_MINTEMP    5

// Above this temperature the heater will be switched off.
// This can protect components from overheating, but NOT from shorts and failures.
// (Use MINTEMP for thermistor short/failure protection.)
#define HEATER_0_MAXTEMP 275
#define HEATER_1_MAXTEMP 275
#define HEATER_2_MAXTEMP 275
#define HEATER_3_MAXTEMP 275
#define HEATER_4_MAXTEMP 275
#define HEATER_5_MAXTEMP 275
#define HEATER_6_MAXTEMP 275
#define HEATER_7_MAXTEMP 275
#define BED_MAXTEMP      150
#define CHAMBER_MAXTEMP  60

/**
 * Thermal Overshoot
 * During heatup (and printing) the temperature can often "overshoot" the target by many degrees
 * (especially before PID tuning). Setting the target temperature too close to MAXTEMP guarantees
 * a MAXTEMP shutdown! Use these values to forbid temperatures being set too close to MAXTEMP.
 */
#define HOTEND_OVERSHOOT 15   // (°C) Forbid temperatures over MAXTEMP - OVERSHOOT
#define BED_OVERSHOOT    10   // (°C) Forbid temperatures over MAXTEMP - OVERSHOOT
#define COOLER_OVERSHOOT  2   // (°C) Forbid temperatures closer than OVERSHOOT

//===========================================================================
//============================= PID Settings ================================
//===========================================================================

// @section hotend temp

/**
 * Temperature Control
 *
 *  (NONE) : Bang-bang heating
 * PIDTEMP : PID temperature control (~4.1K)
 * MPCTEMP : Predictive Model temperature control. (~1.8K without auto-tune)
 */
#define PIDTEMP           // See the PID Tuning Guide at https://reprap.org/wiki/PID_Tuning
//#define MPCTEMP         // ** EXPERIMENTAL ** See https://marlinfw.org/docs/features/model_predictive_control.html

#define PID_MAX  255      // Limit hotend current while PID is active (see PID_FUNCTIONAL_RANGE below); 255=full current
#define PID_K1     0.95   // Smoothing factor within any PID loop

#if ENABLED(PIDTEMP)
  //#define PID_DEBUG             // Print PID debug data to the serial port. Use 'M303 D' to toggle activation.
  //#define PID_PARAMS_PER_HOTEND // Use separate PID parameters for each extruder (useful for mismatched extruders)
                                  // Set/get with G-code: M301 E[extruder number, 0-2]

  #if ENABLED(PID_PARAMS_PER_HOTEND)
    // Specify up to one value per hotend here, according to your setup.
    // If there are fewer values, the last one applies to the remaining hotends.
    #define DEFAULT_Kp_LIST {  22.20,  22.20 }
    #define DEFAULT_Ki_LIST {   1.08,   1.08 }
    #define DEFAULT_Kd_LIST { 114.00, 114.00 }
  #else
    #define DEFAULT_Kp  22.20
    #define DEFAULT_Ki   1.08
    #define DEFAULT_Kd 114.00
  #endif
#else
  #define BANG_MAX 255    // Limit hotend current while in bang-bang mode; 255=full current
#endif

/**
 * Model Predictive Control for hotend
 *
 * Use a physical model of the hotend to control temperature. When configured correctly this gives
 * better responsiveness and stability than PID and removes the need for PID_EXTRUSION_SCALING
 * and PID_FAN_SCALING. Enable MPC_AUTOTUNE and use M306 T to autotune the model.
 * @section mpctemp
 */
#if ENABLED(MPCTEMP)
  #define MPC_AUTOTUNE                                // Include a method to do MPC auto-tuning (~6.3K bytes of flash)
  //#define MPC_EDIT_MENU                             // Add MPC editing to the "Advanced Settings" menu. (~1.3K bytes of flash)
  //#define MPC_AUTOTUNE_MENU                         // Add MPC auto-tuning to the "Advanced Settings" menu. (~350 bytes of flash)

  #define MPC_MAX 255                                 // (0..255) Current to nozzle while MPC is active.
  #define MPC_HEATER_POWER { 40.0f }                  // (W) Heat cartridge powers.

  #define MPC_INCLUDE_FAN                             // Model the fan speed?

  // Measured physical constants from M306
  #define MPC_BLOCK_HEAT_CAPACITY { 16.7f }           // (J/K) Heat block heat capacities.
  #define MPC_SENSOR_RESPONSIVENESS { 0.22f }         // (K/s per ∆K) Rate of change of sensor temperature from heat block.
  #define MPC_AMBIENT_XFER_COEFF { 0.068f }           // (W/K) Heat transfer coefficients from heat block to room air with fan off.
  #if ENABLED(MPC_INCLUDE_FAN)
    #define MPC_AMBIENT_XFER_COEFF_FAN255 { 0.097f }  // (W/K) Heat transfer coefficients from heat block to room air with fan on full.
  #endif

  // For one fan and multiple hotends MPC needs to know how to apply the fan cooling effect.
  #if ENABLED(MPC_INCLUDE_FAN)
    //#define MPC_FAN_0_ALL_HOTENDS
    //#define MPC_FAN_0_ACTIVE_HOTEND
  #endif

  // Filament Heat Capacity (joules/kelvin/mm)
  // Set at runtime with M306 H<value>
  #define FILAMENT_HEAT_CAPACITY_PERMM { 5.6e-3f }    // 0.0056 J/K/mm for 1.75mm PLA (0.0149 J/K/mm for 2.85mm PLA).
                                                      // 0.0036 J/K/mm for 1.75mm PETG (0.0094 J/K/mm for 2.85mm PETG).
                                                      // 0.00515 J/K/mm for 1.75mm ABS (0.0137 J/K/mm for 2.85mm ABS).
                                                      // 0.00522 J/K/mm for 1.75mm Nylon (0.0138 J/K/mm for 2.85mm Nylon).

  // Advanced options
  #define MPC_SMOOTHING_FACTOR 0.5f                   // (0.0...1.0) Noisy temperature sensors may need a lower value for stabilization.
  #define MPC_MIN_AMBIENT_CHANGE 1.0f                 // (K/s) Modeled ambient temperature rate of change, when correcting model inaccuracies.
  #define MPC_STEADYSTATE 0.5f                        // (K/s) Temperature change rate for steady state logic to be enforced.

  #define MPC_TUNING_POS { X_CENTER, Y_CENTER, 1.0f } // (mm) M306 Autotuning position, ideally bed center at first layer height.
  #define MPC_TUNING_END_Z 10.0f                      // (mm) M306 Autotuning final Z position.
#endif

//===========================================================================
//====================== PID > Bed Temperature Control ======================
//===========================================================================

// @section bed temp

/**
 * Max Bed Power
 * Applies to all forms of bed control (PID, bang-bang, and bang-bang with hysteresis).
 * When set to any value below 255, enables a form of PWM to the bed that acts like a divider
 * so don't use it unless you are OK with PWM on your bed. (See the comment on enabling PIDTEMPBED)
 */
#define MAX_BED_POWER 255 // limits duty cycle to bed; 255=full current

/**
 * PID Bed Heating
 *
 * The PID frequency will be the same as the extruder PWM.
 * If PID_dT is the default, and correct for the hardware/configuration, that means 7.689Hz,
 * which is fine for driving a square wave into a resistive load and does not significantly
 * impact FET heating. This also works fine on a Fotek SSR-10DA Solid State Relay into a 250W
 * heater. If your configuration is significantly different than this and you don't understand
 * the issues involved, don't use bed PID until someone else verifies that your hardware works.
 *
 * With this option disabled, bang-bang will be used. BED_LIMIT_SWITCHING enables hysteresis.
 */
//#define PIDTEMPBED

#if ENABLED(PIDTEMPBED)
  //#define MIN_BED_POWER 0
  //#define PID_BED_DEBUG // Print Bed PID debug data to the serial port.

  // 120V 250W silicone heater into 4mm borosilicate (MendelMax 1.5+)
  // from FOPDT model - kp=.39 Tp=405 Tdead=66, Tc set to 79.2, aggressive factor of .15 (vs .1, 1, 10)
  #define DEFAULT_bedKp 10.00
  #define DEFAULT_bedKi .023
  #define DEFAULT_bedKd 305.4

  // FIND YOUR OWN: "M303 E-1 C8 S90" to run autotune on the bed at 90 degreesC for 8 cycles.
#else
  //#define BED_LIMIT_SWITCHING   // Keep the bed temperature within BED_HYSTERESIS of the target
#endif

// Add 'M190 R T' for more gradual M190 R bed cooling.
//#define BED_ANNEALING_GCODE

//===========================================================================
//==================== PID > Chamber Temperature Control ====================
//===========================================================================

/**
 * PID Chamber Heating
 *
 * If this option is enabled set PID constants below.
 * If this option is disabled, bang-bang will be used and CHAMBER_LIMIT_SWITCHING will enable
 * hysteresis.
 *
 * The PID frequency will be the same as the extruder PWM.
 * If PID_dT is the default, and correct for the hardware/configuration, that means 7.689Hz,
 * which is fine for driving a square wave into a resistive load and does not significantly
 * impact FET heating. This also works fine on a Fotek SSR-10DA Solid State Relay into a 200W
 * heater. If your configuration is significantly different than this and you don't understand
 * the issues involved, don't use chamber PID until someone else verifies that your hardware works.
 * @section chamber temp
 */
//#define PIDTEMPCHAMBER
//#define CHAMBER_LIMIT_SWITCHING

/**
 * Max Chamber Power
 * Applies to all forms of chamber control (PID, bang-bang, and bang-bang with hysteresis).
 * When set to any value below 255, enables a form of PWM to the chamber heater that acts like a divider
 * so don't use it unless you are OK with PWM on your heater. (See the comment on enabling PIDTEMPCHAMBER)
 */
#define MAX_CHAMBER_POWER 255 // limits duty cycle to chamber heater; 255=full current

#if ENABLED(PIDTEMPCHAMBER)
  #define MIN_CHAMBER_POWER 0
  //#define PID_CHAMBER_DEBUG // Print Chamber PID debug data to the serial port.

  // Lasko "MyHeat Personal Heater" (200w) modified with a Fotek SSR-10DA to control only the heating element
  // and placed inside the small Creality printer enclosure tent.
  //
  #define DEFAULT_chamberKp 37.04
  #define DEFAULT_chamberKi 1.40
  #define DEFAULT_chamberKd 655.17
  // M309 P37.04 I1.04 D655.17

  // FIND YOUR OWN: "M303 E-2 C8 S50" to run autotune on the chamber at 50 degreesC for 8 cycles.
#endif // PIDTEMPCHAMBER

#if ANY(PIDTEMP, PIDTEMPBED, PIDTEMPCHAMBER)
  //#define PID_OPENLOOP          // Puts PID in open loop. M104/M140 sets the output power from 0 to PID_MAX
  //#define SLOW_PWM_HEATERS      // PWM with very low frequency (roughly 0.125Hz=8s) and minimum state time of approximately 1s useful for heaters driven by a relay
  #define PID_FUNCTIONAL_RANGE 10 // If the temperature difference between the target temperature and the actual temperature
                                  // is more than PID_FUNCTIONAL_RANGE then the PID will be shut off and the heater will be set to min/max.

  //#define PID_EDIT_MENU         // Add PID editing to the "Advanced Settings" menu. (~700 bytes of flash)
  //#define PID_AUTOTUNE_MENU     // Add PID auto-tuning to the "Advanced Settings" menu. (~250 bytes of flash)
#endif

// @section safety

/**
 * Prevent extrusion if the temperature is below EXTRUDE_MINTEMP.
 * Add M302 to set the minimum extrusion temperature and/or turn
 * cold extrusion prevention on and off.
 *
 * *** IT IS HIGHLY RECOMMENDED TO LEAVE THIS OPTION ENABLED! ***
 */
#define PREVENT_COLD_EXTRUSION
#define EXTRUDE_MINTEMP 170

/**
 * Prevent a single extrusion longer than EXTRUDE_MAXLENGTH.
 * Note: For Bowden Extruders make this large enough to allow load/unload.
 */
#define PREVENT_LENGTHY_EXTRUDE
#define EXTRUDE_MAXLENGTH 200

//===========================================================================
//======================== Thermal Runaway Protection =======================
//===========================================================================

/**
 * Thermal Protection provides additional protection to your printer from damage
 * and fire. Marlin always includes safe min and max temperature ranges which
 * protect against a broken or disconnected thermistor wire.
 *
 * The issue: If a thermistor falls out, it will report the much lower
 * temperature of the air in the room, and the the firmware will keep
 * the heater on.
 *
 * If you get "Thermal Runaway" or "Heating failed" errors the
 * details can be tuned in Configuration_adv.h
 */

#define THERMAL_PROTECTION_HOTENDS // Enable thermal protection for all extruders
#define THERMAL_PROTECTION_BED     // Enable thermal protection for the heated bed
#define THERMAL_PROTECTION_CHAMBER // Enable thermal protection for the heated chamber
#define THERMAL_PROTECTION_COOLER  // Enable thermal protection for the laser cooling

//===========================================================================
//============================= Mechanical Settings =========================
//===========================================================================

// @section machine

// Enable one of the options below for CoreXY, CoreXZ, or CoreYZ kinematics,
// either in the usual order or reversed
//#define COREXY
//#define COREXZ
//#define COREYZ
//#define COREYX
//#define COREZX
//#define COREZY

//
// MarkForged Kinematics
// See https://reprap.org/forum/read.php?152,504042
//
//#define MARKFORGED_XY
//#define MARKFORGED_YX
#if ANY(MARKFORGED_XY, MARKFORGED_YX)
  //#define MARKFORGED_INVERSE  // Enable for an inverted Markforged kinematics belt path
#endif

// Enable for a belt style printer with endless "Z" motion
//#define BELTPRINTER

// Enable for Polargraph Kinematics
//#define POLARGRAPH
#if ENABLED(POLARGRAPH)
  #define POLARGRAPH_MAX_BELT_LEN  1035.0 // (mm) Belt length at full extension. Override with M665 H.
  #define DEFAULT_SEGMENTS_PER_SECOND 5   // Move segmentation based on duration
  #define PEN_UP_DOWN_MENU                // Add "Pen Up" and "Pen Down" to the MarlinUI menu
#endif

// @section delta

// Enable for DELTA kinematics and configure below
//#define DELTA
#if ENABLED(DELTA)

  // Make delta curves from many straight lines (linear interpolation).
  // This is a trade-off between visible corners (not enough segments)
  // and processor overload (too many expensive sqrt calls).
  #define DEFAULT_SEGMENTS_PER_SECOND 200

  // After homing move down to a height where XY movement is unconstrained
  //#define DELTA_HOME_TO_SAFE_ZONE

  // Delta calibration menu
  // Add three-point calibration to the MarlinUI menu.
  // See http://minow.blogspot.com/index.html#4918805519571907051
  //#define DELTA_CALIBRATION_MENU

  // G33 Delta Auto-Calibration. Enable EEPROM_SETTINGS to store results.
  //#define DELTA_AUTO_CALIBRATION

  #if ENABLED(DELTA_AUTO_CALIBRATION)
    // Default number of probe points : n*n (1 -> 7)
    #define DELTA_CALIBRATION_DEFAULT_POINTS 4
  #endif

  #if ANY(DELTA_AUTO_CALIBRATION, DELTA_CALIBRATION_MENU)
    // Step size for paper-test probing
    #define PROBE_MANUALLY_STEP 0.05      // (mm)
  #endif

  // Print surface diameter/2 minus unreachable space (avoid collisions with vertical towers).
  #define PRINTABLE_RADIUS       140.0    // (mm)

  // Maximum reachable area
  #define DELTA_MAX_RADIUS       140.0    // (mm)

  // Center-to-center distance of the holes in the diagonal push rods.
  #define DELTA_DIAGONAL_ROD 250.0        // (mm)

  // Distance between bed and nozzle Z home position
  #define DELTA_HEIGHT 250.00             // (mm) Get this value from G33 auto calibrate

  #define DELTA_ENDSTOP_ADJ { 0.0, 0.0, 0.0 } // (mm) Get these values from G33 auto calibrate

  // Horizontal distance bridged by diagonal push rods when effector is centered.
  #define DELTA_RADIUS 124.0              // (mm) Get this value from G33 auto calibrate

  // Trim adjustments for individual towers
  // tower angle corrections for X and Y tower / rotate XYZ so Z tower angle = 0
  // measured in degrees anticlockwise looking from above the printer
  #define DELTA_TOWER_ANGLE_TRIM { 0.0, 0.0, 0.0 } // (mm) Get these values from G33 auto calibrate

  // Delta radius and diagonal rod adjustments
  //#define DELTA_RADIUS_TRIM_TOWER       { 0.0, 0.0, 0.0 } // (mm)
  //#define DELTA_DIAGONAL_ROD_TRIM_TOWER { 0.0, 0.0, 0.0 } // (mm)
#endif

// @section scara

/**
 * MORGAN_SCARA was developed by QHARLEY in South Africa in 2012-2013.
 * Implemented and slightly reworked by JCERNY in June, 2014.
 *
 * Mostly Printed SCARA is an open source design by Tyler Williams. See:
 *   https://www.thingiverse.com/thing:2487048
 *   https://www.thingiverse.com/thing:1241491
 */
//#define MORGAN_SCARA
//#define MP_SCARA
#if ANY(MORGAN_SCARA, MP_SCARA)
  // If movement is choppy try lowering this value
  #define DEFAULT_SEGMENTS_PER_SECOND 200

  // Length of inner and outer support arms. Measure arm lengths precisely.
  #define SCARA_LINKAGE_1 150       // (mm)
  #define SCARA_LINKAGE_2 150       // (mm)

  // SCARA tower offset (position of Tower relative to bed zero position)
  // This needs to be reasonably accurate as it defines the printbed position in the SCARA space.
  #define SCARA_OFFSET_X  100       // (mm)
  #define SCARA_OFFSET_Y  -56       // (mm)

  #if ENABLED(MORGAN_SCARA)

    //#define DEBUG_SCARA_KINEMATICS
    #define FEEDRATE_SCALING        // Convert XY feedrate from mm/s to degrees/s on the fly

    // Radius around the center where the arm cannot reach
    #define MIDDLE_DEAD_ZONE_R   0  // (mm)

    #define THETA_HOMING_OFFSET  0  // Calculated from Calibration Guide and M360 / M114. See https://www.morgan3dp.com/morgan-calibration-guide/
    #define PSI_HOMING_OFFSET    0  // Calculated from Calibration Guide and M364 / M114. See https://www.morgan3dp.com/morgan-calibration-guide/

  #elif ENABLED(MP_SCARA)

    #define SCARA_OFFSET_THETA1  12 // degrees
    #define SCARA_OFFSET_THETA2 131 // degrees

  #endif

#endif

// @section tpara

// Enable for TPARA kinematics and configure below
//#define AXEL_TPARA
#if ENABLED(AXEL_TPARA)
  #define DEBUG_TPARA_KINEMATICS
  #define DEFAULT_SEGMENTS_PER_SECOND 200

  // Length of inner and outer support arms. Measure arm lengths precisely.
  #define TPARA_LINKAGE_1 120       // (mm)
  #define TPARA_LINKAGE_2 120       // (mm)

  // SCARA tower offset (position of Tower relative to bed zero position)
  // This needs to be reasonably accurate as it defines the printbed position in the SCARA space.
  #define TPARA_OFFSET_X    0       // (mm)
  #define TPARA_OFFSET_Y    0       // (mm)
  #define TPARA_OFFSET_Z    0       // (mm)

  #define FEEDRATE_SCALING        // Convert XY feedrate from mm/s to degrees/s on the fly

  // Radius around the center where the arm cannot reach
  #define MIDDLE_DEAD_ZONE_R   0  // (mm)

  // Calculated from Calibration Guide and M360 / M114. See https://www.morgan3dp.com/morgan-calibration-guide/
  #define THETA_HOMING_OFFSET  0
  #define PSI_HOMING_OFFSET    0
#endif

// @section polar

/**
 * POLAR Kinematics
 *  developed by Kadir ilkimen for PolarBear CNC and babyBear
 *  https://github.com/kadirilkimen/Polar-Bear-Cnc-Machine
 *  https://github.com/kadirilkimen/babyBear-3D-printer
 *
 * A polar machine can have different configurations.
 * This kinematics is only compatible with the following configuration:
 *        X : Independent linear
 *   Y or B : Polar
 *        Z : Independent linear
 *
 * For example, PolarBear has CoreXZ plus Polar Y or B.
 *
 * Motion problem for Polar axis near center / origin:
 *
 * 3D printing:
 * Movements very close to the center of the polar axis take more time than others.
 * This brief delay results in more material deposition due to the pressure in the nozzle.
 *
 * Current Kinematics and feedrate scaling deals with this by making the movement as fast
 * as possible. It works for slow movements but doesn't work well with fast ones. A more
 * complicated extrusion compensation must be implemented.
 *
 * Ideally, it should estimate that a long rotation near the center is ahead and will cause
 * unwanted deposition. Therefore it can compensate the extrusion beforehand.
 *
 * Laser cutting:
 * Same thing would be a problem for laser engraving too. As it spends time rotating at the
 * center point, more likely it will burn more material than it should. Therefore similar
 * compensation would be implemented for laser-cutting operations.
 *
 * Milling:
 * This shouldn't be a problem for cutting/milling operations.
 */
//#define POLAR
#if ENABLED(POLAR)
  #define DEFAULT_SEGMENTS_PER_SECOND 180   // If movement is choppy try lowering this value
  #define PRINTABLE_RADIUS 82.0f            // (mm) Maximum travel of X axis

  // Movements fall inside POLAR_FAST_RADIUS are assigned the highest possible feedrate
  // to compensate unwanted deposition related to the near-origin motion problem.
  #define POLAR_FAST_RADIUS 3.0f            // (mm)

  // Radius which is unreachable by the tool.
  // Needed if the tool is not perfectly aligned to the center of the polar axis.
  #define POLAR_CENTER_OFFSET 0.0f          // (mm)

  #define FEEDRATE_SCALING                  // Convert XY feedrate from mm/s to degrees/s on the fly
#endif

// @section machine

// Articulated robot (arm). Joints are directly mapped to axes with no kinematics.
//#define ARTICULATED_ROBOT_ARM

// For a hot wire cutter with parallel horizontal axes (X, I) where the heights of the two wire
// ends are controlled by parallel axes (Y, J). Joints are directly mapped to axes (no kinematics).
//#define FOAMCUTTER_XYUV

//===========================================================================
//============================== Endstop Settings ===========================
//===========================================================================

// @section endstops

// Enable pullup for all endstops to prevent a floating state
#define ENDSTOPPULLUPS
#if DISABLED(ENDSTOPPULLUPS)
  // Disable ENDSTOPPULLUPS to set pullups individually
  //#define ENDSTOPPULLUP_XMIN
  //#define ENDSTOPPULLUP_YMIN
  //#define ENDSTOPPULLUP_ZMIN
  //#define ENDSTOPPULLUP_IMIN
  //#define ENDSTOPPULLUP_JMIN
  //#define ENDSTOPPULLUP_KMIN
  //#define ENDSTOPPULLUP_UMIN
  //#define ENDSTOPPULLUP_VMIN
  //#define ENDSTOPPULLUP_WMIN
  //#define ENDSTOPPULLUP_XMAX
  //#define ENDSTOPPULLUP_YMAX
  //#define ENDSTOPPULLUP_ZMAX
  //#define ENDSTOPPULLUP_IMAX
  //#define ENDSTOPPULLUP_JMAX
  //#define ENDSTOPPULLUP_KMAX
  //#define ENDSTOPPULLUP_UMAX
  //#define ENDSTOPPULLUP_VMAX
  //#define ENDSTOPPULLUP_WMAX
  //#define ENDSTOPPULLUP_ZMIN_PROBE
#endif

// Enable pulldown for all endstops to prevent a floating state
//#define ENDSTOPPULLDOWNS
#if DISABLED(ENDSTOPPULLDOWNS)
  // Disable ENDSTOPPULLDOWNS to set pulldowns individually
  //#define ENDSTOPPULLDOWN_XMIN
  //#define ENDSTOPPULLDOWN_YMIN
  //#define ENDSTOPPULLDOWN_ZMIN
  //#define ENDSTOPPULLDOWN_IMIN
  //#define ENDSTOPPULLDOWN_JMIN
  //#define ENDSTOPPULLDOWN_KMIN
  //#define ENDSTOPPULLDOWN_UMIN
  //#define ENDSTOPPULLDOWN_VMIN
  //#define ENDSTOPPULLDOWN_WMIN
  //#define ENDSTOPPULLDOWN_XMAX
  //#define ENDSTOPPULLDOWN_YMAX
  //#define ENDSTOPPULLDOWN_ZMAX
  //#define ENDSTOPPULLDOWN_IMAX
  //#define ENDSTOPPULLDOWN_JMAX
  //#define ENDSTOPPULLDOWN_KMAX
  //#define ENDSTOPPULLDOWN_UMAX
  //#define ENDSTOPPULLDOWN_VMAX
  //#define ENDSTOPPULLDOWN_WMAX
  //#define ENDSTOPPULLDOWN_ZMIN_PROBE
#endif

/**
 * Endstop "Hit" State
 * Set to the state (HIGH or LOW) that applies to each endstop.
 */
#define X_MIN_ENDSTOP_HIT_STATE HIGH
#define X_MAX_ENDSTOP_HIT_STATE HIGH
#define Y_MIN_ENDSTOP_HIT_STATE HIGH
#define Y_MAX_ENDSTOP_HIT_STATE HIGH
#define Z_MIN_ENDSTOP_HIT_STATE HIGH
#define Z_MAX_ENDSTOP_HIT_STATE HIGH
#define I_MIN_ENDSTOP_HIT_STATE HIGH
#define I_MAX_ENDSTOP_HIT_STATE HIGH
#define J_MIN_ENDSTOP_HIT_STATE HIGH
#define J_MAX_ENDSTOP_HIT_STATE HIGH
#define K_MIN_ENDSTOP_HIT_STATE HIGH
#define K_MAX_ENDSTOP_HIT_STATE HIGH
#define U_MIN_ENDSTOP_HIT_STATE HIGH
#define U_MAX_ENDSTOP_HIT_STATE HIGH
#define V_MIN_ENDSTOP_HIT_STATE HIGH
#define V_MAX_ENDSTOP_HIT_STATE HIGH
#define W_MIN_ENDSTOP_HIT_STATE HIGH
#define W_MAX_ENDSTOP_HIT_STATE HIGH
#define Z_MIN_PROBE_ENDSTOP_HIT_STATE HIGH

// Enable this feature if all enabled endstop pins are interrupt-capable.
// This will remove the need to poll the interrupt pins, saving many CPU cycles.
//#define ENDSTOP_INTERRUPTS_FEATURE

/**
 * Endstop Noise Threshold
 *
 * Enable if your probe or endstops falsely trigger due to noise.
 *
 * - Higher values may affect repeatability or accuracy of some bed probes.
 * - To fix noise install a 100nF ceramic capacitor in parallel with the switch.
 * - This feature is not required for common micro-switches mounted on PCBs
 *   based on the Makerbot design, which already have the 100nF capacitor.
 *
 * :[2,3,4,5,6,7]
 */
//#define ENDSTOP_NOISE_THRESHOLD 2

// Check for stuck or disconnected endstops during homing moves.
//#define DETECT_BROKEN_ENDSTOP

//=============================================================================
//============================== Movement Settings ============================
//=============================================================================
// @section motion

/**
 * Default Settings
 *
 * These settings can be reset by M502
 *
 * Note that if EEPROM is enabled, saved values will override these.
 */

/**
 * With this option each E stepper can have its own factors for the
 * following movement settings. If fewer factors are given than the
 * total number of extruders, the last value applies to the rest.
 */
//#define DISTINCT_E_FACTORS

/**
 * Default Axis Steps Per Unit (linear=steps/mm, rotational=steps/°)
 * Override with M92
 *                                      X, Y, Z [, I [, J [, K...]]], E0 [, E1[, E2...]]
 */
#define DEFAULT_AXIS_STEPS_PER_UNIT   { 80, 80, 400, 500 }

/**
 * Default Max Feed Rate (linear=mm/s, rotational=°/s)
 * Override with M203
 *                                      X, Y, Z [, I [, J [, K...]]], E0 [, E1[, E2...]]
 */
#define DEFAULT_MAX_FEEDRATE          { 300, 300, 5, 25 }

//#define LIMITED_MAX_FR_EDITING        // Limit edit via M203 or LCD to DEFAULT_MAX_FEEDRATE * 2
#if ENABLED(LIMITED_MAX_FR_EDITING)
  #define MAX_FEEDRATE_EDIT_VALUES    { 600, 600, 10, 50 } // ...or, set your own edit limits
#endif

/**
 * Default Max Acceleration (speed change with time) (linear=mm/(s^2), rotational=°/(s^2))
 * (Maximum start speed for accelerated moves)
 * Override with M201
 *                                      X, Y, Z [, I [, J [, K...]]], E0 [, E1[, E2...]]
 */
#define DEFAULT_MAX_ACCELERATION      { 3000, 3000, 100, 10000 }

//#define LIMITED_MAX_ACCEL_EDITING     // Limit edit via M201 or LCD to DEFAULT_MAX_ACCELERATION * 2
#if ENABLED(LIMITED_MAX_ACCEL_EDITING)
  #define MAX_ACCEL_EDIT_VALUES       { 6000, 6000, 200, 20000 } // ...or, set your own edit limits
#endif

/**
 * Default Acceleration (speed change with time) (linear=mm/(s^2), rotational=°/(s^2))
 * Override with M204
 *
 *   M204 P    Acceleration
 *   M204 R    Retract Acceleration
 *   M204 T    Travel Acceleration
 */
#define DEFAULT_ACCELERATION          3000    // X, Y, Z and E acceleration for printing moves
#define DEFAULT_RETRACT_ACCELERATION  3000    // E acceleration for retracts
#define DEFAULT_TRAVEL_ACCELERATION   3000    // X, Y, Z acceleration for travel (non printing) moves

/**
 * Default Jerk limits (mm/s)
 * Override with M205 X Y Z . . . E
 *
 * "Jerk" specifies the minimum speed change that requires acceleration.
 * When changing speed and direction, if the difference is less than the
 * value set here, it may happen instantaneously.
 */
//#define CLASSIC_JERK
#if ENABLED(CLASSIC_JERK)
  #define DEFAULT_XJERK 10.0
  #define DEFAULT_YJERK 10.0
  #define DEFAULT_ZJERK  0.3
  //#define DEFAULT_IJERK  0.3
  //#define DEFAULT_JJERK  0.3
  //#define DEFAULT_KJERK  0.3
  //#define DEFAULT_UJERK  0.3
  //#define DEFAULT_VJERK  0.3
  //#define DEFAULT_WJERK  0.3

  //#define TRAVEL_EXTRA_XYJERK 0.0     // Additional jerk allowance for all travel moves

  //#define LIMITED_JERK_EDITING        // Limit edit via M205 or LCD to DEFAULT_aJERK * 2
  #if ENABLED(LIMITED_JERK_EDITING)
    #define MAX_JERK_EDIT_VALUES { 20, 20, 0.6, 10 } // ...or, set your own edit limits
  #endif
#endif

#define DEFAULT_EJERK    5.0  // May be used by Linear Advance

/**
 * Junction Deviation Factor
 *
 * See:
 *   https://reprap.org/forum/read.php?1,739819
 *   https://blog.kyneticcnc.com/2018/10/computing-junction-deviation-for-marlin.html
 */
#if DISABLED(CLASSIC_JERK)
  #define JUNCTION_DEVIATION_MM 0.013 // (mm) Distance from real junction edge
  #define JD_HANDLE_SMALL_SEGMENTS    // Use curvature estimation instead of just the junction angle
                                      // for small segments (< 1mm) with large junction angles (> 135°).
#endif

/**
 * S-Curve Acceleration
 *
 * This option eliminates vibration during printing by fitting a Bézier
 * curve to move acceleration, producing much smoother direction changes.
 *
 * See https://github.com/synthetos/TinyG/wiki/Jerk-Controlled-Motion-Explained
 */
//#define S_CURVE_ACCELERATION

//===========================================================================
//============================= Z Probe Options =============================
//===========================================================================
// @section probes

//
// See https://marlinfw.org/docs/configuration/probes.html
//

/**
 * Enable this option for a probe connected to the Z-MIN pin.
 * The probe replaces the Z-MIN endstop and is used for Z homing.
 * (Automatically enables USE_PROBE_FOR_Z_HOMING.)
 */
#define Z_MIN_PROBE_USES_Z_MIN_ENDSTOP_PIN

// Force the use of the probe for Z-axis homing
//#define USE_PROBE_FOR_Z_HOMING

/**
 * Z_MIN_PROBE_PIN
 *
 * Override this pin only if the probe cannot be connected to
 * the default Z_MIN_PROBE_PIN for the selected MOTHERBOARD.
 *
 *  - The simplest option is to use a free endstop connector.
 *  - Use 5V for powered (usually inductive) sensors.
 *
 *  - For simple switches...
 *    - Normally-closed (NC) also connect to GND.
 *    - Normally-open (NO) also connect to 5V.
 */
//#define Z_MIN_PROBE_PIN -1

/**
 * Probe Type
 *
 * Allen Key Probes, Servo Probes, Z-Sled Probes, FIX_MOUNTED_PROBE, etc.
 * Activate one of these to use Auto Bed Leveling below.
 */

/**
 * The "Manual Probe" provides a means to do "Auto" Bed Leveling without a probe.
 * Use G29 repeatedly, adjusting the Z height at each point with movement commands
 * or (with LCD_BED_LEVELING) the LCD controller.
 */
//#define PROBE_MANUALLY

/**
 * A Fix-Mounted Probe either doesn't deploy or needs manual deployment.
 *   (e.g., an inductive probe or a nozzle-based probe-switch.)
 */
//#define FIX_MOUNTED_PROBE

/**
 * Use the nozzle as the probe, as with a conductive
 * nozzle system or a piezo-electric smart effector.
 */
//#define NOZZLE_AS_PROBE

/**
 * Z Servo Probe, such as an endstop switch on a rotating arm.
 */
//#define Z_PROBE_SERVO_NR 0
#ifdef Z_PROBE_SERVO_NR
  //#define Z_SERVO_ANGLES { 70, 0 }      // Z Servo Deploy and Stow angles
  //#define Z_SERVO_MEASURE_ANGLE 45      // Use if the servo must move to a "free" position for measuring after deploy
  //#define Z_SERVO_INTERMEDIATE_STOW     // Stow the probe between points
  //#define Z_SERVO_DEACTIVATE_AFTER_STOW // Deactivate the servo when probe is stowed
#endif

/**
 * The BLTouch probe uses a Hall effect sensor and emulates a servo.
 */
//#define BLTOUCH

/**
 * MagLev V4 probe by MDD
 *
 * This probe is deployed and activated by powering a built-in electromagnet.
 */
//#define MAGLEV4
#if ENABLED(MAGLEV4)
  //#define MAGLEV_TRIGGER_PIN 11     // Set to the connected digital output
  #define MAGLEV_TRIGGER_DELAY 15     // Changing this risks overheating the coil
#endif

/**
 * Touch-MI Probe by hotends.fr
 *
 * This probe is deployed and activated by moving the X-axis to a magnet at the edge of the bed.
 * By default, the magnet is assumed to be on the left and activated by a home. If the magnet is
 * on the right, enable and set TOUCH_MI_DEPLOY_XPOS to the deploy position.
 *
 * Also requires: BABYSTEPPING, BABYSTEP_ZPROBE_OFFSET, Z_SAFE_HOMING,
 *                and a minimum Z_CLEARANCE_FOR_HOMING of 10.
 */
//#define TOUCH_MI_PROBE
#if ENABLED(TOUCH_MI_PROBE)
  #define TOUCH_MI_RETRACT_Z 0.5                  // Height at which the probe retracts
  //#define TOUCH_MI_DEPLOY_XPOS (X_MAX_BED + 2)  // For a magnet on the right side of the bed
  //#define TOUCH_MI_MANUAL_DEPLOY                // For manual deploy (LCD menu)
#endif

/**
 * Bed Distance Sensor
 *
 * Measures the distance from bed to nozzle with accuracy of 0.01mm.
 * For information about this sensor https://github.com/markniu/Bed_Distance_sensor
 * Uses I2C port, so it requires I2C library markyue/Panda_SoftMasterI2C.
 */
//#define BD_SENSOR
#if ENABLED(BD_SENSOR)
  //#define BD_SENSOR_PROBE_NO_STOP // Probe bed without stopping at each probe point
#endif

// A probe that is deployed and stowed with a solenoid pin (SOL1_PIN)
//#define SOLENOID_PROBE

// A sled-mounted probe like those designed by Charles Bell.
//#define Z_PROBE_SLED
//#define SLED_DOCKING_OFFSET 5  // The extra distance the X axis must travel to pickup the sled. 0 should be fine but you can push it further if you'd like.

// A probe deployed by moving the x-axis, such as the Wilson II's rack-and-pinion probe designed by Marty Rice.
//#define RACK_AND_PINION_PROBE
#if ENABLED(RACK_AND_PINION_PROBE)
  #define Z_PROBE_DEPLOY_X  X_MIN_POS
  #define Z_PROBE_RETRACT_X X_MAX_POS
#endif

/**
 * Magnetically Mounted Probe
 * For probes such as Euclid, Klicky, Klackender, etc.
 */
//#define MAG_MOUNTED_PROBE
#if ENABLED(MAG_MOUNTED_PROBE)
  #define PROBE_DEPLOY_FEEDRATE (133*60)  // (mm/min) Probe deploy speed
  #define PROBE_STOW_FEEDRATE   (133*60)  // (mm/min) Probe stow speed

  #define MAG_MOUNTED_DEPLOY_1 { PROBE_DEPLOY_FEEDRATE, { 245, 114, 30 } }  // Move to side Dock & Attach probe
  #define MAG_MOUNTED_DEPLOY_2 { PROBE_DEPLOY_FEEDRATE, { 210, 114, 30 } }  // Move probe off dock
  #define MAG_MOUNTED_DEPLOY_3 { PROBE_DEPLOY_FEEDRATE, {   0,   0,  0 } }  // Extra move if needed
  #define MAG_MOUNTED_DEPLOY_4 { PROBE_DEPLOY_FEEDRATE, {   0,   0,  0 } }  // Extra move if needed
  #define MAG_MOUNTED_DEPLOY_5 { PROBE_DEPLOY_FEEDRATE, {   0,   0,  0 } }  // Extra move if needed
  #define MAG_MOUNTED_STOW_1   { PROBE_STOW_FEEDRATE,   { 245, 114, 20 } }  // Move to dock
  #define MAG_MOUNTED_STOW_2   { PROBE_STOW_FEEDRATE,   { 245, 114,  0 } }  // Place probe beside remover
  #define MAG_MOUNTED_STOW_3   { PROBE_STOW_FEEDRATE,   { 230, 114,  0 } }  // Side move to remove probe
  #define MAG_MOUNTED_STOW_4   { PROBE_STOW_FEEDRATE,   { 210, 114, 20 } }  // Side move to remove probe
  #define MAG_MOUNTED_STOW_5   { PROBE_STOW_FEEDRATE,   {   0,   0,  0 } }  // Extra move if needed
#endif

// Duet Smart Effector (for delta printers) - https://docs.duet3d.com/en/Duet3D_hardware/Accessories/Smart_Effector
// When the pin is defined you can use M672 to set/reset the probe sensitivity.
//#define DUET_SMART_EFFECTOR
#if ENABLED(DUET_SMART_EFFECTOR)
  #define SMART_EFFECTOR_MOD_PIN  -1  // Connect a GPIO pin to the Smart Effector MOD pin
#endif

/**
 * Use StallGuard2 to probe the bed with the nozzle.
 * Requires stallGuard-capable Trinamic stepper drivers.
 * CAUTION: This can damage machines with Z lead screws.
 *          Take extreme care when setting up this feature.
 */
//#define SENSORLESS_PROBING

/**
 * Allen key retractable z-probe as seen on many Kossel delta printers - https://reprap.org/wiki/Kossel#Autolevel_probe
 * Deploys by touching z-axis belt. Retracts by pushing the probe down.
 */
//#define Z_PROBE_ALLEN_KEY
#if ENABLED(Z_PROBE_ALLEN_KEY)
  // 2 or 3 sets of coordinates for deploying and retracting the spring loaded touch probe on G29,
  // if servo actuated touch probe is not defined. Uncomment as appropriate for your printer/probe.

  #define Z_PROBE_ALLEN_KEY_DEPLOY_1 { 30.0, PRINTABLE_RADIUS, 100.0 }
  #define Z_PROBE_ALLEN_KEY_DEPLOY_1_FEEDRATE XY_PROBE_FEEDRATE

  #define Z_PROBE_ALLEN_KEY_DEPLOY_2 { 0.0, PRINTABLE_RADIUS, 100.0 }
  #define Z_PROBE_ALLEN_KEY_DEPLOY_2_FEEDRATE (XY_PROBE_FEEDRATE)/10

  #define Z_PROBE_ALLEN_KEY_DEPLOY_3 { 0.0, (PRINTABLE_RADIUS) * 0.75, 100.0 }
  #define Z_PROBE_ALLEN_KEY_DEPLOY_3_FEEDRATE XY_PROBE_FEEDRATE

  #define Z_PROBE_ALLEN_KEY_STOW_1 { -64.0, 56.0, 23.0 } // Move the probe into position
  #define Z_PROBE_ALLEN_KEY_STOW_1_FEEDRATE XY_PROBE_FEEDRATE

  #define Z_PROBE_ALLEN_KEY_STOW_2 { -64.0, 56.0, 3.0 } // Push it down
  #define Z_PROBE_ALLEN_KEY_STOW_2_FEEDRATE (XY_PROBE_FEEDRATE)/10

  #define Z_PROBE_ALLEN_KEY_STOW_3 { -64.0, 56.0, 50.0 } // Move it up to clear
  #define Z_PROBE_ALLEN_KEY_STOW_3_FEEDRATE XY_PROBE_FEEDRATE

  #define Z_PROBE_ALLEN_KEY_STOW_4 { 0.0, 0.0, 50.0 }
  #define Z_PROBE_ALLEN_KEY_STOW_4_FEEDRATE XY_PROBE_FEEDRATE

#endif // Z_PROBE_ALLEN_KEY

/**
 * Nozzle-to-Probe offsets { X, Y, Z }
 *
 * X and Y offset
 *   Use a caliper or ruler to measure the distance from the tip of
 *   the Nozzle to the center-point of the Probe in the X and Y axes.
 *
 * Z offset
 * - For the Z offset use your best known value and adjust at runtime.
 * - Common probes trigger below the nozzle and have negative values for Z offset.
 * - Probes triggering above the nozzle height are uncommon but do exist. When using
 *   probes such as this, carefully set Z_CLEARANCE_DEPLOY_PROBE and Z_CLEARANCE_BETWEEN_PROBES
 *   to avoid collisions during probing.
 *
 * Tune and Adjust
 * -  Probe Offsets can be tuned at runtime with 'M851', LCD menus, babystepping, etc.
 * -  PROBE_OFFSET_WIZARD (Configuration_adv.h) can be used for setting the Z offset.
 *
 * Assuming the typical work area orientation:
 *  - Probe to RIGHT of the Nozzle has a Positive X offset
 *  - Probe to LEFT  of the Nozzle has a Negative X offset
 *  - Probe in BACK  of the Nozzle has a Positive Y offset
 *  - Probe in FRONT of the Nozzle has a Negative Y offset
 *
 * Some examples:
 *   #define NOZZLE_TO_PROBE_OFFSET { 10, 10, -1 }   // Example "1"
 *   #define NOZZLE_TO_PROBE_OFFSET {-10,  5, -1 }   // Example "2"
 *   #define NOZZLE_TO_PROBE_OFFSET {  5, -5, -1 }   // Example "3"
 *   #define NOZZLE_TO_PROBE_OFFSET {-15,-10, -1 }   // Example "4"
 *
 *     +-- BACK ---+
 *     |    [+]    |
 *   L |        1  | R <-- Example "1" (right+,  back+)
 *   E |  2        | I <-- Example "2" ( left-,  back+)
 *   F |[-]  N  [+]| G <-- Nozzle
 *   T |       3   | H <-- Example "3" (right+, front-)
 *     | 4         | T <-- Example "4" ( left-, front-)
 *     |    [-]    |
 *     O-- FRONT --+
 */
#define NOZZLE_TO_PROBE_OFFSET { 10, 10, 0 }

// Enable and set to use a specific tool for probing. Disable to allow any tool.
#define PROBING_TOOL 0
#ifdef PROBING_TOOL
  //#define PROBE_TOOLCHANGE_NO_MOVE  // Suppress motion on probe tool-change
#endif

// Most probes should stay away from the edges of the bed, but
// with NOZZLE_AS_PROBE this can be negative for a wider probing area.
#define PROBING_MARGIN 10

// X and Y axis travel speed (mm/min) between probes
#define XY_PROBE_FEEDRATE (133*60)

// Feedrate (mm/min) for the first approach when double-probing (MULTIPLE_PROBING == 2)
#define Z_PROBE_FEEDRATE_FAST (4*60)

// Feedrate (mm/min) for the "accurate" probe of each point
#define Z_PROBE_FEEDRATE_SLOW (Z_PROBE_FEEDRATE_FAST / 2)

/**
 * Probe Activation Switch
 * A switch indicating proper deployment, or an optical
 * switch triggered when the carriage is near the bed.
 */
//#define PROBE_ACTIVATION_SWITCH
#if ENABLED(PROBE_ACTIVATION_SWITCH)
  #define PROBE_ACTIVATION_SWITCH_STATE LOW // State indicating probe is active
  //#define PROBE_ACTIVATION_SWITCH_PIN PC6 // Override default pin
#endif

/**
 * Tare Probe (determine zero-point) prior to each probe.
 * Useful for a strain gauge or piezo sensor that needs to factor out
 * elements such as cables pulling on the carriage.
 */
//#define PROBE_TARE
#if ENABLED(PROBE_TARE)
  #define PROBE_TARE_TIME  200    // (ms) Time to hold tare pin
  #define PROBE_TARE_DELAY 200    // (ms) Delay after tare before
  #define PROBE_TARE_STATE HIGH   // State to write pin for tare
  //#define PROBE_TARE_PIN PA5    // Override default pin
  #if ENABLED(PROBE_ACTIVATION_SWITCH)
    //#define PROBE_TARE_ONLY_WHILE_INACTIVE  // Fail to tare/probe if PROBE_ACTIVATION_SWITCH is active
  #endif
#endif

/**
 * Probe Enable / Disable
 * The probe only provides a triggered signal when enabled.
 */
//#define PROBE_ENABLE_DISABLE
#if ENABLED(PROBE_ENABLE_DISABLE)
  //#define PROBE_ENABLE_PIN -1   // Override the default pin here
#endif

/**
 * Multiple Probing
 *
 * You may get improved results by probing 2 or more times.
 * With EXTRA_PROBING the more atypical reading(s) will be disregarded.
 *
 * A total of 2 does fast/slow probes with a weighted average.
 * A total of 3 or more adds more slow probes, taking the average.
 */
//#define MULTIPLE_PROBING 2
//#define EXTRA_PROBING    1

/**
 * Z probes require clearance when deploying, stowing, and moving between
 * probe points to avoid hitting the bed and other hardware.
 * Servo-mounted probes require extra space for the arm to rotate.
 * Inductive probes need space to keep from triggering early.
 *
 * Use these settings to specify the distance (mm) to raise the probe (or
 * lower the bed). The values set here apply over and above any (negative)
 * probe Z Offset set with NOZZLE_TO_PROBE_OFFSET, M851, or the LCD.
 * Only integer values >= 1 are valid here.
 *
 * Example: `M851 Z-5` with a CLEARANCE of 4  =>  9mm from bed to nozzle.
 *     But: `M851 Z+1` with a CLEARANCE of 2  =>  2mm from bed to nozzle.
 */
#define Z_CLEARANCE_DEPLOY_PROBE   10 // (mm) Z Clearance for Deploy/Stow
#define Z_CLEARANCE_BETWEEN_PROBES  5 // (mm) Z Clearance between probe points
#define Z_CLEARANCE_MULTI_PROBE     5 // (mm) Z Clearance between multiple probes
#define Z_PROBE_ERROR_TOLERANCE     3 // (mm) Tolerance for early trigger (<= -probe.offset.z + ZPET)
//#define Z_AFTER_PROBING           5 // (mm) Z position after probing is done

#define Z_PROBE_LOW_POINT          -2 // (mm) Farthest distance below the trigger-point to go before stopping

// For M851 provide ranges for adjusting the X, Y, and Z probe offsets
//#define PROBE_OFFSET_XMIN -50   // (mm)
//#define PROBE_OFFSET_XMAX  50   // (mm)
//#define PROBE_OFFSET_YMIN -50   // (mm)
//#define PROBE_OFFSET_YMAX  50   // (mm)
//#define PROBE_OFFSET_ZMIN -20   // (mm)
//#define PROBE_OFFSET_ZMAX  20   // (mm)

// Enable the M48 repeatability test to test probe accuracy
//#define Z_MIN_PROBE_REPEATABILITY_TEST

// Before deploy/stow pause for user confirmation
//#define PAUSE_BEFORE_DEPLOY_STOW
#if ENABLED(PAUSE_BEFORE_DEPLOY_STOW)
  //#define PAUSE_PROBE_DEPLOY_WHEN_TRIGGERED // For Manual Deploy Allenkey Probe
#endif

/**
 * Enable one or more of the following if probing seems unreliable.
 * Heaters and/or fans can be disabled during probing to minimize electrical
 * noise. A delay can also be added to allow noise and vibration to settle.
 * These options are most useful for the BLTouch probe, but may also improve
 * readings with inductive probes and piezo sensors.
 */
//#define PROBING_HEATERS_OFF       // Turn heaters off when probing
#if ENABLED(PROBING_HEATERS_OFF)
  //#define WAIT_FOR_BED_HEATER     // Wait for bed to heat back up between probes (to improve accuracy)
  //#define WAIT_FOR_HOTEND         // Wait for hotend to heat back up between probes (to improve accuracy & prevent cold extrude)
#endif
//#define PROBING_FANS_OFF          // Turn fans off when probing
//#define PROBING_ESTEPPERS_OFF     // Turn all extruder steppers off when probing
//#define PROBING_STEPPERS_OFF      // Turn all steppers off (unless needed to hold position) when probing (including extruders)
//#define DELAY_BEFORE_PROBING 200  // (ms) To prevent vibrations from triggering piezo sensors

// Require minimum nozzle and/or bed temperature for probing
//#define PREHEAT_BEFORE_PROBING
#if ENABLED(PREHEAT_BEFORE_PROBING)
  #define PROBING_NOZZLE_TEMP 120   // (°C) Only applies to E0 at this time
  #define PROBING_BED_TEMP     50
#endif

// For Inverting Stepper Enable Pins (Active Low) use 0, Non Inverting (Active High) use 1
// :{ 0:'Low', 1:'High' }
#define X_ENABLE_ON 0
#define Y_ENABLE_ON 0
#define Z_ENABLE_ON 0
#define E_ENABLE_ON 0 // For all extruders
//#define I_ENABLE_ON 0
//#define J_ENABLE_ON 0
//#define K_ENABLE_ON 0
//#define U_ENABLE_ON 0
//#define V_ENABLE_ON 0
//#define W_ENABLE_ON 0

// Disable axis steppers immediately when they're not being stepped.
// WARNING: When motors turn off there is a chance of losing position accuracy!
//#define DISABLE_X
//#define DISABLE_Y
//#define DISABLE_Z
//#define DISABLE_I
//#define DISABLE_J
//#define DISABLE_K
//#define DISABLE_U
//#define DISABLE_V
//#define DISABLE_W

// Turn off the display blinking that warns about possible accuracy reduction
//#define DISABLE_REDUCED_ACCURACY_WARNING

// @section extruder

//#define DISABLE_E               // Disable the extruder when not stepping
#define DISABLE_OTHER_EXTRUDERS   // Keep only the active extruder enabled

// @section motion

// Invert the stepper direction. Change (or reverse the motor connector) if an axis goes the wrong way.
#define INVERT_X_DIR false
#define INVERT_Y_DIR true
#define INVERT_Z_DIR false
//#define INVERT_I_DIR false
//#define INVERT_J_DIR false
//#define INVERT_K_DIR false
//#define INVERT_U_DIR false
//#define INVERT_V_DIR false
//#define INVERT_W_DIR false

// @section extruder

// For direct drive extruder v9 set to true, for geared extruder set to false.
#define INVERT_E0_DIR false
#define INVERT_E1_DIR false
#define INVERT_E2_DIR false
#define INVERT_E3_DIR false
#define INVERT_E4_DIR false
#define INVERT_E5_DIR false
#define INVERT_E6_DIR false
#define INVERT_E7_DIR false

// @section homing

//#define NO_MOTION_BEFORE_HOMING // Inhibit movement until all axes have been homed. Also enable HOME_AFTER_DEACTIVATE for extra safety.
//#define HOME_AFTER_DEACTIVATE   // Require rehoming after steppers are deactivated. Also enable NO_MOTION_BEFORE_HOMING for extra safety.

/**
 * Set Z_IDLE_HEIGHT if the Z-Axis moves on its own when steppers are disabled.
 *  - Use a low value (i.e., Z_MIN_POS) if the nozzle falls down to the bed.
 *  - Use a large value (i.e., Z_MAX_POS) if the bed falls down, away from the nozzle.
 */
//#define Z_IDLE_HEIGHT Z_HOME_POS

//#define Z_CLEARANCE_FOR_HOMING  4   // (mm) Minimal Z height before homing (G28) for Z clearance above the bed, clamps, ...
                                      // You'll need this much clearance above Z_MAX_POS to avoid grinding.
<<<<<<< HEAD

//#define Z_AFTER_HOMING         10   // (mm) Height to move to after homing (if Z was homed)
//#define XY_AFTER_HOMING { 10, 10 }  // (mm) Move to an XY position after homing (and raising Z)

=======

//#define Z_AFTER_HOMING         10   // (mm) Height to move to after homing (if Z was homed)
//#define XY_AFTER_HOMING { 10, 10 }  // (mm) Move to an XY position after homing (and raising Z)

>>>>>>> 5987a546
//#define EVENT_GCODE_AFTER_HOMING "M300 P440 S200"  // Commands to run after G28 (and move to XY_AFTER_HOMING)

// Direction of endstops when homing; 1=MAX, -1=MIN
// :[-1,1]
#define X_HOME_DIR -1
#define Y_HOME_DIR -1
#define Z_HOME_DIR -1
//#define I_HOME_DIR -1
//#define J_HOME_DIR -1
//#define K_HOME_DIR -1
//#define U_HOME_DIR -1
//#define V_HOME_DIR -1
//#define W_HOME_DIR -1

/**
 * Safety Stops
 * If an axis has endstops on both ends the one specified above is used for
 * homing, while the other can be used for things like SD_ABORT_ON_ENDSTOP_HIT.
 */
//#define X_SAFETY_STOP
//#define Y_SAFETY_STOP
//#define Z_SAFETY_STOP
//#define I_SAFETY_STOP
//#define J_SAFETY_STOP
//#define K_SAFETY_STOP
//#define U_SAFETY_STOP
//#define V_SAFETY_STOP
//#define W_SAFETY_STOP

// @section geometry

// The size of the printable area
#define X_BED_SIZE 200
#define Y_BED_SIZE 200

// Travel limits (linear=mm, rotational=°) after homing, corresponding to endstop positions.
#define X_MIN_POS 0
#define Y_MIN_POS 0
#define Z_MIN_POS 0
#define X_MAX_POS X_BED_SIZE
#define Y_MAX_POS Y_BED_SIZE
#define Z_MAX_POS 200
//#define I_MIN_POS 0
//#define I_MAX_POS 50
//#define J_MIN_POS 0
//#define J_MAX_POS 50
//#define K_MIN_POS 0
//#define K_MAX_POS 50
//#define U_MIN_POS 0
//#define U_MAX_POS 50
//#define V_MIN_POS 0
//#define V_MAX_POS 50
//#define W_MIN_POS 0
//#define W_MAX_POS 50

/**
 * Software Endstops
 *
 * - Prevent moves outside the set machine bounds.
 * - Individual axes can be disabled, if desired.
 * - X and Y only apply to Cartesian robots.
 * - Use 'M211' to set software endstops on/off or report current state
 */

// Min software endstops constrain movement within minimum coordinate bounds
#define MIN_SOFTWARE_ENDSTOPS
#if ENABLED(MIN_SOFTWARE_ENDSTOPS)
  #define MIN_SOFTWARE_ENDSTOP_X
  #define MIN_SOFTWARE_ENDSTOP_Y
  #define MIN_SOFTWARE_ENDSTOP_Z
  #define MIN_SOFTWARE_ENDSTOP_I
  #define MIN_SOFTWARE_ENDSTOP_J
  #define MIN_SOFTWARE_ENDSTOP_K
  #define MIN_SOFTWARE_ENDSTOP_U
  #define MIN_SOFTWARE_ENDSTOP_V
  #define MIN_SOFTWARE_ENDSTOP_W
#endif

// Max software endstops constrain movement within maximum coordinate bounds
#define MAX_SOFTWARE_ENDSTOPS
#if ENABLED(MAX_SOFTWARE_ENDSTOPS)
  #define MAX_SOFTWARE_ENDSTOP_X
  #define MAX_SOFTWARE_ENDSTOP_Y
  #define MAX_SOFTWARE_ENDSTOP_Z
  #define MAX_SOFTWARE_ENDSTOP_I
  #define MAX_SOFTWARE_ENDSTOP_J
  #define MAX_SOFTWARE_ENDSTOP_K
  #define MAX_SOFTWARE_ENDSTOP_U
  #define MAX_SOFTWARE_ENDSTOP_V
  #define MAX_SOFTWARE_ENDSTOP_W
#endif

#if ANY(MIN_SOFTWARE_ENDSTOPS, MAX_SOFTWARE_ENDSTOPS)
  //#define SOFT_ENDSTOPS_MENU_ITEM  // Enable/Disable software endstops from the LCD
#endif

/**
 * Filament Runout Sensors
 * Mechanical or opto endstops are used to check for the presence of filament.
 *
 * IMPORTANT: Runout will only trigger if Marlin is aware that a print job is running.
 * Marlin knows a print job is running when:
 *  1. Running a print job from media started with M24.
 *  2. The Print Job Timer has been started with M75.
 *  3. The heaters were turned on and PRINTJOB_TIMER_AUTOSTART is enabled.
 *
 * RAMPS-based boards use SERVO3_PIN for the first runout sensor.
 * For other boards you may need to define FIL_RUNOUT_PIN, FIL_RUNOUT2_PIN, etc.
 */
//#define FILAMENT_RUNOUT_SENSOR
#if ENABLED(FILAMENT_RUNOUT_SENSOR)
  #define FIL_RUNOUT_ENABLED_DEFAULT true // Enable the sensor on startup. Override with M412 followed by M500.
  #define NUM_RUNOUT_SENSORS   1          // Number of sensors, up to one per extruder. Define a FIL_RUNOUT#_PIN for each.

  #define FIL_RUNOUT_STATE     LOW        // Pin state indicating that filament is NOT present.
  #define FIL_RUNOUT_PULLUP               // Use internal pullup for filament runout pins.
  //#define FIL_RUNOUT_PULLDOWN           // Use internal pulldown for filament runout pins.
  //#define WATCH_ALL_RUNOUT_SENSORS      // Execute runout script on any triggering sensor, not only for the active extruder.
                                          // This is automatically enabled for MIXING_EXTRUDERs.

  // Override individually if the runout sensors vary
  //#define FIL_RUNOUT1_STATE LOW
  //#define FIL_RUNOUT1_PULLUP
  //#define FIL_RUNOUT1_PULLDOWN

  //#define FIL_RUNOUT2_STATE LOW
  //#define FIL_RUNOUT2_PULLUP
  //#define FIL_RUNOUT2_PULLDOWN

  //#define FIL_RUNOUT3_STATE LOW
  //#define FIL_RUNOUT3_PULLUP
  //#define FIL_RUNOUT3_PULLDOWN

  //#define FIL_RUNOUT4_STATE LOW
  //#define FIL_RUNOUT4_PULLUP
  //#define FIL_RUNOUT4_PULLDOWN

  //#define FIL_RUNOUT5_STATE LOW
  //#define FIL_RUNOUT5_PULLUP
  //#define FIL_RUNOUT5_PULLDOWN

  //#define FIL_RUNOUT6_STATE LOW
  //#define FIL_RUNOUT6_PULLUP
  //#define FIL_RUNOUT6_PULLDOWN

  //#define FIL_RUNOUT7_STATE LOW
  //#define FIL_RUNOUT7_PULLUP
  //#define FIL_RUNOUT7_PULLDOWN

  //#define FIL_RUNOUT8_STATE LOW
  //#define FIL_RUNOUT8_PULLUP
  //#define FIL_RUNOUT8_PULLDOWN

  // Commands to execute on filament runout.
  // With multiple runout sensors use the %c placeholder for the current tool in commands (e.g., "M600 T%c")
  // NOTE: After 'M412 H1' the host handles filament runout and this script does not apply.
  #define FILAMENT_RUNOUT_SCRIPT "M600"

  // After a runout is detected, continue printing this length of filament
  // before executing the runout script. Useful for a sensor at the end of
  // a feed tube. Requires 4 bytes SRAM per sensor, plus 4 bytes overhead.
  //#define FILAMENT_RUNOUT_DISTANCE_MM 25

  #ifdef FILAMENT_RUNOUT_DISTANCE_MM
    // Enable this option to use an encoder disc that toggles the runout pin
    // as the filament moves. (Be sure to set FILAMENT_RUNOUT_DISTANCE_MM
    // large enough to avoid false positives.)
    //#define FILAMENT_MOTION_SENSOR

    #if ENABLED(FILAMENT_MOTION_SENSOR)
      //#define FILAMENT_SWITCH_AND_MOTION
      #if ENABLED(FILAMENT_SWITCH_AND_MOTION)
        #define NUM_MOTION_SENSORS   1          // Number of sensors, up to one per extruder. Define a FIL_MOTION#_PIN for each.
        //#define FIL_MOTION1_PIN    -1

        // Override individually if the motion sensors vary
        //#define FIL_MOTION1_STATE LOW
        //#define FIL_MOTION1_PULLUP
        //#define FIL_MOTION1_PULLDOWN

        //#define FIL_MOTION2_STATE LOW
        //#define FIL_MOTION2_PULLUP
        //#define FIL_MOTION2_PULLDOWN

        //#define FIL_MOTION3_STATE LOW
        //#define FIL_MOTION3_PULLUP
        //#define FIL_MOTION3_PULLDOWN

        //#define FIL_MOTION4_STATE LOW
        //#define FIL_MOTION4_PULLUP
        //#define FIL_MOTION4_PULLDOWN

        //#define FIL_MOTION5_STATE LOW
        //#define FIL_MOTION5_PULLUP
        //#define FIL_MOTION5_PULLDOWN

        //#define FIL_MOTION6_STATE LOW
        //#define FIL_MOTION6_PULLUP
        //#define FIL_MOTION6_PULLDOWN

        //#define FIL_MOTION7_STATE LOW
        //#define FIL_MOTION7_PULLUP
        //#define FIL_MOTION7_PULLDOWN

        //#define FIL_MOTION8_STATE LOW
        //#define FIL_MOTION8_PULLUP
        //#define FIL_MOTION8_PULLDOWN
      #endif
    #endif
  #endif
#endif

//===========================================================================
//=============================== Bed Leveling ==============================
//===========================================================================
// @section calibrate

/**
 * Choose one of the options below to enable G29 Bed Leveling. The parameters
 * and behavior of G29 will change depending on your selection.
 *
 *  If using a Probe for Z Homing, enable Z_SAFE_HOMING also!
 *
 * - AUTO_BED_LEVELING_3POINT
 *   Probe 3 arbitrary points on the bed (that aren't collinear)
 *   You specify the XY coordinates of all 3 points.
 *   The result is a single tilted plane. Best for a flat bed.
 *
 * - AUTO_BED_LEVELING_LINEAR
 *   Probe several points in a grid.
 *   You specify the rectangle and the density of sample points.
 *   The result is a single tilted plane. Best for a flat bed.
 *
 * - AUTO_BED_LEVELING_BILINEAR
 *   Probe several points in a grid.
 *   You specify the rectangle and the density of sample points.
 *   The result is a mesh, best for large or uneven beds.
 *
 * - AUTO_BED_LEVELING_UBL (Unified Bed Leveling)
 *   A comprehensive bed leveling system combining the features and benefits
 *   of other systems. UBL also includes integrated Mesh Generation, Mesh
 *   Validation and Mesh Editing systems.
 *
 * - MESH_BED_LEVELING
 *   Probe a grid manually
 *   The result is a mesh, suitable for large or uneven beds. (See BILINEAR.)
 *   For machines without a probe, Mesh Bed Leveling provides a method to perform
 *   leveling in steps so you can manually adjust the Z height at each grid-point.
 *   With an LCD controller the process is guided step-by-step.
 */
//#define AUTO_BED_LEVELING_3POINT
//#define AUTO_BED_LEVELING_LINEAR
//#define AUTO_BED_LEVELING_BILINEAR
//#define AUTO_BED_LEVELING_UBL
//#define MESH_BED_LEVELING

/**
 * Commands to execute at the end of G29 probing.
 * Useful to retract or move the Z probe out of the way.
 */
//#define EVENT_GCODE_AFTER_G29 "G1 Z10 F12000\nG1 X15 Y330\nG1 Z0.5\nG1 Z10"

/**
 * Normally G28 leaves leveling disabled on completion. Enable one of
 * these options to restore the prior leveling state or to always enable
 * leveling immediately after G28.
 */
//#define RESTORE_LEVELING_AFTER_G28
//#define ENABLE_LEVELING_AFTER_G28

/**
 * Auto-leveling needs preheating
 */
//#define PREHEAT_BEFORE_LEVELING
#if ENABLED(PREHEAT_BEFORE_LEVELING)
  #define LEVELING_NOZZLE_TEMP 120   // (°C) Only applies to E0 at this time
  #define LEVELING_BED_TEMP     50
#endif

/**
 * Enable detailed logging of G28, G29, M48, etc.
 * Turn on with the command 'M111 S32'.
 * NOTE: Requires a lot of flash!
 */
//#define DEBUG_LEVELING_FEATURE

#if ANY(MESH_BED_LEVELING, AUTO_BED_LEVELING_UBL, PROBE_MANUALLY)
  // Set a height for the start of manual adjustment
  #define MANUAL_PROBE_START_Z 0.2  // (mm) Comment out to use the last-measured height
#endif

#if ANY(MESH_BED_LEVELING, AUTO_BED_LEVELING_BILINEAR, AUTO_BED_LEVELING_UBL)
  /**
   * Gradually reduce leveling correction until a set height is reached,
   * at which point movement will be level to the machine's XY plane.
   * The height can be set with M420 Z<height>
   */
  #define ENABLE_LEVELING_FADE_HEIGHT
  #if ENABLED(ENABLE_LEVELING_FADE_HEIGHT)
    #define DEFAULT_LEVELING_FADE_HEIGHT 10.0 // (mm) Default fade height.
  #endif

  /**
   * For Cartesian machines, instead of dividing moves on mesh boundaries,
   * split up moves into short segments like a Delta. This follows the
   * contours of the bed more closely than edge-to-edge straight moves.
   */
  #define SEGMENT_LEVELED_MOVES
  #define LEVELED_SEGMENT_LENGTH 5.0 // (mm) Length of all segments (except the last one)

  /**
   * Enable the G26 Mesh Validation Pattern tool.
   */
  //#define G26_MESH_VALIDATION
  #if ENABLED(G26_MESH_VALIDATION)
    #define MESH_TEST_NOZZLE_SIZE    0.4  // (mm) Diameter of primary nozzle.
    #define MESH_TEST_LAYER_HEIGHT   0.2  // (mm) Default layer height for G26.
    #define MESH_TEST_HOTEND_TEMP  205    // (°C) Default nozzle temperature for G26.
    #define MESH_TEST_BED_TEMP      60    // (°C) Default bed temperature for G26.
    #define G26_XY_FEEDRATE         20    // (mm/s) Feedrate for G26 XY moves.
    #define G26_XY_FEEDRATE_TRAVEL 100    // (mm/s) Feedrate for G26 XY travel moves.
    #define G26_RETRACT_MULTIPLIER   1.0  // G26 Q (retraction) used by default between mesh test elements.
  #endif

#endif

#if ANY(AUTO_BED_LEVELING_LINEAR, AUTO_BED_LEVELING_BILINEAR)

  // Set the number of grid points per dimension.
  #define GRID_MAX_POINTS_X 3
  #define GRID_MAX_POINTS_Y GRID_MAX_POINTS_X

  // Probe along the Y axis, advancing X after each column
  //#define PROBE_Y_FIRST

  #if ENABLED(AUTO_BED_LEVELING_BILINEAR)

    // Beyond the probed grid, continue the implied tilt?
    // Default is to maintain the height of the nearest edge.
    //#define EXTRAPOLATE_BEYOND_GRID

    //
    // Subdivision of the grid by Catmull-Rom method.
    // Synthesizes intermediate points to produce a more detailed mesh.
    //
    //#define ABL_BILINEAR_SUBDIVISION
    #if ENABLED(ABL_BILINEAR_SUBDIVISION)
      // Number of subdivisions between probe points
      #define BILINEAR_SUBDIVISIONS 3
    #endif

  #endif

#elif ENABLED(AUTO_BED_LEVELING_UBL)

  //===========================================================================
  //========================= Unified Bed Leveling ============================
  //===========================================================================

  //#define MESH_EDIT_GFX_OVERLAY   // Display a graphics overlay while editing the mesh

  #define MESH_INSET 1              // Set Mesh bounds as an inset region of the bed
  #define GRID_MAX_POINTS_X 10      // Don't use more than 15 points per axis, implementation limited.
  #define GRID_MAX_POINTS_Y GRID_MAX_POINTS_X

  //#define UBL_HILBERT_CURVE       // Use Hilbert distribution for less travel when probing multiple points

  //#define UBL_TILT_ON_MESH_POINTS         // Use nearest mesh points with G29 J for better Z reference
  //#define UBL_TILT_ON_MESH_POINTS_3POINT  // Use nearest mesh points with G29 J0 (3-point)

  #define UBL_MESH_EDIT_MOVES_Z     // Sophisticated users prefer no movement of nozzle
  #define UBL_SAVE_ACTIVE_ON_M500   // Save the currently active mesh in the current slot on M500

  //#define UBL_Z_RAISE_WHEN_OFF_MESH 2.5 // When the nozzle is off the mesh, this value is used
                                          // as the Z-Height correction value.

  //#define UBL_MESH_WIZARD         // Run several commands in a row to get a complete mesh

  /**
   * Probing not allowed within the position of an obstacle.
   */
  //#define AVOID_OBSTACLES
  #if ENABLED(AVOID_OBSTACLES)
    #define CLIP_W  23  // Bed clip width, should be padded a few mm over its physical size
    #define CLIP_H  14  // Bed clip height, should be padded a few mm over its physical size

    // Obstacle Rectangles defined as { X1, Y1, X2, Y2 }
    #define OBSTACLE1 { (X_BED_SIZE) / 4     - (CLIP_W) / 2,                       0, (X_BED_SIZE) / 4     + (CLIP_W) / 2, CLIP_H }
    #define OBSTACLE2 { (X_BED_SIZE) * 3 / 4 - (CLIP_W) / 2,                       0, (X_BED_SIZE) * 3 / 4 + (CLIP_W) / 2, CLIP_H }
    #define OBSTACLE3 { (X_BED_SIZE) / 4     - (CLIP_W) / 2, (Y_BED_SIZE) - (CLIP_H), (X_BED_SIZE) / 4     + (CLIP_W) / 2, Y_BED_SIZE }
    #define OBSTACLE4 { (X_BED_SIZE) * 3 / 4 - (CLIP_W) / 2, (Y_BED_SIZE) - (CLIP_H), (X_BED_SIZE) * 3 / 4 + (CLIP_W) / 2, Y_BED_SIZE }

    // The probed grid must be inset for G29 J. This is okay, since it is
    // only used to compute a linear transformation for the mesh itself.
    #define G29J_MESH_TILT_MARGIN ((CLIP_H) + 1)
  #endif

#elif ENABLED(MESH_BED_LEVELING)

  //===========================================================================
  //=================================== Mesh ==================================
  //===========================================================================

  #define MESH_INSET 10          // Set Mesh bounds as an inset region of the bed
  #define GRID_MAX_POINTS_X 3    // Don't use more than 7 points per axis, implementation limited.
  #define GRID_MAX_POINTS_Y GRID_MAX_POINTS_X

  //#define MESH_G28_REST_ORIGIN // After homing all axes ('G28' or 'G28 XYZ') rest Z at Z_MIN_POS

#endif // BED_LEVELING

/**
 * Add a bed leveling sub-menu for ABL or MBL.
 * Include a guided procedure if manual probing is enabled.
 */
//#define LCD_BED_LEVELING

#if ENABLED(LCD_BED_LEVELING)
  #define MESH_EDIT_Z_STEP  0.025 // (mm) Step size while manually probing Z axis.
  #define LCD_PROBE_Z_RANGE 4     // (mm) Z Range centered on Z_MIN_POS for LCD Z adjustment
  //#define MESH_EDIT_MENU        // Add a menu to edit mesh points
#endif

// Add a menu item to move between bed corners for manual bed adjustment
//#define LCD_BED_TRAMMING

#if ENABLED(LCD_BED_TRAMMING)
  #define BED_TRAMMING_INSET_LFRB { 30, 30, 30, 30 } // (mm) Left, Front, Right, Back insets
  #define BED_TRAMMING_HEIGHT      0.0        // (mm) Z height of nozzle at tramming points
  #define BED_TRAMMING_Z_HOP       4.0        // (mm) Z height of nozzle between tramming points
  //#define BED_TRAMMING_INCLUDE_CENTER       // Move to the center after the last corner
  //#define BED_TRAMMING_USE_PROBE
  #if ENABLED(BED_TRAMMING_USE_PROBE)
    #define BED_TRAMMING_PROBE_TOLERANCE 0.1  // (mm)
    #define BED_TRAMMING_VERIFY_RAISED        // After adjustment triggers the probe, re-probe to verify
    //#define BED_TRAMMING_AUDIO_FEEDBACK
  #endif

  /**
   * Corner Leveling Order
   *
   * Set 2 or 4 points. When 2 points are given, the 3rd is the center of the opposite edge.
   *
   *  LF  Left-Front    RF  Right-Front
   *  LB  Left-Back     RB  Right-Back
   *
   * Examples:
   *
   *      Default        {LF,RB,LB,RF}         {LF,RF}           {LB,LF}
   *  LB --------- RB   LB --------- RB    LB --------- RB   LB --------- RB
   *  |  4       3  |   | 3         2 |    |     <3>     |   | 1           |
   *  |             |   |             |    |             |   |          <3>|
   *  |  1       2  |   | 1         4 |    | 1         2 |   | 2           |
   *  LF --------- RF   LF --------- RF    LF --------- RF   LF --------- RF
   */
  #define BED_TRAMMING_LEVELING_ORDER { LF, RF, RB, LB }
#endif

// @section homing

// The center of the bed is at (X=0, Y=0)
//#define BED_CENTER_AT_0_0

// Manually set the home position. Leave these undefined for automatic settings.
// For DELTA this is the top-center of the Cartesian print volume.
//#define MANUAL_X_HOME_POS 0
//#define MANUAL_Y_HOME_POS 0
//#define MANUAL_Z_HOME_POS 0
//#define MANUAL_I_HOME_POS 0
//#define MANUAL_J_HOME_POS 0
//#define MANUAL_K_HOME_POS 0
//#define MANUAL_U_HOME_POS 0
//#define MANUAL_V_HOME_POS 0
//#define MANUAL_W_HOME_POS 0

/**
 * Use "Z Safe Homing" to avoid homing with a Z probe outside the bed area.
 *
 * - Moves the Z probe (or nozzle) to a defined XY point before Z homing.
 * - Allows Z homing only when XY positions are known and trusted.
 * - If stepper drivers sleep, XY homing may be required again before Z homing.
 */
//#define Z_SAFE_HOMING

#if ENABLED(Z_SAFE_HOMING)
  #define Z_SAFE_HOMING_X_POINT X_CENTER  // (mm) X point for Z homing
  #define Z_SAFE_HOMING_Y_POINT Y_CENTER  // (mm) Y point for Z homing
  //#define Z_SAFE_HOMING_POINT_ABSOLUTE  // Ignore home offsets (M206) for Z homing position
#endif

// Homing speeds (linear=mm/min, rotational=°/min)
#define HOMING_FEEDRATE_MM_M { (50*60), (50*60), (4*60) }

// Validate that endstops are triggered on homing moves
#define VALIDATE_HOMING_ENDSTOPS

// @section calibrate

/**
 * Bed Skew Compensation
 *
 * This feature corrects for misalignment in the XYZ axes.
 *
 * Take the following steps to get the bed skew in the XY plane:
 *  1. Print a test square (e.g., https://www.thingiverse.com/thing:2563185)
 *  2. For XY_DIAG_AC measure the diagonal A to C
 *  3. For XY_DIAG_BD measure the diagonal B to D
 *  4. For XY_SIDE_AD measure the edge A to D
 *
 * Marlin automatically computes skew factors from these measurements.
 * Skew factors may also be computed and set manually:
 *
 *  - Compute AB     : SQRT(2*AC*AC+2*BD*BD-4*AD*AD)/2
 *  - XY_SKEW_FACTOR : TAN(PI/2-ACOS((AC*AC-AB*AB-AD*AD)/(2*AB*AD)))
 *
 * If desired, follow the same procedure for XZ and YZ.
 * Use these diagrams for reference:
 *
 *    Y                     Z                     Z
 *    ^     B-------C       ^     B-------C       ^     B-------C
 *    |    /       /        |    /       /        |    /       /
 *    |   /       /         |   /       /         |   /       /
 *    |  A-------D          |  A-------D          |  A-------D
 *    +-------------->X     +-------------->X     +-------------->Y
 *     XY_SKEW_FACTOR        XZ_SKEW_FACTOR        YZ_SKEW_FACTOR
 */
//#define SKEW_CORRECTION

#if ENABLED(SKEW_CORRECTION)
  // Input all length measurements here:
  #define XY_DIAG_AC 282.8427124746
  #define XY_DIAG_BD 282.8427124746
  #define XY_SIDE_AD 200

  // Or, set the XY skew factor directly:
  //#define XY_SKEW_FACTOR 0.0

  //#define SKEW_CORRECTION_FOR_Z
  #if ENABLED(SKEW_CORRECTION_FOR_Z)
    #define XZ_DIAG_AC 282.8427124746
    #define XZ_DIAG_BD 282.8427124746
    #define YZ_DIAG_AC 282.8427124746
    #define YZ_DIAG_BD 282.8427124746
    #define YZ_SIDE_AD 200

    // Or, set the Z skew factors directly:
    //#define XZ_SKEW_FACTOR 0.0
    //#define YZ_SKEW_FACTOR 0.0
  #endif

  // Enable this option for M852 to set skew at runtime
  //#define SKEW_CORRECTION_GCODE
#endif

//=============================================================================
//============================= Additional Features ===========================
//=============================================================================

// @section eeprom

/**
 * EEPROM
 *
 * Persistent storage to preserve configurable settings across reboots.
 *
 *   M500 - Store settings to EEPROM.
 *   M501 - Read settings from EEPROM. (i.e., Throw away unsaved changes)
 *   M502 - Revert settings to "factory" defaults. (Follow with M500 to init the EEPROM.)
 */
//#define EEPROM_SETTINGS     // Persistent storage with M500 and M501
//#define DISABLE_M503        // Saves ~2700 bytes of flash. Disable for release!
#define EEPROM_CHITCHAT       // Give feedback on EEPROM commands. Disable to save flash.
#define EEPROM_BOOT_SILENT    // Keep M503 quiet and only give errors during first load
#if ENABLED(EEPROM_SETTINGS)
  //#define EEPROM_AUTO_INIT  // Init EEPROM automatically on any errors.
  //#define EEPROM_INIT_NOW   // Init EEPROM on first boot after a new build.
#endif

// @section host

//
// Host Keepalive
//
// When enabled Marlin will send a busy status message to the host
// every couple of seconds when it can't accept commands.
//
#define HOST_KEEPALIVE_FEATURE        // Disable this if your host doesn't like keepalive messages
#define DEFAULT_KEEPALIVE_INTERVAL 2  // Number of seconds between "busy" messages. Set with M113.
#define BUSY_WHILE_HEATING            // Some hosts require "busy" messages even during heating

// @section units

//
// G20/G21 Inch mode support
//
//#define INCH_MODE_SUPPORT

//
// M149 Set temperature units support
//
//#define TEMPERATURE_UNITS_SUPPORT

// @section temperature

//
// Preheat Constants - Up to 10 are supported without changes
//
#define PREHEAT_1_LABEL       "PLA"
#define PREHEAT_1_TEMP_HOTEND 180
#define PREHEAT_1_TEMP_BED     70
#define PREHEAT_1_TEMP_CHAMBER 35
#define PREHEAT_1_FAN_SPEED     0 // Value from 0 to 255

#define PREHEAT_2_LABEL       "ABS"
#define PREHEAT_2_TEMP_HOTEND 240
#define PREHEAT_2_TEMP_BED    110
#define PREHEAT_2_TEMP_CHAMBER 35
#define PREHEAT_2_FAN_SPEED     0 // Value from 0 to 255

// @section motion

/**
 * Nozzle Park
 *
 * Park the nozzle at the given XYZ position on idle or G27.
 *
 * The "P" parameter controls the action applied to the Z axis:
 *
 *    P0  (Default) If Z is below park Z raise the nozzle.
 *    P1  Raise the nozzle always to Z-park height.
 *    P2  Raise the nozzle by Z-park amount, limited to Z_MAX_POS.
 */
//#define NOZZLE_PARK_FEATURE

#if ENABLED(NOZZLE_PARK_FEATURE)
  // Specify a park position as { X, Y, Z_raise }
  #define NOZZLE_PARK_POINT { (X_MIN_POS + 10), (Y_MAX_POS - 10), 20 }
  #define NOZZLE_PARK_MOVE          0   // Park motion: 0 = XY Move, 1 = X Only, 2 = Y Only, 3 = X before Y, 4 = Y before X
  #define NOZZLE_PARK_Z_RAISE_MIN   2   // (mm) Always raise Z by at least this distance
  #define NOZZLE_PARK_XY_FEEDRATE 100   // (mm/s) X and Y axes feedrate (also used for delta Z axis)
  #define NOZZLE_PARK_Z_FEEDRATE    5   // (mm/s) Z axis feedrate (not used for delta printers)
#endif

/**
 * Clean Nozzle Feature
 *
 * Adds the G12 command to perform a nozzle cleaning process.
 *
 * Parameters:
 *   P  Pattern
 *   S  Strokes / Repetitions
 *   T  Triangles (P1 only)
 *
 * Patterns:
 *   P0  Straight line (default). This process requires a sponge type material
 *       at a fixed bed location. "S" specifies strokes (i.e. back-forth motions)
 *       between the start / end points.
 *
 *   P1  Zig-zag pattern between (X0, Y0) and (X1, Y1), "T" specifies the
 *       number of zig-zag triangles to do. "S" defines the number of strokes.
 *       Zig-zags are done in whichever is the narrower dimension.
 *       For example, "G12 P1 S1 T3" will execute:
 *
 *          --
 *         |  (X0, Y1) |     /\        /\        /\     | (X1, Y1)
 *         |           |    /  \      /  \      /  \    |
 *       A |           |   /    \    /    \    /    \   |
 *         |           |  /      \  /      \  /      \  |
 *         |  (X0, Y0) | /        \/        \/        \ | (X1, Y0)
 *          --         +--------------------------------+
 *                       |________|_________|_________|
 *                           T1        T2        T3
 *
 *   P2  Circular pattern with middle at NOZZLE_CLEAN_CIRCLE_MIDDLE.
 *       "R" specifies the radius. "S" specifies the stroke count.
 *       Before starting, the nozzle moves to NOZZLE_CLEAN_START_POINT.
 *
 *   Caveats: The ending Z should be the same as starting Z.
 */
//#define NOZZLE_CLEAN_FEATURE

#if ENABLED(NOZZLE_CLEAN_FEATURE)
  #define NOZZLE_CLEAN_PATTERN_LINE     // Provide 'G12 P0' - a simple linear cleaning pattern
  #define NOZZLE_CLEAN_PATTERN_ZIGZAG   // Provide 'G12 P1' - a zigzag cleaning pattern
  #define NOZZLE_CLEAN_PATTERN_CIRCLE   // Provide 'G12 P2' - a circular cleaning pattern

  // Default pattern to use when 'P' is not provided to G12. One of the enabled options above.
  #define NOZZLE_CLEAN_DEFAULT_PATTERN 0

  #define NOZZLE_CLEAN_STROKES     12   // Default number of pattern repetitions

  #if ENABLED(NOZZLE_CLEAN_PATTERN_ZIGZAG)
    #define NOZZLE_CLEAN_TRIANGLES  3   // Default number of triangles
  #endif

  // Specify positions for each tool as { { X, Y, Z }, { X, Y, Z } }
  // Dual hotend system may use { {  -20, (Y_BED_SIZE / 2), (Z_MIN_POS + 1) },  {  420, (Y_BED_SIZE / 2), (Z_MIN_POS + 1) }}
  #define NOZZLE_CLEAN_START_POINT { {  30, 30, (Z_MIN_POS + 1) } }
  #define NOZZLE_CLEAN_END_POINT   { { 100, 60, (Z_MIN_POS + 1) } }

  #if ENABLED(NOZZLE_CLEAN_PATTERN_CIRCLE)
    #define NOZZLE_CLEAN_CIRCLE_RADIUS 6.5                      // (mm) Circular pattern radius
    #define NOZZLE_CLEAN_CIRCLE_FN 10                           // Circular pattern circle number of segments
    #define NOZZLE_CLEAN_CIRCLE_MIDDLE NOZZLE_CLEAN_START_POINT // Middle point of circle
  #endif

  // Move the nozzle to the initial position after cleaning
  #define NOZZLE_CLEAN_GOBACK

  // For a purge/clean station that's always at the gantry height (thus no Z move)
  //#define NOZZLE_CLEAN_NO_Z

  // For a purge/clean station mounted on the X axis
  //#define NOZZLE_CLEAN_NO_Y

  // Require a minimum hotend temperature for cleaning
  #define NOZZLE_CLEAN_MIN_TEMP 170
  //#define NOZZLE_CLEAN_HEATUP       // Heat up the nozzle instead of skipping wipe

  // Explicit wipe G-code script applies to a G12 with no arguments.
  //#define WIPE_SEQUENCE_COMMANDS "G1 X-17 Y25 Z10 F4000\nG1 Z1\nM114\nG1 X-17 Y25\nG1 X-17 Y95\nG1 X-17 Y25\nG1 X-17 Y95\nG1 X-17 Y25\nG1 X-17 Y95\nG1 X-17 Y25\nG1 X-17 Y95\nG1 X-17 Y25\nG1 X-17 Y95\nG1 X-17 Y25\nG1 X-17 Y95\nG1 Z15\nM400\nG0 X-10.0 Y-9.0"

#endif

// @section host

/**
 * Print Job Timer
 *
 * Automatically start and stop the print job timer on M104/M109/M140/M190/M141/M191.
 * The print job timer will only be stopped if the bed/chamber target temp is
 * below BED_MINTEMP/CHAMBER_MINTEMP.
 *
 *   M104 (hotend, no wait)  - high temp = none,        low temp = stop timer
 *   M109 (hotend, wait)     - high temp = start timer, low temp = stop timer
 *   M140 (bed, no wait)     - high temp = none,        low temp = stop timer
 *   M190 (bed, wait)        - high temp = start timer, low temp = none
 *   M141 (chamber, no wait) - high temp = none,        low temp = stop timer
 *   M191 (chamber, wait)    - high temp = start timer, low temp = none
 *
 * For M104/M109, high temp is anything over EXTRUDE_MINTEMP / 2.
 * For M140/M190, high temp is anything over BED_MINTEMP.
 * For M141/M191, high temp is anything over CHAMBER_MINTEMP.
 *
 * The timer can also be controlled with the following commands:
 *
 *   M75 - Start the print job timer
 *   M76 - Pause the print job timer
 *   M77 - Stop the print job timer
 */
#define PRINTJOB_TIMER_AUTOSTART

// @section stats

/**
 * Print Counter
 *
 * Track statistical data such as:
 *
 *  - Total print jobs
 *  - Total successful print jobs
 *  - Total failed print jobs
 *  - Total time printing
 *
 * View the current statistics with M78.
 */
//#define PRINTCOUNTER
#if ENABLED(PRINTCOUNTER)
  #define PRINTCOUNTER_SAVE_INTERVAL 60 // (minutes) EEPROM save interval during print. A value of 0 will save stats at end of print.
#endif

// @section security

/**
 * Password
 *
 * Set a numerical password for the printer which can be requested:
 *
 *  - When the printer boots up
 *  - Upon opening the 'Print from Media' Menu
 *  - When SD printing is completed or aborted
 *
 * The following G-codes can be used:
 *
 *  M510 - Lock Printer. Blocks all commands except M511.
 *  M511 - Unlock Printer.
 *  M512 - Set, Change and Remove Password.
 *
 * If you forget the password and get locked out you'll need to re-flash
 * the firmware with the feature disabled, reset EEPROM, and (optionally)
 * re-flash the firmware again with this feature enabled.
 */
//#define PASSWORD_FEATURE
#if ENABLED(PASSWORD_FEATURE)
  #define PASSWORD_LENGTH 4                 // (#) Number of digits (1-9). 3 or 4 is recommended
  #define PASSWORD_ON_STARTUP
  #define PASSWORD_UNLOCK_GCODE             // Unlock with the M511 P<password> command. Disable to prevent brute-force attack.
  #define PASSWORD_CHANGE_GCODE             // Change the password with M512 P<old> S<new>.
  //#define PASSWORD_ON_SD_PRINT_MENU       // This does not prevent G-codes from running
  //#define PASSWORD_AFTER_SD_PRINT_END
  //#define PASSWORD_AFTER_SD_PRINT_ABORT
  //#include "Configuration_Secure.h"       // External file with PASSWORD_DEFAULT_VALUE
#endif

//=============================================================================
//============================= LCD and SD support ============================
//=============================================================================

// @section interface

/**
 * LCD LANGUAGE
 *
 * Select the language to display on the LCD. These languages are available:
 *
 *   en, an, bg, ca, cz, da, de, el, el_CY, es, eu, fi, fr, gl, hr, hu, it,
 *   jp_kana, ko_KR, nl, pl, pt, pt_br, ro, ru, sk, sv, tr, uk, vi, zh_CN, zh_TW
 *
 * :{ 'en':'English', 'an':'Aragonese', 'bg':'Bulgarian', 'ca':'Catalan', 'cz':'Czech', 'da':'Danish', 'de':'German', 'el':'Greek (Greece)', 'el_CY':'Greek (Cyprus)', 'es':'Spanish', 'eu':'Basque-Euskera', 'fi':'Finnish', 'fr':'French', 'gl':'Galician', 'hr':'Croatian', 'hu':'Hungarian', 'it':'Italian', 'jp_kana':'Japanese', 'ko_KR':'Korean (South Korea)', 'nl':'Dutch', 'pl':'Polish', 'pt':'Portuguese', 'pt_br':'Portuguese (Brazilian)', 'ro':'Romanian', 'ru':'Russian', 'sk':'Slovak', 'sv':'Swedish', 'tr':'Turkish', 'uk':'Ukrainian', 'vi':'Vietnamese', 'zh_CN':'Chinese (Simplified)', 'zh_TW':'Chinese (Traditional)' }
 */
#define LCD_LANGUAGE en

/**
 * LCD Character Set
 *
 * Note: This option is NOT applicable to Graphical Displays.
 *
 * All character-based LCDs provide ASCII plus one of these
 * language extensions:
 *
 *  - JAPANESE ... the most common
 *  - WESTERN  ... with more accented characters
 *  - CYRILLIC ... for the Russian language
 *
 * To determine the language extension installed on your controller:
 *
 *  - Compile and upload with LCD_LANGUAGE set to 'test'
 *  - Click the controller to view the LCD menu
 *  - The LCD will display Japanese, Western, or Cyrillic text
 *
 * See https://marlinfw.org/docs/development/lcd_language.html
 *
 * :['JAPANESE', 'WESTERN', 'CYRILLIC']
 */
#define DISPLAY_CHARSET_HD44780 JAPANESE

/**
 * Info Screen Style (0:Classic, 1:Průša)
 *
 * :[0:'Classic', 1:'Průša']
 */
#define LCD_INFO_SCREEN_STYLE 0

/**
 * SD CARD
 *
 * SD Card support is disabled by default. If your controller has an SD slot,
 * you must uncomment the following option or it won't work.
 */
//#define SDSUPPORT

/**
 * SD CARD: ENABLE CRC
 *
 * Use CRC checks and retries on the SD communication.
 */
//#define SD_CHECK_AND_RETRY

/**
 * LCD Menu Items
 *
 * Disable all menus and only display the Status Screen, or
 * just remove some extraneous menu items to recover space.
 */
//#define NO_LCD_MENUS
//#define SLIM_LCD_MENUS

//
// ENCODER SETTINGS
//
// This option overrides the default number of encoder pulses needed to
// produce one step. Should be increased for high-resolution encoders.
//
//#define ENCODER_PULSES_PER_STEP 4

//
// Use this option to override the number of step signals required to
// move between next/prev menu items.
//
//#define ENCODER_STEPS_PER_MENU_ITEM 1

/**
 * Encoder Direction Options
 *
 * Test your encoder's behavior first with both options disabled.
 *
 *  Reversed Value Edit and Menu Nav? Enable REVERSE_ENCODER_DIRECTION.
 *  Reversed Menu Navigation only?    Enable REVERSE_MENU_DIRECTION.
 *  Reversed Value Editing only?      Enable BOTH options.
 */

//
// This option reverses the encoder direction everywhere.
//
//  Set this option if CLOCKWISE causes values to DECREASE
//
//#define REVERSE_ENCODER_DIRECTION

//
// This option reverses the encoder direction for navigating LCD menus.
//
//  If CLOCKWISE normally moves DOWN this makes it go UP.
//  If CLOCKWISE normally moves UP this makes it go DOWN.
//
//#define REVERSE_MENU_DIRECTION

//
// This option reverses the encoder direction for Select Screen.
//
//  If CLOCKWISE normally moves LEFT this makes it go RIGHT.
//  If CLOCKWISE normally moves RIGHT this makes it go LEFT.
//
//#define REVERSE_SELECT_DIRECTION

//
// Encoder EMI Noise Filter
//
// This option increases encoder samples to filter out phantom encoder clicks caused by EMI noise.
//
//#define ENCODER_NOISE_FILTER
#if ENABLED(ENCODER_NOISE_FILTER)
  #define ENCODER_SAMPLES 10
#endif

//
// Individual Axis Homing
//
// Add individual axis homing items (Home X, Home Y, and Home Z) to the LCD menu.
//
//#define INDIVIDUAL_AXIS_HOMING_MENU
//#define INDIVIDUAL_AXIS_HOMING_SUBMENU

//
// SPEAKER/BUZZER
//
// If you have a speaker that can produce tones, enable it here.
// By default Marlin assumes you have a buzzer with a fixed frequency.
//
//#define SPEAKER

//
// The duration and frequency for the UI feedback sound.
// Set these to 0 to disable audio feedback in the LCD menus.
//
// Note: Test audio output with the G-Code:
//  M300 S<frequency Hz> P<duration ms>
//
//#define LCD_FEEDBACK_FREQUENCY_DURATION_MS 2
//#define LCD_FEEDBACK_FREQUENCY_HZ 5000

//
// Tone queue size, used to keep beeps from blocking execution.
// Default is 4, or override here. Costs 4 bytes of SRAM per entry.
//
//#define TONE_QUEUE_LENGTH 4

//
// A sequence of tones to play at startup, in pairs of tone (Hz), duration (ms).
// Silence in-between tones.
//
//#define STARTUP_TUNE { 698, 300, 0, 50, 523, 50, 0, 25, 494, 50, 0, 25, 523, 100, 0, 50, 554, 300, 0, 100, 523, 300 }

//=============================================================================
//======================== LCD / Controller Selection =========================
//========================   (Character-based LCDs)   =========================
//=============================================================================
// @section lcd

//
// RepRapDiscount Smart Controller.
// https://reprap.org/wiki/RepRapDiscount_Smart_Controller
//
// Note: Usually sold with a white PCB.
//
//#define REPRAP_DISCOUNT_SMART_CONTROLLER

//
// GT2560 (YHCB2004) LCD Display
//
// Requires Testato, Koepel softwarewire library and
// Andriy Golovnya's LiquidCrystal_AIP31068 library.
//
//#define YHCB2004

//
// Original RADDS LCD Display+Encoder+SDCardReader
// https://web.archive.org/web/20200719145306/http://doku.radds.org/dokumentation/lcd-display/
//
//#define RADDS_DISPLAY

//
// ULTIMAKER Controller.
//
//#define ULTIMAKERCONTROLLER

//
// ULTIPANEL as seen on Thingiverse.
//
//#define ULTIPANEL

//
// PanelOne from T3P3 (via RAMPS 1.4 AUX2/AUX3)
// https://reprap.org/wiki/PanelOne
//
//#define PANEL_ONE

//
// GADGETS3D G3D LCD/SD Controller
// https://reprap.org/wiki/RAMPS_1.3/1.4_GADGETS3D_Shield_with_Panel
//
// Note: Usually sold with a blue PCB.
//
//#define G3D_PANEL

//
// RigidBot Panel V1.0
//
//#define RIGIDBOT_PANEL

//
// Makeboard 3D Printer Parts 3D Printer Mini Display 1602 Mini Controller
// https://www.aliexpress.com/item/32765887917.html
//
//#define MAKEBOARD_MINI_2_LINE_DISPLAY_1602

//
// ANET and Tronxy 20x4 Controller
//
//#define ZONESTAR_LCD            // Requires ADC_KEYPAD_PIN to be assigned to an analog pin.
                                  // This LCD is known to be susceptible to electrical interference
                                  // which scrambles the display.  Pressing any button clears it up.
                                  // This is a LCD2004 display with 5 analog buttons.

//
// Generic 16x2, 16x4, 20x2, or 20x4 character-based LCD.
//
//#define ULTRA_LCD

//=============================================================================
//======================== LCD / Controller Selection =========================
//=====================   (I2C and Shift-Register LCDs)   =====================
//=============================================================================

//
// CONTROLLER TYPE: I2C
//
// Note: These controllers require the installation of Arduino's LiquidCrystal_I2C
// library. For more info: https://github.com/kiyoshigawa/LiquidCrystal_I2C
//

//
// Elefu RA Board Control Panel
// https://web.archive.org/web/20140823033947/http://www.elefu.com/index.php?route=product/product&product_id=53
//
//#define RA_CONTROL_PANEL

//
// Sainsmart (YwRobot) LCD Displays
//
// These require LiquidCrystal_I2C library:
//   https://github.com/MarlinFirmware/New-LiquidCrystal
//   https://github.com/fmalpartida/New-LiquidCrystal/wiki
//
//#define LCD_SAINSMART_I2C_1602
//#define LCD_SAINSMART_I2C_2004

//
// Generic LCM1602 LCD adapter
//
//#define LCM1602

//
// PANELOLU2 LCD with status LEDs,
// separate encoder and click inputs.
//
// Note: This controller requires Arduino's LiquidTWI2 library v1.2.3 or later.
// For more info: https://github.com/lincomatic/LiquidTWI2
//
// Note: The PANELOLU2 encoder click input can either be directly connected to
// a pin (if BTN_ENC defined to != -1) or read through I2C (when BTN_ENC == -1).
//
//#define LCD_I2C_PANELOLU2

//
// Panucatt VIKI LCD with status LEDs,
// integrated click & L/R/U/D buttons, separate encoder inputs.
//
//#define LCD_I2C_VIKI

//
// CONTROLLER TYPE: Shift register panels
//

//
// 2-wire Non-latching LCD SR from https://github.com/fmalpartida/New-LiquidCrystal/wiki/schematics#user-content-ShiftRegister_connection
// LCD configuration: https://reprap.org/wiki/SAV_3D_LCD
//
//#define SAV_3DLCD

//
// 3-wire SR LCD with strobe using 74HC4094
// https://github.com/mikeshub/SailfishLCD
// Uses the code directly from Sailfish
//
//#define FF_INTERFACEBOARD

//
// TFT GLCD Panel with Marlin UI
// Panel connected to main board by SPI or I2C interface.
// See https://github.com/Serhiy-K/TFTGLCDAdapter
//
//#define TFTGLCD_PANEL_SPI
//#define TFTGLCD_PANEL_I2C

//=============================================================================
//=======================   LCD / Controller Selection  =======================
//=========================      (Graphical LCDs)      ========================
//=============================================================================

//
// CONTROLLER TYPE: Graphical 128x64 (DOGM)
//
// IMPORTANT: The U8glib library is required for Graphical Display!
//            https://github.com/olikraus/U8glib_Arduino
//
// NOTE: If the LCD is unresponsive you may need to reverse the plugs.
//

//
// RepRapDiscount FULL GRAPHIC Smart Controller
// https://reprap.org/wiki/RepRapDiscount_Full_Graphic_Smart_Controller
//
//#define REPRAP_DISCOUNT_FULL_GRAPHIC_SMART_CONTROLLER

//
// K.3D Full Graphic Smart Controller
//
//#define K3D_FULL_GRAPHIC_SMART_CONTROLLER

//
// ReprapWorld Graphical LCD
// https://reprapworld.com/electronics/3d-printer-modules/autonomous-printing/graphical-lcd-screen-v1-0/
//
//#define REPRAPWORLD_GRAPHICAL_LCD

//
// Activate one of these if you have a Panucatt Devices
// Viki 2.0 or mini Viki with Graphic LCD
// https://www.panucatt.com
//
//#define VIKI2
//#define miniVIKI

//
// Alfawise Ex8 printer LCD marked as WYH L12864 COG
//
//#define WYH_L12864

//
// MakerLab Mini Panel with graphic
// controller and SD support - https://reprap.org/wiki/Mini_panel
//
//#define MINIPANEL

//
// MaKr3d Makr-Panel with graphic controller and SD support.
// https://reprap.org/wiki/MaKrPanel
//
//#define MAKRPANEL

//
// Adafruit ST7565 Full Graphic Controller.
// https://github.com/eboston/Adafruit-ST7565-Full-Graphic-Controller/
//
//#define ELB_FULL_GRAPHIC_CONTROLLER

//
// BQ LCD Smart Controller shipped by
// default with the BQ Hephestos 2 and Witbox 2.
//
//#define BQ_LCD_SMART_CONTROLLER

//
// Cartesio UI
// https://web.archive.org/web/20180605050442/http://mauk.cc/webshop/cartesio-shop/electronics/user-interface
//
//#define CARTESIO_UI

//
// LCD for Melzi Card with Graphical LCD
//
//#define LCD_FOR_MELZI

//
// Original Ulticontroller from Ultimaker 2 printer with SSD1309 I2C display and encoder
// https://github.com/Ultimaker/Ultimaker2/tree/master/1249_Ulticontroller_Board_(x1)
//
//#define ULTI_CONTROLLER

//
// MKS MINI12864 with graphic controller and SD support
// https://reprap.org/wiki/MKS_MINI_12864
//
//#define MKS_MINI_12864

//
// MKS MINI12864 V3 is an alias for FYSETC_MINI_12864_2_1. Type A/B. NeoPixel RGB Backlight.
//
//#define MKS_MINI_12864_V3

//
// MKS LCD12864A/B with graphic controller and SD support. Follows MKS_MINI_12864 pinout.
// https://www.aliexpress.com/item/33018110072.html
//
//#define MKS_LCD12864A
//#define MKS_LCD12864B

//
// FYSETC variant of the MINI12864 graphic controller with SD support
// https://wiki.fysetc.com/Mini12864_Panel/
//
//#define FYSETC_MINI_12864_X_X    // Type C/D/E/F. No tunable RGB Backlight by default
//#define FYSETC_MINI_12864_1_2    // Type C/D/E/F. Simple RGB Backlight (always on)
//#define FYSETC_MINI_12864_2_0    // Type A/B. Discreet RGB Backlight
//#define FYSETC_MINI_12864_2_1    // Type A/B. NeoPixel RGB Backlight
//#define FYSETC_GENERIC_12864_1_1 // Larger display with basic ON/OFF backlight.

//
// BigTreeTech Mini 12864 V1.0 / V2.0 is an alias for FYSETC_MINI_12864_2_1. Type A/B. NeoPixel RGB Backlight.
// https://github.com/bigtreetech/MINI-12864
//
//#define BTT_MINI_12864

//
// BEEZ MINI 12864 is an alias for FYSETC_MINI_12864_2_1. Type A/B. NeoPixel RGB Backlight.
//
//#define BEEZ_MINI_12864

//
// Factory display for Creality CR-10 / CR-7 / Ender-3
// https://www.aliexpress.com/item/32833148327.html
//
// Connect to EXP1 on RAMPS and compatible boards.
//
//#define CR10_STOCKDISPLAY

//
// Ender-2 OEM display, a variant of the MKS_MINI_12864
//
//#define ENDER2_STOCKDISPLAY

//
// ANET and Tronxy 128×64 Full Graphics Controller as used on Anet A6
//
//#define ANET_FULL_GRAPHICS_LCD

//
// GUCOCO CTC 128×64 Full Graphics Controller as used on GUCOCO CTC A10S
//
//#define CTC_A10S_A13

//
// AZSMZ 12864 LCD with SD
// https://www.aliexpress.com/item/32837222770.html
//
//#define AZSMZ_12864

//
// Silvergate GLCD controller
// https://github.com/android444/Silvergate
//
//#define SILVER_GATE_GLCD_CONTROLLER

//
// eMotion Tech LCD with SD
// https://www.reprap-france.com/produit/1234568748-ecran-graphique-128-x-64-points-2-1
//
//#define EMOTION_TECH_LCD

//=============================================================================
//==============================  OLED Displays  ==============================
//=============================================================================

//
// SSD1306 OLED full graphics generic display
//
//#define U8GLIB_SSD1306

//
// SAV OLEd LCD module support using either SSD1306 or SH1106 based LCD modules
//
//#define SAV_3DGLCD
#if ENABLED(SAV_3DGLCD)
  #define U8GLIB_SSD1306
  //#define U8GLIB_SH1106
#endif

//
// TinyBoy2 128x64 OLED / Encoder Panel
//
//#define OLED_PANEL_TINYBOY2

//
// MKS OLED 1.3" 128×64 Full Graphics Controller
// https://reprap.org/wiki/MKS_12864OLED
//
// Tiny, but very sharp OLED display
//
//#define MKS_12864OLED          // Uses the SH1106 controller (default)
//#define MKS_12864OLED_SSD1306  // Uses the SSD1306 controller

//
// Zonestar OLED 128×64 Full Graphics Controller
//
//#define ZONESTAR_12864LCD           // Graphical (DOGM) with ST7920 controller
//#define ZONESTAR_12864OLED          // 1.3" OLED with SH1106 controller (default)
//#define ZONESTAR_12864OLED_SSD1306  // 0.96" OLED with SSD1306 controller

//
// Einstart S OLED SSD1306
//
//#define U8GLIB_SH1106_EINSTART

//
// Overlord OLED display/controller with i2c buzzer and LEDs
//
//#define OVERLORD_OLED

//
// FYSETC OLED 2.42" 128×64 Full Graphics Controller with WS2812 RGB
// Where to find : https://www.aliexpress.com/item/4000345255731.html
//#define FYSETC_242_OLED_12864   // Uses the SSD1309 controller

//
// K.3D SSD1309 OLED 2.42" 128×64 Full Graphics Controller
//
//#define K3D_242_OLED_CONTROLLER   // Software SPI

//=============================================================================
//========================== Extensible UI Displays ===========================
//=============================================================================

/**
 * DGUS Touch Display with DWIN OS. (Choose one.)
 *
 * ORIGIN (Marlin DWIN_SET)
 *  - Download https://github.com/coldtobi/Marlin_DGUS_Resources
 *  - Copy the downloaded DWIN_SET folder to the SD card.
 *  - Product: https://www.aliexpress.com/item/32993409517.html
 *
 * FYSETC (Supplier default)
 *  - Download https://github.com/FYSETC/FYSTLCD-2.0
 *  - Copy the downloaded SCREEN folder to the SD card.
 *  - Product: https://www.aliexpress.com/item/32961471929.html
 *
 * HIPRECY (Supplier default)
 *  - Download https://github.com/HiPrecy/Touch-Lcd-LEO
 *  - Copy the downloaded DWIN_SET folder to the SD card.
 *
 * MKS (MKS-H43) (Supplier default)
 *  - Download https://github.com/makerbase-mks/MKS-H43
 *  - Copy the downloaded DWIN_SET folder to the SD card.
 *  - Product: https://www.aliexpress.com/item/1005002008179262.html
 *
 * RELOADED (T5UID1)
 *  - Download https://github.com/Neo2003/DGUS-reloaded/releases
 *  - Copy the downloaded DWIN_SET folder to the SD card.
 *
 * IA_CREALITY (T5UID1)
 *  - Download https://github.com/InsanityAutomation/Marlin/raw/CrealityDwin_2.0/TM3D_Combined480272_Landscape_V7.7z
 *  - Copy the downloaded DWIN_SET folder to the SD card.
 *
 * E3S1PRO (T5L)
 *  - Download https://github.com/CrealityOfficial/Ender-3S1/archive/3S1_Plus_Screen.zip
 *  - Copy the downloaded DWIN_SET folder to the SD card.
 *
 * Flash display with DGUS Displays for Marlin:
 *  - Format the SD card to FAT32 with an allocation size of 4kb.
 *  - Download files as specified for your type of display.
 *  - Plug the microSD card into the back of the display.
 *  - Boot the display and wait for the update to complete.
 *
 * :[ 'ORIGIN', 'FYSETC', 'HYPRECY', 'MKS', 'RELOADED', 'IA_CREALITY', 'E3S1PRO' ]
 */
//#define DGUS_LCD_UI ORIGIN
#if DGUS_UI_IS(MKS)
  #define USE_MKS_GREEN_UI
#elif DGUS_UI_IS(IA_CREALITY)
  //#define LCD_SCREEN_ROTATE 90          // Portrait Mode or 800x480 displays
  //#define IA_CREALITY_BOOT_DELAY 1500   // (ms)
#endif

//
// Touch-screen LCD for Malyan M200/M300 printers
//
//#define MALYAN_LCD

//
// Touch UI for FTDI EVE (FT800/FT810) displays
// See Configuration_adv.h for all configuration options.
//
//#define TOUCH_UI_FTDI_EVE

//
// Touch-screen LCD for Anycubic Chiron
//
//#define ANYCUBIC_LCD_CHIRON

//
// Touch-screen LCD for Anycubic i3 Mega
//
//#define ANYCUBIC_LCD_I3MEGA
#if ENABLED(ANYCUBIC_LCD_I3MEGA)
  //#define ANYCUBIC_LCD_GCODE_EXT  // Add ".gcode" to menu entries for DGUS clone compatibility
#endif

//
// Touch-screen LCD for Anycubic Vyper
//
//#define ANYCUBIC_LCD_VYPER

//
// 320x240 Nextion 2.8" serial TFT Resistive Touch Screen NX3224T028
//
//#define NEXTION_TFT

//
// Third-party or vendor-customized controller interfaces.
// Sources should be installed in 'src/lcd/extui'.
//
//#define EXTENSIBLE_UI

#if ENABLED(EXTENSIBLE_UI)
  //#define EXTUI_LOCAL_BEEPER // Enables use of local Beeper pin with external display
#endif

//=============================================================================
//=============================== Graphical TFTs ==============================
//=============================================================================

/**
 * Specific TFT Model Presets. Enable one of the following options
 * or enable TFT_GENERIC and set sub-options.
 */

//
// 480x320, 3.5", SPI Display with Rotary Encoder from MKS
// Usually paired with MKS Robin Nano V2 & V3
// https://github.com/makerbase-mks/MKS-TFT-Hardware/tree/master/MKS%20TS35
//
//#define MKS_TS35_V2_0

//
// 320x240, 2.4", FSMC Display From MKS
// Usually paired with MKS Robin Nano V1.2
//
//#define MKS_ROBIN_TFT24

//
// 320x240, 2.8", FSMC Display From MKS
// Usually paired with MKS Robin Nano V1.2
//
//#define MKS_ROBIN_TFT28

//
// 320x240, 3.2", FSMC Display From MKS
// Usually paired with MKS Robin Nano V1.2
//
//#define MKS_ROBIN_TFT32

//
// 480x320, 3.5", FSMC Display From MKS
// Usually paired with MKS Robin Nano V1.2
//
//#define MKS_ROBIN_TFT35

//
// 480x272, 4.3", FSMC Display From MKS
//
//#define MKS_ROBIN_TFT43

//
// 320x240, 3.2", FSMC Display From MKS
// Usually paired with MKS Robin
//
//#define MKS_ROBIN_TFT_V1_1R

//
// 480x320, 3.5", FSMC Stock Display from Tronxy
//
//#define TFT_TRONXY_X5SA

//
// 480x320, 3.5", FSMC Stock Display from AnyCubic
//
//#define ANYCUBIC_TFT35

//
// 320x240, 2.8", FSMC Stock Display from Longer/Alfawise
//
//#define LONGER_LK_TFT28

//
// 320x240, 2.8", FSMC Stock Display from ET4
//
//#define ANET_ET4_TFT28

//
// 480x320, 3.5", FSMC Stock Display from ET5
//
//#define ANET_ET5_TFT35

//
// 1024x600, 7", RGB Stock Display with Rotary Encoder from BIQU BX
// https://github.com/bigtreetech/BIQU-BX/tree/master/Hardware
//
//#define BIQU_BX_TFT70

//
// 480x320, 3.5", SPI Stock Display with Rotary Encoder from BIQU B1 SE Series
// https://github.com/bigtreetech/TFT35-SPI/tree/master/v1
//
//#define BTT_TFT35_SPI_V1_0

//
// Generic TFT with detailed options
//
//#define TFT_GENERIC
#if ENABLED(TFT_GENERIC)
  // :[ 'AUTO', 'ST7735', 'ST7789', 'ST7796', 'R61505', 'ILI9328', 'ILI9341', 'ILI9488' ]
  #define TFT_DRIVER AUTO

  // Interface. Enable one of the following options:
  //#define TFT_INTERFACE_FSMC
  //#define TFT_INTERFACE_SPI

  // TFT Resolution. Enable one of the following options:
  //#define TFT_RES_320x240
  //#define TFT_RES_480x272
  //#define TFT_RES_480x320
  //#define TFT_RES_1024x600
#endif

/**
 * TFT UI - User Interface Selection. Enable one of the following options:
 *
 *   TFT_CLASSIC_UI - Emulated DOGM - 128x64 Upscaled
 *   TFT_COLOR_UI   - Marlin Default Menus, Touch Friendly, using full TFT capabilities
 *   TFT_LVGL_UI    - A Modern UI using LVGL
 *
 *   For LVGL_UI also copy the 'assets' folder from the build directory to the
 *   root of your SD card, together with the compiled firmware.
 */
//#define TFT_CLASSIC_UI
//#define TFT_COLOR_UI
//#define TFT_LVGL_UI

#if ENABLED(TFT_COLOR_UI)
  /**
   * TFT Font for Color_UI. Choose one of the following:
   *
   * NOTOSANS  - Default font with anti-aliasing. Supports Latin Extended and non-Latin characters.
   * UNIFONT   - Lightweight font, no anti-aliasing. Supports Latin Extended and non-Latin characters.
   * HELVETICA - Lightweight font, no anti-aliasing. Supports Basic Latin (0x0020-0x007F) and Latin-1 Supplement (0x0080-0x00FF) characters only.
   */
  #define TFT_FONT  NOTOSANS

  /**
   * TFT Theme for Color_UI. Choose one of the following or add a new one to 'Marlin/src/lcd/tft/themes' directory
   *
   * BLUE_MARLIN  - Default theme with 'midnight blue' background
   * BLACK_MARLIN - Theme with 'black' background
   * ANET_BLACK   - Theme used for Anet ET4/5
   */
  #define TFT_THEME BLACK_MARLIN

  //#define TFT_SHARED_IO   // I/O is shared between TFT display and other devices. Disable async data transfer.

  #define COMPACT_MARLIN_BOOT_LOGO  // Use compressed data to save Flash space
#endif

#if ENABLED(TFT_LVGL_UI)
  //#define MKS_WIFI_MODULE // MKS WiFi module
#endif

/**
 * TFT Rotation. Set to one of the following values:
 *
 *   TFT_ROTATE_90,  TFT_ROTATE_90_MIRROR_X,  TFT_ROTATE_90_MIRROR_Y,
 *   TFT_ROTATE_180, TFT_ROTATE_180_MIRROR_X, TFT_ROTATE_180_MIRROR_Y,
 *   TFT_ROTATE_270, TFT_ROTATE_270_MIRROR_X, TFT_ROTATE_270_MIRROR_Y,
 *   TFT_MIRROR_X, TFT_MIRROR_Y, TFT_NO_ROTATION
 */
//#define TFT_ROTATION TFT_NO_ROTATION

//=============================================================================
//============================  Other Controllers  ============================
//=============================================================================

//
// Ender-3 v2 OEM display. A DWIN display with Rotary Encoder.
//
//#define DWIN_CREALITY_LCD           // Creality UI
//#define DWIN_LCD_PROUI              // Pro UI by MRiscoC
//#define DWIN_CREALITY_LCD_JYERSUI   // Jyers UI by Jacob Myers
//#define DWIN_MARLINUI_PORTRAIT      // MarlinUI (portrait orientation)
//#define DWIN_MARLINUI_LANDSCAPE     // MarlinUI (landscape orientation)

//
// Touch Screen Settings
//
//#define TOUCH_SCREEN
#if ENABLED(TOUCH_SCREEN)
  #define BUTTON_DELAY_EDIT      50 // (ms) Button repeat delay for edit screens
  #define BUTTON_DELAY_MENU     250 // (ms) Button repeat delay for menus

  //#define DISABLE_ENCODER         // Disable the click encoder, if any
  //#define TOUCH_IDLE_SLEEP_MINS 5 // (minutes) Display Sleep after a period of inactivity. Set with M255 S.

  #define TOUCH_SCREEN_CALIBRATION

  //#define TOUCH_CALIBRATION_X 12316
  //#define TOUCH_CALIBRATION_Y -8981
  //#define TOUCH_OFFSET_X        -43
  //#define TOUCH_OFFSET_Y        257
  //#define TOUCH_ORIENTATION TOUCH_LANDSCAPE

  #if ALL(TOUCH_SCREEN_CALIBRATION, EEPROM_SETTINGS)
    #define TOUCH_CALIBRATION_AUTO_SAVE // Auto save successful calibration values to EEPROM
  #endif

  #if ENABLED(TFT_COLOR_UI)
    //#define SINGLE_TOUCH_NAVIGATION
  #endif
#endif

//
// RepRapWorld REPRAPWORLD_KEYPAD v1.1
// https://reprapworld.com/products/electronics/ramps/keypad_v1_0_fully_assembled/
//
//#define REPRAPWORLD_KEYPAD
//#define REPRAPWORLD_KEYPAD_MOVE_STEP 10.0 // (mm) Distance to move per key-press

//
// EasyThreeD ET-4000+ with button input and status LED
//
//#define EASYTHREED_UI

//=============================================================================
//=============================== Extra Features ==============================
//=============================================================================

// @section fans

// Set number of user-controlled fans. Disable to use all board-defined fans.
// :[1,2,3,4,5,6,7,8]
//#define NUM_M106_FANS 1

// Use software PWM to drive the fan, as for the heaters. This uses a very low frequency
// which is not as annoying as with the hardware PWM. On the other hand, if this frequency
// is too low, you should also increment SOFT_PWM_SCALE.
//#define FAN_SOFT_PWM

// Incrementing this by 1 will double the software PWM frequency,
// affecting heaters, and the fan if FAN_SOFT_PWM is enabled.
// However, control resolution will be halved for each increment;
// at zero value, there are 128 effective control positions.
// :[0,1,2,3,4,5,6,7]
#define SOFT_PWM_SCALE 0

// If SOFT_PWM_SCALE is set to a value higher than 0, dithering can
// be used to mitigate the associated resolution loss. If enabled,
// some of the PWM cycles are stretched so on average the desired
// duty cycle is attained.
//#define SOFT_PWM_DITHER

// @section extras

// Support for the BariCUDA Paste Extruder
//#define BARICUDA

// @section lights

// Temperature status LEDs that display the hotend and bed temperature.
// If all hotends, bed temperature, and target temperature are under 54C
// then the BLUE led is on. Otherwise the RED led is on. (1C hysteresis)
//#define TEMP_STAT_LEDS

// Support for BlinkM/CyzRgb
//#define BLINKM

// Support for PCA9632 PWM LED driver
//#define PCA9632

// Support for PCA9533 PWM LED driver
//#define PCA9533

/**
 * RGB LED / LED Strip Control
 *
 * Enable support for an RGB LED connected to 5V digital pins, or
 * an RGB Strip connected to MOSFETs controlled by digital pins.
 *
 * Adds the M150 command to set the LED (or LED strip) color.
 * If pins are PWM capable (e.g., 4, 5, 6, 11) then a range of
 * luminance values can be set from 0 to 255.
 * For NeoPixel LED an overall brightness parameter is also available.
 *
 *  === CAUTION ===
 *  LED Strips require a MOSFET Chip between PWM lines and LEDs,
 *  as the Arduino cannot handle the current the LEDs will require.
 *  Failure to follow this precaution can destroy your Arduino!
 *
 *  NOTE: A separate 5V power supply is required! The NeoPixel LED needs
 *  more current than the Arduino 5V linear regulator can produce.
 *
 *  Requires PWM frequency between 50 <> 100Hz (Check HAL or variant)
 *  Use FAST_PWM_FAN, if possible, to reduce fan noise.
 */

// LED Type. Enable only one of the following two options:
//#define RGB_LED
//#define RGBW_LED

#if ANY(RGB_LED, RGBW_LED)
  //#define RGB_LED_R_PIN 34
  //#define RGB_LED_G_PIN 43
  //#define RGB_LED_B_PIN 35
  //#define RGB_LED_W_PIN -1
#endif

#if ANY(RGB_LED, RGBW_LED, PCA9632)
  //#define RGB_STARTUP_TEST              // For PWM pins, fade between all colors
  #if ENABLED(RGB_STARTUP_TEST)
    #define RGB_STARTUP_TEST_INNER_MS 10  // (ms) Reduce or increase fading speed
  #endif
#endif

// Support for Adafruit NeoPixel LED driver
//#define NEOPIXEL_LED
#if ENABLED(NEOPIXEL_LED)
  #define NEOPIXEL_TYPE          NEO_GRBW // NEO_GRBW, NEO_RGBW, NEO_GRB, NEO_RBG, etc.
                                          // See https://github.com/adafruit/Adafruit_NeoPixel/blob/master/Adafruit_NeoPixel.h
  //#define NEOPIXEL_PIN                4 // LED driving pin
  //#define NEOPIXEL2_TYPE  NEOPIXEL_TYPE
  //#define NEOPIXEL2_PIN               5
  #define NEOPIXEL_PIXELS              30 // Number of LEDs in the strip. (Longest strip when NEOPIXEL2_SEPARATE is disabled.)
  #define NEOPIXEL_IS_SEQUENTIAL          // Sequential display for temperature change - LED by LED. Disable to change all LEDs at once.
  #define NEOPIXEL_BRIGHTNESS         127 // Initial brightness (0-255)
  //#define NEOPIXEL_STARTUP_TEST         // Cycle through colors at startup

  // Support for second Adafruit NeoPixel LED driver controlled with M150 S1 ...
  //#define NEOPIXEL2_SEPARATE
  #if ENABLED(NEOPIXEL2_SEPARATE)
    #define NEOPIXEL2_PIXELS           15 // Number of LEDs in the second strip
    #define NEOPIXEL2_BRIGHTNESS      127 // Initial brightness (0-255)
    #define NEOPIXEL2_STARTUP_TEST        // Cycle through colors at startup
    #define NEOPIXEL_M150_DEFAULT      -1 // Default strip for M150 without 'S'. Use -1 to set all by default.
  #else
    //#define NEOPIXEL2_INSERIES          // Default behavior is NeoPixel 2 in parallel
  #endif

  // Use some of the NeoPixel LEDs for static (background) lighting
  //#define NEOPIXEL_BKGD_INDEX_FIRST   0 // Index of the first background LED
  //#define NEOPIXEL_BKGD_INDEX_LAST    5 // Index of the last background LED
  //#define NEOPIXEL_BKGD_COLOR         { 255, 255, 255, 0 }  // R, G, B, W
  //#define NEOPIXEL_BKGD_TIMEOUT_COLOR {  25,  25,  25, 0 }  // R, G, B, W
  //#define NEOPIXEL_BKGD_ALWAYS_ON       // Keep the backlight on when other NeoPixels are off
#endif

/**
 * Printer Event LEDs
 *
 * During printing, the LEDs will reflect the printer status:
 *
 *  - Gradually change from blue to violet as the heated bed gets to target temp
 *  - Gradually change from violet to red as the hotend gets to temperature
 *  - Change to white to illuminate work surface
 *  - Change to green once print has finished
 *  - Turn off after the print has finished and the user has pushed a button
 */
#if ANY(BLINKM, RGB_LED, RGBW_LED, PCA9632, PCA9533, NEOPIXEL_LED)
  #define PRINTER_EVENT_LEDS
#endif

// @section servos

/**
 * Number of servos
 *
 * For some servo-related options NUM_SERVOS will be set automatically.
 * Set this manually if there are extra servos needing manual control.
 * Set to 0 to turn off servo support.
 */
//#define NUM_SERVOS 3 // Note: Servo index starts with 0 for M280-M282 commands

// (ms) Delay before the next move will start, to give the servo time to reach its target angle.
// 300ms is a good value but you can try less delay.
// If the servo can't reach the requested position, increase it.
#define SERVO_DELAY { 300 }

// Only power servos during movement, otherwise leave off to prevent jitter
//#define DEACTIVATE_SERVOS_AFTER_MOVE

// Edit servo angles with M281 and save to EEPROM with M500
//#define EDITABLE_SERVO_ANGLES

// Disable servo with M282 to reduce power consumption, noise, and heat when not in use
//#define SERVO_DETACH_GCODE<|MERGE_RESOLUTION|>--- conflicted
+++ resolved
@@ -1768,17 +1768,10 @@
 
 //#define Z_CLEARANCE_FOR_HOMING  4   // (mm) Minimal Z height before homing (G28) for Z clearance above the bed, clamps, ...
                                       // You'll need this much clearance above Z_MAX_POS to avoid grinding.
-<<<<<<< HEAD
 
 //#define Z_AFTER_HOMING         10   // (mm) Height to move to after homing (if Z was homed)
 //#define XY_AFTER_HOMING { 10, 10 }  // (mm) Move to an XY position after homing (and raising Z)
 
-=======
-
-//#define Z_AFTER_HOMING         10   // (mm) Height to move to after homing (if Z was homed)
-//#define XY_AFTER_HOMING { 10, 10 }  // (mm) Move to an XY position after homing (and raising Z)
-
->>>>>>> 5987a546
 //#define EVENT_GCODE_AFTER_HOMING "M300 P440 S200"  // Commands to run after G28 (and move to XY_AFTER_HOMING)
 
 // Direction of endstops when homing; 1=MAX, -1=MIN
