/**
 * Marlin 3D Printer Firmware
 * Copyright (c) 2020 MarlinFirmware [https://github.com/MarlinFirmware/Marlin]
 *
 * Based on Sprinter and grbl.
 * Copyright (c) 2011 Camiel Gubbels / Erik van der Zalm
 *
 * This program is free software: you can redistribute it and/or modify
 * it under the terms of the GNU General Public License as published by
 * the Free Software Foundation, either version 3 of the License, or
 * (at your option) any later version.
 *
 * This program is distributed in the hope that it will be useful,
 * but WITHOUT ANY WARRANTY; without even the implied warranty of
 * MERCHANTABILITY or FITNESS FOR A PARTICULAR PURPOSE.  See the
 * GNU General Public License for more details.
 *
 * You should have received a copy of the GNU General Public License
 * along with this program.  If not, see <https://www.gnu.org/licenses/>.
 *
 */
#pragma once

/**
 * Configuration.h
 *
 * Basic settings such as:
 *
 * - Type of electronics
 * - Type of temperature sensor
 * - Printer geometry
 * - Endstop configuration
 * - LCD controller
 * - Extra features
 *
 * Advanced settings can be found in Configuration_adv.h
 */
#define CONFIGURATION_H_VERSION 020007

//===========================================================================
//============================= Getting Started =============================
//===========================================================================

/**
 * Here are some standard links for getting your machine calibrated:
 *
 * https://reprap.org/wiki/Calibration
 * https://youtu.be/wAL9d7FgInk
 * http://calculator.josefprusa.cz
 * https://reprap.org/wiki/Triffid_Hunter%27s_Calibration_Guide
 * https://www.thingiverse.com/thing:5573
 * https://sites.google.com/site/repraplogphase/calibration-of-your-reprap
 * https://www.thingiverse.com/thing:298812
 */

//===========================================================================
//============================= DELTA Printer ===============================
//===========================================================================
// For a Delta printer start with one of the configuration files in the
// config/examples/delta directory and customize for your machine.
//

//===========================================================================
//============================= SCARA Printer ===============================
//===========================================================================
// For a SCARA printer start with the configuration files in
// config/examples/SCARA and customize for your machine.
//

// @section info

// Author info of this build printed to the host during boot and M115
#define STRING_CONFIG_H_AUTHOR "MangaValk" // Who made the changes.
//#define CUSTOM_VERSION_FILE Version.h // Path from the root directory (no quotes)

/**
 * *** VENDORS PLEASE READ ***
 *
 * Marlin allows you to add a custom boot image for Graphical LCDs.
 * With this option Marlin will first show your custom screen followed
 * by the standard Marlin logo with version number and web URL.
 *
 * We encourage you to take advantage of this new feature and we also
 * respectfully request that you retain the unmodified Marlin boot screen.
 */

// Show the Marlin bootscreen on startup. ** ENABLE FOR PRODUCTION **
//#define SHOW_BOOTSCREEN

// Show the bitmap in Marlin/_Bootscreen.h on startup.
//#define SHOW_CUSTOM_BOOTSCREEN

// Show the bitmap in Marlin/_Statusscreen.h on the status screen.
//#define CUSTOM_STATUS_SCREEN_IMAGE

// @section machine

/**
 * Select the serial port on the board to use for communication with the host.
 * This allows the connection of wireless adapters (for instance) to non-default port pins.
 * Serial port -1 is the USB emulated serial port, if available.
 * Note: The first serial port (-1 or 0) will always be used by the Arduino bootloader.
 *
 * :[-1, 0, 1, 2, 3, 4, 5, 6, 7]
 */
#define SERIAL_PORT -1

/**
 * Select a secondary serial port on the board to use for communication with the host.
 * :[-1, 0, 1, 2, 3, 4, 5, 6, 7]
 */
#define SERIAL_PORT_2 1

/**
 * This setting determines the communication speed of the printer.
 *
 * 250000 works in most cases, but you might try a lower speed if
 * you commonly experience drop-outs during host printing.
 * You may try up to 1000000 to speed up SD file transfer.
 *
 * :[2400, 9600, 19200, 38400, 57600, 115200, 250000, 500000, 1000000]
 */
#define BAUDRATE 1000000

// Enable the Bluetooth serial interface on AT90USB devices
//#define BLUETOOTH

// Choose the name from boards.h that matches your setup
#ifndef MOTHERBOARD
  #define MOTHERBOARD BOARD_BTT_GTR_V1_0
#endif

// Name displayed in the LCD "Ready" message and Info menu
//#define CUSTOM_MACHINE_NAME "3D Printer"

// Printer's unique ID, used by some programs to differentiate between machines.
// Choose your own or use a service like https://www.uuidgenerator.net/version4
//#define MACHINE_UUID "00000000-0000-0000-0000-000000000000"

// @section extruder

// This defines the number of extruders
// :[1, 2, 3, 4, 5, 6]
#define EXTRUDERS 2

// Generally expected filament diameter (1.75, 2.85, 3.0, ...). Used for Volumetric, Filament Width Sensor, etc.
#define DEFAULT_NOMINAL_FILAMENT_DIA 1.75

// For Cyclops or any "multi-extruder" that shares a single nozzle.
//#define SINGLENOZZLE

// Save and restore temperature and fan speed on tool-change.
// Set standby for the unselected tool with M104/106/109 T...
#if ENABLED(SINGLENOZZLE)
  //#define SINGLENOZZLE_STANDBY_TEMP
  //#define SINGLENOZZLE_STANDBY_FAN
#endif

/**
 * Průša MK2 Single Nozzle Multi-Material Multiplexer, and variants.
 *
 * This device allows one stepper driver on a control board to drive
 * two to eight stepper motors, one at a time, in a manner suitable
 * for extruders.
 *
 * This option only allows the multiplexer to switch on tool-change.
 * Additional options to configure custom E moves are pending.
 */
//#define MK2_MULTIPLEXER
#if ENABLED(MK2_MULTIPLEXER)
  // Override the default DIO selector pins here, if needed.
  // Some pins files may provide defaults for these pins.
  //#define E_MUX0_PIN 40  // Always Required
  //#define E_MUX1_PIN 42  // Needed for 3 to 8 inputs
  //#define E_MUX2_PIN 44  // Needed for 5 to 8 inputs
#endif

/**
 * Průša Multi-Material Unit v2
 *
 * Requires NOZZLE_PARK_FEATURE to park print head in case MMU unit fails.
 * Requires EXTRUDERS = 5
 *
 * For additional configuration see Configuration_adv.h
 */
//#define PRUSA_MMU2

// A dual extruder that uses a single stepper motor
//#define SWITCHING_EXTRUDER
#if ENABLED(SWITCHING_EXTRUDER)
  #define SWITCHING_EXTRUDER_SERVO_NR 0
  #define SWITCHING_EXTRUDER_SERVO_ANGLES { 0, 90 } // Angles for E0, E1[, E2, E3]
  #if EXTRUDERS > 3
    #define SWITCHING_EXTRUDER_E23_SERVO_NR 1
  #endif
#endif

// A dual-nozzle that uses a servomotor to raise/lower one (or both) of the nozzles
//#define SWITCHING_NOZZLE
#if ENABLED(SWITCHING_NOZZLE)
  #define SWITCHING_NOZZLE_SERVO_NR 0
  //#define SWITCHING_NOZZLE_E1_SERVO_NR 1          // If two servos are used, the index of the second
  #define SWITCHING_NOZZLE_SERVO_ANGLES { 0, 90 }   // Angles for E0, E1 (single servo) or lowered/raised (dual servo)
#endif

/**
 * Two separate X-carriages with extruders that connect to a moving part
 * via a solenoid docking mechanism. Requires SOL1_PIN and SOL2_PIN.
 */
//#define PARKING_EXTRUDER

/**
 * Two separate X-carriages with extruders that connect to a moving part
 * via a magnetic docking mechanism using movements and no solenoid
 *
 * project   : https://www.thingiverse.com/thing:3080893
 * movements : https://youtu.be/0xCEiG9VS3k
 *             https://youtu.be/Bqbcs0CU2FE
 */
//#define MAGNETIC_PARKING_EXTRUDER

#if EITHER(PARKING_EXTRUDER, MAGNETIC_PARKING_EXTRUDER)

  #define PARKING_EXTRUDER_PARKING_X { -78, 184 }     // X positions for parking the extruders
  #define PARKING_EXTRUDER_GRAB_DISTANCE 1            // (mm) Distance to move beyond the parking point to grab the extruder
  //#define MANUAL_SOLENOID_CONTROL                   // Manual control of docking solenoids with M380 S / M381

  #if ENABLED(PARKING_EXTRUDER)

    #define PARKING_EXTRUDER_SOLENOIDS_INVERT           // If enabled, the solenoid is NOT magnetized with applied voltage
    #define PARKING_EXTRUDER_SOLENOIDS_PINS_ACTIVE LOW  // LOW or HIGH pin signal energizes the coil
    #define PARKING_EXTRUDER_SOLENOIDS_DELAY 250        // (ms) Delay for magnetic field. No delay if 0 or not defined.
    //#define MANUAL_SOLENOID_CONTROL                   // Manual control of docking solenoids with M380 S / M381

  #elif ENABLED(MAGNETIC_PARKING_EXTRUDER)

    #define MPE_FAST_SPEED      9000      // (mm/min) Speed for travel before last distance point
    #define MPE_SLOW_SPEED      4500      // (mm/min) Speed for last distance travel to park and couple
    #define MPE_TRAVEL_DISTANCE   10      // (mm) Last distance point
    #define MPE_COMPENSATION       0      // Offset Compensation -1 , 0 , 1 (multiplier) only for coupling

  #endif

#endif

/**
 * Switching Toolhead
 *
 * Support for swappable and dockable toolheads, such as
 * the E3D Tool Changer. Toolheads are locked with a servo.
 */
#define SWITCHING_TOOLHEAD

/**
 * Magnetic Switching Toolhead
 *
 * Support swappable and dockable toolheads with a magnetic
 * docking mechanism using movement and no servo.
 */
//#define MAGNETIC_SWITCHING_TOOLHEAD

/**
 * Electromagnetic Switching Toolhead
 *
 * Parking for CoreXY / HBot kinematics.
 * Toolheads are parked at one edge and held with an electromagnet.
 * Supports more than 2 Toolheads. See https://youtu.be/JolbsAKTKf4
 */
//#define ELECTROMAGNETIC_SWITCHING_TOOLHEAD

#if ANY(SWITCHING_TOOLHEAD, MAGNETIC_SWITCHING_TOOLHEAD, ELECTROMAGNETIC_SWITCHING_TOOLHEAD)
  #define SWITCHING_TOOLHEAD_Y_POS          487         // (mm) Y position of the toolhead dock
  #define SWITCHING_TOOLHEAD_Y_SECURITY      10         // (mm) Security distance Y axis
  #define SWITCHING_TOOLHEAD_Y_CLEAR         74         // (mm) Minimum distance from dock for unobstructed X axis
  #define SWITCHING_TOOLHEAD_X_POS          { 0, 200 }  // (mm) X positions for parking the extruders
  #if ENABLED(SWITCHING_TOOLHEAD)
    #define SWITCHING_TOOLHEAD_SERVO_NR       1         // Index of the servo connector
    #define SWITCHING_TOOLHEAD_SERVO_ANGLES { 180, 0 }  // (degrees) Angles for Lock, Unlock
  #elif ENABLED(MAGNETIC_SWITCHING_TOOLHEAD)
    #define SWITCHING_TOOLHEAD_Y_RELEASE      5         // (mm) Security distance Y axis
    #define SWITCHING_TOOLHEAD_X_SECURITY   { 90, 150 } // (mm) Security distance X axis (T0,T1)
    //#define PRIME_BEFORE_REMOVE                       // Prime the nozzle before release from the dock
    #if ENABLED(PRIME_BEFORE_REMOVE)
      #define SWITCHING_TOOLHEAD_PRIME_MM           20  // (mm)   Extruder prime length
      #define SWITCHING_TOOLHEAD_RETRACT_MM         10  // (mm)   Retract after priming length
      #define SWITCHING_TOOLHEAD_PRIME_FEEDRATE    300  // (mm/min) Extruder prime feedrate
      #define SWITCHING_TOOLHEAD_RETRACT_FEEDRATE 2400  // (mm/min) Extruder retract feedrate
    #endif
  #elif ENABLED(ELECTROMAGNETIC_SWITCHING_TOOLHEAD)
    #define SWITCHING_TOOLHEAD_Z_HOP          2         // (mm) Z raise for switching
  #endif
#endif

/**
 * "Mixing Extruder"
 *   - Adds G-codes M163 and M164 to set and "commit" the current mix factors.
 *   - Extends the stepping routines to move multiple steppers in proportion to the mix.
 *   - Optional support for Repetier Firmware's 'M164 S<index>' supporting virtual tools.
 *   - This implementation supports up to two mixing extruders.
 *   - Enable DIRECT_MIXING_IN_G1 for M165 and mixing in G1 (from Pia Taubert's reference implementation).
 */
//#define MIXING_EXTRUDER
#if ENABLED(MIXING_EXTRUDER)
  #define MIXING_STEPPERS 2        // Number of steppers in your mixing extruder
  #define MIXING_VIRTUAL_TOOLS 16  // Use the Virtual Tool method with M163 and M164
  //#define DIRECT_MIXING_IN_G1    // Allow ABCDHI mix factors in G1 movement commands
  //#define GRADIENT_MIX           // Support for gradient mixing with M166 and LCD
  #if ENABLED(GRADIENT_MIX)
    //#define GRADIENT_VTOOL       // Add M166 T to use a V-tool index as a Gradient alias
  #endif
#endif

// Offset of the extruders (uncomment if using more than one and relying on firmware to position when changing).
// The offset has to be X=0, Y=0 for the extruder 0 hotend (default extruder).
// For the other hotends it is their distance from the extruder 0 hotend.
//#define HOTEND_OFFSET_X { 0.0, 20.00 } // (mm) relative X-offset for each nozzle
//#define HOTEND_OFFSET_Y { 0.0, 5.00 }  // (mm) relative Y-offset for each nozzle
// #define HOTEND_OFFSET_Z { 0.0, 0.00 }  // (mm) relative Z-offset for each nozzle

// @section machine

/**
 * Power Supply Control
 *
 * Enable and connect the power supply to the PS_ON_PIN.
 * Specify whether the power supply is active HIGH or active LOW.
 */
//#define PSU_CONTROL
//#define PSU_NAME "Power Supply"

#if ENABLED(PSU_CONTROL)
  #define PSU_ACTIVE_STATE LOW      // Set 'LOW' for ATX, 'HIGH' for X-Box

  //#define PSU_DEFAULT_OFF         // Keep power off until enabled directly with M80
  //#define PSU_POWERUP_DELAY 250   // (ms) Delay for the PSU to warm up to full power

  //#define AUTO_POWER_CONTROL      // Enable automatic control of the PS_ON pin
  #if ENABLED(AUTO_POWER_CONTROL)
    #define AUTO_POWER_FANS         // Turn on PSU if fans need power
    #define AUTO_POWER_E_FANS
    #define AUTO_POWER_CONTROLLERFAN
    #define AUTO_POWER_CHAMBER_FAN
    //#define AUTO_POWER_E_TEMP        50 // (°C) Turn on PSU over this temperature
    //#define AUTO_POWER_CHAMBER_TEMP  30 // (°C) Turn on PSU over this temperature
    #define POWER_TIMEOUT 30
  #endif
#endif

// @section temperature

//===========================================================================
//============================= Thermal Settings ============================
//===========================================================================

/**
 * --NORMAL IS 4.7kohm PULLUP!-- 1kohm pullup can be used on hotend sensor, using correct resistor and table
 *
 * Temperature sensors available:
 *
 *    -5 : PT100 / PT1000 with MAX31865 (only for sensors 0-1)
 *    -3 : thermocouple with MAX31855 (only for sensors 0-1)
 *    -2 : thermocouple with MAX6675 (only for sensors 0-1)
 *    -4 : thermocouple with AD8495
 *    -1 : thermocouple with AD595
 *     0 : not used
 *     1 : 100k thermistor - best choice for EPCOS 100k (4.7k pullup)
 *   331 : (3.3V scaled thermistor 1 table for MEGA)
 *   332 : (3.3V scaled thermistor 1 table for DUE)
 *     2 : 200k thermistor - ATC Semitec 204GT-2 (4.7k pullup)
 *   202 : 200k thermistor - Copymaster 3D
 *     3 : Mendel-parts thermistor (4.7k pullup)
 *     4 : 10k thermistor !! do not use it for a hotend. It gives bad resolution at high temp. !!
 *     5 : 100K thermistor - ATC Semitec 104GT-2/104NT-4-R025H42G (Used in ParCan, J-Head, and E3D) (4.7k pullup)
 *   501 : 100K Zonestar (Tronxy X3A) Thermistor
 *   502 : 100K Zonestar Thermistor used by hot bed in Zonestar Průša P802M
 *   512 : 100k RPW-Ultra hotend thermistor (4.7k pullup)
 *     6 : 100k EPCOS - Not as accurate as table 1 (created using a fluke thermocouple) (4.7k pullup)
 *     7 : 100k Honeywell thermistor 135-104LAG-J01 (4.7k pullup)
 *    71 : 100k Honeywell thermistor 135-104LAF-J01 (4.7k pullup)
 *     8 : 100k 0603 SMD Vishay NTCS0603E3104FXT (4.7k pullup)
 *     9 : 100k GE Sensing AL03006-58.2K-97-G1 (4.7k pullup)
 *    10 : 100k RS thermistor 198-961 (4.7k pullup)
 *    11 : 100k beta 3950 1% thermistor (Used in Keenovo AC silicone mats and most Wanhao i3 machines) (4.7k pullup)
 *    12 : 100k 0603 SMD Vishay NTCS0603E3104FXT (4.7k pullup) (calibrated for Makibox hot bed)
 *    13 : 100k Hisens 3950  1% up to 300°C for hotend "Simple ONE " & "Hotend "All In ONE"
 *    15 : 100k thermistor calibration for JGAurora A5 hotend
 *    18 : ATC Semitec 204GT-2 (4.7k pullup) Dagoma.Fr - MKS_Base_DKU001327
 *    20 : Pt100 with circuit in the Ultimainboard V2.x with 5v excitation (AVR)
 *    21 : Pt100 with circuit in the Ultimainboard V2.x with 3.3v excitation (STM32 \ LPC176x....)
 *    22 : 100k (hotend) with 4.7k pullup to 3.3V and 220R to analog input (as in GTM32 Pro vB)
 *    23 : 100k (bed) with 4.7k pullup to 3.3v and 220R to analog input (as in GTM32 Pro vB)
 *    30 : Kis3d Silicone heating mat 200W/300W with 6mm precision cast plate (EN AW 5083) NTC100K / B3950 (4.7k pullup)
 *   201 : Pt100 with circuit in Overlord, similar to Ultimainboard V2.x
 *    60 : 100k Maker's Tool Works Kapton Bed Thermistor beta=3950
 *    61 : 100k Formbot / Vivedino 3950 350C thermistor 4.7k pullup
 *    66 : 4.7M High Temperature thermistor from Dyze Design
 *    67 : 450C thermistor from SliceEngineering
 *    70 : the 100K thermistor found in the bq Hephestos 2
 *    75 : 100k Generic Silicon Heat Pad with NTC 100K MGB18-104F39050L32 thermistor
 *    99 : 100k thermistor with a 10K pull-up resistor (found on some Wanhao i3 machines)
 *
 *       1k ohm pullup tables - This is atypical, and requires changing out the 4.7k pullup for 1k.
 *                              (but gives greater accuracy and more stable PID)
 *    51 : 100k thermistor - EPCOS (1k pullup)
 *    52 : 200k thermistor - ATC Semitec 204GT-2 (1k pullup)
 *    55 : 100k thermistor - ATC Semitec 104GT-2 (Used in ParCan & J-Head) (1k pullup)
 *
 *  1047 : Pt1000 with 4k7 pullup (E3D)
 *  1010 : Pt1000 with 1k pullup (non standard)
 *   147 : Pt100 with 4k7 pullup
 *   110 : Pt100 with 1k pullup (non standard)
 *
 *  1000 : Custom - Specify parameters in Configuration_adv.h
 *
 *         Use these for Testing or Development purposes. NEVER for production machine.
 *   998 : Dummy Table that ALWAYS reads 25°C or the temperature defined below.
 *   999 : Dummy Table that ALWAYS reads 100°C or the temperature defined below.
 */
#define TEMP_SENSOR_0 1
#define TEMP_SENSOR_1 1
#define TEMP_SENSOR_2 0
#define TEMP_SENSOR_3 0
#define TEMP_SENSOR_4 0
#define TEMP_SENSOR_5 0
#define TEMP_SENSOR_BED 1
#define TEMP_SENSOR_PROBE 0
#define TEMP_SENSOR_CHAMBER 0

// Dummy thermistor constant temperature readings, for use with 998 and 999
#define DUMMY_THERMISTOR_998_VALUE 25
#define DUMMY_THERMISTOR_999_VALUE 100

// Use temp sensor 1 as a redundant sensor with sensor 0. If the readings
// from the two sensors differ too much the print will be aborted.
//#define TEMP_SENSOR_1_AS_REDUNDANT
#define MAX_REDUNDANT_TEMP_SENSOR_DIFF 10

#define TEMP_RESIDENCY_TIME     10  // (seconds) Time to wait for hotend to "settle" in M109
#define TEMP_WINDOW              1  // (°C) Temperature proximity for the "temperature reached" timer
#define TEMP_HYSTERESIS          3  // (°C) Temperature proximity considered "close enough" to the target

#define TEMP_BED_RESIDENCY_TIME 10  // (seconds) Time to wait for bed to "settle" in M190
#define TEMP_BED_WINDOW          1  // (°C) Temperature proximity for the "temperature reached" timer
#define TEMP_BED_HYSTERESIS      3  // (°C) Temperature proximity considered "close enough" to the target

// Below this temperature the heater will be switched off
// because it probably indicates a broken thermistor wire.
#define HEATER_0_MINTEMP   5
#define HEATER_1_MINTEMP   5
#define HEATER_2_MINTEMP   5
#define HEATER_3_MINTEMP   5
#define HEATER_4_MINTEMP   5
#define HEATER_5_MINTEMP   5
#define HEATER_6_MINTEMP   5
#define HEATER_7_MINTEMP   5
#define BED_MINTEMP        5

// Above this temperature the heater will be switched off.
// This can protect components from overheating, but NOT from shorts and failures.
// (Use MINTEMP for thermistor short/failure protection.)
#define HEATER_0_MAXTEMP 320
#define HEATER_1_MAXTEMP 275
#define HEATER_2_MAXTEMP 275
#define HEATER_3_MAXTEMP 275
#define HEATER_4_MAXTEMP 275
#define HEATER_5_MAXTEMP 275
#define HEATER_6_MAXTEMP 275
#define HEATER_7_MAXTEMP 275
#define BED_MAXTEMP      150

//===========================================================================
//============================= PID Settings ================================
//===========================================================================
// PID Tuning Guide here: https://reprap.org/wiki/PID_Tuning

// Comment the following line to disable PID and enable bang-bang.
#define PIDTEMP
#define BANG_MAX 255     // Limits current to nozzle while in bang-bang mode; 255=full current
#define PID_MAX BANG_MAX // Limits current to nozzle while PID is active (see PID_FUNCTIONAL_RANGE below); 255=full current
#define PID_K1 0.95      // Smoothing factor within any PID loop

#if ENABLED(PIDTEMP)
  #define PID_EDIT_MENU         // Add PID editing to the "Advanced Settings" menu. (~700 bytes of PROGMEM)
  #define PID_AUTOTUNE_MENU     // Add PID auto-tuning to the "Advanced Settings" menu. (~250 bytes of PROGMEM)
  //#define PID_DEBUG             // Sends debug data to the serial port.
  //#define PID_OPENLOOP 1        // Puts PID in open loop. M104/M140 sets the output power from 0 to PID_MAX
  //#define SLOW_PWM_HEATERS      // PWM with very low frequency (roughly 0.125Hz=8s) and minimum state time of approximately 1s useful for heaters driven by a relay
  //#define PID_PARAMS_PER_HOTEND // Uses separate PID parameters for each extruder (useful for mismatched extruders)
                                  // Set/get with gcode: M301 E[extruder number, 0-2]
  #if ENABLED(PID_PARAMS_PER_HOTEND)
    // Specify between 1 and HOTENDS values per array.
    // If fewer than EXTRUDER values are provided, the last element will be repeated.
    #define DEFAULT_Kp_LIST {  22.20,  20.0 }
    #define DEFAULT_Ki_LIST {   1.08,   1.0 }
    #define DEFAULT_Kd_LIST { 114.00, 112.0 }
  #else
    #define DEFAULT_Kp 16.36
    #define DEFAULT_Ki 0.96
    #define DEFAULT_Kd 69.37
  #endif
#endif // PIDTEMP

//===========================================================================
//====================== PID > Bed Temperature Control ======================
//===========================================================================

/**
 * PID Bed Heating
 *
 * If this option is enabled set PID constants below.
 * If this option is disabled, bang-bang will be used and BED_LIMIT_SWITCHING will enable hysteresis.
 *
 * The PID frequency will be the same as the extruder PWM.
 * If PID_dT is the default, and correct for the hardware/configuration, that means 7.689Hz,
 * which is fine for driving a square wave into a resistive load and does not significantly
 * impact FET heating. This also works fine on a Fotek SSR-10DA Solid State Relay into a 250W
 * heater. If your configuration is significantly different than this and you don't understand
 * the issues involved, don't use bed PID until someone else verifies that your hardware works.
 */
#define PIDTEMPBED

//#define BED_LIMIT_SWITCHING

/**
 * Max Bed Power
 * Applies to all forms of bed control (PID, bang-bang, and bang-bang with hysteresis).
 * When set to any value below 255, enables a form of PWM to the bed that acts like a divider
 * so don't use it unless you are OK with PWM on your bed. (See the comment on enabling PIDTEMPBED)
 */
#define MAX_BED_POWER 255 // limits duty cycle to bed; 255=full current

#if ENABLED(PIDTEMPBED)
  //#define MIN_BED_POWER 0
  //#define PID_BED_DEBUG // Sends debug data to the serial port.

<<<<<<< HEAD
  //120V 250W silicone heater into 4mm borosilicate (MendelMax 1.5+)
  //from FOPDT model - kp=.39 Tp=405 Tdead=66, Tc set to 79.2, aggressive factor of .15 (vs .1, 1, 10)
  #define DEFAULT_bedKp 78.70
  #define DEFAULT_bedKi 14.68
  #define DEFAULT_bedKd 281.24
=======
  // 120V 250W silicone heater into 4mm borosilicate (MendelMax 1.5+)
  // from FOPDT model - kp=.39 Tp=405 Tdead=66, Tc set to 79.2, aggressive factor of .15 (vs .1, 1, 10)
  #define DEFAULT_bedKp 10.00
  #define DEFAULT_bedKi .023
  #define DEFAULT_bedKd 305.4
>>>>>>> 348570fd

  // FIND YOUR OWN: "M303 E-1 C8 S90" to run autotune on the bed at 90 degreesC for 8 cycles.
#endif // PIDTEMPBED

#if EITHER(PIDTEMP, PIDTEMPBED)
  //#define PID_DEBUG             // Sends debug data to the serial port. Use 'M303 D' to toggle activation.
  //#define PID_OPENLOOP          // Puts PID in open loop. M104/M140 sets the output power from 0 to PID_MAX
  //#define SLOW_PWM_HEATERS      // PWM with very low frequency (roughly 0.125Hz=8s) and minimum state time of approximately 1s useful for heaters driven by a relay
  #define PID_FUNCTIONAL_RANGE 10 // If the temperature difference between the target temperature and the actual temperature
                                  // is more than PID_FUNCTIONAL_RANGE then the PID will be shut off and the heater will be set to min/max.
#endif

// @section extruder

/**
 * Prevent extrusion if the temperature is below EXTRUDE_MINTEMP.
 * Add M302 to set the minimum extrusion temperature and/or turn
 * cold extrusion prevention on and off.
 *
 * *** IT IS HIGHLY RECOMMENDED TO LEAVE THIS OPTION ENABLED! ***
 */
#define PREVENT_COLD_EXTRUSION
#define EXTRUDE_MINTEMP 170

/**
 * Prevent a single extrusion longer than EXTRUDE_MAXLENGTH.
 * Note: For Bowden Extruders make this large enough to allow load/unload.
 */
#define PREVENT_LENGTHY_EXTRUDE
#define EXTRUDE_MAXLENGTH 900

//===========================================================================
//======================== Thermal Runaway Protection =======================
//===========================================================================

/**
 * Thermal Protection provides additional protection to your printer from damage
 * and fire. Marlin always includes safe min and max temperature ranges which
 * protect against a broken or disconnected thermistor wire.
 *
 * The issue: If a thermistor falls out, it will report the much lower
 * temperature of the air in the room, and the the firmware will keep
 * the heater on.
 *
 * If you get "Thermal Runaway" or "Heating failed" errors the
 * details can be tuned in Configuration_adv.h
 */

#define THERMAL_PROTECTION_HOTENDS // Enable thermal protection for all extruders
#define THERMAL_PROTECTION_BED     // Enable thermal protection for the heated bed
#define THERMAL_PROTECTION_CHAMBER // Enable thermal protection for the heated chamber

//===========================================================================
//============================= Mechanical Settings =========================
//===========================================================================

// @section machine

// Enable one of the options below for CoreXY, CoreXZ, or CoreYZ kinematics,
// either in the usual order or reversed
#define COREXY
//#define COREXZ
//#define COREYZ
//#define COREYX
//#define COREZX
//#define COREZY
//#define MARKFORGED_XY  // MarkForged. See https://reprap.org/forum/read.php?152,504042

//===========================================================================
//============================== Endstop Settings ===========================
//===========================================================================

// @section homing

// Specify here all the endstop connectors that are connected to any endstop or probe.
// Almost all printers will be using one per axis. Probes will use one or more of the
// extra connectors. Leave undefined any used for non-endstop and non-probe purposes.
#define USE_XMIN_PLUG
#define USE_YMIN_PLUG
#define USE_ZMIN_PLUG
#define USE_XMAX_PLUG
#define USE_YMAX_PLUG
//#define USE_ZMAX_PLUG

// Enable pullup for all endstops to prevent a floating state
#define ENDSTOPPULLUPS
#if DISABLED(ENDSTOPPULLUPS)
  // Disable ENDSTOPPULLUPS to set pullups individually
  //#define ENDSTOPPULLUP_XMAX
  //#define ENDSTOPPULLUP_YMAX
  //#define ENDSTOPPULLUP_ZMAX
  //#define ENDSTOPPULLUP_XMIN
  //#define ENDSTOPPULLUP_YMIN
  //#define ENDSTOPPULLUP_ZMIN
  //#define ENDSTOPPULLUP_ZMIN_PROBE
#endif

// Enable pulldown for all endstops to prevent a floating state
//#define ENDSTOPPULLDOWNS
#if DISABLED(ENDSTOPPULLDOWNS)
  // Disable ENDSTOPPULLDOWNS to set pulldowns individually
  //#define ENDSTOPPULLDOWN_XMAX
  //#define ENDSTOPPULLDOWN_YMAX
  //#define ENDSTOPPULLDOWN_ZMAX
  //#define ENDSTOPPULLDOWN_XMIN
  //#define ENDSTOPPULLDOWN_YMIN
  //#define ENDSTOPPULLDOWN_ZMIN
  //#define ENDSTOPPULLDOWN_ZMIN_PROBE
#endif

// Mechanical endstop with COM to ground and NC to Signal uses "false" here (most common setup).
#define X_MIN_ENDSTOP_INVERTING false // Set to true to invert the logic of the endstop.
#define Y_MIN_ENDSTOP_INVERTING false // Set to true to invert the logic of the endstop.
#define Z_MIN_ENDSTOP_INVERTING true // Set to true to invert the logic of the endstop.
#define X_MAX_ENDSTOP_INVERTING false // Set to true to invert the logic of the endstop.
#define Y_MAX_ENDSTOP_INVERTING false // Set to true to invert the logic of the endstop.
#define Z_MAX_ENDSTOP_INVERTING false // Set to true to invert the logic of the endstop.
#define Z_MIN_PROBE_ENDSTOP_INVERTING true // Set to true to invert the logic of the probe.

/**
 * Stepper Drivers
 *
 * These settings allow Marlin to tune stepper driver timing and enable advanced options for
 * stepper drivers that support them. You may also override timing options in Configuration_adv.h.
 *
 * A4988 is assumed for unspecified drivers.
 *
 * Options: A4988, A5984, DRV8825, LV8729, L6470, L6474, POWERSTEP01,
 *          TB6560, TB6600, TMC2100,
 *          TMC2130, TMC2130_STANDALONE, TMC2160, TMC2160_STANDALONE,
 *          TMC2208, TMC2208_STANDALONE, TMC2209, TMC2209_STANDALONE,
 *          TMC26X,  TMC26X_STANDALONE,  TMC2660, TMC2660_STANDALONE,
 *          TMC5130, TMC5130_STANDALONE, TMC5160, TMC5160_STANDALONE
 * :['A4988', 'A5984', 'DRV8825', 'LV8729', 'L6470', 'L6474', 'POWERSTEP01', 'TB6560', 'TB6600', 'TMC2100', 'TMC2130', 'TMC2130_STANDALONE', 'TMC2160', 'TMC2160_STANDALONE', 'TMC2208', 'TMC2208_STANDALONE', 'TMC2209', 'TMC2209_STANDALONE', 'TMC26X', 'TMC26X_STANDALONE', 'TMC2660', 'TMC2660_STANDALONE', 'TMC5130', 'TMC5130_STANDALONE', 'TMC5160', 'TMC5160_STANDALONE']
 */
#define X_DRIVER_TYPE  TMC5160
#define Y_DRIVER_TYPE  TMC5160
#define Z_DRIVER_TYPE  TMC5160
//#define X2_DRIVER_TYPE A4988
//#define Y2_DRIVER_TYPE A4988
#define Z2_DRIVER_TYPE TMC5160
#define Z3_DRIVER_TYPE TMC5160
#define E0_DRIVER_TYPE TMC5160
#define E1_DRIVER_TYPE TMC5160
//#define E2_DRIVER_TYPE A4988
//#define E3_DRIVER_TYPE A4988
//#define E4_DRIVER_TYPE A4988
//#define E5_DRIVER_TYPE A4988
//#define E6_DRIVER_TYPE A4988
//#define E7_DRIVER_TYPE A4988

// Enable this feature if all enabled endstop pins are interrupt-capable.
// This will remove the need to poll the interrupt pins, saving many CPU cycles.
//#define ENDSTOP_INTERRUPTS_FEATURE

/**
 * Endstop Noise Threshold
 *
 * Enable if your probe or endstops falsely trigger due to noise.
 *
 * - Higher values may affect repeatability or accuracy of some bed probes.
 * - To fix noise install a 100nF ceramic capacitor in parallel with the switch.
 * - This feature is not required for common micro-switches mounted on PCBs
 *   based on the Makerbot design, which already have the 100nF capacitor.
 *
 * :[2,3,4,5,6,7]
 */
//#define ENDSTOP_NOISE_THRESHOLD 2

// Check for stuck or disconnected endstops during homing moves.
//#define DETECT_BROKEN_ENDSTOP

//=============================================================================
//============================== Movement Settings ============================
//=============================================================================
// @section motion

/**
 * Default Settings
 *
 * These settings can be reset by M502
 *
 * Note that if EEPROM is enabled, saved values will override these.
 */

/**
 * With this option each E stepper can have its own factors for the
 * following movement settings. If fewer factors are given than the
 * total number of extruders, the last value applies to the rest.
 */
#define DISTINCT_E_FACTORS

/**
 * Default Axis Steps Per Unit (steps/mm)
 * Override with M92
 *                                      X, Y, Z, E0 [, E1[, E2...]]
 */
#define DEFAULT_AXIS_STEPS_PER_UNIT  { 640, 640, 6400, 1660, 533 }

/**
 * Default Max Feed Rate (mm/s)
 * Override with M203
 *                                      X, Y, Z, E0 [, E1[, E2...]]
 */
#define DEFAULT_MAX_FEEDRATE          { 200, 200, 10, 5 }

#define LIMITED_MAX_FR_EDITING        // Limit edit via M203 or LCD to DEFAULT_MAX_FEEDRATE * 2
#if ENABLED(LIMITED_MAX_FR_EDITING)
  #define MAX_FEEDRATE_EDIT_VALUES    { 300, 300, 10, 10 } // ...or, set your own edit limits
#endif

/**
 * Default Max Acceleration (change/s) change = mm/s
 * (Maximum start speed for accelerated moves)
 * Override with M201
 *                                      X, Y, Z, E0 [, E1[, E2...]]
 */
#define DEFAULT_MAX_ACCELERATION      { 5000, 5000, 150, 120 }

#define LIMITED_MAX_ACCEL_EDITING     // Limit edit via M201 or LCD to DEFAULT_MAX_ACCELERATION * 2
#if ENABLED(LIMITED_MAX_ACCEL_EDITING)
  #define MAX_ACCEL_EDIT_VALUES       { 6000, 6000, 200, 20000 } // ...or, set your own edit limits
#endif

/**
 * Default Acceleration (change/s) change = mm/s
 * Override with M204
 *
 *   M204 P    Acceleration
 *   M204 R    Retract Acceleration
 *   M204 T    Travel Acceleration
 */
#define DEFAULT_ACCELERATION          3000    // X, Y, Z and E acceleration for printing moves
#define DEFAULT_RETRACT_ACCELERATION  3000    // E acceleration for retracts
#define DEFAULT_TRAVEL_ACCELERATION   3000    // X, Y, Z acceleration for travel (non printing) moves

/**
 * Default Jerk limits (mm/s)
 * Override with M205 X Y Z E
 *
 * "Jerk" specifies the minimum speed change that requires acceleration.
 * When changing speed and direction, if the difference is less than the
 * value set here, it may happen instantaneously.
 */
//#define CLASSIC_JERK
#if ENABLED(CLASSIC_JERK)
  #define DEFAULT_XJERK 10.0
  #define DEFAULT_YJERK 10.0
  #define DEFAULT_ZJERK  0.3

  //#define TRAVEL_EXTRA_XYJERK 0.0     // Additional jerk allowance for all travel moves

  //#define LIMITED_JERK_EDITING        // Limit edit via M205 or LCD to DEFAULT_aJERK * 2
  #if ENABLED(LIMITED_JERK_EDITING)
    #define MAX_JERK_EDIT_VALUES { 20, 20, 0.6, 10 } // ...or, set your own edit limits
  #endif
#endif

#define DEFAULT_EJERK    5.0  // May be used by Linear Advance

/**
 * Junction Deviation Factor
 *
 * See:
 *   https://reprap.org/forum/read.php?1,739819
 *   https://blog.kyneticcnc.com/2018/10/computing-junction-deviation-for-marlin.html
 */
#if DISABLED(CLASSIC_JERK)
  #define JUNCTION_DEVIATION_MM 0.013 // (mm) Distance from real junction edge
  #define JD_HANDLE_SMALL_SEGMENTS    // Use curvature estimation instead of just the junction angle
                                      // for small segments (< 1mm) with large junction angles (> 135°).
#endif

/**
 * S-Curve Acceleration
 *
 * This option eliminates vibration during printing by fitting a Bézier
 * curve to move acceleration, producing much smoother direction changes.
 *
 * See https://github.com/synthetos/TinyG/wiki/Jerk-Controlled-Motion-Explained
 */
#define S_CURVE_ACCELERATION

//===========================================================================
//============================= Z Probe Options =============================
//===========================================================================
// @section probes

//
// See https://marlinfw.org/docs/configuration/probes.html
//

/**
 * Enable this option for a probe connected to the Z-MIN pin.
 * The probe replaces the Z-MIN endstop and is used for Z homing.
 * (Automatically enables USE_PROBE_FOR_Z_HOMING.)
 */
#define Z_MIN_PROBE_USES_Z_MIN_ENDSTOP_PIN

// Force the use of the probe for Z-axis homing
//#define USE_PROBE_FOR_Z_HOMING

/**
 * Z_MIN_PROBE_PIN
 *
 * Define this pin if the probe is not connected to Z_MIN_PIN.
 * If not defined the default pin for the selected MOTHERBOARD
 * will be used. Most of the time the default is what you want.
 *
 *  - The simplest option is to use a free endstop connector.
 *  - Use 5V for powered (usually inductive) sensors.
 *
 *  - RAMPS 1.3/1.4 boards may use the 5V, GND, and Aux4->D32 pin:
 *    - For simple switches connect...
 *      - normally-closed switches to GND and D32.
 *      - normally-open switches to 5V and D32.
 */
//#define Z_MIN_PROBE_PIN 32 // Pin 32 is the RAMPS default

/**
 * Probe Type
 *
 * Allen Key Probes, Servo Probes, Z-Sled Probes, FIX_MOUNTED_PROBE, etc.
 * Activate one of these to use Auto Bed Leveling below.
 */

/**
 * The "Manual Probe" provides a means to do "Auto" Bed Leveling without a probe.
 * Use G29 repeatedly, adjusting the Z height at each point with movement commands
 * or (with LCD_BED_LEVELING) the LCD controller.
 */
//#define PROBE_MANUALLY
//#define MANUAL_PROBE_START_Z 0.2

/**
 * A Fix-Mounted Probe either doesn't deploy or needs manual deployment.
 *   (e.g., an inductive probe or a nozzle-based probe-switch.)
 */
//#define FIX_MOUNTED_PROBE

/**
 * Use the nozzle as the probe, as with a conductive
 * nozzle system or a piezo-electric smart effector.
 */
//#define NOZZLE_AS_PROBE

/**
 * Z Servo Probe, such as an endstop switch on a rotating arm.
 */
#define Z_PROBE_SERVO_NR 0       // Defaults to SERVO 0 connector.
//#define Z_SERVO_ANGLES { 70, 0 } // Z Servo Deploy and Stow angles

/**
 * The BLTouch probe uses a Hall effect sensor and emulates a servo.
 */
#define BLTOUCH

/**
 * Pressure sensor with a BLTouch-like interface
 */
//#define CREALITY_TOUCH

/**
 * Touch-MI Probe by hotends.fr
 *
 * This probe is deployed and activated by moving the X-axis to a magnet at the edge of the bed.
 * By default, the magnet is assumed to be on the left and activated by a home. If the magnet is
 * on the right, enable and set TOUCH_MI_DEPLOY_XPOS to the deploy position.
 *
 * Also requires: BABYSTEPPING, BABYSTEP_ZPROBE_OFFSET, Z_SAFE_HOMING,
 *                and a minimum Z_HOMING_HEIGHT of 10.
 */
//#define TOUCH_MI_PROBE
#if ENABLED(TOUCH_MI_PROBE)
  #define TOUCH_MI_RETRACT_Z 0.5                  // Height at which the probe retracts
  //#define TOUCH_MI_DEPLOY_XPOS (X_MAX_BED + 2)  // For a magnet on the right side of the bed
  //#define TOUCH_MI_MANUAL_DEPLOY                // For manual deploy (LCD menu)
#endif

// A probe that is deployed and stowed with a solenoid pin (SOL1_PIN)
//#define SOLENOID_PROBE

// A sled-mounted probe like those designed by Charles Bell.
//#define Z_PROBE_SLED
//#define SLED_DOCKING_OFFSET 5  // The extra distance the X axis must travel to pickup the sled. 0 should be fine but you can push it further if you'd like.

// A probe deployed by moving the x-axis, such as the Wilson II's rack-and-pinion probe designed by Marty Rice.
//#define RACK_AND_PINION_PROBE
#if ENABLED(RACK_AND_PINION_PROBE)
  #define Z_PROBE_DEPLOY_X  X_MIN_POS
  #define Z_PROBE_RETRACT_X X_MAX_POS
#endif

// Duet Smart Effector (for delta printers) - https://bit.ly/2ul5U7J
// When the pin is defined you can use M672 to set/reset the probe sensivity.
//#define DUET_SMART_EFFECTOR
#if ENABLED(DUET_SMART_EFFECTOR)
  #define SMART_EFFECTOR_MOD_PIN  -1  // Connect a GPIO pin to the Smart Effector MOD pin
#endif

/**
 * Use StallGuard2 to probe the bed with the nozzle.
 * Requires stallGuard-capable Trinamic stepper drivers.
 * CAUTION: This can damage machines with Z lead screws.
 *          Take extreme care when setting up this feature.
 */
//#define SENSORLESS_PROBING

//
// For Z_PROBE_ALLEN_KEY see the Delta example configurations.
//

/**
 * Nozzle-to-Probe offsets { X, Y, Z }
 *
 * - Use a caliper or ruler to measure the distance from the tip of
 *   the Nozzle to the center-point of the Probe in the X and Y axes.
 * - For the Z offset use your best known value and adjust at runtime.
 * - Probe Offsets can be tuned at runtime with 'M851', LCD menus, babystepping, etc.
 *
 * Assuming the typical work area orientation:
 *  - Probe to RIGHT of the Nozzle has a Positive X offset
 *  - Probe to LEFT  of the Nozzle has a Negative X offset
 *  - Probe in BACK  of the Nozzle has a Positive Y offset
 *  - Probe in FRONT of the Nozzle has a Negative Y offset
 *
 * Some examples:
 *   #define NOZZLE_TO_PROBE_OFFSET { 10, 10, -1 }   // Example "1"
 *   #define NOZZLE_TO_PROBE_OFFSET {-10,  5, -1 }   // Example "2"
 *   #define NOZZLE_TO_PROBE_OFFSET {  5, -5, -1 }   // Example "3"
 *   #define NOZZLE_TO_PROBE_OFFSET {-15,-10, -1 }   // Example "4"
 *
 *     +-- BACK ---+
 *     |    [+]    |
 *   L |        1  | R <-- Example "1" (right+,  back+)
 *   E |  2        | I <-- Example "2" ( left-,  back+)
 *   F |[-]  N  [+]| G <-- Nozzle
 *   T |       3   | H <-- Example "3" (right+, front-)
 *     | 4         | T <-- Example "4" ( left-, front-)
 *     |    [-]    |
 *     O-- FRONT --+
 */
#define NOZZLE_TO_PROBE_OFFSET { -10, -50, 0 }

// Most probes should stay away from the edges of the bed, but
// with NOZZLE_AS_PROBE this can be negative for a wider probing area.
#define PROBING_MARGIN 10

// X and Y axis travel speed (mm/min) between probes
#define XY_PROBE_SPEED (133*60)

// Feedrate (mm/min) for the first approach when double-probing (MULTIPLE_PROBING == 2)
#define Z_PROBE_SPEED_FAST HOMING_FEEDRATE_Z

// Feedrate (mm/min) for the "accurate" probe of each point
#define Z_PROBE_SPEED_SLOW (Z_PROBE_SPEED_FAST / 2)

/**
 * Multiple Probing
 *
 * You may get improved results by probing 2 or more times.
 * With EXTRA_PROBING the more atypical reading(s) will be disregarded.
 *
 * A total of 2 does fast/slow probes with a weighted average.
 * A total of 3 or more adds more slow probes, taking the average.
 */
//#define MULTIPLE_PROBING 2
//#define EXTRA_PROBING    1

/**
 * Z probes require clearance when deploying, stowing, and moving between
 * probe points to avoid hitting the bed and other hardware.
 * Servo-mounted probes require extra space for the arm to rotate.
 * Inductive probes need space to keep from triggering early.
 *
 * Use these settings to specify the distance (mm) to raise the probe (or
 * lower the bed). The values set here apply over and above any (negative)
 * probe Z Offset set with NOZZLE_TO_PROBE_OFFSET, M851, or the LCD.
 * Only integer values >= 1 are valid here.
 *
 * Example: `M851 Z-5` with a CLEARANCE of 4  =>  9mm from bed to nozzle.
 *     But: `M851 Z+1` with a CLEARANCE of 2  =>  2mm from bed to nozzle.
 */
#define Z_CLEARANCE_DEPLOY_PROBE   15 // Z Clearance for Deploy/Stow
#define Z_CLEARANCE_BETWEEN_PROBES 15 // Z Clearance between probe points
#define Z_CLEARANCE_MULTI_PROBE    15 // Z Clearance between multiple probes
//#define Z_AFTER_PROBING           5 // Z position after probing is done

#define Z_PROBE_LOW_POINT          -20 // Farthest distance below the trigger-point to go before stopping

// For M851 give a range for adjusting the Z probe offset
#define Z_PROBE_OFFSET_RANGE_MIN -20
#define Z_PROBE_OFFSET_RANGE_MAX 20

// Enable the M48 repeatability test to test probe accuracy
#define Z_MIN_PROBE_REPEATABILITY_TEST

// Before deploy/stow pause for user confirmation
//#define PAUSE_BEFORE_DEPLOY_STOW
#if ENABLED(PAUSE_BEFORE_DEPLOY_STOW)
  //#define PAUSE_PROBE_DEPLOY_WHEN_TRIGGERED // For Manual Deploy Allenkey Probe
#endif

/**
 * Enable one or more of the following if probing seems unreliable.
 * Heaters and/or fans can be disabled during probing to minimize electrical
 * noise. A delay can also be added to allow noise and vibration to settle.
 * These options are most useful for the BLTouch probe, but may also improve
 * readings with inductive probes and piezo sensors.
 */
//#define PROBING_HEATERS_OFF       // Turn heaters off when probing
#if ENABLED(PROBING_HEATERS_OFF)
  //#define WAIT_FOR_BED_HEATER     // Wait for bed to heat back up between probes (to improve accuracy)
#endif
//#define PROBING_FANS_OFF          // Turn fans off when probing
//#define PROBING_STEPPERS_OFF      // Turn steppers off (unless needed to hold position) when probing
//#define DELAY_BEFORE_PROBING 200  // (ms) To prevent vibrations from triggering piezo sensors

// For Inverting Stepper Enable Pins (Active Low) use 0, Non Inverting (Active High) use 1
// :{ 0:'Low', 1:'High' }
#define X_ENABLE_ON 0
#define Y_ENABLE_ON 0
#define Z_ENABLE_ON 0
#define E_ENABLE_ON 0 // For all extruders

// Disable axis steppers immediately when they're not being stepped.
// WARNING: When motors turn off there is a chance of losing position accuracy!
#define DISABLE_X false
#define DISABLE_Y false
#define DISABLE_Z false

// Turn off the display blinking that warns about possible accuracy reduction
//#define DISABLE_REDUCED_ACCURACY_WARNING

// @section extruder

#define DISABLE_E false             // Disable the extruder when not stepping
#define DISABLE_INACTIVE_EXTRUDER   // Keep only the active extruder enabled

// @section machine

// Invert the stepper direction. Change (or reverse the motor connector) if an axis goes the wrong way.
#define INVERT_X_DIR true
#define INVERT_Y_DIR true
#define INVERT_Z_DIR true

// @section extruder

// For direct drive extruder v9 set to true, for geared extruder set to false.
#define INVERT_E0_DIR false
#define INVERT_E1_DIR true
#define INVERT_E2_DIR false
#define INVERT_E3_DIR false
#define INVERT_E4_DIR false
#define INVERT_E5_DIR false
#define INVERT_E6_DIR false
#define INVERT_E7_DIR false

// @section homing

//#define NO_MOTION_BEFORE_HOMING // Inhibit movement until all axes have been homed

//#define UNKNOWN_Z_NO_RAISE      // Don't raise Z (lower the bed) if Z is "unknown." For beds that fall when Z is powered off.

//#define Z_HOMING_HEIGHT  4      // (mm) Minimal Z height before homing (G28) for Z clearance above the bed, clamps, ...
                                  // Be sure to have this much clearance over your Z_MAX_POS to prevent grinding.

//#define Z_AFTER_HOMING  10      // (mm) Height to move to after homing Z

// Direction of endstops when homing; 1=MAX, -1=MIN
// :[-1,1]
#define X_HOME_DIR -1
#define Y_HOME_DIR -1
#define Z_HOME_DIR -1

// @section machine

// The size of the print bed
#define X_BED_SIZE 430
#define Y_BED_SIZE 410

// Travel limits (mm) after homing, corresponding to endstop positions.
#define X_MIN_POS -10
#define Y_MIN_POS 0
#define Z_MIN_POS 0
#define X_MAX_POS X_BED_SIZE - 10
#define Y_MAX_POS Y_BED_SIZE
#define Z_MAX_POS 250

/**
 * Software Endstops
 *
 * - Prevent moves outside the set machine bounds.
 * - Individual axes can be disabled, if desired.
 * - X and Y only apply to Cartesian robots.
 * - Use 'M211' to set software endstops on/off or report current state
 */

// Min software endstops constrain movement within minimum coordinate bounds
#define MIN_SOFTWARE_ENDSTOPS
#if ENABLED(MIN_SOFTWARE_ENDSTOPS)
  #define MIN_SOFTWARE_ENDSTOP_X
  #define MIN_SOFTWARE_ENDSTOP_Y
  #define MIN_SOFTWARE_ENDSTOP_Z
#endif

// Max software endstops constrain movement within maximum coordinate bounds
#define MAX_SOFTWARE_ENDSTOPS
#if ENABLED(MAX_SOFTWARE_ENDSTOPS)
  #define MAX_SOFTWARE_ENDSTOP_X
  #define MAX_SOFTWARE_ENDSTOP_Y
  #define MAX_SOFTWARE_ENDSTOP_Z
#endif

#if EITHER(MIN_SOFTWARE_ENDSTOPS, MAX_SOFTWARE_ENDSTOPS)
  #define SOFT_ENDSTOPS_MENU_ITEM  // Enable/Disable software endstops from the LCD
#endif

/**
 * Filament Runout Sensors
 * Mechanical or opto endstops are used to check for the presence of filament.
 *
 * RAMPS-based boards use SERVO3_PIN for the first runout sensor.
 * For other boards you may need to define FIL_RUNOUT_PIN, FIL_RUNOUT2_PIN, etc.
 */
#define FILAMENT_RUNOUT_SENSOR
#if ENABLED(FILAMENT_RUNOUT_SENSOR)
  #define FIL_RUNOUT_ENABLED_DEFAULT true // Enable the sensor on startup. Override with M412 followed by M500.
  #define NUM_RUNOUT_SENSORS   1          // Number of sensors, up to one per extruder. Define a FIL_RUNOUT#_PIN for each.
  #define FIL_RUNOUT_STATE     LOW        // Pin state indicating that filament is NOT present.
  #define FIL_RUNOUT_PULLUP               // Use internal pullup for filament runout pins.
  //#define FIL_RUNOUT_PULLDOWN           // Use internal pulldown for filament runout pins.

  // Set one or more commands to execute on filament runout.
  // (After 'M412 H' Marlin will ask the host to handle the process.)
  #define FILAMENT_RUNOUT_SCRIPT "M600"

  // After a runout is detected, continue printing this length of filament
  // before executing the runout script. Useful for a sensor at the end of
  // a feed tube. Requires 4 bytes SRAM per sensor, plus 4 bytes overhead.
  #define FILAMENT_RUNOUT_DISTANCE_MM 7

  #ifdef FILAMENT_RUNOUT_DISTANCE_MM
    // Enable this option to use an encoder disc that toggles the runout pin
    // as the filament moves. (Be sure to set FILAMENT_RUNOUT_DISTANCE_MM
    // large enough to avoid false positives.)
    #define FILAMENT_MOTION_SENSOR
  #endif
#endif

//===========================================================================
//=============================== Bed Leveling ==============================
//===========================================================================
// @section calibrate

/**
 * Choose one of the options below to enable G29 Bed Leveling. The parameters
 * and behavior of G29 will change depending on your selection.
 *
 *  If using a Probe for Z Homing, enable Z_SAFE_HOMING also!
 *
 * - AUTO_BED_LEVELING_3POINT
 *   Probe 3 arbitrary points on the bed (that aren't collinear)
 *   You specify the XY coordinates of all 3 points.
 *   The result is a single tilted plane. Best for a flat bed.
 *
 * - AUTO_BED_LEVELING_LINEAR
 *   Probe several points in a grid.
 *   You specify the rectangle and the density of sample points.
 *   The result is a single tilted plane. Best for a flat bed.
 *
 * - AUTO_BED_LEVELING_BILINEAR
 *   Probe several points in a grid.
 *   You specify the rectangle and the density of sample points.
 *   The result is a mesh, best for large or uneven beds.
 *
 * - AUTO_BED_LEVELING_UBL (Unified Bed Leveling)
 *   A comprehensive bed leveling system combining the features and benefits
 *   of other systems. UBL also includes integrated Mesh Generation, Mesh
 *   Validation and Mesh Editing systems.
 *
 * - MESH_BED_LEVELING
 *   Probe a grid manually
 *   The result is a mesh, suitable for large or uneven beds. (See BILINEAR.)
 *   For machines without a probe, Mesh Bed Leveling provides a method to perform
 *   leveling in steps so you can manually adjust the Z height at each grid-point.
 *   With an LCD controller the process is guided step-by-step.
 */
//#define AUTO_BED_LEVELING_3POINT
//#define AUTO_BED_LEVELING_LINEAR
//#define AUTO_BED_LEVELING_BILINEAR
#define AUTO_BED_LEVELING_UBL
//#define MESH_BED_LEVELING

/**
 * Normally G28 leaves leveling disabled on completion. Enable
 * this option to have G28 restore the prior leveling state.
 */
#define RESTORE_LEVELING_AFTER_G28

/**
 * Enable detailed logging of G28, G29, M48, etc.
 * Turn on with the command 'M111 S32'.
 * NOTE: Requires a lot of PROGMEM!
 */
//#define DEBUG_LEVELING_FEATURE

#if ANY(MESH_BED_LEVELING, AUTO_BED_LEVELING_BILINEAR, AUTO_BED_LEVELING_UBL)
  // Gradually reduce leveling correction until a set height is reached,
  // at which point movement will be level to the machine's XY plane.
  // The height can be set with M420 Z<height>
  #define ENABLE_LEVELING_FADE_HEIGHT

  // For Cartesian machines, instead of dividing moves on mesh boundaries,
  // split up moves into short segments like a Delta. This follows the
  // contours of the bed more closely than edge-to-edge straight moves.
  #define SEGMENT_LEVELED_MOVES
  #define LEVELED_SEGMENT_LENGTH 1.0 // (mm) Length of all segments (except the last one)

  /**
   * Enable the G26 Mesh Validation Pattern tool.
   */
  #define G26_MESH_VALIDATION
  #if ENABLED(G26_MESH_VALIDATION)
    #define MESH_TEST_NOZZLE_SIZE    0.4  // (mm) Diameter of primary nozzle.
    #define MESH_TEST_LAYER_HEIGHT   0.2  // (mm) Default layer height for the G26 Mesh Validation Tool.
    #define MESH_TEST_HOTEND_TEMP  205    // (°C) Default nozzle temperature for the G26 Mesh Validation Tool.
    #define MESH_TEST_BED_TEMP      60    // (°C) Default bed temperature for the G26 Mesh Validation Tool.
    #define G26_XY_FEEDRATE         20    // (mm/s) Feedrate for XY Moves for the G26 Mesh Validation Tool.
    #define G26_RETRACT_MULTIPLIER   1.0  // G26 Q (retraction) used by default between mesh test elements.
  #endif

#endif

#if EITHER(AUTO_BED_LEVELING_LINEAR, AUTO_BED_LEVELING_BILINEAR)

  // Set the number of grid points per dimension.
  #define GRID_MAX_POINTS_X 3
  #define GRID_MAX_POINTS_Y GRID_MAX_POINTS_X

  // Probe along the Y axis, advancing X after each column
  //#define PROBE_Y_FIRST

  #if ENABLED(AUTO_BED_LEVELING_BILINEAR)

    // Beyond the probed grid, continue the implied tilt?
    // Default is to maintain the height of the nearest edge.
    //#define EXTRAPOLATE_BEYOND_GRID

    //
    // Experimental Subdivision of the grid by Catmull-Rom method.
    // Synthesizes intermediate points to produce a more detailed mesh.
    //
    //#define ABL_BILINEAR_SUBDIVISION
    #if ENABLED(ABL_BILINEAR_SUBDIVISION)
      // Number of subdivisions between probe points
      #define BILINEAR_SUBDIVISIONS 3
    #endif

  #endif

#elif ENABLED(AUTO_BED_LEVELING_UBL)

  //===========================================================================
  //========================= Unified Bed Leveling ============================
  //===========================================================================

  #define MESH_EDIT_GFX_OVERLAY   // Display a graphics overlay while editing the mesh

  #define MESH_INSET 1              // Set Mesh bounds as an inset region of the bed
  #define GRID_MAX_POINTS_X 15      // Don't use more than 15 points per axis, implementation limited.
  #define GRID_MAX_POINTS_Y GRID_MAX_POINTS_X

  // #define UBL_MESH_EDIT_MOVES_Z     // Sophisticated users prefer no movement of nozzle
  #define UBL_SAVE_ACTIVE_ON_M500   // Save the currently active mesh in the current slot on M500

  //#define UBL_Z_RAISE_WHEN_OFF_MESH 2.5 // When the nozzle is off the mesh, this value is used
                                          // as the Z-Height correction value.

#elif ENABLED(MESH_BED_LEVELING)

  //===========================================================================
  //=================================== Mesh ==================================
  //===========================================================================

  #define MESH_INSET 10          // Set Mesh bounds as an inset region of the bed
  #define GRID_MAX_POINTS_X 3    // Don't use more than 7 points per axis, implementation limited.
  #define GRID_MAX_POINTS_Y GRID_MAX_POINTS_X

  //#define MESH_G28_REST_ORIGIN // After homing all axes ('G28' or 'G28 XYZ') rest Z at Z_MIN_POS

#endif // BED_LEVELING

/**
 * Add a bed leveling sub-menu for ABL or MBL.
 * Include a guided procedure if manual probing is enabled.
 */
#define LCD_BED_LEVELING

#if ENABLED(LCD_BED_LEVELING)
  #define MESH_EDIT_Z_STEP  0.025 // (mm) Step size while manually probing Z axis.
  #define LCD_PROBE_Z_RANGE 4     // (mm) Z Range centered on Z_MIN_POS for LCD Z adjustment
  #define MESH_EDIT_MENU        // Add a menu to edit mesh points
#endif

// Add a menu item to move between bed corners for manual bed adjustment
//#define LEVEL_BED_CORNERS

#if ENABLED(LEVEL_BED_CORNERS)
  #define LEVEL_CORNERS_INSET_LFRB { 30, 30, 30, 30 } // (mm) Left, Front, Right, Back insets
  #define LEVEL_CORNERS_HEIGHT      0.0   // (mm) Z height of nozzle at leveling points
  #define LEVEL_CORNERS_Z_HOP       4.0   // (mm) Z height of nozzle between leveling points
  //#define LEVEL_CENTER_TOO              // Move to the center after the last corner
#endif

/**
 * Commands to execute at the end of G29 probing.
 * Useful to retract or move the Z probe out of the way.
 */
//#define Z_PROBE_END_SCRIPT "G1 Z10 F12000\nG1 X15 Y330\nG1 Z0.5\nG1 Z10"

// @section homing

// The center of the bed is at (X=0, Y=0)
//#define BED_CENTER_AT_0_0

// Manually set the home position. Leave these undefined for automatic settings.
// For DELTA this is the top-center of the Cartesian print volume.
//#define MANUAL_X_HOME_POS 0
//#define MANUAL_Y_HOME_POS 0
//#define MANUAL_Z_HOME_POS 0

// Use "Z Safe Homing" to avoid homing with a Z probe outside the bed area.
//
// With this feature enabled:
//
// - Allow Z homing only after X and Y homing AND stepper drivers still enabled.
// - If stepper drivers time out, it will need X and Y homing again before Z homing.
// - Move the Z probe (or nozzle) to a defined XY point before Z Homing.
// - Prevent Z homing when the Z probe is outside bed area.
//
#define Z_SAFE_HOMING

#if ENABLED(Z_SAFE_HOMING)
  #define Z_SAFE_HOMING_X_POINT X_CENTER  // X point for Z homing
  #define Z_SAFE_HOMING_Y_POINT Y_CENTER  // Y point for Z homing
#endif

// Homing speeds (mm/min)
#define HOMING_FEEDRATE_XY (50*60)
#define HOMING_FEEDRATE_Z  (4*60)

// Validate that endstops are triggered on homing moves
#define VALIDATE_HOMING_ENDSTOPS

// @section calibrate

/**
 * Bed Skew Compensation
 *
 * This feature corrects for misalignment in the XYZ axes.
 *
 * Take the following steps to get the bed skew in the XY plane:
 *  1. Print a test square (e.g., https://www.thingiverse.com/thing:2563185)
 *  2. For XY_DIAG_AC measure the diagonal A to C
 *  3. For XY_DIAG_BD measure the diagonal B to D
 *  4. For XY_SIDE_AD measure the edge A to D
 *
 * Marlin automatically computes skew factors from these measurements.
 * Skew factors may also be computed and set manually:
 *
 *  - Compute AB     : SQRT(2*AC*AC+2*BD*BD-4*AD*AD)/2
 *  - XY_SKEW_FACTOR : TAN(PI/2-ACOS((AC*AC-AB*AB-AD*AD)/(2*AB*AD)))
 *
 * If desired, follow the same procedure for XZ and YZ.
 * Use these diagrams for reference:
 *
 *    Y                     Z                     Z
 *    ^     B-------C       ^     B-------C       ^     B-------C
 *    |    /       /        |    /       /        |    /       /
 *    |   /       /         |   /       /         |   /       /
 *    |  A-------D          |  A-------D          |  A-------D
 *    +-------------->X     +-------------->X     +-------------->Y
 *     XY_SKEW_FACTOR        XZ_SKEW_FACTOR        YZ_SKEW_FACTOR
 */
//#define SKEW_CORRECTION

#if ENABLED(SKEW_CORRECTION)
  // Input all length measurements here:
  #define XY_DIAG_AC 282.8427124746
  #define XY_DIAG_BD 282.8427124746
  #define XY_SIDE_AD 200

  // Or, set the default skew factors directly here
  // to override the above measurements:
  #define XY_SKEW_FACTOR 0.0

  //#define SKEW_CORRECTION_FOR_Z
  #if ENABLED(SKEW_CORRECTION_FOR_Z)
    #define XZ_DIAG_AC 282.8427124746
    #define XZ_DIAG_BD 282.8427124746
    #define YZ_DIAG_AC 282.8427124746
    #define YZ_DIAG_BD 282.8427124746
    #define YZ_SIDE_AD 200
    #define XZ_SKEW_FACTOR 0.0
    #define YZ_SKEW_FACTOR 0.0
  #endif

  // Enable this option for M852 to set skew at runtime
  //#define SKEW_CORRECTION_GCODE
#endif

//=============================================================================
//============================= Additional Features ===========================
//=============================================================================

// @section extras

/**
 * EEPROM
 *
 * Persistent storage to preserve configurable settings across reboots.
 *
 *   M500 - Store settings to EEPROM.
 *   M501 - Read settings from EEPROM. (i.e., Throw away unsaved changes)
 *   M502 - Revert settings to "factory" defaults. (Follow with M500 to init the EEPROM.)
 */
#define EEPROM_SETTINGS     // Persistent storage with M500 and M501
//#define DISABLE_M503        // Saves ~2700 bytes of PROGMEM. Disable for release!
#define EEPROM_CHITCHAT       // Give feedback on EEPROM commands. Disable to save PROGMEM.
//#define EEPROM_BOOT_SILENT    // Keep M503 quiet and only give errors during first load
#if ENABLED(EEPROM_SETTINGS)
  #define EEPROM_AUTO_INIT  // Init EEPROM automatically on any errors.
#endif

//
// Host Keepalive
//
// When enabled Marlin will send a busy status message to the host
// every couple of seconds when it can't accept commands.
//
#define HOST_KEEPALIVE_FEATURE        // Disable this if your host doesn't like keepalive messages
#define DEFAULT_KEEPALIVE_INTERVAL 2  // Number of seconds between "busy" messages. Set with M113.
#define BUSY_WHILE_HEATING            // Some hosts require "busy" messages even during heating

//
// G20/G21 Inch mode support
//
//#define INCH_MODE_SUPPORT

//
// M149 Set temperature units support
//
//#define TEMPERATURE_UNITS_SUPPORT

// @section temperature

// Preheat Constants
#define PREHEAT_1_LABEL       "PLA"
#define PREHEAT_1_TEMP_HOTEND 180
#define PREHEAT_1_TEMP_BED     70
#define PREHEAT_1_FAN_SPEED     0 // Value from 0 to 255

#define PREHEAT_2_LABEL       "ABS"
#define PREHEAT_2_TEMP_HOTEND 240
#define PREHEAT_2_TEMP_BED    110
#define PREHEAT_2_FAN_SPEED     0 // Value from 0 to 255

/**
 * Nozzle Park
 *
 * Park the nozzle at the given XYZ position on idle or G27.
 *
 * The "P" parameter controls the action applied to the Z axis:
 *
 *    P0  (Default) If Z is below park Z raise the nozzle.
 *    P1  Raise the nozzle always to Z-park height.
 *    P2  Raise the nozzle by Z-park amount, limited to Z_MAX_POS.
 */
#define NOZZLE_PARK_FEATURE

#if ENABLED(NOZZLE_PARK_FEATURE)
  // Specify a park position as { X, Y, Z_raise }
  #define NOZZLE_PARK_POINT { (X_MIN_POS + 10), (Y_MAX_POS - 10), 20 }
  //#define NOZZLE_PARK_X_ONLY          // X move only is required to park
  //#define NOZZLE_PARK_Y_ONLY          // Y move only is required to park
  #define NOZZLE_PARK_Z_RAISE_MIN   2   // (mm) Always raise Z by at least this distance
  #define NOZZLE_PARK_XY_FEEDRATE 100   // (mm/s) X and Y axes feedrate (also used for delta Z axis)
  #define NOZZLE_PARK_Z_FEEDRATE    5   // (mm/s) Z axis feedrate (not used for delta printers)
#endif

/**
 * Clean Nozzle Feature -- EXPERIMENTAL
 *
 * Adds the G12 command to perform a nozzle cleaning process.
 *
 * Parameters:
 *   P  Pattern
 *   S  Strokes / Repetitions
 *   T  Triangles (P1 only)
 *
 * Patterns:
 *   P0  Straight line (default). This process requires a sponge type material
 *       at a fixed bed location. "S" specifies strokes (i.e. back-forth motions)
 *       between the start / end points.
 *
 *   P1  Zig-zag pattern between (X0, Y0) and (X1, Y1), "T" specifies the
 *       number of zig-zag triangles to do. "S" defines the number of strokes.
 *       Zig-zags are done in whichever is the narrower dimension.
 *       For example, "G12 P1 S1 T3" will execute:
 *
 *          --
 *         |  (X0, Y1) |     /\        /\        /\     | (X1, Y1)
 *         |           |    /  \      /  \      /  \    |
 *       A |           |   /    \    /    \    /    \   |
 *         |           |  /      \  /      \  /      \  |
 *         |  (X0, Y0) | /        \/        \/        \ | (X1, Y0)
 *          --         +--------------------------------+
 *                       |________|_________|_________|
 *                           T1        T2        T3
 *
 *   P2  Circular pattern with middle at NOZZLE_CLEAN_CIRCLE_MIDDLE.
 *       "R" specifies the radius. "S" specifies the stroke count.
 *       Before starting, the nozzle moves to NOZZLE_CLEAN_START_POINT.
 *
 *   Caveats: The ending Z should be the same as starting Z.
 * Attention: EXPERIMENTAL. G-code arguments may change.
 */
//#define NOZZLE_CLEAN_FEATURE

#if ENABLED(NOZZLE_CLEAN_FEATURE)
  // Default number of pattern repetitions
  #define NOZZLE_CLEAN_STROKES  12

  // Default number of triangles
  #define NOZZLE_CLEAN_TRIANGLES  3

  // Specify positions for each tool as { { X, Y, Z }, { X, Y, Z } }
  // Dual hotend system may use { {  -20, (Y_BED_SIZE / 2), (Z_MIN_POS + 1) },  {  420, (Y_BED_SIZE / 2), (Z_MIN_POS + 1) }}
  #define NOZZLE_CLEAN_START_POINT { {  30, 30, (Z_MIN_POS + 1) } }
  #define NOZZLE_CLEAN_END_POINT   { { 100, 60, (Z_MIN_POS + 1) } }

  // Circular pattern radius
  #define NOZZLE_CLEAN_CIRCLE_RADIUS 6.5
  // Circular pattern circle fragments number
  #define NOZZLE_CLEAN_CIRCLE_FN 10
  // Middle point of circle
  #define NOZZLE_CLEAN_CIRCLE_MIDDLE NOZZLE_CLEAN_START_POINT

  // Move the nozzle to the initial position after cleaning
  #define NOZZLE_CLEAN_GOBACK

  // For a purge/clean station that's always at the gantry height (thus no Z move)
  //#define NOZZLE_CLEAN_NO_Z

  // For a purge/clean station mounted on the X axis
  //#define NOZZLE_CLEAN_NO_Y

  // Explicit wipe G-code script applies to a G12 with no arguments.
  //#define WIPE_SEQUENCE_COMMANDS "G1 X-17 Y25 Z10 F4000\nG1 Z1\nM114\nG1 X-17 Y25\nG1 X-17 Y95\nG1 X-17 Y25\nG1 X-17 Y95\nG1 X-17 Y25\nG1 X-17 Y95\nG1 X-17 Y25\nG1 X-17 Y95\nG1 X-17 Y25\nG1 X-17 Y95\nG1 X-17 Y25\nG1 X-17 Y95\nG1 Z15\nM400\nG0 X-10.0 Y-9.0"

#endif

/**
 * Print Job Timer
 *
 * Automatically start and stop the print job timer on M104/M109/M190.
 *
 *   M104 (hotend, no wait) - high temp = none,        low temp = stop timer
 *   M109 (hotend, wait)    - high temp = start timer, low temp = stop timer
 *   M190 (bed, wait)       - high temp = start timer, low temp = none
 *
 * The timer can also be controlled with the following commands:
 *
 *   M75 - Start the print job timer
 *   M76 - Pause the print job timer
 *   M77 - Stop the print job timer
 */
#define PRINTJOB_TIMER_AUTOSTART

/**
 * Print Counter
 *
 * Track statistical data such as:
 *
 *  - Total print jobs
 *  - Total successful print jobs
 *  - Total failed print jobs
 *  - Total time printing
 *
 * View the current statistics with M78.
 */
#define PRINTCOUNTER

/**
 * Password
 *
 * Set a numerical password for the printer which can be requested:
 *
 *  - When the printer boots up
 *  - Upon opening the 'Print from Media' Menu
 *  - When SD printing is completed or aborted
 *
 * The following G-codes can be used:
 *
 *  M510 - Lock Printer. Blocks all commands except M511.
 *  M511 - Unlock Printer.
 *  M512 - Set, Change and Remove Password.
 *
 * If you forget the password and get locked out you'll need to re-flash
 * the firmware with the feature disabled, reset EEPROM, and (optionally)
 * re-flash the firmware again with this feature enabled.
 */
//#define PASSWORD_FEATURE
#if ENABLED(PASSWORD_FEATURE)
  #define PASSWORD_LENGTH 4                 // (#) Number of digits (1-9). 3 or 4 is recommended
  #define PASSWORD_ON_STARTUP
  #define PASSWORD_UNLOCK_GCODE             // Unlock with the M511 P<password> command. Disable to prevent brute-force attack.
  #define PASSWORD_CHANGE_GCODE             // Change the password with M512 P<old> S<new>.
  //#define PASSWORD_ON_SD_PRINT_MENU       // This does not prevent gcodes from running
  //#define PASSWORD_AFTER_SD_PRINT_END
  //#define PASSWORD_AFTER_SD_PRINT_ABORT
  //#include "Configuration_Secure.h"       // External file with PASSWORD_DEFAULT_VALUE
#endif

//=============================================================================
//============================= LCD and SD support ============================
//=============================================================================

// @section lcd

/**
 * LCD LANGUAGE
 *
 * Select the language to display on the LCD. These languages are available:
 *
 *   en, an, bg, ca, cz, da, de, el, el_gr, es, eu, fi, fr, gl, hr, hu, it,
 *   jp_kana, ko_KR, nl, pl, pt, pt_br, ro, ru, sk, tr, uk, vi, zh_CN, zh_TW, test
 *
 * :{ 'en':'English', 'an':'Aragonese', 'bg':'Bulgarian', 'ca':'Catalan', 'cz':'Czech', 'da':'Danish', 'de':'German', 'el':'Greek', 'el_gr':'Greek (Greece)', 'es':'Spanish', 'eu':'Basque-Euskera', 'fi':'Finnish', 'fr':'French', 'gl':'Galician', 'hr':'Croatian', 'hu':'Hungarian', 'it':'Italian', 'jp_kana':'Japanese', 'ko_KR':'Korean (South Korea)', 'nl':'Dutch', 'pl':'Polish', 'pt':'Portuguese', 'pt_br':'Portuguese (Brazilian)', 'ro':'Romanian', 'ru':'Russian', 'sk':'Slovak', 'tr':'Turkish', 'uk':'Ukrainian', 'vi':'Vietnamese', 'zh_CN':'Chinese (Simplified)', 'zh_TW':'Chinese (Traditional)', 'test':'TEST' }
 */
#define LCD_LANGUAGE en

/**
 * LCD Character Set
 *
 * Note: This option is NOT applicable to Graphical Displays.
 *
 * All character-based LCDs provide ASCII plus one of these
 * language extensions:
 *
 *  - JAPANESE ... the most common
 *  - WESTERN  ... with more accented characters
 *  - CYRILLIC ... for the Russian language
 *
 * To determine the language extension installed on your controller:
 *
 *  - Compile and upload with LCD_LANGUAGE set to 'test'
 *  - Click the controller to view the LCD menu
 *  - The LCD will display Japanese, Western, or Cyrillic text
 *
 * See https://marlinfw.org/docs/development/lcd_language.html
 *
 * :['JAPANESE', 'WESTERN', 'CYRILLIC']
 */
#define DISPLAY_CHARSET_HD44780 JAPANESE

/**
 * Info Screen Style (0:Classic, 1:Průša)
 *
 * :[0:'Classic', 1:'Průša']
 */
#define LCD_INFO_SCREEN_STYLE 0

/**
 * SD CARD
 *
 * SD Card support is disabled by default. If your controller has an SD slot,
 * you must uncomment the following option or it won't work.
 */
#define SDSUPPORT

/**
 * SD CARD: SPI SPEED
 *
 * Enable one of the following items for a slower SPI transfer speed.
 * This may be required to resolve "volume init" errors.
 */
//#define SPI_SPEED SPI_HALF_SPEED
//#define SPI_SPEED SPI_QUARTER_SPEED
//#define SPI_SPEED SPI_EIGHTH_SPEED

/**
 * SD CARD: ENABLE CRC
 *
 * Use CRC checks and retries on the SD communication.
 */
#define SD_CHECK_AND_RETRY

/**
 * LCD Menu Items
 *
 * Disable all menus and only display the Status Screen, or
 * just remove some extraneous menu items to recover space.
 */
//#define NO_LCD_MENUS
//#define SLIM_LCD_MENUS

//
// ENCODER SETTINGS
//
// This option overrides the default number of encoder pulses needed to
// produce one step. Should be increased for high-resolution encoders.
//
//#define ENCODER_PULSES_PER_STEP 4

//
// Use this option to override the number of step signals required to
// move between next/prev menu items.
//
//#define ENCODER_STEPS_PER_MENU_ITEM 1

/**
 * Encoder Direction Options
 *
 * Test your encoder's behavior first with both options disabled.
 *
 *  Reversed Value Edit and Menu Nav? Enable REVERSE_ENCODER_DIRECTION.
 *  Reversed Menu Navigation only?    Enable REVERSE_MENU_DIRECTION.
 *  Reversed Value Editing only?      Enable BOTH options.
 */

//
// This option reverses the encoder direction everywhere.
//
//  Set this option if CLOCKWISE causes values to DECREASE
//
//#define REVERSE_ENCODER_DIRECTION

//
// This option reverses the encoder direction for navigating LCD menus.
//
//  If CLOCKWISE normally moves DOWN this makes it go UP.
//  If CLOCKWISE normally moves UP this makes it go DOWN.
//
//#define REVERSE_MENU_DIRECTION

//
// This option reverses the encoder direction for Select Screen.
//
//  If CLOCKWISE normally moves LEFT this makes it go RIGHT.
//  If CLOCKWISE normally moves RIGHT this makes it go LEFT.
//
//#define REVERSE_SELECT_DIRECTION

//
// Individual Axis Homing
//
// Add individual axis homing items (Home X, Home Y, and Home Z) to the LCD menu.
//
#define INDIVIDUAL_AXIS_HOMING_MENU

//
// SPEAKER/BUZZER
//
// If you have a speaker that can produce tones, enable it here.
// By default Marlin assumes you have a buzzer with a fixed frequency.
//
#define SPEAKER

//
// The duration and frequency for the UI feedback sound.
// Set these to 0 to disable audio feedback in the LCD menus.
//
// Note: Test audio output with the G-Code:
//  M300 S<frequency Hz> P<duration ms>
//
//#define LCD_FEEDBACK_FREQUENCY_DURATION_MS 2
//#define LCD_FEEDBACK_FREQUENCY_HZ 5000

//=============================================================================
//======================== LCD / Controller Selection =========================
//========================   (Character-based LCDs)   =========================
//=============================================================================

//
// RepRapDiscount Smart Controller.
// https://reprap.org/wiki/RepRapDiscount_Smart_Controller
//
// Note: Usually sold with a white PCB.
//
//#define REPRAP_DISCOUNT_SMART_CONTROLLER

//
// Original RADDS LCD Display+Encoder+SDCardReader
// http://doku.radds.org/dokumentation/lcd-display/
//
//#define RADDS_DISPLAY

//
// ULTIMAKER Controller.
//
//#define ULTIMAKERCONTROLLER

//
// ULTIPANEL as seen on Thingiverse.
//
//#define ULTIPANEL

//
// PanelOne from T3P3 (via RAMPS 1.4 AUX2/AUX3)
// https://reprap.org/wiki/PanelOne
//
//#define PANEL_ONE

//
// GADGETS3D G3D LCD/SD Controller
// https://reprap.org/wiki/RAMPS_1.3/1.4_GADGETS3D_Shield_with_Panel
//
// Note: Usually sold with a blue PCB.
//
//#define G3D_PANEL

//
// RigidBot Panel V1.0
// http://www.inventapart.com/
//
//#define RIGIDBOT_PANEL

//
// Makeboard 3D Printer Parts 3D Printer Mini Display 1602 Mini Controller
// https://www.aliexpress.com/item/32765887917.html
//
//#define MAKEBOARD_MINI_2_LINE_DISPLAY_1602

//
// ANET and Tronxy 20x4 Controller
//
//#define ZONESTAR_LCD            // Requires ADC_KEYPAD_PIN to be assigned to an analog pin.
                                  // This LCD is known to be susceptible to electrical interference
                                  // which scrambles the display.  Pressing any button clears it up.
                                  // This is a LCD2004 display with 5 analog buttons.

//
// Generic 16x2, 16x4, 20x2, or 20x4 character-based LCD.
//
//#define ULTRA_LCD

//=============================================================================
//======================== LCD / Controller Selection =========================
//=====================   (I2C and Shift-Register LCDs)   =====================
//=============================================================================

//
// CONTROLLER TYPE: I2C
//
// Note: These controllers require the installation of Arduino's LiquidCrystal_I2C
// library. For more info: https://github.com/kiyoshigawa/LiquidCrystal_I2C
//

//
// Elefu RA Board Control Panel
// http://www.elefu.com/index.php?route=product/product&product_id=53
//
//#define RA_CONTROL_PANEL

//
// Sainsmart (YwRobot) LCD Displays
//
// These require F.Malpartida's LiquidCrystal_I2C library
// https://bitbucket.org/fmalpartida/new-liquidcrystal/wiki/Home
//
//#define LCD_SAINSMART_I2C_1602
//#define LCD_SAINSMART_I2C_2004

//
// Generic LCM1602 LCD adapter
//
//#define LCM1602

//
// PANELOLU2 LCD with status LEDs,
// separate encoder and click inputs.
//
// Note: This controller requires Arduino's LiquidTWI2 library v1.2.3 or later.
// For more info: https://github.com/lincomatic/LiquidTWI2
//
// Note: The PANELOLU2 encoder click input can either be directly connected to
// a pin (if BTN_ENC defined to != -1) or read through I2C (when BTN_ENC == -1).
//
//#define LCD_I2C_PANELOLU2

//
// Panucatt VIKI LCD with status LEDs,
// integrated click & L/R/U/D buttons, separate encoder inputs.
//
//#define LCD_I2C_VIKI

//
// CONTROLLER TYPE: Shift register panels
//

//
// 2-wire Non-latching LCD SR from https://goo.gl/aJJ4sH
// LCD configuration: https://reprap.org/wiki/SAV_3D_LCD
//
//#define SAV_3DLCD

//
// 3-wire SR LCD with strobe using 74HC4094
// https://github.com/mikeshub/SailfishLCD
// Uses the code directly from Sailfish
//
//#define FF_INTERFACEBOARD

//
// TFT GLCD Panel with Marlin UI
// Panel connected to main board by SPI or I2C interface.
// See https://github.com/Serhiy-K/TFTGLCDAdapter
//
//#define TFTGLCD_PANEL_SPI
//#define TFTGLCD_PANEL_I2C

//=============================================================================
//=======================   LCD / Controller Selection  =======================
//=========================      (Graphical LCDs)      ========================
//=============================================================================

//
// CONTROLLER TYPE: Graphical 128x64 (DOGM)
//
// IMPORTANT: The U8glib library is required for Graphical Display!
//            https://github.com/olikraus/U8glib_Arduino
//
// NOTE: If the LCD is unresponsive you may need to reverse the plugs.
//

//
// RepRapDiscount FULL GRAPHIC Smart Controller
// https://reprap.org/wiki/RepRapDiscount_Full_Graphic_Smart_Controller
//
#define REPRAP_DISCOUNT_FULL_GRAPHIC_SMART_CONTROLLER

//
// ReprapWorld Graphical LCD
// https://reprapworld.com/?products_details&products_id/1218
//
//#define REPRAPWORLD_GRAPHICAL_LCD

//
// Activate one of these if you have a Panucatt Devices
// Viki 2.0 or mini Viki with Graphic LCD
// https://www.panucatt.com
//
//#define VIKI2
//#define miniVIKI

//
// MakerLab Mini Panel with graphic
// controller and SD support - https://reprap.org/wiki/Mini_panel
//
//#define MINIPANEL

//
// MaKr3d Makr-Panel with graphic controller and SD support.
// https://reprap.org/wiki/MaKr3d_MaKrPanel
//
//#define MAKRPANEL

//
// Adafruit ST7565 Full Graphic Controller.
// https://github.com/eboston/Adafruit-ST7565-Full-Graphic-Controller/
//
//#define ELB_FULL_GRAPHIC_CONTROLLER

//
// BQ LCD Smart Controller shipped by
// default with the BQ Hephestos 2 and Witbox 2.
//
//#define BQ_LCD_SMART_CONTROLLER

//
// Cartesio UI
// http://mauk.cc/webshop/cartesio-shop/electronics/user-interface
//
//#define CARTESIO_UI

//
// LCD for Melzi Card with Graphical LCD
//
//#define LCD_FOR_MELZI

//
// Original Ulticontroller from Ultimaker 2 printer with SSD1309 I2C display and encoder
// https://github.com/Ultimaker/Ultimaker2/tree/master/1249_Ulticontroller_Board_(x1)
//
//#define ULTI_CONTROLLER

//
// MKS MINI12864 with graphic controller and SD support
// https://reprap.org/wiki/MKS_MINI_12864
//
//#define MKS_MINI_12864

//
// MKS LCD12864A/B with graphic controller and SD support. Follows MKS_MINI_12864 pinout.
// https://www.aliexpress.com/item/33018110072.html
//
//#define MKS_LCD12864

//
// FYSETC variant of the MINI12864 graphic controller with SD support
// https://wiki.fysetc.com/Mini12864_Panel/
//
//#define FYSETC_MINI_12864_X_X    // Type C/D/E/F. No tunable RGB Backlight by default
//#define FYSETC_MINI_12864_1_2    // Type C/D/E/F. Simple RGB Backlight (always on)
//#define FYSETC_MINI_12864_2_0    // Type A/B. Discreet RGB Backlight
//#define FYSETC_MINI_12864_2_1    // Type A/B. NeoPixel RGB Backlight
//#define FYSETC_GENERIC_12864_1_1 // Larger display with basic ON/OFF backlight.

//
// Factory display for Creality CR-10
// https://www.aliexpress.com/item/32833148327.html
//
// This is RAMPS-compatible using a single 10-pin connector.
// (For CR-10 owners who want to replace the Melzi Creality board but retain the display)
//
//#define CR10_STOCKDISPLAY

//
// Ender-2 OEM display, a variant of the MKS_MINI_12864
//
//#define ENDER2_STOCKDISPLAY

//
// ANET and Tronxy Graphical Controller
//
// Anet 128x64 full graphics lcd with rotary encoder as used on Anet A6
// A clone of the RepRapDiscount full graphics display but with
// different pins/wiring (see pins_ANET_10.h).
//
//#define ANET_FULL_GRAPHICS_LCD

//
// AZSMZ 12864 LCD with SD
// https://www.aliexpress.com/item/32837222770.html
//
//#define AZSMZ_12864

//
// Silvergate GLCD controller
// https://github.com/android444/Silvergate
//
//#define SILVER_GATE_GLCD_CONTROLLER

//=============================================================================
//==============================  OLED Displays  ==============================
//=============================================================================

//
// SSD1306 OLED full graphics generic display
//
//#define U8GLIB_SSD1306

//
// SAV OLEd LCD module support using either SSD1306 or SH1106 based LCD modules
//
//#define SAV_3DGLCD
#if ENABLED(SAV_3DGLCD)
  #define U8GLIB_SSD1306
  //#define U8GLIB_SH1106
#endif

//
// TinyBoy2 128x64 OLED / Encoder Panel
//
//#define OLED_PANEL_TINYBOY2

//
// MKS OLED 1.3" 128×64 FULL GRAPHICS CONTROLLER
// https://reprap.org/wiki/MKS_12864OLED
//
// Tiny, but very sharp OLED display
//
//#define MKS_12864OLED          // Uses the SH1106 controller (default)
//#define MKS_12864OLED_SSD1306  // Uses the SSD1306 controller

//
// Zonestar OLED 128×64 FULL GRAPHICS CONTROLLER
//
//#define ZONESTAR_12864LCD           // Graphical (DOGM) with ST7920 controller
//#define ZONESTAR_12864OLED          // 1.3" OLED with SH1106 controller (default)
//#define ZONESTAR_12864OLED_SSD1306  // 0.96" OLED with SSD1306 controller

//
// Einstart S OLED SSD1306
//
//#define U8GLIB_SH1106_EINSTART

//
// Overlord OLED display/controller with i2c buzzer and LEDs
//
//#define OVERLORD_OLED

//
// FYSETC OLED 2.42" 128×64 FULL GRAPHICS CONTROLLER with WS2812 RGB
// Where to find : https://www.aliexpress.com/item/4000345255731.html
//#define FYSETC_242_OLED_12864   // Uses the SSD1309 controller

//=============================================================================
//========================== Extensible UI Displays ===========================
//=============================================================================

//
// DGUS Touch Display with DWIN OS. (Choose one.)
// ORIGIN : https://www.aliexpress.com/item/32993409517.html
// FYSETC : https://www.aliexpress.com/item/32961471929.html
//
//#define DGUS_LCD_UI_ORIGIN
//#define DGUS_LCD_UI_FYSETC
//#define DGUS_LCD_UI_HIPRECY

//
// Touch-screen LCD for Malyan M200/M300 printers
//
//#define MALYAN_LCD
#if ENABLED(MALYAN_LCD)
  #define LCD_SERIAL_PORT 1  // Default is 1 for Malyan M200
#endif

//
// Touch UI for FTDI EVE (FT800/FT810) displays
// See Configuration_adv.h for all configuration options.
//
//#define TOUCH_UI_FTDI_EVE

//
// Touch-screen LCD for Anycubic printers
//
//#define ANYCUBIC_LCD_I3MEGA
//#define ANYCUBIC_LCD_CHIRON
#if EITHER(ANYCUBIC_LCD_I3MEGA, ANYCUBIC_LCD_CHIRON)
  #define LCD_SERIAL_PORT 3  // Default is 3 for Anycubic
  //#define ANYCUBIC_LCD_DEBUG
#endif

//
// Third-party or vendor-customized controller interfaces.
// Sources should be installed in 'src/lcd/extensible_ui'.
//
//#define EXTENSIBLE_UI

#if ENABLED(EXTENSIBLE_UI)
  //#define EXTUI_LOCAL_BEEPER // Enables use of local Beeper pin with external display
#endif

//=============================================================================
//=============================== Graphical TFTs ==============================
//=============================================================================

//
// TFT display with optional touch screen
// Color Marlin UI with standard menu system
//
//#define TFT_320x240
//#define TFT_320x240_SPI
//#define TFT_480x320
//#define TFT_480x320_SPI

//
// Skip autodetect and force specific TFT driver
// Mandatory for SPI screens with no MISO line
// Available drivers are: ST7735, ST7789, ST7796, R61505, ILI9328, ILI9341, ILI9488
//
//#define TFT_DRIVER AUTO

//
// SPI display (MKS Robin Nano V2.0, MKS Gen L V2.0)
// Upscaled 128x64 Marlin UI
//
//#define SPI_GRAPHICAL_TFT

//
// FSMC display (MKS Robin, Alfawise U20, JGAurora A5S, REXYZ A1, etc.)
// Upscaled 128x64 Marlin UI
//
//#define FSMC_GRAPHICAL_TFT

//
// TFT LVGL UI
//
// Using default MKS icons and fonts from: https://git.io/JJvzK
// Just copy the 'assets' folder from the build directory to the
// root of your SD card, together with the compiled firmware.
//
//#define TFT_LVGL_UI_FSMC  // Robin nano v1.2 uses FSMC
//#define TFT_LVGL_UI_SPI   // Robin nano v2.0 uses SPI

//=============================================================================
//============================  Other Controllers  ============================
//=============================================================================

//
// Ender-3 v2 OEM display. A DWIN display with Rotary Encoder.
//
//#define DWIN_CREALITY_LCD

//
// ADS7843/XPT2046 ADC Touchscreen such as ILI9341 2.8
//
//#define TOUCH_SCREEN
#if ENABLED(TOUCH_SCREEN)
  #define BUTTON_DELAY_EDIT  50 // (ms) Button repeat delay for edit screens
  #define BUTTON_DELAY_MENU 250 // (ms) Button repeat delay for menus

  #define TOUCH_SCREEN_CALIBRATION

  //#define XPT2046_X_CALIBRATION 12316
  //#define XPT2046_Y_CALIBRATION -8981
  //#define XPT2046_X_OFFSET        -43
  //#define XPT2046_Y_OFFSET        257
#endif

//
// RepRapWorld REPRAPWORLD_KEYPAD v1.1
// https://reprapworld.com/products/electronics/ramps/keypad_v1_0_fully_assembled/
//
//#define REPRAPWORLD_KEYPAD
//#define REPRAPWORLD_KEYPAD_MOVE_STEP 10.0 // (mm) Distance to move per key-press

//=============================================================================
//=============================== Extra Features ==============================
//=============================================================================

// @section extras

// Set number of user-controlled fans. Disable to use all board-defined fans.
// :[1,2,3,4,5,6,7,8]
//#define NUM_M106_FANS 1

// Increase the FAN PWM frequency. Removes the PWM noise but increases heating in the FET/Arduino
//#define FAST_PWM_FAN

// Use software PWM to drive the fan, as for the heaters. This uses a very low frequency
// which is not as annoying as with the hardware PWM. On the other hand, if this frequency
// is too low, you should also increment SOFT_PWM_SCALE.
//#define FAN_SOFT_PWM

// Incrementing this by 1 will double the software PWM frequency,
// affecting heaters, and the fan if FAN_SOFT_PWM is enabled.
// However, control resolution will be halved for each increment;
// at zero value, there are 128 effective control positions.
// :[0,1,2,3,4,5,6,7]
#define SOFT_PWM_SCALE 0

// If SOFT_PWM_SCALE is set to a value higher than 0, dithering can
// be used to mitigate the associated resolution loss. If enabled,
// some of the PWM cycles are stretched so on average the desired
// duty cycle is attained.
//#define SOFT_PWM_DITHER

// Temperature status LEDs that display the hotend and bed temperature.
// If all hotends, bed temperature, and target temperature are under 54C
// then the BLUE led is on. Otherwise the RED led is on. (1C hysteresis)
//#define TEMP_STAT_LEDS

// SkeinForge sends the wrong arc G-codes when using Arc Point as fillet procedure
//#define SF_ARC_FIX

// Support for the BariCUDA Paste Extruder
//#define BARICUDA

// Support for BlinkM/CyzRgb
//#define BLINKM

// Support for PCA9632 PWM LED driver
//#define PCA9632

// Support for PCA9533 PWM LED driver
//#define PCA9533

/**
 * RGB LED / LED Strip Control
 *
 * Enable support for an RGB LED connected to 5V digital pins, or
 * an RGB Strip connected to MOSFETs controlled by digital pins.
 *
 * Adds the M150 command to set the LED (or LED strip) color.
 * If pins are PWM capable (e.g., 4, 5, 6, 11) then a range of
 * luminance values can be set from 0 to 255.
 * For NeoPixel LED an overall brightness parameter is also available.
 *
 * *** CAUTION ***
 *  LED Strips require a MOSFET Chip between PWM lines and LEDs,
 *  as the Arduino cannot handle the current the LEDs will require.
 *  Failure to follow this precaution can destroy your Arduino!
 *  NOTE: A separate 5V power supply is required! The NeoPixel LED needs
 *  more current than the Arduino 5V linear regulator can produce.
 * *** CAUTION ***
 *
 * LED Type. Enable only one of the following two options.
 */
//#define RGB_LED
//#define RGBW_LED

#if EITHER(RGB_LED, RGBW_LED)
  //#define RGB_LED_R_PIN 34
  //#define RGB_LED_G_PIN 43
  //#define RGB_LED_B_PIN 35
  //#define RGB_LED_W_PIN -1
#endif

// Support for Adafruit Neopixel LED driver
#define NEOPIXEL_LED
#if ENABLED(NEOPIXEL_LED)
  #define NEOPIXEL_TYPE   NEO_GRB // NEO_GRBW / NEO_GRB - four/three channel driver type (defined in Adafruit_NeoPixel.h)
  #define NEOPIXEL_PIN     PF13       // LED driving pin
  //#define NEOPIXEL2_TYPE NEOPIXEL_TYPE
  //#define NEOPIXEL2_PIN    5
  #define NEOPIXEL_PIXELS 16       // Number of LEDs in the strip, larger of 2 strips if 2 neopixel strips are used
  //#define NEOPIXEL_IS_SEQUENTIAL   // Sequential display for temperature change - LED by LED. Disable to change all LEDs at once.
  #define NEOPIXEL_BRIGHTNESS 255  // Initial brightness (0-255)
  //#define NEOPIXEL_STARTUP_TEST  // Cycle through colors at startup

  // Support for second Adafruit NeoPixel LED driver controlled with M150 S1 ...
  //#define NEOPIXEL2_SEPARATE
  #if ENABLED(NEOPIXEL2_SEPARATE)
    #define NEOPIXEL2_PIXELS      15  // Number of LEDs in the second strip
    #define NEOPIXEL2_BRIGHTNESS 127  // Initial brightness (0-255)
    #define NEOPIXEL2_STARTUP_TEST    // Cycle through colors at startup
  #else
    //#define NEOPIXEL2_INSERIES      // Default behavior is NeoPixel 2 in parallel
  #endif

  // Use a single NeoPixel LED for static (background) lighting
  //#define NEOPIXEL_BKGD_LED_INDEX  0               // Index of the LED to use
  //#define NEOPIXEL_BKGD_COLOR { 255, 255, 255, 0 } // R, G, B, W
#endif

/**
 * Printer Event LEDs
 *
 * During printing, the LEDs will reflect the printer status:
 *
 *  - Gradually change from blue to violet as the heated bed gets to target temp
 *  - Gradually change from violet to red as the hotend gets to temperature
 *  - Change to white to illuminate work surface
 *  - Change to green once print has finished
 *  - Turn off after the print has finished and the user has pushed a button
 */
#if ANY(BLINKM, RGB_LED, RGBW_LED, PCA9632, PCA9533, NEOPIXEL_LED)
  #define PRINTER_EVENT_LEDS
#endif

/**
 * R/C SERVO support
 * Sponsored by TrinityLabs, Reworked by codexmas
 */

/**
 * Number of servos
 *
 * For some servo-related options NUM_SERVOS will be set automatically.
 * Set this manually if there are extra servos needing manual control.
 * Leave undefined or set to 0 to entirely disable the servo subsystem.
 */
#define NUM_SERVOS 1 // Servo index starts with 0 for M280 command

// (ms) Delay  before the next move will start, to give the servo time to reach its target angle.
// 300ms is a good value but you can try less delay.
// If the servo can't reach the requested position, increase it.
#define SERVO_DELAY { 300 }

// Only power servos during movement, otherwise leave off to prevent jitter
//#define DEACTIVATE_SERVOS_AFTER_MOVE

// Allow servo angle to be edited and saved to EEPROM
//#define EDITABLE_SERVO_ANGLES<|MERGE_RESOLUTION|>--- conflicted
+++ resolved
@@ -533,19 +533,11 @@
   //#define MIN_BED_POWER 0
   //#define PID_BED_DEBUG // Sends debug data to the serial port.
 
-<<<<<<< HEAD
   //120V 250W silicone heater into 4mm borosilicate (MendelMax 1.5+)
   //from FOPDT model - kp=.39 Tp=405 Tdead=66, Tc set to 79.2, aggressive factor of .15 (vs .1, 1, 10)
   #define DEFAULT_bedKp 78.70
   #define DEFAULT_bedKi 14.68
   #define DEFAULT_bedKd 281.24
-=======
-  // 120V 250W silicone heater into 4mm borosilicate (MendelMax 1.5+)
-  // from FOPDT model - kp=.39 Tp=405 Tdead=66, Tc set to 79.2, aggressive factor of .15 (vs .1, 1, 10)
-  #define DEFAULT_bedKp 10.00
-  #define DEFAULT_bedKi .023
-  #define DEFAULT_bedKd 305.4
->>>>>>> 348570fd
 
   // FIND YOUR OWN: "M303 E-1 C8 S90" to run autotune on the bed at 90 degreesC for 8 cycles.
 #endif // PIDTEMPBED
