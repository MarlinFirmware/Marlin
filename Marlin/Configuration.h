--- conflicted
+++ resolved
@@ -552,7 +552,6 @@
 #define PID_K1 0.95      // Smoothing factor within any PID loop
 
 #if ENABLED(PIDTEMP)
-<<<<<<< HEAD
   #if DISABLED (AT1280)
   #define PID_EDIT_MENU         // Add PID editing to the "Advanced Settings" menu. (~700 bytes of PROGMEM)
   #define PID_AUTOTUNE_MENU     // Add PID auto-tuning to the "Advanced Settings" menu. (~250 bytes of PROGMEM)
@@ -563,11 +562,6 @@
   #if ENABLED (DULEX) || ENABLED (TRIEX)
     #define PID_PARAMS_PER_HOTEND   // Uses separate PID parameters for each extruder (useful for mismatched extruders)
   #endif
-=======
-  //#define PID_EDIT_MENU         // Add PID editing to the "Advanced Settings" menu. (~700 bytes of PROGMEM)
-  //#define PID_AUTOTUNE_MENU     // Add PID auto-tuning to the "Advanced Settings" menu. (~250 bytes of PROGMEM)
-  //#define PID_PARAMS_PER_HOTEND // Uses separate PID parameters for each extruder (useful for mismatched extruders)
->>>>>>> e6e15dd7
                                   // Set/get with gcode: M301 E[extruder number, 0-2]
 
   // If you are using a pre-configured hotend then you can use one of the value sets by uncommenting it
