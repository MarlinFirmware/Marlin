/**
 * Marlin 3D Printer Firmware
 * Copyright (c) 2020 MarlinFirmware [https://github.com/MarlinFirmware/Marlin]
 *
 * Based on Sprinter and grbl.
 * Copyright (c) 2011 Camiel Gubbels / Erik van der Zalm
 *
 * This program is free software: you can redistribute it and/or modify
 * it under the terms of the GNU General Public License as published by
 * the Free Software Foundation, either version 3 of the License, or
 * (at your option) any later version.
 *
 * This program is distributed in the hope that it will be useful,
 * but WITHOUT ANY WARRANTY; without even the implied warranty of
 * MERCHANTABILITY or FITNESS FOR A PARTICULAR PURPOSE.  See the
 * GNU General Public License for more details.
 *
 * You should have received a copy of the GNU General Public License
 * along with this program.  If not, see <https://www.gnu.org/licenses/>.
 *
 */
#pragma once

/**
 * Configuration.h
 *
 * Basic settings such as:
 *
 * - Type of electronics
 * - Type of temperature sensor
 * - Printer geometry
 * - Endstop configuration
 * - LCD controller
 * - Extra features
 *
 * Advanced settings can be found in Configuration_adv.h
 */
#define CONFIGURATION_H_VERSION 02000901

//===========================================================================
//============================= Getting Started =============================
//===========================================================================

/**
 * Here are some useful links to help get your machine configured and calibrated:
 *
 * Example Configs:     https://github.com/MarlinFirmware/Configurations/branches/all
 *
 * Průša Calculator:    https://blog.prusaprinters.org/calculator_3416/
 *
 * Calibration Guides:  https://reprap.org/wiki/Calibration
 *                      https://reprap.org/wiki/Triffid_Hunter%27s_Calibration_Guide
 *                      https://sites.google.com/site/repraplogphase/calibration-of-your-reprap
 *                      https://youtu.be/wAL9d7FgInk
 *
 * Calibration Objects: https://www.thingiverse.com/thing:5573
 *                      https://www.thingiverse.com/thing:1278865
 */

//===========================================================================
//========================== DELTA / SCARA / TPARA ==========================
//===========================================================================
//
// Download configurations from the link above and customize for your machine.
// Examples are located in config/examples/delta, .../SCARA, and .../TPARA.
//
//===========================================================================

// @section info

// Author info of this build printed to the host during boot and M115
#define STRING_CONFIG_H_AUTHOR "Alejandro Quezada" // Who made the changes.
//#define CUSTOM_VERSION_FILE Version.h // Path from the root directory (no quotes)

/**
 * *** VENDORS PLEASE READ ***
 *
 * Marlin allows you to add a custom boot image for Graphical LCDs.
 * With this option Marlin will first show your custom screen followed
 * by the standard Marlin logo with version number and web URL.
 *
 * We encourage you to take advantage of this new feature and we also
 * respectfully request that you retain the unmodified Marlin boot screen.
 */

// Show the Marlin bootscreen on startup. ** ENABLE FOR PRODUCTION **
#define SHOW_BOOTSCREEN

// Show the bitmap in Marlin/_Bootscreen.h on startup.
//#define SHOW_CUSTOM_BOOTSCREEN

// Show the bitmap in Marlin/_Statusscreen.h on the status screen.
//#define CUSTOM_STATUS_SCREEN_IMAGE

// @section machine

/**
 * Select the serial port on the board to use for communication with the host.
 * This allows the connection of wireless adapters (for instance) to non-default port pins.
 * Serial port -1 is the USB emulated serial port, if available.
 * Note: The first serial port (-1 or 0) will always be used by the Arduino bootloader.
 *
 * :[-1, 0, 1, 2, 3, 4, 5, 6, 7]
 */
#define SERIAL_PORT 1

/**
 * Serial Port Baud Rate
 * This is the default communication speed for all serial ports.
 * Set the baud rate defaults for additional serial ports below.
 *
 * 250000 works in most cases, but you might try a lower speed if
 * you commonly experience drop-outs during host printing.
 * You may try up to 1000000 to speed up SD file transfer.
 *
 * :[2400, 9600, 19200, 38400, 57600, 115200, 250000, 500000, 1000000]
 */
#define BAUDRATE 115200
//#define BAUD_RATE_GCODE     // Enable G-code M575 to set the baud rate

/**
 * Select a secondary serial port on the board to use for communication with the host.
 * Currently Ethernet (-2) is only supported on Teensy 4.1 boards.
 * :[-2, -1, 0, 1, 2, 3, 4, 5, 6, 7]
 */
//#define SERIAL_PORT_2 -1
//#define BAUDRATE_2 250000   // Enable to override BAUDRATE

/**
<<<<<<< HEAD
 * This setting determines the communication speed of the printer.
 *
 * 250000 works in most cases, but you might try a lower speed if
 * you commonly experience drop-outs during host printing.
 * You may try up to 1000000 to speed up SD file transfer.
 *
 * :[2400, 9600, 19200, 38400, 57600, 115200, 250000, 500000, 1000000]
 */
#define BAUDRATE 115200
=======
 * Select a third serial port on the board to use for communication with the host.
 * Currently only supported for AVR, DUE, LPC1768/9 and STM32/STM32F1
 * :[-1, 0, 1, 2, 3, 4, 5, 6, 7]
 */
//#define SERIAL_PORT_3 1
//#define BAUDRATE_3 250000   // Enable to override BAUDRATE
>>>>>>> 9780b5cb

// Enable the Bluetooth serial interface on AT90USB devices
//#define BLUETOOTH

// Choose the name from boards.h that matches your setup
#ifndef MOTHERBOARD
  #define MOTHERBOARD BOARD_CREALITY_V4
#endif

// Name displayed in the LCD "Ready" message and Info menu
#define CUSTOM_MACHINE_NAME "Aquila"

// Printer's unique ID, used by some programs to differentiate between machines.
// Choose your own or use a service like https://www.uuidgenerator.net/version4
//#define MACHINE_UUID "00000000-0000-0000-0000-000000000000"

/**
 * Define the number of coordinated linear axes.
 * See https://github.com/DerAndere1/Marlin/wiki
 * Each linear axis gets its own stepper control and endstop:
 *
 *   Steppers: *_STEP_PIN, *_ENABLE_PIN, *_DIR_PIN, *_ENABLE_ON
 *   Endstops: *_STOP_PIN, USE_*MIN_PLUG, USE_*MAX_PLUG
 *       Axes: *_MIN_POS, *_MAX_POS, INVERT_*_DIR
 *    Planner: DEFAULT_AXIS_STEPS_PER_UNIT, DEFAULT_MAX_FEEDRATE
 *             DEFAULT_MAX_ACCELERATION, AXIS_RELATIVE_MODES,
 *             MICROSTEP_MODES, MANUAL_FEEDRATE
 *
 * :[3, 4, 5, 6]
 */
//#define LINEAR_AXES 3

/**
 * Axis codes for additional axes:
 * This defines the axis code that is used in G-code commands to
 * reference a specific axis.
 * 'A' for rotational axis parallel to X
 * 'B' for rotational axis parallel to Y
 * 'C' for rotational axis parallel to Z
 * 'U' for secondary linear axis parallel to X
 * 'V' for secondary linear axis parallel to Y
 * 'W' for secondary linear axis parallel to Z
 * Regardless of the settings, firmware-internal axis IDs are
 * I (AXIS4), J (AXIS5), K (AXIS6).
 */
#if LINEAR_AXES >= 4
  #define AXIS4_NAME 'A' // :['A', 'B', 'C', 'U', 'V', 'W']
#endif
#if LINEAR_AXES >= 5
  #define AXIS5_NAME 'B' // :['A', 'B', 'C', 'U', 'V', 'W']
#endif
#if LINEAR_AXES >= 6
  #define AXIS6_NAME 'C' // :['A', 'B', 'C', 'U', 'V', 'W']
#endif

// @section extruder

// This defines the number of extruders
// :[0, 1, 2, 3, 4, 5, 6, 7, 8]
#define EXTRUDERS 1

// Generally expected filament diameter (1.75, 2.85, 3.0, ...). Used for Volumetric, Filament Width Sensor, etc.
#define DEFAULT_NOMINAL_FILAMENT_DIA 1.75

// For Cyclops or any "multi-extruder" that shares a single nozzle.
//#define SINGLENOZZLE

// Save and restore temperature and fan speed on tool-change.
// Set standby for the unselected tool with M104/106/109 T...
#if ENABLED(SINGLENOZZLE)
  //#define SINGLENOZZLE_STANDBY_TEMP
  //#define SINGLENOZZLE_STANDBY_FAN
#endif

/**
 * Multi-Material Unit
 * Set to one of these predefined models:
 *
 *   PRUSA_MMU1      : Průša MMU1 (The "multiplexer" version)
 *   PRUSA_MMU2      : Průša MMU2
 *   PRUSA_MMU2S     : Průša MMU2S (Requires MK3S extruder with motion sensor, EXTRUDERS = 5)
 *   SMUFF_EMU_MMU2  : Technik Gegg SMuFF (Průša MMU2 emulation mode)
 *   SMUFF_EMU_MMU2S : Technik Gegg SMuFF (Průša MMU2S emulation mode)
 *
 * Requires NOZZLE_PARK_FEATURE to park print head in case MMU unit fails.
 * See additional options in Configuration_adv.h.
 */
//#define MMU_MODEL PRUSA_MMU2

// A dual extruder that uses a single stepper motor
//#define SWITCHING_EXTRUDER
#if ENABLED(SWITCHING_EXTRUDER)
  #define SWITCHING_EXTRUDER_SERVO_NR 0
  #define SWITCHING_EXTRUDER_SERVO_ANGLES { 0, 90 } // Angles for E0, E1[, E2, E3]
  #if EXTRUDERS > 3
    #define SWITCHING_EXTRUDER_E23_SERVO_NR 1
  #endif
#endif

// A dual-nozzle that uses a servomotor to raise/lower one (or both) of the nozzles
//#define SWITCHING_NOZZLE
#if ENABLED(SWITCHING_NOZZLE)
  #define SWITCHING_NOZZLE_SERVO_NR 0
  //#define SWITCHING_NOZZLE_E1_SERVO_NR 1          // If two servos are used, the index of the second
  #define SWITCHING_NOZZLE_SERVO_ANGLES { 0, 90 }   // Angles for E0, E1 (single servo) or lowered/raised (dual servo)
#endif

/**
 * Two separate X-carriages with extruders that connect to a moving part
 * via a solenoid docking mechanism. Requires SOL1_PIN and SOL2_PIN.
 */
//#define PARKING_EXTRUDER

/**
 * Two separate X-carriages with extruders that connect to a moving part
 * via a magnetic docking mechanism using movements and no solenoid
 *
 * project   : https://www.thingiverse.com/thing:3080893
 * movements : https://youtu.be/0xCEiG9VS3k
 *             https://youtu.be/Bqbcs0CU2FE
 */
//#define MAGNETIC_PARKING_EXTRUDER

#if EITHER(PARKING_EXTRUDER, MAGNETIC_PARKING_EXTRUDER)

  #define PARKING_EXTRUDER_PARKING_X { -78, 184 }     // X positions for parking the extruders
  #define PARKING_EXTRUDER_GRAB_DISTANCE 1            // (mm) Distance to move beyond the parking point to grab the extruder
  //#define MANUAL_SOLENOID_CONTROL                   // Manual control of docking solenoids with M380 S / M381

  #if ENABLED(PARKING_EXTRUDER)

    #define PARKING_EXTRUDER_SOLENOIDS_INVERT           // If enabled, the solenoid is NOT magnetized with applied voltage
    #define PARKING_EXTRUDER_SOLENOIDS_PINS_ACTIVE LOW  // LOW or HIGH pin signal energizes the coil
    #define PARKING_EXTRUDER_SOLENOIDS_DELAY 250        // (ms) Delay for magnetic field. No delay if 0 or not defined.
    //#define MANUAL_SOLENOID_CONTROL                   // Manual control of docking solenoids with M380 S / M381

  #elif ENABLED(MAGNETIC_PARKING_EXTRUDER)

    #define MPE_FAST_SPEED      9000      // (mm/min) Speed for travel before last distance point
    #define MPE_SLOW_SPEED      4500      // (mm/min) Speed for last distance travel to park and couple
    #define MPE_TRAVEL_DISTANCE   10      // (mm) Last distance point
    #define MPE_COMPENSATION       0      // Offset Compensation -1 , 0 , 1 (multiplier) only for coupling

  #endif

#endif

/**
 * Switching Toolhead
 *
 * Support for swappable and dockable toolheads, such as
 * the E3D Tool Changer. Toolheads are locked with a servo.
 */
//#define SWITCHING_TOOLHEAD

/**
 * Magnetic Switching Toolhead
 *
 * Support swappable and dockable toolheads with a magnetic
 * docking mechanism using movement and no servo.
 */
//#define MAGNETIC_SWITCHING_TOOLHEAD

/**
 * Electromagnetic Switching Toolhead
 *
 * Parking for CoreXY / HBot kinematics.
 * Toolheads are parked at one edge and held with an electromagnet.
 * Supports more than 2 Toolheads. See https://youtu.be/JolbsAKTKf4
 */
//#define ELECTROMAGNETIC_SWITCHING_TOOLHEAD

#if ANY(SWITCHING_TOOLHEAD, MAGNETIC_SWITCHING_TOOLHEAD, ELECTROMAGNETIC_SWITCHING_TOOLHEAD)
  #define SWITCHING_TOOLHEAD_Y_POS          235         // (mm) Y position of the toolhead dock
  #define SWITCHING_TOOLHEAD_Y_SECURITY      10         // (mm) Security distance Y axis
  #define SWITCHING_TOOLHEAD_Y_CLEAR         60         // (mm) Minimum distance from dock for unobstructed X axis
  #define SWITCHING_TOOLHEAD_X_POS          { 215, 0 }  // (mm) X positions for parking the extruders
  #if ENABLED(SWITCHING_TOOLHEAD)
    #define SWITCHING_TOOLHEAD_SERVO_NR       2         // Index of the servo connector
    #define SWITCHING_TOOLHEAD_SERVO_ANGLES { 0, 180 }  // (degrees) Angles for Lock, Unlock
  #elif ENABLED(MAGNETIC_SWITCHING_TOOLHEAD)
    #define SWITCHING_TOOLHEAD_Y_RELEASE      5         // (mm) Security distance Y axis
    #define SWITCHING_TOOLHEAD_X_SECURITY   { 90, 150 } // (mm) Security distance X axis (T0,T1)
    //#define PRIME_BEFORE_REMOVE                       // Prime the nozzle before release from the dock
    #if ENABLED(PRIME_BEFORE_REMOVE)
      #define SWITCHING_TOOLHEAD_PRIME_MM           20  // (mm)   Extruder prime length
      #define SWITCHING_TOOLHEAD_RETRACT_MM         10  // (mm)   Retract after priming length
      #define SWITCHING_TOOLHEAD_PRIME_FEEDRATE    300  // (mm/min) Extruder prime feedrate
      #define SWITCHING_TOOLHEAD_RETRACT_FEEDRATE 2400  // (mm/min) Extruder retract feedrate
    #endif
  #elif ENABLED(ELECTROMAGNETIC_SWITCHING_TOOLHEAD)
    #define SWITCHING_TOOLHEAD_Z_HOP          2         // (mm) Z raise for switching
  #endif
#endif

/**
 * "Mixing Extruder"
 *   - Adds G-codes M163 and M164 to set and "commit" the current mix factors.
 *   - Extends the stepping routines to move multiple steppers in proportion to the mix.
 *   - Optional support for Repetier Firmware's 'M164 S<index>' supporting virtual tools.
 *   - This implementation supports up to two mixing extruders.
 *   - Enable DIRECT_MIXING_IN_G1 for M165 and mixing in G1 (from Pia Taubert's reference implementation).
 */
//#define MIXING_EXTRUDER
#if ENABLED(MIXING_EXTRUDER)
  #define MIXING_STEPPERS 2        // Number of steppers in your mixing extruder
  #define MIXING_VIRTUAL_TOOLS 16  // Use the Virtual Tool method with M163 and M164
  //#define DIRECT_MIXING_IN_G1    // Allow ABCDHI mix factors in G1 movement commands
  //#define GRADIENT_MIX           // Support for gradient mixing with M166 and LCD
  #if ENABLED(GRADIENT_MIX)
    //#define GRADIENT_VTOOL       // Add M166 T to use a V-tool index as a Gradient alias
  #endif
#endif

// Offset of the extruders (uncomment if using more than one and relying on firmware to position when changing).
// The offset has to be X=0, Y=0 for the extruder 0 hotend (default extruder).
// For the other hotends it is their distance from the extruder 0 hotend.
//#define HOTEND_OFFSET_X { 0.0, 20.00 } // (mm) relative X-offset for each nozzle
//#define HOTEND_OFFSET_Y { 0.0, 5.00 }  // (mm) relative Y-offset for each nozzle
//#define HOTEND_OFFSET_Z { 0.0, 0.00 }  // (mm) relative Z-offset for each nozzle

// @section machine

/**
 * Power Supply Control
 *
 * Enable and connect the power supply to the PS_ON_PIN.
 * Specify whether the power supply is active HIGH or active LOW.
 */
//#define PSU_CONTROL
//#define PSU_NAME "Power Supply"

#if ENABLED(PSU_CONTROL)
  //#define PS_OFF_CONFIRM          // Confirm dialog when power off
  //#define PS_OFF_SOUND            // Beep 1s when power off
  #define PSU_ACTIVE_STATE LOW      // Set 'LOW' for ATX, 'HIGH' for X-Box

  //#define PSU_DEFAULT_OFF         // Keep power off until enabled directly with M80
  //#define PSU_POWERUP_DELAY 250   // (ms) Delay for the PSU to warm up to full power

  //#define PSU_POWERUP_GCODE  "M355 S1"  // G-code to run after power-on (e.g., case light on)
  //#define PSU_POWEROFF_GCODE "M355 S0"  // G-code to run before power-off (e.g., case light off)

  //#define AUTO_POWER_CONTROL      // Enable automatic control of the PS_ON pin
  #if ENABLED(AUTO_POWER_CONTROL)
    #define AUTO_POWER_FANS         // Turn on PSU if fans need power
    #define AUTO_POWER_E_FANS
    #define AUTO_POWER_CONTROLLERFAN
    #define AUTO_POWER_CHAMBER_FAN
    #define AUTO_POWER_COOLER_FAN
    //#define AUTO_POWER_E_TEMP        50 // (°C) Turn on PSU if any extruder is over this temperature
    //#define AUTO_POWER_CHAMBER_TEMP  30 // (°C) Turn on PSU if the chamber is over this temperature
    //#define AUTO_POWER_COOLER_TEMP   26 // (°C) Turn on PSU if the cooler is over this temperature
    #define POWER_TIMEOUT              30 // (s) Turn off power if the machine is idle for this duration
    //#define POWER_OFF_DELAY          60 // (s) Delay of poweroff after M81 command. Useful to let fans run for extra time.
  #endif
#endif

//===========================================================================
//============================= Thermal Settings ============================
//===========================================================================
// @section temperature

/**
 * --NORMAL IS 4.7kΩ PULLUP!-- 1kΩ pullup can be used on hotend sensor, using correct resistor and table
 *
 * Temperature sensors available:
 *
 *  SPI RTD/Thermocouple Boards - IMPORTANT: Read the NOTE below!
 *  -------
 *    -5 : MAX31865 with Pt100/Pt1000, 2, 3, or 4-wire  (only for sensors 0-1)
 *                  NOTE: You must uncomment/set the MAX31865_*_OHMS_n defines below.
 *    -3 : MAX31855 with Thermocouple, -200°C to +700°C (only for sensors 0-1)
 *    -2 : MAX6675  with Thermocouple, 0°C to +700°C    (only for sensors 0-1)
 *
 *  NOTE: Ensure TEMP_n_CS_PIN is set in your pins file for each TEMP_SENSOR_n using an SPI Thermocouple. By default,
 *        Hardware SPI on the default serial bus is used. If you have also set TEMP_n_SCK_PIN and TEMP_n_MISO_PIN,
 *        Software SPI will be used on those ports instead. You can force Hardware SPI on the default bus in the
 *        Configuration_adv.h file. At this time, separate Hardware SPI buses for sensors are not supported.
 *
 *  Analog Themocouple Boards
 *  -------
 *    -4 : AD8495 with Thermocouple
 *    -1 : AD595  with Thermocouple
 *
 *  Analog Thermistors - 4.7kΩ pullup - Normal
 *  -------
 *     1 : 100kΩ  EPCOS - Best choice for EPCOS thermistors
 *   331 : 100kΩ  Same as #1, but 3.3V scaled for MEGA
 *   332 : 100kΩ  Same as #1, but 3.3V scaled for DUE
 *     2 : 200kΩ  ATC Semitec 204GT-2
 *   202 : 200kΩ  Copymaster 3D
 *     3 : ???Ω   Mendel-parts thermistor
 *     4 : 10kΩ   Generic Thermistor !! DO NOT use for a hotend - it gives bad resolution at high temp. !!
 *     5 : 100kΩ  ATC Semitec 104GT-2/104NT-4-R025H42G - Used in ParCan, J-Head, and E3D, SliceEngineering 300°C
 *   501 : 100kΩ  Zonestar - Tronxy X3A
 *   502 : 100kΩ  Zonestar - used by hot bed in Zonestar Průša P802M
 *   512 : 100kΩ  RPW-Ultra hotend
 *     6 : 100kΩ  EPCOS - Not as accurate as table #1 (created using a fluke thermocouple)
 *     7 : 100kΩ  Honeywell 135-104LAG-J01
 *    71 : 100kΩ  Honeywell 135-104LAF-J01
 *     8 : 100kΩ  Vishay 0603 SMD NTCS0603E3104FXT
 *     9 : 100kΩ  GE Sensing AL03006-58.2K-97-G1
 *    10 : 100kΩ  RS PRO 198-961
 *    11 : 100kΩ  Keenovo AC silicone mats, most Wanhao i3 machines - beta 3950, 1%
 *    12 : 100kΩ  Vishay 0603 SMD NTCS0603E3104FXT (#8) - calibrated for Makibox hot bed
 *    13 : 100kΩ  Hisens up to 300°C - for "Simple ONE" & "All In ONE" hotend - beta 3950, 1%
 *    15 : 100kΩ  Calibrated for JGAurora A5 hotend
 *    18 : 200kΩ  ATC Semitec 204GT-2 Dagoma.Fr - MKS_Base_DKU001327
 *    22 : 100kΩ  GTM32 Pro vB - hotend - 4.7kΩ pullup to 3.3V and 220Ω to analog input
 *    23 : 100kΩ  GTM32 Pro vB - bed - 4.7kΩ pullup to 3.3v and 220Ω to analog input
 *    30 : 100kΩ  Kis3d Silicone heating mat 200W/300W with 6mm precision cast plate (EN AW 5083) NTC100K - beta 3950
 *    60 : 100kΩ  Maker's Tool Works Kapton Bed Thermistor - beta 3950
 *    61 : 100kΩ  Formbot/Vivedino 350°C Thermistor - beta 3950
 *    66 : 4.7MΩ  Dyze Design High Temperature Thermistor
 *    67 : 500kΩ  SliceEngineering 450°C Thermistor
 *    70 : 100kΩ  bq Hephestos 2
 *    75 : 100kΩ  Generic Silicon Heat Pad with NTC100K MGB18-104F39050L32
 *  2000 : 100kΩ  Ultimachine Rambo TDK NTCG104LH104KT1 NTC100K motherboard Thermistor
 *
 *  Analog Thermistors - 1kΩ pullup - Atypical, and requires changing out the 4.7kΩ pullup for 1kΩ.
 *  -------                           (but gives greater accuracy and more stable PID)
 *    51 : 100kΩ  EPCOS (1kΩ pullup)
 *    52 : 200kΩ  ATC Semitec 204GT-2 (1kΩ pullup)
 *    55 : 100kΩ  ATC Semitec 104GT-2 - Used in ParCan & J-Head (1kΩ pullup)
 *
 *  Analog Thermistors - 10kΩ pullup - Atypical
 *  -------
 *    99 : 100kΩ  Found on some Wanhao i3 machines with a 10kΩ pull-up resistor
 *
 *  Analog RTDs (Pt100/Pt1000)
 *  -------
 *   110 : Pt100  with 1kΩ pullup (atypical)
 *   147 : Pt100  with 4.7kΩ pullup
 *  1010 : Pt1000 with 1kΩ pullup (atypical)
 *  1047 : Pt1000 with 4.7kΩ pullup (E3D)
 *    20 : Pt100  with circuit in the Ultimainboard V2.x with mainboard ADC reference voltage = INA826 amplifier-board supply voltage.
 *                NOTE: (1) Must use an ADC input with no pullup. (2) Some INA826 amplifiers are unreliable at 3.3V so consider using sensor 147, 110, or 21.
 *    21 : Pt100  with circuit in the Ultimainboard V2.x with 3.3v ADC reference voltage (STM32, LPC176x....) and 5V INA826 amplifier board supply.
 *                NOTE: ADC pins are not 5V tolerant. Not recommended because it's possible to damage the CPU by going over 500°C.
 *   201 : Pt100  with circuit in Overlord, similar to Ultimainboard V2.x
 *
 *  Custom/Dummy/Other Thermal Sensors
 *  ------
 *     0 : not used
 *  1000 : Custom - Specify parameters in Configuration_adv.h
 *
 *   !!! Use these for Testing or Development purposes. NEVER for production machine. !!!
 *   998 : Dummy Table that ALWAYS reads 25°C or the temperature defined below.
 *   999 : Dummy Table that ALWAYS reads 100°C or the temperature defined below.
 *
 */
#define TEMP_SENSOR_0 1
#define TEMP_SENSOR_1 0
#define TEMP_SENSOR_2 0
#define TEMP_SENSOR_3 0
#define TEMP_SENSOR_4 0
#define TEMP_SENSOR_5 0
#define TEMP_SENSOR_6 0
#define TEMP_SENSOR_7 0
#define TEMP_SENSOR_BED 1
#define TEMP_SENSOR_PROBE 0
#define TEMP_SENSOR_CHAMBER 0
#define TEMP_SENSOR_COOLER 0
#define TEMP_SENSOR_BOARD 0
#define TEMP_SENSOR_REDUNDANT 0

// Dummy thermistor constant temperature readings, for use with 998 and 999
#define DUMMY_THERMISTOR_998_VALUE  25
#define DUMMY_THERMISTOR_999_VALUE 100

// Resistor values when using MAX31865 sensors (-5) on TEMP_SENSOR_0 / 1
//#define MAX31865_SENSOR_OHMS_0      100   // (Ω) Typically 100 or 1000 (PT100 or PT1000)
//#define MAX31865_CALIBRATION_OHMS_0 430   // (Ω) Typically 430 for AdaFruit PT100; 4300 for AdaFruit PT1000
//#define MAX31865_SENSOR_OHMS_1      100
//#define MAX31865_CALIBRATION_OHMS_1 430

<<<<<<< HEAD
// Use temp sensor 1 as a redundant sensor with sensor 0. If the readings
// from the two sensors differ too much the print will be aborted.
//#define TEMP_SENSOR_1_AS_REDUNDANT
#define MAX_REDUNDANT_TEMP_SENSOR_DIFF 10

#define TEMP_RESIDENCY_TIME     10  // (seconds) Time to wait for hotend to "settle" in M109
#define TEMP_WINDOW              1  // (°C) Temperature proximity for the "temperature reached" timer
#define TEMP_HYSTERESIS          3  // (°C) Temperature proximity considered "close enough" to the target
=======
#define TEMP_RESIDENCY_TIME         10  // (seconds) Time to wait for hotend to "settle" in M109
#define TEMP_WINDOW                  1  // (°C) Temperature proximity for the "temperature reached" timer
#define TEMP_HYSTERESIS              3  // (°C) Temperature proximity considered "close enough" to the target
>>>>>>> 9780b5cb

#define TEMP_BED_RESIDENCY_TIME 10  // (seconds) Time to wait for bed to "settle" in M190
#define TEMP_BED_WINDOW          1  // (°C) Temperature proximity for the "temperature reached" timer
#define TEMP_BED_HYSTERESIS      3  // (°C) Temperature proximity considered "close enough" to the target

#define TEMP_CHAMBER_RESIDENCY_TIME 10  // (seconds) Time to wait for chamber to "settle" in M191
#define TEMP_CHAMBER_WINDOW      1  // (°C) Temperature proximity for the "temperature reached" timer
#define TEMP_CHAMBER_HYSTERESIS  3  // (°C) Temperature proximity considered "close enough" to the target

/**
 * Redundant Temperature Sensor (TEMP_SENSOR_REDUNDANT)
 *
 * Use a temp sensor as a redundant sensor for another reading. Select an unused temperature sensor, and another
 * sensor you'd like it to be redundant for. If the two thermistors differ by TEMP_SENSOR_REDUNDANT_MAX_DIFF (°C),
 * the print will be aborted. Whichever sensor is selected will have its normal functions disabled; i.e. selecting
 * the Bed sensor (-1) will disable bed heating/monitoring.
 *
 * For selecting source/target use: COOLER, PROBE, BOARD, CHAMBER, BED, E0, E1, E2, E3, E4, E5, E6, E7
 */
#if TEMP_SENSOR_REDUNDANT
  #define TEMP_SENSOR_REDUNDANT_SOURCE    E1  // The sensor that will provide the redundant reading.
  #define TEMP_SENSOR_REDUNDANT_TARGET    E0  // The sensor that we are providing a redundant reading for.
  #define TEMP_SENSOR_REDUNDANT_MAX_DIFF  10  // (°C) Temperature difference that will trigger a print abort.
#endif

// Below this temperature the heater will be switched off
// because it probably indicates a broken thermistor wire.
#define HEATER_0_MINTEMP   0
#define HEATER_1_MINTEMP   5
#define HEATER_2_MINTEMP   5
#define HEATER_3_MINTEMP   5
#define HEATER_4_MINTEMP   5
#define HEATER_5_MINTEMP   5
#define HEATER_6_MINTEMP   5
#define HEATER_7_MINTEMP   5
#define BED_MINTEMP        0
#define CHAMBER_MINTEMP    5

// Above this temperature the heater will be switched off.
// This can protect components from overheating, but NOT from shorts and failures.
// (Use MINTEMP for thermistor short/failure protection.)
#define HEATER_0_MAXTEMP 275
#define HEATER_1_MAXTEMP 275
#define HEATER_2_MAXTEMP 275
#define HEATER_3_MAXTEMP 275
#define HEATER_4_MAXTEMP 275
#define HEATER_5_MAXTEMP 275
#define HEATER_6_MAXTEMP 275
#define HEATER_7_MAXTEMP 275
#define BED_MAXTEMP      120
#define CHAMBER_MAXTEMP  60

/**
 * Thermal Overshoot
 * During heatup (and printing) the temperature can often "overshoot" the target by many degrees
 * (especially before PID tuning). Setting the target temperature too close to MAXTEMP guarantees
 * a MAXTEMP shutdown! Use these values to forbid temperatures being set too close to MAXTEMP.
 */
#define HOTEND_OVERSHOOT 15   // (°C) Forbid temperatures over MAXTEMP - OVERSHOOT
#define BED_OVERSHOOT    10   // (°C) Forbid temperatures over MAXTEMP - OVERSHOOT
#define COOLER_OVERSHOOT  2   // (°C) Forbid temperatures closer than OVERSHOOT

//===========================================================================
//============================= PID Settings ================================
//===========================================================================
// PID Tuning Guide here: https://reprap.org/wiki/PID_Tuning

// Comment the following line to disable PID and enable bang-bang.
#define PIDTEMP
#define BANG_MAX 255     // Limits current to nozzle while in bang-bang mode; 255=full current
#define PID_MAX BANG_MAX // Limits current to nozzle while PID is active (see PID_FUNCTIONAL_RANGE below); 255=full current
#define PID_K1 0.95      // Smoothing factor within any PID loop

#if ENABLED(PIDTEMP)
  //#define PID_EDIT_MENU         // Add PID editing to the "Advanced Settings" menu. (~700 bytes of PROGMEM)
  //#define PID_AUTOTUNE_MENU     // Add PID auto-tuning to the "Advanced Settings" menu. (~250 bytes of PROGMEM)
  //#define PID_PARAMS_PER_HOTEND // Uses separate PID parameters for each extruder (useful for mismatched extruders)
                                  // Set/get with gcode: M301 E[extruder number, 0-2]

  #if ENABLED(PID_PARAMS_PER_HOTEND)
    // Specify between 1 and HOTENDS values per array.
    // If fewer than EXTRUDER values are provided, the last element will be repeated.
    #define DEFAULT_Kp_LIST {  28.72,  28.72 }
    #define DEFAULT_Ki_LIST {   2.62,   2.62 }
    #define DEFAULT_Kd_LIST {  78.81,  78.81 }
  #else
    // Ender 3 v2
    #define DEFAULT_Kp  28.72
    #define DEFAULT_Ki   2.62
    #define DEFAULT_Kd  78.81
  #endif
#endif // PIDTEMP

//===========================================================================
//====================== PID > Bed Temperature Control ======================
//===========================================================================

/**
 * PID Bed Heating
 *
 * If this option is enabled set PID constants below.
 * If this option is disabled, bang-bang will be used and BED_LIMIT_SWITCHING will enable hysteresis.
 *
 * The PID frequency will be the same as the extruder PWM.
 * If PID_dT is the default, and correct for the hardware/configuration, that means 7.689Hz,
 * which is fine for driving a square wave into a resistive load and does not significantly
 * impact FET heating. This also works fine on a Fotek SSR-10DA Solid State Relay into a 250W
 * heater. If your configuration is significantly different than this and you don't understand
 * the issues involved, don't use bed PID until someone else verifies that your hardware works.
 */
#define PIDTEMPBED

//#define BED_LIMIT_SWITCHING

/**
 * Max Bed Power
 * Applies to all forms of bed control (PID, bang-bang, and bang-bang with hysteresis).
 * When set to any value below 255, enables a form of PWM to the bed that acts like a divider
 * so don't use it unless you are OK with PWM on your bed. (See the comment on enabling PIDTEMPBED)
 */
#define MAX_BED_POWER 255 // limits duty cycle to bed; 255=full current

#if ENABLED(PIDTEMPBED)
  //#define MIN_BED_POWER 0
  //#define PID_BED_DEBUG // Sends debug data to the serial port.

  // Ender 3 V2
  #define DEFAULT_bedKp 53.34
  #define DEFAULT_bedKi 8.42
  #define DEFAULT_bedKd 225.19

  // FIND YOUR OWN: "M303 E-1 C8 S90" to run autotune on the bed at 90 degreesC for 8 cycles.
#endif // PIDTEMPBED

//===========================================================================
//==================== PID > Chamber Temperature Control ====================
//===========================================================================

/**
 * PID Chamber Heating
 *
 * If this option is enabled set PID constants below.
 * If this option is disabled, bang-bang will be used and CHAMBER_LIMIT_SWITCHING will enable
 * hysteresis.
 *
 * The PID frequency will be the same as the extruder PWM.
 * If PID_dT is the default, and correct for the hardware/configuration, that means 7.689Hz,
 * which is fine for driving a square wave into a resistive load and does not significantly
 * impact FET heating. This also works fine on a Fotek SSR-10DA Solid State Relay into a 200W
 * heater. If your configuration is significantly different than this and you don't understand
 * the issues involved, don't use chamber PID until someone else verifies that your hardware works.
 */
//#define PIDTEMPCHAMBER
//#define CHAMBER_LIMIT_SWITCHING

/**
 * Max Chamber Power
 * Applies to all forms of chamber control (PID, bang-bang, and bang-bang with hysteresis).
 * When set to any value below 255, enables a form of PWM to the chamber heater that acts like a divider
 * so don't use it unless you are OK with PWM on your heater. (See the comment on enabling PIDTEMPCHAMBER)
 */
#define MAX_CHAMBER_POWER 255 // limits duty cycle to chamber heater; 255=full current

#if ENABLED(PIDTEMPCHAMBER)
  #define MIN_CHAMBER_POWER 0
  //#define PID_CHAMBER_DEBUG // Sends debug data to the serial port.

  // Lasko "MyHeat Personal Heater" (200w) modified with a Fotek SSR-10DA to control only the heating element
  // and placed inside the small Creality printer enclosure tent.
  //
  #define DEFAULT_chamberKp 37.04
  #define DEFAULT_chamberKi 1.40
  #define DEFAULT_chamberKd 655.17
  // M309 P37.04 I1.04 D655.17

  // FIND YOUR OWN: "M303 E-2 C8 S50" to run autotune on the chamber at 50 degreesC for 8 cycles.
#endif // PIDTEMPCHAMBER

#if ANY(PIDTEMP, PIDTEMPBED, PIDTEMPCHAMBER)
  //#define PID_DEBUG             // Sends debug data to the serial port. Use 'M303 D' to toggle activation.
  //#define PID_OPENLOOP          // Puts PID in open loop. M104/M140 sets the output power from 0 to PID_MAX
  //#define SLOW_PWM_HEATERS      // PWM with very low frequency (roughly 0.125Hz=8s) and minimum state time of approximately 1s useful for heaters driven by a relay
  #define PID_FUNCTIONAL_RANGE 10 // If the temperature difference between the target temperature and the actual temperature
                                  // is more than PID_FUNCTIONAL_RANGE then the PID will be shut off and the heater will be set to min/max.
#endif

// @section extruder

/**
 * Prevent extrusion if the temperature is below EXTRUDE_MINTEMP.
 * Add M302 to set the minimum extrusion temperature and/or turn
 * cold extrusion prevention on and off.
 *
 * *** IT IS HIGHLY RECOMMENDED TO LEAVE THIS OPTION ENABLED! ***
 */
#define PREVENT_COLD_EXTRUSION
#define EXTRUDE_MINTEMP 180

/**
 * Prevent a single extrusion longer than EXTRUDE_MAXLENGTH.
 * Note: For Bowden Extruders make this large enough to allow load/unload.
 */
#define PREVENT_LENGTHY_EXTRUDE
#define EXTRUDE_MAXLENGTH 1000

//===========================================================================
//======================== Thermal Runaway Protection =======================
//===========================================================================

/**
 * Thermal Protection provides additional protection to your printer from damage
 * and fire. Marlin always includes safe min and max temperature ranges which
 * protect against a broken or disconnected thermistor wire.
 *
 * The issue: If a thermistor falls out, it will report the much lower
 * temperature of the air in the room, and the the firmware will keep
 * the heater on.
 *
 * If you get "Thermal Runaway" or "Heating failed" errors the
 * details can be tuned in Configuration_adv.h
 */

#define THERMAL_PROTECTION_HOTENDS // Enable thermal protection for all extruders
#define THERMAL_PROTECTION_BED     // Enable thermal protection for the heated bed
//#define THERMAL_PROTECTION_CHAMBER // Enable thermal protection for the heated chamber
#define THERMAL_PROTECTION_COOLER  // Enable thermal protection for the laser cooling

//===========================================================================
//============================= Mechanical Settings =========================
//===========================================================================

// @section machine

// Enable one of the options below for CoreXY, CoreXZ, or CoreYZ kinematics,
// either in the usual order or reversed
//#define COREXY
//#define COREXZ
//#define COREYZ
//#define COREYX
//#define COREZX
//#define COREZY
//#define MARKFORGED_XY  // MarkForged. See https://reprap.org/forum/read.php?152,504042

//===========================================================================
//============================== Endstop Settings ===========================
//===========================================================================

// @section homing

// Specify here all the endstop connectors that are connected to any endstop or probe.
// Almost all printers will be using one per axis. Probes will use one or more of the
// extra connectors. Leave undefined any used for non-endstop and non-probe purposes.
#define USE_XMIN_PLUG
#define USE_YMIN_PLUG
#define USE_ZMIN_PLUG
//#define USE_IMIN_PLUG
//#define USE_JMIN_PLUG
//#define USE_KMIN_PLUG
//#define USE_XMAX_PLUG
//#define USE_YMAX_PLUG
//#define USE_ZMAX_PLUG
//#define USE_IMAX_PLUG
//#define USE_JMAX_PLUG
//#define USE_KMAX_PLUG

// Enable pullup for all endstops to prevent a floating state
#define ENDSTOPPULLUPS
#if DISABLED(ENDSTOPPULLUPS)
  // Disable ENDSTOPPULLUPS to set pullups individually
  //#define ENDSTOPPULLUP_XMAX
  //#define ENDSTOPPULLUP_YMAX
  //#define ENDSTOPPULLUP_ZMAX
  //#define ENDSTOPPULLUP_IMAX
  //#define ENDSTOPPULLUP_JMAX
  //#define ENDSTOPPULLUP_KMAX
  //#define ENDSTOPPULLUP_XMIN
  //#define ENDSTOPPULLUP_YMIN
  //#define ENDSTOPPULLUP_ZMIN
  //#define ENDSTOPPULLUP_IMIN
  //#define ENDSTOPPULLUP_JMIN
  //#define ENDSTOPPULLUP_KMIN
  //#define ENDSTOPPULLUP_ZMIN_PROBE
#endif

// Enable pulldown for all endstops to prevent a floating state
//#define ENDSTOPPULLDOWNS
#if DISABLED(ENDSTOPPULLDOWNS)
  // Disable ENDSTOPPULLDOWNS to set pulldowns individually
  //#define ENDSTOPPULLDOWN_XMAX
  //#define ENDSTOPPULLDOWN_YMAX
  //#define ENDSTOPPULLDOWN_ZMAX
  //#define ENDSTOPPULLDOWN_IMAX
  //#define ENDSTOPPULLDOWN_JMAX
  //#define ENDSTOPPULLDOWN_KMAX
  //#define ENDSTOPPULLDOWN_XMIN
  //#define ENDSTOPPULLDOWN_YMIN
  //#define ENDSTOPPULLDOWN_ZMIN
  //#define ENDSTOPPULLDOWN_IMIN
  //#define ENDSTOPPULLDOWN_JMIN
  //#define ENDSTOPPULLDOWN_KMIN
  //#define ENDSTOPPULLDOWN_ZMIN_PROBE
#endif

// Mechanical endstop with COM to ground and NC to Signal uses "false" here (most common setup).
#define X_MIN_ENDSTOP_INVERTING false // Set to true to invert the logic of the endstop.
#define Y_MIN_ENDSTOP_INVERTING false // Set to true to invert the logic of the endstop.
#define Z_MIN_ENDSTOP_INVERTING false // Set to true to invert the logic of the endstop.
#define I_MIN_ENDSTOP_INVERTING false // Set to true to invert the logic of the endstop.
#define J_MIN_ENDSTOP_INVERTING false // Set to true to invert the logic of the endstop.
#define K_MIN_ENDSTOP_INVERTING false // Set to true to invert the logic of the endstop.
#define X_MAX_ENDSTOP_INVERTING false // Set to true to invert the logic of the endstop.
#define Y_MAX_ENDSTOP_INVERTING false // Set to true to invert the logic of the endstop.
#define Z_MAX_ENDSTOP_INVERTING false // Set to true to invert the logic of the endstop.
<<<<<<< HEAD
#define Z_MIN_PROBE_ENDSTOP_INVERTING true // Set to true to invert the logic of the probe.
=======
#define I_MAX_ENDSTOP_INVERTING false // Set to true to invert the logic of the endstop.
#define J_MAX_ENDSTOP_INVERTING false // Set to true to invert the logic of the endstop.
#define K_MAX_ENDSTOP_INVERTING false // Set to true to invert the logic of the endstop.
#define Z_MIN_PROBE_ENDSTOP_INVERTING false // Set to true to invert the logic of the probe.
>>>>>>> 9780b5cb

/**
 * Stepper Drivers
 *
 * These settings allow Marlin to tune stepper driver timing and enable advanced options for
 * stepper drivers that support them. You may also override timing options in Configuration_adv.h.
 *
 * A4988 is assumed for unspecified drivers.
 *
 * Use TMC2208/TMC2208_STANDALONE for TMC2225 drivers and TMC2209/TMC2209_STANDALONE for TMC2226 drivers.
 *
 * Options: A4988, A5984, DRV8825, LV8729, L6470, L6474, POWERSTEP01,
 *          TB6560, TB6600, TMC2100,
 *          TMC2130, TMC2130_STANDALONE, TMC2160, TMC2160_STANDALONE,
 *          TMC2208, TMC2208_STANDALONE, TMC2209, TMC2209_STANDALONE,
 *          TMC26X,  TMC26X_STANDALONE,  TMC2660, TMC2660_STANDALONE,
 *          TMC5130, TMC5130_STANDALONE, TMC5160, TMC5160_STANDALONE
 * :['A4988', 'A5984', 'DRV8825', 'LV8729', 'L6470', 'L6474', 'POWERSTEP01', 'TB6560', 'TB6600', 'TMC2100', 'TMC2130', 'TMC2130_STANDALONE', 'TMC2160', 'TMC2160_STANDALONE', 'TMC2208', 'TMC2208_STANDALONE', 'TMC2209', 'TMC2209_STANDALONE', 'TMC26X', 'TMC26X_STANDALONE', 'TMC2660', 'TMC2660_STANDALONE', 'TMC5130', 'TMC5130_STANDALONE', 'TMC5160', 'TMC5160_STANDALONE']
 */
#define X_DRIVER_TYPE TMC2208_STANDALONE
#define Y_DRIVER_TYPE TMC2208_STANDALONE
#define Z_DRIVER_TYPE TMC2208_STANDALONE
//#define X2_DRIVER_TYPE A4988
//#define Y2_DRIVER_TYPE A4988
//#define Z2_DRIVER_TYPE A4988
//#define Z3_DRIVER_TYPE A4988
//#define Z4_DRIVER_TYPE A4988
//#define I_DRIVER_TYPE  A4988
//#define J_DRIVER_TYPE  A4988
//#define K_DRIVER_TYPE  A4988
#define E0_DRIVER_TYPE TMC2208_STANDALONE
//#define E1_DRIVER_TYPE A4988
//#define E2_DRIVER_TYPE A4988
//#define E3_DRIVER_TYPE A4988
//#define E4_DRIVER_TYPE A4988
//#define E5_DRIVER_TYPE A4988
//#define E6_DRIVER_TYPE A4988
//#define E7_DRIVER_TYPE A4988

// Enable this feature if all enabled endstop pins are interrupt-capable.
// This will remove the need to poll the interrupt pins, saving many CPU cycles.
#define ENDSTOP_INTERRUPTS_FEATURE

/**
 * Endstop Noise Threshold
 *
 * Enable if your probe or endstops falsely trigger due to noise.
 *
 * - Higher values may affect repeatability or accuracy of some bed probes.
 * - To fix noise install a 100nF ceramic capacitor in parallel with the switch.
 * - This feature is not required for common micro-switches mounted on PCBs
 *   based on the Makerbot design, which already have the 100nF capacitor.
 *
 * :[2,3,4,5,6,7]
 */
//#define ENDSTOP_NOISE_THRESHOLD 2

// Check for stuck or disconnected endstops during homing moves.
//#define DETECT_BROKEN_ENDSTOP

//=============================================================================
//============================== Movement Settings ============================
//=============================================================================
// @section motion

/**
 * Default Settings
 *
 * These settings can be reset by M502
 *
 * Note that if EEPROM is enabled, saved values will override these.
 */

/**
 * With this option each E stepper can have its own factors for the
 * following movement settings. If fewer factors are given than the
 * total number of extruders, the last value applies to the rest.
 */
//#define DISTINCT_E_FACTORS

/**
 * Default Axis Steps Per Unit (steps/mm)
 * Override with M92
 *                                      X, Y, Z [, I [, J [, K]]], E0 [, E1[, E2...]]
 */
#define DEFAULT_AXIS_STEPS_PER_UNIT   { 80, 80, 400, 93 }

/**
 * Default Max Feed Rate (mm/s)
 * Override with M203
 *                                      X, Y, Z [, I [, J [, K]]], E0 [, E1[, E2...]]
 */
#define DEFAULT_MAX_FEEDRATE          { 500, 500, 5, 80 }

//#define LIMITED_MAX_FR_EDITING        // Limit edit via M203 or LCD to DEFAULT_MAX_FEEDRATE * 2
#if ENABLED(LIMITED_MAX_FR_EDITING)
  #define MAX_FEEDRATE_EDIT_VALUES    { 600, 600, 10, 50 } // ...or, set your own edit limits
#endif

/**
 * Default Max Acceleration (change/s) change = mm/s
 * (Maximum start speed for accelerated moves)
 * Override with M201
 *                                      X, Y, Z [, I [, J [, K]]], E0 [, E1[, E2...]]
 */
#define DEFAULT_MAX_ACCELERATION      { 500, 500, 100, 1000 }

//#define LIMITED_MAX_ACCEL_EDITING     // Limit edit via M201 or LCD to DEFAULT_MAX_ACCELERATION * 2
#if ENABLED(LIMITED_MAX_ACCEL_EDITING)
  #define MAX_ACCEL_EDIT_VALUES       { 6000, 6000, 200, 20000 } // ...or, set your own edit limits
#endif

/**
 * Default Acceleration (change/s) change = mm/s
 * Override with M204
 *
 *   M204 P    Acceleration
 *   M204 R    Retract Acceleration
 *   M204 T    Travel Acceleration
 */
#define DEFAULT_ACCELERATION          500    // X, Y, Z and E acceleration for printing moves
#define DEFAULT_RETRACT_ACCELERATION  500    // E acceleration for retracts
#define DEFAULT_TRAVEL_ACCELERATION   1000    // X, Y, Z acceleration for travel (non printing) moves

/**
 * Default Jerk limits (mm/s)
 * Override with M205 X Y Z E
 *
 * "Jerk" specifies the minimum speed change that requires acceleration.
 * When changing speed and direction, if the difference is less than the
 * value set here, it may happen instantaneously.
 */
#define CLASSIC_JERK
#if ENABLED(CLASSIC_JERK)
  #define DEFAULT_XJERK 10.0
  #define DEFAULT_YJERK 10.0
  #define DEFAULT_ZJERK  0.3
  //#define DEFAULT_IJERK  0.3
  //#define DEFAULT_JJERK  0.3
  //#define DEFAULT_KJERK  0.3

  //#define TRAVEL_EXTRA_XYJERK 0.0     // Additional jerk allowance for all travel moves

  //#define LIMITED_JERK_EDITING        // Limit edit via M205 or LCD to DEFAULT_aJERK * 2
  #if ENABLED(LIMITED_JERK_EDITING)
    #define MAX_JERK_EDIT_VALUES { 20, 20, 0.6, 10 } // ...or, set your own edit limits
  #endif
#endif

#define DEFAULT_EJERK    5.0  // May be used by Linear Advance

/**
 * Junction Deviation Factor
 *
 * See:
 *   https://reprap.org/forum/read.php?1,739819
 *   https://blog.kyneticcnc.com/2018/10/computing-junction-deviation-for-marlin.html
 */
#if DISABLED(CLASSIC_JERK)
  #define JUNCTION_DEVIATION_MM 0.013 // (mm) Distance from real junction edge
  #define JD_HANDLE_SMALL_SEGMENTS    // Use curvature estimation instead of just the junction angle
                                      // for small segments (< 1mm) with large junction angles (> 135°).
#endif

/**
 * S-Curve Acceleration
 *
 * This option eliminates vibration during printing by fitting a Bézier
 * curve to move acceleration, producing much smoother direction changes.
 *
 * See https://github.com/synthetos/TinyG/wiki/Jerk-Controlled-Motion-Explained
 */
#define S_CURVE_ACCELERATION

//===========================================================================
//============================= Z Probe Options =============================
//===========================================================================
// @section probes

//
// See https://marlinfw.org/docs/configuration/probes.html
//

/**
 * Enable this option for a probe connected to the Z-MIN pin.
 * The probe replaces the Z-MIN endstop and is used for Z homing.
 * (Automatically enables USE_PROBE_FOR_Z_HOMING.)
 */
#define Z_MIN_PROBE_USES_Z_MIN_ENDSTOP_PIN

// Force the use of the probe for Z-axis homing
//#define USE_PROBE_FOR_Z_HOMING

/**
 * Z_MIN_PROBE_PIN
 *
 * Define this pin if the probe is not connected to Z_MIN_PIN.
 * If not defined the default pin for the selected MOTHERBOARD
 * will be used. Most of the time the default is what you want.
 *
 *  - The simplest option is to use a free endstop connector.
 *  - Use 5V for powered (usually inductive) sensors.
 *
 *  - RAMPS 1.3/1.4 boards may use the 5V, GND, and Aux4->D32 pin:
 *    - For simple switches connect...
 *      - normally-closed switches to GND and D32.
 *      - normally-open switches to 5V and D32.
 */
//#define Z_MIN_PROBE_PIN 32 // Pin 32 is the RAMPS default

/**
 * Probe Type
 *
 * Allen Key Probes, Servo Probes, Z-Sled Probes, FIX_MOUNTED_PROBE, etc.
 * Activate one of these to use Auto Bed Leveling below.
 */

/**
 * The "Manual Probe" provides a means to do "Auto" Bed Leveling without a probe.
 * Use G29 repeatedly, adjusting the Z height at each point with movement commands
 * or (with LCD_BED_LEVELING) the LCD controller.
 */
//#define PROBE_MANUALLY
//#define MANUAL_PROBE_START_Z 0.2

/**
 * A Fix-Mounted Probe either doesn't deploy or needs manual deployment.
 *   (e.g., an inductive probe or a nozzle-based probe-switch.)
 */
//#define FIX_MOUNTED_PROBE

/**
 * Use the nozzle as the probe, as with a conductive
 * nozzle system or a piezo-electric smart effector.
 */
//#define NOZZLE_AS_PROBE

/**
 * Z Servo Probe, such as an endstop switch on a rotating arm.
 */
//#define Z_PROBE_SERVO_NR 0       // Defaults to SERVO 0 connector.
//#define Z_SERVO_ANGLES { 70, 0 } // Z Servo Deploy and Stow angles

/**
 * The BLTouch probe uses a Hall effect sensor and emulates a servo.
 */
//#define BLTOUCH

/**
 * Touch-MI Probe by hotends.fr
 *
 * This probe is deployed and activated by moving the X-axis to a magnet at the edge of the bed.
 * By default, the magnet is assumed to be on the left and activated by a home. If the magnet is
 * on the right, enable and set TOUCH_MI_DEPLOY_XPOS to the deploy position.
 *
 * Also requires: BABYSTEPPING, BABYSTEP_ZPROBE_OFFSET, Z_SAFE_HOMING,
 *                and a minimum Z_HOMING_HEIGHT of 10.
 */
//#define TOUCH_MI_PROBE
#if ENABLED(TOUCH_MI_PROBE)
  #define TOUCH_MI_RETRACT_Z 0.5                  // Height at which the probe retracts
  //#define TOUCH_MI_DEPLOY_XPOS (X_MAX_BED + 2)  // For a magnet on the right side of the bed
  //#define TOUCH_MI_MANUAL_DEPLOY                // For manual deploy (LCD menu)
#endif

// A probe that is deployed and stowed with a solenoid pin (SOL1_PIN)
//#define SOLENOID_PROBE

// A sled-mounted probe like those designed by Charles Bell.
//#define Z_PROBE_SLED
//#define SLED_DOCKING_OFFSET 5  // The extra distance the X axis must travel to pickup the sled. 0 should be fine but you can push it further if you'd like.

// A probe deployed by moving the x-axis, such as the Wilson II's rack-and-pinion probe designed by Marty Rice.
//#define RACK_AND_PINION_PROBE
#if ENABLED(RACK_AND_PINION_PROBE)
  #define Z_PROBE_DEPLOY_X  X_MIN_POS
  #define Z_PROBE_RETRACT_X X_MAX_POS
#endif

// Duet Smart Effector (for delta printers) - https://bit.ly/2ul5U7J
// When the pin is defined you can use M672 to set/reset the probe sensivity.
//#define DUET_SMART_EFFECTOR
#if ENABLED(DUET_SMART_EFFECTOR)
  #define SMART_EFFECTOR_MOD_PIN  -1  // Connect a GPIO pin to the Smart Effector MOD pin
#endif

/**
 * Use StallGuard2 to probe the bed with the nozzle.
 * Requires stallGuard-capable Trinamic stepper drivers.
 * CAUTION: This can damage machines with Z lead screws.
 *          Take extreme care when setting up this feature.
 */
//#define SENSORLESS_PROBING

//
// For Z_PROBE_ALLEN_KEY see the Delta example configurations.
//

/**
 * Nozzle-to-Probe offsets { X, Y, Z }
 *
 * X and Y offset
 *   Use a caliper or ruler to measure the distance from the tip of
 *   the Nozzle to the center-point of the Probe in the X and Y axes.
 *
 * Z offset
 * - For the Z offset use your best known value and adjust at runtime.
 * - Common probes trigger below the nozzle and have negative values for Z offset.
 * - Probes triggering above the nozzle height are uncommon but do exist. When using
 *   probes such as this, carefully set Z_CLEARANCE_DEPLOY_PROBE and Z_CLEARANCE_BETWEEN_PROBES
 *   to avoid collisions during probing.
 *
 * Tune and Adjust
 * -  Probe Offsets can be tuned at runtime with 'M851', LCD menus, babystepping, etc.
 * -  PROBE_OFFSET_WIZARD (configuration_adv.h) can be used for setting the Z offset.
 *
 * Assuming the typical work area orientation:
 *  - Probe to RIGHT of the Nozzle has a Positive X offset
 *  - Probe to LEFT  of the Nozzle has a Negative X offset
 *  - Probe in BACK  of the Nozzle has a Positive Y offset
 *  - Probe in FRONT of the Nozzle has a Negative Y offset
 *
 * Some examples:
 *   #define NOZZLE_TO_PROBE_OFFSET { 10, 10, -1 }   // Example "1"
 *   #define NOZZLE_TO_PROBE_OFFSET {-10,  5, -1 }   // Example "2"
 *   #define NOZZLE_TO_PROBE_OFFSET {  5, -5, -1 }   // Example "3"
 *   #define NOZZLE_TO_PROBE_OFFSET {-15,-10, -1 }   // Example "4"
 *
 *     +-- BACK ---+
 *     |    [+]    |
 *   L |        1  | R <-- Example "1" (right+,  back+)
 *   E |  2        | I <-- Example "2" ( left-,  back+)
 *   F |[-]  N  [+]| G <-- Nozzle
 *   T |       3   | H <-- Example "3" (right+, front-)
 *     | 4         | T <-- Example "4" ( left-, front-)
 *     |    [-]    |
 *     O-- FRONT --+
 */
#define NOZZLE_TO_PROBE_OFFSET { 0, 0, 0 }

// Most probes should stay away from the edges of the bed, but
// with NOZZLE_AS_PROBE this can be negative for a wider probing area.
#define PROBING_MARGIN 15

// X and Y axis travel speed (mm/min) between probes
#define XY_PROBE_FEEDRATE (133*60)

// Feedrate (mm/min) for the first approach when double-probing (MULTIPLE_PROBING == 2)
#define Z_PROBE_FEEDRATE_FAST (4*60)

// Feedrate (mm/min) for the "accurate" probe of each point
#define Z_PROBE_FEEDRATE_SLOW (Z_PROBE_FEEDRATE_FAST / 2)

/**
 * Probe Activation Switch
 * A switch indicating proper deployment, or an optical
 * switch triggered when the carriage is near the bed.
 */
//#define PROBE_ACTIVATION_SWITCH
#if ENABLED(PROBE_ACTIVATION_SWITCH)
  #define PROBE_ACTIVATION_SWITCH_STATE LOW // State indicating probe is active
  //#define PROBE_ACTIVATION_SWITCH_PIN PC6 // Override default pin
#endif

/**
 * Tare Probe (determine zero-point) prior to each probe.
 * Useful for a strain gauge or piezo sensor that needs to factor out
 * elements such as cables pulling on the carriage.
 */
//#define PROBE_TARE
#if ENABLED(PROBE_TARE)
  #define PROBE_TARE_TIME  200    // (ms) Time to hold tare pin
  #define PROBE_TARE_DELAY 200    // (ms) Delay after tare before
  #define PROBE_TARE_STATE HIGH   // State to write pin for tare
  //#define PROBE_TARE_PIN PA5    // Override default pin
  #if ENABLED(PROBE_ACTIVATION_SWITCH)
    //#define PROBE_TARE_ONLY_WHILE_INACTIVE  // Fail to tare/probe if PROBE_ACTIVATION_SWITCH is active
  #endif
#endif

/**
 * Multiple Probing
 *
 * You may get improved results by probing 2 or more times.
 * With EXTRA_PROBING the more atypical reading(s) will be disregarded.
 *
 * A total of 2 does fast/slow probes with a weighted average.
 * A total of 3 or more adds more slow probes, taking the average.
 */
//#define MULTIPLE_PROBING 2
//#define EXTRA_PROBING    1

/**
 * Z probes require clearance when deploying, stowing, and moving between
 * probe points to avoid hitting the bed and other hardware.
 * Servo-mounted probes require extra space for the arm to rotate.
 * Inductive probes need space to keep from triggering early.
 *
 * Use these settings to specify the distance (mm) to raise the probe (or
 * lower the bed). The values set here apply over and above any (negative)
 * probe Z Offset set with NOZZLE_TO_PROBE_OFFSET, M851, or the LCD.
 * Only integer values >= 1 are valid here.
 *
 * Example: `M851 Z-5` with a CLEARANCE of 4  =>  9mm from bed to nozzle.
 *     But: `M851 Z+1` with a CLEARANCE of 2  =>  2mm from bed to nozzle.
 */
#define Z_CLEARANCE_DEPLOY_PROBE   10 // Z Clearance for Deploy/Stow
#define Z_CLEARANCE_BETWEEN_PROBES  5 // Z Clearance between probe points
#define Z_CLEARANCE_MULTI_PROBE     5 // Z Clearance between multiple probes
//#define Z_AFTER_PROBING           5 // Z position after probing is done

#define Z_PROBE_LOW_POINT          -2 // Farthest distance below the trigger-point to go before stopping

// For M851 give a range for adjusting the Z probe offset
#define Z_PROBE_OFFSET_RANGE_MIN -10
#define Z_PROBE_OFFSET_RANGE_MAX 10

// Enable the M48 repeatability test to test probe accuracy
//#define Z_MIN_PROBE_REPEATABILITY_TEST

// Before deploy/stow pause for user confirmation
//#define PAUSE_BEFORE_DEPLOY_STOW
#if ENABLED(PAUSE_BEFORE_DEPLOY_STOW)
  //#define PAUSE_PROBE_DEPLOY_WHEN_TRIGGERED // For Manual Deploy Allenkey Probe
#endif

/**
 * Enable one or more of the following if probing seems unreliable.
 * Heaters and/or fans can be disabled during probing to minimize electrical
 * noise. A delay can also be added to allow noise and vibration to settle.
 * These options are most useful for the BLTouch probe, but may also improve
 * readings with inductive probes and piezo sensors.
 */
//#define PROBING_HEATERS_OFF       // Turn heaters off when probing
#if ENABLED(PROBING_HEATERS_OFF)
  //#define WAIT_FOR_BED_HEATER     // Wait for bed to heat back up between probes (to improve accuracy)
  //#define WAIT_FOR_HOTEND         // Wait for hotend to heat back up between probes (to improve accuracy & prevent cold extrude)
#endif
//#define PROBING_FANS_OFF          // Turn fans off when probing
//#define PROBING_ESTEPPERS_OFF     // Turn all extruder steppers off when probing
//#define PROBING_STEPPERS_OFF      // Turn all steppers off (unless needed to hold position) when probing (including extruders)
//#define DELAY_BEFORE_PROBING 200  // (ms) To prevent vibrations from triggering piezo sensors

// Require minimum nozzle and/or bed temperature for probing
//#define PREHEAT_BEFORE_PROBING
#if ENABLED(PREHEAT_BEFORE_PROBING)
  #define PROBING_NOZZLE_TEMP 120   // (°C) Only applies to E0 at this time
  #define PROBING_BED_TEMP     50
#endif

// For Inverting Stepper Enable Pins (Active Low) use 0, Non Inverting (Active High) use 1
// :{ 0:'Low', 1:'High' }
#define X_ENABLE_ON 0
#define Y_ENABLE_ON 0
#define Z_ENABLE_ON 0
#define E_ENABLE_ON 0 // For all extruders
//#define I_ENABLE_ON 0
//#define J_ENABLE_ON 0
//#define K_ENABLE_ON 0

// Disable axis steppers immediately when they're not being stepped.
// WARNING: When motors turn off there is a chance of losing position accuracy!
#define DISABLE_X false
#define DISABLE_Y false
#define DISABLE_Z false
//#define DISABLE_I false
//#define DISABLE_J false
//#define DISABLE_K false

// Turn off the display blinking that warns about possible accuracy reduction
//#define DISABLE_REDUCED_ACCURACY_WARNING

// @section extruder

#define DISABLE_E false             // Disable the extruder when not stepping
#define DISABLE_INACTIVE_EXTRUDER   // Keep only the active extruder enabled

// @section machine

// Invert the stepper direction. Change (or reverse the motor connector) if an axis goes the wrong way.
#define INVERT_X_DIR false
#define INVERT_Y_DIR false
#define INVERT_Z_DIR true
//#define INVERT_I_DIR false
//#define INVERT_J_DIR false
//#define INVERT_K_DIR false

// @section extruder

// For direct drive extruder v9 set to true, for geared extruder set to false.
#define INVERT_E0_DIR false
#define INVERT_E1_DIR false
#define INVERT_E2_DIR false
#define INVERT_E3_DIR false
#define INVERT_E4_DIR false
#define INVERT_E5_DIR false
#define INVERT_E6_DIR false
#define INVERT_E7_DIR false

// @section homing

//#define NO_MOTION_BEFORE_HOMING // Inhibit movement until all axes have been homed. Also enable HOME_AFTER_DEACTIVATE for extra safety.
#define HOME_AFTER_DEACTIVATE   // Require rehoming after steppers are deactivated. Also enable NO_MOTION_BEFORE_HOMING for extra safety.

/**
 * Set Z_IDLE_HEIGHT if the Z-Axis moves on its own when steppers are disabled.
 *  - Use a low value (i.e., Z_MIN_POS) if the nozzle falls down to the bed.
 *  - Use a large value (i.e., Z_MAX_POS) if the bed falls down, away from the nozzle.
 */
#define Z_IDLE_HEIGHT Z_MIN_POS

#define Z_HOMING_HEIGHT  4        // (mm) Minimal Z height before homing (G28) for Z clearance above the bed, clamps, ...
                                  // Be sure to have this much clearance over your Z_MAX_POS to prevent grinding.

//#define Z_AFTER_HOMING  10      // (mm) Height to move to after homing Z

// Direction of endstops when homing; 1=MAX, -1=MIN
// :[-1,1]
#define X_HOME_DIR -1
#define Y_HOME_DIR -1
#define Z_HOME_DIR -1
//#define I_HOME_DIR -1
//#define J_HOME_DIR -1
//#define K_HOME_DIR -1

// @section machine

<<<<<<< HEAD
// The size of the print bed
=======
// The size of the printable area
>>>>>>> 9780b5cb
#define X_BED_SIZE 220
#define Y_BED_SIZE 220

// Travel limits (mm) after homing, corresponding to endstop positions.
#define X_MIN_POS 0
#define Y_MIN_POS 0
#define Z_MIN_POS 0
#define X_MAX_POS X_BED_SIZE
#define Y_MAX_POS Y_BED_SIZE
#define Z_MAX_POS 250
//#define I_MIN_POS 0
//#define I_MAX_POS 50
//#define J_MIN_POS 0
//#define J_MAX_POS 50
//#define K_MIN_POS 0
//#define K_MAX_POS 50

/**
 * Software Endstops
 *
 * - Prevent moves outside the set machine bounds.
 * - Individual axes can be disabled, if desired.
 * - X and Y only apply to Cartesian robots.
 * - Use 'M211' to set software endstops on/off or report current state
 */

// Min software endstops constrain movement within minimum coordinate bounds
#define MIN_SOFTWARE_ENDSTOPS
#if ENABLED(MIN_SOFTWARE_ENDSTOPS)
  #define MIN_SOFTWARE_ENDSTOP_X
  #define MIN_SOFTWARE_ENDSTOP_Y
  #define MIN_SOFTWARE_ENDSTOP_Z
  #define MIN_SOFTWARE_ENDSTOP_I
  #define MIN_SOFTWARE_ENDSTOP_J
  #define MIN_SOFTWARE_ENDSTOP_K
#endif

// Max software endstops constrain movement within maximum coordinate bounds
#define MAX_SOFTWARE_ENDSTOPS
#if ENABLED(MAX_SOFTWARE_ENDSTOPS)
  #define MAX_SOFTWARE_ENDSTOP_X
  #define MAX_SOFTWARE_ENDSTOP_Y
  #define MAX_SOFTWARE_ENDSTOP_Z
  #define MAX_SOFTWARE_ENDSTOP_I
  #define MAX_SOFTWARE_ENDSTOP_J
  #define MAX_SOFTWARE_ENDSTOP_K
#endif

#if EITHER(MIN_SOFTWARE_ENDSTOPS, MAX_SOFTWARE_ENDSTOPS)
  //#define SOFT_ENDSTOPS_MENU_ITEM  // Enable/Disable software endstops from the LCD
#endif

/**
 * Filament Runout Sensors
 * Mechanical or opto endstops are used to check for the presence of filament.
 *
 * IMPORTANT: Runout will only trigger if Marlin is aware that a print job is running.
 * Marlin knows a print job is running when:
 *  1. Running a print job from media started with M24.
 *  2. The Print Job Timer has been started with M75.
 *  3. The heaters were turned on and PRINTJOB_TIMER_AUTOSTART is enabled.
 *
 * RAMPS-based boards use SERVO3_PIN for the first runout sensor.
 * For other boards you may need to define FIL_RUNOUT_PIN, FIL_RUNOUT2_PIN, etc.
 */
#define FILAMENT_RUNOUT_SENSOR
#if ENABLED(FILAMENT_RUNOUT_SENSOR)
  #define FIL_RUNOUT_ENABLED_DEFAULT true // Enable the sensor on startup. Override with M412 followed by M500.
  #define NUM_RUNOUT_SENSORS   1          // Number of sensors, up to one per extruder. Define a FIL_RUNOUT#_PIN for each.

  #define FIL_RUNOUT_STATE     LOW        // Pin state indicating that filament is NOT present.
  #define FIL_RUNOUT_PULLUP               // Use internal pullup for filament runout pins.
  //#define FIL_RUNOUT_PULLDOWN           // Use internal pulldown for filament runout pins.
  //#define WATCH_ALL_RUNOUT_SENSORS      // Execute runout script on any triggering sensor, not only for the active extruder.
                                          // This is automatically enabled for MIXING_EXTRUDERs.

  // Override individually if the runout sensors vary
  //#define FIL_RUNOUT1_STATE LOW
  //#define FIL_RUNOUT1_PULLUP
  //#define FIL_RUNOUT1_PULLDOWN

  //#define FIL_RUNOUT2_STATE LOW
  //#define FIL_RUNOUT2_PULLUP
  //#define FIL_RUNOUT2_PULLDOWN

  //#define FIL_RUNOUT3_STATE LOW
  //#define FIL_RUNOUT3_PULLUP
  //#define FIL_RUNOUT3_PULLDOWN

  //#define FIL_RUNOUT4_STATE LOW
  //#define FIL_RUNOUT4_PULLUP
  //#define FIL_RUNOUT4_PULLDOWN

  //#define FIL_RUNOUT5_STATE LOW
  //#define FIL_RUNOUT5_PULLUP
  //#define FIL_RUNOUT5_PULLDOWN

  //#define FIL_RUNOUT6_STATE LOW
  //#define FIL_RUNOUT6_PULLUP
  //#define FIL_RUNOUT6_PULLDOWN

  //#define FIL_RUNOUT7_STATE LOW
  //#define FIL_RUNOUT7_PULLUP
  //#define FIL_RUNOUT7_PULLDOWN

  //#define FIL_RUNOUT8_STATE LOW
  //#define FIL_RUNOUT8_PULLUP
  //#define FIL_RUNOUT8_PULLDOWN

  // Commands to execute on filament runout.
  // With multiple runout sensors use the %c placeholder for the current tool in commands (e.g., "M600 T%c")
  // NOTE: After 'M412 H1' the host handles filament runout and this script does not apply.
  #define FILAMENT_RUNOUT_SCRIPT "M600"

  // After a runout is detected, continue printing this length of filament
  // before executing the runout script. Useful for a sensor at the end of
  // a feed tube. Requires 4 bytes SRAM per sensor, plus 4 bytes overhead.
  //#define FILAMENT_RUNOUT_DISTANCE_MM 25

  #ifdef FILAMENT_RUNOUT_DISTANCE_MM
    // Enable this option to use an encoder disc that toggles the runout pin
    // as the filament moves. (Be sure to set FILAMENT_RUNOUT_DISTANCE_MM
    // large enough to avoid false positives.)
    //#define FILAMENT_MOTION_SENSOR
  #endif
#endif

//===========================================================================
//=============================== Bed Leveling ==============================
//===========================================================================
// @section calibrate

/**
 * Choose one of the options below to enable G29 Bed Leveling. The parameters
 * and behavior of G29 will change depending on your selection.
 *
 *  If using a Probe for Z Homing, enable Z_SAFE_HOMING also!
 *
 * - AUTO_BED_LEVELING_3POINT
 *   Probe 3 arbitrary points on the bed (that aren't collinear)
 *   You specify the XY coordinates of all 3 points.
 *   The result is a single tilted plane. Best for a flat bed.
 *
 * - AUTO_BED_LEVELING_LINEAR
 *   Probe several points in a grid.
 *   You specify the rectangle and the density of sample points.
 *   The result is a single tilted plane. Best for a flat bed.
 *
 * - AUTO_BED_LEVELING_BILINEAR
 *   Probe several points in a grid.
 *   You specify the rectangle and the density of sample points.
 *   The result is a mesh, best for large or uneven beds.
 *
 * - AUTO_BED_LEVELING_UBL (Unified Bed Leveling)
 *   A comprehensive bed leveling system combining the features and benefits
 *   of other systems. UBL also includes integrated Mesh Generation, Mesh
 *   Validation and Mesh Editing systems.
 *
 * - MESH_BED_LEVELING
 *   Probe a grid manually
 *   The result is a mesh, suitable for large or uneven beds. (See BILINEAR.)
 *   For machines without a probe, Mesh Bed Leveling provides a method to perform
 *   leveling in steps so you can manually adjust the Z height at each grid-point.
 *   With an LCD controller the process is guided step-by-step.
 */
//#define AUTO_BED_LEVELING_3POINT
//#define AUTO_BED_LEVELING_LINEAR
//#define AUTO_BED_LEVELING_BILINEAR
//#define AUTO_BED_LEVELING_UBL
//#define MESH_BED_LEVELING

/**
 * Normally G28 leaves leveling disabled on completion. Enable one of
 * these options to restore the prior leveling state or to always enable
 * leveling immediately after G28.
 */
//#define RESTORE_LEVELING_AFTER_G28
//#define ENABLE_LEVELING_AFTER_G28

/**
 * Auto-leveling needs preheating
 */
//#define PREHEAT_BEFORE_LEVELING
#if ENABLED(PREHEAT_BEFORE_LEVELING)
  #define LEVELING_NOZZLE_TEMP 120   // (°C) Only applies to E0 at this time
  #define LEVELING_BED_TEMP     50
#endif

/**
 * Enable detailed logging of G28, G29, M48, etc.
 * Turn on with the command 'M111 S32'.
 * NOTE: Requires a lot of PROGMEM!
 */
//#define DEBUG_LEVELING_FEATURE

#if ANY(MESH_BED_LEVELING, AUTO_BED_LEVELING_BILINEAR, AUTO_BED_LEVELING_UBL)
  // Gradually reduce leveling correction until a set height is reached,
  // at which point movement will be level to the machine's XY plane.
  // The height can be set with M420 Z<height>
  #define ENABLE_LEVELING_FADE_HEIGHT
  #if ENABLED(ENABLE_LEVELING_FADE_HEIGHT)
    #define DEFAULT_LEVELING_FADE_HEIGHT 10.0 // (mm) Default fade height.
  #endif

  // For Cartesian machines, instead of dividing moves on mesh boundaries,
  // split up moves into short segments like a Delta. This follows the
  // contours of the bed more closely than edge-to-edge straight moves.
  #define SEGMENT_LEVELED_MOVES
  #define LEVELED_SEGMENT_LENGTH 5.0 // (mm) Length of all segments (except the last one)

  /**
   * Enable the G26 Mesh Validation Pattern tool.
   */
  //#define G26_MESH_VALIDATION
  #if ENABLED(G26_MESH_VALIDATION)
    #define MESH_TEST_NOZZLE_SIZE    0.4  // (mm) Diameter of primary nozzle.
    #define MESH_TEST_LAYER_HEIGHT   0.2  // (mm) Default layer height for G26.
    #define MESH_TEST_HOTEND_TEMP  205    // (°C) Default nozzle temperature for G26.
    #define MESH_TEST_BED_TEMP      60    // (°C) Default bed temperature for G26.
    #define G26_XY_FEEDRATE         20    // (mm/s) Feedrate for G26 XY moves.
    #define G26_XY_FEEDRATE_TRAVEL 100    // (mm/s) Feedrate for G26 XY travel moves.
    #define G26_RETRACT_MULTIPLIER   1.0  // G26 Q (retraction) used by default between mesh test elements.
  #endif

#endif

#if EITHER(AUTO_BED_LEVELING_LINEAR, AUTO_BED_LEVELING_BILINEAR)

  // Set the number of grid points per dimension.
  #define GRID_MAX_POINTS_X 3
  #define GRID_MAX_POINTS_Y GRID_MAX_POINTS_X

  // Probe along the Y axis, advancing X after each column
  //#define PROBE_Y_FIRST

  #if ENABLED(AUTO_BED_LEVELING_BILINEAR)

    // Beyond the probed grid, continue the implied tilt?
    // Default is to maintain the height of the nearest edge.
    #define EXTRAPOLATE_BEYOND_GRID

    //
    // Experimental Subdivision of the grid by Catmull-Rom method.
    // Synthesizes intermediate points to produce a more detailed mesh.
    //
    //#define ABL_BILINEAR_SUBDIVISION
    #if ENABLED(ABL_BILINEAR_SUBDIVISION)
      // Number of subdivisions between probe points
      #define BILINEAR_SUBDIVISIONS 3
    #endif

  #endif

#elif ENABLED(AUTO_BED_LEVELING_UBL)

  //===========================================================================
  //========================= Unified Bed Leveling ============================
  //===========================================================================

  //#define MESH_EDIT_GFX_OVERLAY   // Display a graphics overlay while editing the mesh

  #define MESH_INSET 1              // Set Mesh bounds as an inset region of the bed
  #define GRID_MAX_POINTS_X 10      // Don't use more than 15 points per axis, implementation limited.
  #define GRID_MAX_POINTS_Y GRID_MAX_POINTS_X

  //#define UBL_HILBERT_CURVE       // Use Hilbert distribution for less travel when probing multiple points

  #define UBL_MESH_EDIT_MOVES_Z     // Sophisticated users prefer no movement of nozzle
  #define UBL_SAVE_ACTIVE_ON_M500   // Save the currently active mesh in the current slot on M500

  //#define UBL_Z_RAISE_WHEN_OFF_MESH 2.5 // When the nozzle is off the mesh, this value is used
                                          // as the Z-Height correction value.

#elif ENABLED(MESH_BED_LEVELING)

  //===========================================================================
  //=================================== Mesh ==================================
  //===========================================================================

  #define MESH_INSET 10          // Set Mesh bounds as an inset region of the bed
  #define GRID_MAX_POINTS_X 3    // Don't use more than 7 points per axis, implementation limited.
  #define GRID_MAX_POINTS_Y GRID_MAX_POINTS_X

  //#define MESH_G28_REST_ORIGIN // After homing all axes ('G28' or 'G28 XYZ') rest Z at Z_MIN_POS

#endif // BED_LEVELING

/**
 * Add a bed leveling sub-menu for ABL or MBL.
 * Include a guided procedure if manual probing is enabled.
 */
//#define LCD_BED_LEVELING

#if ENABLED(LCD_BED_LEVELING)
  #define MESH_EDIT_Z_STEP  0.025 // (mm) Step size while manually probing Z axis.
  #define LCD_PROBE_Z_RANGE 4     // (mm) Z Range centered on Z_MIN_POS for LCD Z adjustment
  //#define MESH_EDIT_MENU        // Add a menu to edit mesh points
#endif

// Add a menu item to move between bed corners for manual bed adjustment
//#define LEVEL_BED_CORNERS

#if ENABLED(LEVEL_BED_CORNERS)
  #define LEVEL_CORNERS_INSET_LFRB { 30, 30, 30, 30 } // (mm) Left, Front, Right, Back insets
  #define LEVEL_CORNERS_HEIGHT      0.0   // (mm) Z height of nozzle at leveling points
  #define LEVEL_CORNERS_Z_HOP       4.0   // (mm) Z height of nozzle between leveling points
  //#define LEVEL_CENTER_TOO              // Move to the center after the last corner
  //#define LEVEL_CORNERS_USE_PROBE
  #if ENABLED(LEVEL_CORNERS_USE_PROBE)
    #define LEVEL_CORNERS_PROBE_TOLERANCE 0.1
    #define LEVEL_CORNERS_VERIFY_RAISED   // After adjustment triggers the probe, re-probe to verify
    //#define LEVEL_CORNERS_AUDIO_FEEDBACK
  #endif

  /**
   * Corner Leveling Order
   *
   * Set 2 or 4 points. When 2 points are given, the 3rd is the center of the opposite edge.
   *
   *  LF  Left-Front    RF  Right-Front
   *  LB  Left-Back     RB  Right-Back
   *
   * Examples:
   *
   *      Default        {LF,RB,LB,RF}         {LF,RF}           {LB,LF}
   *  LB --------- RB   LB --------- RB    LB --------- RB   LB --------- RB
   *  |  4       3  |   | 3         2 |    |     <3>     |   | 1           |
   *  |             |   |             |    |             |   |          <3>|
   *  |  1       2  |   | 1         4 |    | 1         2 |   | 2           |
   *  LF --------- RF   LF --------- RF    LF --------- RF   LF --------- RF
   */
  #define LEVEL_CORNERS_LEVELING_ORDER { LF, RF, RB, LB }
#endif

/**
 * Commands to execute at the end of G29 probing.
 * Useful to retract or move the Z probe out of the way.
 */
//#define Z_PROBE_END_SCRIPT "G1 Z10 F12000\nG1 X15 Y330\nG1 Z0.5\nG1 Z10"

// @section homing

// The center of the bed is at (X=0, Y=0)
//#define BED_CENTER_AT_0_0

// Manually set the home position. Leave these undefined for automatic settings.
// For DELTA this is the top-center of the Cartesian print volume.
//#define MANUAL_X_HOME_POS 0
//#define MANUAL_Y_HOME_POS 0
//#define MANUAL_Z_HOME_POS 0
//#define MANUAL_I_HOME_POS 0
//#define MANUAL_J_HOME_POS 0
//#define MANUAL_K_HOME_POS 0

/**
 * Use "Z Safe Homing" to avoid homing with a Z probe outside the bed area.
 *
 * - Moves the Z probe (or nozzle) to a defined XY point before Z homing.
 * - Allows Z homing only when XY positions are known and trusted.
 * - If stepper drivers sleep, XY homing may be required again before Z homing.
 */
//#define Z_SAFE_HOMING

#if ENABLED(Z_SAFE_HOMING)
  #define Z_SAFE_HOMING_X_POINT ((X_BED_SIZE - 10) / 2)    // X point for Z homing
  #define Z_SAFE_HOMING_Y_POINT ((Y_BED_SIZE - 10) / 2)    // Y point for Z homing
#endif

// Homing speeds (mm/min)
#define HOMING_FEEDRATE_MM_M { (50*60), (50*60), (4*60) }

// Validate that endstops are triggered on homing moves
#define VALIDATE_HOMING_ENDSTOPS

// @section calibrate

/**
 * Bed Skew Compensation
 *
 * This feature corrects for misalignment in the XYZ axes.
 *
 * Take the following steps to get the bed skew in the XY plane:
 *  1. Print a test square (e.g., https://www.thingiverse.com/thing:2563185)
 *  2. For XY_DIAG_AC measure the diagonal A to C
 *  3. For XY_DIAG_BD measure the diagonal B to D
 *  4. For XY_SIDE_AD measure the edge A to D
 *
 * Marlin automatically computes skew factors from these measurements.
 * Skew factors may also be computed and set manually:
 *
 *  - Compute AB     : SQRT(2*AC*AC+2*BD*BD-4*AD*AD)/2
 *  - XY_SKEW_FACTOR : TAN(PI/2-ACOS((AC*AC-AB*AB-AD*AD)/(2*AB*AD)))
 *
 * If desired, follow the same procedure for XZ and YZ.
 * Use these diagrams for reference:
 *
 *    Y                     Z                     Z
 *    ^     B-------C       ^     B-------C       ^     B-------C
 *    |    /       /        |    /       /        |    /       /
 *    |   /       /         |   /       /         |   /       /
 *    |  A-------D          |  A-------D          |  A-------D
 *    +-------------->X     +-------------->X     +-------------->Y
 *     XY_SKEW_FACTOR        XZ_SKEW_FACTOR        YZ_SKEW_FACTOR
 */
//#define SKEW_CORRECTION

#if ENABLED(SKEW_CORRECTION)
  // Input all length measurements here:
  #define XY_DIAG_AC 282.8427124746
  #define XY_DIAG_BD 282.8427124746
  #define XY_SIDE_AD 200

  // Or, set the default skew factors directly here
  // to override the above measurements:
  #define XY_SKEW_FACTOR 0.0

  //#define SKEW_CORRECTION_FOR_Z
  #if ENABLED(SKEW_CORRECTION_FOR_Z)
    #define XZ_DIAG_AC 282.8427124746
    #define XZ_DIAG_BD 282.8427124746
    #define YZ_DIAG_AC 282.8427124746
    #define YZ_DIAG_BD 282.8427124746
    #define YZ_SIDE_AD 200
    #define XZ_SKEW_FACTOR 0.0
    #define YZ_SKEW_FACTOR 0.0
  #endif

  // Enable this option for M852 to set skew at runtime
  //#define SKEW_CORRECTION_GCODE
#endif

//=============================================================================
//============================= Additional Features ===========================
//=============================================================================

// @section extras

/**
 * EEPROM
 *
 * Persistent storage to preserve configurable settings across reboots.
 *
 *   M500 - Store settings to EEPROM.
 *   M501 - Read settings from EEPROM. (i.e., Throw away unsaved changes)
 *   M502 - Revert settings to "factory" defaults. (Follow with M500 to init the EEPROM.)
 */
#define EEPROM_SETTINGS       // Persistent storage with M500 and M501
//#define DISABLE_M503        // Saves ~2700 bytes of PROGMEM. Disable for release!
#define EEPROM_CHITCHAT     // Give feedback on EEPROM commands. Disable to save PROGMEM.
#define EEPROM_BOOT_SILENT    // Keep M503 quiet and only give errors during first load
#if ENABLED(EEPROM_SETTINGS)
  #define EEPROM_AUTO_INIT    // Init EEPROM automatically on any errors.
#endif

//
// Host Keepalive
//
// When enabled Marlin will send a busy status message to the host
// every couple of seconds when it can't accept commands.
//
#define HOST_KEEPALIVE_FEATURE        // Disable this if your host doesn't like keepalive messages
#define DEFAULT_KEEPALIVE_INTERVAL 2  // Number of seconds between "busy" messages. Set with M113.
#define BUSY_WHILE_HEATING            // Some hosts require "busy" messages even during heating

//
// G20/G21 Inch mode support
//
//#define INCH_MODE_SUPPORT

//
// M149 Set temperature units support
//
//#define TEMPERATURE_UNITS_SUPPORT

// @section temperature

// Preheat Constants
#define PREHEAT_1_LABEL       "Warmup"
#define PREHEAT_1_TEMP_HOTEND 150
#define PREHEAT_1_TEMP_BED     45
#define PREHEAT_1_FAN_SPEED   255 // Value from 0 to 255

#define PREHEAT_2_LABEL       "PLA"
#define PREHEAT_2_TEMP_HOTEND 190
#define PREHEAT_2_TEMP_BED     55
#define PREHEAT_2_FAN_SPEED   255 // Value from 0 to 255

#define PREHEAT_3_LABEL       "ABS"
#define PREHEAT_3_TEMP_HOTEND 240
#define PREHEAT_3_TEMP_BED     70
#define PREHEAT_3_FAN_SPEED   255 // Value from 0 to 255

#define PREHEAT_4_LABEL       "PETG"
#define PREHEAT_4_TEMP_HOTEND 240
#define PREHEAT_4_TEMP_BED     70
#define PREHEAT_4_FAN_SPEED   255 // Value from 0 to 255

/**
 * Nozzle Park
 *
 * Park the nozzle at the given XYZ position on idle or G27.
 *
 * The "P" parameter controls the action applied to the Z axis:
 *
 *    P0  (Default) If Z is below park Z raise the nozzle.
 *    P1  Raise the nozzle always to Z-park height.
 *    P2  Raise the nozzle by Z-park amount, limited to Z_MAX_POS.
 */
#define NOZZLE_PARK_FEATURE

#if ENABLED(NOZZLE_PARK_FEATURE)
  // Specify a park position as { X, Y, Z_raise }
  #define NOZZLE_PARK_POINT { (X_MIN_POS + 10), (Y_MAX_POS - 10), 20 }
  //#define NOZZLE_PARK_X_ONLY          // X move only is required to park
  //#define NOZZLE_PARK_Y_ONLY          // Y move only is required to park
  #define NOZZLE_PARK_Z_RAISE_MIN   5   // (mm) Always raise Z by at least this distance
  #define NOZZLE_PARK_XY_FEEDRATE 100   // (mm/s) X and Y axes feedrate (also used for delta Z axis)
  #define NOZZLE_PARK_Z_FEEDRATE    5   // (mm/s) Z axis feedrate (not used for delta printers)
#endif

/**
 * Clean Nozzle Feature -- EXPERIMENTAL
 *
 * Adds the G12 command to perform a nozzle cleaning process.
 *
 * Parameters:
 *   P  Pattern
 *   S  Strokes / Repetitions
 *   T  Triangles (P1 only)
 *
 * Patterns:
 *   P0  Straight line (default). This process requires a sponge type material
 *       at a fixed bed location. "S" specifies strokes (i.e. back-forth motions)
 *       between the start / end points.
 *
 *   P1  Zig-zag pattern between (X0, Y0) and (X1, Y1), "T" specifies the
 *       number of zig-zag triangles to do. "S" defines the number of strokes.
 *       Zig-zags are done in whichever is the narrower dimension.
 *       For example, "G12 P1 S1 T3" will execute:
 *
 *          --
 *         |  (X0, Y1) |     /\        /\        /\     | (X1, Y1)
 *         |           |    /  \      /  \      /  \    |
 *       A |           |   /    \    /    \    /    \   |
 *         |           |  /      \  /      \  /      \  |
 *         |  (X0, Y0) | /        \/        \/        \ | (X1, Y0)
 *          --         +--------------------------------+
 *                       |________|_________|_________|
 *                           T1        T2        T3
 *
 *   P2  Circular pattern with middle at NOZZLE_CLEAN_CIRCLE_MIDDLE.
 *       "R" specifies the radius. "S" specifies the stroke count.
 *       Before starting, the nozzle moves to NOZZLE_CLEAN_START_POINT.
 *
 *   Caveats: The ending Z should be the same as starting Z.
 * Attention: EXPERIMENTAL. G-code arguments may change.
 */
//#define NOZZLE_CLEAN_FEATURE

#if ENABLED(NOZZLE_CLEAN_FEATURE)
  // Default number of pattern repetitions
  #define NOZZLE_CLEAN_STROKES  12

  // Default number of triangles
  #define NOZZLE_CLEAN_TRIANGLES  3

  // Specify positions for each tool as { { X, Y, Z }, { X, Y, Z } }
  // Dual hotend system may use { {  -20, (Y_BED_SIZE / 2), (Z_MIN_POS + 1) },  {  420, (Y_BED_SIZE / 2), (Z_MIN_POS + 1) }}
  #define NOZZLE_CLEAN_START_POINT { {  30, 30, (Z_MIN_POS + 1) } }
  #define NOZZLE_CLEAN_END_POINT   { { 100, 60, (Z_MIN_POS + 1) } }

  // Circular pattern radius
  #define NOZZLE_CLEAN_CIRCLE_RADIUS 6.5
  // Circular pattern circle fragments number
  #define NOZZLE_CLEAN_CIRCLE_FN 10
  // Middle point of circle
  #define NOZZLE_CLEAN_CIRCLE_MIDDLE NOZZLE_CLEAN_START_POINT

  // Move the nozzle to the initial position after cleaning
  #define NOZZLE_CLEAN_GOBACK

  // For a purge/clean station that's always at the gantry height (thus no Z move)
  //#define NOZZLE_CLEAN_NO_Z

  // For a purge/clean station mounted on the X axis
  //#define NOZZLE_CLEAN_NO_Y

  // Require a minimum hotend temperature for cleaning
  #define NOZZLE_CLEAN_MIN_TEMP 170
  //#define NOZZLE_CLEAN_HEATUP       // Heat up the nozzle instead of skipping wipe

  // Explicit wipe G-code script applies to a G12 with no arguments.
  //#define WIPE_SEQUENCE_COMMANDS "G1 X-17 Y25 Z10 F4000\nG1 Z1\nM114\nG1 X-17 Y25\nG1 X-17 Y95\nG1 X-17 Y25\nG1 X-17 Y95\nG1 X-17 Y25\nG1 X-17 Y95\nG1 X-17 Y25\nG1 X-17 Y95\nG1 X-17 Y25\nG1 X-17 Y95\nG1 X-17 Y25\nG1 X-17 Y95\nG1 Z15\nM400\nG0 X-10.0 Y-9.0"

#endif

/**
 * Print Job Timer
 *
 * Automatically start and stop the print job timer on M104/M109/M140/M190/M141/M191.
 * The print job timer will only be stopped if the bed/chamber target temp is
 * below BED_MINTEMP/CHAMBER_MINTEMP.
 *
 *   M104 (hotend, no wait)  - high temp = none,        low temp = stop timer
 *   M109 (hotend, wait)     - high temp = start timer, low temp = stop timer
 *   M140 (bed, no wait)     - high temp = none,        low temp = stop timer
 *   M190 (bed, wait)        - high temp = start timer, low temp = none
 *   M141 (chamber, no wait) - high temp = none,        low temp = stop timer
 *   M191 (chamber, wait)    - high temp = start timer, low temp = none
 *
 * For M104/M109, high temp is anything over EXTRUDE_MINTEMP / 2.
 * For M140/M190, high temp is anything over BED_MINTEMP.
 * For M141/M191, high temp is anything over CHAMBER_MINTEMP.
 *
 * The timer can also be controlled with the following commands:
 *
 *   M75 - Start the print job timer
 *   M76 - Pause the print job timer
 *   M77 - Stop the print job timer
 */
#define PRINTJOB_TIMER_AUTOSTART

/**
 * Print Counter
 *
 * Track statistical data such as:
 *
 *  - Total print jobs
 *  - Total successful print jobs
 *  - Total failed print jobs
 *  - Total time printing
 *
 * View the current statistics with M78.
 */
<<<<<<< HEAD
#define PRINTCOUNTER
=======
//#define PRINTCOUNTER
#if ENABLED(PRINTCOUNTER)
  #define PRINTCOUNTER_SAVE_INTERVAL 60 // (minutes) EEPROM save interval during print
#endif
>>>>>>> 9780b5cb

/**
 * Password
 *
 * Set a numerical password for the printer which can be requested:
 *
 *  - When the printer boots up
 *  - Upon opening the 'Print from Media' Menu
 *  - When SD printing is completed or aborted
 *
 * The following G-codes can be used:
 *
 *  M510 - Lock Printer. Blocks all commands except M511.
 *  M511 - Unlock Printer.
 *  M512 - Set, Change and Remove Password.
 *
 * If you forget the password and get locked out you'll need to re-flash
 * the firmware with the feature disabled, reset EEPROM, and (optionally)
 * re-flash the firmware again with this feature enabled.
 */
//#define PASSWORD_FEATURE
#if ENABLED(PASSWORD_FEATURE)
  #define PASSWORD_LENGTH 4                 // (#) Number of digits (1-9). 3 or 4 is recommended
  #define PASSWORD_ON_STARTUP
  #define PASSWORD_UNLOCK_GCODE             // Unlock with the M511 P<password> command. Disable to prevent brute-force attack.
  #define PASSWORD_CHANGE_GCODE             // Change the password with M512 P<old> S<new>.
  //#define PASSWORD_ON_SD_PRINT_MENU       // This does not prevent gcodes from running
  //#define PASSWORD_AFTER_SD_PRINT_END
  //#define PASSWORD_AFTER_SD_PRINT_ABORT
  //#include "Configuration_Secure.h"       // External file with PASSWORD_DEFAULT_VALUE
#endif

//=============================================================================
//============================= LCD and SD support ============================
//=============================================================================

// @section lcd

/**
 * LCD LANGUAGE
 *
 * Select the language to display on the LCD. These languages are available:
 *
 *   en, an, bg, ca, cz, da, de, el, el_gr, es, eu, fi, fr, gl, hr, hu, it,
 *   jp_kana, ko_KR, nl, pl, pt, pt_br, ro, ru, sk, sv, tr, uk, vi, zh_CN, zh_TW
 *
 * :{ 'en':'English', 'an':'Aragonese', 'bg':'Bulgarian', 'ca':'Catalan', 'cz':'Czech', 'da':'Danish', 'de':'German', 'el':'Greek', 'el_gr':'Greek (Greece)', 'es':'Spanish', 'eu':'Basque-Euskera', 'fi':'Finnish', 'fr':'French', 'gl':'Galician', 'hr':'Croatian', 'hu':'Hungarian', 'it':'Italian', 'jp_kana':'Japanese', 'ko_KR':'Korean (South Korea)', 'nl':'Dutch', 'pl':'Polish', 'pt':'Portuguese', 'pt_br':'Portuguese (Brazilian)', 'ro':'Romanian', 'ru':'Russian', 'sk':'Slovak', 'sv':'Swedish', 'tr':'Turkish', 'uk':'Ukrainian', 'vi':'Vietnamese', 'zh_CN':'Chinese (Simplified)', 'zh_TW':'Chinese (Traditional)' }
 */
#define LCD_LANGUAGE en

/**
 * LCD Character Set
 *
 * Note: This option is NOT applicable to Graphical Displays.
 *
 * All character-based LCDs provide ASCII plus one of these
 * language extensions:
 *
 *  - JAPANESE ... the most common
 *  - WESTERN  ... with more accented characters
 *  - CYRILLIC ... for the Russian language
 *
 * To determine the language extension installed on your controller:
 *
 *  - Compile and upload with LCD_LANGUAGE set to 'test'
 *  - Click the controller to view the LCD menu
 *  - The LCD will display Japanese, Western, or Cyrillic text
 *
 * See https://marlinfw.org/docs/development/lcd_language.html
 *
 * :['JAPANESE', 'WESTERN', 'CYRILLIC']
 */
#define DISPLAY_CHARSET_HD44780 JAPANESE

/**
 * Info Screen Style (0:Classic, 1:Průša)
 *
 * :[0:'Classic', 1:'Průša']
 */
#define LCD_INFO_SCREEN_STYLE 0

/**
 * SD CARD
 *
 * SD Card support is disabled by default. If your controller has an SD slot,
 * you must uncomment the following option or it won't work.
 */
#define SDSUPPORT

/**
 * SD CARD: ENABLE CRC
 *
 * Use CRC checks and retries on the SD communication.
 */
//#define SD_CHECK_AND_RETRY

/**
 * LCD Menu Items
 *
 * Disable all menus and only display the Status Screen, or
 * just remove some extraneous menu items to recover space.
 */
//#define NO_LCD_MENUS
//#define SLIM_LCD_MENUS

//
// ENCODER SETTINGS
//
// This option overrides the default number of encoder pulses needed to
// produce one step. Should be increased for high-resolution encoders.
//
#define ENCODER_PULSES_PER_STEP 4

//
// Use this option to override the number of step signals required to
// move between next/prev menu items.
//
#define ENCODER_STEPS_PER_MENU_ITEM 1

/**
 * Encoder Direction Options
 *
 * Test your encoder's behavior first with both options disabled.
 *
 *  Reversed Value Edit and Menu Nav? Enable REVERSE_ENCODER_DIRECTION.
 *  Reversed Menu Navigation only?    Enable REVERSE_MENU_DIRECTION.
 *  Reversed Value Editing only?      Enable BOTH options.
 */

//
// This option reverses the encoder direction everywhere.
//
//  Set this option if CLOCKWISE causes values to DECREASE
//
//#define REVERSE_ENCODER_DIRECTION

//
// This option reverses the encoder direction for navigating LCD menus.
//
//  If CLOCKWISE normally moves DOWN this makes it go UP.
//  If CLOCKWISE normally moves UP this makes it go DOWN.
//
//#define REVERSE_MENU_DIRECTION

//
// This option reverses the encoder direction for Select Screen.
//
//  If CLOCKWISE normally moves LEFT this makes it go RIGHT.
//  If CLOCKWISE normally moves RIGHT this makes it go LEFT.
//
//#define REVERSE_SELECT_DIRECTION

//
// Individual Axis Homing
//
// Add individual axis homing items (Home X, Home Y, and Home Z) to the LCD menu.
//
//#define INDIVIDUAL_AXIS_HOMING_MENU

//
// SPEAKER/BUZZER
//
// If you have a speaker that can produce tones, enable it here.
// By default Marlin assumes you have a buzzer with a fixed frequency.
//
//#define SPEAKER

//
// The duration and frequency for the UI feedback sound.
// Set these to 0 to disable audio feedback in the LCD menus.
//
// Note: Test audio output with the G-Code:
//  M300 S<frequency Hz> P<duration ms>
//
#define LCD_FEEDBACK_FREQUENCY_DURATION_MS 2
#define LCD_FEEDBACK_FREQUENCY_HZ 5000

//=============================================================================
//======================== LCD / Controller Selection =========================
//========================   (Character-based LCDs)   =========================
//=============================================================================

//
// RepRapDiscount Smart Controller.
// https://reprap.org/wiki/RepRapDiscount_Smart_Controller
//
// Note: Usually sold with a white PCB.
//
//#define REPRAP_DISCOUNT_SMART_CONTROLLER

//
// GT2560 (YHCB2004) LCD Display
//
// Requires Testato, Koepel softwarewire library and
// Andriy Golovnya's LiquidCrystal_AIP31068 library.
//
//#define YHCB2004

//
// Original RADDS LCD Display+Encoder+SDCardReader
// http://doku.radds.org/dokumentation/lcd-display/
//
//#define RADDS_DISPLAY

//
// ULTIMAKER Controller.
//
//#define ULTIMAKERCONTROLLER

//
// ULTIPANEL as seen on Thingiverse.
//
//#define ULTIPANEL

//
// PanelOne from T3P3 (via RAMPS 1.4 AUX2/AUX3)
// https://reprap.org/wiki/PanelOne
//
//#define PANEL_ONE

//
// GADGETS3D G3D LCD/SD Controller
// https://reprap.org/wiki/RAMPS_1.3/1.4_GADGETS3D_Shield_with_Panel
//
// Note: Usually sold with a blue PCB.
//
//#define G3D_PANEL

//
// RigidBot Panel V1.0
// http://www.inventapart.com/
//
//#define RIGIDBOT_PANEL

//
// Makeboard 3D Printer Parts 3D Printer Mini Display 1602 Mini Controller
// https://www.aliexpress.com/item/32765887917.html
//
//#define MAKEBOARD_MINI_2_LINE_DISPLAY_1602

//
// ANET and Tronxy 20x4 Controller
//
//#define ZONESTAR_LCD            // Requires ADC_KEYPAD_PIN to be assigned to an analog pin.
                                  // This LCD is known to be susceptible to electrical interference
                                  // which scrambles the display.  Pressing any button clears it up.
                                  // This is a LCD2004 display with 5 analog buttons.

//
// Generic 16x2, 16x4, 20x2, or 20x4 character-based LCD.
//
//#define ULTRA_LCD

//=============================================================================
//======================== LCD / Controller Selection =========================
//=====================   (I2C and Shift-Register LCDs)   =====================
//=============================================================================

//
// CONTROLLER TYPE: I2C
//
// Note: These controllers require the installation of Arduino's LiquidCrystal_I2C
// library. For more info: https://github.com/kiyoshigawa/LiquidCrystal_I2C
//

//
// Elefu RA Board Control Panel
// http://www.elefu.com/index.php?route=product/product&product_id=53
//
//#define RA_CONTROL_PANEL

//
// Sainsmart (YwRobot) LCD Displays
//
// These require F.Malpartida's LiquidCrystal_I2C library
// https://bitbucket.org/fmalpartida/new-liquidcrystal/wiki/Home
//
//#define LCD_SAINSMART_I2C_1602
//#define LCD_SAINSMART_I2C_2004

//
// Generic LCM1602 LCD adapter
//
//#define LCM1602

//
// PANELOLU2 LCD with status LEDs,
// separate encoder and click inputs.
//
// Note: This controller requires Arduino's LiquidTWI2 library v1.2.3 or later.
// For more info: https://github.com/lincomatic/LiquidTWI2
//
// Note: The PANELOLU2 encoder click input can either be directly connected to
// a pin (if BTN_ENC defined to != -1) or read through I2C (when BTN_ENC == -1).
//
//#define LCD_I2C_PANELOLU2

//
// Panucatt VIKI LCD with status LEDs,
// integrated click & L/R/U/D buttons, separate encoder inputs.
//
//#define LCD_I2C_VIKI

//
// CONTROLLER TYPE: Shift register panels
//

//
// 2-wire Non-latching LCD SR from https://goo.gl/aJJ4sH
// LCD configuration: https://reprap.org/wiki/SAV_3D_LCD
//
//#define SAV_3DLCD

//
// 3-wire SR LCD with strobe using 74HC4094
// https://github.com/mikeshub/SailfishLCD
// Uses the code directly from Sailfish
//
//#define FF_INTERFACEBOARD

//
// TFT GLCD Panel with Marlin UI
// Panel connected to main board by SPI or I2C interface.
// See https://github.com/Serhiy-K/TFTGLCDAdapter
//
//#define TFTGLCD_PANEL_SPI
//#define TFTGLCD_PANEL_I2C

//=============================================================================
//=======================   LCD / Controller Selection  =======================
//=========================      (Graphical LCDs)      ========================
//=============================================================================

//
// CONTROLLER TYPE: Graphical 128x64 (DOGM)
//
// IMPORTANT: The U8glib library is required for Graphical Display!
//            https://github.com/olikraus/U8glib_Arduino
//
// NOTE: If the LCD is unresponsive you may need to reverse the plugs.
//

//
// RepRapDiscount FULL GRAPHIC Smart Controller
// https://reprap.org/wiki/RepRapDiscount_Full_Graphic_Smart_Controller
//
//#define REPRAP_DISCOUNT_FULL_GRAPHIC_SMART_CONTROLLER

//
// K.3D Full Graphic Smart Controller
//
//#define K3D_FULL_GRAPHIC_SMART_CONTROLLER

//
// ReprapWorld Graphical LCD
// https://reprapworld.com/?products_details&products_id/1218
//
//#define REPRAPWORLD_GRAPHICAL_LCD

//
// Activate one of these if you have a Panucatt Devices
// Viki 2.0 or mini Viki with Graphic LCD
// https://www.panucatt.com
//
//#define VIKI2
//#define miniVIKI

//
// MakerLab Mini Panel with graphic
// controller and SD support - https://reprap.org/wiki/Mini_panel
//
//#define MINIPANEL

//
// MaKr3d Makr-Panel with graphic controller and SD support.
// https://reprap.org/wiki/MaKr3d_MaKrPanel
//
//#define MAKRPANEL

//
// Adafruit ST7565 Full Graphic Controller.
// https://github.com/eboston/Adafruit-ST7565-Full-Graphic-Controller/
//
//#define ELB_FULL_GRAPHIC_CONTROLLER

//
// BQ LCD Smart Controller shipped by
// default with the BQ Hephestos 2 and Witbox 2.
//
//#define BQ_LCD_SMART_CONTROLLER

//
// Cartesio UI
// http://mauk.cc/webshop/cartesio-shop/electronics/user-interface
//
//#define CARTESIO_UI

//
// LCD for Melzi Card with Graphical LCD
//
//#define LCD_FOR_MELZI

//
// Original Ulticontroller from Ultimaker 2 printer with SSD1309 I2C display and encoder
// https://github.com/Ultimaker/Ultimaker2/tree/master/1249_Ulticontroller_Board_(x1)
//
//#define ULTI_CONTROLLER

//
// MKS MINI12864 with graphic controller and SD support
// https://reprap.org/wiki/MKS_MINI_12864
//
//#define MKS_MINI_12864

//
// MKS MINI12864 V3 is an alias for FYSETC_MINI_12864_2_1. Type A/B. NeoPixel RGB Backlight.
//
//#define MKS_MINI_12864_V3

//
// MKS LCD12864A/B with graphic controller and SD support. Follows MKS_MINI_12864 pinout.
// https://www.aliexpress.com/item/33018110072.html
//
//#define MKS_LCD12864

//
// FYSETC variant of the MINI12864 graphic controller with SD support
// https://wiki.fysetc.com/Mini12864_Panel/
//
//#define FYSETC_MINI_12864_X_X    // Type C/D/E/F. No tunable RGB Backlight by default
//#define FYSETC_MINI_12864_1_2    // Type C/D/E/F. Simple RGB Backlight (always on)
//#define FYSETC_MINI_12864_2_0    // Type A/B. Discreet RGB Backlight
//#define FYSETC_MINI_12864_2_1    // Type A/B. NeoPixel RGB Backlight
//#define FYSETC_GENERIC_12864_1_1 // Larger display with basic ON/OFF backlight.

//
// Factory display for Creality CR-10
// https://www.aliexpress.com/item/32833148327.html
//
// This is RAMPS-compatible using a single 10-pin connector.
// (For CR-10 owners who want to replace the Melzi Creality board but retain the display)
//
//#define CR10_STOCKDISPLAY

//
// Ender-2 OEM display, a variant of the MKS_MINI_12864
//
//#define ENDER2_STOCKDISPLAY

//
// ANET and Tronxy Graphical Controller
//
// Anet 128x64 full graphics lcd with rotary encoder as used on Anet A6
// A clone of the RepRapDiscount full graphics display but with
// different pins/wiring (see pins_ANET_10.h). Enable one of these.
//
//#define ANET_FULL_GRAPHICS_LCD
//#define ANET_FULL_GRAPHICS_LCD_ALT_WIRING

//
// AZSMZ 12864 LCD with SD
// https://www.aliexpress.com/item/32837222770.html
//
//#define AZSMZ_12864

//
// Silvergate GLCD controller
// https://github.com/android444/Silvergate
//
//#define SILVER_GATE_GLCD_CONTROLLER

//=============================================================================
//==============================  OLED Displays  ==============================
//=============================================================================

//
// SSD1306 OLED full graphics generic display
//
//#define U8GLIB_SSD1306

//
// SAV OLEd LCD module support using either SSD1306 or SH1106 based LCD modules
//
//#define SAV_3DGLCD
#if ENABLED(SAV_3DGLCD)
  #define U8GLIB_SSD1306
  //#define U8GLIB_SH1106
#endif

//
// TinyBoy2 128x64 OLED / Encoder Panel
//
//#define OLED_PANEL_TINYBOY2

//
// MKS OLED 1.3" 128×64 Full Graphics Controller
// https://reprap.org/wiki/MKS_12864OLED
//
// Tiny, but very sharp OLED display
//
//#define MKS_12864OLED          // Uses the SH1106 controller (default)
//#define MKS_12864OLED_SSD1306  // Uses the SSD1306 controller

//
// Zonestar OLED 128×64 Full Graphics Controller
//
//#define ZONESTAR_12864LCD           // Graphical (DOGM) with ST7920 controller
//#define ZONESTAR_12864OLED          // 1.3" OLED with SH1106 controller (default)
//#define ZONESTAR_12864OLED_SSD1306  // 0.96" OLED with SSD1306 controller

//
// Einstart S OLED SSD1306
//
//#define U8GLIB_SH1106_EINSTART

//
// Overlord OLED display/controller with i2c buzzer and LEDs
//
//#define OVERLORD_OLED

//
// FYSETC OLED 2.42" 128×64 Full Graphics Controller with WS2812 RGB
// Where to find : https://www.aliexpress.com/item/4000345255731.html
//#define FYSETC_242_OLED_12864   // Uses the SSD1309 controller

//
// K.3D SSD1309 OLED 2.42" 128×64 Full Graphics Controller
//
//#define K3D_242_OLED_CONTROLLER   // Software SPI

//=============================================================================
//========================== Extensible UI Displays ===========================
//=============================================================================

//
// DGUS Touch Display with DWIN OS. (Choose one.)
// ORIGIN : https://www.aliexpress.com/item/32993409517.html
// FYSETC : https://www.aliexpress.com/item/32961471929.html
//
//#define DGUS_LCD_UI_ORIGIN
//#define DGUS_LCD_UI_FYSETC
//#define DGUS_LCD_UI_HIPRECY
//#define DGUS_LCD_UI_MKS

//
// CR-6 OEM touch screen. A DWIN display with touch.
//
//#define DWIN_CREALITY_TOUCHLCD

//
// Touch-screen LCD for Malyan M200/M300 printers
//
//#define MALYAN_LCD
#if ENABLED(MALYAN_LCD)
  #define LCD_SERIAL_PORT 1  // Default is 1 for Malyan M200
#endif

//
// Touch UI for FTDI EVE (FT800/FT810) displays
// See Configuration_adv.h for all configuration options.
//
//#define TOUCH_UI_FTDI_EVE

//
// Touch-screen LCD for Anycubic printers
//
//#define ANYCUBIC_LCD_I3MEGA
//#define ANYCUBIC_LCD_CHIRON
#if EITHER(ANYCUBIC_LCD_I3MEGA, ANYCUBIC_LCD_CHIRON)
  #define LCD_SERIAL_PORT 3  // Default is 3 for Anycubic
  //#define ANYCUBIC_LCD_DEBUG
#endif

//
// 320x240 Nextion 2.8" serial TFT Resistive Touch Screen NX3224T028
//
//#define NEXTION_TFT
#if ENABLED(NEXTION_TFT)
  #define LCD_SERIAL_PORT 1  // Default is 1 for Nextion
#endif

//
// PanelDue touch controller by Escher3D
// http://escher3d.com/pages/order/products/product2.php
//
//#define PANELDUE

//
// Third-party or vendor-customized controller interfaces.
// Sources should be installed in 'src/lcd/extui'.
//
//#define EXTENSIBLE_UI

#if ENABLED(EXTENSIBLE_UI)
  //#define EXTUI_LOCAL_BEEPER // Enables use of local Beeper pin with external display
#endif

//=============================================================================
//=============================== Graphical TFTs ==============================
//=============================================================================

/**
 * Specific TFT Model Presets. Enable one of the following options
 * or enable TFT_GENERIC and set sub-options.
 */

//
// 480x320, 3.5", SPI Display From MKS
// Normally used in MKS Robin Nano V2
//
//#define MKS_TS35_V2_0

//
// 320x240, 2.4", FSMC Display From MKS
// Normally used in MKS Robin Nano V1.2
//
//#define MKS_ROBIN_TFT24

//
// 320x240, 2.8", FSMC Display From MKS
// Normally used in MKS Robin Nano V1.2
//
//#define MKS_ROBIN_TFT28

//
// 320x240, 3.2", FSMC Display From MKS
// Normally used in MKS Robin Nano V1.2
//
//#define MKS_ROBIN_TFT32

//
// 480x320, 3.5", FSMC Display From MKS
// Normally used in MKS Robin Nano V1.2
//
//#define MKS_ROBIN_TFT35

//
// 480x272, 4.3", FSMC Display From MKS
//
//#define MKS_ROBIN_TFT43

//
// 320x240, 3.2", FSMC Display From MKS
// Normally used in MKS Robin
//
//#define MKS_ROBIN_TFT_V1_1R

//
// 480x320, 3.5", FSMC Stock Display from TronxXY
//
//#define TFT_TRONXY_X5SA

//
// 480x320, 3.5", FSMC Stock Display from AnyCubic
//
//#define ANYCUBIC_TFT35

//
// 320x240, 2.8", FSMC Stock Display from Longer/Alfawise
//
//#define LONGER_LK_TFT28

//
// 320x240, 2.8", FSMC Stock Display from ET4
//
//#define ANET_ET4_TFT28

//
// 480x320, 3.5", FSMC Stock Display from ET5
//
//#define ANET_ET5_TFT35

//
// Generic TFT with detailed options
//
//#define TFT_GENERIC
#if ENABLED(TFT_GENERIC)
  // :[ 'AUTO', 'ST7735', 'ST7789', 'ST7796', 'R61505', 'ILI9328', 'ILI9341', 'ILI9488' ]
  #define TFT_DRIVER AUTO

  // Interface. Enable one of the following options:
  //#define TFT_INTERFACE_FSMC
  //#define TFT_INTERFACE_SPI

  // TFT Resolution. Enable one of the following options:
  //#define TFT_RES_320x240
  //#define TFT_RES_480x272
  //#define TFT_RES_480x320
#endif

/**
 * TFT UI - User Interface Selection. Enable one of the following options:
 *
 *   TFT_CLASSIC_UI - Emulated DOGM - 128x64 Upscaled
 *   TFT_COLOR_UI   - Marlin Default Menus, Touch Friendly, using full TFT capabilities
 *   TFT_LVGL_UI    - A Modern UI using LVGL
 *
 *   For LVGL_UI also copy the 'assets' folder from the build directory to the
 *   root of your SD card, together with the compiled firmware.
 */
//#define TFT_CLASSIC_UI
//#define TFT_COLOR_UI
//#define TFT_LVGL_UI

#if ENABLED(TFT_LVGL_UI)
  //#define MKS_WIFI_MODULE  // MKS WiFi module
#endif

/**
 * TFT Rotation. Set to one of the following values:
 *
 *   TFT_ROTATE_90,  TFT_ROTATE_90_MIRROR_X,  TFT_ROTATE_90_MIRROR_Y,
 *   TFT_ROTATE_180, TFT_ROTATE_180_MIRROR_X, TFT_ROTATE_180_MIRROR_Y,
 *   TFT_ROTATE_270, TFT_ROTATE_270_MIRROR_X, TFT_ROTATE_270_MIRROR_Y,
 *   TFT_MIRROR_X, TFT_MIRROR_Y, TFT_NO_ROTATION
 */
//#define TFT_ROTATION TFT_NO_ROTATION

//=============================================================================
//============================  Other Controllers  ============================
//=============================================================================

//
// Ender-3 v2 OEM display. A DWIN display with Rotary Encoder.
//
#define DWIN_CREALITY_LCD
#if ENABLED(DWIN_CREALITY_LCD)
  //
  // Enable custom icons
  // Requires Ender-3 v2 OEM display firmware update, or you will get blank icons!
  //
  //#define DWIN_CREALITY_LCD_CUSTOM_ICONS
#endif

//
// Touch Screen Settings
//
//#define TOUCH_SCREEN
#if ENABLED(TOUCH_SCREEN)
  #define BUTTON_DELAY_EDIT  50 // (ms) Button repeat delay for edit screens
  #define BUTTON_DELAY_MENU 250 // (ms) Button repeat delay for menus

  #define TOUCH_SCREEN_CALIBRATION

  //#define TOUCH_CALIBRATION_X 12316
  //#define TOUCH_CALIBRATION_Y -8981
  //#define TOUCH_OFFSET_X        -43
  //#define TOUCH_OFFSET_Y        257
  //#define TOUCH_ORIENTATION TOUCH_LANDSCAPE

  #if BOTH(TOUCH_SCREEN_CALIBRATION, EEPROM_SETTINGS)
    #define TOUCH_CALIBRATION_AUTO_SAVE // Auto save successful calibration values to EEPROM
  #endif

  #if ENABLED(TFT_COLOR_UI)
    //#define SINGLE_TOUCH_NAVIGATION
  #endif
#endif

//
// RepRapWorld REPRAPWORLD_KEYPAD v1.1
// https://reprapworld.com/products/electronics/ramps/keypad_v1_0_fully_assembled/
//
//#define REPRAPWORLD_KEYPAD
//#define REPRAPWORLD_KEYPAD_MOVE_STEP 10.0 // (mm) Distance to move per key-press

//=============================================================================
//=============================== Extra Features ==============================
//=============================================================================

// @section extras

// Set number of user-controlled fans. Disable to use all board-defined fans.
// :[1,2,3,4,5,6,7,8]
//#define NUM_M106_FANS 1

// Increase the FAN PWM frequency. Removes the PWM noise but increases heating in the FET/Arduino
//#define FAST_PWM_FAN

// Use software PWM to drive the fan, as for the heaters. This uses a very low frequency
// which is not as annoying as with the hardware PWM. On the other hand, if this frequency
// is too low, you should also increment SOFT_PWM_SCALE.
//#define FAN_SOFT_PWM

// Incrementing this by 1 will double the software PWM frequency,
// affecting heaters, and the fan if FAN_SOFT_PWM is enabled.
// However, control resolution will be halved for each increment;
// at zero value, there are 128 effective control positions.
// :[0,1,2,3,4,5,6,7]
#define SOFT_PWM_SCALE 0

// If SOFT_PWM_SCALE is set to a value higher than 0, dithering can
// be used to mitigate the associated resolution loss. If enabled,
// some of the PWM cycles are stretched so on average the desired
// duty cycle is attained.
//#define SOFT_PWM_DITHER

// Temperature status LEDs that display the hotend and bed temperature.
// If all hotends, bed temperature, and target temperature are under 54C
// then the BLUE led is on. Otherwise the RED led is on. (1C hysteresis)
//#define TEMP_STAT_LEDS

// Support for the BariCUDA Paste Extruder
//#define BARICUDA

// Support for BlinkM/CyzRgb
//#define BLINKM

// Support for PCA9632 PWM LED driver
//#define PCA9632

// Support for PCA9533 PWM LED driver
//#define PCA9533

/**
 * RGB LED / LED Strip Control
 *
 * Enable support for an RGB LED connected to 5V digital pins, or
 * an RGB Strip connected to MOSFETs controlled by digital pins.
 *
 * Adds the M150 command to set the LED (or LED strip) color.
 * If pins are PWM capable (e.g., 4, 5, 6, 11) then a range of
 * luminance values can be set from 0 to 255.
 * For NeoPixel LED an overall brightness parameter is also available.
 *
 * *** CAUTION ***
 *  LED Strips require a MOSFET Chip between PWM lines and LEDs,
 *  as the Arduino cannot handle the current the LEDs will require.
 *  Failure to follow this precaution can destroy your Arduino!
 *  NOTE: A separate 5V power supply is required! The NeoPixel LED needs
 *  more current than the Arduino 5V linear regulator can produce.
 * *** CAUTION ***
 *
 * LED Type. Enable only one of the following two options.
 */
//#define RGB_LED
//#define RGBW_LED

#if EITHER(RGB_LED, RGBW_LED)
  //#define RGB_LED_R_PIN 34
  //#define RGB_LED_G_PIN 43
  //#define RGB_LED_B_PIN 35
  //#define RGB_LED_W_PIN -1
#endif

// Support for Adafruit NeoPixel LED driver
//#define NEOPIXEL_LED
#if ENABLED(NEOPIXEL_LED)
  #define NEOPIXEL_TYPE   NEO_GRB  // NEO_GRBW / NEO_GRB - four/three channel driver type (defined in Adafruit_NeoPixel.h)
  #define NEOPIXEL_PIN    PB2      // LED driving pin
  //#define NEOPIXEL2_TYPE NEOPIXEL_TYPE
  //#define NEOPIXEL2_PIN    5
  #define NEOPIXEL_PIXELS 4        // Number of LEDs in the strip. (Longest strip when NEOPIXEL2_SEPARATE is disabled.)
  #define NEOPIXEL_IS_SEQUENTIAL   // Sequential display for temperature change - LED by LED. Disable to change all LEDs at once.
  #define NEOPIXEL_BRIGHTNESS 127  // Initial brightness (0-255)
  //#define NEOPIXEL_STARTUP_TEST  // Cycle through colors at startup

  // Support for second Adafruit NeoPixel LED driver controlled with M150 S1 ...
  //#define NEOPIXEL2_SEPARATE
  #if ENABLED(NEOPIXEL2_SEPARATE)
    #define NEOPIXEL2_PIXELS      15  // Number of LEDs in the second strip
    #define NEOPIXEL2_BRIGHTNESS 127  // Initial brightness (0-255)
    #define NEOPIXEL2_STARTUP_TEST    // Cycle through colors at startup
  #else
    //#define NEOPIXEL2_INSERIES      // Default behavior is NeoPixel 2 in parallel
  #endif

  // Use some of the NeoPixel LEDs for static (background) lighting
  //#define NEOPIXEL_BKGD_INDEX_FIRST  0              // Index of the first background LED
  //#define NEOPIXEL_BKGD_INDEX_LAST   5              // Index of the last background LED
  //#define NEOPIXEL_BKGD_COLOR { 255, 255, 255, 0 }  // R, G, B, W
  //#define NEOPIXEL_BKGD_ALWAYS_ON                   // Keep the backlight on when other NeoPixels are off
#endif

/**
 * Printer Event LEDs
 *
 * During printing, the LEDs will reflect the printer status:
 *
 *  - Gradually change from blue to violet as the heated bed gets to target temp
 *  - Gradually change from violet to red as the hotend gets to temperature
 *  - Change to white to illuminate work surface
 *  - Change to green once print has finished
 *  - Turn off after the print has finished and the user has pushed a button
 */
#if ANY(BLINKM, RGB_LED, RGBW_LED, PCA9632, PCA9533, NEOPIXEL_LED)
  #define PRINTER_EVENT_LEDS
#endif

/**
 * Number of servos
 *
 * For some servo-related options NUM_SERVOS will be set automatically.
 * Set this manually if there are extra servos needing manual control.
 * Set to 0 to turn off servo support.
 */
//#define NUM_SERVOS 3 // Servo index starts with 0 for M280 command

// (ms) Delay  before the next move will start, to give the servo time to reach its target angle.
// 300ms is a good value but you can try less delay.
// If the servo can't reach the requested position, increase it.
#define SERVO_DELAY { 300 }

// Only power servos during movement, otherwise leave off to prevent jitter
//#define DEACTIVATE_SERVOS_AFTER_MOVE

// Edit servo angles with M281 and save to EEPROM with M500
//#define EDITABLE_SERVO_ANGLES<|MERGE_RESOLUTION|>--- conflicted
+++ resolved
@@ -127,24 +127,12 @@
 //#define BAUDRATE_2 250000   // Enable to override BAUDRATE
 
 /**
-<<<<<<< HEAD
- * This setting determines the communication speed of the printer.
- *
- * 250000 works in most cases, but you might try a lower speed if
- * you commonly experience drop-outs during host printing.
- * You may try up to 1000000 to speed up SD file transfer.
- *
- * :[2400, 9600, 19200, 38400, 57600, 115200, 250000, 500000, 1000000]
- */
-#define BAUDRATE 115200
-=======
  * Select a third serial port on the board to use for communication with the host.
  * Currently only supported for AVR, DUE, LPC1768/9 and STM32/STM32F1
  * :[-1, 0, 1, 2, 3, 4, 5, 6, 7]
  */
 //#define SERIAL_PORT_3 1
 //#define BAUDRATE_3 250000   // Enable to override BAUDRATE
->>>>>>> 9780b5cb
 
 // Enable the Bluetooth serial interface on AT90USB devices
 //#define BLUETOOTH
@@ -522,20 +510,9 @@
 //#define MAX31865_SENSOR_OHMS_1      100
 //#define MAX31865_CALIBRATION_OHMS_1 430
 
-<<<<<<< HEAD
-// Use temp sensor 1 as a redundant sensor with sensor 0. If the readings
-// from the two sensors differ too much the print will be aborted.
-//#define TEMP_SENSOR_1_AS_REDUNDANT
-#define MAX_REDUNDANT_TEMP_SENSOR_DIFF 10
-
-#define TEMP_RESIDENCY_TIME     10  // (seconds) Time to wait for hotend to "settle" in M109
-#define TEMP_WINDOW              1  // (°C) Temperature proximity for the "temperature reached" timer
-#define TEMP_HYSTERESIS          3  // (°C) Temperature proximity considered "close enough" to the target
-=======
 #define TEMP_RESIDENCY_TIME         10  // (seconds) Time to wait for hotend to "settle" in M109
 #define TEMP_WINDOW                  1  // (°C) Temperature proximity for the "temperature reached" timer
 #define TEMP_HYSTERESIS              3  // (°C) Temperature proximity considered "close enough" to the target
->>>>>>> 9780b5cb
 
 #define TEMP_BED_RESIDENCY_TIME 10  // (seconds) Time to wait for bed to "settle" in M190
 #define TEMP_BED_WINDOW          1  // (°C) Temperature proximity for the "temperature reached" timer
@@ -849,14 +826,10 @@
 #define X_MAX_ENDSTOP_INVERTING false // Set to true to invert the logic of the endstop.
 #define Y_MAX_ENDSTOP_INVERTING false // Set to true to invert the logic of the endstop.
 #define Z_MAX_ENDSTOP_INVERTING false // Set to true to invert the logic of the endstop.
-<<<<<<< HEAD
-#define Z_MIN_PROBE_ENDSTOP_INVERTING true // Set to true to invert the logic of the probe.
-=======
 #define I_MAX_ENDSTOP_INVERTING false // Set to true to invert the logic of the endstop.
 #define J_MAX_ENDSTOP_INVERTING false // Set to true to invert the logic of the endstop.
 #define K_MAX_ENDSTOP_INVERTING false // Set to true to invert the logic of the endstop.
-#define Z_MIN_PROBE_ENDSTOP_INVERTING false // Set to true to invert the logic of the probe.
->>>>>>> 9780b5cb
+#define Z_MIN_PROBE_ENDSTOP_INVERTING true // Set to true to invert the logic of the probe.
 
 /**
  * Stepper Drivers
@@ -1384,11 +1357,7 @@
 
 // @section machine
 
-<<<<<<< HEAD
-// The size of the print bed
-=======
 // The size of the printable area
->>>>>>> 9780b5cb
 #define X_BED_SIZE 220
 #define Y_BED_SIZE 220
 
@@ -2023,14 +1992,10 @@
  *
  * View the current statistics with M78.
  */
-<<<<<<< HEAD
-#define PRINTCOUNTER
-=======
 //#define PRINTCOUNTER
 #if ENABLED(PRINTCOUNTER)
   #define PRINTCOUNTER_SAVE_INTERVAL 60 // (minutes) EEPROM save interval during print
 #endif
->>>>>>> 9780b5cb
 
 /**
  * Password
