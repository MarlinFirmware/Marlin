/**
 * Marlin 3D Printer Firmware
 * Copyright (c) 2020 MarlinFirmware [https://github.com/MarlinFirmware/Marlin]
 *
 * Based on Sprinter and grbl.
 * Copyright (c) 2011 Camiel Gubbels / Erik van der Zalm
 *
 * This program is free software: you can redistribute it and/or modify
 * it under the terms of the GNU General Public License as published by
 * the Free Software Foundation, either version 3 of the License, or
 * (at your option) any later version.
 *
 * This program is distributed in the hope that it will be useful,
 * but WITHOUT ANY WARRANTY; without even the implied warranty of
 * MERCHANTABILITY or FITNESS FOR A PARTICULAR PURPOSE.  See the
 * GNU General Public License for more details.
 *
 * You should have received a copy of the GNU General Public License
 * along with this program.  If not, see <https://www.gnu.org/licenses/>.
 *
 */
#pragma once

/**
 * Configuration.h
 *
 * Basic settings such as:
 *
 * - Type of electronics
 * - Type of temperature sensor
 * - Printer geometry
 * - Endstop configuration
 * - LCD controller
 * - Extra features
 *
 * Advanced settings can be found in Configuration_adv.h
 */
#define CONFIGURATION_H_VERSION 02000901

//===========================================================================
//============================= Getting Started =============================
//===========================================================================

/**
 * Here are some useful links to help get your machine configured and calibrated:
 *
 * Example Configs:     https://github.com/MarlinFirmware/Configurations/branches/all
 *
 * Průša Calculator:    https://blog.prusaprinters.org/calculator_3416/
 *
 * Calibration Guides:  https://reprap.org/wiki/Calibration
 *                      https://reprap.org/wiki/Triffid_Hunter%27s_Calibration_Guide
 *                      https://sites.google.com/site/repraplogphase/calibration-of-your-reprap
 *                      https://youtu.be/wAL9d7FgInk
 *
 * Calibration Objects: https://www.thingiverse.com/thing:5573
 *                      https://www.thingiverse.com/thing:1278865
 */

//===========================================================================
//========================== DELTA / SCARA / TPARA ==========================
//===========================================================================
//
// Download configurations from the link above and customize for your machine.
// Examples are located in config/examples/delta, .../SCARA, and .../TPARA.
//
//===========================================================================

// @section info

// Author info of this build printed to the host during boot and M115
#define STRING_CONFIG_H_AUTHOR "(none, default config)" // Who made the changes.
//#define CUSTOM_VERSION_FILE Version.h // Path from the root directory (no quotes)

/**
 * *** VENDORS PLEASE READ ***
 *
 * Marlin allows you to add a custom boot image for Graphical LCDs.
 * With this option Marlin will first show your custom screen followed
 * by the standard Marlin logo with version number and web URL.
 *
 * We encourage you to take advantage of this new feature and we also
 * respectfully request that you retain the unmodified Marlin boot screen.
 */

// Show the Marlin bootscreen on startup. ** ENABLE FOR PRODUCTION **
#define SHOW_BOOTSCREEN

// Show the bitmap in Marlin/_Bootscreen.h on startup.
//#define SHOW_CUSTOM_BOOTSCREEN

// Show the bitmap in Marlin/_Statusscreen.h on the status screen.
//#define CUSTOM_STATUS_SCREEN_IMAGE

// @section machine

/**
 * Select the serial port on the board to use for communication with the host.
 * This allows the connection of wireless adapters (for instance) to non-default port pins.
 * Serial port -1 is the USB emulated serial port, if available.
 * Note: The first serial port (-1 or 0) will always be used by the Arduino bootloader.
 *
 * :[-1, 0, 1, 2, 3, 4, 5, 6, 7]
 */
#define SERIAL_PORT 2

/**
 * Serial Port Baud Rate
 * This is the default communication speed for all serial ports.
 * Set the baud rate defaults for additional serial ports below.
 *
 * 250000 works in most cases, but you might try a lower speed if
 * you commonly experience drop-outs during host printing.
 * You may try up to 1000000 to speed up SD file transfer.
 *
 * :[2400, 9600, 19200, 38400, 57600, 115200, 250000, 500000, 1000000]
 */
#define BAUDRATE 115200
//#define BAUD_RATE_GCODE     // Enable G-code M575 to set the baud rate

/**
 * Select a secondary serial port on the board to use for communication with the host.
 * Currently Ethernet (-2) is only supported on Teensy 4.1 boards.
 * :[-2, -1, 0, 1, 2, 3, 4, 5, 6, 7]
 */
#define SERIAL_PORT_2 -1
//#define BAUDRATE_2 250000   // Enable to override BAUDRATE

/**
 * Select a third serial port on the board to use for communication with the host.
 * Currently only supported for AVR, DUE, LPC1768/9 and STM32/STM32F1
 * :[-1, 0, 1, 2, 3, 4, 5, 6, 7]
 */
//#define SERIAL_PORT_3 1
//#define BAUDRATE_3 250000   // Enable to override BAUDRATE

// Enable the Bluetooth serial interface on AT90USB devices
//#define BLUETOOTH

// Choose the name from boards.h that matches your setup
#ifndef MOTHERBOARD
  #define MOTHERBOARD BOARD_BTT_SKR_MINI_E3_V2_0
#endif

// Name displayed in the LCD "Ready" message and Info menu
#define CUSTOM_MACHINE_NAME "Ender-3 Pro"

// Printer's unique ID, used by some programs to differentiate between machines.
// Choose your own or use a service like https://www.uuidgenerator.net/version4
#define MACHINE_UUID "c8c479a4-dca3-11eb-ba80-0242ac130004"

/**
 * Define the number of coordinated linear axes.
 * See https://github.com/DerAndere1/Marlin/wiki
 * Each linear axis gets its own stepper control and endstop:
 *
 *   Steppers: *_STEP_PIN, *_ENABLE_PIN, *_DIR_PIN, *_ENABLE_ON
 *   Endstops: *_STOP_PIN, USE_*MIN_PLUG, USE_*MAX_PLUG
 *       Axes: *_MIN_POS, *_MAX_POS, INVERT_*_DIR
 *    Planner: DEFAULT_AXIS_STEPS_PER_UNIT, DEFAULT_MAX_FEEDRATE
 *             DEFAULT_MAX_ACCELERATION, AXIS_RELATIVE_MODES,
 *             MICROSTEP_MODES, MANUAL_FEEDRATE
 *
 * :[3, 4, 5, 6]
 */
//#define LINEAR_AXES 3

/**
 * Axis codes for additional axes:
 * This defines the axis code that is used in G-code commands to
 * reference a specific axis.
 * 'A' for rotational axis parallel to X
 * 'B' for rotational axis parallel to Y
 * 'C' for rotational axis parallel to Z
 * 'U' for secondary linear axis parallel to X
 * 'V' for secondary linear axis parallel to Y
 * 'W' for secondary linear axis parallel to Z
 * Regardless of the settings, firmware-internal axis IDs are
 * I (AXIS4), J (AXIS5), K (AXIS6).
 */
#if LINEAR_AXES >= 4
  #define AXIS4_NAME 'A' // :['A', 'B', 'C', 'U', 'V', 'W']
#endif
#if LINEAR_AXES >= 5
  #define AXIS5_NAME 'B' // :['A', 'B', 'C', 'U', 'V', 'W']
#endif
#if LINEAR_AXES >= 6
  #define AXIS6_NAME 'C' // :['A', 'B', 'C', 'U', 'V', 'W']
#endif

/**
 * Define the number of coordinated linear axes.
 * See https://github.com/DerAndere1/Marlin/wiki
 * Each linear axis gets its own stepper control and endstop:
 *
 *   Steppers: *_STEP_PIN, *_ENABLE_PIN, *_DIR_PIN, *_ENABLE_ON
 *   Endstops: *_STOP_PIN, USE_*MIN_PLUG, USE_*MAX_PLUG
 *       Axes: *_MIN_POS, *_MAX_POS, INVERT_*_DIR
 *    Planner: DEFAULT_AXIS_STEPS_PER_UNIT, DEFAULT_MAX_FEEDRATE
 *             DEFAULT_MAX_ACCELERATION, AXIS_RELATIVE_MODES,
 *             MICROSTEP_MODES, MANUAL_FEEDRATE
 *
 * :[3, 4, 5, 6]
 */
//#define LINEAR_AXES 3

/**
 * Axis codes for additional axes:
 * This defines the axis code that is used in G-code commands to
 * reference a specific axis.
 * 'A' for rotational axis parallel to X
 * 'B' for rotational axis parallel to Y
 * 'C' for rotational axis parallel to Z
 * 'U' for secondary linear axis parallel to X
 * 'V' for secondary linear axis parallel to Y
 * 'W' for secondary linear axis parallel to Z
 * Regardless of the settings, firmware-internal axis IDs are
 * I (AXIS4), J (AXIS5), K (AXIS6).
 */
#if LINEAR_AXES >= 4
  #define AXIS4_NAME 'A' // :['A', 'B', 'C', 'U', 'V', 'W']
#endif
#if LINEAR_AXES >= 5
  #define AXIS5_NAME 'B' // :['A', 'B', 'C', 'U', 'V', 'W']
#endif
#if LINEAR_AXES >= 6
  #define AXIS6_NAME 'C' // :['A', 'B', 'C', 'U', 'V', 'W']
#endif

// @section extruder

// This defines the number of extruders
// :[0, 1, 2, 3, 4, 5, 6, 7, 8]
#define EXTRUDERS 1

// Generally expected filament diameter (1.75, 2.85, 3.0, ...). Used for Volumetric, Filament Width Sensor, etc.
#define DEFAULT_NOMINAL_FILAMENT_DIA 1.75

// For Cyclops or any "multi-extruder" that shares a single nozzle.
//#define SINGLENOZZLE

// Save and restore temperature and fan speed on tool-change.
// Set standby for the unselected tool with M104/106/109 T...
#if ENABLED(SINGLENOZZLE)
  //#define SINGLENOZZLE_STANDBY_TEMP
  //#define SINGLENOZZLE_STANDBY_FAN
#endif

/**
 * Multi-Material Unit
 * Set to one of these predefined models:
 *
 *   PRUSA_MMU1           : Průša MMU1 (The "multiplexer" version)
 *   PRUSA_MMU2           : Průša MMU2
 *   PRUSA_MMU2S          : Průša MMU2S (Requires MK3S extruder with motion sensor, EXTRUDERS = 5)
 *   EXTENDABLE_EMU_MMU2  : MMU with configurable number of filaments (ERCF, SMuFF or similar with Průša MMU2 compatible firmware)
 *   EXTENDABLE_EMU_MMU2S : MMUS with configurable number of filaments (ERCF, SMuFF or similar with Průša MMU2 compatible firmware)
 *
 * Requires NOZZLE_PARK_FEATURE to park print head in case MMU unit fails.
 * See additional options in Configuration_adv.h.
 */
//#define MMU_MODEL PRUSA_MMU2

// A dual extruder that uses a single stepper motor
//#define SWITCHING_EXTRUDER
#if ENABLED(SWITCHING_EXTRUDER)
  #define SWITCHING_EXTRUDER_SERVO_NR 0
  #define SWITCHING_EXTRUDER_SERVO_ANGLES { 0, 90 } // Angles for E0, E1[, E2, E3]
  #if EXTRUDERS > 3
    #define SWITCHING_EXTRUDER_E23_SERVO_NR 1
  #endif
#endif

// A dual-nozzle that uses a servomotor to raise/lower one (or both) of the nozzles
//#define SWITCHING_NOZZLE
#if ENABLED(SWITCHING_NOZZLE)
  #define SWITCHING_NOZZLE_SERVO_NR 0
  //#define SWITCHING_NOZZLE_E1_SERVO_NR 1          // If two servos are used, the index of the second
  #define SWITCHING_NOZZLE_SERVO_ANGLES { 0, 90 }   // Angles for E0, E1 (single servo) or lowered/raised (dual servo)
#endif

/**
 * Two separate X-carriages with extruders that connect to a moving part
 * via a solenoid docking mechanism. Requires SOL1_PIN and SOL2_PIN.
 */
//#define PARKING_EXTRUDER

/**
 * Two separate X-carriages with extruders that connect to a moving part
 * via a magnetic docking mechanism using movements and no solenoid
 *
 * project   : https://www.thingiverse.com/thing:3080893
 * movements : https://youtu.be/0xCEiG9VS3k
 *             https://youtu.be/Bqbcs0CU2FE
 */
//#define MAGNETIC_PARKING_EXTRUDER

#if EITHER(PARKING_EXTRUDER, MAGNETIC_PARKING_EXTRUDER)

  #define PARKING_EXTRUDER_PARKING_X { -78, 184 }     // X positions for parking the extruders
  #define PARKING_EXTRUDER_GRAB_DISTANCE 1            // (mm) Distance to move beyond the parking point to grab the extruder
  //#define MANUAL_SOLENOID_CONTROL                   // Manual control of docking solenoids with M380 S / M381

  #if ENABLED(PARKING_EXTRUDER)

    #define PARKING_EXTRUDER_SOLENOIDS_INVERT           // If enabled, the solenoid is NOT magnetized with applied voltage
    #define PARKING_EXTRUDER_SOLENOIDS_PINS_ACTIVE LOW  // LOW or HIGH pin signal energizes the coil
    #define PARKING_EXTRUDER_SOLENOIDS_DELAY 250        // (ms) Delay for magnetic field. No delay if 0 or not defined.
    //#define MANUAL_SOLENOID_CONTROL                   // Manual control of docking solenoids with M380 S / M381

  #elif ENABLED(MAGNETIC_PARKING_EXTRUDER)

    #define MPE_FAST_SPEED      9000      // (mm/min) Speed for travel before last distance point
    #define MPE_SLOW_SPEED      4500      // (mm/min) Speed for last distance travel to park and couple
    #define MPE_TRAVEL_DISTANCE   10      // (mm) Last distance point
    #define MPE_COMPENSATION       0      // Offset Compensation -1 , 0 , 1 (multiplier) only for coupling

  #endif

#endif

/**
 * Switching Toolhead
 *
 * Support for swappable and dockable toolheads, such as
 * the E3D Tool Changer. Toolheads are locked with a servo.
 */
//#define SWITCHING_TOOLHEAD

/**
 * Magnetic Switching Toolhead
 *
 * Support swappable and dockable toolheads with a magnetic
 * docking mechanism using movement and no servo.
 */
//#define MAGNETIC_SWITCHING_TOOLHEAD

/**
 * Electromagnetic Switching Toolhead
 *
 * Parking for CoreXY / HBot kinematics.
 * Toolheads are parked at one edge and held with an electromagnet.
 * Supports more than 2 Toolheads. See https://youtu.be/JolbsAKTKf4
 */
//#define ELECTROMAGNETIC_SWITCHING_TOOLHEAD

#if ANY(SWITCHING_TOOLHEAD, MAGNETIC_SWITCHING_TOOLHEAD, ELECTROMAGNETIC_SWITCHING_TOOLHEAD)
  #define SWITCHING_TOOLHEAD_Y_POS          235         // (mm) Y position of the toolhead dock
  #define SWITCHING_TOOLHEAD_Y_SECURITY      10         // (mm) Security distance Y axis
  #define SWITCHING_TOOLHEAD_Y_CLEAR         60         // (mm) Minimum distance from dock for unobstructed X axis
  #define SWITCHING_TOOLHEAD_X_POS          { 215, 0 }  // (mm) X positions for parking the extruders
  #if ENABLED(SWITCHING_TOOLHEAD)
    #define SWITCHING_TOOLHEAD_SERVO_NR       2         // Index of the servo connector
    #define SWITCHING_TOOLHEAD_SERVO_ANGLES { 0, 180 }  // (degrees) Angles for Lock, Unlock
  #elif ENABLED(MAGNETIC_SWITCHING_TOOLHEAD)
    #define SWITCHING_TOOLHEAD_Y_RELEASE      5         // (mm) Security distance Y axis
    #define SWITCHING_TOOLHEAD_X_SECURITY   { 90, 150 } // (mm) Security distance X axis (T0,T1)
    //#define PRIME_BEFORE_REMOVE                       // Prime the nozzle before release from the dock
    #if ENABLED(PRIME_BEFORE_REMOVE)
      #define SWITCHING_TOOLHEAD_PRIME_MM           20  // (mm)   Extruder prime length
      #define SWITCHING_TOOLHEAD_RETRACT_MM         10  // (mm)   Retract after priming length
      #define SWITCHING_TOOLHEAD_PRIME_FEEDRATE    300  // (mm/min) Extruder prime feedrate
      #define SWITCHING_TOOLHEAD_RETRACT_FEEDRATE 2400  // (mm/min) Extruder retract feedrate
    #endif
  #elif ENABLED(ELECTROMAGNETIC_SWITCHING_TOOLHEAD)
    #define SWITCHING_TOOLHEAD_Z_HOP          2         // (mm) Z raise for switching
  #endif
#endif

/**
 * "Mixing Extruder"
 *   - Adds G-codes M163 and M164 to set and "commit" the current mix factors.
 *   - Extends the stepping routines to move multiple steppers in proportion to the mix.
 *   - Optional support for Repetier Firmware's 'M164 S<index>' supporting virtual tools.
 *   - This implementation supports up to two mixing extruders.
 *   - Enable DIRECT_MIXING_IN_G1 for M165 and mixing in G1 (from Pia Taubert's reference implementation).
 */
//#define MIXING_EXTRUDER
#if ENABLED(MIXING_EXTRUDER)
  #define MIXING_STEPPERS 2        // Number of steppers in your mixing extruder
  #define MIXING_VIRTUAL_TOOLS 16  // Use the Virtual Tool method with M163 and M164
  //#define DIRECT_MIXING_IN_G1    // Allow ABCDHI mix factors in G1 movement commands
  //#define GRADIENT_MIX           // Support for gradient mixing with M166 and LCD
  #if ENABLED(GRADIENT_MIX)
    //#define GRADIENT_VTOOL       // Add M166 T to use a V-tool index as a Gradient alias
  #endif
#endif

// Offset of the extruders (uncomment if using more than one and relying on firmware to position when changing).
// The offset has to be X=0, Y=0 for the extruder 0 hotend (default extruder).
// For the other hotends it is their distance from the extruder 0 hotend.
//#define HOTEND_OFFSET_X { 0.0, 20.00 } // (mm) relative X-offset for each nozzle
//#define HOTEND_OFFSET_Y { 0.0, 5.00 }  // (mm) relative Y-offset for each nozzle
//#define HOTEND_OFFSET_Z { 0.0, 0.00 }  // (mm) relative Z-offset for each nozzle

// @section machine

/**
 * Power Supply Control
 *
 * Enable and connect the power supply to the PS_ON_PIN.
 * Specify whether the power supply is active HIGH or active LOW.
 */
//#define PSU_CONTROL
//#define PSU_NAME "Power Supply"

#if ENABLED(PSU_CONTROL)
  //#define PS_OFF_CONFIRM          // Confirm dialog when power off
  //#define PS_OFF_SOUND            // Beep 1s when power off
  #define PSU_ACTIVE_STATE LOW      // Set 'LOW' for ATX, 'HIGH' for X-Box

  //#define PSU_DEFAULT_OFF         // Keep power off until enabled directly with M80
  //#define PSU_POWERUP_DELAY 250   // (ms) Delay for the PSU to warm up to full power

  //#define PSU_POWERUP_GCODE  "M355 S1"  // G-code to run after power-on (e.g., case light on)
  //#define PSU_POWEROFF_GCODE "M355 S0"  // G-code to run before power-off (e.g., case light off)

  //#define AUTO_POWER_CONTROL      // Enable automatic control of the PS_ON pin
  #if ENABLED(AUTO_POWER_CONTROL)
    #define AUTO_POWER_FANS         // Turn on PSU if fans need power
    #define AUTO_POWER_E_FANS
    #define AUTO_POWER_CONTROLLERFAN
    #define AUTO_POWER_CHAMBER_FAN
    #define AUTO_POWER_COOLER_FAN
    //#define AUTO_POWER_E_TEMP        50 // (°C) Turn on PSU if any extruder is over this temperature
    //#define AUTO_POWER_CHAMBER_TEMP  30 // (°C) Turn on PSU if the chamber is over this temperature
    //#define AUTO_POWER_COOLER_TEMP   26 // (°C) Turn on PSU if the cooler is over this temperature
    #define POWER_TIMEOUT              30 // (s) Turn off power if the machine is idle for this duration
    //#define POWER_OFF_DELAY          60 // (s) Delay of poweroff after M81 command. Useful to let fans run for extra time.
  #endif
#endif

//===========================================================================
//============================= Thermal Settings ============================
//===========================================================================
// @section temperature

/**
 * --NORMAL IS 4.7kΩ PULLUP!-- 1kΩ pullup can be used on hotend sensor, using correct resistor and table
 *
 * Temperature sensors available:
 *
 *  SPI RTD/Thermocouple Boards - IMPORTANT: Read the NOTE below!
 *  -------
 *    -5 : MAX31865 with Pt100/Pt1000, 2, 3, or 4-wire  (only for sensors 0-1)
 *                  NOTE: You must uncomment/set the MAX31865_*_OHMS_n defines below.
 *    -3 : MAX31855 with Thermocouple, -200°C to +700°C (only for sensors 0-1)
 *    -2 : MAX6675  with Thermocouple, 0°C to +700°C    (only for sensors 0-1)
 *
 *  NOTE: Ensure TEMP_n_CS_PIN is set in your pins file for each TEMP_SENSOR_n using an SPI Thermocouple. By default,
 *        Hardware SPI on the default serial bus is used. If you have also set TEMP_n_SCK_PIN and TEMP_n_MISO_PIN,
 *        Software SPI will be used on those ports instead. You can force Hardware SPI on the default bus in the
 *        Configuration_adv.h file. At this time, separate Hardware SPI buses for sensors are not supported.
 *
 *  Analog Themocouple Boards
 *  -------
 *    -4 : AD8495 with Thermocouple
 *    -1 : AD595  with Thermocouple
 *
 *  Analog Thermistors - 4.7kΩ pullup - Normal
 *  -------
 *     1 : 100kΩ  EPCOS - Best choice for EPCOS thermistors
 *   331 : 100kΩ  Same as #1, but 3.3V scaled for MEGA
 *   332 : 100kΩ  Same as #1, but 3.3V scaled for DUE
 *     2 : 200kΩ  ATC Semitec 204GT-2
 *   202 : 200kΩ  Copymaster 3D
 *     3 : ???Ω   Mendel-parts thermistor
 *     4 : 10kΩ   Generic Thermistor !! DO NOT use for a hotend - it gives bad resolution at high temp. !!
 *     5 : 100kΩ  ATC Semitec 104GT-2/104NT-4-R025H42G - Used in ParCan, J-Head, and E3D, SliceEngineering 300°C
 *   501 : 100kΩ  Zonestar - Tronxy X3A
 *   502 : 100kΩ  Zonestar - used by hot bed in Zonestar Průša P802M
 *   512 : 100kΩ  RPW-Ultra hotend
 *     6 : 100kΩ  EPCOS - Not as accurate as table #1 (created using a fluke thermocouple)
 *     7 : 100kΩ  Honeywell 135-104LAG-J01
 *    71 : 100kΩ  Honeywell 135-104LAF-J01
 *     8 : 100kΩ  Vishay 0603 SMD NTCS0603E3104FXT
 *     9 : 100kΩ  GE Sensing AL03006-58.2K-97-G1
 *    10 : 100kΩ  RS PRO 198-961
 *    11 : 100kΩ  Keenovo AC silicone mats, most Wanhao i3 machines - beta 3950, 1%
 *    12 : 100kΩ  Vishay 0603 SMD NTCS0603E3104FXT (#8) - calibrated for Makibox hot bed
 *    13 : 100kΩ  Hisens up to 300°C - for "Simple ONE" & "All In ONE" hotend - beta 3950, 1%
 *    15 : 100kΩ  Calibrated for JGAurora A5 hotend
 *    18 : 200kΩ  ATC Semitec 204GT-2 Dagoma.Fr - MKS_Base_DKU001327
 *    22 : 100kΩ  GTM32 Pro vB - hotend - 4.7kΩ pullup to 3.3V and 220Ω to analog input
 *    23 : 100kΩ  GTM32 Pro vB - bed - 4.7kΩ pullup to 3.3v and 220Ω to analog input
 *    30 : 100kΩ  Kis3d Silicone heating mat 200W/300W with 6mm precision cast plate (EN AW 5083) NTC100K - beta 3950
 *    60 : 100kΩ  Maker's Tool Works Kapton Bed Thermistor - beta 3950
 *    61 : 100kΩ  Formbot/Vivedino 350°C Thermistor - beta 3950
 *    66 : 4.7MΩ  Dyze Design High Temperature Thermistor
 *    67 : 500kΩ  SliceEngineering 450°C Thermistor
 *    70 : 100kΩ  bq Hephestos 2
 *    75 : 100kΩ  Generic Silicon Heat Pad with NTC100K MGB18-104F39050L32
<<<<<<< HEAD
 *  2000 : 100kΩ  Ultimachine Rambo TDK NTCG104LH104KT1 NTC100K motherboard Thermistor
=======
>>>>>>> 718227a9
 *
 *  Analog Thermistors - 1kΩ pullup - Atypical, and requires changing out the 4.7kΩ pullup for 1kΩ.
 *  -------                           (but gives greater accuracy and more stable PID)
 *    51 : 100kΩ  EPCOS (1kΩ pullup)
 *    52 : 200kΩ  ATC Semitec 204GT-2 (1kΩ pullup)
 *    55 : 100kΩ  ATC Semitec 104GT-2 - Used in ParCan & J-Head (1kΩ pullup)
 *
 *  Analog Thermistors - 10kΩ pullup - Atypical
 *  -------
 *    99 : 100kΩ  Found on some Wanhao i3 machines with a 10kΩ pull-up resistor
 *
 *  Analog RTDs (Pt100/Pt1000)
 *  -------
 *   110 : Pt100  with 1kΩ pullup (atypical)
 *   147 : Pt100  with 4.7kΩ pullup
 *  1010 : Pt1000 with 1kΩ pullup (atypical)
 *  1047 : Pt1000 with 4.7kΩ pullup (E3D)
 *    20 : Pt100  with circuit in the Ultimainboard V2.x with mainboard ADC reference voltage = INA826 amplifier-board supply voltage.
 *                NOTE: (1) Must use an ADC input with no pullup. (2) Some INA826 amplifiers are unreliable at 3.3V so consider using sensor 147, 110, or 21.
 *    21 : Pt100  with circuit in the Ultimainboard V2.x with 3.3v ADC reference voltage (STM32, LPC176x....) and 5V INA826 amplifier board supply.
 *                NOTE: ADC pins are not 5V tolerant. Not recommended because it's possible to damage the CPU by going over 500°C.
 *   201 : Pt100  with circuit in Overlord, similar to Ultimainboard V2.x
 *
<<<<<<< HEAD
 *  Custom/Dummy/Other Thermal Sensors
=======
 *  Custom/Dummy/Other Thermos
>>>>>>> 718227a9
 *  ------
 *     0 : not used
 *  1000 : Custom - Specify parameters in Configuration_adv.h
 *
 *   !!! Use these for Testing or Development purposes. NEVER for production machine. !!!
 *   998 : Dummy Table that ALWAYS reads 25°C or the temperature defined below.
 *   999 : Dummy Table that ALWAYS reads 100°C or the temperature defined below.
 *
 */
#define TEMP_SENSOR_0 1
#define TEMP_SENSOR_1 0
#define TEMP_SENSOR_2 0
#define TEMP_SENSOR_3 0
#define TEMP_SENSOR_4 0
#define TEMP_SENSOR_5 0
#define TEMP_SENSOR_6 0
#define TEMP_SENSOR_7 0
#define TEMP_SENSOR_BED 1
#define TEMP_SENSOR_PROBE 0
#define TEMP_SENSOR_CHAMBER 0
#define TEMP_SENSOR_COOLER 0
#define TEMP_SENSOR_BOARD 0
#define TEMP_SENSOR_REDUNDANT 0

// Dummy thermistor constant temperature readings, for use with 998 and 999
#define DUMMY_THERMISTOR_998_VALUE  25
#define DUMMY_THERMISTOR_999_VALUE 100

// Resistor values when using MAX31865 sensors (-5) on TEMP_SENSOR_0 / 1
//#define MAX31865_SENSOR_OHMS_0      100   // (Ω) Typically 100 or 1000 (PT100 or PT1000)
//#define MAX31865_CALIBRATION_OHMS_0 430   // (Ω) Typically 430 for Adafruit PT100; 4300 for Adafruit PT1000
//#define MAX31865_SENSOR_OHMS_1      100
//#define MAX31865_CALIBRATION_OHMS_1 430

#define TEMP_RESIDENCY_TIME         10  // (seconds) Time to wait for hotend to "settle" in M109
#define TEMP_WINDOW                  1  // (°C) Temperature proximity for the "temperature reached" timer
#define TEMP_HYSTERESIS              3  // (°C) Temperature proximity considered "close enough" to the target

#define TEMP_BED_RESIDENCY_TIME     10  // (seconds) Time to wait for bed to "settle" in M190
#define TEMP_BED_WINDOW              1  // (°C) Temperature proximity for the "temperature reached" timer
#define TEMP_BED_HYSTERESIS          3  // (°C) Temperature proximity considered "close enough" to the target

#define TEMP_CHAMBER_RESIDENCY_TIME 10  // (seconds) Time to wait for chamber to "settle" in M191
#define TEMP_CHAMBER_WINDOW          1  // (°C) Temperature proximity for the "temperature reached" timer
#define TEMP_CHAMBER_HYSTERESIS      3  // (°C) Temperature proximity considered "close enough" to the target

/**
 * Redundant Temperature Sensor (TEMP_SENSOR_REDUNDANT)
 *
 * Use a temp sensor as a redundant sensor for another reading. Select an unused temperature sensor, and another
 * sensor you'd like it to be redundant for. If the two thermistors differ by TEMP_SENSOR_REDUNDANT_MAX_DIFF (°C),
 * the print will be aborted. Whichever sensor is selected will have its normal functions disabled; i.e. selecting
 * the Bed sensor (-1) will disable bed heating/monitoring.
 *
 * For selecting source/target use: COOLER, PROBE, BOARD, CHAMBER, BED, E0, E1, E2, E3, E4, E5, E6, E7
 */
#if TEMP_SENSOR_REDUNDANT
  #define TEMP_SENSOR_REDUNDANT_SOURCE    E1  // The sensor that will provide the redundant reading.
  #define TEMP_SENSOR_REDUNDANT_TARGET    E0  // The sensor that we are providing a redundant reading for.
  #define TEMP_SENSOR_REDUNDANT_MAX_DIFF  10  // (°C) Temperature difference that will trigger a print abort.
#endif

// Below this temperature the heater will be switched off
// because it probably indicates a broken thermistor wire.
#define HEATER_0_MINTEMP   5
#define HEATER_1_MINTEMP   5
#define HEATER_2_MINTEMP   5
#define HEATER_3_MINTEMP   5
#define HEATER_4_MINTEMP   5
#define HEATER_5_MINTEMP   5
#define HEATER_6_MINTEMP   5
#define HEATER_7_MINTEMP   5
#define BED_MINTEMP        5
#define CHAMBER_MINTEMP    5

// Above this temperature the heater will be switched off.
// This can protect components from overheating, but NOT from shorts and failures.
// (Use MINTEMP for thermistor short/failure protection.)
#define HEATER_0_MAXTEMP 275
#define HEATER_1_MAXTEMP 275
#define HEATER_2_MAXTEMP 275
#define HEATER_3_MAXTEMP 275
#define HEATER_4_MAXTEMP 275
#define HEATER_5_MAXTEMP 275
#define HEATER_6_MAXTEMP 275
#define HEATER_7_MAXTEMP 275
#define BED_MAXTEMP      125
#define CHAMBER_MAXTEMP  60

/**
 * Thermal Overshoot
 * During heatup (and printing) the temperature can often "overshoot" the target by many degrees
 * (especially before PID tuning). Setting the target temperature too close to MAXTEMP guarantees
 * a MAXTEMP shutdown! Use these values to forbid temperatures being set too close to MAXTEMP.
 */
#define HOTEND_OVERSHOOT 15   // (°C) Forbid temperatures over MAXTEMP - OVERSHOOT
#define BED_OVERSHOOT    10   // (°C) Forbid temperatures over MAXTEMP - OVERSHOOT
#define COOLER_OVERSHOOT  2   // (°C) Forbid temperatures closer than OVERSHOOT

//===========================================================================
//============================= PID Settings ================================
//===========================================================================
// PID Tuning Guide here: https://reprap.org/wiki/PID_Tuning

// Comment the following line to disable PID and enable bang-bang.
#define PIDTEMP
#define BANG_MAX 255     // Limits current to nozzle while in bang-bang mode; 255=full current
#define PID_MAX BANG_MAX // Limits current to nozzle while PID is active (see PID_FUNCTIONAL_RANGE below); 255=full current
#define PID_K1 0.95      // Smoothing factor within any PID loop

#if ENABLED(PIDTEMP)
  #define PID_EDIT_MENU         // Add PID editing to the "Advanced Settings" menu. (~700 bytes of PROGMEM)
  #define PID_AUTOTUNE_MENU     // Add PID auto-tuning to the "Advanced Settings" menu. (~250 bytes of PROGMEM)
  // #define PID_PARAMS_PER_HOTEND // Uses separate PID parameters for each extruder (useful for mismatched extruders)
                                  // Set/get with gcode: M301 E[extruder number, 0-2]

  #if ENABLED(PID_PARAMS_PER_HOTEND)
    // Specify between 1 and HOTENDS values per array.
    // If fewer than EXTRUDER values are provided, the last element will be repeated.
    #define DEFAULT_Kp_LIST {  22.20,  22.20 }
    #define DEFAULT_Ki_LIST {   1.08,   1.08 }
    #define DEFAULT_Kd_LIST { 114.00, 114.00 }
  #else
    #define DEFAULT_Kp 28.00
    #define DEFAULT_Ki 2.33
    #define DEFAULT_Kd 84.01
  #endif
#endif // PIDTEMP

//===========================================================================
//====================== PID > Bed Temperature Control ======================
//===========================================================================

/**
 * PID Bed Heating
 *
 * If this option is enabled set PID constants below.
 * If this option is disabled, bang-bang will be used and BED_LIMIT_SWITCHING will enable hysteresis.
 *
 * The PID frequency will be the same as the extruder PWM.
 * If PID_dT is the default, and correct for the hardware/configuration, that means 7.689Hz,
 * which is fine for driving a square wave into a resistive load and does not significantly
 * impact FET heating. This also works fine on a Fotek SSR-10DA Solid State Relay into a 250W
 * heater. If your configuration is significantly different than this and you don't understand
 * the issues involved, don't use bed PID until someone else verifies that your hardware works.
 */
#define PIDTEMPBED

//#define BED_LIMIT_SWITCHING

/**
 * Max Bed Power
 * Applies to all forms of bed control (PID, bang-bang, and bang-bang with hysteresis).
 * When set to any value below 255, enables a form of PWM to the bed that acts like a divider
 * so don't use it unless you are OK with PWM on your bed. (See the comment on enabling PIDTEMPBED)
 */
#define MAX_BED_POWER 255 // limits duty cycle to bed; 255=full current

#if ENABLED(PIDTEMPBED)
  //#define MIN_BED_POWER 0
  //#define PID_BED_DEBUG // Sends debug data to the serial port.

  // 120V 250W silicone heater into 4mm borosilicate (MendelMax 1.5+)
  // from FOPDT model - kp=.39 Tp=405 Tdead=66, Tc set to 79.2, aggressive factor of .15 (vs .1, 1, 10)
  #define DEFAULT_bedKp 103.13
  #define DEFAULT_bedKi 20.30
  #define DEFAULT_bedKd 349.28

  // FIND YOUR OWN: "M303 E-1 C8 S90" to run autotune on the bed at 90 degreesC for 8 cycles.
#endif // PIDTEMPBED

//===========================================================================
//==================== PID > Chamber Temperature Control ====================
//===========================================================================

/**
 * PID Chamber Heating
 *
 * If this option is enabled set PID constants below.
 * If this option is disabled, bang-bang will be used and CHAMBER_LIMIT_SWITCHING will enable
 * hysteresis.
 *
 * The PID frequency will be the same as the extruder PWM.
 * If PID_dT is the default, and correct for the hardware/configuration, that means 7.689Hz,
 * which is fine for driving a square wave into a resistive load and does not significantly
 * impact FET heating. This also works fine on a Fotek SSR-10DA Solid State Relay into a 200W
 * heater. If your configuration is significantly different than this and you don't understand
 * the issues involved, don't use chamber PID until someone else verifies that your hardware works.
 */
//#define PIDTEMPCHAMBER
//#define CHAMBER_LIMIT_SWITCHING

/**
 * Max Chamber Power
 * Applies to all forms of chamber control (PID, bang-bang, and bang-bang with hysteresis).
 * When set to any value below 255, enables a form of PWM to the chamber heater that acts like a divider
 * so don't use it unless you are OK with PWM on your heater. (See the comment on enabling PIDTEMPCHAMBER)
 */
#define MAX_CHAMBER_POWER 255 // limits duty cycle to chamber heater; 255=full current

#if ENABLED(PIDTEMPCHAMBER)
  #define MIN_CHAMBER_POWER 0
  //#define PID_CHAMBER_DEBUG // Sends debug data to the serial port.

  // Lasko "MyHeat Personal Heater" (200w) modified with a Fotek SSR-10DA to control only the heating element
  // and placed inside the small Creality printer enclosure tent.
  //
  #define DEFAULT_chamberKp 37.04
  #define DEFAULT_chamberKi 1.40
  #define DEFAULT_chamberKd 655.17
  // M309 P37.04 I1.04 D655.17

  // FIND YOUR OWN: "M303 E-2 C8 S50" to run autotune on the chamber at 50 degreesC for 8 cycles.
#endif // PIDTEMPCHAMBER

#if ANY(PIDTEMP, PIDTEMPBED, PIDTEMPCHAMBER)
  //#define PID_DEBUG             // Sends debug data to the serial port. Use 'M303 D' to toggle activation.
  //#define PID_OPENLOOP          // Puts PID in open loop. M104/M140 sets the output power from 0 to PID_MAX
  //#define SLOW_PWM_HEATERS      // PWM with very low frequency (roughly 0.125Hz=8s) and minimum state time of approximately 1s useful for heaters driven by a relay
  #define PID_FUNCTIONAL_RANGE 10 // If the temperature difference between the target temperature and the actual temperature
                                  // is more than PID_FUNCTIONAL_RANGE then the PID will be shut off and the heater will be set to min/max.
#endif

// @section extruder

/**
 * Prevent extrusion if the temperature is below EXTRUDE_MINTEMP.
 * Add M302 to set the minimum extrusion temperature and/or turn
 * cold extrusion prevention on and off.
 *
 * *** IT IS HIGHLY RECOMMENDED TO LEAVE THIS OPTION ENABLED! ***
 */
#define PREVENT_COLD_EXTRUSION
#define EXTRUDE_MINTEMP 170

/**
 * Prevent a single extrusion longer than EXTRUDE_MAXLENGTH.
 * Note: For Bowden Extruders make this large enough to allow load/unload.
 */
#define PREVENT_LENGTHY_EXTRUDE
#define EXTRUDE_MAXLENGTH 235

//===========================================================================
//======================== Thermal Runaway Protection =======================
//===========================================================================

/**
 * Thermal Protection provides additional protection to your printer from damage
 * and fire. Marlin always includes safe min and max temperature ranges which
 * protect against a broken or disconnected thermistor wire.
 *
 * The issue: If a thermistor falls out, it will report the much lower
 * temperature of the air in the room, and the the firmware will keep
 * the heater on.
 *
 * If you get "Thermal Runaway" or "Heating failed" errors the
 * details can be tuned in Configuration_adv.h
 */

#define THERMAL_PROTECTION_HOTENDS // Enable thermal protection for all extruders
#define THERMAL_PROTECTION_BED     // Enable thermal protection for the heated bed
#define THERMAL_PROTECTION_CHAMBER // Enable thermal protection for the heated chamber
#define THERMAL_PROTECTION_COOLER  // Enable thermal protection for the laser cooling

//===========================================================================
//============================= Mechanical Settings =========================
//===========================================================================

// @section machine

// Enable one of the options below for CoreXY, CoreXZ, or CoreYZ kinematics,
// either in the usual order or reversed
//#define COREXY
//#define COREXZ
//#define COREYZ
//#define COREYX
//#define COREZX
//#define COREZY
//#define MARKFORGED_XY  // MarkForged. See https://reprap.org/forum/read.php?152,504042

//===========================================================================
//============================== Endstop Settings ===========================
//===========================================================================

// @section homing

// Specify here all the endstop connectors that are connected to any endstop or probe.
// Almost all printers will be using one per axis. Probes will use one or more of the
// extra connectors. Leave undefined any used for non-endstop and non-probe purposes.
#define USE_XMIN_PLUG
#define USE_YMIN_PLUG
#define USE_ZMIN_PLUG
//#define USE_IMIN_PLUG
//#define USE_JMIN_PLUG
//#define USE_KMIN_PLUG
//#define USE_XMAX_PLUG
//#define USE_YMAX_PLUG
//#define USE_ZMAX_PLUG
//#define USE_IMAX_PLUG
//#define USE_JMAX_PLUG
//#define USE_KMAX_PLUG

// Enable pullup for all endstops to prevent a floating state
#define ENDSTOPPULLUPS
#if DISABLED(ENDSTOPPULLUPS)
  // Disable ENDSTOPPULLUPS to set pullups individually
  //#define ENDSTOPPULLUP_XMAX
  //#define ENDSTOPPULLUP_YMAX
  //#define ENDSTOPPULLUP_ZMAX
  //#define ENDSTOPPULLUP_IMAX
  //#define ENDSTOPPULLUP_JMAX
  //#define ENDSTOPPULLUP_KMAX
  //#define ENDSTOPPULLUP_XMIN
  //#define ENDSTOPPULLUP_YMIN
  //#define ENDSTOPPULLUP_ZMIN
  //#define ENDSTOPPULLUP_IMIN
  //#define ENDSTOPPULLUP_JMIN
  //#define ENDSTOPPULLUP_KMIN
  //#define ENDSTOPPULLUP_ZMIN_PROBE
#endif

// Enable pulldown for all endstops to prevent a floating state
//#define ENDSTOPPULLDOWNS
#if DISABLED(ENDSTOPPULLDOWNS)
  // Disable ENDSTOPPULLDOWNS to set pulldowns individually
  //#define ENDSTOPPULLDOWN_XMAX
  //#define ENDSTOPPULLDOWN_YMAX
  //#define ENDSTOPPULLDOWN_ZMAX
  //#define ENDSTOPPULLDOWN_IMAX
  //#define ENDSTOPPULLDOWN_JMAX
  //#define ENDSTOPPULLDOWN_KMAX
  //#define ENDSTOPPULLDOWN_XMIN
  //#define ENDSTOPPULLDOWN_YMIN
  //#define ENDSTOPPULLDOWN_ZMIN
  //#define ENDSTOPPULLDOWN_IMIN
  //#define ENDSTOPPULLDOWN_JMIN
  //#define ENDSTOPPULLDOWN_KMIN
  //#define ENDSTOPPULLDOWN_ZMIN_PROBE
#endif

// Mechanical endstop with COM to ground and NC to Signal uses "false" here (most common setup).
#define X_MIN_ENDSTOP_INVERTING false // Set to true to invert the logic of the endstop.
#define Y_MIN_ENDSTOP_INVERTING false // Set to true to invert the logic of the endstop.
#define Z_MIN_ENDSTOP_INVERTING false // Set to true to invert the logic of the endstop.
#define I_MIN_ENDSTOP_INVERTING false // Set to true to invert the logic of the endstop.
#define J_MIN_ENDSTOP_INVERTING false // Set to true to invert the logic of the endstop.
#define K_MIN_ENDSTOP_INVERTING false // Set to true to invert the logic of the endstop.
#define X_MAX_ENDSTOP_INVERTING false // Set to true to invert the logic of the endstop.
#define Y_MAX_ENDSTOP_INVERTING false // Set to true to invert the logic of the endstop.
#define Z_MAX_ENDSTOP_INVERTING false // Set to true to invert the logic of the endstop.
#define I_MAX_ENDSTOP_INVERTING false // Set to true to invert the logic of the endstop.
#define J_MAX_ENDSTOP_INVERTING false // Set to true to invert the logic of the endstop.
#define K_MAX_ENDSTOP_INVERTING false // Set to true to invert the logic of the endstop.
#define Z_MIN_PROBE_ENDSTOP_INVERTING false // Set to true to invert the logic of the probe.

/**
 * Stepper Drivers
 *
 * These settings allow Marlin to tune stepper driver timing and enable advanced options for
 * stepper drivers that support them. You may also override timing options in Configuration_adv.h.
 *
 * A4988 is assumed for unspecified drivers.
 *
 * Use TMC2208/TMC2208_STANDALONE for TMC2225 drivers and TMC2209/TMC2209_STANDALONE for TMC2226 drivers.
 *
 * Options: A4988, A5984, DRV8825, LV8729, L6470, L6474, POWERSTEP01,
 *          TB6560, TB6600, TMC2100,
 *          TMC2130, TMC2130_STANDALONE, TMC2160, TMC2160_STANDALONE,
 *          TMC2208, TMC2208_STANDALONE, TMC2209, TMC2209_STANDALONE,
 *          TMC26X,  TMC26X_STANDALONE,  TMC2660, TMC2660_STANDALONE,
 *          TMC5130, TMC5130_STANDALONE, TMC5160, TMC5160_STANDALONE
 * :['A4988', 'A5984', 'DRV8825', 'LV8729', 'L6470', 'L6474', 'POWERSTEP01', 'TB6560', 'TB6600', 'TMC2100', 'TMC2130', 'TMC2130_STANDALONE', 'TMC2160', 'TMC2160_STANDALONE', 'TMC2208', 'TMC2208_STANDALONE', 'TMC2209', 'TMC2209_STANDALONE', 'TMC26X', 'TMC26X_STANDALONE', 'TMC2660', 'TMC2660_STANDALONE', 'TMC5130', 'TMC5130_STANDALONE', 'TMC5160', 'TMC5160_STANDALONE']
 */
#define X_DRIVER_TYPE  TMC2209
#define Y_DRIVER_TYPE  TMC2209
#define Z_DRIVER_TYPE  TMC2209
//#define X2_DRIVER_TYPE A4988
//#define Y2_DRIVER_TYPE A4988
//#define Z2_DRIVER_TYPE A4988
//#define Z3_DRIVER_TYPE A4988
//#define Z4_DRIVER_TYPE A4988
//#define I_DRIVER_TYPE  A4988
//#define J_DRIVER_TYPE  A4988
//#define K_DRIVER_TYPE  A4988
#define E0_DRIVER_TYPE TMC2209
//#define E1_DRIVER_TYPE A4988
//#define E2_DRIVER_TYPE A4988
//#define E3_DRIVER_TYPE A4988
//#define E4_DRIVER_TYPE A4988
//#define E5_DRIVER_TYPE A4988
//#define E6_DRIVER_TYPE A4988
//#define E7_DRIVER_TYPE A4988

// Enable this feature if all enabled endstop pins are interrupt-capable.
// This will remove the need to poll the interrupt pins, saving many CPU cycles.
//#define ENDSTOP_INTERRUPTS_FEATURE

/**
 * Endstop Noise Threshold
 *
 * Enable if your probe or endstops falsely trigger due to noise.
 *
 * - Higher values may affect repeatability or accuracy of some bed probes.
 * - To fix noise install a 100nF ceramic capacitor in parallel with the switch.
 * - This feature is not required for common micro-switches mounted on PCBs
 *   based on the Makerbot design, which already have the 100nF capacitor.
 *
 * :[2,3,4,5,6,7]
 */
//#define ENDSTOP_NOISE_THRESHOLD 2

// Check for stuck or disconnected endstops during homing moves.
#define DETECT_BROKEN_ENDSTOP

//=============================================================================
//============================== Movement Settings ============================
//=============================================================================
// @section motion

/**
 * Default Settings
 *
 * These settings can be reset by M502
 *
 * Note that if EEPROM is enabled, saved values will override these.
 */

/**
 * With this option each E stepper can have its own factors for the
 * following movement settings. If fewer factors are given than the
 * total number of extruders, the last value applies to the rest.
 */
//#define DISTINCT_E_FACTORS

/**
 * Default Axis Steps Per Unit (steps/mm)
 * Override with M92
 *                                      X, Y, Z [, I [, J [, K]]], E0 [, E1[, E2...]]
 */
#define DEFAULT_AXIS_STEPS_PER_UNIT   { 80, 80, 400, 93 }

/**
 * Default Max Feed Rate (mm/s)
 * Override with M203
 *                                      X, Y, Z [, I [, J [, K]]], E0 [, E1[, E2...]]
 */
#define DEFAULT_MAX_FEEDRATE          { 150, 150, 20, 120 }

//#define LIMITED_MAX_FR_EDITING        // Limit edit via M203 or LCD to DEFAULT_MAX_FEEDRATE * 2
#if ENABLED(LIMITED_MAX_FR_EDITING)
  #define MAX_FEEDRATE_EDIT_VALUES    { 600, 600, 10, 50 } // ...or, set your own edit limits
#endif

/**
 * Default Max Acceleration (change/s) change = mm/s
 * (Maximum start speed for accelerated moves)
 * Override with M201
 *                                      X, Y, Z [, I [, J [, K]]], E0 [, E1[, E2...]]
 */
#define DEFAULT_MAX_ACCELERATION      { 3000, 3000, 100, 10000 }

//#define LIMITED_MAX_ACCEL_EDITING     // Limit edit via M201 or LCD to DEFAULT_MAX_ACCELERATION * 2
#if ENABLED(LIMITED_MAX_ACCEL_EDITING)
  #define MAX_ACCEL_EDIT_VALUES       { 6000, 6000, 200, 20000 } // ...or, set your own edit limits
#endif

/**
 * Default Acceleration (change/s) change = mm/s
 * Override with M204
 *
 *   M204 P    Acceleration
 *   M204 R    Retract Acceleration
 *   M204 T    Travel Acceleration
 */
#define DEFAULT_ACCELERATION          500    // X, Y, Z and E acceleration for printing moves
#define DEFAULT_RETRACT_ACCELERATION  500    // E acceleration for retracts
#define DEFAULT_TRAVEL_ACCELERATION   500    // X, Y, Z acceleration for travel (non printing) moves

/**
 * Default Jerk limits (mm/s)
 * Override with M205 X Y Z E
 *
 * "Jerk" specifies the minimum speed change that requires acceleration.
 * When changing speed and direction, if the difference is less than the
 * value set here, it may happen instantaneously.
 */
#define CLASSIC_JERK
#if ENABLED(CLASSIC_JERK)
  #define DEFAULT_XJERK 10.0
  #define DEFAULT_YJERK 10.0
  #define DEFAULT_ZJERK  0.3
  //#define DEFAULT_IJERK  0.3
  //#define DEFAULT_JJERK  0.3
  //#define DEFAULT_KJERK  0.3

  #define TRAVEL_EXTRA_XYJERK 5.0     // Additional jerk allowance for all travel moves

  //#define LIMITED_JERK_EDITING        // Limit edit via M205 or LCD to DEFAULT_aJERK * 2
  #if ENABLED(LIMITED_JERK_EDITING)
    #define MAX_JERK_EDIT_VALUES { 20, 20, 0.6, 10 } // ...or, set your own edit limits
  #endif
#endif

#define DEFAULT_EJERK    15.0  // May be used by Linear Advance

/**
 * Junction Deviation Factor
 *
 * See:
 *   https://reprap.org/forum/read.php?1,739819
 *   https://blog.kyneticcnc.com/2018/10/computing-junction-deviation-for-marlin.html
 */
#if DISABLED(CLASSIC_JERK)
  #define JUNCTION_DEVIATION_MM 0.013 // (mm) Distance from real junction edge
  #define JD_HANDLE_SMALL_SEGMENTS    // Use curvature estimation instead of just the junction angle
                                      // for small segments (< 1mm) with large junction angles (> 135°).
#endif

/**
 * S-Curve Acceleration
 *
 * This option eliminates vibration during printing by fitting a Bézier
 * curve to move acceleration, producing much smoother direction changes.
 *
 * See https://github.com/synthetos/TinyG/wiki/Jerk-Controlled-Motion-Explained
 */
// #define S_CURVE_ACCELERATION

//===========================================================================
//============================= Z Probe Options =============================
//===========================================================================
// @section probes

//
// See https://marlinfw.org/docs/configuration/probes.html
//

/**
 * Enable this option for a probe connected to the Z-MIN pin.
 * The probe replaces the Z-MIN endstop and is used for Z homing.
 * (Automatically enables USE_PROBE_FOR_Z_HOMING.)
 */
#define Z_MIN_PROBE_USES_Z_MIN_ENDSTOP_PIN

// Force the use of the probe for Z-axis homing
//#define USE_PROBE_FOR_Z_HOMING

/**
 * Z_MIN_PROBE_PIN
 *
 * Define this pin if the probe is not connected to Z_MIN_PIN.
 * If not defined the default pin for the selected MOTHERBOARD
 * will be used. Most of the time the default is what you want.
 *
 *  - The simplest option is to use a free endstop connector.
 *  - Use 5V for powered (usually inductive) sensors.
 *
 *  - RAMPS 1.3/1.4 boards may use the 5V, GND, and Aux4->D32 pin:
 *    - For simple switches connect...
 *      - normally-closed switches to GND and D32.
 *      - normally-open switches to 5V and D32.
 */
//#define Z_MIN_PROBE_PIN 32 // Pin 32 is the RAMPS default

/**
 * Probe Type
 *
 * Allen Key Probes, Servo Probes, Z-Sled Probes, FIX_MOUNTED_PROBE, etc.
 * Activate one of these to use Auto Bed Leveling below.
 */

/**
 * The "Manual Probe" provides a means to do "Auto" Bed Leveling without a probe.
 * Use G29 repeatedly, adjusting the Z height at each point with movement commands
 * or (with LCD_BED_LEVELING) the LCD controller.
 */
//#define PROBE_MANUALLY

/**
 * A Fix-Mounted Probe either doesn't deploy or needs manual deployment.
 *   (e.g., an inductive probe or a nozzle-based probe-switch.)
 */
//#define FIX_MOUNTED_PROBE

/**
 * Use the nozzle as the probe, as with a conductive
 * nozzle system or a piezo-electric smart effector.
 */
//#define NOZZLE_AS_PROBE

/**
 * Z Servo Probe, such as an endstop switch on a rotating arm.
 */
//#define Z_PROBE_SERVO_NR 0       // Defaults to SERVO 0 connector.
//#define Z_SERVO_ANGLES { 70, 0 } // Z Servo Deploy and Stow angles

/**
 * The BLTouch probe uses a Hall effect sensor and emulates a servo.
 */
#define BLTOUCH

/**
 * Touch-MI Probe by hotends.fr
 *
 * This probe is deployed and activated by moving the X-axis to a magnet at the edge of the bed.
 * By default, the magnet is assumed to be on the left and activated by a home. If the magnet is
 * on the right, enable and set TOUCH_MI_DEPLOY_XPOS to the deploy position.
 *
 * Also requires: BABYSTEPPING, BABYSTEP_ZPROBE_OFFSET, Z_SAFE_HOMING,
 *                and a minimum Z_HOMING_HEIGHT of 10.
 */
//#define TOUCH_MI_PROBE
#if ENABLED(TOUCH_MI_PROBE)
  #define TOUCH_MI_RETRACT_Z 0.5                  // Height at which the probe retracts
  //#define TOUCH_MI_DEPLOY_XPOS (X_MAX_BED + 2)  // For a magnet on the right side of the bed
  //#define TOUCH_MI_MANUAL_DEPLOY                // For manual deploy (LCD menu)
#endif

// A probe that is deployed and stowed with a solenoid pin (SOL1_PIN)
//#define SOLENOID_PROBE

// A sled-mounted probe like those designed by Charles Bell.
//#define Z_PROBE_SLED
//#define SLED_DOCKING_OFFSET 5  // The extra distance the X axis must travel to pickup the sled. 0 should be fine but you can push it further if you'd like.

// A probe deployed by moving the x-axis, such as the Wilson II's rack-and-pinion probe designed by Marty Rice.
//#define RACK_AND_PINION_PROBE
#if ENABLED(RACK_AND_PINION_PROBE)
  #define Z_PROBE_DEPLOY_X  X_MIN_POS
  #define Z_PROBE_RETRACT_X X_MAX_POS
#endif

// Duet Smart Effector (for delta printers) - https://bit.ly/2ul5U7J
// When the pin is defined you can use M672 to set/reset the probe sensitivity.
//#define DUET_SMART_EFFECTOR
#if ENABLED(DUET_SMART_EFFECTOR)
  #define SMART_EFFECTOR_MOD_PIN  -1  // Connect a GPIO pin to the Smart Effector MOD pin
#endif

/**
 * Use StallGuard2 to probe the bed with the nozzle.
 * Requires stallGuard-capable Trinamic stepper drivers.
 * CAUTION: This can damage machines with Z lead screws.
 *          Take extreme care when setting up this feature.
 */
//#define SENSORLESS_PROBING

//
// For Z_PROBE_ALLEN_KEY see the Delta example configurations.
//

/**
 * Nozzle-to-Probe offsets { X, Y, Z }
 *
 * X and Y offset
 *   Use a caliper or ruler to measure the distance from the tip of
 *   the Nozzle to the center-point of the Probe in the X and Y axes.
 *
 * Z offset
 * - For the Z offset use your best known value and adjust at runtime.
 * - Common probes trigger below the nozzle and have negative values for Z offset.
 * - Probes triggering above the nozzle height are uncommon but do exist. When using
 *   probes such as this, carefully set Z_CLEARANCE_DEPLOY_PROBE and Z_CLEARANCE_BETWEEN_PROBES
 *   to avoid collisions during probing.
 *
 * Tune and Adjust
 * -  Probe Offsets can be tuned at runtime with 'M851', LCD menus, babystepping, etc.
 * -  PROBE_OFFSET_WIZARD (configuration_adv.h) can be used for setting the Z offset.
 *
 * Assuming the typical work area orientation:
 *  - Probe to RIGHT of the Nozzle has a Positive X offset
 *  - Probe to LEFT  of the Nozzle has a Negative X offset
 *  - Probe in BACK  of the Nozzle has a Positive Y offset
 *  - Probe in FRONT of the Nozzle has a Negative Y offset
 *
 * Some examples:
 *   #define NOZZLE_TO_PROBE_OFFSET { 10, 10, -1 }   // Example "1"
 *   #define NOZZLE_TO_PROBE_OFFSET {-10,  5, -1 }   // Example "2"
 *   #define NOZZLE_TO_PROBE_OFFSET {  5, -5, -1 }   // Example "3"
 *   #define NOZZLE_TO_PROBE_OFFSET {-15,-10, -1 }   // Example "4"
 *
 *     +-- BACK ---+
 *     |    [+]    |
 *   L |        1  | R <-- Example "1" (right+,  back+)
 *   E |  2        | I <-- Example "2" ( left-,  back+)
 *   F |[-]  N  [+]| G <-- Nozzle
 *   T |       3   | H <-- Example "3" (right+, front-)
 *     | 4         | T <-- Example "4" ( left-, front-)
 *     |    [-]    |
 *     O-- FRONT --+
 */
#define NOZZLE_TO_PROBE_OFFSET { -48, -10, -2.55 }

// Most probes should stay away from the edges of the bed, but
// with NOZZLE_AS_PROBE this can be negative for a wider probing area.
#define PROBING_MARGIN 15

// X and Y axis travel speed (mm/min) between probes
#define XY_PROBE_FEEDRATE (100*60)

// Feedrate (mm/min) for the first approach when double-probing (MULTIPLE_PROBING == 2)
#define Z_PROBE_FEEDRATE_FAST (4*60)

// Feedrate (mm/min) for the "accurate" probe of each point
#define Z_PROBE_FEEDRATE_SLOW (Z_PROBE_FEEDRATE_FAST / 2)

/**
 * Probe Activation Switch
 * A switch indicating proper deployment, or an optical
 * switch triggered when the carriage is near the bed.
 */
//#define PROBE_ACTIVATION_SWITCH
#if ENABLED(PROBE_ACTIVATION_SWITCH)
  #define PROBE_ACTIVATION_SWITCH_STATE LOW // State indicating probe is active
  //#define PROBE_ACTIVATION_SWITCH_PIN PC6 // Override default pin
#endif

/**
 * Tare Probe (determine zero-point) prior to each probe.
 * Useful for a strain gauge or piezo sensor that needs to factor out
 * elements such as cables pulling on the carriage.
 */
//#define PROBE_TARE
#if ENABLED(PROBE_TARE)
  #define PROBE_TARE_TIME  200    // (ms) Time to hold tare pin
  #define PROBE_TARE_DELAY 200    // (ms) Delay after tare before
  #define PROBE_TARE_STATE HIGH   // State to write pin for tare
  //#define PROBE_TARE_PIN PA5    // Override default pin
  #if ENABLED(PROBE_ACTIVATION_SWITCH)
    //#define PROBE_TARE_ONLY_WHILE_INACTIVE  // Fail to tare/probe if PROBE_ACTIVATION_SWITCH is active
  #endif
#endif

/**
 * Multiple Probing
 *
 * You may get improved results by probing 2 or more times.
 * With EXTRA_PROBING the more atypical reading(s) will be disregarded.
 *
 * A total of 2 does fast/slow probes with a weighted average.
 * A total of 3 or more adds more slow probes, taking the average.
 */
//#define MULTIPLE_PROBING 2
//#define EXTRA_PROBING    1

/**
 * Z probes require clearance when deploying, stowing, and moving between
 * probe points to avoid hitting the bed and other hardware.
 * Servo-mounted probes require extra space for the arm to rotate.
 * Inductive probes need space to keep from triggering early.
 *
 * Use these settings to specify the distance (mm) to raise the probe (or
 * lower the bed). The values set here apply over and above any (negative)
 * probe Z Offset set with NOZZLE_TO_PROBE_OFFSET, M851, or the LCD.
 * Only integer values >= 1 are valid here.
 *
 * Example: `M851 Z-5` with a CLEARANCE of 4  =>  9mm from bed to nozzle.
 *     But: `M851 Z+1` with a CLEARANCE of 2  =>  2mm from bed to nozzle.
 */
#define Z_CLEARANCE_DEPLOY_PROBE   10 // Z Clearance for Deploy/Stow
#define Z_CLEARANCE_BETWEEN_PROBES  5 // Z Clearance between probe points
#define Z_CLEARANCE_MULTI_PROBE     5 // Z Clearance between multiple probes
//#define Z_AFTER_PROBING           5 // Z position after probing is done

#define Z_PROBE_LOW_POINT          -2 // Farthest distance below the trigger-point to go before stopping

// For M851 give a range for adjusting the Z probe offset
#define Z_PROBE_OFFSET_RANGE_MIN -20
#define Z_PROBE_OFFSET_RANGE_MAX 20

// Enable the M48 repeatability test to test probe accuracy
//#define Z_MIN_PROBE_REPEATABILITY_TEST

// Before deploy/stow pause for user confirmation
//#define PAUSE_BEFORE_DEPLOY_STOW
#if ENABLED(PAUSE_BEFORE_DEPLOY_STOW)
  //#define PAUSE_PROBE_DEPLOY_WHEN_TRIGGERED // For Manual Deploy Allenkey Probe
#endif

/**
 * Enable one or more of the following if probing seems unreliable.
 * Heaters and/or fans can be disabled during probing to minimize electrical
 * noise. A delay can also be added to allow noise and vibration to settle.
 * These options are most useful for the BLTouch probe, but may also improve
 * readings with inductive probes and piezo sensors.
 */
//#define PROBING_HEATERS_OFF       // Turn heaters off when probing
#if ENABLED(PROBING_HEATERS_OFF)
  //#define WAIT_FOR_BED_HEATER     // Wait for bed to heat back up between probes (to improve accuracy)
  //#define WAIT_FOR_HOTEND         // Wait for hotend to heat back up between probes (to improve accuracy & prevent cold extrude)
#endif
//#define PROBING_FANS_OFF          // Turn fans off when probing
//#define PROBING_ESTEPPERS_OFF     // Turn all extruder steppers off when probing
//#define PROBING_STEPPERS_OFF      // Turn all steppers off (unless needed to hold position) when probing (including extruders)
//#define DELAY_BEFORE_PROBING 200  // (ms) To prevent vibrations from triggering piezo sensors

// Require minimum nozzle and/or bed temperature for probing
//#define PREHEAT_BEFORE_PROBING
#if ENABLED(PREHEAT_BEFORE_PROBING)
  #define PROBING_NOZZLE_TEMP 120   // (°C) Only applies to E0 at this time
  #define PROBING_BED_TEMP     50
#endif

// For Inverting Stepper Enable Pins (Active Low) use 0, Non Inverting (Active High) use 1
// :{ 0:'Low', 1:'High' }
#define X_ENABLE_ON 0
#define Y_ENABLE_ON 0
#define Z_ENABLE_ON 0
#define E_ENABLE_ON 0 // For all extruders
//#define I_ENABLE_ON 0
//#define J_ENABLE_ON 0
//#define K_ENABLE_ON 0

// Disable axis steppers immediately when they're not being stepped.
// WARNING: When motors turn off there is a chance of losing position accuracy!
#define DISABLE_X false
#define DISABLE_Y false
#define DISABLE_Z false
//#define DISABLE_I false
//#define DISABLE_J false
//#define DISABLE_K false

// Turn off the display blinking that warns about possible accuracy reduction
//#define DISABLE_REDUCED_ACCURACY_WARNING

// @section extruder

#define DISABLE_E false             // Disable the extruder when not stepping
#define DISABLE_INACTIVE_EXTRUDER   // Keep only the active extruder enabled

// @section machine

// Invert the stepper direction. Change (or reverse the motor connector) if an axis goes the wrong way.
#define INVERT_X_DIR true
#define INVERT_Y_DIR true
#define INVERT_Z_DIR false
//#define INVERT_I_DIR false
//#define INVERT_J_DIR false
//#define INVERT_K_DIR false

// @section extruder

// For direct drive extruder v9 set to true, for geared extruder set to false.
#define INVERT_E0_DIR true
#define INVERT_E1_DIR false
#define INVERT_E2_DIR false
#define INVERT_E3_DIR false
#define INVERT_E4_DIR false
#define INVERT_E5_DIR false
#define INVERT_E6_DIR false
#define INVERT_E7_DIR false

// @section homing

//#define NO_MOTION_BEFORE_HOMING // Inhibit movement until all axes have been homed. Also enable HOME_AFTER_DEACTIVATE for extra safety.
//#define HOME_AFTER_DEACTIVATE   // Require rehoming after steppers are deactivated. Also enable NO_MOTION_BEFORE_HOMING for extra safety.

/**
 * Set Z_IDLE_HEIGHT if the Z-Axis moves on its own when steppers are disabled.
 *  - Use a low value (i.e., Z_MIN_POS) if the nozzle falls down to the bed.
 *  - Use a large value (i.e., Z_MAX_POS) if the bed falls down, away from the nozzle.
 */
//#define Z_IDLE_HEIGHT Z_HOME_POS

//#define Z_HOMING_HEIGHT  4      // (mm) Minimal Z height before homing (G28) for Z clearance above the bed, clamps, ...
                                  // Be sure to have this much clearance over your Z_MAX_POS to prevent grinding.

//#define Z_AFTER_HOMING  10      // (mm) Height to move to after homing Z

// Direction of endstops when homing; 1=MAX, -1=MIN
// :[-1,1]
#define X_HOME_DIR -1
#define Y_HOME_DIR -1
#define Z_HOME_DIR -1
//#define I_HOME_DIR -1
//#define J_HOME_DIR -1
//#define K_HOME_DIR -1

// @section machine

// The size of the printable area
#define X_BED_SIZE 235
#define Y_BED_SIZE 235

// Travel limits (mm) after homing, corresponding to endstop positions.
#define X_MIN_POS 0
#define Y_MIN_POS 0
#define Z_MIN_POS 0
#define X_MAX_POS X_BED_SIZE
#define Y_MAX_POS Y_BED_SIZE
#define Z_MAX_POS 250
//#define I_MIN_POS 0
//#define I_MAX_POS 50
//#define J_MIN_POS 0
//#define J_MAX_POS 50
//#define K_MIN_POS 0
//#define K_MAX_POS 50

/**
 * Software Endstops
 *
 * - Prevent moves outside the set machine bounds.
 * - Individual axes can be disabled, if desired.
 * - X and Y only apply to Cartesian robots.
 * - Use 'M211' to set software endstops on/off or report current state
 */

// Min software endstops constrain movement within minimum coordinate bounds
#define MIN_SOFTWARE_ENDSTOPS
#if ENABLED(MIN_SOFTWARE_ENDSTOPS)
  #define MIN_SOFTWARE_ENDSTOP_X
  #define MIN_SOFTWARE_ENDSTOP_Y
  #define MIN_SOFTWARE_ENDSTOP_Z
  #define MIN_SOFTWARE_ENDSTOP_I
  #define MIN_SOFTWARE_ENDSTOP_J
  #define MIN_SOFTWARE_ENDSTOP_K
#endif

// Max software endstops constrain movement within maximum coordinate bounds
#define MAX_SOFTWARE_ENDSTOPS
#if ENABLED(MAX_SOFTWARE_ENDSTOPS)
  #define MAX_SOFTWARE_ENDSTOP_X
  #define MAX_SOFTWARE_ENDSTOP_Y
  #define MAX_SOFTWARE_ENDSTOP_Z
  #define MAX_SOFTWARE_ENDSTOP_I
  #define MAX_SOFTWARE_ENDSTOP_J
  #define MAX_SOFTWARE_ENDSTOP_K
#endif

#if EITHER(MIN_SOFTWARE_ENDSTOPS, MAX_SOFTWARE_ENDSTOPS)
  //#define SOFT_ENDSTOPS_MENU_ITEM  // Enable/Disable software endstops from the LCD
#endif

/**
 * Filament Runout Sensors
 * Mechanical or opto endstops are used to check for the presence of filament.
 *
 * IMPORTANT: Runout will only trigger if Marlin is aware that a print job is running.
 * Marlin knows a print job is running when:
 *  1. Running a print job from media started with M24.
 *  2. The Print Job Timer has been started with M75.
 *  3. The heaters were turned on and PRINTJOB_TIMER_AUTOSTART is enabled.
 *
 * RAMPS-based boards use SERVO3_PIN for the first runout sensor.
 * For other boards you may need to define FIL_RUNOUT_PIN, FIL_RUNOUT2_PIN, etc.
 */
//#define FILAMENT_RUNOUT_SENSOR
#if ENABLED(FILAMENT_RUNOUT_SENSOR)
  #define FIL_RUNOUT_ENABLED_DEFAULT true // Enable the sensor on startup. Override with M412 followed by M500.
  #define NUM_RUNOUT_SENSORS   1          // Number of sensors, up to one per extruder. Define a FIL_RUNOUT#_PIN for each.

  #define FIL_RUNOUT_STATE     LOW        // Pin state indicating that filament is NOT present.
  #define FIL_RUNOUT_PULLUP               // Use internal pullup for filament runout pins.
  //#define FIL_RUNOUT_PULLDOWN           // Use internal pulldown for filament runout pins.
  //#define WATCH_ALL_RUNOUT_SENSORS      // Execute runout script on any triggering sensor, not only for the active extruder.
                                          // This is automatically enabled for MIXING_EXTRUDERs.

  // Override individually if the runout sensors vary
  //#define FIL_RUNOUT1_STATE LOW
  //#define FIL_RUNOUT1_PULLUP
  //#define FIL_RUNOUT1_PULLDOWN

  //#define FIL_RUNOUT2_STATE LOW
  //#define FIL_RUNOUT2_PULLUP
  //#define FIL_RUNOUT2_PULLDOWN

  //#define FIL_RUNOUT3_STATE LOW
  //#define FIL_RUNOUT3_PULLUP
  //#define FIL_RUNOUT3_PULLDOWN

  //#define FIL_RUNOUT4_STATE LOW
  //#define FIL_RUNOUT4_PULLUP
  //#define FIL_RUNOUT4_PULLDOWN

  //#define FIL_RUNOUT5_STATE LOW
  //#define FIL_RUNOUT5_PULLUP
  //#define FIL_RUNOUT5_PULLDOWN

  //#define FIL_RUNOUT6_STATE LOW
  //#define FIL_RUNOUT6_PULLUP
  //#define FIL_RUNOUT6_PULLDOWN

  //#define FIL_RUNOUT7_STATE LOW
  //#define FIL_RUNOUT7_PULLUP
  //#define FIL_RUNOUT7_PULLDOWN

  //#define FIL_RUNOUT8_STATE LOW
  //#define FIL_RUNOUT8_PULLUP
  //#define FIL_RUNOUT8_PULLDOWN

  // Commands to execute on filament runout.
  // With multiple runout sensors use the %c placeholder for the current tool in commands (e.g., "M600 T%c")
  // NOTE: After 'M412 H1' the host handles filament runout and this script does not apply.
  #define FILAMENT_RUNOUT_SCRIPT "M600"

  // After a runout is detected, continue printing this length of filament
  // before executing the runout script. Useful for a sensor at the end of
  // a feed tube. Requires 4 bytes SRAM per sensor, plus 4 bytes overhead.
  //#define FILAMENT_RUNOUT_DISTANCE_MM 25

  #ifdef FILAMENT_RUNOUT_DISTANCE_MM
    // Enable this option to use an encoder disc that toggles the runout pin
    // as the filament moves. (Be sure to set FILAMENT_RUNOUT_DISTANCE_MM
    // large enough to avoid false positives.)
    //#define FILAMENT_MOTION_SENSOR
  #endif
#endif

//===========================================================================
//=============================== Bed Leveling ==============================
//===========================================================================
// @section calibrate

/**
 * Choose one of the options below to enable G29 Bed Leveling. The parameters
 * and behavior of G29 will change depending on your selection.
 *
 *  If using a Probe for Z Homing, enable Z_SAFE_HOMING also!
 *
 * - AUTO_BED_LEVELING_3POINT
 *   Probe 3 arbitrary points on the bed (that aren't collinear)
 *   You specify the XY coordinates of all 3 points.
 *   The result is a single tilted plane. Best for a flat bed.
 *
 * - AUTO_BED_LEVELING_LINEAR
 *   Probe several points in a grid.
 *   You specify the rectangle and the density of sample points.
 *   The result is a single tilted plane. Best for a flat bed.
 *
 * - AUTO_BED_LEVELING_BILINEAR
 *   Probe several points in a grid.
 *   You specify the rectangle and the density of sample points.
 *   The result is a mesh, best for large or uneven beds.
 *
 * - AUTO_BED_LEVELING_UBL (Unified Bed Leveling)
 *   A comprehensive bed leveling system combining the features and benefits
 *   of other systems. UBL also includes integrated Mesh Generation, Mesh
 *   Validation and Mesh Editing systems.
 *
 * - MESH_BED_LEVELING
 *   Probe a grid manually
 *   The result is a mesh, suitable for large or uneven beds. (See BILINEAR.)
 *   For machines without a probe, Mesh Bed Leveling provides a method to perform
 *   leveling in steps so you can manually adjust the Z height at each grid-point.
 *   With an LCD controller the process is guided step-by-step.
 */
//#define AUTO_BED_LEVELING_3POINT
//#define AUTO_BED_LEVELING_LINEAR
#define AUTO_BED_LEVELING_BILINEAR
//#define AUTO_BED_LEVELING_UBL
//#define MESH_BED_LEVELING

/**
 * Normally G28 leaves leveling disabled on completion. Enable one of
 * these options to restore the prior leveling state or to always enable
 * leveling immediately after G28.
 */
//#define RESTORE_LEVELING_AFTER_G28
//#define ENABLE_LEVELING_AFTER_G28

/**
 * Auto-leveling needs preheating
 */
#define PREHEAT_BEFORE_LEVELING
#if ENABLED(PREHEAT_BEFORE_LEVELING)
  #define LEVELING_NOZZLE_TEMP 120   // (°C) Only applies to E0 at this time
  #define LEVELING_BED_TEMP     50
#endif

/**
 * Enable detailed logging of G28, G29, M48, etc.
 * Turn on with the command 'M111 S32'.
 * NOTE: Requires a lot of PROGMEM!
 */
//#define DEBUG_LEVELING_FEATURE

#if ANY(MESH_BED_LEVELING, AUTO_BED_LEVELING_UBL, PROBE_MANUALLY)
  // Set a height for the start of manual adjustment
  #define MANUAL_PROBE_START_Z 0.2  // (mm) Comment out to use the last-measured height
#endif

#if ANY(MESH_BED_LEVELING, AUTO_BED_LEVELING_BILINEAR, AUTO_BED_LEVELING_UBL)
  // Gradually reduce leveling correction until a set height is reached,
  // at which point movement will be level to the machine's XY plane.
  // The height can be set with M420 Z<height>
  #define ENABLE_LEVELING_FADE_HEIGHT
  #if ENABLED(ENABLE_LEVELING_FADE_HEIGHT)
    #define DEFAULT_LEVELING_FADE_HEIGHT 10.0 // (mm) Default fade height.
  #endif

  // For Cartesian machines, instead of dividing moves on mesh boundaries,
  // split up moves into short segments like a Delta. This follows the
  // contours of the bed more closely than edge-to-edge straight moves.
  #define SEGMENT_LEVELED_MOVES
  #define LEVELED_SEGMENT_LENGTH 5.0 // (mm) Length of all segments (except the last one)

  /**
   * Enable the G26 Mesh Validation Pattern tool.
   */
  //#define G26_MESH_VALIDATION
  #if ENABLED(G26_MESH_VALIDATION)
    #define MESH_TEST_NOZZLE_SIZE    0.4  // (mm) Diameter of primary nozzle.
    #define MESH_TEST_LAYER_HEIGHT   0.2  // (mm) Default layer height for G26.
    #define MESH_TEST_HOTEND_TEMP  205    // (°C) Default nozzle temperature for G26.
    #define MESH_TEST_BED_TEMP      60    // (°C) Default bed temperature for G26.
    #define G26_XY_FEEDRATE         20    // (mm/s) Feedrate for G26 XY moves.
    #define G26_XY_FEEDRATE_TRAVEL 100    // (mm/s) Feedrate for G26 XY travel moves.
    #define G26_RETRACT_MULTIPLIER   1.0  // G26 Q (retraction) used by default between mesh test elements.
  #endif

#endif

#if EITHER(AUTO_BED_LEVELING_LINEAR, AUTO_BED_LEVELING_BILINEAR)

  // Set the number of grid points per dimension.
  #define GRID_MAX_POINTS_X 4
  #define GRID_MAX_POINTS_Y GRID_MAX_POINTS_X

  // Probe along the Y axis, advancing X after each column
  //#define PROBE_Y_FIRST

  #if ENABLED(AUTO_BED_LEVELING_BILINEAR)

    // Beyond the probed grid, continue the implied tilt?
    // Default is to maintain the height of the nearest edge.
    //#define EXTRAPOLATE_BEYOND_GRID

    //
    // Experimental Subdivision of the grid by Catmull-Rom method.
    // Synthesizes intermediate points to produce a more detailed mesh.
    //
    //#define ABL_BILINEAR_SUBDIVISION
    #if ENABLED(ABL_BILINEAR_SUBDIVISION)
      // Number of subdivisions between probe points
      #define BILINEAR_SUBDIVISIONS 3
    #endif

  #endif

#elif ENABLED(AUTO_BED_LEVELING_UBL)

  //===========================================================================
  //========================= Unified Bed Leveling ============================
  //===========================================================================

  //#define MESH_EDIT_GFX_OVERLAY   // Display a graphics overlay while editing the mesh

  #define MESH_INSET 1              // Set Mesh bounds as an inset region of the bed
  #define GRID_MAX_POINTS_X 10      // Don't use more than 15 points per axis, implementation limited.
  #define GRID_MAX_POINTS_Y GRID_MAX_POINTS_X

  //#define UBL_HILBERT_CURVE       // Use Hilbert distribution for less travel when probing multiple points

  #define UBL_MESH_EDIT_MOVES_Z     // Sophisticated users prefer no movement of nozzle
  #define UBL_SAVE_ACTIVE_ON_M500   // Save the currently active mesh in the current slot on M500

  //#define UBL_Z_RAISE_WHEN_OFF_MESH 2.5 // When the nozzle is off the mesh, this value is used
                                          // as the Z-Height correction value.

  //#define UBL_MESH_WIZARD         // Run several commands in a row to get a complete mesh

#elif ENABLED(MESH_BED_LEVELING)

  //===========================================================================
  //=================================== Mesh ==================================
  //===========================================================================

  #define MESH_INSET 10          // Set Mesh bounds as an inset region of the bed
  #define GRID_MAX_POINTS_X 3    // Don't use more than 7 points per axis, implementation limited.
  #define GRID_MAX_POINTS_Y GRID_MAX_POINTS_X

  //#define MESH_G28_REST_ORIGIN // After homing all axes ('G28' or 'G28 XYZ') rest Z at Z_MIN_POS

#endif // BED_LEVELING

/**
 * Add a bed leveling sub-menu for ABL or MBL.
 * Include a guided procedure if manual probing is enabled.
 */
//#define LCD_BED_LEVELING

#if ENABLED(LCD_BED_LEVELING)
  #define MESH_EDIT_Z_STEP  0.025 // (mm) Step size while manually probing Z axis.
  #define LCD_PROBE_Z_RANGE 4     // (mm) Z Range centered on Z_MIN_POS for LCD Z adjustment
  //#define MESH_EDIT_MENU        // Add a menu to edit mesh points
#endif

// Add a menu item to move between bed corners for manual bed adjustment
//#define LEVEL_BED_CORNERS

#if ENABLED(LEVEL_BED_CORNERS)
  #define LEVEL_CORNERS_INSET_LFRB { 30, 30, 30, 30 } // (mm) Left, Front, Right, Back insets
  #define LEVEL_CORNERS_HEIGHT      0.0   // (mm) Z height of nozzle at leveling points
  #define LEVEL_CORNERS_Z_HOP       4.0   // (mm) Z height of nozzle between leveling points
  //#define LEVEL_CENTER_TOO              // Move to the center after the last corner
  //#define LEVEL_CORNERS_USE_PROBE
  #if ENABLED(LEVEL_CORNERS_USE_PROBE)
    #define LEVEL_CORNERS_PROBE_TOLERANCE 0.1
    #define LEVEL_CORNERS_VERIFY_RAISED   // After adjustment triggers the probe, re-probe to verify
    //#define LEVEL_CORNERS_AUDIO_FEEDBACK
  #endif

  /**
   * Corner Leveling Order
   *
   * Set 2 or 4 points. When 2 points are given, the 3rd is the center of the opposite edge.
   *
   *  LF  Left-Front    RF  Right-Front
   *  LB  Left-Back     RB  Right-Back
   *
   * Examples:
   *
   *      Default        {LF,RB,LB,RF}         {LF,RF}           {LB,LF}
   *  LB --------- RB   LB --------- RB    LB --------- RB   LB --------- RB
   *  |  4       3  |   | 3         2 |    |     <3>     |   | 1           |
   *  |             |   |             |    |             |   |          <3>|
   *  |  1       2  |   | 1         4 |    | 1         2 |   | 2           |
   *  LF --------- RF   LF --------- RF    LF --------- RF   LF --------- RF
   */
  #define LEVEL_CORNERS_LEVELING_ORDER { LF, RF, RB, LB }
#endif

/**
 * Commands to execute at the end of G29 probing.
 * Useful to retract or move the Z probe out of the way.
 */
//#define Z_PROBE_END_SCRIPT "G1 Z10 F12000\nG1 X15 Y330\nG1 Z0.5\nG1 Z10"

// @section homing

// The center of the bed is at (X=0, Y=0)
//#define BED_CENTER_AT_0_0

// Manually set the home position. Leave these undefined for automatic settings.
// For DELTA this is the top-center of the Cartesian print volume.
//#define MANUAL_X_HOME_POS 0
//#define MANUAL_Y_HOME_POS 0
//#define MANUAL_Z_HOME_POS 0
//#define MANUAL_I_HOME_POS 0
//#define MANUAL_J_HOME_POS 0
//#define MANUAL_K_HOME_POS 0

/**
 * Use "Z Safe Homing" to avoid homing with a Z probe outside the bed area.
 *
 * - Moves the Z probe (or nozzle) to a defined XY point before Z homing.
 * - Allows Z homing only when XY positions are known and trusted.
 * - If stepper drivers sleep, XY homing may be required again before Z homing.
 */
<<<<<<< HEAD
#define Z_SAFE_HOMING
=======
//#define Z_SAFE_HOMING
>>>>>>> 718227a9

#if ENABLED(Z_SAFE_HOMING)
  #define Z_SAFE_HOMING_X_POINT X_CENTER  // X point for Z homing
  #define Z_SAFE_HOMING_Y_POINT Y_CENTER  // Y point for Z homing
#endif

// Homing speeds (mm/min)
#define HOMING_FEEDRATE_MM_M { (50*60), (50*60), (4*60) }

// Validate that endstops are triggered on homing moves
#define VALIDATE_HOMING_ENDSTOPS

// @section calibrate

/**
 * Bed Skew Compensation
 *
 * This feature corrects for misalignment in the XYZ axes.
 *
 * Take the following steps to get the bed skew in the XY plane:
 *  1. Print a test square (e.g., https://www.thingiverse.com/thing:2563185)
 *  2. For XY_DIAG_AC measure the diagonal A to C
 *  3. For XY_DIAG_BD measure the diagonal B to D
 *  4. For XY_SIDE_AD measure the edge A to D
 *
 * Marlin automatically computes skew factors from these measurements.
 * Skew factors may also be computed and set manually:
 *
 *  - Compute AB     : SQRT(2*AC*AC+2*BD*BD-4*AD*AD)/2
 *  - XY_SKEW_FACTOR : TAN(PI/2-ACOS((AC*AC-AB*AB-AD*AD)/(2*AB*AD)))
 *
 * If desired, follow the same procedure for XZ and YZ.
 * Use these diagrams for reference:
 *
 *    Y                     Z                     Z
 *    ^     B-------C       ^     B-------C       ^     B-------C
 *    |    /       /        |    /       /        |    /       /
 *    |   /       /         |   /       /         |   /       /
 *    |  A-------D          |  A-------D          |  A-------D
 *    +-------------->X     +-------------->X     +-------------->Y
 *     XY_SKEW_FACTOR        XZ_SKEW_FACTOR        YZ_SKEW_FACTOR
 */
//#define SKEW_CORRECTION

#if ENABLED(SKEW_CORRECTION)
  // Input all length measurements here:
  #define XY_DIAG_AC 282.8427124746
  #define XY_DIAG_BD 282.8427124746
  #define XY_SIDE_AD 200

  // Or, set the default skew factors directly here
  // to override the above measurements:
  #define XY_SKEW_FACTOR 0.0

  //#define SKEW_CORRECTION_FOR_Z
  #if ENABLED(SKEW_CORRECTION_FOR_Z)
    #define XZ_DIAG_AC 282.8427124746
    #define XZ_DIAG_BD 282.8427124746
    #define YZ_DIAG_AC 282.8427124746
    #define YZ_DIAG_BD 282.8427124746
    #define YZ_SIDE_AD 200
    #define XZ_SKEW_FACTOR 0.0
    #define YZ_SKEW_FACTOR 0.0
  #endif

  // Enable this option for M852 to set skew at runtime
  //#define SKEW_CORRECTION_GCODE
#endif

//=============================================================================
//============================= Additional Features ===========================
//=============================================================================

// @section extras

/**
 * EEPROM
 *
 * Persistent storage to preserve configurable settings across reboots.
 *
 *   M500 - Store settings to EEPROM.
 *   M501 - Read settings from EEPROM. (i.e., Throw away unsaved changes)
 *   M502 - Revert settings to "factory" defaults. (Follow with M500 to init the EEPROM.)
 */
#define EEPROM_SETTINGS     // Persistent storage with M500 and M501
//#define DISABLE_M503        // Saves ~2700 bytes of PROGMEM. Disable for release!
#define EEPROM_CHITCHAT       // Give feedback on EEPROM commands. Disable to save PROGMEM.
#define EEPROM_BOOT_SILENT    // Keep M503 quiet and only give errors during first load
#if ENABLED(EEPROM_SETTINGS)
  #define EEPROM_AUTO_INIT  // Init EEPROM automatically on any errors.
#endif

//
// Host Keepalive
//
// When enabled Marlin will send a busy status message to the host
// every couple of seconds when it can't accept commands.
//
#define HOST_KEEPALIVE_FEATURE        // Disable this if your host doesn't like keepalive messages
#define DEFAULT_KEEPALIVE_INTERVAL 2  // Number of seconds between "busy" messages. Set with M113.
#define BUSY_WHILE_HEATING            // Some hosts require "busy" messages even during heating

//
// G20/G21 Inch mode support
//
//#define INCH_MODE_SUPPORT

//
// M149 Set temperature units support
//
//#define TEMPERATURE_UNITS_SUPPORT

// @section temperature

//
// Preheat Constants - Up to 5 are supported without changes
//
#define PREHEAT_1_LABEL       "PLA"
#define PREHEAT_1_TEMP_HOTEND 180
#define PREHEAT_1_TEMP_BED     70
#define PREHEAT_1_TEMP_CHAMBER 35
#define PREHEAT_1_FAN_SPEED     0 // Value from 0 to 255

#define PREHEAT_2_LABEL       "PETG"
#define PREHEAT_2_TEMP_HOTEND 230
#define PREHEAT_2_TEMP_BED    80
#define PREHEAT_2_TEMP_CHAMBER 35
#define PREHEAT_2_FAN_SPEED     0 // Value from 0 to 255

/**
 * Nozzle Park
 *
 * Park the nozzle at the given XYZ position on idle or G27.
 *
 * The "P" parameter controls the action applied to the Z axis:
 *
 *    P0  (Default) If Z is below park Z raise the nozzle.
 *    P1  Raise the nozzle always to Z-park height.
 *    P2  Raise the nozzle by Z-park amount, limited to Z_MAX_POS.
 */
#define NOZZLE_PARK_FEATURE

#if ENABLED(NOZZLE_PARK_FEATURE)
  // Specify a park position as { X, Y, Z_raise }
  #define NOZZLE_PARK_POINT { (X_MIN_POS + 10), (Y_MAX_POS - 10), 20 }
  //#define NOZZLE_PARK_X_ONLY          // X move only is required to park
  //#define NOZZLE_PARK_Y_ONLY          // Y move only is required to park
  #define NOZZLE_PARK_Z_RAISE_MIN   2   // (mm) Always raise Z by at least this distance
  #define NOZZLE_PARK_XY_FEEDRATE 100   // (mm/s) X and Y axes feedrate (also used for delta Z axis)
  #define NOZZLE_PARK_Z_FEEDRATE    5   // (mm/s) Z axis feedrate (not used for delta printers)
#endif

/**
 * Clean Nozzle Feature -- EXPERIMENTAL
 *
 * Adds the G12 command to perform a nozzle cleaning process.
 *
 * Parameters:
 *   P  Pattern
 *   S  Strokes / Repetitions
 *   T  Triangles (P1 only)
 *
 * Patterns:
 *   P0  Straight line (default). This process requires a sponge type material
 *       at a fixed bed location. "S" specifies strokes (i.e. back-forth motions)
 *       between the start / end points.
 *
 *   P1  Zig-zag pattern between (X0, Y0) and (X1, Y1), "T" specifies the
 *       number of zig-zag triangles to do. "S" defines the number of strokes.
 *       Zig-zags are done in whichever is the narrower dimension.
 *       For example, "G12 P1 S1 T3" will execute:
 *
 *          --
 *         |  (X0, Y1) |     /\        /\        /\     | (X1, Y1)
 *         |           |    /  \      /  \      /  \    |
 *       A |           |   /    \    /    \    /    \   |
 *         |           |  /      \  /      \  /      \  |
 *         |  (X0, Y0) | /        \/        \/        \ | (X1, Y0)
 *          --         +--------------------------------+
 *                       |________|_________|_________|
 *                           T1        T2        T3
 *
 *   P2  Circular pattern with middle at NOZZLE_CLEAN_CIRCLE_MIDDLE.
 *       "R" specifies the radius. "S" specifies the stroke count.
 *       Before starting, the nozzle moves to NOZZLE_CLEAN_START_POINT.
 *
 *   Caveats: The ending Z should be the same as starting Z.
 * Attention: EXPERIMENTAL. G-code arguments may change.
 */
//#define NOZZLE_CLEAN_FEATURE

#if ENABLED(NOZZLE_CLEAN_FEATURE)
  // Default number of pattern repetitions
  #define NOZZLE_CLEAN_STROKES  12

  // Default number of triangles
  #define NOZZLE_CLEAN_TRIANGLES  3

  // Specify positions for each tool as { { X, Y, Z }, { X, Y, Z } }
  // Dual hotend system may use { {  -20, (Y_BED_SIZE / 2), (Z_MIN_POS + 1) },  {  420, (Y_BED_SIZE / 2), (Z_MIN_POS + 1) }}
  #define NOZZLE_CLEAN_START_POINT { {  30, 30, (Z_MIN_POS + 1) } }
  #define NOZZLE_CLEAN_END_POINT   { { 100, 60, (Z_MIN_POS + 1) } }

  // Circular pattern radius
  #define NOZZLE_CLEAN_CIRCLE_RADIUS 6.5
  // Circular pattern circle fragments number
  #define NOZZLE_CLEAN_CIRCLE_FN 10
  // Middle point of circle
  #define NOZZLE_CLEAN_CIRCLE_MIDDLE NOZZLE_CLEAN_START_POINT

  // Move the nozzle to the initial position after cleaning
  #define NOZZLE_CLEAN_GOBACK

  // For a purge/clean station that's always at the gantry height (thus no Z move)
  //#define NOZZLE_CLEAN_NO_Z

  // For a purge/clean station mounted on the X axis
  //#define NOZZLE_CLEAN_NO_Y

  // Require a minimum hotend temperature for cleaning
  #define NOZZLE_CLEAN_MIN_TEMP 170
  //#define NOZZLE_CLEAN_HEATUP       // Heat up the nozzle instead of skipping wipe

  // Explicit wipe G-code script applies to a G12 with no arguments.
  //#define WIPE_SEQUENCE_COMMANDS "G1 X-17 Y25 Z10 F4000\nG1 Z1\nM114\nG1 X-17 Y25\nG1 X-17 Y95\nG1 X-17 Y25\nG1 X-17 Y95\nG1 X-17 Y25\nG1 X-17 Y95\nG1 X-17 Y25\nG1 X-17 Y95\nG1 X-17 Y25\nG1 X-17 Y95\nG1 X-17 Y25\nG1 X-17 Y95\nG1 Z15\nM400\nG0 X-10.0 Y-9.0"

#endif

/**
 * Print Job Timer
 *
 * Automatically start and stop the print job timer on M104/M109/M140/M190/M141/M191.
 * The print job timer will only be stopped if the bed/chamber target temp is
 * below BED_MINTEMP/CHAMBER_MINTEMP.
 *
 *   M104 (hotend, no wait)  - high temp = none,        low temp = stop timer
 *   M109 (hotend, wait)     - high temp = start timer, low temp = stop timer
 *   M140 (bed, no wait)     - high temp = none,        low temp = stop timer
 *   M190 (bed, wait)        - high temp = start timer, low temp = none
 *   M141 (chamber, no wait) - high temp = none,        low temp = stop timer
 *   M191 (chamber, wait)    - high temp = start timer, low temp = none
 *
 * For M104/M109, high temp is anything over EXTRUDE_MINTEMP / 2.
 * For M140/M190, high temp is anything over BED_MINTEMP.
 * For M141/M191, high temp is anything over CHAMBER_MINTEMP.
 *
 * The timer can also be controlled with the following commands:
 *
 *   M75 - Start the print job timer
 *   M76 - Pause the print job timer
 *   M77 - Stop the print job timer
 */
#define PRINTJOB_TIMER_AUTOSTART

/**
 * Print Counter
 *
 * Track statistical data such as:
 *
 *  - Total print jobs
 *  - Total successful print jobs
 *  - Total failed print jobs
 *  - Total time printing
 *
 * View the current statistics with M78.
 */
//#define PRINTCOUNTER
#if ENABLED(PRINTCOUNTER)
  #define PRINTCOUNTER_SAVE_INTERVAL 60 // (minutes) EEPROM save interval during print
#endif

/**
 * Password
 *
 * Set a numerical password for the printer which can be requested:
 *
 *  - When the printer boots up
 *  - Upon opening the 'Print from Media' Menu
 *  - When SD printing is completed or aborted
 *
 * The following G-codes can be used:
 *
 *  M510 - Lock Printer. Blocks all commands except M511.
 *  M511 - Unlock Printer.
 *  M512 - Set, Change and Remove Password.
 *
 * If you forget the password and get locked out you'll need to re-flash
 * the firmware with the feature disabled, reset EEPROM, and (optionally)
 * re-flash the firmware again with this feature enabled.
 */
//#define PASSWORD_FEATURE
#if ENABLED(PASSWORD_FEATURE)
  #define PASSWORD_LENGTH 4                 // (#) Number of digits (1-9). 3 or 4 is recommended
  #define PASSWORD_ON_STARTUP
  #define PASSWORD_UNLOCK_GCODE             // Unlock with the M511 P<password> command. Disable to prevent brute-force attack.
  #define PASSWORD_CHANGE_GCODE             // Change the password with M512 P<old> S<new>.
  //#define PASSWORD_ON_SD_PRINT_MENU       // This does not prevent gcodes from running
  //#define PASSWORD_AFTER_SD_PRINT_END
  //#define PASSWORD_AFTER_SD_PRINT_ABORT
  //#include "Configuration_Secure.h"       // External file with PASSWORD_DEFAULT_VALUE
#endif

//=============================================================================
//============================= LCD and SD support ============================
//=============================================================================

// @section lcd

/**
 * LCD LANGUAGE
 *
 * Select the language to display on the LCD. These languages are available:
 *
 *   en, an, bg, ca, cz, da, de, el, el_gr, es, eu, fi, fr, gl, hr, hu, it,
 *   jp_kana, ko_KR, nl, pl, pt, pt_br, ro, ru, sk, sv, tr, uk, vi, zh_CN, zh_TW
 *
 * :{ 'en':'English', 'an':'Aragonese', 'bg':'Bulgarian', 'ca':'Catalan', 'cz':'Czech', 'da':'Danish', 'de':'German', 'el':'Greek', 'el_gr':'Greek (Greece)', 'es':'Spanish', 'eu':'Basque-Euskera', 'fi':'Finnish', 'fr':'French', 'gl':'Galician', 'hr':'Croatian', 'hu':'Hungarian', 'it':'Italian', 'jp_kana':'Japanese', 'ko_KR':'Korean (South Korea)', 'nl':'Dutch', 'pl':'Polish', 'pt':'Portuguese', 'pt_br':'Portuguese (Brazilian)', 'ro':'Romanian', 'ru':'Russian', 'sk':'Slovak', 'sv':'Swedish', 'tr':'Turkish', 'uk':'Ukrainian', 'vi':'Vietnamese', 'zh_CN':'Chinese (Simplified)', 'zh_TW':'Chinese (Traditional)' }
 */
#define LCD_LANGUAGE en

/**
 * LCD Character Set
 *
 * Note: This option is NOT applicable to Graphical Displays.
 *
 * All character-based LCDs provide ASCII plus one of these
 * language extensions:
 *
 *  - JAPANESE ... the most common
 *  - WESTERN  ... with more accented characters
 *  - CYRILLIC ... for the Russian language
 *
 * To determine the language extension installed on your controller:
 *
 *  - Compile and upload with LCD_LANGUAGE set to 'test'
 *  - Click the controller to view the LCD menu
 *  - The LCD will display Japanese, Western, or Cyrillic text
 *
 * See https://marlinfw.org/docs/development/lcd_language.html
 *
 * :['JAPANESE', 'WESTERN', 'CYRILLIC']
 */
#define DISPLAY_CHARSET_HD44780 WESTERN

/**
 * Info Screen Style (0:Classic, 1:Průša)
 *
 * :[0:'Classic', 1:'Průša']
 */
#define LCD_INFO_SCREEN_STYLE 0

/**
 * SD CARD
 *
 * SD Card support is disabled by default. If your controller has an SD slot,
 * you must uncomment the following option or it won't work.
 */
#define SDSUPPORT

/**
 * SD CARD: ENABLE CRC
 *
 * Use CRC checks and retries on the SD communication.
 */
//#define SD_CHECK_AND_RETRY

/**
 * LCD Menu Items
 *
 * Disable all menus and only display the Status Screen, or
 * just remove some extraneous menu items to recover space.
 */
//#define NO_LCD_MENUS
//#define SLIM_LCD_MENUS

//
// ENCODER SETTINGS
//
// This option overrides the default number of encoder pulses needed to
// produce one step. Should be increased for high-resolution encoders.
//
//#define ENCODER_PULSES_PER_STEP 4

//
// Use this option to override the number of step signals required to
// move between next/prev menu items.
//
//#define ENCODER_STEPS_PER_MENU_ITEM 1

/**
 * Encoder Direction Options
 *
 * Test your encoder's behavior first with both options disabled.
 *
 *  Reversed Value Edit and Menu Nav? Enable REVERSE_ENCODER_DIRECTION.
 *  Reversed Menu Navigation only?    Enable REVERSE_MENU_DIRECTION.
 *  Reversed Value Editing only?      Enable BOTH options.
 */

//
// This option reverses the encoder direction everywhere.
//
//  Set this option if CLOCKWISE causes values to DECREASE
//
//#define REVERSE_ENCODER_DIRECTION

//
// This option reverses the encoder direction for navigating LCD menus.
//
//  If CLOCKWISE normally moves DOWN this makes it go UP.
//  If CLOCKWISE normally moves UP this makes it go DOWN.
//
//#define REVERSE_MENU_DIRECTION

//
// This option reverses the encoder direction for Select Screen.
//
//  If CLOCKWISE normally moves LEFT this makes it go RIGHT.
//  If CLOCKWISE normally moves RIGHT this makes it go LEFT.
//
//#define REVERSE_SELECT_DIRECTION

//
// Individual Axis Homing
//
// Add individual axis homing items (Home X, Home Y, and Home Z) to the LCD menu.
//
//#define INDIVIDUAL_AXIS_HOMING_MENU

//
// SPEAKER/BUZZER
//
// If you have a speaker that can produce tones, enable it here.
// By default Marlin assumes you have a buzzer with a fixed frequency.
//
//#define SPEAKER

//
// The duration and frequency for the UI feedback sound.
// Set these to 0 to disable audio feedback in the LCD menus.
//
// Note: Test audio output with the G-Code:
//  M300 S<frequency Hz> P<duration ms>
//
//#define LCD_FEEDBACK_FREQUENCY_DURATION_MS 2
//#define LCD_FEEDBACK_FREQUENCY_HZ 5000

//=============================================================================
//======================== LCD / Controller Selection =========================
//========================   (Character-based LCDs)   =========================
//=============================================================================

//
// RepRapDiscount Smart Controller.
// https://reprap.org/wiki/RepRapDiscount_Smart_Controller
//
// Note: Usually sold with a white PCB.
//
//#define REPRAP_DISCOUNT_SMART_CONTROLLER

//
// GT2560 (YHCB2004) LCD Display
//
// Requires Testato, Koepel softwarewire library and
// Andriy Golovnya's LiquidCrystal_AIP31068 library.
//
//#define YHCB2004

//
// Original RADDS LCD Display+Encoder+SDCardReader
// http://doku.radds.org/dokumentation/lcd-display/
//
//#define RADDS_DISPLAY

//
// ULTIMAKER Controller.
//
//#define ULTIMAKERCONTROLLER

//
// ULTIPANEL as seen on Thingiverse.
//
//#define ULTIPANEL

//
// PanelOne from T3P3 (via RAMPS 1.4 AUX2/AUX3)
// https://reprap.org/wiki/PanelOne
//
//#define PANEL_ONE

//
// GADGETS3D G3D LCD/SD Controller
// https://reprap.org/wiki/RAMPS_1.3/1.4_GADGETS3D_Shield_with_Panel
//
// Note: Usually sold with a blue PCB.
//
//#define G3D_PANEL

//
// RigidBot Panel V1.0
// http://www.inventapart.com/
//
//#define RIGIDBOT_PANEL

//
// Makeboard 3D Printer Parts 3D Printer Mini Display 1602 Mini Controller
// https://www.aliexpress.com/item/32765887917.html
//
//#define MAKEBOARD_MINI_2_LINE_DISPLAY_1602

//
// ANET and Tronxy 20x4 Controller
//
//#define ZONESTAR_LCD            // Requires ADC_KEYPAD_PIN to be assigned to an analog pin.
                                  // This LCD is known to be susceptible to electrical interference
                                  // which scrambles the display.  Pressing any button clears it up.
                                  // This is a LCD2004 display with 5 analog buttons.

//
// Generic 16x2, 16x4, 20x2, or 20x4 character-based LCD.
//
//#define ULTRA_LCD

//=============================================================================
//======================== LCD / Controller Selection =========================
//=====================   (I2C and Shift-Register LCDs)   =====================
//=============================================================================

//
// CONTROLLER TYPE: I2C
//
// Note: These controllers require the installation of Arduino's LiquidCrystal_I2C
// library. For more info: https://github.com/kiyoshigawa/LiquidCrystal_I2C
//

//
// Elefu RA Board Control Panel
// http://www.elefu.com/index.php?route=product/product&product_id=53
//
//#define RA_CONTROL_PANEL

//
// Sainsmart (YwRobot) LCD Displays
//
// These require F.Malpartida's LiquidCrystal_I2C library
// https://bitbucket.org/fmalpartida/new-liquidcrystal/wiki/Home
//
//#define LCD_SAINSMART_I2C_1602
//#define LCD_SAINSMART_I2C_2004

//
// Generic LCM1602 LCD adapter
//
//#define LCM1602

//
// PANELOLU2 LCD with status LEDs,
// separate encoder and click inputs.
//
// Note: This controller requires Arduino's LiquidTWI2 library v1.2.3 or later.
// For more info: https://github.com/lincomatic/LiquidTWI2
//
// Note: The PANELOLU2 encoder click input can either be directly connected to
// a pin (if BTN_ENC defined to != -1) or read through I2C (when BTN_ENC == -1).
//
//#define LCD_I2C_PANELOLU2

//
// Panucatt VIKI LCD with status LEDs,
// integrated click & L/R/U/D buttons, separate encoder inputs.
//
//#define LCD_I2C_VIKI

//
// CONTROLLER TYPE: Shift register panels
//

//
// 2-wire Non-latching LCD SR from https://goo.gl/aJJ4sH
// LCD configuration: https://reprap.org/wiki/SAV_3D_LCD
//
//#define SAV_3DLCD

//
// 3-wire SR LCD with strobe using 74HC4094
// https://github.com/mikeshub/SailfishLCD
// Uses the code directly from Sailfish
//
//#define FF_INTERFACEBOARD

//
// TFT GLCD Panel with Marlin UI
// Panel connected to main board by SPI or I2C interface.
// See https://github.com/Serhiy-K/TFTGLCDAdapter
//
//#define TFTGLCD_PANEL_SPI
//#define TFTGLCD_PANEL_I2C

//=============================================================================
//=======================   LCD / Controller Selection  =======================
//=========================      (Graphical LCDs)      ========================
//=============================================================================

//
// CONTROLLER TYPE: Graphical 128x64 (DOGM)
//
// IMPORTANT: The U8glib library is required for Graphical Display!
//            https://github.com/olikraus/U8glib_Arduino
//
// NOTE: If the LCD is unresponsive you may need to reverse the plugs.
//

//
// RepRapDiscount FULL GRAPHIC Smart Controller
// https://reprap.org/wiki/RepRapDiscount_Full_Graphic_Smart_Controller
//
//#define REPRAP_DISCOUNT_FULL_GRAPHIC_SMART_CONTROLLER

//
// K.3D Full Graphic Smart Controller
//
//#define K3D_FULL_GRAPHIC_SMART_CONTROLLER

//
// ReprapWorld Graphical LCD
// https://reprapworld.com/?products_details&products_id/1218
//
//#define REPRAPWORLD_GRAPHICAL_LCD

//
// Activate one of these if you have a Panucatt Devices
// Viki 2.0 or mini Viki with Graphic LCD
// https://www.panucatt.com
//
//#define VIKI2
//#define miniVIKI

//
// MakerLab Mini Panel with graphic
// controller and SD support - https://reprap.org/wiki/Mini_panel
//
//#define MINIPANEL

//
// MaKr3d Makr-Panel with graphic controller and SD support.
// https://reprap.org/wiki/MaKr3d_MaKrPanel
//
//#define MAKRPANEL

//
// Adafruit ST7565 Full Graphic Controller.
// https://github.com/eboston/Adafruit-ST7565-Full-Graphic-Controller/
//
//#define ELB_FULL_GRAPHIC_CONTROLLER

//
// BQ LCD Smart Controller shipped by
// default with the BQ Hephestos 2 and Witbox 2.
//
//#define BQ_LCD_SMART_CONTROLLER

//
// Cartesio UI
// http://mauk.cc/webshop/cartesio-shop/electronics/user-interface
//
//#define CARTESIO_UI

//
// LCD for Melzi Card with Graphical LCD
//
//#define LCD_FOR_MELZI

//
// Original Ulticontroller from Ultimaker 2 printer with SSD1309 I2C display and encoder
// https://github.com/Ultimaker/Ultimaker2/tree/master/1249_Ulticontroller_Board_(x1)
//
//#define ULTI_CONTROLLER

//
// MKS MINI12864 with graphic controller and SD support
// https://reprap.org/wiki/MKS_MINI_12864
//
//#define MKS_MINI_12864

//
// MKS MINI12864 V3 is an alias for FYSETC_MINI_12864_2_1. Type A/B. NeoPixel RGB Backlight.
//
//#define MKS_MINI_12864_V3

//
// MKS LCD12864A/B with graphic controller and SD support. Follows MKS_MINI_12864 pinout.
// https://www.aliexpress.com/item/33018110072.html
//
//#define MKS_LCD12864A
//#define MKS_LCD12864B

//
// FYSETC variant of the MINI12864 graphic controller with SD support
// https://wiki.fysetc.com/Mini12864_Panel/
//
//#define FYSETC_MINI_12864_X_X    // Type C/D/E/F. No tunable RGB Backlight by default
//#define FYSETC_MINI_12864_1_2    // Type C/D/E/F. Simple RGB Backlight (always on)
//#define FYSETC_MINI_12864_2_0    // Type A/B. Discreet RGB Backlight
//#define FYSETC_MINI_12864_2_1    // Type A/B. NeoPixel RGB Backlight
//#define FYSETC_GENERIC_12864_1_1 // Larger display with basic ON/OFF backlight.

//
// Factory display for Creality CR-10
// https://www.aliexpress.com/item/32833148327.html
//
// This is RAMPS-compatible using a single 10-pin connector.
// (For CR-10 owners who want to replace the Melzi Creality board but retain the display)
//
#define CR10_STOCKDISPLAY

//
// Ender-2 OEM display, a variant of the MKS_MINI_12864
//
//#define ENDER2_STOCKDISPLAY

//
// ANET and Tronxy Graphical Controller
//
// Anet 128x64 full graphics lcd with rotary encoder as used on Anet A6
// A clone of the RepRapDiscount full graphics display but with
// different pins/wiring (see pins_ANET_10.h). Enable one of these.
//
//#define ANET_FULL_GRAPHICS_LCD
//#define ANET_FULL_GRAPHICS_LCD_ALT_WIRING

//
// AZSMZ 12864 LCD with SD
// https://www.aliexpress.com/item/32837222770.html
//
//#define AZSMZ_12864

//
// Silvergate GLCD controller
// https://github.com/android444/Silvergate
//
//#define SILVER_GATE_GLCD_CONTROLLER

//=============================================================================
//==============================  OLED Displays  ==============================
//=============================================================================

//
// SSD1306 OLED full graphics generic display
//
//#define U8GLIB_SSD1306

//
// SAV OLEd LCD module support using either SSD1306 or SH1106 based LCD modules
//
//#define SAV_3DGLCD
#if ENABLED(SAV_3DGLCD)
  #define U8GLIB_SSD1306
  //#define U8GLIB_SH1106
#endif

//
// TinyBoy2 128x64 OLED / Encoder Panel
//
//#define OLED_PANEL_TINYBOY2

//
// MKS OLED 1.3" 128×64 Full Graphics Controller
// https://reprap.org/wiki/MKS_12864OLED
//
// Tiny, but very sharp OLED display
//
//#define MKS_12864OLED          // Uses the SH1106 controller (default)
//#define MKS_12864OLED_SSD1306  // Uses the SSD1306 controller

//
// Zonestar OLED 128×64 Full Graphics Controller
//
//#define ZONESTAR_12864LCD           // Graphical (DOGM) with ST7920 controller
//#define ZONESTAR_12864OLED          // 1.3" OLED with SH1106 controller (default)
//#define ZONESTAR_12864OLED_SSD1306  // 0.96" OLED with SSD1306 controller

//
// Einstart S OLED SSD1306
//
//#define U8GLIB_SH1106_EINSTART

//
// Overlord OLED display/controller with i2c buzzer and LEDs
//
//#define OVERLORD_OLED

//
// FYSETC OLED 2.42" 128×64 Full Graphics Controller with WS2812 RGB
// Where to find : https://www.aliexpress.com/item/4000345255731.html
//#define FYSETC_242_OLED_12864   // Uses the SSD1309 controller

//
// K.3D SSD1309 OLED 2.42" 128×64 Full Graphics Controller
//
//#define K3D_242_OLED_CONTROLLER   // Software SPI

//=============================================================================
//========================== Extensible UI Displays ===========================
//=============================================================================

//
// DGUS Touch Display with DWIN OS. (Choose one.)
// ORIGIN : https://www.aliexpress.com/item/32993409517.html
// FYSETC : https://www.aliexpress.com/item/32961471929.html
// MKS    : https://www.aliexpress.com/item/1005002008179262.html
//
// Flash display with DGUS Displays for Marlin:
//  - Format the SD card to FAT32 with an allocation size of 4kb.
//  - Download files as specified for your type of display.
//  - Plug the microSD card into the back of the display.
//  - Boot the display and wait for the update to complete.
//
// ORIGIN (Marlin DWIN_SET)
//  - Download https://github.com/coldtobi/Marlin_DGUS_Resources
//  - Copy the downloaded DWIN_SET folder to the SD card.
//
// FYSETC (Supplier default)
//  - Download https://github.com/FYSETC/FYSTLCD-2.0
//  - Copy the downloaded SCREEN folder to the SD card.
//
// HIPRECY (Supplier default)
//  - Download https://github.com/HiPrecy/Touch-Lcd-LEO
//  - Copy the downloaded DWIN_SET folder to the SD card.
//
// MKS (MKS-H43) (Supplier default)
//  - Download https://github.com/makerbase-mks/MKS-H43
//  - Copy the downloaded DWIN_SET folder to the SD card.
//
//#define DGUS_LCD_UI_ORIGIN
//#define DGUS_LCD_UI_FYSETC
//#define DGUS_LCD_UI_HIPRECY
//#define DGUS_LCD_UI_MKS
#if ENABLED(DGUS_LCD_UI_MKS)
  #define USE_MKS_GREEN_UI
#endif

//
// Touch-screen LCD for Malyan M200/M300 printers
//
//#define MALYAN_LCD
#if ENABLED(MALYAN_LCD)
  #define LCD_SERIAL_PORT 1  // Default is 1 for Malyan M200
#endif

//
// Touch UI for FTDI EVE (FT800/FT810) displays
// See Configuration_adv.h for all configuration options.
//
//#define TOUCH_UI_FTDI_EVE

//
// Touch-screen LCD for Anycubic printers
//
//#define ANYCUBIC_LCD_I3MEGA
//#define ANYCUBIC_LCD_CHIRON
#if EITHER(ANYCUBIC_LCD_I3MEGA, ANYCUBIC_LCD_CHIRON)
  #define LCD_SERIAL_PORT 3  // Default is 3 for Anycubic
  //#define ANYCUBIC_LCD_DEBUG
#endif

//
// 320x240 Nextion 2.8" serial TFT Resistive Touch Screen NX3224T028
//
//#define NEXTION_TFT
#if ENABLED(NEXTION_TFT)
  #define LCD_SERIAL_PORT 1  // Default is 1 for Nextion
#endif

//
// Third-party or vendor-customized controller interfaces.
// Sources should be installed in 'src/lcd/extui'.
//
//#define EXTENSIBLE_UI

#if ENABLED(EXTENSIBLE_UI)
  //#define EXTUI_LOCAL_BEEPER // Enables use of local Beeper pin with external display
#endif

//=============================================================================
//=============================== Graphical TFTs ==============================
//=============================================================================

/**
 * Specific TFT Model Presets. Enable one of the following options
 * or enable TFT_GENERIC and set sub-options.
 */

//
// 480x320, 3.5", SPI Display From MKS
// Normally used in MKS Robin Nano V2
//
//#define MKS_TS35_V2_0

//
// 320x240, 2.4", FSMC Display From MKS
// Normally used in MKS Robin Nano V1.2
//
//#define MKS_ROBIN_TFT24

//
// 320x240, 2.8", FSMC Display From MKS
// Normally used in MKS Robin Nano V1.2
//
//#define MKS_ROBIN_TFT28

//
// 320x240, 3.2", FSMC Display From MKS
// Normally used in MKS Robin Nano V1.2
//
//#define MKS_ROBIN_TFT32

//
// 480x320, 3.5", FSMC Display From MKS
// Normally used in MKS Robin Nano V1.2
//
//#define MKS_ROBIN_TFT35

//
// 480x272, 4.3", FSMC Display From MKS
//
//#define MKS_ROBIN_TFT43

//
// 320x240, 3.2", FSMC Display From MKS
// Normally used in MKS Robin
//
//#define MKS_ROBIN_TFT_V1_1R

//
// 480x320, 3.5", FSMC Stock Display from TronxXY
//
//#define TFT_TRONXY_X5SA

//
// 480x320, 3.5", FSMC Stock Display from AnyCubic
//
//#define ANYCUBIC_TFT35

//
// 320x240, 2.8", FSMC Stock Display from Longer/Alfawise
//
//#define LONGER_LK_TFT28

//
// 320x240, 2.8", FSMC Stock Display from ET4
//
//#define ANET_ET4_TFT28

//
// 480x320, 3.5", FSMC Stock Display from ET5
//
//#define ANET_ET5_TFT35

//
// 1024x600, 7", RGB Stock Display from BIQU-BX
//
//#define BIQU_BX_TFT70

//
// Generic TFT with detailed options
//
//#define TFT_GENERIC
#if ENABLED(TFT_GENERIC)
  // :[ 'AUTO', 'ST7735', 'ST7789', 'ST7796', 'R61505', 'ILI9328', 'ILI9341', 'ILI9488' ]
  #define TFT_DRIVER AUTO

  // Interface. Enable one of the following options:
  //#define TFT_INTERFACE_FSMC
  //#define TFT_INTERFACE_SPI

  // TFT Resolution. Enable one of the following options:
  //#define TFT_RES_320x240
  //#define TFT_RES_480x272
  //#define TFT_RES_480x320
#endif

/**
 * TFT UI - User Interface Selection. Enable one of the following options:
 *
 *   TFT_CLASSIC_UI - Emulated DOGM - 128x64 Upscaled
 *   TFT_COLOR_UI   - Marlin Default Menus, Touch Friendly, using full TFT capabilities
 *   TFT_LVGL_UI    - A Modern UI using LVGL
 *
 *   For LVGL_UI also copy the 'assets' folder from the build directory to the
 *   root of your SD card, together with the compiled firmware.
 */
//#define TFT_CLASSIC_UI
//#define TFT_COLOR_UI
//#define TFT_LVGL_UI

#if ENABLED(TFT_LVGL_UI)
  //#define MKS_WIFI_MODULE  // MKS WiFi module
#endif

/**
 * TFT Rotation. Set to one of the following values:
 *
 *   TFT_ROTATE_90,  TFT_ROTATE_90_MIRROR_X,  TFT_ROTATE_90_MIRROR_Y,
 *   TFT_ROTATE_180, TFT_ROTATE_180_MIRROR_X, TFT_ROTATE_180_MIRROR_Y,
 *   TFT_ROTATE_270, TFT_ROTATE_270_MIRROR_X, TFT_ROTATE_270_MIRROR_Y,
 *   TFT_MIRROR_X, TFT_MIRROR_Y, TFT_NO_ROTATION
 */
//#define TFT_ROTATION TFT_NO_ROTATION

//=============================================================================
//============================  Other Controllers  ============================
//=============================================================================

//
// Ender-3 v2 OEM display. A DWIN display with Rotary Encoder.
//
//#define DWIN_CREALITY_LCD

//
// Touch Screen Settings
//
//#define TOUCH_SCREEN
#if ENABLED(TOUCH_SCREEN)
  #define BUTTON_DELAY_EDIT  50 // (ms) Button repeat delay for edit screens
  #define BUTTON_DELAY_MENU 250 // (ms) Button repeat delay for menus

  #define TOUCH_SCREEN_CALIBRATION

  //#define TOUCH_CALIBRATION_X 12316
  //#define TOUCH_CALIBRATION_Y -8981
  //#define TOUCH_OFFSET_X        -43
  //#define TOUCH_OFFSET_Y        257
  //#define TOUCH_ORIENTATION TOUCH_LANDSCAPE

  #if BOTH(TOUCH_SCREEN_CALIBRATION, EEPROM_SETTINGS)
    #define TOUCH_CALIBRATION_AUTO_SAVE // Auto save successful calibration values to EEPROM
  #endif

  #if ENABLED(TFT_COLOR_UI)
    //#define SINGLE_TOUCH_NAVIGATION
  #endif
#endif

//
// RepRapWorld REPRAPWORLD_KEYPAD v1.1
// https://reprapworld.com/products/electronics/ramps/keypad_v1_0_fully_assembled/
//
//#define REPRAPWORLD_KEYPAD
//#define REPRAPWORLD_KEYPAD_MOVE_STEP 10.0 // (mm) Distance to move per key-press

//=============================================================================
//=============================== Extra Features ==============================
//=============================================================================

// @section extras

// Set number of user-controlled fans. Disable to use all board-defined fans.
// :[1,2,3,4,5,6,7,8]
//#define NUM_M106_FANS 1

// Increase the FAN PWM frequency. Removes the PWM noise but increases heating in the FET/Arduino
//#define FAST_PWM_FAN

// Use software PWM to drive the fan, as for the heaters. This uses a very low frequency
// which is not as annoying as with the hardware PWM. On the other hand, if this frequency
// is too low, you should also increment SOFT_PWM_SCALE.
#define FAN_SOFT_PWM

// Incrementing this by 1 will double the software PWM frequency,
// affecting heaters, and the fan if FAN_SOFT_PWM is enabled.
// However, control resolution will be halved for each increment;
// at zero value, there are 128 effective control positions.
// :[0,1,2,3,4,5,6,7]
#define SOFT_PWM_SCALE 1

// If SOFT_PWM_SCALE is set to a value higher than 0, dithering can
// be used to mitigate the associated resolution loss. If enabled,
// some of the PWM cycles are stretched so on average the desired
// duty cycle is attained.
//#define SOFT_PWM_DITHER

// Temperature status LEDs that display the hotend and bed temperature.
// If all hotends, bed temperature, and target temperature are under 54C
// then the BLUE led is on. Otherwise the RED led is on. (1C hysteresis)
//#define TEMP_STAT_LEDS

// Support for the BariCUDA Paste Extruder
//#define BARICUDA

// Support for BlinkM/CyzRgb
//#define BLINKM

// Support for PCA9632 PWM LED driver
//#define PCA9632

// Support for PCA9533 PWM LED driver
//#define PCA9533

/**
 * RGB LED / LED Strip Control
 *
 * Enable support for an RGB LED connected to 5V digital pins, or
 * an RGB Strip connected to MOSFETs controlled by digital pins.
 *
 * Adds the M150 command to set the LED (or LED strip) color.
 * If pins are PWM capable (e.g., 4, 5, 6, 11) then a range of
 * luminance values can be set from 0 to 255.
 * For NeoPixel LED an overall brightness parameter is also available.
 *
 * *** CAUTION ***
 *  LED Strips require a MOSFET Chip between PWM lines and LEDs,
 *  as the Arduino cannot handle the current the LEDs will require.
 *  Failure to follow this precaution can destroy your Arduino!
 *  NOTE: A separate 5V power supply is required! The NeoPixel LED needs
 *  more current than the Arduino 5V linear regulator can produce.
 * *** CAUTION ***
 *
 * LED Type. Enable only one of the following two options.
 */
//#define RGB_LED
//#define RGBW_LED

#if EITHER(RGB_LED, RGBW_LED)
  //#define RGB_LED_R_PIN 34
  //#define RGB_LED_G_PIN 43
  //#define RGB_LED_B_PIN 35
  //#define RGB_LED_W_PIN -1
#endif

// Support for Adafruit NeoPixel LED driver
//#define NEOPIXEL_LED
#if ENABLED(NEOPIXEL_LED)
  #define NEOPIXEL_TYPE   NEO_GRBW // NEO_GRBW / NEO_GRB - four/three channel driver type (defined in Adafruit_NeoPixel.h)
  //#define NEOPIXEL_PIN     4     // LED driving pin
  //#define NEOPIXEL2_TYPE NEOPIXEL_TYPE
  //#define NEOPIXEL2_PIN    5
  #define NEOPIXEL_PIXELS 30       // Number of LEDs in the strip. (Longest strip when NEOPIXEL2_SEPARATE is disabled.)
  #define NEOPIXEL_IS_SEQUENTIAL   // Sequential display for temperature change - LED by LED. Disable to change all LEDs at once.
  #define NEOPIXEL_BRIGHTNESS 127  // Initial brightness (0-255)
  //#define NEOPIXEL_STARTUP_TEST  // Cycle through colors at startup

  // Support for second Adafruit NeoPixel LED driver controlled with M150 S1 ...
  //#define NEOPIXEL2_SEPARATE
  #if ENABLED(NEOPIXEL2_SEPARATE)
    #define NEOPIXEL2_PIXELS      15  // Number of LEDs in the second strip
    #define NEOPIXEL2_BRIGHTNESS 127  // Initial brightness (0-255)
    #define NEOPIXEL2_STARTUP_TEST    // Cycle through colors at startup
  #else
    //#define NEOPIXEL2_INSERIES      // Default behavior is NeoPixel 2 in parallel
  #endif

  // Use some of the NeoPixel LEDs for static (background) lighting
  //#define NEOPIXEL_BKGD_INDEX_FIRST  0              // Index of the first background LED
  //#define NEOPIXEL_BKGD_INDEX_LAST   5              // Index of the last background LED
  //#define NEOPIXEL_BKGD_COLOR { 255, 255, 255, 0 }  // R, G, B, W
  //#define NEOPIXEL_BKGD_ALWAYS_ON                   // Keep the backlight on when other NeoPixels are off
#endif

/**
 * Printer Event LEDs
 *
 * During printing, the LEDs will reflect the printer status:
 *
 *  - Gradually change from blue to violet as the heated bed gets to target temp
 *  - Gradually change from violet to red as the hotend gets to temperature
 *  - Change to white to illuminate work surface
 *  - Change to green once print has finished
 *  - Turn off after the print has finished and the user has pushed a button
 */
#if ANY(BLINKM, RGB_LED, RGBW_LED, PCA9632, PCA9533, NEOPIXEL_LED)
  #define PRINTER_EVENT_LEDS
#endif

/**
 * Number of servos
 *
 * For some servo-related options NUM_SERVOS will be set automatically.
 * Set this manually if there are extra servos needing manual control.
 * Set to 0 to turn off servo support.
 */
//#define NUM_SERVOS 3 // Servo index starts with 0 for M280 command

// (ms) Delay  before the next move will start, to give the servo time to reach its target angle.
// 300ms is a good value but you can try less delay.
// If the servo can't reach the requested position, increase it.
#define SERVO_DELAY { 300 }

// Only power servos during movement, otherwise leave off to prevent jitter
//#define DEACTIVATE_SERVOS_AFTER_MOVE

// Edit servo angles with M281 and save to EEPROM with M500
//#define EDITABLE_SERVO_ANGLES<|MERGE_RESOLUTION|>--- conflicted
+++ resolved
@@ -490,10 +490,6 @@
  *    67 : 500kΩ  SliceEngineering 450°C Thermistor
  *    70 : 100kΩ  bq Hephestos 2
  *    75 : 100kΩ  Generic Silicon Heat Pad with NTC100K MGB18-104F39050L32
-<<<<<<< HEAD
- *  2000 : 100kΩ  Ultimachine Rambo TDK NTCG104LH104KT1 NTC100K motherboard Thermistor
-=======
->>>>>>> 718227a9
  *
  *  Analog Thermistors - 1kΩ pullup - Atypical, and requires changing out the 4.7kΩ pullup for 1kΩ.
  *  -------                           (but gives greater accuracy and more stable PID)
@@ -517,11 +513,7 @@
  *                NOTE: ADC pins are not 5V tolerant. Not recommended because it's possible to damage the CPU by going over 500°C.
  *   201 : Pt100  with circuit in Overlord, similar to Ultimainboard V2.x
  *
-<<<<<<< HEAD
- *  Custom/Dummy/Other Thermal Sensors
-=======
  *  Custom/Dummy/Other Thermos
->>>>>>> 718227a9
  *  ------
  *     0 : not used
  *  1000 : Custom - Specify parameters in Configuration_adv.h
@@ -1771,11 +1763,7 @@
  * - Allows Z homing only when XY positions are known and trusted.
  * - If stepper drivers sleep, XY homing may be required again before Z homing.
  */
-<<<<<<< HEAD
 #define Z_SAFE_HOMING
-=======
-//#define Z_SAFE_HOMING
->>>>>>> 718227a9
 
 #if ENABLED(Z_SAFE_HOMING)
   #define Z_SAFE_HOMING_X_POINT X_CENTER  // X point for Z homing
