/**
 * Marlin 3D Printer Firmware
 * Copyright (C) 2016 MarlinFirmware [https://github.com/MarlinFirmware/Marlin]
 *
 * Based on Sprinter and grbl.
 * Copyright (C) 2011 Camiel Gubbels / Erik van der Zalm
 *
 * This program is free software: you can redistribute it and/or modify
 * it under the terms of the GNU General Public License as published by
 * the Free Software Foundation, either version 3 of the License, or
 * (at your option) any later version.
 *
 * This program is distributed in the hope that it will be useful,
 * but WITHOUT ANY WARRANTY; without even the implied warranty of
 * MERCHANTABILITY or FITNESS FOR A PARTICULAR PURPOSE.  See the
 * GNU General Public License for more details.
 *
 * You should have received a copy of the GNU General Public License
 * along with this program.  If not, see <http://www.gnu.org/licenses/>.
 *
 */

/**
 * Configuration.h
 *
 * Basic settings such as:
 *
 * - Type of electronics
 * - Type of temperature sensor
 * - Printer geometry
 * - Endstop configuration
 * - LCD controller
 * - Extra features
 *
 * Advanced settings can be found in Configuration_adv.h
 *
 */
#ifndef CONFIGURATION_H
#define CONFIGURATION_H

#include "boards.h"
#include "macros.h"

//===========================================================================
//============================= Getting Started =============================
//===========================================================================

/**
 * Here are some standard links for getting your machine calibrated:
 *
 * http://reprap.org/wiki/Calibration
 * http://youtu.be/wAL9d7FgInk
 * http://calculator.josefprusa.cz
 * http://reprap.org/wiki/Triffid_Hunter%27s_Calibration_Guide
 * http://www.thingiverse.com/thing:5573
 * https://sites.google.com/site/repraplogphase/calibration-of-your-reprap
 * http://www.thingiverse.com/thing:298812
 */

//===========================================================================
//============================= DELTA Printer ===============================
//===========================================================================
// For a Delta printer replace the configuration files with the files in the
// example_configurations/delta directory.
//

//===========================================================================
//============================= SCARA Printer ===============================
//===========================================================================
// For a Scara printer replace the configuration files with the files in the
// example_configurations/SCARA directory.
//

// @section info

#if ENABLED(USE_AUTOMATIC_VERSIONING)
  #include "_Version.h"
#else
  #include "Version.h"
#endif

// User-specified version info of this build to display in [Pronterface, etc] terminal window during
// startup. Implementation of an idea by Prof Braino to inform user that any changes made to this
// build by the user have been successfully uploaded into firmware.
#define STRING_CONFIG_H_AUTHOR "(Torsten Kurbad, <deltaprintr@tk-webart.de)" // Who made the changes.
#define SHOW_BOOTSCREEN
#define STRING_SPLASH_LINE1 SHORT_BUILD_VERSION // will be shown during bootup in line 1
//#define STRING_SPLASH_LINE2 STRING_DISTRIBUTION_DATE // will be shown during bootup in line 2

// @section machine

// SERIAL_PORT selects which serial port should be used for communication with the host.
// This allows the connection of wireless adapters (for instance) to non-default port pins.
// Serial port 0 is still used by the Arduino bootloader regardless of this setting.
// :[0,1,2,3,4,5,6,7]
#define SERIAL_PORT 0

// This determines the communication speed of the printer
// :[2400,9600,19200,38400,57600,115200,250000]
#define BAUDRATE 250000

// Enable the Bluetooth serial interface on AT90USB devices
//#define BLUETOOTH

// The following define selects which electronics board you have.
// Please choose the name from boards.h that matches your setup
#ifndef MOTHERBOARD
  #define MOTHERBOARD BOARD_AZTEEG_X3
#endif

// Optional custom name for your RepStrap or other custom machine
// Displayed in the LCD "Ready" message
#define CUSTOM_MACHINE_NAME "Deltaprintr"

// Define this to set a unique identifier for this printer, (Used by some programs to differentiate between machines)
// You can use an online service to generate a random UUID. (eg http://www.uuidgenerator.net/version4)
//#define MACHINE_UUID "00000000-0000-0000-0000-000000000000"

// This defines the number of extruders
// :[1,2,3,4]
#define EXTRUDERS 1

// Offset of the extruders (uncomment if using more than one and relying on firmware to position when changing).
// The offset has to be X=0, Y=0 for the extruder 0 hotend (default extruder).
// For the other hotends it is their distance from the extruder 0 hotend.
//#define EXTRUDER_OFFSET_X {0.0, 20.00} // (in mm) for each extruder, offset of the hotend on the X axis
//#define EXTRUDER_OFFSET_Y {0.0, 5.00}  // (in mm) for each extruder, offset of the hotend on the Y axis

//// The following define selects which power supply you have. Please choose the one that matches your setup
// 1 = ATX
// 2 = X-Box 360 203Watts (the blue wire connected to PS_ON and the red wire to VCC)
// :{1:'ATX',2:'X-Box 360'}
#define POWER_SUPPLY 1

// Define this to have the electronics keep the power supply off on startup. If you don't know what this is leave it.
//#define PS_DEFAULT_OFF

// @section temperature

//===========================================================================
//============================= Thermal Settings ============================
//===========================================================================
//
//--NORMAL IS 4.7kohm PULLUP!-- 1kohm pullup can be used on hotend sensor, using correct resistor and table
//
//// Temperature sensor settings:
// -3 is thermocouple with MAX31855 (only for sensor 0)
// -2 is thermocouple with MAX6675 (only for sensor 0)
// -1 is thermocouple with AD595
// 0 is not used
// 1 is 100k thermistor - best choice for EPCOS 100k (4.7k pullup)
// 2 is 200k thermistor - ATC Semitec 204GT-2 (4.7k pullup)
// 3 is Mendel-parts thermistor (4.7k pullup)
// 4 is 10k thermistor !! do not use it for a hotend. It gives bad resolution at high temp. !!
// 5 is 100K thermistor - ATC Semitec 104GT-2 (Used in ParCan & J-Head) (4.7k pullup)
// 6 is 100k EPCOS - Not as accurate as table 1 (created using a fluke thermocouple) (4.7k pullup)
// 7 is 100k Honeywell thermistor 135-104LAG-J01 (4.7k pullup)
// 71 is 100k Honeywell thermistor 135-104LAF-J01 (4.7k pullup)
// 8 is 100k 0603 SMD Vishay NTCS0603E3104FXT (4.7k pullup)
// 9 is 100k GE Sensing AL03006-58.2K-97-G1 (4.7k pullup)
// 10 is 100k RS thermistor 198-961 (4.7k pullup)
// 11 is 100k beta 3950 1% thermistor (4.7k pullup)
// 12 is 100k 0603 SMD Vishay NTCS0603E3104FXT (4.7k pullup) (calibrated for Makibox hot bed)
// 13 is 100k Hisens 3950  1% up to 300°C for hotend "Simple ONE " & "Hotend "All In ONE"
// 20 is the PT100 circuit found in the Ultimainboard V2.x
// 60 is 100k Maker's Tool Works Kapton Bed Thermistor beta=3950
// 70 is the 100K thermistor found in the bq Hephestos 2
//
//    1k ohm pullup tables - This is not normal, you would have to have changed out your 4.7k for 1k
//                          (but gives greater accuracy and more stable PID)
// 51 is 100k thermistor - EPCOS (1k pullup)
// 52 is 200k thermistor - ATC Semitec 204GT-2 (1k pullup)
// 55 is 100k thermistor - ATC Semitec 104GT-2 (Used in ParCan & J-Head) (1k pullup)
//
// 1047 is Pt1000 with 4k7 pullup
// 1010 is Pt1000 with 1k pullup (non standard)
// 147 is Pt100 with 4k7 pullup
// 110 is Pt100 with 1k pullup (non standard)
// 998 and 999 are Dummy Tables. They will ALWAYS read 25°C or the temperature defined below.
//     Use it for Testing or Development purposes. NEVER for production machine.
//#define DUMMY_THERMISTOR_998_VALUE 25
//#define DUMMY_THERMISTOR_999_VALUE 100
// :{ '0': "Not used", '4': "10k !! do not use for a hotend. Bad resolution at high temp. !!", '1': "100k / 4.7k - EPCOS", '51': "100k / 1k - EPCOS", '6': "100k / 4.7k EPCOS - Not as accurate as Table 1", '5': "100K / 4.7k - ATC Semitec 104GT-2 (Used in ParCan & J-Head)", '7': "100k / 4.7k Honeywell 135-104LAG-J01", '71': "100k / 4.7k Honeywell 135-104LAF-J01", '8': "100k / 4.7k 0603 SMD Vishay NTCS0603E3104FXT", '9': "100k / 4.7k GE Sensing AL03006-58.2K-97-G1", '10': "100k / 4.7k RS 198-961", '11': "100k / 4.7k beta 3950 1%", '12': "100k / 4.7k 0603 SMD Vishay NTCS0603E3104FXT (calibrated for Makibox hot bed)", '13': "100k Hisens 3950  1% up to 300°C for hotend 'Simple ONE ' & hotend 'All In ONE'", '60': "100k Maker's Tool Works Kapton Bed Thermistor beta=3950", '55': "100k / 1k - ATC Semitec 104GT-2 (Used in ParCan & J-Head)", '2': "200k / 4.7k - ATC Semitec 204GT-2", '52': "200k / 1k - ATC Semitec 204GT-2", '-3': "Thermocouple + MAX31855 (only for sensor 0)", '-2': "Thermocouple + MAX6675 (only for sensor 0)", '-1': "Thermocouple + AD595", '3': "Mendel-parts / 4.7k", '1047': "Pt1000 / 4.7k", '1010': "Pt1000 / 1k (non standard)", '20': "PT100 (Ultimainboard V2.x)", '147': "Pt100 / 4.7k", '110': "Pt100 / 1k (non-standard)", '998': "Dummy 1", '999': "Dummy 2" }
#define TEMP_SENSOR_0 20
#define TEMP_SENSOR_1 0
#define TEMP_SENSOR_2 0
#define TEMP_SENSOR_3 0
#define TEMP_SENSOR_BED 5

// This makes temp sensor 1 a redundant sensor for sensor 0. If the temperatures difference between these sensors is to high the print will be aborted.
//#define TEMP_SENSOR_1_AS_REDUNDANT
#define MAX_REDUNDANT_TEMP_SENSOR_DIFF 10

// Extruder temperature must be close to target for this long before M109 returns success
#define TEMP_RESIDENCY_TIME 10  // (seconds)
#define TEMP_HYSTERESIS 3       // (degC) range of +/- temperatures considered "close" to the target one
#define TEMP_WINDOW     1       // (degC) Window around target to start the residency timer x degC early.

// Bed temperature must be close to target for this long before M190 returns success
#define TEMP_BED_RESIDENCY_TIME 10  // (seconds)
#define TEMP_BED_HYSTERESIS 3       // (degC) range of +/- temperatures considered "close" to the target one
#define TEMP_BED_WINDOW     1       // (degC) Window around target to start the residency timer x degC early.

// The minimal temperature defines the temperature below which the heater will not be enabled It is used
// to check that the wiring to the thermistor is not broken.
// Otherwise this would lead to the heater being powered on all the time.
#define HEATER_0_MINTEMP 5
#define HEATER_1_MINTEMP 5
#define HEATER_2_MINTEMP 5
#define HEATER_3_MINTEMP 5
#define BED_MINTEMP 5

// When temperature exceeds max temp, your heater will be switched off.
// This feature exists to protect your hotend from overheating accidentally, but *NOT* from thermistor short/failure!
// You should use MINTEMP for thermistor short/failure protection.
#define HEATER_0_MAXTEMP 380    // !!LOWER!! to <= 275 if you don't use a PT100
#define HEATER_1_MAXTEMP 275
#define HEATER_2_MAXTEMP 275
#define HEATER_3_MAXTEMP 275
#define BED_MAXTEMP 150

// If you want the M105 heater power reported in watts, define the BED_WATTS, and (shared for all extruders) EXTRUDER_WATTS
//#define EXTRUDER_WATTS (12.0*12.0/6.7) // P=U^2/R
//#define BED_WATTS (12.0*12.0/1.1)      // P=U^2/R

//===========================================================================
//============================= PID Settings ================================
//===========================================================================
// PID Tuning Guide here: http://reprap.org/wiki/PID_Tuning

// Comment the following line to disable PID and enable bang-bang.
#define PIDTEMP
#define BANG_MAX 255 // limits current to nozzle while in bang-bang mode; 255=full current
#define PID_MAX BANG_MAX // limits current to nozzle while PID is active (see PID_FUNCTIONAL_RANGE below); 255=full current
#if ENABLED(PIDTEMP)
  //#define PID_AUTOTUNE_MENU // Add PID Autotune to the LCD "Temperature" menu to run M303 and apply the result.
  //#define PID_DEBUG // Sends debug data to the serial port.
  //#define PID_OPENLOOP 1 // Puts PID in open loop. M104/M140 sets the output power from 0 to PID_MAX
  //#define SLOW_PWM_HEATERS // PWM with very low frequency (roughly 0.125Hz=8s) and minimum state time of approximately 1s useful for heaters driven by a relay
  //#define PID_PARAMS_PER_EXTRUDER // Uses separate PID parameters for each extruder (useful for mismatched extruders)
                                    // Set/get with gcode: M301 E[extruder number, 0-2]
  #define PID_FUNCTIONAL_RANGE 10 // If the temperature difference between the target temperature and the actual temperature
                                  // is more than PID_FUNCTIONAL_RANGE then the PID will be shut off and the heater will be set to min/max.
  #define PID_INTEGRAL_DRIVE_MAX PID_MAX  //limit for the integral term
  #define K1 0.95 //smoothing factor within the PID

  // If you are using a pre-configured hotend then you can use one of the value sets by uncommenting it
  // Ultimaker
  //#define  DEFAULT_Kp 22.2
  //#define  DEFAULT_Ki 1.08
  //#define  DEFAULT_Kd 114

  // MakerGear
  //#define  DEFAULT_Kp 7.0
  //#define  DEFAULT_Ki 0.1
  //#define  DEFAULT_Kd 12

  // Mendel Parts V9 on 12V
  //#define  DEFAULT_Kp 63.0
  //#define  DEFAULT_Ki 2.25
  //#define  DEFAULT_Kd 440

  // Original DeltaPrintr J-Head Hotend
  //#define  DEFAULT_Kp 22.2
  //#define  DEFAULT_Ki 1.08
  //#define  DEFAULT_Kd 114

  // E3Dv6 All Metal Hotend
  //#define  DEFAULT_Kp 28.24
  //#define  DEFAULT_Ki 2.77
  //#define  DEFAULT_Kd 72.06

  // E3Dv6 All Metal Hotend w/ PT100 Temperature Sensor
  #define  DEFAULT_Kp 17.35
  #define  DEFAULT_Ki 1.12
  #define  DEFAULT_Kd 67.36

#endif // PIDTEMP

//===========================================================================
//============================= PID > Bed Temperature Control ===============
//===========================================================================
// Select PID or bang-bang with PIDTEMPBED. If bang-bang, BED_LIMIT_SWITCHING will enable hysteresis
//
// Uncomment this to enable PID on the bed. It uses the same frequency PWM as the extruder.
// If your PID_dT is the default, and correct for your hardware/configuration, that means 7.689Hz,
// which is fine for driving a square wave into a resistive load and does not significantly impact you FET heating.
// This also works fine on a Fotek SSR-10DA Solid State Relay into a 250W heater.
// If your configuration is significantly different than this and you don't understand the issues involved, you probably
// shouldn't use bed PID until someone else verifies your hardware works.
// If this is enabled, find your own PID constants below.
#define PIDTEMPBED

//#define BED_LIMIT_SWITCHING

// This sets the max power delivered to the bed, and replaces the HEATER_BED_DUTY_CYCLE_DIVIDER option.
// all forms of bed control obey this (PID, bang-bang, bang-bang with hysteresis)
// setting this to anything other than 255 enables a form of PWM to the bed just like HEATER_BED_DUTY_CYCLE_DIVIDER did,
// so you shouldn't use it unless you are OK with PWM on your bed.  (see the comment on enabling PIDTEMPBED)
#define MAX_BED_POWER 255 // limits duty cycle to bed; 255=full current

#if ENABLED(PIDTEMPBED)

  //#define PID_BED_DEBUG // Sends debug data to the serial port.

  #define PID_BED_INTEGRAL_DRIVE_MAX MAX_BED_POWER //limit for the integral term

  //120V 250W silicone heater into 4mm borosilicate (MendelMax 1.5+)
  //from FOPDT model - kp=.39 Tp=405 Tdead=66, Tc set to 79.2, aggressive factor of .15 (vs .1, 1, 10)
  //#define  DEFAULT_bedKp 10.00
  //#define  DEFAULT_bedKi .023
  //#define  DEFAULT_bedKd 305.4

  //120V 250W silicone heater into 4mm borosilicate (MendelMax 1.5+)
  //from pidautotune
  //#define  DEFAULT_bedKp 97.1
  //#define  DEFAULT_bedKi 1.41
  //#define  DEFAULT_bedKd 1675.16

  // 12V 200W silicone heater into 5mm aluminium (Deltaprintr modification)
  #define  DEFAULT_bedKp 351.22
  #define  DEFAULT_bedKi 41.87
  #define  DEFAULT_bedKd 736.54

  // FIND YOUR OWN: "M303 E-1 C8 S90" to run autotune on the bed at 90 degreesC for 8 cycles.
#endif // PIDTEMPBED

// @section extruder

//this prevents dangerous Extruder moves, i.e. if the temperature is under the limit
//can be software-disabled for whatever purposes by
#define PREVENT_DANGEROUS_EXTRUDE
//if PREVENT_DANGEROUS_EXTRUDE is on, you can still disable (uncomment) very long bits of extrusion separately.
#define PREVENT_LENGTHY_EXTRUDE

#define EXTRUDE_MINTEMP 170
#define EXTRUDE_MAXLENGTH (X_MAX_LENGTH+Y_MAX_LENGTH) //prevent extrusion of very large distances.

//===========================================================================
//======================== Thermal Runaway Protection =======================
//===========================================================================

/**
 * Thermal Protection protects your printer from damage and fire if a
 * thermistor falls out or temperature sensors fail in any way.
 *
 * The issue: If a thermistor falls out or a temperature sensor fails,
 * Marlin can no longer sense the actual temperature. Since a disconnected
 * thermistor reads as a low temperature, the firmware will keep the heater on.
 *
 * If you get "Thermal Runaway" or "Heating failed" errors the
 * details can be tuned in Configuration_adv.h
 */

#define THERMAL_PROTECTION_HOTENDS // Enable thermal protection for all extruders
#define THERMAL_PROTECTION_BED     // Enable thermal protection for the heated bed

//===========================================================================
//============================= Mechanical Settings =========================
//===========================================================================

// @section machine

// Uncomment this option to enable CoreXY kinematics
//#define COREXY

// Uncomment this option to enable CoreXZ kinematics
//#define COREXZ

//===========================================================================
//============================== Delta Settings =============================
//===========================================================================
// Enable DELTA kinematics and most of the default configuration for Deltas
#define DELTA

#if ENABLED(DELTA)

  // Make delta curves from many straight lines (linear interpolation).
  // This is a trade-off between visible corners (not enough segments)
  // and processor overload (too many expensive sqrt calls).
  #define DELTA_SEGMENTS_PER_SECOND 200

  // NOTE NB all values for DELTA_* values MUST be floating point, so always have a decimal point in them

  // Center-to-center distance of the holes in the diagonal push rods.
  #define DELTA_DIAGONAL_ROD 255.0 // mm

  // Horizontal offset from middle of printer to smooth rod center.
  #define DELTA_SMOOTH_ROD_OFFSET 184.9 // mm

  // Horizontal offset of the universal joints on the end effector.
  #define DELTA_EFFECTOR_OFFSET 19.94 // mm

  // Horizontal offset of the universal joints on the carriages.
  #define DELTA_CARRIAGE_OFFSET 30.0 // mm

  // Horizontal distance bridged by diagonal push rods when effector is centered.
  #define DELTA_RADIUS (DELTA_SMOOTH_ROD_OFFSET-DELTA_EFFECTOR_OFFSET-DELTA_CARRIAGE_OFFSET)

  // Print surface diameter/2 minus unreachable space (avoid collisions with vertical towers).
  #define DELTA_PRINTABLE_RADIUS 127.0

#endif

// Enable this option for Toshiba steppers
//#define CONFIG_STEPPERS_TOSHIBA

//===========================================================================
//============================== Endstop Settings ===========================
//===========================================================================

// @section homing

// Specify here all the endstop connectors that are connected to any endstop or probe.
// Almost all printers will be using one per axis. Probes will use one or more of the
// extra connectors. Leave undefined any used for non-endstop and non-probe purposes.
#define USE_XMIN_PLUG
#define USE_YMIN_PLUG
#define USE_ZMIN_PLUG
//#define USE_XMAX_PLUG
//#define USE_YMAX_PLUG
//#define USE_ZMAX_PLUG

// coarse Endstop Settings
#define ENDSTOPPULLUPS // Comment this out (using // at the start of the line) to disable the endstop pullup resistors

#if DISABLED(ENDSTOPPULLUPS)
  // fine endstop settings: Individual pullups. will be ignored if ENDSTOPPULLUPS is defined
  //#define ENDSTOPPULLUP_XMAX
  //#define ENDSTOPPULLUP_YMAX
  //#define ENDSTOPPULLUP_ZMAX
  //#define ENDSTOPPULLUP_XMIN
  //#define ENDSTOPPULLUP_YMIN
  //#define ENDSTOPPULLUP_ZMIN
  //#define ENDSTOPPULLUP_ZMIN_PROBE
#endif

// Mechanical endstop with COM to ground and NC to Signal uses "false" here (most common setup).
<<<<<<< HEAD
const bool X_MIN_ENDSTOP_INVERTING = true; // set to true to invert the logic of the endstop.
const bool Y_MIN_ENDSTOP_INVERTING = true; // set to true to invert the logic of the endstop.
const bool Z_MIN_ENDSTOP_INVERTING = true; // set to true to invert the logic of the endstop.
const bool X_MAX_ENDSTOP_INVERTING = true; // set to true to invert the logic of the endstop.
const bool Y_MAX_ENDSTOP_INVERTING = true; // set to true to invert the logic of the endstop.
const bool Z_MAX_ENDSTOP_INVERTING = true; // set to true to invert the logic of the endstop.
const bool Z_MIN_PROBE_ENDSTOP_INVERTING = true; // set to true to invert the logic of the endstop.
//#define DISABLE_MAX_ENDSTOPS
//#define DISABLE_MIN_ENDSTOPS // Deltas only use min endstops for probing.
=======
const bool X_MIN_ENDSTOP_INVERTING = false; // set to true to invert the logic of the endstop.
const bool Y_MIN_ENDSTOP_INVERTING = false; // set to true to invert the logic of the endstop.
const bool Z_MIN_ENDSTOP_INVERTING = false; // set to true to invert the logic of the endstop.
const bool X_MAX_ENDSTOP_INVERTING = false; // set to true to invert the logic of the endstop.
const bool Y_MAX_ENDSTOP_INVERTING = false; // set to true to invert the logic of the endstop.
const bool Z_MAX_ENDSTOP_INVERTING = false; // set to true to invert the logic of the endstop.
const bool Z_MIN_PROBE_ENDSTOP_INVERTING = false; // set to true to invert the logic of the endstop.
>>>>>>> ba4a3e41

//===========================================================================
//============================= Z Probe Options =============================
//===========================================================================

// Enable Z_MIN_PROBE_ENDSTOP to use _both_ a Z Probe and a Z-min-endstop on the same machine.
// With this option the Z_MIN_PROBE_PIN will only be used for probing, never for homing.
//
// *** PLEASE READ ALL INSTRUCTIONS BELOW FOR SAFETY! ***
//
// To continue using the Z-min-endstop for homing, be sure to disable Z_SAFE_HOMING.
// Example: To park the head outside the bed area when homing with G28.
//
// To use a separate Z probe, your board must define a Z_MIN_PROBE_PIN.
//
// For a servo-based Z probe, you must set up servo support below, including
// NUM_SERVOS, Z_ENDSTOP_SERVO_NR and SERVO_ENDSTOP_ANGLES.
//
// - RAMPS 1.3/1.4 boards may be able to use the 5V, GND, and Aux4->D32 pin.
// - Use 5V for powered (usu. inductive) sensors.
// - Otherwise connect:
//   - normally-closed switches to GND and D32.
//   - normally-open switches to 5V and D32.
//
// Normally-closed switches are advised and are the default.
//
// The Z_MIN_PROBE_PIN sets the Arduino pin to use. (See your board's pins file.)
// Since the RAMPS Aux4->D32 pin maps directly to the Arduino D32 pin, D32 is the
// default pin for all RAMPS-based boards. Some other boards map differently.
// To set or change the pin for your board, edit the appropriate pins_XXXXX.h file.
//
// WARNING:
// Setting the wrong pin may have unexpected and potentially disastrous consequences.
// Use with caution and do your homework.
//
#define Z_MIN_PROBE_ENDSTOP

// Enable Z_MIN_PROBE_USES_Z_MIN_ENDSTOP_PIN to use the Z_MIN_PIN for your Z_MIN_PROBE.
// The Z_MIN_PIN will then be used for both Z-homing and probing.
//#define Z_MIN_PROBE_USES_Z_MIN_ENDSTOP_PIN

// To use a probe you must enable one of the two options above!

// This option disables the use of the Z_MIN_PROBE_PIN
// To enable the Z probe pin but disable its use, uncomment the line below. This only affects a
// Z probe switch if you have a separate Z min endstop also and have activated Z_MIN_PROBE_ENDSTOP above.
// If you're using the Z MIN endstop connector for your Z probe, this has no effect.
//#define DISABLE_Z_MIN_PROBE_ENDSTOP

// For Inverting Stepper Enable Pins (Active Low) use 0, Non Inverting (Active High) use 1
// :{0:'Low',1:'High'}
#define X_ENABLE_ON 0
#define Y_ENABLE_ON 0
#define Z_ENABLE_ON 0
#define E_ENABLE_ON 0 // For all extruders

// Disables axis stepper immediately when it's not being used.
// WARNING: When motors turn off there is a chance of losing position accuracy!
#define DISABLE_X false
#define DISABLE_Y false
#define DISABLE_Z false
// Warn on display about possibly reduced accuracy
//#define DISABLE_REDUCED_ACCURACY_WARNING

// @section extruder

#define DISABLE_E false // For all extruders
#define DISABLE_INACTIVE_EXTRUDER true //disable only inactive extruders and keep active extruder enabled

// @section machine

// Invert the stepper direction. Change (or reverse the motor connector) if an axis goes the wrong way.
#define INVERT_X_DIR false // DELTA does not invert
#define INVERT_Y_DIR false
#define INVERT_Z_DIR false

// @section extruder

// For direct drive extruder v9 set to true, for geared extruder set to false.
#define INVERT_E0_DIR false
#define INVERT_E1_DIR false
#define INVERT_E2_DIR false
#define INVERT_E3_DIR false

// @section homing
//#define MIN_Z_HEIGHT_FOR_HOMING 4 // (in mm) Minimal z height before homing (G28) for Z clearance above the bed, clamps, ...
                                    // Be sure you have this distance over your Z_MAX_POS in case.

// ENDSTOP SETTINGS:
// Sets direction of endstops when homing; 1=MAX, -1=MIN
// :[-1,1]
#define X_HOME_DIR 1  // deltas always home to max
#define Y_HOME_DIR 1
#define Z_HOME_DIR 1

#define min_software_endstops true // If true, axis won't move to coordinates less than HOME_POS.
#define max_software_endstops true  // If true, axis won't move to coordinates greater than the defined lengths below.

// @section machine

// Travel limits after homing (units are in mm)
#define X_MIN_POS -DELTA_PRINTABLE_RADIUS
#define Y_MIN_POS -DELTA_PRINTABLE_RADIUS
#define Z_MIN_POS 0
#define X_MAX_POS DELTA_PRINTABLE_RADIUS
#define Y_MAX_POS DELTA_PRINTABLE_RADIUS
#define Z_MAX_POS MANUAL_Z_HOME_POS

//===========================================================================
//========================= Filament Runout Sensor ==========================
//===========================================================================
//#define FILAMENT_RUNOUT_SENSOR // Uncomment for defining a filament runout sensor such as a mechanical or opto endstop to check the existence of filament
                                 // In RAMPS uses servo pin 2. Can be changed in pins file. For other boards pin definition should be made.
                                 // It is assumed that when logic high = filament available
                                 //                    when logic  low = filament ran out
#if ENABLED(FILAMENT_RUNOUT_SENSOR)
  const bool FIL_RUNOUT_INVERTING = true;  // Should be uncommented and true or false should assigned
  #define ENDSTOPPULLUP_FIL_RUNOUT // Uncomment to use internal pullup for filament runout pins if the sensor is defined.
  #define FILAMENT_RUNOUT_SCRIPT "M600"
#endif

//===========================================================================
//============================ Mesh Bed Leveling ============================
//===========================================================================

//#define MESH_BED_LEVELING    // Enable mesh bed leveling.

#if ENABLED(MESH_BED_LEVELING)
  #define MESH_MIN_X 10
  #define MESH_MAX_X (X_MAX_POS - (MESH_MIN_X))
  #define MESH_MIN_Y 10
  #define MESH_MAX_Y (Y_MAX_POS - (MESH_MIN_Y))
  #define MESH_NUM_X_POINTS 3  // Don't use more than 7 points per axis, implementation limited.
  #define MESH_NUM_Y_POINTS 3
  #define MESH_HOME_SEARCH_Z 4  // Z after Home, bed somewhere below but above 0.0.

  //#define MANUAL_BED_LEVELING  // Add display menu option for bed leveling.

  #if ENABLED(MANUAL_BED_LEVELING)
    #define MBL_Z_STEP 0.025  // Step size while manually probing Z axis.
  #endif  // MANUAL_BED_LEVELING

#endif  // MESH_BED_LEVELING

//===========================================================================
//============================ Bed Auto Leveling ============================
//===========================================================================

// @section bedlevel

#define AUTO_BED_LEVELING_FEATURE // Delete the comment to enable (remove // at the start of the line)
#define DEBUG_LEVELING_FEATURE
#define Z_MIN_PROBE_REPEATABILITY_TEST  // If not commented out, Z Probe Repeatability test will be included if Auto Bed Leveling is Enabled.

#if ENABLED(AUTO_BED_LEVELING_FEATURE)

  // There are 2 different ways to specify probing locations:
  //
  // - "grid" mode
  //   Probe several points in a rectangular grid.
  //   You specify the rectangle and the density of sample points.
  //   This mode is preferred because there are more measurements.
  //
  // - "3-point" mode
  //   Probe 3 arbitrary points on the bed (that aren't collinear)
  //   You specify the XY coordinates of all 3 points.

  // Enable this to sample the bed in a grid (least squares solution).
  // Note: this feature generates 10KB extra code size.
  #define AUTO_BED_LEVELING_GRID  // Deltas only support grid mode.

  #if ENABLED(AUTO_BED_LEVELING_GRID)

    // set the rectangle in which to probe
    #define DELTA_PROBEABLE_RADIUS (DELTA_PRINTABLE_RADIUS - 10)
    #define LEFT_PROBE_BED_POSITION -DELTA_PROBEABLE_RADIUS
    #define RIGHT_PROBE_BED_POSITION DELTA_PROBEABLE_RADIUS
    #define FRONT_PROBE_BED_POSITION -DELTA_PROBEABLE_RADIUS
    #define BACK_PROBE_BED_POSITION DELTA_PROBEABLE_RADIUS

    #define MIN_PROBE_EDGE 10 // The Z probe minimum square sides can be no smaller than this.

    // Non-linear bed leveling will be used.
    // Compensate by interpolating between the nearest four Z probe values for each point.
    // Useful for deltas where the print surface may appear like a bowl or dome shape.
    // Works best with AUTO_BED_LEVELING_GRID_POINTS 5 or higher.
    #define AUTO_BED_LEVELING_GRID_POINTS 9

  #else  // !AUTO_BED_LEVELING_GRID

    // Arbitrary points to probe.
    // A simple cross-product is used to estimate the plane of the bed.
    #define ABL_PROBE_PT_1_X 15
    #define ABL_PROBE_PT_1_Y 180
    #define ABL_PROBE_PT_2_X 15
    #define ABL_PROBE_PT_2_Y 20
    #define ABL_PROBE_PT_3_X 170
    #define ABL_PROBE_PT_3_Y 20

  #endif // AUTO_BED_LEVELING_GRID

  // Z Probe to nozzle (X,Y) offset, relative to (0, 0).
  // X and Y offsets must be integers.
  //
  // In the following example the X and Y offsets are both positive:
  // #define X_PROBE_OFFSET_FROM_EXTRUDER 10
  // #define Y_PROBE_OFFSET_FROM_EXTRUDER 10
  //
  //    +-- BACK ---+
  //    |           |
  //  L |    (+) P  | R <-- probe (20,20)
  //  E |           | I
  //  F | (-) N (+) | G <-- nozzle (10,10)
  //  T |           | H
  //    |    (-)    | T
  //    |           |
  //    O-- FRONT --+
  //  (0,0)
<<<<<<< HEAD
  #define X_PROBE_OFFSET_FROM_EXTRUDER 0.0   // X offset: -left  [of the nozzle] +right
  #define Y_PROBE_OFFSET_FROM_EXTRUDER 0.0   // Y offset: -front [of the nozzle] +behind
  #define Z_PROBE_OFFSET_FROM_EXTRUDER 0.55  // Z offset: -below [the nozzle] (increase if the first layer is too thin)
=======
  #define X_PROBE_OFFSET_FROM_EXTRUDER 10  // X offset: -left  +right  [of the nozzle]
  #define Y_PROBE_OFFSET_FROM_EXTRUDER 10  // Y offset: -front +behind [the nozzle]
  #define Z_PROBE_OFFSET_FROM_EXTRUDER 0   // Z offset: -below +above  [the nozzle]
>>>>>>> ba4a3e41

  #define XY_TRAVEL_SPEED 8000         // X and Y axis travel speed between probes, in mm/min.

  #define Z_RAISE_BEFORE_PROBING 15   // How much the Z axis will be raised before traveling to the first probing point.
  #define Z_RAISE_BETWEEN_PROBINGS 10  // How much the Z axis will be raised when traveling from between next probing points
  #define Z_RAISE_AFTER_PROBING 50    // How much the Z axis will be raised after the last probing point.

  //#define Z_PROBE_END_SCRIPT "G1 Z10 F12000\nG1 X15 Y330\nG1 Z0.5\nG1 Z10" // These commands will be executed in the end of G29 routine.
                                                                             // Useful to retract a deployable Z probe.

  // Probes are sensors/switches that need to be activated before they can be used
  // and deactivated after their use.
  // Allen Key Probes, Servo Probes, Z-Sled Probes, FIX_MOUNTED_PROBE, ... . You have to activate one of these for the AUTO_BED_LEVELING_FEATURE

  // A fix mounted probe, like the normal inductive probe, must be deactivated to go below Z_PROBE_OFFSET_FROM_EXTRUDER
  // when the hardware endstops are active.
  #define FIX_MOUNTED_PROBE

  // A Servo Probe can be defined in the servo section below.

  // An Allen Key Probe is currently predefined only in the delta example configurations.

  // Enable if you have a Z probe mounted on a sled like those designed by Charles Bell.
  //#define Z_PROBE_SLED
  //#define SLED_DOCKING_OFFSET 5 // The extra distance the X axis must travel to pickup the sled. 0 should be fine but you can push it further if you'd like.

<<<<<<< HEAD
  // Allen key retractable Z probe as seen on many Kossel delta printers - http://reprap.org/wiki/Kossel#Automatic_bed_leveling_probe
  // Deploys by touching z-axis belt. Retracts by pushing the probe down. Uses Z_MIN_PIN.
  //#define Z_PROBE_ALLEN_KEY

  // FSR sensors connected to thermistor input of the second extruder and mounted underneath
  // the print bed of the Deltaprintr
  //#define FSR_BED_LEVELING

  #if ENABLED(Z_PROBE_ALLEN_KEY)
    // 2 or 3 sets of coordinates for deploying and retracting the spring loaded touch probe on G29,
    // if servo actuated touch probe is not defined. Uncomment as appropriate for your printer/probe.

    #define Z_PROBE_ALLEN_KEY_DEPLOY_1_X 30.0
    #define Z_PROBE_ALLEN_KEY_DEPLOY_1_Y DELTA_PRINTABLE_RADIUS
    #define Z_PROBE_ALLEN_KEY_DEPLOY_1_Z 100.0
    #define Z_PROBE_ALLEN_KEY_DEPLOY_1_FEEDRATE HOMING_FEEDRATE_XYZ
    #define Z_PROBE_ALLEN_KEY_DEPLOY_2_X 0.0
    #define Z_PROBE_ALLEN_KEY_DEPLOY_2_Y DELTA_PRINTABLE_RADIUS
    #define Z_PROBE_ALLEN_KEY_DEPLOY_2_Z 100.0
    #define Z_PROBE_ALLEN_KEY_DEPLOY_2_FEEDRATE (HOMING_FEEDRATE_XYZ/10)

    #define Z_PROBE_ALLEN_KEY_STOW_1_X -64.0 // Move the probe into position
    #define Z_PROBE_ALLEN_KEY_STOW_1_Y 56.0
    #define Z_PROBE_ALLEN_KEY_STOW_1_Z 23.0
    #define Z_PROBE_ALLEN_KEY_STOW_1_FEEDRATE HOMING_FEEDRATE_XYZ
    #define Z_PROBE_ALLEN_KEY_STOW_2_X -64.0 // Push it down
    #define Z_PROBE_ALLEN_KEY_STOW_2_Y 56.0
    #define Z_PROBE_ALLEN_KEY_STOW_2_Z 3.0
    #define Z_PROBE_ALLEN_KEY_STOW_2_FEEDRATE (HOMING_FEEDRATE_XYZ/10)
    #define Z_PROBE_ALLEN_KEY_STOW_3_X -64.0 // Move it up to clear
    #define Z_PROBE_ALLEN_KEY_STOW_3_Y 56.0
    #define Z_PROBE_ALLEN_KEY_STOW_3_Z 50.0
    #define Z_PROBE_ALLEN_KEY_STOW_3_FEEDRATE HOMING_FEEDRATE_XYZ

    // Kossel Mini
    //#define Z_PROBE_ALLEN_KEY_DEPLOY_1_X 35.0
    //#define Z_PROBE_ALLEN_KEY_DEPLOY_1_Y 72.0
    //#define Z_PROBE_ALLEN_KEY_DEPLOY_1_Z 100.0
    //#define Z_PROBE_ALLEN_KEY_DEPLOY_1_FEEDRATE (HOMING_FEEDRATE_XYZ/10)
    //#define Z_PROBE_ALLEN_KEY_DEPLOY_2_X 0.0
    //#define Z_PROBE_ALLEN_KEY_DEPLOY_2_Y 0.0
    //#define Z_PROBE_ALLEN_KEY_DEPLOY_2_Z 100.0
    //#define Z_PROBE_ALLEN_KEY_DEPLOY_2_FEEDRATE (HOMING_FEEDRATE_XYZ/10)

    //#define Z_PROBE_ALLEN_KEY_STOW_1_X -46.0 // Move the probe into position
    //#define Z_PROBE_ALLEN_KEY_STOW_1_Y 59.0
    //#define Z_PROBE_ALLEN_KEY_STOW_1_Z 28.0
    //#define Z_PROBE_ALLEN_KEY_STOW_1_FEEDRATE HOMING_FEEDRATE_XYZ
    //#define Z_PROBE_ALLEN_KEY_STOW_2_X -46.0 // Move the nozzle down further to push the probe into retracted position.
    //#define Z_PROBE_ALLEN_KEY_STOW_2_Y 59.0
    //#define Z_PROBE_ALLEN_KEY_STOW_2_Z 8.0
    //#define Z_PROBE_ALLEN_KEY_STOW_2_FEEDRATE (HOMING_FEEDRATE_XYZ/10)
    //#define Z_PROBE_ALLEN_KEY_STOW_3_X -46.0 // Raise things back up slightly so we don't bump into anything
    //#define Z_PROBE_ALLEN_KEY_STOW_3_Y 59.0
    //#define Z_PROBE_ALLEN_KEY_STOW_3_Z 38.0
    //#define Z_PROBE_ALLEN_KEY_STOW_3_FEEDRATE HOMING_FEEDRATE_XYZ

    // Kossel Pro
    //#define Z_PROBE_ALLEN_KEY_DEPLOY_1_X -105.00 // Move left but not quite so far that we'll bump the belt
    //#define Z_PROBE_ALLEN_KEY_DEPLOY_1_Y 0.00
    //#define Z_PROBE_ALLEN_KEY_DEPLOY_1_Z 100.0
    //#define Z_PROBE_ALLEN_KEY_DEPLOY_1_FEEDRATE HOMING_FEEDRATE_XYZ
    //#define Z_PROBE_ALLEN_KEY_DEPLOY_2_X -110.00 // Move outward to position deploy pin to the left of the arm
    //#define Z_PROBE_ALLEN_KEY_DEPLOY_2_Y -125.00
    //#define Z_PROBE_ALLEN_KEY_DEPLOY_2_Z 100.0
    //#define Z_PROBE_ALLEN_KEY_DEPLOY_2_FEEDRATE HOMING_FEEDRATE_XYZ
    //#define Z_PROBE_ALLEN_KEY_DEPLOY_3_X 45.00 // Move right to trigger deploy pin
    //#define Z_PROBE_ALLEN_KEY_DEPLOY_3_Y -125.00
    //#define Z_PROBE_ALLEN_KEY_DEPLOY_3_Z 100.0
    //#define Z_PROBE_ALLEN_KEY_DEPLOY_3_FEEDRATE (HOMING_FEEDRATE_XYZ/2)

    //#define Z_PROBE_ALLEN_KEY_STOW_1_X 36.00 // Line up with bed retaining clip
    //#define Z_PROBE_ALLEN_KEY_STOW_1_Y -122.00
    //#define Z_PROBE_ALLEN_KEY_STOW_1_Z 75.0
    //#define Z_PROBE_ALLEN_KEY_STOW_1_FEEDRATE HOMING_FEEDRATE_XYZ
    //#define Z_PROBE_ALLEN_KEY_STOW_2_X 36.00 // move down to retract probe
    //#define Z_PROBE_ALLEN_KEY_STOW_2_Y -122.00
    //#define Z_PROBE_ALLEN_KEY_STOW_2_Z 25.0
    //#define Z_PROBE_ALLEN_KEY_STOW_2_FEEDRATE (HOMING_FEEDRATE_XYZ/2)
    //#define Z_PROBE_ALLEN_KEY_STOW_3_X 0.0  // return to 0,0,100
    //#define Z_PROBE_ALLEN_KEY_STOW_3_Y 0.0
    //#define Z_PROBE_ALLEN_KEY_STOW_3_Z 100.0
    //#define Z_PROBE_ALLEN_KEY_STOW_3_FEEDRATE HOMING_FEEDRATE_XYZ
  #endif

  // If you've enabled AUTO_BED_LEVELING_FEATURE and are using the Z Probe for Z Homing,
  // it is highly recommended you leave Z_SAFE_HOMING enabled!

  #define Z_SAFE_HOMING   // Use the z-min-probe for homing to z-min - not the z-min-endstop.
                          // This feature is meant to avoid Z homing with Z probe outside the bed area.
                          // When defined, it will:
                          // - Allow Z homing only after X and Y homing AND stepper drivers still enabled.
                          // - If stepper drivers timeout, it will need X and Y homing again before Z homing.
                          // - Position the Z probe in a defined XY point before Z Homing when homing all axis (G28).
                          // - Block Z homing only when the Z probe is outside bed area.

  #if ENABLED(Z_SAFE_HOMING)

    #define Z_SAFE_HOMING_X_POINT ((X_MIN_POS + X_MAX_POS) / 2)    // X point for Z homing when homing all axis (G28).
    #define Z_SAFE_HOMING_Y_POINT ((Y_MIN_POS + Y_MAX_POS) / 2)    // Y point for Z homing when homing all axis (G28).
=======
  // A Mechanical Probe is any probe that either doesn't deploy or needs manual deployment
  // For example any setup that uses the nozzle itself as a probe.
  //#define MECHANICAL_PROBE
>>>>>>> ba4a3e41

  // If you've enabled AUTO_BED_LEVELING_FEATURE and are using the Z Probe for Z Homing,
  // it is highly recommended you also enable Z_SAFE_HOMING below!

#endif // AUTO_BED_LEVELING_FEATURE


// @section homing

// The position of the homing switches
#define MANUAL_HOME_POSITIONS  // If defined, MANUAL_*_HOME_POS below will be used
#define BED_CENTER_AT_0_0      // If defined, the center of the bed is at (X=0, Y=0)

// Manual homing switch locations:
// For deltabots this means top and center of the Cartesian print volume.
#if ENABLED(MANUAL_HOME_POSITIONS)
  #define MANUAL_X_HOME_POS 0
  #define MANUAL_Y_HOME_POS 0
  //#define MANUAL_Z_HOME_POS 338.0 // For delta: Distance between nozzle and print surface after homing.
                                // Original Deltaprintr J-Head setting
  //#define MANUAL_Z_HOME_POS 317.8 // E3Dv6 all metal hotend setting
  //#define MANUAL_Z_HOME_POS 302.4 // E3Dv6 all metal hotend + heated bed setting (standard FSR standoffs)
  #define MANUAL_Z_HOME_POS 306.4 // E3Dv6 all metal hotend + heated bed setting (modified FSR standoffs)
#endif

// Use "Z Safe Homing" to avoid homing with a Z probe outside the bed area.
//
// With this feature enabled:
//
// - Allow Z homing only after X and Y homing AND stepper drivers still enabled.
// - If stepper drivers time out, it will need X and Y homing again before Z homing.
// - Position the Z probe in a defined XY point before Z Homing when homing all axes (G28).
// - Prevent Z homing when the Z probe is outside bed area.
//#define Z_SAFE_HOMING

#if ENABLED(Z_SAFE_HOMING)
  #define Z_SAFE_HOMING_X_POINT ((X_MIN_POS + X_MAX_POS) / 2)    // X point for Z homing when homing all axis (G28).
  #define Z_SAFE_HOMING_Y_POINT ((Y_MIN_POS + Y_MAX_POS) / 2)    // Y point for Z homing when homing all axis (G28).
#endif


// @section movement

/**
 * MOVEMENT SETTINGS
 */

// delta homing speeds must be the same on xyz
#define HOMING_FEEDRATE_XYZ (200*60)
#define HOMING_FEEDRATE_E 0
#define HOMING_FEEDRATE { HOMING_FEEDRATE_XYZ, HOMING_FEEDRATE_XYZ, HOMING_FEEDRATE_XYZ, HOMING_FEEDRATE_E }

// default settings
// delta speeds must be the same on xyz
#define DEFAULT_AXIS_STEPS_PER_UNIT   {57.8053, 57.8053, 57.8053, 109.4}  // default steps per unit for Deltaprintr
#define DEFAULT_MAX_FEEDRATE          {200, 200, 200, 25}    // (mm/sec)
#define DEFAULT_MAX_ACCELERATION      {2000,2000,2000,2000}    // X, Y, Z, E maximum start speed for accelerated moves. E default values are good for Skeinforge 40+, for older versions raise them a lot.

#define DEFAULT_ACCELERATION          2000    // X, Y, Z and E acceleration in mm/s^2 for printing moves
#define DEFAULT_RETRACT_ACCELERATION  2000    // E acceleration in mm/s^2 for retracts
#define DEFAULT_TRAVEL_ACCELERATION   2000    // X, Y, Z acceleration in mm/s^2 for travel (non printing) moves

// The speed change that does not require acceleration (i.e. the software might assume it can be done instantaneously)
#define DEFAULT_XYJERK                20.0    // (mm/sec)
#define DEFAULT_ZJERK                 20.0    // (mm/sec) Must be same as XY for delta
#define DEFAULT_EJERK                 20.0    // (mm/sec)


//=============================================================================
//============================= Additional Features ===========================
//=============================================================================

// @section more

// Custom M code points
#define CUSTOM_M_CODES
#if ENABLED(CUSTOM_M_CODES)
  #if ENABLED(AUTO_BED_LEVELING_FEATURE)
    #define CUSTOM_M_CODE_SET_Z_PROBE_OFFSET 851
    #define Z_PROBE_OFFSET_RANGE_MIN -20
    #define Z_PROBE_OFFSET_RANGE_MAX 20
  #endif
#endif

// @section extras

//
// EEPROM
//
// The microcontroller can store settings in the EEPROM, e.g. max velocity...
// M500 - stores parameters in EEPROM
// M501 - reads parameters from EEPROM (if you need reset them after you changed them temporarily).
// M502 - reverts to the default "factory settings".  You still need to store them in EEPROM afterwards if you want to.
//define this to enable EEPROM support
#define EEPROM_SETTINGS

#if ENABLED(EEPROM_SETTINGS)
  // To disable EEPROM Serial responses and decrease program space by ~1700 byte: comment this out:
  #define EEPROM_CHITCHAT // Please keep turned on if you can.
#endif

//
// Host Keepalive
//
// By default Marlin will send a busy status message to the host
// every couple of seconds when it can't accept commands.
//
//#define DISABLE_HOST_KEEPALIVE // Enable this option if your host doesn't like keepalive messages.
#if DISABLED(DISABLE_HOST_KEEPALIVE)
  #define DEFAULT_KEEPALIVE_INTERVAL 2 // Number of seconds between "busy" messages. Set with M113.
#endif

//
// M100 Free Memory Watcher
//
//#define M100_FREE_MEMORY_WATCHER // uncomment to add the M100 Free Memory Watcher for debug purpose

// @section temperature

// Preheat Constants
#define PLA_PREHEAT_HOTEND_TEMP 190
#define PLA_PREHEAT_HPB_TEMP 70
#define PLA_PREHEAT_FAN_SPEED 255   // Insert Value between 0 and 255

#define ABS_PREHEAT_HOTEND_TEMP 240
#define ABS_PREHEAT_HPB_TEMP 100
#define ABS_PREHEAT_FAN_SPEED 255   // Insert Value between 0 and 255

//=============================================================================
//============================= LCD and SD support ============================
//=============================================================================

// @section lcd

//
// LCD LANGUAGE
//
// Here you may choose the language used by Marlin on the LCD menus, the following
// list of languages are available:
//    en, pl, fr, de, es, ru, bg, it, pt, pt_utf8, pt-br, pt-br_utf8,
//    fi, an, nl, ca, eu, kana, kana_utf8, cn, cz, test
//
#define LANGUAGE_INCLUDE GENERATE_LANGUAGE_INCLUDE(en)

//
// LCD CHARACTER SET
//
// Choose ONE of the following charset options. This selection depends on
// your physical hardware, so it must match your character-based LCD.
//
// Note: This option is NOT applicable to graphical displays.
//
// To find out what type of display you have:
//  - Compile and upload with the language (above) set to 'test'
//  - Click the controller to view the LCD menu
//
// The LCD will display two lines from the upper half of the character set.
//
// See also https://github.com/MarlinFirmware/Marlin/wiki/LCD-Language
<<<<<<< HEAD
  //#define DISPLAY_CHARSET_HD44780_JAPAN        // this is the most common hardware
  #define DISPLAY_CHARSET_HD44780_WESTERN
  //#define DISPLAY_CHARSET_HD44780_CYRILLIC

//#define ULTRA_LCD  //general LCD support, also 16x2
//#define DOGLCD  // Support for SPI LCD 128x64 (Controller ST7565R graphic Display Family)
#define SDSUPPORT // Enable SD Card Support in Hardware Console
                    // Changed behaviour! If you need SDSUPPORT uncomment it!
//#define SPI_SPEED SPI_HALF_SPEED // (also SPI_QUARTER_SPEED, SPI_EIGHTH_SPEED) Use slower SD transfer mode (not normally needed - uncomment if you're getting volume init error)
//#define SD_CHECK_AND_RETRY // Use CRC checks and retries on the SD communication
//#define ENCODER_PULSES_PER_STEP 1 // Increase if you have a high resolution encoder
//#define ENCODER_STEPS_PER_MENU_ITEM 5 // Set according to ENCODER_PULSES_PER_STEP or your liking
//#define REVERSE_MENU_DIRECTION // When enabled CLOCKWISE moves UP in the LCD menu
//#define ULTIMAKERCONTROLLER //as available from the Ultimaker online store.
//#define ULTIPANEL  //the UltiPanel as on Thingiverse
//#define SPEAKER // The sound device is a speaker - not a buzzer. A buzzer resonates with his own frequency.
//#define LCD_FEEDBACK_FREQUENCY_DURATION_MS 100 // the duration the buzzer plays the UI feedback sound. ie Screen Click
//#define LCD_FEEDBACK_FREQUENCY_HZ 1000         // this is the tone frequency the buzzer plays when on UI feedback. ie Screen Click
                                                 // 0 to disable buzzer feedback. Test with M300 S<frequency Hz> P<duration ms>
=======
//
#define DISPLAY_CHARSET_HD44780_JAPAN        // this is the most common hardware
//#define DISPLAY_CHARSET_HD44780_WESTERN
//#define DISPLAY_CHARSET_HD44780_CYRILLIC

//
// LCD TYPE
//
// You may choose ULTRA_LCD if you have character based LCD with 16x2, 16x4, 20x2,
// 20x4 char/lines or DOGLCD for the full graphics display with 128x64 pixels
// (ST7565R family). (This option will be set automatically for certain displays.)
//
// IMPORTANT NOTE: The U8glib library is required for Full Graphic Display!
//                 https://github.com/olikraus/U8glib_Arduino
//
//#define ULTRA_LCD   // Character based
//#define DOGLCD      // Full graphics display

//
// SD CARD
//
// SD Card support is disabled by default. If your controller has an SD slot,
// you must uncomment the following option or it won't work.
//
//#define SDSUPPORT

//
// SD CARD: SPI SPEED
//
// Uncomment ONE of the following items to use a slower SPI transfer
// speed. This is usually required if you're getting volume init errors.
//
//#define SPI_SPEED SPI_HALF_SPEED
//#define SPI_SPEED SPI_QUARTER_SPEED
//#define SPI_SPEED SPI_EIGHTH_SPEED

//
// SD CARD: ENABLE CRC
//
// Use CRC checks and retries on the SD communication.
//
//#define SD_CHECK_AND_RETRY

//
// ENCODER SETTINGS
//
// This option overrides the default number of encoder pulses needed to
// produce one step. Should be increased for high-resolution encoders.
//
//#define ENCODER_PULSES_PER_STEP 1

//
// Use this option to override the number of step signals required to
// move between next/prev menu items.
//
//#define ENCODER_STEPS_PER_MENU_ITEM 5

//
// This option reverses the encoder direction for navigating LCD menus.
// By default CLOCKWISE == DOWN. With this enabled CLOCKWISE == UP.
//
//#define REVERSE_MENU_DIRECTION

//
// SPEAKER/BUZZER
//
// If you have a speaker that can produce tones, enable it here.
// By default Marlin assumes you have a buzzer with a fixed frequency.
//
//#define SPEAKER

//
// The duration and frequency for the UI feedback sound.
// Set these to 0 to disable audio feedback in the LCD menus.
//
// Note: Test audio output with the G-Code:
//  M300 S<frequency Hz> P<duration ms>
//
//#define LCD_FEEDBACK_FREQUENCY_DURATION_MS 100
//#define LCD_FEEDBACK_FREQUENCY_HZ 1000

//
// CONTROLLER TYPE: Standard
//
// Marlin supports a wide variety of controllers.
// Enable one of the following options to specify your controller.
//

//
// ULTIMAKER Controller.
//
//#define ULTIMAKERCONTROLLER

//
// ULTIPANEL as seen on Thingiverse.
//
//#define ULTIPANEL

//
>>>>>>> ba4a3e41
// PanelOne from T3P3 (via RAMPS 1.4 AUX2/AUX3)
// http://reprap.org/wiki/PanelOne
//
//#define PANEL_ONE

//
// MaKr3d Makr-Panel with graphic controller and SD support.
// http://reprap.org/wiki/MaKr3d_MaKrPanel
<<<<<<< HEAD
#define MAKRPANEL
=======
//
//#define MAKRPANEL
>>>>>>> ba4a3e41

//
// Activate one of these if you have a Panucatt Devices
// Viki 2.0 or mini Viki with Graphic LCD
// http://panucatt.com
//
//#define VIKI2
#define miniVIKI

//
// Adafruit ST7565 Full Graphic Controller.
// https://github.com/eboston/Adafruit-ST7565-Full-Graphic-Controller/
//
//#define ELB_FULL_GRAPHIC_CONTROLLER

//
// RepRapDiscount Smart Controller.
// http://reprap.org/wiki/RepRapDiscount_Smart_Controller
//
// Note: Usually sold with a white PCB.
//
//#define REPRAP_DISCOUNT_SMART_CONTROLLER

//
// BQ LCD Smart Controller shipped by
// default with the BQ Hephestos 2 and Witbox 2.
//
//#define BQ_LCD_SMART_CONTROLLER

//
// GADGETS3D G3D LCD/SD Controller
// http://reprap.org/wiki/RAMPS_1.3/1.4_GADGETS3D_Shield_with_Panel
//
// Note: Usually sold with a blue PCB.
//
//#define G3D_PANEL

//
// RepRapDiscount FULL GRAPHIC Smart Controller
// http://reprap.org/wiki/RepRapDiscount_Full_Graphic_Smart_Controller
//
//#define REPRAP_DISCOUNT_FULL_GRAPHIC_SMART_CONTROLLER

//
// MakerLab Mini Panel with graphic
// controller and SD support - http://reprap.org/wiki/Mini_panel
//
//#define MINIPANEL

//
// RepRapWorld REPRAPWORLD_KEYPAD v1.1
// http://reprapworld.com/?products_details&products_id=202&cPath=1591_1626
//
// REPRAPWORLD_KEYPAD_MOVE_STEP sets how much should the robot move when a key
// is pressed, a value of 10.0 means 10mm per click.
//
//#define REPRAPWORLD_KEYPAD
//#define REPRAPWORLD_KEYPAD_MOVE_STEP 10.0

//
// RigidBot Panel V1.0
// http://www.inventapart.com/
//
//#define RIGIDBOT_PANEL

//
// BQ LCD Smart Controller shipped by
// default with the BQ Hephestos 2 and Witbox 2.
//
//#define BQ_LCD_SMART_CONTROLLER

<<<<<<< HEAD
// Delta calibration menu
// uncomment to add three points calibration menu option.
// See http://minow.blogspot.com/index.html#4918805519571907051
// If needed, adjust the X, Y, Z calibration coordinates
// in ultralcd.cpp@lcd_delta_calibrate_menu()
//#define DELTA_CALIBRATION_MENU

/**
 * I2C Panels
 */
=======
//
// CONTROLLER TYPE: I2C
//
// Note: These controllers require the installation of Arduino's LiquidCrystal_I2C
// library. For more info: https://github.com/kiyoshigawa/LiquidCrystal_I2C
//

//
// Elefu RA Board Control Panel
// http://www.elefu.com/index.php?route=product/product&product_id=53
//
//#define RA_CONTROL_PANEL
>>>>>>> ba4a3e41

//
// Sainsmart YW Robot (LCM1602) LCD Display
//
//#define LCD_I2C_SAINSMART_YWROBOT

//
// Generic LCM1602 LCD adapter
//
//#define LCM1602

//
// PANELOLU2 LCD with status LEDs,
// separate encoder and click inputs.
//
// Note: This controller requires Arduino's LiquidTWI2 library v1.2.3 or later.
// For more info: https://github.com/lincomatic/LiquidTWI2
//
// Note: The PANELOLU2 encoder click input can either be directly connected to
// a pin (if BTN_ENC defined to != -1) or read through I2C (when BTN_ENC == -1).
//
//#define LCD_I2C_PANELOLU2

//
// Panucatt VIKI LCD with status LEDs,
// integrated click & L/R/U/D buttons, separate encoder inputs.
//
//#define LCD_I2C_VIKI

//
// SSD1306 OLED full graphics generic display
//
//#define U8GLIB_SSD1306

//
// CONTROLLER TYPE: Shift register panels
//
// 2 wire Non-latching LCD SR from https://goo.gl/aJJ4sH
// LCD configuration: http://reprap.org/wiki/SAV_3D_LCD
//
//#define SAV_3DLCD

//=============================================================================
//=============================== Extra Features ==============================
//=============================================================================

// @section extras

// Increase the FAN PWM frequency. Removes the PWM noise but increases heating in the FET/Arduino
//#define FAST_PWM_FAN

// Use software PWM to drive the fan, as for the heaters. This uses a very low frequency
// which is not as annoying as with the hardware PWM. On the other hand, if this frequency
// is too low, you should also increment SOFT_PWM_SCALE.
//#define FAN_SOFT_PWM

// Incrementing this by 1 will double the software PWM frequency,
// affecting heaters, and the fan if FAN_SOFT_PWM is enabled.
// However, control resolution will be halved for each increment;
// at zero value, there are 128 effective control positions.
#define SOFT_PWM_SCALE 0

// Temperature status LEDs that display the hotend and bet temperature.
// If all hotends and bed temperature and temperature setpoint are < 54C then the BLUE led is on.
// Otherwise the RED led is on. There is 1C hysteresis.
//#define TEMP_STAT_LEDS

// M240  Triggers a camera by emulating a Canon RC-1 Remote
// Data from: http://www.doc-diy.net/photo/rc-1_hacked/
//#define PHOTOGRAPH_PIN     23

// SkeinForge sends the wrong arc g-codes when using Arc Point as fillet procedure
//#define SF_ARC_FIX

// Support for the BariCUDA Paste Extruder.
//#define BARICUDA

//define BlinkM/CyzRgb Support
//#define BLINKM

/*********************************************************************\
* R/C SERVO support
* Sponsored by TrinityLabs, Reworked by codexmas
**********************************************************************/

// Number of servos
//
// If you select a configuration below, this will receive a default value and does not need to be set manually
// set it manually if you have more servos than extruders and wish to manually control some
// leaving it undefined or defining as 0 will disable the servo subsystem
// If unsure, leave commented / disabled
//
//#define NUM_SERVOS 3 // Servo index starts with 0 for M280 command

// Servo Endstops
//
// This allows for servo actuated endstops, primary usage is for the Z Axis to eliminate calibration or bed height changes.
// Use M851 to set the Z probe vertical offset from the nozzle. Store that setting with M500.
//
//#define X_ENDSTOP_SERVO_NR 1
//#define Y_ENDSTOP_SERVO_NR 2
//#define Z_ENDSTOP_SERVO_NR 0
//#define SERVO_ENDSTOP_ANGLES {{0,0}, {0,0}, {70,0}} // X,Y,Z Axis Extend and Retract angles

// Servo deactivation
//
// With this option servos are powered only during movement, then turned off to prevent jitter.
//#define DEACTIVATE_SERVOS_AFTER_MOVE

#if ENABLED(DEACTIVATE_SERVOS_AFTER_MOVE)
  // Delay (in microseconds) before turning the servo off. This depends on the servo speed.
  // 300ms is a good value but you can try less delay.
  // If the servo can't reach the requested position, increase it.
  #define SERVO_DEACTIVATION_DELAY 300
#endif

/**********************************************************************\
 * Support for a filament diameter sensor
 * Also allows adjustment of diameter at print time (vs  at slicing)
 * Single extruder only at this point (extruder 0)
 *
 * Motherboards
 * 34 - RAMPS1.4 - uses Analog input 5 on the AUX2 connector
 * 81 - Printrboard - Uses Analog input 2 on the Exp1 connector (version B,C,D,E)
 * 301 - Rambo  - uses Analog input 3
 * Note may require analog pins to be defined for different motherboards
 **********************************************************************/
// Uncomment below to enable
//#define FILAMENT_WIDTH_SENSOR

#define DEFAULT_NOMINAL_FILAMENT_DIA 1.75  //Enter the diameter (in mm) of the filament generally used (3.0 mm or 1.75 mm) - this is then used in the slicer software.  Used for sensor reading validation

#if ENABLED(FILAMENT_WIDTH_SENSOR)
  #define FILAMENT_SENSOR_EXTRUDER_NUM 0   //The number of the extruder that has the filament sensor (0,1,2)
  #define MEASUREMENT_DELAY_CM        14   //measurement delay in cm.  This is the distance from filament sensor to middle of barrel

  #define MEASURED_UPPER_LIMIT         3.30  //upper limit factor used for sensor reading validation in mm
  #define MEASURED_LOWER_LIMIT         1.90  //lower limit factor for sensor reading validation in mm
  #define MAX_MEASUREMENT_DELAY       20     //delay buffer size in bytes (1 byte = 1cm)- limits maximum measurement delay allowable (must be larger than MEASUREMENT_DELAY_CM  and lower number saves RAM)

  #define DEFAULT_MEASURED_FILAMENT_DIA  DEFAULT_NOMINAL_FILAMENT_DIA  //set measured to nominal initially

  //When using an LCD, uncomment the line below to display the Filament sensor data on the last line instead of status.  Status will appear for 5 sec.
  //#define FILAMENT_LCD_DISPLAY
#endif

#include "Configuration_adv.h"
#include "thermistortables.h"

#endif //CONFIGURATION_H<|MERGE_RESOLUTION|>--- conflicted
+++ resolved
@@ -400,7 +400,7 @@
   // Print surface diameter/2 minus unreachable space (avoid collisions with vertical towers).
   #define DELTA_PRINTABLE_RADIUS 127.0
 
-#endif
+#endif // DELTA
 
 // Enable this option for Toshiba steppers
 //#define CONFIG_STEPPERS_TOSHIBA
@@ -436,7 +436,6 @@
 #endif
 
 // Mechanical endstop with COM to ground and NC to Signal uses "false" here (most common setup).
-<<<<<<< HEAD
 const bool X_MIN_ENDSTOP_INVERTING = true; // set to true to invert the logic of the endstop.
 const bool Y_MIN_ENDSTOP_INVERTING = true; // set to true to invert the logic of the endstop.
 const bool Z_MIN_ENDSTOP_INVERTING = true; // set to true to invert the logic of the endstop.
@@ -446,15 +445,6 @@
 const bool Z_MIN_PROBE_ENDSTOP_INVERTING = true; // set to true to invert the logic of the endstop.
 //#define DISABLE_MAX_ENDSTOPS
 //#define DISABLE_MIN_ENDSTOPS // Deltas only use min endstops for probing.
-=======
-const bool X_MIN_ENDSTOP_INVERTING = false; // set to true to invert the logic of the endstop.
-const bool Y_MIN_ENDSTOP_INVERTING = false; // set to true to invert the logic of the endstop.
-const bool Z_MIN_ENDSTOP_INVERTING = false; // set to true to invert the logic of the endstop.
-const bool X_MAX_ENDSTOP_INVERTING = false; // set to true to invert the logic of the endstop.
-const bool Y_MAX_ENDSTOP_INVERTING = false; // set to true to invert the logic of the endstop.
-const bool Z_MAX_ENDSTOP_INVERTING = false; // set to true to invert the logic of the endstop.
-const bool Z_MIN_PROBE_ENDSTOP_INVERTING = false; // set to true to invert the logic of the endstop.
->>>>>>> ba4a3e41
 
 //===========================================================================
 //============================= Z Probe Options =============================
@@ -673,15 +663,9 @@
   //    |           |
   //    O-- FRONT --+
   //  (0,0)
-<<<<<<< HEAD
   #define X_PROBE_OFFSET_FROM_EXTRUDER 0.0   // X offset: -left  [of the nozzle] +right
   #define Y_PROBE_OFFSET_FROM_EXTRUDER 0.0   // Y offset: -front [of the nozzle] +behind
   #define Z_PROBE_OFFSET_FROM_EXTRUDER 0.55  // Z offset: -below [the nozzle] (increase if the first layer is too thin)
-=======
-  #define X_PROBE_OFFSET_FROM_EXTRUDER 10  // X offset: -left  +right  [of the nozzle]
-  #define Y_PROBE_OFFSET_FROM_EXTRUDER 10  // Y offset: -front +behind [the nozzle]
-  #define Z_PROBE_OFFSET_FROM_EXTRUDER 0   // Z offset: -below +above  [the nozzle]
->>>>>>> ba4a3e41
 
   #define XY_TRAVEL_SPEED 8000         // X and Y axis travel speed between probes, in mm/min.
 
@@ -708,91 +692,13 @@
   //#define Z_PROBE_SLED
   //#define SLED_DOCKING_OFFSET 5 // The extra distance the X axis must travel to pickup the sled. 0 should be fine but you can push it further if you'd like.
 
-<<<<<<< HEAD
-  // Allen key retractable Z probe as seen on many Kossel delta printers - http://reprap.org/wiki/Kossel#Automatic_bed_leveling_probe
-  // Deploys by touching z-axis belt. Retracts by pushing the probe down. Uses Z_MIN_PIN.
-  //#define Z_PROBE_ALLEN_KEY
+  // A Mechanical Probe is any probe that either doesn't deploy or needs manual deployment
+  // For example any setup that uses the nozzle itself as a probe.
+  //#define MECHANICAL_PROBE
 
   // FSR sensors connected to thermistor input of the second extruder and mounted underneath
   // the print bed of the Deltaprintr
   //#define FSR_BED_LEVELING
-
-  #if ENABLED(Z_PROBE_ALLEN_KEY)
-    // 2 or 3 sets of coordinates for deploying and retracting the spring loaded touch probe on G29,
-    // if servo actuated touch probe is not defined. Uncomment as appropriate for your printer/probe.
-
-    #define Z_PROBE_ALLEN_KEY_DEPLOY_1_X 30.0
-    #define Z_PROBE_ALLEN_KEY_DEPLOY_1_Y DELTA_PRINTABLE_RADIUS
-    #define Z_PROBE_ALLEN_KEY_DEPLOY_1_Z 100.0
-    #define Z_PROBE_ALLEN_KEY_DEPLOY_1_FEEDRATE HOMING_FEEDRATE_XYZ
-    #define Z_PROBE_ALLEN_KEY_DEPLOY_2_X 0.0
-    #define Z_PROBE_ALLEN_KEY_DEPLOY_2_Y DELTA_PRINTABLE_RADIUS
-    #define Z_PROBE_ALLEN_KEY_DEPLOY_2_Z 100.0
-    #define Z_PROBE_ALLEN_KEY_DEPLOY_2_FEEDRATE (HOMING_FEEDRATE_XYZ/10)
-
-    #define Z_PROBE_ALLEN_KEY_STOW_1_X -64.0 // Move the probe into position
-    #define Z_PROBE_ALLEN_KEY_STOW_1_Y 56.0
-    #define Z_PROBE_ALLEN_KEY_STOW_1_Z 23.0
-    #define Z_PROBE_ALLEN_KEY_STOW_1_FEEDRATE HOMING_FEEDRATE_XYZ
-    #define Z_PROBE_ALLEN_KEY_STOW_2_X -64.0 // Push it down
-    #define Z_PROBE_ALLEN_KEY_STOW_2_Y 56.0
-    #define Z_PROBE_ALLEN_KEY_STOW_2_Z 3.0
-    #define Z_PROBE_ALLEN_KEY_STOW_2_FEEDRATE (HOMING_FEEDRATE_XYZ/10)
-    #define Z_PROBE_ALLEN_KEY_STOW_3_X -64.0 // Move it up to clear
-    #define Z_PROBE_ALLEN_KEY_STOW_3_Y 56.0
-    #define Z_PROBE_ALLEN_KEY_STOW_3_Z 50.0
-    #define Z_PROBE_ALLEN_KEY_STOW_3_FEEDRATE HOMING_FEEDRATE_XYZ
-
-    // Kossel Mini
-    //#define Z_PROBE_ALLEN_KEY_DEPLOY_1_X 35.0
-    //#define Z_PROBE_ALLEN_KEY_DEPLOY_1_Y 72.0
-    //#define Z_PROBE_ALLEN_KEY_DEPLOY_1_Z 100.0
-    //#define Z_PROBE_ALLEN_KEY_DEPLOY_1_FEEDRATE (HOMING_FEEDRATE_XYZ/10)
-    //#define Z_PROBE_ALLEN_KEY_DEPLOY_2_X 0.0
-    //#define Z_PROBE_ALLEN_KEY_DEPLOY_2_Y 0.0
-    //#define Z_PROBE_ALLEN_KEY_DEPLOY_2_Z 100.0
-    //#define Z_PROBE_ALLEN_KEY_DEPLOY_2_FEEDRATE (HOMING_FEEDRATE_XYZ/10)
-
-    //#define Z_PROBE_ALLEN_KEY_STOW_1_X -46.0 // Move the probe into position
-    //#define Z_PROBE_ALLEN_KEY_STOW_1_Y 59.0
-    //#define Z_PROBE_ALLEN_KEY_STOW_1_Z 28.0
-    //#define Z_PROBE_ALLEN_KEY_STOW_1_FEEDRATE HOMING_FEEDRATE_XYZ
-    //#define Z_PROBE_ALLEN_KEY_STOW_2_X -46.0 // Move the nozzle down further to push the probe into retracted position.
-    //#define Z_PROBE_ALLEN_KEY_STOW_2_Y 59.0
-    //#define Z_PROBE_ALLEN_KEY_STOW_2_Z 8.0
-    //#define Z_PROBE_ALLEN_KEY_STOW_2_FEEDRATE (HOMING_FEEDRATE_XYZ/10)
-    //#define Z_PROBE_ALLEN_KEY_STOW_3_X -46.0 // Raise things back up slightly so we don't bump into anything
-    //#define Z_PROBE_ALLEN_KEY_STOW_3_Y 59.0
-    //#define Z_PROBE_ALLEN_KEY_STOW_3_Z 38.0
-    //#define Z_PROBE_ALLEN_KEY_STOW_3_FEEDRATE HOMING_FEEDRATE_XYZ
-
-    // Kossel Pro
-    //#define Z_PROBE_ALLEN_KEY_DEPLOY_1_X -105.00 // Move left but not quite so far that we'll bump the belt
-    //#define Z_PROBE_ALLEN_KEY_DEPLOY_1_Y 0.00
-    //#define Z_PROBE_ALLEN_KEY_DEPLOY_1_Z 100.0
-    //#define Z_PROBE_ALLEN_KEY_DEPLOY_1_FEEDRATE HOMING_FEEDRATE_XYZ
-    //#define Z_PROBE_ALLEN_KEY_DEPLOY_2_X -110.00 // Move outward to position deploy pin to the left of the arm
-    //#define Z_PROBE_ALLEN_KEY_DEPLOY_2_Y -125.00
-    //#define Z_PROBE_ALLEN_KEY_DEPLOY_2_Z 100.0
-    //#define Z_PROBE_ALLEN_KEY_DEPLOY_2_FEEDRATE HOMING_FEEDRATE_XYZ
-    //#define Z_PROBE_ALLEN_KEY_DEPLOY_3_X 45.00 // Move right to trigger deploy pin
-    //#define Z_PROBE_ALLEN_KEY_DEPLOY_3_Y -125.00
-    //#define Z_PROBE_ALLEN_KEY_DEPLOY_3_Z 100.0
-    //#define Z_PROBE_ALLEN_KEY_DEPLOY_3_FEEDRATE (HOMING_FEEDRATE_XYZ/2)
-
-    //#define Z_PROBE_ALLEN_KEY_STOW_1_X 36.00 // Line up with bed retaining clip
-    //#define Z_PROBE_ALLEN_KEY_STOW_1_Y -122.00
-    //#define Z_PROBE_ALLEN_KEY_STOW_1_Z 75.0
-    //#define Z_PROBE_ALLEN_KEY_STOW_1_FEEDRATE HOMING_FEEDRATE_XYZ
-    //#define Z_PROBE_ALLEN_KEY_STOW_2_X 36.00 // move down to retract probe
-    //#define Z_PROBE_ALLEN_KEY_STOW_2_Y -122.00
-    //#define Z_PROBE_ALLEN_KEY_STOW_2_Z 25.0
-    //#define Z_PROBE_ALLEN_KEY_STOW_2_FEEDRATE (HOMING_FEEDRATE_XYZ/2)
-    //#define Z_PROBE_ALLEN_KEY_STOW_3_X 0.0  // return to 0,0,100
-    //#define Z_PROBE_ALLEN_KEY_STOW_3_Y 0.0
-    //#define Z_PROBE_ALLEN_KEY_STOW_3_Z 100.0
-    //#define Z_PROBE_ALLEN_KEY_STOW_3_FEEDRATE HOMING_FEEDRATE_XYZ
-  #endif
 
   // If you've enabled AUTO_BED_LEVELING_FEATURE and are using the Z Probe for Z Homing,
   // it is highly recommended you leave Z_SAFE_HOMING enabled!
@@ -809,14 +715,8 @@
 
     #define Z_SAFE_HOMING_X_POINT ((X_MIN_POS + X_MAX_POS) / 2)    // X point for Z homing when homing all axis (G28).
     #define Z_SAFE_HOMING_Y_POINT ((Y_MIN_POS + Y_MAX_POS) / 2)    // Y point for Z homing when homing all axis (G28).
-=======
-  // A Mechanical Probe is any probe that either doesn't deploy or needs manual deployment
-  // For example any setup that uses the nozzle itself as a probe.
-  //#define MECHANICAL_PROBE
->>>>>>> ba4a3e41
-
-  // If you've enabled AUTO_BED_LEVELING_FEATURE and are using the Z Probe for Z Homing,
-  // it is highly recommended you also enable Z_SAFE_HOMING below!
+
+  #endif
 
 #endif // AUTO_BED_LEVELING_FEATURE
 
@@ -973,30 +873,9 @@
 // The LCD will display two lines from the upper half of the character set.
 //
 // See also https://github.com/MarlinFirmware/Marlin/wiki/LCD-Language
-<<<<<<< HEAD
-  //#define DISPLAY_CHARSET_HD44780_JAPAN        // this is the most common hardware
-  #define DISPLAY_CHARSET_HD44780_WESTERN
-  //#define DISPLAY_CHARSET_HD44780_CYRILLIC
-
-//#define ULTRA_LCD  //general LCD support, also 16x2
-//#define DOGLCD  // Support for SPI LCD 128x64 (Controller ST7565R graphic Display Family)
-#define SDSUPPORT // Enable SD Card Support in Hardware Console
-                    // Changed behaviour! If you need SDSUPPORT uncomment it!
-//#define SPI_SPEED SPI_HALF_SPEED // (also SPI_QUARTER_SPEED, SPI_EIGHTH_SPEED) Use slower SD transfer mode (not normally needed - uncomment if you're getting volume init error)
-//#define SD_CHECK_AND_RETRY // Use CRC checks and retries on the SD communication
-//#define ENCODER_PULSES_PER_STEP 1 // Increase if you have a high resolution encoder
-//#define ENCODER_STEPS_PER_MENU_ITEM 5 // Set according to ENCODER_PULSES_PER_STEP or your liking
-//#define REVERSE_MENU_DIRECTION // When enabled CLOCKWISE moves UP in the LCD menu
-//#define ULTIMAKERCONTROLLER //as available from the Ultimaker online store.
-//#define ULTIPANEL  //the UltiPanel as on Thingiverse
-//#define SPEAKER // The sound device is a speaker - not a buzzer. A buzzer resonates with his own frequency.
-//#define LCD_FEEDBACK_FREQUENCY_DURATION_MS 100 // the duration the buzzer plays the UI feedback sound. ie Screen Click
-//#define LCD_FEEDBACK_FREQUENCY_HZ 1000         // this is the tone frequency the buzzer plays when on UI feedback. ie Screen Click
-                                                 // 0 to disable buzzer feedback. Test with M300 S<frequency Hz> P<duration ms>
-=======
-//
-#define DISPLAY_CHARSET_HD44780_JAPAN        // this is the most common hardware
-//#define DISPLAY_CHARSET_HD44780_WESTERN
+//
+//#define DISPLAY_CHARSET_HD44780_JAPAN        // this is the most common hardware
+#define DISPLAY_CHARSET_HD44780_WESTERN
 //#define DISPLAY_CHARSET_HD44780_CYRILLIC
 
 //
@@ -1009,8 +888,8 @@
 // IMPORTANT NOTE: The U8glib library is required for Full Graphic Display!
 //                 https://github.com/olikraus/U8glib_Arduino
 //
-//#define ULTRA_LCD   // Character based
-//#define DOGLCD      // Full graphics display
+//#define ULTRA_LCD  //general LCD support, also 16x2
+//#define DOGLCD  // Support for SPI LCD 128x64 (Controller ST7565R graphic Display Family)
 
 //
 // SD CARD
@@ -1018,7 +897,8 @@
 // SD Card support is disabled by default. If your controller has an SD slot,
 // you must uncomment the following option or it won't work.
 //
-//#define SDSUPPORT
+#define SDSUPPORT // Enable SD Card Support in Hardware Console
+                    // Changed behaviour! If you need SDSUPPORT uncomment it!
 
 //
 // SD CARD: SPI SPEED
@@ -1035,7 +915,7 @@
 //
 // Use CRC checks and retries on the SD communication.
 //
-//#define SD_CHECK_AND_RETRY
+//#define SD_CHECK_AND_RETRY // Use CRC checks and retries on the SD communication
 
 //
 // ENCODER SETTINGS
@@ -1043,13 +923,13 @@
 // This option overrides the default number of encoder pulses needed to
 // produce one step. Should be increased for high-resolution encoders.
 //
-//#define ENCODER_PULSES_PER_STEP 1
+//#define ENCODER_PULSES_PER_STEP 1 // Increase if you have a high resolution encoder
 
 //
 // Use this option to override the number of step signals required to
 // move between next/prev menu items.
 //
-//#define ENCODER_STEPS_PER_MENU_ITEM 5
+//#define ENCODER_STEPS_PER_MENU_ITEM 5 // Set according to ENCODER_PULSES_PER_STEP or your liking
 
 //
 // This option reverses the encoder direction for navigating LCD menus.
@@ -1093,7 +973,6 @@
 //#define ULTIPANEL
 
 //
->>>>>>> ba4a3e41
 // PanelOne from T3P3 (via RAMPS 1.4 AUX2/AUX3)
 // http://reprap.org/wiki/PanelOne
 //
@@ -1102,12 +981,8 @@
 //
 // MaKr3d Makr-Panel with graphic controller and SD support.
 // http://reprap.org/wiki/MaKr3d_MaKrPanel
-<<<<<<< HEAD
+//
 #define MAKRPANEL
-=======
-//
-//#define MAKRPANEL
->>>>>>> ba4a3e41
 
 //
 // Activate one of these if you have a Panucatt Devices
@@ -1179,78 +1054,72 @@
 //
 //#define BQ_LCD_SMART_CONTROLLER
 
-<<<<<<< HEAD
+//
+// CONTROLLER TYPE: I2C
+//
+// Note: These controllers require the installation of Arduino's LiquidCrystal_I2C
+// library. For more info: https://github.com/kiyoshigawa/LiquidCrystal_I2C
+//
+
+//
+// Elefu RA Board Control Panel
+// http://www.elefu.com/index.php?route=product/product&product_id=53
+//
+//#define RA_CONTROL_PANEL
+
+//
+// Sainsmart YW Robot (LCM1602) LCD Display
+//
+//#define LCD_I2C_SAINSMART_YWROBOT
+
+//
+// Generic LCM1602 LCD adapter
+//
+//#define LCM1602
+
+//
+// PANELOLU2 LCD with status LEDs,
+// separate encoder and click inputs.
+//
+// Note: This controller requires Arduino's LiquidTWI2 library v1.2.3 or later.
+// For more info: https://github.com/lincomatic/LiquidTWI2
+//
+// Note: The PANELOLU2 encoder click input can either be directly connected to
+// a pin (if BTN_ENC defined to != -1) or read through I2C (when BTN_ENC == -1).
+//
+//#define LCD_I2C_PANELOLU2
+
+//
+// Panucatt VIKI LCD with status LEDs,
+// integrated click & L/R/U/D buttons, separate encoder inputs.
+//
+//#define LCD_I2C_VIKI
+
+//
+// SSD1306 OLED full graphics generic display
+//
+//#define U8GLIB_SSD1306
+
+//
+// CONTROLLER TYPE: Shift register panels
+//
+// 2 wire Non-latching LCD SR from https://goo.gl/aJJ4sH
+// LCD configuration: http://reprap.org/wiki/SAV_3D_LCD
+//
+//#define SAV_3DLCD
+
+//=============================================================================
+//=============================== Extra Features ==============================
+//=============================================================================
+
+// @section extras
+
 // Delta calibration menu
 // uncomment to add three points calibration menu option.
 // See http://minow.blogspot.com/index.html#4918805519571907051
 // If needed, adjust the X, Y, Z calibration coordinates
 // in ultralcd.cpp@lcd_delta_calibrate_menu()
 //#define DELTA_CALIBRATION_MENU
-
-/**
- * I2C Panels
- */
-=======
-//
-// CONTROLLER TYPE: I2C
-//
-// Note: These controllers require the installation of Arduino's LiquidCrystal_I2C
-// library. For more info: https://github.com/kiyoshigawa/LiquidCrystal_I2C
-//
-
-//
-// Elefu RA Board Control Panel
-// http://www.elefu.com/index.php?route=product/product&product_id=53
-//
-//#define RA_CONTROL_PANEL
->>>>>>> ba4a3e41
-
-//
-// Sainsmart YW Robot (LCM1602) LCD Display
-//
-//#define LCD_I2C_SAINSMART_YWROBOT
-
-//
-// Generic LCM1602 LCD adapter
-//
-//#define LCM1602
-
-//
-// PANELOLU2 LCD with status LEDs,
-// separate encoder and click inputs.
-//
-// Note: This controller requires Arduino's LiquidTWI2 library v1.2.3 or later.
-// For more info: https://github.com/lincomatic/LiquidTWI2
-//
-// Note: The PANELOLU2 encoder click input can either be directly connected to
-// a pin (if BTN_ENC defined to != -1) or read through I2C (when BTN_ENC == -1).
-//
-//#define LCD_I2C_PANELOLU2
-
-//
-// Panucatt VIKI LCD with status LEDs,
-// integrated click & L/R/U/D buttons, separate encoder inputs.
-//
-//#define LCD_I2C_VIKI
-
-//
-// SSD1306 OLED full graphics generic display
-//
-//#define U8GLIB_SSD1306
-
-//
-// CONTROLLER TYPE: Shift register panels
-//
-// 2 wire Non-latching LCD SR from https://goo.gl/aJJ4sH
-// LCD configuration: http://reprap.org/wiki/SAV_3D_LCD
-//
-//#define SAV_3DLCD
-
-//=============================================================================
-//=============================== Extra Features ==============================
-//=============================================================================
-
-// @section extras
 
 // Increase the FAN PWM frequency. Removes the PWM noise but increases heating in the FET/Arduino
 //#define FAST_PWM_FAN
