--- conflicted
+++ resolved
@@ -21,7 +21,8 @@
  */
 #pragma once
 
-#define CONFIG_EXAMPLES_DIR "Creality/Ender-3 V2"
+// Created by configs generator for Professional firmware
+// https://github.com/mriscoc/Marlin_Ender3v2
 
 /**
  * Configuration.h
@@ -104,7 +105,7 @@
  *
  * :[-1, 0, 1, 2, 3, 4, 5, 6, 7]
  */
-#define SERIAL_PORT 1
+#define SERIAL_PORT 1  // Ender3v2 Configs
 
 /**
  * Serial Port Baud Rate
@@ -117,8 +118,8 @@
  *
  * :[2400, 9600, 19200, 38400, 57600, 115200, 250000, 500000, 1000000]
  */
-#define BAUDRATE 250000       // MRiscoC increase serial performace
-#define BAUD_RATE_GCODE       // Enable G-code M575 to set the baud rate  // MRiscoC Allow to improve Speed in 32 bits boards
+#define BAUDRATE 250000  // MRiscoC increase serial performace
+#define BAUD_RATE_GCODE     // Enable G-code M575 to set the baud rate  // MRiscoC Enables change the baudrate
 
 /**
  * Select a secondary serial port on the board to use for communication with the host.
@@ -141,11 +142,11 @@
 
 // Choose the name from boards.h that matches your setup
 #ifndef MOTHERBOARD
-  #define MOTHERBOARD BOARD_CREALITY_V4
+  #define MOTHERBOARD BOARD_CREALITY_V4  // Creality Board v4.2.2
 #endif
 
 // Name displayed in the LCD "Ready" message and Info menu
-#define CUSTOM_MACHINE_NAME "Ender 3V2 ManualMesh"
+#define CUSTOM_MACHINE_NAME "Ender 3v2 422 ManualMesh"
 
 // Printer's unique ID, used by some programs to differentiate between machines.
 // Choose your own or use a service like https://www.uuidgenerator.net/version4
@@ -472,11 +473,11 @@
  *   147 : Pt100  with 4.7kΩ pullup
  *  1010 : Pt1000 with 1kΩ pullup (atypical)
  *  1047 : Pt1000 with 4.7kΩ pullup (E3D)
- *    20 : Pt100 with circuit in the Ultimainboard V2.x with mainboard ADC reference voltage = INA826 amplifier-board supply voltage.
+ *    20 : Pt100  with circuit in the Ultimainboard V2.x with mainboard ADC reference voltage = INA826 amplifier-board supply voltage.
  *                NOTE: (1) Must use an ADC input with no pullup. (2) Some INA826 amplifiers are unreliable at 3.3V so consider using sensor 147, 110, or 21.
- *    21 : Pt100 with circuit in the Ultimainboard V2.x with 3.3v ADC reference voltage (STM32, LPC176x....) and 5V INA826 amplifier board supply.
- *         NOTE: ADC pins are not 5V tolerant. Not recommended because it's possible to damage the CPU by going over 500°C.
- *   201 : Pt100 with circuit in Overlord, similar to Ultimainboard V2.x
+ *    21 : Pt100  with circuit in the Ultimainboard V2.x with 3.3v ADC reference voltage (STM32, LPC176x....) and 5V INA826 amplifier board supply.
+ *                NOTE: ADC pins are not 5V tolerant. Not recommended because it's possible to damage the CPU by going over 500°C.
+ *   201 : Pt100  with circuit in Overlord, similar to Ultimainboard V2.x
  *
  *  Custom/Dummy/Other Thermal Sensors
  *  ------
@@ -496,7 +497,7 @@
 #define TEMP_SENSOR_5 0
 #define TEMP_SENSOR_6 0
 #define TEMP_SENSOR_7 0
-#define TEMP_SENSOR_BED 1
+#define TEMP_SENSOR_BED 1  // Ender3v2 Configs
 #define TEMP_SENSOR_PROBE 0
 #define TEMP_SENSOR_CHAMBER 0
 #define TEMP_SENSOR_COOLER 0
@@ -543,7 +544,7 @@
 
 // Below this temperature the heater will be switched off
 // because it probably indicates a broken thermistor wire.
-#define HEATER_0_MINTEMP   0
+#define HEATER_0_MINTEMP   0  // Ender3v2 Configs
 #define HEATER_1_MINTEMP   5
 #define HEATER_2_MINTEMP   5
 #define HEATER_3_MINTEMP   5
@@ -551,7 +552,7 @@
 #define HEATER_5_MINTEMP   5
 #define HEATER_6_MINTEMP   5
 #define HEATER_7_MINTEMP   5
-#define BED_MINTEMP        0
+#define BED_MINTEMP        0  // Ender3v2 Configs
 #define CHAMBER_MINTEMP    5
 
 // Above this temperature the heater will be switched off.
@@ -565,7 +566,7 @@
 #define HEATER_5_MAXTEMP 275
 #define HEATER_6_MAXTEMP 275
 #define HEATER_7_MAXTEMP 275
-#define BED_MAXTEMP      120
+#define BED_MAXTEMP      120  // Ender3v2 Configs
 #define CHAMBER_MAXTEMP  60
 
 /**
@@ -595,17 +596,16 @@
   //#define PID_PARAMS_PER_HOTEND // Uses separate PID parameters for each extruder (useful for mismatched extruders)
                                   // Set/get with gcode: M301 E[extruder number, 0-2]
 
-// Ender 3 v2 (MRiscoC Actual Hotend PID parameters)
   #if ENABLED(PID_PARAMS_PER_HOTEND)
     // Specify up to one value per hotend here, according to your setup.
     // If there are fewer values, the last one applies to the remaining hotends.
-    #define DEFAULT_Kp_LIST {  22.89,  22.89 }
-    #define DEFAULT_Ki_LIST {   1.87,   1.87 }
-    #define DEFAULT_Kd_LIST {  70.18,  70.18 }
+    #define DEFAULT_Kp_LIST {  22.20,  22.20 }
+    #define DEFAULT_Ki_LIST {   1.08,   1.08 }
+    #define DEFAULT_Kd_LIST { 114.00, 114.00 }
   #else
-    #define DEFAULT_Kp  22.89
-    #define DEFAULT_Ki   1.87
-    #define DEFAULT_Kd  70.18
+    #define DEFAULT_Kp  22.89  // MRiscoC Stock Ender3v2 PID
+    #define DEFAULT_Ki   1.87  // MRiscoC Stock Ender3v2 PID
+    #define DEFAULT_Kd  70.18  // MRiscoC Stock Ender3v2 PID
   #endif
 #endif // PIDTEMP
 
@@ -626,7 +626,7 @@
  * heater. If your configuration is significantly different than this and you don't understand
  * the issues involved, don't use bed PID until someone else verifies that your hardware works.
  */
-#define PIDTEMPBED
+#define PIDTEMPBED  // Ender3v2 Configs
 
 //#define BED_LIMIT_SWITCHING
 
@@ -644,10 +644,9 @@
 
   // 120V 250W silicone heater into 4mm borosilicate (MendelMax 1.5+)
   // from FOPDT model - kp=.39 Tp=405 Tdead=66, Tc set to 79.2, aggressive factor of .15 (vs .1, 1, 10)
-  // Ender 3 V2 :
-  #define DEFAULT_bedKp 462.10
-  #define DEFAULT_bedKi  85.47
-  #define DEFAULT_bedKd 624.59
+  #define DEFAULT_bedKp 462.10  // MRiscoC Stock Ender3v2 PID
+  #define DEFAULT_bedKi  85.47  // MRiscoC Stock Ender3v2 PID
+  #define DEFAULT_bedKd 624.59  // MRiscoC Stock Ender3v2 PID
 
   // FIND YOUR OWN: "M303 E-1 C8 S90" to run autotune on the bed at 90 degreesC for 8 cycles.
 #endif // PIDTEMPBED
@@ -714,7 +713,7 @@
  * *** IT IS HIGHLY RECOMMENDED TO LEAVE THIS OPTION ENABLED! ***
  */
 #define PREVENT_COLD_EXTRUSION
-#define EXTRUDE_MINTEMP 185
+#define EXTRUDE_MINTEMP 185  // MRiscoC Customizable by menu
 
 /**
  * Prevent a single extrusion longer than EXTRUDE_MAXLENGTH.
@@ -864,9 +863,9 @@
  *          TMC5130, TMC5130_STANDALONE, TMC5160, TMC5160_STANDALONE
  * :['A4988', 'A5984', 'DRV8825', 'LV8729', 'L6470', 'L6474', 'POWERSTEP01', 'TB6560', 'TB6600', 'TMC2100', 'TMC2130', 'TMC2130_STANDALONE', 'TMC2160', 'TMC2160_STANDALONE', 'TMC2208', 'TMC2208_STANDALONE', 'TMC2209', 'TMC2209_STANDALONE', 'TMC26X', 'TMC26X_STANDALONE', 'TMC2660', 'TMC2660_STANDALONE', 'TMC5130', 'TMC5130_STANDALONE', 'TMC5160', 'TMC5160_STANDALONE']
  */
-#define X_DRIVER_TYPE TMC2208_STANDALONE
-#define Y_DRIVER_TYPE TMC2208_STANDALONE
-#define Z_DRIVER_TYPE TMC2208_STANDALONE
+#define X_DRIVER_TYPE  TMC2208_STANDALONE  // Ender3v2 Configs
+#define Y_DRIVER_TYPE  TMC2208_STANDALONE  // Ender3v2 Configs
+#define Z_DRIVER_TYPE  TMC2208_STANDALONE  // Ender3v2 Configs
 //#define X2_DRIVER_TYPE A4988
 //#define Y2_DRIVER_TYPE A4988
 //#define Z2_DRIVER_TYPE A4988
@@ -875,7 +874,7 @@
 //#define I_DRIVER_TYPE  A4988
 //#define J_DRIVER_TYPE  A4988
 //#define K_DRIVER_TYPE  A4988
-#define E0_DRIVER_TYPE TMC2208_STANDALONE
+#define E0_DRIVER_TYPE TMC2208_STANDALONE  // Ender3v2 Configs
 //#define E1_DRIVER_TYPE A4988
 //#define E2_DRIVER_TYPE A4988
 //#define E3_DRIVER_TYPE A4988
@@ -886,7 +885,7 @@
 
 // Enable this feature if all enabled endstop pins are interrupt-capable.
 // This will remove the need to poll the interrupt pins, saving many CPU cycles.
-#define ENDSTOP_INTERRUPTS_FEATURE
+#define ENDSTOP_INTERRUPTS_FEATURE  // Ender3v2 Configs
 
 /**
  * Endstop Noise Threshold
@@ -930,14 +929,14 @@
  * Override with M92
  *                                      X, Y, Z [, I [, J [, K]]], E0 [, E1[, E2...]]
  */
-#define DEFAULT_AXIS_STEPS_PER_UNIT   { 80, 80, 400, 93 }
+#define DEFAULT_AXIS_STEPS_PER_UNIT   { 80, 80, 400, 93 }  // Ender3v2 Configs
 
 /**
  * Default Max Feed Rate (mm/s)
  * Override with M203
  *                                      X, Y, Z [, I [, J [, K]]], E0 [, E1[, E2...]]
  */
-#define DEFAULT_MAX_FEEDRATE          { 500, 500, 20, 75 }     // MRiscoC increase Z speed, increase E speed for BMG
+#define DEFAULT_MAX_FEEDRATE          { 500, 500, 20, 75 }  // MRiscoC increased Z speed, increased E speed for BMG
 
 //#define LIMITED_MAX_FR_EDITING        // Limit edit via M203 or LCD to DEFAULT_MAX_FEEDRATE * 2
 #if ENABLED(LIMITED_MAX_FR_EDITING)
@@ -950,7 +949,7 @@
  * Override with M201
  *                                      X, Y, Z [, I [, J [, K]]], E0 [, E1[, E2...]]
  */
-#define DEFAULT_MAX_ACCELERATION      { 1000, 1000, 100, 2500 }
+#define DEFAULT_MAX_ACCELERATION      { 1000, 1000, 200, 2500 }  // MRiscoC Acceleration limits increased
 
 //#define LIMITED_MAX_ACCEL_EDITING     // Limit edit via M201 or LCD to DEFAULT_MAX_ACCELERATION * 2
 #if ENABLED(LIMITED_MAX_ACCEL_EDITING)
@@ -965,9 +964,9 @@
  *   M204 R    Retract Acceleration
  *   M204 T    Travel Acceleration
  */
-#define DEFAULT_ACCELERATION          500    // X, Y, Z and E acceleration for printing moves
-#define DEFAULT_RETRACT_ACCELERATION  500    // E acceleration for retracts
-#define DEFAULT_TRAVEL_ACCELERATION   1000    // X, Y, Z acceleration for travel (non printing) moves
+#define DEFAULT_ACCELERATION          500    // X, Y, Z and E acceleration for printing moves  // Ender3v2 Configs
+#define DEFAULT_RETRACT_ACCELERATION  500    // E acceleration for retracts  // Ender3v2 Configs
+#define DEFAULT_TRAVEL_ACCELERATION   1000    // X, Y, Z acceleration for travel (non printing) moves  // Ender3v2 Configs
 
 /**
  * Default Jerk limits (mm/s)
@@ -977,7 +976,7 @@
  * When changing speed and direction, if the difference is less than the
  * value set here, it may happen instantaneously.
  */
-#define CLASSIC_JERK
+#define CLASSIC_JERK  // Ender3v2 Configs
 #if ENABLED(CLASSIC_JERK)
   #define DEFAULT_XJERK 10.0
   #define DEFAULT_YJERK 10.0
@@ -1017,7 +1016,7 @@
  *
  * See https://github.com/synthetos/TinyG/wiki/Jerk-Controlled-Motion-Explained
  */
-#define S_CURVE_ACCELERATION	// MRiscoC Active S-Curve Acceleration
+#define S_CURVE_ACCELERATION  // MRiscoC Enabled
 
 //===========================================================================
 //============================= Z Probe Options =============================
@@ -1033,10 +1032,10 @@
  * The probe replaces the Z-MIN endstop and is used for Z homing.
  * (Automatically enables USE_PROBE_FOR_Z_HOMING.)
  */
-//#define Z_MIN_PROBE_USES_Z_MIN_ENDSTOP_PIN	// MRiscoC Probe connected to BLTouch port
+#define Z_MIN_PROBE_USES_Z_MIN_ENDSTOP_PIN
 
 // Force the use of the probe for Z-axis homing
-#define USE_PROBE_FOR_Z_HOMING    // MRiscoC BLTouch for Z Homing
+//#define USE_PROBE_FOR_Z_HOMING  // MRiscoC Manual mesh not have a probe
 
 /**
  * Z_MIN_PROBE_PIN
@@ -1053,7 +1052,6 @@
  *      - normally-closed switches to GND and D32.
  *      - normally-open switches to 5V and D32.
  */
-// MRiscoC BLTouch IN port PB1 as well as using the z-limit-switch
 //#define Z_MIN_PROBE_PIN 32 // Pin 32 is the RAMPS default
 
 /**
@@ -1068,7 +1066,7 @@
  * Use G29 repeatedly, adjusting the Z height at each point with movement commands
  * or (with LCD_BED_LEVELING) the LCD controller.
  */
-#define PROBE_MANUALLY              // DAE activo para mesh manual
+#define PROBE_MANUALLY  // MRiscoC Manual mesh version
 
 /**
  * A Fix-Mounted Probe either doesn't deploy or needs manual deployment.
@@ -1183,17 +1181,17 @@
  *     |    [-]    |
  *     O-- FRONT --+
  */
-#define NOZZLE_TO_PROBE_OFFSET { 0, 0, 0 } //Dae pongo todo a cero para mesh manual
+#define NOZZLE_TO_PROBE_OFFSET { 0, 0, 0 }  // MRiscoC Manual mesh use the nozzle as probe
 
 // Most probes should stay away from the edges of the bed, but
 // with NOZZLE_AS_PROBE this can be negative for a wider probing area.
-#define PROBING_MARGIN 25     // MRiscoC center probe area
+#define PROBING_MARGIN 25  // MRiscoC center probe area
 
 // X and Y axis travel speed (mm/min) between probes
-#define XY_PROBE_FEEDRATE (200*60)	// MRiscoC increase travel speed
+#define XY_PROBE_FEEDRATE (200*60)  // MRiscoC increase travel speed between probes
 
 // Feedrate (mm/min) for the first approach when double-probing (MULTIPLE_PROBING == 2)
-#define Z_PROBE_FEEDRATE_FAST (8*60)	// MRiscoC increase probe speed
+#define Z_PROBE_FEEDRATE_FAST (16*60)  // MRiscoC increase probe Z speed
 
 // Feedrate (mm/min) for the "accurate" probe of each point
 #define Z_PROBE_FEEDRATE_SLOW (Z_PROBE_FEEDRATE_FAST / 2)
@@ -1234,8 +1232,8 @@
  * A total of 2 does fast/slow probes with a weighted average.
  * A total of 3 or more adds more slow probes, taking the average.
  */
-#define MULTIPLE_PROBING 2    // MRiscoC BLTouch Improve accuracy
-#define EXTRA_PROBING    1    // MRiscoC BLTouch Improve accuracy
+//#define MULTIPLE_PROBING 2
+//#define EXTRA_PROBING    1
 
 /**
  * Z probes require clearance when deploying, stowing, and moving between
@@ -1251,7 +1249,7 @@
  * Example: `M851 Z-5` with a CLEARANCE of 4  =>  9mm from bed to nozzle.
  *     But: `M851 Z+1` with a CLEARANCE of 2  =>  2mm from bed to nozzle.
  */
-#define Z_CLEARANCE_DEPLOY_PROBE    5 // Z Clearance for Deploy/Stow    // MRiscoC speed-up
+#define Z_CLEARANCE_DEPLOY_PROBE   10 // Z Clearance for Deploy/Stow
 #define Z_CLEARANCE_BETWEEN_PROBES  5 // Z Clearance between probe points
 #define Z_CLEARANCE_MULTI_PROBE     5 // Z Clearance between multiple probes
 //#define Z_AFTER_PROBING           5 // Z position after probing is done
@@ -1260,7 +1258,7 @@
 
 // For M851 give a range for adjusting the Z probe offset
 #define Z_PROBE_OFFSET_RANGE_MIN -20
-#define Z_PROBE_OFFSET_RANGE_MAX  20
+#define Z_PROBE_OFFSET_RANGE_MAX 20
 
 // Enable the M48 repeatability test to test probe accuracy
 //#define Z_MIN_PROBE_REPEATABILITY_TEST
@@ -1283,10 +1281,10 @@
   //#define WAIT_FOR_BED_HEATER     // Wait for bed to heat back up between probes (to improve accuracy)
   //#define WAIT_FOR_HOTEND         // Wait for hotend to heat back up between probes (to improve accuracy & prevent cold extrude)
 #endif
-#define PROBING_FANS_OFF          // Turn fans off when probing  // MRiscoC Turn fans off for avoid vibrations and interference
+//#define PROBING_FANS_OFF          // Turn fans off when probing
 //#define PROBING_ESTEPPERS_OFF     // Turn all extruder steppers off when probing
 //#define PROBING_STEPPERS_OFF      // Turn all steppers off (unless needed to hold position) when probing (including extruders)
-#define DELAY_BEFORE_PROBING 200  // (ms) To prevent vibrations from triggering piezo sensors // MRiscoC increase accuracy
+//#define DELAY_BEFORE_PROBING 200  // (ms) To prevent vibrations from triggering piezo sensors
 
 // Require minimum nozzle and/or bed temperature for probing
 //#define PREHEAT_BEFORE_PROBING
@@ -1326,8 +1324,8 @@
 
 // Invert the stepper direction. Change (or reverse the motor connector) if an axis goes the wrong way.
 #define INVERT_X_DIR false
-#define INVERT_Y_DIR false
-#define INVERT_Z_DIR true
+#define INVERT_Y_DIR false  // Ender3v2 Configs
+#define INVERT_Z_DIR true  // Ender3v2 Configs
 //#define INVERT_I_DIR false
 //#define INVERT_J_DIR false
 //#define INVERT_K_DIR false
@@ -1373,16 +1371,16 @@
 // @section machine
 
 // The size of the printable area
-#define X_BED_SIZE 230    // DAE Max usable bed-size
-#define Y_BED_SIZE 230    // DAE Max usable bed-size
+#define X_BED_SIZE 230  // MRiscoC Max usable bed size
+#define Y_BED_SIZE 230  // MRiscoC Max usable bed size
 
 // Travel limits (mm) after homing, corresponding to endstop positions.
 #define X_MIN_POS 0
 #define Y_MIN_POS 0
 #define Z_MIN_POS 0
-#define X_MAX_POS 248 // DAE Max X Value
-#define Y_MAX_POS 231 // DAE Max y Value
-#define Z_MAX_POS 250
+#define X_MAX_POS 248  // MRiscoC Stock physical limit
+#define Y_MAX_POS 231  // MRiscoC Stock physical limit
+#define Z_MAX_POS 250  // Ender3v2 Configs
 //#define I_MIN_POS 0
 //#define I_MAX_POS 50
 //#define J_MIN_POS 0
@@ -1438,7 +1436,7 @@
  * RAMPS-based boards use SERVO3_PIN for the first runout sensor.
  * For other boards you may need to define FIL_RUNOUT_PIN, FIL_RUNOUT2_PIN, etc.
  */
-#define FILAMENT_RUNOUT_SENSOR 		// DAE Activate runout sensor 
+#define FILAMENT_RUNOUT_SENSOR  // MRiscoC Enabled runout sensor support
 #if ENABLED(FILAMENT_RUNOUT_SENSOR)
   #define FIL_RUNOUT_ENABLED_DEFAULT true // Enable the sensor on startup. Override with M412 followed by M500.
   #define NUM_RUNOUT_SENSORS   1          // Number of sensors, up to one per extruder. Define a FIL_RUNOUT#_PIN for each.
@@ -1490,7 +1488,7 @@
   // After a runout is detected, continue printing this length of filament
   // before executing the runout script. Useful for a sensor at the end of
   // a feed tube. Requires 4 bytes SRAM per sensor, plus 4 bytes overhead.
-  #define FILAMENT_RUNOUT_DISTANCE_MM 25
+  #define FILAMENT_RUNOUT_DISTANCE_MM 25  // MRiscoC Customizable by menu
 
   #ifdef FILAMENT_RUNOUT_DISTANCE_MM
     // Enable this option to use an encoder disc that toggles the runout pin
@@ -1542,7 +1540,7 @@
 //#define AUTO_BED_LEVELING_LINEAR
 //#define AUTO_BED_LEVELING_BILINEAR
 //#define AUTO_BED_LEVELING_UBL
-#define MESH_BED_LEVELING 		//DAE mesh manual activate
+#define MESH_BED_LEVELING  // MRiscoC Manual Mesh
 
 /**
  * Normally G28 leaves leveling disabled on completion. Enable one of
@@ -1555,9 +1553,9 @@
 /**
  * Auto-leveling needs preheating
  */
-#define PREHEAT_BEFORE_LEVELING     // MRiscoC heatting to compensate thermal expansions
+#define PREHEAT_BEFORE_LEVELING  // MRiscoC Heatting to compensate thermal expansions
 #if ENABLED(PREHEAT_BEFORE_LEVELING)
-  #define LEVELING_NOZZLE_TEMP 170   // (°C) Only applies to E0 at this time  // MRiscoC necessary for Manual Mesh
+  #define LEVELING_NOZZLE_TEMP 175   // (°C) Only applies to E0 at this time  // MRiscoC Preheat nozzle without oozing
   #define LEVELING_BED_TEMP     50
 #endif
 
@@ -1607,7 +1605,7 @@
 #if EITHER(AUTO_BED_LEVELING_LINEAR, AUTO_BED_LEVELING_BILINEAR)
 
   // Set the number of grid points per dimension.
-  #define GRID_MAX_POINTS_X 5	// MRiscoC Mesh grid points (3 or 5)
+  #define GRID_MAX_POINTS_X 5  // MRiscoC Customizable by menu
   #define GRID_MAX_POINTS_Y GRID_MAX_POINTS_X
 
   // Probe along the Y axis, advancing X after each column
@@ -1617,7 +1615,7 @@
 
     // Beyond the probed grid, continue the implied tilt?
     // Default is to maintain the height of the nearest edge.
-    //#define EXTRAPOLATE_BEYOND_GRID      // MRiscoC No extrapolate beyond of mesh points
+    //#define EXTRAPOLATE_BEYOND_GRID  // MRiscoC Disabled for better precision at edges
 
     //
     // Experimental Subdivision of the grid by Catmull-Rom method.
@@ -1639,8 +1637,8 @@
 
   //#define MESH_EDIT_GFX_OVERLAY   // Display a graphics overlay while editing the mesh
 
-  #define MESH_INSET 1              // Set Mesh bounds as an inset region of the bed
-  #define GRID_MAX_POINTS_X 10      // Don't use more than 15 points per axis, implementation limited.
+  #define MESH_INSET 25              // Set Mesh bounds as an inset region of the bed  // MRiscoC Center mesh
+  #define GRID_MAX_POINTS_X 5      // Don't use more than 15 points per axis, implementation limited.  // MRiscoC Customizable by menu
   #define GRID_MAX_POINTS_Y GRID_MAX_POINTS_X
 
   //#define UBL_HILBERT_CURVE       // Use Hilbert distribution for less travel when probing multiple points
@@ -1659,8 +1657,8 @@
   //=================================== Mesh ==================================
   //===========================================================================
 
-  #define MESH_INSET 25          // Set Mesh bounds as an inset region of the bed //MRiscoC Center mesh
-  #define GRID_MAX_POINTS_X 5    // Don't use more than 7 points per axis, implementation limited. 	// MRiscoC Mesh grid points (3 or 5)
+  #define MESH_INSET 25          // Set Mesh bounds as an inset region of the bed  // MRiscoC Center mesh
+  #define GRID_MAX_POINTS_X 5    // Don't use more than 7 points per axis, implementation limited.  // MRiscoC Customizable by menu
   #define GRID_MAX_POINTS_Y GRID_MAX_POINTS_X
 
   //#define MESH_G28_REST_ORIGIN // After homing all axes ('G28' or 'G28 XYZ') rest Z at Z_MIN_POS
@@ -1749,7 +1747,7 @@
 #endif
 
 // Homing speeds (mm/min)
-#define HOMING_FEEDRATE_MM_M { (50*60), (50*60), (10*60) }     // MRiscoC Homming speed-up
+#define HOMING_FEEDRATE_MM_M { (50*60), (50*60), (10*60) }  // MRiscoC Homming speed-up
 
 // Validate that endstops are triggered on homing moves
 #define VALIDATE_HOMING_ENDSTOPS
@@ -1826,12 +1824,12 @@
  *   M501 - Read settings from EEPROM. (i.e., Throw away unsaved changes)
  *   M502 - Revert settings to "factory" defaults. (Follow with M500 to init the EEPROM.)
  */
-#define EEPROM_SETTINGS       // Persistent storage with M500 and M501
+#define EEPROM_SETTINGS     // Persistent storage with M500 and M501  // Ender3v2 Configs
 //#define DISABLE_M503        // Saves ~2700 bytes of PROGMEM. Disable for release!
-#define EEPROM_CHITCHAT       // Give feedback on EEPROM commands. Disable to save PROGMEM.	//MRiscoC Experimental
+#define EEPROM_CHITCHAT       // Give feedback on EEPROM commands. Disable to save PROGMEM.
 #define EEPROM_BOOT_SILENT    // Keep M503 quiet and only give errors during first load
 #if ENABLED(EEPROM_SETTINGS)
-  #define EEPROM_AUTO_INIT    // Init EEPROM automatically on any errors.
+  #define EEPROM_AUTO_INIT  // Init EEPROM automatically on any errors.  // Ender3v2 Configs
 #endif
 
 //
@@ -1860,22 +1858,21 @@
 // Preheat Constants - Up to 5 are supported without changes
 //
 #define PREHEAT_1_LABEL       "PLA"
-#define PREHEAT_1_TEMP_HOTEND 195   // MRiscoC Custom values
-#define PREHEAT_1_TEMP_BED     60   // MRiscoC Custom values
+#define PREHEAT_1_TEMP_HOTEND 195
+#define PREHEAT_1_TEMP_BED     60
 #define PREHEAT_1_TEMP_CHAMBER 35
-#define PREHEAT_1_FAN_SPEED   128   // Value from 0 to 255
+#define PREHEAT_1_FAN_SPEED     128 // Value from 0 to 255
 
 #define PREHEAT_2_LABEL       "ABS"
 #define PREHEAT_2_TEMP_HOTEND 230
 #define PREHEAT_2_TEMP_BED     80
 #define PREHEAT_2_TEMP_CHAMBER 35
-#define PREHEAT_2_FAN_SPEED   128   // Value from 0 to 255
+#define PREHEAT_2_FAN_SPEED     128 // Value from 0 to 255
 
 #define PREHEAT_3_LABEL       "CUSTOM"
 #define PREHEAT_3_TEMP_HOTEND 240
 #define PREHEAT_3_TEMP_BED     60
-#define PREHEAT_3_TEMP_CHAMBER 35
-#define PREHEAT_3_FAN_SPEED   128   // Value from 0 to 255
+#define PREHEAT_3_FAN_SPEED   128
 
 /**
  * Nozzle Park
@@ -1888,11 +1885,11 @@
  *    P1  Raise the nozzle always to Z-park height.
  *    P2  Raise the nozzle by Z-park amount, limited to Z_MAX_POS.
  */
-#define NOZZLE_PARK_FEATURE //DAE activo por motivo del filament runout sensor
+#define NOZZLE_PARK_FEATURE  // MRiscoC Enabled
 
 #if ENABLED(NOZZLE_PARK_FEATURE)
   // Specify a park position as { X, Y, Z_raise }
-  #define NOZZLE_PARK_POINT { (X_BED_SIZE + 10), (Y_MAX_POS - 10), 20 }  // MRiscoC Park position outside of bed
+  #define NOZZLE_PARK_POINT { (X_BED_SIZE + 10), (Y_MAX_POS - 10), 20 }  // MRiscoC Customizable by menu
   //#define NOZZLE_PARK_X_ONLY          // X move only is required to park
   //#define NOZZLE_PARK_Y_ONLY          // Y move only is required to park
   #define NOZZLE_PARK_Z_RAISE_MIN   2   // (mm) Always raise Z by at least this distance
@@ -2105,7 +2102,7 @@
  * SD Card support is disabled by default. If your controller has an SD slot,
  * you must uncomment the following option or it won't work.
  */
-#define SDSUPPORT
+#define SDSUPPORT  // Ender3v2 Configs
 
 /**
  * SD CARD: ENABLE CRC
@@ -2129,13 +2126,13 @@
 // This option overrides the default number of encoder pulses needed to
 // produce one step. Should be increased for high-resolution encoders.
 //
-#define ENCODER_PULSES_PER_STEP 4
+#define ENCODER_PULSES_PER_STEP 4  // Ender3v2 Configs
 
 //
 // Use this option to override the number of step signals required to
 // move between next/prev menu items.
 //
-#define ENCODER_STEPS_PER_MENU_ITEM 1
+#define ENCODER_STEPS_PER_MENU_ITEM 1  // Ender3v2 Configs
 
 /**
  * Encoder Direction Options
@@ -2193,8 +2190,8 @@
 // Note: Test audio output with the G-Code:
 //  M300 S<frequency Hz> P<duration ms>
 //
-#define LCD_FEEDBACK_FREQUENCY_DURATION_MS 2
-#define LCD_FEEDBACK_FREQUENCY_HZ 5000
+#define LCD_FEEDBACK_FREQUENCY_DURATION_MS 2  // Ender3v2 Configs
+#define LCD_FEEDBACK_FREQUENCY_HZ 5000  // Ender3v2 Configs
 
 //=============================================================================
 //======================== LCD / Controller Selection =========================
@@ -2588,7 +2585,7 @@
 //  - Copy the downloaded DWIN_SET folder to the SD card.
 //
 // RELOADED (T5UID1)
-//  - Download https://github.com/Desuuuu/DGUS-reloaded
+//  - Download https://github.com/Desuuuu/DGUS-reloaded/releases
 //  - Copy the downloaded DWIN_SET folder to the SD card.
 //
 //#define DGUS_LCD_UI_ORIGIN
@@ -2781,31 +2778,11 @@
 //
 // Ender-3 v2 OEM display. A DWIN display with Rotary Encoder.
 //
-<<<<<<< HEAD
-//#define DWIN_CREALITY_LCD
-
-//
-// Ender-3 v2 OEM display, enhanced.
-//
-#define DWIN_CREALITY_LCD_ENHANCED
-
-//
-// Ender-3 v2 OEM display with enhancements by Jacob Myers
-//
-//#define DWIN_CREALITY_LCD_JYERSUI
-
-//
-// MarlinUI for Creality's DWIN display (and others)
-//
-//#define DWIN_MARLINUI_PORTRAIT
-//#define DWIN_MARLINUI_LANDSCAPE
-=======
 //#define DWIN_CREALITY_LCD           // Creality UI
-//#define DWIN_CREALITY_LCD_ENHANCED  // Enhanced UI
+#define DWIN_CREALITY_LCD_ENHANCED  // Enhanced UI
 //#define DWIN_CREALITY_LCD_JYERSUI   // Jyers UI by Jacob Myers
 //#define DWIN_MARLINUI_PORTRAIT      // MarlinUI (portrait orientation)
 //#define DWIN_MARLINUI_LANDSCAPE     // MarlinUI (landscape orientation)
->>>>>>> f632b72e
 
 //
 // Touch Screen Settings
@@ -2814,6 +2791,8 @@
 #if ENABLED(TOUCH_SCREEN)
   #define BUTTON_DELAY_EDIT  50 // (ms) Button repeat delay for edit screens
   #define BUTTON_DELAY_MENU 250 // (ms) Button repeat delay for menus
+
+  //#define TOUCH_IDLE_SLEEP 300 // (secs) Turn off the TFT backlight if set (5mn)
 
   #define TOUCH_SCREEN_CALIBRATION
 
