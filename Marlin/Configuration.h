--- conflicted
+++ resolved
@@ -2663,7 +2663,6 @@
   #define BUTTON_DELAY_EDIT  50 // (ms) Button repeat delay for edit screens
   #define BUTTON_DELAY_MENU 250 // (ms) Button repeat delay for menus
 
-<<<<<<< HEAD
   #define TOUCH_SCREEN_CALIBRATION //or (M995) 
 
   // QQS-Pro use MKS Robin TFT v2.0
@@ -2671,20 +2670,12 @@
   #define TOUCH_CALIBRATION_Y -9047
   #define TOUCH_OFFSET_X        -30
   #define TOUCH_OFFSET_Y        254
-  //#define XPT2046_X_CALIBRATION   12033
-  //#define XPT2046_Y_CALIBRATION  -9047
-  //#define XPT2046_X_OFFSET       -301
-  //#define XPT2046_Y_OFFSET        254
-=======
-  #define TOUCH_SCREEN_CALIBRATION
-
   //#define TOUCH_CALIBRATION_X 12316
   //#define TOUCH_CALIBRATION_Y -8981
   //#define TOUCH_OFFSET_X        -43
   //#define TOUCH_OFFSET_Y        257
   //#define TOUCH_ORIENTATION   TOUCH_LANDSCAPE
 
->>>>>>> b421de66
   #if ENABLED(TFT_COLOR_UI)
     //#define SINGLE_TOUCH_NAVIGATION
   #endif
