--- conflicted
+++ resolved
@@ -598,19 +598,11 @@
 
   // Creality Ender-3
   #if ENABLED(PID_PARAMS_PER_HOTEND)
-<<<<<<< HEAD
     // Specify between 1 and HOTENDS values per array.
     // If fewer than EXTRUDER values are provided, the last element will be repeated.
     #define DEFAULT_Kp_LIST {  21.73,  21.73 }
     #define DEFAULT_Ki_LIST {   1.54,   1.54 }
     #define DEFAULT_Kd_LIST {  76.55,  76.55 }
-=======
-    // Specify up to one value per hotend here, according to your setup.
-    // If there are fewer values, the last one applies to the remaining hotends.
-    #define DEFAULT_Kp_LIST {  22.20,  22.20 }
-    #define DEFAULT_Ki_LIST {   1.08,   1.08 }
-    #define DEFAULT_Kd_LIST { 114.00, 114.00 }
->>>>>>> bd6a1a28
   #else
     #define DEFAULT_Kp  21.73
     #define DEFAULT_Ki   1.54
@@ -1385,15 +1377,9 @@
 
 // @section machine
 
-<<<<<<< HEAD
 // The size of the print bed
 #define X_BED_SIZE 235
 #define Y_BED_SIZE 235
-=======
-// The size of the printable area
-#define X_BED_SIZE 200
-#define Y_BED_SIZE 200
->>>>>>> bd6a1a28
 
 // Travel limits (mm) after homing, corresponding to endstop positions.
 #define X_MIN_POS 0
@@ -1401,17 +1387,7 @@
 #define Z_MIN_POS 0
 #define X_MAX_POS X_BED_SIZE
 #define Y_MAX_POS Y_BED_SIZE
-<<<<<<< HEAD
 #define Z_MAX_POS 250
-=======
-#define Z_MAX_POS 200
-//#define I_MIN_POS 0
-//#define I_MAX_POS 50
-//#define J_MIN_POS 0
-//#define J_MAX_POS 50
-//#define K_MIN_POS 0
-//#define K_MAX_POS 50
->>>>>>> bd6a1a28
 
 /**
  * Software Endstops
@@ -2651,11 +2627,7 @@
 //
 //#define NEXTION_TFT
 #if ENABLED(NEXTION_TFT)
-<<<<<<< HEAD
-  #define LCD_SERIAL_PORT 1
-=======
   #define LCD_SERIAL_PORT 1  // Default is 1 for Nextion
->>>>>>> bd6a1a28
 #endif
 
 //
