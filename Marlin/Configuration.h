--- conflicted
+++ resolved
@@ -156,9 +156,9 @@
  * Multi-Material Unit
  * Set to one of these predefined models:
  *
- *   PRUSA_MMU1           : Průša MMU1 (The "multiplexer" version)
- *   PRUSA_MMU2           : Průša MMU2
- *   PRUSA_MMU2S          : Průša MMU2S (Requires MK3S extruder with motion sensor, EXTRUDERS = 5)
+ *   PRUSA_MMU1      : Průša MMU1 (The "multiplexer" version)
+ *   PRUSA_MMU2      : Průša MMU2
+ *   PRUSA_MMU2S     : Průša MMU2S (Requires MK3S extruder with motion sensor, EXTRUDERS = 5)
  *   EXTENDABLE_EMU_MMU2  : MMU with configurable number of filaments (ERCF, SMuFF or similar with Průša MMU2 compatible firmware)
  *   EXTENDABLE_EMU_MMU2S : MMUS with configurable number of filaments (ERCF, SMuFF or similar with Průša MMU2 compatible firmware)
  *
@@ -433,21 +433,14 @@
 //#define TEMP_SENSOR_1_AS_REDUNDANT
 #define MAX_REDUNDANT_TEMP_SENSOR_DIFF 10
 
-#define TEMP_RESIDENCY_TIME         10  // (seconds) Time to wait for hotend to "settle" in M109
-#define TEMP_WINDOW                  1  // (°C) Temperature proximity for the "temperature reached" timer
-#define TEMP_HYSTERESIS              3  // (°C) Temperature proximity considered "close enough" to the target
-
-#define TEMP_BED_RESIDENCY_TIME     10  // (seconds) Time to wait for bed to "settle" in M190
-#define TEMP_BED_WINDOW              1  // (°C) Temperature proximity for the "temperature reached" timer
-#define TEMP_BED_HYSTERESIS          3  // (°C) Temperature proximity considered "close enough" to the target
-
-<<<<<<< HEAD
-=======
-#define TEMP_CHAMBER_RESIDENCY_TIME 10  // (seconds) Time to wait for chamber to "settle" in M191
-#define TEMP_CHAMBER_WINDOW          1  // (°C) Temperature proximity for the "temperature reached" timer
-#define TEMP_CHAMBER_HYSTERESIS      3  // (°C) Temperature proximity considered "close enough" to the target
-
->>>>>>> 600ef1e4
+#define TEMP_RESIDENCY_TIME     10  // (seconds) Time to wait for hotend to "settle" in M109
+#define TEMP_WINDOW              1  // (°C) Temperature proximity for the "temperature reached" timer
+#define TEMP_HYSTERESIS          3  // (°C) Temperature proximity considered "close enough" to the target
+
+#define TEMP_BED_RESIDENCY_TIME 10  // (seconds) Time to wait for bed to "settle" in M190
+#define TEMP_BED_WINDOW          1  // (°C) Temperature proximity for the "temperature reached" timer
+#define TEMP_BED_HYSTERESIS      3  // (°C) Temperature proximity considered "close enough" to the target
+
 // Below this temperature the heater will be switched off
 // because it probably indicates a broken thermistor wire.
 #define HEATER_0_MINTEMP   0
@@ -2305,19 +2298,17 @@
 //#define DGUS_LCD_UI_FYSETC
 //#define DGUS_LCD_UI_HIPRECY
 
-<<<<<<< HEAD
-//
-// CR-6 OEM touch screen. A DWIN display with touch.
-// Compatible DWIN part number DMG48270C043_03WTC
-//
-
-#define DGUS_LCD_UI_CREALITY_TOUCH
-=======
 // #define DGUS_LCD_UI_MKS
 #if ENABLED(DGUS_LCD_UI_MKS)
   #define USE_MKS_GREEN_UI
 #endif
->>>>>>> 600ef1e4
+
+//
+// CR-6 OEM touch screen. A DWIN display with touch.
+// Compatible DWIN part number DMG48270C043_03WTC
+//
+
+#define DGUS_LCD_UI_CREALITY_TOUCH
 
 //
 // Touch-screen LCD for Malyan M200/M300 printers
