--- conflicted
+++ resolved
@@ -1322,10 +1322,7 @@
  * these options to restore the prior leveling state or to always enable
  * leveling immediately after G28.
  */
-<<<<<<< HEAD
 #define RESTORE_LEVELING_AFTER_G28
-=======
-//#define RESTORE_LEVELING_AFTER_G28
 //#define ENABLE_LEVELING_AFTER_G28
 
 /**
@@ -1336,7 +1333,6 @@
   #define LEVELING_NOZZLE_TEMP 120   // (°C) Only applies to E0 at this time
   #define LEVELING_BED_TEMP     50
 #endif
->>>>>>> 4b860f10
 
 /**
  * Enable detailed logging of G28, G29, M48, etc.
