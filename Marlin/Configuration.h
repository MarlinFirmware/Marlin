#ifndef CONFIGURATION_H
#define CONFIGURATION_H

#include "boards.h"

//===========================================================================
//============================= Getting Started =============================
//===========================================================================
/*
Here are some standard links for getting your machine calibrated:
 * http://reprap.org/wiki/Calibration
 * http://youtu.be/wAL9d7FgInk
 * http://calculator.josefprusa.cz
 * http://reprap.org/wiki/Triffid_Hunter%27s_Calibration_Guide
 * http://www.thingiverse.com/thing:5573
 * https://sites.google.com/site/repraplogphase/calibration-of-your-reprap
 * http://www.thingiverse.com/thing:298812
*/

// This configuration file contains the basic settings.
// Advanced settings can be found in Configuration_adv.h
// BASIC SETTINGS: select your board type, temperature sensor type, axis scaling, and endstop configuration

//===========================================================================
//============================= DELTA Printer ===============================
//===========================================================================
// For a Delta printer replace the configuration files with the files in the
// example_configurations/delta directory.
//

//===========================================================================
//============================= SCARA Printer ===============================
//===========================================================================
// For a Scara printer replace the configuration files with the files in the
// example_configurations/SCARA directory.
//

// User-specified version info of this build to display in [Pronterface, etc] terminal window during
// startup. Implementation of an idea by Prof Braino to inform user that any changes made to this
// build by the user have been successfully uploaded into firmware.
#define STRING_VERSION "1.0.2"
#define STRING_URL "reprap.org"
#define STRING_VERSION_CONFIG_H __DATE__ " " __TIME__ // build date and time
#define STRING_CONFIG_H_AUTHOR "(none, default config)" // Who made the changes.
#define STRING_SPLASH_LINE1 "v" STRING_VERSION // will be shown during bootup in line 1
//#define STRING_SPLASH_LINE2 STRING_VERSION_CONFIG_H // will be shown during bootup in line2

// SERIAL_PORT selects which serial port should be used for communication with the host.
// This allows the connection of wireless adapters (for instance) to non-default port pins.
// Serial port 0 is still used by the Arduino bootloader regardless of this setting.
#define SERIAL_PORT 0

// This determines the communication speed of the printer
#define BAUDRATE 250000

// This enables the serial port associated to the Bluetooth interface
//#define BTENABLED              // Enable BT interface on AT90USB devices

// The following define selects which electronics board you have.
// Please choose the name from boards.h that matches your setup
#ifndef MOTHERBOARD
  #define MOTHERBOARD BOARD_RAMPS_13_EFB
#endif

// Define this to set a custom name for your generic Mendel,
// #define CUSTOM_MENDEL_NAME "This Mendel"

// Define this to set a unique identifier for this printer, (Used by some programs to differentiate between machines)
// You can use an online service to generate a random UUID. (eg http://www.uuidgenerator.net/version4)
// #define MACHINE_UUID "00000000-0000-0000-0000-000000000000"

// This defines the number of extruders
#define EXTRUDERS 1

// Offset of the extruders (uncomment if using more than one and relying on firmware to position when changing).
// The offset has to be X=0, Y=0 for the extruder 0 hotend (default extruder).
// For the other hotends it is their distance from the extruder 0 hotend.
//#define EXTRUDER_OFFSET_X {0.0, 20.00} // (in mm) for each extruder, offset of the hotend on the X axis
//#define EXTRUDER_OFFSET_Y {0.0, 5.00}  // (in mm) for each extruder, offset of the hotend on the Y axis

//// The following define selects which power supply you have. Please choose the one that matches your setup
// 1 = ATX
// 2 = X-Box 360 203Watts (the blue wire connected to PS_ON and the red wire to VCC)

#define POWER_SUPPLY 1

// Define this to have the electronics keep the power supply off on startup. If you don't know what this is leave it.
// #define PS_DEFAULT_OFF

//===========================================================================
//============================= Thermal Settings ============================
//===========================================================================
//
//--NORMAL IS 4.7kohm PULLUP!-- 1kohm pullup can be used on hotend sensor, using correct resistor and table
//
//// Temperature sensor settings:
// -2 is thermocouple with MAX6675 (only for sensor 0)
// -1 is thermocouple with AD595
// 0 is not used
// 1 is 100k thermistor - best choice for EPCOS 100k (4.7k pullup)
// 2 is 200k thermistor - ATC Semitec 204GT-2 (4.7k pullup)
// 3 is Mendel-parts thermistor (4.7k pullup)
// 4 is 10k thermistor !! do not use it for a hotend. It gives bad resolution at high temp. !!
// 5 is 100K thermistor - ATC Semitec 104GT-2 (Used in ParCan & J-Head) (4.7k pullup)
// 6 is 100k EPCOS - Not as accurate as table 1 (created using a fluke thermocouple) (4.7k pullup)
// 7 is 100k Honeywell thermistor 135-104LAG-J01 (4.7k pullup)
// 71 is 100k Honeywell thermistor 135-104LAF-J01 (4.7k pullup)
// 8 is 100k 0603 SMD Vishay NTCS0603E3104FXT (4.7k pullup)
// 9 is 100k GE Sensing AL03006-58.2K-97-G1 (4.7k pullup)
// 10 is 100k RS thermistor 198-961 (4.7k pullup)
// 11 is 100k beta 3950 1% thermistor (4.7k pullup)
// 12 is 100k 0603 SMD Vishay NTCS0603E3104FXT (4.7k pullup) (calibrated for Makibox hot bed)
// 13 is 100k Hisens 3950  1% up to 300°C for hotend "Simple ONE " & "Hotend "All In ONE"
// 20 is the PT100 circuit found in the Ultimainboard V2.x
// 60 is 100k Maker's Tool Works Kapton Bed Thermistor beta=3950
//
//    1k ohm pullup tables - This is not normal, you would have to have changed out your 4.7k for 1k
//                          (but gives greater accuracy and more stable PID)
// 51 is 100k thermistor - EPCOS (1k pullup)
// 52 is 200k thermistor - ATC Semitec 204GT-2 (1k pullup)
// 55 is 100k thermistor - ATC Semitec 104GT-2 (Used in ParCan & J-Head) (1k pullup)
//
// 1047 is Pt1000 with 4k7 pullup
// 1010 is Pt1000 with 1k pullup (non standard)
// 147 is Pt100 with 4k7 pullup
// 110 is Pt100 with 1k pullup (non standard)
// 998 and 999 are Dummy Tables. They will ALWAYS read 25°C or the temperature defined below.
//     Use it for Testing or Development purposes. NEVER for production machine.
//     #define DUMMY_THERMISTOR_998_VALUE 25
//     #define DUMMY_THERMISTOR_999_VALUE 100

#define TEMP_SENSOR_0 1
#define TEMP_SENSOR_1 0
#define TEMP_SENSOR_2 0
#define TEMP_SENSOR_3 0
#define TEMP_SENSOR_BED 0

// This makes temp sensor 1 a redundant sensor for sensor 0. If the temperatures difference between these sensors is to high the print will be aborted.
//#define TEMP_SENSOR_1_AS_REDUNDANT
#define MAX_REDUNDANT_TEMP_SENSOR_DIFF 10

// Actual temperature must be close to target for this long before M109 returns success
#define TEMP_RESIDENCY_TIME 10  // (seconds)
#define TEMP_HYSTERESIS 3       // (degC) range of +/- temperatures considered "close" to the target one
#define TEMP_WINDOW     1       // (degC) Window around target to start the residency timer x degC early.

// The minimal temperature defines the temperature below which the heater will not be enabled It is used
// to check that the wiring to the thermistor is not broken.
// Otherwise this would lead to the heater being powered on all the time.
#define HEATER_0_MINTEMP 5
#define HEATER_1_MINTEMP 5
#define HEATER_2_MINTEMP 5
#define HEATER_3_MINTEMP 5
#define BED_MINTEMP 5

// When temperature exceeds max temp, your heater will be switched off.
// This feature exists to protect your hotend from overheating accidentally, but *NOT* from thermistor short/failure!
// You should use MINTEMP for thermistor short/failure protection.
#define HEATER_0_MAXTEMP 275
#define HEATER_1_MAXTEMP 275
#define HEATER_2_MAXTEMP 275
#define HEATER_3_MAXTEMP 275
#define BED_MAXTEMP 150

// If your bed has low resistance e.g. .6 ohm and throws the fuse you can duty cycle it to reduce the
// average current. The value should be an integer and the heat bed will be turned on for 1 interval of
// HEATER_BED_DUTY_CYCLE_DIVIDER intervals.
//#define HEATER_BED_DUTY_CYCLE_DIVIDER 4

// If you want the M105 heater power reported in watts, define the BED_WATTS, and (shared for all extruders) EXTRUDER_WATTS
//#define EXTRUDER_WATTS (12.0*12.0/6.7) //  P=I^2/R
//#define BED_WATTS (12.0*12.0/1.1)      // P=I^2/R

//===========================================================================
//============================= PID Settings ================================
//===========================================================================
// PID Tuning Guide here: http://reprap.org/wiki/PID_Tuning

// Comment the following line to disable PID and enable bang-bang.
#define PIDTEMP
#define BANG_MAX 255 // limits current to nozzle while in bang-bang mode; 255=full current
#define PID_MAX BANG_MAX // limits current to nozzle while PID is active (see PID_FUNCTIONAL_RANGE below); 255=full current
#ifdef PIDTEMP
  //#define PID_DEBUG // Sends debug data to the serial port.
  //#define PID_OPENLOOP 1 // Puts PID in open loop. M104/M140 sets the output power from 0 to PID_MAX
  //#define SLOW_PWM_HEATERS // PWM with very low frequency (roughly 0.125Hz=8s) and minimum state time of approximately 1s useful for heaters driven by a relay
  //#define PID_PARAMS_PER_EXTRUDER // Uses separate PID parameters for each extruder (useful for mismatched extruders)
                                    // Set/get with gcode: M301 E[extruder number, 0-2]
  #define PID_FUNCTIONAL_RANGE 10 // If the temperature difference between the target temperature and the actual temperature
                                  // is more then PID_FUNCTIONAL_RANGE then the PID will be shut off and the heater will be set to min/max.
  #define PID_INTEGRAL_DRIVE_MAX PID_MAX  //limit for the integral term
  #define K1 0.95 //smoothing factor within the PID

// If you are using a pre-configured hotend then you can use one of the value sets by uncommenting it
// Ultimaker
    #define  DEFAULT_Kp 22.2
    #define  DEFAULT_Ki 1.08
    #define  DEFAULT_Kd 114

// MakerGear
//    #define  DEFAULT_Kp 7.0
//    #define  DEFAULT_Ki 0.1
//    #define  DEFAULT_Kd 12

// Mendel Parts V9 on 12V
//    #define  DEFAULT_Kp 63.0
//    #define  DEFAULT_Ki 2.25
//    #define  DEFAULT_Kd 440
#endif // PIDTEMP

//===========================================================================
//============================= PID > Bed Temperature Control ===============
//===========================================================================
// Select PID or bang-bang with PIDTEMPBED. If bang-bang, BED_LIMIT_SWITCHING will enable hysteresis
//
// Uncomment this to enable PID on the bed. It uses the same frequency PWM as the extruder.
// If your PID_dT is the default, and correct for your hardware/configuration, that means 7.689Hz,
// which is fine for driving a square wave into a resistive load and does not significantly impact you FET heating.
// This also works fine on a Fotek SSR-10DA Solid State Relay into a 250W heater.
// If your configuration is significantly different than this and you don't understand the issues involved, you probably
// shouldn't use bed PID until someone else verifies your hardware works.
// If this is enabled, find your own PID constants below.
//#define PIDTEMPBED
//
//#define BED_LIMIT_SWITCHING

// This sets the max power delivered to the bed, and replaces the HEATER_BED_DUTY_CYCLE_DIVIDER option.
// all forms of bed control obey this (PID, bang-bang, bang-bang with hysteresis)
// setting this to anything other than 255 enables a form of PWM to the bed just like HEATER_BED_DUTY_CYCLE_DIVIDER did,
// so you shouldn't use it unless you are OK with PWM on your bed.  (see the comment on enabling PIDTEMPBED)
#define MAX_BED_POWER 255 // limits duty cycle to bed; 255=full current

//#define PID_BED_DEBUG // Sends debug data to the serial port.

#ifdef PIDTEMPBED
//120v 250W silicone heater into 4mm borosilicate (MendelMax 1.5+)
//from FOPDT model - kp=.39 Tp=405 Tdead=66, Tc set to 79.2, aggressive factor of .15 (vs .1, 1, 10)
    #define  DEFAULT_bedKp 10.00
    #define  DEFAULT_bedKi .023
    #define  DEFAULT_bedKd 305.4

//120v 250W silicone heater into 4mm borosilicate (MendelMax 1.5+)
//from pidautotune
//    #define  DEFAULT_bedKp 97.1
//    #define  DEFAULT_bedKi 1.41
//    #define  DEFAULT_bedKd 1675.16

// FIND YOUR OWN: "M303 E-1 C8 S90" to run autotune on the bed at 90 degreesC for 8 cycles.
#endif // PIDTEMPBED


//this prevents dangerous Extruder moves, i.e. if the temperature is under the limit
//can be software-disabled for whatever purposes by
#define PREVENT_DANGEROUS_EXTRUDE
//if PREVENT_DANGEROUS_EXTRUDE is on, you can still disable (uncomment) very long bits of extrusion separately.
#define PREVENT_LENGTHY_EXTRUDE

#define EXTRUDE_MINTEMP 170
#define EXTRUDE_MAXLENGTH (X_MAX_LENGTH+Y_MAX_LENGTH) //prevent extrusion of very large distances.

//===========================================================================
//============================= Thermal Runaway Protection ==================
//===========================================================================
/*
This is a feature to protect your printer from burn up in flames if it has
a thermistor coming off place (this happened to a friend of mine recently and
motivated me writing this feature).

The issue: If a thermistor come off, it will read a lower temperature than actual.
The system will turn the heater on forever, burning up the filament and anything
else around.

After the temperature reaches the target for the first time, this feature will
start measuring for how long the current temperature stays below the target
minus _HYSTERESIS (set_temperature - THERMAL_RUNAWAY_PROTECTION_HYSTERESIS).

If it stays longer than _PERIOD, it means the thermistor temperature
cannot catch up with the target, so something *may be* wrong. Then, to be on the
safe side, the system will he halt.

Bear in mind the count down will just start AFTER the first time the
thermistor temperature is over the target, so you will have no problem if
your extruder heater takes 2 minutes to hit the target on heating.

*/
// If you want to enable this feature for all your extruder heaters,
// uncomment the 2 defines below:

// Parameters for all extruder heaters
//#define THERMAL_RUNAWAY_PROTECTION_PERIOD 40 //in seconds
//#define THERMAL_RUNAWAY_PROTECTION_HYSTERESIS 4 // in degree Celsius

// If you want to enable this feature for your bed heater,
// uncomment the 2 defines below:

// Parameters for the bed heater
//#define THERMAL_RUNAWAY_PROTECTION_BED_PERIOD 20 //in seconds
//#define THERMAL_RUNAWAY_PROTECTION_BED_HYSTERESIS 2 // in degree Celsius


//===========================================================================
//============================= Mechanical Settings =========================
//===========================================================================

// Uncomment this option to enable CoreXY kinematics
// #define COREXY

// Enable this option for Toshiba steppers
// #define CONFIG_STEPPERS_TOSHIBA

// coarse Endstop Settings
#define ENDSTOPPULLUPS // Comment this out (using // at the start of the line) to disable the endstop pullup resistors

#ifndef ENDSTOPPULLUPS
  // fine endstop settings: Individual pullups. will be ignored if ENDSTOPPULLUPS is defined
  // #define ENDSTOPPULLUP_XMAX
  // #define ENDSTOPPULLUP_YMAX
  // #define ENDSTOPPULLUP_ZMAX
  // #define ENDSTOPPULLUP_XMIN
  // #define ENDSTOPPULLUP_YMIN
  // #define ENDSTOPPULLUP_ZMIN
  // #define ENDSTOPPULLUP_ZPROBE
#endif

// Mechanical endstop with COM to ground and NC to Signal uses "false" here (most common setup).
const bool X_MIN_ENDSTOP_INVERTING = false; // set to true to invert the logic of the endstop.
const bool Y_MIN_ENDSTOP_INVERTING = false; // set to true to invert the logic of the endstop.
const bool Z_MIN_ENDSTOP_INVERTING = false; // set to true to invert the logic of the endstop.
const bool X_MAX_ENDSTOP_INVERTING = false; // set to true to invert the logic of the endstop.
const bool Y_MAX_ENDSTOP_INVERTING = false; // set to true to invert the logic of the endstop.
const bool Z_MAX_ENDSTOP_INVERTING = false; // set to true to invert the logic of the endstop.
const bool Z_PROBE_ENDSTOP_INVERTING = false; // set to true to invert the logic of the endstop.
//#define DISABLE_MAX_ENDSTOPS
//#define DISABLE_MIN_ENDSTOPS
// If you want to enable the Z Probe pin, but disable its use, uncomment the line below.
// This only affects a Z Probe Endstop if you have separate Z min endstop as well and have
// activated Z_PROBE_ENDSTOP below. If you are using the Z Min endstop on your Z Probe,
// this has no effect.
//#define DISABLE_Z_PROBE_ENDSTOP

// For Inverting Stepper Enable Pins (Active Low) use 0, Non Inverting (Active High) use 1
#define X_ENABLE_ON 0
#define Y_ENABLE_ON 0
#define Z_ENABLE_ON 0
#define E_ENABLE_ON 0 // For all extruders

// Disables axis when it's not being used.
#define DISABLE_X false
#define DISABLE_Y false
#define DISABLE_Z false
#define DISABLE_E false // For all extruders
#define DISABLE_INACTIVE_EXTRUDER true //disable only inactive extruders and keep active extruder enabled

// Invert the stepper direction. Change (or reverse the motor connector) if an axis goes the wrong way.
#define INVERT_X_DIR false
#define INVERT_Y_DIR false
#define INVERT_Z_DIR false
#define INVERT_E0_DIR false
#define INVERT_E1_DIR false
#define INVERT_E2_DIR false
#define INVERT_E3_DIR false

// ENDSTOP SETTINGS:
// Sets direction of endstops when homing; 1=MAX, -1=MIN
#define X_HOME_DIR -1
#define Y_HOME_DIR -1
#define Z_HOME_DIR -1

#define min_software_endstops true // If true, axis won't move to coordinates less than HOME_POS.
#define max_software_endstops true  // If true, axis won't move to coordinates greater than the defined lengths below.

// Travel limits after homing (units are in mm)
#define X_MIN_POS 0
#define Y_MIN_POS 0
#define Z_MIN_POS 0
#define X_MAX_POS 200
#define Y_MAX_POS 200
#define Z_MAX_POS 200

//===========================================================================
//============================= Filament Runout Sensor ======================
//===========================================================================
//#define FILAMENT_RUNOUT_SENSOR // Uncomment for defining a filament runout sensor such as a mechanical or opto endstop to check the existence of filament
                                 // In RAMPS uses servo pin 2. Can be changed in pins file. For other boards pin definition should be made.
                                 // It is assumed that when logic high = filament available
                                 //                    when logic  low = filament ran out
//const bool FIL_RUNOUT_INVERTING = true;  // Should be uncommented and true or false should assigned
//#define ENDSTOPPULLUP_FIL_RUNOUT // Uncomment to use internal pullup for filament runout pins if the sensor is defined.

//===========================================================================
//============================ Manual Bed Leveling ==========================
//===========================================================================

// #define MANUAL_BED_LEVELING  // Add display menu option for bed leveling
// #define MESH_BED_LEVELING    // Enable mesh bed leveling

<<<<<<< HEAD
#if defined(MANUAL_BED_LEVELING)
  #define MBL_Z_STEP 0.025
#endif  // MANUAL_BED_LEVELING

#if defined(MESH_BED_LEVELING)
=======
#ifdef MESH_BED_LEVELING
>>>>>>> cb02bc6d
  #define MESH_MIN_X 10
  #define MESH_MAX_X (X_MAX_POS - MESH_MIN_X)
  #define MESH_MIN_Y 10
  #define MESH_MAX_Y (Y_MAX_POS - MESH_MIN_Y)
  #define MESH_NUM_X_POINTS 3  // Don't use more than 7 points per axis, implementation limited
  #define MESH_NUM_Y_POINTS 3
  #define MESH_HOME_SEARCH_Z 4  // Z after Home, bed somewhere below but above 0.0
#endif  // MESH_BED_LEVELING

//===========================================================================
//============================= Bed Auto Leveling ===========================
//===========================================================================

//#define ENABLE_AUTO_BED_LEVELING // Delete the comment to enable (remove // at the start of the line)
#define Z_PROBE_REPEATABILITY_TEST  // If not commented out, Z-Probe Repeatability test will be included if Auto Bed Leveling is Enabled.

#ifdef ENABLE_AUTO_BED_LEVELING

  // There are 2 different ways to specify probing locations
  //
  // - "grid" mode
  //   Probe several points in a rectangular grid.
  //   You specify the rectangle and the density of sample points.
  //   This mode is preferred because there are more measurements.
  //
  // - "3-point" mode
  //   Probe 3 arbitrary points on the bed (that aren't colinear)
  //   You specify the XY coordinates of all 3 points.

  // Enable this to sample the bed in a grid (least squares solution)
  // Note: this feature generates 10KB extra code size
  #define AUTO_BED_LEVELING_GRID

  #ifdef AUTO_BED_LEVELING_GRID

    #define LEFT_PROBE_BED_POSITION 15
    #define RIGHT_PROBE_BED_POSITION 170
    #define FRONT_PROBE_BED_POSITION 20
    #define BACK_PROBE_BED_POSITION 170

    #define MIN_PROBE_EDGE 10 // The probe square sides can be no smaller than this

    // Set the number of grid points per dimension
    // You probably don't need more than 3 (squared=9)
    #define AUTO_BED_LEVELING_GRID_POINTS 2

  #else  // !AUTO_BED_LEVELING_GRID

      // Arbitrary points to probe. A simple cross-product
      // is used to estimate the plane of the bed.
      #define ABL_PROBE_PT_1_X 15
      #define ABL_PROBE_PT_1_Y 180
      #define ABL_PROBE_PT_2_X 15
      #define ABL_PROBE_PT_2_Y 20
      #define ABL_PROBE_PT_3_X 170
      #define ABL_PROBE_PT_3_Y 20

  #endif // AUTO_BED_LEVELING_GRID

  // Offsets to the probe relative to the extruder tip (Hotend - Probe)
  // X and Y offsets must be integers
  #define X_PROBE_OFFSET_FROM_EXTRUDER -25     // Probe on: -left  +right
  #define Y_PROBE_OFFSET_FROM_EXTRUDER -29     // Probe on: -front +behind
  #define Z_PROBE_OFFSET_FROM_EXTRUDER -12.35  // -below (always!)

  #define Z_RAISE_BEFORE_HOMING 4       // (in mm) Raise Z before homing (G28) for Probe Clearance.
                                        // Be sure you have this distance over your Z_MAX_POS in case

  #define XY_TRAVEL_SPEED 8000         // X and Y axis travel speed between probes, in mm/min

  #define Z_RAISE_BEFORE_PROBING 15   //How much the extruder will be raised before traveling to the first probing point.
  #define Z_RAISE_BETWEEN_PROBINGS 5  //How much the extruder will be raised when traveling from between next probing points
  #define Z_RAISE_AFTER_PROBING 15    //How much the extruder will be raised after the last probing point.

//   #define Z_PROBE_END_SCRIPT "G1 Z10 F12000\nG1 X15 Y330\nG1 Z0.5\nG1 Z10" //These commands will be executed in the end of G29 routine.
                                                                            //Useful to retract a deployable probe.
                                                                           
  //#define Z_PROBE_SLED // turn on if you have a z-probe mounted on a sled like those designed by Charles Bell
  //#define SLED_DOCKING_OFFSET 5 // the extra distance the X axis must travel to pickup the sled. 0 should be fine but you can push it further if you'd like.

  //If defined, the Probe servo will be turned on only during movement and then turned off to avoid jerk
  //The value is the delay to turn the servo off after powered on - depends on the servo speed; 300ms is good value, but you can try lower it.
  // You MUST HAVE the SERVO_ENDSTOPS defined to use here a value higher than zero otherwise your code will not compile.

//  #define PROBE_SERVO_DEACTIVATION_DELAY 300


//If you have enabled the Bed Auto Leveling and are using the same Z Probe for Z Homing,
//it is highly recommended you let this Z_SAFE_HOMING enabled!!!

  #define Z_SAFE_HOMING   // This feature is meant to avoid Z homing with probe outside the bed area.
                          // When defined, it will:
                          // - Allow Z homing only after X and Y homing AND stepper drivers still enabled
                          // - If stepper drivers timeout, it will need X and Y homing again before Z homing
                          // - Position the probe in a defined XY point before Z Homing when homing all axis (G28)
                          // - Block Z homing only when the probe is outside bed area.

  #ifdef Z_SAFE_HOMING

    #define Z_SAFE_HOMING_X_POINT (X_MAX_LENGTH/2)    // X point for Z homing when homing all axis (G28)
    #define Z_SAFE_HOMING_Y_POINT (Y_MAX_LENGTH/2)    // Y point for Z homing when homing all axis (G28)

  #endif

  // Support for a dedicated Z PROBE endstop separate from the Z MIN endstop.
  // If you would like to use both a Z PROBE and a Z MIN endstop together or just a Z PROBE with a custom pin, uncomment #define Z_PROBE_ENDSTOP and read the instructions below.
  // If you want to still use the Z min endstop for homing, disable Z_SAFE_HOMING above. Eg; to park the head outside the bed area when homing with G28.
  // WARNING: The Z MIN endstop will need to set properly as it would without a Z PROBE to prevent head crashes and premature stopping during a print.
  // To use a separate Z PROBE endstop, you must have a Z_PROBE_PIN defined in the pins.h file for your control board.
  // If you are using a servo based Z PROBE, you will need to enable NUM_SERVOS, SERVO_ENDSTOPS and SERVO_ENDSTOPS_ANGLES in the R/C Servo below.
  // RAMPS 1.3/1.4 boards may be able to use the 5V, Ground and the D32 pin in the Aux 4 section of the RAMPS board. Use 5V for powered sensors, otherwise connect to ground and D32
  // for normally closed configuration and 5V and D32 for normally open configurations. Normally closed configuration is advised and assumed.
  // The D32 pin in Aux 4 on RAMPS maps to the Arduino D32 pin. Z_PROBE_PIN is setting the pin to use on the Arduino. Since the D32 pin on the RAMPS maps to D32 on Arduino, this works.
  // D32 is currently selected in the RAMPS 1.3/1.4 pin file. All other boards will need changes to the respective pins_XXXXX.h file.
  // WARNING: Setting the wrong pin may have unexpected and potentially disastrous outcomes. Use with caution and do your homework.

  //#define Z_PROBE_ENDSTOP

#endif // ENABLE_AUTO_BED_LEVELING


// The position of the homing switches
//#define MANUAL_HOME_POSITIONS  // If defined, MANUAL_*_HOME_POS below will be used
//#define BED_CENTER_AT_0_0  // If defined, the center of the bed is at (X=0, Y=0)

// Manual homing switch locations:
// For deltabots this means top and center of the Cartesian print volume.
#ifdef MANUAL_HOME_POSITIONS
  #define MANUAL_X_HOME_POS 0
  #define MANUAL_Y_HOME_POS 0
  #define MANUAL_Z_HOME_POS 0
  //#define MANUAL_Z_HOME_POS 402 // For delta: Distance between nozzle and print surface after homing.
#endif

/**
 * MOVEMENT SETTINGS
 */

#define HOMING_FEEDRATE {50*60, 50*60, 4*60, 0}  // set the homing speeds (mm/min)

// default settings

#define DEFAULT_AXIS_STEPS_PER_UNIT   {80,80,4000,500}  // default steps per unit for Ultimaker
#define DEFAULT_MAX_FEEDRATE          {300, 300, 5, 25}    // (mm/sec)
#define DEFAULT_MAX_ACCELERATION      {3000,3000,100,10000}    // X, Y, Z, E maximum start speed for accelerated moves. E default values are good for Skeinforge 40+, for older versions raise them a lot.

#define DEFAULT_ACCELERATION          3000    // X, Y, Z and E acceleration in mm/s^2 for printing moves
#define DEFAULT_RETRACT_ACCELERATION  3000   // E acceleration in mm/s^2 for retracts
#define DEFAULT_TRAVEL_ACCELERATION   3000    // X, Y, Z acceleration in mm/s^2 for travel (non printing) moves

// The speed change that does not require acceleration (i.e. the software might assume it can be done instantaneously)
#define DEFAULT_XYJERK                20.0    // (mm/sec)
#define DEFAULT_ZJERK                 0.4     // (mm/sec)
#define DEFAULT_EJERK                 5.0    // (mm/sec)


//=============================================================================
//============================= Additional Features ===========================
//=============================================================================

// Custom M code points
#define CUSTOM_M_CODES
#ifdef CUSTOM_M_CODES
  #ifdef ENABLE_AUTO_BED_LEVELING
    #define CUSTOM_M_CODE_SET_Z_PROBE_OFFSET 851
    #define Z_PROBE_OFFSET_RANGE_MIN -20
    #define Z_PROBE_OFFSET_RANGE_MAX 20
  #endif
#endif


// EEPROM
// The microcontroller can store settings in the EEPROM, e.g. max velocity...
// M500 - stores parameters in EEPROM
// M501 - reads parameters from EEPROM (if you need reset them after you changed them temporarily).
// M502 - reverts to the default "factory settings".  You still need to store them in EEPROM afterwards if you want to.
//define this to enable EEPROM support
//#define EEPROM_SETTINGS
//to disable EEPROM Serial responses and decrease program space by ~1700 byte: comment this out:
// please keep turned on if you can.
//#define EEPROM_CHITCHAT

// Preheat Constants
#define PLA_PREHEAT_HOTEND_TEMP 180
#define PLA_PREHEAT_HPB_TEMP 70
#define PLA_PREHEAT_FAN_SPEED 0   // Insert Value between 0 and 255

#define ABS_PREHEAT_HOTEND_TEMP 240
#define ABS_PREHEAT_HPB_TEMP 110
#define ABS_PREHEAT_FAN_SPEED 0   // Insert Value between 0 and 255

//==============================LCD and SD support=============================

// Define your display language below. Replace (en) with your language code and uncomment.
// en, pl, fr, de, es, ru, it, pt, pt-br, fi, an, nl, ca, eu, kana, kana_utf8, test
// See also language.h
#define LANGUAGE_INCLUDE GENERATE_LANGUAGE_INCLUDE(en)

// Choose ONE of these 3 charsets. This has to match your hardware. Ignored for full graphic display.
// To find out what type you have - compile with (test) - upload - click to get the menu. You'll see two typical lines from the upper half of the charset.
// See also documentation/LCDLanguageFont.md
  #define DISPLAY_CHARSET_HD44780_JAPAN        // this is the most common hardware
  //#define DISPLAY_CHARSET_HD44780_WESTERN
  //#define DISPLAY_CHARSET_HD44780_CYRILLIC

//#define ULTRA_LCD  //general LCD support, also 16x2
//#define DOGLCD  // Support for SPI LCD 128x64 (Controller ST7565R graphic Display Family)
//#define SDSUPPORT // Enable SD Card Support in Hardware Console
//#define SDSLOW // Use slower SD transfer mode (not normally needed - uncomment if you're getting volume init error)
//#define SD_CHECK_AND_RETRY // Use CRC checks and retries on the SD communication
//#define ENCODER_PULSES_PER_STEP 1 // Increase if you have a high resolution encoder
//#define ENCODER_STEPS_PER_MENU_ITEM 5 // Set according to ENCODER_PULSES_PER_STEP or your liking
//#define ULTIMAKERCONTROLLER //as available from the Ultimaker online store.
//#define ULTIPANEL  //the UltiPanel as on Thingiverse
//#define LCD_FEEDBACK_FREQUENCY_HZ 1000	// this is the tone frequency the buzzer plays when on UI feedback. ie Screen Click
//#define LCD_FEEDBACK_FREQUENCY_DURATION_MS 100 // the duration the buzzer plays the UI feedback sound. ie Screen Click
                                               // 0 to disable buzzer feedback  

// PanelOne from T3P3 (via RAMPS 1.4 AUX2/AUX3)
// http://reprap.org/wiki/PanelOne
//#define PANEL_ONE

// The MaKr3d Makr-Panel with graphic controller and SD support
// http://reprap.org/wiki/MaKr3d_MaKrPanel
//#define MAKRPANEL

// The Panucatt Devices Viki 2.0 and mini Viki with Graphic LCD
// http://panucatt.com
// ==> REMEMBER TO INSTALL U8glib to your ARDUINO library folder: http://code.google.com/p/u8glib/wiki/u8glib
//#define VIKI2
//#define miniVIKI

// The RepRapDiscount Smart Controller (white PCB)
// http://reprap.org/wiki/RepRapDiscount_Smart_Controller
//#define REPRAP_DISCOUNT_SMART_CONTROLLER

// The GADGETS3D G3D LCD/SD Controller (blue PCB)
// http://reprap.org/wiki/RAMPS_1.3/1.4_GADGETS3D_Shield_with_Panel
//#define G3D_PANEL

// The RepRapDiscount FULL GRAPHIC Smart Controller (quadratic white PCB)
// http://reprap.org/wiki/RepRapDiscount_Full_Graphic_Smart_Controller
//
// ==> REMEMBER TO INSTALL U8glib to your ARDUINO library folder: http://code.google.com/p/u8glib/wiki/u8glib
//#define REPRAP_DISCOUNT_FULL_GRAPHIC_SMART_CONTROLLER

// The RepRapWorld REPRAPWORLD_KEYPAD v1.1
// http://reprapworld.com/?products_details&products_id=202&cPath=1591_1626
//#define REPRAPWORLD_KEYPAD
//#define REPRAPWORLD_KEYPAD_MOVE_STEP 10.0 // how much should be moved when a key is pressed, eg 10.0 means 10mm per click

// The Elefu RA Board Control Panel
// http://www.elefu.com/index.php?route=product/product&product_id=53
// REMEMBER TO INSTALL LiquidCrystal_I2C.h in your ARDUINO library folder: https://github.com/kiyoshigawa/LiquidCrystal_I2C
//#define RA_CONTROL_PANEL

/**
 * I2C Panels
 */

//#define LCD_I2C_SAINSMART_YWROBOT

// PANELOLU2 LCD with status LEDs, separate encoder and click inputs
//#define LCD_I2C_PANELOLU2

// Panucatt VIKI LCD with status LEDs, integrated click & L/R/U/P buttons, separate encoder inputs
//#define LCD_I2C_VIKI

// Shift register panels
// ---------------------
// 2 wire Non-latching LCD SR from:
// https://bitbucket.org/fmalpartida/new-liquidcrystal/wiki/schematics#!shiftregister-connection

//#define SAV_3DLCD

// Increase the FAN pwm frequency. Removes the PWM noise but increases heating in the FET/Arduino
//#define FAST_PWM_FAN

// Use software PWM to drive the fan, as for the heaters. This uses a very low frequency
// which is not as annoying as with the hardware PWM. On the other hand, if this frequency
// is too low, you should also increment SOFT_PWM_SCALE.
//#define FAN_SOFT_PWM

// Incrementing this by 1 will double the software PWM frequency,
// affecting heaters, and the fan if FAN_SOFT_PWM is enabled.
// However, control resolution will be halved for each increment;
// at zero value, there are 128 effective control positions.
#define SOFT_PWM_SCALE 0

// Temperature status LEDs that display the hotend and bet temperature.
// If all hotends and bed temperature and temperature setpoint are < 54C then the BLUE led is on.
// Otherwise the RED led is on. There is 1C hysteresis.
//#define TEMP_STAT_LEDS

// M240  Triggers a camera by emulating a Canon RC-1 Remote
// Data from: http://www.doc-diy.net/photo/rc-1_hacked/
// #define PHOTOGRAPH_PIN     23

// SkeinForge sends the wrong arc g-codes when using Arc Point as fillet procedure
//#define SF_ARC_FIX

// Support for the BariCUDA Paste Extruder.
//#define BARICUDA

//define BlinkM/CyzRgb Support
//#define BLINKM

/*********************************************************************\
* R/C SERVO support
* Sponsored by TrinityLabs, Reworked by codexmas
**********************************************************************/

// Number of servos
//
// If you select a configuration below, this will receive a default value and does not need to be set manually
// set it manually if you have more servos than extruders and wish to manually control some
// leaving it undefined or defining as 0 will disable the servo subsystem
// If unsure, leave commented / disabled
//
//#define NUM_SERVOS 3 // Servo index starts with 0 for M280 command

// Servo Endstops
//
// This allows for servo actuated endstops, primary usage is for the Z Axis to eliminate calibration or bed height changes.
// Use M851 to set the z-probe vertical offset from the nozzle. Store that setting with M500.
//
//#define SERVO_ENDSTOPS {-1, -1, 0} // Servo index for X, Y, Z. Disable with -1
//#define SERVO_ENDSTOP_ANGLES {0,0, 0,0, 70,0} // X,Y,Z Axis Extend and Retract angles

/**********************************************************************\
 * Support for a filament diameter sensor
 * Also allows adjustment of diameter at print time (vs  at slicing)
 * Single extruder only at this point (extruder 0)
 *
 * Motherboards
 * 34 - RAMPS1.4 - uses Analog input 5 on the AUX2 connector
 * 81 - Printrboard - Uses Analog input 2 on the Exp1 connector (version B,C,D,E)
 * 301 - Rambo  - uses Analog input 3
 * Note may require analog pins to be defined for different motherboards
 **********************************************************************/
// Uncomment below to enable
//#define FILAMENT_SENSOR

#define FILAMENT_SENSOR_EXTRUDER_NUM	0  //The number of the extruder that has the filament sensor (0,1,2)
#define MEASUREMENT_DELAY_CM			14  //measurement delay in cm.  This is the distance from filament sensor to middle of barrel

#define DEFAULT_NOMINAL_FILAMENT_DIA  3.0  //Enter the diameter (in mm) of the filament generally used (3.0 mm or 1.75 mm) - this is then used in the slicer software.  Used for sensor reading validation
#define MEASURED_UPPER_LIMIT          3.30  //upper limit factor used for sensor reading validation in mm
#define MEASURED_LOWER_LIMIT          1.90  //lower limit factor for sensor reading validation in mm
#define MAX_MEASUREMENT_DELAY			20  //delay buffer size in bytes (1 byte = 1cm)- limits maximum measurement delay allowable (must be larger than MEASUREMENT_DELAY_CM  and lower number saves RAM)

//defines used in the code
#define DEFAULT_MEASURED_FILAMENT_DIA  DEFAULT_NOMINAL_FILAMENT_DIA  //set measured to nominal initially

//When using an LCD, uncomment the line below to display the Filament sensor data on the last line instead of status.  Status will appear for 5 sec.
//#define FILAMENT_LCD_DISPLAY






#include "Configuration_adv.h"
#include "thermistortables.h"

#endif //CONFIGURATION_H<|MERGE_RESOLUTION|>--- conflicted
+++ resolved
@@ -394,15 +394,11 @@
 // #define MANUAL_BED_LEVELING  // Add display menu option for bed leveling
 // #define MESH_BED_LEVELING    // Enable mesh bed leveling
 
-<<<<<<< HEAD
-#if defined(MANUAL_BED_LEVELING)
+#ifdef MANUAL_BED_LEVELING
   #define MBL_Z_STEP 0.025
 #endif  // MANUAL_BED_LEVELING
 
-#if defined(MESH_BED_LEVELING)
-=======
 #ifdef MESH_BED_LEVELING
->>>>>>> cb02bc6d
   #define MESH_MIN_X 10
   #define MESH_MAX_X (X_MAX_POS - MESH_MIN_X)
   #define MESH_MIN_Y 10
