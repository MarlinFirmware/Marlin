--- conflicted
+++ resolved
@@ -879,15 +879,11 @@
 
 // Manually set the home position. Leave these undefined for automatic settings.
 // For DELTA this is the top-center of the Cartesian print volume.
-<<<<<<< HEAD
-//#define MANUAL_X_HOME_POS 0
-//#define MANUAL_Y_HOME_POS 0
-//#define MANUAL_Z_HOME_POS 0
-=======
+
 #define MANUAL_X_HOME_POS -38 //0
 #define MANUAL_Y_HOME_POS 0
 #define MANUAL_Z_HOME_POS 0 //2.2 //2.6 //0 // Distance between the nozzle to printbed after homing
->>>>>>> 0b9937c4
+
 
 // Use "Z Safe Homing" to avoid homing with a Z probe outside the bed area.
 //
