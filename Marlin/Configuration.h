/**
 * Marlin 3D Printer Firmware
 * Copyright (C) 2016 MarlinFirmware [https://github.com/MarlinFirmware/Marlin]
 *
 * Based on Sprinter and grbl.
 * Copyright (C) 2011 Camiel Gubbels / Erik van der Zalm
 *
 * This program is free software: you can redistribute it and/or modify
 * it under the terms of the GNU General Public License as published by
 * the Free Software Foundation, either version 3 of the License, or
 * (at your option) any later version.
 *
 * This program is distributed in the hope that it will be useful,
 * but WITHOUT ANY WARRANTY; without even the implied warranty of
 * MERCHANTABILITY or FITNESS FOR A PARTICULAR PURPOSE.  See the
 * GNU General Public License for more details.
 *
 * You should have received a copy of the GNU General Public License
 * along with this program.  If not, see <http://www.gnu.org/licenses/>.
 *
 */

/**
 * Configuration.h
 *
 * Basic settings such as:
 *
 * - Type of electronics
 * - Type of temperature sensor
 * - Printer geometry
 * - Endstop configuration
 * - LCD controller
 * - Extra features
 *
 * Advanced settings can be found in Configuration_adv.h
 *
 */
#ifndef CONFIGURATION_H
#define CONFIGURATION_H
#define CONFIGURATION_H_VERSION 020000

//===========================================================================
//============================= Getting Started =============================
//===========================================================================

/**
 * Here are some standard links for getting your machine calibrated:
 *
 * http://reprap.org/wiki/Calibration
 * http://youtu.be/wAL9d7FgInk
 * http://calculator.josefprusa.cz
 * http://reprap.org/wiki/Triffid_Hunter%27s_Calibration_Guide
 * http://www.thingiverse.com/thing:5573
 * https://sites.google.com/site/repraplogphase/calibration-of-your-reprap
 * http://www.thingiverse.com/thing:298812
 */

//===========================================================================
//============================= DELTA Printer ===============================
//===========================================================================
// For a Delta printer start with one of the configuration files in the
// config/examples/delta directory and customize for your machine.
//

//===========================================================================
//============================= SCARA Printer ===============================
//===========================================================================
// For a SCARA printer start with the configuration files in
// config/examples/SCARA and customize for your machine.
//

// @section info

// User-specified version info of this build to display in [Pronterface, etc] terminal window during
// startup. Implementation of an idea by Prof Braino to inform user that any changes made to this
// build by the user have been successfully uploaded into firmware.
#define STRING_CONFIG_H_AUTHOR "(none, default config)" // Who made the changes.
#define SHOW_BOOTSCREEN
#define STRING_SPLASH_LINE1 SHORT_BUILD_VERSION // will be shown during bootup in line 1
#define STRING_SPLASH_LINE2 WEBSITE_URL         // will be shown during bootup in line 2

/**
 * *** VENDORS PLEASE READ ***
 *
 * Marlin allows you to add a custom boot image for Graphical LCDs.
 * With this option Marlin will first show your custom screen followed
 * by the standard Marlin logo with version number and web URL.
 *
 * We encourage you to take advantage of this new feature and we also
 * respecfully request that you retain the unmodified Marlin boot screen.
 */

// Enable to show the bitmap in Marlin/_Bootscreen.h on startup.
//#define SHOW_CUSTOM_BOOTSCREEN

// Enable to show the bitmap in Marlin/_Statusscreen.h on the status screen.
//#define CUSTOM_STATUS_SCREEN_IMAGE

// @section machine

/**
 * Select the serial port on the board to use for communication with the host.
 * This allows the connection of wireless adapters (for instance) to non-default port pins.
 * Note: The first serial port (-1 or 0) will always be used by the Arduino bootloader.
 *
 * :[-1, 0, 1, 2, 3, 4, 5, 6, 7]
 */
#define SERIAL_PORT -1

/**
 * Select a secondary serial port on the board to use for communication with the host.
 * This allows the connection of wireless adapters (for instance) to non-default port pins.
 * Serial port -1 is the USB emulated serial port, if available.
 *
 * :[-1, 0, 1, 2, 3, 4, 5, 6, 7]
 */
// #define SERIAL_PORT_2 3

/**
 * This setting determines the communication speed of the printer.
 *
 * 250000 works in most cases, but you might try a lower speed if
 * you commonly experience drop-outs during host printing.
 * You may try up to 1000000 to speed up SD file transfer.
 *
 * :[2400, 9600, 19200, 38400, 57600, 115200, 250000, 500000, 1000000]
 */
#define BAUDRATE 250000

// Enable the Bluetooth serial interface on AT90USB devices
//#define BLUETOOTH

// The following define selects which electronics board you have.
// Please choose the name from boards.h that matches your setup
#ifndef MOTHERBOARD
  #define MOTHERBOARD BOARD_ARMED
#endif

// Optional custom name for your RepStrap or other custom machine
// Displayed in the LCD "Ready" message
//#define CUSTOM_MACHINE_NAME "3D Printer"

// Define this to set a unique identifier for this printer, (Used by some programs to differentiate between machines)
// You can use an online service to generate a random UUID. (eg http://www.uuidgenerator.net/version4)
//#define MACHINE_UUID "00000000-0000-0000-0000-000000000000"

// @section extruder

// This defines the number of extruders
// :[1, 2, 3, 4, 5]
#define EXTRUDERS 1

// Generally expected filament diameter (1.75, 2.85, 3.0, ...). Used for Volumetric, Filament Width Sensor, etc.
#define DEFAULT_NOMINAL_FILAMENT_DIA 3.0

// For Cyclops or any "multi-extruder" that shares a single nozzle.
//#define SINGLENOZZLE

/**
 * Průša MK2 Single Nozzle Multi-Material Multiplexer, and variants.
 *
 * This device allows one stepper driver on a control board to drive
 * two to eight stepper motors, one at a time, in a manner suitable
 * for extruders.
 *
 * This option only allows the multiplexer to switch on tool-change.
 * Additional options to configure custom E moves are pending.
 */
//#define MK2_MULTIPLEXER
#if ENABLED(MK2_MULTIPLEXER)
  // Override the default DIO selector pins here, if needed.
  // Some pins files may provide defaults for these pins.
  //#define E_MUX0_PIN 40  // Always Required
  //#define E_MUX1_PIN 42  // Needed for 3 to 8 steppers
  //#define E_MUX2_PIN 44  // Needed for 5 to 8 steppers
#endif

// A dual extruder that uses a single stepper motor
//#define SWITCHING_EXTRUDER
#if ENABLED(SWITCHING_EXTRUDER)
  #define SWITCHING_EXTRUDER_SERVO_NR 0
  #define SWITCHING_EXTRUDER_SERVO_ANGLES { 0, 90 } // Angles for E0, E1[, E2, E3]
  #if EXTRUDERS > 3
    #define SWITCHING_EXTRUDER_E23_SERVO_NR 1
  #endif
#endif

// A dual-nozzle that uses a servomotor to raise/lower one of the nozzles
//#define SWITCHING_NOZZLE
#if ENABLED(SWITCHING_NOZZLE)
  #define SWITCHING_NOZZLE_SERVO_NR 0
  #define SWITCHING_NOZZLE_SERVO_ANGLES { 0, 90 }   // Angles for E0, E1
  //#define HOTEND_OFFSET_Z { 0.0, 0.0 }
#endif

/**
 * Two separate X-carriages with extruders that connect to a moving part
 * via a magnetic docking mechanism. Requires SOL1_PIN and SOL2_PIN.
 */
//#define PARKING_EXTRUDER
#if ENABLED(PARKING_EXTRUDER)
  #define PARKING_EXTRUDER_SOLENOIDS_INVERT           // If enabled, the solenoid is NOT magnetized with applied voltage
  #define PARKING_EXTRUDER_SOLENOIDS_PINS_ACTIVE LOW  // LOW or HIGH pin signal energizes the coil
  #define PARKING_EXTRUDER_SOLENOIDS_DELAY 250        // Delay (ms) for magnetic field. No delay if 0 or not defined.
  #define PARKING_EXTRUDER_PARKING_X { -78, 184 }     // X positions for parking the extruders
  #define PARKING_EXTRUDER_GRAB_DISTANCE 1            // mm to move beyond the parking point to grab the extruder
  #define PARKING_EXTRUDER_SECURITY_RAISE 5           // Z-raise before parking
  #define HOTEND_OFFSET_Z { 0.0, 1.3 }                // Z-offsets of the two hotends. The first must be 0.
#endif

/**
 * "Mixing Extruder"
 *   - Adds a new code, M165, to set the current mix factors.
 *   - Extends the stepping routines to move multiple steppers in proportion to the mix.
 *   - Optional support for Repetier Firmware M163, M164, and virtual extruder.
 *   - This implementation supports only a single extruder.
 *   - Enable DIRECT_MIXING_IN_G1 for Pia Taubert's reference implementation
 */
//#define MIXING_EXTRUDER
#if ENABLED(MIXING_EXTRUDER)
  #define MIXING_STEPPERS 2        // Number of steppers in your mixing extruder
  #define MIXING_VIRTUAL_TOOLS 16  // Use the Virtual Tool method with M163 and M164
  //#define DIRECT_MIXING_IN_G1    // Allow ABCDHI mix factors in G1 movement commands
#endif

// Offset of the extruders (uncomment if using more than one and relying on firmware to position when changing).
// The offset has to be X=0, Y=0 for the extruder 0 hotend (default extruder).
// For the other hotends it is their distance from the extruder 0 hotend.
//#define HOTEND_OFFSET_X {0.0, 20.00} // (in mm) for each extruder, offset of the hotend on the X axis
//#define HOTEND_OFFSET_Y {0.0, 5.00}  // (in mm) for each extruder, offset of the hotend on the Y axis

// @section machine

/**
 * Select your power supply here. Use 0 if you haven't connected the PS_ON_PIN
 *
 * 0 = No Power Switch
 * 1 = ATX
 * 2 = X-Box 360 203Watts (the blue wire connected to PS_ON and the red wire to VCC)
 *
 * :{ 0:'No power switch', 1:'ATX', 2:'X-Box 360' }
 */
#define POWER_SUPPLY 0

#if POWER_SUPPLY > 0
  // Enable this option to leave the PSU off at startup.
  // Power to steppers and heaters will need to be turned on with M80.
  //#define PS_DEFAULT_OFF

  //#define AUTO_POWER_CONTROL        // Enable automatic control of the PS_ON pin
  #if ENABLED(AUTO_POWER_CONTROL)
    #define AUTO_POWER_FANS           // Turn on PSU if fans need power
    #define AUTO_POWER_E_FANS
    #define AUTO_POWER_CONTROLLERFAN
    #define POWER_TIMEOUT 30
  #endif

#endif

// @section temperature

//===========================================================================
//============================= Thermal Settings ============================
//===========================================================================

/**
 * --NORMAL IS 4.7kohm PULLUP!-- 1kohm pullup can be used on hotend sensor, using correct resistor and table
 *
 * Temperature sensors available:
 *
 *    -4 : thermocouple with AD8495
 *    -3 : thermocouple with MAX31855 (only for sensor 0)
 *    -2 : thermocouple with MAX6675 (only for sensor 0)
 *    -1 : thermocouple with AD595
 *     0 : not used
 *     1 : 100k thermistor - best choice for EPCOS 100k (4.7k pullup)
 *     2 : 200k thermistor - ATC Semitec 204GT-2 (4.7k pullup)
 *     3 : Mendel-parts thermistor (4.7k pullup)
 *     4 : 10k thermistor !! do not use it for a hotend. It gives bad resolution at high temp. !!
 *     5 : 100K thermistor - ATC Semitec 104GT-2/104NT-4-R025H42G (Used in ParCan & J-Head) (4.7k pullup)
 *     6 : 100k EPCOS - Not as accurate as table 1 (created using a fluke thermocouple) (4.7k pullup)
 *     7 : 100k Honeywell thermistor 135-104LAG-J01 (4.7k pullup)
 *    71 : 100k Honeywell thermistor 135-104LAF-J01 (4.7k pullup)
 *     8 : 100k 0603 SMD Vishay NTCS0603E3104FXT (4.7k pullup)
 *     9 : 100k GE Sensing AL03006-58.2K-97-G1 (4.7k pullup)
 *    10 : 100k RS thermistor 198-961 (4.7k pullup)
 *    11 : 100k beta 3950 1% thermistor (4.7k pullup)
 *    12 : 100k 0603 SMD Vishay NTCS0603E3104FXT (4.7k pullup) (calibrated for Makibox hot bed)
 *    13 : 100k Hisens 3950  1% up to 300°C for hotend "Simple ONE " & "Hotend "All In ONE"
 *    15 : 100k thermistor calibration for JGAurora A5 hotend
 *    20 : the PT100 circuit found in the Ultimainboard V2.x
 *    60 : 100k Maker's Tool Works Kapton Bed Thermistor beta=3950
 *    66 : 4.7M High Temperature thermistor from Dyze Design
 *    70 : the 100K thermistor found in the bq Hephestos 2
 *    75 : 100k Generic Silicon Heat Pad with NTC 100K MGB18-104F39050L32 thermistor
 *
 *       1k ohm pullup tables - This is atypical, and requires changing out the 4.7k pullup for 1k.
 *                              (but gives greater accuracy and more stable PID)
 *    51 : 100k thermistor - EPCOS (1k pullup)
 *    52 : 200k thermistor - ATC Semitec 204GT-2 (1k pullup)
 *    55 : 100k thermistor - ATC Semitec 104GT-2 (Used in ParCan & J-Head) (1k pullup)
 *
 *  1047 : Pt1000 with 4k7 pullup
 *  1010 : Pt1000 with 1k pullup (non standard)
 *   147 : Pt100 with 4k7 pullup
 *   110 : Pt100 with 1k pullup (non standard)
 *
 *         Use these for Testing or Development purposes. NEVER for production machine.
 *   998 : Dummy Table that ALWAYS reads 25°C or the temperature defined below.
 *   999 : Dummy Table that ALWAYS reads 100°C or the temperature defined below.
 *
 * :{ '0': "Not used", '1':"100k / 4.7k - EPCOS", '2':"200k / 4.7k - ATC Semitec 204GT-2", '3':"Mendel-parts / 4.7k", '4':"10k !! do not use for a hotend. Bad resolution at high temp. !!", '5':"100K / 4.7k - ATC Semitec 104GT-2 (Used in ParCan & J-Head)", '6':"100k / 4.7k EPCOS - Not as accurate as Table 1", '7':"100k / 4.7k Honeywell 135-104LAG-J01", '8':"100k / 4.7k 0603 SMD Vishay NTCS0603E3104FXT", '9':"100k / 4.7k GE Sensing AL03006-58.2K-97-G1", '10':"100k / 4.7k RS 198-961", '11':"100k / 4.7k beta 3950 1%", '12':"100k / 4.7k 0603 SMD Vishay NTCS0603E3104FXT (calibrated for Makibox hot bed)", '13':"100k Hisens 3950  1% up to 300°C for hotend 'Simple ONE ' & hotend 'All In ONE'", '20':"PT100 (Ultimainboard V2.x)", '51':"100k / 1k - EPCOS", '52':"200k / 1k - ATC Semitec 204GT-2", '55':"100k / 1k - ATC Semitec 104GT-2 (Used in ParCan & J-Head)", '60':"100k Maker's Tool Works Kapton Bed Thermistor beta=3950", '66':"Dyze Design 4.7M High Temperature thermistor", '70':"the 100K thermistor found in the bq Hephestos 2", '71':"100k / 4.7k Honeywell 135-104LAF-J01", '147':"Pt100 / 4.7k", '1047':"Pt1000 / 4.7k", '110':"Pt100 / 1k (non-standard)", '1010':"Pt1000 / 1k (non standard)", '-4':"Thermocouple + AD8495", '-3':"Thermocouple + MAX31855 (only for sensor 0)", '-2':"Thermocouple + MAX6675 (only for sensor 0)", '-1':"Thermocouple + AD595",'998':"Dummy 1", '999':"Dummy 2" }
 */
#define TEMP_SENSOR_0 998 // 11
#define TEMP_SENSOR_1 0
#define TEMP_SENSOR_2 0
#define TEMP_SENSOR_3 0
#define TEMP_SENSOR_4 0
#define TEMP_SENSOR_BED 999 // 11
#define TEMP_SENSOR_CHAMBER 0

// Dummy thermistor constant temperature readings, for use with 998 and 999
#define DUMMY_THERMISTOR_998_VALUE 180
#define DUMMY_THERMISTOR_999_VALUE 50

// Use temp sensor 1 as a redundant sensor with sensor 0. If the readings
// from the two sensors differ too much the print will be aborted.
//#define TEMP_SENSOR_1_AS_REDUNDANT
#define MAX_REDUNDANT_TEMP_SENSOR_DIFF 10

// Extruder temperature must be close to target for this long before M109 returns success
#define TEMP_RESIDENCY_TIME 10  // (seconds)
#define TEMP_HYSTERESIS 3       // (degC) range of +/- temperatures considered "close" to the target one
#define TEMP_WINDOW     1       // (degC) Window around target to start the residency timer x degC early.

// Bed temperature must be close to target for this long before M190 returns success
#define TEMP_BED_RESIDENCY_TIME 10  // (seconds)
#define TEMP_BED_HYSTERESIS 3       // (degC) range of +/- temperatures considered "close" to the target one
#define TEMP_BED_WINDOW     1       // (degC) Window around target to start the residency timer x degC early.

// The minimal temperature defines the temperature below which the heater will not be enabled It is used
// to check that the wiring to the thermistor is not broken.
// Otherwise this would lead to the heater being powered on all the time.
#define HEATER_0_MINTEMP 5
#define HEATER_1_MINTEMP 5
#define HEATER_2_MINTEMP 5
#define HEATER_3_MINTEMP 5
#define HEATER_4_MINTEMP 5
#define BED_MINTEMP 5

// When temperature exceeds max temp, your heater will be switched off.
// This feature exists to protect your hotend from overheating accidentally, but *NOT* from thermistor short/failure!
// You should use MINTEMP for thermistor short/failure protection.
#define HEATER_0_MAXTEMP 275
#define HEATER_1_MAXTEMP 275
#define HEATER_2_MAXTEMP 275
#define HEATER_3_MAXTEMP 275
#define HEATER_4_MAXTEMP 275
#define BED_MAXTEMP 150

//===========================================================================
//============================= PID Settings ================================
//===========================================================================
// PID Tuning Guide here: http://reprap.org/wiki/PID_Tuning

// Comment the following line to disable PID and enable bang-bang.
#define PIDTEMP
#define BANG_MAX 255     // Limits current to nozzle while in bang-bang mode; 255=full current
#define PID_MAX BANG_MAX // Limits current to nozzle while PID is active (see PID_FUNCTIONAL_RANGE below); 255=full current
#define PID_K1 0.95      // Smoothing factor within any PID loop
#if ENABLED(PIDTEMP)
  //#define PID_AUTOTUNE_MENU // Add PID Autotune to the LCD "Temperature" menu to run M303 and apply the result.
  //#define PID_DEBUG // Sends debug data to the serial port.
  //#define PID_OPENLOOP 1 // Puts PID in open loop. M104/M140 sets the output power from 0 to PID_MAX
  //#define SLOW_PWM_HEATERS // PWM with very low frequency (roughly 0.125Hz=8s) and minimum state time of approximately 1s useful for heaters driven by a relay
  //#define PID_PARAMS_PER_HOTEND // Uses separate PID parameters for each extruder (useful for mismatched extruders)
                                  // Set/get with gcode: M301 E[extruder number, 0-2]
  #define PID_FUNCTIONAL_RANGE 10 // If the temperature difference between the target temperature and the actual temperature
                                  // is more than PID_FUNCTIONAL_RANGE then the PID will be shut off and the heater will be set to min/max.

  // If you are using a pre-configured hotend then you can use one of the value sets by uncommenting it

  // Ultimaker
  // #define DEFAULT_Kp 22.2
  // #define DEFAULT_Ki 1.08
  // #define DEFAULT_Kd 114

  #define DEFAULT_Kp 4.75
  #define DEFAULT_Ki 0.91
  #define DEFAULT_Kd 6.19

  // MakerGear
  //#define DEFAULT_Kp 7.0
  //#define DEFAULT_Ki 0.1
  //#define DEFAULT_Kd 12

  // Mendel Parts V9 on 12V
  //#define DEFAULT_Kp 63.0
  //#define DEFAULT_Ki 2.25
  //#define DEFAULT_Kd 440

#endif // PIDTEMP

//===========================================================================
//============================= PID > Bed Temperature Control ===============
//===========================================================================

/**
 * PID Bed Heating
 *
 * If this option is enabled set PID constants below.
 * If this option is disabled, bang-bang will be used and BED_LIMIT_SWITCHING will enable hysteresis.
 *
 * The PID frequency will be the same as the extruder PWM.
 * If PID_dT is the default, and correct for the hardware/configuration, that means 7.689Hz,
 * which is fine for driving a square wave into a resistive load and does not significantly
 * impact FET heating. This also works fine on a Fotek SSR-10DA Solid State Relay into a 250W
 * heater. If your configuration is significantly different than this and you don't understand
 * the issues involved, don't use bed PID until someone else verifies that your hardware works.
 */
#define PIDTEMPBED

//#define BED_LIMIT_SWITCHING

/**
 * Max Bed Power
 * Applies to all forms of bed control (PID, bang-bang, and bang-bang with hysteresis).
 * When set to any value below 255, enables a form of PWM to the bed that acts like a divider
 * so don't use it unless you are OK with PWM on your bed. (See the comment on enabling PIDTEMPBED)
 */
#define MAX_BED_POWER 255 // limits duty cycle to bed; 255=full current

#if ENABLED(PIDTEMPBED)

  //#define PID_BED_DEBUG // Sends debug data to the serial port.

  #define DEFAULT_bedKp 144.87
  #define DEFAULT_bedKi 27.00
  #define DEFAULT_bedKd 194.30

  //120V 250W silicone heater into 4mm borosilicate (MendelMax 1.5+)
  //from FOPDT model - kp=.39 Tp=405 Tdead=66, Tc set to 79.2, aggressive factor of .15 (vs .1, 1, 10)
  // #define DEFAULT_bedKp 10.00
  // #define DEFAULT_bedKi .023
  // #define DEFAULT_bedKd 305.4

  //120V 250W silicone heater into 4mm borosilicate (MendelMax 1.5+)
  //from pidautotune
  //#define DEFAULT_bedKp 97.1
  //#define DEFAULT_bedKi 1.41
  //#define DEFAULT_bedKd 1675.16

  // FIND YOUR OWN: "M303 E-1 C8 S90" to run autotune on the bed at 90 degreesC for 8 cycles.
#endif // PIDTEMPBED

// @section extruder

/**
 * Prevent extrusion if the temperature is below EXTRUDE_MINTEMP.
 * Add M302 to set the minimum extrusion temperature and/or turn
 * cold extrusion prevention on and off.
 *
 * *** IT IS HIGHLY RECOMMENDED TO LEAVE THIS OPTION ENABLED! ***
 */
#define PREVENT_COLD_EXTRUSION
#define EXTRUDE_MINTEMP 170

/**
 * Prevent a single extrusion longer than EXTRUDE_MAXLENGTH.
 * Note: For Bowden Extruders make this large enough to allow load/unload.
 */
#define PREVENT_LENGTHY_EXTRUDE
#define EXTRUDE_MAXLENGTH 200

//===========================================================================
//======================== Thermal Runaway Protection =======================
//===========================================================================

/**
 * Thermal Protection provides additional protection to your printer from damage
 * and fire. Marlin always includes safe min and max temperature ranges which
 * protect against a broken or disconnected thermistor wire.
 *
 * The issue: If a thermistor falls out, it will report the much lower
 * temperature of the air in the room, and the the firmware will keep
 * the heater on.
 *
 * If you get "Thermal Runaway" or "Heating failed" errors the
 * details can be tuned in Configuration_adv.h
 */

#define THERMAL_PROTECTION_HOTENDS // Enable thermal protection for all extruders
#define THERMAL_PROTECTION_BED     // Enable thermal protection for the heated bed

//===========================================================================
//============================= Mechanical Settings =========================
//===========================================================================

// @section machine

// Uncomment one of these options to enable CoreXY, CoreXZ, or CoreYZ kinematics
// either in the usual order or reversed
//#define COREXY
//#define COREXZ
//#define COREYZ
//#define COREYX
//#define COREZX
//#define COREZY

//===========================================================================
//============================== Endstop Settings ===========================
//===========================================================================

// @section homing

// Specify here all the endstop connectors that are connected to any endstop or probe.
// Almost all printers will be using one per axis. Probes will use one or more of the
// extra connectors. Leave undefined any used for non-endstop and non-probe purposes.
#define USE_XMIN_PLUG
#define USE_YMIN_PLUG
#define USE_ZMIN_PLUG
//#define USE_XMAX_PLUG
//#define USE_YMAX_PLUG
//#define USE_ZMAX_PLUG

// Enable pullup for all endstops to prevent a floating state
#define ENDSTOPPULLUPS
#if DISABLED(ENDSTOPPULLUPS)
  // Disable ENDSTOPPULLUPS to set pullups individually
  //#define ENDSTOPPULLUP_XMAX
  //#define ENDSTOPPULLUP_YMAX
  //#define ENDSTOPPULLUP_ZMAX
  //#define ENDSTOPPULLUP_XMIN
  //#define ENDSTOPPULLUP_YMIN
  //#define ENDSTOPPULLUP_ZMIN
  //#define ENDSTOPPULLUP_ZMIN_PROBE
#endif

// Enable pulldown for all endstops to prevent a floating state
//#define ENDSTOPPULLDOWNS
#if DISABLED(ENDSTOPPULLDOWNS)
  // Disable ENDSTOPPULLDOWNS to set pulldowns individually
  //#define ENDSTOPPULLDOWN_XMAX
  //#define ENDSTOPPULLDOWN_YMAX
  //#define ENDSTOPPULLDOWN_ZMAX
  //#define ENDSTOPPULLDOWN_XMIN
  //#define ENDSTOPPULLDOWN_YMIN
  //#define ENDSTOPPULLDOWN_ZMIN
  //#define ENDSTOPPULLDOWN_ZMIN_PROBE
#endif

// Mechanical endstop with COM to ground and NC to Signal uses "false" here (most common setup).
#define X_MIN_ENDSTOP_INVERTING true // set to true to invert the logic of the endstop.
#define Y_MIN_ENDSTOP_INVERTING true // set to true to invert the logic of the endstop.
#define Z_MIN_ENDSTOP_INVERTING true // set to true to invert the logic of the endstop.
#define X_MAX_ENDSTOP_INVERTING false // set to true to invert the logic of the endstop.
#define Y_MAX_ENDSTOP_INVERTING false // set to true to invert the logic of the endstop.
#define Z_MAX_ENDSTOP_INVERTING false // set to true to invert the logic of the endstop.
#define Z_MIN_PROBE_ENDSTOP_INVERTING true // set to true to invert the logic of the probe.

// Enable this feature if all enabled endstop pins are interrupt-capable.
// This will remove the need to poll the interrupt pins, saving many CPU cycles.
#define ENDSTOP_INTERRUPTS_FEATURE

//=============================================================================
//============================== Movement Settings ============================
//=============================================================================
// @section motion

/**
 * Default Settings
 *
 * These settings can be reset by M502
 *
 * Note that if EEPROM is enabled, saved values will override these.
 */

/**
 * With this option each E stepper can have its own factors for the
 * following movement settings. If fewer factors are given than the
 * total number of extruders, the last value applies to the rest.
 */
//#define DISTINCT_E_FACTORS

/**
 * Default Axis Steps Per Unit (steps/mm)
 * Override with M92
 *                                      X, Y, Z, E0 [, E1[, E2[, E3[, E4]]]]
 */
#define DEFAULT_AXIS_STEPS_PER_UNIT   { 200, 200, 800, 313.68 } // 32 uSteps

/**
 * Default Max Feed Rate (mm/s)
 * Override with M203
 *                                      X, Y, Z, E0 [, E1[, E2[, E3[, E4]]]]
 */
#define DEFAULT_MAX_FEEDRATE          { 800, 800, 20, 200 }

/**
 * Default Max Acceleration (change/s) change = mm/s
 * (Maximum start speed for accelerated moves)
 * Override with M201
 *                                      X, Y, Z, E0 [, E1[, E2[, E3[, E4]]]]
 */
#define DEFAULT_MAX_ACCELERATION      { 9000, 9000, 500, 10000 }

/**
 * Default Acceleration (change/s) change = mm/s
 * Override with M204
 *
 *   M204 P    Acceleration
 *   M204 R    Retract Acceleration
 *   M204 T    Travel Acceleration
 */
#define DEFAULT_ACCELERATION          3000    // X, Y, Z and E acceleration for printing moves
#define DEFAULT_RETRACT_ACCELERATION  3000    // E acceleration for retracts
#define DEFAULT_TRAVEL_ACCELERATION   3000    // X, Y, Z acceleration for travel (non printing) moves

/**
 * Default Jerk (mm/s)
 * Override with M205 X Y Z E
 *
 * "Jerk" specifies the minimum speed change that requires acceleration.
 * When changing speed and direction, if the difference is less than the
 * value set here, it may happen instantaneously.
 */
#define DEFAULT_XJERK                 10.0
#define DEFAULT_YJERK                 10.0
#define DEFAULT_ZJERK                  0.3
#define DEFAULT_EJERK                  5.0

/**
 * Realtime Jerk Control
 *
 * This option eliminates vibration during printing by fitting a Bézier
 * curve to move acceleration, producing much smoother direction changes.
 * Because this is computationally-intensive, a 32-bit MCU is required.
 *
 * See https://github.com/synthetos/TinyG/wiki/Jerk-Controlled-Motion-Explained
 */
#define BEZIER_JERK_CONTROL

//===========================================================================
//============================= Z Probe Options =============================
//===========================================================================
// @section probes

//
// See http://marlinfw.org/docs/configuration/probes.html
//

/**
 * Z_MIN_PROBE_USES_Z_MIN_ENDSTOP_PIN
 *
 * Enable this option for a probe connected to the Z Min endstop pin.
 */
#define Z_MIN_PROBE_USES_Z_MIN_ENDSTOP_PIN

/**
 * Z_MIN_PROBE_ENDSTOP
 *
 * Enable this option for a probe connected to any pin except Z-Min.
 * (By default Marlin assumes the Z-Max endstop pin.)
 * To use a custom Z Probe pin, set Z_MIN_PROBE_PIN below.
 *
 *  - The simplest option is to use a free endstop connector.
 *  - Use 5V for powered (usually inductive) sensors.
 *
 *  - RAMPS 1.3/1.4 boards may use the 5V, GND, and Aux4->D32 pin:
 *    - For simple switches connect...
 *      - normally-closed switches to GND and D32.
 *      - normally-open switches to 5V and D32.
 *
 * WARNING: Setting the wrong pin may have unexpected and potentially
 * disastrous consequences. Use with caution and do your homework.
 *
 */
//#define Z_MIN_PROBE_ENDSTOP

/**
 * Probe Type
 *
 * Allen Key Probes, Servo Probes, Z-Sled Probes, FIX_MOUNTED_PROBE, etc.
 * Activate one of these to use Auto Bed Leveling below.
 */

/**
 * The "Manual Probe" provides a means to do "Auto" Bed Leveling without a probe.
 * Use G29 repeatedly, adjusting the Z height at each point with movement commands
 * or (with LCD_BED_LEVELING) the LCD controller.
 */
//#define PROBE_MANUALLY

/**
 * A Fix-Mounted Probe either doesn't deploy or needs manual deployment.
 *   (e.g., an inductive probe or a nozzle-based probe-switch.)
 */
#define FIX_MOUNTED_PROBE

/**
 * Z Servo Probe, such as an endstop switch on a rotating arm.
 */
//#define Z_PROBE_SERVO_NR 0   // Defaults to SERVO 0 connector.
//#define Z_SERVO_ANGLES {70,0}  // Z Servo Deploy and Stow angles

/**
 * The BLTouch probe uses a Hall effect sensor and emulates a servo.
 */
//#define BLTOUCH
#if ENABLED(BLTOUCH)
  //#define BLTOUCH_DELAY 375   // (ms) Enable and increase if needed
#endif

/**
 * Enable one or more of the following if probing seems unreliable.
 * Heaters and/or fans can be disabled during probing to minimize electrical
 * noise. A delay can also be added to allow noise and vibration to settle.
 * These options are most useful for the BLTouch probe, but may also improve
 * readings with inductive probes and piezo sensors.
 */
//#define PROBING_HEATERS_OFF       // Turn heaters off when probing
#if ENABLED(PROBING_HEATERS_OFF)
  //#define WAIT_FOR_BED_HEATER     // Wait for bed to heat back up between probes (to improve accuracy)
#endif
//#define PROBING_FANS_OFF          // Turn fans off when probing
//#define DELAY_BEFORE_PROBING 200  // (ms) To prevent vibrations from triggering piezo sensors

// A probe that is deployed and stowed with a solenoid pin (SOL1_PIN)
//#define SOLENOID_PROBE

// A sled-mounted probe like those designed by Charles Bell.
//#define Z_PROBE_SLED
//#define SLED_DOCKING_OFFSET 5  // The extra distance the X axis must travel to pickup the sled. 0 should be fine but you can push it further if you'd like.

//
// For Z_PROBE_ALLEN_KEY see the Delta example configurations.
//

/**
 *   Z Probe to nozzle (X,Y) offset, relative to (0, 0).
 *   X and Y offsets must be integers.
 *
 *   In the following example the X and Y offsets are both positive:
 *   #define X_PROBE_OFFSET_FROM_EXTRUDER 10
 *   #define Y_PROBE_OFFSET_FROM_EXTRUDER 10
 *
 *      +-- BACK ---+
 *      |           |
 *    L |    (+) P  | R <-- probe (20,20)
 *    E |           | I
 *    F | (-) N (+) | G <-- nozzle (10,10)
 *    T |           | H
 *      |    (-)    | T
 *      |           |
 *      O-- FRONT --+
 *    (0,0)
 */
#define X_PROBE_OFFSET_FROM_EXTRUDER 10  // X offset: -left  +right  [of the nozzle]
#define Y_PROBE_OFFSET_FROM_EXTRUDER 10  // Y offset: -front +behind [the nozzle]
#define Z_PROBE_OFFSET_FROM_EXTRUDER 0   // Z offset: -below +above  [the nozzle]

// Certain types of probes need to stay away from edges
#define MIN_PROBE_EDGE 10

// X and Y axis travel speed (mm/m) between probes
#define XY_PROBE_SPEED 8000

// Feedrate (mm/m) for the first approach when double-probing (MULTIPLE_PROBING == 2)
#define Z_PROBE_SPEED_FAST HOMING_FEEDRATE_Z

// Feedrate (mm/m) for the "accurate" probe of each point
#define Z_PROBE_SPEED_SLOW (Z_PROBE_SPEED_FAST / 2)

// The number of probes to perform at each point.
//   Set to 2 for a fast/slow probe, using the second probe result.
//   Set to 3 or more for slow probes, averaging the results.
//#define MULTIPLE_PROBING 2

/**
 * Z probes require clearance when deploying, stowing, and moving between
 * probe points to avoid hitting the bed and other hardware.
 * Servo-mounted probes require extra space for the arm to rotate.
 * Inductive probes need space to keep from triggering early.
 *
 * Use these settings to specify the distance (mm) to raise the probe (or
 * lower the bed). The values set here apply over and above any (negative)
 * probe Z Offset set with Z_PROBE_OFFSET_FROM_EXTRUDER, M851, or the LCD.
 * Only integer values >= 1 are valid here.
 *
 * Example: `M851 Z-5` with a CLEARANCE of 4  =>  9mm from bed to nozzle.
 *     But: `M851 Z+1` with a CLEARANCE of 2  =>  2mm from bed to nozzle.
 */
#define Z_CLEARANCE_DEPLOY_PROBE   10 // Z Clearance for Deploy/Stow
#define Z_CLEARANCE_BETWEEN_PROBES  5 // Z Clearance between probe points
//#define Z_AFTER_PROBING           5 // Z position after probing is done

#define Z_PROBE_LOW_POINT          -2 // Farthest distance below the trigger-point to go before stopping

// For M851 give a range for adjusting the Z probe offset
#define Z_PROBE_OFFSET_RANGE_MIN -20
#define Z_PROBE_OFFSET_RANGE_MAX 20

// Enable the M48 repeatability test to test probe accuracy
//#define Z_MIN_PROBE_REPEATABILITY_TEST

// For Inverting Stepper Enable Pins (Active Low) use 0, Non Inverting (Active High) use 1
// :{ 0:'Low', 1:'High' }
#define X_ENABLE_ON 0
#define Y_ENABLE_ON 0
#define Z_ENABLE_ON 0
#define E_ENABLE_ON 0 // For all extruders

// Disables axis stepper immediately when it's not being used.
// WARNING: When motors turn off there is a chance of losing position accuracy!
#define DISABLE_X false
#define DISABLE_Y false
#define DISABLE_Z false
// Warn on display about possibly reduced accuracy
//#define DISABLE_REDUCED_ACCURACY_WARNING

// @section extruder

#define DISABLE_E false // For all extruders
#define DISABLE_INACTIVE_EXTRUDER true // Keep only the active extruder enabled.

// @section machine

// Invert the stepper direction. Change (or reverse the motor connector) if an axis goes the wrong way.
#define INVERT_X_DIR false
#define INVERT_Y_DIR false
#define INVERT_Z_DIR false

// Enable this option for Toshiba stepper drivers
//#define CONFIG_STEPPERS_TOSHIBA

// @section extruder

// For direct drive extruder v9 set to true, for geared extruder set to false.
#define INVERT_E0_DIR false
#define INVERT_E1_DIR false
#define INVERT_E2_DIR false
#define INVERT_E3_DIR false
#define INVERT_E4_DIR false

// @section homing

//#define NO_MOTION_BEFORE_HOMING  // Inhibit movement until all axes have been homed

//#define UNKNOWN_Z_NO_RAISE // Don't raise Z (lower the bed) if Z is "unknown." For beds that fall when Z is powered off.

//#define Z_HOMING_HEIGHT 4  // (in mm) Minimal z height before homing (G28) for Z clearance above the bed, clamps, ...
                             // Be sure you have this distance over your Z_MAX_POS in case.

// Direction of endstops when homing; 1=MAX, -1=MIN
// :[-1,1]
#define X_HOME_DIR -1
#define Y_HOME_DIR -1
#define Z_HOME_DIR -1

// @section machine

// The size of the print bed
#define X_BED_SIZE 200
#define Y_BED_SIZE 200

// Travel limits (mm) after homing, corresponding to endstop positions.
#define X_MIN_POS 0
#define Y_MIN_POS 0
#define Z_MIN_POS 0
#define X_MAX_POS X_BED_SIZE
#define Y_MAX_POS Y_BED_SIZE
#define Z_MAX_POS 200

/**
 * Software Endstops
 *
 * - Prevent moves outside the set machine bounds.
 * - Individual axes can be disabled, if desired.
 * - X and Y only apply to Cartesian robots.
 * - Use 'M211' to set software endstops on/off or report current state
 */

// Min software endstops constrain movement within minimum coordinate bounds
#define MIN_SOFTWARE_ENDSTOPS
#if ENABLED(MIN_SOFTWARE_ENDSTOPS)
  #define MIN_SOFTWARE_ENDSTOP_X
  #define MIN_SOFTWARE_ENDSTOP_Y
  #define MIN_SOFTWARE_ENDSTOP_Z
#endif

// Max software endstops constrain movement within maximum coordinate bounds
#define MAX_SOFTWARE_ENDSTOPS
#if ENABLED(MAX_SOFTWARE_ENDSTOPS)
  #define MAX_SOFTWARE_ENDSTOP_X
  #define MAX_SOFTWARE_ENDSTOP_Y
  #define MAX_SOFTWARE_ENDSTOP_Z
#endif

#if ENABLED(MIN_SOFTWARE_ENDSTOPS) || ENABLED(MAX_SOFTWARE_ENDSTOPS)
  //#define SOFT_ENDSTOPS_MENU_ITEM  // Enable/Disable software endstops from the LCD
#endif

/**
 * Filament Runout Sensors
 * Mechanical or opto endstops are used to check for the presence of filament.
 *
 * RAMPS-based boards use SERVO3_PIN for the first runout sensor.
 * For other boards you may need to define FIL_RUNOUT_PIN, FIL_RUNOUT2_PIN, etc.
 * By default the firmware assumes HIGH=FILAMENT PRESENT.
 */
//#define FILAMENT_RUNOUT_SENSOR
#if ENABLED(FILAMENT_RUNOUT_SENSOR)
  #define NUM_RUNOUT_SENSORS   1     // Number of sensors, up to one per extruder. Define a FIL_RUNOUT#_PIN for each.
  #define FIL_RUNOUT_INVERTING false // set to true to invert the logic of the sensor.
  #define FIL_RUNOUT_PULLUP          // Use internal pullup for filament runout pins.
  //#define FIL_RUNOUT_PULLDOWN      // Use internal pulldown for filament runout pins.
  #define FILAMENT_RUNOUT_SCRIPT "M600"
#endif

//===========================================================================
//=============================== Bed Leveling ==============================
//===========================================================================
// @section calibrate

/**
 * Choose one of the options below to enable G29 Bed Leveling. The parameters
 * and behavior of G29 will change depending on your selection.
 *
 *  If using a Probe for Z Homing, enable Z_SAFE_HOMING also!
 *
 * - AUTO_BED_LEVELING_3POINT
 *   Probe 3 arbitrary points on the bed (that aren't collinear)
 *   You specify the XY coordinates of all 3 points.
 *   The result is a single tilted plane. Best for a flat bed.
 *
 * - AUTO_BED_LEVELING_LINEAR
 *   Probe several points in a grid.
 *   You specify the rectangle and the density of sample points.
 *   The result is a single tilted plane. Best for a flat bed.
 *
 * - AUTO_BED_LEVELING_BILINEAR
 *   Probe several points in a grid.
 *   You specify the rectangle and the density of sample points.
 *   The result is a mesh, best for large or uneven beds.
 *
 * - AUTO_BED_LEVELING_UBL (Unified Bed Leveling)
 *   A comprehensive bed leveling system combining the features and benefits
 *   of other systems. UBL also includes integrated Mesh Generation, Mesh
 *   Validation and Mesh Editing systems.
 *
 * - MESH_BED_LEVELING
 *   Probe a grid manually
 *   The result is a mesh, suitable for large or uneven beds. (See BILINEAR.)
 *   For machines without a probe, Mesh Bed Leveling provides a method to perform
 *   leveling in steps so you can manually adjust the Z height at each grid-point.
 *   With an LCD controller the process is guided step-by-step.
 */
//#define AUTO_BED_LEVELING_3POINT
//#define AUTO_BED_LEVELING_LINEAR
#define AUTO_BED_LEVELING_BILINEAR
//#define AUTO_BED_LEVELING_UBL
//#define MESH_BED_LEVELING

/**
 * Normally G28 leaves leveling disabled on completion. Enable
 * this option to have G28 restore the prior leveling state.
 */
//#define RESTORE_LEVELING_AFTER_G28

/**
 * Enable detailed logging of G28, G29, M48, etc.
 * Turn on with the command 'M111 S32'.
 * NOTE: Requires a lot of PROGMEM!
 */
//#define DEBUG_LEVELING_FEATURE

#if ENABLED(MESH_BED_LEVELING) || ENABLED(AUTO_BED_LEVELING_BILINEAR) || ENABLED(AUTO_BED_LEVELING_UBL)
  // Gradually reduce leveling correction until a set height is reached,
  // at which point movement will be level to the machine's XY plane.
  // The height can be set with M420 Z<height>
  #define ENABLE_LEVELING_FADE_HEIGHT

  // For Cartesian machines, instead of dividing moves on mesh boundaries,
  // split up moves into short segments like a Delta. This follows the
  // contours of the bed more closely than edge-to-edge straight moves.
  #define SEGMENT_LEVELED_MOVES
  #define LEVELED_SEGMENT_LENGTH 5.0 // (mm) Length of all segments (except the last one)

  /**
   * Enable the G26 Mesh Validation Pattern tool.
   */
  //#define G26_MESH_VALIDATION
  #if ENABLED(G26_MESH_VALIDATION)
    #define MESH_TEST_NOZZLE_SIZE    0.4  // (mm) Diameter of primary nozzle.
    #define MESH_TEST_LAYER_HEIGHT   0.2  // (mm) Default layer height for the G26 Mesh Validation Tool.
    #define MESH_TEST_HOTEND_TEMP  205.0  // (°C) Default nozzle temperature for the G26 Mesh Validation Tool.
    #define MESH_TEST_BED_TEMP      60.0  // (°C) Default bed temperature for the G26 Mesh Validation Tool.
  #endif

#endif

#if ENABLED(AUTO_BED_LEVELING_LINEAR) || ENABLED(AUTO_BED_LEVELING_BILINEAR)

  // Set the number of grid points per dimension.
  #define GRID_MAX_POINTS_X 3
  #define GRID_MAX_POINTS_Y GRID_MAX_POINTS_X

  // Set the boundaries for probing (where the probe can reach).
  //#define LEFT_PROBE_BED_POSITION MIN_PROBE_EDGE
  //#define RIGHT_PROBE_BED_POSITION (X_BED_SIZE - MIN_PROBE_EDGE)
  //#define FRONT_PROBE_BED_POSITION MIN_PROBE_EDGE
  //#define BACK_PROBE_BED_POSITION (Y_BED_SIZE - MIN_PROBE_EDGE)

  // Probe along the Y axis, advancing X after each column
  //#define PROBE_Y_FIRST

  #if ENABLED(AUTO_BED_LEVELING_BILINEAR)

    // Beyond the probed grid, continue the implied tilt?
    // Default is to maintain the height of the nearest edge.
    //#define EXTRAPOLATE_BEYOND_GRID

    //
    // Experimental Subdivision of the grid by Catmull-Rom method.
    // Synthesizes intermediate points to produce a more detailed mesh.
    //
    //#define ABL_BILINEAR_SUBDIVISION
    #if ENABLED(ABL_BILINEAR_SUBDIVISION)
      // Number of subdivisions between probe points
      #define BILINEAR_SUBDIVISIONS 3
    #endif

  #endif

#elif ENABLED(AUTO_BED_LEVELING_UBL)

  //===========================================================================
  //========================= Unified Bed Leveling ============================
  //===========================================================================

  //#define MESH_EDIT_GFX_OVERLAY   // Display a graphics overlay while editing the mesh

  #define MESH_INSET 1              // Set Mesh bounds as an inset region of the bed
  #define GRID_MAX_POINTS_X 10      // Don't use more than 15 points per axis, implementation limited.
  #define GRID_MAX_POINTS_Y GRID_MAX_POINTS_X

  #define UBL_MESH_EDIT_MOVES_Z     // Sophisticated users prefer no movement of nozzle
  #define UBL_SAVE_ACTIVE_ON_M500   // Save the currently active mesh in the current slot on M500

  //#define UBL_Z_RAISE_WHEN_OFF_MESH 2.5 // When the nozzle is off the mesh, this value is used
                                          // as the Z-Height correction value.

#elif ENABLED(MESH_BED_LEVELING)

  //===========================================================================
  //=================================== Mesh ==================================
  //===========================================================================

  #define MESH_INSET 10          // Set Mesh bounds as an inset region of the bed
  #define GRID_MAX_POINTS_X 3    // Don't use more than 7 points per axis, implementation limited.
  #define GRID_MAX_POINTS_Y GRID_MAX_POINTS_X

  //#define MESH_G28_REST_ORIGIN // After homing all axes ('G28' or 'G28 XYZ') rest Z at Z_MIN_POS

#endif // BED_LEVELING

/**
 * Points to probe for all 3-point Leveling procedures.
 * Override if the automatically selected points are inadequate.
 */
#if ENABLED(AUTO_BED_LEVELING_3POINT) || ENABLED(AUTO_BED_LEVELING_UBL)
  //#define PROBE_PT_1_X 15
  //#define PROBE_PT_1_Y 180
  //#define PROBE_PT_2_X 15
  //#define PROBE_PT_2_Y 20
  //#define PROBE_PT_3_X 170
  //#define PROBE_PT_3_Y 20
#endif

/**
 * Add a bed leveling sub-menu for ABL or MBL.
 * Include a guided procedure if manual probing is enabled.
 */
//#define LCD_BED_LEVELING

#if ENABLED(LCD_BED_LEVELING)
  #define MBL_Z_STEP 0.025    // Step size while manually probing Z axis.
  #define LCD_PROBE_Z_RANGE 4 // Z Range centered on Z_MIN_POS for LCD Z adjustment
#endif

// Add a menu item to move between bed corners for manual bed adjustment
//#define LEVEL_BED_CORNERS

#if ENABLED(LEVEL_BED_CORNERS)
  #define LEVEL_CORNERS_INSET 30    // (mm) An inset for corner leveling
  //#define LEVEL_CENTER_TOO        // Move to the center after the last corner
#endif

/**
 * Commands to execute at the end of G29 probing.
 * Useful to retract or move the Z probe out of the way.
 */
//#define Z_PROBE_END_SCRIPT "G1 Z10 F12000\nG1 X15 Y330\nG1 Z0.5\nG1 Z10"


// @section homing

// The center of the bed is at (X=0, Y=0)
//#define BED_CENTER_AT_0_0

// Manually set the home position. Leave these undefined for automatic settings.
// For DELTA this is the top-center of the Cartesian print volume.
//#define MANUAL_X_HOME_POS 0
//#define MANUAL_Y_HOME_POS 0
//#define MANUAL_Z_HOME_POS 0

// Use "Z Safe Homing" to avoid homing with a Z probe outside the bed area.
//
// With this feature enabled:
//
// - Allow Z homing only after X and Y homing AND stepper drivers still enabled.
// - If stepper drivers time out, it will need X and Y homing again before Z homing.
// - Move the Z probe (or nozzle) to a defined XY point before Z Homing when homing all axes (G28).
// - Prevent Z homing when the Z probe is outside bed area.
//
//#define Z_SAFE_HOMING

#if ENABLED(Z_SAFE_HOMING)
  #define Z_SAFE_HOMING_X_POINT ((X_BED_SIZE) / 2)    // X point for Z homing when homing all axes (G28).
  #define Z_SAFE_HOMING_Y_POINT ((Y_BED_SIZE) / 2)    // Y point for Z homing when homing all axes (G28).
#endif

// Homing speeds (mm/m)
#define HOMING_FEEDRATE_XY (50*60)
#define HOMING_FEEDRATE_Z  (4*60)

// @section calibrate

/**
 * Bed Skew Compensation
 *
 * This feature corrects for misalignment in the XYZ axes.
 *
 * Take the following steps to get the bed skew in the XY plane:
 *  1. Print a test square (e.g., https://www.thingiverse.com/thing:2563185)
 *  2. For XY_DIAG_AC measure the diagonal A to C
 *  3. For XY_DIAG_BD measure the diagonal B to D
 *  4. For XY_SIDE_AD measure the edge A to D
 *
 * Marlin automatically computes skew factors from these measurements.
 * Skew factors may also be computed and set manually:
 *
 *  - Compute AB     : SQRT(2*AC*AC+2*BD*BD-4*AD*AD)/2
 *  - XY_SKEW_FACTOR : TAN(PI/2-ACOS((AC*AC-AB*AB-AD*AD)/(2*AB*AD)))
 *
 * If desired, follow the same procedure for XZ and YZ.
 * Use these diagrams for reference:
 *
 *    Y                     Z                     Z
 *    ^     B-------C       ^     B-------C       ^     B-------C
 *    |    /       /        |    /       /        |    /       /
 *    |   /       /         |   /       /         |   /       /
 *    |  A-------D          |  A-------D          |  A-------D
 *    +-------------->X     +-------------->X     +-------------->Y
 *     XY_SKEW_FACTOR        XZ_SKEW_FACTOR        YZ_SKEW_FACTOR
 */
//#define SKEW_CORRECTION

#if ENABLED(SKEW_CORRECTION)
  // Input all length measurements here:
  #define XY_DIAG_AC 282.8427124746
  #define XY_DIAG_BD 282.8427124746
  #define XY_SIDE_AD 200

  // Or, set the default skew factors directly here
  // to override the above measurements:
  #define XY_SKEW_FACTOR 0.0

  //#define SKEW_CORRECTION_FOR_Z
  #if ENABLED(SKEW_CORRECTION_FOR_Z)
    #define XZ_DIAG_AC 282.8427124746
    #define XZ_DIAG_BD 282.8427124746
    #define YZ_DIAG_AC 282.8427124746
    #define YZ_DIAG_BD 282.8427124746
    #define YZ_SIDE_AD 200
    #define XZ_SKEW_FACTOR 0.0
    #define YZ_SKEW_FACTOR 0.0
  #endif

  // Enable this option for M852 to set skew at runtime
  //#define SKEW_CORRECTION_GCODE
#endif

//=============================================================================
//============================= Additional Features ===========================
//=============================================================================

// @section extras

//
// EEPROM
//
// The microcontroller can store settings in the EEPROM, e.g. max velocity...
// M500 - stores parameters in EEPROM
// M501 - reads parameters from EEPROM (if you need reset them after you changed them temporarily).
// M502 - reverts to the default "factory settings".  You still need to store them in EEPROM afterwards if you want to.
//
#define EEPROM_SETTINGS // Enable for M500 and M501 commands
//#define DISABLE_M503    // Saves ~2700 bytes of PROGMEM. Disable for release!
#define EEPROM_CHITCHAT   // Give feedback on EEPROM commands. Disable to save PROGMEM.

//
// Host Keepalive
//
// When enabled Marlin will send a busy status message to the host
// every couple of seconds when it can't accept commands.
//
#define HOST_KEEPALIVE_FEATURE        // Disable this if your host doesn't like keepalive messages
#define DEFAULT_KEEPALIVE_INTERVAL 2  // Number of seconds between "busy" messages. Set with M113.
#define BUSY_WHILE_HEATING            // Some hosts require "busy" messages even during heating

//
// M100 Free Memory Watcher
//
//#define M100_FREE_MEMORY_WATCHER    // Add M100 (Free Memory Watcher) to debug memory usage

//
// G20/G21 Inch mode support
//
//#define INCH_MODE_SUPPORT

//
// M149 Set temperature units support
//
//#define TEMPERATURE_UNITS_SUPPORT

// @section temperature

// Preheat Constants
#define PREHEAT_1_TEMP_HOTEND 180
#define PREHEAT_1_TEMP_BED     70
#define PREHEAT_1_FAN_SPEED     0 // Value from 0 to 255

#define PREHEAT_2_TEMP_HOTEND 240
#define PREHEAT_2_TEMP_BED    110
#define PREHEAT_2_FAN_SPEED     0 // Value from 0 to 255

/**
 * Nozzle Park
 *
 * Park the nozzle at the given XYZ position on idle or G27.
 *
 * The "P" parameter controls the action applied to the Z axis:
 *
 *    P0  (Default) If Z is below park Z raise the nozzle.
 *    P1  Raise the nozzle always to Z-park height.
 *    P2  Raise the nozzle by Z-park amount, limited to Z_MAX_POS.
 */
//#define NOZZLE_PARK_FEATURE

#if ENABLED(NOZZLE_PARK_FEATURE)
  // Specify a park position as { X, Y, Z }
  #define NOZZLE_PARK_POINT { (X_MIN_POS + 10), (Y_MAX_POS - 10), 20 }
  #define NOZZLE_PARK_XY_FEEDRATE 100   // X and Y axes feedrate in mm/s (also used for delta printers Z axis)
  #define NOZZLE_PARK_Z_FEEDRATE 5      // Z axis feedrate in mm/s (not used for delta printers)
#endif

/**
 * Clean Nozzle Feature -- EXPERIMENTAL
 *
 * Adds the G12 command to perform a nozzle cleaning process.
 *
 * Parameters:
 *   P  Pattern
 *   S  Strokes / Repetitions
 *   T  Triangles (P1 only)
 *
 * Patterns:
 *   P0  Straight line (default). This process requires a sponge type material
 *       at a fixed bed location. "S" specifies strokes (i.e. back-forth motions)
 *       between the start / end points.
 *
 *   P1  Zig-zag pattern between (X0, Y0) and (X1, Y1), "T" specifies the
 *       number of zig-zag triangles to do. "S" defines the number of strokes.
 *       Zig-zags are done in whichever is the narrower dimension.
 *       For example, "G12 P1 S1 T3" will execute:
 *
 *          --
 *         |  (X0, Y1) |     /\        /\        /\     | (X1, Y1)
 *         |           |    /  \      /  \      /  \    |
 *       A |           |   /    \    /    \    /    \   |
 *         |           |  /      \  /      \  /      \  |
 *         |  (X0, Y0) | /        \/        \/        \ | (X1, Y0)
 *          --         +--------------------------------+
 *                       |________|_________|_________|
 *                           T1        T2        T3
 *
 *   P2  Circular pattern with middle at NOZZLE_CLEAN_CIRCLE_MIDDLE.
 *       "R" specifies the radius. "S" specifies the stroke count.
 *       Before starting, the nozzle moves to NOZZLE_CLEAN_START_POINT.
 *
 *   Caveats: The ending Z should be the same as starting Z.
 * Attention: EXPERIMENTAL. G-code arguments may change.
 *
 */
//#define NOZZLE_CLEAN_FEATURE

#if ENABLED(NOZZLE_CLEAN_FEATURE)
  // Default number of pattern repetitions
  #define NOZZLE_CLEAN_STROKES  12

  // Default number of triangles
  #define NOZZLE_CLEAN_TRIANGLES  3

  // Specify positions as { X, Y, Z }
  #define NOZZLE_CLEAN_START_POINT { 30, 30, (Z_MIN_POS + 1)}
  #define NOZZLE_CLEAN_END_POINT   {100, 60, (Z_MIN_POS + 1)}

  // Circular pattern radius
  #define NOZZLE_CLEAN_CIRCLE_RADIUS 6.5
  // Circular pattern circle fragments number
  #define NOZZLE_CLEAN_CIRCLE_FN 10
  // Middle point of circle
  #define NOZZLE_CLEAN_CIRCLE_MIDDLE NOZZLE_CLEAN_START_POINT

  // Moves the nozzle to the initial position
  #define NOZZLE_CLEAN_GOBACK
#endif

/**
 * Print Job Timer
 *
 * Automatically start and stop the print job timer on M104/M109/M190.
 *
 *   M104 (hotend, no wait) - high temp = none,        low temp = stop timer
 *   M109 (hotend, wait)    - high temp = start timer, low temp = stop timer
 *   M190 (bed, wait)       - high temp = start timer, low temp = none
 *
 * The timer can also be controlled with the following commands:
 *
 *   M75 - Start the print job timer
 *   M76 - Pause the print job timer
 *   M77 - Stop the print job timer
 */
#define PRINTJOB_TIMER_AUTOSTART

/**
 * Print Counter
 *
 * Track statistical data such as:
 *
 *  - Total print jobs
 *  - Total successful print jobs
 *  - Total failed print jobs
 *  - Total time printing
 *
 * View the current statistics with M78.
 */
//#define PRINTCOUNTER

//=============================================================================
//============================= LCD and SD support ============================
//=============================================================================

// @section lcd

/**
 * LCD LANGUAGE
 *
 * Select the language to display on the LCD. These languages are available:
 *
 *    en, an, bg, ca, cn, cz, de, el, el-gr, es, eu, fi, fr,
 *    gl, hr, it, jp-kana, nl, pl, pt, pt-br, ru, sk,
 *    tr, uk, zh_CN, zh_TW, test
 *
 * :{ 'en':'English', 'an':'Aragonese', 'bg':'Bulgarian', 'ca':'Catalan', 'cn':'Chinese', 'cz':'Czech', 'de':'German', 'el':'Greek', 'el-gr':'Greek (Greece)', 'es':'Spanish', 'eu':'Basque-Euskera', 'fi':'Finnish', 'fr':'French', 'gl':'Galician', 'hr':'Croatian', 'it':'Italian', 'jp-kana':'Japanese', 'nl':'Dutch', 'pl':'Polish', 'pt':'Portuguese', 'pt-br':'Portuguese (Brazilian)', 'ru':'Russian', 'sk':'Slovak', 'tr':'Turkish', 'uk':'Ukrainian', 'zh_CN':'Chinese (Simplified)', 'zh_TW':'Chinese (Traditional)', test':'TEST' }
 */
#define LCD_LANGUAGE en

/**
 * LCD Character Set
 *
 * Note: This option is NOT applicable to Graphical Displays.
 *
 * All character-based LCDs provide ASCII plus one of these
 * language extensions:
 *
 *  - JAPANESE ... the most common
 *  - WESTERN  ... with more accented characters
 *  - CYRILLIC ... for the Russian language
 *
 * To determine the language extension installed on your controller:
 *
 *  - Compile and upload with LCD_LANGUAGE set to 'test'
 *  - Click the controller to view the LCD menu
 *  - The LCD will display Japanese, Western, or Cyrillic text
 *
 * See http://marlinfw.org/docs/development/lcd_language.html
 *
 * :['JAPANESE', 'WESTERN', 'CYRILLIC']
 */
#define DISPLAY_CHARSET_HD44780 JAPANESE

/**
 * SD CARD
 *
 * SD Card support is disabled by default. If your controller has an SD slot,
 * you must uncomment the following option or it won't work.
 *
 */
#define SDSUPPORT

/**
 * SD CARD: SPI SPEED
 *
 * Enable one of the following items for a slower SPI transfer speed.
 * This may be required to resolve "volume init" errors.
 */
//#define SPI_SPEED SPI_HALF_SPEED
//#define SPI_SPEED SPI_QUARTER_SPEED
//#define SPI_SPEED SPI_EIGHTH_SPEED

/**
 * SD CARD: ENABLE CRC
 *
 * Use CRC checks and retries on the SD communication.
 */
#define SD_CHECK_AND_RETRY

/**
 * LCD Menu Items
 *
 * Disable all menus and only display the Status Screen, or
 * just remove some extraneous menu items to recover space.
 */
//#define NO_LCD_MENUS
//#define SLIM_LCD_MENUS

//
// ENCODER SETTINGS
//
// This option overrides the default number of encoder pulses needed to
// produce one step. Should be increased for high-resolution encoders.
//
//#define ENCODER_PULSES_PER_STEP 4

//
// Use this option to override the number of step signals required to
// move between next/prev menu items.
//
//#define ENCODER_STEPS_PER_MENU_ITEM 1

/**
 * Encoder Direction Options
 *
 * Test your encoder's behavior first with both options disabled.
 *
 *  Reversed Value Edit and Menu Nav? Enable REVERSE_ENCODER_DIRECTION.
 *  Reversed Menu Navigation only?    Enable REVERSE_MENU_DIRECTION.
 *  Reversed Value Editing only?      Enable BOTH options.
 */

//
// This option reverses the encoder direction everywhere.
//
//  Set this option if CLOCKWISE causes values to DECREASE
//
#define REVERSE_ENCODER_DIRECTION

//
// This option reverses the encoder direction for navigating LCD menus.
//
//  If CLOCKWISE normally moves DOWN this makes it go UP.
//  If CLOCKWISE normally moves UP this makes it go DOWN.
//
//#define REVERSE_MENU_DIRECTION

//
// Individual Axis Homing
//
// Add individual axis homing items (Home X, Home Y, and Home Z) to the LCD menu.
//
//#define INDIVIDUAL_AXIS_HOMING_MENU

//
// SPEAKER/BUZZER
//
// If you have a speaker that can produce tones, enable it here.
// By default Marlin assumes you have a buzzer with a fixed frequency.
//
//#define SPEAKER

//
// The duration and frequency for the UI feedback sound.
// Set these to 0 to disable audio feedback in the LCD menus.
//
// Note: Test audio output with the G-Code:
//  M300 S<frequency Hz> P<duration ms>
//
//#define LCD_FEEDBACK_FREQUENCY_DURATION_MS 2
//#define LCD_FEEDBACK_FREQUENCY_HZ 5000

//=============================================================================
//======================== LCD / Controller Selection =========================
//========================   (Character-based LCDs)   =========================
//=============================================================================

//
// RepRapDiscount Smart Controller.
// http://reprap.org/wiki/RepRapDiscount_Smart_Controller
//
// Note: Usually sold with a white PCB.
//
//#define REPRAP_DISCOUNT_SMART_CONTROLLER

//
// Original RADDS LCD Display+Encoder+SDCardReader
// http://doku.radds.org/dokumentation/lcd-display/
//
//#define RADDS_DISPLAY

//
// ULTIMAKER Controller.
//
//#define ULTIMAKERCONTROLLER

//
// ULTIPANEL as seen on Thingiverse.
//
//#define ULTIPANEL

//
// PanelOne from T3P3 (via RAMPS 1.4 AUX2/AUX3)
// http://reprap.org/wiki/PanelOne
//
//#define PANEL_ONE

//
<<<<<<< HEAD
// MaKr3d Makr-Panel with graphic controller and SD support.
// http://reprap.org/wiki/MaKr3d_MaKrPanel
//
//#define MAKRPANEL

//
// ReprapWorld Graphical LCD
// https://reprapworld.com/?products_details&products_id/1218
//
//#define REPRAPWORLD_GRAPHICAL_LCD

//
// Activate one of these if you have a Panucatt Devices
// Viki 2.0 or mini Viki with Graphic LCD
// http://panucatt.com
//
//#define VIKI2
//#define miniVIKI

//
// Adafruit ST7565 Full Graphic Controller.
// https://github.com/eboston/Adafruit-ST7565-Full-Graphic-Controller/
//
//#define ELB_FULL_GRAPHIC_CONTROLLER

//
// RepRapDiscount Smart Controller.
// http://reprap.org/wiki/RepRapDiscount_Smart_Controller
//
// Note: Usually sold with a white PCB.
//
#define REPRAP_DISCOUNT_SMART_CONTROLLER

//
=======
>>>>>>> 35258dd5
// GADGETS3D G3D LCD/SD Controller
// http://reprap.org/wiki/RAMPS_1.3/1.4_GADGETS3D_Shield_with_Panel
//
// Note: Usually sold with a blue PCB.
//
//#define G3D_PANEL

//
// RigidBot Panel V1.0
// http://www.inventapart.com/
//
//#define RIGIDBOT_PANEL

//
// Makeboard 3D Printer Parts 3D Printer Mini Display 1602 Mini Controller
// https://www.aliexpress.com/item/Micromake-Makeboard-3D-Printer-Parts-3D-Printer-Mini-Display-1602-Mini-Controller-Compatible-with-Ramps-1/32765887917.html
//
//#define MAKEBOARD_MINI_2_LINE_DISPLAY_1602

//
// ANET and Tronxy 20x4 Controller
//
//#define ZONESTAR_LCD            // Requires ADC_KEYPAD_PIN to be assigned to an analog pin.
                                  // This LCD is known to be susceptible to electrical interference
                                  // which scrambles the display.  Pressing any button clears it up.
                                  // This is a LCD2004 display with 5 analog buttons.

//
// Generic 16x2, 16x4, 20x2, or 20x4 character-based LCD.
//
//#define ULTRA_LCD

//=============================================================================
//======================== LCD / Controller Selection =========================
//=====================   (I2C and Shift-Register LCDs)   =====================
//=============================================================================

//
// CONTROLLER TYPE: I2C
//
// Note: These controllers require the installation of Arduino's LiquidCrystal_I2C
// library. For more info: https://github.com/kiyoshigawa/LiquidCrystal_I2C
//

//
// Elefu RA Board Control Panel
// http://www.elefu.com/index.php?route=product/product&product_id=53
//
//#define RA_CONTROL_PANEL

//
// Sainsmart (YwRobot) LCD Displays
//
// These require F.Malpartida's LiquidCrystal_I2C library
// https://bitbucket.org/fmalpartida/new-liquidcrystal/wiki/Home
//
//#define LCD_SAINSMART_I2C_1602
//#define LCD_SAINSMART_I2C_2004

//
// Generic LCM1602 LCD adapter
//
//#define LCM1602

//
// PANELOLU2 LCD with status LEDs,
// separate encoder and click inputs.
//
// Note: This controller requires Arduino's LiquidTWI2 library v1.2.3 or later.
// For more info: https://github.com/lincomatic/LiquidTWI2
//
// Note: The PANELOLU2 encoder click input can either be directly connected to
// a pin (if BTN_ENC defined to != -1) or read through I2C (when BTN_ENC == -1).
//
//#define LCD_I2C_PANELOLU2

//
// Panucatt VIKI LCD with status LEDs,
// integrated click & L/R/U/D buttons, separate encoder inputs.
//
//#define LCD_I2C_VIKI

//
// CONTROLLER TYPE: Shift register panels
//

//
// 2 wire Non-latching LCD SR from https://goo.gl/aJJ4sH
// LCD configuration: http://reprap.org/wiki/SAV_3D_LCD
//
//#define SAV_3DLCD

//=============================================================================
//=======================   LCD / Controller Selection  =======================
//=========================      (Graphical LCDs)      ========================
//=============================================================================

//
// CONTROLLER TYPE: Graphical 128x64 (DOGM)
//
// IMPORTANT: The U8glib library is required for Graphical Display!
//            https://github.com/olikraus/U8glib_Arduino
//

//
// RepRapDiscount FULL GRAPHIC Smart Controller
// http://reprap.org/wiki/RepRapDiscount_Full_Graphic_Smart_Controller
//
//#define REPRAP_DISCOUNT_FULL_GRAPHIC_SMART_CONTROLLER

//
// ReprapWorld Graphical LCD
// https://reprapworld.com/?products_details&products_id/1218
//
//#define REPRAPWORLD_GRAPHICAL_LCD

//
// Activate one of these if you have a Panucatt Devices
// Viki 2.0 or mini Viki with Graphic LCD
// http://panucatt.com
//
//#define VIKI2
//#define miniVIKI

//
// MakerLab Mini Panel with graphic
// controller and SD support - http://reprap.org/wiki/Mini_panel
//
//#define MINIPANEL

//
// MaKr3d Makr-Panel with graphic controller and SD support.
// http://reprap.org/wiki/MaKr3d_MaKrPanel
//
//#define MAKRPANEL

//
// Adafruit ST7565 Full Graphic Controller.
// https://github.com/eboston/Adafruit-ST7565-Full-Graphic-Controller/
//
//#define ELB_FULL_GRAPHIC_CONTROLLER

//
// BQ LCD Smart Controller shipped by
// default with the BQ Hephestos 2 and Witbox 2.
//
//#define BQ_LCD_SMART_CONTROLLER

//
// Cartesio UI
// http://mauk.cc/webshop/cartesio-shop/electronics/user-interface
//
//#define CARTESIO_UI

//
// LCD for Melzi Card with Graphical LCD
//
//#define LCD_FOR_MELZI

//
// SSD1306 OLED full graphics generic display
//
//#define U8GLIB_SSD1306

//
// SAV OLEd LCD module support using either SSD1306 or SH1106 based LCD modules
//
//#define SAV_3DGLCD
#if ENABLED(SAV_3DGLCD)
  //#define U8GLIB_SSD1306
  #define U8GLIB_SH1106
#endif

//
// Original Ulticontroller from Ultimaker 2 printer with SSD1309 I2C display and encoder
// https://github.com/Ultimaker/Ultimaker2/tree/master/1249_Ulticontroller_Board_(x1)
//
//#define ULTI_CONTROLLER

//
// TinyBoy2 128x64 OLED / Encoder Panel
//
//#define OLED_PANEL_TINYBOY2

//
// MKS MINI12864 with graphic controller and SD support
// http://reprap.org/wiki/MKS_MINI_12864
//
//#define MKS_MINI_12864

//
// Factory display for Creality CR-10
// https://www.aliexpress.com/item/Universal-LCD-12864-3D-Printer-Display-Screen-With-Encoder-For-CR-10-CR-7-Model/32833148327.html
//
// This is RAMPS-compatible using a single 10-pin connector.
// (For CR-10 owners who want to replace the Melzi Creality board but retain the display)
//
//#define CR10_STOCKDISPLAY

//
// ANET and Tronxy Graphical Controller
//
//#define ANET_FULL_GRAPHICS_LCD  // Anet 128x64 full graphics lcd with rotary encoder as used on Anet A6
                                  // A clone of the RepRapDiscount full graphics display but with
                                  // different pins/wiring (see pins_ANET_10.h).

//
// MKS OLED 1.3" 128 × 64 FULL GRAPHICS CONTROLLER
// http://reprap.org/wiki/MKS_12864OLED
//
// Tiny, but very sharp OLED display
//
//#define MKS_12864OLED          // Uses the SH1106 controller (default)
//#define MKS_12864OLED_SSD1306  // Uses the SSD1306 controller

//
// AZSMZ 12864 LCD with SD
// https://www.aliexpress.com/store/product/3D-printer-smart-controller-SMART-RAMPS-OR-RAMPS-1-4-LCD-12864-LCD-control-panel-green/2179173_32213636460.html
//
//#define AZSMZ_12864

//
// Silvergate GLCD controller
// http://github.com/android444/Silvergate
//
//#define SILVER_GATE_GLCD_CONTROLLER

//=============================================================================
//============================  Other Controllers  ============================
//=============================================================================

//
// CONTROLLER TYPE: Standalone / Serial
//

//
// LCD for Malyan M200 printers.
// This requires SDSUPPORT to be enabled
//
//#define MALYAN_LCD

//
// CONTROLLER TYPE: Keypad / Add-on
//

//
// RepRapWorld REPRAPWORLD_KEYPAD v1.1
// http://reprapworld.com/?products_details&products_id=202&cPath=1591_1626
//
// REPRAPWORLD_KEYPAD_MOVE_STEP sets how much should the robot move when a key
// is pressed, a value of 10.0 means 10mm per click.
//
//#define REPRAPWORLD_KEYPAD
//#define REPRAPWORLD_KEYPAD_MOVE_STEP 10.0

//=============================================================================
//=============================== Extra Features ==============================
//=============================================================================

// @section extras

// Increase the FAN PWM frequency. Removes the PWM noise but increases heating in the FET/Arduino
//#define FAST_PWM_FAN

// Use software PWM to drive the fan, as for the heaters. This uses a very low frequency
// which is not as annoying as with the hardware PWM. On the other hand, if this frequency
// is too low, you should also increment SOFT_PWM_SCALE.
//#define FAN_SOFT_PWM

// Incrementing this by 1 will double the software PWM frequency,
// affecting heaters, and the fan if FAN_SOFT_PWM is enabled.
// However, control resolution will be halved for each increment;
// at zero value, there are 128 effective control positions.
#define SOFT_PWM_SCALE 0

// If SOFT_PWM_SCALE is set to a value higher than 0, dithering can
// be used to mitigate the associated resolution loss. If enabled,
// some of the PWM cycles are stretched so on average the desired
// duty cycle is attained.
//#define SOFT_PWM_DITHER

// Temperature status LEDs that display the hotend and bed temperature.
// If all hotends, bed temperature, and target temperature are under 54C
// then the BLUE led is on. Otherwise the RED led is on. (1C hysteresis)
//#define TEMP_STAT_LEDS

// M240  Triggers a camera by emulating a Canon RC-1 Remote
// Data from: http://www.doc-diy.net/photo/rc-1_hacked/
//#define PHOTOGRAPH_PIN     23

// SkeinForge sends the wrong arc g-codes when using Arc Point as fillet procedure
//#define SF_ARC_FIX

// Support for the BariCUDA Paste Extruder
//#define BARICUDA

// Support for BlinkM/CyzRgb
//#define BLINKM

// Support for PCA9632 PWM LED driver
//#define PCA9632

/**
 * RGB LED / LED Strip Control
 *
 * Enable support for an RGB LED connected to 5V digital pins, or
 * an RGB Strip connected to MOSFETs controlled by digital pins.
 *
 * Adds the M150 command to set the LED (or LED strip) color.
 * If pins are PWM capable (e.g., 4, 5, 6, 11) then a range of
 * luminance values can be set from 0 to 255.
 * For Neopixel LED an overall brightness parameter is also available.
 *
 * *** CAUTION ***
 *  LED Strips require a MOFSET Chip between PWM lines and LEDs,
 *  as the Arduino cannot handle the current the LEDs will require.
 *  Failure to follow this precaution can destroy your Arduino!
 *  NOTE: A separate 5V power supply is required! The Neopixel LED needs
 *  more current than the Arduino 5V linear regulator can produce.
 * *** CAUTION ***
 *
 * LED Type. Enable only one of the following two options.
 *
 */
//#define RGB_LED
//#define RGBW_LED

#if ENABLED(RGB_LED) || ENABLED(RGBW_LED)
  #define RGB_LED_R_PIN 34
  #define RGB_LED_G_PIN 43
  #define RGB_LED_B_PIN 35
  #define RGB_LED_W_PIN -1
#endif

// Support for Adafruit Neopixel LED driver
//#define NEOPIXEL_LED
#if ENABLED(NEOPIXEL_LED)
  #define NEOPIXEL_TYPE   NEO_GRBW // NEO_GRBW / NEO_GRB - four/three channel driver type (defined in Adafruit_NeoPixel.h)
  #define NEOPIXEL_PIN    4        // LED driving pin on motherboard 4 => D4 (EXP2-5 on Printrboard) / 30 => PC7 (EXP3-13 on Rumba)
  #define NEOPIXEL_PIXELS 30       // Number of LEDs in the strip
  #define NEOPIXEL_IS_SEQUENTIAL   // Sequential display for temperature change - LED by LED. Disable to change all LEDs at once.
  #define NEOPIXEL_BRIGHTNESS 127  // Initial brightness (0-255)
  //#define NEOPIXEL_STARTUP_TEST  // Cycle through colors at startup
#endif

/**
 * Printer Event LEDs
 *
 * During printing, the LEDs will reflect the printer status:
 *
 *  - Gradually change from blue to violet as the heated bed gets to target temp
 *  - Gradually change from violet to red as the hotend gets to temperature
 *  - Change to white to illuminate work surface
 *  - Change to green once print has finished
 *  - Turn off after the print has finished and the user has pushed a button
 */
#if ENABLED(BLINKM) || ENABLED(RGB_LED) || ENABLED(RGBW_LED) || ENABLED(PCA9632) || ENABLED(NEOPIXEL_LED)
  #define PRINTER_EVENT_LEDS
#endif

/**
 * R/C SERVO support
 * Sponsored by TrinityLabs, Reworked by codexmas
 */

/**
 * Number of servos
 *
 * For some servo-related options NUM_SERVOS will be set automatically.
 * Set this manually if there are extra servos needing manual control.
 * Leave undefined or set to 0 to entirely disable the servo subsystem.
 */
//#define NUM_SERVOS 3 // Servo index starts with 0 for M280 command

// Delay (in milliseconds) before the next move will start, to give the servo time to reach its target angle.
// 300ms is a good value but you can try less delay.
// If the servo can't reach the requested position, increase it.
#define SERVO_DELAY { 300 }

// Servo deactivation
//
// With this option servos are powered only during movement, then turned off to prevent jitter.
//#define DEACTIVATE_SERVOS_AFTER_MOVE

#endif // CONFIGURATION_H<|MERGE_RESOLUTION|>--- conflicted
+++ resolved
@@ -1511,7 +1511,7 @@
 //
 // Note: Usually sold with a white PCB.
 //
-//#define REPRAP_DISCOUNT_SMART_CONTROLLER
+#define REPRAP_DISCOUNT_SMART_CONTROLLER
 
 //
 // Original RADDS LCD Display+Encoder+SDCardReader
@@ -1536,43 +1536,6 @@
 //#define PANEL_ONE
 
 //
-<<<<<<< HEAD
-// MaKr3d Makr-Panel with graphic controller and SD support.
-// http://reprap.org/wiki/MaKr3d_MaKrPanel
-//
-//#define MAKRPANEL
-
-//
-// ReprapWorld Graphical LCD
-// https://reprapworld.com/?products_details&products_id/1218
-//
-//#define REPRAPWORLD_GRAPHICAL_LCD
-
-//
-// Activate one of these if you have a Panucatt Devices
-// Viki 2.0 or mini Viki with Graphic LCD
-// http://panucatt.com
-//
-//#define VIKI2
-//#define miniVIKI
-
-//
-// Adafruit ST7565 Full Graphic Controller.
-// https://github.com/eboston/Adafruit-ST7565-Full-Graphic-Controller/
-//
-//#define ELB_FULL_GRAPHIC_CONTROLLER
-
-//
-// RepRapDiscount Smart Controller.
-// http://reprap.org/wiki/RepRapDiscount_Smart_Controller
-//
-// Note: Usually sold with a white PCB.
-//
-#define REPRAP_DISCOUNT_SMART_CONTROLLER
-
-//
-=======
->>>>>>> 35258dd5
 // GADGETS3D G3D LCD/SD Controller
 // http://reprap.org/wiki/RAMPS_1.3/1.4_GADGETS3D_Shield_with_Panel
 //
