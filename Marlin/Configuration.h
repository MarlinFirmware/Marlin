--- conflicted
+++ resolved
@@ -1649,14 +1649,11 @@
 // with NOZZLE_AS_PROBE this can be negative for a wider probing area.
 #define PROBING_MARGIN 10
 
-<<<<<<< HEAD
-// X and Y axis travel speed (mm/min) between probes
-#define XY_PROBE_FEEDRATE (100*60)
-=======
+
 // X and Y axis travel speed (mm/min) between probes.
 // Leave undefined to use the average of the current XY homing feedrate.
 #define XY_PROBE_FEEDRATE (133*60)
->>>>>>> cebed347
+
 
 // Feedrate (mm/min) for the first approach when double-probing (MULTIPLE_PROBING == 2)
 #define Z_PROBE_FEEDRATE_FAST (4*60)
