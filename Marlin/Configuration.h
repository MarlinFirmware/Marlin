/**************** TEVO TARANTULA EASY CONFIG ***************************
            Original idea by terryb.print3d@gmail.com
             Modified by jb.github@rcairgallery.com

    The latest version of Terry's original file will always be found at:
          https://github.com/terryb58/Marlin-EasyConfig

    The latest version of this file (and complete firmware) will always
  be found at:
          https://github.com/JimBrown/MarlinTarantula

    This is an attempt to create a simple configuration for as many
  different Tevo Tarantula variants as possible.  This will always be
  a work in progress. Email me if you have any questions, suggestions,
  or if you encounter problems when using Easy Config.

    This is a Marlin 2.0.x configuration file. I will update this as
  new versions of Marlin are released.

    NOTE: Sanity check should still work and should not show any errors.
      Please report any errors.  Thank you.

    NOTE: Don't forget to do an M502 followed by an M500 any time you
      upload the firmware.

    See https://youtu.be/-sQ8p00pG5E for an excellent tutorial on using
    this firmware.

***********************************************************************/

/**
 * Equipment options
 */
//#define LARGE_BED
#define SDSUPPORT
//#define CHANGE_Y_DIRECTION      // If your bed homes in the wrong direction (it should move front to back) enable this.
//#define CHANGE_X_DIRECTION      // If your X carriage homes in the wrong direction (it should move right to left) enable this.
//#define CHANGE_Z_DIRECTION      // If your Z homes in the wrong direction (it should move top to bottom) enable this.
//#define HOTEND_E3DV6            // Genuine E3D v6 hotend.
//#define FULL_GRAPHIC_SMART      // Enable this if you have a RepRap Discount Full Graphic Smart Controller (The
                                  // stock controller is a RepRap Discount Smart Controller)
//#define Z_DUAL_STEPPER_DRIVERS  // Enable this if you have dual Z stepper motors with the second stepper motor
                                  // connected to the next available E plug (usually E1)

/**
 * Offset from endpoints to get nozzle to 0,0 (front/left of bed)
 * (How to center prints: https://github.com/JimBrown/MarlinTarantula/wiki/How-to-center-your-prints-(EasyConfig))
 */
#define NOZZLE_X          0
#define NOZZLE_Y          0

/**
 * Minimal Z height (in mm) before homing (G28) for Z clearance above the bed, clamps, ...
 */
#define Z_HOMING_HEIGHT 5

/**
 * Primary Extruder steps per mm (plugged in to E0 port on controller)
 * (How to calibrate: https://toms3d.org/2014/04/06/3d-printing-guides-calibrating-your-extruder/)
 */
#define E0_STEPS      100 // Stock extruder. If you have a Tevo Titan, try 400 then calibrate.
//#define CHANGE_E0_DIRECTION   // If your extruder is going backwards, enable this.

/**
 * Z Axis steps per mm (Default for stock lead screw is 1600)
 * If you install a lead screw with a different pitch and/or lead, change this
 */
#define Z_STEPS      1600 // Stock lead screw

/**
 * Z-Probe type (must be none or one of them)
 * If a Z-Probe type is selected, a Bed Leveling type other than MANUAL must be selected.
 */
//#define BLTOUCH         // ANTClabs BLTouch sensor (might also work with clones)
//#define SN04          // Green sensor
//#define INDUCTIVE_NO  // Normally open inductive sensor
//#define INDUCTIVE_NC  // Normally closed inductive sensor
//#define SERVO_PROBE   // Endstop switch on rotating arm. Set servo angles!

/**
 * Bed leveling type (see: https://github.com/JimBrown/MarlinTarantula/wiki/Bed-leveling-types-(EasyConfig))
 * Must choose one of these other than MANUAL if a Z-Probe type is selected.
 */
//#define TRIPOINT
//#define LINEAR
//#define BILINEAR
//#define UBL
#define MANUAL

/**
 * Z-Probe offset from nozzle (https://github.com/JimBrown/MarlinTarantula/wiki/How-to-determine-your-Z-Probe-offset)
 * Use only one of Left/Right and Front/Behind. Others must be 0 (zero)
 * If you have a dual nozzle the offsets are calculated from the primary nozzle (the one plugged in to E0)
 */
#define SENSOR_LEFT        0
#define SENSOR_RIGHT       0
#define SENSOR_FRONT       0
#define SENSOR_BEHIND      0

/**
 * Number of grid points in each direction
 * Minimum 3. Maximum 15 for UBL. Maximum 7 for MANUAL
 */
#define GRID_POINTS        3

/**
 * Margin around perimiter of bed for probing (will not probe outside this margin)
 */
#define BED_MARGIN         1

/**
 * Servo probe deploy and stow angles
 */
#define SERVO_DEPLOY    70
#define SERVO_STOW      0

/**
 * Enable this to turn on support for two extruders
 */
//#define DUAL_EXTRUDER // If not single nozzle, primary nozzle plugged in to E0 port
                        // and secondary plugged in to E1 port.
//#define SINGLENOZZLE  // Enable this if you are using a single mixing nozzle (requires DUAL_EXTRUDER)

/**
 * Offset for second nozzle from first nozzle
 * The X value is positive if the secondary nozzle is to the right of the primary and
 * negative if the secondary nozzle is to the left of the primary.
 * The Y value is positive if the secondary nozzle is behind the primary and
 * negative if the secondary nozzle is in front of the primary.
 */
#define EXTRUDER_E1_X 0
#define EXTRUDER_E1_Y 0

/** 
 * Secondary Extruder steps per mm
 * (how to calibrate: https://toms3d.org/2014/04/06/3d-printing-guides-calibrating-your-extruder/)
 */
#define E1_STEPS      100 // Stock extruder. If you have a Tevo Titan, try 400 then calibrate
//#define CHANGE_E1_DIRECTION   // If your secondary extruder is going backwards, enable this.

/**
 * TEVO Tarantula Custom PID Settings - Stock Hotend
 */
#define  hot_Kp 9.84
#define  hot_Ki 0.50
#define  hot_Kd 48.17
// FIND YOUR OWN: "M303 E0 C8 S200" to run autotune on the hotend at 200 degreesC for 8 cycles.
// More info here: http://reprap.org/wiki/PID_Tuning

/**
 * TEVO Tarantula Custom PID Settings - Stock Heatbed
 */
#define  bed_Kp 984.88
#define  bed_Ki 193.91
#define  bed_Kd 1250.55
// FIND YOUR OWN: "M303 E-1 C8 S90" to run autotune on the bed at 90 degreesC for 8 cycles.
// More info here: http://reprap.org/wiki/PID_Tuning

/**
 * If PID Autotune stops because the temp overshoots the requested S value, enable this and
 * set the overshoot temp to a value 5 or 10 degrees higher. If the overshoot value is more
 * than 40 degrees, things may not be ok with your system.
 */
//#define MAX_OVERSHOOT_PID_AUTOTUNE 20

/**
 * Enable a custom menu that contains three preheat presets for PLA, ABS and PETG
 */
#define CUSTOM_USER_MENUS

/**
 * Set your custom preheat presets here
 *
 * NOTE: Only PLA and ABS will appear under the Prepare menu. You must enable
 *       CUSTOM_USER_MENUS for PETG to appear, along with PLA and ABS, under Custom Commands.
 *       PLA and ABS will appear under both Custom Command and Prepare.
 */
#define Hot_PLA 		200
#define Bed_PLA 		 65

#define Hot_ABS 		240
#define Bed_ABS 		100

#define Hot_PETG 		230
#define Bed_PETG 		 75

/**
 * Fan Soft PWM. Use software PWM to drive the fan, as for the heaters. This uses a very low frequency
 * which is not as annoying as with the hardware PWM. Redo PID Autotune.
 */
//#define SOFT_PWM

/**
 * Enable this to provide a realtime control over the head position via the LCD menu system that works while printing.
 * Using it, one can tune the z-position while printing the first layer.
 *
 * Warning: Does not respect endstops!
 */
#define BABYSTEPPING

/**
 * Extra movement of X axis. Can help with probing more of the bed.
 * Set both to 0 (zero) if you do not have a Z-Probe.
 */
#define XTRA_BED_LEFT     0  // Distance nozzle can move towards the left past X = 0
#define XTRA_BED_RIGHT    0  // Distance nozzle can move towards the right past X = 200

/**
 * Extra movement of Y axis. Can help with probing more of the bed.
 * Set both to 0 (zero) if you do not have a Z-Probe.
 */
#define XTRA_BED_FRONT    0  // Distance bed can move towards the front past Y = 200 (Y=280 for large bed)
#define XTRA_BED_BACK     0  // Distance bed can move towards the back past Y = 0

/*
 ************************ END OF EASY CONFIG ****************************
 *======================================================================*
 * DO NOT EDIT BELOW THIS LINE UNLESS YOU KNOW WHAT YOU ARE DOING!!!!!! *
 *======================================================================*
 */

/**
 * Marlin 3D Printer Firmware
 * Copyright (C) 2016 MarlinFirmware [https://github.com/MarlinFirmware/Marlin]
 *
 * Based on Sprinter and grbl.
 * Copyright (C) 2011 Camiel Gubbels / Erik van der Zalm
 *
 * This program is free software: you can redistribute it and/or modify
 * it under the terms of the GNU General Public License as published by
 * the Free Software Foundation, either version 3 of the License, or
 * (at your option) any later version.
 *
 * This program is distributed in the hope that it will be useful,
 * but WITHOUT ANY WARRANTY; without even the implied warranty of
 * MERCHANTABILITY or FITNESS FOR A PARTICULAR PURPOSE.  See the
 * GNU General Public License for more details.
 *
 * You should have received a copy of the GNU General Public License
 * along with this program.  If not, see <http://www.gnu.org/licenses/>.
 *
 */

/**
 * Configuration.h
 *
 * Basic settings such as:
 *
 * - Type of electronics
 * - Type of temperature sensor
 * - Printer geometry
 * - Endstop configuration
 * - LCD controller
 * - Extra features
 *
 * Advanced settings can be found in Configuration_adv.h
 *
 */
#ifndef CONFIGURATION_H
#define CONFIGURATION_H
#define CONFIGURATION_H_VERSION 020000

//===========================================================================
//============================= Getting Started =============================
//===========================================================================

/**
 * Here are some standard links for getting your machine calibrated:
 *
 * http://reprap.org/wiki/Calibration
 * http://youtu.be/wAL9d7FgInk
 * http://calculator.josefprusa.cz
 * http://reprap.org/wiki/Triffid_Hunter%27s_Calibration_Guide
 * http://www.thingiverse.com/thing:5573
 * https://sites.google.com/site/repraplogphase/calibration-of-your-reprap
 * http://www.thingiverse.com/thing:298812
 */

//===========================================================================
//============================= DELTA Printer ===============================
//===========================================================================
// For a Delta printer start with one of the configuration files in the
// config/examples/delta directory and customize for your machine.
//

//===========================================================================
//============================= SCARA Printer ===============================
//===========================================================================
// For a SCARA printer start with the configuration files in
// config/examples/SCARA and customize for your machine.
//

// @section info

// User-specified version info of this build to display in [Pronterface, etc] terminal window during
// startup. Implementation of an idea by Prof Braino to inform user that any changes made to this
// build by the user have been successfully uploaded into firmware.
#define STRING_CONFIG_H_AUTHOR "(Jim Brown, TEVO Tarantula config)" // Who made the changes.
#define SHOW_BOOTSCREEN
#define STRING_SPLASH_LINE1 SHORT_BUILD_VERSION // will be shown during bootup in line 1
#define STRING_SPLASH_LINE2 WEBSITE_URL         // will be shown during bootup in line 2

/**
 * *** VENDORS PLEASE READ ***
 *
 * Marlin allows you to add a custom boot image for Graphical LCDs.
 * With this option Marlin will first show your custom screen followed
 * by the standard Marlin logo with version number and web URL.
 *
 * We encourage you to take advantage of this new feature and we also
 * respecfully request that you retain the unmodified Marlin boot screen.
 */

// Enable to show the bitmap in Marlin/_Bootscreen.h on startup.
//#define SHOW_CUSTOM_BOOTSCREEN

// Enable to show the bitmap in Marlin/_Statusscreen.h on the status screen.
//#define CUSTOM_STATUS_SCREEN_IMAGE

// @section machine

/**
 * Select the serial port on the board to use for communication with the host.
 * This allows the connection of wireless adapters (for instance) to non-default port pins.
 * Note: The first serial port (-1 or 0) will always be used by the Arduino bootloader.
 *
 * :[-1, 0, 1, 2, 3, 4, 5, 6, 7]
 */
#define SERIAL_PORT 0

/**
 * Select a secondary serial port on the board to use for communication with the host.
 * This allows the connection of wireless adapters (for instance) to non-default port pins.
 * Serial port -1 is the USB emulated serial port, if available.
 *
 * :[-1, 0, 1, 2, 3, 4, 5, 6, 7]
 */
#define SERIAL_PORT_2 -1

/**
 * This setting determines the communication speed of the printer.
 *
 * 250000 works in most cases, but you might try a lower speed if
 * you commonly experience drop-outs during host printing.
 * You may try up to 1000000 to speed up SD file transfer.
 *
 * :[2400, 9600, 19200, 38400, 57600, 115200, 250000, 500000, 1000000]
 */
#define BAUDRATE 115200

// Enable the Bluetooth serial interface on AT90USB devices
//#define BLUETOOTH

// The following define selects which electronics board you have.
// Please choose the name from boards.h that matches your setup
#ifndef MOTHERBOARD
  #define MOTHERBOARD BOARD_MKS_13
#endif

// Optional custom name for your RepStrap or other custom machine
// Displayed in the LCD "Ready" message
#define CUSTOM_MACHINE_NAME "TEVO Tarantula (EasyConfig)"

// Define this to set a unique identifier for this printer, (Used by some programs to differentiate between machines)
// You can use an online service to generate a random UUID. (eg http://www.uuidgenerator.net/version4)
//#define MACHINE_UUID "00000000-0000-0000-0000-000000000000"

// @section extruder

// This defines the number of extruders
// :[1, 2, 3, 4, 5]
#if ENABLED(DUAL_EXTRUDER)
   #define EXTRUDERS 2
#else
   #define EXTRUDERS 1
#endif

// Generally expected filament diameter (1.75, 2.85, 3.0, ...). Used for Volumetric, Filament Width Sensor, etc.
#define DEFAULT_NOMINAL_FILAMENT_DIA 1.75

// For Cyclops or any "multi-extruder" that shares a single nozzle.
//#define SINGLENOZZLE

/**
 * Průša MK2 Single Nozzle Multi-Material Multiplexer, and variants.
 *
 * This device allows one stepper driver on a control board to drive
 * two to eight stepper motors, one at a time, in a manner suitable
 * for extruders.
 *
 * This option only allows the multiplexer to switch on tool-change.
 * Additional options to configure custom E moves are pending.
 */
//#define MK2_MULTIPLEXER
#if ENABLED(MK2_MULTIPLEXER)
  // Override the default DIO selector pins here, if needed.
  // Some pins files may provide defaults for these pins.
  //#define E_MUX0_PIN 40  // Always Required
  //#define E_MUX1_PIN 42  // Needed for 3 to 8 steppers
  //#define E_MUX2_PIN 44  // Needed for 5 to 8 steppers
#endif

// A dual extruder that uses a single stepper motor
//#define SWITCHING_EXTRUDER
#if ENABLED(SWITCHING_EXTRUDER)
  #define SWITCHING_EXTRUDER_SERVO_NR 0
  #define SWITCHING_EXTRUDER_SERVO_ANGLES { 0, 90 } // Angles for E0, E1[, E2, E3]
  #if EXTRUDERS > 3
    #define SWITCHING_EXTRUDER_E23_SERVO_NR 1
  #endif
#endif

// A dual-nozzle that uses a servomotor to raise/lower one of the nozzles
//#define SWITCHING_NOZZLE
#if ENABLED(SWITCHING_NOZZLE)
  #define SWITCHING_NOZZLE_SERVO_NR 0
  #define SWITCHING_NOZZLE_SERVO_ANGLES { 0, 90 }   // Angles for E0, E1
  //#define HOTEND_OFFSET_Z { 0.0, 0.0 }
#endif

/**
 * Two separate X-carriages with extruders that connect to a moving part
 * via a magnetic docking mechanism. Requires SOL1_PIN and SOL2_PIN.
 */
//#define PARKING_EXTRUDER
#if ENABLED(PARKING_EXTRUDER)
  #define PARKING_EXTRUDER_SOLENOIDS_INVERT           // If enabled, the solenoid is NOT magnetized with applied voltage
  #define PARKING_EXTRUDER_SOLENOIDS_PINS_ACTIVE LOW  // LOW or HIGH pin signal energizes the coil
  #define PARKING_EXTRUDER_SOLENOIDS_DELAY 250        // Delay (ms) for magnetic field. No delay if 0 or not defined.
  #define PARKING_EXTRUDER_PARKING_X { -78, 184 }     // X positions for parking the extruders
  #define PARKING_EXTRUDER_GRAB_DISTANCE 1            // mm to move beyond the parking point to grab the extruder
  #define PARKING_EXTRUDER_SECURITY_RAISE 5           // Z-raise before parking
  #define HOTEND_OFFSET_Z { 0.0, 1.3 }                // Z-offsets of the two hotends. The first must be 0.
#endif

/**
 * "Mixing Extruder"
 *   - Adds a new code, M165, to set the current mix factors.
 *   - Extends the stepping routines to move multiple steppers in proportion to the mix.
 *   - Optional support for Repetier Firmware M163, M164, and virtual extruder.
 *   - This implementation supports only a single extruder.
 *   - Enable DIRECT_MIXING_IN_G1 for Pia Taubert's reference implementation
 */
//#define MIXING_EXTRUDER
#if ENABLED(MIXING_EXTRUDER)
  #define MIXING_STEPPERS 2        // Number of steppers in your mixing extruder
  #define MIXING_VIRTUAL_TOOLS 16  // Use the Virtual Tool method with M163 and M164
  //#define DIRECT_MIXING_IN_G1    // Allow ABCDHI mix factors in G1 movement commands
#endif

// Offset of the extruders (uncomment if using more than one and relying on firmware to position when changing).
// The offset has to be X=0, Y=0 for the extruder 0 hotend (default extruder).
// For the other hotends it is their distance from the extruder 0 hotend.
#if ENABLED(DUAL_EXTRUDER) && DISABLED(SINGLENOZZLE)
  #define HOTEND_OFFSET_X {0.0, EXTRUDER_E1_X}  // (in mm) for each extruder, offset of the hotend on the X axis
  #define HOTEND_OFFSET_Y {0.0, EXTRUDER_E1_Y}  // (in mm) for each extruder, offset of the hotend on the Y axis
#endif

// @section machine

/**
 * Select your power supply here. Use 0 if you haven't connected the PS_ON_PIN
 *
 * 0 = No Power Switch
 * 1 = ATX
 * 2 = X-Box 360 203Watts (the blue wire connected to PS_ON and the red wire to VCC)
 *
 * :{ 0:'No power switch', 1:'ATX', 2:'X-Box 360' }
 */
#define POWER_SUPPLY 0

#if POWER_SUPPLY > 0
  // Enable this option to leave the PSU off at startup.
  // Power to steppers and heaters will need to be turned on with M80.
  //#define PS_DEFAULT_OFF

  //#define AUTO_POWER_CONTROL        // Enable automatic control of the PS_ON pin
  #if ENABLED(AUTO_POWER_CONTROL)
    #define AUTO_POWER_FANS           // Turn on PSU if fans need power
    #define AUTO_POWER_E_FANS
    #define AUTO_POWER_CONTROLLERFAN
    #define POWER_TIMEOUT 30
  #endif

#endif

// @section temperature

//===========================================================================
//============================= Thermal Settings ============================
//===========================================================================

/**
 * --NORMAL IS 4.7kohm PULLUP!-- 1kohm pullup can be used on hotend sensor, using correct resistor and table
 *
 * Temperature sensors available:
 *
 *    -3 : thermocouple with MAX31855 (only for sensor 0)
 *    -2 : thermocouple with MAX6675 (only for sensor 0)
 *    -1 : thermocouple with AD595
 *     0 : not used
 *     1 : 100k thermistor - best choice for EPCOS 100k (4.7k pullup)
 *     2 : 200k thermistor - ATC Semitec 204GT-2 (4.7k pullup)
 *     3 : Mendel-parts thermistor (4.7k pullup)
 *     4 : 10k thermistor !! do not use it for a hotend. It gives bad resolution at high temp. !!
 *     5 : 100K thermistor - ATC Semitec 104GT-2/104NT-4-R025H42G (Used in ParCan & J-Head) (4.7k pullup)
 *     6 : 100k EPCOS - Not as accurate as table 1 (created using a fluke thermocouple) (4.7k pullup)
 *     7 : 100k Honeywell thermistor 135-104LAG-J01 (4.7k pullup)
 *    71 : 100k Honeywell thermistor 135-104LAF-J01 (4.7k pullup)
 *     8 : 100k 0603 SMD Vishay NTCS0603E3104FXT (4.7k pullup)
 *     9 : 100k GE Sensing AL03006-58.2K-97-G1 (4.7k pullup)
 *    10 : 100k RS thermistor 198-961 (4.7k pullup)
 *    11 : 100k beta 3950 1% thermistor (4.7k pullup)
 *    12 : 100k 0603 SMD Vishay NTCS0603E3104FXT (4.7k pullup) (calibrated for Makibox hot bed)
 *    13 : 100k Hisens 3950  1% up to 300°C for hotend "Simple ONE " & "Hotend "All In ONE"
 *    15 : 100k thermistor calibration for JGAurora A5 hotend
 *    20 : the PT100 circuit found in the Ultimainboard V2.x
 *    60 : 100k Maker's Tool Works Kapton Bed Thermistor beta=3950
 *    66 : 4.7M High Temperature thermistor from Dyze Design
 *    70 : the 100K thermistor found in the bq Hephestos 2
 *    75 : 100k Generic Silicon Heat Pad with NTC 100K MGB18-104F39050L32 thermistor
 *
 *       1k ohm pullup tables - This is atypical, and requires changing out the 4.7k pullup for 1k.
 *                              (but gives greater accuracy and more stable PID)
 *    51 : 100k thermistor - EPCOS (1k pullup)
 *    52 : 200k thermistor - ATC Semitec 204GT-2 (1k pullup)
 *    55 : 100k thermistor - ATC Semitec 104GT-2 (Used in ParCan & J-Head) (1k pullup)
 *
 *  1047 : Pt1000 with 4k7 pullup
 *  1010 : Pt1000 with 1k pullup (non standard)
 *   147 : Pt100 with 4k7 pullup
 *   110 : Pt100 with 1k pullup (non standard)
 *
 *         Use these for Testing or Development purposes. NEVER for production machine.
 *   998 : Dummy Table that ALWAYS reads 25°C or the temperature defined below.
 *   999 : Dummy Table that ALWAYS reads 100°C or the temperature defined below.
 *
 * :{ '0': "Not used", '1':"100k / 4.7k - EPCOS", '2':"200k / 4.7k - ATC Semitec 204GT-2", '3':"Mendel-parts / 4.7k", '4':"10k !! do not use for a hotend. Bad resolution at high temp. !!", '5':"100K / 4.7k - ATC Semitec 104GT-2 (Used in ParCan & J-Head)", '6':"100k / 4.7k EPCOS - Not as accurate as Table 1", '7':"100k / 4.7k Honeywell 135-104LAG-J01", '8':"100k / 4.7k 0603 SMD Vishay NTCS0603E3104FXT", '9':"100k / 4.7k GE Sensing AL03006-58.2K-97-G1", '10':"100k / 4.7k RS 198-961", '11':"100k / 4.7k beta 3950 1%", '12':"100k / 4.7k 0603 SMD Vishay NTCS0603E3104FXT (calibrated for Makibox hot bed)", '13':"100k Hisens 3950  1% up to 300°C for hotend 'Simple ONE ' & hotend 'All In ONE'", '20':"PT100 (Ultimainboard V2.x)", '51':"100k / 1k - EPCOS", '52':"200k / 1k - ATC Semitec 204GT-2", '55':"100k / 1k - ATC Semitec 104GT-2 (Used in ParCan & J-Head)", '60':"100k Maker's Tool Works Kapton Bed Thermistor beta=3950", '66':"Dyze Design 4.7M High Temperature thermistor", '70':"the 100K thermistor found in the bq Hephestos 2", '71':"100k / 4.7k Honeywell 135-104LAF-J01", '147':"Pt100 / 4.7k", '1047':"Pt1000 / 4.7k", '110':"Pt100 / 1k (non-standard)", '1010':"Pt1000 / 1k (non standard)", '-3':"Thermocouple + MAX31855 (only for sensor 0)", '-2':"Thermocouple + MAX6675 (only for sensor 0)", '-1':"Thermocouple + AD595",'998':"Dummy 1", '999':"Dummy 2" }
 */
#if ENABLED(HOTEND_E3DV6)
  #define TEMP_SENSOR_0 5
#else
  #define TEMP_SENSOR_0 1
#endif
#if ENABLED(DUAL_EXTRUDER) && DISABLED(SINGLENOZZLE)
  #define TEMP_SENSOR_1 1
#else
  #define TEMP_SENSOR_1 0
#endif
#define TEMP_SENSOR_2 0
#define TEMP_SENSOR_3 0
#define TEMP_SENSOR_4 0
<<<<<<< HEAD
#define TEMP_SENSOR_BED 1
=======
#define TEMP_SENSOR_BED 0
#define TEMP_SENSOR_CHAMBER 0
>>>>>>> 93524c19

// Dummy thermistor constant temperature readings, for use with 998 and 999
#define DUMMY_THERMISTOR_998_VALUE 25
#define DUMMY_THERMISTOR_999_VALUE 100

// Use temp sensor 1 as a redundant sensor with sensor 0. If the readings
// from the two sensors differ too much the print will be aborted.
//#define TEMP_SENSOR_1_AS_REDUNDANT
#define MAX_REDUNDANT_TEMP_SENSOR_DIFF 10

// Extruder temperature must be close to target for this long before M109 returns success
#define TEMP_RESIDENCY_TIME 5  // (seconds)
#define TEMP_HYSTERESIS 3       // (degC) range of +/- temperatures considered "close" to the target one
#define TEMP_WINDOW     1       // (degC) Window around target to start the residency timer x degC early.

// Bed temperature must be close to target for this long before M190 returns success
#define TEMP_BED_RESIDENCY_TIME 5  // (seconds)
#define TEMP_BED_HYSTERESIS 3       // (degC) range of +/- temperatures considered "close" to the target one
#define TEMP_BED_WINDOW     1       // (degC) Window around target to start the residency timer x degC early.

// The minimal temperature defines the temperature below which the heater will not be enabled It is used
// to check that the wiring to the thermistor is not broken.
// Otherwise this would lead to the heater being powered on all the time.
#define HEATER_0_MINTEMP 5
#define HEATER_1_MINTEMP 5
#define HEATER_2_MINTEMP 5
#define HEATER_3_MINTEMP 5
#define HEATER_4_MINTEMP 5
#define BED_MINTEMP 5

// When temperature exceeds max temp, your heater will be switched off.
// This feature exists to protect your hotend from overheating accidentally, but *NOT* from thermistor short/failure!
// You should use MINTEMP for thermistor short/failure protection.
#define HEATER_0_MAXTEMP 275
#define HEATER_1_MAXTEMP 275
#define HEATER_2_MAXTEMP 275
#define HEATER_3_MAXTEMP 275
#define HEATER_4_MAXTEMP 275
#define BED_MAXTEMP 150

//===========================================================================
//============================= PID Settings ================================
//===========================================================================
// PID Tuning Guide here: http://reprap.org/wiki/PID_Tuning

// Comment the following line to disable PID and enable bang-bang.
#define PIDTEMP
#define BANG_MAX 255     // Limits current to nozzle while in bang-bang mode; 255=full current
#define PID_MAX BANG_MAX // Limits current to nozzle while PID is active (see PID_FUNCTIONAL_RANGE below); 255=full current
#define PID_K1 0.95      // Smoothing factor within any PID loop
#if ENABLED(PIDTEMP)
  //#define PID_AUTOTUNE_MENU // Add PID Autotune to the LCD "Temperature" menu to run M303 and apply the result.
  //#define PID_DEBUG // Sends debug data to the serial port.
  //#define PID_OPENLOOP 1 // Puts PID in open loop. M104/M140 sets the output power from 0 to PID_MAX
  //#define SLOW_PWM_HEATERS // PWM with very low frequency (roughly 0.125Hz=8s) and minimum state time of approximately 1s useful for heaters driven by a relay
  //#define PID_PARAMS_PER_HOTEND // Uses separate PID parameters for each extruder (useful for mismatched extruders)
                                  // Set/get with gcode: M301 E[extruder number, 0-2]
  #define PID_FUNCTIONAL_RANGE 25  // If the temperature difference between the target temperature and the actual temperature
                                  // is more than PID_FUNCTIONAL_RANGE then the PID will be shut off and the heater will be set to min/max.

  // If you are using a pre-configured hotend then you can use one of the value sets by uncommenting it

  // Ultimaker
  //#define DEFAULT_Kp 22.2
  //#define DEFAULT_Ki 1.08
  //#define DEFAULT_Kd 114

  // MakerGear
  //#define DEFAULT_Kp 7.0
  //#define DEFAULT_Ki 0.1
  //#define DEFAULT_Kd 12

  // Mendel Parts V9 on 12V
  //#define DEFAULT_Kp 63.0
  //#define DEFAULT_Ki 2.25
  //#define DEFAULT_Kd 440

  // TEVO Tarantula Custom PID Settings
  #define  DEFAULT_Kp hot_Kp
  #define  DEFAULT_Ki hot_Ki
  #define  DEFAULT_Kd hot_Kd

#endif // PIDTEMP

//===========================================================================
//============================= PID > Bed Temperature Control ===============
//===========================================================================
// Select PID or bang-bang with PIDTEMPBED. If bang-bang, BED_LIMIT_SWITCHING will enable hysteresis
//
// Uncomment this to enable PID on the bed. It uses the same frequency PWM as the extruder.
// If your PID_dT is the default, and correct for your hardware/configuration, that means 7.689Hz,
// which is fine for driving a square wave into a resistive load and does not significantly impact you FET heating.
// This also works fine on a Fotek SSR-10DA Solid State Relay into a 250W heater.
// If your configuration is significantly different than this and you don't understand the issues involved, you probably
// shouldn't use bed PID until someone else verifies your hardware works.
// If this is enabled, find your own PID constants below.
#define PIDTEMPBED

//#define BED_LIMIT_SWITCHING

// This sets the max power delivered to the bed, and replaces the HEATER_BED_DUTY_CYCLE_DIVIDER option.
// all forms of bed control obey this (PID, bang-bang, bang-bang with hysteresis)
// setting this to anything other than 255 enables a form of PWM to the bed just like HEATER_BED_DUTY_CYCLE_DIVIDER did,
// so you shouldn't use it unless you are OK with PWM on your bed.  (see the comment on enabling PIDTEMPBED)
#define MAX_BED_POWER 255 // limits duty cycle to bed; 255=full current

#if ENABLED(PIDTEMPBED)

  //#define PID_BED_DEBUG // Sends debug data to the serial port.

  //120V 250W silicone heater into 4mm borosilicate (MendelMax 1.5+)
  //from FOPDT model - kp=.39 Tp=405 Tdead=66, Tc set to 79.2, aggressive factor of .15 (vs .1, 1, 10)
  //#define DEFAULT_bedKp 10.00
  //#define DEFAULT_bedKi .023
  //#define DEFAULT_bedKd 305.4

  //120V 250W silicone heater into 4mm borosilicate (MendelMax 1.5+)
  //from pidautotune
  //#define DEFAULT_bedKp 97.1
  //#define DEFAULT_bedKi 1.41
  //#define DEFAULT_bedKd 1675.16

  // TEVO Tarantula Custom PID Settings - Heatbed
  #define  DEFAULT_bedKp bed_Kp
  #define  DEFAULT_bedKi bed_Ki
  #define  DEFAULT_bedKd bed_Kd

  // FIND YOUR OWN: "M303 E-1 C8 S90" to run autotune on the bed at 90 degreesC for 8 cycles.
#endif // PIDTEMPBED

// @section extruder

// This option prevents extrusion if the temperature is below EXTRUDE_MINTEMP.
// It also enables the M302 command to set the minimum extrusion temperature
// or to allow moving the extruder regardless of the hotend temperature.
// *** IT IS HIGHLY RECOMMENDED TO LEAVE THIS OPTION ENABLED! ***
#define PREVENT_COLD_EXTRUSION
#define EXTRUDE_MINTEMP 170

// This option prevents a single extrusion longer than EXTRUDE_MAXLENGTH.
// Note that for Bowden Extruders a too-small value here may prevent loading.
#define PREVENT_LENGTHY_EXTRUDE
#define EXTRUDE_MAXLENGTH 650

//===========================================================================
//======================== Thermal Runaway Protection =======================
//===========================================================================

/**
 * Thermal Protection provides additional protection to your printer from damage
 * and fire. Marlin always includes safe min and max temperature ranges which
 * protect against a broken or disconnected thermistor wire.
 *
 * The issue: If a thermistor falls out, it will report the much lower
 * temperature of the air in the room, and the the firmware will keep
 * the heater on.
 *
 * If you get "Thermal Runaway" or "Heating failed" errors the
 * details can be tuned in Configuration_adv.h
 */

#define THERMAL_PROTECTION_HOTENDS // Enable thermal protection for all extruders
#define THERMAL_PROTECTION_BED     // Enable thermal protection for the heated bed

//===========================================================================
//============================= Mechanical Settings =========================
//===========================================================================

// @section machine

// Uncomment one of these options to enable CoreXY, CoreXZ, or CoreYZ kinematics
// either in the usual order or reversed
//#define COREXY
//#define COREXZ
//#define COREYZ
//#define COREYX
//#define COREZX
//#define COREZY

//===========================================================================
//============================== Endstop Settings ===========================
//===========================================================================

// @section homing

// Specify here all the endstop connectors that are connected to any endstop or probe.
// Almost all printers will be using one per axis. Probes will use one or more of the
// extra connectors. Leave undefined any used for non-endstop and non-probe purposes.
#define USE_XMIN_PLUG
#define USE_YMIN_PLUG
#define USE_ZMIN_PLUG
//#define USE_XMAX_PLUG
//#define USE_YMAX_PLUG
//#define USE_ZMAX_PLUG

// Enable pullup for all endstops to prevent a floating state
//#define ENDSTOPPULLUPS
#if DISABLED(ENDSTOPPULLUPS)
  // Disable ENDSTOPPULLUPS to set pullups individually
  //#define ENDSTOPPULLUP_XMAX
  //#define ENDSTOPPULLUP_YMAX
  //#define ENDSTOPPULLUP_ZMAX
  #define ENDSTOPPULLUP_XMIN
  #define ENDSTOPPULLUP_YMIN
  #if ENABLED(BLTOUCH) || ENABLED(SN04) || ENABLED(INDUCTIVE_NC) || ENABLED(INDUCTIVE_NO)
    //#define ENDSTOPPULLUP_ZMIN
    #define ENDSTOPPULLUP_ZMIN_PROBE
  #else
    #define ENDSTOPPULLUP_ZMIN
    //#define ENDSTOPPULLUP_ZMIN_PROBE
  #endif
#endif

// Enable pulldown for all endstops to prevent a floating state
//#define ENDSTOPPULLDOWNS
#if DISABLED(ENDSTOPPULLDOWNS)
  // Disable ENDSTOPPULLDOWNS to set pulldowns individually
  //#define ENDSTOPPULLDOWN_XMAX
  //#define ENDSTOPPULLDOWN_YMAX
  //#define ENDSTOPPULLDOWN_ZMAX
  //#define ENDSTOPPULLDOWN_XMIN
  //#define ENDSTOPPULLDOWN_YMIN
  //#define ENDSTOPPULLDOWN_ZMIN
  //#define ENDSTOPPULLDOWN_ZMIN_PROBE
#endif

// Mechanical endstop with COM to ground and NC to Signal uses "false" here (most common setup).
#define X_MIN_ENDSTOP_INVERTING true // set to true to invert the logic of the endstop.
#define Y_MIN_ENDSTOP_INVERTING true // set to true to invert the logic of the endstop.
#if ENABLED(BLTOUCH)
  // #define Z_MIN_ENDSTOP_INVERTING false // set to true to invert the logic of the endstop.
#elif ENABLED(INDUCTIVE_NC)
  #define Z_MIN_ENDSTOP_INVERTING false // set to true to invert the logic of the endstop.
#else
  #define Z_MIN_ENDSTOP_INVERTING true // set to true to invert the logic of the endstop.
#endif
//#define X_MAX_ENDSTOP_INVERTING false // set to true to invert the logic of the endstop.
//#define Y_MAX_ENDSTOP_INVERTING false // set to true to invert the logic of the endstop.
//#define Z_MAX_ENDSTOP_INVERTING false // set to true to invert the logic of the endstop.
#if ENABLED(BLTOUCH) || ENABLED(INDUCTIVE_NC)
  #define Z_MIN_PROBE_ENDSTOP_INVERTING false // set to true to invert the logic of the endstop.
#elif ENABLED(SN04) || ENABLED(INDUCTIVE_NO) || ENABLED(SERVO_PROBE)
  #define Z_MIN_PROBE_ENDSTOP_INVERTING true // set to true to invert the logic of the endstop.
#else
  //#define Z_MIN_PROBE_ENDSTOP_INVERTING false // set to true to invert the logic of the endstop.
#endif

// Enable this feature if all enabled endstop pins are interrupt-capable.
// This will remove the need to poll the interrupt pins, saving many CPU cycles.
//#define ENDSTOP_INTERRUPTS_FEATURE

//=============================================================================
//============================== Movement Settings ============================
//=============================================================================
// @section motion

/**
 * Default Settings
 *
 * These settings can be reset by M502
 *
 * Note that if EEPROM is enabled, saved values will override these.
 */

/**
 * With this option each E stepper can have its own factors for the
 * following movement settings. If fewer factors are given than the
 * total number of extruders, the last value applies to the rest.
 */
#if ENABLED(DUAL_EXTRUDER)
  #define DISTINCT_E_FACTORS
#endif

/**
 * Default Axis Steps Per Unit (steps/mm)
 * Override with M92
 *                                      X, Y, Z, E0 [, E1[, E2[, E3[, E4]]]]
 */
#if ENABLED(DUAL_EXTRUDER)
  #define DEFAULT_AXIS_STEPS_PER_UNIT   { 80, 80, Z_STEPS, E0_STEPS, E1_STEPS }
#else
  #define DEFAULT_AXIS_STEPS_PER_UNIT   { 80, 80, Z_STEPS, E0_STEPS }
#endif

/**
 * Default Max Feed Rate (mm/s)
 * Override with M203
 *                                      X, Y, Z, E0 [, E1[, E2[, E3[, E4]]]]
 */
#if ENABLED(DUAL_EXTRUDER)
  #define DEFAULT_MAX_FEEDRATE          { 300, 300, 7, 50, 50 }
#else
  #define DEFAULT_MAX_FEEDRATE          { 300, 300, 7, 50 }
#endif

/**
 * Default Max Acceleration (change/s) change = mm/s
 * (Maximum start speed for accelerated moves)
 * Override with M201
 *                                      X, Y, Z, E0 [, E1[, E2[, E3[, E4]]]]
 */
#if ENABLED(DUAL_EXTRUDER)
  #define DEFAULT_MAX_ACCELERATION      { 3000,  3000, 100, 10000, 10000 }
#else
  #define DEFAULT_MAX_ACCELERATION      { 3000,  3000, 100, 10000 }
#endif

/**
 * Default Acceleration (change/s) change = mm/s
 * Override with M204
 *
 *   M204 P    Acceleration
 *   M204 R    Retract Acceleration
 *   M204 T    Travel Acceleration
 */
#define DEFAULT_ACCELERATION          1000    // X, Y, Z and E acceleration for printing moves
#define DEFAULT_RETRACT_ACCELERATION  2000    // E acceleration for retracts
#define DEFAULT_TRAVEL_ACCELERATION   3000    // X, Y, Z acceleration for travel (non printing) moves

/**
 * Default Jerk (mm/s)
 * Override with M205 X Y Z E
 *
 * "Jerk" specifies the minimum speed change that requires acceleration.
 * When changing speed and direction, if the difference is less than the
 * value set here, it may happen instantaneously.
 */
#define DEFAULT_XJERK                  4.0
#define DEFAULT_YJERK                  7.0
#define DEFAULT_ZJERK                  0.2
#define DEFAULT_EJERK                  2.5

//===========================================================================
//============================= Z Probe Options =============================
//===========================================================================
// @section probes

//
// See http://marlinfw.org/docs/configuration/probes.html
//

/**
 * Z_MIN_PROBE_USES_Z_MIN_ENDSTOP_PIN
 *
 * Enable this option for a probe connected to the Z Min endstop pin.
 */
#if ENABLED(BLTOUCH) || ENABLED(SN04) || ENABLED(INDUCTIVE_NO) || ENABLED(INDUCTIVE_NC) || ENABLED(SERVO_PROBE)
  #define Z_MIN_PROBE_USES_Z_MIN_ENDSTOP_PIN
#endif

/**
 * Z_MIN_PROBE_ENDSTOP
 *
 * Enable this option for a probe connected to any pin except Z-Min.
 * (By default Marlin assumes the Z-Max endstop pin.)
 * To use a custom Z Probe pin, set Z_MIN_PROBE_PIN below.
 *
 *  - The simplest option is to use a free endstop connector.
 *  - Use 5V for powered (usually inductive) sensors.
 *
 *  - RAMPS 1.3/1.4 boards may use the 5V, GND, and Aux4->D32 pin:
 *    - For simple switches connect...
 *      - normally-closed switches to GND and D32.
 *      - normally-open switches to 5V and D32.
 *
 * WARNING: Setting the wrong pin may have unexpected and potentially
 * disastrous consequences. Use with caution and do your homework.
 *
 */
//#define Z_MIN_PROBE_ENDSTOP

/**
 * Probe Type
 *
 * Allen Key Probes, Servo Probes, Z-Sled Probes, FIX_MOUNTED_PROBE, etc.
 * Activate one of these to use Auto Bed Leveling below.
 */

/**
 * The "Manual Probe" provides a means to do "Auto" Bed Leveling without a probe.
 * Use G29 repeatedly, adjusting the Z height at each point with movement commands
 * or (with LCD_BED_LEVELING) the LCD controller.
 */
#if ENABLED(MANUAL)
  #define PROBE_MANUALLY
#endif

/**
 * A Fix-Mounted Probe either doesn't deploy or needs manual deployment.
 *   (e.g., an inductive probe or a nozzle-based probe-switch.)
 */
#if ENABLED(SN04) || ENABLED(INDUCTIVE_NC) || ENABLED(INDUCTIVE_NO)
  #define FIX_MOUNTED_PROBE
#endif

/**
 * Z Servo Probe, such as an endstop switch on a rotating arm.
 */
#if ENABLED(SERVO_PROBE)
  #define Z_PROBE_SERVO_NR 0   // Defaults to SERVO 0 connector.
  #define Z_SERVO_ANGLES {SERVO_DEPLOY,SERVO_STOW}  // Z Servo Deploy and Stow angles
#endif

/**
 * The BLTouch probe uses a Hall effect sensor and emulates a servo.
 */
#if ENABLED(BLTOUCH)
  //#define BLTOUCH_DELAY 375   // (ms) Enable and increase if needed
#endif

/**
 * Enable one or more of the following if probing seems unreliable.
 * Heaters and/or fans can be disabled during probing to minimize electrical
 * noise. A delay can also be added to allow noise and vibration to settle.
 * These options are most useful for the BLTouch probe, but may also improve
 * readings with inductive probes and piezo sensors.
 */
//#define PROBING_HEATERS_OFF       // Turn heaters off when probing
//#define PROBING_FANS_OFF          // Turn fans off when probing
//#define DELAY_BEFORE_PROBING 200  // (ms) To prevent vibrations from triggering piezo sensors

// A probe that is deployed and stowed with a solenoid pin (SOL1_PIN)
//#define SOLENOID_PROBE

// A sled-mounted probe like those designed by Charles Bell.
//#define Z_PROBE_SLED
//#define SLED_DOCKING_OFFSET 5  // The extra distance the X axis must travel to pickup the sled. 0 should be fine but you can push it further if you'd like.

//
// For Z_PROBE_ALLEN_KEY see the Delta example configurations.
//

/**
 *   Z Probe to nozzle (X,Y) offset, relative to (0, 0).
 *   X and Y offsets must be integers.
 *
 *   In the following example the X and Y offsets are both positive:
 *   #define X_PROBE_OFFSET_FROM_EXTRUDER 10
 *   #define Y_PROBE_OFFSET_FROM_EXTRUDER 10
 *
 *      +-- BACK ---+
 *      |           |
 *    L |    (+) P  | R <-- probe (20,20)
 *    E |           | I
 *    F | (-) N (+) | G <-- nozzle (10,10)
 *    T |           | H
 *      |    (-)    | T
 *      |           |
 *      O-- FRONT --+
 *    (0,0)
 */
#define X_PROBE_OFFSET_FROM_EXTRUDER SENSOR_RIGHT - SENSOR_LEFT  // X offset: -left  +right  [of the nozzle]
#define Y_PROBE_OFFSET_FROM_EXTRUDER SENSOR_BEHIND - SENSOR_FRONT // Y offset: -front +behind [the nozzle]
#define Z_PROBE_OFFSET_FROM_EXTRUDER 0   // Z offset: -below +above  [the nozzle]

// Certain types of probes need to stay away from edges
#define MIN_PROBE_EDGE 0

// X and Y axis travel speed (mm/m) between probes
#define XY_PROBE_SPEED 13500

// Speed for the first approach when double-probing (MULTIPLE_PROBING == 2)
#define Z_PROBE_SPEED_FAST HOMING_FEEDRATE_Z

// Speed for the "accurate" probe of each point
#define Z_PROBE_SPEED_SLOW (Z_PROBE_SPEED_FAST / 3)

// The number of probes to perform at each point.
//   Set to 2 for a fast/slow probe, using the second probe result.
//   Set to 3 or more for slow probes, averaging the results.
#define MULTIPLE_PROBING 2

/**
 * Z probes require clearance when deploying, stowing, and moving between
 * probe points to avoid hitting the bed and other hardware.
 * Servo-mounted probes require extra space for the arm to rotate.
 * Inductive probes need space to keep from triggering early.
 *
 * Use these settings to specify the distance (mm) to raise the probe (or
 * lower the bed). The values set here apply over and above any (negative)
 * probe Z Offset set with Z_PROBE_OFFSET_FROM_EXTRUDER, M851, or the LCD.
 * Only integer values >= 1 are valid here.
 *
 * Example: `M851 Z-5` with a CLEARANCE of 4  =>  9mm from bed to nozzle.
 *     But: `M851 Z+1` with a CLEARANCE of 2  =>  2mm from bed to nozzle.
 */
#define Z_CLEARANCE_DEPLOY_PROBE    Z_HOMING_HEIGHT // Z Clearance for Deploy/Stow
#define Z_CLEARANCE_BETWEEN_PROBES  Z_HOMING_HEIGHT // Z Clearance between probe points
#define Z_AFTER_PROBING           	Z_HOMING_HEIGHT // Z position after probing is done

// For M851 give a range for adjusting the Z probe offset
#define Z_PROBE_OFFSET_RANGE_MIN -20
#define Z_PROBE_OFFSET_RANGE_MAX 20

// Enable the M48 repeatability test to test probe accuracy
#if (ENABLED(BLTOUCH) || ENABLED(SN04) || ENABLED(INDUCTIVE_NC) || ENABLED(INDUCTIVE_NO) || ENABLED(SERVO_PROBE)) && DISABLED(MANUAL)
  #define Z_MIN_PROBE_REPEATABILITY_TEST
#endif

// For Inverting Stepper Enable Pins (Active Low) use 0, Non Inverting (Active High) use 1
// :{ 0:'Low', 1:'High' }
#define X_ENABLE_ON 0
#define Y_ENABLE_ON 0
#define Z_ENABLE_ON 0
#define E_ENABLE_ON 0 // For all extruders

// Disables axis stepper immediately when it's not being used.
// WARNING: When motors turn off there is a chance of losing position accuracy!
#define DISABLE_X false
#define DISABLE_Y false
#define DISABLE_Z false
// Warn on display about possibly reduced accuracy
//#define DISABLE_REDUCED_ACCURACY_WARNING

// @section extruder

#define DISABLE_E false // For all extruders
#define DISABLE_INACTIVE_EXTRUDER true // Keep only the active extruder enabled.

// @section machine

// Invert the stepper direction. Change (or reverse the motor connector) if an axis goes the wrong way.
#if ENABLED(CHANGE_X_DIRECTION)
  #define INVERT_X_DIR true
#else
  #define INVERT_X_DIR false
#endif
#if ENABLED(CHANGE_Y_DIRECTION)
  #define INVERT_Y_DIR true
#else
  #define INVERT_Y_DIR false
#endif
#if ENABLED(CHANGE_Z_DIRECTION)
  #define INVERT_Z_DIR true
#else
  #define INVERT_Z_DIR false
#endif

// Enable this option for Toshiba stepper drivers
//#define CONFIG_STEPPERS_TOSHIBA

// @section extruder

// For direct drive extruder v9 set to true, for geared extruder set to false.
#if ENABLED(CHANGE_E0_DIRECTION)
  #define INVERT_E0_DIR true
#else
  #define INVERT_E0_DIR false
#endif
#if ENABLED(CHANGE_E1_DIRECTION)
  #define INVERT_E1_DIR true
#else
  #define INVERT_E1_DIR false
#endif
#define INVERT_E2_DIR false
#define INVERT_E3_DIR false
#define INVERT_E4_DIR false

// @section homing

//#define NO_MOTION_BEFORE_HOMING  // Inhibit movement until all axes have been homed

//#define UNKNOWN_Z_NO_RAISE // Don't raise Z (lower the bed) if Z is "unknown." For beds that fall when Z is powered off.

//#define Z_HOMING_HEIGHT 4  // (in mm) Minimal z height before homing (G28) for Z clearance above the bed, clamps, ...
                             // Be sure you have this distance over your Z_MAX_POS in case.

// Direction of endstops when homing; 1=MAX, -1=MIN
// :[-1,1]
#define X_HOME_DIR -1
#define Y_HOME_DIR -1
#define Z_HOME_DIR -1

// @section machine

// The size of the print bed
#define X_BED_SIZE 200
#if ENABLED(LARGE_BED)
  #define Y_BED_SIZE 280
#else
  #define Y_BED_SIZE 200
#endif

// Travel limits (mm) after homing, corresponding to endstop positions.
#define X_MIN_POS 0 - XTRA_BED_LEFT
#define Y_MIN_POS 0 - XTRA_BED_BACK
#define Z_MIN_POS 0
#define X_MAX_POS X_BED_SIZE + XTRA_BED_RIGHT
#define Y_MAX_POS Y_BED_SIZE + XTRA_BED_FRONT
#define Z_MAX_POS 200

/**
 * Software Endstops
 *
 * - Prevent moves outside the set machine bounds.
 * - Individual axes can be disabled, if desired.
 * - X and Y only apply to Cartesian robots.
 * - Use 'M211' to set software endstops on/off or report current state
 */

// Min software endstops constrain movement within minimum coordinate bounds
#define MIN_SOFTWARE_ENDSTOPS
#if ENABLED(MIN_SOFTWARE_ENDSTOPS)
  #define MIN_SOFTWARE_ENDSTOP_X
  #define MIN_SOFTWARE_ENDSTOP_Y
  #define MIN_SOFTWARE_ENDSTOP_Z
#endif

// Max software endstops constrain movement within maximum coordinate bounds
#define MAX_SOFTWARE_ENDSTOPS
#if ENABLED(MAX_SOFTWARE_ENDSTOPS)
  #define MAX_SOFTWARE_ENDSTOP_X
  #define MAX_SOFTWARE_ENDSTOP_Y
  #define MAX_SOFTWARE_ENDSTOP_Z
#endif

/**
 * Filament Runout Sensors
 * Mechanical or opto endstops are used to check for the presence of filament.
 *
 * RAMPS-based boards use SERVO3_PIN for the first runout sensor.
 * For other boards you may need to define FIL_RUNOUT_PIN, FIL_RUNOUT2_PIN, etc.
 * By default the firmware assumes HIGH=FILAMENT PRESENT.
 */
//#define FILAMENT_RUNOUT_SENSOR
#if ENABLED(FILAMENT_RUNOUT_SENSOR)
  #define NUM_RUNOUT_SENSORS   1     // Number of sensors, up to one per extruder. Define a FIL_RUNOUT#_PIN for each.
  #define FIL_RUNOUT_INVERTING false // set to true to invert the logic of the sensor.
  #define FIL_RUNOUT_PULLUP          // Use internal pullup for filament runout pins.
  //#define FIL_RUNOUT_PULLDOWN      // Use internal pulldown for filament runout pins.
  #define FILAMENT_RUNOUT_SCRIPT "M600"
#endif

//===========================================================================
//=============================== Bed Leveling ==============================
//===========================================================================
// @section calibrate

/**
 * Choose one of the options below to enable G29 Bed Leveling. The parameters
 * and behavior of G29 will change depending on your selection.
 *
 *  If using a Probe for Z Homing, enable Z_SAFE_HOMING also!
 *
 * - AUTO_BED_LEVELING_3POINT
 *   Probe 3 arbitrary points on the bed (that aren't collinear)
 *   You specify the XY coordinates of all 3 points.
 *   The result is a single tilted plane. Best for a flat bed.
 *
 * - AUTO_BED_LEVELING_LINEAR
 *   Probe several points in a grid.
 *   You specify the rectangle and the density of sample points.
 *   The result is a single tilted plane. Best for a flat bed.
 *
 * - AUTO_BED_LEVELING_BILINEAR
 *   Probe several points in a grid.
 *   You specify the rectangle and the density of sample points.
 *   The result is a mesh, best for large or uneven beds.
 *
 * - AUTO_BED_LEVELING_UBL (Unified Bed Leveling)
 *   A comprehensive bed leveling system combining the features and benefits
 *   of other systems. UBL also includes integrated Mesh Generation, Mesh
 *   Validation and Mesh Editing systems.
 *
 * - MESH_BED_LEVELING
 *   Probe a grid manually
 *   The result is a mesh, suitable for large or uneven beds. (See BILINEAR.)
 *   For machines without a probe, Mesh Bed Leveling provides a method to perform
 *   leveling in steps so you can manually adjust the Z height at each grid-point.
 *   With an LCD controller the process is guided step-by-step.
 */
#if ENABLED(TRIPOINT)
  #define AUTO_BED_LEVELING_3POINT
#elif ENABLED(LINEAR)
  #define AUTO_BED_LEVELING_LINEAR
#elif ENABLED(BILINEAR)
  #define AUTO_BED_LEVELING_BILINEAR
#elif ENABLED(UBL)
  #define AUTO_BED_LEVELING_UBL
#elif ENABLED(MANUAL)
  #define MESH_BED_LEVELING
#endif

/**
 * Added by Jim Brown for EasyConfig use. Does the math to set probe points determined by nozzle,
 * probe, and bed offsets.
 */
#if XTRA_BED_BACK > SENSOR_BEHIND
  #define PROBE_Y_FRONT BED_MARGIN + SENSOR_BEHIND - (XTRA_BED_BACK - (XTRA_BED_BACK - SENSOR_BEHIND))
#elif XTRA_BED_BACK > 0 && XTRA_BED_BACK <= SENSOR_BEHIND
  #define PROBE_Y_FRONT BED_MARGIN + SENSOR_BEHIND - XTRA_BED_BACK
#else
  #define PROBE_Y_FRONT BED_MARGIN + SENSOR_BEHIND
#endif
#if XTRA_BED_FRONT > SENSOR_FRONT
  #define PROBE_Y_BACK Y_BED_SIZE - BED_MARGIN - SENSOR_FRONT + XTRA_BED_FRONT - (XTRA_BED_FRONT - SENSOR_FRONT)
#elif XTRA_BED_FRONT > 0 && XTRA_BED_FRONT <= SENSOR_FRONT
  #define PROBE_Y_BACK Y_BED_SIZE - BED_MARGIN - SENSOR_FRONT + XTRA_BED_FRONT
#else
  #define PROBE_Y_BACK Y_BED_SIZE - BED_MARGIN - SENSOR_FRONT
#endif
#if XTRA_BED_LEFT > SENSOR_RIGHT
  #define PROBE_X_LEFT BED_MARGIN + SENSOR_RIGHT - (XTRA_BED_LEFT - (XTRA_BED_LEFT - SENSOR_RIGHT))
#elif XTRA_BED_LEFT > 0 && XTRA_BED_LEFT <= SENSOR_RIGHT
  #define PROBE_X_LEFT BED_MARGIN + SENSOR_RIGHT - XTRA_BED_LEFT
#else
  #define PROBE_X_LEFT BED_MARGIN + SENSOR_RIGHT
#endif
#if XTRA_BED_RIGHT > SENSOR_LEFT
  #define PROBE_X_RIGHT X_BED_SIZE - BED_MARGIN - SENSOR_LEFT + (XTRA_BED_RIGHT - (XTRA_BED_RIGHT - SENSOR_LEFT))
#elif XTRA_BED_RIGHT > 0 && XTRA_BED_RIGHT <= SENSOR_LEFT
  #define PROBE_X_RIGHT X_BED_SIZE - BED_MARGIN - SENSOR_LEFT + XTRA_BED_RIGHT
#else
  #define PROBE_X_RIGHT X_BED_SIZE - BED_MARGIN - SENSOR_LEFT
#endif
#define PROBE_X_MIDDLE (X_BED_SIZE / 2)

/**
 * Normally G28 leaves leveling disabled on completion. Enable
 * this option to have G28 restore the prior leveling state.
 */
#define RESTORE_LEVELING_AFTER_G28

/**
 * Enable detailed logging of G28, G29, M48, etc.
 * Turn on with the command 'M111 S32'.
 * NOTE: Requires a lot of PROGMEM!
 */
//#define DEBUG_LEVELING_FEATURE

#if ENABLED(MESH_BED_LEVELING) || ENABLED(AUTO_BED_LEVELING_BILINEAR) || ENABLED(AUTO_BED_LEVELING_UBL)
  // Gradually reduce leveling correction until a set height is reached,
  // at which point movement will be level to the machine's XY plane.
  // The height can be set with M420 Z<height>
  #define ENABLE_LEVELING_FADE_HEIGHT

  // For Cartesian machines, instead of dividing moves on mesh boundaries,
  // split up moves into short segments like a Delta. This follows the
  // contours of the bed more closely than edge-to-edge straight moves.
  #define SEGMENT_LEVELED_MOVES
  #define LEVELED_SEGMENT_LENGTH 5.0 // (mm) Length of all segments (except the last one)

  /**
   * Enable the G26 Mesh Validation Pattern tool.
   */
  #define G26_MESH_VALIDATION
  #if ENABLED(G26_MESH_VALIDATION)
    #define MESH_TEST_NOZZLE_SIZE    0.4  // (mm) Diameter of primary nozzle.
    #define MESH_TEST_LAYER_HEIGHT   0.2  // (mm) Default layer height for the G26 Mesh Validation Tool.
    #define MESH_TEST_HOTEND_TEMP  205.0  // (°C) Default nozzle temperature for the G26 Mesh Validation Tool.
    #define MESH_TEST_BED_TEMP      60.0  // (°C) Default bed temperature for the G26 Mesh Validation Tool.
  #endif

#endif

#if ENABLED(AUTO_BED_LEVELING_LINEAR) || ENABLED(AUTO_BED_LEVELING_BILINEAR)

  // Set the number of grid points per dimension.
  #define GRID_MAX_POINTS_X GRID_POINTS
  #define GRID_MAX_POINTS_Y GRID_MAX_POINTS_X

  // Set the boundaries for probing (where the probe can reach).
  #define LEFT_PROBE_BED_POSITION PROBE_X_LEFT
  #define RIGHT_PROBE_BED_POSITION PROBE_X_RIGHT
  #define FRONT_PROBE_BED_POSITION PROBE_Y_FRONT
  #define BACK_PROBE_BED_POSITION PROBE_Y_BACK

  // Probe along the Y axis, advancing X after each column
  //#define PROBE_Y_FIRST

  #if ENABLED(AUTO_BED_LEVELING_BILINEAR)

    // Beyond the probed grid, continue the implied tilt?
    // Default is to maintain the height of the nearest edge.
    //#define EXTRAPOLATE_BEYOND_GRID

    //
    // Experimental Subdivision of the grid by Catmull-Rom method.
    // Synthesizes intermediate points to produce a more detailed mesh.
    //
    //#define ABL_BILINEAR_SUBDIVISION
    #if ENABLED(ABL_BILINEAR_SUBDIVISION)
      // Number of subdivisions between probe points
      #define BILINEAR_SUBDIVISIONS 3
    #endif

  #endif

#elif ENABLED(AUTO_BED_LEVELING_UBL)

  //===========================================================================
  //========================= Unified Bed Leveling ============================
  //===========================================================================

  //#define MESH_EDIT_GFX_OVERLAY   // Display a graphics overlay while editing the mesh

  #define MESH_INSET BED_MARGIN     // Set Mesh bounds as an inset region of the bed
  #define GRID_MAX_POINTS_X GRID_POINTS      // Don't use more than 15 points per axis, implementation limited.
  #define GRID_MAX_POINTS_Y GRID_MAX_POINTS_X

  #define UBL_MESH_EDIT_MOVES_Z     // Sophisticated users prefer no movement of nozzle
  #define UBL_SAVE_ACTIVE_ON_M500   // Save the currently active mesh in the current slot on M500

  //#define UBL_Z_RAISE_WHEN_OFF_MESH 2.5 // When the nozzle is off the mesh, this value is used
                                          // as the Z-Height correction value.

#elif ENABLED(MESH_BED_LEVELING)

  //===========================================================================
  //=================================== Mesh ==================================
  //===========================================================================

  #define MESH_INSET BED_MARGIN  // Set Mesh bounds as an inset region of the bed
  #define GRID_MAX_POINTS_X GRID_POINTS    // Don't use more than 7 points per axis, implementation limited.
  #define GRID_MAX_POINTS_Y GRID_MAX_POINTS_X

  //#define MESH_G28_REST_ORIGIN // After homing all axes ('G28' or 'G28 XYZ') rest Z at Z_MIN_POS

#endif // BED_LEVELING

/**
 * Points to probe for all 3-point Leveling procedures.
 * Override if the automatically selected points are inadequate.
 */
#if ENABLED(AUTO_BED_LEVELING_3POINT) || ENABLED(AUTO_BED_LEVELING_UBL)
  #define PROBE_PT_1_X PROBE_X_LEFT // Probing points for 3-Point leveling of the mesh
  #define PROBE_PT_1_Y PROBE_Y_FRONT
  #define PROBE_PT_2_X PROBE_X_RIGHT
  #define PROBE_PT_2_Y PROBE_Y_FRONT
  #define PROBE_PT_3_X PROBE_X_MIDDLE
  #define PROBE_PT_3_Y PROBE_Y_BACK
#endif

/**
 * Use the LCD controller for bed leveling
 * Requires MESH_BED_LEVELING or PROBE_MANUALLY
 */
#if DISABLED(BLTOUCH) && DISABLED(SN04) && DISABLED(INDUCTIVE_NC) && DISABLED(INDUCTIVE_NO) && DISABLED(SERVO_PROBE) && ENABLED(MANUAL)
  #define LCD_BED_LEVELING
#endif

#if ENABLED(LCD_BED_LEVELING)
  #define MBL_Z_STEP 0.025    // Step size while manually probing Z axis.
  #define LCD_PROBE_Z_RANGE 4 // Z Range centered on Z_MIN_POS for LCD Z adjustment
#endif

// Add a menu item to move between bed corners for manual bed adjustment
//#define LEVEL_BED_CORNERS

/**
 * Commands to execute at the end of G29 probing.
 * Useful to retract or move the Z probe out of the way.
 */
//#define Z_PROBE_END_SCRIPT "G1 Z10 F12000\nG1 X15 Y330\nG1 Z0.5\nG1 Z10"


// @section homing

// The center of the bed is at (X=0, Y=0)
//#define BED_CENTER_AT_0_0

// Manually set the home position. Leave these undefined for automatic settings.
// For DELTA this is the top-center of the Cartesian print volume.
#define MANUAL_X_HOME_POS NOZZLE_X
#define MANUAL_Y_HOME_POS NOZZLE_Y
//#define MANUAL_Z_HOME_POS 0 // Distance between the nozzle to printbed after homing

// Use "Z Safe Homing" to avoid homing with a Z probe outside the bed area.
//
// With this feature enabled:
//
// - Allow Z homing only after X and Y homing AND stepper drivers still enabled.
// - If stepper drivers time out, it will need X and Y homing again before Z homing.
// - Move the Z probe (or nozzle) to a defined XY point before Z Homing when homing all axes (G28).
// - Prevent Z homing when the Z probe is outside bed area.
//
#if ENABLED(BLTOUCH) || ENABLED(SN04) || ENABLED(INDUCTIVE_NC) || ENABLED(INDUCTIVE_NO) || ENABLED(SERVO_PROBE)
  #define Z_SAFE_HOMING
#endif

#if ENABLED(Z_SAFE_HOMING)
  #define Z_SAFE_HOMING_X_POINT ((X_BED_SIZE) / 2)    // X point for Z homing when homing all axes (G28).
  #define Z_SAFE_HOMING_Y_POINT ((Y_BED_SIZE) / 2)    // Y point for Z homing when homing all axes (G28).
#endif

// Homing speeds (mm/m)
#define HOMING_FEEDRATE_XY (50*60)
#define HOMING_FEEDRATE_Z  (7*60)

// @section calibrate

/**
 * Bed Skew Compensation
 *
 * This feature corrects for misalignment in the XYZ axes.
 *
 * Take the following steps to get the bed skew in the XY plane:
 *  1. Print a test square (e.g., https://www.thingiverse.com/thing:2563185)
 *  2. For XY_DIAG_AC measure the diagonal A to C
 *  3. For XY_DIAG_BD measure the diagonal B to D
 *  4. For XY_SIDE_AD measure the edge A to D
 *
 * Marlin automatically computes skew factors from these measurements.
 * Skew factors may also be computed and set manually:
 *
 *  - Compute AB     : SQRT(2*AC*AC+2*BD*BD-4*AD*AD)/2
 *  - XY_SKEW_FACTOR : TAN(PI/2-ACOS((AC*AC-AB*AB-AD*AD)/(2*AB*AD)))
 *
 * If desired, follow the same procedure for XZ and YZ.
 * Use these diagrams for reference:
 *
 *    Y                     Z                     Z
 *    ^     B-------C       ^     B-------C       ^     B-------C
 *    |    /       /        |    /       /        |    /       /
 *    |   /       /         |   /       /         |   /       /
 *    |  A-------D          |  A-------D          |  A-------D
 *    +-------------->X     +-------------->X     +-------------->Y
 *     XY_SKEW_FACTOR        XZ_SKEW_FACTOR        YZ_SKEW_FACTOR
 */
//#define SKEW_CORRECTION

#if ENABLED(SKEW_CORRECTION)
  // Input all length measurements here:
  #define XY_DIAG_AC 282.8427124746
  #define XY_DIAG_BD 282.8427124746
  #define XY_SIDE_AD 200

  // Or, set the default skew factors directly here
  // to override the above measurements:
  #define XY_SKEW_FACTOR 0.0

  //#define SKEW_CORRECTION_FOR_Z
  #if ENABLED(SKEW_CORRECTION_FOR_Z)
    #define XZ_DIAG_AC 282.8427124746
    #define XZ_DIAG_BD 282.8427124746
    #define YZ_DIAG_AC 282.8427124746
    #define YZ_DIAG_BD 282.8427124746
    #define YZ_SIDE_AD 200
    #define XZ_SKEW_FACTOR 0.0
    #define YZ_SKEW_FACTOR 0.0
  #endif

  // Enable this option for M852 to set skew at runtime
  //#define SKEW_CORRECTION_GCODE
#endif

//=============================================================================
//============================= Additional Features ===========================
//=============================================================================

// @section extras

//
// EEPROM
//
// The microcontroller can store settings in the EEPROM, e.g. max velocity...
// M500 - stores parameters in EEPROM
// M501 - reads parameters from EEPROM (if you need reset them after you changed them temporarily).
// M502 - reverts to the default "factory settings".  You still need to store them in EEPROM afterwards if you want to.
//
#define EEPROM_SETTINGS // Enable for M500 and M501 commands
//#define DISABLE_M503    // Saves ~2700 bytes of PROGMEM. Disable for release!
#define EEPROM_CHITCHAT   // Give feedback on EEPROM commands. Disable to save PROGMEM.

//
// Host Keepalive
//
// When enabled Marlin will send a busy status message to the host
// every couple of seconds when it can't accept commands.
//
//#define HOST_KEEPALIVE_FEATURE        // Disable this if your host doesn't like keepalive messages
#define DEFAULT_KEEPALIVE_INTERVAL 2  // Number of seconds between "busy" messages. Set with M113.
#define BUSY_WHILE_HEATING            // Some hosts require "busy" messages even during heating

//
// M100 Free Memory Watcher
//
//#define M100_FREE_MEMORY_WATCHER    // Add M100 (Free Memory Watcher) to debug memory usage

//
// G20/G21 Inch mode support
//
//#define INCH_MODE_SUPPORT

//
// M149 Set temperature units support
//
//#define TEMPERATURE_UNITS_SUPPORT

// @section temperature

// Preheat Constants
#define PREHEAT_1_TEMP_HOTEND   Hot_PLA // PLA
#define PREHEAT_1_TEMP_BED      Bed_PLA
#define PREHEAT_1_FAN_SPEED     0 // Value from 0 to 255

#define PREHEAT_2_TEMP_HOTEND   Hot_ABS  // ABS
#define PREHEAT_2_TEMP_BED      Bed_ABS
#define PREHEAT_2_FAN_SPEED     0 // Value from 0 to 255

#define PREHEAT_3_TEMP_HOTEND   Hot_PETG  // PETG
#define PREHEAT_3_TEMP_BED      Bed_PETG
#define PREHEAT_3_FAN_SPEED     0 // Value from 0 to 255

/**
 * Nozzle Park
 *
 * Park the nozzle at the given XYZ position on idle or G27.
 *
 * The "P" parameter controls the action applied to the Z axis:
 *
 *    P0  (Default) If Z is below park Z raise the nozzle.
 *    P1  Raise the nozzle always to Z-park height.
 *    P2  Raise the nozzle by Z-park amount, limited to Z_MAX_POS.
 */
#define NOZZLE_PARK_FEATURE

#if ENABLED(NOZZLE_PARK_FEATURE)
  // Specify a park position as { X, Y, Z }
  #define NOZZLE_PARK_POINT { (X_MIN_POS + 10), (Y_MAX_POS - 10), 5 }
  #define NOZZLE_PARK_XY_FEEDRATE 100   // X and Y axes feedrate in mm/s (also used for delta printers Z axis)
  #define NOZZLE_PARK_Z_FEEDRATE 5      // Z axis feedrate in mm/s (not used for delta printers)
#endif

/**
 * Clean Nozzle Feature -- EXPERIMENTAL
 *
 * Adds the G12 command to perform a nozzle cleaning process.
 *
 * Parameters:
 *   P  Pattern
 *   S  Strokes / Repetitions
 *   T  Triangles (P1 only)
 *
 * Patterns:
 *   P0  Straight line (default). This process requires a sponge type material
 *       at a fixed bed location. "S" specifies strokes (i.e. back-forth motions)
 *       between the start / end points.
 *
 *   P1  Zig-zag pattern between (X0, Y0) and (X1, Y1), "T" specifies the
 *       number of zig-zag triangles to do. "S" defines the number of strokes.
 *       Zig-zags are done in whichever is the narrower dimension.
 *       For example, "G12 P1 S1 T3" will execute:
 *
 *          --
 *         |  (X0, Y1) |     /\        /\        /\     | (X1, Y1)
 *         |           |    /  \      /  \      /  \    |
 *       A |           |   /    \    /    \    /    \   |
 *         |           |  /      \  /      \  /      \  |
 *         |  (X0, Y0) | /        \/        \/        \ | (X1, Y0)
 *          --         +--------------------------------+
 *                       |________|_________|_________|
 *                           T1        T2        T3
 *
 *   P2  Circular pattern with middle at NOZZLE_CLEAN_CIRCLE_MIDDLE.
 *       "R" specifies the radius. "S" specifies the stroke count.
 *       Before starting, the nozzle moves to NOZZLE_CLEAN_START_POINT.
 *
 *   Caveats: The ending Z should be the same as starting Z.
 * Attention: EXPERIMENTAL. G-code arguments may change.
 *
 */
//#define NOZZLE_CLEAN_FEATURE

#if ENABLED(NOZZLE_CLEAN_FEATURE)
  // Default number of pattern repetitions
  #define NOZZLE_CLEAN_STROKES  12

  // Default number of triangles
  #define NOZZLE_CLEAN_TRIANGLES  3

  // Specify positions as { X, Y, Z }
  #define NOZZLE_CLEAN_START_POINT { 30, 30, (Z_MIN_POS + 1)}
  #define NOZZLE_CLEAN_END_POINT   {100, 60, (Z_MIN_POS + 1)}

  // Circular pattern radius
  #define NOZZLE_CLEAN_CIRCLE_RADIUS 6.5
  // Circular pattern circle fragments number
  #define NOZZLE_CLEAN_CIRCLE_FN 10
  // Middle point of circle
  #define NOZZLE_CLEAN_CIRCLE_MIDDLE NOZZLE_CLEAN_START_POINT

  // Moves the nozzle to the initial position
  #define NOZZLE_CLEAN_GOBACK
#endif

/**
 * Print Job Timer
 *
 * Automatically start and stop the print job timer on M104/M109/M190.
 *
 *   M104 (hotend, no wait) - high temp = none,        low temp = stop timer
 *   M109 (hotend, wait)    - high temp = start timer, low temp = stop timer
 *   M190 (bed, wait)       - high temp = start timer, low temp = none
 *
 * The timer can also be controlled with the following commands:
 *
 *   M75 - Start the print job timer
 *   M76 - Pause the print job timer
 *   M77 - Stop the print job timer
 */
#define PRINTJOB_TIMER_AUTOSTART

/**
 * Print Counter
 *
 * Track statistical data such as:
 *
 *  - Total print jobs
 *  - Total successful print jobs
 *  - Total failed print jobs
 *  - Total time printing
 *
 * View the current statistics with M78.
 */
#define PRINTCOUNTER

//=============================================================================
//============================= LCD and SD support ============================
//=============================================================================

// @section lcd

/**
 * LCD LANGUAGE
 *
 * Select the language to display on the LCD. These languages are available:
 *
 *    en, an, bg, ca, cn, cz, cz_utf8, de, el, el-gr, es, es_utf8, eu, fi, fr, fr_utf8,
 *    gl, hr, it, kana, kana_utf8, nl, pl, pt, pt_utf8, pt-br, pt-br_utf8, ru, sk_utf8,
 *    tr, uk, zh_CN, zh_TW, test
 *
 * :{ 'en':'English', 'an':'Aragonese', 'bg':'Bulgarian', 'ca':'Catalan', 'cn':'Chinese', 'cz':'Czech', 'cz_utf8':'Czech (UTF8)', 'de':'German', 'el':'Greek', 'el-gr':'Greek (Greece)', 'es':'Spanish', 'es_utf8':'Spanish (UTF8)', 'eu':'Basque-Euskera', 'fi':'Finnish', 'fr':'French', 'fr_utf8':'French (UTF8)', 'gl':'Galician', 'hr':'Croatian', 'it':'Italian', 'kana':'Japanese', 'kana_utf8':'Japanese (UTF8)', 'nl':'Dutch', 'pl':'Polish', 'pt':'Portuguese', 'pt-br':'Portuguese (Brazilian)', 'pt-br_utf8':'Portuguese (Brazilian UTF8)', 'pt_utf8':'Portuguese (UTF8)', 'ru':'Russian', 'sk_utf8':'Slovak (UTF8)', 'tr':'Turkish', 'uk':'Ukrainian', 'zh_CN':'Chinese (Simplified)', 'zh_TW':'Chinese (Taiwan)', test':'TEST' }
 */
#define LCD_LANGUAGE en

/**
 * LCD Character Set
 *
 * Note: This option is NOT applicable to Graphical Displays.
 *
 * All character-based LCDs provide ASCII plus one of these
 * language extensions:
 *
 *  - JAPANESE ... the most common
 *  - WESTERN  ... with more accented characters
 *  - CYRILLIC ... for the Russian language
 *
 * To determine the language extension installed on your controller:
 *
 *  - Compile and upload with LCD_LANGUAGE set to 'test'
 *  - Click the controller to view the LCD menu
 *  - The LCD will display Japanese, Western, or Cyrillic text
 *
 * See http://marlinfw.org/docs/development/lcd_language.html
 *
 * :['JAPANESE', 'WESTERN', 'CYRILLIC']
 */
#define DISPLAY_CHARSET_HD44780 JAPANESE

/**
 * LCD TYPE
 *
 * Enable ULTRA_LCD for a 16x2, 16x4, 20x2, or 20x4 character-based LCD.
 * Enable DOGLCD for a 128x64 (ST7565R) Full Graphical Display.
 * (These options will be enabled automatically for most displays.)
 *
 * IMPORTANT: The U8glib library is required for Full Graphic Display!
 *            https://github.com/olikraus/U8glib_Arduino
 */
//#define ULTRA_LCD   // Character based
//#define DOGLCD      // Full graphics display

/**
 * SD CARD
 *
 * SD Card support is disabled by default. If your controller has an SD slot,
 * you must uncomment the following option or it won't work.
 *
 */
//#define SDSUPPORT

/**
 * SD CARD: SPI SPEED
 *
 * Enable one of the following items for a slower SPI transfer speed.
 * This may be required to resolve "volume init" errors.
 */
//#define SPI_SPEED SPI_HALF_SPEED
//#define SPI_SPEED SPI_QUARTER_SPEED
//#define SPI_SPEED SPI_EIGHTH_SPEED

/**
 * SD CARD: ENABLE CRC
 *
 * Use CRC checks and retries on the SD communication.
 */
//#define SD_CHECK_AND_RETRY

//
// ENCODER SETTINGS
//
// This option overrides the default number of encoder pulses needed to
// produce one step. Should be increased for high-resolution encoders.
//
#define ENCODER_PULSES_PER_STEP 4

//
// Use this option to override the number of step signals required to
// move between next/prev menu items.
//
//#define ENCODER_STEPS_PER_MENU_ITEM 1

/**
 * Encoder Direction Options
 *
 * Test your encoder's behavior first with both options disabled.
 *
 *  Reversed Value Edit and Menu Nav? Enable REVERSE_ENCODER_DIRECTION.
 *  Reversed Menu Navigation only?    Enable REVERSE_MENU_DIRECTION.
 *  Reversed Value Editing only?      Enable BOTH options.
 */

//
// This option reverses the encoder direction everywhere.
//
//  Set this option if CLOCKWISE causes values to DECREASE
//
#define REVERSE_ENCODER_DIRECTION

//
// This option reverses the encoder direction for navigating LCD menus.
//
//  If CLOCKWISE normally moves DOWN this makes it go UP.
//  If CLOCKWISE normally moves UP this makes it go DOWN.
//
//#define REVERSE_MENU_DIRECTION

//
// Individual Axis Homing
//
// Add individual axis homing items (Home X, Home Y, and Home Z) to the LCD menu.
//
#define INDIVIDUAL_AXIS_HOMING_MENU

//
// SPEAKER/BUZZER
//
// If you have a speaker that can produce tones, enable it here.
// By default Marlin assumes you have a buzzer with a fixed frequency.
//
#define SPEAKER

//
// The duration and frequency for the UI feedback sound.
// Set these to 0 to disable audio feedback in the LCD menus.
//
// Note: Test audio output with the G-Code:
//  M300 S<frequency Hz> P<duration ms>
//
#define LCD_FEEDBACK_FREQUENCY_DURATION_MS 10
#define LCD_FEEDBACK_FREQUENCY_HZ 500

//
// CONTROLLER TYPE: Standard
//
// Marlin supports a wide variety of controllers.
// Enable one of the following options to specify your controller.
//

//
// Original RADDS LCD Display+Encoder+SDCardReader
// http://doku.radds.org/dokumentation/lcd-display/
//
//#define RADDS_DISPLAY

//
// ULTIMAKER Controller.
//
//#define ULTIMAKERCONTROLLER

//
// ULTIPANEL as seen on Thingiverse.
//
//#define ULTIPANEL

//
// PanelOne from T3P3 (via RAMPS 1.4 AUX2/AUX3)
// http://reprap.org/wiki/PanelOne
//
//#define PANEL_ONE

//
// MaKr3d Makr-Panel with graphic controller and SD support.
// http://reprap.org/wiki/MaKr3d_MaKrPanel
//
//#define MAKRPANEL

//
// ReprapWorld Graphical LCD
// https://reprapworld.com/?products_details&products_id/1218
//
//#define REPRAPWORLD_GRAPHICAL_LCD

//
// Activate one of these if you have a Panucatt Devices
// Viki 2.0 or mini Viki with Graphic LCD
// http://panucatt.com
//
//#define VIKI2
//#define miniVIKI

//
// Adafruit ST7565 Full Graphic Controller.
// https://github.com/eboston/Adafruit-ST7565-Full-Graphic-Controller/
//
//#define ELB_FULL_GRAPHIC_CONTROLLER

//
// RepRapDiscount Smart Controller.
// http://reprap.org/wiki/RepRapDiscount_Smart_Controller
//
// Note: Usually sold with a white PCB.
//
#if DISABLED(FULL_GRAPHIC_SMART)
  #define REPRAP_DISCOUNT_SMART_CONTROLLER
#endif

//
// GADGETS3D G3D LCD/SD Controller
// http://reprap.org/wiki/RAMPS_1.3/1.4_GADGETS3D_Shield_with_Panel
//
// Note: Usually sold with a blue PCB.
//
//#define G3D_PANEL

//
// RepRapDiscount FULL GRAPHIC Smart Controller
// http://reprap.org/wiki/RepRapDiscount_Full_Graphic_Smart_Controller
//
#if ENABLED(FULL_GRAPHIC_SMART)
  #define REPRAP_DISCOUNT_FULL_GRAPHIC_SMART_CONTROLLER
#endif

//
// MakerLab Mini Panel with graphic
// controller and SD support - http://reprap.org/wiki/Mini_panel
//
//#define MINIPANEL

//
// RepRapWorld REPRAPWORLD_KEYPAD v1.1
// http://reprapworld.com/?products_details&products_id=202&cPath=1591_1626
//
// REPRAPWORLD_KEYPAD_MOVE_STEP sets how much should the robot move when a key
// is pressed, a value of 10.0 means 10mm per click.
//
//#define REPRAPWORLD_KEYPAD
//#define REPRAPWORLD_KEYPAD_MOVE_STEP 1.0

//
// RigidBot Panel V1.0
// http://www.inventapart.com/
//
//#define RIGIDBOT_PANEL

//
// BQ LCD Smart Controller shipped by
// default with the BQ Hephestos 2 and Witbox 2.
//
//#define BQ_LCD_SMART_CONTROLLER

//
// Cartesio UI
// http://mauk.cc/webshop/cartesio-shop/electronics/user-interface
//
//#define CARTESIO_UI

//
// ANET and Tronxy Controller supported displays.
//
//#define ZONESTAR_LCD            // Requires ADC_KEYPAD_PIN to be assigned to an analog pin.
                                  // This LCD is known to be susceptible to electrical interference
                                  // which scrambles the display.  Pressing any button clears it up.
                                  // This is a LCD2004 display with 5 analog buttons.

//#define ANET_FULL_GRAPHICS_LCD  // Anet 128x64 full graphics lcd with rotary encoder as used on Anet A6
                                  // A clone of the RepRapDiscount full graphics display but with
                                  // different pins/wiring (see pins_ANET_10.h).

//
// LCD for Melzi Card with Graphical LCD
//
//#define LCD_FOR_MELZI

//
// LCD for Malyan M200 printers.
// This requires SDSUPPORT to be enabled
//
//#define MALYAN_LCD

//
// CONTROLLER TYPE: I2C
//
// Note: These controllers require the installation of Arduino's LiquidCrystal_I2C
// library. For more info: https://github.com/kiyoshigawa/LiquidCrystal_I2C
//

//
// Elefu RA Board Control Panel
// http://www.elefu.com/index.php?route=product/product&product_id=53
//
//#define RA_CONTROL_PANEL

//
// Sainsmart (YwRobot) LCD Displays
//
// These require F.Malpartida's LiquidCrystal_I2C library
// https://bitbucket.org/fmalpartida/new-liquidcrystal/wiki/Home
//
//#define LCD_SAINSMART_I2C_1602
//#define LCD_SAINSMART_I2C_2004

//
// Generic LCM1602 LCD adapter
//
//#define LCM1602

//
// PANELOLU2 LCD with status LEDs,
// separate encoder and click inputs.
//
// Note: This controller requires Arduino's LiquidTWI2 library v1.2.3 or later.
// For more info: https://github.com/lincomatic/LiquidTWI2
//
// Note: The PANELOLU2 encoder click input can either be directly connected to
// a pin (if BTN_ENC defined to != -1) or read through I2C (when BTN_ENC == -1).
//
//#define LCD_I2C_PANELOLU2

//
// Panucatt VIKI LCD with status LEDs,
// integrated click & L/R/U/D buttons, separate encoder inputs.
//
//#define LCD_I2C_VIKI

//
// SSD1306 OLED full graphics generic display
//
//#define U8GLIB_SSD1306

//
// SAV OLEd LCD module support using either SSD1306 or SH1106 based LCD modules
//
//#define SAV_3DGLCD
#if ENABLED(SAV_3DGLCD)
  //#define U8GLIB_SSD1306
  #define U8GLIB_SH1106
#endif

//
// Original Ulticontroller from Ultimaker 2 printer with SSD1309 I2C display and encoder
// https://github.com/Ultimaker/Ultimaker2/tree/master/1249_Ulticontroller_Board_(x1)
//
//#define ULTI_CONTROLLER

//
// CONTROLLER TYPE: Shift register panels
//
// 2 wire Non-latching LCD SR from https://goo.gl/aJJ4sH
// LCD configuration: http://reprap.org/wiki/SAV_3D_LCD
//
//#define SAV_3DLCD

//
// TinyBoy2 128x64 OLED / Encoder Panel
//
//#define OLED_PANEL_TINYBOY2

//
// Makeboard 3D Printer Parts 3D Printer Mini Display 1602 Mini Controller
// https://www.aliexpress.com/item/Micromake-Makeboard-3D-Printer-Parts-3D-Printer-Mini-Display-1602-Mini-Controller-Compatible-with-Ramps-1/32765887917.html
//
//#define MAKEBOARD_MINI_2_LINE_DISPLAY_1602

//
// MKS MINI12864 with graphic controller and SD support
// http://reprap.org/wiki/MKS_MINI_12864
//
//#define MKS_MINI_12864

//
// Factory display for Creality CR-10
// https://www.aliexpress.com/item/Universal-LCD-12864-3D-Printer-Display-Screen-With-Encoder-For-CR-10-CR-7-Model/32833148327.html
//
// This is RAMPS-compatible using a single 10-pin connector.
// (For CR-10 owners who want to replace the Melzi Creality board but retain the display)
//
//#define CR10_STOCKDISPLAY

//
// MKS OLED 1.3" 128 × 64 FULL GRAPHICS CONTROLLER
// http://reprap.org/wiki/MKS_12864OLED
//
// Tiny, but very sharp OLED display
//
//#define MKS_12864OLED          // Uses the SH1106 controller (default)
//#define MKS_12864OLED_SSD1306  // Uses the SSD1306 controller

//
// AZSMZ 12864 LCD with SD
// https://www.aliexpress.com/store/product/3D-printer-smart-controller-SMART-RAMPS-OR-RAMPS-1-4-LCD-12864-LCD-control-panel-green/2179173_32213636460.html
//
//#define AZSMZ_12864

//
// Silvergate GLCD controller
// http://github.com/android444/Silvergate
//
//#define SILVER_GATE_GLCD_CONTROLLER

//=============================================================================
//=============================== Extra Features ==============================
//=============================================================================

// @section extras

// Increase the FAN PWM frequency. Removes the PWM noise but increases heating in the FET/Arduino
//#define FAST_PWM_FAN

// Use software PWM to drive the fan, as for the heaters. This uses a very low frequency
// which is not as annoying as with the hardware PWM. On the other hand, if this frequency
// is too low, you should also increment SOFT_PWM_SCALE.
#if ENABLED(SOFT_PWM)
  #define FAN_SOFT_PWM
#endif

// Incrementing this by 1 will double the software PWM frequency,
// affecting heaters, and the fan if FAN_SOFT_PWM is enabled.
// However, control resolution will be halved for each increment;
// at zero value, there are 128 effective control positions.
#define SOFT_PWM_SCALE 0

// If SOFT_PWM_SCALE is set to a value higher than 0, dithering can
// be used to mitigate the associated resolution loss. If enabled,
// some of the PWM cycles are stretched so on average the desired
// duty cycle is attained.
//#define SOFT_PWM_DITHER

// Temperature status LEDs that display the hotend and bed temperature.
// If all hotends, bed temperature, and target temperature are under 54C
// then the BLUE led is on. Otherwise the RED led is on. (1C hysteresis)
//#define TEMP_STAT_LEDS

// M240  Triggers a camera by emulating a Canon RC-1 Remote
// Data from: http://www.doc-diy.net/photo/rc-1_hacked/
//#define PHOTOGRAPH_PIN     23

// SkeinForge sends the wrong arc g-codes when using Arc Point as fillet procedure
//#define SF_ARC_FIX

// Support for the BariCUDA Paste Extruder
//#define BARICUDA

// Support for BlinkM/CyzRgb
//#define BLINKM

// Support for PCA9632 PWM LED driver
//#define PCA9632

/**
 * RGB LED / LED Strip Control
 *
 * Enable support for an RGB LED connected to 5V digital pins, or
 * an RGB Strip connected to MOSFETs controlled by digital pins.
 *
 * Adds the M150 command to set the LED (or LED strip) color.
 * If pins are PWM capable (e.g., 4, 5, 6, 11) then a range of
 * luminance values can be set from 0 to 255.
 * For Neopixel LED an overall brightness parameter is also available.
 *
 * *** CAUTION ***
 *  LED Strips require a MOFSET Chip between PWM lines and LEDs,
 *  as the Arduino cannot handle the current the LEDs will require.
 *  Failure to follow this precaution can destroy your Arduino!
 *  NOTE: A separate 5V power supply is required! The Neopixel LED needs
 *  more current than the Arduino 5V linear regulator can produce.
 * *** CAUTION ***
 *
 * LED Type. Enable only one of the following two options.
 *
 */
//#define RGB_LED
//#define RGBW_LED

#if ENABLED(RGB_LED) || ENABLED(RGBW_LED)
  #define RGB_LED_R_PIN 34
  #define RGB_LED_G_PIN 43
  #define RGB_LED_B_PIN 35
  #define RGB_LED_W_PIN -1
#endif

// Support for Adafruit Neopixel LED driver
//#define NEOPIXEL_LED
#if ENABLED(NEOPIXEL_LED)
  #define NEOPIXEL_TYPE   NEO_GRBW // NEO_GRBW / NEO_GRB - four/three channel driver type (defined in Adafruit_NeoPixel.h)
  #define NEOPIXEL_PIN    4        // LED driving pin on motherboard 4 => D4 (EXP2-5 on Printrboard) / 30 => PC7 (EXP3-13 on Rumba)
  #define NEOPIXEL_PIXELS 30       // Number of LEDs in the strip
  #define NEOPIXEL_IS_SEQUENTIAL   // Sequential display for temperature change - LED by LED. Disable to change all LEDs at once.
  #define NEOPIXEL_BRIGHTNESS 127  // Initial brightness (0-255)
  //#define NEOPIXEL_STARTUP_TEST  // Cycle through colors at startup
#endif

/**
 * Printer Event LEDs
 *
 * During printing, the LEDs will reflect the printer status:
 *
 *  - Gradually change from blue to violet as the heated bed gets to target temp
 *  - Gradually change from violet to red as the hotend gets to temperature
 *  - Change to white to illuminate work surface
 *  - Change to green once print has finished
 *  - Turn off after the print has finished and the user has pushed a button
 */
#if ENABLED(BLINKM) || ENABLED(RGB_LED) || ENABLED(RGBW_LED) || ENABLED(PCA9632) || ENABLED(NEOPIXEL_LED)
  #define PRINTER_EVENT_LEDS
#endif

/**
 * R/C SERVO support
 * Sponsored by TrinityLabs, Reworked by codexmas
 */

/**
 * Number of servos
 *
 * For some servo-related options NUM_SERVOS will be set automatically.
 * Set this manually if there are extra servos needing manual control.
 * Leave undefined or set to 0 to entirely disable the servo subsystem.
 */
#if ENABLED(SERVO_PROBE)
  #define NUM_SERVOS 1 // Servo index starts with 0 for M280 command
#endif

// Delay (in milliseconds) before the next move will start, to give the servo time to reach its target angle.
// 300ms is a good value but you can try less delay.
// If the servo can't reach the requested position, increase it.
#define SERVO_DELAY { 300 }

// Servo deactivation
//
// With this option servos are powered only during movement, then turned off to prevent jitter.
#if ENABLED(SERVO_PROBE)
  #define DEACTIVATE_SERVOS_AFTER_MOVE
#endif

#endif // CONFIGURATION_H<|MERGE_RESOLUTION|>--- conflicted
+++ resolved
@@ -550,12 +550,8 @@
 #define TEMP_SENSOR_2 0
 #define TEMP_SENSOR_3 0
 #define TEMP_SENSOR_4 0
-<<<<<<< HEAD
 #define TEMP_SENSOR_BED 1
-=======
-#define TEMP_SENSOR_BED 0
 #define TEMP_SENSOR_CHAMBER 0
->>>>>>> 93524c19
 
 // Dummy thermistor constant temperature readings, for use with 998 and 999
 #define DUMMY_THERMISTOR_998_VALUE 25
