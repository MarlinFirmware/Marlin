﻿/**
 * Marlin 3D Printer Firmware
 * Copyright (C) 2016 MarlinFirmware [https://github.com/MarlinFirmware/Marlin]
 *
 * Based on Sprinter and grbl.
 * Copyright (C) 2011 Camiel Gubbels / Erik van der Zalm
 *
 * This program is free software: you can redistribute it and/or modify
 * it under the terms of the GNU General Public License as published by
 * the Free Software Foundation, either version 3 of the License, or
 * (at your option) any later version.
 *
 * This program is distributed in the hope that it will be useful,
 * but WITHOUT ANY WARRANTY; without even the implied warranty of
 * MERCHANTABILITY or FITNESS FOR A PARTICULAR PURPOSE.  See the
 * GNU General Public License for more details.
 *
 * You should have received a copy of the GNU General Public License
 * along with this program.  If not, see <http://www.gnu.org/licenses/>.
 *
 */

/**
 * Configuration.h
 *
 * Basic settings such as:
 *
 * - Type of electronics
 * - Type of temperature sensor
 * - Printer geometry
 * - Endstop configuration
 * - LCD controller
 * - Extra features
 *
 * Advanced settings can be found in Configuration_adv.h
 *
 */
#ifndef CONFIGURATION_H
#define CONFIGURATION_H
#define CONFIGURATION_H_VERSION 010107

//===========================================================================
//============================= Getting Started =============================
//===========================================================================

/**
 * Here are some standard links for getting your machine calibrated:
 *
 * http://reprap.org/wiki/Calibration
 * http://youtu.be/wAL9d7FgInk
 * http://calculator.josefprusa.cz
 * http://reprap.org/wiki/Triffid_Hunter%27s_Calibration_Guide
 * http://www.thingiverse.com/thing:5573
 * https://sites.google.com/site/repraplogphase/calibration-of-your-reprap
 * http://www.thingiverse.com/thing:298812
 */

//===========================================================================
//============================= DELTA Printer ===============================
//===========================================================================
// For a Delta printer start with one of the configuration files in the
// example_configurations/delta directory and customize for your machine.
//

//===========================================================================
//============================= SCARA Printer ===============================
//===========================================================================
// For a SCARA printer start with the configuration files in
// example_configurations/SCARA and customize for your machine.
//

// @section info

// User-specified version info of this build to display in [Pronterface, etc] terminal window during
// startup. Implementation of an idea by Prof Braino to inform user that any changes made to this
// build by the user have been successfully uploaded into firmware.
#define STRING_CONFIG_H_AUTHOR "(rszasz, default config)" // Who made the changes.
#define SHOW_BOOTSCREEN
#define STRING_SPLASH_LINE1 SHORT_BUILD_VERSION // will be shown during bootup in line 1
#define STRING_SPLASH_LINE2 WEBSITE_URL         // will be shown during bootup in line 2

//
// *** VENDORS PLEASE READ *****************************************************
//
// Marlin now allow you to have a vendor boot image to be displayed on machine
// start. When SHOW_CUSTOM_BOOTSCREEN is defined Marlin will first show your
// custom boot image and then the default Marlin boot image is shown.
//
// We suggest for you to take advantage of this new feature and keep the Marlin
// boot image unmodified. For an example have a look at the bq Hephestos 2
// example configuration folder.
//
//#define SHOW_CUSTOM_BOOTSCREEN
// @section machine

/**
 * Select which serial port on the board will be used for communication with the host.
 * This allows the connection of wireless adapters (for instance) to non-default port pins.
 * Serial port 0 is always used by the Arduino bootloader regardless of this setting.
 *
 * :[0, 1, 2, 3, 4, 5, 6, 7]
 */
#define SERIAL_PORT 0

/**
 * This setting determines the communication speed of the printer.
 *
 * 250000 works in most cases, but you might try a lower speed if
 * you commonly experience drop-outs during host printing.
 * You may try up to 1000000 to speed up SD file transfer.
 *
 * :[2400, 9600, 19200, 38400, 57600, 115200, 250000, 500000, 1000000]
 */
#define BAUDRATE 250000

// Enable the Bluetooth serial interface on AT90USB devices
//#define BLUETOOTH

// The following define selects which electronics board you have.
// Please choose the name from boards.h that matches your setup
#ifndef MOTHERBOARD
  #define MOTHERBOARD 33
#endif

// Optional custom name for your RepStrap or other custom machine
// Displayed in the LCD "Ready" message
#define CUSTOM_MACHINE_NAME "Anycubic Kossel"

// Define this to set a unique identifier for this printer, (Used by some programs to differentiate between machines)
// You can use an online service to generate a random UUID. (eg http://www.uuidgenerator.net/version4)
//#define MACHINE_UUID "00000000-0000-0000-0000-000000000000"

// @section extruder

// This defines the number of extruders
// :[1, 2, 3, 4, 5]
#define EXTRUDERS 1

// For Cyclops or any "multi-extruder" that shares a single nozzle.
//#define SINGLENOZZLE

/**
 * Průša MK2 Single Nozzle Multi-Material Multiplexer, and variants.
 *
 * This device allows one stepper driver on a control board to drive
 * two to eight stepper motors, one at a time, in a manner suitable
 * for extruders.
 *
 * This option only allows the multiplexer to switch on tool-change.
 * Additional options to configure custom E moves are pending.
 */
//#define MK2_MULTIPLEXER
#if ENABLED(MK2_MULTIPLEXER)
  // Override the default DIO selector pins here, if needed.
  // Some pins files may provide defaults for these pins.
  //#define E_MUX0_PIN 40  // Always Required
  //#define E_MUX1_PIN 42  // Needed for 3 to 8 steppers
  //#define E_MUX2_PIN 44  // Needed for 5 to 8 steppers
#endif

// A dual extruder that uses a single stepper motor
//#define SWITCHING_EXTRUDER
#if ENABLED(SWITCHING_EXTRUDER)
  #define SWITCHING_EXTRUDER_SERVO_NR 0
  #define SWITCHING_EXTRUDER_SERVO_ANGLES { 0, 90 } // Angles for E0, E1[, E2, E3]
  #if EXTRUDERS > 3
    #define SWITCHING_EXTRUDER_E23_SERVO_NR 1
  #endif
#endif

// A dual-nozzle that uses a servomotor to raise/lower one of the nozzles
//#define SWITCHING_NOZZLE
#if ENABLED(SWITCHING_NOZZLE)
  #define SWITCHING_NOZZLE_SERVO_NR 0
  #define SWITCHING_NOZZLE_SERVO_ANGLES { 0, 90 }   // Angles for E0, E1
  //#define HOTEND_OFFSET_Z { 0.0, 0.0 }
#endif

/**
 * Two separate X-carriages with extruders that connect to a moving part
 * via a magnetic docking mechanism. Requires SOL1_PIN and SOL2_PIN.
 */
//#define PARKING_EXTRUDER
#if ENABLED(PARKING_EXTRUDER)
  #define PARKING_EXTRUDER_SOLENOIDS_INVERT           // If enabled, the solenoid is NOT magnetized with applied voltage
  #define PARKING_EXTRUDER_SOLENOIDS_PINS_ACTIVE LOW  // LOW or HIGH pin signal energizes the coil
  #define PARKING_EXTRUDER_SOLENOIDS_DELAY 250        // Delay (ms) for magnetic field. No delay if 0 or not defined.
  #define PARKING_EXTRUDER_PARKING_X { -78, 184 }     // X positions for parking the extruders
  #define PARKING_EXTRUDER_GRAB_DISTANCE 1            // mm to move beyond the parking point to grab the extruder
  #define PARKING_EXTRUDER_SECURITY_RAISE 5           // Z-raise before parking
  #define HOTEND_OFFSET_Z { 0.0, 1.3 }                // Z-offsets of the two hotends. The first must be 0.
#endif

/**
 * "Mixing Extruder"
 *   - Adds a new code, M165, to set the current mix factors.
 *   - Extends the stepping routines to move multiple steppers in proportion to the mix.
 *   - Optional support for Repetier Firmware M163, M164, and virtual extruder.
 *   - This implementation supports only a single extruder.
 *   - Enable DIRECT_MIXING_IN_G1 for Pia Taubert's reference implementation
 */
//#define MIXING_EXTRUDER
#if ENABLED(MIXING_EXTRUDER)
  #define MIXING_STEPPERS 2        // Number of steppers in your mixing extruder
  #define MIXING_VIRTUAL_TOOLS 16  // Use the Virtual Tool method with M163 and M164
  //#define DIRECT_MIXING_IN_G1    // Allow ABCDHI mix factors in G1 movement commands
#endif

// Offset of the extruders (uncomment if using more than one and relying on firmware to position when changing).
// The offset has to be X=0, Y=0 for the extruder 0 hotend (default extruder).
// For the other hotends it is their distance from the extruder 0 hotend.
//#define HOTEND_OFFSET_X {0.0, 20.00} // (in mm) for each extruder, offset of the hotend on the X axis
//#define HOTEND_OFFSET_Y {0.0, 5.00}  // (in mm) for each extruder, offset of the hotend on the Y axis

// @section machine

/**
 * Select your power supply here. Use 0 if you haven't connected the PS_ON_PIN
 *
 * 0 = No Power Switch
 * 1 = ATX
 * 2 = X-Box 360 203Watts (the blue wire connected to PS_ON and the red wire to VCC)
 *
 * :{ 0:'No power switch', 1:'ATX', 2:'X-Box 360' }
 */
#define POWER_SUPPLY 1

#if POWER_SUPPLY > 0
  // Enable this option to leave the PSU off at startup.
  // Power to steppers and heaters will need to be turned on with M80.
  //#define PS_DEFAULT_OFF
#endif

// @section temperature

//===========================================================================
//============================= Thermal Settings ============================
//===========================================================================

/**
 * --NORMAL IS 4.7kohm PULLUP!-- 1kohm pullup can be used on hotend sensor, using correct resistor and table
 *
 * Temperature sensors available:
 *
 *    -3 : thermocouple with MAX31855 (only for sensor 0)
 *    -2 : thermocouple with MAX6675 (only for sensor 0)
 *    -1 : thermocouple with AD595
 *     0 : not used
 *     1 : 100k thermistor - best choice for EPCOS 100k (4.7k pullup)
 *     2 : 200k thermistor - ATC Semitec 204GT-2 (4.7k pullup)
 *     3 : Mendel-parts thermistor (4.7k pullup)
 *     4 : 10k thermistor !! do not use it for a hotend. It gives bad resolution at high temp. !!
 *     5 : 100K thermistor - ATC Semitec 104GT-2 (Used in ParCan & J-Head) (4.7k pullup)
 *     6 : 100k EPCOS - Not as accurate as table 1 (created using a fluke thermocouple) (4.7k pullup)
 *     7 : 100k Honeywell thermistor 135-104LAG-J01 (4.7k pullup)
 *    71 : 100k Honeywell thermistor 135-104LAF-J01 (4.7k pullup)
 *     8 : 100k 0603 SMD Vishay NTCS0603E3104FXT (4.7k pullup)
 *     9 : 100k GE Sensing AL03006-58.2K-97-G1 (4.7k pullup)
 *    10 : 100k RS thermistor 198-961 (4.7k pullup)
 *    11 : 100k beta 3950 1% thermistor (4.7k pullup)
 *    12 : 100k 0603 SMD Vishay NTCS0603E3104FXT (4.7k pullup) (calibrated for Makibox hot bed)
 *    13 : 100k Hisens 3950  1% up to 300°C for hotend "Simple ONE " & "Hotend "All In ONE"
 *    20 : the PT100 circuit found in the Ultimainboard V2.x
 *    60 : 100k Maker's Tool Works Kapton Bed Thermistor beta=3950
 *    66 : 4.7M High Temperature thermistor from Dyze Design
 *    70 : the 100K thermistor found in the bq Hephestos 2
 *    75 : 100k Generic Silicon Heat Pad with NTC 100K MGB18-104F39050L32 thermistor
 *
 *       1k ohm pullup tables - This is atypical, and requires changing out the 4.7k pullup for 1k.
 *                              (but gives greater accuracy and more stable PID)
 *    51 : 100k thermistor - EPCOS (1k pullup)
 *    52 : 200k thermistor - ATC Semitec 204GT-2 (1k pullup)
 *    55 : 100k thermistor - ATC Semitec 104GT-2 (Used in ParCan & J-Head) (1k pullup)
 *
 *  1047 : Pt1000 with 4k7 pullup
 *  1010 : Pt1000 with 1k pullup (non standard)
 *   147 : Pt100 with 4k7 pullup
 *   110 : Pt100 with 1k pullup (non standard)
 *
 *         Use these for Testing or Development purposes. NEVER for production machine.
 *   998 : Dummy Table that ALWAYS reads 25°C or the temperature defined below.
 *   999 : Dummy Table that ALWAYS reads 100°C or the temperature defined below.
 *
 * :{ '0': "Not used", '1':"100k / 4.7k - EPCOS", '2':"200k / 4.7k - ATC Semitec 204GT-2", '3':"Mendel-parts / 4.7k", '4':"10k !! do not use for a hotend. Bad resolution at high temp. !!", '5':"100K / 4.7k - ATC Semitec 104GT-2 (Used in ParCan & J-Head)", '6':"100k / 4.7k EPCOS - Not as accurate as Table 1", '7':"100k / 4.7k Honeywell 135-104LAG-J01", '8':"100k / 4.7k 0603 SMD Vishay NTCS0603E3104FXT", '9':"100k / 4.7k GE Sensing AL03006-58.2K-97-G1", '10':"100k / 4.7k RS 198-961", '11':"100k / 4.7k beta 3950 1%", '12':"100k / 4.7k 0603 SMD Vishay NTCS0603E3104FXT (calibrated for Makibox hot bed)", '13':"100k Hisens 3950  1% up to 300°C for hotend 'Simple ONE ' & hotend 'All In ONE'", '20':"PT100 (Ultimainboard V2.x)", '51':"100k / 1k - EPCOS", '52':"200k / 1k - ATC Semitec 204GT-2", '55':"100k / 1k - ATC Semitec 104GT-2 (Used in ParCan & J-Head)", '60':"100k Maker's Tool Works Kapton Bed Thermistor beta=3950", '66':"Dyze Design 4.7M High Temperature thermistor", '70':"the 100K thermistor found in the bq Hephestos 2", '71':"100k / 4.7k Honeywell 135-104LAF-J01", '147':"Pt100 / 4.7k", '1047':"Pt1000 / 4.7k", '110':"Pt100 / 1k (non-standard)", '1010':"Pt1000 / 1k (non standard)", '-3':"Thermocouple + MAX31855 (only for sensor 0)", '-2':"Thermocouple + MAX6675 (only for sensor 0)", '-1':"Thermocouple + AD595",'998':"Dummy 1", '999':"Dummy 2" }
 */
#define TEMP_SENSOR_0 5
#define TEMP_SENSOR_1 0
#define TEMP_SENSOR_2 0
#define TEMP_SENSOR_3 0
#define TEMP_SENSOR_4 0
#define TEMP_SENSOR_BED 0

// Dummy thermistor constant temperature readings, for use with 998 and 999
#define DUMMY_THERMISTOR_998_VALUE 25
#define DUMMY_THERMISTOR_999_VALUE 100

// Use temp sensor 1 as a redundant sensor with sensor 0. If the readings
// from the two sensors differ too much the print will be aborted.
//#define TEMP_SENSOR_1_AS_REDUNDANT
#define MAX_REDUNDANT_TEMP_SENSOR_DIFF 5

// Extruder temperature must be close to target for this long before M109 returns success
#define TEMP_RESIDENCY_TIME 10  // (seconds)
#define TEMP_HYSTERESIS 3       // (degC) range of +/- temperatures considered "close" to the target one
#define TEMP_WINDOW     1       // (degC) Window around target to start the residency timer x degC early.

// Bed temperature must be close to target for this long before M190 returns success
#define TEMP_BED_RESIDENCY_TIME 0   // (seconds)
#define TEMP_BED_HYSTERESIS 3       // (degC) range of +/- temperatures considered "close" to the target one
#define TEMP_BED_WINDOW     1       // (degC) Window around target to start the residency timer x degC early.

// The minimal temperature defines the temperature below which the heater will not be enabled It is used
// to check that the wiring to the thermistor is not broken.
// Otherwise this would lead to the heater being powered on all the time.
#define HEATER_0_MINTEMP 5
#define HEATER_1_MINTEMP 5
#define HEATER_2_MINTEMP 5
#define HEATER_3_MINTEMP 5
#define HEATER_4_MINTEMP 5
#define BED_MINTEMP 5

// When temperature exceeds max temp, your heater will be switched off.
// This feature exists to protect your hotend from overheating accidentally, but *NOT* from thermistor short/failure!
// You should use MINTEMP for thermistor short/failure protection.
#define HEATER_0_MAXTEMP 275
#define HEATER_1_MAXTEMP 275
#define HEATER_2_MAXTEMP 275
#define HEATER_3_MAXTEMP 275
#define HEATER_4_MAXTEMP 275
#define BED_MAXTEMP 120

//===========================================================================
//============================= PID Settings ================================
//===========================================================================
// PID Tuning Guide here: http://reprap.org/wiki/PID_Tuning

// Comment the following line to disable PID and enable bang-bang.
#define PIDTEMP
#define BANG_MAX 255 // limits current to nozzle while in bang-bang mode; 255=full current
#define PID_MAX BANG_MAX // limits current to nozzle while PID is active (see PID_FUNCTIONAL_RANGE below); 255=full current
#if ENABLED(PIDTEMP)
  //#define PID_AUTOTUNE_MENU // Add PID Autotune to the LCD "Temperature" menu to run M303 and apply the result.
  //#define PID_DEBUG // Sends debug data to the serial port.
  //#define PID_OPENLOOP 1 // Puts PID in open loop. M104/M140 sets the output power from 0 to PID_MAX
  //#define SLOW_PWM_HEATERS // PWM with very low frequency (roughly 0.125Hz=8s) and minimum state time of approximately 1s useful for heaters driven by a relay
  //#define PID_PARAMS_PER_HOTEND // Uses separate PID parameters for each extruder (useful for mismatched extruders)
                                  // Set/get with gcode: M301 E[extruder number, 0-2]
  #define PID_FUNCTIONAL_RANGE 10 // If the temperature difference between the target temperature and the actual temperature
                                  // is more than PID_FUNCTIONAL_RANGE then the PID will be shut off and the heater will be set to min/max.
  #define K1 0.95 //smoothing factor within the PID

  // If you are using a pre-configured hotend then you can use one of the value sets by uncommenting it

  // Ultimaker
  #define  DEFAULT_Kp 22.2
  #define  DEFAULT_Ki 1.08
  #define  DEFAULT_Kd 114

  // MakerGear
  //#define  DEFAULT_Kp 7.0
  //#define  DEFAULT_Ki 0.1
  //#define  DEFAULT_Kd 12

  // Mendel Parts V9 on 12V
  //#define  DEFAULT_Kp 63.0
  //#define  DEFAULT_Ki 2.25
  //#define  DEFAULT_Kd 440

#endif // PIDTEMP

//===========================================================================
//============================= PID > Bed Temperature Control ===============
//===========================================================================
// Select PID or bang-bang with PIDTEMPBED. If bang-bang, BED_LIMIT_SWITCHING will enable hysteresis
//
// Uncomment this to enable PID on the bed. It uses the same frequency PWM as the extruder.
// If your PID_dT is the default, and correct for your hardware/configuration, that means 7.689Hz,
// which is fine for driving a square wave into a resistive load and does not significantly impact you FET heating.
// This also works fine on a Fotek SSR-10DA Solid State Relay into a 250W heater.
// If your configuration is significantly different than this and you don't understand the issues involved, you probably
// shouldn't use bed PID until someone else verifies your hardware works.
// If this is enabled, find your own PID constants below.
//#define PIDTEMPBED

//#define BED_LIMIT_SWITCHING

// This sets the max power delivered to the bed, and replaces the HEATER_BED_DUTY_CYCLE_DIVIDER option.
// all forms of bed control obey this (PID, bang-bang, bang-bang with hysteresis)
// setting this to anything other than 255 enables a form of PWM to the bed just like HEATER_BED_DUTY_CYCLE_DIVIDER did,
// so you shouldn't use it unless you are OK with PWM on your bed.  (see the comment on enabling PIDTEMPBED)
#define MAX_BED_POWER 255 // limits duty cycle to bed; 255=full current

#if ENABLED(PIDTEMPBED)

  //#define PID_BED_DEBUG // Sends debug data to the serial port.

  //120V 250W silicone heater into 4mm borosilicate (MendelMax 1.5+)
  //from FOPDT model - kp=.39 Tp=405 Tdead=66, Tc set to 79.2, aggressive factor of .15 (vs .1, 1, 10)
  #define  DEFAULT_bedKp 10.00
  #define  DEFAULT_bedKi .023
  #define  DEFAULT_bedKd 305.4

  //120V 250W silicone heater into 4mm borosilicate (MendelMax 1.5+)
  //from pidautotune
  //#define  DEFAULT_bedKp 97.1
  //#define  DEFAULT_bedKi 1.41
  //#define  DEFAULT_bedKd 1675.16

  // FIND YOUR OWN: "M303 E-1 C8 S90" to run autotune on the bed at 90 degreesC for 8 cycles.
#endif // PIDTEMPBED

// @section extruder

// This option prevents extrusion if the temperature is below EXTRUDE_MINTEMP.
// It also enables the M302 command to set the minimum extrusion temperature
// or to allow moving the extruder regardless of the hotend temperature.
// *** IT IS HIGHLY RECOMMENDED TO LEAVE THIS OPTION ENABLED! ***
#define PREVENT_COLD_EXTRUSION
#define EXTRUDE_MINTEMP 170

// This option prevents a single extrusion longer than EXTRUDE_MAXLENGTH.
// Note that for Bowden Extruders a too-small value here may prevent loading.
#define PREVENT_LENGTHY_EXTRUDE
#define EXTRUDE_MAXLENGTH 200

//===========================================================================
//======================== Thermal Runaway Protection =======================
//===========================================================================

/**
 * Thermal Protection provides additional protection to your printer from damage
 * and fire. Marlin always includes safe min and max temperature ranges which
 * protect against a broken or disconnected thermistor wire.
 *
 * The issue: If a thermistor falls out, it will report the much lower
 * temperature of the air in the room, and the the firmware will keep
 * the heater on.
 *
 * If you get "Thermal Runaway" or "Heating failed" errors the
 * details can be tuned in Configuration_adv.h
 */

#define THERMAL_PROTECTION_HOTENDS // Enable thermal protection for all extruders
#define THERMAL_PROTECTION_BED     // Enable thermal protection for the heated bed

//===========================================================================
//============================= Mechanical Settings =========================
//===========================================================================

// @section machine

// Uncomment one of these options to enable CoreXY, CoreXZ, or CoreYZ kinematics
// either in the usual order or reversed
//#define COREXY
//#define COREXZ
//#define COREYZ
//#define COREYX
//#define COREZX
//#define COREZY

//===========================================================================
//============================== Delta Settings =============================
//===========================================================================
// Enable DELTA kinematics and most of the default configuration for Deltas
#define DELTA

#if ENABLED(DELTA)

  // Make delta curves from many straight lines (linear interpolation).
  // This is a trade-off between visible corners (not enough segments)
  // and processor overload (too many expensive sqrt calls).
  #define DELTA_SEGMENTS_PER_SECOND 100

  // After homing move down to a height where XY movement is unconstrained
  #define DELTA_HOME_TO_SAFE_ZONE

  // Delta calibration menu
  // uncomment to add three points calibration menu option.
  // See http://minow.blogspot.com/index.html#4918805519571907051
  #define DELTA_CALIBRATION_MENU

  // uncomment to add G33 Delta Auto-Calibration (Enable EEPROM_SETTINGS to store results)
  #define DELTA_AUTO_CALIBRATION

  // NOTE NB all values for DELTA_* values MUST be floating point, so always have a decimal point in them

  #if ENABLED(DELTA_AUTO_CALIBRATION)
    // set the default number of probe points : n*n (1 -> 7)
    #define DELTA_CALIBRATION_DEFAULT_POINTS 4

    // Enable and set these values based on results of 'G33 A'
    //#define H_FACTOR 1.01
    //#define R_FACTOR 2.61
    //#define A_FACTOR 0.87

  #endif

  #if ENABLED(DELTA_AUTO_CALIBRATION) || ENABLED(DELTA_CALIBRATION_MENU)
    // Set the radius for the calibration probe points - max DELTA_PRINTABLE_RADIUS for non-eccentric probes
    #define DELTA_CALIBRATION_RADIUS 70 // mm
    // Set the steprate for papertest probing
    #define PROBE_MANUALLY_STEP 0.025
  #endif

  // Print surface diameter/2 minus unreachable space (avoid collisions with vertical towers).
  #define DELTA_PRINTABLE_RADIUS 90.0 // mm

  // Center-to-center distance of the holes in the diagonal push rods.
  #define DELTA_DIAGONAL_ROD 242.0 // mm

  // height from z=0 to home position
  #define DELTA_HEIGHT 323.8 // get this value from auto calibrate

  #define DELTA_ENDSTOP_ADJ { 0.0, 0.0, 0.0 } // get these from auto calibrate

  // Horizontal distance bridged by diagonal push rods when effector is centered.
  #define DELTA_RADIUS 105.0 //mm  Get this value from auto calibrate

  // Trim adjustments for individual towers
  // tower angle corrections for X and Y tower / rotate XYZ so Z tower angle = 0
  // measured in degrees anticlockwise looking from above the printer
  #define DELTA_TOWER_ANGLE_TRIM { 0.0, 0.0, 0.0 } // get these values from auto calibrate

  // delta radius and diaginal rod adjustments measured in mm
  //#define DELTA_RADIUS_TRIM_TOWER { 0.0, 0.0, 0.0 }
  //#define DELTA_DIAGONAL_ROD_TRIM_TOWER { 0.0, 0.0, 0.0 }

#endif

//===========================================================================
//============================== Endstop Settings ===========================
//===========================================================================

// @section homing

// Specify here all the endstop connectors that are connected to any endstop or probe.
// Almost all printers will be using one per axis. Probes will use one or more of the
// extra connectors. Leave undefined any used for non-endstop and non-probe purposes.
//#define USE_XMIN_PLUG
//#define USE_YMIN_PLUG
#define USE_ZMIN_PLUG // a Z probe
#define USE_XMAX_PLUG
#define USE_YMAX_PLUG
#define USE_ZMAX_PLUG

// coarse Endstop Settings
#define ENDSTOPPULLUPS // Comment this out (using // at the start of the line) to disable the endstop pullup resistors

#if DISABLED(ENDSTOPPULLUPS)
  // fine endstop settings: Individual pullups. will be ignored if ENDSTOPPULLUPS is defined
  //#define ENDSTOPPULLUP_XMAX
  //#define ENDSTOPPULLUP_YMAX
  //#define ENDSTOPPULLUP_ZMAX
  //#define ENDSTOPPULLUP_XMIN
  //#define ENDSTOPPULLUP_YMIN
  //#define ENDSTOPPULLUP_ZMIN
  //#define ENDSTOPPULLUP_ZMIN_PROBE
#endif

// Mechanical endstop with COM to ground and NC to Signal uses "false" here (most common setup).
#define X_MIN_ENDSTOP_INVERTING false  // set to true to invert the logic of the endstop.
#define Y_MIN_ENDSTOP_INVERTING false  // set to true to invert the logic of the endstop.
#define Z_MIN_ENDSTOP_INVERTING true  // set to true to invert the logic of the endstop.
#define X_MAX_ENDSTOP_INVERTING false  // set to true to invert the logic of the endstop.
#define Y_MAX_ENDSTOP_INVERTING false  // set to true to invert the logic of the endstop.
#define Z_MAX_ENDSTOP_INVERTING false  // set to true to invert the logic of the endstop.
#define Z_MIN_PROBE_ENDSTOP_INVERTING false  // set to true to invert the logic of the probe.

// Enable this feature if all enabled endstop pins are interrupt-capable.
// This will remove the need to poll the interrupt pins, saving many CPU cycles.
//#define ENDSTOP_INTERRUPTS_FEATURE

//=============================================================================
//============================== Movement Settings ============================
//=============================================================================
// @section motion

// delta speeds must be the same on xyz
/**
 * Default Settings
 *
 * These settings can be reset by M502
 *
 * Note that if EEPROM is enabled, saved values will override these.
 */

/**
 * With this option each E stepper can have its own factors for the
 * following movement settings. If fewer factors are given than the
 * total number of extruders, the last value applies to the rest.
 */
//#define DISTINCT_E_FACTORS

/**
 * Default Axis Steps Per Unit (steps/mm)
 * Override with M92
 *                                      X, Y, Z, E0 [, E1[, E2[, E3[, E4]]]]
 */
#define DEFAULT_AXIS_STEPS_PER_UNIT   { 80, 80, 80, 96 }  // default steps per unit for Kossel (GT2, 20 tooth)

/**
 * Default Max Feed Rate (mm/s)
 * Override with M203
 *                                      X, Y, Z, E0 [, E1[, E2[, E3[, E4]]]]
 */
#define DEFAULT_MAX_FEEDRATE          { 200, 200, 200, 200 }

/**
 * Default Max Acceleration (change/s) change = mm/s
 * (Maximum start speed for accelerated moves)
 * Override with M201
 *                                      X, Y, Z, E0 [, E1[, E2[, E3[, E4]]]]
 */
#define DEFAULT_MAX_ACCELERATION      { 3000, 3000, 3000, 3000 }

/**
 * Default Acceleration (change/s) change = mm/s
 * Override with M204
 *
 *   M204 P    Acceleration
 *   M204 R    Retract Acceleration
 *   M204 T    Travel Acceleration
 */
#define DEFAULT_ACCELERATION          2000    // X, Y, Z and E acceleration for printing moves
#define DEFAULT_RETRACT_ACCELERATION  2000    // E acceleration for retracts
#define DEFAULT_TRAVEL_ACCELERATION   2000    // X, Y, Z acceleration for travel (non printing) moves

/**
 * Default Jerk (mm/s)
 * Override with M205 X Y Z E
 *
 * "Jerk" specifies the minimum speed change that requires acceleration.
 * When changing speed and direction, if the difference is less than the
 * value set here, it may happen instantaneously.
 */
#define DEFAULT_XJERK                 5.0
#define DEFAULT_YJERK                 5.0
#define DEFAULT_ZJERK                 5.0 // Must be same as XY for delta
#define DEFAULT_EJERK                 5.0

//===========================================================================
//============================= Z Probe Options =============================
//===========================================================================
// @section probes

//
// See http://marlinfw.org/docs/configuration/probes.html
//

/**
 * Z_MIN_PROBE_USES_Z_MIN_ENDSTOP_PIN
 *
 * Enable this option for a probe connected to the Z Min endstop pin.
 */
//#define Z_MIN_PROBE_USES_Z_MIN_ENDSTOP_PIN

/**
 * Z_MIN_PROBE_ENDSTOP
 *
 * Enable this option for a probe connected to any pin except Z-Min.
 * (By default Marlin assumes the Z-Max endstop pin.)
 * To use a custom Z Probe pin, set Z_MIN_PROBE_PIN below.
 *
 *  - The simplest option is to use a free endstop connector.
 *  - Use 5V for powered (usually inductive) sensors.
 *
 *  - RAMPS 1.3/1.4 boards may use the 5V, GND, and Aux4->D32 pin:
 *    - For simple switches connect...
 *      - normally-closed switches to GND and D32.
 *      - normally-open switches to 5V and D32.
 *
 * WARNING: Setting the wrong pin may have unexpected and potentially
 * disastrous consequences. Use with caution and do your homework.
 *
 */
//#define Z_MIN_PROBE_ENDSTOP

/**
 * Probe Type
 *
 * Allen Key Probes, Servo Probes, Z-Sled Probes, FIX_MOUNTED_PROBE, etc.
 * Activate one of these to use Auto Bed Leveling below.
 */

/**
 * The "Manual Probe" provides a means to do "Auto" Bed Leveling without a probe.
 * Use G29 repeatedly, adjusting the Z height at each point with movement commands
 * or (with LCD_BED_LEVELING) the LCD controller.
 */
#define PROBE_MANUALLY

/**
 * A Fix-Mounted Probe either doesn't deploy or needs manual deployment.
 *   (e.g., an inductive probe or a nozzle-based probe-switch.)
 */
//#define FIX_MOUNTED_PROBE

/**
 * Z Servo Probe, such as an endstop switch on a rotating arm.
 */
//#define Z_ENDSTOP_SERVO_NR 0   // Defaults to SERVO 0 connector.
//#define Z_SERVO_ANGLES {70,0}  // Z Servo Deploy and Stow angles

/**
 * The BLTouch probe uses a Hall effect sensor and emulates a servo.
 */
//#define BLTOUCH
#if ENABLED(BLTOUCH)
  //#define BLTOUCH_DELAY 375   // (ms) Enable and increase if needed
#endif

/**
 * Enable one or more of the following if probing seems unreliable.
 * Heaters and/or fans can be disabled during probing to minimize electrical
 * noise. A delay can also be added to allow noise and vibration to settle.
 * These options are most useful for the BLTouch probe, but may also improve
 * readings with inductive probes and piezo sensors.
 */
#define PROBING_HEATERS_OFF       // Turn heaters off when probing
#define PROBING_FANS_OFF          // Turn fans off when probing
//#define DELAY_BEFORE_PROBING 200  // (ms) To prevent vibrations from triggering piezo sensors

// A probe that is deployed and stowed with a solenoid pin (SOL1_PIN)
//#define SOLENOID_PROBE

// A sled-mounted probe like those designed by Charles Bell.
//#define Z_PROBE_SLED
//#define SLED_DOCKING_OFFSET 5  // The extra distance the X axis must travel to pickup the sled. 0 should be fine but you can push it further if you'd like.

//
// For Z_PROBE_ALLEN_KEY see the Delta example configurations.
//

/**
 *   Z Probe to nozzle (X,Y) offset, relative to (0, 0).
 *   X and Y offsets must be integers.
 *
 *   In the following example the X and Y offsets are both positive:
 *   #define X_PROBE_OFFSET_FROM_EXTRUDER 10
 *   #define Y_PROBE_OFFSET_FROM_EXTRUDER 10
 *
 *      +-- BACK ---+
 *      |           |
 *    L |    (+) P  | R <-- probe (20,20)
 *    E |           | I
 *    F | (-) N (+) | G <-- nozzle (10,10)
 *    T |           | H
 *      |    (-)    | T
 *      |           |
 *      O-- FRONT --+
 *    (0,0)
 */
#define X_PROBE_OFFSET_FROM_EXTRUDER 0     // X offset: -left  +right  [of the nozzle]
#define Y_PROBE_OFFSET_FROM_EXTRUDER 0   // Y offset: -front +behind [the nozzle]
#define Z_PROBE_OFFSET_FROM_EXTRUDER 0  // Z offset: -below +above  [the nozzle]

// X and Y axis travel speed (mm/m) between probes
#define XY_PROBE_SPEED 4000

// Speed for the first approach when double-probing (with PROBE_DOUBLE_TOUCH)
#define Z_PROBE_SPEED_FAST HOMING_FEEDRATE_Z

// Speed for the "accurate" probe of each point
#define Z_PROBE_SPEED_SLOW (Z_PROBE_SPEED_FAST / 2)

// Use double touch for probing
//#define PROBE_DOUBLE_TOUCH

/**
 * Allen key retractable z-probe as seen on many Kossel delta printers - http://reprap.org/wiki/Kossel#Automatic_bed_leveling_probe
 * Deploys by touching z-axis belt. Retracts by pushing the probe down. Uses Z_MIN_PIN.
 */
//#define Z_PROBE_ALLEN_KEY

#if ENABLED(Z_PROBE_ALLEN_KEY)
  // 2 or 3 sets of coordinates for deploying and retracting the spring loaded touch probe on G29,
  // if servo actuated touch probe is not defined. Uncomment as appropriate for your printer/probe.

  #define Z_PROBE_ALLEN_KEY_DEPLOY_1_X 30.0
  #define Z_PROBE_ALLEN_KEY_DEPLOY_1_Y DELTA_PRINTABLE_RADIUS
  #define Z_PROBE_ALLEN_KEY_DEPLOY_1_Z 100.0
  #define Z_PROBE_ALLEN_KEY_DEPLOY_1_FEEDRATE XY_PROBE_SPEED

  #define Z_PROBE_ALLEN_KEY_DEPLOY_2_X 0.0
  #define Z_PROBE_ALLEN_KEY_DEPLOY_2_Y DELTA_PRINTABLE_RADIUS
  #define Z_PROBE_ALLEN_KEY_DEPLOY_2_Z 100.0
  #define Z_PROBE_ALLEN_KEY_DEPLOY_2_FEEDRATE (XY_PROBE_SPEED)/10

  #define Z_PROBE_ALLEN_KEY_DEPLOY_3_X Z_PROBE_ALLEN_KEY_DEPLOY_2_X * 0.75
  #define Z_PROBE_ALLEN_KEY_DEPLOY_3_Y Z_PROBE_ALLEN_KEY_DEPLOY_2_Y * 0.75
  #define Z_PROBE_ALLEN_KEY_DEPLOY_3_Z Z_PROBE_ALLEN_KEY_DEPLOY_2_Z
  #define Z_PROBE_ALLEN_KEY_DEPLOY_3_FEEDRATE XY_PROBE_SPEED

  #define Z_PROBE_ALLEN_KEY_STOW_1_X -64.0 // Move the probe into position
  #define Z_PROBE_ALLEN_KEY_STOW_1_Y 56.0
  #define Z_PROBE_ALLEN_KEY_STOW_1_Z 23.0
  #define Z_PROBE_ALLEN_KEY_STOW_1_FEEDRATE XY_PROBE_SPEED

  #define Z_PROBE_ALLEN_KEY_STOW_2_X -64.0 // Push it down
  #define Z_PROBE_ALLEN_KEY_STOW_2_Y 56.0
  #define Z_PROBE_ALLEN_KEY_STOW_2_Z 3.0
  #define Z_PROBE_ALLEN_KEY_STOW_2_FEEDRATE (XY_PROBE_SPEED)/10

  #define Z_PROBE_ALLEN_KEY_STOW_3_X -64.0 // Move it up to clear
  #define Z_PROBE_ALLEN_KEY_STOW_3_Y 56.0
  #define Z_PROBE_ALLEN_KEY_STOW_3_Z 50.0
  #define Z_PROBE_ALLEN_KEY_STOW_3_FEEDRATE XY_PROBE_SPEED

  #define Z_PROBE_ALLEN_KEY_STOW_4_X 0.0
  #define Z_PROBE_ALLEN_KEY_STOW_4_Y 0.0
  #define Z_PROBE_ALLEN_KEY_STOW_4_Z Z_PROBE_ALLEN_KEY_STOW_3_Z
  #define Z_PROBE_ALLEN_KEY_STOW_4_FEEDRATE XY_PROBE_SPEED

#endif // Z_PROBE_ALLEN_KEY

/**
 * Z probes require clearance when deploying, stowing, and moving between
 * probe points to avoid hitting the bed and other hardware.
 * Servo-mounted probes require extra space for the arm to rotate.
 * Inductive probes need space to keep from triggering early.
 *
 * Use these settings to specify the distance (mm) to raise the probe (or
 * lower the bed). The values set here apply over and above any (negative)
 * probe Z Offset set with Z_PROBE_OFFSET_FROM_EXTRUDER, M851, or the LCD.
 * Only integer values >= 1 are valid here.
 *
 * Example: `M851 Z-5` with a CLEARANCE of 4  =>  9mm from bed to nozzle.
 *     But: `M851 Z+1` with a CLEARANCE of 2  =>  2mm from bed to nozzle.
 */
#define Z_CLEARANCE_DEPLOY_PROBE   50 // Z Clearance for Deploy/Stow
#define Z_CLEARANCE_BETWEEN_PROBES  5 // Z Clearance between probe points

// For M851 give a range for adjusting the Z probe offset
#define Z_PROBE_OFFSET_RANGE_MIN -20
#define Z_PROBE_OFFSET_RANGE_MAX 20

// Enable the M48 repeatability test to test probe accuracy
//#define Z_MIN_PROBE_REPEATABILITY_TEST

// For Inverting Stepper Enable Pins (Active Low) use 0, Non Inverting (Active High) use 1
// :{ 0:'Low', 1:'High' }
#define X_ENABLE_ON 0
#define Y_ENABLE_ON 0
#define Z_ENABLE_ON 0
#define E_ENABLE_ON 0 // For all extruders

// Disables axis stepper immediately when it's not being used.
// WARNING: When motors turn off there is a chance of losing position accuracy!
#define DISABLE_X false
#define DISABLE_Y false
#define DISABLE_Z false
// Warn on display about possibly reduced accuracy
//#define DISABLE_REDUCED_ACCURACY_WARNING

// @section extruder

#define DISABLE_E false // For all extruders
#define DISABLE_INACTIVE_EXTRUDER true // Keep only the active extruder enabled.

// @section machine

// Invert the stepper direction. Change (or reverse the motor connector) if an axis goes the wrong way.
#define INVERT_X_DIR true // DELTA does not invert
#define INVERT_Y_DIR true
#define INVERT_Z_DIR true

// Enable this option for Toshiba stepper drivers
//#define CONFIG_STEPPERS_TOSHIBA

// @section extruder

// For direct drive extruder v9 set to true, for geared extruder set to false.
#define INVERT_E0_DIR true
#define INVERT_E1_DIR false
#define INVERT_E2_DIR false
#define INVERT_E3_DIR false
#define INVERT_E4_DIR false

// @section homing

//#define NO_MOTION_BEFORE_HOMING  // Inhibit movement until all axes have been homed

//#define Z_HOMING_HEIGHT 15  // (in mm) Minimal z height before homing (G28) for Z clearance above the bed, clamps, ...
                             // Be sure you have this distance over your Z_MAX_POS in case.

// Direction of endstops when homing; 1=MAX, -1=MIN
// :[-1,1]
#define X_HOME_DIR 1  // deltas always home to max
#define Y_HOME_DIR 1
#define Z_HOME_DIR 1

// @section machine

// The size of the print bed
#define X_BED_SIZE ((DELTA_PRINTABLE_RADIUS) * 2)
#define Y_BED_SIZE ((DELTA_PRINTABLE_RADIUS) * 2)

// Travel limits (mm) after homing, corresponding to endstop positions.
#define X_MIN_POS -(DELTA_PRINTABLE_RADIUS)
#define Y_MIN_POS -(DELTA_PRINTABLE_RADIUS)
#define Z_MIN_POS 0
#define X_MAX_POS DELTA_PRINTABLE_RADIUS
#define Y_MAX_POS DELTA_PRINTABLE_RADIUS
#define Z_MAX_POS MANUAL_Z_HOME_POS

/**
 * Software Endstops
 *
 * - Prevent moves outside the set machine bounds.
 * - Individual axes can be disabled, if desired.
 * - X and Y only apply to Cartesian robots.
 * - Use 'M211' to set software endstops on/off or report current state
 */

// Min software endstops curtail movement below minimum coordinate bounds
#define MIN_SOFTWARE_ENDSTOPS
#if ENABLED(MIN_SOFTWARE_ENDSTOPS)
  #define MIN_SOFTWARE_ENDSTOP_X
  #define MIN_SOFTWARE_ENDSTOP_Y
  #define MIN_SOFTWARE_ENDSTOP_Z
#endif

// Max software endstops curtail movement above maximum coordinate bounds
#define MAX_SOFTWARE_ENDSTOPS
#if ENABLED(MAX_SOFTWARE_ENDSTOPS)
  #define MAX_SOFTWARE_ENDSTOP_X
  #define MAX_SOFTWARE_ENDSTOP_Y
  #define MAX_SOFTWARE_ENDSTOP_Z
#endif

/**
 * Filament Runout Sensor
 * A mechanical or opto endstop is used to check for the presence of filament.
 *
 * RAMPS-based boards use SERVO3_PIN.
 * For other boards you may need to define FIL_RUNOUT_PIN.
 * By default the firmware assumes HIGH = has filament, LOW = ran out
 */
//#define FILAMENT_RUNOUT_SENSOR
#if ENABLED(FILAMENT_RUNOUT_SENSOR)
  #define FIL_RUNOUT_INVERTING false // set to true to invert the logic of the sensor.
  #define ENDSTOPPULLUP_FIL_RUNOUT // Uncomment to use internal pullup for filament runout pins if the sensor is defined.
  #define FILAMENT_RUNOUT_SCRIPT "M600"
#endif

//===========================================================================
//=============================== Bed Leveling ==============================
//===========================================================================
// @section bedlevel

/**
 * Choose one of the options below to enable G29 Bed Leveling. The parameters
 * and behavior of G29 will change depending on your selection.
 *
 *  If using a Probe for Z Homing, enable Z_SAFE_HOMING also!
 *
 * - AUTO_BED_LEVELING_3POINT
 *   Probe 3 arbitrary points on the bed (that aren't collinear)
 *   You specify the XY coordinates of all 3 points.
 *   The result is a single tilted plane. Best for a flat bed.
 *
 * - AUTO_BED_LEVELING_LINEAR
 *   Probe several points in a grid.
 *   You specify the rectangle and the density of sample points.
 *   The result is a single tilted plane. Best for a flat bed.
 *
 * - AUTO_BED_LEVELING_BILINEAR
 *   Probe several points in a grid.
 *   You specify the rectangle and the density of sample points.
 *   The result is a mesh, best for large or uneven beds.
 *
 * - AUTO_BED_LEVELING_UBL (Unified Bed Leveling)
 *   A comprehensive bed leveling system combining the features and benefits
 *   of other systems. UBL also includes integrated Mesh Generation, Mesh
 *   Validation and Mesh Editing systems. Currently, UBL is only checked out
 *   for Cartesian Printers. That said, it was primarily designed to correct
 *   poor quality Delta Printers. If you feel adventurous and have a Delta,
 *   please post an issue if something doesn't work correctly. Initially,
 *   you will need to set a reduced bed size so you have a rectangular area
 *   to test on.
 *
 * - MESH_BED_LEVELING
 *   Probe a grid manually
 *   The result is a mesh, suitable for large or uneven beds. (See BILINEAR.)
 *   For machines without a probe, Mesh Bed Leveling provides a method to perform
 *   leveling in steps so you can manually adjust the Z height at each grid-point.
 *   With an LCD controller the process is guided step-by-step.
 */
//#define AUTO_BED_LEVELING_3POINT
//#define AUTO_BED_LEVELING_LINEAR
//#define AUTO_BED_LEVELING_BILINEAR
//#define AUTO_BED_LEVELING_UBL
//#define MESH_BED_LEVELING

/**
 * Enable detailed logging of G28, G29, M48, etc.
 * Turn on with the command 'M111 S32'.
 * NOTE: Requires a lot of PROGMEM!
 */
//#define DEBUG_LEVELING_FEATURE

#if ENABLED(MESH_BED_LEVELING) || ENABLED(AUTO_BED_LEVELING_BILINEAR) || ENABLED(AUTO_BED_LEVELING_UBL)
  // Gradually reduce leveling correction until a set height is reached,
  // at which point movement will be level to the machine's XY plane.
  // The height can be set with M420 Z<height>
  //#define ENABLE_LEVELING_FADE_HEIGHT

  // Set the boundaries for probing (where the probe can reach).
  #define DELTA_PROBEABLE_RADIUS (DELTA_PRINTABLE_RADIUS - 10)

#endif

#if ENABLED(AUTO_BED_LEVELING_LINEAR) || ENABLED(AUTO_BED_LEVELING_BILINEAR)

  // Set the number of grid points per dimension.
  // Works best with 5 or more points in each dimension.
  #define GRID_MAX_POINTS_X 9
  #define GRID_MAX_POINTS_Y GRID_MAX_POINTS_X

  #define LEFT_PROBE_BED_POSITION -(DELTA_PROBEABLE_RADIUS)
  #define RIGHT_PROBE_BED_POSITION DELTA_PROBEABLE_RADIUS
  #define FRONT_PROBE_BED_POSITION -(DELTA_PROBEABLE_RADIUS)
  #define BACK_PROBE_BED_POSITION DELTA_PROBEABLE_RADIUS

  // The Z probe minimum outer margin (to validate G29 parameters).
  #define MIN_PROBE_EDGE 10

  // Probe along the Y axis, advancing X after each column
  //#define PROBE_Y_FIRST

  #if ENABLED(AUTO_BED_LEVELING_BILINEAR)

    // Beyond the probed grid, continue the implied tilt?
    // Default is to maintain the height of the nearest edge.
    //#define EXTRAPOLATE_BEYOND_GRID

    //
    // Experimental Subdivision of the grid by Catmull-Rom method.
    // Synthesizes intermediate points to produce a more detailed mesh.
    //
    //#define ABL_BILINEAR_SUBDIVISION
    #if ENABLED(ABL_BILINEAR_SUBDIVISION)
      // Number of subdivisions between probe points
      #define BILINEAR_SUBDIVISIONS 3
    #endif

  #endif

#elif ENABLED(AUTO_BED_LEVELING_3POINT)

  // 3 arbitrary points to probe.
  // A simple cross-product is used to estimate the plane of the bed.
  #define ABL_PROBE_PT_1_X 15
  #define ABL_PROBE_PT_1_Y 180
  #define ABL_PROBE_PT_2_X 15
  #define ABL_PROBE_PT_2_Y 20
  #define ABL_PROBE_PT_3_X 170
  #define ABL_PROBE_PT_3_Y 20

#elif ENABLED(AUTO_BED_LEVELING_UBL)

  //===========================================================================
  //========================= Unified Bed Leveling ============================
  //===========================================================================

  #define MESH_INSET 1              // Mesh inset margin on print area
  #define GRID_MAX_POINTS_X 10      // Don't use more than 15 points per axis, implementation limited.
  #define GRID_MAX_POINTS_Y GRID_MAX_POINTS_X

  #define _PX(R,A) (R) * cos(RADIANS(A))
  #define _PY(R,A) (R) * sin(RADIANS(A))
  #define UBL_PROBE_PT_1_X _PX(DELTA_PROBEABLE_RADIUS, 0)   // Probing points for 3-Point leveling of the mesh
  #define UBL_PROBE_PT_1_Y _PY(DELTA_PROBEABLE_RADIUS, 0)
  #define UBL_PROBE_PT_2_X _PX(DELTA_PROBEABLE_RADIUS, 120)
  #define UBL_PROBE_PT_2_Y _PY(DELTA_PROBEABLE_RADIUS, 120)
  #define UBL_PROBE_PT_3_X _PX(DELTA_PROBEABLE_RADIUS, 240)
  #define UBL_PROBE_PT_3_Y _PY(DELTA_PROBEABLE_RADIUS, 240)

  #define UBL_G26_MESH_VALIDATION   // Enable G26 mesh validation
  #define UBL_MESH_EDIT_MOVES_Z     // Sophisticated users prefer no movement of nozzle
  #define UBL_SAVE_ACTIVE_ON_M500   // Save the currently active mesh in the current slot on M500

#elif ENABLED(MESH_BED_LEVELING)

  //===========================================================================
  //=================================== Mesh ==================================
  //===========================================================================

  #define MESH_INSET 10          // Mesh inset margin on print area
  #define GRID_MAX_POINTS_X 3    // Don't use more than 7 points per axis, implementation limited.
  #define GRID_MAX_POINTS_Y GRID_MAX_POINTS_X

  //#define MESH_G28_REST_ORIGIN // After homing all axes ('G28' or 'G28 XYZ') rest Z at Z_MIN_POS

#endif // BED_LEVELING

/**
 * Use the LCD controller for bed leveling
 * Requires MESH_BED_LEVELING or PROBE_MANUALLY
 */
//#define LCD_BED_LEVELING

#if ENABLED(LCD_BED_LEVELING)
  #define MBL_Z_STEP 0.025    // Step size while manually probing Z axis.
  #define LCD_PROBE_Z_RANGE 4 // Z Range centered on Z_MIN_POS for LCD Z adjustment
#endif

// Add a menu item to move between bed corners for manual bed adjustment
//#define LEVEL_BED_CORNERS

/**
 * Commands to execute at the end of G29 probing.
 * Useful to retract or move the Z probe out of the way.
 */
//#define Z_PROBE_END_SCRIPT "G1 Z10 F12000\nG1 X15 Y330\nG1 Z0.5\nG1 Z10"


// @section homing

// The center of the bed is at (X=0, Y=0)
#define BED_CENTER_AT_0_0

// Manually set the home position. Leave these undefined for automatic settings.
// For DELTA this is the top-center of the Cartesian print volume.
//#define MANUAL_X_HOME_POS 0
//#define MANUAL_Y_HOME_POS 0
#define MANUAL_Z_HOME_POS DELTA_HEIGHT // Distance between the nozzle to printbed after homing

// Use "Z Safe Homing" to avoid homing with a Z probe outside the bed area.
//
// With this feature enabled:
//
// - Allow Z homing only after X and Y homing AND stepper drivers still enabled.
// - If stepper drivers time out, it will need X and Y homing again before Z homing.
// - Move the Z probe (or nozzle) to a defined XY point before Z Homing when homing all axes (G28).
// - Prevent Z homing when the Z probe is outside bed area.
//
//#define Z_SAFE_HOMING

#if ENABLED(Z_SAFE_HOMING)
  #define Z_SAFE_HOMING_X_POINT ((X_BED_SIZE) / 2)    // X point for Z homing when homing all axes (G28).
  #define Z_SAFE_HOMING_Y_POINT ((Y_BED_SIZE) / 2)    // Y point for Z homing when homing all axes (G28).
#endif

// Delta only homes to Z
#define HOMING_FEEDRATE_Z  (200*60)

//=============================================================================
//============================= Additional Features ===========================
//=============================================================================

// @section extras

//
// EEPROM
//
// The microcontroller can store settings in the EEPROM, e.g. max velocity...
// M500 - stores parameters in EEPROM
// M501 - reads parameters from EEPROM (if you need reset them after you changed them temporarily).
// M502 - reverts to the default "factory settings".  You still need to store them in EEPROM afterwards if you want to.
//
#define EEPROM_SETTINGS // Enable for M500 and M501 commands
//#define DISABLE_M503    // Saves ~2700 bytes of PROGMEM. Disable for release!
#define EEPROM_CHITCHAT   // Give feedback on EEPROM commands. Disable to save PROGMEM.

//
// Host Keepalive
//
// When enabled Marlin will send a busy status message to the host
// every couple of seconds when it can't accept commands.
//
#define HOST_KEEPALIVE_FEATURE        // Disable this if your host doesn't like keepalive messages
#define DEFAULT_KEEPALIVE_INTERVAL 2  // Number of seconds between "busy" messages. Set with M113.
#define BUSY_WHILE_HEATING            // Some hosts require "busy" messages even during heating

//
// M100 Free Memory Watcher
//
//#define M100_FREE_MEMORY_WATCHER    // Add M100 (Free Memory Watcher) to debug memory usage

//
// G20/G21 Inch mode support
//
//#define INCH_MODE_SUPPORT

//
// M149 Set temperature units support
//
//#define TEMPERATURE_UNITS_SUPPORT

// @section temperature

// Preheat Constants
#define PREHEAT_1_TEMP_HOTEND 180
#define PREHEAT_1_TEMP_BED     70
#define PREHEAT_1_FAN_SPEED   255 // Value from 0 to 255

#define PREHEAT_2_TEMP_HOTEND 240
#define PREHEAT_2_TEMP_BED    100
#define PREHEAT_2_FAN_SPEED   255 // Value from 0 to 255

/**
 * Nozzle Park -- EXPERIMENTAL
 *
 * Park the nozzle at the given XYZ position on idle or G27.
 *
 * The "P" parameter controls the action applied to the Z axis:
 *
 *    P0  (Default) If Z is below park Z raise the nozzle.
 *    P1  Raise the nozzle always to Z-park height.
 *    P2  Raise the nozzle by Z-park amount, limited to Z_MAX_POS.
 */
//#define NOZZLE_PARK_FEATURE

#if ENABLED(NOZZLE_PARK_FEATURE)
  // Specify a park position as { X, Y, Z }
  #define NOZZLE_PARK_POINT { (X_MIN_POS + 10), (Y_MAX_POS - 10), 20 }
#endif

/**
 * Clean Nozzle Feature -- EXPERIMENTAL
 *
 * Adds the G12 command to perform a nozzle cleaning process.
 *
 * Parameters:
 *   P  Pattern
 *   S  Strokes / Repetitions
 *   T  Triangles (P1 only)
 *
 * Patterns:
 *   P0  Straight line (default). This process requires a sponge type material
 *       at a fixed bed location. "S" specifies strokes (i.e. back-forth motions)
 *       between the start / end points.
 *
 *   P1  Zig-zag pattern between (X0, Y0) and (X1, Y1), "T" specifies the
 *       number of zig-zag triangles to do. "S" defines the number of strokes.
 *       Zig-zags are done in whichever is the narrower dimension.
 *       For example, "G12 P1 S1 T3" will execute:
 *
 *          --
 *         |  (X0, Y1) |     /\        /\        /\     | (X1, Y1)
 *         |           |    /  \      /  \      /  \    |
 *       A |           |   /    \    /    \    /    \   |
 *         |           |  /      \  /      \  /      \  |
 *         |  (X0, Y0) | /        \/        \/        \ | (X1, Y0)
 *          --         +--------------------------------+
 *                       |________|_________|_________|
 *                           T1        T2        T3
 *
 *   P2  Circular pattern with middle at NOZZLE_CLEAN_CIRCLE_MIDDLE.
 *       "R" specifies the radius. "S" specifies the stroke count.
 *       Before starting, the nozzle moves to NOZZLE_CLEAN_START_POINT.
 *
 *   Caveats: The ending Z should be the same as starting Z.
 * Attention: EXPERIMENTAL. G-code arguments may change.
 *
 */
//#define NOZZLE_CLEAN_FEATURE

#if ENABLED(NOZZLE_CLEAN_FEATURE)
  // Default number of pattern repetitions
  #define NOZZLE_CLEAN_STROKES  12

  // Default number of triangles
  #define NOZZLE_CLEAN_TRIANGLES  3

  // Specify positions as { X, Y, Z }
  #define NOZZLE_CLEAN_START_POINT { 30, 30, (Z_MIN_POS + 1)}
  #define NOZZLE_CLEAN_END_POINT   {100, 60, (Z_MIN_POS + 1)}

  // Circular pattern radius
  #define NOZZLE_CLEAN_CIRCLE_RADIUS 6.5
  // Circular pattern circle fragments number
  #define NOZZLE_CLEAN_CIRCLE_FN 10
  // Middle point of circle
  #define NOZZLE_CLEAN_CIRCLE_MIDDLE NOZZLE_CLEAN_START_POINT

  // Moves the nozzle to the initial position
  #define NOZZLE_CLEAN_GOBACK
#endif

/**
 * Print Job Timer
 *
 * Automatically start and stop the print job timer on M104/M109/M190.
 *
 *   M104 (hotend, no wait) - high temp = none,        low temp = stop timer
 *   M109 (hotend, wait)    - high temp = start timer, low temp = stop timer
 *   M190 (bed, wait)       - high temp = start timer, low temp = none
 *
 * The timer can also be controlled with the following commands:
 *
 *   M75 - Start the print job timer
 *   M76 - Pause the print job timer
 *   M77 - Stop the print job timer
 */
#define PRINTJOB_TIMER_AUTOSTART

/**
 * Print Counter
 *
 * Track statistical data such as:
 *
 *  - Total print jobs
 *  - Total successful print jobs
 *  - Total failed print jobs
 *  - Total time printing
 *
 * View the current statistics with M78.
 */
//#define PRINTCOUNTER

//=============================================================================
//============================= LCD and SD support ============================
//=============================================================================

// @section lcd

/**
 * LCD LANGUAGE
 *
 * Select the language to display on the LCD. These languages are available:
 *
 *    en, an, bg, ca, cn, cz, cz_utf8, de, el, el-gr, es, eu, fi, fr, fr_utf8, gl,
 *    hr, it, kana, kana_utf8, nl, pl, pt, pt_utf8, pt-br, pt-br_utf8, ru, sk_utf8,
 *    tr, uk, zh_CN, zh_TW, test
 *
 * :{ 'en':'English', 'an':'Aragonese', 'bg':'Bulgarian', 'ca':'Catalan', 'cn':'Chinese', 'cz':'Czech', 'cz_utf8':'Czech (UTF8)', 'de':'German', 'el':'Greek', 'el-gr':'Greek (Greece)', 'es':'Spanish', 'eu':'Basque-Euskera', 'fi':'Finnish', 'fr':'French', 'fr_utf8':'French (UTF8)', 'gl':'Galician', 'hr':'Croatian', 'it':'Italian', 'kana':'Japanese', 'kana_utf8':'Japanese (UTF8)', 'nl':'Dutch', 'pl':'Polish', 'pt':'Portuguese', 'pt-br':'Portuguese (Brazilian)', 'pt-br_utf8':'Portuguese (Brazilian UTF8)', 'pt_utf8':'Portuguese (UTF8)', 'ru':'Russian', 'sk_utf8':'Slovak (UTF8)', 'tr':'Turkish', 'uk':'Ukrainian', 'zh_CN':'Chinese (Simplified)', 'zh_TW':'Chinese (Taiwan)', test':'TEST' }
 */
#define LCD_LANGUAGE en

/**
 * LCD Character Set
 *
 * Note: This option is NOT applicable to Graphical Displays.
 *
 * All character-based LCDs provide ASCII plus one of these
 * language extensions:
 *
 *  - JAPANESE ... the most common
 *  - WESTERN  ... with more accented characters
 *  - CYRILLIC ... for the Russian language
 *
 * To determine the language extension installed on your controller:
 *
 *  - Compile and upload with LCD_LANGUAGE set to 'test'
 *  - Click the controller to view the LCD menu
 *  - The LCD will display Japanese, Western, or Cyrillic text
 *
 * See http://marlinfw.org/docs/development/lcd_language.html
 *
 * :['JAPANESE', 'WESTERN', 'CYRILLIC']
 */
#define DISPLAY_CHARSET_HD44780 JAPANESE

/**
 * LCD TYPE
 *
 * Enable ULTRA_LCD for a 16x2, 16x4, 20x2, or 20x4 character-based LCD.
 * Enable DOGLCD for a 128x64 (ST7565R) Full Graphical Display.
 * (These options will be enabled automatically for most displays.)
 *
 * IMPORTANT: The U8glib library is required for Full Graphic Display!
 *            https://github.com/olikraus/U8glib_Arduino
 */
#define ULTRA_LCD   // Character based
//#define DOGLCD      // Full graphics display

/**
 * SD CARD
 *
 * SD Card support is disabled by default. If your controller has an SD slot,
 * you must uncomment the following option or it won't work.
 *
 */
#define SDSUPPORT

/**
 * SD CARD: SPI SPEED
 *
 * Enable one of the following items for a slower SPI transfer speed.
 * This may be required to resolve "volume init" errors.
 */
//#define SPI_SPEED SPI_HALF_SPEED
#define SPI_SPEED SPI_QUARTER_SPEED
//#define SPI_SPEED SPI_EIGHTH_SPEED

/**
 * SD CARD: ENABLE CRC
 *
 * Use CRC checks and retries on the SD communication.
 */
#define SD_CHECK_AND_RETRY

//
// ENCODER SETTINGS
//
// This option overrides the default number of encoder pulses needed to
// produce one step. Should be increased for high-resolution encoders.
//
#define ENCODER_PULSES_PER_STEP 2

//
// Use this option to override the number of step signals required to
// move between next/prev menu items.
//
//#define ENCODER_STEPS_PER_MENU_ITEM 5

/**
 * Encoder Direction Options
 *
 * Test your encoder's behavior first with both options disabled.
 *
 *  Reversed Value Edit and Menu Nav? Enable REVERSE_ENCODER_DIRECTION.
 *  Reversed Menu Navigation only?    Enable REVERSE_MENU_DIRECTION.
 *  Reversed Value Editing only?      Enable BOTH options.
 */

//
// This option reverses the encoder direction everywhere.
//
//  Set this option if CLOCKWISE causes values to DECREASE
//
//#define REVERSE_ENCODER_DIRECTION

//
// This option reverses the encoder direction for navigating LCD menus.
//
//  If CLOCKWISE normally moves DOWN this makes it go UP.
//  If CLOCKWISE normally moves UP this makes it go DOWN.
//
//#define REVERSE_MENU_DIRECTION

//
// Individual Axis Homing
//
// Add individual axis homing items (Home X, Home Y, and Home Z) to the LCD menu.
//
//#define INDIVIDUAL_AXIS_HOMING_MENU

//
// SPEAKER/BUZZER
//
// If you have a speaker that can produce tones, enable it here.
// By default Marlin assumes you have a buzzer with a fixed frequency.
//
//#define SPEAKER

//
// The duration and frequency for the UI feedback sound.
// Set these to 0 to disable audio feedback in the LCD menus.
//
// Note: Test audio output with the G-Code:
//  M300 S<frequency Hz> P<duration ms>
//
//#define LCD_FEEDBACK_FREQUENCY_DURATION_MS 100
//#define LCD_FEEDBACK_FREQUENCY_HZ 1000

//
// CONTROLLER TYPE: Standard
//
// Marlin supports a wide variety of controllers.
// Enable one of the following options to specify your controller.
//

//
// ULTIMAKER Controller.
//
//#define ULTIMAKERCONTROLLER

//
// ULTIPANEL as seen on Thingiverse.
//
//#define ULTIPANEL

//
// PanelOne from T3P3 (via RAMPS 1.4 AUX2/AUX3)
// http://reprap.org/wiki/PanelOne
//
//#define PANEL_ONE

//
// MaKr3d Makr-Panel with graphic controller and SD support.
// http://reprap.org/wiki/MaKr3d_MaKrPanel
//
//#define MAKRPANEL

//
// ReprapWorld Graphical LCD
// https://reprapworld.com/?products_details&products_id/1218
//
//#define REPRAPWORLD_GRAPHICAL_LCD

//
// Activate one of these if you have a Panucatt Devices
// Viki 2.0 or mini Viki with Graphic LCD
// http://panucatt.com
//
//#define VIKI2
//#define miniVIKI

//
// Adafruit ST7565 Full Graphic Controller.
// https://github.com/eboston/Adafruit-ST7565-Full-Graphic-Controller/
//
//#define ELB_FULL_GRAPHIC_CONTROLLER

//
// RepRapDiscount Smart Controller.
// http://reprap.org/wiki/RepRapDiscount_Smart_Controller
//
// Note: Usually sold with a white PCB.
//
#define REPRAP_DISCOUNT_SMART_CONTROLLER

//
// GADGETS3D G3D LCD/SD Controller
// http://reprap.org/wiki/RAMPS_1.3/1.4_GADGETS3D_Shield_with_Panel
//
// Note: Usually sold with a blue PCB.
//
//#define G3D_PANEL

//
// RepRapDiscount FULL GRAPHIC Smart Controller
// http://reprap.org/wiki/RepRapDiscount_Full_Graphic_Smart_Controller
//
//#define REPRAP_DISCOUNT_FULL_GRAPHIC_SMART_CONTROLLER

//
// MakerLab Mini Panel with graphic
// controller and SD support - http://reprap.org/wiki/Mini_panel
//
//#define MINIPANEL

//
// RepRapWorld REPRAPWORLD_KEYPAD v1.1
// http://reprapworld.com/?products_details&products_id=202&cPath=1591_1626
//
// REPRAPWORLD_KEYPAD_MOVE_STEP sets how much should the robot move when a key
// is pressed, a value of 10.0 means 10mm per click.
//
//#define REPRAPWORLD_KEYPAD
//#define REPRAPWORLD_KEYPAD_MOVE_STEP 1.0

//
// RigidBot Panel V1.0
// http://www.inventapart.com/
//
//#define RIGIDBOT_PANEL

//
// BQ LCD Smart Controller shipped by
// default with the BQ Hephestos 2 and Witbox 2.
//
//#define BQ_LCD_SMART_CONTROLLER

//
// Cartesio UI
// http://mauk.cc/webshop/cartesio-shop/electronics/user-interface
//
//#define CARTESIO_UI

//
// ANET_10 Controller supported displays.
//
//#define ANET_KEYPAD_LCD         // Requires ADC_KEYPAD_PIN to be assigned to an analog pin.
                                  // This LCD is known to be susceptible to electrical interference
                                  // which scrambles the display.  Pressing any button clears it up.
//#define ANET_FULL_GRAPHICS_LCD  // Anet 128x64 full graphics lcd with rotary encoder as used on Anet A6
                                  // A clone of the RepRapDiscount full graphics display but with
                                  // different pins/wiring (see pins_ANET_10.h).

//
// LCD for Melzi Card with Graphical LCD
//
//#define LCD_FOR_MELZI

//
// CONTROLLER TYPE: I2C
//
// Note: These controllers require the installation of Arduino's LiquidCrystal_I2C
// library. For more info: https://github.com/kiyoshigawa/LiquidCrystal_I2C
//

//
// Elefu RA Board Control Panel
// http://www.elefu.com/index.php?route=product/product&product_id=53
//
//#define RA_CONTROL_PANEL

//
// Sainsmart YW Robot (LCM1602) LCD Display
//
// Note: This controller requires F.Malpartida's LiquidCrystal_I2C library
// https://bitbucket.org/fmalpartida/new-liquidcrystal/wiki/Home
//
//#define LCD_I2C_SAINSMART_YWROBOT

//
// Generic LCM1602 LCD adapter
//
//#define LCM1602

//
// PANELOLU2 LCD with status LEDs,
// separate encoder and click inputs.
//
// Note: This controller requires Arduino's LiquidTWI2 library v1.2.3 or later.
// For more info: https://github.com/lincomatic/LiquidTWI2
//
// Note: The PANELOLU2 encoder click input can either be directly connected to
// a pin (if BTN_ENC defined to != -1) or read through I2C (when BTN_ENC == -1).
//
//#define LCD_I2C_PANELOLU2

//
// Panucatt VIKI LCD with status LEDs,
// integrated click & L/R/U/D buttons, separate encoder inputs.
//
//#define LCD_I2C_VIKI

//
// SSD1306 OLED full graphics generic display
//
//#define U8GLIB_SSD1306

//
// SAV OLEd LCD module support using either SSD1306 or SH1106 based LCD modules
//
//#define SAV_3DGLCD
#if ENABLED(SAV_3DGLCD)
  //#define U8GLIB_SSD1306
  #define U8GLIB_SH1106
#endif

//
// CONTROLLER TYPE: Shift register panels
//
// 2 wire Non-latching LCD SR from https://goo.gl/aJJ4sH
// LCD configuration: http://reprap.org/wiki/SAV_3D_LCD
//
//#define SAV_3DLCD

//
// TinyBoy2 128x64 OLED / Encoder Panel
//
//#define OLED_PANEL_TINYBOY2

//
// Makeboard 3D Printer Parts 3D Printer Mini Display 1602 Mini Controller
// https://www.aliexpress.com/item/Micromake-Makeboard-3D-Printer-Parts-3D-Printer-Mini-Display-1602-Mini-Controller-Compatible-with-Ramps-1/32765887917.html
//
//#define MAKEBOARD_MINI_2_LINE_DISPLAY_1602

//
// MKS MINI12864 with graphic controller and SD support
// http://reprap.org/wiki/MKS_MINI_12864
//
//#define MKS_MINI_12864

//
// Factory display for Creality CR-10
// https://www.aliexpress.com/item/Universal-LCD-12864-3D-Printer-Display-Screen-With-Encoder-For-CR-10-CR-7-Model/32833148327.html
//
// This is RAMPS-compatible using a single 10-pin connector.
// (For CR-10 owners who want to replace the Melzi Creality board but retain the display)
//
//#define CR10_STOCKDISPLAY

//
// MKS OLED 1.3" 128 × 64 FULL GRAPHICS CONTROLLER
// http://reprap.org/wiki/MKS_12864OLED
//
// Tiny, but very sharp OLED display
//
//#define MKS_12864OLED

// Silvergate GLCD controller
// http://github.com/android444/Silvergate
//
//#define SILVER_GATE_GLCD_CONTROLLER

//=============================================================================
//=============================== Extra Features ==============================
//=============================================================================

// @section extras

// Increase the FAN PWM frequency. Removes the PWM noise but increases heating in the FET/Arduino
//#define FAST_PWM_FAN

// Use software PWM to drive the fan, as for the heaters. This uses a very low frequency
// which is not as annoying as with the hardware PWM. On the other hand, if this frequency
// is too low, you should also increment SOFT_PWM_SCALE.
//#define FAN_SOFT_PWM

// Incrementing this by 1 will double the software PWM frequency,
// affecting heaters, and the fan if FAN_SOFT_PWM is enabled.
// However, control resolution will be halved for each increment;
// at zero value, there are 128 effective control positions.
#define SOFT_PWM_SCALE 0

// If SOFT_PWM_SCALE is set to a value higher than 0, dithering can
// be used to mitigate the associated resolution loss. If enabled,
// some of the PWM cycles are stretched so on average the desired
// duty cycle is attained.
//#define SOFT_PWM_DITHER

// Temperature status LEDs that display the hotend and bed temperature.
// If all hotends, bed temperature, and target temperature are under 54C
// then the BLUE led is on. Otherwise the RED led is on. (1C hysteresis)
//#define TEMP_STAT_LEDS

// M240  Triggers a camera by emulating a Canon RC-1 Remote
// Data from: http://www.doc-diy.net/photo/rc-1_hacked/
//#define PHOTOGRAPH_PIN     23

// SkeinForge sends the wrong arc g-codes when using Arc Point as fillet procedure
//#define SF_ARC_FIX

// Support for the BariCUDA Paste Extruder
//#define BARICUDA

// Support for BlinkM/CyzRgb
//#define BLINKM

// Support for PCA9632 PWM LED driver
//#define PCA9632

/**
 * RGB LED / LED Strip Control
 *
 * Enable support for an RGB LED connected to 5V digital pins, or
 * an RGB Strip connected to MOSFETs controlled by digital pins.
 *
 * Adds the M150 command to set the LED (or LED strip) color.
 * If pins are PWM capable (e.g., 4, 5, 6, 11) then a range of
 * luminance values can be set from 0 to 255.
 * For Neopixel LED an overall brightness parameter is also available.
 *
 * *** CAUTION ***
 *  LED Strips require a MOFSET Chip between PWM lines and LEDs,
 *  as the Arduino cannot handle the current the LEDs will require.
 *  Failure to follow this precaution can destroy your Arduino!
 *  NOTE: A separate 5V power supply is required! The Neopixel LED needs
 *  more current than the Arduino 5V linear regulator can produce.
 * *** CAUTION ***
 *
 * LED Type. Enable only one of the following two options.
 *
 */
//#define RGB_LED
//#define RGBW_LED

#if ENABLED(RGB_LED) || ENABLED(RGBW_LED)
  #define RGB_LED_R_PIN 34
  #define RGB_LED_G_PIN 43
  #define RGB_LED_B_PIN 35
  #define RGB_LED_W_PIN -1
#endif

// Support for Adafruit Neopixel LED driver
//#define NEOPIXEL_LED
#if ENABLED(NEOPIXEL_LED)
  #define NEOPIXEL_TYPE   NEO_GRBW // NEO_GRBW / NEO_GRB - four/three channel driver type (defined in Adafruit_NeoPixel.h)
  #define NEOPIXEL_PIN    4        // LED driving pin on motherboard 4 => D4 (EXP2-5 on Printrboard) / 30 => PC7 (EXP3-13 on Rumba)
  #define NEOPIXEL_PIXELS 30       // Number of LEDs in the strip
  #define NEOPIXEL_IS_SEQUENTIAL   // Sequential display for temperature change - LED by LED. Disable to change all LEDs at once.
  #define NEOPIXEL_BRIGHTNESS 127  // Initial brightness (0-255)
  //#define NEOPIXEL_STARTUP_TEST  // Cycle through colors at startup
#endif

/**
 * Printer Event LEDs
 *
 * During printing, the LEDs will reflect the printer status:
 *
 *  - Gradually change from blue to violet as the heated bed gets to target temp
 *  - Gradually change from violet to red as the hotend gets to temperature
 *  - Change to white to illuminate work surface
 *  - Change to green once print has finished
 *  - Turn off after the print has finished and the user has pushed a button
 */
#if ENABLED(BLINKM) || ENABLED(RGB_LED) || ENABLED(RGBW_LED) || ENABLED(PCA9632) || ENABLED(NEOPIXEL_RGBW_LED)
  #define PRINTER_EVENT_LEDS
#endif

/**
 * R/C SERVO support
 * Sponsored by TrinityLabs, Reworked by codexmas
 */

/**
 * Number of servos
 *
 * For some servo-related options NUM_SERVOS will be set automatically.
 * Set this manually if there are extra servos needing manual control.
 * Leave undefined or set to 0 to entirely disable the servo subsystem.
 */
//#define NUM_SERVOS 3 // Servo index starts with 0 for M280 command

// Delay (in milliseconds) before the next move will start, to give the servo time to reach its target angle.
// 300ms is a good value but you can try less delay.
// If the servo can't reach the requested position, increase it.
#define SERVO_DELAY { 300 }

// Servo deactivation
//
// With this option servos are powered only during movement, then turned off to prevent jitter.
//#define DEACTIVATE_SERVOS_AFTER_MOVE

/**
 * Default extrusion settings
 *
 * These settings control basic extrusion from within the Marlin firmware.
 * 
 */
#define DEFAULT_NOMINAL_FILAMENT_DIA 3.00   // (mm) Diameter of the filament generally used (3.0 or 1.75mm), also used in the slicer. Used to validate sensor reading.
#define DEFAULT_NOZZLE_SIZE           .4    // (mm) Diameter of primary nozzle.  Used by G26 Mesh Validation Pattern tool.
#define DEFAULT_LAYER_HEIGHT          .2    // (mm) Default layer height that will produce usable results by the printer.  Used by G26 Mesh Validation Pattern tool.
#define DEFAULT_HOTEND_TEMP        205.0    // (c)  Default nozzle temperature that will produce usable results by the printer.  Used by G26 Mesh Validation Pattern tool.
#define DEFAULT_BED_TEMP            60.0    // (c)  Default bed temperature that will produce usable results by the printer.  Used by G26 Mesh Validation Pattern tool.

/**
 * Filament Width Sensor
 *
 * Measures the filament width in real-time and adjusts
 * flow rate to compensate for any irregularities.
 *
 * Also allows the measured filament diameter to set the
 * extrusion rate, so the slicer only has to specify the
 * volume.
 *
 * Only a single extruder is supported at this time.
 *
 *  34 RAMPS_14    : Analog input 5 on the AUX2 connector
 *  81 PRINTRBOARD : Analog input 2 on the Exp1 connector (version B,C,D,E)
 * 301 RAMBO       : Analog input 3
 *
 * Note: May require analog pins to be defined for other boards.
 */
//#define FILAMENT_WIDTH_SENSOR

<<<<<<< HEAD
#define DEFAULT_NOMINAL_FILAMENT_DIA 1.75   // (mm) Diameter of the filament generally used (3.0 or 1.75mm), also used in the slicer. Used to validate sensor reading.

=======
>>>>>>> 279b73fe
#if ENABLED(FILAMENT_WIDTH_SENSOR)
  #define FILAMENT_SENSOR_EXTRUDER_NUM 0    // Index of the extruder that has the filament sensor (0,1,2,3)
  #define MEASUREMENT_DELAY_CM        14    // (cm) The distance from the filament sensor to the melting chamber

  #define MEASURED_UPPER_LIMIT         3.30 // (mm) Upper limit used to validate sensor reading
  #define MEASURED_LOWER_LIMIT         1.90 // (mm) Lower limit used to validate sensor reading
  #define MAX_MEASUREMENT_DELAY       20    // (bytes) Buffer size for stored measurements (1 byte per cm). Must be larger than MEASUREMENT_DELAY_CM.

  #define DEFAULT_MEASURED_FILAMENT_DIA DEFAULT_NOMINAL_FILAMENT_DIA // Set measured to nominal initially

  // Display filament width on the LCD status line. Status messages will expire after 5 seconds.
  //#define FILAMENT_LCD_DISPLAY
#endif

#endif // CONFIGURATION_H<|MERGE_RESOLUTION|>--- conflicted
+++ resolved
@@ -1816,7 +1816,7 @@
  * These settings control basic extrusion from within the Marlin firmware.
  * 
  */
-#define DEFAULT_NOMINAL_FILAMENT_DIA 3.00   // (mm) Diameter of the filament generally used (3.0 or 1.75mm), also used in the slicer. Used to validate sensor reading.
+#define DEFAULT_NOMINAL_FILAMENT_DIA 1.75   // (mm) Diameter of the filament generally used (3.0 or 1.75mm), also used in the slicer. Used to validate sensor reading.
 #define DEFAULT_NOZZLE_SIZE           .4    // (mm) Diameter of primary nozzle.  Used by G26 Mesh Validation Pattern tool.
 #define DEFAULT_LAYER_HEIGHT          .2    // (mm) Default layer height that will produce usable results by the printer.  Used by G26 Mesh Validation Pattern tool.
 #define DEFAULT_HOTEND_TEMP        205.0    // (c)  Default nozzle temperature that will produce usable results by the printer.  Used by G26 Mesh Validation Pattern tool.
@@ -1841,12 +1841,7 @@
  * Note: May require analog pins to be defined for other boards.
  */
 //#define FILAMENT_WIDTH_SENSOR
-
-<<<<<<< HEAD
-#define DEFAULT_NOMINAL_FILAMENT_DIA 1.75   // (mm) Diameter of the filament generally used (3.0 or 1.75mm), also used in the slicer. Used to validate sensor reading.
-
-=======
->>>>>>> 279b73fe
+ 
 #if ENABLED(FILAMENT_WIDTH_SENSOR)
   #define FILAMENT_SENSOR_EXTRUDER_NUM 0    // Index of the extruder that has the filament sensor (0,1,2,3)
   #define MEASUREMENT_DELAY_CM        14    // (cm) The distance from the filament sensor to the melting chamber
