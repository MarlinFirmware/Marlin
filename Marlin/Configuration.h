--- conflicted
+++ resolved
@@ -756,39 +756,14 @@
 #define DEFAULT_TRAVEL_ACCELERATION   3000    // X, Y, Z acceleration for travel (non printing) moves
 
 /**
-<<<<<<< HEAD
- * Junction Deviation
- *
- * Use Junction Deviation instead of traditional Jerk Limiting
- *
- * See:
- *   https://reprap.org/forum/read.php?1,739819
- *   http://blog.kyneticcnc.com/2018/10/computing-junction-deviation-for-marlin.html
- */
-#define JUNCTION_DEVIATION
-#if ENABLED(JUNCTION_DEVIATION)
-  #define JUNCTION_DEVIATION_MM 0.02  // (mm) Distance from real junction edge
-#endif
-
-/**
- * Default Jerk (mm/s)
-=======
  * Default Jerk limits (mm/s)
->>>>>>> e0e406db
  * Override with M205 X Y Z E
  *
  * "Jerk" specifies the minimum speed change that requires acceleration.
  * When changing speed and direction, if the difference is less than the
  * value set here, it may happen instantaneously.
  */
-<<<<<<< HEAD
-//#if DISABLED(JUNCTION_DEVIATION)
-  #define DEFAULT_XJERK 10.0
-  #define DEFAULT_YJERK 10.0
-  #define DEFAULT_ZJERK  0.3
-//#endif
-=======
-//#define CLASSIC_JERK
+#define CLASSIC_JERK
 #if ENABLED(CLASSIC_JERK)
   #define DEFAULT_XJERK 10.0
   #define DEFAULT_YJERK 10.0
@@ -799,7 +774,6 @@
     #define MAX_JERK_EDIT_VALUES { 20, 20, 0.6, 10 } // ...or, set your own edit limits
   #endif
 #endif
->>>>>>> e0e406db
 
 #define DEFAULT_EJERK    5.0  // May be used by Linear Advance
 
@@ -810,9 +784,9 @@
  *   https://reprap.org/forum/read.php?1,739819
  *   http://blog.kyneticcnc.com/2018/10/computing-junction-deviation-for-marlin.html
  */
-#if DISABLED(CLASSIC_JERK)
+//#if DISABLED(CLASSIC_JERK)
   #define JUNCTION_DEVIATION_MM 0.013 // (mm) Distance from real junction edge
-#endif
+//#endif
 
 /**
  * S-Curve Acceleration
