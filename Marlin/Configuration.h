--- conflicted
+++ resolved
@@ -2327,7 +2327,6 @@
  * Automatically start and stop the print job timer on M104/M109/M140/M190/M141/M191.
  * The print job timer will only be stopped if the bed/chamber target temp is
  * below BED_MINTEMP/CHAMBER_MINTEMP.
-<<<<<<< HEAD
  *
  *   M104 (hotend, no wait)  - high temp = none,        low temp = stop timer
  *   M109 (hotend, wait)     - high temp = start timer, low temp = stop timer
@@ -2336,16 +2335,6 @@
  *   M141 (chamber, no wait) - high temp = none,        low temp = stop timer
  *   M191 (chamber, wait)    - high temp = start timer, low temp = none
  *
-=======
- *
- *   M104 (hotend, no wait)  - high temp = none,        low temp = stop timer
- *   M109 (hotend, wait)     - high temp = start timer, low temp = stop timer
- *   M140 (bed, no wait)     - high temp = none,        low temp = stop timer
- *   M190 (bed, wait)        - high temp = start timer, low temp = none
- *   M141 (chamber, no wait) - high temp = none,        low temp = stop timer
- *   M191 (chamber, wait)    - high temp = start timer, low temp = none
- *
->>>>>>> 551f5ada
  * For M104/M109, high temp is anything over EXTRUDE_MINTEMP / 2.
  * For M140/M190, high temp is anything over BED_MINTEMP.
  * For M141/M191, high temp is anything over CHAMBER_MINTEMP.
