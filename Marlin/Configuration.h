--- conflicted
+++ resolved
@@ -943,18 +943,14 @@
 //#define PSU_NAME "Power Supply"
 
 #if ENABLED(PSU_CONTROL)
-<<<<<<< HEAD
+  //#define PS_OFF_CONFIRM          // Confirm dialog when power off
+  //#define PS_OFF_SOUND            // Beep 1s when power off
   #if ENABLED(PowerShutoffKit)
     #define PS_ON_PIN 12
     #define PSU_ACTIVE_STATE HIGH
   #else
     #define PSU_ACTIVE_STATE LOW      // Set 'LOW' for ATX, 'HIGH' for X-Box
   #endif
-=======
-  //#define PS_OFF_CONFIRM          // Confirm dialog when power off
-  //#define PS_OFF_SOUND            // Beep 1s when power off
-  #define PSU_ACTIVE_STATE LOW      // Set 'LOW' for ATX, 'HIGH' for X-Box
->>>>>>> 38c79a45
 
   //#define PSU_DEFAULT_OFF         // Keep power off until enabled directly with M80
   //#define PSU_POWERUP_DELAY 250   // (ms) Delay for the PSU to warm up to full power
@@ -2977,20 +2973,6 @@
 //#define MANUAL_J_HOME_POS 0
 //#define MANUAL_K_HOME_POS 0
 
-<<<<<<< HEAD
-// Use "Z Safe Homing" to avoid homing with a Z probe outside the bed area.
-//
-// With this feature enabled:
-//
-// - Allow Z homing only after X and Y homing AND stepper drivers still enabled.
-// - If stepper drivers time out, it will need X and Y homing again before Z homing.
-// - Move the Z probe (or nozzle) to a defined XY point before Z Homing.
-// - Prevent Z homing when the Z probe is outside bed area.
-//
-#if ANY(ABL_EZABL, ABL_NCSW, ABL_BLTOUCH, ABL_TOUCH_MI, NOZZLE_AS_PROBE)
-  #define Z_SAFE_HOMING
-#endif
-=======
 /**
  * Use "Z Safe Homing" to avoid homing with a Z probe outside the bed area.
  *
@@ -2998,8 +2980,9 @@
  * - Allows Z homing only when XY positions are known and trusted.
  * - If stepper drivers sleep, XY homing may be required again before Z homing.
  */
-//#define Z_SAFE_HOMING
->>>>>>> 38c79a45
+#if ANY(ABL_EZABL, ABL_NCSW, ABL_BLTOUCH, ABL_TOUCH_MI, NOZZLE_AS_PROBE)
+  #define Z_SAFE_HOMING
+#endif
 
 #if ENABLED(Z_SAFE_HOMING)
   #define Z_SAFE_HOMING_X_POINT (X_BED_SIZE / 2)  // X point for Z homing
