/**
 * Marlin 3D Printer Firmware
 * Copyright (c) 2020 MarlinFirmware [https://github.com/MarlinFirmware/Marlin]
 *
 * Based on Sprinter and grbl.
 * Copyright (c) 2011 Camiel Gubbels / Erik van der Zalm
 *
 * This program is free software: you can redistribute it and/or modify
 * it under the terms of the GNU General Public License as published by
 * the Free Software Foundation, either version 3 of the License, or
 * (at your option) any later version.
 *
 * This program is distributed in the hope that it will be useful,
 * but WITHOUT ANY WARRANTY; without even the implied warranty of
 * MERCHANTABILITY or FITNESS FOR A PARTICULAR PURPOSE.  See the
 * GNU General Public License for more details.
 *
 * You should have received a copy of the GNU General Public License
 * along with this program.  If not, see <https://www.gnu.org/licenses/>.
 *
 */
#pragma once

#define CONFIG_EXAMPLES_DIR "Creality/Ender-3/BigTreeTech SKR Mini E3 2.0"

/**
 * Configuration.h
 *
 * Basic settings such as:
 *
 * - Type of electronics
 * - Type of temperature sensor
 * - Printer geometry
 * - Endstop configuration
 * - LCD controller
 * - Extra features
 *
 * Advanced settings can be found in Configuration_adv.h
 */
#define CONFIGURATION_H_VERSION 020008

//===========================================================================
//============================= Getting Started =============================
//===========================================================================

/**
 * Here are some useful links to help get your machine configured and calibrated:
 *
 * Example Configs:     https://github.com/MarlinFirmware/Configurations/branches/all
 *
 * Průša Calculator:    https://blog.prusaprinters.org/calculator_3416/
 *
 * Calibration Guides:  https://reprap.org/wiki/Calibration
 *                      https://reprap.org/wiki/Triffid_Hunter%27s_Calibration_Guide
 *                      https://sites.google.com/site/repraplogphase/calibration-of-your-reprap
 *                      https://youtu.be/wAL9d7FgInk
 *
 * Calibration Objects: https://www.thingiverse.com/thing:5573
 *                      https://www.thingiverse.com/thing:1278865
 */

//===========================================================================
//========================== DELTA / SCARA / TPARA ==========================
//===========================================================================
//
// Download configurations from the link above and customize for your machine.
// Examples are located in config/examples/delta, .../SCARA, and .../TPARA.
//
//===========================================================================

// @section info

// Author info of this build printed to the host during boot and M115
#define STRING_CONFIG_H_AUTHOR "(thisiskeithb, Ender-3)" // Who made the changes.
//#define CUSTOM_VERSION_FILE Version.h // Path from the root directory (no quotes)

/**
 * *** VENDORS PLEASE READ ***
 *
 * Marlin allows you to add a custom boot image for Graphical LCDs.
 * With this option Marlin will first show your custom screen followed
 * by the standard Marlin logo with version number and web URL.
 *
 * We encourage you to take advantage of this new feature and we also
 * respectfully request that you retain the unmodified Marlin boot screen.
 */

// Show the Marlin bootscreen on startup. ** ENABLE FOR PRODUCTION **
#define SHOW_BOOTSCREEN

// Show the bitmap in Marlin/_Bootscreen.h on startup.
//#define SHOW_CUSTOM_BOOTSCREEN

// Show the bitmap in Marlin/_Statusscreen.h on the status screen.
//#define CUSTOM_STATUS_SCREEN_IMAGE

// @section machine

/**
 * Select the serial port on the board to use for communication with the host.
 * This allows the connection of wireless adapters (for instance) to non-default port pins.
 * Serial port -1 is the USB emulated serial port, if available.
 * Note: The first serial port (-1 or 0) will always be used by the Arduino bootloader.
 *
 * :[-1, 0, 1, 2, 3, 4, 5, 6, 7]
 */
#define SERIAL_PORT 2

/**
 * Select a secondary serial port on the board to use for communication with the host.
 * Currently Ethernet (-2) is only supported on Teensy 4.1 boards.
 * :[-2, -1, 0, 1, 2, 3, 4, 5, 6, 7]
 */
#define SERIAL_PORT_2 -1

/**
 * This setting determines the communication speed of the printer.
 *
 * 250000 works in most cases, but you might try a lower speed if
 * you commonly experience drop-outs during host printing.
 * You may try up to 1000000 to speed up SD file transfer.
 *
 * :[2400, 9600, 19200, 38400, 57600, 115200, 250000, 500000, 1000000]
 */
#define BAUDRATE 115200

// Enable the Bluetooth serial interface on AT90USB devices
//#define BLUETOOTH

// Choose the name from boards.h that matches your setup
#ifndef MOTHERBOARD
  #define MOTHERBOARD BOARD_BTT_SKR_MINI_E3_V2_0
#endif

// Name displayed in the LCD "Ready" message and Info menu
#define CUSTOM_MACHINE_NAME "ToyBot"

// Printer's unique ID, used by some programs to differentiate between machines.
// Choose your own or use a service like https://www.uuidgenerator.net/version4
//#define MACHINE_UUID "00000000-0000-0000-0000-000000000000"

// @section extruder

// This defines the number of extruders
// :[0, 1, 2, 3, 4, 5, 6, 7, 8]
#define EXTRUDERS 1

// Generally expected filament diameter (1.75, 2.85, 3.0, ...). Used for Volumetric, Filament Width Sensor, etc.
#define DEFAULT_NOMINAL_FILAMENT_DIA 1.75

// For Cyclops or any "multi-extruder" that shares a single nozzle.
//#define SINGLENOZZLE

// Save and restore temperature and fan speed on tool-change.
// Set standby for the unselected tool with M104/106/109 T...
#if ENABLED(SINGLENOZZLE)
  //#define SINGLENOZZLE_STANDBY_TEMP
  //#define SINGLENOZZLE_STANDBY_FAN
#endif

/**
 * Multi-Material Unit
 * Set to one of these predefined models:
 *
 *   PRUSA_MMU1           : Průša MMU1 (The "multiplexer" version)
 *   PRUSA_MMU2           : Průša MMU2
 *   PRUSA_MMU2S          : Průša MMU2S (Requires MK3S extruder with motion sensor, EXTRUDERS = 5)
 *   EXTENDABLE_EMU_MMU2  : MMU with configurable number of filaments (ERCF, SMuFF or similar with Průša MMU2 compatible firmware)
 *   EXTENDABLE_EMU_MMU2S : MMUS with configurable number of filaments (ERCF, SMuFF or similar with Průša MMU2 compatible firmware)
 *
 * Requires NOZZLE_PARK_FEATURE to park print head in case MMU unit fails.
 * See additional options in Configuration_adv.h.
 */
//#define MMU_MODEL PRUSA_MMU2

// A dual extruder that uses a single stepper motor
//#define SWITCHING_EXTRUDER
#if ENABLED(SWITCHING_EXTRUDER)
  #define SWITCHING_EXTRUDER_SERVO_NR 0
  #define SWITCHING_EXTRUDER_SERVO_ANGLES { 0, 90 } // Angles for E0, E1[, E2, E3]
  #if EXTRUDERS > 3
    #define SWITCHING_EXTRUDER_E23_SERVO_NR 1
  #endif
#endif

// A dual-nozzle that uses a servomotor to raise/lower one (or both) of the nozzles
//#define SWITCHING_NOZZLE
#if ENABLED(SWITCHING_NOZZLE)
  #define SWITCHING_NOZZLE_SERVO_NR 0
  //#define SWITCHING_NOZZLE_E1_SERVO_NR 1          // If two servos are used, the index of the second
  #define SWITCHING_NOZZLE_SERVO_ANGLES { 0, 90 }   // Angles for E0, E1 (single servo) or lowered/raised (dual servo)
#endif

/**
 * Two separate X-carriages with extruders that connect to a moving part
 * via a solenoid docking mechanism. Requires SOL1_PIN and SOL2_PIN.
 */
//#define PARKING_EXTRUDER

/**
 * Two separate X-carriages with extruders that connect to a moving part
 * via a magnetic docking mechanism using movements and no solenoid
 *
 * project   : https://www.thingiverse.com/thing:3080893
 * movements : https://youtu.be/0xCEiG9VS3k
 *             https://youtu.be/Bqbcs0CU2FE
 */
//#define MAGNETIC_PARKING_EXTRUDER

#if EITHER(PARKING_EXTRUDER, MAGNETIC_PARKING_EXTRUDER)

  #define PARKING_EXTRUDER_PARKING_X { -78, 184 }     // X positions for parking the extruders
  #define PARKING_EXTRUDER_GRAB_DISTANCE 1            // (mm) Distance to move beyond the parking point to grab the extruder
  //#define MANUAL_SOLENOID_CONTROL                   // Manual control of docking solenoids with M380 S / M381

  #if ENABLED(PARKING_EXTRUDER)

    #define PARKING_EXTRUDER_SOLENOIDS_INVERT           // If enabled, the solenoid is NOT magnetized with applied voltage
    #define PARKING_EXTRUDER_SOLENOIDS_PINS_ACTIVE LOW  // LOW or HIGH pin signal energizes the coil
    #define PARKING_EXTRUDER_SOLENOIDS_DELAY 250        // (ms) Delay for magnetic field. No delay if 0 or not defined.
    //#define MANUAL_SOLENOID_CONTROL                   // Manual control of docking solenoids with M380 S / M381

  #elif ENABLED(MAGNETIC_PARKING_EXTRUDER)

    #define MPE_FAST_SPEED      9000      // (mm/min) Speed for travel before last distance point
    #define MPE_SLOW_SPEED      4500      // (mm/min) Speed for last distance travel to park and couple
    #define MPE_TRAVEL_DISTANCE   10      // (mm) Last distance point
    #define MPE_COMPENSATION       0      // Offset Compensation -1 , 0 , 1 (multiplier) only for coupling

  #endif

#endif

/**
 * Switching Toolhead
 *
 * Support for swappable and dockable toolheads, such as
 * the E3D Tool Changer. Toolheads are locked with a servo.
 */
//#define SWITCHING_TOOLHEAD

/**
 * Magnetic Switching Toolhead
 *
 * Support swappable and dockable toolheads with a magnetic
 * docking mechanism using movement and no servo.
 */
//#define MAGNETIC_SWITCHING_TOOLHEAD

/**
 * Electromagnetic Switching Toolhead
 *
 * Parking for CoreXY / HBot kinematics.
 * Toolheads are parked at one edge and held with an electromagnet.
 * Supports more than 2 Toolheads. See https://youtu.be/JolbsAKTKf4
 */
//#define ELECTROMAGNETIC_SWITCHING_TOOLHEAD

#if ANY(SWITCHING_TOOLHEAD, MAGNETIC_SWITCHING_TOOLHEAD, ELECTROMAGNETIC_SWITCHING_TOOLHEAD)
  #define SWITCHING_TOOLHEAD_Y_POS          235         // (mm) Y position of the toolhead dock
  #define SWITCHING_TOOLHEAD_Y_SECURITY      10         // (mm) Security distance Y axis
  #define SWITCHING_TOOLHEAD_Y_CLEAR         60         // (mm) Minimum distance from dock for unobstructed X axis
  #define SWITCHING_TOOLHEAD_X_POS          { 215, 0 }  // (mm) X positions for parking the extruders
  #if ENABLED(SWITCHING_TOOLHEAD)
    #define SWITCHING_TOOLHEAD_SERVO_NR       2         // Index of the servo connector
    #define SWITCHING_TOOLHEAD_SERVO_ANGLES { 0, 180 }  // (degrees) Angles for Lock, Unlock
  #elif ENABLED(MAGNETIC_SWITCHING_TOOLHEAD)
    #define SWITCHING_TOOLHEAD_Y_RELEASE      5         // (mm) Security distance Y axis
    #define SWITCHING_TOOLHEAD_X_SECURITY   { 90, 150 } // (mm) Security distance X axis (T0,T1)
    //#define PRIME_BEFORE_REMOVE                       // Prime the nozzle before release from the dock
    #if ENABLED(PRIME_BEFORE_REMOVE)
      #define SWITCHING_TOOLHEAD_PRIME_MM           20  // (mm)   Extruder prime length
      #define SWITCHING_TOOLHEAD_RETRACT_MM         10  // (mm)   Retract after priming length
      #define SWITCHING_TOOLHEAD_PRIME_FEEDRATE    300  // (mm/min) Extruder prime feedrate
      #define SWITCHING_TOOLHEAD_RETRACT_FEEDRATE 2400  // (mm/min) Extruder retract feedrate
    #endif
  #elif ENABLED(ELECTROMAGNETIC_SWITCHING_TOOLHEAD)
    #define SWITCHING_TOOLHEAD_Z_HOP          2         // (mm) Z raise for switching
  #endif
#endif

/**
 * "Mixing Extruder"
 *   - Adds G-codes M163 and M164 to set and "commit" the current mix factors.
 *   - Extends the stepping routines to move multiple steppers in proportion to the mix.
 *   - Optional support for Repetier Firmware's 'M164 S<index>' supporting virtual tools.
 *   - This implementation supports up to two mixing extruders.
 *   - Enable DIRECT_MIXING_IN_G1 for M165 and mixing in G1 (from Pia Taubert's reference implementation).
 */
//#define MIXING_EXTRUDER
#if ENABLED(MIXING_EXTRUDER)
  #define MIXING_STEPPERS 2        // Number of steppers in your mixing extruder
  #define MIXING_VIRTUAL_TOOLS 16  // Use the Virtual Tool method with M163 and M164
  //#define DIRECT_MIXING_IN_G1    // Allow ABCDHI mix factors in G1 movement commands
  //#define GRADIENT_MIX           // Support for gradient mixing with M166 and LCD
  #if ENABLED(GRADIENT_MIX)
    //#define GRADIENT_VTOOL       // Add M166 T to use a V-tool index as a Gradient alias
  #endif
#endif

// Offset of the extruders (uncomment if using more than one and relying on firmware to position when changing).
// The offset has to be X=0, Y=0 for the extruder 0 hotend (default extruder).
// For the other hotends it is their distance from the extruder 0 hotend.
//#define HOTEND_OFFSET_X { 0.0, 20.00 } // (mm) relative X-offset for each nozzle
//#define HOTEND_OFFSET_Y { 0.0, 5.00 }  // (mm) relative Y-offset for each nozzle
//#define HOTEND_OFFSET_Z { 0.0, 0.00 }  // (mm) relative Z-offset for each nozzle

// @section machine

/**
 * Power Supply Control
 *
 * Enable and connect the power supply to the PS_ON_PIN.
 * Specify whether the power supply is active HIGH or active LOW.
 */
//#define PSU_CONTROL
//#define PSU_NAME "Power Supply"

#if ENABLED(PSU_CONTROL)
  #define PSU_ACTIVE_STATE LOW      // Set 'LOW' for ATX, 'HIGH' for X-Box

  //#define PSU_DEFAULT_OFF         // Keep power off until enabled directly with M80
  //#define PSU_POWERUP_DELAY 250   // (ms) Delay for the PSU to warm up to full power

  //#define PSU_POWERUP_GCODE  "M355 S1"  // G-code to run after power-on (e.g., case light on)
  //#define PSU_POWEROFF_GCODE "M355 S0"  // G-code to run before power-off (e.g., case light off)

  //#define AUTO_POWER_CONTROL      // Enable automatic control of the PS_ON pin
  #if ENABLED(AUTO_POWER_CONTROL)
    #define AUTO_POWER_FANS         // Turn on PSU if fans need power
    #define AUTO_POWER_E_FANS
    #define AUTO_POWER_CONTROLLERFAN
    #define AUTO_POWER_CHAMBER_FAN
    #define AUTO_POWER_COOLER_FAN
    //#define AUTO_POWER_E_TEMP        50 // (°C) Turn on PSU if any extruder is over this temperature
    //#define AUTO_POWER_CHAMBER_TEMP  30 // (°C) Turn on PSU if the chamber is over this temperature
    //#define AUTO_POWER_COOLER_TEMP   26 // (°C) Turn on PSU if the cooler is over this temperature
    #define POWER_TIMEOUT              30 // (s) Turn off power if the machine is idle for this duration
    //#define POWER_OFF_DELAY          60 // (s) Delay of poweroff after M81 command. Useful to let fans run for extra time.
  #endif
#endif

//===========================================================================
//============================= Thermal Settings ============================
//===========================================================================
// @section temperature

/**
 * --NORMAL IS 4.7kohm PULLUP!-- 1kohm pullup can be used on hotend sensor, using correct resistor and table
 *
 * Temperature sensors available:
 *
 *    -5 : PT100 / PT1000 with MAX31865 (only for sensors 0-1)
 *    -3 : thermocouple with MAX31855 (only for sensors 0-1)
 *    -2 : thermocouple with MAX6675 (only for sensors 0-1)
 *    -4 : thermocouple with AD8495
 *    -1 : thermocouple with AD595
 *     0 : not used
 *     1 : 100k thermistor - best choice for EPCOS 100k (4.7k pullup)
 *   331 : (3.3V scaled thermistor 1 table for MEGA)
 *   332 : (3.3V scaled thermistor 1 table for DUE)
 *     2 : 200k thermistor - ATC Semitec 204GT-2 (4.7k pullup)
 *   202 : 200k thermistor - Copymaster 3D
 *     3 : Mendel-parts thermistor (4.7k pullup)
 *     4 : 10k thermistor !! do not use it for a hotend. It gives bad resolution at high temp. !!
 *     5 : 100K thermistor - ATC Semitec 104GT-2/104NT-4-R025H42G (Used in ParCan, J-Head, and E3D) (4.7k pullup)
 *   501 : 100K Zonestar (Tronxy X3A) Thermistor
 *   502 : 100K Zonestar Thermistor used by hot bed in Zonestar Průša P802M
 *   512 : 100k RPW-Ultra hotend thermistor (4.7k pullup)
 *     6 : 100k EPCOS - Not as accurate as table 1 (created using a fluke thermocouple) (4.7k pullup)
 *     7 : 100k Honeywell thermistor 135-104LAG-J01 (4.7k pullup)
 *    71 : 100k Honeywell thermistor 135-104LAF-J01 (4.7k pullup)
 *     8 : 100k 0603 SMD Vishay NTCS0603E3104FXT (4.7k pullup)
 *     9 : 100k GE Sensing AL03006-58.2K-97-G1 (4.7k pullup)
 *    10 : 100k RS thermistor 198-961 (4.7k pullup)
 *    11 : 100k beta 3950 1% thermistor (Used in Keenovo AC silicone mats and most Wanhao i3 machines) (4.7k pullup)
 *    12 : 100k 0603 SMD Vishay NTCS0603E3104FXT (4.7k pullup) (calibrated for Makibox hot bed)
 *    13 : 100k Hisens 3950  1% up to 300°C for hotend "Simple ONE " & "Hotend "All In ONE"
 *    15 : 100k thermistor calibration for JGAurora A5 hotend
 *    18 : ATC Semitec 204GT-2 (4.7k pullup) Dagoma.Fr - MKS_Base_DKU001327
 *    20 : Pt100 with circuit in the Ultimainboard V2.x with mainboard ADC reference voltage = INA826 amplifier-board supply voltage.
 *         NOTES: (1) Must use an ADC input with no pullup. (2) Some INA826 amplifiers are unreliable at 3.3V so consider using sensor 147, 110, or 21.
 *    21 : Pt100 with circuit in the Ultimainboard V2.x with 3.3v ADC reference voltage (STM32, LPC176x....) and 5V INA826 amplifier board supply.
 *         NOTE: ADC pins are not 5V tolerant. Not recommended because it's possible to damage the CPU by going over 500°C.
 *    22 : 100k (hotend) with 4.7k pullup to 3.3V and 220R to analog input (as in GTM32 Pro vB)
 *    23 : 100k (bed) with 4.7k pullup to 3.3v and 220R to analog input (as in GTM32 Pro vB)
 *    30 : Kis3d Silicone heating mat 200W/300W with 6mm precision cast plate (EN AW 5083) NTC100K / B3950 (4.7k pullup)
 *   201 : Pt100 with circuit in Overlord, similar to Ultimainboard V2.x
 *    60 : 100k Maker's Tool Works Kapton Bed Thermistor beta=3950
 *    61 : 100k Formbot / Vivedino 3950 350C thermistor 4.7k pullup
 *    66 : 4.7M High Temperature thermistor from Dyze Design
 *    67 : 450C thermistor from SliceEngineering
 *    70 : the 100K thermistor found in the bq Hephestos 2
 *    75 : 100k Generic Silicon Heat Pad with NTC 100K MGB18-104F39050L32 thermistor
 *    99 : 100k thermistor with a 10K pull-up resistor (found on some Wanhao i3 machines)
 *
 *       1k ohm pullup tables - This is atypical, and requires changing out the 4.7k pullup for 1k.
 *                              (but gives greater accuracy and more stable PID)
 *    51 : 100k thermistor - EPCOS (1k pullup)
 *    52 : 200k thermistor - ATC Semitec 204GT-2 (1k pullup)
 *    55 : 100k thermistor - ATC Semitec 104GT-2 (Used in ParCan & J-Head) (1k pullup)
 *
 *  1047 : Pt1000 with 4k7 pullup (E3D)
 *  1010 : Pt1000 with 1k pullup (non standard)
 *   147 : Pt100 with 4k7 pullup
 *   110 : Pt100 with 1k pullup (non standard)
 *
 *  1000 : Custom - Specify parameters in Configuration_adv.h
 *
 *         Use these for Testing or Development purposes. NEVER for production machine.
 *   998 : Dummy Table that ALWAYS reads 25°C or the temperature defined below.
 *   999 : Dummy Table that ALWAYS reads 100°C or the temperature defined below.
 */
#define TEMP_SENSOR_0 1
#define TEMP_SENSOR_1 0
#define TEMP_SENSOR_2 0
#define TEMP_SENSOR_3 0
#define TEMP_SENSOR_4 0
#define TEMP_SENSOR_5 0
#define TEMP_SENSOR_6 0
#define TEMP_SENSOR_7 0
#define TEMP_SENSOR_BED 1
#define TEMP_SENSOR_PROBE 0
#define TEMP_SENSOR_CHAMBER 0
#define TEMP_SENSOR_COOLER 0

// Dummy thermistor constant temperature readings, for use with 998 and 999
#define DUMMY_THERMISTOR_998_VALUE  25
#define DUMMY_THERMISTOR_999_VALUE 100

// Resistor values when using MAX31865 sensors (-5) on TEMP_SENSOR_0 / 1
//#define MAX31865_SENSOR_OHMS_0      100   // (Ω) Typically 100 or 1000 (PT100 or PT1000)
//#define MAX31865_CALIBRATION_OHMS_0 430   // (Ω) Typically 430 for AdaFruit PT100; 4300 for AdaFruit PT1000
//#define MAX31865_SENSOR_OHMS_1      100
//#define MAX31865_CALIBRATION_OHMS_1 430

// Use temp sensor 1 as a redundant sensor with sensor 0. If the readings
// from the two sensors differ too much the print will be aborted.
//#define TEMP_SENSOR_1_AS_REDUNDANT
#define MAX_REDUNDANT_TEMP_SENSOR_DIFF 10

#define TEMP_RESIDENCY_TIME         10  // (seconds) Time to wait for hotend to "settle" in M109
#define TEMP_WINDOW                  1  // (°C) Temperature proximity for the "temperature reached" timer
#define TEMP_HYSTERESIS              3  // (°C) Temperature proximity considered "close enough" to the target

#define TEMP_BED_RESIDENCY_TIME     10  // (seconds) Time to wait for bed to "settle" in M190
#define TEMP_BED_WINDOW              1  // (°C) Temperature proximity for the "temperature reached" timer
#define TEMP_BED_HYSTERESIS          3  // (°C) Temperature proximity considered "close enough" to the target

#define TEMP_CHAMBER_RESIDENCY_TIME 10  // (seconds) Time to wait for chamber to "settle" in M191
#define TEMP_CHAMBER_WINDOW          1  // (°C) Temperature proximity for the "temperature reached" timer
#define TEMP_CHAMBER_HYSTERESIS      3  // (°C) Temperature proximity considered "close enough" to the target

// Below this temperature the heater will be switched off
// because it probably indicates a broken thermistor wire.
#define HEATER_0_MINTEMP   5
#define HEATER_1_MINTEMP   5
#define HEATER_2_MINTEMP   5
#define HEATER_3_MINTEMP   5
#define HEATER_4_MINTEMP   5
#define HEATER_5_MINTEMP   5
#define HEATER_6_MINTEMP   5
#define HEATER_7_MINTEMP   5
#define BED_MINTEMP        5
#define CHAMBER_MINTEMP    5

// Above this temperature the heater will be switched off.
// This can protect components from overheating, but NOT from shorts and failures.
// (Use MINTEMP for thermistor short/failure protection.)
#define HEATER_0_MAXTEMP 275
#define HEATER_1_MAXTEMP 275
#define HEATER_2_MAXTEMP 275
#define HEATER_3_MAXTEMP 275
#define HEATER_4_MAXTEMP 275
#define HEATER_5_MAXTEMP 275
#define HEATER_6_MAXTEMP 275
#define HEATER_7_MAXTEMP 275
<<<<<<< HEAD
#define BED_MAXTEMP      125
=======
#define BED_MAXTEMP      150
#define CHAMBER_MAXTEMP  60

/**
 * Thermal Overshoot
 * During heatup (and printing) the temperature can often "overshoot" the target by many degrees
 * (especially before PID tuning). Setting the target temperature too close to MAXTEMP guarantees
 * a MAXTEMP shutdown! Use these values to forbid temperatures being set too close to MAXTEMP.
 */
#define HOTEND_OVERSHOOT 15   // (°C) Forbid temperatures over MAXTEMP - OVERSHOOT
#define BED_OVERSHOOT    10   // (°C) Forbid temperatures over MAXTEMP - OVERSHOOT
#define COOLER_OVERSHOOT  2   // (°C) Forbid temperatures closer than OVERSHOOT
>>>>>>> dc187690

//===========================================================================
//============================= PID Settings ================================
//===========================================================================
// PID Tuning Guide here: https://reprap.org/wiki/PID_Tuning

// Comment the following line to disable PID and enable bang-bang.
#define PIDTEMP
#define BANG_MAX 255     // Limits current to nozzle while in bang-bang mode; 255=full current
#define PID_MAX BANG_MAX // Limits current to nozzle while PID is active (see PID_FUNCTIONAL_RANGE below); 255=full current
#define PID_K1 0.95      // Smoothing factor within any PID loop

#if ENABLED(PIDTEMP)
  //#define PID_EDIT_MENU         // Add PID editing to the "Advanced Settings" menu. (~700 bytes of PROGMEM)
  //#define PID_AUTOTUNE_MENU     // Add PID auto-tuning to the "Advanced Settings" menu. (~250 bytes of PROGMEM)
  //#define PID_PARAMS_PER_HOTEND // Uses separate PID parameters for each extruder (useful for mismatched extruders)
                                  // Set/get with gcode: M301 E[extruder number, 0-2]

  // Creality Ender-3
  #if ENABLED(PID_PARAMS_PER_HOTEND)
    // Specify between 1 and HOTENDS values per array.
    // If fewer than EXTRUDER values are provided, the last element will be repeated.
    #define DEFAULT_Kp_LIST {  21.73,  21.73 }
    #define DEFAULT_Ki_LIST {   1.54,   1.54 }
    #define DEFAULT_Kd_LIST {  76.55,  76.55 }
  #else
    #define DEFAULT_Kp  26.34
    #define DEFAULT_Ki   2.55
    #define DEFAULT_Kd  68.10
  #endif
#endif // PIDTEMP

//===========================================================================
//====================== PID > Bed Temperature Control ======================
//===========================================================================

/**
 * PID Bed Heating
 *
 * If this option is enabled set PID constants below.
 * If this option is disabled, bang-bang will be used and BED_LIMIT_SWITCHING will enable hysteresis.
 *
 * The PID frequency will be the same as the extruder PWM.
 * If PID_dT is the default, and correct for the hardware/configuration, that means 7.689Hz,
 * which is fine for driving a square wave into a resistive load and does not significantly
 * impact FET heating. This also works fine on a Fotek SSR-10DA Solid State Relay into a 250W
 * heater. If your configuration is significantly different than this and you don't understand
 * the issues involved, don't use bed PID until someone else verifies that your hardware works.
 */
//#define PIDTEMPBED

//#define BED_LIMIT_SWITCHING

/**
 * Max Bed Power
 * Applies to all forms of bed control (PID, bang-bang, and bang-bang with hysteresis).
 * When set to any value below 255, enables a form of PWM to the bed that acts like a divider
 * so don't use it unless you are OK with PWM on your bed. (See the comment on enabling PIDTEMPBED)
 */
#define MAX_BED_POWER 255 // limits duty cycle to bed; 255=full current

#if ENABLED(PIDTEMPBED)
  //#define MIN_BED_POWER 0
  //#define PID_BED_DEBUG // Sends debug data to the serial port.

  #define DEFAULT_bedKp 50.71
  #define DEFAULT_bedKi 9.88
  #define DEFAULT_bedKd 173.43

  // FIND YOUR OWN: "M303 E-1 C8 S90" to run autotune on the bed at 90 degreesC for 8 cycles.
#endif // PIDTEMPBED

//===========================================================================
//==================== PID > Chamber Temperature Control ====================
//===========================================================================

/**
 * PID Chamber Heating
 *
 * If this option is enabled set PID constants below.
 * If this option is disabled, bang-bang will be used and CHAMBER_LIMIT_SWITCHING will enable
 * hysteresis.
 *
 * The PID frequency will be the same as the extruder PWM.
 * If PID_dT is the default, and correct for the hardware/configuration, that means 7.689Hz,
 * which is fine for driving a square wave into a resistive load and does not significantly
 * impact FET heating. This also works fine on a Fotek SSR-10DA Solid State Relay into a 200W
 * heater. If your configuration is significantly different than this and you don't understand
 * the issues involved, don't use chamber PID until someone else verifies that your hardware works.
 */
//#define PIDTEMPCHAMBER
//#define CHAMBER_LIMIT_SWITCHING

/**
 * Max Chamber Power
 * Applies to all forms of chamber control (PID, bang-bang, and bang-bang with hysteresis).
 * When set to any value below 255, enables a form of PWM to the chamber heater that acts like a divider
 * so don't use it unless you are OK with PWM on your heater. (See the comment on enabling PIDTEMPCHAMBER)
 */
#define MAX_CHAMBER_POWER 255 // limits duty cycle to chamber heater; 255=full current

#if ENABLED(PIDTEMPCHAMBER)
  #define MIN_CHAMBER_POWER 0
  //#define PID_CHAMBER_DEBUG // Sends debug data to the serial port.

  // Lasko "MyHeat Personal Heater" (200w) modified with a Fotek SSR-10DA to control only the heating element
  // and placed inside the small Creality printer enclosure tent.
  //
  #define DEFAULT_chamberKp 37.04
  #define DEFAULT_chamberKi 1.40
  #define DEFAULT_chamberKd 655.17
  // M309 P37.04 I1.04 D655.17

  // FIND YOUR OWN: "M303 E-2 C8 S50" to run autotune on the chamber at 50 degreesC for 8 cycles.
#endif // PIDTEMPCHAMBER

#if ANY(PIDTEMP, PIDTEMPBED, PIDTEMPCHAMBER)
  //#define PID_DEBUG             // Sends debug data to the serial port. Use 'M303 D' to toggle activation.
  //#define PID_OPENLOOP          // Puts PID in open loop. M104/M140 sets the output power from 0 to PID_MAX
  //#define SLOW_PWM_HEATERS      // PWM with very low frequency (roughly 0.125Hz=8s) and minimum state time of approximately 1s useful for heaters driven by a relay
  #define PID_FUNCTIONAL_RANGE 10 // If the temperature difference between the target temperature and the actual temperature
                                  // is more than PID_FUNCTIONAL_RANGE then the PID will be shut off and the heater will be set to min/max.
#endif

// @section extruder

/**
 * Prevent extrusion if the temperature is below EXTRUDE_MINTEMP.
 * Add M302 to set the minimum extrusion temperature and/or turn
 * cold extrusion prevention on and off.
 *
 * *** IT IS HIGHLY RECOMMENDED TO LEAVE THIS OPTION ENABLED! ***
 */
#define PREVENT_COLD_EXTRUSION
#define EXTRUDE_MINTEMP 170

/**
 * Prevent a single extrusion longer than EXTRUDE_MAXLENGTH.
 * Note: For Bowden Extruders make this large enough to allow load/unload.
 */
#define PREVENT_LENGTHY_EXTRUDE
#define EXTRUDE_MAXLENGTH 600

//===========================================================================
//======================== Thermal Runaway Protection =======================
//===========================================================================

/**
 * Thermal Protection provides additional protection to your printer from damage
 * and fire. Marlin always includes safe min and max temperature ranges which
 * protect against a broken or disconnected thermistor wire.
 *
 * The issue: If a thermistor falls out, it will report the much lower
 * temperature of the air in the room, and the the firmware will keep
 * the heater on.
 *
 * If you get "Thermal Runaway" or "Heating failed" errors the
 * details can be tuned in Configuration_adv.h
 */

#define THERMAL_PROTECTION_HOTENDS // Enable thermal protection for all extruders
#define THERMAL_PROTECTION_BED     // Enable thermal protection for the heated bed
#define THERMAL_PROTECTION_CHAMBER // Enable thermal protection for the heated chamber
#define THERMAL_PROTECTION_COOLER  // Enable thermal protection for the laser cooling

//===========================================================================
//============================= Mechanical Settings =========================
//===========================================================================

// @section machine

// Enable one of the options below for CoreXY, CoreXZ, or CoreYZ kinematics,
// either in the usual order or reversed
//#define COREXY
//#define COREXZ
//#define COREYZ
//#define COREYX
//#define COREZX
//#define COREZY
//#define MARKFORGED_XY  // MarkForged. See https://reprap.org/forum/read.php?152,504042

//===========================================================================
//============================== Endstop Settings ===========================
//===========================================================================

// @section homing

// Specify here all the endstop connectors that are connected to any endstop or probe.
// Almost all printers will be using one per axis. Probes will use one or more of the
// extra connectors. Leave undefined any used for non-endstop and non-probe purposes.
#define USE_XMIN_PLUG
#define USE_YMIN_PLUG
#define USE_ZMIN_PLUG
//#define USE_XMAX_PLUG
//#define USE_YMAX_PLUG
//#define USE_ZMAX_PLUG

// Enable pullup for all endstops to prevent a floating state
#define ENDSTOPPULLUPS
#if DISABLED(ENDSTOPPULLUPS)
  // Disable ENDSTOPPULLUPS to set pullups individually
  //#define ENDSTOPPULLUP_XMAX
  //#define ENDSTOPPULLUP_YMAX
  //#define ENDSTOPPULLUP_ZMAX
  //#define ENDSTOPPULLUP_XMIN
  //#define ENDSTOPPULLUP_YMIN
  //#define ENDSTOPPULLUP_ZMIN
  //#define ENDSTOPPULLUP_ZMIN_PROBE
#endif

// Enable pulldown for all endstops to prevent a floating state
//#define ENDSTOPPULLDOWNS
#if DISABLED(ENDSTOPPULLDOWNS)
  // Disable ENDSTOPPULLDOWNS to set pulldowns individually
  //#define ENDSTOPPULLDOWN_XMAX
  //#define ENDSTOPPULLDOWN_YMAX
  //#define ENDSTOPPULLDOWN_ZMAX
  //#define ENDSTOPPULLDOWN_XMIN
  //#define ENDSTOPPULLDOWN_YMIN
  //#define ENDSTOPPULLDOWN_ZMIN
  //#define ENDSTOPPULLDOWN_ZMIN_PROBE
#endif

// Mechanical endstop with COM to ground and NC to Signal uses "false" here (most common setup).
#define X_MIN_ENDSTOP_INVERTING false // Set to true to invert the logic of the endstop.
#define Y_MIN_ENDSTOP_INVERTING false // Set to true to invert the logic of the endstop.
#define Z_MIN_ENDSTOP_INVERTING false // Set to true to invert the logic of the endstop.
#define X_MAX_ENDSTOP_INVERTING false // Set to true to invert the logic of the endstop.
#define Y_MAX_ENDSTOP_INVERTING false // Set to true to invert the logic of the endstop.
#define Z_MAX_ENDSTOP_INVERTING false // Set to true to invert the logic of the endstop.
#define Z_MIN_PROBE_ENDSTOP_INVERTING false // Set to true to invert the logic of the probe.

/**
 * Stepper Drivers
 *
 * These settings allow Marlin to tune stepper driver timing and enable advanced options for
 * stepper drivers that support them. You may also override timing options in Configuration_adv.h.
 *
 * A4988 is assumed for unspecified drivers.
 *
 * Use TMC2208/TMC2208_STANDALONE for TMC2225 drivers and TMC2209/TMC2209_STANDALONE for TMC2226 drivers.
 *
 * Options: A4988, A5984, DRV8825, LV8729, L6470, L6474, POWERSTEP01,
 *          TB6560, TB6600, TMC2100,
 *          TMC2130, TMC2130_STANDALONE, TMC2160, TMC2160_STANDALONE,
 *          TMC2208, TMC2208_STANDALONE, TMC2209, TMC2209_STANDALONE,
 *          TMC26X,  TMC26X_STANDALONE,  TMC2660, TMC2660_STANDALONE,
 *          TMC5130, TMC5130_STANDALONE, TMC5160, TMC5160_STANDALONE
 * :['A4988', 'A5984', 'DRV8825', 'LV8729', 'L6470', 'L6474', 'POWERSTEP01', 'TB6560', 'TB6600', 'TMC2100', 'TMC2130', 'TMC2130_STANDALONE', 'TMC2160', 'TMC2160_STANDALONE', 'TMC2208', 'TMC2208_STANDALONE', 'TMC2209', 'TMC2209_STANDALONE', 'TMC26X', 'TMC26X_STANDALONE', 'TMC2660', 'TMC2660_STANDALONE', 'TMC5130', 'TMC5130_STANDALONE', 'TMC5160', 'TMC5160_STANDALONE']
 */
#define X_DRIVER_TYPE  TMC2209
#define Y_DRIVER_TYPE  TMC2209
#define Z_DRIVER_TYPE  TMC2209
//#define X2_DRIVER_TYPE A4988
//#define Y2_DRIVER_TYPE A4988
//#define Z2_DRIVER_TYPE A4988
//#define Z3_DRIVER_TYPE A4988
//#define Z4_DRIVER_TYPE A4988
#define E0_DRIVER_TYPE TMC2209
//#define E1_DRIVER_TYPE A4988
//#define E2_DRIVER_TYPE A4988
//#define E3_DRIVER_TYPE A4988
//#define E4_DRIVER_TYPE A4988
//#define E5_DRIVER_TYPE A4988
//#define E6_DRIVER_TYPE A4988
//#define E7_DRIVER_TYPE A4988

// Enable this feature if all enabled endstop pins are interrupt-capable.
// This will remove the need to poll the interrupt pins, saving many CPU cycles.
//#define ENDSTOP_INTERRUPTS_FEATURE

/**
 * Endstop Noise Threshold
 *
 * Enable if your probe or endstops falsely trigger due to noise.
 *
 * - Higher values may affect repeatability or accuracy of some bed probes.
 * - To fix noise install a 100nF ceramic capacitor in parallel with the switch.
 * - This feature is not required for common micro-switches mounted on PCBs
 *   based on the Makerbot design, which already have the 100nF capacitor.
 *
 * :[2,3,4,5,6,7]
 */
//#define ENDSTOP_NOISE_THRESHOLD 2

// Check for stuck or disconnected endstops during homing moves.
//#define DETECT_BROKEN_ENDSTOP

//=============================================================================
//============================== Movement Settings ============================
//=============================================================================
// @section motion

/**
 * Default Settings
 *
 * These settings can be reset by M502
 *
 * Note that if EEPROM is enabled, saved values will override these.
 */

/**
 * With this option each E stepper can have its own factors for the
 * following movement settings. If fewer factors are given than the
 * total number of extruders, the last value applies to the rest.
 */
//#define DISTINCT_E_FACTORS

/**
 * Default Axis Steps Per Unit (steps/mm)
 * Override with M92
 *                                      X, Y, Z, E0 [, E1[, E2...]]
 */
#define DEFAULT_AXIS_STEPS_PER_UNIT   { 80, 80, 400, 93 }

/**
 * Default Max Feed Rate (mm/s)
 * Override with M203
 *                                      X, Y, Z, E0 [, E1[, E2...]]
 */
#define DEFAULT_MAX_FEEDRATE          { 500, 500, 5, 25 }

//#define LIMITED_MAX_FR_EDITING        // Limit edit via M203 or LCD to DEFAULT_MAX_FEEDRATE * 2
#if ENABLED(LIMITED_MAX_FR_EDITING)
  #define MAX_FEEDRATE_EDIT_VALUES    { 600, 600, 10, 50 } // ...or, set your own edit limits
#endif

/**
 * Default Max Acceleration (change/s) change = mm/s
 * (Maximum start speed for accelerated moves)
 * Override with M201
 *                                      X, Y, Z, E0 [, E1[, E2...]]
 */
#define DEFAULT_MAX_ACCELERATION      { 500, 500, 100, 5000 }

//#define LIMITED_MAX_ACCEL_EDITING     // Limit edit via M201 or LCD to DEFAULT_MAX_ACCELERATION * 2
#if ENABLED(LIMITED_MAX_ACCEL_EDITING)
  #define MAX_ACCEL_EDIT_VALUES       { 6000, 6000, 200, 20000 } // ...or, set your own edit limits
#endif

/**
 * Default Acceleration (change/s) change = mm/s
 * Override with M204
 *
 *   M204 P    Acceleration
 *   M204 R    Retract Acceleration
 *   M204 T    Travel Acceleration
 */
#define DEFAULT_ACCELERATION          500    // X, Y, Z and E acceleration for printing moves
#define DEFAULT_RETRACT_ACCELERATION  500    // E acceleration for retracts
#define DEFAULT_TRAVEL_ACCELERATION   500    // X, Y, Z acceleration for travel (non printing) moves

/**
 * Default Jerk limits (mm/s)
 * Override with M205 X Y Z E
 *
 * "Jerk" specifies the minimum speed change that requires acceleration.
 * When changing speed and direction, if the difference is less than the
 * value set here, it may happen instantaneously.
 */
//#define CLASSIC_JERK
#if ENABLED(CLASSIC_JERK)
  #define DEFAULT_XJERK 10.0
  #define DEFAULT_YJERK 10.0
  #define DEFAULT_ZJERK  0.3

  //#define TRAVEL_EXTRA_XYJERK 0.0     // Additional jerk allowance for all travel moves

  //#define LIMITED_JERK_EDITING        // Limit edit via M205 or LCD to DEFAULT_aJERK * 2
  #if ENABLED(LIMITED_JERK_EDITING)
    #define MAX_JERK_EDIT_VALUES { 20, 20, 0.6, 10 } // ...or, set your own edit limits
  #endif
#endif

#define DEFAULT_EJERK    5.0  // May be used by Linear Advance

/**
 * Junction Deviation Factor
 *
 * See:
 *   https://reprap.org/forum/read.php?1,739819
 *   https://blog.kyneticcnc.com/2018/10/computing-junction-deviation-for-marlin.html
 */
#if DISABLED(CLASSIC_JERK)
  #define JUNCTION_DEVIATION_MM 0.08  // (mm) Distance from real junction edge
  #define JD_HANDLE_SMALL_SEGMENTS    // Use curvature estimation instead of just the junction angle
                                      // for small segments (< 1mm) with large junction angles (> 135°).
#endif

/**
 * S-Curve Acceleration
 *
 * This option eliminates vibration during printing by fitting a Bézier
 * curve to move acceleration, producing much smoother direction changes.
 *
 * See https://github.com/synthetos/TinyG/wiki/Jerk-Controlled-Motion-Explained
 */
#define S_CURVE_ACCELERATION

//===========================================================================
//============================= Z Probe Options =============================
//===========================================================================
// @section probes

//
// See https://marlinfw.org/docs/configuration/probes.html
//

/**
 * Enable this option for a probe connected to the Z-MIN pin.
 * The probe replaces the Z-MIN endstop and is used for Z homing.
 * (Automatically enables USE_PROBE_FOR_Z_HOMING.)
 */
#define Z_MIN_PROBE_USES_Z_MIN_ENDSTOP_PIN

// Force the use of the probe for Z-axis homing
//#define USE_PROBE_FOR_Z_HOMING

/**
 * Z_MIN_PROBE_PIN
 *
 * Define this pin if the probe is not connected to Z_MIN_PIN.
 * If not defined the default pin for the selected MOTHERBOARD
 * will be used. Most of the time the default is what you want.
 *
 *  - The simplest option is to use a free endstop connector.
 *  - Use 5V for powered (usually inductive) sensors.
 *
 *  - RAMPS 1.3/1.4 boards may use the 5V, GND, and Aux4->D32 pin:
 *    - For simple switches connect...
 *      - normally-closed switches to GND and D32.
 *      - normally-open switches to 5V and D32.
 */
//#define Z_MIN_PROBE_PIN 32 // Pin 32 is the RAMPS default

/**
 * Probe Type
 *
 * Allen Key Probes, Servo Probes, Z-Sled Probes, FIX_MOUNTED_PROBE, etc.
 * Activate one of these to use Auto Bed Leveling below.
 */

/**
 * The "Manual Probe" provides a means to do "Auto" Bed Leveling without a probe.
 * Use G29 repeatedly, adjusting the Z height at each point with movement commands
 * or (with LCD_BED_LEVELING) the LCD controller.
 */
<<<<<<< HEAD
#define PROBE_MANUALLY
//#define MANUAL_PROBE_START_Z 0.2
=======
//#define PROBE_MANUALLY
>>>>>>> dc187690

/**
 * A Fix-Mounted Probe either doesn't deploy or needs manual deployment.
 *   (e.g., an inductive probe or a nozzle-based probe-switch.)
 */
//#define FIX_MOUNTED_PROBE

/**
 * Use the nozzle as the probe, with the hotend
 * assembly attached to a sensitive strain gauge.
 */
//#define STRAIN_GAUGE_PROBE

/**
 * Use the nozzle as the probe, as with a conductive
 * nozzle system or a piezo-electric smart effector.
 */
//#define NOZZLE_AS_PROBE

/**
 * Z Servo Probe, such as an endstop switch on a rotating arm.
 */
//#define Z_PROBE_SERVO_NR 0       // Defaults to SERVO 0 connector.
//#define Z_SERVO_ANGLES { 70, 0 } // Z Servo Deploy and Stow angles

/**
 * The BLTouch probe uses a Hall effect sensor and emulates a servo.
 */
//#define BLTOUCH

/**
 * Touch-MI Probe by hotends.fr
 *
 * This probe is deployed and activated by moving the X-axis to a magnet at the edge of the bed.
 * By default, the magnet is assumed to be on the left and activated by a home. If the magnet is
 * on the right, enable and set TOUCH_MI_DEPLOY_XPOS to the deploy position.
 *
 * Also requires: BABYSTEPPING, BABYSTEP_ZPROBE_OFFSET, Z_SAFE_HOMING,
 *                and a minimum Z_HOMING_HEIGHT of 10.
 */
//#define TOUCH_MI_PROBE
#if ENABLED(TOUCH_MI_PROBE)
  #define TOUCH_MI_RETRACT_Z 0.5                  // Height at which the probe retracts
  //#define TOUCH_MI_DEPLOY_XPOS (X_MAX_BED + 2)  // For a magnet on the right side of the bed
  //#define TOUCH_MI_MANUAL_DEPLOY                // For manual deploy (LCD menu)
#endif

// A probe that is deployed and stowed with a solenoid pin (SOL1_PIN)
//#define SOLENOID_PROBE

// A sled-mounted probe like those designed by Charles Bell.
//#define Z_PROBE_SLED
//#define SLED_DOCKING_OFFSET 5  // The extra distance the X axis must travel to pickup the sled. 0 should be fine but you can push it further if you'd like.

// A probe deployed by moving the x-axis, such as the Wilson II's rack-and-pinion probe designed by Marty Rice.
//#define RACK_AND_PINION_PROBE
#if ENABLED(RACK_AND_PINION_PROBE)
  #define Z_PROBE_DEPLOY_X  X_MIN_POS
  #define Z_PROBE_RETRACT_X X_MAX_POS
#endif

// Duet Smart Effector (for delta printers) - https://bit.ly/2ul5U7J
// When the pin is defined you can use M672 to set/reset the probe sensivity.
//#define DUET_SMART_EFFECTOR
#if ENABLED(DUET_SMART_EFFECTOR)
  #define SMART_EFFECTOR_MOD_PIN  -1  // Connect a GPIO pin to the Smart Effector MOD pin
#endif

/**
 * Use StallGuard2 to probe the bed with the nozzle.
 * Requires stallGuard-capable Trinamic stepper drivers.
 * CAUTION: This can damage machines with Z lead screws.
 *          Take extreme care when setting up this feature.
 */
//#define SENSORLESS_PROBING

//
// For Z_PROBE_ALLEN_KEY see the Delta example configurations.
//

/**
 * Nozzle-to-Probe offsets { X, Y, Z }
 *
 * X and Y offset
 *   Use a caliper or ruler to measure the distance from the tip of
 *   the Nozzle to the center-point of the Probe in the X and Y axes.
 *
 * Z offset
 * - For the Z offset use your best known value and adjust at runtime.
 * - Common probes trigger below the nozzle and have negative values for Z offset.
 * - Probes triggering above the nozzle height are uncommon but do exist. When using
 *   probes such as this, carefully set Z_CLEARANCE_DEPLOY_PROBE and Z_CLEARANCE_BETWEEN_PROBES
 *   to avoid collisions during probing.
 *
 * Tune and Adjust
 * -  Probe Offsets can be tuned at runtime with 'M851', LCD menus, babystepping, etc.
 * -  PROBE_OFFSET_WIZARD (configuration_adv.h) can be used for setting the Z offset.
 *
 * Assuming the typical work area orientation:
 *  - Probe to RIGHT of the Nozzle has a Positive X offset
 *  - Probe to LEFT  of the Nozzle has a Negative X offset
 *  - Probe in BACK  of the Nozzle has a Positive Y offset
 *  - Probe in FRONT of the Nozzle has a Negative Y offset
 *
 * Some examples:
 *   #define NOZZLE_TO_PROBE_OFFSET { 10, 10, -1 }   // Example "1"
 *   #define NOZZLE_TO_PROBE_OFFSET {-10,  5, -1 }   // Example "2"
 *   #define NOZZLE_TO_PROBE_OFFSET {  5, -5, -1 }   // Example "3"
 *   #define NOZZLE_TO_PROBE_OFFSET {-15,-10, -1 }   // Example "4"
 *
 *     +-- BACK ---+
 *     |    [+]    |
 *   L |        1  | R <-- Example "1" (right+,  back+)
 *   E |  2        | I <-- Example "2" ( left-,  back+)
 *   F |[-]  N  [+]| G <-- Nozzle
 *   T |       3   | H <-- Example "3" (right+, front-)
 *     | 4         | T <-- Example "4" ( left-, front-)
 *     |    [-]    |
 *     O-- FRONT --+
 */
#define NOZZLE_TO_PROBE_OFFSET { 10, 10, 0 }

// Most probes should stay away from the edges of the bed, but
// with NOZZLE_AS_PROBE this can be negative for a wider probing area.
#define PROBING_MARGIN 10

// X and Y axis travel speed (mm/min) between probes
#define XY_PROBE_FEEDRATE (133*60)

// Feedrate (mm/min) for the first approach when double-probing (MULTIPLE_PROBING == 2)
#define Z_PROBE_FEEDRATE_FAST (4*60)

// Feedrate (mm/min) for the "accurate" probe of each point
#define Z_PROBE_FEEDRATE_SLOW (Z_PROBE_FEEDRATE_FAST / 2)

/**
 * Probe Activation Switch
 * A switch indicating proper deployment, or an optical
 * switch triggered when the carriage is near the bed.
 */
//#define PROBE_ACTIVATION_SWITCH
#if ENABLED(PROBE_ACTIVATION_SWITCH)
  #define PROBE_ACTIVATION_SWITCH_STATE LOW // State indicating probe is active
  //#define PROBE_ACTIVATION_SWITCH_PIN PC6 // Override default pin
#endif

/**
 * Tare Probe (determine zero-point) prior to each probe.
 * Useful for a strain gauge or piezo sensor that needs to factor out
 * elements such as cables pulling on the carriage.
 */
//#define PROBE_TARE
#if ENABLED(PROBE_TARE)
  #define PROBE_TARE_TIME  200    // (ms) Time to hold tare pin
  #define PROBE_TARE_DELAY 200    // (ms) Delay after tare before
  #define PROBE_TARE_STATE HIGH   // State to write pin for tare
  //#define PROBE_TARE_PIN PA5    // Override default pin
  #if ENABLED(PROBE_ACTIVATION_SWITCH)
    //#define PROBE_TARE_ONLY_WHILE_INACTIVE  // Fail to tare/probe if PROBE_ACTIVATION_SWITCH is active
  #endif
#endif

/**
 * Multiple Probing
 *
 * You may get improved results by probing 2 or more times.
 * With EXTRA_PROBING the more atypical reading(s) will be disregarded.
 *
 * A total of 2 does fast/slow probes with a weighted average.
 * A total of 3 or more adds more slow probes, taking the average.
 */
//#define MULTIPLE_PROBING 2
//#define EXTRA_PROBING    1

/**
 * Z probes require clearance when deploying, stowing, and moving between
 * probe points to avoid hitting the bed and other hardware.
 * Servo-mounted probes require extra space for the arm to rotate.
 * Inductive probes need space to keep from triggering early.
 *
 * Use these settings to specify the distance (mm) to raise the probe (or
 * lower the bed). The values set here apply over and above any (negative)
 * probe Z Offset set with NOZZLE_TO_PROBE_OFFSET, M851, or the LCD.
 * Only integer values >= 1 are valid here.
 *
 * Example: `M851 Z-5` with a CLEARANCE of 4  =>  9mm from bed to nozzle.
 *     But: `M851 Z+1` with a CLEARANCE of 2  =>  2mm from bed to nozzle.
 */
#define Z_CLEARANCE_DEPLOY_PROBE   10 // Z Clearance for Deploy/Stow
#define Z_CLEARANCE_BETWEEN_PROBES  5 // Z Clearance between probe points
#define Z_CLEARANCE_MULTI_PROBE     5 // Z Clearance between multiple probes
//#define Z_AFTER_PROBING           5 // Z position after probing is done

#define Z_PROBE_LOW_POINT          -2 // Farthest distance below the trigger-point to go before stopping

// For M851 give a range for adjusting the Z probe offset
#define Z_PROBE_OFFSET_RANGE_MIN -20
#define Z_PROBE_OFFSET_RANGE_MAX 20

// Enable the M48 repeatability test to test probe accuracy
//#define Z_MIN_PROBE_REPEATABILITY_TEST

// Before deploy/stow pause for user confirmation
//#define PAUSE_BEFORE_DEPLOY_STOW
#if ENABLED(PAUSE_BEFORE_DEPLOY_STOW)
  //#define PAUSE_PROBE_DEPLOY_WHEN_TRIGGERED // For Manual Deploy Allenkey Probe
#endif

/**
 * Enable one or more of the following if probing seems unreliable.
 * Heaters and/or fans can be disabled during probing to minimize electrical
 * noise. A delay can also be added to allow noise and vibration to settle.
 * These options are most useful for the BLTouch probe, but may also improve
 * readings with inductive probes and piezo sensors.
 */
//#define PROBING_HEATERS_OFF       // Turn heaters off when probing
#if ENABLED(PROBING_HEATERS_OFF)
  //#define WAIT_FOR_BED_HEATER     // Wait for bed to heat back up between probes (to improve accuracy)
  //#define WAIT_FOR_HOTEND         // Wait for hotend to heat back up between probes (to improve accuracy & prevent cold extrude)
#endif
//#define PROBING_FANS_OFF          // Turn fans off when probing
//#define PROBING_STEPPERS_OFF      // Turn steppers off (unless needed to hold position) when probing
//#define DELAY_BEFORE_PROBING 200  // (ms) To prevent vibrations from triggering piezo sensors

// Require minimum nozzle and/or bed temperature for probing
//#define PREHEAT_BEFORE_PROBING
#if ENABLED(PREHEAT_BEFORE_PROBING)
  #define PROBING_NOZZLE_TEMP 120   // (°C) Only applies to E0 at this time
  #define PROBING_BED_TEMP     50
#endif

// For Inverting Stepper Enable Pins (Active Low) use 0, Non Inverting (Active High) use 1
// :{ 0:'Low', 1:'High' }
#define X_ENABLE_ON 0
#define Y_ENABLE_ON 0
#define Z_ENABLE_ON 0
#define E_ENABLE_ON 0 // For all extruders

// Disable axis steppers immediately when they're not being stepped.
// WARNING: When motors turn off there is a chance of losing position accuracy!
#define DISABLE_X false
#define DISABLE_Y false
#define DISABLE_Z false

// Turn off the display blinking that warns about possible accuracy reduction
//#define DISABLE_REDUCED_ACCURACY_WARNING

// @section extruder

#define DISABLE_E false             // Disable the extruder when not stepping
#define DISABLE_INACTIVE_EXTRUDER   // Keep only the active extruder enabled

// @section machine

// Invert the stepper direction. Change (or reverse the motor connector) if an axis goes the wrong way.
#define INVERT_X_DIR true
#define INVERT_Y_DIR true
#define INVERT_Z_DIR false

// @section extruder

// For direct drive extruder v9 set to true, for geared extruder set to false.
#define INVERT_E0_DIR true
#define INVERT_E1_DIR false
#define INVERT_E2_DIR false
#define INVERT_E3_DIR false
#define INVERT_E4_DIR false
#define INVERT_E5_DIR false
#define INVERT_E6_DIR false
#define INVERT_E7_DIR false

// @section homing

//#define NO_MOTION_BEFORE_HOMING // Inhibit movement until all axes have been homed. Also enable HOME_AFTER_DEACTIVATE for extra safety.
//#define HOME_AFTER_DEACTIVATE   // Require rehoming after steppers are deactivated. Also enable NO_MOTION_BEFORE_HOMING for extra safety.

/**
 * Set Z_IDLE_HEIGHT if the Z-Axis moves on its own when steppers are disabled.
 *  - Use a low value (i.e., Z_MIN_POS) if the nozzle falls down to the bed.
 *  - Use a large value (i.e., Z_MAX_POS) if the bed falls down, away from the nozzle.
 */
//#define Z_IDLE_HEIGHT Z_HOME_POS

//#define Z_HOMING_HEIGHT  4      // (mm) Minimal Z height before homing (G28) for Z clearance above the bed, clamps, ...
                                  // Be sure to have this much clearance over your Z_MAX_POS to prevent grinding.

//#define Z_AFTER_HOMING  10      // (mm) Height to move to after homing Z

// Direction of endstops when homing; 1=MAX, -1=MIN
// :[-1,1]
#define X_HOME_DIR -1
#define Y_HOME_DIR -1
#define Z_HOME_DIR -1

// @section machine

<<<<<<< HEAD
// The size of the print bed
#define X_BED_SIZE 235
#define Y_BED_SIZE 235
=======
// The size of the printable area
#define X_BED_SIZE 200
#define Y_BED_SIZE 200
>>>>>>> dc187690

// Travel limits (mm) after homing, corresponding to endstop positions.
#define X_MIN_POS 0
#define Y_MIN_POS 0
#define Z_MIN_POS 0
#define X_MAX_POS X_BED_SIZE
#define Y_MAX_POS Y_BED_SIZE
#define Z_MAX_POS 250

/**
 * Software Endstops
 *
 * - Prevent moves outside the set machine bounds.
 * - Individual axes can be disabled, if desired.
 * - X and Y only apply to Cartesian robots.
 * - Use 'M211' to set software endstops on/off or report current state
 */

// Min software endstops constrain movement within minimum coordinate bounds
#define MIN_SOFTWARE_ENDSTOPS
#if ENABLED(MIN_SOFTWARE_ENDSTOPS)
  #define MIN_SOFTWARE_ENDSTOP_X
  #define MIN_SOFTWARE_ENDSTOP_Y
  #define MIN_SOFTWARE_ENDSTOP_Z
#endif

// Max software endstops constrain movement within maximum coordinate bounds
#define MAX_SOFTWARE_ENDSTOPS
#if ENABLED(MAX_SOFTWARE_ENDSTOPS)
  #define MAX_SOFTWARE_ENDSTOP_X
  #define MAX_SOFTWARE_ENDSTOP_Y
  #define MAX_SOFTWARE_ENDSTOP_Z
#endif

#if EITHER(MIN_SOFTWARE_ENDSTOPS, MAX_SOFTWARE_ENDSTOPS)
  //#define SOFT_ENDSTOPS_MENU_ITEM  // Enable/Disable software endstops from the LCD
#endif

/**
 * Filament Runout Sensors
 * Mechanical or opto endstops are used to check for the presence of filament.
 *
 * IMPORTANT: Runout will only trigger if Marlin is aware that a print job is running.
 * Marlin knows a print job is running when:
 *  1. Running a print job from media started with M24.
 *  2. The Print Job Timer has been started with M75.
 *  3. The heaters were turned on and PRINTJOB_TIMER_AUTOSTART is enabled.
 *
 * RAMPS-based boards use SERVO3_PIN for the first runout sensor.
 * For other boards you may need to define FIL_RUNOUT_PIN, FIL_RUNOUT2_PIN, etc.
 */
//#define FILAMENT_RUNOUT_SENSOR
#if ENABLED(FILAMENT_RUNOUT_SENSOR)
  #define FIL_RUNOUT_ENABLED_DEFAULT true // Enable the sensor on startup. Override with M412 followed by M500.
  #define NUM_RUNOUT_SENSORS   1          // Number of sensors, up to one per extruder. Define a FIL_RUNOUT#_PIN for each.

  #define FIL_RUNOUT_STATE     LOW        // Pin state indicating that filament is NOT present.
  #define FIL_RUNOUT_PULLUP               // Use internal pullup for filament runout pins.
  //#define FIL_RUNOUT_PULLDOWN           // Use internal pulldown for filament runout pins.
  //#define WATCH_ALL_RUNOUT_SENSORS      // Execute runout script on any triggering sensor, not only for the active extruder.
                                          // This is automatically enabled for MIXING_EXTRUDERs.

  // Override individually if the runout sensors vary
  //#define FIL_RUNOUT1_STATE LOW
  //#define FIL_RUNOUT1_PULLUP
  //#define FIL_RUNOUT1_PULLDOWN

  //#define FIL_RUNOUT2_STATE LOW
  //#define FIL_RUNOUT2_PULLUP
  //#define FIL_RUNOUT2_PULLDOWN

  //#define FIL_RUNOUT3_STATE LOW
  //#define FIL_RUNOUT3_PULLUP
  //#define FIL_RUNOUT3_PULLDOWN

  //#define FIL_RUNOUT4_STATE LOW
  //#define FIL_RUNOUT4_PULLUP
  //#define FIL_RUNOUT4_PULLDOWN

  //#define FIL_RUNOUT5_STATE LOW
  //#define FIL_RUNOUT5_PULLUP
  //#define FIL_RUNOUT5_PULLDOWN

  //#define FIL_RUNOUT6_STATE LOW
  //#define FIL_RUNOUT6_PULLUP
  //#define FIL_RUNOUT6_PULLDOWN

  //#define FIL_RUNOUT7_STATE LOW
  //#define FIL_RUNOUT7_PULLUP
  //#define FIL_RUNOUT7_PULLDOWN

  //#define FIL_RUNOUT8_STATE LOW
  //#define FIL_RUNOUT8_PULLUP
  //#define FIL_RUNOUT8_PULLDOWN

  // Commands to execute on filament runout.
  // With multiple runout sensors use the %c placeholder for the current tool in commands (e.g., "M600 T%c")
  // NOTE: After 'M412 H1' the host handles filament runout and this script does not apply.
  #define FILAMENT_RUNOUT_SCRIPT "M600"

  // After a runout is detected, continue printing this length of filament
  // before executing the runout script. Useful for a sensor at the end of
  // a feed tube. Requires 4 bytes SRAM per sensor, plus 4 bytes overhead.
  //#define FILAMENT_RUNOUT_DISTANCE_MM 25

  #ifdef FILAMENT_RUNOUT_DISTANCE_MM
    // Enable this option to use an encoder disc that toggles the runout pin
    // as the filament moves. (Be sure to set FILAMENT_RUNOUT_DISTANCE_MM
    // large enough to avoid false positives.)
    //#define FILAMENT_MOTION_SENSOR
  #endif
#endif

//===========================================================================
//=============================== Bed Leveling ==============================
//===========================================================================
// @section calibrate

/**
 * Choose one of the options below to enable G29 Bed Leveling. The parameters
 * and behavior of G29 will change depending on your selection.
 *
 *  If using a Probe for Z Homing, enable Z_SAFE_HOMING also!
 *
 * - AUTO_BED_LEVELING_3POINT
 *   Probe 3 arbitrary points on the bed (that aren't collinear)
 *   You specify the XY coordinates of all 3 points.
 *   The result is a single tilted plane. Best for a flat bed.
 *
 * - AUTO_BED_LEVELING_LINEAR
 *   Probe several points in a grid.
 *   You specify the rectangle and the density of sample points.
 *   The result is a single tilted plane. Best for a flat bed.
 *
 * - AUTO_BED_LEVELING_BILINEAR
 *   Probe several points in a grid.
 *   You specify the rectangle and the density of sample points.
 *   The result is a mesh, best for large or uneven beds.
 *
 * - AUTO_BED_LEVELING_UBL (Unified Bed Leveling)
 *   A comprehensive bed leveling system combining the features and benefits
 *   of other systems. UBL also includes integrated Mesh Generation, Mesh
 *   Validation and Mesh Editing systems.
 *
 * - MESH_BED_LEVELING
 *   Probe a grid manually
 *   The result is a mesh, suitable for large or uneven beds. (See BILINEAR.)
 *   For machines without a probe, Mesh Bed Leveling provides a method to perform
 *   leveling in steps so you can manually adjust the Z height at each grid-point.
 *   With an LCD controller the process is guided step-by-step.
 */
//#define AUTO_BED_LEVELING_3POINT
//#define AUTO_BED_LEVELING_LINEAR
//#define AUTO_BED_LEVELING_BILINEAR
//#define AUTO_BED_LEVELING_UBL
#define MESH_BED_LEVELING

/**
 * Normally G28 leaves leveling disabled on completion. Enable one of
 * these options to restore the prior leveling state or to always enable
 * leveling immediately after G28.
 */
#define RESTORE_LEVELING_AFTER_G28
//#define ENABLE_LEVELING_AFTER_G28

/**
 * Auto-leveling needs preheating
 */
//#define PREHEAT_BEFORE_LEVELING
#if ENABLED(PREHEAT_BEFORE_LEVELING)
  #define LEVELING_NOZZLE_TEMP 120   // (°C) Only applies to E0 at this time
  #define LEVELING_BED_TEMP     50
#endif

/**
 * Enable detailed logging of G28, G29, M48, etc.
 * Turn on with the command 'M111 S32'.
 * NOTE: Requires a lot of PROGMEM!
 */
//#define DEBUG_LEVELING_FEATURE

#if ANY(MESH_BED_LEVELING, AUTO_BED_LEVELING_UBL, PROBE_MANUALLY)
  // Set a height for the start of manual adjustment
  #define MANUAL_PROBE_START_Z 0.2  // (mm) Comment out to use the last-measured height
#endif

#if ANY(MESH_BED_LEVELING, AUTO_BED_LEVELING_BILINEAR, AUTO_BED_LEVELING_UBL)
  // Gradually reduce leveling correction until a set height is reached,
  // at which point movement will be level to the machine's XY plane.
  // The height can be set with M420 Z<height>
  #define ENABLE_LEVELING_FADE_HEIGHT
  #if ENABLED(ENABLE_LEVELING_FADE_HEIGHT)
    #define DEFAULT_LEVELING_FADE_HEIGHT 10.0 // (mm) Default fade height.
  #endif

  // For Cartesian machines, instead of dividing moves on mesh boundaries,
  // split up moves into short segments like a Delta. This follows the
  // contours of the bed more closely than edge-to-edge straight moves.
  #define SEGMENT_LEVELED_MOVES
  #define LEVELED_SEGMENT_LENGTH 5.0 // (mm) Length of all segments (except the last one)

  /**
   * Enable the G26 Mesh Validation Pattern tool.
   */
  //#define G26_MESH_VALIDATION
  #if ENABLED(G26_MESH_VALIDATION)
    #define MESH_TEST_NOZZLE_SIZE    0.4  // (mm) Diameter of primary nozzle.
    #define MESH_TEST_LAYER_HEIGHT   0.2  // (mm) Default layer height for G26.
    #define MESH_TEST_HOTEND_TEMP  205    // (°C) Default nozzle temperature for G26.
    #define MESH_TEST_BED_TEMP      60    // (°C) Default bed temperature for G26.
    #define G26_XY_FEEDRATE         20    // (mm/s) Feedrate for G26 XY moves.
    #define G26_XY_FEEDRATE_TRAVEL 100    // (mm/s) Feedrate for G26 XY travel moves.
    #define G26_RETRACT_MULTIPLIER   1.0  // G26 Q (retraction) used by default between mesh test elements.
  #endif

#endif

#if EITHER(AUTO_BED_LEVELING_LINEAR, AUTO_BED_LEVELING_BILINEAR)

  // Set the number of grid points per dimension.
  #define GRID_MAX_POINTS_X 5
  #define GRID_MAX_POINTS_Y GRID_MAX_POINTS_X

  // Probe along the Y axis, advancing X after each column
  //#define PROBE_Y_FIRST

  #if ENABLED(AUTO_BED_LEVELING_BILINEAR)

    // Beyond the probed grid, continue the implied tilt?
    // Default is to maintain the height of the nearest edge.
    #define EXTRAPOLATE_BEYOND_GRID

    //
    // Experimental Subdivision of the grid by Catmull-Rom method.
    // Synthesizes intermediate points to produce a more detailed mesh.
    //
    //#define ABL_BILINEAR_SUBDIVISION
    #if ENABLED(ABL_BILINEAR_SUBDIVISION)
      // Number of subdivisions between probe points
      #define BILINEAR_SUBDIVISIONS 3
    #endif

  #endif

#elif ENABLED(AUTO_BED_LEVELING_UBL)

  //===========================================================================
  //========================= Unified Bed Leveling ============================
  //===========================================================================

  //#define MESH_EDIT_GFX_OVERLAY   // Display a graphics overlay while editing the mesh

  #define MESH_INSET 1              // Set Mesh bounds as an inset region of the bed
  #define GRID_MAX_POINTS_X 10      // Don't use more than 15 points per axis, implementation limited.
  #define GRID_MAX_POINTS_Y GRID_MAX_POINTS_X

  //#define UBL_HILBERT_CURVE       // Use Hilbert distribution for less travel when probing multiple points

  #define UBL_MESH_EDIT_MOVES_Z     // Sophisticated users prefer no movement of nozzle
  #define UBL_SAVE_ACTIVE_ON_M500   // Save the currently active mesh in the current slot on M500

  //#define UBL_Z_RAISE_WHEN_OFF_MESH 2.5 // When the nozzle is off the mesh, this value is used
                                          // as the Z-Height correction value.

  //#define UBL_MESH_WIZARD         // Run several commands in a row to get a complete mesh

#elif ENABLED(MESH_BED_LEVELING)

  //===========================================================================
  //=================================== Mesh ==================================
  //===========================================================================

  #define MESH_INSET 10          // Set Mesh bounds as an inset region of the bed
  #define GRID_MAX_POINTS_X 3    // Don't use more than 7 points per axis, implementation limited.
  #define GRID_MAX_POINTS_Y GRID_MAX_POINTS_X

  //#define MESH_G28_REST_ORIGIN // After homing all axes ('G28' or 'G28 XYZ') rest Z at Z_MIN_POS

#endif // BED_LEVELING

/**
 * Add a bed leveling sub-menu for ABL or MBL.
 * Include a guided procedure if manual probing is enabled.
 */
#define LCD_BED_LEVELING

#if ENABLED(LCD_BED_LEVELING)
  #define MESH_EDIT_Z_STEP  0.025 // (mm) Step size while manually probing Z axis.
  #define LCD_PROBE_Z_RANGE 4     // (mm) Z Range centered on Z_MIN_POS for LCD Z adjustment
  #define MESH_EDIT_MENU        // Add a menu to edit mesh points
#endif

// Add a menu item to move between bed corners for manual bed adjustment
#define LEVEL_BED_CORNERS

#if ENABLED(LEVEL_BED_CORNERS)
  #define LEVEL_CORNERS_INSET_LFRB { 30, 30, 30, 30 } // (mm) Left, Front, Right, Back insets
  #define LEVEL_CORNERS_HEIGHT      0.0   // (mm) Z height of nozzle at leveling points
  #define LEVEL_CORNERS_Z_HOP       4.0   // (mm) Z height of nozzle between leveling points
  //#define LEVEL_CENTER_TOO              // Move to the center after the last corner
  //#define LEVEL_CORNERS_USE_PROBE
  #if ENABLED(LEVEL_CORNERS_USE_PROBE)
    #define LEVEL_CORNERS_PROBE_TOLERANCE 0.1
    #define LEVEL_CORNERS_VERIFY_RAISED   // After adjustment triggers the probe, re-probe to verify
    //#define LEVEL_CORNERS_AUDIO_FEEDBACK
  #endif

  /**
   * Corner Leveling Order
   *
   * Set 2 or 4 points. When 2 points are given, the 3rd is the center of the opposite edge.
   *
   *  LF  Left-Front    RF  Right-Front
   *  LB  Left-Back     RB  Right-Back
   *
   * Examples:
   *
   *      Default        {LF,RB,LB,RF}         {LF,RF}           {LB,LF}
   *  LB --------- RB   LB --------- RB    LB --------- RB   LB --------- RB
   *  |  4       3  |   | 3         2 |    |     <3>     |   | 1           |
   *  |             |   |             |    |             |   |          <3>|
   *  |  1       2  |   | 1         4 |    | 1         2 |   | 2           |
   *  LF --------- RF   LF --------- RF    LF --------- RF   LF --------- RF
   */
  #define LEVEL_CORNERS_LEVELING_ORDER { LF, RF, RB, LB }
#endif

/**
 * Commands to execute at the end of G29 probing.
 * Useful to retract or move the Z probe out of the way.
 */
//#define Z_PROBE_END_SCRIPT "G1 Z10 F12000\nG1 X15 Y330\nG1 Z0.5\nG1 Z10"

// @section homing

// The center of the bed is at (X=0, Y=0)
//#define BED_CENTER_AT_0_0

// Manually set the home position. Leave these undefined for automatic settings.
// For DELTA this is the top-center of the Cartesian print volume.
//#define MANUAL_X_HOME_POS 0
//#define MANUAL_Y_HOME_POS 0
//#define MANUAL_Z_HOME_POS 0

// Use "Z Safe Homing" to avoid homing with a Z probe outside the bed area.
//
// With this feature enabled:
//
// - Allow Z homing only after X and Y homing AND stepper drivers still enabled.
// - If stepper drivers time out, it will need X and Y homing again before Z homing.
// - Move the Z probe (or nozzle) to a defined XY point before Z Homing.
// - Prevent Z homing when the Z probe is outside bed area.
//
//#define Z_SAFE_HOMING

#if ENABLED(Z_SAFE_HOMING)
  #define Z_SAFE_HOMING_X_POINT X_CENTER  // X point for Z homing
  #define Z_SAFE_HOMING_Y_POINT Y_CENTER  // Y point for Z homing
#endif

// Homing speeds (mm/min)
#define HOMING_FEEDRATE_MM_M { (20*60), (20*60), (4*60) }

// Validate that endstops are triggered on homing moves
#define VALIDATE_HOMING_ENDSTOPS

// @section calibrate

/**
 * Bed Skew Compensation
 *
 * This feature corrects for misalignment in the XYZ axes.
 *
 * Take the following steps to get the bed skew in the XY plane:
 *  1. Print a test square (e.g., https://www.thingiverse.com/thing:2563185)
 *  2. For XY_DIAG_AC measure the diagonal A to C
 *  3. For XY_DIAG_BD measure the diagonal B to D
 *  4. For XY_SIDE_AD measure the edge A to D
 *
 * Marlin automatically computes skew factors from these measurements.
 * Skew factors may also be computed and set manually:
 *
 *  - Compute AB     : SQRT(2*AC*AC+2*BD*BD-4*AD*AD)/2
 *  - XY_SKEW_FACTOR : TAN(PI/2-ACOS((AC*AC-AB*AB-AD*AD)/(2*AB*AD)))
 *
 * If desired, follow the same procedure for XZ and YZ.
 * Use these diagrams for reference:
 *
 *    Y                     Z                     Z
 *    ^     B-------C       ^     B-------C       ^     B-------C
 *    |    /       /        |    /       /        |    /       /
 *    |   /       /         |   /       /         |   /       /
 *    |  A-------D          |  A-------D          |  A-------D
 *    +-------------->X     +-------------->X     +-------------->Y
 *     XY_SKEW_FACTOR        XZ_SKEW_FACTOR        YZ_SKEW_FACTOR
 */
//#define SKEW_CORRECTION

#if ENABLED(SKEW_CORRECTION)
  // Input all length measurements here:
  #define XY_DIAG_AC 282.8427124746
  #define XY_DIAG_BD 282.8427124746
  #define XY_SIDE_AD 200

  // Or, set the default skew factors directly here
  // to override the above measurements:
  #define XY_SKEW_FACTOR 0.0

  //#define SKEW_CORRECTION_FOR_Z
  #if ENABLED(SKEW_CORRECTION_FOR_Z)
    #define XZ_DIAG_AC 282.8427124746
    #define XZ_DIAG_BD 282.8427124746
    #define YZ_DIAG_AC 282.8427124746
    #define YZ_DIAG_BD 282.8427124746
    #define YZ_SIDE_AD 200
    #define XZ_SKEW_FACTOR 0.0
    #define YZ_SKEW_FACTOR 0.0
  #endif

  // Enable this option for M852 to set skew at runtime
  //#define SKEW_CORRECTION_GCODE
#endif

//=============================================================================
//============================= Additional Features ===========================
//=============================================================================

// @section extras

/**
 * EEPROM
 *
 * Persistent storage to preserve configurable settings across reboots.
 *
 *   M500 - Store settings to EEPROM.
 *   M501 - Read settings from EEPROM. (i.e., Throw away unsaved changes)
 *   M502 - Revert settings to "factory" defaults. (Follow with M500 to init the EEPROM.)
 */
#define EEPROM_SETTINGS       // Persistent storage with M500 and M501
//#define DISABLE_M503        // Saves ~2700 bytes of PROGMEM. Disable for release!
#define EEPROM_CHITCHAT       // Give feedback on EEPROM commands. Disable to save PROGMEM.
#define EEPROM_BOOT_SILENT    // Keep M503 quiet and only give errors during first load
#if ENABLED(EEPROM_SETTINGS)
  #define EEPROM_AUTO_INIT  // Init EEPROM automatically on any errors.
#endif

//
// Host Keepalive
//
// When enabled Marlin will send a busy status message to the host
// every couple of seconds when it can't accept commands.
//
#define HOST_KEEPALIVE_FEATURE        // Disable this if your host doesn't like keepalive messages
#define DEFAULT_KEEPALIVE_INTERVAL 2  // Number of seconds between "busy" messages. Set with M113.
#define BUSY_WHILE_HEATING            // Some hosts require "busy" messages even during heating

//
// G20/G21 Inch mode support
//
//#define INCH_MODE_SUPPORT

//
// M149 Set temperature units support
//
//#define TEMPERATURE_UNITS_SUPPORT

// @section temperature

//
// Preheat Constants - Up to 5 are supported without changes
//
#define PREHEAT_1_LABEL       "PLA"
<<<<<<< HEAD
#define PREHEAT_1_TEMP_HOTEND 195
#define PREHEAT_1_TEMP_BED     60
#define PREHEAT_1_FAN_SPEED   255 // Value from 0 to 255
=======
#define PREHEAT_1_TEMP_HOTEND 180
#define PREHEAT_1_TEMP_BED     70
#define PREHEAT_1_TEMP_CHAMBER 35
#define PREHEAT_1_FAN_SPEED     0 // Value from 0 to 255
>>>>>>> dc187690

#define PREHEAT_2_LABEL      "PETG"
#define PREHEAT_2_TEMP_HOTEND 240
<<<<<<< HEAD
#define PREHEAT_2_TEMP_BED    85
#define PREHEAT_2_FAN_SPEED   255 // Value from 0 to 255
=======
#define PREHEAT_2_TEMP_BED    110
#define PREHEAT_2_TEMP_CHAMBER 35
#define PREHEAT_2_FAN_SPEED     0 // Value from 0 to 255
>>>>>>> dc187690

/**
 * Nozzle Park
 *
 * Park the nozzle at the given XYZ position on idle or G27.
 *
 * The "P" parameter controls the action applied to the Z axis:
 *
 *    P0  (Default) If Z is below park Z raise the nozzle.
 *    P1  Raise the nozzle always to Z-park height.
 *    P2  Raise the nozzle by Z-park amount, limited to Z_MAX_POS.
 */
#define NOZZLE_PARK_FEATURE

#if ENABLED(NOZZLE_PARK_FEATURE)
  // Specify a park position as { X, Y, Z_raise }
  #define NOZZLE_PARK_POINT { (X_MIN_POS + 10), (Y_MAX_POS - 10), 20 }
  //#define NOZZLE_PARK_X_ONLY          // X move only is required to park
  //#define NOZZLE_PARK_Y_ONLY          // Y move only is required to park
  #define NOZZLE_PARK_Z_RAISE_MIN   2   // (mm) Always raise Z by at least this distance
  #define NOZZLE_PARK_XY_FEEDRATE 100   // (mm/s) X and Y axes feedrate (also used for delta Z axis)
  #define NOZZLE_PARK_Z_FEEDRATE    5   // (mm/s) Z axis feedrate (not used for delta printers)
#endif

/**
 * Clean Nozzle Feature -- EXPERIMENTAL
 *
 * Adds the G12 command to perform a nozzle cleaning process.
 *
 * Parameters:
 *   P  Pattern
 *   S  Strokes / Repetitions
 *   T  Triangles (P1 only)
 *
 * Patterns:
 *   P0  Straight line (default). This process requires a sponge type material
 *       at a fixed bed location. "S" specifies strokes (i.e. back-forth motions)
 *       between the start / end points.
 *
 *   P1  Zig-zag pattern between (X0, Y0) and (X1, Y1), "T" specifies the
 *       number of zig-zag triangles to do. "S" defines the number of strokes.
 *       Zig-zags are done in whichever is the narrower dimension.
 *       For example, "G12 P1 S1 T3" will execute:
 *
 *          --
 *         |  (X0, Y1) |     /\        /\        /\     | (X1, Y1)
 *         |           |    /  \      /  \      /  \    |
 *       A |           |   /    \    /    \    /    \   |
 *         |           |  /      \  /      \  /      \  |
 *         |  (X0, Y0) | /        \/        \/        \ | (X1, Y0)
 *          --         +--------------------------------+
 *                       |________|_________|_________|
 *                           T1        T2        T3
 *
 *   P2  Circular pattern with middle at NOZZLE_CLEAN_CIRCLE_MIDDLE.
 *       "R" specifies the radius. "S" specifies the stroke count.
 *       Before starting, the nozzle moves to NOZZLE_CLEAN_START_POINT.
 *
 *   Caveats: The ending Z should be the same as starting Z.
 * Attention: EXPERIMENTAL. G-code arguments may change.
 */
//#define NOZZLE_CLEAN_FEATURE

#if ENABLED(NOZZLE_CLEAN_FEATURE)
  // Default number of pattern repetitions
  #define NOZZLE_CLEAN_STROKES  12

  // Default number of triangles
  #define NOZZLE_CLEAN_TRIANGLES  3

  // Specify positions for each tool as { { X, Y, Z }, { X, Y, Z } }
  // Dual hotend system may use { {  -20, (Y_BED_SIZE / 2), (Z_MIN_POS + 1) },  {  420, (Y_BED_SIZE / 2), (Z_MIN_POS + 1) }}
  #define NOZZLE_CLEAN_START_POINT { {  30, 30, (Z_MIN_POS + 1) } }
  #define NOZZLE_CLEAN_END_POINT   { { 100, 60, (Z_MIN_POS + 1) } }

  // Circular pattern radius
  #define NOZZLE_CLEAN_CIRCLE_RADIUS 6.5
  // Circular pattern circle fragments number
  #define NOZZLE_CLEAN_CIRCLE_FN 10
  // Middle point of circle
  #define NOZZLE_CLEAN_CIRCLE_MIDDLE NOZZLE_CLEAN_START_POINT

  // Move the nozzle to the initial position after cleaning
  #define NOZZLE_CLEAN_GOBACK

  // For a purge/clean station that's always at the gantry height (thus no Z move)
  //#define NOZZLE_CLEAN_NO_Z

  // For a purge/clean station mounted on the X axis
  //#define NOZZLE_CLEAN_NO_Y

  // Require a minimum hotend temperature for cleaning
  #define NOZZLE_CLEAN_MIN_TEMP 170
  //#define NOZZLE_CLEAN_HEATUP       // Heat up the nozzle instead of skipping wipe

  // Explicit wipe G-code script applies to a G12 with no arguments.
  //#define WIPE_SEQUENCE_COMMANDS "G1 X-17 Y25 Z10 F4000\nG1 Z1\nM114\nG1 X-17 Y25\nG1 X-17 Y95\nG1 X-17 Y25\nG1 X-17 Y95\nG1 X-17 Y25\nG1 X-17 Y95\nG1 X-17 Y25\nG1 X-17 Y95\nG1 X-17 Y25\nG1 X-17 Y95\nG1 X-17 Y25\nG1 X-17 Y95\nG1 Z15\nM400\nG0 X-10.0 Y-9.0"

#endif

/**
 * Print Job Timer
 *
 * Automatically start and stop the print job timer on M104/M109/M190.
 *
 *   M104 (hotend, no wait) - high temp = none,        low temp = stop timer
 *   M109 (hotend, wait)    - high temp = start timer, low temp = stop timer
 *   M190 (bed, wait)       - high temp = start timer, low temp = none
 *
 * The timer can also be controlled with the following commands:
 *
 *   M75 - Start the print job timer
 *   M76 - Pause the print job timer
 *   M77 - Stop the print job timer
 */
#define PRINTJOB_TIMER_AUTOSTART

/**
 * Print Counter
 *
 * Track statistical data such as:
 *
 *  - Total print jobs
 *  - Total successful print jobs
 *  - Total failed print jobs
 *  - Total time printing
 *
 * View the current statistics with M78.
 */
//#define PRINTCOUNTER
#if ENABLED(PRINTCOUNTER)
  #define PRINTCOUNTER_SAVE_INTERVAL 60 // (minutes) EEPROM save interval during print
#endif

/**
 * Password
 *
 * Set a numerical password for the printer which can be requested:
 *
 *  - When the printer boots up
 *  - Upon opening the 'Print from Media' Menu
 *  - When SD printing is completed or aborted
 *
 * The following G-codes can be used:
 *
 *  M510 - Lock Printer. Blocks all commands except M511.
 *  M511 - Unlock Printer.
 *  M512 - Set, Change and Remove Password.
 *
 * If you forget the password and get locked out you'll need to re-flash
 * the firmware with the feature disabled, reset EEPROM, and (optionally)
 * re-flash the firmware again with this feature enabled.
 */
//#define PASSWORD_FEATURE
#if ENABLED(PASSWORD_FEATURE)
  #define PASSWORD_LENGTH 4                 // (#) Number of digits (1-9). 3 or 4 is recommended
  #define PASSWORD_ON_STARTUP
  #define PASSWORD_UNLOCK_GCODE             // Unlock with the M511 P<password> command. Disable to prevent brute-force attack.
  #define PASSWORD_CHANGE_GCODE             // Change the password with M512 P<old> S<new>.
  //#define PASSWORD_ON_SD_PRINT_MENU       // This does not prevent gcodes from running
  //#define PASSWORD_AFTER_SD_PRINT_END
  //#define PASSWORD_AFTER_SD_PRINT_ABORT
  //#include "Configuration_Secure.h"       // External file with PASSWORD_DEFAULT_VALUE
#endif

//=============================================================================
//============================= LCD and SD support ============================
//=============================================================================

// @section lcd

/**
 * LCD LANGUAGE
 *
 * Select the language to display on the LCD. These languages are available:
 *
 *   en, an, bg, ca, cz, da, de, el, el_gr, es, eu, fi, fr, gl, hr, hu, it,
 *   jp_kana, ko_KR, nl, pl, pt, pt_br, ro, ru, sk, sv, tr, uk, vi, zh_CN, zh_TW
 *
 * :{ 'en':'English', 'an':'Aragonese', 'bg':'Bulgarian', 'ca':'Catalan', 'cz':'Czech', 'da':'Danish', 'de':'German', 'el':'Greek', 'el_gr':'Greek (Greece)', 'es':'Spanish', 'eu':'Basque-Euskera', 'fi':'Finnish', 'fr':'French', 'gl':'Galician', 'hr':'Croatian', 'hu':'Hungarian', 'it':'Italian', 'jp_kana':'Japanese', 'ko_KR':'Korean (South Korea)', 'nl':'Dutch', 'pl':'Polish', 'pt':'Portuguese', 'pt_br':'Portuguese (Brazilian)', 'ro':'Romanian', 'ru':'Russian', 'sk':'Slovak', 'sv':'Swedish', 'tr':'Turkish', 'uk':'Ukrainian', 'vi':'Vietnamese', 'zh_CN':'Chinese (Simplified)', 'zh_TW':'Chinese (Traditional)' }
 */
#define LCD_LANGUAGE en

/**
 * LCD Character Set
 *
 * Note: This option is NOT applicable to Graphical Displays.
 *
 * All character-based LCDs provide ASCII plus one of these
 * language extensions:
 *
 *  - JAPANESE ... the most common
 *  - WESTERN  ... with more accented characters
 *  - CYRILLIC ... for the Russian language
 *
 * To determine the language extension installed on your controller:
 *
 *  - Compile and upload with LCD_LANGUAGE set to 'test'
 *  - Click the controller to view the LCD menu
 *  - The LCD will display Japanese, Western, or Cyrillic text
 *
 * See https://marlinfw.org/docs/development/lcd_language.html
 *
 * :['JAPANESE', 'WESTERN', 'CYRILLIC']
 */
#define DISPLAY_CHARSET_HD44780 JAPANESE

/**
 * Info Screen Style (0:Classic, 1:Průša)
 *
 * :[0:'Classic', 1:'Průša']
 */
#define LCD_INFO_SCREEN_STYLE 0

/**
 * SD CARD
 *
 * SD Card support is disabled by default. If your controller has an SD slot,
 * you must uncomment the following option or it won't work.
 */
#define SDSUPPORT

/**
 * SD CARD: ENABLE CRC
 *
 * Use CRC checks and retries on the SD communication.
 */
//#define SD_CHECK_AND_RETRY

/**
 * LCD Menu Items
 *
 * Disable all menus and only display the Status Screen, or
 * just remove some extraneous menu items to recover space.
 */
//#define NO_LCD_MENUS
//#define SLIM_LCD_MENUS

//
// ENCODER SETTINGS
//
// This option overrides the default number of encoder pulses needed to
// produce one step. Should be increased for high-resolution encoders.
//
//#define ENCODER_PULSES_PER_STEP 4

//
// Use this option to override the number of step signals required to
// move between next/prev menu items.
//
//#define ENCODER_STEPS_PER_MENU_ITEM 1

/**
 * Encoder Direction Options
 *
 * Test your encoder's behavior first with both options disabled.
 *
 *  Reversed Value Edit and Menu Nav? Enable REVERSE_ENCODER_DIRECTION.
 *  Reversed Menu Navigation only?    Enable REVERSE_MENU_DIRECTION.
 *  Reversed Value Editing only?      Enable BOTH options.
 */

//
// This option reverses the encoder direction everywhere.
//
//  Set this option if CLOCKWISE causes values to DECREASE
//
//#define REVERSE_ENCODER_DIRECTION

//
// This option reverses the encoder direction for navigating LCD menus.
//
//  If CLOCKWISE normally moves DOWN this makes it go UP.
//  If CLOCKWISE normally moves UP this makes it go DOWN.
//
//#define REVERSE_MENU_DIRECTION

//
// This option reverses the encoder direction for Select Screen.
//
//  If CLOCKWISE normally moves LEFT this makes it go RIGHT.
//  If CLOCKWISE normally moves RIGHT this makes it go LEFT.
//
//#define REVERSE_SELECT_DIRECTION

//
// Individual Axis Homing
//
// Add individual axis homing items (Home X, Home Y, and Home Z) to the LCD menu.
//
#define INDIVIDUAL_AXIS_HOMING_MENU

//
// SPEAKER/BUZZER
//
// If you have a speaker that can produce tones, enable it here.
// By default Marlin assumes you have a buzzer with a fixed frequency.
//
//#define SPEAKER

//
// The duration and frequency for the UI feedback sound.
// Set these to 0 to disable audio feedback in the LCD menus.
//
// Note: Test audio output with the G-Code:
//  M300 S<frequency Hz> P<duration ms>
//
//#define LCD_FEEDBACK_FREQUENCY_DURATION_MS 2
//#define LCD_FEEDBACK_FREQUENCY_HZ 5000

//=============================================================================
//======================== LCD / Controller Selection =========================
//========================   (Character-based LCDs)   =========================
//=============================================================================

//
// RepRapDiscount Smart Controller.
// https://reprap.org/wiki/RepRapDiscount_Smart_Controller
//
// Note: Usually sold with a white PCB.
//
//#define REPRAP_DISCOUNT_SMART_CONTROLLER

//
// GT2560 (YHCB2004) LCD Display
//
// Requires Testato, Koepel softwarewire library and
// Andriy Golovnya's LiquidCrystal_AIP31068 library.
//
//#define YHCB2004

//
// Original RADDS LCD Display+Encoder+SDCardReader
// http://doku.radds.org/dokumentation/lcd-display/
//
//#define RADDS_DISPLAY

//
// ULTIMAKER Controller.
//
//#define ULTIMAKERCONTROLLER

//
// ULTIPANEL as seen on Thingiverse.
//
//#define ULTIPANEL

//
// PanelOne from T3P3 (via RAMPS 1.4 AUX2/AUX3)
// https://reprap.org/wiki/PanelOne
//
//#define PANEL_ONE

//
// GADGETS3D G3D LCD/SD Controller
// https://reprap.org/wiki/RAMPS_1.3/1.4_GADGETS3D_Shield_with_Panel
//
// Note: Usually sold with a blue PCB.
//
//#define G3D_PANEL

//
// RigidBot Panel V1.0
// http://www.inventapart.com/
//
//#define RIGIDBOT_PANEL

//
// Makeboard 3D Printer Parts 3D Printer Mini Display 1602 Mini Controller
// https://www.aliexpress.com/item/32765887917.html
//
//#define MAKEBOARD_MINI_2_LINE_DISPLAY_1602

//
// ANET and Tronxy 20x4 Controller
//
//#define ZONESTAR_LCD            // Requires ADC_KEYPAD_PIN to be assigned to an analog pin.
                                  // This LCD is known to be susceptible to electrical interference
                                  // which scrambles the display.  Pressing any button clears it up.
                                  // This is a LCD2004 display with 5 analog buttons.

//
// Generic 16x2, 16x4, 20x2, or 20x4 character-based LCD.
//
//#define ULTRA_LCD

//=============================================================================
//======================== LCD / Controller Selection =========================
//=====================   (I2C and Shift-Register LCDs)   =====================
//=============================================================================

//
// CONTROLLER TYPE: I2C
//
// Note: These controllers require the installation of Arduino's LiquidCrystal_I2C
// library. For more info: https://github.com/kiyoshigawa/LiquidCrystal_I2C
//

//
// Elefu RA Board Control Panel
// http://www.elefu.com/index.php?route=product/product&product_id=53
//
//#define RA_CONTROL_PANEL

//
// Sainsmart (YwRobot) LCD Displays
//
// These require F.Malpartida's LiquidCrystal_I2C library
// https://bitbucket.org/fmalpartida/new-liquidcrystal/wiki/Home
//
//#define LCD_SAINSMART_I2C_1602
//#define LCD_SAINSMART_I2C_2004

//
// Generic LCM1602 LCD adapter
//
//#define LCM1602

//
// PANELOLU2 LCD with status LEDs,
// separate encoder and click inputs.
//
// Note: This controller requires Arduino's LiquidTWI2 library v1.2.3 or later.
// For more info: https://github.com/lincomatic/LiquidTWI2
//
// Note: The PANELOLU2 encoder click input can either be directly connected to
// a pin (if BTN_ENC defined to != -1) or read through I2C (when BTN_ENC == -1).
//
//#define LCD_I2C_PANELOLU2

//
// Panucatt VIKI LCD with status LEDs,
// integrated click & L/R/U/D buttons, separate encoder inputs.
//
//#define LCD_I2C_VIKI

//
// CONTROLLER TYPE: Shift register panels
//

//
// 2-wire Non-latching LCD SR from https://goo.gl/aJJ4sH
// LCD configuration: https://reprap.org/wiki/SAV_3D_LCD
//
//#define SAV_3DLCD

//
// 3-wire SR LCD with strobe using 74HC4094
// https://github.com/mikeshub/SailfishLCD
// Uses the code directly from Sailfish
//
//#define FF_INTERFACEBOARD

//
// TFT GLCD Panel with Marlin UI
// Panel connected to main board by SPI or I2C interface.
// See https://github.com/Serhiy-K/TFTGLCDAdapter
//
//#define TFTGLCD_PANEL_SPI
//#define TFTGLCD_PANEL_I2C

//=============================================================================
//=======================   LCD / Controller Selection  =======================
//=========================      (Graphical LCDs)      ========================
//=============================================================================

//
// CONTROLLER TYPE: Graphical 128x64 (DOGM)
//
// IMPORTANT: The U8glib library is required for Graphical Display!
//            https://github.com/olikraus/U8glib_Arduino
//
// NOTE: If the LCD is unresponsive you may need to reverse the plugs.
//

//
// RepRapDiscount FULL GRAPHIC Smart Controller
// https://reprap.org/wiki/RepRapDiscount_Full_Graphic_Smart_Controller
//
//#define REPRAP_DISCOUNT_FULL_GRAPHIC_SMART_CONTROLLER

//
// K.3D Full Graphic Smart Controller
//
//#define K3D_FULL_GRAPHIC_SMART_CONTROLLER

//
// ReprapWorld Graphical LCD
// https://reprapworld.com/?products_details&products_id/1218
//
//#define REPRAPWORLD_GRAPHICAL_LCD

//
// Activate one of these if you have a Panucatt Devices
// Viki 2.0 or mini Viki with Graphic LCD
// https://www.panucatt.com
//
//#define VIKI2
//#define miniVIKI

//
// MakerLab Mini Panel with graphic
// controller and SD support - https://reprap.org/wiki/Mini_panel
//
//#define MINIPANEL

//
// MaKr3d Makr-Panel with graphic controller and SD support.
// https://reprap.org/wiki/MaKr3d_MaKrPanel
//
//#define MAKRPANEL

//
// Adafruit ST7565 Full Graphic Controller.
// https://github.com/eboston/Adafruit-ST7565-Full-Graphic-Controller/
//
//#define ELB_FULL_GRAPHIC_CONTROLLER

//
// BQ LCD Smart Controller shipped by
// default with the BQ Hephestos 2 and Witbox 2.
//
//#define BQ_LCD_SMART_CONTROLLER

//
// Cartesio UI
// http://mauk.cc/webshop/cartesio-shop/electronics/user-interface
//
//#define CARTESIO_UI

//
// LCD for Melzi Card with Graphical LCD
//
//#define LCD_FOR_MELZI

//
// Original Ulticontroller from Ultimaker 2 printer with SSD1309 I2C display and encoder
// https://github.com/Ultimaker/Ultimaker2/tree/master/1249_Ulticontroller_Board_(x1)
//
//#define ULTI_CONTROLLER

//
// MKS MINI12864 with graphic controller and SD support
// https://reprap.org/wiki/MKS_MINI_12864
//
//#define MKS_MINI_12864

//
// MKS LCD12864A/B with graphic controller and SD support. Follows MKS_MINI_12864 pinout.
// https://www.aliexpress.com/item/33018110072.html
//
//#define MKS_LCD12864

//
// FYSETC variant of the MINI12864 graphic controller with SD support
// https://wiki.fysetc.com/Mini12864_Panel/
//
//#define FYSETC_MINI_12864_X_X    // Type C/D/E/F. No tunable RGB Backlight by default
//#define FYSETC_MINI_12864_1_2    // Type C/D/E/F. Simple RGB Backlight (always on)
//#define FYSETC_MINI_12864_2_0    // Type A/B. Discreet RGB Backlight
//#define FYSETC_MINI_12864_2_1    // Type A/B. NeoPixel RGB Backlight
//#define FYSETC_GENERIC_12864_1_1 // Larger display with basic ON/OFF backlight.

//
// Factory display for Creality CR-10
// https://www.aliexpress.com/item/32833148327.html
//
// This is RAMPS-compatible using a single 10-pin connector.
// (For CR-10 owners who want to replace the Melzi Creality board but retain the display)
//
#define CR10_STOCKDISPLAY

//
// Ender-2 OEM display, a variant of the MKS_MINI_12864
//
//#define ENDER2_STOCKDISPLAY

//
// ANET and Tronxy Graphical Controller
//
// Anet 128x64 full graphics lcd with rotary encoder as used on Anet A6
// A clone of the RepRapDiscount full graphics display but with
// different pins/wiring (see pins_ANET_10.h). Enable one of these.
//
//#define ANET_FULL_GRAPHICS_LCD
//#define ANET_FULL_GRAPHICS_LCD_ALT_WIRING

//
// AZSMZ 12864 LCD with SD
// https://www.aliexpress.com/item/32837222770.html
//
//#define AZSMZ_12864

//
// Silvergate GLCD controller
// https://github.com/android444/Silvergate
//
//#define SILVER_GATE_GLCD_CONTROLLER

//=============================================================================
//==============================  OLED Displays  ==============================
//=============================================================================

//
// SSD1306 OLED full graphics generic display
//
//#define U8GLIB_SSD1306

//
// SAV OLEd LCD module support using either SSD1306 or SH1106 based LCD modules
//
//#define SAV_3DGLCD
#if ENABLED(SAV_3DGLCD)
  #define U8GLIB_SSD1306
  //#define U8GLIB_SH1106
#endif

//
// TinyBoy2 128x64 OLED / Encoder Panel
//
//#define OLED_PANEL_TINYBOY2

//
// MKS OLED 1.3" 128×64 Full Graphics Controller
// https://reprap.org/wiki/MKS_12864OLED
//
// Tiny, but very sharp OLED display
//
//#define MKS_12864OLED          // Uses the SH1106 controller (default)
//#define MKS_12864OLED_SSD1306  // Uses the SSD1306 controller

//
// Zonestar OLED 128×64 Full Graphics Controller
//
//#define ZONESTAR_12864LCD           // Graphical (DOGM) with ST7920 controller
//#define ZONESTAR_12864OLED          // 1.3" OLED with SH1106 controller (default)
//#define ZONESTAR_12864OLED_SSD1306  // 0.96" OLED with SSD1306 controller

//
// Einstart S OLED SSD1306
//
//#define U8GLIB_SH1106_EINSTART

//
// Overlord OLED display/controller with i2c buzzer and LEDs
//
//#define OVERLORD_OLED

//
// FYSETC OLED 2.42" 128×64 Full Graphics Controller with WS2812 RGB
// Where to find : https://www.aliexpress.com/item/4000345255731.html
//#define FYSETC_242_OLED_12864   // Uses the SSD1309 controller

//
// K.3D SSD1309 OLED 2.42" 128×64 Full Graphics Controller
//
//#define K3D_242_OLED_CONTROLLER   // Software SPI

//=============================================================================
//========================== Extensible UI Displays ===========================
//=============================================================================

//
// DGUS Touch Display with DWIN OS. (Choose one.)
// ORIGIN : https://www.aliexpress.com/item/32993409517.html
// FYSETC : https://www.aliexpress.com/item/32961471929.html
//
//#define DGUS_LCD_UI_ORIGIN
//#define DGUS_LCD_UI_FYSETC
//#define DGUS_LCD_UI_HIPRECY

//#define DGUS_LCD_UI_MKS
#if ENABLED(DGUS_LCD_UI_MKS)
  #define USE_MKS_GREEN_UI
#endif

//
// CR-6 OEM touch screen. A DWIN display with touch.
//
//#define DWIN_CREALITY_TOUCHLCD

//
// Touch-screen LCD for Malyan M200/M300 printers
//
//#define MALYAN_LCD
#if ENABLED(MALYAN_LCD)
  #define LCD_SERIAL_PORT 1  // Default is 1 for Malyan M200
#endif

//
// Touch UI for FTDI EVE (FT800/FT810) displays
// See Configuration_adv.h for all configuration options.
//
//#define TOUCH_UI_FTDI_EVE

//
// Touch-screen LCD for Anycubic printers
//
//#define ANYCUBIC_LCD_I3MEGA
//#define ANYCUBIC_LCD_CHIRON
#if EITHER(ANYCUBIC_LCD_I3MEGA, ANYCUBIC_LCD_CHIRON)
  #define LCD_SERIAL_PORT 3  // Default is 3 for Anycubic
  //#define ANYCUBIC_LCD_DEBUG
#endif

//
// 320x240 Nextion 2.8" serial TFT Resistive Touch Screen NX3224T028
//
//#define NEXTION_TFT
#if ENABLED(NEXTION_TFT)
  #define LCD_SERIAL_PORT 1  // Default is 1 for Nextion
#endif

//
// Third-party or vendor-customized controller interfaces.
// Sources should be installed in 'src/lcd/extui'.
//
//#define EXTENSIBLE_UI

#if ENABLED(EXTENSIBLE_UI)
  //#define EXTUI_LOCAL_BEEPER // Enables use of local Beeper pin with external display
#endif

//=============================================================================
//=============================== Graphical TFTs ==============================
//=============================================================================

/**
 * Specific TFT Model Presets. Enable one of the following options
 * or enable TFT_GENERIC and set sub-options.
 */

//
// 480x320, 3.5", SPI Display From MKS
// Normally used in MKS Robin Nano V2
//
//#define MKS_TS35_V2_0

//
// 320x240, 2.4", FSMC Display From MKS
// Normally used in MKS Robin Nano V1.2
//
//#define MKS_ROBIN_TFT24

//
// 320x240, 2.8", FSMC Display From MKS
// Normally used in MKS Robin Nano V1.2
//
//#define MKS_ROBIN_TFT28

//
// 320x240, 3.2", FSMC Display From MKS
// Normally used in MKS Robin Nano V1.2
//
//#define MKS_ROBIN_TFT32

//
// 480x320, 3.5", FSMC Display From MKS
// Normally used in MKS Robin Nano V1.2
//
//#define MKS_ROBIN_TFT35

//
// 480x272, 4.3", FSMC Display From MKS
//
//#define MKS_ROBIN_TFT43

//
// 320x240, 3.2", FSMC Display From MKS
// Normally used in MKS Robin
//
//#define MKS_ROBIN_TFT_V1_1R

//
// 480x320, 3.5", FSMC Stock Display from TronxXY
//
//#define TFT_TRONXY_X5SA

//
// 480x320, 3.5", FSMC Stock Display from AnyCubic
//
//#define ANYCUBIC_TFT35

//
// 320x240, 2.8", FSMC Stock Display from Longer/Alfawise
//
//#define LONGER_LK_TFT28

//
// 320x240, 2.8", FSMC Stock Display from ET4
//
//#define ANET_ET4_TFT28

//
// 480x320, 3.5", FSMC Stock Display from ET5
//
//#define ANET_ET5_TFT35

//
// 1024x600, 7", RGB Stock Display from BIQU-BX
//
//#define BIQU_BX_TFT70

//
// Generic TFT with detailed options
//
//#define TFT_GENERIC
#if ENABLED(TFT_GENERIC)
  // :[ 'AUTO', 'ST7735', 'ST7789', 'ST7796', 'R61505', 'ILI9328', 'ILI9341', 'ILI9488' ]
  #define TFT_DRIVER AUTO

  // Interface. Enable one of the following options:
  //#define TFT_INTERFACE_FSMC
  //#define TFT_INTERFACE_SPI

  // TFT Resolution. Enable one of the following options:
  //#define TFT_RES_320x240
  //#define TFT_RES_480x272
  //#define TFT_RES_480x320
#endif

/**
 * TFT UI - User Interface Selection. Enable one of the following options:
 *
 *   TFT_CLASSIC_UI - Emulated DOGM - 128x64 Upscaled
 *   TFT_COLOR_UI   - Marlin Default Menus, Touch Friendly, using full TFT capabilities
 *   TFT_LVGL_UI    - A Modern UI using LVGL
 *
 *   For LVGL_UI also copy the 'assets' folder from the build directory to the
 *   root of your SD card, together with the compiled firmware.
 */
//#define TFT_CLASSIC_UI
//#define TFT_COLOR_UI
//#define TFT_LVGL_UI

#if ENABLED(TFT_LVGL_UI)
  //#define MKS_WIFI_MODULE  // MKS WiFi module
#endif

/**
 * TFT Rotation. Set to one of the following values:
 *
 *   TFT_ROTATE_90,  TFT_ROTATE_90_MIRROR_X,  TFT_ROTATE_90_MIRROR_Y,
 *   TFT_ROTATE_180, TFT_ROTATE_180_MIRROR_X, TFT_ROTATE_180_MIRROR_Y,
 *   TFT_ROTATE_270, TFT_ROTATE_270_MIRROR_X, TFT_ROTATE_270_MIRROR_Y,
 *   TFT_MIRROR_X, TFT_MIRROR_Y, TFT_NO_ROTATION
 */
//#define TFT_ROTATION TFT_NO_ROTATION

//=============================================================================
//============================  Other Controllers  ============================
//=============================================================================

//
// Ender-3 v2 OEM display. A DWIN display with Rotary Encoder.
//
//#define DWIN_CREALITY_LCD

//
// ADS7843/XPT2046 ADC Touchscreen such as ILI9341 2.8
//
//#define TOUCH_SCREEN
#if ENABLED(TOUCH_SCREEN)
  #define BUTTON_DELAY_EDIT  50 // (ms) Button repeat delay for edit screens
  #define BUTTON_DELAY_MENU 250 // (ms) Button repeat delay for menus

  #define TOUCH_SCREEN_CALIBRATION

  //#define TOUCH_CALIBRATION_X 12316
  //#define TOUCH_CALIBRATION_Y -8981
  //#define TOUCH_OFFSET_X        -43
  //#define TOUCH_OFFSET_Y        257
  //#define TOUCH_ORIENTATION TOUCH_LANDSCAPE

  #if BOTH(TOUCH_SCREEN_CALIBRATION, EEPROM_SETTINGS)
    #define TOUCH_CALIBRATION_AUTO_SAVE // Auto save successful calibration values to EEPROM
  #endif

  #if ENABLED(TFT_COLOR_UI)
    //#define SINGLE_TOUCH_NAVIGATION
  #endif
#endif

//
// RepRapWorld REPRAPWORLD_KEYPAD v1.1
// https://reprapworld.com/products/electronics/ramps/keypad_v1_0_fully_assembled/
//
//#define REPRAPWORLD_KEYPAD
//#define REPRAPWORLD_KEYPAD_MOVE_STEP 10.0 // (mm) Distance to move per key-press

//=============================================================================
//=============================== Extra Features ==============================
//=============================================================================

// @section extras

// Set number of user-controlled fans. Disable to use all board-defined fans.
// :[1,2,3,4,5,6,7,8]
//#define NUM_M106_FANS 1

// Increase the FAN PWM frequency. Removes the PWM noise but increases heating in the FET/Arduino
//#define FAST_PWM_FAN

// Use software PWM to drive the fan, as for the heaters. This uses a very low frequency
// which is not as annoying as with the hardware PWM. On the other hand, if this frequency
// is too low, you should also increment SOFT_PWM_SCALE.
//#define FAN_SOFT_PWM

// Incrementing this by 1 will double the software PWM frequency,
// affecting heaters, and the fan if FAN_SOFT_PWM is enabled.
// However, control resolution will be halved for each increment;
// at zero value, there are 128 effective control positions.
// :[0,1,2,3,4,5,6,7]
#define SOFT_PWM_SCALE 0

// If SOFT_PWM_SCALE is set to a value higher than 0, dithering can
// be used to mitigate the associated resolution loss. If enabled,
// some of the PWM cycles are stretched so on average the desired
// duty cycle is attained.
//#define SOFT_PWM_DITHER

// Temperature status LEDs that display the hotend and bed temperature.
// If all hotends, bed temperature, and target temperature are under 54C
// then the BLUE led is on. Otherwise the RED led is on. (1C hysteresis)
//#define TEMP_STAT_LEDS

// Support for the BariCUDA Paste Extruder
//#define BARICUDA

// Support for BlinkM/CyzRgb
//#define BLINKM

// Support for PCA9632 PWM LED driver
//#define PCA9632

// Support for PCA9533 PWM LED driver
//#define PCA9533

/**
 * RGB LED / LED Strip Control
 *
 * Enable support for an RGB LED connected to 5V digital pins, or
 * an RGB Strip connected to MOSFETs controlled by digital pins.
 *
 * Adds the M150 command to set the LED (or LED strip) color.
 * If pins are PWM capable (e.g., 4, 5, 6, 11) then a range of
 * luminance values can be set from 0 to 255.
 * For NeoPixel LED an overall brightness parameter is also available.
 *
 * *** CAUTION ***
 *  LED Strips require a MOSFET Chip between PWM lines and LEDs,
 *  as the Arduino cannot handle the current the LEDs will require.
 *  Failure to follow this precaution can destroy your Arduino!
 *  NOTE: A separate 5V power supply is required! The NeoPixel LED needs
 *  more current than the Arduino 5V linear regulator can produce.
 * *** CAUTION ***
 *
 * LED Type. Enable only one of the following two options.
 */
//#define RGB_LED
//#define RGBW_LED

#if EITHER(RGB_LED, RGBW_LED)
  //#define RGB_LED_R_PIN 34
  //#define RGB_LED_G_PIN 43
  //#define RGB_LED_B_PIN 35
  //#define RGB_LED_W_PIN -1
#endif

// Support for Adafruit NeoPixel LED driver
//#define NEOPIXEL_LED
#if ENABLED(NEOPIXEL_LED)
  #define NEOPIXEL_TYPE   NEO_GRBW // NEO_GRBW / NEO_GRB - four/three channel driver type (defined in Adafruit_NeoPixel.h)
  #define NEOPIXEL_PIN     4       // LED driving pin
  //#define NEOPIXEL2_TYPE NEOPIXEL_TYPE
  //#define NEOPIXEL2_PIN    5
  #define NEOPIXEL_PIXELS 30       // Number of LEDs in the strip. (Longest strip when NEOPIXEL2_SEPARATE is disabled.)
  #define NEOPIXEL_IS_SEQUENTIAL   // Sequential display for temperature change - LED by LED. Disable to change all LEDs at once.
  #define NEOPIXEL_BRIGHTNESS 127  // Initial brightness (0-255)
  //#define NEOPIXEL_STARTUP_TEST  // Cycle through colors at startup

  // Support for second Adafruit NeoPixel LED driver controlled with M150 S1 ...
  //#define NEOPIXEL2_SEPARATE
  #if ENABLED(NEOPIXEL2_SEPARATE)
    #define NEOPIXEL2_PIXELS      15  // Number of LEDs in the second strip
    #define NEOPIXEL2_BRIGHTNESS 127  // Initial brightness (0-255)
    #define NEOPIXEL2_STARTUP_TEST    // Cycle through colors at startup
  #else
    //#define NEOPIXEL2_INSERIES      // Default behavior is NeoPixel 2 in parallel
  #endif

  // Use a single NeoPixel LED for static (background) lighting
  //#define NEOPIXEL_BKGD_LED_INDEX  0               // Index of the LED to use
  //#define NEOPIXEL_BKGD_COLOR { 255, 255, 255, 0 } // R, G, B, W
  //#define NEOPIXEL_BKGD_ALWAYS_ON                  // Keep the backlight on when other NeoPixels are off
#endif

/**
 * Printer Event LEDs
 *
 * During printing, the LEDs will reflect the printer status:
 *
 *  - Gradually change from blue to violet as the heated bed gets to target temp
 *  - Gradually change from violet to red as the hotend gets to temperature
 *  - Change to white to illuminate work surface
 *  - Change to green once print has finished
 *  - Turn off after the print has finished and the user has pushed a button
 */
#if ANY(BLINKM, RGB_LED, RGBW_LED, PCA9632, PCA9533, NEOPIXEL_LED)
  #define PRINTER_EVENT_LEDS
#endif

/**
 * Number of servos
 *
 * For some servo-related options NUM_SERVOS will be set automatically.
 * Set this manually if there are extra servos needing manual control.
 * Set to 0 to turn off servo support.
 */
//#define NUM_SERVOS 3 // Servo index starts with 0 for M280 command

// (ms) Delay  before the next move will start, to give the servo time to reach its target angle.
// 300ms is a good value but you can try less delay.
// If the servo can't reach the requested position, increase it.
#define SERVO_DELAY { 300 }

// Only power servos during movement, otherwise leave off to prevent jitter
//#define DEACTIVATE_SERVOS_AFTER_MOVE

// Edit servo angles with M281 and save to EEPROM with M500
//#define EDITABLE_SERVO_ANGLES<|MERGE_RESOLUTION|>--- conflicted
+++ resolved
@@ -475,22 +475,7 @@
 #define HEATER_5_MAXTEMP 275
 #define HEATER_6_MAXTEMP 275
 #define HEATER_7_MAXTEMP 275
-<<<<<<< HEAD
 #define BED_MAXTEMP      125
-=======
-#define BED_MAXTEMP      150
-#define CHAMBER_MAXTEMP  60
-
-/**
- * Thermal Overshoot
- * During heatup (and printing) the temperature can often "overshoot" the target by many degrees
- * (especially before PID tuning). Setting the target temperature too close to MAXTEMP guarantees
- * a MAXTEMP shutdown! Use these values to forbid temperatures being set too close to MAXTEMP.
- */
-#define HOTEND_OVERSHOOT 15   // (°C) Forbid temperatures over MAXTEMP - OVERSHOOT
-#define BED_OVERSHOOT    10   // (°C) Forbid temperatures over MAXTEMP - OVERSHOOT
-#define COOLER_OVERSHOOT  2   // (°C) Forbid temperatures closer than OVERSHOOT
->>>>>>> dc187690
 
 //===========================================================================
 //============================= PID Settings ================================
@@ -938,12 +923,8 @@
  * Use G29 repeatedly, adjusting the Z height at each point with movement commands
  * or (with LCD_BED_LEVELING) the LCD controller.
  */
-<<<<<<< HEAD
 #define PROBE_MANUALLY
 //#define MANUAL_PROBE_START_Z 0.2
-=======
-//#define PROBE_MANUALLY
->>>>>>> dc187690
 
 /**
  * A Fix-Mounted Probe either doesn't deploy or needs manual deployment.
@@ -1240,15 +1221,9 @@
 
 // @section machine
 
-<<<<<<< HEAD
 // The size of the print bed
 #define X_BED_SIZE 235
 #define Y_BED_SIZE 235
-=======
-// The size of the printable area
-#define X_BED_SIZE 200
-#define Y_BED_SIZE 200
->>>>>>> dc187690
 
 // Travel limits (mm) after homing, corresponding to endstop positions.
 #define X_MIN_POS 0
@@ -1721,27 +1696,14 @@
 // Preheat Constants - Up to 5 are supported without changes
 //
 #define PREHEAT_1_LABEL       "PLA"
-<<<<<<< HEAD
 #define PREHEAT_1_TEMP_HOTEND 195
 #define PREHEAT_1_TEMP_BED     60
 #define PREHEAT_1_FAN_SPEED   255 // Value from 0 to 255
-=======
-#define PREHEAT_1_TEMP_HOTEND 180
-#define PREHEAT_1_TEMP_BED     70
-#define PREHEAT_1_TEMP_CHAMBER 35
-#define PREHEAT_1_FAN_SPEED     0 // Value from 0 to 255
->>>>>>> dc187690
 
 #define PREHEAT_2_LABEL      "PETG"
 #define PREHEAT_2_TEMP_HOTEND 240
-<<<<<<< HEAD
 #define PREHEAT_2_TEMP_BED    85
 #define PREHEAT_2_FAN_SPEED   255 // Value from 0 to 255
-=======
-#define PREHEAT_2_TEMP_BED    110
-#define PREHEAT_2_TEMP_CHAMBER 35
-#define PREHEAT_2_FAN_SPEED     0 // Value from 0 to 255
->>>>>>> dc187690
 
 /**
  * Nozzle Park
