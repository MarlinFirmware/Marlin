--- conflicted
+++ resolved
@@ -1636,17 +1636,10 @@
 #define LEVEL_BED_CORNERS
 
 #if ENABLED(LEVEL_BED_CORNERS)
-<<<<<<< HEAD
-  #define LEVEL_CORNERS_INSET 30    // (mm) An inset for corner leveling
-  #define LEVEL_CORNERS_Z_HOP  4.0  // (mm) Move nozzle up before moving between corners
-  #define LEVEL_CORNERS_HEIGHT 0.0  // (mm) Z height of nozzle at leveling points
-  #define LEVEL_CENTER_TOO          // Move to the center after the last corner
-=======
   #define LEVEL_CORNERS_INSET_LFRB { 30, 30, 30, 30 } // (mm) Left, Front, Right, Back insets
   #define LEVEL_CORNERS_HEIGHT      0.0   // (mm) Z height of nozzle at leveling points
   #define LEVEL_CORNERS_Z_HOP       4.0   // (mm) Z height of nozzle between leveling points
-  //#define LEVEL_CENTER_TOO              // Move to the center after the last corner
->>>>>>> 00d71ff0
+  #define LEVEL_CENTER_TOO              // Move to the center after the last corner
 #endif
 
 /**
