/**
 * Marlin 3D Printer Firmware
 * Copyright (c) 2019 MarlinFirmware [https://github.com/MarlinFirmware/Marlin]
 *
 * Based on Sprinter and grbl.
 * Copyright (c) 2011 Camiel Gubbels / Erik van der Zalm
 *
 * This program is free software: you can redistribute it and/or modify
 * it under the terms of the GNU General Public License as published by
 * the Free Software Foundation, either version 3 of the License, or
 * (at your option) any later version.
 *
 * This program is distributed in the hope that it will be useful,
 * but WITHOUT ANY WARRANTY; without even the implied warranty of
 * MERCHANTABILITY or FITNESS FOR A PARTICULAR PURPOSE.  See the
 * GNU General Public License for more details.
 *
 * You should have received a copy of the GNU General Public License
 * along with this program.  If not, see <http://www.gnu.org/licenses/>.
 *
 */
#pragma once

/**
 * Configuration.h
 *
 * Basic settings such as:
 *
 * - Type of electronics
 * - Type of temperature sensor
 * - Printer geometry
 * - Endstop configuration
 * - LCD controller
 * - Extra features
 *
 * Advanced settings can be found in Configuration_adv.h
 *
 */
#define CONFIGURATION_H_VERSION 020000

//===========================================================================
//============================= Getting Started =============================
//===========================================================================

/**
 * Here are some standard links for getting your machine calibrated:
 *
 * http://reprap.org/wiki/Calibration
 * http://youtu.be/wAL9d7FgInk
 * http://calculator.josefprusa.cz
 * http://reprap.org/wiki/Triffid_Hunter%27s_Calibration_Guide
 * http://www.thingiverse.com/thing:5573
 * https://sites.google.com/site/repraplogphase/calibration-of-your-reprap
 * http://www.thingiverse.com/thing:298812
 */

//===========================================================================
//============================= DELTA Printer ===============================
//===========================================================================
// For a Delta printer start with one of the configuration files in the
// config/examples/delta directory and customize for your machine.
//

//===========================================================================
//============================= SCARA Printer ===============================
//===========================================================================
// For a SCARA printer start with the configuration files in
// config/examples/SCARA and customize for your machine.
//

// @section info

// Author info of this build printed to the host during boot and M115
<<<<<<< HEAD
#define STRING_CONFIG_H_AUTHOR "Bill Waldrum" // Who made the changes.
=======
#define STRING_CONFIG_H_AUTHOR "(none, default config)" // Who made the changes.
//#define CUSTOM_VERSION_FILE Version.h // Path from the root directory (no quotes)
>>>>>>> 9470554f

/**
 * *** VENDORS PLEASE READ ***
 *
 * Marlin allows you to add a custom boot image for Graphical LCDs.
 * With this option Marlin will first show your custom screen followed
 * by the standard Marlin logo with version number and web URL.
 *
 * We encourage you to take advantage of this new feature and we also
 * respectfully request that you retain the unmodified Marlin boot screen.
 */

// Show the Marlin bootscreen on startup. ** ENABLE FOR PRODUCTION **
#define SHOW_BOOTSCREEN

// Show the bitmap in Marlin/_Bootscreen.h on startup.
//#define SHOW_CUSTOM_BOOTSCREEN

// Show the bitmap in Marlin/_Statusscreen.h on the status screen.
//#define CUSTOM_STATUS_SCREEN_IMAGE

// @section machine

/**
 * Select the serial port on the board to use for communication with the host.
 * This allows the connection of wireless adapters (for instance) to non-default port pins.
 * Note: The first serial port (-1 or 0) will always be used by the Arduino bootloader.
 *
 * :[-1, 0, 1, 2, 3, 4, 5, 6, 7]
 */
#define SERIAL_PORT -1

/**
 * Select a secondary serial port on the board to use for communication with the host.
 * This allows the connection of wireless adapters (for instance) to non-default port pins.
 * Serial port -1 is the USB emulated serial port, if available.
 *
 * :[-1, 0, 1, 2, 3, 4, 5, 6, 7]
 */
#define SERIAL_PORT_2 0

/**
 * This setting determines the communication speed of the printer.
 *
 * 250000 works in most cases, but you might try a lower speed if
 * you commonly experience drop-outs during host printing.
 * You may try up to 1000000 to speed up SD file transfer.
 *
 * :[2400, 9600, 19200, 38400, 57600, 115200, 250000, 500000, 1000000]
 */
#define BAUDRATE 250000

// Enable the Bluetooth serial interface on AT90USB devices
//#define BLUETOOTH

// Choose the name from boards.h that matches your setup
#ifndef MOTHERBOARD
  #define MOTHERBOARD BOARD_BIGTREE_SKR_V1_3
#endif

// Name displayed in the LCD "Ready" message and Info menu
#define CUSTOM_MACHINE_NAME "V1 E MPCNC Burly"

// Printer's unique ID, used by some programs to differentiate between machines.
// Choose your own or use a service like http://www.uuidgenerator.net/version4
//#define MACHINE_UUID "00000000-0000-0000-0000-000000000000"

// @section extruder

// This defines the number of extruders
// :[1, 2, 3, 4, 5, 6]
#define EXTRUDERS 1   //WDW

// Generally expected filament diameter (1.75, 2.85, 3.0, ...). Used for Volumetric, Filament Width Sensor, etc.
#define DEFAULT_NOMINAL_FILAMENT_DIA 1.75

// For Cyclops or any "multi-extruder" that shares a single nozzle.
//#define SINGLENOZZLE

/**
 * Průša MK2 Single Nozzle Multi-Material Multiplexer, and variants.
 *
 * This device allows one stepper driver on a control board to drive
 * two to eight stepper motors, one at a time, in a manner suitable
 * for extruders.
 *
 * This option only allows the multiplexer to switch on tool-change.
 * Additional options to configure custom E moves are pending.
 */
//#define MK2_MULTIPLEXER
#if ENABLED(MK2_MULTIPLEXER)
  // Override the default DIO selector pins here, if needed.
  // Some pins files may provide defaults for these pins.
  //#define E_MUX0_PIN 40  // Always Required
  //#define E_MUX1_PIN 42  // Needed for 3 to 8 inputs
  //#define E_MUX2_PIN 44  // Needed for 5 to 8 inputs
#endif

/**
 * Prusa Multi-Material Unit v2
 *
 * Requires NOZZLE_PARK_FEATURE to park print head in case MMU unit fails.
 * Requires EXTRUDERS = 5
 *
 * For additional configuration see Configuration_adv.h
 */
//#define PRUSA_MMU2

// A dual extruder that uses a single stepper motor
//#define SWITCHING_EXTRUDER
#if ENABLED(SWITCHING_EXTRUDER)
  #define SWITCHING_EXTRUDER_SERVO_NR 0
  #define SWITCHING_EXTRUDER_SERVO_ANGLES { 0, 90 } // Angles for E0, E1[, E2, E3]
  #if EXTRUDERS > 3
    #define SWITCHING_EXTRUDER_E23_SERVO_NR 1
  #endif
#endif

// A dual-nozzle that uses a servomotor to raise/lower one (or both) of the nozzles
//#define SWITCHING_NOZZLE
#if ENABLED(SWITCHING_NOZZLE)
  #define SWITCHING_NOZZLE_SERVO_NR 0
  //#define SWITCHING_NOZZLE_E1_SERVO_NR 1          // If two servos are used, the index of the second
  #define SWITCHING_NOZZLE_SERVO_ANGLES { 0, 90 }   // Angles for E0, E1 (single servo) or lowered/raised (dual servo)
#endif

/**
 * Two separate X-carriages with extruders that connect to a moving part
 * via a solenoid docking mechanism. Requires SOL1_PIN and SOL2_PIN.
 */
//#define PARKING_EXTRUDER

/**
 * Two separate X-carriages with extruders that connect to a moving part
 * via a magnetic docking mechanism using movements and no solenoid
 *
 * project   : https://www.thingiverse.com/thing:3080893
 * movements : https://youtu.be/0xCEiG9VS3k
 *             https://youtu.be/Bqbcs0CU2FE
 */
//#define MAGNETIC_PARKING_EXTRUDER

#if EITHER(PARKING_EXTRUDER, MAGNETIC_PARKING_EXTRUDER)

  #define PARKING_EXTRUDER_PARKING_X { -78, 184 }     // X positions for parking the extruders
  #define PARKING_EXTRUDER_GRAB_DISTANCE 1            // (mm) Distance to move beyond the parking point to grab the extruder
  //#define MANUAL_SOLENOID_CONTROL                   // Manual control of docking solenoids with M380 S / M381

  #if ENABLED(PARKING_EXTRUDER)

    #define PARKING_EXTRUDER_SOLENOIDS_INVERT           // If enabled, the solenoid is NOT magnetized with applied voltage
    #define PARKING_EXTRUDER_SOLENOIDS_PINS_ACTIVE LOW  // LOW or HIGH pin signal energizes the coil
    #define PARKING_EXTRUDER_SOLENOIDS_DELAY 250        // (ms) Delay for magnetic field. No delay if 0 or not defined.
    //#define MANUAL_SOLENOID_CONTROL                   // Manual control of docking solenoids with M380 S / M381

  #elif ENABLED(MAGNETIC_PARKING_EXTRUDER)

    #define MPE_FAST_SPEED      9000      // (mm/m) Speed for travel before last distance point
    #define MPE_SLOW_SPEED      4500      // (mm/m) Speed for last distance travel to park and couple
    #define MPE_TRAVEL_DISTANCE   10      // (mm) Last distance point
    #define MPE_COMPENSATION       0      // Offset Compensation -1 , 0 , 1 (multiplier) only for coupling

  #endif

#endif

/**
 * Switching Toolhead
 *
 * Support for swappable and dockable toolheads, such as
 * the E3D Tool Changer. Toolheads are locked with a servo.
 */
//#define SWITCHING_TOOLHEAD

/**
 * Magnetic Switching Toolhead
 *
 * Support swappable and dockable toolheads with a magnetic
 * docking mechanism using movement and no servo.
 */
//#define MAGNETIC_SWITCHING_TOOLHEAD

/**
 * Electromagnetic Switching Toolhead
 *
 * Parking for CoreXY / HBot kinematics.
 * Toolheads are parked at one edge and held with an electromagnet.
 * Supports more than 2 Toolheads. See https://youtu.be/JolbsAKTKf4
 */
//#define ELECTROMAGNETIC_SWITCHING_TOOLHEAD

#if ANY(SWITCHING_TOOLHEAD, MAGNETIC_SWITCHING_TOOLHEAD, ELECTROMAGNETIC_SWITCHING_TOOLHEAD)
  #define SWITCHING_TOOLHEAD_Y_POS          235         // (mm) Y position of the toolhead dock
  #define SWITCHING_TOOLHEAD_Y_SECURITY      10         // (mm) Security distance Y axis
  #define SWITCHING_TOOLHEAD_Y_CLEAR         60         // (mm) Minimum distance from dock for unobstructed X axis
  #define SWITCHING_TOOLHEAD_X_POS          { 215, 0 }  // (mm) X positions for parking the extruders
  #if ENABLED(SWITCHING_TOOLHEAD)
    #define SWITCHING_TOOLHEAD_SERVO_NR       2         // Index of the servo connector
    #define SWITCHING_TOOLHEAD_SERVO_ANGLES { 0, 180 }  // (degrees) Angles for Lock, Unlock
  #elif ENABLED(MAGNETIC_SWITCHING_TOOLHEAD)
    #define SWITCHING_TOOLHEAD_Y_RELEASE      5         // (mm) Security distance Y axis
    #define SWITCHING_TOOLHEAD_X_SECURITY   { 90, 150 } // (mm) Security distance X axis (T0,T1)
    //#define PRIME_BEFORE_REMOVE                       // Prime the nozzle before release from the dock
    #if ENABLED(PRIME_BEFORE_REMOVE)
      #define SWITCHING_TOOLHEAD_PRIME_MM           20  // (mm)   Extruder prime length
      #define SWITCHING_TOOLHEAD_RETRACT_MM         10  // (mm)   Retract after priming length
      #define SWITCHING_TOOLHEAD_PRIME_FEEDRATE    300  // (mm/m) Extruder prime feedrate
      #define SWITCHING_TOOLHEAD_RETRACT_FEEDRATE 2400  // (mm/m) Extruder retract feedrate
    #endif
  #elif ENABLED(ELECTROMAGNETIC_SWITCHING_TOOLHEAD)
    #define SWITCHING_TOOLHEAD_Z_HOP          2         // (mm) Z raise for switching
  #endif
#endif

/**
 * "Mixing Extruder"
 *   - Adds G-codes M163 and M164 to set and "commit" the current mix factors.
 *   - Extends the stepping routines to move multiple steppers in proportion to the mix.
 *   - Optional support for Repetier Firmware's 'M164 S<index>' supporting virtual tools.
 *   - This implementation supports up to two mixing extruders.
 *   - Enable DIRECT_MIXING_IN_G1 for M165 and mixing in G1 (from Pia Taubert's reference implementation).
 */
//#define MIXING_EXTRUDER
#if ENABLED(MIXING_EXTRUDER)
  #define MIXING_STEPPERS 2        // Number of steppers in your mixing extruder
  #define MIXING_VIRTUAL_TOOLS 16  // Use the Virtual Tool method with M163 and M164
  //#define DIRECT_MIXING_IN_G1    // Allow ABCDHI mix factors in G1 movement commands
  //#define GRADIENT_MIX           // Support for gradient mixing with M166 and LCD
  #if ENABLED(GRADIENT_MIX)
    //#define GRADIENT_VTOOL       // Add M166 T to use a V-tool index as a Gradient alias
  #endif
#endif

// Offset of the extruders (uncomment if using more than one and relying on firmware to position when changing).
// The offset has to be X=0, Y=0 for the extruder 0 hotend (default extruder).
// For the other hotends it is their distance from the extruder 0 hotend.
//#define HOTEND_OFFSET_X { 0.0, 20.00 } // (mm) relative X-offset for each nozzle
//#define HOTEND_OFFSET_Y { 0.0, 5.00 }  // (mm) relative Y-offset for each nozzle
//#define HOTEND_OFFSET_Z { 0.0, 0.00 }  // (mm) relative Z-offset for each nozzle

// @section machine

/**
 * Power Supply Control
 *
 * Enable and connect the power supply to the PS_ON_PIN.
 * Specify whether the power supply is active HIGH or active LOW.
 */
//#define PSU_CONTROL
//#define PSU_NAME "Power Supply"

#if ENABLED(PSU_CONTROL)
  #define PSU_ACTIVE_HIGH false // Set 'false' for ATX (1), 'true' for X-Box (2)

  //#define PS_DEFAULT_OFF      // Keep power off until enabled directly with M80

  //#define AUTO_POWER_CONTROL  // Enable automatic control of the PS_ON pin
  #if ENABLED(AUTO_POWER_CONTROL)
    #define AUTO_POWER_FANS           // Turn on PSU if fans need power
    #define AUTO_POWER_E_FANS
    #define AUTO_POWER_CONTROLLERFAN
    #define AUTO_POWER_CHAMBER_FAN
    //#define AUTO_POWER_E_TEMP        50 // (°C) Turn on PSU over this temperature
    //#define AUTO_POWER_CHAMBER_TEMP  30 // (°C) Turn on PSU over this temperature
    #define POWER_TIMEOUT 30
  #endif
#endif

// @section temperature

//===========================================================================
//============================= Thermal Settings ============================
//===========================================================================

/**
 * --NORMAL IS 4.7kohm PULLUP!-- 1kohm pullup can be used on hotend sensor, using correct resistor and table
 *
 * Temperature sensors available:
 *
 *    -4 : thermocouple with AD8495
 *    -3 : thermocouple with MAX31855 (only for sensor 0)
 *    -2 : thermocouple with MAX6675 (only for sensor 0)
 *    -1 : thermocouple with AD595
 *     0 : not used
 *     1 : 100k thermistor - best choice for EPCOS 100k (4.7k pullup)
 *   331 : (3.3V scaled thermistor 1 table)
 *     2 : 200k thermistor - ATC Semitec 204GT-2 (4.7k pullup)
 *     3 : Mendel-parts thermistor (4.7k pullup)
 *     4 : 10k thermistor !! do not use it for a hotend. It gives bad resolution at high temp. !!
 *     5 : 100K thermistor - ATC Semitec 104GT-2/104NT-4-R025H42G (Used in ParCan & J-Head) (4.7k pullup)
 *   501 : 100K Zonestar (Tronxy X3A) Thermistor
 *   512 : 100k RPW-Ultra hotend thermistor (4.7k pullup)
 *     6 : 100k EPCOS - Not as accurate as table 1 (created using a fluke thermocouple) (4.7k pullup)
 *     7 : 100k Honeywell thermistor 135-104LAG-J01 (4.7k pullup)
 *    71 : 100k Honeywell thermistor 135-104LAF-J01 (4.7k pullup)
 *     8 : 100k 0603 SMD Vishay NTCS0603E3104FXT (4.7k pullup)
 *     9 : 100k GE Sensing AL03006-58.2K-97-G1 (4.7k pullup)
 *    10 : 100k RS thermistor 198-961 (4.7k pullup)
 *    11 : 100k beta 3950 1% thermistor (4.7k pullup)
 *    12 : 100k 0603 SMD Vishay NTCS0603E3104FXT (4.7k pullup) (calibrated for Makibox hot bed)
 *    13 : 100k Hisens 3950  1% up to 300°C for hotend "Simple ONE " & "Hotend "All In ONE"
 *    15 : 100k thermistor calibration for JGAurora A5 hotend
 *    18 : ATC Semitec 204GT-2 (4.7k pullup) Dagoma.Fr - MKS_Base_DKU001327
 *    20 : Pt100 with circuit in the Ultimainboard V2.x
 *   201 : Pt100 with circuit in Overlord, similar to Ultimainboard V2.x
 *    60 : 100k Maker's Tool Works Kapton Bed Thermistor beta=3950
 *    61 : 100k Formbot / Vivedino 3950 350C thermistor 4.7k pullup
 *    66 : 4.7M High Temperature thermistor from Dyze Design
 *    67 : 450C thermistor from SliceEngineering
 *    70 : the 100K thermistor found in the bq Hephestos 2
 *    75 : 100k Generic Silicon Heat Pad with NTC 100K MGB18-104F39050L32 thermistor
 *    99 : 100k thermistor with a 10K pull-up resistor (found on some Wanhao i3 machines)
 *
 *       1k ohm pullup tables - This is atypical, and requires changing out the 4.7k pullup for 1k.
 *                              (but gives greater accuracy and more stable PID)
 *    51 : 100k thermistor - EPCOS (1k pullup)
 *    52 : 200k thermistor - ATC Semitec 204GT-2 (1k pullup)
 *    55 : 100k thermistor - ATC Semitec 104GT-2 (Used in ParCan & J-Head) (1k pullup)
 *
 *  1047 : Pt1000 with 4k7 pullup
 *  1010 : Pt1000 with 1k pullup (non standard)
 *   147 : Pt100 with 4k7 pullup
 *   110 : Pt100 with 1k pullup (non standard)
 *
 *  1000 : Custom - Specify parameters in Configuration_adv.h
 *
 *         Use these for Testing or Development purposes. NEVER for production machine.
 *   998 : Dummy Table that ALWAYS reads 25°C or the temperature defined below.
 *   999 : Dummy Table that ALWAYS reads 100°C or the temperature defined below.
 */
#define TEMP_SENSOR_0 999   //WDW
#define TEMP_SENSOR_1 0
#define TEMP_SENSOR_2 0
#define TEMP_SENSOR_3 0
#define TEMP_SENSOR_4 0
#define TEMP_SENSOR_5 0
#define TEMP_SENSOR_BED 0
#define TEMP_SENSOR_CHAMBER 0

// Dummy thermistor constant temperature readings, for use with 998 and 999
#define DUMMY_THERMISTOR_998_VALUE 25
#define DUMMY_THERMISTOR_999_VALUE 170

// Use temp sensor 1 as a redundant sensor with sensor 0. If the readings
// from the two sensors differ too much the print will be aborted.
//#define TEMP_SENSOR_1_AS_REDUNDANT
#define MAX_REDUNDANT_TEMP_SENSOR_DIFF 10

#define TEMP_RESIDENCY_TIME     10  // (seconds) Time to wait for hotend to "settle" in M109
#define TEMP_WINDOW              1  // (°C) Temperature proximity for the "temperature reached" timer
#define TEMP_HYSTERESIS          3  // (°C) Temperature proximity considered "close enough" to the target

#define TEMP_BED_RESIDENCY_TIME 10  // (seconds) Time to wait for bed to "settle" in M190
#define TEMP_BED_WINDOW          1  // (°C) Temperature proximity for the "temperature reached" timer
#define TEMP_BED_HYSTERESIS      3  // (°C) Temperature proximity considered "close enough" to the target

// Below this temperature the heater will be switched off
// because it probably indicates a broken thermistor wire.
#define HEATER_0_MINTEMP   5
#define HEATER_1_MINTEMP   5
#define HEATER_2_MINTEMP   5
#define HEATER_3_MINTEMP   5
#define HEATER_4_MINTEMP   5
#define HEATER_5_MINTEMP   5
#define BED_MINTEMP        5

// Above this temperature the heater will be switched off.
// This can protect components from overheating, but NOT from shorts and failures.
// (Use MINTEMP for thermistor short/failure protection.)
#define HEATER_0_MAXTEMP 275
#define HEATER_1_MAXTEMP 275
#define HEATER_2_MAXTEMP 275
#define HEATER_3_MAXTEMP 275
#define HEATER_4_MAXTEMP 275
#define HEATER_5_MAXTEMP 275
#define BED_MAXTEMP      150

//===========================================================================
//============================= PID Settings ================================
//===========================================================================
// PID Tuning Guide here: http://reprap.org/wiki/PID_Tuning

// Comment the following line to disable PID and enable bang-bang.
#define PIDTEMP
#define BANG_MAX 255     // Limits current to nozzle while in bang-bang mode; 255=full current
#define PID_MAX BANG_MAX // Limits current to nozzle while PID is active (see PID_FUNCTIONAL_RANGE below); 255=full current
#define PID_K1 0.95      // Smoothing factor within any PID loop
#if ENABLED(PIDTEMP)
  //#define PID_EDIT_MENU         // Add PID editing to the "Advanced Settings" menu. (~700 bytes of PROGMEM)
  //#define PID_AUTOTUNE_MENU     // Add PID auto-tuning to the "Advanced Settings" menu. (~250 bytes of PROGMEM)
  //#define PID_DEBUG             // Sends debug data to the serial port.
  //#define PID_OPENLOOP 1        // Puts PID in open loop. M104/M140 sets the output power from 0 to PID_MAX
  //#define SLOW_PWM_HEATERS      // PWM with very low frequency (roughly 0.125Hz=8s) and minimum state time of approximately 1s useful for heaters driven by a relay
  //#define PID_PARAMS_PER_HOTEND // Uses separate PID parameters for each extruder (useful for mismatched extruders)
                                  // Set/get with gcode: M301 E[extruder number, 0-2]
  #define PID_FUNCTIONAL_RANGE 10 // If the temperature difference between the target temperature and the actual temperature
                                  // is more than PID_FUNCTIONAL_RANGE then the PID will be shut off and the heater will be set to min/max.

  // If you are using a pre-configured hotend then you can use one of the value sets by uncommenting it

  // Ultimaker
  #define DEFAULT_Kp 22.2
  #define DEFAULT_Ki 1.08
  #define DEFAULT_Kd 114

  // MakerGear
  //#define DEFAULT_Kp 7.0
  //#define DEFAULT_Ki 0.1
  //#define DEFAULT_Kd 12

  // Mendel Parts V9 on 12V
  //#define DEFAULT_Kp 63.0
  //#define DEFAULT_Ki 2.25
  //#define DEFAULT_Kd 440

#endif // PIDTEMP

//===========================================================================
//====================== PID > Bed Temperature Control ======================
//===========================================================================

/**
 * PID Bed Heating
 *
 * If this option is enabled set PID constants below.
 * If this option is disabled, bang-bang will be used and BED_LIMIT_SWITCHING will enable hysteresis.
 *
 * The PID frequency will be the same as the extruder PWM.
 * If PID_dT is the default, and correct for the hardware/configuration, that means 7.689Hz,
 * which is fine for driving a square wave into a resistive load and does not significantly
 * impact FET heating. This also works fine on a Fotek SSR-10DA Solid State Relay into a 250W
 * heater. If your configuration is significantly different than this and you don't understand
 * the issues involved, don't use bed PID until someone else verifies that your hardware works.
 */
//#define PIDTEMPBED

//#define BED_LIMIT_SWITCHING

/**
 * Max Bed Power
 * Applies to all forms of bed control (PID, bang-bang, and bang-bang with hysteresis).
 * When set to any value below 255, enables a form of PWM to the bed that acts like a divider
 * so don't use it unless you are OK with PWM on your bed. (See the comment on enabling PIDTEMPBED)
 */
#define MAX_BED_POWER 255 // limits duty cycle to bed; 255=full current

#if ENABLED(PIDTEMPBED)
  //#define MIN_BED_POWER 0
  //#define PID_BED_DEBUG // Sends debug data to the serial port.

  //120V 250W silicone heater into 4mm borosilicate (MendelMax 1.5+)
  //from FOPDT model - kp=.39 Tp=405 Tdead=66, Tc set to 79.2, aggressive factor of .15 (vs .1, 1, 10)
  #define DEFAULT_bedKp 10.00
  #define DEFAULT_bedKi .023
  #define DEFAULT_bedKd 305.4

  //120V 250W silicone heater into 4mm borosilicate (MendelMax 1.5+)
  //from pidautotune
  //#define DEFAULT_bedKp 97.1
  //#define DEFAULT_bedKi 1.41
  //#define DEFAULT_bedKd 1675.16

  // FIND YOUR OWN: "M303 E-1 C8 S90" to run autotune on the bed at 90 degreesC for 8 cycles.
#endif // PIDTEMPBED

// @section extruder

/**
 * Prevent extrusion if the temperature is below EXTRUDE_MINTEMP.
 * Add M302 to set the minimum extrusion temperature and/or turn
 * cold extrusion prevention on and off.
 *
 * *** IT IS HIGHLY RECOMMENDED TO LEAVE THIS OPTION ENABLED! ***
 */
#define PREVENT_COLD_EXTRUSION
#define EXTRUDE_MINTEMP 170

/**
 * Prevent a single extrusion longer than EXTRUDE_MAXLENGTH.
 * Note: For Bowden Extruders make this large enough to allow load/unload.
 */
#define PREVENT_LENGTHY_EXTRUDE
#define EXTRUDE_MAXLENGTH 200

//===========================================================================
//======================== Thermal Runaway Protection =======================
//===========================================================================

/**
 * Thermal Protection provides additional protection to your printer from damage
 * and fire. Marlin always includes safe min and max temperature ranges which
 * protect against a broken or disconnected thermistor wire.
 *
 * The issue: If a thermistor falls out, it will report the much lower
 * temperature of the air in the room, and the the firmware will keep
 * the heater on.
 *
 * If you get "Thermal Runaway" or "Heating failed" errors the
 * details can be tuned in Configuration_adv.h
 */

#define THERMAL_PROTECTION_HOTENDS // Enable thermal protection for all extruders
#define THERMAL_PROTECTION_BED     // Enable thermal protection for the heated bed
#define THERMAL_PROTECTION_CHAMBER // Enable thermal protection for the heated chamber

//===========================================================================
//============================= Mechanical Settings =========================
//===========================================================================

// @section machine

// Uncomment one of these options to enable CoreXY, CoreXZ, or CoreYZ kinematics
// either in the usual order or reversed
//#define COREXY
//#define COREXZ
//#define COREYZ
//#define COREYX
//#define COREZX
//#define COREZY

//===========================================================================
//============================== Endstop Settings ===========================
//===========================================================================

// @section homing

// Specify here all the endstop connectors that are connected to any endstop or probe.
// Almost all printers will be using one per axis. Probes will use one or more of the
// extra connectors. Leave undefined any used for non-endstop and non-probe purposes.
#define USE_XMIN_PLUG
#define USE_YMIN_PLUG
//#define USE_ZMIN_PLUG
#define USE_XMAX_PLUG
#define USE_YMAX_PLUG
//#define USE_ZMAX_PLUG

// Enable pullup for all endstops to prevent a floating state
#define ENDSTOPPULLUPS
#if DISABLED(ENDSTOPPULLUPS)
  // Disable ENDSTOPPULLUPS to set pullups individually
  //#define ENDSTOPPULLUP_XMAX
  //#define ENDSTOPPULLUP_YMAX
  //#define ENDSTOPPULLUP_ZMAX
  //#define ENDSTOPPULLUP_XMIN
  //#define ENDSTOPPULLUP_YMIN
  //#define ENDSTOPPULLUP_ZMIN
  //#define ENDSTOPPULLUP_ZMIN_PROBE
#endif

// Enable pulldown for all endstops to prevent a floating state
//#define ENDSTOPPULLDOWNS
#if DISABLED(ENDSTOPPULLDOWNS)
  // Disable ENDSTOPPULLDOWNS to set pulldowns individually
  //#define ENDSTOPPULLDOWN_XMAX
  //#define ENDSTOPPULLDOWN_YMAX
  //#define ENDSTOPPULLDOWN_ZMAX
  //#define ENDSTOPPULLDOWN_XMIN
  //#define ENDSTOPPULLDOWN_YMIN
  //#define ENDSTOPPULLDOWN_ZMIN
  //#define ENDSTOPPULLDOWN_ZMIN_PROBE
#endif

// Mechanical endstop with COM to ground and NC to Signal uses "false" here (most common setup).
// WDW setting XY MIN MAX to true for BIGTREETECH SKR v1.3
#define X_MIN_ENDSTOP_INVERTING true // Set to true to invert the logic of the endstop.  
#define Y_MIN_ENDSTOP_INVERTING true // Set to true to invert the logic of the endstop.
#define Z_MIN_ENDSTOP_INVERTING true // Set to true to invert the logic of the endstop.
#define X_MAX_ENDSTOP_INVERTING true // Set to true to invert the logic of the endstop.
#define Y_MAX_ENDSTOP_INVERTING true // Set to true to invert the logic of the endstop.
#define Z_MAX_ENDSTOP_INVERTING true // Set to true to invert the logic of the endstop.
#define Z_MIN_PROBE_ENDSTOP_INVERTING false // Set to true to invert the logic of the probe.

/**
 * Stepper Drivers
 *
 * These settings allow Marlin to tune stepper driver timing and enable advanced options for
 * stepper drivers that support them. You may also override timing options in Configuration_adv.h.
 *
 * A4988 is assumed for unspecified drivers.
 *
 * Options: A4988, A5984, DRV8825, LV8729, L6470, TB6560, TB6600, TMC2100,
 *          TMC2130, TMC2130_STANDALONE, TMC2160, TMC2160_STANDALONE,
 *          TMC2208, TMC2208_STANDALONE, TMC2209, TMC2209_STANDALONE,
 *          TMC26X,  TMC26X_STANDALONE,  TMC2660, TMC2660_STANDALONE,
 *          TMC5130, TMC5130_STANDALONE, TMC5160, TMC5160_STANDALONE
 * :['A4988', 'A5984', 'DRV8825', 'LV8729', 'L6470', 'TB6560', 'TB6600', 'TMC2100', 'TMC2130', 'TMC2130_STANDALONE', 'TMC2160', 'TMC2160_STANDALONE', 'TMC2208', 'TMC2208_STANDALONE', 'TMC2209', 'TMC2209_STANDALONE', 'TMC26X', 'TMC26X_STANDALONE', 'TMC2660', 'TMC2660_STANDALONE', 'TMC5130', 'TMC5130_STANDALONE', 'TMC5160', 'TMC5160_STANDALONE']
 */
#define X_DRIVER_TYPE  TMC2208
#define Y_DRIVER_TYPE  TMC2208
#define Z_DRIVER_TYPE  TMC2208
#define X2_DRIVER_TYPE TMC2208
#define Y2_DRIVER_TYPE TMC2208
//#define Z2_DRIVER_TYPE A4988
//#define Z3_DRIVER_TYPE A4988
//#define E0_DRIVER_TYPE A4988
#define E1_DRIVER_TYPE TMC2208    
#define E2_DRIVER_TYPE TMC2208    
//#define E3_DRIVER_TYPE A4988
//#define E4_DRIVER_TYPE A4988
//#define E5_DRIVER_TYPE A4988

// Enable this feature if all enabled endstop pins are interrupt-capable.
// This will remove the need to poll the interrupt pins, saving many CPU cycles.
//#define ENDSTOP_INTERRUPTS_FEATURE

/**
 * Endstop Noise Threshold
 *
 * Enable if your probe or endstops falsely trigger due to noise.
 *
 * - Higher values may affect repeatability or accuracy of some bed probes.
 * - To fix noise install a 100nF ceramic capacitor inline with the switch.
 * - This feature is not required for common micro-switches mounted on PCBs
 *   based on the Makerbot design, which already have the 100nF capacitor.
 *
 * :[2,3,4,5,6,7]
 */
//#define ENDSTOP_NOISE_THRESHOLD 2

//=============================================================================
//============================== Movement Settings ============================
//=============================================================================
// @section motion

/**
 * Default Settings
 *
 * These settings can be reset by M502
 *
 * Note that if EEPROM is enabled, saved values will override these.
 */

/**
 * With this option each E stepper can have its own factors for the
 * following movement settings. If fewer factors are given than the
 * total number of extruders, the last value applies to the rest.
 */
//#define DISTINCT_E_FACTORS

/**
 * Default Axis Steps Per Unit (steps/mm)
 * Override with M92
 *                                      X, Y, Z, E0 [, E1[, E2[, E3[, E4[, E5]]]]]
 */
// WDW  Used the prusa tool and the belts, steppers, pulleys, and lead screw metrics to come 
// up with the axis steos per unit for my setup
#define DEFAULT_AXIS_STEPS_PER_UNIT   { 100.2, 100.2, 400, 100.2 }

/**
 * Default Max Feed Rate (mm/s)
 * Override with M203
 *                                      X, Y, Z, E0 [, E1[, E2[, E3[, E4[, E5]]]]]
 */
#define DEFAULT_MAX_FEEDRATE          { 120, 120, 30, 120 }

//#define LIMITED_MAX_FR_EDITING        // Limit edit via M203 or LCD to DEFAULT_MAX_FEEDRATE * 2
#if ENABLED(LIMITED_MAX_FR_EDITING)
  #define MAX_FEEDRATE_EDIT_VALUES    { 600, 600, 10, 50 } // ...or, set your own edit limits
#endif

//#define LIMITED_MAX_FR_EDITING        // Limit edit via M203 or LCD to DEFAULT_MAX_FEEDRATE * 2
#if ENABLED(LIMITED_MAX_FR_EDITING)
  #define MAX_FEEDRATE_EDIT_VALUES    { 600, 600, 10, 50 } // ...or, set your own edit limits
#endif

/**
 * Default Max Acceleration (change/s) change = mm/s
 * (Maximum start speed for accelerated moves)
 * Override with M201
 *                                      X, Y, Z, E0 [, E1[, E2[, E3[, E4[, E5]]]]]
 */
#define DEFAULT_MAX_ACCELERATION      { 400, 400, 100, 400 }

//#define LIMITED_MAX_ACCEL_EDITING     // Limit edit via M201 or LCD to DEFAULT_MAX_ACCELERATION * 2
#if ENABLED(LIMITED_MAX_ACCEL_EDITING)
  #define MAX_ACCEL_EDIT_VALUES       { 6000, 6000, 200, 20000 } // ...or, set your own edit limits
#endif

//#define LIMITED_MAX_ACCEL_EDITING     // Limit edit via M201 or LCD to DEFAULT_MAX_ACCELERATION * 2
#if ENABLED(LIMITED_MAX_ACCEL_EDITING)
  #define MAX_ACCEL_EDIT_VALUES       { 6000, 6000, 200, 20000 } // ...or, set your own edit limits
#endif

/**
 * Default Acceleration (change/s) change = mm/s
 * Override with M204
 *
 *   M204 P    Acceleration
 *   M204 R    Retract Acceleration
 *   M204 T    Travel Acceleration
 */
#define DEFAULT_ACCELERATION          400    // X, Y, Z and E acceleration for printing moves
#define DEFAULT_RETRACT_ACCELERATION  3000    // E acceleration for retracts
<<<<<<< HEAD
#define DEFAULT_TRAVEL_ACCELERATION   400    // X, Y, Z acceleration for travel (non printing) moves
=======
#define DEFAULT_TRAVEL_ACCELERATION   3000    // X, Y, Z acceleration for travel (non printing) moves
>>>>>>> 9470554f

/**
 * Default Jerk limits (mm/s)
 * Override with M205 X Y Z E
 *
 * "Jerk" specifies the minimum speed change that requires acceleration.
 * When changing speed and direction, if the difference is less than the
 * value set here, it may happen instantaneously.
 */
//#define CLASSIC_JERK
#if ENABLED(CLASSIC_JERK)
  #define DEFAULT_XJERK 10.0
  #define DEFAULT_YJERK 10.0
  #define DEFAULT_ZJERK  0.3

  //#define LIMITED_JERK_EDITING        // Limit edit via M205 or LCD to DEFAULT_aJERK * 2
  #if ENABLED(LIMITED_JERK_EDITING)
    #define MAX_JERK_EDIT_VALUES { 20, 20, 0.6, 10 } // ...or, set your own edit limits
  #endif
#endif

#define DEFAULT_EJERK    5.0  // May be used by Linear Advance

/**
 * Junction Deviation Factor
 *
 * See:
 *   https://reprap.org/forum/read.php?1,739819
 *   http://blog.kyneticcnc.com/2018/10/computing-junction-deviation-for-marlin.html
 */
#if DISABLED(CLASSIC_JERK)
  #define JUNCTION_DEVIATION_MM 0.013 // (mm) Distance from real junction edge
#endif

/**
 * S-Curve Acceleration
 *
 * This option eliminates vibration during printing by fitting a Bézier
 * curve to move acceleration, producing much smoother direction changes.
 *
 * See https://github.com/synthetos/TinyG/wiki/Jerk-Controlled-Motion-Explained
 */
#define S_CURVE_ACCELERATION

//===========================================================================
//============================= Z Probe Options =============================
//===========================================================================
// @section probes

//
// See http://marlinfw.org/docs/configuration/probes.html
//

/**
 * Z_MIN_PROBE_USES_Z_MIN_ENDSTOP_PIN
 *
 * Enable this option for a probe connected to the Z Min endstop pin.
 */
//#define Z_MIN_PROBE_USES_Z_MIN_ENDSTOP_PIN

/**
 * Z_MIN_PROBE_PIN
 *
 * Define this pin if the probe is not connected to Z_MIN_PIN.
 * If not defined the default pin for the selected MOTHERBOARD
 * will be used. Most of the time the default is what you want.
 *
 *  - The simplest option is to use a free endstop connector.
 *  - Use 5V for powered (usually inductive) sensors.
 *
 *  - RAMPS 1.3/1.4 boards may use the 5V, GND, and Aux4->D32 pin:
 *    - For simple switches connect...
 *      - normally-closed switches to GND and D32.
 *      - normally-open switches to 5V and D32.
 *
 */
//#define Z_MIN_PROBE_PIN 32 // Pin 32 is the RAMPS default

/**
 * Probe Type
 *
 * Allen Key Probes, Servo Probes, Z-Sled Probes, FIX_MOUNTED_PROBE, etc.
 * Activate one of these to use Auto Bed Leveling below.
 */

/**
 * The "Manual Probe" provides a means to do "Auto" Bed Leveling without a probe.
 * Use G29 repeatedly, adjusting the Z height at each point with movement commands
 * or (with LCD_BED_LEVELING) the LCD controller.
 */
//#define PROBE_MANUALLY
//#define MANUAL_PROBE_START_Z 0.2

/**
 * A Fix-Mounted Probe either doesn't deploy or needs manual deployment.
 *   (e.g., an inductive probe or a nozzle-based probe-switch.)
 */
//#define FIX_MOUNTED_PROBE

/**
 * Z Servo Probe, such as an endstop switch on a rotating arm.
 */
//#define Z_PROBE_SERVO_NR 0       // Defaults to SERVO 0 connector.
//#define Z_SERVO_ANGLES { 70, 0 } // Z Servo Deploy and Stow angles

/**
 * The BLTouch probe uses a Hall effect sensor and emulates a servo.
 */
//#define BLTOUCH

/**
 * Touch-MI Probe by hotends.fr
 *
 * This probe is deployed and activated by moving the X-axis to a magnet at the edge of the bed.
 * By default, the magnet is assumed to be on the left and activated by a home. If the magnet is
 * on the right, enable and set TOUCH_MI_DEPLOY_XPOS to the deploy position.
 *
 * Also requires: BABYSTEPPING, BABYSTEP_ZPROBE_OFFSET, Z_SAFE_HOMING,
 *                and a minimum Z_HOMING_HEIGHT of 10.
 */
//#define TOUCH_MI_PROBE
#if ENABLED(TOUCH_MI_PROBE)
  #define TOUCH_MI_RETRACT_Z 0.5                  // Height at which the probe retracts
  //#define TOUCH_MI_DEPLOY_XPOS (X_MAX_BED + 2)  // For a magnet on the right side of the bed
  //#define TOUCH_MI_MANUAL_DEPLOY                // For manual deploy (LCD menu)
#endif

// A probe that is deployed and stowed with a solenoid pin (SOL1_PIN)
//#define SOLENOID_PROBE

// A sled-mounted probe like those designed by Charles Bell.
//#define Z_PROBE_SLED
//#define SLED_DOCKING_OFFSET 5  // The extra distance the X axis must travel to pickup the sled. 0 should be fine but you can push it further if you'd like.

// A probe deployed by moving the x-axis, such as the Wilson II's rack-and-pinion probe designed by Marty Rice.
//#define RACK_AND_PINION_PROBE
#if ENABLED(RACK_AND_PINION_PROBE)
  #define Z_PROBE_DEPLOY_X  X_MIN_POS
  #define Z_PROBE_RETRACT_X X_MAX_POS
#endif

//
// For Z_PROBE_ALLEN_KEY see the Delta example configurations.
//

/**
 * Z Probe to nozzle (X,Y) offset, relative to (0, 0).
 *
 * In the following example the X and Y offsets are both positive:
 *
 *   #define NOZZLE_TO_PROBE_OFFSET { 10, 10, 0 }
 *
 *     +-- BACK ---+
 *     |           |
 *   L |    (+) P  | R <-- probe (20,20)
 *   E |           | I
 *   F | (-) N (+) | G <-- nozzle (10,10)
 *   T |           | H
 *     |    (-)    | T
 *     |           |
 *     O-- FRONT --+
 *   (0,0)
 *
 * Specify a Probe position as { X, Y, Z }
 */
#define NOZZLE_TO_PROBE_OFFSET { 10, 10, 0 }

// Certain types of probes need to stay away from edges
#define MIN_PROBE_EDGE 10

// X and Y axis travel speed (mm/m) between probes
#define XY_PROBE_SPEED 8000

// Feedrate (mm/m) for the first approach when double-probing (MULTIPLE_PROBING == 2)
#define Z_PROBE_SPEED_FAST HOMING_FEEDRATE_Z

// Feedrate (mm/m) for the "accurate" probe of each point
#define Z_PROBE_SPEED_SLOW (Z_PROBE_SPEED_FAST / 2)

/**
 * Multiple Probing
 *
 * You may get improved results by probing 2 or more times.
 * With EXTRA_PROBING the more atypical reading(s) will be disregarded.
 *
 * A total of 2 does fast/slow probes with a weighted average.
 * A total of 3 or more adds more slow probes, taking the average.
 */
//#define MULTIPLE_PROBING 2
//#define EXTRA_PROBING    1

/**
 * Z probes require clearance when deploying, stowing, and moving between
 * probe points to avoid hitting the bed and other hardware.
 * Servo-mounted probes require extra space for the arm to rotate.
 * Inductive probes need space to keep from triggering early.
 *
 * Use these settings to specify the distance (mm) to raise the probe (or
 * lower the bed). The values set here apply over and above any (negative)
 * probe Z Offset set with NOZZLE_TO_PROBE_OFFSET, M851, or the LCD.
 * Only integer values >= 1 are valid here.
 *
 * Example: `M851 Z-5` with a CLEARANCE of 4  =>  9mm from bed to nozzle.
 *     But: `M851 Z+1` with a CLEARANCE of 2  =>  2mm from bed to nozzle.
 */
#define Z_CLEARANCE_DEPLOY_PROBE   10 // Z Clearance for Deploy/Stow
#define Z_CLEARANCE_BETWEEN_PROBES  5 // Z Clearance between probe points
#define Z_CLEARANCE_MULTI_PROBE     5 // Z Clearance between multiple probes
//#define Z_AFTER_PROBING           5 // Z position after probing is done

#define Z_PROBE_LOW_POINT          -2 // Farthest distance below the trigger-point to go before stopping

// For M851 give a range for adjusting the Z probe offset
#define Z_PROBE_OFFSET_RANGE_MIN -20
#define Z_PROBE_OFFSET_RANGE_MAX 20

// Enable the M48 repeatability test to test probe accuracy
//#define Z_MIN_PROBE_REPEATABILITY_TEST

// Before deploy/stow pause for user confirmation
//#define PAUSE_BEFORE_DEPLOY_STOW
#if ENABLED(PAUSE_BEFORE_DEPLOY_STOW)
  //#define PAUSE_PROBE_DEPLOY_WHEN_TRIGGERED // For Manual Deploy Allenkey Probe
#endif

/**
 * Enable one or more of the following if probing seems unreliable.
 * Heaters and/or fans can be disabled during probing to minimize electrical
 * noise. A delay can also be added to allow noise and vibration to settle.
 * These options are most useful for the BLTouch probe, but may also improve
 * readings with inductive probes and piezo sensors.
 */
//#define PROBING_HEATERS_OFF       // Turn heaters off when probing
#if ENABLED(PROBING_HEATERS_OFF)
  //#define WAIT_FOR_BED_HEATER     // Wait for bed to heat back up between probes (to improve accuracy)
#endif
//#define PROBING_FANS_OFF          // Turn fans off when probing
//#define PROBING_STEPPERS_OFF      // Turn steppers off (unless needed to hold position) when probing
//#define DELAY_BEFORE_PROBING 200  // (ms) To prevent vibrations from triggering piezo sensors

// For Inverting Stepper Enable Pins (Active Low) use 0, Non Inverting (Active High) use 1
// :{ 0:'Low', 1:'High' }
#define X_ENABLE_ON 0
#define Y_ENABLE_ON 0
#define Z_ENABLE_ON 0
#define E_ENABLE_ON 0 // For all extruders

// Disables axis stepper immediately when it's not being used.
// WARNING: When motors turn off there is a chance of losing position accuracy!
#define DISABLE_X false
#define DISABLE_Y false
#define DISABLE_Z false

// Warn on display about possibly reduced accuracy
//#define DISABLE_REDUCED_ACCURACY_WARNING

// @section extruder

#define DISABLE_E false             // For all extruders //WDW
#define DISABLE_INACTIVE_EXTRUDER   // Keep only the active extruder enabled

// @section machine

// Invert the stepper direction. Change (or reverse the motor connector) if an axis goes the wrong way.
#define INVERT_X_DIR true
#define INVERT_Y_DIR false
#define INVERT_Z_DIR false

// @section extruder

// For direct drive extruder v9 set to true, for geared extruder set to false.
#define INVERT_E0_DIR false
#define INVERT_E1_DIR true
#define INVERT_E2_DIR false
#define INVERT_E3_DIR false
#define INVERT_E4_DIR false
#define INVERT_E5_DIR false

// @section homing

//#define NO_MOTION_BEFORE_HOMING  // Inhibit movement until all axes have been homed

//#define UNKNOWN_Z_NO_RAISE // Don't raise Z (lower the bed) if Z is "unknown." For beds that fall when Z is powered off.

//#define Z_HOMING_HEIGHT 4  // (mm) Minimal Z height before homing (G28) for Z clearance above the bed, clamps, ...
                             // Be sure you have this distance over your Z_MAX_POS in case.

// Direction of endstops when homing; 1=MAX, -1=MIN
// :[-1,1]
#define X_HOME_DIR -1
#define Y_HOME_DIR -1
#define Z_HOME_DIR 0 //WDW to disable sanity check

// @section machine

// The size of the print bed
#define X_BED_SIZE 500
#define Y_BED_SIZE 500

// Travel limits (mm) after homing, corresponding to endstop positions.
#define X_MIN_POS 0
#define Y_MIN_POS 0
#define Z_MIN_POS 0
#define X_MAX_POS X_BED_SIZE
#define Y_MAX_POS Y_BED_SIZE
#define Z_MAX_POS 80

/**
 * Software Endstops
 *
 * - Prevent moves outside the set machine bounds.
 * - Individual axes can be disabled, if desired.
 * - X and Y only apply to Cartesian robots.
 * - Use 'M211' to set software endstops on/off or report current state
 */

// Min software endstops constrain movement within minimum coordinate bounds
//#define MIN_SOFTWARE_ENDSTOPS
#if ENABLED(MIN_SOFTWARE_ENDSTOPS)
  #define MIN_SOFTWARE_ENDSTOP_X
  #define MIN_SOFTWARE_ENDSTOP_Y
  #define MIN_SOFTWARE_ENDSTOP_Z
#endif

// Max software endstops constrain movement within maximum coordinate bounds
#define MAX_SOFTWARE_ENDSTOPS
#if ENABLED(MAX_SOFTWARE_ENDSTOPS)
  #define MAX_SOFTWARE_ENDSTOP_X
  #define MAX_SOFTWARE_ENDSTOP_Y
  #define MAX_SOFTWARE_ENDSTOP_Z
#endif

#if EITHER(MIN_SOFTWARE_ENDSTOPS, MAX_SOFTWARE_ENDSTOPS)
  #define SOFT_ENDSTOPS_MENU_ITEM  // Enable/Disable software endstops from the LCD
#endif

/**
 * Filament Runout Sensors
 * Mechanical or opto endstops are used to check for the presence of filament.
 *
 * RAMPS-based boards use SERVO3_PIN for the first runout sensor.
 * For other boards you may need to define FIL_RUNOUT_PIN, FIL_RUNOUT2_PIN, etc.
 * By default the firmware assumes HIGH=FILAMENT PRESENT.
 */
//#define FILAMENT_RUNOUT_SENSOR
#if ENABLED(FILAMENT_RUNOUT_SENSOR)
  #define NUM_RUNOUT_SENSORS   1     // Number of sensors, up to one per extruder. Define a FIL_RUNOUT#_PIN for each.
  #define FIL_RUNOUT_INVERTING false // Set to true to invert the logic of the sensor.
  #define FIL_RUNOUT_PULLUP          // Use internal pullup for filament runout pins.
  //#define FIL_RUNOUT_PULLDOWN      // Use internal pulldown for filament runout pins.

  // Set one or more commands to execute on filament runout.
  // (After 'M412 H' Marlin will ask the host to handle the process.)
  #define FILAMENT_RUNOUT_SCRIPT "M600"

  // After a runout is detected, continue printing this length of filament
  // before executing the runout script. Useful for a sensor at the end of
  // a feed tube. Requires 4 bytes SRAM per sensor, plus 4 bytes overhead.
  //#define FILAMENT_RUNOUT_DISTANCE_MM 25

  #ifdef FILAMENT_RUNOUT_DISTANCE_MM
    // Enable this option to use an encoder disc that toggles the runout pin
    // as the filament moves. (Be sure to set FILAMENT_RUNOUT_DISTANCE_MM
    // large enough to avoid false positives.)
    //#define FILAMENT_MOTION_SENSOR
  #endif
#endif

//===========================================================================
//=============================== Bed Leveling ==============================
//===========================================================================
// @section calibrate

/**
 * Choose one of the options below to enable G29 Bed Leveling. The parameters
 * and behavior of G29 will change depending on your selection.
 *
 *  If using a Probe for Z Homing, enable Z_SAFE_HOMING also!
 *
 * - AUTO_BED_LEVELING_3POINT
 *   Probe 3 arbitrary points on the bed (that aren't collinear)
 *   You specify the XY coordinates of all 3 points.
 *   The result is a single tilted plane. Best for a flat bed.
 *
 * - AUTO_BED_LEVELING_LINEAR
 *   Probe several points in a grid.
 *   You specify the rectangle and the density of sample points.
 *   The result is a single tilted plane. Best for a flat bed.
 *
 * - AUTO_BED_LEVELING_BILINEAR
 *   Probe several points in a grid.
 *   You specify the rectangle and the density of sample points.
 *   The result is a mesh, best for large or uneven beds.
 *
 * - AUTO_BED_LEVELING_UBL (Unified Bed Leveling)
 *   A comprehensive bed leveling system combining the features and benefits
 *   of other systems. UBL also includes integrated Mesh Generation, Mesh
 *   Validation and Mesh Editing systems.
 *
 * - MESH_BED_LEVELING
 *   Probe a grid manually
 *   The result is a mesh, suitable for large or uneven beds. (See BILINEAR.)
 *   For machines without a probe, Mesh Bed Leveling provides a method to perform
 *   leveling in steps so you can manually adjust the Z height at each grid-point.
 *   With an LCD controller the process is guided step-by-step.
 */
//#define AUTO_BED_LEVELING_3POINT
//#define AUTO_BED_LEVELING_LINEAR
//#define AUTO_BED_LEVELING_BILINEAR
//#define AUTO_BED_LEVELING_UBL
//#define MESH_BED_LEVELING

/**
 * Normally G28 leaves leveling disabled on completion. Enable
 * this option to have G28 restore the prior leveling state.
 */
//#define RESTORE_LEVELING_AFTER_G28

/**
 * Enable detailed logging of G28, G29, M48, etc.
 * Turn on with the command 'M111 S32'.
 * NOTE: Requires a lot of PROGMEM!
 */
//#define DEBUG_LEVELING_FEATURE

#if ANY(MESH_BED_LEVELING, AUTO_BED_LEVELING_BILINEAR, AUTO_BED_LEVELING_UBL)
  // Gradually reduce leveling correction until a set height is reached,
  // at which point movement will be level to the machine's XY plane.
  // The height can be set with M420 Z<height>
  #define ENABLE_LEVELING_FADE_HEIGHT

  // For Cartesian machines, instead of dividing moves on mesh boundaries,
  // split up moves into short segments like a Delta. This follows the
  // contours of the bed more closely than edge-to-edge straight moves.
  #define SEGMENT_LEVELED_MOVES
  #define LEVELED_SEGMENT_LENGTH 5.0 // (mm) Length of all segments (except the last one)

  /**
   * Enable the G26 Mesh Validation Pattern tool.
   */
  //#define G26_MESH_VALIDATION
  #if ENABLED(G26_MESH_VALIDATION)
    #define MESH_TEST_NOZZLE_SIZE    0.4  // (mm) Diameter of primary nozzle.
    #define MESH_TEST_LAYER_HEIGHT   0.2  // (mm) Default layer height for the G26 Mesh Validation Tool.
    #define MESH_TEST_HOTEND_TEMP  205    // (°C) Default nozzle temperature for the G26 Mesh Validation Tool.
    #define MESH_TEST_BED_TEMP      60    // (°C) Default bed temperature for the G26 Mesh Validation Tool.
    #define G26_XY_FEEDRATE         20    // (mm/s) Feedrate for XY Moves for the G26 Mesh Validation Tool.
  #endif

#endif

#if EITHER(AUTO_BED_LEVELING_LINEAR, AUTO_BED_LEVELING_BILINEAR)

  // Set the number of grid points per dimension.
  #define GRID_MAX_POINTS_X 3
  #define GRID_MAX_POINTS_Y GRID_MAX_POINTS_X

  // Probe along the Y axis, advancing X after each column
  //#define PROBE_Y_FIRST

  #if ENABLED(AUTO_BED_LEVELING_BILINEAR)

    // Beyond the probed grid, continue the implied tilt?
    // Default is to maintain the height of the nearest edge.
    //#define EXTRAPOLATE_BEYOND_GRID

    //
    // Experimental Subdivision of the grid by Catmull-Rom method.
    // Synthesizes intermediate points to produce a more detailed mesh.
    //
    //#define ABL_BILINEAR_SUBDIVISION
    #if ENABLED(ABL_BILINEAR_SUBDIVISION)
      // Number of subdivisions between probe points
      #define BILINEAR_SUBDIVISIONS 3
    #endif

  #endif

#elif ENABLED(AUTO_BED_LEVELING_UBL)

  //===========================================================================
  //========================= Unified Bed Leveling ============================
  //===========================================================================

  //#define MESH_EDIT_GFX_OVERLAY   // Display a graphics overlay while editing the mesh

  #define MESH_INSET 1              // Set Mesh bounds as an inset region of the bed
  #define GRID_MAX_POINTS_X 10      // Don't use more than 15 points per axis, implementation limited.
  #define GRID_MAX_POINTS_Y GRID_MAX_POINTS_X

  #define UBL_MESH_EDIT_MOVES_Z     // Sophisticated users prefer no movement of nozzle
  #define UBL_SAVE_ACTIVE_ON_M500   // Save the currently active mesh in the current slot on M500

  //#define UBL_Z_RAISE_WHEN_OFF_MESH 2.5 // When the nozzle is off the mesh, this value is used
                                          // as the Z-Height correction value.

#elif ENABLED(MESH_BED_LEVELING)

  //===========================================================================
  //=================================== Mesh ==================================
  //===========================================================================

  #define MESH_INSET 10          // Set Mesh bounds as an inset region of the bed
  #define GRID_MAX_POINTS_X 3    // Don't use more than 7 points per axis, implementation limited.
  #define GRID_MAX_POINTS_Y GRID_MAX_POINTS_X

  //#define MESH_G28_REST_ORIGIN // After homing all axes ('G28' or 'G28 XYZ') rest Z at Z_MIN_POS

#endif // BED_LEVELING

/**
 * Add a bed leveling sub-menu for ABL or MBL.
 * Include a guided procedure if manual probing is enabled.
 */
//#define LCD_BED_LEVELING

#if ENABLED(LCD_BED_LEVELING)
  #define MESH_EDIT_Z_STEP  0.025 // (mm) Step size while manually probing Z axis.
  #define LCD_PROBE_Z_RANGE 4     // (mm) Z Range centered on Z_MIN_POS for LCD Z adjustment
  //#define MESH_EDIT_MENU        // Add a menu to edit mesh points
#endif

// Add a menu item to move between bed corners for manual bed adjustment
//#define LEVEL_BED_CORNERS

#if ENABLED(LEVEL_BED_CORNERS)
  #define LEVEL_CORNERS_INSET 30    // (mm) An inset for corner leveling
  #define LEVEL_CORNERS_Z_HOP  4.0  // (mm) Move nozzle up before moving between corners
  #define LEVEL_CORNERS_HEIGHT 0.0  // (mm) Z height of nozzle at leveling points
  //#define LEVEL_CENTER_TOO        // Move to the center after the last corner
#endif

/**
 * Commands to execute at the end of G29 probing.
 * Useful to retract or move the Z probe out of the way.
 */
//#define Z_PROBE_END_SCRIPT "G1 Z10 F12000\nG1 X15 Y330\nG1 Z0.5\nG1 Z10"


// @section homing

// The center of the bed is at (X=0, Y=0)
//#define BED_CENTER_AT_0_0

// Manually set the home position. Leave these undefined for automatic settings.
// For DELTA this is the top-center of the Cartesian print volume.
//#define MANUAL_X_HOME_POS 0
//#define MANUAL_Y_HOME_POS 0
//#define MANUAL_Z_HOME_POS 0

// Use "Z Safe Homing" to avoid homing with a Z probe outside the bed area.
//
// With this feature enabled:
//
// - Allow Z homing only after X and Y homing AND stepper drivers still enabled.
// - If stepper drivers time out, it will need X and Y homing again before Z homing.
// - Move the Z probe (or nozzle) to a defined XY point before Z Homing when homing all axes (G28).
// - Prevent Z homing when the Z probe is outside bed area.
//
//#define Z_SAFE_HOMING

#if ENABLED(Z_SAFE_HOMING)
  #define Z_SAFE_HOMING_X_POINT ((X_BED_SIZE) / 2)    // X point for Z homing when homing all axes (G28).
  #define Z_SAFE_HOMING_Y_POINT ((Y_BED_SIZE) / 2)    // Y point for Z homing when homing all axes (G28).
#endif

// Homing speeds (mm/m)
#define HOMING_FEEDRATE_XY (30*60)
#define HOMING_FEEDRATE_Z  (3*60)

// Validate that endstops are triggered on homing moves
#define VALIDATE_HOMING_ENDSTOPS

// @section calibrate

/**
 * Bed Skew Compensation
 *
 * This feature corrects for misalignment in the XYZ axes.
 *
 * Take the following steps to get the bed skew in the XY plane:
 *  1. Print a test square (e.g., https://www.thingiverse.com/thing:2563185)
 *  2. For XY_DIAG_AC measure the diagonal A to C
 *  3. For XY_DIAG_BD measure the diagonal B to D
 *  4. For XY_SIDE_AD measure the edge A to D
 *
 * Marlin automatically computes skew factors from these measurements.
 * Skew factors may also be computed and set manually:
 *
 *  - Compute AB     : SQRT(2*AC*AC+2*BD*BD-4*AD*AD)/2
 *  - XY_SKEW_FACTOR : TAN(PI/2-ACOS((AC*AC-AB*AB-AD*AD)/(2*AB*AD)))
 *
 * If desired, follow the same procedure for XZ and YZ.
 * Use these diagrams for reference:
 *
 *    Y                     Z                     Z
 *    ^     B-------C       ^     B-------C       ^     B-------C
 *    |    /       /        |    /       /        |    /       /
 *    |   /       /         |   /       /         |   /       /
 *    |  A-------D          |  A-------D          |  A-------D
 *    +-------------->X     +-------------->X     +-------------->Y
 *     XY_SKEW_FACTOR        XZ_SKEW_FACTOR        YZ_SKEW_FACTOR
 */
//#define SKEW_CORRECTION

#if ENABLED(SKEW_CORRECTION)
  // Input all length measurements here:
  #define XY_DIAG_AC 282.8427124746
  #define XY_DIAG_BD 282.8427124746
  #define XY_SIDE_AD 200

  // Or, set the default skew factors directly here
  // to override the above measurements:
  #define XY_SKEW_FACTOR 0.0

  //#define SKEW_CORRECTION_FOR_Z
  #if ENABLED(SKEW_CORRECTION_FOR_Z)
    #define XZ_DIAG_AC 282.8427124746
    #define XZ_DIAG_BD 282.8427124746
    #define YZ_DIAG_AC 282.8427124746
    #define YZ_DIAG_BD 282.8427124746
    #define YZ_SIDE_AD 200
    #define XZ_SKEW_FACTOR 0.0
    #define YZ_SKEW_FACTOR 0.0
  #endif

  // Enable this option for M852 to set skew at runtime
  //#define SKEW_CORRECTION_GCODE
#endif

//=============================================================================
//============================= Additional Features ===========================
//=============================================================================

// @section extras

/**
 * EEPROM
 *
 * Persistent storage to preserve configurable settings across reboots.
 *
 *   M500 - Store settings to EEPROM.
 *   M501 - Read settings from EEPROM. (i.e., Throw away unsaved changes)
 *   M502 - Revert settings to "factory" defaults. (Follow with M500 to init the EEPROM.)
 */
#define EEPROM_SETTINGS     // Persistent storage with M500 and M501
//#define DISABLE_M503        // Saves ~2700 bytes of PROGMEM. Disable for release!
#define EEPROM_CHITCHAT       // Give feedback on EEPROM commands. Disable to save PROGMEM.
#if ENABLED(EEPROM_SETTINGS)
  //#define EEPROM_AUTO_INIT  // Init EEPROM automatically on any errors.
#endif

//
// Host Keepalive
//
// When enabled Marlin will send a busy status message to the host
// every couple of seconds when it can't accept commands.
//
#define HOST_KEEPALIVE_FEATURE        // Disable this if your host doesn't like keepalive messages
#define DEFAULT_KEEPALIVE_INTERVAL 2  // Number of seconds between "busy" messages. Set with M113.
#define BUSY_WHILE_HEATING            // Some hosts require "busy" messages even during heating

//
// M100 Free Memory Watcher
//
//#define M100_FREE_MEMORY_WATCHER    // Add M100 (Free Memory Watcher) to debug memory usage

//
// G20/G21 Inch mode support
//
//#define INCH_MODE_SUPPORT

//
// M149 Set temperature units support
//
//#define TEMPERATURE_UNITS_SUPPORT

// @section temperature

// Preheat Constants
#define PREHEAT_1_LABEL       "PLA"
#define PREHEAT_1_TEMP_HOTEND 180
#define PREHEAT_1_TEMP_BED     70
#define PREHEAT_1_FAN_SPEED     0 // Value from 0 to 255

#define PREHEAT_2_LABEL       "ABS"
#define PREHEAT_2_TEMP_HOTEND 240
#define PREHEAT_2_TEMP_BED    110
#define PREHEAT_2_FAN_SPEED     0 // Value from 0 to 255

/**
 * Nozzle Park
 *
 * Park the nozzle at the given XYZ position on idle or G27.
 *
 * The "P" parameter controls the action applied to the Z axis:
 *
 *    P0  (Default) If Z is below park Z raise the nozzle.
 *    P1  Raise the nozzle always to Z-park height.
 *    P2  Raise the nozzle by Z-park amount, limited to Z_MAX_POS.
 */
//#define NOZZLE_PARK_FEATURE

#if ENABLED(NOZZLE_PARK_FEATURE)
  // Specify a park position as { X, Y, Z_raise }
  #define NOZZLE_PARK_POINT { (X_MIN_POS + 10), (Y_MAX_POS - 10), 20 }
  #define NOZZLE_PARK_XY_FEEDRATE 100   // (mm/s) X and Y axes feedrate (also used for delta Z axis)
  #define NOZZLE_PARK_Z_FEEDRATE 5      // (mm/s) Z axis feedrate (not used for delta printers)
#endif

/**
 * Clean Nozzle Feature -- EXPERIMENTAL
 *
 * Adds the G12 command to perform a nozzle cleaning process.
 *
 * Parameters:
 *   P  Pattern
 *   S  Strokes / Repetitions
 *   T  Triangles (P1 only)
 *
 * Patterns:
 *   P0  Straight line (default). This process requires a sponge type material
 *       at a fixed bed location. "S" specifies strokes (i.e. back-forth motions)
 *       between the start / end points.
 *
 *   P1  Zig-zag pattern between (X0, Y0) and (X1, Y1), "T" specifies the
 *       number of zig-zag triangles to do. "S" defines the number of strokes.
 *       Zig-zags are done in whichever is the narrower dimension.
 *       For example, "G12 P1 S1 T3" will execute:
 *
 *          --
 *         |  (X0, Y1) |     /\        /\        /\     | (X1, Y1)
 *         |           |    /  \      /  \      /  \    |
 *       A |           |   /    \    /    \    /    \   |
 *         |           |  /      \  /      \  /      \  |
 *         |  (X0, Y0) | /        \/        \/        \ | (X1, Y0)
 *          --         +--------------------------------+
 *                       |________|_________|_________|
 *                           T1        T2        T3
 *
 *   P2  Circular pattern with middle at NOZZLE_CLEAN_CIRCLE_MIDDLE.
 *       "R" specifies the radius. "S" specifies the stroke count.
 *       Before starting, the nozzle moves to NOZZLE_CLEAN_START_POINT.
 *
 *   Caveats: The ending Z should be the same as starting Z.
 * Attention: EXPERIMENTAL. G-code arguments may change.
 *
 */
//#define NOZZLE_CLEAN_FEATURE

#if ENABLED(NOZZLE_CLEAN_FEATURE)
  // Default number of pattern repetitions
  #define NOZZLE_CLEAN_STROKES  12

  // Default number of triangles
  #define NOZZLE_CLEAN_TRIANGLES  3

  // Specify positions as { X, Y, Z }
  #define NOZZLE_CLEAN_START_POINT {  30, 30, (Z_MIN_POS + 1) }
  #define NOZZLE_CLEAN_END_POINT   { 100, 60, (Z_MIN_POS + 1) }

  // Circular pattern radius
  #define NOZZLE_CLEAN_CIRCLE_RADIUS 6.5
  // Circular pattern circle fragments number
  #define NOZZLE_CLEAN_CIRCLE_FN 10
  // Middle point of circle
  #define NOZZLE_CLEAN_CIRCLE_MIDDLE NOZZLE_CLEAN_START_POINT

  // Move the nozzle to the initial position after cleaning
  #define NOZZLE_CLEAN_GOBACK

  // Enable for a purge/clean station that's always at the gantry height (thus no Z move)
  //#define NOZZLE_CLEAN_NO_Z
#endif

/**
 * Print Job Timer
 *
 * Automatically start and stop the print job timer on M104/M109/M190.
 *
 *   M104 (hotend, no wait) - high temp = none,        low temp = stop timer
 *   M109 (hotend, wait)    - high temp = start timer, low temp = stop timer
 *   M190 (bed, wait)       - high temp = start timer, low temp = none
 *
 * The timer can also be controlled with the following commands:
 *
 *   M75 - Start the print job timer
 *   M76 - Pause the print job timer
 *   M77 - Stop the print job timer
 */
#define PRINTJOB_TIMER_AUTOSTART

/**
 * Print Counter
 *
 * Track statistical data such as:
 *
 *  - Total print jobs
 *  - Total successful print jobs
 *  - Total failed print jobs
 *  - Total time printing
 *
 * View the current statistics with M78.
 */
//#define PRINTCOUNTER

//=============================================================================
//============================= LCD and SD support ============================
//=============================================================================

// @section lcd

/**
 * LCD LANGUAGE
 *
 * Select the language to display on the LCD. These languages are available:
 *
 *   en, an, bg, ca, cz, da, de, el, el_gr, es, eu, fi, fr, gl, hr, it, jp_kana,
 *   ko_KR, nl, pl, pt, pt_br, ru, sk, tr, uk, vi, zh_CN, zh_TW, test
 *
 * :{ 'en':'English', 'an':'Aragonese', 'bg':'Bulgarian', 'ca':'Catalan', 'cz':'Czech', 'da':'Danish', 'de':'German', 'el':'Greek', 'el_gr':'Greek (Greece)', 'es':'Spanish', 'eu':'Basque-Euskera', 'fi':'Finnish', 'fr':'French', 'gl':'Galician', 'hr':'Croatian', 'it':'Italian', 'jp_kana':'Japanese', 'ko_KR':'Korean (South Korea)', 'nl':'Dutch', 'pl':'Polish', 'pt':'Portuguese', 'pt_br':'Portuguese (Brazilian)', 'ru':'Russian', 'sk':'Slovak', 'tr':'Turkish', 'uk':'Ukrainian', 'vi':'Vietnamese', 'zh_CN':'Chinese (Simplified)', 'zh_TW':'Chinese (Traditional)', 'test':'TEST' }
 */
#define LCD_LANGUAGE en

/**
 * LCD Character Set
 *
 * Note: This option is NOT applicable to Graphical Displays.
 *
 * All character-based LCDs provide ASCII plus one of these
 * language extensions:
 *
 *  - JAPANESE ... the most common
 *  - WESTERN  ... with more accented characters
 *  - CYRILLIC ... for the Russian language
 *
 * To determine the language extension installed on your controller:
 *
 *  - Compile and upload with LCD_LANGUAGE set to 'test'
 *  - Click the controller to view the LCD menu
 *  - The LCD will display Japanese, Western, or Cyrillic text
 *
 * See http://marlinfw.org/docs/development/lcd_language.html
 *
 * :['JAPANESE', 'WESTERN', 'CYRILLIC']
 */
#define DISPLAY_CHARSET_HD44780 WESTERM

/**
 * Info Screen Style (0:Classic, 1:Prusa)
 *
 * :[0:'Classic', 1:'Prusa']
 */
#define LCD_INFO_SCREEN_STYLE 0

/**
 * SD CARD
 *
 * SD Card support is disabled by default. If your controller has an SD slot,
 * you must uncomment the following option or it won't work.
 *
 */
#define SDSUPPORT

/**
 * SD CARD: SPI SPEED
 *
 * Enable one of the following items for a slower SPI transfer speed.
 * This may be required to resolve "volume init" errors.
 */
//#define SPI_SPEED SPI_HALF_SPEED
//#define SPI_SPEED SPI_QUARTER_SPEED
//#define SPI_SPEED SPI_EIGHTH_SPEED

/**
 * SD CARD: ENABLE CRC
 *
 * Use CRC checks and retries on the SD communication.
 */
//#define SD_CHECK_AND_RETRY

/**
 * LCD Menu Items
 *
 * Disable all menus and only display the Status Screen, or
 * just remove some extraneous menu items to recover space.
 */
//#define NO_LCD_MENUS
//#define SLIM_LCD_MENUS

//
// ENCODER SETTINGS
//
// This option overrides the default number of encoder pulses needed to
// produce one step. Should be increased for high-resolution encoders.
//
//#define ENCODER_PULSES_PER_STEP 4

//
// Use this option to override the number of step signals required to
// move between next/prev menu items.
//
//#define ENCODER_STEPS_PER_MENU_ITEM 1

/**
 * Encoder Direction Options
 *
 * Test your encoder's behavior first with both options disabled.
 *
 *  Reversed Value Edit and Menu Nav? Enable REVERSE_ENCODER_DIRECTION.
 *  Reversed Menu Navigation only?    Enable REVERSE_MENU_DIRECTION.
 *  Reversed Value Editing only?      Enable BOTH options.
 */

//
// This option reverses the encoder direction everywhere.
//
//  Set this option if CLOCKWISE causes values to DECREASE
//
//#define REVERSE_ENCODER_DIRECTION

//
// This option reverses the encoder direction for navigating LCD menus.
//
//  If CLOCKWISE normally moves DOWN this makes it go UP.
//  If CLOCKWISE normally moves UP this makes it go DOWN.
//
//#define REVERSE_MENU_DIRECTION

//
// This option reverses the encoder direction for Select Screen.
//
//  If CLOCKWISE normally moves LEFT this makes it go RIGHT.
//  If CLOCKWISE normally moves RIGHT this makes it go LEFT.
//
//#define REVERSE_SELECT_DIRECTION

//
// Individual Axis Homing
//
// Add individual axis homing items (Home X, Home Y, and Home Z) to the LCD menu.
//
//#define INDIVIDUAL_AXIS_HOMING_MENU

//
// SPEAKER/BUZZER
//
// If you have a speaker that can produce tones, enable it here.
// By default Marlin assumes you have a buzzer with a fixed frequency.
//
//#define SPEAKER

//
// The duration and frequency for the UI feedback sound.
// Set these to 0 to disable audio feedback in the LCD menus.
//
// Note: Test audio output with the G-Code:
//  M300 S<frequency Hz> P<duration ms>
//
//#define LCD_FEEDBACK_FREQUENCY_DURATION_MS 2
//#define LCD_FEEDBACK_FREQUENCY_HZ 5000

//=============================================================================
//======================== LCD / Controller Selection =========================
//========================   (Character-based LCDs)   =========================
//=============================================================================

//
// RepRapDiscount Smart Controller.
// http://reprap.org/wiki/RepRapDiscount_Smart_Controller
//
// Note: Usually sold with a white PCB.
//
//#define REPRAP_DISCOUNT_SMART_CONTROLLER

//
// Original RADDS LCD Display+Encoder+SDCardReader
// http://doku.radds.org/dokumentation/lcd-display/
//
//#define RADDS_DISPLAY

//
// ULTIMAKER Controller.
//
//#define ULTIMAKERCONTROLLER

//
// ULTIPANEL as seen on Thingiverse.
//
//#define ULTIPANEL

//
// PanelOne from T3P3 (via RAMPS 1.4 AUX2/AUX3)
// http://reprap.org/wiki/PanelOne
//
//#define PANEL_ONE

//
// GADGETS3D G3D LCD/SD Controller
// http://reprap.org/wiki/RAMPS_1.3/1.4_GADGETS3D_Shield_with_Panel
//
// Note: Usually sold with a blue PCB.
//
//#define G3D_PANEL

//
// RigidBot Panel V1.0
// http://www.inventapart.com/
//
//#define RIGIDBOT_PANEL

//
// Makeboard 3D Printer Parts 3D Printer Mini Display 1602 Mini Controller
// https://www.aliexpress.com/item/Micromake-Makeboard-3D-Printer-Parts-3D-Printer-Mini-Display-1602-Mini-Controller-Compatible-with-Ramps-1/32765887917.html
//
//#define MAKEBOARD_MINI_2_LINE_DISPLAY_1602

//
// ANET and Tronxy 20x4 Controller
//
//#define ZONESTAR_LCD            // Requires ADC_KEYPAD_PIN to be assigned to an analog pin.
                                  // This LCD is known to be susceptible to electrical interference
                                  // which scrambles the display.  Pressing any button clears it up.
                                  // This is a LCD2004 display with 5 analog buttons.

//
// Generic 16x2, 16x4, 20x2, or 20x4 character-based LCD.
//
//#define ULTRA_LCD

//=============================================================================
//======================== LCD / Controller Selection =========================
//=====================   (I2C and Shift-Register LCDs)   =====================
//=============================================================================

//
// CONTROLLER TYPE: I2C
//
// Note: These controllers require the installation of Arduino's LiquidCrystal_I2C
// library. For more info: https://github.com/kiyoshigawa/LiquidCrystal_I2C
//

//
// Elefu RA Board Control Panel
// http://www.elefu.com/index.php?route=product/product&product_id=53
//
//#define RA_CONTROL_PANEL

//
// Sainsmart (YwRobot) LCD Displays
//
// These require F.Malpartida's LiquidCrystal_I2C library
// https://bitbucket.org/fmalpartida/new-liquidcrystal/wiki/Home
//
//#define LCD_SAINSMART_I2C_1602
//#define LCD_SAINSMART_I2C_2004

//
// Generic LCM1602 LCD adapter
//
//#define LCM1602

//
// PANELOLU2 LCD with status LEDs,
// separate encoder and click inputs.
//
// Note: This controller requires Arduino's LiquidTWI2 library v1.2.3 or later.
// For more info: https://github.com/lincomatic/LiquidTWI2
//
// Note: The PANELOLU2 encoder click input can either be directly connected to
// a pin (if BTN_ENC defined to != -1) or read through I2C (when BTN_ENC == -1).
//
//#define LCD_I2C_PANELOLU2

//
// Panucatt VIKI LCD with status LEDs,
// integrated click & L/R/U/D buttons, separate encoder inputs.
//
//#define LCD_I2C_VIKI

//
// CONTROLLER TYPE: Shift register panels
//

//
// 2-wire Non-latching LCD SR from https://goo.gl/aJJ4sH
// LCD configuration: http://reprap.org/wiki/SAV_3D_LCD
//
//#define SAV_3DLCD

//
// 3-wire SR LCD with strobe using 74HC4094
// https://github.com/mikeshub/SailfishLCD
// Uses the code directly from Sailfish
//
//#define FF_INTERFACEBOARD

//=============================================================================
//=======================   LCD / Controller Selection  =======================
//=========================      (Graphical LCDs)      ========================
//=============================================================================

//
// CONTROLLER TYPE: Graphical 128x64 (DOGM)
//
// IMPORTANT: The U8glib library is required for Graphical Display!
//            https://github.com/olikraus/U8glib_Arduino
//

//
// RepRapDiscount FULL GRAPHIC Smart Controller
// http://reprap.org/wiki/RepRapDiscount_Full_Graphic_Smart_Controller
//
//#define REPRAP_DISCOUNT_FULL_GRAPHIC_SMART_CONTROLLER

//
// ReprapWorld Graphical LCD
// https://reprapworld.com/?products_details&products_id/1218
//
//#define REPRAPWORLD_GRAPHICAL_LCD

//
// Activate one of these if you have a Panucatt Devices
// Viki 2.0 or mini Viki with Graphic LCD
// http://panucatt.com
//
//#define VIKI2
//#define miniVIKI

//
// MakerLab Mini Panel with graphic
// controller and SD support - http://reprap.org/wiki/Mini_panel
//
//#define MINIPANEL

//
// MaKr3d Makr-Panel with graphic controller and SD support.
// http://reprap.org/wiki/MaKr3d_MaKrPanel
//
//#define MAKRPANEL

//
// Adafruit ST7565 Full Graphic Controller.
// https://github.com/eboston/Adafruit-ST7565-Full-Graphic-Controller/
//
//#define ELB_FULL_GRAPHIC_CONTROLLER

//
// BQ LCD Smart Controller shipped by
// default with the BQ Hephestos 2 and Witbox 2.
//
//#define BQ_LCD_SMART_CONTROLLER

//
// Cartesio UI
// http://mauk.cc/webshop/cartesio-shop/electronics/user-interface
//
//#define CARTESIO_UI

//
// LCD for Melzi Card with Graphical LCD
//
//#define LCD_FOR_MELZI

//
// Original Ulticontroller from Ultimaker 2 printer with SSD1309 I2C display and encoder
// https://github.com/Ultimaker/Ultimaker2/tree/master/1249_Ulticontroller_Board_(x1)
//
//#define ULTI_CONTROLLER

//
// MKS MINI12864 with graphic controller and SD support
// https://reprap.org/wiki/MKS_MINI_12864
//
//#define MKS_MINI_12864

//
// FYSETC variant of the MINI12864 graphic controller with SD support
// https://wiki.fysetc.com/Mini12864_Panel/
//
//#define FYSETC_MINI_12864_X_X  // Type C/D/E/F. No tunable RGB Backlight by default
//#define FYSETC_MINI_12864_1_2  // Type C/D/E/F. Simple RGB Backlight (always on)
//#define FYSETC_MINI_12864_2_0  // Type A/B. Discreet RGB Backlight
//#define FYSETC_MINI_12864_2_1  // Type A/B. Neopixel RGB Backlight

//
// Factory display for Creality CR-10
// https://www.aliexpress.com/item/Universal-LCD-12864-3D-Printer-Display-Screen-With-Encoder-For-CR-10-CR-7-Model/32833148327.html
//
// This is RAMPS-compatible using a single 10-pin connector.
// (For CR-10 owners who want to replace the Melzi Creality board but retain the display)
//
//#define CR10_STOCKDISPLAY

//
// ANET and Tronxy Graphical Controller
//
// Anet 128x64 full graphics lcd with rotary encoder as used on Anet A6
// A clone of the RepRapDiscount full graphics display but with
// different pins/wiring (see pins_ANET_10.h).
//
//#define ANET_FULL_GRAPHICS_LCD

//
// AZSMZ 12864 LCD with SD
// https://www.aliexpress.com/store/product/3D-printer-smart-controller-SMART-RAMPS-OR-RAMPS-1-4-LCD-12864-LCD-control-panel-green/2179173_32213636460.html
//
//#define AZSMZ_12864

//
// Silvergate GLCD controller
// http://github.com/android444/Silvergate
//
//#define SILVER_GATE_GLCD_CONTROLLER

//=============================================================================
//==============================  OLED Displays  ==============================
//=============================================================================

//
// SSD1306 OLED full graphics generic display
//
//#define U8GLIB_SSD1306

//
// SAV OLEd LCD module support using either SSD1306 or SH1106 based LCD modules
//
//#define SAV_3DGLCD
#if ENABLED(SAV_3DGLCD)
  #define U8GLIB_SSD1306
  //#define U8GLIB_SH1106
#endif

//
// TinyBoy2 128x64 OLED / Encoder Panel
//
//#define OLED_PANEL_TINYBOY2

//
// MKS OLED 1.3" 128 × 64 FULL GRAPHICS CONTROLLER
// http://reprap.org/wiki/MKS_12864OLED
//
// Tiny, but very sharp OLED display
//
//#define MKS_12864OLED          // Uses the SH1106 controller (default)
//#define MKS_12864OLED_SSD1306  // Uses the SSD1306 controller

//
// Einstart S OLED SSD1306
//
//#define U8GLIB_SH1106_EINSTART

//
// Overlord OLED display/controller with i2c buzzer and LEDs
//
//#define OVERLORD_OLED

//=============================================================================
//========================== Extensible UI Displays ===========================
//=============================================================================

//
// DGUS Touch Display with DWIN OS
//
//#define DGUS_LCD

//
// Touch-screen LCD for Malyan M200 printers
//
//#define MALYAN_LCD

//
// LulzBot Color Touch UI for FTDI EVE (FT800/FT810) displays
// See Configuration_adv.h for all configuration options.
//
//#define LULZBOT_TOUCH_UI

//
// Third-party or vendor-customized controller interfaces.
// Sources should be installed in 'src/lcd/extensible_ui'.
//
//#define EXTENSIBLE_UI

//=============================================================================
//=============================== Graphical TFTs ==============================
//=============================================================================

//
// FSMC display (MKS Robin, Alfawise U20, JGAurora A5S, REXYZ A1, etc.)
//
//#define FSMC_GRAPHICAL_TFT

//=============================================================================
//============================  Other Controllers  ============================
//=============================================================================

//
// ADS7843/XPT2046 ADC Touchscreen such as ILI9341 2.8
//
//#define TOUCH_BUTTONS
#if ENABLED(TOUCH_BUTTONS)
  #define BUTTON_DELAY_EDIT  50 // (ms) Button repeat delay for edit screens
  #define BUTTON_DELAY_MENU 250 // (ms) Button repeat delay for menus

  #define XPT2046_X_CALIBRATION   12316
  #define XPT2046_Y_CALIBRATION  -8981
  #define XPT2046_X_OFFSET       -43
  #define XPT2046_Y_OFFSET        257
#endif

//
// RepRapWorld REPRAPWORLD_KEYPAD v1.1
// http://reprapworld.com/?products_details&products_id=202&cPath=1591_1626
//
//#define REPRAPWORLD_KEYPAD
//#define REPRAPWORLD_KEYPAD_MOVE_STEP 10.0 // (mm) Distance to move per key-press

//=============================================================================
//=============================== Extra Features ==============================
//=============================================================================

// @section extras

// Increase the FAN PWM frequency. Removes the PWM noise but increases heating in the FET/Arduino
//#define FAST_PWM_FAN

// Use software PWM to drive the fan, as for the heaters. This uses a very low frequency
// which is not as annoying as with the hardware PWM. On the other hand, if this frequency
// is too low, you should also increment SOFT_PWM_SCALE.
//#define FAN_SOFT_PWM

// Incrementing this by 1 will double the software PWM frequency,
// affecting heaters, and the fan if FAN_SOFT_PWM is enabled.
// However, control resolution will be halved for each increment;
// at zero value, there are 128 effective control positions.
// :[0,1,2,3,4,5,6,7]
#define SOFT_PWM_SCALE 0

// If SOFT_PWM_SCALE is set to a value higher than 0, dithering can
// be used to mitigate the associated resolution loss. If enabled,
// some of the PWM cycles are stretched so on average the desired
// duty cycle is attained.
//#define SOFT_PWM_DITHER

// Temperature status LEDs that display the hotend and bed temperature.
// If all hotends, bed temperature, and target temperature are under 54C
// then the BLUE led is on. Otherwise the RED led is on. (1C hysteresis)
//#define TEMP_STAT_LEDS

// SkeinForge sends the wrong arc g-codes when using Arc Point as fillet procedure
//#define SF_ARC_FIX

// Support for the BariCUDA Paste Extruder
//#define BARICUDA

// Support for BlinkM/CyzRgb
//#define BLINKM

// Support for PCA9632 PWM LED driver
//#define PCA9632

// Support for PCA9533 PWM LED driver
// https://github.com/mikeshub/SailfishRGB_LED
//#define PCA9533

/**
 * RGB LED / LED Strip Control
 *
 * Enable support for an RGB LED connected to 5V digital pins, or
 * an RGB Strip connected to MOSFETs controlled by digital pins.
 *
 * Adds the M150 command to set the LED (or LED strip) color.
 * If pins are PWM capable (e.g., 4, 5, 6, 11) then a range of
 * luminance values can be set from 0 to 255.
 * For Neopixel LED an overall brightness parameter is also available.
 *
 * *** CAUTION ***
 *  LED Strips require a MOSFET Chip between PWM lines and LEDs,
 *  as the Arduino cannot handle the current the LEDs will require.
 *  Failure to follow this precaution can destroy your Arduino!
 *  NOTE: A separate 5V power supply is required! The Neopixel LED needs
 *  more current than the Arduino 5V linear regulator can produce.
 * *** CAUTION ***
 *
 * LED Type. Enable only one of the following two options.
 *
 */
//#define RGB_LED
//#define RGBW_LED

#if EITHER(RGB_LED, RGBW_LED)
  //#define RGB_LED_R_PIN 34
  //#define RGB_LED_G_PIN 43
  //#define RGB_LED_B_PIN 35
  //#define RGB_LED_W_PIN -1
#endif

// Support for Adafruit Neopixel LED driver
//#define NEOPIXEL_LED
#if ENABLED(NEOPIXEL_LED)
  #define NEOPIXEL_TYPE   NEO_GRBW // NEO_GRBW / NEO_GRB - four/three channel driver type (defined in Adafruit_NeoPixel.h)
  #define NEOPIXEL_PIN     4       // LED driving pin
  //#define NEOPIXEL2_TYPE NEOPIXEL_TYPE
  //#define NEOPIXEL2_PIN    5
  #define NEOPIXEL_PIXELS 30       // Number of LEDs in the strip, larger of 2 strips if 2 neopixel strips are used
  #define NEOPIXEL_IS_SEQUENTIAL   // Sequential display for temperature change - LED by LED. Disable to change all LEDs at once.
  #define NEOPIXEL_BRIGHTNESS 127  // Initial brightness (0-255)
  //#define NEOPIXEL_STARTUP_TEST  // Cycle through colors at startup

  // Use a single Neopixel LED for static (background) lighting
  //#define NEOPIXEL_BKGD_LED_INDEX  0               // Index of the LED to use
  //#define NEOPIXEL_BKGD_COLOR { 255, 255, 255, 0 } // R, G, B, W
#endif

/**
 * Printer Event LEDs
 *
 * During printing, the LEDs will reflect the printer status:
 *
 *  - Gradually change from blue to violet as the heated bed gets to target temp
 *  - Gradually change from violet to red as the hotend gets to temperature
 *  - Change to white to illuminate work surface
 *  - Change to green once print has finished
 *  - Turn off after the print has finished and the user has pushed a button
 */
#if ANY(BLINKM, RGB_LED, RGBW_LED, PCA9632, PCA9533, NEOPIXEL_LED)
  #define PRINTER_EVENT_LEDS
#endif

/**
 * R/C SERVO support
 * Sponsored by TrinityLabs, Reworked by codexmas
 */

/**
 * Number of servos
 *
 * For some servo-related options NUM_SERVOS will be set automatically.
 * Set this manually if there are extra servos needing manual control.
 * Leave undefined or set to 0 to entirely disable the servo subsystem.
 */
//#define NUM_SERVOS 3 // Servo index starts with 0 for M280 command

// (ms) Delay  before the next move will start, to give the servo time to reach its target angle.
// 300ms is a good value but you can try less delay.
// If the servo can't reach the requested position, increase it.
#define SERVO_DELAY { 300 }

// Only power servos during movement, otherwise leave off to prevent jitter
//#define DEACTIVATE_SERVOS_AFTER_MOVE

// Allow servo angle to be edited and saved to EEPROM
//#define EDITABLE_SERVO_ANGLES<|MERGE_RESOLUTION|>--- conflicted
+++ resolved
@@ -71,12 +71,8 @@
 // @section info
 
 // Author info of this build printed to the host during boot and M115
-<<<<<<< HEAD
 #define STRING_CONFIG_H_AUTHOR "Bill Waldrum" // Who made the changes.
-=======
-#define STRING_CONFIG_H_AUTHOR "(none, default config)" // Who made the changes.
 //#define CUSTOM_VERSION_FILE Version.h // Path from the root directory (no quotes)
->>>>>>> 9470554f
 
 /**
  * *** VENDORS PLEASE READ ***
@@ -770,11 +766,7 @@
  */
 #define DEFAULT_ACCELERATION          400    // X, Y, Z and E acceleration for printing moves
 #define DEFAULT_RETRACT_ACCELERATION  3000    // E acceleration for retracts
-<<<<<<< HEAD
-#define DEFAULT_TRAVEL_ACCELERATION   400    // X, Y, Z acceleration for travel (non printing) moves
-=======
 #define DEFAULT_TRAVEL_ACCELERATION   3000    // X, Y, Z acceleration for travel (non printing) moves
->>>>>>> 9470554f
 
 /**
  * Default Jerk limits (mm/s)
