--- conflicted
+++ resolved
@@ -697,12 +697,8 @@
 
 #define THERMAL_PROTECTION_HOTENDS // Enable thermal protection for all extruders
 #define THERMAL_PROTECTION_BED     // Enable thermal protection for the heated bed
-<<<<<<< HEAD
-//#define THERMAL_PROTECTION_CHAMBER // Enable thermal protection for the heated chamber
-=======
 #define THERMAL_PROTECTION_CHAMBER // Enable thermal protection for the heated chamber
 #define THERMAL_PROTECTION_COOLER  // Enable thermal protection for the laser cooling
->>>>>>> 686cdd71
 
 //===========================================================================
 //============================= Mechanical Settings =========================
