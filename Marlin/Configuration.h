/**
 * Marlin 3D Printer Firmware
 * Copyright (c) 2020 MarlinFirmware [https://github.com/MarlinFirmware/Marlin]
 *
 * Based on Sprinter and grbl.
 * Copyright (c) 2011 Camiel Gubbels / Erik van der Zalm
 *
 * This program is free software: you can redistribute it and/or modify
 * it under the terms of the GNU General Public License as published by
 * the Free Software Foundation, either version 3 of the License, or
 * (at your option) any later version.
 *
 * This program is distributed in the hope that it will be useful,
 * but WITHOUT ANY WARRANTY; without even the implied warranty of
 * MERCHANTABILITY or FITNESS FOR A PARTICULAR PURPOSE.  See the
 * GNU General Public License for more details.
 *
 * You should have received a copy of the GNU General Public License
 * along with this program.  If not, see <https://www.gnu.org/licenses/>.
 *
 */
#pragma once

//#define CONFIG_EXAMPLES_DIR "delta/FLSUN/QQ-S"

/**
 * Configuration.h
 *
 * Basic settings such as:
 *
 * - Type of electronics
 * - Type of temperature sensor
 * - Printer geometry
 * - Endstop configuration
 * - LCD controller
 * - Extra features
 *
 * Advanced settings can be found in Configuration_adv.h
 */
#define CONFIGURATION_H_VERSION 020007

//===========================================================================
//============================= Getting Started =============================
//===========================================================================

/**
 * Here are some standard links for getting your machine calibrated:
 *
 * https://reprap.org/wiki/Calibration
 * https://youtu.be/wAL9d7FgInk
 * http://calculator.josefprusa.cz
 * https://reprap.org/wiki/Triffid_Hunter%27s_Calibration_Guide
 * https://www.thingiverse.com/thing:5573
 * https://sites.google.com/site/repraplogphase/calibration-of-your-reprap
 * https://www.thingiverse.com/thing:298812
 */

//===========================================================================
//============================= DELTA Printer ===============================
//===========================================================================
// For a Delta printer start with one of the configuration files in the
// config/examples/delta directory and customize for your machine.
//

#include "QQS_Config.h"

//===========================================================================
//============================= SCARA Printer ===============================
//===========================================================================
// For a SCARA printer start with the configuration files in
// config/examples/SCARA and customize for your machine.
//

// @section info

// Author info of this build printed to the host during boot and M115
//#define STRING_CONFIG_H_AUTHOR "(Foxies, QQS_Pro)" // Who made the changes.
#define CUSTOM_VERSION_FILE Version.h // Path from the root directory (no quotes)

/**
 * *** VENDORS PLEASE READ ***
 *
 * Marlin allows you to add a custom boot image for Graphical LCDs.
 * With this option Marlin will first show your custom screen followed
 * by the standard Marlin logo with version number and web URL.
 *
 * We encourage you to take advantage of this new feature and we also
 * respectfully request that you retain the unmodified Marlin boot screen.
 */

// Show the Marlin bootscreen on startup. ** ENABLE FOR PRODUCTION **
#define SHOW_BOOTSCREEN

// Show the bitmap in Marlin/_Bootscreen.h on startup.
#ifdef FSMC_GRAPHICAL_TFT 
  #define SHOW_CUSTOM_BOOTSCREEN  //TIPS
#endif

// Show the bitmap in Marlin/_Statusscreen.h on the status screen.
#ifdef FSMC_GRAPHICAL_TFT 
  #define CUSTOM_STATUS_SCREEN_IMAGE  //TIPS
#endif

// @section machine

/**
 * Select the serial port on the board to use for communication with the host.
 * This allows the connection of wireless adapters (for instance) to non-default port pins.
 * Serial port -1 is the USB emulated serial port, if available.
 * Note: The first serial port (-1 or 0) will always be used by the Arduino bootloader.
 *
 * :[-1, 0, 1, 2, 3, 4, 5, 6, 7]
 */
#if ANY(STOCK, QQS, QQS_TMC)
    #define SERIAL_PORT 3

/**
 * Select a secondary serial port on the board to use for communication with the host.
 * :[-1, 0, 1, 2, 3, 4, 5, 6, 7]
 */
    #define SERIAL_PORT_2 1
    #if ENABLED(ESP_WIFI)
      #define NUM_SERIAL 2  //MKS WIFI
    #endif
#endif

#ifdef QQS_UART
   #define SERIAL_PORT -1 //3
   #define SERIAL_PORT_2 3  //-1  //Remove module ESP12 
#endif
  

/**
 * This setting determines the communication speed of the printer.
 *
 * 250000 works in most cases, but you might try a lower speed if
 * you commonly experience drop-outs during host printing.
 * You may try up to 1000000 to speed up SD file transfer.
 *
 * :[2400, 9600, 19200, 38400, 57600, 115200, 250000, 500000, 1000000]
 */
#define BAUDRATE 250000

// Enable the Bluetooth serial interface on AT90USB devices
//#define BLUETOOTH

// Choose the name from boards.h that matches your setup
#ifndef MOTHERBOARD
  #ifdef STOCK
    #define MOTHERBOARD BOARD_MKS_ROBIN_MINI
  #endif
  #ifdef QQS
    #define MOTHERBOARD BOARD_FLSUN_HISPEED
    //#define MOTHERBOARD BOARD_MKS_ROBIN_NANO_V2
  #endif
  #ifdef QQS_TMC
    #define MOTHERBOARD BOARD_FLSUN_HISPEED
  #endif
  #ifdef QQS_UART
    #define MOTHERBOARD BOARD_FLSUN_HISPEED
  #endif
#endif

// Name displayed in the LCD "Ready" message and Info menu
#ifdef STOCK
  #define CUSTOM_MACHINE_NAME "FLSUN QQ-S"
#endif
#ifdef QQS
  #define CUSTOM_MACHINE_NAME "FLSUN QQ-S PRO"
#endif
#ifdef QQS_TMC
  #define CUSTOM_MACHINE_NAME "FLSUN QQ-S TMC"
#endif                   
#ifdef QQS_UART
  #define CUSTOM_MACHINE_NAME "FLSUN QQ-S UART"
#endif        

// Printer's unique ID, used by some programs to differentiate between machines.
// Choose your own or use a service like https://www.uuidgenerator.net/version4
//#define MACHINE_UUID "00000000-0000-0000-0000-000000000000"

// @section extruder

// This defines the number of extruders
// :[0, 1, 2, 3, 4, 5, 6, 7, 8]
#define EXTRUDERS 1

// Generally expected filament diameter (1.75, 2.85, 3.0, ...). Used for Volumetric, Filament Width Sensor, etc.
#define DEFAULT_NOMINAL_FILAMENT_DIA 1.75

// For Cyclops or any "multi-extruder" that shares a single nozzle.
//#define SINGLENOZZLE

// Save and restore temperature and fan speed on tool-change.
// Set standby for the unselected tool with M104/106/109 T...
#if ENABLED(SINGLENOZZLE)
  //#define SINGLENOZZLE_STANDBY_TEMP
  //#define SINGLENOZZLE_STANDBY_FAN
#endif

/**
 * Průša MK2 Single Nozzle Multi-Material Multiplexer, and variants.
 *
 * This device allows one stepper driver on a control board to drive
 * two to eight stepper motors, one at a time, in a manner suitable
 * for extruders.
 *
 * This option only allows the multiplexer to switch on tool-change.
 * Additional options to configure custom E moves are pending.
 */
//#define MK2_MULTIPLEXER
#if ENABLED(MK2_MULTIPLEXER)
  // Override the default DIO selector pins here, if needed.
  // Some pins files may provide defaults for these pins.
  //#define E_MUX0_PIN 40  // Always Required
  //#define E_MUX1_PIN 42  // Needed for 3 to 8 inputs
  //#define E_MUX2_PIN 44  // Needed for 5 to 8 inputs
#endif

/**
 * Průša Multi-Material Unit v2
 *
 * Requires NOZZLE_PARK_FEATURE to park print head in case MMU unit fails.
 * Requires EXTRUDERS = 5
 *
 * For additional configuration see Configuration_adv.h
 */
//#define PRUSA_MMU2

// A dual extruder that uses a single stepper motor
//#define SWITCHING_EXTRUDER
#if ENABLED(SWITCHING_EXTRUDER)
  #define SWITCHING_EXTRUDER_SERVO_NR 0
  #define SWITCHING_EXTRUDER_SERVO_ANGLES { 0, 90 } // Angles for E0, E1[, E2, E3]
  #if EXTRUDERS > 3
    #define SWITCHING_EXTRUDER_E23_SERVO_NR 1
  #endif
#endif

// A dual-nozzle that uses a servomotor to raise/lower one (or both) of the nozzles
//#define SWITCHING_NOZZLE
#if ENABLED(SWITCHING_NOZZLE)
  #define SWITCHING_NOZZLE_SERVO_NR 0
  //#define SWITCHING_NOZZLE_E1_SERVO_NR 1          // If two servos are used, the index of the second
  #define SWITCHING_NOZZLE_SERVO_ANGLES { 0, 90 }   // Angles for E0, E1 (single servo) or lowered/raised (dual servo)
#endif

/**
 * Two separate X-carriages with extruders that connect to a moving part
 * via a solenoid docking mechanism. Requires SOL1_PIN and SOL2_PIN.
 */
//#define PARKING_EXTRUDER

/**
 * Two separate X-carriages with extruders that connect to a moving part
 * via a magnetic docking mechanism using movements and no solenoid
 *
 * project   : https://www.thingiverse.com/thing:3080893
 * movements : https://youtu.be/0xCEiG9VS3k
 *             https://youtu.be/Bqbcs0CU2FE
 */
//#define MAGNETIC_PARKING_EXTRUDER

#if EITHER(PARKING_EXTRUDER, MAGNETIC_PARKING_EXTRUDER)

  #define PARKING_EXTRUDER_PARKING_X { -78, 184 }     // X positions for parking the extruders
  #define PARKING_EXTRUDER_GRAB_DISTANCE 1            // (mm) Distance to move beyond the parking point to grab the extruder
  //#define MANUAL_SOLENOID_CONTROL                   // Manual control of docking solenoids with M380 S / M381

  #if ENABLED(PARKING_EXTRUDER)

    #define PARKING_EXTRUDER_SOLENOIDS_INVERT           // If enabled, the solenoid is NOT magnetized with applied voltage
    #define PARKING_EXTRUDER_SOLENOIDS_PINS_ACTIVE LOW  // LOW or HIGH pin signal energizes the coil
    #define PARKING_EXTRUDER_SOLENOIDS_DELAY 250        // (ms) Delay for magnetic field. No delay if 0 or not defined.
    //#define MANUAL_SOLENOID_CONTROL                   // Manual control of docking solenoids with M380 S / M381

  #elif ENABLED(MAGNETIC_PARKING_EXTRUDER)

    #define MPE_FAST_SPEED      9000      // (mm/min) Speed for travel before last distance point
    #define MPE_SLOW_SPEED      4500      // (mm/min) Speed for last distance travel to park and couple
    #define MPE_TRAVEL_DISTANCE   10      // (mm) Last distance point
    #define MPE_COMPENSATION       0      // Offset Compensation -1 , 0 , 1 (multiplier) only for coupling

  #endif

#endif

/**
 * Switching Toolhead
 *
 * Support for swappable and dockable toolheads, such as
 * the E3D Tool Changer. Toolheads are locked with a servo.
 */
//#define SWITCHING_TOOLHEAD

/**
 * Magnetic Switching Toolhead
 *
 * Support swappable and dockable toolheads with a magnetic
 * docking mechanism using movement and no servo.
 */
//#define MAGNETIC_SWITCHING_TOOLHEAD

/**
 * Electromagnetic Switching Toolhead
 *
 * Parking for CoreXY / HBot kinematics.
 * Toolheads are parked at one edge and held with an electromagnet.
 * Supports more than 2 Toolheads. See https://youtu.be/JolbsAKTKf4
 */
//#define ELECTROMAGNETIC_SWITCHING_TOOLHEAD

#if ANY(SWITCHING_TOOLHEAD, MAGNETIC_SWITCHING_TOOLHEAD, ELECTROMAGNETIC_SWITCHING_TOOLHEAD)
  #define SWITCHING_TOOLHEAD_Y_POS          235         // (mm) Y position of the toolhead dock
  #define SWITCHING_TOOLHEAD_Y_SECURITY      10         // (mm) Security distance Y axis
  #define SWITCHING_TOOLHEAD_Y_CLEAR         60         // (mm) Minimum distance from dock for unobstructed X axis
  #define SWITCHING_TOOLHEAD_X_POS          { 215, 0 }  // (mm) X positions for parking the extruders
  #if ENABLED(SWITCHING_TOOLHEAD)
    #define SWITCHING_TOOLHEAD_SERVO_NR       2         // Index of the servo connector
    #define SWITCHING_TOOLHEAD_SERVO_ANGLES { 0, 180 }  // (degrees) Angles for Lock, Unlock
  #elif ENABLED(MAGNETIC_SWITCHING_TOOLHEAD)
    #define SWITCHING_TOOLHEAD_Y_RELEASE      5         // (mm) Security distance Y axis
    #define SWITCHING_TOOLHEAD_X_SECURITY   { 90, 150 } // (mm) Security distance X axis (T0,T1)
    //#define PRIME_BEFORE_REMOVE                       // Prime the nozzle before release from the dock
    #if ENABLED(PRIME_BEFORE_REMOVE)
      #define SWITCHING_TOOLHEAD_PRIME_MM           20  // (mm)   Extruder prime length
      #define SWITCHING_TOOLHEAD_RETRACT_MM         10  // (mm)   Retract after priming length
      #define SWITCHING_TOOLHEAD_PRIME_FEEDRATE    300  // (mm/min) Extruder prime feedrate
      #define SWITCHING_TOOLHEAD_RETRACT_FEEDRATE 2400  // (mm/min) Extruder retract feedrate
    #endif
  #elif ENABLED(ELECTROMAGNETIC_SWITCHING_TOOLHEAD)
    #define SWITCHING_TOOLHEAD_Z_HOP          2         // (mm) Z raise for switching
  #endif
#endif

/**
 * "Mixing Extruder"
 *   - Adds G-codes M163 and M164 to set and "commit" the current mix factors.
 *   - Extends the stepping routines to move multiple steppers in proportion to the mix.
 *   - Optional support for Repetier Firmware's 'M164 S<index>' supporting virtual tools.
 *   - This implementation supports up to two mixing extruders.
 *   - Enable DIRECT_MIXING_IN_G1 for M165 and mixing in G1 (from Pia Taubert's reference implementation).
 */
//#define MIXING_EXTRUDER
#if ENABLED(MIXING_EXTRUDER)
  #define MIXING_STEPPERS 2        // Number of steppers in your mixing extruder
  #define MIXING_VIRTUAL_TOOLS 16  // Use the Virtual Tool method with M163 and M164
  //#define DIRECT_MIXING_IN_G1    // Allow ABCDHI mix factors in G1 movement commands
  //#define GRADIENT_MIX           // Support for gradient mixing with M166 and LCD
  #if ENABLED(GRADIENT_MIX)
    //#define GRADIENT_VTOOL       // Add M166 T to use a V-tool index as a Gradient alias
  #endif
#endif

// Offset of the extruders (uncomment if using more than one and relying on firmware to position when changing).
// The offset has to be X=0, Y=0 for the extruder 0 hotend (default extruder).
// For the other hotends it is their distance from the extruder 0 hotend.
//#define HOTEND_OFFSET_X { 0.0, 20.00 } // (mm) relative X-offset for each nozzle
//#define HOTEND_OFFSET_Y { 0.0, 5.00 }  // (mm) relative Y-offset for each nozzle
//#define HOTEND_OFFSET_Z { 0.0, 0.00 }  // (mm) relative Z-offset for each nozzle

// @section machine

/**
 * Power Supply Control
 *
 * Enable and connect the power supply to the PS_ON_PIN.
 * Specify whether the power supply is active HIGH or active LOW.
 */
//#define PSU_CONTROL
//#define PSU_NAME "Power Supply"

#if ENABLED(PSU_CONTROL)
  #define PSU_ACTIVE_STATE LOW      // Set 'LOW' for ATX, 'HIGH' for X-Box

  //#define PSU_DEFAULT_OFF         // Keep power off until enabled directly with M80
  //#define PSU_POWERUP_DELAY 250   // (ms) Delay for the PSU to warm up to full power

  //#define AUTO_POWER_CONTROL      // Enable automatic control of the PS_ON pin
  #if ENABLED(AUTO_POWER_CONTROL)
    #define AUTO_POWER_FANS         // Turn on PSU if fans need power
    #define AUTO_POWER_E_FANS
    #define AUTO_POWER_CONTROLLERFAN
    #define AUTO_POWER_CHAMBER_FAN
    //#define AUTO_POWER_E_TEMP        50 // (°C) Turn on PSU over this temperature
    //#define AUTO_POWER_CHAMBER_TEMP  30 // (°C) Turn on PSU over this temperature
    #define POWER_TIMEOUT 30
  #endif
#endif

//===========================================================================
//============================= Thermal Settings ============================
//===========================================================================
// @section temperature

/**
 * --NORMAL IS 4.7kohm PULLUP!-- 1kohm pullup can be used on hotend sensor, using correct resistor and table
 *
 * Temperature sensors available:
 *
 *    -5 : PT100 / PT1000 with MAX31865 (only for sensors 0-1)
 *    -3 : thermocouple with MAX31855 (only for sensors 0-1)
 *    -2 : thermocouple with MAX6675 (only for sensors 0-1)
 *    -4 : thermocouple with AD8495
 *    -1 : thermocouple with AD595
 *     0 : not used
 *     1 : 100k thermistor - best choice for EPCOS 100k (4.7k pullup)
 *   331 : (3.3V scaled thermistor 1 table for MEGA)
 *   332 : (3.3V scaled thermistor 1 table for DUE)
 *     2 : 200k thermistor - ATC Semitec 204GT-2 (4.7k pullup)
 *   202 : 200k thermistor - Copymaster 3D
 *     3 : Mendel-parts thermistor (4.7k pullup)
 *     4 : 10k thermistor !! do not use it for a hotend. It gives bad resolution at high temp. !!
 *     5 : 100K thermistor - ATC Semitec 104GT-2/104NT-4-R025H42G (Used in ParCan, J-Head, and E3D) (4.7k pullup)
 *   501 : 100K Zonestar (Tronxy X3A) Thermistor
 *   502 : 100K Zonestar Thermistor used by hot bed in Zonestar Průša P802M
 *   512 : 100k RPW-Ultra hotend thermistor (4.7k pullup)
 *     6 : 100k EPCOS - Not as accurate as table 1 (created using a fluke thermocouple) (4.7k pullup)
 *     7 : 100k Honeywell thermistor 135-104LAG-J01 (4.7k pullup)
 *    71 : 100k Honeywell thermistor 135-104LAF-J01 (4.7k pullup)
 *     8 : 100k 0603 SMD Vishay NTCS0603E3104FXT (4.7k pullup)
 *     9 : 100k GE Sensing AL03006-58.2K-97-G1 (4.7k pullup)
 *    10 : 100k RS thermistor 198-961 (4.7k pullup)
 *    11 : 100k beta 3950 1% thermistor (Used in Keenovo AC silicone mats and most Wanhao i3 machines) (4.7k pullup)
 *    12 : 100k 0603 SMD Vishay NTCS0603E3104FXT (4.7k pullup) (calibrated for Makibox hot bed)
 *    13 : 100k Hisens 3950  1% up to 300°C for hotend "Simple ONE " & "Hotend "All In ONE"
 *    15 : 100k thermistor calibration for JGAurora A5 hotend
 *    18 : ATC Semitec 204GT-2 (4.7k pullup) Dagoma.Fr - MKS_Base_DKU001327
 *    20 : Pt100 with circuit in the Ultimainboard V2.x with 5v excitation (AVR)
 *    21 : Pt100 with circuit in the Ultimainboard V2.x with 3.3v excitation (STM32 \ LPC176x....)
 *    22 : 100k (hotend) with 4.7k pullup to 3.3V and 220R to analog input (as in GTM32 Pro vB)
 *    23 : 100k (bed) with 4.7k pullup to 3.3v and 220R to analog input (as in GTM32 Pro vB)
 *    30 : Kis3d Silicone heating mat 200W/300W with 6mm precision cast plate (EN AW 5083) NTC100K / B3950 (4.7k pullup)
 *   201 : Pt100 with circuit in Overlord, similar to Ultimainboard V2.x
 *    60 : 100k Maker's Tool Works Kapton Bed Thermistor beta=3950
 *    61 : 100k Formbot / Vivedino 3950 350C thermistor 4.7k pullup
 *    66 : 4.7M High Temperature thermistor from Dyze Design
 *    67 : 450C thermistor from SliceEngineering
 *    70 : the 100K thermistor found in the bq Hephestos 2
 *    75 : 100k Generic Silicon Heat Pad with NTC 100K MGB18-104F39050L32 thermistor
 *    99 : 100k thermistor with a 10K pull-up resistor (found on some Wanhao i3 machines)
 *
 *       1k ohm pullup tables - This is atypical, and requires changing out the 4.7k pullup for 1k.
 *                              (but gives greater accuracy and more stable PID)
 *    51 : 100k thermistor - EPCOS (1k pullup)
 *    52 : 200k thermistor - ATC Semitec 204GT-2 (1k pullup)
 *    55 : 100k thermistor - ATC Semitec 104GT-2 (Used in ParCan & J-Head) (1k pullup)
 *
 *  1047 : Pt1000 with 4k7 pullup (E3D)
 *  1010 : Pt1000 with 1k pullup (non standard)
 *   147 : Pt100 with 4k7 pullup
 *   110 : Pt100 with 1k pullup (non standard)
 *
 *  1000 : Custom - Specify parameters in Configuration_adv.h
 *
 *         Use these for Testing or Development purposes. NEVER for production machine.
 *   998 : Dummy Table that ALWAYS reads 25°C or the temperature defined below.
 *   999 : Dummy Table that ALWAYS reads 100°C or the temperature defined below.
 */
#define TEMP_SENSOR_0 1
#define TEMP_SENSOR_1 0
#define TEMP_SENSOR_2 0
#define TEMP_SENSOR_3 0
#define TEMP_SENSOR_4 0
#define TEMP_SENSOR_5 0
#define TEMP_SENSOR_6 0
#define TEMP_SENSOR_7 0
#define TEMP_SENSOR_BED 1
#define TEMP_SENSOR_PROBE 0
#define TEMP_SENSOR_CHAMBER 0

// Dummy thermistor constant temperature readings, for use with 998 and 999
#define DUMMY_THERMISTOR_998_VALUE 25
#define DUMMY_THERMISTOR_999_VALUE 100

// Resistor values when using a MAX31865 (sensor -5)
// Sensor value is typically 100 (PT100) or 1000 (PT1000)
// Calibration value is typically 430 ohm for AdaFruit PT100 modules and 4300 ohm for AdaFruit PT1000 modules.
//#define MAX31865_SENSOR_OHMS      100
//#define MAX31865_CALIBRATION_OHMS 430

// Use temp sensor 1 as a redundant sensor with sensor 0. If the readings
// from the two sensors differ too much the print will be aborted.
//#define TEMP_SENSOR_1_AS_REDUNDANT
#define MAX_REDUNDANT_TEMP_SENSOR_DIFF 10

#define TEMP_RESIDENCY_TIME     10  // (seconds) Time to wait for hotend to "settle" in M109
#define TEMP_WINDOW              1  // (°C) Temperature proximity for the "temperature reached" timer
#define TEMP_HYSTERESIS          3  // (°C) Temperature proximity considered "close enough" to the target

#define TEMP_BED_RESIDENCY_TIME 10  // (seconds) Time to wait for bed to "settle" in M190
#define TEMP_BED_WINDOW          1  // (°C) Temperature proximity for the "temperature reached" timer
#define TEMP_BED_HYSTERESIS      3  // (°C) Temperature proximity considered "close enough" to the target

// Below this temperature the heater will be switched off
// because it probably indicates a broken thermistor wire.
#define HEATER_0_MINTEMP   5
#define HEATER_1_MINTEMP   5
#define HEATER_2_MINTEMP   5
#define HEATER_3_MINTEMP   5
#define HEATER_4_MINTEMP   5
#define HEATER_5_MINTEMP   5
#define HEATER_6_MINTEMP   5
#define HEATER_7_MINTEMP   5
#define BED_MINTEMP        5

// Above this temperature the heater will be switched off.
// This can protect components from overheating, but NOT from shorts and failures.
// (Use MINTEMP for thermistor short/failure protection.)
#define HEATER_0_MAXTEMP 275
#define HEATER_1_MAXTEMP 275
#define HEATER_2_MAXTEMP 275
#define HEATER_3_MAXTEMP 275
#define HEATER_4_MAXTEMP 275
#define HEATER_5_MAXTEMP 275
#define HEATER_6_MAXTEMP 275
#define HEATER_7_MAXTEMP 275
#define BED_MAXTEMP      120

//===========================================================================
//============================= PID Settings ================================
//===========================================================================
// PID Tuning Guide here: https://reprap.org/wiki/PID_Tuning

// Comment the following line to disable PID and enable bang-bang.
#define PIDTEMP
#define BANG_MAX 255     // Limits current to nozzle while in bang-bang mode; 255=full current
#define PID_MAX BANG_MAX // Limits current to nozzle while PID is active (see PID_FUNCTIONAL_RANGE below); 255=full current
#define PID_K1 0.95      // Smoothing factor within any PID loop

#if ENABLED(PIDTEMP)
  //#define PID_EDIT_MENU         //Define on QQS_Config// Add PID editing to the "Advanced Settings" menu. (~700 bytes of PROGMEM)
  //#define PID_AUTOTUNE_MENU     //Define on QQS_Config// Add PID auto-tuning to the "Advanced Settings" menu. (~250 bytes of PROGMEM)
  //#define PID_PARAMS_PER_HOTEND // Uses separate PID parameters for each extruder (useful for mismatched extruders)
                                  // Set/get with gcode: M301 E[extruder number, 0-2]

<<<<<<< HEAD
  // If you are using a pre-configured hotend then you can use one of the value sets by uncommenting it

  // Ultimaker
  //#define DEFAULT_Kp 22.2
  //#define DEFAULT_Ki 1.08
  //#define DEFAULT_Kd 114

  // MakerGear
  //#define DEFAULT_Kp 7.0
  //#define DEFAULT_Ki 0.1
  //#define DEFAULT_Kd 12

  // Mendel Parts V9 on 12V
  //#define DEFAULT_Kp 63.0
  //#define DEFAULT_Ki 2.25
  //#define DEFAULT_Kd 440

  // FLSUN QQ-S, 200 C with 100% part cooling
  #if ENABLED(PID_PARAMS_PER_HOTEND)
    // Specify between 1 and HOTENDS values per array.
    // If fewer than EXTRUDER values are provided, the last element will be repeated.
    #define DEFAULT_Kp_LIST {  28.16,  28.16 }
    #define DEFAULT_Ki_LIST {   3.38,   3.38 }
    #define DEFAULT_Kd_LIST {  58.69,  58.69 }
  #else
    #define DEFAULT_Kp  28.16
    #define DEFAULT_Ki   3.38
    #define DEFAULT_Kd  58.69
=======
  #if ENABLED(PID_PARAMS_PER_HOTEND)
    // Specify between 1 and HOTENDS values per array.
    // If fewer than EXTRUDER values are provided, the last element will be repeated.
    #define DEFAULT_Kp_LIST {  22.20,  22.20 }
    #define DEFAULT_Ki_LIST {   1.08,   1.08 }
    #define DEFAULT_Kd_LIST { 114.00, 114.00 }
  #else
    #define DEFAULT_Kp  22.20
    #define DEFAULT_Ki   1.08
    #define DEFAULT_Kd 114.00
>>>>>>> 0da9999a
  #endif
#endif // PIDTEMP

//===========================================================================
//====================== PID > Bed Temperature Control ======================
//===========================================================================

/**
 * PID Bed Heating
 *
 * If this option is enabled set PID constants below.
 * If this option is disabled, bang-bang will be used and BED_LIMIT_SWITCHING will enable hysteresis.
 *
 * The PID frequency will be the same as the extruder PWM.
 * If PID_dT is the default, and correct for the hardware/configuration, that means 7.689Hz,
 * which is fine for driving a square wave into a resistive load and does not significantly
 * impact FET heating. This also works fine on a Fotek SSR-10DA Solid State Relay into a 250W
 * heater. If your configuration is significantly different than this and you don't understand
 * the issues involved, don't use bed PID until someone else verifies that your hardware works.
 */
#define PIDTEMPBED

//#define BED_LIMIT_SWITCHING

/**
 * Max Bed Power
 * Applies to all forms of bed control (PID, bang-bang, and bang-bang with hysteresis).
 * When set to any value below 255, enables a form of PWM to the bed that acts like a divider
 * so don't use it unless you are OK with PWM on your bed. (See the comment on enabling PIDTEMPBED)
 */
#define MAX_BED_POWER 255 // limits duty cycle to bed; 255=full current

#if ENABLED(PIDTEMPBED)
  //#define MIN_BED_POWER 0
  //#define PID_BED_DEBUG // Sends debug data to the serial port.

<<<<<<< HEAD
  //120V 250W silicone heater into 4mm borosilicate (MendelMax 1.5+)
  //from FOPDT model - kp=.39 Tp=405 Tdead=66, Tc set to 79.2, aggressive factor of .15 (vs .1, 1, 10)
  //#define DEFAULT_bedKp 10.00
  //#define DEFAULT_bedKi .023
  //#define DEFAULT_bedKd 305.4

  //120V 250W silicone heater into 4mm borosilicate (MendelMax 1.5+)
  //from pidautotune
  //#define DEFAULT_bedKp 97.1
  //#define DEFAULT_bedKi 1.41
  //#define DEFAULT_bedKd 1675.16

  // FLSUN QQ-S stock 1.6mm aluminium heater with 4mm lattice glass
  #define DEFAULT_bedKp 325.10
  #define DEFAULT_bedKi 63.35
  #define DEFAULT_bedKd 417.10

=======
  // 120V 250W silicone heater into 4mm borosilicate (MendelMax 1.5+)
  // from FOPDT model - kp=.39 Tp=405 Tdead=66, Tc set to 79.2, aggressive factor of .15 (vs .1, 1, 10)
  #define DEFAULT_bedKp 10.00
  #define DEFAULT_bedKi .023
  #define DEFAULT_bedKd 305.4

>>>>>>> 0da9999a
  // FIND YOUR OWN: "M303 E-1 C8 S90" to run autotune on the bed at 90 degreesC for 8 cycles.
  //M303 E-1 C8 S80 =>MEMO M304 P97.282 I18.961 D332.738
  //#define DEFAULT_bedKp 73.94
  //#define DEFAULT_bedKi 14.41
  //#define DEFAULT_bedKd 252.92

#endif // PIDTEMPBED

#if EITHER(PIDTEMP, PIDTEMPBED)
  //#define PID_DEBUG             // Sends debug data to the serial port. Use 'M303 D' to toggle activation.
  //#define PID_OPENLOOP          // Puts PID in open loop. M104/M140 sets the output power from 0 to PID_MAX
  //#define SLOW_PWM_HEATERS      // PWM with very low frequency (roughly 0.125Hz=8s) and minimum state time of approximately 1s useful for heaters driven by a relay
  #define PID_FUNCTIONAL_RANGE 10 // If the temperature difference between the target temperature and the actual temperature
                                  // is more than PID_FUNCTIONAL_RANGE then the PID will be shut off and the heater will be set to min/max.
#endif

// @section extruder

/**
 * Prevent extrusion if the temperature is below EXTRUDE_MINTEMP.
 * Add M302 to set the minimum extrusion temperature and/or turn
 * cold extrusion prevention on and off.
 *
 * *** IT IS HIGHLY RECOMMENDED TO LEAVE THIS OPTION ENABLED! ***
 */
#define PREVENT_COLD_EXTRUSION
#define EXTRUDE_MINTEMP 170

/**
 * Prevent a single extrusion longer than EXTRUDE_MAXLENGTH.
 * Note: For Bowden Extruders make this large enough to allow load/unload.
 */
#define PREVENT_LENGTHY_EXTRUDE
#define EXTRUDE_MAXLENGTH 900

//===========================================================================
//======================== Thermal Runaway Protection =======================
//===========================================================================

/**
 * Thermal Protection provides additional protection to your printer from damage
 * and fire. Marlin always includes safe min and max temperature ranges which
 * protect against a broken or disconnected thermistor wire.
 *
 * The issue: If a thermistor falls out, it will report the much lower
 * temperature of the air in the room, and the the firmware will keep
 * the heater on.
 *
 * If you get "Thermal Runaway" or "Heating failed" errors the
 * details can be tuned in Configuration_adv.h
 */

#define THERMAL_PROTECTION_HOTENDS // Enable thermal protection for all extruders
#define THERMAL_PROTECTION_BED     // Enable thermal protection for the heated bed
#define THERMAL_PROTECTION_CHAMBER // Enable thermal protection for the heated chamber

//===========================================================================
//============================= Mechanical Settings =========================
//===========================================================================

// @section machine

// Enable one of the options below for CoreXY, CoreXZ, or CoreYZ kinematics,
// either in the usual order or reversed
//#define COREXY
//#define COREXZ
//#define COREYZ
//#define COREYX
//#define COREZX
//#define COREZY
//#define MARKFORGED_XY  // MarkForged. See https://reprap.org/forum/read.php?152,504042
<<<<<<< HEAD

//===========================================================================
//============================== Delta Settings =============================
//===========================================================================
// Enable DELTA kinematics and most of the default configuration for Deltas
#define DELTA

#if ENABLED(DELTA)

  // Make delta curves from many straight lines (linear interpolation).
  // This is a trade-off between visible corners (not enough segments)
  // and processor overload (too many expensive sqrt calls).
  #define DELTA_SEGMENTS_PER_SECOND 200

  // After homing move down to a height where XY movement is unconstrained
  #define DELTA_HOME_TO_SAFE_ZONE //OPT CAL

  // Delta calibration menu
  // uncomment to add three points calibration menu option.
  // See http://minow.blogspot.com/index.html#4918805519571907051
  //#define DELTA_CALIBRATION_MENU  //Define on QQS_Config

  // uncomment to add G33 Delta Auto-Calibration (Enable EEPROM_SETTINGS to store results)
  #define DELTA_AUTO_CALIBRATION

  // NOTE NB all values for DELTA_* values MUST be floating point, so always have a decimal point in them

  #if ENABLED(DELTA_AUTO_CALIBRATION)
    // set the default number of probe points : n*n (1 -> 7) ITERATION
    #define DELTA_CALIBRATION_DEFAULT_POINTS  5 //CAL 9 Sahlman  
  #endif

  #if EITHER(DELTA_AUTO_CALIBRATION, DELTA_CALIBRATION_MENU)
    // Set the steprate for papertest probing
    #define PROBE_MANUALLY_STEP 0.05      // (mm)
  #endif

  // Print surface diameter/2 minus unreachable space (avoid collisions with vertical towers).
  #define DELTA_PRINTABLE_RADIUS 130.0    //130 (mm)

  // Center-to-center distance of the holes in the diagonal push rods.
  #define DELTA_DIAGONAL_ROD 280.0        //280 (mm)

  // Distance between bed and nozzle Z home position
  #define DELTA_HEIGHT 372          //372 E3D 360 (mm) Get this value from G33 auto calibrate

  #define DELTA_ENDSTOP_ADJ { 0.0, 0.0, 0.0 } // Get these values from G33 auto calibrate

  // Horizontal distance bridged by diagonal push rods when effector is centered.
  #define DELTA_RADIUS 140.8              //140.8 (mm) Get this value from G33 auto calibrate

  // Trim adjustments for individual towers
  // tower angle corrections for X and Y tower / rotate XYZ so Z tower angle = 0
  // measured in degrees anticlockwise looking from above the printer
  #define DELTA_TOWER_ANGLE_TRIM { 0.0, 0.0, 0.0 } // Get these values from G33 auto calibrate

  // Delta radius and diagonal rod adjustments (mm)
  #define DELTA_RADIUS_TRIM_TOWER { 0.0, 0.0, 0.0 } //OPT
  #define DELTA_DIAGONAL_ROD_TRIM_TOWER { 0.0, 0.0, 0.0 } //OCTO

#endif
=======
>>>>>>> 0da9999a

//===========================================================================
//============================== Endstop Settings ===========================
//===========================================================================

// @section homing

// Specify here all the endstop connectors that are connected to any endstop or probe.
// Almost all printers will be using one per axis. Probes will use one or more of the
// extra connectors. Leave undefined any used for non-endstop and non-probe purposes.
//#define USE_XMIN_PLUG
//#define USE_YMIN_PLUG
#define USE_ZMIN_PLUG // a Z probe
#define USE_XMAX_PLUG
#define USE_YMAX_PLUG
#define USE_ZMAX_PLUG

// Enable pullup for all endstops to prevent a floating state
#define ENDSTOPPULLUPS
#if DISABLED(ENDSTOPPULLUPS)
  // Disable ENDSTOPPULLUPS to set pullups individually
  //#define ENDSTOPPULLUP_XMAX
  //#define ENDSTOPPULLUP_YMAX
  //#define ENDSTOPPULLUP_ZMAX
  //#define ENDSTOPPULLUP_XMIN
  //#define ENDSTOPPULLUP_YMIN
  //#define ENDSTOPPULLUP_ZMIN
  //#define ENDSTOPPULLUP_ZMIN_PROBE
#endif

// Enable pulldown for all endstops to prevent a floating state
//#define ENDSTOPPULLDOWNS
#if DISABLED(ENDSTOPPULLDOWNS)
  // Disable ENDSTOPPULLDOWNS to set pulldowns individually
  //#define ENDSTOPPULLDOWN_XMAX
  //#define ENDSTOPPULLDOWN_YMAX
  //#define ENDSTOPPULLDOWN_ZMAX
  //#define ENDSTOPPULLDOWN_XMIN
  //#define ENDSTOPPULLDOWN_YMIN
  //#define ENDSTOPPULLDOWN_ZMIN
  //#define ENDSTOPPULLDOWN_ZMIN_PROBE
#endif

// Mechanical endstop with COM to ground and NC to Signal uses "false" here (most common setup).
#define X_MIN_ENDSTOP_INVERTING false  // Set to true to invert the logic of the endstop.
#define Y_MIN_ENDSTOP_INVERTING false  // Set to true to invert the logic of the endstop.
#define Z_MIN_ENDSTOP_INVERTING true   // Set to true to invert the logic of the endstop.
#define X_MAX_ENDSTOP_INVERTING false  // Set to true to invert the logic of the endstop.
#define Y_MAX_ENDSTOP_INVERTING false  // Set to true to invert the logic of the endstop.
#define Z_MAX_ENDSTOP_INVERTING false  // Set to true to invert the logic of the endstop.
#define Z_MIN_PROBE_ENDSTOP_INVERTING true  // Set to true to invert the logic of the probe.

/**
 * Stepper Drivers
 *
 * These settings allow Marlin to tune stepper driver timing and enable advanced options for
 * stepper drivers that support them. You may also override timing options in Configuration_adv.h.
 *
 * A4988 is assumed for unspecified drivers.
 *
 * Options: A4988, A5984, DRV8825, LV8729, L6470, L6474, POWERSTEP01,
 *          TB6560, TB6600, TMC2100,
 *          TMC2130, TMC2130_STANDALONE, TMC2160, TMC2160_STANDALONE,
 *          TMC2208, TMC2208_STANDALONE, TMC2209, TMC2209_STANDALONE,
 *          TMC26X,  TMC26X_STANDALONE,  TMC2660, TMC2660_STANDALONE,
 *          TMC5130, TMC5130_STANDALONE, TMC5160, TMC5160_STANDALONE
 * :['A4988', 'A5984', 'DRV8825', 'LV8729', 'L6470', 'L6474', 'POWERSTEP01', 'TB6560', 'TB6600', 'TMC2100', 'TMC2130', 'TMC2130_STANDALONE', 'TMC2160', 'TMC2160_STANDALONE', 'TMC2208', 'TMC2208_STANDALONE', 'TMC2209', 'TMC2209_STANDALONE', 'TMC26X', 'TMC26X_STANDALONE', 'TMC2660', 'TMC2660_STANDALONE', 'TMC5130', 'TMC5130_STANDALONE', 'TMC5160', 'TMC5160_STANDALONE']
 */
#if ANY (QQS, STOCK)
    #define DRIVER_AXES A4988
    #ifndef DRIVER_EXT
      #define DRIVER_EXT A4988
    #endif
#endif

#ifdef QQS_TMC
    #define DRIVER_AXES TMC2208_STANDALONE
    #ifndef DRIVER_EXT
      #define DRIVER_EXT TMC2208_STANDALONE
    #endif
#endif

#define X_DRIVER_TYPE DRIVER_AXES
#define Y_DRIVER_TYPE DRIVER_AXES
#define Z_DRIVER_TYPE DRIVER_AXES
//#define X2_DRIVER_TYPE A4988
//#define Y2_DRIVER_TYPE A4988
//#define Z2_DRIVER_TYPE A4988
//#define Z3_DRIVER_TYPE A4988
//#define Z4_DRIVER_TYPE A4988
#define E0_DRIVER_TYPE DRIVER_EXT
//#define E1_DRIVER_TYPE A4988
//#define E2_DRIVER_TYPE A4988
//#define E3_DRIVER_TYPE A4988
//#define E4_DRIVER_TYPE A4988
//#define E5_DRIVER_TYPE A4988
//#define E6_DRIVER_TYPE A4988
//#define E7_DRIVER_TYPE A4988

// Enable this feature if all enabled endstop pins are interrupt-capable.
// This will remove the need to poll the interrupt pins, saving many CPU cycles.
//#define ENDSTOP_INTERRUPTS_FEATURE

/**
 * Endstop Noise Threshold
 *
 * Enable if your probe or endstops falsely trigger due to noise.
 *
 * - Higher values may affect repeatability or accuracy of some bed probes.
 * - To fix noise install a 100nF ceramic capacitor in parallel with the switch.
 * - This feature is not required for common micro-switches mounted on PCBs
 *   based on the Makerbot design, which already have the 100nF capacitor.
 *
 * :[2,3,4,5,6,7]
 */
//#define ENDSTOP_NOISE_THRESHOLD 2

// Check for stuck or disconnected endstops during homing moves.
//#define DETECT_BROKEN_ENDSTOP

//=============================================================================
//============================== Movement Settings ============================
//=============================================================================
// @section motion

// delta speeds must be the same on xyz
/**
 * Default Settings
 *
 * These settings can be reset by M502
 *
 * Note that if EEPROM is enabled, saved values will override these.
 */

/**
 * With this option each E stepper can have its own factors for the
 * following movement settings. If fewer factors are given than the
 * total number of extruders, the last value applies to the rest.
 */
//#define DISTINCT_E_FACTORS

/**
 * Default Axis Steps Per Unit (steps/mm)
 * Override with M92
 *                                      X, Y, Z, E0 [, E1[, E2...]]
 */
// variables to calculate steps
#define XYZ_FULL_STEPS_PER_ROTATION 200
#define XYZ_MICROSTEPS 16  
#define XYZ_BELT_PITCH 2
#define XYZ_PULLEY_TEETH 16

// delta speeds must be the same on xyz
#define DEFAULT_XYZ_STEPS_PER_UNIT ((XYZ_FULL_STEPS_PER_ROTATION) * (XYZ_MICROSTEPS) / double(XYZ_BELT_PITCH) / double(XYZ_PULLEY_TEETH)) // ()
#ifdef BMG
  #define DEFAULT_AXIS_STEPS_PER_UNIT   { DEFAULT_XYZ_STEPS_PER_UNIT, DEFAULT_XYZ_STEPS_PER_UNIT, DEFAULT_XYZ_STEPS_PER_UNIT, 415 }  // default steps per unit
#else 
  #define DEFAULT_AXIS_STEPS_PER_UNIT   { DEFAULT_XYZ_STEPS_PER_UNIT, DEFAULT_XYZ_STEPS_PER_UNIT, DEFAULT_XYZ_STEPS_PER_UNIT, 397  }  // 397 default steps per unit
#endif

//The next line below calculates the staps value and the 800 value is my E-Steps calculation (400 doubled for 32 steps, if 16 steps then its 400 for me, meaure this with Extrusion test)
//#define DEFAULT_AXIS_STEPS_PER_UNIT   { DEFAULT_XYZ_STEPS_PER_UNIT, DEFAULT_XYZ_STEPS_PER_UNIT, DEFAULT_XYZ_STEPS_PER_UNIT, 800 }  // default steps per unit

/**
 * Default Max Feed Rate (mm/s)
 * Override with M203
 *                                      X, Y, Z, E0 [, E1[, E2...]]
 */
#define DEFAULT_MAX_FEEDRATE          { 250, 250, 250, 200 }

//#define LIMITED_MAX_FR_EDITING        // Limit edit via M203 or LCD to DEFAULT_MAX_FEEDRATE * 2
#if ENABLED(LIMITED_MAX_FR_EDITING)
  #define MAX_FEEDRATE_EDIT_VALUES    { 600, 600, 10, 50 } // ...or, set your own edit limits
#endif

/**
 * Default Max Acceleration (change/s) change = mm/s
 * (Maximum start speed for accelerated moves)
 * Override with M201
 *                                      X, Y, Z, E0 [, E1[, E2...]]
 */
#define DEFAULT_MAX_ACCELERATION      { 1000, 1000, 1000, 1000 }

//#define LIMITED_MAX_ACCEL_EDITING     // Limit edit via M201 or LCD to DEFAULT_MAX_ACCELERATION * 2
#if ENABLED(LIMITED_MAX_ACCEL_EDITING)
  #define MAX_ACCEL_EDIT_VALUES       { 6000, 6000, 200, 20000 } // ...or, set your own edit limits
#endif

/**
 * Default Acceleration (change/s) change = mm/s
 * Override with M204
 *
 *   M204 P    Acceleration
 *   M204 R    Retract Acceleration
 *   M204 T    Travel Acceleration
 */
#define DEFAULT_ACCELERATION          1000    // X, Y, Z and E acceleration for printing moves
#define DEFAULT_RETRACT_ACCELERATION  250    // E acceleration for retracts
#define DEFAULT_TRAVEL_ACCELERATION   1000    // X, Y, Z acceleration for travel (non printing) moves

/**
 * Default Jerk limits (mm/s)
 * Override with M205 X Y Z E
 *
 * "Jerk" specifies the minimum speed change that requires acceleration.
 * When changing speed and direction, if the difference is less than the
 * value set here, it may happen instantaneously.
 */
#define CLASSIC_JERK  //DELTA
#if ENABLED(CLASSIC_JERK)
  #define DEFAULT_XJERK 10.0  //15 alexeyzel
  #define DEFAULT_YJERK DEFAULT_XJERK
  #define DEFAULT_ZJERK DEFAULT_XJERK // Must be same as XY for delta

  //#define TRAVEL_EXTRA_XYJERK 0.0     // Additional jerk allowance for all travel moves

  //#define LIMITED_JERK_EDITING        // Limit edit via M205 or LCD to DEFAULT_aJERK * 2
  #if ENABLED(LIMITED_JERK_EDITING)
    #define MAX_JERK_EDIT_VALUES { 20, 20, 0.6, 10 } // ...or, set your own edit limits
  #endif
#endif

#define DEFAULT_EJERK    5.0  //15 alexeyzel May be used by Linear Advance

/**
 * Junction Deviation Factor
 *
 * See:
 *   https://reprap.org/forum/read.php?1,739819
 *   https://blog.kyneticcnc.com/2018/10/computing-junction-deviation-for-marlin.html
 */
#if DISABLED(CLASSIC_JERK)
  #define JUNCTION_DEVIATION_MM 0.013 // (mm) Distance from real junction edge
  #define JD_HANDLE_SMALL_SEGMENTS    // Use curvature estimation instead of just the junction angle
                                      // for small segments (< 1mm) with large junction angles (> 135°).
#endif

/**
 * S-Curve Acceleration
 *
 * This option eliminates vibration during printing by fitting a Bézier
 * curve to move acceleration, producing much smoother direction changes.
 *
 * See https://github.com/synthetos/TinyG/wiki/Jerk-Controlled-Motion-Explained
 */
#define S_CURVE_ACCELERATION   //OPT

//===========================================================================
//============================= Z Probe Options =============================
//===========================================================================
// @section probes

//
// See https://marlinfw.org/docs/configuration/probes.html
//

/**
 * Enable this option for a probe connected to the Z-MIN pin.
 * The probe replaces the Z-MIN endstop and is used for Z homing.
 * (Automatically enables USE_PROBE_FOR_Z_HOMING.)
 */
#define Z_MIN_PROBE_USES_Z_MIN_ENDSTOP_PIN

// Force the use of the probe for Z-axis homing
//#define USE_PROBE_FOR_Z_HOMING

/**
 * Z_MIN_PROBE_PIN
 *
 * Define this pin if the probe is not connected to Z_MIN_PIN.
 * If not defined the default pin for the selected MOTHERBOARD
 * will be used. Most of the time the default is what you want.
 *
 *  - The simplest option is to use a free endstop connector.
 *  - Use 5V for powered (usually inductive) sensors.
 *
 *  - RAMPS 1.3/1.4 boards may use the 5V, GND, and Aux4->D32 pin:
 *    - For simple switches connect...
 *      - normally-closed switches to GND and D32.
 *      - normally-open switches to 5V and D32.
 */
//#define Z_MIN_PROBE_PIN 32 // Pin 32 is the RAMPS default

/**
 * Probe Type
 *
 * Allen Key Probes, Servo Probes, Z-Sled Probes, FIX_MOUNTED_PROBE, etc.
 * Activate one of these to use Auto Bed Leveling below.
 */

/**
 * The "Manual Probe" provides a means to do "Auto" Bed Leveling without a probe.
 * Use G29 repeatedly, adjusting the Z height at each point with movement commands
 * or (with LCD_BED_LEVELING) the LCD controller.
 */
//#define PROBE_MANUALLY
//#define MANUAL_PROBE_START_Z 0.2

/**
 * A Fix-Mounted Probe either doesn't deploy or needs manual deployment.
 *   (e.g., an inductive probe or a nozzle-based probe-switch.)
 */
#define FIX_MOUNTED_PROBE

/**
 * Use the nozzle as the probe, as with a conductive
 * nozzle system or a piezo-electric smart effector.
 */
//#define NOZZLE_AS_PROBE

/**
 * Z Servo Probe, such as an endstop switch on a rotating arm.
 */
//#define Z_PROBE_SERVO_NR 0       // Defaults to SERVO 0 connector.
//#define Z_SERVO_ANGLES { 70, 0 } // Z Servo Deploy and Stow angles

/**
 * The BLTouch probe uses a Hall effect sensor and emulates a servo.
 */
//#define BLTOUCH

/**
 * Pressure sensor with a BLTouch-like interface
 */
//#define CREALITY_TOUCH

/**
 * Touch-MI Probe by hotends.fr
 *
 * This probe is deployed and activated by moving the X-axis to a magnet at the edge of the bed.
 * By default, the magnet is assumed to be on the left and activated by a home. If the magnet is
 * on the right, enable and set TOUCH_MI_DEPLOY_XPOS to the deploy position.
 *
 * Also requires: BABYSTEPPING, BABYSTEP_ZPROBE_OFFSET, Z_SAFE_HOMING,
 *                and a minimum Z_HOMING_HEIGHT of 10.
 */
//#define TOUCH_MI_PROBE
#if ENABLED(TOUCH_MI_PROBE)
  #define TOUCH_MI_RETRACT_Z 0.5                  // Height at which the probe retracts
  //#define TOUCH_MI_DEPLOY_XPOS (X_MAX_BED + 2)  // For a magnet on the right side of the bed
  //#define TOUCH_MI_MANUAL_DEPLOY                // For manual deploy (LCD menu)
#endif

// A probe that is deployed and stowed with a solenoid pin (SOL1_PIN)
//#define SOLENOID_PROBE

// A sled-mounted probe like those designed by Charles Bell.
//#define Z_PROBE_SLED
//#define SLED_DOCKING_OFFSET 5  // The extra distance the X axis must travel to pickup the sled. 0 should be fine but you can push it further if you'd like.

// A probe deployed by moving the x-axis, such as the Wilson II's rack-and-pinion probe designed by Marty Rice.
//#define RACK_AND_PINION_PROBE
#if ENABLED(RACK_AND_PINION_PROBE)
  #define Z_PROBE_DEPLOY_X  X_MIN_POS
  #define Z_PROBE_RETRACT_X X_MAX_POS
#endif

// Duet Smart Effector (for delta printers) - https://bit.ly/2ul5U7J
// When the pin is defined you can use M672 to set/reset the probe sensivity.
//#define DUET_SMART_EFFECTOR
#if ENABLED(DUET_SMART_EFFECTOR)
  #define SMART_EFFECTOR_MOD_PIN  -1  // Connect a GPIO pin to the Smart Effector MOD pin
#endif

/**
 * Use StallGuard2 to probe the bed with the nozzle.
 * Requires stallGuard-capable Trinamic stepper drivers.
 * CAUTION: This can damage machines with Z lead screws.
 *          Take extreme care when setting up this feature.
 */
//#define SENSORLESS_PROBING

/**
 * Allen key retractable z-probe as seen on many Kossel delta printers - https://reprap.org/wiki/Kossel#Automatic_bed_leveling_probe
 * Deploys by touching z-axis belt. Retracts by pushing the probe down. Uses Z_MIN_PIN.
 */
//#define Z_PROBE_ALLEN_KEY

#if ENABLED(Z_PROBE_ALLEN_KEY)
  // 2 or 3 sets of coordinates for deploying and retracting the spring loaded touch probe on G29,
  // if servo actuated touch probe is not defined. Uncomment as appropriate for your printer/probe.

  // Kossel Mini                
  #define Z_PROBE_ALLEN_KEY_DEPLOY_1 { 30.0, DELTA_PRINTABLE_RADIUS, 100.0 }
  #define Z_PROBE_ALLEN_KEY_DEPLOY_1_FEEDRATE XY_PROBE_SPEED

  #define Z_PROBE_ALLEN_KEY_DEPLOY_2 { 0.0, DELTA_PRINTABLE_RADIUS, 100.0 }
  #define Z_PROBE_ALLEN_KEY_DEPLOY_2_FEEDRATE (XY_PROBE_SPEED)/10

  #define Z_PROBE_ALLEN_KEY_DEPLOY_3 { 0.0, (DELTA_PRINTABLE_RADIUS) * 0.75, 100.0 }
  #define Z_PROBE_ALLEN_KEY_DEPLOY_3_FEEDRATE XY_PROBE_SPEED

  #define Z_PROBE_ALLEN_KEY_STOW_DEPTH 30
  #define Z_PROBE_ALLEN_KEY_STOW_1 { -64.0, 56.0, 23.0 } // Move the probe into position
  #define Z_PROBE_ALLEN_KEY_STOW_1_FEEDRATE XY_PROBE_SPEED
  // Move the nozzle down further to push the probe into retracted position.
  //#define Z_PROBE_ALLEN_KEY_STOW_2 { -64.0, 56.0, 3.0 } // Push it down
  #define Z_PROBE_ALLEN_KEY_STOW_2 { -64.0, 56.0, 23.0-(Z_PROBE_ALLEN_KEY_STOW_DEPTH) }
  #define Z_PROBE_ALLEN_KEY_STOW_2_FEEDRATE (XY_PROBE_SPEED)/10
  // Raise things back up slightly so we don't bump into anything
  #define Z_PROBE_ALLEN_KEY_STOW_3 { -64.0, 56.0, 23.0+(Z_PROBE_ALLEN_KEY_STOW_DEPTH) }
  #define Z_PROBE_ALLEN_KEY_STOW_3_FEEDRATE (XY_PROBE_SPEED)/2
  //#define Z_PROBE_ALLEN_KEY_STOW_3 { -64.0, 56.0, 50.0 } // Move it up to clear
  //#define Z_PROBE_ALLEN_KEY_STOW_3_FEEDRATE XY_PROBE_SPEED

  #define Z_PROBE_ALLEN_KEY_STOW_4 { 0.0, 0.0, 23.0+(Z_PROBE_ALLEN_KEY_STOW_DEPTH) }
  //#define Z_PROBE_ALLEN_KEY_STOW_4 { 0.0, 0.0, 50.0 }
  #define Z_PROBE_ALLEN_KEY_STOW_4_FEEDRATE XY_PROBE_SPEED

#endif // Z_PROBE_ALLEN_KEY

/**
 * Nozzle-to-Probe offsets { X, Y, Z }
<<<<<<< HEAD
 *
 * - Use a caliper or ruler to measure the distance from the tip of
 *   the Nozzle to the center-point of the Probe in the X and Y axes.
 * - For the Z offset use your best known value and adjust at runtime.
 * - Probe Offsets can be tuned at runtime with 'M851', LCD menus, babystepping, etc.
 *
 * Assuming the typical work area orientation:
 *  - Probe to RIGHT of the Nozzle has a Positive X offset
 *  - Probe to LEFT  of the Nozzle has a Negative X offset
 *  - Probe in BACK  of the Nozzle has a Positive Y offset
 *  - Probe in FRONT of the Nozzle has a Negative Y offset
 *
=======
 *
 * - Use a caliper or ruler to measure the distance from the tip of
 *   the Nozzle to the center-point of the Probe in the X and Y axes.
 * - For the Z offset use your best known value and adjust at runtime.
 * - Probe Offsets can be tuned at runtime with 'M851', LCD menus, babystepping, etc.
 *
 * Assuming the typical work area orientation:
 *  - Probe to RIGHT of the Nozzle has a Positive X offset
 *  - Probe to LEFT  of the Nozzle has a Negative X offset
 *  - Probe in BACK  of the Nozzle has a Positive Y offset
 *  - Probe in FRONT of the Nozzle has a Negative Y offset
 *
>>>>>>> 0da9999a
 * Some examples:
 *   #define NOZZLE_TO_PROBE_OFFSET { 10, 10, -1 }   // Example "1"
 *   #define NOZZLE_TO_PROBE_OFFSET {-10,  5, -1 }   // Example "2"
 *   #define NOZZLE_TO_PROBE_OFFSET {  5, -5, -1 }   // Example "3"
 *   #define NOZZLE_TO_PROBE_OFFSET {-15,-10, -1 }   // Example "4"
 *
 *     +-- BACK ---+
 *     |    [+]    |
 *   L |        1  | R <-- Example "1" (right+,  back+)
 *   E |  2        | I <-- Example "2" ( left-,  back+)
 *   F |[-]  N  [+]| G <-- Nozzle
 *   T |       3   | H <-- Example "3" (right+, front-)
 *     | 4         | T <-- Example "4" ( left-, front-)
 *     |    [-]    |
 *     O-- FRONT --+
 */
#define NOZZLE_TO_PROBE_OFFSET { 0, 0, 0 }  //OPT (Stock 16.2) (E3Dv6 -14.1)

// Most probes should stay away from the edges of the bed, but
// with NOZZLE_AS_PROBE this can be negative for a wider probing area.
#define PROBING_MARGIN 20 //30 //10

// X and Y axis travel speed (mm/min) between probes
<<<<<<< HEAD
#define XY_PROBE_SPEED  5000//(66*60) //3960

// Feedrate (mm/min) for the first approach when double-probing (MULTIPLE_PROBING == 2)
#define Z_PROBE_SPEED_FAST HOMING_FEEDRATE_Z  //6000

// Feedrate (mm/min) for the "accurate" probe of each point
//#define Z_PROBE_SPEED_SLOW (Z_PROBE_SPEED_FAST / 10)  //600
//#define Z_PROBE_SPEED_SLOW (Z_PROBE_SPEED_FAST / 6) //CAL 1000
#define Z_PROBE_SPEED_SLOW (Z_PROBE_SPEED_FAST / 3) //2000
=======
#define XY_PROBE_SPEED (133*60)

// Feedrate (mm/min) for the first approach when double-probing (MULTIPLE_PROBING == 2)
#define Z_PROBE_SPEED_FAST HOMING_FEEDRATE_Z

// Feedrate (mm/min) for the "accurate" probe of each point
#define Z_PROBE_SPEED_SLOW (Z_PROBE_SPEED_FAST / 2)
>>>>>>> 0da9999a

/**
 * Multiple Probing
 *
 * You may get improved results by probing 2 or more times.
 * With EXTRA_PROBING the more atypical reading(s) will be disregarded.
 *
 * A total of 2 does fast/slow probes with a weighted average.
 * A total of 3 or more adds more slow probes, taking the average.
 */
#define MULTIPLE_PROBING 2
#define EXTRA_PROBING    1  //OPT ralenti la prise mesure

/**
 * Z probes require clearance when deploying, stowing, and moving between
 * probe points to avoid hitting the bed and other hardware.
 * Servo-mounted probes require extra space for the arm to rotate.
 * Inductive probes need space to keep from triggering early.
 *
 * Use these settings to specify the distance (mm) to raise the probe (or
 * lower the bed). The values set here apply over and above any (negative)
 * probe Z Offset set with NOZZLE_TO_PROBE_OFFSET, M851, or the LCD.
 * Only integer values >= 1 are valid here.
 *
 * Example: `M851 Z-5` with a CLEARANCE of 4  =>  9mm from bed to nozzle.
 *     But: `M851 Z+1` with a CLEARANCE of 2  =>  2mm from bed to nozzle.
 */
#define Z_CLEARANCE_DEPLOY_PROBE   30 //15 CAL Z Clearance for Deploy/Stow
#define Z_CLEARANCE_BETWEEN_PROBES  5 // Z Clearance between probe points
#define Z_CLEARANCE_MULTI_PROBE     5 // Z Clearance between multiple probes
#define Z_AFTER_PROBING           200 //5CAL Z position after probing is done

#define Z_PROBE_LOW_POINT          -2 // Farthest distance below the trigger-point to go before stopping

// For M851 give a range for adjusting the Z probe offset
#define Z_PROBE_OFFSET_RANGE_MIN -20  //-20 Sahlman
#define Z_PROBE_OFFSET_RANGE_MAX  20

// Enable the M48 repeatability test to test probe accuracy
#define Z_MIN_PROBE_REPEATABILITY_TEST

// Before deploy/stow pause for user confirmation
//#define PAUSE_BEFORE_DEPLOY_STOW  //Define on QQS_Config
#if ENABLED(PAUSE_BEFORE_DEPLOY_STOW)
  //#define PAUSE_PROBE_DEPLOY_WHEN_TRIGGERED // For Manual Deploy Allenkey Probe
#endif

/**
 * Enable one or more of the following if probing seems unreliable.
 * Heaters and/or fans can be disabled during probing to minimize electrical
 * noise. A delay can also be added to allow noise and vibration to settle.
 * These options are most useful for the BLTouch probe, but may also improve
 * readings with inductive probes and piezo sensors.
 */
//#define PROBING_HEATERS_OFF       // Turn heaters off when probing
#if ENABLED(PROBING_HEATERS_OFF)
  //#define WAIT_FOR_BED_HEATER     // Wait for bed to heat back up between probes (to improve accuracy)
#endif
//#define PROBING_FANS_OFF          // Turn fans off when probing
//#define PROBING_STEPPERS_OFF      // Turn steppers off (unless needed to hold position) when probing
#define DELAY_BEFORE_PROBING 200  //CAL (ms) To prevent vibrations from triggering piezo sensors

// For Inverting Stepper Enable Pins (Active Low) use 0, Non Inverting (Active High) use 1
// :{ 0:'Low', 1:'High' }
#define X_ENABLE_ON 0
#define Y_ENABLE_ON 0
#define Z_ENABLE_ON 0
#define E_ENABLE_ON 0 // For all extruders

// Disable axis steppers immediately when they're not being stepped.
// WARNING: When motors turn off there is a chance of losing position accuracy!
#define DISABLE_X false
#define DISABLE_Y false
#define DISABLE_Z false

// Turn off the display blinking that warns about possible accuracy reduction
//#define DISABLE_REDUCED_ACCURACY_WARNING

// @section extruder

#define DISABLE_E false             // Disable the extruder when not stepping
#define DISABLE_INACTIVE_EXTRUDER   // Keep only the active extruder enabled

// @section machine

// Invert the stepper direction. Change (or reverse the motor connector) if an axis goes the wrong way.
  
#if ANY(QQS, STOCK)
  #define INVERT_X_DIR false
  #define INVERT_Y_DIR false
  #define INVERT_Z_DIR false
  #define INVERT_E0_DIR true    // (T) 
#endif
#if EITHER(QQS_TMC, QQS_UART)
  #define INVERT_X_DIR true 
  #define INVERT_Y_DIR true 
  #define INVERT_Z_DIR true
  #define INVERT_E0_DIR false  //(T) 
#endif 
// @section extruder

// For direct drive extruder v9 set to true, for geared extruder set to false.
//#define INVERT_E0_DIR true  //(T)
#define INVERT_E1_DIR false
#define INVERT_E2_DIR false
#define INVERT_E3_DIR false
#define INVERT_E4_DIR false
#define INVERT_E5_DIR false
#define INVERT_E6_DIR false
#define INVERT_E7_DIR false

// @section homing

//#define NO_MOTION_BEFORE_HOMING // Inhibit movement until all axes have been homed

//#define UNKNOWN_Z_NO_RAISE      // Don't raise Z (lower the bed) if Z is "unknown." For beds that fall when Z is powered off.

//#define Z_HOMING_HEIGHT  4      // (mm) Minimal Z height before homing (G28) for Z clearance above the bed, clamps, ...
                                  // Be sure to have this much clearance over your Z_MAX_POS to prevent grinding.

//#define Z_AFTER_HOMING  10      // (mm) Height to move to after homing Z

// Direction of endstops when homing; 1=MAX, -1=MIN
// :[-1,1]
#define X_HOME_DIR 1  // deltas always home to max
#define Y_HOME_DIR 1
#define Z_HOME_DIR 1

// @section machine

// The size of the print bed
#define X_BED_SIZE ((DELTA_PRINTABLE_RADIUS) * 2)
#define Y_BED_SIZE ((DELTA_PRINTABLE_RADIUS) * 2)

// Travel limits (mm) after homing, corresponding to endstop positions.
#define X_MIN_POS -(DELTA_PRINTABLE_RADIUS)
#define Y_MIN_POS -(DELTA_PRINTABLE_RADIUS)
#define Z_MIN_POS 0
#define X_MAX_POS DELTA_PRINTABLE_RADIUS
#define Y_MAX_POS DELTA_PRINTABLE_RADIUS
#define Z_MAX_POS MANUAL_Z_HOME_POS

/**
 * Software Endstops
 *
 * - Prevent moves outside the set machine bounds.
 * - Individual axes can be disabled, if desired.
 * - X and Y only apply to Cartesian robots.
 * - Use 'M211' to set software endstops on/off or report current state
 */

// Min software endstops constrain movement within minimum coordinate bounds
#define MIN_SOFTWARE_ENDSTOPS
#if ENABLED(MIN_SOFTWARE_ENDSTOPS)
  #define MIN_SOFTWARE_ENDSTOP_X
  #define MIN_SOFTWARE_ENDSTOP_Y
  #define MIN_SOFTWARE_ENDSTOP_Z
#endif

// Max software endstops constrain movement within maximum coordinate bounds
#define MAX_SOFTWARE_ENDSTOPS
#if ENABLED(MAX_SOFTWARE_ENDSTOPS)
  #define MAX_SOFTWARE_ENDSTOP_X
  #define MAX_SOFTWARE_ENDSTOP_Y
  #define MAX_SOFTWARE_ENDSTOP_Z
#endif

#if EITHER(MIN_SOFTWARE_ENDSTOPS, MAX_SOFTWARE_ENDSTOPS)
  #define SOFT_ENDSTOPS_MENU_ITEM  // Enable/Disable software endstops from the LCD
#endif

/**
 * Filament Runout Sensors
 * Mechanical or opto endstops are used to check for the presence of filament.
 *
 * RAMPS-based boards use SERVO3_PIN for the first runout sensor.
 * For other boards you may need to define FIL_RUNOUT_PIN, FIL_RUNOUT2_PIN, etc.
 */
//#define FILAMENT_RUNOUT_SENSOR  //Define on QQS_Config
#if ENABLED(FILAMENT_RUNOUT_SENSOR)
  #define FIL_RUNOUT_ENABLED_DEFAULT true // Enable the sensor on startup. Override with M412 followed by M500.
  #define NUM_RUNOUT_SENSORS   1          // Number of sensors, up to one per extruder. Define a FIL_RUNOUT#_PIN for each.
  #define FIL_RUNOUT_STATE     LOW        // Pin state indicating that filament is NOT present.
  #define FIL_RUNOUT_PULLUP               // Use internal pullup for filament runout pins.
  //#define FIL_RUNOUT_PULLDOWN           // Use internal pulldown for filament runout pins.

  // Set one or more commands to execute on filament runout.
  // (After 'M412 H' Marlin will ask the host to handle the process.)
  #define FILAMENT_RUNOUT_SCRIPT "M600"

  // After a runout is detected, continue printing this length of filament
  // before executing the runout script. Useful for a sensor at the end of
  // a feed tube. Requires 4 bytes SRAM per sensor, plus 4 bytes overhead.
  #define FILAMENT_RUNOUT_DISTANCE_MM 25  //OPT

  #ifdef FILAMENT_RUNOUT_DISTANCE_MM
    // Enable this option to use an encoder disc that toggles the runout pin
    // as the filament moves. (Be sure to set FILAMENT_RUNOUT_DISTANCE_MM
    // large enough to avoid false positives.)
    //#define FILAMENT_MOTION_SENSOR
  #endif
#endif

//===========================================================================
//=============================== Bed Leveling ==============================
//===========================================================================
// @section calibrate

/**
 * Choose one of the options below to enable G29 Bed Leveling. The parameters
 * and behavior of G29 will change depending on your selection.
 *
 *  If using a Probe for Z Homing, enable Z_SAFE_HOMING also!
 *
 * - AUTO_BED_LEVELING_3POINT
 *   Probe 3 arbitrary points on the bed (that aren't collinear)
 *   You specify the XY coordinates of all 3 points.
 *   The result is a single tilted plane. Best for a flat bed.
 *
 * - AUTO_BED_LEVELING_LINEAR
 *   Probe several points in a grid.
 *   You specify the rectangle and the density of sample points.
 *   The result is a single tilted plane. Best for a flat bed.
 *
 * - AUTO_BED_LEVELING_BILINEAR
 *   Probe several points in a grid.
 *   You specify the rectangle and the density of sample points.
 *   The result is a mesh, best for large or uneven beds.
 *
 * - AUTO_BED_LEVELING_UBL (Unified Bed Leveling)
 *   A comprehensive bed leveling system combining the features and benefits
 *   of other systems. UBL also includes integrated Mesh Generation, Mesh
 *   Validation and Mesh Editing systems.
 *
 * - MESH_BED_LEVELING
 *   Probe a grid manually
 *   The result is a mesh, suitable for large or uneven beds. (See BILINEAR.)
 *   For machines without a probe, Mesh Bed Leveling provides a method to perform
 *   leveling in steps so you can manually adjust the Z height at each grid-point.
 *   With an LCD controller the process is guided step-by-step.
 */
//#define AUTO_BED_LEVELING_3POINT
//#define AUTO_BED_LEVELING_LINEAR
//#define AUTO_BED_LEVELING_BILINEAR  //Define on QQS_Config
//#define AUTO_BED_LEVELING_UBL       //Define on QQS_Config
//#define MESH_BED_LEVELING

/**
 * Normally G28 leaves leveling disabled on completion. Enable
 * this option to have G28 restore the prior leveling state.
 */
#define RESTORE_LEVELING_AFTER_G28  //for UBL

/**
 * Enable detailed logging of G28, G29, M48, etc.
 * Turn on with the command 'M111 S32'.
 * NOTE: Requires a lot of PROGMEM!
 */
//#define DEBUG_LEVELING_FEATURE

#if ANY(MESH_BED_LEVELING, AUTO_BED_LEVELING_BILINEAR, AUTO_BED_LEVELING_UBL)
  // Gradually reduce leveling correction until a set height is reached,
  // at which point movement will be level to the machine's XY plane.
  // The height can be set with M420 Z<height>
  #define ENABLE_LEVELING_FADE_HEIGHT  //CAL

  // For Cartesian machines, instead of dividing moves on mesh boundaries,
  // split up moves into short segments like a Delta. This follows the
  // contours of the bed more closely than edge-to-edge straight moves.
  #define SEGMENT_LEVELED_MOVES
  #define LEVELED_SEGMENT_LENGTH 5.0 // (mm) Length of all segments (except the last one)

  /**
   * Enable the G26 Mesh Validation Pattern tool.
   */
  //#define G26_MESH_VALIDATION  //CAL
  #if ENABLED(G26_MESH_VALIDATION)
    #define MESH_TEST_NOZZLE_SIZE    0.4  // (mm) Diameter of primary nozzle.
    #define MESH_TEST_LAYER_HEIGHT   0.2  // (mm) Default layer height for the G26 Mesh Validation Tool.
    #define MESH_TEST_HOTEND_TEMP  205    // (°C) Default nozzle temperature for the G26 Mesh Validation Tool.
    #define MESH_TEST_BED_TEMP      60    // (°C) Default bed temperature for the G26 Mesh Validation Tool.
    #define G26_XY_FEEDRATE         20    // (mm/s) Feedrate for XY Moves for the G26 Mesh Validation Tool.
    #define G26_RETRACT_MULTIPLIER   1.0  // G26 Q (retraction) used by default between mesh test elements.
  #endif

#endif

#if EITHER(AUTO_BED_LEVELING_LINEAR, AUTO_BED_LEVELING_BILINEAR)

  // Set the number of grid points per dimension.
  // Works best with 5 or more points in each dimension.
  #define GRID_MAX_POINTS_X 7  //9 OPT 7
  #define GRID_MAX_POINTS_Y GRID_MAX_POINTS_X

  // Probe along the Y axis, advancing X after each column
  //#define PROBE_Y_FIRST

  #if ENABLED(AUTO_BED_LEVELING_BILINEAR)

    // Beyond the probed grid, continue the implied tilt?
    // Default is to maintain the height of the nearest edge.
    //#define EXTRAPOLATE_BEYOND_GRID

    //
    // Experimental Subdivision of the grid by Catmull-Rom method.
    // Synthesizes intermediate points to produce a more detailed mesh.
    //
    //#define ABL_BILINEAR_SUBDIVISION
    #if ENABLED(ABL_BILINEAR_SUBDIVISION)
      // Number of subdivisions between probe points
      #define BILINEAR_SUBDIVISIONS 3
    #endif

  #endif

#elif ENABLED(AUTO_BED_LEVELING_UBL)

  //===========================================================================
  //========================= Unified Bed Leveling ============================
  //===========================================================================

  //#define MESH_EDIT_GFX_OVERLAY  //CAL FSMC   // Display a graphics overlay while editing the mesh

  #define MESH_INSET 1              // Set Mesh bounds as an inset region of the bed
  #define GRID_MAX_POINTS_X 10      //OPT Don't use more than 15 points per axis, implementation limited.
  #define GRID_MAX_POINTS_Y GRID_MAX_POINTS_X

  #define UBL_MESH_EDIT_MOVES_Z     // Sophisticated users prefer no movement of nozzle
  #define UBL_SAVE_ACTIVE_ON_M500   // Save the currently active mesh in the current slot on M500

  //#define UBL_Z_RAISE_WHEN_OFF_MESH 2.5 // When the nozzle is off the mesh, this value is used
                                          // as the Z-Height correction value.

#elif ENABLED(MESH_BED_LEVELING)

  //===========================================================================
  //=================================== Mesh ==================================
  //===========================================================================

  #define MESH_INSET 10          // Set Mesh bounds as an inset region of the bed
  #define GRID_MAX_POINTS_X 3    //CAL Don't use more than 7 points per axis, implementation limited.
  #define GRID_MAX_POINTS_Y GRID_MAX_POINTS_X

  //#define MESH_G28_REST_ORIGIN // After homing all axes ('G28' or 'G28 XYZ') rest Z at Z_MIN_POS

#endif // BED_LEVELING

/**
 * Add a bed leveling sub-menu for ABL or MBL.
 * Include a guided procedure if manual probing is enabled.
 */
//#define LCD_BED_LEVELING

#if ENABLED(LCD_BED_LEVELING)
  #define MESH_EDIT_Z_STEP  0.025 // (mm) Step size while manually probing Z axis.
  #define LCD_PROBE_Z_RANGE 4     // (mm) Z Range centered on Z_MIN_POS for LCD Z adjustment
  //#define MESH_EDIT_MENU        // Add a menu to edit mesh points
#endif

// Add a menu item to move between bed corners for manual bed adjustment
//#define LEVEL_BED_CORNERS

#if ENABLED(LEVEL_BED_CORNERS)
  #define LEVEL_CORNERS_INSET_LFRB { 30, 30, 30, 30 } // (mm) Left, Front, Right, Back insets
  #define LEVEL_CORNERS_HEIGHT      0.0   // (mm) Z height of nozzle at leveling points
  #define LEVEL_CORNERS_Z_HOP       4.0   // (mm) Z height of nozzle between leveling points
  //#define LEVEL_CENTER_TOO              // Move to the center after the last corner
#endif

/**
 * Commands to execute at the end of G29 probing.
 * Useful to retract or move the Z probe out of the way.
 */
#define Z_PROBE_END_SCRIPT "G28"
//#define Z_PROBE_END_SCRIPT "G0 Z30 F12000\nG0 X0 Y0 Z30"

// @section homing

// The center of the bed is at (X=0, Y=0)
#define BED_CENTER_AT_0_0

// Manually set the home position. Leave these undefined for automatic settings.
// For DELTA this is the top-center of the Cartesian print volume.
//#define MANUAL_X_HOME_POS 0
//#define MANUAL_Y_HOME_POS 0
#define MANUAL_Z_HOME_POS DELTA_HEIGHT // Distance between the nozzle to printbed after homing

// Use "Z Safe Homing" to avoid homing with a Z probe outside the bed area.
//
// With this feature enabled:
//
// - Allow Z homing only after X and Y homing AND stepper drivers still enabled.
// - If stepper drivers time out, it will need X and Y homing again before Z homing.
// - Move the Z probe (or nozzle) to a defined XY point before Z Homing.
// - Prevent Z homing when the Z probe is outside bed area.
//
//#define Z_SAFE_HOMING

#if ENABLED(Z_SAFE_HOMING)
  #define Z_SAFE_HOMING_X_POINT X_CENTER  // X point for Z homing
  #define Z_SAFE_HOMING_Y_POINT Y_CENTER  // Y point for Z homing
#endif

<<<<<<< HEAD
// Delta only homes to Z
#define HOMING_FEEDRATE_Z  (100*60)   //6000
=======
// Homing speeds (mm/min)
#define HOMING_FEEDRATE_XY (50*60)
#define HOMING_FEEDRATE_Z  (4*60)
>>>>>>> 0da9999a

// Validate that endstops are triggered on homing moves
#define VALIDATE_HOMING_ENDSTOPS

// @section calibrate

/**
 * Bed Skew Compensation
 *
 * This feature corrects for misalignment in the XYZ axes.
 *
 * Take the following steps to get the bed skew in the XY plane:
 *  1. Print a test square (e.g., https://www.thingiverse.com/thing:2563185)
 *  2. For XY_DIAG_AC measure the diagonal A to C
 *  3. For XY_DIAG_BD measure the diagonal B to D
 *  4. For XY_SIDE_AD measure the edge A to D
 *
 * Marlin automatically computes skew factors from these measurements.
 * Skew factors may also be computed and set manually:
 *
 *  - Compute AB     : SQRT(2*AC*AC+2*BD*BD-4*AD*AD)/2
 *  - XY_SKEW_FACTOR : TAN(PI/2-ACOS((AC*AC-AB*AB-AD*AD)/(2*AB*AD)))
 *
 * If desired, follow the same procedure for XZ and YZ.
 * Use these diagrams for reference:
 *
 *    Y                     Z                     Z
 *    ^     B-------C       ^     B-------C       ^     B-------C
 *    |    /       /        |    /       /        |    /       /
 *    |   /       /         |   /       /         |   /       /
 *    |  A-------D          |  A-------D          |  A-------D
 *    +-------------->X     +-------------->X     +-------------->Y
 *     XY_SKEW_FACTOR        XZ_SKEW_FACTOR        YZ_SKEW_FACTOR
 */
//#define SKEW_CORRECTION

#if ENABLED(SKEW_CORRECTION)
  // Input all length measurements here:
  #define XY_DIAG_AC 282.8427124746
  #define XY_DIAG_BD 282.8427124746
  #define XY_SIDE_AD 200

  // Or, set the default skew factors directly here
  // to override the above measurements:
  #define XY_SKEW_FACTOR 0.0

  //#define SKEW_CORRECTION_FOR_Z
  #if ENABLED(SKEW_CORRECTION_FOR_Z)
    #define XZ_DIAG_AC 282.8427124746
    #define XZ_DIAG_BD 282.8427124746
    #define YZ_DIAG_AC 282.8427124746
    #define YZ_DIAG_BD 282.8427124746
    #define YZ_SIDE_AD 200
    #define XZ_SKEW_FACTOR 0.0
    #define YZ_SKEW_FACTOR 0.0
  #endif

  // Enable this option for M852 to set skew at runtime
  //#define SKEW_CORRECTION_GCODE
#endif

//=============================================================================
//============================= Additional Features ===========================
//=============================================================================

// @section extras

/**
 * EEPROM
 *
 * Persistent storage to preserve configurable settings across reboots.
 *
 *   M500 - Store settings to EEPROM.
 *   M501 - Read settings from EEPROM. (i.e., Throw away unsaved changes)
 *   M502 - Revert settings to "factory" defaults. (Follow with M500 to init the EEPROM.)
 */
#define EEPROM_SETTINGS       // Persistent storage with M500 and M501
//#define DISABLE_M503        // Saves ~2700 bytes of PROGMEM. Disable for release!
#define EEPROM_CHITCHAT       // Give feedback on EEPROM commands. Disable to save PROGMEM.
#define EEPROM_BOOT_SILENT    // Keep M503 quiet and only give errors during first load
#if ENABLED(EEPROM_SETTINGS)
  #define EEPROM_AUTO_INIT    // OPT Init EEPROM automatically on any errors.
#endif

//
// Host Keepalive
//
// When enabled Marlin will send a busy status message to the host
// every couple of seconds when it can't accept commands.
//
//#define HOST_KEEPALIVE_FEATURE        // Disable this if your host doesn't like keepalive messages
#define DEFAULT_KEEPALIVE_INTERVAL 2  // Number of seconds between "busy" messages. Set with M113.
#define BUSY_WHILE_HEATING            // Some hosts require "busy" messages even during heating

//
// G20/G21 Inch mode support
//
//#define INCH_MODE_SUPPORT

//
// M149 Set temperature units support
//
//#define TEMPERATURE_UNITS_SUPPORT

// @section temperature

// Preheat Constants
#define PREHEAT_1_LABEL       "PLA"
#define PREHEAT_1_TEMP_HOTEND 210
#define PREHEAT_1_TEMP_BED     60
#define PREHEAT_1_FAN_SPEED   0 // Value from 0 to 255

#define PREHEAT_2_LABEL       "PETG"
#define PREHEAT_2_TEMP_HOTEND 235
#define PREHEAT_2_TEMP_BED    80
#define PREHEAT_2_FAN_SPEED   0 // Value from 0 to 255

/**
 * Nozzle Park
 *
 * Park the nozzle at the given XYZ position on idle or G27.
 *
 * The "P" parameter controls the action applied to the Z axis:
 *
 *    P0  (Default) If Z is below park Z raise the nozzle.
 *    P1  Raise the nozzle always to Z-park height.
 *    P2  Raise the nozzle by Z-park amount, limited to Z_MAX_POS.
 */
#define NOZZLE_PARK_FEATURE

#if ENABLED(NOZZLE_PARK_FEATURE)
  // Specify a park position as { X, Y, Z_raise }
  //#define NOZZLE_PARK_POINT { (X_MIN_POS + 20), 0, 20 }
  #define NOZZLE_PARK_POINT { 0, (Y_MAX_POS - 10), 100 } //OPT
  //#define NOZZLE_PARK_X_ONLY          // X move only is required to park
  //#define NOZZLE_PARK_Y_ONLY          // Y move only is required to park
  #define NOZZLE_PARK_Z_RAISE_MIN   2   // (mm) Always raise Z by at least this distance
  #define NOZZLE_PARK_XY_FEEDRATE 100   // (mm/s) X and Y axes feedrate (also used for delta Z axis)
  #define NOZZLE_PARK_Z_FEEDRATE    5   // (mm/s) Z axis feedrate (not used for delta printers)
#endif

/**
 * Clean Nozzle Feature -- EXPERIMENTAL
 *
 * Adds the G12 command to perform a nozzle cleaning process.
 *
 * Parameters:
 *   P  Pattern
 *   S  Strokes / Repetitions
 *   T  Triangles (P1 only)
 *
 * Patterns:
 *   P0  Straight line (default). This process requires a sponge type material
 *       at a fixed bed location. "S" specifies strokes (i.e. back-forth motions)
 *       between the start / end points.
 *
 *   P1  Zig-zag pattern between (X0, Y0) and (X1, Y1), "T" specifies the
 *       number of zig-zag triangles to do. "S" defines the number of strokes.
 *       Zig-zags are done in whichever is the narrower dimension.
 *       For example, "G12 P1 S1 T3" will execute:
 *
 *          --
 *         |  (X0, Y1) |     /\        /\        /\     | (X1, Y1)
 *         |           |    /  \      /  \      /  \    |
 *       A |           |   /    \    /    \    /    \   |
 *         |           |  /      \  /      \  /      \  |
 *         |  (X0, Y0) | /        \/        \/        \ | (X1, Y0)
 *          --         +--------------------------------+
 *                       |________|_________|_________|
 *                           T1        T2        T3
 *
 *   P2  Circular pattern with middle at NOZZLE_CLEAN_CIRCLE_MIDDLE.
 *       "R" specifies the radius. "S" specifies the stroke count.
 *       Before starting, the nozzle moves to NOZZLE_CLEAN_START_POINT.
 *
 *   Caveats: The ending Z should be the same as starting Z.
 * Attention: EXPERIMENTAL. G-code arguments may change.
 */
//#define NOZZLE_CLEAN_FEATURE

#if ENABLED(NOZZLE_CLEAN_FEATURE)
  // Default number of pattern repetitions
  #define NOZZLE_CLEAN_STROKES  12

  // Default number of triangles
  #define NOZZLE_CLEAN_TRIANGLES  3

  // Specify positions for each tool as { { X, Y, Z }, { X, Y, Z } }
  // Dual hotend system may use { {  -20, (Y_BED_SIZE / 2), (Z_MIN_POS + 1) },  {  420, (Y_BED_SIZE / 2), (Z_MIN_POS + 1) }}
  #define NOZZLE_CLEAN_START_POINT { {  30, 30, (Z_MIN_POS + 1) } }
  #define NOZZLE_CLEAN_END_POINT   { { 100, 60, (Z_MIN_POS + 1) } }

  // Circular pattern radius
  #define NOZZLE_CLEAN_CIRCLE_RADIUS 6.5
  // Circular pattern circle fragments number
  #define NOZZLE_CLEAN_CIRCLE_FN 10
  // Middle point of circle
  #define NOZZLE_CLEAN_CIRCLE_MIDDLE NOZZLE_CLEAN_START_POINT

  // Move the nozzle to the initial position after cleaning
  #define NOZZLE_CLEAN_GOBACK

  // For a purge/clean station that's always at the gantry height (thus no Z move)
  //#define NOZZLE_CLEAN_NO_Z

  // For a purge/clean station mounted on the X axis
  //#define NOZZLE_CLEAN_NO_Y

  // Explicit wipe G-code script applies to a G12 with no arguments.
  //#define WIPE_SEQUENCE_COMMANDS "G1 X-17 Y25 Z10 F4000\nG1 Z1\nM114\nG1 X-17 Y25\nG1 X-17 Y95\nG1 X-17 Y25\nG1 X-17 Y95\nG1 X-17 Y25\nG1 X-17 Y95\nG1 X-17 Y25\nG1 X-17 Y95\nG1 X-17 Y25\nG1 X-17 Y95\nG1 X-17 Y25\nG1 X-17 Y95\nG1 Z15\nM400\nG0 X-10.0 Y-9.0"

#endif

/**
 * Print Job Timer
 *
 * Automatically start and stop the print job timer on M104/M109/M190.
 *
 *   M104 (hotend, no wait) - high temp = none,        low temp = stop timer
 *   M109 (hotend, wait)    - high temp = start timer, low temp = stop timer
 *   M190 (bed, wait)       - high temp = start timer, low temp = none
 *
 * The timer can also be controlled with the following commands:
 *
 *   M75 - Start the print job timer
 *   M76 - Pause the print job timer
 *   M77 - Stop the print job timer
 */
#define PRINTJOB_TIMER_AUTOSTART

/**
 * Print Counter
 *
 * Track statistical data such as:
 *
 *  - Total print jobs
 *  - Total successful print jobs
 *  - Total failed print jobs
 *  - Total time printing
 *
 * View the current statistics with M78.
 */
//#define PRINTCOUNTER

/**
 * Password
 *
 * Set a numerical password for the printer which can be requested:
 *
 *  - When the printer boots up
 *  - Upon opening the 'Print from Media' Menu
 *  - When SD printing is completed or aborted
 *
 * The following G-codes can be used:
 *
 *  M510 - Lock Printer. Blocks all commands except M511.
 *  M511 - Unlock Printer.
 *  M512 - Set, Change and Remove Password.
 *
 * If you forget the password and get locked out you'll need to re-flash
 * the firmware with the feature disabled, reset EEPROM, and (optionally)
 * re-flash the firmware again with this feature enabled.
 */
//#define PASSWORD_FEATURE
#if ENABLED(PASSWORD_FEATURE)
  #define PASSWORD_LENGTH 4                 // (#) Number of digits (1-9). 3 or 4 is recommended
  #define PASSWORD_ON_STARTUP
  #define PASSWORD_UNLOCK_GCODE             // Unlock with the M511 P<password> command. Disable to prevent brute-force attack.
  #define PASSWORD_CHANGE_GCODE             // Change the password with M512 P<old> S<new>.
  //#define PASSWORD_ON_SD_PRINT_MENU       // This does not prevent gcodes from running
  //#define PASSWORD_AFTER_SD_PRINT_END
  //#define PASSWORD_AFTER_SD_PRINT_ABORT
  //#include "Configuration_Secure.h"       // External file with PASSWORD_DEFAULT_VALUE
#endif

//=============================================================================
//============================= LCD and SD support ============================
//=============================================================================

// @section lcd

/**
 * LCD LANGUAGE
 *
 * Select the language to display on the LCD. These languages are available:
 *
 *   en, an, bg, ca, cz, da, de, el, el_gr, es, eu, fi, fr, gl, hr, hu, it,
 *   jp_kana, ko_KR, nl, pl, pt, pt_br, ro, ru, sk, tr, uk, vi, zh_CN, zh_TW, test
 *
 * :{ 'en':'English', 'an':'Aragonese', 'bg':'Bulgarian', 'ca':'Catalan', 'cz':'Czech', 'da':'Danish', 'de':'German', 'el':'Greek', 'el_gr':'Greek (Greece)', 'es':'Spanish', 'eu':'Basque-Euskera', 'fi':'Finnish', 'fr':'French', 'gl':'Galician', 'hr':'Croatian', 'hu':'Hungarian', 'it':'Italian', 'jp_kana':'Japanese', 'ko_KR':'Korean (South Korea)', 'nl':'Dutch', 'pl':'Polish', 'pt':'Portuguese', 'pt_br':'Portuguese (Brazilian)', 'ro':'Romanian', 'ru':'Russian', 'sk':'Slovak', 'tr':'Turkish', 'uk':'Ukrainian', 'vi':'Vietnamese', 'zh_CN':'Chinese (Simplified)', 'zh_TW':'Chinese (Traditional)', 'test':'TEST' }
 */
#define LCD_LANGUAGE en

/**
 * LCD Character Set
 *
 * Note: This option is NOT applicable to Graphical Displays.
 *
 * All character-based LCDs provide ASCII plus one of these
 * language extensions:
 *
 *  - JAPANESE ... the most common
 *  - WESTERN  ... with more accented characters
 *  - CYRILLIC ... for the Russian language
 *
 * To determine the language extension installed on your controller:
 *
 *  - Compile and upload with LCD_LANGUAGE set to 'test'
 *  - Click the controller to view the LCD menu
 *  - The LCD will display Japanese, Western, or Cyrillic text
 *
 * See https://marlinfw.org/docs/development/lcd_language.html
 *
 * :['JAPANESE', 'WESTERN', 'CYRILLIC']
 */
#define DISPLAY_CHARSET_HD44780 WESTERN

/**
 * Info Screen Style (0:Classic, 1:Průša)
 *
 * :[0:'Classic', 1:'Průša']
 */
#define LCD_INFO_SCREEN_STYLE 0

/**
 * SD CARD
 *
 * SD Card support is disabled by default. If your controller has an SD slot,
 * you must uncomment the following option or it won't work.
 */
#define SDSUPPORT

/**
 * SD CARD: SPI SPEED
 *
 * Enable one of the following items for a slower SPI transfer speed.
 * This may be required to resolve "volume init" errors.
 */
//#define SPI_SPEED SPI_HALF_SPEED
//#define SPI_SPEED SPI_QUARTER_SPEED
//#define SPI_SPEED SPI_EIGHTH_SPEED

/**
 * SD CARD: ENABLE CRC
 *
 * Use CRC checks and retries on the SD communication.
 */
//#define SD_CHECK_AND_RETRY

/**
 * LCD Menu Items
 *
 * Disable all menus and only display the Status Screen, or
 * just remove some extraneous menu items to recover space.
 */
//#define NO_LCD_MENUS
//#define SLIM_LCD_MENUS

//
// ENCODER SETTINGS
//
// This option overrides the default number of encoder pulses needed to
// produce one step. Should be increased for high-resolution encoders.
//
//#define ENCODER_PULSES_PER_STEP 4

//
// Use this option to override the number of step signals required to
// move between next/prev menu items.
//
//#define ENCODER_STEPS_PER_MENU_ITEM 1

/**
 * Encoder Direction Options
 *
 * Test your encoder's behavior first with both options disabled.
 *
 *  Reversed Value Edit and Menu Nav? Enable REVERSE_ENCODER_DIRECTION.
 *  Reversed Menu Navigation only?    Enable REVERSE_MENU_DIRECTION.
 *  Reversed Value Editing only?      Enable BOTH options.
 */

//
// This option reverses the encoder direction everywhere.
//
//  Set this option if CLOCKWISE causes values to DECREASE
//
//#define REVERSE_ENCODER_DIRECTION

//
// This option reverses the encoder direction for navigating LCD menus.
//
//  If CLOCKWISE normally moves DOWN this makes it go UP.
//  If CLOCKWISE normally moves UP this makes it go DOWN.
//
//#define REVERSE_MENU_DIRECTION

//
// This option reverses the encoder direction for Select Screen.
//
//  If CLOCKWISE normally moves LEFT this makes it go RIGHT.
//  If CLOCKWISE normally moves RIGHT this makes it go LEFT.
//
//#define REVERSE_SELECT_DIRECTION

//
// Individual Axis Homing
//
// Add individual axis homing items (Home X, Home Y, and Home Z) to the LCD menu.
//
//#define INDIVIDUAL_AXIS_HOMING_MENU

//
// SPEAKER/BUZZER
//
// If you have a speaker that can produce tones, enable it here.
// By default Marlin assumes you have a buzzer with a fixed frequency.
//
//#define SPEAKER //BUG TFT

//
// The duration and frequency for the UI feedback sound.
// Set these to 0 to disable audio feedback in the LCD menus.
//
// Note: Test audio output with the G-Code:
//  M300 S<frequency Hz> P<duration ms>
//
//#define LCD_FEEDBACK_FREQUENCY_DURATION_MS 2
//#define LCD_FEEDBACK_FREQUENCY_HZ 5000

//=============================================================================
//======================== LCD / Controller Selection =========================
//========================   (Character-based LCDs)   =========================
//=============================================================================

//
// RepRapDiscount Smart Controller.
// https://reprap.org/wiki/RepRapDiscount_Smart_Controller
//
// Note: Usually sold with a white PCB.
//
//#define REPRAP_DISCOUNT_SMART_CONTROLLER

//
// Original RADDS LCD Display+Encoder+SDCardReader
// http://doku.radds.org/dokumentation/lcd-display/
//
//#define RADDS_DISPLAY

//
// ULTIMAKER Controller.
//
//#define ULTIMAKERCONTROLLER

//
// ULTIPANEL as seen on Thingiverse.
//
//#define ULTIPANEL

//
// PanelOne from T3P3 (via RAMPS 1.4 AUX2/AUX3)
// https://reprap.org/wiki/PanelOne
//
//#define PANEL_ONE

//
// GADGETS3D G3D LCD/SD Controller
// https://reprap.org/wiki/RAMPS_1.3/1.4_GADGETS3D_Shield_with_Panel
//
// Note: Usually sold with a blue PCB.
//
//#define G3D_PANEL

//
// RigidBot Panel V1.0
// http://www.inventapart.com/
//
//#define RIGIDBOT_PANEL

//
// Makeboard 3D Printer Parts 3D Printer Mini Display 1602 Mini Controller
// https://www.aliexpress.com/item/32765887917.html
//
//#define MAKEBOARD_MINI_2_LINE_DISPLAY_1602

//
// ANET and Tronxy 20x4 Controller
//
//#define ZONESTAR_LCD            // Requires ADC_KEYPAD_PIN to be assigned to an analog pin.
                                  // This LCD is known to be susceptible to electrical interference
                                  // which scrambles the display.  Pressing any button clears it up.
                                  // This is a LCD2004 display with 5 analog buttons.

//
// Generic 16x2, 16x4, 20x2, or 20x4 character-based LCD.
//
//#define ULTRA_LCD

//=============================================================================
//======================== LCD / Controller Selection =========================
//=====================   (I2C and Shift-Register LCDs)   =====================
//=============================================================================

//
// CONTROLLER TYPE: I2C
//
// Note: These controllers require the installation of Arduino's LiquidCrystal_I2C
// library. For more info: https://github.com/kiyoshigawa/LiquidCrystal_I2C
//

//
// Elefu RA Board Control Panel
// http://www.elefu.com/index.php?route=product/product&product_id=53
//
//#define RA_CONTROL_PANEL

//
// Sainsmart (YwRobot) LCD Displays
//
// These require F.Malpartida's LiquidCrystal_I2C library
// https://bitbucket.org/fmalpartida/new-liquidcrystal/wiki/Home
//
//#define LCD_SAINSMART_I2C_1602
//#define LCD_SAINSMART_I2C_2004

//
// Generic LCM1602 LCD adapter
//
//#define LCM1602

//
// PANELOLU2 LCD with status LEDs,
// separate encoder and click inputs.
//
// Note: This controller requires Arduino's LiquidTWI2 library v1.2.3 or later.
// For more info: https://github.com/lincomatic/LiquidTWI2
//
// Note: The PANELOLU2 encoder click input can either be directly connected to
// a pin (if BTN_ENC defined to != -1) or read through I2C (when BTN_ENC == -1).
//
//#define LCD_I2C_PANELOLU2

//
// Panucatt VIKI LCD with status LEDs,
// integrated click & L/R/U/D buttons, separate encoder inputs.
//
//#define LCD_I2C_VIKI

//
// CONTROLLER TYPE: Shift register panels
//

//
// 2-wire Non-latching LCD SR from https://goo.gl/aJJ4sH
// LCD configuration: https://reprap.org/wiki/SAV_3D_LCD
//
//#define SAV_3DLCD

//
// 3-wire SR LCD with strobe using 74HC4094
// https://github.com/mikeshub/SailfishLCD
// Uses the code directly from Sailfish
//
//#define FF_INTERFACEBOARD

//
// TFT GLCD Panel with Marlin UI
// Panel connected to main board by SPI or I2C interface.
// See https://github.com/Serhiy-K/TFTGLCDAdapter
//
//#define TFTGLCD_PANEL_SPI
//#define TFTGLCD_PANEL_I2C

//=============================================================================
//=======================   LCD / Controller Selection  =======================
//=========================      (Graphical LCDs)      ========================
//=============================================================================

//
// CONTROLLER TYPE: Graphical 128x64 (DOGM)
//
// IMPORTANT: The U8glib library is required for Graphical Display!
//            https://github.com/olikraus/U8glib_Arduino
//
// NOTE: If the LCD is unresponsive you may need to reverse the plugs.
//

//
// RepRapDiscount FULL GRAPHIC Smart Controller
// https://reprap.org/wiki/RepRapDiscount_Full_Graphic_Smart_Controller
//
//#define REPRAP_DISCOUNT_FULL_GRAPHIC_SMART_CONTROLLER

//
// ReprapWorld Graphical LCD
// https://reprapworld.com/?products_details&products_id/1218
//
//#define REPRAPWORLD_GRAPHICAL_LCD

//
// Activate one of these if you have a Panucatt Devices
// Viki 2.0 or mini Viki with Graphic LCD
// https://www.panucatt.com
//
//#define VIKI2
//#define miniVIKI

//
// MakerLab Mini Panel with graphic
// controller and SD support - https://reprap.org/wiki/Mini_panel
//
//#define MINIPANEL

//
// MaKr3d Makr-Panel with graphic controller and SD support.
// https://reprap.org/wiki/MaKr3d_MaKrPanel
//
//#define MAKRPANEL

//
// Adafruit ST7565 Full Graphic Controller.
// https://github.com/eboston/Adafruit-ST7565-Full-Graphic-Controller/
//
//#define ELB_FULL_GRAPHIC_CONTROLLER

//
// BQ LCD Smart Controller shipped by
// default with the BQ Hephestos 2 and Witbox 2.
//
//#define BQ_LCD_SMART_CONTROLLER

//
// Cartesio UI
// http://mauk.cc/webshop/cartesio-shop/electronics/user-interface
//
//#define CARTESIO_UI

//
// LCD for Melzi Card with Graphical LCD
//
//#define LCD_FOR_MELZI

//
// Original Ulticontroller from Ultimaker 2 printer with SSD1309 I2C display and encoder
// https://github.com/Ultimaker/Ultimaker2/tree/master/1249_Ulticontroller_Board_(x1)
//
//#define ULTI_CONTROLLER

//
// MKS MINI12864 with graphic controller and SD support
// https://reprap.org/wiki/MKS_MINI_12864
//
//#define MKS_MINI_12864

//
// MKS LCD12864A/B with graphic controller and SD support. Follows MKS_MINI_12864 pinout.
// https://www.aliexpress.com/item/33018110072.html
//
//#define MKS_LCD12864

//
// FYSETC variant of the MINI12864 graphic controller with SD support
// https://wiki.fysetc.com/Mini12864_Panel/
//
//#define FYSETC_MINI_12864_X_X    // Type C/D/E/F. No tunable RGB Backlight by default
//#define FYSETC_MINI_12864_1_2    // Type C/D/E/F. Simple RGB Backlight (always on)
//#define FYSETC_MINI_12864_2_0    // Type A/B. Discreet RGB Backlight
//#define FYSETC_MINI_12864_2_1    // Type A/B. NeoPixel RGB Backlight
//#define FYSETC_GENERIC_12864_1_1 // Larger display with basic ON/OFF backlight.

//
// Factory display for Creality CR-10
// https://www.aliexpress.com/item/32833148327.html
//
// This is RAMPS-compatible using a single 10-pin connector.
// (For CR-10 owners who want to replace the Melzi Creality board but retain the display)
//
//#define CR10_STOCKDISPLAY

//
// Ender-2 OEM display, a variant of the MKS_MINI_12864
//
//#define ENDER2_STOCKDISPLAY

//
// ANET and Tronxy Graphical Controller
//
// Anet 128x64 full graphics lcd with rotary encoder as used on Anet A6
// A clone of the RepRapDiscount full graphics display but with
// different pins/wiring (see pins_ANET_10.h).
//
//#define ANET_FULL_GRAPHICS_LCD

//
// AZSMZ 12864 LCD with SD
// https://www.aliexpress.com/item/32837222770.html
//
//#define AZSMZ_12864

//
// Silvergate GLCD controller
// https://github.com/android444/Silvergate
//
//#define SILVER_GATE_GLCD_CONTROLLER

//=============================================================================
//==============================  OLED Displays  ==============================
//=============================================================================

//
// SSD1306 OLED full graphics generic display
//
//#define U8GLIB_SSD1306

//
// SAV OLEd LCD module support using either SSD1306 or SH1106 based LCD modules
//
//#define SAV_3DGLCD
#if ENABLED(SAV_3DGLCD)
  #define U8GLIB_SSD1306
  //#define U8GLIB_SH1106
#endif

//
// TinyBoy2 128x64 OLED / Encoder Panel
//
//#define OLED_PANEL_TINYBOY2

//
// MKS OLED 1.3" 128×64 FULL GRAPHICS CONTROLLER
// https://reprap.org/wiki/MKS_12864OLED
//
// Tiny, but very sharp OLED display
//
//#define MKS_12864OLED          // Uses the SH1106 controller (default)
//#define MKS_12864OLED_SSD1306  // Uses the SSD1306 controller

//
// Zonestar OLED 128×64 FULL GRAPHICS CONTROLLER
//
//#define ZONESTAR_12864LCD           // Graphical (DOGM) with ST7920 controller
//#define ZONESTAR_12864OLED          // 1.3" OLED with SH1106 controller (default)
//#define ZONESTAR_12864OLED_SSD1306  // 0.96" OLED with SSD1306 controller

//
// Einstart S OLED SSD1306
//
//#define U8GLIB_SH1106_EINSTART

//
// Overlord OLED display/controller with i2c buzzer and LEDs
//
//#define OVERLORD_OLED

//
// FYSETC OLED 2.42" 128×64 FULL GRAPHICS CONTROLLER with WS2812 RGB
// Where to find : https://www.aliexpress.com/item/4000345255731.html
//#define FYSETC_242_OLED_12864   // Uses the SSD1309 controller

//=============================================================================
//========================== Extensible UI Displays ===========================
//=============================================================================

//
// DGUS Touch Display with DWIN OS. (Choose one.)
// ORIGIN : https://www.aliexpress.com/item/32993409517.html
// FYSETC : https://www.aliexpress.com/item/32961471929.html
//
//#define DGUS_LCD_UI_ORIGIN
//#define DGUS_LCD_UI_FYSETC
//#define DGUS_LCD_UI_HIPRECY

//
// Touch-screen LCD for Malyan M200/M300 printers
//
//#define MALYAN_LCD
#if ENABLED(MALYAN_LCD)
  #define LCD_SERIAL_PORT 1  // Default is 1 for Malyan M200
#endif

//
// Touch UI for FTDI EVE (FT800/FT810) displays
// See Configuration_adv.h for all configuration options.
//
//#define TOUCH_UI_FTDI_EVE

//
// Touch-screen LCD for Anycubic printers
//
//#define ANYCUBIC_LCD_I3MEGA
//#define ANYCUBIC_LCD_CHIRON
#if EITHER(ANYCUBIC_LCD_I3MEGA, ANYCUBIC_LCD_CHIRON)
  #define LCD_SERIAL_PORT 3  // Default is 3 for Anycubic
  //#define ANYCUBIC_LCD_DEBUG
#endif

//
// Third-party or vendor-customized controller interfaces.
// Sources should be installed in 'src/lcd/extensible_ui'.
//
//#define EXTENSIBLE_UI

#if ENABLED(EXTENSIBLE_UI)
  //#define EXTUI_LOCAL_BEEPER // Enables use of local Beeper pin with external display
#endif

//=============================================================================
//=============================== Graphical TFTs ==============================
//=============================================================================

<<<<<<< HEAD
//
// TFT display with optional touch screen
// Color Marlin UI with standard menu system
//
//#define TFT_320x240 //Define on QQS_Config
//#define TFT_320x240_SPI
//#define TFT_480x320
//#define TFT_480x320_SPI

//
// Skip autodetect and force specific TFT driver
// Mandatory for SPI screens with no MISO line
// Available drivers are: ST7735, ST7789, ST7796, R61505, ILI9328, ILI9341, ILI9488
//
//#define TFT_DRIVER AUTO

//
// SPI display (MKS Robin Nano V2.0, MKS Gen L V2.0)
// Upscaled 128x64 Marlin UI
//
//#define SPI_GRAPHICAL_TFT

//
// FSMC display (MKS Robin, Alfawise U20, JGAurora A5S, REXYZ A1, etc.)
// Upscaled 128x64 Marlin UI
//
//#define FSMC_GRAPHICAL_TFT  //Define on QQS_Config

//
// TFT LVGL UI
//
// Using default MKS icons and fonts from: https://git.io/JJvzK
// Just copy the 'assets' folder from the build directory to the
// root of your SD card, together with the compiled firmware.
//Define on QQS_Config
//#define TFT_LVGL_UI_FSMC  // Robin nano v1.2 uses FSMC
//#define TFT_LVGL_UI_SPI   // Robin nano v2.0 uses SPI_GRAPHICAL_TFT
=======
/**
 * TFT Type - Select your Display type
 *
 * Available options are:
 *   MKS_TS35_V2_0,
 *   MKS_ROBIN_TFT24, MKS_ROBIN_TFT28, MKS_ROBIN_TFT32, MKS_ROBIN_TFT35,
 *   MKS_ROBIN_TFT43, MKS_ROBIN_TFT_V1_1R
 *   TFT_TRONXY_X5SA, ANYCUBIC_TFT35, LONGER_LK_TFT28
 *   TFT_GENERIC
 *
 * For TFT_GENERIC, you need to configure these 3 options:
 *   Driver:     TFT_DRIVER
 *               Current Drivers are: AUTO, ST7735, ST7789, ST7796, R61505, ILI9328, ILI9341, ILI9488
 *   Resolution: TFT_WIDTH and TFT_HEIGHT
 *   Interface:  TFT_INTERFACE_FSMC or TFT_INTERFACE_SPI
 */
//#define TFT_GENERIC

/**
 * TFT UI - User Interface Selection. Enable one of the following options:
 *
 *   TFT_CLASSIC_UI - Emulated DOGM - 128x64 Upscaled
 *   TFT_COLOR_UI   - Marlin Default Menus, Touch Friendly, using full TFT capabilities
 *   TFT_LVGL_UI    - A Modern UI using LVGL
 *
 *   For LVGL_UI also copy the 'assets' folder from the build directory to the
 *   root of your SD card, together with the compiled firmware.
 */
//#define TFT_CLASSIC_UI
//#define TFT_COLOR_UI
//#define TFT_LVGL_UI

/**
 * TFT Rotation. Set to one of the following values:
 *
 *   TFT_ROTATE_90,  TFT_ROTATE_90_MIRROR_X,  TFT_ROTATE_90_MIRROR_Y,
 *   TFT_ROTATE_180, TFT_ROTATE_180_MIRROR_X, TFT_ROTATE_180_MIRROR_Y,
 *   TFT_ROTATE_270, TFT_ROTATE_270_MIRROR_X, TFT_ROTATE_270_MIRROR_Y,
 *   TFT_MIRROR_X, TFT_MIRROR_Y, TFT_NO_ROTATION
 */
//#define TFT_ROTATION TFT_NO_ROTATION
>>>>>>> 0da9999a

//=============================================================================
//============================  Other Controllers  ============================
//=============================================================================

//
// Ender-3 v2 OEM display. A DWIN display with Rotary Encoder.
//
//#define DWIN_CREALITY_LCD

//
// MarlinUI for Creality's DWIN display (and others)
//
<<<<<<< HEAD
//#define DWIN_MARLINUI_PORTRAIT
//#define DWIN_MARLINUI_LANDSCAPE

//
// ADS7843/XPT2046 ADC Touchscreen such as ILI9341 2.8
//
#if EITHER(TFT_320x240, FSMC_GRAPHICAL_TFT)
  #define TOUCH_SCREEN
=======
//#define TOUCH_SCREEN
#if ENABLED(TOUCH_SCREEN)
  #define BUTTON_DELAY_EDIT  50 // (ms) Button repeat delay for edit screens
  #define BUTTON_DELAY_MENU 250 // (ms) Button repeat delay for menus

  #define TOUCH_SCREEN_CALIBRATION

  //#define XPT2046_X_CALIBRATION 12316
  //#define XPT2046_Y_CALIBRATION -8981
  //#define XPT2046_X_OFFSET        -43
  //#define XPT2046_Y_OFFSET        257
>>>>>>> 0da9999a
#endif
  #if ENABLED(TOUCH_SCREEN)
    #define TOUCH_SCREEN
    #define BUTTON_DELAY_EDIT  75 // (ms) Button repeat delay for edit screens
    #define BUTTON_DELAY_MENU 100 // (ms) Button repeat delay for menus

  //#define TOUCH_SCREEN_CALIBRATION //or (M995) 

  //#define XPT2046_X_CALIBRATION 12316
  //#define XPT2046_Y_CALIBRATION -8981
  //#define XPT2046_X_OFFSET        -43
  //#define XPT2046_Y_OFFSET        257

  // Define in pins QQS-Pro (M995)
  //#define XPT2046_X_CALIBRATION 12218
  //#define XPT2046_Y_CALIBRATION -8814
  //#define XPT2046_X_OFFSET        -34
  //#define XPT2046_Y_OFFSET        256

  #endif

//
// RepRapWorld REPRAPWORLD_KEYPAD v1.1
// https://reprapworld.com/products/electronics/ramps/keypad_v1_0_fully_assembled/
//
//#define REPRAPWORLD_KEYPAD
//#define REPRAPWORLD_KEYPAD_MOVE_STEP 10.0 // (mm) Distance to move per key-press

//=============================================================================
//=============================== Extra Features ==============================
//=============================================================================

// @section extras

// Set number of user-controlled fans. Disable to use all board-defined fans.
// :[1,2,3,4,5,6,7,8]
//#define NUM_M106_FANS 1

// Increase the FAN PWM frequency. Removes the PWM noise but increases heating in the FET/Arduino
//#define FAST_PWM_FAN

// Use software PWM to drive the fan, as for the heaters. This uses a very low frequency
// which is not as annoying as with the hardware PWM. On the other hand, if this frequency
// is too low, you should also increment SOFT_PWM_SCALE.
#define FAN_SOFT_PWM

// Incrementing this by 1 will double the software PWM frequency,
// affecting heaters, and the fan if FAN_SOFT_PWM is enabled.
// However, control resolution will be halved for each increment;
// at zero value, there are 128 effective control positions.
// :[0,1,2,3,4,5,6,7]
#define SOFT_PWM_SCALE 1

// If SOFT_PWM_SCALE is set to a value higher than 0, dithering can
// be used to mitigate the associated resolution loss. If enabled,
// some of the PWM cycles are stretched so on average the desired
// duty cycle is attained.
//#define SOFT_PWM_DITHER

// Temperature status LEDs that display the hotend and bed temperature.
// If all hotends, bed temperature, and target temperature are under 54C
// then the BLUE led is on. Otherwise the RED led is on. (1C hysteresis)
//#define TEMP_STAT_LEDS

// Support for the BariCUDA Paste Extruder
//#define BARICUDA

// Support for BlinkM/CyzRgb
//#define BLINKM

// Support for PCA9632 PWM LED driver
//#define PCA9632

// Support for PCA9533 PWM LED driver
//#define PCA9533

/**
 * RGB LED / LED Strip Control
 *
 * Enable support for an RGB LED connected to 5V digital pins, or
 * an RGB Strip connected to MOSFETs controlled by digital pins.
 *
 * Adds the M150 command to set the LED (or LED strip) color.
 * If pins are PWM capable (e.g., 4, 5, 6, 11) then a range of
 * luminance values can be set from 0 to 255.
 * For NeoPixel LED an overall brightness parameter is also available.
 *
 * *** CAUTION ***
 *  LED Strips require a MOSFET Chip between PWM lines and LEDs,
 *  as the Arduino cannot handle the current the LEDs will require.
 *  Failure to follow this precaution can destroy your Arduino!
 *  NOTE: A separate 5V power supply is required! The NeoPixel LED needs
 *  more current than the Arduino 5V linear regulator can produce.
 * *** CAUTION ***
 *
 * LED Type. Enable only one of the following two options.
 */
//#define RGB_LED
//#define RGBW_LED

#if EITHER(RGB_LED, RGBW_LED)
  //#define RGB_LED_R_PIN 34
  //#define RGB_LED_G_PIN 43
  //#define RGB_LED_B_PIN 35
  //#define RGB_LED_W_PIN -1
#endif

// Support for Adafruit NeoPixel LED driver
<<<<<<< HEAD
//#define NEOPIXEL_LED  //Define on QQS_Config
#if ENABLED(NEOPIXEL_LED)
  #define NEOPIXEL_TYPE   NEO_GRB // NEO_GRBW / NEO_GRB - four/three channel driver type (defined in Adafruit_NeoPixel.h)
  //#define NEOPIXEL_PIN    4       // LED driving pin
  ///#define NEOPIXEL2_TYPE NEOPIXEL_TYPE
  //#define NEOPIXEL2_PIN      5
  #define NEOPIXEL_PIXELS     12   // Number of LEDs in the strip, larger of 2 strips if 2 neopixel strips are used
=======
//#define NEOPIXEL_LED
#if ENABLED(NEOPIXEL_LED)
  #define NEOPIXEL_TYPE   NEO_GRBW // NEO_GRBW / NEO_GRB - four/three channel driver type (defined in Adafruit_NeoPixel.h)
  #define NEOPIXEL_PIN     4       // LED driving pin
  //#define NEOPIXEL2_TYPE NEOPIXEL_TYPE
  //#define NEOPIXEL2_PIN    5
  #define NEOPIXEL_PIXELS 30       // Number of LEDs in the strip. (Longest strip when NEOPIXEL2_SEPARATE is disabled.)
>>>>>>> 0da9999a
  #define NEOPIXEL_IS_SEQUENTIAL   // Sequential display for temperature change - LED by LED. Disable to change all LEDs at once.
  #define NEOPIXEL_BRIGHTNESS 255  // Initial brightness (0-255)
  #define NEOPIXEL_STARTUP_TEST    // Cycle through colors at startup

  // Support for second Adafruit NeoPixel LED driver controlled with M150 S1 ...
  //#define NEOPIXEL2_SEPARATE
  #if ENABLED(NEOPIXEL2_SEPARATE)
    #define NEOPIXEL2_PIXELS      15  // Number of LEDs in the second strip
    #define NEOPIXEL2_BRIGHTNESS 127  // Initial brightness (0-255)
    #define NEOPIXEL2_STARTUP_TEST    // Cycle through colors at startup
  #else
    //#define NEOPIXEL2_INSERIES      // Default behavior is NeoPixel 2 in parallel
  #endif

<<<<<<< HEAD
=======
  // Support for second Adafruit NeoPixel LED driver controlled with M150 S1 ...
  //#define NEOPIXEL2_SEPARATE
  #if ENABLED(NEOPIXEL2_SEPARATE)
    #define NEOPIXEL2_PIXELS      15  // Number of LEDs in the second strip
    #define NEOPIXEL2_BRIGHTNESS 127  // Initial brightness (0-255)
    #define NEOPIXEL2_STARTUP_TEST    // Cycle through colors at startup
  #else
    //#define NEOPIXEL2_INSERIES      // Default behavior is NeoPixel 2 in parallel
  #endif

>>>>>>> 0da9999a
  // Use a single NeoPixel LED for static (background) lighting
  //#define NEOPIXEL_BKGD_LED_INDEX  0               // Index of the LED to use
  //#define NEOPIXEL_BKGD_COLOR { 255, 255, 255, 0 } // R, G, B, W
#endif

/**
 * Printer Event LEDs
 *
 * During printing, the LEDs will reflect the printer status:
 *
 *  - Gradually change from blue to violet as the heated bed gets to target temp
 *  - Gradually change from violet to red as the hotend gets to temperature
 *  - Change to white to illuminate work surface
 *  - Change to green once print has finished
 *  - Turn off after the print has finished and the user has pushed a button
 */
#if ANY(BLINKM, RGB_LED, RGBW_LED, PCA9632, PCA9533, NEOPIXEL_LED)
  #define PRINTER_EVENT_LEDS
#endif

/**
 * Number of servos
 *
 * For some servo-related options NUM_SERVOS will be set automatically.
 * Set this manually if there are extra servos needing manual control.
 * Set to 0 to turn off servo support.
 */
//#define NUM_SERVOS 3 // Servo index starts with 0 for M280 command

// (ms) Delay  before the next move will start, to give the servo time to reach its target angle.
// 300ms is a good value but you can try less delay.
// If the servo can't reach the requested position, increase it.
#define SERVO_DELAY { 300 }

// Only power servos during movement, otherwise leave off to prevent jitter
//#define DEACTIVATE_SERVOS_AFTER_MOVE

// Edit servo angles with M281 and save to EEPROM with M500
//#define EDITABLE_SERVO_ANGLES<|MERGE_RESOLUTION|>--- conflicted
+++ resolved
@@ -534,7 +534,6 @@
   //#define PID_PARAMS_PER_HOTEND // Uses separate PID parameters for each extruder (useful for mismatched extruders)
                                   // Set/get with gcode: M301 E[extruder number, 0-2]
 
-<<<<<<< HEAD
   // If you are using a pre-configured hotend then you can use one of the value sets by uncommenting it
 
   // Ultimaker
@@ -563,18 +562,6 @@
     #define DEFAULT_Kp  28.16
     #define DEFAULT_Ki   3.38
     #define DEFAULT_Kd  58.69
-=======
-  #if ENABLED(PID_PARAMS_PER_HOTEND)
-    // Specify between 1 and HOTENDS values per array.
-    // If fewer than EXTRUDER values are provided, the last element will be repeated.
-    #define DEFAULT_Kp_LIST {  22.20,  22.20 }
-    #define DEFAULT_Ki_LIST {   1.08,   1.08 }
-    #define DEFAULT_Kd_LIST { 114.00, 114.00 }
-  #else
-    #define DEFAULT_Kp  22.20
-    #define DEFAULT_Ki   1.08
-    #define DEFAULT_Kd 114.00
->>>>>>> 0da9999a
   #endif
 #endif // PIDTEMP
 
@@ -611,7 +598,6 @@
   //#define MIN_BED_POWER 0
   //#define PID_BED_DEBUG // Sends debug data to the serial port.
 
-<<<<<<< HEAD
   //120V 250W silicone heater into 4mm borosilicate (MendelMax 1.5+)
   //from FOPDT model - kp=.39 Tp=405 Tdead=66, Tc set to 79.2, aggressive factor of .15 (vs .1, 1, 10)
   //#define DEFAULT_bedKp 10.00
@@ -629,14 +615,6 @@
   #define DEFAULT_bedKi 63.35
   #define DEFAULT_bedKd 417.10
 
-=======
-  // 120V 250W silicone heater into 4mm borosilicate (MendelMax 1.5+)
-  // from FOPDT model - kp=.39 Tp=405 Tdead=66, Tc set to 79.2, aggressive factor of .15 (vs .1, 1, 10)
-  #define DEFAULT_bedKp 10.00
-  #define DEFAULT_bedKi .023
-  #define DEFAULT_bedKd 305.4
-
->>>>>>> 0da9999a
   // FIND YOUR OWN: "M303 E-1 C8 S90" to run autotune on the bed at 90 degreesC for 8 cycles.
   //M303 E-1 C8 S80 =>MEMO M304 P97.282 I18.961 D332.738
   //#define DEFAULT_bedKp 73.94
@@ -708,7 +686,6 @@
 //#define COREZX
 //#define COREZY
 //#define MARKFORGED_XY  // MarkForged. See https://reprap.org/forum/read.php?152,504042
-<<<<<<< HEAD
 
 //===========================================================================
 //============================== Delta Settings =============================
@@ -770,8 +747,6 @@
   #define DELTA_DIAGONAL_ROD_TRIM_TOWER { 0.0, 0.0, 0.0 } //OCTO
 
 #endif
-=======
->>>>>>> 0da9999a
 
 //===========================================================================
 //============================== Endstop Settings ===========================
@@ -1185,7 +1160,6 @@
 
 /**
  * Nozzle-to-Probe offsets { X, Y, Z }
-<<<<<<< HEAD
  *
  * - Use a caliper or ruler to measure the distance from the tip of
  *   the Nozzle to the center-point of the Probe in the X and Y axes.
@@ -1198,20 +1172,6 @@
  *  - Probe in BACK  of the Nozzle has a Positive Y offset
  *  - Probe in FRONT of the Nozzle has a Negative Y offset
  *
-=======
- *
- * - Use a caliper or ruler to measure the distance from the tip of
- *   the Nozzle to the center-point of the Probe in the X and Y axes.
- * - For the Z offset use your best known value and adjust at runtime.
- * - Probe Offsets can be tuned at runtime with 'M851', LCD menus, babystepping, etc.
- *
- * Assuming the typical work area orientation:
- *  - Probe to RIGHT of the Nozzle has a Positive X offset
- *  - Probe to LEFT  of the Nozzle has a Negative X offset
- *  - Probe in BACK  of the Nozzle has a Positive Y offset
- *  - Probe in FRONT of the Nozzle has a Negative Y offset
- *
->>>>>>> 0da9999a
  * Some examples:
  *   #define NOZZLE_TO_PROBE_OFFSET { 10, 10, -1 }   // Example "1"
  *   #define NOZZLE_TO_PROBE_OFFSET {-10,  5, -1 }   // Example "2"
@@ -1235,7 +1195,6 @@
 #define PROBING_MARGIN 20 //30 //10
 
 // X and Y axis travel speed (mm/min) between probes
-<<<<<<< HEAD
 #define XY_PROBE_SPEED  5000//(66*60) //3960
 
 // Feedrate (mm/min) for the first approach when double-probing (MULTIPLE_PROBING == 2)
@@ -1245,15 +1204,6 @@
 //#define Z_PROBE_SPEED_SLOW (Z_PROBE_SPEED_FAST / 10)  //600
 //#define Z_PROBE_SPEED_SLOW (Z_PROBE_SPEED_FAST / 6) //CAL 1000
 #define Z_PROBE_SPEED_SLOW (Z_PROBE_SPEED_FAST / 3) //2000
-=======
-#define XY_PROBE_SPEED (133*60)
-
-// Feedrate (mm/min) for the first approach when double-probing (MULTIPLE_PROBING == 2)
-#define Z_PROBE_SPEED_FAST HOMING_FEEDRATE_Z
-
-// Feedrate (mm/min) for the "accurate" probe of each point
-#define Z_PROBE_SPEED_SLOW (Z_PROBE_SPEED_FAST / 2)
->>>>>>> 0da9999a
 
 /**
  * Multiple Probing
@@ -1657,14 +1607,8 @@
   #define Z_SAFE_HOMING_Y_POINT Y_CENTER  // Y point for Z homing
 #endif
 
-<<<<<<< HEAD
 // Delta only homes to Z
 #define HOMING_FEEDRATE_Z  (100*60)   //6000
-=======
-// Homing speeds (mm/min)
-#define HOMING_FEEDRATE_XY (50*60)
-#define HOMING_FEEDRATE_Z  (4*60)
->>>>>>> 0da9999a
 
 // Validate that endstops are triggered on homing moves
 #define VALIDATE_HOMING_ENDSTOPS
@@ -2475,45 +2419,6 @@
 //=============================== Graphical TFTs ==============================
 //=============================================================================
 
-<<<<<<< HEAD
-//
-// TFT display with optional touch screen
-// Color Marlin UI with standard menu system
-//
-//#define TFT_320x240 //Define on QQS_Config
-//#define TFT_320x240_SPI
-//#define TFT_480x320
-//#define TFT_480x320_SPI
-
-//
-// Skip autodetect and force specific TFT driver
-// Mandatory for SPI screens with no MISO line
-// Available drivers are: ST7735, ST7789, ST7796, R61505, ILI9328, ILI9341, ILI9488
-//
-//#define TFT_DRIVER AUTO
-
-//
-// SPI display (MKS Robin Nano V2.0, MKS Gen L V2.0)
-// Upscaled 128x64 Marlin UI
-//
-//#define SPI_GRAPHICAL_TFT
-
-//
-// FSMC display (MKS Robin, Alfawise U20, JGAurora A5S, REXYZ A1, etc.)
-// Upscaled 128x64 Marlin UI
-//
-//#define FSMC_GRAPHICAL_TFT  //Define on QQS_Config
-
-//
-// TFT LVGL UI
-//
-// Using default MKS icons and fonts from: https://git.io/JJvzK
-// Just copy the 'assets' folder from the build directory to the
-// root of your SD card, together with the compiled firmware.
-//Define on QQS_Config
-//#define TFT_LVGL_UI_FSMC  // Robin nano v1.2 uses FSMC
-//#define TFT_LVGL_UI_SPI   // Robin nano v2.0 uses SPI_GRAPHICAL_TFT
-=======
 /**
  * TFT Type - Select your Display type
  *
@@ -2555,7 +2460,6 @@
  *   TFT_MIRROR_X, TFT_MIRROR_Y, TFT_NO_ROTATION
  */
 //#define TFT_ROTATION TFT_NO_ROTATION
->>>>>>> 0da9999a
 
 //=============================================================================
 //============================  Other Controllers  ============================
@@ -2569,7 +2473,6 @@
 //
 // MarlinUI for Creality's DWIN display (and others)
 //
-<<<<<<< HEAD
 //#define DWIN_MARLINUI_PORTRAIT
 //#define DWIN_MARLINUI_LANDSCAPE
 
@@ -2578,19 +2481,6 @@
 //
 #if EITHER(TFT_320x240, FSMC_GRAPHICAL_TFT)
   #define TOUCH_SCREEN
-=======
-//#define TOUCH_SCREEN
-#if ENABLED(TOUCH_SCREEN)
-  #define BUTTON_DELAY_EDIT  50 // (ms) Button repeat delay for edit screens
-  #define BUTTON_DELAY_MENU 250 // (ms) Button repeat delay for menus
-
-  #define TOUCH_SCREEN_CALIBRATION
-
-  //#define XPT2046_X_CALIBRATION 12316
-  //#define XPT2046_Y_CALIBRATION -8981
-  //#define XPT2046_X_OFFSET        -43
-  //#define XPT2046_Y_OFFSET        257
->>>>>>> 0da9999a
 #endif
   #if ENABLED(TOUCH_SCREEN)
     #define TOUCH_SCREEN
@@ -2699,23 +2589,13 @@
 #endif
 
 // Support for Adafruit NeoPixel LED driver
-<<<<<<< HEAD
-//#define NEOPIXEL_LED  //Define on QQS_Config
+//#define NEOPIXEL_LED
 #if ENABLED(NEOPIXEL_LED)
   #define NEOPIXEL_TYPE   NEO_GRB // NEO_GRBW / NEO_GRB - four/three channel driver type (defined in Adafruit_NeoPixel.h)
-  //#define NEOPIXEL_PIN    4       // LED driving pin
-  ///#define NEOPIXEL2_TYPE NEOPIXEL_TYPE
-  //#define NEOPIXEL2_PIN      5
-  #define NEOPIXEL_PIXELS     12   // Number of LEDs in the strip, larger of 2 strips if 2 neopixel strips are used
-=======
-//#define NEOPIXEL_LED
-#if ENABLED(NEOPIXEL_LED)
-  #define NEOPIXEL_TYPE   NEO_GRBW // NEO_GRBW / NEO_GRB - four/three channel driver type (defined in Adafruit_NeoPixel.h)
-  #define NEOPIXEL_PIN     4       // LED driving pin
+  //#define NEOPIXEL_PIN     4       // LED driving pin
   //#define NEOPIXEL2_TYPE NEOPIXEL_TYPE
   //#define NEOPIXEL2_PIN    5
-  #define NEOPIXEL_PIXELS 30       // Number of LEDs in the strip. (Longest strip when NEOPIXEL2_SEPARATE is disabled.)
->>>>>>> 0da9999a
+  #define NEOPIXEL_PIXELS 12       // Number of LEDs in the strip. (Longest strip when NEOPIXEL2_SEPARATE is disabled.)
   #define NEOPIXEL_IS_SEQUENTIAL   // Sequential display for temperature change - LED by LED. Disable to change all LEDs at once.
   #define NEOPIXEL_BRIGHTNESS 255  // Initial brightness (0-255)
   #define NEOPIXEL_STARTUP_TEST    // Cycle through colors at startup
@@ -2730,8 +2610,6 @@
     //#define NEOPIXEL2_INSERIES      // Default behavior is NeoPixel 2 in parallel
   #endif
 
-<<<<<<< HEAD
-=======
   // Support for second Adafruit NeoPixel LED driver controlled with M150 S1 ...
   //#define NEOPIXEL2_SEPARATE
   #if ENABLED(NEOPIXEL2_SEPARATE)
@@ -2742,7 +2620,6 @@
     //#define NEOPIXEL2_INSERIES      // Default behavior is NeoPixel 2 in parallel
   #endif
 
->>>>>>> 0da9999a
   // Use a single NeoPixel LED for static (background) lighting
   //#define NEOPIXEL_BKGD_LED_INDEX  0               // Index of the LED to use
   //#define NEOPIXEL_BKGD_COLOR { 255, 255, 255, 0 } // R, G, B, W
