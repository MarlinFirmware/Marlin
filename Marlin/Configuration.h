/**
 * Marlin 3D Printer Firmware
 * Copyright (C) 2016 MarlinFirmware [https://github.com/MarlinFirmware/Marlin]
 *
 * Based on Sprinter and grbl.
 * Copyright (C) 2011 Camiel Gubbels / Erik van der Zalm
 *
 * This program is free software: you can redistribute it and/or modify
 * it under the terms of the GNU General Public License as published by
 * the Free Software Foundation, either version 3 of the License, or
 * (at your option) any later version.
 *
 * This program is distributed in the hope that it will be useful,
 * but WITHOUT ANY WARRANTY; without even the implied warranty of
 * MERCHANTABILITY or FITNESS FOR A PARTICULAR PURPOSE.  See the
 * GNU General Public License for more details.
 *
 * You should have received a copy of the GNU General Public License
 * along with this program.  If not, see <http://www.gnu.org/licenses/>.
 *
 */

/**
 * Configuration.h
 *
 * Basic settings such as:
 *
 * - Type of electronics
 * - Type of temperature sensor
 * - Printer geometry
 * - Endstop configuration
 * - LCD controller
 * - Extra features
 *
 * Advanced settings can be found in Configuration_adv.h
 *
 */
#ifndef CONFIGURATION_H
#define CONFIGURATION_H
#define CONFIGURATION_H_VERSION 010100

//===========================================================================
//============================= Getting Started =============================
//===========================================================================

/**
 * Here are some standard links for getting your machine calibrated:
 *
 * http://reprap.org/wiki/Calibration
 * http://youtu.be/wAL9d7FgInk
 * http://calculator.josefprusa.cz
 * http://reprap.org/wiki/Triffid_Hunter%27s_Calibration_Guide
 * http://www.thingiverse.com/thing:5573
 * https://sites.google.com/site/repraplogphase/calibration-of-your-reprap
 * http://www.thingiverse.com/thing:298812
 */

//===========================================================================
//============================= DELTA Printer ===============================
//===========================================================================
// For a Delta printer replace the configuration files with the files in the
// example_configurations/delta directory.
//

//===========================================================================
//============================= SCARA Printer ===============================
//===========================================================================
// For a Scara printer replace the configuration files with the files in the
// example_configurations/SCARA directory.
//

// @section info

// User-specified version info of this build to display in [Pronterface, etc] terminal window during
// startup. Implementation of an idea by Prof Braino to inform user that any changes made to this
// build by the user have been successfully uploaded into firmware.
#define STRING_CONFIG_H_AUTHOR "(Jim Brown, TEVO Tarantula config)" // Who made the changes.
#define SHOW_BOOTSCREEN
#define STRING_SPLASH_LINE1 SHORT_BUILD_VERSION // will be shown during bootup in line 1
#define STRING_SPLASH_LINE2 WEBSITE_URL         // will be shown during bootup in line 2

//
// *** VENDORS PLEASE READ *****************************************************
//
// Marlin now allow you to have a vendor boot image to be displayed on machine
// start. When SHOW_CUSTOM_BOOTSCREEN is defined Marlin will first show your
// custom boot image and then the default Marlin boot image is shown.
//
// We suggest for you to take advantage of this new feature and keep the Marlin
// boot image unmodified. For an example have a look at the bq Hephestos 2
// example configuration folder.
//
//#define SHOW_CUSTOM_BOOTSCREEN
// @section machine

/**
 * Select which serial port on the board will be used for communication with the host.
 * This allows the connection of wireless adapters (for instance) to non-default port pins.
 * Serial port 0 is always used by the Arduino bootloader regardless of this setting.
 *
 * :[0, 1, 2, 3, 4, 5, 6, 7]
 */
#define SERIAL_PORT 0

/**
 * This setting determines the communication speed of the printer.
 *
 * 250000 works in most cases, but you might try a lower speed if
 * you commonly experience drop-outs during host printing.
 *
 * :[2400, 9600, 19200, 38400, 57600, 115200, 250000]
 */
#define BAUDRATE 115200

// Enable the Bluetooth serial interface on AT90USB devices
//#define BLUETOOTH

// The following define selects which electronics board you have.
// Please choose the name from boards.h that matches your setup
#ifndef MOTHERBOARD
  #define MOTHERBOARD BOARD_MKS_13
#endif

// Optional custom name for your RepStrap or other custom machine
// Displayed in the LCD "Ready" message
#define CUSTOM_MACHINE_NAME "Tarantula"

// Define this to set a unique identifier for this printer, (Used by some programs to differentiate between machines)
// You can use an online service to generate a random UUID. (eg http://www.uuidgenerator.net/version4)
//#define MACHINE_UUID "00000000-0000-0000-0000-000000000000"

// This defines the number of extruders
// :[1, 2, 3, 4, 5]
#define EXTRUDERS 1

// For Cyclops or any "multi-extruder" that shares a single nozzle.
//#define SINGLENOZZLE

// A dual extruder that uses a single stepper motor
// Don't forget to set SSDE_SERVO_ANGLES and HOTEND_OFFSET_X/Y/Z
//#define SWITCHING_EXTRUDER
#if ENABLED(SWITCHING_EXTRUDER)
  #define SWITCHING_EXTRUDER_SERVO_NR 0
  #define SWITCHING_EXTRUDER_SERVO_ANGLES { 0, 90 } // Angles for E0, E1
  //#define HOTEND_OFFSET_Z {0.0, 0.0}
#endif

/**
 * "Mixing Extruder"
 *   - Adds a new code, M165, to set the current mix factors.
 *   - Extends the stepping routines to move multiple steppers in proportion to the mix.
 *   - Optional support for Repetier Firmware M163, M164, and virtual extruder.
 *   - This implementation supports only a single extruder.
 *   - Enable DIRECT_MIXING_IN_G1 for Pia Taubert's reference implementation
 */
//#define MIXING_EXTRUDER
#if ENABLED(MIXING_EXTRUDER)
  #define MIXING_STEPPERS 2        // Number of steppers in your mixing extruder
  #define MIXING_VIRTUAL_TOOLS 16  // Use the Virtual Tool method with M163 and M164
  //#define DIRECT_MIXING_IN_G1    // Allow ABCDHI mix factors in G1 movement commands
#endif

// Offset of the extruders (uncomment if using more than one and relying on firmware to position when changing).
// The offset has to be X=0, Y=0 for the extruder 0 hotend (default extruder).
// For the other hotends it is their distance from the extruder 0 hotend.
//#define HOTEND_OFFSET_X {0.0, 20.00} // (in mm) for each extruder, offset of the hotend on the X axis
//#define HOTEND_OFFSET_Y {0.0, 5.00}  // (in mm) for each extruder, offset of the hotend on the Y axis

/**
 * Select your power supply here. Use 0 if you haven't connected the PS_ON_PIN
 *
 * 0 = No Power Switch
 * 1 = ATX
 * 2 = X-Box 360 203Watts (the blue wire connected to PS_ON and the red wire to VCC)
 *
 * :{ 0:'No power switch', 1:'ATX', 2:'X-Box 360' }
 */
#define POWER_SUPPLY 0

#if POWER_SUPPLY > 0
  // Enable this option to leave the PSU off at startup.
  // Power to steppers and heaters will need to be turned on with M80.
  //#define PS_DEFAULT_OFF
#endif

// @section temperature

//===========================================================================
//============================= Thermal Settings ============================
//===========================================================================

/**
 * --NORMAL IS 4.7kohm PULLUP!-- 1kohm pullup can be used on hotend sensor, using correct resistor and table
 *
 * Temperature sensors available:
 *
 *    -3 : thermocouple with MAX31855 (only for sensor 0)
 *    -2 : thermocouple with MAX6675 (only for sensor 0)
 *    -1 : thermocouple with AD595
 *     0 : not used
 *     1 : 100k thermistor - best choice for EPCOS 100k (4.7k pullup)
 *     2 : 200k thermistor - ATC Semitec 204GT-2 (4.7k pullup)
 *     3 : Mendel-parts thermistor (4.7k pullup)
 *     4 : 10k thermistor !! do not use it for a hotend. It gives bad resolution at high temp. !!
 *     5 : 100K thermistor - ATC Semitec 104GT-2 (Used in ParCan & J-Head) (4.7k pullup)
 *     6 : 100k EPCOS - Not as accurate as table 1 (created using a fluke thermocouple) (4.7k pullup)
 *     7 : 100k Honeywell thermistor 135-104LAG-J01 (4.7k pullup)
 *    71 : 100k Honeywell thermistor 135-104LAF-J01 (4.7k pullup)
 *     8 : 100k 0603 SMD Vishay NTCS0603E3104FXT (4.7k pullup)
 *     9 : 100k GE Sensing AL03006-58.2K-97-G1 (4.7k pullup)
 *    10 : 100k RS thermistor 198-961 (4.7k pullup)
 *    11 : 100k beta 3950 1% thermistor (4.7k pullup)
 *    12 : 100k 0603 SMD Vishay NTCS0603E3104FXT (4.7k pullup) (calibrated for Makibox hot bed)
 *    13 : 100k Hisens 3950  1% up to 300°C for hotend "Simple ONE " & "Hotend "All In ONE"
 *    20 : the PT100 circuit found in the Ultimainboard V2.x
 *    60 : 100k Maker's Tool Works Kapton Bed Thermistor beta=3950
 *    66 : 4.7M High Temperature thermistor from Dyze Design
 *    70 : the 100K thermistor found in the bq Hephestos 2
 *    75 : 100k Generic Silicon Heat Pad with NTC 100K MGB18-104F39050L32 thermistor
 *
 *       1k ohm pullup tables - This is atypical, and requires changing out the 4.7k pullup for 1k.
 *                              (but gives greater accuracy and more stable PID)
 *    51 : 100k thermistor - EPCOS (1k pullup)
 *    52 : 200k thermistor - ATC Semitec 204GT-2 (1k pullup)
 *    55 : 100k thermistor - ATC Semitec 104GT-2 (Used in ParCan & J-Head) (1k pullup)
 *
 *  1047 : Pt1000 with 4k7 pullup
 *  1010 : Pt1000 with 1k pullup (non standard)
 *   147 : Pt100 with 4k7 pullup
 *   110 : Pt100 with 1k pullup (non standard)
 *
 *         Use these for Testing or Development purposes. NEVER for production machine.
 *   998 : Dummy Table that ALWAYS reads 25°C or the temperature defined below.
 *   999 : Dummy Table that ALWAYS reads 100°C or the temperature defined below.
 *
 * :{ '0': "Not used", '1':"100k / 4.7k - EPCOS", '2':"200k / 4.7k - ATC Semitec 204GT-2", '3':"Mendel-parts / 4.7k", '4':"10k !! do not use for a hotend. Bad resolution at high temp. !!", '5':"100K / 4.7k - ATC Semitec 104GT-2 (Used in ParCan & J-Head)", '6':"100k / 4.7k EPCOS - Not as accurate as Table 1", '7':"100k / 4.7k Honeywell 135-104LAG-J01", '8':"100k / 4.7k 0603 SMD Vishay NTCS0603E3104FXT", '9':"100k / 4.7k GE Sensing AL03006-58.2K-97-G1", '10':"100k / 4.7k RS 198-961", '11':"100k / 4.7k beta 3950 1%", '12':"100k / 4.7k 0603 SMD Vishay NTCS0603E3104FXT (calibrated for Makibox hot bed)", '13':"100k Hisens 3950  1% up to 300°C for hotend 'Simple ONE ' & hotend 'All In ONE'", '20':"PT100 (Ultimainboard V2.x)", '51':"100k / 1k - EPCOS", '52':"200k / 1k - ATC Semitec 204GT-2", '55':"100k / 1k - ATC Semitec 104GT-2 (Used in ParCan & J-Head)", '60':"100k Maker's Tool Works Kapton Bed Thermistor beta=3950", '66':"Dyze Design 4.7M High Temperature thermistor", '70':"the 100K thermistor found in the bq Hephestos 2", '71':"100k / 4.7k Honeywell 135-104LAF-J01", '147':"Pt100 / 4.7k", '1047':"Pt1000 / 4.7k", '110':"Pt100 / 1k (non-standard)", '1010':"Pt1000 / 1k (non standard)", '-3':"Thermocouple + MAX31855 (only for sensor 0)", '-2':"Thermocouple + MAX6675 (only for sensor 0)", '-1':"Thermocouple + AD595",'998':"Dummy 1", '999':"Dummy 2" }
 */
#define TEMP_SENSOR_0 71
#define TEMP_SENSOR_1 0
#define TEMP_SENSOR_2 0
#define TEMP_SENSOR_3 0
#define TEMP_SENSOR_4 0
#define TEMP_SENSOR_BED 1

// Dummy thermistor constant temperature readings, for use with 998 and 999
#define DUMMY_THERMISTOR_998_VALUE 25
#define DUMMY_THERMISTOR_999_VALUE 100

// Use temp sensor 1 as a redundant sensor with sensor 0. If the readings
// from the two sensors differ too much the print will be aborted.
//#define TEMP_SENSOR_1_AS_REDUNDANT
#define MAX_REDUNDANT_TEMP_SENSOR_DIFF 10

// Extruder temperature must be close to target for this long before M109 returns success
#define TEMP_RESIDENCY_TIME 5  // (seconds)
#define TEMP_HYSTERESIS 3       // (degC) range of +/- temperatures considered "close" to the target one
#define TEMP_WINDOW     1       // (degC) Window around target to start the residency timer x degC early.

// Bed temperature must be close to target for this long before M190 returns success
#define TEMP_BED_RESIDENCY_TIME 5  // (seconds)
#define TEMP_BED_HYSTERESIS 3       // (degC) range of +/- temperatures considered "close" to the target one
#define TEMP_BED_WINDOW     1       // (degC) Window around target to start the residency timer x degC early.

// The minimal temperature defines the temperature below which the heater will not be enabled It is used
// to check that the wiring to the thermistor is not broken.
// Otherwise this would lead to the heater being powered on all the time.
#define HEATER_0_MINTEMP 5
#define HEATER_1_MINTEMP 5
#define HEATER_2_MINTEMP 5
#define HEATER_3_MINTEMP 5
#define HEATER_4_MINTEMP 5
#define BED_MINTEMP 5

// When temperature exceeds max temp, your heater will be switched off.
// This feature exists to protect your hotend from overheating accidentally, but *NOT* from thermistor short/failure!
// You should use MINTEMP for thermistor short/failure protection.
#define HEATER_0_MAXTEMP 275
#define HEATER_1_MAXTEMP 275
#define HEATER_2_MAXTEMP 275
#define HEATER_3_MAXTEMP 275
#define HEATER_4_MAXTEMP 275
#define BED_MAXTEMP 150

//===========================================================================
//============================= PID Settings ================================
//===========================================================================
// PID Tuning Guide here: http://reprap.org/wiki/PID_Tuning

// Comment the following line to disable PID and enable bang-bang.
#define PIDTEMP
#define BANG_MAX 255 // limits current to nozzle while in bang-bang mode; 255=full current
#define PID_MAX 255 // limits current to nozzle while PID is active (see PID_FUNCTIONAL_RANGE below); 255=full current
#if ENABLED(PIDTEMP)
  //#define PID_AUTOTUNE_MENU // Add PID Autotune to the LCD "Temperature" menu to run M303 and apply the result.
  //#define PID_DEBUG // Sends debug data to the serial port.
  //#define PID_OPENLOOP 1 // Puts PID in open loop. M104/M140 sets the output power from 0 to PID_MAX
  //#define SLOW_PWM_HEATERS // PWM with very low frequency (roughly 0.125Hz=8s) and minimum state time of approximately 1s useful for heaters driven by a relay
  //#define PID_PARAMS_PER_HOTEND // Uses separate PID parameters for each extruder (useful for mismatched extruders)
                                  // Set/get with gcode: M301 E[extruder number, 0-2]
  #define PID_FUNCTIONAL_RANGE 20  // If the temperature difference between the target temperature and the actual temperature
                                  // is more than PID_FUNCTIONAL_RANGE then the PID will be shut off and the heater will be set to min/max.
  #define K1 0.95 //smoothing factor within the PID

  // If you are using a pre-configured hotend then you can use one of the value sets by uncommenting it
  // Ultimaker
  //#define  DEFAULT_Kp 22.2
  //#define  DEFAULT_Ki 1.08
  //#define  DEFAULT_Kd 114

  // MakerGear
  //#define  DEFAULT_Kp 7.0
  //#define  DEFAULT_Ki 0.1
  //#define  DEFAULT_Kd 12

  // Mendel Parts V9 on 12V
  //#define  DEFAULT_Kp 63.0
  //#define  DEFAULT_Ki 2.25
  //#define  DEFAULT_Kd 440

	// TEVO Tarantula Custom PID Settings - Hotend
	#define  DEFAULT_Kp 11.72
	#define  DEFAULT_Ki 0.60
	#define  DEFAULT_Kd 57.12

#endif // PIDTEMP

//===========================================================================
//============================= PID > Bed Temperature Control ===============
//===========================================================================
// Select PID or bang-bang with PIDTEMPBED. If bang-bang, BED_LIMIT_SWITCHING will enable hysteresis
//
// Uncomment this to enable PID on the bed. It uses the same frequency PWM as the extruder.
// If your PID_dT is the default, and correct for your hardware/configuration, that means 7.689Hz,
// which is fine for driving a square wave into a resistive load and does not significantly impact you FET heating.
// This also works fine on a Fotek SSR-10DA Solid State Relay into a 250W heater.
// If your configuration is significantly different than this and you don't understand the issues involved, you probably
// shouldn't use bed PID until someone else verifies your hardware works.
// If this is enabled, find your own PID constants below.
#define PIDTEMPBED

//#define BED_LIMIT_SWITCHING

// This sets the max power delivered to the bed, and replaces the HEATER_BED_DUTY_CYCLE_DIVIDER option.
// all forms of bed control obey this (PID, bang-bang, bang-bang with hysteresis)
// setting this to anything other than 255 enables a form of PWM to the bed just like HEATER_BED_DUTY_CYCLE_DIVIDER did,
// so you shouldn't use it unless you are OK with PWM on your bed.  (see the comment on enabling PIDTEMPBED)
#define MAX_BED_POWER 255 // limits duty cycle to bed; 255=full current

#if ENABLED(PIDTEMPBED)

  //#define PID_BED_DEBUG // Sends debug data to the serial port.

  //120V 250W silicone heater into 4mm borosilicate (MendelMax 1.5+)
  //from FOPDT model - kp=.39 Tp=405 Tdead=66, Tc set to 79.2, aggressive factor of .15 (vs .1, 1, 10)
  //#define  DEFAULT_bedKp 10.00
  //#define  DEFAULT_bedKi .023
  //#define  DEFAULT_bedKd 305.4

  //120V 250W silicone heater into 4mm borosilicate (MendelMax 1.5+)
  //from pidautotune
  //#define  DEFAULT_bedKp 97.1
  //#define  DEFAULT_bedKi 1.41
  //#define  DEFAULT_bedKd 1675.16

	// TEVO Tarantula Custom PID Settings - Heatbed
	#define  DEFAULT_bedKp 828.69
	#define  DEFAULT_bedKi 162.12
	#define  DEFAULT_bedKd 1058.97


  // FIND YOUR OWN: "M303 E-1 C8 S90" to run autotune on the bed at 90 degreesC for 8 cycles.
#endif // PIDTEMPBED

// @section extruder

// This option prevents extrusion if the temperature is below EXTRUDE_MINTEMP.
// It also enables the M302 command to set the minimum extrusion temperature
// or to allow moving the extruder regardless of the hotend temperature.
// *** IT IS HIGHLY RECOMMENDED TO LEAVE THIS OPTION ENABLED! ***
#define PREVENT_COLD_EXTRUSION
#define EXTRUDE_MINTEMP 170

// This option prevents a single extrusion longer than EXTRUDE_MAXLENGTH.
// Note that for Bowden Extruders a too-small value here may prevent loading.
#define PREVENT_LENGTHY_EXTRUDE
#define EXTRUDE_MAXLENGTH 650

//===========================================================================
//======================== Thermal Runaway Protection =======================
//===========================================================================

/**
 * Thermal Protection protects your printer from damage and fire if a
 * thermistor falls out or temperature sensors fail in any way.
 *
 * The issue: If a thermistor falls out or a temperature sensor fails,
 * Marlin can no longer sense the actual temperature. Since a disconnected
 * thermistor reads as a low temperature, the firmware will keep the heater on.
 *
 * If you get "Thermal Runaway" or "Heating failed" errors the
 * details can be tuned in Configuration_adv.h
 */

#define THERMAL_PROTECTION_HOTENDS // Enable thermal protection for all extruders
#define THERMAL_PROTECTION_BED     // Enable thermal protection for the heated bed

//===========================================================================
//============================= Mechanical Settings =========================
//===========================================================================

// @section machine

// Uncomment one of these options to enable CoreXY, CoreXZ, or CoreYZ kinematics
// either in the usual order or reversed
//#define COREXY
//#define COREXZ
//#define COREYZ
//#define COREYX
//#define COREZX
//#define COREZY

//===========================================================================
//============================== Endstop Settings ===========================
//===========================================================================

// @section homing

// Specify here all the endstop connectors that are connected to any endstop or probe.
// Almost all printers will be using one per axis. Probes will use one or more of the
// extra connectors. Leave undefined any used for non-endstop and non-probe purposes.
#define USE_XMIN_PLUG
#define USE_YMIN_PLUG
#define USE_ZMIN_PLUG
//#define USE_XMAX_PLUG
//#define USE_YMAX_PLUG
//#define USE_ZMAX_PLUG

// coarse Endstop Settings
//#define ENDSTOPPULLUPS // Comment this out (using // at the start of the line) to disable the endstop pullup resistors

#if DISABLED(ENDSTOPPULLUPS)
  // fine endstop settings: Individual pullups. will be ignored if ENDSTOPPULLUPS is defined
  //#define ENDSTOPPULLUP_XMAX
  //#define ENDSTOPPULLUP_YMAX
  //#define ENDSTOPPULLUP_ZMAX
  #define ENDSTOPPULLUP_XMIN
  #define ENDSTOPPULLUP_YMIN
  //#define ENDSTOPPULLUP_ZMIN
  #define ENDSTOPPULLUP_ZMIN_PROBE
#endif

// Mechanical endstop with COM to ground and NC to Signal uses "false" here (most common setup).
#define X_MIN_ENDSTOP_INVERTING true // set to true to invert the logic of the endstop.
#define Y_MIN_ENDSTOP_INVERTING true // set to true to invert the logic of the endstop.
#define Z_MIN_ENDSTOP_INVERTING false // set to true to invert the logic of the endstop.
#define X_MAX_ENDSTOP_INVERTING false // set to true to invert the logic of the endstop.
#define Y_MAX_ENDSTOP_INVERTING false // set to true to invert the logic of the endstop.
#define Z_MAX_ENDSTOP_INVERTING false // set to true to invert the logic of the endstop.
#define Z_MIN_PROBE_ENDSTOP_INVERTING false // set to true to invert the logic of the endstop.

// Enable this feature if all enabled endstop pins are interrupt-capable.
// This will remove the need to poll the interrupt pins, saving many CPU cycles.
//#define ENDSTOP_INTERRUPTS_FEATURE

//=============================================================================
//============================== Movement Settings ============================
//=============================================================================
// @section motion

/**
 * Default Settings
 *
 * These settings can be reset by M502
 *
 * Note that if EEPROM is enabled, saved values will override these.
 */

/**
 * With this option each E stepper can have its own factors for the
 * following movement settings. If fewer factors are given than the
 * total number of extruders, the last value applies to the rest.
 */
//#define DISTINCT_E_FACTORS

/**
 * Default Axis Steps Per Unit (steps/mm)
 * Override with M92
 *                                      X, Y, Z, E0 [, E1[, E2[, E3[, E4]]]]
 */
//#define DEFAULT_AXIS_STEPS_PER_UNIT   { 80, 80, 4000, 500 }
#define DEFAULT_AXIS_STEPS_PER_UNIT   { 80, 80, 1600, 96.1261 }  // Custom for TEVO Tarantula

/**
 * Default Max Feed Rate (mm/s)
 * Override with M203
 *                                      X, Y, Z, E0 [, E1[, E2[, E3[, E4]]]]
 */
//#define DEFAULT_MAX_FEEDRATE          { 300, 300, 5, 25 }
#define DEFAULT_MAX_FEEDRATE          { 300, 300, 7, 50 }    // Custom for TEVO Tarantula

/**
 * Default Max Acceleration (change/s) change = mm/s
 * (Maximum start speed for accelerated moves)
 * Override with M201
 *                                      X, Y, Z, E0 [, E1[, E2[, E3[, E4]]]]
 */
//#define DEFAULT_MAX_ACCELERATION      { 3000, 3000, 100, 10000 }
#define DEFAULT_MAX_ACCELERATION      { 500,  500, 50, 500 }    // Custom for TEVO Tarantula

/**
 * Default Acceleration (change/s) change = mm/s
 * Override with M204
 *
 *   M204 P    Acceleration
 *   M204 R    Retract Acceleration
 *   M204 T    Travel Acceleration
 */
//#define DEFAULT_ACCELERATION          3000    // X, Y, Z and E acceleration for printing moves
#define DEFAULT_ACCELERATION          500    // Custom for TEVO Tarantula
#define DEFAULT_RETRACT_ACCELERATION  500    // E acceleration for retracts
#define DEFAULT_TRAVEL_ACCELERATION   500    // X, Y, Z acceleration for travel (non printing) moves

/**
 * Default Jerk (mm/s)
 * Override with M205 X Y Z E
 *
 * "Jerk" specifies the minimum speed change that requires acceleration.
 * When changing speed and direction, if the difference is less than the
 * value set here, it may happen instantaneously.
 */
//#define DEFAULT_XJERK                 20.0
#define DEFAULT_XJERK                 4.0    // Custom for TEVO Tarantula
//#define DEFAULT_YJERK                 20.0
#define DEFAULT_YJERK                 7.0    // Custom for TEVO Tarantula
//#define DEFAULT_ZJERK                  0.4
#define DEFAULT_ZJERK                  0.2   // Custom for Tevo Tarantula
//#define DEFAULT_EJERK                  5.0
#define DEFAULT_EJERK                  2.5   // Custom for Tevo Tarantula


//===========================================================================
//============================= Z Probe Options =============================
//===========================================================================
// @section probes

//
// See http://marlinfw.org/configuration/probes.html
//

/**
 * Z_MIN_PROBE_USES_Z_MIN_ENDSTOP_PIN
 *
 * Enable this option for a probe connected to the Z Min endstop pin.
 */
#define Z_MIN_PROBE_USES_Z_MIN_ENDSTOP_PIN

/**
 * Z_MIN_PROBE_ENDSTOP
 *
 * Enable this option for a probe connected to any pin except Z-Min.
 * (By default Marlin assumes the Z-Max endstop pin.)
 * To use a custom Z Probe pin, set Z_MIN_PROBE_PIN below.
 *
 *  - The simplest option is to use a free endstop connector.
 *  - Use 5V for powered (usually inductive) sensors.
 *
 *  - RAMPS 1.3/1.4 boards may use the 5V, GND, and Aux4->D32 pin:
 *    - For simple switches connect...
 *      - normally-closed switches to GND and D32.
 *      - normally-open switches to 5V and D32.
 *
 * WARNING: Setting the wrong pin may have unexpected and potentially
 * disastrous consequences. Use with caution and do your homework.
 *
 */
//#define Z_MIN_PROBE_ENDSTOP
//#define Z_MIN_PROBE_PIN Z_MAX_PIN

/**
 * Probe Type
 *
 * Allen Key Probes, Servo Probes, Z-Sled Probes, FIX_MOUNTED_PROBE, etc.
 * You must activate one of these to use Auto Bed Leveling below.
 */

/**
 * The "Manual Probe" provides a means to do "Auto" Bed Leveling without a probe.
 * Use G29 repeatedly, adjusting the Z height at each point with movement commands
 * or (with LCD_BED_LEVELING) the LCD controller.
 */
//#define PROBE_MANUALLY

/**
 * A Fix-Mounted Probe either doesn't deploy or needs manual deployment.
 *   (e.g., an inductive probe or a nozzle-based probe-switch.)
 */
//#define FIX_MOUNTED_PROBE

/**
 * Z Servo Probe, such as an endstop switch on a rotating arm.
 */
//#define Z_ENDSTOP_SERVO_NR 0   // Defaults to SERVO 0 connector.
//#define Z_SERVO_ANGLES {70,0}  // Z Servo Deploy and Stow angles

/**
 * The BLTouch probe uses a Hall effect sensor and emulates a servo.
 */
#define BLTOUCH
#if ENABLED(BLTOUCH)
<<<<<<< HEAD
  #define BLTOUCH_DELAY 375   // (ms) Enable and increase if needed
  //#define BLTOUCH_HEATERS_OFF // Enable if the probe seems unreliable. Heaters will be disabled for each probe.
=======
  //#define BLTOUCH_DELAY 375   // (ms) Enable and increase if needed
>>>>>>> 4b7f8ad9
#endif

/**
 * Enable if probing seems unreliable. Heaters and/or fans - consistent with the
 * options selected below - will be disabled during probing so as to minimize
 * potential EM interference by quieting/silencing the source of the 'noise' (the change
 * in current flowing through the wires).  This is likely most useful to users of the
 * BLTouch probe, but may also help those with inductive or other probe types.
 */
//#define PROBING_HEATERS_OFF       // Turn heaters off when probing
//#define PROBING_FANS_OFF          // Turn fans off when probing

// A probe that is deployed and stowed with a solenoid pin (SOL1_PIN)
//#define SOLENOID_PROBE

// A sled-mounted probe like those designed by Charles Bell.
//#define Z_PROBE_SLED
//#define SLED_DOCKING_OFFSET 5  // The extra distance the X axis must travel to pickup the sled. 0 should be fine but you can push it further if you'd like.

//
// For Z_PROBE_ALLEN_KEY see the Delta example configurations.
//

/**
 *   Z Probe to nozzle (X,Y) offset, relative to (0, 0).
 *   X and Y offsets must be integers.
 *
 *   In the following example the X and Y offsets are both positive:
 *   #define X_PROBE_OFFSET_FROM_EXTRUDER 10
 *   #define Y_PROBE_OFFSET_FROM_EXTRUDER 10
 *
 *      +-- BACK ---+
 *      |           |
 *    L |    (+) P  | R <-- probe (20,20)
 *    E |           | I
 *    F | (-) N (+) | G <-- nozzle (10,10)
 *    T |           | H
 *      |    (-)    | T
 *      |           |
 *      O-- FRONT --+
 *    (0,0)
 */
#define X_PROBE_OFFSET_FROM_EXTRUDER -1  // X offset: -left  +right  [of the nozzle]
#define Y_PROBE_OFFSET_FROM_EXTRUDER -36 // Y offset: -front +behind [the nozzle]
#define Z_PROBE_OFFSET_FROM_EXTRUDER 0   // Z offset: -below +above  [the nozzle]

// X and Y axis travel speed (mm/m) between probes
#define XY_PROBE_SPEED 13500

// Speed for the first approach when double-probing (with PROBE_DOUBLE_TOUCH)
#define Z_PROBE_SPEED_FAST HOMING_FEEDRATE_Z

// Speed for the "accurate" probe of each point
#define Z_PROBE_SPEED_SLOW (Z_PROBE_SPEED_FAST / 2)

// Use double touch for probing
#define PROBE_DOUBLE_TOUCH

/**
 * Z probes require clearance when deploying, stowing, and moving between
 * probe points to avoid hitting the bed and other hardware.
 * Servo-mounted probes require extra space for the arm to rotate.
 * Inductive probes need space to keep from triggering early.
 *
 * Use these settings to specify the distance (mm) to raise the probe (or
 * lower the bed). The values set here apply over and above any (negative)
 * probe Z Offset set with Z_PROBE_OFFSET_FROM_EXTRUDER, M851, or the LCD.
 * Only integer values >= 1 are valid here.
 *
 * Example: `M851 Z-5` with a CLEARANCE of 4  =>  9mm from bed to nozzle.
 *     But: `M851 Z+1` with a CLEARANCE of 2  =>  2mm from bed to nozzle.
 */
#define Z_CLEARANCE_DEPLOY_PROBE    5 // Z Clearance for Deploy/Stow
#define Z_CLEARANCE_BETWEEN_PROBES  4 // Z Clearance between probe points

// For M851 give a range for adjusting the Z probe offset
#define Z_PROBE_OFFSET_RANGE_MIN -20
#define Z_PROBE_OFFSET_RANGE_MAX 20

// Enable the M48 repeatability test to test probe accuracy
#define Z_MIN_PROBE_REPEATABILITY_TEST

// For Inverting Stepper Enable Pins (Active Low) use 0, Non Inverting (Active High) use 1
// :{ 0:'Low', 1:'High' }
#define X_ENABLE_ON 0
#define Y_ENABLE_ON 0
#define Z_ENABLE_ON 0
#define E_ENABLE_ON 0 // For all extruders

// Disables axis stepper immediately when it's not being used.
// WARNING: When motors turn off there is a chance of losing position accuracy!
#define DISABLE_X false
#define DISABLE_Y false
#define DISABLE_Z false
// Warn on display about possibly reduced accuracy
//#define DISABLE_REDUCED_ACCURACY_WARNING

// @section extruder

#define DISABLE_E false // For all extruders
#define DISABLE_INACTIVE_EXTRUDER true // Keep only the active extruder enabled.

// @section machine

// Invert the stepper direction. Change (or reverse the motor connector) if an axis goes the wrong way.
#define INVERT_X_DIR false
#define INVERT_Y_DIR true
#define INVERT_Z_DIR false

// Enable this option for Toshiba stepper drivers
//#define CONFIG_STEPPERS_TOSHIBA

// @section extruder

// For direct drive extruder v9 set to true, for geared extruder set to false.
#define INVERT_E0_DIR false
#define INVERT_E1_DIR false
#define INVERT_E2_DIR false
#define INVERT_E3_DIR false
#define INVERT_E4_DIR false

// @section homing

#define Z_HOMING_HEIGHT 5  // (in mm) Minimal z height before homing (G28) for Z clearance above the bed, clamps, ...
                             // Be sure you have this distance over your Z_MAX_POS in case.

// Direction of endstops when homing; 1=MAX, -1=MIN
// :[-1,1]
#define X_HOME_DIR -1
#define Y_HOME_DIR -1
#define Z_HOME_DIR -1

// @section machine

// Travel limits after homing (units are in mm)
#define X_MIN_POS 0
#define Y_MIN_POS 0
#define Z_MIN_POS 0
#define X_MAX_POS 198
#define Y_MAX_POS 240
#define Z_MAX_POS 200

// If enabled, axes won't move below MIN_POS in response to movement commands.
#define MIN_SOFTWARE_ENDSTOPS
// If enabled, axes won't move above MAX_POS in response to movement commands.
#define MAX_SOFTWARE_ENDSTOPS

/**
 * Filament Runout Sensor
 * A mechanical or opto endstop is used to check for the presence of filament.
 *
 * RAMPS-based boards use SERVO3_PIN.
 * For other boards you may need to define FIL_RUNOUT_PIN.
 * By default the firmware assumes HIGH = has filament, LOW = ran out
 */
//#define FILAMENT_RUNOUT_SENSOR
#if ENABLED(FILAMENT_RUNOUT_SENSOR)
  #define FIL_RUNOUT_INVERTING false // set to true to invert the logic of the sensor.
  #define ENDSTOPPULLUP_FIL_RUNOUT // Uncomment to use internal pullup for filament runout pins if the sensor is defined.
  #define FILAMENT_RUNOUT_SCRIPT "M600"
#endif

//===========================================================================
//=============================== Bed Leveling ==============================
//===========================================================================
// @section bedlevel

/**
 * Choose one of the options below to enable G29 Bed Leveling. The parameters
 * and behavior of G29 will change depending on your selection.
 *
 *  If using a Probe for Z Homing, enable Z_SAFE_HOMING also!
 *
 * - AUTO_BED_LEVELING_3POINT
 *   Probe 3 arbitrary points on the bed (that aren't collinear)
 *   You specify the XY coordinates of all 3 points.
 *   The result is a single tilted plane. Best for a flat bed.
 *
 * - AUTO_BED_LEVELING_LINEAR
 *   Probe several points in a grid.
 *   You specify the rectangle and the density of sample points.
 *   The result is a single tilted plane. Best for a flat bed.
 *
 * - AUTO_BED_LEVELING_BILINEAR
 *   Probe several points in a grid.
 *   You specify the rectangle and the density of sample points.
 *   The result is a mesh, best for large or uneven beds.
 *
 * - AUTO_BED_LEVELING_UBL (Unified Bed Leveling)
 *   A comprehensive bed leveling system combining the features and benefits
 *   of other systems. UBL also includes integrated Mesh Generation, Mesh
 *   Validation and Mesh Editing systems. Currently, UBL is only checked out
 *   for Cartesian Printers. That said, it was primarily designed to correct
 *   poor quality Delta Printers. If you feel adventurous and have a Delta,
 *   please post an issue if something doesn't work correctly. Initially,
 *   you will need to set a reduced bed size so you have a rectangular area
 *   to test on.
 *
 * - MESH_BED_LEVELING
 *   Probe a grid manually
 *   The result is a mesh, suitable for large or uneven beds. (See BILINEAR.)
 *   For machines without a probe, Mesh Bed Leveling provides a method to perform
 *   leveling in steps so you can manually adjust the Z height at each grid-point.
 *   With an LCD controller the process is guided step-by-step.
 */
//#define AUTO_BED_LEVELING_3POINT
//#define AUTO_BED_LEVELING_LINEAR
#define AUTO_BED_LEVELING_BILINEAR
//#define AUTO_BED_LEVELING_UBL
//#define MESH_BED_LEVELING

/**
 * Enable detailed logging of G28, G29, M48, etc.
 * Turn on with the command 'M111 S32'.
 * NOTE: Requires a lot of PROGMEM!
 */
//#define DEBUG_LEVELING_FEATURE

#if ENABLED(MESH_BED_LEVELING) || ENABLED(AUTO_BED_LEVELING_BILINEAR) || ENABLED(AUTO_BED_LEVELING_UBL)
  // Gradually reduce leveling correction until a set height is reached,
  // at which point movement will be level to the machine's XY plane.
  // The height can be set with M420 Z<height>
  #define ENABLE_LEVELING_FADE_HEIGHT
#endif

#if ENABLED(AUTO_BED_LEVELING_LINEAR) || ENABLED(AUTO_BED_LEVELING_BILINEAR)

  // Set the number of grid points per dimension.
  #define GRID_MAX_POINTS_X 2
  #define GRID_MAX_POINTS_Y GRID_MAX_POINTS_X

  // Set the boundaries for probing (where the probe can reach).
  #define LEFT_PROBE_BED_POSITION 5
  #define RIGHT_PROBE_BED_POSITION 195
  #define FRONT_PROBE_BED_POSITION 5
  #define BACK_PROBE_BED_POSITION 195

  // The Z probe minimum outer margin (to validate G29 parameters).
  #define MIN_PROBE_EDGE 5

  // Probe along the Y axis, advancing X after each column
  //#define PROBE_Y_FIRST

  #if ENABLED(AUTO_BED_LEVELING_BILINEAR)

    // Beyond the probed grid, continue the implied tilt?
    // Default is to maintain the height of the nearest edge.
    //#define EXTRAPOLATE_BEYOND_GRID

    //
    // Experimental Subdivision of the grid by Catmull-Rom method.
    // Synthesizes intermediate points to produce a more detailed mesh.
    //
    //#define ABL_BILINEAR_SUBDIVISION
    #if ENABLED(ABL_BILINEAR_SUBDIVISION)
      // Number of subdivisions between probe points
      #define BILINEAR_SUBDIVISIONS 3
    #endif

  #endif

#elif ENABLED(AUTO_BED_LEVELING_3POINT)

  // 3 arbitrary points to probe.
  // A simple cross-product is used to estimate the plane of the bed.
  #define ABL_PROBE_PT_1_X 5
  #define ABL_PROBE_PT_1_Y 5
  #define ABL_PROBE_PT_2_X 195
  #define ABL_PROBE_PT_2_Y 5
  #define ABL_PROBE_PT_3_X 100
  #define ABL_PROBE_PT_3_Y 195

#elif ENABLED(AUTO_BED_LEVELING_UBL)

  //===========================================================================
  //========================= Unified Bed Leveling ============================
  //===========================================================================

  #define UBL_MESH_INSET 5          // Mesh inset margin on print area
  #define GRID_MAX_POINTS_X 10      // Don't use more than 15 points per axis, implementation limited.
  #define GRID_MAX_POINTS_Y GRID_MAX_POINTS_X
  #define UBL_PROBE_PT_1_X 5        // These set the probe locations for when UBL does a 3-Point leveling
  #define UBL_PROBE_PT_1_Y 5        // of the mesh.
  #define UBL_PROBE_PT_2_X 5
  #define UBL_PROBE_PT_2_Y 195
  #define UBL_PROBE_PT_3_X 100
  #define UBL_PROBE_PT_3_Y 195
  //#define UBL_G26_MESH_EDITING    // Enable G26 mesh editing

#elif ENABLED(MESH_BED_LEVELING)

  //===========================================================================
  //=================================== Mesh ==================================
  //===========================================================================

  #define MESH_INSET 10          // Mesh inset margin on print area
  #define GRID_MAX_POINTS_X 3    // Don't use more than 7 points per axis, implementation limited.
  #define GRID_MAX_POINTS_Y GRID_MAX_POINTS_X

  //#define MESH_G28_REST_ORIGIN // After homing all axes ('G28' or 'G28 XYZ') rest Z at Z_MIN_POS

#endif // BED_LEVELING

/**
 * Use the LCD controller for bed leveling
 * Requires MESH_BED_LEVELING or PROBE_MANUALLY
 */
//#define LCD_BED_LEVELING

#if ENABLED(LCD_BED_LEVELING)
  #define MBL_Z_STEP 0.025    // Step size while manually probing Z axis.
  #define LCD_PROBE_Z_RANGE 4 // Z Range centered on Z_MIN_POS for LCD Z adjustment
#endif

/**
 * Commands to execute at the end of G29 probing.
 * Useful to retract or move the Z probe out of the way.
 */
//#define Z_PROBE_END_SCRIPT "G1 Z10 F12000\nG1 X15 Y330\nG1 Z0.5\nG1 Z10"


// @section homing

// The center of the bed is at (X=0, Y=0)
//#define BED_CENTER_AT_0_0

// Manually set the home position. Leave these undefined for automatic settings.
// For DELTA this is the top-center of the Cartesian print volume.
#define MANUAL_X_HOME_POS -2
#define MANUAL_Y_HOME_POS -4
//#define MANUAL_Z_HOME_POS 0 // Distance between the nozzle to printbed after homing

// Use "Z Safe Homing" to avoid homing with a Z probe outside the bed area.
//
// With this feature enabled:
//
// - Allow Z homing only after X and Y homing AND stepper drivers still enabled.
// - If stepper drivers time out, it will need X and Y homing again before Z homing.
// - Move the Z probe (or nozzle) to a defined XY point before Z Homing when homing all axes (G28).
// - Prevent Z homing when the Z probe is outside bed area.
#define Z_SAFE_HOMING

#if ENABLED(Z_SAFE_HOMING)
//  #define Z_SAFE_HOMING_X_POINT ((X_MIN_POS + X_MAX_POS) / 2)    // X point for Z homing when homing all axis (G28).
//  #define Z_SAFE_HOMING_Y_POINT ((Y_MIN_POS + Y_MAX_POS) / 2)    // Y point for Z homing when homing all axis (G28).
  #define Z_SAFE_HOMING_X_POINT 100    // X point for Z homing when homing all axis (G28).
  #define Z_SAFE_HOMING_Y_POINT 100    // Y point for Z homing when homing all axis (G28).
#endif

// Homing speeds (mm/m)
#define HOMING_FEEDRATE_XY (50*60)
#define HOMING_FEEDRATE_Z  (7*60)

//=============================================================================
//============================= Additional Features ===========================
//=============================================================================

// @section extras

//
// EEPROM
//
// The microcontroller can store settings in the EEPROM, e.g. max velocity...
// M500 - stores parameters in EEPROM
// M501 - reads parameters from EEPROM (if you need reset them after you changed them temporarily).
// M502 - reverts to the default "factory settings".  You still need to store them in EEPROM afterwards if you want to.
//define this to enable EEPROM support
#define EEPROM_SETTINGS

#if ENABLED(EEPROM_SETTINGS)
  // To disable EEPROM Serial responses and decrease program space by ~1700 byte: comment this out:
  #define EEPROM_CHITCHAT // Please keep turned on if you can.
#endif

//
// Host Keepalive
//
// When enabled Marlin will send a busy status message to the host
// every couple of seconds when it can't accept commands.
//
//#define HOST_KEEPALIVE_FEATURE        // Disable this if your host doesn't like keepalive messages
#define DEFAULT_KEEPALIVE_INTERVAL 2  // Number of seconds between "busy" messages. Set with M113.

//
// M100 Free Memory Watcher
//
//#define M100_FREE_MEMORY_WATCHER // uncomment to add the M100 Free Memory Watcher for debug purpose

//
// G20/G21 Inch mode support
//
//#define INCH_MODE_SUPPORT

//
// M149 Set temperature units support
//
//#define TEMPERATURE_UNITS_SUPPORT

// @section temperature

// Preheat Constants
#define PREHEAT_1_TEMP_HOTEND 180
#define PREHEAT_1_TEMP_BED     70
#define PREHEAT_1_FAN_SPEED     0 // Value from 0 to 255

#define PREHEAT_2_TEMP_HOTEND 235
#define PREHEAT_2_TEMP_BED    100
#define PREHEAT_2_FAN_SPEED     0 // Value from 0 to 255

/**
 * Nozzle Park -- EXPERIMENTAL
 *
 * Park the nozzle at the given XYZ position on idle or G27.
 *
 * The "P" parameter controls the action applied to the Z axis:
 *
 *    P0  (Default) If Z is below park Z raise the nozzle.
 *    P1  Raise the nozzle always to Z-park height.
 *    P2  Raise the nozzle by Z-park amount, limited to Z_MAX_POS.
 */
#define NOZZLE_PARK_FEATURE

#if ENABLED(NOZZLE_PARK_FEATURE)
  // Specify a park position as { X, Y, Z }
  #define NOZZLE_PARK_POINT { (X_MIN_POS), (Y_MAX_POS), 5 }
#endif

/**
 * Clean Nozzle Feature -- EXPERIMENTAL
 *
 * Adds the G12 command to perform a nozzle cleaning process.
 *
 * Parameters:
 *   P  Pattern
 *   S  Strokes / Repetitions
 *   T  Triangles (P1 only)
 *
 * Patterns:
 *   P0  Straight line (default). This process requires a sponge type material
 *       at a fixed bed location. "S" specifies strokes (i.e. back-forth motions)
 *       between the start / end points.
 *
 *   P1  Zig-zag pattern between (X0, Y0) and (X1, Y1), "T" specifies the
 *       number of zig-zag triangles to do. "S" defines the number of strokes.
 *       Zig-zags are done in whichever is the narrower dimension.
 *       For example, "G12 P1 S1 T3" will execute:
 *
 *          --
 *         |  (X0, Y1) |     /\        /\        /\     | (X1, Y1)
 *         |           |    /  \      /  \      /  \    |
 *       A |           |   /    \    /    \    /    \   |
 *         |           |  /      \  /      \  /      \  |
 *         |  (X0, Y0) | /        \/        \/        \ | (X1, Y0)
 *          --         +--------------------------------+
 *                       |________|_________|_________|
 *                           T1        T2        T3
 *
 *   P2  Circular pattern with middle at NOZZLE_CLEAN_CIRCLE_MIDDLE.
 *       "R" specifies the radius. "S" specifies the stroke count.
 *       Before starting, the nozzle moves to NOZZLE_CLEAN_START_POINT.
 *
 *   Caveats: The ending Z should be the same as starting Z.
 * Attention: EXPERIMENTAL. G-code arguments may change.
 *
 */
//#define NOZZLE_CLEAN_FEATURE

#if ENABLED(NOZZLE_CLEAN_FEATURE)
  // Default number of pattern repetitions
  #define NOZZLE_CLEAN_STROKES  12

  // Default number of triangles
  #define NOZZLE_CLEAN_TRIANGLES  3

  // Specify positions as { X, Y, Z }
  #define NOZZLE_CLEAN_START_POINT { 30, 30, (Z_MIN_POS + 1)}
  #define NOZZLE_CLEAN_END_POINT   {100, 60, (Z_MIN_POS + 1)}

  // Circular pattern radius
  #define NOZZLE_CLEAN_CIRCLE_RADIUS 6.5
  // Circular pattern circle fragments number
  #define NOZZLE_CLEAN_CIRCLE_FN 10
  // Middle point of circle
  #define NOZZLE_CLEAN_CIRCLE_MIDDLE NOZZLE_CLEAN_START_POINT

  // Moves the nozzle to the initial position
  #define NOZZLE_CLEAN_GOBACK
#endif

/**
 * Print Job Timer
 *
 * Automatically start and stop the print job timer on M104/M109/M190.
 *
 *   M104 (hotend, no wait) - high temp = none,        low temp = stop timer
 *   M109 (hotend, wait)    - high temp = start timer, low temp = stop timer
 *   M190 (bed, wait)       - high temp = start timer, low temp = none
 *
 * The timer can also be controlled with the following commands:
 *
 *   M75 - Start the print job timer
 *   M76 - Pause the print job timer
 *   M77 - Stop the print job timer
 */
#define PRINTJOB_TIMER_AUTOSTART

/**
 * Print Counter
 *
 * Track statistical data such as:
 *
 *  - Total print jobs
 *  - Total successful print jobs
 *  - Total failed print jobs
 *  - Total time printing
 *
 * View the current statistics with M78.
 */
#define PRINTCOUNTER

//=============================================================================
//============================= LCD and SD support ============================
//=============================================================================

// @section lcd

/**
 * LCD LANGUAGE
 *
 * Select the language to display on the LCD. These languages are available:
 *
 *    en, an, bg, ca, cn, cz, de, el, el-gr, es, eu, fi, fr, gl, hr, it,
 *    kana, kana_utf8, nl, pl, pt, pt_utf8, pt-br, pt-br_utf8, ru, tr, uk, test
 *
 * :{ 'en':'English', 'an':'Aragonese', 'bg':'Bulgarian', 'ca':'Catalan', 'cn':'Chinese', 'cz':'Czech', 'de':'German', 'el':'Greek', 'el-gr':'Greek (Greece)', 'es':'Spanish', 'eu':'Basque-Euskera', 'fi':'Finnish', 'fr':'French', 'gl':'Galician', 'hr':'Croatian', 'it':'Italian', 'kana':'Japanese', 'kana_utf8':'Japanese (UTF8)', 'nl':'Dutch', 'pl':'Polish', 'pt':'Portuguese', 'pt-br':'Portuguese (Brazilian)', 'pt-br_utf8':'Portuguese (Brazilian UTF8)', 'pt_utf8':'Portuguese (UTF8)', 'ru':'Russian', 'tr':'Turkish', 'uk':'Ukrainian', 'test':'TEST' }
 */
#define LCD_LANGUAGE en

/**
 * LCD Character Set
 *
 * Note: This option is NOT applicable to Graphical Displays.
 *
 * All character-based LCDs provide ASCII plus one of these
 * language extensions:
 *
 *  - JAPANESE ... the most common
 *  - WESTERN  ... with more accented characters
 *  - CYRILLIC ... for the Russian language
 *
 * To determine the language extension installed on your controller:
 *
 *  - Compile and upload with LCD_LANGUAGE set to 'test'
 *  - Click the controller to view the LCD menu
 *  - The LCD will display Japanese, Western, or Cyrillic text
 *
 * See https: *github.com/MarlinFirmware/Marlin/wiki/LCD-Language
 *
 * :['JAPANESE', 'WESTERN', 'CYRILLIC']
 */
#define DISPLAY_CHARSET_HD44780 JAPANESE

/**
 * LCD TYPE
 *
 * Enable ULTRA_LCD for a 16x2, 16x4, 20x2, or 20x4 character-based LCD.
 * Enable DOGLCD for a 128x64 (ST7565R) Full Graphical Display.
 * (These options will be enabled automatically for most displays.)
 *
 * IMPORTANT: The U8glib library is required for Full Graphic Display!
 *            https://github.com/olikraus/U8glib_Arduino
 */
//#define ULTRA_LCD   // Character based
//#define DOGLCD      // Full graphics display

/**
 * SD CARD
 *
 * SD Card support is disabled by default. If your controller has an SD slot,
 * you must uncomment the following option or it won't work.
 *
 */
//#define SDSUPPORT

/**
 * SD CARD: SPI SPEED
 *
 * Enable one of the following items for a slower SPI transfer speed.
 * This may be required to resolve "volume init" errors.
 */
//#define SPI_SPEED SPI_HALF_SPEED
//#define SPI_SPEED SPI_QUARTER_SPEED
//#define SPI_SPEED SPI_EIGHTH_SPEED

/**
 * SD CARD: ENABLE CRC
 *
 * Use CRC checks and retries on the SD communication.
 */
//#define SD_CHECK_AND_RETRY

//
// ENCODER SETTINGS
//
// This option overrides the default number of encoder pulses needed to
// produce one step. Should be increased for high-resolution encoders.
//
#define ENCODER_PULSES_PER_STEP 3

//
// Use this option to override the number of step signals required to
// move between next/prev menu items.
//
//#define ENCODER_STEPS_PER_MENU_ITEM 5

/**
 * Encoder Direction Options
 *
 * Test your encoder's behavior first with both options disabled.
 *
 *  Reversed Value Edit and Menu Nav? Enable REVERSE_ENCODER_DIRECTION.
 *  Reversed Menu Navigation only?    Enable REVERSE_MENU_DIRECTION.
 *  Reversed Value Editing only?      Enable BOTH options.
 */

//
// This option reverses the encoder direction everywhere.
//
//  Set this option if CLOCKWISE causes values to DECREASE
//
//#define REVERSE_ENCODER_DIRECTION

//
// This option reverses the encoder direction for navigating LCD menus.
//
//  If CLOCKWISE normally moves DOWN this makes it go UP.
//  If CLOCKWISE normally moves UP this makes it go DOWN.
//
//#define REVERSE_MENU_DIRECTION

//
// Individual Axis Homing
//
// Add individual axis homing items (Home X, Home Y, and Home Z) to the LCD menu.
//
//#define INDIVIDUAL_AXIS_HOMING_MENU

//
// SPEAKER/BUZZER
//
// If you have a speaker that can produce tones, enable it here.
// By default Marlin assumes you have a buzzer with a fixed frequency.
//
//#define SPEAKER

//
// The duration and frequency for the UI feedback sound.
// Set these to 0 to disable audio feedback in the LCD menus.
//
// Note: Test audio output with the G-Code:
//  M300 S<frequency Hz> P<duration ms>
//
//#define LCD_FEEDBACK_FREQUENCY_DURATION_MS 100
//#define LCD_FEEDBACK_FREQUENCY_HZ 1000

//
// CONTROLLER TYPE: Standard
//
// Marlin supports a wide variety of controllers.
// Enable one of the following options to specify your controller.
//

//
// ULTIMAKER Controller.
//
//#define ULTIMAKERCONTROLLER

//
// ULTIPANEL as seen on Thingiverse.
//
//#define ULTIPANEL

//
// Cartesio UI
// http://mauk.cc/webshop/cartesio-shop/electronics/user-interface
//
//#define CARTESIO_UI

//
// PanelOne from T3P3 (via RAMPS 1.4 AUX2/AUX3)
// http://reprap.org/wiki/PanelOne
//
//#define PANEL_ONE

//
// MaKr3d Makr-Panel with graphic controller and SD support.
// http://reprap.org/wiki/MaKr3d_MaKrPanel
//
//#define MAKRPANEL

//
// ReprapWorld Graphical LCD
// https://reprapworld.com/?products_details&products_id/1218
//
//#define REPRAPWORLD_GRAPHICAL_LCD

//
// Activate one of these if you have a Panucatt Devices
// Viki 2.0 or mini Viki with Graphic LCD
// http://panucatt.com
//
//#define VIKI2
//#define miniVIKI

//
// Adafruit ST7565 Full Graphic Controller.
// https://github.com/eboston/Adafruit-ST7565-Full-Graphic-Controller/
//
//#define ELB_FULL_GRAPHIC_CONTROLLER

//
// RepRapDiscount Smart Controller.
// http://reprap.org/wiki/RepRapDiscount_Smart_Controller
//
// Note: Usually sold with a white PCB.
//
#define REPRAP_DISCOUNT_SMART_CONTROLLER

//
// GADGETS3D G3D LCD/SD Controller
// http://reprap.org/wiki/RAMPS_1.3/1.4_GADGETS3D_Shield_with_Panel
//
// Note: Usually sold with a blue PCB.
//
//#define G3D_PANEL

//
// RepRapDiscount FULL GRAPHIC Smart Controller
// http://reprap.org/wiki/RepRapDiscount_Full_Graphic_Smart_Controller
//
//#define REPRAP_DISCOUNT_FULL_GRAPHIC_SMART_CONTROLLER

//
// MakerLab Mini Panel with graphic
// controller and SD support - http://reprap.org/wiki/Mini_panel
//
//#define MINIPANEL

//
// RepRapWorld REPRAPWORLD_KEYPAD v1.1
// http://reprapworld.com/?products_details&products_id=202&cPath=1591_1626
//
// REPRAPWORLD_KEYPAD_MOVE_STEP sets how much should the robot move when a key
// is pressed, a value of 10.0 means 10mm per click.
//
//#define REPRAPWORLD_KEYPAD
//#define REPRAPWORLD_KEYPAD_MOVE_STEP 1.0

//
// RigidBot Panel V1.0
// http://www.inventapart.com/
//
//#define RIGIDBOT_PANEL

//
// BQ LCD Smart Controller shipped by
// default with the BQ Hephestos 2 and Witbox 2.
//
//#define BQ_LCD_SMART_CONTROLLER

//
// CONTROLLER TYPE: I2C
//
// Note: These controllers require the installation of Arduino's LiquidCrystal_I2C
// library. For more info: https://github.com/kiyoshigawa/LiquidCrystal_I2C
//

//
// Elefu RA Board Control Panel
// http://www.elefu.com/index.php?route=product/product&product_id=53
//
//#define RA_CONTROL_PANEL

//
// Sainsmart YW Robot (LCM1602) LCD Display
//
//#define LCD_I2C_SAINSMART_YWROBOT

//
// Generic LCM1602 LCD adapter
//
//#define LCM1602

//
// PANELOLU2 LCD with status LEDs,
// separate encoder and click inputs.
//
// Note: This controller requires Arduino's LiquidTWI2 library v1.2.3 or later.
// For more info: https://github.com/lincomatic/LiquidTWI2
//
// Note: The PANELOLU2 encoder click input can either be directly connected to
// a pin (if BTN_ENC defined to != -1) or read through I2C (when BTN_ENC == -1).
//
//#define LCD_I2C_PANELOLU2

//
// Panucatt VIKI LCD with status LEDs,
// integrated click & L/R/U/D buttons, separate encoder inputs.
//
//#define LCD_I2C_VIKI

//
// SSD1306 OLED full graphics generic display
//
//#define U8GLIB_SSD1306

//
// SAV OLEd LCD module support using either SSD1306 or SH1106 based LCD modules
//
//#define SAV_3DGLCD
#if ENABLED(SAV_3DGLCD)
  //#define U8GLIB_SSD1306
  #define U8GLIB_SH1106
#endif

//
// CONTROLLER TYPE: Shift register panels
//
// 2 wire Non-latching LCD SR from https://goo.gl/aJJ4sH
// LCD configuration: http://reprap.org/wiki/SAV_3D_LCD
//
//#define SAV_3DLCD

//
// TinyBoy2 128x64 OLED / Encoder Panel
//
//#define OLED_PANEL_TINYBOY2

//=============================================================================
//=============================== Extra Features ==============================
//=============================================================================

// @section extras

// Increase the FAN PWM frequency. Removes the PWM noise but increases heating in the FET/Arduino
//#define FAST_PWM_FAN

// Use software PWM to drive the fan, as for the heaters. This uses a very low frequency
// which is not as annoying as with the hardware PWM. On the other hand, if this frequency
// is too low, you should also increment SOFT_PWM_SCALE.
//#define FAN_SOFT_PWM

// Incrementing this by 1 will double the software PWM frequency,
// affecting heaters, and the fan if FAN_SOFT_PWM is enabled.
// However, control resolution will be halved for each increment;
// at zero value, there are 128 effective control positions.
#define SOFT_PWM_SCALE 0

// If SOFT_PWM_SCALE is set to a value higher than 0, dithering can
// be used to mitigate the associated resolution loss. If enabled,
// some of the PWM cycles are stretched so on average the desired
// duty cycle is attained.
//#define SOFT_PWM_DITHER

// Temperature status LEDs that display the hotend and bed temperature.
// If all hotends, bed temperature, and target temperature are under 54C
// then the BLUE led is on. Otherwise the RED led is on. (1C hysteresis)
//#define TEMP_STAT_LEDS

// M240  Triggers a camera by emulating a Canon RC-1 Remote
// Data from: http://www.doc-diy.net/photo/rc-1_hacked/
//#define PHOTOGRAPH_PIN     23

// SkeinForge sends the wrong arc g-codes when using Arc Point as fillet procedure
//#define SF_ARC_FIX

// Support for the BariCUDA Paste Extruder.
//#define BARICUDA

//define BlinkM/CyzRgb Support
//#define BLINKM

/**
 * RGB LED / LED Strip Control
 *
 * Enable support for an RGB LED connected to 5V digital pins, or
 * an RGB Strip connected to MOSFETs controlled by digital pins.
 *
 * Adds the M150 command to set the LED (or LED strip) color.
 * If pins are PWM capable (e.g., 4, 5, 6, 11) then a range of
 * luminance values can be set from 0 to 255.
 *
 * *** CAUTION ***
 *  LED Strips require a MOFSET Chip between PWM lines and LEDs,
 *  as the Arduino cannot handle the current the LEDs will require.
 *  Failure to follow this precaution can destroy your Arduino!
 * *** CAUTION ***
 *
 */
//#define RGB_LED
//#define RGBW_LED
#if ENABLED(RGB_LED) || ENABLED(RGBW_LED)
  #define RGB_LED_R_PIN 34
  #define RGB_LED_G_PIN 43
  #define RGB_LED_B_PIN 35
  #define RGB_LED_W_PIN -1
#endif

/**
 * Printer Event LEDs
 *
 * During printing, the LEDs will reflect the printer status:
 *
 *  - Gradually change from blue to violet as the heated bed gets to target temp
 *  - Gradually change from violet to red as the hotend gets to temperature
 *  - Change to white to illuminate work surface
 *  - Change to green once print has finished
 *  - Turn off after the print has finished and the user has pushed a button
 */
#if ENABLED(BLINKM) || ENABLED(RGB_LED) || ENABLED(RGBW_LED)
  #define PRINTER_EVENT_LEDS
#endif

/*********************************************************************\
* R/C SERVO support
* Sponsored by TrinityLabs, Reworked by codexmas
**********************************************************************/

// Number of servos
//
// If you select a configuration below, this will receive a default value and does not need to be set manually
// set it manually if you have more servos than extruders and wish to manually control some
// leaving it undefined or defining as 0 will disable the servo subsystem
// If unsure, leave commented / disabled
//
//#define NUM_SERVOS 3 // Servo index starts with 0 for M280 command

// Delay (in milliseconds) before the next move will start, to give the servo time to reach its target angle.
// 300ms is a good value but you can try less delay.
// If the servo can't reach the requested position, increase it.
#define SERVO_DELAY 300

// Servo deactivation
//
// With this option servos are powered only during movement, then turned off to prevent jitter.
//#define DEACTIVATE_SERVOS_AFTER_MOVE

/**
 * Filament Width Sensor
 *
 * Measures the filament width in real-time and adjusts
 * flow rate to compensate for any irregularities.
 *
 * Also allows the measured filament diameter to set the
 * extrusion rate, so the slicer only has to specify the
 * volume.
 *
 * Only a single extruder is supported at this time.
 *
 *  34 RAMPS_14    : Analog input 5 on the AUX2 connector
 *  81 PRINTRBOARD : Analog input 2 on the Exp1 connector (version B,C,D,E)
 * 301 RAMBO       : Analog input 3
 *
 * Note: May require analog pins to be defined for other boards.
 */
//#define FILAMENT_WIDTH_SENSOR

#define DEFAULT_NOMINAL_FILAMENT_DIA 3.00   // (mm) Diameter of the filament generally used (3.0 or 1.75mm), also used in the slicer. Used to validate sensor reading.

#if ENABLED(FILAMENT_WIDTH_SENSOR)
  #define FILAMENT_SENSOR_EXTRUDER_NUM 0    // Index of the extruder that has the filament sensor (0,1,2,3)
  #define MEASUREMENT_DELAY_CM        14    // (cm) The distance from the filament sensor to the melting chamber

  #define MEASURED_UPPER_LIMIT         3.30 // (mm) Upper limit used to validate sensor reading
  #define MEASURED_LOWER_LIMIT         1.90 // (mm) Lower limit used to validate sensor reading
  #define MAX_MEASUREMENT_DELAY       20    // (bytes) Buffer size for stored measurements (1 byte per cm). Must be larger than MEASUREMENT_DELAY_CM.

  #define DEFAULT_MEASURED_FILAMENT_DIA DEFAULT_NOMINAL_FILAMENT_DIA // Set measured to nominal initially

  // Display filament width on the LCD status line. Status messages will expire after 5 seconds.
  //#define FILAMENT_LCD_DISPLAY
#endif

#endif // CONFIGURATION_H<|MERGE_RESOLUTION|>--- conflicted
+++ resolved
@@ -607,12 +607,7 @@
  */
 #define BLTOUCH
 #if ENABLED(BLTOUCH)
-<<<<<<< HEAD
-  #define BLTOUCH_DELAY 375   // (ms) Enable and increase if needed
-  //#define BLTOUCH_HEATERS_OFF // Enable if the probe seems unreliable. Heaters will be disabled for each probe.
-=======
   //#define BLTOUCH_DELAY 375   // (ms) Enable and increase if needed
->>>>>>> 4b7f8ad9
 #endif
 
 /**
