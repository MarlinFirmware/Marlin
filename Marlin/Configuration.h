--- conflicted
+++ resolved
@@ -88,10 +88,14 @@
 #define SHOW_BOOTSCREEN
 
 // Show the bitmap in Marlin/_Bootscreen.h on startup.
-//#define SHOW_CUSTOM_BOOTSCREEN
+#ifdef FSMC_GRAPHICAL_TFT 
+  #define SHOW_CUSTOM_BOOTSCREEN  //TIPS
+#endif
 
 // Show the bitmap in Marlin/_Statusscreen.h on the status screen.
-//#define CUSTOM_STATUS_SCREEN_IMAGE
+#ifdef FSMC_GRAPHICAL_TFT 
+  #define CUSTOM_STATUS_SCREEN_IMAGE  //TIPS
+#endif
 
 // @section machine
 
@@ -103,13 +107,23 @@
  *
  * :[-1, 0, 1, 2, 3, 4, 5, 6, 7]
  */
-#define SERIAL_PORT 0
+#if ANY(STOCK, QQS, QQS_TMC)
+    #define SERIAL_PORT 3
 
 /**
  * Select a secondary serial port on the board to use for communication with the host.
  * :[-1, 0, 1, 2, 3, 4, 5, 6, 7]
  */
-//#define SERIAL_PORT_2 -1
+    #define SERIAL_PORT_2 1
+    #if ENABLED(ESP_WIFI)
+      #define NUM_SERIAL 2  //MKS WIFI
+    #endif
+#endif
+
+#ifdef QQS_UART
+   #define SERIAL_PORT -1 //3
+   #define SERIAL_PORT_2 3  //-1  //Remove module ESP12 
+#endif
 
 /**
  * This setting determines the communication speed of the printer.
@@ -127,11 +141,22 @@
 
 // Choose the name from boards.h that matches your setup
 #ifndef MOTHERBOARD
-  #define MOTHERBOARD BOARD_RAMPS_14_EFB
+  #ifdef STOCK
+    #define MOTHERBOARD BOARD_MKS_ROBIN_MINI
+  #endif
+  #ifdef QQS
+    #define MOTHERBOARD BOARD_FLSUN_HISPEED
+    //#define MOTHERBOARD BOARD_MKS_ROBIN_NANO_V2
+  #endif
+  #ifdef QQS_TMC
+    #define MOTHERBOARD BOARD_FLSUN_HISPEED
+  #endif
+  #ifdef QQS_UART
+    #define MOTHERBOARD BOARD_FLSUN_HISPEED
+  #endif
 #endif
 
 // Name displayed in the LCD "Ready" message and Info menu
-<<<<<<< HEAD
 #ifdef STOCK
   #define CUSTOM_MACHINE_NAME "FLSUN QQ-S"
 #endif
@@ -144,9 +169,6 @@
 #ifdef QQS_UART
   #define CUSTOM_MACHINE_NAME "FLSUN QQ-S UART"
 #endif
-=======
-//#define CUSTOM_MACHINE_NAME "3D Printer"
->>>>>>> cb02e44c
 
 // Printer's unique ID, used by some programs to differentiate between machines.
 // Choose your own or use a service like https://www.uuidgenerator.net/version4
@@ -693,7 +715,6 @@
  *          TMC5130, TMC5130_STANDALONE, TMC5160, TMC5160_STANDALONE
  * :['A4988', 'A5984', 'DRV8825', 'LV8729', 'L6470', 'L6474', 'POWERSTEP01', 'TB6560', 'TB6600', 'TMC2100', 'TMC2130', 'TMC2130_STANDALONE', 'TMC2160', 'TMC2160_STANDALONE', 'TMC2208', 'TMC2208_STANDALONE', 'TMC2209', 'TMC2209_STANDALONE', 'TMC26X', 'TMC26X_STANDALONE', 'TMC2660', 'TMC2660_STANDALONE', 'TMC5130', 'TMC5130_STANDALONE', 'TMC5160', 'TMC5160_STANDALONE']
  */
-<<<<<<< HEAD
 #if ANY (QQS, STOCK)
     #define DRIVER_AXES A4988
     #ifndef DRIVER_EXT
@@ -704,11 +725,6 @@
 #define X_DRIVER_TYPE DRIVER_AXES
 #define Y_DRIVER_TYPE DRIVER_AXES
 #define Z_DRIVER_TYPE DRIVER_AXES
-=======
-//#define X_DRIVER_TYPE  A4988
-//#define Y_DRIVER_TYPE  A4988
-//#define Z_DRIVER_TYPE  A4988
->>>>>>> cb02e44c
 //#define X2_DRIVER_TYPE A4988
 //#define Y2_DRIVER_TYPE A4988
 //#define Z2_DRIVER_TYPE A4988
@@ -769,7 +785,6 @@
  * Override with M92
  *                                      X, Y, Z, E0 [, E1[, E2...]]
  */
-<<<<<<< HEAD
 // variables to calculate steps
 #define XYZ_FULL_STEPS_PER_ROTATION 200
 #define XYZ_MICROSTEPS 16  
@@ -786,9 +801,6 @@
 
 //The next line below calculates the staps value and the 800 value is my E-Steps calculation (400 doubled for 32 steps, if 16 steps then its 400 for me, meaure this with Extrusion test)
 //#define DEFAULT_AXIS_STEPS_PER_UNIT   { DEFAULT_XYZ_STEPS_PER_UNIT, DEFAULT_XYZ_STEPS_PER_UNIT, DEFAULT_XYZ_STEPS_PER_UNIT, 800 }  // default steps per unit
-=======
-#define DEFAULT_AXIS_STEPS_PER_UNIT   { 80, 80, 4000, 500 }
->>>>>>> cb02e44c
 
 /**
  * Default Max Feed Rate (mm/s)
@@ -1037,17 +1049,10 @@
 
 // Most probes should stay away from the edges of the bed, but
 // with NOZZLE_AS_PROBE this can be negative for a wider probing area.
-<<<<<<< HEAD
 #define PROBING_MARGIN 20
 
 // X and Y axis travel speed (mm/min) between probes
 #define XY_PROBE_SPEED  (84*60)   //5000 //(66*60)=3960
-=======
-#define PROBING_MARGIN 10
-
-// X and Y axis travel speed (mm/min) between probes
-#define XY_PROBE_SPEED (133*60)
->>>>>>> cb02e44c
 
 // Feedrate (mm/min) for the first approach when double-probing (MULTIPLE_PROBING == 2)
 #define Z_PROBE_SPEED_FAST HOMING_FEEDRATE_Z
@@ -1089,13 +1094,8 @@
 #define Z_PROBE_LOW_POINT          -2 // Farthest distance below the trigger-point to go before stopping
 
 // For M851 give a range for adjusting the Z probe offset
-<<<<<<< HEAD
 #define Z_PROBE_OFFSET_RANGE_MIN -30
 #define Z_PROBE_OFFSET_RANGE_MAX  30
-=======
-#define Z_PROBE_OFFSET_RANGE_MIN -20
-#define Z_PROBE_OFFSET_RANGE_MAX 20
->>>>>>> cb02e44c
 
 // Enable the M48 repeatability test to test probe accuracy
 //#define Z_MIN_PROBE_REPEATABILITY_TEST
@@ -2317,19 +2317,12 @@
 //
 // ADS7843/XPT2046 ADC Touchscreen such as ILI9341 2.8
 //
-<<<<<<< HEAD
 #if EITHER(TFT_320x240, FSMC_GRAPHICAL_TFT)
   #define TOUCH_SCREEN
 #endif
   #if ENABLED(TOUCH_SCREEN)
     #define BUTTON_DELAY_EDIT  75 // (ms) Button repeat delay for edit screens
     #define BUTTON_DELAY_MENU 100 // (ms) Button repeat delay for menus
-=======
-//#define TOUCH_SCREEN
-#if ENABLED(TOUCH_SCREEN)
-  #define BUTTON_DELAY_EDIT  50 // (ms) Button repeat delay for edit screens
-  #define BUTTON_DELAY_MENU 250 // (ms) Button repeat delay for menus
->>>>>>> cb02e44c
 
   #define TOUCH_SCREEN_CALIBRATION
 
@@ -2428,19 +2421,11 @@
 // Support for Adafruit NeoPixel LED driver
 //#define NEOPIXEL_LED
 #if ENABLED(NEOPIXEL_LED)
-<<<<<<< HEAD
   #define NEOPIXEL_TYPE   NEO_GRB // NEO_GRBW / NEO_GRB - four/three channel driver type (defined in Adafruit_NeoPixel.h)
   //#define NEOPIXEL_PIN    4       // LED driving pin
   //#define NEOPIXEL2_TYPE NEOPIXEL_TYPE
   //#define NEOPIXEL2_PIN      5
   #define NEOPIXEL_PIXELS     12   // Number of LEDs in the strip, larger of 2 strips if 2 neopixel strips are used
-=======
-  #define NEOPIXEL_TYPE   NEO_GRBW // NEO_GRBW / NEO_GRB - four/three channel driver type (defined in Adafruit_NeoPixel.h)
-  #define NEOPIXEL_PIN     4       // LED driving pin
-  //#define NEOPIXEL2_TYPE NEOPIXEL_TYPE
-  //#define NEOPIXEL2_PIN    5
-  #define NEOPIXEL_PIXELS 30       // Number of LEDs in the strip. (Longest strip when NEOPIXEL2_SEPARATE is disabled.)
->>>>>>> cb02e44c
   #define NEOPIXEL_IS_SEQUENTIAL   // Sequential display for temperature change - LED by LED. Disable to change all LEDs at once.
   #define NEOPIXEL_BRIGHTNESS 127  // Initial brightness (0-255)
   //#define NEOPIXEL_STARTUP_TEST  // Cycle through colors at startup
