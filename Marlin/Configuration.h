--- conflicted
+++ resolved
@@ -980,7 +980,7 @@
  *   to avoid collisions during probing.
  *
  * Tune and Adjust
- * -  Probe Offsets can be tuned at runtime with 'M851', LCD menus, babystepping, etc.
+ * - Probe Offsets can be tuned at runtime with 'M851', LCD menus, babystepping, etc.
  * -  PROBE_OFFSET_WIZARD (configuration_adv.h) can be used for setting the Z offset.
  *
  * Assuming the typical work area orientation:
@@ -1228,11 +1228,11 @@
  * RAMPS-based boards use SERVO3_PIN for the first runout sensor.
  * For other boards you may need to define FIL_RUNOUT_PIN, FIL_RUNOUT2_PIN, etc.
  */
-#define FILAMENT_RUNOUT_SENSOR //Dae activo el sensor de falta de filamento 
+#define FILAMENT_RUNOUT_SENSOR 		// DAE activo el sensor de falta de filamento 
 #if ENABLED(FILAMENT_RUNOUT_SENSOR)
   #define FIL_RUNOUT_ENABLED_DEFAULT true // Enable the sensor on startup. Override with M412 followed by M500.
   #define NUM_RUNOUT_SENSORS   1          // Number of sensors, up to one per extruder. Define a FIL_RUNOUT#_PIN for each.
-  #define FIL_RUNOUT_STATE     LOW        // Pin state indicating that filament is NOT present. //Dae cambiar a High si esta funcionando al reves
+  #define FIL_RUNOUT_STATE     LOW        // Pin state indicating that filament is NOT present. // DAE cambiar a High si esta funcionando al reves
   #define FIL_RUNOUT_PULLUP               // Use internal pullup for filament runout pins.
   //#define FIL_RUNOUT_PULLDOWN           // Use internal pulldown for filament runout pins.
 
@@ -1302,10 +1302,7 @@
  * these options to restore the prior leveling state or to always enable
  * leveling immediately after G28.
  */
-<<<<<<< HEAD
-#define RESTORE_LEVELING_AFTER_G28  //Dae activo para mesh manual
-=======
-//#define RESTORE_LEVELING_AFTER_G28
+#define RESTORE_LEVELING_AFTER_G28  //DAE activo para mesh manual
 //#define ENABLE_LEVELING_AFTER_G28
 
 /**
@@ -1313,10 +1310,9 @@
  */
 //#define PREHEAT_BEFORE_LEVELING
 #if ENABLED(PREHEAT_BEFORE_LEVELING)
-  #define LEVELING_NOZZLE_TEMP 120   // (°C) Only applies to E0 at this time
+  #define LEVELING_NOZZLE_TEMP 120
   #define LEVELING_BED_TEMP     50
 #endif
->>>>>>> 7afd274d
 
 /**
  * Enable detailed logging of G28, G29, M48, etc.
@@ -1678,7 +1674,6 @@
   // Require a minimum hotend temperature for cleaning
   #define NOZZLE_CLEAN_MIN_TEMP 170
   //#define NOZZLE_CLEAN_HEATUP       // Heat up the nozzle instead of skipping wipe
-
   // Explicit wipe G-code script applies to a G12 with no arguments.
   //#define WIPE_SEQUENCE_COMMANDS "G1 X-17 Y25 Z10 F4000\nG1 Z1\nM114\nG1 X-17 Y25\nG1 X-17 Y95\nG1 X-17 Y25\nG1 X-17 Y95\nG1 X-17 Y25\nG1 X-17 Y95\nG1 X-17 Y25\nG1 X-17 Y95\nG1 X-17 Y25\nG1 X-17 Y95\nG1 X-17 Y25\nG1 X-17 Y95\nG1 Z15\nM400\nG0 X-10.0 Y-9.0"
 
