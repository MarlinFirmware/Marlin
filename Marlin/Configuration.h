--- conflicted
+++ resolved
@@ -159,33 +159,19 @@
 #endif
 
 /**
- * Průša MK2 Single Nozzle Multi-Material Multiplexer, and variants.
- *
- * This device allows one stepper driver on a control board to drive
- * two to eight stepper motors, one at a time, in a manner suitable
- * for extruders.
- *
- * This option only allows the multiplexer to switch on tool-change.
- * Additional options to configure custom E moves are pending.
- */
-//#define MK2_MULTIPLEXER
-#if ENABLED(MK2_MULTIPLEXER)
-  // Override the default DIO selector pins here, if needed.
-  // Some pins files may provide defaults for these pins.
-  //#define E_MUX0_PIN 40  // Always Required
-  //#define E_MUX1_PIN 42  // Needed for 3 to 8 inputs
-  //#define E_MUX2_PIN 44  // Needed for 5 to 8 inputs
-#endif
-
-/**
- * Průša Multi-Material Unit v2
+ * Multi-Material Unit
+ * Set to one of these predefined models:
+ *
+ *   PRUSA_MMU1      : Průša MMU1 (The "multiplexer" version)
+ *   PRUSA_MMU2      : Průša MMU2
+ *   PRUSA_MMU2S     : Průša MMU2S (Requires MK3S extruder with motion sensor, EXTRUDERS = 5)
+ *   SMUFF_EMU_MMU2  : Technik Gegg SMUFF (Průša MMU2 emulation mode)
+ *   SMUFF_EMU_MMU2S : Technik Gegg SMUFF (Průša MMU2S emulation mode)
  *
  * Requires NOZZLE_PARK_FEATURE to park print head in case MMU unit fails.
- * Requires EXTRUDERS = 5
- *
- * For additional configuration see Configuration_adv.h
- */
-//#define PRUSA_MMU2
+ * See additional options in Configuration_adv.h.
+ */
+//#define MMU_MODEL PRUSA_MMU2
 
 // A dual extruder that uses a single stepper motor
 //#define SWITCHING_EXTRUDER
@@ -390,8 +376,10 @@
  *    13 : 100k Hisens 3950  1% up to 300°C for hotend "Simple ONE " & "Hotend "All In ONE"
  *    15 : 100k thermistor calibration for JGAurora A5 hotend
  *    18 : ATC Semitec 204GT-2 (4.7k pullup) Dagoma.Fr - MKS_Base_DKU001327
- *    20 : Pt100 with circuit in the Ultimainboard V2.x with 5v excitation (AVR)
- *    21 : Pt100 with circuit in the Ultimainboard V2.x with 3.3v excitation (STM32 \ LPC176x....)
+ *    20 : Pt100 with circuit in the Ultimainboard V2.x with mainboard ADC reference voltage = INA826 amplifier-board supply voltage.
+ *         NOTES: (1) Must use an ADC input with no pullup. (2) Some INA826 amplifiers are unreliable at 3.3V so consider using sensor 147, 110, or 21.
+ *    21 : Pt100 with circuit in the Ultimainboard V2.x with 3.3v ADC reference voltage (STM32, LPC176x....) and 5V INA826 amplifier board supply.
+ *         NOTE: ADC pins are not 5V tolerant. Not recommended because it's possible to damage the CPU by going over 500°C.
  *    22 : 100k (hotend) with 4.7k pullup to 3.3V and 220R to analog input (as in GTM32 Pro vB)
  *    23 : 100k (bed) with 4.7k pullup to 3.3v and 220R to analog input (as in GTM32 Pro vB)
  *    30 : Kis3d Silicone heating mat 200W/300W with 6mm precision cast plate (EN AW 5083) NTC100K / B3950 (4.7k pullup)
@@ -437,11 +425,11 @@
 #define DUMMY_THERMISTOR_998_VALUE 25
 #define DUMMY_THERMISTOR_999_VALUE 100
 
-// Resistor values when using a MAX31865 (sensor -5)
-// Sensor value is typically 100 (PT100) or 1000 (PT1000)
-// Calibration value is typically 430 ohm for AdaFruit PT100 modules and 4300 ohm for AdaFruit PT1000 modules.
-//#define MAX31865_SENSOR_OHMS      100
-//#define MAX31865_CALIBRATION_OHMS 430
+// Resistor values when using MAX31865 sensors (-5) on TEMP_SENSOR_0 / 1
+//#define MAX31865_SENSOR_OHMS_0      100   // (Ω) Typically 100 or 1000 (PT100 or PT1000)
+//#define MAX31865_CALIBRATION_OHMS_0 430   // (Ω) Typically 430 for AdaFruit PT100; 4300 for AdaFruit PT1000
+//#define MAX31865_SENSOR_OHMS_1      100
+//#define MAX31865_CALIBRATION_OHMS_1 430
 
 // Use temp sensor 1 as a redundant sensor with sensor 0. If the readings
 // from the two sensors differ too much the print will be aborted.
@@ -1158,8 +1146,8 @@
 
 // @section homing
 
-//#define NO_MOTION_BEFORE_HOMING // Inhibit movement until all axes have been homed
-
+//#define NO_MOTION_BEFORE_HOMING // Inhibit movement until all axes have been homed. Also enable HOME_AFTER_DEACTIVATE for extra safety.
+//#define HOME_AFTER_DEACTIVATE   // Require rehoming after steppers are deactivated. Also enable NO_MOTION_BEFORE_HOMING for extra safety.
 //#define UNKNOWN_Z_NO_RAISE      // Don't raise Z (lower the bed) if Z is "unknown." For beds that fall when Z is powered off.
 
 //#define Z_HOMING_HEIGHT  4      // (mm) Minimal Z height before homing (G28) for Z clearance above the bed, clamps, ...
@@ -1233,9 +1221,43 @@
 #if ENABLED(FILAMENT_RUNOUT_SENSOR)
   #define FIL_RUNOUT_ENABLED_DEFAULT true // Enable the sensor on startup. Override with M412 followed by M500.
   #define NUM_RUNOUT_SENSORS   1          // Number of sensors, up to one per extruder. Define a FIL_RUNOUT#_PIN for each.
+
   #define FIL_RUNOUT_STATE     LOW        // Pin state indicating that filament is NOT present. // DAE cambiar a High si esta funcionando al reves
   #define FIL_RUNOUT_PULLUP               // Use internal pullup for filament runout pins.
   //#define FIL_RUNOUT_PULLDOWN           // Use internal pulldown for filament runout pins.
+
+  // Override individually if the runout sensors vary
+  //#define FIL_RUNOUT1_STATE LOW
+  //#define FIL_RUNOUT1_PULLUP
+  //#define FIL_RUNOUT1_PULLDOWN
+
+  //#define FIL_RUNOUT2_STATE LOW
+  //#define FIL_RUNOUT2_PULLUP
+  //#define FIL_RUNOUT2_PULLDOWN
+
+  //#define FIL_RUNOUT3_STATE LOW
+  //#define FIL_RUNOUT3_PULLUP
+  //#define FIL_RUNOUT3_PULLDOWN
+
+  //#define FIL_RUNOUT4_STATE LOW
+  //#define FIL_RUNOUT4_PULLUP
+  //#define FIL_RUNOUT4_PULLDOWN
+
+  //#define FIL_RUNOUT5_STATE LOW
+  //#define FIL_RUNOUT5_PULLUP
+  //#define FIL_RUNOUT5_PULLDOWN
+
+  //#define FIL_RUNOUT6_STATE LOW
+  //#define FIL_RUNOUT6_PULLUP
+  //#define FIL_RUNOUT6_PULLDOWN
+
+  //#define FIL_RUNOUT7_STATE LOW
+  //#define FIL_RUNOUT7_PULLUP
+  //#define FIL_RUNOUT7_PULLDOWN
+
+  //#define FIL_RUNOUT8_STATE LOW
+  //#define FIL_RUNOUT8_PULLUP
+  //#define FIL_RUNOUT8_PULLDOWN
 
   // Set one or more commands to execute on filament runout.
   // (After 'M412 H' Marlin will ask the host to handle the process.)
@@ -1328,6 +1350,9 @@
   // at which point movement will be level to the machine's XY plane.
   // The height can be set with M420 Z<height>
   #define ENABLE_LEVELING_FADE_HEIGHT
+  #if ENABLED(ENABLE_LEVELING_FADE_HEIGHT)
+    #define DEFAULT_LEVELING_FADE_HEIGHT 10.0 // (mm) Default fade height.
+  #endif
 
   // For Cartesian machines, instead of dividing moves on mesh boundaries,
   // split up moves into short segments like a Delta. This follows the
@@ -1429,6 +1454,12 @@
   #define LEVEL_CORNERS_HEIGHT      0.0   // (mm) Z height of nozzle at leveling points
   #define LEVEL_CORNERS_Z_HOP       4.0   // (mm) Z height of nozzle between leveling points
   //#define LEVEL_CENTER_TOO              // Move to the center after the last corner
+  //#define LEVEL_CORNERS_USE_PROBE
+  #if ENABLED(LEVEL_CORNERS_USE_PROBE)
+    #define LEVEL_CORNERS_PROBE_TOLERANCE 0.1
+    #define LEVEL_CORNERS_VERIFY_RAISED   // After adjustment triggers the probe, re-probe to verify
+    //#define LEVEL_CORNERS_AUDIO_FEEDBACK
+  #endif
 #endif
 
 /**
@@ -1460,8 +1491,8 @@
 #define Z_SAFE_HOMING   // M.A.R.C. BLTouch Z Homing on XY of bed
 
 #if ENABLED(Z_SAFE_HOMING)
-  #define Z_SAFE_HOMING_X_POINT ((X_BED_SIZE - 10) / 2)    // X point for Z homing
-  #define Z_SAFE_HOMING_Y_POINT ((Y_BED_SIZE - 10) / 2)    // Y point for Z homing
+  #define Z_SAFE_HOMING_X_POINT X_CENTER  // X point for Z homing
+  #define Z_SAFE_HOMING_Y_POINT Y_CENTER  // Y point for Z homing
 #endif
 
 // Homing speeds (mm/min)
@@ -1544,7 +1575,7 @@
  */
 #define EEPROM_SETTINGS       // Persistent storage with M500 and M501
 //#define DISABLE_M503        // Saves ~2700 bytes of PROGMEM. Disable for release!
-//#define EEPROM_CHITCHAT     // Give feedback on EEPROM commands. Disable to save PROGMEM.
+#define EEPROM_CHITCHAT     // Give feedback on EEPROM commands. Disable to save PROGMEM.	//M.A.R.C. Experimental
 #define EEPROM_BOOT_SILENT    // Keep M503 quiet and only give errors during first load
 #if ENABLED(EEPROM_SETTINGS)
   #define EEPROM_AUTO_INIT    // Init EEPROM automatically on any errors.
@@ -1574,9 +1605,9 @@
 
 // Preheat Constants
 #define PREHEAT_1_LABEL       "PLA"
-#define PREHEAT_1_TEMP_HOTEND 185
-#define PREHEAT_1_TEMP_BED     45
-#define PREHEAT_1_FAN_SPEED   255 // Value from 0 to 255
+#define PREHEAT_1_TEMP_HOTEND 195	// M.A.R.C. Custom values
+#define PREHEAT_1_TEMP_BED     50	// M.A.R.C. Custom values
+#define PREHEAT_1_FAN_SPEED   128 // Value from 0 to 255
 
 #define PREHEAT_2_LABEL       "ABS"
 #define PREHEAT_2_TEMP_HOTEND 240
@@ -1676,6 +1707,7 @@
   // Require a minimum hotend temperature for cleaning
   #define NOZZLE_CLEAN_MIN_TEMP 170
   //#define NOZZLE_CLEAN_HEATUP       // Heat up the nozzle instead of skipping wipe
+
   // Explicit wipe G-code script applies to a G12 with no arguments.
   //#define WIPE_SEQUENCE_COMMANDS "G1 X-17 Y25 Z10 F4000\nG1 Z1\nM114\nG1 X-17 Y25\nG1 X-17 Y95\nG1 X-17 Y25\nG1 X-17 Y95\nG1 X-17 Y25\nG1 X-17 Y95\nG1 X-17 Y25\nG1 X-17 Y95\nG1 X-17 Y25\nG1 X-17 Y95\nG1 X-17 Y25\nG1 X-17 Y95\nG1 Z15\nM400\nG0 X-10.0 Y-9.0"
 
@@ -2242,11 +2274,6 @@
 //#define DGUS_LCD_UI_HIPRECY
 
 //
-// CR-6 OEM touch screen. A DWIN display with touch.
-//
-//#define DGUS_LCD_UI_CREALITY_TOUCH
-
-//
 // Touch-screen LCD for Malyan M200/M300 printers
 //
 //#define MALYAN_LCD
@@ -2416,18 +2443,11 @@
 
   #define TOUCH_SCREEN_CALIBRATION
 
-<<<<<<< HEAD
-  //#define XPT2046_X_CALIBRATION 12316
-  //#define XPT2046_Y_CALIBRATION -8981
-  //#define XPT2046_X_OFFSET        -43
-  //#define XPT2046_Y_OFFSET        257
-=======
   //#define TOUCH_CALIBRATION_X 12316
   //#define TOUCH_CALIBRATION_Y -8981
   //#define TOUCH_OFFSET_X        -43
   //#define TOUCH_OFFSET_Y        257
   //#define TOUCH_ORIENTATION   TOUCH_LANDSCAPE
->>>>>>> 4ad633ba
 
   #if ENABLED(TFT_COLOR_UI)
     //#define SINGLE_TOUCH_NAVIGATION
@@ -2523,11 +2543,11 @@
 // Support for Adafruit NeoPixel LED driver
 //#define NEOPIXEL_LED
 #if ENABLED(NEOPIXEL_LED)
-  #define NEOPIXEL_TYPE   NEO_GRB  // NEO_GRBW / NEO_GRB - four/three channel driver type (defined in Adafruit_NeoPixel.h)
-  #define NEOPIXEL_PIN    PB2      // LED driving pin
+  #define NEOPIXEL_TYPE   NEO_GRBW // NEO_GRBW / NEO_GRB - four/three channel driver type (defined in Adafruit_NeoPixel.h)
+  #define NEOPIXEL_PIN     4       // LED driving pin
   //#define NEOPIXEL2_TYPE NEOPIXEL_TYPE
   //#define NEOPIXEL2_PIN    5
-  #define NEOPIXEL_PIXELS 4        // Number of LEDs in the strip. (Longest strip when NEOPIXEL2_SEPARATE is disabled.)
+  #define NEOPIXEL_PIXELS 30       // Number of LEDs in the strip. (Longest strip when NEOPIXEL2_SEPARATE is disabled.)
   #define NEOPIXEL_IS_SEQUENTIAL   // Sequential display for temperature change - LED by LED. Disable to change all LEDs at once.
   #define NEOPIXEL_BRIGHTNESS 127  // Initial brightness (0-255)
   //#define NEOPIXEL_STARTUP_TEST  // Cycle through colors at startup
