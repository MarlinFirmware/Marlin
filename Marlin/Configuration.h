--- conflicted
+++ resolved
@@ -873,7 +873,6 @@
  * Override with M92
  *                                      X, Y, Z, E0 [, E1[, E2...]]
  */
-<<<<<<< HEAD
 // variables to calculate steps
 #define XYZ_FULL_STEPS_PER_ROTATION 200
 #define XYZ_MICROSTEPS 16
@@ -890,9 +889,6 @@
 
 //The next line below calculates the staps value and the 800 value is my E-Steps calculation (400 doubled for 32 steps, if 16 steps then its 400 for me, meaure this with Extrusion test)
 //#define DEFAULT_AXIS_STEPS_PER_UNIT   { DEFAULT_XYZ_STEPS_PER_UNIT, DEFAULT_XYZ_STEPS_PER_UNIT, DEFAULT_XYZ_STEPS_PER_UNIT, 800 }  // default steps per unit
-=======
-#define DEFAULT_AXIS_STEPS_PER_UNIT   { 80, 80, 400, 500 }
->>>>>>> 4e2e521a
 
 /**
  * Default Max Feed Rate (mm/s)
