#ifndef CONFIGURATION_H
#define CONFIGURATION_H
#include "boards.h"

//===========================================================================
//============================= Getting Started =============================
//===========================================================================
/*
Here are some standard links for getting your machine calibrated:
 * http://reprap.org/wiki/Calibration
 * http://youtu.be/wAL9d7FgInk
 * http://calculator.josefprusa.cz
 * http://reprap.org/wiki/Triffid_Hunter%27s_Calibration_Guide
 * http://www.thingiverse.com/thing:5573
 * https://sites.google.com/site/repraplogphase/calibration-of-your-reprap
 * http://www.thingiverse.com/thing:298812
*/

// This configuration file contains the basic settings.
// Advanced settings can be found in Configuration_adv.h
// BASIC SETTINGS: select your board type, temperature sensor type, axis scaling, and endstop configuration

//===========================================================================
//============================= DELTA Printer ===============================
//===========================================================================
// For a Delta printer replace the configuration files with the files in the
// example_configurations/delta directory.
//

//===========================================================================
//============================= SCARA Printer ===============================
//===========================================================================
// For a Scara printer replace the configuration files with the files in the
// example_configurations/SCARA directory.
//

// @section info
//#define WILSON_TYPE           // comment this out if not wilson
#define WILSON_II_TYPE        // comment this out if not wilson ii
#define MY_BEDLEVELING_DEFAULTS // comment this out to strip out all the bed leveling stuff

#define MJRICE_BEDLEVELING_RACK // include this (only) if using the rack-and-pinion aparatus for bed probing / leveling

#ifdef MY_BEDLEVELING_DEFAULTS
 #define ENABLE_AUTO_BED_LEVELING // Delete the comment to enable (remove // at the start of the line)
 #define MANUAL_BED_LEVELING  // Add display menu option for bed leveling
 #ifndef MJRICE_BEDLEVELING_RACK // this does not use servos
  #define NUM_SERVOS 3 // Servo index starts with 0 for M280 command
  #define SERVO_ENDSTOPS {-1, -1, 0} // Servo index for X, Y, Z. Disable with -1
  #define SERVO_ENDSTOP_ANGLES {0,0, 0,0, 0,90} // X,Y,Z Axis Extend and Retract angles
 #endif
  // sometimes the weight of the servo arm and the shaking of he extruder causes the servo to slowly descend during printing until it 
  // interferes with the print.  
  // There are two things I could do.  The first one (not using) just keeps the servo attached all the time.
  //#define DONT_DETACH_SERVOS  // Dont use this unless you're desperate. If you use this to keep the servos rigidly in place, make sure you are powering the servos from an adequate source (not the arduino 5V regulator)
  // But this one seems to work nicely, it will just periodically put the servo back to where it is supposed to be:
  #define NO_RETRACT_BETWEEN_PROBINGS // Define this unless you want to waste time moving the servo probe up and down between each point.
  #define PERIODICALLY_REFRESH_SERVO
  #define SERVO_REFRESH_INTERVAL 10000 // ms
#endif

#ifdef MJRICE_BEDLEVELING_RACK
#define NO_RETRACT_BETWEEN_PROBINGS
#undef SERVO_ENDSTOPS // this option does not use servo
#endif

// User-specified version info of this build to display in [Pronterface, etc] terminal window during
// startup. Implementation of an idea by Prof Braino to inform user that any changes made to this
// build by the user have been successfully uploaded into firmware.
#define STRING_VERSION "1.0.4-mjr"
#define STRING_VERSION_CONFIG_H __DATE__ " " __TIME__ // build date and time
#define STRING_CONFIG_H_AUTHOR "(mrice, default config)" // Who made the changes.

// SERIAL_PORT selects which serial port should be used for communication with the host.
// This allows the connection of wireless adapters (for instance) to non-default port pins.
// Serial port 0 is still used by the Arduino bootloader regardless of this setting.
// :[0,1,2,3,4,5,6,7]
#define SERIAL_PORT 0

// This determines the communication speed of the printer
// :[2400,9600,19200,38400,57600,115200,250000]
#define BAUDRATE 250000 //115200

// This enables the serial port associated to the Bluetooth interface
//#define BTENABLED              // Enable BT interface on AT90USB devices

<<<<<<< HEAD
// --- controller board selection
// --- Please choose the name from boards.h that matches your setup
// if you have a RAMPS shield, don't define the next two lines.  #define BOARD_RAMPS_13_EFB below is what you want
//#define MOTHERBOARD BOARD_PICA // define this if you have a PICA rev b shield
//#define MOTHERBOARD BOARD_PICA_REVC // define this if you have a PICA rev C shield
=======
//#define MOTHERBOARD BOARD_PICA

// The following define selects which electronics board you have.
// Please choose the name from boards.h that matches your setup
>>>>>>> 74add72c
#ifndef MOTHERBOARD
  #define MOTHERBOARD BOARD_RAMPS_13_EFB
  #ifdef GT2560
    #define MOTHERBOARD BOARD_ULTIMAKER 
  #endif
#endif
// ---

// Optional custom name for your RepStrap or other custom machine
// Displayed in the LCD "Ready" message
#define CUSTOM_MACHINE_NAME "Wilson II"

// Define this to set a unique identifier for this printer, (Used by some programs to differentiate between machines)
// You can use an online service to generate a random UUID. (eg http://www.uuidgenerator.net/version4)
// #define MACHINE_UUID "00000000-0000-0000-0000-000000000000"

// This defines the number of extruders
// :[1,2,3,4]
#define EXTRUDERS 1

// Offset of the extruders (uncomment if using more than one and relying on firmware to position when changing).
// The offset has to be X=0, Y=0 for the extruder 0 hotend (default extruder).
// For the other hotends it is their distance from the extruder 0 hotend.
//#define EXTRUDER_OFFSET_X {0.0, 20.00} // (in mm) for each extruder, offset of the hotend on the X axis
//#define EXTRUDER_OFFSET_Y {0.0, 5.00}  // (in mm) for each extruder, offset of the hotend on the Y axis

//// The following define selects which power supply you have. Please choose the one that matches your setup
// 0 = other (don't have power supply enable from arduino)
// 1 = ATX
// 2 = X-Box 360 203Watts (the blue wire connected to PS_ON and the red wire to VCC)
// :{1:'ATX',2:'X-Box 360'}
#define POWER_SUPPLY 0

// Define this to have the electronics keep the power supply off on startup. If you don't know what this is leave it.
// #define PS_DEFAULT_OFF

//===========================================================================
//============================= Thermal Settings ============================
//===========================================================================
//
//--NORMAL IS 4.7kohm PULLUP!-- 1kohm pullup can be used on hotend sensor, using correct resistor and table
//
//// Temperature sensor settings:
// -2 is thermocouple with MAX6675 (only for sensor 0)
// -1 is thermocouple with AD595
// 0 is not used
// 1 is 100k thermistor - best choice for EPCOS 100k (4.7k pullup)
// 2 is 200k thermistor - ATC Semitec 204GT-2 (4.7k pullup)
// 3 is Mendel-parts thermistor (4.7k pullup)
// 4 is 10k thermistor !! do not use it for a hotend. It gives bad resolution at high temp. !!
// 5 is 100K thermistor - ATC Semitec 104GT-2 (Used in ParCan & J-Head) (4.7k pullup)
// 6 is 100k EPCOS - Not as accurate as table 1 (created using a fluke thermocouple) (4.7k pullup)
// 7 is 100k Honeywell thermistor 135-104LAG-J01 (4.7k pullup)
// 71 is 100k Honeywell thermistor 135-104LAF-J01 (4.7k pullup)
// 8 is 100k 0603 SMD Vishay NTCS0603E3104FXT (4.7k pullup)
// 9 is 100k GE Sensing AL03006-58.2K-97-G1 (4.7k pullup)
// 10 is 100k RS thermistor 198-961 (4.7k pullup)
// 11 is 100k beta 3950 1% thermistor (4.7k pullup)
// 12 is 100k 0603 SMD Vishay NTCS0603E3104FXT (4.7k pullup) (calibrated for Makibox hot bed)
// 13 is 100k Hisens 3950  1% up to 300°C for hotend "Simple ONE " & "Hotend "All In ONE"
// 20 is the PT100 circuit found in the Ultimainboard V2.x
// 60 is 100k Maker's Tool Works Kapton Bed Thermistor beta=3950
//
//    1k ohm pullup tables - This is not normal, you would have to have changed out your 4.7k for 1k
//                          (but gives greater accuracy and more stable PID)
// 51 is 100k thermistor - EPCOS (1k pullup)
// 52 is 200k thermistor - ATC Semitec 204GT-2 (1k pullup)
// 55 is 100k thermistor - ATC Semitec 104GT-2 (Used in ParCan & J-Head) (1k pullup)
//
// 1047 is Pt1000 with 4k7 pullup
// 1010 is Pt1000 with 1k pullup (non standard)
// 147 is Pt100 with 4k7 pullup
// 110 is Pt100 with 1k pullup (non standard)
// 998 and 999 are Dummy Tables. They will ALWAYS read 25°C or the temperature defined below.
//     Use it for Testing or Development purposes. NEVER for production machine.
//     #define DUMMY_THERMISTOR_998_VALUE 25
//     #define DUMMY_THERMISTOR_999_VALUE 100
// :{ '0': "Not used", '4': "10k !! do not use for a hotend. Bad resolution at high temp. !!", '1': "100k / 4.7k - EPCOS", '51': "100k / 1k - EPCOS", '6': "100k / 4.7k EPCOS - Not as accurate as Table 1", '5': "100K / 4.7k - ATC Semitec 104GT-2 (Used in ParCan & J-Head)", '7': "100k / 4.7k Honeywell 135-104LAG-J01", '71': "100k / 4.7k Honeywell 135-104LAF-J01", '8': "100k / 4.7k 0603 SMD Vishay NTCS0603E3104FXT", '9': "100k / 4.7k GE Sensing AL03006-58.2K-97-G1", '10': "100k / 4.7k RS 198-961", '11': "100k / 4.7k beta 3950 1%", '12': "100k / 4.7k 0603 SMD Vishay NTCS0603E3104FXT (calibrated for Makibox hot bed)", '13': "100k Hisens 3950  1% up to 300°C for hotend 'Simple ONE ' & hotend 'All In ONE'", '60': "100k Maker's Tool Works Kapton Bed Thermistor beta=3950", '55': "100k / 1k - ATC Semitec 104GT-2 (Used in ParCan & J-Head)", '2': "200k / 4.7k - ATC Semitec 204GT-2", '52': "200k / 1k - ATC Semitec 204GT-2", '-2': "Thermocouple + MAX6675 (only for sensor 0)", '-1': "Thermocouple + AD595", '3': "Mendel-parts / 4.7k", '1047': "Pt1000 / 4.7k", '1010': "Pt1000 / 1k (non standard)", '20': "PT100 (Ultimainboard V2.x)", '147': "Pt100 / 4.7k", '110': "Pt100 / 1k (non-standard)", '998': "Dummy 1", '999': "Dummy 2" }
#define TEMP_SENSOR_0 5
#define TEMP_SENSOR_1 0
#define TEMP_SENSOR_2 0
#define TEMP_SENSOR_3 0
#define TEMP_SENSOR_BED 60

// This makes temp sensor 1 a redundant sensor for sensor 0. If the temperatures difference between these sensors is to high the print will be aborted.
//#define TEMP_SENSOR_1_AS_REDUNDANT
#define MAX_REDUNDANT_TEMP_SENSOR_DIFF 10

// Actual temperature must be close to target for this long before M109 returns success
#define TEMP_RESIDENCY_TIME 10  // (seconds)
#define TEMP_HYSTERESIS 3       // (degC) range of +/- temperatures considered "close" to the target one
#define TEMP_WINDOW     1       // (degC) Window around target to start the residency timer x degC early.

// The minimal temperature defines the temperature below which the heater will not be enabled It is used
// to check that the wiring to the thermistor is not broken.
// Otherwise this would lead to the heater being powered on all the time.
#define HEATER_0_MINTEMP 5
#define HEATER_1_MINTEMP 5
#define HEATER_2_MINTEMP 5
#define HEATER_3_MINTEMP 5
#define BED_MINTEMP 5

// When temperature exceeds max temp, your heater will be switched off.
// This feature exists to protect your hotend from overheating accidentally, but *NOT* from thermistor short/failure!
// You should use MINTEMP for thermistor short/failure protection.
#define HEATER_0_MAXTEMP 250
#define HEATER_1_MAXTEMP 275
#define HEATER_2_MAXTEMP 275
#define HEATER_3_MAXTEMP 275
#define BED_MAXTEMP 120

// If your bed has low resistance e.g. .6 ohm and throws the fuse you can duty cycle it to reduce the
// average current. The value should be an integer and the heat bed will be turned on for 1 interval of
// HEATER_BED_DUTY_CYCLE_DIVIDER intervals.
//#define HEATER_BED_DUTY_CYCLE_DIVIDER 4

// If you want the M105 heater power reported in watts, define the BED_WATTS, and (shared for all extruders) EXTRUDER_WATTS
//#define EXTRUDER_WATTS (12.0*12.0/6.7) //  P=I^2/R
//#define BED_WATTS (12.0*12.0/1.1)      // P=I^2/R

//===========================================================================
//============================= PID Settings ================================
//===========================================================================
// PID Tuning Guide here: http://reprap.org/wiki/PID_Tuning

// Comment the following line to disable PID and enable bang-bang.
#define PIDTEMP
#define BANG_MAX 255 // limits current to nozzle while in bang-bang mode; 255=full current
#define PID_MAX BANG_MAX // limits current to nozzle while PID is active (see PID_FUNCTIONAL_RANGE below); 255=full current
#ifdef PIDTEMP
  //#define PID_DEBUG // Sends debug data to the serial port.
  //#define PID_OPENLOOP 1 // Puts PID in open loop. M104/M140 sets the output power from 0 to PID_MAX
  //#define SLOW_PWM_HEATERS // PWM with very low frequency (roughly 0.125Hz=8s) and minimum state time of approximately 1s useful for heaters driven by a relay
  //#define PID_PARAMS_PER_EXTRUDER // Uses separate PID parameters for each extruder (useful for mismatched extruders)
                                    // Set/get with gcode: M301 E[extruder number, 0-2]
  #define PID_FUNCTIONAL_RANGE 10 // If the temperature difference between the target temperature and the actual temperature
                                  // is more then PID_FUNCTIONAL_RANGE then the PID will be shut off and the heater will be set to min/max.
  #define PID_INTEGRAL_DRIVE_MAX PID_MAX  //limit for the integral term
  #define K1 0.95 //smoothing factor within the PID
  #define PID_dT ((OVERSAMPLENR * 10.0)/(F_CPU / 64.0 / 256.0)) //sampling period of the temperature routine
  
// If you are using a pre-configured hotend then you can use one of the value sets by uncommenting it
// Ultimaker
//    #define  DEFAULT_Kp 22.2
//    #define  DEFAULT_Ki 1.08
//    #define  DEFAULT_Kd 114

// This set of coefficients acquired with JHead and 12V/40W heater (mrice)
//    #define  DEFAULT_Kp 11.68
//    #define  DEFAULT_Ki 0.66
//    #define  DEFAULT_Kd 51.92

// This set of coefficients acquired with e3d-lite6 (mrice)
    #define  DEFAULT_Kp 76
    #define  DEFAULT_Ki 13
    #define  DEFAULT_Kd 109

// MakerGear
//    #define  DEFAULT_Kp 7.0
//    #define  DEFAULT_Ki 0.1
//    #define  DEFAULT_Kd 12

// Mendel Parts V9 on 12V
//    #define  DEFAULT_Kp 63.0
//    #define  DEFAULT_Ki 2.25
//    #define  DEFAULT_Kd 440
#endif // PIDTEMP

//===========================================================================
//============================= PID > Bed Temperature Control ===============
//===========================================================================
// Select PID or bang-bang with PIDTEMPBED. If bang-bang, BED_LIMIT_SWITCHING will enable hysteresis
//
// Uncomment this to enable PID on the bed. It uses the same frequency PWM as the extruder.
// If your PID_dT is the default, and correct for your hardware/configuration, that means 7.689Hz,
// which is fine for driving a square wave into a resistive load and does not significantly impact you FET heating.
// This also works fine on a Fotek SSR-10DA Solid State Relay into a 250W heater.
// If your configuration is significantly different than this and you don't understand the issues involved, you probably
// shouldn't use bed PID until someone else verifies your hardware works.
// If this is enabled, find your own PID constants below.
#define PIDTEMPBED
//
//#define BED_LIMIT_SWITCHING

// This sets the max power delivered to the bed, and replaces the HEATER_BED_DUTY_CYCLE_DIVIDER option.
// all forms of bed control obey this (PID, bang-bang, bang-bang with hysteresis)
// setting this to anything other than 255 enables a form of PWM to the bed just like HEATER_BED_DUTY_CYCLE_DIVIDER did,
// so you shouldn't use it unless you are OK with PWM on your bed.  (see the comment on enabling PIDTEMPBED)
#define MAX_BED_POWER 255 // limits duty cycle to bed; 255=full current

//#define PID_BED_DEBUG // Sends debug data to the serial port.

#ifdef PIDTEMPBED
//120v 250W silicone heater into 4mm borosilicate (MendelMax 1.5+)
//from FOPDT model - kp=.39 Tp=405 Tdead=66, Tc set to 79.2, aggressive factor of .15 (vs .1, 1, 10)
    // mrice values for mk2a bed from autotune
    #define  DEFAULT_bedKp 441.29
    #define  DEFAULT_bedKi 54.3
    #define  DEFAULT_bedKd 896.54
//120v 250W silicone heater into 4mm borosilicate (MendelMax 1.5+)
//from pidautotune
//    #define  DEFAULT_bedKp 97.1
//    #define  DEFAULT_bedKi 1.41
//    #define  DEFAULT_bedKd 1675.16

// FIND YOUR OWN: "M303 E-1 C8 S90" to run autotune on the bed at 90 degreesC for 8 cycles.
#endif // PIDTEMPBED

// @section extruder

//this prevents dangerous Extruder moves, i.e. if the temperature is under the limit
//can be software-disabled for whatever purposes by
#define PREVENT_DANGEROUS_EXTRUDE
//if PREVENT_DANGEROUS_EXTRUDE is on, you can still disable (uncomment) very long bits of extrusion separately.
#define PREVENT_LENGTHY_EXTRUDE

#define EXTRUDE_MINTEMP 170

//===========================================================================
//============================= Thermal Runaway Protection ==================
//===========================================================================
/*
This is a feature to protect your printer from burn up in flames if it has
a thermistor coming off place (this happened to a friend of mine recently and
motivated me writing this feature).

The issue: If a thermistor come off, it will read a lower temperature than actual.
The system will turn the heater on forever, burning up the filament and anything
else around.

After the temperature reaches the target for the first time, this feature will
start measuring for how long the current temperature stays below the target
minus _HYSTERESIS (set_temperature - THERMAL_RUNAWAY_PROTECTION_HYSTERESIS).

If it stays longer than _PERIOD, it means the thermistor temperature
cannot catch up with the target, so something *may be* wrong. Then, to be on the
safe side, the system will he halt.

Bear in mind the count down will just start AFTER the first time the
thermistor temperature is over the target, so you will have no problem if
your extruder heater takes 2 minutes to hit the target on heating.

*/
// If you want to enable this feature for all your extruder heaters,
// uncomment the 2 defines below:

// Parameters for all extruder heaters
//#define THERMAL_RUNAWAY_PROTECTION_PERIOD 40 //in seconds
//#define THERMAL_RUNAWAY_PROTECTION_HYSTERESIS 4 // in degree Celsius

// If you want to enable this feature for your bed heater,
// uncomment the 2 defines below:

// Parameters for the bed heater
//#define THERMAL_RUNAWAY_PROTECTION_BED_PERIOD 20 //in seconds
//#define THERMAL_RUNAWAY_PROTECTION_BED_HYSTERESIS 2 // in degree Celsius


//===========================================================================
//============================= Mechanical Settings =========================
//===========================================================================

// @section machine

// Uncomment this option to enable CoreXY kinematics
// #define COREXY

// Enable this option for Toshiba steppers
// #define CONFIG_STEPPERS_TOSHIBA

// @section homing

// coarse Endstop Settings
#define ENDSTOPPULLUPS // Yes, we want endstop pullups, so that when the switch is pushed and goes high-impedance, the pullup resistor will pull the pin high.

#ifndef ENDSTOPPULLUPS
  // fine endstop settings: for weird situations
  // #define ENDSTOPPULLUP_XMAX
  // #define ENDSTOPPULLUP_YMAX
  // #define ENDSTOPPULLUP_ZMAX
  // #define ENDSTOPPULLUP_ZPROBE
#endif

// Mechanical endstop with COM to ground and NC to Signal uses "false" here (most common setup).
const bool X_MIN_ENDSTOP_INVERTING = false; // set to true to invert the logic of the endstop.
const bool Y_MIN_ENDSTOP_INVERTING = false; // set to true to invert the logic of the endstop.
const bool Z_MIN_ENDSTOP_INVERTING = false; // set to true to invert the logic of the endstop.
const bool X_MAX_ENDSTOP_INVERTING = false; // set to true to invert the logic of the endstop.
const bool Y_MAX_ENDSTOP_INVERTING = true; // set to true to invert the logic of the endstop.
const bool Z_MAX_ENDSTOP_INVERTING = true; // set to true to invert the logic of the endstop.
const bool Z_PROBE_ENDSTOP_INVERTING = false; // set to true to invert the logic of the endstop.
#define DISABLE_MAX_ENDSTOPS
//#define DISABLE_MIN_ENDSTOPS

// If you want to enable the Z Probe pin, but disable its use, uncomment the line below.
// This only affects a Z Probe Endstop if you have separate Z min endstop as well and have
// activated Z_PROBE_ENDSTOP below. If you are using the Z Min endstop on your Z Probe,
// this has no effect.
//#define DISABLE_Z_PROBE_ENDSTOP

// For Inverting Stepper Enable Pins (Active Low) use 0, Non Inverting (Active High) use 1
// :{0:'Low',1:'High'}
#define X_ENABLE_ON 0
#define Y_ENABLE_ON 0
#define Z_ENABLE_ON 0
#define E_ENABLE_ON 0 // For all extruders

// Disables axis when it's not being used.
// WARNING: When motors turn off there is a chance of losing position accuracy!
#define DISABLE_X false
#define DISABLE_Y false
#define DISABLE_Z false
#define DISABLE_E false // For all extruders
#define DISABLE_INACTIVE_EXTRUDER true //disable only inactive extruders and keep active extruder enabled

#ifdef WILSON_II_TYPE
#define NEVER_DISABLE_Z
#endif
#define MOVE_MENU_PRECISE_MOVE_ITEMS
    
// Invert the stepper direction. Change (or reverse the motor connector) if an axis goes the wrong way.
#define INVERT_X_DIR false
#define INVERT_Y_DIR false
#define INVERT_Z_DIR true

// For direct drive extruder v9 set to true, for geared extruder set to false.
#define INVERT_E0_DIR true
#define INVERT_E1_DIR false
#define INVERT_E2_DIR false
#define INVERT_E3_DIR false

// ENDSTOP SETTINGS:
// Sets direction of endstops when homing; 1=MAX, -1=MIN
// :[-1,1]
#define X_HOME_DIR -1
#define Y_HOME_DIR -1
#define Z_HOME_DIR -1

#define min_software_endstops true // If true, axis won't move to coordinates less than HOME_POS.
#define max_software_endstops true  // If true, axis won't move to coordinates greater than the defined lengths below.

// @section machine

// Travel limits after homing (units are in mm)
#ifndef MJRICE_BEDLEVELING_RACK
#define X_MIN_POS 0
#else
#define X_MIN_POS 0
#endif

#define Y_MIN_POS 0
#define Z_MIN_POS 0
#define X_MAX_POS 200
#define Y_MAX_POS 300
#define Z_MAX_POS 200

//===========================================================================
//============================= Filament Runout Sensor ======================
//===========================================================================
//#define FILAMENT_RUNOUT_SENSOR // Uncomment for defining a filament runout sensor such as a mechanical or opto endstop to check the existence of filament
                                 // In RAMPS uses servo pin 2. Can be changed in pins file. For other boards pin definition should be made.
                                 // It is assumed that when logic high = filament available
                                 //                    when logic  low = filament ran out
//const bool FIL_RUNOUT_INVERTING = true;  // Should be uncommented and true or false should assigned
//#define ENDSTOPPULLUP_FIL_RUNOUT // Uncomment to use internal pullup for filament runout pins if the sensor is defined.


//===========================================================================
//============================ Mesh Bed Leveling ============================
//===========================================================================

//#define MANUAL_BED_LEVELING  // Add display menu option for bed leveling 
// #define MESH_BED_LEVELING    // Enable mesh bed leveling

#ifdef MANUAL_BED_LEVELING
  #define MBL_Z_STEP 0.025  // Step size while manually probing Z axis
#endif  // MANUAL_BED_LEVELING

#ifdef MESH_BED_LEVELING
  #define MESH_MIN_X 10
  #define MESH_MAX_X (X_MAX_POS - MESH_MIN_X)
  #define MESH_MIN_Y 10
  #define MESH_MAX_Y (Y_MAX_POS - MESH_MIN_Y)
  #define MESH_NUM_X_POINTS 3  // Don't use more than 7 points per axis, implementation limited
  #define MESH_NUM_Y_POINTS 3
  #define MESH_HOME_SEARCH_Z 4  // Z after Home, bed somewhere below but above 0.0
#endif  // MESH_BED_LEVELING

//===========================================================================
//============================= Bed Auto Leveling ===========================
//===========================================================================

//#define ENABLE_AUTO_BED_LEVELING // Delete the comment to enable (remove // at the start of the line)

#define Z_PROBE_REPEATABILITY_TEST  // If not commented out, Z-Probe Repeatability test will be included if Auto Bed Leveling is Enabled.

#ifdef ENABLE_AUTO_BED_LEVELING

  // There are 2 different ways to specify probing locations
  //
  // - "grid" mode
  //   Probe several points in a rectangular grid.
  //   You specify the rectangle and the density of sample points.
  //   This mode is preferred because there are more measurements.
  //
  // - "3-point" mode
  //   Probe 3 arbitrary points on the bed (that aren't colinear)
  //   You specify the XY coordinates of all 3 points.

  // Enable this to sample the bed in a grid (least squares solution)
  // Note: this feature generates 10KB extra code size
  #define AUTO_BED_LEVELING_GRID

  #ifdef AUTO_BED_LEVELING_GRID

    #define LEFT_PROBE_BED_POSITION 15
    #define RIGHT_PROBE_BED_POSITION (X_MAX_POS - 15)
    #define FRONT_PROBE_BED_POSITION 50 // 25
    #define BACK_PROBE_BED_POSITION (Y_MAX_POS - 50)

    #define MIN_PROBE_EDGE 10 // The probe square sides can be no smaller than this

    // Set the number of grid points per dimension
    // You probably don't need more than 3 (squared=9)
    #define AUTO_BED_LEVELING_GRID_POINTS 2

  #else  // !AUTO_BED_LEVELING_GRID

      // Arbitrary points to probe. A simple cross-product
      // is used to estimate the plane of the bed.
      #define ABL_PROBE_PT_1_X 15
      #define ABL_PROBE_PT_1_Y 180
      #define ABL_PROBE_PT_2_X 15
      #define ABL_PROBE_PT_2_Y 20
      #define ABL_PROBE_PT_3_X 170
      #define ABL_PROBE_PT_3_Y 20

  #endif // AUTO_BED_LEVELING_GRID

  // Offsets to the probe relative to the extruder tip (Hotend - Probe)
  // X and Y offsets must be integers
  #ifdef MJRICE_BEDLEVELING_RACK
     #define X_PROBE_OFFSET_FROM_EXTRUDER 0     // Probe on: -left  +right
     #define Y_PROBE_OFFSET_FROM_EXTRUDER 45     // Probe on: -front +behind
     #define Z_PROBE_OFFSET_FROM_EXTRUDER -11  // -below (always!) 
     #define Z_RAISE_BEFORE_HOMING 10       // (in mm) Raise Z before homing (G28) for Probe Clearance.
  #else
     // for servo mounted z probe
     #define X_PROBE_OFFSET_FROM_EXTRUDER -54     // Probe on: -left  +right
     #define Y_PROBE_OFFSET_FROM_EXTRUDER -7     // Probe on: -front +behind
     #define Z_PROBE_OFFSET_FROM_EXTRUDER -6  // -below (always!) // mrice: for wilson ts [ jhead use -18 for e3dlite use -7.7 ]
     #define Z_RAISE_BEFORE_HOMING 15       // (in mm) Raise Z before homing (G28) for Probe Clearance.
  #endif                                      // Be sure you have this distance over your Z_MAX_POS in case

  #define XY_TRAVEL_SPEED (100*60)         // X and Y axis travel speed between probes, in mm/min

  #define Z_RAISE_BEFORE_PROBING 20   //How much the extruder will be raised before traveling to the first probing point.
  #define Z_RAISE_BETWEEN_PROBINGS 5  //How much the extruder will be raised when traveling from between next probing points
  #define Z_RAISE_AFTER_PROBING 5    //How much the extruder will be raised after the last probing point.

//   #define Z_PROBE_END_SCRIPT "G1 Z10 F12000\nG1 X15 Y330\nG1 Z0.5\nG1 Z10" //These commands will be executed in the end of G29 routine.
                                                                            //Useful to retract a deployable probe.
                                                                       
  //If defined, the Probe servo will be turned on only during movement and then turned off to avoid jerk
  //The value is the delay to turn the servo off after powered on - depends on the servo speed; 300ms is good value, but you can try lower it.
  // You MUST HAVE the SERVO_ENDSTOPS defined to use here a value higher than zero otherwise your code will not compile.

  #define PROBE_SERVO_DEACTIVATION_DELAY 500 /* milliseconds */

//If you have enabled the Bed Auto Leveling and are using the same Z Probe for Z Homing,
//it is highly recommended you let this Z_SAFE_HOMING enabled!!!

  #define Z_SAFE_HOMING   // This feature is meant to avoid Z homing with probe outside the bed area.
                          // When defined, it will:
                          // - Allow Z homing only after X and Y homing AND stepper drivers still enabled
                          // - If stepper drivers timeout, it will need X and Y homing again before Z homing
                          // - Position the probe in a defined XY point before Z Homing when homing all axis (G28)
                          // - Block Z homing only when the probe is outside bed area.

  // Support for a dedicated Z PROBE endstop separate from the Z MIN endstop.
  // If you would like to use both a Z PROBE and a Z MIN endstop together or just a Z PROBE with a custom pin, uncomment #define Z_PROBE_ENDSTOP and read the instructions below.
  // If you want to still use the Z min endstop for homing, disable Z_SAFE_HOMING above. Eg; to park the head outside the bed area when homing with G28.
  // WARNING: The Z MIN endstop will need to set properly as it would without a Z PROBE to prevent head crashes and premature stopping during a print.
  // To use a separate Z PROBE endstop, you must have a Z_PROBE_PIN defined in the pins.h file for your control board.
  // If you are using a servo based Z PROBE, you will need to enable NUM_SERVOS, SERVO_ENDSTOPS and SERVO_ENDSTOPS_ANGLES in the R/C Servo below.
  // RAMPS 1.3/1.4 boards may be able to use the 5V, Ground and the D32 pin in the Aux 4 section of the RAMPS board. Use 5V for powered sensors, otherwise connect to ground and D32
  // for normally closed configuration and 5V and D32 for normally open configurations. Normally closed configuration is advised and assumed.
  // The D32 pin in Aux 4 on RAMPS maps to the Arduino D32 pin. Z_PROBE_PIN is setting the pin to use on the Arduino. Since the D32 pin on the RAMPS maps to D32 on Arduino, this works.
  // D32 is currently selected in the RAMPS 1.3/1.4 pin file. All other boards will need changes to the respective pins_XXXXX.h file.
  // WARNING: Setting the wrong pin may have unexpected and potentially disastrous outcomes. Use with caution and do your homework.

  //#define Z_PROBE_ENDSTOP

#endif // ENABLE_AUTO_BED_LEVELING


// @section homing

// The position of the homing switches
//#define MANUAL_HOME_POSITIONS  // If defined, MANUAL_*_HOME_POS below will be used
//#define BED_CENTER_AT_0_0  // If defined, the center of the bed is at (X=0, Y=0)

// Manual homing switch locations:
// For deltabots this means top and center of the Cartesian print volume.
#ifdef MANUAL_HOME_POSITIONS
  #define MANUAL_X_HOME_POS 0
  #define MANUAL_Y_HOME_POS 0
  #define MANUAL_Z_HOME_POS 0
  //#define MANUAL_Z_HOME_POS 402 // For delta: Distance between nozzle and print surface after homing.
#endif

// @section movement

/**
 * MOVEMENT SETTINGS
 */

#define MK7_DEFAULT_STEPS 105
#define MK8_DEFAULT_STEPS 150

// default settings
#ifdef WILSON_TYPE
 #define HOMING_FEEDRATE               {50*60, 50*60, 3*60, 0}  // set the homing speeds (mm/min)
 #define DEFAULT_AXIS_STEPS_PER_UNIT   {80,80,4000,105}  // default steps per unit for Wilson 
 #define DEFAULT_MAX_FEEDRATE          {100, 100, 3, 25}    // (mm/sec)
 #define MANUAL_FEEDRATE               {50*60, 50*60, 4*60, 60}  // set the speeds for manual moves (mm/min) from panel
#else
 #ifdef WILSON_II_TYPE
  #define HOMING_FEEDRATE              {50*60, 50*60, 4*60, 0}  // set the homing speeds (mm/min)
  #define DEFAULT_AXIS_STEPS_PER_UNIT  {80,80,400,MK7_DEFAULT_STEPS}  // default steps per unit for Wilson II
  #define DEFAULT_MAX_FEEDRATE         {120, 120, 6, 25}    // (mm/sec)
  #define MANUAL_FEEDRATE              {50*60, 50*60, 4*60, 60}  // set the speeds for manual moves (mm/min) from panel
 #else
  #define HOMING_FEEDRATE              {100*60, 100*60, 4*60, 0}  // set the homing speeds (mm/min)
  #define DEFAULT_AXIS_STEPS_PER_UNIT  {80,80,4000,105}  // default steps 
  #define DEFAULT_MAX_FEEDRATE         {100, 100, 3, 25}    // (mm/sec)
  #define MANUAL_FEEDRATE              {50*60, 50*60, 4*60, 60}  // set the speeds for manual moves (mm/min) from panel
 #endif
#endif

#define DEFAULT_MAX_ACCELERATION      {3000,3000,100,10000}    // X, Y, Z, E maximum start speed for accelerated moves. E default values are good for Skeinforge 40+, for older versions raise them a lot.

#define DEFAULT_ACCELERATION          3000    // X, Y, Z and E acceleration in mm/s^2 for printing moves
#define DEFAULT_RETRACT_ACCELERATION  3000   // E acceleration in mm/s^2 for retracts
#define DEFAULT_TRAVEL_ACCELERATION   3000    // X, Y, Z acceleration in mm/s^2 for travel (non printing) moves

// The speed change that does not require acceleration (i.e. the software might assume it can be done instantaneously)
#define DEFAULT_XYJERK                10.0    // (mm/sec)
#define DEFAULT_ZJERK                 0.4     // (mm/sec)
#define DEFAULT_EJERK                 5.0    // (mm/sec)


//=============================================================================
//============================= Additional Features ===========================
//=============================================================================

// @section more

// Custom M code points
#define CUSTOM_M_CODES
#ifdef CUSTOM_M_CODES
  #ifdef ENABLE_AUTO_BED_LEVELING
    #define CUSTOM_M_CODE_SET_Z_PROBE_OFFSET 851
    #define Z_PROBE_OFFSET_RANGE_MIN -20
    #define Z_PROBE_OFFSET_RANGE_MAX 20
  #endif
#endif

// @section extras

// EEPROM
// The microcontroller can store settings in the EEPROM, e.g. max velocity...
// M500 - stores parameters in EEPROM
// M501 - reads parameters from EEPROM (if you need reset them after you changed them temporarily).
// M502 - reverts to the default "factory settings".  You still need to store them in EEPROM afterwards if you want to.
//define this to enable EEPROM support
#define EEPROM_SETTINGS

#ifdef EEPROM_SETTINGS
  // To disable EEPROM Serial responses and decrease program space by ~1700 byte: comment this out:
  #define EEPROM_CHITCHAT // please keep turned on if you can.
#endif

// @section temperature

// Preheat Constants
#define PLA_PREHEAT_HOTEND_TEMP 180
#define PLA_PREHEAT_HPB_TEMP 50
#define PLA_PREHEAT_FAN_SPEED 0   // Insert Value between 0 and 255

#define ABS_PREHEAT_HOTEND_TEMP 210
#define ABS_PREHEAT_HPB_TEMP 90
#define ABS_PREHEAT_FAN_SPEED 128   // Insert Value between 0 and 255

//==============================LCD and SD support=============================
// @section lcd

// Define your display language below. Replace (en) with your language code and uncomment.
// en, pl, fr, de, es, ru, it, pt, pt-br, fi, an, nl, ca, eu, kana, kana_utf8, cn, test
// See also language.h
#define LANGUAGE_INCLUDE GENERATE_LANGUAGE_INCLUDE(en)

// Choose ONE of these 3 charsets. This has to match your hardware. Ignored for full graphic display.
// To find out what type you have - compile with (test) - upload - click to get the menu. You'll see two typical lines from the upper half of the charset.
// See also documentation/LCDLanguageFont.md
  #define DISPLAY_CHARSET_HD44780_JAPAN        // this is the most common hardware
  //#define DISPLAY_CHARSET_HD44780_WESTERN
  //#define DISPLAY_CHARSET_HD44780_CYRILLIC

//#define ULTRA_LCD  //general LCD support, also 16x2
//#define DOGLCD  // Support for SPI LCD 128x64 (Controller ST7565R graphic Display Family)
//#define SDSUPPORT // Enable SD Card Support in Hardware Console
//#define SDSLOW // Use slower SD transfer mode (not normally needed - uncomment if you're getting volume init error)
//#define SD_CHECK_AND_RETRY // Use CRC checks and retries on the SD communication
#define ENCODER_PULSES_PER_STEP 4 // Increase if you have a high resolution encoder
#define ENCODER_STEPS_PER_MENU_ITEM 1 // Set according to ENCODER_PULSES_PER_STEP or your liking
//#define ULTIMAKERCONTROLLER //as available from the Ultimaker online store.
//#define ULTIPANEL  //the UltiPanel as on Thingiverse
//#define LCD_FEEDBACK_FREQUENCY_DURATION_MS 100 // the duration the buzzer plays the UI feedback sound. ie Screen Click
//#define LCD_FEEDBACK_FREQUENCY_HZ 1000         // this is the tone frequency the buzzer plays when on UI feedback. ie Screen Click
                                                 // 0 to disable buzzer feedback. Test with M300 S<frequency Hz> P<duration ms>

// ----------------------------
// SELECT LCD CONTROLLER HERE
// The RepRapDiscount Smart Controller (white PCB)
// http://reprap.org/wiki/RepRapDiscount_Smart_Controller
#define REPRAP_DISCOUNT_SMART_CONTROLLER // this is the 20 x 4 line controller

// The RepRapDiscount FULL GRAPHIC Smart Controller (quadratic white PCB)
// http://reprap.org/wiki/RepRapDiscount_Full_Graphic_Smart_Controller
<<<<<<< HEAD
// ==> REMEMBER TO INSTALL U8glib to your ARDUINO library folder: http://code.google.com/p/u8glib/wiki/u8glib
=======
//
// ==> REMEMBER TO INSTALL U8glib to your ARDUINO library folder: https://github.com/olikraus/U8glib_Arduino/releases/
#define REPRAP_DISCOUNT_FULL_GRAPHIC_SMART_CONTROLLER

#ifdef REPRAP_DISCOUNT_FULL_GRAPHIC_SMART_CONTROLLER
  #define DOGLCD
  #define U8GLIB_ST7920
  #define REPRAP_DISCOUNT_SMART_CONTROLLER
#endif
>>>>>>> 74add72c

//#define REPRAP_DISCOUNT_FULL_GRAPHIC_SMART_CONTROLLER // this is the larger LCD controller

 #ifdef REPRAP_DISCOUNT_FULL_GRAPHIC_SMART_CONTROLLER
   #define DOGLCD
   #define U8GLIB_ST7920
   #define REPRAP_DISCOUNT_SMART_CONTROLLER
 #endif
 
// The RepRapWorld REPRAPWORLD_KEYPAD v1.1
// http://reprapworld.com/?products_details&products_id=202&cPath=1591_1626
//#define REPRAPWORLD_KEYPAD
//#define REPRAPWORLD_KEYPAD_MOVE_STEP 10.0 // how much should be moved when a key is pressed, eg 10.0 means 10mm per click

// The Elefu RA Board Control Panel
// http://www.elefu.com/index.php?route=product/product&product_id=53
// REMEMBER TO INSTALL LiquidCrystal_I2C.h in your ARDUINO library folder: https://github.com/kiyoshigawa/LiquidCrystal_I2C
//#define RA_CONTROL_PANEL

/**
 * I2C Panels
 */

//#define LCD_I2C_SAINSMART_YWROBOT

// PANELOLU2 LCD with status LEDs, separate encoder and click inputs
//#define LCD_I2C_PANELOLU2

// Panucatt VIKI LCD with status LEDs, integrated click & L/R/U/P buttons, separate encoder inputs
//#define LCD_I2C_VIKI

// Shift register panels
// ---------------------
// 2 wire Non-latching LCD SR from:
// https://bitbucket.org/fmalpartida/new-liquidcrystal/wiki/schematics#!shiftregister-connection

//#define SAV_3DLCD

// @section extras

// Increase the FAN pwm frequency. Removes the PWM noise but increases heating in the FET/Arduino
//#define FAST_PWM_FAN

// Use software PWM to drive the fan, as for the heaters. This uses a very low frequency
// which is not as annoying as with the hardware PWM. On the other hand, if this frequency
// is too low, you should also increment SOFT_PWM_SCALE.
//#define FAN_SOFT_PWM

// Incrementing this by 1 will double the software PWM frequency,
// affecting heaters, and the fan if FAN_SOFT_PWM is enabled.
// However, control resolution will be halved for each increment;
// at zero value, there are 128 effective control positions.
#define SOFT_PWM_SCALE 0

// Temperature status LEDs that display the hotend and bet temperature.
// If all hotends and bed temperature and temperature setpoint are < 54C then the BLUE led is on.
// Otherwise the RED led is on. There is 1C hysteresis.
//#define TEMP_STAT_LEDS

// M240  Triggers a camera by emulating a Canon RC-1 Remote
// Data from: http://www.doc-diy.net/photo/rc-1_hacked/
// #define PHOTOGRAPH_PIN     23

// SkeinForge sends the wrong arc g-codes when using Arc Point as fillet procedure
//#define SF_ARC_FIX

// Support for the BariCUDA Paste Extruder.
//#define BARICUDA

//define BlinkM/CyzRgb Support
//#define BLINKM


/*********************************************************************\
* R/C SERVO support
* Sponsored by TrinityLabs, Reworked by codexmas
**********************************************************************/

// Number of servos
//
// If you select a configuration below, this will receive a default value and does not need to be set manually
// set it manually if you have more servos than extruders and wish to manually control some
// leaving it undefined or defining as 0 will disable the servo subsystem
// If unsure, leave commented / disabled
//
//#define NUM_SERVOS 3 // Servo index starts with 0 for M280 command

// Servo Endstops
//
// This allows for servo actuated endstops, primary usage is for the Z Axis to eliminate calibration or bed height changes.
// Use M851 to set the z-probe vertical offset from the nozzle. Store that setting with M500.
//
//#define SERVO_ENDSTOPS {-1, -1, 2} // Servo index for X, Y, Z. Disable with -1
//#define SERVO_ENDSTOP_ANGLES {0,0, 0,0, 0,90} // X,Y,Z Axis Extend and Retract angles

/**********************************************************************\
 * Support for a filament diameter sensor
 * Also allows adjustment of diameter at print time (vs  at slicing)
 * Single extruder only at this point (extruder 0)
 *
 * Motherboards
 * 34 - RAMPS1.4 - uses Analog input 5 on the AUX2 connector
 * 81 - Printrboard - Uses Analog input 2 on the Exp1 connector (version B,C,D,E)
 * 301 - Rambo  - uses Analog input 3
 * Note may require analog pins to be defined for different motherboards
 **********************************************************************/
// Uncomment below to enable
//#define FILAMENT_SENSOR

#define FILAMENT_SENSOR_EXTRUDER_NUM 0   //The number of the extruder that has the filament sensor (0,1,2)
#define MEASUREMENT_DELAY_CM        14   //measurement delay in cm.  This is the distance from filament sensor to middle of barrel

#define DEFAULT_NOMINAL_FILAMENT_DIA 1.75 //Enter the diameter (in mm) of the filament generally used (3.0 mm or 1.75 mm) - this is then used in the slicer software.  Used for sensor reading validation
#define MEASURED_UPPER_LIMIT         2 //upper limit factor used for sensor reading validation in mm
#define MEASURED_LOWER_LIMIT         1.5 //lower limit factor for sensor reading validation in mm
#define MAX_MEASUREMENT_DELAY       20   //delay buffer size in bytes (1 byte = 1cm)- limits maximum measurement delay allowable (must be larger than MEASUREMENT_DELAY_CM  and lower number saves RAM)

//defines used in the code
#define DEFAULT_MEASURED_FILAMENT_DIA  DEFAULT_NOMINAL_FILAMENT_DIA  //set measured to nominal initially

//When using an LCD, uncomment the line below to display the Filament sensor data on the last line instead of status.  Status will appear for 5 sec.
//#define FILAMENT_LCD_DISPLAY

#endif //CONFIGURATION_H
<|MERGE_RESOLUTION|>--- conflicted
+++ resolved
@@ -84,18 +84,12 @@
 // This enables the serial port associated to the Bluetooth interface
 //#define BTENABLED              // Enable BT interface on AT90USB devices
 
-<<<<<<< HEAD
+
 // --- controller board selection
 // --- Please choose the name from boards.h that matches your setup
 // if you have a RAMPS shield, don't define the next two lines.  #define BOARD_RAMPS_13_EFB below is what you want
 //#define MOTHERBOARD BOARD_PICA // define this if you have a PICA rev b shield
 //#define MOTHERBOARD BOARD_PICA_REVC // define this if you have a PICA rev C shield
-=======
-//#define MOTHERBOARD BOARD_PICA
-
-// The following define selects which electronics board you have.
-// Please choose the name from boards.h that matches your setup
->>>>>>> 74add72c
 #ifndef MOTHERBOARD
   #define MOTHERBOARD BOARD_RAMPS_13_EFB
   #ifdef GT2560
@@ -722,23 +716,12 @@
 // SELECT LCD CONTROLLER HERE
 // The RepRapDiscount Smart Controller (white PCB)
 // http://reprap.org/wiki/RepRapDiscount_Smart_Controller
+
 #define REPRAP_DISCOUNT_SMART_CONTROLLER // this is the 20 x 4 line controller
 
 // The RepRapDiscount FULL GRAPHIC Smart Controller (quadratic white PCB)
 // http://reprap.org/wiki/RepRapDiscount_Full_Graphic_Smart_Controller
-<<<<<<< HEAD
-// ==> REMEMBER TO INSTALL U8glib to your ARDUINO library folder: http://code.google.com/p/u8glib/wiki/u8glib
-=======
-//
 // ==> REMEMBER TO INSTALL U8glib to your ARDUINO library folder: https://github.com/olikraus/U8glib_Arduino/releases/
-#define REPRAP_DISCOUNT_FULL_GRAPHIC_SMART_CONTROLLER
-
-#ifdef REPRAP_DISCOUNT_FULL_GRAPHIC_SMART_CONTROLLER
-  #define DOGLCD
-  #define U8GLIB_ST7920
-  #define REPRAP_DISCOUNT_SMART_CONTROLLER
-#endif
->>>>>>> 74add72c
 
 //#define REPRAP_DISCOUNT_FULL_GRAPHIC_SMART_CONTROLLER // this is the larger LCD controller
 
@@ -747,35 +730,6 @@
    #define U8GLIB_ST7920
    #define REPRAP_DISCOUNT_SMART_CONTROLLER
  #endif
- 
-// The RepRapWorld REPRAPWORLD_KEYPAD v1.1
-// http://reprapworld.com/?products_details&products_id=202&cPath=1591_1626
-//#define REPRAPWORLD_KEYPAD
-//#define REPRAPWORLD_KEYPAD_MOVE_STEP 10.0 // how much should be moved when a key is pressed, eg 10.0 means 10mm per click
-
-// The Elefu RA Board Control Panel
-// http://www.elefu.com/index.php?route=product/product&product_id=53
-// REMEMBER TO INSTALL LiquidCrystal_I2C.h in your ARDUINO library folder: https://github.com/kiyoshigawa/LiquidCrystal_I2C
-//#define RA_CONTROL_PANEL
-
-/**
- * I2C Panels
- */
-
-//#define LCD_I2C_SAINSMART_YWROBOT
-
-// PANELOLU2 LCD with status LEDs, separate encoder and click inputs
-//#define LCD_I2C_PANELOLU2
-
-// Panucatt VIKI LCD with status LEDs, integrated click & L/R/U/P buttons, separate encoder inputs
-//#define LCD_I2C_VIKI
-
-// Shift register panels
-// ---------------------
-// 2 wire Non-latching LCD SR from:
-// https://bitbucket.org/fmalpartida/new-liquidcrystal/wiki/schematics#!shiftregister-connection
-
-//#define SAV_3DLCD
 
 // @section extras
 
