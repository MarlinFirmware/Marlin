--- conflicted
+++ resolved
@@ -1079,14 +1079,8 @@
   #define NOZZLE_TO_PROBE_OFFSET { 0, 0, 0 }
 #endif
 
-<<<<<<< HEAD
 // Certain types of probes need to stay away from edges
-#define MIN_PROBE_EDGE 2
-=======
-// Most probes should stay away from the edges of the bed, but
-// with NOZZLE_AS_PROBE this can be negative for a wider probing area.
 #define MIN_PROBE_EDGE 10
->>>>>>> a7b0b390
 
 // X and Y axis travel speed (mm/m) between probes
 #define XY_PROBE_SPEED 8000
