/**
 * Marlin 3D Printer Firmware
 * Copyright (C) 2016 MarlinFirmware [https://github.com/MarlinFirmware/Marlin]
 *
 * Based on Sprinter and grbl.
 * Copyright (C) 2011 Camiel Gubbels / Erik van der Zalm
 *
 * This program is free software: you can redistribute it and/or modify
 * it under the terms of the GNU General Public License as published by
 * the Free Software Foundation, either version 3 of the License, or
 * (at your option) any later version.
 *
 * This program is distributed in the hope that it will be useful,
 * but WITHOUT ANY WARRANTY; without even the implied warranty of
 * MERCHANTABILITY or FITNESS FOR A PARTICULAR PURPOSE.  See the
 * GNU General Public License for more details.
 *
 * You should have received a copy of the GNU General Public License
 * along with this program.  If not, see <http://www.gnu.org/licenses/>.
 *
 */

/**
 * Configuration.h
 *
 * Basic settings such as:
 *
 * - Type of electronics
 * - Type of temperature sensor
 * - Printer geometry
 * - Endstop configuration
 * - LCD controller
 * - Extra features
 *
 * Advanced settings can be found in Configuration_adv.h
 *
 */
#ifndef CONFIGURATION_H
#define CONFIGURATION_H
#define CONFIGURATION_H_VERSION 010100

//===========================================================================
//============================= Getting Started =============================
//===========================================================================

/**
 * Here are some standard links for getting your machine calibrated:
 *
 * http://reprap.org/wiki/Calibration
 * http://youtu.be/wAL9d7FgInk
 * http://calculator.josefprusa.cz
 * http://reprap.org/wiki/Triffid_Hunter%27s_Calibration_Guide
 * http://www.thingiverse.com/thing:5573
 * https://sites.google.com/site/repraplogphase/calibration-of-your-reprap
 * http://www.thingiverse.com/thing:298812
 */

//===========================================================================
//============================= DELTA Printer ===============================
//===========================================================================
// For a Delta printer replace the configuration files with the files in the
// example_configurations/delta directory.
//

//===========================================================================
//============================= SCARA Printer ===============================
//===========================================================================
// For a Scara printer replace the configuration files with the files in the
// example_configurations/SCARA directory.
//

// @section info

// User-specified version info of this build to display in [Pronterface, etc] terminal window during
// startup. Implementation of an idea by Prof Braino to inform user that any changes made to this
// build by the user have been successfully uploaded into firmware.
#define STRING_CONFIG_H_AUTHOR "(Aleksi Mäkelä, Tevo Tarantula config v1)" // Who made the changes.
#define SHOW_BOOTSCREEN
#define STRING_SPLASH_LINE1 SHORT_BUILD_VERSION // will be shown during bootup in line 1
//#define STRING_SPLASH_LINE2 WEBSITE_URL         // will be shown during bootup in line 2

//
// *** VENDORS PLEASE READ *****************************************************
//
// Marlin now allow you to have a vendor boot image to be displayed on machine
// start. When SHOW_CUSTOM_BOOTSCREEN is defined Marlin will first show your
// custom boot image and then the default Marlin boot image is shown.
//
// We suggest for you to take advantage of this new feature and keep the Marlin
// boot image unmodified. For an example have a look at the bq Hephestos 2
// example configuration folder.
//
//#define SHOW_CUSTOM_BOOTSCREEN
// @section machine

/**
 * Select which serial port on the board will be used for communication with the host.
 * This allows the connection of wireless adapters (for instance) to non-default port pins.
 * Serial port 0 is always used by the Arduino bootloader regardless of this setting.
 *
 * :[0, 1, 2, 3, 4, 5, 6, 7]
 */
#define SERIAL_PORT 0

/**
 * This setting determines the communication speed of the printer.
 *
 * 250000 works in most cases, but you might try a lower speed if
 * you commonly experience drop-outs during host printing.
 *
 * :[2400, 9600, 19200, 38400, 57600, 115200, 250000]
 */
#define BAUDRATE 250000

// Enable the Bluetooth serial interface on AT90USB devices
//#define BLUETOOTH

// The following define selects which electronics board you have.
// Please choose the name from boards.h that matches your setup
#ifndef MOTHERBOARD
  #define MOTHERBOARD BOARD_MKS_13
#endif

// Optional custom name for your RepStrap or other custom machine
// Displayed in the LCD "Ready" message
#define CUSTOM_MACHINE_NAME "TEVO Tarantula"

// Define this to set a unique identifier for this printer, (Used by some programs to differentiate between machines)
// You can use an online service to generate a random UUID. (eg http://www.uuidgenerator.net/version4)
//#define MACHINE_UUID "00000000-0000-0000-0000-000000000000"

// This defines the number of extruders
// :[1, 2, 3, 4, 5]
#define EXTRUDERS 1

// For Cyclops or any "multi-extruder" that shares a single nozzle.
//#define SINGLENOZZLE

// A dual extruder that uses a single stepper motor
// Don't forget to set SSDE_SERVO_ANGLES and HOTEND_OFFSET_X/Y/Z
//#define SWITCHING_EXTRUDER
#if ENABLED(SWITCHING_EXTRUDER)
  #define SWITCHING_EXTRUDER_SERVO_NR 0
  #define SWITCHING_EXTRUDER_SERVO_ANGLES { 0, 90 } // Angles for E0, E1
  //#define HOTEND_OFFSET_Z {0.0, 0.0}
#endif

/**
 * "Mixing Extruder"
 *   - Adds a new code, M165, to set the current mix factors.
 *   - Extends the stepping routines to move multiple steppers in proportion to the mix.
 *   - Optional support for Repetier Firmware M163, M164, and virtual extruder.
 *   - This implementation supports only a single extruder.
 *   - Enable DIRECT_MIXING_IN_G1 for Pia Taubert's reference implementation
 */
//#define MIXING_EXTRUDER
#if ENABLED(MIXING_EXTRUDER)
  #define MIXING_STEPPERS 2        // Number of steppers in your mixing extruder
  #define MIXING_VIRTUAL_TOOLS 16  // Use the Virtual Tool method with M163 and M164
  //#define DIRECT_MIXING_IN_G1    // Allow ABCDHI mix factors in G1 movement commands
#endif

// Offset of the extruders (uncomment if using more than one and relying on firmware to position when changing).
// The offset has to be X=0, Y=0 for the extruder 0 hotend (default extruder).
// For the other hotends it is their distance from the extruder 0 hotend.
//#define HOTEND_OFFSET_X {0.0, 20.00} // (in mm) for each extruder, offset of the hotend on the X axis
//#define HOTEND_OFFSET_Y {0.0, 5.00}  // (in mm) for each extruder, offset of the hotend on the Y axis

/**
 * Select your power supply here. Use 0 if you haven't connected the PS_ON_PIN
 *
 * 0 = No Power Switch
 * 1 = ATX
 * 2 = X-Box 360 203Watts (the blue wire connected to PS_ON and the red wire to VCC)
 *
 * :{ 0:'No power switch', 1:'ATX', 2:'X-Box 360' }
 */
#define POWER_SUPPLY 0

#if POWER_SUPPLY > 0
  // Enable this option to leave the PSU off at startup.
  // Power to steppers and heaters will need to be turned on with M80.
  //#define PS_DEFAULT_OFF
#endif

// @section temperature

//===========================================================================
//============================= Thermal Settings ============================
//===========================================================================

/**
 * --NORMAL IS 4.7kohm PULLUP!-- 1kohm pullup can be used on hotend sensor, using correct resistor and table
 *
 * Temperature sensors available:
 *
 *    -3 : thermocouple with MAX31855 (only for sensor 0)
 *    -2 : thermocouple with MAX6675 (only for sensor 0)
 *    -1 : thermocouple with AD595
 *     0 : not used
 *     1 : 100k thermistor - best choice for EPCOS 100k (4.7k pullup)
 *     2 : 200k thermistor - ATC Semitec 204GT-2 (4.7k pullup)
 *     3 : Mendel-parts thermistor (4.7k pullup)
 *     4 : 10k thermistor !! do not use it for a hotend. It gives bad resolution at high temp. !!
 *     5 : 100K thermistor - ATC Semitec 104GT-2 (Used in ParCan & J-Head) (4.7k pullup)
 *     6 : 100k EPCOS - Not as accurate as table 1 (created using a fluke thermocouple) (4.7k pullup)
 *     7 : 100k Honeywell thermistor 135-104LAG-J01 (4.7k pullup)
 *    71 : 100k Honeywell thermistor 135-104LAF-J01 (4.7k pullup)
 *     8 : 100k 0603 SMD Vishay NTCS0603E3104FXT (4.7k pullup)
 *     9 : 100k GE Sensing AL03006-58.2K-97-G1 (4.7k pullup)
 *    10 : 100k RS thermistor 198-961 (4.7k pullup)
 *    11 : 100k beta 3950 1% thermistor (4.7k pullup)
 *    12 : 100k 0603 SMD Vishay NTCS0603E3104FXT (4.7k pullup) (calibrated for Makibox hot bed)
 *    13 : 100k Hisens 3950  1% up to 300°C for hotend "Simple ONE " & "Hotend "All In ONE"
 *    20 : the PT100 circuit found in the Ultimainboard V2.x
 *    60 : 100k Maker's Tool Works Kapton Bed Thermistor beta=3950
 *    66 : 4.7M High Temperature thermistor from Dyze Design
 *    70 : the 100K thermistor found in the bq Hephestos 2
 *    75 : 100k Generic Silicon Heat Pad with NTC 100K MGB18-104F39050L32 thermistor
 *
 *       1k ohm pullup tables - This is atypical, and requires changing out the 4.7k pullup for 1k.
 *                              (but gives greater accuracy and more stable PID)
 *    51 : 100k thermistor - EPCOS (1k pullup)
 *    52 : 200k thermistor - ATC Semitec 204GT-2 (1k pullup)
 *    55 : 100k thermistor - ATC Semitec 104GT-2 (Used in ParCan & J-Head) (1k pullup)
 *
 *  1047 : Pt1000 with 4k7 pullup
 *  1010 : Pt1000 with 1k pullup (non standard)
 *   147 : Pt100 with 4k7 pullup
 *   110 : Pt100 with 1k pullup (non standard)
 *
 *         Use these for Testing or Development purposes. NEVER for production machine.
 *   998 : Dummy Table that ALWAYS reads 25°C or the temperature defined below.
 *   999 : Dummy Table that ALWAYS reads 100°C or the temperature defined below.
 *
 * :{ '0': "Not used", '1':"100k / 4.7k - EPCOS", '2':"200k / 4.7k - ATC Semitec 204GT-2", '3':"Mendel-parts / 4.7k", '4':"10k !! do not use for a hotend. Bad resolution at high temp. !!", '5':"100K / 4.7k - ATC Semitec 104GT-2 (Used in ParCan & J-Head)", '6':"100k / 4.7k EPCOS - Not as accurate as Table 1", '7':"100k / 4.7k Honeywell 135-104LAG-J01", '8':"100k / 4.7k 0603 SMD Vishay NTCS0603E3104FXT", '9':"100k / 4.7k GE Sensing AL03006-58.2K-97-G1", '10':"100k / 4.7k RS 198-961", '11':"100k / 4.7k beta 3950 1%", '12':"100k / 4.7k 0603 SMD Vishay NTCS0603E3104FXT (calibrated for Makibox hot bed)", '13':"100k Hisens 3950  1% up to 300°C for hotend 'Simple ONE ' & hotend 'All In ONE'", '20':"PT100 (Ultimainboard V2.x)", '51':"100k / 1k - EPCOS", '52':"200k / 1k - ATC Semitec 204GT-2", '55':"100k / 1k - ATC Semitec 104GT-2 (Used in ParCan & J-Head)", '60':"100k Maker's Tool Works Kapton Bed Thermistor beta=3950", '66':"Dyze Design 4.7M High Temperature thermistor", '70':"the 100K thermistor found in the bq Hephestos 2", '71':"100k / 4.7k Honeywell 135-104LAF-J01", '147':"Pt100 / 4.7k", '1047':"Pt1000 / 4.7k", '110':"Pt100 / 1k (non-standard)", '1010':"Pt1000 / 1k (non standard)", '-3':"Thermocouple + MAX31855 (only for sensor 0)", '-2':"Thermocouple + MAX6675 (only for sensor 0)", '-1':"Thermocouple + AD595",'998':"Dummy 1", '999':"Dummy 2" }
 */
#define TEMP_SENSOR_0 1
#define TEMP_SENSOR_1 0
#define TEMP_SENSOR_2 0
#define TEMP_SENSOR_3 0
#define TEMP_SENSOR_4 0
#define TEMP_SENSOR_BED 1

// Dummy thermistor constant temperature readings, for use with 998 and 999
#define DUMMY_THERMISTOR_998_VALUE 25
#define DUMMY_THERMISTOR_999_VALUE 100

// Use temp sensor 1 as a redundant sensor with sensor 0. If the readings
// from the two sensors differ too much the print will be aborted.
//#define TEMP_SENSOR_1_AS_REDUNDANT
#define MAX_REDUNDANT_TEMP_SENSOR_DIFF 10

// Extruder temperature must be close to target for this long before M109 returns success
#define TEMP_RESIDENCY_TIME 10  // (seconds)
#define TEMP_HYSTERESIS 3       // (degC) range of +/- temperatures considered "close" to the target one
#define TEMP_WINDOW     1       // (degC) Window around target to start the residency timer x degC early.

// Bed temperature must be close to target for this long before M190 returns success
#define TEMP_BED_RESIDENCY_TIME 10  // (seconds)
#define TEMP_BED_HYSTERESIS 3       // (degC) range of +/- temperatures considered "close" to the target one
#define TEMP_BED_WINDOW     1       // (degC) Window around target to start the residency timer x degC early.

// The minimal temperature defines the temperature below which the heater will not be enabled It is used
// to check that the wiring to the thermistor is not broken.
// Otherwise this would lead to the heater being powered on all the time.
#define HEATER_0_MINTEMP 5
#define HEATER_1_MINTEMP 5
#define HEATER_2_MINTEMP 5
#define HEATER_3_MINTEMP 5
#define HEATER_4_MINTEMP 5
#define BED_MINTEMP 5

// When temperature exceeds max temp, your heater will be switched off.
// This feature exists to protect your hotend from overheating accidentally, but *NOT* from thermistor short/failure!
// You should use MINTEMP for thermistor short/failure protection.
#define HEATER_0_MAXTEMP 275
#define HEATER_1_MAXTEMP 275
#define HEATER_2_MAXTEMP 275
#define HEATER_3_MAXTEMP 275
#define HEATER_4_MAXTEMP 275
#define BED_MAXTEMP 150

//===========================================================================
//============================= PID Settings ================================
//===========================================================================
// PID Tuning Guide here: http://reprap.org/wiki/PID_Tuning

// Comment the following line to disable PID and enable bang-bang.
#define PIDTEMP
#define BANG_MAX 255 // limits current to nozzle while in bang-bang mode; 255=full current
#define PID_MAX BANG_MAX // limits current to nozzle while PID is active (see PID_FUNCTIONAL_RANGE below); 255=full current
#if ENABLED(PIDTEMP)
  //#define PID_AUTOTUNE_MENU // Add PID Autotune to the LCD "Temperature" menu to run M303 and apply the result.
  //#define PID_DEBUG // Sends debug data to the serial port.
  //#define PID_OPENLOOP 1 // Puts PID in open loop. M104/M140 sets the output power from 0 to PID_MAX
  //#define SLOW_PWM_HEATERS // PWM with very low frequency (roughly 0.125Hz=8s) and minimum state time of approximately 1s useful for heaters driven by a relay
  //#define PID_PARAMS_PER_HOTEND // Uses separate PID parameters for each extruder (useful for mismatched extruders)
                                  // Set/get with gcode: M301 E[extruder number, 0-2]
  #define PID_FUNCTIONAL_RANGE 10 // If the temperature difference between the target temperature and the actual temperature
                                  // is more than PID_FUNCTIONAL_RANGE then the PID will be shut off and the heater will be set to min/max.
  #define K1 0.95 //smoothing factor within the PID

  // If you are using a pre-configured hotend then you can use one of the value sets by uncommenting it
  // Ultimaker
  //#define  DEFAULT_Kp 22.2
  //#define  DEFAULT_Ki 1.08
  //#define  DEFAULT_Kd 114

  // MakerGear
  //#define  DEFAULT_Kp 7.0
  //#define  DEFAULT_Ki 0.1
  //#define  DEFAULT_Kd 12

  // Mendel Parts V9 on 12V
  //#define  DEFAULT_Kp 63.0
  //#define  DEFAULT_Ki 2.25
  //#define  DEFAULT_Kd 440

  // TEVO Tarantula Custom PID Settings - Hotend
  #define  DEFAULT_Kp 4.53
  #define  DEFAULT_Ki 0.37
  #define  DEFAULT_Kd 123.63

#endif // PIDTEMP

//===========================================================================
//============================= PID > Bed Temperature Control ===============
//===========================================================================
// Select PID or bang-bang with PIDTEMPBED. If bang-bang, BED_LIMIT_SWITCHING will enable hysteresis
//
// Uncomment this to enable PID on the bed. It uses the same frequency PWM as the extruder.
// If your PID_dT is the default, and correct for your hardware/configuration, that means 7.689Hz,
// which is fine for driving a square wave into a resistive load and does not significantly impact you FET heating.
// This also works fine on a Fotek SSR-10DA Solid State Relay into a 250W heater.
// If your configuration is significantly different than this and you don't understand the issues involved, you probably
// shouldn't use bed PID until someone else verifies your hardware works.
// If this is enabled, find your own PID constants below.
//#define PIDTEMPBED

//#define BED_LIMIT_SWITCHING

// This sets the max power delivered to the bed, and replaces the HEATER_BED_DUTY_CYCLE_DIVIDER option.
// all forms of bed control obey this (PID, bang-bang, bang-bang with hysteresis)
// setting this to anything other than 255 enables a form of PWM to the bed just like HEATER_BED_DUTY_CYCLE_DIVIDER did,
// so you shouldn't use it unless you are OK with PWM on your bed.  (see the comment on enabling PIDTEMPBED)
#define MAX_BED_POWER 255 // limits duty cycle to bed; 255=full current

#if ENABLED(PIDTEMPBED)

  //#define PID_BED_DEBUG // Sends debug data to the serial port.

  //120V 250W silicone heater into 4mm borosilicate (MendelMax 1.5+)
  //from FOPDT model - kp=.39 Tp=405 Tdead=66, Tc set to 79.2, aggressive factor of .15 (vs .1, 1, 10)
  //#define  DEFAULT_bedKp 10.00
  //#define  DEFAULT_bedKi .023
  //#define  DEFAULT_bedKd 305.4

  //120V 250W silicone heater into 4mm borosilicate (MendelMax 1.5+)
  //from pidautotune
  //#define  DEFAULT_bedKp 97.1
  //#define  DEFAULT_bedKi 1.41
  //#define  DEFAULT_bedKd 1675.16

  // TEVO Tarantula Custom PID Settings - Heatbed with borosilicate glass
  #define  DEFAULT_bedKp 322.41
  #define  DEFAULT_bedKi  57.88
  #define  DEFAULT_bedKd 448.99

  // FIND YOUR OWN: "M303 E-1 C8 S90" to run autotune on the bed at 90 degreesC for 8 cycles.
#endif // PIDTEMPBED

// @section extruder

// This option prevents extrusion if the temperature is below EXTRUDE_MINTEMP.
// It also enables the M302 command to set the minimum extrusion temperature
// or to allow moving the extruder regardless of the hotend temperature.
// *** IT IS HIGHLY RECOMMENDED TO LEAVE THIS OPTION ENABLED! ***
#define PREVENT_COLD_EXTRUSION
#define EXTRUDE_MINTEMP 170

// This option prevents a single extrusion longer than EXTRUDE_MAXLENGTH.
// Note that for Bowden Extruders a too-small value here may prevent loading.
#define PREVENT_LENGTHY_EXTRUDE
#define EXTRUDE_MAXLENGTH 200

//===========================================================================
//======================== Thermal Runaway Protection =======================
//===========================================================================

/**
 * Thermal Protection protects your printer from damage and fire if a
 * thermistor falls out or temperature sensors fail in any way.
 *
 * The issue: If a thermistor falls out or a temperature sensor fails,
 * Marlin can no longer sense the actual temperature. Since a disconnected
 * thermistor reads as a low temperature, the firmware will keep the heater on.
 *
 * If you get "Thermal Runaway" or "Heating failed" errors the
 * details can be tuned in Configuration_adv.h
 */

#define THERMAL_PROTECTION_HOTENDS // Enable thermal protection for all extruders
#define THERMAL_PROTECTION_BED     // Enable thermal protection for the heated bed

//===========================================================================
//============================= Mechanical Settings =========================
//===========================================================================

// @section machine

// Uncomment one of these options to enable CoreXY, CoreXZ, or CoreYZ kinematics
// either in the usual order or reversed
//#define COREXY
//#define COREXZ
//#define COREYZ
//#define COREYX
//#define COREZX
//#define COREZY

//===========================================================================
//============================== Endstop Settings ===========================
//===========================================================================

// @section homing

// Specify here all the endstop connectors that are connected to any endstop or probe.
// Almost all printers will be using one per axis. Probes will use one or more of the
// extra connectors. Leave undefined any used for non-endstop and non-probe purposes.
#define USE_XMIN_PLUG
#define USE_YMIN_PLUG
#define USE_ZMIN_PLUG
//#define USE_XMAX_PLUG
//#define USE_YMAX_PLUG
//#define USE_ZMAX_PLUG

// coarse Endstop Settings
//#define ENDSTOPPULLUPS // Comment this out (using // at the start of the line) to disable the endstop pullup resistors

#if DISABLED(ENDSTOPPULLUPS)
  // fine endstop settings: Individual pullups. will be ignored if ENDSTOPPULLUPS is defined
  #define ENDSTOPPULLUP_XMAX
  #define ENDSTOPPULLUP_YMAX
  #define ENDSTOPPULLUP_ZMAX
  #define ENDSTOPPULLUP_XMIN
  #define ENDSTOPPULLUP_YMIN
  #define ENDSTOPPULLUP_ZMIN
  //#define ENDSTOPPULLUP_ZMIN_PROBE
#endif

// Mechanical endstop with COM to ground and NC to Signal uses "false" here (most common setup).
#define X_MIN_ENDSTOP_INVERTING true // set to true to invert the logic of the endstop.
#define Y_MIN_ENDSTOP_INVERTING true // set to true to invert the logic of the endstop.
#define Z_MIN_ENDSTOP_INVERTING true // set to true to invert the logic of the endstop.
#define X_MAX_ENDSTOP_INVERTING true // set to true to invert the logic of the endstop.
#define Y_MAX_ENDSTOP_INVERTING true // set to true to invert the logic of the endstop.
#define Z_MAX_ENDSTOP_INVERTING true // set to true to invert the logic of the endstop.
#define Z_MIN_PROBE_ENDSTOP_INVERTING true // set to true to invert the logic of the probe.

// Enable this feature if all enabled endstop pins are interrupt-capable.
// This will remove the need to poll the interrupt pins, saving many CPU cycles.
//#define ENDSTOP_INTERRUPTS_FEATURE

//=============================================================================
//============================== Movement Settings ============================
//=============================================================================
// @section motion

/**
 * Default Settings
 *
 * These settings can be reset by M502
 *
 * Note that if EEPROM is enabled, saved values will override these.
 */

/**
 * With this option each E stepper can have its own factors for the
 * following movement settings. If fewer factors are given than the
 * total number of extruders, the last value applies to the rest.
 */
//#define DISTINCT_E_FACTORS

/**
 * Default Axis Steps Per Unit (steps/mm)
 * Override with M92
 *                                      X, Y, Z, E0 [, E1[, E2[, E3[, E4]]]]
 */
//#define DEFAULT_AXIS_STEPS_PER_UNIT   { 80, 80, 4000, 500 }
#define DEFAULT_AXIS_STEPS_PER_UNIT   {80,80,1600,97.0874}  // custom steps per unit for TEVO Tarantula

/**
 * Default Max Feed Rate (mm/s)
 * Override with M203
 *                                      X, Y, Z, E0 [, E1[, E2[, E3[, E4]]]]
 */
//#define DEFAULT_MAX_FEEDRATE          { 300, 300, 5, 25 }
#define DEFAULT_MAX_FEEDRATE          {225, 225, 3, 60}    // (mm/sec) custom for TEVO Tarantula

/**
 * Default Max Acceleration (change/s) change = mm/s
 * (Maximum start speed for accelerated moves)
 * Override with M201
 *                                      X, Y, Z, E0 [, E1[, E2[, E3[, E4]]]]
 */
//#define DEFAULT_MAX_ACCELERATION      { 3000, 3000, 100, 10000 }
#define DEFAULT_MAX_ACCELERATION      {1000,1000,100,10000}    // Custom for TEVO Tarantula

/**
 * Default Acceleration (change/s) change = mm/s
 * Override with M204
 *
 *   M204 P    Acceleration
 *   M204 R    Retract Acceleration
 *   M204 T    Travel Acceleration
 */
//#define DEFAULT_ACCELERATION          3000    // X, Y, Z and E acceleration for printing moves
#define DEFAULT_ACCELERATION          800    // Custom for TEVO Tarantula
#define DEFAULT_RETRACT_ACCELERATION  3000    // E acceleration for retracts
#define DEFAULT_TRAVEL_ACCELERATION   3000    // X, Y, Z acceleration for travel (non printing) moves

/**
 * Default Jerk (mm/s)
 * Override with M205 X Y Z E
 *
 * "Jerk" specifies the minimum speed change that requires acceleration.
 * When changing speed and direction, if the difference is less than the
 * value set here, it may happen instantaneously.
 */
#define DEFAULT_XJERK                 8.0
#define DEFAULT_YJERK                 8.0
#define DEFAULT_ZJERK                  0.4
#define DEFAULT_EJERK                  5.0


//===========================================================================
//============================= Z Probe Options =============================
//===========================================================================
// @section probes

//
// See http://marlinfw.org/configuration/probes.html
//

/**
 * Z_MIN_PROBE_USES_Z_MIN_ENDSTOP_PIN
 *
 * Enable this option for a probe connected to the Z Min endstop pin.
 */
#define Z_MIN_PROBE_USES_Z_MIN_ENDSTOP_PIN

/**
 * Z_MIN_PROBE_ENDSTOP
 *
 * Enable this option for a probe connected to any pin except Z-Min.
 * (By default Marlin assumes the Z-Max endstop pin.)
 * To use a custom Z Probe pin, set Z_MIN_PROBE_PIN below.
 *
 *  - The simplest option is to use a free endstop connector.
 *  - Use 5V for powered (usually inductive) sensors.
 *
 *  - RAMPS 1.3/1.4 boards may use the 5V, GND, and Aux4->D32 pin:
 *    - For simple switches connect...
 *      - normally-closed switches to GND and D32.
 *      - normally-open switches to 5V and D32.
 *
 * WARNING: Setting the wrong pin may have unexpected and potentially
 * disastrous consequences. Use with caution and do your homework.
 *
 */
//#define Z_MIN_PROBE_ENDSTOP
//#define Z_MIN_PROBE_PIN Z_MAX_PIN

/**
 * Probe Type
 *
 * Allen Key Probes, Servo Probes, Z-Sled Probes, FIX_MOUNTED_PROBE, etc.
 * You must activate one of these to use Auto Bed Leveling below.
 */

/**
 * The "Manual Probe" provides a means to do "Auto" Bed Leveling without a probe.
 * Use G29 repeatedly, adjusting the Z height at each point with movement commands
 * or (with LCD_BED_LEVELING) the LCD controller.
 */
#define PROBE_MANUALLY

/**
 * A Fix-Mounted Probe either doesn't deploy or needs manual deployment.
 *   (e.g., an inductive probe or a nozzle-based probe-switch.)
 */
//#define FIX_MOUNTED_PROBE

/**
 * Z Servo Probe, such as an endstop switch on a rotating arm.
 */
//#define Z_ENDSTOP_SERVO_NR 0   // Defaults to SERVO 0 connector.
//#define Z_SERVO_ANGLES {70,0}  // Z Servo Deploy and Stow angles

/**
 * The BLTouch probe uses a Hall effect sensor and emulates a servo.
 */
//#define BLTOUCH
#if ENABLED(BLTOUCH)
  //#define BLTOUCH_DELAY 375   // (ms) Enable and increase if needed
#endif

/**
 * Enable if probing seems unreliable. Heaters and/or fans - consistent with the
 * options selected below - will be disabled during probing so as to minimize
 * potential EM interference by quieting/silencing the source of the 'noise' (the change
 * in current flowing through the wires).  This is likely most useful to users of the
 * BLTouch probe, but may also help those with inductive or other probe types.
 */
//#define PROBING_HEATERS_OFF       // Turn heaters off when probing
//#define PROBING_FANS_OFF          // Turn fans off when probing

// A probe that is deployed and stowed with a solenoid pin (SOL1_PIN)
//#define SOLENOID_PROBE

// A sled-mounted probe like those designed by Charles Bell.
//#define Z_PROBE_SLED
//#define SLED_DOCKING_OFFSET 5  // The extra distance the X axis must travel to pickup the sled. 0 should be fine but you can push it further if you'd like.

//
// For Z_PROBE_ALLEN_KEY see the Delta example configurations.
//

/**
 *   Z Probe to nozzle (X,Y) offset, relative to (0, 0).
 *   X and Y offsets must be integers.
 *
 *   In the following example the X and Y offsets are both positive:
 *   #define X_PROBE_OFFSET_FROM_EXTRUDER 10
 *   #define Y_PROBE_OFFSET_FROM_EXTRUDER 10
 *
 *      +-- BACK ---+
 *      |           |
 *    L |    (+) P  | R <-- probe (20,20)
 *    E |           | I
 *    F | (-) N (+) | G <-- nozzle (10,10)
 *    T |           | H
 *      |    (-)    | T
 *      |           |
 *      O-- FRONT --+
 *    (0,0)
 */
#define X_PROBE_OFFSET_FROM_EXTRUDER 10  // X offset: -left  +right  [of the nozzle]
#define Y_PROBE_OFFSET_FROM_EXTRUDER 10  // Y offset: -front +behind [the nozzle]
#define Z_PROBE_OFFSET_FROM_EXTRUDER 0   // Z offset: -below +above  [the nozzle]

// X and Y axis travel speed (mm/m) between probes
#define XY_PROBE_SPEED 8000

// Speed for the first approach when double-probing (with PROBE_DOUBLE_TOUCH)
#define Z_PROBE_SPEED_FAST HOMING_FEEDRATE_Z

// Speed for the "accurate" probe of each point
#define Z_PROBE_SPEED_SLOW (Z_PROBE_SPEED_FAST / 2)

// Use double touch for probing
//#define PROBE_DOUBLE_TOUCH

/**
 * Z probes require clearance when deploying, stowing, and moving between
 * probe points to avoid hitting the bed and other hardware.
 * Servo-mounted probes require extra space for the arm to rotate.
 * Inductive probes need space to keep from triggering early.
 *
 * Use these settings to specify the distance (mm) to raise the probe (or
 * lower the bed). The values set here apply over and above any (negative)
 * probe Z Offset set with Z_PROBE_OFFSET_FROM_EXTRUDER, M851, or the LCD.
 * Only integer values >= 1 are valid here.
 *
 * Example: `M851 Z-5` with a CLEARANCE of 4  =>  9mm from bed to nozzle.
 *     But: `M851 Z+1` with a CLEARANCE of 2  =>  2mm from bed to nozzle.
 */
#define Z_CLEARANCE_DEPLOY_PROBE   10 // Z Clearance for Deploy/Stow
#define Z_CLEARANCE_BETWEEN_PROBES  5 // Z Clearance between probe points

// For M851 give a range for adjusting the Z probe offset
#define Z_PROBE_OFFSET_RANGE_MIN -20
#define Z_PROBE_OFFSET_RANGE_MAX 20

// Enable the M48 repeatability test to test probe accuracy
//#define Z_MIN_PROBE_REPEATABILITY_TEST

// For Inverting Stepper Enable Pins (Active Low) use 0, Non Inverting (Active High) use 1
// :{ 0:'Low', 1:'High' }
#define X_ENABLE_ON 0
#define Y_ENABLE_ON 0
#define Z_ENABLE_ON 0
#define E_ENABLE_ON 0 // For all extruders

// Disables axis stepper immediately when it's not being used.
// WARNING: When motors turn off there is a chance of losing position accuracy!
#define DISABLE_X false
#define DISABLE_Y false
#define DISABLE_Z false
// Warn on display about possibly reduced accuracy
//#define DISABLE_REDUCED_ACCURACY_WARNING

// @section extruder

#define DISABLE_E false // For all extruders
#define DISABLE_INACTIVE_EXTRUDER true // Keep only the active extruder enabled.

// @section machine

// Invert the stepper direction. Change (or reverse the motor connector) if an axis goes the wrong way.
#define INVERT_X_DIR false
#define INVERT_Y_DIR false
#define INVERT_Z_DIR false

// Enable this option for Toshiba stepper drivers
//#define CONFIG_STEPPERS_TOSHIBA

// @section extruder

// For direct drive extruder v9 set to true, for geared extruder set to false.
#define INVERT_E0_DIR false
#define INVERT_E1_DIR false
#define INVERT_E2_DIR false
#define INVERT_E3_DIR false
#define INVERT_E4_DIR false

// @section homing

//#define Z_HOMING_HEIGHT 4  // (in mm) Minimal z height before homing (G28) for Z clearance above the bed, clamps, ...
                             // Be sure you have this distance over your Z_MAX_POS in case.

// Direction of endstops when homing; 1=MAX, -1=MIN
// :[-1,1]
#define X_HOME_DIR -1
#define Y_HOME_DIR -1
#define Z_HOME_DIR -1

// @section machine

// Travel limits after homing (units are in mm)
#define X_MIN_POS 0
#define Y_MIN_POS 0
#define Z_MIN_POS 0
#define X_MAX_POS 200
#define Y_MAX_POS 200
#define Z_MAX_POS 200

// If enabled, axes won't move below MIN_POS in response to movement commands.
#define MIN_SOFTWARE_ENDSTOPS
// If enabled, axes won't move above MAX_POS in response to movement commands.
#define MAX_SOFTWARE_ENDSTOPS

/**
 * Filament Runout Sensor
 * A mechanical or opto endstop is used to check for the presence of filament.
 *
 * RAMPS-based boards use SERVO3_PIN.
 * For other boards you may need to define FIL_RUNOUT_PIN.
 * By default the firmware assumes HIGH = has filament, LOW = ran out
 */
//#define FILAMENT_RUNOUT_SENSOR
#if ENABLED(FILAMENT_RUNOUT_SENSOR)
  #define FIL_RUNOUT_INVERTING false // set to true to invert the logic of the sensor.
  #define ENDSTOPPULLUP_FIL_RUNOUT // Uncomment to use internal pullup for filament runout pins if the sensor is defined.
  #define FILAMENT_RUNOUT_SCRIPT "M600"
#endif

//===========================================================================
//=============================== Bed Leveling ==============================
//===========================================================================
// @section bedlevel

/**
 * Choose one of the options below to enable G29 Bed Leveling. The parameters
 * and behavior of G29 will change depending on your selection.
 *
 *  If using a Probe for Z Homing, enable Z_SAFE_HOMING also!
 *
 * - AUTO_BED_LEVELING_3POINT
 *   Probe 3 arbitrary points on the bed (that aren't collinear)
 *   You specify the XY coordinates of all 3 points.
 *   The result is a single tilted plane. Best for a flat bed.
 *
 * - AUTO_BED_LEVELING_LINEAR
 *   Probe several points in a grid.
 *   You specify the rectangle and the density of sample points.
 *   The result is a single tilted plane. Best for a flat bed.
 *
 * - AUTO_BED_LEVELING_BILINEAR
 *   Probe several points in a grid.
 *   You specify the rectangle and the density of sample points.
 *   The result is a mesh, best for large or uneven beds.
 *
 * - AUTO_BED_LEVELING_UBL (Unified Bed Leveling)
 *   A comprehensive bed leveling system combining the features and benefits
 *   of other systems. UBL also includes integrated Mesh Generation, Mesh
 *   Validation and Mesh Editing systems. Currently, UBL is only checked out
 *   for Cartesian Printers. That said, it was primarily designed to correct
 *   poor quality Delta Printers. If you feel adventurous and have a Delta,
 *   please post an issue if something doesn't work correctly. Initially,
 *   you will need to set a reduced bed size so you have a rectangular area
 *   to test on.
 *
 * - MESH_BED_LEVELING
 *   Probe a grid manually
 *   The result is a mesh, suitable for large or uneven beds. (See BILINEAR.)
 *   For machines without a probe, Mesh Bed Leveling provides a method to perform
 *   leveling in steps so you can manually adjust the Z height at each grid-point.
 *   With an LCD controller the process is guided step-by-step.
 */
//#define AUTO_BED_LEVELING_3POINT
//#define AUTO_BED_LEVELING_LINEAR
//#define AUTO_BED_LEVELING_BILINEAR
//#define AUTO_BED_LEVELING_UBL
#define MESH_BED_LEVELING

/**
 * Enable detailed logging of G28, G29, M48, etc.
 * Turn on with the command 'M111 S32'.
 * NOTE: Requires a lot of PROGMEM!
 */
//#define DEBUG_LEVELING_FEATURE

#if ENABLED(MESH_BED_LEVELING) || ENABLED(AUTO_BED_LEVELING_BILINEAR) || ENABLED(AUTO_BED_LEVELING_UBL)
  // Gradually reduce leveling correction until a set height is reached,
  // at which point movement will be level to the machine's XY plane.
  // The height can be set with M420 Z<height>
  #define ENABLE_LEVELING_FADE_HEIGHT
#endif

#if ENABLED(AUTO_BED_LEVELING_LINEAR) || ENABLED(AUTO_BED_LEVELING_BILINEAR)

  // Set the number of grid points per dimension.
  #define GRID_MAX_POINTS_X 3
  #define GRID_MAX_POINTS_Y GRID_MAX_POINTS_X

  // Set the boundaries for probing (where the probe can reach).
  #define LEFT_PROBE_BED_POSITION 15
  #define RIGHT_PROBE_BED_POSITION 170
  #define FRONT_PROBE_BED_POSITION 20
  #define BACK_PROBE_BED_POSITION 170

  // The Z probe minimum outer margin (to validate G29 parameters).
  #define MIN_PROBE_EDGE 10

  // Probe along the Y axis, advancing X after each column
  //#define PROBE_Y_FIRST

  #if ENABLED(AUTO_BED_LEVELING_BILINEAR)

    // Beyond the probed grid, continue the implied tilt?
    // Default is to maintain the height of the nearest edge.
    //#define EXTRAPOLATE_BEYOND_GRID

    //
    // Experimental Subdivision of the grid by Catmull-Rom method.
    // Synthesizes intermediate points to produce a more detailed mesh.
    //
    //#define ABL_BILINEAR_SUBDIVISION
    #if ENABLED(ABL_BILINEAR_SUBDIVISION)
      // Number of subdivisions between probe points
      #define BILINEAR_SUBDIVISIONS 3
    #endif

  #endif

#elif ENABLED(AUTO_BED_LEVELING_3POINT)

  // 3 arbitrary points to probe.
  // A simple cross-product is used to estimate the plane of the bed.
  #define ABL_PROBE_PT_1_X 15
  #define ABL_PROBE_PT_1_Y 180
  #define ABL_PROBE_PT_2_X 15
  #define ABL_PROBE_PT_2_Y 20
  #define ABL_PROBE_PT_3_X 170
  #define ABL_PROBE_PT_3_Y 20

#elif ENABLED(AUTO_BED_LEVELING_UBL)

  //===========================================================================
  //========================= Unified Bed Leveling ============================
  //===========================================================================

  #define UBL_MESH_INSET 1          // Mesh inset margin on print area
  #define GRID_MAX_POINTS_X 10      // Don't use more than 15 points per axis, implementation limited.
  #define GRID_MAX_POINTS_Y GRID_MAX_POINTS_X
  #define UBL_PROBE_PT_1_X 39       // These set the probe locations for when UBL does a 3-Point leveling
  #define UBL_PROBE_PT_1_Y 180      // of the mesh.
  #define UBL_PROBE_PT_2_X 39
  #define UBL_PROBE_PT_2_Y 20
  #define UBL_PROBE_PT_3_X 180
  #define UBL_PROBE_PT_3_Y 20
  //#define UBL_G26_MESH_EDITING    // Enable G26 mesh editing

#elif ENABLED(MESH_BED_LEVELING)

  //===========================================================================
  //=================================== Mesh ==================================
  //===========================================================================

  #define MESH_INSET 10          // Mesh inset margin on print area
  #define GRID_MAX_POINTS_X 3    // Don't use more than 7 points per axis, implementation limited.
  #define GRID_MAX_POINTS_Y GRID_MAX_POINTS_X

  //#define MESH_G28_REST_ORIGIN // After homing all axes ('G28' or 'G28 XYZ') rest Z at Z_MIN_POS

#endif // BED_LEVELING

/**
 * Use the LCD controller for bed leveling
 * Requires MESH_BED_LEVELING or PROBE_MANUALLY
 */
#define LCD_BED_LEVELING

#if ENABLED(LCD_BED_LEVELING)
  #define MBL_Z_STEP 0.025    // Step size while manually probing Z axis.
  #define LCD_PROBE_Z_RANGE 4 // Z Range centered on Z_MIN_POS for LCD Z adjustment
#endif

/**
 * Commands to execute at the end of G29 probing.
 * Useful to retract or move the Z probe out of the way.
 */
//#define Z_PROBE_END_SCRIPT "G1 Z10 F12000\nG1 X15 Y330\nG1 Z0.5\nG1 Z10"


// @section homing

// The center of the bed is at (X=0, Y=0)
//#define BED_CENTER_AT_0_0

// Manually set the home position. Leave these undefined for automatic settings.
// For DELTA this is the top-center of the Cartesian print volume.
//#define MANUAL_X_HOME_POS 0
//#define MANUAL_Y_HOME_POS 0
//#define MANUAL_Z_HOME_POS 0

// Use "Z Safe Homing" to avoid homing with a Z probe outside the bed area.
//
// With this feature enabled:
//
// - Allow Z homing only after X and Y homing AND stepper drivers still enabled.
// - If stepper drivers time out, it will need X and Y homing again before Z homing.
// - Move the Z probe (or nozzle) to a defined XY point before Z Homing when homing all axes (G28).
// - Prevent Z homing when the Z probe is outside bed area.
//#define Z_SAFE_HOMING

#if ENABLED(Z_SAFE_HOMING)
  #define Z_SAFE_HOMING_X_POINT ((X_MIN_POS + X_MAX_POS) / 2)    // X point for Z homing when homing all axis (G28).
  #define Z_SAFE_HOMING_Y_POINT ((Y_MIN_POS + Y_MAX_POS) / 2)    // Y point for Z homing when homing all axis (G28).
#endif

// Homing speeds (mm/m)
#define HOMING_FEEDRATE_XY (50*60)
#define HOMING_FEEDRATE_Z  (4*60)

//=============================================================================
//============================= Additional Features ===========================
//=============================================================================

// @section extras

//
// EEPROM
//
// The microcontroller can store settings in the EEPROM, e.g. max velocity...
// M500 - stores parameters in EEPROM
// M501 - reads parameters from EEPROM (if you need reset them after you changed them temporarily).
// M502 - reverts to the default "factory settings".  You still need to store them in EEPROM afterwards if you want to.
//define this to enable EEPROM support
#define EEPROM_SETTINGS

#if ENABLED(EEPROM_SETTINGS)
  // To disable EEPROM Serial responses and decrease program space by ~1700 byte: comment this out:
  #define EEPROM_CHITCHAT // Please keep turned on if you can.
#endif

//
// Host Keepalive
//
// When enabled Marlin will send a busy status message to the host
// every couple of seconds when it can't accept commands.
//
#define HOST_KEEPALIVE_FEATURE        // Disable this if your host doesn't like keepalive messages
#define DEFAULT_KEEPALIVE_INTERVAL 2  // Number of seconds between "busy" messages. Set with M113.

//
// M100 Free Memory Watcher
//
//#define M100_FREE_MEMORY_WATCHER // uncomment to add the M100 Free Memory Watcher for debug purpose

//
// G20/G21 Inch mode support
//
//#define INCH_MODE_SUPPORT

//
// M149 Set temperature units support
//
//#define TEMPERATURE_UNITS_SUPPORT

// @section temperature

// Preheat Constants
#define PREHEAT_1_TEMP_HOTEND 180
#define PREHEAT_1_TEMP_BED     60
#define PREHEAT_1_FAN_SPEED     0 // Value from 0 to 255

#define PREHEAT_2_TEMP_HOTEND 240
#define PREHEAT_2_TEMP_BED    110
#define PREHEAT_2_FAN_SPEED     0 // Value from 0 to 255

/**
 * Nozzle Park -- EXPERIMENTAL
 *
 * Park the nozzle at the given XYZ position on idle or G27.
 *
 * The "P" parameter controls the action applied to the Z axis:
 *
 *    P0  (Default) If Z is below park Z raise the nozzle.
 *    P1  Raise the nozzle always to Z-park height.
 *    P2  Raise the nozzle by Z-park amount, limited to Z_MAX_POS.
 */
//#define NOZZLE_PARK_FEATURE

#if ENABLED(NOZZLE_PARK_FEATURE)
  // Specify a park position as { X, Y, Z }
  #define NOZZLE_PARK_POINT { (X_MIN_POS + 10), (Y_MAX_POS - 10), 20 }
#endif

/**
 * Clean Nozzle Feature -- EXPERIMENTAL
 *
 * Adds the G12 command to perform a nozzle cleaning process.
 *
 * Parameters:
 *   P  Pattern
 *   S  Strokes / Repetitions
 *   T  Triangles (P1 only)
 *
 * Patterns:
 *   P0  Straight line (default). This process requires a sponge type material
 *       at a fixed bed location. "S" specifies strokes (i.e. back-forth motions)
 *       between the start / end points.
 *
 *   P1  Zig-zag pattern between (X0, Y0) and (X1, Y1), "T" specifies the
 *       number of zig-zag triangles to do. "S" defines the number of strokes.
 *       Zig-zags are done in whichever is the narrower dimension.
 *       For example, "G12 P1 S1 T3" will execute:
 *
 *          --
 *         |  (X0, Y1) |     /\        /\        /\     | (X1, Y1)
 *         |           |    /  \      /  \      /  \    |
 *       A |           |   /    \    /    \    /    \   |
 *         |           |  /      \  /      \  /      \  |
 *         |  (X0, Y0) | /        \/        \/        \ | (X1, Y0)
 *          --         +--------------------------------+
 *                       |________|_________|_________|
 *                           T1        T2        T3
 *
 *   P2  Circular pattern with middle at NOZZLE_CLEAN_CIRCLE_MIDDLE.
 *       "R" specifies the radius. "S" specifies the stroke count.
 *       Before starting, the nozzle moves to NOZZLE_CLEAN_START_POINT.
 *
 *   Caveats: The ending Z should be the same as starting Z.
 * Attention: EXPERIMENTAL. G-code arguments may change.
 *
 */
//#define NOZZLE_CLEAN_FEATURE

#if ENABLED(NOZZLE_CLEAN_FEATURE)
  // Default number of pattern repetitions
  #define NOZZLE_CLEAN_STROKES  12

  // Default number of triangles
  #define NOZZLE_CLEAN_TRIANGLES  3

  // Specify positions as { X, Y, Z }
  #define NOZZLE_CLEAN_START_POINT { 30, 30, (Z_MIN_POS + 1)}
  #define NOZZLE_CLEAN_END_POINT   {100, 60, (Z_MIN_POS + 1)}

  // Circular pattern radius
  #define NOZZLE_CLEAN_CIRCLE_RADIUS 6.5
  // Circular pattern circle fragments number
  #define NOZZLE_CLEAN_CIRCLE_FN 10
  // Middle point of circle
  #define NOZZLE_CLEAN_CIRCLE_MIDDLE NOZZLE_CLEAN_START_POINT

  // Moves the nozzle to the initial position
  #define NOZZLE_CLEAN_GOBACK
#endif

/**
 * Print Job Timer
 *
 * Automatically start and stop the print job timer on M104/M109/M190.
 *
 *   M104 (hotend, no wait) - high temp = none,        low temp = stop timer
 *   M109 (hotend, wait)    - high temp = start timer, low temp = stop timer
 *   M190 (bed, wait)       - high temp = start timer, low temp = none
 *
 * The timer can also be controlled with the following commands:
 *
 *   M75 - Start the print job timer
 *   M76 - Pause the print job timer
 *   M77 - Stop the print job timer
 */
#define PRINTJOB_TIMER_AUTOSTART

<<<<<<< HEAD
//
// Print Counter
//
// When enabled Marlin will keep track of some print statistical data such as:
//  - Total print jobs
//  - Total successful print jobs
//  - Total failed print jobs
//  - Total time printing
//
// This information can be viewed by the M78 command.
#define PRINTCOUNTER
=======
/**
 * Print Counter
 *
 * Track statistical data such as:
 *
 *  - Total print jobs
 *  - Total successful print jobs
 *  - Total failed print jobs
 *  - Total time printing
 *
 * View the current statistics with M78.
 */
//#define PRINTCOUNTER
>>>>>>> 3ecd6815

//=============================================================================
//============================= LCD and SD support ============================
//=============================================================================

// @section lcd

/**
 * LCD LANGUAGE
 *
 * Select the language to display on the LCD. These languages are available:
 *
 *    en, an, bg, ca, cn, cz, de, el, el-gr, es, eu, fi, fr, gl, hr, it,
 *    kana, kana_utf8, nl, pl, pt, pt_utf8, pt-br, pt-br_utf8, ru, tr, uk, test
 *
 * :{ 'en':'English', 'an':'Aragonese', 'bg':'Bulgarian', 'ca':'Catalan', 'cn':'Chinese', 'cz':'Czech', 'de':'German', 'el':'Greek', 'el-gr':'Greek (Greece)', 'es':'Spanish', 'eu':'Basque-Euskera', 'fi':'Finnish', 'fr':'French', 'gl':'Galician', 'hr':'Croatian', 'it':'Italian', 'kana':'Japanese', 'kana_utf8':'Japanese (UTF8)', 'nl':'Dutch', 'pl':'Polish', 'pt':'Portuguese', 'pt-br':'Portuguese (Brazilian)', 'pt-br_utf8':'Portuguese (Brazilian UTF8)', 'pt_utf8':'Portuguese (UTF8)', 'ru':'Russian', 'tr':'Turkish', 'uk':'Ukrainian', 'test':'TEST' }
 */
#define LCD_LANGUAGE en

/**
 * LCD Character Set
 *
 * Note: This option is NOT applicable to Graphical Displays.
 *
 * All character-based LCDs provide ASCII plus one of these
 * language extensions:
 *
 *  - JAPANESE ... the most common
 *  - WESTERN  ... with more accented characters
 *  - CYRILLIC ... for the Russian language
 *
 * To determine the language extension installed on your controller:
 *
 *  - Compile and upload with LCD_LANGUAGE set to 'test'
 *  - Click the controller to view the LCD menu
 *  - The LCD will display Japanese, Western, or Cyrillic text
 *
 * See https: *github.com/MarlinFirmware/Marlin/wiki/LCD-Language
 *
 * :['JAPANESE', 'WESTERN', 'CYRILLIC']
 */
#define DISPLAY_CHARSET_HD44780 JAPANESE

/**
 * LCD TYPE
 *
 * Enable ULTRA_LCD for a 16x2, 16x4, 20x2, or 20x4 character-based LCD.
 * Enable DOGLCD for a 128x64 (ST7565R) Full Graphical Display.
 * (These options will be enabled automatically for most displays.)
 *
 * IMPORTANT: The U8glib library is required for Full Graphic Display!
 *            https://github.com/olikraus/U8glib_Arduino
 */
//#define ULTRA_LCD   // Character based
//#define DOGLCD      // Full graphics display

<<<<<<< HEAD
//
// SD CARD
//
// SD Card support is disabled by default. If your controller has an SD slot,
// you must uncomment the following option or it won't work.
//
#define SDSUPPORT
=======
/**
 * SD CARD
 *
 * SD Card support is disabled by default. If your controller has an SD slot,
 * you must uncomment the following option or it won't work.
 *
 */
//#define SDSUPPORT
>>>>>>> 3ecd6815

/**
 * SD CARD: SPI SPEED
 *
 * Enable one of the following items for a slower SPI transfer speed.
 * This may be required to resolve "volume init" errors.
 */
//#define SPI_SPEED SPI_HALF_SPEED
//#define SPI_SPEED SPI_QUARTER_SPEED
//#define SPI_SPEED SPI_EIGHTH_SPEED

/**
 * SD CARD: ENABLE CRC
 *
 * Use CRC checks and retries on the SD communication.
 */
//#define SD_CHECK_AND_RETRY

//
// ENCODER SETTINGS
//
// This option overrides the default number of encoder pulses needed to
// produce one step. Should be increased for high-resolution encoders.
//
//#define ENCODER_PULSES_PER_STEP 1

//
// Use this option to override the number of step signals required to
// move between next/prev menu items.
//
//#define ENCODER_STEPS_PER_MENU_ITEM 5

/**
 * Encoder Direction Options
 *
 * Test your encoder's behavior first with both options disabled.
 *
 *  Reversed Value Edit and Menu Nav? Enable REVERSE_ENCODER_DIRECTION.
 *  Reversed Menu Navigation only?    Enable REVERSE_MENU_DIRECTION.
 *  Reversed Value Editing only?      Enable BOTH options.
 */

//
// This option reverses the encoder direction everywhere.
//
//  Set this option if CLOCKWISE causes values to DECREASE
//
//#define REVERSE_ENCODER_DIRECTION

//
// This option reverses the encoder direction for navigating LCD menus.
//
//  If CLOCKWISE normally moves DOWN this makes it go UP.
//  If CLOCKWISE normally moves UP this makes it go DOWN.
//
//#define REVERSE_MENU_DIRECTION

//
// Individual Axis Homing
//
// Add individual axis homing items (Home X, Home Y, and Home Z) to the LCD menu.
//
//#define INDIVIDUAL_AXIS_HOMING_MENU

//
// SPEAKER/BUZZER
//
// If you have a speaker that can produce tones, enable it here.
// By default Marlin assumes you have a buzzer with a fixed frequency.
//
//#define SPEAKER

//
// The duration and frequency for the UI feedback sound.
// Set these to 0 to disable audio feedback in the LCD menus.
//
// Note: Test audio output with the G-Code:
//  M300 S<frequency Hz> P<duration ms>
//
//#define LCD_FEEDBACK_FREQUENCY_DURATION_MS 100
//#define LCD_FEEDBACK_FREQUENCY_HZ 1000

//
// CONTROLLER TYPE: Standard
//
// Marlin supports a wide variety of controllers.
// Enable one of the following options to specify your controller.
//

//
// ULTIMAKER Controller.
//
//#define ULTIMAKERCONTROLLER

//
// ULTIPANEL as seen on Thingiverse.
//
//#define ULTIPANEL

//
// Cartesio UI
// http://mauk.cc/webshop/cartesio-shop/electronics/user-interface
//
//#define CARTESIO_UI

//
// PanelOne from T3P3 (via RAMPS 1.4 AUX2/AUX3)
// http://reprap.org/wiki/PanelOne
//
//#define PANEL_ONE

//
// MaKr3d Makr-Panel with graphic controller and SD support.
// http://reprap.org/wiki/MaKr3d_MaKrPanel
//
//#define MAKRPANEL

//
// ReprapWorld Graphical LCD
// https://reprapworld.com/?products_details&products_id/1218
//
//#define REPRAPWORLD_GRAPHICAL_LCD

//
// Activate one of these if you have a Panucatt Devices
// Viki 2.0 or mini Viki with Graphic LCD
// http://panucatt.com
//
//#define VIKI2
//#define miniVIKI

//
// Adafruit ST7565 Full Graphic Controller.
// https://github.com/eboston/Adafruit-ST7565-Full-Graphic-Controller/
//
//#define ELB_FULL_GRAPHIC_CONTROLLER

//
// RepRapDiscount Smart Controller.
// http://reprap.org/wiki/RepRapDiscount_Smart_Controller
//
// Note: Usually sold with a white PCB.
//
#define REPRAP_DISCOUNT_SMART_CONTROLLER

//
// GADGETS3D G3D LCD/SD Controller
// http://reprap.org/wiki/RAMPS_1.3/1.4_GADGETS3D_Shield_with_Panel
//
// Note: Usually sold with a blue PCB.
//
//#define G3D_PANEL

//
// RepRapDiscount FULL GRAPHIC Smart Controller
// http://reprap.org/wiki/RepRapDiscount_Full_Graphic_Smart_Controller
//
//#define REPRAP_DISCOUNT_FULL_GRAPHIC_SMART_CONTROLLER

//
// MakerLab Mini Panel with graphic
// controller and SD support - http://reprap.org/wiki/Mini_panel
//
//#define MINIPANEL

//
// RepRapWorld REPRAPWORLD_KEYPAD v1.1
// http://reprapworld.com/?products_details&products_id=202&cPath=1591_1626
//
// REPRAPWORLD_KEYPAD_MOVE_STEP sets how much should the robot move when a key
// is pressed, a value of 10.0 means 10mm per click.
//
//#define REPRAPWORLD_KEYPAD
//#define REPRAPWORLD_KEYPAD_MOVE_STEP 1.0

//
// RigidBot Panel V1.0
// http://www.inventapart.com/
//
//#define RIGIDBOT_PANEL

//
// BQ LCD Smart Controller shipped by
// default with the BQ Hephestos 2 and Witbox 2.
//
//#define BQ_LCD_SMART_CONTROLLER

//
// CONTROLLER TYPE: I2C
//
// Note: These controllers require the installation of Arduino's LiquidCrystal_I2C
// library. For more info: https://github.com/kiyoshigawa/LiquidCrystal_I2C
//

//
// Elefu RA Board Control Panel
// http://www.elefu.com/index.php?route=product/product&product_id=53
//
//#define RA_CONTROL_PANEL

//
// Sainsmart YW Robot (LCM1602) LCD Display
//
//#define LCD_I2C_SAINSMART_YWROBOT

//
// Generic LCM1602 LCD adapter
//
//#define LCM1602

//
// PANELOLU2 LCD with status LEDs,
// separate encoder and click inputs.
//
// Note: This controller requires Arduino's LiquidTWI2 library v1.2.3 or later.
// For more info: https://github.com/lincomatic/LiquidTWI2
//
// Note: The PANELOLU2 encoder click input can either be directly connected to
// a pin (if BTN_ENC defined to != -1) or read through I2C (when BTN_ENC == -1).
//
//#define LCD_I2C_PANELOLU2

//
// Panucatt VIKI LCD with status LEDs,
// integrated click & L/R/U/D buttons, separate encoder inputs.
//
//#define LCD_I2C_VIKI

//
// SSD1306 OLED full graphics generic display
//
//#define U8GLIB_SSD1306

//
// SAV OLEd LCD module support using either SSD1306 or SH1106 based LCD modules
//
//#define SAV_3DGLCD
#if ENABLED(SAV_3DGLCD)
  //#define U8GLIB_SSD1306
  #define U8GLIB_SH1106
#endif

//
// CONTROLLER TYPE: Shift register panels
//
// 2 wire Non-latching LCD SR from https://goo.gl/aJJ4sH
// LCD configuration: http://reprap.org/wiki/SAV_3D_LCD
//
//#define SAV_3DLCD

//
// TinyBoy2 128x64 OLED / Encoder Panel
//
//#define OLED_PANEL_TINYBOY2

//=============================================================================
//=============================== Extra Features ==============================
//=============================================================================

// @section extras

// Increase the FAN PWM frequency. Removes the PWM noise but increases heating in the FET/Arduino
//#define FAST_PWM_FAN

// Use software PWM to drive the fan, as for the heaters. This uses a very low frequency
// which is not as annoying as with the hardware PWM. On the other hand, if this frequency
// is too low, you should also increment SOFT_PWM_SCALE.
//#define FAN_SOFT_PWM

// Incrementing this by 1 will double the software PWM frequency,
// affecting heaters, and the fan if FAN_SOFT_PWM is enabled.
// However, control resolution will be halved for each increment;
// at zero value, there are 128 effective control positions.
#define SOFT_PWM_SCALE 0

// If SOFT_PWM_SCALE is set to a value higher than 0, dithering can
// be used to mitigate the associated resolution loss. If enabled,
// some of the PWM cycles are stretched so on average the desired
// duty cycle is attained.
//#define SOFT_PWM_DITHER

// Temperature status LEDs that display the hotend and bed temperature.
// If all hotends, bed temperature, and target temperature are under 54C
// then the BLUE led is on. Otherwise the RED led is on. (1C hysteresis)
//#define TEMP_STAT_LEDS

// M240  Triggers a camera by emulating a Canon RC-1 Remote
// Data from: http://www.doc-diy.net/photo/rc-1_hacked/
//#define PHOTOGRAPH_PIN     23

// SkeinForge sends the wrong arc g-codes when using Arc Point as fillet procedure
//#define SF_ARC_FIX

// Support for the BariCUDA Paste Extruder.
//#define BARICUDA

//define BlinkM/CyzRgb Support
//#define BLINKM

/**
 * RGB LED / LED Strip Control
 *
 * Enable support for an RGB LED connected to 5V digital pins, or
 * an RGB Strip connected to MOSFETs controlled by digital pins.
 *
 * Adds the M150 command to set the LED (or LED strip) color.
 * If pins are PWM capable (e.g., 4, 5, 6, 11) then a range of
 * luminance values can be set from 0 to 255.
 *
 * *** CAUTION ***
 *  LED Strips require a MOFSET Chip between PWM lines and LEDs,
 *  as the Arduino cannot handle the current the LEDs will require.
 *  Failure to follow this precaution can destroy your Arduino!
 * *** CAUTION ***
 *
 */
//#define RGB_LED
//#define RGBW_LED
#if ENABLED(RGB_LED) || ENABLED(RGBW_LED)
  #define RGB_LED_R_PIN 34
  #define RGB_LED_G_PIN 43
  #define RGB_LED_B_PIN 35
  #define RGB_LED_W_PIN -1
#endif

/**
 * Printer Event LEDs
 *
 * During printing, the LEDs will reflect the printer status:
 *
 *  - Gradually change from blue to violet as the heated bed gets to target temp
 *  - Gradually change from violet to red as the hotend gets to temperature
 *  - Change to white to illuminate work surface
 *  - Change to green once print has finished
 *  - Turn off after the print has finished and the user has pushed a button
 */
#if ENABLED(BLINKM) || ENABLED(RGB_LED) || ENABLED(RGBW_LED)
  #define PRINTER_EVENT_LEDS
#endif

/*********************************************************************\
* R/C SERVO support
* Sponsored by TrinityLabs, Reworked by codexmas
**********************************************************************/

// Number of servos
//
// If you select a configuration below, this will receive a default value and does not need to be set manually
// set it manually if you have more servos than extruders and wish to manually control some
// leaving it undefined or defining as 0 will disable the servo subsystem
// If unsure, leave commented / disabled
//
//#define NUM_SERVOS 3 // Servo index starts with 0 for M280 command

// Delay (in milliseconds) before the next move will start, to give the servo time to reach its target angle.
// 300ms is a good value but you can try less delay.
// If the servo can't reach the requested position, increase it.
#define SERVO_DELAY 300

// Servo deactivation
//
// With this option servos are powered only during movement, then turned off to prevent jitter.
//#define DEACTIVATE_SERVOS_AFTER_MOVE

/**
 * Filament Width Sensor
 *
 * Measures the filament width in real-time and adjusts
 * flow rate to compensate for any irregularities.
 *
 * Also allows the measured filament diameter to set the
 * extrusion rate, so the slicer only has to specify the
 * volume.
 *
 * Only a single extruder is supported at this time.
 *
 *  34 RAMPS_14    : Analog input 5 on the AUX2 connector
 *  81 PRINTRBOARD : Analog input 2 on the Exp1 connector (version B,C,D,E)
 * 301 RAMBO       : Analog input 3
 *
 * Note: May require analog pins to be defined for other boards.
 */
//#define FILAMENT_WIDTH_SENSOR

#define DEFAULT_NOMINAL_FILAMENT_DIA 3.00   // (mm) Diameter of the filament generally used (3.0 or 1.75mm), also used in the slicer. Used to validate sensor reading.

#if ENABLED(FILAMENT_WIDTH_SENSOR)
  #define FILAMENT_SENSOR_EXTRUDER_NUM 0    // Index of the extruder that has the filament sensor (0,1,2,3)
  #define MEASUREMENT_DELAY_CM        14    // (cm) The distance from the filament sensor to the melting chamber

  #define MEASURED_UPPER_LIMIT         3.30 // (mm) Upper limit used to validate sensor reading
  #define MEASURED_LOWER_LIMIT         1.90 // (mm) Lower limit used to validate sensor reading
  #define MAX_MEASUREMENT_DELAY       20    // (bytes) Buffer size for stored measurements (1 byte per cm). Must be larger than MEASUREMENT_DELAY_CM.

  #define DEFAULT_MEASURED_FILAMENT_DIA DEFAULT_NOMINAL_FILAMENT_DIA // Set measured to nominal initially

  // Display filament width on the LCD status line. Status messages will expire after 5 seconds.
  //#define FILAMENT_LCD_DISPLAY
#endif

#endif // CONFIGURATION_H<|MERGE_RESOLUTION|>--- conflicted
+++ resolved
@@ -1107,19 +1107,6 @@
  */
 #define PRINTJOB_TIMER_AUTOSTART
 
-<<<<<<< HEAD
-//
-// Print Counter
-//
-// When enabled Marlin will keep track of some print statistical data such as:
-//  - Total print jobs
-//  - Total successful print jobs
-//  - Total failed print jobs
-//  - Total time printing
-//
-// This information can be viewed by the M78 command.
-#define PRINTCOUNTER
-=======
 /**
  * Print Counter
  *
@@ -1133,7 +1120,6 @@
  * View the current statistics with M78.
  */
 //#define PRINTCOUNTER
->>>>>>> 3ecd6815
 
 //=============================================================================
 //============================= LCD and SD support ============================
@@ -1190,15 +1176,6 @@
 //#define ULTRA_LCD   // Character based
 //#define DOGLCD      // Full graphics display
 
-<<<<<<< HEAD
-//
-// SD CARD
-//
-// SD Card support is disabled by default. If your controller has an SD slot,
-// you must uncomment the following option or it won't work.
-//
-#define SDSUPPORT
-=======
 /**
  * SD CARD
  *
@@ -1206,8 +1183,7 @@
  * you must uncomment the following option or it won't work.
  *
  */
-//#define SDSUPPORT
->>>>>>> 3ecd6815
+#define SDSUPPORT
 
 /**
  * SD CARD: SPI SPEED
