--- conflicted
+++ resolved
@@ -1761,14 +1761,10 @@
  *
  * View the current statistics with M78.
  */
-<<<<<<< HEAD
 #define PRINTCOUNTER
-=======
-//#define PRINTCOUNTER
 #if ENABLED(PRINTCOUNTER)
   #define PRINTCOUNTER_SAVE_INTERVAL 60 // (minutes) EEPROM save interval during print
 #endif
->>>>>>> a1019413
 
 /**
  * Password
