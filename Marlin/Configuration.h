#ifndef CONFIGURATION_H
#define CONFIGURATION_H

#include "boards.h"

//===========================================================================
//============================= Getting Started =============================
//===========================================================================
/*
Here are some standard links for getting your machine calibrated:
 * http://reprap.org/wiki/Calibration
 * http://youtu.be/wAL9d7FgInk
 * http://calculator.josefprusa.cz
 * http://reprap.org/wiki/Triffid_Hunter%27s_Calibration_Guide
 * http://www.thingiverse.com/thing:5573
 * https://sites.google.com/site/repraplogphase/calibration-of-your-reprap
 * http://www.thingiverse.com/thing:298812
*/

// This configuration file contains the basic settings.
// Advanced settings can be found in Configuration_adv.h
// BASIC SETTINGS: select your board type, temperature sensor type, axis scaling, and endstop configuration

//===========================================================================
//============================= DELTA Printer ===============================
//===========================================================================
// For a Delta printer replace the configuration files with the files in the
// example_configurations/delta directory.
//

//===========================================================================
//============================= SCARA Printer ===============================
//===========================================================================
// For a Scara printer replace the configuration files with the files in the
// example_configurations/SCARA directory.
//

// @section info

#ifdef HAS_AUTOMATIC_VERSIONING
  #include "_Version.h"
#else
  #include "Default_Version.h"
#endif

// User-specified version info of this build to display in [Pronterface, etc] terminal window during
// startup. Implementation of an idea by Prof Braino to inform user that any changes made to this
// build by the user have been successfully uploaded into firmware.
<<<<<<< HEAD
#define STRING_VERSION "1.0.3 dev"
#define STRING_URL "reprap.org"
#define STRING_VERSION_CONFIG_H __DATE__ " " __TIME__ // build date and time
#define STRING_CONFIG_H_AUTHOR "lukelectro" // Who made the changes.
#define STRING_SPLASH_LINE1 "v" STRING_VERSION // will be shown during bootup in line 1
//#define STRING_SPLASH_LINE2 STRING_VERSION_CONFIG_H // will be shown during bootup in line2
=======
#define STRING_CONFIG_H_AUTHOR "(none, default config)" // Who made the changes.
#define STRING_SPLASH_LINE1 BUILD_VERSION // will be shown during bootup in line 1
//#define STRING_SPLASH_LINE2 STRING_DISTRIBUTION_DATE // will be shown during bootup in line 2
>>>>>>> 2c1414f8

// @section machine

// SERIAL_PORT selects which serial port should be used for communication with the host.
// This allows the connection of wireless adapters (for instance) to non-default port pins.
// Serial port 0 is still used by the Arduino bootloader regardless of this setting.
// :[0,1,2,3,4,5,6,7]
#define SERIAL_PORT 0

// This determines the communication speed of the printer
// :[2400,9600,19200,38400,57600,115200,250000]
#define BAUDRATE 115200

// This enables the serial port associated to the Bluetooth interface
//#define BTENABLED              // Enable BT interface on AT90USB devices

// The following define selects which electronics board you have.
// Please choose the name from boards.h that matches your setup
#ifndef MOTHERBOARD
  #define MOTHERBOARD BOARD_MELZI
#endif

// Optional custom name for your RepStrap or other custom machine
// Displayed in the LCD "Ready" message
// #define CUSTOM_MACHINE_NAME "3D Printer"

// Define this to set a unique identifier for this printer, (Used by some programs to differentiate between machines)
// You can use an online service to generate a random UUID. (eg http://www.uuidgenerator.net/version4)
// #define MACHINE_UUID "00000000-0000-0000-0000-000000000000"

// This defines the number of extruders
// :[1,2,3,4]
#define EXTRUDERS 1

// Offset of the extruders (uncomment if using more than one and relying on firmware to position when changing).
// The offset has to be X=0, Y=0 for the extruder 0 hotend (default extruder).
// For the other hotends it is their distance from the extruder 0 hotend.
//#define EXTRUDER_OFFSET_X {0.0, 20.00} // (in mm) for each extruder, offset of the hotend on the X axis
//#define EXTRUDER_OFFSET_Y {0.0, 5.00}  // (in mm) for each extruder, offset of the hotend on the Y axis

//// The following define selects which power supply you have. Please choose the one that matches your setup
// 1 = ATX
// 2 = X-Box 360 203Watts (the blue wire connected to PS_ON and the red wire to VCC)
// :{1:'ATX',2:'X-Box 360'}

#define POWER_SUPPLY 1

// Define this to have the electronics keep the power supply off on startup. If you don't know what this is leave it.
//#define PS_DEFAULT_OFF

// @section temperature

//===========================================================================
//============================= Thermal Settings ============================
//===========================================================================
//
//--NORMAL IS 4.7kohm PULLUP!-- 1kohm pullup can be used on hotend sensor, using correct resistor and table
//
//// Temperature sensor settings:
// -2 is thermocouple with MAX6675 (only for sensor 0)
// -1 is thermocouple with AD595
// 0 is not used
// 1 is 100k thermistor - best choice for EPCOS 100k (4.7k pullup)
// 2 is 200k thermistor - ATC Semitec 204GT-2 (4.7k pullup)
// 3 is Mendel-parts thermistor (4.7k pullup)
// 4 is 10k thermistor !! do not use it for a hotend. It gives bad resolution at high temp. !!
// 5 is 100K thermistor - ATC Semitec 104GT-2 (Used in ParCan & J-Head) (4.7k pullup)
// 6 is 100k EPCOS - Not as accurate as table 1 (created using a fluke thermocouple) (4.7k pullup)
// 7 is 100k Honeywell thermistor 135-104LAG-J01 (4.7k pullup)
// 71 is 100k Honeywell thermistor 135-104LAF-J01 (4.7k pullup)
// 8 is 100k 0603 SMD Vishay NTCS0603E3104FXT (4.7k pullup)
// 9 is 100k GE Sensing AL03006-58.2K-97-G1 (4.7k pullup)
// 10 is 100k RS thermistor 198-961 (4.7k pullup)
// 11 is 100k beta 3950 1% thermistor (4.7k pullup)
// 12 is 100k 0603 SMD Vishay NTCS0603E3104FXT (4.7k pullup) (calibrated for Makibox hot bed)
// 13 is 100k Hisens 3950  1% up to 300°C for hotend "Simple ONE " & "Hotend "All In ONE"
// 20 is the PT100 circuit found in the Ultimainboard V2.x
// 60 is 100k Maker's Tool Works Kapton Bed Thermistor beta=3950
//
//    1k ohm pullup tables - This is not normal, you would have to have changed out your 4.7k for 1k
//                          (but gives greater accuracy and more stable PID)
// 51 is 100k thermistor - EPCOS (1k pullup)
// 52 is 200k thermistor - ATC Semitec 204GT-2 (1k pullup)
// 55 is 100k thermistor - ATC Semitec 104GT-2 (Used in ParCan & J-Head) (1k pullup)
//
// 1047 is Pt1000 with 4k7 pullup
// 1010 is Pt1000 with 1k pullup (non standard)
// 147 is Pt100 with 4k7 pullup
// 110 is Pt100 with 1k pullup (non standard)
// 998 and 999 are Dummy Tables. They will ALWAYS read 25°C or the temperature defined below.
//     Use it for Testing or Development purposes. NEVER for production machine.
//     #define DUMMY_THERMISTOR_998_VALUE 25
//     #define DUMMY_THERMISTOR_999_VALUE 100
// :{ '0': "Not used", '4': "10k !! do not use for a hotend. Bad resolution at high temp. !!", '1': "100k / 4.7k - EPCOS", '51': "100k / 1k - EPCOS", '6': "100k / 4.7k EPCOS - Not as accurate as Table 1", '5': "100K / 4.7k - ATC Semitec 104GT-2 (Used in ParCan & J-Head)", '7': "100k / 4.7k Honeywell 135-104LAG-J01", '71': "100k / 4.7k Honeywell 135-104LAF-J01", '8': "100k / 4.7k 0603 SMD Vishay NTCS0603E3104FXT", '9': "100k / 4.7k GE Sensing AL03006-58.2K-97-G1", '10': "100k / 4.7k RS 198-961", '11': "100k / 4.7k beta 3950 1%", '12': "100k / 4.7k 0603 SMD Vishay NTCS0603E3104FXT (calibrated for Makibox hot bed)", '13': "100k Hisens 3950  1% up to 300°C for hotend 'Simple ONE ' & hotend 'All In ONE'", '60': "100k Maker's Tool Works Kapton Bed Thermistor beta=3950", '55': "100k / 1k - ATC Semitec 104GT-2 (Used in ParCan & J-Head)", '2': "200k / 4.7k - ATC Semitec 204GT-2", '52': "200k / 1k - ATC Semitec 204GT-2", '-2': "Thermocouple + MAX6675 (only for sensor 0)", '-1': "Thermocouple + AD595", '3': "Mendel-parts / 4.7k", '1047': "Pt1000 / 4.7k", '1010': "Pt1000 / 1k (non standard)", '20': "PT100 (Ultimainboard V2.x)", '147': "Pt100 / 4.7k", '110': "Pt100 / 1k (non-standard)", '998': "Dummy 1", '999': "Dummy 2" }
#define TEMP_SENSOR_0 1
#define TEMP_SENSOR_1 0
#define TEMP_SENSOR_2 0
#define TEMP_SENSOR_3 0
#define TEMP_SENSOR_BED 1

// This makes temp sensor 1 a redundant sensor for sensor 0. If the temperatures difference between these sensors is to high the print will be aborted.
//#define TEMP_SENSOR_1_AS_REDUNDANT
#define MAX_REDUNDANT_TEMP_SENSOR_DIFF 10

// Actual temperature must be close to target for this long before M109 returns success
#define TEMP_RESIDENCY_TIME 10  // (seconds)
#define TEMP_HYSTERESIS 3       // (degC) range of +/- temperatures considered "close" to the target one
#define TEMP_WINDOW     1       // (degC) Window around target to start the residency timer x degC early.

// The minimal temperature defines the temperature below which the heater will not be enabled It is used
// to check that the wiring to the thermistor is not broken.
// Otherwise this would lead to the heater being powered on all the time.
#define HEATER_0_MINTEMP 5
#define HEATER_1_MINTEMP 5
#define HEATER_2_MINTEMP 5
#define HEATER_3_MINTEMP 5
#define BED_MINTEMP 5

// When temperature exceeds max temp, your heater will be switched off.
// This feature exists to protect your hotend from overheating accidentally, but *NOT* from thermistor short/failure!
// You should use MINTEMP for thermistor short/failure protection.
#define HEATER_0_MAXTEMP 230
#define HEATER_1_MAXTEMP 230
#define HEATER_2_MAXTEMP 230
#define HEATER_3_MAXTEMP 230
#define BED_MAXTEMP 150

// If your bed has low resistance e.g. .6 ohm and throws the fuse you can duty cycle it to reduce the
// average current. The value should be an integer and the heat bed will be turned on for 1 interval of
// HEATER_BED_DUTY_CYCLE_DIVIDER intervals.
//#define HEATER_BED_DUTY_CYCLE_DIVIDER 4

// If you want the M105 heater power reported in watts, define the BED_WATTS, and (shared for all extruders) EXTRUDER_WATTS
//#define EXTRUDER_WATTS (12.0*12.0/6.7) //  P=I^2/R
//#define BED_WATTS (12.0*12.0/1.1)      // P=I^2/R

//===========================================================================
//============================= PID Settings ================================
//===========================================================================
// PID Tuning Guide here: http://reprap.org/wiki/PID_Tuning

// Comment the following line to disable PID and enable bang-bang.
#define PIDTEMP
#define BANG_MAX 255 // limits current to nozzle while in bang-bang mode; 255=full current
#define PID_MAX BANG_MAX // limits current to nozzle while PID is active (see PID_FUNCTIONAL_RANGE below); 255=full current
#ifdef PIDTEMP
  //#define PID_DEBUG // Sends debug data to the serial port.
  //#define PID_OPENLOOP 1 // Puts PID in open loop. M104/M140 sets the output power from 0 to PID_MAX
  //#define SLOW_PWM_HEATERS // PWM with very low frequency (roughly 0.125Hz=8s) and minimum state time of approximately 1s useful for heaters driven by a relay
  //#define PID_PARAMS_PER_EXTRUDER // Uses separate PID parameters for each extruder (useful for mismatched extruders)
                                    // Set/get with gcode: M301 E[extruder number, 0-2]
  #define PID_FUNCTIONAL_RANGE 10 // If the temperature difference between the target temperature and the actual temperature
                                  // is more then PID_FUNCTIONAL_RANGE then the PID will be shut off and the heater will be set to min/max.
  #define PID_INTEGRAL_DRIVE_MAX PID_MAX  //limit for the integral term
  #define K1 0.95 //smoothing factor within the PID

<<<<<<< HEAD
// If you are using a pre-configured hotend then you can use one of the value sets by uncommenting it
// Ultimaker
//    #define  DEFAULT_Kp 22.2
//    #define  DEFAULT_Ki 1.08
//    #define  DEFAULT_Kd 114

// MakerGear
//    #define  DEFAULT_Kp 7.0
//    #define  DEFAULT_Ki 0.1
//    #define  DEFAULT_Kd 12

// Mendel Parts V9 on 12V
//    #define  DEFAULT_Kp 63.0
//    #define  DEFAULT_Ki 2.25
//    #define  DEFAULT_Kd 440

//  tuned for jhead mk5 using m303 with fan on full blast
//#define DEFAULT_Kp 23.14
//#define DEFAULT_Ki 3.18
//#define DEFAULT_Kd 42.09

//  tuned for jhead mk5 using m303 with fan off
//#define DEFAULT_Kp 21.75
//#define DEFAULT_Ki 2.91
//#define DEFAULT_Kd 40.62

#define DEFAULT_Kp 20.00
#define DEFAULT_Ki 2.91
#define DEFAULT_Kd 40.62


=======
  // If you are using a pre-configured hotend then you can use one of the value sets by uncommenting it
  // Ultimaker
  #define  DEFAULT_Kp 22.2
  #define  DEFAULT_Ki 1.08
  #define  DEFAULT_Kd 114

  // MakerGear
  //#define  DEFAULT_Kp 7.0
  //#define  DEFAULT_Ki 0.1
  //#define  DEFAULT_Kd 12

  // Mendel Parts V9 on 12V
  //#define  DEFAULT_Kp 63.0
  //#define  DEFAULT_Ki 2.25
  //#define  DEFAULT_Kd 440
>>>>>>> 2c1414f8

#endif // PIDTEMP

//===========================================================================
//============================= PID > Bed Temperature Control ===============
//===========================================================================
// Select PID or bang-bang with PIDTEMPBED. If bang-bang, BED_LIMIT_SWITCHING will enable hysteresis
//
// Uncomment this to enable PID on the bed. It uses the same frequency PWM as the extruder.
// If your PID_dT is the default, and correct for your hardware/configuration, that means 7.689Hz,
// which is fine for driving a square wave into a resistive load and does not significantly impact you FET heating.
// This also works fine on a Fotek SSR-10DA Solid State Relay into a 250W heater.
// If your configuration is significantly different than this and you don't understand the issues involved, you probably
// shouldn't use bed PID until someone else verifies your hardware works.
// If this is enabled, find your own PID constants below.
//#define PIDTEMPBED

//#define BED_LIMIT_SWITCHING

// This sets the max power delivered to the bed, and replaces the HEATER_BED_DUTY_CYCLE_DIVIDER option.
// all forms of bed control obey this (PID, bang-bang, bang-bang with hysteresis)
// setting this to anything other than 255 enables a form of PWM to the bed just like HEATER_BED_DUTY_CYCLE_DIVIDER did,
// so you shouldn't use it unless you are OK with PWM on your bed.  (see the comment on enabling PIDTEMPBED)
#define MAX_BED_POWER 255 // limits duty cycle to bed; 255=full current

//#define PID_BED_DEBUG // Sends debug data to the serial port.

#ifdef PIDTEMPBED

  #define PID_BED_INTEGRAL_DRIVE_MAX MAX_BED_POWER //limit for the integral term

  //120v 250W silicone heater into 4mm borosilicate (MendelMax 1.5+)
  //from FOPDT model - kp=.39 Tp=405 Tdead=66, Tc set to 79.2, aggressive factor of .15 (vs .1, 1, 10)
  #define  DEFAULT_bedKp 10.00
  #define  DEFAULT_bedKi .023
  #define  DEFAULT_bedKd 305.4

  //120v 250W silicone heater into 4mm borosilicate (MendelMax 1.5+)
  //from pidautotune
  //#define  DEFAULT_bedKp 97.1
  //#define  DEFAULT_bedKi 1.41
  //#define  DEFAULT_bedKd 1675.16

  // FIND YOUR OWN: "M303 E-1 C8 S90" to run autotune on the bed at 90 degreesC for 8 cycles.
#endif // PIDTEMPBED

// @section extruder

//this prevents dangerous Extruder moves, i.e. if the temperature is under the limit
//can be software-disabled for whatever purposes by
#define PREVENT_DANGEROUS_EXTRUDE
//if PREVENT_DANGEROUS_EXTRUDE is on, you can still disable (uncomment) very long bits of extrusion separately.
#define PREVENT_LENGTHY_EXTRUDE

#define EXTRUDE_MINTEMP 170
#define EXTRUDE_MAXLENGTH (X_MAX_LENGTH+Y_MAX_LENGTH) //prevent extrusion of very large distances.

//===========================================================================
//======================== Thermal Runaway Protection =======================
//===========================================================================

/**
 * Thermal Runaway Protection protects your printer from damage and fire if a
 * thermistor falls out or temperature sensors fail in any way.
 *
 * The issue: If a thermistor falls out or a temperature sensor fails,
 * Marlin can no longer sense the actual temperature. Since a disconnected
 * thermistor reads as a low temperature, the firmware will keep the heater on.
 *
 * The solution: Once the temperature reaches the target, start observing.
 * If the temperature stays too far below the target (hysteresis) for too long,
 * the firmware will halt as a safety precaution.
 */

#define THERMAL_PROTECTION_HOTENDS // Enable thermal protection for all extruders
#define THERMAL_PROTECTION_BED     // Enable thermal protection for the heated bed

//===========================================================================
//============================= Mechanical Settings =========================
//===========================================================================

// @section machine

// Uncomment this option to enable CoreXY kinematics
// #define COREXY

// Enable this option for Toshiba steppers
//#define CONFIG_STEPPERS_TOSHIBA

// @section homing

// coarse Endstop Settings
#define ENDSTOPPULLUPS // Comment this out (using // at the start of the line) to disable the endstop pullup resistors

#ifndef ENDSTOPPULLUPS
  // fine endstop settings: Individual pullups. will be ignored if ENDSTOPPULLUPS is defined
  // #define ENDSTOPPULLUP_XMAX
  // #define ENDSTOPPULLUP_YMAX
  // #define ENDSTOPPULLUP_ZMAX
  // #define ENDSTOPPULLUP_XMIN
  // #define ENDSTOPPULLUP_YMIN
  // #define ENDSTOPPULLUP_ZMIN
  // #define ENDSTOPPULLUP_ZPROBE
#endif

// Mechanical endstop with COM to ground and NC to Signal uses "false" here (most common setup).
const bool X_MIN_ENDSTOP_INVERTING = false; // set to true to invert the logic of the endstop.
const bool Y_MIN_ENDSTOP_INVERTING = false; // set to true to invert the logic of the endstop.
const bool Z_MIN_ENDSTOP_INVERTING = false; // set to true to invert the logic of the endstop.
const bool X_MAX_ENDSTOP_INVERTING = false; // set to true to invert the logic of the endstop.
const bool Y_MAX_ENDSTOP_INVERTING = false; // set to true to invert the logic of the endstop.
const bool Z_MAX_ENDSTOP_INVERTING = false; // set to true to invert the logic of the endstop.
const bool Z_PROBE_ENDSTOP_INVERTING = false; // set to true to invert the logic of the endstop.
//#define DISABLE_MAX_ENDSTOPS
//#define DISABLE_MIN_ENDSTOPS

// If you want to enable the Z Probe pin, but disable its use, uncomment the line below.
// This only affects a Z Probe Endstop if you have separate Z min endstop as well and have
// activated Z_PROBE_ENDSTOP below. If you are using the Z Min endstop on your Z Probe,
// this has no effect.
//#define DISABLE_Z_PROBE_ENDSTOP

// For Inverting Stepper Enable Pins (Active Low) use 0, Non Inverting (Active High) use 1
// :{0:'Low',1:'High'}
#define X_ENABLE_ON 0
#define Y_ENABLE_ON 0
#define Z_ENABLE_ON 0
#define E_ENABLE_ON 0 // For all extruders

// Disables axis when it's not being used.
// WARNING: When motors turn off there is a chance of losing position accuracy!
#define DISABLE_X false
#define DISABLE_Y false
#define DISABLE_Z false

// @section extruder

#define DISABLE_E false // For all extruders
#define DISABLE_INACTIVE_EXTRUDER true //disable only inactive extruders and keep active extruder enabled

// @section machine

// Invert the stepper direction. Change (or reverse the motor connector) if an axis goes the wrong way.
<<<<<<< HEAD
#define INVERT_X_DIR true
#define INVERT_Y_DIR true 
#define INVERT_Z_DIR true
=======
#define INVERT_X_DIR false
#define INVERT_Y_DIR true
#define INVERT_Z_DIR false
>>>>>>> 2c1414f8

// @section extruder

// For direct drive extruder v9 set to true, for geared extruder set to false.
#define INVERT_E0_DIR true // for mendel90 (posible motor backwards)
#define INVERT_E1_DIR false
#define INVERT_E2_DIR false
#define INVERT_E3_DIR false

// @section homing

// ENDSTOP SETTINGS:
// Sets direction of endstops when homing; 1=MAX, -1=MIN
// :[-1,1]
#define X_HOME_DIR 1
#define Y_HOME_DIR 1
#define Z_HOME_DIR 1

#define min_software_endstops true // If true, axis won't move to coordinates less than HOME_POS.
#define max_software_endstops true  // If true, axis won't move to coordinates greater than the defined lengths below.

// @section machine

// Travel limits after homing (units are in mm)
#define X_MIN_POS 0
#define Y_MIN_POS 0
#define Z_MIN_POS 0
#define X_MAX_POS 200
#define Y_MAX_POS 200
#define Z_MAX_POS 190 // TODO: edit to suit machine otherwise head crash!!
// 190 is about right, just a little less.

//===========================================================================
//========================= Filament Runout Sensor ==========================
//===========================================================================
//#define FILAMENT_RUNOUT_SENSOR // Uncomment for defining a filament runout sensor such as a mechanical or opto endstop to check the existence of filament
                                 // In RAMPS uses servo pin 2. Can be changed in pins file. For other boards pin definition should be made.
                                 // It is assumed that when logic high = filament available
                                 //                    when logic  low = filament ran out
#ifdef FILAMENT_RUNOUT_SENSOR
  const bool FIL_RUNOUT_INVERTING = true;  // Should be uncommented and true or false should assigned
  #define ENDSTOPPULLUP_FIL_RUNOUT // Uncomment to use internal pullup for filament runout pins if the sensor is defined.
  #define FILAMENT_RUNOUT_SCRIPT "M600"
#endif

//===========================================================================
//=========================== Manual Bed Leveling ===========================
//===========================================================================

// #define MANUAL_BED_LEVELING  // Add display menu option for bed leveling
// #define MESH_BED_LEVELING    // Enable mesh bed leveling

#ifdef MANUAL_BED_LEVELING
  #define MBL_Z_STEP 0.025  // Step size while manually probing Z axis
#endif  // MANUAL_BED_LEVELING

#ifdef MESH_BED_LEVELING
  #define MESH_MIN_X 10
  #define MESH_MAX_X (X_MAX_POS - MESH_MIN_X)
  #define MESH_MIN_Y 10
  #define MESH_MAX_Y (Y_MAX_POS - MESH_MIN_Y)
  #define MESH_NUM_X_POINTS 3  // Don't use more than 7 points per axis, implementation limited
  #define MESH_NUM_Y_POINTS 3
  #define MESH_HOME_SEARCH_Z 4  // Z after Home, bed somewhere below but above 0.0
#endif  // MESH_BED_LEVELING

//===========================================================================
//============================ Bed Auto Leveling ============================
//===========================================================================

// @section bedlevel

//#define ENABLE_AUTO_BED_LEVELING // Delete the comment to enable (remove // at the start of the line)
#define Z_PROBE_REPEATABILITY_TEST  // If not commented out, Z-Probe Repeatability test will be included if Auto Bed Leveling is Enabled.

#ifdef ENABLE_AUTO_BED_LEVELING

  // There are 2 different ways to specify probing locations
  //
  // - "grid" mode
  //   Probe several points in a rectangular grid.
  //   You specify the rectangle and the density of sample points.
  //   This mode is preferred because there are more measurements.
  //
  // - "3-point" mode
  //   Probe 3 arbitrary points on the bed (that aren't colinear)
  //   You specify the XY coordinates of all 3 points.

  // Enable this to sample the bed in a grid (least squares solution)
  // Note: this feature generates 10KB extra code size
  #define AUTO_BED_LEVELING_GRID

  #ifdef AUTO_BED_LEVELING_GRID

    #define LEFT_PROBE_BED_POSITION 15
    #define RIGHT_PROBE_BED_POSITION 170
    #define FRONT_PROBE_BED_POSITION 20
    #define BACK_PROBE_BED_POSITION 170

    #define MIN_PROBE_EDGE 10 // The probe square sides can be no smaller than this

    // Set the number of grid points per dimension
    // You probably don't need more than 3 (squared=9)
    #define AUTO_BED_LEVELING_GRID_POINTS 2

  #else  // !AUTO_BED_LEVELING_GRID

      // Arbitrary points to probe. A simple cross-product
      // is used to estimate the plane of the bed.
      #define ABL_PROBE_PT_1_X 15
      #define ABL_PROBE_PT_1_Y 180
      #define ABL_PROBE_PT_2_X 15
      #define ABL_PROBE_PT_2_Y 20
      #define ABL_PROBE_PT_3_X 170
      #define ABL_PROBE_PT_3_Y 20

  #endif // AUTO_BED_LEVELING_GRID

  // Offsets to the probe relative to the extruder tip (Hotend - Probe)
  // X and Y offsets must be integers
  #define X_PROBE_OFFSET_FROM_EXTRUDER -25     // Probe on: -left  +right
  #define Y_PROBE_OFFSET_FROM_EXTRUDER -29     // Probe on: -front +behind
  #define Z_PROBE_OFFSET_FROM_EXTRUDER -12.35  // -below (always!)

  #define Z_RAISE_BEFORE_HOMING 4       // (in mm) Raise Z before homing (G28) for Probe Clearance.
                                        // Be sure you have this distance over your Z_MAX_POS in case

  #define XY_TRAVEL_SPEED 8000         // X and Y axis travel speed between probes, in mm/min

  #define Z_RAISE_BEFORE_PROBING 15   //How much the extruder will be raised before traveling to the first probing point.
  #define Z_RAISE_BETWEEN_PROBINGS 5  //How much the extruder will be raised when traveling from between next probing points
  #define Z_RAISE_AFTER_PROBING 15    //How much the extruder will be raised after the last probing point.

//   #define Z_PROBE_END_SCRIPT "G1 Z10 F12000\nG1 X15 Y330\nG1 Z0.5\nG1 Z10" //These commands will be executed in the end of G29 routine.
                                                                            //Useful to retract a deployable probe.

  //#define Z_PROBE_SLED // turn on if you have a z-probe mounted on a sled like those designed by Charles Bell
  //#define SLED_DOCKING_OFFSET 5 // the extra distance the X axis must travel to pickup the sled. 0 should be fine but you can push it further if you'd like.

  //If defined, the Probe servo will be turned on only during movement and then turned off to avoid jerk
  //The value is the delay to turn the servo off after powered on - depends on the servo speed; 300ms is good value, but you can try lower it.
  // You MUST HAVE the SERVO_ENDSTOPS defined to use here a value higher than zero otherwise your code will not compile.

//  #define PROBE_SERVO_DEACTIVATION_DELAY 300


//If you have enabled the Bed Auto Leveling and are using the same Z Probe for Z Homing,
//it is highly recommended you let this Z_SAFE_HOMING enabled!!!

//  #define Z_SAFE_HOMING   // This feature is meant to avoid Z homing with probe outside the bed area.
                          // When defined, it will:
                          // - Allow Z homing only after X and Y homing AND stepper drivers still enabled
                          // - If stepper drivers timeout, it will need X and Y homing again before Z homing
                          // - Position the probe in a defined XY point before Z Homing when homing all axis (G28)
                          // - Block Z homing only when the probe is outside bed area.

  #ifdef Z_SAFE_HOMING

    #define Z_SAFE_HOMING_X_POINT ((X_MIN_POS + X_MAX_POS) / 2)    // X point for Z homing when homing all axis (G28)
    #define Z_SAFE_HOMING_Y_POINT ((Y_MIN_POS + Y_MAX_POS) / 2)    // Y point for Z homing when homing all axis (G28)

  #endif

  // Support for a dedicated Z PROBE endstop separate from the Z MIN endstop.
  // If you would like to use both a Z PROBE and a Z MIN endstop together or just a Z PROBE with a custom pin, uncomment #define Z_PROBE_ENDSTOP and read the instructions below.
  // If you want to still use the Z min endstop for homing, disable Z_SAFE_HOMING above. Eg; to park the head outside the bed area when homing with G28.
  // WARNING: The Z MIN endstop will need to set properly as it would without a Z PROBE to prevent head crashes and premature stopping during a print.
  // To use a separate Z PROBE endstop, you must have a Z_PROBE_PIN defined in the pins.h file for your control board.
  // If you are using a servo based Z PROBE, you will need to enable NUM_SERVOS, SERVO_ENDSTOPS and SERVO_ENDSTOPS_ANGLES in the R/C Servo below.
  // RAMPS 1.3/1.4 boards may be able to use the 5V, Ground and the D32 pin in the Aux 4 section of the RAMPS board. Use 5V for powered sensors, otherwise connect to ground and D32
  // for normally closed configuration and 5V and D32 for normally open configurations. Normally closed configuration is advised and assumed.
  // The D32 pin in Aux 4 on RAMPS maps to the Arduino D32 pin. Z_PROBE_PIN is setting the pin to use on the Arduino. Since the D32 pin on the RAMPS maps to D32 on Arduino, this works.
  // D32 is currently selected in the RAMPS 1.3/1.4 pin file. All other boards will need changes to the respective pins_XXXXX.h file.
  // WARNING: Setting the wrong pin may have unexpected and potentially disastrous outcomes. Use with caution and do your homework.

  //#define Z_PROBE_ENDSTOP

#endif // ENABLE_AUTO_BED_LEVELING


// @section homing

// The position of the homing switches
//#define MANUAL_HOME_POSITIONS  // If defined, MANUAL_*_HOME_POS below will be used
//#define BED_CENTER_AT_0_0  // If defined, the center of the bed is at (X=0, Y=0)

// Manual homing switch locations:
// For deltabots this means top and center of the Cartesian print volume.
#ifdef MANUAL_HOME_POSITIONS
  #define MANUAL_X_HOME_POS 0
  #define MANUAL_Y_HOME_POS 0
  #define MANUAL_Z_HOME_POS 0
  //#define MANUAL_Z_HOME_POS 402 // For delta: Distance between nozzle and print surface after homing.
#endif

// @section movement

/**
 * MOVEMENT SETTINGS
 */

#define HOMING_FEEDRATE {50*60, 50*60, 4*60, 0}  // set the homing speeds (mm/min)

// default settings

//#define DEFAULT_AXIS_STEPS_PER_UNIT   {80,80,4000,500}  // default steps per unit for Ultimaker
#define E_stepspermmLuke ((3200*39.0)/11.0*6.75*3.142))
#define DEFAULT_AXIS_STEPS_PER_UNIT   {80,80,2560,535}  // for Mendel90

// Z steps per mm
// anyway, 290-213=77 100/77*2000=2597s
// peek in older firmware: 2560. Lets use that

#define DEFAULT_MAX_FEEDRATE          {300, 300, 5, 25}    // (mm/sec)
#define DEFAULT_MAX_ACCELERATION      {3000,3000,100,10000}    // X, Y, Z, E maximum start speed for accelerated moves. E default values are good for Skeinforge 40+, for older versions raise them a lot.

#define DEFAULT_ACCELERATION          3000    // X, Y, Z and E acceleration in mm/s^2 for printing moves
#define DEFAULT_RETRACT_ACCELERATION  3000    // E acceleration in mm/s^2 for retracts
#define DEFAULT_TRAVEL_ACCELERATION   3000    // X, Y, Z acceleration in mm/s^2 for travel (non printing) moves

// The speed change that does not require acceleration (i.e. the software might assume it can be done instantaneously)
#define DEFAULT_XYJERK                20.0    // (mm/sec)
#define DEFAULT_ZJERK                 0.4     // (mm/sec)
#define DEFAULT_EJERK                 5.0    // (mm/sec)


//=============================================================================
//============================= Additional Features ===========================
//=============================================================================

// @section more

// Custom M code points
#define CUSTOM_M_CODES
#ifdef CUSTOM_M_CODES
  #ifdef ENABLE_AUTO_BED_LEVELING
    #define CUSTOM_M_CODE_SET_Z_PROBE_OFFSET 851
    #define Z_PROBE_OFFSET_RANGE_MIN -20
    #define Z_PROBE_OFFSET_RANGE_MAX 20
  #endif
#endif

// @section extras

// EEPROM
// The microcontroller can store settings in the EEPROM, e.g. max velocity...
// M500 - stores parameters in EEPROM
// M501 - reads parameters from EEPROM (if you need reset them after you changed them temporarily).
// M502 - reverts to the default "factory settings".  You still need to store them in EEPROM afterwards if you want to.
//define this to enable EEPROM support
//#define EEPROM_SETTINGS

#ifdef EEPROM_SETTINGS
  // To disable EEPROM Serial responses and decrease program space by ~1700 byte: comment this out:
  #define EEPROM_CHITCHAT // Please keep turned on if you can.
#endif

// @section temperature

// Preheat Constants
#define PLA_PREHEAT_HOTEND_TEMP 180
#define PLA_PREHEAT_HPB_TEMP 70
#define PLA_PREHEAT_FAN_SPEED 0   // Insert Value between 0 and 255

#define ABS_PREHEAT_HOTEND_TEMP 240
#define ABS_PREHEAT_HPB_TEMP 110
#define ABS_PREHEAT_FAN_SPEED 0   // Insert Value between 0 and 255

//==============================LCD and SD support=============================
// @section lcd

// Define your display language below. Replace (en) with your language code and uncomment.
// en, pl, fr, de, es, ru, bg, it, pt, pt-br, fi, an, nl, ca, eu, kana, kana_utf8, cn, test
// See also language.h
#define LANGUAGE_INCLUDE GENERATE_LANGUAGE_INCLUDE(nl)

// Choose ONE of these 3 charsets. This has to match your hardware. Ignored for full graphic display.
// To find out what type you have - compile with (test) - upload - click to get the menu. You'll see two typical lines from the upper half of the charset.
// See also documentation/LCDLanguageFont.md
  #define DISPLAY_CHARSET_HD44780_JAPAN        // this is the most common hardware
  //#define DISPLAY_CHARSET_HD44780_WESTERN
  //#define DISPLAY_CHARSET_HD44780_CYRILLIC

//#define ULTRA_LCD  //general LCD support, also 16x2
//#define DOGLCD  // Support for SPI LCD 128x64 (Controller ST7565R graphic Display Family)
//#define SDSUPPORT // Enable SD Card Support in Hardware Console
//#define SDSLOW // Use slower SD transfer mode (not normally needed - uncomment if you're getting volume init error)
//#define SD_CHECK_AND_RETRY // Use CRC checks and retries on the SD communication
//#define ENCODER_PULSES_PER_STEP 1 // Increase if you have a high resolution encoder
//#define ENCODER_STEPS_PER_MENU_ITEM 5 // Set according to ENCODER_PULSES_PER_STEP or your liking
//#define ULTIMAKERCONTROLLER //as available from the Ultimaker online store.
//#define ULTIPANEL  //the UltiPanel as on Thingiverse
//#define LCD_FEEDBACK_FREQUENCY_DURATION_MS 100 // the duration the buzzer plays the UI feedback sound. ie Screen Click
//#define LCD_FEEDBACK_FREQUENCY_HZ 1000         // this is the tone frequency the buzzer plays when on UI feedback. ie Screen Click
                                                 // 0 to disable buzzer feedback. Test with M300 S<frequency Hz> P<duration ms>
// PanelOne from T3P3 (via RAMPS 1.4 AUX2/AUX3)
// http://reprap.org/wiki/PanelOne
//#define PANEL_ONE

// The MaKr3d Makr-Panel with graphic controller and SD support
// http://reprap.org/wiki/MaKr3d_MaKrPanel
//#define MAKRPANEL

// The Panucatt Devices Viki 2.0 and mini Viki with Graphic LCD
// http://panucatt.com
// ==> REMEMBER TO INSTALL U8glib to your ARDUINO library folder: http://code.google.com/p/u8glib/wiki/u8glib
//#define VIKI2
//#define miniVIKI

// This is a new controller currently under development.  https://github.com/eboston/Adafruit-ST7565-Full-Graphic-Controller/
//
// ==> REMEMBER TO INSTALL U8glib to your ARDUINO library folder: http://code.google.com/p/u8glib/wiki/u8glib
//#define ELB_FULL_GRAPHIC_CONTROLLER
//#define SDCARDDETECTINVERTED

// The RepRapDiscount Smart Controller (white PCB)
// http://reprap.org/wiki/RepRapDiscount_Smart_Controller
//#define REPRAP_DISCOUNT_SMART_CONTROLLER

// The GADGETS3D G3D LCD/SD Controller (blue PCB)
// http://reprap.org/wiki/RAMPS_1.3/1.4_GADGETS3D_Shield_with_Panel
//#define G3D_PANEL

// The RepRapDiscount FULL GRAPHIC Smart Controller (quadratic white PCB)
// http://reprap.org/wiki/RepRapDiscount_Full_Graphic_Smart_Controller
//
// ==> REMEMBER TO INSTALL U8glib to your ARDUINO library folder: http://code.google.com/p/u8glib/wiki/u8glib
//#define REPRAP_DISCOUNT_FULL_GRAPHIC_SMART_CONTROLLER

// The RepRapWorld REPRAPWORLD_KEYPAD v1.1
// http://reprapworld.com/?products_details&products_id=202&cPath=1591_1626
//#define REPRAPWORLD_KEYPAD
//#define REPRAPWORLD_KEYPAD_MOVE_STEP 10.0 // how much should be moved when a key is pressed, eg 10.0 means 10mm per click

// The Elefu RA Board Control Panel
// http://www.elefu.com/index.php?route=product/product&product_id=53
// REMEMBER TO INSTALL LiquidCrystal_I2C.h in your ARDUINO library folder: https://github.com/kiyoshigawa/LiquidCrystal_I2C
//#define RA_CONTROL_PANEL

/**
 * I2C Panels
 */

//#define LCD_I2C_SAINSMART_YWROBOT

// PANELOLU2 LCD with status LEDs, separate encoder and click inputs
//#define LCD_I2C_PANELOLU2

// Panucatt VIKI LCD with status LEDs, integrated click & L/R/U/P buttons, separate encoder inputs
//#define LCD_I2C_VIKI
  
// SSD1306 OLED generic display support
// ==> REMEMBER TO INSTALL U8glib to your ARDUINO library folder: http://code.google.com/p/u8glib/wiki/u8glib
//#define U8GLIB_SSD1306

// Shift register panels
// ---------------------
// 2 wire Non-latching LCD SR from:
// https://bitbucket.org/fmalpartida/new-liquidcrystal/wiki/schematics#!shiftregister-connection
// LCD configuration: http://reprap.org/wiki/SAV_3D_LCD
//#define SAV_3DLCD

// @section extras

// Increase the FAN pwm frequency. Removes the PWM noise but increases heating in the FET/Arduino
#define FAST_PWM_FAN

// Use software PWM to drive the fan, as for the heaters. This uses a very low frequency
// which is not as annoying as with the hardware PWM. On the other hand, if this frequency
// is too low, you should also increment SOFT_PWM_SCALE.
//#define FAN_SOFT_PWM

// Incrementing this by 1 will double the software PWM frequency,
// affecting heaters, and the fan if FAN_SOFT_PWM is enabled.
// However, control resolution will be halved for each increment;
// at zero value, there are 128 effective control positions.
#define SOFT_PWM_SCALE 0

// Temperature status LEDs that display the hotend and bet temperature.
// If all hotends and bed temperature and temperature setpoint are < 54C then the BLUE led is on.
// Otherwise the RED led is on. There is 1C hysteresis.
//#define TEMP_STAT_LEDS

// M240  Triggers a camera by emulating a Canon RC-1 Remote
// Data from: http://www.doc-diy.net/photo/rc-1_hacked/
// #define PHOTOGRAPH_PIN     23

// SkeinForge sends the wrong arc g-codes when using Arc Point as fillet procedure
//#define SF_ARC_FIX

// Support for the BariCUDA Paste Extruder.
//#define BARICUDA

//define BlinkM/CyzRgb Support
//#define BLINKM

/*********************************************************************\
* R/C SERVO support
* Sponsored by TrinityLabs, Reworked by codexmas
**********************************************************************/

// Number of servos
//
// If you select a configuration below, this will receive a default value and does not need to be set manually
// set it manually if you have more servos than extruders and wish to manually control some
// leaving it undefined or defining as 0 will disable the servo subsystem
// If unsure, leave commented / disabled
//
//#define NUM_SERVOS 3 // Servo index starts with 0 for M280 command

// Servo Endstops
//
// This allows for servo actuated endstops, primary usage is for the Z Axis to eliminate calibration or bed height changes.
// Use M851 to set the z-probe vertical offset from the nozzle. Store that setting with M500.
//
//#define SERVO_ENDSTOPS {-1, -1, 0} // Servo index for X, Y, Z. Disable with -1
//#define SERVO_ENDSTOP_ANGLES {0,0, 0,0, 70,0} // X,Y,Z Axis Extend and Retract angles

/**********************************************************************\
 * Support for a filament diameter sensor
 * Also allows adjustment of diameter at print time (vs  at slicing)
 * Single extruder only at this point (extruder 0)
 *
 * Motherboards
 * 34 - RAMPS1.4 - uses Analog input 5 on the AUX2 connector
 * 81 - Printrboard - Uses Analog input 2 on the Exp1 connector (version B,C,D,E)
 * 301 - Rambo  - uses Analog input 3
 * Note may require analog pins to be defined for different motherboards
 **********************************************************************/
// Uncomment below to enable
//#define FILAMENT_SENSOR

#define FILAMENT_SENSOR_EXTRUDER_NUM 0   //The number of the extruder that has the filament sensor (0,1,2)
#define MEASUREMENT_DELAY_CM        14   //measurement delay in cm.  This is the distance from filament sensor to middle of barrel

#define DEFAULT_NOMINAL_FILAMENT_DIA 3.00  //Enter the diameter (in mm) of the filament generally used (3.0 mm or 1.75 mm) - this is then used in the slicer software.  Used for sensor reading validation
#define MEASURED_UPPER_LIMIT         3.30  //upper limit factor used for sensor reading validation in mm
#define MEASURED_LOWER_LIMIT         1.90  //lower limit factor for sensor reading validation in mm
#define MAX_MEASUREMENT_DELAY       20     //delay buffer size in bytes (1 byte = 1cm)- limits maximum measurement delay allowable (must be larger than MEASUREMENT_DELAY_CM  and lower number saves RAM)

//defines used in the code
#define DEFAULT_MEASURED_FILAMENT_DIA  DEFAULT_NOMINAL_FILAMENT_DIA  //set measured to nominal initially

//When using an LCD, uncomment the line below to display the Filament sensor data on the last line instead of status.  Status will appear for 5 sec.
//#define FILAMENT_LCD_DISPLAY






#include "Configuration_adv.h"
#include "thermistortables.h"

#endif //CONFIGURATION_H<|MERGE_RESOLUTION|>--- conflicted
+++ resolved
@@ -46,18 +46,12 @@
 // User-specified version info of this build to display in [Pronterface, etc] terminal window during
 // startup. Implementation of an idea by Prof Braino to inform user that any changes made to this
 // build by the user have been successfully uploaded into firmware.
-<<<<<<< HEAD
 #define STRING_VERSION "1.0.3 dev"
 #define STRING_URL "reprap.org"
 #define STRING_VERSION_CONFIG_H __DATE__ " " __TIME__ // build date and time
 #define STRING_CONFIG_H_AUTHOR "lukelectro" // Who made the changes.
-#define STRING_SPLASH_LINE1 "v" STRING_VERSION // will be shown during bootup in line 1
-//#define STRING_SPLASH_LINE2 STRING_VERSION_CONFIG_H // will be shown during bootup in line2
-=======
-#define STRING_CONFIG_H_AUTHOR "(none, default config)" // Who made the changes.
 #define STRING_SPLASH_LINE1 BUILD_VERSION // will be shown during bootup in line 1
 //#define STRING_SPLASH_LINE2 STRING_DISTRIBUTION_DATE // will be shown during bootup in line 2
->>>>>>> 2c1414f8
 
 // @section machine
 
@@ -214,22 +208,21 @@
   #define PID_INTEGRAL_DRIVE_MAX PID_MAX  //limit for the integral term
   #define K1 0.95 //smoothing factor within the PID
 
-<<<<<<< HEAD
-// If you are using a pre-configured hotend then you can use one of the value sets by uncommenting it
-// Ultimaker
-//    #define  DEFAULT_Kp 22.2
-//    #define  DEFAULT_Ki 1.08
-//    #define  DEFAULT_Kd 114
-
-// MakerGear
-//    #define  DEFAULT_Kp 7.0
-//    #define  DEFAULT_Ki 0.1
-//    #define  DEFAULT_Kd 12
-
-// Mendel Parts V9 on 12V
-//    #define  DEFAULT_Kp 63.0
-//    #define  DEFAULT_Ki 2.25
-//    #define  DEFAULT_Kd 440
+  // If you are using a pre-configured hotend then you can use one of the value sets by uncommenting it
+  // Ultimaker
+  //#define  DEFAULT_Kp 22.2
+  //#define  DEFAULT_Ki 1.08
+  //#define  DEFAULT_Kd 114
+
+  // MakerGear
+  //#define  DEFAULT_Kp 7.0
+  //#define  DEFAULT_Ki 0.1
+  //#define  DEFAULT_Kd 12
+
+  // Mendel Parts V9 on 12V
+  //#define  DEFAULT_Kp 63.0
+  //#define  DEFAULT_Ki 2.25
+  //#define  DEFAULT_Kd 440
 
 //  tuned for jhead mk5 using m303 with fan on full blast
 //#define DEFAULT_Kp 23.14
@@ -246,23 +239,6 @@
 #define DEFAULT_Kd 40.62
 
 
-=======
-  // If you are using a pre-configured hotend then you can use one of the value sets by uncommenting it
-  // Ultimaker
-  #define  DEFAULT_Kp 22.2
-  #define  DEFAULT_Ki 1.08
-  #define  DEFAULT_Kd 114
-
-  // MakerGear
-  //#define  DEFAULT_Kp 7.0
-  //#define  DEFAULT_Ki 0.1
-  //#define  DEFAULT_Kd 12
-
-  // Mendel Parts V9 on 12V
-  //#define  DEFAULT_Kp 63.0
-  //#define  DEFAULT_Ki 2.25
-  //#define  DEFAULT_Kd 440
->>>>>>> 2c1414f8
 
 #endif // PIDTEMP
 
@@ -406,15 +382,9 @@
 // @section machine
 
 // Invert the stepper direction. Change (or reverse the motor connector) if an axis goes the wrong way.
-<<<<<<< HEAD
 #define INVERT_X_DIR true
 #define INVERT_Y_DIR true 
 #define INVERT_Z_DIR true
-=======
-#define INVERT_X_DIR false
-#define INVERT_Y_DIR true
-#define INVERT_Z_DIR false
->>>>>>> 2c1414f8
 
 // @section extruder
 
