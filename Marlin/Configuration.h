/**************** TEVO TARANTULA EASY CONFIG ***************************
            Original idea by terryb.print3d@gmail.com
             Modified by jb.github@rcairgallery.com

    The latest version of Terry's original file will always be found at:
          https://github.com/terryb58/Marlin-EasyConfig

    The latest version of this file (and complete firmware) will always
  be found at:
          https://github.com/JimBrown/MarlinTarantula

    This is an attempt to create a simple configuration for as many
  different Tevo Tarantula variants as possible.  This will always be
  a work in progress. Email me if you have any questions, suggestions,
  or if you encounter problems when using Easy Config.

    This is a Marlin 2.0.x configuration file. I will update this as
  new versions of Marlin are released.

    NOTE: Sanity check should still work and should not show any errors.
      Please report any errors.  Thank you.

    NOTE: Don't forget to do an M502 followed by an M500 any time you
      upload the firmware.

    See https://youtu.be/-sQ8p00pG5E for an excellent tutorial on using
    this firmware.

***********************************************************************/

/**
 * Equipment options
 */
//#define LARGE_BED
#define SDSUPPORT
//#define CHANGE_Y_DIRECTION      // If your bed homes in the wrong direction (it should move front to back) enable this.
//#define CHANGE_X_DIRECTION      // If your X carriage homes in the wrong direction (it should move right to left) enable this.
//#define CHANGE_Z_DIRECTION      // If your Z homes in the wrong direction (it should move top to bottom) enable this.
//#define HOTEND_E3DV6            // Genuine E3D v6 hotend.
//#define FULL_GRAPHIC_SMART      // Enable this if you have a RepRap Discount Full Graphic Smart Controller (The
                                  // stock controller is a RepRap Discount Smart Controller)
//#define Z_DUAL_STEPPER_DRIVERS  // Enable this if you have dual Z stepper motors with the second stepper motor
                                  // connected to the next available E plug (usually E1)

/**
 * Offset from endpoints to get nozzle to 0,0 (front/left of bed)
 * (How to center prints: https://github.com/JimBrown/MarlinTarantula/wiki/How-to-center-your-prints-(EasyConfig))
 */
#define NOZZLE_X          0
#define NOZZLE_Y          0

/**
 * Minimal Z height (in mm) before homing (G28) for Z clearance above the bed, clamps, ...
 */
#define Z_HOMING_HEIGHT 5

/**
 * Primary Extruder steps per mm (plugged in to E0 port on controller)
 * (How to calibrate: https://toms3d.org/2014/04/06/3d-printing-guides-calibrating-your-extruder/)
 */
#define E0_STEPS      100 // Stock extruder. If you have a Tevo Titan, try 400 then calibrate.
//#define CHANGE_E0_DIRECTION   // If your extruder is going backwards, enable this.

/**
 * Z Axis steps per mm (Default for stock lead screw is 1600)
 * If you install a lead screw with a different pitch and/or lead, change this
 */
#define Z_STEPS      1600 // Stock lead screw

/**
 * Z-Probe type (must be none or one of them)
 * If a Z-Probe type is selected, a Bed Leveling type other than MANUAL must be selected.
 */
//#define BLTOUCH         // ANTClabs BLTouch sensor (might also work with clones)
//#define SN04          // Green sensor
//#define INDUCTIVE_NO  // Normally open inductive sensor
//#define INDUCTIVE_NC  // Normally closed inductive sensor
//#define SERVO_PROBE   // Endstop switch on rotating arm. Set servo angles!

/**
 * Bed leveling type (see: https://github.com/JimBrown/MarlinTarantula/wiki/Bed-leveling-types-(EasyConfig))
 * Must choose one of these other than MANUAL if a Z-Probe type is selected.
 */
//#define TRIPOINT
//#define LINEAR
//#define BILINEAR
//#define UBL
#define MANUAL

/**
 * Z-Probe offset from nozzle (https://github.com/JimBrown/MarlinTarantula/wiki/How-to-determine-your-Z-Probe-offset)
 * Use only one of Left/Right and Front/Behind. Others must be 0 (zero)
 * If you have a dual nozzle the offsets are calculated from the primary nozzle (the one plugged in to E0)
 */
#define SENSOR_LEFT        0
#define SENSOR_RIGHT       0
#define SENSOR_FRONT       0
#define SENSOR_BEHIND      0

/**
 * Number of grid points in each direction
 * Minimum 3. Maximum 15 for UBL. Maximum 7 for MANUAL
 */
#define GRID_POINTS        3

/**
 * Margin around perimiter of bed for probing (will not probe outside this margin)
 */
#define BED_MARGIN         0

/**
 * Servo probe deploy and stow angles
 */
#define SERVO_DEPLOY    70
#define SERVO_STOW      0

/**
 * Enable this to turn on support for two extruders
 */
//#define DUAL_EXTRUDER // If not single nozzle, primary nozzle plugged in to E0 port
                        // and secondary plugged in to E1 port.
//#define SINGLENOZZLE  // Enable this if you are using a single mixing nozzle (requires DUAL_EXTRUDER)

/**
 * Offset for second nozzle from first nozzle
 * The X value is positive if the secondary nozzle is to the right of the primary and
 * negative if the secondary nozzle is to the left of the primary.
 * The Y value is positive if the secondary nozzle is behind the primary and
 * negative if the secondary nozzle is in front of the primary.
 */
#define EXTRUDER_E1_X 0
#define EXTRUDER_E1_Y 0

/** 
 * Secondary Extruder steps per mm
 * (how to calibrate: https://toms3d.org/2014/04/06/3d-printing-guides-calibrating-your-extruder/)
 */
#define E1_STEPS      100 // Stock extruder. If you have a Tevo Titan, try 400 then calibrate
//#define CHANGE_E1_DIRECTION   // If your secondary extruder is going backwards, enable this.

/**
 * TEVO Tarantula Custom PID Settings - Stock Hotend
 */
#define  hot_Kp 9.84
#define  hot_Ki 0.50
#define  hot_Kd 48.17
// FIND YOUR OWN: "M303 E0 C8 S200" to run autotune on the hotend at 200 degreesC for 8 cycles.
// More info here: http://reprap.org/wiki/PID_Tuning

/**
 * TEVO Tarantula Custom PID Settings - Stock Heatbed
 */
#define  bed_Kp 984.88
#define  bed_Ki 193.91
#define  bed_Kd 1250.55
// FIND YOUR OWN: "M303 E-1 C8 S90" to run autotune on the bed at 90 degreesC for 8 cycles.
// More info here: http://reprap.org/wiki/PID_Tuning

/**
 * Enable a custom menu that contains three preheat presets for PLA, ABS and PETG
 */
#define CUSTOM_USER_MENUS

/**
 * Set your custom preheat presets here
 *
 * NOTE: Only PLA and ABS will appear under the Prepare menu. You must enable
 *       CUSTOM_USER_MENUS for PETG to appear, along with PLA and ABS, under Custom Commands.
 *       PLA and ABS will appear under both Custom Command and Prepare.
 */
#define Hot_PLA 		200
#define Bed_PLA 		 65

#define Hot_ABS 		240
#define Bed_ABS 		100

#define Hot_PETG 		230
#define Bed_PETG 		 75

/**
 * Fan Soft PWM. Use software PWM to drive the fan, as for the heaters. This uses a very low frequency
 * which is not as annoying as with the hardware PWM. Redo PID Autotune.
 */
//#define SOFT_PWM

/**
 * Enable this to provide a realtime control over the head position via the LCD menu system that works while printing.
 * Using it, one can tune the z-position while printing the first layer.
 *
 * Warning: Does not respect endstops!
 */
#define BABYSTEPPING

/**
 * Extra movement of X axis. Can help with probing more of the bed.
 * Set both to 0 (zero) if you do not have a Z-Probe.
 */
#define XTRA_BED_LEFT     0  // Distance nozzle can move towards the left past X = 0
#define XTRA_BED_RIGHT    0  // Distance nozzle can move towards the right past X = 200

/**
 * Extra movement of Y axis. Can help with probing more of the bed.
 * Set both to 0 (zero) if you do not have a Z-Probe.
 */
#define XTRA_BED_FRONT    0  // Distance bed can move towards the front past Y = 200 (Y=280 for large bed)
#define XTRA_BED_BACK     0  // Distance bed can move towards the back past Y = 0

/************************ END OF EASY CONFIG ***************************
//======================================================================
// DO NOT EDIT BELOW THIS LINE UNLESS YOU KNOW WHAT YOU ARE DOING!!!!!!!
//======================================================================

/**
 * Marlin 3D Printer Firmware
 * Copyright (C) 2016 MarlinFirmware [https://github.com/MarlinFirmware/Marlin]
 *
 * Based on Sprinter and grbl.
 * Copyright (C) 2011 Camiel Gubbels / Erik van der Zalm
 *
 * This program is free software: you can redistribute it and/or modify
 * it under the terms of the GNU General Public License as published by
 * the Free Software Foundation, either version 3 of the License, or
 * (at your option) any later version.
 *
 * This program is distributed in the hope that it will be useful,
 * but WITHOUT ANY WARRANTY; without even the implied warranty of
 * MERCHANTABILITY or FITNESS FOR A PARTICULAR PURPOSE.  See the
 * GNU General Public License for more details.
 *
 * You should have received a copy of the GNU General Public License
 * along with this program.  If not, see <http://www.gnu.org/licenses/>.
 *
 */

/**
 * Configuration.h
 *
 * Basic settings such as:
 *
 * - Type of electronics
 * - Type of temperature sensor
 * - Printer geometry
 * - Endstop configuration
 * - LCD controller
 * - Extra features
 *
 * Advanced settings can be found in Configuration_adv.h
 *
 */
#ifndef CONFIGURATION_H
#define CONFIGURATION_H
#define CONFIGURATION_H_VERSION 020000

//===========================================================================
//============================= Getting Started =============================
//===========================================================================

/**
 * Here are some standard links for getting your machine calibrated:
 *
 * http://reprap.org/wiki/Calibration
 * http://youtu.be/wAL9d7FgInk
 * http://calculator.josefprusa.cz
 * http://reprap.org/wiki/Triffid_Hunter%27s_Calibration_Guide
 * http://www.thingiverse.com/thing:5573
 * https://sites.google.com/site/repraplogphase/calibration-of-your-reprap
 * http://www.thingiverse.com/thing:298812
 */

//===========================================================================
//============================= DELTA Printer ===============================
//===========================================================================
// For a Delta printer start with one of the configuration files in the
// config/examples/delta directory and customize for your machine.
//

//===========================================================================
//============================= SCARA Printer ===============================
//===========================================================================
// For a SCARA printer start with the configuration files in
// config/examples/SCARA and customize for your machine.
//

// @section info

// User-specified version info of this build to display in [Pronterface, etc] terminal window during
// startup. Implementation of an idea by Prof Braino to inform user that any changes made to this
// build by the user have been successfully uploaded into firmware.
#define STRING_CONFIG_H_AUTHOR "(Jim Brown, TEVO Tarantula config)" // Who made the changes.
#define SHOW_BOOTSCREEN
#define STRING_SPLASH_LINE1 SHORT_BUILD_VERSION // will be shown during bootup in line 1
#define STRING_SPLASH_LINE2 WEBSITE_URL         // will be shown during bootup in line 2

//
// *** VENDORS PLEASE READ *****************************************************
//
// Marlin now allow you to have a vendor boot image to be displayed on machine
// start. When SHOW_CUSTOM_BOOTSCREEN is defined Marlin will first show your
// custom boot image and then the default Marlin boot image is shown.
//
// We suggest for you to take advantage of this new feature and keep the Marlin
// boot image unmodified. For an example have a look at the bq Hephestos 2
// example configuration folder.
//
//#define SHOW_CUSTOM_BOOTSCREEN

// Enable to show the bitmap in Marlin/_Statusscreen.h on the status screen.
//#define CUSTOM_STATUS_SCREEN_IMAGE

// @section machine

/**
 * Select the serial port on the board to use for communication with the host.
 * This allows the connection of wireless adapters (for instance) to non-default port pins.
 * Note: The first serial port (-1 or 0) will always be used by the Arduino bootloader.
 *
 * :[-1, 0, 1, 2, 3, 4, 5, 6, 7]
 */
#define SERIAL_PORT 0

/**
 * Select a secondary serial port on the board to use for communication with the host.
 * This allows the connection of wireless adapters (for instance) to non-default port pins.
 * Serial port -1 is the USB emulated serial port, if available.
 *
 * :[-1, 0, 1, 2, 3, 4, 5, 6, 7]
 */
#define SERIAL_PORT_2 -1

/**
 * This setting determines the communication speed of the printer.
 *
 * 250000 works in most cases, but you might try a lower speed if
 * you commonly experience drop-outs during host printing.
 * You may try up to 1000000 to speed up SD file transfer.
 *
 * :[2400, 9600, 19200, 38400, 57600, 115200, 250000, 500000, 1000000]
 */
#define BAUDRATE 115200

// Enable the Bluetooth serial interface on AT90USB devices
//#define BLUETOOTH

// The following define selects which electronics board you have.
// Please choose the name from boards.h that matches your setup
#ifndef MOTHERBOARD
  #define MOTHERBOARD BOARD_MKS_13
#endif

// Optional custom name for your RepStrap or other custom machine
// Displayed in the LCD "Ready" message
#define CUSTOM_MACHINE_NAME "TEVO Tarantula (EasyConfig)"

// Define this to set a unique identifier for this printer, (Used by some programs to differentiate between machines)
// You can use an online service to generate a random UUID. (eg http://www.uuidgenerator.net/version4)
//#define MACHINE_UUID "00000000-0000-0000-0000-000000000000"

// @section extruder

// This defines the number of extruders
// :[1, 2, 3, 4, 5]
#if ENABLED(DUAL_EXTRUDER)
   #define EXTRUDERS 2
#else
   #define EXTRUDERS 1
#endif

// Generally expected filament diameter (1.75, 2.85, 3.0, ...). Used for Volumetric, Filament Width Sensor, etc.
#define DEFAULT_NOMINAL_FILAMENT_DIA 1.75

// For Cyclops or any "multi-extruder" that shares a single nozzle.
//#define SINGLENOZZLE

/**
 * Průša MK2 Single Nozzle Multi-Material Multiplexer, and variants.
 *
 * This device allows one stepper driver on a control board to drive
 * two to eight stepper motors, one at a time, in a manner suitable
 * for extruders.
 *
 * This option only allows the multiplexer to switch on tool-change.
 * Additional options to configure custom E moves are pending.
 */
//#define MK2_MULTIPLEXER
#if ENABLED(MK2_MULTIPLEXER)
  // Override the default DIO selector pins here, if needed.
  // Some pins files may provide defaults for these pins.
  //#define E_MUX0_PIN 40  // Always Required
  //#define E_MUX1_PIN 42  // Needed for 3 to 8 steppers
  //#define E_MUX2_PIN 44  // Needed for 5 to 8 steppers
#endif

// A dual extruder that uses a single stepper motor
//#define SWITCHING_EXTRUDER
#if ENABLED(SWITCHING_EXTRUDER)
  #define SWITCHING_EXTRUDER_SERVO_NR 0
  #define SWITCHING_EXTRUDER_SERVO_ANGLES { 0, 90 } // Angles for E0, E1[, E2, E3]
  #if EXTRUDERS > 3
    #define SWITCHING_EXTRUDER_E23_SERVO_NR 1
  #endif
#endif

// A dual-nozzle that uses a servomotor to raise/lower one of the nozzles
//#define SWITCHING_NOZZLE
#if ENABLED(SWITCHING_NOZZLE)
  #define SWITCHING_NOZZLE_SERVO_NR 0
  #define SWITCHING_NOZZLE_SERVO_ANGLES { 0, 90 }   // Angles for E0, E1
  //#define HOTEND_OFFSET_Z { 0.0, 0.0 }
#endif

/**
 * Two separate X-carriages with extruders that connect to a moving part
 * via a magnetic docking mechanism. Requires SOL1_PIN and SOL2_PIN.
 */
//#define PARKING_EXTRUDER
#if ENABLED(PARKING_EXTRUDER)
  #define PARKING_EXTRUDER_SOLENOIDS_INVERT           // If enabled, the solenoid is NOT magnetized with applied voltage
  #define PARKING_EXTRUDER_SOLENOIDS_PINS_ACTIVE LOW  // LOW or HIGH pin signal energizes the coil
  #define PARKING_EXTRUDER_SOLENOIDS_DELAY 250        // Delay (ms) for magnetic field. No delay if 0 or not defined.
  #define PARKING_EXTRUDER_PARKING_X { -78, 184 }     // X positions for parking the extruders
  #define PARKING_EXTRUDER_GRAB_DISTANCE 1            // mm to move beyond the parking point to grab the extruder
  #define PARKING_EXTRUDER_SECURITY_RAISE 5           // Z-raise before parking
  #define HOTEND_OFFSET_Z { 0.0, 1.3 }                // Z-offsets of the two hotends. The first must be 0.
#endif

/**
 * "Mixing Extruder"
 *   - Adds a new code, M165, to set the current mix factors.
 *   - Extends the stepping routines to move multiple steppers in proportion to the mix.
 *   - Optional support for Repetier Firmware M163, M164, and virtual extruder.
 *   - This implementation supports only a single extruder.
 *   - Enable DIRECT_MIXING_IN_G1 for Pia Taubert's reference implementation
 */
//#define MIXING_EXTRUDER
#if ENABLED(MIXING_EXTRUDER)
  #define MIXING_STEPPERS 2        // Number of steppers in your mixing extruder
  #define MIXING_VIRTUAL_TOOLS 16  // Use the Virtual Tool method with M163 and M164
  //#define DIRECT_MIXING_IN_G1    // Allow ABCDHI mix factors in G1 movement commands
#endif

// Offset of the extruders (uncomment if using more than one and relying on firmware to position when changing).
// The offset has to be X=0, Y=0 for the extruder 0 hotend (default extruder).
// For the other hotends it is their distance from the extruder 0 hotend.
#if ENABLED(DUAL_EXTRUDER) && DISABLED(SINGLENOZZLE)
  #define HOTEND_OFFSET_X {0.0, EXTRUDER_E1_X}  // (in mm) for each extruder, offset of the hotend on the X axis
  #define HOTEND_OFFSET_Y {0.0, EXTRUDER_E1_Y}  // (in mm) for each extruder, offset of the hotend on the Y axis
#endif

// @section machine

/**
 * Select your power supply here. Use 0 if you haven't connected the PS_ON_PIN
 *
 * 0 = No Power Switch
 * 1 = ATX
 * 2 = X-Box 360 203Watts (the blue wire connected to PS_ON and the red wire to VCC)
 *
 * :{ 0:'No power switch', 1:'ATX', 2:'X-Box 360' }
 */
#define POWER_SUPPLY 0

#if POWER_SUPPLY > 0
  // Enable this option to leave the PSU off at startup.
  // Power to steppers and heaters will need to be turned on with M80.
  //#define PS_DEFAULT_OFF

  //#define AUTO_POWER_CONTROL        // Enable automatic control of the PS_ON pin
  #if ENABLED(AUTO_POWER_CONTROL)
    #define AUTO_POWER_FANS           // Turn on PSU if fans need power
    #define AUTO_POWER_E_FANS
    #define AUTO_POWER_CONTROLLERFAN
    #define POWER_TIMEOUT 30
  #endif

#endif

// @section temperature

//===========================================================================
//============================= Thermal Settings ============================
//===========================================================================

/**
 * --NORMAL IS 4.7kohm PULLUP!-- 1kohm pullup can be used on hotend sensor, using correct resistor and table
 *
 * Temperature sensors available:
 *
 *    -3 : thermocouple with MAX31855 (only for sensor 0)
 *    -2 : thermocouple with MAX6675 (only for sensor 0)
 *    -1 : thermocouple with AD595
 *     0 : not used
 *     1 : 100k thermistor - best choice for EPCOS 100k (4.7k pullup)
 *     2 : 200k thermistor - ATC Semitec 204GT-2 (4.7k pullup)
 *     3 : Mendel-parts thermistor (4.7k pullup)
 *     4 : 10k thermistor !! do not use it for a hotend. It gives bad resolution at high temp. !!
 *     5 : 100K thermistor - ATC Semitec 104GT-2/104NT-4-R025H42G (Used in ParCan & J-Head) (4.7k pullup)
 *     6 : 100k EPCOS - Not as accurate as table 1 (created using a fluke thermocouple) (4.7k pullup)
 *     7 : 100k Honeywell thermistor 135-104LAG-J01 (4.7k pullup)
 *    71 : 100k Honeywell thermistor 135-104LAF-J01 (4.7k pullup)
 *     8 : 100k 0603 SMD Vishay NTCS0603E3104FXT (4.7k pullup)
 *     9 : 100k GE Sensing AL03006-58.2K-97-G1 (4.7k pullup)
 *    10 : 100k RS thermistor 198-961 (4.7k pullup)
 *    11 : 100k beta 3950 1% thermistor (4.7k pullup)
 *    12 : 100k 0603 SMD Vishay NTCS0603E3104FXT (4.7k pullup) (calibrated for Makibox hot bed)
 *    13 : 100k Hisens 3950  1% up to 300°C for hotend "Simple ONE " & "Hotend "All In ONE"
 *    15 : 100k thermistor calibration for JGAurora A5 hotend
 *    20 : the PT100 circuit found in the Ultimainboard V2.x
 *    60 : 100k Maker's Tool Works Kapton Bed Thermistor beta=3950
 *    66 : 4.7M High Temperature thermistor from Dyze Design
 *    70 : the 100K thermistor found in the bq Hephestos 2
 *    75 : 100k Generic Silicon Heat Pad with NTC 100K MGB18-104F39050L32 thermistor
 *
 *       1k ohm pullup tables - This is atypical, and requires changing out the 4.7k pullup for 1k.
 *                              (but gives greater accuracy and more stable PID)
 *    51 : 100k thermistor - EPCOS (1k pullup)
 *    52 : 200k thermistor - ATC Semitec 204GT-2 (1k pullup)
 *    55 : 100k thermistor - ATC Semitec 104GT-2 (Used in ParCan & J-Head) (1k pullup)
 *
 *  1047 : Pt1000 with 4k7 pullup
 *  1010 : Pt1000 with 1k pullup (non standard)
 *   147 : Pt100 with 4k7 pullup
 *   110 : Pt100 with 1k pullup (non standard)
 *
 *         Use these for Testing or Development purposes. NEVER for production machine.
 *   998 : Dummy Table that ALWAYS reads 25°C or the temperature defined below.
 *   999 : Dummy Table that ALWAYS reads 100°C or the temperature defined below.
 *
 * :{ '0': "Not used", '1':"100k / 4.7k - EPCOS", '2':"200k / 4.7k - ATC Semitec 204GT-2", '3':"Mendel-parts / 4.7k", '4':"10k !! do not use for a hotend. Bad resolution at high temp. !!", '5':"100K / 4.7k - ATC Semitec 104GT-2 (Used in ParCan & J-Head)", '6':"100k / 4.7k EPCOS - Not as accurate as Table 1", '7':"100k / 4.7k Honeywell 135-104LAG-J01", '8':"100k / 4.7k 0603 SMD Vishay NTCS0603E3104FXT", '9':"100k / 4.7k GE Sensing AL03006-58.2K-97-G1", '10':"100k / 4.7k RS 198-961", '11':"100k / 4.7k beta 3950 1%", '12':"100k / 4.7k 0603 SMD Vishay NTCS0603E3104FXT (calibrated for Makibox hot bed)", '13':"100k Hisens 3950  1% up to 300°C for hotend 'Simple ONE ' & hotend 'All In ONE'", '20':"PT100 (Ultimainboard V2.x)", '51':"100k / 1k - EPCOS", '52':"200k / 1k - ATC Semitec 204GT-2", '55':"100k / 1k - ATC Semitec 104GT-2 (Used in ParCan & J-Head)", '60':"100k Maker's Tool Works Kapton Bed Thermistor beta=3950", '66':"Dyze Design 4.7M High Temperature thermistor", '70':"the 100K thermistor found in the bq Hephestos 2", '71':"100k / 4.7k Honeywell 135-104LAF-J01", '147':"Pt100 / 4.7k", '1047':"Pt1000 / 4.7k", '110':"Pt100 / 1k (non-standard)", '1010':"Pt1000 / 1k (non standard)", '-3':"Thermocouple + MAX31855 (only for sensor 0)", '-2':"Thermocouple + MAX6675 (only for sensor 0)", '-1':"Thermocouple + AD595",'998':"Dummy 1", '999':"Dummy 2" }
 */
#if ENABLED(HOTEND_E3DV6)
  #define TEMP_SENSOR_0 5
#else
  #define TEMP_SENSOR_0 1
#endif
#if ENABLED(DUAL_EXTRUDER) && DISABLED(SINGLENOZZLE)
  #define TEMP_SENSOR_1 1
#else
  #define TEMP_SENSOR_1 0
#endif
#define TEMP_SENSOR_2 0
#define TEMP_SENSOR_3 0
#define TEMP_SENSOR_4 0
#define TEMP_SENSOR_BED 1

// Dummy thermistor constant temperature readings, for use with 998 and 999
#define DUMMY_THERMISTOR_998_VALUE 25
#define DUMMY_THERMISTOR_999_VALUE 100

// Use temp sensor 1 as a redundant sensor with sensor 0. If the readings
// from the two sensors differ too much the print will be aborted.
//#define TEMP_SENSOR_1_AS_REDUNDANT
#define MAX_REDUNDANT_TEMP_SENSOR_DIFF 10

// Extruder temperature must be close to target for this long before M109 returns success
#define TEMP_RESIDENCY_TIME 5  // (seconds)
#define TEMP_HYSTERESIS 3       // (degC) range of +/- temperatures considered "close" to the target one
#define TEMP_WINDOW     1       // (degC) Window around target to start the residency timer x degC early.

// Bed temperature must be close to target for this long before M190 returns success
#define TEMP_BED_RESIDENCY_TIME 5  // (seconds)
#define TEMP_BED_HYSTERESIS 3       // (degC) range of +/- temperatures considered "close" to the target one
#define TEMP_BED_WINDOW     1       // (degC) Window around target to start the residency timer x degC early.

// The minimal temperature defines the temperature below which the heater will not be enabled It is used
// to check that the wiring to the thermistor is not broken.
// Otherwise this would lead to the heater being powered on all the time.
#define HEATER_0_MINTEMP 5
#define HEATER_1_MINTEMP 5
#define HEATER_2_MINTEMP 5
#define HEATER_3_MINTEMP 5
#define HEATER_4_MINTEMP 5
#define BED_MINTEMP 5

// When temperature exceeds max temp, your heater will be switched off.
// This feature exists to protect your hotend from overheating accidentally, but *NOT* from thermistor short/failure!
// You should use MINTEMP for thermistor short/failure protection.
#define HEATER_0_MAXTEMP 275
#define HEATER_1_MAXTEMP 275
#define HEATER_2_MAXTEMP 275
#define HEATER_3_MAXTEMP 275
#define HEATER_4_MAXTEMP 275
#define BED_MAXTEMP 150

//===========================================================================
//============================= PID Settings ================================
//===========================================================================
// PID Tuning Guide here: http://reprap.org/wiki/PID_Tuning

// Comment the following line to disable PID and enable bang-bang.
#define PIDTEMP
#define BANG_MAX 255     // Limits current to nozzle while in bang-bang mode; 255=full current
#define PID_MAX BANG_MAX // Limits current to nozzle while PID is active (see PID_FUNCTIONAL_RANGE below); 255=full current
#define PID_K1 0.95      // Smoothing factor within any PID loop
#if ENABLED(PIDTEMP)
  //#define PID_AUTOTUNE_MENU // Add PID Autotune to the LCD "Temperature" menu to run M303 and apply the result.
  //#define PID_DEBUG // Sends debug data to the serial port.
  //#define PID_OPENLOOP 1 // Puts PID in open loop. M104/M140 sets the output power from 0 to PID_MAX
  //#define SLOW_PWM_HEATERS // PWM with very low frequency (roughly 0.125Hz=8s) and minimum state time of approximately 1s useful for heaters driven by a relay
  //#define PID_PARAMS_PER_HOTEND // Uses separate PID parameters for each extruder (useful for mismatched extruders)
                                  // Set/get with gcode: M301 E[extruder number, 0-2]
  #define PID_FUNCTIONAL_RANGE 25  // If the temperature difference between the target temperature and the actual temperature
                                  // is more than PID_FUNCTIONAL_RANGE then the PID will be shut off and the heater will be set to min/max.

  // If you are using a pre-configured hotend then you can use one of the value sets by uncommenting it

  // Ultimaker
  //#define  DEFAULT_Kp 22.2
  //#define  DEFAULT_Ki 1.08
  //#define  DEFAULT_Kd 114

  // MakerGear
  //#define  DEFAULT_Kp 7.0
  //#define  DEFAULT_Ki 0.1
  //#define  DEFAULT_Kd 12

  // Mendel Parts V9 on 12V
  //#define  DEFAULT_Kp 63.0
  //#define  DEFAULT_Ki 2.25
  //#define  DEFAULT_Kd 440

  // TEVO Tarantula Custom PID Settings
  #define  DEFAULT_Kp hot_Kp
  #define  DEFAULT_Ki hot_Ki
  #define  DEFAULT_Kd hot_Kd

#endif // PIDTEMP

//===========================================================================
//============================= PID > Bed Temperature Control ===============
//===========================================================================
// Select PID or bang-bang with PIDTEMPBED. If bang-bang, BED_LIMIT_SWITCHING will enable hysteresis
//
// Uncomment this to enable PID on the bed. It uses the same frequency PWM as the extruder.
// If your PID_dT is the default, and correct for your hardware/configuration, that means 7.689Hz,
// which is fine for driving a square wave into a resistive load and does not significantly impact you FET heating.
// This also works fine on a Fotek SSR-10DA Solid State Relay into a 250W heater.
// If your configuration is significantly different than this and you don't understand the issues involved, you probably
// shouldn't use bed PID until someone else verifies your hardware works.
// If this is enabled, find your own PID constants below.
#define PIDTEMPBED

//#define BED_LIMIT_SWITCHING

// This sets the max power delivered to the bed, and replaces the HEATER_BED_DUTY_CYCLE_DIVIDER option.
// all forms of bed control obey this (PID, bang-bang, bang-bang with hysteresis)
// setting this to anything other than 255 enables a form of PWM to the bed just like HEATER_BED_DUTY_CYCLE_DIVIDER did,
// so you shouldn't use it unless you are OK with PWM on your bed.  (see the comment on enabling PIDTEMPBED)
#define MAX_BED_POWER 255 // limits duty cycle to bed; 255=full current

#if ENABLED(PIDTEMPBED)

  //#define PID_BED_DEBUG // Sends debug data to the serial port.

  //120V 250W silicone heater into 4mm borosilicate (MendelMax 1.5+)
  //from FOPDT model - kp=.39 Tp=405 Tdead=66, Tc set to 79.2, aggressive factor of .15 (vs .1, 1, 10)
  //#define  DEFAULT_bedKp 10.00
  //#define  DEFAULT_bedKi .023
  //#define  DEFAULT_bedKd 305.4

  //120V 250W silicone heater into 4mm borosilicate (MendelMax 1.5+)
  //from pidautotune
  //#define  DEFAULT_bedKp 97.1
  //#define  DEFAULT_bedKi 1.41
  //#define  DEFAULT_bedKd 1675.16

  // TEVO Tarantula Custom PID Settings - Heatbed
  #define  DEFAULT_bedKp bed_Kp
  #define  DEFAULT_bedKi bed_Ki
  #define  DEFAULT_bedKd bed_Kd

  // FIND YOUR OWN: "M303 E-1 C8 S90" to run autotune on the bed at 90 degreesC for 8 cycles.
#endif // PIDTEMPBED

// @section extruder

// This option prevents extrusion if the temperature is below EXTRUDE_MINTEMP.
// It also enables the M302 command to set the minimum extrusion temperature
// or to allow moving the extruder regardless of the hotend temperature.
// *** IT IS HIGHLY RECOMMENDED TO LEAVE THIS OPTION ENABLED! ***
#define PREVENT_COLD_EXTRUSION
#define EXTRUDE_MINTEMP 170

// This option prevents a single extrusion longer than EXTRUDE_MAXLENGTH.
// Note that for Bowden Extruders a too-small value here may prevent loading.
#define PREVENT_LENGTHY_EXTRUDE
#define EXTRUDE_MAXLENGTH 650

//===========================================================================
//======================== Thermal Runaway Protection =======================
//===========================================================================

/**
 * Thermal Protection provides additional protection to your printer from damage
 * and fire. Marlin always includes safe min and max temperature ranges which
 * protect against a broken or disconnected thermistor wire.
 *
 * The issue: If a thermistor falls out, it will report the much lower
 * temperature of the air in the room, and the the firmware will keep
 * the heater on.
 *
 * If you get "Thermal Runaway" or "Heating failed" errors the
 * details can be tuned in Configuration_adv.h
 */

#define THERMAL_PROTECTION_HOTENDS // Enable thermal protection for all extruders
#define THERMAL_PROTECTION_BED     // Enable thermal protection for the heated bed

//===========================================================================
//============================= Mechanical Settings =========================
//===========================================================================

// @section machine

// Uncomment one of these options to enable CoreXY, CoreXZ, or CoreYZ kinematics
// either in the usual order or reversed
//#define COREXY
//#define COREXZ
//#define COREYZ
//#define COREYX
//#define COREZX
//#define COREZY

//===========================================================================
//============================== Endstop Settings ===========================
//===========================================================================

// @section homing

// Specify here all the endstop connectors that are connected to any endstop or probe.
// Almost all printers will be using one per axis. Probes will use one or more of the
// extra connectors. Leave undefined any used for non-endstop and non-probe purposes.
#define USE_XMIN_PLUG
#define USE_YMIN_PLUG
#define USE_ZMIN_PLUG
//#define USE_XMAX_PLUG
//#define USE_YMAX_PLUG
//#define USE_ZMAX_PLUG

// Enable pullup for all endstops to prevent a floating state
//#define ENDSTOPPULLUPS
#if DISABLED(ENDSTOPPULLUPS)
  // Disable ENDSTOPPULLUPS to set pullups individually
  //#define ENDSTOPPULLUP_XMAX
  //#define ENDSTOPPULLUP_YMAX
  //#define ENDSTOPPULLUP_ZMAX
  #define ENDSTOPPULLUP_XMIN
  #define ENDSTOPPULLUP_YMIN
  #if ENABLED(BLTOUCH) || ENABLED(SN04) || ENABLED(INDUCTIVE_NC) || ENABLED(INDUCTIVE_NO)
    //#define ENDSTOPPULLUP_ZMIN
    #define ENDSTOPPULLUP_ZMIN_PROBE
  #else
    #define ENDSTOPPULLUP_ZMIN
    //#define ENDSTOPPULLUP_ZMIN_PROBE
  #endif
#endif

// Enable pulldown for all endstops to prevent a floating state
//#define ENDSTOPPULLDOWNS
#if DISABLED(ENDSTOPPULLDOWNS)
  // Disable ENDSTOPPULLDOWNS to set pulldowns individually
  //#define ENDSTOPPULLDOWN_XMAX
  //#define ENDSTOPPULLDOWN_YMAX
  //#define ENDSTOPPULLDOWN_ZMAX
  //#define ENDSTOPPULLDOWN_XMIN
  //#define ENDSTOPPULLDOWN_YMIN
  //#define ENDSTOPPULLDOWN_ZMIN
  //#define ENDSTOPPULLDOWN_ZMIN_PROBE
#endif

// Mechanical endstop with COM to ground and NC to Signal uses "false" here (most common setup).
#define X_MIN_ENDSTOP_INVERTING true // set to true to invert the logic of the endstop.
#define Y_MIN_ENDSTOP_INVERTING true // set to true to invert the logic of the endstop.
#if ENABLED(BLTOUCH)
  // #define Z_MIN_ENDSTOP_INVERTING false // set to true to invert the logic of the endstop.
#elif ENABLED(INDUCTIVE_NC)
  #define Z_MIN_ENDSTOP_INVERTING false // set to true to invert the logic of the endstop.
#else
  #define Z_MIN_ENDSTOP_INVERTING true // set to true to invert the logic of the endstop.
#endif
//#define X_MAX_ENDSTOP_INVERTING false // set to true to invert the logic of the endstop.
//#define Y_MAX_ENDSTOP_INVERTING false // set to true to invert the logic of the endstop.
//#define Z_MAX_ENDSTOP_INVERTING false // set to true to invert the logic of the endstop.
#if ENABLED(BLTOUCH) || ENABLED(INDUCTIVE_NC)
  #define Z_MIN_PROBE_ENDSTOP_INVERTING false // set to true to invert the logic of the endstop.
#elif ENABLED(SN04) || ENABLED(INDUCTIVE_NO) || ENABLED(SERVO_PROBE)
  #define Z_MIN_PROBE_ENDSTOP_INVERTING true // set to true to invert the logic of the endstop.
#else
  //#define Z_MIN_PROBE_ENDSTOP_INVERTING false // set to true to invert the logic of the endstop.
#endif

// Enable this feature if all enabled endstop pins are interrupt-capable.
// This will remove the need to poll the interrupt pins, saving many CPU cycles.
//#define ENDSTOP_INTERRUPTS_FEATURE

//=============================================================================
//============================== Movement Settings ============================
//=============================================================================
// @section motion

/**
 * Default Settings
 *
 * These settings can be reset by M502
 *
 * Note that if EEPROM is enabled, saved values will override these.
 */

/**
 * With this option each E stepper can have its own factors for the
 * following movement settings. If fewer factors are given than the
 * total number of extruders, the last value applies to the rest.
 */
#if ENABLED(DUAL_EXTRUDER)
  #define DISTINCT_E_FACTORS
#endif

/**
 * Default Axis Steps Per Unit (steps/mm)
 * Override with M92
 *                                      X, Y, Z, E0 [, E1[, E2[, E3[, E4]]]]
 */
#if ENABLED(DUAL_EXTRUDER)
  #define DEFAULT_AXIS_STEPS_PER_UNIT   { 80, 80, Z_STEPS, E0_STEPS, E1_STEPS }
#else
  #define DEFAULT_AXIS_STEPS_PER_UNIT   { 80, 80, Z_STEPS, E0_STEPS }
#endif

/**
 * Default Max Feed Rate (mm/s)
 * Override with M203
 *                                      X, Y, Z, E0 [, E1[, E2[, E3[, E4]]]]
 */
#if ENABLED(DUAL_EXTRUDER)
  #define DEFAULT_MAX_FEEDRATE          { 300, 300, 7, 50, 50 }
#else
  #define DEFAULT_MAX_FEEDRATE          { 300, 300, 7, 50 }
#endif

/**
 * Default Max Acceleration (change/s) change = mm/s
 * (Maximum start speed for accelerated moves)
 * Override with M201
 *                                      X, Y, Z, E0 [, E1[, E2[, E3[, E4]]]]
 */
#if ENABLED(DUAL_EXTRUDER)
  #define DEFAULT_MAX_ACCELERATION      { 3000,  3000, 100, 10000, 10000 }
#else
  #define DEFAULT_MAX_ACCELERATION      { 3000,  3000, 100, 10000 }
#endif

/**
 * Default Acceleration (change/s) change = mm/s
 * Override with M204
 *
 *   M204 P    Acceleration
 *   M204 R    Retract Acceleration
 *   M204 T    Travel Acceleration
 */
#define DEFAULT_ACCELERATION          1000    // X, Y, Z and E acceleration for printing moves
#define DEFAULT_RETRACT_ACCELERATION  2000    // E acceleration for retracts
#define DEFAULT_TRAVEL_ACCELERATION   3000    // X, Y, Z acceleration for travel (non printing) moves

/**
 * Default Jerk (mm/s)
 * Override with M205 X Y Z E
 *
 * "Jerk" specifies the minimum speed change that requires acceleration.
 * When changing speed and direction, if the difference is less than the
 * value set here, it may happen instantaneously.
 */
#define DEFAULT_XJERK                  4.0
#define DEFAULT_YJERK                  7.0
#define DEFAULT_ZJERK                  0.2
#define DEFAULT_EJERK                  2.5

//===========================================================================
//============================= Z Probe Options =============================
//===========================================================================
// @section probes

//
// See http://marlinfw.org/docs/configuration/probes.html
//

/**
 * Z_MIN_PROBE_USES_Z_MIN_ENDSTOP_PIN
 *
 * Enable this option for a probe connected to the Z Min endstop pin.
 */
#if ENABLED(BLTOUCH) || ENABLED(SN04) || ENABLED(INDUCTIVE_NO) || ENABLED(INDUCTIVE_NC) || ENABLED(SERVO_PROBE)
  #define Z_MIN_PROBE_USES_Z_MIN_ENDSTOP_PIN
#endif

/**
 * Z_MIN_PROBE_ENDSTOP
 *
 * Enable this option for a probe connected to any pin except Z-Min.
 * (By default Marlin assumes the Z-Max endstop pin.)
 * To use a custom Z Probe pin, set Z_MIN_PROBE_PIN below.
 *
 *  - The simplest option is to use a free endstop connector.
 *  - Use 5V for powered (usually inductive) sensors.
 *
 *  - RAMPS 1.3/1.4 boards may use the 5V, GND, and Aux4->D32 pin:
 *    - For simple switches connect...
 *      - normally-closed switches to GND and D32.
 *      - normally-open switches to 5V and D32.
 *
 * WARNING: Setting the wrong pin may have unexpected and potentially
 * disastrous consequences. Use with caution and do your homework.
 *
 */
//#define Z_MIN_PROBE_ENDSTOP

/**
 * Probe Type
 *
 * Allen Key Probes, Servo Probes, Z-Sled Probes, FIX_MOUNTED_PROBE, etc.
 * Activate one of these to use Auto Bed Leveling below.
 */

/**
 * The "Manual Probe" provides a means to do "Auto" Bed Leveling without a probe.
 * Use G29 repeatedly, adjusting the Z height at each point with movement commands
 * or (with LCD_BED_LEVELING) the LCD controller.
 */
#if ENABLED(MANUAL)
  #define PROBE_MANUALLY
#endif

/**
 * A Fix-Mounted Probe either doesn't deploy or needs manual deployment.
 *   (e.g., an inductive probe or a nozzle-based probe-switch.)
 */
#if ENABLED(SN04) || ENABLED(INDUCTIVE_NC) || ENABLED(INDUCTIVE_NO)
  #define FIX_MOUNTED_PROBE
#endif

/**
 * Z Servo Probe, such as an endstop switch on a rotating arm.
 */
#if ENABLED(SERVO_PROBE)
  #define Z_ENDSTOP_SERVO_NR 0   // Defaults to SERVO 0 connector.
  #define Z_SERVO_ANGLES {SERVO_DEPLOY,SERVO_STOW}  // Z Servo Deploy and Stow angles
#endif

/**
 * The BLTouch probe uses a Hall effect sensor and emulates a servo.
 */
#if ENABLED(BLTOUCH)
  //#define BLTOUCH_DELAY 375   // (ms) Enable and increase if needed
#endif

/**
 * Enable one or more of the following if probing seems unreliable.
 * Heaters and/or fans can be disabled during probing to minimize electrical
 * noise. A delay can also be added to allow noise and vibration to settle.
 * These options are most useful for the BLTouch probe, but may also improve
 * readings with inductive probes and piezo sensors.
 */
//#define PROBING_HEATERS_OFF       // Turn heaters off when probing
//#define PROBING_FANS_OFF          // Turn fans off when probing
//#define DELAY_BEFORE_PROBING 200  // (ms) To prevent vibrations from triggering piezo sensors

// A probe that is deployed and stowed with a solenoid pin (SOL1_PIN)
//#define SOLENOID_PROBE

// A sled-mounted probe like those designed by Charles Bell.
//#define Z_PROBE_SLED
//#define SLED_DOCKING_OFFSET 5  // The extra distance the X axis must travel to pickup the sled. 0 should be fine but you can push it further if you'd like.

//
// For Z_PROBE_ALLEN_KEY see the Delta example configurations.
//

/**
 *   Z Probe to nozzle (X,Y) offset, relative to (0, 0).
 *   X and Y offsets must be integers.
 *
 *   In the following example the X and Y offsets are both positive:
 *   #define X_PROBE_OFFSET_FROM_EXTRUDER 10
 *   #define Y_PROBE_OFFSET_FROM_EXTRUDER 10
 *
 *      +-- BACK ---+
 *      |           |
 *    L |    (+) P  | R <-- probe (20,20)
 *    E |           | I
 *    F | (-) N (+) | G <-- nozzle (10,10)
 *    T |           | H
 *      |    (-)    | T
 *      |           |
 *      O-- FRONT --+
 *    (0,0)
 */
#define X_PROBE_OFFSET_FROM_EXTRUDER SENSOR_RIGHT - SENSOR_LEFT  // X offset: -left  +right  [of the nozzle]
#define Y_PROBE_OFFSET_FROM_EXTRUDER SENSOR_BEHIND - SENSOR_FRONT // Y offset: -front +behind [the nozzle]
#define Z_PROBE_OFFSET_FROM_EXTRUDER 0   // Z offset: -below +above  [the nozzle]

// X and Y axis travel speed (mm/m) between probes
#define XY_PROBE_SPEED 13500

// Speed for the first approach when double-probing (MULTIPLE_PROBING == 2)
#define Z_PROBE_SPEED_FAST HOMING_FEEDRATE_Z

// Speed for the "accurate" probe of each point
#define Z_PROBE_SPEED_SLOW (Z_PROBE_SPEED_FAST / 3)

// The number of probes to perform at each point.
//   Set to 2 for a fast/slow probe, using the second probe result.
//   Set to 3 or more for slow probes, averaging the results.
#define MULTIPLE_PROBING 2

/**
 * Z probes require clearance when deploying, stowing, and moving between
 * probe points to avoid hitting the bed and other hardware.
 * Servo-mounted probes require extra space for the arm to rotate.
 * Inductive probes need space to keep from triggering early.
 *
 * Use these settings to specify the distance (mm) to raise the probe (or
 * lower the bed). The values set here apply over and above any (negative)
 * probe Z Offset set with Z_PROBE_OFFSET_FROM_EXTRUDER, M851, or the LCD.
 * Only integer values >= 1 are valid here.
 *
 * Example: `M851 Z-5` with a CLEARANCE of 4  =>  9mm from bed to nozzle.
 *     But: `M851 Z+1` with a CLEARANCE of 2  =>  2mm from bed to nozzle.
 */
#define Z_CLEARANCE_DEPLOY_PROBE    Z_HOMING_HEIGHT // Z Clearance for Deploy/Stow
#define Z_CLEARANCE_BETWEEN_PROBES  Z_HOMING_HEIGHT // Z Clearance between probe points

// For M851 give a range for adjusting the Z probe offset
#define Z_PROBE_OFFSET_RANGE_MIN -20
#define Z_PROBE_OFFSET_RANGE_MAX 20

// Enable the M48 repeatability test to test probe accuracy
#if (ENABLED(BLTOUCH) || ENABLED(SN04) || ENABLED(INDUCTIVE_NC) || ENABLED(INDUCTIVE_NO) || ENABLED(SERVO_PROBE)) && DISABLED(MANUAL)
  #define Z_MIN_PROBE_REPEATABILITY_TEST
#endif

// For Inverting Stepper Enable Pins (Active Low) use 0, Non Inverting (Active High) use 1
// :{ 0:'Low', 1:'High' }
#define X_ENABLE_ON 0
#define Y_ENABLE_ON 0
#define Z_ENABLE_ON 0
#define E_ENABLE_ON 0 // For all extruders

// Disables axis stepper immediately when it's not being used.
// WARNING: When motors turn off there is a chance of losing position accuracy!
#define DISABLE_X false
#define DISABLE_Y false
#define DISABLE_Z false
// Warn on display about possibly reduced accuracy
//#define DISABLE_REDUCED_ACCURACY_WARNING

// @section extruder

#define DISABLE_E false // For all extruders
#define DISABLE_INACTIVE_EXTRUDER true // Keep only the active extruder enabled.

// @section machine

// Invert the stepper direction. Change (or reverse the motor connector) if an axis goes the wrong way.
#if ENABLED(CHANGE_X_DIRECTION)
  #define INVERT_X_DIR true
#else
  #define INVERT_X_DIR false
#endif
#if ENABLED(CHANGE_Y_DIRECTION)
  #define INVERT_Y_DIR true
#else
  #define INVERT_Y_DIR false
#endif
#if ENABLED(CHANGE_Z_DIRECTION)
  #define INVERT_Z_DIR true
#else
  #define INVERT_Z_DIR false
#endif

// Enable this option for Toshiba stepper drivers
//#define CONFIG_STEPPERS_TOSHIBA

// @section extruder

// For direct drive extruder v9 set to true, for geared extruder set to false.
#if ENABLED(CHANGE_E0_DIRECTION)
  #define INVERT_E0_DIR true
#else
  #define INVERT_E0_DIR false
#endif
#if ENABLED(CHANGE_E1_DIRECTION)
  #define INVERT_E1_DIR true
#else
  #define INVERT_E1_DIR false
#endif
#define INVERT_E2_DIR false
#define INVERT_E3_DIR false
#define INVERT_E4_DIR false

// @section homing

//#define NO_MOTION_BEFORE_HOMING  // Inhibit movement until all axes have been homed

//#define Z_HOMING_HEIGHT 5  // (in mm) Minimal z height before homing (G28) for Z clearance above the bed, clamps, ...
                             // Be sure you have this distance over your Z_MAX_POS in case.

// Direction of endstops when homing; 1=MAX, -1=MIN
// :[-1,1]
#define X_HOME_DIR -1
#define Y_HOME_DIR -1
#define Z_HOME_DIR -1

// @section machine

// The size of the print bed
#define X_BED_SIZE 200
#if ENABLED(LARGE_BED)
  #define Y_BED_SIZE 280
#else
  #define Y_BED_SIZE 200
#endif

// Travel limits (mm) after homing, corresponding to endstop positions.
#define X_MIN_POS 0 - XTRA_BED_LEFT
#define Y_MIN_POS 0 - XTRA_BED_BACK
#define Z_MIN_POS 0
#define X_MAX_POS X_BED_SIZE + XTRA_BED_RIGHT
#define Y_MAX_POS Y_BED_SIZE + XTRA_BED_FRONT
#define Z_MAX_POS 200

/**
 * Software Endstops
 *
 * - Prevent moves outside the set machine bounds.
 * - Individual axes can be disabled, if desired.
 * - X and Y only apply to Cartesian robots.
 * - Use 'M211' to set software endstops on/off or report current state
 */

// Min software endstops constrain movement within minimum coordinate bounds
#define MIN_SOFTWARE_ENDSTOPS
#if ENABLED(MIN_SOFTWARE_ENDSTOPS)
  #define MIN_SOFTWARE_ENDSTOP_X
  #define MIN_SOFTWARE_ENDSTOP_Y
  #define MIN_SOFTWARE_ENDSTOP_Z
#endif

// Max software endstops constrain movement within maximum coordinate bounds
#define MAX_SOFTWARE_ENDSTOPS
#if ENABLED(MAX_SOFTWARE_ENDSTOPS)
  #define MAX_SOFTWARE_ENDSTOP_X
  #define MAX_SOFTWARE_ENDSTOP_Y
  #define MAX_SOFTWARE_ENDSTOP_Z
#endif

/**
 * Filament Runout Sensors
 * Mechanical or opto endstops are used to check for the presence of filament.
 *
 * RAMPS-based boards use SERVO3_PIN for the first runout sensor.
 * For other boards you may need to define FIL_RUNOUT_PIN, FIL_RUNOUT2_PIN, etc.
 * By default the firmware assumes HIGH=FILAMENT PRESENT.
 */
//#define FILAMENT_RUNOUT_SENSOR
#if ENABLED(FILAMENT_RUNOUT_SENSOR)
  #define NUM_RUNOUT_SENSORS   1     // Number of sensors, up to one per extruder. Define a FIL_RUNOUT#_PIN for each.
  #define FIL_RUNOUT_INVERTING false // set to true to invert the logic of the sensor.
  #define FIL_RUNOUT_PULLUP          // Use internal pullup for filament runout pins.
  //#define FIL_RUNOUT_PULLDOWN      // Use internal pulldown for filament runout pins.
  #define FILAMENT_RUNOUT_SCRIPT "M600"
#endif

//===========================================================================
//=============================== Bed Leveling ==============================
//===========================================================================
// @section calibrate

/**
 * Choose one of the options below to enable G29 Bed Leveling. The parameters
 * and behavior of G29 will change depending on your selection.
 *
 *  If using a Probe for Z Homing, enable Z_SAFE_HOMING also!
 *
 * - AUTO_BED_LEVELING_3POINT
 *   Probe 3 arbitrary points on the bed (that aren't collinear)
 *   You specify the XY coordinates of all 3 points.
 *   The result is a single tilted plane. Best for a flat bed.
 *
 * - AUTO_BED_LEVELING_LINEAR
 *   Probe several points in a grid.
 *   You specify the rectangle and the density of sample points.
 *   The result is a single tilted plane. Best for a flat bed.
 *
 * - AUTO_BED_LEVELING_BILINEAR
 *   Probe several points in a grid.
 *   You specify the rectangle and the density of sample points.
 *   The result is a mesh, best for large or uneven beds.
 *
 * - AUTO_BED_LEVELING_UBL (Unified Bed Leveling)
 *   A comprehensive bed leveling system combining the features and benefits
 *   of other systems. UBL also includes integrated Mesh Generation, Mesh
 *   Validation and Mesh Editing systems.
 *
 * - MESH_BED_LEVELING
 *   Probe a grid manually
 *   The result is a mesh, suitable for large or uneven beds. (See BILINEAR.)
 *   For machines without a probe, Mesh Bed Leveling provides a method to perform
 *   leveling in steps so you can manually adjust the Z height at each grid-point.
 *   With an LCD controller the process is guided step-by-step.
 */
#if ENABLED(TRIPOINT)
  #define AUTO_BED_LEVELING_3POINT
#elif ENABLED(LINEAR)
  #define AUTO_BED_LEVELING_LINEAR
#elif ENABLED(BILINEAR)
  #define AUTO_BED_LEVELING_BILINEAR
#elif ENABLED(UBL)
  #define AUTO_BED_LEVELING_UBL
#elif ENABLED(MANUAL)
  #define MESH_BED_LEVELING
#endif

/**
 * Normally G28 leaves leveling disabled on completion. Enable
 * this option to have G28 restore the prior leveling state.
 */
//#define RESTORE_LEVELING_AFTER_G28

/**
 * Enable detailed logging of G28, G29, M48, etc.
 * Turn on with the command 'M111 S32'.
 * NOTE: Requires a lot of PROGMEM!
 */
//#define DEBUG_LEVELING_FEATURE

#if XTRA_BED_BACK > SENSOR_BEHIND
  #define PROBE_Y_FRONT BED_MARGIN + SENSOR_BEHIND - (XTRA_BED_BACK - (XTRA_BED_BACK - SENSOR_BEHIND))
#elif XTRA_BED_BACK > 0 && XTRA_BED_BACK <= SENSOR_BEHIND
  #define PROBE_Y_FRONT BED_MARGIN + SENSOR_BEHIND - XTRA_BED_BACK
#else
  #define PROBE_Y_FRONT BED_MARGIN + SENSOR_BEHIND
#endif
#if XTRA_BED_FRONT > SENSOR_FRONT
  #define PROBE_Y_BACK Y_BED_SIZE - BED_MARGIN - SENSOR_FRONT + XTRA_BED_FRONT - (XTRA_BED_FRONT - SENSOR_FRONT)
#elif XTRA_BED_FRONT > 0 && XTRA_BED_FRONT <= SENSOR_FRONT
  #define PROBE_Y_BACK Y_BED_SIZE - BED_MARGIN - SENSOR_FRONT + XTRA_BED_FRONT
#else
  #define PROBE_Y_BACK Y_BED_SIZE - BED_MARGIN - SENSOR_FRONT
#endif
#if XTRA_BED_LEFT > SENSOR_RIGHT
  #define PROBE_X_LEFT BED_MARGIN + SENSOR_RIGHT - (XTRA_BED_LEFT - (XTRA_BED_LEFT - SENSOR_RIGHT))
#elif XTRA_BED_LEFT > 0 && XTRA_BED_LEFT <= SENSOR_RIGHT
  #define PROBE_X_LEFT BED_MARGIN + SENSOR_RIGHT - XTRA_BED_LEFT
#else
  #define PROBE_X_LEFT BED_MARGIN + SENSOR_RIGHT
#endif
#if XTRA_BED_RIGHT > SENSOR_LEFT
  #define PROBE_X_RIGHT X_BED_SIZE - BED_MARGIN - SENSOR_LEFT + (XTRA_BED_RIGHT - (XTRA_BED_RIGHT - SENSOR_LEFT))
#elif XTRA_BED_RIGHT > 0 && XTRA_BED_RIGHT <= SENSOR_LEFT
  #define PROBE_X_RIGHT X_BED_SIZE - BED_MARGIN - SENSOR_LEFT + XTRA_BED_RIGHT
#else
  #define PROBE_X_RIGHT X_BED_SIZE - BED_MARGIN - SENSOR_LEFT
#endif
#define PROBE_X_MIDDLE (X_BED_SIZE / 2)

#if ENABLED(MESH_BED_LEVELING) || ENABLED(AUTO_BED_LEVELING_BILINEAR) || ENABLED(AUTO_BED_LEVELING_UBL)
  // Gradually reduce leveling correction until a set height is reached,
  // at which point movement will be level to the machine's XY plane.
  // The height can be set with M420 Z<height>
  #define ENABLE_LEVELING_FADE_HEIGHT

  // For Cartesian machines, instead of dividing moves on mesh boundaries,
  // split up moves into short segments like a Delta. This follows the
  // contours of the bed more closely than edge-to-edge straight moves.
  #define SEGMENT_LEVELED_MOVES
  #define LEVELED_SEGMENT_LENGTH 5.0 // (mm) Length of all segments (except the last one)

  /**
   * Enable the G26 Mesh Validation Pattern tool.
   */
  #define G26_MESH_VALIDATION
  #if ENABLED(G26_MESH_VALIDATION)
    #define MESH_TEST_NOZZLE_SIZE    0.4  // (mm) Diameter of primary nozzle.
    #define MESH_TEST_LAYER_HEIGHT   0.2  // (mm) Default layer height for the G26 Mesh Validation Tool.
    #define MESH_TEST_HOTEND_TEMP  205.0  // (°C) Default nozzle temperature for the G26 Mesh Validation Tool.
    #define MESH_TEST_BED_TEMP      60.0  // (°C) Default bed temperature for the G26 Mesh Validation Tool.
  #endif

#endif

#if ENABLED(AUTO_BED_LEVELING_LINEAR) || ENABLED(AUTO_BED_LEVELING_BILINEAR)

  // Set the number of grid points per dimension.
  #define GRID_MAX_POINTS_X GRID_POINTS
  #define GRID_MAX_POINTS_Y GRID_MAX_POINTS_X

  // The Z probe minimum outer margin (to validate G29 parameters).
  #define MIN_PROBE_EDGE BED_MARGIN

  // Set the boundaries for probing (where the probe can reach).
  #define LEFT_PROBE_BED_POSITION PROBE_X_LEFT
  #define RIGHT_PROBE_BED_POSITION PROBE_X_RIGHT
  #define FRONT_PROBE_BED_POSITION PROBE_Y_FRONT
  #define BACK_PROBE_BED_POSITION PROBE_Y_BACK

  // Probe along the Y axis, advancing X after each column
  //#define PROBE_Y_FIRST

  #if ENABLED(AUTO_BED_LEVELING_BILINEAR)

    // Beyond the probed grid, continue the implied tilt?
    // Default is to maintain the height of the nearest edge.
    //#define EXTRAPOLATE_BEYOND_GRID

    //
    // Experimental Subdivision of the grid by Catmull-Rom method.
    // Synthesizes intermediate points to produce a more detailed mesh.
    //
    //#define ABL_BILINEAR_SUBDIVISION
    #if ENABLED(ABL_BILINEAR_SUBDIVISION)
      // Number of subdivisions between probe points
      #define BILINEAR_SUBDIVISIONS 3
    #endif

  #endif

#elif ENABLED(AUTO_BED_LEVELING_3POINT)

  // 3 arbitrary points to probe.
  // A simple cross-product is used to estimate the plane of the bed.
  #define ABL_PROBE_PT_1_X PROBE_X_LEFT
  #define ABL_PROBE_PT_1_Y PROBE_Y_FRONT
  #define ABL_PROBE_PT_2_X PROBE_X_RIGHT
  #define ABL_PROBE_PT_2_Y PROBE_Y_FRONT
  #define ABL_PROBE_PT_3_X PROBE_X_MIDDLE
  #define ABL_PROBE_PT_3_Y PROBE_Y_BACK

#elif ENABLED(AUTO_BED_LEVELING_UBL)

  //===========================================================================
  //========================= Unified Bed Leveling ============================
  //===========================================================================

  #define MESH_INSET BED_MARGIN     // Mesh inset margin on print area
  #define GRID_MAX_POINTS_X GRID_POINTS      // Don't use more than 15 points per axis, implementation limited.
  #define GRID_MAX_POINTS_Y GRID_MAX_POINTS_X

  #define UBL_PROBE_PT_1_X PROBE_X_LEFT // Probing points for 3-Point leveling of the mesh
  #define UBL_PROBE_PT_1_Y PROBE_Y_FRONT
  #define UBL_PROBE_PT_2_X PROBE_X_RIGHT
  #define UBL_PROBE_PT_2_Y PROBE_Y_FRONT
  #define UBL_PROBE_PT_3_X PROBE_X_MIDDLE
  #define UBL_PROBE_PT_3_Y PROBE_Y_BACK

  #define UBL_MESH_EDIT_MOVES_Z     // Sophisticated users prefer no movement of nozzle
  #define UBL_SAVE_ACTIVE_ON_M500   // Save the currently active mesh in the current slot on M500

  //#define UBL_Z_RAISE_WHEN_OFF_MESH 2.5 // When the nozzle is off the mesh, this value is used
                                          // as the Z-Height correction value.

#elif ENABLED(MESH_BED_LEVELING)

  //===========================================================================
  //=================================== Mesh ==================================
  //===========================================================================

  #define MESH_INSET BED_MARGIN  // Mesh inset margin on print area
  #define GRID_MAX_POINTS_X GRID_POINTS    // Don't use more than 7 points per axis, implementation limited.
  #define GRID_MAX_POINTS_Y GRID_MAX_POINTS_X

  //#define MESH_G28_REST_ORIGIN // After homing all axes ('G28' or 'G28 XYZ') rest Z at Z_MIN_POS

#endif // BED_LEVELING

/**
 * Use the LCD controller for bed leveling
 * Requires MESH_BED_LEVELING or PROBE_MANUALLY
 */
#if DISABLED(BLTOUCH) && DISABLED(SN04) && DISABLED(INDUCTIVE_NC) && DISABLED(INDUCTIVE_NO) && DISABLED(SERVO_PROBE) && ENABLED(MANUAL)
  #define LCD_BED_LEVELING
#endif

#if ENABLED(LCD_BED_LEVELING)
  #define MBL_Z_STEP 0.025    // Step size while manually probing Z axis.
  #define LCD_PROBE_Z_RANGE 4 // Z Range centered on Z_MIN_POS for LCD Z adjustment
#endif

// Add a menu item to move between bed corners for manual bed adjustment
//#define LEVEL_BED_CORNERS

/**
 * Commands to execute at the end of G29 probing.
 * Useful to retract or move the Z probe out of the way.
 */
//#define Z_PROBE_END_SCRIPT "G1 Z10 F12000\nG1 X15 Y330\nG1 Z0.5\nG1 Z10"


// @section homing

// The center of the bed is at (X=0, Y=0)
//#define BED_CENTER_AT_0_0

// Manually set the home position. Leave these undefined for automatic settings.
// For DELTA this is the top-center of the Cartesian print volume.
#define MANUAL_X_HOME_POS NOZZLE_X
#define MANUAL_Y_HOME_POS NOZZLE_Y
//#define MANUAL_Z_HOME_POS 0 // Distance between the nozzle to printbed after homing

// Use "Z Safe Homing" to avoid homing with a Z probe outside the bed area.
//
// With this feature enabled:
//
// - Allow Z homing only after X and Y homing AND stepper drivers still enabled.
// - If stepper drivers time out, it will need X and Y homing again before Z homing.
// - Move the Z probe (or nozzle) to a defined XY point before Z Homing when homing all axes (G28).
// - Prevent Z homing when the Z probe is outside bed area.
//
#if ENABLED(BLTOUCH) || ENABLED(SN04) || ENABLED(INDUCTIVE_NC) || ENABLED(INDUCTIVE_NO) || ENABLED(SERVO_PROBE)
  #define Z_SAFE_HOMING
#endif

#if ENABLED(Z_SAFE_HOMING)
  #define Z_SAFE_HOMING_X_POINT ((X_BED_SIZE) / 2)    // X point for Z homing when homing all axes (G28).
  #define Z_SAFE_HOMING_Y_POINT ((Y_BED_SIZE) / 2)    // Y point for Z homing when homing all axes (G28).
#endif

// Homing speeds (mm/m)
#define HOMING_FEEDRATE_XY (50*60)
#define HOMING_FEEDRATE_Z  (7*60)

// @section calibrate

/**
 * Bed Skew Compensation
 *
 * This feature corrects for misalignment in the XYZ axes.
 *
 * Take the following steps to get the bed skew in the XY plane:
 *  1. Print a test square (e.g., https://www.thingiverse.com/thing:2563185)
 *  2. For XY_DIAG_AC measure the diagonal A to C
 *  3. For XY_DIAG_BD measure the diagonal B to D
 *  4. For XY_SIDE_AD measure the edge A to D
 *
 * Marlin automatically computes skew factors from these measurements.
 * Skew factors may also be computed and set manually:
 *
 *  - Compute AB     : SQRT(2*AC*AC+2*BD*BD-4*AD*AD)/2
 *  - XY_SKEW_FACTOR : TAN(PI/2-ACOS((AC*AC-AB*AB-AD*AD)/(2*AB*AD)))
 *
 * If desired, follow the same procedure for XZ and YZ.
 * Use these diagrams for reference:
 *
 *    Y                     Z                     Z
 *    ^     B-------C       ^     B-------C       ^     B-------C
 *    |    /       /        |    /       /        |    /       /
 *    |   /       /         |   /       /         |   /       /
 *    |  A-------D          |  A-------D          |  A-------D
 *    +-------------->X     +-------------->X     +-------------->Y
 *     XY_SKEW_FACTOR        XZ_SKEW_FACTOR        YZ_SKEW_FACTOR
 */
//#define SKEW_CORRECTION

#if ENABLED(SKEW_CORRECTION)
  // Input all length measurements here:
  #define XY_DIAG_AC 282.8427124746
  #define XY_DIAG_BD 282.8427124746
  #define XY_SIDE_AD 200

  // Or, set the default skew factors directly here
  // to override the above measurements:
  #define XY_SKEW_FACTOR 0.0

  //#define SKEW_CORRECTION_FOR_Z
  #if ENABLED(SKEW_CORRECTION_FOR_Z)
    #define XZ_DIAG_AC 282.8427124746
    #define XZ_DIAG_BD 282.8427124746
    #define YZ_DIAG_AC 282.8427124746
    #define YZ_DIAG_BD 282.8427124746
    #define YZ_SIDE_AD 200
    #define XZ_SKEW_FACTOR 0.0
    #define YZ_SKEW_FACTOR 0.0
  #endif

  // Enable this option for M852 to set skew at runtime
  //#define SKEW_CORRECTION_GCODE
#endif

//=============================================================================
//============================= Additional Features ===========================
//=============================================================================

// @section extras

//
// EEPROM
//
// The microcontroller can store settings in the EEPROM, e.g. max velocity...
// M500 - stores parameters in EEPROM
// M501 - reads parameters from EEPROM (if you need reset them after you changed them temporarily).
// M502 - reverts to the default "factory settings".  You still need to store them in EEPROM afterwards if you want to.
//
#define EEPROM_SETTINGS // Enable for M500 and M501 commands
//#define DISABLE_M503    // Saves ~2700 bytes of PROGMEM. Disable for release!
#define EEPROM_CHITCHAT   // Give feedback on EEPROM commands. Disable to save PROGMEM.

//
// Host Keepalive
//
// When enabled Marlin will send a busy status message to the host
// every couple of seconds when it can't accept commands.
//
//#define HOST_KEEPALIVE_FEATURE        // Disable this if your host doesn't like keepalive messages
#define DEFAULT_KEEPALIVE_INTERVAL 2  // Number of seconds between "busy" messages. Set with M113.
#define BUSY_WHILE_HEATING            // Some hosts require "busy" messages even during heating

//
// M100 Free Memory Watcher
//
//#define M100_FREE_MEMORY_WATCHER    // Add M100 (Free Memory Watcher) to debug memory usage

//
// G20/G21 Inch mode support
//
//#define INCH_MODE_SUPPORT

//
// M149 Set temperature units support
//
//#define TEMPERATURE_UNITS_SUPPORT

// @section temperature

// Preheat Constants
#define PREHEAT_1_TEMP_HOTEND   Hot_PLA // PLA
#define PREHEAT_1_TEMP_BED      Bed_PLA
#define PREHEAT_1_FAN_SPEED     0 // Value from 0 to 255

#define PREHEAT_2_TEMP_HOTEND   Hot_ABS  // ABS
#define PREHEAT_2_TEMP_BED      Bed_ABS
#define PREHEAT_2_FAN_SPEED     0 // Value from 0 to 255

#define PREHEAT_3_TEMP_HOTEND   Hot_PETG  // PETG
#define PREHEAT_3_TEMP_BED      Bed_PETG
#define PREHEAT_3_FAN_SPEED     0 // Value from 0 to 255

/**
 * Nozzle Park
 *
 * Park the nozzle at the given XYZ position on idle or G27.
 *
 * The "P" parameter controls the action applied to the Z axis:
 *
 *    P0  (Default) If Z is below park Z raise the nozzle.
 *    P1  Raise the nozzle always to Z-park height.
 *    P2  Raise the nozzle by Z-park amount, limited to Z_MAX_POS.
 */
#define NOZZLE_PARK_FEATURE

#if ENABLED(NOZZLE_PARK_FEATURE)
  // Specify a park position as { X, Y, Z }
  #define NOZZLE_PARK_POINT { (X_MIN_POS + 10), (Y_MAX_POS - 10), 5 }
  #define NOZZLE_PARK_XY_FEEDRATE 100   // X and Y axes feedrate in mm/s (also used for delta printers Z axis)
  #define NOZZLE_PARK_Z_FEEDRATE 5      // Z axis feedrate in mm/s (not used for delta printers)
#endif

/**
 * Clean Nozzle Feature -- EXPERIMENTAL
 *
 * Adds the G12 command to perform a nozzle cleaning process.
 *
 * Parameters:
 *   P  Pattern
 *   S  Strokes / Repetitions
 *   T  Triangles (P1 only)
 *
 * Patterns:
 *   P0  Straight line (default). This process requires a sponge type material
 *       at a fixed bed location. "S" specifies strokes (i.e. back-forth motions)
 *       between the start / end points.
 *
 *   P1  Zig-zag pattern between (X0, Y0) and (X1, Y1), "T" specifies the
 *       number of zig-zag triangles to do. "S" defines the number of strokes.
 *       Zig-zags are done in whichever is the narrower dimension.
 *       For example, "G12 P1 S1 T3" will execute:
 *
 *          --
 *         |  (X0, Y1) |     /\        /\        /\     | (X1, Y1)
 *         |           |    /  \      /  \      /  \    |
 *       A |           |   /    \    /    \    /    \   |
 *         |           |  /      \  /      \  /      \  |
 *         |  (X0, Y0) | /        \/        \/        \ | (X1, Y0)
 *          --         +--------------------------------+
 *                       |________|_________|_________|
 *                           T1        T2        T3
 *
 *   P2  Circular pattern with middle at NOZZLE_CLEAN_CIRCLE_MIDDLE.
 *       "R" specifies the radius. "S" specifies the stroke count.
 *       Before starting, the nozzle moves to NOZZLE_CLEAN_START_POINT.
 *
 *   Caveats: The ending Z should be the same as starting Z.
 * Attention: EXPERIMENTAL. G-code arguments may change.
 *
 */
//#define NOZZLE_CLEAN_FEATURE

#if ENABLED(NOZZLE_CLEAN_FEATURE)
  // Default number of pattern repetitions
  #define NOZZLE_CLEAN_STROKES  12

  // Default number of triangles
  #define NOZZLE_CLEAN_TRIANGLES  3

  // Specify positions as { X, Y, Z }
  #define NOZZLE_CLEAN_START_POINT { 30, 30, (Z_MIN_POS + 1)}
  #define NOZZLE_CLEAN_END_POINT   {100, 60, (Z_MIN_POS + 1)}

  // Circular pattern radius
  #define NOZZLE_CLEAN_CIRCLE_RADIUS 6.5
  // Circular pattern circle fragments number
  #define NOZZLE_CLEAN_CIRCLE_FN 10
  // Middle point of circle
  #define NOZZLE_CLEAN_CIRCLE_MIDDLE NOZZLE_CLEAN_START_POINT

  // Moves the nozzle to the initial position
  #define NOZZLE_CLEAN_GOBACK
#endif

/**
 * Print Job Timer
 *
 * Automatically start and stop the print job timer on M104/M109/M190.
 *
 *   M104 (hotend, no wait) - high temp = none,        low temp = stop timer
 *   M109 (hotend, wait)    - high temp = start timer, low temp = stop timer
 *   M190 (bed, wait)       - high temp = start timer, low temp = none
 *
 * The timer can also be controlled with the following commands:
 *
 *   M75 - Start the print job timer
 *   M76 - Pause the print job timer
 *   M77 - Stop the print job timer
 */
#define PRINTJOB_TIMER_AUTOSTART

/**
 * Print Counter
 *
 * Track statistical data such as:
 *
 *  - Total print jobs
 *  - Total successful print jobs
 *  - Total failed print jobs
 *  - Total time printing
 *
 * View the current statistics with M78.
 */
#define PRINTCOUNTER

//=============================================================================
//============================= LCD and SD support ============================
//=============================================================================

// @section lcd

/**
 * LCD LANGUAGE
 *
 * Select the language to display on the LCD. These languages are available:
 *
 *    en, an, bg, ca, cn, cz, cz_utf8, de, el, el-gr, es, es_utf8, eu, fi, fr, fr_utf8,
 *    gl, hr, it, kana, kana_utf8, nl, pl, pt, pt_utf8, pt-br, pt-br_utf8, ru, sk_utf8,
 *    tr, uk, zh_CN, zh_TW, test
 *
 * :{ 'en':'English', 'an':'Aragonese', 'bg':'Bulgarian', 'ca':'Catalan', 'cn':'Chinese', 'cz':'Czech', 'cz_utf8':'Czech (UTF8)', 'de':'German', 'el':'Greek', 'el-gr':'Greek (Greece)', 'es':'Spanish', 'es_utf8':'Spanish (UTF8)', 'eu':'Basque-Euskera', 'fi':'Finnish', 'fr':'French', 'fr_utf8':'French (UTF8)', 'gl':'Galician', 'hr':'Croatian', 'it':'Italian', 'kana':'Japanese', 'kana_utf8':'Japanese (UTF8)', 'nl':'Dutch', 'pl':'Polish', 'pt':'Portuguese', 'pt-br':'Portuguese (Brazilian)', 'pt-br_utf8':'Portuguese (Brazilian UTF8)', 'pt_utf8':'Portuguese (UTF8)', 'ru':'Russian', 'sk_utf8':'Slovak (UTF8)', 'tr':'Turkish', 'uk':'Ukrainian', 'zh_CN':'Chinese (Simplified)', 'zh_TW':'Chinese (Taiwan)', test':'TEST' }
 */
#define LCD_LANGUAGE en

/**
 * LCD Character Set
 *
 * Note: This option is NOT applicable to Graphical Displays.
 *
 * All character-based LCDs provide ASCII plus one of these
 * language extensions:
 *
 *  - JAPANESE ... the most common
 *  - WESTERN  ... with more accented characters
 *  - CYRILLIC ... for the Russian language
 *
 * To determine the language extension installed on your controller:
 *
 *  - Compile and upload with LCD_LANGUAGE set to 'test'
 *  - Click the controller to view the LCD menu
 *  - The LCD will display Japanese, Western, or Cyrillic text
 *
 * See http://marlinfw.org/docs/development/lcd_language.html
 *
 * :['JAPANESE', 'WESTERN', 'CYRILLIC']
 */
#define DISPLAY_CHARSET_HD44780 JAPANESE

/**
 * LCD TYPE
 *
 * Enable ULTRA_LCD for a 16x2, 16x4, 20x2, or 20x4 character-based LCD.
 * Enable DOGLCD for a 128x64 (ST7565R) Full Graphical Display.
 * (These options will be enabled automatically for most displays.)
 *
 * IMPORTANT: The U8glib library is required for Full Graphic Display!
 *            https://github.com/olikraus/U8glib_Arduino
 */
//#define ULTRA_LCD   // Character based
//#define DOGLCD      // Full graphics display

/**
 * SD CARD
 *
 * SD Card support is disabled by default. If your controller has an SD slot,
 * you must uncomment the following option or it won't work.
 *
 */
//#define SDSUPPORT

/**
 * SD CARD: SPI SPEED
 *
 * Enable one of the following items for a slower SPI transfer speed.
 * This may be required to resolve "volume init" errors.
 */
//#define SPI_SPEED SPI_HALF_SPEED
//#define SPI_SPEED SPI_QUARTER_SPEED
//#define SPI_SPEED SPI_EIGHTH_SPEED

/**
 * SD CARD: ENABLE CRC
 *
 * Use CRC checks and retries on the SD communication.
 */
//#define SD_CHECK_AND_RETRY

//
// ENCODER SETTINGS
//
// This option overrides the default number of encoder pulses needed to
// produce one step. Should be increased for high-resolution encoders.
//
<<<<<<< HEAD
#define ENCODER_PULSES_PER_STEP 3
=======
//#define ENCODER_PULSES_PER_STEP 4
>>>>>>> 0557ab57

//
// Use this option to override the number of step signals required to
// move between next/prev menu items.
//
//#define ENCODER_STEPS_PER_MENU_ITEM 1

/**
 * Encoder Direction Options
 *
 * Test your encoder's behavior first with both options disabled.
 *
 *  Reversed Value Edit and Menu Nav? Enable REVERSE_ENCODER_DIRECTION.
 *  Reversed Menu Navigation only?    Enable REVERSE_MENU_DIRECTION.
 *  Reversed Value Editing only?      Enable BOTH options.
 */

//
// This option reverses the encoder direction everywhere.
//
//  Set this option if CLOCKWISE causes values to DECREASE
//
#define REVERSE_ENCODER_DIRECTION

//
// This option reverses the encoder direction for navigating LCD menus.
//
//  If CLOCKWISE normally moves DOWN this makes it go UP.
//  If CLOCKWISE normally moves UP this makes it go DOWN.
//
//#define REVERSE_MENU_DIRECTION

//
// Individual Axis Homing
//
// Add individual axis homing items (Home X, Home Y, and Home Z) to the LCD menu.
//
#define INDIVIDUAL_AXIS_HOMING_MENU

//
// SPEAKER/BUZZER
//
// If you have a speaker that can produce tones, enable it here.
// By default Marlin assumes you have a buzzer with a fixed frequency.
//
#define SPEAKER

//
// The duration and frequency for the UI feedback sound.
// Set these to 0 to disable audio feedback in the LCD menus.
//
// Note: Test audio output with the G-Code:
//  M300 S<frequency Hz> P<duration ms>
//
#define LCD_FEEDBACK_FREQUENCY_DURATION_MS 10
#define LCD_FEEDBACK_FREQUENCY_HZ 500

//
// CONTROLLER TYPE: Standard
//
// Marlin supports a wide variety of controllers.
// Enable one of the following options to specify your controller.
//

//
// Original RADDS LCD Display+Encoder+SDCardReader
// http://doku.radds.org/dokumentation/lcd-display/
//
//#define RADDS_DISPLAY

//
// ULTIMAKER Controller.
//
//#define ULTIMAKERCONTROLLER

//
// ULTIPANEL as seen on Thingiverse.
//
//#define ULTIPANEL

//
// PanelOne from T3P3 (via RAMPS 1.4 AUX2/AUX3)
// http://reprap.org/wiki/PanelOne
//
//#define PANEL_ONE

//
// MaKr3d Makr-Panel with graphic controller and SD support.
// http://reprap.org/wiki/MaKr3d_MaKrPanel
//
//#define MAKRPANEL

//
// ReprapWorld Graphical LCD
// https://reprapworld.com/?products_details&products_id/1218
//
//#define REPRAPWORLD_GRAPHICAL_LCD

//
// Activate one of these if you have a Panucatt Devices
// Viki 2.0 or mini Viki with Graphic LCD
// http://panucatt.com
//
//#define VIKI2
//#define miniVIKI

//
// Adafruit ST7565 Full Graphic Controller.
// https://github.com/eboston/Adafruit-ST7565-Full-Graphic-Controller/
//
//#define ELB_FULL_GRAPHIC_CONTROLLER

//
// RepRapDiscount Smart Controller.
// http://reprap.org/wiki/RepRapDiscount_Smart_Controller
//
// Note: Usually sold with a white PCB.
//
#if DISABLED(FULL_GRAPHIC_SMART)
  #define REPRAP_DISCOUNT_SMART_CONTROLLER
#endif

//
// GADGETS3D G3D LCD/SD Controller
// http://reprap.org/wiki/RAMPS_1.3/1.4_GADGETS3D_Shield_with_Panel
//
// Note: Usually sold with a blue PCB.
//
//#define G3D_PANEL

//
// RepRapDiscount FULL GRAPHIC Smart Controller
// http://reprap.org/wiki/RepRapDiscount_Full_Graphic_Smart_Controller
//
<<<<<<< HEAD
#if ENABLED(FULL_GRAPHIC_SMART)
  #define REPRAP_DISCOUNT_FULL_GRAPHIC_SMART_CONTROLLER
#endif
=======
//#define REPRAP_DISCOUNT_FULL_GRAPHIC_SMART_CONTROLLER
>>>>>>> 0557ab57

//
// MakerLab Mini Panel with graphic
// controller and SD support - http://reprap.org/wiki/Mini_panel
//
//#define MINIPANEL

//
// RepRapWorld REPRAPWORLD_KEYPAD v1.1
// http://reprapworld.com/?products_details&products_id=202&cPath=1591_1626
//
// REPRAPWORLD_KEYPAD_MOVE_STEP sets how much should the robot move when a key
// is pressed, a value of 10.0 means 10mm per click.
//
//#define REPRAPWORLD_KEYPAD
//#define REPRAPWORLD_KEYPAD_MOVE_STEP 1.0

//
// RigidBot Panel V1.0
// http://www.inventapart.com/
//
//#define RIGIDBOT_PANEL

//
// BQ LCD Smart Controller shipped by
// default with the BQ Hephestos 2 and Witbox 2.
//
//#define BQ_LCD_SMART_CONTROLLER

//
// Cartesio UI
// http://mauk.cc/webshop/cartesio-shop/electronics/user-interface
//
//#define CARTESIO_UI

//
// ANET and Tronxy Controller supported displays.
//
//#define ZONESTAR_LCD            // Requires ADC_KEYPAD_PIN to be assigned to an analog pin.
                                  // This LCD is known to be susceptible to electrical interference
                                  // which scrambles the display.  Pressing any button clears it up.
                                  // This is a LCD2004 display with 5 analog buttons.

//#define ANET_FULL_GRAPHICS_LCD  // Anet 128x64 full graphics lcd with rotary encoder as used on Anet A6
                                  // A clone of the RepRapDiscount full graphics display but with
                                  // different pins/wiring (see pins_ANET_10.h).

//
// LCD for Melzi Card with Graphical LCD
//
//#define LCD_FOR_MELZI

//
// LCD for Malyan M200 printers.
// This requires SDSUPPORT to be enabled
//
//#define MALYAN_LCD

//
// CONTROLLER TYPE: I2C
//
// Note: These controllers require the installation of Arduino's LiquidCrystal_I2C
// library. For more info: https://github.com/kiyoshigawa/LiquidCrystal_I2C
//

//
// Elefu RA Board Control Panel
// http://www.elefu.com/index.php?route=product/product&product_id=53
//
//#define RA_CONTROL_PANEL

//
// Sainsmart (YwRobot) LCD Displays
//
// These require F.Malpartida's LiquidCrystal_I2C library
// https://bitbucket.org/fmalpartida/new-liquidcrystal/wiki/Home
//
//#define LCD_SAINSMART_I2C_1602
//#define LCD_SAINSMART_I2C_2004

//
// Generic LCM1602 LCD adapter
//
//#define LCM1602

//
// PANELOLU2 LCD with status LEDs,
// separate encoder and click inputs.
//
// Note: This controller requires Arduino's LiquidTWI2 library v1.2.3 or later.
// For more info: https://github.com/lincomatic/LiquidTWI2
//
// Note: The PANELOLU2 encoder click input can either be directly connected to
// a pin (if BTN_ENC defined to != -1) or read through I2C (when BTN_ENC == -1).
//
//#define LCD_I2C_PANELOLU2

//
// Panucatt VIKI LCD with status LEDs,
// integrated click & L/R/U/D buttons, separate encoder inputs.
//
//#define LCD_I2C_VIKI

//
// SSD1306 OLED full graphics generic display
//
//#define U8GLIB_SSD1306

//
// SAV OLEd LCD module support using either SSD1306 or SH1106 based LCD modules
//
//#define SAV_3DGLCD
#if ENABLED(SAV_3DGLCD)
  //#define U8GLIB_SSD1306
  #define U8GLIB_SH1106
#endif

//
// Original Ulticontroller from Ultimaker 2 printer with SSD1309 I2C display and encoder
// https://github.com/Ultimaker/Ultimaker2/tree/master/1249_Ulticontroller_Board_(x1)
//
//#define ULTI_CONTROLLER

//
// CONTROLLER TYPE: Shift register panels
//
// 2 wire Non-latching LCD SR from https://goo.gl/aJJ4sH
// LCD configuration: http://reprap.org/wiki/SAV_3D_LCD
//
//#define SAV_3DLCD

//
// TinyBoy2 128x64 OLED / Encoder Panel
//
//#define OLED_PANEL_TINYBOY2

//
// Makeboard 3D Printer Parts 3D Printer Mini Display 1602 Mini Controller
// https://www.aliexpress.com/item/Micromake-Makeboard-3D-Printer-Parts-3D-Printer-Mini-Display-1602-Mini-Controller-Compatible-with-Ramps-1/32765887917.html
//
//#define MAKEBOARD_MINI_2_LINE_DISPLAY_1602

//
// MKS MINI12864 with graphic controller and SD support
// http://reprap.org/wiki/MKS_MINI_12864
//
//#define MKS_MINI_12864

//
// Factory display for Creality CR-10
// https://www.aliexpress.com/item/Universal-LCD-12864-3D-Printer-Display-Screen-With-Encoder-For-CR-10-CR-7-Model/32833148327.html
//
// This is RAMPS-compatible using a single 10-pin connector.
// (For CR-10 owners who want to replace the Melzi Creality board but retain the display)
//
//#define CR10_STOCKDISPLAY

//
// MKS OLED 1.3" 128 × 64 FULL GRAPHICS CONTROLLER
// http://reprap.org/wiki/MKS_12864OLED
//
// Tiny, but very sharp OLED display
//
//#define MKS_12864OLED          // Uses the SH1106 controller (default)
//#define MKS_12864OLED_SSD1306  // Uses the SSD1306 controller

//
// AZSMZ 12864 LCD with SD
// https://www.aliexpress.com/store/product/3D-printer-smart-controller-SMART-RAMPS-OR-RAMPS-1-4-LCD-12864-LCD-control-panel-green/2179173_32213636460.html
//
//#define AZSMZ_12864

//
// Silvergate GLCD controller
// http://github.com/android444/Silvergate
//
//#define SILVER_GATE_GLCD_CONTROLLER

//=============================================================================
//=============================== Extra Features ==============================
//=============================================================================

// @section extras

// Increase the FAN PWM frequency. Removes the PWM noise but increases heating in the FET/Arduino
//#define FAST_PWM_FAN

// Use software PWM to drive the fan, as for the heaters. This uses a very low frequency
// which is not as annoying as with the hardware PWM. On the other hand, if this frequency
// is too low, you should also increment SOFT_PWM_SCALE.
#if ENABLED(SOFT_PWM)
  #define FAN_SOFT_PWM
#endif

// Incrementing this by 1 will double the software PWM frequency,
// affecting heaters, and the fan if FAN_SOFT_PWM is enabled.
// However, control resolution will be halved for each increment;
// at zero value, there are 128 effective control positions.
#define SOFT_PWM_SCALE 0

// If SOFT_PWM_SCALE is set to a value higher than 0, dithering can
// be used to mitigate the associated resolution loss. If enabled,
// some of the PWM cycles are stretched so on average the desired
// duty cycle is attained.
//#define SOFT_PWM_DITHER

// Temperature status LEDs that display the hotend and bed temperature.
// If all hotends, bed temperature, and target temperature are under 54C
// then the BLUE led is on. Otherwise the RED led is on. (1C hysteresis)
//#define TEMP_STAT_LEDS

// M240  Triggers a camera by emulating a Canon RC-1 Remote
// Data from: http://www.doc-diy.net/photo/rc-1_hacked/
//#define PHOTOGRAPH_PIN     23

// SkeinForge sends the wrong arc g-codes when using Arc Point as fillet procedure
//#define SF_ARC_FIX

// Support for the BariCUDA Paste Extruder
//#define BARICUDA

// Support for BlinkM/CyzRgb
//#define BLINKM

// Support for PCA9632 PWM LED driver
//#define PCA9632

/**
 * RGB LED / LED Strip Control
 *
 * Enable support for an RGB LED connected to 5V digital pins, or
 * an RGB Strip connected to MOSFETs controlled by digital pins.
 *
 * Adds the M150 command to set the LED (or LED strip) color.
 * If pins are PWM capable (e.g., 4, 5, 6, 11) then a range of
 * luminance values can be set from 0 to 255.
 * For Neopixel LED an overall brightness parameter is also available.
 *
 * *** CAUTION ***
 *  LED Strips require a MOFSET Chip between PWM lines and LEDs,
 *  as the Arduino cannot handle the current the LEDs will require.
 *  Failure to follow this precaution can destroy your Arduino!
 *  NOTE: A separate 5V power supply is required! The Neopixel LED needs
 *  more current than the Arduino 5V linear regulator can produce.
 * *** CAUTION ***
 *
 * LED Type. Enable only one of the following two options.
 *
 */
//#define RGB_LED
//#define RGBW_LED

#if ENABLED(RGB_LED) || ENABLED(RGBW_LED)
  #define RGB_LED_R_PIN 34
  #define RGB_LED_G_PIN 43
  #define RGB_LED_B_PIN 35
  #define RGB_LED_W_PIN -1
#endif

// Support for Adafruit Neopixel LED driver
//#define NEOPIXEL_LED
#if ENABLED(NEOPIXEL_LED)
  #define NEOPIXEL_TYPE   NEO_GRBW // NEO_GRBW / NEO_GRB - four/three channel driver type (defined in Adafruit_NeoPixel.h)
  #define NEOPIXEL_PIN    4        // LED driving pin on motherboard 4 => D4 (EXP2-5 on Printrboard) / 30 => PC7 (EXP3-13 on Rumba)
  #define NEOPIXEL_PIXELS 30       // Number of LEDs in the strip
  #define NEOPIXEL_IS_SEQUENTIAL   // Sequential display for temperature change - LED by LED. Disable to change all LEDs at once.
  #define NEOPIXEL_BRIGHTNESS 127  // Initial brightness (0-255)
  //#define NEOPIXEL_STARTUP_TEST  // Cycle through colors at startup
#endif

/**
 * Printer Event LEDs
 *
 * During printing, the LEDs will reflect the printer status:
 *
 *  - Gradually change from blue to violet as the heated bed gets to target temp
 *  - Gradually change from violet to red as the hotend gets to temperature
 *  - Change to white to illuminate work surface
 *  - Change to green once print has finished
 *  - Turn off after the print has finished and the user has pushed a button
 */
#if ENABLED(BLINKM) || ENABLED(RGB_LED) || ENABLED(RGBW_LED) || ENABLED(PCA9632) || ENABLED(NEOPIXEL_LED)
  #define PRINTER_EVENT_LEDS
#endif

/**
 * R/C SERVO support
 * Sponsored by TrinityLabs, Reworked by codexmas
 */

/**
 * Number of servos
 *
 * For some servo-related options NUM_SERVOS will be set automatically.
 * Set this manually if there are extra servos needing manual control.
 * Leave undefined or set to 0 to entirely disable the servo subsystem.
 */
#if ENABLED(SERVO_PROBE)
  #define NUM_SERVOS 1 // Servo index starts with 0 for M280 command
#endif

// Delay (in milliseconds) before the next move will start, to give the servo time to reach its target angle.
// 300ms is a good value but you can try less delay.
// If the servo can't reach the requested position, increase it.
#define SERVO_DELAY { 300 }

// Servo deactivation
//
// With this option servos are powered only during movement, then turned off to prevent jitter.
#if ENABLED(SERVO_PROBE)
  #define DEACTIVATE_SERVOS_AFTER_MOVE
#endif

#endif // CONFIGURATION_H<|MERGE_RESOLUTION|>--- conflicted
+++ resolved
@@ -1742,11 +1742,7 @@
 // This option overrides the default number of encoder pulses needed to
 // produce one step. Should be increased for high-resolution encoders.
 //
-<<<<<<< HEAD
-#define ENCODER_PULSES_PER_STEP 3
-=======
-//#define ENCODER_PULSES_PER_STEP 4
->>>>>>> 0557ab57
+#define ENCODER_PULSES_PER_STEP 4
 
 //
 // Use this option to override the number of step signals required to
@@ -1881,13 +1877,9 @@
 // RepRapDiscount FULL GRAPHIC Smart Controller
 // http://reprap.org/wiki/RepRapDiscount_Full_Graphic_Smart_Controller
 //
-<<<<<<< HEAD
 #if ENABLED(FULL_GRAPHIC_SMART)
   #define REPRAP_DISCOUNT_FULL_GRAPHIC_SMART_CONTROLLER
 #endif
-=======
-//#define REPRAP_DISCOUNT_FULL_GRAPHIC_SMART_CONTROLLER
->>>>>>> 0557ab57
 
 //
 // MakerLab Mini Panel with graphic
