# Sprinter Arduino Project Makefile
#
# Makefile Based on:
# Arduino 0011 Makefile
# Arduino adaptation by mellis, eighthave, oli.keller
# Marlin adaption by Daid
#
# This has been tested with Arduino 0022.
#
# This makefile allows you to build sketches from the command line
# without the Arduino environment (or Java).
#
# Detailed instructions for using the makefile:
#
#  1. Modify the line containg "ARDUINO_INSTALL_DIR" to point to the directory that
#     contains the Arduino installation (for example, under Mac OS X, this
#     might be /Applications/Arduino.app/Contents/Resources/Java).
#
#  2. Modify the line containing "UPLOAD_PORT" to refer to the filename
#     representing the USB or serial connection to your Arduino board
#     (e.g. UPLOAD_PORT = /dev/tty.USB0).  If the exact name of this file
#     changes, you can use * as a wildcard (e.g. UPLOAD_PORT = /dev/tty.usb*).
#
#  3. Set the line containing "MCU" to match your board's processor.
#     Older one's are atmega8 based, newer ones like Arduino Mini, Bluetooth
#     or Diecimila have the atmega168.  If you're using a LilyPad Arduino,
#     change F_CPU to 8000000. If you are using Gen7 electronics, you
#     probably need to use 20000000. Either way, you must regenerate
#     the speed lookup table with create_speed_lookuptable.py.
#
#  4. Type "make" and press enter to compile/verify your program.
#
#  5. Type "make upload", reset your Arduino board, and press enter to
#     upload your program to the Arduino board.
#
# Note that all settings are set with ?=, this means you can override them
# from the commandline with "make HARDWARE_MOTHERBOARD=71" for example

# This defined the board you are compiling for (see Configuration.h for the options)
HARDWARE_MOTHERBOARD ?= 11

# Arduino source install directory, and version number
ARDUINO_INSTALL_DIR  ?= /Applications/Arduino.app/Contents/Resources/Java
ARDUINO_VERSION      ?= 105

# You can optionally set a path to the avr-gcc tools. Requires a trailing slash. (ex: /usr/local/avr-gcc/bin)
AVR_TOOLS_PATH ?=

#Programmer configuration
UPLOAD_RATE        ?= 115200
AVRDUDE_PROGRAMMER ?= arduino
UPLOAD_PORT        ?= /dev/arduino

#Directory used to build files in, contains all the build files, from object files to the final hex file.
BUILD_DIR          ?= applet

# This defines whether Liquid_TWI2 support will be built
LIQUID_TWI2        ?= 0

# this defines if Wire is needed
WIRE               ?= 0

############################################################################
# Below here nothing should be changed...

# Here the Arduino variant is selected by the board type
# HARDWARE_VARIANT = "arduino", "Sanguino", "Gen7", ...
# MCU = "atmega1280", "Mega2560", "atmega2560", "atmega644p", ...

#Gen7
ifeq ($(HARDWARE_MOTHERBOARD),10)
HARDWARE_VARIANT ?= Gen7
MCU              ?= atmega644
F_CPU            ?= 20000000
else ifeq  ($(HARDWARE_MOTHERBOARD),11)
HARDWARE_VARIANT ?= Gen7
MCU              ?= atmega644p
F_CPU            ?= 20000000
else ifeq  ($(HARDWARE_MOTHERBOARD),12)
HARDWARE_VARIANT ?= Gen7
MCU              ?= atmega644p
F_CPU            ?= 20000000
else ifeq  ($(HARDWARE_MOTHERBOARD),13)
HARDWARE_VARIANT ?= Gen7
MCU              ?= atmega1284p
F_CPU            ?= 20000000

#RAMPS
else ifeq  ($(HARDWARE_MOTHERBOARD),3)
HARDWARE_VARIANT ?= arduino
MCU              ?= atmega2560
else ifeq  ($(HARDWARE_MOTHERBOARD),33)
HARDWARE_VARIANT ?= arduino
MCU              ?= atmega2560
else ifeq  ($(HARDWARE_MOTHERBOARD),34)
HARDWARE_VARIANT ?= arduino
MCU              ?= atmega2560

#Duemilanove w/ ATMega328P pin assignment
else ifeq  ($(HARDWARE_MOTHERBOARD),4)
HARDWARE_VARIANT ?= arduino
HARDWARE_SUB_VARIANT ?= standard
MCU              ?= atmega328p

#Gen6
else ifeq  ($(HARDWARE_MOTHERBOARD),5)
HARDWARE_VARIANT ?= Gen6
MCU              ?= atmega644p
else ifeq  ($(HARDWARE_MOTHERBOARD),51)
HARDWARE_VARIANT ?= Gen6
MCU              ?= atmega644p

#Sanguinololu
else ifeq  ($(HARDWARE_MOTHERBOARD),6)
HARDWARE_VARIANT ?= Sanguino
MCU              ?= atmega644p
else ifeq  ($(HARDWARE_MOTHERBOARD),62)
HARDWARE_VARIANT ?= Sanguino
MCU              ?= atmega644p
else ifeq  ($(HARDWARE_MOTHERBOARD),63)
HARDWARE_VARIANT ?= Sanguino
MCU              ?= atmega644p
else ifeq  ($(HARDWARE_MOTHERBOARD),65)
HARDWARE_VARIANT ?= Sanguino
MCU              ?= atmega1284p
else ifeq  ($(HARDWARE_MOTHERBOARD),66)
HARDWARE_VARIANT ?= Sanguino
MCU              ?= atmega1284p

#Ultimaker
else ifeq  ($(HARDWARE_MOTHERBOARD),7)
HARDWARE_VARIANT ?= arduino
MCU              ?= atmega2560
else ifeq  ($(HARDWARE_MOTHERBOARD),71)
HARDWARE_VARIANT ?= arduino
MCU              ?= atmega1280

#Teensylu
else ifeq  ($(HARDWARE_MOTHERBOARD),8)
HARDWARE_VARIANT ?= Teensy
MCU              ?= at90usb1286
else ifeq  ($(HARDWARE_MOTHERBOARD),81)
HARDWARE_VARIANT ?= Teensy
MCU              ?= at90usb1286
else ifeq  ($(HARDWARE_MOTHERBOARD),82)
HARDWARE_VARIANT ?= Teensy
MCU              ?= at90usb646
else ifeq  ($(HARDWARE_MOTHERBOARD),83)
HARDWARE_VARIANT ?= Teensy
MCU              ?= at90usb1286
else ifeq  ($(HARDWARE_MOTHERBOARD),84)
HARDWARE_VARIANT ?= Teensy
MCU              ?= at90usb1286

#Gen3+
else ifeq  ($(HARDWARE_MOTHERBOARD),9)
HARDWARE_VARIANT ?= Sanguino
MCU              ?= atmega644p

#Megatronics
else ifeq  ($(HARDWARE_MOTHERBOARD),70)
HARDWARE_VARIANT ?= arduino
MCU              ?= atmega2560

#Alpha OMCA board
else ifeq  ($(HARDWARE_MOTHERBOARD),90)
HARDWARE_VARIANT ?= SanguinoA
MCU              ?= atmega644

#Final OMCA board
else ifeq  ($(HARDWARE_MOTHERBOARD),91)
HARDWARE_VARIANT ?= Sanguino
MCU              ?= atmega644p

#Rambo
else ifeq  ($(HARDWARE_MOTHERBOARD),301)
HARDWARE_VARIANT ?= arduino
MCU              ?= atmega2560

# Azteeg
else ifeq  ($(HARDWARE_MOTHERBOARD),67)
HARDWARE_VARIANT ?= arduino
MCU              ?= atmega2560
else ifeq  ($(HARDWARE_MOTHERBOARD),68)
HARDWARE_VARIANT ?= arduino
MCU              ?= atmega2560

endif

# Be sure to regenerate speed_lookuptable.h with create_speed_lookuptable.py
# if you are setting this to something other than 16MHz
# Set to 16Mhz if not yet set.
F_CPU ?= 16000000

# Arduino containd the main source code for the Arduino
# Libraries, the "hardware variant" are for boards
# that derives from that, and their source are present in
# the main Marlin source directory
ifeq ($(HARDWARE_VARIANT), arduino)
HARDWARE_DIR = $(ARDUINO_INSTALL_DIR)/hardware
else
ifeq ($(shell [ $(ARDUINO_VERSION) -ge 100 ] && echo true), true)
HARDWARE_DIR = ../ArduinoAddons/Arduino_1.x.x
else
HARDWARE_DIR = ../ArduinoAddons/Arduino_0.xx
endif
endif
HARDWARE_SRC = $(HARDWARE_DIR)/$(HARDWARE_VARIANT)/cores/arduino

TARGET = $(notdir $(CURDIR))

# VPATH tells make to look into these directory for source files,
# there is no need to specify explicit pathnames as long as the
# directory is added here

VPATH = .
VPATH += $(BUILD_DIR)
VPATH += $(HARDWARE_SRC)
ifeq ($(HARDWARE_VARIANT), arduino)
VPATH += $(ARDUINO_INSTALL_DIR)/libraries/LiquidCrystal
VPATH += $(ARDUINO_INSTALL_DIR)/libraries/SPI
ifeq ($(LIQUID_TWI2), 1)
VPATH += $(ARDUINO_INSTALL_DIR)/libraries/Wire
VPATH += $(ARDUINO_INSTALL_DIR)/libraries/Wire/utility
VPATH += $(ARDUINO_INSTALL_DIR)/libraries/LiquidTWI2
endif
ifeq ($(WIRE), 1)
VPATH += $(ARDUINO_INSTALL_DIR)/libraries/Wire
VPATH += $(ARDUINO_INSTALL_DIR)/libraries/Wire/utility
endif
else
VPATH += $(HARDWARE_DIR)/libraries/LiquidCrystal
VPATH += $(HARDWARE_DIR)/libraries/SPI
ifeq ($(LIQUID_TWI2), 1)
VPATH += $(HARDWARE_DIR)/libraries/Wire
VPATH += $(HARDWARE_DIR)/libraries/Wire/utility
VPATH += $(HARDWARE_DIR)/libraries/LiquidTWI2
endif
ifeq ($(WIRE), 1)
VPATH += $(HARDWARE_DIR)/libraries/Wire
VPATH += $(HARDWARE_DIR)/libraries/Wire/utility
endif
endif
ifeq ($(HARDWARE_VARIANT), arduino)
HARDWARE_SUB_VARIANT ?= mega
VPATH += $(ARDUINO_INSTALL_DIR)/hardware/arduino/variants/$(HARDWARE_SUB_VARIANT)
else
HARDWARE_SUB_VARIANT ?= standard
VPATH += $(HARDWARE_DIR)/$(HARDWARE_VARIANT)/variants/$(HARDWARE_SUB_VARIANT)
endif
SRC = wiring.c \
	wiring_analog.c wiring_digital.c \
	wiring_pulse.c \
	wiring_shift.c WInterrupts.c
ifeq ($(HARDWARE_VARIANT), Teensy)
SRC = wiring.c
VPATH += $(ARDUINO_INSTALL_DIR)/hardware/teensy/cores/teensy
endif
CXXSRC = WMath.cpp WString.cpp Print.cpp Marlin_main.cpp	\
	MarlinSerial.cpp Sd2Card.cpp SdBaseFile.cpp SdFatUtil.cpp	\
	SdFile.cpp SdVolume.cpp motion_control.cpp planner.cpp		\
	stepper.cpp temperature.cpp cardreader.cpp ConfigurationStore.cpp \
<<<<<<< HEAD
	watchdog.cpp SPI.cpp Servo.cpp Tone.cpp ultralcd.cpp \
	ManualFirmwareLeveling.cpp vector_3.cpp
=======
	watchdog.cpp SPI.cpp Servo.cpp Tone.cpp ultralcd.cpp digipot_mcp4451.cpp \
	vector_3.cpp qr_solve.cpp
>>>>>>> d3fcc28e
ifeq ($(LIQUID_TWI2), 0)
CXXSRC += LiquidCrystal.cpp
else
SRC += twi.c
CXXSRC += Wire.cpp LiquidTWI2.cpp
endif

ifeq ($(WIRE), 1)
SRC += twi.c
CXXSRC += Wire.cpp
endif

#Check for Arduino 1.0.0 or higher and use the correct sourcefiles for that version
ifeq ($(shell [ $(ARDUINO_VERSION) -ge 100 ] && echo true), true)
CXXSRC += main.cpp
else
SRC += pins_arduino.c main.c
endif

FORMAT = ihex

# Name of this Makefile (used for "make depend").
MAKEFILE = Makefile

# Debugging format.
# Native formats for AVR-GCC's -g are stabs [default], or dwarf-2.
# AVR (extended) COFF requires stabs, plus an avr-objcopy run.
DEBUG = stabs

OPT = s

DEFINES ?=

# Program settings
CC = $(AVR_TOOLS_PATH)avr-gcc
CXX = $(AVR_TOOLS_PATH)avr-g++
OBJCOPY = $(AVR_TOOLS_PATH)avr-objcopy
OBJDUMP = $(AVR_TOOLS_PATH)avr-objdump
AR  = $(AVR_TOOLS_PATH)avr-ar
SIZE = $(AVR_TOOLS_PATH)avr-size
NM = $(AVR_TOOLS_PATH)avr-nm
AVRDUDE = avrdude
REMOVE = rm -f
MV = mv -f

# Place -D or -U options here
CDEFS    = -DF_CPU=$(F_CPU) ${addprefix -D , $(DEFINES)}
CXXDEFS  = $(CDEFS)

ifeq ($(HARDWARE_VARIANT), Teensy)
CDEFS  += -DUSB_SERIAL
SRC    += usb.c pins_teensy.c
CXXSRC += usb_api.cpp
endif

# Add all the source directories as include directories too
CINCS = ${addprefix -I ,${VPATH}}
CXXINCS = ${addprefix -I ,${VPATH}}

# Compiler flag to set the C Standard level.
# c89   - "ANSI" C
# gnu89 - c89 plus GCC extensions
# c99   - ISO C99 standard (not yet fully implemented)
# gnu99 - c99 plus GCC extensions
#CSTANDARD = -std=gnu99
CDEBUG = -g$(DEBUG)
CWARN = -Wall -Wstrict-prototypes
CTUNING = -funsigned-char -funsigned-bitfields -fpack-struct \
	-fshort-enums -w -ffunction-sections -fdata-sections \
	-DARDUINO=$(ARDUINO_VERSION)
ifneq ($(HARDWARE_MOTHERBOARD),)
CTUNING += -DMOTHERBOARD=${HARDWARE_MOTHERBOARD}
endif
#CEXTRA = -Wa,-adhlns=$(<:.c=.lst)
CEXTRA = -fno-use-cxa-atexit

CFLAGS := $(CDEBUG) $(CDEFS) $(CINCS) -O$(OPT) $(CWARN) $(CEXTRA) $(CTUNING)
CXXFLAGS :=         $(CDEFS) $(CINCS) -O$(OPT) -Wall    $(CEXTRA) $(CTUNING)
#ASFLAGS = -Wa,-adhlns=$(<:.S=.lst),-gstabs
LDFLAGS = -lm


# Programming support using avrdude. Settings and variables.
AVRDUDE_PORT = $(UPLOAD_PORT)
AVRDUDE_WRITE_FLASH = -U flash:w:$(BUILD_DIR)/$(TARGET).hex:i
ifeq ($(shell uname -s), Linux)
AVRDUDE_CONF = $(ARDUINO_INSTALL_DIR)/hardware/tools/avrdude.conf
else
AVRDUDE_CONF = $(ARDUINO_INSTALL_DIR)/hardware/tools/avr/etc/avrdude.conf
endif
AVRDUDE_FLAGS = -D -C $(AVRDUDE_CONF) \
	-p $(MCU) -P $(AVRDUDE_PORT) -c $(AVRDUDE_PROGRAMMER) \
	-b $(UPLOAD_RATE)

# Define all object files.
OBJ = ${patsubst %.c, $(BUILD_DIR)/%.o, ${SRC}}
OBJ += ${patsubst %.cpp, $(BUILD_DIR)/%.o, ${CXXSRC}}
OBJ += ${patsubst %.S, $(BUILD_DIR)/%.o, ${ASRC}}

# Define all listing files.
LST = $(ASRC:.S=.lst) $(CXXSRC:.cpp=.lst) $(SRC:.c=.lst)

# Combine all necessary flags and optional flags.
# Add target processor to flags.
ALL_CFLAGS = -mmcu=$(MCU) -I. $(CFLAGS)
ALL_CXXFLAGS = -mmcu=$(MCU) $(CXXFLAGS)
ALL_ASFLAGS = -mmcu=$(MCU) -x assembler-with-cpp $(ASFLAGS)

# set V=1 (eg, "make V=1") to print the full commands etc.
ifneq ($V,1)
 Pecho=@echo
 P=@
else
 Pecho=@:
 P=
endif

# Default target.
all: sizeafter

build: $(BUILD_DIR) elf hex

# Creates the object directory
$(BUILD_DIR):
	$P mkdir -p $(BUILD_DIR)

elf: $(BUILD_DIR)/$(TARGET).elf
hex: $(BUILD_DIR)/$(TARGET).hex
eep: $(BUILD_DIR)/$(TARGET).eep
lss: $(BUILD_DIR)/$(TARGET).lss
sym: $(BUILD_DIR)/$(TARGET).sym

# Program the device.
# Do not try to reset an arduino if it's not one
upload: $(BUILD_DIR)/$(TARGET).hex
ifeq (${AVRDUDE_PROGRAMMER}, arduino)
	stty hup < $(UPLOAD_PORT); true
endif
	$(AVRDUDE) $(AVRDUDE_FLAGS) $(AVRDUDE_WRITE_FLASH)
ifeq (${AVRDUDE_PROGRAMMER}, arduino)
	stty -hup < $(UPLOAD_PORT); true
endif

	# Display size of file.
HEXSIZE = $(SIZE) --target=$(FORMAT) $(BUILD_DIR)/$(TARGET).hex
ELFSIZE = $(SIZE) --mcu=$(MCU) -C $(BUILD_DIR)/$(TARGET).elf; \
          $(SIZE)  $(BUILD_DIR)/$(TARGET).elf
sizebefore:
	$P if [ -f $(BUILD_DIR)/$(TARGET).elf ]; then echo; echo $(MSG_SIZE_BEFORE); $(HEXSIZE); echo; fi

sizeafter: build
	$P if [ -f $(BUILD_DIR)/$(TARGET).elf ]; then echo; echo $(MSG_SIZE_AFTER); $(ELFSIZE); echo; fi


# Convert ELF to COFF for use in debugging / simulating in AVR Studio or VMLAB.
COFFCONVERT=$(OBJCOPY) --debugging \
	--change-section-address .data-0x800000 \
	--change-section-address .bss-0x800000 \
	--change-section-address .noinit-0x800000 \
	--change-section-address .eeprom-0x810000


coff: $(BUILD_DIR)/$(TARGET).elf
	$(COFFCONVERT) -O coff-avr $(BUILD_DIR)/$(TARGET).elf $(TARGET).cof


extcoff: $(TARGET).elf
	$(COFFCONVERT) -O coff-ext-avr $(BUILD_DIR)/$(TARGET).elf $(TARGET).cof


.SUFFIXES: .elf .hex .eep .lss .sym
.PRECIOUS: .o

.elf.hex:
	$(Pecho) "  COPY  $@"
	$P $(OBJCOPY) -O $(FORMAT) -R .eeprom $< $@

.elf.eep:
	-$(OBJCOPY) -j .eeprom --set-section-flags=.eeprom="alloc,load" \
		--change-section-lma .eeprom=0 -O $(FORMAT) $< $@

# Create extended listing file from ELF output file.
.elf.lss:
	$(OBJDUMP) -h -S $< > $@

# Create a symbol table from ELF output file.
.elf.sym:
	$(NM) -n $< > $@

	# Link: create ELF output file from library.
$(BUILD_DIR)/$(TARGET).elf: $(OBJ) Configuration.h
	$(Pecho) "  CXX   $@"
	$P $(CC) $(ALL_CXXFLAGS) -Wl,--gc-sections -o $@ -L. $(OBJ) $(LDFLAGS)

$(BUILD_DIR)/%.o: %.c Configuration.h Configuration_adv.h $(MAKEFILE)
	$(Pecho) "  CC    $<"
	$P $(CC) -MMD -c $(ALL_CFLAGS) $< -o $@

$(BUILD_DIR)/%.o: $(BUILD_DIR)/%.cpp Configuration.h Configuration_adv.h $(MAKEFILE)
	$(Pecho) "  CXX   $<"
	$P $(CXX) -MMD -c $(ALL_CXXFLAGS) $< -o $@

$(BUILD_DIR)/%.o: %.cpp Configuration.h Configuration_adv.h $(MAKEFILE)
	$(Pecho) "  CXX   $<"
	$P $(CXX) -MMD -c $(ALL_CXXFLAGS) $< -o $@


# Target: clean project.
clean:
	$(Pecho) "  RM    $(BUILD_DIR)/*"
	$P $(REMOVE) $(BUILD_DIR)/$(TARGET).hex $(BUILD_DIR)/$(TARGET).eep $(BUILD_DIR)/$(TARGET).cof $(BUILD_DIR)/$(TARGET).elf \
		$(BUILD_DIR)/$(TARGET).map $(BUILD_DIR)/$(TARGET).sym $(BUILD_DIR)/$(TARGET).lss $(BUILD_DIR)/$(TARGET).cpp \
		$(OBJ) $(LST) $(SRC:.c=.s) $(SRC:.c=.d) $(CXXSRC:.cpp=.s) $(CXXSRC:.cpp=.d)
	$(Pecho) "  RMDIR $(BUILD_DIR)/"
	$P rm -rf $(BUILD_DIR)


.PHONY:	all build elf hex eep lss sym program coff extcoff clean depend sizebefore sizeafter

# Automaticaly include the dependency files created by gcc
-include ${wildcard $(BUILD_DIR)/*.d}<|MERGE_RESOLUTION|>--- conflicted
+++ resolved
@@ -260,13 +260,8 @@
 	MarlinSerial.cpp Sd2Card.cpp SdBaseFile.cpp SdFatUtil.cpp	\
 	SdFile.cpp SdVolume.cpp motion_control.cpp planner.cpp		\
 	stepper.cpp temperature.cpp cardreader.cpp ConfigurationStore.cpp \
-<<<<<<< HEAD
-	watchdog.cpp SPI.cpp Servo.cpp Tone.cpp ultralcd.cpp \
-	ManualFirmwareLeveling.cpp vector_3.cpp
-=======
 	watchdog.cpp SPI.cpp Servo.cpp Tone.cpp ultralcd.cpp digipot_mcp4451.cpp \
-	vector_3.cpp qr_solve.cpp
->>>>>>> d3fcc28e
+	ManualFirmwareLeveling.cpp vector_3.cpp qr_solve.cpp
 ifeq ($(LIQUID_TWI2), 0)
 CXXSRC += LiquidCrystal.cpp
 else
