#ifndef ULCDST7920_H
#define ULCDST7920_H

#include "Marlin.h"

#ifdef U8GLIB_ST7920

//set optimization so ARDUINO optimizes this file
#pragma GCC optimize (3)

#define ST7920_CLK_PIN  LCD_PINS_D4
#define ST7920_DAT_PIN  LCD_PINS_ENABLE
#define ST7920_CS_PIN   LCD_PINS_RS

//#define PAGE_HEIGHT 8   //128 byte framebuffer
//#define PAGE_HEIGHT 16  //256 byte framebuffer
#define PAGE_HEIGHT 32  //512 byte framebuffer

#define WIDTH 128
#define HEIGHT 64

#include <U8glib.h>

extern void ST7920_SWSPI_SND_8BIT(uint8_t val);

#define ST7920_CS()              {WRITE(ST7920_CS_PIN,1);u8g_10MicroDelay();}
#define ST7920_NCS()             {WRITE(ST7920_CS_PIN,0);}
#define ST7920_SET_CMD()         {ST7920_SWSPI_SND_8BIT(0xf8);u8g_10MicroDelay();}
#define ST7920_SET_DAT()         {ST7920_SWSPI_SND_8BIT(0xfa);u8g_10MicroDelay();}
#define ST7920_WRITE_BYTE(a)     {ST7920_SWSPI_SND_8BIT((a)&0xf0);ST7920_SWSPI_SND_8BIT((a)<<4);u8g_10MicroDelay();}
#define ST7920_WRITE_BYTES(p,l)  {uint8_t i;for(i=0;i<l;i++){ST7920_SWSPI_SND_8BIT(*p&0xf0);ST7920_SWSPI_SND_8BIT(*p<<4);p++;}u8g_10MicroDelay();}

<<<<<<< HEAD
uint8_t u8g_dev_rrd_st7920_128x64_fn(u8g_t *u8g, u8g_dev_t *dev, uint8_t msg, void *arg);
=======
uint8_t u8g_dev_rrd_st7920_128x64_fn(u8g_t *u8g, u8g_dev_t *dev, uint8_t msg, void *arg)
{
  uint8_t i,y;
  switch(msg)
  {
    case U8G_DEV_MSG_INIT:
      {
        SET_OUTPUT(ST7920_CS_PIN);
        WRITE(ST7920_CS_PIN,0);
        SET_OUTPUT(ST7920_DAT_PIN);
        WRITE(ST7920_DAT_PIN,0);
        SET_OUTPUT(ST7920_CLK_PIN);
        WRITE(ST7920_CLK_PIN,1);

        ST7920_CS();
        u8g_Delay(120);                 //initial delay for boot up
        ST7920_SET_CMD();
        ST7920_WRITE_BYTE(0x08);       //display off, cursor+blink off
        ST7920_WRITE_BYTE(0x01);       //clear CGRAM ram
        u8g_Delay(15);                 //delay for CGRAM clear
        ST7920_WRITE_BYTE(0x3E);       //extended mode + GDRAM active
        for(y=0;y<HEIGHT/2;y++)        //clear GDRAM
        {
          ST7920_WRITE_BYTE(0x80|y);   //set y
          ST7920_WRITE_BYTE(0x80);     //set x = 0
          ST7920_SET_DAT();
          for(i=0;i<2*WIDTH/8;i++)     //2x width clears both segments
            ST7920_WRITE_BYTE(0);
          ST7920_SET_CMD();
        }
        ST7920_WRITE_BYTE(0x0C); //display on, cursor+blink off
        ST7920_NCS();
      }
      break;

    case U8G_DEV_MSG_STOP:
      break;
    case U8G_DEV_MSG_PAGE_NEXT:
      {
        uint8_t *ptr;
        u8g_pb_t *pb = (u8g_pb_t *)(dev->dev_mem);
        y = pb->p.page_y0;
        ptr = (uint8_t*)pb->buf;

        ST7920_CS();
        for( i = 0; i < PAGE_HEIGHT; i ++ )
        {
          ST7920_SET_CMD();
          if ( y < 32 )
          {
            ST7920_WRITE_BYTE(0x80 | y);       //y
            ST7920_WRITE_BYTE(0x80);           //x=0
          }
          else
          {
            ST7920_WRITE_BYTE(0x80 | (y-32));  //y
            ST7920_WRITE_BYTE(0x80 | 8);       //x=64
          }

          ST7920_SET_DAT();
          ST7920_WRITE_BYTES(ptr,WIDTH/8); //ptr is incremented inside of macro
          y++;
        }
        ST7920_NCS();
      }
      break;
  }
#if PAGE_HEIGHT == 8
  return u8g_dev_pb8h1_base_fn(u8g, dev, msg, arg);
#elif PAGE_HEIGHT == 16
  return u8g_dev_pb16h1_base_fn(u8g, dev, msg, arg);
#else
  return u8g_dev_pb32h1_base_fn(u8g, dev, msg, arg);
#endif
}

uint8_t   u8g_dev_st7920_128x64_rrd_buf[WIDTH*(PAGE_HEIGHT/8)] U8G_NOCOMMON;
u8g_pb_t  u8g_dev_st7920_128x64_rrd_pb = {{PAGE_HEIGHT,HEIGHT,0,0,0},WIDTH,u8g_dev_st7920_128x64_rrd_buf};
u8g_dev_t u8g_dev_st7920_128x64_rrd_sw_spi = {u8g_dev_rrd_st7920_128x64_fn,&u8g_dev_st7920_128x64_rrd_pb,&u8g_com_null_fn};
>>>>>>> ec253013

class U8GLIB_ST7920_128X64_RRD : public U8GLIB
{
  public:
    U8GLIB_ST7920_128X64_RRD(uint8_t dummy);
};


#endif //U8GLIB_ST7920
#endif //ULCDST7920_H<|MERGE_RESOLUTION|>--- conflicted
+++ resolved
@@ -16,8 +16,8 @@
 //#define PAGE_HEIGHT 16  //256 byte framebuffer
 #define PAGE_HEIGHT 32  //512 byte framebuffer
 
-#define WIDTH 128
-#define HEIGHT 64
+#define LCD_PIXEL_WIDTH 128
+#define LCD_PIXEL_HEIGHT 64
 
 #include <U8glib.h>
 
@@ -27,97 +27,19 @@
 #define ST7920_NCS()             {WRITE(ST7920_CS_PIN,0);}
 #define ST7920_SET_CMD()         {ST7920_SWSPI_SND_8BIT(0xf8);u8g_10MicroDelay();}
 #define ST7920_SET_DAT()         {ST7920_SWSPI_SND_8BIT(0xfa);u8g_10MicroDelay();}
-#define ST7920_WRITE_BYTE(a)     {ST7920_SWSPI_SND_8BIT((a)&0xf0);ST7920_SWSPI_SND_8BIT((a)<<4);u8g_10MicroDelay();}
+#define ST7920_WRITE_BYTE(a)     {ST7920_SWSPI_SND_8BIT((uint8_t)((a)&0xf0u));ST7920_SWSPI_SND_8BIT((uint8_t)((a)<<4u));u8g_10MicroDelay();}
 #define ST7920_WRITE_BYTES(p,l)  {uint8_t i;for(i=0;i<l;i++){ST7920_SWSPI_SND_8BIT(*p&0xf0);ST7920_SWSPI_SND_8BIT(*p<<4);p++;}u8g_10MicroDelay();}
 
-<<<<<<< HEAD
-uint8_t u8g_dev_rrd_st7920_128x64_fn(u8g_t *u8g, u8g_dev_t *dev, uint8_t msg, void *arg);
-=======
-uint8_t u8g_dev_rrd_st7920_128x64_fn(u8g_t *u8g, u8g_dev_t *dev, uint8_t msg, void *arg)
-{
-  uint8_t i,y;
-  switch(msg)
-  {
-    case U8G_DEV_MSG_INIT:
-      {
-        SET_OUTPUT(ST7920_CS_PIN);
-        WRITE(ST7920_CS_PIN,0);
-        SET_OUTPUT(ST7920_DAT_PIN);
-        WRITE(ST7920_DAT_PIN,0);
-        SET_OUTPUT(ST7920_CLK_PIN);
-        WRITE(ST7920_CLK_PIN,1);
+extern uint8_t u8g_dev_rrd_st7920_128x64_fn(u8g_t *u8g, u8g_dev_t *dev, uint8_t msg, void *arg);
 
-        ST7920_CS();
-        u8g_Delay(120);                 //initial delay for boot up
-        ST7920_SET_CMD();
-        ST7920_WRITE_BYTE(0x08);       //display off, cursor+blink off
-        ST7920_WRITE_BYTE(0x01);       //clear CGRAM ram
-        u8g_Delay(15);                 //delay for CGRAM clear
-        ST7920_WRITE_BYTE(0x3E);       //extended mode + GDRAM active
-        for(y=0;y<HEIGHT/2;y++)        //clear GDRAM
-        {
-          ST7920_WRITE_BYTE(0x80|y);   //set y
-          ST7920_WRITE_BYTE(0x80);     //set x = 0
-          ST7920_SET_DAT();
-          for(i=0;i<2*WIDTH/8;i++)     //2x width clears both segments
-            ST7920_WRITE_BYTE(0);
-          ST7920_SET_CMD();
-        }
-        ST7920_WRITE_BYTE(0x0C); //display on, cursor+blink off
-        ST7920_NCS();
-      }
-      break;
-
-    case U8G_DEV_MSG_STOP:
-      break;
-    case U8G_DEV_MSG_PAGE_NEXT:
-      {
-        uint8_t *ptr;
-        u8g_pb_t *pb = (u8g_pb_t *)(dev->dev_mem);
-        y = pb->p.page_y0;
-        ptr = (uint8_t*)pb->buf;
-
-        ST7920_CS();
-        for( i = 0; i < PAGE_HEIGHT; i ++ )
-        {
-          ST7920_SET_CMD();
-          if ( y < 32 )
-          {
-            ST7920_WRITE_BYTE(0x80 | y);       //y
-            ST7920_WRITE_BYTE(0x80);           //x=0
-          }
-          else
-          {
-            ST7920_WRITE_BYTE(0x80 | (y-32));  //y
-            ST7920_WRITE_BYTE(0x80 | 8);       //x=64
-          }
-
-          ST7920_SET_DAT();
-          ST7920_WRITE_BYTES(ptr,WIDTH/8); //ptr is incremented inside of macro
-          y++;
-        }
-        ST7920_NCS();
-      }
-      break;
-  }
-#if PAGE_HEIGHT == 8
-  return u8g_dev_pb8h1_base_fn(u8g, dev, msg, arg);
-#elif PAGE_HEIGHT == 16
-  return u8g_dev_pb16h1_base_fn(u8g, dev, msg, arg);
-#else
-  return u8g_dev_pb32h1_base_fn(u8g, dev, msg, arg);
-#endif
-}
-
-uint8_t   u8g_dev_st7920_128x64_rrd_buf[WIDTH*(PAGE_HEIGHT/8)] U8G_NOCOMMON;
-u8g_pb_t  u8g_dev_st7920_128x64_rrd_pb = {{PAGE_HEIGHT,HEIGHT,0,0,0},WIDTH,u8g_dev_st7920_128x64_rrd_buf};
-u8g_dev_t u8g_dev_st7920_128x64_rrd_sw_spi = {u8g_dev_rrd_st7920_128x64_fn,&u8g_dev_st7920_128x64_rrd_pb,&u8g_com_null_fn};
->>>>>>> ec253013
+extern uint8_t u8g_dev_st7920_128x64_rrd_buf[LCD_PIXEL_WIDTH*(PAGE_HEIGHT/8)];
+extern u8g_pb_t  u8g_dev_st7920_128x64_rrd_pb;
+extern u8g_dev_t u8g_dev_st7920_128x64_rrd_sw_spi;
 
 class U8GLIB_ST7920_128X64_RRD : public U8GLIB
 {
   public:
-    U8GLIB_ST7920_128X64_RRD(uint8_t dummy);
+    U8GLIB_ST7920_128X64_RRD(uint8_t dummy) : U8GLIB(&u8g_dev_st7920_128x64_rrd_sw_spi) {}
 };
 
 
