/**
 * Marlin 3D Printer Firmware
 * Copyright (C) 2016 MarlinFirmware [https://github.com/MarlinFirmware/Marlin]
 *
 * Based on Sprinter and grbl.
 * Copyright (C) 2011 Camiel Gubbels / Erik van der Zalm
 *
 * This program is free software: you can redistribute it and/or modify
 * it under the terms of the GNU General Public License as published by
 * the Free Software Foundation, either version 3 of the License, or
 * (at your option) any later version.
 *
 * This program is distributed in the hope that it will be useful,
 * but WITHOUT ANY WARRANTY; without even the implied warranty of
 * MERCHANTABILITY or FITNESS FOR A PARTICULAR PURPOSE.  See the
 * GNU General Public License for more details.
 *
 * You should have received a copy of the GNU General Public License
 * along with this program.  If not, see <http://www.gnu.org/licenses/>.
 *
 */

/**
 * This file is the standard Marlin version identifier file, all fields can be
 * overriden by the ones defined on _Version.h by using the Configuration.h
 * directive USE_AUTOMATIC_VERSIONING.
 */

#if ENABLED(USE_AUTOMATIC_VERSIONING)

  #include "_Version.h"

#else

  /**
   * Marlin release version identifier
   */
<<<<<<< HEAD
  #define SHORT_BUILD_VERSION "1.1.0"
=======
  #define SHORT_BUILD_VERSION "1.1.0-1"
>>>>>>> 3ecd6815

  /**
   * Verbose version identifier which should contain a reference to the location
   * from where the binary was downloaded or the source code was compiled.
   */
  #define DETAILED_BUILD_VERSION SHORT_BUILD_VERSION " (Github)"

  /**
   * The STRING_DISTRIBUTION_DATE represents when the binary file was built,
   * here we define this default string as the date where the latest release
   * version was tagged.
   */
  #define STRING_DISTRIBUTION_DATE "2017-05-04 12:00"

  /**
   * Required minimum Configuration.h and Configuration_adv.h file versions.
   *
   * You must increment this version number for every significant change such as,
   * but not limited to: ADD, DELETE RENAME OR REPURPOSE any directive/option on
   * the configuration files.
   */
  #define REQUIRED_CONFIGURATION_H_VERSION 010100
  #define REQUIRED_CONFIGURATION_ADV_H_VERSION 010100

  /**
   * The protocol for communication to the host. Protocol indicates communication
   * standards such as the use of ASCII, "echo:" and "error:" line prefixes, etc.
   * (Other behaviors are given by the firmware version and capabilities report.)
   */
  #define PROTOCOL_VERSION "1.0"

  /**
   * Defines a generic printer name to be output to the LCD after booting Marlin.
   */
  #define MACHINE_NAME "3D Printer"

  /**
   * The SOURCE_CODE_URL is the location where users will find the Marlin Source
   * Code which is installed on the device. In most cases —unless the manufacturer
   * has a distinct Github fork— the Source Code URL should just be the main
   * Marlin repository.
   */
  #define SOURCE_CODE_URL "https://github.com/MarlinFirmware/Marlin"

  /**
   * Default generic printer UUID.
   */
  #define DEFAULT_MACHINE_UUID "cede2a2f-41a2-4748-9b12-c55c62f367ff"

  /**
   * The WEBSITE_URL is the location where users can get more information such as
   * documentation about a specific Marlin release.
   */
  #define WEBSITE_URL "http://marlinfw.org"

#endif // USE_AUTOMATIC_VERSIONING<|MERGE_RESOLUTION|>--- conflicted
+++ resolved
@@ -35,11 +35,8 @@
   /**
    * Marlin release version identifier
    */
-<<<<<<< HEAD
-  #define SHORT_BUILD_VERSION "1.1.0"
-=======
   #define SHORT_BUILD_VERSION "1.1.0-1"
->>>>>>> 3ecd6815
+
 
   /**
    * Verbose version identifier which should contain a reference to the location
