/**
 * Marlin 3D Printer Firmware
 * Copyright (C) 2016 MarlinFirmware [https://github.com/MarlinFirmware/Marlin]
 *
 * Based on Sprinter and grbl.
 * Copyright (C) 2011 Camiel Gubbels / Erik van der Zalm
 *
 * This program is free software: you can redistribute it and/or modify
 * it under the terms of the GNU General Public License as published by
 * the Free Software Foundation, either version 3 of the License, or
 * (at your option) any later version.
 *
 * This program is distributed in the hope that it will be useful,
 * but WITHOUT ANY WARRANTY; without even the implied warranty of
 * MERCHANTABILITY or FITNESS FOR A PARTICULAR PURPOSE.  See the
 * GNU General Public License for more details.
 *
 * You should have received a copy of the GNU General Public License
 * along with this program.  If not, see <http://www.gnu.org/licenses/>.
 *
 */

/**
 * This file is the standard Marlin version identifier file, all fields can be
 * overriden by the ones defined on _Version.h by using the Configuration.h
 * directive USE_AUTOMATIC_VERSIONING.
 */

#if ENABLED(USE_AUTOMATIC_VERSIONING)

  #include "_Version.h"

#else

  /**
   * Marlin release version identifier
   */
<<<<<<< HEAD
  #define SHORT_BUILD_VERSION "1.1.0-1"
=======
  #define SHORT_BUILD_VERSION "1.1.1"
>>>>>>> 5996c3a9

  /**
   * Verbose version identifier which should contain a reference to the location
   * from where the binary was downloaded or the source code was compiled.
   */
  #define DETAILED_BUILD_VERSION SHORT_BUILD_VERSION " (Github)"

  /**
   * The STRING_DISTRIBUTION_DATE represents when the binary file was built,
   * here we define this default string as the date where the latest release
   * version was tagged.
   */
  #define STRING_DISTRIBUTION_DATE "2017-05-12 12:00"

  /**
   * Required minimum Configuration.h and Configuration_adv.h file versions.
   *
   * You must increment this version number for every significant change such as,
   * but not limited to: ADD, DELETE RENAME OR REPURPOSE any directive/option on
   * the configuration files.
   */
  #define REQUIRED_CONFIGURATION_H_VERSION 010100
  #define REQUIRED_CONFIGURATION_ADV_H_VERSION 010100

  /**
   * The protocol for communication to the host. Protocol indicates communication
   * standards such as the use of ASCII, "echo:" and "error:" line prefixes, etc.
   * (Other behaviors are given by the firmware version and capabilities report.)
   */
  #define PROTOCOL_VERSION "1.0"

  /**
   * Defines a generic printer name to be output to the LCD after booting Marlin.
   */
  #define MACHINE_NAME "3D Printer"

  /**
   * The SOURCE_CODE_URL is the location where users will find the Marlin Source
   * Code which is installed on the device. In most cases —unless the manufacturer
   * has a distinct Github fork— the Source Code URL should just be the main
   * Marlin repository.
   */
  #define SOURCE_CODE_URL "https://github.com/MarlinFirmware/Marlin"

  /**
   * Default generic printer UUID.
   */
  #define DEFAULT_MACHINE_UUID "cede2a2f-41a2-4748-9b12-c55c62f367ff"

  /**
   * The WEBSITE_URL is the location where users can get more information such as
   * documentation about a specific Marlin release.
   */
  #define WEBSITE_URL "http://marlinfw.org"

#endif // USE_AUTOMATIC_VERSIONING<|MERGE_RESOLUTION|>--- conflicted
+++ resolved
@@ -35,11 +35,7 @@
   /**
    * Marlin release version identifier
    */
-<<<<<<< HEAD
-  #define SHORT_BUILD_VERSION "1.1.0-1"
-=======
   #define SHORT_BUILD_VERSION "1.1.1"
->>>>>>> 5996c3a9
 
   /**
    * Verbose version identifier which should contain a reference to the location
