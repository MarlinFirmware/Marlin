--- conflicted
+++ resolved
@@ -28,11 +28,7 @@
 /**
  * Marlin release version identifier
  */
-<<<<<<< HEAD
-//#define SHORT_BUILD_VERSION "bugfix-2.0.x"
-=======
 //#define SHORT_BUILD_VERSION "2.0.9.2"
->>>>>>> ee26fd0e
 
 /**
  * Verbose version identifier which should contain a reference to the location
@@ -45,11 +41,7 @@
  * here we define this default string as the date where the latest release
  * version was tagged.
  */
-<<<<<<< HEAD
-//#define STRING_DISTRIBUTION_DATE "2021-07-25"
-=======
 //#define STRING_DISTRIBUTION_DATE "2021-09-03"
->>>>>>> ee26fd0e
 
 /**
  * Defines a generic printer name to be output to the LCD after booting Marlin.
