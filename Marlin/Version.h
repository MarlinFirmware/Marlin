--- conflicted
+++ resolved
@@ -35,11 +35,7 @@
   /**
    * Marlin release version identifier
    */
-<<<<<<< HEAD
-  #define SHORT_BUILD_VERSION "1.1.0-RC8"
-=======
   #define SHORT_BUILD_VERSION "1.1.5"
->>>>>>> 9c00cff8
 
   /**
    * Verbose version identifier which should contain a reference to the location
