/**
 * Marlin 3D Printer Firmware
 * Copyright (c) 2020 MarlinFirmware [https://github.com/MarlinFirmware/Marlin]
 *
 * Based on Sprinter and grbl.
 * Copyright (c) 2011 Camiel Gubbels / Erik van der Zalm
 *
 * This program is free software: you can redistribute it and/or modify
 * it under the terms of the GNU General Public License as published by
 * the Free Software Foundation, either version 3 of the License, or
 * (at your option) any later version.
 *
 * This program is distributed in the hope that it will be useful,
 * but WITHOUT ANY WARRANTY; without even the implied warranty of
 * MERCHANTABILITY or FITNESS FOR A PARTICULAR PURPOSE.  See the
 * GNU General Public License for more details.
 *
 * You should have received a copy of the GNU General Public License
 * along with this program.  If not, see <https://www.gnu.org/licenses/>.
 *
 */
#pragma once

////////////////////////////
// VENDOR VERSION EXAMPLE //
////////////////////////////

/**
 * Marlin release version identifier
 */
//#define SHORT_BUILD_VERSION "2.0.9.3"

/**
 * Verbose version identifier which should contain a reference to the location
 * from where the binary was downloaded or the source code was compiled.
 */
//#define DETAILED_BUILD_VERSION SHORT_BUILD_VERSION

/**
 * The STRING_DISTRIBUTION_DATE represents when the binary file was built,
 * here we define this default string as the date where the latest release
 * version was tagged.
 */
<<<<<<< HEAD
#define STRING_DISTRIBUTION_DATE "2021-06-27"
=======
//#define STRING_DISTRIBUTION_DATE "2021-12-25"
>>>>>>> 73b8320e

/**
 * Defines a generic printer name to be output to the LCD after booting Marlin.
 */
#define MACHINE_NAME "NJK TRONXY X5SA Pro"

/**
 * The SOURCE_CODE_URL is the location where users will find the Marlin Source
 * Code which is installed on the device. In most cases —unless the manufacturer
 * has a distinct Github fork— the Source Code URL should just be the main
 * Marlin repository.
 */
#define SOURCE_CODE_URL "github.com/MarlinFirmware/Marlin"

/**
 * Default generic printer UUID.
 */
//#define DEFAULT_MACHINE_UUID "cede2a2f-41a2-4748-9b12-c55c62f367ff"

/**
 * The WEBSITE_URL is the location where users can get more information such as
 * documentation about a specific Marlin release.
 */
//#define WEBSITE_URL "marlinfw.org"

/**
 * Set the vendor info the serial USB interface, if changable
 * Currently only supported by DUE platform
 */
//#define USB_DEVICE_VENDOR_ID           0x0000
//#define USB_DEVICE_PRODUCT_ID          0x0000
//#define USB_DEVICE_MANUFACTURE_NAME    WEBSITE_URL<|MERGE_RESOLUTION|>--- conflicted
+++ resolved
@@ -41,11 +41,8 @@
  * here we define this default string as the date where the latest release
  * version was tagged.
  */
-<<<<<<< HEAD
-#define STRING_DISTRIBUTION_DATE "2021-06-27"
-=======
+
 //#define STRING_DISTRIBUTION_DATE "2021-12-25"
->>>>>>> 73b8320e
 
 /**
  * Defines a generic printer name to be output to the LCD after booting Marlin.
