--- conflicted
+++ resolved
@@ -28,11 +28,7 @@
 /**
  * Marlin release version identifier
  */
-<<<<<<< HEAD
-//#define SHORT_BUILD_VERSION "2.0.7.1"
-=======
 //#define SHORT_BUILD_VERSION "2.0.7.2"
->>>>>>> 8e1ea6a2
 
 /**
  * Verbose version identifier which should contain a reference to the location
