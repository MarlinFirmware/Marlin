--- conflicted
+++ resolved
@@ -35,11 +35,7 @@
   /**
    * Marlin release version identifier
    */
-<<<<<<< HEAD
-  #define SHORT_BUILD_VERSION "1.1.9_B5"
-=======
-  #define SHORT_BUILD_VERSION "bugfix-1.1.x"
->>>>>>> 4c436646
+  #define SHORT_BUILD_VERSION "1.1.9_B6"
 
   /**
    * Verbose version identifier which should contain a reference to the location
@@ -54,11 +50,7 @@
    * here we define this default string as the date where the latest release
    * version was tagged.
    */
-<<<<<<< HEAD
-  #define STRING_DISTRIBUTION_DATE "2018-09-12"
-=======
-  #define STRING_DISTRIBUTION_DATE "2018-01-20"
->>>>>>> 4c436646
+  #define STRING_DISTRIBUTION_DATE "2019-03-20"
 
   /**
    * Required minimum Configuration.h and Configuration_adv.h file versions.
