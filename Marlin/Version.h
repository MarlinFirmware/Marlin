--- conflicted
+++ resolved
@@ -35,11 +35,9 @@
   /**
    * Marlin release version identifier
    */
-<<<<<<< HEAD
-  #define SHORT_BUILD_VERSION "bugfix-1.1.x"
-=======
+
   #define SHORT_BUILD_VERSION "1.1.8_B9"
->>>>>>> b120adf8
+
 
   /**
    * Verbose version identifier which should contain a reference to the location
@@ -52,11 +50,9 @@
    * here we define this default string as the date where the latest release
    * version was tagged.
    */
-<<<<<<< HEAD
-  #define STRING_DISTRIBUTION_DATE "2018-01-20"
-=======
+
   #define STRING_DISTRIBUTION_DATE "2018-05-09"
->>>>>>> b120adf8
+
 
   /**
    * Required minimum Configuration.h and Configuration_adv.h file versions.
