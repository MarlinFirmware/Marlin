/**
 * Marlin 3D Printer Firmware
 * Copyright (c) 2020 MarlinFirmware [https://github.com/MarlinFirmware/Marlin]
 *
 * Based on Sprinter and grbl.
 * Copyright (c) 2011 Camiel Gubbels / Erik van der Zalm
 *
 * This program is free software: you can redistribute it and/or modify
 * it under the terms of the GNU General Public License as published by
 * the Free Software Foundation, either version 3 of the License, or
 * (at your option) any later version.
 *
 * This program is distributed in the hope that it will be useful,
 * but WITHOUT ANY WARRANTY; without even the implied warranty of
 * MERCHANTABILITY or FITNESS FOR A PARTICULAR PURPOSE.  See the
 * GNU General Public License for more details.
 *
 * You should have received a copy of the GNU General Public License
 * along with this program.  If not, see <https://www.gnu.org/licenses/>.
 *
 */
#pragma once

////////////////////////////
// VENDOR VERSION EXAMPLE //
////////////////////////////

/**
 * Marlin release version identifier
 */
//#define SHORT_BUILD_VERSION "bugfix-2.1.x"

/**
 * Verbose version identifier which should contain a reference to the location
 * from where the binary was downloaded or the source code was compiled.
 */
//#define DETAILED_BUILD_VERSION SHORT_BUILD_VERSION

/**
 * The STRING_DISTRIBUTION_DATE represents when the binary file was built,
 * here we define this default string as the date where the latest release
 * version was tagged.
 */
<<<<<<< HEAD
//#define STRING_DISTRIBUTION_DATE "2022-10-20"
=======
//#define STRING_DISTRIBUTION_DATE "2022-11-15"
>>>>>>> 8298a477

/**
 * Defines a generic printer name to be output to the LCD after booting Marlin.
 */
//#define MACHINE_NAME "3D Printer"

/**
 * The SOURCE_CODE_URL is the location where users will find the Marlin Source
 * Code which is installed on the device. In most cases —unless the manufacturer
 * has a distinct Github fork— the Source Code URL should just be the main
 * Marlin repository.
 */
//#define SOURCE_CODE_URL "github.com/MarlinFirmware/Marlin"

/**
 * Default generic printer UUID.
 */
//#define DEFAULT_MACHINE_UUID "cede2a2f-41a2-4748-9b12-c55c62f367ff"

/**
 * The WEBSITE_URL is the location where users can get more information such as
 * documentation about a specific Marlin release.
 */
//#define WEBSITE_URL "marlinfw.org"

/**
 * Set the vendor info the serial USB interface, if changable
 * Currently only supported by DUE platform
 */
//#define USB_DEVICE_VENDOR_ID           0x0000
//#define USB_DEVICE_PRODUCT_ID          0x0000
//#define USB_DEVICE_MANUFACTURE_NAME    WEBSITE_URL<|MERGE_RESOLUTION|>--- conflicted
+++ resolved
@@ -41,11 +41,7 @@
  * here we define this default string as the date where the latest release
  * version was tagged.
  */
-<<<<<<< HEAD
-//#define STRING_DISTRIBUTION_DATE "2022-10-20"
-=======
 //#define STRING_DISTRIBUTION_DATE "2022-11-15"
->>>>>>> 8298a477
 
 /**
  * Defines a generic printer name to be output to the LCD after booting Marlin.
