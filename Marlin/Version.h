/**
 * Marlin 3D Printer Firmware
 * Copyright (c) 2020 MarlinFirmware [https://github.com/MarlinFirmware/Marlin]
 *
 * Based on Sprinter and grbl.
 * Copyright (c) 2011 Camiel Gubbels / Erik van der Zalm
 *
 * This program is free software: you can redistribute it and/or modify
 * it under the terms of the GNU General Public License as published by
 * the Free Software Foundation, either version 3 of the License, or
 * (at your option) any later version.
 *
 * This program is distributed in the hope that it will be useful,
 * but WITHOUT ANY WARRANTY; without even the implied warranty of
 * MERCHANTABILITY or FITNESS FOR A PARTICULAR PURPOSE.  See the
 * GNU General Public License for more details.
 *
 * You should have received a copy of the GNU General Public License
 * along with this program.  If not, see <https://www.gnu.org/licenses/>.
 *
 */
#pragma once

////////////////////////////
// VENDOR VERSION EXAMPLE //
////////////////////////////

/**
 * Marlin release version identifier
 */
#define SHORT_BUILD_VERSION "2.0.9.2 MRiscoC"  // MRiscoC

/**
 * Verbose version identifier which should contain a reference to the location
 * from where the binary was downloaded or the source code was compiled.
 */
#define DETAILED_BUILD_VERSION SHORT_BUILD_VERSION " BLTouch, based on bugfix-2.0.x"       // MRiscoC

/**
 * The STRING_DISTRIBUTION_DATE represents when the binary file was built,
 * here we define this default string as the date where the latest release
 * version was tagged.
 */
<<<<<<< HEAD
#define STRING_DISTRIBUTION_DATE __DATE__       // MRiscoC Set Automatic Distribution Date
#define STRING_DISTRIBUTION_TIME __TIME__       // MRiscoC Set Automatic Distribution Time
=======
//#define STRING_DISTRIBUTION_DATE "2021-08-31"
#define STRING_DISTRIBUTION_DATE __DATE__      // MRiscoC Set Automatic Distribution Date
#define STRING_DISTRIBUTION_TIME __TIME__      // MRiscoC Set Automatic Distribution Time
>>>>>>> 5d2b8698

/**
 * Defines a generic printer name to be output to the LCD after booting Marlin.
 */
#define MACHINE_NAME "Ender 3v2"

/**
 * The SOURCE_CODE_URL is the location where users will find the Marlin Source
 * Code which is installed on the device. In most cases —unless the manufacturer
 * has a distinct Github fork— the Source Code URL should just be the main
 * Marlin repository.
 */
#define SOURCE_CODE_URL "github.com/mriscoc/Marlin_Ender3v2"      // MRiscoC

/**
 * Default generic printer UUID.
 */
//#define DEFAULT_MACHINE_UUID "cede2a2f-41a2-4748-9b12-c55c62f367ff"

/**
 * The WEBSITE_URL is the location where users can get more information such as
 * documentation about a specific Marlin release.
 */
#define WEBSITE_URL "github.com/mriscoc/Marlin_Ender3v2/wiki"

/**
 * Set the vendor info the serial USB interface, if changable
 * Currently only supported by DUE platform
 */
//#define USB_DEVICE_VENDOR_ID           0x0000
//#define USB_DEVICE_PRODUCT_ID          0x0000
//#define USB_DEVICE_MANUFACTURE_NAME    WEBSITE_URL<|MERGE_RESOLUTION|>--- conflicted
+++ resolved
@@ -41,14 +41,9 @@
  * here we define this default string as the date where the latest release
  * version was tagged.
  */
-<<<<<<< HEAD
-#define STRING_DISTRIBUTION_DATE __DATE__       // MRiscoC Set Automatic Distribution Date
-#define STRING_DISTRIBUTION_TIME __TIME__       // MRiscoC Set Automatic Distribution Time
-=======
 //#define STRING_DISTRIBUTION_DATE "2021-08-31"
 #define STRING_DISTRIBUTION_DATE __DATE__      // MRiscoC Set Automatic Distribution Date
 #define STRING_DISTRIBUTION_TIME __TIME__      // MRiscoC Set Automatic Distribution Time
->>>>>>> 5d2b8698
 
 /**
  * Defines a generic printer name to be output to the LCD after booting Marlin.
