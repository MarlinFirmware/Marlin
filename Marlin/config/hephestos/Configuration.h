--- conflicted
+++ resolved
@@ -878,11 +878,7 @@
 #define DEFAULT_MEASURED_FILAMENT_DIA  DEFAULT_NOMINAL_FILAMENT_DIA  //set measured to nominal initially 
 
 //When using an LCD, uncomment the line below to display the Filament sensor data on the last line instead of status.  Status will appear for 5 sec.
-<<<<<<< HEAD
-// #define FILAMENT_LCD_DISPLAY
-=======
 //#define FILAMENT_LCD_DISPLAY
->>>>>>> 94a7aeeb
 
 // Uncomment for defining a filament runout sensor to check the existence of filament
 //#define FILAMENT_RUNOUT_SENSOR
