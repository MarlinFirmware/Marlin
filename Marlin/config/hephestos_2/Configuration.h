#ifndef CONFIGURATION_H
#define CONFIGURATION_H

// This configuration file contains the basic settings.
// Advanced settings can be found in Configuration_adv.h
// BASIC SETTINGS: select your board type, temperature sensor type, axis scaling, and endstop configuration

// User-specified version info of this build to display in [Pronterface, etc] terminal window during
// startup. Implementation of an idea by Prof Braino to inform user that any changes made to this
// build by the user have been successfully uploaded into firmware.
#define MACHINE_NAME "Hephestos 2"
#define FIRMWARE_URL "http://www.bq.com/gb/support/prusa"
#define SOURCE_CODE_URL "http://github.com/bq/Marlin"
#define FIRMWARE_VER "2.0.0"
#define BUILD_VER ""
<<<<<<< HEAD
=======

>>>>>>> fe033bf4
#define STRING_VERSION_CONFIG_H __DATE__ " " __TIME__ // build date and time

#define MACHINE_NAME_M115 "Hephestos_2"
#define SOURCE_CODE_URL_M115 "http%3A//github.com/bq/Marlin"
#define FIRMWARE_LANGUAGE_M115 ""

// SERIAL_PORT selects which serial port should be used for communication with the host.
// This allows the connection of wireless adapters (for instance) to non-default port pins.
// Serial port 0 is still used by the Arduino bootloader regardless of this setting.
#define SERIAL_PORT 0

// This determines the communication speed of the printer
#define BAUDRATE 115200

// This enables the serial port associated to the Bluetooth interface
//#define BTENABLED              // Enable BT interface on AT90USB devices


//// The following define selects which electronics board you have. Please choose the one that matches your setup
// 33 = RAMPS 1.3 / 1.4 (Power outputs: Extruder, Fan, Bed)
// 40 = bqCNC

#ifndef MOTHERBOARD
#define MOTHERBOARD 43
#endif

// Define this to set a custom name for your generic Mendel,
// #define CUSTOM_MENDEL_NAME "This Mendel"

// Define this to set a unique identifier for this printer, (Used by some programs to differentiate between machines)
// You can use an online service to generate a random UUID. (eg http://www.uuidgenerator.net/version4)
// #define MACHINE_UUID "00000000-0000-0000-0000-000000000000"

// This defines the number of extruders
#define EXTRUDERS 1

//// The following define selects which power supply you have. Please choose the one that matches your setup
// 1 = ATX
// 2 = X-Box 360 203Watts (the blue wire connected to PS_ON and the red wire to VCC)

#define POWER_SUPPLY 1

// Define this to have the electronics keep the power supply off on startup. If you don't know what this is leave it.
// #define PS_DEFAULT_OFF

//===========================================================================
//=============================Thermal Settings  ============================
//===========================================================================
//
//--NORMAL IS 4.7kohm PULLUP!-- 1kohm pullup can be used on hotend sensor, using correct resistor and table
//
//// Temperature sensor settings:
// -2 is thermocouple with MAX6675 (only for sensor 0)
// -1 is thermocouple with AD595
// 0 is not used
// 1 is 100k thermistor - best choice for EPCOS 100k (4.7k pullup)
// 2 is 200k thermistor - ATC Semitec 204GT-2 (4.7k pullup)
// 3 is Mendel-parts thermistor (4.7k pullup)
// 4 is 10k thermistor !! do not use it for a hotend. It gives bad resolution at high temp. !!
// 5 is 100K thermistor - ATC Semitec 104GT-2 (Used in ParCan & J-Head) (4.7k pullup)
// 6 is 100k EPCOS - Not as accurate as table 1 (created using a fluke thermocouple) (4.7k pullup)
// 7 is 100k Honeywell thermistor 135-104LAG-J01 (4.7k pullup)
// 71 is 100k Honeywell thermistor 135-104LAF-J01 (4.7k pullup)
// 8 is 100k 0603 SMD Vishay NTCS0603E3104FXT (4.7k pullup)
// 9 is 100k GE Sensing AL03006-58.2K-97-G1 (4.7k pullup)
// 10 is 100k RS thermistor 198-961 (4.7k pullup)
// 20 is the PT100 circuit found in the Ultimainboard V2.x
// 60 is 100k Maker's Tool Works Kapton Bed Thermistor
//
//    1k ohm pullup tables - This is not normal, you would have to have changed out your 4.7k for 1k
//                          (but gives greater accuracy and more stable PID)
// 51 is 100k thermistor - EPCOS (1k pullup)
// 52 is 200k thermistor - ATC Semitec 204GT-2 (1k pullup)
// 55 is 100k thermistor - ATC Semitec 104GT-2 (Used in ParCan & J-Head) (1k pullup)
//
// 1047 is Pt1000 with 4k7 pullup
// 1010 is Pt1000 with 1k pullup (non standard)
// 147 is Pt100 with 4k7 pullup
// 110 is Pt100 with 1k pullup (non standard)

#define TEMP_SENSOR_0 99
#define TEMP_SENSOR_1 0
#define TEMP_SENSOR_2 0
#define TEMP_SENSOR_BED 0

// This makes temp sensor 1 a redundant sensor for sensor 0. If the temperatures difference between these sensors is to high the print will be aborted.
//#define TEMP_SENSOR_1_AS_REDUNDANT
#define MAX_REDUNDANT_TEMP_SENSOR_DIFF 10

// Actual temperature must be close to target for this long before M109 returns success
#define TEMP_RESIDENCY_TIME 10  // (seconds)
#define TEMP_HYSTERESIS 3       // (degC) range of +/- temperatures considered "close" to the target one
#define TEMP_WINDOW     1       // (degC) Window around target to start the residency timer x degC early.

// The minimal temperature defines the temperature below which the heater will not be enabled It is used
// to check that the wiring to the thermistor is not broken.
// Otherwise this would lead to the heater being powered on all the time.
#define HEATER_0_MINTEMP 5
#define HEATER_1_MINTEMP 5
#define HEATER_2_MINTEMP 5
#define BED_MINTEMP 5

// When temperature exceeds max temp, your heater will be switched off.
// This feature exists to protect your hotend from overheating accidentally, but *NOT* from thermistor short/failure!
// You should use MINTEMP for thermistor short/failure protection.
#define HEATER_0_MAXTEMP 260
#define HEATER_1_MAXTEMP 260
#define HEATER_2_MAXTEMP 260
#define BED_MAXTEMP 150

// If your bed has low resistance e.g. .6 ohm and throws the fuse you can duty cycle it to reduce the
// average current. The value should be an integer and the heat bed will be turned on for 1 interval of
// HEATER_BED_DUTY_CYCLE_DIVIDER intervals.
//#define HEATER_BED_DUTY_CYCLE_DIVIDER 4

// If you want the M105 heater power reported in watts, define the BED_WATTS, and (shared for all extruders) EXTRUDER_WATTS
//#define EXTRUDER_WATTS (12.0*12.0/6.7) //  P=I^2/R
//#define BED_WATTS (12.0*12.0/1.1)      // P=I^2/R

// PID settings:
// Comment the following line to disable PID and enable bang-bang.
#define PIDTEMP
#define BANG_MAX 255 // limits current to nozzle while in bang-bang mode; 255=full current
#define PID_MAX 255 // limits current to nozzle while PID is active (see PID_FUNCTIONAL_RANGE below); 255=full current
#ifdef PIDTEMP
  //#define PID_DEBUG // Sends debug data to the serial port.
  //#define PID_OPENLOOP 1 // Puts PID in open loop. M104/M140 sets the output power from 0 to PID_MAX
  #define PID_FUNCTIONAL_RANGE 20 // If the temperature difference between the target temperature and the actual temperature
                                  // is more then PID_FUNCTIONAL_RANGE then the PID will be shut off and the heater will be set to min/max.
  #define PID_INTEGRAL_DRIVE_MAX 255  //limit for the integral term
  #define K1 0.95 //smoothing factor within the PID
  #define PID_dT ((OVERSAMPLENR * 8.0)/(F_CPU / 64.0 / 256.0)) //sampling period of the temperature routine

// If you are using a pre-configured hotend then you can use one of the value sets by uncommenting it
// - Harley
//#define  DEFAULT_Kp 23.05
//#define  DEFAULT_Ki 2.00
//#define  DEFAULT_Kd 66.47

// - MK4
#define  DEFAULT_Kp 5.72
#define  DEFAULT_Ki 0.19
#define  DEFAULT_Kd 0

#endif // PIDTEMP

// Bed Temperature Control
// Select PID or bang-bang with PIDTEMPBED. If bang-bang, BED_LIMIT_SWITCHING will enable hysteresis
//
// Uncomment this to enable PID on the bed. It uses the same frequency PWM as the extruder.
// If your PID_dT above is the default, and correct for your hardware/configuration, that means 7.689Hz,
// which is fine for driving a square wave into a resistive load and does not significantly impact you FET heating.
// This also works fine on a Fotek SSR-10DA Solid State Relay into a 250W heater.
// If your configuration is significantly different than this and you don't understand the issues involved, you probably
// shouldn't use bed PID until someone else verifies your hardware works.
// If this is enabled, find your own PID constants below.
//#define PIDTEMPBED
//
//#define BED_LIMIT_SWITCHING

// This sets the max power delivered to the bed, and replaces the HEATER_BED_DUTY_CYCLE_DIVIDER option.
// all forms of bed control obey this (PID, bang-bang, bang-bang with hysteresis)
// setting this to anything other than 255 enables a form of PWM to the bed just like HEATER_BED_DUTY_CYCLE_DIVIDER did,
// so you shouldn't use it unless you are OK with PWM on your bed.  (see the comment on enabling PIDTEMPBED)
#define MAX_BED_POWER 255 // limits duty cycle to bed; 255=full current

#ifdef PIDTEMPBED
//120v 250W silicone heater into 4mm borosilicate (MendelMax 1.5+)
//from FOPDT model - kp=.39 Tp=405 Tdead=66, Tc set to 79.2, aggressive factor of .15 (vs .1, 1, 10)
    #define  DEFAULT_bedKp 10.00
    #define  DEFAULT_bedKi .023
    #define  DEFAULT_bedKd 305.4

//120v 250W silicone heater into 4mm borosilicate (MendelMax 1.5+)
//from pidautotune
//    #define  DEFAULT_bedKp 97.1
//    #define  DEFAULT_bedKi 1.41
//    #define  DEFAULT_bedKd 1675.16

// FIND YOUR OWN: "M303 E-1 C8 S90" to run autotune on the bed at 90 degreesC for 8 cycles.
#endif // PIDTEMPBED



//this prevents dangerous Extruder moves, i.e. if the temperature is under the limit
//can be software-disabled for whatever purposes by
#define PREVENT_DANGEROUS_EXTRUDE
//if PREVENT_DANGEROUS_EXTRUDE is on, you can still disable (uncomment) very long bits of extrusion separately.
#define PREVENT_LENGTHY_EXTRUDE

#define EXTRUDE_MINTEMP 170
#define EXTRUDE_MAXLENGTH (X_MAX_LENGTH+Y_MAX_LENGTH) //prevent extrusion of very large distances.

//===========================================================================
//=============================Mechanical Settings===========================
//===========================================================================

// Uncomment the following line to enable CoreXY kinematics
// #define COREXY

// coarse Endstop Settings
#define ENDSTOPPULLUPS // Comment this out (using // at the start of the line) to disable the endstop pullup resistors

#ifndef ENDSTOPPULLUPS
  // fine endstop settings: Individual pullups. will be ignored if ENDSTOPPULLUPS is defined
  #define ENDSTOPPULLUP_XMAX
  #define ENDSTOPPULLUP_YMAX
  #define ENDSTOPPULLUP_ZMAX
  #define ENDSTOPPULLUP_XMIN
  #define ENDSTOPPULLUP_YMIN
  #define ENDSTOPPULLUP_ZMIN
#endif

#ifdef ENDSTOPPULLUPS
  #define ENDSTOPPULLUP_XMAX
  #define ENDSTOPPULLUP_YMAX
  #define ENDSTOPPULLUP_ZMAX
  #define ENDSTOPPULLUP_XMIN
  #define ENDSTOPPULLUP_YMIN
  #define ENDSTOPPULLUP_ZMIN
#endif

// The pullups are needed if you directly connect a mechanical endswitch between the signal and ground pins.
const bool X_MIN_ENDSTOP_INVERTING = true; // set to true to invert the logic of the endstop.
const bool Y_MIN_ENDSTOP_INVERTING = true; // set to true to invert the logic of the endstop.
const bool Z_MIN_ENDSTOP_INVERTING = false; // set to true to invert the logic of the endstop.
const bool X_MAX_ENDSTOP_INVERTING = true; // set to true to invert the logic of the endstop.
const bool Y_MAX_ENDSTOP_INVERTING = true; // set to true to invert the logic of the endstop.
const bool Z_MAX_ENDSTOP_INVERTING = true; // set to true to invert the logic of the endstop.
#define DISABLE_MAX_ENDSTOPS
//#define DISABLE_MIN_ENDSTOPS

// Disable max endstops for compatibility with endstop checking routine
#if defined(COREXY) && !defined(DISABLE_MAX_ENDSTOPS)
  #define DISABLE_MAX_ENDSTOPS
#endif

// For Inverting Stepper Enable Pins (Active Low) use 0, Non Inverting (Active High) use 1
#define X_ENABLE_ON 0
#define Y_ENABLE_ON 0
#define Z_ENABLE_ON 0
#define E_ENABLE_ON 0 // For all extruders

// Disables axis when it's not being used.
#define DISABLE_X false
#define DISABLE_Y false
#define DISABLE_Z false
#define DISABLE_E false // For all extruders
#define DISABLE_INACTIVE_EXTRUDER true //disable only inactive extruders and keep active extruder enabled

#define INVERT_X_DIR true    // for Mendel set to false, for Orca set to true
#define INVERT_Y_DIR true  // for Mendel set to true, for Orca set to false
#define INVERT_Z_DIR true     // for Mendel set to false, for Orca set to true
#define INVERT_E0_DIR true   // for direct drive extruder v9 set to true, for geared extruder set to false
#define INVERT_E1_DIR false    // for direct drive extruder v9 set to true, for geared extruder set to false
#define INVERT_E2_DIR false   // for direct drive extruder v9 set to true, for geared extruder set to false

// ENDSTOP SETTINGS:
// Sets direction of endstops when homing; 1=MAX, -1=MIN
#define X_HOME_DIR -1
#define Y_HOME_DIR -1
#define Z_HOME_DIR -1

#define min_software_endstops true // If true, axis won't move to coordinates less than HOME_POS.
#define max_software_endstops true  // If true, axis won't move to coordinates greater than the defined lengths below.

// Travel limits after homing
#define X_MAX_POS 210
#define X_MIN_POS 0
#define Y_MAX_POS 297
#define Y_MIN_POS 0
#define Z_MAX_POS 220
#define Z_MIN_POS 0

#define X_MAX_LENGTH (X_MAX_POS - X_MIN_POS)
#define Y_MAX_LENGTH (Y_MAX_POS - Y_MIN_POS)
#define Z_MAX_LENGTH (Z_MAX_POS - Z_MIN_POS)

//============================= Bed Auto Leveling ===========================

//#define Z_PROBE_REPEATABILITY_TEST  // If not commented out, Z-Probe Repeatability test will be included if Auto Bed Leveling is Enabled.

#define LEVEL_SENSOR   // This feature is meant to avoid Z homing with probe outside the bed area.
                        // When defined, it will:
                        // - Allow Z homing only after X and Y homing AND stepper drivers still enabled
                        // - If stepper drivers timeout, it will need X and Y homing again before Z homing
                        // - Position the probe in a defined XY point before Z Homing when homing all axis (G28)
                        // - Block Z homing only when the probe is outside bed area.

// There are 2 different ways to pick the X and Y locations to probe:

//  - "grid" mode
//    Probe every point in a rectangular grid
//    You must specify the rectangle, and the density of sample points
//    This mode is preferred because there are more measurements.
//    It used to be called ACCURATE_BED_LEVELING but "grid" is more descriptive

//  - "3-point" mode
//    Probe 3 arbitrary points on the bed (that aren't colinear)
//    You must specify the X & Y coordinates of all 3 points

  //#define AUTO_BED_LEVELING_GRID
  // with AUTO_BED_LEVELING_GRID, the bed is sampled in a
  // AUTO_BED_LEVELING_GRID_POINTSxAUTO_BED_LEVELING_GRID_POINTS grid
  // and least squares solution is calculated

  #ifdef AUTO_BED_LEVELING_GRID

    // set the rectangle in which to probe
    #define LEFT_PROBE_BED_POSITION 30
    #define RIGHT_PROBE_BED_POSITION 200
    #define BACK_PROBE_BED_POSITION 185
    #define FRONT_PROBE_BED_POSITION 30

     // set the number of grid points per dimension
     // I wouldn't see a reason to go above 3 (=9 probing points on the bed)
    #define AUTO_BED_LEVELING_GRID_POINTS 2


  #else  // not AUTO_BED_LEVELING_GRID
    // with no grid, just probe 3 arbitrary points.  A simple cross-product
    // is used to esimate the plane of the print bed

      #define ABL_PROBE_PT_1_X X_MIN_POS + 40 + X_PROBE_OFFSET_FROM_EXTRUDER
      #define ABL_PROBE_PT_1_Y Y_MIN_POS + 40 + Y_PROBE_OFFSET_FROM_EXTRUDER
      #define ABL_PROBE_PT_2_X X_MAX_POS - 40 + X_PROBE_OFFSET_FROM_EXTRUDER 
      #define ABL_PROBE_PT_2_Y Y_MIN_POS + 40 + Y_PROBE_OFFSET_FROM_EXTRUDER
      #define ABL_PROBE_PT_3_X (X_MAX_POS+X_MIN_POS)/2 + X_PROBE_OFFSET_FROM_EXTRUDER
      #define ABL_PROBE_PT_3_Y Y_MAX_POS - 40 + Y_PROBE_OFFSET_FROM_EXTRUDER

  #endif // AUTO_BED_LEVELING_GRID

  #define Z_RAISE_BEFORE_HOMING 0       // (in mm) Raise Z before homing (G28) for Probe Clearance.
                                        // Be sure you have this distance over your Z_MAX_POS in case
  #define Z_RAISE_BEFORE_PROBING 15    //How much the extruder will be raised before traveling to the first probing point.
  #define Z_RAISE_BETWEEN_PROBINGS 10  //How much the extruder will be raised when traveling from between next probing points


  // these are the offsets to the probe relative to the extruder tip (Hotend - Probe)
  #define X_PROBE_OFFSET_FROM_EXTRUDER -34.4
  #define Y_PROBE_OFFSET_FROM_EXTRUDER -14.75
  #define Z_PROBE_OFFSET_FROM_EXTRUDER 0

  //If defined, the Probe servo will be turned on only during movement and then turned off to avoid jerk
  //The value is the delay to turn the servo off after powered on - depends on the servo speed; 300ms is good value, but you can try lower it.
  // You MUST HAVE the SERVO_ENDSTOPS defined to use here a value higher than zero otherwise your code will not compile.

//  #define PROBE_SERVO_DEACTIVATION_DELAY 300

    #define Z_SAFE_HOMING_X_POINT (X_MAX_POS + X_MIN_POS)/2 + X_PROBE_OFFSET_FROM_EXTRUDER   // X point for Z homing when homing all axis (G28)
    #define Z_SAFE_HOMING_Y_POINT (Y_MAX_POS + Y_MIN_POS)/2 + Y_PROBE_OFFSET_FROM_EXTRUDER // Y point for Z homing when homing all axis (G28)


// The position of the homing switches
//#define MANUAL_HOME_POSITIONS  // If defined, MANUAL_*_HOME_POS below will be used
//#define BED_CENTER_AT_0_0  // If defined, the center of the bed is at (X=0, Y=0)

//Manual homing switch locations:
// For deltabots this means top and center of the Cartesian print volume.
#define MANUAL_X_HOME_POS 0
#define MANUAL_Y_HOME_POS 0
#define MANUAL_Z_HOME_POS 0
//#define MANUAL_Z_HOME_POS 402 // For delta: Distance between nozzle and print surface after homing.

//// MOVEMENT SETTINGS
#define NUM_AXIS 4 // The axis order in all axis related arrays is X, Y, Z, E
#define HOMING_FEEDRATE {2000, 2000, 150, 0}  //{50*60, 50*60, 4*60, 0} set the homing speeds (mm/min)

// default settings

#define DEFAULT_AXIS_STEPS_PER_UNIT   {160, 160, 8000,2*100.47095761381482}  // default steps per unit for Ultimaker
#define DEFAULT_MAX_FEEDRATE          {250, 250, 3.3, 25}    // (mm/sec)
#define DEFAULT_MAX_ACCELERATION      {3000,2500,100,10000}    // X, Y, Z, E maximum start speed for accelerated moves. E default values are good for Skeinforge 40+, for older versions raise them a lot.
#define DEFAULT_ACCELERATION          500    // X, Y, Z and E max acceleration in mm/s^2 for printing moves
#define DEFAULT_RETRACT_ACCELERATION  1000   // X, Y, Z and E max acceleration in mm/s^2 for retracts

// Offset of the extruders (uncomment if using more than one and relying on firmware to position when changing).
// The offset has to be X=0, Y=0 for the extruder 0 hotend (default extruder).
// For the other hotends it is their distance from the extruder 0 hotend.
// #define EXTRUDER_OFFSET_X {0.0, 20.00} // (in mm) for each extruder, offset of the hotend on the X axis
// #define EXTRUDER_OFFSET_Y {0.0, 5.00}  // (in mm) for each extruder, offset of the hotend on the Y axis

// The speed change that does not require acceleration (i.e. the software might assume it can be done instantaneously)
#define DEFAULT_XYJERK                10.0    // (mm/sec)
#define DEFAULT_ZJERK                 0.4     // (mm/sec)
#define DEFAULT_EJERK                 5.0    // (mm/sec)

//===========================================================================
//=============================WITBOX Features===============================
//===========================================================================

#define WITBOX_2

#ifdef WITBOX_2
  #define WITBOX
#endif

#ifdef WITBOX
	#define EXTRUSION_SPEED 300
	#define LEVEL_PLATE_TEMP_PROTECTION 60
	#define FILAMENT_CHANGE_TEMP 210

	#define FILAMENT_EXTRUSION_LENGTH 30
	#define FILAMENT_UNLOAD_EXTRUSION_LENGTH 5
	#define FILAMENT_UNLOAD_RETRACTION_LENGTH 40

    #define PREHEAT_HOTEND_TEMP 200
    #define PREHEAT_FAN_SPEED 0
    #define COOLDOWN_FAN_SPEED 255
#endif

#if defined(WITBOX)
  #define XY_TRAVEL_SPEED 120//8000		// X and Y axis travel speed between probes and Witbox movements, in mm/s
#endif
//===========================================================================
//=============================Additional Features===========================
//===========================================================================

// EEPROM
// The microcontroller can store settings in the EEPROM, e.g. max velocity...
// M500 - stores parameters in EEPROM
// M501 - reads parameters from EEPROM (if you need reset them after you changed them temporarily).
// M502 - reverts to the default "factory settings".  You still need to store them in EEPROM afterwards if you want to.
//define this to enable EEPROM support
//#define EEPROM_SETTINGS
//to disable EEPROM Serial responses and decrease program space by ~1700 byte: comment this out:
// please keep turned on if you can.
//#define EEPROM_CHITCHAT

// Preheat Constants
#define PLA_PREHEAT_HOTEND_TEMP 200
#define PLA_PREHEAT_HPB_TEMP 0
#define PLA_PREHEAT_FAN_SPEED 255   // Insert Value between 0 and 255

#define ABS_PREHEAT_HOTEND_TEMP 220
#define ABS_PREHEAT_HPB_TEMP 100
#define ABS_PREHEAT_FAN_SPEED 255   // Insert Value between 0 and 255

// Extrusion control on pause/resume. Distances in mm.
#define RETRACT_ON_PAUSE 2.2
#define EXTRUDE_ON_RESUME 2

//LCD and SD support
//#define ULTRA_LCD  //general LCD support, also 16x2
#define DOGLCD  // Support for SPI LCD 128x64 (Controller ST7565R graphic Display Family)
//#define SDSUPPORT // Enable SD Card Support in Hardware Console
//#define SDSLOW // Use slower SD transfer mode (not normally needed - uncomment if you're getting volume init error)
//#define ENCODER_PULSES_PER_STEP 1 // Increase if you have a high resolution encoder
//#define ENCODER_STEPS_PER_MENU_ITEM 5 // Set according to ENCODER_PULSES_PER_STEP or your liking
//#define ULTIMAKERCONTROLLER //as available from the Ultimaker online store.
//#define ULTIPANEL  //the UltiPanel as on Thingiverse
//#define LCD_FEEDBACK_FREQUENCY_HZ 1000	// this is the tone frequency the buzzer plays when on UI feedback. ie Screen Click
//#define LCD_FEEDBACK_FREQUENCY_DURATION_MS 100 // the duration the buzzer plays the UI feedback sound. ie Screen Click

// The RepRapDiscount Smart Controller (white PCB)
// http://reprap.org/wiki/RepRapDiscount_Smart_Controller
//#define REPRAP_DISCOUNT_SMART_CONTROLLER

// The RepRapDiscount FULL GRAPHIC Smart Controller (quadratic white PCB)
// http://reprap.org/wiki/RepRapDiscount_Full_Graphic_Smart_Controller
//
// ==> REMEMBER TO INSTALL U8glib to your ARDUINO library folder: http://code.google.com/p/u8glib/wiki/u8glib
#define REPRAP_DISCOUNT_FULL_GRAPHIC_SMART_CONTROLLER

// BQ SMART FULL GRAPHIC CONTROLLER
#define BQ_LCD_SMART_CONTROLLER

//automatic expansion
#if defined (REPRAP_DISCOUNT_FULL_GRAPHIC_SMART_CONTROLLER)
 #define DOGLCD
 #define U8GLIB_ST7920
 #define REPRAP_DISCOUNT_SMART_CONTROLLER
#endif

#if defined(REPRAP_DISCOUNT_SMART_CONTROLLER)
 #define ULTIPANEL
 #define NEWPANEL
#endif



#ifdef ULTIPANEL
//  #define NEWPANEL  //enable this if you have a click-encoder panel
  #define SDSUPPORT
  #define ULTRA_LCD
  #ifdef DOGLCD // Change number of lines to match the DOG graphic display
    #define LCD_WIDTH 20
    #define LCD_HEIGHT 5
  #else
    #define LCD_WIDTH 20
    #define LCD_HEIGHT 4
  #endif
#else //no panel but just LCD
  #ifdef ULTRA_LCD
  #ifdef DOGLCD // Change number of lines to match the 128x64 graphics display
    #define LCD_WIDTH 20
    #define LCD_HEIGHT 5
  #else
    #define LCD_WIDTH 16
    #define LCD_HEIGHT 2
  #endif
  #endif
#endif

// default LCD contrast for dogm-like LCD displays
#ifdef DOGLCD
# ifndef DEFAULT_LCD_CONTRAST
#  define DEFAULT_LCD_CONTRAST 32
# endif
#endif

// Increase the FAN pwm frequency. Removes the PWM noise but increases heating in the FET/Arduino
//#define FAST_PWM_FAN

// Temperature status LEDs that display the hotend and bet temperature.
// If all hotends and bed temperature and temperature setpoint are < 54C then the BLUE led is on.
// Otherwise the RED led is on. There is 1C hysteresis.
//#define TEMP_STAT_LEDS

// Use software PWM to drive the fan, as for the heaters. This uses a very low frequency
// which is not ass annoying as with the hardware PWM. On the other hand, if this frequency
// is too low, you should also increment SOFT_PWM_SCALE.
#define FAN_SOFT_PWM

// Incrementing this by 1 will double the software PWM frequency,
// affecting heaters, and the fan if FAN_SOFT_PWM is enabled.
// However, control resolution will be halved for each increment;
// at zero value, there are 128 effective control positions.
#define SOFT_PWM_SCALE 0

// M240  Triggers a camera by emulating a Canon RC-1 Remote
// Data from: http://www.doc-diy.net/photo/rc-1_hacked/
// #define PHOTOGRAPH_PIN     23

// SF send wrong arc g-codes when using Arc Point as fillet procedure
//#define SF_ARC_FIX

// Support for the BariCUDA Paste Extruder.
//#define BARICUDA

//define BlinkM/CyzRgb Support
//#define BLINKM

/*********************************************************************\
* R/C SERVO support
* Sponsored by TrinityLabs, Reworked by codexmas
**********************************************************************/

// Number of servos
//
// If you select a configuration below, this will receive a default value and does not need to be set manually
// set it manually if you have more servos than extruders and wish to manually control some
// leaving it undefined or defining as 0 will disable the servo subsystem
// If unsure, leave commented / disabled
//
//#define NUM_SERVOS 3 // Servo index starts with 0 for M280 command

// Servo Endstops
//
// This allows for servo actuated endstops, primary usage is for the Z Axis to eliminate calibration or bed height changes.
// Use M206 command to correct for switch height offset to actual nozzle height. Store that setting with M500.
//
//#define SERVO_ENDSTOPS {-1, -1, 0} // Servo index for X, Y, Z. Disable with -1
//#define SERVO_ENDSTOP_ANGLES {0,0, 0,0, 70,0} // X,Y,Z Axis Extend and Retract angles

/**********************************************************************\
 * Support for a filament diameter sensor
 * Also allows adjustment of diameter at print time (vs  at slicing)
 * Single extruder only at this point (extruder 0)
 * 
 * Motherboards
 * 34 - RAMPS1.4 - uses Analog input 5 on the AUX2 connector 
 * 81 - Printrboard - Uses Analog input 2 on the Exp1 connector (version B,C,D,E)
 * 301 - Rambo  - uses Analog input 3
 * Note may require analog pins to be defined for different motherboards
 **********************************************************************/
// Uncomment below to enable
//#define FILAMENT_SENSOR

#define FILAMENT_SENSOR_EXTRUDER_NUM   0  //The number of the extruder that has the filament sensor (0,1,2)
#define MEASUREMENT_DELAY_CM        14  //measurement delay in cm.  This is the distance from filament sensor to middle of barrel

#define DEFAULT_NOMINAL_FILAMENT_DIA  1.75  //Enter the diameter (in mm) of the filament generally used (3.0 mm or 1.75 mm) - this is then used in the slicer software.  Used for sensor reading validation
#define MEASURED_UPPER_LIMIT          3.30  //upper limit factor used for sensor reading validation in mm
#define MEASURED_LOWER_LIMIT          1.90  //lower limit factor for sensor reading validation in mm
#define MAX_MEASUREMENT_DELAY       20  //delay buffer size in bytes (1 byte = 1cm)- limits maximum measurement delay allowable (must be larger than MEASUREMENT_DELAY_CM  and lower number saves RAM)

//defines used in the code
#define DEFAULT_MEASURED_FILAMENT_DIA  DEFAULT_NOMINAL_FILAMENT_DIA  //set measured to nominal initially 

//When using an LCD, uncomment the line below to display the Filament sensor data on the last line instead of status.  Status will appear for 5 sec.
//#define FILAMENT_LCD_DISPLAY

#include "Configuration_adv.h"
#include "thermistortables.h"

#endif //__CONFIGURATION_H<|MERGE_RESOLUTION|>--- conflicted
+++ resolved
@@ -13,10 +13,6 @@
 #define SOURCE_CODE_URL "http://github.com/bq/Marlin"
 #define FIRMWARE_VER "2.0.0"
 #define BUILD_VER ""
-<<<<<<< HEAD
-=======
-
->>>>>>> fe033bf4
 #define STRING_VERSION_CONFIG_H __DATE__ " " __TIME__ // build date and time
 
 #define MACHINE_NAME_M115 "Hephestos_2"
