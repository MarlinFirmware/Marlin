--- conflicted
+++ resolved
@@ -92,9 +92,10 @@
 #define MSG_PID_C                           _UxGT("PID C")
 #define MSG_SELECT                          _UxGT("Auswählen")
 #define MSG_ACC                             _UxGT("A")
-#define MSG_VXY_JERK                        _UxGT("V XY Jerk")
-#define MSG_VZ_JERK                         _UxGT("V Z  Jerk")
-#define MSG_VE_JERK                         _UxGT("V E  Jerk")
+#define MSG_VX_JERK                         _UxGT("V X Jerk")
+#define MSG_VY_JERK                         _UxGT("V Y Jerk")
+#define MSG_VZ_JERK                         _UxGT("V Z Jerk")
+#define MSG_VE_JERK                         _UxGT("V E Jerk")
 #define MSG_VMAX                            _UxGT("V max ") // space by purpose
 #define MSG_VMIN                            _UxGT("V min")
 #define MSG_VTRAV_MIN                       _UxGT("V min Leerfahrt")
@@ -156,7 +157,7 @@
 #define MSG_ERR_MINTEMP                     _UxGT(" ") LCD_STR_THERMOMETER _UxGT(" UNTERSCHRITTEN")
 #define MSG_ERR_MAXTEMP_BED                 _UxGT("BETT ") LCD_STR_THERMOMETER _UxGT(" ÜBERSCHRITTEN")
 #define MSG_ERR_MINTEMP_BED                 _UxGT("BETT ") LCD_STR_THERMOMETER _UxGT(" UNTERSCHRITTEN")
-#define MSG_ERR_Z_HOMING                    _UxGT("G28 Z Forbidden")
+#define MSG_ERR_Z_HOMING                    _UxGT("G28 Z verboten")
 #define MSG_HALTED                          _UxGT("DRUCKER STOPP")
 #define MSG_PLEASE_RESET                    _UxGT("Bitte Resetten")
 #define MSG_SHORT_DAY                       _UxGT("t") // One character only
@@ -172,7 +173,6 @@
 #define MSG_DELTA_CALIBRATE_Z               _UxGT("Kalibriere Z")
 #define MSG_DELTA_CALIBRATE_CENTER          _UxGT("Kalibriere Mitte")
 
-<<<<<<< HEAD
 #define MSG_INFO_MENU                       _UxGT("Über den Drucker")
 #define MSG_INFO_PRINTER_MENU               _UxGT("Drucker Info")
 #define MSG_INFO_STATS_MENU                 _UxGT("Drucker Stats")
@@ -181,159 +181,6 @@
 #define MSG_INFO_EXTRUDERS                  _UxGT("Extruders")
 #define MSG_INFO_BAUDRATE                   _UxGT("Baud")
 #define MSG_INFO_PROTOCOL                   _UxGT("Protokol")
-=======
-#define WELCOME_MSG                         MACHINE_NAME " bereit"
-#define MSG_SD_INSERTED                     "SD-Karte erkannt"
-#define MSG_SD_REMOVED                      "SD-Karte entfernt"
-#define MSG_LCD_ENDSTOPS                    "Endstopp" // Max length 8 characters
-#define MSG_MAIN                            "Hauptmenü"
-#define MSG_AUTOSTART                       "Autostart"
-#define MSG_DISABLE_STEPPERS                "Motoren deaktivieren" // M84
-#define MSG_AUTO_HOME                       "Home" // G28
-#define MSG_AUTO_HOME_X                     "Home X"
-#define MSG_AUTO_HOME_Y                     "Home Y"
-#define MSG_AUTO_HOME_Z                     "Home Z"
-#define MSG_LEVEL_BED_HOMING                "Homing XYZ"
-#define MSG_LEVEL_BED_WAITING               "Klick für Start"
-#define MSG_LEVEL_BED_NEXT_POINT            "Nächste Koordinate"
-#define MSG_LEVEL_BED_DONE                  "Fertig"
-#define MSG_LEVEL_BED_CANCEL                "Abbruch"
-#define MSG_SET_HOME_OFFSETS                "Setze Homeversatz"
-#define MSG_HOME_OFFSETS_APPLIED            "Homeversatz aktiv"
-#define MSG_SET_ORIGIN                      "Setze Nullpunkt" //"G92 X0 Y0 Z0" commented out in ultralcd.cpp
-#define MSG_PREHEAT_1                       "Vorwärmen PLA"
-#define MSG_PREHEAT_1_N                     "Vorwärmen PLA "
-#define MSG_PREHEAT_1_ALL                   "Vorw. PLA Alle"
-#define MSG_PREHEAT_1_BEDONLY               "Vorw. PLA Bett"
-#define MSG_PREHEAT_1_SETTINGS              "Vorw. PLA Einst."
-#define MSG_PREHEAT_2                       "Vorwärmen ABS"
-#define MSG_PREHEAT_2_N                     "Vorwärmen ABS "
-#define MSG_PREHEAT_2_ALL                   "Vorw. ABS Alle"
-#define MSG_PREHEAT_2_BEDONLY               "Vorw. ABS Bett"
-#define MSG_PREHEAT_2_SETTINGS              "Vorw. ABS Einst."
-#define MSG_COOLDOWN                        "Abkühlen"
-#define MSG_SWITCH_PS_ON                    "Netzteil ein"
-#define MSG_SWITCH_PS_OFF                   "Netzteil aus"
-#define MSG_EXTRUDE                         "Extrudieren"
-#define MSG_RETRACT                         "Retract"
-#define MSG_MOVE_AXIS                       "Bewegen"
-#define MSG_LEVEL_BED                       "Bett nivellieren"
-#define MSG_MOVE_X                          "X"
-#define MSG_MOVE_Y                          "Y"
-#define MSG_MOVE_Z                          "Z"
-#define MSG_MOVE_E                          "Extruder "
-#define MSG_MOVE_01MM                       " 0,1 mm"
-#define MSG_MOVE_1MM                        " 1,0 mm"
-#define MSG_MOVE_10MM                       "10,0 mm"
-#define MSG_SPEED                           "Geschw."
-#define MSG_BED_Z                           "Bett Z"
-#define MSG_NOZZLE                          "Düse"
-#define MSG_BED                             "Bett"
-#define MSG_FAN_SPEED                       "Lüfter"
-#define MSG_FLOW                            "Durchfluss"
-#define MSG_CONTROL                         "Einstellungen"
-#define MSG_MIN                             LCD_STR_THERMOMETER " min"
-#define MSG_MAX                             LCD_STR_THERMOMETER " max"
-#define MSG_FACTOR                          LCD_STR_THERMOMETER " Faktor"
-#define MSG_AUTOTEMP                        "AutoTemp"
-#define MSG_ON                              "Ein"
-#define MSG_OFF                             "Aus"
-#define MSG_PID_P                           "PID P"
-#define MSG_PID_I                           "PID I"
-#define MSG_PID_D                           "PID D"
-#define MSG_PID_C                           "PID C"
-#define MSG_SELECT                          "Auswählen"
-#define MSG_ACC                             "A"
-#define MSG_VX_JERK                         "V X Jerk"
-#define MSG_VY_JERK                         "V Y Jerk"
-#define MSG_VZ_JERK                         "V Z Jerk"
-#define MSG_VE_JERK                         "V E Jerk"
-#define MSG_VMAX                            "V max " // space by purpose
-#define MSG_VMIN                            "V min"
-#define MSG_VTRAV_MIN                       "V min Leerfahrt"
-#define MSG_AMAX                            "A max " // space by purpose
-#define MSG_A_RETRACT                       "A Retract"
-#define MSG_A_TRAVEL                        "A Leerfahrt"
-#define MSG_XSTEPS                          "X Steps/mm"
-#define MSG_YSTEPS                          "Y Steps/mm"
-#define MSG_ZSTEPS                          "Z Steps/mm"
-#define MSG_ESTEPS                          "E Steps/mm"
-#define MSG_TEMPERATURE                     "Temperatur"
-#define MSG_MOTION                          "Bewegung"
-#define MSG_VOLUMETRIC                      "Filament"
-#define MSG_VOLUMETRIC_ENABLED              "E in mm³"
-#define MSG_FILAMENT_DIAM                   "D Fil."
-#define MSG_CONTRAST                        "LCD Kontrast"
-#define MSG_STORE_EPROM                     "EPROM speichern"
-#define MSG_LOAD_EPROM                      "EPROM laden"
-#define MSG_RESTORE_FAILSAFE                "Standardkonfiguration"
-#define MSG_REFRESH                         "Aktualisieren"
-#define MSG_WATCH                           "Info"
-#define MSG_PREPARE                         "Vorbereitung"
-#define MSG_TUNE                            "Justierung"
-#define MSG_PAUSE_PRINT                     "SD-Druck Pause"
-#define MSG_RESUME_PRINT                    "SD-Druck Fortsetzung"
-#define MSG_STOP_PRINT                      "SD-Druck Abbruch"
-#define MSG_CARD_MENU                       "SD-Karte"
-#define MSG_NO_CARD                         "Keine SD-Karte"
-#define MSG_DWELL                           "Warten..."
-#define MSG_USERWAIT                        "Warte auf Nutzer"
-#define MSG_RESUMING                        "Druckfortsetzung"
-#define MSG_PRINT_ABORTED                   "Druck abgebrochen"
-#define MSG_NO_MOVE                         "Motoren eingeschaltet"
-#define MSG_KILLED                          "ABGEBROCHEN"
-#define MSG_STOPPED                         "ANGEHALTEN"
-#define MSG_CONTROL_RETRACT                 "Retract mm"
-#define MSG_CONTROL_RETRACT_SWAP            "Wechs. Retract mm"
-#define MSG_CONTROL_RETRACTF                "Retract  V"
-#define MSG_CONTROL_RETRACT_ZLIFT           "Z-Hop mm"
-#define MSG_CONTROL_RETRACT_RECOVER         "UnRet +mm"
-#define MSG_CONTROL_RETRACT_RECOVER_SWAP    "Wechs. UnRet +mm"
-#define MSG_CONTROL_RETRACT_RECOVERF        "UnRet  V"
-#define MSG_AUTORETRACT                     "AutoRetract"
-#define MSG_FILAMENTCHANGE                  "Filament wechseln"
-#define MSG_INIT_SDCARD                     "SD-Karte erkennen"  // Manually initialize the SD-card via user interface
-#define MSG_CNG_SDCARD                      "SD-Karte getauscht" // SD-card changed by user. For machines with no autocarddetect. Both send "M21"
-#define MSG_ZPROBE_OUT                      "Sensor ausserhalb"
-#define MSG_HOME                            "Vorher"  // Used as MSG_HOME " " MSG_X MSG_Y MSG_Z " " MSG_FIRST
-#define MSG_FIRST                           "homen"
-#define MSG_ZPROBE_ZOFFSET                  "Z Versatz"
-#define MSG_BABYSTEP_X                      "Babystep X"
-#define MSG_BABYSTEP_Y                      "Babystep Y"
-#define MSG_BABYSTEP_Z                      "Babystep Z"
-#define MSG_ENDSTOP_ABORT                   "Endstop-Abbr. ein"
-#define MSG_HEATING_FAILED_LCD              "HEIZEN FEHLGESCHLAGEN"
-#define MSG_ERR_REDUNDANT_TEMP              "REDUND. TEMPERATURABWEICHUNG"
-#define MSG_THERMAL_RUNAWAY                 LCD_STR_THERMOMETER " NICHT ERREICHT"
-#define MSG_ERR_MAXTEMP                     LCD_STR_THERMOMETER " ÜBERSCHRITTEN"
-#define MSG_ERR_MINTEMP                     LCD_STR_THERMOMETER " UNTERSCHRITTEN"
-#define MSG_ERR_MAXTEMP_BED                 "BETT " LCD_STR_THERMOMETER " ÜBERSCHRITTEN"
-#define MSG_ERR_MINTEMP_BED                 "BETT " LCD_STR_THERMOMETER " UNTERSCHRITTEN"
-#define MSG_ERR_Z_HOMING                    "G28 Z verboten"
-#define MSG_HALTED                          "DRUCKER STOPP"
-#define MSG_PLEASE_RESET                    "Bitte Resetten"
-#define MSG_SHORT_DAY                       "t" // One character only
-#define MSG_SHORT_HOUR                      "h" // One character only
-#define MSG_SHORT_MINUTE                    "m" // One character only
-#define MSG_HEATING                         "Extr. heizt..."
-#define MSG_HEATING_COMPLETE                "Extr. aufgeheizt"
-#define MSG_BED_HEATING                     "Bett heizt..."
-#define MSG_BED_DONE                        "Bett aufgeheizt"
-#define MSG_DELTA_CALIBRATE                 "Delta kalibrieren"
-#define MSG_DELTA_CALIBRATE_X               "Kalibriere X"
-#define MSG_DELTA_CALIBRATE_Y               "Kalibriere Y"
-#define MSG_DELTA_CALIBRATE_Z               "Kalibriere Z"
-#define MSG_DELTA_CALIBRATE_CENTER          "Kalibriere Mitte"
-
-#define MSG_INFO_MENU                       "Über den Drucker"
-#define MSG_INFO_PRINTER_MENU               "Drucker Info"
-#define MSG_INFO_STATS_MENU                 "Drucker Stats"
-#define MSG_INFO_BOARD_MENU                 "Board Info"
-#define MSG_INFO_THERMISTOR_MENU            "Thermistors"
-#define MSG_INFO_EXTRUDERS                  "Extruders"
-#define MSG_INFO_BAUDRATE                   "Baud"
-#define MSG_INFO_PROTOCOL                   "Protokol"
->>>>>>> 5aee8d89
 
 #if LCD_WIDTH > 19
   #define MSG_INFO_PRINT_COUNT              _UxGT("Gesamte Drucke")
@@ -358,45 +205,24 @@
 #define MSG_FILAMENT_CHANGE_OPTION_RESUME   _UxGT("Drucke weiter")
 
 #if LCD_HEIGHT >= 4
-<<<<<<< HEAD
   #define MSG_FILAMENT_CHANGE_INIT_1          _UxGT("Warte auf den")
-  #define MSG_FILAMENT_CHANGE_INIT_2          _UxGT("Start zum ")
-  #define MSG_FILAMENT_CHANGE_INIT_3          _UxGT("Filament wechsel")
+  #define MSG_FILAMENT_CHANGE_INIT_2          _UxGT("Start des ")
+  #define MSG_FILAMENT_CHANGE_INIT_3          _UxGT("Filamentwechsels")
   #define MSG_FILAMENT_CHANGE_UNLOAD_1        _UxGT("Warte auf das")
-  #define MSG_FILAMENT_CHANGE_UNLOAD_2        _UxGT("herrausnehmen")
+  #define MSG_FILAMENT_CHANGE_UNLOAD_2        _UxGT("Herausnehmen")
   #define MSG_FILAMENT_CHANGE_UNLOAD_3        _UxGT("des Filaments")
-  #define MSG_FILAMENT_CHANGE_INSERT_1        _UxGT("Fädel Filament")
+  #define MSG_FILAMENT_CHANGE_INSERT_1        _UxGT("Fädle Filament")
   #define MSG_FILAMENT_CHANGE_INSERT_2        _UxGT("ein und drücke")
   #define MSG_FILAMENT_CHANGE_INSERT_3        _UxGT("den Knopf...")
   #define MSG_FILAMENT_CHANGE_LOAD_1          _UxGT("Warte auf das")
-  #define MSG_FILAMENT_CHANGE_LOAD_2          _UxGT("laden des")
+  #define MSG_FILAMENT_CHANGE_LOAD_2          _UxGT("Laden des")
   #define MSG_FILAMENT_CHANGE_LOAD_3          _UxGT("Filaments")
   #define MSG_FILAMENT_CHANGE_EXTRUDE_1       _UxGT("Warte auf das")
-  #define MSG_FILAMENT_CHANGE_EXTRUDE_2       _UxGT("Extruden des")
+  #define MSG_FILAMENT_CHANGE_EXTRUDE_2       _UxGT("Extrudieren des")
   #define MSG_FILAMENT_CHANGE_EXTRUDE_3       _UxGT("Filaments")
   #define MSG_FILAMENT_CHANGE_RESUME_1        _UxGT("Warte auf das")
-  #define MSG_FILAMENT_CHANGE_RESUME_2        _UxGT("fortfahren des")
+  #define MSG_FILAMENT_CHANGE_RESUME_2        _UxGT("Fortsetzen des")
   #define MSG_FILAMENT_CHANGE_RESUME_3        _UxGT("Druckes")
-=======
-  #define MSG_FILAMENT_CHANGE_INIT_1          "Warte auf den"
-  #define MSG_FILAMENT_CHANGE_INIT_2          "Start des "
-  #define MSG_FILAMENT_CHANGE_INIT_3          "Filamentwechsels"
-  #define MSG_FILAMENT_CHANGE_UNLOAD_1        "Warte auf das"
-  #define MSG_FILAMENT_CHANGE_UNLOAD_2        "Herausnehmen"
-  #define MSG_FILAMENT_CHANGE_UNLOAD_3        "des Filaments"
-  #define MSG_FILAMENT_CHANGE_INSERT_1        "Fädle Filament"
-  #define MSG_FILAMENT_CHANGE_INSERT_2        "ein und drücke"
-  #define MSG_FILAMENT_CHANGE_INSERT_3        "den Knopf..."
-  #define MSG_FILAMENT_CHANGE_LOAD_1          "Warte auf das"
-  #define MSG_FILAMENT_CHANGE_LOAD_2          "Laden des"
-  #define MSG_FILAMENT_CHANGE_LOAD_3          "Filaments"
-  #define MSG_FILAMENT_CHANGE_EXTRUDE_1       "Warte auf das"
-  #define MSG_FILAMENT_CHANGE_EXTRUDE_2       "Extrudieren des"
-  #define MSG_FILAMENT_CHANGE_EXTRUDE_3       "Filaments"
-  #define MSG_FILAMENT_CHANGE_RESUME_1        "Warte auf das"
-  #define MSG_FILAMENT_CHANGE_RESUME_2        "Fortsetzen des"
-  #define MSG_FILAMENT_CHANGE_RESUME_3        "Druckes"
->>>>>>> 5aee8d89
 #else // LCD_HEIGHT < 4
   #define MSG_FILAMENT_CHANGE_INIT_1          _UxGT("Bitte warten...")
   #define MSG_FILAMENT_CHANGE_UNLOAD_1        _UxGT("Auswerfen...")
