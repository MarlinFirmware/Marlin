--- conflicted
+++ resolved
@@ -1270,13 +1270,6 @@
 
       case X_AXIS:
         _ENABLE(x);
-<<<<<<< HEAD
-        old_pin = _READ_DIR(X);
-        #if STEP_PULSE_CYCLES > CYCLES_EATEN_BY_BABYSTEP
-          pulse_start = TCNT0;
-        #endif 
-=======
->>>>>>> eab7854a
         START_BABYSTEP_AXIS(X, false);
         STOP_BABYSTEP_AXIS(X);
         break;
