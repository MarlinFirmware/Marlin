/**
 * Marlin 3D Printer Firmware
 * Copyright (C) 2016 MarlinFirmware [https://github.com/MarlinFirmware/Marlin]
 *
 * Based on Sprinter and grbl.
 * Copyright (C) 2011 Camiel Gubbels / Erik van der Zalm
 *
 * This program is free software: you can redistribute it and/or modify
 * it under the terms of the GNU General Public License as published by
 * the Free Software Foundation, either version 3 of the License, or
 * (at your option) any later version.
 *
 * This program is distributed in the hope that it will be useful,
 * but WITHOUT ANY WARRANTY; without even the implied warranty of
 * MERCHANTABILITY or FITNESS FOR A PARTICULAR PURPOSE.  See the
 * GNU General Public License for more details.
 *
 * You should have received a copy of the GNU General Public License
 * along with this program.  If not, see <http://www.gnu.org/licenses/>.
 *
 */

/**
 * stepper.cpp - A singleton object to execute motion plans using stepper motors
 * Marlin Firmware
 *
 * Derived from Grbl
 * Copyright (c) 2009-2011 Simen Svale Skogsrud
 *
 * Grbl is free software: you can redistribute it and/or modify
 * it under the terms of the GNU General Public License as published by
 * the Free Software Foundation, either version 3 of the License, or
 * (at your option) any later version.
 *
 * Grbl is distributed in the hope that it will be useful,
 * but WITHOUT ANY WARRANTY; without even the implied warranty of
 * MERCHANTABILITY or FITNESS FOR A PARTICULAR PURPOSE.  See the
 * GNU General Public License for more details.
 *
 * You should have received a copy of the GNU General Public License
 * along with Grbl.  If not, see <http://www.gnu.org/licenses/>.
 */

/* The timer calculations of this module informed by the 'RepRap cartesian firmware' by Zack Smith
   and Philipp Tiefenbacher. */

#include "Marlin.h"
#include "stepper.h"
#include "endstops.h"
#include "planner.h"
#if MB(ALLIGATOR)
  #include "dac_dac084s085.h"
#endif
#include "temperature.h"
#include "ultralcd.h"
#include "language.h"
#include "cardreader.h"
#if defined(ARDUINO_ARCH_AVR)
  #include "speed_lookuptable.h"
#endif

#if HAS_DIGIPOTSS
  #include <SPI.h>
#endif

Stepper stepper; // Singleton

// public:

block_t* Stepper::current_block = NULL;  // A pointer to the block currently being traced

#if ENABLED(ABORT_ON_ENDSTOP_HIT_FEATURE_ENABLED)
  bool Stepper::abort_on_endstop_hit = false;
#endif

#if ENABLED(Z_DUAL_ENDSTOPS)
  bool Stepper::performing_homing = false;
#endif

// private:

unsigned char Stepper::last_direction_bits = 0;        // The next stepping-bits to be output
unsigned int Stepper::cleaning_buffer_counter = 0;

#if ENABLED(Z_DUAL_ENDSTOPS)
  bool Stepper::locked_z_motor = false;
  bool Stepper::locked_z2_motor = false;
#endif

long Stepper::counter_X = 0,
     Stepper::counter_Y = 0,
     Stepper::counter_Z = 0,
     Stepper::counter_E = 0;

volatile uint32_t Stepper::step_events_completed = 0; // The number of step events executed in the current block

#if ENABLED(ADVANCE) || ENABLED(LIN_ADVANCE)

<<<<<<< HEAD
  #ifdef CPU_32_BIT
    uint32_t Stepper::old_OCR0A = 0;
    volatile uint32_t Stepper::eISR_Rate = 200 * EXTRUDER_TIMER_FACTOR; // Keep the ISR at a low rate until needed
  #else
    uint8_t Stepper::old_OCR0A = 0;
    volatile uint8_t Stepper::eISR_Rate = 200; // Keep the ISR at a low rate until needed
  #endif
=======
  constexpr uint16_t ADV_NEVER = 65535;

  uint16_t Stepper::nextMainISR = 0,
           Stepper::nextAdvanceISR = ADV_NEVER,
           Stepper::eISR_Rate = ADV_NEVER;
>>>>>>> babe1d21

  #if ENABLED(LIN_ADVANCE)
    volatile int Stepper::e_steps[E_STEPPERS];
    int Stepper::final_estep_rate,
        Stepper::current_estep_rate[E_STEPPERS],
        Stepper::current_adv_steps[E_STEPPERS];
  #else
    long Stepper::e_steps[E_STEPPERS],
         Stepper::final_advance = 0,
         Stepper::old_advance = 0,
         Stepper::advance_rate,
         Stepper::advance;
  #endif

  #define ADV_RATE(T, L) (e_steps[TOOL_E_INDEX] ? (T) * (L) / abs(e_steps[TOOL_E_INDEX]) : ADV_NEVER)

#endif

long Stepper::acceleration_time, Stepper::deceleration_time;

volatile long Stepper::count_position[NUM_AXIS] = { 0 };
volatile signed char Stepper::count_direction[NUM_AXIS] = { 1, 1, 1, 1 };

#if ENABLED(MIXING_EXTRUDER)
  long Stepper::counter_m[MIXING_STEPPERS];
#endif

#ifdef CPU_32_BIT
  HAL_TIMER_TYPE Stepper::acc_step_rate; // needed for deceleration start point
  uint8_t Stepper::step_loops, Stepper::step_loops_nominal;
  HAL_TIMER_TYPE Stepper::OCR1A_nominal;
#else
  unsigned short Stepper::acc_step_rate; // needed for deceleration start point
  uint8_t Stepper::step_loops, Stepper::step_loops_nominal;
  unsigned short Stepper::OCR1A_nominal;
#endif

volatile long Stepper::endstops_trigsteps[XYZ];

#if ENABLED(X_DUAL_STEPPER_DRIVERS)
  #define X_APPLY_DIR(v,Q) do{ X_DIR_WRITE(v); X2_DIR_WRITE((v) != INVERT_X2_VS_X_DIR); }while(0)
  #define X_APPLY_STEP(v,Q) do{ X_STEP_WRITE(v); X2_STEP_WRITE(v); }while(0)
#elif ENABLED(DUAL_X_CARRIAGE)
  #define X_APPLY_DIR(v,ALWAYS) \
    if (extruder_duplication_enabled || ALWAYS) { \
      X_DIR_WRITE(v); \
      X2_DIR_WRITE(v); \
    } \
    else { \
      if (current_block->active_extruder) X2_DIR_WRITE(v); else X_DIR_WRITE(v); \
    }
  #define X_APPLY_STEP(v,ALWAYS) \
    if (extruder_duplication_enabled || ALWAYS) { \
      X_STEP_WRITE(v); \
      X2_STEP_WRITE(v); \
    } \
    else { \
      if (current_block->active_extruder != 0) X2_STEP_WRITE(v); else X_STEP_WRITE(v); \
    }
#else
  #define X_APPLY_DIR(v,Q) X_DIR_WRITE(v)
  #define X_APPLY_STEP(v,Q) X_STEP_WRITE(v)
#endif

#if ENABLED(Y_DUAL_STEPPER_DRIVERS)
  #define Y_APPLY_DIR(v,Q) do{ Y_DIR_WRITE(v); Y2_DIR_WRITE((v) != INVERT_Y2_VS_Y_DIR); }while(0)
  #define Y_APPLY_STEP(v,Q) do{ Y_STEP_WRITE(v); Y2_STEP_WRITE(v); }while(0)
#else
  #define Y_APPLY_DIR(v,Q) Y_DIR_WRITE(v)
  #define Y_APPLY_STEP(v,Q) Y_STEP_WRITE(v)
#endif

#if ENABLED(Z_DUAL_STEPPER_DRIVERS)
  #define Z_APPLY_DIR(v,Q) do{ Z_DIR_WRITE(v); Z2_DIR_WRITE(v); }while(0)
  #if ENABLED(Z_DUAL_ENDSTOPS)
    #define Z_APPLY_STEP(v,Q) \
    if (performing_homing) { \
      if (Z_HOME_DIR < 0) { \
        if (!(TEST(endstops.old_endstop_bits, Z_MIN) && (count_direction[Z_AXIS] < 0)) && !locked_z_motor) Z_STEP_WRITE(v); \
        if (!(TEST(endstops.old_endstop_bits, Z2_MIN) && (count_direction[Z_AXIS] < 0)) && !locked_z2_motor) Z2_STEP_WRITE(v); \
      } \
      else { \
        if (!(TEST(endstops.old_endstop_bits, Z_MAX) && (count_direction[Z_AXIS] > 0)) && !locked_z_motor) Z_STEP_WRITE(v); \
        if (!(TEST(endstops.old_endstop_bits, Z2_MAX) && (count_direction[Z_AXIS] > 0)) && !locked_z2_motor) Z2_STEP_WRITE(v); \
      } \
    } \
    else { \
      Z_STEP_WRITE(v); \
      Z2_STEP_WRITE(v); \
    }
  #else
    #define Z_APPLY_STEP(v,Q) do{ Z_STEP_WRITE(v); Z2_STEP_WRITE(v); }while(0)
  #endif
#else
  #define Z_APPLY_DIR(v,Q) Z_DIR_WRITE(v)
  #define Z_APPLY_STEP(v,Q) Z_STEP_WRITE(v)
#endif

#if DISABLED(MIXING_EXTRUDER)
  #define E_APPLY_STEP(v,Q) E_STEP_WRITE(v)
#endif



/**
 *         __________________________
 *        /|                        |\     _________________         ^
 *       / |                        | \   /|               |\        |
 *      /  |                        |  \ / |               | \       s
 *     /   |                        |   |  |               |  \      p
 *    /    |                        |   |  |               |   \     e
 *   +-----+------------------------+---+--+---------------+----+    e
 *   |               BLOCK 1            |      BLOCK 2          |    d
 *
 *                           time ----->
 *
 *  The trapezoid is the shape the speed curve over time. It starts at block->initial_rate, accelerates
 *  first block->accelerate_until step_events_completed, then keeps going at constant speed until
 *  step_events_completed reaches block->decelerate_after after which it decelerates until the trapezoid generator is reset.
 *  The slope of acceleration is calculated using v = u + at where t is the accumulated timer values of the steps so far.
 */
void Stepper::wake_up() {
  //  TCNT1 = 0;
  ENABLE_STEPPER_DRIVER_INTERRUPT();
}

/**
 * Set the stepper direction of each axis
 *
 *   COREXY: X_AXIS=A_AXIS and Y_AXIS=B_AXIS
 *   COREXZ: X_AXIS=A_AXIS and Z_AXIS=C_AXIS
 *   COREYZ: Y_AXIS=B_AXIS and Z_AXIS=C_AXIS
 */
void Stepper::set_directions() {

  #define SET_STEP_DIR(AXIS) \
    if (motor_direction(AXIS ##_AXIS)) { \
      AXIS ##_APPLY_DIR(INVERT_## AXIS ##_DIR, false); \
      count_direction[AXIS ##_AXIS] = -1; \
    } \
    else { \
      AXIS ##_APPLY_DIR(!INVERT_## AXIS ##_DIR, false); \
      count_direction[AXIS ##_AXIS] = 1; \
    }

  #if HAS_X_DIR
    SET_STEP_DIR(X); // A
  #endif
  #if HAS_Y_DIR
    SET_STEP_DIR(Y); // B
  #endif
  #if HAS_Z_DIR
    SET_STEP_DIR(Z); // C
  #endif

  #if DISABLED(ADVANCE) && DISABLED(LIN_ADVANCE)
    if (motor_direction(E_AXIS)) {
      REV_E_DIR();
      count_direction[E_AXIS] = -1;
    }
    else {
      NORM_E_DIR();
      count_direction[E_AXIS] = 1;
    }
  #endif // !ADVANCE && !LIN_ADVANCE
}

#if ENABLED(ENDSTOP_INTERRUPTS_FEATURE)
  extern volatile uint8_t e_hit;
#endif

/**
 * Stepper Driver Interrupt
 *
 * Directly pulses the stepper motors at high frequency.
 *
 * AVR :
 * Timer 1 runs at a base frequency of 2MHz, with this ISR using OCR1A compare mode.
 *
 * OCR1A   Frequency
 *     1     2 MHz
 *    50    40 KHz
 *   100    20 KHz - capped max rate
 *   200    10 KHz - nominal max rate
 *  2000     1 KHz - sleep rate
 *  4000   500  Hz - init rate
 */
<<<<<<< HEAD

HAL_STEP_TIMER_ISR
{
  HAL_timer_isr_prologue (STEP_TIMER_NUM);

  Stepper::isr();
}
=======
ISR(TIMER1_COMPA_vect) {
  #if ENABLED(ADVANCE) || ENABLED(LIN_ADVANCE)
    Stepper::advance_isr_scheduler();
  #else
    Stepper::isr();
  #endif
}

#define _ENABLE_ISRs() do { cli(); if (thermalManager.in_temp_isr) CBI(TIMSK0, OCIE0B); else SBI(TIMSK0, OCIE0B); ENABLE_STEPPER_DRIVER_INTERRUPT(); } while(0)
>>>>>>> babe1d21

void Stepper::isr() {

  static uint32_t step_remaining = 0;

  uint16_t ocr_val;

  #define ENDSTOP_NOMINAL_OCR_VAL 3000    // check endstops every 1.5ms to guarantee two stepper ISRs within 5ms for BLTouch
  #define OCR_VAL_TOLERANCE 1000          // First max delay is 2.0ms, last min delay is 0.5ms, all others 1.5ms

  #if DISABLED(ADVANCE) && DISABLED(LIN_ADVANCE)
    // Disable Timer0 ISRs and enable global ISR again to capture UART events (incoming chars)
    CBI(TIMSK0, OCIE0B); // Temperature ISR
    DISABLE_STEPPER_DRIVER_INTERRUPT();
    sei();
  #endif

  #define _SPLIT(L) (ocr_val = (uint16_t)L)
  #if ENABLED(ENDSTOP_INTERRUPTS_FEATURE)
    #define SPLIT(L) _SPLIT(L)
  #else                 // sample endstops in between step pulses
    #define SPLIT(L) do { \
      _SPLIT(L); \
      if (ENDSTOPS_ENABLED && L > ENDSTOP_NOMINAL_OCR_VAL) { \
        uint16_t remainder = (uint16_t)L % (ENDSTOP_NOMINAL_OCR_VAL); \
        ocr_val = (remainder < OCR_VAL_TOLERANCE) ? ENDSTOP_NOMINAL_OCR_VAL + remainder : ENDSTOP_NOMINAL_OCR_VAL; \
        step_remaining = (uint16_t)L - ocr_val; \
      } \
    } while(0)

    if (step_remaining && ENDSTOPS_ENABLED) {   // Just check endstops - not yet time for a step
      endstops.update();
      if (step_remaining > ENDSTOP_NOMINAL_OCR_VAL) {
        step_remaining -= ENDSTOP_NOMINAL_OCR_VAL;
        ocr_val = ENDSTOP_NOMINAL_OCR_VAL;
      }
      else {
        ocr_val = step_remaining;
        step_remaining = 0;  //  last one before the ISR that does the step
      }

      _NEXT_ISR(ocr_val);

      NOLESS(OCR1A, TCNT1 + 16);

      _ENABLE_ISRs(); // re-enable ISRs
      return;
    }
  # endif

  if (cleaning_buffer_counter) {
    --cleaning_buffer_counter;
    current_block = NULL;
    planner.discard_current_block();
    #ifdef SD_FINISHED_RELEASECOMMAND
      if (!cleaning_buffer_counter && (SD_FINISHED_STEPPERRELEASE)) enqueue_and_echo_commands_P(PSTR(SD_FINISHED_RELEASECOMMAND));
    #endif
<<<<<<< HEAD
      HAL_timer_set_count (STEP_TIMER_NUM, HAL_TIMER_RATE / 10000); // Run at max speed - 10 KHz
=======
    _NEXT_ISR(200); // Run at max speed - 10 KHz
    _ENABLE_ISRs(); // re-enable ISRs
>>>>>>> babe1d21
    return;
  }

  // If there is no current block, attempt to pop one from the buffer
  if (!current_block) {
    // Anything in the buffer?
    current_block = planner.get_current_block();
    if (current_block) {
      trapezoid_generator_reset();

      #if STEPPER_DIRECTION_DELAY > 0
        delayMicroseconds(STEPPER_DIRECTION_DELAY);
      #endif

      // Initialize Bresenham counters to 1/2 the ceiling
      counter_X = counter_Y = counter_Z = counter_E = -(current_block->step_event_count >> 1);

      #if ENABLED(MIXING_EXTRUDER)
        MIXING_STEPPERS_LOOP(i)
          counter_m[i] = -(current_block->mix_event_count[i] >> 1);
      #endif

      step_events_completed = 0;

      #if ENABLED(ENDSTOP_INTERRUPTS_FEATURE)
        e_hit = 2; // Needed for the case an endstop is already triggered before the new move begins.
                   // No 'change' can be detected.
      #endif

      #if ENABLED(Z_LATE_ENABLE)
        if (current_block->steps[Z_AXIS] > 0) {
          enable_z();
<<<<<<< HEAD
          HAL_timer_set_count (STEP_TIMER_NUM, HAL_TIMER_RATE / 1000); // Run at slow speed - 1 KHz
=======
          _NEXT_ISR(2000); // Run at slow speed - 1 KHz
          _ENABLE_ISRs(); // re-enable ISRs
>>>>>>> babe1d21
          return;
        }
      #endif

      // #if ENABLED(ADVANCE)
      //   e_steps[TOOL_E_INDEX] = 0;
      // #endif
    }
    else {
<<<<<<< HEAD
      HAL_timer_set_count (STEP_TIMER_NUM, HAL_TIMER_RATE / 1000); // Run at slow speed - 1 KHz
=======
      _NEXT_ISR(2000); // Run at slow speed - 1 KHz
      _ENABLE_ISRs(); // re-enable ISRs
>>>>>>> babe1d21
      return;
    }
  }

  // Update endstops state, if enabled


  #if ENABLED(ENDSTOP_INTERRUPTS_FEATURE)
    if (ENDSTOPS_ENABLED && e_hit) {
      endstops.update();
      e_hit--;
    }
  #else
    if (ENDSTOPS_ENABLED) endstops.update();
  #endif

  // Take multiple steps per interrupt (For high speed moves)
  bool all_steps_done = false;
  for (int8_t i = 0; i < step_loops; i++) {
    #if ENABLED(LIN_ADVANCE)

      counter_E += current_block->steps[E_AXIS];
      if (counter_E > 0) {
        counter_E -= current_block->step_event_count;
        #if DISABLED(MIXING_EXTRUDER)
          // Don't step E here for mixing extruder
          count_position[E_AXIS] += count_direction[E_AXIS];
          motor_direction(E_AXIS) ? --e_steps[TOOL_E_INDEX] : ++e_steps[TOOL_E_INDEX];
        #endif
      }

      #if ENABLED(MIXING_EXTRUDER)
        // Step mixing steppers proportionally
        const bool dir = motor_direction(E_AXIS);
        MIXING_STEPPERS_LOOP(j) {
          counter_m[j] += current_block->steps[E_AXIS];
          if (counter_m[j] > 0) {
            counter_m[j] -= current_block->mix_event_count[j];
            dir ? --e_steps[j] : ++e_steps[j];
          }
        }
      #endif

    #elif ENABLED(ADVANCE)

      // Always count the unified E axis
      counter_E += current_block->steps[E_AXIS];
      if (counter_E > 0) {
        counter_E -= current_block->step_event_count;
        #if DISABLED(MIXING_EXTRUDER)
          // Don't step E here for mixing extruder
          motor_direction(E_AXIS) ? --e_steps[TOOL_E_INDEX] : ++e_steps[TOOL_E_INDEX];
        #endif
      }

      #if ENABLED(MIXING_EXTRUDER)

        // Step mixing steppers proportionally
        const bool dir = motor_direction(E_AXIS);
        MIXING_STEPPERS_LOOP(j) {
          counter_m[j] += current_block->steps[E_AXIS];
          if (counter_m[j] > 0) {
            counter_m[j] -= current_block->mix_event_count[j];
            dir ? --e_steps[j] : ++e_steps[j];
          }
        }

      #endif // MIXING_EXTRUDER

    #endif // ADVANCE or LIN_ADVANCE

    #define _COUNTER(AXIS) counter_## AXIS
    #define _APPLY_STEP(AXIS) AXIS ##_APPLY_STEP
    #define _INVERT_STEP_PIN(AXIS) INVERT_## AXIS ##_STEP_PIN

    // Advance the Bresenham counter; start a pulse if the axis needs a step
    #define PULSE_START(AXIS) \
      _COUNTER(AXIS) += current_block->steps[_AXIS(AXIS)]; \
      if (_COUNTER(AXIS) > 0) { _APPLY_STEP(AXIS)(!_INVERT_STEP_PIN(AXIS),0); }

    // Stop an active pulse, reset the Bresenham counter, update the position
    #define PULSE_STOP(AXIS) \
      if (_COUNTER(AXIS) > 0) { \
        _COUNTER(AXIS) -= current_block->step_event_count; \
        count_position[_AXIS(AXIS)] += count_direction[_AXIS(AXIS)]; \
        _APPLY_STEP(AXIS)(_INVERT_STEP_PIN(AXIS),0); \
      }

    #ifdef CPU_32_BIT
      // TODO: may need to characterize for other CPUs
      #define CYCLES_EATEN_BY_CODE 12
    #else
      #define CYCLES_EATEN_BY_CODE 240
    #endif

    // If a minimum pulse time was specified get the current count
    #if STEP_PULSE_CYCLES > CYCLES_EATEN_BY_CODE
      static uint32_t pulse_start;
      #ifdef CPU_32_BIT
        pulse_start = HAL_timer_get_current_count(STEPPER_TIMER);
      #else
        pulse_start = TCNT0;
      #endif
    #endif

    #if HAS_X_STEP
      PULSE_START(X);
    #endif
    #if HAS_Y_STEP
      PULSE_START(Y);
    #endif
    #if HAS_Z_STEP
      PULSE_START(Z);
    #endif

    // For non-advance use linear interpolation for E also
    #if DISABLED(ADVANCE) && DISABLED(LIN_ADVANCE)
      #if ENABLED(MIXING_EXTRUDER)
        // Keep updating the single E axis
        counter_E += current_block->steps[E_AXIS];
        // Tick the counters used for this mix
        MIXING_STEPPERS_LOOP(j) {
          // Step mixing steppers (proportionally)
          counter_m[j] += current_block->steps[E_AXIS];
          // Step when the counter goes over zero
          if (counter_m[j] > 0) En_STEP_WRITE(j, !INVERT_E_STEP_PIN);
        }
      #else // !MIXING_EXTRUDER
        PULSE_START(E);
      #endif
    #endif // !ADVANCE && !LIN_ADVANCE

    // For a minimum pulse time wait before stopping pulses
    #if STEP_PULSE_CYCLES > CYCLES_EATEN_BY_CODE
      #ifdef CPU_32_BIT
        // MINIMUM_STEPPER_PULSE = 0... pulse width = 820ns, 1... 1.5μs, 2... 2.24μs, 3... 3.34μs, 4... 4.08μs, 5... 5.18μs
        while (HAL_timer_get_current_count(STEPPER_TIMER) - pulse_start < (STEP_PULSE_CYCLES - CYCLES_EATEN_BY_CODE) / STEPPER_TIMER_PRESCALE) { /* nada */ }
        pulse_start = HAL_timer_get_current_count(STEPPER_TIMER);
      #else
        while ((uint32_t)(TCNT0 - pulse_start) < STEP_PULSE_CYCLES - CYCLES_EATEN_BY_CODE) { /* nada */ }
      #endif
    #endif

    #if HAS_X_STEP
      PULSE_STOP(X);
    #endif
    #if HAS_Y_STEP
      PULSE_STOP(Y);
    #endif
    #if HAS_Z_STEP
      PULSE_STOP(Z);
    #endif

    #if DISABLED(ADVANCE) && DISABLED(LIN_ADVANCE)
      #if ENABLED(MIXING_EXTRUDER)
        // Always step the single E axis
        if (counter_E > 0) {
          counter_E -= current_block->step_event_count;
          count_position[E_AXIS] += count_direction[E_AXIS];
        }
        MIXING_STEPPERS_LOOP(j) {
          if (counter_m[j] > 0) {
            counter_m[j] -= current_block->mix_event_count[j];
            En_STEP_WRITE(j, INVERT_E_STEP_PIN);
          }
        }
      #else // !MIXING_EXTRUDER
        PULSE_STOP(E);
      #endif
    #endif // !ADVANCE && !LIN_ADVANCE

    if (++step_events_completed >= current_block->step_event_count) {
      all_steps_done = true;
      break;
    }
    #ifdef CPU_32_BIT
      // For a minimum pulse time wait before stopping low pulses
      #if STEP_PULSE_CYCLES > CYCLES_EATEN_BY_CODE
        if (i < step_loops - 1) while (HAL_timer_get_current_count(STEPPER_TIMER) - pulse_start < (STEP_PULSE_CYCLES - CYCLES_EATEN_BY_CODE) / STEPPER_TIMER_PRESCALE) { /* nada */ }
      #endif
    #endif
  }

  #if ENABLED(LIN_ADVANCE)
    if (current_block->use_advance_lead) {
      int delta_adv_steps = current_estep_rate[TOOL_E_INDEX] - current_adv_steps[TOOL_E_INDEX];
      current_adv_steps[TOOL_E_INDEX] += delta_adv_steps;
      #if ENABLED(MIXING_EXTRUDER)
        // Mixing extruders apply advance lead proportionally
        MIXING_STEPPERS_LOOP(j)
          e_steps[j] += delta_adv_steps * current_block->step_event_count / current_block->mix_event_count[j];
      #else
        // For most extruders, advance the single E stepper
        e_steps[TOOL_E_INDEX] += delta_adv_steps;
      #endif
   }
  #endif

  #if ENABLED(ADVANCE) || ENABLED(LIN_ADVANCE)
    // If we have esteps to execute, fire the next advance_isr "now"
    if (e_steps[TOOL_E_INDEX]) nextAdvanceISR = 0;
  #endif

  // Calculate new timer value
  if (step_events_completed <= (uint32_t)current_block->accelerate_until) {

    #ifdef CPU_32_BIT
      MultiU32X32toH32(acc_step_rate, acceleration_time, current_block->acceleration_rate);
    #else
      MultiU24X32toH16(acc_step_rate, acceleration_time, current_block->acceleration_rate);
    #endif
    acc_step_rate += current_block->initial_rate;

    // upper limit
    NOMORE(acc_step_rate, current_block->nominal_rate);

    // step_rate to timer interval
<<<<<<< HEAD
    HAL_TIMER_TYPE timer = calc_timer(acc_step_rate);
    HAL_timer_set_count (STEP_TIMER_NUM, timer);
=======
    uint16_t timer = calc_timer(acc_step_rate);

    SPLIT(timer);  // split step into multiple ISRs if larger than  ENDSTOP_NOMINAL_OCR_VAL
    _NEXT_ISR(ocr_val);

>>>>>>> babe1d21
    acceleration_time += timer;

    #if ENABLED(LIN_ADVANCE)

      if (current_block->use_advance_lead) {
        #if ENABLED(MIXING_EXTRUDER)
          MIXING_STEPPERS_LOOP(j)
            current_estep_rate[j] = ((uint32_t)acc_step_rate * current_block->abs_adv_steps_multiplier8 * current_block->step_event_count / current_block->mix_event_count[j]) >> 17;
        #else
          current_estep_rate[TOOL_E_INDEX] = ((uint32_t)acc_step_rate * current_block->abs_adv_steps_multiplier8) >> 17;
        #endif
      }

    #elif ENABLED(ADVANCE)

      advance += advance_rate * step_loops;
      //NOLESS(advance, current_block->advance);

      long advance_whole = advance >> 8,
           advance_factor = advance_whole - old_advance;

      // Do E steps + advance steps
      #if ENABLED(MIXING_EXTRUDER)
        // ...for mixing steppers proportionally
        MIXING_STEPPERS_LOOP(j)
          e_steps[j] += advance_factor * current_block->step_event_count / current_block->mix_event_count[j];
      #else
        // ...for the active extruder
        e_steps[TOOL_E_INDEX] += advance_factor;
      #endif

      old_advance = advance_whole;

    #endif // ADVANCE or LIN_ADVANCE

    #if ENABLED(ADVANCE) || ENABLED(LIN_ADVANCE)
<<<<<<< HEAD
      //TODO: HAL
      eISR_Rate = (timer >> 3) * step_loops / abs(e_steps[TOOL_E_INDEX]); //>> 3 is divide by 8. Reason: Timer 1 runs at 16/8=2MHz, Timer 0 at 16/64=0.25MHz. ==> 2/0.25=8.
=======
      eISR_Rate = ADV_RATE(timer, step_loops);
>>>>>>> babe1d21
    #endif
  }
  else if (step_events_completed > (uint32_t)current_block->decelerate_after) {
    #ifdef CPU_32_BIT
      HAL_TIMER_TYPE step_rate;
      MultiU32X32toH32(step_rate, deceleration_time, current_block->acceleration_rate);
    #else
      uint16_t step_rate;
      MultiU24X32toH16(step_rate, deceleration_time, current_block->acceleration_rate);
    #endif

    if (step_rate < acc_step_rate) { // Still decelerating?
      step_rate = acc_step_rate - step_rate;
      NOLESS(step_rate, current_block->final_rate);
    }
    else
      step_rate = current_block->final_rate;

    // step_rate to timer interval
<<<<<<< HEAD
    HAL_TIMER_TYPE timer = calc_timer(step_rate);
    HAL_timer_set_count (STEP_TIMER_NUM, timer);
=======
    uint16_t timer = calc_timer(step_rate);

    SPLIT(timer);  // split step into multiple ISRs if larger than  ENDSTOP_NOMINAL_OCR_VAL
    _NEXT_ISR(ocr_val);

>>>>>>> babe1d21
    deceleration_time += timer;

    #if ENABLED(LIN_ADVANCE)

      if (current_block->use_advance_lead) {
        #if ENABLED(MIXING_EXTRUDER)
          MIXING_STEPPERS_LOOP(j)
            current_estep_rate[j] = ((uint32_t)step_rate * current_block->abs_adv_steps_multiplier8 * current_block->step_event_count / current_block->mix_event_count[j]) >> 17;
        #else
          current_estep_rate[TOOL_E_INDEX] = ((uint32_t)step_rate * current_block->abs_adv_steps_multiplier8) >> 17;
        #endif
      }

    #elif ENABLED(ADVANCE)

      advance -= advance_rate * step_loops;
      NOLESS(advance, final_advance);

      // Do E steps + advance steps
      long advance_whole = advance >> 8,
           advance_factor = advance_whole - old_advance;

      #if ENABLED(MIXING_EXTRUDER)
        MIXING_STEPPERS_LOOP(j)
          e_steps[j] += advance_factor * current_block->step_event_count / current_block->mix_event_count[j];
      #else
        e_steps[TOOL_E_INDEX] += advance_factor;
      #endif

      old_advance = advance_whole;

    #endif // ADVANCE or LIN_ADVANCE

    #if ENABLED(ADVANCE) || ENABLED(LIN_ADVANCE)
      eISR_Rate = ADV_RATE(timer, step_loops);
    #endif
  }
  else {

    #if ENABLED(LIN_ADVANCE)

      if (current_block->use_advance_lead)
        current_estep_rate[TOOL_E_INDEX] = final_estep_rate;

      eISR_Rate = ADV_RATE(OCR1A_nominal, step_loops_nominal);

    #endif

<<<<<<< HEAD
    HAL_timer_set_count (STEP_TIMER_NUM, OCR1A_nominal);
=======
    SPLIT(OCR1A_nominal);  // split step into multiple ISRs if larger than  ENDSTOP_NOMINAL_OCR_VAL
    _NEXT_ISR(ocr_val);

>>>>>>> babe1d21
    // ensure we're running at the correct step rate, even if we just came off an acceleration
    step_loops = step_loops_nominal;
  }

<<<<<<< HEAD
  #ifdef CPU_32_BIT
    // Make sure stepper interrupt does not monopolise CPU by adjusting count to give about 8 us room
    uint32_t stepper_timer_count = HAL_timer_get_count(STEP_TIMER_NUM);
    uint32_t stepper_timer_current_count = HAL_timer_get_current_count(STEP_TIMER_NUM) + 8 * HAL_TICKS_PER_US;
    HAL_timer_set_count(STEP_TIMER_NUM, stepper_timer_count < stepper_timer_current_count ? stepper_timer_current_count : stepper_timer_count);
  #else
=======
  #if DISABLED(ADVANCE) && DISABLED(LIN_ADVANCE)
>>>>>>> babe1d21
    NOLESS(OCR1A, TCNT1 + 16);
  #endif

  // If current block is finished, reset pointer
  if (all_steps_done) {
    current_block = NULL;
    planner.discard_current_block();
  }
  #if DISABLED(ADVANCE) && DISABLED(LIN_ADVANCE)
    _ENABLE_ISRs(); // re-enable ISRs
  #endif
}

#if ENABLED(ADVANCE) || ENABLED(LIN_ADVANCE)

  // Timer interrupt for E. e_steps is set in the main routine;

  void Stepper::advance_isr() {

    nextAdvanceISR = eISR_Rate;

    #define SET_E_STEP_DIR(INDEX) \
      if (e_steps[INDEX]) E## INDEX ##_DIR_WRITE(e_steps[INDEX] < 0 ? INVERT_E## INDEX ##_DIR : !INVERT_E## INDEX ##_DIR)

    #define START_E_PULSE(INDEX) \
      if (e_steps[INDEX]) E## INDEX ##_STEP_WRITE(!INVERT_E_STEP_PIN)

    #define STOP_E_PULSE(INDEX) \
      if (e_steps[INDEX]) { \
        e_steps[INDEX] < 0 ? ++e_steps[INDEX] : --e_steps[INDEX]; \
        E## INDEX ##_STEP_WRITE(INVERT_E_STEP_PIN); \
      }

    SET_E_STEP_DIR(0);
    #if E_STEPPERS > 1
      SET_E_STEP_DIR(1);
      #if E_STEPPERS > 2
        SET_E_STEP_DIR(2);
        #if E_STEPPERS > 3
          SET_E_STEP_DIR(3);
        #endif
      #endif
    #endif

    #define CYCLES_EATEN_BY_E 60

    // Step all E steppers that have steps
    for (uint8_t i = 0; i < step_loops; i++) {

      #if STEP_PULSE_CYCLES > CYCLES_EATEN_BY_E
        static uint32_t pulse_start;
        pulse_start = TCNT0;
      #endif

      START_E_PULSE(0);
      #if E_STEPPERS > 1
        START_E_PULSE(1);
        #if E_STEPPERS > 2
          START_E_PULSE(2);
          #if E_STEPPERS > 3
            START_E_PULSE(3);
          #endif
        #endif
      #endif

      // For a minimum pulse time wait before stopping pulses
      #if STEP_PULSE_CYCLES > CYCLES_EATEN_BY_E
        while ((uint32_t)(TCNT0 - pulse_start) < STEP_PULSE_CYCLES - CYCLES_EATEN_BY_E) { /* nada */ }
      #endif

      STOP_E_PULSE(0);
      #if E_STEPPERS > 1
        STOP_E_PULSE(1);
        #if E_STEPPERS > 2
          STOP_E_PULSE(2);
          #if E_STEPPERS > 3
            STOP_E_PULSE(3);
          #endif
        #endif
      #endif
    }

  }

  void Stepper::advance_isr_scheduler() {
    // Disable Timer0 ISRs and enable global ISR again to capture UART events (incoming chars)
    CBI(TIMSK0, OCIE0B); // Temperature ISR
    DISABLE_STEPPER_DRIVER_INTERRUPT();
    sei();

    // Run main stepping ISR if flagged
    if (!nextMainISR) isr();

    // Run Advance stepping ISR if flagged
    if (!nextAdvanceISR) advance_isr();

    // Is the next advance ISR scheduled before the next main ISR?
    if (nextAdvanceISR <= nextMainISR) {
      // Set up the next interrupt
      OCR1A = nextAdvanceISR;
      // New interval for the next main ISR
      if (nextMainISR) nextMainISR -= nextAdvanceISR;
      // Will call Stepper::advance_isr on the next interrupt
      nextAdvanceISR = 0;
    }
    else {
      // The next main ISR comes first
      OCR1A = nextMainISR;
      // New interval for the next advance ISR, if any
      if (nextAdvanceISR && nextAdvanceISR != ADV_NEVER)
        nextAdvanceISR -= nextMainISR;
      // Will call Stepper::isr on the next interrupt
      nextMainISR = 0;
    }

    // Don't run the ISR faster than possible
    NOLESS(OCR1A, TCNT1 + 16);

    // Restore original ISR settings
    _ENABLE_ISRs();
  }

#endif // ADVANCE or LIN_ADVANCE

void Stepper::init() {

  // Init Digipot Motor Current
  #if HAS_DIGIPOTSS || HAS_MOTOR_CURRENT_PWM
    digipot_init();
  #endif

  #if MB(ALLIGATOR)
    const float motor_current[] = MOTOR_CURRENT;
    unsigned int digipot_motor = 0;
    for (uint8_t i = 0; i < 3 + EXTRUDERS; i++) {
      digipot_motor = 255 * (motor_current[i] / 2.5);
      dac084s085::setValue(i, digipot_motor);
    }
  #endif//MB(ALLIGATOR)

  // Init Microstepping Pins
  #if HAS_MICROSTEPS
    microstep_init();
  #endif

  // Init TMC Steppers
  #if ENABLED(HAVE_TMCDRIVER)
    tmc_init();
  #endif

  // Init TMC2130 Steppers
  #if ENABLED(HAVE_TMC2130DRIVER)
    tmc2130_init();
  #endif

  // Init L6470 Steppers
  #if ENABLED(HAVE_L6470DRIVER)
    L6470_init();
  #endif

  // Init Dir Pins
  #if HAS_X_DIR
    X_DIR_INIT;
  #endif
  #if HAS_X2_DIR
    X2_DIR_INIT;
  #endif
  #if HAS_Y_DIR
    Y_DIR_INIT;
    #if ENABLED(Y_DUAL_STEPPER_DRIVERS) && HAS_Y2_DIR
      Y2_DIR_INIT;
    #endif
  #endif
  #if HAS_Z_DIR
    Z_DIR_INIT;
    #if ENABLED(Z_DUAL_STEPPER_DRIVERS) && HAS_Z2_DIR
      Z2_DIR_INIT;
    #endif
  #endif
  #if HAS_E0_DIR
    E0_DIR_INIT;
  #endif
  #if HAS_E1_DIR
    E1_DIR_INIT;
  #endif
  #if HAS_E2_DIR
    E2_DIR_INIT;
  #endif
  #if HAS_E3_DIR
    E3_DIR_INIT;
  #endif

  // Init Enable Pins - steppers default to disabled.
  #if HAS_X_ENABLE
    X_ENABLE_INIT;
    if (!X_ENABLE_ON) X_ENABLE_WRITE(HIGH);
    #if ENABLED(DUAL_X_CARRIAGE) && HAS_X2_ENABLE
      X2_ENABLE_INIT;
      if (!X_ENABLE_ON) X2_ENABLE_WRITE(HIGH);
    #endif
  #endif
  #if HAS_Y_ENABLE
    Y_ENABLE_INIT;
    if (!Y_ENABLE_ON) Y_ENABLE_WRITE(HIGH);
    #if ENABLED(Y_DUAL_STEPPER_DRIVERS) && HAS_Y2_ENABLE
      Y2_ENABLE_INIT;
      if (!Y_ENABLE_ON) Y2_ENABLE_WRITE(HIGH);
    #endif
  #endif
  #if HAS_Z_ENABLE
    Z_ENABLE_INIT;
    if (!Z_ENABLE_ON) Z_ENABLE_WRITE(HIGH);
    #if ENABLED(Z_DUAL_STEPPER_DRIVERS) && HAS_Z2_ENABLE
      Z2_ENABLE_INIT;
      if (!Z_ENABLE_ON) Z2_ENABLE_WRITE(HIGH);
    #endif
  #endif
  #if HAS_E0_ENABLE
    E0_ENABLE_INIT;
    if (!E_ENABLE_ON) E0_ENABLE_WRITE(HIGH);
  #endif
  #if HAS_E1_ENABLE
    E1_ENABLE_INIT;
    if (!E_ENABLE_ON) E1_ENABLE_WRITE(HIGH);
  #endif
  #if HAS_E2_ENABLE
    E2_ENABLE_INIT;
    if (!E_ENABLE_ON) E2_ENABLE_WRITE(HIGH);
  #endif
  #if HAS_E3_ENABLE
    E3_ENABLE_INIT;
    if (!E_ENABLE_ON) E3_ENABLE_WRITE(HIGH);
  #endif

  // Init endstops and pullups
  endstops.init();

  #define _STEP_INIT(AXIS) AXIS ##_STEP_INIT
  #define _WRITE_STEP(AXIS, HIGHLOW) AXIS ##_STEP_WRITE(HIGHLOW)
  #define _DISABLE(axis) disable_## axis()

  #define AXIS_INIT(axis, AXIS, PIN) \
    _STEP_INIT(AXIS); \
    _WRITE_STEP(AXIS, _INVERT_STEP_PIN(PIN)); \
    _DISABLE(axis)

  #define E_AXIS_INIT(NUM) AXIS_INIT(e## NUM, E## NUM, E)

  // Init Step Pins
  #if HAS_X_STEP
    #if ENABLED(X_DUAL_STEPPER_DRIVERS) || ENABLED(DUAL_X_CARRIAGE)
      X2_STEP_INIT;
      X2_STEP_WRITE(INVERT_X_STEP_PIN);
    #endif
    AXIS_INIT(x, X, X);
  #endif

  #if HAS_Y_STEP
    #if ENABLED(Y_DUAL_STEPPER_DRIVERS)
      Y2_STEP_INIT;
      Y2_STEP_WRITE(INVERT_Y_STEP_PIN);
    #endif
    AXIS_INIT(y, Y, Y);
  #endif

  #if HAS_Z_STEP
    #if ENABLED(Z_DUAL_STEPPER_DRIVERS)
      Z2_STEP_INIT;
      Z2_STEP_WRITE(INVERT_Z_STEP_PIN);
    #endif
    AXIS_INIT(z, Z, Z);
  #endif

  #if HAS_E0_STEP
    E_AXIS_INIT(0);
  #endif
  #if HAS_E1_STEP
    E_AXIS_INIT(1);
  #endif
  #if HAS_E2_STEP
    E_AXIS_INIT(2);
  #endif
  #if HAS_E3_STEP
    E_AXIS_INIT(3);
  #endif

#if defined(ARDUINO_ARCH_AVR)
  // waveform generation = 0100 = CTC
  CBI(TCCR1B, WGM13);
  SBI(TCCR1B, WGM12);
  CBI(TCCR1A, WGM11);
  CBI(TCCR1A, WGM10);

  // output mode = 00 (disconnected)
  TCCR1A &= ~(3 << COM1A0);
  TCCR1A &= ~(3 << COM1B0);

  // Set the timer pre-scaler
  // Generally we use a divider of 8, resulting in a 2MHz timer
  // frequency on a 16MHz MCU. If you are going to change this, be
  // sure to regenerate speed_lookuptable.h with
  // create_speed_lookuptable.py
  TCCR1B = (TCCR1B & ~(0x07 << CS10)) | (2 << CS10);

  // Init Stepper ISR to 122 Hz for quick starting
  OCR1A = 0x4000;
  TCNT1 = 0;
#else
  // Init Stepper ISR to 122 Hz for quick starting
  HAL_timer_start (STEP_TIMER_NUM, 122);
#endif

  ENABLE_STEPPER_DRIVER_INTERRUPT();

  #if ENABLED(ADVANCE) || ENABLED(LIN_ADVANCE)

    for (int i = 0; i < E_STEPPERS; i++) {
      e_steps[i] = 0;
      #if ENABLED(LIN_ADVANCE)
        current_adv_steps[i] = 0;
      #endif
    }

  #endif // ADVANCE or LIN_ADVANCE

  endstops.enable(true); // Start with endstops active. After homing they can be disabled
  sei();

  set_directions(); // Init directions to last_direction_bits = 0
}


/**
 * Block until all buffered steps are executed
 */
void Stepper::synchronize() { while (planner.blocks_queued()) idle(); }

/**
 * Set the stepper positions directly in steps
 *
 * The input is based on the typical per-axis XYZ steps.
 * For CORE machines XYZ needs to be translated to ABC.
 *
 * This allows get_axis_position_mm to correctly
 * derive the current XYZ position later on.
 */
void Stepper::set_position(const long &a, const long &b, const long &c, const long &e) {

  synchronize(); // Bad to set stepper counts in the middle of a move

  CRITICAL_SECTION_START;

  #if CORE_IS_XY
    // corexy positioning
    // these equations follow the form of the dA and dB equations on http://www.corexy.com/theory.html
    count_position[A_AXIS] = a + b;
    count_position[B_AXIS] = CORESIGN(a - b);
    count_position[Z_AXIS] = c;
  #elif CORE_IS_XZ
    // corexz planning
    count_position[A_AXIS] = a + c;
    count_position[Y_AXIS] = b;
    count_position[C_AXIS] = CORESIGN(a - c);
  #elif CORE_IS_YZ
    // coreyz planning
    count_position[X_AXIS] = a;
    count_position[B_AXIS] = b + c;
    count_position[C_AXIS] = CORESIGN(b - c);
  #else
    // default non-h-bot planning
    count_position[X_AXIS] = a;
    count_position[Y_AXIS] = b;
    count_position[Z_AXIS] = c;
  #endif

  count_position[E_AXIS] = e;
  CRITICAL_SECTION_END;
}

void Stepper::set_position(const AxisEnum &axis, const long &v) {
  CRITICAL_SECTION_START;
  count_position[axis] = v;
  CRITICAL_SECTION_END;
}

void Stepper::set_e_position(const long &e) {
  CRITICAL_SECTION_START;
  count_position[E_AXIS] = e;
  CRITICAL_SECTION_END;
}

/**
 * Get a stepper's position in steps.
 */
long Stepper::position(AxisEnum axis) {
  CRITICAL_SECTION_START;
  long count_pos = count_position[axis];
  CRITICAL_SECTION_END;
  return count_pos;
}

/**
 * Get an axis position according to stepper position(s)
 * For CORE machines apply translation from ABC to XYZ.
 */
float Stepper::get_axis_position_mm(AxisEnum axis) {
  float axis_steps;
  #if IS_CORE
    // Requesting one of the "core" axes?
    if (axis == CORE_AXIS_1 || axis == CORE_AXIS_2) {
      CRITICAL_SECTION_START;
      // ((a1+a2)+(a1-a2))/2 -> (a1+a2+a1-a2)/2 -> (a1+a1)/2 -> a1
      // ((a1+a2)-(a1-a2))/2 -> (a1+a2-a1+a2)/2 -> (a2+a2)/2 -> a2
      axis_steps = 0.5f * (
        axis == CORE_AXIS_2 ? CORESIGN(count_position[CORE_AXIS_1] - count_position[CORE_AXIS_2])
                            : count_position[CORE_AXIS_1] + count_position[CORE_AXIS_2]
      );
      CRITICAL_SECTION_END;
    }
    else
      axis_steps = position(axis);
  #else
    axis_steps = position(axis);
  #endif
  return axis_steps * planner.steps_to_mm[axis];
}

void Stepper::finish_and_disable() {
  synchronize();
  disable_all_steppers();
}

void Stepper::quick_stop() {
  cleaning_buffer_counter = 5000;
  DISABLE_STEPPER_DRIVER_INTERRUPT();
  while (planner.blocks_queued()) planner.discard_current_block();
  current_block = NULL;
  ENABLE_STEPPER_DRIVER_INTERRUPT();
  #if ENABLED(ULTRA_LCD)
    planner.clear_block_buffer_runtime();
  #endif
}

void Stepper::endstop_triggered(AxisEnum axis) {

  #if IS_CORE

    endstops_trigsteps[axis] = 0.5f * (
      axis == CORE_AXIS_2 ? CORESIGN(count_position[CORE_AXIS_1] - count_position[CORE_AXIS_2])
                          : count_position[CORE_AXIS_1] + count_position[CORE_AXIS_2]
    );

  #else // !COREXY && !COREXZ && !COREYZ

    endstops_trigsteps[axis] = count_position[axis];

  #endif // !COREXY && !COREXZ && !COREYZ

  kill_current_block();
}

void Stepper::report_positions() {
  CRITICAL_SECTION_START;
  long xpos = count_position[X_AXIS],
       ypos = count_position[Y_AXIS],
       zpos = count_position[Z_AXIS];
  CRITICAL_SECTION_END;

  #if CORE_IS_XY || CORE_IS_XZ || IS_SCARA
    SERIAL_PROTOCOLPGM(MSG_COUNT_A);
  #else
    SERIAL_PROTOCOLPGM(MSG_COUNT_X);
  #endif
  SERIAL_PROTOCOL(xpos);

  #if CORE_IS_XY || CORE_IS_YZ || IS_SCARA
    SERIAL_PROTOCOLPGM(" B:");
  #else
    SERIAL_PROTOCOLPGM(" Y:");
  #endif
  SERIAL_PROTOCOL(ypos);

  #if CORE_IS_XZ || CORE_IS_YZ
    SERIAL_PROTOCOLPGM(" C:");
  #else
    SERIAL_PROTOCOLPGM(" Z:");
  #endif
  SERIAL_PROTOCOL(zpos);

  SERIAL_EOL;
}

#if ENABLED(BABYSTEPPING)

  #define _ENABLE(axis) enable_## axis()
  #define _READ_DIR(AXIS) AXIS ##_DIR_READ
  #define _INVERT_DIR(AXIS) INVERT_## AXIS ##_DIR
  #define _APPLY_DIR(AXIS, INVERT) AXIS ##_APPLY_DIR(INVERT, true)

  #define BABYSTEP_AXIS(axis, AXIS, INVERT) { \
      _ENABLE(axis); \
      uint8_t old_pin = _READ_DIR(AXIS); \
      _APPLY_DIR(AXIS, _INVERT_DIR(AXIS)^direction^INVERT); \
      _APPLY_STEP(AXIS)(!_INVERT_STEP_PIN(AXIS), true); \
      delayMicroseconds(2); \
      _APPLY_STEP(AXIS)(_INVERT_STEP_PIN(AXIS), true); \
      _APPLY_DIR(AXIS, old_pin); \
    }

  // MUST ONLY BE CALLED BY AN ISR,
  // No other ISR should ever interrupt this!
  void Stepper::babystep(const AxisEnum axis, const bool direction) {

    switch (axis) {

      case X_AXIS:
        BABYSTEP_AXIS(x, X, false);
        break;

      case Y_AXIS:
        BABYSTEP_AXIS(y, Y, false);
        break;

      case Z_AXIS: {

        #if DISABLED(DELTA)

          BABYSTEP_AXIS(z, Z, BABYSTEP_INVERT_Z);

        #else // DELTA

          bool z_direction = direction ^ BABYSTEP_INVERT_Z;

          enable_x();
          enable_y();
          enable_z();
          uint8_t old_x_dir_pin = X_DIR_READ,
                  old_y_dir_pin = Y_DIR_READ,
                  old_z_dir_pin = Z_DIR_READ;
          //setup new step
          X_DIR_WRITE(INVERT_X_DIR ^ z_direction);
          Y_DIR_WRITE(INVERT_Y_DIR ^ z_direction);
          Z_DIR_WRITE(INVERT_Z_DIR ^ z_direction);
          //perform step
          X_STEP_WRITE(!INVERT_X_STEP_PIN);
          Y_STEP_WRITE(!INVERT_Y_STEP_PIN);
          Z_STEP_WRITE(!INVERT_Z_STEP_PIN);
          delayMicroseconds(2);
          X_STEP_WRITE(INVERT_X_STEP_PIN);
          Y_STEP_WRITE(INVERT_Y_STEP_PIN);
          Z_STEP_WRITE(INVERT_Z_STEP_PIN);
          //get old pin state back.
          X_DIR_WRITE(old_x_dir_pin);
          Y_DIR_WRITE(old_y_dir_pin);
          Z_DIR_WRITE(old_z_dir_pin);

        #endif

      } break;

      default: break;
    }
  }

#endif //BABYSTEPPING

/**
 * Software-controlled Stepper Motor Current
 */

#if HAS_DIGIPOTSS

  // From Arduino DigitalPotControl example
  void Stepper::digitalPotWrite(int address, int value) {
    WRITE(DIGIPOTSS_PIN, LOW); // take the SS pin low to select the chip
    SPI.transfer(address); //  send in the address and value via SPI:
    SPI.transfer(value);
    WRITE(DIGIPOTSS_PIN, HIGH); // take the SS pin high to de-select the chip:
    //delay(10);
  }

#endif //HAS_DIGIPOTSS

#if HAS_DIGIPOTSS || HAS_MOTOR_CURRENT_PWM

  void Stepper::digipot_init() {
    #if HAS_DIGIPOTSS
      static const uint8_t digipot_motor_current[] = DIGIPOT_MOTOR_CURRENT;
      SPI.begin();
      SET_OUTPUT(DIGIPOTSS_PIN);
      for (uint8_t i = 0; i < COUNT(digipot_motor_current); i++) {
        //digitalPotWrite(digipot_ch[i], digipot_motor_current[i]);
        digipot_current(i, digipot_motor_current[i]);
      }
    #elif HAS_MOTOR_CURRENT_PWM
      #if PIN_EXISTS(MOTOR_CURRENT_PWM_XY)
        SET_OUTPUT(MOTOR_CURRENT_PWM_XY_PIN);
        digipot_current(0, motor_current_setting[0]);
      #endif
      #if PIN_EXISTS(MOTOR_CURRENT_PWM_Z)
        SET_OUTPUT(MOTOR_CURRENT_PWM_Z_PIN);
        digipot_current(1, motor_current_setting[1]);
      #endif
      #if PIN_EXISTS(MOTOR_CURRENT_PWM_E)
        SET_OUTPUT(MOTOR_CURRENT_PWM_E_PIN);
        digipot_current(2, motor_current_setting[2]);
      #endif
      //Set timer5 to 31khz so the PWM of the motor power is as constant as possible. (removes a buzzing noise)
      TCCR5B = (TCCR5B & ~(_BV(CS50) | _BV(CS51) | _BV(CS52))) | _BV(CS50);
    #endif
  }

  void Stepper::digipot_current(uint8_t driver, int current) {
    #if HAS_DIGIPOTSS
      const uint8_t digipot_ch[] = DIGIPOT_CHANNELS;
      digitalPotWrite(digipot_ch[driver], current);
    #elif HAS_MOTOR_CURRENT_PWM
      #define _WRITE_CURRENT_PWM(P) analogWrite(P, 255L * current / (MOTOR_CURRENT_PWM_RANGE))
      switch (driver) {
        #if PIN_EXISTS(MOTOR_CURRENT_PWM_XY)
          case 0: _WRITE_CURRENT_PWM(MOTOR_CURRENT_PWM_XY_PIN); break;
        #endif
        #if PIN_EXISTS(MOTOR_CURRENT_PWM_Z)
          case 1: _WRITE_CURRENT_PWM(MOTOR_CURRENT_PWM_Z_PIN); break;
        #endif
        #if PIN_EXISTS(MOTOR_CURRENT_PWM_E)
          case 2: _WRITE_CURRENT_PWM(MOTOR_CURRENT_PWM_E_PIN); break;
        #endif
      }
    #endif
  }

#endif

#if HAS_MICROSTEPS

  /**
   * Software-controlled Microstepping
   */

  void Stepper::microstep_init() {
    SET_OUTPUT(X_MS1_PIN);
    SET_OUTPUT(X_MS2_PIN);
    #if HAS_MICROSTEPS_Y
      SET_OUTPUT(Y_MS1_PIN);
      SET_OUTPUT(Y_MS2_PIN);
    #endif
    #if HAS_MICROSTEPS_Z
      SET_OUTPUT(Z_MS1_PIN);
      SET_OUTPUT(Z_MS2_PIN);
    #endif
    #if HAS_MICROSTEPS_E0
      SET_OUTPUT(E0_MS1_PIN);
      SET_OUTPUT(E0_MS2_PIN);
    #endif
    #if HAS_MICROSTEPS_E1
      SET_OUTPUT(E1_MS1_PIN);
      SET_OUTPUT(E1_MS2_PIN);
    #endif
    static const uint8_t microstep_modes[] = MICROSTEP_MODES;
    for (uint16_t i = 0; i < COUNT(microstep_modes); i++)
      microstep_mode(i, microstep_modes[i]);
  }

  void Stepper::microstep_ms(uint8_t driver, int8_t ms1, int8_t ms2) {
    if (ms1 >= 0) switch (driver) {
      case 0: digitalWrite(X_MS1_PIN, ms1); break;
      #if HAS_MICROSTEPS_Y
        case 1: digitalWrite(Y_MS1_PIN, ms1); break;
      #endif
      #if HAS_MICROSTEPS_Z
        case 2: digitalWrite(Z_MS1_PIN, ms1); break;
      #endif
      #if HAS_MICROSTEPS_E0
        case 3: digitalWrite(E0_MS1_PIN, ms1); break;
      #endif
      #if HAS_MICROSTEPS_E1
        case 4: digitalWrite(E1_MS1_PIN, ms1); break;
      #endif
    }
    if (ms2 >= 0) switch (driver) {
      case 0: digitalWrite(X_MS2_PIN, ms2); break;
      #if HAS_MICROSTEPS_Y
        case 1: digitalWrite(Y_MS2_PIN, ms2); break;
      #endif
      #if HAS_MICROSTEPS_Z
        case 2: digitalWrite(Z_MS2_PIN, ms2); break;
      #endif
      #if HAS_MICROSTEPS_E0
        case 3: digitalWrite(E0_MS2_PIN, ms2); break;
      #endif
      #if HAS_MICROSTEPS_E1
        case 4: digitalWrite(E1_MS2_PIN, ms2); break;
      #endif
    }
  }

  void Stepper::microstep_mode(uint8_t driver, uint8_t stepping_mode) {
    switch (stepping_mode) {
      case 1: microstep_ms(driver, MICROSTEP1); break;
      case 2: microstep_ms(driver, MICROSTEP2); break;
      case 4: microstep_ms(driver, MICROSTEP4); break;
      case 8: microstep_ms(driver, MICROSTEP8); break;
      case 16: microstep_ms(driver, MICROSTEP16); break;
      #if MB(ALLIGATOR)
        case 32: microstep_ms(driver, MICROSTEP32); break;
      #endif
    }
  }

  void Stepper::microstep_readings() {
    SERIAL_PROTOCOLLNPGM("MS1,MS2 Pins");
    SERIAL_PROTOCOLPGM("X: ");
    SERIAL_PROTOCOL(READ(X_MS1_PIN));
    SERIAL_PROTOCOLLN(READ(X_MS2_PIN));
    #if HAS_MICROSTEPS_Y
      SERIAL_PROTOCOLPGM("Y: ");
      SERIAL_PROTOCOL(READ(Y_MS1_PIN));
      SERIAL_PROTOCOLLN(READ(Y_MS2_PIN));
    #endif
    #if HAS_MICROSTEPS_Z
      SERIAL_PROTOCOLPGM("Z: ");
      SERIAL_PROTOCOL(READ(Z_MS1_PIN));
      SERIAL_PROTOCOLLN(READ(Z_MS2_PIN));
    #endif
    #if HAS_MICROSTEPS_E0
      SERIAL_PROTOCOLPGM("E0: ");
      SERIAL_PROTOCOL(READ(E0_MS1_PIN));
      SERIAL_PROTOCOLLN(READ(E0_MS2_PIN));
    #endif
    #if HAS_MICROSTEPS_E1
      SERIAL_PROTOCOLPGM("E1: ");
      SERIAL_PROTOCOL(READ(E1_MS1_PIN));
      SERIAL_PROTOCOLLN(READ(E1_MS2_PIN));
    #endif
  }

#endif // HAS_MICROSTEPS<|MERGE_RESOLUTION|>--- conflicted
+++ resolved
@@ -96,21 +96,17 @@
 
 #if ENABLED(ADVANCE) || ENABLED(LIN_ADVANCE)
 
-<<<<<<< HEAD
-  #ifdef CPU_32_BIT
-    uint32_t Stepper::old_OCR0A = 0;
-    volatile uint32_t Stepper::eISR_Rate = 200 * EXTRUDER_TIMER_FACTOR; // Keep the ISR at a low rate until needed
+#ifdef CPU_32_BIT
+  constexpr uint32_t ADV_NEVER = 0xFFFFFFFF;
+  uint32_t Stepper::nextMainISR = 0,
+           Stepper::nextAdvanceISR = ADV_NEVER,
+           Stepper::eISR_Rate = ADV_NEVER;
   #else
-    uint8_t Stepper::old_OCR0A = 0;
-    volatile uint8_t Stepper::eISR_Rate = 200; // Keep the ISR at a low rate until needed
-  #endif
-=======
   constexpr uint16_t ADV_NEVER = 65535;
-
   uint16_t Stepper::nextMainISR = 0,
            Stepper::nextAdvanceISR = ADV_NEVER,
            Stepper::eISR_Rate = ADV_NEVER;
->>>>>>> babe1d21
+  #endif
 
   #if ENABLED(LIN_ADVANCE)
     volatile int Stepper::e_steps[E_STEPPERS];
@@ -298,16 +294,10 @@
  *  2000     1 KHz - sleep rate
  *  4000   500  Hz - init rate
  */
-<<<<<<< HEAD
 
 HAL_STEP_TIMER_ISR
 {
   HAL_timer_isr_prologue (STEP_TIMER_NUM);
-
-  Stepper::isr();
-}
-=======
-ISR(TIMER1_COMPA_vect) {
   #if ENABLED(ADVANCE) || ENABLED(LIN_ADVANCE)
     Stepper::advance_isr_scheduler();
   #else
@@ -316,7 +306,6 @@
 }
 
 #define _ENABLE_ISRs() do { cli(); if (thermalManager.in_temp_isr) CBI(TIMSK0, OCIE0B); else SBI(TIMSK0, OCIE0B); ENABLE_STEPPER_DRIVER_INTERRUPT(); } while(0)
->>>>>>> babe1d21
 
 void Stepper::isr() {
 
@@ -374,12 +363,8 @@
     #ifdef SD_FINISHED_RELEASECOMMAND
       if (!cleaning_buffer_counter && (SD_FINISHED_STEPPERRELEASE)) enqueue_and_echo_commands_P(PSTR(SD_FINISHED_RELEASECOMMAND));
     #endif
-<<<<<<< HEAD
-      HAL_timer_set_count (STEP_TIMER_NUM, HAL_TIMER_RATE / 10000); // Run at max speed - 10 KHz
-=======
-    _NEXT_ISR(200); // Run at max speed - 10 KHz
+    _NEXT_ISR(HAL_TIMER_RATE / 10000); // Run at max speed - 10 KHz
     _ENABLE_ISRs(); // re-enable ISRs
->>>>>>> babe1d21
     return;
   }
 
@@ -412,12 +397,8 @@
       #if ENABLED(Z_LATE_ENABLE)
         if (current_block->steps[Z_AXIS] > 0) {
           enable_z();
-<<<<<<< HEAD
-          HAL_timer_set_count (STEP_TIMER_NUM, HAL_TIMER_RATE / 1000); // Run at slow speed - 1 KHz
-=======
-          _NEXT_ISR(2000); // Run at slow speed - 1 KHz
+          _NEXT_ISR(HAL_TIMER_RATE / 1000); // Run at slow speed - 1 KHz
           _ENABLE_ISRs(); // re-enable ISRs
->>>>>>> babe1d21
           return;
         }
       #endif
@@ -427,12 +408,8 @@
       // #endif
     }
     else {
-<<<<<<< HEAD
-      HAL_timer_set_count (STEP_TIMER_NUM, HAL_TIMER_RATE / 1000); // Run at slow speed - 1 KHz
-=======
-      _NEXT_ISR(2000); // Run at slow speed - 1 KHz
+      _NEXT_ISR(HAL_TIMER_RATE / 1000); // Run at slow speed - 1 KHz
       _ENABLE_ISRs(); // re-enable ISRs
->>>>>>> babe1d21
       return;
     }
   }
@@ -650,16 +627,11 @@
     NOMORE(acc_step_rate, current_block->nominal_rate);
 
     // step_rate to timer interval
-<<<<<<< HEAD
     HAL_TIMER_TYPE timer = calc_timer(acc_step_rate);
-    HAL_timer_set_count (STEP_TIMER_NUM, timer);
-=======
-    uint16_t timer = calc_timer(acc_step_rate);
 
     SPLIT(timer);  // split step into multiple ISRs if larger than  ENDSTOP_NOMINAL_OCR_VAL
     _NEXT_ISR(ocr_val);
 
->>>>>>> babe1d21
     acceleration_time += timer;
 
     #if ENABLED(LIN_ADVANCE)
@@ -696,12 +668,8 @@
     #endif // ADVANCE or LIN_ADVANCE
 
     #if ENABLED(ADVANCE) || ENABLED(LIN_ADVANCE)
-<<<<<<< HEAD
       //TODO: HAL
-      eISR_Rate = (timer >> 3) * step_loops / abs(e_steps[TOOL_E_INDEX]); //>> 3 is divide by 8. Reason: Timer 1 runs at 16/8=2MHz, Timer 0 at 16/64=0.25MHz. ==> 2/0.25=8.
-=======
       eISR_Rate = ADV_RATE(timer, step_loops);
->>>>>>> babe1d21
     #endif
   }
   else if (step_events_completed > (uint32_t)current_block->decelerate_after) {
@@ -721,16 +689,11 @@
       step_rate = current_block->final_rate;
 
     // step_rate to timer interval
-<<<<<<< HEAD
     HAL_TIMER_TYPE timer = calc_timer(step_rate);
-    HAL_timer_set_count (STEP_TIMER_NUM, timer);
-=======
-    uint16_t timer = calc_timer(step_rate);
 
     SPLIT(timer);  // split step into multiple ISRs if larger than  ENDSTOP_NOMINAL_OCR_VAL
     _NEXT_ISR(ocr_val);
 
->>>>>>> babe1d21
     deceleration_time += timer;
 
     #if ENABLED(LIN_ADVANCE)
@@ -779,28 +742,21 @@
 
     #endif
 
-<<<<<<< HEAD
-    HAL_timer_set_count (STEP_TIMER_NUM, OCR1A_nominal);
-=======
     SPLIT(OCR1A_nominal);  // split step into multiple ISRs if larger than  ENDSTOP_NOMINAL_OCR_VAL
     _NEXT_ISR(ocr_val);
-
->>>>>>> babe1d21
     // ensure we're running at the correct step rate, even if we just came off an acceleration
     step_loops = step_loops_nominal;
   }
 
-<<<<<<< HEAD
-  #ifdef CPU_32_BIT
-    // Make sure stepper interrupt does not monopolise CPU by adjusting count to give about 8 us room
-    uint32_t stepper_timer_count = HAL_timer_get_count(STEP_TIMER_NUM);
-    uint32_t stepper_timer_current_count = HAL_timer_get_current_count(STEP_TIMER_NUM) + 8 * HAL_TICKS_PER_US;
-    HAL_timer_set_count(STEP_TIMER_NUM, stepper_timer_count < stepper_timer_current_count ? stepper_timer_current_count : stepper_timer_count);
-  #else
-=======
   #if DISABLED(ADVANCE) && DISABLED(LIN_ADVANCE)
->>>>>>> babe1d21
-    NOLESS(OCR1A, TCNT1 + 16);
+    #ifdef CPU_32_BIT
+      // Make sure stepper interrupt does not monopolise CPU by adjusting count to give about 8 us room
+      uint32_t stepper_timer_count = HAL_timer_get_count(STEP_TIMER_NUM);
+      uint32_t stepper_timer_current_count = HAL_timer_get_current_count(STEP_TIMER_NUM) + 8 * HAL_TICKS_PER_US;
+      HAL_timer_set_count(STEP_TIMER_NUM, stepper_timer_count < stepper_timer_current_count ? stepper_timer_current_count : stepper_timer_count);
+    #else
+      NOLESS(OCR1A, TCNT1 + 16);
+    #endif
   #endif
 
   // If current block is finished, reset pointer
