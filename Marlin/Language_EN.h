--- conflicted
+++ resolved
@@ -119,14 +119,8 @@
 const char EN_SCREEN_WIZARD_LANGUAGE[] PROGMEM          = "English";
 const char EN_SCREEN_WIZARD_TEXT1[] PROGMEM             = "Welcome! To start we are going to prepare the printer";
 const char EN_SCREEN_WIZARD_TEXT2[] PROGMEM             = "Let us start adjusting the offset to level the plate";
-<<<<<<< HEAD
-const char EN_SCREEN_WIZARD_TEXT3[] PROGMEM             = "Now, we are going to level the plate";
-const char EN_SCREEN_WIZARD_TEXT4[] PROGMEM             = "Finally we are going to load the filament";
-const char EN_SCREEN_WIZARD_TEXT5[] PROGMEM             = "Keep in mind have the nozzle and the plate clean";
-=======
 const char EN_SCREEN_WIZARD_TEXT3[] PROGMEM             = "Remember to keep the nozzle and plate clean";
 const char EN_SCREEN_WIZARD_TEXT4[] PROGMEM             = "Enjoy your " MACHINE_NAME "! If you can imagine it you can do it";
->>>>>>> 163f8d92
 const char EN_ICON_SD_NOSD[] PROGMEM                    = "Insert SD card";
 const char EN_ICON_SD_SD[] PROGMEM                      = "Print from SD card";
 const char EN_ICON_FILAMENT_UNLOAD[] PROGMEM            = "Unload filament";
@@ -138,21 +132,11 @@
 const char EN_ICON_STEPPERS_OFF[] PROGMEM               = "Motors : OFF";
 const char EN_ICON_MOVEAXIS[] PROGMEM                   = "Move axis";
 const char EN_ICON_TEMPERATURE[] PROGMEM                = "Change temperature";
-<<<<<<< HEAD
-=======
-const char EN_ICON_LIGHTLED_DISABLE[] PROGMEM           = "Led : OFF";
-const char EN_ICON_LIGHTLED[] PROGMEM                   = "Led : ON";
-const char EN_ICON_INFO[] PROGMEM                       = "Version";
->>>>>>> 163f8d92
 const char EN_ICON_PLAY[] PROGMEM                       = "Resume";
 const char EN_ICON_PAUSE[] PROGMEM                      = "Pause";
 const char EN_ICON_STOP[] PROGMEM                       = "Stop";
 const char EN_ICON_CHANGE_FILAMENT[] PROGMEM            = "Change filament";
 const char EN_ICON_CHANGE_SPEED[] PROGMEM               = "Change speed";
-<<<<<<< HEAD
-=======
-const char EN_ICON_BACK[] PROGMEM                       = "Back";
->>>>>>> 163f8d92
 const char EN_ICON_RETRY[] PROGMEM                      = "Retry";
 const char EN_ICON_OK2[] PROGMEM                        = "Confirm";
 const char EN_ICON_MOVE_X[] PROGMEM                     = "Move X";
@@ -162,7 +146,6 @@
 const char EN_ICON_MOVE_10MM[] PROGMEM                  = "Move 10mm";
 const char EN_ICON_MOVE_1MM[] PROGMEM                   = "Move 1mm";
 const char EN_ICON_MOVE_01MM[] PROGMEM                  = "Move 0.1mm";
-<<<<<<< HEAD
 const char EN_OPTION_LIGHTLED[] PROGMEM                 = "Led";
 const char EN_OPTION_INFO[] PROGMEM                     = "Version";
 const char EN_OPTION_AUTOLEVEL[] PROGMEM                = "Auto-Level";
@@ -172,18 +155,8 @@
 const char EN_PUSH_TO_CONTINUE[] PROGMEM                = "Push to continue";
 const char EN_PUSH_TO_START[] PROGMEM                   = "Push to start";              
 const char EN_PUSH_TO_BACK[] PROGMEM                    = "Push to go back";                                           
+const char EN_PUSH_TO_FINISH[] PROGMEM                  = "Push to finish";
 const char EN_PLEASE_WAIT[] PROGMEM                     = "Please wait";                   
 const char EN_BACK[] PROGMEM                            = "Back";
-=======
-const char EN_ICON_AUTOLEVEL[] PROGMEM                  = "Autolevel : ON";
-const char EN_ICON_AUTOLEVEL_DISABLE[] PROGMEM          = "Autolevel : OFF";
-const char EN_ICON_OFFSET[] PROGMEM                     = "Adjust Offset";
-const char EN_PUSH_TO_CONFIRM[] PROGMEM                 = "Push to confirm";
-const char EN_PUSH_TO_CONTINUE[] PROGMEM                = "Push to continue";
-const char EN_PUSH_TO_START[] PROGMEM                   = "Push to start";
-const char EN_PUSH_TO_BACK[] PROGMEM                    = "Push to go back";
-const char EN_PUSH_TO_FINISH[] PROGMEM                  = "Push to finish";
-const char EN_PLEASE_WAIT[] PROGMEM                     = "Please wait";
->>>>>>> 163f8d92
 
 #endif //LANGUAGE_EN_H