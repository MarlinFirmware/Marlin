/**
 * Marlin 3D Printer Firmware
 * Copyright (C) 2016 MarlinFirmware [https://github.com/MarlinFirmware/Marlin]
 *
 * Based on Sprinter and grbl.
 * Copyright (C) 2011 Camiel Gubbels / Erik van der Zalm
 *
 * This program is free software: you can redistribute it and/or modify
 * it under the terms of the GNU General Public License as published by
 * the Free Software Foundation, either version 3 of the License, or
 * (at your option) any later version.
 *
 * This program is distributed in the hope that it will be useful,
 * but WITHOUT ANY WARRANTY; without even the implied warranty of
 * MERCHANTABILITY or FITNESS FOR A PARTICULAR PURPOSE.  See the
 * GNU General Public License for more details.
 *
 * You should have received a copy of the GNU General Public License
 * along with this program.  If not, see <http://www.gnu.org/licenses/>.
 *
 */

/**
 * Conditionals_post.h
 * Defines that depend on configuration but are not editable.
 */

#ifndef CONDITIONALS_POST_H
#define CONDITIONALS_POST_H

#define IS_SCARA (ENABLED(MORGAN_SCARA) || ENABLED(MAKERARM_SCARA))
#define IS_KINEMATIC (ENABLED(DELTA) || IS_SCARA)
#define IS_CARTESIAN !IS_KINEMATIC

/**
 * Axis lengths and center
 */
#define X_MAX_LENGTH (X_MAX_POS - (X_MIN_POS))
#define Y_MAX_LENGTH (Y_MAX_POS - (Y_MIN_POS))
#define Z_MAX_LENGTH (Z_MAX_POS - (Z_MIN_POS))

// Defined only if the sanity-check is bypassed
#ifndef X_BED_SIZE
  #define X_BED_SIZE X_MAX_LENGTH
#endif
#ifndef Y_BED_SIZE
  #define Y_BED_SIZE Y_MAX_LENGTH
#endif

// Require 0,0 bed center for Delta and SCARA
#if IS_KINEMATIC
  #define BED_CENTER_AT_0_0
#endif

// Define center values for future use
#if ENABLED(BED_CENTER_AT_0_0)
  #define X_CENTER 0
  #define Y_CENTER 0
#else
  #define X_CENTER ((X_BED_SIZE) / 2)
  #define Y_CENTER ((Y_BED_SIZE) / 2)
#endif
#define Z_CENTER ((Z_MIN_POS + Z_MAX_POS) / 2)

// Get the linear boundaries of the bed
#define X_MIN_BED (X_CENTER - (X_BED_SIZE) / 2)
#define X_MAX_BED (X_CENTER + (X_BED_SIZE) / 2)
#define Y_MIN_BED (Y_CENTER - (Y_BED_SIZE) / 2)
#define Y_MAX_BED (Y_CENTER + (Y_BED_SIZE) / 2)

/**
 * Dual X Carriage
 */
#if ENABLED(DUAL_X_CARRIAGE)
  #ifndef X1_MIN_POS
    #define X1_MIN_POS X_MIN_POS
  #endif
  #ifndef X1_MAX_POS
    #define X1_MAX_POS X_BED_SIZE
  #endif
#endif

/**
 * CoreXY, CoreXZ, and CoreYZ - and their reverse
 */
#define CORE_IS_XY (ENABLED(COREXY) || ENABLED(COREYX))
#define CORE_IS_XZ (ENABLED(COREXZ) || ENABLED(COREZX))
#define CORE_IS_YZ (ENABLED(COREYZ) || ENABLED(COREZY))
#define IS_CORE (CORE_IS_XY || CORE_IS_XZ || CORE_IS_YZ)
#if IS_CORE
  #if CORE_IS_XY
    #define CORE_AXIS_1 A_AXIS
    #define CORE_AXIS_2 B_AXIS
    #define NORMAL_AXIS Z_AXIS
  #elif CORE_IS_XZ
    #define CORE_AXIS_1 A_AXIS
    #define NORMAL_AXIS Y_AXIS
    #define CORE_AXIS_2 C_AXIS
  #elif CORE_IS_YZ
    #define NORMAL_AXIS X_AXIS
    #define CORE_AXIS_1 B_AXIS
    #define CORE_AXIS_2 C_AXIS
  #endif
  #if ENABLED(COREYX) || ENABLED(COREZX) || ENABLED(COREZY)
    #define CORESIGN(n) (-(n))
  #else
    #define CORESIGN(n) (n)
  #endif
#endif

/**
 * No adjustable bed on non-cartesians
 */
#if IS_KINEMATIC
  #undef LEVEL_BED_CORNERS
#endif

/**
 * SCARA cannot use SLOWDOWN and requires QUICKHOME
 */
#if IS_SCARA
  #undef SLOWDOWN
  #define QUICK_HOME
#endif

/**
 * Set the home position based on settings or manual overrides
 */
#ifdef MANUAL_X_HOME_POS
  #define X_HOME_POS MANUAL_X_HOME_POS
#elif ENABLED(BED_CENTER_AT_0_0)
  #if ENABLED(DELTA)
    #define X_HOME_POS 0
  #else
    #define X_HOME_POS ((X_BED_SIZE) * (X_HOME_DIR) * 0.5)
  #endif
#else
  #if ENABLED(DELTA)
    #define X_HOME_POS (X_MIN_POS + (X_BED_SIZE) * 0.5)
  #else
    #define X_HOME_POS (X_HOME_DIR < 0 ? X_MIN_POS : X_MAX_POS)
  #endif
#endif

#ifdef MANUAL_Y_HOME_POS
  #define Y_HOME_POS MANUAL_Y_HOME_POS
#elif ENABLED(BED_CENTER_AT_0_0)
  #if ENABLED(DELTA)
    #define Y_HOME_POS 0
  #else
    #define Y_HOME_POS ((Y_BED_SIZE) * (Y_HOME_DIR) * 0.5)
  #endif
#else
  #if ENABLED(DELTA)
    #define Y_HOME_POS (Y_MIN_POS + (Y_BED_SIZE) * 0.5)
  #else
    #define Y_HOME_POS (Y_HOME_DIR < 0 ? Y_MIN_POS : Y_MAX_POS)
  #endif
#endif

#ifdef MANUAL_Z_HOME_POS
  #define Z_HOME_POS MANUAL_Z_HOME_POS
#else
  #define Z_HOME_POS (Z_HOME_DIR < 0 ? Z_MIN_POS : Z_MAX_POS)
#endif

/**
 * If DELTA_HEIGHT isn't defined use the old setting
 */
#if ENABLED(DELTA) && !defined(DELTA_HEIGHT)
  #define DELTA_HEIGHT Z_HOME_POS
#endif

/**
 * Z Sled Probe requires Z_SAFE_HOMING
 */
#if ENABLED(Z_PROBE_SLED)
  #define Z_SAFE_HOMING
#endif

/**
 * DELTA should ignore Z_SAFE_HOMING and SLOWDOWN
 */
#if ENABLED(DELTA)
  #undef Z_SAFE_HOMING
  #undef SLOWDOWN
#endif

/**
 * Safe Homing Options
 */
#if ENABLED(Z_SAFE_HOMING)
  #ifndef Z_SAFE_HOMING_X_POINT
    #define Z_SAFE_HOMING_X_POINT X_CENTER
  #endif
  #ifndef Z_SAFE_HOMING_Y_POINT
    #define Z_SAFE_HOMING_Y_POINT Y_CENTER
  #endif
  #define X_TILT_FULCRUM Z_SAFE_HOMING_X_POINT
  #define Y_TILT_FULCRUM Z_SAFE_HOMING_Y_POINT
#else
  #define X_TILT_FULCRUM X_HOME_POS
  #define Y_TILT_FULCRUM Y_HOME_POS
#endif

/**
 * Host keep alive
 */
#ifndef DEFAULT_KEEPALIVE_INTERVAL
  #define DEFAULT_KEEPALIVE_INTERVAL 2
#endif

/**
 * Provide a MAX_AUTORETRACT for older configs
 */
#if ENABLED(FWRETRACT) && !defined(MAX_AUTORETRACT)
  #define MAX_AUTORETRACT 99
#endif

// MS1 MS2 Stepper Driver Microstepping mode table
#define MICROSTEP1 LOW,LOW
#if ENABLED(HEROIC_STEPPER_DRIVERS)
  #define MICROSTEP128 LOW,HIGH
#else
  #define MICROSTEP2 HIGH,LOW
  #define MICROSTEP4 LOW,HIGH
#endif
#define MICROSTEP8 HIGH,HIGH
#define MICROSTEP16 HIGH,HIGH

/**
 * Override here because this is set in Configuration_adv.h
 */
#if ENABLED(ULTIPANEL) && DISABLED(ELB_FULL_GRAPHIC_CONTROLLER)
  #undef SD_DETECT_INVERTED
#endif

/**
 * Set defaults for missing (newer) options
 */
#ifndef DISABLE_INACTIVE_X
  #define DISABLE_INACTIVE_X DISABLE_X
#endif
#ifndef DISABLE_INACTIVE_Y
  #define DISABLE_INACTIVE_Y DISABLE_Y
#endif
#ifndef DISABLE_INACTIVE_Z
  #define DISABLE_INACTIVE_Z DISABLE_Z
#endif
#ifndef DISABLE_INACTIVE_E
  #define DISABLE_INACTIVE_E DISABLE_E
#endif

// Power Signal Control Definitions
// By default use ATX definition
#ifndef POWER_SUPPLY
  #define POWER_SUPPLY 1
#endif
#if (POWER_SUPPLY == 1)     // 1 = ATX
  #define PS_ON_AWAKE  LOW
  #define PS_ON_ASLEEP HIGH
#elif (POWER_SUPPLY == 2)   // 2 = X-Box 360 203W
  #define PS_ON_AWAKE  HIGH
  #define PS_ON_ASLEEP LOW
#endif
#define HAS_POWER_SWITCH (POWER_SUPPLY > 0 && PIN_EXISTS(PS_ON))

/**
 * Temp Sensor defines
 */
#if TEMP_SENSOR_0 == -4
  #define HEATER_0_USES_AD8495
#elif TEMP_SENSOR_0 == -3
  #define HEATER_0_USES_MAX6675
  #define MAX6675_IS_MAX31855
  #define MAX6675_TMIN -270
  #define MAX6675_TMAX 1800
#elif TEMP_SENSOR_0 == -2
  #define HEATER_0_USES_MAX6675
  #define MAX6675_TMIN 0
  #define MAX6675_TMAX 1024
#elif TEMP_SENSOR_0 == -1
  #define HEATER_0_USES_AD595
#elif TEMP_SENSOR_0 == 0
  #undef HEATER_0_MINTEMP
  #undef HEATER_0_MAXTEMP
#elif TEMP_SENSOR_0 > 0
  #define THERMISTORHEATER_0 TEMP_SENSOR_0
  #define HEATER_0_USES_THERMISTOR
#endif

#if TEMP_SENSOR_1 == -4
  #define HEATER_1_USES_AD8495
#elif TEMP_SENSOR_1 == -3
  #error "MAX31855 Thermocouples (-3) not supported for TEMP_SENSOR_1."
#elif TEMP_SENSOR_1 == -2
  #error "MAX6675 Thermocouples (-2) not supported for TEMP_SENSOR_1."
#elif TEMP_SENSOR_1 == -1
  #define HEATER_1_USES_AD595
#elif TEMP_SENSOR_1 == 0
  #undef HEATER_1_MINTEMP
  #undef HEATER_1_MAXTEMP
#elif TEMP_SENSOR_1 > 0
  #define THERMISTORHEATER_1 TEMP_SENSOR_1
  #define HEATER_1_USES_THERMISTOR
#endif

#if TEMP_SENSOR_2 == -4
  #define HEATER_2_USES_AD8495
#elif TEMP_SENSOR_2 == -3
  #error "MAX31855 Thermocouples (-3) not supported for TEMP_SENSOR_2."
#elif TEMP_SENSOR_2 == -2
  #error "MAX6675 Thermocouples (-2) not supported for TEMP_SENSOR_2."
#elif TEMP_SENSOR_2 == -1
  #define HEATER_2_USES_AD595
#elif TEMP_SENSOR_2 == 0
  #undef HEATER_2_MINTEMP
  #undef HEATER_2_MAXTEMP
#elif TEMP_SENSOR_2 > 0
  #define THERMISTORHEATER_2 TEMP_SENSOR_2
  #define HEATER_2_USES_THERMISTOR
#endif

#if TEMP_SENSOR_3 == -4
  #define HEATER_3_USES_AD8495
#elif TEMP_SENSOR_3 == -3
  #error "MAX31855 Thermocouples (-3) not supported for TEMP_SENSOR_3."
#elif TEMP_SENSOR_3 == -2
  #error "MAX6675 Thermocouples (-2) not supported for TEMP_SENSOR_3."
#elif TEMP_SENSOR_3 == -1
  #define HEATER_3_USES_AD595
#elif TEMP_SENSOR_3 == 0
  #undef HEATER_3_MINTEMP
  #undef HEATER_3_MAXTEMP
#elif TEMP_SENSOR_3 > 0
  #define THERMISTORHEATER_3 TEMP_SENSOR_3
  #define HEATER_3_USES_THERMISTOR
#endif

#if TEMP_SENSOR_4 == -4
  #define HEATER_4_USES_AD8495
#elif TEMP_SENSOR_4 == -3
  #error "MAX31855 Thermocouples (-3) not supported for TEMP_SENSOR_4."
#elif TEMP_SENSOR_4 == -2
  #error "MAX6675 Thermocouples (-2) not supported for TEMP_SENSOR_4."
#elif TEMP_SENSOR_4 == -1
  #define HEATER_4_USES_AD595
#elif TEMP_SENSOR_4 == 0
  #undef HEATER_4_MINTEMP
  #undef HEATER_4_MAXTEMP
#elif TEMP_SENSOR_4 > 0
  #define THERMISTORHEATER_4 TEMP_SENSOR_4
  #define HEATER_4_USES_THERMISTOR
#endif

#if TEMP_SENSOR_BED == -4
  #define HEATER_BED_USES_AD8495
#elif TEMP_SENSOR_BED == -3
  #error "MAX31855 Thermocouples (-3) not supported for TEMP_SENSOR_BED."
#elif TEMP_SENSOR_BED == -2
  #error "MAX6675 Thermocouples (-2) not supported for TEMP_SENSOR_BED."
#elif TEMP_SENSOR_BED == -1
  #define HEATER_BED_USES_AD595
#elif TEMP_SENSOR_BED == 0
  #undef BED_MINTEMP
  #undef BED_MAXTEMP
#elif TEMP_SENSOR_BED > 0
  #define THERMISTORBED TEMP_SENSOR_BED
  #define HEATER_BED_USES_THERMISTOR
#endif

#if TEMP_SENSOR_CHAMBER == -4
  #define HEATER_CHAMBER_USES_AD8495
#elif TEMP_SENSOR_CHAMBER == -3
  #error "MAX31855 Thermocouples (-3) not supported for TEMP_SENSOR_CHAMBER."
#elif TEMP_SENSOR_CHAMBER == -2
  #error "MAX6675 Thermocouples (-2) not supported for TEMP_SENSOR_CHAMBER."
#elif TEMP_SENSOR_CHAMBER == -1
  #define HEATER_CHAMBER_USES_AD595
#elif TEMP_SENSOR_CHAMBER > 0
  #define THERMISTORCHAMBER TEMP_SENSOR_CHAMBER
  #define HEATER_CHAMBER_USES_THERMISTOR
#endif

#define HOTEND_USES_THERMISTOR (ENABLED(HEATER_0_USES_THERMISTOR) || ENABLED(HEATER_1_USES_THERMISTOR) || ENABLED(HEATER_2_USES_THERMISTOR) || ENABLED(HEATER_3_USES_THERMISTOR) || ENABLED(HEATER_4_USES_THERMISTOR))

/**
 * Default hotend offsets, if not defined
 */
#define HAS_HOTEND_OFFSET_Z (HOTENDS > 1 && (ENABLED(DUAL_X_CARRIAGE) || ENABLED(SWITCHING_NOZZLE) || ENABLED(PARKING_EXTRUDER)))
#if HOTENDS > 1
  #ifndef HOTEND_OFFSET_X
    #define HOTEND_OFFSET_X { 0 } // X offsets for each extruder
  #endif
  #ifndef HOTEND_OFFSET_Y
    #define HOTEND_OFFSET_Y { 0 } // Y offsets for each extruder
  #endif
  #if HAS_HOTEND_OFFSET_Z && !defined(HOTEND_OFFSET_Z)
    #define HOTEND_OFFSET_Z { 0 }
  #endif
#endif

/**
 * ARRAY_BY_EXTRUDERS based on EXTRUDERS
 */
#define ARRAY_BY_EXTRUDERS(...) ARRAY_N(EXTRUDERS, __VA_ARGS__)
#define ARRAY_BY_EXTRUDERS1(v1) ARRAY_BY_EXTRUDERS(v1, v1, v1, v1, v1, v1)

/**
 * ARRAY_BY_HOTENDS based on HOTENDS
 */
#define ARRAY_BY_HOTENDS(...) ARRAY_N(HOTENDS, __VA_ARGS__)
#define ARRAY_BY_HOTENDS1(v1) ARRAY_BY_HOTENDS(v1, v1, v1, v1, v1, v1)

/**
 * Driver Timings
 * NOTE: Driver timing order is longest-to-shortest duration.
 *       Preserve this ordering when adding new drivers.
 */
#ifndef MINIMUM_STEPPER_DIR_DELAY
  #if HAS_DRIVER(TB6560)
    #define MINIMUM_STEPPER_DIR_DELAY 15000
  #elif HAS_DRIVER(TB6600)
    #define MINIMUM_STEPPER_DIR_DELAY  1500
  #elif HAS_DRIVER(DRV8825)
    #define MINIMUM_STEPPER_DIR_DELAY   650
  #elif HAS_DRIVER(LV8729)
    #define MINIMUM_STEPPER_DIR_DELAY   500
  #elif HAS_DRIVER(A4988)
<<<<<<< HEAD
    #define MINIMUM_STEPPER_DIR_DELAY 200
  #elif HAS_TRINAMIC || HAS_DRIVER(TMC2660) || HAS_DRIVER(TMC2130_STANDALONE) || HAS_DRIVER(TMC2208_STANDALONE) || HAS_DRIVER(TMC26X_STANDALONE) || HAS_DRIVER(TMC2660_STANDALONE)
    #define MINIMUM_STEPPER_DIR_DELAY 20
=======
    #define MINIMUM_STEPPER_DIR_DELAY   200
  #elif HAS_TRINAMIC || HAS_DRIVER(TMC2660) || HAS_DRIVER(TMC2130_STANDALONE) || HAS_DRIVER(TMC2208_STANDALONE) || HAS_DRIVER(TMC26X_STANDALONE) || HAS_DRIVER(TMC2660_STANDALONE)
    #define MINIMUM_STEPPER_DIR_DELAY    20
>>>>>>> 3ef6cf0b
  #else
    #define MINIMUM_STEPPER_DIR_DELAY   200   // Expect at least 10µS since one Stepper ISR must transpire
  #endif
#endif

#ifndef MINIMUM_STEPPER_PULSE
  #if HAS_DRIVER(TB6560)
    #define MINIMUM_STEPPER_PULSE 30
  #elif HAS_DRIVER(TB6600)
    #define MINIMUM_STEPPER_PULSE  3
  #elif HAS_DRIVER(DRV8825)
    #define MINIMUM_STEPPER_PULSE  2
  #elif HAS_DRIVER(A4988) || HAS_DRIVER(LV8729)
<<<<<<< HEAD
    #define MINIMUM_STEPPER_PULSE 1
  #elif HAS_TRINAMIC || HAS_DRIVER(TMC2660) || HAS_DRIVER(TMC2130_STANDALONE) || HAS_DRIVER(TMC2208_STANDALONE) || HAS_DRIVER(TMC26X_STANDALONE) || HAS_DRIVER(TMC2660_STANDALONE)
    #define MINIMUM_STEPPER_PULSE 0
=======
    #define MINIMUM_STEPPER_PULSE  1
  #elif HAS_TRINAMIC || HAS_DRIVER(TMC2660) || HAS_DRIVER(TMC2130_STANDALONE) || HAS_DRIVER(TMC2208_STANDALONE) || HAS_DRIVER(TMC26X_STANDALONE) || HAS_DRIVER(TMC2660_STANDALONE)
    #define MINIMUM_STEPPER_PULSE  0
>>>>>>> 3ef6cf0b
  #else
    #define MINIMUM_STEPPER_PULSE  1
  #endif
#endif

#ifndef MAXIMUM_STEPPER_RATE
  #if HAS_DRIVER(TB6560)
    #define MAXIMUM_STEPPER_RATE  15000
  #elif HAS_DRIVER(LV8729)
    #define MAXIMUM_STEPPER_RATE 130000
  #elif HAS_DRIVER(TB6600)
    #define MAXIMUM_STEPPER_RATE 150000
  #elif HAS_DRIVER(DRV8825)
    #define MAXIMUM_STEPPER_RATE 250000
  #elif HAS_TRINAMIC || HAS_DRIVER(TMC2660) || HAS_DRIVER(TMC2130_STANDALONE) || HAS_DRIVER(TMC2208_STANDALONE) || HAS_DRIVER(TMC26X_STANDALONE) || HAS_DRIVER(TMC2660_STANDALONE)
    #define MAXIMUM_STEPPER_RATE 400000
  #elif HAS_DRIVER(A4988)
    #define MAXIMUM_STEPPER_RATE 500000
  #else
    #define MAXIMUM_STEPPER_RATE 500000
  #endif
#endif

/**
 * X_DUAL_ENDSTOPS endstop reassignment
 */
#if ENABLED(X_DUAL_ENDSTOPS)
  #if X_HOME_DIR > 0
    #if X2_USE_ENDSTOP == _XMIN_
      #define X2_MAX_ENDSTOP_INVERTING X_MIN_ENDSTOP_INVERTING
      #define X2_MAX_PIN X_MIN_PIN
    #elif X2_USE_ENDSTOP == _XMAX_
      #define X2_MAX_ENDSTOP_INVERTING X_MAX_ENDSTOP_INVERTING
      #define X2_MAX_PIN X_MAX_PIN
    #elif X2_USE_ENDSTOP == _YMIN_
      #define X2_MAX_ENDSTOP_INVERTING Y_MIN_ENDSTOP_INVERTING
      #define X2_MAX_PIN Y_MIN_PIN
    #elif X2_USE_ENDSTOP == _YMAX_
      #define X2_MAX_ENDSTOP_INVERTING Y_MAX_ENDSTOP_INVERTING
      #define X2_MAX_PIN Y_MAX_PIN
    #elif X2_USE_ENDSTOP == _ZMIN_
      #define X2_MAX_ENDSTOP_INVERTING Z_MIN_ENDSTOP_INVERTING
      #define X2_MAX_PIN Z_MIN_PIN
    #elif X2_USE_ENDSTOP == _ZMAX_
      #define X2_MAX_ENDSTOP_INVERTING Z_MAX_ENDSTOP_INVERTING
      #define X2_MAX_PIN Z_MAX_PIN
    #else
      #define X2_MAX_ENDSTOP_INVERTING false
    #endif
    #define X2_MIN_ENDSTOP_INVERTING false
  #else
    #if X2_USE_ENDSTOP == _XMIN_
      #define X2_MIN_ENDSTOP_INVERTING X_MIN_ENDSTOP_INVERTING
      #define X2_MIN_PIN X_MIN_PIN
    #elif X2_USE_ENDSTOP == _XMAX_
      #define X2_MIN_ENDSTOP_INVERTING X_MAX_ENDSTOP_INVERTING
      #define X2_MIN_PIN X_MAX_PIN
    #elif X2_USE_ENDSTOP == _YMIN_
      #define X2_MIN_ENDSTOP_INVERTING Y_MIN_ENDSTOP_INVERTING
      #define X2_MIN_PIN Y_MIN_PIN
    #elif X2_USE_ENDSTOP == _YMAX_
      #define X2_MIN_ENDSTOP_INVERTING Y_MAX_ENDSTOP_INVERTING
      #define X2_MIN_PIN Y_MAX_PIN
    #elif X2_USE_ENDSTOP == _ZMIN_
      #define X2_MIN_ENDSTOP_INVERTING Z_MIN_ENDSTOP_INVERTING
      #define X2_MIN_PIN Z_MIN_PIN
    #elif X2_USE_ENDSTOP == _ZMAX_
      #define X2_MIN_ENDSTOP_INVERTING Z_MAX_ENDSTOP_INVERTING
      #define X2_MIN_PIN Z_MAX_PIN
    #else
      #define X2_MIN_ENDSTOP_INVERTING false
    #endif
    #define X2_MAX_ENDSTOP_INVERTING false
  #endif
#endif

// Is an endstop plug used for the X2 endstop?
#define IS_X2_ENDSTOP(A,M) (ENABLED(X_DUAL_ENDSTOPS) && X2_USE_ENDSTOP == _##A##M##_)

/**
 * Y_DUAL_ENDSTOPS endstop reassignment
 */
#if ENABLED(Y_DUAL_ENDSTOPS)
  #if Y_HOME_DIR > 0
    #if Y2_USE_ENDSTOP == _XMIN_
      #define Y2_MAX_ENDSTOP_INVERTING X_MIN_ENDSTOP_INVERTING
      #define Y2_MAX_PIN X_MIN_PIN
    #elif Y2_USE_ENDSTOP == _XMAX_
      #define Y2_MAX_ENDSTOP_INVERTING X_MAX_ENDSTOP_INVERTING
      #define Y2_MAX_PIN X_MAX_PIN
    #elif Y2_USE_ENDSTOP == _YMIN_
      #define Y2_MAX_ENDSTOP_INVERTING Y_MIN_ENDSTOP_INVERTING
      #define Y2_MAX_PIN Y_MIN_PIN
    #elif Y2_USE_ENDSTOP == _YMAX_
      #define Y2_MAX_ENDSTOP_INVERTING Y_MAX_ENDSTOP_INVERTING
      #define Y2_MAX_PIN Y_MAX_PIN
    #elif Y2_USE_ENDSTOP == _ZMIN_
      #define Y2_MAX_ENDSTOP_INVERTING Z_MIN_ENDSTOP_INVERTING
      #define Y2_MAX_PIN Z_MIN_PIN
    #elif Y2_USE_ENDSTOP == _ZMAX_
      #define Y2_MAX_ENDSTOP_INVERTING Z_MAX_ENDSTOP_INVERTING
      #define Y2_MAX_PIN Z_MAX_PIN
    #else
      #define Y2_MAX_ENDSTOP_INVERTING false
    #endif
    #define Y2_MIN_ENDSTOP_INVERTING false
  #else
    #if Y2_USE_ENDSTOP == _XMIN_
      #define Y2_MIN_ENDSTOP_INVERTING X_MIN_ENDSTOP_INVERTING
      #define Y2_MIN_PIN X_MIN_PIN
    #elif Y2_USE_ENDSTOP == _XMAX_
      #define Y2_MIN_ENDSTOP_INVERTING X_MAX_ENDSTOP_INVERTING
      #define Y2_MIN_PIN X_MAX_PIN
    #elif Y2_USE_ENDSTOP == _YMIN_
      #define Y2_MIN_ENDSTOP_INVERTING Y_MIN_ENDSTOP_INVERTING
      #define Y2_MIN_PIN Y_MIN_PIN
    #elif Y2_USE_ENDSTOP == _YMAX_
      #define Y2_MIN_ENDSTOP_INVERTING Y_MAX_ENDSTOP_INVERTING
      #define Y2_MIN_PIN Y_MAX_PIN
    #elif Y2_USE_ENDSTOP == _ZMIN_
      #define Y2_MIN_ENDSTOP_INVERTING Z_MIN_ENDSTOP_INVERTING
      #define Y2_MIN_PIN Z_MIN_PIN
    #elif Y2_USE_ENDSTOP == _ZMAX_
      #define Y2_MIN_ENDSTOP_INVERTING Z_MAX_ENDSTOP_INVERTING
      #define Y2_MIN_PIN Z_MAX_PIN
    #else
      #define Y2_MIN_ENDSTOP_INVERTING false
    #endif
    #define Y2_MAX_ENDSTOP_INVERTING false
  #endif
#endif

// Is an endstop plug used for the Y2 endstop or the bed probe?
#define IS_Y2_ENDSTOP(A,M) (ENABLED(Y_DUAL_ENDSTOPS) && Y2_USE_ENDSTOP == _##A##M##_)

/**
 * Z_DUAL_ENDSTOPS endstop reassignment
 */
#if ENABLED(Z_DUAL_ENDSTOPS)
  #if Z_HOME_DIR > 0
    #if Z2_USE_ENDSTOP == _XMIN_
      #define Z2_MAX_ENDSTOP_INVERTING X_MIN_ENDSTOP_INVERTING
      #define Z2_MAX_PIN X_MIN_PIN
    #elif Z2_USE_ENDSTOP == _XMAX_
      #define Z2_MAX_ENDSTOP_INVERTING X_MAX_ENDSTOP_INVERTING
      #define Z2_MAX_PIN X_MAX_PIN
    #elif Z2_USE_ENDSTOP == _YMIN_
      #define Z2_MAX_ENDSTOP_INVERTING Y_MIN_ENDSTOP_INVERTING
      #define Z2_MAX_PIN Y_MIN_PIN
    #elif Z2_USE_ENDSTOP == _YMAX_
      #define Z2_MAX_ENDSTOP_INVERTING Y_MAX_ENDSTOP_INVERTING
      #define Z2_MAX_PIN Y_MAX_PIN
    #elif Z2_USE_ENDSTOP == _ZMIN_
      #define Z2_MAX_ENDSTOP_INVERTING Z_MIN_ENDSTOP_INVERTING
      #define Z2_MAX_PIN Z_MIN_PIN
    #elif Z2_USE_ENDSTOP == _ZMAX_
      #define Z2_MAX_ENDSTOP_INVERTING Z_MAX_ENDSTOP_INVERTING
      #define Z2_MAX_PIN Z_MAX_PIN
    #else
      #define Z2_MAX_ENDSTOP_INVERTING false
    #endif
    #define Z2_MIN_ENDSTOP_INVERTING false
  #else
    #if Z2_USE_ENDSTOP == _XMIN_
      #define Z2_MIN_ENDSTOP_INVERTING X_MIN_ENDSTOP_INVERTING
      #define Z2_MIN_PIN X_MIN_PIN
    #elif Z2_USE_ENDSTOP == _XMAX_
      #define Z2_MIN_ENDSTOP_INVERTING X_MAX_ENDSTOP_INVERTING
      #define Z2_MIN_PIN X_MAX_PIN
    #elif Z2_USE_ENDSTOP == _YMIN_
      #define Z2_MIN_ENDSTOP_INVERTING Y_MIN_ENDSTOP_INVERTING
      #define Z2_MIN_PIN Y_MIN_PIN
    #elif Z2_USE_ENDSTOP == _YMAX_
      #define Z2_MIN_ENDSTOP_INVERTING Y_MAX_ENDSTOP_INVERTING
      #define Z2_MIN_PIN Y_MAX_PIN
    #elif Z2_USE_ENDSTOP == _ZMIN_
      #define Z2_MIN_ENDSTOP_INVERTING Z_MIN_ENDSTOP_INVERTING
      #define Z2_MIN_PIN Z_MIN_PIN
    #elif Z2_USE_ENDSTOP == _ZMAX_
      #define Z2_MIN_ENDSTOP_INVERTING Z_MAX_ENDSTOP_INVERTING
      #define Z2_MIN_PIN Z_MAX_PIN
    #else
      #define Z2_MIN_ENDSTOP_INVERTING false
    #endif
    #define Z2_MAX_ENDSTOP_INVERTING false
  #endif
#endif

// Is an endstop plug used for the Z2 endstop or the bed probe?
#define IS_Z2_OR_PROBE(A,M) ( \
     (ENABLED(Z_DUAL_ENDSTOPS) && Z2_USE_ENDSTOP == _##A##M##_) \
  || (ENABLED(Z_MIN_PROBE_ENDSTOP) && Z_MIN_PROBE_PIN == A##_##M##_PIN ) )

/**
 * Set ENDSTOPPULLUPS for active endstop switches
 */
#if ENABLED(ENDSTOPPULLUPS)
  #if ENABLED(USE_XMAX_PLUG)
    #define ENDSTOPPULLUP_XMAX
  #endif
  #if ENABLED(USE_YMAX_PLUG)
    #define ENDSTOPPULLUP_YMAX
  #endif
  #if ENABLED(USE_ZMAX_PLUG)
    #define ENDSTOPPULLUP_ZMAX
  #endif
  #if ENABLED(USE_XMIN_PLUG)
    #define ENDSTOPPULLUP_XMIN
  #endif
  #if ENABLED(USE_YMIN_PLUG)
    #define ENDSTOPPULLUP_YMIN
  #endif
  #if ENABLED(USE_ZMIN_PLUG)
    #define ENDSTOPPULLUP_ZMIN
  #endif
#endif

/**
 * Shorthand for pin tests, used wherever needed
 */

// Steppers
#define HAS_X_ENABLE      (PIN_EXISTS(X_ENABLE))
#define HAS_X_DIR         (PIN_EXISTS(X_DIR))
#define HAS_X_STEP        (PIN_EXISTS(X_STEP))
#define HAS_X_MICROSTEPS  (PIN_EXISTS(X_MS1))

#define HAS_X2_ENABLE     (PIN_EXISTS(X2_ENABLE))
#define HAS_X2_DIR        (PIN_EXISTS(X2_DIR))
#define HAS_X2_STEP       (PIN_EXISTS(X2_STEP))
#define HAS_X2_MICROSTEPS (PIN_EXISTS(X2_MS1))

#define HAS_Y_ENABLE      (PIN_EXISTS(Y_ENABLE))
#define HAS_Y_DIR         (PIN_EXISTS(Y_DIR))
#define HAS_Y_STEP        (PIN_EXISTS(Y_STEP))
#define HAS_Y_MICROSTEPS  (PIN_EXISTS(Y_MS1))

#define HAS_Y2_ENABLE     (PIN_EXISTS(Y2_ENABLE))
#define HAS_Y2_DIR        (PIN_EXISTS(Y2_DIR))
#define HAS_Y2_STEP       (PIN_EXISTS(Y2_STEP))
#define HAS_Y2_MICROSTEPS (PIN_EXISTS(Y2_MS1))

#define HAS_Z_ENABLE      (PIN_EXISTS(Z_ENABLE))
#define HAS_Z_DIR         (PIN_EXISTS(Z_DIR))
#define HAS_Z_STEP        (PIN_EXISTS(Z_STEP))
#define HAS_Z_MICROSTEPS  (PIN_EXISTS(Z_MS1))

#define HAS_Z2_ENABLE     (PIN_EXISTS(Z2_ENABLE))
#define HAS_Z2_DIR        (PIN_EXISTS(Z2_DIR))
#define HAS_Z2_STEP       (PIN_EXISTS(Z2_STEP))
#define HAS_Z2_MICROSTEPS (PIN_EXISTS(Z2_MS1))

// Extruder steppers and solenoids
#define HAS_E0_ENABLE     (PIN_EXISTS(E0_ENABLE))
#define HAS_E0_DIR        (PIN_EXISTS(E0_DIR))
#define HAS_E0_STEP       (PIN_EXISTS(E0_STEP))
#define HAS_E0_MICROSTEPS (PIN_EXISTS(E0_MS1))
#define HAS_SOLENOID_0    (PIN_EXISTS(SOL0))

#define HAS_E1_ENABLE     (PIN_EXISTS(E1_ENABLE))
#define HAS_E1_DIR        (PIN_EXISTS(E1_DIR))
#define HAS_E1_STEP       (PIN_EXISTS(E1_STEP))
#define HAS_E1_MICROSTEPS (PIN_EXISTS(E1_MS1))
#define HAS_SOLENOID_1    (PIN_EXISTS(SOL1))

#define HAS_E2_ENABLE     (PIN_EXISTS(E2_ENABLE))
#define HAS_E2_DIR        (PIN_EXISTS(E2_DIR))
#define HAS_E2_STEP       (PIN_EXISTS(E2_STEP))
#define HAS_E2_MICROSTEPS (PIN_EXISTS(E2_MS1))
#define HAS_SOLENOID_2    (PIN_EXISTS(SOL2))

#define HAS_E3_ENABLE     (PIN_EXISTS(E3_ENABLE))
#define HAS_E3_DIR        (PIN_EXISTS(E3_DIR))
#define HAS_E3_STEP       (PIN_EXISTS(E3_STEP))
#define HAS_E3_MICROSTEPS (PIN_EXISTS(E3_MS1))
#define HAS_SOLENOID_3    (PIN_EXISTS(SOL3))

#define HAS_E4_ENABLE     (PIN_EXISTS(E4_ENABLE))
#define HAS_E4_DIR        (PIN_EXISTS(E4_DIR))
#define HAS_E4_STEP       (PIN_EXISTS(E4_STEP))
#define HAS_E4_MICROSTEPS (PIN_EXISTS(E4_MS1))
#define HAS_SOLENOID_4    (PIN_EXISTS(SOL4))

// Trinamic Stepper Drivers
#define HAS_STEALTHCHOP (HAS_DRIVER(TMC2130) || HAS_DRIVER(TMC2208))
#define HAS_STALLGUARD  HAS_DRIVER(TMC2130)
#define AXIS_HAS_STEALTHCHOP(ST) ( AXIS_DRIVER_TYPE(ST, TMC2130) || AXIS_DRIVER_TYPE(ST, TMC2208) )
#define AXIS_HAS_STALLGUARD(ST) AXIS_DRIVER_TYPE(ST, TMC2130)

#if ENABLED(SENSORLESS_HOMING)
  // Disable Z axis sensorless homing if a probe is used to home the Z axis
  #if HOMING_Z_WITH_PROBE
    #undef Z_HOMING_SENSITIVITY
  #endif
  #define X_SENSORLESS (AXIS_HAS_STALLGUARD(X) && defined(X_HOMING_SENSITIVITY))
  #define Y_SENSORLESS (AXIS_HAS_STALLGUARD(Y) && defined(Y_HOMING_SENSITIVITY))
  #define Z_SENSORLESS (AXIS_HAS_STALLGUARD(Z) && defined(Z_HOMING_SENSITIVITY))
#endif

// Endstops and bed probe
#define HAS_STOP_TEST(A,M) (PIN_EXISTS(A##_##M) && !IS_X2_ENDSTOP(A,M) && !IS_Y2_ENDSTOP(A,M) && !IS_Z2_OR_PROBE(A,M))
#define HAS_X_MIN HAS_STOP_TEST(X,MIN)
#define HAS_X_MAX HAS_STOP_TEST(X,MAX)
#define HAS_Y_MIN HAS_STOP_TEST(Y,MIN)
#define HAS_Y_MAX HAS_STOP_TEST(Y,MAX)
#define HAS_Z_MIN HAS_STOP_TEST(Z,MIN)
#define HAS_Z_MAX HAS_STOP_TEST(Z,MAX)
#define HAS_X2_MIN (PIN_EXISTS(X2_MIN))
#define HAS_X2_MAX (PIN_EXISTS(X2_MAX))
#define HAS_Y2_MIN (PIN_EXISTS(Y2_MIN))
#define HAS_Y2_MAX (PIN_EXISTS(Y2_MAX))
#define HAS_Z2_MIN (PIN_EXISTS(Z2_MIN))
#define HAS_Z2_MAX (PIN_EXISTS(Z2_MAX))
#define HAS_Z_MIN_PROBE_PIN (PIN_EXISTS(Z_MIN_PROBE))

// ADC Temp Sensors (Thermistor or Thermocouple with amplifier ADC interface)
#define HAS_ADC_TEST(P) (PIN_EXISTS(TEMP_##P) && TEMP_SENSOR_##P != 0 && DISABLED(HEATER_##P##_USES_MAX6675))
#define HAS_TEMP_ADC_0 HAS_ADC_TEST(0)
#define HAS_TEMP_ADC_1 HAS_ADC_TEST(1)
#define HAS_TEMP_ADC_2 HAS_ADC_TEST(2)
#define HAS_TEMP_ADC_3 HAS_ADC_TEST(3)
#define HAS_TEMP_ADC_4 HAS_ADC_TEST(4)
#define HAS_TEMP_ADC_BED HAS_ADC_TEST(BED)
#define HAS_TEMP_ADC_CHAMBER HAS_ADC_TEST(CHAMBER)

#define HAS_TEMP_HOTEND (HAS_TEMP_ADC_0 || ENABLED(HEATER_0_USES_MAX6675))
#define HAS_TEMP_BED HAS_TEMP_ADC_BED
#define HAS_TEMP_CHAMBER HAS_TEMP_ADC_CHAMBER

// Heaters
#define HAS_HEATER_0 (PIN_EXISTS(HEATER_0))
#define HAS_HEATER_1 (PIN_EXISTS(HEATER_1))
#define HAS_HEATER_2 (PIN_EXISTS(HEATER_2))
#define HAS_HEATER_3 (PIN_EXISTS(HEATER_3))
#define HAS_HEATER_4 (PIN_EXISTS(HEATER_4))
#define HAS_HEATER_BED (PIN_EXISTS(HEATER_BED))

// Shorthand for common combinations
#define HAS_HEATED_BED (HAS_TEMP_BED && HAS_HEATER_BED)
#define HAS_TEMP_SENSOR (HAS_TEMP_HOTEND || HAS_HEATED_BED || HAS_TEMP_CHAMBER)

// PID heating
#if !HAS_HEATED_BED
  #undef PIDTEMPBED
#endif
#define HAS_PID_HEATING (ENABLED(PIDTEMP) || ENABLED(PIDTEMPBED))
#define HAS_PID_FOR_BOTH (ENABLED(PIDTEMP) && ENABLED(PIDTEMPBED))

// Thermal protection
#define HAS_THERMALLY_PROTECTED_BED (HAS_HEATED_BED && ENABLED(THERMAL_PROTECTION_BED))
#define WATCH_HOTENDS (ENABLED(THERMAL_PROTECTION_HOTENDS) && WATCH_TEMP_PERIOD > 0)
#define WATCH_THE_BED (HAS_THERMALLY_PROTECTED_BED && WATCH_BED_TEMP_PERIOD > 0)

// Auto fans
#define HAS_AUTO_FAN_0 (PIN_EXISTS(E0_AUTO_FAN))
#define HAS_AUTO_FAN_1 (HOTENDS > 1 && PIN_EXISTS(E1_AUTO_FAN))
#define HAS_AUTO_FAN_2 (HOTENDS > 2 && PIN_EXISTS(E2_AUTO_FAN))
#define HAS_AUTO_FAN_3 (HOTENDS > 3 && PIN_EXISTS(E3_AUTO_FAN))
#define HAS_AUTO_FAN_4 (HOTENDS > 4 && PIN_EXISTS(E4_AUTO_FAN))
#define HAS_AUTO_CHAMBER_FAN (PIN_EXISTS(CHAMBER_AUTO_FAN))
#define HAS_AUTO_FAN (HAS_AUTO_FAN_0 || HAS_AUTO_FAN_1 || HAS_AUTO_FAN_2 || HAS_AUTO_FAN_3 || HAS_AUTO_CHAMBER_FAN)
#define AUTO_1_IS_0 (E1_AUTO_FAN_PIN == E0_AUTO_FAN_PIN)
#define AUTO_2_IS_0 (E2_AUTO_FAN_PIN == E0_AUTO_FAN_PIN)
#define AUTO_2_IS_1 (E2_AUTO_FAN_PIN == E1_AUTO_FAN_PIN)
#define AUTO_3_IS_0 (E3_AUTO_FAN_PIN == E0_AUTO_FAN_PIN)
#define AUTO_3_IS_1 (E3_AUTO_FAN_PIN == E1_AUTO_FAN_PIN)
#define AUTO_3_IS_2 (E3_AUTO_FAN_PIN == E2_AUTO_FAN_PIN)
#define AUTO_4_IS_0 (E4_AUTO_FAN_PIN == E0_AUTO_FAN_PIN)
#define AUTO_4_IS_1 (E4_AUTO_FAN_PIN == E1_AUTO_FAN_PIN)
#define AUTO_4_IS_2 (E4_AUTO_FAN_PIN == E2_AUTO_FAN_PIN)
#define AUTO_4_IS_3 (E4_AUTO_FAN_PIN == E3_AUTO_FAN_PIN)
#define AUTO_CHAMBER_IS_0 (CHAMBER_AUTO_FAN_PIN == E0_AUTO_FAN_PIN)
#define AUTO_CHAMBER_IS_1 (CHAMBER_AUTO_FAN_PIN == E1_AUTO_FAN_PIN)
#define AUTO_CHAMBER_IS_2 (CHAMBER_AUTO_FAN_PIN == E2_AUTO_FAN_PIN)
#define AUTO_CHAMBER_IS_3 (CHAMBER_AUTO_FAN_PIN == E3_AUTO_FAN_PIN)
#define AUTO_CHAMBER_IS_4 (CHAMBER_AUTO_FAN_PIN == E4_AUTO_FAN_PIN)

// Other fans
#define HAS_FAN0 (PIN_EXISTS(FAN))
#define HAS_FAN1 (PIN_EXISTS(FAN1) && CONTROLLER_FAN_PIN != FAN1_PIN && E0_AUTO_FAN_PIN != FAN1_PIN && E1_AUTO_FAN_PIN != FAN1_PIN && E2_AUTO_FAN_PIN != FAN1_PIN && E3_AUTO_FAN_PIN != FAN1_PIN)
#define HAS_FAN2 (PIN_EXISTS(FAN2) && CONTROLLER_FAN_PIN != FAN2_PIN && E0_AUTO_FAN_PIN != FAN2_PIN && E1_AUTO_FAN_PIN != FAN2_PIN && E2_AUTO_FAN_PIN != FAN2_PIN && E3_AUTO_FAN_PIN != FAN2_PIN)
#define HAS_CONTROLLER_FAN (PIN_EXISTS(CONTROLLER_FAN))

// Servos
#define HAS_SERVO_0 (PIN_EXISTS(SERVO0))
#define HAS_SERVO_1 (PIN_EXISTS(SERVO1))
#define HAS_SERVO_2 (PIN_EXISTS(SERVO2))
#define HAS_SERVO_3 (PIN_EXISTS(SERVO3))
#define HAS_SERVOS (defined(NUM_SERVOS) && NUM_SERVOS > 0 && (HAS_SERVO_0 || HAS_SERVO_1 || HAS_SERVO_2 || HAS_SERVO_3))

#if HAS_SERVOS && !defined(Z_PROBE_SERVO_NR)
  #define Z_PROBE_SERVO_NR -1
#endif

// Sensors
#define HAS_FILAMENT_WIDTH_SENSOR (PIN_EXISTS(FILWIDTH))

// User Interface
#define HAS_HOME (PIN_EXISTS(HOME))
#define HAS_KILL (PIN_EXISTS(KILL))
#define HAS_SUICIDE (PIN_EXISTS(SUICIDE))
#define HAS_PHOTOGRAPH (PIN_EXISTS(PHOTOGRAPH))
#define HAS_BUZZER (PIN_EXISTS(BEEPER) || ENABLED(LCD_USE_I2C_BUZZER))
#define HAS_CASE_LIGHT (PIN_EXISTS(CASE_LIGHT) && ENABLED(CASE_LIGHT_ENABLE))

// Digital control
#define HAS_MICROSTEPS (HAS_X_MICROSTEPS || HAS_Y_MICROSTEPS || HAS_Z_MICROSTEPS || HAS_E0_MICROSTEPS || HAS_E1_MICROSTEPS || HAS_E2_MICROSTEPS || HAS_E3_MICROSTEPS || HAS_E4_MICROSTEPS)
#define HAS_STEPPER_RESET (PIN_EXISTS(STEPPER_RESET))
#define HAS_DIGIPOTSS (PIN_EXISTS(DIGIPOTSS))
#define HAS_MOTOR_CURRENT_PWM (PIN_EXISTS(MOTOR_CURRENT_PWM_XY) || PIN_EXISTS(MOTOR_CURRENT_PWM_Z) || PIN_EXISTS(MOTOR_CURRENT_PWM_E))

#if !HAS_TEMP_SENSOR
  #undef AUTO_REPORT_TEMPERATURES
#endif

#define HAS_AUTO_REPORTING (ENABLED(AUTO_REPORT_TEMPERATURES) || ENABLED(AUTO_REPORT_SD_STATUS))

/**
 * This setting is also used by M109 when trying to calculate
 * a ballpark safe margin to prevent wait-forever situation.
 */
#ifndef EXTRUDE_MINTEMP
  #define EXTRUDE_MINTEMP 170
#endif

/**
 * Helper Macros for heaters and extruder fan
 */
#define WRITE_HEATER_0P(v) WRITE(HEATER_0_PIN, v)
#if HOTENDS > 1 || ENABLED(HEATERS_PARALLEL)
  #define WRITE_HEATER_1(v) WRITE(HEATER_1_PIN, v)
  #if HOTENDS > 2
    #define WRITE_HEATER_2(v) WRITE(HEATER_2_PIN, v)
    #if HOTENDS > 3
      #define WRITE_HEATER_3(v) WRITE(HEATER_3_PIN, v)
      #if HOTENDS > 4
        #define WRITE_HEATER_4(v) WRITE(HEATER_4_PIN, v)
      #endif // HOTENDS > 4
    #endif // HOTENDS > 3
  #endif // HOTENDS > 2
#endif // HOTENDS > 1
#if ENABLED(HEATERS_PARALLEL)
  #define WRITE_HEATER_0(v) { WRITE_HEATER_0P(v); WRITE_HEATER_1(v); }
#else
  #define WRITE_HEATER_0(v) WRITE_HEATER_0P(v)
#endif

/**
 * Heated bed requires settings
 */
#if HAS_HEATED_BED
  #ifndef MAX_BED_POWER
    #define MAX_BED_POWER 255
  #endif
  #ifndef HEATER_BED_INVERTING
    #define HEATER_BED_INVERTING false
  #endif
  #define WRITE_HEATER_BED(v) WRITE(HEATER_BED_PIN, (v) ^ HEATER_BED_INVERTING)
#endif

/**
 * Up to 3 PWM fans
 */
#if HAS_FAN2
  #define FAN_COUNT 3
#elif HAS_FAN1
  #define FAN_COUNT 2
#elif HAS_FAN0
  #define FAN_COUNT 1
#else
  #define FAN_COUNT 0
#endif

#if HAS_FAN0
  #define WRITE_FAN(v) WRITE(FAN_PIN, v)
  #define WRITE_FAN0(v) WRITE_FAN(v)
#endif
#if HAS_FAN1
  #define WRITE_FAN1(v) WRITE(FAN1_PIN, v)
#endif
#if HAS_FAN2
  #define WRITE_FAN2(v) WRITE(FAN2_PIN, v)
#endif
#define WRITE_FAN_N(n, v) WRITE_FAN##n(v)

/**
 * Part Cooling fan multipliexer
 */
#define HAS_FANMUX PIN_EXISTS(FANMUX0)

/**
 * MIN/MAX fan PWM scaling
 */
#ifndef FAN_MIN_PWM
  #define FAN_MIN_PWM 0
#endif
#ifndef FAN_MAX_PWM
  #define FAN_MAX_PWM 255
#endif
#if FAN_MIN_PWM < 0 || FAN_MIN_PWM > 255
  #error "FAN_MIN_PWM must be a value from 0 to 255."
#elif FAN_MAX_PWM < 0 || FAN_MAX_PWM > 255
  #error "FAN_MAX_PWM must be a value from 0 to 255."
#elif FAN_MIN_PWM > FAN_MAX_PWM
  #error "FAN_MIN_PWM must be less than or equal to FAN_MAX_PWM."
#endif

/**
 * Bed Probe dependencies
 */
#if HAS_BED_PROBE
  #if ENABLED(ENDSTOPPULLUPS) && HAS_Z_MIN_PROBE_PIN
    #define ENDSTOPPULLUP_ZMIN_PROBE
  #endif
  #ifndef Z_PROBE_OFFSET_RANGE_MIN
    #define Z_PROBE_OFFSET_RANGE_MIN -20
  #endif
  #ifndef Z_PROBE_OFFSET_RANGE_MAX
    #define Z_PROBE_OFFSET_RANGE_MAX 20
  #endif
  #ifndef XY_PROBE_SPEED
    #ifdef HOMING_FEEDRATE_XY
      #define XY_PROBE_SPEED HOMING_FEEDRATE_XY
    #else
      #define XY_PROBE_SPEED 4000
    #endif
  #endif
#else
  #undef X_PROBE_OFFSET_FROM_EXTRUDER
  #undef Y_PROBE_OFFSET_FROM_EXTRUDER
  #undef Z_PROBE_OFFSET_FROM_EXTRUDER
  #define X_PROBE_OFFSET_FROM_EXTRUDER 0
  #define Y_PROBE_OFFSET_FROM_EXTRUDER 0
  #define Z_PROBE_OFFSET_FROM_EXTRUDER 0
#endif

/**
 * XYZ Bed Skew Correction
 */
#if ENABLED(SKEW_CORRECTION)
  #define SKEW_FACTOR_MIN -1
  #define SKEW_FACTOR_MAX 1

  #define _GET_SIDE(a,b,c) (SQRT(2*sq(a)+2*sq(b)-4*sq(c))*0.5)
  #define _SKEW_SIDE(a,b,c) tan(M_PI*0.5-acos((sq(a)-sq(b)-sq(c))/(2*c*b)))
  #define _SKEW_FACTOR(a,b,c) _SKEW_SIDE(float(a),_GET_SIDE(float(a),float(b),float(c)),float(c))

  #ifndef XY_SKEW_FACTOR
    constexpr float XY_SKEW_FACTOR = (
      #if defined(XY_DIAG_AC) && defined(XY_DIAG_BD) && defined(XY_SIDE_AD)
        _SKEW_FACTOR(XY_DIAG_AC, XY_DIAG_BD, XY_SIDE_AD)
      #else
        0.0
      #endif
    );
  #endif
  #ifndef XZ_SKEW_FACTOR
    #if defined(XY_SIDE_AD) && !defined(XZ_SIDE_AD)
      #define XZ_SIDE_AD XY_SIDE_AD
    #endif
    constexpr float XZ_SKEW_FACTOR = (
      #if defined(XZ_DIAG_AC) && defined(XZ_DIAG_BD) && defined(XZ_SIDE_AD)
        _SKEW_FACTOR(XZ_DIAG_AC, XZ_DIAG_BD, XZ_SIDE_AD)
      #else
        0.0
      #endif
    );
  #endif
  #ifndef YZ_SKEW_FACTOR
    constexpr float YZ_SKEW_FACTOR = (
      #if defined(YZ_DIAG_AC) && defined(YZ_DIAG_BD) && defined(YZ_SIDE_AD)
        _SKEW_FACTOR(YZ_DIAG_AC, YZ_DIAG_BD, YZ_SIDE_AD)
      #else
        0.0
      #endif
    );
  #endif
#endif // SKEW_CORRECTION

/**
 * Set granular options based on the specific type of leveling
 */
#define UBL_SEGMENTED  (ENABLED(AUTO_BED_LEVELING_UBL) && (ENABLED(DELTA)))
#define ABL_PLANAR     (ENABLED(AUTO_BED_LEVELING_LINEAR) || ENABLED(AUTO_BED_LEVELING_3POINT))
#define ABL_GRID       (ENABLED(AUTO_BED_LEVELING_LINEAR) || ENABLED(AUTO_BED_LEVELING_BILINEAR))
#define OLDSCHOOL_ABL  (ABL_PLANAR || ABL_GRID)
#define HAS_ABL        (OLDSCHOOL_ABL || ENABLED(AUTO_BED_LEVELING_UBL))
#define HAS_LEVELING   (HAS_ABL || ENABLED(MESH_BED_LEVELING))
#define HAS_AUTOLEVEL  (HAS_ABL && DISABLED(PROBE_MANUALLY))
#define HAS_MESH       (ENABLED(AUTO_BED_LEVELING_BILINEAR) || ENABLED(AUTO_BED_LEVELING_UBL) || ENABLED(MESH_BED_LEVELING))
#define PLANNER_LEVELING      (OLDSCHOOL_ABL || ENABLED(MESH_BED_LEVELING) || UBL_SEGMENTED || ENABLED(SKEW_CORRECTION))
#define HAS_PROBING_PROCEDURE (HAS_ABL || ENABLED(Z_MIN_PROBE_REPEATABILITY_TEST))
#define HAS_UBL_AND_CURVES (ENABLED(AUTO_BED_LEVELING_UBL) && !PLANNER_LEVELING && (ENABLED(ARC_SUPPORT) || ENABLED(BEZIER_CURVE_SUPPORT)))
#define HAS_FEEDRATE_SCALING (ENABLED(SCARA_FEEDRATE_SCALING) || ENABLED(DELTA_FEEDRATE_SCALING))

#if ENABLED(AUTO_BED_LEVELING_UBL)
  #undef LCD_BED_LEVELING
#endif

/**
 * Heater & Fan Pausing
 */
#if FAN_COUNT == 0
  #undef PROBING_FANS_OFF
#endif
#define QUIET_PROBING (HAS_BED_PROBE && (ENABLED(PROBING_HEATERS_OFF) || ENABLED(PROBING_FANS_OFF) || DELAY_BEFORE_PROBING > 0))
#define HEATER_IDLE_HANDLER (ENABLED(ADVANCED_PAUSE_FEATURE) || ENABLED(PROBING_HEATERS_OFF))

#if ENABLED(ADVANCED_PAUSE_FEATURE) && !defined(FILAMENT_CHANGE_SLOW_LOAD_LENGTH)
  #define FILAMENT_CHANGE_SLOW_LOAD_LENGTH 0
#endif

/**
 * Only constrain Z on DELTA / SCARA machines
 */
#if IS_KINEMATIC
  #undef MIN_SOFTWARE_ENDSTOP_X
  #undef MIN_SOFTWARE_ENDSTOP_Y
  #undef MAX_SOFTWARE_ENDSTOP_X
  #undef MAX_SOFTWARE_ENDSTOP_Y
#endif

/**
 * Bed Probing rectangular bounds
 * These can be further constrained in code for Delta and SCARA
 */

#ifndef MIN_PROBE_EDGE
  #define MIN_PROBE_EDGE 0
#endif

#if ENABLED(DELTA)
  /**
   * Delta radius/rod trimmers/angle trimmers
   */
  #define _PROBE_RADIUS (DELTA_PRINTABLE_RADIUS - (MIN_PROBE_EDGE))
  #ifndef DELTA_CALIBRATION_RADIUS
    #ifdef X_PROBE_OFFSET_FROM_EXTRUDER
      #define DELTA_CALIBRATION_RADIUS (DELTA_PRINTABLE_RADIUS - MAX3(abs(X_PROBE_OFFSET_FROM_EXTRUDER), abs(Y_PROBE_OFFSET_FROM_EXTRUDER), abs(MIN_PROBE_EDGE)))
    #else
      #define DELTA_CALIBRATION_RADIUS _PROBE_RADIUS
    #endif
  #endif
  #ifndef DELTA_ENDSTOP_ADJ
    #define DELTA_ENDSTOP_ADJ { 0, 0, 0 }
  #endif
  #ifndef DELTA_TOWER_ANGLE_TRIM
    #define DELTA_TOWER_ANGLE_TRIM {0, 0, 0}
  #endif
  #ifndef DELTA_RADIUS_TRIM_TOWER
    #define DELTA_RADIUS_TRIM_TOWER {0, 0, 0}
  #endif
  #ifndef DELTA_DIAGONAL_ROD_TRIM_TOWER
    #define DELTA_DIAGONAL_ROD_TRIM_TOWER {0, 0, 0}
  #endif

  // Probing points may be verified at compile time within the radius
  // using static_assert(HYPOT2(X2-X1,Y2-Y1)<=sq(DELTA_PRINTABLE_RADIUS),"bad probe point!")
  // so that may be added to SanityCheck.h in the future.
  #define _MIN_PROBE_X (X_CENTER - (_PROBE_RADIUS))
  #define _MIN_PROBE_Y (Y_CENTER - (_PROBE_RADIUS))
  #define _MAX_PROBE_X (X_CENTER + _PROBE_RADIUS)
  #define _MAX_PROBE_Y (Y_CENTER + _PROBE_RADIUS)

#elif IS_SCARA

  #define SCARA_PRINTABLE_RADIUS (SCARA_LINKAGE_1 + SCARA_LINKAGE_2)
  #define _PROBE_RADIUS (SCARA_PRINTABLE_RADIUS - (MIN_PROBE_EDGE))
  #define _MIN_PROBE_X (X_CENTER - (SCARA_PRINTABLE_RADIUS) + MIN_PROBE_EDGE)
  #define _MIN_PROBE_Y (Y_CENTER - (SCARA_PRINTABLE_RADIUS) + MIN_PROBE_EDGE)
  #define _MAX_PROBE_X (X_CENTER +  SCARA_PRINTABLE_RADIUS - (MIN_PROBE_EDGE))
  #define _MAX_PROBE_Y (Y_CENTER +  SCARA_PRINTABLE_RADIUS - (MIN_PROBE_EDGE))

#else

  // Boundaries for Cartesian probing based on bed limits
  #define _MIN_PROBE_X (max(X_MIN_BED + MIN_PROBE_EDGE, X_MIN_POS + X_PROBE_OFFSET_FROM_EXTRUDER))
  #define _MIN_PROBE_Y (max(Y_MIN_BED + MIN_PROBE_EDGE, Y_MIN_POS + Y_PROBE_OFFSET_FROM_EXTRUDER))
  #define _MAX_PROBE_X (min(X_MAX_BED - (MIN_PROBE_EDGE), X_MAX_POS + X_PROBE_OFFSET_FROM_EXTRUDER))
  #define _MAX_PROBE_Y (min(Y_MAX_BED - (MIN_PROBE_EDGE), Y_MAX_POS + Y_PROBE_OFFSET_FROM_EXTRUDER))

#endif

#if ENABLED(SEGMENT_LEVELED_MOVES) && !defined(LEVELED_SEGMENT_LENGTH)
  #define LEVELED_SEGMENT_LENGTH 5
#endif

// These may be overridden in Configuration.h if a smaller area is desired
#ifndef MIN_PROBE_X
  #define MIN_PROBE_X _MIN_PROBE_X
#endif
#ifndef MIN_PROBE_Y
  #define MIN_PROBE_Y _MIN_PROBE_Y
#endif
#ifndef MAX_PROBE_X
  #define MAX_PROBE_X _MAX_PROBE_X
#endif
#ifndef MAX_PROBE_Y
  #define MAX_PROBE_Y _MAX_PROBE_Y
#endif

/**
 * Default mesh area is an area with an inset margin on the print area.
 */
#if ENABLED(MESH_BED_LEVELING) || ENABLED(AUTO_BED_LEVELING_UBL)
  #if IS_KINEMATIC
    // Probing points may be verified at compile time within the radius
    // using static_assert(HYPOT2(X2-X1,Y2-Y1)<=sq(DELTA_PRINTABLE_RADIUS),"bad probe point!")
    // so that may be added to SanityCheck.h in the future.
    #define _MESH_MIN_X (X_MIN_BED + MESH_INSET)
    #define _MESH_MIN_Y (Y_MIN_BED + MESH_INSET)
    #define _MESH_MAX_X (X_MAX_BED - (MESH_INSET))
    #define _MESH_MAX_Y (Y_MAX_BED - (MESH_INSET))
  #else
    // Boundaries for Cartesian probing based on set limits
    #if ENABLED(AUTO_BED_LEVELING_UBL)
      #define _MESH_MIN_X (max(X_MIN_BED + MESH_INSET, X_MIN_POS))  // UBL is careful not to probe off the bed.  It does not
      #define _MESH_MIN_Y (max(Y_MIN_BED + MESH_INSET, Y_MIN_POS))  // need *_PROBE_OFFSET_FROM_EXTRUDER in the mesh dimensions
      #define _MESH_MAX_X (min(X_MAX_BED - (MESH_INSET), X_MAX_POS))
      #define _MESH_MAX_Y (min(Y_MAX_BED - (MESH_INSET), Y_MAX_POS))
    #else
      #define _MESH_MIN_X (max(X_MIN_BED + MESH_INSET, X_MIN_POS + X_PROBE_OFFSET_FROM_EXTRUDER))
      #define _MESH_MIN_Y (max(Y_MIN_BED + MESH_INSET, Y_MIN_POS + Y_PROBE_OFFSET_FROM_EXTRUDER))
      #define _MESH_MAX_X (min(X_MAX_BED - (MESH_INSET), X_MAX_POS + X_PROBE_OFFSET_FROM_EXTRUDER))
      #define _MESH_MAX_Y (min(Y_MAX_BED - (MESH_INSET), Y_MAX_POS + Y_PROBE_OFFSET_FROM_EXTRUDER))
    #endif
  #endif

  // These may be overridden in Configuration.h if a smaller area is desired
  #ifndef MESH_MIN_X
    #define MESH_MIN_X _MESH_MIN_X
  #endif
  #ifndef MESH_MIN_Y
    #define MESH_MIN_Y _MESH_MIN_Y
  #endif
  #ifndef MESH_MAX_X
    #define MESH_MAX_X _MESH_MAX_X
  #endif
  #ifndef MESH_MAX_Y
    #define MESH_MAX_Y _MESH_MAX_Y
  #endif

#endif // MESH_BED_LEVELING || AUTO_BED_LEVELING_UBL

#if ENABLED(AUTO_BED_LEVELING_UBL) || ENABLED(AUTO_BED_LEVELING_3POINT)
  #if IS_KINEMATIC
    #define SIN0    0.0
    #define SIN120  0.866025
    #define SIN240 -0.866025
    #define COS0    1.0
    #define COS120 -0.5
    #define COS240 -0.5
    #ifndef PROBE_PT_1_X
      #define PROBE_PT_1_X (X_CENTER + (_PROBE_RADIUS) * COS0)
    #endif
    #ifndef PROBE_PT_1_Y
      #define PROBE_PT_1_Y (Y_CENTER + (_PROBE_RADIUS) * SIN0)
    #endif
    #ifndef PROBE_PT_2_X
      #define PROBE_PT_2_X (X_CENTER + (_PROBE_RADIUS) * COS120)
    #endif
    #ifndef PROBE_PT_2_Y
      #define PROBE_PT_2_Y (Y_CENTER + (_PROBE_RADIUS) * SIN120)
    #endif
    #ifndef PROBE_PT_3_X
      #define PROBE_PT_3_X (X_CENTER + (_PROBE_RADIUS) * COS240)
    #endif
    #ifndef PROBE_PT_3_Y
      #define PROBE_PT_3_Y (Y_CENTER + (_PROBE_RADIUS) * SIN240)
    #endif
  #else
    #ifndef PROBE_PT_1_X
      #define PROBE_PT_1_X MIN_PROBE_X
    #endif
    #ifndef PROBE_PT_1_Y
      #define PROBE_PT_1_Y MIN_PROBE_Y
    #endif
    #ifndef PROBE_PT_2_X
      #define PROBE_PT_2_X MAX_PROBE_X
    #endif
    #ifndef PROBE_PT_2_Y
      #define PROBE_PT_2_Y MIN_PROBE_Y
    #endif
    #ifndef PROBE_PT_3_X
      #define PROBE_PT_3_X X_CENTER
    #endif
    #ifndef PROBE_PT_3_Y
      #define PROBE_PT_3_Y MAX_PROBE_Y
    #endif
  #endif
#endif

#if ENABLED(AUTO_BED_LEVELING_LINEAR) || ENABLED(AUTO_BED_LEVELING_BILINEAR)
  #ifndef LEFT_PROBE_BED_POSITION
    #define LEFT_PROBE_BED_POSITION MIN_PROBE_X
  #endif
  #ifndef RIGHT_PROBE_BED_POSITION
    #define RIGHT_PROBE_BED_POSITION MAX_PROBE_X
  #endif
  #ifndef FRONT_PROBE_BED_POSITION
    #define FRONT_PROBE_BED_POSITION MIN_PROBE_Y
  #endif
  #ifndef BACK_PROBE_BED_POSITION
    #define BACK_PROBE_BED_POSITION MAX_PROBE_Y
  #endif
#endif

/**
 * Buzzer/Speaker
 */
#if ENABLED(LCD_USE_I2C_BUZZER)
  #ifndef LCD_FEEDBACK_FREQUENCY_HZ
    #define LCD_FEEDBACK_FREQUENCY_HZ 1000
  #endif
  #ifndef LCD_FEEDBACK_FREQUENCY_DURATION_MS
    #define LCD_FEEDBACK_FREQUENCY_DURATION_MS 100
  #endif
#else
  #ifndef LCD_FEEDBACK_FREQUENCY_HZ
    #define LCD_FEEDBACK_FREQUENCY_HZ 5000
  #endif
  #ifndef LCD_FEEDBACK_FREQUENCY_DURATION_MS
    #define LCD_FEEDBACK_FREQUENCY_DURATION_MS 2
  #endif
#endif

/**
 * VIKI2, miniVIKI, AZSMZ_12864, and MKS_12864OLED_SSD1306 require DOGLCD_SCK and DOGLCD_MOSI to be defined.
 */
#if ENABLED(VIKI2) || ENABLED(miniVIKI) || ENABLED(AZSMZ_12864) || ENABLED(MKS_12864OLED_SSD1306)
  #ifndef DOGLCD_SCK
    #define DOGLCD_SCK  SCK_PIN
  #endif
  #ifndef DOGLCD_MOSI
    #define DOGLCD_MOSI MOSI_PIN
  #endif
#endif

/**
 * Z_HOMING_HEIGHT / Z_CLEARANCE_BETWEEN_PROBES
 */
#ifndef Z_HOMING_HEIGHT
  #ifndef Z_CLEARANCE_BETWEEN_PROBES
    #define Z_HOMING_HEIGHT 0
  #else
    #define Z_HOMING_HEIGHT Z_CLEARANCE_BETWEEN_PROBES
  #endif
#endif

#if PROBE_SELECTED
  #ifndef Z_CLEARANCE_BETWEEN_PROBES
    #define Z_CLEARANCE_BETWEEN_PROBES Z_HOMING_HEIGHT
  #endif
  #if Z_CLEARANCE_BETWEEN_PROBES > Z_HOMING_HEIGHT
    #define MANUAL_PROBE_HEIGHT Z_CLEARANCE_BETWEEN_PROBES
  #else
    #define MANUAL_PROBE_HEIGHT Z_HOMING_HEIGHT
  #endif
  #ifndef Z_CLEARANCE_MULTI_PROBE
    #define Z_CLEARANCE_MULTI_PROBE Z_CLEARANCE_BETWEEN_PROBES
  #endif
#endif

// Updated G92 behavior shifts the workspace
#define HAS_POSITION_SHIFT DISABLED(NO_WORKSPACE_OFFSETS)
// The home offset also shifts the coordinate space
#define HAS_HOME_OFFSET (DISABLED(NO_WORKSPACE_OFFSETS) && DISABLED(DELTA))
// Either offset yields extra calculations on all moves
#define HAS_WORKSPACE_OFFSET (HAS_POSITION_SHIFT || HAS_HOME_OFFSET)
// M206 doesn't apply to DELTA
#define HAS_M206_COMMAND (HAS_HOME_OFFSET && DISABLED(DELTA))

// LCD timeout to status screen default is 15s
#ifndef LCD_TIMEOUT_TO_STATUS
  #define LCD_TIMEOUT_TO_STATUS 15000
#endif

// Shorthand
#define GRID_MAX_POINTS ((GRID_MAX_POINTS_X) * (GRID_MAX_POINTS_Y))

// Add commands that need sub-codes to this list
#define USE_GCODE_SUBCODES ENABLED(G38_PROBE_TARGET) || ENABLED(CNC_COORDINATE_SYSTEMS) || ENABLED(POWER_LOSS_RECOVERY)

// Parking Extruder
#if ENABLED(PARKING_EXTRUDER)
  #ifndef PARKING_EXTRUDER_GRAB_DISTANCE
    #define PARKING_EXTRUDER_GRAB_DISTANCE 0
  #endif
  #ifndef PARKING_EXTRUDER_SOLENOIDS_PINS_ACTIVE
    #define PARKING_EXTRUDER_SOLENOIDS_PINS_ACTIVE HIGH
  #endif
#endif

// Number of VFAT entries used. Each entry has 13 UTF-16 characters
#if ENABLED(SCROLL_LONG_FILENAMES)
  #define MAX_VFAT_ENTRIES (5)
#else
  #define MAX_VFAT_ENTRIES (2)
#endif

// Set defaults for unspecified LED user colors
#if ENABLED(LED_CONTROL_MENU)
  #ifndef LED_USER_PRESET_RED
    #define LED_USER_PRESET_RED       255
  #endif
  #ifndef LED_USER_PRESET_GREEN
    #define LED_USER_PRESET_GREEN     255
  #endif
  #ifndef LED_USER_PRESET_BLUE
    #define LED_USER_PRESET_BLUE      255
  #endif
  #ifndef LED_USER_PRESET_WHITE
    #define LED_USER_PRESET_WHITE     0
  #endif
  #ifndef LED_USER_PRESET_BRIGHTNESS
    #ifdef NEOPIXEL_BRIGHTNESS
      #define LED_USER_PRESET_BRIGHTNESS NEOPIXEL_BRIGHTNESS
    #else
      #define LED_USER_PRESET_BRIGHTNESS 255
    #endif
  #endif
#endif

// Nozzle park
#if ENABLED(NOZZLE_PARK_FEATURE) && ENABLED(DELTA)
  #undef NOZZLE_PARK_Z_FEEDRATE
  #define NOZZLE_PARK_Z_FEEDRATE NOZZLE_PARK_XY_FEEDRATE
#endif

#if ENABLED(SDCARD_SORT_ALPHA)
  #define HAS_FOLDER_SORTING (FOLDER_SORTING || ENABLED(SDSORT_GCODE))
#endif

#endif // CONDITIONALS_POST_H<|MERGE_RESOLUTION|>--- conflicted
+++ resolved
@@ -427,15 +427,9 @@
   #elif HAS_DRIVER(LV8729)
     #define MINIMUM_STEPPER_DIR_DELAY   500
   #elif HAS_DRIVER(A4988)
-<<<<<<< HEAD
-    #define MINIMUM_STEPPER_DIR_DELAY 200
-  #elif HAS_TRINAMIC || HAS_DRIVER(TMC2660) || HAS_DRIVER(TMC2130_STANDALONE) || HAS_DRIVER(TMC2208_STANDALONE) || HAS_DRIVER(TMC26X_STANDALONE) || HAS_DRIVER(TMC2660_STANDALONE)
-    #define MINIMUM_STEPPER_DIR_DELAY 20
-=======
     #define MINIMUM_STEPPER_DIR_DELAY   200
   #elif HAS_TRINAMIC || HAS_DRIVER(TMC2660) || HAS_DRIVER(TMC2130_STANDALONE) || HAS_DRIVER(TMC2208_STANDALONE) || HAS_DRIVER(TMC26X_STANDALONE) || HAS_DRIVER(TMC2660_STANDALONE)
     #define MINIMUM_STEPPER_DIR_DELAY    20
->>>>>>> 3ef6cf0b
   #else
     #define MINIMUM_STEPPER_DIR_DELAY   200   // Expect at least 10µS since one Stepper ISR must transpire
   #endif
@@ -449,15 +443,9 @@
   #elif HAS_DRIVER(DRV8825)
     #define MINIMUM_STEPPER_PULSE  2
   #elif HAS_DRIVER(A4988) || HAS_DRIVER(LV8729)
-<<<<<<< HEAD
-    #define MINIMUM_STEPPER_PULSE 1
-  #elif HAS_TRINAMIC || HAS_DRIVER(TMC2660) || HAS_DRIVER(TMC2130_STANDALONE) || HAS_DRIVER(TMC2208_STANDALONE) || HAS_DRIVER(TMC26X_STANDALONE) || HAS_DRIVER(TMC2660_STANDALONE)
-    #define MINIMUM_STEPPER_PULSE 0
-=======
     #define MINIMUM_STEPPER_PULSE  1
   #elif HAS_TRINAMIC || HAS_DRIVER(TMC2660) || HAS_DRIVER(TMC2130_STANDALONE) || HAS_DRIVER(TMC2208_STANDALONE) || HAS_DRIVER(TMC26X_STANDALONE) || HAS_DRIVER(TMC2660_STANDALONE)
     #define MINIMUM_STEPPER_PULSE  0
->>>>>>> 3ef6cf0b
   #else
     #define MINIMUM_STEPPER_PULSE  1
   #endif
