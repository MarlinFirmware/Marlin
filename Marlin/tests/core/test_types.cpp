--- conflicted
+++ resolved
@@ -561,8 +561,6 @@
   TEST_ASSERT_EQUAL(8, flags.size());
 }
 
-<<<<<<< HEAD
-=======
 MARLIN_TEST(types, Flags_302) {
   Flags<302> flags;
 
@@ -587,7 +585,6 @@
   TEST_ASSERT_EQUAL(38, flags.size());
 }
 
->>>>>>> 2d32f7c3
 MARLIN_TEST(types, AxisFlags_const_as_bools) {
   const AxisFlags axis_flags_const_false = {0};
   TEST_ASSERT_FALSE(axis_flags_const_false);
