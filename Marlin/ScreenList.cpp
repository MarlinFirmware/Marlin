///////////////////////////////////////////////////////////////////////////////
/// \file ScreenList.cpp
///
/// \author Ivan Galvez Junquera
///         Ruy Garcia
///         Victor Andueza 
///         Joaquin Herrero
///
/// \brief Implementation of SD screen list class.
///
/// Copyright (c) 2015 BQ - Mundo Reader S.L.
/// http://www.bq.com
///
/// This file is free software; you can redistribute it and/or modify
/// it under the terms of either the GNU General Public License version 2 or 
/// later or the GNU Lesser General Public License version 2.1 or later, both
/// as published by the Free Software Foundation.
///
/// THE SOFTWARE IS PROVIDED "AS IS", WITHOUT WARRANTY OF ANY KIND, EXPRESS OR 
/// IMPLIED, INCLUDING BUT NOT LIMITED TO THE WARRANTIES OF MERCHANTABILITY, 
/// FITNESS FOR A PARTICULAR PURPOSE AND NONINFRINGEMENT. IN NO EVENT SHALL 
/// THE AUTHORS OR COPYRIGHT HOLDERS BE LIABLE FOR ANY CLAIM, DAMAGES OR OTHER 
/// LIABILITY, WHETHER IN AN ACTION OF CONTRACT, TORT OR OTHERWISE, ARISING 
/// FROM, OUT OF OR IN CONNECTION WITH THE SOFTWARE OR THE USE OR OTHER 
/// DEALINGS IN THE SOFTWARE.
///////////////////////////////////////////////////////////////////////////////

#include "ScreenList.h"
#include "cardreader.h"
#include "Language.h"

State_t state;
Event_t event;

State_func_t * const state_table[NUM_STATES] =
{
	do_state_prepare,
	do_state_paint
};

State_t run_state(State_t current_state, Event_t event)
{
	return state_table[current_state](event);
};

State_t do_state_prepare(Event_t event)
{
	if (event == EVENT_PREPARED)
		return STATE_PAINT;

	return STATE_PREPARE;
}

State_t do_state_paint(Event_t event)
{
	if (event == EVENT_KEYPRESS)
		return STATE_PREPARE;

	if (event == EVENT_SDCHANGED)
		return STATE_PREPARE;

	return STATE_PAINT;
}


namespace screen
{
	uint8_t ScreenList::directory_index = 0;
	uint8_t ScreenList::directory_array[10] = { 0 };
	bool ScreenList::from_updir = false;

	ScreenList::ScreenList(const char * title)
		: Screen(title, LIST)
		, m_index(0)
		, m_icon_index(0)
		, m_num_list(0)
		, m_num_item_added(0)
	{
		memset(m_directory, 0, sizeof(m_directory));
		m_directory_is_root = false;
		state = STATE_PREPARE;
	}

	ScreenList::~ScreenList()
	{ }

	void ScreenList::left()
	{
		if (m_index == 0)
		{
			m_index = 0;
		}
		else
		{
			--m_index;
		}
	}

	void ScreenList::right()
	{
		if ( m_index == (m_num_list -1) )
		{
			m_index = m_num_list -1;
		}
		else
		{
			++m_index;
		}
	}

	void ScreenList::draw()
	{
		// Check if the SD card has been inserted/removed.
		updateSdcardStatus();

		if (state == STATE_PREPARE)
		{
			if (m_sdcard_inserted == true)
			{
				m_num_list = card.getnrfilenames();
				m_index = 0;

				card.getWorkDirName();
				strncpy(m_directory, card.filename, 19);
				m_directory[19] = '\0';

				if (card.filename[0] != '/')
				{
					if(from_updir)
					{
						if(directory_index > 0)
						{
							char prev_folder[20];
							strncpy(prev_folder, card.filename, 19);
							card.updir();
							card.getfilename(directory_array[directory_index-1]-1);
							if ( (card.longFilename != NULL) && (strlen(card.longFilename) > 0) )
							{
								strncpy(m_directory, card.longFilename, sizeof(m_directory));
							}
							else
							{
								strncpy(m_directory, card.filename, sizeof(m_directory));
							}
							card.chdir(prev_folder);
							painter.print(m_directory);
							from_updir = false;
						}
					}
					else
					{
						if ( (card.folderName != NULL) && (strlen(card.folderName) > 0) )
						{
							strncpy(m_directory, card.folderName, 19);
						}
						else
						{
							strncpy(m_directory, card.filename, 19);
						}
					}
					m_directory_is_root = false;
				}
				else
				{
					m_directory_is_root = true;
				}

				m_num_list++;

				m_scroll_size = (float) 47 / m_num_list;
			}
			else
			{
				m_num_list = 1;
				m_index = 0;
				m_directory_is_root = true;
				m_scroll_size = 47;
			}
			state = run_state(state, EVENT_PREPARED);
		}

		painter.firstPage();
		do
		{
			// Draw title
			uint8_t x_init = painter.coordinateXInit();
			uint8_t y_init = painter.coordinateYInit();
			uint8_t x_end = painter.coordinateXEnd();

			if (m_directory_is_root == true)
			{
				painter.setColorIndex(1);
				painter.setFont(u8g_font_6x9);
				painter.setPrintPos(x_init, y_init + 3);
				painter.print("/");
				painter.setPrintPos(x_init + 6, y_init + 3);
				painter.print_P(m_title);
				memset(directory_array,0,sizeof(directory_array));
				directory_index = 0;
			}
			else
			{
				painter.setColorIndex(1);
				painter.setFont(u8g_font_6x9);
				painter.drawBitmap(x_init, y_init + 3, little_icon_width, little_icon_height, bits_updir_small);
				painter.setPrintPos(x_init + 6, y_init + 3);
				painter.print("/");
				painter.setPrintPos(x_init + 12, y_init + 3);
				painter.print(m_directory);
			}

			//Draw line separator
			painter.drawLine(x_init, y_init + 13, x_end, y_init + 13);
			painter.coordinateYInit(14);

			// Draw list
			uint8_t window_size = 50 / (max_font_height + 1);
			uint8_t window_selector = window_size / 2;
			if (window_size % 2 == 0)
			{
				window_selector--;
			}

			for (uint8_t i = 0; i < window_size; i++)
			{
				if (i == window_selector)
				{
					painter.setColorIndex(1);
					painter.drawBox(painter.coordinateXInit(), painter.coordinateYInit() + i * (max_font_height + 1), 128, max_font_height);
					painter.setColorIndex(0);
				}
				else
				{
					painter.setColorIndex(1);
				}

				if ((int)(m_index + i - window_selector) < 0 || (m_index + i - window_selector) >= m_num_list)
				{
					continue;
				}

				if ((m_index + i - window_selector) == 0)
				{
<<<<<<< HEAD
					if(m_directory_is_root)
					{
						painter.drawBitmap(painter.coordinateXInit() + 1, painter.coordinateYInit() + i * (max_font_height + 1), little_icon_width, little_icon_height, bits_back_small);
						painter.setPrintPos(painter.coordinateXInit() + 9, painter.coordinateYInit() + i * (max_font_height + 1));
						painter.print_P(MSG_SCREEN_SD_LIST_BACK);
					}
					else
					{
						painter.drawBitmap(painter.coordinateXInit() + 1, painter.coordinateYInit() + i * (max_font_height + 1), little_icon_width, little_icon_height, bits_updir_small);
						painter.setPrintPos(painter.coordinateXInit() + 9, painter.coordinateYInit() + i * (max_font_height + 1));
						painter.print_P(MSG_SCREEN_SD_LIST_PREV);
					}
=======
					painter.drawBitmap(painter.coordinateXInit() + 1, painter.coordinateYInit() + i * (max_font_height + 1), little_icon_width, little_icon_height, bits_back_small);
					painter.setPrintPos(painter.coordinateXInit() + 9, painter.coordinateYInit() + i * (max_font_height + 1));
					painter.print_P(MSG_SCREEN_SD_LIST_BACK());
				}
				else if (m_directory_is_root == false && (m_index + i - window_selector) == 1)
				{
					painter.drawBitmap(painter.coordinateXInit() + 1, painter.coordinateYInit() + i * (max_font_height + 1), little_icon_width, little_icon_height, bits_updir_small);
					painter.setPrintPos(painter.coordinateXInit() + 9, painter.coordinateYInit() + i * (max_font_height + 1));
					painter.print_P(MSG_SCREEN_SD_LIST_PREV());
>>>>>>> bac65ee7
				}
				else
				{
					card.getfilename(m_index + i - window_selector - 1);

					if (card.filenameIsDir == true)
					{
						painter.drawBitmap(painter.coordinateXInit() + 1, painter.coordinateYInit() + i * (max_font_height + 1), little_icon_width, little_icon_height, bits_folder_small);
					}
					painter.setPrintPos(painter.coordinateXInit() + 9, painter.coordinateYInit() + i * (max_font_height + 1));
					if(strcmp(card.longFilename,"") != 0)
					{
						painter.print(card.longFilename);
					}
					else
					{
						painter.print(card.filename);
					}
				}
			}

			// Draw scroll bar
			painter.setColorIndex(1);
			painter.drawBox(122, 13, 6, 51);
			painter.setColorIndex(0);
			painter.drawBox(123, 14, 4, 49);

			int8_t scroll_bottom_bar = (m_index + 1) * m_scroll_size;
			if (scroll_bottom_bar < 1)
			{
				scroll_bottom_bar = 1;
			}
			painter.setColorIndex(1);
			painter.drawBox(124, 15, 2, scroll_bottom_bar);

			int8_t scroll_upper_bar = scroll_bottom_bar - m_scroll_size;
			if (scroll_upper_bar > 0)
			{
				painter.setColorIndex(0);
				painter.drawBox(124, 15, 2, scroll_upper_bar);
			}
		} while( painter.nextPage() );
	}

	void ScreenList::press()
	{
		state = run_state(state, EVENT_KEYPRESS);

		if (m_index == 0)
		{
			if (m_directory_is_root == true)
			{
				directory_index = 0;
				ViewManager::getInstance().activeView(m_back_screen);
				return;
			}
			else
			{
				directory_index--;
				from_updir = true;

				card.updir();
				ViewManager::getInstance().activeView(screen_SD_list);
				return;
			}
		}
		else
		{
			card.getfilename(m_index - 1);
			if (card.filenameIsDir == true)
			{
				if(directory_index < 9)
				{
					directory_array[directory_index] = m_index;
					directory_index++;
					from_updir = false;
				}
				card.chdir(card.filename);
				ViewManager::getInstance().activeView(screen_SD_list);
				return;
			}
			ViewManager::getInstance().activeView(m_next_screen);
		}
	}

	void ScreenList::add(ScreenIndex_t const & view)
	{
		if (m_num_item_added % 2)
		{
			m_next_screen = view;
		}
		else
		{
			m_back_screen = view;
		}
		m_num_item_added++;
	}

	void ScreenList::updateSdcardStatus()
	{
		if (m_sdcard_inserted != IS_SD_INSERTED)
		{
			m_sdcard_inserted = IS_SD_INSERTED;

			if (m_sdcard_inserted)
			{
				card.initsd();
			}
			else
			{
				card.release();
			}
			state = run_state(state, EVENT_SDCHANGED);
		}
	}
}<|MERGE_RESOLUTION|>--- conflicted
+++ resolved
@@ -241,30 +241,18 @@
 
 				if ((m_index + i - window_selector) == 0)
 				{
-<<<<<<< HEAD
 					if(m_directory_is_root)
 					{
 						painter.drawBitmap(painter.coordinateXInit() + 1, painter.coordinateYInit() + i * (max_font_height + 1), little_icon_width, little_icon_height, bits_back_small);
 						painter.setPrintPos(painter.coordinateXInit() + 9, painter.coordinateYInit() + i * (max_font_height + 1));
-						painter.print_P(MSG_SCREEN_SD_LIST_BACK);
+						painter.print_P(MSG_SCREEN_SD_LIST_BACK());
 					}
 					else
 					{
 						painter.drawBitmap(painter.coordinateXInit() + 1, painter.coordinateYInit() + i * (max_font_height + 1), little_icon_width, little_icon_height, bits_updir_small);
 						painter.setPrintPos(painter.coordinateXInit() + 9, painter.coordinateYInit() + i * (max_font_height + 1));
-						painter.print_P(MSG_SCREEN_SD_LIST_PREV);
-					}
-=======
-					painter.drawBitmap(painter.coordinateXInit() + 1, painter.coordinateYInit() + i * (max_font_height + 1), little_icon_width, little_icon_height, bits_back_small);
-					painter.setPrintPos(painter.coordinateXInit() + 9, painter.coordinateYInit() + i * (max_font_height + 1));
-					painter.print_P(MSG_SCREEN_SD_LIST_BACK());
-				}
-				else if (m_directory_is_root == false && (m_index + i - window_selector) == 1)
-				{
-					painter.drawBitmap(painter.coordinateXInit() + 1, painter.coordinateYInit() + i * (max_font_height + 1), little_icon_width, little_icon_height, bits_updir_small);
-					painter.setPrintPos(painter.coordinateXInit() + 9, painter.coordinateYInit() + i * (max_font_height + 1));
-					painter.print_P(MSG_SCREEN_SD_LIST_PREV());
->>>>>>> bac65ee7
+						painter.print_P(MSG_SCREEN_SD_LIST_PREV());
+					}
 				}
 				else
 				{
