/**
 * Marlin 3D Printer Firmware
 * Copyright (C) 2016 MarlinFirmware [https://github.com/MarlinFirmware/Marlin]
 *
 * Based on Sprinter and grbl.
 * Copyright (C) 2011 Camiel Gubbels / Erik van der Zalm
 *
 * This program is free software: you can redistribute it and/or modify
 * it under the terms of the GNU General Public License as published by
 * the Free Software Foundation, either version 3 of the License, or
 * (at your option) any later version.
 *
 * This program is distributed in the hope that it will be useful,
 * but WITHOUT ANY WARRANTY; without even the implied warranty of
 * MERCHANTABILITY or FITNESS FOR A PARTICULAR PURPOSE.  See the
 * GNU General Public License for more details.
 *
 * You should have received a copy of the GNU General Public License
 * along with this program.  If not, see <http://www.gnu.org/licenses/>.
 *
 */

/**
 * Marlin Firmware -- G26 - Mesh Validation Tool
 */

#include "MarlinConfig.h"

#if ENABLED(AUTO_BED_LEVELING_UBL) && ENABLED(UBL_G26_MESH_EDITING)

  #include "ubl.h"
  #include "Marlin.h"
  #include "planner.h"
  #include "stepper.h"
  #include "temperature.h"
  #include "ultralcd.h"

  #define EXTRUSION_MULTIPLIER 1.0
  #define RETRACTION_MULTIPLIER 1.0
  #define NOZZLE 0.4
  #define FILAMENT 1.75
  #define LAYER_HEIGHT 0.2
  #define PRIME_LENGTH 10.0
  #define BED_TEMP 60.0
  #define HOTEND_TEMP 205.0
  #define OOZE_AMOUNT 0.3

  #define SIZE_OF_INTERSECTION_CIRCLES 5
  #define SIZE_OF_CROSSHAIRS 3

  #if SIZE_OF_CROSSHAIRS >= SIZE_OF_INTERSECTION_CIRCLES
    #error "SIZE_OF_CROSSHAIRS must be less than SIZE_OF_INTERSECTION_CIRCLES."
  #endif

  /**
   *   G26 Mesh Validation Tool
   *
   *   G26 is a Mesh Validation Tool intended to provide support for the Marlin Unified Bed Leveling System.
   *   In order to fully utilize and benefit from the Marlin Unified Bed Leveling System an accurate Mesh must
   *   be defined.  G29 is designed to allow the user to quickly validate the correctness of her Mesh.  It will
   *   first heat the bed and nozzle. It will then print lines and circles along the Mesh Cell boundaries and
   *   the intersections of those lines (respectively).
   *
   *   This action allows the user to immediately see where the Mesh is properly defined and where it needs to
   *   be edited.  The command will generate the Mesh lines closest to the nozzle's starting position.  Alternatively
   *   the user can specify the X and Y position of interest with command parameters.  This allows the user to
   *   focus on a particular area of the Mesh where attention is needed.
   *
   *   B #  Bed         Set the Bed Temperature.  If not specified, a default of 60 C. will be assumed.
   *
   *   C    Current     When searching for Mesh Intersection points to draw, use the current nozzle location
                        as the base for any distance comparison.
   *
   *   D    Disable     Disable the Unified Bed Leveling System.  In the normal case the user is invoking this
   *                    command to see how well a Mesh as been adjusted to match a print surface.  In order to do
   *                    this the Unified Bed Leveling System is turned on by the G26 command.  The D parameter
   *                    alters the command's normal behaviour and disables the Unified Bed Leveling System even if
   *                    it is on.
   *
   *   H #  Hotend      Set the Nozzle Temperature.  If not specified, a default of 205 C. will be assumed.
   *
   *   F #  Filament    Used to specify the diameter of the filament being used.  If not specified
   *                    1.75mm filament is assumed.  If you are not getting acceptable results by using the
   *                    'correct' numbers, you can scale this number up or down a little bit to change the amount
   *                    of filament that is being extruded during the printing of the various lines on the bed.
   *
   *   K    Keep-On     Keep the heaters turned on at the end of the command.
   *
   *   L #  Layer       Layer height.  (Height of nozzle above bed)  If not specified .20mm will be used.
   *
   *   Q #  Multiplier  Retraction Multiplier.  Normally not needed.  Retraction defaults to 1.0mm and
   *                    un-retraction is at 1.2mm   These numbers will be scaled by the specified amount
   *
   *   M #  Random      Randomize the order that the circles are drawn on the bed.  The search for the closest
   *                    undrawn cicle is still done.  But the distance to the location for each circle has a
   *                    random number of the size specified added to it.  Specifying R50 will give an interesting
   *                    deviation from the normal behaviour on a 10 x 10 Mesh.

   *   N #  Nozzle      Used to control the size of nozzle diameter.  If not specified, a .4mm nozzle is assumed.
   *                    'n' can be used instead if your host program does not appreciate you using 'N'.
   *
   *   O #  Ooooze      How much your nozzle will Ooooze filament while getting in position to print.  This
   *                    is over kill, but using this parameter will let you get the very first 'cicle' perfect
   *                    so you have a trophy to peel off of the bed and hang up to show how perfectly you have your
   *                    Mesh calibrated.  If not specified, a filament length of .3mm is assumed.
   *
   *   P #  Prime       Prime the nozzle with specified length of filament.  If this parameter is not
   *                    given, no prime action will take place.  If the parameter specifies an amount, that much
   *                    will be purged before continuing.  If no amount is specified the command will start
   *                    purging filament until the user provides an LCD Click and then it will continue with
   *                    printing the Mesh.  You can carefully remove the spent filament with a needle nose
   *                    pliers while holding the LCD Click wheel in a depressed state.
   *
   *   R #  Repeat      Prints the number of patterns given as a parameter, starting at the current location.
   *                    If a parameter isn't given, every point will be printed unless G26 is interrupted.
   *                    This works the same way that the UBL G29 P4 R parameter works.
   *
   *   X #  X Coord.    Specify the starting location of the drawing activity.
   *
   *   Y #  Y Coord.    Specify the starting location of the drawing activity.
   */

  // External references

  extern float feedrate_mm_s; // must set before calling prepare_move_to_destination
  extern Planner planner;
  #if ENABLED(ULTRA_LCD)
    extern char lcd_status_message[];
  #endif
  extern float destination[XYZE];
  void set_destination_to_current();
  void set_current_to_destination();
  void prepare_move_to_destination();
  float code_value_float();
  float code_value_linear_units();
  float code_value_axis_units(const AxisEnum axis);
  bool code_value_bool();
  bool code_has_value();
  void lcd_init();
  void lcd_setstatuspgm(const char* const message, const uint8_t level);
  void sync_plan_position_e();
  void chirp_at_user();

  // Private functions

  void un_retract_filament(float where[XYZE]);
  void retract_filament(float where[XYZE]);
  void look_for_lines_to_connect();
  bool parse_G26_parameters();
  void move_to(const float&, const float&, const float&, const float&) ;
  void print_line_from_here_to_there(const float&, const float&, const float&, const float&, const float&, const float&);
  bool turn_on_heaters();
  bool prime_nozzle();

  static uint16_t circle_flags[16], horizontal_mesh_line_flags[16], vertical_mesh_line_flags[16], continue_with_closest = 0;
  float g26_e_axis_feedrate = 0.020,
        random_deviation = 0.0,
        layer_height = LAYER_HEIGHT;

  static bool g26_retracted = false; // Track the retracted state of the nozzle so mismatched
                                     // retracts/recovers won't result in a bad state.

  float valid_trig_angle(float);
  mesh_index_pair find_closest_circle_to_print(const float&, const float&);

  static float extrusion_multiplier = EXTRUSION_MULTIPLIER,
               retraction_multiplier = RETRACTION_MULTIPLIER,
               nozzle = NOZZLE,
               filament_diameter = FILAMENT,
               prime_length = PRIME_LENGTH,
               x_pos, y_pos,
               ooze_amount = OOZE_AMOUNT;

  static int16_t bed_temp = BED_TEMP,
                 hotend_temp = HOTEND_TEMP;

  static int8_t prime_flag = 0;

  static bool keep_heaters_on = false;

<<<<<<< HEAD
  void G26_line_to_destination(const float &feed_rate) {
    const float save_feedrate = feedrate_mm_s;
    feedrate_mm_s = feed_rate;      // use specified feed rate
    prepare_move_to_destination();  // will ultimately call ubl_line_to_destination_cartesian or ubl_prepare_linear_move_to for UBL_DELTA
    feedrate_mm_s = save_feedrate;  // restore global feed rate
  }
=======
  static int16_t g26_repeats;
>>>>>>> 445003db

  /**
   * G26: Mesh Validation Pattern generation.
   *
   * Used to interactively edit UBL's Mesh by placing the
   * nozzle in a problem area and doing a G29 P4 R command.
   */
  void gcode_G26() {
    SERIAL_ECHOLNPGM("G26 command started.  Waiting for heater(s).");
    float tmp, start_angle, end_angle;
    int   i, xi, yi;
    mesh_index_pair location;

    // Don't allow Mesh Validation without homing first,
    // or if the parameter parsing did not go OK, abort
    if (axis_unhomed_error(true, true, true) || parse_G26_parameters()) return;

    if (current_position[Z_AXIS] < Z_CLEARANCE_BETWEEN_PROBES) {
      do_blocking_move_to_z(Z_CLEARANCE_BETWEEN_PROBES);
      stepper.synchronize();
      set_current_to_destination();
    }

    if (turn_on_heaters()) goto LEAVE;

    current_position[E_AXIS] = 0.0;
    sync_plan_position_e();

    if (prime_flag && prime_nozzle()) goto LEAVE;

    /**
     *  Bed is preheated
     *
     *  Nozzle is at temperature
     *
     *  Filament is primed!
     *
     *  It's  "Show Time" !!!
     */

    ZERO(circle_flags);
    ZERO(horizontal_mesh_line_flags);
    ZERO(vertical_mesh_line_flags);

    // Move nozzle to the specified height for the first layer
    set_destination_to_current();
    destination[Z_AXIS] = layer_height;
    move_to(destination[X_AXIS], destination[Y_AXIS], destination[Z_AXIS], 0.0);
    move_to(destination[X_AXIS], destination[Y_AXIS], destination[Z_AXIS], ooze_amount);

    ubl.has_control_of_lcd_panel = true;
    //debug_current_and_destination(PSTR("Starting G26 Mesh Validation Pattern."));

    /**
     * Declare and generate a sin() & cos() table to be used during the circle drawing.  This will lighten
     * the CPU load and make the arc drawing faster and more smooth
     */
    float sin_table[360 / 30 + 1], cos_table[360 / 30 + 1];
    for (i = 0; i <= 360 / 30; i++) {
      cos_table[i] = SIZE_OF_INTERSECTION_CIRCLES * cos(RADIANS(valid_trig_angle(i * 30.0)));
      sin_table[i] = SIZE_OF_INTERSECTION_CIRCLES * sin(RADIANS(valid_trig_angle(i * 30.0)));
    }

    do {

      if (ubl_lcd_clicked()) {              // Check if the user wants to stop the Mesh Validation
        #if ENABLED(ULTRA_LCD)
          lcd_setstatuspgm(PSTR("Mesh Validation Stopped."), 99);
          lcd_quick_feedback();
        #endif
        while (!ubl_lcd_clicked()) {         // Wait until the user is done pressing the
          idle();                            // Encoder Wheel if that is why we are leaving
          lcd_reset_alert_level();
          lcd_setstatuspgm(PSTR(""));
        }
        while (ubl_lcd_clicked()) {          // Wait until the user is done pressing the
          idle();                            // Encoder Wheel if that is why we are leaving
          lcd_setstatuspgm(PSTR("Unpress Wheel"), 99);
        }
        goto LEAVE;
      }

      location = continue_with_closest
        ? find_closest_circle_to_print(current_position[X_AXIS], current_position[Y_AXIS])
        : find_closest_circle_to_print(x_pos, y_pos); // Find the closest Mesh Intersection to where we are now.

      if (location.x_index >= 0 && location.y_index >= 0) {
        const float circle_x = pgm_read_float(&ubl.mesh_index_to_xpos[location.x_index]),
                    circle_y = pgm_read_float(&ubl.mesh_index_to_ypos[location.y_index]);

        // If this mesh location is outside the printable_radius, skip it.

        if ( ! position_is_reachable_raw_xy( circle_x, circle_y ))
          continue;

        xi = location.x_index;  // Just to shrink the next few lines and make them easier to understand
        yi = location.y_index;

        if (ubl.g26_debug_flag) {
          SERIAL_ECHOPAIR("   Doing circle at: (xi=", xi);
          SERIAL_ECHOPAIR(", yi=", yi);
          SERIAL_CHAR(')');
          SERIAL_EOL;
        }

        start_angle = 0.0;    // assume it is going to be a full circle
        end_angle   = 360.0;
        if (xi == 0) {       // Check for bottom edge
          start_angle = -90.0;
          end_angle   =  90.0;
          if (yi == 0)        // it is an edge, check for the two left corners
            start_angle = 0.0;
          else if (yi == GRID_MAX_POINTS_Y - 1)
            end_angle = 0.0;
        }
        else if (xi == GRID_MAX_POINTS_X - 1) { // Check for top edge
          start_angle =  90.0;
          end_angle   = 270.0;
          if (yi == 0)                  // it is an edge, check for the two right corners
            end_angle = 180.0;
          else if (yi == GRID_MAX_POINTS_Y - 1)
            start_angle = 180.0;
        }
        else if (yi == 0) {
          start_angle =   0.0;         // only do the top   side of the cirlce
          end_angle   = 180.0;
        }
        else if (yi == GRID_MAX_POINTS_Y - 1) {
          start_angle = 180.0;         // only do the bottom side of the cirlce
          end_angle   = 360.0;
        }

        for (tmp = start_angle; tmp < end_angle - 0.1; tmp += 30.0) {
          int tmp_div_30 = tmp / 30.0;
          if (tmp_div_30 < 0) tmp_div_30 += 360 / 30;
          if (tmp_div_30 > 11) tmp_div_30 -= 360 / 30;

          float x = circle_x + cos_table[tmp_div_30],    // for speed, these are now a lookup table entry
                y = circle_y + sin_table[tmp_div_30],
                xe = circle_x + cos_table[tmp_div_30 + 1],
                ye = circle_y + sin_table[tmp_div_30 + 1];
          #if IS_KINEMATIC
            // Check to make sure this segment is entirely on the bed, skip if not.
            if (( ! position_is_reachable_raw_xy( x , y  )) ||
                ( ! position_is_reachable_raw_xy( xe, ye )))
              continue;
          #else                                              // not, we need to skip
            x  = constrain(x, X_MIN_POS + 1, X_MAX_POS - 1); // This keeps us from bumping the endstops
            y  = constrain(y, Y_MIN_POS + 1, Y_MAX_POS - 1);
            xe = constrain(xe, X_MIN_POS + 1, X_MAX_POS - 1);
            ye = constrain(ye, Y_MIN_POS + 1, Y_MAX_POS - 1);
          #endif

          //if (ubl.g26_debug_flag) {
          //  char ccc, *cptr, seg_msg[50], seg_num[10];
          //  strcpy(seg_msg, "   segment: ");
          //  strcpy(seg_num, "    \n");
          //  cptr = (char*) "01234567890ABCDEF????????";
          //  ccc = cptr[tmp_div_30];
          //  seg_num[1] = ccc;
          //  strcat(seg_msg, seg_num);
          //  debug_current_and_destination(seg_msg);
          //}

          print_line_from_here_to_there(LOGICAL_X_POSITION(x), LOGICAL_Y_POSITION(y), layer_height, LOGICAL_X_POSITION(xe), LOGICAL_Y_POSITION(ye), layer_height);

        }

        //debug_current_and_destination(PSTR("Looking for lines to connect."));
        look_for_lines_to_connect();
        //debug_current_and_destination(PSTR("Done with line connect."));
      }

      //debug_current_and_destination(PSTR("Done with current circle."));

    } while (location.x_index >= 0 && location.y_index >= 0 && g26_repeats--);

    LEAVE:
    lcd_reset_alert_level();
    lcd_setstatuspgm(PSTR("Leaving G26"));

    retract_filament(destination);
    destination[Z_AXIS] = Z_CLEARANCE_BETWEEN_PROBES;

    //debug_current_and_destination(PSTR("ready to do Z-Raise."));
    move_to(destination[X_AXIS], destination[Y_AXIS], destination[Z_AXIS], 0); // Raise the nozzle
    //debug_current_and_destination(PSTR("done doing Z-Raise."));

    destination[X_AXIS] = x_pos;                                               // Move back to the starting position
    destination[Y_AXIS] = y_pos;
    //destination[Z_AXIS] = Z_CLEARANCE_BETWEEN_PROBES;                        // Keep the nozzle where it is

    move_to(destination[X_AXIS], destination[Y_AXIS], destination[Z_AXIS], 0); // Move back to the starting position
    //debug_current_and_destination(PSTR("done doing X/Y move."));

    ubl.has_control_of_lcd_panel = false;     // Give back control of the LCD Panel!

    if (!keep_heaters_on) {
      #if HAS_TEMP_BED
        thermalManager.setTargetBed(0);
      #endif
      thermalManager.setTargetHotend(0, 0);
    }
  }


  float valid_trig_angle(float d) {
    while (d > 360.0) d -= 360.0;
    while (d < 0.0) d += 360.0;
    return d;
  }

  mesh_index_pair find_closest_circle_to_print(const float &X, const float &Y) {
    float closest = 99999.99;
    mesh_index_pair return_val;

    return_val.x_index = return_val.y_index = -1;

    for (uint8_t i = 0; i < GRID_MAX_POINTS_X; i++) {
      for (uint8_t j = 0; j < GRID_MAX_POINTS_Y; j++) {
        if (!is_bit_set(circle_flags, i, j)) {
          const float mx = pgm_read_float(&ubl.mesh_index_to_xpos[i]),  // We found a circle that needs to be printed
                      my = pgm_read_float(&ubl.mesh_index_to_ypos[j]);

          // Get the distance to this intersection
          float f = HYPOT(X - mx, Y - my);

          // It is possible that we are being called with the values
          // to let us find the closest circle to the start position.
          // But if this is not the case, add a small weighting to the
          // distance calculation to help it choose a better place to continue.
          f += HYPOT(x_pos - mx, y_pos - my) / 15.0;

          // Add in the specified amount of Random Noise to our search
          if (random_deviation > 1.0)
            f += random(0.0, random_deviation);

          if (f < closest) {
            closest = f;              // We found a closer location that is still
            return_val.x_index = i;   // un-printed  --- save the data for it
            return_val.y_index = j;
            return_val.distance = closest;
          }
        }
      }
    }
    bit_set(circle_flags, return_val.x_index, return_val.y_index);   // Mark this location as done.
    return return_val;
  }

  void look_for_lines_to_connect() {
    float sx, sy, ex, ey;

    for (uint8_t i = 0; i < GRID_MAX_POINTS_X; i++) {
      for (uint8_t j = 0; j < GRID_MAX_POINTS_Y; j++) {

        if (i < GRID_MAX_POINTS_X) { // We can't connect to anything to the right than GRID_MAX_POINTS_X.
                                         // This is already a half circle because we are at the edge of the bed.

          if (is_bit_set(circle_flags, i, j) && is_bit_set(circle_flags, i + 1, j)) { // check if we can do a line to the left
            if (!is_bit_set(horizontal_mesh_line_flags, i, j)) {

              //
              // We found two circles that need a horizontal line to connect them
              // Print it!
              //
              sx = pgm_read_float(&ubl.mesh_index_to_xpos[  i  ]) + (SIZE_OF_INTERSECTION_CIRCLES - (SIZE_OF_CROSSHAIRS)); // right edge
              ex = pgm_read_float(&ubl.mesh_index_to_xpos[i + 1]) - (SIZE_OF_INTERSECTION_CIRCLES - (SIZE_OF_CROSSHAIRS)); // left edge

              sx = constrain(sx, X_MIN_POS + 1, X_MAX_POS - 1);
              sy = ey = constrain(pgm_read_float(&ubl.mesh_index_to_ypos[j]), Y_MIN_POS + 1, Y_MAX_POS - 1);
              ex = constrain(ex, X_MIN_POS + 1, X_MAX_POS - 1);

              if (( position_is_reachable_raw_xy( sx, sy )) &&
                  ( position_is_reachable_raw_xy( ex, ey ))) {

                if (ubl.g26_debug_flag) {
                  SERIAL_ECHOPAIR(" Connecting with horizontal line (sx=", sx);
                  SERIAL_ECHOPAIR(", sy=", sy);
                  SERIAL_ECHOPAIR(") -> (ex=", ex);
                  SERIAL_ECHOPAIR(", ey=", ey);
                  SERIAL_CHAR(')');
                  SERIAL_EOL;
                  //debug_current_and_destination(PSTR("Connecting horizontal line."));
                }
  
                print_line_from_here_to_there(LOGICAL_X_POSITION(sx), LOGICAL_Y_POSITION(sy), layer_height, LOGICAL_X_POSITION(ex), LOGICAL_Y_POSITION(ey), layer_height);
              }
              bit_set(horizontal_mesh_line_flags, i, j);   // Mark it as done so we don't do it again, even if we skipped it
            }
          }

          if (j < GRID_MAX_POINTS_Y) { // We can't connect to anything further back than GRID_MAX_POINTS_Y.
                                           // This is already a half circle because we are at the edge  of the bed.

            if (is_bit_set(circle_flags, i, j) && is_bit_set(circle_flags, i, j + 1)) { // check if we can do a line straight down
              if (!is_bit_set( vertical_mesh_line_flags, i, j)) {
                //
                // We found two circles that need a vertical line to connect them
                // Print it!
                //
                sy = pgm_read_float(&ubl.mesh_index_to_ypos[  j  ]) + (SIZE_OF_INTERSECTION_CIRCLES - (SIZE_OF_CROSSHAIRS)); // top edge
                ey = pgm_read_float(&ubl.mesh_index_to_ypos[j + 1]) - (SIZE_OF_INTERSECTION_CIRCLES - (SIZE_OF_CROSSHAIRS)); // bottom edge

                sx = ex = constrain(pgm_read_float(&ubl.mesh_index_to_xpos[i]), X_MIN_POS + 1, X_MAX_POS - 1);
                sy = constrain(sy, Y_MIN_POS + 1, Y_MAX_POS - 1);
                ey = constrain(ey, Y_MIN_POS + 1, Y_MAX_POS - 1);

                if (( position_is_reachable_raw_xy( sx, sy )) &&
                    ( position_is_reachable_raw_xy( ex, ey ))) {

                  if (ubl.g26_debug_flag) {
                    SERIAL_ECHOPAIR(" Connecting with vertical line (sx=", sx);
                    SERIAL_ECHOPAIR(", sy=", sy);
                    SERIAL_ECHOPAIR(") -> (ex=", ex);
                    SERIAL_ECHOPAIR(", ey=", ey);
                    SERIAL_CHAR(')');
                    SERIAL_EOL;
                    debug_current_and_destination(PSTR("Connecting vertical line."));
                  }
                  print_line_from_here_to_there(LOGICAL_X_POSITION(sx), LOGICAL_Y_POSITION(sy), layer_height, LOGICAL_X_POSITION(ex), LOGICAL_Y_POSITION(ey), layer_height);
                }
                bit_set(vertical_mesh_line_flags, i, j);   // Mark it as done so we don't do it again, even if skipped
              }
            }
          }
        }
      }
    }
  }

  void move_to(const float &x, const float &y, const float &z, const float &e_delta) {
    float feed_value;
    static float last_z = -999.99;

    bool has_xy_component = (x != current_position[X_AXIS] || y != current_position[Y_AXIS]); // Check if X or Y is involved in the movement.

    //if (ubl.g26_debug_flag) SERIAL_ECHOLNPAIR("in move_to()  has_xy_component:", (int)has_xy_component);

    if (z != last_z) {
      //if (ubl.g26_debug_flag) SERIAL_ECHOLNPAIR("in move_to()  changing Z to ", (int)z);

      last_z = z;
      feed_value = planner.max_feedrate_mm_s[Z_AXIS]/(3.0);  // Base the feed rate off of the configured Z_AXIS feed rate

      destination[X_AXIS] = current_position[X_AXIS];
      destination[Y_AXIS] = current_position[Y_AXIS];
      destination[Z_AXIS] = z;                          // We know the last_z==z or we wouldn't be in this block of code.
      destination[E_AXIS] = current_position[E_AXIS];

      G26_line_to_destination(feed_value);

      stepper.synchronize();
      set_destination_to_current();

      //if (ubl.g26_debug_flag) debug_current_and_destination(PSTR(" in move_to() done with Z move"));
    }

    // Check if X or Y is involved in the movement.
    // Yes: a 'normal' movement. No: a retract() or un_retract()
    feed_value = has_xy_component ? PLANNER_XY_FEEDRATE() / 10.0 : planner.max_feedrate_mm_s[E_AXIS] / 1.5;

    if (ubl.g26_debug_flag) SERIAL_ECHOLNPAIR("in move_to() feed_value for XY:", feed_value);

    destination[X_AXIS] = x;
    destination[Y_AXIS] = y;
    destination[E_AXIS] += e_delta;

    //if (ubl.g26_debug_flag) debug_current_and_destination(PSTR(" in move_to() doing last move"));

    G26_line_to_destination(feed_value);

    //if (ubl.g26_debug_flag) debug_current_and_destination(PSTR(" in move_to() after last move"));

    stepper.synchronize();
    set_destination_to_current();

  }

  void retract_filament(float where[XYZE]) {
    if (!g26_retracted) { // Only retract if we are not already retracted!
      g26_retracted = true;
      //if (ubl.g26_debug_flag) SERIAL_ECHOLNPGM(" Decided to do retract.");
      move_to(where[X_AXIS], where[Y_AXIS], where[Z_AXIS], -1.0 * retraction_multiplier);
      //if (ubl.g26_debug_flag) SERIAL_ECHOLNPGM(" Retraction done.");
    }
  }

  void un_retract_filament(float where[XYZE]) {
    if (g26_retracted) { // Only un-retract if we are retracted.
      move_to(where[X_AXIS], where[Y_AXIS], where[Z_AXIS], 1.2 * retraction_multiplier);
      g26_retracted = false;
      //if (ubl.g26_debug_flag) SERIAL_ECHOLNPGM(" unretract done.");
    }
  }

  /**
   * print_line_from_here_to_there() takes two cartesian coordinates and draws a line from one
   * to the other.  But there are really three sets of coordinates involved.  The first coordinate
   * is the present location of the nozzle.  We don't necessarily want to print from this location.
   * We first need to move the nozzle to the start of line segment where we want to print.  Once
   * there, we can use the two coordinates supplied to draw the line.
   *
   * Note:  Although we assume the first set of coordinates is the start of the line and the second
   * set of coordinates is the end of the line, it does not always work out that way.  This function
   * optimizes the movement to minimize the travel distance before it can start printing.  This saves
   * a lot of time and eleminates a lot of non-sensical movement of the nozzle.   However, it does
   * cause a lot of very little short retracement of th nozzle when it draws the very first line
   * segment of a 'circle'.   The time this requires is very short and is easily saved by the other
   * cases where the optimization comes into play.
   */
  void print_line_from_here_to_there(const float &sx, const float &sy, const float &sz, const float &ex, const float &ey, const float &ez) {
    const float dx_s = current_position[X_AXIS] - sx,   // find our distance from the start of the actual line segment
                dy_s = current_position[Y_AXIS] - sy,
                dist_start = HYPOT2(dx_s, dy_s),        // We don't need to do a sqrt(), we can compare the distance^2
                                                        // to save computation time
                dx_e = current_position[X_AXIS] - ex,   // find our distance from the end of the actual line segment
                dy_e = current_position[Y_AXIS] - ey,
                dist_end = HYPOT2(dx_e, dy_e),

                line_length = HYPOT(ex - sx, ey - sy);

    // If the end point of the line is closer to the nozzle, flip the direction,
    // moving from the end to the start. On very small lines the optimization isn't worth it.
    if (dist_end < dist_start && (SIZE_OF_INTERSECTION_CIRCLES) < abs(line_length)) {
      //if (ubl.g26_debug_flag) SERIAL_ECHOLNPGM("  Reversing start and end of print_line_from_here_to_there()");
      return print_line_from_here_to_there(ex, ey, ez, sx, sy, sz);
    }

    // Decide whether to retract & bump

    if (dist_start > 2.0) {
      retract_filament(destination);
      //if (ubl.g26_debug_flag) SERIAL_ECHOLNPGM("  filament retracted.");

      //if (ubl.g26_debug_flag) SERIAL_ECHOLNPGM("  Z bumping by 0.500 to minimize scraping.");
      //todo:  parameterize the bump height with a define
      move_to(current_position[X_AXIS], current_position[Y_AXIS], current_position[Z_AXIS]+0.500, 0.0);  // Z bump to minimize scraping
      move_to(sx, sy, sz+0.500, 0.0); // Get to the starting point with no extrusion while bumped
    }

    move_to(sx, sy, sz, 0.0); // Get to the starting point with no extrusion / un-Z bump

    const float e_pos_delta = line_length * g26_e_axis_feedrate * extrusion_multiplier;

    un_retract_filament(destination);

    //if (ubl.g26_debug_flag) {
    //  SERIAL_ECHOLNPGM("  doing printing move.");
    //  debug_current_and_destination(PSTR("doing final move_to() inside print_line_from_here_to_there()"));
    //}
    move_to(ex, ey, ez, e_pos_delta);  // Get to the ending point with an appropriate amount of extrusion
  }

  /**
   * This function used to be inline code in G26. But there are so many
   * parameters it made sense to turn them into static globals and get
   * this code out of sight of the main routine.
   */
  bool parse_G26_parameters() {

    extrusion_multiplier  = EXTRUSION_MULTIPLIER;
    retraction_multiplier = RETRACTION_MULTIPLIER;
    nozzle                = NOZZLE;
    filament_diameter     = FILAMENT;
    layer_height          = LAYER_HEIGHT;
    prime_length          = PRIME_LENGTH;
    bed_temp              = BED_TEMP;
    hotend_temp           = HOTEND_TEMP;
    ooze_amount           = OOZE_AMOUNT;
    prime_flag            = 0;
    keep_heaters_on       = false;

    if (code_seen('B')) {
      bed_temp = code_value_temp_abs();
      if (!WITHIN(bed_temp, 15, 140)) {
        SERIAL_PROTOCOLLNPGM("?Specified bed temperature not plausible.");
        return UBL_ERR;
      }
    }

    if (code_seen('C')) continue_with_closest++;

    if (code_seen('L')) {
      layer_height = code_value_linear_units();
      if (!WITHIN(layer_height, 0.0, 2.0)) {
        SERIAL_PROTOCOLLNPGM("?Specified layer height not plausible.");
        return UBL_ERR;
      }
    }

    if (code_seen('Q')) {
      if (code_has_value()) {
        retraction_multiplier = code_value_float();
        if (!WITHIN(retraction_multiplier, 0.05, 15.0)) {
          SERIAL_PROTOCOLLNPGM("?Specified Retraction Multiplier not plausible.");
          return UBL_ERR;
        }
      }
      else {
        SERIAL_PROTOCOLLNPGM("?Retraction Multiplier must be specified.");
        return UBL_ERR;
      }
    }

    if (code_seen('N') || code_seen('n')) {
      nozzle = code_value_float();
      if (!WITHIN(nozzle, 0.1, 1.0)) {
        SERIAL_PROTOCOLLNPGM("?Specified nozzle size not plausible.");
        return UBL_ERR;
      }
    }

    if (code_seen('K')) keep_heaters_on++;

    if (code_seen('O') && code_has_value())
      ooze_amount = code_value_linear_units();

    if (code_seen('P')) {
      if (!code_has_value())
        prime_flag = -1;
      else {
        prime_flag++;
        prime_length = code_value_linear_units();
        if (!WITHIN(prime_length, 0.0, 25.0)) {
          SERIAL_PROTOCOLLNPGM("?Specified prime length not plausible.");
          return UBL_ERR;
        }
      }
    }

    if (code_seen('F')) {
      filament_diameter = code_value_linear_units();
      if (!WITHIN(filament_diameter, 1.0, 4.0)) {
        SERIAL_PROTOCOLLNPGM("?Specified filament size not plausible.");
        return UBL_ERR;
      }
    }
    extrusion_multiplier *= sq(1.75) / sq(filament_diameter);         // If we aren't using 1.75mm filament, we need to
                                                                      // scale up or down the length needed to get the
                                                                      // same volume of filament

    extrusion_multiplier *= filament_diameter * sq(nozzle) / sq(0.3); // Scale up by nozzle size

    if (code_seen('H')) {
      hotend_temp = code_value_temp_abs();
      if (!WITHIN(hotend_temp, 165, 280)) {
        SERIAL_PROTOCOLLNPGM("?Specified nozzle temperature not plausible.");
        return UBL_ERR;
      }
    }

    if (code_seen('M')) {
      randomSeed(millis());
      random_deviation = code_has_value() ? code_value_float() : 50.0;
    }

    if (code_seen('R')) {
      g26_repeats = code_has_value() ? code_value_int() : 999;

      if (g26_repeats <= 0) {
        SERIAL_PROTOCOLLNPGM("?(R)epeat value not plausible; must be greater than 0.");
        return UBL_ERR;
      }

      g26_repeats--;
    }


    x_pos = current_position[X_AXIS];
    y_pos = current_position[Y_AXIS];

    if (code_seen('X')) {
      x_pos = code_value_float();
    }

    if (code_seen('Y')) {
      y_pos = code_value_float();
    }

    if ( ! position_is_reachable_xy( x_pos, y_pos )) {
      SERIAL_PROTOCOLLNPGM("?Specified X,Y coordinate out of bounds.");
      return UBL_ERR;
    }

    /**
     * We save the question of what to do with the Unified Bed Leveling System's Activation until the very
     * end.  The reason is, if one of the parameters specified up above is incorrect, we don't want to
     * alter the system's status.  We wait until we know everything is correct before altering the state
     * of the system.
     */
    ubl.state.active = !code_seen('D');

    return UBL_OK;
  }

  bool exit_from_g26() {
    //strcpy(lcd_status_message, "Leaving G26"); // We can't do lcd_setstatus() without having it continue;
    lcd_reset_alert_level();
    lcd_setstatuspgm(PSTR("Leaving G26"));
    while (ubl_lcd_clicked()) idle();
    return UBL_ERR;
  }

  /**
   * Turn on the bed and nozzle heat and
   * wait for them to get up to temperature.
   */
  bool turn_on_heaters() {
    millis_t next;
    #if HAS_TEMP_BED
      #if ENABLED(ULTRA_LCD)
        if (bed_temp > 25) {
          lcd_setstatuspgm(PSTR("G26 Heating Bed."), 99);
          lcd_quick_feedback();
      #endif
          ubl.has_control_of_lcd_panel = true;
          thermalManager.setTargetBed(bed_temp);
          next = millis() + 5000UL;
          while (abs(thermalManager.degBed() - bed_temp) > 3) {
            if (ubl_lcd_clicked()) return exit_from_g26();
            if (PENDING(millis(), next)) {
              next = millis() + 5000UL;
              print_heaterstates();
            }
            idle();
          }
      #if ENABLED(ULTRA_LCD)
        }
        lcd_setstatuspgm(PSTR("G26 Heating Nozzle."), 99);
        lcd_quick_feedback();
      #endif
    #endif

    // Start heating the nozzle and wait for it to reach temperature.
    thermalManager.setTargetHotend(hotend_temp, 0);
    while (abs(thermalManager.degHotend(0) - hotend_temp) > 3) {
      if (ubl_lcd_clicked()) return exit_from_g26();
      if (PENDING(millis(), next)) {
        next = millis() + 5000UL;
        print_heaterstates();
      }
      idle();
    }

    #if ENABLED(ULTRA_LCD)
      lcd_reset_alert_level();
      lcd_setstatuspgm(PSTR(""));
      lcd_quick_feedback();
    #endif

    return UBL_OK;
  }

  /**
   * Prime the nozzle if needed. Return true on error.
   */
  bool prime_nozzle() {
    float Total_Prime = 0.0;

    if (prime_flag == -1) {  // The user wants to control how much filament gets purged

      ubl.has_control_of_lcd_panel = true;

      lcd_setstatuspgm(PSTR("User-Controlled Prime"), 99);
      chirp_at_user();

      set_destination_to_current();

      un_retract_filament(destination); // Make sure G26 doesn't think the filament is retracted().

      while (!ubl_lcd_clicked()) {
        chirp_at_user();
        destination[E_AXIS] += 0.25;
        #ifdef PREVENT_LENGTHY_EXTRUDE
          Total_Prime += 0.25;
          if (Total_Prime >= EXTRUDE_MAXLENGTH) return UBL_ERR;
        #endif
        G26_line_to_destination(planner.max_feedrate_mm_s[E_AXIS] / 15.0);

        stepper.synchronize();    // Without this synchronize, the purge is more consistent,
                                  // but because the planner has a buffer, we won't be able
                                  // to stop as quickly.  So we put up with the less smooth
                                  // action to give the user a more responsive 'Stop'.
        set_destination_to_current();
        idle();
      }

      while (ubl_lcd_clicked()) idle();           // Debounce Encoder Wheel

      #if ENABLED(ULTRA_LCD)
        strcpy_P(lcd_status_message, PSTR("Done Priming")); // We can't do lcd_setstatuspgm() without having it continue;
                                                            // So...  We cheat to get a message up.
        lcd_setstatuspgm(PSTR("Done Priming"), 99);
        lcd_quick_feedback();
      #endif

      ubl.has_control_of_lcd_panel = false;

    }
    else {
      #if ENABLED(ULTRA_LCD)
        lcd_setstatuspgm(PSTR("Fixed Length Prime."), 99);
        lcd_quick_feedback();
      #endif
      set_destination_to_current();
      destination[E_AXIS] += prime_length;
      G26_line_to_destination(planner.max_feedrate_mm_s[E_AXIS] / 15.0);
      stepper.synchronize();
      set_destination_to_current();
      retract_filament(destination);
    }

    return UBL_OK;
  }

#endif // AUTO_BED_LEVELING_UBL && UBL_G26_MESH_EDITING<|MERGE_RESOLUTION|>--- conflicted
+++ resolved
@@ -178,16 +178,14 @@
 
   static bool keep_heaters_on = false;
 
-<<<<<<< HEAD
+  static int16_t g26_repeats;
+
   void G26_line_to_destination(const float &feed_rate) {
     const float save_feedrate = feedrate_mm_s;
     feedrate_mm_s = feed_rate;      // use specified feed rate
     prepare_move_to_destination();  // will ultimately call ubl_line_to_destination_cartesian or ubl_prepare_linear_move_to for UBL_DELTA
     feedrate_mm_s = save_feedrate;  // restore global feed rate
   }
-=======
-  static int16_t g26_repeats;
->>>>>>> 445003db
 
   /**
    * G26: Mesh Validation Pattern generation.
