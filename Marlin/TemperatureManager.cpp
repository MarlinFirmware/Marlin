--- conflicted
+++ resolved
@@ -33,12 +33,9 @@
 #include "temperature.h"
 #include "Marlin.h"
 #include "cardreader.h"
-<<<<<<< HEAD
 #include "StorageManager.h"
 #include "boards.h"
-=======
 #include "PrintManager.h"
->>>>>>> cd0cadd3
 
 #ifdef DOGLCD
 	#include "GuiManager.h"
@@ -126,7 +123,6 @@
 		updateCurrentTemperature(initial_temperature);
 		updateCurrentTemperatureRaw(initial_raw);
 		updateLUTCache();
-<<<<<<< HEAD
 		
 #ifdef DOGLCD
 		if(HeatedbedManager::single::instance().detected())
@@ -181,12 +177,9 @@
 		TCCR2A = 0x23;
 
 		ADCSRA |= 0x08;
-=======
-
-		ADCSRA |= 0x08;
 		TCCR2A = 0x03;
 		TCCR2B = 0x07;
->>>>>>> cd0cadd3
+
 		TIMSK2 = 0x01;
 	}
 
@@ -236,12 +229,8 @@
 	{
 #ifdef DOGLCD
 		m_control->setCurrentTemperature(temp);
-<<<<<<< HEAD
 #endif // DOGLCD
 		
-=======
-#endif
->>>>>>> cd0cadd3
 		if (m_current_temperature != temp)
 		{
 			m_current_temperature = temp;
@@ -476,13 +465,8 @@
 	
 	if (control_flag == true)
 	{
-<<<<<<< HEAD
-		temp::TemperatureManager::single::instance().m_control->manageControl();		
-	 	control_flag = false;
-=======
 		temp::TemperatureManager::single::instance().m_control->manageControl();
 		control_flag = false;
->>>>>>> cd0cadd3
 	}
 
 	temp_counter++;
