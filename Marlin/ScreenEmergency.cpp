--- conflicted
+++ resolved
@@ -1,6 +1,6 @@
 #include "ScreenEmergency.h"
+
 #include "GuiBitmaps_witbox_2.h"
-
 #include "GuiPainter.h"
 
 namespace screen
@@ -25,23 +25,19 @@
 				painter.title(m_title);
 				painter.box(m_box);
 
-<<<<<<< HEAD
-				uint8_t x_init = painter.coordinateXInit();
-				uint8_t y_init = painter.coordinateYInit();
-				uint8_t x_end = painter.coordinateXEnd();
-				uint8_t y_end = painter.coordinateYEnd();
+				painter.setColorIndex(1);
+
+				Area bitmap_area(0, 14, 39, 54);
+				painter.setWorkingArea(bitmap_area);
 
 				uint8_t x_offset = 12;
 				uint8_t y_offset = 9;
 
-				painter.setColorIndex(1);
-				painter.drawBitmap(x_init + x_offset, y_init + y_offset, emergency_width, emergency_height, bits_emergency);
+				Area temp_area = painter.getWorkingArea();
+				painter.drawBitmap(temp_area.x_init + x_offset, temp_area.y_init + y_offset, emergency_width, emergency_height, bits_emergency);
 
-				painter.setPrintPos(x_offset + logo_width + 8, y_init + 8);
-=======
 				Area text_area(40, 14, 127, 54);
 				painter.setWorkingArea(text_area);
->>>>>>> 4f34e353
 				painter.multiText(m_message);
 			} while (painter.nextPage());
 		}
