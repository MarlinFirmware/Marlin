--- conflicted
+++ resolved
@@ -32,138 +32,6 @@
 
 #define DISPLAY_CHARSET_ISO10646_1
 
-<<<<<<< HEAD
-#define WELCOME_MSG                         MACHINE_NAME " prête."
-#define MSG_SD_INSERTED                     "Carte inséree"
-#define MSG_SD_REMOVED                      "Carte retirée"
-#define MSG_LCD_ENDSTOPS                    "Butées" // Max length 8 characters
-#define MSG_MAIN                            "Menu principal"
-#define MSG_AUTOSTART                       "Démarrage auto"
-#define MSG_DISABLE_STEPPERS                "Arrêter moteurs"
-#define MSG_AUTO_HOME                       "Origine auto."
-#define MSG_AUTO_HOME_X                     "Origine X Auto."
-#define MSG_AUTO_HOME_Y                     "Origine Y Auto."
-#define MSG_AUTO_HOME_Z                     "Origine Z Auto."
-#define MSG_LEVEL_BED_HOMING                "Origine XYZ"
-#define MSG_LEVEL_BED_WAITING               "Clic pour commencer"
-#define MSG_LEVEL_BED_NEXT_POINT            "Point suivant"
-#define MSG_LEVEL_BED_DONE                  "Mise à niveau OK!"
-#define MSG_LEVEL_BED_CANCEL                "Annuler"
-#define MSG_SET_HOME_OFFSETS                "Regl. decal. origine"
-#define MSG_HOME_OFFSETS_APPLIED            "Décalages appliqués"
-#define MSG_SET_ORIGIN                      "Régler origine"
-#define MSG_PREHEAT_1                       "Préchauffage PLA"
-#define MSG_PREHEAT_1_N                     "Préchauff. PLA "
-#define MSG_PREHEAT_1_ALL                   "Préch. PLA Tout"
-#define MSG_PREHEAT_1_BEDONLY               "Préch. PLA Plateau"
-#define MSG_PREHEAT_1_SETTINGS              "Régl. préch. PLA"
-#define MSG_PREHEAT_2                       "Préchauffage ABS"
-#define MSG_PREHEAT_2_N                     "Préchauff. ABS "
-#define MSG_PREHEAT_2_ALL                   "Préch. ABS Tout"
-#define MSG_PREHEAT_2_BEDONLY               "Préch. ABS Plateau"
-#define MSG_PREHEAT_2_SETTINGS              "Régl. préch. ABS"
-#define MSG_COOLDOWN                        "Refroidir"
-#define MSG_SWITCH_PS_ON                    "Allumer alim."
-#define MSG_SWITCH_PS_OFF                   "Eteindre alim."
-#define MSG_EXTRUDE                         "Extrusion"
-#define MSG_RETRACT                         "Rétraction"
-#define MSG_MOVE_AXIS                       "Déplacer un axe"
-#define MSG_LEVEL_BED                       "Régl. Niv. Plateau"
-#define MSG_MOVE_X                          "Dépl. X"
-#define MSG_MOVE_Y                          "Dépl. Y"
-#define MSG_MOVE_Z                          "Dépl. Z"
-#define MSG_MOVE_E                          "Extruder"
-#define MSG_MOVE_01MM                       "Dépl. 0.1mm"
-#define MSG_MOVE_1MM                        "Dépl. 1mm"
-#define MSG_MOVE_10MM                       "Dépl. 10mm"
-#define MSG_SPEED                           " Vitesse"
-#define MSG_BED_Z                           "Plateau Z"
-#define MSG_NOZZLE                          "Buse"
-#define MSG_BED                             "Plateau"
-#define MSG_FAN_SPEED                       "Vitesse ventil."
-#define MSG_FLOW                            "Flux"
-#define MSG_CONTROL                         "Contrôler"
-#define MSG_MIN                             LCD_STR_THERMOMETER " Min"
-#define MSG_MAX                             LCD_STR_THERMOMETER " Max"
-#define MSG_FACTOR                          LCD_STR_THERMOMETER " Facteur"
-#define MSG_AUTOTEMP                        "Temp. Auto."
-#define MSG_ON                              "Marche "
-#define MSG_OFF                             "Arrêt"
-#define MSG_PID_P                           "PID-P"
-#define MSG_PID_I                           "PID-I"
-#define MSG_PID_D                           "PID-D"
-#define MSG_PID_C                           "PID-C"
-#define MSG_SELECT                          "Sélectionner"
-#define MSG_ACC                             "Accélération"
-#define MSG_VX_JERK                         "Vx-jerk"
-#define MSG_VY_JERK                         "Vy-jerk"
-#define MSG_VZ_JERK                         "Vz-jerk"
-#define MSG_VE_JERK                         "Ve-jerk"
-#define MSG_VMAX                            "Vmax"
-#define MSG_VMIN                            "Vmin"
-#define MSG_VTRAV_MIN                       "Vdépl min"
-#define MSG_AMAX                            "Amax "
-#define MSG_A_RETRACT                       "A-rétract"
-#define MSG_A_TRAVEL                        "A-Dépl."
-#define MSG_XSTEPS                          "Xpas/mm"
-#define MSG_YSTEPS                          "Ypas/mm"
-#define MSG_ZSTEPS                          "Zpas/mm"
-#define MSG_ESTEPS                          "Epas/mm"
-#define MSG_TEMPERATURE                     "Température"
-#define MSG_MOTION                          "Mouvement"
-#define MSG_VOLUMETRIC                      "Filament"
-#define MSG_VOLUMETRIC_ENABLED              "E en mm3"
-#define MSG_FILAMENT_DIAM                   "Diam. Fil."
-#define MSG_CONTRAST                        "Contraste LCD"
-#define MSG_STORE_EPROM                     "Sauver config"
-#define MSG_LOAD_EPROM                      "Lire config"
-#define MSG_RESTORE_FAILSAFE                "Restaurer défauts"
-#define MSG_REFRESH                         "Actualiser"
-#define MSG_WATCH                           "Surveiller"
-#define MSG_PREPARE                         "Préparer"
-#define MSG_TUNE                            "Régler"
-#define MSG_PAUSE_PRINT                     "Interrompre impr."
-#define MSG_RESUME_PRINT                    "Reprendre impr."
-#define MSG_STOP_PRINT                      "Arrêter impr."
-#define MSG_CARD_MENU                       "Impr. depuis SD"
-#define MSG_NO_CARD                         "Pas de carte"
-#define MSG_DWELL                           "Repos..."
-#define MSG_USERWAIT                        "Atten. de l'util."
-#define MSG_RESUMING                        "Repri. de l'impr."
-#define MSG_PRINT_ABORTED                   "Impr. Annulée"
-#define MSG_NO_MOVE                         "Moteurs bloqués."
-#define MSG_KILLED                          "MORT."
-#define MSG_STOPPED                         "STOPPE."
-#define MSG_CONTROL_RETRACT                 "Rétraction mm"
-#define MSG_CONTROL_RETRACT_SWAP            "Ech. Rétr. mm"
-#define MSG_CONTROL_RETRACTF                "Rétraction V"
-#define MSG_CONTROL_RETRACT_ZLIFT           "Hop mm"
-#define MSG_CONTROL_RETRACT_RECOVER         "UnRet +mm"
-#define MSG_CONTROL_RETRACT_RECOVER_SWAP    "Ech. UnRet +mm"
-#define MSG_CONTROL_RETRACT_RECOVERF        "UnRet V"
-#define MSG_AUTORETRACT                     "Rétract. Auto."
-#define MSG_FILAMENTCHANGE                  "Changer filament"
-#define MSG_INIT_SDCARD                     "Init. la carte SD"
-#define MSG_CNG_SDCARD                      "Changer de carte"
-#define MSG_ZPROBE_OUT                      "Z sonde exté. lit"
-#define MSG_BLTOUCH_SELFTEST                "Autotest BLTouch"
-#define MSG_BLTOUCH_RESET                   "RaZ BLTouch"
-#define MSG_HOME                            "Origine"  // Used as MSG_HOME " " MSG_X MSG_Y MSG_Z " " MSG_FIRST
-#define MSG_FIRST                           "Premier"
-#define MSG_ZPROBE_ZOFFSET                  "Decalage Z"
-#define MSG_BABYSTEP_X                      "Babystep X"
-#define MSG_BABYSTEP_Y                      "Babystep Y"
-#define MSG_BABYSTEP_Z                      "Babystep Z"
-#define MSG_ENDSTOP_ABORT                   "Abandon Butée"
-#define MSG_HEATING_FAILED_LCD              "Erreur de chauffe"
-#define MSG_ERR_REDUNDANT_TEMP              "Err: TEMP. REDONDANT"
-#define MSG_THERMAL_RUNAWAY                 "EMBALLEMENT THERM."
-#define MSG_ERR_MAXTEMP                     "Err: TEMP. MAX"
-#define MSG_ERR_MINTEMP                     "Err: TEMP. MIN"
-#define MSG_ERR_MAXTEMP_BED                 "Err: TEMP. MAX LIT"
-#define MSG_ERR_MINTEMP_BED                 "Err: TEMP. MIN LIT"
-#define MSG_ERR_Z_HOMING                    "G28 Z interdit"
-=======
 #define WELCOME_MSG                         MACHINE_NAME _UxGT(" prête.")
 #define MSG_SD_INSERTED                     _UxGT("Carte insérée")
 #define MSG_SD_REMOVED                      _UxGT("Carte retirée")
@@ -302,7 +170,6 @@
 #define MSG_ERR_MAXTEMP_BED                 _UxGT("Err: TEMP. MAX LIT")
 #define MSG_ERR_MINTEMP_BED                 _UxGT("Err: TEMP. MIN LIT")
 #define MSG_ERR_Z_HOMING                    _UxGT("G28 Z interdit")
->>>>>>> f9e4717f
 
 #define MSG_HALTED                          _UxGT("IMPR. STOPPÉE")
 #define MSG_PLEASE_RESET                    _UxGT("RaZ. SVP")
@@ -310,17 +177,6 @@
 #define MSG_SHORT_HOUR                      _UxGT("h") // One character only
 #define MSG_SHORT_MINUTE                    _UxGT("m") // One character only
 
-<<<<<<< HEAD
-#define MSG_HEATING                         "En chauffe..."
-#define MSG_HEATING_COMPLETE                "Chauffe terminée"
-#define MSG_BED_HEATING                     "Plateau en chauffe.."
-#define MSG_BED_DONE                        "Chauffe lit terminée"
-#define MSG_DELTA_CALIBRATE                 "Calibration Delta"
-#define MSG_DELTA_CALIBRATE_X               "Calibrer X"
-#define MSG_DELTA_CALIBRATE_Y               "Calibrer Y"
-#define MSG_DELTA_CALIBRATE_Z               "Calibrer Z"
-#define MSG_DELTA_CALIBRATE_CENTER          "Calibrer centre"
-=======
 #define MSG_HEATING                         _UxGT("En chauffe...")
 #define MSG_HEATING_COMPLETE                _UxGT("Chauffe terminée")
 #define MSG_BED_HEATING                     _UxGT("Lit en chauffe..")
@@ -330,7 +186,6 @@
 #define MSG_DELTA_CALIBRATE_Y               _UxGT("Calibrer Y")
 #define MSG_DELTA_CALIBRATE_Z               _UxGT("Calibrer Z")
 #define MSG_DELTA_CALIBRATE_CENTER          _UxGT("Calibrer centre")
->>>>>>> f9e4717f
 
 #define MSG_INFO_MENU                       _UxGT("Infos imprimante")
 #define MSG_INFO_PRINTER_MENU               _UxGT("Infos imprimante")
@@ -344,19 +199,6 @@
 #define MSG_LIGHTS_OFF                      _UxGT("Eteindre boîtier")
 
 #if LCD_WIDTH >= 20
-<<<<<<< HEAD
-  #define MSG_INFO_PRINT_COUNT              "Nbre impressions"
-  #define MSG_INFO_COMPLETED_PRINTS         "Terminées"
-  #define MSG_INFO_PRINT_TIME               "Tps impr. total"
-  #define MSG_INFO_PRINT_LONGEST            "Impr. la + longue"
-  #define MSG_INFO_PRINT_FILAMENT           "Total filament"
-#else
-  #define MSG_INFO_PRINT_COUNT              "Impressions"
-  #define MSG_INFO_COMPLETED_PRINTS         "Terminées"
-  #define MSG_INFO_PRINT_TIME               "Total"
-  #define MSG_INFO_PRINT_LONGEST            "+ long"
-  #define MSG_INFO_PRINT_FILAMENT           "Filament"
-=======
   #define MSG_INFO_PRINT_COUNT              _UxGT("Nbre impressions")
   #define MSG_INFO_COMPLETED_PRINTS         _UxGT("Terminées")
   #define MSG_INFO_PRINT_TIME               _UxGT("Tps impr. total")
@@ -368,7 +210,6 @@
   #define MSG_INFO_PRINT_TIME               _UxGT("Total")
   #define MSG_INFO_PRINT_LONGEST            _UxGT("+ long")
   #define MSG_INFO_PRINT_FILAMENT           _UxGT("Filament")
->>>>>>> f9e4717f
 #endif
 
 #define MSG_INFO_MIN_TEMP                   _UxGT("Temp Min")
@@ -385,30 +226,6 @@
 
 #if LCD_HEIGHT >= 4
   // Up to 3 lines allowed
-<<<<<<< HEAD
-  #define MSG_FILAMENT_CHANGE_INIT_1          "Attente Démarrage"
-  #define MSG_FILAMENT_CHANGE_INIT_2          "du filament"
-  #define MSG_FILAMENT_CHANGE_INIT_3          "changer"
-  #define MSG_FILAMENT_CHANGE_UNLOAD_1        "attente de"
-  #define MSG_FILAMENT_CHANGE_UNLOAD_2        "décharger filament"
-  #define MSG_FILAMENT_CHANGE_INSERT_1        "insérer filament"
-  #define MSG_FILAMENT_CHANGE_INSERT_2        "et app. bouton"
-  #define MSG_FILAMENT_CHANGE_INSERT_3        "pour continuer..."
-  #define MSG_FILAMENT_CHANGE_LOAD_1          "attente de"
-  #define MSG_FILAMENT_CHANGE_LOAD_2          "charger filament"
-  #define MSG_FILAMENT_CHANGE_EXTRUDE_1       "attente de"
-  #define MSG_FILAMENT_CHANGE_EXTRUDE_2       "extrusion fil."
-  #define MSG_FILAMENT_CHANGE_RESUME_1        "attente impression"
-  #define MSG_FILAMENT_CHANGE_RESUME_2        "pour reprendre"
-#else // LCD_HEIGHT < 4
-  // Up to 2 lines allowed
-  #define MSG_FILAMENT_CHANGE_INIT_1          "Patientez..."
-  #define MSG_FILAMENT_CHANGE_UNLOAD_1        "Ejection..."
-  #define MSG_FILAMENT_CHANGE_INSERT_1        "Insérer et click"
-  #define MSG_FILAMENT_CHANGE_LOAD_1          "Chargement..."
-  #define MSG_FILAMENT_CHANGE_EXTRUDE_1       "Extrusion..."
-  #define MSG_FILAMENT_CHANGE_RESUME_1        "Reprise..."
-=======
   #define MSG_FILAMENT_CHANGE_INIT_1          _UxGT("Attente Démarrage")
   #define MSG_FILAMENT_CHANGE_INIT_2          _UxGT("du filament")
   #define MSG_FILAMENT_CHANGE_INIT_3          _UxGT("changer")
@@ -431,7 +248,6 @@
   #define MSG_FILAMENT_CHANGE_LOAD_1          _UxGT("Chargement...")
   #define MSG_FILAMENT_CHANGE_EXTRUDE_1       _UxGT("Extrusion...")
   #define MSG_FILAMENT_CHANGE_RESUME_1        _UxGT("Reprise...")
->>>>>>> f9e4717f
 #endif // LCD_HEIGHT < 4
 
 #endif // LANGUAGE_FR_H