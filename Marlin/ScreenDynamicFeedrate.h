--- conflicted
+++ resolved
@@ -107,39 +107,9 @@
 	{
 		if (m_needs_drawing)
 		{
-<<<<<<< HEAD
 			m_needs_drawing = false;
 			painter.firstPage();
 			do
-=======
-			painter.title(m_title);
-			painter.box(MSG_PUSH_TO_CONTINUE());
-
-			uint8_t x_init = painter.coordinateXInit();
-			uint8_t x_end = painter.coordinateXEnd();
-			uint8_t y_init = painter.coordinateYInit();
-			uint8_t y_end = painter.coordinateYEnd();
-
-			painter.setColorIndex(1);
-			painter.setFont(FontType_t::BODY_FONT);
-
-			char tmp_selected[7] = { 0 };
-			int number_size = 3;
-			if(m_select < 100)
-			{
-				number_size = 2;
-			}
-			else if(m_select > 10)
-			{
-				number_size = 1;
-			}
-
-			dtostrf(m_select, number_size, 0, tmp_selected);
-			char info[20] = { 0 };
-			char units[] = "%";
-
-			if (m_select != m_minimum_value && m_select != m_maximum_value)
->>>>>>> 3421135c
 			{
 				painter.title(m_title);
 				painter.box(MSG_PUSH_TO_CONTINUE());
@@ -150,7 +120,7 @@
 				uint8_t y_end = painter.coordinateYEnd();
 
 				painter.setColorIndex(1);
-				painter.setFont(u8g_font_6x9);
+			painter.setFont(FontType_t::BODY_FONT);
 
 				char tmp_selected[7] = { 0 };
 				int number_size = 3;
