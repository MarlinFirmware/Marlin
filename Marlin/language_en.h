--- conflicted
+++ resolved
@@ -163,151 +163,6 @@
   #define MSG_USER_MENU                       _UxGT("Custom Commands")
 #endif
 
-<<<<<<< HEAD
-#if ENABLED(AUTO_BED_LEVELING_UBL)
-  #ifndef MSG_UBL_UNHOMED
-    #define MSG_UBL_UNHOMED                   _UxGT("Home XYZ first")
-  #endif
-  #ifndef MSG_UBL_TOOLS
-    #define MSG_UBL_TOOLS                     _UxGT("UBL Tools")
-  #endif
-  #ifndef MSG_UBL_LEVEL_BED
-    #define MSG_UBL_LEVEL_BED                 _UxGT("Unified Bed Leveling")
-  #endif
-  #ifndef MSG_UBL_MANUAL_MESH
-    #define MSG_UBL_MANUAL_MESH               _UxGT("Manually Build Mesh")
-  #endif
-  #ifndef MSG_UBL_ACTIVATE_MESH
-    #define MSG_UBL_ACTIVATE_MESH             _UxGT("Activate UBL")
-  #endif
-  #ifndef MSG_UBL_DEACTIVATE_MESH
-    #define MSG_UBL_DEACTIVATE_MESH           _UxGT("Deactivate UBL")
-  #endif
-  #ifndef MSG_UBL_STEP_BY_STEP_MENU
-    #define MSG_UBL_STEP_BY_STEP_MENU         _UxGT("Step-By-Step UBL")
-  #endif
-  #ifndef MSG_UBL_SET_BED_TEMP
-    #define MSG_UBL_SET_BED_TEMP              _UxGT("Bed Temp")
-  #endif
-  #ifndef MSG_UBL_CUSTOM_BED_TEMP
-    #define MSG_UBL_CUSTOM_BED_TEMP           MSG_UBL_SET_BED_TEMP
-  #endif
-  #ifndef MSG_UBL_SET_HOTEND_TEMP
-    #define MSG_UBL_SET_HOTEND_TEMP           _UxGT("Hotend Temp")
-  #endif
-  #ifndef MSG_UBL_CUSTOM_HOTEND_TEMP
-    #define MSG_UBL_CUSTOM_HOTEND_TEMP        MSG_UBL_SET_HOTEND_TEMP
-  #endif
-  #ifndef MSG_UBL_EDIT_CUSTOM_MESH
-    #define MSG_UBL_EDIT_CUSTOM_MESH          _UxGT("Edit Custom Mesh")
-  #endif
-  #ifndef MSG_UBL_BUILD_CUSTOM_MESH
-    #define MSG_UBL_BUILD_CUSTOM_MESH         _UxGT("Build Custom Mesh")
-  #endif
-  #ifndef MSG_UBL_BUILD_MESH_MENU
-    #define MSG_UBL_BUILD_MESH_MENU           _UxGT("Build Mesh")
-  #endif
-  #ifndef MSG_UBL_BUILD_PLA_MESH
-    #define MSG_UBL_BUILD_PLA_MESH            _UxGT("Build PLA Mesh")
-  #endif
-  #ifndef MSG_UBL_BUILD_ABS_MESH
-    #define MSG_UBL_BUILD_ABS_MESH            _UxGT("Build ABS Mesh")
-  #endif
-  #ifndef MSG_UBL_BUILD_COLD_MESH
-    #define MSG_UBL_BUILD_COLD_MESH           _UxGT("Build Cold Mesh")
-  #endif
-  #ifndef MSG_UBL_MESH_HEIGHT_ADJUST
-    #define MSG_UBL_MESH_HEIGHT_ADJUST        _UxGT("Adjust Mesh Height")
-  #endif
-  #ifndef MSG_UBL_MESH_HEIGHT_AMOUNT
-    #define MSG_UBL_MESH_HEIGHT_AMOUNT        _UxGT("Height Amount")
-  #endif
-  #ifndef MSG_UBL_VALIDATE_MESH_MENU
-    #define MSG_UBL_VALIDATE_MESH_MENU        _UxGT("Validate Mesh")
-  #endif
-  #ifndef MSG_UBL_VALIDATE_PLA_MESH
-    #define MSG_UBL_VALIDATE_PLA_MESH         _UxGT("Validate PLA Mesh")
-  #endif
-  #ifndef MSG_UBL_VALIDATE_ABS_MESH
-    #define MSG_UBL_VALIDATE_ABS_MESH         _UxGT("Validate ABS Mesh")
-  #endif
-  #ifndef MSG_UBL_VALIDATE_CUSTOM_MESH
-    #define MSG_UBL_VALIDATE_CUSTOM_MESH      _UxGT("Validate Custom Mesh")
-  #endif
-  #ifndef MSG_UBL_CONTINUE_MESH
-    #define MSG_UBL_CONTINUE_MESH             _UxGT("Continue Bed Mesh")
-  #endif
-  #ifndef MSG_UBL_MESH_LEVELING
-    #define MSG_UBL_MESH_LEVELING             _UxGT("Mesh Leveling")
-  #endif
-  #ifndef MSG_UBL_3POINT_MESH_LEVELING
-    #define MSG_UBL_3POINT_MESH_LEVELING      _UxGT("3-Point Leveling")
-  #endif
-  #ifndef MSG_UBL_GRID_MESH_LEVELING
-    #define MSG_UBL_GRID_MESH_LEVELING        _UxGT("Grid Mesh Leveling")
-  #endif
-  #ifndef MSG_UBL_MESH_LEVEL
-    #define MSG_UBL_MESH_LEVEL                _UxGT("Level Mesh")
-  #endif
-  #ifndef MSG_UBL_SIDE_POINTS
-    #define MSG_UBL_SIDE_POINTS               _UxGT("Side Points")
-  #endif
-  #ifndef MSG_UBL_MAP_TYPE
-    #define MSG_UBL_MAP_TYPE                  _UxGT("Map Type")
-  #endif
-  #ifndef MSG_UBL_OUTPUT_MAP
-    #define MSG_UBL_OUTPUT_MAP                _UxGT("Output Mesh Map")
-  #endif
-  #ifndef MSG_UBL_OUTPUT_MAP_HOST
-    #define MSG_UBL_OUTPUT_MAP_HOST           _UxGT("Output for Host")
-  #endif
-  #ifndef MSG_UBL_OUTPUT_MAP_CSV
-    #define MSG_UBL_OUTPUT_MAP_CSV            _UxGT("Output for CSV")
-  #endif
-  #ifndef MSG_UBL_INFO_UBL
-    #define MSG_UBL_INFO_UBL                  _UxGT("Output UBL Info")
-  #endif
-  #ifndef MSG_UBL_EDIT_MESH_MENU
-    #define MSG_UBL_EDIT_MESH_MENU            _UxGT("Edit Mesh")
-  #endif
-  #ifndef MSG_UBL_FILLIN_AMOUNT
-    #define MSG_UBL_FILLIN_AMOUNT             _UxGT("Fill-in Amount")
-  #endif
-  #ifndef MSG_UBL_MANUAL_FILLIN
-    #define MSG_UBL_MANUAL_FILLIN             _UxGT("Manual Fill-in")
-  #endif
-  #ifndef MSG_UBL_SMART_FILLIN
-    #define MSG_UBL_SMART_FILLIN              _UxGT("Smart Fill-in")
-  #endif
-  #ifndef MSG_UBL_FILLIN_MESH
-    #define MSG_UBL_FILLIN_MESH               _UxGT("Fill-in Mesh")
-  #endif
-  #ifndef MSG_UBL_INVALIDATE_ALL
-    #define MSG_UBL_INVALIDATE_ALL            _UxGT("Invalidate All")
-  #endif
-  #ifndef MSG_UBL_INVALIDATE_CLOSEST
-    #define MSG_UBL_INVALIDATE_CLOSEST        _UxGT("Invalidate Closest")
-  #endif
-  #ifndef MSG_UBL_FINE_TUNE_ALL
-    #define MSG_UBL_FINE_TUNE_ALL             _UxGT("Fine Tune All")
-  #endif
-  #ifndef MSG_UBL_FINE_TUNE_CLOSEST
-    #define MSG_UBL_FINE_TUNE_CLOSEST         _UxGT("Fine Tune Closest")
-  #endif
-  #ifndef MSG_UBL_STORAGE_MESH_MENU
-    #define MSG_UBL_STORAGE_MESH_MENU         _UxGT("Mesh Storage")
-  #endif
-  #ifndef MSG_UBL_STORAGE_SLOT
-    #define MSG_UBL_STORAGE_SLOT              _UxGT("Memory Slot")
-  #endif
-  #ifndef MSG_UBL_LOAD_MESH
-    #define MSG_UBL_LOAD_MESH                 _UxGT("Load Bed Mesh")
-  #endif
-  #ifndef MSG_UBL_SAVE_MESH
-    #define MSG_UBL_SAVE_MESH                 _UxGT("Save Bed Mesh")
-  #endif
-#endif  // AUTO_BED_LEVELING_UBL
-=======
 #ifndef MSG_UBL_DOING_G29
   #define MSG_UBL_DOING_G29                   _UxGT("Doing G29")
 #endif
@@ -479,7 +334,9 @@
 #ifndef MSG_UBL_Z_OFFSET_STOPPED
   #define MSG_UBL_Z_OFFSET_STOPPED            _UxGT("Z-Offset Stopped")
 #endif
->>>>>>> 0c616700
+#ifndef MSG_UBL_STEP_BY_STEP_MENU
+  #define MSG_UBL_STEP_BY_STEP_MENU           _UxGT("Step-By-Step UBL")
+#endif
 
 #ifndef MSG_MOVING
   #define MSG_MOVING                          _UxGT("Moving...")
