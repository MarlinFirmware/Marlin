/**
 * Marlin 3D Printer Firmware
 * Copyright (C) 2016, 2017 MarlinFirmware [https://github.com/MarlinFirmware/Marlin]
 *
 * Based on Sprinter and grbl.
 * Copyright (C) 2011 Camiel Gubbels / Erik van der Zalm
 *
 * This program is free software: you can redistribute it and/or modify
 * it under the terms of the GNU General Public License as published by
 * the Free Software Foundation, either version 3 of the License, or
 * (at your option) any later version.
 *
 * This program is distributed in the hope that it will be useful,
 * but WITHOUT ANY WARRANTY; without even the implied warranty of
 * MERCHANTABILITY or FITNESS FOR A PARTICULAR PURPOSE.  See the
 * GNU General Public License for more details.
 *
 * You should have received a copy of the GNU General Public License
 * along with this program.  If not, see <http://www.gnu.org/licenses/>.
 *
 */

/**
 * About Marlin
 *
 * This firmware is a mashup between Sprinter and grbl.
 *  - https://github.com/kliment/Sprinter
 *  - https://github.com/simen/grbl/tree
 */

/**
 * -----------------
 * G-Codes in Marlin
 * -----------------
 *
 * Helpful G-code references:
 *  - http://linuxcnc.org/handbook/gcode/g-code.html
 *  - http://objects.reprap.org/wiki/Mendel_User_Manual:_RepRapGCodes
 *
 * Help to document Marlin's G-codes online:
 *  - http://reprap.org/wiki/G-code
 *  - https://github.com/MarlinFirmware/MarlinDocumentation
 *
 * -----------------
 *
 * "G" Codes
 *
 * G0  -> G1
 * G1  - Coordinated Movement X Y Z E
 * G2  - CW ARC
 * G3  - CCW ARC
 * G4  - Dwell S<seconds> or P<milliseconds>
 * G5  - Cubic B-spline with XYZE destination and IJPQ offsets
 * G10 - Retract filament according to settings of M207
 * G11 - Retract recover filament according to settings of M208
 * G12 - Clean tool
 * G20 - Set input units to inches
 * G21 - Set input units to millimeters
 * G26 - Mesh Validation Pattern (Requires UBL_G26_MESH_EDITING)
 * G27 - Park Nozzle (Requires NOZZLE_PARK_FEATURE)
 * G28 - Home one or more axes
 * G29 - Detailed Z probe, probes the bed at 3 or more points.  Will fail if you haven't homed yet.
 * G30 - Single Z probe, probes bed at X Y location (defaults to current XY location)
 * G31 - Dock sled (Z_PROBE_SLED only)
 * G32 - Undock sled (Z_PROBE_SLED only)
 * G33 - Delta Auto-Calibration (Requires DELTA_AUTO_CALIBRATION)
 * G38 - Probe target - similar to G28 except it uses the Z_MIN_PROBE for all three axes
 * G90 - Use Absolute Coordinates
 * G91 - Use Relative Coordinates
 * G92 - Set current position to coordinates given
 *
 * "M" Codes
 *
 * M0   - Unconditional stop - Wait for user to press a button on the LCD (Only if ULTRA_LCD is enabled)
 * M1   - Same as M0
 * M3   - Turn laser/spindle on, set spindle/laser speed/power, set rotation to clockwise
 * M4   - Turn laser/spindle on, set spindle/laser speed/power, set rotation to counter-clockwise
 * M5   - Turn laser/spindle off
 * M17  - Enable/Power all stepper motors
 * M18  - Disable all stepper motors; same as M84
 * M20  - List SD card. (Requires SDSUPPORT)
 * M21  - Init SD card. (Requires SDSUPPORT)
 * M22  - Release SD card. (Requires SDSUPPORT)
 * M23  - Select SD file: "M23 /path/file.gco". (Requires SDSUPPORT)
 * M24  - Start/resume SD print. (Requires SDSUPPORT)
 * M25  - Pause SD print. (Requires SDSUPPORT)
 * M26  - Set SD position in bytes: "M26 S12345". (Requires SDSUPPORT)
 * M27  - Report SD print status. (Requires SDSUPPORT)
 * M28  - Start SD write: "M28 /path/file.gco". (Requires SDSUPPORT)
 * M29  - Stop SD write. (Requires SDSUPPORT)
 * M30  - Delete file from SD: "M30 /path/file.gco"
 * M31  - Report time since last M109 or SD card start to serial.
 * M32  - Select file and start SD print: "M32 [S<bytepos>] !/path/file.gco#". (Requires SDSUPPORT)
 *        Use P to run other files as sub-programs: "M32 P !filename#"
 *        The '#' is necessary when calling from within sd files, as it stops buffer prereading
 * M33  - Get the longname version of a path. (Requires LONG_FILENAME_HOST_SUPPORT)
 * M34  - Set SD Card sorting options. (Requires SDCARD_SORT_ALPHA)
 * M42  - Change pin status via gcode: M42 P<pin> S<value>. LED pin assumed if P is omitted.
 * M43  - Display pin status, watch pins for changes, watch endstops & toggle LED, Z servo probe test, toggle pins
 * M48  - Measure Z Probe repeatability: M48 P<points> X<pos> Y<pos> V<level> E<engage> L<legs>. (Requires Z_MIN_PROBE_REPEATABILITY_TEST)
 * M75  - Start the print job timer.
 * M76  - Pause the print job timer.
 * M77  - Stop the print job timer.
 * M78  - Show statistical information about the print jobs. (Requires PRINTCOUNTER)
 * M80  - Turn on Power Supply. (Requires POWER_SUPPLY > 0)
 * M81  - Turn off Power Supply. (Requires POWER_SUPPLY > 0)
 * M82  - Set E codes absolute (default).
 * M83  - Set E codes relative while in Absolute (G90) mode.
 * M84  - Disable steppers until next move, or use S<seconds> to specify an idle
 *        duration after which steppers should turn off. S0 disables the timeout.
 * M85  - Set inactivity shutdown timer with parameter S<seconds>. To disable set zero (default)
 * M92  - Set planner.axis_steps_per_mm for one or more axes.
 * M100 - Watch Free Memory (for debugging) (Requires M100_FREE_MEMORY_WATCHER)
 * M104 - Set extruder target temp.
 * M105 - Report current temperatures.
 * M106 - Fan on.
 * M107 - Fan off.
 * M108 - Break out of heating loops (M109, M190, M303). With no controller, breaks out of M0/M1. (Requires EMERGENCY_PARSER)
 * M109 - Sxxx Wait for extruder current temp to reach target temp. Waits only when heating
 *        Rxxx Wait for extruder current temp to reach target temp. Waits when heating and cooling
 *        If AUTOTEMP is enabled, S<mintemp> B<maxtemp> F<factor>. Exit autotemp by any M109 without F
 * M110 - Set the current line number. (Used by host printing)
 * M111 - Set debug flags: "M111 S<flagbits>". See flag bits defined in enum.h.
 * M112 - Emergency stop.
 * M113 - Get or set the timeout interval for Host Keepalive "busy" messages. (Requires HOST_KEEPALIVE_FEATURE)
 * M114 - Report current position.
 * M115 - Report capabilities. (Extended capabilities requires EXTENDED_CAPABILITIES_REPORT)
 * M117 - Display a message on the controller screen. (Requires an LCD)
 * M119 - Report endstops status.
 * M120 - Enable endstops detection.
 * M121 - Disable endstops detection.
 * M125 - Save current position and move to filament change position. (Requires PARK_HEAD_ON_PAUSE)
 * M126 - Solenoid Air Valve Open. (Requires BARICUDA)
 * M127 - Solenoid Air Valve Closed. (Requires BARICUDA)
 * M128 - EtoP Open. (Requires BARICUDA)
 * M129 - EtoP Closed. (Requires BARICUDA)
 * M140 - Set bed target temp. S<temp>
 * M145 - Set heatup values for materials on the LCD. H<hotend> B<bed> F<fan speed> for S<material> (0=PLA, 1=ABS)
 * M149 - Set temperature units. (Requires TEMPERATURE_UNITS_SUPPORT)
 * M150 - Set Status LED Color as R<red> U<green> B<blue>. Values 0-255. (Requires BLINKM or RGB_LED)
 * M155 - Auto-report temperatures with interval of S<seconds>. (Requires AUTO_REPORT_TEMPERATURES)
 * M163 - Set a single proportion for a mixing extruder. (Requires MIXING_EXTRUDER)
 * M164 - Save the mix as a virtual extruder. (Requires MIXING_EXTRUDER and MIXING_VIRTUAL_TOOLS)
 * M165 - Set the proportions for a mixing extruder. Use parameters ABCDHI to set the mixing factors. (Requires MIXING_EXTRUDER)
 * M190 - Sxxx Wait for bed current temp to reach target temp. ** Waits only when heating! **
 *        Rxxx Wait for bed current temp to reach target temp. ** Waits for heating or cooling. **
 * M200 - Set filament diameter, D<diameter>, setting E axis units to cubic. (Use S0 to revert to linear units.)
 * M201 - Set max acceleration in units/s^2 for print moves: "M201 X<accel> Y<accel> Z<accel> E<accel>"
 * M202 - Set max acceleration in units/s^2 for travel moves: "M202 X<accel> Y<accel> Z<accel> E<accel>" ** UNUSED IN MARLIN! **
 * M203 - Set maximum feedrate: "M203 X<fr> Y<fr> Z<fr> E<fr>" in units/sec.
 * M204 - Set default acceleration in units/sec^2: P<printing> R<extruder_only> T<travel>
 * M205 - Set advanced settings. Current units apply:
            S<print> T<travel> minimum speeds
            B<minimum segment time>
            X<max X jerk>, Y<max Y jerk>, Z<max Z jerk>, E<max E jerk>
 * M206 - Set additional homing offset. (Disabled by NO_WORKSPACE_OFFSETS or DELTA)
 * M207 - Set Retract Length: S<length>, Feedrate: F<units/min>, and Z lift: Z<distance>. (Requires FWRETRACT)
 * M208 - Set Recover (unretract) Additional (!) Length: S<length> and Feedrate: F<units/min>. (Requires FWRETRACT)
 * M209 - Turn Automatic Retract Detection on/off: S<0|1> (For slicers that don't support G10/11). (Requires FWRETRACT)
          Every normal extrude-only move will be classified as retract depending on the direction.
 * M211 - Enable, Disable, and/or Report software endstops: S<0|1> (Requires MIN_SOFTWARE_ENDSTOPS or MAX_SOFTWARE_ENDSTOPS)
 * M218 - Set a tool offset: "M218 T<index> X<offset> Y<offset>". (Requires 2 or more extruders)
 * M220 - Set Feedrate Percentage: "M220 S<percent>" (i.e., "FR" on the LCD)
 * M221 - Set Flow Percentage: "M221 S<percent>"
 * M226 - Wait until a pin is in a given state: "M226 P<pin> S<state>"
 * M240 - Trigger a camera to take a photograph. (Requires CHDK or PHOTOGRAPH_PIN)
 * M250 - Set LCD contrast: "M250 C<contrast>" (0-63). (Requires LCD support)
 * M260 - i2c Send Data (Requires EXPERIMENTAL_I2CBUS)
 * M261 - i2c Request Data (Requires EXPERIMENTAL_I2CBUS)
 * M280 - Set servo position absolute: "M280 P<index> S<angle|µs>". (Requires servos)
 * M300 - Play beep sound S<frequency Hz> P<duration ms>
 * M301 - Set PID parameters P I and D. (Requires PIDTEMP)
 * M302 - Allow cold extrudes, or set the minimum extrude S<temperature>. (Requires PREVENT_COLD_EXTRUSION)
 * M303 - PID relay autotune S<temperature> sets the target temperature. Default 150C. (Requires PIDTEMP)
 * M304 - Set bed PID parameters P I and D. (Requires PIDTEMPBED)
 * M350 - Set microstepping mode. (Requires digital microstepping pins.)
 * M351 - Toggle MS1 MS2 pins directly. (Requires digital microstepping pins.)
 * M355 - Turn the Case Light on/off and set its brightness. (Requires CASE_LIGHT_PIN)
 * M380 - Activate solenoid on active extruder. (Requires EXT_SOLENOID)
 * M381 - Disable all solenoids. (Requires EXT_SOLENOID)
 * M400 - Finish all moves.
 * M401 - Lower Z probe. (Requires a probe)
 * M402 - Raise Z probe. (Requires a probe)
 * M404 - Display or set the Nominal Filament Width: "W<diameter>". (Requires FILAMENT_WIDTH_SENSOR)
 * M405 - Enable Filament Sensor flow control. "M405 D<delay_cm>". (Requires FILAMENT_WIDTH_SENSOR)
 * M406 - Disable Filament Sensor flow control. (Requires FILAMENT_WIDTH_SENSOR)
 * M407 - Display measured filament diameter in millimeters. (Requires FILAMENT_WIDTH_SENSOR)
 * M410 - Quickstop. Abort all planned moves.
 * M420 - Enable/Disable Leveling (with current values) S1=enable S0=disable (Requires MESH_BED_LEVELING or ABL)
 * M421 - Set a single Z coordinate in the Mesh Leveling grid. X<units> Y<units> Z<units> (Requires MESH_BED_LEVELING or AUTO_BED_LEVELING_UBL)
 * M428 - Set the home_offset based on the current_position. Nearest edge applies. (Disabled by NO_WORKSPACE_OFFSETS or DELTA)
 * M500 - Store parameters in EEPROM. (Requires EEPROM_SETTINGS)
 * M501 - Restore parameters from EEPROM. (Requires EEPROM_SETTINGS)
 * M502 - Revert to the default "factory settings". ** Does not write them to EEPROM! **
 * M503 - Print the current settings (in memory): "M503 S<verbose>". S0 specifies compact output.
 * M540 - Enable/disable SD card abort on endstop hit: "M540 S<state>". (Requires ABORT_ON_ENDSTOP_HIT_FEATURE_ENABLED)
 * M600 - Pause for filament change: "M600 X<pos> Y<pos> Z<raise> E<first_retract> L<later_retract>". (Requires ADVANCED_PAUSE_FEATURE)
 * M665 - Set delta configurations: "M665 L<diagonal rod> R<delta radius> S<segments/s> A<rod A trim mm> B<rod B trim mm> C<rod C trim mm> I<tower A trim angle> J<tower B trim angle> K<tower C trim angle>" (Requires DELTA)
 * M666 - Set delta endstop adjustment. (Requires DELTA)
 * M605 - Set dual x-carriage movement mode: "M605 S<mode> [X<x_offset>] [R<temp_offset>]". (Requires DUAL_X_CARRIAGE)
 * M851 - Set Z probe's Z offset in current units. (Negative = below the nozzle.)
 * M900 - Get and/or Set advance K factor and WH/D ratio. (Requires LIN_ADVANCE)
 * M906 - Set or get motor current in milliamps using axis codes X, Y, Z, E. Report values if no axis codes given. (Requires HAVE_TMC2130)
 * M907 - Set digital trimpot motor current using axis codes. (Requires a board with digital trimpots)
 * M908 - Control digital trimpot directly. (Requires DAC_STEPPER_CURRENT or DIGIPOTSS_PIN)
 * M909 - Print digipot/DAC current value. (Requires DAC_STEPPER_CURRENT)
 * M910 - Commit digipot/DAC value to external EEPROM via I2C. (Requires DAC_STEPPER_CURRENT)
 * M911 - Report stepper driver overtemperature pre-warn condition. (Requires HAVE_TMC2130)
 * M912 - Clear stepper driver overtemperature pre-warn condition flag. (Requires HAVE_TMC2130)
 * M913 - Set HYBRID_THRESHOLD speed. (Requires HYBRID_THRESHOLD)
 * M914 - Set SENSORLESS_HOMING sensitivity. (Requires SENSORLESS_HOMING)
 *
 * M360 - SCARA calibration: Move to cal-position ThetaA (0 deg calibration)
 * M361 - SCARA calibration: Move to cal-position ThetaB (90 deg calibration - steps per degree)
 * M362 - SCARA calibration: Move to cal-position PsiA (0 deg calibration)
 * M363 - SCARA calibration: Move to cal-position PsiB (90 deg calibration - steps per degree)
 * M364 - SCARA calibration: Move to cal-position PSIC (90 deg to Theta calibration position)
 *
 * ************ Custom codes - This can change to suit future G-code regulations
 * M928 - Start SD logging: "M928 filename.gco". Stop with M29. (Requires SDSUPPORT)
 * M999 - Restart after being stopped by error
 *
 * "T" Codes
 *
 * T0-T3 - Select an extruder (tool) by index: "T<n> F<units/min>"
 *
 */

#include "Marlin.h"

#include "ultralcd.h"
#include "planner.h"
#include "stepper.h"
#include "endstops.h"
#include "temperature.h"
#include "cardreader.h"
#include "configuration_store.h"
#include "language.h"
#include "pins_arduino.h"
#include "math.h"
#include "nozzle.h"
#include "duration_t.h"
#include "types.h"

#if HAS_ABL
  #include "vector_3.h"
  #if ENABLED(AUTO_BED_LEVELING_LINEAR)
    #include "qr_solve.h"
  #endif
#elif ENABLED(MESH_BED_LEVELING)
  #include "mesh_bed_leveling.h"
#endif

#if ENABLED(BEZIER_CURVE_SUPPORT)
  #include "planner_bezier.h"
#endif

#if HAS_BUZZER && DISABLED(LCD_USE_I2C_BUZZER)
  #include "buzzer.h"
#endif

#if ENABLED(USE_WATCHDOG)
  #include "watchdog.h"
#endif

#if ENABLED(BLINKM)
  #include "blinkm.h"
  #include "Wire.h"
#endif

#if HAS_SERVOS
  #include "servo.h"
#endif

#if HAS_DIGIPOTSS
  #include <SPI.h>
#endif

#if ENABLED(DAC_STEPPER_CURRENT)
  #include "stepper_dac.h"
#endif

#if ENABLED(EXPERIMENTAL_I2CBUS)
  #include "twibus.h"
#endif

#if ENABLED(ENDSTOP_INTERRUPTS_FEATURE)
  #include "endstop_interrupts.h"
#endif

#if ENABLED(M100_FREE_MEMORY_WATCHER)
  void gcode_M100();
  void M100_dump_routine(const char * const title, const char *start, const char *end);
#endif

#if ENABLED(SDSUPPORT)
  CardReader card;
#endif

#if ENABLED(EXPERIMENTAL_I2CBUS)
  TWIBus i2c;
#endif

#if ENABLED(G38_PROBE_TARGET)
  bool G38_move = false,
       G38_endstop_hit = false;
#endif

#if ENABLED(AUTO_BED_LEVELING_UBL)
  #include "ubl.h"
  unified_bed_leveling ubl;
  #define UBL_MESH_VALID !( ( ubl.z_values[0][0] == ubl.z_values[0][1] && ubl.z_values[0][1] == ubl.z_values[0][2] \
                           && ubl.z_values[1][0] == ubl.z_values[1][1] && ubl.z_values[1][1] == ubl.z_values[1][2] \
                           && ubl.z_values[2][0] == ubl.z_values[2][1] && ubl.z_values[2][1] == ubl.z_values[2][2] \
                           && ubl.z_values[0][0] == 0 && ubl.z_values[1][0] == 0 && ubl.z_values[2][0] == 0 )  \
                           || isnan(ubl.z_values[0][0]))
#endif

bool Running = true;

uint8_t marlin_debug_flags = DEBUG_NONE;

/**
 * Cartesian Current Position
 *   Used to track the logical position as moves are queued.
 *   Used by 'line_to_current_position' to do a move after changing it.
 *   Used by 'SYNC_PLAN_POSITION_KINEMATIC' to update 'planner.position'.
 */
float current_position[XYZE] = { 0.0 };

/**
 * Cartesian Destination
 *   A temporary position, usually applied to 'current_position'.
 *   Set with 'gcode_get_destination' or 'set_destination_to_current'.
 *   'line_to_destination' sets 'current_position' to 'destination'.
 */
float destination[XYZE] = { 0.0 };

/**
 * axis_homed
 *   Flags that each linear axis was homed.
 *   XYZ on cartesian, ABC on delta, ABZ on SCARA.
 *
 * axis_known_position
 *   Flags that the position is known in each linear axis. Set when homed.
 *   Cleared whenever a stepper powers off, potentially losing its position.
 */
bool axis_homed[XYZ] = { false }, axis_known_position[XYZ] = { false };

/**
 * GCode line number handling. Hosts may opt to include line numbers when
 * sending commands to Marlin, and lines will be checked for sequentiality.
 * M110 N<int> sets the current line number.
 */
static long gcode_N, gcode_LastN, Stopped_gcode_LastN = 0;

/**
 * GCode Command Queue
 * A simple ring buffer of BUFSIZE command strings.
 *
 * Commands are copied into this buffer by the command injectors
 * (immediate, serial, sd card) and they are processed sequentially by
 * the main loop. The process_next_command function parses the next
 * command and hands off execution to individual handler functions.
 */
uint8_t commands_in_queue = 0; // Count of commands in the queue
static uint8_t cmd_queue_index_r = 0, // Ring buffer read position
               cmd_queue_index_w = 0; // Ring buffer write position
#if ENABLED(M100_FREE_MEMORY_WATCHER)
  char command_queue[BUFSIZE][MAX_CMD_SIZE];  // Necessary so M100 Free Memory Dumper can show us the commands and any corruption
#else                                         // This can be collapsed back to the way it was soon.
static char command_queue[BUFSIZE][MAX_CMD_SIZE];
#endif

/**
 * Current GCode Command
 * When a GCode handler is running, these will be set
 */
static char *current_command,      // The command currently being executed
            *current_command_args, // The address where arguments begin
            *seen_pointer;         // Set by code_seen(), used by the code_value functions

/**
 * Next Injected Command pointer. NULL if no commands are being injected.
 * Used by Marlin internally to ensure that commands initiated from within
 * are enqueued ahead of any pending serial or sd card commands.
 */
static const char *injected_commands_P = NULL;

#if ENABLED(INCH_MODE_SUPPORT)
  float linear_unit_factor = 1.0, volumetric_unit_factor = 1.0;
#endif

#if ENABLED(TEMPERATURE_UNITS_SUPPORT)
  TempUnit input_temp_units = TEMPUNIT_C;
#endif

/**
 * Feed rates are often configured with mm/m
 * but the planner and stepper like mm/s units.
 */
float constexpr homing_feedrate_mm_s[] = {
  #if ENABLED(DELTA)
    MMM_TO_MMS(HOMING_FEEDRATE_Z), MMM_TO_MMS(HOMING_FEEDRATE_Z),
  #else
    MMM_TO_MMS(HOMING_FEEDRATE_XY), MMM_TO_MMS(HOMING_FEEDRATE_XY),
  #endif
  MMM_TO_MMS(HOMING_FEEDRATE_Z), 0
};
float feedrate_mm_s = MMM_TO_MMS(1500.0), saved_feedrate_mm_s;
int feedrate_percentage = 100, saved_feedrate_percentage,
    flow_percentage[EXTRUDERS] = ARRAY_BY_EXTRUDERS1(100);

bool axis_relative_modes[] = AXIS_RELATIVE_MODES,
     volumetric_enabled =
        #if ENABLED(VOLUMETRIC_DEFAULT_ON)
          true
        #else
          false
        #endif
      ;
float filament_size[EXTRUDERS] = ARRAY_BY_EXTRUDERS1(DEFAULT_NOMINAL_FILAMENT_DIA),
      volumetric_multiplier[EXTRUDERS] = ARRAY_BY_EXTRUDERS1(1.0);

#if HAS_WORKSPACE_OFFSET
  #if HAS_POSITION_SHIFT
    // The distance that XYZ has been offset by G92. Reset by G28.
    float position_shift[XYZ] = { 0 };
  #endif
  #if HAS_HOME_OFFSET
    // This offset is added to the configured home position.
    // Set by M206, M428, or menu item. Saved to EEPROM.
    float home_offset[XYZ] = { 0 };
  #endif
  #if HAS_HOME_OFFSET && HAS_POSITION_SHIFT
    // The above two are combined to save on computes
    float workspace_offset[XYZ] = { 0 };
  #endif
#endif

// Software Endstops are based on the configured limits.
#if HAS_SOFTWARE_ENDSTOPS
  bool soft_endstops_enabled = true;
#endif
float soft_endstop_min[XYZ] = { X_MIN_POS, Y_MIN_POS, Z_MIN_POS },
      soft_endstop_max[XYZ] = { X_MAX_POS, Y_MAX_POS, Z_MAX_POS };

#if FAN_COUNT > 0
  int16_t fanSpeeds[FAN_COUNT] = { 0 };
  #if ENABLED(PROBING_FANS_OFF)
    bool fans_paused = false;
    int16_t paused_fanSpeeds[FAN_COUNT] = { 0 };
  #endif
#endif

// The active extruder (tool). Set with T<extruder> command.
uint8_t active_extruder = 0;

// Relative Mode. Enable with G91, disable with G90.
static bool relative_mode = false;

// For M109 and M190, this flag may be cleared (by M108) to exit the wait loop
volatile bool wait_for_heatup = true;

// For M0/M1, this flag may be cleared (by M108) to exit the wait-for-user loop
#if HAS_RESUME_CONTINUE
  volatile bool wait_for_user = false;
#endif

const char axis_codes[XYZE] = {'X', 'Y', 'Z', 'E'};

// Number of characters read in the current line of serial input
static int serial_count = 0;

// Inactivity shutdown
millis_t previous_cmd_ms = 0;
static millis_t max_inactive_time = 0;
static millis_t stepper_inactive_time = (DEFAULT_STEPPER_DEACTIVE_TIME) * 1000UL;

// Print Job Timer
#if ENABLED(PRINTCOUNTER)
  PrintCounter print_job_timer = PrintCounter();
#else
  Stopwatch print_job_timer = Stopwatch();
#endif

// Buzzer - I2C on the LCD or a BEEPER_PIN
#if ENABLED(LCD_USE_I2C_BUZZER)
  #define BUZZ(d,f) lcd_buzz(d, f)
#elif PIN_EXISTS(BEEPER)
  Buzzer buzzer;
  #define BUZZ(d,f) buzzer.tone(d, f)
#else
  #define BUZZ(d,f) NOOP
#endif

static uint8_t target_extruder;

#if HAS_BED_PROBE
  float zprobe_zoffset = Z_PROBE_OFFSET_FROM_EXTRUDER;
#endif

#if HAS_ABL
  float xy_probe_feedrate_mm_s = MMM_TO_MMS(XY_PROBE_SPEED);
  #define XY_PROBE_FEEDRATE_MM_S xy_probe_feedrate_mm_s
#elif defined(XY_PROBE_SPEED)
  #define XY_PROBE_FEEDRATE_MM_S MMM_TO_MMS(XY_PROBE_SPEED)
#else
  #define XY_PROBE_FEEDRATE_MM_S PLANNER_XY_FEEDRATE()
#endif

#if ENABLED(AUTO_BED_LEVELING_BILINEAR)
  #if ENABLED(DELTA)
    #define ADJUST_DELTA(V) \
      if (planner.abl_enabled) { \
        const float zadj = bilinear_z_offset(V); \
        delta[A_AXIS] += zadj; \
        delta[B_AXIS] += zadj; \
        delta[C_AXIS] += zadj; \
      }
  #else
    #define ADJUST_DELTA(V) if (planner.abl_enabled) { delta[Z_AXIS] += bilinear_z_offset(V); }
  #endif
#elif IS_KINEMATIC
  #define ADJUST_DELTA(V) NOOP
#endif

#if ENABLED(Z_DUAL_ENDSTOPS)
  float z_endstop_adj =
    #ifdef Z_DUAL_ENDSTOPS_ADJUSTMENT
      Z_DUAL_ENDSTOPS_ADJUSTMENT
    #else
      0
    #endif
  ;
#endif

// Extruder offsets
#if HOTENDS > 1
  float hotend_offset[XYZ][HOTENDS];
#endif

#if HAS_Z_SERVO_ENDSTOP
  const int z_servo_angle[2] = Z_SERVO_ANGLES;
#endif

#if ENABLED(BARICUDA)
  int baricuda_valve_pressure = 0;
  int baricuda_e_to_p_pressure = 0;
#endif

#if ENABLED(FWRETRACT)

  bool autoretract_enabled = false;
  bool retracted[EXTRUDERS] = { false };
  bool retracted_swap[EXTRUDERS] = { false };

  float retract_length = RETRACT_LENGTH;
  float retract_length_swap = RETRACT_LENGTH_SWAP;
  float retract_feedrate_mm_s = RETRACT_FEEDRATE;
  float retract_zlift = RETRACT_ZLIFT;
  float retract_recover_length = RETRACT_RECOVER_LENGTH;
  float retract_recover_length_swap = RETRACT_RECOVER_LENGTH_SWAP;
  float retract_recover_feedrate_mm_s = RETRACT_RECOVER_FEEDRATE;

#endif // FWRETRACT

#if HAS_POWER_SWITCH
  bool powersupply_on =
    #if ENABLED(PS_DEFAULT_OFF)
      false
    #else
      true
    #endif
  ;
#endif

#if HAS_CASE_LIGHT
  bool case_light_on =
    #if ENABLED(CASE_LIGHT_DEFAULT_ON)
      true
    #else
      false
    #endif
  ;
#endif

#if ENABLED(DELTA)

  float delta[ABC],
        endstop_adj[ABC] = { 0 };

  // These values are loaded or reset at boot time when setup() calls
  // settings.load(), which calls recalc_delta_settings().
  float delta_radius,
        delta_tower_angle_trim[2],
        delta_tower[ABC][2],
        delta_diagonal_rod,
        delta_calibration_radius,
        delta_diagonal_rod_2_tower[ABC],
        delta_segments_per_second,
        delta_clip_start_height = Z_MAX_POS;

  float delta_safe_distance_from_top();

#endif

#if ENABLED(AUTO_BED_LEVELING_BILINEAR)
  int bilinear_grid_spacing[2], bilinear_start[2];
  float bilinear_grid_factor[2],
        z_values[GRID_MAX_POINTS_X][GRID_MAX_POINTS_Y];
#endif

#if IS_SCARA
  // Float constants for SCARA calculations
  const float L1 = SCARA_LINKAGE_1, L2 = SCARA_LINKAGE_2,
              L1_2 = sq(float(L1)), L1_2_2 = 2.0 * L1_2,
              L2_2 = sq(float(L2));

  float delta_segments_per_second = SCARA_SEGMENTS_PER_SECOND,
        delta[ABC];
#endif

float cartes[XYZ] = { 0 };

#if ENABLED(FILAMENT_WIDTH_SENSOR)
  bool filament_sensor = false;                                 // M405 turns on filament sensor control. M406 turns it off.
  float filament_width_nominal = DEFAULT_NOMINAL_FILAMENT_DIA,  // Nominal filament width. Change with M404.
        filament_width_meas = DEFAULT_MEASURED_FILAMENT_DIA;    // Measured filament diameter
  int8_t measurement_delay[MAX_MEASUREMENT_DELAY + 1];          // Ring buffer to delayed measurement. Store extruder factor after subtracting 100
  int filwidth_delay_index[2] = { 0, -1 };                      // Indexes into ring buffer
  int meas_delay_cm = MEASUREMENT_DELAY_CM;                     // Distance delay setting
#endif

#if ENABLED(FILAMENT_RUNOUT_SENSOR)
  static bool filament_ran_out = false;
#endif

#if ENABLED(ADVANCED_PAUSE_FEATURE)
  AdvancedPauseMenuResponse advanced_pause_menu_response;
#endif

#if ENABLED(MIXING_EXTRUDER)
  float mixing_factor[MIXING_STEPPERS]; // Reciprocal of mix proportion. 0.0 = off, otherwise >= 1.0.
  #if MIXING_VIRTUAL_TOOLS > 1
    float mixing_virtual_tool_mix[MIXING_VIRTUAL_TOOLS][MIXING_STEPPERS];
  #endif
#endif

static bool send_ok[BUFSIZE];

#if HAS_SERVOS
  Servo servo[NUM_SERVOS];
  #define MOVE_SERVO(I, P) servo[I].move(P)
  #if HAS_Z_SERVO_ENDSTOP
    #define DEPLOY_Z_SERVO() MOVE_SERVO(Z_ENDSTOP_SERVO_NR, z_servo_angle[0])
    #define STOW_Z_SERVO() MOVE_SERVO(Z_ENDSTOP_SERVO_NR, z_servo_angle[1])
  #endif
#endif

#ifdef CHDK
  millis_t chdkHigh = 0;
  bool chdkActive = false;
#endif

#ifdef AUTOMATIC_CURRENT_CONTROL
  bool auto_current_control = 0;
#endif

#if ENABLED(PID_EXTRUSION_SCALING)
  int lpq_len = 20;
#endif

#if ENABLED(HOST_KEEPALIVE_FEATURE)
  MarlinBusyState busy_state = NOT_BUSY;
  static millis_t next_busy_signal_ms = 0;
  uint8_t host_keepalive_interval = DEFAULT_KEEPALIVE_INTERVAL;
#else
  #define host_keepalive() NOOP
#endif

static inline float pgm_read_any(const float *p) { return pgm_read_float_near(p); }
static inline signed char pgm_read_any(const signed char *p) { return pgm_read_byte_near(p); }

#define XYZ_CONSTS_FROM_CONFIG(type, array, CONFIG) \
  static const PROGMEM type array##_P[XYZ] = { X_##CONFIG, Y_##CONFIG, Z_##CONFIG }; \
  static inline type array(AxisEnum axis) { return pgm_read_any(&array##_P[axis]); } \
  typedef void __void_##CONFIG##__

XYZ_CONSTS_FROM_CONFIG(float, base_min_pos,   MIN_POS);
XYZ_CONSTS_FROM_CONFIG(float, base_max_pos,   MAX_POS);
XYZ_CONSTS_FROM_CONFIG(float, base_home_pos,  HOME_POS);
XYZ_CONSTS_FROM_CONFIG(float, max_length,     MAX_LENGTH);
XYZ_CONSTS_FROM_CONFIG(float, home_bump_mm,   HOME_BUMP_MM);
XYZ_CONSTS_FROM_CONFIG(signed char, home_dir, HOME_DIR);

/**
 * ***************************************************************************
 * ******************************** FUNCTIONS ********************************
 * ***************************************************************************
 */

void stop();

void get_available_commands();
void process_next_command();
void prepare_move_to_destination();

void get_cartesian_from_steppers();
void set_current_from_steppers_for_axis(const AxisEnum axis);

#if ENABLED(ARC_SUPPORT)
  void plan_arc(float target[XYZE], float* offset, uint8_t clockwise);
#endif

#if ENABLED(BEZIER_CURVE_SUPPORT)
  void plan_cubic_move(const float offset[4]);
#endif

void tool_change(const uint8_t tmp_extruder, const float fr_mm_s=0.0, bool no_move=false);
static void report_current_position();

#if ENABLED(DEBUG_LEVELING_FEATURE)
  void print_xyz(const char* prefix, const char* suffix, const float x, const float y, const float z) {
    serialprintPGM(prefix);
    SERIAL_CHAR('(');
    SERIAL_ECHO(x);
    SERIAL_ECHOPAIR(", ", y);
    SERIAL_ECHOPAIR(", ", z);
    SERIAL_CHAR(')');

    suffix ? serialprintPGM(suffix) : SERIAL_EOL;
  }

  void print_xyz(const char* prefix, const char* suffix, const float xyz[]) {
    print_xyz(prefix, suffix, xyz[X_AXIS], xyz[Y_AXIS], xyz[Z_AXIS]);
  }

  #if HAS_ABL
    void print_xyz(const char* prefix, const char* suffix, const vector_3 &xyz) {
      print_xyz(prefix, suffix, xyz.x, xyz.y, xyz.z);
    }
  #endif

  #define DEBUG_POS(SUFFIX,VAR) do { \
    print_xyz(PSTR("  " STRINGIFY(VAR) "="), PSTR(" : " SUFFIX "\n"), VAR); } while(0)
#endif

/**
 * sync_plan_position
 *
 * Set the planner/stepper positions directly from current_position with
 * no kinematic translation. Used for homing axes and cartesian/core syncing.
 */
inline void sync_plan_position() {
  #if ENABLED(DEBUG_LEVELING_FEATURE)
    if (DEBUGGING(LEVELING)) DEBUG_POS("sync_plan_position", current_position);
  #endif
  planner.set_position_mm(current_position[X_AXIS], current_position[Y_AXIS], current_position[Z_AXIS], current_position[E_AXIS]);
}
inline void sync_plan_position_e() { planner.set_e_position_mm(current_position[E_AXIS]); }

#if IS_KINEMATIC

  inline void sync_plan_position_kinematic() {
    #if ENABLED(DEBUG_LEVELING_FEATURE)
      if (DEBUGGING(LEVELING)) DEBUG_POS("sync_plan_position_kinematic", current_position);
    #endif
    planner.set_position_mm_kinematic(current_position);
  }
  #define SYNC_PLAN_POSITION_KINEMATIC() sync_plan_position_kinematic()

#else

  #define SYNC_PLAN_POSITION_KINEMATIC() sync_plan_position()

#endif

#if ENABLED(SDSUPPORT)
  #include "SdFatUtil.h"
  int freeMemory() { return SdFatUtil::FreeRam(); }
#else
extern "C" {
  extern char __bss_end;
  extern char __heap_start;
  extern void* __brkval;

  int freeMemory() {
    int free_memory;
    if ((int)__brkval == 0)
      free_memory = ((int)&free_memory) - ((int)&__bss_end);
    else
      free_memory = ((int)&free_memory) - ((int)__brkval);
    return free_memory;
  }
}
#endif // !SDSUPPORT

#if ENABLED(DIGIPOT_I2C)
  extern void digipot_i2c_set_current(int channel, float current);
  extern void digipot_i2c_init();
#endif

/**
 * Inject the next "immediate" command, when possible, onto the front of the queue.
 * Return true if any immediate commands remain to inject.
 */
static bool drain_injected_commands_P() {
  if (injected_commands_P != NULL) {
    size_t i = 0;
    char c, cmd[30];
    strncpy_P(cmd, injected_commands_P, sizeof(cmd) - 1);
    cmd[sizeof(cmd) - 1] = '\0';
    while ((c = cmd[i]) && c != '\n') i++; // find the end of this gcode command
    cmd[i] = '\0';
    if (enqueue_and_echo_command(cmd))     // success?
      injected_commands_P = c ? injected_commands_P + i + 1 : NULL; // next command or done
  }
  return (injected_commands_P != NULL);    // return whether any more remain
}

/**
 * Record one or many commands to run from program memory.
 * Aborts the current queue, if any.
 * Note: drain_injected_commands_P() must be called repeatedly to drain the commands afterwards
 */
void enqueue_and_echo_commands_P(const char* pgcode) {
  injected_commands_P = pgcode;
  drain_injected_commands_P(); // first command executed asap (when possible)
}

/**
 * Clear the Marlin command queue
 */
void clear_command_queue() {
  cmd_queue_index_r = cmd_queue_index_w;
  commands_in_queue = 0;
}

/**
 * Once a new command is in the ring buffer, call this to commit it
 */
inline void _commit_command(bool say_ok) {
  send_ok[cmd_queue_index_w] = say_ok;
  if (++cmd_queue_index_w >= BUFSIZE) cmd_queue_index_w = 0;
  commands_in_queue++;
}

/**
 * Copy a command from RAM into the main command buffer.
 * Return true if the command was successfully added.
 * Return false for a full buffer, or if the 'command' is a comment.
 */
inline bool _enqueuecommand(const char* cmd, bool say_ok=false) {
  if (*cmd == ';' || commands_in_queue >= BUFSIZE) return false;
  strcpy(command_queue[cmd_queue_index_w], cmd);
  _commit_command(say_ok);
  return true;
}

/**
 * Enqueue with Serial Echo
 */
bool enqueue_and_echo_command(const char* cmd, bool say_ok/*=false*/) {
  if (_enqueuecommand(cmd, say_ok)) {
    SERIAL_ECHO_START;
    SERIAL_ECHOPAIR(MSG_ENQUEUEING, cmd);
    SERIAL_CHAR('"');
    SERIAL_EOL;
    return true;
  }
  return false;
}

void setup_killpin() {
  #if HAS_KILL
    SET_INPUT_PULLUP(KILL_PIN);
  #endif
}

#if ENABLED(FILAMENT_RUNOUT_SENSOR)

  void setup_filrunoutpin() {
    #if ENABLED(ENDSTOPPULLUP_FIL_RUNOUT)
      SET_INPUT_PULLUP(FIL_RUNOUT_PIN);
    #else
      SET_INPUT(FIL_RUNOUT_PIN);
    #endif
  }

#endif

void setup_homepin(void) {
  #if HAS_HOME
    SET_INPUT_PULLUP(HOME_PIN);
  #endif
}

void setup_powerhold() {
  #if HAS_SUICIDE
    OUT_WRITE(SUICIDE_PIN, HIGH);
  #endif
  #if HAS_POWER_SWITCH
    #if ENABLED(PS_DEFAULT_OFF)
      OUT_WRITE(PS_ON_PIN, PS_ON_ASLEEP);
    #else
      OUT_WRITE(PS_ON_PIN, PS_ON_AWAKE);
    #endif
  #endif
}

void suicide() {
  #if HAS_SUICIDE
    OUT_WRITE(SUICIDE_PIN, LOW);
  #endif
}

void servo_init() {
  #if NUM_SERVOS >= 1 && HAS_SERVO_0
    servo[0].attach(SERVO0_PIN);
    servo[0].detach(); // Just set up the pin. We don't have a position yet. Don't move to a random position.
  #endif
  #if NUM_SERVOS >= 2 && HAS_SERVO_1
    servo[1].attach(SERVO1_PIN);
    servo[1].detach();
  #endif
  #if NUM_SERVOS >= 3 && HAS_SERVO_2
    servo[2].attach(SERVO2_PIN);
    servo[2].detach();
  #endif
  #if NUM_SERVOS >= 4 && HAS_SERVO_3
    servo[3].attach(SERVO3_PIN);
    servo[3].detach();
  #endif

  #if HAS_Z_SERVO_ENDSTOP
    /**
     * Set position of Z Servo Endstop
     *
     * The servo might be deployed and positioned too low to stow
     * when starting up the machine or rebooting the board.
     * There's no way to know where the nozzle is positioned until
     * homing has been done - no homing with z-probe without init!
     *
     */
    STOW_Z_SERVO();
  #endif
}

/**
 * Stepper Reset (RigidBoard, et.al.)
 */
#if HAS_STEPPER_RESET
  void disableStepperDrivers() {
    OUT_WRITE(STEPPER_RESET_PIN, LOW);  // drive it down to hold in reset motor driver chips
  }
  void enableStepperDrivers() { SET_INPUT(STEPPER_RESET_PIN); }  // set to input, which allows it to be pulled high by pullups
#endif

#if ENABLED(EXPERIMENTAL_I2CBUS) && I2C_SLAVE_ADDRESS > 0

  void i2c_on_receive(int bytes) { // just echo all bytes received to serial
    i2c.receive(bytes);
  }

  void i2c_on_request() {          // just send dummy data for now
    i2c.reply("Hello World!\n");
  }

#endif

#if HAS_COLOR_LEDS

  void set_led_color(
    const uint8_t r, const uint8_t g, const uint8_t b
      #if ENABLED(RGBW_LED)
        , const uint8_t w=0
      #endif
  ) {

    #if ENABLED(BLINKM)

      // This variant uses i2c to send the RGB components to the device.
      SendColors(r, g, b);

    #else

      // This variant uses 3 separate pins for the RGB components.
      // If the pins can do PWM then their intensity will be set.
      WRITE(RGB_LED_R_PIN, r ? HIGH : LOW);
      WRITE(RGB_LED_G_PIN, g ? HIGH : LOW);
      WRITE(RGB_LED_B_PIN, b ? HIGH : LOW);
      analogWrite(RGB_LED_R_PIN, r);
      analogWrite(RGB_LED_G_PIN, g);
      analogWrite(RGB_LED_B_PIN, b);

      #if ENABLED(RGBW_LED)
        WRITE(RGB_LED_W_PIN, w ? HIGH : LOW);
        analogWrite(RGB_LED_W_PIN, w);
      #endif

    #endif
  }

#endif // HAS_COLOR_LEDS

void gcode_line_error(const char* err, bool doFlush = true) {
  SERIAL_ERROR_START;
  serialprintPGM(err);
  SERIAL_ERRORLN(gcode_LastN);
  //Serial.println(gcode_N);
  if (doFlush) FlushSerialRequestResend();
  serial_count = 0;
}

/**
 * Get all commands waiting on the serial port and queue them.
 * Exit when the buffer is full or when no more characters are
 * left on the serial port.
 */
inline void get_serial_commands() {
  static char serial_line_buffer[MAX_CMD_SIZE];
  static bool serial_comment_mode = false;

  // If the command buffer is empty for too long,
  // send "wait" to indicate Marlin is still waiting.
  #if defined(NO_TIMEOUTS) && NO_TIMEOUTS > 0
    static millis_t last_command_time = 0;
    const millis_t ms = millis();
    if (commands_in_queue == 0 && !MYSERIAL.available() && ELAPSED(ms, last_command_time + NO_TIMEOUTS)) {
      SERIAL_ECHOLNPGM(MSG_WAIT);
      last_command_time = ms;
    }
  #endif

  /**
   * Loop while serial characters are incoming and the queue is not full
   */
  while (commands_in_queue < BUFSIZE && MYSERIAL.available() > 0) {

    char serial_char = MYSERIAL.read();

    /**
     * If the character ends the line
     */
    if (serial_char == '\n' || serial_char == '\r') {

      serial_comment_mode = false; // end of line == end of comment

      if (!serial_count) continue; // skip empty lines

      serial_line_buffer[serial_count] = 0; // terminate string
      serial_count = 0; //reset buffer

      char* command = serial_line_buffer;

      while (*command == ' ') command++; // skip any leading spaces
      char* npos = (*command == 'N') ? command : NULL; // Require the N parameter to start the line
      char* apos = strchr(command, '*');

      if (npos) {

        bool M110 = strstr_P(command, PSTR("M110")) != NULL;

        if (M110) {
          char* n2pos = strchr(command + 4, 'N');
          if (n2pos) npos = n2pos;
        }

        gcode_N = strtol(npos + 1, NULL, 10);

        if (gcode_N != gcode_LastN + 1 && !M110) {
          gcode_line_error(PSTR(MSG_ERR_LINE_NO));
          return;
        }

        if (apos) {
          byte checksum = 0, count = 0;
          while (command[count] != '*') checksum ^= command[count++];

          if (strtol(apos + 1, NULL, 10) != checksum) {
            gcode_line_error(PSTR(MSG_ERR_CHECKSUM_MISMATCH));
            return;
          }
          // if no errors, continue parsing
        }
        else {
          gcode_line_error(PSTR(MSG_ERR_NO_CHECKSUM));
          return;
        }

        gcode_LastN = gcode_N;
        // if no errors, continue parsing
      }
      else if (apos) { // No '*' without 'N'
        gcode_line_error(PSTR(MSG_ERR_NO_LINENUMBER_WITH_CHECKSUM), false);
        return;
      }

      // Movement commands alert when stopped
      if (IsStopped()) {
        char* gpos = strchr(command, 'G');
        if (gpos) {
          const int codenum = strtol(gpos + 1, NULL, 10);
          switch (codenum) {
            case 0:
            case 1:
            case 2:
            case 3:
              SERIAL_ERRORLNPGM(MSG_ERR_STOPPED);
              LCD_MESSAGEPGM(MSG_STOPPED);
              break;
          }
        }
      }

      #if DISABLED(EMERGENCY_PARSER)
        // If command was e-stop process now
        if (strcmp(command, "M108") == 0) {
          wait_for_heatup = false;
          #if ENABLED(ULTIPANEL)
            wait_for_user = false;
          #endif
        }
        if (strcmp(command, "M112") == 0) kill(PSTR(MSG_KILLED));
        if (strcmp(command, "M410") == 0) { quickstop_stepper(); }
      #endif

      #if defined(NO_TIMEOUTS) && NO_TIMEOUTS > 0
        last_command_time = ms;
      #endif

      // Add the command to the queue
      _enqueuecommand(serial_line_buffer, true);
    }
    else if (serial_count >= MAX_CMD_SIZE - 1) {
      // Keep fetching, but ignore normal characters beyond the max length
      // The command will be injected when EOL is reached
    }
    else if (serial_char == '\\') {  // Handle escapes
      if (MYSERIAL.available() > 0) {
        // if we have one more character, copy it over
        serial_char = MYSERIAL.read();
        if (!serial_comment_mode) serial_line_buffer[serial_count++] = serial_char;
      }
      // otherwise do nothing
    }
    else { // it's not a newline, carriage return or escape char
      if (serial_char == ';') serial_comment_mode = true;
      if (!serial_comment_mode) serial_line_buffer[serial_count++] = serial_char;
    }

  } // queue has space, serial has data
}

#if ENABLED(SDSUPPORT)

  /**
   * Get commands from the SD Card until the command buffer is full
   * or until the end of the file is reached. The special character '#'
   * can also interrupt buffering.
   */
  inline void get_sdcard_commands() {
    static bool stop_buffering = false,
                sd_comment_mode = false;

    if (!card.sdprinting) return;

    /**
     * '#' stops reading from SD to the buffer prematurely, so procedural
     * macro calls are possible. If it occurs, stop_buffering is triggered
     * and the buffer is run dry; this character _can_ occur in serial com
     * due to checksums, however, no checksums are used in SD printing.
     */

    if (commands_in_queue == 0) stop_buffering = false;

    uint16_t sd_count = 0;
    bool card_eof = card.eof();
    while (commands_in_queue < BUFSIZE && !card_eof && !stop_buffering) {
      const int16_t n = card.get();
      char sd_char = (char)n;
      card_eof = card.eof();
      if (card_eof || n == -1
          || sd_char == '\n' || sd_char == '\r'
          || ((sd_char == '#' || sd_char == ':') && !sd_comment_mode)
      ) {
        if (card_eof) {
          SERIAL_PROTOCOLLNPGM(MSG_FILE_PRINTED);
          card.printingHasFinished();
          #if ENABLED(PRINTER_EVENT_LEDS)
            LCD_MESSAGEPGM(MSG_INFO_COMPLETED_PRINTS);
            set_led_color(0, 255, 0); // Green
            #if HAS_RESUME_CONTINUE
              enqueue_and_echo_commands_P(PSTR("M0")); // end of the queue!
            #else
              safe_delay(1000);
            #endif
            set_led_color(0, 0, 0);   // OFF
          #endif
          card.checkautostart(true);
        }
        else if (n == -1) {
          SERIAL_ERROR_START;
          SERIAL_ECHOLNPGM(MSG_SD_ERR_READ);
        }
        if (sd_char == '#') stop_buffering = true;

        sd_comment_mode = false; // for new command

        if (!sd_count) continue; // skip empty lines (and comment lines)

        command_queue[cmd_queue_index_w][sd_count] = '\0'; // terminate string
        sd_count = 0; // clear sd line buffer

        _commit_command(false);
      }
      else if (sd_count >= MAX_CMD_SIZE - 1) {
        /**
         * Keep fetching, but ignore normal characters beyond the max length
         * The command will be injected when EOL is reached
         */
      }
      else {
        if (sd_char == ';') sd_comment_mode = true;
        if (!sd_comment_mode) command_queue[cmd_queue_index_w][sd_count++] = sd_char;
      }
    }
  }

#endif // SDSUPPORT

/**
 * Add to the circular command queue the next command from:
 *  - The command-injection queue (injected_commands_P)
 *  - The active serial input (usually USB)
 *  - The SD card file being actively printed
 */
void get_available_commands() {

  // if any immediate commands remain, don't get other commands yet
  if (drain_injected_commands_P()) return;

  get_serial_commands();

  #if ENABLED(SDSUPPORT)
    get_sdcard_commands();
  #endif
}

inline bool code_has_value() {
  int i = 1;
  char c = seen_pointer[i];
  while (c == ' ') c = seen_pointer[++i];
  if (c == '-' || c == '+') c = seen_pointer[++i];
  if (c == '.') c = seen_pointer[++i];
  return NUMERIC(c);
}

inline float code_value_float() {
  char* e = strchr(seen_pointer, 'E');
  if (!e) return strtod(seen_pointer + 1, NULL);
  *e = 0;
  float ret = strtod(seen_pointer + 1, NULL);
  *e = 'E';
  return ret;
}

inline unsigned long code_value_ulong() { return strtoul(seen_pointer + 1, NULL, 10); }

inline long code_value_long() { return strtol(seen_pointer + 1, NULL, 10); }

inline int code_value_int() { return (int)strtol(seen_pointer + 1, NULL, 10); }

inline uint16_t code_value_ushort() { return (uint16_t)strtoul(seen_pointer + 1, NULL, 10); }

inline uint8_t code_value_byte() { return (uint8_t)(constrain(strtol(seen_pointer + 1, NULL, 10), 0, 255)); }

inline bool code_value_bool() { return !code_has_value() || code_value_byte() > 0; }

#if ENABLED(INCH_MODE_SUPPORT)
  inline void set_input_linear_units(LinearUnit units) {
    switch (units) {
      case LINEARUNIT_INCH:
        linear_unit_factor = 25.4;
        break;
      case LINEARUNIT_MM:
      default:
        linear_unit_factor = 1.0;
        break;
    }
    volumetric_unit_factor = pow(linear_unit_factor, 3.0);
  }

  inline float axis_unit_factor(const AxisEnum axis) {
    return (axis >= E_AXIS && volumetric_enabled ? volumetric_unit_factor : linear_unit_factor);
  }

  inline float code_value_linear_units() { return code_value_float() * linear_unit_factor; }
  inline float code_value_axis_units(const AxisEnum axis) { return code_value_float() * axis_unit_factor(axis); }
  inline float code_value_per_axis_unit(const AxisEnum axis) { return code_value_float() / axis_unit_factor(axis); }
#endif

#if ENABLED(TEMPERATURE_UNITS_SUPPORT)
  inline void set_input_temp_units(TempUnit units) { input_temp_units = units; }

  float to_temp_units(const float &c) {
    switch (input_temp_units) {
      case TEMPUNIT_F:
        return c * 0.5555555556 + 32.0;
      case TEMPUNIT_K:
        return c + 273.15;
      case TEMPUNIT_C:
      default:
        return c;
    }
  }

  int16_t code_value_temp_abs() {
    const float c = code_value_float();
    switch (input_temp_units) {
      case TEMPUNIT_F:
        return (int16_t)((c - 32.0) * 0.5555555556);
      case TEMPUNIT_K:
        return (int16_t)(c - 273.15);
      case TEMPUNIT_C:
      default:
        return (int16_t)(c);
    }
  }

  int16_t code_value_temp_diff() {
    switch (input_temp_units) {
      case TEMPUNIT_F:
        return code_value_float() * 0.5555555556;
      case TEMPUNIT_C:
      case TEMPUNIT_K:
      default:
        return code_value_float();
    }
  }
#else
  int16_t code_value_temp_abs() { return code_value_int(); }
  int16_t code_value_temp_diff() { return code_value_int(); }
#endif

FORCE_INLINE millis_t code_value_millis() { return code_value_ulong(); }
inline millis_t code_value_millis_from_seconds() { return code_value_float() * 1000; }

bool code_seen(char code) {
  seen_pointer = strchr(current_command_args, code);
  return (seen_pointer != NULL); // Return TRUE if the code-letter was found
}

/**
 * Set target_extruder from the T parameter or the active_extruder
 *
 * Returns TRUE if the target is invalid
 */
bool get_target_extruder_from_command(int code) {
  if (code_seen('T')) {
    if (code_value_byte() >= EXTRUDERS) {
      SERIAL_ECHO_START;
      SERIAL_CHAR('M');
      SERIAL_ECHO(code);
      SERIAL_ECHOLNPAIR(" " MSG_INVALID_EXTRUDER " ", code_value_byte());
      return true;
    }
    target_extruder = code_value_byte();
  }
  else
    target_extruder = active_extruder;

  return false;
}

#if ENABLED(DUAL_X_CARRIAGE) || ENABLED(DUAL_NOZZLE_DUPLICATION_MODE)
  bool extruder_duplication_enabled = false; // Used in Dual X mode 2
#endif

#if ENABLED(DUAL_X_CARRIAGE)

  static DualXMode dual_x_carriage_mode = DEFAULT_DUAL_X_CARRIAGE_MODE;

  static float x_home_pos(const int extruder) {
    if (extruder == 0)
      return LOGICAL_X_POSITION(base_home_pos(X_AXIS));
    else
      /**
       * In dual carriage mode the extruder offset provides an override of the
       * second X-carriage position when homed - otherwise X2_HOME_POS is used.
       * This allows soft recalibration of the second extruder home position
       * without firmware reflash (through the M218 command).
       */
      return LOGICAL_X_POSITION(hotend_offset[X_AXIS][1] > 0 ? hotend_offset[X_AXIS][1] : X2_HOME_POS);
  }

  static int x_home_dir(const int extruder) { return extruder ? X2_HOME_DIR : X_HOME_DIR; }

  static float inactive_extruder_x_pos = X2_MAX_POS; // used in mode 0 & 1
  static bool active_extruder_parked = false;        // used in mode 1 & 2
  static float raised_parked_position[XYZE];         // used in mode 1
  static millis_t delayed_move_time = 0;             // used in mode 1
  static float duplicate_extruder_x_offset = DEFAULT_DUPLICATION_X_OFFSET; // used in mode 2
  static int16_t duplicate_extruder_temp_offset = 0; // used in mode 2

#endif // DUAL_X_CARRIAGE

#if HAS_WORKSPACE_OFFSET || ENABLED(DUAL_X_CARRIAGE)

  /**
   * Software endstops can be used to monitor the open end of
   * an axis that has a hardware endstop on the other end. Or
   * they can prevent axes from moving past endstops and grinding.
   *
   * To keep doing their job as the coordinate system changes,
   * the software endstop positions must be refreshed to remain
   * at the same positions relative to the machine.
   */
  void update_software_endstops(const AxisEnum axis) {
    const float offs = 0.0
      #if HAS_HOME_OFFSET
        + home_offset[axis]
      #endif
      #if HAS_POSITION_SHIFT
        + position_shift[axis]
      #endif
    ;

    #if HAS_HOME_OFFSET && HAS_POSITION_SHIFT
      workspace_offset[axis] = offs;
    #endif

    #if ENABLED(DUAL_X_CARRIAGE)
      if (axis == X_AXIS) {

        // In Dual X mode hotend_offset[X] is T1's home position
        float dual_max_x = max(hotend_offset[X_AXIS][1], X2_MAX_POS);

        if (active_extruder != 0) {
          // T1 can move from X2_MIN_POS to X2_MAX_POS or X2 home position (whichever is larger)
          soft_endstop_min[X_AXIS] = X2_MIN_POS + offs;
          soft_endstop_max[X_AXIS] = dual_max_x + offs;
        }
        else if (dual_x_carriage_mode == DXC_DUPLICATION_MODE) {
          // In Duplication Mode, T0 can move as far left as X_MIN_POS
          // but not so far to the right that T1 would move past the end
          soft_endstop_min[X_AXIS] = base_min_pos(X_AXIS) + offs;
          soft_endstop_max[X_AXIS] = min(base_max_pos(X_AXIS), dual_max_x - duplicate_extruder_x_offset) + offs;
        }
        else {
          // In other modes, T0 can move from X_MIN_POS to X_MAX_POS
          soft_endstop_min[axis] = base_min_pos(axis) + offs;
          soft_endstop_max[axis] = base_max_pos(axis) + offs;
        }
      }
    #else
      soft_endstop_min[axis] = base_min_pos(axis) + offs;
      soft_endstop_max[axis] = base_max_pos(axis) + offs;
    #endif

    #if ENABLED(DEBUG_LEVELING_FEATURE)
      if (DEBUGGING(LEVELING)) {
        SERIAL_ECHOPAIR("For ", axis_codes[axis]);
        #if HAS_HOME_OFFSET
          SERIAL_ECHOPAIR(" axis:\n home_offset = ", home_offset[axis]);
        #endif
        #if HAS_POSITION_SHIFT
          SERIAL_ECHOPAIR("\n position_shift = ", position_shift[axis]);
        #endif
        SERIAL_ECHOPAIR("\n soft_endstop_min = ", soft_endstop_min[axis]);
        SERIAL_ECHOLNPAIR("\n soft_endstop_max = ", soft_endstop_max[axis]);
      }
    #endif

    #if ENABLED(DELTA)
      if (axis == Z_AXIS)
        delta_clip_start_height = soft_endstop_max[axis] - delta_safe_distance_from_top();
    #endif
  }

#endif // HAS_WORKSPACE_OFFSET || DUAL_X_CARRIAGE

#if HAS_M206_COMMAND
  /**
   * Change the home offset for an axis, update the current
   * position and the software endstops to retain the same
   * relative distance to the new home.
   *
   * Since this changes the current_position, code should
   * call sync_plan_position soon after this.
   */
  static void set_home_offset(const AxisEnum axis, const float v) {
    current_position[axis] += v - home_offset[axis];
    home_offset[axis] = v;
    update_software_endstops(axis);
  }
#endif // HAS_M206_COMMAND

/**
 * Set an axis' current position to its home position (after homing).
 *
 * For Core and Cartesian robots this applies one-to-one when an
 * individual axis has been homed.
 *
 * DELTA should wait until all homing is done before setting the XYZ
 * current_position to home, because homing is a single operation.
 * In the case where the axis positions are already known and previously
 * homed, DELTA could home to X or Y individually by moving either one
 * to the center. However, homing Z always homes XY and Z.
 *
 * SCARA should wait until all XY homing is done before setting the XY
 * current_position to home, because neither X nor Y is at home until
 * both are at home. Z can however be homed individually.
 *
 * Callers must sync the planner position after calling this!
 */
static void set_axis_is_at_home(AxisEnum axis) {
  #if ENABLED(DEBUG_LEVELING_FEATURE)
    if (DEBUGGING(LEVELING)) {
      SERIAL_ECHOPAIR(">>> set_axis_is_at_home(", axis_codes[axis]);
      SERIAL_CHAR(')');
      SERIAL_EOL;
    }
  #endif

  axis_known_position[axis] = axis_homed[axis] = true;

  #if HAS_POSITION_SHIFT
    position_shift[axis] = 0;
    update_software_endstops(axis);
  #endif

  #if ENABLED(DUAL_X_CARRIAGE)
    if (axis == X_AXIS && (active_extruder == 1 || dual_x_carriage_mode == DXC_DUPLICATION_MODE)) {
      current_position[X_AXIS] = x_home_pos(active_extruder);
      return;
    }
  #endif

  #if ENABLED(MORGAN_SCARA)

    /**
     * Morgan SCARA homes XY at the same time
     */
    if (axis == X_AXIS || axis == Y_AXIS) {

      float homeposition[XYZ];
      LOOP_XYZ(i) homeposition[i] = LOGICAL_POSITION(base_home_pos((AxisEnum)i), i);

      // SERIAL_ECHOPAIR("homeposition X:", homeposition[X_AXIS]);
      // SERIAL_ECHOLNPAIR(" Y:", homeposition[Y_AXIS]);

      /**
       * Get Home position SCARA arm angles using inverse kinematics,
       * and calculate homing offset using forward kinematics
       */
      inverse_kinematics(homeposition);
      forward_kinematics_SCARA(delta[A_AXIS], delta[B_AXIS]);

      // SERIAL_ECHOPAIR("Cartesian X:", cartes[X_AXIS]);
      // SERIAL_ECHOLNPAIR(" Y:", cartes[Y_AXIS]);

      current_position[axis] = LOGICAL_POSITION(cartes[axis], axis);

      /**
       * SCARA home positions are based on configuration since the actual
       * limits are determined by the inverse kinematic transform.
       */
      soft_endstop_min[axis] = base_min_pos(axis); // + (cartes[axis] - base_home_pos(axis));
      soft_endstop_max[axis] = base_max_pos(axis); // + (cartes[axis] - base_home_pos(axis));
    }
    else
  #endif
  {
    current_position[axis] = LOGICAL_POSITION(base_home_pos(axis), axis);
  }

  /**
   * Z Probe Z Homing? Account for the probe's Z offset.
   */
  #if HAS_BED_PROBE && Z_HOME_DIR < 0
    if (axis == Z_AXIS) {
      #if HOMING_Z_WITH_PROBE

        current_position[Z_AXIS] -= zprobe_zoffset;

        #if ENABLED(DEBUG_LEVELING_FEATURE)
          if (DEBUGGING(LEVELING)) {
            SERIAL_ECHOLNPGM("*** Z HOMED WITH PROBE (Z_MIN_PROBE_USES_Z_MIN_ENDSTOP_PIN) ***");
            SERIAL_ECHOLNPAIR("> zprobe_zoffset = ", zprobe_zoffset);
          }
        #endif

      #elif ENABLED(DEBUG_LEVELING_FEATURE)

        if (DEBUGGING(LEVELING)) SERIAL_ECHOLNPGM("*** Z HOMED TO ENDSTOP (Z_MIN_PROBE_ENDSTOP) ***");

      #endif
    }
  #endif

  #if ENABLED(DEBUG_LEVELING_FEATURE)
    if (DEBUGGING(LEVELING)) {
      #if HAS_HOME_OFFSET
        SERIAL_ECHOPAIR("> home_offset[", axis_codes[axis]);
        SERIAL_ECHOLNPAIR("] = ", home_offset[axis]);
      #endif
      DEBUG_POS("", current_position);
      SERIAL_ECHOPAIR("<<< set_axis_is_at_home(", axis_codes[axis]);
      SERIAL_CHAR(')');
      SERIAL_EOL;
    }
  #endif
}

/**
 * Some planner shorthand inline functions
 */
inline float get_homing_bump_feedrate(AxisEnum axis) {
  int constexpr homing_bump_divisor[] = HOMING_BUMP_DIVISOR;
  int hbd = homing_bump_divisor[axis];
  if (hbd < 1) {
    hbd = 10;
    SERIAL_ECHO_START;
    SERIAL_ECHOLNPGM("Warning: Homing Bump Divisor < 1");
  }
  return homing_feedrate_mm_s[axis] / hbd;
}

//
// line_to_current_position
// Move the planner to the current position from wherever it last moved
// (or from wherever it has been told it is located).
//
inline void line_to_current_position() {
  planner.buffer_line(current_position[X_AXIS], current_position[Y_AXIS], current_position[Z_AXIS], current_position[E_AXIS], feedrate_mm_s, active_extruder);
}

//
// line_to_destination
// Move the planner, not necessarily synced with current_position
//
inline void line_to_destination(float fr_mm_s) {
  planner.buffer_line(destination[X_AXIS], destination[Y_AXIS], destination[Z_AXIS], destination[E_AXIS], fr_mm_s, active_extruder);
}
inline void line_to_destination() { line_to_destination(feedrate_mm_s); }

inline void set_current_to_destination() { COPY(current_position, destination); }
inline void set_destination_to_current() { COPY(destination, current_position); }

#if IS_KINEMATIC
  /**
   * Calculate delta, start a line, and set current_position to destination
   */
  void prepare_uninterpolated_move_to_destination(const float fr_mm_s=0.0) {
    #if ENABLED(DEBUG_LEVELING_FEATURE)
      if (DEBUGGING(LEVELING)) DEBUG_POS("prepare_uninterpolated_move_to_destination", destination);
    #endif

    if ( current_position[X_AXIS] == destination[X_AXIS]
      && current_position[Y_AXIS] == destination[Y_AXIS]
      && current_position[Z_AXIS] == destination[Z_AXIS]
      && current_position[E_AXIS] == destination[E_AXIS]
    ) return;

    refresh_cmd_timeout();
    planner.buffer_line_kinematic(destination, MMS_SCALED(fr_mm_s ? fr_mm_s : feedrate_mm_s), active_extruder);
    set_current_to_destination();
  }
#endif // IS_KINEMATIC

/**
 *  Plan a move to (X, Y, Z) and set the current_position
 *  The final current_position may not be the one that was requested
 */
void do_blocking_move_to(const float &x, const float &y, const float &z, const float &fr_mm_s /*=0.0*/) {
  const float old_feedrate_mm_s = feedrate_mm_s;

  #if ENABLED(DEBUG_LEVELING_FEATURE)
    if (DEBUGGING(LEVELING)) print_xyz(PSTR(">>> do_blocking_move_to"), NULL, x, y, z);
  #endif

  #if ENABLED(DELTA)

    if ( ! position_is_reachable_xy( x, y )) return;

    feedrate_mm_s = fr_mm_s ? fr_mm_s : XY_PROBE_FEEDRATE_MM_S;

    set_destination_to_current();          // sync destination at the start

    #if ENABLED(DEBUG_LEVELING_FEATURE)
      if (DEBUGGING(LEVELING)) DEBUG_POS("set_destination_to_current", destination);
    #endif

    // when in the danger zone
    if (current_position[Z_AXIS] > delta_clip_start_height) {
      if (z > delta_clip_start_height) {   // staying in the danger zone
        destination[X_AXIS] = x;           // move directly (uninterpolated)
        destination[Y_AXIS] = y;
        destination[Z_AXIS] = z;
        prepare_uninterpolated_move_to_destination(); // set_current_to_destination
        #if ENABLED(DEBUG_LEVELING_FEATURE)
          if (DEBUGGING(LEVELING)) DEBUG_POS("danger zone move", current_position);
        #endif
        return;
      }
      else {
        destination[Z_AXIS] = delta_clip_start_height;
        prepare_uninterpolated_move_to_destination(); // set_current_to_destination
        #if ENABLED(DEBUG_LEVELING_FEATURE)
          if (DEBUGGING(LEVELING)) DEBUG_POS("zone border move", current_position);
        #endif
      }
    }

    if (z > current_position[Z_AXIS]) {    // raising?
      destination[Z_AXIS] = z;
      prepare_uninterpolated_move_to_destination();   // set_current_to_destination
      #if ENABLED(DEBUG_LEVELING_FEATURE)
        if (DEBUGGING(LEVELING)) DEBUG_POS("z raise move", current_position);
      #endif
    }

    destination[X_AXIS] = x;
    destination[Y_AXIS] = y;
    prepare_move_to_destination();         // set_current_to_destination
    #if ENABLED(DEBUG_LEVELING_FEATURE)
      if (DEBUGGING(LEVELING)) DEBUG_POS("xy move", current_position);
    #endif

    if (z < current_position[Z_AXIS]) {    // lowering?
      destination[Z_AXIS] = z;
      prepare_uninterpolated_move_to_destination();   // set_current_to_destination
      #if ENABLED(DEBUG_LEVELING_FEATURE)
        if (DEBUGGING(LEVELING)) DEBUG_POS("z lower move", current_position);
      #endif
    }

  #elif IS_SCARA

    if ( ! position_is_reachable_xy( x, y )) return;

    set_destination_to_current();

    // If Z needs to raise, do it before moving XY
    if (destination[Z_AXIS] < z) {
      destination[Z_AXIS] = z;
      prepare_uninterpolated_move_to_destination(fr_mm_s ? fr_mm_s : homing_feedrate_mm_s[Z_AXIS]);
    }

    destination[X_AXIS] = x;
    destination[Y_AXIS] = y;
    prepare_uninterpolated_move_to_destination(fr_mm_s ? fr_mm_s : XY_PROBE_FEEDRATE_MM_S);

    // If Z needs to lower, do it after moving XY
    if (destination[Z_AXIS] > z) {
      destination[Z_AXIS] = z;
      prepare_uninterpolated_move_to_destination(fr_mm_s ? fr_mm_s : homing_feedrate_mm_s[Z_AXIS]);
    }

  #else

    // If Z needs to raise, do it before moving XY
    if (current_position[Z_AXIS] < z) {
      feedrate_mm_s = fr_mm_s ? fr_mm_s : homing_feedrate_mm_s[Z_AXIS];
      current_position[Z_AXIS] = z;
      line_to_current_position();
    }

    feedrate_mm_s = fr_mm_s ? fr_mm_s : XY_PROBE_FEEDRATE_MM_S;
    current_position[X_AXIS] = x;
    current_position[Y_AXIS] = y;
    line_to_current_position();

    // If Z needs to lower, do it after moving XY
    if (current_position[Z_AXIS] > z) {
      feedrate_mm_s = fr_mm_s ? fr_mm_s : homing_feedrate_mm_s[Z_AXIS];
      current_position[Z_AXIS] = z;
      line_to_current_position();
    }

  #endif

  stepper.synchronize();

  feedrate_mm_s = old_feedrate_mm_s;

  #if ENABLED(DEBUG_LEVELING_FEATURE)
    if (DEBUGGING(LEVELING)) SERIAL_ECHOLNPGM("<<< do_blocking_move_to");
  #endif
}
void do_blocking_move_to_x(const float &x, const float &fr_mm_s/*=0.0*/) {
  do_blocking_move_to(x, current_position[Y_AXIS], current_position[Z_AXIS], fr_mm_s);
}
void do_blocking_move_to_z(const float &z, const float &fr_mm_s/*=0.0*/) {
  do_blocking_move_to(current_position[X_AXIS], current_position[Y_AXIS], z, fr_mm_s);
}
void do_blocking_move_to_xy(const float &x, const float &y, const float &fr_mm_s/*=0.0*/) {
  do_blocking_move_to(x, y, current_position[Z_AXIS], fr_mm_s);
}

//
// Prepare to do endstop or probe moves
// with custom feedrates.
//
//  - Save current feedrates
//  - Reset the rate multiplier
//  - Reset the command timeout
//  - Enable the endstops (for endstop moves)
//
static void setup_for_endstop_or_probe_move() {
  #if ENABLED(DEBUG_LEVELING_FEATURE)
    if (DEBUGGING(LEVELING)) DEBUG_POS("setup_for_endstop_or_probe_move", current_position);
  #endif
  saved_feedrate_mm_s = feedrate_mm_s;
  saved_feedrate_percentage = feedrate_percentage;
  feedrate_percentage = 100;
  refresh_cmd_timeout();
}

static void clean_up_after_endstop_or_probe_move() {
  #if ENABLED(DEBUG_LEVELING_FEATURE)
    if (DEBUGGING(LEVELING)) DEBUG_POS("clean_up_after_endstop_or_probe_move", current_position);
  #endif
  feedrate_mm_s = saved_feedrate_mm_s;
  feedrate_percentage = saved_feedrate_percentage;
  refresh_cmd_timeout();
}

#if HAS_BED_PROBE
  /**
   * Raise Z to a minimum height to make room for a probe to move
   */
  inline void do_probe_raise(float z_raise) {
    #if ENABLED(DEBUG_LEVELING_FEATURE)
      if (DEBUGGING(LEVELING)) {
        SERIAL_ECHOPAIR("do_probe_raise(", z_raise);
        SERIAL_CHAR(')');
        SERIAL_EOL;
      }
    #endif

    float z_dest = LOGICAL_Z_POSITION(z_raise);
    if (zprobe_zoffset < 0) z_dest -= zprobe_zoffset;
    #if ENABLED(DELTA)
      z_dest -= home_offset[Z_AXIS];
    #endif

    if (z_dest > current_position[Z_AXIS])
      do_blocking_move_to_z(z_dest);
  }

#endif // HAS_BED_PROBE

#if HAS_PROBING_PROCEDURE || HOTENDS > 1 || ENABLED(Z_PROBE_ALLEN_KEY) || ENABLED(Z_PROBE_SLED) || ENABLED(NOZZLE_CLEAN_FEATURE) || ENABLED(NOZZLE_PARK_FEATURE) || ENABLED(DELTA_AUTO_CALIBRATION)

  bool axis_unhomed_error(const bool x/*=true*/, const bool y/*=true*/, const bool z/*=true*/) {
#if ENABLED(HOME_AFTER_DEACTIVATE)
    const bool xx = x && !axis_known_position[X_AXIS],
               yy = y && !axis_known_position[Y_AXIS],
               zz = z && !axis_known_position[Z_AXIS];
#else
    const bool xx = x && !axis_homed[X_AXIS],
               yy = y && !axis_homed[Y_AXIS],
               zz = z && !axis_homed[Z_AXIS];
#endif
    if (xx || yy || zz) {
      SERIAL_ECHO_START;
      SERIAL_ECHOPGM(MSG_HOME " ");
      if (xx) SERIAL_ECHOPGM(MSG_X);
      if (yy) SERIAL_ECHOPGM(MSG_Y);
      if (zz) SERIAL_ECHOPGM(MSG_Z);
      SERIAL_ECHOLNPGM(" " MSG_FIRST);

      #if ENABLED(ULTRA_LCD)
        lcd_status_printf_P(0, PSTR(MSG_HOME " %s%s%s " MSG_FIRST), xx ? MSG_X : "", yy ? MSG_Y : "", zz ? MSG_Z : "");
      #endif
      return true;
    }
    return false;
  }

#endif

#if ENABLED(Z_PROBE_SLED)

  #ifndef SLED_DOCKING_OFFSET
    #define SLED_DOCKING_OFFSET 0
  #endif

  /**
   * Method to dock/undock a sled designed by Charles Bell.
   *
   * stow[in]     If false, move to MAX_X and engage the solenoid
   *              If true, move to MAX_X and release the solenoid
   */
  static void dock_sled(bool stow) {
    #if ENABLED(DEBUG_LEVELING_FEATURE)
      if (DEBUGGING(LEVELING)) {
        SERIAL_ECHOPAIR("dock_sled(", stow);
        SERIAL_CHAR(')');
        SERIAL_EOL;
      }
    #endif

    // Dock sled a bit closer to ensure proper capturing
    do_blocking_move_to_x(X_MAX_POS + SLED_DOCKING_OFFSET - ((stow) ? 1 : 0));

    #if HAS_SOLENOID_1 && DISABLED(EXT_SOLENOID)
      WRITE(SOL1_PIN, !stow); // switch solenoid
    #endif
  }

#elif ENABLED(Z_PROBE_ALLEN_KEY)

  void run_deploy_moves_script() {
    #if defined(Z_PROBE_ALLEN_KEY_DEPLOY_1_X) || defined(Z_PROBE_ALLEN_KEY_DEPLOY_1_Y) || defined(Z_PROBE_ALLEN_KEY_DEPLOY_1_Z)
      #ifndef Z_PROBE_ALLEN_KEY_DEPLOY_1_X
        #define Z_PROBE_ALLEN_KEY_DEPLOY_1_X current_position[X_AXIS]
      #endif
      #ifndef Z_PROBE_ALLEN_KEY_DEPLOY_1_Y
        #define Z_PROBE_ALLEN_KEY_DEPLOY_1_Y current_position[Y_AXIS]
      #endif
      #ifndef Z_PROBE_ALLEN_KEY_DEPLOY_1_Z
        #define Z_PROBE_ALLEN_KEY_DEPLOY_1_Z current_position[Z_AXIS]
      #endif
      #ifndef Z_PROBE_ALLEN_KEY_DEPLOY_1_FEEDRATE
        #define Z_PROBE_ALLEN_KEY_DEPLOY_1_FEEDRATE 0.0
      #endif
      do_blocking_move_to(Z_PROBE_ALLEN_KEY_DEPLOY_1_X, Z_PROBE_ALLEN_KEY_DEPLOY_1_Y, Z_PROBE_ALLEN_KEY_DEPLOY_1_Z, MMM_TO_MMS(Z_PROBE_ALLEN_KEY_DEPLOY_1_FEEDRATE));
    #endif
    #if defined(Z_PROBE_ALLEN_KEY_DEPLOY_2_X) || defined(Z_PROBE_ALLEN_KEY_DEPLOY_2_Y) || defined(Z_PROBE_ALLEN_KEY_DEPLOY_2_Z)
      #ifndef Z_PROBE_ALLEN_KEY_DEPLOY_2_X
        #define Z_PROBE_ALLEN_KEY_DEPLOY_2_X current_position[X_AXIS]
      #endif
      #ifndef Z_PROBE_ALLEN_KEY_DEPLOY_2_Y
        #define Z_PROBE_ALLEN_KEY_DEPLOY_2_Y current_position[Y_AXIS]
      #endif
      #ifndef Z_PROBE_ALLEN_KEY_DEPLOY_2_Z
        #define Z_PROBE_ALLEN_KEY_DEPLOY_2_Z current_position[Z_AXIS]
      #endif
      #ifndef Z_PROBE_ALLEN_KEY_DEPLOY_2_FEEDRATE
        #define Z_PROBE_ALLEN_KEY_DEPLOY_2_FEEDRATE 0.0
      #endif
      do_blocking_move_to(Z_PROBE_ALLEN_KEY_DEPLOY_2_X, Z_PROBE_ALLEN_KEY_DEPLOY_2_Y, Z_PROBE_ALLEN_KEY_DEPLOY_2_Z, MMM_TO_MMS(Z_PROBE_ALLEN_KEY_DEPLOY_2_FEEDRATE));
    #endif
    #if defined(Z_PROBE_ALLEN_KEY_DEPLOY_3_X) || defined(Z_PROBE_ALLEN_KEY_DEPLOY_3_Y) || defined(Z_PROBE_ALLEN_KEY_DEPLOY_3_Z)
      #ifndef Z_PROBE_ALLEN_KEY_DEPLOY_3_X
        #define Z_PROBE_ALLEN_KEY_DEPLOY_3_X current_position[X_AXIS]
      #endif
      #ifndef Z_PROBE_ALLEN_KEY_DEPLOY_3_Y
        #define Z_PROBE_ALLEN_KEY_DEPLOY_3_Y current_position[Y_AXIS]
      #endif
      #ifndef Z_PROBE_ALLEN_KEY_DEPLOY_3_Z
        #define Z_PROBE_ALLEN_KEY_DEPLOY_3_Z current_position[Z_AXIS]
      #endif
      #ifndef Z_PROBE_ALLEN_KEY_DEPLOY_3_FEEDRATE
        #define Z_PROBE_ALLEN_KEY_DEPLOY_3_FEEDRATE 0.0
      #endif
      do_blocking_move_to(Z_PROBE_ALLEN_KEY_DEPLOY_3_X, Z_PROBE_ALLEN_KEY_DEPLOY_3_Y, Z_PROBE_ALLEN_KEY_DEPLOY_3_Z, MMM_TO_MMS(Z_PROBE_ALLEN_KEY_DEPLOY_3_FEEDRATE));
    #endif
    #if defined(Z_PROBE_ALLEN_KEY_DEPLOY_4_X) || defined(Z_PROBE_ALLEN_KEY_DEPLOY_4_Y) || defined(Z_PROBE_ALLEN_KEY_DEPLOY_4_Z)
      #ifndef Z_PROBE_ALLEN_KEY_DEPLOY_4_X
        #define Z_PROBE_ALLEN_KEY_DEPLOY_4_X current_position[X_AXIS]
      #endif
      #ifndef Z_PROBE_ALLEN_KEY_DEPLOY_4_Y
        #define Z_PROBE_ALLEN_KEY_DEPLOY_4_Y current_position[Y_AXIS]
      #endif
      #ifndef Z_PROBE_ALLEN_KEY_DEPLOY_4_Z
        #define Z_PROBE_ALLEN_KEY_DEPLOY_4_Z current_position[Z_AXIS]
      #endif
      #ifndef Z_PROBE_ALLEN_KEY_DEPLOY_4_FEEDRATE
        #define Z_PROBE_ALLEN_KEY_DEPLOY_4_FEEDRATE 0.0
      #endif
      do_blocking_move_to(Z_PROBE_ALLEN_KEY_DEPLOY_4_X, Z_PROBE_ALLEN_KEY_DEPLOY_4_Y, Z_PROBE_ALLEN_KEY_DEPLOY_4_Z, MMM_TO_MMS(Z_PROBE_ALLEN_KEY_DEPLOY_4_FEEDRATE));
    #endif
    #if defined(Z_PROBE_ALLEN_KEY_DEPLOY_5_X) || defined(Z_PROBE_ALLEN_KEY_DEPLOY_5_Y) || defined(Z_PROBE_ALLEN_KEY_DEPLOY_5_Z)
      #ifndef Z_PROBE_ALLEN_KEY_DEPLOY_5_X
        #define Z_PROBE_ALLEN_KEY_DEPLOY_5_X current_position[X_AXIS]
      #endif
      #ifndef Z_PROBE_ALLEN_KEY_DEPLOY_5_Y
        #define Z_PROBE_ALLEN_KEY_DEPLOY_5_Y current_position[Y_AXIS]
      #endif
      #ifndef Z_PROBE_ALLEN_KEY_DEPLOY_5_Z
        #define Z_PROBE_ALLEN_KEY_DEPLOY_5_Z current_position[Z_AXIS]
      #endif
      #ifndef Z_PROBE_ALLEN_KEY_DEPLOY_5_FEEDRATE
        #define Z_PROBE_ALLEN_KEY_DEPLOY_5_FEEDRATE 0.0
      #endif
      do_blocking_move_to(Z_PROBE_ALLEN_KEY_DEPLOY_5_X, Z_PROBE_ALLEN_KEY_DEPLOY_5_Y, Z_PROBE_ALLEN_KEY_DEPLOY_5_Z, MMM_TO_MMS(Z_PROBE_ALLEN_KEY_DEPLOY_5_FEEDRATE));
    #endif
  }

  void run_stow_moves_script() {
    #if defined(Z_PROBE_ALLEN_KEY_STOW_1_X) || defined(Z_PROBE_ALLEN_KEY_STOW_1_Y) || defined(Z_PROBE_ALLEN_KEY_STOW_1_Z)
      #ifndef Z_PROBE_ALLEN_KEY_STOW_1_X
        #define Z_PROBE_ALLEN_KEY_STOW_1_X current_position[X_AXIS]
      #endif
      #ifndef Z_PROBE_ALLEN_KEY_STOW_1_Y
        #define Z_PROBE_ALLEN_KEY_STOW_1_Y current_position[Y_AXIS]
      #endif
      #ifndef Z_PROBE_ALLEN_KEY_STOW_1_Z
        #define Z_PROBE_ALLEN_KEY_STOW_1_Z current_position[Z_AXIS]
      #endif
      #ifndef Z_PROBE_ALLEN_KEY_STOW_1_FEEDRATE
        #define Z_PROBE_ALLEN_KEY_STOW_1_FEEDRATE 0.0
      #endif
      do_blocking_move_to(Z_PROBE_ALLEN_KEY_STOW_1_X, Z_PROBE_ALLEN_KEY_STOW_1_Y, Z_PROBE_ALLEN_KEY_STOW_1_Z, MMM_TO_MMS(Z_PROBE_ALLEN_KEY_STOW_1_FEEDRATE));
    #endif
    #if defined(Z_PROBE_ALLEN_KEY_STOW_2_X) || defined(Z_PROBE_ALLEN_KEY_STOW_2_Y) || defined(Z_PROBE_ALLEN_KEY_STOW_2_Z)
      #ifndef Z_PROBE_ALLEN_KEY_STOW_2_X
        #define Z_PROBE_ALLEN_KEY_STOW_2_X current_position[X_AXIS]
      #endif
      #ifndef Z_PROBE_ALLEN_KEY_STOW_2_Y
        #define Z_PROBE_ALLEN_KEY_STOW_2_Y current_position[Y_AXIS]
      #endif
      #ifndef Z_PROBE_ALLEN_KEY_STOW_2_Z
        #define Z_PROBE_ALLEN_KEY_STOW_2_Z current_position[Z_AXIS]
      #endif
      #ifndef Z_PROBE_ALLEN_KEY_STOW_2_FEEDRATE
        #define Z_PROBE_ALLEN_KEY_STOW_2_FEEDRATE 0.0
      #endif
      do_blocking_move_to(Z_PROBE_ALLEN_KEY_STOW_2_X, Z_PROBE_ALLEN_KEY_STOW_2_Y, Z_PROBE_ALLEN_KEY_STOW_2_Z, MMM_TO_MMS(Z_PROBE_ALLEN_KEY_STOW_2_FEEDRATE));
    #endif
    #if defined(Z_PROBE_ALLEN_KEY_STOW_3_X) || defined(Z_PROBE_ALLEN_KEY_STOW_3_Y) || defined(Z_PROBE_ALLEN_KEY_STOW_3_Z)
      #ifndef Z_PROBE_ALLEN_KEY_STOW_3_X
        #define Z_PROBE_ALLEN_KEY_STOW_3_X current_position[X_AXIS]
      #endif
      #ifndef Z_PROBE_ALLEN_KEY_STOW_3_Y
        #define Z_PROBE_ALLEN_KEY_STOW_3_Y current_position[Y_AXIS]
      #endif
      #ifndef Z_PROBE_ALLEN_KEY_STOW_3_Z
        #define Z_PROBE_ALLEN_KEY_STOW_3_Z current_position[Z_AXIS]
      #endif
      #ifndef Z_PROBE_ALLEN_KEY_STOW_3_FEEDRATE
        #define Z_PROBE_ALLEN_KEY_STOW_3_FEEDRATE 0.0
      #endif
      do_blocking_move_to(Z_PROBE_ALLEN_KEY_STOW_3_X, Z_PROBE_ALLEN_KEY_STOW_3_Y, Z_PROBE_ALLEN_KEY_STOW_3_Z, MMM_TO_MMS(Z_PROBE_ALLEN_KEY_STOW_3_FEEDRATE));
    #endif
    #if defined(Z_PROBE_ALLEN_KEY_STOW_4_X) || defined(Z_PROBE_ALLEN_KEY_STOW_4_Y) || defined(Z_PROBE_ALLEN_KEY_STOW_4_Z)
      #ifndef Z_PROBE_ALLEN_KEY_STOW_4_X
        #define Z_PROBE_ALLEN_KEY_STOW_4_X current_position[X_AXIS]
      #endif
      #ifndef Z_PROBE_ALLEN_KEY_STOW_4_Y
        #define Z_PROBE_ALLEN_KEY_STOW_4_Y current_position[Y_AXIS]
      #endif
      #ifndef Z_PROBE_ALLEN_KEY_STOW_4_Z
        #define Z_PROBE_ALLEN_KEY_STOW_4_Z current_position[Z_AXIS]
      #endif
      #ifndef Z_PROBE_ALLEN_KEY_STOW_4_FEEDRATE
        #define Z_PROBE_ALLEN_KEY_STOW_4_FEEDRATE 0.0
      #endif
      do_blocking_move_to(Z_PROBE_ALLEN_KEY_STOW_4_X, Z_PROBE_ALLEN_KEY_STOW_4_Y, Z_PROBE_ALLEN_KEY_STOW_4_Z, MMM_TO_MMS(Z_PROBE_ALLEN_KEY_STOW_4_FEEDRATE));
    #endif
    #if defined(Z_PROBE_ALLEN_KEY_STOW_5_X) || defined(Z_PROBE_ALLEN_KEY_STOW_5_Y) || defined(Z_PROBE_ALLEN_KEY_STOW_5_Z)
      #ifndef Z_PROBE_ALLEN_KEY_STOW_5_X
        #define Z_PROBE_ALLEN_KEY_STOW_5_X current_position[X_AXIS]
      #endif
      #ifndef Z_PROBE_ALLEN_KEY_STOW_5_Y
        #define Z_PROBE_ALLEN_KEY_STOW_5_Y current_position[Y_AXIS]
      #endif
      #ifndef Z_PROBE_ALLEN_KEY_STOW_5_Z
        #define Z_PROBE_ALLEN_KEY_STOW_5_Z current_position[Z_AXIS]
      #endif
      #ifndef Z_PROBE_ALLEN_KEY_STOW_5_FEEDRATE
        #define Z_PROBE_ALLEN_KEY_STOW_5_FEEDRATE 0.0
      #endif
      do_blocking_move_to(Z_PROBE_ALLEN_KEY_STOW_5_X, Z_PROBE_ALLEN_KEY_STOW_5_Y, Z_PROBE_ALLEN_KEY_STOW_5_Z, MMM_TO_MMS(Z_PROBE_ALLEN_KEY_STOW_5_FEEDRATE));
    #endif
  }

#endif

#if ENABLED(PROBING_FANS_OFF)

  void fans_pause(const bool p) {
    if (p != fans_paused) {
      fans_paused = p;
      if (p)
        for (uint8_t x = 0; x < FAN_COUNT; x++) {
          paused_fanSpeeds[x] = fanSpeeds[x];
          fanSpeeds[x] = 0;
        }
      else
        for (uint8_t x = 0; x < FAN_COUNT; x++)
          fanSpeeds[x] = paused_fanSpeeds[x];
    }
  }

#endif // PROBING_FANS_OFF

#if HAS_BED_PROBE

  // TRIGGERED_WHEN_STOWED_TEST can easily be extended to servo probes, ... if needed.
  #if ENABLED(PROBE_IS_TRIGGERED_WHEN_STOWED_TEST)
    #if ENABLED(Z_MIN_PROBE_ENDSTOP)
      #define _TRIGGERED_WHEN_STOWED_TEST (READ(Z_MIN_PROBE_PIN) != Z_MIN_PROBE_ENDSTOP_INVERTING)
    #else
      #define _TRIGGERED_WHEN_STOWED_TEST (READ(Z_MIN_PIN) != Z_MIN_ENDSTOP_INVERTING)
    #endif
  #endif

  #if QUIET_PROBING
    void probing_pause(const bool p) {
      #if ENABLED(PROBING_HEATERS_OFF)
        thermalManager.pause(p);
      #endif
      #if ENABLED(PROBING_FANS_OFF)
        fans_pause(p);
      #endif
      if (p) safe_delay(25);
    }
  #endif // QUIET_PROBING

  #if ENABLED(BLTOUCH)

    void bltouch_command(int angle) {
      servo[Z_ENDSTOP_SERVO_NR].move(angle);  // Give the BL-Touch the command and wait
      safe_delay(BLTOUCH_DELAY);
    }

    void set_bltouch_deployed(const bool deploy) {
      if (deploy && TEST_BLTOUCH()) {      // If BL-Touch says it's triggered
        bltouch_command(BLTOUCH_RESET);    //  try to reset it.
        bltouch_command(BLTOUCH_DEPLOY);   // Also needs to deploy and stow to
        bltouch_command(BLTOUCH_STOW);     //  clear the triggered condition.
        safe_delay(1500);                  // Wait for internal self-test to complete.
                                           //  (Measured completion time was 0.65 seconds
                                           //   after reset, deploy, and stow sequence)
        if (TEST_BLTOUCH()) {              // If it still claims to be triggered...
          SERIAL_ERROR_START;
          SERIAL_ERRORLNPGM(MSG_STOP_BLTOUCH);
          stop();                          // punt!
        }
      }

      bltouch_command(deploy ? BLTOUCH_DEPLOY : BLTOUCH_STOW);

      #if ENABLED(DEBUG_LEVELING_FEATURE)
        if (DEBUGGING(LEVELING)) {
          SERIAL_ECHOPAIR("set_bltouch_deployed(", deploy);
          SERIAL_CHAR(')');
          SERIAL_EOL;
        }
      #endif
    }

  #endif // BLTOUCH

  // returns false for ok and true for failure
  bool set_probe_deployed(bool deploy) {

    #if ENABLED(DEBUG_LEVELING_FEATURE)
      if (DEBUGGING(LEVELING)) {
        DEBUG_POS("set_probe_deployed", current_position);
        SERIAL_ECHOLNPAIR("deploy: ", deploy);
      }
    #endif

    if (endstops.z_probe_enabled == deploy) return false;

    // Make room for probe
    do_probe_raise(_Z_CLEARANCE_DEPLOY_PROBE);

    // When deploying make sure BLTOUCH is not already triggered
    #if ENABLED(BLTOUCH)
      if (deploy && TEST_BLTOUCH()) {      // If BL-Touch says it's triggered
        bltouch_command(BLTOUCH_RESET);    // try to reset it.
        bltouch_command(BLTOUCH_DEPLOY);   // Also needs to deploy and stow to
        bltouch_command(BLTOUCH_STOW);     // clear the triggered condition.
        safe_delay(1500);                  // wait for internal self test to complete
                                           //   measured completion time was 0.65 seconds
                                           //   after reset, deploy & stow sequence
        if (TEST_BLTOUCH()) {              // If it still claims to be triggered...
          SERIAL_ERROR_START;
          SERIAL_ERRORLNPGM(MSG_STOP_BLTOUCH);
          stop();                          // punt!
          return true;
        }
      }
    #elif ENABLED(Z_PROBE_SLED) || ENABLED(Z_PROBE_ALLEN_KEY)
      #if ENABLED(Z_PROBE_SLED)
        #define _AUE_ARGS true, false, false
      #else
        #define _AUE_ARGS
      #endif
      if (axis_unhomed_error(_AUE_ARGS)) {
        SERIAL_ERROR_START;
        SERIAL_ERRORLNPGM(MSG_STOP_UNHOMED);
        stop();
        return true;
      }
    #endif

    const float oldXpos = current_position[X_AXIS],
                oldYpos = current_position[Y_AXIS];

    #ifdef _TRIGGERED_WHEN_STOWED_TEST

      // If endstop is already false, the Z probe is deployed
      if (_TRIGGERED_WHEN_STOWED_TEST == deploy) {     // closed after the probe specific actions.
                                                       // Would a goto be less ugly?
        //while (!_TRIGGERED_WHEN_STOWED_TEST) idle(); // would offer the opportunity
                                                       // for a triggered when stowed manual probe.

        if (!deploy) endstops.enable_z_probe(false); // Switch off triggered when stowed probes early
                                                     // otherwise an Allen-Key probe can't be stowed.
    #endif

        #if ENABLED(SOLENOID_PROBE)

          #if HAS_SOLENOID_1
            WRITE(SOL1_PIN, deploy);
          #endif

        #elif ENABLED(Z_PROBE_SLED)

          dock_sled(!deploy);

        #elif HAS_Z_SERVO_ENDSTOP && DISABLED(BLTOUCH)

          servo[Z_ENDSTOP_SERVO_NR].move(z_servo_angle[deploy ? 0 : 1]);

        #elif ENABLED(Z_PROBE_ALLEN_KEY)

          deploy ? run_deploy_moves_script() : run_stow_moves_script();

        #endif

    #ifdef _TRIGGERED_WHEN_STOWED_TEST
      } // _TRIGGERED_WHEN_STOWED_TEST == deploy

      if (_TRIGGERED_WHEN_STOWED_TEST == deploy) { // State hasn't changed?

        if (IsRunning()) {
          SERIAL_ERROR_START;
          SERIAL_ERRORLNPGM("Z-Probe failed");
          LCD_ALERTMESSAGEPGM("Err: ZPROBE");
        }
        stop();
        return true;

      } // _TRIGGERED_WHEN_STOWED_TEST == deploy

    #endif

    do_blocking_move_to(oldXpos, oldYpos, current_position[Z_AXIS]); // return to position before deploy
    endstops.enable_z_probe(deploy);
    return false;
  }

  static void do_probe_move(float z, float fr_mm_m) {
    #if ENABLED(DEBUG_LEVELING_FEATURE)
      if (DEBUGGING(LEVELING)) DEBUG_POS(">>> do_probe_move", current_position);
    #endif

    // Deploy BLTouch at the start of any probe
    #if ENABLED(BLTOUCH)
      set_bltouch_deployed(true);
    #endif

    #if QUIET_PROBING
      probing_pause(true);
    #endif

    // Move down until probe triggered
    do_blocking_move_to_z(LOGICAL_Z_POSITION(z), MMM_TO_MMS(fr_mm_m));

    #if QUIET_PROBING
      probing_pause(false);
    #endif

    // Retract BLTouch immediately after a probe
    #if ENABLED(BLTOUCH)
      set_bltouch_deployed(false);
    #endif

    // Clear endstop flags
    endstops.hit_on_purpose();

    // Get Z where the steppers were interrupted
    set_current_from_steppers_for_axis(Z_AXIS);

    // Tell the planner where we actually are
    SYNC_PLAN_POSITION_KINEMATIC();

    #if ENABLED(DEBUG_LEVELING_FEATURE)
      if (DEBUGGING(LEVELING)) DEBUG_POS("<<< do_probe_move", current_position);
    #endif
  }

  // Do a single Z probe and return with current_position[Z_AXIS]
  // at the height where the probe triggered.
  static float run_z_probe() {

    #if ENABLED(DEBUG_LEVELING_FEATURE)
      if (DEBUGGING(LEVELING)) DEBUG_POS(">>> run_z_probe", current_position);
    #endif

    // Prevent stepper_inactive_time from running out and EXTRUDER_RUNOUT_PREVENT from extruding
    refresh_cmd_timeout();

    #if ENABLED(PROBE_DOUBLE_TOUCH)

      // Do a first probe at the fast speed
      do_probe_move(-(Z_MAX_LENGTH) - 10, Z_PROBE_SPEED_FAST);

      #if ENABLED(DEBUG_LEVELING_FEATURE)
        float first_probe_z = current_position[Z_AXIS];
        if (DEBUGGING(LEVELING)) SERIAL_ECHOLNPAIR("1st Probe Z:", first_probe_z);
      #endif

      // move up by the bump distance
      do_blocking_move_to_z(current_position[Z_AXIS] + home_bump_mm(Z_AXIS), MMM_TO_MMS(Z_PROBE_SPEED_FAST));

    #else

      // If the nozzle is above the travel height then
      // move down quickly before doing the slow probe
      float z = LOGICAL_Z_POSITION(Z_CLEARANCE_BETWEEN_PROBES);
      if (zprobe_zoffset < 0) z -= zprobe_zoffset;
      #if ENABLED(DELTA)
        z -= home_offset[Z_AXIS];
      #endif
      if (z < current_position[Z_AXIS])
        do_blocking_move_to_z(z, MMM_TO_MMS(Z_PROBE_SPEED_FAST));

    #endif

    // move down slowly to find bed
    do_probe_move(-(Z_MAX_LENGTH) - 10, Z_PROBE_SPEED_SLOW);

    #if ENABLED(DEBUG_LEVELING_FEATURE)
      if (DEBUGGING(LEVELING)) DEBUG_POS("<<< run_z_probe", current_position);
    #endif

    // Debug: compare probe heights
    #if ENABLED(PROBE_DOUBLE_TOUCH) && ENABLED(DEBUG_LEVELING_FEATURE)
      if (DEBUGGING(LEVELING)) {
        SERIAL_ECHOPAIR("2nd Probe Z:", current_position[Z_AXIS]);
        SERIAL_ECHOLNPAIR(" Discrepancy:", first_probe_z - current_position[Z_AXIS]);
      }
    #endif
    return current_position[Z_AXIS] + zprobe_zoffset;
  }

  /**
   * - Move to the given XY
   * - Deploy the probe, if not already deployed
   * - Probe the bed, get the Z position
   * - Depending on the 'stow' flag
   *   - Stow the probe, or
   *   - Raise to the BETWEEN height
   * - Return the probed Z position
   */
  float probe_pt(const float x, const float y, const bool stow/*=true*/, const int verbose_level/*=1*/) {
    #if ENABLED(DEBUG_LEVELING_FEATURE)
      if (DEBUGGING(LEVELING)) {
        SERIAL_ECHOPAIR(">>> probe_pt(", x);
        SERIAL_ECHOPAIR(", ", y);
        SERIAL_ECHOPAIR(", ", stow ? "" : "no ");
        SERIAL_ECHOLNPGM("stow)");
        DEBUG_POS("", current_position);
      }
    #endif

    if ( ! position_is_reachable_by_probe_xy( x, y )) return NAN;

    const float old_feedrate_mm_s = feedrate_mm_s;

    #if ENABLED(DELTA)
      if (current_position[Z_AXIS] > delta_clip_start_height)
        do_blocking_move_to_z(delta_clip_start_height);
    #endif

    // Ensure a minimum height before moving the probe
    do_probe_raise(Z_CLEARANCE_BETWEEN_PROBES);

    feedrate_mm_s = XY_PROBE_FEEDRATE_MM_S;

    // Move the probe to the given XY
    do_blocking_move_to_xy(x - (X_PROBE_OFFSET_FROM_EXTRUDER), y - (Y_PROBE_OFFSET_FROM_EXTRUDER));

    if (DEPLOY_PROBE()) return NAN;

    const float measured_z = run_z_probe();

    if (!stow)
      do_probe_raise(Z_CLEARANCE_BETWEEN_PROBES);
    else
      if (STOW_PROBE()) return NAN;

    if (verbose_level > 2) {
      SERIAL_PROTOCOLPGM("Bed X: ");
      SERIAL_PROTOCOL_F(x, 3);
      SERIAL_PROTOCOLPGM(" Y: ");
      SERIAL_PROTOCOL_F(y, 3);
      SERIAL_PROTOCOLPGM(" Z: ");
      SERIAL_PROTOCOL_F(measured_z, 3);
      SERIAL_EOL;
    }

    #if ENABLED(DEBUG_LEVELING_FEATURE)
      if (DEBUGGING(LEVELING)) SERIAL_ECHOLNPGM("<<< probe_pt");
    #endif

    feedrate_mm_s = old_feedrate_mm_s;

    return measured_z;
  }

#endif // HAS_BED_PROBE

#if HAS_LEVELING
  /**
   * Turn bed leveling on or off, fixing the current
   * position as-needed.
   *
   * Disable: Current position = physical position
   *  Enable: Current position = "unleveled" physical position
   */
  void set_bed_leveling_enabled(bool enable/*=true*/) {
    #if ENABLED(MESH_BED_LEVELING)

      if (enable != mbl.active()) {

        if (!enable)
          planner.apply_leveling(current_position[X_AXIS], current_position[Y_AXIS], current_position[Z_AXIS]);

        mbl.set_active(enable && mbl.has_mesh());

        if (enable && mbl.has_mesh()) planner.unapply_leveling(current_position);
      }

    #elif ENABLED(AUTO_BED_LEVELING_UBL)

      #if PLANNER_LEVELING
        if (ubl.state.active != enable) {
          if (!enable)   // leveling from on to off
            planner.apply_leveling(current_position[X_AXIS], current_position[Y_AXIS], current_position[Z_AXIS]);
          else
            planner.unapply_leveling(current_position);
        }
      #endif

      ubl.state.active = enable;

    #else

      #if ENABLED(AUTO_BED_LEVELING_BILINEAR)
        const bool can_change = (!enable || (bilinear_grid_spacing[0] && bilinear_grid_spacing[1]));
      #else
        constexpr bool can_change = true;
      #endif

      if (can_change && enable != planner.abl_enabled) {

        #if ENABLED(AUTO_BED_LEVELING_BILINEAR)
          // Force bilinear_z_offset to re-calculate next time
          const float reset[XYZ] = { -9999.999, -9999.999, 0 };
          (void)bilinear_z_offset(reset);
        #endif

        planner.abl_enabled = enable;
        if (!enable)
          set_current_from_steppers_for_axis(
            #if ABL_PLANAR
              ALL_AXES
            #else
              Z_AXIS
            #endif
          );
        else
          planner.unapply_leveling(current_position);
      }
    #endif
  }

  #if ENABLED(ENABLE_LEVELING_FADE_HEIGHT)

    void set_z_fade_height(const float zfh) {
      planner.z_fade_height = zfh;
      planner.inverse_z_fade_height = RECIPROCAL(zfh);

      if (
        #if ENABLED(MESH_BED_LEVELING)
          mbl.active()
        #else
          planner.abl_enabled
        #endif
      ) {
        set_current_from_steppers_for_axis(
          #if ABL_PLANAR
            ALL_AXES
          #else
            Z_AXIS
          #endif
        );
      }
    }

  #endif // LEVELING_FADE_HEIGHT

  /**
   * Reset calibration results to zero.
   */
  void reset_bed_level() {
    set_bed_leveling_enabled(false);
    #if ENABLED(MESH_BED_LEVELING)
      if (mbl.has_mesh()) {
        mbl.reset();
        mbl.set_has_mesh(false);
      }
    #else
      #if ENABLED(DEBUG_LEVELING_FEATURE)
        if (DEBUGGING(LEVELING)) SERIAL_ECHOLNPGM("reset_bed_level");
      #endif
      #if ABL_PLANAR
        planner.bed_level_matrix.set_to_identity();
      #elif ENABLED(AUTO_BED_LEVELING_BILINEAR)
        bilinear_start[X_AXIS] = bilinear_start[Y_AXIS] =
        bilinear_grid_spacing[X_AXIS] = bilinear_grid_spacing[Y_AXIS] = 0;
        for (uint8_t x = 0; x < GRID_MAX_POINTS_X; x++)
          for (uint8_t y = 0; y < GRID_MAX_POINTS_Y; y++)
            z_values[x][y] = NAN;
      #elif ENABLED(AUTO_BED_LEVELING_UBL)
        ubl.reset();
      #endif
    #endif
  }

#endif // HAS_LEVELING

#if ENABLED(AUTO_BED_LEVELING_BILINEAR) || ENABLED(MESH_BED_LEVELING)

  /**
   * Enable to produce output in JSON format suitable
   * for SCAD or JavaScript mesh visualizers.
   *
   * Visualize meshes in OpenSCAD using the included script.
   *
   *   buildroot/shared/scripts/MarlinMesh.scad
   */
  //#define SCAD_MESH_OUTPUT

  /**
   * Print calibration results for plotting or manual frame adjustment.
   */
  static void print_2d_array(const uint8_t sx, const uint8_t sy, const uint8_t precision, float (*fn)(const uint8_t, const uint8_t)) {
    #ifndef SCAD_MESH_OUTPUT
      for (uint8_t x = 0; x < sx; x++) {
        for (uint8_t i = 0; i < precision + 2 + (x < 10 ? 1 : 0); i++)
          SERIAL_PROTOCOLCHAR(' ');
        SERIAL_PROTOCOL((int)x);
      }
      SERIAL_EOL;
    #endif
    #ifdef SCAD_MESH_OUTPUT
      SERIAL_PROTOCOLLNPGM("measured_z = ["); // open 2D array
    #endif
    for (uint8_t y = 0; y < sy; y++) {
      #ifdef SCAD_MESH_OUTPUT
        SERIAL_PROTOCOLLNPGM(" [");           // open sub-array
      #else
        if (y < 10) SERIAL_PROTOCOLCHAR(' ');
        SERIAL_PROTOCOL((int)y);
      #endif
      for (uint8_t x = 0; x < sx; x++) {
        SERIAL_PROTOCOLCHAR(' ');
        const float offset = fn(x, y);
        if (!isnan(offset)) {
          if (offset >= 0) SERIAL_PROTOCOLCHAR('+');
          SERIAL_PROTOCOL_F(offset, precision);
        }
        else {
          #ifdef SCAD_MESH_OUTPUT
            for (uint8_t i = 3; i < precision + 3; i++)
              SERIAL_PROTOCOLCHAR(' ');
            SERIAL_PROTOCOLPGM("NAN");
          #else
            for (uint8_t i = 0; i < precision + 3; i++)
              SERIAL_PROTOCOLCHAR(i ? '=' : ' ');
          #endif
        }
        #ifdef SCAD_MESH_OUTPUT
          if (x < sx - 1) SERIAL_PROTOCOLCHAR(',');
        #endif
      }
      #ifdef SCAD_MESH_OUTPUT
        SERIAL_PROTOCOLCHAR(' ');
        SERIAL_PROTOCOLCHAR(']');                     // close sub-array
        if (y < sy - 1) SERIAL_PROTOCOLCHAR(',');
      #endif
      SERIAL_EOL;
    }
    #ifdef SCAD_MESH_OUTPUT
      SERIAL_PROTOCOLPGM("\n];");                     // close 2D array
    #endif
    SERIAL_EOL;
  }

#endif

#if ENABLED(AUTO_BED_LEVELING_BILINEAR)

  /**
   * Extrapolate a single point from its neighbors
   */
  static void extrapolate_one_point(const uint8_t x, const uint8_t y, const int8_t xdir, const int8_t ydir) {
    #if ENABLED(DEBUG_LEVELING_FEATURE)
      if (DEBUGGING(LEVELING)) {
        SERIAL_ECHOPGM("Extrapolate [");
        if (x < 10) SERIAL_CHAR(' ');
        SERIAL_ECHO((int)x);
        SERIAL_CHAR(xdir ? (xdir > 0 ? '+' : '-') : ' ');
        SERIAL_CHAR(' ');
        if (y < 10) SERIAL_CHAR(' ');
        SERIAL_ECHO((int)y);
        SERIAL_CHAR(ydir ? (ydir > 0 ? '+' : '-') : ' ');
        SERIAL_CHAR(']');
      }
    #endif
    if (!isnan(z_values[x][y])) {
      #if ENABLED(DEBUG_LEVELING_FEATURE)
        if (DEBUGGING(LEVELING)) SERIAL_ECHOLNPGM(" (done)");
      #endif
      return;  // Don't overwrite good values.
    }
    SERIAL_EOL;

    // Get X neighbors, Y neighbors, and XY neighbors
    const uint8_t x1 = x + xdir, y1 = y + ydir, x2 = x1 + xdir, y2 = y1 + ydir;
    float a1 = z_values[x1][y ], a2 = z_values[x2][y ],
          b1 = z_values[x ][y1], b2 = z_values[x ][y2],
          c1 = z_values[x1][y1], c2 = z_values[x2][y2];

    // Treat far unprobed points as zero, near as equal to far
    if (isnan(a2)) a2 = 0.0; if (isnan(a1)) a1 = a2;
    if (isnan(b2)) b2 = 0.0; if (isnan(b1)) b1 = b2;
    if (isnan(c2)) c2 = 0.0; if (isnan(c1)) c1 = c2;

    const float a = 2 * a1 - a2, b = 2 * b1 - b2, c = 2 * c1 - c2;

    // Take the average instead of the median
    z_values[x][y] = (a + b + c) / 3.0;

    // Median is robust (ignores outliers).
    // z_values[x][y] = (a < b) ? ((b < c) ? b : (c < a) ? a : c)
    //                                : ((c < b) ? b : (a < c) ? a : c);
  }

  //Enable this if your SCARA uses 180° of total area
  //#define EXTRAPOLATE_FROM_EDGE

  #if ENABLED(EXTRAPOLATE_FROM_EDGE)
    #if GRID_MAX_POINTS_X < GRID_MAX_POINTS_Y
      #define HALF_IN_X
    #elif GRID_MAX_POINTS_Y < GRID_MAX_POINTS_X
      #define HALF_IN_Y
    #endif
  #endif

  /**
   * Fill in the unprobed points (corners of circular print surface)
   * using linear extrapolation, away from the center.
   */
  static void extrapolate_unprobed_bed_level() {
    #ifdef HALF_IN_X
      constexpr uint8_t ctrx2 = 0, xlen = GRID_MAX_POINTS_X - 1;
    #else
      constexpr uint8_t ctrx1 = (GRID_MAX_POINTS_X - 1) / 2, // left-of-center
                        ctrx2 = (GRID_MAX_POINTS_X) / 2,     // right-of-center
                        xlen = ctrx1;
    #endif

    #ifdef HALF_IN_Y
      constexpr uint8_t ctry2 = 0, ylen = GRID_MAX_POINTS_Y - 1;
    #else
      constexpr uint8_t ctry1 = (GRID_MAX_POINTS_Y - 1) / 2, // top-of-center
                        ctry2 = (GRID_MAX_POINTS_Y) / 2,     // bottom-of-center
                        ylen = ctry1;
    #endif

    for (uint8_t xo = 0; xo <= xlen; xo++)
      for (uint8_t yo = 0; yo <= ylen; yo++) {
        uint8_t x2 = ctrx2 + xo, y2 = ctry2 + yo;
        #ifndef HALF_IN_X
          const uint8_t x1 = ctrx1 - xo;
        #endif
        #ifndef HALF_IN_Y
          const uint8_t y1 = ctry1 - yo;
          #ifndef HALF_IN_X
            extrapolate_one_point(x1, y1, +1, +1);   //  left-below + +
          #endif
          extrapolate_one_point(x2, y1, -1, +1);     // right-below - +
        #endif
        #ifndef HALF_IN_X
          extrapolate_one_point(x1, y2, +1, -1);     //  left-above + -
        #endif
        extrapolate_one_point(x2, y2, -1, -1);       // right-above - -
      }

  }

  static void print_bilinear_leveling_grid() {
    SERIAL_ECHOLNPGM("Bilinear Leveling Grid:");
    print_2d_array(GRID_MAX_POINTS_X, GRID_MAX_POINTS_Y, 3,
      [](const uint8_t ix, const uint8_t iy) { return z_values[ix][iy]; }
    );
  }

  #if ENABLED(ABL_BILINEAR_SUBDIVISION)

    #define ABL_GRID_POINTS_VIRT_X (GRID_MAX_POINTS_X - 1) * (BILINEAR_SUBDIVISIONS) + 1
    #define ABL_GRID_POINTS_VIRT_Y (GRID_MAX_POINTS_Y - 1) * (BILINEAR_SUBDIVISIONS) + 1
    #define ABL_TEMP_POINTS_X (GRID_MAX_POINTS_X + 2)
    #define ABL_TEMP_POINTS_Y (GRID_MAX_POINTS_Y + 2)
    float z_values_virt[ABL_GRID_POINTS_VIRT_X][ABL_GRID_POINTS_VIRT_Y];
    int bilinear_grid_spacing_virt[2] = { 0 };
    float bilinear_grid_factor_virt[2] = { 0 };

    static void bed_level_virt_print() {
      SERIAL_ECHOLNPGM("Subdivided with CATMULL ROM Leveling Grid:");
      print_2d_array(ABL_GRID_POINTS_VIRT_X, ABL_GRID_POINTS_VIRT_Y, 5,
        [](const uint8_t ix, const uint8_t iy) { return z_values_virt[ix][iy]; }
      );
    }

    #define LINEAR_EXTRAPOLATION(E, I) ((E) * 2 - (I))
    float bed_level_virt_coord(const uint8_t x, const uint8_t y) {
      uint8_t ep = 0, ip = 1;
      if (!x || x == ABL_TEMP_POINTS_X - 1) {
        if (x) {
          ep = GRID_MAX_POINTS_X - 1;
          ip = GRID_MAX_POINTS_X - 2;
        }
        if (WITHIN(y, 1, ABL_TEMP_POINTS_Y - 2))
          return LINEAR_EXTRAPOLATION(
            z_values[ep][y - 1],
            z_values[ip][y - 1]
          );
        else
          return LINEAR_EXTRAPOLATION(
            bed_level_virt_coord(ep + 1, y),
            bed_level_virt_coord(ip + 1, y)
          );
      }
      if (!y || y == ABL_TEMP_POINTS_Y - 1) {
        if (y) {
          ep = GRID_MAX_POINTS_Y - 1;
          ip = GRID_MAX_POINTS_Y - 2;
        }
        if (WITHIN(x, 1, ABL_TEMP_POINTS_X - 2))
          return LINEAR_EXTRAPOLATION(
            z_values[x - 1][ep],
            z_values[x - 1][ip]
          );
        else
          return LINEAR_EXTRAPOLATION(
            bed_level_virt_coord(x, ep + 1),
            bed_level_virt_coord(x, ip + 1)
          );
      }
      return z_values[x - 1][y - 1];
    }

    static float bed_level_virt_cmr(const float p[4], const uint8_t i, const float t) {
      return (
          p[i-1] * -t * sq(1 - t)
        + p[i]   * (2 - 5 * sq(t) + 3 * t * sq(t))
        + p[i+1] * t * (1 + 4 * t - 3 * sq(t))
        - p[i+2] * sq(t) * (1 - t)
      ) * 0.5;
    }

    static float bed_level_virt_2cmr(const uint8_t x, const uint8_t y, const float &tx, const float &ty) {
      float row[4], column[4];
      for (uint8_t i = 0; i < 4; i++) {
        for (uint8_t j = 0; j < 4; j++) {
          column[j] = bed_level_virt_coord(i + x - 1, j + y - 1);
        }
        row[i] = bed_level_virt_cmr(column, 1, ty);
      }
      return bed_level_virt_cmr(row, 1, tx);
    }

    void bed_level_virt_interpolate() {
      bilinear_grid_spacing_virt[X_AXIS] = bilinear_grid_spacing[X_AXIS] / (BILINEAR_SUBDIVISIONS);
      bilinear_grid_spacing_virt[Y_AXIS] = bilinear_grid_spacing[Y_AXIS] / (BILINEAR_SUBDIVISIONS);
      bilinear_grid_factor_virt[X_AXIS] = RECIPROCAL(bilinear_grid_spacing_virt[X_AXIS]);
      bilinear_grid_factor_virt[Y_AXIS] = RECIPROCAL(bilinear_grid_spacing_virt[Y_AXIS]);
      for (uint8_t y = 0; y < GRID_MAX_POINTS_Y; y++)
        for (uint8_t x = 0; x < GRID_MAX_POINTS_X; x++)
          for (uint8_t ty = 0; ty < BILINEAR_SUBDIVISIONS; ty++)
            for (uint8_t tx = 0; tx < BILINEAR_SUBDIVISIONS; tx++) {
              if ((ty && y == GRID_MAX_POINTS_Y - 1) || (tx && x == GRID_MAX_POINTS_X - 1))
                continue;
              z_values_virt[x * (BILINEAR_SUBDIVISIONS) + tx][y * (BILINEAR_SUBDIVISIONS) + ty] =
                bed_level_virt_2cmr(
                  x + 1,
                  y + 1,
                  (float)tx / (BILINEAR_SUBDIVISIONS),
                  (float)ty / (BILINEAR_SUBDIVISIONS)
                );
            }
    }
  #endif // ABL_BILINEAR_SUBDIVISION

  // Refresh after other values have been updated
  void refresh_bed_level() {
    bilinear_grid_factor[X_AXIS] = RECIPROCAL(bilinear_grid_spacing[X_AXIS]);
    bilinear_grid_factor[Y_AXIS] = RECIPROCAL(bilinear_grid_spacing[Y_AXIS]);
    #if ENABLED(ABL_BILINEAR_SUBDIVISION)
      bed_level_virt_interpolate();
    #endif
  }

#endif // AUTO_BED_LEVELING_BILINEAR

/**
 * Home an individual linear axis
 */
static void do_homing_move(const AxisEnum axis, float distance, float fr_mm_s=0.0) {

  #if ENABLED(DEBUG_LEVELING_FEATURE)
    if (DEBUGGING(LEVELING)) {
      SERIAL_ECHOPAIR(">>> do_homing_move(", axis_codes[axis]);
      SERIAL_ECHOPAIR(", ", distance);
      SERIAL_ECHOPAIR(", ", fr_mm_s);
      SERIAL_CHAR(')');
      SERIAL_EOL;
    }
  #endif

  #if HOMING_Z_WITH_PROBE && ENABLED(BLTOUCH)
    const bool deploy_bltouch = (axis == Z_AXIS && distance < 0);
    if (deploy_bltouch) set_bltouch_deployed(true);
  #endif

  #if QUIET_PROBING
    if (axis == Z_AXIS) probing_pause(true);
  #endif

  // Tell the planner we're at Z=0
  current_position[axis] = 0;

  #if IS_SCARA
    SYNC_PLAN_POSITION_KINEMATIC();
    current_position[axis] = distance;
    inverse_kinematics(current_position);
    planner.buffer_line(delta[A_AXIS], delta[B_AXIS], delta[C_AXIS], current_position[E_AXIS], fr_mm_s ? fr_mm_s : homing_feedrate_mm_s[axis], active_extruder);
  #else
    sync_plan_position();
    current_position[axis] = distance;
    planner.buffer_line(current_position[X_AXIS], current_position[Y_AXIS], current_position[Z_AXIS], current_position[E_AXIS], fr_mm_s ? fr_mm_s : homing_feedrate_mm_s[axis], active_extruder);
  #endif

  stepper.synchronize();

  #if QUIET_PROBING
    if (axis == Z_AXIS) probing_pause(false);
  #endif

  #if HOMING_Z_WITH_PROBE && ENABLED(BLTOUCH)
    if (deploy_bltouch) set_bltouch_deployed(false);
  #endif

  endstops.hit_on_purpose();

  #if ENABLED(DEBUG_LEVELING_FEATURE)
    if (DEBUGGING(LEVELING)) {
      SERIAL_ECHOPAIR("<<< do_homing_move(", axis_codes[axis]);
      SERIAL_CHAR(')');
      SERIAL_EOL;
    }
  #endif
}

/**
 * TMC2130 specific sensorless homing using stallGuard2.
 * stallGuard2 only works when in spreadCycle mode.
 * spreadCycle and stealthChop are mutually exclusive.
 */
#if ENABLED(SENSORLESS_HOMING)
  void tmc2130_sensorless_homing(TMC2130Stepper &st, bool enable=true) {
    #if ENABLED(STEALTHCHOP)
      if (enable) {
        st.coolstep_min_speed(1024UL * 1024UL - 1UL);
        st.stealthChop(0);
      }
      else {
        st.coolstep_min_speed(0);
        st.stealthChop(1);
      }
    #endif

    st.diag1_stall(enable ? 1 : 0);
  }
#endif

/**
 * Home an individual "raw axis" to its endstop.
 * This applies to XYZ on Cartesian and Core robots, and
 * to the individual ABC steppers on DELTA and SCARA.
 *
 * At the end of the procedure the axis is marked as
 * homed and the current position of that axis is updated.
 * Kinematic robots should wait till all axes are homed
 * before updating the current position.
 */

#define HOMEAXIS(LETTER) homeaxis(LETTER##_AXIS)

static void homeaxis(const AxisEnum axis) {

  #if IS_SCARA
    // Only Z homing (with probe) is permitted
    if (axis != Z_AXIS) { BUZZ(100, 880); return; }
  #else
    #define CAN_HOME(A) \
      (axis == A##_AXIS && ((A##_MIN_PIN > -1 && A##_HOME_DIR < 0) || (A##_MAX_PIN > -1 && A##_HOME_DIR > 0)))
    if (!CAN_HOME(X) && !CAN_HOME(Y) && !CAN_HOME(Z)) return;
  #endif

  #if ENABLED(DEBUG_LEVELING_FEATURE)
    if (DEBUGGING(LEVELING)) {
      SERIAL_ECHOPAIR(">>> homeaxis(", axis_codes[axis]);
      SERIAL_CHAR(')');
      SERIAL_EOL;
    }
  #endif

  const int axis_home_dir =
    #if ENABLED(DUAL_X_CARRIAGE)
      (axis == X_AXIS) ? x_home_dir(active_extruder) :
    #endif
    home_dir(axis);

  // Homing Z towards the bed? Deploy the Z probe or endstop.
  #if HOMING_Z_WITH_PROBE
    if (axis == Z_AXIS && DEPLOY_PROBE()) return;
  #endif

  // Set a flag for Z motor locking
  #if ENABLED(Z_DUAL_ENDSTOPS)
    if (axis == Z_AXIS) stepper.set_homing_flag(true);
  #endif

  // Disable stealthChop if used. Enable diag1 pin on driver.
  #if ENABLED(SENSORLESS_HOMING)
    #if ENABLED(X_IS_TMC2130)
      if (axis == X_AXIS) tmc2130_sensorless_homing(stepperX);
    #endif
    #if ENABLED(Y_IS_TMC2130)
      if (axis == Y_AXIS) tmc2130_sensorless_homing(stepperY);
    #endif
  #endif

  // Fast move towards endstop until triggered
  #if ENABLED(DEBUG_LEVELING_FEATURE)
    if (DEBUGGING(LEVELING)) SERIAL_ECHOLNPGM("Home 1 Fast:");
  #endif
  do_homing_move(axis, 1.5 * max_length(axis) * axis_home_dir);

  // When homing Z with probe respect probe clearance
  const float bump = axis_home_dir * (
    #if HOMING_Z_WITH_PROBE
      (axis == Z_AXIS) ? max(Z_CLEARANCE_BETWEEN_PROBES, home_bump_mm(Z_AXIS)) :
    #endif
    home_bump_mm(axis)
  );

  // If a second homing move is configured...
  if (bump) {
    // Move away from the endstop by the axis HOME_BUMP_MM
    #if ENABLED(DEBUG_LEVELING_FEATURE)
      if (DEBUGGING(LEVELING)) SERIAL_ECHOLNPGM("Move Away:");
    #endif
    do_homing_move(axis, -bump);

    // Slow move towards endstop until triggered
    #if ENABLED(DEBUG_LEVELING_FEATURE)
      if (DEBUGGING(LEVELING)) SERIAL_ECHOLNPGM("Home 2 Slow:");
    #endif
    do_homing_move(axis, 2 * bump, get_homing_bump_feedrate(axis));
  }

  #if ENABLED(Z_DUAL_ENDSTOPS)
    if (axis == Z_AXIS) {
      float adj = fabs(z_endstop_adj);
      bool lockZ1;
      if (axis_home_dir > 0) {
        adj = -adj;
        lockZ1 = (z_endstop_adj > 0);
      }
      else
        lockZ1 = (z_endstop_adj < 0);

      if (lockZ1) stepper.set_z_lock(true); else stepper.set_z2_lock(true);

      // Move to the adjusted endstop height
      do_homing_move(axis, adj);

      if (lockZ1) stepper.set_z_lock(false); else stepper.set_z2_lock(false);
      stepper.set_homing_flag(false);
    } // Z_AXIS
  #endif

  #if IS_SCARA

    set_axis_is_at_home(axis);
    SYNC_PLAN_POSITION_KINEMATIC();

  #elif ENABLED(DELTA)

    // Delta has already moved all three towers up in G28
    // so here it re-homes each tower in turn.
    // Delta homing treats the axes as normal linear axes.

    // retrace by the amount specified in endstop_adj
    if (endstop_adj[axis] * Z_HOME_DIR < 0) {
      #if ENABLED(DEBUG_LEVELING_FEATURE)
        if (DEBUGGING(LEVELING)) SERIAL_ECHOLNPGM("endstop_adj:");
      #endif
      do_homing_move(axis, endstop_adj[axis]);
    }

  #else

    // For cartesian/core machines,
    // set the axis to its home position
    set_axis_is_at_home(axis);
    sync_plan_position();

    destination[axis] = current_position[axis];

    #if ENABLED(DEBUG_LEVELING_FEATURE)
      if (DEBUGGING(LEVELING)) DEBUG_POS("> AFTER set_axis_is_at_home", current_position);
    #endif

  #endif

  // Re-enable stealthChop if used. Disable diag1 pin on driver.
  #if ENABLED(SENSORLESS_HOMING)
    #if ENABLED(X_IS_TMC2130)
      if (axis == X_AXIS) tmc2130_sensorless_homing(stepperX, false);
    #endif
    #if ENABLED(Y_IS_TMC2130)
      if (axis == Y_AXIS) tmc2130_sensorless_homing(stepperY, false);
    #endif
  #endif

  // Put away the Z probe
  #if HOMING_Z_WITH_PROBE
    if (axis == Z_AXIS && STOW_PROBE()) return;
  #endif

  #if ENABLED(DEBUG_LEVELING_FEATURE)
    if (DEBUGGING(LEVELING)) {
      SERIAL_ECHOPAIR("<<< homeaxis(", axis_codes[axis]);
      SERIAL_CHAR(')');
      SERIAL_EOL;
    }
  #endif
} // homeaxis()

#if ENABLED(FWRETRACT)

  void retract(const bool retracting, const bool swapping = false) {

    static float hop_height;

    if (retracting == retracted[active_extruder]) return;

    const float old_feedrate_mm_s = feedrate_mm_s;

    set_destination_to_current();

    if (retracting) {

      feedrate_mm_s = retract_feedrate_mm_s;
      current_position[E_AXIS] += (swapping ? retract_length_swap : retract_length) / volumetric_multiplier[active_extruder];
      sync_plan_position_e();
      prepare_move_to_destination();

      if (retract_zlift > 0.01) {
        hop_height = current_position[Z_AXIS];
        // Pretend current position is lower
        current_position[Z_AXIS] -= retract_zlift;
        SYNC_PLAN_POSITION_KINEMATIC();
        // Raise up to the old current_position
        prepare_move_to_destination();
      }
    }
    else {

      // If the height hasn't been lowered, undo the Z hop
      if (retract_zlift > 0.01 && hop_height <= current_position[Z_AXIS]) {
        // Pretend current position is higher. Z will lower on the next move
        current_position[Z_AXIS] += retract_zlift;
        SYNC_PLAN_POSITION_KINEMATIC();
        // Lower Z
        prepare_move_to_destination();
      }

      feedrate_mm_s = retract_recover_feedrate_mm_s;
      const float move_e = swapping ? retract_length_swap + retract_recover_length_swap : retract_length + retract_recover_length;
      current_position[E_AXIS] -= move_e / volumetric_multiplier[active_extruder];
      sync_plan_position_e();

      // Recover E
      prepare_move_to_destination();
    }

    feedrate_mm_s = old_feedrate_mm_s;
    retracted[active_extruder] = retracting;

  } // retract()

#endif // FWRETRACT

#if ENABLED(MIXING_EXTRUDER)

  void normalize_mix() {
    float mix_total = 0.0;
    for (uint8_t i = 0; i < MIXING_STEPPERS; i++) mix_total += RECIPROCAL(mixing_factor[i]);
    // Scale all values if they don't add up to ~1.0
    if (!NEAR(mix_total, 1.0)) {
      SERIAL_PROTOCOLLNPGM("Warning: Mix factors must add up to 1.0. Scaling.");
      for (uint8_t i = 0; i < MIXING_STEPPERS; i++) mixing_factor[i] *= mix_total;
    }
  }

  #if ENABLED(DIRECT_MIXING_IN_G1)
    // Get mixing parameters from the GCode
    // The total "must" be 1.0 (but it will be normalized)
    // If no mix factors are given, the old mix is preserved
    void gcode_get_mix() {
      const char* mixing_codes = "ABCDHI";
      byte mix_bits = 0;
      for (uint8_t i = 0; i < MIXING_STEPPERS; i++) {
        if (code_seen(mixing_codes[i])) {
          SBI(mix_bits, i);
          float v = code_value_float();
          NOLESS(v, 0.0);
          mixing_factor[i] = RECIPROCAL(v);
        }
      }
      // If any mixing factors were included, clear the rest
      // If none were included, preserve the last mix
      if (mix_bits) {
        for (uint8_t i = 0; i < MIXING_STEPPERS; i++)
          if (!TEST(mix_bits, i)) mixing_factor[i] = 0.0;
        normalize_mix();
      }
    }
  #endif

#endif

/**
 * ***************************************************************************
 * ***************************** G-CODE HANDLING *****************************
 * ***************************************************************************
 */

/**
 * Set XYZE destination and feedrate from the current GCode command
 *
 *  - Set destination from included axis codes
 *  - Set to current for missing axis codes
 *  - Set the feedrate, if included
 */
void gcode_get_destination() {
  LOOP_XYZE(i) {
    if (code_seen(axis_codes[i]))
      destination[i] = code_value_axis_units((AxisEnum)i) + (axis_relative_modes[i] || relative_mode ? current_position[i] : 0);
    else
      destination[i] = current_position[i];
  }

  if (code_seen('F') && code_value_linear_units() > 0.0)
    feedrate_mm_s = MMM_TO_MMS(code_value_linear_units());

  #if ENABLED(PRINTCOUNTER)
    if (!DEBUGGING(DRYRUN))
      print_job_timer.incFilamentUsed(destination[E_AXIS] - current_position[E_AXIS]);
  #endif

  // Get ABCDHI mixing factors
  #if ENABLED(MIXING_EXTRUDER) && ENABLED(DIRECT_MIXING_IN_G1)
    gcode_get_mix();
  #endif
}

void unknown_command_error() {
  SERIAL_ECHO_START;
  SERIAL_ECHOPAIR(MSG_UNKNOWN_COMMAND, current_command);
  SERIAL_CHAR('"');
  SERIAL_EOL;
}

#if ENABLED(HOST_KEEPALIVE_FEATURE)

  /**
   * Output a "busy" message at regular intervals
   * while the machine is not accepting commands.
   */
  void host_keepalive() {
    const millis_t ms = millis();
    if (host_keepalive_interval && busy_state != NOT_BUSY) {
      if (PENDING(ms, next_busy_signal_ms)) return;
      switch (busy_state) {
        case IN_HANDLER:
        case IN_PROCESS:
          SERIAL_ECHO_START;
          SERIAL_ECHOLNPGM(MSG_BUSY_PROCESSING);
          break;
        case PAUSED_FOR_USER:
          SERIAL_ECHO_START;
          SERIAL_ECHOLNPGM(MSG_BUSY_PAUSED_FOR_USER);
          break;
        case PAUSED_FOR_INPUT:
          SERIAL_ECHO_START;
          SERIAL_ECHOLNPGM(MSG_BUSY_PAUSED_FOR_INPUT);
          break;
        default:
          break;
      }
    }
    next_busy_signal_ms = ms + host_keepalive_interval * 1000UL;
  }

#endif // HOST_KEEPALIVE_FEATURE


/**************************************************
 ***************** GCode Handlers *****************
 **************************************************/

/**
 * G0, G1: Coordinated movement of X Y Z E axes
 */
inline void gcode_G0_G1(
  #if IS_SCARA
    bool fast_move=false
  #endif
) {
  if (IsRunning()) {
    gcode_get_destination(); // For X Y Z E F

    #if ENABLED(FWRETRACT)

      if (autoretract_enabled && !(code_seen('X') || code_seen('Y') || code_seen('Z')) && code_seen('E')) {
        const float echange = destination[E_AXIS] - current_position[E_AXIS];
        // Is this move an attempt to retract or recover?
        if ((echange < -MIN_RETRACT && !retracted[active_extruder]) || (echange > MIN_RETRACT && retracted[active_extruder])) {
          current_position[E_AXIS] = destination[E_AXIS]; // hide the slicer-generated retract/recover from calculations
          sync_plan_position_e();  // AND from the planner
          retract(!retracted[active_extruder]);
          return;
        }
      }

    #endif //FWRETRACT

    #if IS_SCARA
      fast_move ? prepare_uninterpolated_move_to_destination() : prepare_move_to_destination();
    #else
      prepare_move_to_destination();
    #endif
  }
}

/**
 * G2: Clockwise Arc
 * G3: Counterclockwise Arc
 *
 * This command has two forms: IJ-form and R-form.
 *
 *  - I specifies an X offset. J specifies a Y offset.
 *    At least one of the IJ parameters is required.
 *    X and Y can be omitted to do a complete circle.
 *    The given XY is not error-checked. The arc ends
 *     based on the angle of the destination.
 *    Mixing I or J with R will throw an error.
 *
 *  - R specifies the radius. X or Y is required.
 *    Omitting both X and Y will throw an error.
 *    X or Y must differ from the current XY.
 *    Mixing R with I or J will throw an error.
 *
 *  Examples:
 *
 *    G2 I10           ; CW circle centered at X+10
 *    G3 X20 Y12 R14   ; CCW circle with r=14 ending at X20 Y12
 */
#if ENABLED(ARC_SUPPORT)
  inline void gcode_G2_G3(bool clockwise) {
    if (IsRunning()) {

      #if ENABLED(SF_ARC_FIX)
        const bool relative_mode_backup = relative_mode;
        relative_mode = true;
      #endif

      gcode_get_destination();

      #if ENABLED(SF_ARC_FIX)
        relative_mode = relative_mode_backup;
      #endif

      float arc_offset[2] = { 0.0, 0.0 };
      if (code_seen('R')) {
        const float r = code_value_linear_units(),
                    x1 = current_position[X_AXIS], y1 = current_position[Y_AXIS],
                    x2 = destination[X_AXIS], y2 = destination[Y_AXIS];
        if (r && (x2 != x1 || y2 != y1)) {
          const float e = clockwise ^ (r < 0) ? -1 : 1,           // clockwise -1/1, counterclockwise 1/-1
                      dx = x2 - x1, dy = y2 - y1,                 // X and Y differences
                      d = HYPOT(dx, dy),                          // Linear distance between the points
                      h = sqrt(sq(r) - sq(d * 0.5)),              // Distance to the arc pivot-point
                      mx = (x1 + x2) * 0.5, my = (y1 + y2) * 0.5, // Point between the two points
                      sx = -dy / d, sy = dx / d,                  // Slope of the perpendicular bisector
                      cx = mx + e * h * sx, cy = my + e * h * sy; // Pivot-point of the arc
          arc_offset[X_AXIS] = cx - x1;
          arc_offset[Y_AXIS] = cy - y1;
        }
      }
      else {
        if (code_seen('I')) arc_offset[X_AXIS] = code_value_linear_units();
        if (code_seen('J')) arc_offset[Y_AXIS] = code_value_linear_units();
      }

      if (arc_offset[0] || arc_offset[1]) {
        // Send an arc to the planner
        plan_arc(destination, arc_offset, clockwise);
        refresh_cmd_timeout();
      }
      else {
        // Bad arguments
        SERIAL_ERROR_START;
        SERIAL_ERRORLNPGM(MSG_ERR_ARC_ARGS);
      }
    }
  }
#endif

/**
 * G4: Dwell S<seconds> or P<milliseconds>
 */
inline void gcode_G4() {
  millis_t dwell_ms = 0;

  if (code_seen('P')) dwell_ms = code_value_millis(); // milliseconds to wait
  if (code_seen('S')) dwell_ms = code_value_millis_from_seconds(); // seconds to wait

  stepper.synchronize();
  refresh_cmd_timeout();
  dwell_ms += previous_cmd_ms;  // keep track of when we started waiting

  if (!lcd_hasstatus()) LCD_MESSAGEPGM(MSG_DWELL);

  while (PENDING(millis(), dwell_ms)) idle();
}

#if ENABLED(BEZIER_CURVE_SUPPORT)

  /**
   * Parameters interpreted according to:
   * http://linuxcnc.org/docs/2.6/html/gcode/gcode.html#sec:G5-Cubic-Spline
   * However I, J omission is not supported at this point; all
   * parameters can be omitted and default to zero.
   */

  /**
   * G5: Cubic B-spline
   */
  inline void gcode_G5() {
    if (IsRunning()) {

      gcode_get_destination();

      const float offset[] = {
        code_seen('I') ? code_value_linear_units() : 0.0,
        code_seen('J') ? code_value_linear_units() : 0.0,
        code_seen('P') ? code_value_linear_units() : 0.0,
        code_seen('Q') ? code_value_linear_units() : 0.0
      };

      plan_cubic_move(offset);
    }
  }

#endif // BEZIER_CURVE_SUPPORT

#if ENABLED(FWRETRACT)

  /**
   * G10 - Retract filament according to settings of M207
   * G11 - Recover filament according to settings of M208
   */
  inline void gcode_G10_G11(bool doRetract=false) {
    #if EXTRUDERS > 1
      if (doRetract) {
        retracted_swap[active_extruder] = (code_seen('S') && code_value_bool()); // checks for swap retract argument
      }
    #endif
    retract(doRetract
     #if EXTRUDERS > 1
      , retracted_swap[active_extruder]
     #endif
    );
  }

#endif // FWRETRACT

#if ENABLED(NOZZLE_CLEAN_FEATURE)
  /**
   * G12: Clean the nozzle
   */
  inline void gcode_G12() {
    // Don't allow nozzle cleaning without homing first
    if (axis_unhomed_error()) return;

    const uint8_t pattern = code_seen('P') ? code_value_ushort() : 0,
                  strokes = code_seen('S') ? code_value_ushort() : NOZZLE_CLEAN_STROKES,
                  objects = code_seen('T') ? code_value_ushort() : NOZZLE_CLEAN_TRIANGLES;
    const float radius = code_seen('R') ? code_value_float() : NOZZLE_CLEAN_CIRCLE_RADIUS;

    Nozzle::clean(pattern, strokes, radius, objects);
  }
#endif

#if ENABLED(INCH_MODE_SUPPORT)
  /**
   * G20: Set input mode to inches
   */
  inline void gcode_G20() { set_input_linear_units(LINEARUNIT_INCH); }

  /**
   * G21: Set input mode to millimeters
   */
  inline void gcode_G21() { set_input_linear_units(LINEARUNIT_MM); }
#endif

#if ENABLED(NOZZLE_PARK_FEATURE)
  /**
   * G27: Park the nozzle
   */
  inline void gcode_G27() {
    // Don't allow nozzle parking without homing first
    if (axis_unhomed_error()) return;
    Nozzle::park(code_seen('P') ? code_value_ushort() : 0);
  }
#endif // NOZZLE_PARK_FEATURE

#if ENABLED(QUICK_HOME)

  static void quick_home_xy() {

    // Pretend the current position is 0,0
    current_position[X_AXIS] = current_position[Y_AXIS] = 0.0;
    sync_plan_position();

    const int x_axis_home_dir =
      #if ENABLED(DUAL_X_CARRIAGE)
        x_home_dir(active_extruder)
      #else
        home_dir(X_AXIS)
      #endif
    ;

    const float mlx = max_length(X_AXIS),
                mly = max_length(Y_AXIS),
                mlratio = mlx > mly ? mly / mlx : mlx / mly,
                fr_mm_s = min(homing_feedrate_mm_s[X_AXIS], homing_feedrate_mm_s[Y_AXIS]) * sqrt(sq(mlratio) + 1.0);

    do_blocking_move_to_xy(1.5 * mlx * x_axis_home_dir, 1.5 * mly * home_dir(Y_AXIS), fr_mm_s);
    endstops.hit_on_purpose(); // clear endstop hit flags
    current_position[X_AXIS] = current_position[Y_AXIS] = 0.0;
  }

#endif // QUICK_HOME

#if ENABLED(DEBUG_LEVELING_FEATURE)

  void log_machine_info() {
    SERIAL_ECHOPGM("Machine Type: ");
    #if ENABLED(DELTA)
      SERIAL_ECHOLNPGM("Delta");
    #elif IS_SCARA
      SERIAL_ECHOLNPGM("SCARA");
    #elif IS_CORE
      SERIAL_ECHOLNPGM("Core");
    #else
      SERIAL_ECHOLNPGM("Cartesian");
    #endif

    SERIAL_ECHOPGM("Probe: ");
    #if ENABLED(PROBE_MANUALLY)
      SERIAL_ECHOLNPGM("PROBE_MANUALLY");
    #elif ENABLED(FIX_MOUNTED_PROBE)
      SERIAL_ECHOLNPGM("FIX_MOUNTED_PROBE");
    #elif ENABLED(BLTOUCH)
      SERIAL_ECHOLNPGM("BLTOUCH");
    #elif HAS_Z_SERVO_ENDSTOP
      SERIAL_ECHOLNPGM("SERVO PROBE");
    #elif ENABLED(Z_PROBE_SLED)
      SERIAL_ECHOLNPGM("Z_PROBE_SLED");
    #elif ENABLED(Z_PROBE_ALLEN_KEY)
      SERIAL_ECHOLNPGM("Z_PROBE_ALLEN_KEY");
    #else
      SERIAL_ECHOLNPGM("NONE");
    #endif

    #if HAS_BED_PROBE
      SERIAL_ECHOPAIR("Probe Offset X:", X_PROBE_OFFSET_FROM_EXTRUDER);
      SERIAL_ECHOPAIR(" Y:", Y_PROBE_OFFSET_FROM_EXTRUDER);
      SERIAL_ECHOPAIR(" Z:", zprobe_zoffset);
      #if (X_PROBE_OFFSET_FROM_EXTRUDER > 0)
        SERIAL_ECHOPGM(" (Right");
      #elif (X_PROBE_OFFSET_FROM_EXTRUDER < 0)
        SERIAL_ECHOPGM(" (Left");
      #elif (Y_PROBE_OFFSET_FROM_EXTRUDER != 0)
        SERIAL_ECHOPGM(" (Middle");
      #else
        SERIAL_ECHOPGM(" (Aligned With");
      #endif
      #if (Y_PROBE_OFFSET_FROM_EXTRUDER > 0)
        SERIAL_ECHOPGM("-Back");
      #elif (Y_PROBE_OFFSET_FROM_EXTRUDER < 0)
        SERIAL_ECHOPGM("-Front");
      #elif (X_PROBE_OFFSET_FROM_EXTRUDER != 0)
        SERIAL_ECHOPGM("-Center");
      #endif
      if (zprobe_zoffset < 0)
        SERIAL_ECHOPGM(" & Below");
      else if (zprobe_zoffset > 0)
        SERIAL_ECHOPGM(" & Above");
      else
        SERIAL_ECHOPGM(" & Same Z as");
      SERIAL_ECHOLNPGM(" Nozzle)");
    #endif

    #if HAS_ABL
      SERIAL_ECHOPGM("Auto Bed Leveling: ");
      #if ENABLED(AUTO_BED_LEVELING_LINEAR)
        SERIAL_ECHOPGM("LINEAR");
      #elif ENABLED(AUTO_BED_LEVELING_BILINEAR)
        SERIAL_ECHOPGM("BILINEAR");
      #elif ENABLED(AUTO_BED_LEVELING_3POINT)
        SERIAL_ECHOPGM("3POINT");
      #elif ENABLED(AUTO_BED_LEVELING_UBL)
        SERIAL_ECHOPGM("UBL");
      #endif
      if (planner.abl_enabled) {
        SERIAL_ECHOLNPGM(" (enabled)");
        #if ABL_PLANAR
          float diff[XYZ] = {
            stepper.get_axis_position_mm(X_AXIS) - current_position[X_AXIS],
            stepper.get_axis_position_mm(Y_AXIS) - current_position[Y_AXIS],
            stepper.get_axis_position_mm(Z_AXIS) - current_position[Z_AXIS]
          };
          SERIAL_ECHOPGM("ABL Adjustment X");
          if (diff[X_AXIS] > 0) SERIAL_CHAR('+');
          SERIAL_ECHO(diff[X_AXIS]);
          SERIAL_ECHOPGM(" Y");
          if (diff[Y_AXIS] > 0) SERIAL_CHAR('+');
          SERIAL_ECHO(diff[Y_AXIS]);
          SERIAL_ECHOPGM(" Z");
          if (diff[Z_AXIS] > 0) SERIAL_CHAR('+');
          SERIAL_ECHO(diff[Z_AXIS]);
        #elif ENABLED(AUTO_BED_LEVELING_UBL)
          SERIAL_ECHOPAIR("UBL Adjustment Z", stepper.get_axis_position_mm(Z_AXIS) - current_position[Z_AXIS]);
        #elif ENABLED(AUTO_BED_LEVELING_BILINEAR)
          SERIAL_ECHOPAIR("ABL Adjustment Z", bilinear_z_offset(current_position));
        #endif
      }
      else
        SERIAL_ECHOLNPGM(" (disabled)");

      SERIAL_EOL;

    #elif ENABLED(MESH_BED_LEVELING)

      SERIAL_ECHOPGM("Mesh Bed Leveling");
      if (mbl.active()) {
        float lz = current_position[Z_AXIS];
        planner.apply_leveling(current_position[X_AXIS], current_position[Y_AXIS], lz);
        SERIAL_ECHOLNPGM(" (enabled)");
        SERIAL_ECHOPAIR("MBL Adjustment Z", lz);
      }
      else
        SERIAL_ECHOPGM(" (disabled)");

      SERIAL_EOL;

    #endif // MESH_BED_LEVELING
  }

#endif // DEBUG_LEVELING_FEATURE

#if ENABLED(DELTA)

  /**
   * A delta can only safely home all axes at the same time
   * This is like quick_home_xy() but for 3 towers.
   */
  inline void home_delta() {
    #if ENABLED(DEBUG_LEVELING_FEATURE)
      if (DEBUGGING(LEVELING)) DEBUG_POS(">>> home_delta", current_position);
    #endif
    // Init the current position of all carriages to 0,0,0
    ZERO(current_position);
    sync_plan_position();

    // Move all carriages together linearly until an endstop is hit.
    current_position[X_AXIS] = current_position[Y_AXIS] = current_position[Z_AXIS] = (Z_MAX_LENGTH + 10);
    feedrate_mm_s = homing_feedrate_mm_s[X_AXIS];
    line_to_current_position();
    stepper.synchronize();
    endstops.hit_on_purpose(); // clear endstop hit flags

    // At least one carriage has reached the top.
    // Now re-home each carriage separately.
    HOMEAXIS(A);
    HOMEAXIS(B);
    HOMEAXIS(C);

    // Set all carriages to their home positions
    // Do this here all at once for Delta, because
    // XYZ isn't ABC. Applying this per-tower would
    // give the impression that they are the same.
    LOOP_XYZ(i) set_axis_is_at_home((AxisEnum)i);

    SYNC_PLAN_POSITION_KINEMATIC();

    #if ENABLED(DEBUG_LEVELING_FEATURE)
      if (DEBUGGING(LEVELING)) DEBUG_POS("<<< home_delta", current_position);
    #endif
  }

#endif // DELTA

#if ENABLED(Z_SAFE_HOMING)

  inline void home_z_safely() {

    // Disallow Z homing if X or Y are unknown
    if (!axis_known_position[X_AXIS] || !axis_known_position[Y_AXIS]) {
      LCD_MESSAGEPGM(MSG_ERR_Z_HOMING);
      SERIAL_ECHO_START;
      SERIAL_ECHOLNPGM(MSG_ERR_Z_HOMING);
      return;
    }

    #if ENABLED(DEBUG_LEVELING_FEATURE)
      if (DEBUGGING(LEVELING)) SERIAL_ECHOLNPGM("Z_SAFE_HOMING >>>");
    #endif

    SYNC_PLAN_POSITION_KINEMATIC();

    /**
     * Move the Z probe (or just the nozzle) to the safe homing point
     */
    destination[X_AXIS] = LOGICAL_X_POSITION(Z_SAFE_HOMING_X_POINT);
    destination[Y_AXIS] = LOGICAL_Y_POSITION(Z_SAFE_HOMING_Y_POINT);
    destination[Z_AXIS] = current_position[Z_AXIS]; // Z is already at the right height

    #if HOMING_Z_WITH_PROBE
      destination[X_AXIS] -= X_PROBE_OFFSET_FROM_EXTRUDER;
      destination[Y_AXIS] -= Y_PROBE_OFFSET_FROM_EXTRUDER;
    #endif

    if ( position_is_reachable_xy( destination[X_AXIS], destination[Y_AXIS] )) {

      #if ENABLED(DEBUG_LEVELING_FEATURE)
        if (DEBUGGING(LEVELING)) DEBUG_POS("Z_SAFE_HOMING", destination);
      #endif

      // This causes the carriage on Dual X to unpark
      #if ENABLED(DUAL_X_CARRIAGE)
        active_extruder_parked = false;
      #endif

      do_blocking_move_to_xy(destination[X_AXIS], destination[Y_AXIS]);
      HOMEAXIS(Z);
    }
    else {
      LCD_MESSAGEPGM(MSG_ZPROBE_OUT);
      SERIAL_ECHO_START;
      SERIAL_ECHOLNPGM(MSG_ZPROBE_OUT);
    }

    #if ENABLED(DEBUG_LEVELING_FEATURE)
      if (DEBUGGING(LEVELING)) SERIAL_ECHOLNPGM("<<< Z_SAFE_HOMING");
    #endif
  }

#endif // Z_SAFE_HOMING

#if ENABLED(PROBE_MANUALLY)
  bool g29_in_progress = false;
#else
  constexpr bool g29_in_progress = false;
#endif

/**
 * G28: Home all axes according to settings
 *
 * Parameters
 *
 *  None  Home to all axes with no parameters.
 *        With QUICK_HOME enabled XY will home together, then Z.
 *
 * Cartesian parameters
 *
 *  X   Home to the X endstop
 *  Y   Home to the Y endstop
 *  Z   Home to the Z endstop
 *
 */
inline void gcode_G28(const bool always_home_all) {

  #if ENABLED(DEBUG_LEVELING_FEATURE)
    if (DEBUGGING(LEVELING)) {
      SERIAL_ECHOLNPGM(">>> gcode_G28");
      log_machine_info();
    }
  #endif

  // Wait for planner moves to finish!
  stepper.synchronize();

  // Cancel the active G29 session
  #if ENABLED(PROBE_MANUALLY)
    g29_in_progress = false;
  #endif

  // Disable the leveling matrix before homing
  #if HAS_LEVELING
    #if ENABLED(AUTO_BED_LEVELING_UBL)
      const bool ubl_state_at_entry = ubl.state.active;
    #endif
    set_bed_leveling_enabled(false);
  #endif

  // Always home with tool 0 active
  #if HOTENDS > 1
    const uint8_t old_tool_index = active_extruder;
    tool_change(0, 0, true);
  #endif

  #if ENABLED(DUAL_X_CARRIAGE) || ENABLED(DUAL_NOZZLE_DUPLICATION_MODE)
    extruder_duplication_enabled = false;
  #endif

  setup_for_endstop_or_probe_move();
  #if ENABLED(DEBUG_LEVELING_FEATURE)
    if (DEBUGGING(LEVELING)) SERIAL_ECHOLNPGM("> endstops.enable(true)");
  #endif
  endstops.enable(true); // Enable endstops for next homing move

  #if ENABLED(DELTA)

    home_delta();

  #else // NOT DELTA

    const bool homeX = always_home_all || code_seen('X'),
               homeY = always_home_all || code_seen('Y'),
               homeZ = always_home_all || code_seen('Z'),
               home_all = (!homeX && !homeY && !homeZ) || (homeX && homeY && homeZ);

    set_destination_to_current();

    #if Z_HOME_DIR > 0  // If homing away from BED do Z first

      if (home_all || homeZ) {
        HOMEAXIS(Z);
        #if ENABLED(DEBUG_LEVELING_FEATURE)
          if (DEBUGGING(LEVELING)) DEBUG_POS("> HOMEAXIS(Z)", current_position);
        #endif
      }

    #else

      if (home_all || homeX || homeY) {
        // Raise Z before homing any other axes and z is not already high enough (never lower z)
        destination[Z_AXIS] = LOGICAL_Z_POSITION(Z_HOMING_HEIGHT);
        if (destination[Z_AXIS] > current_position[Z_AXIS]) {

          #if ENABLED(DEBUG_LEVELING_FEATURE)
            if (DEBUGGING(LEVELING))
              SERIAL_ECHOLNPAIR("Raise Z (before homing) to ", destination[Z_AXIS]);
          #endif

          do_blocking_move_to_z(destination[Z_AXIS]);
        }
      }

    #endif

    #if ENABLED(QUICK_HOME)

      if (home_all || (homeX && homeY)) quick_home_xy();

    #endif

    #if ENABLED(HOME_Y_BEFORE_X)

      // Home Y
      if (home_all || homeY) {
        HOMEAXIS(Y);
        #if ENABLED(DEBUG_LEVELING_FEATURE)
          if (DEBUGGING(LEVELING)) DEBUG_POS("> homeY", current_position);
        #endif
      }

    #endif

    // Home X
    if (home_all || homeX) {

      #if ENABLED(DUAL_X_CARRIAGE)

        // Always home the 2nd (right) extruder first
        active_extruder = 1;
        HOMEAXIS(X);

        // Remember this extruder's position for later tool change
        inactive_extruder_x_pos = RAW_X_POSITION(current_position[X_AXIS]);

        // Home the 1st (left) extruder
        active_extruder = 0;
        HOMEAXIS(X);

        // Consider the active extruder to be parked
        COPY(raised_parked_position, current_position);
        delayed_move_time = 0;
        active_extruder_parked = true;

      #else

        HOMEAXIS(X);

      #endif

      #if ENABLED(DEBUG_LEVELING_FEATURE)
        if (DEBUGGING(LEVELING)) DEBUG_POS("> homeX", current_position);
      #endif
    }

    #if DISABLED(HOME_Y_BEFORE_X)
      // Home Y
      if (home_all || homeY) {
        HOMEAXIS(Y);
        #if ENABLED(DEBUG_LEVELING_FEATURE)
          if (DEBUGGING(LEVELING)) DEBUG_POS("> homeY", current_position);
        #endif
      }
    #endif

    // Home Z last if homing towards the bed
    #if Z_HOME_DIR < 0
      if (home_all || homeZ) {
        #if ENABLED(Z_SAFE_HOMING)
          home_z_safely();
        #else
          HOMEAXIS(Z);
        #endif
        #if ENABLED(DEBUG_LEVELING_FEATURE)
          if (DEBUGGING(LEVELING)) DEBUG_POS("> (home_all || homeZ) > final", current_position);
        #endif
      } // home_all || homeZ
    #endif // Z_HOME_DIR < 0

    SYNC_PLAN_POSITION_KINEMATIC();

  #endif // !DELTA (gcode_G28)

  endstops.not_homing();

  #if ENABLED(DELTA) && ENABLED(DELTA_HOME_TO_SAFE_ZONE)
    // move to a height where we can use the full xy-area
    do_blocking_move_to_z(delta_clip_start_height);
  #endif

  #if ENABLED(AUTO_BED_LEVELING_UBL)
    set_bed_leveling_enabled(ubl_state_at_entry);
  #endif

  clean_up_after_endstop_or_probe_move();

  // Restore the active tool after homing
  #if HOTENDS > 1
    tool_change(old_tool_index, 0, true);
  #endif

  report_current_position();

  #if ENABLED(DEBUG_LEVELING_FEATURE)
    if (DEBUGGING(LEVELING)) SERIAL_ECHOLNPGM("<<< gcode_G28");
  #endif
} // G28

void home_all_axes() { gcode_G28(true); }

#if HAS_PROBING_PROCEDURE

  void out_of_range_error(const char* p_edge) {
    SERIAL_PROTOCOLPGM("?Probe ");
    serialprintPGM(p_edge);
    SERIAL_PROTOCOLLNPGM(" position out of range.");
  }

#endif

#if ENABLED(MESH_BED_LEVELING) || ENABLED(PROBE_MANUALLY)

  inline void _manual_goto_xy(const float &x, const float &y) {
    const float old_feedrate_mm_s = feedrate_mm_s;

    #if MANUAL_PROBE_HEIGHT > 0
      feedrate_mm_s = homing_feedrate_mm_s[Z_AXIS];
      current_position[Z_AXIS] = LOGICAL_Z_POSITION(Z_MIN_POS) + MANUAL_PROBE_HEIGHT;
      line_to_current_position();
    #endif

    feedrate_mm_s = MMM_TO_MMS(XY_PROBE_SPEED);
    current_position[X_AXIS] = LOGICAL_X_POSITION(x);
    current_position[Y_AXIS] = LOGICAL_Y_POSITION(y);
    line_to_current_position();

    #if MANUAL_PROBE_HEIGHT > 0
      feedrate_mm_s = homing_feedrate_mm_s[Z_AXIS];
      current_position[Z_AXIS] = LOGICAL_Z_POSITION(Z_MIN_POS) + 0.2; // just slightly over the bed
      line_to_current_position();
    #endif

    feedrate_mm_s = old_feedrate_mm_s;
    stepper.synchronize();
  }

#endif

#if ENABLED(MESH_BED_LEVELING)

  // Save 130 bytes with non-duplication of PSTR
  void echo_not_entered() { SERIAL_PROTOCOLLNPGM(" not entered."); }

  void mbl_mesh_report() {
    SERIAL_PROTOCOLLNPGM("Num X,Y: " STRINGIFY(GRID_MAX_POINTS_X) "," STRINGIFY(GRID_MAX_POINTS_Y));
    SERIAL_PROTOCOLPGM("Z offset: "); SERIAL_PROTOCOL_F(mbl.z_offset, 5);
    SERIAL_PROTOCOLLNPGM("\nMeasured points:");
    print_2d_array(GRID_MAX_POINTS_X, GRID_MAX_POINTS_Y, 5,
      [](const uint8_t ix, const uint8_t iy) { return mbl.z_values[ix][iy]; }
    );
  }

  void mesh_probing_done() {
    mbl.set_has_mesh(true);
    home_all_axes();
    set_bed_leveling_enabled(true);
    #if ENABLED(MESH_G28_REST_ORIGIN)
      current_position[Z_AXIS] = LOGICAL_Z_POSITION(Z_MIN_POS);
      set_destination_to_current();
      line_to_destination(homing_feedrate_mm_s[Z_AXIS]);
      stepper.synchronize();
    #endif
  }

  /**
   * G29: Mesh-based Z probe, probes a grid and produces a
   *      mesh to compensate for variable bed height
   *
   * Parameters With MESH_BED_LEVELING:
   *
   *  S0              Produce a mesh report
   *  S1              Start probing mesh points
   *  S2              Probe the next mesh point
   *  S3 Xn Yn Zn.nn  Manually modify a single point
   *  S4 Zn.nn        Set z offset. Positive away from bed, negative closer to bed.
   *  S5              Reset and disable mesh
   *
   * The S0 report the points as below
   *
   *  +----> X-axis  1-n
   *  |
   *  |
   *  v Y-axis  1-n
   *
   */
  inline void gcode_G29() {

    static int mbl_probe_index = -1;
    #if HAS_SOFTWARE_ENDSTOPS
      static bool enable_soft_endstops;
    #endif

    const MeshLevelingState state = code_seen('S') ? (MeshLevelingState)code_value_byte() : MeshReport;
    if (!WITHIN(state, 0, 5)) {
      SERIAL_PROTOCOLLNPGM("S out of range (0-5).");
      return;
    }

    int8_t px, py;

    switch (state) {
      case MeshReport:
        if (mbl.has_mesh()) {
          SERIAL_PROTOCOLLNPAIR("State: ", mbl.active() ? MSG_ON : MSG_OFF);
          mbl_mesh_report();
        }
        else
          SERIAL_PROTOCOLLNPGM("Mesh bed leveling has no data.");
        break;

      case MeshStart:
        mbl.reset();
        mbl_probe_index = 0;
        enqueue_and_echo_commands_P(PSTR("G28\nG29 S2"));
        break;

      case MeshNext:
        if (mbl_probe_index < 0) {
          SERIAL_PROTOCOLLNPGM("Start mesh probing with \"G29 S1\" first.");
          return;
        }
        // For each G29 S2...
        if (mbl_probe_index == 0) {
          #if HAS_SOFTWARE_ENDSTOPS
            // For the initial G29 S2 save software endstop state
            enable_soft_endstops = soft_endstops_enabled;
          #endif
        }
        else {
          // For G29 S2 after adjusting Z.
          mbl.set_zigzag_z(mbl_probe_index - 1, current_position[Z_AXIS]);
          #if HAS_SOFTWARE_ENDSTOPS
            soft_endstops_enabled = enable_soft_endstops;
          #endif
        }
        // If there's another point to sample, move there with optional lift.
        if (mbl_probe_index < GRID_MAX_POINTS) {
          mbl.zigzag(mbl_probe_index, px, py);
          _manual_goto_xy(mbl.index_to_xpos[px], mbl.index_to_ypos[py]);

          #if HAS_SOFTWARE_ENDSTOPS
            // Disable software endstops to allow manual adjustment
            // If G29 is not completed, they will not be re-enabled
            soft_endstops_enabled = false;
          #endif

          mbl_probe_index++;
        }
        else {
          // One last "return to the bed" (as originally coded) at completion
          current_position[Z_AXIS] = LOGICAL_Z_POSITION(Z_MIN_POS) + MANUAL_PROBE_HEIGHT;
          line_to_current_position();
          stepper.synchronize();

          // After recording the last point, activate home and activate
          mbl_probe_index = -1;
          SERIAL_PROTOCOLLNPGM("Mesh probing done.");
          BUZZ(100, 659);
          BUZZ(100, 698);
          mesh_probing_done();
        }
        break;

      case MeshSet:
        if (code_seen('X')) {
          px = code_value_int() - 1;
          if (!WITHIN(px, 0, GRID_MAX_POINTS_X - 1)) {
            SERIAL_PROTOCOLLNPGM("X out of range (1-" STRINGIFY(GRID_MAX_POINTS_X) ").");
            return;
          }
        }
        else {
          SERIAL_CHAR('X'); echo_not_entered();
          return;
        }

        if (code_seen('Y')) {
          py = code_value_int() - 1;
          if (!WITHIN(py, 0, GRID_MAX_POINTS_Y - 1)) {
            SERIAL_PROTOCOLLNPGM("Y out of range (1-" STRINGIFY(GRID_MAX_POINTS_Y) ").");
            return;
          }
        }
        else {
          SERIAL_CHAR('Y'); echo_not_entered();
          return;
        }

        if (code_seen('Z')) {
          mbl.z_values[px][py] = code_value_linear_units();
        }
        else {
          SERIAL_CHAR('Z'); echo_not_entered();
          return;
        }
        break;

      case MeshSetZOffset:
        if (code_seen('Z')) {
          mbl.z_offset = code_value_linear_units();
        }
        else {
          SERIAL_CHAR('Z'); echo_not_entered();
          return;
        }
        break;

      case MeshReset:
        reset_bed_level();
        break;

    } // switch(state)

    report_current_position();
  }

#elif HAS_ABL && DISABLED(AUTO_BED_LEVELING_UBL)

  #if ABL_GRID
    #if ENABLED(PROBE_Y_FIRST)
      #define PR_OUTER_VAR xCount
      #define PR_OUTER_END abl_grid_points_x
      #define PR_INNER_VAR yCount
      #define PR_INNER_END abl_grid_points_y
    #else
      #define PR_OUTER_VAR yCount
      #define PR_OUTER_END abl_grid_points_y
      #define PR_INNER_VAR xCount
      #define PR_INNER_END abl_grid_points_x
    #endif
  #endif

  /**
   * G29: Detailed Z probe, probes the bed at 3 or more points.
   *      Will fail if the printer has not been homed with G28.
   *
   * Enhanced G29 Auto Bed Leveling Probe Routine
   *
   *  D  Dry-Run mode. Just evaluate the bed Topology - Don't apply
   *     or alter the bed level data. Useful to check the topology
   *     after a first run of G29.
   *
   *  J  Jettison current bed leveling data
   *
   *  V  Set the verbose level (0-4). Example: "G29 V3"
   *
   * Parameters With LINEAR leveling only:
   *
   *  P  Set the size of the grid that will be probed (P x P points).
   *     Example: "G29 P4"
   *
   *  X  Set the X size of the grid that will be probed (X x Y points).
   *     Example: "G29 X7 Y5"
   *
   *  Y  Set the Y size of the grid that will be probed (X x Y points).
   *
   *  T  Generate a Bed Topology Report. Example: "G29 P5 T" for a detailed report.
   *     This is useful for manual bed leveling and finding flaws in the bed (to
   *     assist with part placement).
   *     Not supported by non-linear delta printer bed leveling.
   *
   * Parameters With LINEAR and BILINEAR leveling only:
   *
   *  S  Set the XY travel speed between probe points (in units/min)
   *
   *  F  Set the Front limit of the probing grid
   *  B  Set the Back limit of the probing grid
   *  L  Set the Left limit of the probing grid
   *  R  Set the Right limit of the probing grid
   *
   * Parameters with DEBUG_LEVELING_FEATURE only:
   *
   *  C  Make a totally fake grid with no actual probing.
   *     For use in testing when no probing is possible.
   *
   * Parameters with BILINEAR leveling only:
   *
   *  Z  Supply an additional Z probe offset
   *
   * Extra parameters with PROBE_MANUALLY:
   *
   *  To do manual probing simply repeat G29 until the procedure is complete.
   *  The first G29 accepts parameters. 'G29 Q' for status, 'G29 A' to abort.
   *
   *  Q  Query leveling and G29 state
   *
   *  A  Abort current leveling procedure
   *
   *  W  Write a mesh point. (Ignored during leveling.)
   *  X  Required X for mesh point
   *  Y  Required Y for mesh point
   *  Z  Required Z for mesh point
   *
   * Without PROBE_MANUALLY:
   *
   *  E  By default G29 will engage the Z probe, test the bed, then disengage.
   *     Include "E" to engage/disengage the Z probe for each sample.
   *     There's no extra effect if you have a fixed Z probe.
   *
   */
  inline void gcode_G29() {

    // G29 Q is also available if debugging
    #if ENABLED(DEBUG_LEVELING_FEATURE)
      const bool query = code_seen('Q');
      const uint8_t old_debug_flags = marlin_debug_flags;
      if (query) marlin_debug_flags |= DEBUG_LEVELING;
      if (DEBUGGING(LEVELING)) {
        DEBUG_POS(">>> gcode_G29", current_position);
        log_machine_info();
      }
      marlin_debug_flags = old_debug_flags;
      #if DISABLED(PROBE_MANUALLY)
        if (query) return;
      #endif
    #endif

    #if ENABLED(DEBUG_LEVELING_FEATURE) && DISABLED(PROBE_MANUALLY)
      const bool faux = code_seen('C') && code_value_bool();
    #else
      bool constexpr faux = false;
    #endif

    // Don't allow auto-leveling without homing first
    if (axis_unhomed_error()) return;

    // Define local vars 'static' for manual probing, 'auto' otherwise
    #if ENABLED(PROBE_MANUALLY)
      #define ABL_VAR static
    #else
      #define ABL_VAR
    #endif

    ABL_VAR int verbose_level;
    ABL_VAR float xProbe, yProbe, measured_z;
    ABL_VAR bool dryrun, abl_should_enable;

    #if ENABLED(PROBE_MANUALLY) || ENABLED(AUTO_BED_LEVELING_LINEAR)
      ABL_VAR int abl_probe_index;
    #endif

    #if HAS_SOFTWARE_ENDSTOPS && ENABLED(PROBE_MANUALLY)
      ABL_VAR bool enable_soft_endstops = true;
    #endif

    #if ABL_GRID

      #if ENABLED(PROBE_MANUALLY)
        ABL_VAR uint8_t PR_OUTER_VAR;
        ABL_VAR  int8_t PR_INNER_VAR;
      #endif

      ABL_VAR int left_probe_bed_position, right_probe_bed_position, front_probe_bed_position, back_probe_bed_position;
      ABL_VAR float xGridSpacing, yGridSpacing;

      #if ABL_PLANAR
        ABL_VAR uint8_t abl_grid_points_x = GRID_MAX_POINTS_X,
                        abl_grid_points_y = GRID_MAX_POINTS_Y;
        ABL_VAR bool do_topography_map;
      #else // 3-point
        uint8_t constexpr abl_grid_points_x = GRID_MAX_POINTS_X,
                          abl_grid_points_y = GRID_MAX_POINTS_Y;
      #endif

      #if ENABLED(AUTO_BED_LEVELING_LINEAR) || ENABLED(PROBE_MANUALLY)
        #if ABL_PLANAR
          ABL_VAR int abl2;
        #else // 3-point
          int constexpr abl2 = GRID_MAX_POINTS;
        #endif
      #endif

      #if ENABLED(AUTO_BED_LEVELING_BILINEAR)

        ABL_VAR float zoffset;

      #elif ENABLED(AUTO_BED_LEVELING_LINEAR)

        ABL_VAR int indexIntoAB[GRID_MAX_POINTS_X][GRID_MAX_POINTS_Y];

        ABL_VAR float eqnAMatrix[GRID_MAX_POINTS * 3], // "A" matrix of the linear system of equations
                     eqnBVector[GRID_MAX_POINTS],     // "B" vector of Z points
                     mean;
      #endif

    #elif ENABLED(AUTO_BED_LEVELING_3POINT)

      // Probe at 3 arbitrary points
      ABL_VAR vector_3 points[3] = {
        vector_3(ABL_PROBE_PT_1_X, ABL_PROBE_PT_1_Y, 0),
        vector_3(ABL_PROBE_PT_2_X, ABL_PROBE_PT_2_Y, 0),
        vector_3(ABL_PROBE_PT_3_X, ABL_PROBE_PT_3_Y, 0)
      };

    #endif // AUTO_BED_LEVELING_3POINT

    /**
     * On the initial G29 fetch command parameters.
     */
    if (!g29_in_progress) {

      #if ENABLED(PROBE_MANUALLY) || ENABLED(AUTO_BED_LEVELING_LINEAR)
        abl_probe_index = 0;
      #endif

      abl_should_enable = planner.abl_enabled;

      #if ENABLED(AUTO_BED_LEVELING_BILINEAR)

        if (code_seen('W')) {
          if (!bilinear_grid_spacing[X_AXIS]) {
            SERIAL_ERROR_START;
            SERIAL_ERRORLNPGM("No bilinear grid");
            return;
          }

          const float z = code_seen('Z') && code_has_value() ? code_value_float() : 99999;
          if (!WITHIN(z, -10, 10)) {
            SERIAL_ERROR_START;
            SERIAL_ERRORLNPGM("Bad Z value");
            return;
          }

          const float x = code_seen('X') && code_has_value() ? code_value_float() : 99999,
                      y = code_seen('Y') && code_has_value() ? code_value_float() : 99999;
          int8_t i = code_seen('I') && code_has_value() ? code_value_byte() : -1,
                 j = code_seen('J') && code_has_value() ? code_value_byte() : -1;

          if (x < 99998 && y < 99998) {
            // Get nearest i / j from x / y
            i = (x - LOGICAL_X_POSITION(bilinear_start[X_AXIS]) + 0.5 * xGridSpacing) / xGridSpacing;
            j = (y - LOGICAL_Y_POSITION(bilinear_start[Y_AXIS]) + 0.5 * yGridSpacing) / yGridSpacing;
            i = constrain(i, 0, GRID_MAX_POINTS_X - 1);
            j = constrain(j, 0, GRID_MAX_POINTS_Y - 1);
          }
          if (WITHIN(i, 0, GRID_MAX_POINTS_X - 1) && WITHIN(j, 0, GRID_MAX_POINTS_Y)) {
            set_bed_leveling_enabled(false);
            z_values[i][j] = z;
            #if ENABLED(ABL_BILINEAR_SUBDIVISION)
              bed_level_virt_interpolate();
            #endif
            set_bed_leveling_enabled(abl_should_enable);
          }
          return;
        } // code_seen('W')

      #endif

      #if HAS_LEVELING

        // Jettison bed leveling data
        if (code_seen('J')) {
          reset_bed_level();
          return;
        }

      #endif

      verbose_level = code_seen('V') && code_has_value() ? code_value_int() : 0;
      if (!WITHIN(verbose_level, 0, 4)) {
        SERIAL_PROTOCOLLNPGM("?(V)erbose level is implausible (0-4).");
        return;
      }

      dryrun = code_seen('D') && code_value_bool();

      #if ENABLED(AUTO_BED_LEVELING_LINEAR)

        do_topography_map = verbose_level > 2 || code_seen('T');

        // X and Y specify points in each direction, overriding the default
        // These values may be saved with the completed mesh
        abl_grid_points_x = code_seen('X') ? code_value_int() : GRID_MAX_POINTS_X;
        abl_grid_points_y = code_seen('Y') ? code_value_int() : GRID_MAX_POINTS_Y;
        if (code_seen('P')) abl_grid_points_x = abl_grid_points_y = code_value_int();

        if (abl_grid_points_x < 2 || abl_grid_points_y < 2) {
          SERIAL_PROTOCOLLNPGM("?Number of probe points is implausible (2 minimum).");
          return;
        }

        abl2 = abl_grid_points_x * abl_grid_points_y;

      #elif ENABLED(AUTO_BED_LEVELING_BILINEAR)

        zoffset = code_seen('Z') ? code_value_linear_units() : 0;

      #endif

      #if ABL_GRID

        xy_probe_feedrate_mm_s = MMM_TO_MMS(code_seen('S') ? code_value_linear_units() : XY_PROBE_SPEED);

        left_probe_bed_position = code_seen('L') ? (int)code_value_linear_units() : LOGICAL_X_POSITION(LEFT_PROBE_BED_POSITION);
        right_probe_bed_position = code_seen('R') ? (int)code_value_linear_units() : LOGICAL_X_POSITION(RIGHT_PROBE_BED_POSITION);
        front_probe_bed_position = code_seen('F') ? (int)code_value_linear_units() : LOGICAL_Y_POSITION(FRONT_PROBE_BED_POSITION);
        back_probe_bed_position = code_seen('B') ? (int)code_value_linear_units() : LOGICAL_Y_POSITION(BACK_PROBE_BED_POSITION);

        const bool left_out_l = left_probe_bed_position < LOGICAL_X_POSITION(MIN_PROBE_X),
                   left_out = left_out_l || left_probe_bed_position > right_probe_bed_position - (MIN_PROBE_EDGE),
                   right_out_r = right_probe_bed_position > LOGICAL_X_POSITION(MAX_PROBE_X),
                   right_out = right_out_r || right_probe_bed_position < left_probe_bed_position + MIN_PROBE_EDGE,
                   front_out_f = front_probe_bed_position < LOGICAL_Y_POSITION(MIN_PROBE_Y),
                   front_out = front_out_f || front_probe_bed_position > back_probe_bed_position - (MIN_PROBE_EDGE),
                   back_out_b = back_probe_bed_position > LOGICAL_Y_POSITION(MAX_PROBE_Y),
                   back_out = back_out_b || back_probe_bed_position < front_probe_bed_position + MIN_PROBE_EDGE;

        if (left_out || right_out || front_out || back_out) {
          if (left_out) {
            out_of_range_error(PSTR("(L)eft"));
            left_probe_bed_position = left_out_l ? LOGICAL_X_POSITION(MIN_PROBE_X) : right_probe_bed_position - (MIN_PROBE_EDGE);
          }
          if (right_out) {
            out_of_range_error(PSTR("(R)ight"));
            right_probe_bed_position = right_out_r ? LOGICAL_Y_POSITION(MAX_PROBE_X) : left_probe_bed_position + MIN_PROBE_EDGE;
          }
          if (front_out) {
            out_of_range_error(PSTR("(F)ront"));
            front_probe_bed_position = front_out_f ? LOGICAL_Y_POSITION(MIN_PROBE_Y) : back_probe_bed_position - (MIN_PROBE_EDGE);
          }
          if (back_out) {
            out_of_range_error(PSTR("(B)ack"));
            back_probe_bed_position = back_out_b ? LOGICAL_Y_POSITION(MAX_PROBE_Y) : front_probe_bed_position + MIN_PROBE_EDGE;
          }
          return;
        }

        // probe at the points of a lattice grid
        xGridSpacing = (right_probe_bed_position - left_probe_bed_position) / (abl_grid_points_x - 1);
        yGridSpacing = (back_probe_bed_position - front_probe_bed_position) / (abl_grid_points_y - 1);

      #endif // ABL_GRID

      if (verbose_level > 0) {
        SERIAL_PROTOCOLLNPGM("G29 Auto Bed Leveling");
        if (dryrun) SERIAL_PROTOCOLLNPGM("Running in DRY-RUN mode");
      }

      stepper.synchronize();

      // Disable auto bed leveling during G29
      planner.abl_enabled = false;

      if (!dryrun) {
        // Re-orient the current position without leveling
        // based on where the steppers are positioned.
        set_current_from_steppers_for_axis(ALL_AXES);

        // Sync the planner to where the steppers stopped
        SYNC_PLAN_POSITION_KINEMATIC();
      }

      if (!faux) setup_for_endstop_or_probe_move();

      //xProbe = yProbe = measured_z = 0;

      #if HAS_BED_PROBE
        // Deploy the probe. Probe will raise if needed.
        if (DEPLOY_PROBE()) {
          planner.abl_enabled = abl_should_enable;
          return;
        }
      #endif

      #if ENABLED(AUTO_BED_LEVELING_BILINEAR)

        if ( xGridSpacing != bilinear_grid_spacing[X_AXIS]
          || yGridSpacing != bilinear_grid_spacing[Y_AXIS]
          || left_probe_bed_position != LOGICAL_X_POSITION(bilinear_start[X_AXIS])
          || front_probe_bed_position != LOGICAL_Y_POSITION(bilinear_start[Y_AXIS])
        ) {
          if (dryrun) {
            // Before reset bed level, re-enable to correct the position
            planner.abl_enabled = abl_should_enable;
          }
          // Reset grid to 0.0 or "not probed". (Also disables ABL)
          reset_bed_level();

          // Initialize a grid with the given dimensions
          bilinear_grid_spacing[X_AXIS] = xGridSpacing;
          bilinear_grid_spacing[Y_AXIS] = yGridSpacing;
          bilinear_start[X_AXIS] = RAW_X_POSITION(left_probe_bed_position);
          bilinear_start[Y_AXIS] = RAW_Y_POSITION(front_probe_bed_position);

          // Can't re-enable (on error) until the new grid is written
          abl_should_enable = false;
        }

      #elif ENABLED(AUTO_BED_LEVELING_LINEAR)

        mean = 0.0;

      #endif // AUTO_BED_LEVELING_LINEAR

      #if ENABLED(AUTO_BED_LEVELING_3POINT)

        #if ENABLED(DEBUG_LEVELING_FEATURE)
          if (DEBUGGING(LEVELING)) SERIAL_ECHOLNPGM("> 3-point Leveling");
        #endif

        // Probe at 3 arbitrary points
        points[0].z = points[1].z = points[2].z = 0;

      #endif // AUTO_BED_LEVELING_3POINT

    } // !g29_in_progress

    #if ENABLED(PROBE_MANUALLY)

      // Abort current G29 procedure, go back to ABLStart
      if (code_seen('A') && g29_in_progress) {
        SERIAL_PROTOCOLLNPGM("Manual G29 aborted");
        #if HAS_SOFTWARE_ENDSTOPS
          soft_endstops_enabled = enable_soft_endstops;
        #endif
        planner.abl_enabled = abl_should_enable;
        g29_in_progress = false;
      }

      // Query G29 status
      if (code_seen('Q')) {
        if (!g29_in_progress)
          SERIAL_PROTOCOLLNPGM("Manual G29 idle");
        else {
          SERIAL_PROTOCOLPAIR("Manual G29 point ", abl_probe_index + 1);
          SERIAL_PROTOCOLLNPAIR(" of ", abl2);
        }
      }

      if (code_seen('A') || code_seen('Q')) return;

      // Fall through to probe the first point
      g29_in_progress = true;

      if (abl_probe_index == 0) {
        // For the initial G29 save software endstop state
        #if HAS_SOFTWARE_ENDSTOPS
          enable_soft_endstops = soft_endstops_enabled;
        #endif
      }
      else {
        // For G29 after adjusting Z.
        // Save the previous Z before going to the next point
        measured_z = current_position[Z_AXIS];

        #if ENABLED(AUTO_BED_LEVELING_LINEAR)

          mean += measured_z;
          eqnBVector[abl_probe_index] = measured_z;
          eqnAMatrix[abl_probe_index + 0 * abl2] = xProbe;
          eqnAMatrix[abl_probe_index + 1 * abl2] = yProbe;
          eqnAMatrix[abl_probe_index + 2 * abl2] = 1;

        #elif ENABLED(AUTO_BED_LEVELING_BILINEAR)

          z_values[xCount][yCount] = measured_z + zoffset;

        #elif ENABLED(AUTO_BED_LEVELING_3POINT)

          points[i].z = measured_z;

        #endif
      }

      //
      // If there's another point to sample, move there with optional lift.
      //

      #if ABL_GRID

        // Find a next point to probe
        // On the first G29 this will be the first probe point
        while (abl_probe_index < abl2) {

          // Set xCount, yCount based on abl_probe_index, with zig-zag
          PR_OUTER_VAR = abl_probe_index / PR_INNER_END;
          PR_INNER_VAR = abl_probe_index - (PR_OUTER_VAR * PR_INNER_END);

          bool zig = (PR_OUTER_VAR & 1) != ((PR_OUTER_END) & 1);

          if (zig) PR_INNER_VAR = (PR_INNER_END - 1) - PR_INNER_VAR;

          const float xBase = left_probe_bed_position + xGridSpacing * xCount,
                      yBase = front_probe_bed_position + yGridSpacing * yCount;

          xProbe = floor(xBase + (xBase < 0 ? 0 : 0.5));
          yProbe = floor(yBase + (yBase < 0 ? 0 : 0.5));

          #if ENABLED(AUTO_BED_LEVELING_LINEAR)
            indexIntoAB[xCount][yCount] = abl_probe_index;
          #endif

          if (position_is_reachable_xy( xProbe, yProbe )) break;
          ++abl_probe_index;
        }

        // Is there a next point to move to?
        if (abl_probe_index < abl2) {
          _manual_goto_xy(xProbe, yProbe); // Can be used here too!
          ++abl_probe_index;
          #if HAS_SOFTWARE_ENDSTOPS
            // Disable software endstops to allow manual adjustment
            // If G29 is not completed, they will not be re-enabled
            soft_endstops_enabled = false;
          #endif
          return;
        }
        else {
          // Then leveling is done!
          // G29 finishing code goes here

          // After recording the last point, activate abl
          SERIAL_PROTOCOLLNPGM("Grid probing done.");
          g29_in_progress = false;

          // Re-enable software endstops, if needed
          #if HAS_SOFTWARE_ENDSTOPS
            soft_endstops_enabled = enable_soft_endstops;
          #endif
        }

      #elif ENABLED(AUTO_BED_LEVELING_3POINT)

        // Probe at 3 arbitrary points
        if (abl_probe_index < 3) {
          xProbe = LOGICAL_X_POSITION(points[i].x);
          yProbe = LOGICAL_Y_POSITION(points[i].y);
          ++abl_probe_index;
          #if HAS_SOFTWARE_ENDSTOPS
            // Disable software endstops to allow manual adjustment
            // If G29 is not completed, they will not be re-enabled
            soft_endstops_enabled = false;
          #endif
          return;
        }
        else {

          SERIAL_PROTOCOLLNPGM("3-point probing done.");
          g29_in_progress = false;

          // Re-enable software endstops, if needed
          #if HAS_SOFTWARE_ENDSTOPS
            soft_endstops_enabled = enable_soft_endstops;
          #endif

          if (!dryrun) {
            vector_3 planeNormal = vector_3::cross(points[0] - points[1], points[2] - points[1]).get_normal();
            if (planeNormal.z < 0) {
              planeNormal.x *= -1;
              planeNormal.y *= -1;
              planeNormal.z *= -1;
            }
            planner.bed_level_matrix = matrix_3x3::create_look_at(planeNormal);

            // Can't re-enable (on error) until the new grid is written
            abl_should_enable = false;
          }

        }

      #endif // AUTO_BED_LEVELING_3POINT

    #else // !PROBE_MANUALLY

      bool stow_probe_after_each = code_seen('E');

      #if ABL_GRID

        bool zig = PR_OUTER_END & 1;  // Always end at RIGHT and BACK_PROBE_BED_POSITION

        // Outer loop is Y with PROBE_Y_FIRST disabled
        for (uint8_t PR_OUTER_VAR = 0; PR_OUTER_VAR < PR_OUTER_END; PR_OUTER_VAR++) {

          int8_t inStart, inStop, inInc;

          if (zig) { // away from origin
            inStart = 0;
            inStop = PR_INNER_END;
            inInc = 1;
          }
          else {     // towards origin
            inStart = PR_INNER_END - 1;
            inStop = -1;
            inInc = -1;
          }

          zig ^= true; // zag

          // Inner loop is Y with PROBE_Y_FIRST enabled
          for (int8_t PR_INNER_VAR = inStart; PR_INNER_VAR != inStop; PR_INNER_VAR += inInc) {

            float xBase = left_probe_bed_position + xGridSpacing * xCount,
                  yBase = front_probe_bed_position + yGridSpacing * yCount;

            xProbe = floor(xBase + (xBase < 0 ? 0 : 0.5));
            yProbe = floor(yBase + (yBase < 0 ? 0 : 0.5));

            #if ENABLED(AUTO_BED_LEVELING_LINEAR)
              indexIntoAB[xCount][yCount] = ++abl_probe_index;
            #endif

            #if IS_KINEMATIC
              // Avoid probing outside the round or hexagonal area
              if (!position_is_reachable_by_probe_xy( xProbe, yProbe )) continue;
            #endif

            measured_z = faux ? 0.001 * random(-100, 101) : probe_pt(xProbe, yProbe, stow_probe_after_each, verbose_level);

            if (isnan(measured_z)) {
              planner.abl_enabled = abl_should_enable;
              return;
            }

            #if ENABLED(AUTO_BED_LEVELING_LINEAR)

              mean += measured_z;
              eqnBVector[abl_probe_index] = measured_z;
              eqnAMatrix[abl_probe_index + 0 * abl2] = xProbe;
              eqnAMatrix[abl_probe_index + 1 * abl2] = yProbe;
              eqnAMatrix[abl_probe_index + 2 * abl2] = 1;

            #elif ENABLED(AUTO_BED_LEVELING_BILINEAR)

              z_values[xCount][yCount] = measured_z + zoffset;

            #endif

            abl_should_enable = false;
            idle();

          } // inner
        } // outer

      #elif ENABLED(AUTO_BED_LEVELING_3POINT)

        // Probe at 3 arbitrary points

        for (uint8_t i = 0; i < 3; ++i) {
          // Retain the last probe position
          xProbe = LOGICAL_X_POSITION(points[i].x);
          yProbe = LOGICAL_Y_POSITION(points[i].y);
          measured_z = points[i].z = faux ? 0.001 * random(-100, 101) : probe_pt(xProbe, yProbe, stow_probe_after_each, verbose_level);
        }

        if (isnan(measured_z)) {
          planner.abl_enabled = abl_should_enable;
          return;
        }

        if (!dryrun) {
          vector_3 planeNormal = vector_3::cross(points[0] - points[1], points[2] - points[1]).get_normal();
          if (planeNormal.z < 0) {
            planeNormal.x *= -1;
            planeNormal.y *= -1;
            planeNormal.z *= -1;
          }
          planner.bed_level_matrix = matrix_3x3::create_look_at(planeNormal);

          // Can't re-enable (on error) until the new grid is written
          abl_should_enable = false;
        }

      #endif // AUTO_BED_LEVELING_3POINT

      // Raise to _Z_CLEARANCE_DEPLOY_PROBE. Stow the probe.
      if (STOW_PROBE()) {
        planner.abl_enabled = abl_should_enable;
        return;
      }

    #endif // !PROBE_MANUALLY

    //
    // G29 Finishing Code
    //
    // Unless this is a dry run, auto bed leveling will
    // definitely be enabled after this point
    //

    // Restore state after probing
    if (!faux) clean_up_after_endstop_or_probe_move();

    #if ENABLED(DEBUG_LEVELING_FEATURE)
      if (DEBUGGING(LEVELING)) DEBUG_POS("> probing complete", current_position);
    #endif

    // Calculate leveling, print reports, correct the position
    #if ENABLED(AUTO_BED_LEVELING_BILINEAR)

      if (!dryrun) extrapolate_unprobed_bed_level();
      print_bilinear_leveling_grid();

      refresh_bed_level();

      #if ENABLED(ABL_BILINEAR_SUBDIVISION)
        bed_level_virt_print();
      #endif

    #elif ENABLED(AUTO_BED_LEVELING_LINEAR)

      // For LINEAR leveling calculate matrix, print reports, correct the position

      /**
       * solve the plane equation ax + by + d = z
       * A is the matrix with rows [x y 1] for all the probed points
       * B is the vector of the Z positions
       * the normal vector to the plane is formed by the coefficients of the
       * plane equation in the standard form, which is Vx*x+Vy*y+Vz*z+d = 0
       * so Vx = -a Vy = -b Vz = 1 (we want the vector facing towards positive Z
       */
      float plane_equation_coefficients[3];
      qr_solve(plane_equation_coefficients, abl2, 3, eqnAMatrix, eqnBVector);

      mean /= abl2;

      if (verbose_level) {
        SERIAL_PROTOCOLPGM("Eqn coefficients: a: ");
        SERIAL_PROTOCOL_F(plane_equation_coefficients[0], 8);
        SERIAL_PROTOCOLPGM(" b: ");
        SERIAL_PROTOCOL_F(plane_equation_coefficients[1], 8);
        SERIAL_PROTOCOLPGM(" d: ");
        SERIAL_PROTOCOL_F(plane_equation_coefficients[2], 8);
        SERIAL_EOL;
        if (verbose_level > 2) {
          SERIAL_PROTOCOLPGM("Mean of sampled points: ");
          SERIAL_PROTOCOL_F(mean, 8);
          SERIAL_EOL;
        }
      }

      // Create the matrix but don't correct the position yet
      if (!dryrun) {
        planner.bed_level_matrix = matrix_3x3::create_look_at(
          vector_3(-plane_equation_coefficients[0], -plane_equation_coefficients[1], 1)
        );
      }

      // Show the Topography map if enabled
      if (do_topography_map) {

        SERIAL_PROTOCOLLNPGM("\nBed Height Topography:\n"
                               "   +--- BACK --+\n"
                               "   |           |\n"
                               " L |    (+)    | R\n"
                               " E |           | I\n"
                               " F | (-) N (+) | G\n"
                               " T |           | H\n"
                               "   |    (-)    | T\n"
                               "   |           |\n"
                               "   O-- FRONT --+\n"
                               " (0,0)");

        float min_diff = 999;

        for (int8_t yy = abl_grid_points_y - 1; yy >= 0; yy--) {
          for (uint8_t xx = 0; xx < abl_grid_points_x; xx++) {
            int ind = indexIntoAB[xx][yy];
            float diff = eqnBVector[ind] - mean,
                  x_tmp = eqnAMatrix[ind + 0 * abl2],
                  y_tmp = eqnAMatrix[ind + 1 * abl2],
                  z_tmp = 0;

            apply_rotation_xyz(planner.bed_level_matrix, x_tmp, y_tmp, z_tmp);

            NOMORE(min_diff, eqnBVector[ind] - z_tmp);

            if (diff >= 0.0)
              SERIAL_PROTOCOLPGM(" +");   // Include + for column alignment
            else
              SERIAL_PROTOCOLCHAR(' ');
            SERIAL_PROTOCOL_F(diff, 5);
          } // xx
          SERIAL_EOL;
        } // yy
        SERIAL_EOL;

        if (verbose_level > 3) {
          SERIAL_PROTOCOLLNPGM("\nCorrected Bed Height vs. Bed Topology:");

          for (int8_t yy = abl_grid_points_y - 1; yy >= 0; yy--) {
            for (uint8_t xx = 0; xx < abl_grid_points_x; xx++) {
              int ind = indexIntoAB[xx][yy];
              float x_tmp = eqnAMatrix[ind + 0 * abl2],
                    y_tmp = eqnAMatrix[ind + 1 * abl2],
                    z_tmp = 0;

              apply_rotation_xyz(planner.bed_level_matrix, x_tmp, y_tmp, z_tmp);

              float diff = eqnBVector[ind] - z_tmp - min_diff;
              if (diff >= 0.0)
                SERIAL_PROTOCOLPGM(" +");
              // Include + for column alignment
              else
                SERIAL_PROTOCOLCHAR(' ');
              SERIAL_PROTOCOL_F(diff, 5);
            } // xx
            SERIAL_EOL;
          } // yy
          SERIAL_EOL;
        }
      } //do_topography_map

    #endif // AUTO_BED_LEVELING_LINEAR

    #if ABL_PLANAR

      // For LINEAR and 3POINT leveling correct the current position

      if (verbose_level > 0)
        planner.bed_level_matrix.debug(PSTR("\n\nBed Level Correction Matrix:"));

      if (!dryrun) {
        //
        // Correct the current XYZ position based on the tilted plane.
        //

        #if ENABLED(DEBUG_LEVELING_FEATURE)
          if (DEBUGGING(LEVELING)) DEBUG_POS("G29 uncorrected XYZ", current_position);
        #endif

        float converted[XYZ];
        COPY(converted, current_position);

        planner.abl_enabled = true;
        planner.unapply_leveling(converted); // use conversion machinery
        planner.abl_enabled = false;

        // Use the last measured distance to the bed, if possible
        if ( NEAR(current_position[X_AXIS], xProbe - (X_PROBE_OFFSET_FROM_EXTRUDER))
          && NEAR(current_position[Y_AXIS], yProbe - (Y_PROBE_OFFSET_FROM_EXTRUDER))
        ) {
          float simple_z = current_position[Z_AXIS] - measured_z;
          #if ENABLED(DEBUG_LEVELING_FEATURE)
            if (DEBUGGING(LEVELING)) {
              SERIAL_ECHOPAIR("Z from Probe:", simple_z);
              SERIAL_ECHOPAIR("  Matrix:", converted[Z_AXIS]);
              SERIAL_ECHOLNPAIR("  Discrepancy:", simple_z - converted[Z_AXIS]);
            }
          #endif
          converted[Z_AXIS] = simple_z;
        }

        // The rotated XY and corrected Z are now current_position
        COPY(current_position, converted);

        #if ENABLED(DEBUG_LEVELING_FEATURE)
          if (DEBUGGING(LEVELING)) DEBUG_POS("G29 corrected XYZ", current_position);
        #endif
      }

    #elif ENABLED(AUTO_BED_LEVELING_BILINEAR)

      if (!dryrun) {
        #if ENABLED(DEBUG_LEVELING_FEATURE)
          if (DEBUGGING(LEVELING)) SERIAL_ECHOLNPAIR("G29 uncorrected Z:", current_position[Z_AXIS]);
        #endif

        // Unapply the offset because it is going to be immediately applied
        // and cause compensation movement in Z
        current_position[Z_AXIS] -= bilinear_z_offset(current_position);

        #if ENABLED(DEBUG_LEVELING_FEATURE)
          if (DEBUGGING(LEVELING)) SERIAL_ECHOLNPAIR(" corrected Z:", current_position[Z_AXIS]);
        #endif
      }

    #endif // ABL_PLANAR

    #ifdef Z_PROBE_END_SCRIPT
      #if ENABLED(DEBUG_LEVELING_FEATURE)
        if (DEBUGGING(LEVELING)) SERIAL_ECHOLNPAIR("Z Probe End Script: ", Z_PROBE_END_SCRIPT);
      #endif
      enqueue_and_echo_commands_P(PSTR(Z_PROBE_END_SCRIPT));
      stepper.synchronize();
    #endif

    #if ENABLED(DEBUG_LEVELING_FEATURE)
      if (DEBUGGING(LEVELING)) SERIAL_ECHOLNPGM("<<< gcode_G29");
    #endif

    report_current_position();

    KEEPALIVE_STATE(IN_HANDLER);

    // Auto Bed Leveling is complete! Enable if possible.
    planner.abl_enabled = dryrun ? abl_should_enable : true;

    if (planner.abl_enabled)
      SYNC_PLAN_POSITION_KINEMATIC();
  }

#endif // HAS_ABL && !AUTO_BED_LEVELING_UBL

#if HAS_BED_PROBE

  /**
   * G30: Do a single Z probe at the current XY
   *
   * Parameters:
   *
   *   X   Probe X position (default current X)
   *   Y   Probe Y position (default current Y)
   *   S0  Leave the probe deployed
   */
  inline void gcode_G30() {
    const float xpos = code_seen('X') ? code_value_linear_units() : current_position[X_AXIS] + X_PROBE_OFFSET_FROM_EXTRUDER,
                ypos = code_seen('Y') ? code_value_linear_units() : current_position[Y_AXIS] + Y_PROBE_OFFSET_FROM_EXTRUDER;

    if (!position_is_reachable_by_probe_xy( xpos, ypos )) return;

    // Disable leveling so the planner won't mess with us
    #if HAS_LEVELING
      set_bed_leveling_enabled(false);
    #endif

    setup_for_endstop_or_probe_move();

    const float measured_z = probe_pt(xpos, ypos, !code_seen('S') || code_value_bool(), 1);

    SERIAL_PROTOCOLPAIR("Bed X: ", FIXFLOAT(xpos));
    SERIAL_PROTOCOLPAIR(" Y: ", FIXFLOAT(ypos));
    SERIAL_PROTOCOLLNPAIR(" Z: ", FIXFLOAT(measured_z));

    clean_up_after_endstop_or_probe_move();

    report_current_position();
  }

  #if ENABLED(Z_PROBE_SLED)

    /**
     * G31: Deploy the Z probe
     */
    inline void gcode_G31() { DEPLOY_PROBE(); }

    /**
     * G32: Stow the Z probe
     */
    inline void gcode_G32() { STOW_PROBE(); }

  #endif // Z_PROBE_SLED

  #if ENABLED(DELTA_AUTO_CALIBRATION)
    /**
     * G33 - Delta '1-4-7-point' Auto-Calibration
     *       Calibrate height, endstops, delta radius, and tower angles.
     *
     * Parameters:
     *
     *   P  Number of probe points:
     *
     *      P1     Probe center and set height only.
     *      P2     Probe center and towers. Set height, endstops, and delta radius.
     *      P3     Probe all positions: center, towers and opposite towers. Set all.
     *      P4-P7  Probe all positions at different locations and average them.
     *
     *   A  Abort delta height calibration after 1 probe (only P1)
     *
     *   O  Use opposite tower points instead of tower points (only P2)
     *
     *   T  Don't calibrate tower angle corrections (P3-P7)
     *
     *   V  Verbose level:
     *
     *      V0  Dry-run mode. Report settings and probe results. No calibration.
     *      V1  Report settings
     *      V2  Report settings and probe results
     */
    inline void gcode_G33() {

      const int8_t probe_points = code_seen('P') ? code_value_int() : DELTA_CALIBRATION_DEFAULT_POINTS;
      if (!WITHIN(probe_points, 1, 7)) {
        SERIAL_PROTOCOLLNPGM("?(P)oints is implausible (1 to 7).");
        return;
      }

      const int8_t verbose_level = code_seen('V') ? code_value_byte() : 1;
      if (!WITHIN(verbose_level, 0, 2)) {
        SERIAL_PROTOCOLLNPGM("?(V)erbose level is implausible (0-2).");
        return;
      }

      const bool do_height_only       = probe_points == 1,
                 do_center_and_towers = probe_points == 2,
                 do_all_positions     = probe_points == 3,
                 do_circle_x2         = probe_points == 5,
                 do_circle_x3         = probe_points == 6,
                 do_circle_x4         = probe_points == 7,
                 probe_center_plus_3  = probe_points >= 3,
                 point_averaging      = probe_points >= 4,
                 probe_center_plus_6  = probe_points >= 5;

      const char negating_parameter = do_height_only ? 'A' : do_center_and_towers ? 'O' : 'T';
      int8_t probe_mode = code_seen(negating_parameter) && code_value_bool() ? -probe_points : probe_points;

      SERIAL_PROTOCOLLNPGM("G33 Auto Calibrate");

      #if HAS_LEVELING
        set_bed_leveling_enabled(false);
      #endif

      home_all_axes();

      const static char save_message[] PROGMEM = "Save with M500 and/or copy to Configuration.h";
      float test_precision,
            zero_std_dev = (verbose_level ? 999.0 : 0.0), // 0.0 in dry-run mode : forced end
            e_old[XYZ] = {
              endstop_adj[A_AXIS],
              endstop_adj[B_AXIS],
              endstop_adj[C_AXIS]
            },
            dr_old = delta_radius,
            zh_old = home_offset[Z_AXIS],
            alpha_old = delta_tower_angle_trim[A_AXIS],
            beta_old = delta_tower_angle_trim[B_AXIS];

      // print settings

      SERIAL_PROTOCOLPGM("Checking... AC");
      if (verbose_level == 0) SERIAL_PROTOCOLPGM(" (DRY-RUN)");
      SERIAL_EOL;
      LCD_MESSAGEPGM("Checking... AC"); // TODO: Make translatable string

      SERIAL_PROTOCOLPAIR(".Height:", DELTA_HEIGHT + home_offset[Z_AXIS]);
      if (!do_height_only) {
        SERIAL_PROTOCOLPGM("    Ex:");
        if (endstop_adj[A_AXIS] >= 0) SERIAL_CHAR('+');
        SERIAL_PROTOCOL_F(endstop_adj[A_AXIS], 2);
        SERIAL_PROTOCOLPGM("  Ey:");
        if (endstop_adj[B_AXIS] >= 0) SERIAL_CHAR('+');
        SERIAL_PROTOCOL_F(endstop_adj[B_AXIS], 2);
        SERIAL_PROTOCOLPGM("  Ez:");
        if (endstop_adj[C_AXIS] >= 0) SERIAL_CHAR('+');
        SERIAL_PROTOCOL_F(endstop_adj[C_AXIS], 2);
        SERIAL_PROTOCOLPAIR("    Radius:", delta_radius);
      }
      SERIAL_EOL;
      if (probe_mode > 2) { // negative disables tower angles
        SERIAL_PROTOCOLPGM(".Tower angle :    Tx:");
        if (delta_tower_angle_trim[A_AXIS] >= 0) SERIAL_CHAR('+');
        SERIAL_PROTOCOL_F(delta_tower_angle_trim[A_AXIS], 2);
        SERIAL_PROTOCOLPGM("  Ty:");
        if (delta_tower_angle_trim[B_AXIS] >= 0) SERIAL_CHAR('+');
        SERIAL_PROTOCOL_F(delta_tower_angle_trim[B_AXIS], 2);
        SERIAL_PROTOCOLPGM("  Tz:+0.00");
        SERIAL_EOL;
      }

      #if ENABLED(Z_PROBE_SLED)
        DEPLOY_PROBE();
      #endif

      int8_t iterations = 0;

      do {

        float z_at_pt[13] = { 0 },
              S1 = 0.0,
              S2 = 0.0;
        int16_t N = 0;

        test_precision = zero_std_dev;
        iterations++;

        // Probe the points

        if (!do_all_positions && !do_circle_x3) { // probe the center
          setup_for_endstop_or_probe_move();
          z_at_pt[0] += probe_pt(0.0, 0.0 , true, 1);
          clean_up_after_endstop_or_probe_move();
        }
        if (probe_center_plus_3) { // probe extra center points
          for (int8_t axis = probe_center_plus_6 ? 11 : 9; axis > 0; axis -= probe_center_plus_6 ? 2 : 4) {
            setup_for_endstop_or_probe_move();
            z_at_pt[0] += probe_pt(
              cos(RADIANS(180 + 30 * axis)) * (0.1 * delta_calibration_radius),
              sin(RADIANS(180 + 30 * axis)) * (0.1 * delta_calibration_radius), true, 1);
            clean_up_after_endstop_or_probe_move();
          }
          z_at_pt[0] /= float(do_circle_x2 ? 7 : probe_points);
        }
        if (!do_height_only) {  // probe the radius
          bool zig_zag = true;
          for (uint8_t axis = (probe_mode == -2 ? 3 : 1); axis < 13;
                       axis += (do_center_and_towers ? 4 : do_all_positions ? 2 : 1)) {
            float offset_circles = (do_circle_x4 ? (zig_zag ? 1.5 : 1.0) :
                                    do_circle_x3 ? (zig_zag ? 1.0 : 0.5) :
                                    do_circle_x2 ? (zig_zag ? 0.5 : 0.0) : 0);
            for (float circles = -offset_circles ; circles <= offset_circles; circles++) {
              setup_for_endstop_or_probe_move();
              z_at_pt[axis] += probe_pt(
                cos(RADIANS(180 + 30 * axis)) * delta_calibration_radius *
                (1 + circles * 0.1 * (zig_zag ? 1 : -1)),
                sin(RADIANS(180 + 30 * axis)) * delta_calibration_radius *
                (1 + circles * 0.1 * (zig_zag ? 1 : -1)), true, 1);
              clean_up_after_endstop_or_probe_move();
            }
            zig_zag = !zig_zag;
            z_at_pt[axis] /= (2 * offset_circles + 1);
          }
        }
        if (point_averaging) // average intermediates to tower and opposites
          for (uint8_t axis = 1; axis <= 11; axis += 2)
            z_at_pt[axis] = (z_at_pt[axis] + (z_at_pt[axis + 1] + z_at_pt[(axis + 10) % 12 + 1]) / 2.0) / 2.0;

        S1 += z_at_pt[0];
        S2 += sq(z_at_pt[0]);
        N++;
        if (!do_height_only) // std dev from zero plane
          for (uint8_t axis = (probe_mode == -2 ? 3 : 1); axis < 13; axis += (do_center_and_towers ? 4 : 2)) {
            S1 += z_at_pt[axis];
            S2 += sq(z_at_pt[axis]);
            N++;
          }
        zero_std_dev = round(sqrt(S2 / N) * 1000.0) / 1000.0 + 0.00001;

        // Solve matrices

        if (zero_std_dev < test_precision) {
          COPY(e_old, endstop_adj);
          dr_old = delta_radius;
          zh_old = home_offset[Z_AXIS];
          alpha_old = delta_tower_angle_trim[A_AXIS];
          beta_old = delta_tower_angle_trim[B_AXIS];

          float e_delta[XYZ] = { 0.0 }, r_delta = 0.0,
                t_alpha = 0.0, t_beta = 0.0;
          const float r_diff = delta_radius - delta_calibration_radius,
                      h_factor = 1.00 + r_diff * 0.001,                          //1.02 for r_diff = 20mm
                      r_factor = -(1.75 + 0.005 * r_diff + 0.001 * sq(r_diff)),  //2.25 for r_diff = 20mm
                      a_factor = 100.0 / delta_calibration_radius;               //1.25 for cal_rd = 80mm

          #define ZP(N,I) ((N) * z_at_pt[I])
          #define Z1000(I) ZP(1.00, I)
          #define Z1050(I) ZP(h_factor, I)
          #define Z0700(I) ZP(h_factor * 2.0 / 3.00, I)
          #define Z0350(I) ZP(h_factor / 3.00, I)
          #define Z0175(I) ZP(h_factor / 6.00, I)
          #define Z2250(I) ZP(r_factor, I)
          #define Z0750(I) ZP(r_factor / 3.00, I)
          #define Z0375(I) ZP(r_factor / 6.00, I)
          #define Z0444(I) ZP(a_factor * 4.0 / 9.0, I)
          #define Z0888(I) ZP(a_factor * 8.0 / 9.0, I)

          switch (probe_mode) {
            case -1:
              test_precision = 0.00;
            case 1:
              LOOP_XYZ(i) e_delta[i] = Z1000(0);
              break;

            case 2:
              e_delta[X_AXIS] = Z1050(0) + Z0700(1) - Z0350(5) - Z0350(9);
              e_delta[Y_AXIS] = Z1050(0) - Z0350(1) + Z0700(5) - Z0350(9);
              e_delta[Z_AXIS] = Z1050(0) - Z0350(1) - Z0350(5) + Z0700(9);
              r_delta         = Z2250(0) - Z0750(1) - Z0750(5) - Z0750(9);
              break;

            case -2:
              e_delta[X_AXIS] = Z1050(0) - Z0700(7) + Z0350(11) + Z0350(3);
              e_delta[Y_AXIS] = Z1050(0) + Z0350(7) - Z0700(11) + Z0350(3);
              e_delta[Z_AXIS] = Z1050(0) + Z0350(7) + Z0350(11) - Z0700(3);
              r_delta         = Z2250(0) - Z0750(7) - Z0750(11) - Z0750(3);
              break;

            default:
              e_delta[X_AXIS] = Z1050(0) + Z0350(1) - Z0175(5) - Z0175(9) - Z0350(7) + Z0175(11) + Z0175(3);
              e_delta[Y_AXIS] = Z1050(0) - Z0175(1) + Z0350(5) - Z0175(9) + Z0175(7) - Z0350(11) + Z0175(3);
              e_delta[Z_AXIS] = Z1050(0) - Z0175(1) - Z0175(5) + Z0350(9) + Z0175(7) + Z0175(11) - Z0350(3);
              r_delta         = Z2250(0) - Z0375(1) - Z0375(5) - Z0375(9) - Z0375(7) - Z0375(11) - Z0375(3);

              if (probe_mode > 0) {  // negative disables tower angles
                t_alpha = + Z0444(1) - Z0888(5) + Z0444(9) + Z0444(7) - Z0888(11) + Z0444(3);
                t_beta  = - Z0888(1) + Z0444(5) + Z0444(9) - Z0888(7) + Z0444(11) + Z0444(3);
              }
              break;
          }

          LOOP_XYZ(axis) endstop_adj[axis] += e_delta[axis];
          delta_radius += r_delta;
          delta_tower_angle_trim[A_AXIS] += t_alpha;
          delta_tower_angle_trim[B_AXIS] -= t_beta;

          // adjust delta_height and endstops by the max amount
          const float z_temp = MAX3(endstop_adj[A_AXIS], endstop_adj[B_AXIS], endstop_adj[C_AXIS]);
          home_offset[Z_AXIS] -= z_temp;
          LOOP_XYZ(i) endstop_adj[i] -= z_temp;

          recalc_delta_settings(delta_radius, delta_diagonal_rod);
        }
        else {   // step one back
          COPY(endstop_adj, e_old);
          delta_radius = dr_old;
          home_offset[Z_AXIS] = zh_old;
          delta_tower_angle_trim[A_AXIS] = alpha_old;
          delta_tower_angle_trim[B_AXIS] = beta_old;

          recalc_delta_settings(delta_radius, delta_diagonal_rod);
        }

         // print report

        if (verbose_level != 1) {
          SERIAL_PROTOCOLPGM(".      c:");
          if (z_at_pt[0] > 0) SERIAL_CHAR('+');
          SERIAL_PROTOCOL_F(z_at_pt[0], 2);
          if (probe_mode == 2 || probe_center_plus_3) {
            SERIAL_PROTOCOLPGM("     x:");
            if (z_at_pt[1] >= 0) SERIAL_CHAR('+');
            SERIAL_PROTOCOL_F(z_at_pt[1], 2);
            SERIAL_PROTOCOLPGM("   y:");
            if (z_at_pt[5] >= 0) SERIAL_CHAR('+');
            SERIAL_PROTOCOL_F(z_at_pt[5], 2);
            SERIAL_PROTOCOLPGM("   z:");
            if (z_at_pt[9] >= 0) SERIAL_CHAR('+');
            SERIAL_PROTOCOL_F(z_at_pt[9], 2);
          }
          if (probe_mode != -2) SERIAL_EOL;
          if (probe_mode == -2 || probe_center_plus_3) {
            if (probe_center_plus_3) {
              SERIAL_CHAR('.');
              SERIAL_PROTOCOL_SP(13);
            }
            SERIAL_PROTOCOLPGM("    yz:");
            if (z_at_pt[7] >= 0) SERIAL_CHAR('+');
            SERIAL_PROTOCOL_F(z_at_pt[7], 2);
            SERIAL_PROTOCOLPGM("  zx:");
            if (z_at_pt[11] >= 0) SERIAL_CHAR('+');
            SERIAL_PROTOCOL_F(z_at_pt[11], 2);
            SERIAL_PROTOCOLPGM("  xy:");
            if (z_at_pt[3] >= 0) SERIAL_CHAR('+');
            SERIAL_PROTOCOL_F(z_at_pt[3], 2);
            SERIAL_EOL;
          }
        }
        if (test_precision != 0.0) {                                 // !forced end
          if (zero_std_dev >= test_precision) {                      // end iterations
            SERIAL_PROTOCOLPGM("Calibration OK");
            SERIAL_PROTOCOL_SP(36);
            SERIAL_PROTOCOLPGM("rolling back.");
            SERIAL_EOL;
            LCD_MESSAGEPGM("Calibration OK"); // TODO: Make translatable string
          }
          else {                                                     // !end iterations
            char mess[15] = "No convergence";
            if (iterations < 31)
              sprintf_P(mess, PSTR("Iteration : %02i"), (int)iterations);
            SERIAL_PROTOCOL(mess);
            SERIAL_PROTOCOL_SP(36);
            SERIAL_PROTOCOLPGM("std dev:");
            SERIAL_PROTOCOL_F(zero_std_dev, 3);
            SERIAL_EOL;
            lcd_setstatus(mess);
          }
          SERIAL_PROTOCOLPAIR(".Height:", DELTA_HEIGHT + home_offset[Z_AXIS]);
          if (!do_height_only) {
            SERIAL_PROTOCOLPGM("    Ex:");
            if (endstop_adj[A_AXIS] >= 0) SERIAL_CHAR('+');
            SERIAL_PROTOCOL_F(endstop_adj[A_AXIS], 2);
            SERIAL_PROTOCOLPGM("  Ey:");
            if (endstop_adj[B_AXIS] >= 0) SERIAL_CHAR('+');
            SERIAL_PROTOCOL_F(endstop_adj[B_AXIS], 2);
            SERIAL_PROTOCOLPGM("  Ez:");
            if (endstop_adj[C_AXIS] >= 0) SERIAL_CHAR('+');
            SERIAL_PROTOCOL_F(endstop_adj[C_AXIS], 2);
            SERIAL_PROTOCOLPAIR("    Radius:", delta_radius);
          }
          SERIAL_EOL;
          if (probe_mode > 2) { // negative disables tower angles
            SERIAL_PROTOCOLPGM(".Tower angle :    Tx:");
            if (delta_tower_angle_trim[A_AXIS] >= 0) SERIAL_CHAR('+');
            SERIAL_PROTOCOL_F(delta_tower_angle_trim[A_AXIS], 2);
            SERIAL_PROTOCOLPGM("  Ty:");
            if (delta_tower_angle_trim[B_AXIS] >= 0) SERIAL_CHAR('+');
            SERIAL_PROTOCOL_F(delta_tower_angle_trim[B_AXIS], 2);
            SERIAL_PROTOCOLPGM("  Tz:+0.00");
            SERIAL_EOL;
          }
          if (zero_std_dev >= test_precision)
            serialprintPGM(save_message);
            SERIAL_EOL;
        }
        else {                                                       // forced end
          if (verbose_level == 0) {
            SERIAL_PROTOCOLPGM("End DRY-RUN");
            SERIAL_PROTOCOL_SP(39);
            SERIAL_PROTOCOLPGM("std dev:");
            SERIAL_PROTOCOL_F(zero_std_dev, 3);
            SERIAL_EOL;
          }
          else {
            SERIAL_PROTOCOLLNPGM("Calibration OK");
            LCD_MESSAGEPGM("Calibration OK"); // TODO: Make translatable string
            SERIAL_PROTOCOLPAIR(".Height:", DELTA_HEIGHT + home_offset[Z_AXIS]);
            SERIAL_EOL;
            serialprintPGM(save_message);
            SERIAL_EOL;
          }
        }

        stepper.synchronize();

        home_all_axes();

      } while (zero_std_dev < test_precision && iterations < 31);

      #if ENABLED(Z_PROBE_SLED)
        RETRACT_PROBE();
      #endif
    }

  #endif // DELTA_AUTO_CALIBRATION

#endif // HAS_BED_PROBE


#if ENABLED(G38_PROBE_TARGET)

  static bool G38_run_probe() {

    bool G38_pass_fail = false;

    // Get direction of move and retract
    float retract_mm[XYZ];
    LOOP_XYZ(i) {
      float dist = destination[i] - current_position[i];
      retract_mm[i] = fabs(dist) < G38_MINIMUM_MOVE ? 0 : home_bump_mm((AxisEnum)i) * (dist > 0 ? -1 : 1);
    }

    stepper.synchronize();  // wait until the machine is idle

    // Move until destination reached or target hit
    endstops.enable(true);
    G38_move = true;
    G38_endstop_hit = false;
    prepare_move_to_destination();
    stepper.synchronize();
    G38_move = false;

    endstops.hit_on_purpose();
    set_current_from_steppers_for_axis(ALL_AXES);
    SYNC_PLAN_POSITION_KINEMATIC();

    if (G38_endstop_hit) {

      G38_pass_fail = true;

      #if ENABLED(PROBE_DOUBLE_TOUCH)
        // Move away by the retract distance
        set_destination_to_current();
        LOOP_XYZ(i) destination[i] += retract_mm[i];
        endstops.enable(false);
        prepare_move_to_destination();
        stepper.synchronize();

        feedrate_mm_s /= 4;

        // Bump the target more slowly
        LOOP_XYZ(i) destination[i] -= retract_mm[i] * 2;

        endstops.enable(true);
        G38_move = true;
        prepare_move_to_destination();
        stepper.synchronize();
        G38_move = false;

        set_current_from_steppers_for_axis(ALL_AXES);
        SYNC_PLAN_POSITION_KINEMATIC();
      #endif
    }

    endstops.hit_on_purpose();
    endstops.not_homing();
    return G38_pass_fail;
  }

  /**
   * G38.2 - probe toward workpiece, stop on contact, signal error if failure
   * G38.3 - probe toward workpiece, stop on contact
   *
   * Like G28 except uses Z min probe for all axes
   */
  inline void gcode_G38(bool is_38_2) {
    // Get X Y Z E F
    gcode_get_destination();

    setup_for_endstop_or_probe_move();

    // If any axis has enough movement, do the move
    LOOP_XYZ(i)
      if (fabs(destination[i] - current_position[i]) >= G38_MINIMUM_MOVE) {
        if (!code_seen('F')) feedrate_mm_s = homing_feedrate_mm_s[i];
        // If G38.2 fails throw an error
        if (!G38_run_probe() && is_38_2) {
          SERIAL_ERROR_START;
          SERIAL_ERRORLNPGM("Failed to reach target");
        }
        break;
      }

    clean_up_after_endstop_or_probe_move();
  }

#endif // G38_PROBE_TARGET

/**
 * G92: Set current position to given X Y Z E
 */
inline void gcode_G92() {
  bool didXYZ = false,
       didE = code_seen('E');

  if (!didE) stepper.synchronize();

  LOOP_XYZE(i) {
    if (code_seen(axis_codes[i])) {
      #if IS_SCARA
        current_position[i] = code_value_axis_units((AxisEnum)i);
        if (i != E_AXIS) didXYZ = true;
      #else
        #if HAS_POSITION_SHIFT
          const float p = current_position[i];
        #endif
        float v = code_value_axis_units((AxisEnum)i);

        current_position[i] = v;

        if (i != E_AXIS) {
          didXYZ = true;
          #if HAS_POSITION_SHIFT
            position_shift[i] += v - p; // Offset the coordinate space
            update_software_endstops((AxisEnum)i);
          #endif
        }
      #endif
    }
  }
  if (didXYZ)
    SYNC_PLAN_POSITION_KINEMATIC();
  else if (didE)
    sync_plan_position_e();

  report_current_position();
}

#if HAS_RESUME_CONTINUE

  /**
   * M0: Unconditional stop - Wait for user button press on LCD
   * M1: Conditional stop   - Wait for user button press on LCD
   */
  inline void gcode_M0_M1() {
    const char * const args = current_command_args;

    millis_t codenum = 0;
    bool hasP = false, hasS = false;
    if (code_seen('P')) {
      codenum = code_value_millis(); // milliseconds to wait
      hasP = codenum > 0;
    }
    if (code_seen('S')) {
      codenum = code_value_millis_from_seconds(); // seconds to wait
      hasS = codenum > 0;
    }

    #if ENABLED(ULTIPANEL)

      if (!hasP && !hasS && *args != '\0')
        lcd_setstatus(args, true);
      else {
        LCD_MESSAGEPGM(MSG_USERWAIT);
        #if ENABLED(LCD_PROGRESS_BAR) && PROGRESS_MSG_EXPIRE > 0
          dontExpireStatus();
        #endif
      }

    #else

      if (!hasP && !hasS && *args != '\0') {
        SERIAL_ECHO_START;
        SERIAL_ECHOLN(args);
      }

    #endif

    KEEPALIVE_STATE(PAUSED_FOR_USER);
    wait_for_user = true;

    stepper.synchronize();
    refresh_cmd_timeout();

    if (codenum > 0) {
      codenum += previous_cmd_ms;  // wait until this time for a click
      while (PENDING(millis(), codenum) && wait_for_user) idle();
    }
    else {
      #if ENABLED(ULTIPANEL)
        if (lcd_detected()) {
          while (wait_for_user) idle();
          IS_SD_PRINTING ? LCD_MESSAGEPGM(MSG_RESUMING) : LCD_MESSAGEPGM(WELCOME_MSG);
        }
      #else
        while (wait_for_user) idle();
      #endif
    }

    wait_for_user = false;
    KEEPALIVE_STATE(IN_HANDLER);
  }

#endif // HAS_RESUME_CONTINUE

#if ENABLED(SPINDLE_LASER_ENABLE)
  /**
   * M3: Spindle Clockwise
   * M4: Spindle Counter-clockwise
   *
   *  S0 turns off spindle.
   *
   *  If no speed PWM output is defined then M3/M4 just turns it on.
   *
   *  At least 12.8KHz (50Hz * 256) is needed for spindle PWM.
   *  Hardware PWM is required. ISRs are too slow.
   *
   * NOTE: WGM for timers 3, 4, and 5 must be either Mode 1 or Mode 5.
   *       No other settings give a PWM signal that goes from 0 to 5 volts.
   *
   *       The system automatically sets WGM to Mode 1, so no special
   *       initialization is needed.
   *
   *       WGM bits for timer 2 are automatically set by the system to
   *       Mode 1. This produces an acceptable 0 to 5 volt signal.
   *       No special initialization is needed.
   *
   * NOTE: A minimum PWM frequency of 50 Hz is needed. All prescaler
   *       factors for timers 2, 3, 4, and 5 are acceptable.
   *
   *  SPINDLE_LASER_ENABLE_PIN needs an external pullup or it may power on
   *  the spindle/laser during power-up or when connecting to the host
   *  (usually goes through a reset which sets all I/O pins to tri-state)
   *
   *  PWM duty cycle goes from 0 (off) to 255 (always on).
   */

  // Wait for spindle to come up to speed
  inline void delay_for_power_up() {
    refresh_cmd_timeout();
    while (PENDING(millis(), SPINDLE_LASER_POWERUP_DELAY + previous_cmd_ms)) idle();
  }

  // Wait for spindle to stop turning
  inline void delay_for_power_down() {
    refresh_cmd_timeout();
    while (PENDING(millis(), SPINDLE_LASER_POWERDOWN_DELAY + previous_cmd_ms + 1)) idle();
  }

  /**
   * ocr_val_mode() is used for debugging and to get the points needed to compute the RPM vs ocr_val line
   *
   * it accepts inputs of 0-255
   */

  inline void ocr_val_mode() {
    uint8_t spindle_laser_power = code_value_byte();
    WRITE(SPINDLE_LASER_ENABLE_PIN, SPINDLE_LASER_ENABLE_INVERT); // turn spindle on (active low)
    if (SPINDLE_LASER_PWM_INVERT) spindle_laser_power = 255 - spindle_laser_power;
    analogWrite(SPINDLE_LASER_PWM_PIN, spindle_laser_power);
  }

  inline void gcode_M3_M4(bool is_M3) {

    stepper.synchronize();   // wait until previous movement commands (G0/G0/G2/G3) have completed before playing with the spindle
    #if SPINDLE_DIR_CHANGE
      const bool rotation_dir = (is_M3 && !SPINDLE_INVERT_DIR || !is_M3 && SPINDLE_INVERT_DIR) ? HIGH : LOW;
      if (SPINDLE_STOP_ON_DIR_CHANGE \
         && READ(SPINDLE_LASER_ENABLE_PIN) == SPINDLE_LASER_ENABLE_INVERT \
         && READ(SPINDLE_DIR_PIN) != rotation_dir
      ) {
        WRITE(SPINDLE_LASER_ENABLE_PIN, !SPINDLE_LASER_ENABLE_INVERT);  // turn spindle off
        delay_for_power_down();
      }
      digitalWrite(SPINDLE_DIR_PIN, rotation_dir);
    #endif

    /**
     * Our final value for ocr_val is an unsigned 8 bit value between 0 and 255 which usually means uint8_t.
     * Went to uint16_t because some of the uint8_t calculations would sometimes give 1000 0000 rather than 1111 1111.
     * Then needed to AND the uint16_t result with 0x00FF to make sure we only wrote the byte of interest.
     */
    #if ENABLED(SPINDLE_LASER_PWM)
      if (code_seen('O')) ocr_val_mode();
      else {
        const float spindle_laser_power = code_seen('S') ? code_value_float() : 0;
        if (spindle_laser_power == 0) {
          WRITE(SPINDLE_LASER_ENABLE_PIN, !SPINDLE_LASER_ENABLE_INVERT);                                    // turn spindle off (active low)
          delay_for_power_down();
        }
        else {
          int16_t ocr_val = (spindle_laser_power - (SPEED_POWER_INTERCEPT)) * (1.0 / (SPEED_POWER_SLOPE));  // convert RPM to PWM duty cycle
          NOMORE(ocr_val, 255);                                                                             // limit to max the Atmel PWM will support
          if (spindle_laser_power <= SPEED_POWER_MIN)
            ocr_val = (SPEED_POWER_MIN - (SPEED_POWER_INTERCEPT)) * (1.0 / (SPEED_POWER_SLOPE));            // minimum setting
          if (spindle_laser_power >= SPEED_POWER_MAX)
            ocr_val = (SPEED_POWER_MAX - (SPEED_POWER_INTERCEPT)) * (1.0 / (SPEED_POWER_SLOPE));            // limit to max RPM
          if (SPINDLE_LASER_PWM_INVERT) ocr_val = 255 - ocr_val;
          WRITE(SPINDLE_LASER_ENABLE_PIN, SPINDLE_LASER_ENABLE_INVERT);                                     // turn spindle on (active low)
          analogWrite(SPINDLE_LASER_PWM_PIN, ocr_val & 0xFF);                                               // only write low byte
          delay_for_power_up();
        }
      }
    #else
      WRITE(SPINDLE_LASER_ENABLE_PIN, SPINDLE_LASER_ENABLE_INVERT); // turn spindle on (active low) if spindle speed option not enabled
      delay_for_power_up();
    #endif
  }

 /**
  * M5 turn off spindle
  */
  inline void gcode_M5() {
    stepper.synchronize();
    WRITE(SPINDLE_LASER_ENABLE_PIN, !SPINDLE_LASER_ENABLE_INVERT);
    delay_for_power_down();
  }

#endif // SPINDLE_LASER_ENABLE

/**
 * M17: Enable power on all stepper motors
 */
inline void gcode_M17() {
  LCD_MESSAGEPGM(MSG_NO_MOVE);
  enable_all_steppers();
}

#if IS_KINEMATIC
  #define RUNPLAN(RATE_MM_S) planner.buffer_line_kinematic(destination, RATE_MM_S, active_extruder)
#else
  #define RUNPLAN(RATE_MM_S) line_to_destination(RATE_MM_S)
#endif

<<<<<<< HEAD
#if ENABLED(ADVANCED_PAUSE_FEATURE)
  static float resume_position[XYZE];
  static bool move_away_flag = false;

  static void filament_change_beep(const int max_beep_count, const bool init=false) {
    static millis_t next_buzz = 0;
    static uint16_t runout_beep = 0;

    if (init) next_buzz = runout_beep = 0;

    const millis_t ms = millis();
    if (ELAPSED(ms, next_buzz)) {
      if (max_beep_count < 0 || runout_beep < max_beep_count + 5) { // Only beep as long as we're supposed to
        next_buzz = ms + ((max_beep_count < 0 || runout_beep < max_beep_count) ? 2500 : 400);
        BUZZ(300, 2000);
        runout_beep++;
      }
    }
  }

  static bool pause_print(const float& retract, const float& z_lift, const float& x_pos, const float& y_pos,
                          const float& unload_length = 0 , int max_beep_count = 0, bool show_lcd = false) {
    if (move_away_flag) return false; // already paused

    if (!DEBUGGING(DRYRUN) && thermalManager.tooColdToExtrude(active_extruder) && unload_length > 0) {
      SERIAL_ERROR_START;
      SERIAL_ERRORLNPGM(MSG_TOO_COLD_FOR_M600);
      return false;
    }

    const bool job_running = print_job_timer.isRunning();

    // there are blocks after this one, or sd printing
    move_away_flag = job_running || planner.blocks_queued()
      #if ENABLED(SDSUPPORT)
        || card.sdprinting
      #endif
    ;

    if (!move_away_flag) return false; // nothing to pause

    // Pause the print job and timer
    #if ENABLED(SDSUPPORT)
      card.pauseSDPrint();
    #endif
    print_job_timer.pause();

    // Show initial message and wait for synchronize steppers
    if (show_lcd) {
      #if ENABLED(ULTIPANEL)
        lcd_advanced_pause_show_message(ADVANCED_PAUSE_MESSAGE_INIT);
      #endif
    }
    stepper.synchronize();

    // Save current position
    COPY(resume_position, current_position);
    set_destination_to_current();

    // Initial retract before move to filament change position
    destination[E_AXIS] += retract;

    RUNPLAN(PAUSE_PARK_RETRACT_FEEDRATE);

    // Lift Z axis
    if (z_lift > 0) {
      destination[Z_AXIS] += z_lift;
      NOMORE(destination[Z_AXIS], Z_MAX_POS);
      RUNPLAN(PAUSE_PARK_Z_FEEDRATE);
    }

    // Move XY axes to filament exchange position
    destination[X_AXIS] = x_pos;
    destination[Y_AXIS] = y_pos;

    clamp_to_software_endstops(destination);
    RUNPLAN(PAUSE_PARK_XY_FEEDRATE);
    stepper.synchronize();

    if (unload_length != 0) {
      if (show_lcd) {
        #if ENABLED(ULTIPANEL)
          lcd_advanced_pause_show_message(ADVANCED_PAUSE_MESSAGE_UNLOAD);
          idle();
        #endif
      }

      // Unload filament
      destination[E_AXIS] += unload_length;
      RUNPLAN(FILAMENT_CHANGE_UNLOAD_FEEDRATE);
      stepper.synchronize();

      if (show_lcd) {
        #if ENABLED(ULTIPANEL)
          lcd_advanced_pause_show_message(ADVANCED_PAUSE_MESSAGE_INSERT);
        #endif
      }

      #if HAS_BUZZER
        filament_change_beep(max_beep_count, true);
      #endif

      idle();
    }

    // Disable extruders steppers for manual filament changing
    disable_e_steppers();
    safe_delay(100);

    // Start the heater idle timers
    const millis_t nozzle_timeout = (millis_t)(PAUSE_PARK_NOZZLE_TIMEOUT) * 1000UL;

    HOTEND_LOOP()
      thermalManager.start_heater_idle_timer(e, nozzle_timeout);

    return true;
  }

  static void wait_for_filament_reload(int max_beep_count = 0) {
    bool nozzle_timed_out = false;

    // Wait for filament insert by user and press button
    KEEPALIVE_STATE(PAUSED_FOR_USER);
    wait_for_user = true;    // LCD click or M108 will clear this
    while (wait_for_user) {
      #if HAS_BUZZER
        filament_change_beep(max_beep_count);
      #endif

      if (!nozzle_timed_out)
        HOTEND_LOOP()
          nozzle_timed_out |= thermalManager.is_heater_idle(e);

      #if ENABLED(ULTIPANEL)
        if (nozzle_timed_out)
          lcd_advanced_pause_show_message(ADVANCED_PAUSE_MESSAGE_CLICK_TO_HEAT_NOZZLE);
      #endif

      idle(true);
    }
    KEEPALIVE_STATE(IN_HANDLER);
  }

  static void resume_print(const float& load_length = 0, const float& initial_extrude_length = 0, int max_beep_count = 0) {
    bool nozzle_timed_out = false;
=======
#if ENABLED(PARK_HEAD_ON_PAUSE)

  float resume_position[XYZE];
  bool move_away_flag = false;
>>>>>>> e16743da

    if (!move_away_flag) return;

    // Re-enable the heaters if they timed out
    HOTEND_LOOP() {
      nozzle_timed_out |= thermalManager.is_heater_idle(e);
      thermalManager.reset_heater_idle_timer(e);
    }

    #if ENABLED(ULTIPANEL)
      // Show "wait for heating"
      lcd_advanced_pause_show_message(ADVANCED_PAUSE_MESSAGE_WAIT_FOR_NOZZLES_TO_HEAT);
    #endif

    wait_for_heatup = true;
    while (wait_for_heatup) {
      idle();
      wait_for_heatup = false;
      HOTEND_LOOP() {
        if (abs(thermalManager.degHotend(e) - thermalManager.degTargetHotend(e)) > 3) {
          wait_for_heatup = true;
          break;
        }
      }
    }

    #if HAS_BUZZER
      filament_change_beep(max_beep_count, true);
    #endif

    if (load_length != 0) {
      #if ENABLED(ULTIPANEL)
        // Show "insert filament"
        if (nozzle_timed_out)
          lcd_advanced_pause_show_message(ADVANCED_PAUSE_MESSAGE_INSERT);
      #endif

      KEEPALIVE_STATE(PAUSED_FOR_USER);
      wait_for_user = true;    // LCD click or M108 will clear this
      while (wait_for_user && nozzle_timed_out) {
        #if HAS_BUZZER
          filament_change_beep(max_beep_count);
        #endif
        idle(true);
      }
      KEEPALIVE_STATE(IN_HANDLER);

      #if ENABLED(ULTIPANEL)
        // Show "load" message
        lcd_advanced_pause_show_message(ADVANCED_PAUSE_MESSAGE_LOAD);
      #endif

      // Load filament
      destination[E_AXIS] += load_length;

      RUNPLAN(FILAMENT_CHANGE_LOAD_FEEDRATE);
      stepper.synchronize();
    }

    #if ENABLED(ULTIPANEL) && defined(ADVANCED_PAUSE_EXTRUDE_LENGTH) && ADVANCED_PAUSE_EXTRUDE_LENGTH > 0

      float extrude_length = initial_extrude_length;

      do {
        if (extrude_length > 0) {
          // "Wait for filament extrude"
          lcd_advanced_pause_show_message(ADVANCED_PAUSE_MESSAGE_EXTRUDE);

          // Extrude filament to get into hotend
          destination[E_AXIS] += extrude_length;
          RUNPLAN(ADVANCED_PAUSE_EXTRUDE_FEEDRATE);
          stepper.synchronize();
        }

        // Show "Extrude More" / "Resume" menu and wait for reply
        KEEPALIVE_STATE(PAUSED_FOR_USER);
        wait_for_user = false;
        lcd_advanced_pause_show_message(ADVANCED_PAUSE_MESSAGE_OPTION);
        while (advanced_pause_menu_response == ADVANCED_PAUSE_RESPONSE_WAIT_FOR) idle(true);
        KEEPALIVE_STATE(IN_HANDLER);

        extrude_length = ADVANCED_PAUSE_EXTRUDE_LENGTH;

        // Keep looping if "Extrude More" was selected
      } while (advanced_pause_menu_response == ADVANCED_PAUSE_RESPONSE_EXTRUDE_MORE);

    #endif

    #if ENABLED(ULTIPANEL)
      // "Wait for print to resume"
      lcd_advanced_pause_show_message(ADVANCED_PAUSE_MESSAGE_RESUME);
    #endif

    // Set extruder to saved position
    destination[E_AXIS] = current_position[E_AXIS] = resume_position[E_AXIS];
    planner.set_e_position_mm(current_position[E_AXIS]);

    #if IS_KINEMATIC
      // Move XYZ to starting position
      planner.buffer_line_kinematic(lastpos, PAUSE_PARK_XY_FEEDRATE, active_extruder);
    #else
      // Move XY to starting position, then Z
      destination[X_AXIS] = resume_position[X_AXIS];
      destination[Y_AXIS] = resume_position[Y_AXIS];
      RUNPLAN(PAUSE_PARK_XY_FEEDRATE);
      destination[Z_AXIS] = resume_position[Z_AXIS];
      RUNPLAN(PAUSE_PARK_Z_FEEDRATE);
    #endif
    stepper.synchronize();

    #if ENABLED(FILAMENT_RUNOUT_SENSOR)
      filament_ran_out = false;
    #endif

    set_current_to_destination();

    #if ENABLED(ULTIPANEL)
      // Show status screen
      lcd_advanced_pause_show_message(ADVANCED_PAUSE_MESSAGE_STATUS);
    #endif

    #if ENABLED(SDSUPPORT)
      card.startFileprint();
    #endif

    move_away_flag = false;
  }
#endif // ADVANCED_PAUSE_FEATURE

#if ENABLED(SDSUPPORT)

  /**
   * M20: List SD card to serial output
   */
  inline void gcode_M20() {
    SERIAL_PROTOCOLLNPGM(MSG_BEGIN_FILE_LIST);
    card.ls();
    SERIAL_PROTOCOLLNPGM(MSG_END_FILE_LIST);
  }

  /**
   * M21: Init SD Card
   */
  inline void gcode_M21() { card.initsd(); }

  /**
   * M22: Release SD Card
   */
  inline void gcode_M22() { card.release(); }

  /**
   * M23: Open a file
   */
  inline void gcode_M23() { card.openFile(current_command_args, true); }

  /**
   * M24: Start or Resume SD Print
   */
  inline void gcode_M24() {
    #if ENABLED(PARK_HEAD_ON_PAUSE)
      resume_print();
    #endif

    card.startFileprint();
    print_job_timer.start();
  }

  /**
   * M25: Pause SD Print
   */
  inline void gcode_M25() {
    card.pauseSDPrint();
    print_job_timer.pause();

    #if ENABLED(PARK_HEAD_ON_PAUSE)
      enqueue_and_echo_commands_P(PSTR("M125")); // Must be enqueued with pauseSDPrint set to be last in the buffer
    #endif
  }

  /**
   * M26: Set SD Card file index
   */
  inline void gcode_M26() {
    if (card.cardOK && code_seen('S'))
      card.setIndex(code_value_long());
  }

  /**
   * M27: Get SD Card status
   */
  inline void gcode_M27() { card.getStatus(); }

  /**
   * M28: Start SD Write
   */
  inline void gcode_M28() { card.openFile(current_command_args, false); }

  /**
   * M29: Stop SD Write
   * Processed in write to file routine above
   */
  inline void gcode_M29() {
    // card.saving = false;
  }

  /**
   * M30 <filename>: Delete SD Card file
   */
  inline void gcode_M30() {
    if (card.cardOK) {
      card.closefile();
      card.removeFile(current_command_args);
    }
  }

#endif // SDSUPPORT

/**
 * M31: Get the time since the start of SD Print (or last M109)
 */
inline void gcode_M31() {
  char buffer[21];
  duration_t elapsed = print_job_timer.duration();
  elapsed.toString(buffer);
  lcd_setstatus(buffer);

  SERIAL_ECHO_START;
  SERIAL_ECHOLNPAIR("Print time: ", buffer);
}

#if ENABLED(SDSUPPORT)

  /**
   * M32: Select file and start SD Print
   */
  inline void gcode_M32() {  // Why is M32 allowed to flout the sacred GCode standard?
    if (card.sdprinting)
      stepper.synchronize();

    char* namestartpos = strchr(current_command_args, '!');  // Find ! to indicate filename string start.
    if (!namestartpos)
      namestartpos = current_command_args; // Default name position, 4 letters after the M
    else
      namestartpos++; //to skip the '!'

    bool call_procedure = code_seen('P') && (seen_pointer < namestartpos);

    if (card.cardOK) {
      card.openFile(namestartpos, true, call_procedure);

      if (code_seen('S') && seen_pointer < namestartpos) // "S" (must occur _before_ the filename!)
        card.setIndex(code_value_long());

      card.startFileprint();

      // Procedure calls count as normal print time.
      if (!call_procedure) print_job_timer.start();
    }
  }

  #if ENABLED(LONG_FILENAME_HOST_SUPPORT)

    /**
     * M33: Get the long full path of a file or folder
     *
     * Parameters:
     *   <dospath> Case-insensitive DOS-style path to a file or folder
     *
     * Example:
     *   M33 miscel~1/armchair/armcha~1.gco
     *
     * Output:
     *   /Miscellaneous/Armchair/Armchair.gcode
     */
    inline void gcode_M33() {
      card.printLongPath(current_command_args);
    }

  #endif

  #if ENABLED(SDCARD_SORT_ALPHA) && ENABLED(SDSORT_GCODE)
    /**
     * M34: Set SD Card Sorting Options
     */
    inline void gcode_M34() {
      if (code_seen('S')) card.setSortOn(code_value_bool());
      if (code_seen('F')) {
        int v = code_value_long();
        card.setSortFolders(v < 0 ? -1 : v > 0 ? 1 : 0);
      }
      //if (code_seen('R')) card.setSortReverse(code_value_bool());
    }
  #endif // SDCARD_SORT_ALPHA && SDSORT_GCODE

  /**
   * M928: Start SD Write
   */
  inline void gcode_M928() {
    card.openLogFile(current_command_args);
  }

#endif // SDSUPPORT

/**
 * Sensitive pin test for M42, M226
 */
static bool pin_is_protected(uint8_t pin) {
  static const int sensitive_pins[] = SENSITIVE_PINS;
  for (uint8_t i = 0; i < COUNT(sensitive_pins); i++)
    if (sensitive_pins[i] == pin) return true;
  return false;
}

/**
 * M42: Change pin status via GCode
 *
 *  P<pin>  Pin number (LED if omitted)
 *  S<byte> Pin status from 0 - 255
 */
inline void gcode_M42() {
  if (!code_seen('S')) return;

  int pin_status = code_value_int();
  if (!WITHIN(pin_status, 0, 255)) return;

  int pin_number = code_seen('P') ? code_value_int() : LED_PIN;
  if (pin_number < 0) return;

  if (pin_is_protected(pin_number)) {
    SERIAL_ERROR_START;
    SERIAL_ERRORLNPGM(MSG_ERR_PROTECTED_PIN);
    return;
  }

  pinMode(pin_number, OUTPUT);
  digitalWrite(pin_number, pin_status);
  analogWrite(pin_number, pin_status);

  #if FAN_COUNT > 0
    switch (pin_number) {
      #if HAS_FAN0
        case FAN_PIN: fanSpeeds[0] = pin_status; break;
      #endif
      #if HAS_FAN1
        case FAN1_PIN: fanSpeeds[1] = pin_status; break;
      #endif
      #if HAS_FAN2
        case FAN2_PIN: fanSpeeds[2] = pin_status; break;
      #endif
    }
  #endif
}

#if ENABLED(PINS_DEBUGGING)

  #include "pinsDebug.h"

  inline void toggle_pins() {
    const bool I_flag = code_seen('I') && code_value_bool();
    const int repeat = code_seen('R') ? code_value_int() : 1,
              start = code_seen('S') ? code_value_int() : 0,
              end = code_seen('E') ? code_value_int() : NUM_DIGITAL_PINS - 1,
              wait = code_seen('W') ? code_value_int() : 500;

    for (uint8_t pin = start; pin <= end; pin++) {
      if (!I_flag && pin_is_protected(pin)) {
        SERIAL_ECHOPAIR("Sensitive Pin: ", pin);
        SERIAL_ECHOLNPGM(" untouched.");
      }
      else {
        SERIAL_ECHOPAIR("Pulsing Pin: ", pin);
        pinMode(pin, OUTPUT);
        for (int16_t j = 0; j < repeat; j++) {
          digitalWrite(pin, 0);
          safe_delay(wait);
          digitalWrite(pin, 1);
          safe_delay(wait);
          digitalWrite(pin, 0);
          safe_delay(wait);
        }
      }
      SERIAL_CHAR('\n');
    }
    SERIAL_ECHOLNPGM("Done.");

  } // toggle_pins

  inline void servo_probe_test() {
    #if !(NUM_SERVOS > 0 && HAS_SERVO_0)

      SERIAL_ERROR_START;
      SERIAL_ERRORLNPGM("SERVO not setup");

    #elif !HAS_Z_SERVO_ENDSTOP

      SERIAL_ERROR_START;
      SERIAL_ERRORLNPGM("Z_ENDSTOP_SERVO_NR not setup");

    #else

      const uint8_t probe_index = code_seen('P') ? code_value_byte() : Z_ENDSTOP_SERVO_NR;

      SERIAL_PROTOCOLLNPGM("Servo probe test");
      SERIAL_PROTOCOLLNPAIR(".  using index:  ", probe_index);
      SERIAL_PROTOCOLLNPAIR(".  deploy angle: ", z_servo_angle[0]);
      SERIAL_PROTOCOLLNPAIR(".  stow angle:   ", z_servo_angle[1]);

      bool probe_inverting;

      #if ENABLED(Z_MIN_PROBE_USES_Z_MIN_ENDSTOP_PIN)

        #define PROBE_TEST_PIN Z_MIN_PIN

        SERIAL_PROTOCOLLNPAIR(". probe uses Z_MIN pin: ", PROBE_TEST_PIN);
        SERIAL_PROTOCOLLNPGM(". uses Z_MIN_ENDSTOP_INVERTING (ignores Z_MIN_PROBE_ENDSTOP_INVERTING)");
        SERIAL_PROTOCOLPGM(". Z_MIN_ENDSTOP_INVERTING: ");

        #if Z_MIN_ENDSTOP_INVERTING
          SERIAL_PROTOCOLLNPGM("true");
        #else
          SERIAL_PROTOCOLLNPGM("false");
        #endif

        probe_inverting = Z_MIN_ENDSTOP_INVERTING;

      #elif ENABLED(Z_MIN_PROBE_ENDSTOP)

        #define PROBE_TEST_PIN Z_MIN_PROBE_PIN
        SERIAL_PROTOCOLLNPAIR(". probe uses Z_MIN_PROBE_PIN: ", PROBE_TEST_PIN);
        SERIAL_PROTOCOLLNPGM(". uses Z_MIN_PROBE_ENDSTOP_INVERTING (ignores Z_MIN_ENDSTOP_INVERTING)");
        SERIAL_PROTOCOLPGM(". Z_MIN_PROBE_ENDSTOP_INVERTING: ");

        #if Z_MIN_PROBE_ENDSTOP_INVERTING
          SERIAL_PROTOCOLLNPGM("true");
        #else
          SERIAL_PROTOCOLLNPGM("false");
        #endif

        probe_inverting = Z_MIN_PROBE_ENDSTOP_INVERTING;

      #endif

      SERIAL_PROTOCOLLNPGM(". deploy & stow 4 times");
      pinMode(PROBE_TEST_PIN, INPUT_PULLUP);
      bool deploy_state;
      bool stow_state;
      for (uint8_t i = 0; i < 4; i++) {
        servo[probe_index].move(z_servo_angle[0]); //deploy
        safe_delay(500);
        deploy_state = digitalRead(PROBE_TEST_PIN);
        servo[probe_index].move(z_servo_angle[1]); //stow
        safe_delay(500);
        stow_state = digitalRead(PROBE_TEST_PIN);
      }
      if (probe_inverting != deploy_state) SERIAL_PROTOCOLLNPGM("WARNING - INVERTING setting probably backwards");

      refresh_cmd_timeout();

      if (deploy_state != stow_state) {
        SERIAL_PROTOCOLLNPGM("BLTouch clone detected");
        if (deploy_state) {
          SERIAL_PROTOCOLLNPGM(".  DEPLOYED state: HIGH (logic 1)");
          SERIAL_PROTOCOLLNPGM(".  STOWED (triggered) state: LOW (logic 0)");
        }
        else {
          SERIAL_PROTOCOLLNPGM(".  DEPLOYED state: LOW (logic 0)");
          SERIAL_PROTOCOLLNPGM(".  STOWED (triggered) state: HIGH (logic 1)");
        }
        #if ENABLED(BLTOUCH)
          SERIAL_PROTOCOLLNPGM("ERROR: BLTOUCH enabled - set this device up as a Z Servo Probe with inverting as true.");
        #endif

      }
      else {                                           // measure active signal length
        servo[probe_index].move(z_servo_angle[0]);     // deploy
        safe_delay(500);
        SERIAL_PROTOCOLLNPGM("please trigger probe");
        uint16_t probe_counter = 0;

        // Allow 30 seconds max for operator to trigger probe
        for (uint16_t j = 0; j < 500 * 30 && probe_counter == 0 ; j++) {

          safe_delay(2);

          if (0 == j % (500 * 1)) // keep cmd_timeout happy
            refresh_cmd_timeout();

          if (deploy_state != digitalRead(PROBE_TEST_PIN)) { // probe triggered

            for (probe_counter = 1; probe_counter < 50 && deploy_state != digitalRead(PROBE_TEST_PIN); ++probe_counter)
              safe_delay(2);

            if (probe_counter == 50)
              SERIAL_PROTOCOLLNPGM("Z Servo Probe detected"); // >= 100mS active time
            else if (probe_counter >= 2)
              SERIAL_PROTOCOLLNPAIR("BLTouch compatible probe detected - pulse width (+/- 4mS): ", probe_counter * 2); // allow 4 - 100mS pulse
            else
              SERIAL_PROTOCOLLNPGM("noise detected - please re-run test"); // less than 2mS pulse

            servo[probe_index].move(z_servo_angle[1]); //stow

          }  // pulse detected

        } // for loop waiting for trigger

        if (probe_counter == 0) SERIAL_PROTOCOLLNPGM("trigger not detected");

      } // measure active signal length

    #endif

  } // servo_probe_test

  /**
   * M43: Pin debug - report pin state, watch pins, toggle pins and servo probe test/report
   *
   *  M43         - report name and state of pin(s)
   *                  P<pin>  Pin to read or watch. If omitted, reads all pins.
   *                  I       Flag to ignore Marlin's pin protection.
   *
   *  M43 W       - Watch pins -reporting changes- until reset, click, or M108.
   *                  P<pin>  Pin to read or watch. If omitted, read/watch all pins.
   *                  I       Flag to ignore Marlin's pin protection.
   *
   *  M43 E<bool> - Enable / disable background endstop monitoring
   *                  - Machine continues to operate
   *                  - Reports changes to endstops
   *                  - Toggles LED when an endstop changes
   *                  - Can not reliably catch the 5mS pulse from BLTouch type probes
   *
   *  M43 T       - Toggle pin(s) and report which pin is being toggled
   *                  S<pin>  - Start Pin number.   If not given, will default to 0
   *                  L<pin>  - End Pin number.   If not given, will default to last pin defined for this board
   *                  I       - Flag to ignore Marlin's pin protection.   Use with caution!!!!
   *                  R       - Repeat pulses on each pin this number of times before continueing to next pin
   *                  W       - Wait time (in miliseconds) between pulses.  If not given will default to 500
   *
   *  M43 S       - Servo probe test
   *                  P<index> - Probe index (optional - defaults to 0
   */
  inline void gcode_M43() {

    if (code_seen('T')) {   // must be first ot else it's "S" and "E" parameters will execute endstop or servo test
      toggle_pins();
      return;
    }

    // Enable or disable endstop monitoring
    if (code_seen('E')) {
      endstop_monitor_flag = code_value_bool();
      SERIAL_PROTOCOLPGM("endstop monitor ");
      SERIAL_PROTOCOL(endstop_monitor_flag ? "en" : "dis");
      SERIAL_PROTOCOLLNPGM("abled");
      return;
    }

    if (code_seen('S')) {
      servo_probe_test();
      return;
    }

    // Get the range of pins to test or watch
    const uint8_t first_pin = code_seen('P') ? code_value_byte() : 0,
                  last_pin = code_seen('P') ? first_pin : NUM_DIGITAL_PINS - 1;

    if (first_pin > last_pin) return;

    const bool ignore_protection = code_seen('I') && code_value_bool();

    // Watch until click, M108, or reset
    if (code_seen('W') && code_value_bool()) {
      SERIAL_PROTOCOLLNPGM("Watching pins");
      byte pin_state[last_pin - first_pin + 1];
      for (int8_t pin = first_pin; pin <= last_pin; pin++) {
        if (pin_is_protected(pin) && !ignore_protection) continue;
        pinMode(pin, INPUT_PULLUP);
        /*
          if (IS_ANALOG(pin))
            pin_state[pin - first_pin] = analogRead(pin - analogInputToDigitalPin(0)); // int16_t pin_state[...]
          else
        //*/
            pin_state[pin - first_pin] = digitalRead(pin);
      }

      #if HAS_RESUME_CONTINUE
        wait_for_user = true;
        KEEPALIVE_STATE(PAUSED_FOR_USER);
      #endif

      for (;;) {
        for (int8_t pin = first_pin; pin <= last_pin; pin++) {
          if (pin_is_protected(pin)) continue;
          const byte val =
            /*
              IS_ANALOG(pin)
                ? analogRead(pin - analogInputToDigitalPin(0)) : // int16_t val
                :
            //*/
              digitalRead(pin);
          if (val != pin_state[pin - first_pin]) {
            report_pin_state(pin);
            pin_state[pin - first_pin] = val;
          }
        }

        #if HAS_RESUME_CONTINUE
          if (!wait_for_user) {
            KEEPALIVE_STATE(IN_HANDLER);
            break;
          }
        #endif

        safe_delay(500);
      }
      return;
    }

    // Report current state of selected pin(s)
    for (uint8_t pin = first_pin; pin <= last_pin; pin++)
      report_pin_state_extended(pin, ignore_protection);
  }

#endif // PINS_DEBUGGING

#if ENABLED(Z_MIN_PROBE_REPEATABILITY_TEST)

  /**
   * M48: Z probe repeatability measurement function.
   *
   * Usage:
   *   M48 <P#> <X#> <Y#> <V#> <E> <L#>
   *     P = Number of sampled points (4-50, default 10)
   *     X = Sample X position
   *     Y = Sample Y position
   *     V = Verbose level (0-4, default=1)
   *     E = Engage Z probe for each reading
   *     L = Number of legs of movement before probe
   *     S = Schizoid (Or Star if you prefer)
   *
   * This function assumes the bed has been homed.  Specifically, that a G28 command
   * as been issued prior to invoking the M48 Z probe repeatability measurement function.
   * Any information generated by a prior G29 Bed leveling command will be lost and need to be
   * regenerated.
   */
  inline void gcode_M48() {

    if (axis_unhomed_error()) return;

    const int8_t verbose_level = code_seen('V') ? code_value_byte() : 1;
    if (!WITHIN(verbose_level, 0, 4)) {
      SERIAL_PROTOCOLLNPGM("?(V)erbose level is implausible (0-4).");
      return;
    }

    if (verbose_level > 0)
      SERIAL_PROTOCOLLNPGM("M48 Z-Probe Repeatability Test");

    int8_t n_samples = code_seen('P') ? code_value_byte() : 10;
    if (!WITHIN(n_samples, 4, 50)) {
      SERIAL_PROTOCOLLNPGM("?Sample size not plausible (4-50).");
      return;
    }

    float X_current = current_position[X_AXIS],
          Y_current = current_position[Y_AXIS];

    bool stow_probe_after_each = code_seen('E');

    float X_probe_location = code_seen('X') ? code_value_linear_units() : X_current + X_PROBE_OFFSET_FROM_EXTRUDER;
    float Y_probe_location = code_seen('Y') ? code_value_linear_units() : Y_current + Y_PROBE_OFFSET_FROM_EXTRUDER;

    #if DISABLED(DELTA)
      if (!WITHIN(X_probe_location, LOGICAL_X_POSITION(MIN_PROBE_X), LOGICAL_X_POSITION(MAX_PROBE_X))) {
        out_of_range_error(PSTR("X"));
        return;
      }
      if (!WITHIN(Y_probe_location, LOGICAL_Y_POSITION(MIN_PROBE_Y), LOGICAL_Y_POSITION(MAX_PROBE_Y))) {
        out_of_range_error(PSTR("Y"));
        return;
      }
    #else
      if (!position_is_reachable_by_probe_xy(X_probe_location, Y_probe_location)) {
        SERIAL_PROTOCOLLNPGM("? (X,Y) location outside of probeable radius.");
        return;
      }
    #endif

    bool seen_L = code_seen('L');
    uint8_t n_legs = seen_L ? code_value_byte() : 0;
    if (n_legs > 15) {
      SERIAL_PROTOCOLLNPGM("?Number of legs in movement not plausible (0-15).");
      return;
    }
    if (n_legs == 1) n_legs = 2;

    bool schizoid_flag = code_seen('S');
    if (schizoid_flag && !seen_L) n_legs = 7;

    /**
     * Now get everything to the specified probe point So we can safely do a
     * probe to get us close to the bed.  If the Z-Axis is far from the bed,
     * we don't want to use that as a starting point for each probe.
     */
    if (verbose_level > 2)
      SERIAL_PROTOCOLLNPGM("Positioning the probe...");

    // Disable bed level correction in M48 because we want the raw data when we probe

    #if HAS_LEVELING
      const bool was_enabled =
        #if ENABLED(AUTO_BED_LEVELING_UBL)
          ubl.state.active
        #elif ENABLED(MESH_BED_LEVELING)
          mbl.active()
        #else
          planner.abl_enabled
        #endif
      ;
      set_bed_leveling_enabled(false);
    #endif

    setup_for_endstop_or_probe_move();

    // Move to the first point, deploy, and probe
    probe_pt(X_probe_location, Y_probe_location, stow_probe_after_each, verbose_level);

    randomSeed(millis());

    double mean = 0.0, sigma = 0.0, min = 99999.9, max = -99999.9, sample_set[n_samples];

    for (uint8_t n = 0; n < n_samples; n++) {
      if (n_legs) {
        int dir = (random(0, 10) > 5.0) ? -1 : 1;  // clockwise or counter clockwise
        float angle = random(0.0, 360.0),
              radius = random(
                #if ENABLED(DELTA)
                  DELTA_PROBEABLE_RADIUS / 8, DELTA_PROBEABLE_RADIUS / 3
                #else
                  5, X_MAX_LENGTH / 8
                #endif
              );

        if (verbose_level > 3) {
          SERIAL_ECHOPAIR("Starting radius: ", radius);
          SERIAL_ECHOPAIR("   angle: ", angle);
          SERIAL_ECHOPGM(" Direction: ");
          if (dir > 0) SERIAL_ECHOPGM("Counter-");
          SERIAL_ECHOLNPGM("Clockwise");
        }

        for (uint8_t l = 0; l < n_legs - 1; l++) {
          double delta_angle;

          if (schizoid_flag)
            // The points of a 5 point star are 72 degrees apart.  We need to
            // skip a point and go to the next one on the star.
            delta_angle = dir * 2.0 * 72.0;

          else
            // If we do this line, we are just trying to move further
            // around the circle.
            delta_angle = dir * (float) random(25, 45);

          angle += delta_angle;

          while (angle > 360.0)   // We probably do not need to keep the angle between 0 and 2*PI, but the
            angle -= 360.0;       // Arduino documentation says the trig functions should not be given values
          while (angle < 0.0)     // outside of this range.   It looks like they behave correctly with
            angle += 360.0;       // numbers outside of the range, but just to be safe we clamp them.

          X_current = X_probe_location - (X_PROBE_OFFSET_FROM_EXTRUDER) + cos(RADIANS(angle)) * radius;
          Y_current = Y_probe_location - (Y_PROBE_OFFSET_FROM_EXTRUDER) + sin(RADIANS(angle)) * radius;

          #if DISABLED(DELTA)
            X_current = constrain(X_current, X_MIN_POS, X_MAX_POS);
            Y_current = constrain(Y_current, Y_MIN_POS, Y_MAX_POS);
          #else
            // If we have gone out too far, we can do a simple fix and scale the numbers
            // back in closer to the origin.
            while ( ! position_is_reachable_by_probe_xy( X_current, Y_current )) {
              X_current *= 0.8;
              Y_current *= 0.8;
              if (verbose_level > 3) {
                SERIAL_ECHOPAIR("Pulling point towards center:", X_current);
                SERIAL_ECHOLNPAIR(", ", Y_current);
              }
            }
          #endif
          if (verbose_level > 3) {
            SERIAL_PROTOCOLPGM("Going to:");
            SERIAL_ECHOPAIR(" X", X_current);
            SERIAL_ECHOPAIR(" Y", Y_current);
            SERIAL_ECHOLNPAIR(" Z", current_position[Z_AXIS]);
          }
          do_blocking_move_to_xy(X_current, Y_current);
        } // n_legs loop
      } // n_legs

      // Probe a single point
      sample_set[n] = probe_pt(X_probe_location, Y_probe_location, stow_probe_after_each, 0);

      /**
       * Get the current mean for the data points we have so far
       */
      double sum = 0.0;
      for (uint8_t j = 0; j <= n; j++) sum += sample_set[j];
      mean = sum / (n + 1);

      NOMORE(min, sample_set[n]);
      NOLESS(max, sample_set[n]);

      /**
       * Now, use that mean to calculate the standard deviation for the
       * data points we have so far
       */
      sum = 0.0;
      for (uint8_t j = 0; j <= n; j++)
        sum += sq(sample_set[j] - mean);

      sigma = sqrt(sum / (n + 1));
      if (verbose_level > 0) {
        if (verbose_level > 1) {
          SERIAL_PROTOCOL(n + 1);
          SERIAL_PROTOCOLPGM(" of ");
          SERIAL_PROTOCOL((int)n_samples);
          SERIAL_PROTOCOLPGM(": z: ");
          SERIAL_PROTOCOL_F(sample_set[n], 3);
          if (verbose_level > 2) {
            SERIAL_PROTOCOLPGM(" mean: ");
            SERIAL_PROTOCOL_F(mean, 4);
            SERIAL_PROTOCOLPGM(" sigma: ");
            SERIAL_PROTOCOL_F(sigma, 6);
            SERIAL_PROTOCOLPGM(" min: ");
            SERIAL_PROTOCOL_F(min, 3);
            SERIAL_PROTOCOLPGM(" max: ");
            SERIAL_PROTOCOL_F(max, 3);
            SERIAL_PROTOCOLPGM(" range: ");
            SERIAL_PROTOCOL_F(max-min, 3);
          }
          SERIAL_EOL;
        }
      }

    } // End of probe loop

    if (STOW_PROBE()) return;

    SERIAL_PROTOCOLPGM("Finished!");
    SERIAL_EOL;

    if (verbose_level > 0) {
      SERIAL_PROTOCOLPGM("Mean: ");
      SERIAL_PROTOCOL_F(mean, 6);
      SERIAL_PROTOCOLPGM(" Min: ");
      SERIAL_PROTOCOL_F(min, 3);
      SERIAL_PROTOCOLPGM(" Max: ");
      SERIAL_PROTOCOL_F(max, 3);
      SERIAL_PROTOCOLPGM(" Range: ");
      SERIAL_PROTOCOL_F(max-min, 3);
      SERIAL_EOL;
    }

    SERIAL_PROTOCOLPGM("Standard Deviation: ");
    SERIAL_PROTOCOL_F(sigma, 6);
    SERIAL_EOL;
    SERIAL_EOL;

    clean_up_after_endstop_or_probe_move();

    // Re-enable bed level correction if it had been on
    #if HAS_LEVELING
      set_bed_leveling_enabled(was_enabled);
    #endif

    report_current_position();
  }

#endif // Z_MIN_PROBE_REPEATABILITY_TEST

#if ENABLED(AUTO_BED_LEVELING_UBL) && ENABLED(UBL_G26_MESH_EDITING)

  inline void gcode_M49() {
    ubl.g26_debug_flag ^= true;
    SERIAL_PROTOCOLPGM("UBL Debug Flag turned ");
    serialprintPGM(ubl.g26_debug_flag ? PSTR("on.") : PSTR("off."));
  }

#endif // AUTO_BED_LEVELING_UBL && UBL_G26_MESH_EDITING

/**
 * M75: Start print timer
 */
inline void gcode_M75() { print_job_timer.start(); }

/**
 * M76: Pause print timer
 */
inline void gcode_M76() { print_job_timer.pause(); }

/**
 * M77: Stop print timer
 */
inline void gcode_M77() { print_job_timer.stop(); }

#if ENABLED(PRINTCOUNTER)
  /**
   * M78: Show print statistics
   */
  inline void gcode_M78() {
    // "M78 S78" will reset the statistics
    if (code_seen('S') && code_value_int() == 78)
      print_job_timer.initStats();
    else
      print_job_timer.showStats();
  }
#endif

/**
 * M104: Set hot end temperature
 */
inline void gcode_M104() {
  if (get_target_extruder_from_command(104)) return;
  if (DEBUGGING(DRYRUN)) return;

  #if ENABLED(SINGLENOZZLE)
    if (target_extruder != active_extruder) return;
  #endif

  if (code_seen('S')) {
    const int16_t temp = code_value_temp_abs();
    thermalManager.setTargetHotend(temp, target_extruder);

    #if ENABLED(DUAL_X_CARRIAGE)
      if (dual_x_carriage_mode == DXC_DUPLICATION_MODE && target_extruder == 0)
        thermalManager.setTargetHotend(temp ? temp + duplicate_extruder_temp_offset : 0, 1);
    #endif

    #if ENABLED(PRINTJOB_TIMER_AUTOSTART)
      /**
       * Stop the timer at the end of print. Start is managed by 'heat and wait' M109.
       * We use half EXTRUDE_MINTEMP here to allow nozzles to be put into hot
       * standby mode, for instance in a dual extruder setup, without affecting
       * the running print timer.
       */
      if (code_value_temp_abs() <= (EXTRUDE_MINTEMP) / 2) {
        print_job_timer.stop();
        LCD_MESSAGEPGM(WELCOME_MSG);
      }
    #endif

    if (code_value_temp_abs() > thermalManager.degHotend(target_extruder)) lcd_status_printf_P(0, PSTR("E%i %s"), target_extruder + 1, MSG_HEATING);
  }

  #if ENABLED(AUTOTEMP)
    planner.autotemp_M104_M109();
  #endif
}

#if HAS_TEMP_HOTEND || HAS_TEMP_BED

  void print_heaterstates() {
    #if HAS_TEMP_HOTEND
      SERIAL_PROTOCOLPGM(" T:");
      SERIAL_PROTOCOL(thermalManager.degHotend(target_extruder));
      SERIAL_PROTOCOLPGM(" /");
      SERIAL_PROTOCOL(thermalManager.degTargetHotend(target_extruder));
      #if ENABLED(SHOW_TEMP_ADC_VALUES)
        SERIAL_PROTOCOLPAIR(" (", thermalManager.rawHotendTemp(target_extruder) / OVERSAMPLENR);
        SERIAL_PROTOCOLCHAR(')');
      #endif
    #endif
    #if HAS_TEMP_BED
      SERIAL_PROTOCOLPGM(" B:");
      SERIAL_PROTOCOL(thermalManager.degBed());
      SERIAL_PROTOCOLPGM(" /");
      SERIAL_PROTOCOL(thermalManager.degTargetBed());
      #if ENABLED(SHOW_TEMP_ADC_VALUES)
        SERIAL_PROTOCOLPAIR(" (", thermalManager.rawBedTemp() / OVERSAMPLENR);
        SERIAL_PROTOCOLCHAR(')');
      #endif
    #endif
    #if HOTENDS > 1
      HOTEND_LOOP() {
        SERIAL_PROTOCOLPAIR(" T", e);
        SERIAL_PROTOCOLCHAR(':');
        SERIAL_PROTOCOL(thermalManager.degHotend(e));
        SERIAL_PROTOCOLPGM(" /");
        SERIAL_PROTOCOL(thermalManager.degTargetHotend(e));
        #if ENABLED(SHOW_TEMP_ADC_VALUES)
          SERIAL_PROTOCOLPAIR(" (", thermalManager.rawHotendTemp(e) / OVERSAMPLENR);
          SERIAL_PROTOCOLCHAR(')');
        #endif
      }
    #endif
    SERIAL_PROTOCOLPGM(" @:");
    SERIAL_PROTOCOL(thermalManager.getHeaterPower(target_extruder));
    #if HAS_TEMP_BED
      SERIAL_PROTOCOLPGM(" B@:");
      SERIAL_PROTOCOL(thermalManager.getHeaterPower(-1));
    #endif
    #if HOTENDS > 1
      HOTEND_LOOP() {
        SERIAL_PROTOCOLPAIR(" @", e);
        SERIAL_PROTOCOLCHAR(':');
        SERIAL_PROTOCOL(thermalManager.getHeaterPower(e));
      }
    #endif
  }
#endif

/**
 * M105: Read hot end and bed temperature
 */
inline void gcode_M105() {
  if (get_target_extruder_from_command(105)) return;

  #if HAS_TEMP_HOTEND || HAS_TEMP_BED
    SERIAL_PROTOCOLPGM(MSG_OK);
    print_heaterstates();
  #else // !HAS_TEMP_HOTEND && !HAS_TEMP_BED
    SERIAL_ERROR_START;
    SERIAL_ERRORLNPGM(MSG_ERR_NO_THERMISTORS);
  #endif

  SERIAL_EOL;
}

#if ENABLED(AUTO_REPORT_TEMPERATURES) && (HAS_TEMP_HOTEND || HAS_TEMP_BED)

  static uint8_t auto_report_temp_interval;
  static millis_t next_temp_report_ms;

  /**
   * M155: Set temperature auto-report interval. M155 S<seconds>
   */
  inline void gcode_M155() {
    if (code_seen('S')) {
      auto_report_temp_interval = code_value_byte();
      NOMORE(auto_report_temp_interval, 60);
      next_temp_report_ms = millis() + 1000UL * auto_report_temp_interval;
    }
  }

  inline void auto_report_temperatures() {
    if (auto_report_temp_interval && ELAPSED(millis(), next_temp_report_ms)) {
      next_temp_report_ms = millis() + 1000UL * auto_report_temp_interval;
      print_heaterstates();
      SERIAL_EOL;
    }
  }

#endif // AUTO_REPORT_TEMPERATURES

#if FAN_COUNT > 0

  /**
   * M106: Set Fan Speed
   *
   *  S<int>   Speed between 0-255
   *  P<index> Fan index, if more than one fan
   */
  inline void gcode_M106() {
    uint16_t s = code_seen('S') ? code_value_ushort() : 255,
             p = code_seen('P') ? code_value_ushort() : 0;
    NOMORE(s, 255);
    if (p < FAN_COUNT) fanSpeeds[p] = s;
  }

  /**
   * M107: Fan Off
   */
  inline void gcode_M107() {
    uint16_t p = code_seen('P') ? code_value_ushort() : 0;
    if (p < FAN_COUNT) fanSpeeds[p] = 0;
  }

#endif // FAN_COUNT > 0

#if DISABLED(EMERGENCY_PARSER)

  /**
   * M108: Stop the waiting for heaters in M109, M190, M303. Does not affect the target temperature.
   */
  inline void gcode_M108() { wait_for_heatup = false; }


  /**
   * M112: Emergency Stop
   */
  inline void gcode_M112() { kill(PSTR(MSG_KILLED)); }


  /**
   * M410: Quickstop - Abort all planned moves
   *
   * This will stop the carriages mid-move, so most likely they
   * will be out of sync with the stepper position after this.
   */
  inline void gcode_M410() { quickstop_stepper(); }

#endif

/**
 * M109: Sxxx Wait for extruder(s) to reach temperature. Waits only when heating.
 *       Rxxx Wait for extruder(s) to reach temperature. Waits when heating and cooling.
 */

#ifndef MIN_COOLING_SLOPE_DEG
  #define MIN_COOLING_SLOPE_DEG 1.50
#endif
#ifndef MIN_COOLING_SLOPE_TIME
  #define MIN_COOLING_SLOPE_TIME 60
#endif

inline void gcode_M109() {

  if (get_target_extruder_from_command(109)) return;
  if (DEBUGGING(DRYRUN)) return;

  #if ENABLED(SINGLENOZZLE)
    if (target_extruder != active_extruder) return;
  #endif

  const bool no_wait_for_cooling = code_seen('S');
  if (no_wait_for_cooling || code_seen('R')) {
    const int16_t temp = code_value_temp_abs();
    thermalManager.setTargetHotend(temp, target_extruder);

    #if ENABLED(DUAL_X_CARRIAGE)
      if (dual_x_carriage_mode == DXC_DUPLICATION_MODE && target_extruder == 0)
        thermalManager.setTargetHotend(temp ? temp + duplicate_extruder_temp_offset : 0, 1);
    #endif

    #if ENABLED(PRINTJOB_TIMER_AUTOSTART)
      /**
       * Use half EXTRUDE_MINTEMP to allow nozzles to be put into hot
       * standby mode, (e.g., in a dual extruder setup) without affecting
       * the running print timer.
       */
      if (code_value_temp_abs() <= (EXTRUDE_MINTEMP) / 2) {
        print_job_timer.stop();
        LCD_MESSAGEPGM(WELCOME_MSG);
      }
      else
        print_job_timer.start();
    #endif

    if (thermalManager.isHeatingHotend(target_extruder)) lcd_status_printf_P(0, PSTR("E%i %s"), target_extruder + 1, MSG_HEATING);
  }
  else return;

  #if ENABLED(AUTOTEMP)
    planner.autotemp_M104_M109();
  #endif

  #if TEMP_RESIDENCY_TIME > 0
    millis_t residency_start_ms = 0;
    // Loop until the temperature has stabilized
    #define TEMP_CONDITIONS (!residency_start_ms || PENDING(now, residency_start_ms + (TEMP_RESIDENCY_TIME) * 1000UL))
  #else
    // Loop until the temperature is very close target
    #define TEMP_CONDITIONS (wants_to_cool ? thermalManager.isCoolingHotend(target_extruder) : thermalManager.isHeatingHotend(target_extruder))
  #endif

  float target_temp = -1.0, old_temp = 9999.0;
  bool wants_to_cool = false;
  wait_for_heatup = true;
  millis_t now, next_temp_ms = 0, next_cool_check_ms = 0;

  KEEPALIVE_STATE(NOT_BUSY);

  #if ENABLED(PRINTER_EVENT_LEDS)
    const float start_temp = thermalManager.degHotend(target_extruder);
    uint8_t old_blue = 0;
  #endif

  do {
    // Target temperature might be changed during the loop
    if (target_temp != thermalManager.degTargetHotend(target_extruder)) {
      wants_to_cool = thermalManager.isCoolingHotend(target_extruder);
      target_temp = thermalManager.degTargetHotend(target_extruder);

      // Exit if S<lower>, continue if S<higher>, R<lower>, or R<higher>
      if (no_wait_for_cooling && wants_to_cool) break;
    }

    now = millis();
    if (ELAPSED(now, next_temp_ms)) { //Print temp & remaining time every 1s while waiting
      next_temp_ms = now + 1000UL;
      print_heaterstates();
      #if TEMP_RESIDENCY_TIME > 0
        SERIAL_PROTOCOLPGM(" W:");
        if (residency_start_ms) {
          long rem = (((TEMP_RESIDENCY_TIME) * 1000UL) - (now - residency_start_ms)) / 1000UL;
          SERIAL_PROTOCOLLN(rem);
        }
        else {
          SERIAL_PROTOCOLLNPGM("?");
        }
      #else
        SERIAL_EOL;
      #endif
    }

    idle();
    refresh_cmd_timeout(); // to prevent stepper_inactive_time from running out

    const float temp = thermalManager.degHotend(target_extruder);

    #if ENABLED(PRINTER_EVENT_LEDS)
      // Gradually change LED strip from violet to red as nozzle heats up
      if (!wants_to_cool) {
        const uint8_t blue = map(constrain(temp, start_temp, target_temp), start_temp, target_temp, 255, 0);
        if (blue != old_blue) set_led_color(255, 0, (old_blue = blue));
      }
    #endif

    #if TEMP_RESIDENCY_TIME > 0

      const float temp_diff = fabs(target_temp - temp);

      if (!residency_start_ms) {
        // Start the TEMP_RESIDENCY_TIME timer when we reach target temp for the first time.
        if (temp_diff < TEMP_WINDOW) residency_start_ms = now;
      }
      else if (temp_diff > TEMP_HYSTERESIS) {
        // Restart the timer whenever the temperature falls outside the hysteresis.
        residency_start_ms = now;
      }

    #endif

    // Prevent a wait-forever situation if R is misused i.e. M109 R0
    if (wants_to_cool) {
      // break after MIN_COOLING_SLOPE_TIME seconds
      // if the temperature did not drop at least MIN_COOLING_SLOPE_DEG
      if (!next_cool_check_ms || ELAPSED(now, next_cool_check_ms)) {
        if (old_temp - temp < MIN_COOLING_SLOPE_DEG) break;
        next_cool_check_ms = now + 1000UL * MIN_COOLING_SLOPE_TIME;
        old_temp = temp;
      }
    }

  } while (wait_for_heatup && TEMP_CONDITIONS);

  if (wait_for_heatup) {
    LCD_MESSAGEPGM(MSG_HEATING_COMPLETE);
    #if ENABLED(PRINTER_EVENT_LEDS)
      #if ENABLED(RGBW_LED)
        set_led_color(0, 0, 0, 255);  // Turn on the WHITE LED
      #else
        set_led_color(255, 255, 255); // Set LEDs All On
      #endif
    #endif
  }

  KEEPALIVE_STATE(IN_HANDLER);
}

#if HAS_TEMP_BED

  #ifndef MIN_COOLING_SLOPE_DEG_BED
    #define MIN_COOLING_SLOPE_DEG_BED 1.50
  #endif
  #ifndef MIN_COOLING_SLOPE_TIME_BED
    #define MIN_COOLING_SLOPE_TIME_BED 60
  #endif

  /**
   * M190: Sxxx Wait for bed current temp to reach target temp. Waits only when heating
   *       Rxxx Wait for bed current temp to reach target temp. Waits when heating and cooling
   */
  inline void gcode_M190() {
    if (DEBUGGING(DRYRUN)) return;

    LCD_MESSAGEPGM(MSG_BED_HEATING);
    const bool no_wait_for_cooling = code_seen('S');
    if (no_wait_for_cooling || code_seen('R')) {
      thermalManager.setTargetBed(code_value_temp_abs());

      #if ENABLED(PRINTJOB_TIMER_AUTOSTART)
        if (code_value_temp_abs() > BED_MINTEMP)
          print_job_timer.start();
      #endif
    }
    else return;

    #if TEMP_BED_RESIDENCY_TIME > 0
      millis_t residency_start_ms = 0;
      // Loop until the temperature has stabilized
      #define TEMP_BED_CONDITIONS (!residency_start_ms || PENDING(now, residency_start_ms + (TEMP_BED_RESIDENCY_TIME) * 1000UL))
    #else
      // Loop until the temperature is very close target
      #define TEMP_BED_CONDITIONS (wants_to_cool ? thermalManager.isCoolingBed() : thermalManager.isHeatingBed())
    #endif

    float target_temp = -1.0, old_temp = 9999.0;
    bool wants_to_cool = false;
    wait_for_heatup = true;
    millis_t now, next_temp_ms = 0, next_cool_check_ms = 0;

    KEEPALIVE_STATE(NOT_BUSY);

    target_extruder = active_extruder; // for print_heaterstates

    #if ENABLED(PRINTER_EVENT_LEDS)
      const float start_temp = thermalManager.degBed();
      uint8_t old_red = 255;
    #endif

    do {
      // Target temperature might be changed during the loop
      if (target_temp != thermalManager.degTargetBed()) {
        wants_to_cool = thermalManager.isCoolingBed();
        target_temp = thermalManager.degTargetBed();

        // Exit if S<lower>, continue if S<higher>, R<lower>, or R<higher>
        if (no_wait_for_cooling && wants_to_cool) break;
      }

      now = millis();
      if (ELAPSED(now, next_temp_ms)) { //Print Temp Reading every 1 second while heating up.
        next_temp_ms = now + 1000UL;
        print_heaterstates();
        #if TEMP_BED_RESIDENCY_TIME > 0
          SERIAL_PROTOCOLPGM(" W:");
          if (residency_start_ms) {
            long rem = (((TEMP_BED_RESIDENCY_TIME) * 1000UL) - (now - residency_start_ms)) / 1000UL;
            SERIAL_PROTOCOLLN(rem);
          }
          else {
            SERIAL_PROTOCOLLNPGM("?");
          }
        #else
          SERIAL_EOL;
        #endif
      }

      idle();
      refresh_cmd_timeout(); // to prevent stepper_inactive_time from running out

      const float temp = thermalManager.degBed();

      #if ENABLED(PRINTER_EVENT_LEDS)
        // Gradually change LED strip from blue to violet as bed heats up
        if (!wants_to_cool) {
          const uint8_t red = map(constrain(temp, start_temp, target_temp), start_temp, target_temp, 0, 255);
          if (red != old_red) set_led_color((old_red = red), 0, 255);
        }
      #endif

      #if TEMP_BED_RESIDENCY_TIME > 0

        const float temp_diff = fabs(target_temp - temp);

        if (!residency_start_ms) {
          // Start the TEMP_BED_RESIDENCY_TIME timer when we reach target temp for the first time.
          if (temp_diff < TEMP_BED_WINDOW) residency_start_ms = now;
        }
        else if (temp_diff > TEMP_BED_HYSTERESIS) {
          // Restart the timer whenever the temperature falls outside the hysteresis.
          residency_start_ms = now;
        }

      #endif // TEMP_BED_RESIDENCY_TIME > 0

      // Prevent a wait-forever situation if R is misused i.e. M190 R0
      if (wants_to_cool) {
        // Break after MIN_COOLING_SLOPE_TIME_BED seconds
        // if the temperature did not drop at least MIN_COOLING_SLOPE_DEG_BED
        if (!next_cool_check_ms || ELAPSED(now, next_cool_check_ms)) {
          if (old_temp - temp < MIN_COOLING_SLOPE_DEG_BED) break;
          next_cool_check_ms = now + 1000UL * MIN_COOLING_SLOPE_TIME_BED;
          old_temp = temp;
        }
      }

    } while (wait_for_heatup && TEMP_BED_CONDITIONS);

    if (wait_for_heatup) LCD_MESSAGEPGM(MSG_BED_DONE);
    KEEPALIVE_STATE(IN_HANDLER);
  }

#endif // HAS_TEMP_BED

/**
 * M110: Set Current Line Number
 */
inline void gcode_M110() {
  if (code_seen('N')) gcode_LastN = code_value_long();
}

/**
 * M111: Set the debug level
 */
inline void gcode_M111() {
  marlin_debug_flags = code_seen('S') ? code_value_byte() : (uint8_t)DEBUG_NONE;

  const static char str_debug_1[] PROGMEM = MSG_DEBUG_ECHO;
  const static char str_debug_2[] PROGMEM = MSG_DEBUG_INFO;
  const static char str_debug_4[] PROGMEM = MSG_DEBUG_ERRORS;
  const static char str_debug_8[] PROGMEM = MSG_DEBUG_DRYRUN;
  const static char str_debug_16[] PROGMEM = MSG_DEBUG_COMMUNICATION;
  #if ENABLED(DEBUG_LEVELING_FEATURE)
    const static char str_debug_32[] PROGMEM = MSG_DEBUG_LEVELING;
  #endif

  const static char* const debug_strings[] PROGMEM = {
    str_debug_1, str_debug_2, str_debug_4, str_debug_8, str_debug_16,
    #if ENABLED(DEBUG_LEVELING_FEATURE)
      str_debug_32
    #endif
  };

  SERIAL_ECHO_START;
  SERIAL_ECHOPGM(MSG_DEBUG_PREFIX);
  if (marlin_debug_flags) {
    uint8_t comma = 0;
    for (uint8_t i = 0; i < COUNT(debug_strings); i++) {
      if (TEST(marlin_debug_flags, i)) {
        if (comma++) SERIAL_CHAR(',');
        serialprintPGM((char*)pgm_read_word(&debug_strings[i]));
      }
    }
  }
  else {
    SERIAL_ECHOPGM(MSG_DEBUG_OFF);
  }
  SERIAL_EOL;
}

#if ENABLED(HOST_KEEPALIVE_FEATURE)

  /**
   * M113: Get or set Host Keepalive interval (0 to disable)
   *
   *   S<seconds> Optional. Set the keepalive interval.
   */
  inline void gcode_M113() {
    if (code_seen('S')) {
      host_keepalive_interval = code_value_byte();
      NOMORE(host_keepalive_interval, 60);
    }
    else {
      SERIAL_ECHO_START;
      SERIAL_ECHOLNPAIR("M113 S", (unsigned long)host_keepalive_interval);
    }
  }

#endif

#if ENABLED(BARICUDA)

  #if HAS_HEATER_1
    /**
     * M126: Heater 1 valve open
     */
    inline void gcode_M126() { baricuda_valve_pressure = code_seen('S') ? code_value_byte() : 255; }
    /**
     * M127: Heater 1 valve close
     */
    inline void gcode_M127() { baricuda_valve_pressure = 0; }
  #endif

  #if HAS_HEATER_2
    /**
     * M128: Heater 2 valve open
     */
    inline void gcode_M128() { baricuda_e_to_p_pressure = code_seen('S') ? code_value_byte() : 255; }
    /**
     * M129: Heater 2 valve close
     */
    inline void gcode_M129() { baricuda_e_to_p_pressure = 0; }
  #endif

#endif // BARICUDA

/**
 * M140: Set bed temperature
 */
inline void gcode_M140() {
  if (DEBUGGING(DRYRUN)) return;
  if (code_seen('S')) thermalManager.setTargetBed(code_value_temp_abs());
}

#if ENABLED(ULTIPANEL)

  /**
   * M145: Set the heatup state for a material in the LCD menu
   *
   *   S<material> (0=PLA, 1=ABS)
   *   H<hotend temp>
   *   B<bed temp>
   *   F<fan speed>
   */
  inline void gcode_M145() {
    uint8_t material = code_seen('S') ? (uint8_t)code_value_int() : 0;
    if (material >= COUNT(lcd_preheat_hotend_temp)) {
      SERIAL_ERROR_START;
      SERIAL_ERRORLNPGM(MSG_ERR_MATERIAL_INDEX);
    }
    else {
      int v;
      if (code_seen('H')) {
        v = code_value_int();
        lcd_preheat_hotend_temp[material] = constrain(v, EXTRUDE_MINTEMP, HEATER_0_MAXTEMP - 15);
      }
      if (code_seen('F')) {
        v = code_value_int();
        lcd_preheat_fan_speed[material] = constrain(v, 0, 255);
      }
      #if TEMP_SENSOR_BED != 0
        if (code_seen('B')) {
          v = code_value_int();
          lcd_preheat_bed_temp[material] = constrain(v, BED_MINTEMP, BED_MAXTEMP - 15);
        }
      #endif
    }
  }

#endif // ULTIPANEL

#if ENABLED(TEMPERATURE_UNITS_SUPPORT)
  /**
   * M149: Set temperature units
   */
  inline void gcode_M149() {
         if (code_seen('C')) set_input_temp_units(TEMPUNIT_C);
    else if (code_seen('K')) set_input_temp_units(TEMPUNIT_K);
    else if (code_seen('F')) set_input_temp_units(TEMPUNIT_F);
  }
#endif

#if HAS_POWER_SWITCH

  /**
   * M80   : Turn on the Power Supply
   * M80 S : Report the current state and exit
   */
  inline void gcode_M80() {

    // S: Report the current power supply state and exit
    if (code_seen('S')) {
      serialprintPGM(powersupply_on ? PSTR("PS:1\n") : PSTR("PS:0\n"));
      return;
    }

    OUT_WRITE(PS_ON_PIN, PS_ON_AWAKE); // GND

    /**
     * If you have a switch on suicide pin, this is useful
     * if you want to start another print with suicide feature after
     * a print without suicide...
     */
    #if HAS_SUICIDE
      OUT_WRITE(SUICIDE_PIN, HIGH);
    #endif

    #if ENABLED(HAVE_TMC2130)
      delay(100);
      tmc2130_init(); // Settings only stick when the driver has power
    #endif

    powersupply_on = true;

    #if ENABLED(ULTIPANEL)
      LCD_MESSAGEPGM(WELCOME_MSG);
    #endif
  }

#endif // HAS_POWER_SWITCH

/**
 * M81: Turn off Power, including Power Supply, if there is one.
 *
 *      This code should ALWAYS be available for EMERGENCY SHUTDOWN!
 */
inline void gcode_M81() {
  thermalManager.disable_all_heaters();
  stepper.finish_and_disable();

  #if FAN_COUNT > 0
    for (uint8_t i = 0; i < FAN_COUNT; i++) fanSpeeds[i] = 0;
    #if ENABLED(PROBING_FANS_OFF)
      fans_paused = false;
      ZERO(paused_fanSpeeds);
    #endif
  #endif

  safe_delay(1000); // Wait 1 second before switching off

  #if HAS_SUICIDE
    stepper.synchronize();
    suicide();
  #elif HAS_POWER_SWITCH
    OUT_WRITE(PS_ON_PIN, PS_ON_ASLEEP);
    powersupply_on = false;
  #endif

  #if ENABLED(ULTIPANEL)
    LCD_MESSAGEPGM(MACHINE_NAME " " MSG_OFF ".");
  #endif
}

/**
 * M82: Set E codes absolute (default)
 */
inline void gcode_M82() { axis_relative_modes[E_AXIS] = false; }

/**
 * M83: Set E codes relative while in Absolute Coordinates (G90) mode
 */
inline void gcode_M83() { axis_relative_modes[E_AXIS] = true; }

/**
 * M18, M84: Disable stepper motors
 */
inline void gcode_M18_M84() {
  if (code_seen('S')) {
    stepper_inactive_time = code_value_millis_from_seconds();
  }
  else {
    bool all_axis = !((code_seen('X')) || (code_seen('Y')) || (code_seen('Z')) || (code_seen('E')));
    if (all_axis) {
      stepper.finish_and_disable();
    }
    else {
      stepper.synchronize();
      if (code_seen('X')) disable_X();
      if (code_seen('Y')) disable_Y();
      if (code_seen('Z')) disable_Z();
      #if ((E0_ENABLE_PIN != X_ENABLE_PIN) && (E1_ENABLE_PIN != Y_ENABLE_PIN)) // Only enable on boards that have seperate ENABLE_PINS
        if (code_seen('E')) disable_e_steppers();
      #endif
    }
  }
}

/**
 * M85: Set inactivity shutdown timer with parameter S<seconds>. To disable set zero (default)
 */
inline void gcode_M85() {
  if (code_seen('S')) max_inactive_time = code_value_millis_from_seconds();
}

/**
 * Multi-stepper support for M92, M201, M203
 */
#if ENABLED(DISTINCT_E_FACTORS)
  #define GET_TARGET_EXTRUDER(CMD) if (get_target_extruder_from_command(CMD)) return
  #define TARGET_EXTRUDER target_extruder
#else
  #define GET_TARGET_EXTRUDER(CMD) NOOP
  #define TARGET_EXTRUDER 0
#endif

/**
 * M92: Set axis steps-per-unit for one or more axes, X, Y, Z, and E.
 *      (Follows the same syntax as G92)
 *
 *      With multiple extruders use T to specify which one.
 */
inline void gcode_M92() {

  GET_TARGET_EXTRUDER(92);

  LOOP_XYZE(i) {
    if (code_seen(axis_codes[i])) {
      if (i == E_AXIS) {
        const float value = code_value_per_axis_unit((AxisEnum)(E_AXIS + TARGET_EXTRUDER));
        if (value < 20.0) {
          float factor = planner.axis_steps_per_mm[E_AXIS + TARGET_EXTRUDER] / value; // increase e constants if M92 E14 is given for netfab.
          planner.max_jerk[E_AXIS] *= factor;
          planner.max_feedrate_mm_s[E_AXIS + TARGET_EXTRUDER] *= factor;
          planner.max_acceleration_steps_per_s2[E_AXIS + TARGET_EXTRUDER] *= factor;
        }
        planner.axis_steps_per_mm[E_AXIS + TARGET_EXTRUDER] = value;
      }
      else {
        planner.axis_steps_per_mm[i] = code_value_per_axis_unit((AxisEnum)i);
      }
    }
  }
  planner.refresh_positioning();
}

/**
 * Output the current position to serial
 */
static void report_current_position() {
  SERIAL_PROTOCOLPGM("X:");
  SERIAL_PROTOCOL(current_position[X_AXIS]);
  SERIAL_PROTOCOLPGM(" Y:");
  SERIAL_PROTOCOL(current_position[Y_AXIS]);
  SERIAL_PROTOCOLPGM(" Z:");
  SERIAL_PROTOCOL(current_position[Z_AXIS]);
  SERIAL_PROTOCOLPGM(" E:");
  SERIAL_PROTOCOL(current_position[E_AXIS]);

  stepper.report_positions();

  #if IS_SCARA
    SERIAL_PROTOCOLPAIR("SCARA Theta:", stepper.get_axis_position_degrees(A_AXIS));
    SERIAL_PROTOCOLLNPAIR("   Psi+Theta:", stepper.get_axis_position_degrees(B_AXIS));
    SERIAL_EOL;
  #endif
}

/**
 * M114: Output current position to serial port
 */
inline void gcode_M114() { stepper.synchronize(); report_current_position(); }

/**
 * M115: Capabilities string
 */
inline void gcode_M115() {
  SERIAL_PROTOCOLLNPGM(MSG_M115_REPORT);

  #if ENABLED(EXTENDED_CAPABILITIES_REPORT)

    // EEPROM (M500, M501)
    #if ENABLED(EEPROM_SETTINGS)
      SERIAL_PROTOCOLLNPGM("Cap:EEPROM:1");
    #else
      SERIAL_PROTOCOLLNPGM("Cap:EEPROM:0");
    #endif

    // AUTOREPORT_TEMP (M155)
    #if ENABLED(AUTO_REPORT_TEMPERATURES)
      SERIAL_PROTOCOLLNPGM("Cap:AUTOREPORT_TEMP:1");
    #else
      SERIAL_PROTOCOLLNPGM("Cap:AUTOREPORT_TEMP:0");
    #endif

    // PROGRESS (M530 S L, M531 <file>, M532 X L)
    SERIAL_PROTOCOLLNPGM("Cap:PROGRESS:0");

    // AUTOLEVEL (G29)
    #if HAS_ABL
      SERIAL_PROTOCOLLNPGM("Cap:AUTOLEVEL:1");
    #else
      SERIAL_PROTOCOLLNPGM("Cap:AUTOLEVEL:0");
    #endif

    // Z_PROBE (G30)
    #if HAS_BED_PROBE
      SERIAL_PROTOCOLLNPGM("Cap:Z_PROBE:1");
    #else
      SERIAL_PROTOCOLLNPGM("Cap:Z_PROBE:0");
    #endif

    // MESH_REPORT (M420 V)
    #if HAS_LEVELING
      SERIAL_PROTOCOLLNPGM("Cap:LEVELING_DATA:1");
    #else
      SERIAL_PROTOCOLLNPGM("Cap:LEVELING_DATA:0");
    #endif

    // SOFTWARE_POWER (G30)
    #if HAS_POWER_SWITCH
      SERIAL_PROTOCOLLNPGM("Cap:SOFTWARE_POWER:1");
    #else
      SERIAL_PROTOCOLLNPGM("Cap:SOFTWARE_POWER:0");
    #endif

    // TOGGLE_LIGHTS (M355)
    #if HAS_CASE_LIGHT
      SERIAL_PROTOCOLLNPGM("Cap:TOGGLE_LIGHTS:1");
    #else
      SERIAL_PROTOCOLLNPGM("Cap:TOGGLE_LIGHTS:0");
    #endif

    // EMERGENCY_PARSER (M108, M112, M410)
    #if ENABLED(EMERGENCY_PARSER)
      SERIAL_PROTOCOLLNPGM("Cap:EMERGENCY_PARSER:1");
    #else
      SERIAL_PROTOCOLLNPGM("Cap:EMERGENCY_PARSER:0");
    #endif

  #endif // EXTENDED_CAPABILITIES_REPORT
}

/**
 * M117: Set LCD Status Message
 */
inline void gcode_M117() {
  lcd_setstatus(current_command_args);
}

/**
 * M119: Output endstop states to serial output
 */
inline void gcode_M119() { endstops.M119(); }

/**
 * M120: Enable endstops and set non-homing endstop state to "enabled"
 */
inline void gcode_M120() { endstops.enable_globally(true); }

/**
 * M121: Disable endstops and set non-homing endstop state to "disabled"
 */
inline void gcode_M121() { endstops.enable_globally(false); }

#if ENABLED(PARK_HEAD_ON_PAUSE)

  /**
   * M125: Store current position and move to filament change position.
   *       Called on pause (by M25) to prevent material leaking onto the
   *       object. On resume (M24) the head will be moved back and the
   *       print will resume.
   *
   *       If Marlin is compiled without SD Card support, M125 can be
   *       used directly to pause the print and move to park position,
   *       resuming with a button click or M108.
   *
   *    L = override retract length
   *    X = override X
   *    Y = override Y
   *    Z = override Z raise
   */
  inline void gcode_M125() {

    // Initial retract before move to filament change position
    const float retract = code_seen('L') ? code_value_axis_units(E_AXIS) : 0
      #if defined(PAUSE_PARK_RETRACT_LENGTH) && PAUSE_PARK_RETRACT_LENGTH > 0
        - (PAUSE_PARK_RETRACT_LENGTH)
      #endif
    ;

    // Lift Z axis
    const float z_lift = code_seen('Z') ? code_value_linear_units() :
      #if defined(PAUSE_PARK_Z_ADD) && PAUSE_PARK_Z_ADD > 0
        PAUSE_PARK_Z_ADD
      #else
        0
      #endif
    ;

    // Move XY axes to filament change position or given position
    const float x_pos = code_seen('X') ? code_value_linear_units() : 0
      #ifdef PAUSE_PARK_X_POS
        + PAUSE_PARK_X_POS
      #endif
    ;
    const float y_pos = code_seen('Y') ? code_value_linear_units() : 0
      #ifdef PAUSE_PARK_Y_POS
        + PAUSE_PARK_Y_POS
      #endif
    ;

    #if HOTENDS > 1 && DISABLED(DUAL_X_CARRIAGE)
      if (active_extruder > 0) {
        if (!code_seen('X')) x_pos += hotend_offset[X_AXIS][active_extruder];
        if (!code_seen('Y')) y_pos += hotend_offset[Y_AXIS][active_extruder];
      }
    #endif

    const bool job_running = print_job_timer.isRunning();

    if (pause_print(retract, z_lift, x_pos, y_pos)) {
      #if DISABLED(SDSUPPORT)
        // Wait for lcd click or M108
        wait_for_filament_reload();

        // Return to print position and continue
        resume_print();

        if (job_running) print_job_timer.start();
      #endif
    }
  }

#endif // PARK_HEAD_ON_PAUSE

#if HAS_COLOR_LEDS

  /**
   * M150: Set Status LED Color - Use R-U-B-W for R-G-B-W
   *
   * Always sets all 3 or 4 components. If a component is left out, set to 0.
   *
   * Examples:
   *
   *   M150 R255       ; Turn LED red
   *   M150 R255 U127  ; Turn LED orange (PWM only)
   *   M150            ; Turn LED off
   *   M150 R U B      ; Turn LED white
   *   M150 W          ; Turn LED white using a white LED
   *
   */
  inline void gcode_M150() {
    set_led_color(
      code_seen('R') ? (code_has_value() ? code_value_byte() : 255) : 0,
      code_seen('U') ? (code_has_value() ? code_value_byte() : 255) : 0,
      code_seen('B') ? (code_has_value() ? code_value_byte() : 255) : 0
      #if ENABLED(RGBW_LED)
        , code_seen('W') ? (code_has_value() ? code_value_byte() : 255) : 0
      #endif
    );
  }

#endif // BLINKM || RGB_LED

/**
 * M200: Set filament diameter and set E axis units to cubic units
 *
 *    T<extruder> - Optional extruder number. Current extruder if omitted.
 *    D<linear> - Diameter of the filament. Use "D0" to switch back to linear units on the E axis.
 */
inline void gcode_M200() {

  if (get_target_extruder_from_command(200)) return;

  if (code_seen('D')) {
    // setting any extruder filament size disables volumetric on the assumption that
    // slicers either generate in extruder values as cubic mm or as as filament feeds
    // for all extruders
    volumetric_enabled = (code_value_linear_units() != 0.0);
    if (volumetric_enabled) {
      filament_size[target_extruder] = code_value_linear_units();
      // make sure all extruders have some sane value for the filament size
      for (uint8_t i = 0; i < COUNT(filament_size); i++)
        if (! filament_size[i]) filament_size[i] = DEFAULT_NOMINAL_FILAMENT_DIA;
    }
  }
  calculate_volumetric_multipliers();
}

/**
 * M201: Set max acceleration in units/s^2 for print moves (M201 X1000 Y1000)
 *
 *       With multiple extruders use T to specify which one.
 */
inline void gcode_M201() {

  GET_TARGET_EXTRUDER(201);

  LOOP_XYZE(i) {
    if (code_seen(axis_codes[i])) {
      const uint8_t a = i + (i == E_AXIS ? TARGET_EXTRUDER : 0);
      planner.max_acceleration_mm_per_s2[a] = code_value_axis_units((AxisEnum)a);
    }
  }
  // steps per sq second need to be updated to agree with the units per sq second (as they are what is used in the planner)
  planner.reset_acceleration_rates();
}

#if 0 // Not used for Sprinter/grbl gen6
  inline void gcode_M202() {
    LOOP_XYZE(i) {
      if (code_seen(axis_codes[i])) axis_travel_steps_per_sqr_second[i] = code_value_axis_units((AxisEnum)i) * planner.axis_steps_per_mm[i];
    }
  }
#endif


/**
 * M203: Set maximum feedrate that your machine can sustain (M203 X200 Y200 Z300 E10000) in units/sec
 *
 *       With multiple extruders use T to specify which one.
 */
inline void gcode_M203() {

  GET_TARGET_EXTRUDER(203);

  LOOP_XYZE(i)
    if (code_seen(axis_codes[i])) {
      const uint8_t a = i + (i == E_AXIS ? TARGET_EXTRUDER : 0);
      planner.max_feedrate_mm_s[a] = code_value_axis_units((AxisEnum)a);
    }
}

/**
 * M204: Set Accelerations in units/sec^2 (M204 P1200 R3000 T3000)
 *
 *    P = Printing moves
 *    R = Retract only (no X, Y, Z) moves
 *    T = Travel (non printing) moves
 *
 *  Also sets minimum segment time in ms (B20000) to prevent buffer under-runs and M20 minimum feedrate
 */
inline void gcode_M204() {
  if (code_seen('S')) {  // Kept for legacy compatibility. Should NOT BE USED for new developments.
    planner.travel_acceleration = planner.acceleration = code_value_linear_units();
    SERIAL_ECHOLNPAIR("Setting Print and Travel Acceleration: ", planner.acceleration);
  }
  if (code_seen('P')) {
    planner.acceleration = code_value_linear_units();
    SERIAL_ECHOLNPAIR("Setting Print Acceleration: ", planner.acceleration);
  }
  if (code_seen('R')) {
    planner.retract_acceleration = code_value_linear_units();
    SERIAL_ECHOLNPAIR("Setting Retract Acceleration: ", planner.retract_acceleration);
  }
  if (code_seen('T')) {
    planner.travel_acceleration = code_value_linear_units();
    SERIAL_ECHOLNPAIR("Setting Travel Acceleration: ", planner.travel_acceleration);
  }
}

/**
 * M205: Set Advanced Settings
 *
 *    S = Min Feed Rate (units/s)
 *    T = Min Travel Feed Rate (units/s)
 *    B = Min Segment Time (µs)
 *    X = Max X Jerk (units/sec^2)
 *    Y = Max Y Jerk (units/sec^2)
 *    Z = Max Z Jerk (units/sec^2)
 *    E = Max E Jerk (units/sec^2)
 */
inline void gcode_M205() {
  if (code_seen('S')) planner.min_feedrate_mm_s = code_value_linear_units();
  if (code_seen('T')) planner.min_travel_feedrate_mm_s = code_value_linear_units();
  if (code_seen('B')) planner.min_segment_time = code_value_millis();
  if (code_seen('X')) planner.max_jerk[X_AXIS] = code_value_linear_units();
  if (code_seen('Y')) planner.max_jerk[Y_AXIS] = code_value_linear_units();
  if (code_seen('Z')) planner.max_jerk[Z_AXIS] = code_value_linear_units();
  if (code_seen('E')) planner.max_jerk[E_AXIS] = code_value_linear_units();
}

#if HAS_M206_COMMAND

  /**
   * M206: Set Additional Homing Offset (X Y Z). SCARA aliases T=X, P=Y
   */
  inline void gcode_M206() {
    LOOP_XYZ(i)
      if (code_seen(axis_codes[i]))
        set_home_offset((AxisEnum)i, code_value_linear_units());

    #if ENABLED(MORGAN_SCARA)
      if (code_seen('T')) set_home_offset(A_AXIS, code_value_linear_units()); // Theta
      if (code_seen('P')) set_home_offset(B_AXIS, code_value_linear_units()); // Psi
    #endif

    SYNC_PLAN_POSITION_KINEMATIC();
    report_current_position();
  }

#endif // HAS_M206_COMMAND

#if ENABLED(DELTA)
  /**
   * M665: Set delta configurations
   *
   *    H = delta height
   *    L = diagonal rod
   *    R = delta radius
   *    S = segments per second
   *    B = delta calibration radius
   *    X = Alpha (Tower 1) angle trim
   *    Y = Beta (Tower 2) angle trim
   *    Z = Rotate A and B by this angle
   */
  inline void gcode_M665() {
    if (code_seen('H')) {
      home_offset[Z_AXIS] = code_value_linear_units() - DELTA_HEIGHT;
      current_position[Z_AXIS] += code_value_linear_units() - DELTA_HEIGHT - home_offset[Z_AXIS];
      update_software_endstops(Z_AXIS);
    }
    if (code_seen('L')) delta_diagonal_rod = code_value_linear_units();
    if (code_seen('R')) delta_radius = code_value_linear_units();
    if (code_seen('S')) delta_segments_per_second = code_value_float();
    if (code_seen('B')) delta_calibration_radius = code_value_float();
    if (code_seen('X')) delta_tower_angle_trim[A_AXIS] = code_value_float();
    if (code_seen('Y')) delta_tower_angle_trim[B_AXIS] = code_value_float();
    if (code_seen('Z')) { // rotate all 3 axis for Z = 0
      delta_tower_angle_trim[A_AXIS] -= code_value_float();
      delta_tower_angle_trim[B_AXIS] -= code_value_float();
    }
    recalc_delta_settings(delta_radius, delta_diagonal_rod);
  }
  /**
   * M666: Set delta endstop adjustment
   */
  inline void gcode_M666() {
    #if ENABLED(DEBUG_LEVELING_FEATURE)
      if (DEBUGGING(LEVELING)) {
        SERIAL_ECHOLNPGM(">>> gcode_M666");
      }
    #endif
    LOOP_XYZ(i) {
      if (code_seen(axis_codes[i])) {
        endstop_adj[i] = code_value_linear_units();
        #if ENABLED(DEBUG_LEVELING_FEATURE)
          if (DEBUGGING(LEVELING)) {
            SERIAL_ECHOPAIR("endstop_adj[", axis_codes[i]);
            SERIAL_ECHOLNPAIR("] = ", endstop_adj[i]);
          }
        #endif
      }
    }
    #if ENABLED(DEBUG_LEVELING_FEATURE)
      if (DEBUGGING(LEVELING)) {
        SERIAL_ECHOLNPGM("<<< gcode_M666");
      }
    #endif
    // normalize endstops so all are <=0; set the residue to delta height
    const float z_temp = MAX3(endstop_adj[A_AXIS], endstop_adj[B_AXIS], endstop_adj[C_AXIS]);
    home_offset[Z_AXIS] -= z_temp;
    LOOP_XYZ(i) endstop_adj[i] -= z_temp;
  }

#elif ENABLED(Z_DUAL_ENDSTOPS) // !DELTA && ENABLED(Z_DUAL_ENDSTOPS)

  /**
   * M666: For Z Dual Endstop setup, set z axis offset to the z2 axis.
   */
  inline void gcode_M666() {
    if (code_seen('Z')) z_endstop_adj = code_value_linear_units();
    SERIAL_ECHOLNPAIR("Z Endstop Adjustment set to (mm):", z_endstop_adj);
  }

#endif // !DELTA && Z_DUAL_ENDSTOPS

#if ENABLED(FWRETRACT)

  /**
   * M207: Set firmware retraction values
   *
   *   S[+units]    retract_length
   *   W[+units]    retract_length_swap (multi-extruder)
   *   F[units/min] retract_feedrate_mm_s
   *   Z[units]     retract_zlift
   */
  inline void gcode_M207() {
    if (code_seen('S')) retract_length = code_value_axis_units(E_AXIS);
    if (code_seen('F')) retract_feedrate_mm_s = MMM_TO_MMS(code_value_axis_units(E_AXIS));
    if (code_seen('Z')) retract_zlift = code_value_linear_units();
    #if EXTRUDERS > 1
      if (code_seen('W')) retract_length_swap = code_value_axis_units(E_AXIS);
    #endif
  }

  /**
   * M208: Set firmware un-retraction values
   *
   *   S[+units]    retract_recover_length (in addition to M207 S*)
   *   W[+units]    retract_recover_length_swap (multi-extruder)
   *   F[units/min] retract_recover_feedrate_mm_s
   */
  inline void gcode_M208() {
    if (code_seen('S')) retract_recover_length = code_value_axis_units(E_AXIS);
    if (code_seen('F')) retract_recover_feedrate_mm_s = MMM_TO_MMS(code_value_axis_units(E_AXIS));
    #if EXTRUDERS > 1
      if (code_seen('W')) retract_recover_length_swap = code_value_axis_units(E_AXIS);
    #endif
  }

  /**
   * M209: Enable automatic retract (M209 S1)
   *   For slicers that don't support G10/11, reversed extrude-only
   *   moves will be classified as retraction.
   */
  inline void gcode_M209() {
    if (code_seen('S')) {
      autoretract_enabled = code_value_bool();
      for (int i = 0; i < EXTRUDERS; i++) retracted[i] = false;
    }
  }

#endif // FWRETRACT

/**
 * M211: Enable, Disable, and/or Report software endstops
 *
 * Usage: M211 S1 to enable, M211 S0 to disable, M211 alone for report
 */
inline void gcode_M211() {
  SERIAL_ECHO_START;
  #if HAS_SOFTWARE_ENDSTOPS
    if (code_seen('S')) soft_endstops_enabled = code_value_bool();
    SERIAL_ECHOPGM(MSG_SOFT_ENDSTOPS);
    serialprintPGM(soft_endstops_enabled ? PSTR(MSG_ON) : PSTR(MSG_OFF));
  #else
    SERIAL_ECHOPGM(MSG_SOFT_ENDSTOPS);
    SERIAL_ECHOPGM(MSG_OFF);
  #endif
  SERIAL_ECHOPGM(MSG_SOFT_MIN);
  SERIAL_ECHOPAIR(    MSG_X, soft_endstop_min[X_AXIS]);
  SERIAL_ECHOPAIR(" " MSG_Y, soft_endstop_min[Y_AXIS]);
  SERIAL_ECHOPAIR(" " MSG_Z, soft_endstop_min[Z_AXIS]);
  SERIAL_ECHOPGM(MSG_SOFT_MAX);
  SERIAL_ECHOPAIR(    MSG_X, soft_endstop_max[X_AXIS]);
  SERIAL_ECHOPAIR(" " MSG_Y, soft_endstop_max[Y_AXIS]);
  SERIAL_ECHOLNPAIR(" " MSG_Z, soft_endstop_max[Z_AXIS]);
}

#if HOTENDS > 1

  /**
   * M218 - set hotend offset (in linear units)
   *
   *   T<tool>
   *   X<xoffset>
   *   Y<yoffset>
   *   Z<zoffset> - Available with DUAL_X_CARRIAGE and SWITCHING_NOZZLE
   */
  inline void gcode_M218() {
    if (get_target_extruder_from_command(218) || target_extruder == 0) return;

    if (code_seen('X')) hotend_offset[X_AXIS][target_extruder] = code_value_linear_units();
    if (code_seen('Y')) hotend_offset[Y_AXIS][target_extruder] = code_value_linear_units();

    #if ENABLED(DUAL_X_CARRIAGE) || ENABLED(SWITCHING_NOZZLE)
      if (code_seen('Z')) hotend_offset[Z_AXIS][target_extruder] = code_value_linear_units();
    #endif

    SERIAL_ECHO_START;
    SERIAL_ECHOPGM(MSG_HOTEND_OFFSET);
    HOTEND_LOOP() {
      SERIAL_CHAR(' ');
      SERIAL_ECHO(hotend_offset[X_AXIS][e]);
      SERIAL_CHAR(',');
      SERIAL_ECHO(hotend_offset[Y_AXIS][e]);
      #if ENABLED(DUAL_X_CARRIAGE) || ENABLED(SWITCHING_NOZZLE)
        SERIAL_CHAR(',');
        SERIAL_ECHO(hotend_offset[Z_AXIS][e]);
      #endif
    }
    SERIAL_EOL;
  }

#endif // HOTENDS > 1

/**
 * M220: Set speed percentage factor, aka "Feed Rate" (M220 S95)
 */
inline void gcode_M220() {
  if (code_seen('S')) feedrate_percentage = code_value_int();
}

/**
 * M221: Set extrusion percentage (M221 T0 S95)
 */
inline void gcode_M221() {
  if (get_target_extruder_from_command(221)) return;
  if (code_seen('S'))
    flow_percentage[target_extruder] = code_value_int();
}

/**
 * M226: Wait until the specified pin reaches the state required (M226 P<pin> S<state>)
 */
inline void gcode_M226() {
  if (code_seen('P')) {
    int pin_number = code_value_int(),
        pin_state = code_seen('S') ? code_value_int() : -1; // required pin state - default is inverted

    if (pin_state >= -1 && pin_state <= 1 && pin_number > -1 && !pin_is_protected(pin_number)) {

      int target = LOW;

      stepper.synchronize();

      pinMode(pin_number, INPUT);
      switch (pin_state) {
        case 1:
          target = HIGH;
          break;
        case 0:
          target = LOW;
          break;
        case -1:
          target = !digitalRead(pin_number);
          break;
      }

      while (digitalRead(pin_number) != target) idle();

    } // pin_state -1 0 1 && pin_number > -1
  } // code_seen('P')
}

#if ENABLED(EXPERIMENTAL_I2CBUS)

  /**
   * M260: Send data to a I2C slave device
   *
   * This is a PoC, the formating and arguments for the GCODE will
   * change to be more compatible, the current proposal is:
   *
   *  M260 A<slave device address base 10> ; Sets the I2C slave address the data will be sent to
   *
   *  M260 B<byte-1 value in base 10>
   *  M260 B<byte-2 value in base 10>
   *  M260 B<byte-3 value in base 10>
   *
   *  M260 S1 ; Send the buffered data and reset the buffer
   *  M260 R1 ; Reset the buffer without sending data
   *
   */
  inline void gcode_M260() {
    // Set the target address
    if (code_seen('A')) i2c.address(code_value_byte());

    // Add a new byte to the buffer
    if (code_seen('B')) i2c.addbyte(code_value_byte());

    // Flush the buffer to the bus
    if (code_seen('S')) i2c.send();

    // Reset and rewind the buffer
    else if (code_seen('R')) i2c.reset();
  }

  /**
   * M261: Request X bytes from I2C slave device
   *
   * Usage: M261 A<slave device address base 10> B<number of bytes>
   */
  inline void gcode_M261() {
    if (code_seen('A')) i2c.address(code_value_byte());

    uint8_t bytes = code_seen('B') ? code_value_byte() : 1;

    if (i2c.addr && bytes && bytes <= TWIBUS_BUFFER_SIZE) {
      i2c.relay(bytes);
    }
    else {
      SERIAL_ERROR_START;
      SERIAL_ERRORLN("Bad i2c request");
    }
  }

#endif // EXPERIMENTAL_I2CBUS

#if HAS_SERVOS

  /**
   * M280: Get or set servo position. P<index> [S<angle>]
   */
  inline void gcode_M280() {
    if (!code_seen('P')) return;
    int servo_index = code_value_int();
    if (WITHIN(servo_index, 0, NUM_SERVOS - 1)) {
      if (code_seen('S'))
        MOVE_SERVO(servo_index, code_value_int());
      else {
        SERIAL_ECHO_START;
        SERIAL_ECHOPAIR(" Servo ", servo_index);
        SERIAL_ECHOLNPAIR(": ", servo[servo_index].read());
      }
    }
    else {
      SERIAL_ERROR_START;
      SERIAL_ECHOPAIR("Servo ", servo_index);
      SERIAL_ECHOLNPGM(" out of range");
    }
  }

#endif // HAS_SERVOS

#if HAS_BUZZER

  /**
   * M300: Play beep sound S<frequency Hz> P<duration ms>
   */
  inline void gcode_M300() {
    uint16_t const frequency = code_seen('S') ? code_value_ushort() : 260;
    uint16_t duration = code_seen('P') ? code_value_ushort() : 1000;

    // Limits the tone duration to 0-5 seconds.
    NOMORE(duration, 5000);

    BUZZ(duration, frequency);
  }

#endif // HAS_BUZZER

#if ENABLED(PIDTEMP)

  /**
   * M301: Set PID parameters P I D (and optionally C, L)
   *
   *   P[float] Kp term
   *   I[float] Ki term (unscaled)
   *   D[float] Kd term (unscaled)
   *
   * With PID_EXTRUSION_SCALING:
   *
   *   C[float] Kc term
   *   L[float] LPQ length
   */
  inline void gcode_M301() {

    // multi-extruder PID patch: M301 updates or prints a single extruder's PID values
    // default behaviour (omitting E parameter) is to update for extruder 0 only
    int e = code_seen('E') ? code_value_int() : 0; // extruder being updated

    if (e < HOTENDS) { // catch bad input value
      if (code_seen('P')) PID_PARAM(Kp, e) = code_value_float();
      if (code_seen('I')) PID_PARAM(Ki, e) = scalePID_i(code_value_float());
      if (code_seen('D')) PID_PARAM(Kd, e) = scalePID_d(code_value_float());
      #if ENABLED(PID_EXTRUSION_SCALING)
        if (code_seen('C')) PID_PARAM(Kc, e) = code_value_float();
        if (code_seen('L')) lpq_len = code_value_float();
        NOMORE(lpq_len, LPQ_MAX_LEN);
      #endif

      thermalManager.updatePID();
      SERIAL_ECHO_START;
      #if ENABLED(PID_PARAMS_PER_HOTEND)
        SERIAL_ECHOPAIR(" e:", e); // specify extruder in serial output
      #endif // PID_PARAMS_PER_HOTEND
      SERIAL_ECHOPAIR(" p:", PID_PARAM(Kp, e));
      SERIAL_ECHOPAIR(" i:", unscalePID_i(PID_PARAM(Ki, e)));
      SERIAL_ECHOPAIR(" d:", unscalePID_d(PID_PARAM(Kd, e)));
      #if ENABLED(PID_EXTRUSION_SCALING)
        //Kc does not have scaling applied above, or in resetting defaults
        SERIAL_ECHOPAIR(" c:", PID_PARAM(Kc, e));
      #endif
      SERIAL_EOL;
    }
    else {
      SERIAL_ERROR_START;
      SERIAL_ERRORLN(MSG_INVALID_EXTRUDER);
    }
  }

#endif // PIDTEMP

#if ENABLED(PIDTEMPBED)

  inline void gcode_M304() {
    if (code_seen('P')) thermalManager.bedKp = code_value_float();
    if (code_seen('I')) thermalManager.bedKi = scalePID_i(code_value_float());
    if (code_seen('D')) thermalManager.bedKd = scalePID_d(code_value_float());

    thermalManager.updatePID();

    SERIAL_ECHO_START;
    SERIAL_ECHOPAIR(" p:", thermalManager.bedKp);
    SERIAL_ECHOPAIR(" i:", unscalePID_i(thermalManager.bedKi));
    SERIAL_ECHOLNPAIR(" d:", unscalePID_d(thermalManager.bedKd));
  }

#endif // PIDTEMPBED

#if defined(CHDK) || HAS_PHOTOGRAPH

  /**
   * M240: Trigger a camera by emulating a Canon RC-1
   *       See http://www.doc-diy.net/photo/rc-1_hacked/
   */
  inline void gcode_M240() {
    #ifdef CHDK

      OUT_WRITE(CHDK, HIGH);
      chdkHigh = millis();
      chdkActive = true;

    #elif HAS_PHOTOGRAPH

      const uint8_t NUM_PULSES = 16;
      const float PULSE_LENGTH = 0.01524;
      for (int i = 0; i < NUM_PULSES; i++) {
        WRITE(PHOTOGRAPH_PIN, HIGH);
        _delay_ms(PULSE_LENGTH);
        WRITE(PHOTOGRAPH_PIN, LOW);
        _delay_ms(PULSE_LENGTH);
      }
      delay(7.33);
      for (int i = 0; i < NUM_PULSES; i++) {
        WRITE(PHOTOGRAPH_PIN, HIGH);
        _delay_ms(PULSE_LENGTH);
        WRITE(PHOTOGRAPH_PIN, LOW);
        _delay_ms(PULSE_LENGTH);
      }

    #endif // !CHDK && HAS_PHOTOGRAPH
  }

#endif // CHDK || PHOTOGRAPH_PIN

#if HAS_LCD_CONTRAST

  /**
   * M250: Read and optionally set the LCD contrast
   */
  inline void gcode_M250() {
    if (code_seen('C')) set_lcd_contrast(code_value_int());
    SERIAL_PROTOCOLPGM("lcd contrast value: ");
    SERIAL_PROTOCOL(lcd_contrast);
    SERIAL_EOL;
  }

#endif // HAS_LCD_CONTRAST

#if ENABLED(PREVENT_COLD_EXTRUSION)

  /**
   * M302: Allow cold extrudes, or set the minimum extrude temperature
   *
   *       S<temperature> sets the minimum extrude temperature
   *       P<bool> enables (1) or disables (0) cold extrusion
   *
   *  Examples:
   *
   *       M302         ; report current cold extrusion state
   *       M302 P0      ; enable cold extrusion checking
   *       M302 P1      ; disables cold extrusion checking
   *       M302 S0      ; always allow extrusion (disables checking)
   *       M302 S170    ; only allow extrusion above 170
   *       M302 S170 P1 ; set min extrude temp to 170 but leave disabled
   */
  inline void gcode_M302() {
    bool seen_S = code_seen('S');
    if (seen_S) {
      thermalManager.extrude_min_temp = code_value_temp_abs();
      thermalManager.allow_cold_extrude = (thermalManager.extrude_min_temp == 0);
    }

    if (code_seen('P'))
      thermalManager.allow_cold_extrude = (thermalManager.extrude_min_temp == 0) || code_value_bool();
    else if (!seen_S) {
      // Report current state
      SERIAL_ECHO_START;
      SERIAL_ECHOPAIR("Cold extrudes are ", (thermalManager.allow_cold_extrude ? "en" : "dis"));
      SERIAL_ECHOPAIR("abled (min temp ", int(thermalManager.extrude_min_temp + 0.5));
      SERIAL_ECHOLNPGM("C)");
    }
  }

#endif // PREVENT_COLD_EXTRUSION

/**
 * M303: PID relay autotune
 *
 *       S<temperature> sets the target temperature. (default 150C)
 *       E<extruder> (-1 for the bed) (default 0)
 *       C<cycles>
 *       U<bool> with a non-zero value will apply the result to current settings
 */
inline void gcode_M303() {
  #if HAS_PID_HEATING
    const int e = code_seen('E') ? code_value_int() : 0,
              c = code_seen('C') ? code_value_int() : 5;
    const bool u = code_seen('U') && code_value_bool();

    int16_t temp = code_seen('S') ? code_value_temp_abs() : (e < 0 ? 70 : 150);

    if (WITHIN(e, 0, HOTENDS - 1))
      target_extruder = e;

    KEEPALIVE_STATE(NOT_BUSY); // don't send "busy: processing" messages during autotune output

    thermalManager.PID_autotune(temp, e, c, u);

    KEEPALIVE_STATE(IN_HANDLER);
  #else
    SERIAL_ERROR_START;
    SERIAL_ERRORLNPGM(MSG_ERR_M303_DISABLED);
  #endif
}

#if ENABLED(MORGAN_SCARA)

  bool SCARA_move_to_cal(uint8_t delta_a, uint8_t delta_b) {
    if (IsRunning()) {
      forward_kinematics_SCARA(delta_a, delta_b);
      destination[X_AXIS] = LOGICAL_X_POSITION(cartes[X_AXIS]);
      destination[Y_AXIS] = LOGICAL_Y_POSITION(cartes[Y_AXIS]);
      destination[Z_AXIS] = current_position[Z_AXIS];
      prepare_move_to_destination();
      return true;
    }
    return false;
  }

  /**
   * M360: SCARA calibration: Move to cal-position ThetaA (0 deg calibration)
   */
  inline bool gcode_M360() {
    SERIAL_ECHOLNPGM(" Cal: Theta 0");
    return SCARA_move_to_cal(0, 120);
  }

  /**
   * M361: SCARA calibration: Move to cal-position ThetaB (90 deg calibration - steps per degree)
   */
  inline bool gcode_M361() {
    SERIAL_ECHOLNPGM(" Cal: Theta 90");
    return SCARA_move_to_cal(90, 130);
  }

  /**
   * M362: SCARA calibration: Move to cal-position PsiA (0 deg calibration)
   */
  inline bool gcode_M362() {
    SERIAL_ECHOLNPGM(" Cal: Psi 0");
    return SCARA_move_to_cal(60, 180);
  }

  /**
   * M363: SCARA calibration: Move to cal-position PsiB (90 deg calibration - steps per degree)
   */
  inline bool gcode_M363() {
    SERIAL_ECHOLNPGM(" Cal: Psi 90");
    return SCARA_move_to_cal(50, 90);
  }

  /**
   * M364: SCARA calibration: Move to cal-position PsiC (90 deg to Theta calibration position)
   */
  inline bool gcode_M364() {
    SERIAL_ECHOLNPGM(" Cal: Theta-Psi 90");
    return SCARA_move_to_cal(45, 135);
  }

#endif // SCARA

#if ENABLED(EXT_SOLENOID)

  void enable_solenoid(const uint8_t num) {
    switch (num) {
      case 0:
        OUT_WRITE(SOL0_PIN, HIGH);
        break;
        #if HAS_SOLENOID_1 && EXTRUDERS > 1
          case 1:
            OUT_WRITE(SOL1_PIN, HIGH);
            break;
        #endif
        #if HAS_SOLENOID_2 && EXTRUDERS > 2
          case 2:
            OUT_WRITE(SOL2_PIN, HIGH);
            break;
        #endif
        #if HAS_SOLENOID_3 && EXTRUDERS > 3
          case 3:
            OUT_WRITE(SOL3_PIN, HIGH);
            break;
        #endif
        #if HAS_SOLENOID_4 && EXTRUDERS > 4
          case 4:
            OUT_WRITE(SOL4_PIN, HIGH);
            break;
        #endif
      default:
        SERIAL_ECHO_START;
        SERIAL_ECHOLNPGM(MSG_INVALID_SOLENOID);
        break;
    }
  }

  void enable_solenoid_on_active_extruder() { enable_solenoid(active_extruder); }

  void disable_all_solenoids() {
    OUT_WRITE(SOL0_PIN, LOW);
    #if HAS_SOLENOID_1 && EXTRUDERS > 1
      OUT_WRITE(SOL1_PIN, LOW);
    #endif
    #if HAS_SOLENOID_2 && EXTRUDERS > 2
      OUT_WRITE(SOL2_PIN, LOW);
    #endif
    #if HAS_SOLENOID_3 && EXTRUDERS > 3
      OUT_WRITE(SOL3_PIN, LOW);
    #endif
    #if HAS_SOLENOID_4 && EXTRUDERS > 4
      OUT_WRITE(SOL4_PIN, LOW);
    #endif
  }

  /**
   * M380: Enable solenoid on the active extruder
   */
  inline void gcode_M380() { enable_solenoid_on_active_extruder(); }

  /**
   * M381: Disable all solenoids
   */
  inline void gcode_M381() { disable_all_solenoids(); }

#endif // EXT_SOLENOID

/**
 * M400: Finish all moves
 */
inline void gcode_M400() { stepper.synchronize(); }

#if HAS_BED_PROBE

  /**
   * M401: Engage Z Servo endstop if available
   */
  inline void gcode_M401() { DEPLOY_PROBE(); }

  /**
   * M402: Retract Z Servo endstop if enabled
   */
  inline void gcode_M402() { STOW_PROBE(); }

#endif // HAS_BED_PROBE

#if ENABLED(FILAMENT_WIDTH_SENSOR)

  /**
   * M404: Display or set (in current units) the nominal filament width (3mm, 1.75mm ) W<3.0>
   */
  inline void gcode_M404() {
    if (code_seen('W')) {
      filament_width_nominal = code_value_linear_units();
    }
    else {
      SERIAL_PROTOCOLPGM("Filament dia (nominal mm):");
      SERIAL_PROTOCOLLN(filament_width_nominal);
    }
  }

  /**
   * M405: Turn on filament sensor for control
   */
  inline void gcode_M405() {
    // This is technically a linear measurement, but since it's quantized to centimeters and is a different unit than
    // everything else, it uses code_value_int() instead of code_value_linear_units().
    if (code_seen('D')) meas_delay_cm = code_value_int();
    NOMORE(meas_delay_cm, MAX_MEASUREMENT_DELAY);

    if (filwidth_delay_index[1] == -1) { // Initialize the ring buffer if not done since startup
      const int temp_ratio = thermalManager.widthFil_to_size_ratio() - 100; // -100 to scale within a signed byte

      for (uint8_t i = 0; i < COUNT(measurement_delay); ++i)
        measurement_delay[i] = temp_ratio;

      filwidth_delay_index[0] = filwidth_delay_index[1] = 0;
    }

    filament_sensor = true;

    //SERIAL_PROTOCOLPGM("Filament dia (measured mm):");
    //SERIAL_PROTOCOL(filament_width_meas);
    //SERIAL_PROTOCOLPGM("Extrusion ratio(%):");
    //SERIAL_PROTOCOL(flow_percentage[active_extruder]);
  }

  /**
   * M406: Turn off filament sensor for control
   */
  inline void gcode_M406() { filament_sensor = false; }

  /**
   * M407: Get measured filament diameter on serial output
   */
  inline void gcode_M407() {
    SERIAL_PROTOCOLPGM("Filament dia (measured mm):");
    SERIAL_PROTOCOLLN(filament_width_meas);
  }

#endif // FILAMENT_WIDTH_SENSOR

void quickstop_stepper() {
  stepper.quick_stop();
  stepper.synchronize();
  set_current_from_steppers_for_axis(ALL_AXES);
  SYNC_PLAN_POSITION_KINEMATIC();
}

#if HAS_LEVELING
  /**
   * M420: Enable/Disable Bed Leveling and/or set the Z fade height.
   *
   *   S[bool]   Turns leveling on or off
   *   Z[height] Sets the Z fade height (0 or none to disable)
   *   V[bool]   Verbose - Print the leveling grid
   *
   * With AUTO_BED_LEVELING_UBL only:
   *
   *   L[index]  Load UBL mesh from index (0 is default)
   */
  inline void gcode_M420() {

    #if ENABLED(AUTO_BED_LEVELING_UBL)
      // L to load a mesh from the EEPROM
      if (code_seen('L')) {
        const int8_t storage_slot = code_has_value() ? code_value_int() : ubl.state.storage_slot;
        const int16_t a = settings.calc_num_meshes();

        if (!a) {
          SERIAL_PROTOCOLLNPGM("?EEPROM storage not available.");
          return;
        }

        if (!WITHIN(storage_slot, 0, a - 1)) {
          SERIAL_PROTOCOLLNPGM("?Invalid storage slot.");
          SERIAL_PROTOCOLLNPAIR("?Use 0 to ", a - 1);
          return;
        }

        settings.load_mesh(storage_slot);
        ubl.state.storage_slot = storage_slot;
      }
    #endif // AUTO_BED_LEVELING_UBL

    // V to print the matrix or mesh
    if (code_seen('V')) {
      #if ABL_PLANAR
        planner.bed_level_matrix.debug(PSTR("Bed Level Correction Matrix:"));
      #elif ENABLED(AUTO_BED_LEVELING_BILINEAR)
        if (bilinear_grid_spacing[X_AXIS]) {
          print_bilinear_leveling_grid();
          #if ENABLED(ABL_BILINEAR_SUBDIVISION)
            bed_level_virt_print();
          #endif
        }
      #elif ENABLED(MESH_BED_LEVELING)
        if (mbl.has_mesh()) {
          SERIAL_ECHOLNPGM("Mesh Bed Level data:");
          mbl_mesh_report();
        }
      #endif
    }

    #if ENABLED(AUTO_BED_LEVELING_UBL)
      // L to load a mesh from the EEPROM
      if (code_seen('L') || code_seen('V')) {
        ubl.display_map(0);  // Currently only supports one map type
        SERIAL_ECHOLNPAIR("UBL_MESH_VALID = ", UBL_MESH_VALID);
        SERIAL_ECHOLNPAIR("ubl.state.storage_slot = ", ubl.state.storage_slot);
      }
    #endif

    bool to_enable = false;
    if (code_seen('S')) {
      to_enable = code_value_bool();
      set_bed_leveling_enabled(to_enable);
    }

    #if ENABLED(ENABLE_LEVELING_FADE_HEIGHT)
      if (code_seen('Z')) set_z_fade_height(code_value_linear_units());
    #endif

    const bool new_status =
      #if ENABLED(MESH_BED_LEVELING)
        mbl.active()
      #elif ENABLED(AUTO_BED_LEVELING_UBL)
        ubl.state.active
      #else
        planner.abl_enabled
      #endif
    ;

    if (to_enable && !new_status) {
      SERIAL_ERROR_START;
      SERIAL_ERRORLNPGM(MSG_ERR_M420_FAILED);
    }

    SERIAL_ECHO_START;
    SERIAL_ECHOLNPAIR("Bed Leveling ", new_status ? MSG_ON : MSG_OFF);
  }
#endif

#if ENABLED(MESH_BED_LEVELING)

  /**
   * M421: Set a single Mesh Bed Leveling Z coordinate
   *
   * Usage:
   *   M421 X<linear> Y<linear> Z<linear>
   *   M421 X<linear> Y<linear> Q<offset>
   *   M421 I<xindex> J<yindex> Z<linear>
   *   M421 I<xindex> J<yindex> Q<offset>
   */
  inline void gcode_M421() {
    const bool hasX = code_seen('X'), hasI = code_seen('I');
    const int8_t ix = hasI ? code_value_int() : hasX ? mbl.probe_index_x(RAW_X_POSITION(code_value_linear_units())) : -1;
    const bool hasY = code_seen('Y'), hasJ = code_seen('J');
    const int8_t iy = hasJ ? code_value_int() : hasY ? mbl.probe_index_y(RAW_Y_POSITION(code_value_linear_units())) : -1;
    const bool hasZ = code_seen('Z'), hasQ = !hasZ && code_seen('Q');

    if (int(hasI && hasJ) + int(hasX && hasY) != 1 || !(hasZ || hasQ)) {
      SERIAL_ERROR_START;
      SERIAL_ERRORLNPGM(MSG_ERR_M421_PARAMETERS);
    }
    else if (ix < 0 || iy < 0) {
      SERIAL_ERROR_START;
      SERIAL_ERRORLNPGM(MSG_ERR_MESH_XY);
    }
    else
      mbl.set_z(ix, iy, code_value_linear_units() + (hasQ ? mbl.z_values[ix][iy] : 0));
  }

#elif ENABLED(AUTO_BED_LEVELING_BILINEAR)

  /**
   * M421: Set a single Mesh Bed Leveling Z coordinate
   *
   * Usage:
   *   M421 I<xindex> J<yindex> Z<linear>
   *   M421 I<xindex> J<yindex> Q<offset>
   */
  inline void gcode_M421() {
    const bool hasI = code_seen('I');
    const int8_t ix = hasI ? code_value_int() : -1;
    const bool hasJ = code_seen('J');
    const int8_t iy = hasJ ? code_value_int() : -1;
    const bool hasZ = code_seen('Z'), hasQ = !hasZ && code_seen('Q');

    if (!hasI || !hasJ || !(hasZ || hasQ)) {
      SERIAL_ERROR_START;
      SERIAL_ERRORLNPGM(MSG_ERR_M421_PARAMETERS);
    }
    else if (!WITHIN(ix, 0, GRID_MAX_POINTS_X - 1) || !WITHIN(iy, 0, GRID_MAX_POINTS_Y - 1)) {
      SERIAL_ERROR_START;
      SERIAL_ERRORLNPGM(MSG_ERR_MESH_XY);
    }
    else {
      z_values[ix][iy] = code_value_linear_units() + (hasQ ? z_values[ix][iy] : 0);
      #if ENABLED(ABL_BILINEAR_SUBDIVISION)
        bed_level_virt_interpolate();
      #endif
    }
  }

#elif ENABLED(AUTO_BED_LEVELING_UBL)

  /**
   * M421: Set a single Mesh Bed Leveling Z coordinate
   *
   * Usage:
   *   M421 I<xindex> J<yindex> Z<linear>
   *   M421 I<xindex> J<yindex> Q<offset>
   *   M421 C Z<linear>
   *   M421 C Q<offset>
   */
  inline void gcode_M421() {
    const bool hasC = code_seen('C');
    const bool hasI = code_seen('I');
    int8_t ix = hasI ? code_value_int() : -1;
    const bool hasJ = code_seen('J');
    int8_t iy = hasJ ? code_value_int() : -1;
    const bool hasZ = code_seen('Z'), hasQ = !hasZ && code_seen('Q');

    if (hasC) {
      const mesh_index_pair location = find_closest_mesh_point_of_type(REAL, current_position[X_AXIS], current_position[Y_AXIS], USE_NOZZLE_AS_REFERENCE, NULL, false);
      ix = location.x_index;
      iy = location.y_index;
    }

    if (int(hasC) + int(hasI && hasJ) != 1 || !(hasZ || hasQ)) {
      SERIAL_ERROR_START;
      SERIAL_ERRORLNPGM(MSG_ERR_M421_PARAMETERS);
    }
    else if (!WITHIN(ix, 0, GRID_MAX_POINTS_X - 1) || !WITHIN(iy, 0, GRID_MAX_POINTS_Y - 1)) {
      SERIAL_ERROR_START;
      SERIAL_ERRORLNPGM(MSG_ERR_MESH_XY);
    }
    else
      ubl.z_values[ix][iy] = code_value_linear_units() + (hasQ ? ubl.z_values[ix][iy] : 0);
  }

#endif // AUTO_BED_LEVELING_UBL

#if HAS_M206_COMMAND

  /**
   * M428: Set home_offset based on the distance between the
   *       current_position and the nearest "reference point."
   *       If an axis is past center its endstop position
   *       is the reference-point. Otherwise it uses 0. This allows
   *       the Z offset to be set near the bed when using a max endstop.
   *
   *       M428 can't be used more than 2cm away from 0 or an endstop.
   *
   *       Use M206 to set these values directly.
   */
  inline void gcode_M428() {
    bool err = false;
    LOOP_XYZ(i) {
      if (axis_homed[i]) {
        float base = (current_position[i] > (soft_endstop_min[i] + soft_endstop_max[i]) * 0.5) ? base_home_pos((AxisEnum)i) : 0,
              diff = current_position[i] - LOGICAL_POSITION(base, i);
        if (WITHIN(diff, -20, 20)) {
          set_home_offset((AxisEnum)i, home_offset[i] - diff);
        }
        else {
          SERIAL_ERROR_START;
          SERIAL_ERRORLNPGM(MSG_ERR_M428_TOO_FAR);
          LCD_ALERTMESSAGEPGM("Err: Too far!");
          BUZZ(200, 40);
          err = true;
          break;
        }
      }
    }

    if (!err) {
      SYNC_PLAN_POSITION_KINEMATIC();
      report_current_position();
      LCD_MESSAGEPGM(MSG_HOME_OFFSETS_APPLIED);
      BUZZ(100, 659);
      BUZZ(100, 698);
    }
  }

#endif // HAS_M206_COMMAND

/**
 * M500: Store settings in EEPROM
 */
inline void gcode_M500() {
  (void)settings.save();
}

/**
 * M501: Read settings from EEPROM
 */
inline void gcode_M501() {
  (void)settings.load();
}

/**
 * M502: Revert to default settings
 */
inline void gcode_M502() {
  (void)settings.reset();
}

/**
 * M503: print settings currently in memory
 */
inline void gcode_M503() {
  (void)settings.report(code_seen('S') && !code_value_bool());
}

#if ENABLED(ABORT_ON_ENDSTOP_HIT_FEATURE_ENABLED)

  /**
   * M540: Set whether SD card print should abort on endstop hit (M540 S<0|1>)
   */
  inline void gcode_M540() {
    if (code_seen('S')) stepper.abort_on_endstop_hit = code_value_bool();
  }

#endif // ABORT_ON_ENDSTOP_HIT_FEATURE_ENABLED

#if HAS_BED_PROBE

  void refresh_zprobe_zoffset(const bool no_babystep/*=false*/) {
    static float last_zoffset = NAN;

    if (!isnan(last_zoffset)) {

      #if ENABLED(AUTO_BED_LEVELING_BILINEAR) || ENABLED(BABYSTEP_ZPROBE_OFFSET) || ENABLED(DELTA)
        const float diff = zprobe_zoffset - last_zoffset;
      #endif

      #if ENABLED(AUTO_BED_LEVELING_BILINEAR)
        // Correct bilinear grid for new probe offset
        if (diff) {
          for (uint8_t x = 0; x < GRID_MAX_POINTS_X; x++)
            for (uint8_t y = 0; y < GRID_MAX_POINTS_Y; y++)
              z_values[x][y] -= diff;
        }
        #if ENABLED(ABL_BILINEAR_SUBDIVISION)
          bed_level_virt_interpolate();
        #endif
      #endif

      #if ENABLED(BABYSTEP_ZPROBE_OFFSET)
        if (!no_babystep && planner.abl_enabled)
          thermalManager.babystep_axis(Z_AXIS, -lround(diff * planner.axis_steps_per_mm[Z_AXIS]));
      #else
        UNUSED(no_babystep);
      #endif

      #if ENABLED(DELTA) // correct the delta_height
        home_offset[Z_AXIS] -= diff;
      #endif
    }

    last_zoffset = zprobe_zoffset;
  }

  inline void gcode_M851() {
    SERIAL_ECHO_START;
    SERIAL_ECHOPGM(MSG_ZPROBE_ZOFFSET " ");
    if (code_seen('Z')) {
      const float value = code_value_linear_units();
      if (WITHIN(value, Z_PROBE_OFFSET_RANGE_MIN, Z_PROBE_OFFSET_RANGE_MAX)) {
        zprobe_zoffset = value;
        refresh_zprobe_zoffset();
        SERIAL_ECHO(zprobe_zoffset);
      }
      else
        SERIAL_ECHOPGM(MSG_Z_MIN " " STRINGIFY(Z_PROBE_OFFSET_RANGE_MIN) " " MSG_Z_MAX " " STRINGIFY(Z_PROBE_OFFSET_RANGE_MAX));
    }
    else
      SERIAL_ECHOPAIR(": ", zprobe_zoffset);

    SERIAL_EOL;
  }

#endif // HAS_BED_PROBE

#if ENABLED(ADVANCED_PAUSE_FEATURE)

  /**
   * M600: Pause for filament change
   *
   *  E[distance] - Retract the filament this far (negative value)
   *  Z[distance] - Move the Z axis by this distance
   *  X[position] - Move to this X position, with Y
   *  Y[position] - Move to this Y position, with X
   *  U[distance] - Retract distance for removal (negative value) (manual reload)
   *  L[distance] - Extrude distance for insertion (positive value) (manual reload)
   *  B[count]    - Number of times to beep, -1 for indefinite (if equipped with a buzzer)
   *
   *  Default values are used for omitted arguments.
   *
   */
  inline void gcode_M600() {

    // Initial retract before move to filament change position
    const float retract = code_seen('E') ? code_value_axis_units(E_AXIS) : 0
      #if defined(PAUSE_PARK_RETRACT_LENGTH) && PAUSE_PARK_RETRACT_LENGTH > 0
        - (PAUSE_PARK_RETRACT_LENGTH)
      #endif
    ;

    // Lift Z axis
    const float z_lift = code_seen('Z') ? code_value_linear_units() :
      #if defined(PAUSE_PARK_Z_ADD) && PAUSE_PARK_Z_ADD > 0
        PAUSE_PARK_Z_ADD
      #else
        0
      #endif
    ;

    // Move XY axes to filament exchange position
    const float x_pos = code_seen('X') ? code_value_linear_units() : 0
      #ifdef PAUSE_PARK_X_POS
        + PAUSE_PARK_X_POS
      #endif
    ;
    const float y_pos = code_seen('Y') ? code_value_linear_units() : 0
      #ifdef PAUSE_PARK_Y_POS
        + PAUSE_PARK_Y_POS
      #endif
    ;

    // Unload filament
    const float unload_length = code_seen('U') ? code_value_axis_units(E_AXIS) : 0
      #if defined(FILAMENT_CHANGE_UNLOAD_LENGTH) && FILAMENT_CHANGE_UNLOAD_LENGTH > 0
        - (FILAMENT_CHANGE_UNLOAD_LENGTH)
      #endif
    ;

    // Load filament
    const float load_length = code_seen('L') ? code_value_axis_units(E_AXIS) : 0
      #ifdef FILAMENT_CHANGE_LOAD_LENGTH
        + FILAMENT_CHANGE_UNLOAD_LENGTH
      #endif
    ;

    const int beep_count = code_seen('B') ? code_value_int() :
      #ifdef FILAMENT_CHANGE_NUMBER_OF_ALERT_BEEPS
        FILAMENT_CHANGE_NUMBER_OF_ALERT_BEEPS
      #else
        -1
      #endif
    ;

    const bool job_running = print_job_timer.isRunning();

    if (pause_print(retract, z_lift, x_pos, y_pos, unload_length, beep_count, true)) {
      wait_for_filament_reload(beep_count);
      resume_print(load_length, ADVANCED_PAUSE_EXTRUDE_LENGTH, beep_count);
    }

    // Resume the print job timer if it was running
    if (job_running) print_job_timer.start();
  }

#endif // ADVANCED_PAUSE_FEATURE

#if ENABLED(DUAL_X_CARRIAGE)

  /**
   * M605: Set dual x-carriage movement mode
   *
   *    M605 S0: Full control mode. The slicer has full control over x-carriage movement
   *    M605 S1: Auto-park mode. The inactive head will auto park/unpark without slicer involvement
   *    M605 S2 [Xnnn] [Rmmm]: Duplication mode. The second extruder will duplicate the first with nnn
   *                         units x-offset and an optional differential hotend temperature of
   *                         mmm degrees. E.g., with "M605 S2 X100 R2" the second extruder will duplicate
   *                         the first with a spacing of 100mm in the x direction and 2 degrees hotter.
   *
   *    Note: the X axis should be homed after changing dual x-carriage mode.
   */
  inline void gcode_M605() {
    stepper.synchronize();
    if (code_seen('S')) dual_x_carriage_mode = (DualXMode)code_value_byte();
    switch (dual_x_carriage_mode) {
      case DXC_FULL_CONTROL_MODE:
      case DXC_AUTO_PARK_MODE:
        break;
      case DXC_DUPLICATION_MODE:
        if (code_seen('X')) duplicate_extruder_x_offset = max(code_value_linear_units(), X2_MIN_POS - x_home_pos(0));
        if (code_seen('R')) duplicate_extruder_temp_offset = code_value_temp_diff();
        SERIAL_ECHO_START;
        SERIAL_ECHOPGM(MSG_HOTEND_OFFSET);
        SERIAL_CHAR(' ');
        SERIAL_ECHO(hotend_offset[X_AXIS][0]);
        SERIAL_CHAR(',');
        SERIAL_ECHO(hotend_offset[Y_AXIS][0]);
        SERIAL_CHAR(' ');
        SERIAL_ECHO(duplicate_extruder_x_offset);
        SERIAL_CHAR(',');
        SERIAL_ECHOLN(hotend_offset[Y_AXIS][1]);
        break;
      default:
        dual_x_carriage_mode = DEFAULT_DUAL_X_CARRIAGE_MODE;
        break;
    }
    active_extruder_parked = false;
    extruder_duplication_enabled = false;
    delayed_move_time = 0;
  }

#elif ENABLED(DUAL_NOZZLE_DUPLICATION_MODE)

  inline void gcode_M605() {
    stepper.synchronize();
    extruder_duplication_enabled = code_seen('S') && code_value_int() == (int)DXC_DUPLICATION_MODE;
    SERIAL_ECHO_START;
    SERIAL_ECHOLNPAIR(MSG_DUPLICATION_MODE, extruder_duplication_enabled ? MSG_ON : MSG_OFF);
  }

#endif // DUAL_NOZZLE_DUPLICATION_MODE

#if ENABLED(LIN_ADVANCE)
  /**
   * M900: Set and/or Get advance K factor and WH/D ratio
   *
   *  K<factor>                  Set advance K factor
   *  R<ratio>                   Set ratio directly (overrides WH/D)
   *  W<width> H<height> D<diam> Set ratio from WH/D
   */
  inline void gcode_M900() {
    stepper.synchronize();

    const float newK = code_seen('K') ? code_value_float() : -1;
    if (newK >= 0) planner.extruder_advance_k = newK;

    float newR = code_seen('R') ? code_value_float() : -1;
    if (newR < 0) {
      const float newD = code_seen('D') ? code_value_float() : -1,
                  newW = code_seen('W') ? code_value_float() : -1,
                  newH = code_seen('H') ? code_value_float() : -1;
      if (newD >= 0 && newW >= 0 && newH >= 0)
        newR = newD ? (newW * newH) / (sq(newD * 0.5) * M_PI) : 0;
    }
    if (newR >= 0) planner.advance_ed_ratio = newR;

    SERIAL_ECHO_START;
    SERIAL_ECHOPAIR("Advance K=", planner.extruder_advance_k);
    SERIAL_ECHOPGM(" E/D=");
    const float ratio = planner.advance_ed_ratio;
    if (ratio) SERIAL_ECHO(ratio); else SERIAL_ECHOPGM("Auto");
    SERIAL_EOL;
  }
#endif // LIN_ADVANCE

#if ENABLED(HAVE_TMC2130)

  static void tmc2130_get_current(TMC2130Stepper &st, const char name) {
    SERIAL_CHAR(name);
    SERIAL_ECHOPGM(" axis driver current: ");
    SERIAL_ECHOLN(st.getCurrent());
  }
  static void tmc2130_set_current(TMC2130Stepper &st, const char name, const int mA) {
    st.setCurrent(mA, R_SENSE, HOLD_MULTIPLIER);
    tmc2130_get_current(st, name);
  }

  static void tmc2130_report_otpw(TMC2130Stepper &st, const char name) {
    SERIAL_CHAR(name);
    SERIAL_ECHOPGM(" axis temperature prewarn triggered: ");
    serialprintPGM(st.getOTPW() ? PSTR("true") : PSTR("false"));
    SERIAL_EOL;
  }
  static void tmc2130_clear_otpw(TMC2130Stepper &st, const char name) {
    st.clear_otpw();
    SERIAL_CHAR(name);
    SERIAL_ECHOLNPGM(" prewarn flag cleared");
  }

  static void tmc2130_get_pwmthrs(TMC2130Stepper &st, const char name, const uint16_t spmm) {
    SERIAL_CHAR(name);
    SERIAL_ECHOPGM(" stealthChop max speed set to ");
    SERIAL_ECHOLN(12650000UL * st.microsteps() / (256 * st.stealth_max_speed() * spmm));
  }
  static void tmc2130_set_pwmthrs(TMC2130Stepper &st, const char name, const int32_t thrs, const uint32_t spmm) {
    st.stealth_max_speed(12650000UL * st.microsteps() / (256 * thrs * spmm));
    tmc2130_get_pwmthrs(st, name, spmm);
  }

  static void tmc2130_get_sgt(TMC2130Stepper &st, const char name) {
    SERIAL_CHAR(name);
    SERIAL_ECHOPGM(" driver homing sensitivity set to ");
    SERIAL_ECHOLN(st.sgt());
  }
  static void tmc2130_set_sgt(TMC2130Stepper &st, const char name, const int8_t sgt_val) {
    st.sgt(sgt_val);
    tmc2130_get_sgt(st, name);
  }

  /**
   * M906: Set motor current in milliamps using axis codes X, Y, Z, E
   * Report driver currents when no axis specified
   *
   * S1: Enable automatic current control
   * S0: Disable
   */
  inline void gcode_M906() {
    uint16_t values[XYZE];
    LOOP_XYZE(i)
      values[i] = code_seen(axis_codes[i]) ? code_value_int() : 0;

    #if ENABLED(X_IS_TMC2130)
      if (values[X_AXIS]) tmc2130_set_current(stepperX, 'X', values[X_AXIS]);
      else tmc2130_get_current(stepperX, 'X');
    #endif
    #if ENABLED(Y_IS_TMC2130)
      if (values[Y_AXIS]) tmc2130_set_current(stepperY, 'Y', values[Y_AXIS]);
      else tmc2130_get_current(stepperY, 'Y');
    #endif
    #if ENABLED(Z_IS_TMC2130)
      if (values[Z_AXIS]) tmc2130_set_current(stepperZ, 'Z', values[Z_AXIS]);
      else tmc2130_get_current(stepperZ, 'Z');
    #endif
    #if ENABLED(E0_IS_TMC2130)
      if (values[E_AXIS]) tmc2130_set_current(stepperE0, 'E', values[E_AXIS]);
      else tmc2130_get_current(stepperE0, 'E');
    #endif

    #if ENABLED(AUTOMATIC_CURRENT_CONTROL)
      if (code_seen('S')) auto_current_control = code_value_bool();
    #endif
  }

  /**
   * M911: Report TMC2130 stepper driver overtemperature pre-warn flag
   * The flag is held by the library and persist until manually cleared by M912
   */
  inline void gcode_M911() {
    const bool reportX = code_seen('X'), reportY = code_seen('Y'), reportZ = code_seen('Z'), reportE = code_seen('E'),
             reportAll = (!reportX && !reportY && !reportZ && !reportE) || (reportX && reportY && reportZ && reportE);
    #if ENABLED(X_IS_TMC2130)
      if (reportX || reportAll) tmc2130_report_otpw(stepperX, 'X');
    #endif
    #if ENABLED(Y_IS_TMC2130)
      if (reportY || reportAll) tmc2130_report_otpw(stepperY, 'Y');
    #endif
    #if ENABLED(Z_IS_TMC2130)
      if (reportZ || reportAll) tmc2130_report_otpw(stepperZ, 'Z');
    #endif
    #if ENABLED(E0_IS_TMC2130)
      if (reportE || reportAll) tmc2130_report_otpw(stepperE0, 'E');
    #endif
  }

  /**
   * M912: Clear TMC2130 stepper driver overtemperature pre-warn flag held by the library
   */
  inline void gcode_M912() {
    const bool clearX = code_seen('X'), clearY = code_seen('Y'), clearZ = code_seen('Z'), clearE = code_seen('E'),
             clearAll = (!clearX && !clearY && !clearZ && !clearE) || (clearX && clearY && clearZ && clearE);
    #if ENABLED(X_IS_TMC2130)
      if (clearX || clearAll) tmc2130_clear_otpw(stepperX, 'X');
    #endif
    #if ENABLED(Y_IS_TMC2130)
      if (clearY || clearAll) tmc2130_clear_otpw(stepperY, 'Y');
    #endif
    #if ENABLED(Z_IS_TMC2130)
      if (clearZ || clearAll) tmc2130_clear_otpw(stepperZ, 'Z');
    #endif
    #if ENABLED(E0_IS_TMC2130)
      if (clearE || clearAll) tmc2130_clear_otpw(stepperE0, 'E');
    #endif
  }

  /**
   * M913: Set HYBRID_THRESHOLD speed.
   */
  #if ENABLED(HYBRID_THRESHOLD)
    inline void gcode_M913() {
      uint16_t values[XYZE];
      LOOP_XYZE(i)
        values[i] = code_seen(axis_codes[i]) ? code_value_int() : 0;

      #if ENABLED(X_IS_TMC2130)
        if (values[X_AXIS]) tmc2130_set_pwmthrs(stepperX, 'X', values[X_AXIS], planner.axis_steps_per_mm[X_AXIS]);
        else tmc2130_get_pwmthrs(stepperX, 'X', planner.axis_steps_per_mm[X_AXIS]);
      #endif
      #if ENABLED(Y_IS_TMC2130)
        if (values[Y_AXIS]) tmc2130_set_pwmthrs(stepperY, 'Y', values[Y_AXIS], planner.axis_steps_per_mm[Y_AXIS]);
        else tmc2130_get_pwmthrs(stepperY, 'Y', planner.axis_steps_per_mm[Y_AXIS]);
      #endif
      #if ENABLED(Z_IS_TMC2130)
        if (values[Z_AXIS]) tmc2130_set_pwmthrs(stepperZ, 'Z', values[Z_AXIS], planner.axis_steps_per_mm[Z_AXIS]);
        else tmc2130_get_pwmthrs(stepperZ, 'Z', planner.axis_steps_per_mm[Z_AXIS]);
      #endif
      #if ENABLED(E0_IS_TMC2130)
        if (values[E_AXIS]) tmc2130_set_pwmthrs(stepperE0, 'E', values[E_AXIS], planner.axis_steps_per_mm[E_AXIS]);
        else tmc2130_get_pwmthrs(stepperE0, 'E', planner.axis_steps_per_mm[E_AXIS]);
      #endif
    }
  #endif // HYBRID_THRESHOLD

  /**
   * M914: Set SENSORLESS_HOMING sensitivity.
   */
  #if ENABLED(SENSORLESS_HOMING)
    inline void gcode_M914() {
      #if ENABLED(X_IS_TMC2130)
        if (code_seen(axis_codes[X_AXIS])) tmc2130_set_sgt(stepperX, 'X', code_value_int());
        else tmc2130_get_sgt(stepperX, 'X');
      #endif
      #if ENABLED(Y_IS_TMC2130)
        if (code_seen(axis_codes[Y_AXIS])) tmc2130_set_sgt(stepperY, 'Y', code_value_int());
        else tmc2130_get_sgt(stepperY, 'Y');
      #endif
    }
  #endif // SENSORLESS_HOMING

#endif // HAVE_TMC2130

/**
 * M907: Set digital trimpot motor current using axis codes X, Y, Z, E, B, S
 */
inline void gcode_M907() {
  #if HAS_DIGIPOTSS
    LOOP_XYZE(i) if (code_seen(axis_codes[i])) stepper.digipot_current(i, code_value_int());
    if (code_seen('B')) stepper.digipot_current(4, code_value_int());
    if (code_seen('S')) for (uint8_t i = 0; i <= 4; i++) stepper.digipot_current(i, code_value_int());
  #elif HAS_MOTOR_CURRENT_PWM
    #if PIN_EXISTS(MOTOR_CURRENT_PWM_XY)
      if (code_seen('X')) stepper.digipot_current(0, code_value_int());
    #endif
    #if PIN_EXISTS(MOTOR_CURRENT_PWM_Z)
      if (code_seen('Z')) stepper.digipot_current(1, code_value_int());
    #endif
    #if PIN_EXISTS(MOTOR_CURRENT_PWM_E)
      if (code_seen('E')) stepper.digipot_current(2, code_value_int());
    #endif
  #endif
  #if ENABLED(DIGIPOT_I2C)
    // this one uses actual amps in floating point
    LOOP_XYZE(i) if (code_seen(axis_codes[i])) digipot_i2c_set_current(i, code_value_float());
    // for each additional extruder (named B,C,D,E..., channels 4,5,6,7...)
    for (uint8_t i = NUM_AXIS; i < DIGIPOT_I2C_NUM_CHANNELS; i++) if (code_seen('B' + i - (NUM_AXIS))) digipot_i2c_set_current(i, code_value_float());
  #endif
  #if ENABLED(DAC_STEPPER_CURRENT)
    if (code_seen('S')) {
      const float dac_percent = code_value_float();
      for (uint8_t i = 0; i <= 4; i++) dac_current_percent(i, dac_percent);
    }
    LOOP_XYZE(i) if (code_seen(axis_codes[i])) dac_current_percent(i, code_value_float());
  #endif
}

#if HAS_DIGIPOTSS || ENABLED(DAC_STEPPER_CURRENT)

  /**
   * M908: Control digital trimpot directly (M908 P<pin> S<current>)
   */
  inline void gcode_M908() {
    #if HAS_DIGIPOTSS
      stepper.digitalPotWrite(
        code_seen('P') ? code_value_int() : 0,
        code_seen('S') ? code_value_int() : 0
      );
    #endif
    #ifdef DAC_STEPPER_CURRENT
      dac_current_raw(
        code_seen('P') ? code_value_byte() : -1,
        code_seen('S') ? code_value_ushort() : 0
      );
    #endif
  }

  #if ENABLED(DAC_STEPPER_CURRENT) // As with Printrbot RevF

    inline void gcode_M909() { dac_print_values(); }

    inline void gcode_M910() { dac_commit_eeprom(); }

  #endif

#endif // HAS_DIGIPOTSS || DAC_STEPPER_CURRENT

#if HAS_MICROSTEPS

  // M350 Set microstepping mode. Warning: Steps per unit remains unchanged. S code sets stepping mode for all drivers.
  inline void gcode_M350() {
    if (code_seen('S')) for (int i = 0; i <= 4; i++) stepper.microstep_mode(i, code_value_byte());
    LOOP_XYZE(i) if (code_seen(axis_codes[i])) stepper.microstep_mode(i, code_value_byte());
    if (code_seen('B')) stepper.microstep_mode(4, code_value_byte());
    stepper.microstep_readings();
  }

  /**
   * M351: Toggle MS1 MS2 pins directly with axis codes X Y Z E B
   *       S# determines MS1 or MS2, X# sets the pin high/low.
   */
  inline void gcode_M351() {
    if (code_seen('S')) switch (code_value_byte()) {
      case 1:
        LOOP_XYZE(i) if (code_seen(axis_codes[i])) stepper.microstep_ms(i, code_value_byte(), -1);
        if (code_seen('B')) stepper.microstep_ms(4, code_value_byte(), -1);
        break;
      case 2:
        LOOP_XYZE(i) if (code_seen(axis_codes[i])) stepper.microstep_ms(i, -1, code_value_byte());
        if (code_seen('B')) stepper.microstep_ms(4, -1, code_value_byte());
        break;
    }
    stepper.microstep_readings();
  }

#endif // HAS_MICROSTEPS

#if HAS_CASE_LIGHT

  uint8_t case_light_brightness = 255;

  void update_case_light() {
    WRITE(CASE_LIGHT_PIN, case_light_on != INVERT_CASE_LIGHT ? HIGH : LOW);
    analogWrite(CASE_LIGHT_PIN, case_light_on != INVERT_CASE_LIGHT ? case_light_brightness : 0);
  }

#endif // HAS_CASE_LIGHT

/**
 * M355: Turn case lights on/off and set brightness
 *
 *   S<bool>  Turn case light on or off
 *   P<byte>  Set case light brightness (PWM pin required)
 */
inline void gcode_M355() {
  #if HAS_CASE_LIGHT
    if (code_seen('P')) case_light_brightness = code_value_byte();
    if (code_seen('S')) case_light_on = code_value_bool();
    update_case_light();
    SERIAL_ECHO_START;
    SERIAL_ECHOPGM("Case lights ");
    case_light_on ? SERIAL_ECHOLNPGM("on") : SERIAL_ECHOLNPGM("off");
  #else
    SERIAL_ERROR_START;
    SERIAL_ERRORLNPGM(MSG_ERR_M355_NONE);
  #endif // HAS_CASE_LIGHT
}

#if ENABLED(MIXING_EXTRUDER)

  /**
   * M163: Set a single mix factor for a mixing extruder
   *       This is called "weight" by some systems.
   *
   *   S[index]   The channel index to set
   *   P[float]   The mix value
   *
   */
  inline void gcode_M163() {
    const int mix_index = code_seen('S') ? code_value_int() : 0;
    if (mix_index < MIXING_STEPPERS) {
      float mix_value = code_seen('P') ? code_value_float() : 0.0;
      NOLESS(mix_value, 0.0);
      mixing_factor[mix_index] = RECIPROCAL(mix_value);
    }
  }

  #if MIXING_VIRTUAL_TOOLS > 1

    /**
     * M164: Store the current mix factors as a virtual tool.
     *
     *   S[index]   The virtual tool to store
     *
     */
    inline void gcode_M164() {
      const int tool_index = code_seen('S') ? code_value_int() : 0;
      if (tool_index < MIXING_VIRTUAL_TOOLS) {
        normalize_mix();
        for (uint8_t i = 0; i < MIXING_STEPPERS; i++)
          mixing_virtual_tool_mix[tool_index][i] = mixing_factor[i];
      }
    }

  #endif

  #if ENABLED(DIRECT_MIXING_IN_G1)
    /**
     * M165: Set multiple mix factors for a mixing extruder.
     *       Factors that are left out will be set to 0.
     *       All factors together must add up to 1.0.
     *
     *   A[factor] Mix factor for extruder stepper 1
     *   B[factor] Mix factor for extruder stepper 2
     *   C[factor] Mix factor for extruder stepper 3
     *   D[factor] Mix factor for extruder stepper 4
     *   H[factor] Mix factor for extruder stepper 5
     *   I[factor] Mix factor for extruder stepper 6
     *
     */
    inline void gcode_M165() { gcode_get_mix(); }
  #endif

#endif // MIXING_EXTRUDER

/**
 * M999: Restart after being stopped
 *
 * Default behaviour is to flush the serial buffer and request
 * a resend to the host starting on the last N line received.
 *
 * Sending "M999 S1" will resume printing without flushing the
 * existing command buffer.
 *
 */
inline void gcode_M999() {
  Running = true;
  lcd_reset_alert_level();

  if (code_seen('S') && code_value_bool()) return;

  // gcode_LastN = Stopped_gcode_LastN;
  FlushSerialRequestResend();
}

#if ENABLED(SWITCHING_EXTRUDER)
  inline void move_extruder_servo(uint8_t e) {
    const int angles[2] = SWITCHING_EXTRUDER_SERVO_ANGLES;
    MOVE_SERVO(SWITCHING_EXTRUDER_SERVO_NR, angles[e]);
    safe_delay(500);
  }
#endif

#if ENABLED(SWITCHING_NOZZLE)
  inline void move_nozzle_servo(uint8_t e) {
    const int angles[2] = SWITCHING_NOZZLE_SERVO_ANGLES;
    MOVE_SERVO(SWITCHING_NOZZLE_SERVO_NR, angles[e]);
    safe_delay(500);
  }
#endif

inline void invalid_extruder_error(const uint8_t &e) {
  SERIAL_ECHO_START;
  SERIAL_CHAR('T');
  SERIAL_ECHO_F(e, DEC);
  SERIAL_ECHOLN(MSG_INVALID_EXTRUDER);
}

/**
 * Perform a tool-change, which may result in moving the
 * previous tool out of the way and the new tool into place.
 */
void tool_change(const uint8_t tmp_extruder, const float fr_mm_s/*=0.0*/, bool no_move/*=false*/) {
  #if ENABLED(MIXING_EXTRUDER) && MIXING_VIRTUAL_TOOLS > 1

    if (tmp_extruder >= MIXING_VIRTUAL_TOOLS)
      return invalid_extruder_error(tmp_extruder);

    // T0-Tnnn: Switch virtual tool by changing the mix
    for (uint8_t j = 0; j < MIXING_STEPPERS; j++)
      mixing_factor[j] = mixing_virtual_tool_mix[tmp_extruder][j];

  #else // !MIXING_EXTRUDER || MIXING_VIRTUAL_TOOLS <= 1

    #if HOTENDS > 1

      if (tmp_extruder >= EXTRUDERS)
        return invalid_extruder_error(tmp_extruder);

      const float old_feedrate_mm_s = fr_mm_s > 0.0 ? fr_mm_s : feedrate_mm_s;

      feedrate_mm_s = fr_mm_s > 0.0 ? fr_mm_s : XY_PROBE_FEEDRATE_MM_S;

      if (tmp_extruder != active_extruder) {
        if (!no_move && axis_unhomed_error()) {
          SERIAL_ECHOLNPGM("No move on toolchange");
          no_move = true;
        }

        // Save current position to destination, for use later
        set_destination_to_current();

        #if ENABLED(DUAL_X_CARRIAGE)

          #if ENABLED(DEBUG_LEVELING_FEATURE)
            if (DEBUGGING(LEVELING)) {
              SERIAL_ECHOPGM("Dual X Carriage Mode ");
              switch (dual_x_carriage_mode) {
                case DXC_FULL_CONTROL_MODE: SERIAL_ECHOLNPGM("DXC_FULL_CONTROL_MODE"); break;
                case DXC_AUTO_PARK_MODE: SERIAL_ECHOLNPGM("DXC_AUTO_PARK_MODE"); break;
                case DXC_DUPLICATION_MODE: SERIAL_ECHOLNPGM("DXC_DUPLICATION_MODE"); break;
              }
            }
          #endif

          const float xhome = x_home_pos(active_extruder);
          if (dual_x_carriage_mode == DXC_AUTO_PARK_MODE
              && IsRunning()
              && (delayed_move_time || current_position[X_AXIS] != xhome)
          ) {
            float raised_z = current_position[Z_AXIS] + TOOLCHANGE_PARK_ZLIFT;
            #if ENABLED(MAX_SOFTWARE_ENDSTOPS)
              NOMORE(raised_z, soft_endstop_max[Z_AXIS]);
            #endif
            #if ENABLED(DEBUG_LEVELING_FEATURE)
              if (DEBUGGING(LEVELING)) {
                SERIAL_ECHOLNPAIR("Raise to ", raised_z);
                SERIAL_ECHOLNPAIR("MoveX to ", xhome);
                SERIAL_ECHOLNPAIR("Lower to ", current_position[Z_AXIS]);
              }
            #endif
            // Park old head: 1) raise 2) move to park position 3) lower
            for (uint8_t i = 0; i < 3; i++)
              planner.buffer_line(
                i == 0 ? current_position[X_AXIS] : xhome,
                current_position[Y_AXIS],
                i == 2 ? current_position[Z_AXIS] : raised_z,
                current_position[E_AXIS],
                planner.max_feedrate_mm_s[i == 1 ? X_AXIS : Z_AXIS],
                active_extruder
              );
            stepper.synchronize();
          }

          // Apply Y & Z extruder offset (X offset is used as home pos with Dual X)
          current_position[Y_AXIS] -= hotend_offset[Y_AXIS][active_extruder] - hotend_offset[Y_AXIS][tmp_extruder];
          current_position[Z_AXIS] -= hotend_offset[Z_AXIS][active_extruder] - hotend_offset[Z_AXIS][tmp_extruder];

          // Activate the new extruder
          active_extruder = tmp_extruder;

          // This function resets the max/min values - the current position may be overwritten below.
          set_axis_is_at_home(X_AXIS);

          #if ENABLED(DEBUG_LEVELING_FEATURE)
            if (DEBUGGING(LEVELING)) DEBUG_POS("New Extruder", current_position);
          #endif

          // Only when auto-parking are carriages safe to move
          if (dual_x_carriage_mode != DXC_AUTO_PARK_MODE) no_move = true;

          switch (dual_x_carriage_mode) {
            case DXC_FULL_CONTROL_MODE:
              // New current position is the position of the activated extruder
              current_position[X_AXIS] = LOGICAL_X_POSITION(inactive_extruder_x_pos);
              // Save the inactive extruder's position (from the old current_position)
              inactive_extruder_x_pos = RAW_X_POSITION(destination[X_AXIS]);
              break;
            case DXC_AUTO_PARK_MODE:
              // record raised toolhead position for use by unpark
              COPY(raised_parked_position, current_position);
              raised_parked_position[Z_AXIS] += TOOLCHANGE_UNPARK_ZLIFT;
              #if ENABLED(MAX_SOFTWARE_ENDSTOPS)
                NOMORE(raised_parked_position[Z_AXIS], soft_endstop_max[Z_AXIS]);
              #endif
              active_extruder_parked = true;
              delayed_move_time = 0;
              break;
            case DXC_DUPLICATION_MODE:
              // If the new extruder is the left one, set it "parked"
              // This triggers the second extruder to move into the duplication position
              active_extruder_parked = (active_extruder == 0);

              if (active_extruder_parked)
                current_position[X_AXIS] = LOGICAL_X_POSITION(inactive_extruder_x_pos);
              else
                current_position[X_AXIS] = destination[X_AXIS] + duplicate_extruder_x_offset;
              inactive_extruder_x_pos = RAW_X_POSITION(destination[X_AXIS]);
              extruder_duplication_enabled = false;
              #if ENABLED(DEBUG_LEVELING_FEATURE)
                if (DEBUGGING(LEVELING)) {
                  SERIAL_ECHOLNPAIR("Set inactive_extruder_x_pos=", inactive_extruder_x_pos);
                  SERIAL_ECHOLNPGM("Clear extruder_duplication_enabled");
                }
              #endif
              break;
          }

          #if ENABLED(DEBUG_LEVELING_FEATURE)
            if (DEBUGGING(LEVELING)) {
              SERIAL_ECHOLNPAIR("Active extruder parked: ", active_extruder_parked ? "yes" : "no");
              DEBUG_POS("New extruder (parked)", current_position);
            }
          #endif

          // No extra case for HAS_ABL in DUAL_X_CARRIAGE. Does that mean they don't work together?
        #else // !DUAL_X_CARRIAGE

          #if ENABLED(SWITCHING_NOZZLE)
            // <0 if the new nozzle is higher, >0 if lower. A bigger raise when lower.
            const float z_diff = hotend_offset[Z_AXIS][active_extruder] - hotend_offset[Z_AXIS][tmp_extruder],
                        z_raise = 0.3 + (z_diff > 0.0 ? z_diff : 0.0);

            // Always raise by some amount (destination copied from current_position earlier)
            current_position[Z_AXIS] += z_raise;
            planner.buffer_line_kinematic(current_position, planner.max_feedrate_mm_s[Z_AXIS], active_extruder);
            stepper.synchronize();

            move_nozzle_servo(active_extruder);
          #endif

          #if ENABLED(SWITCHING_EXTRUDER)
            #if !(ENABLED(SWITCHING_NOZZLE) && (SWITCHING_EXTRUDER_SERVO_NR == SWITCHING_NOZZLE_SERVO_NR))
              stepper.synchronize();
              move_extruder_servo(active_extruder);
            #endif
          #endif

          /**
           * Set current_position to the position of the new nozzle.
           * Offsets are based on linear distance, so we need to get
           * the resulting position in coordinate space.
           *
           * - With grid or 3-point leveling, offset XYZ by a tilted vector
           * - With mesh leveling, update Z for the new position
           * - Otherwise, just use the raw linear distance
           *
           * Software endstops are altered here too. Consider a case where:
           *   E0 at X=0 ... E1 at X=10
           * When we switch to E1 now X=10, but E1 can't move left.
           * To express this we apply the change in XY to the software endstops.
           * E1 can move farther right than E0, so the right limit is extended.
           *
           * Note that we don't adjust the Z software endstops. Why not?
           * Consider a case where Z=0 (here) and switching to E1 makes Z=1
           * because the bed is 1mm lower at the new position. As long as
           * the first nozzle is out of the way, the carriage should be
           * allowed to move 1mm lower. This technically "breaks" the
           * Z software endstop. But this is technically correct (and
           * there is no viable alternative).
           */
          #if ABL_PLANAR
            // Offset extruder, make sure to apply the bed level rotation matrix
            vector_3 tmp_offset_vec = vector_3(hotend_offset[X_AXIS][tmp_extruder],
                                               hotend_offset[Y_AXIS][tmp_extruder],
                                               0),
                     act_offset_vec = vector_3(hotend_offset[X_AXIS][active_extruder],
                                               hotend_offset[Y_AXIS][active_extruder],
                                               0),
                     offset_vec = tmp_offset_vec - act_offset_vec;

            #if ENABLED(DEBUG_LEVELING_FEATURE)
              if (DEBUGGING(LEVELING)) {
                tmp_offset_vec.debug(PSTR("tmp_offset_vec"));
                act_offset_vec.debug(PSTR("act_offset_vec"));
                offset_vec.debug(PSTR("offset_vec (BEFORE)"));
              }
            #endif

            offset_vec.apply_rotation(planner.bed_level_matrix.transpose(planner.bed_level_matrix));

            #if ENABLED(DEBUG_LEVELING_FEATURE)
              if (DEBUGGING(LEVELING)) offset_vec.debug(PSTR("offset_vec (AFTER)"));
            #endif

            // Adjustments to the current position
            const float xydiff[2] = { offset_vec.x, offset_vec.y };
            current_position[Z_AXIS] += offset_vec.z;

          #else // !ABL_PLANAR

            const float xydiff[2] = {
              hotend_offset[X_AXIS][tmp_extruder] - hotend_offset[X_AXIS][active_extruder],
              hotend_offset[Y_AXIS][tmp_extruder] - hotend_offset[Y_AXIS][active_extruder]
            };

            #if ENABLED(MESH_BED_LEVELING)

              if (mbl.active()) {
                #if ENABLED(DEBUG_LEVELING_FEATURE)
                  if (DEBUGGING(LEVELING)) SERIAL_ECHOPAIR("Z before MBL: ", current_position[Z_AXIS]);
                #endif
                float x2 = current_position[X_AXIS] + xydiff[X_AXIS],
                      y2 = current_position[Y_AXIS] + xydiff[Y_AXIS],
                      z1 = current_position[Z_AXIS], z2 = z1;
                planner.apply_leveling(current_position[X_AXIS], current_position[Y_AXIS], z1);
                planner.apply_leveling(x2, y2, z2);
                current_position[Z_AXIS] += z2 - z1;
                #if ENABLED(DEBUG_LEVELING_FEATURE)
                  if (DEBUGGING(LEVELING))
                    SERIAL_ECHOLNPAIR(" after: ", current_position[Z_AXIS]);
                #endif
              }

            #endif // MESH_BED_LEVELING

          #endif // !HAS_ABL

          #if ENABLED(DEBUG_LEVELING_FEATURE)
            if (DEBUGGING(LEVELING)) {
              SERIAL_ECHOPAIR("Offset Tool XY by { ", xydiff[X_AXIS]);
              SERIAL_ECHOPAIR(", ", xydiff[Y_AXIS]);
              SERIAL_ECHOLNPGM(" }");
            }
          #endif

          // The newly-selected extruder XY is actually at...
          current_position[X_AXIS] += xydiff[X_AXIS];
          current_position[Y_AXIS] += xydiff[Y_AXIS];
          #if HAS_WORKSPACE_OFFSET || ENABLED(DUAL_X_CARRIAGE)
            for (uint8_t i = X_AXIS; i <= Y_AXIS; i++) {
              #if HAS_POSITION_SHIFT
                position_shift[i] += xydiff[i];
              #endif
              update_software_endstops((AxisEnum)i);
            }
          #endif

          // Set the new active extruder
          active_extruder = tmp_extruder;

        #endif // !DUAL_X_CARRIAGE

        #if ENABLED(DEBUG_LEVELING_FEATURE)
          if (DEBUGGING(LEVELING)) DEBUG_POS("Sync After Toolchange", current_position);
        #endif

        // Tell the planner the new "current position"
        SYNC_PLAN_POSITION_KINEMATIC();

        // Move to the "old position" (move the extruder into place)
        if (!no_move && IsRunning()) {
          #if ENABLED(DEBUG_LEVELING_FEATURE)
            if (DEBUGGING(LEVELING)) DEBUG_POS("Move back", destination);
          #endif
          prepare_move_to_destination();
        }

        #if ENABLED(SWITCHING_NOZZLE)
          // Move back down, if needed. (Including when the new tool is higher.)
          if (z_raise != z_diff) {
            destination[Z_AXIS] += z_diff;
            feedrate_mm_s = planner.max_feedrate_mm_s[Z_AXIS];
            prepare_move_to_destination();
          }
        #endif

      } // (tmp_extruder != active_extruder)

      stepper.synchronize();

      #if ENABLED(EXT_SOLENOID)
        disable_all_solenoids();
        enable_solenoid_on_active_extruder();
      #endif // EXT_SOLENOID

      feedrate_mm_s = old_feedrate_mm_s;

    #else // HOTENDS <= 1

      // Set the new active extruder
      active_extruder = tmp_extruder;

      UNUSED(fr_mm_s);
      UNUSED(no_move);

      #if ENABLED(SWITCHING_EXTRUDER)
        stepper.synchronize();
        move_extruder_servo(active_extruder);
      #endif

    #endif // HOTENDS <= 1

    SERIAL_ECHO_START;
    SERIAL_ECHOLNPAIR(MSG_ACTIVE_EXTRUDER, (int)active_extruder);

  #endif // !MIXING_EXTRUDER || MIXING_VIRTUAL_TOOLS <= 1
}

/**
 * T0-T3: Switch tool, usually switching extruders
 *
 *   F[units/min] Set the movement feedrate
 *   S1           Don't move the tool in XY after change
 */
inline void gcode_T(uint8_t tmp_extruder) {

  #if ENABLED(DEBUG_LEVELING_FEATURE)
    if (DEBUGGING(LEVELING)) {
      SERIAL_ECHOPAIR(">>> gcode_T(", tmp_extruder);
      SERIAL_CHAR(')');
      SERIAL_EOL;
      DEBUG_POS("BEFORE", current_position);
    }
  #endif

  #if HOTENDS == 1 || (ENABLED(MIXING_EXTRUDER) && MIXING_VIRTUAL_TOOLS > 1)

    tool_change(tmp_extruder);

  #elif HOTENDS > 1

    tool_change(
      tmp_extruder,
      code_seen('F') ? MMM_TO_MMS(code_value_linear_units()) : 0.0,
      (tmp_extruder == active_extruder) || (code_seen('S') && code_value_bool())
    );

  #endif

  #if ENABLED(DEBUG_LEVELING_FEATURE)
    if (DEBUGGING(LEVELING)) {
      DEBUG_POS("AFTER", current_position);
      SERIAL_ECHOLNPGM("<<< gcode_T");
    }
  #endif
}

/**
 * Process a single command and dispatch it to its handler
 * This is called from the main loop()
 */
void process_next_command() {
  current_command = command_queue[cmd_queue_index_r];

  if (DEBUGGING(ECHO)) {
    SERIAL_ECHO_START;
    SERIAL_ECHOLN(current_command);
    #if ENABLED(M100_FREE_MEMORY_WATCHER)
      SERIAL_ECHOPAIR("slot:", cmd_queue_index_r);
      M100_dump_routine("   Command Queue:", (const char*)command_queue, (const char*)(command_queue + sizeof(command_queue)));
    #endif
  }

  // Sanitize the current command:
  //  - Skip leading spaces
  //  - Bypass N[-0-9][0-9]*[ ]*
  //  - Overwrite * with nul to mark the end
  while (*current_command == ' ') ++current_command;
  if (*current_command == 'N' && NUMERIC_SIGNED(current_command[1])) {
    current_command += 2; // skip N[-0-9]
    while (NUMERIC(*current_command)) ++current_command; // skip [0-9]*
    while (*current_command == ' ') ++current_command; // skip [ ]*
  }
  char* starpos = strchr(current_command, '*');  // * should always be the last parameter
  if (starpos) while (*starpos == ' ' || *starpos == '*') *starpos-- = '\0'; // nullify '*' and ' '

  char *cmd_ptr = current_command;

  // Get the command code, which must be G, M, or T
  char command_code = *cmd_ptr++;

  // Skip spaces to get the numeric part
  while (*cmd_ptr == ' ') cmd_ptr++;

  // Allow for decimal point in command
  #if ENABLED(G38_PROBE_TARGET)
    uint8_t subcode = 0;
  #endif

  uint16_t codenum = 0; // define ahead of goto

  // Bail early if there's no code
  bool code_is_good = NUMERIC(*cmd_ptr);
  if (!code_is_good) goto ExitUnknownCommand;

  // Get and skip the code number
  do {
    codenum = (codenum * 10) + (*cmd_ptr - '0');
    cmd_ptr++;
  } while (NUMERIC(*cmd_ptr));

  // Allow for decimal point in command
  #if ENABLED(G38_PROBE_TARGET)
    if (*cmd_ptr == '.') {
      cmd_ptr++;
      while (NUMERIC(*cmd_ptr))
        subcode = (subcode * 10) + (*cmd_ptr++ - '0');
    }
  #endif

  // Skip all spaces to get to the first argument, or nul
  while (*cmd_ptr == ' ') cmd_ptr++;

  // The command's arguments (if any) start here, for sure!
  current_command_args = cmd_ptr;

  KEEPALIVE_STATE(IN_HANDLER);

  // Handle a known G, M, or T
  switch (command_code) {
    case 'G': switch (codenum) {

      // G0, G1
      case 0:
      case 1:
        #if IS_SCARA
          gcode_G0_G1(codenum == 0);
        #else
          gcode_G0_G1();
        #endif
        break;

      // G2, G3
      #if ENABLED(ARC_SUPPORT) && DISABLED(SCARA)
        case 2: // G2  - CW ARC
        case 3: // G3  - CCW ARC
          gcode_G2_G3(codenum == 2);
          break;
      #endif

      // G4 Dwell
      case 4:
        gcode_G4();
        break;

      #if ENABLED(BEZIER_CURVE_SUPPORT)
        // G5
        case 5: // G5  - Cubic B_spline
          gcode_G5();
          break;
      #endif // BEZIER_CURVE_SUPPORT

      #if ENABLED(FWRETRACT)
        case 10: // G10: retract
        case 11: // G11: retract_recover
          gcode_G10_G11(codenum == 10);
          break;
      #endif // FWRETRACT

      #if ENABLED(NOZZLE_CLEAN_FEATURE)
        case 12:
          gcode_G12(); // G12: Nozzle Clean
          break;
      #endif // NOZZLE_CLEAN_FEATURE

      #if ENABLED(INCH_MODE_SUPPORT)
        case 20: //G20: Inch Mode
          gcode_G20();
          break;

        case 21: //G21: MM Mode
          gcode_G21();
          break;
      #endif // INCH_MODE_SUPPORT

      #if ENABLED(AUTO_BED_LEVELING_UBL) && ENABLED(UBL_G26_MESH_EDITING)
        case 26: // G26: Mesh Validation Pattern generation
          gcode_G26();
          break;
      #endif // AUTO_BED_LEVELING_UBL

      #if ENABLED(NOZZLE_PARK_FEATURE)
        case 27: // G27: Nozzle Park
          gcode_G27();
          break;
      #endif // NOZZLE_PARK_FEATURE

      case 28: // G28: Home all axes, one at a time
        gcode_G28(false);
        break;

      #if HAS_LEVELING
        case 29: // G29 Detailed Z probe, probes the bed at 3 or more points,
                 // or provides access to the UBL System if enabled.
          gcode_G29();
          break;
      #endif // HAS_LEVELING

      #if HAS_BED_PROBE

        case 30: // G30 Single Z probe
          gcode_G30();
          break;

        #if ENABLED(Z_PROBE_SLED)

            case 31: // G31: dock the sled
              gcode_G31();
              break;

            case 32: // G32: undock the sled
              gcode_G32();
              break;

        #endif // Z_PROBE_SLED

        #if ENABLED(DELTA_AUTO_CALIBRATION)

          case 33: // G33: Delta Auto-Calibration
            gcode_G33();
            break;

        #endif // DELTA_AUTO_CALIBRATION

      #endif // HAS_BED_PROBE

      #if ENABLED(G38_PROBE_TARGET)
        case 38: // G38.2 & G38.3
          if (subcode == 2 || subcode == 3)
            gcode_G38(subcode == 2);
          break;
      #endif

      case 90: // G90
        relative_mode = false;
        break;
      case 91: // G91
        relative_mode = true;
        break;

      case 92: // G92
        gcode_G92();
        break;
    }
    break;

    case 'M': switch (codenum) {
      #if HAS_RESUME_CONTINUE
        case 0: // M0: Unconditional stop - Wait for user button press on LCD
        case 1: // M1: Conditional stop - Wait for user button press on LCD
          gcode_M0_M1();
          break;
      #endif // ULTIPANEL

      #if ENABLED(SPINDLE_LASER_ENABLE)
        case 3:
          gcode_M3_M4(true);   // M3: turn spindle/laser on, set laser/spindle power/speed, set rotation direction CW
          break;               // synchronizes with movement commands
        case 4:
          gcode_M3_M4(false);  // M4: turn spindle/laser on, set laser/spindle power/speed, set rotation direction CCW
          break;               // synchronizes with movement commands
        case 5:
          gcode_M5();     // M5 - turn spindle/laser off
          break;          // synchronizes with movement commands
      #endif
      case 17: // M17: Enable all stepper motors
        gcode_M17();
        break;

      #if ENABLED(SDSUPPORT)
        case 20: // M20: list SD card
          gcode_M20(); break;
        case 21: // M21: init SD card
          gcode_M21(); break;
        case 22: // M22: release SD card
          gcode_M22(); break;
        case 23: // M23: Select file
          gcode_M23(); break;
        case 24: // M24: Start SD print
          gcode_M24(); break;
        case 25: // M25: Pause SD print
          gcode_M25(); break;
        case 26: // M26: Set SD index
          gcode_M26(); break;
        case 27: // M27: Get SD status
          gcode_M27(); break;
        case 28: // M28: Start SD write
          gcode_M28(); break;
        case 29: // M29: Stop SD write
          gcode_M29(); break;
        case 30: // M30 <filename> Delete File
          gcode_M30(); break;
        case 32: // M32: Select file and start SD print
          gcode_M32(); break;

        #if ENABLED(LONG_FILENAME_HOST_SUPPORT)
          case 33: // M33: Get the long full path to a file or folder
            gcode_M33(); break;
        #endif

        #if ENABLED(SDCARD_SORT_ALPHA) && ENABLED(SDSORT_GCODE)
          case 34: //M34 - Set SD card sorting options
            gcode_M34(); break;
        #endif // SDCARD_SORT_ALPHA && SDSORT_GCODE

        case 928: // M928: Start SD write
          gcode_M928(); break;
      #endif // SDSUPPORT

      case 31: // M31: Report time since the start of SD print or last M109
        gcode_M31(); break;

      case 42: // M42: Change pin state
        gcode_M42(); break;

      #if ENABLED(PINS_DEBUGGING)
        case 43: // M43: Read pin state
          gcode_M43(); break;
      #endif


      #if ENABLED(Z_MIN_PROBE_REPEATABILITY_TEST)
        case 48: // M48: Z probe repeatability test
          gcode_M48();
          break;
      #endif // Z_MIN_PROBE_REPEATABILITY_TEST

      #if ENABLED(AUTO_BED_LEVELING_UBL) && ENABLED(UBL_G26_MESH_EDITING)
        case 49: // M49: Turn on or off G26 debug flag for verbose output
          gcode_M49();
          break;
      #endif // AUTO_BED_LEVELING_UBL && UBL_G26_MESH_EDITING

      case 75: // M75: Start print timer
        gcode_M75(); break;
      case 76: // M76: Pause print timer
        gcode_M76(); break;
      case 77: // M77: Stop print timer
        gcode_M77(); break;

      #if ENABLED(PRINTCOUNTER)
        case 78: // M78: Show print statistics
          gcode_M78(); break;
      #endif

      #if ENABLED(M100_FREE_MEMORY_WATCHER)
        case 100: // M100: Free Memory Report
          gcode_M100();
          break;
      #endif

      case 104: // M104: Set hot end temperature
        gcode_M104();
        break;

      case 110: // M110: Set Current Line Number
        gcode_M110();
        break;

      case 111: // M111: Set debug level
        gcode_M111();
        break;

      #if DISABLED(EMERGENCY_PARSER)

        case 108: // M108: Cancel Waiting
          gcode_M108();
          break;

        case 112: // M112: Emergency Stop
          gcode_M112();
          break;

        case 410: // M410 quickstop - Abort all the planned moves.
          gcode_M410();
          break;

      #endif

      #if ENABLED(HOST_KEEPALIVE_FEATURE)
        case 113: // M113: Set Host Keepalive interval
          gcode_M113();
          break;
      #endif

      case 140: // M140: Set bed temperature
        gcode_M140();
        break;

      case 105: // M105: Report current temperature
        gcode_M105();
        KEEPALIVE_STATE(NOT_BUSY);
        return; // "ok" already printed

      #if ENABLED(AUTO_REPORT_TEMPERATURES) && (HAS_TEMP_HOTEND || HAS_TEMP_BED)
        case 155: // M155: Set temperature auto-report interval
          gcode_M155();
          break;
      #endif

      case 109: // M109: Wait for hotend temperature to reach target
        gcode_M109();
        break;

      #if HAS_TEMP_BED
        case 190: // M190: Wait for bed temperature to reach target
          gcode_M190();
          break;
      #endif // HAS_TEMP_BED

      #if FAN_COUNT > 0
        case 106: // M106: Fan On
          gcode_M106();
          break;
        case 107: // M107: Fan Off
          gcode_M107();
          break;
      #endif // FAN_COUNT > 0

      #if ENABLED(PARK_HEAD_ON_PAUSE)
        case 125: // M125: Store current position and move to filament change position
          gcode_M125(); break;
      #endif

      #if ENABLED(BARICUDA)
        // PWM for HEATER_1_PIN
        #if HAS_HEATER_1
          case 126: // M126: valve open
            gcode_M126();
            break;
          case 127: // M127: valve closed
            gcode_M127();
            break;
        #endif // HAS_HEATER_1

        // PWM for HEATER_2_PIN
        #if HAS_HEATER_2
          case 128: // M128: valve open
            gcode_M128();
            break;
          case 129: // M129: valve closed
            gcode_M129();
            break;
        #endif // HAS_HEATER_2
      #endif // BARICUDA

      #if HAS_POWER_SWITCH

        case 80: // M80: Turn on Power Supply
          gcode_M80();
          break;

      #endif // HAS_POWER_SWITCH

      case 81: // M81: Turn off Power, including Power Supply, if possible
        gcode_M81();
        break;

      case 82: // M82: Set E axis normal mode (same as other axes)
        gcode_M82();
        break;
      case 83: // M83: Set E axis relative mode
        gcode_M83();
        break;
      case 18: // M18 => M84
      case 84: // M84: Disable all steppers or set timeout
        gcode_M18_M84();
        break;
      case 85: // M85: Set inactivity stepper shutdown timeout
        gcode_M85();
        break;
      case 92: // M92: Set the steps-per-unit for one or more axes
        gcode_M92();
        break;
      case 114: // M114: Report current position
        gcode_M114();
        break;
      case 115: // M115: Report capabilities
        gcode_M115();
        break;
      case 117: // M117: Set LCD message text, if possible
        gcode_M117();
        break;
      case 119: // M119: Report endstop states
        gcode_M119();
        break;
      case 120: // M120: Enable endstops
        gcode_M120();
        break;
      case 121: // M121: Disable endstops
        gcode_M121();
        break;

      #if ENABLED(ULTIPANEL)

        case 145: // M145: Set material heatup parameters
          gcode_M145();
          break;

      #endif

      #if ENABLED(TEMPERATURE_UNITS_SUPPORT)
        case 149: // M149: Set temperature units
          gcode_M149();
          break;
      #endif

      #if HAS_COLOR_LEDS

        case 150: // M150: Set Status LED Color
          gcode_M150();
          break;

      #endif // BLINKM

      #if ENABLED(MIXING_EXTRUDER)
        case 163: // M163: Set a component weight for mixing extruder
          gcode_M163();
          break;
        #if MIXING_VIRTUAL_TOOLS > 1
          case 164: // M164: Save current mix as a virtual extruder
            gcode_M164();
            break;
        #endif
        #if ENABLED(DIRECT_MIXING_IN_G1)
          case 165: // M165: Set multiple mix weights
            gcode_M165();
            break;
        #endif
      #endif

      case 200: // M200: Set filament diameter, E to cubic units
        gcode_M200();
        break;
      case 201: // M201: Set max acceleration for print moves (units/s^2)
        gcode_M201();
        break;
      #if 0 // Not used for Sprinter/grbl gen6
        case 202: // M202
          gcode_M202();
          break;
      #endif
      case 203: // M203: Set max feedrate (units/sec)
        gcode_M203();
        break;
      case 204: // M204: Set acceleration
        gcode_M204();
        break;
      case 205: //M205: Set advanced settings
        gcode_M205();
        break;

      #if HAS_M206_COMMAND
        case 206: // M206: Set home offsets
          gcode_M206();
          break;
      #endif

      #if ENABLED(DELTA)
        case 665: // M665: Set delta configurations
          gcode_M665();
          break;
      #endif

      #if ENABLED(DELTA) || ENABLED(Z_DUAL_ENDSTOPS)
        case 666: // M666: Set delta or dual endstop adjustment
          gcode_M666();
          break;
      #endif

      #if ENABLED(FWRETRACT)
        case 207: // M207: Set Retract Length, Feedrate, and Z lift
          gcode_M207();
          break;
        case 208: // M208: Set Recover (unretract) Additional Length and Feedrate
          gcode_M208();
          break;
        case 209: // M209: Turn Automatic Retract Detection on/off
          gcode_M209();
          break;
      #endif // FWRETRACT

      case 211: // M211: Enable, Disable, and/or Report software endstops
        gcode_M211();
        break;

      #if HOTENDS > 1
        case 218: // M218: Set a tool offset
          gcode_M218();
          break;
      #endif

      case 220: // M220: Set Feedrate Percentage: S<percent> ("FR" on your LCD)
        gcode_M220();
        break;

      case 221: // M221: Set Flow Percentage
        gcode_M221();
        break;

      case 226: // M226: Wait until a pin reaches a state
        gcode_M226();
        break;

      #if HAS_SERVOS
        case 280: // M280: Set servo position absolute
          gcode_M280();
          break;
      #endif // HAS_SERVOS

      #if HAS_BUZZER
        case 300: // M300: Play beep tone
          gcode_M300();
          break;
      #endif // HAS_BUZZER

      #if ENABLED(PIDTEMP)
        case 301: // M301: Set hotend PID parameters
          gcode_M301();
          break;
      #endif // PIDTEMP

      #if ENABLED(PIDTEMPBED)
        case 304: // M304: Set bed PID parameters
          gcode_M304();
          break;
      #endif // PIDTEMPBED

      #if defined(CHDK) || HAS_PHOTOGRAPH
        case 240: // M240: Trigger a camera by emulating a Canon RC-1 : http://www.doc-diy.net/photo/rc-1_hacked/
          gcode_M240();
          break;
      #endif // CHDK || PHOTOGRAPH_PIN

      #if HAS_LCD_CONTRAST
        case 250: // M250: Set LCD contrast
          gcode_M250();
          break;
      #endif // HAS_LCD_CONTRAST

      #if ENABLED(EXPERIMENTAL_I2CBUS)

        case 260: // M260: Send data to an i2c slave
          gcode_M260();
          break;

        case 261: // M261: Request data from an i2c slave
          gcode_M261();
          break;

      #endif // EXPERIMENTAL_I2CBUS

      #if ENABLED(PREVENT_COLD_EXTRUSION)
        case 302: // M302: Allow cold extrudes (set the minimum extrude temperature)
          gcode_M302();
          break;
      #endif // PREVENT_COLD_EXTRUSION

      case 303: // M303: PID autotune
        gcode_M303();
        break;

      #if ENABLED(MORGAN_SCARA)
        case 360:  // M360: SCARA Theta pos1
          if (gcode_M360()) return;
          break;
        case 361:  // M361: SCARA Theta pos2
          if (gcode_M361()) return;
          break;
        case 362:  // M362: SCARA Psi pos1
          if (gcode_M362()) return;
          break;
        case 363:  // M363: SCARA Psi pos2
          if (gcode_M363()) return;
          break;
        case 364:  // M364: SCARA Psi pos3 (90 deg to Theta)
          if (gcode_M364()) return;
          break;
      #endif // SCARA

      case 400: // M400: Finish all moves
        gcode_M400();
        break;

      #if HAS_BED_PROBE
        case 401: // M401: Deploy probe
          gcode_M401();
          break;
        case 402: // M402: Stow probe
          gcode_M402();
          break;
      #endif // HAS_BED_PROBE

      #if ENABLED(FILAMENT_WIDTH_SENSOR)
        case 404:  // M404: Enter the nominal filament width (3mm, 1.75mm ) N<3.0> or display nominal filament width
          gcode_M404();
          break;
        case 405:  // M405: Turn on filament sensor for control
          gcode_M405();
          break;
        case 406:  // M406: Turn off filament sensor for control
          gcode_M406();
          break;
        case 407:   // M407: Display measured filament diameter
          gcode_M407();
          break;
      #endif // FILAMENT_WIDTH_SENSOR

      #if HAS_LEVELING
        case 420: // M420: Enable/Disable Bed Leveling
          gcode_M420();
          break;
      #endif

      #if ENABLED(MESH_BED_LEVELING) || ENABLED(AUTO_BED_LEVELING_UBL) || ENABLED(AUTO_BED_LEVELING_BILINEAR)
        case 421: // M421: Set a Mesh Bed Leveling Z coordinate
          gcode_M421();
          break;
      #endif

      #if HAS_M206_COMMAND
        case 428: // M428: Apply current_position to home_offset
          gcode_M428();
          break;
      #endif

      case 500: // M500: Store settings in EEPROM
        gcode_M500();
        break;
      case 501: // M501: Read settings from EEPROM
        gcode_M501();
        break;
      case 502: // M502: Revert to default settings
        gcode_M502();
        break;
      case 503: // M503: print settings currently in memory
        gcode_M503();
        break;

      #if ENABLED(ABORT_ON_ENDSTOP_HIT_FEATURE_ENABLED)
        case 540: // M540: Set abort on endstop hit for SD printing
          gcode_M540();
          break;
      #endif

      #if HAS_BED_PROBE
        case 851: // M851: Set Z Probe Z Offset
          gcode_M851();
          break;
      #endif // HAS_BED_PROBE

      #if ENABLED(ADVANCED_PAUSE_FEATURE)
        case 600: // M600: Pause for filament change
          gcode_M600();
          break;
      #endif // ADVANCED_PAUSE_FEATURE

      #if ENABLED(DUAL_X_CARRIAGE)
        case 605: // M605: Set Dual X Carriage movement mode
          gcode_M605();
          break;
      #endif // DUAL_X_CARRIAGE

      #if ENABLED(LIN_ADVANCE)
        case 900: // M900: Set advance K factor.
          gcode_M900();
          break;
      #endif

      #if ENABLED(HAVE_TMC2130)
        case 906: // M906: Set motor current in milliamps using axis codes X, Y, Z, E
          gcode_M906();
          break;
      #endif

      case 907: // M907: Set digital trimpot motor current using axis codes.
        gcode_M907();
        break;

      #if HAS_DIGIPOTSS || ENABLED(DAC_STEPPER_CURRENT)

        case 908: // M908: Control digital trimpot directly.
          gcode_M908();
          break;

        #if ENABLED(DAC_STEPPER_CURRENT) // As with Printrbot RevF

          case 909: // M909: Print digipot/DAC current value
            gcode_M909();
            break;

          case 910: // M910: Commit digipot/DAC value to external EEPROM
            gcode_M910();
            break;

        #endif

      #endif // HAS_DIGIPOTSS || DAC_STEPPER_CURRENT

      #if ENABLED(HAVE_TMC2130)
        case 911: // M911: Report TMC2130 prewarn triggered flags
          gcode_M911();
          break;

        case 912: // M911: Clear TMC2130 prewarn triggered flags
          gcode_M912();
          break;

        #if ENABLED(HYBRID_THRESHOLD)
          case 913: // M913: Set HYBRID_THRESHOLD speed.
            gcode_M913();
            break;
        #endif

        #if ENABLED(SENSORLESS_HOMING)
          case 914: // M914: Set SENSORLESS_HOMING sensitivity.
            gcode_M914();
            break;
        #endif
      #endif

      #if HAS_MICROSTEPS

        case 350: // M350: Set microstepping mode. Warning: Steps per unit remains unchanged. S code sets stepping mode for all drivers.
          gcode_M350();
          break;

        case 351: // M351: Toggle MS1 MS2 pins directly, S# determines MS1 or MS2, X# sets the pin high/low.
          gcode_M351();
          break;

      #endif // HAS_MICROSTEPS

      case 355: // M355 Turn case lights on/off
        gcode_M355();
        break;

      case 999: // M999: Restart after being Stopped
        gcode_M999();
        break;
    }
    break;

    case 'T':
      gcode_T(codenum);
      break;

    default: code_is_good = false;
  }

  KEEPALIVE_STATE(NOT_BUSY);

ExitUnknownCommand:

  // Still unknown command? Throw an error
  if (!code_is_good) unknown_command_error();

  ok_to_send();
}

/**
 * Send a "Resend: nnn" message to the host to
 * indicate that a command needs to be re-sent.
 */
void FlushSerialRequestResend() {
  //char command_queue[cmd_queue_index_r][100]="Resend:";
  MYSERIAL.flush();
  SERIAL_PROTOCOLPGM(MSG_RESEND);
  SERIAL_PROTOCOLLN(gcode_LastN + 1);
  ok_to_send();
}

/**
 * Send an "ok" message to the host, indicating
 * that a command was successfully processed.
 *
 * If ADVANCED_OK is enabled also include:
 *   N<int>  Line number of the command, if any
 *   P<int>  Planner space remaining
 *   B<int>  Block queue space remaining
 */
void ok_to_send() {
  refresh_cmd_timeout();
  if (!send_ok[cmd_queue_index_r]) return;
  SERIAL_PROTOCOLPGM(MSG_OK);
  #if ENABLED(ADVANCED_OK)
    char* p = command_queue[cmd_queue_index_r];
    if (*p == 'N') {
      SERIAL_PROTOCOL(' ');
      SERIAL_ECHO(*p++);
      while (NUMERIC_SIGNED(*p))
        SERIAL_ECHO(*p++);
    }
    SERIAL_PROTOCOLPGM(" P"); SERIAL_PROTOCOL(int(BLOCK_BUFFER_SIZE - planner.movesplanned() - 1));
    SERIAL_PROTOCOLPGM(" B"); SERIAL_PROTOCOL(BUFSIZE - commands_in_queue);
  #endif
  SERIAL_EOL;
}

#if HAS_SOFTWARE_ENDSTOPS

  /**
   * Constrain the given coordinates to the software endstops.
   */
  void clamp_to_software_endstops(float target[XYZ]) {
    if (!soft_endstops_enabled) return;
    #if ENABLED(MIN_SOFTWARE_ENDSTOPS)
      NOLESS(target[X_AXIS], soft_endstop_min[X_AXIS]);
      NOLESS(target[Y_AXIS], soft_endstop_min[Y_AXIS]);
      NOLESS(target[Z_AXIS], soft_endstop_min[Z_AXIS]);
    #endif
    #if ENABLED(MAX_SOFTWARE_ENDSTOPS)
      NOMORE(target[X_AXIS], soft_endstop_max[X_AXIS]);
      NOMORE(target[Y_AXIS], soft_endstop_max[Y_AXIS]);
      NOMORE(target[Z_AXIS], soft_endstop_max[Z_AXIS]);
    #endif
  }

#endif

#if ENABLED(AUTO_BED_LEVELING_BILINEAR)

  #if ENABLED(ABL_BILINEAR_SUBDIVISION)
    #define ABL_BG_SPACING(A) bilinear_grid_spacing_virt[A]
    #define ABL_BG_FACTOR(A)  bilinear_grid_factor_virt[A]
    #define ABL_BG_POINTS_X   ABL_GRID_POINTS_VIRT_X
    #define ABL_BG_POINTS_Y   ABL_GRID_POINTS_VIRT_Y
    #define ABL_BG_GRID(X,Y)  z_values_virt[X][Y]
  #else
    #define ABL_BG_SPACING(A) bilinear_grid_spacing[A]
    #define ABL_BG_FACTOR(A)  bilinear_grid_factor[A]
    #define ABL_BG_POINTS_X   GRID_MAX_POINTS_X
    #define ABL_BG_POINTS_Y   GRID_MAX_POINTS_Y
    #define ABL_BG_GRID(X,Y)  z_values[X][Y]
  #endif

  // Get the Z adjustment for non-linear bed leveling
  float bilinear_z_offset(const float logical[XYZ]) {

    static float z1, d2, z3, d4, L, D, ratio_x, ratio_y,
                 last_x = -999.999, last_y = -999.999;

    // Whole units for the grid line indices. Constrained within bounds.
    static int8_t gridx, gridy, nextx, nexty,
                  last_gridx = -99, last_gridy = -99;

    // XY relative to the probed area
    const float x = RAW_X_POSITION(logical[X_AXIS]) - bilinear_start[X_AXIS],
                y = RAW_Y_POSITION(logical[Y_AXIS]) - bilinear_start[Y_AXIS];

    #if ENABLED(EXTRAPOLATE_BEYOND_GRID)
      // Keep using the last grid box
      #define FAR_EDGE_OR_BOX 2
    #else
      // Just use the grid far edge
      #define FAR_EDGE_OR_BOX 1
    #endif

    if (last_x != x) {
      last_x = x;
      ratio_x = x * ABL_BG_FACTOR(X_AXIS);
      const float gx = constrain(floor(ratio_x), 0, ABL_BG_POINTS_X - FAR_EDGE_OR_BOX);
      ratio_x -= gx;      // Subtract whole to get the ratio within the grid box

      #if DISABLED(EXTRAPOLATE_BEYOND_GRID)
        // Beyond the grid maintain height at grid edges
        NOLESS(ratio_x, 0); // Never < 0.0. (> 1.0 is ok when nextx==gridx.)
      #endif

      gridx = gx;
      nextx = min(gridx + 1, ABL_BG_POINTS_X - 1);
    }

    if (last_y != y || last_gridx != gridx) {

      if (last_y != y) {
        last_y = y;
        ratio_y = y * ABL_BG_FACTOR(Y_AXIS);
        const float gy = constrain(floor(ratio_y), 0, ABL_BG_POINTS_Y - FAR_EDGE_OR_BOX);
        ratio_y -= gy;

        #if DISABLED(EXTRAPOLATE_BEYOND_GRID)
          // Beyond the grid maintain height at grid edges
          NOLESS(ratio_y, 0); // Never < 0.0. (> 1.0 is ok when nexty==gridy.)
        #endif

        gridy = gy;
        nexty = min(gridy + 1, ABL_BG_POINTS_Y - 1);
      }

      if (last_gridx != gridx || last_gridy != gridy) {
        last_gridx = gridx;
        last_gridy = gridy;
        // Z at the box corners
        z1 = ABL_BG_GRID(gridx, gridy);       // left-front
        d2 = ABL_BG_GRID(gridx, nexty) - z1;  // left-back (delta)
        z3 = ABL_BG_GRID(nextx, gridy);       // right-front
        d4 = ABL_BG_GRID(nextx, nexty) - z3;  // right-back (delta)
      }

      // Bilinear interpolate. Needed since y or gridx has changed.
                  L = z1 + d2 * ratio_y;   // Linear interp. LF -> LB
      const float R = z3 + d4 * ratio_y;   // Linear interp. RF -> RB

      D = R - L;
    }

    const float offset = L + ratio_x * D;   // the offset almost always changes

    /*
    static float last_offset = 0;
    if (fabs(last_offset - offset) > 0.2) {
      SERIAL_ECHOPGM("Sudden Shift at ");
      SERIAL_ECHOPAIR("x=", x);
      SERIAL_ECHOPAIR(" / ", bilinear_grid_spacing[X_AXIS]);
      SERIAL_ECHOLNPAIR(" -> gridx=", gridx);
      SERIAL_ECHOPAIR(" y=", y);
      SERIAL_ECHOPAIR(" / ", bilinear_grid_spacing[Y_AXIS]);
      SERIAL_ECHOLNPAIR(" -> gridy=", gridy);
      SERIAL_ECHOPAIR(" ratio_x=", ratio_x);
      SERIAL_ECHOLNPAIR(" ratio_y=", ratio_y);
      SERIAL_ECHOPAIR(" z1=", z1);
      SERIAL_ECHOPAIR(" z2=", z2);
      SERIAL_ECHOPAIR(" z3=", z3);
      SERIAL_ECHOLNPAIR(" z4=", z4);
      SERIAL_ECHOPAIR(" L=", L);
      SERIAL_ECHOPAIR(" R=", R);
      SERIAL_ECHOLNPAIR(" offset=", offset);
    }
    last_offset = offset;
    //*/

    return offset;
  }

#endif // AUTO_BED_LEVELING_BILINEAR

#if ENABLED(DELTA)

  /**
   * Recalculate factors used for delta kinematics whenever
   * settings have been changed (e.g., by M665).
   */
  void recalc_delta_settings(float radius, float diagonal_rod) {
    const float trt[ABC] = DELTA_RADIUS_TRIM_TOWER,
                drt[ABC] = DELTA_DIAGONAL_ROD_TRIM_TOWER;
    delta_tower[A_AXIS][X_AXIS] = cos(RADIANS(210 + delta_tower_angle_trim[A_AXIS])) * (radius + trt[A_AXIS]); // front left tower
    delta_tower[A_AXIS][Y_AXIS] = sin(RADIANS(210 + delta_tower_angle_trim[A_AXIS])) * (radius + trt[A_AXIS]);
    delta_tower[B_AXIS][X_AXIS] = cos(RADIANS(330 + delta_tower_angle_trim[B_AXIS])) * (radius + trt[B_AXIS]); // front right tower
    delta_tower[B_AXIS][Y_AXIS] = sin(RADIANS(330 + delta_tower_angle_trim[B_AXIS])) * (radius + trt[B_AXIS]);
    delta_tower[C_AXIS][X_AXIS] = 0.0; // back middle tower
    delta_tower[C_AXIS][Y_AXIS] = (radius + trt[C_AXIS]);
    delta_diagonal_rod_2_tower[A_AXIS] = sq(diagonal_rod + drt[A_AXIS]);
    delta_diagonal_rod_2_tower[B_AXIS] = sq(diagonal_rod + drt[B_AXIS]);
    delta_diagonal_rod_2_tower[C_AXIS] = sq(diagonal_rod + drt[C_AXIS]);
  }

  #if ENABLED(DELTA_FAST_SQRT)
    /**
     * Fast inverse sqrt from Quake III Arena
     * See: https://en.wikipedia.org/wiki/Fast_inverse_square_root
     */
    float Q_rsqrt(float number) {
      long i;
      float x2, y;
      const float threehalfs = 1.5f;
      x2 = number * 0.5f;
      y  = number;
      i  = * ( long * ) &y;                       // evil floating point bit level hacking
      i  = 0x5F3759DF - ( i >> 1 );               // what the f***?
      y  = * ( float * ) &i;
      y  = y * ( threehalfs - ( x2 * y * y ) );   // 1st iteration
      // y  = y * ( threehalfs - ( x2 * y * y ) );   // 2nd iteration, this can be removed
      return y;
    }

    #define _SQRT(n) (1.0f / Q_rsqrt(n))

  #else

    #define _SQRT(n) sqrt(n)

  #endif

  /**
   * Delta Inverse Kinematics
   *
   * Calculate the tower positions for a given logical
   * position, storing the result in the delta[] array.
   *
   * This is an expensive calculation, requiring 3 square
   * roots per segmented linear move, and strains the limits
   * of a Mega2560 with a Graphical Display.
   *
   * Suggested optimizations include:
   *
   * - Disable the home_offset (M206) and/or position_shift (G92)
   *   features to remove up to 12 float additions.
   *
   * - Use a fast-inverse-sqrt function and add the reciprocal.
   *   (see above)
   */

  // Macro to obtain the Z position of an individual tower
  #define DELTA_Z(T) raw[Z_AXIS] + _SQRT(     \
    delta_diagonal_rod_2_tower[T] - HYPOT2(   \
        delta_tower[T][X_AXIS] - raw[X_AXIS], \
        delta_tower[T][Y_AXIS] - raw[Y_AXIS]  \
      )                                       \
    )

  #define DELTA_RAW_IK() do {        \
    delta[A_AXIS] = DELTA_Z(A_AXIS); \
    delta[B_AXIS] = DELTA_Z(B_AXIS); \
    delta[C_AXIS] = DELTA_Z(C_AXIS); \
  } while(0)

  #define DELTA_LOGICAL_IK() do {      \
    const float raw[XYZ] = {           \
      RAW_X_POSITION(logical[X_AXIS]), \
      RAW_Y_POSITION(logical[Y_AXIS]), \
      RAW_Z_POSITION(logical[Z_AXIS])  \
    };                                 \
    DELTA_RAW_IK();                    \
  } while(0)

  #define DELTA_DEBUG() do { \
      SERIAL_ECHOPAIR("cartesian X:", raw[X_AXIS]); \
      SERIAL_ECHOPAIR(" Y:", raw[Y_AXIS]);          \
      SERIAL_ECHOLNPAIR(" Z:", raw[Z_AXIS]);        \
      SERIAL_ECHOPAIR("delta A:", delta[A_AXIS]);   \
      SERIAL_ECHOPAIR(" B:", delta[B_AXIS]);        \
      SERIAL_ECHOLNPAIR(" C:", delta[C_AXIS]);      \
    } while(0)

  void inverse_kinematics(const float logical[XYZ]) {
    DELTA_LOGICAL_IK();
    // DELTA_DEBUG();
  }

  /**
   * Calculate the highest Z position where the
   * effector has the full range of XY motion.
   */
  float delta_safe_distance_from_top() {
    float cartesian[XYZ] = {
      LOGICAL_X_POSITION(0),
      LOGICAL_Y_POSITION(0),
      LOGICAL_Z_POSITION(0)
    };
    inverse_kinematics(cartesian);
    float distance = delta[A_AXIS];
    cartesian[Y_AXIS] = LOGICAL_Y_POSITION(DELTA_PRINTABLE_RADIUS);
    inverse_kinematics(cartesian);
    return abs(distance - delta[A_AXIS]);
  }

  /**
   * Delta Forward Kinematics
   *
   * See the Wikipedia article "Trilateration"
   * https://en.wikipedia.org/wiki/Trilateration
   *
   * Establish a new coordinate system in the plane of the
   * three carriage points. This system has its origin at
   * tower1, with tower2 on the X axis. Tower3 is in the X-Y
   * plane with a Z component of zero.
   * We will define unit vectors in this coordinate system
   * in our original coordinate system. Then when we calculate
   * the Xnew, Ynew and Znew values, we can translate back into
   * the original system by moving along those unit vectors
   * by the corresponding values.
   *
   * Variable names matched to Marlin, c-version, and avoid the
   * use of any vector library.
   *
   * by Andreas Hardtung 2016-06-07
   * based on a Java function from "Delta Robot Kinematics V3"
   * by Steve Graves
   *
   * The result is stored in the cartes[] array.
   */
  void forward_kinematics_DELTA(float z1, float z2, float z3) {
    // Create a vector in old coordinates along x axis of new coordinate
    float p12[3] = { delta_tower[B_AXIS][X_AXIS] - delta_tower[A_AXIS][X_AXIS], delta_tower[B_AXIS][Y_AXIS] - delta_tower[A_AXIS][Y_AXIS], z2 - z1 };

    // Get the Magnitude of vector.
    float d = sqrt( sq(p12[0]) + sq(p12[1]) + sq(p12[2]) );

    // Create unit vector by dividing by magnitude.
    float ex[3] = { p12[0] / d, p12[1] / d, p12[2] / d };

    // Get the vector from the origin of the new system to the third point.
    float p13[3] = { delta_tower[C_AXIS][X_AXIS] - delta_tower[A_AXIS][X_AXIS], delta_tower[C_AXIS][Y_AXIS] - delta_tower[A_AXIS][Y_AXIS], z3 - z1 };

    // Use the dot product to find the component of this vector on the X axis.
    float i = ex[0] * p13[0] + ex[1] * p13[1] + ex[2] * p13[2];

    // Create a vector along the x axis that represents the x component of p13.
    float iex[3] = { ex[0] * i, ex[1] * i, ex[2] * i };

    // Subtract the X component from the original vector leaving only Y. We use the
    // variable that will be the unit vector after we scale it.
    float ey[3] = { p13[0] - iex[0], p13[1] - iex[1], p13[2] - iex[2] };

    // The magnitude of Y component
    float j = sqrt( sq(ey[0]) + sq(ey[1]) + sq(ey[2]) );

    // Convert to a unit vector
    ey[0] /= j; ey[1] /= j;  ey[2] /= j;

    // The cross product of the unit x and y is the unit z
    // float[] ez = vectorCrossProd(ex, ey);
    float ez[3] = {
      ex[1] * ey[2] - ex[2] * ey[1],
      ex[2] * ey[0] - ex[0] * ey[2],
      ex[0] * ey[1] - ex[1] * ey[0]
    };

    // We now have the d, i and j values defined in Wikipedia.
    // Plug them into the equations defined in Wikipedia for Xnew, Ynew and Znew
    float Xnew = (delta_diagonal_rod_2_tower[A_AXIS] - delta_diagonal_rod_2_tower[B_AXIS] + sq(d)) / (d * 2),
          Ynew = ((delta_diagonal_rod_2_tower[A_AXIS] - delta_diagonal_rod_2_tower[C_AXIS] + HYPOT2(i, j)) / 2 - i * Xnew) / j,
          Znew = sqrt(delta_diagonal_rod_2_tower[A_AXIS] - HYPOT2(Xnew, Ynew));

    // Start from the origin of the old coordinates and add vectors in the
    // old coords that represent the Xnew, Ynew and Znew to find the point
    // in the old system.
    cartes[X_AXIS] = delta_tower[A_AXIS][X_AXIS] + ex[0] * Xnew + ey[0] * Ynew - ez[0] * Znew;
    cartes[Y_AXIS] = delta_tower[A_AXIS][Y_AXIS] + ex[1] * Xnew + ey[1] * Ynew - ez[1] * Znew;
    cartes[Z_AXIS] =             z1 + ex[2] * Xnew + ey[2] * Ynew - ez[2] * Znew;
  }

  void forward_kinematics_DELTA(float point[ABC]) {
    forward_kinematics_DELTA(point[A_AXIS], point[B_AXIS], point[C_AXIS]);
  }

#endif // DELTA

/**
 * Get the stepper positions in the cartes[] array.
 * Forward kinematics are applied for DELTA and SCARA.
 *
 * The result is in the current coordinate space with
 * leveling applied. The coordinates need to be run through
 * unapply_leveling to obtain the "ideal" coordinates
 * suitable for current_position, etc.
 */
void get_cartesian_from_steppers() {
  #if ENABLED(DELTA)
    forward_kinematics_DELTA(
      stepper.get_axis_position_mm(A_AXIS),
      stepper.get_axis_position_mm(B_AXIS),
      stepper.get_axis_position_mm(C_AXIS)
    );
    cartes[X_AXIS] += LOGICAL_X_POSITION(0);
    cartes[Y_AXIS] += LOGICAL_Y_POSITION(0);
    cartes[Z_AXIS] += LOGICAL_Z_POSITION(0);
  #elif IS_SCARA
    forward_kinematics_SCARA(
      stepper.get_axis_position_degrees(A_AXIS),
      stepper.get_axis_position_degrees(B_AXIS)
    );
    cartes[X_AXIS] += LOGICAL_X_POSITION(0);
    cartes[Y_AXIS] += LOGICAL_Y_POSITION(0);
    cartes[Z_AXIS] = stepper.get_axis_position_mm(Z_AXIS);
  #else
    cartes[X_AXIS] = stepper.get_axis_position_mm(X_AXIS);
    cartes[Y_AXIS] = stepper.get_axis_position_mm(Y_AXIS);
    cartes[Z_AXIS] = stepper.get_axis_position_mm(Z_AXIS);
  #endif
}

/**
 * Set the current_position for an axis based on
 * the stepper positions, removing any leveling that
 * may have been applied.
 */
void set_current_from_steppers_for_axis(const AxisEnum axis) {
  get_cartesian_from_steppers();
  #if PLANNER_LEVELING
    planner.unapply_leveling(cartes);
  #endif
  if (axis == ALL_AXES)
    COPY(current_position, cartes);
  else
    current_position[axis] = cartes[axis];
}

#if ENABLED(MESH_BED_LEVELING)

  /**
   * Prepare a mesh-leveled linear move in a Cartesian setup,
   * splitting the move where it crosses mesh borders.
   */
  void mesh_line_to_destination(float fr_mm_s, uint8_t x_splits = 0xFF, uint8_t y_splits = 0xFF) {
    int cx1 = mbl.cell_index_x(RAW_CURRENT_POSITION(X)),
        cy1 = mbl.cell_index_y(RAW_CURRENT_POSITION(Y)),
        cx2 = mbl.cell_index_x(RAW_X_POSITION(destination[X_AXIS])),
        cy2 = mbl.cell_index_y(RAW_Y_POSITION(destination[Y_AXIS]));
    NOMORE(cx1, GRID_MAX_POINTS_X - 2);
    NOMORE(cy1, GRID_MAX_POINTS_Y - 2);
    NOMORE(cx2, GRID_MAX_POINTS_X - 2);
    NOMORE(cy2, GRID_MAX_POINTS_Y - 2);

    if (cx1 == cx2 && cy1 == cy2) {
      // Start and end on same mesh square
      line_to_destination(fr_mm_s);
      set_current_to_destination();
      return;
    }

    #define MBL_SEGMENT_END(A) (current_position[A ##_AXIS] + (destination[A ##_AXIS] - current_position[A ##_AXIS]) * normalized_dist)

    float normalized_dist, end[XYZE];

    // Split at the left/front border of the right/top square
    const int8_t gcx = max(cx1, cx2), gcy = max(cy1, cy2);
    if (cx2 != cx1 && TEST(x_splits, gcx)) {
      COPY(end, destination);
      destination[X_AXIS] = LOGICAL_X_POSITION(mbl.index_to_xpos[gcx]);
      normalized_dist = (destination[X_AXIS] - current_position[X_AXIS]) / (end[X_AXIS] - current_position[X_AXIS]);
      destination[Y_AXIS] = MBL_SEGMENT_END(Y);
      CBI(x_splits, gcx);
    }
    else if (cy2 != cy1 && TEST(y_splits, gcy)) {
      COPY(end, destination);
      destination[Y_AXIS] = LOGICAL_Y_POSITION(mbl.index_to_ypos[gcy]);
      normalized_dist = (destination[Y_AXIS] - current_position[Y_AXIS]) / (end[Y_AXIS] - current_position[Y_AXIS]);
      destination[X_AXIS] = MBL_SEGMENT_END(X);
      CBI(y_splits, gcy);
    }
    else {
      // Already split on a border
      line_to_destination(fr_mm_s);
      set_current_to_destination();
      return;
    }

    destination[Z_AXIS] = MBL_SEGMENT_END(Z);
    destination[E_AXIS] = MBL_SEGMENT_END(E);

    // Do the split and look for more borders
    mesh_line_to_destination(fr_mm_s, x_splits, y_splits);

    // Restore destination from stack
    COPY(destination, end);
    mesh_line_to_destination(fr_mm_s, x_splits, y_splits);
  }

#elif ENABLED(AUTO_BED_LEVELING_BILINEAR) && !IS_KINEMATIC

  #define CELL_INDEX(A,V) ((RAW_##A##_POSITION(V) - bilinear_start[A##_AXIS]) * ABL_BG_FACTOR(A##_AXIS))

  /**
   * Prepare a bilinear-leveled linear move on Cartesian,
   * splitting the move where it crosses grid borders.
   */
  void bilinear_line_to_destination(float fr_mm_s, uint16_t x_splits = 0xFFFF, uint16_t y_splits = 0xFFFF) {
    int cx1 = CELL_INDEX(X, current_position[X_AXIS]),
        cy1 = CELL_INDEX(Y, current_position[Y_AXIS]),
        cx2 = CELL_INDEX(X, destination[X_AXIS]),
        cy2 = CELL_INDEX(Y, destination[Y_AXIS]);
    cx1 = constrain(cx1, 0, ABL_BG_POINTS_X - 2);
    cy1 = constrain(cy1, 0, ABL_BG_POINTS_Y - 2);
    cx2 = constrain(cx2, 0, ABL_BG_POINTS_X - 2);
    cy2 = constrain(cy2, 0, ABL_BG_POINTS_Y - 2);

    if (cx1 == cx2 && cy1 == cy2) {
      // Start and end on same mesh square
      line_to_destination(fr_mm_s);
      set_current_to_destination();
      return;
    }

    #define LINE_SEGMENT_END(A) (current_position[A ##_AXIS] + (destination[A ##_AXIS] - current_position[A ##_AXIS]) * normalized_dist)

    float normalized_dist, end[XYZE];

    // Split at the left/front border of the right/top square
    const int8_t gcx = max(cx1, cx2), gcy = max(cy1, cy2);
    if (cx2 != cx1 && TEST(x_splits, gcx)) {
      COPY(end, destination);
      destination[X_AXIS] = LOGICAL_X_POSITION(bilinear_start[X_AXIS] + ABL_BG_SPACING(X_AXIS) * gcx);
      normalized_dist = (destination[X_AXIS] - current_position[X_AXIS]) / (end[X_AXIS] - current_position[X_AXIS]);
      destination[Y_AXIS] = LINE_SEGMENT_END(Y);
      CBI(x_splits, gcx);
    }
    else if (cy2 != cy1 && TEST(y_splits, gcy)) {
      COPY(end, destination);
      destination[Y_AXIS] = LOGICAL_Y_POSITION(bilinear_start[Y_AXIS] + ABL_BG_SPACING(Y_AXIS) * gcy);
      normalized_dist = (destination[Y_AXIS] - current_position[Y_AXIS]) / (end[Y_AXIS] - current_position[Y_AXIS]);
      destination[X_AXIS] = LINE_SEGMENT_END(X);
      CBI(y_splits, gcy);
    }
    else {
      // Already split on a border
      line_to_destination(fr_mm_s);
      set_current_to_destination();
      return;
    }

    destination[Z_AXIS] = LINE_SEGMENT_END(Z);
    destination[E_AXIS] = LINE_SEGMENT_END(E);

    // Do the split and look for more borders
    bilinear_line_to_destination(fr_mm_s, x_splits, y_splits);

    // Restore destination from stack
    COPY(destination, end);
    bilinear_line_to_destination(fr_mm_s, x_splits, y_splits);
  }

#endif // AUTO_BED_LEVELING_BILINEAR

#if IS_KINEMATIC && !UBL_DELTA

  /**
   * Prepare a linear move in a DELTA or SCARA setup.
   *
   * This calls planner.buffer_line several times, adding
   * small incremental moves for DELTA or SCARA.
   */
  inline bool prepare_kinematic_move_to(float ltarget[XYZE]) {

    // Get the top feedrate of the move in the XY plane
    const float _feedrate_mm_s = MMS_SCALED(feedrate_mm_s);

    // If the move is only in Z/E don't split up the move
    if (ltarget[X_AXIS] == current_position[X_AXIS] && ltarget[Y_AXIS] == current_position[Y_AXIS]) {
      planner.buffer_line_kinematic(ltarget, _feedrate_mm_s, active_extruder);
      return false;
    }

    // Fail if attempting move outside printable radius
    if (!position_is_reachable_xy(ltarget[X_AXIS], ltarget[Y_AXIS])) return true;

    // Get the cartesian distances moved in XYZE
    float difference[XYZE];
    LOOP_XYZE(i) difference[i] = ltarget[i] - current_position[i];

    // Get the linear distance in XYZ
    float cartesian_mm = sqrt(sq(difference[X_AXIS]) + sq(difference[Y_AXIS]) + sq(difference[Z_AXIS]));

    // If the move is very short, check the E move distance
    if (UNEAR_ZERO(cartesian_mm)) cartesian_mm = abs(difference[E_AXIS]);

    // No E move either? Game over.
    if (UNEAR_ZERO(cartesian_mm)) return true;

    // Minimum number of seconds to move the given distance
    const float seconds = cartesian_mm / _feedrate_mm_s;

    // The number of segments-per-second times the duration
    // gives the number of segments
    uint16_t segments = delta_segments_per_second * seconds;

    // For SCARA minimum segment size is 0.25mm
    #if IS_SCARA
      NOMORE(segments, cartesian_mm * 4);
    #endif

    // At least one segment is required
    NOLESS(segments, 1);

    // The approximate length of each segment
    const float inv_segments = 1.0 / float(segments),
                segment_distance[XYZE] = {
                  difference[X_AXIS] * inv_segments,
                  difference[Y_AXIS] * inv_segments,
                  difference[Z_AXIS] * inv_segments,
                  difference[E_AXIS] * inv_segments
                };

    // SERIAL_ECHOPAIR("mm=", cartesian_mm);
    // SERIAL_ECHOPAIR(" seconds=", seconds);
    // SERIAL_ECHOLNPAIR(" segments=", segments);

    #if IS_SCARA && ENABLED(SCARA_FEEDRATE_SCALING)
      // SCARA needs to scale the feed rate from mm/s to degrees/s
      const float inv_segment_length = min(10.0, float(segments) / cartesian_mm), // 1/mm/segs
                  feed_factor = inv_segment_length * _feedrate_mm_s;
      float oldA = stepper.get_axis_position_degrees(A_AXIS),
            oldB = stepper.get_axis_position_degrees(B_AXIS);
    #endif

    // Get the logical current position as starting point
    float logical[XYZE];
    COPY(logical, current_position);

    // Drop one segment so the last move is to the exact target.
    // If there's only 1 segment, loops will be skipped entirely.
    --segments;

    // Calculate and execute the segments
    for (uint16_t s = segments + 1; --s;) {
      LOOP_XYZE(i) logical[i] += segment_distance[i];
      #if ENABLED(DELTA)
        DELTA_LOGICAL_IK(); // Delta can inline its kinematics
      #else
        inverse_kinematics(logical);
      #endif

      ADJUST_DELTA(logical); // Adjust Z if bed leveling is enabled

      #if IS_SCARA && ENABLED(SCARA_FEEDRATE_SCALING)
        // For SCARA scale the feed rate from mm/s to degrees/s
        // Use ratio between the length of the move and the larger angle change
        const float adiff = abs(delta[A_AXIS] - oldA),
                    bdiff = abs(delta[B_AXIS] - oldB);
        planner.buffer_line(delta[A_AXIS], delta[B_AXIS], delta[C_AXIS], logical[E_AXIS], max(adiff, bdiff) * feed_factor, active_extruder);
        oldA = delta[A_AXIS];
        oldB = delta[B_AXIS];
      #else
        planner.buffer_line(delta[A_AXIS], delta[B_AXIS], delta[C_AXIS], logical[E_AXIS], _feedrate_mm_s, active_extruder);
      #endif
    }

    // Since segment_distance is only approximate,
    // the final move must be to the exact destination.

    #if IS_SCARA && ENABLED(SCARA_FEEDRATE_SCALING)
      // For SCARA scale the feed rate from mm/s to degrees/s
      // With segments > 1 length is 1 segment, otherwise total length
      inverse_kinematics(ltarget);
      ADJUST_DELTA(ltarget);
      const float adiff = abs(delta[A_AXIS] - oldA),
                  bdiff = abs(delta[B_AXIS] - oldB);
      planner.buffer_line(delta[A_AXIS], delta[B_AXIS], delta[C_AXIS], logical[E_AXIS], max(adiff, bdiff) * feed_factor, active_extruder);
    #else
      planner.buffer_line_kinematic(ltarget, _feedrate_mm_s, active_extruder);
    #endif

    return false;
  }

#else // !IS_KINEMATIC || UBL_DELTA

  /**
   * Prepare a linear move in a Cartesian setup.
   * If Mesh Bed Leveling is enabled, perform a mesh move.
   *
   * Returns true if the caller didn't update current_position.
   */
  inline bool prepare_move_to_destination_cartesian() {
    #if ENABLED(AUTO_BED_LEVELING_UBL)
      const float fr_scaled = MMS_SCALED(feedrate_mm_s);
      if (ubl.state.active) {
        ubl_line_to_destination_cartesian(fr_scaled, active_extruder);
        return true;
      }
      else
        line_to_destination(fr_scaled);
    #else
      // Do not use feedrate_percentage for E or Z only moves
      if (current_position[X_AXIS] == destination[X_AXIS] && current_position[Y_AXIS] == destination[Y_AXIS])
        line_to_destination();
      else {
        const float fr_scaled = MMS_SCALED(feedrate_mm_s);
        #if ENABLED(MESH_BED_LEVELING)
          if (mbl.active()) {
            mesh_line_to_destination(fr_scaled);
            return true;
          }
          else
        #elif ENABLED(AUTO_BED_LEVELING_BILINEAR)
          if (planner.abl_enabled) {
            bilinear_line_to_destination(fr_scaled);
            return true;
          }
          else
        #endif
            line_to_destination(fr_scaled);
      }
    #endif
    return false;
  }

#endif // !IS_KINEMATIC || UBL_DELTA

#if ENABLED(DUAL_X_CARRIAGE)

  /**
   * Prepare a linear move in a dual X axis setup
   */
  inline bool prepare_move_to_destination_dualx() {
    if (active_extruder_parked) {
      switch (dual_x_carriage_mode) {
        case DXC_FULL_CONTROL_MODE:
          break;
        case DXC_AUTO_PARK_MODE:
          if (current_position[E_AXIS] == destination[E_AXIS]) {
            // This is a travel move (with no extrusion)
            // Skip it, but keep track of the current position
            // (so it can be used as the start of the next non-travel move)
            if (delayed_move_time != 0xFFFFFFFFUL) {
              set_current_to_destination();
              NOLESS(raised_parked_position[Z_AXIS], destination[Z_AXIS]);
              delayed_move_time = millis();
              return true;
            }
          }
          // unpark extruder: 1) raise, 2) move into starting XY position, 3) lower
          for (uint8_t i = 0; i < 3; i++)
            planner.buffer_line(
              i == 0 ? raised_parked_position[X_AXIS] : current_position[X_AXIS],
              i == 0 ? raised_parked_position[Y_AXIS] : current_position[Y_AXIS],
              i == 2 ? current_position[Z_AXIS] : raised_parked_position[Z_AXIS],
              current_position[E_AXIS],
              i == 1 ? PLANNER_XY_FEEDRATE() : planner.max_feedrate_mm_s[Z_AXIS],
              active_extruder
            );
          delayed_move_time = 0;
          active_extruder_parked = false;
          #if ENABLED(DEBUG_LEVELING_FEATURE)
            if (DEBUGGING(LEVELING)) SERIAL_ECHOLNPGM("Clear active_extruder_parked");
          #endif
          break;
        case DXC_DUPLICATION_MODE:
          if (active_extruder == 0) {
            #if ENABLED(DEBUG_LEVELING_FEATURE)
              if (DEBUGGING(LEVELING)) {
                SERIAL_ECHOPAIR("Set planner X", LOGICAL_X_POSITION(inactive_extruder_x_pos));
                SERIAL_ECHOLNPAIR(" ... Line to X", current_position[X_AXIS] + duplicate_extruder_x_offset);
              }
            #endif
            // move duplicate extruder into correct duplication position.
            planner.set_position_mm(
              LOGICAL_X_POSITION(inactive_extruder_x_pos),
              current_position[Y_AXIS],
              current_position[Z_AXIS],
              current_position[E_AXIS]
            );
            planner.buffer_line(
              current_position[X_AXIS] + duplicate_extruder_x_offset,
              current_position[Y_AXIS], current_position[Z_AXIS], current_position[E_AXIS],
              planner.max_feedrate_mm_s[X_AXIS], 1
            );
            SYNC_PLAN_POSITION_KINEMATIC();
            stepper.synchronize();
            extruder_duplication_enabled = true;
            active_extruder_parked = false;
            #if ENABLED(DEBUG_LEVELING_FEATURE)
              if (DEBUGGING(LEVELING)) SERIAL_ECHOLNPGM("Set extruder_duplication_enabled\nClear active_extruder_parked");
            #endif
          }
          else {
            #if ENABLED(DEBUG_LEVELING_FEATURE)
              if (DEBUGGING(LEVELING)) SERIAL_ECHOLNPGM("Active extruder not 0");
            #endif
          }
          break;
      }
    }
    return false;
  }

#endif // DUAL_X_CARRIAGE

/**
 * Prepare a single move and get ready for the next one
 *
 * This may result in several calls to planner.buffer_line to
 * do smaller moves for DELTA, SCARA, mesh moves, etc.
 */
void prepare_move_to_destination() {
  clamp_to_software_endstops(destination);
  refresh_cmd_timeout();

  #if ENABLED(PREVENT_COLD_EXTRUSION)

    if (!DEBUGGING(DRYRUN)) {
      if (destination[E_AXIS] != current_position[E_AXIS]) {
        if (thermalManager.tooColdToExtrude(active_extruder)) {
          current_position[E_AXIS] = destination[E_AXIS]; // Behave as if the move really took place, but ignore E part
          SERIAL_ECHO_START;
          SERIAL_ECHOLNPGM(MSG_ERR_COLD_EXTRUDE_STOP);
        }
        #if ENABLED(PREVENT_LENGTHY_EXTRUDE)
          if (labs(destination[E_AXIS] - current_position[E_AXIS]) > EXTRUDE_MAXLENGTH) {
            current_position[E_AXIS] = destination[E_AXIS]; // Behave as if the move really took place, but ignore E part
            SERIAL_ECHO_START;
            SERIAL_ECHOLNPGM(MSG_ERR_LONG_EXTRUDE_STOP);
          }
        #endif
      }
    }

  #endif

  if (
    #if IS_KINEMATIC
      #if UBL_DELTA
        ubl_prepare_linear_move_to(destination, feedrate_mm_s)
      #else
        prepare_kinematic_move_to(destination)
      #endif
    #elif ENABLED(DUAL_X_CARRIAGE)
      prepare_move_to_destination_dualx()
    #elif UBL_DELTA // will work for CARTESIAN too (smaller segments follow mesh more closely)
      ubl_prepare_linear_move_to(destination, feedrate_mm_s)
    #else
      prepare_move_to_destination_cartesian()
    #endif
  ) return;

  set_current_to_destination();
}

#if ENABLED(ARC_SUPPORT)
  /**
   * Plan an arc in 2 dimensions
   *
   * The arc is approximated by generating many small linear segments.
   * The length of each segment is configured in MM_PER_ARC_SEGMENT (Default 1mm)
   * Arcs should only be made relatively large (over 5mm), as larger arcs with
   * larger segments will tend to be more efficient. Your slicer should have
   * options for G2/G3 arc generation. In future these options may be GCode tunable.
   */
  void plan_arc(
    float logical[XYZE], // Destination position
    float *offset,       // Center of rotation relative to current_position
    uint8_t clockwise    // Clockwise?
  ) {

    float r_X = -offset[X_AXIS],  // Radius vector from center to current location
          r_Y = -offset[Y_AXIS];

    const float radius = HYPOT(r_X, r_Y),
                center_X = current_position[X_AXIS] - r_X,
                center_Y = current_position[Y_AXIS] - r_Y,
                rt_X = logical[X_AXIS] - center_X,
                rt_Y = logical[Y_AXIS] - center_Y,
                linear_travel = logical[Z_AXIS] - current_position[Z_AXIS],
                extruder_travel = logical[E_AXIS] - current_position[E_AXIS];

    // CCW angle of rotation between position and target from the circle center. Only one atan2() trig computation required.
    float angular_travel = atan2(r_X * rt_Y - r_Y * rt_X, r_X * rt_X + r_Y * rt_Y);
    if (angular_travel < 0) angular_travel += RADIANS(360);
    if (clockwise) angular_travel -= RADIANS(360);

    // Make a circle if the angular rotation is 0
    if (angular_travel == 0 && current_position[X_AXIS] == logical[X_AXIS] && current_position[Y_AXIS] == logical[Y_AXIS])
      angular_travel += RADIANS(360);

    const float mm_of_travel = HYPOT(angular_travel * radius, fabs(linear_travel));
    if (mm_of_travel < 0.001) return;

    uint16_t segments = floor(mm_of_travel / (MM_PER_ARC_SEGMENT));
    if (segments == 0) segments = 1;

    /**
     * Vector rotation by transformation matrix: r is the original vector, r_T is the rotated vector,
     * and phi is the angle of rotation. Based on the solution approach by Jens Geisler.
     *     r_T = [cos(phi) -sin(phi);
     *            sin(phi)  cos(phi)] * r ;
     *
     * For arc generation, the center of the circle is the axis of rotation and the radius vector is
     * defined from the circle center to the initial position. Each line segment is formed by successive
     * vector rotations. This requires only two cos() and sin() computations to form the rotation
     * matrix for the duration of the entire arc. Error may accumulate from numerical round-off, since
     * all double numbers are single precision on the Arduino. (True double precision will not have
     * round off issues for CNC applications.) Single precision error can accumulate to be greater than
     * tool precision in some cases. Therefore, arc path correction is implemented.
     *
     * Small angle approximation may be used to reduce computation overhead further. This approximation
     * holds for everything, but very small circles and large MM_PER_ARC_SEGMENT values. In other words,
     * theta_per_segment would need to be greater than 0.1 rad and N_ARC_CORRECTION would need to be large
     * to cause an appreciable drift error. N_ARC_CORRECTION~=25 is more than small enough to correct for
     * numerical drift error. N_ARC_CORRECTION may be on the order a hundred(s) before error becomes an
     * issue for CNC machines with the single precision Arduino calculations.
     *
     * This approximation also allows plan_arc to immediately insert a line segment into the planner
     * without the initial overhead of computing cos() or sin(). By the time the arc needs to be applied
     * a correction, the planner should have caught up to the lag caused by the initial plan_arc overhead.
     * This is important when there are successive arc motions.
     */
    // Vector rotation matrix values
    float arc_target[XYZE];
    const float theta_per_segment = angular_travel / segments,
                linear_per_segment = linear_travel / segments,
                extruder_per_segment = extruder_travel / segments,
                sin_T = theta_per_segment,
                cos_T = 1 - 0.5 * sq(theta_per_segment); // Small angle approximation

    // Initialize the linear axis
    arc_target[Z_AXIS] = current_position[Z_AXIS];

    // Initialize the extruder axis
    arc_target[E_AXIS] = current_position[E_AXIS];

    const float fr_mm_s = MMS_SCALED(feedrate_mm_s);

    millis_t next_idle_ms = millis() + 200UL;

    int8_t count = 0;
    for (uint16_t i = 1; i < segments; i++) { // Iterate (segments-1) times

      thermalManager.manage_heater();
      if (ELAPSED(millis(), next_idle_ms)) {
        next_idle_ms = millis() + 200UL;
        idle();
      }

      if (++count < N_ARC_CORRECTION) {
        // Apply vector rotation matrix to previous r_X / 1
        const float r_new_Y = r_X * sin_T + r_Y * cos_T;
        r_X = r_X * cos_T - r_Y * sin_T;
        r_Y = r_new_Y;
      }
      else {
        // Arc correction to radius vector. Computed only every N_ARC_CORRECTION increments.
        // Compute exact location by applying transformation matrix from initial radius vector(=-offset).
        // To reduce stuttering, the sin and cos could be computed at different times.
        // For now, compute both at the same time.
        const float cos_Ti = cos(i * theta_per_segment),
                    sin_Ti = sin(i * theta_per_segment);
        r_X = -offset[X_AXIS] * cos_Ti + offset[Y_AXIS] * sin_Ti;
        r_Y = -offset[X_AXIS] * sin_Ti - offset[Y_AXIS] * cos_Ti;
        count = 0;
      }

      // Update arc_target location
      arc_target[X_AXIS] = center_X + r_X;
      arc_target[Y_AXIS] = center_Y + r_Y;
      arc_target[Z_AXIS] += linear_per_segment;
      arc_target[E_AXIS] += extruder_per_segment;

      clamp_to_software_endstops(arc_target);

      planner.buffer_line_kinematic(arc_target, fr_mm_s, active_extruder);
    }

    // Ensure last segment arrives at target location.
    planner.buffer_line_kinematic(logical, fr_mm_s, active_extruder);

    // As far as the parser is concerned, the position is now == target. In reality the
    // motion control system might still be processing the action and the real tool position
    // in any intermediate location.
    set_current_to_destination();
  }
#endif

#if ENABLED(BEZIER_CURVE_SUPPORT)

  void plan_cubic_move(const float offset[4]) {
    cubic_b_spline(current_position, destination, offset, MMS_SCALED(feedrate_mm_s), active_extruder);

    // As far as the parser is concerned, the position is now == destination. In reality the
    // motion control system might still be processing the action and the real tool position
    // in any intermediate location.
    set_current_to_destination();
  }

#endif // BEZIER_CURVE_SUPPORT

#if ENABLED(USE_CONTROLLER_FAN)

  void controllerFan() {
    static millis_t lastMotorOn = 0, // Last time a motor was turned on
                    nextMotorCheck = 0; // Last time the state was checked
    const millis_t ms = millis();
    if (ELAPSED(ms, nextMotorCheck)) {
      nextMotorCheck = ms + 2500UL; // Not a time critical function, so only check every 2.5s
      if (X_ENABLE_READ == X_ENABLE_ON || Y_ENABLE_READ == Y_ENABLE_ON || Z_ENABLE_READ == Z_ENABLE_ON || thermalManager.soft_pwm_amount_bed > 0
          || E0_ENABLE_READ == E_ENABLE_ON // If any of the drivers are enabled...
          #if E_STEPPERS > 1
            || E1_ENABLE_READ == E_ENABLE_ON
            #if HAS_X2_ENABLE
              || X2_ENABLE_READ == X_ENABLE_ON
            #endif
            #if E_STEPPERS > 2
              || E2_ENABLE_READ == E_ENABLE_ON
              #if E_STEPPERS > 3
                || E3_ENABLE_READ == E_ENABLE_ON
                #if E_STEPPERS > 4
                  || E4_ENABLE_READ == E_ENABLE_ON
                #endif // E_STEPPERS > 4
              #endif // E_STEPPERS > 3
            #endif // E_STEPPERS > 2
          #endif // E_STEPPERS > 1
      ) {
        lastMotorOn = ms; //... set time to NOW so the fan will turn on
      }

      // Fan off if no steppers have been enabled for CONTROLLERFAN_SECS seconds
      uint8_t speed = (!lastMotorOn || ELAPSED(ms, lastMotorOn + (CONTROLLERFAN_SECS) * 1000UL)) ? 0 : CONTROLLERFAN_SPEED;

      // allows digital or PWM fan output to be used (see M42 handling)
      WRITE(CONTROLLER_FAN_PIN, speed);
      analogWrite(CONTROLLER_FAN_PIN, speed);
    }
  }

#endif // USE_CONTROLLER_FAN

#if ENABLED(MORGAN_SCARA)

  /**
   * Morgan SCARA Forward Kinematics. Results in cartes[].
   * Maths and first version by QHARLEY.
   * Integrated into Marlin and slightly restructured by Joachim Cerny.
   */
  void forward_kinematics_SCARA(const float &a, const float &b) {

    float a_sin = sin(RADIANS(a)) * L1,
          a_cos = cos(RADIANS(a)) * L1,
          b_sin = sin(RADIANS(b)) * L2,
          b_cos = cos(RADIANS(b)) * L2;

    cartes[X_AXIS] = a_cos + b_cos + SCARA_OFFSET_X;  //theta
    cartes[Y_AXIS] = a_sin + b_sin + SCARA_OFFSET_Y;  //theta+phi

    /*
      SERIAL_ECHOPAIR("SCARA FK Angle a=", a);
      SERIAL_ECHOPAIR(" b=", b);
      SERIAL_ECHOPAIR(" a_sin=", a_sin);
      SERIAL_ECHOPAIR(" a_cos=", a_cos);
      SERIAL_ECHOPAIR(" b_sin=", b_sin);
      SERIAL_ECHOLNPAIR(" b_cos=", b_cos);
      SERIAL_ECHOPAIR(" cartes[X_AXIS]=", cartes[X_AXIS]);
      SERIAL_ECHOLNPAIR(" cartes[Y_AXIS]=", cartes[Y_AXIS]);
    //*/
  }

  /**
   * Morgan SCARA Inverse Kinematics. Results in delta[].
   *
   * See http://forums.reprap.org/read.php?185,283327
   *
   * Maths and first version by QHARLEY.
   * Integrated into Marlin and slightly restructured by Joachim Cerny.
   */
  void inverse_kinematics(const float logical[XYZ]) {

    static float C2, S2, SK1, SK2, THETA, PSI;

    float sx = RAW_X_POSITION(logical[X_AXIS]) - SCARA_OFFSET_X,  // Translate SCARA to standard X Y
          sy = RAW_Y_POSITION(logical[Y_AXIS]) - SCARA_OFFSET_Y;  // With scaling factor.

    if (L1 == L2)
      C2 = HYPOT2(sx, sy) / L1_2_2 - 1;
    else
      C2 = (HYPOT2(sx, sy) - (L1_2 + L2_2)) / (2.0 * L1 * L2);

    S2 = sqrt(sq(C2) - 1);

    // Unrotated Arm1 plus rotated Arm2 gives the distance from Center to End
    SK1 = L1 + L2 * C2;

    // Rotated Arm2 gives the distance from Arm1 to Arm2
    SK2 = L2 * S2;

    // Angle of Arm1 is the difference between Center-to-End angle and the Center-to-Elbow
    THETA = atan2(SK1, SK2) - atan2(sx, sy);

    // Angle of Arm2
    PSI = atan2(S2, C2);

    delta[A_AXIS] = DEGREES(THETA);        // theta is support arm angle
    delta[B_AXIS] = DEGREES(THETA + PSI);  // equal to sub arm angle (inverted motor)
    delta[C_AXIS] = logical[Z_AXIS];

    /*
      DEBUG_POS("SCARA IK", logical);
      DEBUG_POS("SCARA IK", delta);
      SERIAL_ECHOPAIR("  SCARA (x,y) ", sx);
      SERIAL_ECHOPAIR(",", sy);
      SERIAL_ECHOPAIR(" C2=", C2);
      SERIAL_ECHOPAIR(" S2=", S2);
      SERIAL_ECHOPAIR(" Theta=", THETA);
      SERIAL_ECHOLNPAIR(" Phi=", PHI);
    //*/
  }

#endif // MORGAN_SCARA

#if ENABLED(TEMP_STAT_LEDS)

  static bool red_led = false;
  static millis_t next_status_led_update_ms = 0;

  void handle_status_leds(void) {
    if (ELAPSED(millis(), next_status_led_update_ms)) {
      next_status_led_update_ms += 500; // Update every 0.5s
      float max_temp = 0.0;
      #if HAS_TEMP_BED
        max_temp = MAX3(max_temp, thermalManager.degTargetBed(), thermalManager.degBed());
      #endif
      HOTEND_LOOP() {
        max_temp = MAX3(max_temp, thermalManager.degHotend(e), thermalManager.degTargetHotend(e));
      }
      bool new_led = (max_temp > 55.0) ? true : (max_temp < 54.0) ? false : red_led;
      if (new_led != red_led) {
        red_led = new_led;
        #if PIN_EXISTS(STAT_LED_RED)
          WRITE(STAT_LED_RED_PIN, new_led ? HIGH : LOW);
          #if PIN_EXISTS(STAT_LED_BLUE)
            WRITE(STAT_LED_BLUE_PIN, new_led ? LOW : HIGH);
          #endif
        #else
          WRITE(STAT_LED_BLUE_PIN, new_led ? HIGH : LOW);
        #endif
      }
    }
  }

#endif

#if ENABLED(FILAMENT_RUNOUT_SENSOR)

  void handle_filament_runout() {
    if (!filament_ran_out) {
      filament_ran_out = true;
      enqueue_and_echo_commands_P(PSTR(FILAMENT_RUNOUT_SCRIPT));
      stepper.synchronize();
    }
  }

#endif // FILAMENT_RUNOUT_SENSOR

#if ENABLED(FAST_PWM_FAN)

  void setPwmFrequency(uint8_t pin, int val) {
    val &= 0x07;
    switch (digitalPinToTimer(pin)) {
      #ifdef TCCR0A
        case TIMER0A:
        case TIMER0B:
          //_SET_CS(0, val);
          break;
      #endif
      #ifdef TCCR1A
        case TIMER1A:
        case TIMER1B:
          //_SET_CS(1, val);
          break;
      #endif
      #ifdef TCCR2
        case TIMER2:
        case TIMER2:
          _SET_CS(2, val);
          break;
      #endif
      #ifdef TCCR2A
        case TIMER2A:
        case TIMER2B:
          _SET_CS(2, val);
          break;
      #endif
      #ifdef TCCR3A
        case TIMER3A:
        case TIMER3B:
        case TIMER3C:
          _SET_CS(3, val);
          break;
      #endif
      #ifdef TCCR4A
        case TIMER4A:
        case TIMER4B:
        case TIMER4C:
          _SET_CS(4, val);
          break;
      #endif
      #ifdef TCCR5A
        case TIMER5A:
        case TIMER5B:
        case TIMER5C:
          _SET_CS(5, val);
          break;
      #endif
    }
  }

#endif // FAST_PWM_FAN

float calculate_volumetric_multiplier(float diameter) {
  if (!volumetric_enabled || diameter == 0) return 1.0;
  return 1.0 / (M_PI * sq(diameter * 0.5));
}

void calculate_volumetric_multipliers() {
  for (uint8_t i = 0; i < COUNT(filament_size); i++)
    volumetric_multiplier[i] = calculate_volumetric_multiplier(filament_size[i]);
}

void enable_all_steppers() {
  enable_X();
  enable_Y();
  enable_Z();
  enable_E0();
  enable_E1();
  enable_E2();
  enable_E3();
  enable_E4();
}

void disable_e_steppers() {
  disable_E0();
  disable_E1();
  disable_E2();
  disable_E3();
  disable_E4();
}

void disable_all_steppers() {
  disable_X();
  disable_Y();
  disable_Z();
  disable_e_steppers();
}

#if ENABLED(HAVE_TMC2130)

  void automatic_current_control(TMC2130Stepper &st, String axisID) {
    // Check otpw even if we don't use automatic control. Allows for flag inspection.
    const bool is_otpw = st.checkOT();

    // Report if a warning was triggered
    static bool previous_otpw = false;
    if (is_otpw && !previous_otpw) {
      char timestamp[10];
      duration_t elapsed = print_job_timer.duration();
      const bool has_days = (elapsed.value > 60*60*24L);
      (void)elapsed.toDigital(timestamp, has_days);
      SERIAL_ECHO(timestamp);
      SERIAL_ECHO(": ");
      SERIAL_ECHO(axisID);
      SERIAL_ECHOLNPGM(" driver overtemperature warning!");
    }
    previous_otpw = is_otpw;

    #if CURRENT_STEP > 0 && ENABLED(AUTOMATIC_CURRENT_CONTROL)
      // Return if user has not enabled current control start with M906 S1.
      if (!auto_current_control) return;

      /**
       * Decrease current if is_otpw is true.
       * Bail out if driver is disabled.
       * Increase current if OTPW has not been triggered yet.
       */
      uint16_t current = st.getCurrent();
      if (is_otpw) {
        st.setCurrent(current - CURRENT_STEP, R_SENSE, HOLD_MULTIPLIER);
        #if ENABLED(REPORT_CURRENT_CHANGE)
          SERIAL_ECHO(axisID);
          SERIAL_ECHOPAIR(" current decreased to ", st.getCurrent());
        #endif
      }

      else if (!st.isEnabled())
        return;

      else if (!is_otpw && !st.getOTPW()) {
        current += CURRENT_STEP;
        if (current <= AUTO_ADJUST_MAX) {
          st.setCurrent(current, R_SENSE, HOLD_MULTIPLIER);
          #if ENABLED(REPORT_CURRENT_CHANGE)
            SERIAL_ECHO(axisID);
            SERIAL_ECHOPAIR(" current increased to ", st.getCurrent());
          #endif
        }
      }
      SERIAL_EOL;
    #endif
  }

  void checkOverTemp() {
    static millis_t next_cOT = 0;
    if (ELAPSED(millis(), next_cOT)) {
      next_cOT = millis() + 5000;
      #if ENABLED(X_IS_TMC2130)
        automatic_current_control(stepperX, "X");
      #endif
      #if ENABLED(Y_IS_TMC2130)
        automatic_current_control(stepperY, "Y");
      #endif
      #if ENABLED(Z_IS_TMC2130)
        automatic_current_control(stepperZ, "Z");
      #endif
      #if ENABLED(X2_IS_TMC2130)
        automatic_current_control(stepperX2, "X2");
      #endif
      #if ENABLED(Y2_IS_TMC2130)
        automatic_current_control(stepperY2, "Y2");
      #endif
      #if ENABLED(Z2_IS_TMC2130)
        automatic_current_control(stepperZ2, "Z2");
      #endif
      #if ENABLED(E0_IS_TMC2130)
        automatic_current_control(stepperE0, "E0");
      #endif
      #if ENABLED(E1_IS_TMC2130)
        automatic_current_control(stepperE1, "E1");
      #endif
      #if ENABLED(E2_IS_TMC2130)
        automatic_current_control(stepperE2, "E2");
      #endif
      #if ENABLED(E3_IS_TMC2130)
        automatic_current_control(stepperE3, "E3");
      #endif
      #if ENABLED(E4_IS_TMC2130)
        automatic_current_control(stepperE4, "E4");
      #endif
      #if ENABLED(E4_IS_TMC2130)
        automatic_current_control(stepperE4);
      #endif
    }
  }

#endif // HAVE_TMC2130

/**
 * Manage several activities:
 *  - Check for Filament Runout
 *  - Keep the command buffer full
 *  - Check for maximum inactive time between commands
 *  - Check for maximum inactive time between stepper commands
 *  - Check if pin CHDK needs to go LOW
 *  - Check for KILL button held down
 *  - Check for HOME button held down
 *  - Check if cooling fan needs to be switched on
 *  - Check if an idle but hot extruder needs filament extruded (EXTRUDER_RUNOUT_PREVENT)
 */
void manage_inactivity(bool ignore_stepper_queue/*=false*/) {

  #if ENABLED(FILAMENT_RUNOUT_SENSOR)
    if ((IS_SD_PRINTING || print_job_timer.isRunning()) && (READ(FIL_RUNOUT_PIN) == FIL_RUNOUT_INVERTING))
      handle_filament_runout();
  #endif

  if (commands_in_queue < BUFSIZE) get_available_commands();

  const millis_t ms = millis();

  if (max_inactive_time && ELAPSED(ms, previous_cmd_ms + max_inactive_time)) {
    SERIAL_ERROR_START;
    SERIAL_ECHOLNPAIR(MSG_KILL_INACTIVE_TIME, current_command);
    kill(PSTR(MSG_KILLED));
  }

  // Prevent steppers timing-out in the middle of M600
  #if ENABLED(ADVANCED_PAUSE_FEATURE) && ENABLED(PAUSE_PARK_NO_STEPPER_TIMEOUT)
    #define MOVE_AWAY_TEST !move_away_flag
  #else
    #define MOVE_AWAY_TEST true
  #endif

  if (MOVE_AWAY_TEST && stepper_inactive_time && ELAPSED(ms, previous_cmd_ms + stepper_inactive_time)
      && !ignore_stepper_queue && !planner.blocks_queued()) {
    #if ENABLED(DISABLE_INACTIVE_X)
      disable_X();
    #endif
    #if ENABLED(DISABLE_INACTIVE_Y)
      disable_Y();
    #endif
    #if ENABLED(DISABLE_INACTIVE_Z)
      disable_Z();
    #endif
    #if ENABLED(DISABLE_INACTIVE_E)
      disable_e_steppers();
    #endif
  }

  #ifdef CHDK // Check if pin should be set to LOW after M240 set it to HIGH
    if (chdkActive && ELAPSED(ms, chdkHigh + CHDK_DELAY)) {
      chdkActive = false;
      WRITE(CHDK, LOW);
    }
  #endif

  #if HAS_KILL

    // Check if the kill button was pressed and wait just in case it was an accidental
    // key kill key press
    // -------------------------------------------------------------------------------
    static int killCount = 0;   // make the inactivity button a bit less responsive
    const int KILL_DELAY = 750;
    if (!READ(KILL_PIN))
      killCount++;
    else if (killCount > 0)
      killCount--;

    // Exceeded threshold and we can confirm that it was not accidental
    // KILL the machine
    // ----------------------------------------------------------------
    if (killCount >= KILL_DELAY) {
      SERIAL_ERROR_START;
      SERIAL_ERRORLNPGM(MSG_KILL_BUTTON);
      kill(PSTR(MSG_KILLED));
    }
  #endif

  #if HAS_HOME
    // Check to see if we have to home, use poor man's debouncer
    // ---------------------------------------------------------
    static int homeDebounceCount = 0;   // poor man's debouncing count
    const int HOME_DEBOUNCE_DELAY = 2500;
    if (!IS_SD_PRINTING && !READ(HOME_PIN)) {
      if (!homeDebounceCount) {
        enqueue_and_echo_commands_P(PSTR("G28"));
        LCD_MESSAGEPGM(MSG_AUTO_HOME);
      }
      if (homeDebounceCount < HOME_DEBOUNCE_DELAY)
        homeDebounceCount++;
      else
        homeDebounceCount = 0;
    }
  #endif

  #if ENABLED(USE_CONTROLLER_FAN)
    controllerFan(); // Check if fan should be turned on to cool stepper drivers down
  #endif

  #if ENABLED(EXTRUDER_RUNOUT_PREVENT)
    if (ELAPSED(ms, previous_cmd_ms + (EXTRUDER_RUNOUT_SECONDS) * 1000UL)
      && thermalManager.degHotend(active_extruder) > EXTRUDER_RUNOUT_MINTEMP) {
      bool oldstatus;
      #if ENABLED(SWITCHING_EXTRUDER)
        oldstatus = E0_ENABLE_READ;
        enable_E0();
      #else // !SWITCHING_EXTRUDER
        switch (active_extruder) {
          case 0: oldstatus = E0_ENABLE_READ; enable_E0(); break;
          #if E_STEPPERS > 1
            case 1: oldstatus = E1_ENABLE_READ; enable_E1(); break;
            #if E_STEPPERS > 2
              case 2: oldstatus = E2_ENABLE_READ; enable_E2(); break;
              #if E_STEPPERS > 3
                case 3: oldstatus = E3_ENABLE_READ; enable_E3(); break;
                #if E_STEPPERS > 4
                  case 4: oldstatus = E4_ENABLE_READ; enable_E4(); break;
                #endif // E_STEPPERS > 4
              #endif // E_STEPPERS > 3
            #endif // E_STEPPERS > 2
          #endif // E_STEPPERS > 1
        }
      #endif // !SWITCHING_EXTRUDER

      previous_cmd_ms = ms; // refresh_cmd_timeout()

      const float olde = current_position[E_AXIS];
      current_position[E_AXIS] += EXTRUDER_RUNOUT_EXTRUDE;
      planner.buffer_line_kinematic(current_position, MMM_TO_MMS(EXTRUDER_RUNOUT_SPEED), active_extruder);
      current_position[E_AXIS] = olde;
      planner.set_e_position_mm(olde);
      stepper.synchronize();
      #if ENABLED(SWITCHING_EXTRUDER)
        E0_ENABLE_WRITE(oldstatus);
      #else
        switch (active_extruder) {
          case 0: E0_ENABLE_WRITE(oldstatus); break;
          #if E_STEPPERS > 1
            case 1: E1_ENABLE_WRITE(oldstatus); break;
            #if E_STEPPERS > 2
              case 2: E2_ENABLE_WRITE(oldstatus); break;
              #if E_STEPPERS > 3
                case 3: E3_ENABLE_WRITE(oldstatus); break;
                #if E_STEPPERS > 4
                  case 4: E4_ENABLE_WRITE(oldstatus); break;
                #endif // E_STEPPERS > 4
              #endif // E_STEPPERS > 3
            #endif // E_STEPPERS > 2
          #endif // E_STEPPERS > 1
        }
      #endif // !SWITCHING_EXTRUDER
    }
  #endif // EXTRUDER_RUNOUT_PREVENT

  #if ENABLED(DUAL_X_CARRIAGE)
    // handle delayed move timeout
    if (delayed_move_time && ELAPSED(ms, delayed_move_time + 1000UL) && IsRunning()) {
      // travel moves have been received so enact them
      delayed_move_time = 0xFFFFFFFFUL; // force moves to be done
      set_destination_to_current();
      prepare_move_to_destination();
    }
  #endif

  #if ENABLED(TEMP_STAT_LEDS)
    handle_status_leds();
  #endif

  #if ENABLED(HAVE_TMC2130)
    checkOverTemp();
  #endif

  planner.check_axes_activity();
}

/**
 * Standard idle routine keeps the machine alive
 */
void idle(
  #if ENABLED(ADVANCED_PAUSE_FEATURE)
    bool no_stepper_sleep/*=false*/
  #endif
) {
  lcd_update();

  host_keepalive();

  #if ENABLED(AUTO_REPORT_TEMPERATURES) && (HAS_TEMP_HOTEND || HAS_TEMP_BED)
    auto_report_temperatures();
  #endif

  manage_inactivity(
    #if ENABLED(ADVANCED_PAUSE_FEATURE)
      no_stepper_sleep
    #endif
  );

  thermalManager.manage_heater();

  #if ENABLED(PRINTCOUNTER)
    print_job_timer.tick();
  #endif

  #if HAS_BUZZER && DISABLED(LCD_USE_I2C_BUZZER)
    buzzer.tick();
  #endif
}

/**
 * Kill all activity and lock the machine.
 * After this the machine will need to be reset.
 */
void kill(const char* lcd_msg) {
  SERIAL_ERROR_START;
  SERIAL_ERRORLNPGM(MSG_ERR_KILLED);

  thermalManager.disable_all_heaters();
  disable_all_steppers();

  #if ENABLED(ULTRA_LCD)
    kill_screen(lcd_msg);
  #else
    UNUSED(lcd_msg);
  #endif

  _delay_ms(600); // Wait a short time (allows messages to get out before shutting down.
  cli(); // Stop interrupts

  _delay_ms(250); //Wait to ensure all interrupts routines stopped
  thermalManager.disable_all_heaters(); //turn off heaters again

  #if HAS_POWER_SWITCH
    SET_INPUT(PS_ON_PIN);
  #endif

  suicide();
  while (1) {
    #if ENABLED(USE_WATCHDOG)
      watchdog_reset();
    #endif
  } // Wait for reset
}

/**
 * Turn off heaters and stop the print in progress
 * After a stop the machine may be resumed with M999
 */
void stop() {
  thermalManager.disable_all_heaters(); // 'unpause' taken care of in here

  #if ENABLED(PROBING_FANS_OFF)
    if (fans_paused) fans_pause(false); // put things back the way they were
  #endif

  if (IsRunning()) {
    Stopped_gcode_LastN = gcode_LastN; // Save last g_code for restart
    SERIAL_ERROR_START;
    SERIAL_ERRORLNPGM(MSG_ERR_STOPPED);
    LCD_MESSAGEPGM(MSG_STOPPED);
    safe_delay(350);       // allow enough time for messages to get out before stopping
    Running = false;
  }
}

/**
 * Marlin entry-point: Set up before the program loop
 *  - Set up the kill pin, filament runout, power hold
 *  - Start the serial port
 *  - Print startup messages and diagnostics
 *  - Get EEPROM or default settings
 *  - Initialize managers for:
 *    • temperature
 *    • planner
 *    • watchdog
 *    • stepper
 *    • photo pin
 *    • servos
 *    • LCD controller
 *    • Digipot I2C
 *    • Z probe sled
 *    • status LEDs
 */
void setup() {

  #ifdef DISABLE_JTAG
    // Disable JTAG on AT90USB chips to free up pins for IO
    MCUCR = 0x80;
    MCUCR = 0x80;
  #endif

  #if ENABLED(FILAMENT_RUNOUT_SENSOR)
    setup_filrunoutpin();
  #endif

  setup_killpin();

  setup_powerhold();

  #if HAS_STEPPER_RESET
    disableStepperDrivers();
  #endif

  MYSERIAL.begin(BAUDRATE);
  SERIAL_PROTOCOLLNPGM("start");
  SERIAL_ECHO_START;

  // Check startup - does nothing if bootloader sets MCUSR to 0
  byte mcu = MCUSR;
  if (mcu & 1) SERIAL_ECHOLNPGM(MSG_POWERUP);
  if (mcu & 2) SERIAL_ECHOLNPGM(MSG_EXTERNAL_RESET);
  if (mcu & 4) SERIAL_ECHOLNPGM(MSG_BROWNOUT_RESET);
  if (mcu & 8) SERIAL_ECHOLNPGM(MSG_WATCHDOG_RESET);
  if (mcu & 32) SERIAL_ECHOLNPGM(MSG_SOFTWARE_RESET);
  MCUSR = 0;

  SERIAL_ECHOPGM(MSG_MARLIN);
  SERIAL_CHAR(' ');
  SERIAL_ECHOLNPGM(SHORT_BUILD_VERSION);
  SERIAL_EOL;

  #if defined(STRING_DISTRIBUTION_DATE) && defined(STRING_CONFIG_H_AUTHOR)
    SERIAL_ECHO_START;
    SERIAL_ECHOPGM(MSG_CONFIGURATION_VER);
    SERIAL_ECHOPGM(STRING_DISTRIBUTION_DATE);
    SERIAL_ECHOLNPGM(MSG_AUTHOR STRING_CONFIG_H_AUTHOR);
    SERIAL_ECHOLNPGM("Compiled: " __DATE__);
  #endif

  SERIAL_ECHO_START;
  SERIAL_ECHOPAIR(MSG_FREE_MEMORY, freeMemory());
  SERIAL_ECHOLNPAIR(MSG_PLANNER_BUFFER_BYTES, (int)sizeof(block_t)*BLOCK_BUFFER_SIZE);

  // Send "ok" after commands by default
  for (int8_t i = 0; i < BUFSIZE; i++) send_ok[i] = true;

  // Load data from EEPROM if available (or use defaults)
  // This also updates variables in the planner, elsewhere
  (void)settings.load();

  #if HAS_M206_COMMAND
    // Initialize current position based on home_offset
    COPY(current_position, home_offset);
  #else
    ZERO(current_position);
  #endif

  // Vital to init stepper/planner equivalent for current_position
  SYNC_PLAN_POSITION_KINEMATIC();

  thermalManager.init();    // Initialize temperature loop

  #if ENABLED(USE_WATCHDOG)
    watchdog_init();
  #endif

  stepper.init();    // Initialize stepper, this enables interrupts!
  servo_init();

  #if HAS_PHOTOGRAPH
    OUT_WRITE(PHOTOGRAPH_PIN, LOW);
  #endif

  #if HAS_CASE_LIGHT
    update_case_light();
  #endif

  #if ENABLED(SPINDLE_LASER_ENABLE)
    OUT_WRITE(SPINDLE_LASER_ENABLE_PIN, !SPINDLE_LASER_ENABLE_INVERT);  // init spindle to off
    #if SPINDLE_DIR_CHANGE
      OUT_WRITE(SPINDLE_DIR_PIN, SPINDLE_INVERT_DIR ? 255 : 0);  // init rotation to clockwise (M3)
    #endif
    #if ENABLED(SPINDLE_LASER_PWM)
      SET_OUTPUT(SPINDLE_LASER_PWM_PIN);
      analogWrite(SPINDLE_LASER_PWM_PIN, SPINDLE_LASER_PWM_INVERT ? 255 : 0);  // set to lowest speed
    #endif
  #endif

  #if HAS_BED_PROBE
    endstops.enable_z_probe(false);
  #endif

  #if ENABLED(USE_CONTROLLER_FAN)
    SET_OUTPUT(CONTROLLER_FAN_PIN); //Set pin used for driver cooling fan
  #endif

  #if HAS_STEPPER_RESET
    enableStepperDrivers();
  #endif

  #if ENABLED(DIGIPOT_I2C)
    digipot_i2c_init();
  #endif

  #if ENABLED(DAC_STEPPER_CURRENT)
    dac_init();
  #endif

  #if (ENABLED(Z_PROBE_SLED) || ENABLED(SOLENOID_PROBE)) && HAS_SOLENOID_1
    OUT_WRITE(SOL1_PIN, LOW); // turn it off
  #endif

  setup_homepin();

  #if PIN_EXISTS(STAT_LED_RED)
    OUT_WRITE(STAT_LED_RED_PIN, LOW); // turn it off
  #endif

  #if PIN_EXISTS(STAT_LED_BLUE)
    OUT_WRITE(STAT_LED_BLUE_PIN, LOW); // turn it off
  #endif

  #if ENABLED(RGB_LED) || ENABLED(RGBW_LED)
    SET_OUTPUT(RGB_LED_R_PIN);
    SET_OUTPUT(RGB_LED_G_PIN);
    SET_OUTPUT(RGB_LED_B_PIN);
    #if ENABLED(RGBW_LED)
      SET_OUTPUT(RGB_LED_W_PIN);
    #endif
  #endif

  lcd_init();
  #if ENABLED(SHOW_BOOTSCREEN)
    #if ENABLED(DOGLCD)
      safe_delay(BOOTSCREEN_TIMEOUT);
    #elif ENABLED(ULTRA_LCD)
      bootscreen();
      #if DISABLED(SDSUPPORT)
        lcd_init();
      #endif
    #endif
  #endif

  #if ENABLED(MIXING_EXTRUDER) && MIXING_VIRTUAL_TOOLS > 1
    // Initialize mixing to 100% color 1
    for (uint8_t i = 0; i < MIXING_STEPPERS; i++)
      mixing_factor[i] = (i == 0) ? 1.0 : 0.0;
    for (uint8_t t = 0; t < MIXING_VIRTUAL_TOOLS; t++)
      for (uint8_t i = 0; i < MIXING_STEPPERS; i++)
        mixing_virtual_tool_mix[t][i] = mixing_factor[i];
  #endif

  #if ENABLED(BLTOUCH)
    // Make sure any BLTouch error condition is cleared
    bltouch_command(BLTOUCH_RESET);
    set_bltouch_deployed(true);
    set_bltouch_deployed(false);
  #endif

  #if ENABLED(EXPERIMENTAL_I2CBUS) && I2C_SLAVE_ADDRESS > 0
    i2c.onReceive(i2c_on_receive);
    i2c.onRequest(i2c_on_request);
  #endif

  #if ENABLED(ENDSTOP_INTERRUPTS_FEATURE)
    setup_endstop_interrupts();
  #endif
}

/**
 * The main Marlin program loop
 *
 *  - Save or log commands to SD
 *  - Process available commands (if not saving)
 *  - Call heater manager
 *  - Call inactivity manager
 *  - Call endstop manager
 *  - Call LCD update
 */
void loop() {
  if (commands_in_queue < BUFSIZE) get_available_commands();

  #if ENABLED(SDSUPPORT)
    card.checkautostart(false);
  #endif

  if (commands_in_queue) {

    #if ENABLED(SDSUPPORT)

      if (card.saving) {
        char* command = command_queue[cmd_queue_index_r];
        if (strstr_P(command, PSTR("M29"))) {
          // M29 closes the file
          card.closefile();
          SERIAL_PROTOCOLLNPGM(MSG_FILE_SAVED);
          ok_to_send();
        }
        else {
          // Write the string from the read buffer to SD
          card.write_command(command);
          if (card.logging)
            process_next_command(); // The card is saving because it's logging
          else
            ok_to_send();
        }
      }
      else
        process_next_command();

    #else

      process_next_command();

    #endif // SDSUPPORT

    // The queue may be reset by a command handler or by code invoked by idle() within a handler
    if (commands_in_queue) {
      --commands_in_queue;
      if (++cmd_queue_index_r >= BUFSIZE) cmd_queue_index_r = 0;
    }
  }
  endstops.report_state();
  idle();
}
<|MERGE_RESOLUTION|>--- conflicted
+++ resolved
@@ -5749,8 +5749,8 @@
   #define RUNPLAN(RATE_MM_S) line_to_destination(RATE_MM_S)
 #endif
 
-<<<<<<< HEAD
 #if ENABLED(ADVANCED_PAUSE_FEATURE)
+
   static float resume_position[XYZE];
   static bool move_away_flag = false;
 
@@ -5895,12 +5895,6 @@
 
   static void resume_print(const float& load_length = 0, const float& initial_extrude_length = 0, int max_beep_count = 0) {
     bool nozzle_timed_out = false;
-=======
-#if ENABLED(PARK_HEAD_ON_PAUSE)
-
-  float resume_position[XYZE];
-  bool move_away_flag = false;
->>>>>>> e16743da
 
     if (!move_away_flag) return;
 
