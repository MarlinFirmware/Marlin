/* -*- c++ -*- */

/*
    Reprap firmware based on Sprinter and grbl.
 Copyright (C) 2011 Camiel Gubbels / Erik van der Zalm

 This program is free software: you can redistribute it and/or modify
 it under the terms of the GNU General Public License as published by
 the Free Software Foundation, either version 3 of the License, or
 (at your option) any later version.

 This program is distributed in the hope that it will be useful,
 but WITHOUT ANY WARRANTY; without even the implied warranty of
 MERCHANTABILITY or FITNESS FOR A PARTICULAR PURPOSE.  See the
 GNU General Public License for more details.

 You should have received a copy of the GNU General Public License
 along with this program.  If not, see <http://www.gnu.org/licenses/>.
 */

/*
 This firmware is a mashup between Sprinter and grbl.
  (https://github.com/kliment/Sprinter)
  (https://github.com/simen/grbl/tree)

 It has preliminary support for Matthew Roberts advance algorithm
    http://reprap.org/pipermail/reprap-dev/2011-May/003323.html
 */

#include "Marlin.h"

<<<<<<< HEAD
=======
//#ifdef ENABLE_AUTO_BED_LEVELING
>>>>>>> 1e2fb8d0
#include "vector_3.h"
  #ifdef AUTO_BED_LEVELING_GRID
    #include "qr_solve.h"
  #endif
<<<<<<< HEAD
=======
//#endif // ENABLE_AUTO_BED_LEVELING
>>>>>>> 1e2fb8d0

#include "planner.h"
#include "stepper.h"
#include "temperature.h"
#include "motion_control.h"
#include "cardreader.h"
#include "watchdog.h"
#include "ConfigurationStore.h"
#include "Serial.h"
#include "pins_arduino.h"
#include "math.h"
#include <avr/wdt.h>

#ifdef BLINKM
  #include "BlinkM.h"
  #include "Wire.h"
#endif

#if NUM_SERVOS > 0
  #include "Servo.h"
#endif

#if defined(DIGIPOTSS_PIN) && DIGIPOTSS_PIN > -1
  #include <SPI.h>
#endif

#ifdef DOGLCD
  #include "GuiManager.h"
  #include "PrintManager.h"
  #include "StorageManager.h"
  #include "ViewManager.h"
#else // DOGLCD
  #include "ultralcd.h"
#endif

<<<<<<< HEAD
#include "AutoLevelManager.h"
=======
>>>>>>> 1e2fb8d0
#include "GuiAction.h"

// look here for descriptions of G-codes: http://linuxcnc.org/handbook/gcode/g-code.html
// http://objects.reprap.org/wiki/Mendel_User_Manual:_RepRapGCodes

//Implemented Codes
//-------------------
// G0  -> G1
// G1  - Coordinated Movement X Y Z E
// G2  - CW ARC
// G3  - CCW ARC
// G4  - Dwell S<seconds> or P<milliseconds>
// G10 - retract filament according to settings of M207
// G11 - retract recover filament according to settings of M208
// G28 - Home all Axis
// G29 - Detailed Z-Probe, probes the bed at 3 or more points.  Will fail if you haven't homed yet.
// G30 - Single Z Probe, probes bed at current XY location.
// G31 - Dock sled (Z_PROBE_SLED only)
// G32 - Undock sled (Z_PROBE_SLED only)
// G90 - Use Absolute Coordinates
// G91 - Use Relative Coordinates
// G92 - Set current position to coordinates given

// M Codes
// M0   - Unconditional stop - Wait for user to press a button on the LCD (Only if ULTRA_LCD is enabled)
// M1   - Same as M0
// M17  - Enable/Power all stepper motors
// M18  - Disable all stepper motors; same as M84
// M20  - List SD card
// M21  - Init SD card
// M22  - Release SD card
// M23  - Select SD file (M23 filename.g)
// M24  - Start/resume SD print
// M25  - Pause SD print
// M26  - Set SD position in bytes (M26 S12345)
// M27  - Report SD print status
// M28  - Start SD write (M28 filename.g)
// M29  - Stop SD write
// M30  - Delete file from SD (M30 filename.g)
// M31  - Output time since last M109 or SD card start to serial
// M32  - Select file and start SD print (Can be used _while_ printing from SD card files):
//        syntax "M32 /path/filename#", or "M32 S<startpos bytes> !filename#"
//        Call gcode file : "M32 P !filename#" and return to caller file after finishing (similar to #include).
//        The '#' is necessary when calling from within sd files, as it stops buffer prereading
// M42  - Change pin status via gcode Use M42 Px Sy to set pin x to value y, when omitting Px the onboard led will be used.
// M80  - Turn on Power Supply
// M81  - Turn off Power Supply
// M82  - Set E codes absolute (default)
// M83  - Set E codes relative while in Absolute Coordinates (G90) mode
// M84  - Disable steppers until next move,
//        or use S<seconds> to specify an inactivity timeout, after which the steppers will be disabled.  S0 to disable the timeout.
// M85  - Set inactivity shutdown timer with parameter S<seconds>. To disable set zero (default)
// M92  - Set axis_steps_per_unit - same syntax as G92
// M104 - Set extruder target temp
// M105 - Read current temp
// M106 - Fan on
// M107 - Fan off
// M109 - Sxxx Wait for extruder current temp to reach target temp. Waits only when heating
//        Rxxx Wait for extruder current temp to reach target temp. Waits when heating and cooling
//        IF AUTOTEMP is enabled, S<mintemp> B<maxtemp> F<factor>. Exit autotemp by any M109 without F
// M112 - Emergency stop
// M114 - Output current position to serial port
// M115 - Capabilities string
// M117 - display message
// M119 - Output Endstop status to serial port
// M126 - Solenoid Air Valve Open (BariCUDA support by jmil)
// M127 - Solenoid Air Valve Closed (BariCUDA vent to atmospheric pressure by jmil)
// M128 - EtoP Open (BariCUDA EtoP = electricity to air pressure transducer by jmil)
// M129 - EtoP Closed (BariCUDA EtoP = electricity to air pressure transducer by jmil)
// M140 - Set bed target temp
// M150 - Set BlinkM Color Output R: Red<0-255> U(!): Green<0-255> B: Blue<0-255> over i2c, G for green does not work.
// M190 - Sxxx Wait for bed current temp to reach target temp. Waits only when heating
//        Rxxx Wait for bed current temp to reach target temp. Waits when heating and cooling
// M200 D<millimeters>- set filament diameter and set E axis units to cubic millimeters (use S0 to set back to millimeters).
// M201 - Set max acceleration in units/s^2 for print moves (M201 X1000 Y1000)
// M202 - Set max acceleration in units/s^2 for travel moves (M202 X1000 Y1000) Unused in Marlin!!
// M203 - Set maximum feedrate that your machine can sustain (M203 X200 Y200 Z300 E10000) in mm/sec
// M204 - Set default acceleration: S normal moves T filament only moves (M204 S3000 T7000) in mm/sec^2  also sets minimum segment time in ms (B20000) to prevent buffer under-runs and M20 minimum feedrate
// M205 -  advanced settings:  minimum travel speed S=while printing T=travel only,  B=minimum segment time X= maximum xy jerk, Z=maximum Z jerk, E=maximum E jerk
// M206 - Set additional homing offset
// M207 - Set retract length S[positive mm] F[feedrate mm/min] Z[additional zlift/hop], stays in mm regardless of M200 setting
// M208 - Set recover=unretract length S[positive mm surplus to the M207 S*] F[feedrate mm/sec]
// M209 - S<1=true/0=false> enable automatic retract detect if the slicer did not support G10/11: every normal extrude-only move will be classified as retract depending on the direction.
// M218 - Set hotend offset (in mm): T<extruder_number> X<offset_on_X> Y<offset_on_Y>
// M220 S<factor in percent>- set speed factor override percentage
// M221 S<factor in percent>- set extrude factor override percentage
// M226 P<pin number> S<pin state>- Wait until the specified pin reaches the state required
// M240 - Trigger a camera to take a photograph
// M250 - Set LCD contrast C<contrast value> (value 0..63)
// M280 - Set servo position absolute. P: servo index, S: angle or microseconds
// M300 - Play beep sound S<frequency Hz> P<duration ms>
// M301 - Set PID parameters P I and D
// M302 - Allow cold extrudes, or set the minimum extrude S<temperature>.
// M303 - PID relay autotune S<temperature> sets the target temperature. (default target temperature = 150C)
// M304 - Set bed PID parameters P I and D
// M400 - Finish all moves
// M401 - Lower z-probe if present
// M402 - Raise z-probe if present
// M404 - N<dia in mm> Enter the nominal filament width (3mm, 1.75mm ) or will display nominal filament width without parameters
// M405 - Turn on Filament Sensor extrusion control.  Optional D<delay in cm> to set delay in centimeters between sensor and extruder 
// M406 - Turn off Filament Sensor extrusion control 
// M407 - Displays measured filament diameter 
// M500 - Store parameters in EEPROM
// M501 - Read parameters from EEPROM (if you need reset them after you changed them temporarily).
// M502 - Revert to the default "factory settings".  You still need to store them in EEPROM afterwards if you want to.
// M503 - Print the current settings (from memory not from EEPROM). Use S0 to leave off headings.
// M540 - Use S[0|1] to enable or disable the stop SD card print on endstop hit (requires ABORT_ON_ENDSTOP_HIT_FEATURE_ENABLED)
// M600 - Pause for filament change X[pos] Y[pos] Z[relative lift] E[initial retract] L[later retract distance for removal]
// M665 - Set delta configurations
// M666 - Set delta endstop adjustment
// M605 - Set dual x-carriage movement mode: S<mode> [ X<duplication x-offset> R<duplication temp offset> ]
// M700 - Level plate script for use with Witbox printer.
// M701 - Load filament script for use with Witbox printer.
// M702 - Unload filament script for use with Witbox printer.
// M907 - Set digital trimpot motor current using axis codes.
// M908 - Control digital trimpot directly.
// M350 - Set microstepping mode.
// M351 - Toggle MS1 MS2 pins directly.

// ************ SCARA Specific - This can change to suit future G-code regulations
// M360 - SCARA calibration: Move to cal-position ThetaA (0 deg calibration)
// M361 - SCARA calibration: Move to cal-position ThetaB (90 deg calibration - steps per degree)
// M362 - SCARA calibration: Move to cal-position PsiA (0 deg calibration)
// M363 - SCARA calibration: Move to cal-position PsiB (90 deg calibration - steps per degree)
// M364 - SCARA calibration: Move to cal-position PSIC (90 deg to Theta calibration position)
// M365 - SCARA calibration: Scaling factor, X, Y, Z axis
//************* SCARA End ***************

// M928 - Start SD logging (M928 filename.g) - ended by M29
// M999 - Restart after being stopped by error

#ifdef SDSUPPORT
  CardReader card;
#endif

float homing_feedrate[] = HOMING_FEEDRATE;
bool axis_relative_modes[] = AXIS_RELATIVE_MODES;
int feedmultiply = 100; //100->1 200->2
int saved_feedmultiply;
int extrudemultiply = 100; //100->1 200->2
int extruder_multiply[EXTRUDERS] = { 100
  #if EXTRUDERS > 1
    , 100
    #if EXTRUDERS > 2
      , 100
	    #if EXTRUDERS > 3
      	, 100
	    #endif
    #endif
  #endif
};
bool volumetric_enabled = false;
float filament_size[EXTRUDERS] = { DEFAULT_NOMINAL_FILAMENT_DIA
  #if EXTRUDERS > 1
      , DEFAULT_NOMINAL_FILAMENT_DIA
    #if EXTRUDERS > 2
       , DEFAULT_NOMINAL_FILAMENT_DIA
      #if EXTRUDERS > 3
        , DEFAULT_NOMINAL_FILAMENT_DIA
      #endif
    #endif
  #endif
};
float volumetric_multiplier[EXTRUDERS] = {1.0
  #if EXTRUDERS > 1
    , 1.0
    #if EXTRUDERS > 2
      , 1.0
      #if EXTRUDERS > 3
        , 1.0
      #endif
    #endif
  #endif
};
float current_position[NUM_AXIS] = { 0.0, 0.0, 0.0, 0.0 };
float add_homing[3] = { 0, 0, 0 };
#ifdef DELTA
  float endstop_adj[3] = { 0, 0, 0 };
#endif

float min_pos[3] = { X_MIN_POS, Y_MIN_POS, Z_MIN_POS };
float max_pos[3] = { X_MAX_POS, Y_MAX_POS, Z_MAX_POS };
bool axis_known_position[3] = { false, false, false };
float zprobe_zoffset;

// Extruder offset
#if EXTRUDERS > 1
#ifndef DUAL_X_CARRIAGE
  #define NUM_EXTRUDER_OFFSETS 2 // only in XY plane
#else
  #define NUM_EXTRUDER_OFFSETS 3 // supports offsets in XYZ plane
#endif
float extruder_offset[NUM_EXTRUDER_OFFSETS][EXTRUDERS] = {
  #if defined(EXTRUDER_OFFSET_X)
    EXTRUDER_OFFSET_X
  #else
    0
  #endif
  ,
  #if defined(EXTRUDER_OFFSET_Y)
    EXTRUDER_OFFSET_Y
  #else
    0
  #endif
};
#endif

uint8_t active_extruder = 0;
int fanSpeed = 0;

#ifdef SERVO_ENDSTOPS
  int servo_endstops[] = SERVO_ENDSTOPS;
  int servo_endstop_angles[] = SERVO_ENDSTOP_ANGLES;
#endif

#ifdef BARICUDA
  int ValvePressure = 0;
  int EtoPPressure = 0;
#endif

#ifdef FWRETRACT

  bool autoretract_enabled = false;
  bool retracted[EXTRUDERS] = { false
    #if EXTRUDERS > 1
      , false
      #if EXTRUDERS > 2
        , false
        #if EXTRUDERS > 3
       	  , false
      	#endif
      #endif
    #endif
  };
  bool retracted_swap[EXTRUDERS] = { false
    #if EXTRUDERS > 1
      , false
      #if EXTRUDERS > 2
        , false
        #if EXTRUDERS > 3
       	  , false
      	#endif
      #endif
    #endif
  };

  float retract_length = RETRACT_LENGTH;
  float retract_length_swap = RETRACT_LENGTH_SWAP;
  float retract_feedrate = RETRACT_FEEDRATE;
  float retract_zlift = RETRACT_ZLIFT;
  float retract_recover_length = RETRACT_RECOVER_LENGTH;
  float retract_recover_length_swap = RETRACT_RECOVER_LENGTH_SWAP;
  float retract_recover_feedrate = RETRACT_RECOVER_FEEDRATE;

#endif // FWRETRACT

#ifdef ULTIPANEL
  bool powersupply = 
    #ifdef PS_DEFAULT_OFF
      false
    #else
  	  true
    #endif
  ;
#endif

#ifdef DELTA
  float delta[3] = { 0, 0, 0 };
  #define SIN_60 0.8660254037844386
  #define COS_60 0.5
  // these are the default values, can be overriden with M665
  float delta_radius = DELTA_RADIUS;
  float delta_tower1_x = -SIN_60 * delta_radius; // front left tower
  float delta_tower1_y = -COS_60 * delta_radius;	   
  float delta_tower2_x =  SIN_60 * delta_radius; // front right tower
  float delta_tower2_y = -COS_60 * delta_radius;	   
  float delta_tower3_x = 0;                      // back middle tower
  float delta_tower3_y = delta_radius;
  float delta_diagonal_rod = DELTA_DIAGONAL_ROD;
  float delta_diagonal_rod_2 = sq(delta_diagonal_rod);
  float delta_segments_per_second = DELTA_SEGMENTS_PER_SECOND;
#endif

#ifdef SCARA
  float axis_scaling[3] = { 1, 1, 1 };    // Build size scaling, default to 1
#endif				

bool cancel_heatup = false;

#ifdef FILAMENT_SENSOR
  //Variables for Filament Sensor input 
  float filament_width_nominal=DEFAULT_NOMINAL_FILAMENT_DIA;  //Set nominal filament width, can be changed with M404 
  bool filament_sensor=false;  //M405 turns on filament_sensor control, M406 turns it off 
  float filament_width_meas=DEFAULT_MEASURED_FILAMENT_DIA; //Stores the measured filament diameter 
  signed char measurement_delay[MAX_MEASUREMENT_DELAY+1];  //ring buffer to delay measurement  store extruder factor after subtracting 100 
  int delay_index1=0;  //index into ring buffer
  int delay_index2=-1;  //index into ring buffer - set to -1 on startup to indicate ring buffer needs to be initialized
  float delay_dist=0; //delay distance counter  
  int meas_delay_cm = MEASUREMENT_DELAY_CM;  //distance delay setting
#endif //FILAMENT_SENSOR

#ifdef ENABLE_AUTO_BED_LEVELING
  bool bed_leveling = true;
#else
  bool bed_leveling = false;
#endif //ENABLE_AUTO_BED_LEVELING

const char errormagic[] PROGMEM = "Error:";
const char echomagic[] PROGMEM = "echo:";

const char axis_codes[NUM_AXIS] = {'X', 'Y', 'Z', 'E'};
float destination[NUM_AXIS] = { 0, 0, 0, 0 };

#ifndef DELTA
  static float delta[3] = { 0, 0, 0 };
#endif

static float offset[3] = { 0, 0, 0 };
bool home_all_axis = true;
float feedrate = 1500.0, next_feedrate, saved_feedrate;
static long gcode_N, gcode_LastN, Stopped_gcode_LastN = 0;

static bool relative_mode = false;  //Determines Absolute or Relative Coordinates

static char cmdbuffer[BUFSIZE][MAX_CMD_SIZE];
static bool fromsd[BUFSIZE];
static int bufindr = 0;
static int bufindw = 0;
static int buflen = 0;

static char serial_char;
static int serial_count = 0;
static boolean comment_mode = false;
static char *strchr_pointer; ///< A pointer to find chars in the command string (X, Y, Z, E, etc.)
static bool serial_mode = false;

const int sensitive_pins[] = SENSITIVE_PINS; ///< Sensitive pin list for M42

// Inactivity shutdown
unsigned long previous_millis_cmd = 0;
static unsigned long max_inactive_time = 0;
static unsigned long stepper_inactive_time = DEFAULT_STEPPER_DEACTIVE_TIME*1000l;

unsigned long starttime = 0; ///< Print job start time
unsigned long stoptime = 0;  ///< Print job stop time

static uint8_t tmp_extruder;


bool Stopped = false;

#if NUM_SERVOS > 0
  Servo servos[NUM_SERVOS];
#endif

bool CooldownNoWait = true;
bool target_direction;

float target[4];
float lastpos[4];

#ifdef CHDK
  unsigned long chdkHigh = 0;
  boolean chdkActive = false;
#endif

extern void _EEPROM_writeData(int &pos, uint8_t* value, uint8_t size);

//===========================================================================
//=============================Routines======================================
//===========================================================================

void get_arc_coordinates();
bool setTargetedHotend(int code);

void serial_echopair_P(const char *s_P, float v)
    { serialprintPGM(s_P); SERIAL_ECHO(v); }
void serial_echopair_P(const char *s_P, double v)
    { serialprintPGM(s_P); SERIAL_ECHO(v); }
void serial_echopair_P(const char *s_P, unsigned long v)
    { serialprintPGM(s_P); SERIAL_ECHO(v); }

#ifdef SDSUPPORT
  #include "SdFatUtil.h"
  int freeMemory() { return SdFatUtil::FreeRam(); }
#else
  extern "C" {
    extern unsigned int __bss_end;
    extern unsigned int __heap_start;
    extern void *__brkval;

    int freeMemory() {
      int free_memory;

      if ((int)__brkval == 0)
        free_memory = ((int)&free_memory) - ((int)&__bss_end);
      else
        free_memory = ((int)&free_memory) - ((int)__brkval);

      return free_memory;
    }
  }
#endif //!SDSUPPORT

//adds an command to the main command buffer
//thats really done in a non-safe way.
//needs overworking someday
void enquecommand(const char *cmd)
{
  if(buflen < BUFSIZE)
  {
    //this is dangerous if a mixing of serial and this happens
    strcpy(&(cmdbuffer[bufindw][0]),cmd);
    SERIAL_ECHO_START;
    SERIAL_ECHOPGM(MSG_Enqueueing);
    SERIAL_ECHO(cmdbuffer[bufindw]);
    SERIAL_ECHOLNPGM("\"");
    bufindw= (bufindw + 1)%BUFSIZE;
    buflen += 1;
  }
}

void enquecommand_P(const char *cmd)
{
  if(buflen < BUFSIZE)
  {
    //this is dangerous if a mixing of serial and this happens
    strcpy_P(&(cmdbuffer[bufindw][0]),cmd);
    SERIAL_ECHO_START;
    SERIAL_ECHOPGM(MSG_Enqueueing);
    SERIAL_ECHO(cmdbuffer[bufindw]);
    SERIAL_ECHOLNPGM("\"");
    bufindw= (bufindw + 1)%BUFSIZE;
    buflen += 1;
  }
}

// Discard all gcodes enqueued in the gcode-buffer
void flush_commands()
{
   bufindr = bufindw;
   buflen = 0;
}

void setup_killpin()
{
  #if defined(KILL_PIN) && KILL_PIN > -1
    SET_INPUT(KILL_PIN);
    WRITE(KILL_PIN,HIGH);
  #endif
}

// Set home pin
void setup_homepin(void)
{
#if defined(HOME_PIN) && HOME_PIN > -1
   SET_INPUT(HOME_PIN);
   WRITE(HOME_PIN,HIGH);
#endif
}


void setup_photpin()
{
  #if defined(PHOTOGRAPH_PIN) && PHOTOGRAPH_PIN > -1
    SET_OUTPUT(PHOTOGRAPH_PIN);
    WRITE(PHOTOGRAPH_PIN, LOW);
  #endif
}

void setup_powerhold()
{
  #if defined(SUICIDE_PIN) && SUICIDE_PIN > -1
    SET_OUTPUT(SUICIDE_PIN);
    WRITE(SUICIDE_PIN, HIGH);
  #endif
  #if defined(PS_ON_PIN) && PS_ON_PIN > -1
    SET_OUTPUT(PS_ON_PIN);
	#if defined(PS_DEFAULT_OFF)
	  WRITE(PS_ON_PIN, PS_ON_ASLEEP);
    #else
	  WRITE(PS_ON_PIN, PS_ON_AWAKE);
	#endif
  #endif
}

void suicide()
{
  #if defined(SUICIDE_PIN) && SUICIDE_PIN > -1
    SET_OUTPUT(SUICIDE_PIN);
    WRITE(SUICIDE_PIN, LOW);
  #endif
}

void servo_init()
{
  #if (NUM_SERVOS >= 1) && defined(SERVO0_PIN) && (SERVO0_PIN > -1)
    servos[0].attach(SERVO0_PIN);
  #endif
  #if (NUM_SERVOS >= 2) && defined(SERVO1_PIN) && (SERVO1_PIN > -1)
    servos[1].attach(SERVO1_PIN);
  #endif
  #if (NUM_SERVOS >= 3) && defined(SERVO2_PIN) && (SERVO2_PIN > -1)
    servos[2].attach(SERVO2_PIN);
  #endif
  #if (NUM_SERVOS >= 4) && defined(SERVO3_PIN) && (SERVO3_PIN > -1)
    servos[3].attach(SERVO3_PIN);
  #endif
  #if (NUM_SERVOS >= 5)
    #error "TODO: enter initalisation code for more servos"
  #endif

  // Set position of Servo Endstops that are defined
  #ifdef SERVO_ENDSTOPS
  for(int8_t i = 0; i < 3; i++)
  {
    if(servo_endstops[i] > -1) {
      servos[servo_endstops[i]].write(servo_endstop_angles[i * 2 + 1]);
    }
  }
  #endif

  #if defined (ENABLE_AUTO_BED_LEVELING) && (PROBE_SERVO_DEACTIVATION_DELAY > 0)
  delay(PROBE_SERVO_DEACTIVATION_DELAY);
  servos[servo_endstops[Z_AXIS]].detach();
  #endif
}


void setup()
{
  setup_killpin();
  setup_powerhold();
  MYSERIAL.begin(BAUDRATE);
  SERIAL_PROTOCOLLNPGM("start");
  SERIAL_ECHO_START;

  // Check startup - does nothing if bootloader sets MCUSR to 0
  byte mcu = MCUSR;
  if(mcu & 1) SERIAL_ECHOLNPGM(MSG_POWERUP);
  if(mcu & 2) SERIAL_ECHOLNPGM(MSG_EXTERNAL_RESET);
  if(mcu & 4) SERIAL_ECHOLNPGM(MSG_BROWNOUT_RESET);
  if(mcu & 8) SERIAL_ECHOLNPGM(MSG_WATCHDOG_RESET);
  if(mcu & 32) SERIAL_ECHOLNPGM(MSG_SOFTWARE_RESET);
  MCUSR=0;

  SERIAL_ECHOPGM(MSG_MARLIN);
  SERIAL_ECHOLNPGM(STRING_VERSION_CONFIG_H);
  #ifdef STRING_VERSION_CONFIG_H
    #ifdef STRING_CONFIG_H_AUTHOR
      SERIAL_ECHO_START;
      SERIAL_ECHOPGM(MSG_CONFIGURATION_VER);
      SERIAL_ECHOPGM(STRING_VERSION_CONFIG_H);
      SERIAL_ECHOPGM(MSG_AUTHOR);
      SERIAL_ECHOLNPGM(STRING_CONFIG_H_AUTHOR);
      SERIAL_ECHOPGM("Compiled: ");
      SERIAL_ECHOLNPGM(__DATE__);
    #endif // STRING_CONFIG_H_AUTHOR
  #endif // STRING_VERSION_CONFIG_H
  SERIAL_ECHO_START;
  SERIAL_ECHOPGM(MSG_FREE_MEMORY);
  SERIAL_ECHO(freeMemory());
  SERIAL_ECHOPGM(MSG_PLANNER_BUFFER_BYTES);
  SERIAL_ECHOLN((int)sizeof(block_t)*BLOCK_BUFFER_SIZE);
  for(int8_t i = 0; i < BUFSIZE; i++)
  {
    fromsd[i] = false;
  }

  // loads data from EEPROM if available else uses defaults (and resets step acceleration rate)
  Config_RetrieveSettings();

  tp_init();    // Initialize temperature loop
  plan_init();  // Initialize planner;
  watchdog_init();
  st_init();    // Initialize stepper, this enables interrupts!
  setup_photpin();
  servo_init();

#ifdef DOGLCD
  if (eeprom::StorageManager::getEmergencyFlag() != eeprom::EMERGENCY_STOP_INACTIVE)
  {
    SERIAL_ECHOLN("--- EMERGENCY STOP ACTIVE ---");
  }
#endif //DOGLCD

  lcd_init();
  _delay_ms(1000);	// wait 1sec to display the splash screen

  #if defined(CONTROLLERFAN_PIN) && CONTROLLERFAN_PIN > -1
    SET_OUTPUT(CONTROLLERFAN_PIN); //Set pin used for driver cooling fan
  #endif

  #ifdef DIGIPOT_I2C
    digipot_i2c_init();
  #endif
#ifdef Z_PROBE_SLED
  pinMode(SERVO0_PIN, OUTPUT);
  digitalWrite(SERVO0_PIN, LOW); // turn it off
#endif // Z_PROBE_SLED
  setup_homepin();
}

#ifndef DOGLCD
uint8_t buffer_recursivity = 0;
#else // DOGLCD
bool stop_planner_buffer = false;
#endif // DOGLCD

bool stop_buffer = false;
uint16_t stop_buffer_code = 0;


void loop()
{
	if (stop_buffer == false)
	{
    	if (buflen < (BUFSIZE-1))
		{
			get_command();
		}
	}
	else
	{
		char *test;
      switch (stop_buffer_code)
		{
			case 1:
				enquecommand_P(PSTR("M25"));
				stop_buffer_code = 0;
				break;
			case 2:
				enquecommand_P(PSTR("M600"));
				stop_buffer_code = 0;
				break;
			case 999:
				get_command();
				bufindr = (bufindw - 1);
				if (bufindr < 0)
				{
					bufindr = BUFSIZE - 1;
				}
				test = cmdbuffer[bufindr];
				if (strstr(test, "M999") == NULL)
				{
					bufindr = bufindw;
					buflen = 0;
				}
				else
				{
					stop_buffer = false;
					stop_buffer_code = 0;

#ifdef DOGLCD
          lcd_emergency_stop();
#else DOGLCD
					bufindr = 0;
					bufindw = 0;
					buflen = 0;
					FlushSerialRequestResend();
					lcd_reset_alert_level();
					LCD_MESSAGEPGM(WELCOME_MSG);
#endif // DOGLCD
				}
				break;
			default:
				break;
		}
	}
	
  #ifdef SDSUPPORT
  card.checkautostart(false);
  #endif
  if(buflen)
  {
    #ifdef SDSUPPORT
      if(card.saving)
      {
        if(strstr_P(cmdbuffer[bufindr], PSTR("M29")) == NULL)
        {
          card.write_command(cmdbuffer[bufindr]);
          if(card.logging)
          {
            process_commands();
          }
          else
          {
            SERIAL_PROTOCOLLNPGM(MSG_OK);
          }
        }
        else
        {
          card.closefile();
          SERIAL_PROTOCOLLNPGM(MSG_FILE_SAVED);
        }
      }
      else
      {
        process_commands();
      }
    #else
      process_commands();
    #endif //SDSUPPORT
    buflen = (buflen-1);
    bufindr = (bufindr + 1)%BUFSIZE;
  }
  //check heater every n milliseconds
  manage_heater();
  manage_inactivity();
  checkHitEndstops();
  lcd_update();
}

void get_command()
{
  while( MYSERIAL.available() > 0  && buflen < BUFSIZE) {
    serial_char = MYSERIAL.read();

    #ifdef DOGLCD
      if(!serial_mode){
        serial_mode = true;
        if (screen::ViewManager::getInstance().getViewIndex() != screen::screen_serial){
          screen::ViewManager::getInstance().activeView(screen::screen_serial);
        }
      }
    #endif

    if(serial_char == '\n' ||
       serial_char == '\r' ||
       serial_count >= (MAX_CMD_SIZE - 1) )
    {
      // end of line == end of comment
      comment_mode = false;

      if(!serial_count) {
        // short cut for empty lines
        return;
      }
      cmdbuffer[bufindw][serial_count] = 0; //terminate string
      
      fromsd[bufindw] = false;
      if(strchr(cmdbuffer[bufindw], 'N') != NULL)
      {
        strchr_pointer = strchr(cmdbuffer[bufindw], 'N');
        gcode_N = (strtol(strchr_pointer + 1, NULL, 10));
        if(gcode_N != gcode_LastN+1 && (strstr_P(cmdbuffer[bufindw], PSTR("M110")) == NULL) ) {
          SERIAL_ERROR_START;
          SERIAL_ERRORPGM(MSG_ERR_LINE_NO);
          SERIAL_ERRORLN(gcode_LastN);
          //Serial.println(gcode_N);
          FlushSerialRequestResend();
          serial_count = 0;
          return;
        }

        if(strchr(cmdbuffer[bufindw], '*') != NULL)
        {
          byte checksum = 0;
          byte count = 0;
          while(cmdbuffer[bufindw][count] != '*') checksum = checksum^cmdbuffer[bufindw][count++];
          strchr_pointer = strchr(cmdbuffer[bufindw], '*');

          if( (int)(strtod(strchr_pointer + 1, NULL)) != checksum) {
            SERIAL_ERROR_START;
            SERIAL_ERRORPGM(MSG_ERR_CHECKSUM_MISMATCH);
            SERIAL_ERRORLN(gcode_LastN);
            FlushSerialRequestResend();
            serial_count = 0;
            return;
          }
          //if no errors, continue parsing
        }
        else
        {
          SERIAL_ERROR_START;
          SERIAL_ERRORPGM(MSG_ERR_NO_CHECKSUM);
          SERIAL_ERRORLN(gcode_LastN);
          FlushSerialRequestResend();
          serial_count = 0;
          return;
        }
        gcode_LastN = gcode_N;
        //if no errors, continue parsing
      }
      else  // if we don't receive 'N' but still see '*'
      {
        if((strchr(cmdbuffer[bufindw], '*') != NULL))
        {
          SERIAL_ERROR_START;
          SERIAL_ERRORPGM(MSG_ERR_NO_LINENUMBER_WITH_CHECKSUM);
          SERIAL_ERRORLN(gcode_LastN);
          serial_count = 0;
          return;
        }
      }
      if((strchr(cmdbuffer[bufindw], 'G') != NULL)){
        strchr_pointer = strchr(cmdbuffer[bufindw], 'G');
        switch((int)((strtod(strchr_pointer + 1, NULL)))){
        case 0:
        case 1:
        case 2:
        case 3:
          if (Stopped == true) {
            SERIAL_ERRORLNPGM(MSG_ERR_STOPPED);
            LCD_MESSAGEPGM(MSG_STOPPED);
          }
          break;
        default:
          break;
        }
      
      }
      //If command was e-stop process now
      if(strcmp(cmdbuffer[bufindw], "M112") == 0)
        kill();

      bufindw = (bufindw + 1)%BUFSIZE;
      buflen += 1;

      serial_count = 0; //clear buffer
    }
    else if(serial_char == '\\') {  //Handle escapes
      SERIAL_ECHO("Escape char: ");
      SERIAL_ECHOLN(serial_char);
      if(MYSERIAL.available() > 0  && buflen < BUFSIZE) {
          // if we have one more character, copy it over
          serial_char = MYSERIAL.read();
          cmdbuffer[bufindw][serial_count++] = serial_char;
      }

      //otherwise do nothing        
    }
    else { // its not a newline, carriage return or escape char
        if(serial_char == ';') comment_mode = true;
        if(!comment_mode) cmdbuffer[bufindw][serial_count++] = serial_char;
    }
  }
  #ifdef SDSUPPORT
  if(!card.sdprinting || serial_count!=0){
    return;
  }

  //'#' stops reading from SD to the buffer prematurely, so procedural macro calls are possible
  // if it occurs, stop_buffering is triggered and the buffer is ran dry.
  // this character _can_ occur in serial com, due to checksums. however, no checksums are used in SD printing

  static bool stop_buffering=false;
  if(buflen==0) stop_buffering=false;

  while( !card.eof()  && buflen < BUFSIZE && !stop_buffering) {
    int16_t n=card.get();
    serial_char = (char)n;
    if(serial_char == '\n' ||
       serial_char == '\r' ||
       (serial_char == '#' && comment_mode == false) ||
       (serial_char == ':' && comment_mode == false) ||
       serial_count >= (MAX_CMD_SIZE - 1)||n==-1)
    {
      if(card.eof()){
#ifdef DOGLCD
        PrintManager::endPrint();
#endif
        SERIAL_PROTOCOLLNPGM(MSG_FILE_PRINTED);
        stoptime=millis();
        char time[30];
        unsigned long t=(stoptime-starttime)/1000;
        int hours, minutes;
        minutes=(t/60)%60;
        hours=t/60/60;
        sprintf_P(time, PSTR("%i "MSG_END_HOUR" %i "MSG_END_MINUTE),hours, minutes);
        SERIAL_ECHO_START;
        SERIAL_ECHOLN(time);
        lcd_setstatus(time);
        card.printingHasFinished();
        card.checkautostart(true);
      }
      if(serial_char=='#')
        stop_buffering=true;

      if(!serial_count)
      {
        comment_mode = false; //for new command
        return; //if empty line
      }
      cmdbuffer[bufindw][serial_count] = 0; //terminate string
//      if(!comment_mode){
        fromsd[bufindw] = true;
        buflen += 1;
        bufindw = (bufindw + 1)%BUFSIZE;
//      }
      comment_mode = false; //for new command
      serial_count = 0; //clear buffer
    }
    else
    {
      if(serial_char == ';') comment_mode = true;
      if(!comment_mode) cmdbuffer[bufindw][serial_count++] = serial_char;
    }
  }

  #endif //SDSUPPORT

}


float code_value()
{
  return (strtod(&cmdbuffer[bufindr][strchr_pointer - cmdbuffer[bufindr] + 1], NULL));
}

long code_value_long()
{
  return (strtol(&cmdbuffer[bufindr][strchr_pointer - cmdbuffer[bufindr] + 1], NULL, 10));
}

bool code_seen(char code)
{
  strchr_pointer = strchr(cmdbuffer[bufindr], code);
  return (strchr_pointer != NULL);  //Return True if a character was found
}

#define DEFINE_PGM_READ_ANY(type, reader)       \
    static inline type pgm_read_any(const type *p)  \
    { return pgm_read_##reader##_near(p); }

DEFINE_PGM_READ_ANY(float,       float);
DEFINE_PGM_READ_ANY(signed char, byte);

#define XYZ_CONSTS_FROM_CONFIG(type, array, CONFIG) \
static const PROGMEM type array##_P[3] =        \
    { X_##CONFIG, Y_##CONFIG, Z_##CONFIG };     \
type array(int axis)                     \
    { return pgm_read_any(&array##_P[axis]); }

XYZ_CONSTS_FROM_CONFIG(float, base_min_pos,    MIN_POS);
XYZ_CONSTS_FROM_CONFIG(float, base_max_pos,    MAX_POS);
XYZ_CONSTS_FROM_CONFIG(float, base_home_pos,   HOME_POS);
XYZ_CONSTS_FROM_CONFIG(float, max_length,      MAX_LENGTH);
XYZ_CONSTS_FROM_CONFIG(float, home_retract_mm, HOME_RETRACT_MM);
XYZ_CONSTS_FROM_CONFIG(signed char, home_dir,  HOME_DIR);

#ifdef DUAL_X_CARRIAGE
  #if EXTRUDERS == 1 || defined(COREXY) \
      || !defined(X2_ENABLE_PIN) || !defined(X2_STEP_PIN) || !defined(X2_DIR_PIN) \
      || !defined(X2_HOME_POS) || !defined(X2_MIN_POS) || !defined(X2_MAX_POS) \
      || !defined(X_MAX_PIN) || X_MAX_PIN < 0
    #error "Missing or invalid definitions for DUAL_X_CARRIAGE mode."
  #endif
  #if X_HOME_DIR != -1 || X2_HOME_DIR != 1
    #error "Please use canonical x-carriage assignment" // the x-carriages are defined by their homing directions
  #endif

#define DXC_FULL_CONTROL_MODE 0
#define DXC_AUTO_PARK_MODE    1
#define DXC_DUPLICATION_MODE  2
static int dual_x_carriage_mode = DEFAULT_DUAL_X_CARRIAGE_MODE;

static float x_home_pos(int extruder) {
  if (extruder == 0)
    return base_home_pos(X_AXIS) + add_homing[X_AXIS];
  else
    // In dual carriage mode the extruder offset provides an override of the
    // second X-carriage offset when homed - otherwise X2_HOME_POS is used.
    // This allow soft recalibration of the second extruder offset position without firmware reflash
    // (through the M218 command).
    return (extruder_offset[X_AXIS][1] > 0) ? extruder_offset[X_AXIS][1] : X2_HOME_POS;
}

static int x_home_dir(int extruder) {
  return (extruder == 0) ? X_HOME_DIR : X2_HOME_DIR;
}

static float inactive_extruder_x_pos = X2_MAX_POS; // used in mode 0 & 1
static bool active_extruder_parked = false; // used in mode 1 & 2
static float raised_parked_position[NUM_AXIS]; // used in mode 1
static unsigned long delayed_move_time = 0; // used in mode 1
static float duplicate_extruder_x_offset = DEFAULT_DUPLICATION_X_OFFSET; // used in mode 2
static float duplicate_extruder_temp_offset = 0; // used in mode 2
bool extruder_duplication_enabled = false; // used in mode 2
#endif //DUAL_X_CARRIAGE

static void axis_is_at_home(int axis) {
#ifdef DUAL_X_CARRIAGE
  if (axis == X_AXIS) {
    if (active_extruder != 0) {
      current_position[X_AXIS] = x_home_pos(active_extruder);
      min_pos[X_AXIS] =          X2_MIN_POS;
      max_pos[X_AXIS] =          max(extruder_offset[X_AXIS][1], X2_MAX_POS);
      return;
    }
    else if (dual_x_carriage_mode == DXC_DUPLICATION_MODE && active_extruder == 0) {
      current_position[X_AXIS] = base_home_pos(X_AXIS) + add_homing[X_AXIS];
      min_pos[X_AXIS] =          base_min_pos(X_AXIS) + add_homing[X_AXIS];
      max_pos[X_AXIS] =          min(base_max_pos(X_AXIS) + add_homing[X_AXIS],
                                  max(extruder_offset[X_AXIS][1], X2_MAX_POS) - duplicate_extruder_x_offset);
      return;
    }
  }
#endif
#ifdef SCARA
   float homeposition[3];
   char i;
   
   if (axis < 2)
   {
   
     for (i=0; i<3; i++)
     {
        homeposition[i] = base_home_pos(i); 
     }  
	// SERIAL_ECHOPGM("homeposition[x]= "); SERIAL_ECHO(homeposition[0]);
   //  SERIAL_ECHOPGM("homeposition[y]= "); SERIAL_ECHOLN(homeposition[1]);
   // Works out real Homeposition angles using inverse kinematics, 
   // and calculates homing offset using forward kinematics
     calculate_delta(homeposition);
     
    // SERIAL_ECHOPGM("base Theta= "); SERIAL_ECHO(delta[X_AXIS]);
    // SERIAL_ECHOPGM(" base Psi+Theta="); SERIAL_ECHOLN(delta[Y_AXIS]);
     
     for (i=0; i<2; i++)
     {
        delta[i] -= add_homing[i];
     } 
     
    // SERIAL_ECHOPGM("addhome X="); SERIAL_ECHO(add_homing[X_AXIS]);
	// SERIAL_ECHOPGM(" addhome Y="); SERIAL_ECHO(add_homing[Y_AXIS]);
    // SERIAL_ECHOPGM(" addhome Theta="); SERIAL_ECHO(delta[X_AXIS]);
    // SERIAL_ECHOPGM(" addhome Psi+Theta="); SERIAL_ECHOLN(delta[Y_AXIS]);
      
     calculate_SCARA_forward_Transform(delta);
     
    // SERIAL_ECHOPGM("Delta X="); SERIAL_ECHO(delta[X_AXIS]);
    // SERIAL_ECHOPGM(" Delta Y="); SERIAL_ECHOLN(delta[Y_AXIS]);
     
    current_position[axis] = delta[axis];
    
    // SCARA home positions are based on configuration since the actual limits are determined by the 
    // inverse kinematic transform.
    min_pos[axis] =          base_min_pos(axis); // + (delta[axis] - base_home_pos(axis));
    max_pos[axis] =          base_max_pos(axis); // + (delta[axis] - base_home_pos(axis));
   } 
   else
   {
      current_position[axis] = base_home_pos(axis) + add_homing[axis];
      min_pos[axis] =          base_min_pos(axis) + add_homing[axis];
      max_pos[axis] =          base_max_pos(axis) + add_homing[axis];
   }
#else
  current_position[axis] = base_home_pos(axis) + add_homing[axis];
  min_pos[axis] =          base_min_pos(axis) + add_homing[axis];
  max_pos[axis] =          base_max_pos(axis) + add_homing[axis];
#endif
}

void do_blocking_move_to(float x, float y, float z) {
    float oldFeedRate = feedrate;

    feedrate = homing_feedrate[Z_AXIS];

    current_position[Z_AXIS] = z;
    plan_buffer_line(current_position[X_AXIS], current_position[Y_AXIS], current_position[Z_AXIS], current_position[E_AXIS], feedrate, active_extruder);
    st_synchronize();

    feedrate = XY_TRAVEL_SPEED;

    current_position[X_AXIS] = x;
    current_position[Y_AXIS] = y;
    plan_buffer_line(current_position[X_AXIS], current_position[Y_AXIS], current_position[Z_AXIS], current_position[E_AXIS], feedrate, active_extruder);
    st_synchronize();

    feedrate = oldFeedRate;
}

#ifdef LEVEL_SENSOR

static void do_blocking_extrude_to(float e) {
	float oldFeedRate = feedrate;
	feedrate = EXTRUSION_SPEED;
	current_position[E_AXIS] = e;
	plan_buffer_line(current_position[X_AXIS], current_position[Y_AXIS], current_position[Z_AXIS], current_position[E_AXIS], feedrate/60, active_extruder);
	st_synchronize();
	feedrate = oldFeedRate;
}

#ifdef AUTO_BED_LEVELING_GRID
static void set_bed_level_equation_lsq(double *plane_equation_coefficients)
{
    vector_3 planeNormal = vector_3(-plane_equation_coefficients[0], -plane_equation_coefficients[1], 1);
    planeNormal.debug("planeNormal");
    plan_bed_level_matrix = matrix_3x3::create_look_at(planeNormal);
    //bedLevel.debug("bedLevel");

    //plan_bed_level_matrix.debug("bed level before");
    //vector_3 uncorrected_position = plan_get_position_mm();
    //uncorrected_position.debug("position before");

    vector_3 corrected_position = plan_get_position();
//    corrected_position.debug("position after");
    current_position[X_AXIS] = corrected_position.x;
    current_position[Y_AXIS] = corrected_position.y;
    current_position[Z_AXIS] = corrected_position.z;

    // put the bed at 0 so we don't go below it.
    current_position[Z_AXIS] = zprobe_zoffset; // in the lsq we reach here after raising the extruder due to the loop structure

    plan_set_position(current_position[X_AXIS], current_position[Y_AXIS], current_position[Z_AXIS], current_position[E_AXIS]);
}

#endif // AUTO_BED_LEVELING_GRID

static void run_z_probe() {
    plan_bed_level_matrix.set_to_identity();
    feedrate = homing_feedrate[Z_AXIS];

    // move down until you find the bed
    float zPosition = -10;
    plan_buffer_line(current_position[X_AXIS], current_position[Y_AXIS], zPosition, current_position[E_AXIS], feedrate/60, active_extruder);
    st_synchronize();

        // we have to let the planner know where we are right now as it is not where we said to go.
    zPosition = st_get_position_mm(Z_AXIS);
    plan_set_position(current_position[X_AXIS], current_position[Y_AXIS], zPosition, current_position[E_AXIS]);

    // move up the retract distance
    zPosition += home_retract_mm(Z_AXIS);
    plan_buffer_line(current_position[X_AXIS], current_position[Y_AXIS], zPosition, current_position[E_AXIS], feedrate/60, active_extruder);
    st_synchronize();

    // move back down slowly to find bed
    feedrate = homing_feedrate[Z_AXIS]/2;
    zPosition -= home_retract_mm(Z_AXIS) * 2;
    plan_buffer_line(current_position[X_AXIS], current_position[Y_AXIS], zPosition, current_position[E_AXIS], feedrate/60, active_extruder);
    st_synchronize();

    current_position[Z_AXIS] = st_get_position_mm(Z_AXIS);
    // make sure the planner knows where we are as it may be a bit different than we last said to move to
    plan_set_position(current_position[X_AXIS], current_position[Y_AXIS], current_position[Z_AXIS], current_position[E_AXIS]);
}

static void do_blocking_move_relative(float offset_x, float offset_y, float offset_z) {
    do_blocking_move_to(current_position[X_AXIS] + offset_x, current_position[Y_AXIS] + offset_y, current_position[Z_AXIS] + offset_z);
}

void setup_for_endstop_move() {
    saved_feedrate = feedrate;
    saved_feedmultiply = feedmultiply;
    feedmultiply = 100;
    previous_millis_cmd = millis();

    enable_endstops(true);
}

void clean_up_after_endstop_move() {
#ifdef ENDSTOPS_ONLY_FOR_HOMING
    enable_endstops(false);
#endif

    feedrate = saved_feedrate;
    feedmultiply = saved_feedmultiply;
    previous_millis_cmd = millis();
}

static void engage_z_probe() {
    // Engage Z Servo endstop if enabled
    #ifdef SERVO_ENDSTOPS
    if (servo_endstops[Z_AXIS] > -1) {
#if defined (ENABLE_AUTO_BED_LEVELING) && (PROBE_SERVO_DEACTIVATION_DELAY > 0)
        servos[servo_endstops[Z_AXIS]].attach(0);
#endif
        servos[servo_endstops[Z_AXIS]].write(servo_endstop_angles[Z_AXIS * 2]);
#if defined (ENABLE_AUTO_BED_LEVELING) && (PROBE_SERVO_DEACTIVATION_DELAY > 0)
        delay(PROBE_SERVO_DEACTIVATION_DELAY);
        servos[servo_endstops[Z_AXIS]].detach();
#endif
    }
    #endif
}

static void retract_z_probe() {
    // Retract Z Servo endstop if enabled
    #ifdef SERVO_ENDSTOPS
    if (servo_endstops[Z_AXIS] > -1) {
#if defined (ENABLE_AUTO_BED_LEVELING) && (PROBE_SERVO_DEACTIVATION_DELAY > 0)
        servos[servo_endstops[Z_AXIS]].attach(0);
#endif
        servos[servo_endstops[Z_AXIS]].write(servo_endstop_angles[Z_AXIS * 2 + 1]);
#if defined (ENABLE_AUTO_BED_LEVELING) && (PROBE_SERVO_DEACTIVATION_DELAY > 0)
        delay(PROBE_SERVO_DEACTIVATION_DELAY);
        servos[servo_endstops[Z_AXIS]].detach();
#endif
    }
    #endif
}

/// Probe bed height at position (x,y), returns the measured z value
float probe_pt(float x, float y, float z_before, int retract_action=0) {
  // move to right place
  do_blocking_move_to(current_position[X_AXIS], current_position[Y_AXIS], z_before);
  do_blocking_move_to(x, y, current_position[Z_AXIS]);

#ifndef Z_PROBE_SLED
   if ((retract_action==0) || (retract_action==1)) 
     engage_z_probe();   // Engage Z Servo endstop if available
#endif // Z_PROBE_SLED
  run_z_probe();
  float measured_z = current_position[Z_AXIS];
#ifndef Z_PROBE_SLED
  if ((retract_action==0) || (retract_action==3)) 
     retract_z_probe();
#endif // Z_PROBE_SLED

  SERIAL_PROTOCOLPGM(MSG_BED);
  SERIAL_PROTOCOLPGM(" x: ");
  SERIAL_PROTOCOL(x);
  SERIAL_PROTOCOLPGM(" y: ");
  SERIAL_PROTOCOL(y);
  SERIAL_PROTOCOLPGM(" z: ");
  SERIAL_PROTOCOL(measured_z);
  SERIAL_PROTOCOLPGM("\n");
  return measured_z;
}

#endif // #ifdef LEVEL_SENSOR

void homeaxis(int axis) {
#define HOMEAXIS_DO(LETTER) \
  ((LETTER##_MIN_PIN > -1 && LETTER##_HOME_DIR==-1) || (LETTER##_MAX_PIN > -1 && LETTER##_HOME_DIR==1))

  if (axis==X_AXIS ? HOMEAXIS_DO(X) :
      axis==Y_AXIS ? HOMEAXIS_DO(Y) :
      axis==Z_AXIS ? HOMEAXIS_DO(Z) :
      0) {
    int axis_home_dir = home_dir(axis);
#ifdef DUAL_X_CARRIAGE
    if (axis == X_AXIS)
      axis_home_dir = x_home_dir(active_extruder);
#endif

    current_position[axis] = 0;
    plan_set_position(current_position[X_AXIS], current_position[Y_AXIS], current_position[Z_AXIS], current_position[E_AXIS]);


#ifndef Z_PROBE_SLED
    // Engage Servo endstop if enabled
    #ifdef SERVO_ENDSTOPS
      #if defined (ENABLE_AUTO_BED_LEVELING) && (PROBE_SERVO_DEACTIVATION_DELAY > 0)
        if (axis==Z_AXIS) {
          engage_z_probe();
        }
	    else
      #endif
      if (servo_endstops[axis] > -1) {
        servos[servo_endstops[axis]].write(servo_endstop_angles[axis * 2]);
      }
    #endif
#endif // Z_PROBE_SLED
    destination[axis] = 1.5 * max_length(axis) * axis_home_dir;
    feedrate = homing_feedrate[axis];
    plan_buffer_line(destination[X_AXIS], destination[Y_AXIS], destination[Z_AXIS], destination[E_AXIS], feedrate/60, active_extruder);
    st_synchronize();

    current_position[axis] = 0;
    plan_set_position(current_position[X_AXIS], current_position[Y_AXIS], current_position[Z_AXIS], current_position[E_AXIS]);
    destination[axis] = -home_retract_mm(axis) * axis_home_dir;
    plan_buffer_line(destination[X_AXIS], destination[Y_AXIS], destination[Z_AXIS], destination[E_AXIS], feedrate/60, active_extruder);
    st_synchronize();

    destination[axis] = 2*home_retract_mm(axis) * axis_home_dir;
#ifdef DELTA
    feedrate = homing_feedrate[axis]/10;
#else
    feedrate = homing_feedrate[axis]/2 ;
#endif
    plan_buffer_line(destination[X_AXIS], destination[Y_AXIS], destination[Z_AXIS], destination[E_AXIS], feedrate/60, active_extruder);
    st_synchronize();
#ifdef DELTA
    // retrace by the amount specified in endstop_adj
    if (endstop_adj[axis] * axis_home_dir < 0) {
      plan_set_position(current_position[X_AXIS], current_position[Y_AXIS], current_position[Z_AXIS], current_position[E_AXIS]);
      destination[axis] = endstop_adj[axis];
      plan_buffer_line(destination[X_AXIS], destination[Y_AXIS], destination[Z_AXIS], destination[E_AXIS], feedrate/60, active_extruder);
      st_synchronize();
    }
#endif
    axis_is_at_home(axis);
    destination[axis] = current_position[axis];
    feedrate = 0.0;
    endstops_hit_on_purpose();
    axis_known_position[axis] = true;

    // Retract Servo endstop if enabled
    #ifdef SERVO_ENDSTOPS
      if (servo_endstops[axis] > -1) {
        servos[servo_endstops[axis]].write(servo_endstop_angles[axis * 2 + 1]);
      }
    #endif
#if defined (ENABLE_AUTO_BED_LEVELING) && (PROBE_SERVO_DEACTIVATION_DELAY > 0)
  #ifndef Z_PROBE_SLED
    if (axis==Z_AXIS) retract_z_probe();
  #endif
#endif

  }
}
#define HOMEAXIS(LETTER) homeaxis(LETTER##_AXIS)

void refresh_cmd_timeout(void)
{
  previous_millis_cmd = millis();
}

#ifdef FWRETRACT
  void retract(bool retracting, bool swapretract = false) {
    if(retracting && !retracted[active_extruder]) {
      destination[X_AXIS]=current_position[X_AXIS];
      destination[Y_AXIS]=current_position[Y_AXIS];
      destination[Z_AXIS]=current_position[Z_AXIS];
      destination[E_AXIS]=current_position[E_AXIS];
      if (swapretract) {
        current_position[E_AXIS]+=retract_length_swap/volumetric_multiplier[active_extruder];
      } else {
        current_position[E_AXIS]+=retract_length/volumetric_multiplier[active_extruder];
      }
      plan_set_e_position(current_position[E_AXIS]);
      float oldFeedrate = feedrate;
      feedrate=retract_feedrate*60;
      retracted[active_extruder]=true;
      prepare_move();
      if(retract_zlift > 0.01) {
         current_position[Z_AXIS]-=retract_zlift;
#ifdef DELTA
         calculate_delta(current_position); // change cartesian kinematic to  delta kinematic;
         plan_set_position(delta[X_AXIS], delta[Y_AXIS], delta[Z_AXIS], current_position[E_AXIS]);
#else
         plan_set_position(current_position[X_AXIS], current_position[Y_AXIS], current_position[Z_AXIS], current_position[E_AXIS]);
#endif
         prepare_move();
      }
      feedrate = oldFeedrate;
    } else if(!retracting && retracted[active_extruder]) {
      destination[X_AXIS]=current_position[X_AXIS];
      destination[Y_AXIS]=current_position[Y_AXIS];
      destination[Z_AXIS]=current_position[Z_AXIS];
      destination[E_AXIS]=current_position[E_AXIS];
      if(retract_zlift > 0.01) {
         current_position[Z_AXIS]+=retract_zlift;
#ifdef DELTA
         calculate_delta(current_position); // change cartesian kinematic  to  delta kinematic;
         plan_set_position(delta[X_AXIS], delta[Y_AXIS], delta[Z_AXIS], current_position[E_AXIS]);
#else
         plan_set_position(current_position[X_AXIS], current_position[Y_AXIS], current_position[Z_AXIS], current_position[E_AXIS]);
#endif
         //prepare_move();
      }
      if (swapretract) {
        current_position[E_AXIS]-=(retract_length_swap+retract_recover_length_swap)/volumetric_multiplier[active_extruder]; 
      } else {
        current_position[E_AXIS]-=(retract_length+retract_recover_length)/volumetric_multiplier[active_extruder]; 
      }
      plan_set_e_position(current_position[E_AXIS]);
      float oldFeedrate = feedrate;
      feedrate=retract_recover_feedrate*60;
      retracted[active_extruder]=false;
      prepare_move();
      feedrate = oldFeedrate;
    }
  } //retract
#endif //FWRETRACT

#ifdef Z_PROBE_SLED
//
// Method to dock/undock a sled designed by Charles Bell.
//
// dock[in]     If true, move to MAX_X and engage the electromagnet
// offset[in]   The additional distance to move to adjust docking location
//
static void dock_sled(bool dock, int offset=0) {
 int z_loc;
 
 if (!((axis_known_position[X_AXIS]) && (axis_known_position[Y_AXIS]))) {
   LCD_MESSAGEPGM(MSG_POSITION_UNKNOWN);
   SERIAL_ECHO_START;
   SERIAL_ECHOLNPGM(MSG_POSITION_UNKNOWN);
   return;
 }

 if (dock) {
   do_blocking_move_to(X_MAX_POS + SLED_DOCKING_OFFSET + offset,
                       current_position[Y_AXIS],
                       current_position[Z_AXIS]);
   // turn off magnet
   digitalWrite(SERVO0_PIN, LOW);
 } else {
   if (current_position[Z_AXIS] < (Z_RAISE_BEFORE_PROBING + 5))
     z_loc = Z_RAISE_BEFORE_PROBING;
   else
     z_loc = current_position[Z_AXIS];
   do_blocking_move_to(X_MAX_POS + SLED_DOCKING_OFFSET + offset,
                       Y_PROBE_OFFSET_FROM_EXTRUDER, z_loc);
   // turn on magnet
   digitalWrite(SERVO0_PIN, HIGH);
 }
}
#endif

void process_commands()
{
  unsigned long codenum; //throw away variable
  char *starpos = NULL;

  if(code_seen('G'))
  {
    switch((int)code_value())
    {
    case 0: // G0 -> G1
    case 1: // G1
      if(Stopped == false) {
        get_coordinates(); // For X Y Z E F
          #ifdef FWRETRACT
            if(autoretract_enabled)
            if( !(code_seen('X') || code_seen('Y') || code_seen('Z')) && code_seen('E')) {
              float echange=destination[E_AXIS]-current_position[E_AXIS];
              if((echange<-MIN_RETRACT && !retracted) || (echange>MIN_RETRACT && retracted)) { //move appears to be an attempt to retract or recover
                  current_position[E_AXIS] = destination[E_AXIS]; //hide the slicer-generated retract/recover from calculations
                  plan_set_e_position(current_position[E_AXIS]); //AND from the planner
                  retract(!retracted);
                  return;
              }
            }
          #endif //FWRETRACT
        prepare_move();
        //ClearToSend();
      }
      break;
#ifndef SCARA //disable arc support
    case 2: // G2  - CW ARC
      if(Stopped == false) {
        get_arc_coordinates();
        prepare_arc_move(true);
      }
      break;
    case 3: // G3  - CCW ARC
      if(Stopped == false) {
        get_arc_coordinates();
        prepare_arc_move(false);
      }
      break;
#endif
    case 4: // G4 dwell
      LCD_MESSAGEPGM(MSG_DWELL);
      codenum = 0;
      if(code_seen('P')) codenum = code_value(); // milliseconds to wait
      if(code_seen('S')) codenum = code_value() * 1000; // seconds to wait

      st_synchronize();
      codenum += millis();  // keep track of when we started waiting
      previous_millis_cmd = millis();
      while(millis() < codenum) {
        manage_heater();
        manage_inactivity();
      }
      break;
      #ifdef FWRETRACT
      case 10: // G10 retract
       #if EXTRUDERS > 1
        retracted_swap[active_extruder]=(code_seen('S') && code_value_long() == 1); // checks for swap retract argument
        retract(true,retracted_swap[active_extruder]);
       #else
        retract(true);
       #endif
      break;
      case 11: // G11 retract_recover
       #if EXTRUDERS > 1
        retract(false,retracted_swap[active_extruder]);
       #else
        retract(false);
       #endif 
      break;
      #endif //FWRETRACT

    case 28: //G28 Home all Axis one at a time
      action_homing();
    break;
<<<<<<< HEAD
#ifdef LEVEL_SENSOR
    case 29: // G29 Detailed Z-Probe, probes the bed at 3 or more points.
      if (bed_leveling == true || (bed_leveling == false && AutoLevelManager::single::instance().state() == true))
      {
        action_get_plane();
      }
    break;
=======

#ifdef ENABLE_AUTO_BED_LEVELING

    case 29: // G29 Detailed Z-Probe, probes the bed at 3 or more points.
      action_get_plane();
    break;

>>>>>>> 1e2fb8d0
#ifndef Z_PROBE_SLED

    case 30: // G30 Single Z Probe
        {
            engage_z_probe(); // Engage Z Servo endstop if available
            st_synchronize();
            // TODO: make sure the bed_level_rotation_matrix is identity or the planner will get set incorectly
            setup_for_endstop_move();

            feedrate = homing_feedrate[Z_AXIS];

            run_z_probe();
            SERIAL_PROTOCOLPGM(MSG_BED);
            SERIAL_PROTOCOLPGM(" X: ");
            SERIAL_PROTOCOL(current_position[X_AXIS]);
            SERIAL_PROTOCOLPGM(" Y: ");
            SERIAL_PROTOCOL(current_position[Y_AXIS]);
            SERIAL_PROTOCOLPGM(" Z: ");
            SERIAL_PROTOCOL(current_position[Z_AXIS]);
            SERIAL_PROTOCOLPGM("\n");

            clean_up_after_endstop_move();
            retract_z_probe(); // Retract Z Servo endstop if available
        }
        break;
#else
    case 31: // dock the sled
        dock_sled(true);
        break;
    case 32: // undock the sled
        dock_sled(false);
        break;
#endif // Z_PROBE_SLED
#endif // LEVEL_SENSOR

    case 90: // G90
      relative_mode = false;
      break;
    case 91: // G91
      relative_mode = true;
      break;
    case 92: // G92
      if(!code_seen(axis_codes[E_AXIS]))
        st_synchronize();
      for(int8_t i=0; i < NUM_AXIS; i++) {
        if(code_seen(axis_codes[i])) {
           if(i == E_AXIS) {
             current_position[i] = code_value();
             plan_set_e_position(current_position[E_AXIS]);
           }
           else {
#ifdef SCARA
		if (i == X_AXIS || i == Y_AXIS) {
                	current_position[i] = code_value();  
		}
		else {
                current_position[i] = code_value()+add_homing[i];  
            	}  
#else
		current_position[i] = code_value()+add_homing[i];
#endif
            plan_set_position(current_position[X_AXIS], current_position[Y_AXIS], current_position[Z_AXIS], current_position[E_AXIS]);
           }
        }
      }
      break;
    }
  }

  else if(code_seen('M'))
  {
    switch( (int)code_value() )
    {
#ifdef ULTIPANEL
    case 0: // M0 - Unconditional stop - Wait for user button press on LCD
    case 1: // M1 - Conditional stop - Wait for user button press on LCD
    {
				lcd_disable_button();
				LCD_MESSAGEPGM(MSG_USERWAIT);
				draw_status_screen();
				lcd_update(true);

      codenum = 0;
				if(code_seen('P')) codenum = code_value(); // milliseconds to wait
				if(code_seen('S')) codenum = code_value() * 1000; // seconds to wait

      st_synchronize();
      previous_millis_cmd = millis();
      if (codenum > 0){
        codenum += millis();  // keep track of when we started waiting
					lcd_enable_button();
					while(millis()  < codenum && !LCD_CLICKED) {
          manage_heater();
        }
					lcd_disable_button();
      }else{
					lcd_enable_button();
					while(!LCD_CLICKED){
          manage_heater();
        }
					lcd_disable_button();
      }
				LCD_MESSAGEPGM(MSG_PRINTING);
				lcd_update();
				lcd_enable_button();
    }
    break;
#endif
    case 17:
        LCD_MESSAGEPGM(MSG_NO_MOVE);
        enable_x();
        enable_y();
        enable_z();
        enable_e0();
        enable_e1();
        enable_e2();
      break;

#ifdef SDSUPPORT
    case 20: // M20 - list SD card
      SERIAL_PROTOCOLLNPGM(MSG_BEGIN_FILE_LIST);
      card.ls();
      SERIAL_PROTOCOLLNPGM(MSG_END_FILE_LIST);
      break;
    case 21: // M21 - init SD card

      card.initsd();

      break;
    case 22: //M22 - release SD card
      card.release();

      break;
    case 23: //M23 - Select file
      starpos = (strchr(strchr_pointer + 4,'*'));
      if(starpos!=NULL)
        *(starpos)='\0';
      card.openFile(strchr_pointer + 4,true);
      break;
    case 24: //M24 - Start SD print
      card.startFileprint();
      starttime=millis();
			feedmultiply = 100;
      break;
    case 25: //M25 - Pause SD print
				target[X_AXIS]=current_position[X_AXIS];
				target[Y_AXIS]=current_position[Y_AXIS];
				target[Z_AXIS]=current_position[Z_AXIS];
				target[E_AXIS]=current_position[E_AXIS];
      
				lastpos[X_AXIS]=current_position[X_AXIS];
				lastpos[Y_AXIS]=current_position[Y_AXIS];
				lastpos[Z_AXIS]=current_position[Z_AXIS];
				lastpos[E_AXIS]=current_position[E_AXIS];

				plan_buffer_line(target[X_AXIS], target[Y_AXIS], target[Z_AXIS], target[E_AXIS], feedrate/60, active_extruder);

				target[Z_AXIS]+= FILAMENTCHANGE_ZADD;
				plan_buffer_line(target[X_AXIS], target[Y_AXIS], target[Z_AXIS], target[E_AXIS], feedrate/60, active_extruder);

				#if X_MAX_POS < 250
					target[X_AXIS]= 0 ;
					target[Y_AXIS]= 150 ;
				#else
					target[X_AXIS]= X_MAX_POS - 5 ;
					target[Y_AXIS]= Y_MAX_POS - 5 ;
				#endif

				plan_buffer_line(target[X_AXIS], target[Y_AXIS], target[Z_AXIS], target[E_AXIS], feedrate/60, active_extruder);

        st_synchronize();

				LCD_MESSAGEPGM(MSG_PAUSED);
				lcd_update();
				lcd_enable_button();

#ifndef DOGLCD
  			while(!LCD_CLICKED){
					lcd_update();
					manage_heater();
					plan_buffer_line(target[X_AXIS], target[Y_AXIS], target[Z_AXIS],current_position[E_AXIS], 300/60, active_extruder);
					st_synchronize();
				}
      
				lcd_disable_button();
				LCD_MESSAGEPGM(MSG_PRINTING);
				lcd_update();

				plan_buffer_line(target[X_AXIS], target[Y_AXIS], target[Z_AXIS], target[E_AXIS], feedrate/60, active_extruder); //should do nothing
				plan_buffer_line(lastpos[X_AXIS], lastpos[Y_AXIS], target[Z_AXIS], target[E_AXIS], feedrate/60, active_extruder); //move xy back
				plan_buffer_line(lastpos[X_AXIS], lastpos[Y_AXIS], lastpos[Z_AXIS], target[E_AXIS], feedrate/60, active_extruder); //move z back
				plan_buffer_line(lastpos[X_AXIS], lastpos[Y_AXIS], lastpos[Z_AXIS], lastpos[E_AXIS], feedrate/60, active_extruder); //final untretract
				st_synchronize();


				lcd_enable_button();
				stop_buffer = false;
#else //DOGLCD
        PrintManager::single::instance().state(PAUSED);
#endif//DOGLCD
      break;
    case 26: //M26 - Set SD index
      if(card.cardOK && code_seen('S')) {
        card.setIndex(code_value_long());
      }
      break;
    case 27: //M27 - Get SD status
      card.getStatus();
      break;
    case 28: //M28 - Start SD write
      starpos = (strchr(strchr_pointer + 4,'*'));
      if(starpos != NULL){
        char* npos = strchr(cmdbuffer[bufindr], 'N');
        strchr_pointer = strchr(npos,' ') + 1;
        *(starpos) = '\0';
      }
      card.openFile(strchr_pointer+4,false);
      break;
    case 29: //M29 - Stop SD write
      //processed in write to file routine above
      //card,saving = false;
      break;
    case 30: //M30 <filename> Delete File
      if (card.cardOK){
        card.closefile();
        starpos = (strchr(strchr_pointer + 4,'*'));
        if(starpos != NULL){
          char* npos = strchr(cmdbuffer[bufindr], 'N');
          strchr_pointer = strchr(npos,' ') + 1;
          *(starpos) = '\0';
        }
        card.removeFile(strchr_pointer + 4);
      }
      break;
    case 32: //M32 - Select file and start SD print
    {
      if(card.sdprinting) {
        st_synchronize();

      }
      starpos = (strchr(strchr_pointer + 4,'*'));

      char* namestartpos = (strchr(strchr_pointer + 4,'!'));   //find ! to indicate filename string start.
      if(namestartpos==NULL)
      {
        namestartpos=strchr_pointer + 4; //default name position, 4 letters after the M
      }
      else
        namestartpos++; //to skip the '!'

      if(starpos!=NULL)
        *(starpos)='\0';

      bool call_procedure=(code_seen('P'));

      if(strchr_pointer>namestartpos)
        call_procedure=false;  //false alert, 'P' found within filename

      if( card.cardOK )
      {
        card.openFile(namestartpos,true,!call_procedure);
        if(code_seen('S'))
          if(strchr_pointer<namestartpos) //only if "S" is occuring _before_ the filename
            card.setIndex(code_value_long());
        card.startFileprint();
        if(!call_procedure)
          starttime=millis(); //procedure calls count as normal print time.
      }
    } break;
    case 928: //M928 - Start SD write
      starpos = (strchr(strchr_pointer + 5,'*'));
      if(starpos != NULL){
        char* npos = strchr(cmdbuffer[bufindr], 'N');
        strchr_pointer = strchr(npos,' ') + 1;
        *(starpos) = '\0';
      }
      card.openLogFile(strchr_pointer+5);
      break;

#endif //SDSUPPORT

    case 31: //M31 take time since the start of the SD print or an M109 command
      {
      stoptime=millis();
      char time[30];
      unsigned long t=(stoptime-starttime)/1000;
      int sec,min;
      min=t/60;
      sec=t%60;
      sprintf_P(time, PSTR("%i min, %i sec"), min, sec);
      SERIAL_ECHO_START;
      SERIAL_ECHOLN(time);
      lcd_setstatus(time);
      autotempShutdown();
      }
      break;
    case 42: //M42 -Change pin status via gcode
      if (code_seen('S'))
      {
        int pin_status = code_value();
        int pin_number = LED_PIN;
        if (code_seen('P') && pin_status >= 0 && pin_status <= 255)
          pin_number = code_value();
        for(int8_t i = 0; i < (int8_t)(sizeof(sensitive_pins)/sizeof(int)); i++)
        {
          if (sensitive_pins[i] == pin_number)
          {
            pin_number = -1;
            break;
          }
        }
      #if defined(FAN_PIN) && FAN_PIN > -1
        if (pin_number == FAN_PIN)
          fanSpeed = pin_status;
      #endif
        if (pin_number > -1)
        {
          pinMode(pin_number, OUTPUT);
          digitalWrite(pin_number, pin_status);
          analogWrite(pin_number, pin_status);
        }
      }
     break;

// M48 Z-Probe repeatability measurement function.
//
// Usage:   M48 <n #_samples> <X X_position_for_samples> <Y Y_position_for_samples> <V Verbose_Level> <Engage_probe_for_each_reading> <L legs_of_movement_prior_to_doing_probe>
//	
// This function assumes the bed has been homed.  Specificaly, that a G28 command
// as been issued prior to invoking the M48 Z-Probe repeatability measurement function.
// Any information generated by a prior G29 Bed leveling command will be lost and need to be
// regenerated.
//
// The number of samples will default to 10 if not specified.  You can use upper or lower case
// letters for any of the options EXCEPT n.  n must be in lower case because Marlin uses a capital
// N for its communication protocol and will get horribly confused if you send it a capital N.
//

#ifdef Z_PROBE_REPEATABILITY_TEST 

    case 48: // M48 Z-Probe repeatability
        {
          if (bed_leveling == true || (bed_leveling == false && bed_leveling == false && AutoLevelManager::single::instance().state() == true))
          {
            #if Z_MIN_PIN == -1
            #error "You must have a Z_MIN endstop in order to enable calculation of Z-Probe repeatability."
            #endif

	double sum=0.0; 
	double mean=0.0; 
	double sigma=0.0;
	double sample_set[50];
	int verbose_level=1, n=0, j, n_samples = 10, n_legs=0, engage_probe_for_each_reading=0 ;
	double X_current, Y_current, Z_current;
	double X_probe_location, Y_probe_location, Z_start_location, ext_position;
	
	if (code_seen('V') || code_seen('v')) {
        	verbose_level = code_value();
		if (verbose_level<0 || verbose_level>4 ) {
			SERIAL_PROTOCOLPGM("?Verbose Level not plausable.\n");
			goto Sigma_Exit;
		}
	}

	if (verbose_level > 0)   {
		SERIAL_PROTOCOLPGM("M48 Z-Probe Repeatability test.   Version 2.00\n");
		SERIAL_PROTOCOLPGM("Full support at: http://3dprintboard.com/forum.php\n");
	}

	if (code_seen('n')) {
        	n_samples = code_value();
		if (n_samples<4 || n_samples>50 ) {
			SERIAL_PROTOCOLPGM("?Specified sample size not plausable.\n");
			goto Sigma_Exit;
		}
	}

	X_current = X_probe_location = st_get_position_mm(X_AXIS);
	Y_current = Y_probe_location = st_get_position_mm(Y_AXIS);
	Z_current = st_get_position_mm(Z_AXIS);
	Z_start_location = st_get_position_mm(Z_AXIS) + Z_RAISE_BEFORE_PROBING;
	ext_position	 = st_get_position_mm(E_AXIS);

	if (code_seen('E') || code_seen('e') ) 
		engage_probe_for_each_reading++;

	if (code_seen('X') || code_seen('x') ) {
        	X_probe_location = code_value() -  X_PROBE_OFFSET_FROM_EXTRUDER;
		if (X_probe_location<X_MIN_POS || X_probe_location>X_MAX_POS ) {
			SERIAL_PROTOCOLPGM("?Specified X position out of range.\n");
			goto Sigma_Exit;
		}
	}

	if (code_seen('Y') || code_seen('y') ) {
        	Y_probe_location = code_value() -  Y_PROBE_OFFSET_FROM_EXTRUDER;
		if (Y_probe_location<Y_MIN_POS || Y_probe_location>Y_MAX_POS ) {
			SERIAL_PROTOCOLPGM("?Specified Y position out of range.\n");
			goto Sigma_Exit;
		}
	}

	if (code_seen('L') || code_seen('l') ) {
        	n_legs = code_value();
		if ( n_legs==1 ) 
			n_legs = 2;
		if ( n_legs<0 || n_legs>15 ) {
			SERIAL_PROTOCOLPGM("?Specified number of legs in movement not plausable.\n");
			goto Sigma_Exit;
		}
	}

//
// Do all the preliminary setup work.   First raise the probe.
//

  st_synchronize();
  plan_bed_level_matrix.set_to_identity();
	plan_buffer_line( X_current, Y_current, Z_start_location,
			ext_position, homing_feedrate[Z_AXIS]/60, active_extruder);
  st_synchronize();

//
// Now get everything to the specified probe point So we can safely do a probe to
// get us close to the bed.  If the Z-Axis is far from the bed, we don't want to 
// use that as a starting point for each probe.
//
	if (verbose_level > 2){
    SERIAL_PROTOCOL("Positioning probe for the test.\n");
  } 

	plan_buffer_line( X_probe_location, Y_probe_location, Z_start_location,
			ext_position, homing_feedrate[X_AXIS]/60, active_extruder);
  st_synchronize();

	current_position[X_AXIS] = X_current = st_get_position_mm(X_AXIS);
	current_position[Y_AXIS] = Y_current = st_get_position_mm(Y_AXIS);
	current_position[Z_AXIS] = Z_current = st_get_position_mm(Z_AXIS);
	current_position[E_AXIS] = ext_position = st_get_position_mm(E_AXIS);

// 
// OK, do the inital probe to get us close to the bed.
// Then retrace the right amount and use that in subsequent probes
//

  engage_z_probe();	

	setup_for_endstop_move();
	run_z_probe();

	current_position[Z_AXIS] = Z_current = st_get_position_mm(Z_AXIS);
	Z_start_location = st_get_position_mm(Z_AXIS) + Z_RAISE_BEFORE_PROBING;

	plan_buffer_line( X_probe_location, Y_probe_location, Z_start_location,
			ext_position, homing_feedrate[X_AXIS]/60, active_extruder);
  st_synchronize();
	current_position[Z_AXIS] = Z_current = st_get_position_mm(Z_AXIS);

	if (engage_probe_for_each_reading){
    retract_z_probe();
  }
    for( n=0; n<n_samples; n++) {

		do_blocking_move_to( X_probe_location, Y_probe_location, Z_start_location); // Make sure we are at the probe location

		if ( n_legs)  {
  		double radius=0.0, theta=0.0, x_sweep, y_sweep;
  		int rotational_direction, l;

			rotational_direction = (unsigned long) millis() & 0x0001;			// clockwise or counter clockwise
			radius = (unsigned long) millis() % (long) (X_MAX_LENGTH/4); 			// limit how far out to go 
			theta = (float) ((unsigned long) millis() % (long) 360) / (360./(2*3.1415926));	// turn into radians

			for( l=0; l<n_legs-1; l++) {
				if (rotational_direction==1)
					theta += (float) ((unsigned long) millis() % (long) 20) / (360.0/(2*3.1415926)); // turn into radians
				else
					theta -= (float) ((unsigned long) millis() % (long) 20) / (360.0/(2*3.1415926)); // turn into radians

				radius += (float) ( ((long) ((unsigned long) millis() % (long) 10)) - 5);
				if ( radius<0.0 )
					radius = -radius;

				X_current = X_probe_location + cos(theta) * radius;
				Y_current = Y_probe_location + sin(theta) * radius;

				if ( X_current<X_MIN_POS)		// Make sure our X & Y are sane
					 X_current = X_MIN_POS;
				if ( X_current>X_MAX_POS)
					 X_current = X_MAX_POS;

				if ( Y_current<Y_MIN_POS)		// Make sure our X & Y are sane
					 Y_current = Y_MIN_POS;
				if ( Y_current>Y_MAX_POS)
					 Y_current = Y_MAX_POS;

				if (verbose_level>3 ) {
					SERIAL_ECHOPAIR("x: ", X_current);
					SERIAL_ECHOPAIR("y: ", Y_current);
					SERIAL_PROTOCOLLNPGM("");
				}

				do_blocking_move_to( X_current, Y_current, Z_current );
			}
			do_blocking_move_to( X_probe_location, Y_probe_location, Z_start_location); // Go back to the probe location
		}

		if (engage_probe_for_each_reading)  {
        		engage_z_probe();	
          		delay(1000);
		}

		setup_for_endstop_move();
                run_z_probe();

		sample_set[n] = current_position[Z_AXIS];

//
// Get the current mean for the data points we have so far
//
		sum=0.0; 
		for( j=0; j<=n; j++) {
			sum = sum + sample_set[j];
		}
		mean = sum / (double (n+1));
//
// Now, use that mean to calculate the standard deviation for the
// data points we have so far
//

		sum=0.0; 
		for( j=0; j<=n; j++) {
			sum = sum + (sample_set[j]-mean) * (sample_set[j]-mean);
		}
		sigma = sqrt( sum / (double (n+1)) );

		if (verbose_level > 1) {
			SERIAL_PROTOCOL(n+1);
			SERIAL_PROTOCOL(" of ");
			SERIAL_PROTOCOL(n_samples);
			SERIAL_PROTOCOLPGM("   z: ");
			SERIAL_PROTOCOL_F(current_position[Z_AXIS], 6);
		}

		if (verbose_level > 2) {
			SERIAL_PROTOCOL(" mean: ");
			SERIAL_PROTOCOL_F(mean,6);

			SERIAL_PROTOCOL("   sigma: ");
			SERIAL_PROTOCOL_F(sigma,6);
		}

		if (verbose_level > 0) 
			SERIAL_PROTOCOLPGM("\n");

		plan_buffer_line( X_probe_location, Y_probe_location, Z_start_location, 
				  current_position[E_AXIS], homing_feedrate[Z_AXIS]/60, active_extruder);
        	st_synchronize();

		if (engage_probe_for_each_reading)  {
        		retract_z_probe();	
          		delay(1000);
		}
	}

        retract_z_probe();
	delay(1000);

        clean_up_after_endstop_move();

//      enable_endstops(true);

	if (verbose_level > 0) {
		SERIAL_PROTOCOLPGM("Mean: ");
		SERIAL_PROTOCOL_F(mean, 6);
		SERIAL_PROTOCOLPGM("\n");
	}

SERIAL_PROTOCOLPGM("Standard Deviation: ");
SERIAL_PROTOCOL_F(sigma, 6);
SERIAL_PROTOCOLPGM("\n\n");

Sigma_Exit:
      }
        break;
	}
#endif		// Z_PROBE_REPEATABILITY_TEST 

    case 104: // M104
      if(setTargetedHotend(104)){
        break;
      }
      if (code_seen('S')) setTargetHotend(code_value(), tmp_extruder);
#ifdef DUAL_X_CARRIAGE
      if (dual_x_carriage_mode == DXC_DUPLICATION_MODE && tmp_extruder == 0)
        setTargetHotend1(code_value() == 0.0 ? 0.0 : code_value() + duplicate_extruder_temp_offset);
#endif
      setWatch();
      break;
    case 112: //  M112 -Emergency Stop
      kill();
      break;
    case 140: // M140 set bed temp
      if (code_seen('S')) setTargetBed(code_value());
      break;
    case 105 : // M105
      if(setTargetedHotend(105)){
        break;
        }
      #if defined(TEMP_0_PIN) && TEMP_0_PIN > -1
        SERIAL_PROTOCOLPGM("ok T:");
        SERIAL_PROTOCOL_F(degHotend(tmp_extruder),1);
        SERIAL_PROTOCOLPGM(" /");
        SERIAL_PROTOCOL_F(degTargetHotend(tmp_extruder),1);
        #if defined(TEMP_BED_PIN) && TEMP_BED_PIN > -1
          SERIAL_PROTOCOLPGM(" B:");
          SERIAL_PROTOCOL_F(degBed(),1);
          SERIAL_PROTOCOLPGM(" /");
          SERIAL_PROTOCOL_F(degTargetBed(),1);
        #endif //TEMP_BED_PIN
        for (int8_t cur_extruder = 0; cur_extruder < EXTRUDERS; ++cur_extruder) {
          SERIAL_PROTOCOLPGM(" T");
          SERIAL_PROTOCOL(cur_extruder);
          SERIAL_PROTOCOLPGM(":");
          SERIAL_PROTOCOL_F(degHotend(cur_extruder),1);
          SERIAL_PROTOCOLPGM(" /");
          SERIAL_PROTOCOL_F(degTargetHotend(cur_extruder),1);
        }
      #else
        SERIAL_ERROR_START;
        SERIAL_ERRORLNPGM(MSG_ERR_NO_THERMISTORS);
      #endif

        SERIAL_PROTOCOLPGM(" @:");
      #ifdef EXTRUDER_WATTS
        SERIAL_PROTOCOL((EXTRUDER_WATTS * getHeaterPower(tmp_extruder))/127);
        SERIAL_PROTOCOLPGM("W");
      #else
        SERIAL_PROTOCOL(getHeaterPower(tmp_extruder));
      #endif

        SERIAL_PROTOCOLPGM(" B@:");
      #ifdef BED_WATTS
        SERIAL_PROTOCOL((BED_WATTS * getHeaterPower(-1))/127);
        SERIAL_PROTOCOLPGM("W");
      #else
        SERIAL_PROTOCOL(getHeaterPower(-1));
      #endif

        #ifdef SHOW_TEMP_ADC_VALUES
          #if defined(TEMP_BED_PIN) && TEMP_BED_PIN > -1
            SERIAL_PROTOCOLPGM("    ADC B:");
            SERIAL_PROTOCOL_F(degBed(),1);
            SERIAL_PROTOCOLPGM("C->");
            SERIAL_PROTOCOL_F(rawBedTemp()/OVERSAMPLENR,0);
          #endif
          for (int8_t cur_extruder = 0; cur_extruder < EXTRUDERS; ++cur_extruder) {
            SERIAL_PROTOCOLPGM("  T");
            SERIAL_PROTOCOL(cur_extruder);
            SERIAL_PROTOCOLPGM(":");
            SERIAL_PROTOCOL_F(degHotend(cur_extruder),1);
            SERIAL_PROTOCOLPGM("C->");
            SERIAL_PROTOCOL_F(rawHotendTemp(cur_extruder)/OVERSAMPLENR,0);
          }
        #endif

        SERIAL_PROTOCOLLN("");
      return;
      break;
    case 109:
    {// M109 - Wait for extruder heater to reach target.
      if(setTargetedHotend(109)){
        break;
      }
				LCD_MESSAGEPGM(MSG_HEATING_PROCESS);
				lcd_update();
      
      #ifdef AUTOTEMP
        autotemp_enabled=false;
      #endif
      if (code_seen('S')) {
        setTargetHotend(code_value(), tmp_extruder);
#ifdef DUAL_X_CARRIAGE
        if (dual_x_carriage_mode == DXC_DUPLICATION_MODE && tmp_extruder == 0)
          setTargetHotend1(code_value() == 0.0 ? 0.0 : code_value() + duplicate_extruder_temp_offset);
#endif
        CooldownNoWait = true;
      } else if (code_seen('R')) {
        setTargetHotend(code_value(), tmp_extruder);
#ifdef DUAL_X_CARRIAGE
        if (dual_x_carriage_mode == DXC_DUPLICATION_MODE && tmp_extruder == 0)
          setTargetHotend1(code_value() == 0.0 ? 0.0 : code_value() + duplicate_extruder_temp_offset);
#endif
        CooldownNoWait = false;
      }
      #ifdef AUTOTEMP
        if (code_seen('S')) autotemp_min=code_value();
        if (code_seen('B')) autotemp_max=code_value();
        if (code_seen('F'))
        {
          autotemp_factor=code_value();
          autotemp_enabled=true;
        }
      #endif

      setWatch();
      codenum = millis();

      /* See if we are heating up or cooling down */
      target_direction = isHeatingHotend(tmp_extruder); // true if heating, false if cooling

      cancel_heatup = false;

      #ifdef TEMP_RESIDENCY_TIME
        long residencyStart;
        residencyStart = -1;
        /* continue to loop until we have reached the target temp
          _and_ until TEMP_RESIDENCY_TIME hasn't passed since we reached it */
        while((!cancel_heatup)&&((residencyStart == -1) ||
              (residencyStart >= 0 && (((unsigned int) (millis() - residencyStart)) < (TEMP_RESIDENCY_TIME * 1000UL)))) ) {
      #else
        while ( target_direction ? (isHeatingHotend(tmp_extruder)) : (isCoolingHotend(tmp_extruder)&&(CooldownNoWait==false)) ) {
      #endif //TEMP_RESIDENCY_TIME
          if( (millis() - codenum) > 1000UL )
          { //Print Temp Reading and remaining time every 1 second while heating up/cooling down
            SERIAL_PROTOCOLPGM("T:");
            SERIAL_PROTOCOL_F(degHotend(tmp_extruder),1);
            SERIAL_PROTOCOLPGM(" E:");
            SERIAL_PROTOCOL((int)tmp_extruder);
            #ifdef TEMP_RESIDENCY_TIME
              SERIAL_PROTOCOLPGM(" W:");
              if(residencyStart > -1)
              {
                 codenum = ((TEMP_RESIDENCY_TIME * 1000UL) - (millis() - residencyStart)) / 1000UL;
                 SERIAL_PROTOCOLLN( codenum );
              }
              else
              {
                 SERIAL_PROTOCOLLN( "?" );
              }
            #else
              SERIAL_PROTOCOLLN("");
            #endif
            codenum = millis();
          }
          manage_heater();
          manage_inactivity();
          lcd_update();
        #ifdef TEMP_RESIDENCY_TIME
            /* start/restart the TEMP_RESIDENCY_TIME timer whenever we reach target temp for the first time
              or when current temp falls outside the hysteresis after target temp was reached */
          if ((residencyStart == -1 &&  target_direction && (degHotend(tmp_extruder) >= (degTargetHotend(tmp_extruder)-TEMP_WINDOW))) ||
              (residencyStart == -1 && !target_direction && (degHotend(tmp_extruder) <= (degTargetHotend(tmp_extruder)+TEMP_WINDOW))) ||
              (residencyStart > -1 && labs(degHotend(tmp_extruder) - degTargetHotend(tmp_extruder)) > TEMP_HYSTERESIS) )
          {
            residencyStart = millis();
          }
        #endif //TEMP_RESIDENCY_TIME
        }
        LCD_MESSAGEPGM(MSG_HEATING_DONE);
        lcd_update();

        starttime=millis();
        previous_millis_cmd = millis();
      }

      			if (card.sdprinting == true){
					LCD_MESSAGEPGM(MSG_PRINTING);
					lcd_update();
				}
      break;
    case 190: // M190 - Wait for bed heater to reach target.
    #if defined(TEMP_BED_PIN) && TEMP_BED_PIN > -1
        LCD_MESSAGEPGM(MSG_BED_HEATING_PROCESS);
        if (code_seen('S')) {
          setTargetBed(code_value());
          CooldownNoWait = true;
        } else if (code_seen('R')) {
          setTargetBed(code_value());
          CooldownNoWait = false;
        }
        codenum = millis();
        
        cancel_heatup = false;
        target_direction = isHeatingBed(); // true if heating, false if cooling

        while ( (target_direction)&&(!cancel_heatup) ? (isHeatingBed()) : (isCoolingBed()&&(CooldownNoWait==false)) )
        {
          if(( millis() - codenum) > 1000 ) //Print Temp Reading every 1 second while heating up.
          {
            float tt=degHotend(active_extruder);
            SERIAL_PROTOCOLPGM("T:");
            SERIAL_PROTOCOL(tt);
            SERIAL_PROTOCOLPGM(" E:");
            SERIAL_PROTOCOL((int)active_extruder);
            SERIAL_PROTOCOLPGM(" B:");
            SERIAL_PROTOCOL_F(degBed(),1);
            SERIAL_PROTOCOLLN("");
            codenum = millis();
          }
          manage_heater();
          manage_inactivity();
          lcd_update();
        }
        LCD_MESSAGEPGM(MSG_BED_HEATING_DONE);
        previous_millis_cmd = millis();
    #endif
        break;

    #if defined(FAN_PIN) && FAN_PIN > -1
      case 106: //M106 Fan On
        if (code_seen('S')){
           fanSpeed=constrain(code_value(),0,255);
        }
        else {
          fanSpeed=255;
        }
        break;
      case 107: //M107 Fan Off
        fanSpeed = 0;
        break;
    #endif //FAN_PIN
    #ifdef BARICUDA
      // PWM for HEATER_1_PIN
      #if defined(HEATER_1_PIN) && HEATER_1_PIN > -1
        case 126: //M126 valve open
          if (code_seen('S')){
             ValvePressure=constrain(code_value(),0,255);
          }
          else {
            ValvePressure=255;
          }
          break;
        case 127: //M127 valve closed
          ValvePressure = 0;
          break;
      #endif //HEATER_1_PIN

      // PWM for HEATER_2_PIN
      #if defined(HEATER_2_PIN) && HEATER_2_PIN > -1
        case 128: //M128 valve open
          if (code_seen('S')){
             EtoPPressure=constrain(code_value(),0,255);
          }
          else {
            EtoPPressure=255;
          }
          break;
        case 129: //M129 valve closed
          EtoPPressure = 0;
          break;
      #endif //HEATER_2_PIN
    #endif

    #if defined(PS_ON_PIN) && PS_ON_PIN > -1
      case 80: // M80 - Turn on Power Supply
        SET_OUTPUT(PS_ON_PIN); //GND
        WRITE(PS_ON_PIN, PS_ON_AWAKE);

        // If you have a switch on suicide pin, this is useful
        // if you want to start another print with suicide feature after
        // a print without suicide...
        #if defined SUICIDE_PIN && SUICIDE_PIN > -1
            SET_OUTPUT(SUICIDE_PIN);
            WRITE(SUICIDE_PIN, HIGH);
        #endif

        #ifdef ULTIPANEL
          powersupply = true;
          LCD_MESSAGEPGM(WELCOME_MSG);
        #endif
        break;
      #endif

      case 81: // M81 - Turn off Power Supply
        disable_heater();
        st_synchronize();
        disable_e0();
        disable_e1();
        disable_e2();
        finishAndDisableSteppers();
        fanSpeed = 0;
        delay(1000); // Wait a little before to switch off
      #if defined(SUICIDE_PIN) && SUICIDE_PIN > -1
        st_synchronize();
        suicide();
      #elif defined(PS_ON_PIN) && PS_ON_PIN > -1
        SET_OUTPUT(PS_ON_PIN);
        WRITE(PS_ON_PIN, PS_ON_ASLEEP);
      #endif
      #ifdef ULTIPANEL
        powersupply = false;
        LCD_MESSAGEPGM(MACHINE_NAME" "MSG_OFF".");
      #endif
	  break;

    case 82:
      axis_relative_modes[3] = false;
      break;
    case 83:
      axis_relative_modes[3] = true;
      break;
    case 18: //compatibility
    case 84: // M84
      if(code_seen('S')){
        stepper_inactive_time = code_value() * 1000;
      }
      else
      {
        bool all_axis = !((code_seen(axis_codes[X_AXIS])) || (code_seen(axis_codes[Y_AXIS])) || (code_seen(axis_codes[Z_AXIS]))|| (code_seen(axis_codes[E_AXIS])));
        if(all_axis)
        {
          st_synchronize();
          disable_e0();
          disable_e1();
          disable_e2();
          finishAndDisableSteppers();
        }
        else
        {
          st_synchronize();
          if(code_seen('X')) disable_x();
          if(code_seen('Y')) disable_y();
          if(code_seen('Z')) disable_z();
          #if ((E0_ENABLE_PIN != X_ENABLE_PIN) && (E1_ENABLE_PIN != Y_ENABLE_PIN)) // Only enable on boards that have seperate ENABLE_PINS
            if(code_seen('E')) {
              disable_e0();
              disable_e1();
              disable_e2();
            }
          #endif
        }
      }
      break;
    case 85: // M85
      if(code_seen('S')) {
        max_inactive_time = code_value() * 1000;
      }
      break;
    case 92: // M92
      for(int8_t i=0; i < NUM_AXIS; i++)
      {
        if(code_seen(axis_codes[i]))
        {
          if(i == 3) { // E
            float value = code_value();
            if(value < 20.0) {
              float factor = axis_steps_per_unit[i] / value; // increase e constants if M92 E14 is given for netfab.
              max_e_jerk *= factor;
              max_feedrate[i] *= factor;
              axis_steps_per_sqr_second[i] *= factor;
            }
            axis_steps_per_unit[i] = value;
          }
          else {
            axis_steps_per_unit[i] = code_value();
          }
        }
      }
      break;
    case 115: // M115
      SERIAL_PROTOCOLPGM(MSG_M115_REPORT);
      break;
    case 117: // M117 display message

      starpos = (strchr(strchr_pointer + 5,'*'));
      if(starpos!=NULL)
        *(starpos)='\0';

      #ifdef DOGLCD
        if (screen::ViewManager::getInstance().getViewIndex() == screen::screen_serial){
          screen::ViewManager::getInstance().activeView()->text(strchr_pointer + 5);
        }
      #else
        lcd_setstatus(strchr_pointer + 5);
      #endif
      break;

    case 114: // M114
      SERIAL_PROTOCOLPGM("X:");
      SERIAL_PROTOCOL(current_position[X_AXIS]);
      SERIAL_PROTOCOLPGM(" Y:");
      SERIAL_PROTOCOL(current_position[Y_AXIS]);
      SERIAL_PROTOCOLPGM(" Z:");
      SERIAL_PROTOCOL(current_position[Z_AXIS]);
      SERIAL_PROTOCOLPGM(" E:");
      SERIAL_PROTOCOL(current_position[E_AXIS]);

      SERIAL_PROTOCOLPGM(MSG_COUNT_X);
      SERIAL_PROTOCOL(float(st_get_position(X_AXIS))/axis_steps_per_unit[X_AXIS]);
      SERIAL_PROTOCOLPGM(" Y:");
      SERIAL_PROTOCOL(float(st_get_position(Y_AXIS))/axis_steps_per_unit[Y_AXIS]);
      SERIAL_PROTOCOLPGM(" Z:");
      SERIAL_PROTOCOL(float(st_get_position(Z_AXIS))/axis_steps_per_unit[Z_AXIS]);

      SERIAL_PROTOCOLLN("");
#ifdef SCARA
	  SERIAL_PROTOCOLPGM("SCARA Theta:");
      SERIAL_PROTOCOL(delta[X_AXIS]);
      SERIAL_PROTOCOLPGM("   Psi+Theta:");
      SERIAL_PROTOCOL(delta[Y_AXIS]);
      SERIAL_PROTOCOLLN("");
      
      SERIAL_PROTOCOLPGM("SCARA Cal - Theta:");
      SERIAL_PROTOCOL(delta[X_AXIS]+add_homing[X_AXIS]);
      SERIAL_PROTOCOLPGM("   Psi+Theta (90):");
      SERIAL_PROTOCOL(delta[Y_AXIS]-delta[X_AXIS]-90+add_homing[Y_AXIS]);
      SERIAL_PROTOCOLLN("");
      
      SERIAL_PROTOCOLPGM("SCARA step Cal - Theta:");
      SERIAL_PROTOCOL(delta[X_AXIS]/90*axis_steps_per_unit[X_AXIS]);
      SERIAL_PROTOCOLPGM("   Psi+Theta:");
      SERIAL_PROTOCOL((delta[Y_AXIS]-delta[X_AXIS])/90*axis_steps_per_unit[Y_AXIS]);
      SERIAL_PROTOCOLLN("");
      SERIAL_PROTOCOLLN("");
#endif
      break;
    case 120: // M120
      enable_endstops(false) ;
      break;
    case 121: // M121
      enable_endstops(true) ;
      break;
    case 119: // M119
    SERIAL_PROTOCOLLN(MSG_M119_REPORT);
      #if defined(X_MIN_PIN) && X_MIN_PIN > -1
        SERIAL_PROTOCOLPGM(MSG_X_MIN);
        SERIAL_PROTOCOLLN(((READ(X_MIN_PIN)^X_MIN_ENDSTOP_INVERTING)?MSG_ENDSTOP_HIT:MSG_ENDSTOP_OPEN));
      #endif
      #if defined(X_MAX_PIN) && X_MAX_PIN > -1
        SERIAL_PROTOCOLPGM(MSG_X_MAX);
        SERIAL_PROTOCOLLN(((READ(X_MAX_PIN)^X_MAX_ENDSTOP_INVERTING)?MSG_ENDSTOP_HIT:MSG_ENDSTOP_OPEN));
      #endif
      #if defined(Y_MIN_PIN) && Y_MIN_PIN > -1
        SERIAL_PROTOCOLPGM(MSG_Y_MIN);
        SERIAL_PROTOCOLLN(((READ(Y_MIN_PIN)^Y_MIN_ENDSTOP_INVERTING)?MSG_ENDSTOP_HIT:MSG_ENDSTOP_OPEN));
      #endif
      #if defined(Y_MAX_PIN) && Y_MAX_PIN > -1
        SERIAL_PROTOCOLPGM(MSG_Y_MAX);
        SERIAL_PROTOCOLLN(((READ(Y_MAX_PIN)^Y_MAX_ENDSTOP_INVERTING)?MSG_ENDSTOP_HIT:MSG_ENDSTOP_OPEN));
      #endif
      #if defined(Z_MIN_PIN) && Z_MIN_PIN > -1
        SERIAL_PROTOCOLPGM(MSG_Z_MIN);
        SERIAL_PROTOCOLLN(((READ(Z_MIN_PIN)^Z_MIN_ENDSTOP_INVERTING)?MSG_ENDSTOP_HIT:MSG_ENDSTOP_OPEN));
      #endif
      #if defined(Z_MAX_PIN) && Z_MAX_PIN > -1
        SERIAL_PROTOCOLPGM(MSG_Z_MAX);
        SERIAL_PROTOCOLLN(((READ(Z_MAX_PIN)^Z_MAX_ENDSTOP_INVERTING)?MSG_ENDSTOP_HIT:MSG_ENDSTOP_OPEN));
      #endif
      break;
      //TODO: update for all axis, use for loop
    #ifdef BLINKM
    case 150: // M150
      {
        byte red;
        byte grn;
        byte blu;

        if(code_seen('R')) red = code_value();
        if(code_seen('U')) grn = code_value();
        if(code_seen('B')) blu = code_value();

        SendColors(red,grn,blu);
      }
      break;
    #endif //BLINKM
    case 200: // M200 D<millimeters> set filament diameter and set E axis units to cubic millimeters (use S0 to set back to millimeters).
      {

        tmp_extruder = active_extruder;
        if(code_seen('T')) {
          tmp_extruder = code_value();
          if(tmp_extruder >= EXTRUDERS) {
            SERIAL_ECHO_START;
            SERIAL_ECHO(MSG_M200_INVALID_EXTRUDER);
					}
					SERIAL_ECHOLN(tmp_extruder);
            break;
          }

        float area = .0;
        if(code_seen('D')) {
          float diameter = code_value();
          // setting any extruder filament size disables volumetric on the assumption that
          // slicers either generate in extruder values as cubic mm or as as filament feeds
          // for all extruders
          volumetric_enabled = (diameter != 0.0);
          if (volumetric_enabled) {
            filament_size[tmp_extruder] = diameter;
            // make sure all extruders have some sane value for the filament size
            for (int i=0; i<EXTRUDERS; i++)
              if (! filament_size[i]) filament_size[i] = DEFAULT_NOMINAL_FILAMENT_DIA;
          }
        } else {
          //reserved for setting filament diameter via UFID or filament measuring device
          break;
        }
        calculate_volumetric_multipliers();
      }
      break;
    case 201: // M201
      for(int8_t i=0; i < NUM_AXIS; i++)
      {
        if(code_seen(axis_codes[i]))
        {
          max_acceleration_units_per_sq_second[i] = code_value();
        }
      }
      // steps per sq second need to be updated to agree with the units per sq second (as they are what is used in the planner)
      reset_acceleration_rates();
      break;
    #if 0 // Not used for Sprinter/grbl gen6
    case 202: // M202
      for(int8_t i=0; i < NUM_AXIS; i++) {
        if(code_seen(axis_codes[i])) axis_travel_steps_per_sqr_second[i] = code_value() * axis_steps_per_unit[i];
      }
      break;
    #endif
    case 203: // M203 max feedrate mm/sec
      for(int8_t i=0; i < NUM_AXIS; i++) {
        if(code_seen(axis_codes[i])) max_feedrate[i] = code_value();
      }
      break;
    case 204: // M204 acclereration S normal moves T filmanent only moves
      {
        if(code_seen('S')) acceleration = code_value() ;
        if(code_seen('T')) retract_acceleration = code_value() ;
      }
      break;
    case 205: //M205 advanced settings:  minimum travel speed S=while printing T=travel only,  B=minimum segment time X= maximum xy jerk, Z=maximum Z jerk
    {
      if(code_seen('S')) minimumfeedrate = code_value();
      if(code_seen('T')) mintravelfeedrate = code_value();
      if(code_seen('B')) minsegmenttime = code_value() ;
      if(code_seen('X')) max_xy_jerk = code_value() ;
      if(code_seen('Z')) max_z_jerk = code_value() ;
      if(code_seen('E')) max_e_jerk = code_value() ;
    }
    break;
    case 206: // M206 additional homing offset
      for(int8_t i=0; i < 3; i++)
      {
        if(code_seen(axis_codes[i])) add_homing[i] = code_value();
      }
	  #ifdef SCARA
	   if(code_seen('T'))       // Theta
      {
        add_homing[X_AXIS] = code_value() ;
      }
      if(code_seen('P'))       // Psi
      {
        add_homing[Y_AXIS] = code_value() ;
      }
	  #endif
      break;
    #ifdef DELTA
	case 665: // M665 set delta configurations L<diagonal_rod> R<delta_radius> S<segments_per_sec>
		if(code_seen('L')) {
			delta_diagonal_rod= code_value();
		}
		if(code_seen('R')) {
			delta_radius= code_value();
		}
		if(code_seen('S')) {
			delta_segments_per_second= code_value();
		}
		
		recalc_delta_settings(delta_radius, delta_diagonal_rod);
		break;
    case 666: // M666 set delta endstop adjustemnt
      for(int8_t i=0; i < 3; i++)
      {
        if(code_seen(axis_codes[i])) endstop_adj[i] = code_value();
      }
      break;
    #endif
    #ifdef FWRETRACT
    case 207: //M207 - set retract length S[positive mm] F[feedrate mm/min] Z[additional zlift/hop]
    {
      if(code_seen('S'))
      {
        retract_length = code_value() ;
      }
      if(code_seen('F'))
      {
        retract_feedrate = code_value()/60 ;
      }
      if(code_seen('Z'))
      {
        retract_zlift = code_value() ;
      }
    }break;
    case 208: // M208 - set retract recover length S[positive mm surplus to the M207 S*] F[feedrate mm/min]
    {
      if(code_seen('S'))
      {
        retract_recover_length = code_value() ;
      }
      if(code_seen('F'))
      {
        retract_recover_feedrate = code_value()/60 ;
      }
    }break;
    case 209: // M209 - S<1=true/0=false> enable automatic retract detect if the slicer did not support G10/11: every normal extrude-only move will be classified as retract depending on the direction.
    {
      if(code_seen('S'))
      {
        int t= code_value() ;
        switch(t)
        {
          case 0:
          case 1:
          {
            autoretract_enabled = (t == 1);
            for (int i=0; i<EXTRUDERS; i++) retracted[i] = false;
          }break;
          default:
            SERIAL_ECHO_START;
            SERIAL_ECHOPGM(MSG_UNKNOWN_COMMAND);
            SERIAL_ECHO(cmdbuffer[bufindr]);
            SERIAL_ECHOLNPGM("\"");
        }
      }

    }break;
    #endif // FWRETRACT
    #if EXTRUDERS > 1
    case 218: // M218 - set hotend offset (in mm), T<extruder_number> X<offset_on_X> Y<offset_on_Y>
    {
      if(setTargetedHotend(218)){
        break;
      }
      if(code_seen('X'))
      {
        extruder_offset[X_AXIS][tmp_extruder] = code_value();
      }
      if(code_seen('Y'))
      {
        extruder_offset[Y_AXIS][tmp_extruder] = code_value();
      }
      #ifdef DUAL_X_CARRIAGE
      if(code_seen('Z'))
      {
        extruder_offset[Z_AXIS][tmp_extruder] = code_value();
      }
      #endif
      SERIAL_ECHO_START;
      SERIAL_ECHOPGM(MSG_HOTEND_OFFSET);
      for(tmp_extruder = 0; tmp_extruder < EXTRUDERS; tmp_extruder++)
      {
         SERIAL_ECHO(" ");
         SERIAL_ECHO(extruder_offset[X_AXIS][tmp_extruder]);
         SERIAL_ECHO(",");
         SERIAL_ECHO(extruder_offset[Y_AXIS][tmp_extruder]);
      #ifdef DUAL_X_CARRIAGE
         SERIAL_ECHO(",");
         SERIAL_ECHO(extruder_offset[Z_AXIS][tmp_extruder]);
      #endif
      }
      SERIAL_ECHOLN("");
    }break;
    #endif
    case 220: // M220 S<factor in percent>- set speed factor override percentage
    {
      if(code_seen('S'))
      {
        feedmultiply = code_value() ;
      }
    }
    break;
    case 221: // M221 S<factor in percent>- set extrude factor override percentage
    {
      if(code_seen('S'))
      {
        int tmp_code = code_value();
        if (code_seen('T'))
        {
          if(setTargetedHotend(221)){
            break;
          }
          extruder_multiply[tmp_extruder] = tmp_code;
        }
        else
        {
          extrudemultiply = tmp_code ;
        }
      }
    }
    break;

	case 226: // M226 P<pin number> S<pin state>- Wait until the specified pin reaches the state required
	{
      if(code_seen('P')){
        int pin_number = code_value(); // pin number
        int pin_state = -1; // required pin state - default is inverted

        if(code_seen('S')) pin_state = code_value(); // required pin state

        if(pin_state >= -1 && pin_state <= 1){

          for(int8_t i = 0; i < (int8_t)(sizeof(sensitive_pins)/sizeof(int)); i++)
          {
            if (sensitive_pins[i] == pin_number)
            {
              pin_number = -1;
              break;
            }
          }

          if (pin_number > -1)
          {
            int target = LOW;

            st_synchronize();

            pinMode(pin_number, INPUT);

            switch(pin_state){
            case 1:
              target = HIGH;
              break;

            case 0:
              target = LOW;
              break;

            case -1:
              target = !digitalRead(pin_number);
              break;
            }

            while(digitalRead(pin_number) != target){
              manage_heater();
              manage_inactivity();
            }
          }
        }
      }
    }
    break;

    #if NUM_SERVOS > 0
    case 280: // M280 - set servo position absolute. P: servo index, S: angle or microseconds
      {
        int servo_index = -1;
        int servo_position = 0;
        if (code_seen('P'))
          servo_index = code_value();
        if (code_seen('S')) {
          servo_position = code_value();
          if ((servo_index >= 0) && (servo_index < NUM_SERVOS)) {
#if defined (ENABLE_AUTO_BED_LEVELING) && (PROBE_SERVO_DEACTIVATION_DELAY > 0)
		      servos[servo_index].attach(0);
#endif
            servos[servo_index].write(servo_position);
#if defined (ENABLE_AUTO_BED_LEVELING) && (PROBE_SERVO_DEACTIVATION_DELAY > 0)
              delay(PROBE_SERVO_DEACTIVATION_DELAY);
              servos[servo_index].detach();
#endif
          }
          else {
            SERIAL_ECHO_START;
            SERIAL_ECHO("Servo ");
            SERIAL_ECHO(servo_index);
            SERIAL_ECHOLN(" out of range");
          }
        }
        else if (servo_index >= 0) {
          SERIAL_PROTOCOL(MSG_OK);
          SERIAL_PROTOCOL(" Servo ");
          SERIAL_PROTOCOL(servo_index);
          SERIAL_PROTOCOL(": ");
          SERIAL_PROTOCOL(servos[servo_index].read());
          SERIAL_PROTOCOLLN("");
        }
      }
      break;
    #endif // NUM_SERVOS > 0

    #if (LARGE_FLASH == true && ( BEEPER > 0 || defined(ULTRALCD) || defined(LCD_USE_I2C_BUZZER)))
    case 300: // M300
    {
      int beepS = code_seen('S') ? code_value() : 110;
      int beepP = code_seen('P') ? code_value() : 1000;

                if (beepS > 4000) {
                    beepS = 4000;
                } else if (beepS < 16) {
                    _delay_ms(beepP);
                    break;
      }

                lcd_beep_ms(beepP);
    }
    break;
    #endif // M300

    #ifdef PIDTEMP
	case 301: // M301
	{

		// multi-extruder PID patch: M301 updates or prints a single extruder's PID values
		// default behaviour (omitting E parameter) is to update for extruder 0 only
		int e = 0; // extruder being updated
		if (code_seen('E'))
		{
			e = (int)code_value();
		}
		if (e < EXTRUDERS) // catch bad input value
		{

			if (code_seen('P')) PID_PARAM(Kp,e) = code_value();
			if (code_seen('I')) PID_PARAM(Ki,e) = scalePID_i(code_value());
			if (code_seen('D')) PID_PARAM(Kd,e) = scalePID_d(code_value());
			#ifdef PID_ADD_EXTRUSION_RATE
			if (code_seen('C')) PID_PARAM(Kc,e) = code_value();
			#endif			

			updatePID();
			SERIAL_PROTOCOL(MSG_OK);
            #ifdef PID_PARAMS_PER_EXTRUDER
			  SERIAL_PROTOCOL(" e:"); // specify extruder in serial output
			  SERIAL_PROTOCOL(e);
            #endif // PID_PARAMS_PER_EXTRUDER
			SERIAL_PROTOCOL(" p:");
			SERIAL_PROTOCOL(PID_PARAM(Kp,e));
			SERIAL_PROTOCOL(" i:");
			SERIAL_PROTOCOL(unscalePID_i(PID_PARAM(Ki,e)));
			SERIAL_PROTOCOL(" d:");
			SERIAL_PROTOCOL(unscalePID_d(PID_PARAM(Kd,e)));
			#ifdef PID_ADD_EXTRUSION_RATE
			SERIAL_PROTOCOL(" c:");
			//Kc does not have scaling applied above, or in resetting defaults
			SERIAL_PROTOCOL(PID_PARAM(Kc,e));
			#endif
			SERIAL_PROTOCOLLN("");
		
		}
		else
		{
			SERIAL_ECHO_START;
			SERIAL_ECHOLN(MSG_INVALID_EXTRUDER);
		}

      }
      break;
    #endif //PIDTEMP
    #ifdef PIDTEMPBED
    case 304: // M304
      {
        if(code_seen('P')) bedKp = code_value();
        if(code_seen('I')) bedKi = scalePID_i(code_value());
        if(code_seen('D')) bedKd = scalePID_d(code_value());

        updatePID();
        SERIAL_PROTOCOL(MSG_OK);
        SERIAL_PROTOCOL(" p:");
        SERIAL_PROTOCOL(bedKp);
        SERIAL_PROTOCOL(" i:");
        SERIAL_PROTOCOL(unscalePID_i(bedKi));
        SERIAL_PROTOCOL(" d:");
        SERIAL_PROTOCOL(unscalePID_d(bedKd));
        SERIAL_PROTOCOLLN("");
      }
      break;
    #endif //PIDTEMP
    case 240: // M240  Triggers a camera by emulating a Canon RC-1 : http://www.doc-diy.net/photo/rc-1_hacked/
     {
     	#ifdef CHDK
       
         SET_OUTPUT(CHDK);
         WRITE(CHDK, HIGH);
         chdkHigh = millis();
         chdkActive = true;
       
       #else
     	
      	#if defined(PHOTOGRAPH_PIN) && PHOTOGRAPH_PIN > -1
	const uint8_t NUM_PULSES=16;
	const float PULSE_LENGTH=0.01524;
	for(int i=0; i < NUM_PULSES; i++) {
        WRITE(PHOTOGRAPH_PIN, HIGH);
        _delay_ms(PULSE_LENGTH);
        WRITE(PHOTOGRAPH_PIN, LOW);
        _delay_ms(PULSE_LENGTH);
        }
        delay(7.33);
        for(int i=0; i < NUM_PULSES; i++) {
        WRITE(PHOTOGRAPH_PIN, HIGH);
        _delay_ms(PULSE_LENGTH);
        WRITE(PHOTOGRAPH_PIN, LOW);
        _delay_ms(PULSE_LENGTH);
        }
      	#endif
      #endif //chdk end if
     }
    break;
#ifdef DOGLCD
    case 250: // M250  Set LCD contrast value: C<value> (value 0..63)
     {
	  if (code_seen('C')) {
	   lcd_setcontrast( ((int)code_value())&63 );
          }
          SERIAL_PROTOCOLPGM("lcd contrast value: ");
          SERIAL_PROTOCOL(lcd_contrast);
          SERIAL_PROTOCOLLN("");
     }
    break;
#endif
    #ifdef PREVENT_DANGEROUS_EXTRUDE
    case 302: // allow cold extrudes, or set the minimum extrude temperature
    {
	  float temp = .0;
	  if (code_seen('S')) temp=code_value();
      set_extrude_min_temp(temp);
    }
    break;
	#endif
    case 303: // M303 PID autotune
    {
      float temp = 150.0;
      int e=0;
      int c=5;
      if (code_seen('E')) e=code_value();
        if (e<0)
          temp=70;
      if (code_seen('S')) temp=code_value();
      if (code_seen('C')) c=code_value();
      PID_autotune(temp, e, c);
    }
    break;
	#ifdef SCARA
	case 360:  // M360 SCARA Theta pos1
      SERIAL_ECHOLN(" Cal: Theta 0 ");
      //SoftEndsEnabled = false;              // Ignore soft endstops during calibration
      //SERIAL_ECHOLN(" Soft endstops disabled ");
      if(Stopped == false) {
        //get_coordinates(); // For X Y Z E F
        delta[X_AXIS] = 0;
        delta[Y_AXIS] = 120;
        calculate_SCARA_forward_Transform(delta);
        destination[X_AXIS] = delta[X_AXIS]/axis_scaling[X_AXIS];
        destination[Y_AXIS] = delta[Y_AXIS]/axis_scaling[Y_AXIS];
        
        prepare_move();
        //ClearToSend();
        return;
      }
    break;

    case 361:  // SCARA Theta pos2
      SERIAL_ECHOLN(" Cal: Theta 90 ");
      //SoftEndsEnabled = false;              // Ignore soft endstops during calibration
      //SERIAL_ECHOLN(" Soft endstops disabled ");
      if(Stopped == false) {
        //get_coordinates(); // For X Y Z E F
        delta[X_AXIS] = 90;
        delta[Y_AXIS] = 130;
        calculate_SCARA_forward_Transform(delta);
        destination[X_AXIS] = delta[X_AXIS]/axis_scaling[X_AXIS];
        destination[Y_AXIS] = delta[Y_AXIS]/axis_scaling[Y_AXIS];
        
        prepare_move();
        //ClearToSend();
        return;
      }
    break;
    case 362:  // SCARA Psi pos1
      SERIAL_ECHOLN(" Cal: Psi 0 ");
      //SoftEndsEnabled = false;              // Ignore soft endstops during calibration
      //SERIAL_ECHOLN(" Soft endstops disabled ");
      if(Stopped == false) {
        //get_coordinates(); // For X Y Z E F
        delta[X_AXIS] = 60;
        delta[Y_AXIS] = 180;
        calculate_SCARA_forward_Transform(delta);
        destination[X_AXIS] = delta[X_AXIS]/axis_scaling[X_AXIS];
        destination[Y_AXIS] = delta[Y_AXIS]/axis_scaling[Y_AXIS];
        
        prepare_move();
        //ClearToSend();
        return;
      }
    break;
    case 363:  // SCARA Psi pos2
      SERIAL_ECHOLN(" Cal: Psi 90 ");
      //SoftEndsEnabled = false;              // Ignore soft endstops during calibration
      //SERIAL_ECHOLN(" Soft endstops disabled ");
      if(Stopped == false) {
        //get_coordinates(); // For X Y Z E F
        delta[X_AXIS] = 50;
        delta[Y_AXIS] = 90;
        calculate_SCARA_forward_Transform(delta);
        destination[X_AXIS] = delta[X_AXIS]/axis_scaling[X_AXIS];
        destination[Y_AXIS] = delta[Y_AXIS]/axis_scaling[Y_AXIS];
        
        prepare_move();
        //ClearToSend();
        return;
      }
    break;
    case 364:  // SCARA Psi pos3 (90 deg to Theta)
      SERIAL_ECHOLN(" Cal: Theta-Psi 90 ");
     // SoftEndsEnabled = false;              // Ignore soft endstops during calibration
      //SERIAL_ECHOLN(" Soft endstops disabled ");
      if(Stopped == false) {
        //get_coordinates(); // For X Y Z E F
        delta[X_AXIS] = 45;
        delta[Y_AXIS] = 135;
        calculate_SCARA_forward_Transform(delta);
        destination[X_AXIS] = delta[X_AXIS]/axis_scaling[X_AXIS];
        destination[Y_AXIS] = delta[Y_AXIS]/axis_scaling[Y_AXIS]; 
        
        prepare_move();
        //ClearToSend();
        return;
      }
    break;
    case 365: // M364  Set SCARA scaling for X Y Z
      for(int8_t i=0; i < 3; i++) 
      {
        if(code_seen(axis_codes[i])) 
        {
          
            axis_scaling[i] = code_value();
          
        }
      }
      break;
	#endif
    case 400: // M400 finish all moves
    {
      st_synchronize();
    }
    break;
#if defined(ENABLE_AUTO_BED_LEVELING) && defined(SERVO_ENDSTOPS) && not defined(Z_PROBE_SLED)
    case 401:
    {
        engage_z_probe();    // Engage Z Servo endstop if available
    }
    break;

    case 402:
    {
        retract_z_probe();    // Retract Z Servo endstop if enabled
    }
    break;
#endif

#ifdef FILAMENT_SENSOR
case 404:  //M404 Enter the nominal filament width (3mm, 1.75mm ) N<3.0> or display nominal filament width 
    {
    #if (FILWIDTH_PIN > -1) 
    if(code_seen('N')) filament_width_nominal=code_value();
    else{
    SERIAL_PROTOCOLPGM("Filament dia (nominal mm):"); 
    SERIAL_PROTOCOLLN(filament_width_nominal); 
    }
    #endif
    }
    break; 
    
    case 405:  //M405 Turn on filament sensor for control 
    {
    
    
    if(code_seen('D')) meas_delay_cm=code_value();
       
       if(meas_delay_cm> MAX_MEASUREMENT_DELAY)
       	meas_delay_cm = MAX_MEASUREMENT_DELAY;
    
       if(delay_index2 == -1)  //initialize the ring buffer if it has not been done since startup
    	   {
    	   int temp_ratio = widthFil_to_size_ratio(); 
       	    
       	    for (delay_index1=0; delay_index1<(MAX_MEASUREMENT_DELAY+1); ++delay_index1 ){
       	              measurement_delay[delay_index1]=temp_ratio-100;  //subtract 100 to scale within a signed byte
       	        }
       	    delay_index1=0;
       	    delay_index2=0;	
    	   }
    
    filament_sensor = true ; 
    
    //SERIAL_PROTOCOLPGM("Filament dia (measured mm):"); 
    //SERIAL_PROTOCOL(filament_width_meas); 
    //SERIAL_PROTOCOLPGM("Extrusion ratio(%):"); 
    //SERIAL_PROTOCOL(extrudemultiply); 
    } 
    break; 
    
    case 406:  //M406 Turn off filament sensor for control 
    {      
    filament_sensor = false ; 
    } 
    break; 
  
    case 407:   //M407 Display measured filament diameter 
    { 

    SERIAL_PROTOCOLPGM("Filament dia (measured mm):"); 
    SERIAL_PROTOCOLLN(filament_width_meas);   
    } 
    break; 
    #endif

    case 500: // M500 Store settings in EEPROM
    {
        Config_StoreSettings();
    }
    break;
    case 501: // M501 Read settings from EEPROM
    {
        Config_RetrieveSettings();
    }
    break;
    case 502: // M502 Revert to default settings
    {
        Config_ResetDefault();
    }
    break;
    case 503: // M503 print settings currently in memory
    {
        Config_PrintSettings(code_seen('S') && code_value == 0);
    }
    break;
    #ifdef ABORT_ON_ENDSTOP_HIT_FEATURE_ENABLED
    case 540:
    {
        if(code_seen('S')) abort_on_endstop_hit = code_value() > 0;
    }
    break;
    #endif

    #ifdef CUSTOM_M_CODE_SET_Z_PROBE_OFFSET
    case CUSTOM_M_CODE_SET_Z_PROBE_OFFSET:
    {
      float value;
      if (code_seen('Z'))
      {
        value = code_value();
        if ((Z_PROBE_OFFSET_RANGE_MIN <= value) && (value <= Z_PROBE_OFFSET_RANGE_MAX))
        {
          zprobe_zoffset = -value; // compare w/ line 278 of ConfigurationStore.cpp
          SERIAL_ECHO_START;
          SERIAL_ECHOLNPGM(MSG_ZPROBE_ZOFFSET " " MSG_OK);
          SERIAL_PROTOCOLLN("");
        }
        else
        {
          SERIAL_ECHO_START;
          SERIAL_ECHOPGM(MSG_ZPROBE_ZOFFSET);
          SERIAL_ECHOPGM(MSG_Z_MIN);
          SERIAL_ECHO(Z_PROBE_OFFSET_RANGE_MIN);
          SERIAL_ECHOPGM(MSG_Z_MAX);
          SERIAL_ECHO(Z_PROBE_OFFSET_RANGE_MAX);
          SERIAL_PROTOCOLLN("");
        }
      }
      else
      {
          SERIAL_ECHO_START;
          SERIAL_ECHOLNPGM(MSG_ZPROBE_ZOFFSET " : ");
          SERIAL_ECHO(-zprobe_zoffset);
          SERIAL_PROTOCOLLN("");
      }
      break;
    }
    #endif // CUSTOM_M_CODE_SET_Z_PROBE_OFFSET

    #ifdef FILAMENTCHANGEENABLE
    case 600: //Pause for filament change X[pos] Y[pos] Z[relative lift] E[initial retract] L[later retract distance for removal]
    {
  			lcd_disable_display_timeout();
      
        float target[4];
        float lastpos[4];

        target[X_AXIS]=current_position[X_AXIS];
        target[Y_AXIS]=current_position[Y_AXIS];
        target[Z_AXIS]=current_position[Z_AXIS];
        target[E_AXIS]=current_position[E_AXIS];

        lastpos[X_AXIS]=current_position[X_AXIS];
        lastpos[Y_AXIS]=current_position[Y_AXIS];
        lastpos[Z_AXIS]=current_position[Z_AXIS];
        lastpos[E_AXIS]=current_position[E_AXIS];

        #define BASICPLAN plan_buffer_line(target[X_AXIS], target[Y_AXIS], target[Z_AXIS], target[E_AXIS], feedrate/60, active_extruder);
        #ifdef DELTA
          #define RUNPLAN calculate_delta(target); BASICPLAN
        #else
          #define RUNPLAN BASICPLAN
        #endif

        //retract by E
        if(code_seen('E'))
        {
          target[E_AXIS]+= code_value();
        }
        else
        {
          #ifdef FILAMENTCHANGE_FIRSTRETRACT
            target[E_AXIS]+= FILAMENTCHANGE_FIRSTRETRACT ;
          #endif
        }
        RUNPLAN;

        //lift Z
        if(code_seen('Z'))
        {
          target[Z_AXIS]+= code_value();
        }
        else
        {
          #ifdef FILAMENTCHANGE_ZADD
            target[Z_AXIS]+= FILAMENTCHANGE_ZADD ;
          #endif
        }
        RUNPLAN;

        //move xy
        if(code_seen('X'))
        {
          target[X_AXIS]= code_value();
        }
        else
        {
          #ifdef FILAMENTCHANGE_XPOS
            target[X_AXIS]= FILAMENTCHANGE_XPOS ;
          #endif
        }
        if(code_seen('Y'))
        {
          target[Y_AXIS]= code_value();
        }
        else
        {
          #ifdef FILAMENTCHANGE_YPOS
            target[Y_AXIS]= FILAMENTCHANGE_YPOS ;
          #endif // FILAMENTCHANGE_YPOS    
  			}
  			plan_buffer_line(target[X_AXIS], target[Y_AXIS], target[Z_AXIS], target[E_AXIS], feedrate/60, active_extruder);
  			st_synchronize();
				enable_x();
				enable_y();

  			lcd_enable_button();
  			draw_wizard_change_filament();
  			lcd_update(true);
  			SERIAL_ECHOLN("Wizard set to 0");

  			lcd_clear_triggered_flags();
  			while (!LCD_CLICKED){
  			 manage_heater();
        }

  			lcd_wizard_set_page(1);
  			lcd_update(true);
  			SERIAL_ECHOLN("Wizard set to 1");

  			target[E_AXIS] += 10.0;
  			plan_buffer_line(target[X_AXIS], target[Y_AXIS], target[Z_AXIS], target[E_AXIS], 300/60, active_extruder);
  			st_synchronize();
				enable_x();
				enable_y();

        if(code_seen('L'))
        {
          target[E_AXIS]+= code_value();
        }
        else
        {
          #ifdef FILAMENTCHANGE_FINALRETRACT
            target[E_AXIS]+= FILAMENTCHANGE_FINALRETRACT ;
          #endif
        }
  			plan_buffer_line(target[X_AXIS], target[Y_AXIS], target[Z_AXIS], target[E_AXIS], 300/60, active_extruder);
  			st_synchronize();
				enable_x();
				enable_y();

  			lcd_wizard_set_page(2);
  			lcd_update(true);
  			SERIAL_ECHOLN("Wizard set to 2");

        //finish moves
        st_synchronize();
        //disable extruder steppers so filament can be removed
        disable_e0();
        disable_e1();
        disable_e2();

  			lcd_clear_triggered_flags();
  			while (!LCD_CLICKED){
          manage_heater();
  			}

  			lcd_wizard_set_page(3);
  			lcd_update(true);
  			SERIAL_ECHOLN("Wizard set to 3");

  			lcd_clear_triggered_flags();
  			while (!LCD_CLICKED) {
    			manage_heater();
    			current_position[E_AXIS]+=0.04;
    			plan_buffer_line(target[X_AXIS], target[Y_AXIS], target[Z_AXIS],current_position[E_AXIS], feedrate/60, active_extruder);
    			st_synchronize();
					enable_x();
					enable_y();
        }

  			lcd_disable_button();

  			current_position[E_AXIS]=lastpos[E_AXIS];
        plan_set_e_position(current_position[E_AXIS]);
        plan_buffer_line(target[X_AXIS], target[Y_AXIS], target[Z_AXIS], lastpos[E_AXIS], feedrate/60, active_extruder); //should do nothing
        plan_buffer_line(lastpos[X_AXIS], lastpos[Y_AXIS], target[Z_AXIS], lastpos[E_AXIS], feedrate/60, active_extruder); //move xy back
        plan_buffer_line(lastpos[X_AXIS], lastpos[Y_AXIS], lastpos[Z_AXIS], lastpos[E_AXIS], feedrate/60, active_extruder); //move z back
        plan_buffer_line(lastpos[X_AXIS], lastpos[Y_AXIS], lastpos[Z_AXIS], lastpos[E_AXIS], feedrate/60, active_extruder); //final untretract

  			lcd_wizard_set_page(4);
  			lcd_update(true);
  			lcd_enable_display_timeout();
  			SERIAL_ECHOLN("Wizard set to 4");

  			st_synchronize();
  			lcd_enable_button();

  			stop_buffer = false;
    }
    break;
    #endif //FILAMENTCHANGEENABLE

    #ifdef DUAL_X_CARRIAGE
    case 605: // Set dual x-carriage movement mode:
              //    M605 S0: Full control mode. The slicer has full control over x-carriage movement
              //    M605 S1: Auto-park mode. The inactive head will auto park/unpark without slicer involvement
              //    M605 S2 [Xnnn] [Rmmm]: Duplication mode. The second extruder will duplicate the first with nnn
              //                         millimeters x-offset and an optional differential hotend temperature of
              //                         mmm degrees. E.g., with "M605 S2 X100 R2" the second extruder will duplicate
              //                         the first with a spacing of 100mm in the x direction and 2 degrees hotter.
              //
              //    Note: the X axis should be homed after changing dual x-carriage mode.
    {
        st_synchronize();

        if (code_seen('S'))
          dual_x_carriage_mode = code_value();

        if (dual_x_carriage_mode == DXC_DUPLICATION_MODE)
        {
          if (code_seen('X'))
            duplicate_extruder_x_offset = max(code_value(),X2_MIN_POS - x_home_pos(0));

          if (code_seen('R'))
            duplicate_extruder_temp_offset = code_value();

          SERIAL_ECHO_START;
          SERIAL_ECHOPGM(MSG_HOTEND_OFFSET);
          SERIAL_ECHO(" ");
          SERIAL_ECHO(extruder_offset[X_AXIS][0]);
          SERIAL_ECHO(",");
          SERIAL_ECHO(extruder_offset[Y_AXIS][0]);
          SERIAL_ECHO(" ");
          SERIAL_ECHO(duplicate_extruder_x_offset);
          SERIAL_ECHO(",");
          SERIAL_ECHOLN(extruder_offset[Y_AXIS][1]);
        }
        else if (dual_x_carriage_mode != DXC_FULL_CONTROL_MODE && dual_x_carriage_mode != DXC_AUTO_PARK_MODE)
        {
          dual_x_carriage_mode = DEFAULT_DUAL_X_CARRIAGE_MODE;
        }

        active_extruder_parked = false;
        extruder_duplication_enabled = false;
        delayed_move_time = 0;
    }
    break;
    #endif //DUAL_X_CARRIAGE

			#ifdef WITBOX 
    		/* WITBOX new GCODES:
			*M700: level plate script
			*M701: load filament script
			*M702: unload filament script */
    		case 700: // Script for level the build plate going to 3 points
    		{
  				SERIAL_ECHOLN(" --LEVEL PLATE SCRIPT--");
    			lcd_disable_display_timeout();
    			lcd_update();

    			lcd_clear_triggered_flags();
  				while(!LCD_CLICKED) {
      				manage_heater();
    			}

          //point 1
  				lcd_wizard_set_page(1);
    			lcd_update();
         
    			saved_feedrate = feedrate;
    			saved_feedmultiply = feedmultiply;
    			feedmultiply = 100;
    			previous_millis_cmd = millis();

          lcd_disable_button();

    			enable_endstops(true);

				#ifdef LEVEL_SENSOR
					//Extruder is raised before do the homing routine
					for(int8_t i=0; i < NUM_AXIS; i++) {
						destination[i] = plan_get_axis_position(i);
					}
					destination[Z_AXIS] += 5; 
					feedrate = max_feedrate[Z_AXIS];
					plan_buffer_line(destination[X_AXIS], destination[Y_AXIS], destination[Z_AXIS], destination[E_AXIS], feedrate, active_extruder);
					st_synchronize();
				#endif

      			for(int8_t i=0; i < NUM_AXIS; i++) {
					destination[i] = current_position[i];
      			}
      			feedrate = 0.0;

      			home_all_axis = !((code_seen(axis_codes[X_AXIS])) || (code_seen(axis_codes[Y_AXIS])) || (code_seen(axis_codes[Z_AXIS])));

      			#if Z_HOME_DIR > 0                      // If homing away from BED do Z first
      				if((home_all_axis) || (code_seen(axis_codes[Z_AXIS]))) {
						HOMEAXIS(Z);
     				}
				#endif

      			if((home_all_axis) || (code_seen(axis_codes[X_AXIS])))
      			{
      				#ifdef DUAL_X_CARRIAGE
						int tmp_extruder = active_extruder;
						extruder_duplication_enabled = false;
						active_extruder = !active_extruder;
						HOMEAXIS(X);
						inactive_extruder_x_pos = current_position[X_AXIS];
						active_extruder = tmp_extruder;
						HOMEAXIS(X);
						// reset state used by the different modes
						memcpy(raised_parked_position, current_position, sizeof(raised_parked_position));
						delayed_move_time = 0;
						active_extruder_parked = true;
      				#else
						HOMEAXIS(X);
      				#endif
      			}

      			if((home_all_axis) || (code_seen(axis_codes[Y_AXIS]))) {
					HOMEAXIS(Y);
     			}

      			if(code_seen(axis_codes[X_AXIS]))
      			{
					if(code_value_long() != 0) {
	  					current_position[X_AXIS]=code_value()+add_homing[0];
					}
      			}

      			if(code_seen(axis_codes[Y_AXIS])) {
					if(code_value_long() != 0) {
	  					current_position[Y_AXIS]=code_value()+add_homing[1];
					}
      			}

      			#if Z_HOME_DIR < 0                      // If homing towards BED do Z last
				#ifndef LEVEL_SENSOR
	  				if((home_all_axis) || (code_seen(axis_codes[Z_AXIS]))) {
	    				#if defined (Z_RAISE_BEFORE_HOMING) && (Z_RAISE_BEFORE_HOMING > 0)
	      					destination[Z_AXIS] = Z_RAISE_BEFORE_HOMING * home_dir(Z_AXIS) * (-1);    // Set destination away from bed
	      					feedrate = max_feedrate[Z_AXIS];
	      					plan_buffer_line(destination[X_AXIS], destination[Y_AXIS], destination[Z_AXIS], destination[E_AXIS], feedrate, active_extruder);
	      					st_synchronize();
	    				#endif
	    				HOMEAXIS(Z);
	  				}
				#else                      // Z Safe mode activated.
					if(home_all_axis) {
						destination[X_AXIS] = round(Z_SAFE_HOMING_X_POINT);
	   					destination[Y_AXIS] = round(Z_SAFE_HOMING_Y_POINT);
	    				destination[Z_AXIS] = Z_RAISE_BEFORE_HOMING * home_dir(Z_AXIS) * (-1);    // Set destination away from bed
	    				feedrate = XY_TRAVEL_SPEED;
	    				current_position[Z_AXIS] = 0;

	   					plan_set_position(current_position[X_AXIS], current_position[Y_AXIS], current_position[Z_AXIS], current_position[E_AXIS]);
	    				plan_buffer_line(destination[X_AXIS], destination[Y_AXIS], destination[Z_AXIS], destination[E_AXIS], feedrate, active_extruder);
	    				st_synchronize();
	    				current_position[X_AXIS] = destination[X_AXIS];
	    				current_position[Y_AXIS] = destination[Y_AXIS];

	    				HOMEAXIS(Z);
	  				}
					// Let's see if X and Y are homed and probe is inside bed area.
	  				if(code_seen(axis_codes[Z_AXIS])) {
	    				if ( (axis_known_position[X_AXIS]) && (axis_known_position[Y_AXIS]) \
	      				&& (current_position[X_AXIS]+X_PROBE_OFFSET_FROM_EXTRUDER >= X_MIN_POS) \
	      				&& (current_position[X_AXIS]+X_PROBE_OFFSET_FROM_EXTRUDER <= X_MAX_POS) \
	      				&& (current_position[Y_AXIS]+Y_PROBE_OFFSET_FROM_EXTRUDER >= Y_MIN_POS) \
	      				&& (current_position[Y_AXIS]+Y_PROBE_OFFSET_FROM_EXTRUDER <= Y_MAX_POS)) {
	      					current_position[Z_AXIS] = 0;
	      					plan_set_position(current_position[X_AXIS], current_position[Y_AXIS], current_position[Z_AXIS], current_position[E_AXIS]);
	      					destination[Z_AXIS] = Z_RAISE_BEFORE_HOMING * home_dir(Z_AXIS) * (-1);    // Set destination away from bed
	      					feedrate = max_feedrate[Z_AXIS];
	      					plan_buffer_line(destination[X_AXIS], destination[Y_AXIS], destination[Z_AXIS], destination[E_AXIS], feedrate, active_extruder);
	      					st_synchronize();

							HOMEAXIS(Z);
	    				} else if (!((axis_known_position[X_AXIS]) && (axis_known_position[Y_AXIS]))) {
							LCD_MESSAGEPGM(MSG_POSITION_UNKNOWN);
							SERIAL_ECHO_START;
							SERIAL_ECHOLNPGM(MSG_POSITION_UNKNOWN);
	    				} else {
							LCD_MESSAGEPGM(MSG_ZPROBE_OUT);
							SERIAL_ECHO_START;
							SERIAL_ECHOLNPGM(MSG_ZPROBE_OUT);
	    				}
	  				}
				#endif
      			#endif



      			if(code_seen(axis_codes[Z_AXIS])) {
					if(code_value_long() != 0) {
	  					current_position[Z_AXIS]=code_value()+add_homing[2];
					}
      			}
      			#ifdef LEVEL_SENSOR
					if((home_all_axis) || (code_seen(axis_codes[Z_AXIS]))) {
	  					current_position[Z_AXIS] += zprobe_zoffset;  //Add Z_Probe offset (the distance is negative)
					}
      			#endif
      			plan_set_position(current_position[X_AXIS], current_position[Y_AXIS], current_position[Z_AXIS], current_position[E_AXIS]);

      			#ifdef ENDSTOPS_ONLY_FOR_HOMING
					enable_endstops(false);
      			#endif

      			endstops_hit_on_purpose();

            lcd_enable_button();

    			plan_set_position(current_position[X_AXIS], current_position[Y_AXIS], current_position[Z_AXIS], current_position[E_AXIS]);

  				#ifdef ENDSTOPS_ONLY_FOR_HOMING
  					enable_endstops(false);
  				#endif

    			feedrate = saved_feedrate;
    			feedmultiply = saved_feedmultiply;
    			previous_millis_cmd = millis();
    			endstops_hit_on_purpose();        
  	
    			plan_set_position(current_position[X_AXIS], current_position[Y_AXIS], current_position[Z_AXIS], current_position[E_AXIS]);

          action_level_plate();
    			lcd_clear_triggered_flags();
    			while(!LCD_CLICKED) {          
      				manage_heater();
    			}

          //point 2
  				lcd_wizard_set_page(2);
    			lcd_update();

          action_level_plate();
    			lcd_clear_triggered_flags();
  				while(!LCD_CLICKED) {
  	  				manage_heater();
  	  				manage_inactivity();
  				}
  				
          //point 3
  				lcd_wizard_set_page(3);
    			lcd_update();

          action_level_plate();
    			lcd_clear_triggered_flags();
  	 			while(!LCD_CLICKED) {
  	  				manage_heater();
  	  				manage_inactivity();
  				}

          //3 or 4 points based on the printer
          #if X_MAX_POS > 250 || Z_MAX_POS > 200 //witbox 1 & 2 or hephestos 2
            lcd_wizard_set_page(5);
            lcd_update();

            action_level_plate();
            lcd_clear_triggered_flags();
            while(!LCD_CLICKED){
                manage_heater();
                manage_inactivity();
            }
          #else
            lcd_wizard_set_page(4);
            lcd_update();

            action_level_plate();
            lcd_clear_triggered_flags();
            while(!LCD_CLICKED){
                manage_heater();
                manage_inactivity();
            }

            lcd_wizard_set_page(5);
            lcd_update();

            action_level_plate();
            lcd_clear_triggered_flags();
            while(!LCD_CLICKED){
                manage_heater();
                manage_inactivity();
            }
          #endif

  				lcd_wizard_set_page(6);
    			lcd_update();
          action_level_plate();

    			lcd_wizard_set_page(7);
    			lcd_update();      
    			lcd_enable_display_timeout();
    		}
    		break;
    
    		case 701:
       			st_synchronize();
       			plan_set_position(current_position[X_AXIS], current_position[Y_AXIS], current_position[Z_AXIS], current_position[E_AXIS]); 
    
      			// Extrude
      			current_position[E_AXIS] += 100.0;
      			plan_buffer_line(current_position[X_AXIS], current_position[Y_AXIS], current_position[Z_AXIS],current_position[E_AXIS], 300/60, active_extruder);
      			st_synchronize(); 
      			break;
			case 702:
				st_synchronize(); 
				plan_set_position(current_position[X_AXIS], current_position[Y_AXIS], current_position[Z_AXIS], current_position[E_AXIS]); 
    
				// Extrude
				current_position[E_AXIS] += 50.0;
				plan_buffer_line(current_position[X_AXIS], current_position[Y_AXIS], current_position[Z_AXIS],current_position[E_AXIS], 300/60, active_extruder);
				st_synchronize(); 
      
				// Pullout
				current_position[E_AXIS] -= 60.0;
				plan_buffer_line(current_position[X_AXIS], current_position[Y_AXIS], current_position[Z_AXIS],current_position[E_AXIS], 300/60, active_extruder);
				st_synchronize();

      			break;  
			#endif //WITBOX

    case 710: // M710 Set the EEPROM and reset the board.
    {
      int p=0;
      while(p < 4096)
      {
        unsigned char value = 0xFF;
        _EEPROM_writeData(p, (uint8_t*)&value, sizeof(value));
      };
      // Reset
      cli();
      wdt_enable(WDTO_15MS);
      while (1) { }
    }
    break;

    case 907: // M907 Set digital trimpot motor current using axis codes.
    {
      #if defined(DIGIPOTSS_PIN) && DIGIPOTSS_PIN > -1
        for(int i=0;i<NUM_AXIS;i++) if(code_seen(axis_codes[i])) digipot_current(i,code_value());
        if(code_seen('B')) digipot_current(4,code_value());
        if(code_seen('S')) for(int i=0;i<=4;i++) digipot_current(i,code_value());
      #endif
      #ifdef MOTOR_CURRENT_PWM_XY_PIN
        if(code_seen('X')) digipot_current(0, code_value());
      #endif
      #ifdef MOTOR_CURRENT_PWM_Z_PIN
        if(code_seen('Z')) digipot_current(1, code_value());
      #endif
      #ifdef MOTOR_CURRENT_PWM_E_PIN
        if(code_seen('E')) digipot_current(2, code_value());
      #endif
      #ifdef DIGIPOT_I2C
        // this one uses actual amps in floating point
        for(int i=0;i<NUM_AXIS;i++) if(code_seen(axis_codes[i])) digipot_i2c_set_current(i, code_value());
        // for each additional extruder (named B,C,D,E..., channels 4,5,6,7...)
        for(int i=NUM_AXIS;i<DIGIPOT_I2C_NUM_CHANNELS;i++) if(code_seen('B'+i-NUM_AXIS)) digipot_i2c_set_current(i, code_value());
      #endif
    }
    break;
    case 908: // M908 Control digital trimpot directly.
    {
      #if defined(DIGIPOTSS_PIN) && DIGIPOTSS_PIN > -1
        uint8_t channel,current;
        if(code_seen('P')) channel=code_value();
        if(code_seen('S')) current=code_value();
        digitalPotWrite(channel, current);
      #endif
    }
    break;
    case 350: // M350 Set microstepping mode. Warning: Steps per unit remains unchanged. S code sets stepping mode for all drivers.
    {
      #if defined(X_MS1_PIN) && X_MS1_PIN > -1
        if(code_seen('S')) for(int i=0;i<=4;i++) microstep_mode(i,code_value());
        for(int i=0;i<NUM_AXIS;i++) if(code_seen(axis_codes[i])) microstep_mode(i,(uint8_t)code_value());
        if(code_seen('B')) microstep_mode(4,code_value());
        microstep_readings();
      #endif
    }
    break;
    case 351: // M351 Toggle MS1 MS2 pins directly, S# determines MS1 or MS2, X# sets the pin high/low.
    {
      #if defined(X_MS1_PIN) && X_MS1_PIN > -1
      if(code_seen('S')) switch((int)code_value())
      {
        case 1:
          for(int i=0;i<NUM_AXIS;i++) if(code_seen(axis_codes[i])) microstep_ms(i,code_value(),-1);
          if(code_seen('B')) microstep_ms(4,code_value(),-1);
          break;
        case 2:
          for(int i=0;i<NUM_AXIS;i++) if(code_seen(axis_codes[i])) microstep_ms(i,-1,code_value());
          if(code_seen('B')) microstep_ms(4,-1,code_value());
          break;
      }
      microstep_readings();
      #endif
    }
    break;
    case 999: // M999: Restart after being stopped
      Stopped = false;
      lcd_reset_alert_level();
      gcode_LastN = Stopped_gcode_LastN;
      FlushSerialRequestResend();
    break;
    }
  }

  else if(code_seen('T'))
  {
    tmp_extruder = code_value();
    if(tmp_extruder >= EXTRUDERS) {
      SERIAL_ECHO_START;
      SERIAL_ECHO("T");
      SERIAL_ECHO(tmp_extruder);
      SERIAL_ECHOLN(MSG_INVALID_EXTRUDER);
    }
    else {
      boolean make_move = false;
      if(code_seen('F')) {
        make_move = true;
        next_feedrate = code_value();
        if(next_feedrate > 0.0) {
          feedrate = next_feedrate;
        }
      }
      #if EXTRUDERS > 1
      if(tmp_extruder != active_extruder) {
        // Save current position to return to after applying extruder offset
        memcpy(destination, current_position, sizeof(destination));
      #ifdef DUAL_X_CARRIAGE
        if (dual_x_carriage_mode == DXC_AUTO_PARK_MODE && Stopped == false &&
            (delayed_move_time != 0 || current_position[X_AXIS] != x_home_pos(active_extruder)))
        {
          // Park old head: 1) raise 2) move to park position 3) lower
          plan_buffer_line(current_position[X_AXIS], current_position[Y_AXIS], current_position[Z_AXIS] + TOOLCHANGE_PARK_ZLIFT,
                current_position[E_AXIS], max_feedrate[Z_AXIS], active_extruder);
          plan_buffer_line(x_home_pos(active_extruder), current_position[Y_AXIS], current_position[Z_AXIS] + TOOLCHANGE_PARK_ZLIFT,
                current_position[E_AXIS], max_feedrate[X_AXIS], active_extruder);
          plan_buffer_line(x_home_pos(active_extruder), current_position[Y_AXIS], current_position[Z_AXIS],
                current_position[E_AXIS], max_feedrate[Z_AXIS], active_extruder);
          st_synchronize();
        }

        // apply Y & Z extruder offset (x offset is already used in determining home pos)
        current_position[Y_AXIS] = current_position[Y_AXIS] -
                     extruder_offset[Y_AXIS][active_extruder] +
                     extruder_offset[Y_AXIS][tmp_extruder];
        current_position[Z_AXIS] = current_position[Z_AXIS] -
                     extruder_offset[Z_AXIS][active_extruder] +
                     extruder_offset[Z_AXIS][tmp_extruder];

        active_extruder = tmp_extruder;

        // This function resets the max/min values - the current position may be overwritten below.
        axis_is_at_home(X_AXIS);

        if (dual_x_carriage_mode == DXC_FULL_CONTROL_MODE)
        {
          current_position[X_AXIS] = inactive_extruder_x_pos;
          inactive_extruder_x_pos = destination[X_AXIS];
        }
        else if (dual_x_carriage_mode == DXC_DUPLICATION_MODE)
        {
          active_extruder_parked = (active_extruder == 0); // this triggers the second extruder to move into the duplication position
          if (active_extruder == 0 || active_extruder_parked)
            current_position[X_AXIS] = inactive_extruder_x_pos;
          else
            current_position[X_AXIS] = destination[X_AXIS] + duplicate_extruder_x_offset;
          inactive_extruder_x_pos = destination[X_AXIS];
          extruder_duplication_enabled = false;
        }
        else
        {
          // record raised toolhead position for use by unpark
          memcpy(raised_parked_position, current_position, sizeof(raised_parked_position));
          raised_parked_position[Z_AXIS] += TOOLCHANGE_UNPARK_ZLIFT;
          active_extruder_parked = true;
          delayed_move_time = 0;
        }
      #else
        // Offset extruder (only by XY)
        int i;
        for(i = 0; i < 2; i++) {
	   					current_position[i] = current_position[i] - extruder_offset[i][active_extruder] + extruder_offset[i][tmp_extruder];
           current_position[i] = current_position[i] -
                                 extruder_offset[i][active_extruder] +
                                 extruder_offset[i][tmp_extruder];
        }
        // Set the new active extruder and position
        active_extruder = tmp_extruder;
      #endif //else DUAL_X_CARRIAGE
#ifdef DELTA 

  calculate_delta(current_position); // change cartesian kinematic  to  delta kinematic;
   //sent position to plan_set_position();
  plan_set_position(delta[X_AXIS], delta[Y_AXIS], delta[Z_AXIS],current_position[E_AXIS]);
            
#else
        plan_set_position(current_position[X_AXIS], current_position[Y_AXIS], current_position[Z_AXIS], current_position[E_AXIS]);

#endif
        // Move to the old position if 'F' was in the parameters
        if(make_move && Stopped == false) {
           prepare_move();
        }
      }
      #endif
      SERIAL_ECHO_START;
      SERIAL_ECHO(MSG_ACTIVE_EXTRUDER);
      SERIAL_PROTOCOLLN((int)active_extruder);
    }
  }

  else
  {
    SERIAL_ECHO_START;
    SERIAL_ECHOPGM(MSG_UNKNOWN_COMMAND);
    SERIAL_ECHO(cmdbuffer[bufindr]);
    SERIAL_ECHOLNPGM("\"");
  }

  ClearToSend();
}

void FlushSerialRequestResend()
{
  //char cmdbuffer[bufindr][100]="Resend:";
  MYSERIAL.flush();
  SERIAL_PROTOCOLPGM(MSG_RESEND);
  SERIAL_PROTOCOLLN(gcode_LastN + 1);
  ClearToSend();
}

void ClearToSend()
{
  previous_millis_cmd = millis();
  #ifdef SDSUPPORT
  if(fromsd[bufindr])
    return;
  #endif //SDSUPPORT
  SERIAL_PROTOCOLLNPGM(MSG_OK);
}

void get_coordinates()
{
  bool seen[4]={false,false,false,false};
  for(int8_t i=0; i < NUM_AXIS; i++) {
    if(code_seen(axis_codes[i]))
    {
      destination[i] = (float)code_value() + (axis_relative_modes[i] || relative_mode)*current_position[i];
      seen[i]=true;
    }
    else destination[i] = current_position[i]; //Are these else lines really needed?
  }
  if(code_seen('F')) {
    next_feedrate = code_value();
    if(next_feedrate > 0.0) feedrate = next_feedrate;
  }
}

void get_arc_coordinates()
{
#ifdef SF_ARC_FIX
   bool relative_mode_backup = relative_mode;
   relative_mode = true;
#endif
   get_coordinates();
#ifdef SF_ARC_FIX
   relative_mode=relative_mode_backup;
#endif

   if(code_seen('I')) {
     offset[0] = code_value();
   }
   else {
     offset[0] = 0.0;
   }
   if(code_seen('J')) {
     offset[1] = code_value();
   }
   else {
     offset[1] = 0.0;
   }
}

void clamp_to_software_endstops(float target[3])
{
  if (min_software_endstops) {
    if (target[X_AXIS] < min_pos[X_AXIS]) target[X_AXIS] = min_pos[X_AXIS];
    if (target[Y_AXIS] < min_pos[Y_AXIS]) target[Y_AXIS] = min_pos[Y_AXIS];
    
    float negative_z_offset = 0;
    #ifdef LEVEL_SENSOR
      if (Z_PROBE_OFFSET_FROM_EXTRUDER < 0) negative_z_offset = negative_z_offset + Z_PROBE_OFFSET_FROM_EXTRUDER;
      if (add_homing[Z_AXIS] < 0) negative_z_offset = negative_z_offset + add_homing[Z_AXIS];
    #endif
    
    if (target[Z_AXIS] < min_pos[Z_AXIS]+negative_z_offset) target[Z_AXIS] = min_pos[Z_AXIS]+negative_z_offset;
  }

  if (max_software_endstops) {
    if (target[X_AXIS] > max_pos[X_AXIS]) target[X_AXIS] = max_pos[X_AXIS];
    if (target[Y_AXIS] > max_pos[Y_AXIS]) target[Y_AXIS] = max_pos[Y_AXIS];
    if (target[Z_AXIS] > max_pos[Z_AXIS]) target[Z_AXIS] = max_pos[Z_AXIS];
  }
}

#ifdef DELTA
void recalc_delta_settings(float radius, float diagonal_rod)
{
	 delta_tower1_x= -SIN_60*radius; // front left tower
	 delta_tower1_y= -COS_60*radius;	   
	 delta_tower2_x=  SIN_60*radius; // front right tower
	 delta_tower2_y= -COS_60*radius;	   
	 delta_tower3_x= 0.0;                  // back middle tower
	 delta_tower3_y= radius;
	 delta_diagonal_rod_2= sq(diagonal_rod);
}

void calculate_delta(float cartesian[3])
{
  delta[X_AXIS] = sqrt(delta_diagonal_rod_2
                       - sq(delta_tower1_x-cartesian[X_AXIS])
                       - sq(delta_tower1_y-cartesian[Y_AXIS])
                       ) + cartesian[Z_AXIS];
  delta[Y_AXIS] = sqrt(delta_diagonal_rod_2
                       - sq(delta_tower2_x-cartesian[X_AXIS])
                       - sq(delta_tower2_y-cartesian[Y_AXIS])
                       ) + cartesian[Z_AXIS];
  delta[Z_AXIS] = sqrt(delta_diagonal_rod_2
                       - sq(delta_tower3_x-cartesian[X_AXIS])
                       - sq(delta_tower3_y-cartesian[Y_AXIS])
                       ) + cartesian[Z_AXIS];
  /*
  SERIAL_ECHOPGM("cartesian x="); SERIAL_ECHO(cartesian[X_AXIS]);
  SERIAL_ECHOPGM(" y="); SERIAL_ECHO(cartesian[Y_AXIS]);
  SERIAL_ECHOPGM(" z="); SERIAL_ECHOLN(cartesian[Z_AXIS]);

  SERIAL_ECHOPGM("delta x="); SERIAL_ECHO(delta[X_AXIS]);
  SERIAL_ECHOPGM(" y="); SERIAL_ECHO(delta[Y_AXIS]);
  SERIAL_ECHOPGM(" z="); SERIAL_ECHOLN(delta[Z_AXIS]);
  */
}
#endif

void prepare_move()
{
  clamp_to_software_endstops(destination);
  previous_millis_cmd = millis();
  
  #ifdef SCARA //for now same as delta-code

float difference[NUM_AXIS];
for (int8_t i=0; i < NUM_AXIS; i++) {
	difference[i] = destination[i] - current_position[i];
}

float cartesian_mm = sqrt(	sq(difference[X_AXIS]) +
							sq(difference[Y_AXIS]) +
							sq(difference[Z_AXIS]));
if (cartesian_mm < 0.000001) { cartesian_mm = abs(difference[E_AXIS]); }
if (cartesian_mm < 0.000001) { return; }
float seconds = 6000 * cartesian_mm / feedrate / feedmultiply;
int steps = max(1, int(scara_segments_per_second * seconds));
 //SERIAL_ECHOPGM("mm="); SERIAL_ECHO(cartesian_mm);
 //SERIAL_ECHOPGM(" seconds="); SERIAL_ECHO(seconds);
 //SERIAL_ECHOPGM(" steps="); SERIAL_ECHOLN(steps);
for (int s = 1; s <= steps; s++) {
	float fraction = float(s) / float(steps);
	for(int8_t i=0; i < NUM_AXIS; i++) {
		destination[i] = current_position[i] + difference[i] * fraction;
	}

	
	calculate_delta(destination);
         //SERIAL_ECHOPGM("destination[X_AXIS]="); SERIAL_ECHOLN(destination[X_AXIS]);
         //SERIAL_ECHOPGM("destination[Y_AXIS]="); SERIAL_ECHOLN(destination[Y_AXIS]);
         //SERIAL_ECHOPGM("destination[Z_AXIS]="); SERIAL_ECHOLN(destination[Z_AXIS]);
         //SERIAL_ECHOPGM("delta[X_AXIS]="); SERIAL_ECHOLN(delta[X_AXIS]);
         //SERIAL_ECHOPGM("delta[Y_AXIS]="); SERIAL_ECHOLN(delta[Y_AXIS]);
         //SERIAL_ECHOPGM("delta[Z_AXIS]="); SERIAL_ECHOLN(delta[Z_AXIS]);
         
	plan_buffer_line(delta[X_AXIS], delta[Y_AXIS], delta[Z_AXIS],
	destination[E_AXIS], feedrate*feedmultiply/60/100.0,
	active_extruder);
}
#endif // SCARA
  
#ifdef DELTA
  float difference[NUM_AXIS];
  for (int8_t i=0; i < NUM_AXIS; i++) {
    difference[i] = destination[i] - current_position[i];
  }
  float cartesian_mm = sqrt(sq(difference[X_AXIS]) +
                            sq(difference[Y_AXIS]) +
                            sq(difference[Z_AXIS]));
  if (cartesian_mm < 0.000001) { cartesian_mm = abs(difference[E_AXIS]); }
  if (cartesian_mm < 0.000001) { return; }
  float seconds = 6000 * cartesian_mm / feedrate / feedmultiply;
  int steps = max(1, int(delta_segments_per_second * seconds));
  // SERIAL_ECHOPGM("mm="); SERIAL_ECHO(cartesian_mm);
  // SERIAL_ECHOPGM(" seconds="); SERIAL_ECHO(seconds);
  // SERIAL_ECHOPGM(" steps="); SERIAL_ECHOLN(steps);
  for (int s = 1; s <= steps; s++) {
    float fraction = float(s) / float(steps);
    for(int8_t i=0; i < NUM_AXIS; i++) {
      destination[i] = current_position[i] + difference[i] * fraction;
    }
    calculate_delta(destination);
    plan_buffer_line(delta[X_AXIS], delta[Y_AXIS], delta[Z_AXIS],
                     destination[E_AXIS], feedrate*feedmultiply/60/100.0,
                     active_extruder);
  }
  
#endif // DELTA

#ifdef DUAL_X_CARRIAGE
  if (active_extruder_parked)
  {
    if (dual_x_carriage_mode == DXC_DUPLICATION_MODE && active_extruder == 0)
    {
      // move duplicate extruder into correct duplication position.
      plan_set_position(inactive_extruder_x_pos, current_position[Y_AXIS], current_position[Z_AXIS], current_position[E_AXIS]);
      plan_buffer_line(current_position[X_AXIS] + duplicate_extruder_x_offset, current_position[Y_AXIS], current_position[Z_AXIS],
          current_position[E_AXIS], max_feedrate[X_AXIS], 1);
      plan_set_position(current_position[X_AXIS], current_position[Y_AXIS], current_position[Z_AXIS], current_position[E_AXIS]);
      st_synchronize();
      extruder_duplication_enabled = true;
      active_extruder_parked = false;
    }
    else if (dual_x_carriage_mode == DXC_AUTO_PARK_MODE) // handle unparking of head
    {
      if (current_position[E_AXIS] == destination[E_AXIS])
      {
        // this is a travel move - skit it but keep track of current position (so that it can later
        // be used as start of first non-travel move)
        if (delayed_move_time != 0xFFFFFFFFUL)
        {
          memcpy(current_position, destination, sizeof(current_position));
          if (destination[Z_AXIS] > raised_parked_position[Z_AXIS])
            raised_parked_position[Z_AXIS] = destination[Z_AXIS];
          delayed_move_time = millis();
          return;
        }
      }
      delayed_move_time = 0;
      // unpark extruder: 1) raise, 2) move into starting XY position, 3) lower
      plan_buffer_line(raised_parked_position[X_AXIS], raised_parked_position[Y_AXIS], raised_parked_position[Z_AXIS],    
          current_position[E_AXIS], max_feedrate[Z_AXIS], active_extruder);
      plan_buffer_line(current_position[X_AXIS], current_position[Y_AXIS], raised_parked_position[Z_AXIS],
          current_position[E_AXIS], min(max_feedrate[X_AXIS],max_feedrate[Y_AXIS]), active_extruder);
      plan_buffer_line(current_position[X_AXIS], current_position[Y_AXIS], current_position[Z_AXIS],
          current_position[E_AXIS], max_feedrate[Z_AXIS], active_extruder);
      active_extruder_parked = false;
    }
  }
#endif //DUAL_X_CARRIAGE

#if ! (defined DELTA || defined SCARA)
  // Do not use feedmultiply for E or Z only moves
  if( (current_position[X_AXIS] == destination [X_AXIS]) && (current_position[Y_AXIS] == destination [Y_AXIS])) {
      plan_buffer_line(destination[X_AXIS], destination[Y_AXIS], destination[Z_AXIS], destination[E_AXIS], feedrate/60, active_extruder);
  }
  else {
    plan_buffer_line(destination[X_AXIS], destination[Y_AXIS], destination[Z_AXIS], destination[E_AXIS], feedrate*feedmultiply/60/100.0, active_extruder);
  }
#endif // !(DELTA || SCARA)

  for(int8_t i=0; i < NUM_AXIS; i++) {
    current_position[i] = destination[i];
  }
}

void prepare_arc_move(char isclockwise) {
  float r = hypot(offset[X_AXIS], offset[Y_AXIS]); // Compute arc radius for mc_arc

  // Trace the arc
  mc_arc(current_position, destination, offset, X_AXIS, Y_AXIS, Z_AXIS, feedrate*feedmultiply/60/100.0, r, isclockwise, active_extruder);

  // As far as the parser is concerned, the position is now == target. In reality the
  // motion control system might still be processing the action and the real tool position
  // in any intermediate location.
  for(int8_t i=0; i < NUM_AXIS; i++) {
    current_position[i] = destination[i];
  }
  previous_millis_cmd = millis();
}

#if defined(CONTROLLERFAN_PIN) && CONTROLLERFAN_PIN > -1

#if defined(FAN_PIN)
  #if CONTROLLERFAN_PIN == FAN_PIN
    #error "You cannot set CONTROLLERFAN_PIN equal to FAN_PIN"
  #endif
#endif

unsigned long lastMotor = 0; //Save the time for when a motor was turned on last
unsigned long lastMotorCheck = 0;

void controllerFan()
{
  if ((millis() - lastMotorCheck) >= 2500) //Not a time critical function, so we only check every 2500ms
  {
    lastMotorCheck = millis();

    if(!READ(X_ENABLE_PIN) || !READ(Y_ENABLE_PIN) || !READ(Z_ENABLE_PIN) || (soft_pwm_bed > 0)
    #if EXTRUDERS > 2
       || !READ(E2_ENABLE_PIN)
    #endif
    #if EXTRUDER > 1
      #if defined(X2_ENABLE_PIN) && X2_ENABLE_PIN > -1
       || !READ(X2_ENABLE_PIN)
      #endif
       || !READ(E1_ENABLE_PIN)
    #endif
       || !READ(E0_ENABLE_PIN)) //If any of the drivers are enabled...
    {
      lastMotor = millis(); //... set time to NOW so the fan will turn on
    }

    if ((millis() - lastMotor) >= (CONTROLLERFAN_SECS*1000UL) || lastMotor == 0) //If the last time any driver was enabled, is longer since than CONTROLLERSEC...
    {
        digitalWrite(CONTROLLERFAN_PIN, 0);
        analogWrite(CONTROLLERFAN_PIN, 0);
    }
    else
    {
        // allows digital or PWM fan output to be used (see M42 handling)
        digitalWrite(CONTROLLERFAN_PIN, CONTROLLERFAN_SPEED);
        analogWrite(CONTROLLERFAN_PIN, CONTROLLERFAN_SPEED);
    }
  }
}
#endif

#ifdef SCARA
void calculate_SCARA_forward_Transform(float f_scara[3])
{
  // Perform forward kinematics, and place results in delta[3]
  // The maths and first version has been done by QHARLEY . Integrated into masterbranch 06/2014 and slightly restructured by Joachim Cerny in June 2014
  
  float x_sin, x_cos, y_sin, y_cos;
  
    //SERIAL_ECHOPGM("f_delta x="); SERIAL_ECHO(f_scara[X_AXIS]);
    //SERIAL_ECHOPGM(" y="); SERIAL_ECHO(f_scara[Y_AXIS]);
  
    x_sin = sin(f_scara[X_AXIS]/SCARA_RAD2DEG) * Linkage_1;
    x_cos = cos(f_scara[X_AXIS]/SCARA_RAD2DEG) * Linkage_1;
    y_sin = sin(f_scara[Y_AXIS]/SCARA_RAD2DEG) * Linkage_2;
    y_cos = cos(f_scara[Y_AXIS]/SCARA_RAD2DEG) * Linkage_2;
   
  //  SERIAL_ECHOPGM(" x_sin="); SERIAL_ECHO(x_sin);
  //  SERIAL_ECHOPGM(" x_cos="); SERIAL_ECHO(x_cos);
  //  SERIAL_ECHOPGM(" y_sin="); SERIAL_ECHO(y_sin);
  //  SERIAL_ECHOPGM(" y_cos="); SERIAL_ECHOLN(y_cos);
  
    delta[X_AXIS] = x_cos + y_cos + SCARA_offset_x;  //theta
    delta[Y_AXIS] = x_sin + y_sin + SCARA_offset_y;  //theta+phi
	
    //SERIAL_ECHOPGM(" delta[X_AXIS]="); SERIAL_ECHO(delta[X_AXIS]);
    //SERIAL_ECHOPGM(" delta[Y_AXIS]="); SERIAL_ECHOLN(delta[Y_AXIS]);
}  

void calculate_delta(float cartesian[3]){
  //reverse kinematics.
  // Perform reversed kinematics, and place results in delta[3]
  // The maths and first version has been done by QHARLEY . Integrated into masterbranch 06/2014 and slightly restructured by Joachim Cerny in June 2014
  
  float SCARA_pos[2];
  static float SCARA_C2, SCARA_S2, SCARA_K1, SCARA_K2, SCARA_theta, SCARA_psi; 
  
  SCARA_pos[X_AXIS] = cartesian[X_AXIS] * axis_scaling[X_AXIS] - SCARA_offset_x;  //Translate SCARA to standard X Y
  SCARA_pos[Y_AXIS] = cartesian[Y_AXIS] * axis_scaling[Y_AXIS] - SCARA_offset_y;  // With scaling factor.
  
  #if (Linkage_1 == Linkage_2)
    SCARA_C2 = ( ( sq(SCARA_pos[X_AXIS]) + sq(SCARA_pos[Y_AXIS]) ) / (2 * (float)L1_2) ) - 1;
  #else
    SCARA_C2 =   ( sq(SCARA_pos[X_AXIS]) + sq(SCARA_pos[Y_AXIS]) - (float)L1_2 - (float)L2_2 ) / 45000; 
  #endif
  
  SCARA_S2 = sqrt( 1 - sq(SCARA_C2) );
  
  SCARA_K1 = Linkage_1 + Linkage_2 * SCARA_C2;
  SCARA_K2 = Linkage_2 * SCARA_S2;
  
  SCARA_theta = ( atan2(SCARA_pos[X_AXIS],SCARA_pos[Y_AXIS])-atan2(SCARA_K1, SCARA_K2) ) * -1;
  SCARA_psi   =   atan2(SCARA_S2,SCARA_C2);
  
  delta[X_AXIS] = SCARA_theta * SCARA_RAD2DEG;  // Multiply by 180/Pi  -  theta is support arm angle
  delta[Y_AXIS] = (SCARA_theta + SCARA_psi) * SCARA_RAD2DEG;  //       -  equal to sub arm angle (inverted motor)
  delta[Z_AXIS] = cartesian[Z_AXIS];
  
  /*
  SERIAL_ECHOPGM("cartesian x="); SERIAL_ECHO(cartesian[X_AXIS]);
  SERIAL_ECHOPGM(" y="); SERIAL_ECHO(cartesian[Y_AXIS]);
  SERIAL_ECHOPGM(" z="); SERIAL_ECHOLN(cartesian[Z_AXIS]);
  
  SERIAL_ECHOPGM("scara x="); SERIAL_ECHO(SCARA_pos[X_AXIS]);
  SERIAL_ECHOPGM(" y="); SERIAL_ECHOLN(SCARA_pos[Y_AXIS]);
  
  SERIAL_ECHOPGM("delta x="); SERIAL_ECHO(delta[X_AXIS]);
  SERIAL_ECHOPGM(" y="); SERIAL_ECHO(delta[Y_AXIS]);
  SERIAL_ECHOPGM(" z="); SERIAL_ECHOLN(delta[Z_AXIS]);
  
  SERIAL_ECHOPGM("C2="); SERIAL_ECHO(SCARA_C2);
  SERIAL_ECHOPGM(" S2="); SERIAL_ECHO(SCARA_S2);
  SERIAL_ECHOPGM(" Theta="); SERIAL_ECHO(SCARA_theta);
  SERIAL_ECHOPGM(" Psi="); SERIAL_ECHOLN(SCARA_psi);
  SERIAL_ECHOLN(" ");*/
}

#endif

#ifdef TEMP_STAT_LEDS
static bool blue_led = false;
static bool red_led = false;
static uint32_t stat_update = 0;

void handle_status_leds(void) {
  float max_temp = 0.0;
  if(millis() > stat_update) {
    stat_update += 500; // Update every 0.5s
    for (int8_t cur_extruder = 0; cur_extruder < EXTRUDERS; ++cur_extruder) {
       max_temp = max(max_temp, degHotend(cur_extruder));
       max_temp = max(max_temp, degTargetHotend(cur_extruder));
    }
    #if defined(TEMP_BED_PIN) && TEMP_BED_PIN > -1
      max_temp = max(max_temp, degTargetBed());
      max_temp = max(max_temp, degBed());
    #endif
    if((max_temp > 55.0) && (red_led == false)) {
      digitalWrite(STAT_LED_RED, 1);
      digitalWrite(STAT_LED_BLUE, 0);
      red_led = true;
      blue_led = false;
    }
    if((max_temp < 54.0) && (blue_led == false)) {
      digitalWrite(STAT_LED_RED, 0);
      digitalWrite(STAT_LED_BLUE, 1);
      red_led = false;
      blue_led = true;
    }
  }
}
#endif

void manage_inactivity(bool ignore_stepper_queue/*=false*/) //default argument set in Marlin.h
{
	
#if defined(KILL_PIN) && KILL_PIN > -1
	static int killCount = 0;   // make the inactivity button a bit less responsive
   const int KILL_DELAY = 10000;
#endif

#if defined(HOME_PIN) && HOME_PIN > -1
   static int homeDebounceCount = 0;   // poor man's debouncing count
   const int HOME_DEBOUNCE_DELAY = 10000;
#endif
   
   

  if( (millis() - previous_millis_cmd) >  max_inactive_time )
    if(max_inactive_time)
      kill();
  if(stepper_inactive_time)  {
    if( (millis() - previous_millis_cmd) >  stepper_inactive_time )
    {
      if(blocks_queued() == false && ignore_stepper_queue == false) {
        disable_x();
        disable_y();
        disable_z();
        disable_e0();
        disable_e1();
        disable_e2();
      }
    }
  }
  
  #ifdef CHDK //Check if pin should be set to LOW after M240 set it to HIGH
    if (chdkActive && (millis() - chdkHigh > CHDK_DELAY))
    {
      chdkActive = false;
      WRITE(CHDK, LOW);
    }
  #endif
  
  #if defined(KILL_PIN) && KILL_PIN > -1
    
    // Check if the kill button was pressed and wait just in case it was an accidental
    // key kill key press
    // -------------------------------------------------------------------------------
    if( 0 == READ(KILL_PIN) )
    {
       killCount++;
    }
    else if (killCount > 0)
    {
       killCount--;
    }
    // Exceeded threshold and we can confirm that it was not accidental
    // KILL the machine
    // ----------------------------------------------------------------
    if ( killCount >= KILL_DELAY)
    {
       kill();
    }
  #endif

#if defined(HOME_PIN) && HOME_PIN > -1
    // Check to see if we have to home, use poor man's debouncer
    // ---------------------------------------------------------
    if ( 0 == READ(HOME_PIN) )
    {
       if (homeDebounceCount == 0)
       {
          enquecommand_P((PSTR("G28")));
          homeDebounceCount++;
          LCD_ALERTMESSAGEPGM(MSG_AUTO_HOME);
       }
       else if (homeDebounceCount < HOME_DEBOUNCE_DELAY)
       {
          homeDebounceCount++;
       }
       else
       {
          homeDebounceCount = 0;
       }
    }
#endif
    
  #if defined(CONTROLLERFAN_PIN) && CONTROLLERFAN_PIN > -1
    controllerFan(); //Check if fan should be turned on to cool stepper drivers down
  #endif
  #ifdef EXTRUDER_RUNOUT_PREVENT
    if( (millis() - previous_millis_cmd) >  EXTRUDER_RUNOUT_SECONDS*1000 )
    if(degHotend(active_extruder)>EXTRUDER_RUNOUT_MINTEMP)
    {
     bool oldstatus=READ(E0_ENABLE_PIN);
     enable_e0();
     float oldepos=current_position[E_AXIS];
     float oldedes=destination[E_AXIS];
     plan_buffer_line(destination[X_AXIS], destination[Y_AXIS], destination[Z_AXIS],
                      destination[E_AXIS]+EXTRUDER_RUNOUT_EXTRUDE*EXTRUDER_RUNOUT_ESTEPS/axis_steps_per_unit[E_AXIS],
                      EXTRUDER_RUNOUT_SPEED/60.*EXTRUDER_RUNOUT_ESTEPS/axis_steps_per_unit[E_AXIS], active_extruder);
     current_position[E_AXIS]=oldepos;
     destination[E_AXIS]=oldedes;
     plan_set_e_position(oldepos);
     previous_millis_cmd=millis();
     st_synchronize();
     WRITE(E0_ENABLE_PIN,oldstatus);
    }
  #endif
  #if defined(DUAL_X_CARRIAGE)
    // handle delayed move timeout
    if (delayed_move_time != 0 && (millis() - delayed_move_time) > 1000 && Stopped == false)
    {
      // travel moves have been received so enact them
      delayed_move_time = 0xFFFFFFFFUL; // force moves to be done
      memcpy(destination,current_position,sizeof(destination));
      prepare_move();
    }
  #endif
  #ifdef TEMP_STAT_LEDS
      handle_status_leds();
  #endif
  check_axes_activity();
}

void kill()
{
  cli(); // Stop interrupts
  disable_heater();

  disable_x();
  disable_y();
  disable_z();
  disable_e0();
  disable_e1();
  disable_e2();

#if defined(PS_ON_PIN) && PS_ON_PIN > -1
  pinMode(PS_ON_PIN,INPUT);
#endif
  SERIAL_ERROR_START;
  SERIAL_ERRORLNPGM(MSG_ERR_KILLED);
  LCD_ALERTMESSAGEPGM(MSG_KILLED);
  
  // FMC small patch to update the LCD before ending
  sei();   // enable interrupts
  for ( int i=5; i--; lcd_update())
  {
     delay(200);	
  }
  cli();   // disable interrupts
  suicide();
  while(1) { /* Intentionally left empty */ } // Wait for reset
}

void Stop()
{
  disable_heater();
  if(Stopped == false) {
    Stopped = true;
    Stopped_gcode_LastN = gcode_LastN; // Save last g_code for restart
    SERIAL_ERROR_START;
    SERIAL_ERRORLNPGM(MSG_ERR_STOPPED);
    LCD_MESSAGEPGM(MSG_STOPPED);
  }
}

bool IsStopped() { return Stopped; };

#ifdef FAST_PWM_FAN
void setPwmFrequency(uint8_t pin, int val)
{
  val &= 0x07;
  switch(digitalPinToTimer(pin))
  {

    #if defined(TCCR0A)
    case TIMER0A:
    case TIMER0B:
//         TCCR0B &= ~(_BV(CS00) | _BV(CS01) | _BV(CS02));
//         TCCR0B |= val;
         break;
    #endif

    #if defined(TCCR1A)
    case TIMER1A:
    case TIMER1B:
//         TCCR1B &= ~(_BV(CS10) | _BV(CS11) | _BV(CS12));
//         TCCR1B |= val;
         break;
    #endif

    #if defined(TCCR2)
    case TIMER2:
    case TIMER2:
         TCCR2 &= ~(_BV(CS10) | _BV(CS11) | _BV(CS12));
         TCCR2 |= val;
         break;
    #endif

    #if defined(TCCR2A)
    case TIMER2A:
    case TIMER2B:
         TCCR2B &= ~(_BV(CS20) | _BV(CS21) | _BV(CS22));
         TCCR2B |= val;
         break;
    #endif

    #if defined(TCCR3A)
    case TIMER3A:
    case TIMER3B:
    case TIMER3C:
         TCCR3B &= ~(_BV(CS30) | _BV(CS31) | _BV(CS32));
         TCCR3B |= val;
         break;
    #endif

    #if defined(TCCR4A)
    case TIMER4A:
    case TIMER4B:
    case TIMER4C:
         TCCR4B &= ~(_BV(CS40) | _BV(CS41) | _BV(CS42));
         TCCR4B |= val;
         break;
   #endif

    #if defined(TCCR5A)
    case TIMER5A:
    case TIMER5B:
    case TIMER5C:
         TCCR5B &= ~(_BV(CS50) | _BV(CS51) | _BV(CS52));
         TCCR5B |= val;
         break;
   #endif

  }
}
#endif //FAST_PWM_FAN

bool setTargetedHotend(int code){
  tmp_extruder = active_extruder;
  if(code_seen('T')) {
    tmp_extruder = code_value();
    if(tmp_extruder >= EXTRUDERS) {
      SERIAL_ECHO_START;
      switch(code){
        case 104:
          SERIAL_ECHO(MSG_M104_INVALID_EXTRUDER);
          break;
        case 105:
          SERIAL_ECHO(MSG_M105_INVALID_EXTRUDER);
          break;
        case 109:
          SERIAL_ECHO(MSG_M109_INVALID_EXTRUDER);
          break;
        case 218:
          SERIAL_ECHO(MSG_M218_INVALID_EXTRUDER);
          break;
      }
      SERIAL_ECHOLN(tmp_extruder);
      return true;
    }
  }
  return false;
}


float calculate_volumetric_multiplier(float diameter) {
  if (!volumetric_enabled || diameter == 0) return 1.0;
  float d2 = diameter * 0.5;
  return 1.0 / (M_PI * d2 * d2);
}

void calculate_volumetric_multipliers() {
  for (int i=0; i<EXTRUDERS; i++)
    volumetric_multiplier[i] = calculate_volumetric_multiplier(filament_size[i]);
	volumetric_multiplier[0] = calculate_volumetric_multiplier(filament_size[0]);
#if EXTRUDERS > 1
	volumetric_multiplier[1] = calculate_volumetric_multiplier(filament_size[1]);
#if EXTRUDERS > 2
	volumetric_multiplier[2] = calculate_volumetric_multiplier(filament_size[2]);
#if EXTRUDERS > 3
	volumetric_multiplier[3] = calculate_volumetric_multiplier(filament_size[3]);
#endif //EXTRUDERS > 3
#endif //EXTRUDERS > 2
#endif //EXTRUDERS > 1
}<|MERGE_RESOLUTION|>--- conflicted
+++ resolved
@@ -29,18 +29,10 @@
 
 #include "Marlin.h"
 
-<<<<<<< HEAD
-=======
-//#ifdef ENABLE_AUTO_BED_LEVELING
->>>>>>> 1e2fb8d0
 #include "vector_3.h"
   #ifdef AUTO_BED_LEVELING_GRID
     #include "qr_solve.h"
   #endif
-<<<<<<< HEAD
-=======
-//#endif // ENABLE_AUTO_BED_LEVELING
->>>>>>> 1e2fb8d0
 
 #include "planner.h"
 #include "stepper.h"
@@ -76,10 +68,7 @@
   #include "ultralcd.h"
 #endif
 
-<<<<<<< HEAD
 #include "AutoLevelManager.h"
-=======
->>>>>>> 1e2fb8d0
 #include "GuiAction.h"
 
 // look here for descriptions of G-codes: http://linuxcnc.org/handbook/gcode/g-code.html
@@ -1563,7 +1552,6 @@
     case 28: //G28 Home all Axis one at a time
       action_homing();
     break;
-<<<<<<< HEAD
 #ifdef LEVEL_SENSOR
     case 29: // G29 Detailed Z-Probe, probes the bed at 3 or more points.
       if (bed_leveling == true || (bed_leveling == false && AutoLevelManager::single::instance().state() == true))
@@ -1571,15 +1559,6 @@
         action_get_plane();
       }
     break;
-=======
-
-#ifdef ENABLE_AUTO_BED_LEVELING
-
-    case 29: // G29 Detailed Z-Probe, probes the bed at 3 or more points.
-      action_get_plane();
-    break;
-
->>>>>>> 1e2fb8d0
 #ifndef Z_PROBE_SLED
 
     case 30: // G30 Single Z Probe
