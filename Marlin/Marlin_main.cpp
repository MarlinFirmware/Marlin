/* -*- c++ -*- */

/*
    Reprap firmware based on Sprinter and grbl.
 Copyright (C) 2011 Camiel Gubbels / Erik van der Zalm

 This program is free software: you can redistribute it and/or modify
 it under the terms of the GNU General Public License as published by
 the Free Software Foundation, either version 3 of the License, or
 (at your option) any later version.

 This program is distributed in the hope that it will be useful,
 but WITHOUT ANY WARRANTY; without even the implied warranty of
 MERCHANTABILITY or FITNESS FOR A PARTICULAR PURPOSE.  See the
 GNU General Public License for more details.

 You should have received a copy of the GNU General Public License
 along with this program.  If not, see <http://www.gnu.org/licenses/>.
 */

/*
 This firmware is a mashup between Sprinter and grbl.
  (https://github.com/kliment/Sprinter)
  (https://github.com/simen/grbl/tree)

 It has preliminary support for Matthew Roberts advance algorithm
    http://reprap.org/pipermail/reprap-dev/2011-May/003323.html
 */

#include "Marlin.h"

#ifdef ENABLE_AUTO_BED_LEVELING
#include "vector_3.h"
  #ifdef AUTO_BED_LEVELING_GRID
    #include "qr_solve.h"
  #endif
#endif // ENABLE_AUTO_BED_LEVELING

#include "ultralcd.h"
#include "planner.h"
#include "stepper.h"
#include "temperature.h"
#include "motion_control.h"
#include "cardreader.h"
#include "watchdog.h"
#include "ConfigurationStore.h"
#include "language.h"
#include "pins_arduino.h"
#include "math.h"

#ifdef BLINKM
#include "BlinkM.h"
#include "Wire.h"
#endif

#if NUM_SERVOS > 0
#include "Servo.h"
#endif

#if defined(DIGIPOTSS_PIN) && DIGIPOTSS_PIN > -1
#include <SPI.h>
#endif

// look here for descriptions of G-codes: http://linuxcnc.org/handbook/gcode/g-code.html
// http://objects.reprap.org/wiki/Mendel_User_Manual:_RepRapGCodes

//Implemented Codes
//-------------------
// G0  -> G1
// G1  - Coordinated Movement X Y Z E
// G2  - CW ARC
// G3  - CCW ARC
// G4  - Dwell S<seconds> or P<milliseconds>
// G10 - retract filament according to settings of M207
// G11 - retract recover filament according to settings of M208
// G28 - Home all Axis
// G29 - Detailed Z-Probe, probes the bed at 3 or more points.  Will fail if you haven't homed yet.
// G30 - Single Z Probe, probes bed at current XY location.
// G31 - Dock sled (Z_PROBE_SLED only)
// G32 - Undock sled (Z_PROBE_SLED only)
// G90 - Use Absolute Coordinates
// G91 - Use Relative Coordinates
// G92 - Set current position to coordinates given

// M Codes
// M0   - Unconditional stop - Wait for user to press a button on the LCD (Only if ULTRA_LCD is enabled)
// M1   - Same as M0
// M17  - Enable/Power all stepper motors
// M18  - Disable all stepper motors; same as M84
// M20  - List SD card
// M21  - Init SD card
// M22  - Release SD card
// M23  - Select SD file (M23 filename.g)
// M24  - Start/resume SD print
// M25  - Pause SD print
// M26  - Set SD position in bytes (M26 S12345)
// M27  - Report SD print status
// M28  - Start SD write (M28 filename.g)
// M29  - Stop SD write
// M30  - Delete file from SD (M30 filename.g)
// M31  - Output time since last M109 or SD card start to serial
// M32  - Select file and start SD print (Can be used _while_ printing from SD card files):
//        syntax "M32 /path/filename#", or "M32 S<startpos bytes> !filename#"
//        Call gcode file : "M32 P !filename#" and return to caller file after finishing (similar to #include).
//        The '#' is necessary when calling from within sd files, as it stops buffer prereading
// M42  - Change pin status via gcode Use M42 Px Sy to set pin x to value y, when omitting Px the onboard led will be used.
// M80  - Turn on Power Supply
// M81  - Turn off Power Supply
// M82  - Set E codes absolute (default)
// M83  - Set E codes relative while in Absolute Coordinates (G90) mode
// M84  - Disable steppers until next move,
//        or use S<seconds> to specify an inactivity timeout, after which the steppers will be disabled.  S0 to disable the timeout.
// M85  - Set inactivity shutdown timer with parameter S<seconds>. To disable set zero (default)
// M92  - Set axis_steps_per_unit - same syntax as G92
// M104 - Set extruder target temp
// M105 - Read current temp
// M106 - Fan on
// M107 - Fan off
// M109 - Sxxx Wait for extruder current temp to reach target temp. Waits only when heating
//        Rxxx Wait for extruder current temp to reach target temp. Waits when heating and cooling
//        IF AUTOTEMP is enabled, S<mintemp> B<maxtemp> F<factor>. Exit autotemp by any M109 without F
// M112 - Emergency stop
// M114 - Output current position to serial port
// M115 - Capabilities string
// M117 - display message
// M119 - Output Endstop status to serial port
// M126 - Solenoid Air Valve Open (BariCUDA support by jmil)
// M127 - Solenoid Air Valve Closed (BariCUDA vent to atmospheric pressure by jmil)
// M128 - EtoP Open (BariCUDA EtoP = electricity to air pressure transducer by jmil)
// M129 - EtoP Closed (BariCUDA EtoP = electricity to air pressure transducer by jmil)
// M140 - Set bed target temp
// M150 - Set BlinkM Color Output R: Red<0-255> U(!): Green<0-255> B: Blue<0-255> over i2c, G for green does not work.
// M190 - Sxxx Wait for bed current temp to reach target temp. Waits only when heating
//        Rxxx Wait for bed current temp to reach target temp. Waits when heating and cooling
// M200 D<millimeters>- set filament diameter and set E axis units to cubic millimeters (use S0 to set back to millimeters).
// M201 - Set max acceleration in units/s^2 for print moves (M201 X1000 Y1000)
// M202 - Set max acceleration in units/s^2 for travel moves (M202 X1000 Y1000) Unused in Marlin!!
// M203 - Set maximum feedrate that your machine can sustain (M203 X200 Y200 Z300 E10000) in mm/sec
// M204 - Set default acceleration: S normal moves T filament only moves (M204 S3000 T7000) in mm/sec^2  also sets minimum segment time in ms (B20000) to prevent buffer under-runs and M20 minimum feedrate
// M205 -  advanced settings:  minimum travel speed S=while printing T=travel only,  B=minimum segment time X= maximum xy jerk, Z=maximum Z jerk, E=maximum E jerk
// M206 - set additional homing offset
// M207 - set retract length S[positive mm] F[feedrate mm/min] Z[additional zlift/hop], stays in mm regardless of M200 setting
// M208 - set recover=unretract length S[positive mm surplus to the M207 S*] F[feedrate mm/sec]
// M209 - S<1=true/0=false> enable automatic retract detect if the slicer did not support G10/11: every normal extrude-only move will be classified as retract depending on the direction.
// M218 - set hotend offset (in mm): T<extruder_number> X<offset_on_X> Y<offset_on_Y>
// M220 S<factor in percent>- set speed factor override percentage
// M221 S<factor in percent>- set extrude factor override percentage
// M226 P<pin number> S<pin state>- Wait until the specified pin reaches the state required
// M240 - Trigger a camera to take a photograph
// M250 - Set LCD contrast C<contrast value> (value 0..63)
// M280 - set servo position absolute. P: servo index, S: angle or microseconds
// M300 - Play beep sound S<frequency Hz> P<duration ms>
// M301 - Set PID parameters P I and D
// M302 - Allow cold extrudes, or set the minimum extrude S<temperature>.
// M303 - PID relay autotune S<temperature> sets the target temperature. (default target temperature = 150C)
// M304 - Set bed PID parameters P I and D
// M400 - Finish all moves
// M401 - Lower z-probe if present
// M402 - Raise z-probe if present
// M404 - N<dia in mm> Enter the nominal filament width (3mm, 1.75mm ) or will display nominal filament width without parameters
// M405 - Turn on Filament Sensor extrusion control.  Optional D<delay in cm> to set delay in centimeters between sensor and extruder 
// M406 - Turn off Filament Sensor extrusion control 
// M407 - Displays measured filament diameter 
// M500 - stores parameters in EEPROM
// M501 - reads parameters from EEPROM (if you need reset them after you changed them temporarily).
// M502 - reverts to the default "factory settings".  You still need to store them in EEPROM afterwards if you want to.
// M503 - print the current settings (from memory not from EEPROM). Use S0 to leave off headings.
// M540 - Use S[0|1] to enable or disable the stop SD card print on endstop hit (requires ABORT_ON_ENDSTOP_HIT_FEATURE_ENABLED)
// M600 - Pause for filament change X[pos] Y[pos] Z[relative lift] E[initial retract] L[later retract distance for removal]
// M665 - set delta configurations
// M666 - set delta endstop adjustment
// M605 - Set dual x-carriage movement mode: S<mode> [ X<duplication x-offset> R<duplication temp offset> ]
// M700 - Level plate script for use with Witbox printer.
// M701 - Load filament script for use with Witbox printer.
// M702 - Unload filament script for use with Witbox printer.
// M907 - Set digital trimpot motor current using axis codes.
// M908 - Control digital trimpot directly.
// M350 - Set microstepping mode.
// M351 - Toggle MS1 MS2 pins directly.

// ************ SCARA Specific - This can change to suit future G-code regulations
// M360 - SCARA calibration: Move to cal-position ThetaA (0 deg calibration)
// M361 - SCARA calibration: Move to cal-position ThetaB (90 deg calibration - steps per degree)
// M362 - SCARA calibration: Move to cal-position PsiA (0 deg calibration)
// M363 - SCARA calibration: Move to cal-position PsiB (90 deg calibration - steps per degree)
// M364 - SCARA calibration: Move to cal-position PSIC (90 deg to Theta calibration position)
// M365 - SCARA calibration: Scaling factor, X, Y, Z axis
//************* SCARA End ***************

// M928 - Start SD logging (M928 filename.g) - ended by M29
// M999 - Restart after being stopped by error

//Stepper Movement Variables

//===========================================================================
//=============================imported variables============================
//===========================================================================


//===========================================================================
//=============================public variables=============================
//===========================================================================
#ifdef SDSUPPORT
CardReader card;
#endif
float homing_feedrate[] = HOMING_FEEDRATE;
bool axis_relative_modes[] = AXIS_RELATIVE_MODES;
int feedmultiply=100; //100->1 200->2
int saved_feedmultiply;
int extrudemultiply=100; //100->1 200->2
int extruder_multiply[EXTRUDERS] = {100
  #if EXTRUDERS > 1
    , 100
    #if EXTRUDERS > 2
      , 100
	    #if EXTRUDERS > 3
      	, 100
	    #endif
    #endif
  #endif
};
bool volumetric_enabled = false;
float filament_size[EXTRUDERS] = { DEFAULT_NOMINAL_FILAMENT_DIA
  #if EXTRUDERS > 1
      , DEFAULT_NOMINAL_FILAMENT_DIA
    #if EXTRUDERS > 2
       , DEFAULT_NOMINAL_FILAMENT_DIA
      #if EXTRUDERS > 3
        , DEFAULT_NOMINAL_FILAMENT_DIA
      #endif
    #endif
  #endif
};
float volumetric_multiplier[EXTRUDERS] = {1.0
  #if EXTRUDERS > 1
    , 1.0
    #if EXTRUDERS > 2
      , 1.0
      #if EXTRUDERS > 3
        , 1.0
      #endif
    #endif
  #endif
};
float current_position[NUM_AXIS] = { 0.0, 0.0, 0.0, 0.0 };
float add_homing[3]={0,0,0};
#ifdef DELTA
float endstop_adj[3]={0,0,0};
#endif

float min_pos[3] = { X_MIN_POS, Y_MIN_POS, Z_MIN_POS };
float max_pos[3] = { X_MAX_POS, Y_MAX_POS, Z_MAX_POS };
bool axis_known_position[3] = {false, false, false};
float zprobe_zoffset;

// Extruder offset
#if EXTRUDERS > 1
#ifndef DUAL_X_CARRIAGE
  #define NUM_EXTRUDER_OFFSETS 2 // only in XY plane
#else
  #define NUM_EXTRUDER_OFFSETS 3 // supports offsets in XYZ plane
#endif
float extruder_offset[NUM_EXTRUDER_OFFSETS][EXTRUDERS] = {
#if defined(EXTRUDER_OFFSET_X) && defined(EXTRUDER_OFFSET_Y)
  EXTRUDER_OFFSET_X, EXTRUDER_OFFSET_Y
#endif
};
#endif
uint8_t active_extruder = 0;
int fanSpeed=0;
#ifdef SERVO_ENDSTOPS
  int servo_endstops[] = SERVO_ENDSTOPS;
  int servo_endstop_angles[] = SERVO_ENDSTOP_ANGLES;
#endif
#ifdef BARICUDA
int ValvePressure=0;
int EtoPPressure=0;
#endif

#ifdef FWRETRACT
  bool autoretract_enabled=false;
  bool retracted[EXTRUDERS]={false
    #if EXTRUDERS > 1
      , false
      #if EXTRUDERS > 2
        , false
        #if EXTRUDERS > 3
       	  , false
      	#endif
      #endif
    #endif
  };
  bool retracted_swap[EXTRUDERS]={false
    #if EXTRUDERS > 1
      , false
      #if EXTRUDERS > 2
        , false
        #if EXTRUDERS > 3
       	  , false
      	#endif
      #endif
    #endif
  };

  float retract_length = RETRACT_LENGTH;
  float retract_length_swap = RETRACT_LENGTH_SWAP;
  float retract_feedrate = RETRACT_FEEDRATE;
  float retract_zlift = RETRACT_ZLIFT;
  float retract_recover_length = RETRACT_RECOVER_LENGTH;
  float retract_recover_length_swap = RETRACT_RECOVER_LENGTH_SWAP;
  float retract_recover_feedrate = RETRACT_RECOVER_FEEDRATE;
#endif // FWRETRACT

#ifdef ULTIPANEL
  #ifdef PS_DEFAULT_OFF
    bool powersupply = false;
  #else
	  bool powersupply = true;
  #endif
#endif

#ifdef DELTA
  float delta[3] = {0.0, 0.0, 0.0};
  #define SIN_60 0.8660254037844386
  #define COS_60 0.5
  // these are the default values, can be overriden with M665
  float delta_radius= DELTA_RADIUS;
  float delta_tower1_x= -SIN_60*delta_radius; // front left tower
  float delta_tower1_y= -COS_60*delta_radius;	   
  float delta_tower2_x=  SIN_60*delta_radius; // front right tower
  float delta_tower2_y= -COS_60*delta_radius;	   
  float delta_tower3_x= 0.0;                  // back middle tower
  float delta_tower3_y= delta_radius;
  float delta_diagonal_rod= DELTA_DIAGONAL_ROD;
  float delta_diagonal_rod_2= sq(delta_diagonal_rod);
  float delta_segments_per_second= DELTA_SEGMENTS_PER_SECOND;
#endif

#ifdef SCARA                              // Build size scaling
float axis_scaling[3]={1,1,1};  // Build size scaling, default to 1
#endif				

bool cancel_heatup = false ;

#ifdef FILAMENT_SENSOR
  //Variables for Filament Sensor input 
  float filament_width_nominal=DEFAULT_NOMINAL_FILAMENT_DIA;  //Set nominal filament width, can be changed with M404 
  bool filament_sensor=false;  //M405 turns on filament_sensor control, M406 turns it off 
  float filament_width_meas=DEFAULT_MEASURED_FILAMENT_DIA; //Stores the measured filament diameter 
  signed char measurement_delay[MAX_MEASUREMENT_DELAY+1];  //ring buffer to delay measurement  store extruder factor after subtracting 100 
  int delay_index1=0;  //index into ring buffer
  int delay_index2=-1;  //index into ring buffer - set to -1 on startup to indicate ring buffer needs to be initialized
  float delay_dist=0; //delay distance counter  
  int meas_delay_cm = MEASUREMENT_DELAY_CM;  //distance delay setting
#endif

const char errormagic[] PROGMEM = "Error:";
const char echomagic[] PROGMEM = "echo:";

//===========================================================================
//=============================Private Variables=============================
//===========================================================================
const char axis_codes[NUM_AXIS] = {'X', 'Y', 'Z', 'E'};
static float destination[NUM_AXIS] = {  0.0, 0.0, 0.0, 0.0};

#ifndef DELTA
static float delta[3] = {0.0, 0.0, 0.0};
#endif

static float offset[3] = {0.0, 0.0, 0.0};
static bool home_all_axis = true;
static float feedrate = 1500.0, next_feedrate, saved_feedrate;
static long gcode_N, gcode_LastN, Stopped_gcode_LastN = 0;

static bool relative_mode = false;  //Determines Absolute or Relative Coordinates

static char cmdbuffer[BUFSIZE][MAX_CMD_SIZE];
static bool fromsd[BUFSIZE];
static int bufindr = 0;
static int bufindw = 0;
static int buflen = 0;
//static int i = 0;
static char serial_char;
static int serial_count = 0;
static boolean comment_mode = false;
static char *strchr_pointer; // just a pointer to find chars in the command string like X, Y, Z, E, etc

const int sensitive_pins[] = SENSITIVE_PINS; // Sensitive pin list for M42

//static float tt = 0;
//static float bt = 0;

//Inactivity shutdown variables
static unsigned long previous_millis_cmd = 0;
static unsigned long max_inactive_time = 0;
static unsigned long stepper_inactive_time = DEFAULT_STEPPER_DEACTIVE_TIME*1000l;

unsigned long starttime=0;
unsigned long stoptime=0;

static uint8_t tmp_extruder;


bool Stopped=false;

#if NUM_SERVOS > 0
  Servo servos[NUM_SERVOS];
#endif

bool CooldownNoWait = true;
bool target_direction;

//Insert variables if CHDK is defined
#ifdef CHDK
unsigned long chdkHigh = 0;
boolean chdkActive = false;
#endif

//===========================================================================
//=============================Routines======================================
//===========================================================================

void get_arc_coordinates();
bool setTargetedHotend(int code);

void serial_echopair_P(const char *s_P, float v)
    { serialprintPGM(s_P); SERIAL_ECHO(v); }
void serial_echopair_P(const char *s_P, double v)
    { serialprintPGM(s_P); SERIAL_ECHO(v); }
void serial_echopair_P(const char *s_P, unsigned long v)
    { serialprintPGM(s_P); SERIAL_ECHO(v); }

#ifdef SDSUPPORT
  #include "SdFatUtil.h"
  int freeMemory() { return SdFatUtil::FreeRam(); }
#else
  extern "C" {
    extern unsigned int __bss_end;
    extern unsigned int __heap_start;
    extern void *__brkval;

    int freeMemory() {
      int free_memory;

      if ((int)__brkval == 0)
        free_memory = ((int)&free_memory) - ((int)&__bss_end);
      else
        free_memory = ((int)&free_memory) - ((int)__brkval);

      return free_memory;
    }
  }
#endif //!SDSUPPORT

//adds an command to the main command buffer
//thats really done in a non-safe way.
//needs overworking someday
void enquecommand(const char *cmd)
{
  if(buflen < BUFSIZE)
  {
    //this is dangerous if a mixing of serial and this happens
    strcpy(&(cmdbuffer[bufindw][0]),cmd);
    SERIAL_ECHO_START;
    SERIAL_ECHOPGM(MSG_Enqueing);
    SERIAL_ECHO(cmdbuffer[bufindw]);
    SERIAL_ECHOLNPGM("\"");
    bufindw= (bufindw + 1)%BUFSIZE;
    buflen += 1;
  }
}

void enquecommand_P(const char *cmd)
{
  if(buflen < BUFSIZE)
  {
    //this is dangerous if a mixing of serial and this happens
    strcpy_P(&(cmdbuffer[bufindw][0]),cmd);
    SERIAL_ECHO_START;
    SERIAL_ECHOPGM(MSG_Enqueing);
    SERIAL_ECHO(cmdbuffer[bufindw]);
    SERIAL_ECHOLNPGM("\"");
    bufindw= (bufindw + 1)%BUFSIZE;
    buflen += 1;
  }
}

// Discard all gcodes enqueued in the gcode-buffer
void flush_commands()
{
   bufindr = bufindw;
   buflen = 0;
}

void setup_killpin()
{
  #if defined(KILL_PIN) && KILL_PIN > -1
    SET_INPUT(KILL_PIN);
    WRITE(KILL_PIN,HIGH);
  #endif
}

// Set home pin
void setup_homepin(void)
{
#if defined(HOME_PIN) && HOME_PIN > -1
   SET_INPUT(HOME_PIN);
   WRITE(HOME_PIN,HIGH);
#endif
}


void setup_photpin()
{
  #if defined(PHOTOGRAPH_PIN) && PHOTOGRAPH_PIN > -1
    SET_OUTPUT(PHOTOGRAPH_PIN);
    WRITE(PHOTOGRAPH_PIN, LOW);
  #endif
}

void setup_powerhold()
{
  #if defined(SUICIDE_PIN) && SUICIDE_PIN > -1
    SET_OUTPUT(SUICIDE_PIN);
    WRITE(SUICIDE_PIN, HIGH);
  #endif
  #if defined(PS_ON_PIN) && PS_ON_PIN > -1
    SET_OUTPUT(PS_ON_PIN);
	#if defined(PS_DEFAULT_OFF)
	  WRITE(PS_ON_PIN, PS_ON_ASLEEP);
    #else
	  WRITE(PS_ON_PIN, PS_ON_AWAKE);
	#endif
  #endif
}

void suicide()
{
  #if defined(SUICIDE_PIN) && SUICIDE_PIN > -1
    SET_OUTPUT(SUICIDE_PIN);
    WRITE(SUICIDE_PIN, LOW);
  #endif
}

void servo_init()
{
  #if (NUM_SERVOS >= 1) && defined(SERVO0_PIN) && (SERVO0_PIN > -1)
    servos[0].attach(SERVO0_PIN);
  #endif
  #if (NUM_SERVOS >= 2) && defined(SERVO1_PIN) && (SERVO1_PIN > -1)
    servos[1].attach(SERVO1_PIN);
  #endif
  #if (NUM_SERVOS >= 3) && defined(SERVO2_PIN) && (SERVO2_PIN > -1)
    servos[2].attach(SERVO2_PIN);
  #endif
  #if (NUM_SERVOS >= 4) && defined(SERVO3_PIN) && (SERVO3_PIN > -1)
    servos[3].attach(SERVO3_PIN);
  #endif
  #if (NUM_SERVOS >= 5)
    #error "TODO: enter initalisation code for more servos"
  #endif

  // Set position of Servo Endstops that are defined
  #ifdef SERVO_ENDSTOPS
  for(int8_t i = 0; i < 3; i++)
  {
    if(servo_endstops[i] > -1) {
      servos[servo_endstops[i]].write(servo_endstop_angles[i * 2 + 1]);
    }
  }
  #endif

  #if defined (ENABLE_AUTO_BED_LEVELING) && (PROBE_SERVO_DEACTIVATION_DELAY > 0)
  delay(PROBE_SERVO_DEACTIVATION_DELAY);
  servos[servo_endstops[Z_AXIS]].detach();
  #endif
}


void setup()
{
  setup_killpin();
  setup_powerhold();
  MYSERIAL.begin(BAUDRATE);
  SERIAL_PROTOCOLLNPGM("start");
  SERIAL_ECHO_START;

  // Check startup - does nothing if bootloader sets MCUSR to 0
  byte mcu = MCUSR;
  if(mcu & 1) SERIAL_ECHOLNPGM(MSG_POWERUP);
  if(mcu & 2) SERIAL_ECHOLNPGM(MSG_EXTERNAL_RESET);
  if(mcu & 4) SERIAL_ECHOLNPGM(MSG_BROWNOUT_RESET);
  if(mcu & 8) SERIAL_ECHOLNPGM(MSG_WATCHDOG_RESET);
  if(mcu & 32) SERIAL_ECHOLNPGM(MSG_SOFTWARE_RESET);
  MCUSR=0;

  SERIAL_ECHOPGM(MSG_MARLIN);
  SERIAL_ECHOLNPGM(STRING_VERSION);
  #ifdef STRING_VERSION_CONFIG_H
    #ifdef STRING_CONFIG_H_AUTHOR
      SERIAL_ECHO_START;
      SERIAL_ECHOPGM(MSG_CONFIGURATION_VER);
      SERIAL_ECHOPGM(STRING_VERSION_CONFIG_H);
      SERIAL_ECHOPGM(MSG_AUTHOR);
      SERIAL_ECHOLNPGM(STRING_CONFIG_H_AUTHOR);
      SERIAL_ECHOPGM("Compiled: ");
      SERIAL_ECHOLNPGM(__DATE__);
    #endif // STRING_CONFIG_H_AUTHOR
  #endif // STRING_VERSION_CONFIG_H
  SERIAL_ECHO_START;
  SERIAL_ECHOPGM(MSG_FREE_MEMORY);
  SERIAL_ECHO(freeMemory());
  SERIAL_ECHOPGM(MSG_PLANNER_BUFFER_BYTES);
  SERIAL_ECHOLN((int)sizeof(block_t)*BLOCK_BUFFER_SIZE);
  for(int8_t i = 0; i < BUFSIZE; i++)
  {
    fromsd[i] = false;
  }

  // loads data from EEPROM if available else uses defaults (and resets step acceleration rate)
  Config_RetrieveSettings();

  tp_init();    // Initialize temperature loop
  plan_init();  // Initialize planner;
  watchdog_init();
  st_init();    // Initialize stepper, this enables interrupts!
  setup_photpin();
  servo_init();
 

  lcd_init();
  _delay_ms(1000);	// wait 1sec to display the splash screen

  #if defined(CONTROLLERFAN_PIN) && CONTROLLERFAN_PIN > -1
    SET_OUTPUT(CONTROLLERFAN_PIN); //Set pin used for driver cooling fan
  #endif

  #ifdef DIGIPOT_I2C
    digipot_i2c_init();
  #endif
#ifdef Z_PROBE_SLED
  pinMode(SERVO0_PIN, OUTPUT);
  digitalWrite(SERVO0_PIN, LOW); // turn it off
#endif // Z_PROBE_SLED
  setup_homepin();
}

bool stop_buffer = false;
int stop_buffer_code = 0;
uint8_t buffer_recursivity = 0;

void loop()
{
	if (stop_buffer == false)
	{
    	if (buflen < (BUFSIZE-1))
		{
			get_command();
		}
	}
	else
	{
		char *test;
      switch (stop_buffer_code)
		{
			case 1:
				enquecommand_P(PSTR("M25"));
				stop_buffer_code = 0;
				break;
			case 2:
				enquecommand_P(PSTR("M600"));
				stop_buffer_code = 0;
				break;
			case 999:
				get_command();
				bufindr = (bufindw - 1);
				if (bufindr < 0)
				{
					bufindr = BUFSIZE - 1;
				}
				test = cmdbuffer[bufindr];
				if (strstr(test, "M999") == NULL)
				{
					bufindr = bufindw;
					buflen = 0;
				}
				else
				{
					stop_buffer = false;
					stop_buffer_code = 0;
					bufindr = 0;
					bufindw = 0;
					buflen = 0;
					FlushSerialRequestResend();
					lcd_reset_alert_level();
					LCD_MESSAGEPGM(WELCOME_MSG);
				}
				break;
			default:
				break;
		}
	}
	
  #ifdef SDSUPPORT
  card.checkautostart(false);
  #endif
  if(buflen)
  {
    #ifdef SDSUPPORT
      if(card.saving)
      {
        if(strstr_P(cmdbuffer[bufindr], PSTR("M29")) == NULL)
        {
          card.write_command(cmdbuffer[bufindr]);
          if(card.logging)
          {
            process_commands();
          }
          else
          {
            SERIAL_PROTOCOLLNPGM(MSG_OK);
          }
        }
        else
        {
          card.closefile();
          SERIAL_PROTOCOLLNPGM(MSG_FILE_SAVED);
        }
      }
      else
      {
        process_commands();
      }
    #else
      process_commands();
    #endif //SDSUPPORT
    buflen = (buflen-1);
    bufindr = (bufindr + 1)%BUFSIZE;
  }
  //check heater every n milliseconds
  manage_heater();
  manage_inactivity();
  checkHitEndstops();
  lcd_update();
}

void get_command()
{
  while( MYSERIAL.available() > 0  && buflen < BUFSIZE) {
    serial_char = MYSERIAL.read();
    if(serial_char == '\n' ||
       serial_char == '\r' ||
       (serial_char == ':' && comment_mode == false) ||
       serial_count >= (MAX_CMD_SIZE - 1) )
    {
      if(!serial_count) { //if empty line
        comment_mode = false; //for new command
        return;
      }
      cmdbuffer[bufindw][serial_count] = 0; //terminate string
      if(!comment_mode){
        comment_mode = false; //for new command
        fromsd[bufindw] = false;
        if(strchr(cmdbuffer[bufindw], 'N') != NULL)
        {
          strchr_pointer = strchr(cmdbuffer[bufindw], 'N');
          gcode_N = (strtol(&cmdbuffer[bufindw][strchr_pointer - cmdbuffer[bufindw] + 1], NULL, 10));
          if(gcode_N != gcode_LastN+1 && (strstr_P(cmdbuffer[bufindw], PSTR("M110")) == NULL) ) {
            SERIAL_ERROR_START;
            SERIAL_ERRORPGM(MSG_ERR_LINE_NO);
            SERIAL_ERRORLN(gcode_LastN);
            //Serial.println(gcode_N);
            FlushSerialRequestResend();
            serial_count = 0;
            return;
          }

          if(strchr(cmdbuffer[bufindw], '*') != NULL)
          {
            byte checksum = 0;
            byte count = 0;
            while(cmdbuffer[bufindw][count] != '*') checksum = checksum^cmdbuffer[bufindw][count++];
            strchr_pointer = strchr(cmdbuffer[bufindw], '*');

            if( (int)(strtod(&cmdbuffer[bufindw][strchr_pointer - cmdbuffer[bufindw] + 1], NULL)) != checksum) {
              SERIAL_ERROR_START;
              SERIAL_ERRORPGM(MSG_ERR_CHECKSUM_MISMATCH);
              SERIAL_ERRORLN(gcode_LastN);
              FlushSerialRequestResend();
              serial_count = 0;
              return;
            }
            //if no errors, continue parsing
          }
          else
          {
            SERIAL_ERROR_START;
            SERIAL_ERRORPGM(MSG_ERR_NO_CHECKSUM);
            SERIAL_ERRORLN(gcode_LastN);
            FlushSerialRequestResend();
            serial_count = 0;
            return;
          }

          gcode_LastN = gcode_N;
          //if no errors, continue parsing
        }
        else  // if we don't receive 'N' but still see '*'
        {
          if((strchr(cmdbuffer[bufindw], '*') != NULL))
          {
            SERIAL_ERROR_START;
            SERIAL_ERRORPGM(MSG_ERR_NO_LINENUMBER_WITH_CHECKSUM);
            SERIAL_ERRORLN(gcode_LastN);
            serial_count = 0;
            return;
          }
        }
        if((strchr(cmdbuffer[bufindw], 'G') != NULL)){
          strchr_pointer = strchr(cmdbuffer[bufindw], 'G');
          switch((int)((strtod(&cmdbuffer[bufindw][strchr_pointer - cmdbuffer[bufindw] + 1], NULL)))){
          case 0:
          case 1:
          case 2:
          case 3:
            if (Stopped == true) {
              SERIAL_ERRORLNPGM(MSG_ERR_STOPPED);
              LCD_MESSAGEPGM(MSG_STOPPED);
              lcd_update();
            }
            break;
          default:
            break;
          }

        }

        //If command was e-stop process now
        if(strcmp(cmdbuffer[bufindw], "M112") == 0)
          kill();
        
        bufindw = (bufindw + 1)%BUFSIZE;
        buflen += 1;
      }
      serial_count = 0; //clear buffer
    }
    else
    {
      if(serial_char == ';') comment_mode = true;
      if(!comment_mode) cmdbuffer[bufindw][serial_count++] = serial_char;
    }
  }
  #ifdef SDSUPPORT
  if(!card.sdprinting || serial_count!=0){
    return;
  }

  //'#' stops reading from SD to the buffer prematurely, so procedural macro calls are possible
  // if it occurs, stop_buffering is triggered and the buffer is ran dry.
  // this character _can_ occur in serial com, due to checksums. however, no checksums are used in SD printing

  static bool stop_buffering=false;
  if(buflen==0) stop_buffering=false;

  while( !card.eof()  && buflen < BUFSIZE && !stop_buffering) {
    int16_t n=card.get();
    serial_char = (char)n;
    if(serial_char == '\n' ||
       serial_char == '\r' ||
       (serial_char == '#' && comment_mode == false) ||
       (serial_char == ':' && comment_mode == false) ||
       serial_count >= (MAX_CMD_SIZE - 1)||n==-1)
    {
      if(card.eof()){
        SERIAL_PROTOCOLLNPGM(MSG_FILE_PRINTED);
        stoptime=millis();
        char time[30];
        unsigned long t=(stoptime-starttime)/1000;
        int hours, minutes;
        minutes=(t/60)%60;
        hours=t/60/60;
        sprintf_P(time, PSTR("%i "MSG_END_HOUR" %i "MSG_END_MINUTE),hours, minutes);
        SERIAL_ECHO_START;
        SERIAL_ECHOLN(time);
        lcd_setstatus(time);
        card.printingHasFinished();
        card.checkautostart(true);

      }
      if(serial_char=='#')
        stop_buffering=true;

      if(!serial_count)
      {
        comment_mode = false; //for new command
        return; //if empty line
      }
      cmdbuffer[bufindw][serial_count] = 0; //terminate string
//      if(!comment_mode){
        fromsd[bufindw] = true;
        buflen += 1;
        bufindw = (bufindw + 1)%BUFSIZE;
//      }
      comment_mode = false; //for new command
      serial_count = 0; //clear buffer
    }
    else
    {
      if(serial_char == ';') comment_mode = true;
      if(!comment_mode) cmdbuffer[bufindw][serial_count++] = serial_char;
    }
  }

  #endif //SDSUPPORT

}


float code_value()
{
  return (strtod(&cmdbuffer[bufindr][strchr_pointer - cmdbuffer[bufindr] + 1], NULL));
}

long code_value_long()
{
  return (strtol(&cmdbuffer[bufindr][strchr_pointer - cmdbuffer[bufindr] + 1], NULL, 10));
}

bool code_seen(char code)
{
  strchr_pointer = strchr(cmdbuffer[bufindr], code);
  return (strchr_pointer != NULL);  //Return True if a character was found
}

#define DEFINE_PGM_READ_ANY(type, reader)       \
    static inline type pgm_read_any(const type *p)  \
    { return pgm_read_##reader##_near(p); }

DEFINE_PGM_READ_ANY(float,       float);
DEFINE_PGM_READ_ANY(signed char, byte);

#define XYZ_CONSTS_FROM_CONFIG(type, array, CONFIG) \
static const PROGMEM type array##_P[3] =        \
    { X_##CONFIG, Y_##CONFIG, Z_##CONFIG };     \
static inline type array(int axis)          \
    { return pgm_read_any(&array##_P[axis]); }

XYZ_CONSTS_FROM_CONFIG(float, base_min_pos,    MIN_POS);
XYZ_CONSTS_FROM_CONFIG(float, base_max_pos,    MAX_POS);
XYZ_CONSTS_FROM_CONFIG(float, base_home_pos,   HOME_POS);
XYZ_CONSTS_FROM_CONFIG(float, max_length,      MAX_LENGTH);
XYZ_CONSTS_FROM_CONFIG(float, home_retract_mm, HOME_RETRACT_MM);
XYZ_CONSTS_FROM_CONFIG(signed char, home_dir,  HOME_DIR);

#ifdef DUAL_X_CARRIAGE
  #if EXTRUDERS == 1 || defined(COREXY) \
      || !defined(X2_ENABLE_PIN) || !defined(X2_STEP_PIN) || !defined(X2_DIR_PIN) \
      || !defined(X2_HOME_POS) || !defined(X2_MIN_POS) || !defined(X2_MAX_POS) \
      || !defined(X_MAX_PIN) || X_MAX_PIN < 0
    #error "Missing or invalid definitions for DUAL_X_CARRIAGE mode."
  #endif
  #if X_HOME_DIR != -1 || X2_HOME_DIR != 1
    #error "Please use canonical x-carriage assignment" // the x-carriages are defined by their homing directions
  #endif

#define DXC_FULL_CONTROL_MODE 0
#define DXC_AUTO_PARK_MODE    1
#define DXC_DUPLICATION_MODE  2
static int dual_x_carriage_mode = DEFAULT_DUAL_X_CARRIAGE_MODE;

static float x_home_pos(int extruder) {
  if (extruder == 0)
    return base_home_pos(X_AXIS) + add_homing[X_AXIS];
  else
    // In dual carriage mode the extruder offset provides an override of the
    // second X-carriage offset when homed - otherwise X2_HOME_POS is used.
    // This allow soft recalibration of the second extruder offset position without firmware reflash
    // (through the M218 command).
    return (extruder_offset[X_AXIS][1] > 0) ? extruder_offset[X_AXIS][1] : X2_HOME_POS;
}

static int x_home_dir(int extruder) {
  return (extruder == 0) ? X_HOME_DIR : X2_HOME_DIR;
}

static float inactive_extruder_x_pos = X2_MAX_POS; // used in mode 0 & 1
static bool active_extruder_parked = false; // used in mode 1 & 2
static float raised_parked_position[NUM_AXIS]; // used in mode 1
static unsigned long delayed_move_time = 0; // used in mode 1
static float duplicate_extruder_x_offset = DEFAULT_DUPLICATION_X_OFFSET; // used in mode 2
static float duplicate_extruder_temp_offset = 0; // used in mode 2
bool extruder_duplication_enabled = false; // used in mode 2
#endif //DUAL_X_CARRIAGE

static void axis_is_at_home(int axis) {
#ifdef DUAL_X_CARRIAGE
  if (axis == X_AXIS) {
    if (active_extruder != 0) {
      current_position[X_AXIS] = x_home_pos(active_extruder);
      min_pos[X_AXIS] =          X2_MIN_POS;
      max_pos[X_AXIS] =          max(extruder_offset[X_AXIS][1], X2_MAX_POS);
      return;
    }
    else if (dual_x_carriage_mode == DXC_DUPLICATION_MODE && active_extruder == 0) {
      current_position[X_AXIS] = base_home_pos(X_AXIS) + add_homing[X_AXIS];
      min_pos[X_AXIS] =          base_min_pos(X_AXIS) + add_homing[X_AXIS];
      max_pos[X_AXIS] =          min(base_max_pos(X_AXIS) + add_homing[X_AXIS],
                                  max(extruder_offset[X_AXIS][1], X2_MAX_POS) - duplicate_extruder_x_offset);
      return;
    }
  }
#endif
#ifdef SCARA
   float homeposition[3];
   char i;
   
   if (axis < 2)
   {
   
     for (i=0; i<3; i++)
     {
        homeposition[i] = base_home_pos(i); 
     }  
	// SERIAL_ECHOPGM("homeposition[x]= "); SERIAL_ECHO(homeposition[0]);
   //  SERIAL_ECHOPGM("homeposition[y]= "); SERIAL_ECHOLN(homeposition[1]);
   // Works out real Homeposition angles using inverse kinematics, 
   // and calculates homing offset using forward kinematics
     calculate_delta(homeposition);
     
    // SERIAL_ECHOPGM("base Theta= "); SERIAL_ECHO(delta[X_AXIS]);
    // SERIAL_ECHOPGM(" base Psi+Theta="); SERIAL_ECHOLN(delta[Y_AXIS]);
     
     for (i=0; i<2; i++)
     {
        delta[i] -= add_homing[i];
     } 
     
    // SERIAL_ECHOPGM("addhome X="); SERIAL_ECHO(add_homing[X_AXIS]);
	// SERIAL_ECHOPGM(" addhome Y="); SERIAL_ECHO(add_homing[Y_AXIS]);
    // SERIAL_ECHOPGM(" addhome Theta="); SERIAL_ECHO(delta[X_AXIS]);
    // SERIAL_ECHOPGM(" addhome Psi+Theta="); SERIAL_ECHOLN(delta[Y_AXIS]);
      
     calculate_SCARA_forward_Transform(delta);
     
    // SERIAL_ECHOPGM("Delta X="); SERIAL_ECHO(delta[X_AXIS]);
    // SERIAL_ECHOPGM(" Delta Y="); SERIAL_ECHOLN(delta[Y_AXIS]);
     
    current_position[axis] = delta[axis];
    
    // SCARA home positions are based on configuration since the actual limits are determined by the 
    // inverse kinematic transform.
    min_pos[axis] =          base_min_pos(axis); // + (delta[axis] - base_home_pos(axis));
    max_pos[axis] =          base_max_pos(axis); // + (delta[axis] - base_home_pos(axis));
   } 
   else
   {
      current_position[axis] = base_home_pos(axis) + add_homing[axis];
      min_pos[axis] =          base_min_pos(axis) + add_homing[axis];
      max_pos[axis] =          base_max_pos(axis) + add_homing[axis];
   }
#else
  current_position[axis] = base_home_pos(axis) + add_homing[axis];
  min_pos[axis] =          base_min_pos(axis) + add_homing[axis];
  max_pos[axis] =          base_max_pos(axis) + add_homing[axis];
#endif
}

#ifdef ENABLE_AUTO_BED_LEVELING
static void do_blocking_extrude_to(float e) {
	float oldFeedRate = feedrate;
	feedrate = EXTRUSION_SPEED;
	current_position[E_AXIS] = e;
	plan_buffer_line(current_position[X_AXIS], current_position[Y_AXIS], current_position[Z_AXIS], current_position[E_AXIS], feedrate/60, active_extruder);
	st_synchronize();
	feedrate = oldFeedRate;
}

#ifdef AUTO_BED_LEVELING_GRID
static void set_bed_level_equation_lsq(double *plane_equation_coefficients)
{
    vector_3 planeNormal = vector_3(-plane_equation_coefficients[0], -plane_equation_coefficients[1], 1);
    planeNormal.debug("planeNormal");
    plan_bed_level_matrix = matrix_3x3::create_look_at(planeNormal);
    //bedLevel.debug("bedLevel");

    //plan_bed_level_matrix.debug("bed level before");
    //vector_3 uncorrected_position = plan_get_position_mm();
    //uncorrected_position.debug("position before");

    vector_3 corrected_position = plan_get_position();
//    corrected_position.debug("position after");
    current_position[X_AXIS] = corrected_position.x;
    current_position[Y_AXIS] = corrected_position.y;
    current_position[Z_AXIS] = corrected_position.z;

    // put the bed at 0 so we don't go below it.
    current_position[Z_AXIS] = zprobe_zoffset; // in the lsq we reach here after raising the extruder due to the loop structure

    plan_set_position(current_position[X_AXIS], current_position[Y_AXIS], current_position[Z_AXIS], current_position[E_AXIS]);
}

#else // not AUTO_BED_LEVELING_GRID

static void set_bed_level_equation_3pts(float z_at_pt_1, float z_at_pt_2, float z_at_pt_3) {

    plan_bed_level_matrix.set_to_identity();

    vector_3 pt1 = vector_3(ABL_PROBE_PT_1_X, ABL_PROBE_PT_1_Y, z_at_pt_1);
    vector_3 pt2 = vector_3(ABL_PROBE_PT_2_X, ABL_PROBE_PT_2_Y, z_at_pt_2);
    vector_3 pt3 = vector_3(ABL_PROBE_PT_3_X, ABL_PROBE_PT_3_Y, z_at_pt_3);

    vector_3 from_2_to_1 = (pt1 - pt2).get_normal();
    vector_3 from_2_to_3 = (pt3 - pt2).get_normal();
    vector_3 planeNormal = vector_3::cross(from_2_to_1, from_2_to_3).get_normal();
    planeNormal = vector_3(planeNormal.x, planeNormal.y, abs(planeNormal.z));

    plan_bed_level_matrix = matrix_3x3::create_look_at(planeNormal);

    vector_3 corrected_position = plan_get_position();
    current_position[X_AXIS] = corrected_position.x;
    current_position[Y_AXIS] = corrected_position.y;
    current_position[Z_AXIS] = corrected_position.z;

    // put the bed at 0 so we don't go below it.
    current_position[Z_AXIS] = zprobe_zoffset;

    plan_set_position(current_position[X_AXIS], current_position[Y_AXIS], current_position[Z_AXIS], current_position[E_AXIS]);

}

#endif // AUTO_BED_LEVELING_GRID

static void run_z_probe() {
    plan_bed_level_matrix.set_to_identity();
    feedrate = homing_feedrate[Z_AXIS];

    // move down until you find the bed
    float zPosition = -10;
    plan_buffer_line(current_position[X_AXIS], current_position[Y_AXIS], zPosition, current_position[E_AXIS], feedrate/60, active_extruder);
    st_synchronize();

        // we have to let the planner know where we are right now as it is not where we said to go.
    zPosition = st_get_position_mm(Z_AXIS);
    plan_set_position(current_position[X_AXIS], current_position[Y_AXIS], zPosition, current_position[E_AXIS]);

    // move up the retract distance
    zPosition += home_retract_mm(Z_AXIS);
    plan_buffer_line(current_position[X_AXIS], current_position[Y_AXIS], zPosition, current_position[E_AXIS], feedrate/60, active_extruder);
    st_synchronize();

    // move back down slowly to find bed
    feedrate = homing_feedrate[Z_AXIS]/4;
    zPosition -= home_retract_mm(Z_AXIS) * 2;
    plan_buffer_line(current_position[X_AXIS], current_position[Y_AXIS], zPosition, current_position[E_AXIS], feedrate/60, active_extruder);
    st_synchronize();

    current_position[Z_AXIS] = st_get_position_mm(Z_AXIS);
    // make sure the planner knows where we are as it may be a bit different than we last said to move to
    plan_set_position(current_position[X_AXIS], current_position[Y_AXIS], current_position[Z_AXIS], current_position[E_AXIS]);
}

static void do_blocking_move_to(float x, float y, float z) {
    float oldFeedRate = feedrate;

    feedrate = homing_feedrate[Z_AXIS];

    current_position[Z_AXIS] = z;
    plan_buffer_line(current_position[X_AXIS], current_position[Y_AXIS], current_position[Z_AXIS], current_position[E_AXIS], feedrate/60, active_extruder);
    st_synchronize();

    feedrate = XY_TRAVEL_SPEED;

    current_position[X_AXIS] = x;
    current_position[Y_AXIS] = y;
    plan_buffer_line(current_position[X_AXIS], current_position[Y_AXIS], current_position[Z_AXIS], current_position[E_AXIS], feedrate/60, active_extruder);
    st_synchronize();

    feedrate = oldFeedRate;
}

static void do_blocking_move_relative(float offset_x, float offset_y, float offset_z) {
    do_blocking_move_to(current_position[X_AXIS] + offset_x, current_position[Y_AXIS] + offset_y, current_position[Z_AXIS] + offset_z);
}

static void setup_for_endstop_move() {
    saved_feedrate = feedrate;
    saved_feedmultiply = feedmultiply;
    feedmultiply = 100;
    previous_millis_cmd = millis();

    enable_endstops(true);
}

static void clean_up_after_endstop_move() {
#ifdef ENDSTOPS_ONLY_FOR_HOMING
    enable_endstops(false);
#endif

    feedrate = saved_feedrate;
    feedmultiply = saved_feedmultiply;
    previous_millis_cmd = millis();
}

static void engage_z_probe() {
    // Engage Z Servo endstop if enabled
    #ifdef SERVO_ENDSTOPS
    if (servo_endstops[Z_AXIS] > -1) {
#if defined (ENABLE_AUTO_BED_LEVELING) && (PROBE_SERVO_DEACTIVATION_DELAY > 0)
        servos[servo_endstops[Z_AXIS]].attach(0);
#endif
        servos[servo_endstops[Z_AXIS]].write(servo_endstop_angles[Z_AXIS * 2]);
#if defined (ENABLE_AUTO_BED_LEVELING) && (PROBE_SERVO_DEACTIVATION_DELAY > 0)
        delay(PROBE_SERVO_DEACTIVATION_DELAY);
        servos[servo_endstops[Z_AXIS]].detach();
#endif
    }
    #endif
}

static void retract_z_probe() {
    // Retract Z Servo endstop if enabled
    #ifdef SERVO_ENDSTOPS
    if (servo_endstops[Z_AXIS] > -1) {
#if defined (ENABLE_AUTO_BED_LEVELING) && (PROBE_SERVO_DEACTIVATION_DELAY > 0)
        servos[servo_endstops[Z_AXIS]].attach(0);
#endif
        servos[servo_endstops[Z_AXIS]].write(servo_endstop_angles[Z_AXIS * 2 + 1]);
#if defined (ENABLE_AUTO_BED_LEVELING) && (PROBE_SERVO_DEACTIVATION_DELAY > 0)
        delay(PROBE_SERVO_DEACTIVATION_DELAY);
        servos[servo_endstops[Z_AXIS]].detach();
#endif
    }
    #endif
}

/// Probe bed height at position (x,y), returns the measured z value
static float probe_pt(float x, float y, float z_before, int retract_action=0) {
  // move to right place
  do_blocking_move_to(current_position[X_AXIS], current_position[Y_AXIS], z_before);
  do_blocking_move_to(x - X_PROBE_OFFSET_FROM_EXTRUDER, y - Y_PROBE_OFFSET_FROM_EXTRUDER, current_position[Z_AXIS]);

#ifndef Z_PROBE_SLED
   if ((retract_action==0) || (retract_action==1)) 
     engage_z_probe();   // Engage Z Servo endstop if available
#endif // Z_PROBE_SLED
  run_z_probe();
  float measured_z = current_position[Z_AXIS];
#ifndef Z_PROBE_SLED
  if ((retract_action==0) || (retract_action==3)) 
     retract_z_probe();
#endif // Z_PROBE_SLED

  SERIAL_PROTOCOLPGM(MSG_BED);
  SERIAL_PROTOCOLPGM(" x: ");
  SERIAL_PROTOCOL(x);
  SERIAL_PROTOCOLPGM(" y: ");
  SERIAL_PROTOCOL(y);
  SERIAL_PROTOCOLPGM(" z: ");
  SERIAL_PROTOCOL(measured_z);
  SERIAL_PROTOCOLPGM("\n");
  return measured_z;
}

#endif // #ifdef ENABLE_AUTO_BED_LEVELING

static void homeaxis(int axis) {
#define HOMEAXIS_DO(LETTER) \
  ((LETTER##_MIN_PIN > -1 && LETTER##_HOME_DIR==-1) || (LETTER##_MAX_PIN > -1 && LETTER##_HOME_DIR==1))

  if (axis==X_AXIS ? HOMEAXIS_DO(X) :
      axis==Y_AXIS ? HOMEAXIS_DO(Y) :
      axis==Z_AXIS ? HOMEAXIS_DO(Z) :
      0) {
    int axis_home_dir = home_dir(axis);
#ifdef DUAL_X_CARRIAGE
    if (axis == X_AXIS)
      axis_home_dir = x_home_dir(active_extruder);
#endif

    current_position[axis] = 0;
    plan_set_position(current_position[X_AXIS], current_position[Y_AXIS], current_position[Z_AXIS], current_position[E_AXIS]);


#ifndef Z_PROBE_SLED
    // Engage Servo endstop if enabled
    #ifdef SERVO_ENDSTOPS
      #if defined (ENABLE_AUTO_BED_LEVELING) && (PROBE_SERVO_DEACTIVATION_DELAY > 0)
        if (axis==Z_AXIS) {
          engage_z_probe();
        }
	    else
      #endif
      if (servo_endstops[axis] > -1) {
        servos[servo_endstops[axis]].write(servo_endstop_angles[axis * 2]);
      }
    #endif
#endif // Z_PROBE_SLED
    destination[axis] = 1.5 * max_length(axis) * axis_home_dir;
    feedrate = homing_feedrate[axis];
    plan_buffer_line(destination[X_AXIS], destination[Y_AXIS], destination[Z_AXIS], destination[E_AXIS], feedrate/60, active_extruder);
    st_synchronize();

    current_position[axis] = 0;
    plan_set_position(current_position[X_AXIS], current_position[Y_AXIS], current_position[Z_AXIS], current_position[E_AXIS]);
    destination[axis] = -home_retract_mm(axis) * axis_home_dir;
    plan_buffer_line(destination[X_AXIS], destination[Y_AXIS], destination[Z_AXIS], destination[E_AXIS], feedrate/60, active_extruder);
    st_synchronize();

    destination[axis] = 2*home_retract_mm(axis) * axis_home_dir;
#ifdef DELTA
    feedrate = homing_feedrate[axis]/10;
#else
    feedrate = homing_feedrate[axis]/2 ;
#endif
    plan_buffer_line(destination[X_AXIS], destination[Y_AXIS], destination[Z_AXIS], destination[E_AXIS], feedrate/60, active_extruder);
    st_synchronize();
#ifdef DELTA
    // retrace by the amount specified in endstop_adj
    if (endstop_adj[axis] * axis_home_dir < 0) {
      plan_set_position(current_position[X_AXIS], current_position[Y_AXIS], current_position[Z_AXIS], current_position[E_AXIS]);
      destination[axis] = endstop_adj[axis];
      plan_buffer_line(destination[X_AXIS], destination[Y_AXIS], destination[Z_AXIS], destination[E_AXIS], feedrate/60, active_extruder);
      st_synchronize();
    }
#endif
    axis_is_at_home(axis);
    destination[axis] = current_position[axis];
    feedrate = 0.0;
    endstops_hit_on_purpose();
    axis_known_position[axis] = true;

    // Retract Servo endstop if enabled
    #ifdef SERVO_ENDSTOPS
      if (servo_endstops[axis] > -1) {
        servos[servo_endstops[axis]].write(servo_endstop_angles[axis * 2 + 1]);
      }
    #endif
#if defined (ENABLE_AUTO_BED_LEVELING) && (PROBE_SERVO_DEACTIVATION_DELAY > 0)
  #ifndef Z_PROBE_SLED
    if (axis==Z_AXIS) retract_z_probe();
  #endif
#endif

  }
}
#define HOMEAXIS(LETTER) homeaxis(LETTER##_AXIS)

void refresh_cmd_timeout(void)
{
  previous_millis_cmd = millis();
}

#ifdef FWRETRACT
  void retract(bool retracting, bool swapretract = false) {
    if(retracting && !retracted[active_extruder]) {
      destination[X_AXIS]=current_position[X_AXIS];
      destination[Y_AXIS]=current_position[Y_AXIS];
      destination[Z_AXIS]=current_position[Z_AXIS];
      destination[E_AXIS]=current_position[E_AXIS];
      if (swapretract) {
        current_position[E_AXIS]+=retract_length_swap/volumetric_multiplier[active_extruder];
      } else {
        current_position[E_AXIS]+=retract_length/volumetric_multiplier[active_extruder];
      }
      plan_set_e_position(current_position[E_AXIS]);
      float oldFeedrate = feedrate;
      feedrate=retract_feedrate*60;
      retracted[active_extruder]=true;
      prepare_move();
      if(retract_zlift > 0.01) {
         current_position[Z_AXIS]-=retract_zlift;
#ifdef DELTA
         calculate_delta(current_position); // change cartesian kinematic to  delta kinematic;
         plan_set_position(delta[X_AXIS], delta[Y_AXIS], delta[Z_AXIS], current_position[E_AXIS]);
#else
         plan_set_position(current_position[X_AXIS], current_position[Y_AXIS], current_position[Z_AXIS], current_position[E_AXIS]);
#endif
         prepare_move();
      }
      feedrate = oldFeedrate;
    } else if(!retracting && retracted[active_extruder]) {
      destination[X_AXIS]=current_position[X_AXIS];
      destination[Y_AXIS]=current_position[Y_AXIS];
      destination[Z_AXIS]=current_position[Z_AXIS];
      destination[E_AXIS]=current_position[E_AXIS];
      if(retract_zlift > 0.01) {
         current_position[Z_AXIS]+=retract_zlift;
#ifdef DELTA
         calculate_delta(current_position); // change cartesian kinematic  to  delta kinematic;
         plan_set_position(delta[X_AXIS], delta[Y_AXIS], delta[Z_AXIS], current_position[E_AXIS]);
#else
         plan_set_position(current_position[X_AXIS], current_position[Y_AXIS], current_position[Z_AXIS], current_position[E_AXIS]);
#endif
         //prepare_move();
      }
      if (swapretract) {
        current_position[E_AXIS]-=(retract_length_swap+retract_recover_length_swap)/volumetric_multiplier[active_extruder]; 
      } else {
        current_position[E_AXIS]-=(retract_length+retract_recover_length)/volumetric_multiplier[active_extruder]; 
      }
      plan_set_e_position(current_position[E_AXIS]);
      float oldFeedrate = feedrate;
      feedrate=retract_recover_feedrate*60;
      retracted[active_extruder]=false;
      prepare_move();
      feedrate = oldFeedrate;
    }
  } //retract
#endif //FWRETRACT

#ifdef Z_PROBE_SLED
//
// Method to dock/undock a sled designed by Charles Bell.
//
// dock[in]     If true, move to MAX_X and engage the electromagnet
// offset[in]   The additional distance to move to adjust docking location
//
static void dock_sled(bool dock, int offset=0) {
 int z_loc;
 
 if (!((axis_known_position[X_AXIS]) && (axis_known_position[Y_AXIS]))) {
   LCD_MESSAGEPGM(MSG_POSITION_UNKNOWN);
   SERIAL_ECHO_START;
   SERIAL_ECHOLNPGM(MSG_POSITION_UNKNOWN);
   return;
 }

 if (dock) {
   do_blocking_move_to(X_MAX_POS + SLED_DOCKING_OFFSET + offset,
                       current_position[Y_AXIS],
                       current_position[Z_AXIS]);
   // turn off magnet
   digitalWrite(SERVO0_PIN, LOW);
 } else {
   if (current_position[Z_AXIS] < (Z_RAISE_BEFORE_PROBING + 5))
     z_loc = Z_RAISE_BEFORE_PROBING;
   else
     z_loc = current_position[Z_AXIS];
   do_blocking_move_to(X_MAX_POS + SLED_DOCKING_OFFSET + offset,
                       Y_PROBE_OFFSET_FROM_EXTRUDER, z_loc);
   // turn on magnet
   digitalWrite(SERVO0_PIN, HIGH);
 }
}
#endif

void process_commands()
{
  unsigned long codenum; //throw away variable
  char *starpos = NULL;
#ifdef ENABLE_AUTO_BED_LEVELING
  float x_tmp, y_tmp, z_tmp, real_z;
#endif
  if(code_seen('G'))
  {
    switch((int)code_value())
    {
    case 0: // G0 -> G1
    case 1: // G1
      if(Stopped == false) {
        get_coordinates(); // For X Y Z E F
          #ifdef FWRETRACT
            if(autoretract_enabled)
            if( !(code_seen('X') || code_seen('Y') || code_seen('Z')) && code_seen('E')) {
              float echange=destination[E_AXIS]-current_position[E_AXIS];
              if((echange<-MIN_RETRACT && !retracted) || (echange>MIN_RETRACT && retracted)) { //move appears to be an attempt to retract or recover
                  current_position[E_AXIS] = destination[E_AXIS]; //hide the slicer-generated retract/recover from calculations
                  plan_set_e_position(current_position[E_AXIS]); //AND from the planner
                  retract(!retracted);
                  return;
              }
            }
          #endif //FWRETRACT
        prepare_move();
        //ClearToSend();
      }
      break;
#ifndef SCARA //disable arc support
    case 2: // G2  - CW ARC
      if(Stopped == false) {
        get_arc_coordinates();
        prepare_arc_move(true);
      }
      break;
    case 3: // G3  - CCW ARC
      if(Stopped == false) {
        get_arc_coordinates();
        prepare_arc_move(false);
      }
      break;
#endif
    case 4: // G4 dwell
      LCD_MESSAGEPGM(MSG_DWELL);
      codenum = 0;
      if(code_seen('P')) codenum = code_value(); // milliseconds to wait
      if(code_seen('S')) codenum = code_value() * 1000; // seconds to wait

      st_synchronize();
      codenum += millis();  // keep track of when we started waiting
      previous_millis_cmd = millis();
      while(millis() < codenum) {
        manage_heater();
        manage_inactivity();
      }
      break;
      #ifdef FWRETRACT
      case 10: // G10 retract
       #if EXTRUDERS > 1
        retracted_swap[active_extruder]=(code_seen('S') && code_value_long() == 1); // checks for swap retract argument
        retract(true,retracted_swap[active_extruder]);
       #else
        retract(true);
       #endif
      break;
      case 11: // G11 retract_recover
       #if EXTRUDERS > 1
        retract(false,retracted_swap[active_extruder]);
       #else
        retract(false);
       #endif 
      break;
      #endif //FWRETRACT
    case 28: //G28 Home all Axis one at a time
    			lcd_disable_interrupt();
#ifdef ENABLE_AUTO_BED_LEVELING
      plan_bed_level_matrix.set_to_identity();  //Reset the plane ("erase" all leveling data)
#endif //ENABLE_AUTO_BED_LEVELING

      saved_feedrate = feedrate;
      saved_feedmultiply = feedmultiply;
      feedmultiply = 100;
      previous_millis_cmd = millis();

      enable_endstops(true);

      for(int8_t i=0; i < NUM_AXIS; i++) {
        destination[i] = current_position[i];
      }
      feedrate = 0.0;

#ifdef DELTA
          // A delta can only safely home all axis at the same time
          // all axis have to home at the same time

          // Move all carriages up together until the first endstop is hit.
          current_position[X_AXIS] = 0;
          current_position[Y_AXIS] = 0;
          current_position[Z_AXIS] = 0;
          plan_set_position(current_position[X_AXIS], current_position[Y_AXIS], current_position[Z_AXIS], current_position[E_AXIS]);

          destination[X_AXIS] = 3 * Z_MAX_LENGTH;
          destination[Y_AXIS] = 3 * Z_MAX_LENGTH;
          destination[Z_AXIS] = 3 * Z_MAX_LENGTH;
          feedrate = 1.732 * homing_feedrate[X_AXIS];
          plan_buffer_line(destination[X_AXIS], destination[Y_AXIS], destination[Z_AXIS], destination[E_AXIS], feedrate/60, active_extruder);
          st_synchronize();
          endstops_hit_on_purpose();

          current_position[X_AXIS] = destination[X_AXIS];
          current_position[Y_AXIS] = destination[Y_AXIS];
          current_position[Z_AXIS] = destination[Z_AXIS];

          // take care of back off and rehome now we are all at the top
          HOMEAXIS(X);
          HOMEAXIS(Y);
          HOMEAXIS(Z);

          calculate_delta(current_position);
          plan_set_position(delta[X_AXIS], delta[Y_AXIS], delta[Z_AXIS], current_position[E_AXIS]);

#else // NOT DELTA

      home_all_axis = !((code_seen(axis_codes[X_AXIS])) || (code_seen(axis_codes[Y_AXIS])) || (code_seen(axis_codes[Z_AXIS])));

      #if Z_HOME_DIR > 0                      // If homing away from BED do Z first
      if((home_all_axis) || (code_seen(axis_codes[Z_AXIS]))) {
        HOMEAXIS(Z);
      }
      #endif

      #ifdef QUICK_HOME
      if((home_all_axis)||( code_seen(axis_codes[X_AXIS]) && code_seen(axis_codes[Y_AXIS])) )  //first diagonal move
      {
        current_position[X_AXIS] = 0;current_position[Y_AXIS] = 0;

       #ifndef DUAL_X_CARRIAGE
        int x_axis_home_dir = home_dir(X_AXIS);
       #else
        int x_axis_home_dir = x_home_dir(active_extruder);
        extruder_duplication_enabled = false;
       #endif

        plan_set_position(current_position[X_AXIS], current_position[Y_AXIS], current_position[Z_AXIS], current_position[E_AXIS]);
        destination[X_AXIS] = 1.5 * max_length(X_AXIS) * x_axis_home_dir;destination[Y_AXIS] = 1.5 * max_length(Y_AXIS) * home_dir(Y_AXIS);
        feedrate = homing_feedrate[X_AXIS];
        if(homing_feedrate[Y_AXIS]<feedrate)
          feedrate = homing_feedrate[Y_AXIS];
        if (max_length(X_AXIS) > max_length(Y_AXIS)) {
          feedrate *= sqrt(pow(max_length(Y_AXIS) / max_length(X_AXIS), 2) + 1);
        } else {
          feedrate *= sqrt(pow(max_length(X_AXIS) / max_length(Y_AXIS), 2) + 1);
        }
        plan_buffer_line(destination[X_AXIS], destination[Y_AXIS], destination[Z_AXIS], destination[E_AXIS], feedrate/60, active_extruder);
        st_synchronize();

        axis_is_at_home(X_AXIS);
        axis_is_at_home(Y_AXIS);
        plan_set_position(current_position[X_AXIS], current_position[Y_AXIS], current_position[Z_AXIS], current_position[E_AXIS]);
        destination[X_AXIS] = current_position[X_AXIS];
        destination[Y_AXIS] = current_position[Y_AXIS];
        plan_buffer_line(destination[X_AXIS], destination[Y_AXIS], destination[Z_AXIS], destination[E_AXIS], feedrate/60, active_extruder);
        feedrate = 0.0;
        st_synchronize();
        endstops_hit_on_purpose();

        current_position[X_AXIS] = destination[X_AXIS];
        current_position[Y_AXIS] = destination[Y_AXIS];
		#ifndef SCARA
        current_position[Z_AXIS] = destination[Z_AXIS];
		#endif
      }
      #endif

      if((home_all_axis) || (code_seen(axis_codes[X_AXIS])))
      {
      #ifdef DUAL_X_CARRIAGE
        int tmp_extruder = active_extruder;
        extruder_duplication_enabled = false;
        active_extruder = !active_extruder;
        HOMEAXIS(X);
        inactive_extruder_x_pos = current_position[X_AXIS];
        active_extruder = tmp_extruder;
        HOMEAXIS(X);
        // reset state used by the different modes
        memcpy(raised_parked_position, current_position, sizeof(raised_parked_position));
        delayed_move_time = 0;
        active_extruder_parked = true;
      #else
        HOMEAXIS(X);
      #endif
      }

      if((home_all_axis) || (code_seen(axis_codes[Y_AXIS]))) {
        HOMEAXIS(Y);
      }

      if(code_seen(axis_codes[X_AXIS]))
      {
        if(code_value_long() != 0) {
		#ifdef SCARA
		   current_position[X_AXIS]=code_value();
		#else
		   current_position[X_AXIS]=code_value()+add_homing[X_AXIS];
		#endif
        }
      }

      if(code_seen(axis_codes[Y_AXIS])) {
        if(code_value_long() != 0) {
         #ifdef SCARA
		   current_position[Y_AXIS]=code_value();
		#else
		   current_position[Y_AXIS]=code_value()+add_homing[Y_AXIS];
		#endif
        }
      }

      #if Z_HOME_DIR < 0                      // If homing towards BED do Z last
        #ifndef Z_SAFE_HOMING
          if((home_all_axis) || (code_seen(axis_codes[Z_AXIS]))) {
            #if defined (Z_RAISE_BEFORE_HOMING) && (Z_RAISE_BEFORE_HOMING > 0)
              destination[Z_AXIS] = Z_RAISE_BEFORE_HOMING * home_dir(Z_AXIS) * (-1);    // Set destination away from bed
              feedrate = max_feedrate[Z_AXIS];
              plan_buffer_line(destination[X_AXIS], destination[Y_AXIS], destination[Z_AXIS], destination[E_AXIS], feedrate, active_extruder);
              st_synchronize();
            #endif
            HOMEAXIS(Z);
          }
        #else                      // Z Safe mode activated.
          if(home_all_axis) {
            destination[X_AXIS] = round(Z_SAFE_HOMING_X_POINT - X_PROBE_OFFSET_FROM_EXTRUDER);
            destination[Y_AXIS] = round(Z_SAFE_HOMING_Y_POINT - Y_PROBE_OFFSET_FROM_EXTRUDER);
            destination[Z_AXIS] = Z_RAISE_BEFORE_HOMING * home_dir(Z_AXIS) * (-1);    // Set destination away from bed
            feedrate = XY_TRAVEL_SPEED/60;
            current_position[Z_AXIS] = 0;

            plan_set_position(current_position[X_AXIS], current_position[Y_AXIS], current_position[Z_AXIS], current_position[E_AXIS]);
            plan_buffer_line(destination[X_AXIS], destination[Y_AXIS], destination[Z_AXIS], destination[E_AXIS], feedrate, active_extruder);
            st_synchronize();
            current_position[X_AXIS] = destination[X_AXIS];
            current_position[Y_AXIS] = destination[Y_AXIS];

            HOMEAXIS(Z);
          }
                                                // Let's see if X and Y are homed and probe is inside bed area.
          if(code_seen(axis_codes[Z_AXIS])) {
            if ( (axis_known_position[X_AXIS]) && (axis_known_position[Y_AXIS]) \
              && (current_position[X_AXIS]+X_PROBE_OFFSET_FROM_EXTRUDER >= X_MIN_POS) \
              && (current_position[X_AXIS]+X_PROBE_OFFSET_FROM_EXTRUDER <= X_MAX_POS) \
              && (current_position[Y_AXIS]+Y_PROBE_OFFSET_FROM_EXTRUDER >= Y_MIN_POS) \
              && (current_position[Y_AXIS]+Y_PROBE_OFFSET_FROM_EXTRUDER <= Y_MAX_POS)) {

              current_position[Z_AXIS] = 0;
              plan_set_position(current_position[X_AXIS], current_position[Y_AXIS], current_position[Z_AXIS], current_position[E_AXIS]);
              destination[Z_AXIS] = Z_RAISE_BEFORE_HOMING * home_dir(Z_AXIS) * (-1);    // Set destination away from bed
              feedrate = max_feedrate[Z_AXIS];
              plan_buffer_line(destination[X_AXIS], destination[Y_AXIS], destination[Z_AXIS], destination[E_AXIS], feedrate, active_extruder);
              st_synchronize();

              HOMEAXIS(Z);
            } else if (!((axis_known_position[X_AXIS]) && (axis_known_position[Y_AXIS]))) {
                LCD_MESSAGEPGM(MSG_POSITION_UNKNOWN);
                SERIAL_ECHO_START;
                SERIAL_ECHOLNPGM(MSG_POSITION_UNKNOWN);
            } else {
                LCD_MESSAGEPGM(MSG_ZPROBE_OUT);
                SERIAL_ECHO_START;
                SERIAL_ECHOLNPGM(MSG_ZPROBE_OUT);
            }
          }
        #endif
      #endif



      if(code_seen(axis_codes[Z_AXIS])) {
        if(code_value_long() != 0) {
          current_position[Z_AXIS]=code_value()+add_homing[Z_AXIS];
        }
      }
      #ifdef ENABLE_AUTO_BED_LEVELING
        if((home_all_axis) || (code_seen(axis_codes[Z_AXIS]))) {
          current_position[Z_AXIS] += zprobe_zoffset;  //Add Z_Probe offset (the distance is negative)
        }
      #endif
      plan_set_position(current_position[X_AXIS], current_position[Y_AXIS], current_position[Z_AXIS], current_position[E_AXIS]);
#endif // else DELTA

#ifdef SCARA
	  calculate_delta(current_position);
      plan_set_position(delta[X_AXIS], delta[Y_AXIS], delta[Z_AXIS], current_position[E_AXIS]);
#endif // SCARA

      #ifdef ENDSTOPS_ONLY_FOR_HOMING
        enable_endstops(false);
      #endif

      feedrate = saved_feedrate;
      feedmultiply = saved_feedmultiply;
      previous_millis_cmd = millis();
      endstops_hit_on_purpose();
      			lcd_enable_interrupt();
      break;

#ifdef ENABLE_AUTO_BED_LEVELING
    case 29: // G29 Detailed Z-Probe, probes the bed at 3 or more points.
        {
            #if Z_MIN_PIN == -1
            #error "You must have a Z_MIN endstop in order to enable Auto Bed Leveling feature!!! Z_MIN_PIN must point to a valid hardware pin."
            #endif

            // Prevent user from running a G29 without first homing in X and Y
            if (! (axis_known_position[X_AXIS] && axis_known_position[Y_AXIS]) )
            {
                LCD_MESSAGEPGM(MSG_POSITION_UNKNOWN);
                SERIAL_ECHO_START;
                SERIAL_ECHOLNPGM(MSG_POSITION_UNKNOWN);
                break; // abort G29, since we don't know where we are
            }

#ifdef Z_PROBE_SLED
            dock_sled(false);
#endif // Z_PROBE_SLED
            st_synchronize();
            // make sure the bed_level_rotation_matrix is identity or the planner will get it incorectly
            //vector_3 corrected_position = plan_get_position_mm();
            //corrected_position.debug("position before G29");
            plan_bed_level_matrix.set_to_identity();
            vector_3 uncorrected_position = plan_get_position();
            //uncorrected_position.debug("position durring G29");
            current_position[X_AXIS] = uncorrected_position.x;
            current_position[Y_AXIS] = uncorrected_position.y;
            current_position[Z_AXIS] = uncorrected_position.z;
            plan_set_position(current_position[X_AXIS], current_position[Y_AXIS], current_position[Z_AXIS], current_position[E_AXIS]);
            setup_for_endstop_move();

            feedrate = homing_feedrate[Z_AXIS];
#ifdef AUTO_BED_LEVELING_GRID
            // probe at the points of a lattice grid

            int xGridSpacing = (RIGHT_PROBE_BED_POSITION - LEFT_PROBE_BED_POSITION) / (AUTO_BED_LEVELING_GRID_POINTS-1);
            int yGridSpacing = (BACK_PROBE_BED_POSITION - FRONT_PROBE_BED_POSITION) / (AUTO_BED_LEVELING_GRID_POINTS-1);


            // solve the plane equation ax + by + d = z
            // A is the matrix with rows [x y 1] for all the probed points
            // B is the vector of the Z positions
            // the normal vector to the plane is formed by the coefficients of the plane equation in the standard form, which is Vx*x+Vy*y+Vz*z+d = 0
            // so Vx = -a Vy = -b Vz = 1 (we want the vector facing towards positive Z

            // "A" matrix of the linear system of equations
            double eqnAMatrix[AUTO_BED_LEVELING_GRID_POINTS*AUTO_BED_LEVELING_GRID_POINTS*3];
            // "B" vector of Z points
            double eqnBVector[AUTO_BED_LEVELING_GRID_POINTS*AUTO_BED_LEVELING_GRID_POINTS];


            int probePointCounter = 0;
            bool zig = true;

            for (int yProbe=FRONT_PROBE_BED_POSITION; yProbe <= BACK_PROBE_BED_POSITION; yProbe += yGridSpacing)
            {
              int xProbe, xInc;
              if (zig)
              {
                xProbe = LEFT_PROBE_BED_POSITION;
                //xEnd = RIGHT_PROBE_BED_POSITION;
                xInc = xGridSpacing;
                zig = false;
              } else // zag
              {
                xProbe = RIGHT_PROBE_BED_POSITION;
                //xEnd = LEFT_PROBE_BED_POSITION;
                xInc = -xGridSpacing;
                zig = true;
              }

              for (int xCount=0; xCount < AUTO_BED_LEVELING_GRID_POINTS; xCount++)
              {
                float z_before;
                if (probePointCounter == 0)
                {
                  // raise before probing
                  z_before = Z_RAISE_BEFORE_PROBING;
                } else
                {
                  // raise extruder
                  z_before = current_position[Z_AXIS] + Z_RAISE_BETWEEN_PROBINGS;
                }

                float measured_z;
                //Enhanced G29 - Do not retract servo between probes
                if (code_seen('E') || code_seen('e') )
                   {
                   if ((yProbe==FRONT_PROBE_BED_POSITION) && (xCount==0))
                       {
                        measured_z = probe_pt(xProbe, yProbe, z_before,1);
                       } else if ((yProbe==FRONT_PROBE_BED_POSITION + (yGridSpacing * (AUTO_BED_LEVELING_GRID_POINTS-1))) && (xCount == AUTO_BED_LEVELING_GRID_POINTS-1))
                         {
                         measured_z = probe_pt(xProbe, yProbe, z_before,3);
                         } else {
                           measured_z = probe_pt(xProbe, yProbe, z_before,2);
                         }
                    } else {
                    measured_z = probe_pt(xProbe, yProbe, z_before);
                    }

                eqnBVector[probePointCounter] = measured_z;

                eqnAMatrix[probePointCounter + 0*AUTO_BED_LEVELING_GRID_POINTS*AUTO_BED_LEVELING_GRID_POINTS] = xProbe;
                eqnAMatrix[probePointCounter + 1*AUTO_BED_LEVELING_GRID_POINTS*AUTO_BED_LEVELING_GRID_POINTS] = yProbe;
                eqnAMatrix[probePointCounter + 2*AUTO_BED_LEVELING_GRID_POINTS*AUTO_BED_LEVELING_GRID_POINTS] = 1;
                probePointCounter++;
                xProbe += xInc;
              }
            }
            clean_up_after_endstop_move();

            // solve lsq problem
            double *plane_equation_coefficients = qr_solve(AUTO_BED_LEVELING_GRID_POINTS*AUTO_BED_LEVELING_GRID_POINTS, 3, eqnAMatrix, eqnBVector);

            SERIAL_PROTOCOLPGM("Eqn coefficients: a: ");
            SERIAL_PROTOCOL(plane_equation_coefficients[0]);
            SERIAL_PROTOCOLPGM(" b: ");
            SERIAL_PROTOCOL(plane_equation_coefficients[1]);
            SERIAL_PROTOCOLPGM(" d: ");
            SERIAL_PROTOCOLLN(plane_equation_coefficients[2]);


            set_bed_level_equation_lsq(plane_equation_coefficients);

            free(plane_equation_coefficients);

#else // AUTO_BED_LEVELING_GRID not defined

            // Probe at 3 arbitrary points
            // Enhanced G29
            
            float z_at_pt_1,z_at_pt_2,z_at_pt_3;
            
            if (code_seen('E') || code_seen('e') )
               {
               // probe 1               
                z_at_pt_1 = probe_pt(ABL_PROBE_PT_1_X, ABL_PROBE_PT_1_Y, Z_RAISE_BEFORE_PROBING,1);
               // probe 2
                z_at_pt_2 = probe_pt(ABL_PROBE_PT_2_X, ABL_PROBE_PT_2_Y, current_position[Z_AXIS] + Z_RAISE_BETWEEN_PROBINGS,2);
               // probe 3
                z_at_pt_3 = probe_pt(ABL_PROBE_PT_3_X, ABL_PROBE_PT_3_Y, current_position[Z_AXIS] + Z_RAISE_BETWEEN_PROBINGS,3); 
               }
               else 
               {
	        // probe 1
	        float z_at_pt_1 = probe_pt(ABL_PROBE_PT_1_X, ABL_PROBE_PT_1_Y, Z_RAISE_BEFORE_PROBING);

                // probe 2
                float z_at_pt_2 = probe_pt(ABL_PROBE_PT_2_X, ABL_PROBE_PT_2_Y, current_position[Z_AXIS] + Z_RAISE_BETWEEN_PROBINGS);

                // probe 3
                float z_at_pt_3 = probe_pt(ABL_PROBE_PT_3_X, ABL_PROBE_PT_3_Y, current_position[Z_AXIS] + Z_RAISE_BETWEEN_PROBINGS);
               }
            clean_up_after_endstop_move();

            set_bed_level_equation_3pts(z_at_pt_1, z_at_pt_2, z_at_pt_3);


#endif // AUTO_BED_LEVELING_GRID
            st_synchronize();

            // The following code correct the Z height difference from z-probe position and hotend tip position.
            // The Z height on homing is measured by Z-Probe, but the probe is quite far from the hotend.
            // When the bed is uneven, this height must be corrected.
            real_z = float(st_get_position(Z_AXIS))/axis_steps_per_unit[Z_AXIS];  //get the real Z (since the auto bed leveling is already correcting the plane)
            x_tmp = current_position[X_AXIS] + X_PROBE_OFFSET_FROM_EXTRUDER;
            y_tmp = current_position[Y_AXIS] + Y_PROBE_OFFSET_FROM_EXTRUDER;
            z_tmp = current_position[Z_AXIS];

            apply_rotation_xyz(plan_bed_level_matrix, x_tmp, y_tmp, z_tmp);         //Apply the correction sending the probe offset
            current_position[Z_AXIS] = z_tmp - real_z + current_position[Z_AXIS];   //The difference is added to current position and sent to planner.
            plan_set_position(current_position[X_AXIS], current_position[Y_AXIS], current_position[Z_AXIS], current_position[E_AXIS]);
#ifdef Z_PROBE_SLED
            dock_sled(true, -SLED_DOCKING_OFFSET); // correct for over travel.
#endif // Z_PROBE_SLED
        }
        break;
#ifndef Z_PROBE_SLED
    case 30: // G30 Single Z Probe
        {
            engage_z_probe(); // Engage Z Servo endstop if available
            st_synchronize();
            // TODO: make sure the bed_level_rotation_matrix is identity or the planner will get set incorectly
            setup_for_endstop_move();

            feedrate = homing_feedrate[Z_AXIS];

            run_z_probe();
            SERIAL_PROTOCOLPGM(MSG_BED);
            SERIAL_PROTOCOLPGM(" X: ");
            SERIAL_PROTOCOL(current_position[X_AXIS]);
            SERIAL_PROTOCOLPGM(" Y: ");
            SERIAL_PROTOCOL(current_position[Y_AXIS]);
            SERIAL_PROTOCOLPGM(" Z: ");
            SERIAL_PROTOCOL(current_position[Z_AXIS]);
            SERIAL_PROTOCOLPGM("\n");

            clean_up_after_endstop_move();
            retract_z_probe(); // Retract Z Servo endstop if available
        }
        break;
#else
    case 31: // dock the sled
        dock_sled(true);
        break;
    case 32: // undock the sled
        dock_sled(false);
        break;
#endif // Z_PROBE_SLED
#endif // ENABLE_AUTO_BED_LEVELING
    case 90: // G90
      relative_mode = false;
      break;
    case 91: // G91
      relative_mode = true;
      break;
    case 92: // G92
      if(!code_seen(axis_codes[E_AXIS]))
        st_synchronize();
      for(int8_t i=0; i < NUM_AXIS; i++) {
        if(code_seen(axis_codes[i])) {
           if(i == E_AXIS) {
             current_position[i] = code_value();
             plan_set_e_position(current_position[E_AXIS]);
           }
           else {
#ifdef SCARA
		if (i == X_AXIS || i == Y_AXIS) {
                	current_position[i] = code_value();  
		}
		else {
                current_position[i] = code_value()+add_homing[i];  
            	}  
#else
		current_position[i] = code_value()+add_homing[i];
#endif
            plan_set_position(current_position[X_AXIS], current_position[Y_AXIS], current_position[Z_AXIS], current_position[E_AXIS]);
           }
        }
      }
      break;
    }
  }

  else if(code_seen('M'))
  {
    switch( (int)code_value() )
    {
#ifdef ULTIPANEL
    case 0: // M0 - Unconditional stop - Wait for user button press on LCD
    case 1: // M1 - Conditional stop - Wait for user button press on LCD
    {
				lcd_disable_button();
				LCD_MESSAGEPGM(MSG_USERWAIT);
				draw_status_screen();
				lcd_update(true);

      codenum = 0;
				if(code_seen('P')) codenum = code_value(); // milliseconds to wait
				if(code_seen('S')) codenum = code_value() * 1000; // seconds to wait

      st_synchronize();
      previous_millis_cmd = millis();
      if (codenum > 0){
        codenum += millis();  // keep track of when we started waiting
					lcd_enable_button();
					while(millis()  < codenum && !LCD_CLICKED) {
          manage_heater();
        }
					lcd_disable_button();
      }else{
					lcd_enable_button();
					while(!LCD_CLICKED){
          manage_heater();
        }
					lcd_disable_button();
      }
				LCD_MESSAGEPGM(MSG_PRINTING);
				lcd_update();
				lcd_enable_button();
    }
    break;
#endif
    case 17:
        LCD_MESSAGEPGM(MSG_NO_MOVE);
        enable_x();
        enable_y();
        enable_z();
        enable_e0();
        enable_e1();
        enable_e2();
      break;

#ifdef SDSUPPORT
    case 20: // M20 - list SD card
      SERIAL_PROTOCOLLNPGM(MSG_BEGIN_FILE_LIST);
      card.ls();
      SERIAL_PROTOCOLLNPGM(MSG_END_FILE_LIST);
      break;
    case 21: // M21 - init SD card

      card.initsd();

      break;
    case 22: //M22 - release SD card
      card.release();

      break;
    case 23: //M23 - Select file
      starpos = (strchr(strchr_pointer + 4,'*'));
      if(starpos!=NULL)
        *(starpos)='\0';
      card.openFile(strchr_pointer + 4,true);
      break;
    case 24: //M24 - Start SD print
      card.startFileprint();
      starttime=millis();
				feedmultiply = 100;
      break;
    case 25: //M25 - Pause SD print
				float target[4];
				float lastpos[4];

				target[X_AXIS]=current_position[X_AXIS];
				target[Y_AXIS]=current_position[Y_AXIS];
				target[Z_AXIS]=current_position[Z_AXIS];
				target[E_AXIS]=current_position[E_AXIS];
      
				lastpos[X_AXIS]=current_position[X_AXIS];
				lastpos[Y_AXIS]=current_position[Y_AXIS];
				lastpos[Z_AXIS]=current_position[Z_AXIS];
				lastpos[E_AXIS]=current_position[E_AXIS];

				plan_buffer_line(target[X_AXIS], target[Y_AXIS], target[Z_AXIS], target[E_AXIS], feedrate/60, active_extruder);

				target[Z_AXIS]+= FILAMENTCHANGE_ZADD;
				plan_buffer_line(target[X_AXIS], target[Y_AXIS], target[Z_AXIS], target[E_AXIS], feedrate/60, active_extruder);

				#if X_MAX_POS < 250
					target[X_AXIS]= 0 ;
					target[Y_AXIS]= 150 ;
				#else
					target[X_AXIS]= X_MAX_POS - 5 ;
					target[Y_AXIS]= Y_MAX_POS - 5 ;
				#endif

				plan_buffer_line(target[X_AXIS], target[Y_AXIS], target[Z_AXIS], target[E_AXIS], feedrate/60, active_extruder);

      			st_synchronize();

				LCD_MESSAGEPGM(MSG_PAUSED);
				lcd_update();
				lcd_enable_button();

      			while(!LCD_CLICKED){
					lcd_update();
					manage_heater();
					plan_buffer_line(target[X_AXIS], target[Y_AXIS], target[Z_AXIS],current_position[E_AXIS], 300/60, active_extruder);
					st_synchronize();
				}
      
				lcd_disable_button();
				LCD_MESSAGEPGM(MSG_PRINTING);
				lcd_update();

				plan_buffer_line(target[X_AXIS], target[Y_AXIS], target[Z_AXIS], target[E_AXIS], feedrate/60, active_extruder); //should do nothing
				plan_buffer_line(lastpos[X_AXIS], lastpos[Y_AXIS], target[Z_AXIS], target[E_AXIS], feedrate/60, active_extruder); //move xy back
				plan_buffer_line(lastpos[X_AXIS], lastpos[Y_AXIS], lastpos[Z_AXIS], target[E_AXIS], feedrate/60, active_extruder); //move z back
				plan_buffer_line(lastpos[X_AXIS], lastpos[Y_AXIS], lastpos[Z_AXIS], lastpos[E_AXIS], feedrate/60, active_extruder); //final untretract
				st_synchronize();

				lcd_enable_button();
				stop_buffer = false;
      card.pauseSDPrint();
      break;
    case 26: //M26 - Set SD index
      if(card.cardOK && code_seen('S')) {
        card.setIndex(code_value_long());
      }
      break;
    case 27: //M27 - Get SD status
      card.getStatus();
      break;
    case 28: //M28 - Start SD write
      starpos = (strchr(strchr_pointer + 4,'*'));
      if(starpos != NULL){
        char* npos = strchr(cmdbuffer[bufindr], 'N');
        strchr_pointer = strchr(npos,' ') + 1;
        *(starpos) = '\0';
      }
      card.openFile(strchr_pointer+4,false);
      break;
    case 29: //M29 - Stop SD write
      //processed in write to file routine above
      //card,saving = false;
      break;
    case 30: //M30 <filename> Delete File
      if (card.cardOK){
        card.closefile();
        starpos = (strchr(strchr_pointer + 4,'*'));
        if(starpos != NULL){
          char* npos = strchr(cmdbuffer[bufindr], 'N');
          strchr_pointer = strchr(npos,' ') + 1;
          *(starpos) = '\0';
        }
        card.removeFile(strchr_pointer + 4);
      }
      break;
    case 32: //M32 - Select file and start SD print
    {
      if(card.sdprinting) {
        st_synchronize();

      }
      starpos = (strchr(strchr_pointer + 4,'*'));

      char* namestartpos = (strchr(strchr_pointer + 4,'!'));   //find ! to indicate filename string start.
      if(namestartpos==NULL)
      {
        namestartpos=strchr_pointer + 4; //default name position, 4 letters after the M
      }
      else
        namestartpos++; //to skip the '!'

      if(starpos!=NULL)
        *(starpos)='\0';

      bool call_procedure=(code_seen('P'));

      if(strchr_pointer>namestartpos)
        call_procedure=false;  //false alert, 'P' found within filename

      if( card.cardOK )
      {
        card.openFile(namestartpos,true,!call_procedure);
        if(code_seen('S'))
          if(strchr_pointer<namestartpos) //only if "S" is occuring _before_ the filename
            card.setIndex(code_value_long());
        card.startFileprint();
        if(!call_procedure)
          starttime=millis(); //procedure calls count as normal print time.
      }
    } break;
    case 928: //M928 - Start SD write
      starpos = (strchr(strchr_pointer + 5,'*'));
      if(starpos != NULL){
        char* npos = strchr(cmdbuffer[bufindr], 'N');
        strchr_pointer = strchr(npos,' ') + 1;
        *(starpos) = '\0';
      }
      card.openLogFile(strchr_pointer+5);
      break;

#endif //SDSUPPORT

    case 31: //M31 take time since the start of the SD print or an M109 command
      {
      stoptime=millis();
      char time[30];
      unsigned long t=(stoptime-starttime)/1000;
      int sec,min;
      min=t/60;
      sec=t%60;
      sprintf_P(time, PSTR("%i min, %i sec"), min, sec);
      SERIAL_ECHO_START;
      SERIAL_ECHOLN(time);
      lcd_setstatus(time);
      autotempShutdown();
      }
      break;
    case 42: //M42 -Change pin status via gcode
      if (code_seen('S'))
      {
        int pin_status = code_value();
        int pin_number = LED_PIN;
        if (code_seen('P') && pin_status >= 0 && pin_status <= 255)
          pin_number = code_value();
        for(int8_t i = 0; i < (int8_t)(sizeof(sensitive_pins)/sizeof(int)); i++)
        {
          if (sensitive_pins[i] == pin_number)
          {
            pin_number = -1;
            break;
          }
        }
      #if defined(FAN_PIN) && FAN_PIN > -1
        if (pin_number == FAN_PIN)
          fanSpeed = pin_status;
      #endif
        if (pin_number > -1)
        {
          pinMode(pin_number, OUTPUT);
          digitalWrite(pin_number, pin_status);
          analogWrite(pin_number, pin_status);
        }
      }
     break;

// M48 Z-Probe repeatability measurement function.
//
// Usage:   M48 <n #_samples> <X X_position_for_samples> <Y Y_position_for_samples> <V Verbose_Level> <Engage_probe_for_each_reading> <L legs_of_movement_prior_to_doing_probe>
//	
// This function assumes the bed has been homed.  Specificaly, that a G28 command
// as been issued prior to invoking the M48 Z-Probe repeatability measurement function.
// Any information generated by a prior G29 Bed leveling command will be lost and need to be
// regenerated.
//
// The number of samples will default to 10 if not specified.  You can use upper or lower case
// letters for any of the options EXCEPT n.  n must be in lower case because Marlin uses a capital
// N for its communication protocol and will get horribly confused if you send it a capital N.
//

#ifdef ENABLE_AUTO_BED_LEVELING
#ifdef Z_PROBE_REPEATABILITY_TEST 

    case 48: // M48 Z-Probe repeatability
        {
            #if Z_MIN_PIN == -1
            #error "You must have a Z_MIN endstop in order to enable calculation of Z-Probe repeatability."
            #endif

	double sum=0.0; 
	double mean=0.0; 
	double sigma=0.0;
	double sample_set[50];
	int verbose_level=1, n=0, j, n_samples = 10, n_legs=0, engage_probe_for_each_reading=0 ;
	double X_current, Y_current, Z_current;
	double X_probe_location, Y_probe_location, Z_start_location, ext_position;
	
	if (code_seen('V') || code_seen('v')) {
        	verbose_level = code_value();
		if (verbose_level<0 || verbose_level>4 ) {
			SERIAL_PROTOCOLPGM("?Verbose Level not plausable.\n");
			goto Sigma_Exit;
		}
	}

	if (verbose_level > 0)   {
		SERIAL_PROTOCOLPGM("M48 Z-Probe Repeatability test.   Version 2.00\n");
		SERIAL_PROTOCOLPGM("Full support at: http://3dprintboard.com/forum.php\n");
	}

	if (code_seen('n')) {
        	n_samples = code_value();
		if (n_samples<4 || n_samples>50 ) {
			SERIAL_PROTOCOLPGM("?Specified sample size not plausable.\n");
			goto Sigma_Exit;
		}
	}

	X_current = X_probe_location = st_get_position_mm(X_AXIS);
	Y_current = Y_probe_location = st_get_position_mm(Y_AXIS);
	Z_current = st_get_position_mm(Z_AXIS);
	Z_start_location = st_get_position_mm(Z_AXIS) + Z_RAISE_BEFORE_PROBING;
	ext_position	 = st_get_position_mm(E_AXIS);

<<<<<<< HEAD
	if (code_seen('E') || code_seen('e') ) 
		engage_probe_for_each_reading++;
=======
				SERIAL_PROTOCOLLN("");
      			return;
      			break;
			case 109:
			{// M109 - Wait for extruder heater to reach target.
      			if(setTargetedHotend(109)){
        			break;
				}
				LCD_MESSAGEPGM(MSG_HEATING_PROCESS);
				lcd_update();
      
				#ifdef AUTOTEMP
					autotemp_enabled=false;
				#endif
				if (code_seen('S')) {
					setTargetHotend(code_value(), tmp_extruder);
					#ifdef DUAL_X_CARRIAGE
					if (dual_x_carriage_mode == DXC_DUPLICATION_MODE && tmp_extruder == 0)
						setTargetHotend1(code_value() == 0.0 ? 0.0 : code_value() + duplicate_extruder_temp_offset);
					#endif
					CooldownNoWait = true;
				} else if (code_seen('R')) {
					setTargetHotend(code_value(), tmp_extruder);
					#ifdef DUAL_X_CARRIAGE
						if (dual_x_carriage_mode == DXC_DUPLICATION_MODE && tmp_extruder == 0)
							setTargetHotend1(code_value() == 0.0 ? 0.0 : code_value() + duplicate_extruder_temp_offset);
					#endif
					CooldownNoWait = false;
				}
>>>>>>> 0c33e5a8

	if (code_seen('X') || code_seen('x') ) {
        	X_probe_location = code_value() -  X_PROBE_OFFSET_FROM_EXTRUDER;
		if (X_probe_location<X_MIN_POS || X_probe_location>X_MAX_POS ) {
			SERIAL_PROTOCOLPGM("?Specified X position out of range.\n");
			goto Sigma_Exit;
		}
	}

	if (code_seen('Y') || code_seen('y') ) {
        	Y_probe_location = code_value() -  Y_PROBE_OFFSET_FROM_EXTRUDER;
		if (Y_probe_location<Y_MIN_POS || Y_probe_location>Y_MAX_POS ) {
			SERIAL_PROTOCOLPGM("?Specified Y position out of range.\n");
			goto Sigma_Exit;
		}
	}

	if (code_seen('L') || code_seen('l') ) {
        	n_legs = code_value();
		if ( n_legs==1 ) 
			n_legs = 2;
		if ( n_legs<0 || n_legs>15 ) {
			SERIAL_PROTOCOLPGM("?Specified number of legs in movement not plausable.\n");
			goto Sigma_Exit;
		}
	}

//
// Do all the preliminary setup work.   First raise the probe.
//

        st_synchronize();
        plan_bed_level_matrix.set_to_identity();
	plan_buffer_line( X_current, Y_current, Z_start_location,
			ext_position,
    			homing_feedrate[Z_AXIS]/60,
			active_extruder);
        st_synchronize();

//
// Now get everything to the specified probe point So we can safely do a probe to
// get us close to the bed.  If the Z-Axis is far from the bed, we don't want to 
// use that as a starting point for each probe.
//
	if (verbose_level > 2) 
		SERIAL_PROTOCOL("Positioning probe for the test.\n");

	plan_buffer_line( X_probe_location, Y_probe_location, Z_start_location,
			ext_position,
    			homing_feedrate[X_AXIS]/60,
			active_extruder);
        st_synchronize();

	current_position[X_AXIS] = X_current = st_get_position_mm(X_AXIS);
	current_position[Y_AXIS] = Y_current = st_get_position_mm(Y_AXIS);
	current_position[Z_AXIS] = Z_current = st_get_position_mm(Z_AXIS);
	current_position[E_AXIS] = ext_position = st_get_position_mm(E_AXIS);

// 
// OK, do the inital probe to get us close to the bed.
// Then retrace the right amount and use that in subsequent probes
//

        engage_z_probe();	

	setup_for_endstop_move();
	run_z_probe();

<<<<<<< HEAD
	current_position[Z_AXIS] = Z_current = st_get_position_mm(Z_AXIS);
	Z_start_location = st_get_position_mm(Z_AXIS) + Z_RAISE_BEFORE_PROBING;
=======
				#ifdef TEMP_RESIDENCY_TIME
				long residencyStart;
				residencyStart = -1;
				/* continue to loop until we have reached the target temp
				_and_ until TEMP_RESIDENCY_TIME hasn't passed since we reached it */
				while((!cancel_heatup)&&((residencyStart == -1) || (residencyStart >= 0 && (((unsigned int) (millis() - residencyStart)) < (TEMP_RESIDENCY_TIME * 1000UL)))) ) {
				#else
					while ( target_direction ? (isHeatingHotend(tmp_extruder)) : (isCoolingHotend(tmp_extruder)&&(CooldownNoWait==false)) ) {
				#endif //TEMP_RESIDENCY_TIME
	  					if( (millis() - codenum) > 1000UL )
	  					{ //Print Temp Reading and remaining time every 1 second while heating up/cooling down
	    					SERIAL_PROTOCOLPGM("T:");
	    					SERIAL_PROTOCOL_F(degHotend(tmp_extruder),1);
	    					SERIAL_PROTOCOLPGM(" E:");
	    					SERIAL_PROTOCOL((int)tmp_extruder);
	    					#ifdef TEMP_RESIDENCY_TIME
	      						SERIAL_PROTOCOLPGM(" W:");
	      						if(residencyStart > -1)
	      						{
		 							codenum = ((TEMP_RESIDENCY_TIME * 1000UL) - (millis() - residencyStart)) / 1000UL;
		 							SERIAL_PROTOCOLLN( codenum );
	      						}
	      						else
	      						{
		 							SERIAL_PROTOCOLLN( "?" );
	      						}
	    					#else
	      						SERIAL_PROTOCOLLN("");
	    					#endif
	    					codenum = millis();
	  					}
      					manage_heater();
      					manage_inactivity();
      					lcd_update();

						#ifdef TEMP_RESIDENCY_TIME
          					/* start/restart the TEMP_RESIDENCY_TIME timer whenever we reach target temp for the first time
          					or when current temp falls outside the hysteresis after target temp was reached */
          					if ((residencyStart == -1 &&  target_direction && (degHotend(tmp_extruder) >= (degTargetHotend(tmp_extruder)-TEMP_WINDOW))) ||
          					(residencyStart == -1 && !target_direction && (degHotend(tmp_extruder) <= (degTargetHotend(tmp_extruder)+TEMP_WINDOW))) ||
          					(residencyStart > -1 && labs(degHotend(tmp_extruder) - degTargetHotend(tmp_extruder)) > TEMP_HYSTERESIS) )
          					{
								residencyStart = millis();
							}
						#endif //TEMP_RESIDENCY_TIME
					}
        			LCD_MESSAGEPGM(MSG_HEATING_DONE);
        			lcd_update();
>>>>>>> 0c33e5a8

	plan_buffer_line( X_probe_location, Y_probe_location, Z_start_location,
			ext_position,
    			homing_feedrate[X_AXIS]/60,
			active_extruder);
        st_synchronize();
	current_position[Z_AXIS] = Z_current = st_get_position_mm(Z_AXIS);

	if (engage_probe_for_each_reading)
        	retract_z_probe();

<<<<<<< HEAD
        for( n=0; n<n_samples; n++) {
=======
			case 190: // M190 - Wait for bed heater to reach target.
				#if defined(TEMP_BED_PIN) && TEMP_BED_PIN > -1
					LCD_MESSAGEPGM(MSG_BED_HEATING_PROCESS);
					if (code_seen('S')) {
						setTargetBed(code_value());
						CooldownNoWait = true;
					} else if (code_seen('R')) {
						setTargetBed(code_value());
						CooldownNoWait = false;
					}
					codenum = millis();

					cancel_heatup = false;
					target_direction = isHeatingBed(); // true if heating, false if cooling

					while ( (target_direction)&&(!cancel_heatup) ? (isHeatingBed()) : (isCoolingBed()&&(CooldownNoWait==false)) )
					{
						if(( millis() - codenum) > 1000 ) //Print Temp Reading every 1 second while heating up.
						{
							float tt=degHotend(active_extruder);
							SERIAL_PROTOCOLPGM("T:");
							SERIAL_PROTOCOL(tt);
							SERIAL_PROTOCOLPGM(" E:");
							SERIAL_PROTOCOL((int)active_extruder);
							SERIAL_PROTOCOLPGM(" B:");
							SERIAL_PROTOCOL_F(degBed(),1);
							SERIAL_PROTOCOLLN("");
							codenum = millis();
						}
						manage_heater();
						manage_inactivity();
						lcd_update();
					}
					LCD_MESSAGEPGM(MSG_BED_HEATING_DONE);
					previous_millis_cmd = millis();
    			#endif
				break;
>>>>>>> 0c33e5a8

		do_blocking_move_to( X_probe_location, Y_probe_location, Z_start_location); // Make sure we are at the probe location

		if ( n_legs)  {
		double radius=0.0, theta=0.0, x_sweep, y_sweep;
		int rotational_direction, l;

			rotational_direction = (unsigned long) millis() & 0x0001;			// clockwise or counter clockwise
			radius = (unsigned long) millis() % (long) (X_MAX_LENGTH/4); 			// limit how far out to go 
			theta = (float) ((unsigned long) millis() % (long) 360) / (360./(2*3.1415926));	// turn into radians

//SERIAL_ECHOPAIR("starting radius: ",radius);
//SERIAL_ECHOPAIR("   theta: ",theta);
//SERIAL_ECHOPAIR("   direction: ",rotational_direction);
//SERIAL_PROTOCOLLNPGM("");

			for( l=0; l<n_legs-1; l++) {
				if (rotational_direction==1)
					theta += (float) ((unsigned long) millis() % (long) 20) / (360.0/(2*3.1415926)); // turn into radians
				else
					theta -= (float) ((unsigned long) millis() % (long) 20) / (360.0/(2*3.1415926)); // turn into radians

				radius += (float) ( ((long) ((unsigned long) millis() % (long) 10)) - 5);
				if ( radius<0.0 )
					radius = -radius;

				X_current = X_probe_location + cos(theta) * radius;
				Y_current = Y_probe_location + sin(theta) * radius;

				if ( X_current<X_MIN_POS)		// Make sure our X & Y are sane
					 X_current = X_MIN_POS;
				if ( X_current>X_MAX_POS)
					 X_current = X_MAX_POS;

				if ( Y_current<Y_MIN_POS)		// Make sure our X & Y are sane
					 Y_current = Y_MIN_POS;
				if ( Y_current>Y_MAX_POS)
					 Y_current = Y_MAX_POS;

				if (verbose_level>3 ) {
					SERIAL_ECHOPAIR("x: ", X_current);
					SERIAL_ECHOPAIR("y: ", Y_current);
					SERIAL_PROTOCOLLNPGM("");
				}

				do_blocking_move_to( X_current, Y_current, Z_current );
			}
			do_blocking_move_to( X_probe_location, Y_probe_location, Z_start_location); // Go back to the probe location
		}

		if (engage_probe_for_each_reading)  {
        		engage_z_probe();	
          		delay(1000);
		}

		setup_for_endstop_move();
                run_z_probe();

		sample_set[n] = current_position[Z_AXIS];

//
// Get the current mean for the data points we have so far
//
		sum=0.0; 
		for( j=0; j<=n; j++) {
			sum = sum + sample_set[j];
		}
		mean = sum / (double (n+1));
//
// Now, use that mean to calculate the standard deviation for the
// data points we have so far
//

		sum=0.0; 
		for( j=0; j<=n; j++) {
			sum = sum + (sample_set[j]-mean) * (sample_set[j]-mean);
		}
		sigma = sqrt( sum / (double (n+1)) );

		if (verbose_level > 1) {
			SERIAL_PROTOCOL(n+1);
			SERIAL_PROTOCOL(" of ");
			SERIAL_PROTOCOL(n_samples);
			SERIAL_PROTOCOLPGM("   z: ");
			SERIAL_PROTOCOL_F(current_position[Z_AXIS], 6);
		}

		if (verbose_level > 2) {
			SERIAL_PROTOCOL(" mean: ");
			SERIAL_PROTOCOL_F(mean,6);

			SERIAL_PROTOCOL("   sigma: ");
			SERIAL_PROTOCOL_F(sigma,6);
		}

		if (verbose_level > 0) 
			SERIAL_PROTOCOLPGM("\n");

		plan_buffer_line( X_probe_location, Y_probe_location, Z_start_location, 
				  current_position[E_AXIS], homing_feedrate[Z_AXIS]/60, active_extruder);
        	st_synchronize();

		if (engage_probe_for_each_reading)  {
        		retract_z_probe();	
          		delay(1000);
		}
	}

        retract_z_probe();
	delay(1000);

        clean_up_after_endstop_move();

//      enable_endstops(true);

	if (verbose_level > 0) {
		SERIAL_PROTOCOLPGM("Mean: ");
		SERIAL_PROTOCOL_F(mean, 6);
		SERIAL_PROTOCOLPGM("\n");
	}

SERIAL_PROTOCOLPGM("Standard Deviation: ");
SERIAL_PROTOCOL_F(sigma, 6);
SERIAL_PROTOCOLPGM("\n\n");

Sigma_Exit:
        break;
	}
#endif		// Z_PROBE_REPEATABILITY_TEST 
#endif		// ENABLE_AUTO_BED_LEVELING

    case 104: // M104
      if(setTargetedHotend(104)){
        break;
      }
      if (code_seen('S')) setTargetHotend(code_value(), tmp_extruder);
#ifdef DUAL_X_CARRIAGE
      if (dual_x_carriage_mode == DXC_DUPLICATION_MODE && tmp_extruder == 0)
        setTargetHotend1(code_value() == 0.0 ? 0.0 : code_value() + duplicate_extruder_temp_offset);
#endif
      setWatch();
      break;
    case 112: //  M112 -Emergency Stop
      kill();
      break;
    case 140: // M140 set bed temp
      if (code_seen('S')) setTargetBed(code_value());
      break;
    case 105 : // M105
      if(setTargetedHotend(105)){
        break;
        }
      #if defined(TEMP_0_PIN) && TEMP_0_PIN > -1
        SERIAL_PROTOCOLPGM("ok T:");
        SERIAL_PROTOCOL_F(degHotend(tmp_extruder),1);
        SERIAL_PROTOCOLPGM(" /");
        SERIAL_PROTOCOL_F(degTargetHotend(tmp_extruder),1);
        #if defined(TEMP_BED_PIN) && TEMP_BED_PIN > -1
          SERIAL_PROTOCOLPGM(" B:");
          SERIAL_PROTOCOL_F(degBed(),1);
          SERIAL_PROTOCOLPGM(" /");
          SERIAL_PROTOCOL_F(degTargetBed(),1);
        #endif //TEMP_BED_PIN
        for (int8_t cur_extruder = 0; cur_extruder < EXTRUDERS; ++cur_extruder) {
          SERIAL_PROTOCOLPGM(" T");
          SERIAL_PROTOCOL(cur_extruder);
          SERIAL_PROTOCOLPGM(":");
          SERIAL_PROTOCOL_F(degHotend(cur_extruder),1);
          SERIAL_PROTOCOLPGM(" /");
          SERIAL_PROTOCOL_F(degTargetHotend(cur_extruder),1);
        }
      #else
        SERIAL_ERROR_START;
        SERIAL_ERRORLNPGM(MSG_ERR_NO_THERMISTORS);
      #endif

        SERIAL_PROTOCOLPGM(" @:");
      #ifdef EXTRUDER_WATTS
        SERIAL_PROTOCOL((EXTRUDER_WATTS * getHeaterPower(tmp_extruder))/127);
        SERIAL_PROTOCOLPGM("W");
      #else
        SERIAL_PROTOCOL(getHeaterPower(tmp_extruder));
      #endif

        SERIAL_PROTOCOLPGM(" B@:");
      #ifdef BED_WATTS
        SERIAL_PROTOCOL((BED_WATTS * getHeaterPower(-1))/127);
        SERIAL_PROTOCOLPGM("W");
      #else
        SERIAL_PROTOCOL(getHeaterPower(-1));
      #endif

        #ifdef SHOW_TEMP_ADC_VALUES
          #if defined(TEMP_BED_PIN) && TEMP_BED_PIN > -1
            SERIAL_PROTOCOLPGM("    ADC B:");
            SERIAL_PROTOCOL_F(degBed(),1);
            SERIAL_PROTOCOLPGM("C->");
            SERIAL_PROTOCOL_F(rawBedTemp()/OVERSAMPLENR,0);
          #endif
          for (int8_t cur_extruder = 0; cur_extruder < EXTRUDERS; ++cur_extruder) {
            SERIAL_PROTOCOLPGM("  T");
            SERIAL_PROTOCOL(cur_extruder);
            SERIAL_PROTOCOLPGM(":");
            SERIAL_PROTOCOL_F(degHotend(cur_extruder),1);
            SERIAL_PROTOCOLPGM("C->");
            SERIAL_PROTOCOL_F(rawHotendTemp(cur_extruder)/OVERSAMPLENR,0);
          }
        #endif

        SERIAL_PROTOCOLLN("");
      return;
      break;
    case 109:
    {// M109 - Wait for extruder heater to reach target.
      if(setTargetedHotend(109)){
        break;
      }
      LCD_MESSAGEPGM(MSG_HEATING);
				lcd_update();
      
      #ifdef AUTOTEMP
        autotemp_enabled=false;
      #endif
      if (code_seen('S')) {
        setTargetHotend(code_value(), tmp_extruder);
#ifdef DUAL_X_CARRIAGE
        if (dual_x_carriage_mode == DXC_DUPLICATION_MODE && tmp_extruder == 0)
          setTargetHotend1(code_value() == 0.0 ? 0.0 : code_value() + duplicate_extruder_temp_offset);
#endif
        CooldownNoWait = true;
      } else if (code_seen('R')) {
        setTargetHotend(code_value(), tmp_extruder);
#ifdef DUAL_X_CARRIAGE
        if (dual_x_carriage_mode == DXC_DUPLICATION_MODE && tmp_extruder == 0)
          setTargetHotend1(code_value() == 0.0 ? 0.0 : code_value() + duplicate_extruder_temp_offset);
#endif
        CooldownNoWait = false;
      }
      #ifdef AUTOTEMP
        if (code_seen('S')) autotemp_min=code_value();
        if (code_seen('B')) autotemp_max=code_value();
        if (code_seen('F'))
        {
          autotemp_factor=code_value();
          autotemp_enabled=true;
        }
      #endif

      setWatch();
      codenum = millis();

      /* See if we are heating up or cooling down */
      target_direction = isHeatingHotend(tmp_extruder); // true if heating, false if cooling

      cancel_heatup = false;

      #ifdef TEMP_RESIDENCY_TIME
        long residencyStart;
        residencyStart = -1;
        /* continue to loop until we have reached the target temp
          _and_ until TEMP_RESIDENCY_TIME hasn't passed since we reached it */
        while((!cancel_heatup)&&((residencyStart == -1) ||
              (residencyStart >= 0 && (((unsigned int) (millis() - residencyStart)) < (TEMP_RESIDENCY_TIME * 1000UL)))) ) {
      #else
        while ( target_direction ? (isHeatingHotend(tmp_extruder)) : (isCoolingHotend(tmp_extruder)&&(CooldownNoWait==false)) ) {
      #endif //TEMP_RESIDENCY_TIME
          if( (millis() - codenum) > 1000UL )
          { //Print Temp Reading and remaining time every 1 second while heating up/cooling down
            SERIAL_PROTOCOLPGM("T:");
            SERIAL_PROTOCOL_F(degHotend(tmp_extruder),1);
            SERIAL_PROTOCOLPGM(" E:");
            SERIAL_PROTOCOL((int)tmp_extruder);
            #ifdef TEMP_RESIDENCY_TIME
              SERIAL_PROTOCOLPGM(" W:");
              if(residencyStart > -1)
              {
                 codenum = ((TEMP_RESIDENCY_TIME * 1000UL) - (millis() - residencyStart)) / 1000UL;
                 SERIAL_PROTOCOLLN( codenum );
              }
              else
              {
                 SERIAL_PROTOCOLLN( "?" );
              }
            #else
              SERIAL_PROTOCOLLN("");
            #endif
            codenum = millis();
          }
          manage_heater();
          manage_inactivity();
          lcd_update();
        #ifdef TEMP_RESIDENCY_TIME
            /* start/restart the TEMP_RESIDENCY_TIME timer whenever we reach target temp for the first time
              or when current temp falls outside the hysteresis after target temp was reached */
          if ((residencyStart == -1 &&  target_direction && (degHotend(tmp_extruder) >= (degTargetHotend(tmp_extruder)-TEMP_WINDOW))) ||
              (residencyStart == -1 && !target_direction && (degHotend(tmp_extruder) <= (degTargetHotend(tmp_extruder)+TEMP_WINDOW))) ||
              (residencyStart > -1 && labs(degHotend(tmp_extruder) - degTargetHotend(tmp_extruder)) > TEMP_HYSTERESIS) )
          {
            residencyStart = millis();
          }
        #endif //TEMP_RESIDENCY_TIME
        }
        LCD_MESSAGEPGM(MSG_HEATING_COMPLETE);
        			lcd_update();

        starttime=millis();
        previous_millis_cmd = millis();
      }

      			if (card.sdprinting == true){
					LCD_MESSAGEPGM(MSG_PRINTING);
					lcd_update();
				}
      break;
    case 190: // M190 - Wait for bed heater to reach target.
    #if defined(TEMP_BED_PIN) && TEMP_BED_PIN > -1
        LCD_MESSAGEPGM(MSG_BED_HEATING);
        if (code_seen('S')) {
          setTargetBed(code_value());
          CooldownNoWait = true;
        } else if (code_seen('R')) {
          setTargetBed(code_value());
          CooldownNoWait = false;
        }
        codenum = millis();
        
        cancel_heatup = false;
        target_direction = isHeatingBed(); // true if heating, false if cooling

        while ( (target_direction)&&(!cancel_heatup) ? (isHeatingBed()) : (isCoolingBed()&&(CooldownNoWait==false)) )
        {
          if(( millis() - codenum) > 1000 ) //Print Temp Reading every 1 second while heating up.
          {
            float tt=degHotend(active_extruder);
            SERIAL_PROTOCOLPGM("T:");
            SERIAL_PROTOCOL(tt);
            SERIAL_PROTOCOLPGM(" E:");
            SERIAL_PROTOCOL((int)active_extruder);
            SERIAL_PROTOCOLPGM(" B:");
            SERIAL_PROTOCOL_F(degBed(),1);
            SERIAL_PROTOCOLLN("");
            codenum = millis();
          }
          manage_heater();
          manage_inactivity();
          lcd_update();
        }
        LCD_MESSAGEPGM(MSG_BED_DONE);
        previous_millis_cmd = millis();
    #endif
        break;

    #if defined(FAN_PIN) && FAN_PIN > -1
      case 106: //M106 Fan On
        if (code_seen('S')){
           fanSpeed=constrain(code_value(),0,255);
        }
        else {
          fanSpeed=255;
        }
        break;
      case 107: //M107 Fan Off
        fanSpeed = 0;
        break;
    #endif //FAN_PIN
    #ifdef BARICUDA
      // PWM for HEATER_1_PIN
      #if defined(HEATER_1_PIN) && HEATER_1_PIN > -1
        case 126: //M126 valve open
          if (code_seen('S')){
             ValvePressure=constrain(code_value(),0,255);
          }
          else {
            ValvePressure=255;
          }
          break;
        case 127: //M127 valve closed
          ValvePressure = 0;
          break;
      #endif //HEATER_1_PIN

      // PWM for HEATER_2_PIN
      #if defined(HEATER_2_PIN) && HEATER_2_PIN > -1
        case 128: //M128 valve open
          if (code_seen('S')){
             EtoPPressure=constrain(code_value(),0,255);
          }
          else {
            EtoPPressure=255;
          }
          break;
        case 129: //M129 valve closed
          EtoPPressure = 0;
          break;
      #endif //HEATER_2_PIN
    #endif

    #if defined(PS_ON_PIN) && PS_ON_PIN > -1
      case 80: // M80 - Turn on Power Supply
        SET_OUTPUT(PS_ON_PIN); //GND
        WRITE(PS_ON_PIN, PS_ON_AWAKE);

        // If you have a switch on suicide pin, this is useful
        // if you want to start another print with suicide feature after
        // a print without suicide...
        #if defined SUICIDE_PIN && SUICIDE_PIN > -1
            SET_OUTPUT(SUICIDE_PIN);
            WRITE(SUICIDE_PIN, HIGH);
        #endif

        #ifdef ULTIPANEL
          powersupply = true;
          LCD_MESSAGEPGM(WELCOME_MSG);
        #endif
        break;
      #endif

      case 81: // M81 - Turn off Power Supply
        disable_heater();
        st_synchronize();
        disable_e0();
        disable_e1();
        disable_e2();
        finishAndDisableSteppers();
        fanSpeed = 0;
        delay(1000); // Wait a little before to switch off
      #if defined(SUICIDE_PIN) && SUICIDE_PIN > -1
        st_synchronize();
        suicide();
      #elif defined(PS_ON_PIN) && PS_ON_PIN > -1
        SET_OUTPUT(PS_ON_PIN);
        WRITE(PS_ON_PIN, PS_ON_ASLEEP);
      #endif
      #ifdef ULTIPANEL
        powersupply = false;
        LCD_MESSAGEPGM(MACHINE_NAME" "MSG_OFF".");
      #endif
	  break;

    case 82:
      axis_relative_modes[3] = false;
      break;
    case 83:
      axis_relative_modes[3] = true;
      break;
    case 18: //compatibility
    case 84: // M84
      if(code_seen('S')){
        stepper_inactive_time = code_value() * 1000;
      }
      else
      {
        bool all_axis = !((code_seen(axis_codes[X_AXIS])) || (code_seen(axis_codes[Y_AXIS])) || (code_seen(axis_codes[Z_AXIS]))|| (code_seen(axis_codes[E_AXIS])));
        if(all_axis)
        {
          st_synchronize();
          disable_e0();
          disable_e1();
          disable_e2();
          finishAndDisableSteppers();
        }
        else
        {
          st_synchronize();
          if(code_seen('X')) disable_x();
          if(code_seen('Y')) disable_y();
          if(code_seen('Z')) disable_z();
          #if ((E0_ENABLE_PIN != X_ENABLE_PIN) && (E1_ENABLE_PIN != Y_ENABLE_PIN)) // Only enable on boards that have seperate ENABLE_PINS
            if(code_seen('E')) {
              disable_e0();
              disable_e1();
              disable_e2();
            }
          #endif
        }
      }
      break;
    case 85: // M85
      if(code_seen('S')) {
        max_inactive_time = code_value() * 1000;
      }
      break;
    case 92: // M92
      for(int8_t i=0; i < NUM_AXIS; i++)
      {
        if(code_seen(axis_codes[i]))
        {
          if(i == 3) { // E
            float value = code_value();
            if(value < 20.0) {
              float factor = axis_steps_per_unit[i] / value; // increase e constants if M92 E14 is given for netfab.
              max_e_jerk *= factor;
              max_feedrate[i] *= factor;
              axis_steps_per_sqr_second[i] *= factor;
            }
            axis_steps_per_unit[i] = value;
          }
          else {
            axis_steps_per_unit[i] = code_value();
          }
        }
      }
      break;
    case 115: // M115
      SERIAL_PROTOCOLPGM(MSG_M115_REPORT);
      break;
    case 117: // M117 display message
			#ifdef GCODE_MESSAGES_ENABLE
      starpos = (strchr(strchr_pointer + 5,'*'));
      if(starpos!=NULL)
        *(starpos)='\0';
      lcd_setstatus(strchr_pointer + 5);
			#endif // GCODE_MESSAGES_ENABLE
      break;
    case 114: // M114
      SERIAL_PROTOCOLPGM("X:");
      SERIAL_PROTOCOL(current_position[X_AXIS]);
      SERIAL_PROTOCOLPGM(" Y:");
      SERIAL_PROTOCOL(current_position[Y_AXIS]);
      SERIAL_PROTOCOLPGM(" Z:");
      SERIAL_PROTOCOL(current_position[Z_AXIS]);
      SERIAL_PROTOCOLPGM(" E:");
      SERIAL_PROTOCOL(current_position[E_AXIS]);

      SERIAL_PROTOCOLPGM(MSG_COUNT_X);
      SERIAL_PROTOCOL(float(st_get_position(X_AXIS))/axis_steps_per_unit[X_AXIS]);
      SERIAL_PROTOCOLPGM(" Y:");
      SERIAL_PROTOCOL(float(st_get_position(Y_AXIS))/axis_steps_per_unit[Y_AXIS]);
      SERIAL_PROTOCOLPGM(" Z:");
      SERIAL_PROTOCOL(float(st_get_position(Z_AXIS))/axis_steps_per_unit[Z_AXIS]);

      SERIAL_PROTOCOLLN("");
#ifdef SCARA
	  SERIAL_PROTOCOLPGM("SCARA Theta:");
      SERIAL_PROTOCOL(delta[X_AXIS]);
      SERIAL_PROTOCOLPGM("   Psi+Theta:");
      SERIAL_PROTOCOL(delta[Y_AXIS]);
      SERIAL_PROTOCOLLN("");
      
      SERIAL_PROTOCOLPGM("SCARA Cal - Theta:");
      SERIAL_PROTOCOL(delta[X_AXIS]+add_homing[X_AXIS]);
      SERIAL_PROTOCOLPGM("   Psi+Theta (90):");
      SERIAL_PROTOCOL(delta[Y_AXIS]-delta[X_AXIS]-90+add_homing[Y_AXIS]);
      SERIAL_PROTOCOLLN("");
      
      SERIAL_PROTOCOLPGM("SCARA step Cal - Theta:");
      SERIAL_PROTOCOL(delta[X_AXIS]/90*axis_steps_per_unit[X_AXIS]);
      SERIAL_PROTOCOLPGM("   Psi+Theta:");
      SERIAL_PROTOCOL((delta[Y_AXIS]-delta[X_AXIS])/90*axis_steps_per_unit[Y_AXIS]);
      SERIAL_PROTOCOLLN("");
      SERIAL_PROTOCOLLN("");
#endif
      break;
    case 120: // M120
      enable_endstops(false) ;
      break;
    case 121: // M121
      enable_endstops(true) ;
      break;
    case 119: // M119
    SERIAL_PROTOCOLLN(MSG_M119_REPORT);
      #if defined(X_MIN_PIN) && X_MIN_PIN > -1
        SERIAL_PROTOCOLPGM(MSG_X_MIN);
        SERIAL_PROTOCOLLN(((READ(X_MIN_PIN)^X_MIN_ENDSTOP_INVERTING)?MSG_ENDSTOP_HIT:MSG_ENDSTOP_OPEN));
      #endif
      #if defined(X_MAX_PIN) && X_MAX_PIN > -1
        SERIAL_PROTOCOLPGM(MSG_X_MAX);
        SERIAL_PROTOCOLLN(((READ(X_MAX_PIN)^X_MAX_ENDSTOP_INVERTING)?MSG_ENDSTOP_HIT:MSG_ENDSTOP_OPEN));
      #endif
      #if defined(Y_MIN_PIN) && Y_MIN_PIN > -1
        SERIAL_PROTOCOLPGM(MSG_Y_MIN);
        SERIAL_PROTOCOLLN(((READ(Y_MIN_PIN)^Y_MIN_ENDSTOP_INVERTING)?MSG_ENDSTOP_HIT:MSG_ENDSTOP_OPEN));
      #endif
      #if defined(Y_MAX_PIN) && Y_MAX_PIN > -1
        SERIAL_PROTOCOLPGM(MSG_Y_MAX);
        SERIAL_PROTOCOLLN(((READ(Y_MAX_PIN)^Y_MAX_ENDSTOP_INVERTING)?MSG_ENDSTOP_HIT:MSG_ENDSTOP_OPEN));
      #endif
      #if defined(Z_MIN_PIN) && Z_MIN_PIN > -1
        SERIAL_PROTOCOLPGM(MSG_Z_MIN);
        SERIAL_PROTOCOLLN(((READ(Z_MIN_PIN)^Z_MIN_ENDSTOP_INVERTING)?MSG_ENDSTOP_HIT:MSG_ENDSTOP_OPEN));
      #endif
      #if defined(Z_MAX_PIN) && Z_MAX_PIN > -1
        SERIAL_PROTOCOLPGM(MSG_Z_MAX);
        SERIAL_PROTOCOLLN(((READ(Z_MAX_PIN)^Z_MAX_ENDSTOP_INVERTING)?MSG_ENDSTOP_HIT:MSG_ENDSTOP_OPEN));
      #endif
      break;
      //TODO: update for all axis, use for loop
    #ifdef BLINKM
    case 150: // M150
      {
        byte red;
        byte grn;
        byte blu;

        if(code_seen('R')) red = code_value();
        if(code_seen('U')) grn = code_value();
        if(code_seen('B')) blu = code_value();

        SendColors(red,grn,blu);
      }
      break;
    #endif //BLINKM
    case 200: // M200 D<millimeters> set filament diameter and set E axis units to cubic millimeters (use S0 to set back to millimeters).
      {

        tmp_extruder = active_extruder;
        if(code_seen('T')) {
          tmp_extruder = code_value();
          if(tmp_extruder >= EXTRUDERS) {
            SERIAL_ECHO_START;
            SERIAL_ECHO(MSG_M200_INVALID_EXTRUDER);
					}
					SERIAL_ECHOLN(tmp_extruder);
            break;
          }

        float area = .0;
        if(code_seen('D')) {
          float diameter = (float)code_value();
          if (diameter == 0.0) {
            // setting any extruder filament size disables volumetric on the assumption that
            // slicers either generate in extruder values as cubic mm or as as filament feeds
            // for all extruders
            volumetric_enabled = false;
          } else {
            filament_size[tmp_extruder] = (float)code_value();
            // make sure all extruders have some sane value for the filament size
            filament_size[0] = (filament_size[0] == 0.0 ? DEFAULT_NOMINAL_FILAMENT_DIA : filament_size[0]);
#if EXTRUDERS > 1
            filament_size[1] = (filament_size[1] == 0.0 ? DEFAULT_NOMINAL_FILAMENT_DIA : filament_size[1]);
#if EXTRUDERS > 2
            filament_size[2] = (filament_size[2] == 0.0 ? DEFAULT_NOMINAL_FILAMENT_DIA : filament_size[2]);
#if EXTRUDERS > 3
            filament_size[3] = (filament_size[3] == 0.0 ? DEFAULT_NOMINAL_FILAMENT_DIA : filament_size[3]);
#endif //EXTRUDERS > 3
#endif //EXTRUDERS > 2
#endif //EXTRUDERS > 1
            volumetric_enabled = true;
          }
        } else {
          //reserved for setting filament diameter via UFID or filament measuring device
          break;
        }
        calculate_volumetric_multipliers();
      }
      break;
    case 201: // M201
      for(int8_t i=0; i < NUM_AXIS; i++)
      {
        if(code_seen(axis_codes[i]))
        {
          max_acceleration_units_per_sq_second[i] = code_value();
        }
      }
      // steps per sq second need to be updated to agree with the units per sq second (as they are what is used in the planner)
      reset_acceleration_rates();
      break;
    #if 0 // Not used for Sprinter/grbl gen6
    case 202: // M202
      for(int8_t i=0; i < NUM_AXIS; i++) {
        if(code_seen(axis_codes[i])) axis_travel_steps_per_sqr_second[i] = code_value() * axis_steps_per_unit[i];
      }
      break;
    #endif
    case 203: // M203 max feedrate mm/sec
      for(int8_t i=0; i < NUM_AXIS; i++) {
        if(code_seen(axis_codes[i])) max_feedrate[i] = code_value();
      }
      break;
    case 204: // M204 acclereration S normal moves T filmanent only moves
      {
        if(code_seen('S')) acceleration = code_value() ;
        if(code_seen('T')) retract_acceleration = code_value() ;
      }
      break;
    case 205: //M205 advanced settings:  minimum travel speed S=while printing T=travel only,  B=minimum segment time X= maximum xy jerk, Z=maximum Z jerk
    {
      if(code_seen('S')) minimumfeedrate = code_value();
      if(code_seen('T')) mintravelfeedrate = code_value();
      if(code_seen('B')) minsegmenttime = code_value() ;
      if(code_seen('X')) max_xy_jerk = code_value() ;
      if(code_seen('Z')) max_z_jerk = code_value() ;
      if(code_seen('E')) max_e_jerk = code_value() ;
    }
    break;
    case 206: // M206 additional homing offset
      for(int8_t i=0; i < 3; i++)
      {
        if(code_seen(axis_codes[i])) add_homing[i] = code_value();
      }
	  #ifdef SCARA
	   if(code_seen('T'))       // Theta
      {
        add_homing[X_AXIS] = code_value() ;
      }
      if(code_seen('P'))       // Psi
      {
        add_homing[Y_AXIS] = code_value() ;
      }
	  #endif
      break;
    #ifdef DELTA
	case 665: // M665 set delta configurations L<diagonal_rod> R<delta_radius> S<segments_per_sec>
		if(code_seen('L')) {
			delta_diagonal_rod= code_value();
		}
		if(code_seen('R')) {
			delta_radius= code_value();
		}
		if(code_seen('S')) {
			delta_segments_per_second= code_value();
		}
		
		recalc_delta_settings(delta_radius, delta_diagonal_rod);
		break;
    case 666: // M666 set delta endstop adjustemnt
      for(int8_t i=0; i < 3; i++)
      {
        if(code_seen(axis_codes[i])) endstop_adj[i] = code_value();
      }
      break;
    #endif
    #ifdef FWRETRACT
    case 207: //M207 - set retract length S[positive mm] F[feedrate mm/min] Z[additional zlift/hop]
    {
      if(code_seen('S'))
      {
        retract_length = code_value() ;
      }
      if(code_seen('F'))
      {
        retract_feedrate = code_value()/60 ;
      }
      if(code_seen('Z'))
      {
        retract_zlift = code_value() ;
      }
    }break;
    case 208: // M208 - set retract recover length S[positive mm surplus to the M207 S*] F[feedrate mm/min]
    {
      if(code_seen('S'))
      {
        retract_recover_length = code_value() ;
      }
      if(code_seen('F'))
      {
        retract_recover_feedrate = code_value()/60 ;
      }
    }break;
    case 209: // M209 - S<1=true/0=false> enable automatic retract detect if the slicer did not support G10/11: every normal extrude-only move will be classified as retract depending on the direction.
    {
      if(code_seen('S'))
      {
        int t= code_value() ;
        switch(t)
        {
          case 0: 
          {
            autoretract_enabled=false;
            retracted[0]=false;
#if EXTRUDERS > 1
            retracted[1]=false;
#endif
#if EXTRUDERS > 2
            retracted[2]=false;
#endif
#if EXTRUDERS > 3
            retracted[3]=false;
#endif
          }break;
          case 1: 
          {
            autoretract_enabled=true;
            retracted[0]=false;
#if EXTRUDERS > 1
            retracted[1]=false;
#endif
#if EXTRUDERS > 2
            retracted[2]=false;
#endif
#if EXTRUDERS > 3
            retracted[3]=false;
#endif
          }break;
          default:
            SERIAL_ECHO_START;
            SERIAL_ECHOPGM(MSG_UNKNOWN_COMMAND);
            SERIAL_ECHO(cmdbuffer[bufindr]);
            SERIAL_ECHOLNPGM("\"");
        }
      }

    }break;
    #endif // FWRETRACT
    #if EXTRUDERS > 1
    case 218: // M218 - set hotend offset (in mm), T<extruder_number> X<offset_on_X> Y<offset_on_Y>
    {
      if(setTargetedHotend(218)){
        break;
      }
      if(code_seen('X'))
      {
        extruder_offset[X_AXIS][tmp_extruder] = code_value();
      }
      if(code_seen('Y'))
      {
        extruder_offset[Y_AXIS][tmp_extruder] = code_value();
      }
      #ifdef DUAL_X_CARRIAGE
      if(code_seen('Z'))
      {
        extruder_offset[Z_AXIS][tmp_extruder] = code_value();
      }
      #endif
      SERIAL_ECHO_START;
      SERIAL_ECHOPGM(MSG_HOTEND_OFFSET);
      for(tmp_extruder = 0; tmp_extruder < EXTRUDERS; tmp_extruder++)
      {
         SERIAL_ECHO(" ");
         SERIAL_ECHO(extruder_offset[X_AXIS][tmp_extruder]);
         SERIAL_ECHO(",");
         SERIAL_ECHO(extruder_offset[Y_AXIS][tmp_extruder]);
      #ifdef DUAL_X_CARRIAGE
         SERIAL_ECHO(",");
         SERIAL_ECHO(extruder_offset[Z_AXIS][tmp_extruder]);
      #endif
      }
      SERIAL_ECHOLN("");
    }break;
    #endif
    case 220: // M220 S<factor in percent>- set speed factor override percentage
    {
      if(code_seen('S'))
      {
        feedmultiply = code_value() ;
      }
    }
    break;
    case 221: // M221 S<factor in percent>- set extrude factor override percentage
    {
      if(code_seen('S'))
      {
        int tmp_code = code_value();
        if (code_seen('T'))
        {
          if(setTargetedHotend(221)){
            break;
          }
          extruder_multiply[tmp_extruder] = tmp_code;
        }
        else
        {
          extrudemultiply = tmp_code ;
        }
      }
    }
    break;

	case 226: // M226 P<pin number> S<pin state>- Wait until the specified pin reaches the state required
	{
      if(code_seen('P')){
        int pin_number = code_value(); // pin number
        int pin_state = -1; // required pin state - default is inverted

        if(code_seen('S')) pin_state = code_value(); // required pin state

        if(pin_state >= -1 && pin_state <= 1){

          for(int8_t i = 0; i < (int8_t)(sizeof(sensitive_pins)/sizeof(int)); i++)
          {
            if (sensitive_pins[i] == pin_number)
            {
              pin_number = -1;
              break;
            }
          }

          if (pin_number > -1)
          {
            int target = LOW;

            st_synchronize();

            pinMode(pin_number, INPUT);

            switch(pin_state){
            case 1:
              target = HIGH;
              break;

            case 0:
              target = LOW;
              break;

            case -1:
              target = !digitalRead(pin_number);
              break;
            }

            while(digitalRead(pin_number) != target){
              manage_heater();
              manage_inactivity();
            }
          }
        }
      }
    }
    break;

    #if NUM_SERVOS > 0
    case 280: // M280 - set servo position absolute. P: servo index, S: angle or microseconds
      {
        int servo_index = -1;
        int servo_position = 0;
        if (code_seen('P'))
          servo_index = code_value();
        if (code_seen('S')) {
          servo_position = code_value();
          if ((servo_index >= 0) && (servo_index < NUM_SERVOS)) {
#if defined (ENABLE_AUTO_BED_LEVELING) && (PROBE_SERVO_DEACTIVATION_DELAY > 0)
		      servos[servo_index].attach(0);
#endif
            servos[servo_index].write(servo_position);
#if defined (ENABLE_AUTO_BED_LEVELING) && (PROBE_SERVO_DEACTIVATION_DELAY > 0)
              delay(PROBE_SERVO_DEACTIVATION_DELAY);
              servos[servo_index].detach();
#endif
          }
          else {
            SERIAL_ECHO_START;
            SERIAL_ECHO("Servo ");
            SERIAL_ECHO(servo_index);
            SERIAL_ECHOLN(" out of range");
          }
        }
        else if (servo_index >= 0) {
          SERIAL_PROTOCOL(MSG_OK);
          SERIAL_PROTOCOL(" Servo ");
          SERIAL_PROTOCOL(servo_index);
          SERIAL_PROTOCOL(": ");
          SERIAL_PROTOCOL(servos[servo_index].read());
          SERIAL_PROTOCOLLN("");
        }
      }
      break;
    #endif // NUM_SERVOS > 0

    #if (LARGE_FLASH == true && ( BEEPER > 0 || defined(ULTRALCD) || defined(LCD_USE_I2C_BUZZER)))
    case 300: // M300
    {
      int beepS = code_seen('S') ? code_value() : 110;
      int beepP = code_seen('P') ? code_value() : 1000;

                if (beepS > 4000) {
                    beepS = 4000;
                } else if (beepS < 16) {
                    _delay_ms(beepP);
                    break;
      }

                lcd_beep_hz_ms(beepS, beepP);
    }
    break;
    #endif // M300

    #ifdef PIDTEMP
	case 301: // M301
	{

		// multi-extruder PID patch: M301 updates or prints a single extruder's PID values
		// default behaviour (omitting E parameter) is to update for extruder 0 only
		int e = 0; // extruder being updated
		if (code_seen('E'))
		{
			e = (int)code_value();
		}
		if (e < EXTRUDERS) // catch bad input value
		{

			if (code_seen('P')) PID_PARAM(Kp,e) = code_value();
			if (code_seen('I')) PID_PARAM(Ki,e) = scalePID_i(code_value());
			if (code_seen('D')) PID_PARAM(Kd,e) = scalePID_d(code_value());
			#ifdef PID_ADD_EXTRUSION_RATE
			if (code_seen('C')) PID_PARAM(Kc,e) = code_value();
			#endif			

			updatePID();
			SERIAL_PROTOCOL(MSG_OK);
            #ifdef PID_PARAMS_PER_EXTRUDER
			  SERIAL_PROTOCOL(" e:"); // specify extruder in serial output
			  SERIAL_PROTOCOL(e);
            #endif // PID_PARAMS_PER_EXTRUDER
			SERIAL_PROTOCOL(" p:");
			SERIAL_PROTOCOL(PID_PARAM(Kp,e));
			SERIAL_PROTOCOL(" i:");
			SERIAL_PROTOCOL(unscalePID_i(PID_PARAM(Ki,e)));
			SERIAL_PROTOCOL(" d:");
			SERIAL_PROTOCOL(unscalePID_d(PID_PARAM(Kd,e)));
			#ifdef PID_ADD_EXTRUSION_RATE
			SERIAL_PROTOCOL(" c:");
			//Kc does not have scaling applied above, or in resetting defaults
			SERIAL_PROTOCOL(PID_PARAM(Kc,e));
			#endif
			SERIAL_PROTOCOLLN("");
		
		}
		else
		{
			SERIAL_ECHO_START;
			SERIAL_ECHOLN(MSG_INVALID_EXTRUDER);
		}

      }
      break;
    #endif //PIDTEMP
    #ifdef PIDTEMPBED
    case 304: // M304
      {
        if(code_seen('P')) bedKp = code_value();
        if(code_seen('I')) bedKi = scalePID_i(code_value());
        if(code_seen('D')) bedKd = scalePID_d(code_value());

        updatePID();
        SERIAL_PROTOCOL(MSG_OK);
        SERIAL_PROTOCOL(" p:");
        SERIAL_PROTOCOL(bedKp);
        SERIAL_PROTOCOL(" i:");
        SERIAL_PROTOCOL(unscalePID_i(bedKi));
        SERIAL_PROTOCOL(" d:");
        SERIAL_PROTOCOL(unscalePID_d(bedKd));
        SERIAL_PROTOCOLLN("");
      }
      break;
    #endif //PIDTEMP
    case 240: // M240  Triggers a camera by emulating a Canon RC-1 : http://www.doc-diy.net/photo/rc-1_hacked/
     {
     	#ifdef CHDK
       
         SET_OUTPUT(CHDK);
         WRITE(CHDK, HIGH);
         chdkHigh = millis();
         chdkActive = true;
       
       #else
     	
      	#if defined(PHOTOGRAPH_PIN) && PHOTOGRAPH_PIN > -1
	const uint8_t NUM_PULSES=16;
	const float PULSE_LENGTH=0.01524;
	for(int i=0; i < NUM_PULSES; i++) {
        WRITE(PHOTOGRAPH_PIN, HIGH);
        _delay_ms(PULSE_LENGTH);
        WRITE(PHOTOGRAPH_PIN, LOW);
        _delay_ms(PULSE_LENGTH);
        }
        delay(7.33);
        for(int i=0; i < NUM_PULSES; i++) {
        WRITE(PHOTOGRAPH_PIN, HIGH);
        _delay_ms(PULSE_LENGTH);
        WRITE(PHOTOGRAPH_PIN, LOW);
        _delay_ms(PULSE_LENGTH);
        }
      	#endif
      #endif //chdk end if
     }
    break;
#ifdef DOGLCD
    case 250: // M250  Set LCD contrast value: C<value> (value 0..63)
     {
	  if (code_seen('C')) {
	   lcd_setcontrast( ((int)code_value())&63 );
          }
          SERIAL_PROTOCOLPGM("lcd contrast value: ");
          SERIAL_PROTOCOL(lcd_contrast);
          SERIAL_PROTOCOLLN("");
     }
    break;
#endif
    #ifdef PREVENT_DANGEROUS_EXTRUDE
    case 302: // allow cold extrudes, or set the minimum extrude temperature
    {
	  float temp = .0;
	  if (code_seen('S')) temp=code_value();
      set_extrude_min_temp(temp);
    }
    break;
	#endif
    case 303: // M303 PID autotune
    {
      float temp = 150.0;
      int e=0;
      int c=5;
      if (code_seen('E')) e=code_value();
        if (e<0)
          temp=70;
      if (code_seen('S')) temp=code_value();
      if (code_seen('C')) c=code_value();
      PID_autotune(temp, e, c);
    }
    break;
	#ifdef SCARA
	case 360:  // M360 SCARA Theta pos1
      SERIAL_ECHOLN(" Cal: Theta 0 ");
      //SoftEndsEnabled = false;              // Ignore soft endstops during calibration
      //SERIAL_ECHOLN(" Soft endstops disabled ");
      if(Stopped == false) {
        //get_coordinates(); // For X Y Z E F
        delta[X_AXIS] = 0;
        delta[Y_AXIS] = 120;
        calculate_SCARA_forward_Transform(delta);
        destination[X_AXIS] = delta[X_AXIS]/axis_scaling[X_AXIS];
        destination[Y_AXIS] = delta[Y_AXIS]/axis_scaling[Y_AXIS];
        
        prepare_move();
        //ClearToSend();
        return;
      }
    break;

    case 361:  // SCARA Theta pos2
      SERIAL_ECHOLN(" Cal: Theta 90 ");
      //SoftEndsEnabled = false;              // Ignore soft endstops during calibration
      //SERIAL_ECHOLN(" Soft endstops disabled ");
      if(Stopped == false) {
        //get_coordinates(); // For X Y Z E F
        delta[X_AXIS] = 90;
        delta[Y_AXIS] = 130;
        calculate_SCARA_forward_Transform(delta);
        destination[X_AXIS] = delta[X_AXIS]/axis_scaling[X_AXIS];
        destination[Y_AXIS] = delta[Y_AXIS]/axis_scaling[Y_AXIS];
        
        prepare_move();
        //ClearToSend();
        return;
      }
    break;
    case 362:  // SCARA Psi pos1
      SERIAL_ECHOLN(" Cal: Psi 0 ");
      //SoftEndsEnabled = false;              // Ignore soft endstops during calibration
      //SERIAL_ECHOLN(" Soft endstops disabled ");
      if(Stopped == false) {
        //get_coordinates(); // For X Y Z E F
        delta[X_AXIS] = 60;
        delta[Y_AXIS] = 180;
        calculate_SCARA_forward_Transform(delta);
        destination[X_AXIS] = delta[X_AXIS]/axis_scaling[X_AXIS];
        destination[Y_AXIS] = delta[Y_AXIS]/axis_scaling[Y_AXIS];
        
        prepare_move();
        //ClearToSend();
        return;
      }
    break;
    case 363:  // SCARA Psi pos2
      SERIAL_ECHOLN(" Cal: Psi 90 ");
      //SoftEndsEnabled = false;              // Ignore soft endstops during calibration
      //SERIAL_ECHOLN(" Soft endstops disabled ");
      if(Stopped == false) {
        //get_coordinates(); // For X Y Z E F
        delta[X_AXIS] = 50;
        delta[Y_AXIS] = 90;
        calculate_SCARA_forward_Transform(delta);
        destination[X_AXIS] = delta[X_AXIS]/axis_scaling[X_AXIS];
        destination[Y_AXIS] = delta[Y_AXIS]/axis_scaling[Y_AXIS];
        
        prepare_move();
        //ClearToSend();
        return;
      }
    break;
    case 364:  // SCARA Psi pos3 (90 deg to Theta)
      SERIAL_ECHOLN(" Cal: Theta-Psi 90 ");
     // SoftEndsEnabled = false;              // Ignore soft endstops during calibration
      //SERIAL_ECHOLN(" Soft endstops disabled ");
      if(Stopped == false) {
        //get_coordinates(); // For X Y Z E F
        delta[X_AXIS] = 45;
        delta[Y_AXIS] = 135;
        calculate_SCARA_forward_Transform(delta);
        destination[X_AXIS] = delta[X_AXIS]/axis_scaling[X_AXIS];
        destination[Y_AXIS] = delta[Y_AXIS]/axis_scaling[Y_AXIS]; 
        
        prepare_move();
        //ClearToSend();
        return;
      }
    break;
    case 365: // M364  Set SCARA scaling for X Y Z
      for(int8_t i=0; i < 3; i++) 
      {
        if(code_seen(axis_codes[i])) 
        {
          
            axis_scaling[i] = code_value();
          
        }
      }
      break;
	#endif
    case 400: // M400 finish all moves
    {
      st_synchronize();
    }
    break;
#if defined(ENABLE_AUTO_BED_LEVELING) && defined(SERVO_ENDSTOPS) && not defined(Z_PROBE_SLED)
    case 401:
    {
        engage_z_probe();    // Engage Z Servo endstop if available
    }
    break;

    case 402:
    {
        retract_z_probe();    // Retract Z Servo endstop if enabled
    }
    break;
#endif

#ifdef FILAMENT_SENSOR
case 404:  //M404 Enter the nominal filament width (3mm, 1.75mm ) N<3.0> or display nominal filament width 
    {
    #if (FILWIDTH_PIN > -1) 
    if(code_seen('N')) filament_width_nominal=code_value();
    else{
    SERIAL_PROTOCOLPGM("Filament dia (nominal mm):"); 
    SERIAL_PROTOCOLLN(filament_width_nominal); 
    }
    #endif
    }
    break; 
    
    case 405:  //M405 Turn on filament sensor for control 
    {
    
    
    if(code_seen('D')) meas_delay_cm=code_value();
       
       if(meas_delay_cm> MAX_MEASUREMENT_DELAY)
       	meas_delay_cm = MAX_MEASUREMENT_DELAY;
    
       if(delay_index2 == -1)  //initialize the ring buffer if it has not been done since startup
    	   {
    	   int temp_ratio = widthFil_to_size_ratio(); 
       	    
       	    for (delay_index1=0; delay_index1<(MAX_MEASUREMENT_DELAY+1); ++delay_index1 ){
       	              measurement_delay[delay_index1]=temp_ratio-100;  //subtract 100 to scale within a signed byte
       	        }
       	    delay_index1=0;
       	    delay_index2=0;	
    	   }
    
    filament_sensor = true ; 
    
    //SERIAL_PROTOCOLPGM("Filament dia (measured mm):"); 
    //SERIAL_PROTOCOL(filament_width_meas); 
    //SERIAL_PROTOCOLPGM("Extrusion ratio(%):"); 
    //SERIAL_PROTOCOL(extrudemultiply); 
    } 
    break; 
    
    case 406:  //M406 Turn off filament sensor for control 
    {      
    filament_sensor = false ; 
    } 
    break; 
  
    case 407:   //M407 Display measured filament diameter 
    { 
     
    
    
    SERIAL_PROTOCOLPGM("Filament dia (measured mm):"); 
    SERIAL_PROTOCOLLN(filament_width_meas);   
    } 
    break; 
    #endif
    




    case 500: // M500 Store settings in EEPROM
    {
        Config_StoreSettings();
    }
    break;
    case 501: // M501 Read settings from EEPROM
    {
        Config_RetrieveSettings();
    }
    break;
    case 502: // M502 Revert to default settings
    {
        Config_ResetDefault();
    }
    break;
    case 503: // M503 print settings currently in memory
    {
        Config_PrintSettings(code_seen('S') && code_value == 0);
    }
    break;
    #ifdef ABORT_ON_ENDSTOP_HIT_FEATURE_ENABLED
    case 540:
    {
        if(code_seen('S')) abort_on_endstop_hit = code_value() > 0;
    }
    break;
    #endif

    #ifdef CUSTOM_M_CODE_SET_Z_PROBE_OFFSET
    case CUSTOM_M_CODE_SET_Z_PROBE_OFFSET:
    {
      float value;
      if (code_seen('Z'))
      {
        value = code_value();
        if ((Z_PROBE_OFFSET_RANGE_MIN <= value) && (value <= Z_PROBE_OFFSET_RANGE_MAX))
        {
          zprobe_zoffset = -value; // compare w/ line 278 of ConfigurationStore.cpp
          SERIAL_ECHO_START;
          SERIAL_ECHOLNPGM(MSG_ZPROBE_ZOFFSET " " MSG_OK);
          SERIAL_PROTOCOLLN("");
        }
        else
        {
          SERIAL_ECHO_START;
          SERIAL_ECHOPGM(MSG_ZPROBE_ZOFFSET);
          SERIAL_ECHOPGM(MSG_Z_MIN);
          SERIAL_ECHO(Z_PROBE_OFFSET_RANGE_MIN);
          SERIAL_ECHOPGM(MSG_Z_MAX);
          SERIAL_ECHO(Z_PROBE_OFFSET_RANGE_MAX);
          SERIAL_PROTOCOLLN("");
        }
      }
      else
      {
          SERIAL_ECHO_START;
          SERIAL_ECHOLNPGM(MSG_ZPROBE_ZOFFSET " : ");
          SERIAL_ECHO(-zprobe_zoffset);
          SERIAL_PROTOCOLLN("");
      }
      break;
    }
    #endif // CUSTOM_M_CODE_SET_Z_PROBE_OFFSET

    #ifdef FILAMENTCHANGEENABLE
    case 600: //Pause for filament change X[pos] Y[pos] Z[relative lift] E[initial retract] L[later retract distance for removal]
    {
      			lcd_disable_display_timeout();
      
        float target[4];
        float lastpos[4];
        target[X_AXIS]=current_position[X_AXIS];
        target[Y_AXIS]=current_position[Y_AXIS];
        target[Z_AXIS]=current_position[Z_AXIS];
        target[E_AXIS]=current_position[E_AXIS];
        lastpos[X_AXIS]=current_position[X_AXIS];
        lastpos[Y_AXIS]=current_position[Y_AXIS];
        lastpos[Z_AXIS]=current_position[Z_AXIS];
        lastpos[E_AXIS]=current_position[E_AXIS];
        //retract by E
        if(code_seen('E'))
        {
          target[E_AXIS]+= code_value();
        }
        else
        {
          #ifdef FILAMENTCHANGE_FIRSTRETRACT
            target[E_AXIS]+= FILAMENTCHANGE_FIRSTRETRACT ;
          #endif
        }
        plan_buffer_line(target[X_AXIS], target[Y_AXIS], target[Z_AXIS], target[E_AXIS], feedrate/60, active_extruder);

        //lift Z
        if(code_seen('Z'))
        {
          target[Z_AXIS]+= code_value();
        }
        else
        {
          #ifdef FILAMENTCHANGE_ZADD
            target[Z_AXIS]+= FILAMENTCHANGE_ZADD ;
          #endif
        }
        plan_buffer_line(target[X_AXIS], target[Y_AXIS], target[Z_AXIS], target[E_AXIS], feedrate/60, active_extruder);

        //move xy
        if(code_seen('X'))
        {
          target[X_AXIS]+= code_value();
        }
        else
        {
          #ifdef FILAMENTCHANGE_XPOS
            target[X_AXIS]= FILAMENTCHANGE_XPOS ;
          #endif
        }
        if(code_seen('Y'))
        {
          target[Y_AXIS]= code_value();
        }
        else
        {
          #ifdef FILAMENTCHANGE_YPOS
            target[Y_AXIS]= FILAMENTCHANGE_YPOS ;
        			#endif // FILAMENTCHANGE_YPOS    
      			}
      			plan_buffer_line(target[X_AXIS], target[Y_AXIS], target[Z_AXIS], target[E_AXIS], feedrate/60, active_extruder);
      			st_synchronize();
				enable_x();
				enable_y();

      			lcd_enable_button();
      			draw_wizard_change_filament();
      			lcd_update(true);
      			SERIAL_ECHOLN("Wizard set to 0");

      			lcd_clear_triggered_flags();
      			while (!LCD_CLICKED){
        			manage_heater();
        }

      			lcd_wizard_set_page(1);
      			lcd_update(true);
      			SERIAL_ECHOLN("Wizard set to 1");

      			target[E_AXIS] += 10.0;
      			plan_buffer_line(target[X_AXIS], target[Y_AXIS], target[Z_AXIS], target[E_AXIS], 300/60, active_extruder);
      			st_synchronize();
				enable_x();
				enable_y();

        if(code_seen('L'))
        {
          target[E_AXIS]+= code_value();
        }
        else
        {
          #ifdef FILAMENTCHANGE_FINALRETRACT
            target[E_AXIS]+= FILAMENTCHANGE_FINALRETRACT ;
          #endif
        }
      			plan_buffer_line(target[X_AXIS], target[Y_AXIS], target[Z_AXIS], target[E_AXIS], 300/60, active_extruder);
      			st_synchronize();
				enable_x();
				enable_y();

      			lcd_wizard_set_page(2);
      			lcd_update(true);
      			SERIAL_ECHOLN("Wizard set to 2");

        //finish moves
        st_synchronize();
        //disable extruder steppers so filament can be removed
        disable_e0();
        disable_e1();
        disable_e2();

      			lcd_clear_triggered_flags();
      			while (!LCD_CLICKED){
          manage_heater();
      			}

      			lcd_wizard_set_page(3);
      			lcd_update(true);
      			SERIAL_ECHOLN("Wizard set to 3");

      			lcd_clear_triggered_flags();
      			while (!LCD_CLICKED) {
        			manage_heater();
        			current_position[E_AXIS]+=0.04;
        			plan_buffer_line(target[X_AXIS], target[Y_AXIS], target[Z_AXIS],current_position[E_AXIS], feedrate/60, active_extruder);
        			st_synchronize();
					enable_x();
					enable_y();
        }

      			lcd_disable_button();

      			current_position[E_AXIS]=lastpos[E_AXIS];
        plan_set_e_position(current_position[E_AXIS]);
        plan_buffer_line(target[X_AXIS], target[Y_AXIS], target[Z_AXIS], target[E_AXIS], feedrate/60, active_extruder); //should do nothing
        plan_buffer_line(lastpos[X_AXIS], lastpos[Y_AXIS], target[Z_AXIS], target[E_AXIS], feedrate/60, active_extruder); //move xy back
        plan_buffer_line(lastpos[X_AXIS], lastpos[Y_AXIS], lastpos[Z_AXIS], target[E_AXIS], feedrate/60, active_extruder); //move z back
        plan_buffer_line(lastpos[X_AXIS], lastpos[Y_AXIS], lastpos[Z_AXIS], lastpos[E_AXIS], feedrate/60, active_extruder); //final untretract

      			lcd_wizard_set_page(4);
      			lcd_update(true);
      			lcd_enable_display_timeout();
      			SERIAL_ECHOLN("Wizard set to 4");

      			st_synchronize();
      			lcd_enable_button();
      			stop_buffer = false;
    }
    break;
    #endif //FILAMENTCHANGEENABLE
    #ifdef DUAL_X_CARRIAGE
    case 605: // Set dual x-carriage movement mode:
              //    M605 S0: Full control mode. The slicer has full control over x-carriage movement
              //    M605 S1: Auto-park mode. The inactive head will auto park/unpark without slicer involvement
              //    M605 S2 [Xnnn] [Rmmm]: Duplication mode. The second extruder will duplicate the first with nnn
              //                         millimeters x-offset and an optional differential hotend temperature of
              //                         mmm degrees. E.g., with "M605 S2 X100 R2" the second extruder will duplicate
              //                         the first with a spacing of 100mm in the x direction and 2 degrees hotter.
              //
              //    Note: the X axis should be homed after changing dual x-carriage mode.
    {
        st_synchronize();

        if (code_seen('S'))
          dual_x_carriage_mode = code_value();

        if (dual_x_carriage_mode == DXC_DUPLICATION_MODE)
        {
          if (code_seen('X'))
            duplicate_extruder_x_offset = max(code_value(),X2_MIN_POS - x_home_pos(0));

          if (code_seen('R'))
            duplicate_extruder_temp_offset = code_value();

          SERIAL_ECHO_START;
          SERIAL_ECHOPGM(MSG_HOTEND_OFFSET);
          SERIAL_ECHO(" ");
          SERIAL_ECHO(extruder_offset[X_AXIS][0]);
          SERIAL_ECHO(",");
          SERIAL_ECHO(extruder_offset[Y_AXIS][0]);
          SERIAL_ECHO(" ");
          SERIAL_ECHO(duplicate_extruder_x_offset);
          SERIAL_ECHO(",");
          SERIAL_ECHOLN(extruder_offset[Y_AXIS][1]);
        }
        else if (dual_x_carriage_mode != DXC_FULL_CONTROL_MODE && dual_x_carriage_mode != DXC_AUTO_PARK_MODE)
        {
          dual_x_carriage_mode = DEFAULT_DUAL_X_CARRIAGE_MODE;
        }

        active_extruder_parked = false;
        extruder_duplication_enabled = false;
        delayed_move_time = 0;
    }
    break;
    #endif //DUAL_X_CARRIAGE

			#ifdef WITBOX 
    		/* WITBOX new GCODES:
			*M700: level plate script
			*M701: load filament script
			*M702: unload filament script */
    		case 700: // Script for level the build plate going to 3 points
    		{
  				SERIAL_ECHOLN(" --LEVEL PLATE SCRIPT--");
    			lcd_disable_display_timeout();
    			lcd_update();

    			lcd_clear_triggered_flags();
  				while(!LCD_CLICKED) {
      				manage_heater();
    			}
  	
  				lcd_wizard_set_page(1);
    			lcd_update();
         
    			saved_feedrate = feedrate;
    			saved_feedmultiply = feedmultiply;
    			feedmultiply = 100;
    			previous_millis_cmd = millis();

    			lcd_disable_interrupt();
    			enable_endstops(true);

    			for(int8_t i=0; i < NUM_AXIS; i++) {
    				destination[i] = current_position[i];
    			}
    			feedrate = 0.0;
    			home_all_axis = !((code_seen(axis_codes[0])) || (code_seen(axis_codes[1])) || (code_seen(axis_codes[2])));

  				#if Z_HOME_DIR > 0                      // If homing away from BED do Z first
    				if((home_all_axis) || (code_seen(axis_codes[Z_AXIS]))) {
    					HOMEAXIS(Z);
    				}
  				#endif
    			if((home_all_axis) || (code_seen(axis_codes[X_AXIS]))) {
      				HOMEAXIS(X);
    			}
    			if((home_all_axis) || (code_seen(axis_codes[Y_AXIS]))) {
      				HOMEAXIS(Y);
    			}
  				#if Z_HOME_DIR < 0                      // If homing towards BED do Z last
    				if((home_all_axis) || (code_seen(axis_codes[Z_AXIS]))) {
    					HOMEAXIS(Z);
    				}
  				#endif

    			if(code_seen(axis_codes[X_AXIS])) {
      				if(code_value_long() != 0) {
        				current_position[X_AXIS]=code_value()+add_homing[0];
      				}
   				}

    			if(code_seen(axis_codes[Y_AXIS])) {
      				if(code_value_long() != 0) {
        				current_position[Y_AXIS]=code_value()+add_homing[1];
      				}
    			}

    			if(code_seen(axis_codes[Z_AXIS])) {
      				if(code_value_long() != 0) {
        				current_position[Z_AXIS]=code_value()+add_homing[2];
      				}
    			}

    			plan_set_position(current_position[X_AXIS], current_position[Y_AXIS], current_position[Z_AXIS], current_position[E_AXIS]);

  				#ifdef ENDSTOPS_ONLY_FOR_HOMING
  					enable_endstops(false);
  				#endif

    			feedrate = saved_feedrate;
    			feedmultiply = saved_feedmultiply;
    			previous_millis_cmd = millis();
    			endstops_hit_on_purpose();        
  	
    			plan_set_position(current_position[X_AXIS], current_position[Y_AXIS], current_position[Z_AXIS], current_position[E_AXIS]);

  				// prob 1
  				do_blocking_move_to(current_position[X_AXIS], current_position[Y_AXIS],Z_MIN_POS+10);
    			lcd_enable_interrupt();
    
  				#if X_MAX_POS > 250 //Witbox
    				do_blocking_move_to((X_MAX_POS-X_MIN_POS)/2,Y_MAX_POS-10, current_position[Z_AXIS]);
  				#elif Y_MAX_POS > 250 //Hephestos XL
    				do_blocking_move_to(20, 260, current_position[Z_AXIS]);
  				#else //Hephestos
    				do_blocking_move_to(20, 190, current_position[Z_AXIS]);
  				#endif
    			do_blocking_move_to(current_position[X_AXIS], current_position[Y_AXIS], Z_MIN_POS);
  	

    			lcd_clear_triggered_flags();
    			while(!LCD_CLICKED) {          
      				manage_heater();
    			}
  	
  				lcd_wizard_set_page(2);
    			lcd_update();
  	
  				do_blocking_move_to(current_position[X_AXIS], current_position[Y_AXIS],Z_MIN_POS+10);
  				#if X_MAX_POS > 250 //Witbox
  					do_blocking_move_to(90, 5, current_position[Z_AXIS]);
				#elif Y_MAX_POS > 250 //Hephestos XL
					do_blocking_move_to(190, 260, current_position[Z_AXIS]);
  				#else //Hephestos
  					do_blocking_move_to(195, 190, current_position[Z_AXIS]);
  				#endif
  				do_blocking_move_to(current_position[X_AXIS], current_position[Y_AXIS],Z_MIN_POS);
  	  
    			lcd_clear_triggered_flags();
  				while(!LCD_CLICKED) {
  	  				manage_heater();
  	  				manage_inactivity();
  				}
  	
  				lcd_wizard_set_page(3);
    			lcd_update();
  		  
  				do_blocking_move_to(current_position[X_AXIS], current_position[Y_AXIS],Z_MIN_POS+10);
  				#if X_MAX_POS > 250 //Witbox
    				do_blocking_move_to(205, 5, current_position[Z_AXIS]);
				#elif Y_MAX_POS > 250 //Hephestos XL
					do_blocking_move_to(20, 40, current_position[Z_AXIS]);
  				#else //Hephestos
    				do_blocking_move_to(20, 20, current_position[Z_AXIS]);
  				#endif
  					do_blocking_move_to(current_position[X_AXIS], current_position[Y_AXIS],Z_MIN_POS);

    			lcd_clear_triggered_flags();
  	 			while(!LCD_CLICKED) {
  	  				manage_heater();
  	  				manage_inactivity();
  				}

    			#if X_MAX_POS < 250
    				lcd_wizard_set_page(4);
    				lcd_update();
  		  
    				do_blocking_move_to(current_position[X_AXIS], current_position[Y_AXIS],Z_MIN_POS+10);
    				#if Y_MAX_POS > 250 //Hephestos XL
    					do_blocking_move_to(190, 40, current_position[Z_AXIS]);
    				#else //Hephestos
    					do_blocking_move_to(195, 20, current_position[Z_AXIS]);
    				#endif
    				do_blocking_move_to(current_position[X_AXIS], current_position[Y_AXIS],Z_MIN_POS);
  	
    				lcd_clear_triggered_flags();
    				while(!LCD_CLICKED){
      					manage_heater();
      					manage_inactivity();
    				}
    			#endif

    			lcd_wizard_set_page(5);
    			lcd_update();
  		 
  				do_blocking_move_to(current_position[X_AXIS], current_position[Y_AXIS],Z_MIN_POS+10);
  				#if X_MAX_POS > 250
  	  				do_blocking_move_to(150, 105, current_position[Z_AXIS]);
  				#else
    				do_blocking_move_to((X_MAX_POS-X_MIN_POS)/2, (Y_MAX_POS-Y_MIN_POS)/2, current_position[Z_AXIS]);
  				#endif
  					do_blocking_move_to(current_position[X_AXIS], current_position[Y_AXIS],Z_MIN_POS);
  	      
    			lcd_clear_triggered_flags();
  				while(!LCD_CLICKED){                  
  	  				manage_heater();
  	  				manage_inactivity();
  				}
  	
  				lcd_wizard_set_page(6);
    			lcd_update();
  		
  				do_blocking_move_to(current_position[X_AXIS], current_position[Y_AXIS],Z_MIN_POS+50);
  				do_blocking_move_to(10, 10, current_position[Z_AXIS]);
  				//do_blocking_move_to(current_position[X_AXIS], current_position[Y_AXIS],Z_MIN_POS);
    			lcd_wizard_set_page(7);
    			lcd_update();      
    			lcd_enable_display_timeout();
    		}
    		break;
    
    		case 701:
      			SERIAL_ECHOLN(" --LOAD-- ");
      
       			st_synchronize();
       			plan_set_position(current_position[X_AXIS], current_position[Y_AXIS], current_position[Z_AXIS], current_position[E_AXIS]); 
    
      			//-- Extruir!
      			current_position[E_AXIS] += 100.0;
      			plan_buffer_line(current_position[X_AXIS], current_position[Y_AXIS], current_position[Z_AXIS],current_position[E_AXIS], 300/60, active_extruder);
      			st_synchronize(); 

      			SERIAL_ECHOLN("ok");
				//do_blocking_extrude_to(100);
      			break;
			case 702:
				SERIAL_ECHOLN(" --UNLOAD-- ");
      
				st_synchronize(); 
				plan_set_position(current_position[X_AXIS], current_position[Y_AXIS], current_position[Z_AXIS], current_position[E_AXIS]); 
    
				//-- Extruir!
				current_position[E_AXIS] += 50.0;
				plan_buffer_line(current_position[X_AXIS], current_position[Y_AXIS], current_position[Z_AXIS],current_position[E_AXIS], 300/60, active_extruder);
				st_synchronize(); 
      
				//-- Sacar!
				current_position[E_AXIS] -= 60.0;
				plan_buffer_line(current_position[X_AXIS], current_position[Y_AXIS], current_position[Z_AXIS],current_position[E_AXIS], 300/60, active_extruder);
				st_synchronize();

				SERIAL_ECHOLN("ok");
				//do_blocking_extrude_to(30);
				//do_blocking_extrude_to(-100);
      			break;  
			#endif //WITBOX

    case 907: // M907 Set digital trimpot motor current using axis codes.
    {
      #if defined(DIGIPOTSS_PIN) && DIGIPOTSS_PIN > -1
        for(int i=0;i<NUM_AXIS;i++) if(code_seen(axis_codes[i])) digipot_current(i,code_value());
        if(code_seen('B')) digipot_current(4,code_value());
        if(code_seen('S')) for(int i=0;i<=4;i++) digipot_current(i,code_value());
      #endif
      #ifdef MOTOR_CURRENT_PWM_XY_PIN
        if(code_seen('X')) digipot_current(0, code_value());
      #endif
      #ifdef MOTOR_CURRENT_PWM_Z_PIN
        if(code_seen('Z')) digipot_current(1, code_value());
      #endif
      #ifdef MOTOR_CURRENT_PWM_E_PIN
        if(code_seen('E')) digipot_current(2, code_value());
      #endif
      #ifdef DIGIPOT_I2C
        // this one uses actual amps in floating point
        for(int i=0;i<NUM_AXIS;i++) if(code_seen(axis_codes[i])) digipot_i2c_set_current(i, code_value());
        // for each additional extruder (named B,C,D,E..., channels 4,5,6,7...)
        for(int i=NUM_AXIS;i<DIGIPOT_I2C_NUM_CHANNELS;i++) if(code_seen('B'+i-NUM_AXIS)) digipot_i2c_set_current(i, code_value());
      #endif
    }
    break;
    case 908: // M908 Control digital trimpot directly.
    {
      #if defined(DIGIPOTSS_PIN) && DIGIPOTSS_PIN > -1
        uint8_t channel,current;
        if(code_seen('P')) channel=code_value();
        if(code_seen('S')) current=code_value();
        digitalPotWrite(channel, current);
      #endif
    }
    break;
    case 350: // M350 Set microstepping mode. Warning: Steps per unit remains unchanged. S code sets stepping mode for all drivers.
    {
      #if defined(X_MS1_PIN) && X_MS1_PIN > -1
        if(code_seen('S')) for(int i=0;i<=4;i++) microstep_mode(i,code_value());
        for(int i=0;i<NUM_AXIS;i++) if(code_seen(axis_codes[i])) microstep_mode(i,(uint8_t)code_value());
        if(code_seen('B')) microstep_mode(4,code_value());
        microstep_readings();
      #endif
    }
    break;
    case 351: // M351 Toggle MS1 MS2 pins directly, S# determines MS1 or MS2, X# sets the pin high/low.
    {
      #if defined(X_MS1_PIN) && X_MS1_PIN > -1
      if(code_seen('S')) switch((int)code_value())
      {
        case 1:
          for(int i=0;i<NUM_AXIS;i++) if(code_seen(axis_codes[i])) microstep_ms(i,code_value(),-1);
          if(code_seen('B')) microstep_ms(4,code_value(),-1);
          break;
        case 2:
          for(int i=0;i<NUM_AXIS;i++) if(code_seen(axis_codes[i])) microstep_ms(i,-1,code_value());
          if(code_seen('B')) microstep_ms(4,-1,code_value());
          break;
      }
      microstep_readings();
      #endif
    }
    break;
    case 999: // M999: Restart after being stopped
      Stopped = false;
      lcd_reset_alert_level();
      gcode_LastN = Stopped_gcode_LastN;
      FlushSerialRequestResend();
    break;
    }
  }

  else if(code_seen('T'))
  {
    tmp_extruder = code_value();
    if(tmp_extruder >= EXTRUDERS) {
      SERIAL_ECHO_START;
      SERIAL_ECHO("T");
      SERIAL_ECHO(tmp_extruder);
      SERIAL_ECHOLN(MSG_INVALID_EXTRUDER);
    }
    else {
      boolean make_move = false;
      if(code_seen('F')) {
        make_move = true;
        next_feedrate = code_value();
        if(next_feedrate > 0.0) {
          feedrate = next_feedrate;
        }
      }
      #if EXTRUDERS > 1
      if(tmp_extruder != active_extruder) {
        // Save current position to return to after applying extruder offset
        memcpy(destination, current_position, sizeof(destination));
      #ifdef DUAL_X_CARRIAGE
        if (dual_x_carriage_mode == DXC_AUTO_PARK_MODE && Stopped == false &&
            (delayed_move_time != 0 || current_position[X_AXIS] != x_home_pos(active_extruder)))
        {
          // Park old head: 1) raise 2) move to park position 3) lower
          plan_buffer_line(current_position[X_AXIS], current_position[Y_AXIS], current_position[Z_AXIS] + TOOLCHANGE_PARK_ZLIFT,
                current_position[E_AXIS], max_feedrate[Z_AXIS], active_extruder);
          plan_buffer_line(x_home_pos(active_extruder), current_position[Y_AXIS], current_position[Z_AXIS] + TOOLCHANGE_PARK_ZLIFT,
                current_position[E_AXIS], max_feedrate[X_AXIS], active_extruder);
          plan_buffer_line(x_home_pos(active_extruder), current_position[Y_AXIS], current_position[Z_AXIS],
                current_position[E_AXIS], max_feedrate[Z_AXIS], active_extruder);
          st_synchronize();
        }

        // apply Y & Z extruder offset (x offset is already used in determining home pos)
        current_position[Y_AXIS] = current_position[Y_AXIS] -
                     extruder_offset[Y_AXIS][active_extruder] +
                     extruder_offset[Y_AXIS][tmp_extruder];
        current_position[Z_AXIS] = current_position[Z_AXIS] -
                     extruder_offset[Z_AXIS][active_extruder] +
                     extruder_offset[Z_AXIS][tmp_extruder];

        active_extruder = tmp_extruder;

        // This function resets the max/min values - the current position may be overwritten below.
        axis_is_at_home(X_AXIS);

        if (dual_x_carriage_mode == DXC_FULL_CONTROL_MODE)
        {
          current_position[X_AXIS] = inactive_extruder_x_pos;
          inactive_extruder_x_pos = destination[X_AXIS];
        }
        else if (dual_x_carriage_mode == DXC_DUPLICATION_MODE)
        {
          active_extruder_parked = (active_extruder == 0); // this triggers the second extruder to move into the duplication position
          if (active_extruder == 0 || active_extruder_parked)
            current_position[X_AXIS] = inactive_extruder_x_pos;
          else
            current_position[X_AXIS] = destination[X_AXIS] + duplicate_extruder_x_offset;
          inactive_extruder_x_pos = destination[X_AXIS];
          extruder_duplication_enabled = false;
        }
        else
        {
          // record raised toolhead position for use by unpark
          memcpy(raised_parked_position, current_position, sizeof(raised_parked_position));
          raised_parked_position[Z_AXIS] += TOOLCHANGE_UNPARK_ZLIFT;
          active_extruder_parked = true;
          delayed_move_time = 0;
        }
      #else
        // Offset extruder (only by XY)
        int i;
        for(i = 0; i < 2; i++) {
	   					current_position[i] = current_position[i] - extruder_offset[i][active_extruder] + extruder_offset[i][tmp_extruder];
           current_position[i] = current_position[i] -
                                 extruder_offset[i][active_extruder] +
                                 extruder_offset[i][tmp_extruder];
        }
        // Set the new active extruder and position
        active_extruder = tmp_extruder;
      #endif //else DUAL_X_CARRIAGE
#ifdef DELTA 

  calculate_delta(current_position); // change cartesian kinematic  to  delta kinematic;
   //sent position to plan_set_position();
  plan_set_position(delta[X_AXIS], delta[Y_AXIS], delta[Z_AXIS],current_position[E_AXIS]);
            
#else
        plan_set_position(current_position[X_AXIS], current_position[Y_AXIS], current_position[Z_AXIS], current_position[E_AXIS]);

#endif
        // Move to the old position if 'F' was in the parameters
        if(make_move && Stopped == false) {
           prepare_move();
        }
      }
      #endif
      SERIAL_ECHO_START;
      SERIAL_ECHO(MSG_ACTIVE_EXTRUDER);
      SERIAL_PROTOCOLLN((int)active_extruder);
    }
  }

  else
  {
    SERIAL_ECHO_START;
    SERIAL_ECHOPGM(MSG_UNKNOWN_COMMAND);
    SERIAL_ECHO(cmdbuffer[bufindr]);
    SERIAL_ECHOLNPGM("\"");
  }

  ClearToSend();
}

void FlushSerialRequestResend()
{
  //char cmdbuffer[bufindr][100]="Resend:";
  MYSERIAL.flush();
  SERIAL_PROTOCOLPGM(MSG_RESEND);
  SERIAL_PROTOCOLLN(gcode_LastN + 1);
  ClearToSend();
}

void ClearToSend()
{
  previous_millis_cmd = millis();
  #ifdef SDSUPPORT
  if(fromsd[bufindr])
    return;
  #endif //SDSUPPORT
  SERIAL_PROTOCOLLNPGM(MSG_OK);
}

void get_coordinates()
{
  bool seen[4]={false,false,false,false};
  for(int8_t i=0; i < NUM_AXIS; i++) {
    if(code_seen(axis_codes[i]))
    {
      destination[i] = (float)code_value() + (axis_relative_modes[i] || relative_mode)*current_position[i];
      seen[i]=true;
    }
    else destination[i] = current_position[i]; //Are these else lines really needed?
  }
  if(code_seen('F')) {
    next_feedrate = code_value();
    if(next_feedrate > 0.0) feedrate = next_feedrate;
  }
}

void get_arc_coordinates()
{
#ifdef SF_ARC_FIX
   bool relative_mode_backup = relative_mode;
   relative_mode = true;
#endif
   get_coordinates();
#ifdef SF_ARC_FIX
   relative_mode=relative_mode_backup;
#endif

   if(code_seen('I')) {
     offset[0] = code_value();
   }
   else {
     offset[0] = 0.0;
   }
   if(code_seen('J')) {
     offset[1] = code_value();
   }
   else {
     offset[1] = 0.0;
   }
}

void clamp_to_software_endstops(float target[3])
{
  if (min_software_endstops) {
    if (target[X_AXIS] < min_pos[X_AXIS]) target[X_AXIS] = min_pos[X_AXIS];
    if (target[Y_AXIS] < min_pos[Y_AXIS]) target[Y_AXIS] = min_pos[Y_AXIS];
    
    float negative_z_offset = 0;
    #ifdef ENABLE_AUTO_BED_LEVELING
      if (Z_PROBE_OFFSET_FROM_EXTRUDER < 0) negative_z_offset = negative_z_offset + Z_PROBE_OFFSET_FROM_EXTRUDER;
      if (add_homing[Z_AXIS] < 0) negative_z_offset = negative_z_offset + add_homing[Z_AXIS];
    #endif
    
    if (target[Z_AXIS] < min_pos[Z_AXIS]+negative_z_offset) target[Z_AXIS] = min_pos[Z_AXIS]+negative_z_offset;
  }

  if (max_software_endstops) {
    if (target[X_AXIS] > max_pos[X_AXIS]) target[X_AXIS] = max_pos[X_AXIS];
    if (target[Y_AXIS] > max_pos[Y_AXIS]) target[Y_AXIS] = max_pos[Y_AXIS];
    if (target[Z_AXIS] > max_pos[Z_AXIS]) target[Z_AXIS] = max_pos[Z_AXIS];
  }
}

#ifdef DELTA
void recalc_delta_settings(float radius, float diagonal_rod)
{
	 delta_tower1_x= -SIN_60*radius; // front left tower
	 delta_tower1_y= -COS_60*radius;	   
	 delta_tower2_x=  SIN_60*radius; // front right tower
	 delta_tower2_y= -COS_60*radius;	   
	 delta_tower3_x= 0.0;                  // back middle tower
	 delta_tower3_y= radius;
	 delta_diagonal_rod_2= sq(diagonal_rod);
}

void calculate_delta(float cartesian[3])
{
  delta[X_AXIS] = sqrt(delta_diagonal_rod_2
                       - sq(delta_tower1_x-cartesian[X_AXIS])
                       - sq(delta_tower1_y-cartesian[Y_AXIS])
                       ) + cartesian[Z_AXIS];
  delta[Y_AXIS] = sqrt(delta_diagonal_rod_2
                       - sq(delta_tower2_x-cartesian[X_AXIS])
                       - sq(delta_tower2_y-cartesian[Y_AXIS])
                       ) + cartesian[Z_AXIS];
  delta[Z_AXIS] = sqrt(delta_diagonal_rod_2
                       - sq(delta_tower3_x-cartesian[X_AXIS])
                       - sq(delta_tower3_y-cartesian[Y_AXIS])
                       ) + cartesian[Z_AXIS];
  /*
  SERIAL_ECHOPGM("cartesian x="); SERIAL_ECHO(cartesian[X_AXIS]);
  SERIAL_ECHOPGM(" y="); SERIAL_ECHO(cartesian[Y_AXIS]);
  SERIAL_ECHOPGM(" z="); SERIAL_ECHOLN(cartesian[Z_AXIS]);

  SERIAL_ECHOPGM("delta x="); SERIAL_ECHO(delta[X_AXIS]);
  SERIAL_ECHOPGM(" y="); SERIAL_ECHO(delta[Y_AXIS]);
  SERIAL_ECHOPGM(" z="); SERIAL_ECHOLN(delta[Z_AXIS]);
  */
}
#endif

void prepare_move()
{
  clamp_to_software_endstops(destination);
  previous_millis_cmd = millis();
  
  #ifdef SCARA //for now same as delta-code

float difference[NUM_AXIS];
for (int8_t i=0; i < NUM_AXIS; i++) {
	difference[i] = destination[i] - current_position[i];
}

float cartesian_mm = sqrt(	sq(difference[X_AXIS]) +
							sq(difference[Y_AXIS]) +
							sq(difference[Z_AXIS]));
if (cartesian_mm < 0.000001) { cartesian_mm = abs(difference[E_AXIS]); }
if (cartesian_mm < 0.000001) { return; }
float seconds = 6000 * cartesian_mm / feedrate / feedmultiply;
int steps = max(1, int(scara_segments_per_second * seconds));
 //SERIAL_ECHOPGM("mm="); SERIAL_ECHO(cartesian_mm);
 //SERIAL_ECHOPGM(" seconds="); SERIAL_ECHO(seconds);
 //SERIAL_ECHOPGM(" steps="); SERIAL_ECHOLN(steps);
for (int s = 1; s <= steps; s++) {
	float fraction = float(s) / float(steps);
	for(int8_t i=0; i < NUM_AXIS; i++) {
		destination[i] = current_position[i] + difference[i] * fraction;
	}

	
	calculate_delta(destination);
         //SERIAL_ECHOPGM("destination[X_AXIS]="); SERIAL_ECHOLN(destination[X_AXIS]);
         //SERIAL_ECHOPGM("destination[Y_AXIS]="); SERIAL_ECHOLN(destination[Y_AXIS]);
         //SERIAL_ECHOPGM("destination[Z_AXIS]="); SERIAL_ECHOLN(destination[Z_AXIS]);
         //SERIAL_ECHOPGM("delta[X_AXIS]="); SERIAL_ECHOLN(delta[X_AXIS]);
         //SERIAL_ECHOPGM("delta[Y_AXIS]="); SERIAL_ECHOLN(delta[Y_AXIS]);
         //SERIAL_ECHOPGM("delta[Z_AXIS]="); SERIAL_ECHOLN(delta[Z_AXIS]);
         
	plan_buffer_line(delta[X_AXIS], delta[Y_AXIS], delta[Z_AXIS],
	destination[E_AXIS], feedrate*feedmultiply/60/100.0,
	active_extruder);
}
#endif // SCARA
  
#ifdef DELTA
  float difference[NUM_AXIS];
  for (int8_t i=0; i < NUM_AXIS; i++) {
    difference[i] = destination[i] - current_position[i];
  }
  float cartesian_mm = sqrt(sq(difference[X_AXIS]) +
                            sq(difference[Y_AXIS]) +
                            sq(difference[Z_AXIS]));
  if (cartesian_mm < 0.000001) { cartesian_mm = abs(difference[E_AXIS]); }
  if (cartesian_mm < 0.000001) { return; }
  float seconds = 6000 * cartesian_mm / feedrate / feedmultiply;
  int steps = max(1, int(delta_segments_per_second * seconds));
  // SERIAL_ECHOPGM("mm="); SERIAL_ECHO(cartesian_mm);
  // SERIAL_ECHOPGM(" seconds="); SERIAL_ECHO(seconds);
  // SERIAL_ECHOPGM(" steps="); SERIAL_ECHOLN(steps);
  for (int s = 1; s <= steps; s++) {
    float fraction = float(s) / float(steps);
    for(int8_t i=0; i < NUM_AXIS; i++) {
      destination[i] = current_position[i] + difference[i] * fraction;
    }
    calculate_delta(destination);
    plan_buffer_line(delta[X_AXIS], delta[Y_AXIS], delta[Z_AXIS],
                     destination[E_AXIS], feedrate*feedmultiply/60/100.0,
                     active_extruder);
  }
  
#endif // DELTA

#ifdef DUAL_X_CARRIAGE
  if (active_extruder_parked)
  {
    if (dual_x_carriage_mode == DXC_DUPLICATION_MODE && active_extruder == 0)
    {
      // move duplicate extruder into correct duplication position.
      plan_set_position(inactive_extruder_x_pos, current_position[Y_AXIS], current_position[Z_AXIS], current_position[E_AXIS]);
      plan_buffer_line(current_position[X_AXIS] + duplicate_extruder_x_offset, current_position[Y_AXIS], current_position[Z_AXIS],
          current_position[E_AXIS], max_feedrate[X_AXIS], 1);
      plan_set_position(current_position[X_AXIS], current_position[Y_AXIS], current_position[Z_AXIS], current_position[E_AXIS]);
      st_synchronize();
      extruder_duplication_enabled = true;
      active_extruder_parked = false;
    }
    else if (dual_x_carriage_mode == DXC_AUTO_PARK_MODE) // handle unparking of head
    {
      if (current_position[E_AXIS] == destination[E_AXIS])
      {
        // this is a travel move - skit it but keep track of current position (so that it can later
        // be used as start of first non-travel move)
        if (delayed_move_time != 0xFFFFFFFFUL)
        {
          memcpy(current_position, destination, sizeof(current_position));
          if (destination[Z_AXIS] > raised_parked_position[Z_AXIS])
            raised_parked_position[Z_AXIS] = destination[Z_AXIS];
          delayed_move_time = millis();
          return;
        }
      }
      delayed_move_time = 0;
      // unpark extruder: 1) raise, 2) move into starting XY position, 3) lower
      plan_buffer_line(raised_parked_position[X_AXIS], raised_parked_position[Y_AXIS], raised_parked_position[Z_AXIS],    current_position[E_AXIS], max_feedrate[Z_AXIS], active_extruder);
      plan_buffer_line(current_position[X_AXIS], current_position[Y_AXIS], raised_parked_position[Z_AXIS],
          current_position[E_AXIS], min(max_feedrate[X_AXIS],max_feedrate[Y_AXIS]), active_extruder);
      plan_buffer_line(current_position[X_AXIS], current_position[Y_AXIS], current_position[Z_AXIS],
          current_position[E_AXIS], max_feedrate[Z_AXIS], active_extruder);
      active_extruder_parked = false;
    }
  }
#endif //DUAL_X_CARRIAGE

#if ! (defined DELTA || defined SCARA)
  // Do not use feedmultiply for E or Z only moves
  if( (current_position[X_AXIS] == destination [X_AXIS]) && (current_position[Y_AXIS] == destination [Y_AXIS])) {
      plan_buffer_line(destination[X_AXIS], destination[Y_AXIS], destination[Z_AXIS], destination[E_AXIS], feedrate/60, active_extruder);
  }
  else {
    plan_buffer_line(destination[X_AXIS], destination[Y_AXIS], destination[Z_AXIS], destination[E_AXIS], feedrate*feedmultiply/60/100.0, active_extruder);
  }
#endif // !(DELTA || SCARA)

  for(int8_t i=0; i < NUM_AXIS; i++) {
    current_position[i] = destination[i];
  }
}

void prepare_arc_move(char isclockwise) {
  float r = hypot(offset[X_AXIS], offset[Y_AXIS]); // Compute arc radius for mc_arc

  // Trace the arc
  mc_arc(current_position, destination, offset, X_AXIS, Y_AXIS, Z_AXIS, feedrate*feedmultiply/60/100.0, r, isclockwise, active_extruder);

  // As far as the parser is concerned, the position is now == target. In reality the
  // motion control system might still be processing the action and the real tool position
  // in any intermediate location.
  for(int8_t i=0; i < NUM_AXIS; i++) {
    current_position[i] = destination[i];
  }
  previous_millis_cmd = millis();
}

#if defined(CONTROLLERFAN_PIN) && CONTROLLERFAN_PIN > -1

#if defined(FAN_PIN)
  #if CONTROLLERFAN_PIN == FAN_PIN
    #error "You cannot set CONTROLLERFAN_PIN equal to FAN_PIN"
  #endif
#endif

unsigned long lastMotor = 0; //Save the time for when a motor was turned on last
unsigned long lastMotorCheck = 0;

void controllerFan()
{
  if ((millis() - lastMotorCheck) >= 2500) //Not a time critical function, so we only check every 2500ms
  {
    lastMotorCheck = millis();

    if(!READ(X_ENABLE_PIN) || !READ(Y_ENABLE_PIN) || !READ(Z_ENABLE_PIN) || (soft_pwm_bed > 0)
    #if EXTRUDERS > 2
       || !READ(E2_ENABLE_PIN)
    #endif
    #if EXTRUDER > 1
      #if defined(X2_ENABLE_PIN) && X2_ENABLE_PIN > -1
       || !READ(X2_ENABLE_PIN)
      #endif
       || !READ(E1_ENABLE_PIN)
    #endif
       || !READ(E0_ENABLE_PIN)) //If any of the drivers are enabled...
    {
      lastMotor = millis(); //... set time to NOW so the fan will turn on
    }

    if ((millis() - lastMotor) >= (CONTROLLERFAN_SECS*1000UL) || lastMotor == 0) //If the last time any driver was enabled, is longer since than CONTROLLERSEC...
    {
        digitalWrite(CONTROLLERFAN_PIN, 0);
        analogWrite(CONTROLLERFAN_PIN, 0);
    }
    else
    {
        // allows digital or PWM fan output to be used (see M42 handling)
        digitalWrite(CONTROLLERFAN_PIN, CONTROLLERFAN_SPEED);
        analogWrite(CONTROLLERFAN_PIN, CONTROLLERFAN_SPEED);
    }
  }
}
#endif

#ifdef SCARA
void calculate_SCARA_forward_Transform(float f_scara[3])
{
  // Perform forward kinematics, and place results in delta[3]
  // The maths and first version has been done by QHARLEY . Integrated into masterbranch 06/2014 and slightly restructured by Joachim Cerny in June 2014
  
  float x_sin, x_cos, y_sin, y_cos;
  
    //SERIAL_ECHOPGM("f_delta x="); SERIAL_ECHO(f_scara[X_AXIS]);
    //SERIAL_ECHOPGM(" y="); SERIAL_ECHO(f_scara[Y_AXIS]);
  
    x_sin = sin(f_scara[X_AXIS]/SCARA_RAD2DEG) * Linkage_1;
    x_cos = cos(f_scara[X_AXIS]/SCARA_RAD2DEG) * Linkage_1;
    y_sin = sin(f_scara[Y_AXIS]/SCARA_RAD2DEG) * Linkage_2;
    y_cos = cos(f_scara[Y_AXIS]/SCARA_RAD2DEG) * Linkage_2;
   
  //  SERIAL_ECHOPGM(" x_sin="); SERIAL_ECHO(x_sin);
  //  SERIAL_ECHOPGM(" x_cos="); SERIAL_ECHO(x_cos);
  //  SERIAL_ECHOPGM(" y_sin="); SERIAL_ECHO(y_sin);
  //  SERIAL_ECHOPGM(" y_cos="); SERIAL_ECHOLN(y_cos);
  
    delta[X_AXIS] = x_cos + y_cos + SCARA_offset_x;  //theta
    delta[Y_AXIS] = x_sin + y_sin + SCARA_offset_y;  //theta+phi
	
    //SERIAL_ECHOPGM(" delta[X_AXIS]="); SERIAL_ECHO(delta[X_AXIS]);
    //SERIAL_ECHOPGM(" delta[Y_AXIS]="); SERIAL_ECHOLN(delta[Y_AXIS]);
}  

void calculate_delta(float cartesian[3]){
  //reverse kinematics.
  // Perform reversed kinematics, and place results in delta[3]
  // The maths and first version has been done by QHARLEY . Integrated into masterbranch 06/2014 and slightly restructured by Joachim Cerny in June 2014
  
  float SCARA_pos[2];
  static float SCARA_C2, SCARA_S2, SCARA_K1, SCARA_K2, SCARA_theta, SCARA_psi; 
  
  SCARA_pos[X_AXIS] = cartesian[X_AXIS] * axis_scaling[X_AXIS] - SCARA_offset_x;  //Translate SCARA to standard X Y
  SCARA_pos[Y_AXIS] = cartesian[Y_AXIS] * axis_scaling[Y_AXIS] - SCARA_offset_y;  // With scaling factor.
  
  #if (Linkage_1 == Linkage_2)
    SCARA_C2 = ( ( sq(SCARA_pos[X_AXIS]) + sq(SCARA_pos[Y_AXIS]) ) / (2 * (float)L1_2) ) - 1;
  #else
    SCARA_C2 =   ( sq(SCARA_pos[X_AXIS]) + sq(SCARA_pos[Y_AXIS]) - (float)L1_2 - (float)L2_2 ) / 45000; 
  #endif
  
  SCARA_S2 = sqrt( 1 - sq(SCARA_C2) );
  
  SCARA_K1 = Linkage_1 + Linkage_2 * SCARA_C2;
  SCARA_K2 = Linkage_2 * SCARA_S2;
  
  SCARA_theta = ( atan2(SCARA_pos[X_AXIS],SCARA_pos[Y_AXIS])-atan2(SCARA_K1, SCARA_K2) ) * -1;
  SCARA_psi   =   atan2(SCARA_S2,SCARA_C2);
  
  delta[X_AXIS] = SCARA_theta * SCARA_RAD2DEG;  // Multiply by 180/Pi  -  theta is support arm angle
  delta[Y_AXIS] = (SCARA_theta + SCARA_psi) * SCARA_RAD2DEG;  //       -  equal to sub arm angle (inverted motor)
  delta[Z_AXIS] = cartesian[Z_AXIS];
  
  /*
  SERIAL_ECHOPGM("cartesian x="); SERIAL_ECHO(cartesian[X_AXIS]);
  SERIAL_ECHOPGM(" y="); SERIAL_ECHO(cartesian[Y_AXIS]);
  SERIAL_ECHOPGM(" z="); SERIAL_ECHOLN(cartesian[Z_AXIS]);
  
  SERIAL_ECHOPGM("scara x="); SERIAL_ECHO(SCARA_pos[X_AXIS]);
  SERIAL_ECHOPGM(" y="); SERIAL_ECHOLN(SCARA_pos[Y_AXIS]);
  
  SERIAL_ECHOPGM("delta x="); SERIAL_ECHO(delta[X_AXIS]);
  SERIAL_ECHOPGM(" y="); SERIAL_ECHO(delta[Y_AXIS]);
  SERIAL_ECHOPGM(" z="); SERIAL_ECHOLN(delta[Z_AXIS]);
  
  SERIAL_ECHOPGM("C2="); SERIAL_ECHO(SCARA_C2);
  SERIAL_ECHOPGM(" S2="); SERIAL_ECHO(SCARA_S2);
  SERIAL_ECHOPGM(" Theta="); SERIAL_ECHO(SCARA_theta);
  SERIAL_ECHOPGM(" Psi="); SERIAL_ECHOLN(SCARA_psi);
  SERIAL_ECHOLN(" ");*/
}

#endif

#ifdef TEMP_STAT_LEDS
static bool blue_led = false;
static bool red_led = false;
static uint32_t stat_update = 0;

void handle_status_leds(void) {
  float max_temp = 0.0;
  if(millis() > stat_update) {
    stat_update += 500; // Update every 0.5s
    for (int8_t cur_extruder = 0; cur_extruder < EXTRUDERS; ++cur_extruder) {
       max_temp = max(max_temp, degHotend(cur_extruder));
       max_temp = max(max_temp, degTargetHotend(cur_extruder));
    }
    #if defined(TEMP_BED_PIN) && TEMP_BED_PIN > -1
      max_temp = max(max_temp, degTargetBed());
      max_temp = max(max_temp, degBed());
    #endif
    if((max_temp > 55.0) && (red_led == false)) {
      digitalWrite(STAT_LED_RED, 1);
      digitalWrite(STAT_LED_BLUE, 0);
      red_led = true;
      blue_led = false;
    }
    if((max_temp < 54.0) && (blue_led == false)) {
      digitalWrite(STAT_LED_RED, 0);
      digitalWrite(STAT_LED_BLUE, 1);
      red_led = false;
      blue_led = true;
    }
  }
}
#endif

void manage_inactivity(bool ignore_stepper_queue/*=false*/) //default argument set in Marlin.h
{
	
#if defined(KILL_PIN) && KILL_PIN > -1
	static int killCount = 0;   // make the inactivity button a bit less responsive
   const int KILL_DELAY = 10000;
#endif

#if defined(HOME_PIN) && HOME_PIN > -1
   static int homeDebounceCount = 0;   // poor man's debouncing count
   const int HOME_DEBOUNCE_DELAY = 10000;
#endif
   
	
  if(buflen < (BUFSIZE-1))
    get_command();

  if( (millis() - previous_millis_cmd) >  max_inactive_time )
    if(max_inactive_time)
      kill();
  if(stepper_inactive_time)  {
    if( (millis() - previous_millis_cmd) >  stepper_inactive_time )
    {
      if(blocks_queued() == false && ignore_stepper_queue == false) {
        disable_x();
        disable_y();
        disable_z();
        disable_e0();
        disable_e1();
        disable_e2();
      }
    }
  }
  
  #ifdef CHDK //Check if pin should be set to LOW after M240 set it to HIGH
    if (chdkActive && (millis() - chdkHigh > CHDK_DELAY))
    {
      chdkActive = false;
      WRITE(CHDK, LOW);
    }
  #endif
  
  #if defined(KILL_PIN) && KILL_PIN > -1
    
    // Check if the kill button was pressed and wait just in case it was an accidental
    // key kill key press
    // -------------------------------------------------------------------------------
    if( 0 == READ(KILL_PIN) )
    {
       killCount++;
    }
    else if (killCount > 0)
    {
       killCount--;
    }
    // Exceeded threshold and we can confirm that it was not accidental
    // KILL the machine
    // ----------------------------------------------------------------
    if ( killCount >= KILL_DELAY)
    {
       kill();
    }
  #endif

#if defined(HOME_PIN) && HOME_PIN > -1
    // Check to see if we have to home, use poor man's debouncer
    // ---------------------------------------------------------
    if ( 0 == READ(HOME_PIN) )
    {
       if (homeDebounceCount == 0)
       {
          enquecommand_P((PSTR("G28")));
          homeDebounceCount++;
          LCD_ALERTMESSAGEPGM(MSG_AUTO_HOME);
       }
       else if (homeDebounceCount < HOME_DEBOUNCE_DELAY)
       {
          homeDebounceCount++;
       }
       else
       {
          homeDebounceCount = 0;
       }
    }
#endif
    
  #if defined(CONTROLLERFAN_PIN) && CONTROLLERFAN_PIN > -1
    controllerFan(); //Check if fan should be turned on to cool stepper drivers down
  #endif
  #ifdef EXTRUDER_RUNOUT_PREVENT
    if( (millis() - previous_millis_cmd) >  EXTRUDER_RUNOUT_SECONDS*1000 )
    if(degHotend(active_extruder)>EXTRUDER_RUNOUT_MINTEMP)
    {
     bool oldstatus=READ(E0_ENABLE_PIN);
     enable_e0();
     float oldepos=current_position[E_AXIS];
     float oldedes=destination[E_AXIS];
     plan_buffer_line(destination[X_AXIS], destination[Y_AXIS], destination[Z_AXIS],
                      destination[E_AXIS]+EXTRUDER_RUNOUT_EXTRUDE*EXTRUDER_RUNOUT_ESTEPS/axis_steps_per_unit[E_AXIS],
                      EXTRUDER_RUNOUT_SPEED/60.*EXTRUDER_RUNOUT_ESTEPS/axis_steps_per_unit[E_AXIS], active_extruder);
     current_position[E_AXIS]=oldepos;
     destination[E_AXIS]=oldedes;
     plan_set_e_position(oldepos);
     previous_millis_cmd=millis();
     st_synchronize();
     WRITE(E0_ENABLE_PIN,oldstatus);
    }
  #endif
  #if defined(DUAL_X_CARRIAGE)
    // handle delayed move timeout
    if (delayed_move_time != 0 && (millis() - delayed_move_time) > 1000 && Stopped == false)
    {
      // travel moves have been received so enact them
      delayed_move_time = 0xFFFFFFFFUL; // force moves to be done
      memcpy(destination,current_position,sizeof(destination));
      prepare_move();
    }
  #endif
  #ifdef TEMP_STAT_LEDS
      handle_status_leds();
  #endif
  check_axes_activity();
}

void kill()
{
  cli(); // Stop interrupts
  disable_heater();

  disable_x();
  disable_y();
  disable_z();
  disable_e0();
  disable_e1();
  disable_e2();

#if defined(PS_ON_PIN) && PS_ON_PIN > -1
  pinMode(PS_ON_PIN,INPUT);
#endif
  SERIAL_ERROR_START;
  SERIAL_ERRORLNPGM(MSG_ERR_KILLED);
  LCD_ALERTMESSAGEPGM(MSG_KILLED);
  
  // FMC small patch to update the LCD before ending
  sei();   // enable interrupts
  for ( int i=5; i--; lcd_update())
  {
     delay(200);	
  }
  cli();   // disable interrupts
  suicide();
  while(1) { /* Intentionally left empty */ } // Wait for reset
}

void Stop()
{
  disable_heater();
  if(Stopped == false) {
    Stopped = true;
    Stopped_gcode_LastN = gcode_LastN; // Save last g_code for restart
    SERIAL_ERROR_START;
    SERIAL_ERRORLNPGM(MSG_ERR_STOPPED);
    LCD_MESSAGEPGM(MSG_STOPPED);
  }
}

bool IsStopped() { return Stopped; };

#ifdef FAST_PWM_FAN
void setPwmFrequency(uint8_t pin, int val)
{
  val &= 0x07;
  switch(digitalPinToTimer(pin))
  {

    #if defined(TCCR0A)
    case TIMER0A:
    case TIMER0B:
//         TCCR0B &= ~(_BV(CS00) | _BV(CS01) | _BV(CS02));
//         TCCR0B |= val;
         break;
    #endif

    #if defined(TCCR1A)
    case TIMER1A:
    case TIMER1B:
//         TCCR1B &= ~(_BV(CS10) | _BV(CS11) | _BV(CS12));
//         TCCR1B |= val;
         break;
    #endif

    #if defined(TCCR2)
    case TIMER2:
    case TIMER2:
         TCCR2 &= ~(_BV(CS10) | _BV(CS11) | _BV(CS12));
         TCCR2 |= val;
         break;
    #endif

    #if defined(TCCR2A)
    case TIMER2A:
    case TIMER2B:
         TCCR2B &= ~(_BV(CS20) | _BV(CS21) | _BV(CS22));
         TCCR2B |= val;
         break;
    #endif

    #if defined(TCCR3A)
    case TIMER3A:
    case TIMER3B:
    case TIMER3C:
         TCCR3B &= ~(_BV(CS30) | _BV(CS31) | _BV(CS32));
         TCCR3B |= val;
         break;
    #endif

    #if defined(TCCR4A)
    case TIMER4A:
    case TIMER4B:
    case TIMER4C:
         TCCR4B &= ~(_BV(CS40) | _BV(CS41) | _BV(CS42));
         TCCR4B |= val;
         break;
   #endif

    #if defined(TCCR5A)
    case TIMER5A:
    case TIMER5B:
    case TIMER5C:
         TCCR5B &= ~(_BV(CS50) | _BV(CS51) | _BV(CS52));
         TCCR5B |= val;
         break;
   #endif

  }
}
#endif //FAST_PWM_FAN

bool setTargetedHotend(int code){
  tmp_extruder = active_extruder;
  if(code_seen('T')) {
    tmp_extruder = code_value();
    if(tmp_extruder >= EXTRUDERS) {
      SERIAL_ECHO_START;
      switch(code){
        case 104:
          SERIAL_ECHO(MSG_M104_INVALID_EXTRUDER);
          break;
        case 105:
          SERIAL_ECHO(MSG_M105_INVALID_EXTRUDER);
          break;
        case 109:
          SERIAL_ECHO(MSG_M109_INVALID_EXTRUDER);
          break;
        case 218:
          SERIAL_ECHO(MSG_M218_INVALID_EXTRUDER);
          break;
        case 221:
          SERIAL_ECHO(MSG_M221_INVALID_EXTRUDER);
          break;
      }
      SERIAL_ECHOLN(tmp_extruder);
      return true;
    }
  }
  return false;
}


float calculate_volumetric_multiplier(float diameter) {
	float area = .0;
	float radius = .0;

	radius = diameter * .5;
	if (! volumetric_enabled || radius == 0) {
		area = 1;
	}
	else {
		area = M_PI * pow(radius, 2);
	}

	return 1.0 / area;
}

void calculate_volumetric_multipliers() {
	volumetric_multiplier[0] = calculate_volumetric_multiplier(filament_size[0]);
#if EXTRUDERS > 1
	volumetric_multiplier[1] = calculate_volumetric_multiplier(filament_size[1]);
#if EXTRUDERS > 2
	volumetric_multiplier[2] = calculate_volumetric_multiplier(filament_size[2]);
#if EXTRUDERS > 3
	volumetric_multiplier[3] = calculate_volumetric_multiplier(filament_size[3]);
#endif //EXTRUDERS > 3
#endif //EXTRUDERS > 2
#endif //EXTRUDERS > 1
}<|MERGE_RESOLUTION|>--- conflicted
+++ resolved
@@ -2310,40 +2310,8 @@
 	Z_start_location = st_get_position_mm(Z_AXIS) + Z_RAISE_BEFORE_PROBING;
 	ext_position	 = st_get_position_mm(E_AXIS);
 
-<<<<<<< HEAD
 	if (code_seen('E') || code_seen('e') ) 
 		engage_probe_for_each_reading++;
-=======
-				SERIAL_PROTOCOLLN("");
-      			return;
-      			break;
-			case 109:
-			{// M109 - Wait for extruder heater to reach target.
-      			if(setTargetedHotend(109)){
-        			break;
-				}
-				LCD_MESSAGEPGM(MSG_HEATING_PROCESS);
-				lcd_update();
-      
-				#ifdef AUTOTEMP
-					autotemp_enabled=false;
-				#endif
-				if (code_seen('S')) {
-					setTargetHotend(code_value(), tmp_extruder);
-					#ifdef DUAL_X_CARRIAGE
-					if (dual_x_carriage_mode == DXC_DUPLICATION_MODE && tmp_extruder == 0)
-						setTargetHotend1(code_value() == 0.0 ? 0.0 : code_value() + duplicate_extruder_temp_offset);
-					#endif
-					CooldownNoWait = true;
-				} else if (code_seen('R')) {
-					setTargetHotend(code_value(), tmp_extruder);
-					#ifdef DUAL_X_CARRIAGE
-						if (dual_x_carriage_mode == DXC_DUPLICATION_MODE && tmp_extruder == 0)
-							setTargetHotend1(code_value() == 0.0 ? 0.0 : code_value() + duplicate_extruder_temp_offset);
-					#endif
-					CooldownNoWait = false;
-				}
->>>>>>> 0c33e5a8
 
 	if (code_seen('X') || code_seen('x') ) {
         	X_probe_location = code_value() -  X_PROBE_OFFSET_FROM_EXTRUDER;
@@ -2412,59 +2380,8 @@
 	setup_for_endstop_move();
 	run_z_probe();
 
-<<<<<<< HEAD
 	current_position[Z_AXIS] = Z_current = st_get_position_mm(Z_AXIS);
 	Z_start_location = st_get_position_mm(Z_AXIS) + Z_RAISE_BEFORE_PROBING;
-=======
-				#ifdef TEMP_RESIDENCY_TIME
-				long residencyStart;
-				residencyStart = -1;
-				/* continue to loop until we have reached the target temp
-				_and_ until TEMP_RESIDENCY_TIME hasn't passed since we reached it */
-				while((!cancel_heatup)&&((residencyStart == -1) || (residencyStart >= 0 && (((unsigned int) (millis() - residencyStart)) < (TEMP_RESIDENCY_TIME * 1000UL)))) ) {
-				#else
-					while ( target_direction ? (isHeatingHotend(tmp_extruder)) : (isCoolingHotend(tmp_extruder)&&(CooldownNoWait==false)) ) {
-				#endif //TEMP_RESIDENCY_TIME
-	  					if( (millis() - codenum) > 1000UL )
-	  					{ //Print Temp Reading and remaining time every 1 second while heating up/cooling down
-	    					SERIAL_PROTOCOLPGM("T:");
-	    					SERIAL_PROTOCOL_F(degHotend(tmp_extruder),1);
-	    					SERIAL_PROTOCOLPGM(" E:");
-	    					SERIAL_PROTOCOL((int)tmp_extruder);
-	    					#ifdef TEMP_RESIDENCY_TIME
-	      						SERIAL_PROTOCOLPGM(" W:");
-	      						if(residencyStart > -1)
-	      						{
-		 							codenum = ((TEMP_RESIDENCY_TIME * 1000UL) - (millis() - residencyStart)) / 1000UL;
-		 							SERIAL_PROTOCOLLN( codenum );
-	      						}
-	      						else
-	      						{
-		 							SERIAL_PROTOCOLLN( "?" );
-	      						}
-	    					#else
-	      						SERIAL_PROTOCOLLN("");
-	    					#endif
-	    					codenum = millis();
-	  					}
-      					manage_heater();
-      					manage_inactivity();
-      					lcd_update();
-
-						#ifdef TEMP_RESIDENCY_TIME
-          					/* start/restart the TEMP_RESIDENCY_TIME timer whenever we reach target temp for the first time
-          					or when current temp falls outside the hysteresis after target temp was reached */
-          					if ((residencyStart == -1 &&  target_direction && (degHotend(tmp_extruder) >= (degTargetHotend(tmp_extruder)-TEMP_WINDOW))) ||
-          					(residencyStart == -1 && !target_direction && (degHotend(tmp_extruder) <= (degTargetHotend(tmp_extruder)+TEMP_WINDOW))) ||
-          					(residencyStart > -1 && labs(degHotend(tmp_extruder) - degTargetHotend(tmp_extruder)) > TEMP_HYSTERESIS) )
-          					{
-								residencyStart = millis();
-							}
-						#endif //TEMP_RESIDENCY_TIME
-					}
-        			LCD_MESSAGEPGM(MSG_HEATING_DONE);
-        			lcd_update();
->>>>>>> 0c33e5a8
 
 	plan_buffer_line( X_probe_location, Y_probe_location, Z_start_location,
 			ext_position,
@@ -2476,47 +2393,7 @@
 	if (engage_probe_for_each_reading)
         	retract_z_probe();
 
-<<<<<<< HEAD
         for( n=0; n<n_samples; n++) {
-=======
-			case 190: // M190 - Wait for bed heater to reach target.
-				#if defined(TEMP_BED_PIN) && TEMP_BED_PIN > -1
-					LCD_MESSAGEPGM(MSG_BED_HEATING_PROCESS);
-					if (code_seen('S')) {
-						setTargetBed(code_value());
-						CooldownNoWait = true;
-					} else if (code_seen('R')) {
-						setTargetBed(code_value());
-						CooldownNoWait = false;
-					}
-					codenum = millis();
-
-					cancel_heatup = false;
-					target_direction = isHeatingBed(); // true if heating, false if cooling
-
-					while ( (target_direction)&&(!cancel_heatup) ? (isHeatingBed()) : (isCoolingBed()&&(CooldownNoWait==false)) )
-					{
-						if(( millis() - codenum) > 1000 ) //Print Temp Reading every 1 second while heating up.
-						{
-							float tt=degHotend(active_extruder);
-							SERIAL_PROTOCOLPGM("T:");
-							SERIAL_PROTOCOL(tt);
-							SERIAL_PROTOCOLPGM(" E:");
-							SERIAL_PROTOCOL((int)active_extruder);
-							SERIAL_PROTOCOLPGM(" B:");
-							SERIAL_PROTOCOL_F(degBed(),1);
-							SERIAL_PROTOCOLLN("");
-							codenum = millis();
-						}
-						manage_heater();
-						manage_inactivity();
-						lcd_update();
-					}
-					LCD_MESSAGEPGM(MSG_BED_HEATING_DONE);
-					previous_millis_cmd = millis();
-    			#endif
-				break;
->>>>>>> 0c33e5a8
 
 		do_blocking_move_to( X_probe_location, Y_probe_location, Z_start_location); // Make sure we are at the probe location
 
@@ -2734,7 +2611,7 @@
       if(setTargetedHotend(109)){
         break;
       }
-      LCD_MESSAGEPGM(MSG_HEATING);
+				LCD_MESSAGEPGM(MSG_HEATING_PROCESS);
 				lcd_update();
       
       #ifdef AUTOTEMP
@@ -2819,8 +2696,8 @@
           }
         #endif //TEMP_RESIDENCY_TIME
         }
-        LCD_MESSAGEPGM(MSG_HEATING_COMPLETE);
-        			lcd_update();
+        LCD_MESSAGEPGM(MSG_HEATING_DONE);
+        lcd_update();
 
         starttime=millis();
         previous_millis_cmd = millis();
@@ -2833,7 +2710,7 @@
       break;
     case 190: // M190 - Wait for bed heater to reach target.
     #if defined(TEMP_BED_PIN) && TEMP_BED_PIN > -1
-        LCD_MESSAGEPGM(MSG_BED_HEATING);
+        LCD_MESSAGEPGM(MSG_BED_HEATING_PROCESS);
         if (code_seen('S')) {
           setTargetBed(code_value());
           CooldownNoWait = true;
@@ -2864,7 +2741,7 @@
           manage_inactivity();
           lcd_update();
         }
-        LCD_MESSAGEPGM(MSG_BED_DONE);
+        LCD_MESSAGEPGM(MSG_BED_HEATING_DONE);
         previous_millis_cmd = millis();
     #endif
         break;
