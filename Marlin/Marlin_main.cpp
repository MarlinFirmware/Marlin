--- conflicted
+++ resolved
@@ -785,16 +785,12 @@
   manage_heater();
   checkHitEndstops();
   lcd_update();
-<<<<<<< HEAD
-  PrintManager::updateInactivity();
-=======
 #ifndef DOGLCD
   manage_inactivity();
 #else
   PrintManager::updateInactivity();
 #endif //DOGCLD
 
->>>>>>> 5505bb43
 }
 
 void get_command()
@@ -1557,12 +1553,9 @@
       previous_millis_cmd = millis();
       while(millis() < codenum) {
         manage_heater();
-<<<<<<< HEAD
-=======
 #ifndef DOGLCD
         manage_inactivity();
 #endif //DOGLCD
->>>>>>> 5505bb43
       }
       break;
       #ifdef FWRETRACT
@@ -2347,12 +2340,9 @@
             codenum = millis();
           }
           manage_heater();
-<<<<<<< HEAD
-=======
 #ifndef DOGLCD
           manage_inactivity();
 #endif //DOGLCD
->>>>>>> 5505bb43
           lcd_update();
         #ifdef TEMP_RESIDENCY_TIME
             /* start/restart the TEMP_RESIDENCY_TIME timer whenever we reach target temp for the first time
@@ -2407,12 +2397,9 @@
             codenum = millis();
           }
           manage_heater();
-<<<<<<< HEAD
-=======
 #ifndef DOGLCD
           manage_inactivity();
 #endif //DOGLCD
->>>>>>> 5505bb43
           lcd_update();
         }
         LCD_MESSAGEPGM(MSG_BED_HEATING_DONE);
@@ -2944,12 +2931,9 @@
 
             while(digitalRead(pin_number) != target){
               manage_heater();
-<<<<<<< HEAD
-=======
 #ifndef DOGLCD
               manage_inactivity();
 #endif //DOGLCD
->>>>>>> 5505bb43
             }
           }
         }
@@ -3793,12 +3777,9 @@
     			lcd_clear_triggered_flags();
   				while(!LCD_CLICKED) {
   	  				manage_heater();
-<<<<<<< HEAD
-=======
 #ifndef DOGLCD
               manage_inactivity();
 #endif //DOGLCD
->>>>>>> 5505bb43
   				}
   				
           //point 3
@@ -3809,12 +3790,9 @@
     			lcd_clear_triggered_flags();
   	 			while(!LCD_CLICKED) {
   	  				manage_heater();
-<<<<<<< HEAD
-=======
 #ifndef DOGLCD
               manage_inactivity();
 #endif //DOGLCD
->>>>>>> 5505bb43
   				}
 
           //3 or 4 points based on the printer
@@ -3826,12 +3804,9 @@
             lcd_clear_triggered_flags();
             while(!LCD_CLICKED){
                 manage_heater();
-<<<<<<< HEAD
-=======
 #ifndef DOGLCD
                 manage_inactivity();
 #endif //DOGLCD
->>>>>>> 5505bb43
             }
           #else
             lcd_wizard_set_page(4);
@@ -3841,12 +3816,9 @@
             lcd_clear_triggered_flags();
             while(!LCD_CLICKED){
                 manage_heater();
-<<<<<<< HEAD
-=======
 #ifndef DOGLCD
                 manage_inactivity();
 #endif //DOGLCD
->>>>>>> 5505bb43
             }
 
             lcd_wizard_set_page(5);
@@ -3856,12 +3828,9 @@
             lcd_clear_triggered_flags();
             while(!LCD_CLICKED){
                 manage_heater();
-<<<<<<< HEAD
-=======
 #ifndef DOGLCD
                 manage_inactivity();
 #endif //DOGLCD
->>>>>>> 5505bb43
             }
           #endif
 
@@ -4526,8 +4495,6 @@
 }
 #endif
 
-<<<<<<< HEAD
-=======
 void manage_inactivity(bool ignore_stepper_queue/*=false*/) //default argument set in Marlin.h
 {
   
@@ -4650,7 +4617,6 @@
   check_axes_activity();
 }
 
->>>>>>> 5505bb43
 void kill()
 {
   cli(); // Stop interrupts
