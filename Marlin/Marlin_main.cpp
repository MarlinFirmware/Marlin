/* -*- c++ -*- */

/*
    Reprap firmware based on Sprinter and grbl.
 Copyright (C) 2011 Camiel Gubbels / Erik van der Zalm

 This program is free software: you can redistribute it and/or modify
 it under the terms of the GNU General Public License as published by
 the Free Software Foundation, either version 3 of the License, or
 (at your option) any later version.

 This program is distributed in the hope that it will be useful,
 but WITHOUT ANY WARRANTY; without even the implied warranty of
 MERCHANTABILITY or FITNESS FOR A PARTICULAR PURPOSE.  See the
 GNU General Public License for more details.

 You should have received a copy of the GNU General Public License
 along with this program.  If not, see <http://www.gnu.org/licenses/>.
 */

/*
 This firmware is a mashup between Sprinter and grbl.
  (https://github.com/kliment/Sprinter)
  (https://github.com/simen/grbl/tree)

 It has preliminary support for Matthew Roberts advance algorithm
    http://reprap.org/pipermail/reprap-dev/2011-May/003323.html
 */

#include "Marlin.h"

#ifdef ENABLE_AUTO_BED_LEVELING
  #if Z_MIN_PIN == -1
    #error "You must have a Z_MIN endstop in order to enable Auto Bed Leveling feature!!! Z_MIN_PIN must point to a valid hardware pin."
  #endif
  #include "vector_3.h"
  #ifdef AUTO_BED_LEVELING_GRID
    #include "qr_solve.h"
  #endif
#endif // ENABLE_AUTO_BED_LEVELING

#include "ultralcd.h"
#include "planner.h"
#include "stepper.h"
#include "temperature.h"
#include "motion_control.h"
#include "cardreader.h"
#include "watchdog.h"
#include "ConfigurationStore.h"
#include "language.h"
#include "pins_arduino.h"
#include "math.h"

#ifdef BLINKM
  #include "BlinkM.h"
  #include "Wire.h"
#endif

#if NUM_SERVOS > 0
  #include "Servo.h"
#endif

#if defined(DIGIPOTSS_PIN) && DIGIPOTSS_PIN > -1
  #include <SPI.h>
#endif

// look here for descriptions of G-codes: http://linuxcnc.org/handbook/gcode/g-code.html
// http://objects.reprap.org/wiki/Mendel_User_Manual:_RepRapGCodes

//Implemented Codes
//-------------------
// G0  -> G1
// G1  - Coordinated Movement X Y Z E
// G2  - CW ARC
// G3  - CCW ARC
// G4  - Dwell S<seconds> or P<milliseconds>
// G10 - retract filament according to settings of M207
// G11 - retract recover filament according to settings of M208
// G28 - Home all Axis
// G29 - Detailed Z-Probe, probes the bed at 3 or more points.  Will fail if you haven't homed yet.
// G30 - Single Z Probe, probes bed at current XY location.
// G31 - Dock sled (Z_PROBE_SLED only)
// G32 - Undock sled (Z_PROBE_SLED only)
// G90 - Use Absolute Coordinates
// G91 - Use Relative Coordinates
// G92 - Set current position to coordinates given

// M Codes
// M0   - Unconditional stop - Wait for user to press a button on the LCD (Only if ULTRA_LCD is enabled)
// M1   - Same as M0
// M17  - Enable/Power all stepper motors
// M18  - Disable all stepper motors; same as M84
// M20  - List SD card
// M21  - Init SD card
// M22  - Release SD card
// M23  - Select SD file (M23 filename.g)
// M24  - Start/resume SD print
// M25  - Pause SD print
// M26  - Set SD position in bytes (M26 S12345)
// M27  - Report SD print status
// M28  - Start SD write (M28 filename.g)
// M29  - Stop SD write
// M30  - Delete file from SD (M30 filename.g)
// M31  - Output time since last M109 or SD card start to serial
// M32  - Select file and start SD print (Can be used _while_ printing from SD card files):
//        syntax "M32 /path/filename#", or "M32 S<startpos bytes> !filename#"
//        Call gcode file : "M32 P !filename#" and return to caller file after finishing (similar to #include).
//        The '#' is necessary when calling from within sd files, as it stops buffer prereading
// M42  - Change pin status via gcode Use M42 Px Sy to set pin x to value y, when omitting Px the onboard led will be used.
// M80  - Turn on Power Supply
// M81  - Turn off Power Supply
// M82  - Set E codes absolute (default)
// M83  - Set E codes relative while in Absolute Coordinates (G90) mode
// M84  - Disable steppers until next move,
//        or use S<seconds> to specify an inactivity timeout, after which the steppers will be disabled.  S0 to disable the timeout.
// M85  - Set inactivity shutdown timer with parameter S<seconds>. To disable set zero (default)
// M92  - Set axis_steps_per_unit - same syntax as G92
// M104 - Set extruder target temp
// M105 - Read current temp
// M106 - Fan on
// M107 - Fan off
// M109 - Sxxx Wait for extruder current temp to reach target temp. Waits only when heating
//        Rxxx Wait for extruder current temp to reach target temp. Waits when heating and cooling
//        IF AUTOTEMP is enabled, S<mintemp> B<maxtemp> F<factor>. Exit autotemp by any M109 without F
// M112 - Emergency stop
// M114 - Output current position to serial port
// M115 - Capabilities string
// M117 - display message
// M119 - Output Endstop status to serial port
// M120 - Enable endstop detection
// M121 - Disable endstop detection
// M126 - Solenoid Air Valve Open (BariCUDA support by jmil)
// M127 - Solenoid Air Valve Closed (BariCUDA vent to atmospheric pressure by jmil)
// M128 - EtoP Open (BariCUDA EtoP = electricity to air pressure transducer by jmil)
// M129 - EtoP Closed (BariCUDA EtoP = electricity to air pressure transducer by jmil)
// M140 - Set bed target temp
// M150 - Set BlinkM Color Output R: Red<0-255> U(!): Green<0-255> B: Blue<0-255> over i2c, G for green does not work.
// M190 - Sxxx Wait for bed current temp to reach target temp. Waits only when heating
//        Rxxx Wait for bed current temp to reach target temp. Waits when heating and cooling
// M200 D<millimeters>- set filament diameter and set E axis units to cubic millimeters (use S0 to set back to millimeters).
// M201 - Set max acceleration in units/s^2 for print moves (M201 X1000 Y1000)
// M202 - Set max acceleration in units/s^2 for travel moves (M202 X1000 Y1000) Unused in Marlin!!
// M203 - Set maximum feedrate that your machine can sustain (M203 X200 Y200 Z300 E10000) in mm/sec
// M204 - Set default acceleration: S normal moves T filament only moves (M204 S3000 T7000) in mm/sec^2  also sets minimum segment time in ms (B20000) to prevent buffer under-runs and M20 minimum feedrate
// M205 -  advanced settings:  minimum travel speed S=while printing T=travel only,  B=minimum segment time X= maximum xy jerk, Z=maximum Z jerk, E=maximum E jerk
// M206 - Set additional homing offset
// M207 - Set retract length S[positive mm] F[feedrate mm/min] Z[additional zlift/hop], stays in mm regardless of M200 setting
// M208 - Set recover=unretract length S[positive mm surplus to the M207 S*] F[feedrate mm/sec]
// M209 - S<1=true/0=false> enable automatic retract detect if the slicer did not support G10/11: every normal extrude-only move will be classified as retract depending on the direction.
// M218 - Set hotend offset (in mm): T<extruder_number> X<offset_on_X> Y<offset_on_Y>
// M220 S<factor in percent>- set speed factor override percentage
// M221 S<factor in percent>- set extrude factor override percentage
// M226 P<pin number> S<pin state>- Wait until the specified pin reaches the state required
// M240 - Trigger a camera to take a photograph
// M250 - Set LCD contrast C<contrast value> (value 0..63)
// M280 - Set servo position absolute. P: servo index, S: angle or microseconds
// M300 - Play beep sound S<frequency Hz> P<duration ms>
// M301 - Set PID parameters P I and D
// M302 - Allow cold extrudes, or set the minimum extrude S<temperature>.
// M303 - PID relay autotune S<temperature> sets the target temperature. (default target temperature = 150C)
// M304 - Set bed PID parameters P I and D
// M400 - Finish all moves
// M401 - Lower z-probe if present
// M402 - Raise z-probe if present
// M404 - N<dia in mm> Enter the nominal filament width (3mm, 1.75mm ) or will display nominal filament width without parameters
// M405 - Turn on Filament Sensor extrusion control.  Optional D<delay in cm> to set delay in centimeters between sensor and extruder 
// M406 - Turn off Filament Sensor extrusion control 
// M407 - Displays measured filament diameter 
// M500 - Store parameters in EEPROM
// M501 - Read parameters from EEPROM (if you need reset them after you changed them temporarily).
// M502 - Revert to the default "factory settings".  You still need to store them in EEPROM afterwards if you want to.
// M503 - Print the current settings (from memory not from EEPROM). Use S0 to leave off headings.
// M540 - Use S[0|1] to enable or disable the stop SD card print on endstop hit (requires ABORT_ON_ENDSTOP_HIT_FEATURE_ENABLED)
// M600 - Pause for filament change X[pos] Y[pos] Z[relative lift] E[initial retract] L[later retract distance for removal]
// M665 - Set delta configurations
// M666 - Set delta endstop adjustment
// M605 - Set dual x-carriage movement mode: S<mode> [ X<duplication x-offset> R<duplication temp offset> ]
// M907 - Set digital trimpot motor current using axis codes.
// M908 - Control digital trimpot directly.
// M350 - Set microstepping mode.
// M351 - Toggle MS1 MS2 pins directly.

// ************ SCARA Specific - This can change to suit future G-code regulations
// M360 - SCARA calibration: Move to cal-position ThetaA (0 deg calibration)
// M361 - SCARA calibration: Move to cal-position ThetaB (90 deg calibration - steps per degree)
// M362 - SCARA calibration: Move to cal-position PsiA (0 deg calibration)
// M363 - SCARA calibration: Move to cal-position PsiB (90 deg calibration - steps per degree)
// M364 - SCARA calibration: Move to cal-position PSIC (90 deg to Theta calibration position)
// M365 - SCARA calibration: Scaling factor, X, Y, Z axis
//************* SCARA End ***************

// M928 - Start SD logging (M928 filename.g) - ended by M29
// M999 - Restart after being stopped by error

#ifdef SDSUPPORT
  CardReader card;
#endif

float homing_feedrate[] = HOMING_FEEDRATE;
bool axis_relative_modes[] = AXIS_RELATIVE_MODES;
int feedmultiply = 100; //100->1 200->2
int saved_feedmultiply;
int extrudemultiply = 100; //100->1 200->2
int extruder_multiply[EXTRUDERS] = { 100
  #if EXTRUDERS > 1
    , 100
    #if EXTRUDERS > 2
      , 100
	    #if EXTRUDERS > 3
      	, 100
	    #endif
    #endif
  #endif
};
bool volumetric_enabled = false;
float filament_size[EXTRUDERS] = { DEFAULT_NOMINAL_FILAMENT_DIA
  #if EXTRUDERS > 1
      , DEFAULT_NOMINAL_FILAMENT_DIA
    #if EXTRUDERS > 2
       , DEFAULT_NOMINAL_FILAMENT_DIA
      #if EXTRUDERS > 3
        , DEFAULT_NOMINAL_FILAMENT_DIA
      #endif
    #endif
  #endif
};
float volumetric_multiplier[EXTRUDERS] = {1.0
  #if EXTRUDERS > 1
    , 1.0
    #if EXTRUDERS > 2
      , 1.0
      #if EXTRUDERS > 3
        , 1.0
      #endif
    #endif
  #endif
};
float current_position[NUM_AXIS] = { 0.0, 0.0, 0.0, 0.0 };
float add_homing[3] = { 0, 0, 0 };
#ifdef DELTA
  float endstop_adj[3] = { 0, 0, 0 };
#endif

float min_pos[3] = { X_MIN_POS, Y_MIN_POS, Z_MIN_POS };
float max_pos[3] = { X_MAX_POS, Y_MAX_POS, Z_MAX_POS };
bool axis_known_position[3] = { false, false, false };
float zprobe_zoffset;

// Extruder offset
#if EXTRUDERS > 1
#ifndef DUAL_X_CARRIAGE
  #define NUM_EXTRUDER_OFFSETS 2 // only in XY plane
#else
  #define NUM_EXTRUDER_OFFSETS 3 // supports offsets in XYZ plane
#endif
float extruder_offset[NUM_EXTRUDER_OFFSETS][EXTRUDERS] = {
  #if defined(EXTRUDER_OFFSET_X)
    EXTRUDER_OFFSET_X
  #else
    0
  #endif
  ,
  #if defined(EXTRUDER_OFFSET_Y)
    EXTRUDER_OFFSET_Y
  #else
    0
  #endif
};
#endif

uint8_t active_extruder = 0;
int fanSpeed = 0;

#ifdef SERVO_ENDSTOPS
  int servo_endstops[] = SERVO_ENDSTOPS;
  int servo_endstop_angles[] = SERVO_ENDSTOP_ANGLES;
#endif

#ifdef BARICUDA
  int ValvePressure = 0;
  int EtoPPressure = 0;
#endif

#ifdef FWRETRACT

  bool autoretract_enabled = false;
  bool retracted[EXTRUDERS] = { false
    #if EXTRUDERS > 1
      , false
      #if EXTRUDERS > 2
        , false
        #if EXTRUDERS > 3
       	  , false
      	#endif
      #endif
    #endif
  };
  bool retracted_swap[EXTRUDERS] = { false
    #if EXTRUDERS > 1
      , false
      #if EXTRUDERS > 2
        , false
        #if EXTRUDERS > 3
       	  , false
      	#endif
      #endif
    #endif
  };

  float retract_length = RETRACT_LENGTH;
  float retract_length_swap = RETRACT_LENGTH_SWAP;
  float retract_feedrate = RETRACT_FEEDRATE;
  float retract_zlift = RETRACT_ZLIFT;
  float retract_recover_length = RETRACT_RECOVER_LENGTH;
  float retract_recover_length_swap = RETRACT_RECOVER_LENGTH_SWAP;
  float retract_recover_feedrate = RETRACT_RECOVER_FEEDRATE;

#endif // FWRETRACT

#ifdef ULTIPANEL
  bool powersupply = 
    #ifdef PS_DEFAULT_OFF
      false
    #else
  	  true
    #endif
  ;
#endif

#ifdef DELTA
  float delta[3] = { 0, 0, 0 };
  #define SIN_60 0.8660254037844386
  #define COS_60 0.5
  // these are the default values, can be overriden with M665
  float delta_radius = DELTA_RADIUS;
  float delta_tower1_x = -SIN_60 * delta_radius; // front left tower
  float delta_tower1_y = -COS_60 * delta_radius;	   
  float delta_tower2_x =  SIN_60 * delta_radius; // front right tower
  float delta_tower2_y = -COS_60 * delta_radius;	   
  float delta_tower3_x = 0;                      // back middle tower
  float delta_tower3_y = delta_radius;
  float delta_diagonal_rod = DELTA_DIAGONAL_ROD;
  float delta_diagonal_rod_2 = sq(delta_diagonal_rod);
  float delta_segments_per_second = DELTA_SEGMENTS_PER_SECOND;
#endif

#ifdef SCARA
  float axis_scaling[3] = { 1, 1, 1 };    // Build size scaling, default to 1
#endif				

bool cancel_heatup = false;

#ifdef FILAMENT_SENSOR
  //Variables for Filament Sensor input 
  float filament_width_nominal=DEFAULT_NOMINAL_FILAMENT_DIA;  //Set nominal filament width, can be changed with M404 
  bool filament_sensor=false;  //M405 turns on filament_sensor control, M406 turns it off 
  float filament_width_meas=DEFAULT_MEASURED_FILAMENT_DIA; //Stores the measured filament diameter 
  signed char measurement_delay[MAX_MEASUREMENT_DELAY+1];  //ring buffer to delay measurement  store extruder factor after subtracting 100 
  int delay_index1=0;  //index into ring buffer
  int delay_index2=-1;  //index into ring buffer - set to -1 on startup to indicate ring buffer needs to be initialized
  float delay_dist=0; //delay distance counter  
  int meas_delay_cm = MEASUREMENT_DELAY_CM;  //distance delay setting
#endif

const char errormagic[] PROGMEM = "Error:";
const char echomagic[] PROGMEM = "echo:";

const char axis_codes[NUM_AXIS] = {'X', 'Y', 'Z', 'E'};
static float destination[NUM_AXIS] = { 0, 0, 0, 0 };

#ifndef DELTA
  static float delta[3] = { 0, 0, 0 };
#endif

static float offset[3] = { 0, 0, 0 };
static bool home_all_axis = true;
static float feedrate = 1500.0, next_feedrate, saved_feedrate;
static long gcode_N, gcode_LastN, Stopped_gcode_LastN = 0;

static bool relative_mode = false;  //Determines Absolute or Relative Coordinates

static char cmdbuffer[BUFSIZE][MAX_CMD_SIZE];
static bool fromsd[BUFSIZE];
static int bufindr = 0;
static int bufindw = 0;
static int buflen = 0;

static char serial_char;
static int serial_count = 0;
static boolean comment_mode = false;
static char *strchr_pointer; ///< A pointer to find chars in the command string (X, Y, Z, E, etc.)

const char* queued_commands_P= NULL; /* pointer to the current line in the active sequence of commands, or NULL when none */

const int sensitive_pins[] = SENSITIVE_PINS; ///< Sensitive pin list for M42

// Inactivity shutdown
static unsigned long previous_millis_cmd = 0;
static unsigned long max_inactive_time = 0;
static unsigned long stepper_inactive_time = DEFAULT_STEPPER_DEACTIVE_TIME*1000l;

unsigned long starttime = 0; ///< Print job start time
unsigned long stoptime = 0;  ///< Print job stop time

static uint8_t tmp_extruder;


bool Stopped = false;

#if NUM_SERVOS > 0
  Servo servos[NUM_SERVOS];
#endif

bool CooldownNoWait = true;
bool target_direction;

#ifdef CHDK
  unsigned long chdkHigh = 0;
  boolean chdkActive = false;
#endif

//===========================================================================
//=============================Routines======================================
//===========================================================================

void get_arc_coordinates();
bool setTargetedHotend(int code);

void serial_echopair_P(const char *s_P, float v)
    { serialprintPGM(s_P); SERIAL_ECHO(v); }
void serial_echopair_P(const char *s_P, double v)
    { serialprintPGM(s_P); SERIAL_ECHO(v); }
void serial_echopair_P(const char *s_P, unsigned long v)
    { serialprintPGM(s_P); SERIAL_ECHO(v); }

#ifdef SDSUPPORT
  #include "SdFatUtil.h"
  int freeMemory() { return SdFatUtil::FreeRam(); }
#else
  extern "C" {
    extern unsigned int __bss_end;
    extern unsigned int __heap_start;
    extern void *__brkval;

    int freeMemory() {
      int free_memory;

      if ((int)__brkval == 0)
        free_memory = ((int)&free_memory) - ((int)&__bss_end);
      else
        free_memory = ((int)&free_memory) - ((int)__brkval);

      return free_memory;
    }
  }
#endif //!SDSUPPORT

//Injects the next command from the pending sequence of commands, when possible
//Return false if and only if no command was pending
static bool drain_queued_commands_P()
{
  char cmd[30];
  if(!queued_commands_P)
    return false;
  // Get the next 30 chars from the sequence of gcodes to run
  strncpy_P(cmd, queued_commands_P, sizeof(cmd)-1);
  cmd[sizeof(cmd)-1]= 0;
  // Look for the end of line, or the end of sequence
  size_t i= 0;
  char c;
  while( (c= cmd[i]) && c!='\n' )
    ++i; // look for the end of this gcode command
  cmd[i]= 0;
  if(enquecommand(cmd)) // buffer was not full (else we will retry later)
  {
    if(c)
      queued_commands_P+= i+1; // move to next command
    else
      queued_commands_P= NULL; // will have no more commands in the sequence
  }
  return true;
}

//Record one or many commands to run from program memory.
//Aborts the current queue, if any.
//Note: drain_queued_commands_P() must be called repeatedly to drain the commands afterwards
void enquecommands_P(const char* pgcode)
{
    queued_commands_P= pgcode;
    drain_queued_commands_P(); // first command exectuted asap (when possible)
}

//adds a single command to the main command buffer, from RAM
//that is really done in a non-safe way.
//needs overworking someday
//Returns false if it failed to do so
bool enquecommand(const char *cmd)
{
  if(*cmd==';')
    return false;
  if(buflen >= BUFSIZE)
    return false;
  //this is dangerous if a mixing of serial and this happens
  strcpy(&(cmdbuffer[bufindw][0]),cmd);
  SERIAL_ECHO_START;
  SERIAL_ECHOPGM(MSG_Enqueing);
  SERIAL_ECHO(cmdbuffer[bufindw]);
  SERIAL_ECHOLNPGM("\"");
  bufindw= (bufindw + 1)%BUFSIZE;
  buflen += 1;
  return true;
}



void setup_killpin()
{
  #if defined(KILL_PIN) && KILL_PIN > -1
    SET_INPUT(KILL_PIN);
    WRITE(KILL_PIN,HIGH);
  #endif
}

// Set home pin
void setup_homepin(void)
{
#if defined(HOME_PIN) && HOME_PIN > -1
   SET_INPUT(HOME_PIN);
   WRITE(HOME_PIN,HIGH);
#endif
}


void setup_photpin()
{
  #if defined(PHOTOGRAPH_PIN) && PHOTOGRAPH_PIN > -1
    SET_OUTPUT(PHOTOGRAPH_PIN);
    WRITE(PHOTOGRAPH_PIN, LOW);
  #endif
}

void setup_powerhold()
{
  #if defined(SUICIDE_PIN) && SUICIDE_PIN > -1
    SET_OUTPUT(SUICIDE_PIN);
    WRITE(SUICIDE_PIN, HIGH);
  #endif
  #if defined(PS_ON_PIN) && PS_ON_PIN > -1
    SET_OUTPUT(PS_ON_PIN);
	#if defined(PS_DEFAULT_OFF)
	  WRITE(PS_ON_PIN, PS_ON_ASLEEP);
    #else
	  WRITE(PS_ON_PIN, PS_ON_AWAKE);
	#endif
  #endif
}

void suicide()
{
  #if defined(SUICIDE_PIN) && SUICIDE_PIN > -1
    SET_OUTPUT(SUICIDE_PIN);
    WRITE(SUICIDE_PIN, LOW);
  #endif
}

void servo_init()
{
  #if (NUM_SERVOS >= 1) && defined(SERVO0_PIN) && (SERVO0_PIN > -1)
    servos[0].attach(SERVO0_PIN);
  #endif
  #if (NUM_SERVOS >= 2) && defined(SERVO1_PIN) && (SERVO1_PIN > -1)
    servos[1].attach(SERVO1_PIN);
  #endif
  #if (NUM_SERVOS >= 3) && defined(SERVO2_PIN) && (SERVO2_PIN > -1)
    servos[2].attach(SERVO2_PIN);
  #endif
  #if (NUM_SERVOS >= 4) && defined(SERVO3_PIN) && (SERVO3_PIN > -1)
    servos[3].attach(SERVO3_PIN);
  #endif
  #if (NUM_SERVOS >= 5)
    #error "TODO: enter initalisation code for more servos"
  #endif

  // Set position of Servo Endstops that are defined
  #ifdef SERVO_ENDSTOPS
  for(int8_t i = 0; i < 3; i++)
  {
    if(servo_endstops[i] > -1) {
      servos[servo_endstops[i]].write(servo_endstop_angles[i * 2 + 1]);
    }
  }
  #endif

  #if defined (ENABLE_AUTO_BED_LEVELING) && (PROBE_SERVO_DEACTIVATION_DELAY > 0)
  delay(PROBE_SERVO_DEACTIVATION_DELAY);
  servos[servo_endstops[Z_AXIS]].detach();
  #endif
}


void setup()
{
  setup_killpin();
  setup_powerhold();
  MYSERIAL.begin(BAUDRATE);
  SERIAL_PROTOCOLLNPGM("start");
  SERIAL_ECHO_START;

  // Check startup - does nothing if bootloader sets MCUSR to 0
  byte mcu = MCUSR;
  if(mcu & 1) SERIAL_ECHOLNPGM(MSG_POWERUP);
  if(mcu & 2) SERIAL_ECHOLNPGM(MSG_EXTERNAL_RESET);
  if(mcu & 4) SERIAL_ECHOLNPGM(MSG_BROWNOUT_RESET);
  if(mcu & 8) SERIAL_ECHOLNPGM(MSG_WATCHDOG_RESET);
  if(mcu & 32) SERIAL_ECHOLNPGM(MSG_SOFTWARE_RESET);
  MCUSR=0;

  SERIAL_ECHOPGM(MSG_MARLIN);
  SERIAL_ECHOLNPGM(STRING_VERSION);
  #ifdef STRING_VERSION_CONFIG_H
    #ifdef STRING_CONFIG_H_AUTHOR
      SERIAL_ECHO_START;
      SERIAL_ECHOPGM(MSG_CONFIGURATION_VER);
      SERIAL_ECHOPGM(STRING_VERSION_CONFIG_H);
      SERIAL_ECHOPGM(MSG_AUTHOR);
      SERIAL_ECHOLNPGM(STRING_CONFIG_H_AUTHOR);
      SERIAL_ECHOPGM("Compiled: ");
      SERIAL_ECHOLNPGM(__DATE__);
    #endif // STRING_CONFIG_H_AUTHOR
  #endif // STRING_VERSION_CONFIG_H
  SERIAL_ECHO_START;
  SERIAL_ECHOPGM(MSG_FREE_MEMORY);
  SERIAL_ECHO(freeMemory());
  SERIAL_ECHOPGM(MSG_PLANNER_BUFFER_BYTES);
  SERIAL_ECHOLN((int)sizeof(block_t)*BLOCK_BUFFER_SIZE);
  for(int8_t i = 0; i < BUFSIZE; i++)
  {
    fromsd[i] = false;
  }

  // loads data from EEPROM if available else uses defaults (and resets step acceleration rate)
  Config_RetrieveSettings();

  tp_init();    // Initialize temperature loop
  plan_init();  // Initialize planner;
  watchdog_init();
  st_init();    // Initialize stepper, this enables interrupts!
  setup_photpin();
  servo_init();
  

  lcd_init();
  _delay_ms(1000);	// wait 1sec to display the splash screen

  #if defined(CONTROLLERFAN_PIN) && CONTROLLERFAN_PIN > -1
    SET_OUTPUT(CONTROLLERFAN_PIN); //Set pin used for driver cooling fan
  #endif

  #ifdef DIGIPOT_I2C
    digipot_i2c_init();
  #endif
#ifdef Z_PROBE_SLED
  pinMode(SERVO0_PIN, OUTPUT);
  digitalWrite(SERVO0_PIN, LOW); // turn it off
#endif // Z_PROBE_SLED
  setup_homepin();
  
#ifdef STAT_LED_RED
  pinMode(STAT_LED_RED, OUTPUT);
  digitalWrite(STAT_LED_RED, LOW); // turn it off
#endif
#ifdef STAT_LED_BLUE
  pinMode(STAT_LED_BLUE, OUTPUT);
  digitalWrite(STAT_LED_BLUE, LOW); // turn it off
#endif  
}


void loop()
{
  if(buflen < (BUFSIZE-1))
    get_command();
  #ifdef SDSUPPORT
  card.checkautostart(false);
  #endif
  if(buflen)
  {
    #ifdef SDSUPPORT
      if(card.saving)
      {
        if(strstr_P(cmdbuffer[bufindr], PSTR("M29")) == NULL)
        {
          card.write_command(cmdbuffer[bufindr]);
          if(card.logging)
          {
            process_commands();
          }
          else
          {
            SERIAL_PROTOCOLLNPGM(MSG_OK);
          }
        }
        else
        {
          card.closefile();
          SERIAL_PROTOCOLLNPGM(MSG_FILE_SAVED);
        }
      }
      else
      {
        process_commands();
      }
    #else
      process_commands();
    #endif //SDSUPPORT
    buflen = (buflen-1);
    bufindr = (bufindr + 1)%BUFSIZE;
  }
  //check heater every n milliseconds
  manage_heater();
  manage_inactivity();
  checkHitEndstops();
  lcd_update();
}

void get_command()
{
  if(drain_queued_commands_P()) // priority is given to non-serial commands
    return;
  
  while( MYSERIAL.available() > 0  && buflen < BUFSIZE) {
    serial_char = MYSERIAL.read();
    if(serial_char == '\n' ||
       serial_char == '\r' ||
       (serial_char == ':' && comment_mode == false) ||
       serial_count >= (MAX_CMD_SIZE - 1) )
    {
      if(!serial_count) { //if empty line
        comment_mode = false; //for new command
        return;
      }
      cmdbuffer[bufindw][serial_count] = 0; //terminate string
      if(!comment_mode){
        comment_mode = false; //for new command
        fromsd[bufindw] = false;
        if(strchr(cmdbuffer[bufindw], 'N') != NULL)
        {
          strchr_pointer = strchr(cmdbuffer[bufindw], 'N');
          gcode_N = (strtol(strchr_pointer + 1, NULL, 10));
          if(gcode_N != gcode_LastN+1 && (strstr_P(cmdbuffer[bufindw], PSTR("M110")) == NULL) ) {
            SERIAL_ERROR_START;
            SERIAL_ERRORPGM(MSG_ERR_LINE_NO);
            SERIAL_ERRORLN(gcode_LastN);
            //Serial.println(gcode_N);
            FlushSerialRequestResend();
            serial_count = 0;
            return;
          }

          if(strchr(cmdbuffer[bufindw], '*') != NULL)
          {
            byte checksum = 0;
            byte count = 0;
            while(cmdbuffer[bufindw][count] != '*') checksum = checksum^cmdbuffer[bufindw][count++];
            strchr_pointer = strchr(cmdbuffer[bufindw], '*');

            if( (int)(strtod(strchr_pointer + 1, NULL)) != checksum) {
              SERIAL_ERROR_START;
              SERIAL_ERRORPGM(MSG_ERR_CHECKSUM_MISMATCH);
              SERIAL_ERRORLN(gcode_LastN);
              FlushSerialRequestResend();
              serial_count = 0;
              return;
            }
            //if no errors, continue parsing
          }
          else
          {
            SERIAL_ERROR_START;
            SERIAL_ERRORPGM(MSG_ERR_NO_CHECKSUM);
            SERIAL_ERRORLN(gcode_LastN);
            FlushSerialRequestResend();
            serial_count = 0;
            return;
          }

          gcode_LastN = gcode_N;
          //if no errors, continue parsing
        }
        else  // if we don't receive 'N' but still see '*'
        {
          if((strchr(cmdbuffer[bufindw], '*') != NULL))
          {
            SERIAL_ERROR_START;
            SERIAL_ERRORPGM(MSG_ERR_NO_LINENUMBER_WITH_CHECKSUM);
            SERIAL_ERRORLN(gcode_LastN);
            serial_count = 0;
            return;
          }
        }
        if((strchr(cmdbuffer[bufindw], 'G') != NULL)){
          strchr_pointer = strchr(cmdbuffer[bufindw], 'G');
          switch((int)((strtod(strchr_pointer + 1, NULL)))){
          case 0:
          case 1:
          case 2:
          case 3:
            if (Stopped == true) {
              SERIAL_ERRORLNPGM(MSG_ERR_STOPPED);
              LCD_MESSAGEPGM(MSG_STOPPED);
            }
            break;
          default:
            break;
          }

        }

        //If command was e-stop process now
        if(strcmp(cmdbuffer[bufindw], "M112") == 0)
          kill();
        
        bufindw = (bufindw + 1)%BUFSIZE;
        buflen += 1;
      }
      serial_count = 0; //clear buffer
    }
    else
    {
      if(serial_char == ';') comment_mode = true;
      if(!comment_mode) cmdbuffer[bufindw][serial_count++] = serial_char;
    }
  }
  #ifdef SDSUPPORT
  if(!card.sdprinting || serial_count!=0){
    return;
  }

  //'#' stops reading from SD to the buffer prematurely, so procedural macro calls are possible
  // if it occurs, stop_buffering is triggered and the buffer is ran dry.
  // this character _can_ occur in serial com, due to checksums. however, no checksums are used in SD printing

  static bool stop_buffering=false;
  if(buflen==0) stop_buffering=false;

  while( !card.eof()  && buflen < BUFSIZE && !stop_buffering) {
    int16_t n=card.get();
    serial_char = (char)n;
    if(serial_char == '\n' ||
       serial_char == '\r' ||
       (serial_char == '#' && comment_mode == false) ||
       (serial_char == ':' && comment_mode == false) ||
       serial_count >= (MAX_CMD_SIZE - 1)||n==-1)
    {
      if(card.eof()){
        SERIAL_PROTOCOLLNPGM(MSG_FILE_PRINTED);
        stoptime=millis();
        char time[30];
        unsigned long t=(stoptime-starttime)/1000;
        int hours, minutes;
        minutes=(t/60)%60;
        hours=t/60/60;
        sprintf_P(time, PSTR("%i hours %i minutes"),hours, minutes);
        SERIAL_ECHO_START;
        SERIAL_ECHOLN(time);
        lcd_setstatus(time);
        card.printingHasFinished();
        card.checkautostart(true);

      }
      if(serial_char=='#')
        stop_buffering=true;

      if(!serial_count)
      {
        comment_mode = false; //for new command
        return; //if empty line
      }
      cmdbuffer[bufindw][serial_count] = 0; //terminate string
//      if(!comment_mode){
        fromsd[bufindw] = true;
        buflen += 1;
        bufindw = (bufindw + 1)%BUFSIZE;
//      }
      comment_mode = false; //for new command
      serial_count = 0; //clear buffer
    }
    else
    {
      if(serial_char == ';') comment_mode = true;
      if(!comment_mode) cmdbuffer[bufindw][serial_count++] = serial_char;
    }
  }

  #endif //SDSUPPORT

}


float code_value()
{
  return (strtod(strchr_pointer + 1, NULL));
}

long code_value_long()
{
  return (strtol(strchr_pointer + 1, NULL, 10));
}

bool code_seen(char code)
{
  strchr_pointer = strchr(cmdbuffer[bufindr], code);
  return (strchr_pointer != NULL);  //Return True if a character was found
}

#define DEFINE_PGM_READ_ANY(type, reader)       \
    static inline type pgm_read_any(const type *p)  \
    { return pgm_read_##reader##_near(p); }

DEFINE_PGM_READ_ANY(float,       float);
DEFINE_PGM_READ_ANY(signed char, byte);

#define XYZ_CONSTS_FROM_CONFIG(type, array, CONFIG) \
static const PROGMEM type array##_P[3] =        \
    { X_##CONFIG, Y_##CONFIG, Z_##CONFIG };     \
static inline type array(int axis)          \
    { return pgm_read_any(&array##_P[axis]); }

XYZ_CONSTS_FROM_CONFIG(float, base_min_pos,    MIN_POS);
XYZ_CONSTS_FROM_CONFIG(float, base_max_pos,    MAX_POS);
XYZ_CONSTS_FROM_CONFIG(float, base_home_pos,   HOME_POS);
XYZ_CONSTS_FROM_CONFIG(float, max_length,      MAX_LENGTH);
XYZ_CONSTS_FROM_CONFIG(float, home_retract_mm, HOME_RETRACT_MM);
XYZ_CONSTS_FROM_CONFIG(signed char, home_dir,  HOME_DIR);

#ifdef DUAL_X_CARRIAGE
  #if EXTRUDERS == 1 || defined(COREXY) \
      || !defined(X2_ENABLE_PIN) || !defined(X2_STEP_PIN) || !defined(X2_DIR_PIN) \
      || !defined(X2_HOME_POS) || !defined(X2_MIN_POS) || !defined(X2_MAX_POS) \
      || !defined(X_MAX_PIN) || X_MAX_PIN < 0
    #error "Missing or invalid definitions for DUAL_X_CARRIAGE mode."
  #endif
  #if X_HOME_DIR != -1 || X2_HOME_DIR != 1
    #error "Please use canonical x-carriage assignment" // the x-carriages are defined by their homing directions
  #endif

#define DXC_FULL_CONTROL_MODE 0
#define DXC_AUTO_PARK_MODE    1
#define DXC_DUPLICATION_MODE  2
static int dual_x_carriage_mode = DEFAULT_DUAL_X_CARRIAGE_MODE;

static float x_home_pos(int extruder) {
  if (extruder == 0)
    return base_home_pos(X_AXIS) + add_homing[X_AXIS];
  else
    // In dual carriage mode the extruder offset provides an override of the
    // second X-carriage offset when homed - otherwise X2_HOME_POS is used.
    // This allow soft recalibration of the second extruder offset position without firmware reflash
    // (through the M218 command).
    return (extruder_offset[X_AXIS][1] > 0) ? extruder_offset[X_AXIS][1] : X2_HOME_POS;
}

static int x_home_dir(int extruder) {
  return (extruder == 0) ? X_HOME_DIR : X2_HOME_DIR;
}

static float inactive_extruder_x_pos = X2_MAX_POS; // used in mode 0 & 1
static bool active_extruder_parked = false; // used in mode 1 & 2
static float raised_parked_position[NUM_AXIS]; // used in mode 1
static unsigned long delayed_move_time = 0; // used in mode 1
static float duplicate_extruder_x_offset = DEFAULT_DUPLICATION_X_OFFSET; // used in mode 2
static float duplicate_extruder_temp_offset = 0; // used in mode 2
bool extruder_duplication_enabled = false; // used in mode 2
#endif //DUAL_X_CARRIAGE

static void axis_is_at_home(int axis) {
#ifdef DUAL_X_CARRIAGE
  if (axis == X_AXIS) {
    if (active_extruder != 0) {
      current_position[X_AXIS] = x_home_pos(active_extruder);
      min_pos[X_AXIS] =          X2_MIN_POS;
      max_pos[X_AXIS] =          max(extruder_offset[X_AXIS][1], X2_MAX_POS);
      return;
    }
    else if (dual_x_carriage_mode == DXC_DUPLICATION_MODE && active_extruder == 0) {
      current_position[X_AXIS] = base_home_pos(X_AXIS) + add_homing[X_AXIS];
      min_pos[X_AXIS] =          base_min_pos(X_AXIS) + add_homing[X_AXIS];
      max_pos[X_AXIS] =          min(base_max_pos(X_AXIS) + add_homing[X_AXIS],
                                  max(extruder_offset[X_AXIS][1], X2_MAX_POS) - duplicate_extruder_x_offset);
      return;
    }
  }
#endif
#ifdef SCARA
   float homeposition[3];
   char i;
   
   if (axis < 2)
   {
   
     for (i=0; i<3; i++)
     {
        homeposition[i] = base_home_pos(i); 
     }  
	// SERIAL_ECHOPGM("homeposition[x]= "); SERIAL_ECHO(homeposition[0]);
   //  SERIAL_ECHOPGM("homeposition[y]= "); SERIAL_ECHOLN(homeposition[1]);
   // Works out real Homeposition angles using inverse kinematics, 
   // and calculates homing offset using forward kinematics
     calculate_delta(homeposition);
     
    // SERIAL_ECHOPGM("base Theta= "); SERIAL_ECHO(delta[X_AXIS]);
    // SERIAL_ECHOPGM(" base Psi+Theta="); SERIAL_ECHOLN(delta[Y_AXIS]);
     
     for (i=0; i<2; i++)
     {
        delta[i] -= add_homing[i];
     } 
     
    // SERIAL_ECHOPGM("addhome X="); SERIAL_ECHO(add_homing[X_AXIS]);
	// SERIAL_ECHOPGM(" addhome Y="); SERIAL_ECHO(add_homing[Y_AXIS]);
    // SERIAL_ECHOPGM(" addhome Theta="); SERIAL_ECHO(delta[X_AXIS]);
    // SERIAL_ECHOPGM(" addhome Psi+Theta="); SERIAL_ECHOLN(delta[Y_AXIS]);
      
     calculate_SCARA_forward_Transform(delta);
     
    // SERIAL_ECHOPGM("Delta X="); SERIAL_ECHO(delta[X_AXIS]);
    // SERIAL_ECHOPGM(" Delta Y="); SERIAL_ECHOLN(delta[Y_AXIS]);
     
    current_position[axis] = delta[axis];
    
    // SCARA home positions are based on configuration since the actual limits are determined by the 
    // inverse kinematic transform.
    min_pos[axis] =          base_min_pos(axis); // + (delta[axis] - base_home_pos(axis));
    max_pos[axis] =          base_max_pos(axis); // + (delta[axis] - base_home_pos(axis));
   } 
   else
   {
      current_position[axis] = base_home_pos(axis) + add_homing[axis];
      min_pos[axis] =          base_min_pos(axis) + add_homing[axis];
      max_pos[axis] =          base_max_pos(axis) + add_homing[axis];
   }
#else
  current_position[axis] = base_home_pos(axis) + add_homing[axis];
  min_pos[axis] =          base_min_pos(axis) + add_homing[axis];
  max_pos[axis] =          base_max_pos(axis) + add_homing[axis];
#endif
}

#ifdef ENABLE_AUTO_BED_LEVELING
#ifdef AUTO_BED_LEVELING_GRID
static void set_bed_level_equation_lsq(double *plane_equation_coefficients)
{
    vector_3 planeNormal = vector_3(-plane_equation_coefficients[0], -plane_equation_coefficients[1], 1);
    planeNormal.debug("planeNormal");
    plan_bed_level_matrix = matrix_3x3::create_look_at(planeNormal);
    //bedLevel.debug("bedLevel");

    //plan_bed_level_matrix.debug("bed level before");
    //vector_3 uncorrected_position = plan_get_position_mm();
    //uncorrected_position.debug("position before");

    vector_3 corrected_position = plan_get_position();
//    corrected_position.debug("position after");
    current_position[X_AXIS] = corrected_position.x;
    current_position[Y_AXIS] = corrected_position.y;
    current_position[Z_AXIS] = corrected_position.z;

    // put the bed at 0 so we don't go below it.
    current_position[Z_AXIS] = zprobe_zoffset; // in the lsq we reach here after raising the extruder due to the loop structure

    plan_set_position(current_position[X_AXIS], current_position[Y_AXIS], current_position[Z_AXIS], current_position[E_AXIS]);
}

#else // not AUTO_BED_LEVELING_GRID

static void set_bed_level_equation_3pts(float z_at_pt_1, float z_at_pt_2, float z_at_pt_3) {

    plan_bed_level_matrix.set_to_identity();

    vector_3 pt1 = vector_3(ABL_PROBE_PT_1_X, ABL_PROBE_PT_1_Y, z_at_pt_1);
    vector_3 pt2 = vector_3(ABL_PROBE_PT_2_X, ABL_PROBE_PT_2_Y, z_at_pt_2);
    vector_3 pt3 = vector_3(ABL_PROBE_PT_3_X, ABL_PROBE_PT_3_Y, z_at_pt_3);

    vector_3 from_2_to_1 = (pt1 - pt2).get_normal();
    vector_3 from_2_to_3 = (pt3 - pt2).get_normal();
    vector_3 planeNormal = vector_3::cross(from_2_to_1, from_2_to_3).get_normal();
    planeNormal = vector_3(planeNormal.x, planeNormal.y, abs(planeNormal.z));

    plan_bed_level_matrix = matrix_3x3::create_look_at(planeNormal);

    vector_3 corrected_position = plan_get_position();
    current_position[X_AXIS] = corrected_position.x;
    current_position[Y_AXIS] = corrected_position.y;
    current_position[Z_AXIS] = corrected_position.z;

    // put the bed at 0 so we don't go below it.
    current_position[Z_AXIS] = zprobe_zoffset;

    plan_set_position(current_position[X_AXIS], current_position[Y_AXIS], current_position[Z_AXIS], current_position[E_AXIS]);

}

#endif // AUTO_BED_LEVELING_GRID

static void run_z_probe() {
    plan_bed_level_matrix.set_to_identity();
    feedrate = homing_feedrate[Z_AXIS];

    // move down until you find the bed
    float zPosition = -10;
    plan_buffer_line(current_position[X_AXIS], current_position[Y_AXIS], zPosition, current_position[E_AXIS], feedrate/60, active_extruder);
    st_synchronize();

        // we have to let the planner know where we are right now as it is not where we said to go.
    zPosition = st_get_position_mm(Z_AXIS);
    plan_set_position(current_position[X_AXIS], current_position[Y_AXIS], zPosition, current_position[E_AXIS]);

    // move up the retract distance
    zPosition += home_retract_mm(Z_AXIS);
    plan_buffer_line(current_position[X_AXIS], current_position[Y_AXIS], zPosition, current_position[E_AXIS], feedrate/60, active_extruder);
    st_synchronize();

    // move back down slowly to find bed
    feedrate = homing_feedrate[Z_AXIS]/4;
    zPosition -= home_retract_mm(Z_AXIS) * 2;
    plan_buffer_line(current_position[X_AXIS], current_position[Y_AXIS], zPosition, current_position[E_AXIS], feedrate/60, active_extruder);
    st_synchronize();

    current_position[Z_AXIS] = st_get_position_mm(Z_AXIS);
    // make sure the planner knows where we are as it may be a bit different than we last said to move to
    plan_set_position(current_position[X_AXIS], current_position[Y_AXIS], current_position[Z_AXIS], current_position[E_AXIS]);
}

static void do_blocking_move_to(float x, float y, float z) {
    float oldFeedRate = feedrate;

    feedrate = homing_feedrate[Z_AXIS];

    current_position[Z_AXIS] = z;
    plan_buffer_line(current_position[X_AXIS], current_position[Y_AXIS], current_position[Z_AXIS], current_position[E_AXIS], feedrate/60, active_extruder);
    st_synchronize();

    feedrate = XY_TRAVEL_SPEED;

    current_position[X_AXIS] = x;
    current_position[Y_AXIS] = y;
    plan_buffer_line(current_position[X_AXIS], current_position[Y_AXIS], current_position[Z_AXIS], current_position[E_AXIS], feedrate/60, active_extruder);
    st_synchronize();

    feedrate = oldFeedRate;
}

static void do_blocking_move_relative(float offset_x, float offset_y, float offset_z) {
    do_blocking_move_to(current_position[X_AXIS] + offset_x, current_position[Y_AXIS] + offset_y, current_position[Z_AXIS] + offset_z);
}

static void setup_for_endstop_move() {
    saved_feedrate = feedrate;
    saved_feedmultiply = feedmultiply;
    feedmultiply = 100;
    previous_millis_cmd = millis();

    enable_endstops(true);
}

static void clean_up_after_endstop_move() {
#ifdef ENDSTOPS_ONLY_FOR_HOMING
    enable_endstops(false);
#endif

    feedrate = saved_feedrate;
    feedmultiply = saved_feedmultiply;
    previous_millis_cmd = millis();
}

static void engage_z_probe() {
    // Engage Z Servo endstop if enabled
    #ifdef SERVO_ENDSTOPS
    if (servo_endstops[Z_AXIS] > -1) {
#if defined (ENABLE_AUTO_BED_LEVELING) && (PROBE_SERVO_DEACTIVATION_DELAY > 0)
        servos[servo_endstops[Z_AXIS]].attach(0);
#endif
        servos[servo_endstops[Z_AXIS]].write(servo_endstop_angles[Z_AXIS * 2]);
#if defined (ENABLE_AUTO_BED_LEVELING) && (PROBE_SERVO_DEACTIVATION_DELAY > 0)
        delay(PROBE_SERVO_DEACTIVATION_DELAY);
        servos[servo_endstops[Z_AXIS]].detach();
#endif
    }
    #endif
}

static void retract_z_probe() {
    // Retract Z Servo endstop if enabled
    #ifdef SERVO_ENDSTOPS
    if (servo_endstops[Z_AXIS] > -1) {
#if defined (ENABLE_AUTO_BED_LEVELING) && (PROBE_SERVO_DEACTIVATION_DELAY > 0)
        servos[servo_endstops[Z_AXIS]].attach(0);
#endif
        servos[servo_endstops[Z_AXIS]].write(servo_endstop_angles[Z_AXIS * 2 + 1]);
#if defined (ENABLE_AUTO_BED_LEVELING) && (PROBE_SERVO_DEACTIVATION_DELAY > 0)
        delay(PROBE_SERVO_DEACTIVATION_DELAY);
        servos[servo_endstops[Z_AXIS]].detach();
#endif
    }
    #endif
}

/// Probe bed height at position (x,y), returns the measured z value
static float probe_pt(float x, float y, float z_before, int retract_action=0) {
  // move to right place
  do_blocking_move_to(current_position[X_AXIS], current_position[Y_AXIS], z_before);
  do_blocking_move_to(x - X_PROBE_OFFSET_FROM_EXTRUDER, y - Y_PROBE_OFFSET_FROM_EXTRUDER, current_position[Z_AXIS]);

#ifndef Z_PROBE_SLED
   if ((retract_action==0) || (retract_action==1)) 
     engage_z_probe();   // Engage Z Servo endstop if available
#endif // Z_PROBE_SLED
  run_z_probe();
  float measured_z = current_position[Z_AXIS];
#ifndef Z_PROBE_SLED
  if ((retract_action==0) || (retract_action==3)) 
     retract_z_probe();
#endif // Z_PROBE_SLED

  SERIAL_PROTOCOLPGM(MSG_BED);
  SERIAL_PROTOCOLPGM(" x: ");
  SERIAL_PROTOCOL(x);
  SERIAL_PROTOCOLPGM(" y: ");
  SERIAL_PROTOCOL(y);
  SERIAL_PROTOCOLPGM(" z: ");
  SERIAL_PROTOCOL(measured_z);
  SERIAL_PROTOCOLPGM("\n");
  return measured_z;
}

#endif // #ifdef ENABLE_AUTO_BED_LEVELING

static void homeaxis(int axis) {
#define HOMEAXIS_DO(LETTER) \
  ((LETTER##_MIN_PIN > -1 && LETTER##_HOME_DIR==-1) || (LETTER##_MAX_PIN > -1 && LETTER##_HOME_DIR==1))

  if (axis==X_AXIS ? HOMEAXIS_DO(X) :
      axis==Y_AXIS ? HOMEAXIS_DO(Y) :
      axis==Z_AXIS ? HOMEAXIS_DO(Z) :
      0) {
    int axis_home_dir = home_dir(axis);
#ifdef DUAL_X_CARRIAGE
    if (axis == X_AXIS)
      axis_home_dir = x_home_dir(active_extruder);
#endif

    current_position[axis] = 0;
    plan_set_position(current_position[X_AXIS], current_position[Y_AXIS], current_position[Z_AXIS], current_position[E_AXIS]);


#ifndef Z_PROBE_SLED
    // Engage Servo endstop if enabled
    #ifdef SERVO_ENDSTOPS
      #if defined (ENABLE_AUTO_BED_LEVELING) && (PROBE_SERVO_DEACTIVATION_DELAY > 0)
        if (axis==Z_AXIS) {
          engage_z_probe();
        }
	    else
      #endif
      if (servo_endstops[axis] > -1) {
        servos[servo_endstops[axis]].write(servo_endstop_angles[axis * 2]);
      }
    #endif
#endif // Z_PROBE_SLED
    destination[axis] = 1.5 * max_length(axis) * axis_home_dir;
    feedrate = homing_feedrate[axis];
    plan_buffer_line(destination[X_AXIS], destination[Y_AXIS], destination[Z_AXIS], destination[E_AXIS], feedrate/60, active_extruder);
    st_synchronize();

    current_position[axis] = 0;
    plan_set_position(current_position[X_AXIS], current_position[Y_AXIS], current_position[Z_AXIS], current_position[E_AXIS]);
    destination[axis] = -home_retract_mm(axis) * axis_home_dir;
    plan_buffer_line(destination[X_AXIS], destination[Y_AXIS], destination[Z_AXIS], destination[E_AXIS], feedrate/60, active_extruder);
    st_synchronize();

    destination[axis] = 2*home_retract_mm(axis) * axis_home_dir;
#ifdef DELTA
    feedrate = homing_feedrate[axis]/10;
#else
    feedrate = homing_feedrate[axis]/2 ;
#endif
    plan_buffer_line(destination[X_AXIS], destination[Y_AXIS], destination[Z_AXIS], destination[E_AXIS], feedrate/60, active_extruder);
    st_synchronize();
#ifdef DELTA
    // retrace by the amount specified in endstop_adj
    if (endstop_adj[axis] * axis_home_dir < 0) {
      plan_set_position(current_position[X_AXIS], current_position[Y_AXIS], current_position[Z_AXIS], current_position[E_AXIS]);
      destination[axis] = endstop_adj[axis];
      plan_buffer_line(destination[X_AXIS], destination[Y_AXIS], destination[Z_AXIS], destination[E_AXIS], feedrate/60, active_extruder);
      st_synchronize();
    }
#endif
    axis_is_at_home(axis);
    destination[axis] = current_position[axis];
    feedrate = 0.0;
    endstops_hit_on_purpose();
    axis_known_position[axis] = true;

    // Retract Servo endstop if enabled
    #ifdef SERVO_ENDSTOPS
      if (servo_endstops[axis] > -1) {
        servos[servo_endstops[axis]].write(servo_endstop_angles[axis * 2 + 1]);
      }
    #endif
#if defined (ENABLE_AUTO_BED_LEVELING) && (PROBE_SERVO_DEACTIVATION_DELAY > 0)
  #ifndef Z_PROBE_SLED
    if (axis==Z_AXIS) retract_z_probe();
  #endif
#endif

  }
}
#define HOMEAXIS(LETTER) homeaxis(LETTER##_AXIS)

void refresh_cmd_timeout(void)
{
  previous_millis_cmd = millis();
}

#ifdef FWRETRACT
  void retract(bool retracting, bool swapretract = false) {
    if(retracting && !retracted[active_extruder]) {
      destination[X_AXIS]=current_position[X_AXIS];
      destination[Y_AXIS]=current_position[Y_AXIS];
      destination[Z_AXIS]=current_position[Z_AXIS];
      destination[E_AXIS]=current_position[E_AXIS];
      if (swapretract) {
        current_position[E_AXIS]+=retract_length_swap/volumetric_multiplier[active_extruder];
      } else {
        current_position[E_AXIS]+=retract_length/volumetric_multiplier[active_extruder];
      }
      plan_set_e_position(current_position[E_AXIS]);
      float oldFeedrate = feedrate;
      feedrate=retract_feedrate*60;
      retracted[active_extruder]=true;
      prepare_move();
      if(retract_zlift > 0.01) {
         current_position[Z_AXIS]-=retract_zlift;
#ifdef DELTA
         calculate_delta(current_position); // change cartesian kinematic to  delta kinematic;
         plan_set_position(delta[X_AXIS], delta[Y_AXIS], delta[Z_AXIS], current_position[E_AXIS]);
#else
         plan_set_position(current_position[X_AXIS], current_position[Y_AXIS], current_position[Z_AXIS], current_position[E_AXIS]);
#endif
         prepare_move();
      }
      feedrate = oldFeedrate;
    } else if(!retracting && retracted[active_extruder]) {
      destination[X_AXIS]=current_position[X_AXIS];
      destination[Y_AXIS]=current_position[Y_AXIS];
      destination[Z_AXIS]=current_position[Z_AXIS];
      destination[E_AXIS]=current_position[E_AXIS];
      if(retract_zlift > 0.01) {
         current_position[Z_AXIS]+=retract_zlift;
#ifdef DELTA
         calculate_delta(current_position); // change cartesian kinematic  to  delta kinematic;
         plan_set_position(delta[X_AXIS], delta[Y_AXIS], delta[Z_AXIS], current_position[E_AXIS]);
#else
         plan_set_position(current_position[X_AXIS], current_position[Y_AXIS], current_position[Z_AXIS], current_position[E_AXIS]);
#endif
         //prepare_move();
      }
      if (swapretract) {
        current_position[E_AXIS]-=(retract_length_swap+retract_recover_length_swap)/volumetric_multiplier[active_extruder]; 
      } else {
        current_position[E_AXIS]-=(retract_length+retract_recover_length)/volumetric_multiplier[active_extruder]; 
      }
      plan_set_e_position(current_position[E_AXIS]);
      float oldFeedrate = feedrate;
      feedrate=retract_recover_feedrate*60;
      retracted[active_extruder]=false;
      prepare_move();
      feedrate = oldFeedrate;
    }
  } //retract
#endif //FWRETRACT

#ifdef Z_PROBE_SLED
//
// Method to dock/undock a sled designed by Charles Bell.
//
// dock[in]     If true, move to MAX_X and engage the electromagnet
// offset[in]   The additional distance to move to adjust docking location
//
static void dock_sled(bool dock, int offset=0) {
 int z_loc;
 
 if (!((axis_known_position[X_AXIS]) && (axis_known_position[Y_AXIS]))) {
   LCD_MESSAGEPGM(MSG_POSITION_UNKNOWN);
   SERIAL_ECHO_START;
   SERIAL_ECHOLNPGM(MSG_POSITION_UNKNOWN);
   return;
 }

 if (dock) {
   do_blocking_move_to(X_MAX_POS + SLED_DOCKING_OFFSET + offset,
                       current_position[Y_AXIS],
                       current_position[Z_AXIS]);
   // turn off magnet
   digitalWrite(SERVO0_PIN, LOW);
 } else {
   if (current_position[Z_AXIS] < (Z_RAISE_BEFORE_PROBING + 5))
     z_loc = Z_RAISE_BEFORE_PROBING;
   else
     z_loc = current_position[Z_AXIS];
   do_blocking_move_to(X_MAX_POS + SLED_DOCKING_OFFSET + offset,
                       Y_PROBE_OFFSET_FROM_EXTRUDER, z_loc);
   // turn on magnet
   digitalWrite(SERVO0_PIN, HIGH);
 }
}
#endif

/**
 *
 * G-Code Handler functions
 *
 */

/**
 * G0, G1: Coordinated movement of X Y Z E axes
 */
inline void gcode_G0_G1() {
  if (!Stopped) {
    get_coordinates(); // For X Y Z E F
    #ifdef FWRETRACT
      if (autoretract_enabled)
      if (!(code_seen('X') || code_seen('Y') || code_seen('Z')) && code_seen('E')) {
        float echange = destination[E_AXIS] - current_position[E_AXIS];
        // Is this move an attempt to retract or recover?
        if ((echange < -MIN_RETRACT && !retracted) || (echange > MIN_RETRACT && retracted)) {
          current_position[E_AXIS] = destination[E_AXIS]; // hide the slicer-generated retract/recover from calculations
          plan_set_e_position(current_position[E_AXIS]);  // AND from the planner
          retract(!retracted);
          return;
        }
      }
    #endif //FWRETRACT
    prepare_move();
    //ClearToSend();
  }
}

/**
 * G2: Clockwise Arc
 * G3: Counterclockwise Arc
 */
inline void gcode_G2_G3(bool clockwise) {
  if (!Stopped) {
    get_arc_coordinates();
    prepare_arc_move(clockwise);
  }
}

/**
 * G4: Dwell S<seconds> or P<milliseconds>
 */
inline void gcode_G4() {
  unsigned long codenum;

  LCD_MESSAGEPGM(MSG_DWELL);

  if (code_seen('P')) codenum = code_value_long(); // milliseconds to wait
  if (code_seen('S')) codenum = code_value_long() * 1000; // seconds to wait

  st_synchronize();
  previous_millis_cmd = millis();
  codenum += previous_millis_cmd;  // keep track of when we started waiting
  while(millis() < codenum) {
    manage_heater();
    manage_inactivity();
    lcd_update();
  }
}

#ifdef FWRETRACT

  /**
   * G10 - Retract filament according to settings of M207
   * G11 - Recover filament according to settings of M208
   */
  inline void gcode_G10_G11(bool doRetract=false) {
    #if EXTRUDERS > 1
      if (doRetract) {
        retracted_swap[active_extruder] = (code_seen('S') && code_value_long() == 1); // checks for swap retract argument
      }
    #endif
    retract(doRetract
     #if EXTRUDERS > 1
      , retracted_swap[active_extruder]
     #endif
    );
  }

#endif //FWRETRACT

/**
 * G28: Home all axes, one at a time
 */
inline void gcode_G28() {
  #ifdef ENABLE_AUTO_BED_LEVELING
    plan_bed_level_matrix.set_to_identity();  //Reset the plane ("erase" all leveling data)
  #endif

  saved_feedrate = feedrate;
  saved_feedmultiply = feedmultiply;
  feedmultiply = 100;
  previous_millis_cmd = millis();

  enable_endstops(true);

  for (int i = X_AXIS; i <= Z_AXIS; i++) destination[i] = current_position[i];

  feedrate = 0.0;

  #ifdef DELTA
    // A delta can only safely home all axis at the same time
    // all axis have to home at the same time

    // Move all carriages up together until the first endstop is hit.
    for (int i = X_AXIS; i <= Z_AXIS; i++) current_position[i] = 0;
    plan_set_position(current_position[X_AXIS], current_position[Y_AXIS], current_position[Z_AXIS], current_position[E_AXIS]);

    for (int i = X_AXIS; i <= Z_AXIS; i++) destination[i] = 3 * Z_MAX_LENGTH;
    feedrate = 1.732 * homing_feedrate[X_AXIS];
    plan_buffer_line(destination[X_AXIS], destination[Y_AXIS], destination[Z_AXIS], destination[E_AXIS], feedrate/60, active_extruder);
    st_synchronize();
    endstops_hit_on_purpose();

    // Destination reached
    for (int i = X_AXIS; i <= Z_AXIS; i++) current_position[i] = destination[i];

    // take care of back off and rehome now we are all at the top
    HOMEAXIS(X);
    HOMEAXIS(Y);
    HOMEAXIS(Z);

    calculate_delta(current_position);
    plan_set_position(delta[X_AXIS], delta[Y_AXIS], delta[Z_AXIS], current_position[E_AXIS]);

  #else // NOT DELTA

    home_all_axis = !(code_seen(axis_codes[X_AXIS]) || code_seen(axis_codes[Y_AXIS]) || code_seen(axis_codes[Z_AXIS]));

    #if Z_HOME_DIR > 0                      // If homing away from BED do Z first
      if (home_all_axis || code_seen(axis_codes[Z_AXIS])) {
        HOMEAXIS(Z);
      }
    #endif

    #ifdef QUICK_HOME
      if (home_all_axis || code_seen(axis_codes[X_AXIS] && code_seen(axis_codes[Y_AXIS]))) {  //first diagonal move
        current_position[X_AXIS] = current_position[Y_AXIS] = 0;

        #ifndef DUAL_X_CARRIAGE
          int x_axis_home_dir = home_dir(X_AXIS);
        #else
          int x_axis_home_dir = x_home_dir(active_extruder);
          extruder_duplication_enabled = false;
        #endif

        plan_set_position(current_position[X_AXIS], current_position[Y_AXIS], current_position[Z_AXIS], current_position[E_AXIS]);
        destination[X_AXIS] = 1.5 * max_length(X_AXIS) * x_axis_home_dir;
        destination[Y_AXIS] = 1.5 * max_length(Y_AXIS) * home_dir(Y_AXIS);
        feedrate = homing_feedrate[X_AXIS];
        if (homing_feedrate[Y_AXIS] < feedrate) feedrate = homing_feedrate[Y_AXIS];
        if (max_length(X_AXIS) > max_length(Y_AXIS)) {
          feedrate *= sqrt(pow(max_length(Y_AXIS) / max_length(X_AXIS), 2) + 1);
        } else {
          feedrate *= sqrt(pow(max_length(X_AXIS) / max_length(Y_AXIS), 2) + 1);
        }
        plan_buffer_line(destination[X_AXIS], destination[Y_AXIS], destination[Z_AXIS], destination[E_AXIS], feedrate/60, active_extruder);
        st_synchronize();

        axis_is_at_home(X_AXIS);
        axis_is_at_home(Y_AXIS);
        plan_set_position(current_position[X_AXIS], current_position[Y_AXIS], current_position[Z_AXIS], current_position[E_AXIS]);
        destination[X_AXIS] = current_position[X_AXIS];
        destination[Y_AXIS] = current_position[Y_AXIS];
        plan_buffer_line(destination[X_AXIS], destination[Y_AXIS], destination[Z_AXIS], destination[E_AXIS], feedrate/60, active_extruder);
        feedrate = 0.0;
        st_synchronize();
        endstops_hit_on_purpose();

        current_position[X_AXIS] = destination[X_AXIS];
        current_position[Y_AXIS] = destination[Y_AXIS];
        #ifndef SCARA
          current_position[Z_AXIS] = destination[Z_AXIS];
        #endif
      }
    #endif //QUICK_HOME

    if ((home_all_axis) || (code_seen(axis_codes[X_AXIS]))) {
      #ifdef DUAL_X_CARRIAGE
        int tmp_extruder = active_extruder;
        extruder_duplication_enabled = false;
        active_extruder = !active_extruder;
        HOMEAXIS(X);
        inactive_extruder_x_pos = current_position[X_AXIS];
        active_extruder = tmp_extruder;
        HOMEAXIS(X);
        // reset state used by the different modes
        memcpy(raised_parked_position, current_position, sizeof(raised_parked_position));
        delayed_move_time = 0;
        active_extruder_parked = true;
      #else
        HOMEAXIS(X);
      #endif
    }

    if (home_all_axis || code_seen(axis_codes[Y_AXIS])) HOMEAXIS(Y);

    if (code_seen(axis_codes[X_AXIS])) {
      if (code_value_long() != 0) {
          current_position[X_AXIS] = code_value()
            #ifndef SCARA
              + add_homing[X_AXIS]
            #endif
          ;
      }
    }

    if (code_seen(axis_codes[Y_AXIS]) && code_value_long() != 0) {
      current_position[Y_AXIS] = code_value()
        #ifndef SCARA
          + add_homing[Y_AXIS]
        #endif
      ;
    }

    #if Z_HOME_DIR < 0                      // If homing towards BED do Z last

      #ifndef Z_SAFE_HOMING

        if (home_all_axis || code_seen(axis_codes[Z_AXIS])) {
          #if defined(Z_RAISE_BEFORE_HOMING) && Z_RAISE_BEFORE_HOMING > 0
            destination[Z_AXIS] = -Z_RAISE_BEFORE_HOMING * home_dir(Z_AXIS);    // Set destination away from bed
            feedrate = max_feedrate[Z_AXIS];
            plan_buffer_line(destination[X_AXIS], destination[Y_AXIS], destination[Z_AXIS], destination[E_AXIS], feedrate, active_extruder);
            st_synchronize();
          #endif
          HOMEAXIS(Z);
        }

      #else // Z_SAFE_HOMING

        if (home_all_axis) {
          destination[X_AXIS] = round(Z_SAFE_HOMING_X_POINT - X_PROBE_OFFSET_FROM_EXTRUDER);
          destination[Y_AXIS] = round(Z_SAFE_HOMING_Y_POINT - Y_PROBE_OFFSET_FROM_EXTRUDER);
          destination[Z_AXIS] = -Z_RAISE_BEFORE_HOMING * home_dir(Z_AXIS);    // Set destination away from bed
          feedrate = XY_TRAVEL_SPEED / 60;
          current_position[Z_AXIS] = 0;

          plan_set_position(current_position[X_AXIS], current_position[Y_AXIS], current_position[Z_AXIS], current_position[E_AXIS]);
          plan_buffer_line(destination[X_AXIS], destination[Y_AXIS], destination[Z_AXIS], destination[E_AXIS], feedrate, active_extruder);
          st_synchronize();
          current_position[X_AXIS] = destination[X_AXIS];
          current_position[Y_AXIS] = destination[Y_AXIS];

          HOMEAXIS(Z);
        }

        // Let's see if X and Y are homed and probe is inside bed area.
        if (code_seen(axis_codes[Z_AXIS])) {

          if (axis_known_position[X_AXIS] && axis_known_position[Y_AXIS]) {

            float cpx = current_position[X_AXIS] + X_PROBE_OFFSET_FROM_EXTRUDER,
                  cpy = current_position[Y_AXIS] + Y_PROBE_OFFSET_FROM_EXTRUDER;

            if (cpx >= X_MIN_POS && cpx <= X_MAX_POS && cpy >= Y_MIN_POS && cpy <= Y_MAX_POS) {
              current_position[Z_AXIS] = 0;
              plan_set_position(current_position[X_AXIS], current_position[Y_AXIS], current_position[Z_AXIS], current_position[E_AXIS]);
              destination[Z_AXIS] = -Z_RAISE_BEFORE_HOMING * home_dir(Z_AXIS);    // Set destination away from bed
              feedrate = max_feedrate[Z_AXIS];
              plan_buffer_line(destination[X_AXIS], destination[Y_AXIS], destination[Z_AXIS], destination[E_AXIS], feedrate, active_extruder);
              st_synchronize();
              HOMEAXIS(Z);
            }
            else {
                LCD_MESSAGEPGM(MSG_ZPROBE_OUT);
                SERIAL_ECHO_START;
                SERIAL_ECHOLNPGM(MSG_ZPROBE_OUT);
            }
          }
          else {
            LCD_MESSAGEPGM(MSG_POSITION_UNKNOWN);
            SERIAL_ECHO_START;
            SERIAL_ECHOLNPGM(MSG_POSITION_UNKNOWN);
          }
        }

      #endif // Z_SAFE_HOMING

    #endif // Z_HOME_DIR < 0


    if (code_seen(axis_codes[Z_AXIS]) && code_value_long() != 0)
      current_position[Z_AXIS] = code_value() + add_homing[Z_AXIS];

    #ifdef ENABLE_AUTO_BED_LEVELING
      if (home_all_axis || code_seen(axis_codes[Z_AXIS]))
        current_position[Z_AXIS] += zprobe_zoffset;  //Add Z_Probe offset (the distance is negative)
    #endif
    plan_set_position(current_position[X_AXIS], current_position[Y_AXIS], current_position[Z_AXIS], current_position[E_AXIS]);

  #endif // else DELTA

  #ifdef SCARA
    calculate_delta(current_position);
    plan_set_position(delta[X_AXIS], delta[Y_AXIS], delta[Z_AXIS], current_position[E_AXIS]);
  #endif

  #ifdef ENDSTOPS_ONLY_FOR_HOMING
    enable_endstops(false);
  #endif

  feedrate = saved_feedrate;
  feedmultiply = saved_feedmultiply;
  previous_millis_cmd = millis();
  endstops_hit_on_purpose();
}

#ifdef ENABLE_AUTO_BED_LEVELING

  /**
   * G29: Detailed Z-Probe, probes the bed at 3 or more points.
   *      Will fail if the printer has not been homed with G28.
   */
  inline void gcode_G29() {

<<<<<<< HEAD
    float x_tmp, y_tmp, z_tmp, real_z;

    // Prevent user from running a G29 without first homing in X and Y
    if (!axis_known_position[X_AXIS] || !axis_known_position[Y_AXIS]) {
      LCD_MESSAGEPGM(MSG_POSITION_UNKNOWN);
      SERIAL_ECHO_START;
      SERIAL_ECHOLNPGM(MSG_POSITION_UNKNOWN);
      return;
    }

    #ifdef Z_PROBE_SLED
      dock_sled(false);
    #endif

    st_synchronize();
=======
            // Probe at 3 arbitrary points
            // Enhanced G29
            
            float z_at_pt_1, z_at_pt_2, z_at_pt_3;
            
            if (code_seen('E') || code_seen('e')) {
              // probe 1               
              z_at_pt_1 = probe_pt(ABL_PROBE_PT_1_X, ABL_PROBE_PT_1_Y, Z_RAISE_BEFORE_PROBING,1);
              // probe 2
              z_at_pt_2 = probe_pt(ABL_PROBE_PT_2_X, ABL_PROBE_PT_2_Y, current_position[Z_AXIS] + Z_RAISE_BETWEEN_PROBINGS,2);
              // probe 3
              z_at_pt_3 = probe_pt(ABL_PROBE_PT_3_X, ABL_PROBE_PT_3_Y, current_position[Z_AXIS] + Z_RAISE_BETWEEN_PROBINGS,3); 
            }
            else {
              // probe 1
              z_at_pt_1 = probe_pt(ABL_PROBE_PT_1_X, ABL_PROBE_PT_1_Y, Z_RAISE_BEFORE_PROBING);
              // probe 2
              z_at_pt_2 = probe_pt(ABL_PROBE_PT_2_X, ABL_PROBE_PT_2_Y, current_position[Z_AXIS] + Z_RAISE_BETWEEN_PROBINGS);
              // probe 3
              z_at_pt_3 = probe_pt(ABL_PROBE_PT_3_X, ABL_PROBE_PT_3_Y, current_position[Z_AXIS] + Z_RAISE_BETWEEN_PROBINGS);
            }
            clean_up_after_endstop_move();
            set_bed_level_equation_3pts(z_at_pt_1, z_at_pt_2, z_at_pt_3);
>>>>>>> 08c23605

    // make sure the bed_level_rotation_matrix is identity or the planner will get it incorectly
    //vector_3 corrected_position = plan_get_position_mm();
    //corrected_position.debug("position before G29");
    plan_bed_level_matrix.set_to_identity();
    vector_3 uncorrected_position = plan_get_position();
    //uncorrected_position.debug("position durring G29");
    current_position[X_AXIS] = uncorrected_position.x;
    current_position[Y_AXIS] = uncorrected_position.y;
    current_position[Z_AXIS] = uncorrected_position.z;
    plan_set_position(current_position[X_AXIS], current_position[Y_AXIS], current_position[Z_AXIS], current_position[E_AXIS]);
    setup_for_endstop_move();

    feedrate = homing_feedrate[Z_AXIS];

    #ifdef AUTO_BED_LEVELING_GRID

      // probe at the points of a lattice grid
      int xGridSpacing = (RIGHT_PROBE_BED_POSITION - LEFT_PROBE_BED_POSITION) / (AUTO_BED_LEVELING_GRID_POINTS - 1);
      int yGridSpacing = (BACK_PROBE_BED_POSITION - FRONT_PROBE_BED_POSITION) / (AUTO_BED_LEVELING_GRID_POINTS - 1);

      // solve the plane equation ax + by + d = z
      // A is the matrix with rows [x y 1] for all the probed points
      // B is the vector of the Z positions
      // the normal vector to the plane is formed by the coefficients of the plane equation in the standard form, which is Vx*x+Vy*y+Vz*z+d = 0
      // so Vx = -a Vy = -b Vz = 1 (we want the vector facing towards positive Z

      // "A" matrix of the linear system of equations
      double eqnAMatrix[AUTO_BED_LEVELING_GRID_POINTS * AUTO_BED_LEVELING_GRID_POINTS * 3];
      // "B" vector of Z points
      double eqnBVector[AUTO_BED_LEVELING_GRID_POINTS * AUTO_BED_LEVELING_GRID_POINTS];

      int probePointCounter = 0;
      bool zig = true;

      for (int yProbe=FRONT_PROBE_BED_POSITION; yProbe <= BACK_PROBE_BED_POSITION; yProbe += yGridSpacing) {
        int xProbe, xInc;
        if (zig) {
          xProbe = LEFT_PROBE_BED_POSITION;
          //xEnd = RIGHT_PROBE_BED_POSITION;
          xInc = xGridSpacing;
          zig = false;
        }
        else { // zag
          xProbe = RIGHT_PROBE_BED_POSITION;
          //xEnd = LEFT_PROBE_BED_POSITION;
          xInc = -xGridSpacing;
          zig = true;
        }

        for (int xCount=0; xCount < AUTO_BED_LEVELING_GRID_POINTS; xCount++) {
          float measured_z,
                z_before = probePointCounter == 0 ? Z_RAISE_BEFORE_PROBING : current_position[Z_AXIS] + Z_RAISE_BETWEEN_PROBINGS;

          // Enhanced G29 - No servo retract between probes
          if (code_seen('E') || code_seen('e')) {
            if (yProbe == FRONT_PROBE_BED_POSITION && xCount == 0)
              measured_z = probe_pt(xProbe, yProbe, z_before, 1);
            else if (xCount == AUTO_BED_LEVELING_GRID_POINTS - 1 && yProbe == FRONT_PROBE_BED_POSITION + yGridSpacing * (AUTO_BED_LEVELING_GRID_POINTS - 1))
              measured_z = probe_pt(xProbe, yProbe, z_before, 3);
            else
              measured_z = probe_pt(xProbe, yProbe, z_before, 2);
          } else {
            measured_z = probe_pt(xProbe, yProbe, z_before);
          }

          eqnBVector[probePointCounter] = measured_z;

          eqnAMatrix[probePointCounter + 0 * AUTO_BED_LEVELING_GRID_POINTS * AUTO_BED_LEVELING_GRID_POINTS] = xProbe;
          eqnAMatrix[probePointCounter + 1 * AUTO_BED_LEVELING_GRID_POINTS * AUTO_BED_LEVELING_GRID_POINTS] = yProbe;
          eqnAMatrix[probePointCounter + 2 * AUTO_BED_LEVELING_GRID_POINTS * AUTO_BED_LEVELING_GRID_POINTS] = 1;
          probePointCounter++;
          xProbe += xInc;
        }
      }
      clean_up_after_endstop_move();

      // solve lsq problem
      double *plane_equation_coefficients = qr_solve(AUTO_BED_LEVELING_GRID_POINTS*AUTO_BED_LEVELING_GRID_POINTS, 3, eqnAMatrix, eqnBVector);

      SERIAL_PROTOCOLPGM("Eqn coefficients: a: ");
      SERIAL_PROTOCOL(plane_equation_coefficients[0]);
      SERIAL_PROTOCOLPGM(" b: ");
      SERIAL_PROTOCOL(plane_equation_coefficients[1]);
      SERIAL_PROTOCOLPGM(" d: ");
      SERIAL_PROTOCOLLN(plane_equation_coefficients[2]);


      set_bed_level_equation_lsq(plane_equation_coefficients);

      free(plane_equation_coefficients);

    #else // !AUTO_BED_LEVELING_GRID

      // Probe at 3 arbitrary points
      // Enhanced G29

      float z_at_pt_1,z_at_pt_2,z_at_pt_3;

      if (code_seen('E') || code_seen('e')) {
        // probes 1, 2, 3
        z_at_pt_1 = probe_pt(ABL_PROBE_PT_1_X, ABL_PROBE_PT_1_Y, Z_RAISE_BEFORE_PROBING,1);
        z_at_pt_2 = probe_pt(ABL_PROBE_PT_2_X, ABL_PROBE_PT_2_Y, current_position[Z_AXIS] + Z_RAISE_BETWEEN_PROBINGS,2);
        z_at_pt_3 = probe_pt(ABL_PROBE_PT_3_X, ABL_PROBE_PT_3_Y, current_position[Z_AXIS] + Z_RAISE_BETWEEN_PROBINGS,3); 
      }
      else  {
        // probes 1, 2, 3
        float z_at_pt_1 = probe_pt(ABL_PROBE_PT_1_X, ABL_PROBE_PT_1_Y, Z_RAISE_BEFORE_PROBING);
        float z_at_pt_2 = probe_pt(ABL_PROBE_PT_2_X, ABL_PROBE_PT_2_Y, current_position[Z_AXIS] + Z_RAISE_BETWEEN_PROBINGS);
        float z_at_pt_3 = probe_pt(ABL_PROBE_PT_3_X, ABL_PROBE_PT_3_Y, current_position[Z_AXIS] + Z_RAISE_BETWEEN_PROBINGS);
      }
      clean_up_after_endstop_move();

      set_bed_level_equation_3pts(z_at_pt_1, z_at_pt_2, z_at_pt_3);

    #endif // !AUTO_BED_LEVELING_GRID

    st_synchronize();

    // The following code correct the Z height difference from z-probe position and hotend tip position.
    // The Z height on homing is measured by Z-Probe, but the probe is quite far from the hotend.
    // When the bed is uneven, this height must be corrected.
    real_z = float(st_get_position(Z_AXIS))/axis_steps_per_unit[Z_AXIS];  //get the real Z (since the auto bed leveling is already correcting the plane)
    x_tmp = current_position[X_AXIS] + X_PROBE_OFFSET_FROM_EXTRUDER;
    y_tmp = current_position[Y_AXIS] + Y_PROBE_OFFSET_FROM_EXTRUDER;
    z_tmp = current_position[Z_AXIS];

    apply_rotation_xyz(plan_bed_level_matrix, x_tmp, y_tmp, z_tmp);         //Apply the correction sending the probe offset
    current_position[Z_AXIS] = z_tmp - real_z + current_position[Z_AXIS];   //The difference is added to current position and sent to planner.
    plan_set_position(current_position[X_AXIS], current_position[Y_AXIS], current_position[Z_AXIS], current_position[E_AXIS]);

    #ifdef Z_PROBE_SLED
      dock_sled(true, -SLED_DOCKING_OFFSET); // correct for over travel.
    #endif
  }

  #ifndef Z_PROBE_SLED

    inline void gcode_G30() {
      engage_z_probe(); // Engage Z Servo endstop if available
      st_synchronize();
      // TODO: make sure the bed_level_rotation_matrix is identity or the planner will get set incorectly
      setup_for_endstop_move();

      feedrate = homing_feedrate[Z_AXIS];

      run_z_probe();
      SERIAL_PROTOCOLPGM(MSG_BED);
      SERIAL_PROTOCOLPGM(" X: ");
      SERIAL_PROTOCOL(current_position[X_AXIS]);
      SERIAL_PROTOCOLPGM(" Y: ");
      SERIAL_PROTOCOL(current_position[Y_AXIS]);
      SERIAL_PROTOCOLPGM(" Z: ");
      SERIAL_PROTOCOL(current_position[Z_AXIS]);
      SERIAL_PROTOCOLPGM("\n");

      clean_up_after_endstop_move();
      retract_z_probe(); // Retract Z Servo endstop if available
    }

  #endif //!Z_PROBE_SLED

#endif //ENABLE_AUTO_BED_LEVELING

/**
 * G92: Set current position to given X Y Z E
 */
inline void gcode_G92() {
  if (!code_seen(axis_codes[E_AXIS]))
    st_synchronize();

  for (int i=0;i<NUM_AXIS;i++) {
    if (code_seen(axis_codes[i])) {
      if (i == E_AXIS) {
        current_position[i] = code_value();
        plan_set_e_position(current_position[E_AXIS]);
      }
      else {
        current_position[i] = code_value() +
          #ifdef SCARA
            ((i != X_AXIS && i != Y_AXIS) ? add_homing[i] : 0)
          #else
            add_homing[i]
          #endif
        ;
        plan_set_position(current_position[X_AXIS], current_position[Y_AXIS], current_position[Z_AXIS], current_position[E_AXIS]);
      }
    }
  }
}

#ifdef ULTIPANEL

  /**
   * M0: // M0 - Unconditional stop - Wait for user button press on LCD
   * M1: // M1 - Conditional stop - Wait for user button press on LCD
   */
  inline void gcode_M0_M1() {
    char *src = strchr_pointer + 2;

    unsigned long codenum = 0;
    bool hasP = false, hasS = false;
    if (code_seen('P')) {
      codenum = code_value(); // milliseconds to wait
      hasP = codenum > 0;
    }
    if (code_seen('S')) {
      codenum = code_value() * 1000; // seconds to wait
      hasS = codenum > 0;
    }
    char* starpos = strchr(src, '*');
    if (starpos != NULL) *(starpos) = '\0';
    while (*src == ' ') ++src;
    if (!hasP && !hasS && *src != '\0')
      lcd_setstatus(src);
    else
      LCD_MESSAGEPGM(MSG_USERWAIT);

    lcd_ignore_click();
    st_synchronize();
    previous_millis_cmd = millis();
    if (codenum > 0) {
      codenum += previous_millis_cmd;  // keep track of when we started waiting
      while(millis() < codenum && !lcd_clicked()) {
        manage_heater();
        manage_inactivity();
        lcd_update();
      }
      lcd_ignore_click(false);
    }
    else {
      if (!lcd_detected()) return;
      while (!lcd_clicked()) {
        manage_heater();
        manage_inactivity();
        lcd_update();
      }
    }
    if (IS_SD_PRINTING)
      LCD_MESSAGEPGM(MSG_RESUMING);
    else
      LCD_MESSAGEPGM(WELCOME_MSG);
  }

#endif // ULTIPANEL

/**
 * M17: Enable power on all stepper motors
 */
inline void gcode_M17() {
  LCD_MESSAGEPGM(MSG_NO_MOVE);
  enable_x();
  enable_y();
  enable_z();
  enable_e0();
  enable_e1();
  enable_e2();
}

#ifdef SDSUPPORT

  /**
   * M20: List SD card to serial output
   */
  inline void gcode_M20() {
    SERIAL_PROTOCOLLNPGM(MSG_BEGIN_FILE_LIST);
    card.ls();
    SERIAL_PROTOCOLLNPGM(MSG_END_FILE_LIST);
  }

  /**
   * M21: Init SD Card
   */
  inline void gcode_M21() {
    card.initsd();
  }

  /**
   * M22: Release SD Card
   */
  inline void gcode_M22() {
    card.release();
  }

  /**
   * M23: Select a file
   */
  inline void gcode_M23() {
    char* codepos = strchr_pointer + 4;
    char* starpos = strchr(codepos, '*');
    if (starpos) *starpos = '\0';
    card.openFile(codepos, true);
  }

  /**
   * M24: Start SD Print
   */
  inline void gcode_M24() {
    card.startFileprint();
    starttime = millis();
  }

  /**
   * M25: Pause SD Print
   */
  inline void gcode_M25() {
    card.pauseSDPrint();
  }

  /**
   * M26: Set SD Card file index
   */
  inline void gcode_M26() {
    if (card.cardOK && code_seen('S'))
      card.setIndex(code_value_long());
  }

  /**
   * M27: Get SD Card status
   */
  inline void gcode_M27() {
    card.getStatus();
  }

  /**
   * M28: Start SD Write
   */
  inline void gcode_M28() {
    char* codepos = strchr_pointer + 4;
    char* starpos = strchr(strchr_pointer + 4, '*');
    if (starpos) {
      char* npos = strchr(cmdbuffer[bufindr], 'N');
      strchr_pointer = strchr(npos, ' ') + 1;
      *(starpos) = '\0';
    }
    card.openFile(strchr_pointer + 4, false);
  }

  /**
   * M29: Stop SD Write
   * Processed in write to file routine above
   */
  inline void gcode_M29() {
    // card.saving = false;
  }

  /**
   * M30 <filename>: Delete SD Card file
   */
  inline void gcode_M30() {
    if (card.cardOK) {
      card.closefile();
      char* starpos = strchr(strchr_pointer + 4, '*');
      if (starpos) {
        char* npos = strchr(cmdbuffer[bufindr], 'N');
        strchr_pointer = strchr(npos, ' ') + 1;
        *(starpos) = '\0';
      }
      card.removeFile(strchr_pointer + 4);
    }
  }

#endif

/**
 * M31: Get the time since the start of SD Print (or last M109)
 */
inline void gcode_M31() {
  stoptime = millis();
  unsigned long t = (stoptime - starttime) / 1000;
  int min = t / 60, sec = t % 60;
  char time[30];
  sprintf_P(time, PSTR("%i min, %i sec"), min, sec);
  SERIAL_ECHO_START;
  SERIAL_ECHOLN(time);
  lcd_setstatus(time);
  autotempShutdown();
}

#ifdef SDSUPPORT

  /**
   * M32: Select file and start SD Print
   */
  inline void gcode_M32() {
    if (card.sdprinting)
      st_synchronize();

    char* codepos = strchr_pointer + 4;

    char* namestartpos = strchr(codepos, '!');   //find ! to indicate filename string start.
    if (! namestartpos)
      namestartpos = codepos; //default name position, 4 letters after the M
    else
      namestartpos++; //to skip the '!'

    char* starpos = strchr(codepos, '*');
    if (starpos) *(starpos) = '\0';

    bool call_procedure = code_seen('P') && (strchr_pointer < namestartpos);

    if (card.cardOK) {
      card.openFile(namestartpos, true, !call_procedure);

      if (code_seen('S') && strchr_pointer < namestartpos) // "S" (must occur _before_ the filename!)
        card.setIndex(code_value_long());

      card.startFileprint();
      if (!call_procedure)
        starttime = millis(); //procedure calls count as normal print time.
    }
  }

  /**
   * M928: Start SD Write
   */
  inline void gcode_M928() {
    char* starpos = strchr(strchr_pointer + 5, '*');
    if (starpos) {
      char* npos = strchr(cmdbuffer[bufindr], 'N');
      strchr_pointer = strchr(npos, ' ') + 1;
      *(starpos) = '\0';
    }
    card.openLogFile(strchr_pointer + 5);
  }

#endif // SDSUPPORT

/**
 * M42: Change pin status via GCode
 */
inline void gcode_M42() {
  if (code_seen('S')) {
    int pin_status = code_value(),
        pin_number = LED_PIN;

    if (code_seen('P') && pin_status >= 0 && pin_status <= 255)
      pin_number = code_value();

    for (int8_t i = 0; i < (int8_t)(sizeof(sensitive_pins) / sizeof(*sensitive_pins)); i++) {
      if (sensitive_pins[i] == pin_number) {
        pin_number = -1;
        break;
      }
    }

    #if defined(FAN_PIN) && FAN_PIN > -1
      if (pin_number == FAN_PIN) fanSpeed = pin_status;
    #endif

    if (pin_number > -1) {
      pinMode(pin_number, OUTPUT);
      digitalWrite(pin_number, pin_status);
      analogWrite(pin_number, pin_status);
    }
  } // code_seen('S')
}


#if defined(ENABLE_AUTO_BED_LEVELING) && defined(Z_PROBE_REPEATABILITY_TEST)

  #if Z_MIN_PIN == -1
    #error "You must have a Z_MIN endstop in order to enable calculation of Z-Probe repeatability."
  #endif

  /**
   * M48: Z-Probe repeatability measurement function.
   *
   * Usage:
   *   M48 <n#> <X#> <Y#> <V#> <E> <L#>
   *     n = Number of samples (4-50, default 10)
   *     X = Sample X position
   *     Y = Sample Y position
   *     V = Verbose level (0-4, default=1)
   *     E = Engage probe for each reading
   *     L = Number of legs of movement before probe
   *  
   * This function assumes the bed has been homed.  Specificaly, that a G28 command
   * as been issued prior to invoking the M48 Z-Probe repeatability measurement function.
   * Any information generated by a prior G29 Bed leveling command will be lost and need to be
   * regenerated.
   *
   * The number of samples will default to 10 if not specified.  You can use upper or lower case
   * letters for any of the options EXCEPT n.  n must be in lower case because Marlin uses a capital
   * N for its communication protocol and will get horribly confused if you send it a capital N.
   */
  inline void gcode_M48() {

    double sum = 0.0, mean = 0.0, sigma = 0.0, sample_set[50];
    int verbose_level = 1, n = 0, j, n_samples = 10, n_legs = 0, engage_probe_for_each_reading = 0;
    double X_current, Y_current, Z_current;
    double X_probe_location, Y_probe_location, Z_start_location, ext_position;
    
    if (code_seen('V') || code_seen('v')) {
      verbose_level = code_value();
      if (verbose_level < 0 || verbose_level > 4 ) {
        SERIAL_PROTOCOLPGM("?Verbose Level not plausible (0-4).\n");
        return;
      }
    }

    if (verbose_level > 0)   {
      SERIAL_PROTOCOLPGM("M48 Z-Probe Repeatability test.   Version 2.00\n");
      SERIAL_PROTOCOLPGM("Full support at: http://3dprintboard.com/forum.php\n");
    }

    if (code_seen('n')) {
      n_samples = code_value();
      if (n_samples < 4 || n_samples > 50) {
        SERIAL_PROTOCOLPGM("?Specified sample size not plausible (4-50).\n");
        return;
      }
    }

    X_current = X_probe_location = st_get_position_mm(X_AXIS);
    Y_current = Y_probe_location = st_get_position_mm(Y_AXIS);
    Z_current = st_get_position_mm(Z_AXIS);
    Z_start_location = st_get_position_mm(Z_AXIS) + Z_RAISE_BEFORE_PROBING;
    ext_position   = st_get_position_mm(E_AXIS);

    if (code_seen('E') || code_seen('e'))
      engage_probe_for_each_reading++;

    if (code_seen('X') || code_seen('x')) {
      X_probe_location = code_value() - X_PROBE_OFFSET_FROM_EXTRUDER;
      if (X_probe_location < X_MIN_POS || X_probe_location > X_MAX_POS) {
        SERIAL_PROTOCOLPGM("?Specified X position out of range.\n");
        return;
      }
    }

    if (code_seen('Y') || code_seen('y')) {
      Y_probe_location = code_value() -  Y_PROBE_OFFSET_FROM_EXTRUDER;
      if (Y_probe_location < Y_MIN_POS || Y_probe_location > Y_MAX_POS) {
        SERIAL_PROTOCOLPGM("?Specified Y position out of range.\n");
        return;
      }
    }

    if (code_seen('L') || code_seen('l')) {
      n_legs = code_value();
      if (n_legs == 1) n_legs = 2;
      if (n_legs < 0 || n_legs > 15) {
        SERIAL_PROTOCOLPGM("?Specified number of legs in movement not plausible (0-15).\n");
        return;
      }
    }

    //
    // Do all the preliminary setup work.   First raise the probe.
    //

    st_synchronize();
    plan_bed_level_matrix.set_to_identity();
    plan_buffer_line(X_current, Y_current, Z_start_location,
        ext_position,
        homing_feedrate[Z_AXIS] / 60,
        active_extruder);
    st_synchronize();

    //
    // Now get everything to the specified probe point So we can safely do a probe to
    // get us close to the bed.  If the Z-Axis is far from the bed, we don't want to 
    // use that as a starting point for each probe.
    //
    if (verbose_level > 2)
      SERIAL_PROTOCOL("Positioning probe for the test.\n");

    plan_buffer_line( X_probe_location, Y_probe_location, Z_start_location,
        ext_position,
        homing_feedrate[X_AXIS]/60,
        active_extruder);
    st_synchronize();

    current_position[X_AXIS] = X_current = st_get_position_mm(X_AXIS);
    current_position[Y_AXIS] = Y_current = st_get_position_mm(Y_AXIS);
    current_position[Z_AXIS] = Z_current = st_get_position_mm(Z_AXIS);
    current_position[E_AXIS] = ext_position = st_get_position_mm(E_AXIS);

    // 
    // OK, do the inital probe to get us close to the bed.
    // Then retrace the right amount and use that in subsequent probes
    //

    engage_z_probe();

    setup_for_endstop_move();
    run_z_probe();

    current_position[Z_AXIS] = Z_current = st_get_position_mm(Z_AXIS);
    Z_start_location = st_get_position_mm(Z_AXIS) + Z_RAISE_BEFORE_PROBING;

    plan_buffer_line( X_probe_location, Y_probe_location, Z_start_location,
        ext_position,
        homing_feedrate[X_AXIS]/60,
        active_extruder);
    st_synchronize();
    current_position[Z_AXIS] = Z_current = st_get_position_mm(Z_AXIS);

    if (engage_probe_for_each_reading) retract_z_probe();

    for (n=0; n < n_samples; n++) {

      do_blocking_move_to( X_probe_location, Y_probe_location, Z_start_location); // Make sure we are at the probe location

      if (n_legs) {
        double radius=0.0, theta=0.0, x_sweep, y_sweep;
        int l;
        int rotational_direction = (unsigned long) millis() & 0x0001;     // clockwise or counter clockwise
        radius = (unsigned long)millis() % (long)(X_MAX_LENGTH / 4);      // limit how far out to go
        theta = (float)((unsigned long)millis() % 360L) / (360. / (2 * 3.1415926)); // turn into radians

        //SERIAL_ECHOPAIR("starting radius: ",radius);
        //SERIAL_ECHOPAIR("   theta: ",theta);
        //SERIAL_ECHOPAIR("   direction: ",rotational_direction);
        //SERIAL_PROTOCOLLNPGM("");

        float dir = rotational_direction ? 1 : -1;
        for (l = 0; l < n_legs - 1; l++) {
          theta += dir * (float)((unsigned long)millis() % 20L) / (360.0/(2*3.1415926)); // turn into radians

          radius += (float)(((long)((unsigned long) millis() % 10L)) - 5L);
          if (radius < 0.0) radius = -radius;

          X_current = X_probe_location + cos(theta) * radius;
          Y_current = Y_probe_location + sin(theta) * radius;

          // Make sure our X & Y are sane
          X_current = constrain(X_current, X_MIN_POS, X_MAX_POS);
          Y_current = constrain(Y_current, Y_MIN_POS, Y_MAX_POS);

          if (verbose_level > 3) {
            SERIAL_ECHOPAIR("x: ", X_current);
            SERIAL_ECHOPAIR("y: ", Y_current);
            SERIAL_PROTOCOLLNPGM("");
          }

          do_blocking_move_to( X_current, Y_current, Z_current );
        }
        do_blocking_move_to( X_probe_location, Y_probe_location, Z_start_location); // Go back to the probe location
      }

      if (engage_probe_for_each_reading)  {
        engage_z_probe(); 
        delay(1000);
      }

      setup_for_endstop_move();
      run_z_probe();

      sample_set[n] = current_position[Z_AXIS];

      //
      // Get the current mean for the data points we have so far
      //
      sum = 0.0;
      for (j=0; j<=n; j++) sum += sample_set[j];
      mean = sum / (double (n+1));

      //
      // Now, use that mean to calculate the standard deviation for the
      // data points we have so far
      //
      sum = 0.0;
      for (j=0; j<=n; j++) sum += (sample_set[j]-mean) * (sample_set[j]-mean);
      sigma = sqrt( sum / (double (n+1)) );

      if (verbose_level > 1) {
        SERIAL_PROTOCOL(n+1);
        SERIAL_PROTOCOL(" of ");
        SERIAL_PROTOCOL(n_samples);
        SERIAL_PROTOCOLPGM("   z: ");
        SERIAL_PROTOCOL_F(current_position[Z_AXIS], 6);
      }

      if (verbose_level > 2) {
        SERIAL_PROTOCOL(" mean: ");
        SERIAL_PROTOCOL_F(mean,6);
        SERIAL_PROTOCOL("   sigma: ");
        SERIAL_PROTOCOL_F(sigma,6);
      }

      if (verbose_level > 0) 
        SERIAL_PROTOCOLPGM("\n");

      plan_buffer_line(X_probe_location, Y_probe_location, Z_start_location,
          current_position[E_AXIS], homing_feedrate[Z_AXIS]/60, active_extruder);
      st_synchronize();

      if (engage_probe_for_each_reading) {
        retract_z_probe();  
        delay(1000);
      }
    }

    retract_z_probe();
    delay(1000);

    clean_up_after_endstop_move();

    // enable_endstops(true);

    if (verbose_level > 0) {
      SERIAL_PROTOCOLPGM("Mean: ");
      SERIAL_PROTOCOL_F(mean, 6);
      SERIAL_PROTOCOLPGM("\n");
    }

    SERIAL_PROTOCOLPGM("Standard Deviation: ");
    SERIAL_PROTOCOL_F(sigma, 6);
    SERIAL_PROTOCOLPGM("\n\n");
  }

#endif // ENABLE_AUTO_BED_LEVELING && Z_PROBE_REPEATABILITY_TEST

/**
 * M104: Set hot end temperature
 */
inline void gcode_M104() {
  if (setTargetedHotend(104)) return;

  if (code_seen('S')) setTargetHotend(code_value(), tmp_extruder);
  #ifdef DUAL_X_CARRIAGE
    if (dual_x_carriage_mode == DXC_DUPLICATION_MODE && tmp_extruder == 0)
      setTargetHotend1(code_value() == 0.0 ? 0.0 : code_value() + duplicate_extruder_temp_offset);
  #endif
  setWatch();
}

/**
 * M105: Read hot end and bed temperature
 */
inline void gcode_M105() {
  if (setTargetedHotend(105)) return;

  #if defined(TEMP_0_PIN) && TEMP_0_PIN > -1
    SERIAL_PROTOCOLPGM("ok T:");
    SERIAL_PROTOCOL_F(degHotend(tmp_extruder),1);
    SERIAL_PROTOCOLPGM(" /");
    SERIAL_PROTOCOL_F(degTargetHotend(tmp_extruder),1);
    #if defined(TEMP_BED_PIN) && TEMP_BED_PIN > -1
      SERIAL_PROTOCOLPGM(" B:");
      SERIAL_PROTOCOL_F(degBed(),1);
      SERIAL_PROTOCOLPGM(" /");
      SERIAL_PROTOCOL_F(degTargetBed(),1);
    #endif //TEMP_BED_PIN
    for (int8_t cur_extruder = 0; cur_extruder < EXTRUDERS; ++cur_extruder) {
      SERIAL_PROTOCOLPGM(" T");
      SERIAL_PROTOCOL(cur_extruder);
      SERIAL_PROTOCOLPGM(":");
      SERIAL_PROTOCOL_F(degHotend(cur_extruder),1);
      SERIAL_PROTOCOLPGM(" /");
      SERIAL_PROTOCOL_F(degTargetHotend(cur_extruder),1);
    }
  #else
    SERIAL_ERROR_START;
    SERIAL_ERRORLNPGM(MSG_ERR_NO_THERMISTORS);
  #endif

  SERIAL_PROTOCOLPGM(" @:");
  #ifdef EXTRUDER_WATTS
    SERIAL_PROTOCOL((EXTRUDER_WATTS * getHeaterPower(tmp_extruder))/127);
    SERIAL_PROTOCOLPGM("W");
  #else
    SERIAL_PROTOCOL(getHeaterPower(tmp_extruder));
  #endif

  SERIAL_PROTOCOLPGM(" B@:");
  #ifdef BED_WATTS
    SERIAL_PROTOCOL((BED_WATTS * getHeaterPower(-1))/127);
    SERIAL_PROTOCOLPGM("W");
  #else
    SERIAL_PROTOCOL(getHeaterPower(-1));
  #endif

  #ifdef SHOW_TEMP_ADC_VALUES
    #if defined(TEMP_BED_PIN) && TEMP_BED_PIN > -1
      SERIAL_PROTOCOLPGM("    ADC B:");
      SERIAL_PROTOCOL_F(degBed(),1);
      SERIAL_PROTOCOLPGM("C->");
      SERIAL_PROTOCOL_F(rawBedTemp()/OVERSAMPLENR,0);
    #endif
    for (int8_t cur_extruder = 0; cur_extruder < EXTRUDERS; ++cur_extruder) {
      SERIAL_PROTOCOLPGM("  T");
      SERIAL_PROTOCOL(cur_extruder);
      SERIAL_PROTOCOLPGM(":");
      SERIAL_PROTOCOL_F(degHotend(cur_extruder),1);
      SERIAL_PROTOCOLPGM("C->");
      SERIAL_PROTOCOL_F(rawHotendTemp(cur_extruder)/OVERSAMPLENR,0);
    }
  #endif

  SERIAL_PROTOCOLLN("");
}

#if defined(FAN_PIN) && FAN_PIN > -1

  /**
   * M106: Set Fan Speed
   */
  inline void gcode_M106() { fanSpeed = code_seen('S') ? constrain(code_value(), 0, 255) : 255; }

  /**
   * M107: Fan Off
   */
  inline void gcode_M107() { fanSpeed = 0; }

#endif //FAN_PIN

/**
 * M109: Wait for extruder(s) to reach temperature
 */
inline void gcode_M109() {
  if (setTargetedHotend(109)) return;

  LCD_MESSAGEPGM(MSG_HEATING);

  CooldownNoWait = code_seen('S');
  if (CooldownNoWait || code_seen('R')) {
    setTargetHotend(code_value(), tmp_extruder);
    #ifdef DUAL_X_CARRIAGE
      if (dual_x_carriage_mode == DXC_DUPLICATION_MODE && tmp_extruder == 0)
        setTargetHotend1(code_value() == 0.0 ? 0.0 : code_value() + duplicate_extruder_temp_offset);
    #endif
  }

  #ifdef AUTOTEMP
    autotemp_enabled = code_seen('F');
    if (autotemp_enabled) autotemp_factor = code_value();
    if (code_seen('S')) autotemp_min = code_value();
    if (code_seen('B')) autotemp_max = code_value();
  #endif

  setWatch();

  unsigned long timetemp = millis();

  /* See if we are heating up or cooling down */
  target_direction = isHeatingHotend(tmp_extruder); // true if heating, false if cooling

  cancel_heatup = false;

  #ifdef TEMP_RESIDENCY_TIME
    long residencyStart = -1;
    /* continue to loop until we have reached the target temp
      _and_ until TEMP_RESIDENCY_TIME hasn't passed since we reached it */
    while((!cancel_heatup)&&((residencyStart == -1) ||
          (residencyStart >= 0 && (((unsigned int) (millis() - residencyStart)) < (TEMP_RESIDENCY_TIME * 1000UL)))) )
  #else
    while ( target_direction ? (isHeatingHotend(tmp_extruder)) : (isCoolingHotend(tmp_extruder)&&(CooldownNoWait==false)) )
  #endif //TEMP_RESIDENCY_TIME

    { // while loop
      if (millis() > timetemp + 1000UL) { //Print temp & remaining time every 1s while waiting
        SERIAL_PROTOCOLPGM("T:");
        SERIAL_PROTOCOL_F(degHotend(tmp_extruder),1);
        SERIAL_PROTOCOLPGM(" E:");
        SERIAL_PROTOCOL((int)tmp_extruder);
        #ifdef TEMP_RESIDENCY_TIME
          SERIAL_PROTOCOLPGM(" W:");
          if (residencyStart > -1) {
            timetemp = ((TEMP_RESIDENCY_TIME * 1000UL) - (millis() - residencyStart)) / 1000UL;
            SERIAL_PROTOCOLLN( timetemp );
          }
          else {
            SERIAL_PROTOCOLLN( "?" );
          }
        #else
          SERIAL_PROTOCOLLN("");
        #endif
        timetemp = millis();
      }
      manage_heater();
      manage_inactivity();
      lcd_update();
      #ifdef TEMP_RESIDENCY_TIME
        // start/restart the TEMP_RESIDENCY_TIME timer whenever we reach target temp for the first time
        // or when current temp falls outside the hysteresis after target temp was reached
        if ((residencyStart == -1 &&  target_direction && (degHotend(tmp_extruder) >= (degTargetHotend(tmp_extruder)-TEMP_WINDOW))) ||
            (residencyStart == -1 && !target_direction && (degHotend(tmp_extruder) <= (degTargetHotend(tmp_extruder)+TEMP_WINDOW))) ||
            (residencyStart > -1 && labs(degHotend(tmp_extruder) - degTargetHotend(tmp_extruder)) > TEMP_HYSTERESIS) )
        {
          residencyStart = millis();
        }
      #endif //TEMP_RESIDENCY_TIME
    }

  LCD_MESSAGEPGM(MSG_HEATING_COMPLETE);
  starttime = previous_millis_cmd = millis();
}

#if defined(TEMP_BED_PIN) && TEMP_BED_PIN > -1

  /**
   * M190: Sxxx Wait for bed current temp to reach target temp. Waits only when heating
   *       Rxxx Wait for bed current temp to reach target temp. Waits when heating and cooling
   */
  inline void gcode_M190() {
    LCD_MESSAGEPGM(MSG_BED_HEATING);
    CooldownNoWait = code_seen('S');
    if (CooldownNoWait || code_seen('R'))
      setTargetBed(code_value());

    unsigned long timetemp = millis();
    
    cancel_heatup = false;
    target_direction = isHeatingBed(); // true if heating, false if cooling

    while ( (target_direction)&&(!cancel_heatup) ? (isHeatingBed()) : (isCoolingBed()&&(CooldownNoWait==false)) ) {
      unsigned long ms = millis();
      if (ms > timetemp + 1000UL) { //Print Temp Reading every 1 second while heating up.
        timetemp = ms;
        float tt = degHotend(active_extruder);
        SERIAL_PROTOCOLPGM("T:");
        SERIAL_PROTOCOL(tt);
        SERIAL_PROTOCOLPGM(" E:");
        SERIAL_PROTOCOL((int)active_extruder);
        SERIAL_PROTOCOLPGM(" B:");
        SERIAL_PROTOCOL_F(degBed(), 1);
        SERIAL_PROTOCOLLN("");
      }
      manage_heater();
      manage_inactivity();
      lcd_update();
    }
    LCD_MESSAGEPGM(MSG_BED_DONE);
    previous_millis_cmd = millis();
  }

#endif // TEMP_BED_PIN > -1

/**
 * M112: Emergency Stop
 */
inline void gcode_M112() {
  kill();
}

#ifdef BARICUDA

  #if defined(HEATER_1_PIN) && HEATER_1_PIN > -1
    /**
     * M126: Heater 1 valve open
     */
    inline void gcode_M126() { ValvePressure = code_seen('S') ? constrain(code_value(), 0, 255) : 255; }
    /**
     * M127: Heater 1 valve close
     */
    inline void gcode_M127() { ValvePressure = 0; }
  #endif

  #if defined(HEATER_2_PIN) && HEATER_2_PIN > -1
    /**
     * M128: Heater 2 valve open
     */
    inline void gcode_M128() { EtoPPressure = code_seen('S') ? constrain(code_value(), 0, 255) : 255; }
    /**
     * M129: Heater 2 valve close
     */
    inline void gcode_M129() { EtoPPressure = 0; }
  #endif

#endif //BARICUDA

/**
 * M140: Set bed temperature
 */
inline void gcode_M140() {
  if (code_seen('S')) setTargetBed(code_value());
}

#if defined(PS_ON_PIN) && PS_ON_PIN > -1

  /**
   * M80: Turn on Power Supply
   */
  inline void gcode_M80() {
    SET_OUTPUT(PS_ON_PIN); //GND
    WRITE(PS_ON_PIN, PS_ON_AWAKE);

    // If you have a switch on suicide pin, this is useful
    // if you want to start another print with suicide feature after
    // a print without suicide...
    #if defined SUICIDE_PIN && SUICIDE_PIN > -1
      SET_OUTPUT(SUICIDE_PIN);
      WRITE(SUICIDE_PIN, HIGH);
    #endif

    #ifdef ULTIPANEL
      powersupply = true;
      LCD_MESSAGEPGM(WELCOME_MSG);
      lcd_update();
    #endif
  }

#endif // PS_ON_PIN

/**
 * M81: Turn off Power Supply
 */
inline void gcode_M81() {
  disable_heater();
  st_synchronize();
  disable_e0();
  disable_e1();
  disable_e2();
  finishAndDisableSteppers();
  fanSpeed = 0;
  delay(1000); // Wait 1 second before switching off
  #if defined(SUICIDE_PIN) && SUICIDE_PIN > -1
    st_synchronize();
    suicide();
  #elif defined(PS_ON_PIN) && PS_ON_PIN > -1
    SET_OUTPUT(PS_ON_PIN);
    WRITE(PS_ON_PIN, PS_ON_ASLEEP);
  #endif
  #ifdef ULTIPANEL
    powersupply = false;
    LCD_MESSAGEPGM(MACHINE_NAME " " MSG_OFF ".");
    lcd_update();
  #endif
}

/**
 * M82: Set E codes absolute (default)
 */
inline void gcode_M82() { axis_relative_modes[E_AXIS] = false; }

/**
 * M82: Set E codes relative while in Absolute Coordinates (G90) mode
 */
inline void gcode_M83() { axis_relative_modes[E_AXIS] = true; }

/**
 * M18, M84: Disable all stepper motors
 */
inline void gcode_M18_M84() {
  if (code_seen('S')) {
    stepper_inactive_time = code_value() * 1000;
  }
  else {
    bool all_axis = !((code_seen(axis_codes[X_AXIS])) || (code_seen(axis_codes[Y_AXIS])) || (code_seen(axis_codes[Z_AXIS]))|| (code_seen(axis_codes[E_AXIS])));
    if (all_axis) {
      st_synchronize();
      disable_e0();
      disable_e1();
      disable_e2();
      finishAndDisableSteppers();
    }
    else {
      st_synchronize();
      if (code_seen('X')) disable_x();
      if (code_seen('Y')) disable_y();
      if (code_seen('Z')) disable_z();
      #if ((E0_ENABLE_PIN != X_ENABLE_PIN) && (E1_ENABLE_PIN != Y_ENABLE_PIN)) // Only enable on boards that have seperate ENABLE_PINS
        if (code_seen('E')) {
          disable_e0();
          disable_e1();
          disable_e2();
        }
      #endif
    }
  }
}

/**
 * M85: Set inactivity shutdown timer with parameter S<seconds>. To disable set zero (default)
 */
inline void gcode_M85() {
  if (code_seen('S')) max_inactive_time = code_value() * 1000;
}

/**
 * M92: Set inactivity shutdown timer with parameter S<seconds>. To disable set zero (default)
 */
inline void gcode_M92() {
  for(int8_t i=0; i < NUM_AXIS; i++) {
    if (code_seen(axis_codes[i])) {
      if (i == E_AXIS) {
        float value = code_value();
        if (value < 20.0) {
          float factor = axis_steps_per_unit[i] / value; // increase e constants if M92 E14 is given for netfab.
          max_e_jerk *= factor;
          max_feedrate[i] *= factor;
          axis_steps_per_sqr_second[i] *= factor;
        }
        axis_steps_per_unit[i] = value;
      }
      else {
        axis_steps_per_unit[i] = code_value();
      }
    }
  }
}

/**
 * M114: Output current position to serial port
 */
inline void gcode_M114() {
  SERIAL_PROTOCOLPGM("X:");
  SERIAL_PROTOCOL(current_position[X_AXIS]);
  SERIAL_PROTOCOLPGM(" Y:");
  SERIAL_PROTOCOL(current_position[Y_AXIS]);
  SERIAL_PROTOCOLPGM(" Z:");
  SERIAL_PROTOCOL(current_position[Z_AXIS]);
  SERIAL_PROTOCOLPGM(" E:");
  SERIAL_PROTOCOL(current_position[E_AXIS]);

  SERIAL_PROTOCOLPGM(MSG_COUNT_X);
  SERIAL_PROTOCOL(float(st_get_position(X_AXIS))/axis_steps_per_unit[X_AXIS]);
  SERIAL_PROTOCOLPGM(" Y:");
  SERIAL_PROTOCOL(float(st_get_position(Y_AXIS))/axis_steps_per_unit[Y_AXIS]);
  SERIAL_PROTOCOLPGM(" Z:");
  SERIAL_PROTOCOL(float(st_get_position(Z_AXIS))/axis_steps_per_unit[Z_AXIS]);

  SERIAL_PROTOCOLLN("");

  #ifdef SCARA
    SERIAL_PROTOCOLPGM("SCARA Theta:");
    SERIAL_PROTOCOL(delta[X_AXIS]);
    SERIAL_PROTOCOLPGM("   Psi+Theta:");
    SERIAL_PROTOCOL(delta[Y_AXIS]);
    SERIAL_PROTOCOLLN("");
    
    SERIAL_PROTOCOLPGM("SCARA Cal - Theta:");
    SERIAL_PROTOCOL(delta[X_AXIS]+add_homing[X_AXIS]);
    SERIAL_PROTOCOLPGM("   Psi+Theta (90):");
    SERIAL_PROTOCOL(delta[Y_AXIS]-delta[X_AXIS]-90+add_homing[Y_AXIS]);
    SERIAL_PROTOCOLLN("");
    
    SERIAL_PROTOCOLPGM("SCARA step Cal - Theta:");
    SERIAL_PROTOCOL(delta[X_AXIS]/90*axis_steps_per_unit[X_AXIS]);
    SERIAL_PROTOCOLPGM("   Psi+Theta:");
    SERIAL_PROTOCOL((delta[Y_AXIS]-delta[X_AXIS])/90*axis_steps_per_unit[Y_AXIS]);
    SERIAL_PROTOCOLLN("");
    SERIAL_PROTOCOLLN("");
  #endif
}

/**
 * M115: Capabilities string
 */
inline void gcode_M115() {
  SERIAL_PROTOCOLPGM(MSG_M115_REPORT);
}

/**
 * M117: Set LCD Status Message
 */
inline void gcode_M117() {
  char* codepos = strchr_pointer + 5;
  char* starpos = strchr(codepos, '*');
  if (starpos) *starpos = '\0';
  lcd_setstatus(codepos);
}

/**
 * M119: Output endstop states to serial output
 */
inline void gcode_M119() {
  SERIAL_PROTOCOLLN(MSG_M119_REPORT);
  #if defined(X_MIN_PIN) && X_MIN_PIN > -1
    SERIAL_PROTOCOLPGM(MSG_X_MIN);
    SERIAL_PROTOCOLLN(((READ(X_MIN_PIN)^X_MIN_ENDSTOP_INVERTING)?MSG_ENDSTOP_HIT:MSG_ENDSTOP_OPEN));
  #endif
  #if defined(X_MAX_PIN) && X_MAX_PIN > -1
    SERIAL_PROTOCOLPGM(MSG_X_MAX);
    SERIAL_PROTOCOLLN(((READ(X_MAX_PIN)^X_MAX_ENDSTOP_INVERTING)?MSG_ENDSTOP_HIT:MSG_ENDSTOP_OPEN));
  #endif
  #if defined(Y_MIN_PIN) && Y_MIN_PIN > -1
    SERIAL_PROTOCOLPGM(MSG_Y_MIN);
    SERIAL_PROTOCOLLN(((READ(Y_MIN_PIN)^Y_MIN_ENDSTOP_INVERTING)?MSG_ENDSTOP_HIT:MSG_ENDSTOP_OPEN));
  #endif
  #if defined(Y_MAX_PIN) && Y_MAX_PIN > -1
    SERIAL_PROTOCOLPGM(MSG_Y_MAX);
    SERIAL_PROTOCOLLN(((READ(Y_MAX_PIN)^Y_MAX_ENDSTOP_INVERTING)?MSG_ENDSTOP_HIT:MSG_ENDSTOP_OPEN));
  #endif
  #if defined(Z_MIN_PIN) && Z_MIN_PIN > -1
    SERIAL_PROTOCOLPGM(MSG_Z_MIN);
    SERIAL_PROTOCOLLN(((READ(Z_MIN_PIN)^Z_MIN_ENDSTOP_INVERTING)?MSG_ENDSTOP_HIT:MSG_ENDSTOP_OPEN));
  #endif
  #if defined(Z_MAX_PIN) && Z_MAX_PIN > -1
    SERIAL_PROTOCOLPGM(MSG_Z_MAX);
    SERIAL_PROTOCOLLN(((READ(Z_MAX_PIN)^Z_MAX_ENDSTOP_INVERTING)?MSG_ENDSTOP_HIT:MSG_ENDSTOP_OPEN));
  #endif
}

/**
 * M120: Enable endstops
 */
inline void gcode_M120() { enable_endstops(false); }

/**
 * M121: Disable endstops
 */
inline void gcode_M121() { enable_endstops(true); }

#ifdef BLINKM

  /**
   * M150: Set Status LED Color - Use R-U-B for R-G-B
   */
  inline void gcode_M150() {
    SendColors(
      code_seen('R') ? (byte)code_value() : 0,
      code_seen('U') ? (byte)code_value() : 0,
      code_seen('B') ? (byte)code_value() : 0
    );
  }

#endif // BLINKM

/**
 * M200: Set filament diameter and set E axis units to cubic millimeters (use S0 to set back to millimeters).
 *       T<extruder>
 *       D<millimeters>
 */
inline void gcode_M200() {
  tmp_extruder = active_extruder;
  if (code_seen('T')) {
    tmp_extruder = code_value();
    if (tmp_extruder >= EXTRUDERS) {
      SERIAL_ECHO_START;
      SERIAL_ECHO(MSG_M200_INVALID_EXTRUDER);
      return;
    }
  }

  float area = .0;
  if (code_seen('D')) {
    float diameter = code_value();
    // setting any extruder filament size disables volumetric on the assumption that
    // slicers either generate in extruder values as cubic mm or as as filament feeds
    // for all extruders
    volumetric_enabled = (diameter != 0.0);
    if (volumetric_enabled) {
      filament_size[tmp_extruder] = diameter;
      // make sure all extruders have some sane value for the filament size
      for (int i=0; i<EXTRUDERS; i++)
        if (! filament_size[i]) filament_size[i] = DEFAULT_NOMINAL_FILAMENT_DIA;
    }
  }
  else {
    //reserved for setting filament diameter via UFID or filament measuring device
    return;
  }
  calculate_volumetric_multipliers();
}

/**
 * M201: Set max acceleration in units/s^2 for print moves (M201 X1000 Y1000)
 */
inline void gcode_M201() {
  for (int8_t i=0; i < NUM_AXIS; i++) {
    if (code_seen(axis_codes[i])) {
      max_acceleration_units_per_sq_second[i] = code_value();
    }
  }
  // steps per sq second need to be updated to agree with the units per sq second (as they are what is used in the planner)
  reset_acceleration_rates();
}

#if 0 // Not used for Sprinter/grbl gen6
  inline void gcode_M202() {
    for(int8_t i=0; i < NUM_AXIS; i++) {
      if(code_seen(axis_codes[i])) axis_travel_steps_per_sqr_second[i] = code_value() * axis_steps_per_unit[i];
    }
  }
#endif


/**
 * M203: Set maximum feedrate that your machine can sustain (M203 X200 Y200 Z300 E10000) in mm/sec
 */
inline void gcode_M203() {
  for (int8_t i=0; i < NUM_AXIS; i++) {
    if (code_seen(axis_codes[i])) {
      max_feedrate[i] = code_value();
    }
  }
}

/**
 * M204: Set Default Acceleration and/or Default Filament Acceleration in mm/sec^2 (M204 S3000 T7000)
 *
 *    S = normal moves
 *    T = filament only moves
 *
 *  Also sets minimum segment time in ms (B20000) to prevent buffer under-runs and M20 minimum feedrate
 */
inline void gcode_M204() {
  if (code_seen('S')) acceleration = code_value();
  if (code_seen('T')) retract_acceleration = code_value();
}

/**
 * M205: Set Advanced Settings
 *
 *    S = Min Feed Rate (mm/s)
 *    T = Min Travel Feed Rate (mm/s)
 *    B = Min Segment Time (µs)
 *    X = Max XY Jerk (mm/s/s)
 *    Z = Max Z Jerk (mm/s/s)
 *    E = Max E Jerk (mm/s/s)
 */
inline void gcode_M205() {
  if (code_seen('S')) minimumfeedrate = code_value();
  if (code_seen('T')) mintravelfeedrate = code_value();
  if (code_seen('B')) minsegmenttime = code_value();
  if (code_seen('X')) max_xy_jerk = code_value();
  if (code_seen('Z')) max_z_jerk = code_value();
  if (code_seen('E')) max_e_jerk = code_value();
}

/**
 * M206: Set Additional Homing Offset (X Y Z). SCARA aliases T=X, P=Y
 */
inline void gcode_M206() {
  for (int8_t i=X_AXIS; i <= Z_AXIS; i++) {
    if (code_seen(axis_codes[i])) {
      add_homing[i] = code_value();
    }
  }
  #ifdef SCARA
    if (code_seen('T')) add_homing[X_AXIS] = code_value(); // Theta
    if (code_seen('P')) add_homing[Y_AXIS] = code_value(); // Psi
  #endif
}

#ifdef DELTA
  /**
   * M665: Set delta configurations
   *
   *    L = diagonal rod
   *    R = delta radius
   *    S = segments per second
   */
  inline void gcode_M665() {
    if (code_seen('L')) delta_diagonal_rod = code_value();
    if (code_seen('R')) delta_radius = code_value();
    if (code_seen('S')) delta_segments_per_second = code_value();
    recalc_delta_settings(delta_radius, delta_diagonal_rod);
  }
  /**
   * M666: Set delta endstop adjustment
   */
  inline void gcode_M666() {
    for (int8_t i = 0; i < 3; i++) {
      if (code_seen(axis_codes[i])) {
        endstop_adj[i] = code_value();
      }
    }
  }
#endif // DELTA

#ifdef FWRETRACT

  /**
   * M207: Set retract length S[positive mm] F[feedrate mm/min] Z[additional zlift/hop]
   */
  inline void gcode_M207() {
    if (code_seen('S')) retract_length = code_value();
    if (code_seen('F')) retract_feedrate = code_value() / 60;
    if (code_seen('Z')) retract_zlift = code_value();
  }

  /**
   * M208: Set retract recover length S[positive mm surplus to the M207 S*] F[feedrate mm/min]
   */
  inline void gcode_M208() {
    if (code_seen('S')) retract_recover_length = code_value();
    if (code_seen('F')) retract_recover_feedrate = code_value() / 60;
  }

  /**
   * M209: Enable automatic retract (M209 S1)
   *       detect if the slicer did not support G10/11: every normal extrude-only move will be classified as retract depending on the direction.
   */
  inline void gcode_M209() {
    if (code_seen('S')) {
      int t = code_value();
      switch(t) {
        case 0:
          autoretract_enabled = false;
          break;
        case 1:
          autoretract_enabled = true;
          break;
        default:
          SERIAL_ECHO_START;
          SERIAL_ECHOPGM(MSG_UNKNOWN_COMMAND);
          SERIAL_ECHO(cmdbuffer[bufindr]);
          SERIAL_ECHOLNPGM("\"");
          return;
      }
      for (int i=0; i<EXTRUDERS; i++) retracted[i] = false;
    }
  }

#endif // FWRETRACT

#if EXTRUDERS > 1

  /**
   * M218 - set hotend offset (in mm), T<extruder_number> X<offset_on_X> Y<offset_on_Y>
   */
  inline void gcode_M218() {
    if (setTargetedHotend(218)) return;

    if (code_seen('X')) extruder_offset[X_AXIS][tmp_extruder] = code_value();
    if (code_seen('Y')) extruder_offset[Y_AXIS][tmp_extruder] = code_value();

    #ifdef DUAL_X_CARRIAGE
      if (code_seen('Z')) extruder_offset[Z_AXIS][tmp_extruder] = code_value();
    #endif

    SERIAL_ECHO_START;
    SERIAL_ECHOPGM(MSG_HOTEND_OFFSET);
    for (tmp_extruder = 0; tmp_extruder < EXTRUDERS; tmp_extruder++) {
      SERIAL_ECHO(" ");
      SERIAL_ECHO(extruder_offset[X_AXIS][tmp_extruder]);
      SERIAL_ECHO(",");
      SERIAL_ECHO(extruder_offset[Y_AXIS][tmp_extruder]);
      #ifdef DUAL_X_CARRIAGE
        SERIAL_ECHO(",");
        SERIAL_ECHO(extruder_offset[Z_AXIS][tmp_extruder]);
      #endif
    }
    SERIAL_ECHOLN("");
  }

#endif // EXTRUDERS > 1

/**
 * M220: Set speed percentage factor, aka "Feed Rate" (M220 S95)
 */
inline void gcode_M220() {
  if (code_seen('S')) feedmultiply = code_value();
}

/**
 * M221: Set extrusion percentage (M221 T0 S95)
 */
inline void gcode_M221() {
  if (code_seen('S')) {
    int sval = code_value();
    if (code_seen('T')) {
      if (setTargetedHotend(221)) return;
      extruder_multiply[tmp_extruder] = sval;
    }
    else {
      extrudemultiply = sval;
    }
  }
}

/**
 * M226: Wait until the specified pin reaches the state required (M226 P<pin> S<state>)
 */
inline void gcode_M226() {
  if (code_seen('P')) {
    int pin_number = code_value();

    int pin_state = code_seen('S') ? code_value() : -1; // required pin state - default is inverted

    if (pin_state >= -1 && pin_state <= 1) {

      for (int8_t i = 0; i < (int8_t)(sizeof(sensitive_pins)/sizeof(*sensitive_pins)); i++) {
        if (sensitive_pins[i] == pin_number) {
          pin_number = -1;
          break;
        }
      }

      if (pin_number > -1) {
        int target = LOW;

        st_synchronize();

        pinMode(pin_number, INPUT);

        switch(pin_state){
          case 1:
            target = HIGH;
            break;

          case 0:
            target = LOW;
            break;

          case -1:
            target = !digitalRead(pin_number);
            break;
        }

        while(digitalRead(pin_number) != target) {
          manage_heater();
          manage_inactivity();
          lcd_update();
        }

      } // pin_number > -1
    } // pin_state -1 0 1
  } // code_seen('P')
}

#if NUM_SERVOS > 0

  /**
   * M280: Set servo position absolute. P: servo index, S: angle or microseconds
   */
  inline void gcode_M280() {
    int servo_index = code_seen('P') ? code_value() : -1;
    int servo_position = 0;
    if (code_seen('S')) {
      servo_position = code_value();
      if ((servo_index >= 0) && (servo_index < NUM_SERVOS)) {
        #if defined(ENABLE_AUTO_BED_LEVELING) && PROBE_SERVO_DEACTIVATION_DELAY > 0
          servos[servo_index].attach(0);
        #endif
        servos[servo_index].write(servo_position);
        #if defined (ENABLE_AUTO_BED_LEVELING) && (PROBE_SERVO_DEACTIVATION_DELAY > 0)
          delay(PROBE_SERVO_DEACTIVATION_DELAY);
          servos[servo_index].detach();
        #endif
      }
      else {
        SERIAL_ECHO_START;
        SERIAL_ECHO("Servo ");
        SERIAL_ECHO(servo_index);
        SERIAL_ECHOLN(" out of range");
      }
    }
    else if (servo_index >= 0) {
      SERIAL_PROTOCOL(MSG_OK);
      SERIAL_PROTOCOL(" Servo ");
      SERIAL_PROTOCOL(servo_index);
      SERIAL_PROTOCOL(": ");
      SERIAL_PROTOCOL(servos[servo_index].read());
      SERIAL_PROTOCOLLN("");
    }
  }

#endif // NUM_SERVOS > 0

#if defined(LARGE_FLASH) && (BEEPER > 0 || defined(ULTRALCD) || defined(LCD_USE_I2C_BUZZER))

  /**
   * M300: Play beep sound S<frequency Hz> P<duration ms>
   */
  inline void gcode_M300() {
    int beepS = code_seen('S') ? code_value() : 110;
    int beepP = code_seen('P') ? code_value() : 1000;
    if (beepS > 0) {
      #if BEEPER > 0
        tone(BEEPER, beepS);
        delay(beepP);
        noTone(BEEPER);
      #elif defined(ULTRALCD)
        lcd_buzz(beepS, beepP);
      #elif defined(LCD_USE_I2C_BUZZER)
        lcd_buzz(beepP, beepS);
      #endif
    }
    else {
      delay(beepP);
    }
  }

#endif // LARGE_FLASH && (BEEPER>0 || ULTRALCD || LCD_USE_I2C_BUZZER)

#ifdef PIDTEMP

  /**
   * M301: Set PID parameters P I D (and optionally C)
   */
  inline void gcode_M301() {

    // multi-extruder PID patch: M301 updates or prints a single extruder's PID values
    // default behaviour (omitting E parameter) is to update for extruder 0 only
    int e = code_seen('E') ? code_value() : 0; // extruder being updated

    if (e < EXTRUDERS) { // catch bad input value
      if (code_seen('P')) PID_PARAM(Kp, e) = code_value();
      if (code_seen('I')) PID_PARAM(Ki, e) = scalePID_i(code_value());
      if (code_seen('D')) PID_PARAM(Kd, e) = scalePID_d(code_value());
      #ifdef PID_ADD_EXTRUSION_RATE
        if (code_seen('C')) PID_PARAM(Kc, e) = code_value();
      #endif      

      updatePID();
      SERIAL_PROTOCOL(MSG_OK);
      #ifdef PID_PARAMS_PER_EXTRUDER
        SERIAL_PROTOCOL(" e:"); // specify extruder in serial output
        SERIAL_PROTOCOL(e);
      #endif // PID_PARAMS_PER_EXTRUDER
      SERIAL_PROTOCOL(" p:");
      SERIAL_PROTOCOL(PID_PARAM(Kp, e));
      SERIAL_PROTOCOL(" i:");
      SERIAL_PROTOCOL(unscalePID_i(PID_PARAM(Ki, e)));
      SERIAL_PROTOCOL(" d:");
      SERIAL_PROTOCOL(unscalePID_d(PID_PARAM(Kd, e)));
      #ifdef PID_ADD_EXTRUSION_RATE
        SERIAL_PROTOCOL(" c:");
        //Kc does not have scaling applied above, or in resetting defaults
        SERIAL_PROTOCOL(PID_PARAM(Kc, e));
      #endif
      SERIAL_PROTOCOLLN("");    
    }
    else {
      SERIAL_ECHO_START;
      SERIAL_ECHOLN(MSG_INVALID_EXTRUDER);
    }
  }

#endif // PIDTEMP

#ifdef PIDTEMPBED

  inline void gcode_M304() {
    if (code_seen('P')) bedKp = code_value();
    if (code_seen('I')) bedKi = scalePID_i(code_value());
    if (code_seen('D')) bedKd = scalePID_d(code_value());

    updatePID();
    SERIAL_PROTOCOL(MSG_OK);
    SERIAL_PROTOCOL(" p:");
    SERIAL_PROTOCOL(bedKp);
    SERIAL_PROTOCOL(" i:");
    SERIAL_PROTOCOL(unscalePID_i(bedKi));
    SERIAL_PROTOCOL(" d:");
    SERIAL_PROTOCOL(unscalePID_d(bedKd));
    SERIAL_PROTOCOLLN("");
  }

#endif // PIDTEMPBED

#if defined(CHDK) || (defined(PHOTOGRAPH_PIN) && PHOTOGRAPH_PIN > -1)

  /**
   * M240: Trigger a camera by emulating a Canon RC-1
   *       See http://www.doc-diy.net/photo/rc-1_hacked/
   */
  inline void gcode_M240() {
    #ifdef CHDK
     
       SET_OUTPUT(CHDK);
       WRITE(CHDK, HIGH);
       chdkHigh = millis();
       chdkActive = true;
     
    #elif defined(PHOTOGRAPH_PIN) && PHOTOGRAPH_PIN > -1

      const uint8_t NUM_PULSES = 16;
      const float PULSE_LENGTH = 0.01524;
      for (int i = 0; i < NUM_PULSES; i++) {
        WRITE(PHOTOGRAPH_PIN, HIGH);
        _delay_ms(PULSE_LENGTH);
        WRITE(PHOTOGRAPH_PIN, LOW);
        _delay_ms(PULSE_LENGTH);
      }
      delay(7.33);
      for (int i = 0; i < NUM_PULSES; i++) {
        WRITE(PHOTOGRAPH_PIN, HIGH);
        _delay_ms(PULSE_LENGTH);
        WRITE(PHOTOGRAPH_PIN, LOW);
        _delay_ms(PULSE_LENGTH);
      }

    #endif // !CHDK && PHOTOGRAPH_PIN > -1
  }

#endif // CHDK || PHOTOGRAPH_PIN

#ifdef DOGLCD

  /**
   * M250: Read and optionally set the LCD contrast
   */
  inline void gcode_M250() {
    if (code_seen('C')) lcd_setcontrast(code_value_long() & 0x3F);
    SERIAL_PROTOCOLPGM("lcd contrast value: ");
    SERIAL_PROTOCOL(lcd_contrast);
    SERIAL_PROTOCOLLN("");
  }

#endif // DOGLCD

#ifdef PREVENT_DANGEROUS_EXTRUDE

  /**
   * M302: Allow cold extrudes, or set the minimum extrude S<temperature>.
   */
  inline void gcode_M302() {
    set_extrude_min_temp(code_seen('S') ? code_value() : 0);
  }

#endif // PREVENT_DANGEROUS_EXTRUDE

/**
 * M303: PID relay autotune
 *       S<temperature> sets the target temperature. (default target temperature = 150C)
 *       E<extruder> (-1 for the bed)
 *       C<cycles>
 */
inline void gcode_M303() {
  int e = code_seen('E') ? code_value_long() : 0;
  int c = code_seen('C') ? code_value_long() : 5;
  float temp = code_seen('S') ? code_value() : (e < 0 ? 70.0 : 150.0);
  PID_autotune(temp, e, c);
}

#ifdef SCARA

  /**
   * M360: SCARA calibration: Move to cal-position ThetaA (0 deg calibration)
   */
  inline bool gcode_M360() {
    SERIAL_ECHOLN(" Cal: Theta 0 ");
    //SoftEndsEnabled = false;              // Ignore soft endstops during calibration
    //SERIAL_ECHOLN(" Soft endstops disabled ");
    if (! Stopped) {
      //get_coordinates(); // For X Y Z E F
      delta[X_AXIS] = 0;
      delta[Y_AXIS] = 120;
      calculate_SCARA_forward_Transform(delta);
      destination[X_AXIS] = delta[X_AXIS]/axis_scaling[X_AXIS];
      destination[Y_AXIS] = delta[Y_AXIS]/axis_scaling[Y_AXIS];
      prepare_move();
      //ClearToSend();
      return true;
    }
    return false;
  }

  /**
   * M361: SCARA calibration: Move to cal-position ThetaB (90 deg calibration - steps per degree)
   */
  inline bool gcode_M361() {
    SERIAL_ECHOLN(" Cal: Theta 90 ");
    //SoftEndsEnabled = false;              // Ignore soft endstops during calibration
    //SERIAL_ECHOLN(" Soft endstops disabled ");
    if (! Stopped) {
      //get_coordinates(); // For X Y Z E F
      delta[X_AXIS] = 90;
      delta[Y_AXIS] = 130;
      calculate_SCARA_forward_Transform(delta);
      destination[X_AXIS] = delta[X_AXIS]/axis_scaling[X_AXIS];
      destination[Y_AXIS] = delta[Y_AXIS]/axis_scaling[Y_AXIS];
      prepare_move();
      //ClearToSend();
      return true;
    }
    return false;
  }

  /**
   * M362: SCARA calibration: Move to cal-position PsiA (0 deg calibration)
   */
  inline bool gcode_M362() {
    SERIAL_ECHOLN(" Cal: Psi 0 ");
    //SoftEndsEnabled = false;              // Ignore soft endstops during calibration
    //SERIAL_ECHOLN(" Soft endstops disabled ");
    if (! Stopped) {
      //get_coordinates(); // For X Y Z E F
      delta[X_AXIS] = 60;
      delta[Y_AXIS] = 180;
      calculate_SCARA_forward_Transform(delta);
      destination[X_AXIS] = delta[X_AXIS]/axis_scaling[X_AXIS];
      destination[Y_AXIS] = delta[Y_AXIS]/axis_scaling[Y_AXIS];
      prepare_move();
      //ClearToSend();
      return true;
    }
    return false;
  }

  /**
   * M363: SCARA calibration: Move to cal-position PsiB (90 deg calibration - steps per degree)
   */
  inline bool gcode_M363() {
    SERIAL_ECHOLN(" Cal: Psi 90 ");
    //SoftEndsEnabled = false;              // Ignore soft endstops during calibration
    //SERIAL_ECHOLN(" Soft endstops disabled ");
    if (! Stopped) {
      //get_coordinates(); // For X Y Z E F
      delta[X_AXIS] = 50;
      delta[Y_AXIS] = 90;
      calculate_SCARA_forward_Transform(delta);
      destination[X_AXIS] = delta[X_AXIS]/axis_scaling[X_AXIS];
      destination[Y_AXIS] = delta[Y_AXIS]/axis_scaling[Y_AXIS];
      prepare_move();
      //ClearToSend();
      return true;
    }
    return false;
  }

  /**
   * M364: SCARA calibration: Move to cal-position PSIC (90 deg to Theta calibration position)
   */
  inline bool gcode_M364() {
    SERIAL_ECHOLN(" Cal: Theta-Psi 90 ");
   // SoftEndsEnabled = false;              // Ignore soft endstops during calibration
    //SERIAL_ECHOLN(" Soft endstops disabled ");
    if (! Stopped) {
      //get_coordinates(); // For X Y Z E F
      delta[X_AXIS] = 45;
      delta[Y_AXIS] = 135;
      calculate_SCARA_forward_Transform(delta);
      destination[X_AXIS] = delta[X_AXIS] / axis_scaling[X_AXIS];
      destination[Y_AXIS] = delta[Y_AXIS] / axis_scaling[Y_AXIS];
      prepare_move();
      //ClearToSend();
      return true;
    }
    return false;
  }

  /**
   * M365: SCARA calibration: Scaling factor, X, Y, Z axis
   */
  inline void gcode_M365() {
    for (int8_t i = X_AXIS; i <= Z_AXIS; i++) {
      if (code_seen(axis_codes[i])) {
        axis_scaling[i] = code_value();
      }
    }
  }

#endif // SCARA

/**
 * M400: Finish all moves
 */
inline void gcode_M400() { st_synchronize(); }

#if defined(ENABLE_AUTO_BED_LEVELING) && defined(SERVO_ENDSTOPS) && not defined(Z_PROBE_SLED)

  /**
   * M401: Engage Z Servo endstop if available
   */
  inline void gcode_M401() { engage_z_probe(); }
  /**
   * M402: Retract Z Servo endstop if enabled
   */
  inline void gcode_M402() { retract_z_probe(); }

#endif

#ifdef FILAMENT_SENSOR

  /**
   * M404: Display or set the nominal filament width (3mm, 1.75mm ) N<3.0>
   */
  inline void gcode_M404() {
    #if FILWIDTH_PIN > -1
      if (code_seen('N')) {
        filament_width_nominal = code_value();
      }
      else {
        SERIAL_PROTOCOLPGM("Filament dia (nominal mm):");
        SERIAL_PROTOCOLLN(filament_width_nominal);
      }
    #endif
  }
    
  /**
   * M405: Turn on filament sensor for control
   */
  inline void gcode_M405() {
    if (code_seen('D')) meas_delay_cm = code_value();
    if (meas_delay_cm > MAX_MEASUREMENT_DELAY) meas_delay_cm = MAX_MEASUREMENT_DELAY;

    if (delay_index2 == -1) { //initialize the ring buffer if it has not been done since startup
      int temp_ratio = widthFil_to_size_ratio();

      for (delay_index1 = 0; delay_index1 < MAX_MEASUREMENT_DELAY + 1; ++delay_index1)
        measurement_delay[delay_index1] = temp_ratio - 100;  //subtract 100 to scale within a signed byte

      delay_index1 = delay_index2 = 0;
    }

    filament_sensor = true;

    //SERIAL_PROTOCOLPGM("Filament dia (measured mm):");
    //SERIAL_PROTOCOL(filament_width_meas);
    //SERIAL_PROTOCOLPGM("Extrusion ratio(%):");
    //SERIAL_PROTOCOL(extrudemultiply);
  }

  /**
   * M406: Turn off filament sensor for control
   */
  inline void gcode_M406() { filament_sensor = false; }
  
  /**
   * M407: Get measured filament diameter on serial output
   */
  inline void gcode_M407() {
    SERIAL_PROTOCOLPGM("Filament dia (measured mm):"); 
    SERIAL_PROTOCOLLN(filament_width_meas);   
  }

#endif // FILAMENT_SENSOR

/**
 * M500: Store settings in EEPROM
 */
inline void gcode_M500() {
  Config_StoreSettings();
}

/**
 * M501: Read settings from EEPROM
 */
inline void gcode_M501() {
  Config_RetrieveSettings();
}

/**
 * M502: Revert to default settings
 */
inline void gcode_M502() {
  Config_ResetDefault();
}

/**
 * M503: print settings currently in memory
 */
inline void gcode_M503() {
  Config_PrintSettings(code_seen('S') && code_value == 0);
}

#ifdef ABORT_ON_ENDSTOP_HIT_FEATURE_ENABLED

  /**
   * M540: Set whether SD card print should abort on endstop hit (M540 S<0|1>)
   */
  inline void gcode_M540() {
    if (code_seen('S')) abort_on_endstop_hit = (code_value() > 0);
  }

#endif // ABORT_ON_ENDSTOP_HIT_FEATURE_ENABLED

#ifdef CUSTOM_M_CODE_SET_Z_PROBE_OFFSET

  inline void gcode_SET_Z_PROBE_OFFSET() {
    float value;
    if (code_seen('Z')) {
      value = code_value();
      if (Z_PROBE_OFFSET_RANGE_MIN <= value && value <= Z_PROBE_OFFSET_RANGE_MAX) {
        zprobe_zoffset = -value; // compare w/ line 278 of ConfigurationStore.cpp
        SERIAL_ECHO_START;
        SERIAL_ECHOLNPGM(MSG_ZPROBE_ZOFFSET " " MSG_OK);
        SERIAL_PROTOCOLLN("");
      }
      else {
        SERIAL_ECHO_START;
        SERIAL_ECHOPGM(MSG_ZPROBE_ZOFFSET);
        SERIAL_ECHOPGM(MSG_Z_MIN);
        SERIAL_ECHO(Z_PROBE_OFFSET_RANGE_MIN);
        SERIAL_ECHOPGM(MSG_Z_MAX);
        SERIAL_ECHO(Z_PROBE_OFFSET_RANGE_MAX);
        SERIAL_PROTOCOLLN("");
      }
    }
    else {
      SERIAL_ECHO_START;
      SERIAL_ECHOLNPGM(MSG_ZPROBE_ZOFFSET " : ");
      SERIAL_ECHO(-zprobe_zoffset);
      SERIAL_PROTOCOLLN("");
    }
  }

#endif // CUSTOM_M_CODE_SET_Z_PROBE_OFFSET

#ifdef FILAMENTCHANGEENABLE

  /**
   * M600: Pause for filament change X[pos] Y[pos] Z[relative lift] E[initial retract] L[later retract distance for removal]
   */
  inline void gcode_M600() {
    float target[NUM_AXIS], lastpos[NUM_AXIS], fr60 = feedrate / 60;
    for (int i=0; i<NUM_AXIS; i++)
      target[i] = lastpos[i] = current_position[i];

    #define BASICPLAN plan_buffer_line(target[X_AXIS], target[Y_AXIS], target[Z_AXIS], target[E_AXIS], fr60, active_extruder);
    #ifdef DELTA
      #define RUNPLAN calculate_delta(target); BASICPLAN
    #else
      #define RUNPLAN BASICPLAN
    #endif

    //retract by E
    if (code_seen('E')) target[E_AXIS] += code_value();
    #ifdef FILAMENTCHANGE_FIRSTRETRACT
      else target[E_AXIS] += FILAMENTCHANGE_FIRSTRETRACT;
    #endif

    RUNPLAN;

    //lift Z
    if (code_seen('Z')) target[Z_AXIS] += code_value();
    #ifdef FILAMENTCHANGE_ZADD
      else target[Z_AXIS] += FILAMENTCHANGE_ZADD;
    #endif

    RUNPLAN;

    //move xy
    if (code_seen('X')) target[X_AXIS] = code_value();
    #ifdef FILAMENTCHANGE_XPOS
      else target[X_AXIS] = FILAMENTCHANGE_XPOS;
    #endif

    if (code_seen('Y')) target[Y_AXIS] = code_value();
    #ifdef FILAMENTCHANGE_YPOS
      else target[Y_AXIS] = FILAMENTCHANGE_YPOS;
    #endif

    RUNPLAN;

    if (code_seen('L')) target[E_AXIS] += code_value();
    #ifdef FILAMENTCHANGE_FINALRETRACT
      else target[E_AXIS] += FILAMENTCHANGE_FINALRETRACT;
    #endif

    RUNPLAN;

    //finish moves
    st_synchronize();
    //disable extruder steppers so filament can be removed
    disable_e0();
    disable_e1();
    disable_e2();
    delay(100);
    LCD_ALERTMESSAGEPGM(MSG_FILAMENTCHANGE);
    uint8_t cnt = 0;
    while (!lcd_clicked()) {
      cnt++;
      manage_heater();
      manage_inactivity(true);
      lcd_update();
      if (cnt == 0) {
        #if BEEPER > 0
          SET_OUTPUT(BEEPER);
          WRITE(BEEPER,HIGH);
          delay(3);
          WRITE(BEEPER,LOW);
          delay(3);
        #else
          #if !defined(LCD_FEEDBACK_FREQUENCY_HZ) || !defined(LCD_FEEDBACK_FREQUENCY_DURATION_MS)
            lcd_buzz(1000/6, 100);
          #else
            lcd_buzz(LCD_FEEDBACK_FREQUENCY_DURATION_MS, LCD_FEEDBACK_FREQUENCY_HZ);
          #endif
        #endif
      }
    } // while(!lcd_clicked)

    //return to normal
    if (code_seen('L')) target[E_AXIS] -= code_value();
    #ifdef FILAMENTCHANGE_FINALRETRACT
      else target[E_AXIS] -= FILAMENTCHANGE_FINALRETRACT;
    #endif

    current_position[E_AXIS] = target[E_AXIS]; //the long retract of L is compensated by manual filament feeding
    plan_set_e_position(current_position[E_AXIS]);

    RUNPLAN; //should do nothing

    #ifdef DELTA
      calculate_delta(lastpos);
      plan_buffer_line(delta[X_AXIS], delta[Y_AXIS], delta[Z_AXIS], target[E_AXIS], fr60, active_extruder); //move xyz back
      plan_buffer_line(delta[X_AXIS], delta[Y_AXIS], delta[Z_AXIS], lastpos[E_AXIS], fr60, active_extruder); //final untretract
    #else
      plan_buffer_line(lastpos[X_AXIS], lastpos[Y_AXIS], target[Z_AXIS], target[E_AXIS], fr60, active_extruder); //move xy back
      plan_buffer_line(lastpos[X_AXIS], lastpos[Y_AXIS], lastpos[Z_AXIS], target[E_AXIS], fr60, active_extruder); //move z back
      plan_buffer_line(lastpos[X_AXIS], lastpos[Y_AXIS], lastpos[Z_AXIS], lastpos[E_AXIS], fr60, active_extruder); //final untretract
    #endif        
  }

#endif // FILAMENTCHANGEENABLE

#ifdef DUAL_X_CARRIAGE

  /**
   * M605: Set dual x-carriage movement mode
   *
   *    M605 S0: Full control mode. The slicer has full control over x-carriage movement
   *    M605 S1: Auto-park mode. The inactive head will auto park/unpark without slicer involvement
   *    M605 S2 [Xnnn] [Rmmm]: Duplication mode. The second extruder will duplicate the first with nnn
   *                         millimeters x-offset and an optional differential hotend temperature of
   *                         mmm degrees. E.g., with "M605 S2 X100 R2" the second extruder will duplicate
   *                         the first with a spacing of 100mm in the x direction and 2 degrees hotter.
   *
   *    Note: the X axis should be homed after changing dual x-carriage mode.
   */
  inline void gcode_M605() {
    st_synchronize();
    if (code_seen('S')) dual_x_carriage_mode = code_value();
    switch(dual_x_carriage_mode) {
      case DXC_DUPLICATION_MODE:
        if (code_seen('X')) duplicate_extruder_x_offset = max(code_value(), X2_MIN_POS - x_home_pos(0));
        if (code_seen('R')) duplicate_extruder_temp_offset = code_value();
        SERIAL_ECHO_START;
        SERIAL_ECHOPGM(MSG_HOTEND_OFFSET);
        SERIAL_ECHO(" ");
        SERIAL_ECHO(extruder_offset[X_AXIS][0]);
        SERIAL_ECHO(",");
        SERIAL_ECHO(extruder_offset[Y_AXIS][0]);
        SERIAL_ECHO(" ");
        SERIAL_ECHO(duplicate_extruder_x_offset);
        SERIAL_ECHO(",");
        SERIAL_ECHOLN(extruder_offset[Y_AXIS][1]);
        break;
      case DXC_FULL_CONTROL_MODE:
      case DXC_AUTO_PARK_MODE:
        break;
      default:
        dual_x_carriage_mode = DEFAULT_DUAL_X_CARRIAGE_MODE;
        break;
    }
    active_extruder_parked = false;
    extruder_duplication_enabled = false;
    delayed_move_time = 0;
  }

#endif // DUAL_X_CARRIAGE

/**
 * M907: Set digital trimpot motor current using axis codes X, Y, Z, E, B, S
 */
inline void gcode_M907() {
  #if defined(DIGIPOTSS_PIN) && DIGIPOTSS_PIN > -1
    for (int i=0;i<NUM_AXIS;i++)
      if (code_seen(axis_codes[i])) digipot_current(i, code_value());
    if (code_seen('B')) digipot_current(4, code_value());
    if (code_seen('S')) for (int i=0; i<=4; i++) digipot_current(i, code_value());
  #endif
  #ifdef MOTOR_CURRENT_PWM_XY_PIN
    if (code_seen('X')) digipot_current(0, code_value());
  #endif
  #ifdef MOTOR_CURRENT_PWM_Z_PIN
    if (code_seen('Z')) digipot_current(1, code_value());
  #endif
  #ifdef MOTOR_CURRENT_PWM_E_PIN
    if (code_seen('E')) digipot_current(2, code_value());
  #endif
  #ifdef DIGIPOT_I2C
    // this one uses actual amps in floating point
    for (int i=0;i<NUM_AXIS;i++) if(code_seen(axis_codes[i])) digipot_i2c_set_current(i, code_value());
    // for each additional extruder (named B,C,D,E..., channels 4,5,6,7...)
    for (int i=NUM_AXIS;i<DIGIPOT_I2C_NUM_CHANNELS;i++) if(code_seen('B'+i-NUM_AXIS)) digipot_i2c_set_current(i, code_value());
  #endif
}

#if defined(DIGIPOTSS_PIN) && DIGIPOTSS_PIN > -1

  /**
   * M908: Control digital trimpot directly (M908 P<pin> S<current>)
   */
  inline void gcode_M908() {
      digitalPotWrite(
        code_seen('P') ? code_value() : 0,
        code_seen('S') ? code_value() : 0
      );
  }

#endif // DIGIPOTSS_PIN

// M350 Set microstepping mode. Warning: Steps per unit remains unchanged. S code sets stepping mode for all drivers.
inline void gcode_M350() {
  #if defined(X_MS1_PIN) && X_MS1_PIN > -1
    if(code_seen('S')) for(int i=0;i<=4;i++) microstep_mode(i,code_value());
    for(int i=0;i<NUM_AXIS;i++) if(code_seen(axis_codes[i])) microstep_mode(i,(uint8_t)code_value());
    if(code_seen('B')) microstep_mode(4,code_value());
    microstep_readings();
  #endif
}

/**
 * M351: Toggle MS1 MS2 pins directly with axis codes X Y Z E B
 *       S# determines MS1 or MS2, X# sets the pin high/low.
 */
inline void gcode_M351() {
  #if defined(X_MS1_PIN) && X_MS1_PIN > -1
    if (code_seen('S')) switch((int)code_value()) {
      case 1:
        for(int i=0;i<NUM_AXIS;i++) if (code_seen(axis_codes[i])) microstep_ms(i, code_value(), -1);
        if (code_seen('B')) microstep_ms(4, code_value(), -1);
        break;
      case 2:
        for(int i=0;i<NUM_AXIS;i++) if (code_seen(axis_codes[i])) microstep_ms(i, -1, code_value());
        if (code_seen('B')) microstep_ms(4, -1, code_value());
        break;
    }
    microstep_readings();
  #endif
}

/**
 * M999: Restart after being stopped
 */
inline void gcode_M999() {
  Stopped = false;
  lcd_reset_alert_level();
  gcode_LastN = Stopped_gcode_LastN;
  FlushSerialRequestResend();
}

inline void gcode_T() {
  tmp_extruder = code_value();
  if (tmp_extruder >= EXTRUDERS) {
    SERIAL_ECHO_START;
    SERIAL_ECHO("T");
    SERIAL_ECHO(tmp_extruder);
    SERIAL_ECHOLN(MSG_INVALID_EXTRUDER);
  }
  else {
    boolean make_move = false;
    if (code_seen('F')) {
      make_move = true;
      next_feedrate = code_value();
      if (next_feedrate > 0.0) feedrate = next_feedrate;
    }
    #if EXTRUDERS > 1
      if (tmp_extruder != active_extruder) {
        // Save current position to return to after applying extruder offset
        memcpy(destination, current_position, sizeof(destination));
        #ifdef DUAL_X_CARRIAGE
          if (dual_x_carriage_mode == DXC_AUTO_PARK_MODE && Stopped == false &&
                (delayed_move_time != 0 || current_position[X_AXIS] != x_home_pos(active_extruder))) {
            // Park old head: 1) raise 2) move to park position 3) lower
            plan_buffer_line(current_position[X_AXIS], current_position[Y_AXIS], current_position[Z_AXIS] + TOOLCHANGE_PARK_ZLIFT,
                  current_position[E_AXIS], max_feedrate[Z_AXIS], active_extruder);
            plan_buffer_line(x_home_pos(active_extruder), current_position[Y_AXIS], current_position[Z_AXIS] + TOOLCHANGE_PARK_ZLIFT,
                  current_position[E_AXIS], max_feedrate[X_AXIS], active_extruder);
            plan_buffer_line(x_home_pos(active_extruder), current_position[Y_AXIS], current_position[Z_AXIS],
                  current_position[E_AXIS], max_feedrate[Z_AXIS], active_extruder);
            st_synchronize();
          }

          // apply Y & Z extruder offset (x offset is already used in determining home pos)
          current_position[Y_AXIS] = current_position[Y_AXIS] -
                       extruder_offset[Y_AXIS][active_extruder] +
                       extruder_offset[Y_AXIS][tmp_extruder];
          current_position[Z_AXIS] = current_position[Z_AXIS] -
                       extruder_offset[Z_AXIS][active_extruder] +
                       extruder_offset[Z_AXIS][tmp_extruder];

          active_extruder = tmp_extruder;

          // This function resets the max/min values - the current position may be overwritten below.
          axis_is_at_home(X_AXIS);

          if (dual_x_carriage_mode == DXC_FULL_CONTROL_MODE) {
            current_position[X_AXIS] = inactive_extruder_x_pos;
            inactive_extruder_x_pos = destination[X_AXIS];
          }
          else if (dual_x_carriage_mode == DXC_DUPLICATION_MODE) {
            active_extruder_parked = (active_extruder == 0); // this triggers the second extruder to move into the duplication position
            if (active_extruder == 0 || active_extruder_parked)
              current_position[X_AXIS] = inactive_extruder_x_pos;
            else
              current_position[X_AXIS] = destination[X_AXIS] + duplicate_extruder_x_offset;
            inactive_extruder_x_pos = destination[X_AXIS];
            extruder_duplication_enabled = false;
          }
          else {
            // record raised toolhead position for use by unpark
            memcpy(raised_parked_position, current_position, sizeof(raised_parked_position));
            raised_parked_position[Z_AXIS] += TOOLCHANGE_UNPARK_ZLIFT;
            active_extruder_parked = true;
            delayed_move_time = 0;
          }
        #else // !DUAL_X_CARRIAGE
          // Offset extruder (only by XY)
          for (int i=X_AXIS; i<=Y_AXIS; i++)
            current_position[i] += extruder_offset[i][tmp_extruder] - extruder_offset[i][active_extruder];
          // Set the new active extruder and position
          active_extruder = tmp_extruder;
        #endif // !DUAL_X_CARRIAGE
        #ifdef DELTA
          calculate_delta(current_position); // change cartesian kinematic  to  delta kinematic;
          //sent position to plan_set_position();
          plan_set_position(delta[X_AXIS], delta[Y_AXIS], delta[Z_AXIS],current_position[E_AXIS]);
        #else
          plan_set_position(current_position[X_AXIS], current_position[Y_AXIS], current_position[Z_AXIS], current_position[E_AXIS]);
        #endif
        // Move to the old position if 'F' was in the parameters
        if (make_move && !Stopped) prepare_move();
      }
    #endif // EXTRUDERS > 1
    SERIAL_ECHO_START;
    SERIAL_ECHO(MSG_ACTIVE_EXTRUDER);
    SERIAL_PROTOCOLLN((int)active_extruder);
  }
}

/**
 * Process Commands and dispatch them to handlers
 */
void process_commands() {
  if (code_seen('G')) {

    int gCode = code_value_long();

    switch(gCode) {

    // G0, G1
    case 0:
    case 1:
      gcode_G0_G1();
      break;

    // G2, G3
    #ifndef SCARA
      case 2: // G2  - CW ARC
      case 3: // G3  - CCW ARC
        gcode_G2_G3(gCode == 2);
        break;
    #endif

    // G4 Dwell
    case 4:
      gcode_G4();
      break;

    #ifdef FWRETRACT

      case 10: // G10: retract
      case 11: // G11: retract_recover
        gcode_G10_G11(gCode == 10);
        break;

    #endif //FWRETRACT

    case 28: // G28: Home all axes, one at a time
      gcode_G28();
      break;

    #ifdef ENABLE_AUTO_BED_LEVELING

      case 29: // G29 Detailed Z-Probe, probes the bed at 3 or more points.
        gcode_G29();
        break;

      #ifndef Z_PROBE_SLED

        case 30: // G30 Single Z Probe
          gcode_G30();
          break;

      #else // Z_PROBE_SLED

          case 31: // G31: dock the sled
          case 32: // G32: undock the sled
            dock_sled(gCode == 31);
            break;

      #endif // Z_PROBE_SLED

    #endif // ENABLE_AUTO_BED_LEVELING

    case 90: // G90
      relative_mode = false;
      break;
    case 91: // G91
      relative_mode = true;
      break;

    case 92: // G92
      gcode_G92();
      break;
    }
  }

  else if (code_seen('M')) {
    switch( (int)code_value() ) {
      #ifdef ULTIPANEL
        case 0: // M0 - Unconditional stop - Wait for user button press on LCD
        case 1: // M1 - Conditional stop - Wait for user button press on LCD
          gcode_M0_M1();
          break;
      #endif // ULTIPANEL

      case 17:
        gcode_M17();
        break;

      #ifdef SDSUPPORT

        case 20: // M20 - list SD card
          gcode_M20(); break;
        case 21: // M21 - init SD card
          gcode_M21(); break;
        case 22: //M22 - release SD card
          gcode_M22(); break;
        case 23: //M23 - Select file
          gcode_M23(); break;
        case 24: //M24 - Start SD print
          gcode_M24(); break;
        case 25: //M25 - Pause SD print
          gcode_M25(); break;
        case 26: //M26 - Set SD index
          gcode_M26(); break;
        case 27: //M27 - Get SD status
          gcode_M27(); break;
        case 28: //M28 - Start SD write
          gcode_M28(); break;
        case 29: //M29 - Stop SD write
          gcode_M29(); break;
        case 30: //M30 <filename> Delete File
          gcode_M30(); break;
        case 32: //M32 - Select file and start SD print
          gcode_M32(); break;
        case 928: //M928 - Start SD write
          gcode_M928(); break;

      #endif //SDSUPPORT

      case 31: //M31 take time since the start of the SD print or an M109 command
        gcode_M31();
        break;

      case 42: //M42 -Change pin status via gcode
        gcode_M42();
        break;

      #if defined(ENABLE_AUTO_BED_LEVELING) && defined(Z_PROBE_REPEATABILITY_TEST)
        case 48: // M48 Z-Probe repeatability
          gcode_M48();
          break;
      #endif // ENABLE_AUTO_BED_LEVELING && Z_PROBE_REPEATABILITY_TEST

      case 104: // M104
        gcode_M104();
        break;

      case 112: //  M112 Emergency Stop
        gcode_M112();
        break;

      case 140: // M140 Set bed temp
        gcode_M140();
        break;

      case 105: // M105 Read current temperature
        gcode_M105();
        return;
        break;

      case 109: // M109 Wait for temperature
        gcode_M109();
        break;

      #if defined(TEMP_BED_PIN) && TEMP_BED_PIN > -1
        case 190: // M190 - Wait for bed heater to reach target.
          gcode_M190();
          break;
      #endif //TEMP_BED_PIN

      #if defined(FAN_PIN) && FAN_PIN > -1
        case 106: //M106 Fan On
          gcode_M106();
          break;
        case 107: //M107 Fan Off
          gcode_M107();
          break;
      #endif //FAN_PIN

      #ifdef BARICUDA
        // PWM for HEATER_1_PIN
        #if defined(HEATER_1_PIN) && HEATER_1_PIN > -1
          case 126: // M126 valve open
            gcode_M126();
            break;
          case 127: // M127 valve closed
            gcode_M127();
            break;
        #endif //HEATER_1_PIN

        // PWM for HEATER_2_PIN
        #if defined(HEATER_2_PIN) && HEATER_2_PIN > -1
          case 128: // M128 valve open
            gcode_M128();
            break;
          case 129: // M129 valve closed
            gcode_M129();
            break;
        #endif //HEATER_2_PIN
      #endif //BARICUDA

      #if defined(PS_ON_PIN) && PS_ON_PIN > -1

        case 80: // M80 - Turn on Power Supply
          gcode_M80();
          break;

      #endif // PS_ON_PIN

      case 81: // M81 - Turn off Power Supply
        gcode_M81();
    	  break;

      case 82:
        gcode_M82();
        break;
      case 83:
        gcode_M83();
        break;
      case 18: //compatibility
      case 84: // M84
        gcode_M18_M84();
        break;
      case 85: // M85
        gcode_M85();
        break;
      case 92: // M92
        gcode_M92();
        break;
      case 115: // M115
        gcode_M115();
        break;
      case 117: // M117 display message
        gcode_M117();
        break;
      case 114: // M114
        gcode_M114();
        break;
      case 120: // M120
        gcode_M120();
        break;
      case 121: // M121
        gcode_M121();
        break;
      case 119: // M119
        gcode_M119();
        break;
        //TODO: update for all axis, use for loop

      #ifdef BLINKM

        case 150: // M150
          gcode_M150();
          break;

      #endif //BLINKM

      case 200: // M200 D<millimeters> set filament diameter and set E axis units to cubic millimeters (use S0 to set back to millimeters).
        gcode_M200();
        break;
      case 201: // M201
        gcode_M201();
        break;
      #if 0 // Not used for Sprinter/grbl gen6
      case 202: // M202
        gcode_M202();
        break;
      #endif
      case 203: // M203 max feedrate mm/sec
        gcode_M203();
        break;
      case 204: // M204 acclereration S normal moves T filmanent only moves
        gcode_M204();
        break;
      case 205: //M205 advanced settings:  minimum travel speed S=while printing T=travel only,  B=minimum segment time X= maximum xy jerk, Z=maximum Z jerk
        gcode_M205();
        break;
      case 206: // M206 additional homing offset
        gcode_M206();
        break;

      #ifdef DELTA
        case 665: // M665 set delta configurations L<diagonal_rod> R<delta_radius> S<segments_per_sec>
          gcode_M665();
          break;
        case 666: // M666 set delta endstop adjustment
          gcode_M666();
          break;
      #endif // DELTA

      #ifdef FWRETRACT
        case 207: //M207 - set retract length S[positive mm] F[feedrate mm/min] Z[additional zlift/hop]
          gcode_M207();
          break;
        case 208: // M208 - set retract recover length S[positive mm surplus to the M207 S*] F[feedrate mm/min]
          gcode_M208();
          break;
        case 209: // M209 - S<1=true/0=false> enable automatic retract detect if the slicer did not support G10/11: every normal extrude-only move will be classified as retract depending on the direction.
          gcode_M209();
          break;
      #endif // FWRETRACT

      #if EXTRUDERS > 1
        case 218: // M218 - set hotend offset (in mm), T<extruder_number> X<offset_on_X> Y<offset_on_Y>
          gcode_M218();
          break;
      #endif

      case 220: // M220 S<factor in percent>- set speed factor override percentage
        gcode_M220();
        break;

      case 221: // M221 S<factor in percent>- set extrude factor override percentage
        gcode_M221();
        break;

      case 226: // M226 P<pin number> S<pin state>- Wait until the specified pin reaches the state required
        gcode_M226();
        break;

      #if NUM_SERVOS > 0
        case 280: // M280 - set servo position absolute. P: servo index, S: angle or microseconds
          gcode_M280();
          break;
      #endif // NUM_SERVOS > 0

      #if defined(LARGE_FLASH) && (BEEPER > 0 || defined(ULTRALCD) || defined(LCD_USE_I2C_BUZZER))
        case 300: // M300 - Play beep tone
          gcode_M300();
          break;
      #endif // LARGE_FLASH && (BEEPER>0 || ULTRALCD || LCD_USE_I2C_BUZZER)

      #ifdef PIDTEMP
      	case 301: // M301
          gcode_M301();
          break;
      #endif // PIDTEMP

<<<<<<< HEAD
      #ifdef PIDTEMPBED
        case 304: // M304
          gcode_M304();
          break;
      #endif // PIDTEMPBED
=======
        //reset LCD alert message
    	lcd_reset_alert_level();

        #ifdef DELTA
          calculate_delta(lastpos);
          plan_buffer_line(delta[X_AXIS], delta[Y_AXIS], delta[Z_AXIS], target[E_AXIS], fr60, active_extruder); //move xyz back
          plan_buffer_line(delta[X_AXIS], delta[Y_AXIS], delta[Z_AXIS], lastpos[E_AXIS], fr60, active_extruder); //final untretract
        #else
          plan_buffer_line(lastpos[X_AXIS], lastpos[Y_AXIS], target[Z_AXIS], target[E_AXIS], fr60, active_extruder); //move xy back
          plan_buffer_line(lastpos[X_AXIS], lastpos[Y_AXIS], lastpos[Z_AXIS], target[E_AXIS], fr60, active_extruder); //move z back
          plan_buffer_line(lastpos[X_AXIS], lastpos[Y_AXIS], lastpos[Z_AXIS], lastpos[E_AXIS], fr60, active_extruder); //final untretract
        #endif
    }
    break;
    #endif //FILAMENTCHANGEENABLE
    #ifdef DUAL_X_CARRIAGE
    case 605: // Set dual x-carriage movement mode:
              //    M605 S0: Full control mode. The slicer has full control over x-carriage movement
              //    M605 S1: Auto-park mode. The inactive head will auto park/unpark without slicer involvement
              //    M605 S2 [Xnnn] [Rmmm]: Duplication mode. The second extruder will duplicate the first with nnn
              //                         millimeters x-offset and an optional differential hotend temperature of
              //                         mmm degrees. E.g., with "M605 S2 X100 R2" the second extruder will duplicate
              //                         the first with a spacing of 100mm in the x direction and 2 degrees hotter.
              //
              //    Note: the X axis should be homed after changing dual x-carriage mode.
    {
        st_synchronize();
>>>>>>> 08c23605

      #if defined(CHDK) || (defined(PHOTOGRAPH_PIN) && PHOTOGRAPH_PIN > -1)
        case 240: // M240  Triggers a camera by emulating a Canon RC-1 : http://www.doc-diy.net/photo/rc-1_hacked/
          gcode_M240();
          break;
      #endif // CHDK || PHOTOGRAPH_PIN

      #ifdef DOGLCD
        case 250: // M250  Set LCD contrast value: C<value> (value 0..63)
          gcode_M250();
          break;
      #endif // DOGLCD

      #ifdef PREVENT_DANGEROUS_EXTRUDE
        case 302: // allow cold extrudes, or set the minimum extrude temperature
          gcode_M302();
          break;
    	#endif // PREVENT_DANGEROUS_EXTRUDE

      case 303: // M303 PID autotune
        gcode_M303();
        break;

    	#ifdef SCARA
        case 360:  // M360 SCARA Theta pos1
          if (gcode_M360()) return;
          break;
        case 361:  // M361 SCARA Theta pos2
          if (gcode_M361()) return;
          break;
        case 362:  // M362 SCARA Psi pos1
          if (gcode_M362()) return;
          break;
        case 363:  // M363 SCARA Psi pos2
          if (gcode_M363()) return;
          break;
        case 364:  // M364 SCARA Psi pos3 (90 deg to Theta)
          if (gcode_M364()) return;
          break;
        case 365: // M365 Set SCARA scaling for X Y Z
          gcode_M365();
          break;
    	#endif // SCARA

      case 400: // M400 finish all moves
        gcode_M400();
        break;

      #if defined(ENABLE_AUTO_BED_LEVELING) && defined(SERVO_ENDSTOPS) && not defined(Z_PROBE_SLED)
        case 401:
          gcode_M401();
          break;
        case 402:
          gcode_M402();
          break;
      #endif

      #ifdef FILAMENT_SENSOR
        case 404:  //M404 Enter the nominal filament width (3mm, 1.75mm ) N<3.0> or display nominal filament width
          gcode_M404();
          break;
        case 405:  //M405 Turn on filament sensor for control
          gcode_M405();
          break;
        case 406:  //M406 Turn off filament sensor for control
          gcode_M406();
          break;
        case 407:   //M407 Display measured filament diameter
          gcode_M407();
          break;
      #endif // FILAMENT_SENSOR

      case 500: // M500 Store settings in EEPROM
        gcode_M500();
        break;
      case 501: // M501 Read settings from EEPROM
        gcode_M501();
        break;
      case 502: // M502 Revert to default settings
        gcode_M502();
        break;
      case 503: // M503 print settings currently in memory
        gcode_M503();
        break;

      #ifdef ABORT_ON_ENDSTOP_HIT_FEATURE_ENABLED
        case 540:
          gcode_M540();
          break;
      #endif

      #ifdef CUSTOM_M_CODE_SET_Z_PROBE_OFFSET
        case CUSTOM_M_CODE_SET_Z_PROBE_OFFSET:
          gcode_SET_Z_PROBE_OFFSET();
          break;
      #endif // CUSTOM_M_CODE_SET_Z_PROBE_OFFSET

      #ifdef FILAMENTCHANGEENABLE
        case 600: //Pause for filament change X[pos] Y[pos] Z[relative lift] E[initial retract] L[later retract distance for removal]
          gcode_M600();
          break;
      #endif // FILAMENTCHANGEENABLE

      #ifdef DUAL_X_CARRIAGE
        case 605:
          gcode_M605();
          break;
      #endif // DUAL_X_CARRIAGE

      case 907: // M907 Set digital trimpot motor current using axis codes.
        gcode_M907();
        break;

      #if defined(DIGIPOTSS_PIN) && DIGIPOTSS_PIN > -1
        case 908: // M908 Control digital trimpot directly.
          gcode_M908();
          break;
      #endif // DIGIPOTSS_PIN

      case 350: // M350 Set microstepping mode. Warning: Steps per unit remains unchanged. S code sets stepping mode for all drivers.
        gcode_M350();
        break;

      case 351: // M351 Toggle MS1 MS2 pins directly, S# determines MS1 or MS2, X# sets the pin high/low.
        gcode_M351();
        break;

      case 999: // M999: Restart after being Stopped
        gcode_M999();
        break;
    }
  }

  else if (code_seen('T')) {
    gcode_T();
  }

  else {
    SERIAL_ECHO_START;
    SERIAL_ECHOPGM(MSG_UNKNOWN_COMMAND);
    SERIAL_ECHO(cmdbuffer[bufindr]);
    SERIAL_ECHOLNPGM("\"");
  }

  ClearToSend();
}

void FlushSerialRequestResend()
{
  //char cmdbuffer[bufindr][100]="Resend:";
  MYSERIAL.flush();
  SERIAL_PROTOCOLPGM(MSG_RESEND);
  SERIAL_PROTOCOLLN(gcode_LastN + 1);
  ClearToSend();
}

void ClearToSend()
{
  previous_millis_cmd = millis();
  #ifdef SDSUPPORT
  if(fromsd[bufindr])
    return;
  #endif //SDSUPPORT
  SERIAL_PROTOCOLLNPGM(MSG_OK);
}

void get_coordinates()
{
  bool seen[4]={false,false,false,false};
  for(int8_t i=0; i < NUM_AXIS; i++) {
    if(code_seen(axis_codes[i]))
    {
      destination[i] = (float)code_value() + (axis_relative_modes[i] || relative_mode)*current_position[i];
      seen[i]=true;
    }
    else destination[i] = current_position[i]; //Are these else lines really needed?
  }
  if(code_seen('F')) {
    next_feedrate = code_value();
    if(next_feedrate > 0.0) feedrate = next_feedrate;
  }
}

void get_arc_coordinates()
{
#ifdef SF_ARC_FIX
   bool relative_mode_backup = relative_mode;
   relative_mode = true;
#endif
   get_coordinates();
#ifdef SF_ARC_FIX
   relative_mode=relative_mode_backup;
#endif

   if(code_seen('I')) {
     offset[0] = code_value();
   }
   else {
     offset[0] = 0.0;
   }
   if(code_seen('J')) {
     offset[1] = code_value();
   }
   else {
     offset[1] = 0.0;
   }
}

void clamp_to_software_endstops(float target[3])
{
  if (min_software_endstops) {
    if (target[X_AXIS] < min_pos[X_AXIS]) target[X_AXIS] = min_pos[X_AXIS];
    if (target[Y_AXIS] < min_pos[Y_AXIS]) target[Y_AXIS] = min_pos[Y_AXIS];
    
    float negative_z_offset = 0;
    #ifdef ENABLE_AUTO_BED_LEVELING
      if (Z_PROBE_OFFSET_FROM_EXTRUDER < 0) negative_z_offset = negative_z_offset + Z_PROBE_OFFSET_FROM_EXTRUDER;
      if (add_homing[Z_AXIS] < 0) negative_z_offset = negative_z_offset + add_homing[Z_AXIS];
    #endif
    
    if (target[Z_AXIS] < min_pos[Z_AXIS]+negative_z_offset) target[Z_AXIS] = min_pos[Z_AXIS]+negative_z_offset;
  }

  if (max_software_endstops) {
    if (target[X_AXIS] > max_pos[X_AXIS]) target[X_AXIS] = max_pos[X_AXIS];
    if (target[Y_AXIS] > max_pos[Y_AXIS]) target[Y_AXIS] = max_pos[Y_AXIS];
    if (target[Z_AXIS] > max_pos[Z_AXIS]) target[Z_AXIS] = max_pos[Z_AXIS];
  }
}

#ifdef DELTA
void recalc_delta_settings(float radius, float diagonal_rod)
{
	 delta_tower1_x= -SIN_60*radius; // front left tower
	 delta_tower1_y= -COS_60*radius;	   
	 delta_tower2_x=  SIN_60*radius; // front right tower
	 delta_tower2_y= -COS_60*radius;	   
	 delta_tower3_x= 0.0;                  // back middle tower
	 delta_tower3_y= radius;
	 delta_diagonal_rod_2= sq(diagonal_rod);
}

void calculate_delta(float cartesian[3])
{
  delta[X_AXIS] = sqrt(delta_diagonal_rod_2
                       - sq(delta_tower1_x-cartesian[X_AXIS])
                       - sq(delta_tower1_y-cartesian[Y_AXIS])
                       ) + cartesian[Z_AXIS];
  delta[Y_AXIS] = sqrt(delta_diagonal_rod_2
                       - sq(delta_tower2_x-cartesian[X_AXIS])
                       - sq(delta_tower2_y-cartesian[Y_AXIS])
                       ) + cartesian[Z_AXIS];
  delta[Z_AXIS] = sqrt(delta_diagonal_rod_2
                       - sq(delta_tower3_x-cartesian[X_AXIS])
                       - sq(delta_tower3_y-cartesian[Y_AXIS])
                       ) + cartesian[Z_AXIS];
  /*
  SERIAL_ECHOPGM("cartesian x="); SERIAL_ECHO(cartesian[X_AXIS]);
  SERIAL_ECHOPGM(" y="); SERIAL_ECHO(cartesian[Y_AXIS]);
  SERIAL_ECHOPGM(" z="); SERIAL_ECHOLN(cartesian[Z_AXIS]);

  SERIAL_ECHOPGM("delta x="); SERIAL_ECHO(delta[X_AXIS]);
  SERIAL_ECHOPGM(" y="); SERIAL_ECHO(delta[Y_AXIS]);
  SERIAL_ECHOPGM(" z="); SERIAL_ECHOLN(delta[Z_AXIS]);
  */
}
#endif

void prepare_move()
{
  clamp_to_software_endstops(destination);
  previous_millis_cmd = millis();
  
  #ifdef SCARA //for now same as delta-code

float difference[NUM_AXIS];
for (int8_t i=0; i < NUM_AXIS; i++) {
	difference[i] = destination[i] - current_position[i];
}

float cartesian_mm = sqrt(	sq(difference[X_AXIS]) +
							sq(difference[Y_AXIS]) +
							sq(difference[Z_AXIS]));
if (cartesian_mm < 0.000001) { cartesian_mm = abs(difference[E_AXIS]); }
if (cartesian_mm < 0.000001) { return; }
float seconds = 6000 * cartesian_mm / feedrate / feedmultiply;
int steps = max(1, int(scara_segments_per_second * seconds));
 //SERIAL_ECHOPGM("mm="); SERIAL_ECHO(cartesian_mm);
 //SERIAL_ECHOPGM(" seconds="); SERIAL_ECHO(seconds);
 //SERIAL_ECHOPGM(" steps="); SERIAL_ECHOLN(steps);
for (int s = 1; s <= steps; s++) {
	float fraction = float(s) / float(steps);
	for(int8_t i=0; i < NUM_AXIS; i++) {
		destination[i] = current_position[i] + difference[i] * fraction;
	}

	
	calculate_delta(destination);
         //SERIAL_ECHOPGM("destination[X_AXIS]="); SERIAL_ECHOLN(destination[X_AXIS]);
         //SERIAL_ECHOPGM("destination[Y_AXIS]="); SERIAL_ECHOLN(destination[Y_AXIS]);
         //SERIAL_ECHOPGM("destination[Z_AXIS]="); SERIAL_ECHOLN(destination[Z_AXIS]);
         //SERIAL_ECHOPGM("delta[X_AXIS]="); SERIAL_ECHOLN(delta[X_AXIS]);
         //SERIAL_ECHOPGM("delta[Y_AXIS]="); SERIAL_ECHOLN(delta[Y_AXIS]);
         //SERIAL_ECHOPGM("delta[Z_AXIS]="); SERIAL_ECHOLN(delta[Z_AXIS]);
         
	plan_buffer_line(delta[X_AXIS], delta[Y_AXIS], delta[Z_AXIS],
	destination[E_AXIS], feedrate*feedmultiply/60/100.0,
	active_extruder);
}
#endif // SCARA
  
#ifdef DELTA
  float difference[NUM_AXIS];
  for (int8_t i=0; i < NUM_AXIS; i++) {
    difference[i] = destination[i] - current_position[i];
  }
  float cartesian_mm = sqrt(sq(difference[X_AXIS]) +
                            sq(difference[Y_AXIS]) +
                            sq(difference[Z_AXIS]));
  if (cartesian_mm < 0.000001) { cartesian_mm = abs(difference[E_AXIS]); }
  if (cartesian_mm < 0.000001) { return; }
  float seconds = 6000 * cartesian_mm / feedrate / feedmultiply;
  int steps = max(1, int(delta_segments_per_second * seconds));
  // SERIAL_ECHOPGM("mm="); SERIAL_ECHO(cartesian_mm);
  // SERIAL_ECHOPGM(" seconds="); SERIAL_ECHO(seconds);
  // SERIAL_ECHOPGM(" steps="); SERIAL_ECHOLN(steps);
  for (int s = 1; s <= steps; s++) {
    float fraction = float(s) / float(steps);
    for(int8_t i=0; i < NUM_AXIS; i++) {
      destination[i] = current_position[i] + difference[i] * fraction;
    }
    calculate_delta(destination);
    plan_buffer_line(delta[X_AXIS], delta[Y_AXIS], delta[Z_AXIS],
                     destination[E_AXIS], feedrate*feedmultiply/60/100.0,
                     active_extruder);
  }
  
#endif // DELTA

#ifdef DUAL_X_CARRIAGE
  if (active_extruder_parked)
  {
    if (dual_x_carriage_mode == DXC_DUPLICATION_MODE && active_extruder == 0)
    {
      // move duplicate extruder into correct duplication position.
      plan_set_position(inactive_extruder_x_pos, current_position[Y_AXIS], current_position[Z_AXIS], current_position[E_AXIS]);
      plan_buffer_line(current_position[X_AXIS] + duplicate_extruder_x_offset, current_position[Y_AXIS], current_position[Z_AXIS],
          current_position[E_AXIS], max_feedrate[X_AXIS], 1);
      plan_set_position(current_position[X_AXIS], current_position[Y_AXIS], current_position[Z_AXIS], current_position[E_AXIS]);
      st_synchronize();
      extruder_duplication_enabled = true;
      active_extruder_parked = false;
    }
    else if (dual_x_carriage_mode == DXC_AUTO_PARK_MODE) // handle unparking of head
    {
      if (current_position[E_AXIS] == destination[E_AXIS])
      {
        // this is a travel move - skit it but keep track of current position (so that it can later
        // be used as start of first non-travel move)
        if (delayed_move_time != 0xFFFFFFFFUL)
        {
          memcpy(current_position, destination, sizeof(current_position));
          if (destination[Z_AXIS] > raised_parked_position[Z_AXIS])
            raised_parked_position[Z_AXIS] = destination[Z_AXIS];
          delayed_move_time = millis();
          return;
        }
      }
      delayed_move_time = 0;
      // unpark extruder: 1) raise, 2) move into starting XY position, 3) lower
      plan_buffer_line(raised_parked_position[X_AXIS], raised_parked_position[Y_AXIS], raised_parked_position[Z_AXIS],    current_position[E_AXIS], max_feedrate[Z_AXIS], active_extruder);
      plan_buffer_line(current_position[X_AXIS], current_position[Y_AXIS], raised_parked_position[Z_AXIS],
          current_position[E_AXIS], min(max_feedrate[X_AXIS],max_feedrate[Y_AXIS]), active_extruder);
      plan_buffer_line(current_position[X_AXIS], current_position[Y_AXIS], current_position[Z_AXIS],
          current_position[E_AXIS], max_feedrate[Z_AXIS], active_extruder);
      active_extruder_parked = false;
    }
  }
#endif //DUAL_X_CARRIAGE

#if ! (defined DELTA || defined SCARA)
  // Do not use feedmultiply for E or Z only moves
  if( (current_position[X_AXIS] == destination [X_AXIS]) && (current_position[Y_AXIS] == destination [Y_AXIS])) {
      plan_buffer_line(destination[X_AXIS], destination[Y_AXIS], destination[Z_AXIS], destination[E_AXIS], feedrate/60, active_extruder);
  }
  else {
    plan_buffer_line(destination[X_AXIS], destination[Y_AXIS], destination[Z_AXIS], destination[E_AXIS], feedrate*feedmultiply/60/100.0, active_extruder);
  }
#endif // !(DELTA || SCARA)

  for(int8_t i=0; i < NUM_AXIS; i++) {
    current_position[i] = destination[i];
  }
}

void prepare_arc_move(char isclockwise) {
  float r = hypot(offset[X_AXIS], offset[Y_AXIS]); // Compute arc radius for mc_arc

  // Trace the arc
  mc_arc(current_position, destination, offset, X_AXIS, Y_AXIS, Z_AXIS, feedrate*feedmultiply/60/100.0, r, isclockwise, active_extruder);

  // As far as the parser is concerned, the position is now == target. In reality the
  // motion control system might still be processing the action and the real tool position
  // in any intermediate location.
  for(int8_t i=0; i < NUM_AXIS; i++) {
    current_position[i] = destination[i];
  }
  previous_millis_cmd = millis();
}

#if defined(CONTROLLERFAN_PIN) && CONTROLLERFAN_PIN > -1

#if defined(FAN_PIN)
  #if CONTROLLERFAN_PIN == FAN_PIN
    #error "You cannot set CONTROLLERFAN_PIN equal to FAN_PIN"
  #endif
#endif

unsigned long lastMotor = 0; //Save the time for when a motor was turned on last
unsigned long lastMotorCheck = 0;

void controllerFan()
{
  if ((millis() - lastMotorCheck) >= 2500) //Not a time critical function, so we only check every 2500ms
  {
    lastMotorCheck = millis();

    if(!READ(X_ENABLE_PIN) || !READ(Y_ENABLE_PIN) || !READ(Z_ENABLE_PIN) || (soft_pwm_bed > 0)
    #if EXTRUDERS > 2
       || !READ(E2_ENABLE_PIN)
    #endif
    #if EXTRUDER > 1
      #if defined(X2_ENABLE_PIN) && X2_ENABLE_PIN > -1
       || !READ(X2_ENABLE_PIN)
      #endif
       || !READ(E1_ENABLE_PIN)
    #endif
       || !READ(E0_ENABLE_PIN)) //If any of the drivers are enabled...
    {
      lastMotor = millis(); //... set time to NOW so the fan will turn on
    }

    if ((millis() - lastMotor) >= (CONTROLLERFAN_SECS*1000UL) || lastMotor == 0) //If the last time any driver was enabled, is longer since than CONTROLLERSEC...
    {
        digitalWrite(CONTROLLERFAN_PIN, 0);
        analogWrite(CONTROLLERFAN_PIN, 0);
    }
    else
    {
        // allows digital or PWM fan output to be used (see M42 handling)
        digitalWrite(CONTROLLERFAN_PIN, CONTROLLERFAN_SPEED);
        analogWrite(CONTROLLERFAN_PIN, CONTROLLERFAN_SPEED);
    }
  }
}
#endif

#ifdef SCARA
void calculate_SCARA_forward_Transform(float f_scara[3])
{
  // Perform forward kinematics, and place results in delta[3]
  // The maths and first version has been done by QHARLEY . Integrated into masterbranch 06/2014 and slightly restructured by Joachim Cerny in June 2014
  
  float x_sin, x_cos, y_sin, y_cos;
  
    //SERIAL_ECHOPGM("f_delta x="); SERIAL_ECHO(f_scara[X_AXIS]);
    //SERIAL_ECHOPGM(" y="); SERIAL_ECHO(f_scara[Y_AXIS]);
  
    x_sin = sin(f_scara[X_AXIS]/SCARA_RAD2DEG) * Linkage_1;
    x_cos = cos(f_scara[X_AXIS]/SCARA_RAD2DEG) * Linkage_1;
    y_sin = sin(f_scara[Y_AXIS]/SCARA_RAD2DEG) * Linkage_2;
    y_cos = cos(f_scara[Y_AXIS]/SCARA_RAD2DEG) * Linkage_2;
   
  //  SERIAL_ECHOPGM(" x_sin="); SERIAL_ECHO(x_sin);
  //  SERIAL_ECHOPGM(" x_cos="); SERIAL_ECHO(x_cos);
  //  SERIAL_ECHOPGM(" y_sin="); SERIAL_ECHO(y_sin);
  //  SERIAL_ECHOPGM(" y_cos="); SERIAL_ECHOLN(y_cos);
  
    delta[X_AXIS] = x_cos + y_cos + SCARA_offset_x;  //theta
    delta[Y_AXIS] = x_sin + y_sin + SCARA_offset_y;  //theta+phi
	
    //SERIAL_ECHOPGM(" delta[X_AXIS]="); SERIAL_ECHO(delta[X_AXIS]);
    //SERIAL_ECHOPGM(" delta[Y_AXIS]="); SERIAL_ECHOLN(delta[Y_AXIS]);
}  

void calculate_delta(float cartesian[3]){
  //reverse kinematics.
  // Perform reversed kinematics, and place results in delta[3]
  // The maths and first version has been done by QHARLEY . Integrated into masterbranch 06/2014 and slightly restructured by Joachim Cerny in June 2014
  
  float SCARA_pos[2];
  static float SCARA_C2, SCARA_S2, SCARA_K1, SCARA_K2, SCARA_theta, SCARA_psi; 
  
  SCARA_pos[X_AXIS] = cartesian[X_AXIS] * axis_scaling[X_AXIS] - SCARA_offset_x;  //Translate SCARA to standard X Y
  SCARA_pos[Y_AXIS] = cartesian[Y_AXIS] * axis_scaling[Y_AXIS] - SCARA_offset_y;  // With scaling factor.
  
  #if (Linkage_1 == Linkage_2)
    SCARA_C2 = ( ( sq(SCARA_pos[X_AXIS]) + sq(SCARA_pos[Y_AXIS]) ) / (2 * (float)L1_2) ) - 1;
  #else
    SCARA_C2 =   ( sq(SCARA_pos[X_AXIS]) + sq(SCARA_pos[Y_AXIS]) - (float)L1_2 - (float)L2_2 ) / 45000; 
  #endif
  
  SCARA_S2 = sqrt( 1 - sq(SCARA_C2) );
  
  SCARA_K1 = Linkage_1 + Linkage_2 * SCARA_C2;
  SCARA_K2 = Linkage_2 * SCARA_S2;
  
  SCARA_theta = ( atan2(SCARA_pos[X_AXIS],SCARA_pos[Y_AXIS])-atan2(SCARA_K1, SCARA_K2) ) * -1;
  SCARA_psi   =   atan2(SCARA_S2,SCARA_C2);
  
  delta[X_AXIS] = SCARA_theta * SCARA_RAD2DEG;  // Multiply by 180/Pi  -  theta is support arm angle
  delta[Y_AXIS] = (SCARA_theta + SCARA_psi) * SCARA_RAD2DEG;  //       -  equal to sub arm angle (inverted motor)
  delta[Z_AXIS] = cartesian[Z_AXIS];
  
  /*
  SERIAL_ECHOPGM("cartesian x="); SERIAL_ECHO(cartesian[X_AXIS]);
  SERIAL_ECHOPGM(" y="); SERIAL_ECHO(cartesian[Y_AXIS]);
  SERIAL_ECHOPGM(" z="); SERIAL_ECHOLN(cartesian[Z_AXIS]);
  
  SERIAL_ECHOPGM("scara x="); SERIAL_ECHO(SCARA_pos[X_AXIS]);
  SERIAL_ECHOPGM(" y="); SERIAL_ECHOLN(SCARA_pos[Y_AXIS]);
  
  SERIAL_ECHOPGM("delta x="); SERIAL_ECHO(delta[X_AXIS]);
  SERIAL_ECHOPGM(" y="); SERIAL_ECHO(delta[Y_AXIS]);
  SERIAL_ECHOPGM(" z="); SERIAL_ECHOLN(delta[Z_AXIS]);
  
  SERIAL_ECHOPGM("C2="); SERIAL_ECHO(SCARA_C2);
  SERIAL_ECHOPGM(" S2="); SERIAL_ECHO(SCARA_S2);
  SERIAL_ECHOPGM(" Theta="); SERIAL_ECHO(SCARA_theta);
  SERIAL_ECHOPGM(" Psi="); SERIAL_ECHOLN(SCARA_psi);
  SERIAL_ECHOLN(" ");*/
}

#endif

#ifdef TEMP_STAT_LEDS
static bool blue_led = false;
static bool red_led = false;
static uint32_t stat_update = 0;

void handle_status_leds(void) {
  float max_temp = 0.0;
  if(millis() > stat_update) {
    stat_update += 500; // Update every 0.5s
    for (int8_t cur_extruder = 0; cur_extruder < EXTRUDERS; ++cur_extruder) {
       max_temp = max(max_temp, degHotend(cur_extruder));
       max_temp = max(max_temp, degTargetHotend(cur_extruder));
    }
    #if defined(TEMP_BED_PIN) && TEMP_BED_PIN > -1
      max_temp = max(max_temp, degTargetBed());
      max_temp = max(max_temp, degBed());
    #endif
    if((max_temp > 55.0) && (red_led == false)) {
      digitalWrite(STAT_LED_RED, 1);
      digitalWrite(STAT_LED_BLUE, 0);
      red_led = true;
      blue_led = false;
    }
    if((max_temp < 54.0) && (blue_led == false)) {
      digitalWrite(STAT_LED_RED, 0);
      digitalWrite(STAT_LED_BLUE, 1);
      red_led = false;
      blue_led = true;
    }
  }
}
#endif

void manage_inactivity(bool ignore_stepper_queue/*=false*/) //default argument set in Marlin.h
{
	
#if defined(KILL_PIN) && KILL_PIN > -1
	static int killCount = 0;   // make the inactivity button a bit less responsive
   const int KILL_DELAY = 10000;
#endif

#if defined(HOME_PIN) && HOME_PIN > -1
   static int homeDebounceCount = 0;   // poor man's debouncing count
   const int HOME_DEBOUNCE_DELAY = 10000;
#endif
   
	
  if(buflen < (BUFSIZE-1))
    get_command();

  if( (millis() - previous_millis_cmd) >  max_inactive_time )
    if(max_inactive_time)
      kill();
  if(stepper_inactive_time)  {
    if( (millis() - previous_millis_cmd) >  stepper_inactive_time )
    {
      if(blocks_queued() == false && ignore_stepper_queue == false) {
        disable_x();
        disable_y();
        disable_z();
        disable_e0();
        disable_e1();
        disable_e2();
      }
    }
  }
  
  #ifdef CHDK //Check if pin should be set to LOW after M240 set it to HIGH
    if (chdkActive && (millis() - chdkHigh > CHDK_DELAY))
    {
      chdkActive = false;
      WRITE(CHDK, LOW);
    }
  #endif
  
  #if defined(KILL_PIN) && KILL_PIN > -1
    
    // Check if the kill button was pressed and wait just in case it was an accidental
    // key kill key press
    // -------------------------------------------------------------------------------
    if( 0 == READ(KILL_PIN) )
    {
       killCount++;
    }
    else if (killCount > 0)
    {
       killCount--;
    }
    // Exceeded threshold and we can confirm that it was not accidental
    // KILL the machine
    // ----------------------------------------------------------------
    if ( killCount >= KILL_DELAY)
    {
       kill();
    }
  #endif

#if defined(HOME_PIN) && HOME_PIN > -1
    // Check to see if we have to home, use poor man's debouncer
    // ---------------------------------------------------------
    if ( 0 == READ(HOME_PIN) )
    {
       if (homeDebounceCount == 0)
       {
          enquecommands_P((PSTR("G28")));
          homeDebounceCount++;
          LCD_ALERTMESSAGEPGM(MSG_AUTO_HOME);
       }
       else if (homeDebounceCount < HOME_DEBOUNCE_DELAY)
       {
          homeDebounceCount++;
       }
       else
       {
          homeDebounceCount = 0;
       }
    }
#endif
    
  #if defined(CONTROLLERFAN_PIN) && CONTROLLERFAN_PIN > -1
    controllerFan(); //Check if fan should be turned on to cool stepper drivers down
  #endif
  #ifdef EXTRUDER_RUNOUT_PREVENT
    if( (millis() - previous_millis_cmd) >  EXTRUDER_RUNOUT_SECONDS*1000 )
    if(degHotend(active_extruder)>EXTRUDER_RUNOUT_MINTEMP)
    {
     bool oldstatus=READ(E0_ENABLE_PIN);
     enable_e0();
     float oldepos=current_position[E_AXIS];
     float oldedes=destination[E_AXIS];
     plan_buffer_line(destination[X_AXIS], destination[Y_AXIS], destination[Z_AXIS],
                      destination[E_AXIS]+EXTRUDER_RUNOUT_EXTRUDE*EXTRUDER_RUNOUT_ESTEPS/axis_steps_per_unit[E_AXIS],
                      EXTRUDER_RUNOUT_SPEED/60.*EXTRUDER_RUNOUT_ESTEPS/axis_steps_per_unit[E_AXIS], active_extruder);
     current_position[E_AXIS]=oldepos;
     destination[E_AXIS]=oldedes;
     plan_set_e_position(oldepos);
     previous_millis_cmd=millis();
     st_synchronize();
     WRITE(E0_ENABLE_PIN,oldstatus);
    }
  #endif
  #if defined(DUAL_X_CARRIAGE)
    // handle delayed move timeout
    if (delayed_move_time != 0 && (millis() - delayed_move_time) > 1000 && Stopped == false)
    {
      // travel moves have been received so enact them
      delayed_move_time = 0xFFFFFFFFUL; // force moves to be done
      memcpy(destination,current_position,sizeof(destination));
      prepare_move();
    }
  #endif
  #ifdef TEMP_STAT_LEDS
      handle_status_leds();
  #endif
  check_axes_activity();
}

void kill()
{
  cli(); // Stop interrupts
  disable_heater();

  disable_x();
  disable_y();
  disable_z();
  disable_e0();
  disable_e1();
  disable_e2();

#if defined(PS_ON_PIN) && PS_ON_PIN > -1
  pinMode(PS_ON_PIN,INPUT);
#endif
  SERIAL_ERROR_START;
  SERIAL_ERRORLNPGM(MSG_ERR_KILLED);
  LCD_ALERTMESSAGEPGM(MSG_KILLED);
  
  // FMC small patch to update the LCD before ending
  sei();   // enable interrupts
  for ( int i=5; i--; lcd_update())
  {
     delay(200);	
  }
  cli();   // disable interrupts
  suicide();
  while(1) { /* Intentionally left empty */ } // Wait for reset
}

void Stop()
{
  disable_heater();
  if(Stopped == false) {
    Stopped = true;
    Stopped_gcode_LastN = gcode_LastN; // Save last g_code for restart
    SERIAL_ERROR_START;
    SERIAL_ERRORLNPGM(MSG_ERR_STOPPED);
    LCD_MESSAGEPGM(MSG_STOPPED);
  }
}

bool IsStopped() { return Stopped; };

#ifdef FAST_PWM_FAN
void setPwmFrequency(uint8_t pin, int val)
{
  val &= 0x07;
  switch(digitalPinToTimer(pin))
  {

    #if defined(TCCR0A)
    case TIMER0A:
    case TIMER0B:
//         TCCR0B &= ~(_BV(CS00) | _BV(CS01) | _BV(CS02));
//         TCCR0B |= val;
         break;
    #endif

    #if defined(TCCR1A)
    case TIMER1A:
    case TIMER1B:
//         TCCR1B &= ~(_BV(CS10) | _BV(CS11) | _BV(CS12));
//         TCCR1B |= val;
         break;
    #endif

    #if defined(TCCR2)
    case TIMER2:
    case TIMER2:
         TCCR2 &= ~(_BV(CS10) | _BV(CS11) | _BV(CS12));
         TCCR2 |= val;
         break;
    #endif

    #if defined(TCCR2A)
    case TIMER2A:
    case TIMER2B:
         TCCR2B &= ~(_BV(CS20) | _BV(CS21) | _BV(CS22));
         TCCR2B |= val;
         break;
    #endif

    #if defined(TCCR3A)
    case TIMER3A:
    case TIMER3B:
    case TIMER3C:
         TCCR3B &= ~(_BV(CS30) | _BV(CS31) | _BV(CS32));
         TCCR3B |= val;
         break;
    #endif

    #if defined(TCCR4A)
    case TIMER4A:
    case TIMER4B:
    case TIMER4C:
         TCCR4B &= ~(_BV(CS40) | _BV(CS41) | _BV(CS42));
         TCCR4B |= val;
         break;
   #endif

    #if defined(TCCR5A)
    case TIMER5A:
    case TIMER5B:
    case TIMER5C:
         TCCR5B &= ~(_BV(CS50) | _BV(CS51) | _BV(CS52));
         TCCR5B |= val;
         break;
   #endif

  }
}
#endif //FAST_PWM_FAN

bool setTargetedHotend(int code){
  tmp_extruder = active_extruder;
  if(code_seen('T')) {
    tmp_extruder = code_value();
    if(tmp_extruder >= EXTRUDERS) {
      SERIAL_ECHO_START;
      switch(code){
        case 104:
          SERIAL_ECHO(MSG_M104_INVALID_EXTRUDER);
          break;
        case 105:
          SERIAL_ECHO(MSG_M105_INVALID_EXTRUDER);
          break;
        case 109:
          SERIAL_ECHO(MSG_M109_INVALID_EXTRUDER);
          break;
        case 218:
          SERIAL_ECHO(MSG_M218_INVALID_EXTRUDER);
          break;
        case 221:
          SERIAL_ECHO(MSG_M221_INVALID_EXTRUDER);
          break;
      }
      SERIAL_ECHOLN(tmp_extruder);
      return true;
    }
  }
  return false;
}


float calculate_volumetric_multiplier(float diameter) {
	float area = .0;
	float radius = .0;

	radius = diameter * .5;
	if (! volumetric_enabled || radius == 0) {
		area = 1;
	}
	else {
		area = M_PI * pow(radius, 2);
	}

	return 1.0 / area;
}

void calculate_volumetric_multipliers() {
  for (int i=0; i<EXTRUDERS; i++)
  	volumetric_multiplier[i] = calculate_volumetric_multiplier(filament_size[i]);
}<|MERGE_RESOLUTION|>--- conflicted
+++ resolved
@@ -1734,7 +1734,6 @@
    */
   inline void gcode_G29() {
 
-<<<<<<< HEAD
     float x_tmp, y_tmp, z_tmp, real_z;
 
     // Prevent user from running a G29 without first homing in X and Y
@@ -1750,31 +1749,6 @@
     #endif
 
     st_synchronize();
-=======
-            // Probe at 3 arbitrary points
-            // Enhanced G29
-            
-            float z_at_pt_1, z_at_pt_2, z_at_pt_3;
-            
-            if (code_seen('E') || code_seen('e')) {
-              // probe 1               
-              z_at_pt_1 = probe_pt(ABL_PROBE_PT_1_X, ABL_PROBE_PT_1_Y, Z_RAISE_BEFORE_PROBING,1);
-              // probe 2
-              z_at_pt_2 = probe_pt(ABL_PROBE_PT_2_X, ABL_PROBE_PT_2_Y, current_position[Z_AXIS] + Z_RAISE_BETWEEN_PROBINGS,2);
-              // probe 3
-              z_at_pt_3 = probe_pt(ABL_PROBE_PT_3_X, ABL_PROBE_PT_3_Y, current_position[Z_AXIS] + Z_RAISE_BETWEEN_PROBINGS,3); 
-            }
-            else {
-              // probe 1
-              z_at_pt_1 = probe_pt(ABL_PROBE_PT_1_X, ABL_PROBE_PT_1_Y, Z_RAISE_BEFORE_PROBING);
-              // probe 2
-              z_at_pt_2 = probe_pt(ABL_PROBE_PT_2_X, ABL_PROBE_PT_2_Y, current_position[Z_AXIS] + Z_RAISE_BETWEEN_PROBINGS);
-              // probe 3
-              z_at_pt_3 = probe_pt(ABL_PROBE_PT_3_X, ABL_PROBE_PT_3_Y, current_position[Z_AXIS] + Z_RAISE_BETWEEN_PROBINGS);
-            }
-            clean_up_after_endstop_move();
-            set_bed_level_equation_3pts(z_at_pt_1, z_at_pt_2, z_at_pt_3);
->>>>>>> 08c23605
 
     // make sure the bed_level_rotation_matrix is identity or the planner will get it incorectly
     //vector_3 corrected_position = plan_get_position_mm();
@@ -1882,9 +1856,9 @@
       }
       else  {
         // probes 1, 2, 3
-        float z_at_pt_1 = probe_pt(ABL_PROBE_PT_1_X, ABL_PROBE_PT_1_Y, Z_RAISE_BEFORE_PROBING);
-        float z_at_pt_2 = probe_pt(ABL_PROBE_PT_2_X, ABL_PROBE_PT_2_Y, current_position[Z_AXIS] + Z_RAISE_BETWEEN_PROBINGS);
-        float z_at_pt_3 = probe_pt(ABL_PROBE_PT_3_X, ABL_PROBE_PT_3_Y, current_position[Z_AXIS] + Z_RAISE_BETWEEN_PROBINGS);
+        z_at_pt_1 = probe_pt(ABL_PROBE_PT_1_X, ABL_PROBE_PT_1_Y, Z_RAISE_BEFORE_PROBING);
+        z_at_pt_2 = probe_pt(ABL_PROBE_PT_2_X, ABL_PROBE_PT_2_Y, current_position[Z_AXIS] + Z_RAISE_BETWEEN_PROBINGS);
+        z_at_pt_3 = probe_pt(ABL_PROBE_PT_3_X, ABL_PROBE_PT_3_Y, current_position[Z_AXIS] + Z_RAISE_BETWEEN_PROBINGS);
       }
       clean_up_after_endstop_move();
 
@@ -3846,6 +3820,8 @@
     plan_set_e_position(current_position[E_AXIS]);
 
     RUNPLAN; //should do nothing
+
+    lcd_reset_alert_level();
 
     #ifdef DELTA
       calculate_delta(lastpos);
@@ -4407,41 +4383,11 @@
           break;
       #endif // PIDTEMP
 
-<<<<<<< HEAD
       #ifdef PIDTEMPBED
         case 304: // M304
           gcode_M304();
           break;
       #endif // PIDTEMPBED
-=======
-        //reset LCD alert message
-    	lcd_reset_alert_level();
-
-        #ifdef DELTA
-          calculate_delta(lastpos);
-          plan_buffer_line(delta[X_AXIS], delta[Y_AXIS], delta[Z_AXIS], target[E_AXIS], fr60, active_extruder); //move xyz back
-          plan_buffer_line(delta[X_AXIS], delta[Y_AXIS], delta[Z_AXIS], lastpos[E_AXIS], fr60, active_extruder); //final untretract
-        #else
-          plan_buffer_line(lastpos[X_AXIS], lastpos[Y_AXIS], target[Z_AXIS], target[E_AXIS], fr60, active_extruder); //move xy back
-          plan_buffer_line(lastpos[X_AXIS], lastpos[Y_AXIS], lastpos[Z_AXIS], target[E_AXIS], fr60, active_extruder); //move z back
-          plan_buffer_line(lastpos[X_AXIS], lastpos[Y_AXIS], lastpos[Z_AXIS], lastpos[E_AXIS], fr60, active_extruder); //final untretract
-        #endif
-    }
-    break;
-    #endif //FILAMENTCHANGEENABLE
-    #ifdef DUAL_X_CARRIAGE
-    case 605: // Set dual x-carriage movement mode:
-              //    M605 S0: Full control mode. The slicer has full control over x-carriage movement
-              //    M605 S1: Auto-park mode. The inactive head will auto park/unpark without slicer involvement
-              //    M605 S2 [Xnnn] [Rmmm]: Duplication mode. The second extruder will duplicate the first with nnn
-              //                         millimeters x-offset and an optional differential hotend temperature of
-              //                         mmm degrees. E.g., with "M605 S2 X100 R2" the second extruder will duplicate
-              //                         the first with a spacing of 100mm in the x direction and 2 degrees hotter.
-              //
-              //    Note: the X axis should be homed after changing dual x-carriage mode.
-    {
-        st_synchronize();
->>>>>>> 08c23605
 
       #if defined(CHDK) || (defined(PHOTOGRAPH_PIN) && PHOTOGRAPH_PIN > -1)
         case 240: // M240  Triggers a camera by emulating a Canon RC-1 : http://www.doc-diy.net/photo/rc-1_hacked/
