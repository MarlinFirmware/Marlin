--- conflicted
+++ resolved
@@ -3842,25 +3842,10 @@
   			lcd_enable_display_timeout();
   			SERIAL_ECHOLN("Wizard set to 4");
 
-<<<<<<< HEAD
   			st_synchronize();
   			lcd_enable_button();
 
   			stop_buffer = false;
-=======
-        //reset LCD alert message
-    	lcd_reset_alert_level();
-
-        #ifdef DELTA
-          calculate_delta(lastpos);
-          plan_buffer_line(delta[X_AXIS], delta[Y_AXIS], delta[Z_AXIS], target[E_AXIS], fr60, active_extruder); //move xyz back
-          plan_buffer_line(delta[X_AXIS], delta[Y_AXIS], delta[Z_AXIS], lastpos[E_AXIS], fr60, active_extruder); //final untretract
-        #else
-          plan_buffer_line(lastpos[X_AXIS], lastpos[Y_AXIS], target[Z_AXIS], target[E_AXIS], fr60, active_extruder); //move xy back
-          plan_buffer_line(lastpos[X_AXIS], lastpos[Y_AXIS], lastpos[Z_AXIS], target[E_AXIS], fr60, active_extruder); //move z back
-          plan_buffer_line(lastpos[X_AXIS], lastpos[Y_AXIS], lastpos[Z_AXIS], lastpos[E_AXIS], fr60, active_extruder); //final untretract
-        #endif
->>>>>>> 27ac3e98
     }
     break;
     #endif //FILAMENTCHANGEENABLE
