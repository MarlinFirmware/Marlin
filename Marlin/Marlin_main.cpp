/* -*- c++ -*- */

/*
    Reprap firmware based on Sprinter and grbl.
 Copyright (C) 2011 Camiel Gubbels / Erik van der Zalm

 This program is free software: you can redistribute it and/or modify
 it under the terms of the GNU General Public License as published by
 the Free Software Foundation, either version 3 of the License, or
 (at your option) any later version.

 This program is distributed in the hope that it will be useful,
 but WITHOUT ANY WARRANTY; without even the implied warranty of
 MERCHANTABILITY or FITNESS FOR A PARTICULAR PURPOSE.  See the
 GNU General Public License for more details.

 You should have received a copy of the GNU General Public License
 along with this program.  If not, see <http://www.gnu.org/licenses/>.
 */

/*
 This firmware is a mashup between Sprinter and grbl.
  (https://github.com/kliment/Sprinter)
  (https://github.com/simen/grbl/tree)

 It has preliminary support for Matthew Roberts advance algorithm
    http://reprap.org/pipermail/reprap-dev/2011-May/003323.html
 */

#include "Marlin.h"

#ifdef ENABLE_AUTO_BED_LEVELING
#include "vector_3.h"
  #ifdef AUTO_BED_LEVELING_GRID
    #include "qr_solve.h"
  #endif
#endif // ENABLE_AUTO_BED_LEVELING

#include "ultralcd.h"
#include "planner.h"
#include "stepper.h"
#include "temperature.h"
#include "motion_control.h"
#include "cardreader.h"
#include "watchdog.h"
#include "ConfigurationStore.h"
#include "language.h"
#include "pins_arduino.h"
#include "math.h"

#ifdef BLINKM
  #include "BlinkM.h"
  #include "Wire.h"
#endif

#if NUM_SERVOS > 0
  #include "Servo.h"
#endif

#if defined(DIGIPOTSS_PIN) && DIGIPOTSS_PIN > -1
  #include <SPI.h>
#endif

// look here for descriptions of G-codes: http://linuxcnc.org/handbook/gcode/g-code.html
// http://objects.reprap.org/wiki/Mendel_User_Manual:_RepRapGCodes

//Implemented Codes
//-------------------
// G0  -> G1
// G1  - Coordinated Movement X Y Z E
// G2  - CW ARC
// G3  - CCW ARC
// G4  - Dwell S<seconds> or P<milliseconds>
// G10 - retract filament according to settings of M207
// G11 - retract recover filament according to settings of M208
// G28 - Home all Axis
// G29 - Detailed Z-Probe, probes the bed at 3 or more points.  Will fail if you haven't homed yet.
// G30 - Single Z Probe, probes bed at current XY location.
// G31 - Dock sled (Z_PROBE_SLED only)
// G32 - Undock sled (Z_PROBE_SLED only)
// G90 - Use Absolute Coordinates
// G91 - Use Relative Coordinates
// G92 - Set current position to coordinates given

// M Codes
// M0   - Unconditional stop - Wait for user to press a button on the LCD (Only if ULTRA_LCD is enabled)
// M1   - Same as M0
// M17  - Enable/Power all stepper motors
// M18  - Disable all stepper motors; same as M84
// M20  - List SD card
// M21  - Init SD card
// M22  - Release SD card
// M23  - Select SD file (M23 filename.g)
// M24  - Start/resume SD print
// M25  - Pause SD print
// M26  - Set SD position in bytes (M26 S12345)
// M27  - Report SD print status
// M28  - Start SD write (M28 filename.g)
// M29  - Stop SD write
// M30  - Delete file from SD (M30 filename.g)
// M31  - Output time since last M109 or SD card start to serial
// M32  - Select file and start SD print (Can be used _while_ printing from SD card files):
//        syntax "M32 /path/filename#", or "M32 S<startpos bytes> !filename#"
//        Call gcode file : "M32 P !filename#" and return to caller file after finishing (similar to #include).
//        The '#' is necessary when calling from within sd files, as it stops buffer prereading
// M42  - Change pin status via gcode Use M42 Px Sy to set pin x to value y, when omitting Px the onboard led will be used.
// M80  - Turn on Power Supply
// M81  - Turn off Power Supply
// M82  - Set E codes absolute (default)
// M83  - Set E codes relative while in Absolute Coordinates (G90) mode
// M84  - Disable steppers until next move,
//        or use S<seconds> to specify an inactivity timeout, after which the steppers will be disabled.  S0 to disable the timeout.
// M85  - Set inactivity shutdown timer with parameter S<seconds>. To disable set zero (default)
// M92  - Set axis_steps_per_unit - same syntax as G92
// M104 - Set extruder target temp
// M105 - Read current temp
// M106 - Fan on
// M107 - Fan off
// M109 - Sxxx Wait for extruder current temp to reach target temp. Waits only when heating
//        Rxxx Wait for extruder current temp to reach target temp. Waits when heating and cooling
//        IF AUTOTEMP is enabled, S<mintemp> B<maxtemp> F<factor>. Exit autotemp by any M109 without F
// M112 - Emergency stop
// M114 - Output current position to serial port
// M115 - Capabilities string
// M117 - display message
// M119 - Output Endstop status to serial port
// M126 - Solenoid Air Valve Open (BariCUDA support by jmil)
// M127 - Solenoid Air Valve Closed (BariCUDA vent to atmospheric pressure by jmil)
// M128 - EtoP Open (BariCUDA EtoP = electricity to air pressure transducer by jmil)
// M129 - EtoP Closed (BariCUDA EtoP = electricity to air pressure transducer by jmil)
// M140 - Set bed target temp
// M150 - Set BlinkM Color Output R: Red<0-255> U(!): Green<0-255> B: Blue<0-255> over i2c, G for green does not work.
// M190 - Sxxx Wait for bed current temp to reach target temp. Waits only when heating
//        Rxxx Wait for bed current temp to reach target temp. Waits when heating and cooling
// M200 D<millimeters>- set filament diameter and set E axis units to cubic millimeters (use S0 to set back to millimeters).
// M201 - Set max acceleration in units/s^2 for print moves (M201 X1000 Y1000)
// M202 - Set max acceleration in units/s^2 for travel moves (M202 X1000 Y1000) Unused in Marlin!!
// M203 - Set maximum feedrate that your machine can sustain (M203 X200 Y200 Z300 E10000) in mm/sec
// M204 - Set default acceleration: S normal moves T filament only moves (M204 S3000 T7000) in mm/sec^2  also sets minimum segment time in ms (B20000) to prevent buffer under-runs and M20 minimum feedrate
// M205 -  advanced settings:  minimum travel speed S=while printing T=travel only,  B=minimum segment time X= maximum xy jerk, Z=maximum Z jerk, E=maximum E jerk
// M206 - Set additional homing offset
// M207 - Set retract length S[positive mm] F[feedrate mm/min] Z[additional zlift/hop], stays in mm regardless of M200 setting
// M208 - Set recover=unretract length S[positive mm surplus to the M207 S*] F[feedrate mm/sec]
// M209 - S<1=true/0=false> enable automatic retract detect if the slicer did not support G10/11: every normal extrude-only move will be classified as retract depending on the direction.
// M218 - Set hotend offset (in mm): T<extruder_number> X<offset_on_X> Y<offset_on_Y>
// M220 S<factor in percent>- set speed factor override percentage
// M221 S<factor in percent>- set extrude factor override percentage
// M226 P<pin number> S<pin state>- Wait until the specified pin reaches the state required
// M240 - Trigger a camera to take a photograph
// M250 - Set LCD contrast C<contrast value> (value 0..63)
// M280 - Set servo position absolute. P: servo index, S: angle or microseconds
// M300 - Play beep sound S<frequency Hz> P<duration ms>
// M301 - Set PID parameters P I and D
// M302 - Allow cold extrudes, or set the minimum extrude S<temperature>.
// M303 - PID relay autotune S<temperature> sets the target temperature. (default target temperature = 150C)
// M304 - Set bed PID parameters P I and D
// M400 - Finish all moves
// M401 - Lower z-probe if present
// M402 - Raise z-probe if present
// M404 - N<dia in mm> Enter the nominal filament width (3mm, 1.75mm ) or will display nominal filament width without parameters
// M405 - Turn on Filament Sensor extrusion control.  Optional D<delay in cm> to set delay in centimeters between sensor and extruder 
// M406 - Turn off Filament Sensor extrusion control 
// M407 - Displays measured filament diameter 
// M500 - Store parameters in EEPROM
// M501 - Read parameters from EEPROM (if you need reset them after you changed them temporarily).
// M502 - Revert to the default "factory settings".  You still need to store them in EEPROM afterwards if you want to.
// M503 - Print the current settings (from memory not from EEPROM). Use S0 to leave off headings.
// M540 - Use S[0|1] to enable or disable the stop SD card print on endstop hit (requires ABORT_ON_ENDSTOP_HIT_FEATURE_ENABLED)
// M600 - Pause for filament change X[pos] Y[pos] Z[relative lift] E[initial retract] L[later retract distance for removal]
// M665 - Set delta configurations
// M666 - Set delta endstop adjustment
// M605 - Set dual x-carriage movement mode: S<mode> [ X<duplication x-offset> R<duplication temp offset> ]
// M700 - Level plate script for use with Witbox printer.
// M701 - Load filament script for use with Witbox printer.
// M702 - Unload filament script for use with Witbox printer.
// M907 - Set digital trimpot motor current using axis codes.
// M908 - Control digital trimpot directly.
// M350 - Set microstepping mode.
// M351 - Toggle MS1 MS2 pins directly.

// ************ SCARA Specific - This can change to suit future G-code regulations
// M360 - SCARA calibration: Move to cal-position ThetaA (0 deg calibration)
// M361 - SCARA calibration: Move to cal-position ThetaB (90 deg calibration - steps per degree)
// M362 - SCARA calibration: Move to cal-position PsiA (0 deg calibration)
// M363 - SCARA calibration: Move to cal-position PsiB (90 deg calibration - steps per degree)
// M364 - SCARA calibration: Move to cal-position PSIC (90 deg to Theta calibration position)
// M365 - SCARA calibration: Scaling factor, X, Y, Z axis
//************* SCARA End ***************

// M928 - Start SD logging (M928 filename.g) - ended by M29
// M999 - Restart after being stopped by error

#ifdef SDSUPPORT
  CardReader card;
#endif

float homing_feedrate[] = HOMING_FEEDRATE;
bool axis_relative_modes[] = AXIS_RELATIVE_MODES;
int feedmultiply = 100; //100->1 200->2
int saved_feedmultiply;
int extrudemultiply = 100; //100->1 200->2
int extruder_multiply[EXTRUDERS] = { 100
  #if EXTRUDERS > 1
    , 100
    #if EXTRUDERS > 2
      , 100
	    #if EXTRUDERS > 3
      	, 100
	    #endif
    #endif
  #endif
};
bool volumetric_enabled = false;
float filament_size[EXTRUDERS] = { DEFAULT_NOMINAL_FILAMENT_DIA
  #if EXTRUDERS > 1
      , DEFAULT_NOMINAL_FILAMENT_DIA
    #if EXTRUDERS > 2
       , DEFAULT_NOMINAL_FILAMENT_DIA
      #if EXTRUDERS > 3
        , DEFAULT_NOMINAL_FILAMENT_DIA
      #endif
    #endif
  #endif
};
float volumetric_multiplier[EXTRUDERS] = {1.0
  #if EXTRUDERS > 1
    , 1.0
    #if EXTRUDERS > 2
      , 1.0
      #if EXTRUDERS > 3
        , 1.0
      #endif
    #endif
  #endif
};
float current_position[NUM_AXIS] = { 0.0, 0.0, 0.0, 0.0 };
float add_homing[3] = { 0, 0, 0 };
#ifdef DELTA
  float endstop_adj[3] = { 0, 0, 0 };
#endif

float min_pos[3] = { X_MIN_POS, Y_MIN_POS, Z_MIN_POS };
float max_pos[3] = { X_MAX_POS, Y_MAX_POS, Z_MAX_POS };
bool axis_known_position[3] = { false, false, false };
float zprobe_zoffset;

// Extruder offset
#if EXTRUDERS > 1
#ifndef DUAL_X_CARRIAGE
  #define NUM_EXTRUDER_OFFSETS 2 // only in XY plane
#else
  #define NUM_EXTRUDER_OFFSETS 3 // supports offsets in XYZ plane
#endif
float extruder_offset[NUM_EXTRUDER_OFFSETS][EXTRUDERS] = {
  #if defined(EXTRUDER_OFFSET_X)
    EXTRUDER_OFFSET_X
  #else
    0
  #endif
  ,
  #if defined(EXTRUDER_OFFSET_Y)
    EXTRUDER_OFFSET_Y
  #else
    0
  #endif
};
#endif

uint8_t active_extruder = 0;
int fanSpeed = 0;

#ifdef SERVO_ENDSTOPS
  int servo_endstops[] = SERVO_ENDSTOPS;
  int servo_endstop_angles[] = SERVO_ENDSTOP_ANGLES;
#endif

#ifdef BARICUDA
  int ValvePressure = 0;
  int EtoPPressure = 0;
#endif

#ifdef FWRETRACT

  bool autoretract_enabled = false;
  bool retracted[EXTRUDERS] = { false
    #if EXTRUDERS > 1
      , false
      #if EXTRUDERS > 2
        , false
        #if EXTRUDERS > 3
       	  , false
      	#endif
      #endif
    #endif
  };
  bool retracted_swap[EXTRUDERS] = { false
    #if EXTRUDERS > 1
      , false
      #if EXTRUDERS > 2
        , false
        #if EXTRUDERS > 3
       	  , false
      	#endif
      #endif
    #endif
  };

  float retract_length = RETRACT_LENGTH;
  float retract_length_swap = RETRACT_LENGTH_SWAP;
  float retract_feedrate = RETRACT_FEEDRATE;
  float retract_zlift = RETRACT_ZLIFT;
  float retract_recover_length = RETRACT_RECOVER_LENGTH;
  float retract_recover_length_swap = RETRACT_RECOVER_LENGTH_SWAP;
  float retract_recover_feedrate = RETRACT_RECOVER_FEEDRATE;

#endif // FWRETRACT

#ifdef ULTIPANEL
  bool powersupply = 
    #ifdef PS_DEFAULT_OFF
      false
    #else
  	  true
    #endif
  ;
#endif

#ifdef DELTA
  float delta[3] = { 0, 0, 0 };
  #define SIN_60 0.8660254037844386
  #define COS_60 0.5
  // these are the default values, can be overriden with M665
  float delta_radius = DELTA_RADIUS;
  float delta_tower1_x = -SIN_60 * delta_radius; // front left tower
  float delta_tower1_y = -COS_60 * delta_radius;	   
  float delta_tower2_x =  SIN_60 * delta_radius; // front right tower
  float delta_tower2_y = -COS_60 * delta_radius;	   
  float delta_tower3_x = 0;                      // back middle tower
  float delta_tower3_y = delta_radius;
  float delta_diagonal_rod = DELTA_DIAGONAL_ROD;
  float delta_diagonal_rod_2 = sq(delta_diagonal_rod);
  float delta_segments_per_second = DELTA_SEGMENTS_PER_SECOND;
#endif

#ifdef SCARA
  float axis_scaling[3] = { 1, 1, 1 };    // Build size scaling, default to 1
#endif				

bool cancel_heatup = false;

#ifdef FILAMENT_SENSOR
  //Variables for Filament Sensor input 
  float filament_width_nominal=DEFAULT_NOMINAL_FILAMENT_DIA;  //Set nominal filament width, can be changed with M404 
  bool filament_sensor=false;  //M405 turns on filament_sensor control, M406 turns it off 
  float filament_width_meas=DEFAULT_MEASURED_FILAMENT_DIA; //Stores the measured filament diameter 
  signed char measurement_delay[MAX_MEASUREMENT_DELAY+1];  //ring buffer to delay measurement  store extruder factor after subtracting 100 
  int delay_index1=0;  //index into ring buffer
  int delay_index2=-1;  //index into ring buffer - set to -1 on startup to indicate ring buffer needs to be initialized
  float delay_dist=0; //delay distance counter  
  int meas_delay_cm = MEASUREMENT_DELAY_CM;  //distance delay setting
#endif

const char errormagic[] PROGMEM = "Error:";
const char echomagic[] PROGMEM = "echo:";

const char axis_codes[NUM_AXIS] = {'X', 'Y', 'Z', 'E'};
static float destination[NUM_AXIS] = { 0, 0, 0, 0 };

#ifndef DELTA
  static float delta[3] = { 0, 0, 0 };
#endif

static float offset[3] = { 0, 0, 0 };
static bool home_all_axis = true;
static float feedrate = 1500.0, next_feedrate, saved_feedrate;
static long gcode_N, gcode_LastN, Stopped_gcode_LastN = 0;

static bool relative_mode = false;  //Determines Absolute or Relative Coordinates

static char cmdbuffer[BUFSIZE][MAX_CMD_SIZE];
static bool fromsd[BUFSIZE];
static int bufindr = 0;
static int bufindw = 0;
static int buflen = 0;

static char serial_char;
static int serial_count = 0;
static boolean comment_mode = false;
static char *strchr_pointer; ///< A pointer to find chars in the command string (X, Y, Z, E, etc.)

const int sensitive_pins[] = SENSITIVE_PINS; ///< Sensitive pin list for M42

// Inactivity shutdown
static unsigned long previous_millis_cmd = 0;
static unsigned long max_inactive_time = 0;
static unsigned long stepper_inactive_time = DEFAULT_STEPPER_DEACTIVE_TIME*1000l;

unsigned long starttime = 0; ///< Print job start time
unsigned long stoptime = 0;  ///< Print job stop time

static uint8_t tmp_extruder;


bool Stopped = false;

#if NUM_SERVOS > 0
  Servo servos[NUM_SERVOS];
#endif

bool CooldownNoWait = true;
bool target_direction;

#ifdef CHDK
  unsigned long chdkHigh = 0;
  boolean chdkActive = false;
#endif

//===========================================================================
//=============================Routines======================================
//===========================================================================

void get_arc_coordinates();
bool setTargetedHotend(int code);

void serial_echopair_P(const char *s_P, float v)
    { serialprintPGM(s_P); SERIAL_ECHO(v); }
void serial_echopair_P(const char *s_P, double v)
    { serialprintPGM(s_P); SERIAL_ECHO(v); }
void serial_echopair_P(const char *s_P, unsigned long v)
    { serialprintPGM(s_P); SERIAL_ECHO(v); }

#ifdef SDSUPPORT
  #include "SdFatUtil.h"
  int freeMemory() { return SdFatUtil::FreeRam(); }
#else
  extern "C" {
    extern unsigned int __bss_end;
    extern unsigned int __heap_start;
    extern void *__brkval;

    int freeMemory() {
      int free_memory;

      if ((int)__brkval == 0)
        free_memory = ((int)&free_memory) - ((int)&__bss_end);
      else
        free_memory = ((int)&free_memory) - ((int)__brkval);

      return free_memory;
    }
  }
#endif //!SDSUPPORT

//adds an command to the main command buffer
//thats really done in a non-safe way.
//needs overworking someday
void enquecommand(const char *cmd)
{
  if(buflen < BUFSIZE)
  {
    //this is dangerous if a mixing of serial and this happens
    strcpy(&(cmdbuffer[bufindw][0]),cmd);
    SERIAL_ECHO_START;
    SERIAL_ECHOPGM(MSG_Enqueing);
    SERIAL_ECHO(cmdbuffer[bufindw]);
    SERIAL_ECHOLNPGM("\"");
    bufindw= (bufindw + 1)%BUFSIZE;
    buflen += 1;
  }
}

void enquecommand_P(const char *cmd)
{
  if(buflen < BUFSIZE)
  {
    //this is dangerous if a mixing of serial and this happens
    strcpy_P(&(cmdbuffer[bufindw][0]),cmd);
    SERIAL_ECHO_START;
    SERIAL_ECHOPGM(MSG_Enqueing);
    SERIAL_ECHO(cmdbuffer[bufindw]);
    SERIAL_ECHOLNPGM("\"");
    bufindw= (bufindw + 1)%BUFSIZE;
    buflen += 1;
  }
}

// Discard all gcodes enqueued in the gcode-buffer
void flush_commands()
{
   bufindr = bufindw;
   buflen = 0;
}

void setup_killpin()
{
  #if defined(KILL_PIN) && KILL_PIN > -1
    SET_INPUT(KILL_PIN);
    WRITE(KILL_PIN,HIGH);
  #endif
}

// Set home pin
void setup_homepin(void)
{
#if defined(HOME_PIN) && HOME_PIN > -1
   SET_INPUT(HOME_PIN);
   WRITE(HOME_PIN,HIGH);
#endif
}


void setup_photpin()
{
  #if defined(PHOTOGRAPH_PIN) && PHOTOGRAPH_PIN > -1
    SET_OUTPUT(PHOTOGRAPH_PIN);
    WRITE(PHOTOGRAPH_PIN, LOW);
  #endif
}

void setup_powerhold()
{
  #if defined(SUICIDE_PIN) && SUICIDE_PIN > -1
    SET_OUTPUT(SUICIDE_PIN);
    WRITE(SUICIDE_PIN, HIGH);
  #endif
  #if defined(PS_ON_PIN) && PS_ON_PIN > -1
    SET_OUTPUT(PS_ON_PIN);
	#if defined(PS_DEFAULT_OFF)
	  WRITE(PS_ON_PIN, PS_ON_ASLEEP);
    #else
	  WRITE(PS_ON_PIN, PS_ON_AWAKE);
	#endif
  #endif
}

void suicide()
{
  #if defined(SUICIDE_PIN) && SUICIDE_PIN > -1
    SET_OUTPUT(SUICIDE_PIN);
    WRITE(SUICIDE_PIN, LOW);
  #endif
}

void servo_init()
{
  #if (NUM_SERVOS >= 1) && defined(SERVO0_PIN) && (SERVO0_PIN > -1)
    servos[0].attach(SERVO0_PIN);
  #endif
  #if (NUM_SERVOS >= 2) && defined(SERVO1_PIN) && (SERVO1_PIN > -1)
    servos[1].attach(SERVO1_PIN);
  #endif
  #if (NUM_SERVOS >= 3) && defined(SERVO2_PIN) && (SERVO2_PIN > -1)
    servos[2].attach(SERVO2_PIN);
  #endif
  #if (NUM_SERVOS >= 4) && defined(SERVO3_PIN) && (SERVO3_PIN > -1)
    servos[3].attach(SERVO3_PIN);
  #endif
  #if (NUM_SERVOS >= 5)
    #error "TODO: enter initalisation code for more servos"
  #endif

  // Set position of Servo Endstops that are defined
  #ifdef SERVO_ENDSTOPS
  for(int8_t i = 0; i < 3; i++)
  {
    if(servo_endstops[i] > -1) {
      servos[servo_endstops[i]].write(servo_endstop_angles[i * 2 + 1]);
    }
  }
  #endif

  #if defined (ENABLE_AUTO_BED_LEVELING) && (PROBE_SERVO_DEACTIVATION_DELAY > 0)
  delay(PROBE_SERVO_DEACTIVATION_DELAY);
  servos[servo_endstops[Z_AXIS]].detach();
  #endif
}


void setup()
{
  setup_killpin();
  setup_powerhold();
  MYSERIAL.begin(BAUDRATE);
  SERIAL_PROTOCOLLNPGM("start");
  SERIAL_ECHO_START;

  // Check startup - does nothing if bootloader sets MCUSR to 0
  byte mcu = MCUSR;
  if(mcu & 1) SERIAL_ECHOLNPGM(MSG_POWERUP);
  if(mcu & 2) SERIAL_ECHOLNPGM(MSG_EXTERNAL_RESET);
  if(mcu & 4) SERIAL_ECHOLNPGM(MSG_BROWNOUT_RESET);
  if(mcu & 8) SERIAL_ECHOLNPGM(MSG_WATCHDOG_RESET);
  if(mcu & 32) SERIAL_ECHOLNPGM(MSG_SOFTWARE_RESET);
  MCUSR=0;

  SERIAL_ECHOPGM(MSG_MARLIN);
  SERIAL_ECHOLNPGM(STRING_VERSION);
  #ifdef STRING_VERSION_CONFIG_H
    #ifdef STRING_CONFIG_H_AUTHOR
      SERIAL_ECHO_START;
      SERIAL_ECHOPGM(MSG_CONFIGURATION_VER);
      SERIAL_ECHOPGM(STRING_VERSION_CONFIG_H);
      SERIAL_ECHOPGM(MSG_AUTHOR);
      SERIAL_ECHOLNPGM(STRING_CONFIG_H_AUTHOR);
      SERIAL_ECHOPGM("Compiled: ");
      SERIAL_ECHOLNPGM(__DATE__);
    #endif // STRING_CONFIG_H_AUTHOR
  #endif // STRING_VERSION_CONFIG_H
  SERIAL_ECHO_START;
  SERIAL_ECHOPGM(MSG_FREE_MEMORY);
  SERIAL_ECHO(freeMemory());
  SERIAL_ECHOPGM(MSG_PLANNER_BUFFER_BYTES);
  SERIAL_ECHOLN((int)sizeof(block_t)*BLOCK_BUFFER_SIZE);
  for(int8_t i = 0; i < BUFSIZE; i++)
  {
    fromsd[i] = false;
  }

  // loads data from EEPROM if available else uses defaults (and resets step acceleration rate)
  Config_RetrieveSettings();

  tp_init();    // Initialize temperature loop
  plan_init();  // Initialize planner;
  watchdog_init();
  st_init();    // Initialize stepper, this enables interrupts!
  setup_photpin();
  servo_init();
 

  lcd_init();
  _delay_ms(1000);	// wait 1sec to display the splash screen

  #if defined(CONTROLLERFAN_PIN) && CONTROLLERFAN_PIN > -1
    SET_OUTPUT(CONTROLLERFAN_PIN); //Set pin used for driver cooling fan
  #endif

  #ifdef DIGIPOT_I2C
    digipot_i2c_init();
  #endif
#ifdef Z_PROBE_SLED
  pinMode(SERVO0_PIN, OUTPUT);
  digitalWrite(SERVO0_PIN, LOW); // turn it off
#endif // Z_PROBE_SLED
  setup_homepin();
}

bool stop_buffer = false;
int stop_buffer_code = 0;
uint8_t buffer_recursivity = 0;

void loop()
{
	if (stop_buffer == false)
	{
    	if (buflen < (BUFSIZE-1))
		{
			get_command();
		}
	}
	else
	{
		char *test;
      switch (stop_buffer_code)
		{
			case 1:
				enquecommand_P(PSTR("M25"));
				stop_buffer_code = 0;
				break;
			case 2:
				enquecommand_P(PSTR("M600"));
				stop_buffer_code = 0;
				break;
			case 999:
				get_command();
				bufindr = (bufindw - 1);
				if (bufindr < 0)
				{
					bufindr = BUFSIZE - 1;
				}
				test = cmdbuffer[bufindr];
				if (strstr(test, "M999") == NULL)
				{
					bufindr = bufindw;
					buflen = 0;
				}
				else
				{
					stop_buffer = false;
					stop_buffer_code = 0;
					bufindr = 0;
					bufindw = 0;
					buflen = 0;
					FlushSerialRequestResend();
					lcd_reset_alert_level();
					LCD_MESSAGEPGM(WELCOME_MSG);
				}
				break;
			default:
				break;
		}
	}
	
  #ifdef SDSUPPORT
  card.checkautostart(false);
  #endif
  if(buflen)
  {
    #ifdef SDSUPPORT
      if(card.saving)
      {
        if(strstr_P(cmdbuffer[bufindr], PSTR("M29")) == NULL)
        {
          card.write_command(cmdbuffer[bufindr]);
          if(card.logging)
          {
            process_commands();
          }
          else
          {
            SERIAL_PROTOCOLLNPGM(MSG_OK);
          }
        }
        else
        {
          card.closefile();
          SERIAL_PROTOCOLLNPGM(MSG_FILE_SAVED);
        }
      }
      else
      {
        process_commands();
      }
    #else
      process_commands();
    #endif //SDSUPPORT
    buflen = (buflen-1);
    bufindr = (bufindr + 1)%BUFSIZE;
  }
  //check heater every n milliseconds
  manage_heater();
  manage_inactivity();
  checkHitEndstops();
  lcd_update();
}

void get_command()
{
  while( MYSERIAL.available() > 0  && buflen < BUFSIZE) {
    serial_char = MYSERIAL.read();
    if(serial_char == '\n' ||
       serial_char == '\r' ||
       (serial_char == ':' && comment_mode == false) ||
       serial_count >= (MAX_CMD_SIZE - 1) )
    {
      if(!serial_count) { //if empty line
        comment_mode = false; //for new command
        return;
      }
      cmdbuffer[bufindw][serial_count] = 0; //terminate string
      if(!comment_mode){
        comment_mode = false; //for new command
        fromsd[bufindw] = false;
        if(strchr(cmdbuffer[bufindw], 'N') != NULL)
        {
          strchr_pointer = strchr(cmdbuffer[bufindw], 'N');
          gcode_N = (strtol(&cmdbuffer[bufindw][strchr_pointer - cmdbuffer[bufindw] + 1], NULL, 10));
          if(gcode_N != gcode_LastN+1 && (strstr_P(cmdbuffer[bufindw], PSTR("M110")) == NULL) ) {
            SERIAL_ERROR_START;
            SERIAL_ERRORPGM(MSG_ERR_LINE_NO);
            SERIAL_ERRORLN(gcode_LastN);
            //Serial.println(gcode_N);
            FlushSerialRequestResend();
            serial_count = 0;
            return;
          }

          if(strchr(cmdbuffer[bufindw], '*') != NULL)
          {
            byte checksum = 0;
            byte count = 0;
            while(cmdbuffer[bufindw][count] != '*') checksum = checksum^cmdbuffer[bufindw][count++];
            strchr_pointer = strchr(cmdbuffer[bufindw], '*');

            if( (int)(strtod(&cmdbuffer[bufindw][strchr_pointer - cmdbuffer[bufindw] + 1], NULL)) != checksum) {
              SERIAL_ERROR_START;
              SERIAL_ERRORPGM(MSG_ERR_CHECKSUM_MISMATCH);
              SERIAL_ERRORLN(gcode_LastN);
              FlushSerialRequestResend();
              serial_count = 0;
              return;
            }
            //if no errors, continue parsing
          }
          else
          {
            SERIAL_ERROR_START;
            SERIAL_ERRORPGM(MSG_ERR_NO_CHECKSUM);
            SERIAL_ERRORLN(gcode_LastN);
            FlushSerialRequestResend();
            serial_count = 0;
            return;
          }

          gcode_LastN = gcode_N;
          //if no errors, continue parsing
        }
        else  // if we don't receive 'N' but still see '*'
        {
          if((strchr(cmdbuffer[bufindw], '*') != NULL))
          {
            SERIAL_ERROR_START;
            SERIAL_ERRORPGM(MSG_ERR_NO_LINENUMBER_WITH_CHECKSUM);
            SERIAL_ERRORLN(gcode_LastN);
            serial_count = 0;
            return;
          }
        }
        if((strchr(cmdbuffer[bufindw], 'G') != NULL)){
          strchr_pointer = strchr(cmdbuffer[bufindw], 'G');
          switch((int)((strtod(&cmdbuffer[bufindw][strchr_pointer - cmdbuffer[bufindw] + 1], NULL)))){
          case 0:
          case 1:
          case 2:
          case 3:
            if (Stopped == true) {
              SERIAL_ERRORLNPGM(MSG_ERR_STOPPED);
              LCD_MESSAGEPGM(MSG_STOPPED);
              lcd_update();
            }
            break;
          default:
            break;
          }

        }

        //If command was e-stop process now
        if(strcmp(cmdbuffer[bufindw], "M112") == 0)
          kill();
        
        bufindw = (bufindw + 1)%BUFSIZE;
        buflen += 1;
      }
      serial_count = 0; //clear buffer
    }
    else
    {
      if(serial_char == ';') comment_mode = true;
      if(!comment_mode) cmdbuffer[bufindw][serial_count++] = serial_char;
    }
  }
  #ifdef SDSUPPORT
  if(!card.sdprinting || serial_count!=0){
    return;
  }

  //'#' stops reading from SD to the buffer prematurely, so procedural macro calls are possible
  // if it occurs, stop_buffering is triggered and the buffer is ran dry.
  // this character _can_ occur in serial com, due to checksums. however, no checksums are used in SD printing

  static bool stop_buffering=false;
  if(buflen==0) stop_buffering=false;

  while( !card.eof()  && buflen < BUFSIZE && !stop_buffering) {
    int16_t n=card.get();
    serial_char = (char)n;
    if(serial_char == '\n' ||
       serial_char == '\r' ||
       (serial_char == '#' && comment_mode == false) ||
       (serial_char == ':' && comment_mode == false) ||
       serial_count >= (MAX_CMD_SIZE - 1)||n==-1)
    {
      if(card.eof()){
        SERIAL_PROTOCOLLNPGM(MSG_FILE_PRINTED);
        stoptime=millis();
        char time[30];
        unsigned long t=(stoptime-starttime)/1000;
        int hours, minutes;
        minutes=(t/60)%60;
        hours=t/60/60;
        sprintf_P(time, PSTR("%i "MSG_END_HOUR" %i "MSG_END_MINUTE),hours, minutes);
        SERIAL_ECHO_START;
        SERIAL_ECHOLN(time);
        lcd_setstatus(time);
        card.printingHasFinished();
        card.checkautostart(true);

      }
      if(serial_char=='#')
        stop_buffering=true;

      if(!serial_count)
      {
        comment_mode = false; //for new command
        return; //if empty line
      }
      cmdbuffer[bufindw][serial_count] = 0; //terminate string
//      if(!comment_mode){
        fromsd[bufindw] = true;
        buflen += 1;
        bufindw = (bufindw + 1)%BUFSIZE;
//      }
      comment_mode = false; //for new command
      serial_count = 0; //clear buffer
    }
    else
    {
      if(serial_char == ';') comment_mode = true;
      if(!comment_mode) cmdbuffer[bufindw][serial_count++] = serial_char;
    }
  }

  #endif //SDSUPPORT

}


float code_value()
{
  return (strtod(&cmdbuffer[bufindr][strchr_pointer - cmdbuffer[bufindr] + 1], NULL));
}

long code_value_long()
{
  return (strtol(&cmdbuffer[bufindr][strchr_pointer - cmdbuffer[bufindr] + 1], NULL, 10));
}

bool code_seen(char code)
{
  strchr_pointer = strchr(cmdbuffer[bufindr], code);
  return (strchr_pointer != NULL);  //Return True if a character was found
}

#define DEFINE_PGM_READ_ANY(type, reader)       \
    static inline type pgm_read_any(const type *p)  \
    { return pgm_read_##reader##_near(p); }

DEFINE_PGM_READ_ANY(float,       float);
DEFINE_PGM_READ_ANY(signed char, byte);

#define XYZ_CONSTS_FROM_CONFIG(type, array, CONFIG) \
static const PROGMEM type array##_P[3] =        \
    { X_##CONFIG, Y_##CONFIG, Z_##CONFIG };     \
static inline type array(int axis)          \
    { return pgm_read_any(&array##_P[axis]); }

XYZ_CONSTS_FROM_CONFIG(float, base_min_pos,    MIN_POS);
XYZ_CONSTS_FROM_CONFIG(float, base_max_pos,    MAX_POS);
XYZ_CONSTS_FROM_CONFIG(float, base_home_pos,   HOME_POS);
XYZ_CONSTS_FROM_CONFIG(float, max_length,      MAX_LENGTH);
XYZ_CONSTS_FROM_CONFIG(float, home_retract_mm, HOME_RETRACT_MM);
XYZ_CONSTS_FROM_CONFIG(signed char, home_dir,  HOME_DIR);

#ifdef DUAL_X_CARRIAGE
  #if EXTRUDERS == 1 || defined(COREXY) \
      || !defined(X2_ENABLE_PIN) || !defined(X2_STEP_PIN) || !defined(X2_DIR_PIN) \
      || !defined(X2_HOME_POS) || !defined(X2_MIN_POS) || !defined(X2_MAX_POS) \
      || !defined(X_MAX_PIN) || X_MAX_PIN < 0
    #error "Missing or invalid definitions for DUAL_X_CARRIAGE mode."
  #endif
  #if X_HOME_DIR != -1 || X2_HOME_DIR != 1
    #error "Please use canonical x-carriage assignment" // the x-carriages are defined by their homing directions
  #endif

#define DXC_FULL_CONTROL_MODE 0
#define DXC_AUTO_PARK_MODE    1
#define DXC_DUPLICATION_MODE  2
static int dual_x_carriage_mode = DEFAULT_DUAL_X_CARRIAGE_MODE;

static float x_home_pos(int extruder) {
  if (extruder == 0)
    return base_home_pos(X_AXIS) + add_homing[X_AXIS];
  else
    // In dual carriage mode the extruder offset provides an override of the
    // second X-carriage offset when homed - otherwise X2_HOME_POS is used.
    // This allow soft recalibration of the second extruder offset position without firmware reflash
    // (through the M218 command).
    return (extruder_offset[X_AXIS][1] > 0) ? extruder_offset[X_AXIS][1] : X2_HOME_POS;
}

static int x_home_dir(int extruder) {
  return (extruder == 0) ? X_HOME_DIR : X2_HOME_DIR;
}

static float inactive_extruder_x_pos = X2_MAX_POS; // used in mode 0 & 1
static bool active_extruder_parked = false; // used in mode 1 & 2
static float raised_parked_position[NUM_AXIS]; // used in mode 1
static unsigned long delayed_move_time = 0; // used in mode 1
static float duplicate_extruder_x_offset = DEFAULT_DUPLICATION_X_OFFSET; // used in mode 2
static float duplicate_extruder_temp_offset = 0; // used in mode 2
bool extruder_duplication_enabled = false; // used in mode 2
#endif //DUAL_X_CARRIAGE

static void axis_is_at_home(int axis) {
#ifdef DUAL_X_CARRIAGE
  if (axis == X_AXIS) {
    if (active_extruder != 0) {
      current_position[X_AXIS] = x_home_pos(active_extruder);
      min_pos[X_AXIS] =          X2_MIN_POS;
      max_pos[X_AXIS] =          max(extruder_offset[X_AXIS][1], X2_MAX_POS);
      return;
    }
    else if (dual_x_carriage_mode == DXC_DUPLICATION_MODE && active_extruder == 0) {
      current_position[X_AXIS] = base_home_pos(X_AXIS) + add_homing[X_AXIS];
      min_pos[X_AXIS] =          base_min_pos(X_AXIS) + add_homing[X_AXIS];
      max_pos[X_AXIS] =          min(base_max_pos(X_AXIS) + add_homing[X_AXIS],
                                  max(extruder_offset[X_AXIS][1], X2_MAX_POS) - duplicate_extruder_x_offset);
      return;
    }
  }
#endif
#ifdef SCARA
   float homeposition[3];
   char i;
   
   if (axis < 2)
   {
   
     for (i=0; i<3; i++)
     {
        homeposition[i] = base_home_pos(i); 
     }  
	// SERIAL_ECHOPGM("homeposition[x]= "); SERIAL_ECHO(homeposition[0]);
   //  SERIAL_ECHOPGM("homeposition[y]= "); SERIAL_ECHOLN(homeposition[1]);
   // Works out real Homeposition angles using inverse kinematics, 
   // and calculates homing offset using forward kinematics
     calculate_delta(homeposition);
     
    // SERIAL_ECHOPGM("base Theta= "); SERIAL_ECHO(delta[X_AXIS]);
    // SERIAL_ECHOPGM(" base Psi+Theta="); SERIAL_ECHOLN(delta[Y_AXIS]);
     
     for (i=0; i<2; i++)
     {
        delta[i] -= add_homing[i];
     } 
     
    // SERIAL_ECHOPGM("addhome X="); SERIAL_ECHO(add_homing[X_AXIS]);
	// SERIAL_ECHOPGM(" addhome Y="); SERIAL_ECHO(add_homing[Y_AXIS]);
    // SERIAL_ECHOPGM(" addhome Theta="); SERIAL_ECHO(delta[X_AXIS]);
    // SERIAL_ECHOPGM(" addhome Psi+Theta="); SERIAL_ECHOLN(delta[Y_AXIS]);
      
     calculate_SCARA_forward_Transform(delta);
     
    // SERIAL_ECHOPGM("Delta X="); SERIAL_ECHO(delta[X_AXIS]);
    // SERIAL_ECHOPGM(" Delta Y="); SERIAL_ECHOLN(delta[Y_AXIS]);
     
    current_position[axis] = delta[axis];
    
    // SCARA home positions are based on configuration since the actual limits are determined by the 
    // inverse kinematic transform.
    min_pos[axis] =          base_min_pos(axis); // + (delta[axis] - base_home_pos(axis));
    max_pos[axis] =          base_max_pos(axis); // + (delta[axis] - base_home_pos(axis));
   } 
   else
   {
      current_position[axis] = base_home_pos(axis) + add_homing[axis];
      min_pos[axis] =          base_min_pos(axis) + add_homing[axis];
      max_pos[axis] =          base_max_pos(axis) + add_homing[axis];
   }
#else
  current_position[axis] = base_home_pos(axis) + add_homing[axis];
  min_pos[axis] =          base_min_pos(axis) + add_homing[axis];
  max_pos[axis] =          base_max_pos(axis) + add_homing[axis];
#endif
}

#ifdef ENABLE_AUTO_BED_LEVELING
static void do_blocking_extrude_to(float e) {
	float oldFeedRate = feedrate;
	feedrate = EXTRUSION_SPEED;
	current_position[E_AXIS] = e;
	plan_buffer_line(current_position[X_AXIS], current_position[Y_AXIS], current_position[Z_AXIS], current_position[E_AXIS], feedrate/60, active_extruder);
	st_synchronize();
	feedrate = oldFeedRate;
}

#ifdef AUTO_BED_LEVELING_GRID
static void set_bed_level_equation_lsq(double *plane_equation_coefficients)
{
    vector_3 planeNormal = vector_3(-plane_equation_coefficients[0], -plane_equation_coefficients[1], 1);
    planeNormal.debug("planeNormal");
    plan_bed_level_matrix = matrix_3x3::create_look_at(planeNormal);
    //bedLevel.debug("bedLevel");

    //plan_bed_level_matrix.debug("bed level before");
    //vector_3 uncorrected_position = plan_get_position_mm();
    //uncorrected_position.debug("position before");

    vector_3 corrected_position = plan_get_position();
//    corrected_position.debug("position after");
    current_position[X_AXIS] = corrected_position.x;
    current_position[Y_AXIS] = corrected_position.y;
    current_position[Z_AXIS] = corrected_position.z;

    // put the bed at 0 so we don't go below it.
    current_position[Z_AXIS] = zprobe_zoffset; // in the lsq we reach here after raising the extruder due to the loop structure

    plan_set_position(current_position[X_AXIS], current_position[Y_AXIS], current_position[Z_AXIS], current_position[E_AXIS]);
}

#else // not AUTO_BED_LEVELING_GRID

static void set_bed_level_equation_3pts(float z_at_pt_1, float z_at_pt_2, float z_at_pt_3) {

    plan_bed_level_matrix.set_to_identity();

    vector_3 pt1 = vector_3(ABL_PROBE_PT_1_X, ABL_PROBE_PT_1_Y, z_at_pt_1);
    vector_3 pt2 = vector_3(ABL_PROBE_PT_2_X, ABL_PROBE_PT_2_Y, z_at_pt_2);
    vector_3 pt3 = vector_3(ABL_PROBE_PT_3_X, ABL_PROBE_PT_3_Y, z_at_pt_3);

    vector_3 from_2_to_1 = (pt1 - pt2).get_normal();
    vector_3 from_2_to_3 = (pt3 - pt2).get_normal();
    vector_3 planeNormal = vector_3::cross(from_2_to_1, from_2_to_3).get_normal();
    planeNormal = vector_3(planeNormal.x, planeNormal.y, abs(planeNormal.z));

    plan_bed_level_matrix = matrix_3x3::create_look_at(planeNormal);

    vector_3 corrected_position = plan_get_position();
    current_position[X_AXIS] = corrected_position.x;
    current_position[Y_AXIS] = corrected_position.y;
    current_position[Z_AXIS] = corrected_position.z;

    // put the bed at 0 so we don't go below it.
    current_position[Z_AXIS] = zprobe_zoffset;

    plan_set_position(current_position[X_AXIS], current_position[Y_AXIS], current_position[Z_AXIS], current_position[E_AXIS]);

}

#endif // AUTO_BED_LEVELING_GRID

static void run_z_probe() {
    plan_bed_level_matrix.set_to_identity();
    feedrate = homing_feedrate[Z_AXIS];

    // move down until you find the bed
    float zPosition = -10;
    plan_buffer_line(current_position[X_AXIS], current_position[Y_AXIS], zPosition, current_position[E_AXIS], feedrate/60, active_extruder);
    st_synchronize();

        // we have to let the planner know where we are right now as it is not where we said to go.
    zPosition = st_get_position_mm(Z_AXIS);
    plan_set_position(current_position[X_AXIS], current_position[Y_AXIS], zPosition, current_position[E_AXIS]);

    // move up the retract distance
    zPosition += home_retract_mm(Z_AXIS);
    plan_buffer_line(current_position[X_AXIS], current_position[Y_AXIS], zPosition, current_position[E_AXIS], feedrate/60, active_extruder);
    st_synchronize();

    // move back down slowly to find bed
    feedrate = homing_feedrate[Z_AXIS]/4;
    zPosition -= home_retract_mm(Z_AXIS) * 2;
    plan_buffer_line(current_position[X_AXIS], current_position[Y_AXIS], zPosition, current_position[E_AXIS], feedrate/60, active_extruder);
    st_synchronize();

    current_position[Z_AXIS] = st_get_position_mm(Z_AXIS);
    // make sure the planner knows where we are as it may be a bit different than we last said to move to
    plan_set_position(current_position[X_AXIS], current_position[Y_AXIS], current_position[Z_AXIS], current_position[E_AXIS]);
}

static void do_blocking_move_relative(float offset_x, float offset_y, float offset_z) {
    do_blocking_move_to(current_position[X_AXIS] + offset_x, current_position[Y_AXIS] + offset_y, current_position[Z_AXIS] + offset_z);
}

static void setup_for_endstop_move() {
    saved_feedrate = feedrate;
    saved_feedmultiply = feedmultiply;
    feedmultiply = 100;
    previous_millis_cmd = millis();

    enable_endstops(true);
}

static void clean_up_after_endstop_move() {
#ifdef ENDSTOPS_ONLY_FOR_HOMING
    enable_endstops(false);
#endif

    feedrate = saved_feedrate;
    feedmultiply = saved_feedmultiply;
    previous_millis_cmd = millis();
}

static void engage_z_probe() {
    // Engage Z Servo endstop if enabled
    #ifdef SERVO_ENDSTOPS
    if (servo_endstops[Z_AXIS] > -1) {
#if defined (ENABLE_AUTO_BED_LEVELING) && (PROBE_SERVO_DEACTIVATION_DELAY > 0)
        servos[servo_endstops[Z_AXIS]].attach(0);
#endif
        servos[servo_endstops[Z_AXIS]].write(servo_endstop_angles[Z_AXIS * 2]);
#if defined (ENABLE_AUTO_BED_LEVELING) && (PROBE_SERVO_DEACTIVATION_DELAY > 0)
        delay(PROBE_SERVO_DEACTIVATION_DELAY);
        servos[servo_endstops[Z_AXIS]].detach();
#endif
    }
    #endif
}

static void retract_z_probe() {
    // Retract Z Servo endstop if enabled
    #ifdef SERVO_ENDSTOPS
    if (servo_endstops[Z_AXIS] > -1) {
#if defined (ENABLE_AUTO_BED_LEVELING) && (PROBE_SERVO_DEACTIVATION_DELAY > 0)
        servos[servo_endstops[Z_AXIS]].attach(0);
#endif
        servos[servo_endstops[Z_AXIS]].write(servo_endstop_angles[Z_AXIS * 2 + 1]);
#if defined (ENABLE_AUTO_BED_LEVELING) && (PROBE_SERVO_DEACTIVATION_DELAY > 0)
        delay(PROBE_SERVO_DEACTIVATION_DELAY);
        servos[servo_endstops[Z_AXIS]].detach();
#endif
    }
    #endif
}

/// Probe bed height at position (x,y), returns the measured z value
static float probe_pt(float x, float y, float z_before, int retract_action=0) {
  // move to right place
  do_blocking_move_to(current_position[X_AXIS], current_position[Y_AXIS], z_before);
  do_blocking_move_to(x - X_PROBE_OFFSET_FROM_EXTRUDER, y - Y_PROBE_OFFSET_FROM_EXTRUDER, current_position[Z_AXIS]);

#ifndef Z_PROBE_SLED
   if ((retract_action==0) || (retract_action==1)) 
     engage_z_probe();   // Engage Z Servo endstop if available
#endif // Z_PROBE_SLED
  run_z_probe();
  float measured_z = current_position[Z_AXIS];
#ifndef Z_PROBE_SLED
  if ((retract_action==0) || (retract_action==3)) 
     retract_z_probe();
#endif // Z_PROBE_SLED

  SERIAL_PROTOCOLPGM(MSG_BED);
  SERIAL_PROTOCOLPGM(" x: ");
  SERIAL_PROTOCOL(x);
  SERIAL_PROTOCOLPGM(" y: ");
  SERIAL_PROTOCOL(y);
  SERIAL_PROTOCOLPGM(" z: ");
  SERIAL_PROTOCOL(measured_z);
  SERIAL_PROTOCOLPGM("\n");
  return measured_z;
}

#endif // #ifdef ENABLE_AUTO_BED_LEVELING

#if defined (ENABLE_AUTO_BED_LEVELING) || defined (WITBOX)
static void do_blocking_move_to(float x, float y, float z) {
    float oldFeedRate = feedrate;

    feedrate = homing_feedrate[Z_AXIS];

    current_position[Z_AXIS] = z;
    plan_buffer_line(current_position[X_AXIS], current_position[Y_AXIS], current_position[Z_AXIS], current_position[E_AXIS], feedrate/60, active_extruder);
    st_synchronize();

    feedrate = XY_TRAVEL_SPEED;

    current_position[X_AXIS] = x;
    current_position[Y_AXIS] = y;
    plan_buffer_line(current_position[X_AXIS], current_position[Y_AXIS], current_position[Z_AXIS], current_position[E_AXIS], feedrate/60, active_extruder);
    st_synchronize();

    feedrate = oldFeedRate;
}
#endif // #if defined (ENABLE_AUTO_BED_LEVELING) || defined (WITBOX)


static void homeaxis(int axis) {
#define HOMEAXIS_DO(LETTER) \
  ((LETTER##_MIN_PIN > -1 && LETTER##_HOME_DIR==-1) || (LETTER##_MAX_PIN > -1 && LETTER##_HOME_DIR==1))

  if (axis==X_AXIS ? HOMEAXIS_DO(X) :
      axis==Y_AXIS ? HOMEAXIS_DO(Y) :
      axis==Z_AXIS ? HOMEAXIS_DO(Z) :
      0) {
    int axis_home_dir = home_dir(axis);
#ifdef DUAL_X_CARRIAGE
    if (axis == X_AXIS)
      axis_home_dir = x_home_dir(active_extruder);
#endif

    current_position[axis] = 0;
    plan_set_position(current_position[X_AXIS], current_position[Y_AXIS], current_position[Z_AXIS], current_position[E_AXIS]);


#ifndef Z_PROBE_SLED
    // Engage Servo endstop if enabled
    #ifdef SERVO_ENDSTOPS
      #if defined (ENABLE_AUTO_BED_LEVELING) && (PROBE_SERVO_DEACTIVATION_DELAY > 0)
        if (axis==Z_AXIS) {
          engage_z_probe();
        }
	    else
      #endif
      if (servo_endstops[axis] > -1) {
        servos[servo_endstops[axis]].write(servo_endstop_angles[axis * 2]);
      }
    #endif
#endif // Z_PROBE_SLED
    destination[axis] = 1.5 * max_length(axis) * axis_home_dir;
    feedrate = homing_feedrate[axis];
    plan_buffer_line(destination[X_AXIS], destination[Y_AXIS], destination[Z_AXIS], destination[E_AXIS], feedrate/60, active_extruder);
    st_synchronize();

    current_position[axis] = 0;
    plan_set_position(current_position[X_AXIS], current_position[Y_AXIS], current_position[Z_AXIS], current_position[E_AXIS]);
    destination[axis] = -home_retract_mm(axis) * axis_home_dir;
    plan_buffer_line(destination[X_AXIS], destination[Y_AXIS], destination[Z_AXIS], destination[E_AXIS], feedrate/60, active_extruder);
    st_synchronize();

    destination[axis] = 2*home_retract_mm(axis) * axis_home_dir;
#ifdef DELTA
    feedrate = homing_feedrate[axis]/10;
#else
    feedrate = homing_feedrate[axis]/2 ;
#endif
    plan_buffer_line(destination[X_AXIS], destination[Y_AXIS], destination[Z_AXIS], destination[E_AXIS], feedrate/60, active_extruder);
    st_synchronize();
#ifdef DELTA
    // retrace by the amount specified in endstop_adj
    if (endstop_adj[axis] * axis_home_dir < 0) {
      plan_set_position(current_position[X_AXIS], current_position[Y_AXIS], current_position[Z_AXIS], current_position[E_AXIS]);
      destination[axis] = endstop_adj[axis];
      plan_buffer_line(destination[X_AXIS], destination[Y_AXIS], destination[Z_AXIS], destination[E_AXIS], feedrate/60, active_extruder);
      st_synchronize();
    }
#endif
    axis_is_at_home(axis);
    destination[axis] = current_position[axis];
    feedrate = 0.0;
    endstops_hit_on_purpose();
    axis_known_position[axis] = true;

    // Retract Servo endstop if enabled
    #ifdef SERVO_ENDSTOPS
      if (servo_endstops[axis] > -1) {
        servos[servo_endstops[axis]].write(servo_endstop_angles[axis * 2 + 1]);
      }
    #endif
#if defined (ENABLE_AUTO_BED_LEVELING) && (PROBE_SERVO_DEACTIVATION_DELAY > 0)
  #ifndef Z_PROBE_SLED
    if (axis==Z_AXIS) retract_z_probe();
  #endif
#endif

  }
}
#define HOMEAXIS(LETTER) homeaxis(LETTER##_AXIS)

void refresh_cmd_timeout(void)
{
  previous_millis_cmd = millis();
}

#ifdef FWRETRACT
  void retract(bool retracting, bool swapretract = false) {
    if(retracting && !retracted[active_extruder]) {
      destination[X_AXIS]=current_position[X_AXIS];
      destination[Y_AXIS]=current_position[Y_AXIS];
      destination[Z_AXIS]=current_position[Z_AXIS];
      destination[E_AXIS]=current_position[E_AXIS];
      if (swapretract) {
        current_position[E_AXIS]+=retract_length_swap/volumetric_multiplier[active_extruder];
      } else {
        current_position[E_AXIS]+=retract_length/volumetric_multiplier[active_extruder];
      }
      plan_set_e_position(current_position[E_AXIS]);
      float oldFeedrate = feedrate;
      feedrate=retract_feedrate*60;
      retracted[active_extruder]=true;
      prepare_move();
      if(retract_zlift > 0.01) {
         current_position[Z_AXIS]-=retract_zlift;
#ifdef DELTA
         calculate_delta(current_position); // change cartesian kinematic to  delta kinematic;
         plan_set_position(delta[X_AXIS], delta[Y_AXIS], delta[Z_AXIS], current_position[E_AXIS]);
#else
         plan_set_position(current_position[X_AXIS], current_position[Y_AXIS], current_position[Z_AXIS], current_position[E_AXIS]);
#endif
         prepare_move();
      }
      feedrate = oldFeedrate;
    } else if(!retracting && retracted[active_extruder]) {
      destination[X_AXIS]=current_position[X_AXIS];
      destination[Y_AXIS]=current_position[Y_AXIS];
      destination[Z_AXIS]=current_position[Z_AXIS];
      destination[E_AXIS]=current_position[E_AXIS];
      if(retract_zlift > 0.01) {
         current_position[Z_AXIS]+=retract_zlift;
#ifdef DELTA
         calculate_delta(current_position); // change cartesian kinematic  to  delta kinematic;
         plan_set_position(delta[X_AXIS], delta[Y_AXIS], delta[Z_AXIS], current_position[E_AXIS]);
#else
         plan_set_position(current_position[X_AXIS], current_position[Y_AXIS], current_position[Z_AXIS], current_position[E_AXIS]);
#endif
         //prepare_move();
      }
      if (swapretract) {
        current_position[E_AXIS]-=(retract_length_swap+retract_recover_length_swap)/volumetric_multiplier[active_extruder]; 
      } else {
        current_position[E_AXIS]-=(retract_length+retract_recover_length)/volumetric_multiplier[active_extruder]; 
      }
      plan_set_e_position(current_position[E_AXIS]);
      float oldFeedrate = feedrate;
      feedrate=retract_recover_feedrate*60;
      retracted[active_extruder]=false;
      prepare_move();
      feedrate = oldFeedrate;
    }
  } //retract
#endif //FWRETRACT

#ifdef Z_PROBE_SLED
//
// Method to dock/undock a sled designed by Charles Bell.
//
// dock[in]     If true, move to MAX_X and engage the electromagnet
// offset[in]   The additional distance to move to adjust docking location
//
static void dock_sled(bool dock, int offset=0) {
 int z_loc;
 
 if (!((axis_known_position[X_AXIS]) && (axis_known_position[Y_AXIS]))) {
   LCD_MESSAGEPGM(MSG_POSITION_UNKNOWN);
   SERIAL_ECHO_START;
   SERIAL_ECHOLNPGM(MSG_POSITION_UNKNOWN);
   return;
 }

 if (dock) {
   do_blocking_move_to(X_MAX_POS + SLED_DOCKING_OFFSET + offset,
                       current_position[Y_AXIS],
                       current_position[Z_AXIS]);
   // turn off magnet
   digitalWrite(SERVO0_PIN, LOW);
 } else {
   if (current_position[Z_AXIS] < (Z_RAISE_BEFORE_PROBING + 5))
     z_loc = Z_RAISE_BEFORE_PROBING;
   else
     z_loc = current_position[Z_AXIS];
   do_blocking_move_to(X_MAX_POS + SLED_DOCKING_OFFSET + offset,
                       Y_PROBE_OFFSET_FROM_EXTRUDER, z_loc);
   // turn on magnet
   digitalWrite(SERVO0_PIN, HIGH);
 }
}
#endif

void process_commands()
{
  unsigned long codenum; //throw away variable
  char *starpos = NULL;
#ifdef ENABLE_AUTO_BED_LEVELING
  float x_tmp, y_tmp, z_tmp, real_z;
#endif
  if(code_seen('G'))
  {
    switch((int)code_value())
    {
    case 0: // G0 -> G1
    case 1: // G1
      if(Stopped == false) {
        get_coordinates(); // For X Y Z E F
          #ifdef FWRETRACT
            if(autoretract_enabled)
            if( !(code_seen('X') || code_seen('Y') || code_seen('Z')) && code_seen('E')) {
              float echange=destination[E_AXIS]-current_position[E_AXIS];
              if((echange<-MIN_RETRACT && !retracted) || (echange>MIN_RETRACT && retracted)) { //move appears to be an attempt to retract or recover
                  current_position[E_AXIS] = destination[E_AXIS]; //hide the slicer-generated retract/recover from calculations
                  plan_set_e_position(current_position[E_AXIS]); //AND from the planner
                  retract(!retracted);
                  return;
              }
            }
          #endif //FWRETRACT
        prepare_move();
        //ClearToSend();
      }
      break;
#ifndef SCARA //disable arc support
    case 2: // G2  - CW ARC
      if(Stopped == false) {
        get_arc_coordinates();
        prepare_arc_move(true);
      }
      break;
    case 3: // G3  - CCW ARC
      if(Stopped == false) {
        get_arc_coordinates();
        prepare_arc_move(false);
      }
      break;
#endif
    case 4: // G4 dwell
      LCD_MESSAGEPGM(MSG_DWELL);
      codenum = 0;
      if(code_seen('P')) codenum = code_value(); // milliseconds to wait
      if(code_seen('S')) codenum = code_value() * 1000; // seconds to wait

      st_synchronize();
      codenum += millis();  // keep track of when we started waiting
      previous_millis_cmd = millis();
      while(millis() < codenum) {
        manage_heater();
        manage_inactivity();
      }
      break;
      #ifdef FWRETRACT
      case 10: // G10 retract
       #if EXTRUDERS > 1
        retracted_swap[active_extruder]=(code_seen('S') && code_value_long() == 1); // checks for swap retract argument
        retract(true,retracted_swap[active_extruder]);
       #else
        retract(true);
       #endif
      break;
      case 11: // G11 retract_recover
       #if EXTRUDERS > 1
        retract(false,retracted_swap[active_extruder]);
       #else
        retract(false);
       #endif 
      break;
      #endif //FWRETRACT
    case 28: //G28 Home all Axis one at a time
    			lcd_disable_interrupt();
#ifdef ENABLE_AUTO_BED_LEVELING
      plan_bed_level_matrix.set_to_identity();  //Reset the plane ("erase" all leveling data)
#endif //ENABLE_AUTO_BED_LEVELING

      saved_feedrate = feedrate;
      saved_feedmultiply = feedmultiply;
      feedmultiply = 100;
      previous_millis_cmd = millis();

      enable_endstops(true);

      for(int8_t i=0; i < NUM_AXIS; i++) {
        destination[i] = current_position[i];
      }
      feedrate = 0.0;

#ifdef DELTA
          // A delta can only safely home all axis at the same time
          // all axis have to home at the same time

          // Move all carriages up together until the first endstop is hit.
          current_position[X_AXIS] = 0;
          current_position[Y_AXIS] = 0;
          current_position[Z_AXIS] = 0;
          plan_set_position(current_position[X_AXIS], current_position[Y_AXIS], current_position[Z_AXIS], current_position[E_AXIS]);

          destination[X_AXIS] = 3 * Z_MAX_LENGTH;
          destination[Y_AXIS] = 3 * Z_MAX_LENGTH;
          destination[Z_AXIS] = 3 * Z_MAX_LENGTH;
          feedrate = 1.732 * homing_feedrate[X_AXIS];
          plan_buffer_line(destination[X_AXIS], destination[Y_AXIS], destination[Z_AXIS], destination[E_AXIS], feedrate/60, active_extruder);
          st_synchronize();
          endstops_hit_on_purpose();

          current_position[X_AXIS] = destination[X_AXIS];
          current_position[Y_AXIS] = destination[Y_AXIS];
          current_position[Z_AXIS] = destination[Z_AXIS];

          // take care of back off and rehome now we are all at the top
          HOMEAXIS(X);
          HOMEAXIS(Y);
          HOMEAXIS(Z);

          calculate_delta(current_position);
          plan_set_position(delta[X_AXIS], delta[Y_AXIS], delta[Z_AXIS], current_position[E_AXIS]);

#else // NOT DELTA

      home_all_axis = !((code_seen(axis_codes[X_AXIS])) || (code_seen(axis_codes[Y_AXIS])) || (code_seen(axis_codes[Z_AXIS])));

      #if Z_HOME_DIR > 0                      // If homing away from BED do Z first
      if((home_all_axis) || (code_seen(axis_codes[Z_AXIS]))) {
        HOMEAXIS(Z);
      }
      #endif

      #ifdef QUICK_HOME
      if((home_all_axis)||( code_seen(axis_codes[X_AXIS]) && code_seen(axis_codes[Y_AXIS])) )  //first diagonal move
      {
        current_position[X_AXIS] = 0;current_position[Y_AXIS] = 0;

       #ifndef DUAL_X_CARRIAGE
        int x_axis_home_dir = home_dir(X_AXIS);
       #else
        int x_axis_home_dir = x_home_dir(active_extruder);
        extruder_duplication_enabled = false;
       #endif

        plan_set_position(current_position[X_AXIS], current_position[Y_AXIS], current_position[Z_AXIS], current_position[E_AXIS]);
        destination[X_AXIS] = 1.5 * max_length(X_AXIS) * x_axis_home_dir;destination[Y_AXIS] = 1.5 * max_length(Y_AXIS) * home_dir(Y_AXIS);
        feedrate = homing_feedrate[X_AXIS];
        if(homing_feedrate[Y_AXIS]<feedrate)
          feedrate = homing_feedrate[Y_AXIS];
        if (max_length(X_AXIS) > max_length(Y_AXIS)) {
          feedrate *= sqrt(pow(max_length(Y_AXIS) / max_length(X_AXIS), 2) + 1);
        } else {
          feedrate *= sqrt(pow(max_length(X_AXIS) / max_length(Y_AXIS), 2) + 1);
        }
        plan_buffer_line(destination[X_AXIS], destination[Y_AXIS], destination[Z_AXIS], destination[E_AXIS], feedrate/60, active_extruder);
        st_synchronize();

        axis_is_at_home(X_AXIS);
        axis_is_at_home(Y_AXIS);
        plan_set_position(current_position[X_AXIS], current_position[Y_AXIS], current_position[Z_AXIS], current_position[E_AXIS]);
        destination[X_AXIS] = current_position[X_AXIS];
        destination[Y_AXIS] = current_position[Y_AXIS];
        plan_buffer_line(destination[X_AXIS], destination[Y_AXIS], destination[Z_AXIS], destination[E_AXIS], feedrate/60, active_extruder);
        feedrate = 0.0;
        st_synchronize();
        endstops_hit_on_purpose();

        current_position[X_AXIS] = destination[X_AXIS];
        current_position[Y_AXIS] = destination[Y_AXIS];
		#ifndef SCARA
        current_position[Z_AXIS] = destination[Z_AXIS];
		#endif
      }
      #endif

      if((home_all_axis) || (code_seen(axis_codes[X_AXIS])))
      {
      #ifdef DUAL_X_CARRIAGE
        int tmp_extruder = active_extruder;
        extruder_duplication_enabled = false;
        active_extruder = !active_extruder;
        HOMEAXIS(X);
        inactive_extruder_x_pos = current_position[X_AXIS];
        active_extruder = tmp_extruder;
        HOMEAXIS(X);
        // reset state used by the different modes
        memcpy(raised_parked_position, current_position, sizeof(raised_parked_position));
        delayed_move_time = 0;
        active_extruder_parked = true;
      #else
        HOMEAXIS(X);
      #endif
      }

      if((home_all_axis) || (code_seen(axis_codes[Y_AXIS]))) {
        HOMEAXIS(Y);
      }

      if(code_seen(axis_codes[X_AXIS]))
      {
        if(code_value_long() != 0) {
		#ifdef SCARA
		   current_position[X_AXIS]=code_value();
		#else
		   current_position[X_AXIS]=code_value()+add_homing[X_AXIS];
		#endif
        }
      }

      if(code_seen(axis_codes[Y_AXIS])) {
        if(code_value_long() != 0) {
         #ifdef SCARA
		   current_position[Y_AXIS]=code_value();
		#else
		   current_position[Y_AXIS]=code_value()+add_homing[Y_AXIS];
		#endif
        }
      }

      #if Z_HOME_DIR < 0                      // If homing towards BED do Z last
        #ifndef Z_SAFE_HOMING
          if((home_all_axis) || (code_seen(axis_codes[Z_AXIS]))) {
            #if defined (Z_RAISE_BEFORE_HOMING) && (Z_RAISE_BEFORE_HOMING > 0)
              destination[Z_AXIS] = Z_RAISE_BEFORE_HOMING * home_dir(Z_AXIS) * (-1);    // Set destination away from bed
              feedrate = max_feedrate[Z_AXIS];
              plan_buffer_line(destination[X_AXIS], destination[Y_AXIS], destination[Z_AXIS], destination[E_AXIS], feedrate, active_extruder);
              st_synchronize();
            #endif
            HOMEAXIS(Z);
          }
        #else                      // Z Safe mode activated.
          if(home_all_axis) {
            destination[X_AXIS] = round(Z_SAFE_HOMING_X_POINT - X_PROBE_OFFSET_FROM_EXTRUDER);
            destination[Y_AXIS] = round(Z_SAFE_HOMING_Y_POINT - Y_PROBE_OFFSET_FROM_EXTRUDER);
            destination[Z_AXIS] = Z_RAISE_BEFORE_HOMING * home_dir(Z_AXIS) * (-1);    // Set destination away from bed
            feedrate = XY_TRAVEL_SPEED/60;
            current_position[Z_AXIS] = 0;

            plan_set_position(current_position[X_AXIS], current_position[Y_AXIS], current_position[Z_AXIS], current_position[E_AXIS]);
            plan_buffer_line(destination[X_AXIS], destination[Y_AXIS], destination[Z_AXIS], destination[E_AXIS], feedrate, active_extruder);
            st_synchronize();
            current_position[X_AXIS] = destination[X_AXIS];
            current_position[Y_AXIS] = destination[Y_AXIS];

            HOMEAXIS(Z);
          }
                                                // Let's see if X and Y are homed and probe is inside bed area.
          if(code_seen(axis_codes[Z_AXIS])) {
            if ( (axis_known_position[X_AXIS]) && (axis_known_position[Y_AXIS]) \
              && (current_position[X_AXIS]+X_PROBE_OFFSET_FROM_EXTRUDER >= X_MIN_POS) \
              && (current_position[X_AXIS]+X_PROBE_OFFSET_FROM_EXTRUDER <= X_MAX_POS) \
              && (current_position[Y_AXIS]+Y_PROBE_OFFSET_FROM_EXTRUDER >= Y_MIN_POS) \
              && (current_position[Y_AXIS]+Y_PROBE_OFFSET_FROM_EXTRUDER <= Y_MAX_POS)) {

              current_position[Z_AXIS] = 0;
              plan_set_position(current_position[X_AXIS], current_position[Y_AXIS], current_position[Z_AXIS], current_position[E_AXIS]);
              destination[Z_AXIS] = Z_RAISE_BEFORE_HOMING * home_dir(Z_AXIS) * (-1);    // Set destination away from bed
              feedrate = max_feedrate[Z_AXIS];
              plan_buffer_line(destination[X_AXIS], destination[Y_AXIS], destination[Z_AXIS], destination[E_AXIS], feedrate, active_extruder);
              st_synchronize();

              HOMEAXIS(Z);
            } else if (!((axis_known_position[X_AXIS]) && (axis_known_position[Y_AXIS]))) {
                LCD_MESSAGEPGM(MSG_POSITION_UNKNOWN);
                SERIAL_ECHO_START;
                SERIAL_ECHOLNPGM(MSG_POSITION_UNKNOWN);
            } else {
                LCD_MESSAGEPGM(MSG_ZPROBE_OUT);
                SERIAL_ECHO_START;
                SERIAL_ECHOLNPGM(MSG_ZPROBE_OUT);
            }
          }
        #endif
      #endif



      if(code_seen(axis_codes[Z_AXIS])) {
        if(code_value_long() != 0) {
          current_position[Z_AXIS]=code_value()+add_homing[Z_AXIS];
        }
      }
      #ifdef ENABLE_AUTO_BED_LEVELING
        if((home_all_axis) || (code_seen(axis_codes[Z_AXIS]))) {
          current_position[Z_AXIS] += zprobe_zoffset;  //Add Z_Probe offset (the distance is negative)
        }
      #endif
      plan_set_position(current_position[X_AXIS], current_position[Y_AXIS], current_position[Z_AXIS], current_position[E_AXIS]);
#endif // else DELTA

#ifdef SCARA
	  calculate_delta(current_position);
      plan_set_position(delta[X_AXIS], delta[Y_AXIS], delta[Z_AXIS], current_position[E_AXIS]);
#endif // SCARA

      #ifdef ENDSTOPS_ONLY_FOR_HOMING
        enable_endstops(false);
      #endif

      feedrate = saved_feedrate;
      feedmultiply = saved_feedmultiply;
      previous_millis_cmd = millis();
      endstops_hit_on_purpose();
      			lcd_enable_interrupt();
      break;

#ifdef ENABLE_AUTO_BED_LEVELING
    case 29: // G29 Detailed Z-Probe, probes the bed at 3 or more points.
    	     // Override probing area by providing [F]ront [B]ack [L]eft [R]ight Grid[P]oints values
        {
            #if Z_MIN_PIN == -1
            #error "You must have a Z_MIN endstop in order to enable Auto Bed Leveling feature!!! Z_MIN_PIN must point to a valid hardware pin."
            #endif

            // Prevent user from running a G29 without first homing in X and Y
            if (! (axis_known_position[X_AXIS] && axis_known_position[Y_AXIS]) )
            {
                LCD_MESSAGEPGM(MSG_POSITION_UNKNOWN);
                SERIAL_ECHO_START;
                SERIAL_ECHOLNPGM(MSG_POSITION_UNKNOWN);
                break; // abort G29, since we don't know where we are
            }
            int left_probe_bed_position=LEFT_PROBE_BED_POSITION;
            int right_probe_bed_position=RIGHT_PROBE_BED_POSITION;
            int back_probe_bed_position=BACK_PROBE_BED_POSITION;
            int front_probe_bed_position=FRONT_PROBE_BED_POSITION;
            int auto_bed_leveling_grid_points=AUTO_BED_LEVELING_GRID_POINTS;
            if (code_seen('L')) left_probe_bed_position=(int)code_value();
            if (code_seen('R')) right_probe_bed_position=(int)code_value();
            if (code_seen('B')) back_probe_bed_position=(int)code_value();
            if (code_seen('F')) front_probe_bed_position=(int)code_value();
            if (code_seen('P')) auto_bed_leveling_grid_points=(int)code_value();

#ifdef Z_PROBE_SLED
            dock_sled(false);
#endif // Z_PROBE_SLED
            st_synchronize();
            // make sure the bed_level_rotation_matrix is identity or the planner will get it incorectly
            //vector_3 corrected_position = plan_get_position_mm();
            //corrected_position.debug("position before G29");
            plan_bed_level_matrix.set_to_identity();
            vector_3 uncorrected_position = plan_get_position();
            //uncorrected_position.debug("position durring G29");
            current_position[X_AXIS] = uncorrected_position.x;
            current_position[Y_AXIS] = uncorrected_position.y;
            current_position[Z_AXIS] = uncorrected_position.z;
            plan_set_position(current_position[X_AXIS], current_position[Y_AXIS], current_position[Z_AXIS], current_position[E_AXIS]);
            setup_for_endstop_move();

            feedrate = homing_feedrate[Z_AXIS];
#ifdef AUTO_BED_LEVELING_GRID
            // probe at the points of a lattice grid

            int xGridSpacing = (right_probe_bed_position - left_probe_bed_position) / (auto_bed_leveling_grid_points-1);
            int yGridSpacing = (back_probe_bed_position - front_probe_bed_position) / (auto_bed_leveling_grid_points-1);


            // solve the plane equation ax + by + d = z
            // A is the matrix with rows [x y 1] for all the probed points
            // B is the vector of the Z positions
            // the normal vector to the plane is formed by the coefficients of the plane equation in the standard form, which is Vx*x+Vy*y+Vz*z+d = 0
            // so Vx = -a Vy = -b Vz = 1 (we want the vector facing towards positive Z

            // "A" matrix of the linear system of equations
            double eqnAMatrix[auto_bed_leveling_grid_points*auto_bed_leveling_grid_points*3];

            // "B" vector of Z points
            double eqnBVector[auto_bed_leveling_grid_points*auto_bed_leveling_grid_points];



            int probePointCounter = 0;
            bool zig = true;

            for (int yProbe=front_probe_bed_position; yProbe <= back_probe_bed_position; yProbe += yGridSpacing)

            {
              int xProbe, xInc;
              if (zig)
              {
                xProbe = left_probe_bed_position;
                //xEnd = right_probe_bed_position;
                xInc = xGridSpacing;
                zig = false;
              } else // zag
              {
                xProbe = right_probe_bed_position;
                //xEnd = left_probe_bed_position;
                xInc = -xGridSpacing;
                zig = true;
              }

              for (int xCount=0; xCount < auto_bed_leveling_grid_points; xCount++)
              {
                float z_before;
                if (probePointCounter == 0)
                {
                  // raise before probing
                  z_before = Z_RAISE_BEFORE_PROBING;
                } else
                {
                  // raise extruder
                  z_before = current_position[Z_AXIS] + Z_RAISE_BETWEEN_PROBINGS;
                }

                float measured_z;
                //Enhanced G29 - Do not retract servo between probes
                if (code_seen('E') || code_seen('e') )
                   {
                   if ((yProbe==FRONT_PROBE_BED_POSITION) && (xCount==0))
                       {
                        measured_z = probe_pt(xProbe, yProbe, z_before,1);
                       } else if ((yProbe==FRONT_PROBE_BED_POSITION + (yGridSpacing * (AUTO_BED_LEVELING_GRID_POINTS-1))) && (xCount == AUTO_BED_LEVELING_GRID_POINTS-1))
                         {
                         measured_z = probe_pt(xProbe, yProbe, z_before,3);
                         } else {
                           measured_z = probe_pt(xProbe, yProbe, z_before,2);
                         }
                    } else {
                    measured_z = probe_pt(xProbe, yProbe, z_before);
                    }

                eqnBVector[probePointCounter] = measured_z;

                eqnAMatrix[probePointCounter + 0*auto_bed_leveling_grid_points*auto_bed_leveling_grid_points] = xProbe;
                eqnAMatrix[probePointCounter + 1*auto_bed_leveling_grid_points*auto_bed_leveling_grid_points] = yProbe;
                eqnAMatrix[probePointCounter + 2*auto_bed_leveling_grid_points*auto_bed_leveling_grid_points] = 1;
                probePointCounter++;
                xProbe += xInc;
              }
            }
            clean_up_after_endstop_move();

            // solve lsq problem
            double *plane_equation_coefficients = qr_solve(auto_bed_leveling_grid_points*auto_bed_leveling_grid_points, 3, eqnAMatrix, eqnBVector);

            SERIAL_PROTOCOLPGM("Eqn coefficients: a: ");
            SERIAL_PROTOCOL(plane_equation_coefficients[0]);
            SERIAL_PROTOCOLPGM(" b: ");
            SERIAL_PROTOCOL(plane_equation_coefficients[1]);
            SERIAL_PROTOCOLPGM(" d: ");
            SERIAL_PROTOCOLLN(plane_equation_coefficients[2]);


            set_bed_level_equation_lsq(plane_equation_coefficients);

            free(plane_equation_coefficients);

#else // AUTO_BED_LEVELING_GRID not defined

            // Probe at 3 arbitrary points
            // Enhanced G29
            
            float z_at_pt_1, z_at_pt_2, z_at_pt_3;
            
            if (code_seen('E') || code_seen('e')) {
              // probe 1               
              z_at_pt_1 = probe_pt(ABL_PROBE_PT_1_X, ABL_PROBE_PT_1_Y, Z_RAISE_BEFORE_PROBING,1);
              // probe 2
              z_at_pt_2 = probe_pt(ABL_PROBE_PT_2_X, ABL_PROBE_PT_2_Y, current_position[Z_AXIS] + Z_RAISE_BETWEEN_PROBINGS,2);
              // probe 3
              z_at_pt_3 = probe_pt(ABL_PROBE_PT_3_X, ABL_PROBE_PT_3_Y, current_position[Z_AXIS] + Z_RAISE_BETWEEN_PROBINGS,3); 
            }
            else {
              // probe 1
              z_at_pt_1 = probe_pt(ABL_PROBE_PT_1_X, ABL_PROBE_PT_1_Y, Z_RAISE_BEFORE_PROBING);
              // probe 2
              z_at_pt_2 = probe_pt(ABL_PROBE_PT_2_X, ABL_PROBE_PT_2_Y, current_position[Z_AXIS] + Z_RAISE_BETWEEN_PROBINGS);
              // probe 3
              z_at_pt_3 = probe_pt(ABL_PROBE_PT_3_X, ABL_PROBE_PT_3_Y, current_position[Z_AXIS] + Z_RAISE_BETWEEN_PROBINGS);
            }
            clean_up_after_endstop_move();
            set_bed_level_equation_3pts(z_at_pt_1, z_at_pt_2, z_at_pt_3);


#endif // AUTO_BED_LEVELING_GRID
            st_synchronize();

            // The following code correct the Z height difference from z-probe position and hotend tip position.
            // The Z height on homing is measured by Z-Probe, but the probe is quite far from the hotend.
            // When the bed is uneven, this height must be corrected.
            real_z = float(st_get_position(Z_AXIS))/axis_steps_per_unit[Z_AXIS];  //get the real Z (since the auto bed leveling is already correcting the plane)
            x_tmp = current_position[X_AXIS] + X_PROBE_OFFSET_FROM_EXTRUDER;
            y_tmp = current_position[Y_AXIS] + Y_PROBE_OFFSET_FROM_EXTRUDER;
            z_tmp = current_position[Z_AXIS];

            apply_rotation_xyz(plan_bed_level_matrix, x_tmp, y_tmp, z_tmp);         //Apply the correction sending the probe offset
            current_position[Z_AXIS] = z_tmp - real_z + current_position[Z_AXIS];   //The difference is added to current position and sent to planner.
            plan_set_position(current_position[X_AXIS], current_position[Y_AXIS], current_position[Z_AXIS], current_position[E_AXIS]);
#ifdef Z_PROBE_SLED
            dock_sled(true, -SLED_DOCKING_OFFSET); // correct for over travel.
#endif // Z_PROBE_SLED
        }
        break;
#ifndef Z_PROBE_SLED
    case 30: // G30 Single Z Probe
        {
            engage_z_probe(); // Engage Z Servo endstop if available
            st_synchronize();
            // TODO: make sure the bed_level_rotation_matrix is identity or the planner will get set incorectly
            setup_for_endstop_move();

            feedrate = homing_feedrate[Z_AXIS];

            run_z_probe();
            SERIAL_PROTOCOLPGM(MSG_BED);
            SERIAL_PROTOCOLPGM(" X: ");
            SERIAL_PROTOCOL(current_position[X_AXIS]);
            SERIAL_PROTOCOLPGM(" Y: ");
            SERIAL_PROTOCOL(current_position[Y_AXIS]);
            SERIAL_PROTOCOLPGM(" Z: ");
            SERIAL_PROTOCOL(current_position[Z_AXIS]);
            SERIAL_PROTOCOLPGM("\n");

            clean_up_after_endstop_move();
            retract_z_probe(); // Retract Z Servo endstop if available
        }
        break;
#else
    case 31: // dock the sled
        dock_sled(true);
        break;
    case 32: // undock the sled
        dock_sled(false);
        break;
#endif // Z_PROBE_SLED
#endif // ENABLE_AUTO_BED_LEVELING
    case 90: // G90
      relative_mode = false;
      break;
    case 91: // G91
      relative_mode = true;
      break;
    case 92: // G92
      if(!code_seen(axis_codes[E_AXIS]))
        st_synchronize();
      for(int8_t i=0; i < NUM_AXIS; i++) {
        if(code_seen(axis_codes[i])) {
           if(i == E_AXIS) {
             current_position[i] = code_value();
             plan_set_e_position(current_position[E_AXIS]);
           }
           else {
#ifdef SCARA
		if (i == X_AXIS || i == Y_AXIS) {
                	current_position[i] = code_value();  
		}
		else {
                current_position[i] = code_value()+add_homing[i];  
            	}  
#else
		current_position[i] = code_value()+add_homing[i];
#endif
            plan_set_position(current_position[X_AXIS], current_position[Y_AXIS], current_position[Z_AXIS], current_position[E_AXIS]);
           }
        }
      }
      break;
    }
  }

  else if(code_seen('M'))
  {
    switch( (int)code_value() )
    {
#ifdef ULTIPANEL
    case 0: // M0 - Unconditional stop - Wait for user button press on LCD
    case 1: // M1 - Conditional stop - Wait for user button press on LCD
    {
				lcd_disable_button();
				LCD_MESSAGEPGM(MSG_USERWAIT);
				draw_status_screen();
				lcd_update(true);

      codenum = 0;
				if(code_seen('P')) codenum = code_value(); // milliseconds to wait
				if(code_seen('S')) codenum = code_value() * 1000; // seconds to wait

      st_synchronize();
      previous_millis_cmd = millis();
      if (codenum > 0){
        codenum += millis();  // keep track of when we started waiting
					lcd_enable_button();
					while(millis()  < codenum && !LCD_CLICKED) {
          manage_heater();
        }
					lcd_disable_button();
      }else{
					lcd_enable_button();
					while(!LCD_CLICKED){
          manage_heater();
        }
					lcd_disable_button();
      }
				LCD_MESSAGEPGM(MSG_PRINTING);
				lcd_update();
				lcd_enable_button();
    }
    break;
#endif
    case 17:
        LCD_MESSAGEPGM(MSG_NO_MOVE);
        enable_x();
        enable_y();
        enable_z();
        enable_e0();
        enable_e1();
        enable_e2();
      break;

#ifdef SDSUPPORT
    case 20: // M20 - list SD card
      SERIAL_PROTOCOLLNPGM(MSG_BEGIN_FILE_LIST);
      card.ls();
      SERIAL_PROTOCOLLNPGM(MSG_END_FILE_LIST);
      break;
    case 21: // M21 - init SD card

      card.initsd();

      break;
    case 22: //M22 - release SD card
      card.release();

      break;
    case 23: //M23 - Select file
      starpos = (strchr(strchr_pointer + 4,'*'));
      if(starpos!=NULL)
        *(starpos)='\0';
      card.openFile(strchr_pointer + 4,true);
      break;
    case 24: //M24 - Start SD print
      card.startFileprint();
      starttime=millis();
				feedmultiply = 100;
      break;
    case 25: //M25 - Pause SD print
				float target[4];
				float lastpos[4];

				target[X_AXIS]=current_position[X_AXIS];
				target[Y_AXIS]=current_position[Y_AXIS];
				target[Z_AXIS]=current_position[Z_AXIS];
				target[E_AXIS]=current_position[E_AXIS];
      
				lastpos[X_AXIS]=current_position[X_AXIS];
				lastpos[Y_AXIS]=current_position[Y_AXIS];
				lastpos[Z_AXIS]=current_position[Z_AXIS];
				lastpos[E_AXIS]=current_position[E_AXIS];

				plan_buffer_line(target[X_AXIS], target[Y_AXIS], target[Z_AXIS], target[E_AXIS], feedrate/60, active_extruder);

				target[Z_AXIS]+= FILAMENTCHANGE_ZADD;
				plan_buffer_line(target[X_AXIS], target[Y_AXIS], target[Z_AXIS], target[E_AXIS], feedrate/60, active_extruder);

				#if X_MAX_POS < 250
					target[X_AXIS]= 0 ;
					target[Y_AXIS]= 150 ;
				#else
					target[X_AXIS]= X_MAX_POS - 5 ;
					target[Y_AXIS]= Y_MAX_POS - 5 ;
				#endif

				plan_buffer_line(target[X_AXIS], target[Y_AXIS], target[Z_AXIS], target[E_AXIS], feedrate/60, active_extruder);

      			st_synchronize();

				LCD_MESSAGEPGM(MSG_PAUSED);
				lcd_update();
				lcd_enable_button();

      			while(!LCD_CLICKED){
					lcd_update();
					manage_heater();
					plan_buffer_line(target[X_AXIS], target[Y_AXIS], target[Z_AXIS],current_position[E_AXIS], 300/60, active_extruder);
					st_synchronize();
				}
      
				lcd_disable_button();
				LCD_MESSAGEPGM(MSG_PRINTING);
				lcd_update();

				plan_buffer_line(target[X_AXIS], target[Y_AXIS], target[Z_AXIS], target[E_AXIS], feedrate/60, active_extruder); //should do nothing
				plan_buffer_line(lastpos[X_AXIS], lastpos[Y_AXIS], target[Z_AXIS], target[E_AXIS], feedrate/60, active_extruder); //move xy back
				plan_buffer_line(lastpos[X_AXIS], lastpos[Y_AXIS], lastpos[Z_AXIS], target[E_AXIS], feedrate/60, active_extruder); //move z back
				plan_buffer_line(lastpos[X_AXIS], lastpos[Y_AXIS], lastpos[Z_AXIS], lastpos[E_AXIS], feedrate/60, active_extruder); //final untretract
				st_synchronize();

				lcd_enable_button();
				stop_buffer = false;
      break;
    case 26: //M26 - Set SD index
      if(card.cardOK && code_seen('S')) {
        card.setIndex(code_value_long());
      }
      break;
    case 27: //M27 - Get SD status
      card.getStatus();
      break;
    case 28: //M28 - Start SD write
      starpos = (strchr(strchr_pointer + 4,'*'));
      if(starpos != NULL){
        char* npos = strchr(cmdbuffer[bufindr], 'N');
        strchr_pointer = strchr(npos,' ') + 1;
        *(starpos) = '\0';
      }
      card.openFile(strchr_pointer+4,false);
      break;
    case 29: //M29 - Stop SD write
      //processed in write to file routine above
      //card,saving = false;
      break;
    case 30: //M30 <filename> Delete File
      if (card.cardOK){
        card.closefile();
        starpos = (strchr(strchr_pointer + 4,'*'));
        if(starpos != NULL){
          char* npos = strchr(cmdbuffer[bufindr], 'N');
          strchr_pointer = strchr(npos,' ') + 1;
          *(starpos) = '\0';
        }
        card.removeFile(strchr_pointer + 4);
      }
      break;
    case 32: //M32 - Select file and start SD print
    {
      if(card.sdprinting) {
        st_synchronize();

      }
      starpos = (strchr(strchr_pointer + 4,'*'));

      char* namestartpos = (strchr(strchr_pointer + 4,'!'));   //find ! to indicate filename string start.
      if(namestartpos==NULL)
      {
        namestartpos=strchr_pointer + 4; //default name position, 4 letters after the M
      }
      else
        namestartpos++; //to skip the '!'

      if(starpos!=NULL)
        *(starpos)='\0';

      bool call_procedure=(code_seen('P'));

      if(strchr_pointer>namestartpos)
        call_procedure=false;  //false alert, 'P' found within filename

      if( card.cardOK )
      {
        card.openFile(namestartpos,true,!call_procedure);
        if(code_seen('S'))
          if(strchr_pointer<namestartpos) //only if "S" is occuring _before_ the filename
            card.setIndex(code_value_long());
        card.startFileprint();
        if(!call_procedure)
          starttime=millis(); //procedure calls count as normal print time.
      }
    } break;
    case 928: //M928 - Start SD write
      starpos = (strchr(strchr_pointer + 5,'*'));
      if(starpos != NULL){
        char* npos = strchr(cmdbuffer[bufindr], 'N');
        strchr_pointer = strchr(npos,' ') + 1;
        *(starpos) = '\0';
      }
      card.openLogFile(strchr_pointer+5);
      break;

#endif //SDSUPPORT

    case 31: //M31 take time since the start of the SD print or an M109 command
      {
      stoptime=millis();
      char time[30];
      unsigned long t=(stoptime-starttime)/1000;
      int sec,min;
      min=t/60;
      sec=t%60;
      sprintf_P(time, PSTR("%i min, %i sec"), min, sec);
      SERIAL_ECHO_START;
      SERIAL_ECHOLN(time);
      lcd_setstatus(time);
      autotempShutdown();
      }
      break;
    case 42: //M42 -Change pin status via gcode
      if (code_seen('S'))
      {
        int pin_status = code_value();
        int pin_number = LED_PIN;
        if (code_seen('P') && pin_status >= 0 && pin_status <= 255)
          pin_number = code_value();
        for(int8_t i = 0; i < (int8_t)(sizeof(sensitive_pins)/sizeof(int)); i++)
        {
          if (sensitive_pins[i] == pin_number)
          {
            pin_number = -1;
            break;
          }
        }
      #if defined(FAN_PIN) && FAN_PIN > -1
        if (pin_number == FAN_PIN)
          fanSpeed = pin_status;
      #endif
        if (pin_number > -1)
        {
          pinMode(pin_number, OUTPUT);
          digitalWrite(pin_number, pin_status);
          analogWrite(pin_number, pin_status);
        }
      }
     break;

// M48 Z-Probe repeatability measurement function.
//
// Usage:   M48 <n #_samples> <X X_position_for_samples> <Y Y_position_for_samples> <V Verbose_Level> <Engage_probe_for_each_reading> <L legs_of_movement_prior_to_doing_probe>
//	
// This function assumes the bed has been homed.  Specificaly, that a G28 command
// as been issued prior to invoking the M48 Z-Probe repeatability measurement function.
// Any information generated by a prior G29 Bed leveling command will be lost and need to be
// regenerated.
//
// The number of samples will default to 10 if not specified.  You can use upper or lower case
// letters for any of the options EXCEPT n.  n must be in lower case because Marlin uses a capital
// N for its communication protocol and will get horribly confused if you send it a capital N.
//

#ifdef ENABLE_AUTO_BED_LEVELING
#ifdef Z_PROBE_REPEATABILITY_TEST 

    case 48: // M48 Z-Probe repeatability
        {
            #if Z_MIN_PIN == -1
            #error "You must have a Z_MIN endstop in order to enable calculation of Z-Probe repeatability."
            #endif

	double sum=0.0; 
	double mean=0.0; 
	double sigma=0.0;
	double sample_set[50];
	int verbose_level=1, n=0, j, n_samples = 10, n_legs=0, engage_probe_for_each_reading=0 ;
	double X_current, Y_current, Z_current;
	double X_probe_location, Y_probe_location, Z_start_location, ext_position;
	
	if (code_seen('V') || code_seen('v')) {
        	verbose_level = code_value();
		if (verbose_level<0 || verbose_level>4 ) {
			SERIAL_PROTOCOLPGM("?Verbose Level not plausable.\n");
			goto Sigma_Exit;
		}
	}

	if (verbose_level > 0)   {
		SERIAL_PROTOCOLPGM("M48 Z-Probe Repeatability test.   Version 2.00\n");
		SERIAL_PROTOCOLPGM("Full support at: http://3dprintboard.com/forum.php\n");
	}

	if (code_seen('n')) {
        	n_samples = code_value();
		if (n_samples<4 || n_samples>50 ) {
			SERIAL_PROTOCOLPGM("?Specified sample size not plausable.\n");
			goto Sigma_Exit;
		}
	}

	X_current = X_probe_location = st_get_position_mm(X_AXIS);
	Y_current = Y_probe_location = st_get_position_mm(Y_AXIS);
	Z_current = st_get_position_mm(Z_AXIS);
	Z_start_location = st_get_position_mm(Z_AXIS) + Z_RAISE_BEFORE_PROBING;
	ext_position	 = st_get_position_mm(E_AXIS);

	if (code_seen('E') || code_seen('e') ) 
		engage_probe_for_each_reading++;

	if (code_seen('X') || code_seen('x') ) {
        	X_probe_location = code_value() -  X_PROBE_OFFSET_FROM_EXTRUDER;
		if (X_probe_location<X_MIN_POS || X_probe_location>X_MAX_POS ) {
			SERIAL_PROTOCOLPGM("?Specified X position out of range.\n");
			goto Sigma_Exit;
		}
	}

	if (code_seen('Y') || code_seen('y') ) {
        	Y_probe_location = code_value() -  Y_PROBE_OFFSET_FROM_EXTRUDER;
		if (Y_probe_location<Y_MIN_POS || Y_probe_location>Y_MAX_POS ) {
			SERIAL_PROTOCOLPGM("?Specified Y position out of range.\n");
			goto Sigma_Exit;
		}
	}

	if (code_seen('L') || code_seen('l') ) {
        	n_legs = code_value();
		if ( n_legs==1 ) 
			n_legs = 2;
		if ( n_legs<0 || n_legs>15 ) {
			SERIAL_PROTOCOLPGM("?Specified number of legs in movement not plausable.\n");
			goto Sigma_Exit;
		}
	}

//
// Do all the preliminary setup work.   First raise the probe.
//

  st_synchronize();
  plan_bed_level_matrix.set_to_identity();
	plan_buffer_line( X_current, Y_current, Z_start_location,
			ext_position, homing_feedrate[Z_AXIS]/60, active_extruder);
  st_synchronize();

//
// Now get everything to the specified probe point So we can safely do a probe to
// get us close to the bed.  If the Z-Axis is far from the bed, we don't want to 
// use that as a starting point for each probe.
//
	if (verbose_level > 2){
    SERIAL_PROTOCOL("Positioning probe for the test.\n");
  } 

	plan_buffer_line( X_probe_location, Y_probe_location, Z_start_location,
			ext_position, homing_feedrate[X_AXIS]/60, active_extruder);
  st_synchronize();

	current_position[X_AXIS] = X_current = st_get_position_mm(X_AXIS);
	current_position[Y_AXIS] = Y_current = st_get_position_mm(Y_AXIS);
	current_position[Z_AXIS] = Z_current = st_get_position_mm(Z_AXIS);
	current_position[E_AXIS] = ext_position = st_get_position_mm(E_AXIS);

// 
// OK, do the inital probe to get us close to the bed.
// Then retrace the right amount and use that in subsequent probes
//

  engage_z_probe();	

	setup_for_endstop_move();
	run_z_probe();

	current_position[Z_AXIS] = Z_current = st_get_position_mm(Z_AXIS);
	Z_start_location = st_get_position_mm(Z_AXIS) + Z_RAISE_BEFORE_PROBING;

	plan_buffer_line( X_probe_location, Y_probe_location, Z_start_location,
			ext_position, homing_feedrate[X_AXIS]/60, active_extruder);
  st_synchronize();
	current_position[Z_AXIS] = Z_current = st_get_position_mm(Z_AXIS);

	if (engage_probe_for_each_reading){
    retract_z_probe();
  }
    for( n=0; n<n_samples; n++) {

		do_blocking_move_to( X_probe_location, Y_probe_location, Z_start_location); // Make sure we are at the probe location

		if ( n_legs)  {
  		double radius=0.0, theta=0.0, x_sweep, y_sweep;
  		int rotational_direction, l;

			rotational_direction = (unsigned long) millis() & 0x0001;			// clockwise or counter clockwise
			radius = (unsigned long) millis() % (long) (X_MAX_LENGTH/4); 			// limit how far out to go 
			theta = (float) ((unsigned long) millis() % (long) 360) / (360./(2*3.1415926));	// turn into radians

			for( l=0; l<n_legs-1; l++) {
				if (rotational_direction==1)
					theta += (float) ((unsigned long) millis() % (long) 20) / (360.0/(2*3.1415926)); // turn into radians
				else
					theta -= (float) ((unsigned long) millis() % (long) 20) / (360.0/(2*3.1415926)); // turn into radians

				radius += (float) ( ((long) ((unsigned long) millis() % (long) 10)) - 5);
				if ( radius<0.0 )
					radius = -radius;

				X_current = X_probe_location + cos(theta) * radius;
				Y_current = Y_probe_location + sin(theta) * radius;

				if ( X_current<X_MIN_POS)		// Make sure our X & Y are sane
					 X_current = X_MIN_POS;
				if ( X_current>X_MAX_POS)
					 X_current = X_MAX_POS;

				if ( Y_current<Y_MIN_POS)		// Make sure our X & Y are sane
					 Y_current = Y_MIN_POS;
				if ( Y_current>Y_MAX_POS)
					 Y_current = Y_MAX_POS;

				if (verbose_level>3 ) {
					SERIAL_ECHOPAIR("x: ", X_current);
					SERIAL_ECHOPAIR("y: ", Y_current);
					SERIAL_PROTOCOLLNPGM("");
				}

				do_blocking_move_to( X_current, Y_current, Z_current );
			}
			do_blocking_move_to( X_probe_location, Y_probe_location, Z_start_location); // Go back to the probe location
		}

		if (engage_probe_for_each_reading)  {
        		engage_z_probe();	
          		delay(1000);
		}

		setup_for_endstop_move();
                run_z_probe();

		sample_set[n] = current_position[Z_AXIS];

//
// Get the current mean for the data points we have so far
//
		sum=0.0; 
		for( j=0; j<=n; j++) {
			sum = sum + sample_set[j];
		}
		mean = sum / (double (n+1));
//
// Now, use that mean to calculate the standard deviation for the
// data points we have so far
//

		sum=0.0; 
		for( j=0; j<=n; j++) {
			sum = sum + (sample_set[j]-mean) * (sample_set[j]-mean);
		}
		sigma = sqrt( sum / (double (n+1)) );

		if (verbose_level > 1) {
			SERIAL_PROTOCOL(n+1);
			SERIAL_PROTOCOL(" of ");
			SERIAL_PROTOCOL(n_samples);
			SERIAL_PROTOCOLPGM("   z: ");
			SERIAL_PROTOCOL_F(current_position[Z_AXIS], 6);
		}

		if (verbose_level > 2) {
			SERIAL_PROTOCOL(" mean: ");
			SERIAL_PROTOCOL_F(mean,6);

			SERIAL_PROTOCOL("   sigma: ");
			SERIAL_PROTOCOL_F(sigma,6);
		}

		if (verbose_level > 0) 
			SERIAL_PROTOCOLPGM("\n");

		plan_buffer_line( X_probe_location, Y_probe_location, Z_start_location, 
				  current_position[E_AXIS], homing_feedrate[Z_AXIS]/60, active_extruder);
        	st_synchronize();

		if (engage_probe_for_each_reading)  {
        		retract_z_probe();	
          		delay(1000);
		}
	}

        retract_z_probe();
	delay(1000);

        clean_up_after_endstop_move();

//      enable_endstops(true);

	if (verbose_level > 0) {
		SERIAL_PROTOCOLPGM("Mean: ");
		SERIAL_PROTOCOL_F(mean, 6);
		SERIAL_PROTOCOLPGM("\n");
	}

SERIAL_PROTOCOLPGM("Standard Deviation: ");
SERIAL_PROTOCOL_F(sigma, 6);
SERIAL_PROTOCOLPGM("\n\n");

Sigma_Exit:
        break;
	}
#endif		// Z_PROBE_REPEATABILITY_TEST 
#endif		// ENABLE_AUTO_BED_LEVELING

    case 104: // M104
      if(setTargetedHotend(104)){
        break;
      }
      if (code_seen('S')) setTargetHotend(code_value(), tmp_extruder);
#ifdef DUAL_X_CARRIAGE
      if (dual_x_carriage_mode == DXC_DUPLICATION_MODE && tmp_extruder == 0)
        setTargetHotend1(code_value() == 0.0 ? 0.0 : code_value() + duplicate_extruder_temp_offset);
#endif
      setWatch();
      break;
    case 112: //  M112 -Emergency Stop
      kill();
      break;
    case 140: // M140 set bed temp
      if (code_seen('S')) setTargetBed(code_value());
      break;
    case 105 : // M105
      if(setTargetedHotend(105)){
        break;
        }
      #if defined(TEMP_0_PIN) && TEMP_0_PIN > -1
        SERIAL_PROTOCOLPGM("ok T:");
        SERIAL_PROTOCOL_F(degHotend(tmp_extruder),1);
        SERIAL_PROTOCOLPGM(" /");
        SERIAL_PROTOCOL_F(degTargetHotend(tmp_extruder),1);
        #if defined(TEMP_BED_PIN) && TEMP_BED_PIN > -1
          SERIAL_PROTOCOLPGM(" B:");
          SERIAL_PROTOCOL_F(degBed(),1);
          SERIAL_PROTOCOLPGM(" /");
          SERIAL_PROTOCOL_F(degTargetBed(),1);
        #endif //TEMP_BED_PIN
        for (int8_t cur_extruder = 0; cur_extruder < EXTRUDERS; ++cur_extruder) {
          SERIAL_PROTOCOLPGM(" T");
          SERIAL_PROTOCOL(cur_extruder);
          SERIAL_PROTOCOLPGM(":");
          SERIAL_PROTOCOL_F(degHotend(cur_extruder),1);
          SERIAL_PROTOCOLPGM(" /");
          SERIAL_PROTOCOL_F(degTargetHotend(cur_extruder),1);
        }
      #else
        SERIAL_ERROR_START;
        SERIAL_ERRORLNPGM(MSG_ERR_NO_THERMISTORS);
      #endif

        SERIAL_PROTOCOLPGM(" @:");
      #ifdef EXTRUDER_WATTS
        SERIAL_PROTOCOL((EXTRUDER_WATTS * getHeaterPower(tmp_extruder))/127);
        SERIAL_PROTOCOLPGM("W");
      #else
        SERIAL_PROTOCOL(getHeaterPower(tmp_extruder));
      #endif

        SERIAL_PROTOCOLPGM(" B@:");
      #ifdef BED_WATTS
        SERIAL_PROTOCOL((BED_WATTS * getHeaterPower(-1))/127);
        SERIAL_PROTOCOLPGM("W");
      #else
        SERIAL_PROTOCOL(getHeaterPower(-1));
      #endif

        #ifdef SHOW_TEMP_ADC_VALUES
          #if defined(TEMP_BED_PIN) && TEMP_BED_PIN > -1
            SERIAL_PROTOCOLPGM("    ADC B:");
            SERIAL_PROTOCOL_F(degBed(),1);
            SERIAL_PROTOCOLPGM("C->");
            SERIAL_PROTOCOL_F(rawBedTemp()/OVERSAMPLENR,0);
          #endif
          for (int8_t cur_extruder = 0; cur_extruder < EXTRUDERS; ++cur_extruder) {
            SERIAL_PROTOCOLPGM("  T");
            SERIAL_PROTOCOL(cur_extruder);
            SERIAL_PROTOCOLPGM(":");
            SERIAL_PROTOCOL_F(degHotend(cur_extruder),1);
            SERIAL_PROTOCOLPGM("C->");
            SERIAL_PROTOCOL_F(rawHotendTemp(cur_extruder)/OVERSAMPLENR,0);
          }
        #endif

        SERIAL_PROTOCOLLN("");
      return;
      break;
    case 109:
    {// M109 - Wait for extruder heater to reach target.
      if(setTargetedHotend(109)){
        break;
      }
				LCD_MESSAGEPGM(MSG_HEATING_PROCESS);
				lcd_update();
      
      #ifdef AUTOTEMP
        autotemp_enabled=false;
      #endif
      if (code_seen('S')) {
        setTargetHotend(code_value(), tmp_extruder);
#ifdef DUAL_X_CARRIAGE
        if (dual_x_carriage_mode == DXC_DUPLICATION_MODE && tmp_extruder == 0)
          setTargetHotend1(code_value() == 0.0 ? 0.0 : code_value() + duplicate_extruder_temp_offset);
#endif
        CooldownNoWait = true;
      } else if (code_seen('R')) {
        setTargetHotend(code_value(), tmp_extruder);
#ifdef DUAL_X_CARRIAGE
        if (dual_x_carriage_mode == DXC_DUPLICATION_MODE && tmp_extruder == 0)
          setTargetHotend1(code_value() == 0.0 ? 0.0 : code_value() + duplicate_extruder_temp_offset);
#endif
        CooldownNoWait = false;
      }
      #ifdef AUTOTEMP
        if (code_seen('S')) autotemp_min=code_value();
        if (code_seen('B')) autotemp_max=code_value();
        if (code_seen('F'))
        {
          autotemp_factor=code_value();
          autotemp_enabled=true;
        }
      #endif

      setWatch();
      codenum = millis();

      /* See if we are heating up or cooling down */
      target_direction = isHeatingHotend(tmp_extruder); // true if heating, false if cooling

      cancel_heatup = false;

      #ifdef TEMP_RESIDENCY_TIME
        long residencyStart;
        residencyStart = -1;
        /* continue to loop until we have reached the target temp
          _and_ until TEMP_RESIDENCY_TIME hasn't passed since we reached it */
        while((!cancel_heatup)&&((residencyStart == -1) ||
              (residencyStart >= 0 && (((unsigned int) (millis() - residencyStart)) < (TEMP_RESIDENCY_TIME * 1000UL)))) ) {
      #else
        while ( target_direction ? (isHeatingHotend(tmp_extruder)) : (isCoolingHotend(tmp_extruder)&&(CooldownNoWait==false)) ) {
      #endif //TEMP_RESIDENCY_TIME
          if( (millis() - codenum) > 1000UL )
          { //Print Temp Reading and remaining time every 1 second while heating up/cooling down
            SERIAL_PROTOCOLPGM("T:");
            SERIAL_PROTOCOL_F(degHotend(tmp_extruder),1);
            SERIAL_PROTOCOLPGM(" E:");
            SERIAL_PROTOCOL((int)tmp_extruder);
            #ifdef TEMP_RESIDENCY_TIME
              SERIAL_PROTOCOLPGM(" W:");
              if(residencyStart > -1)
              {
                 codenum = ((TEMP_RESIDENCY_TIME * 1000UL) - (millis() - residencyStart)) / 1000UL;
                 SERIAL_PROTOCOLLN( codenum );
              }
              else
              {
                 SERIAL_PROTOCOLLN( "?" );
              }
            #else
              SERIAL_PROTOCOLLN("");
            #endif
            codenum = millis();
          }
          manage_heater();
          manage_inactivity();
          lcd_update();
        #ifdef TEMP_RESIDENCY_TIME
            /* start/restart the TEMP_RESIDENCY_TIME timer whenever we reach target temp for the first time
              or when current temp falls outside the hysteresis after target temp was reached */
          if ((residencyStart == -1 &&  target_direction && (degHotend(tmp_extruder) >= (degTargetHotend(tmp_extruder)-TEMP_WINDOW))) ||
              (residencyStart == -1 && !target_direction && (degHotend(tmp_extruder) <= (degTargetHotend(tmp_extruder)+TEMP_WINDOW))) ||
              (residencyStart > -1 && labs(degHotend(tmp_extruder) - degTargetHotend(tmp_extruder)) > TEMP_HYSTERESIS) )
          {
            residencyStart = millis();
          }
        #endif //TEMP_RESIDENCY_TIME
        }
        LCD_MESSAGEPGM(MSG_HEATING_DONE);
        lcd_update();

        starttime=millis();
        previous_millis_cmd = millis();
      }

      			if (card.sdprinting == true){
					LCD_MESSAGEPGM(MSG_PRINTING);
					lcd_update();
				}
      break;
    case 190: // M190 - Wait for bed heater to reach target.
    #if defined(TEMP_BED_PIN) && TEMP_BED_PIN > -1
        LCD_MESSAGEPGM(MSG_BED_HEATING_PROCESS);
        if (code_seen('S')) {
          setTargetBed(code_value());
          CooldownNoWait = true;
        } else if (code_seen('R')) {
          setTargetBed(code_value());
          CooldownNoWait = false;
        }
        codenum = millis();
        
        cancel_heatup = false;
        target_direction = isHeatingBed(); // true if heating, false if cooling

        while ( (target_direction)&&(!cancel_heatup) ? (isHeatingBed()) : (isCoolingBed()&&(CooldownNoWait==false)) )
        {
          if(( millis() - codenum) > 1000 ) //Print Temp Reading every 1 second while heating up.
          {
            float tt=degHotend(active_extruder);
            SERIAL_PROTOCOLPGM("T:");
            SERIAL_PROTOCOL(tt);
            SERIAL_PROTOCOLPGM(" E:");
            SERIAL_PROTOCOL((int)active_extruder);
            SERIAL_PROTOCOLPGM(" B:");
            SERIAL_PROTOCOL_F(degBed(),1);
            SERIAL_PROTOCOLLN("");
            codenum = millis();
          }
          manage_heater();
          manage_inactivity();
          lcd_update();
        }
        LCD_MESSAGEPGM(MSG_BED_HEATING_DONE);
        previous_millis_cmd = millis();
    #endif
        break;

    #if defined(FAN_PIN) && FAN_PIN > -1
      case 106: //M106 Fan On
        if (code_seen('S')){
           fanSpeed=constrain(code_value(),0,255);
        }
        else {
          fanSpeed=255;
        }
        break;
      case 107: //M107 Fan Off
        fanSpeed = 0;
        break;
    #endif //FAN_PIN
    #ifdef BARICUDA
      // PWM for HEATER_1_PIN
      #if defined(HEATER_1_PIN) && HEATER_1_PIN > -1
        case 126: //M126 valve open
          if (code_seen('S')){
             ValvePressure=constrain(code_value(),0,255);
          }
          else {
            ValvePressure=255;
          }
          break;
        case 127: //M127 valve closed
          ValvePressure = 0;
          break;
      #endif //HEATER_1_PIN

      // PWM for HEATER_2_PIN
      #if defined(HEATER_2_PIN) && HEATER_2_PIN > -1
        case 128: //M128 valve open
          if (code_seen('S')){
             EtoPPressure=constrain(code_value(),0,255);
          }
          else {
            EtoPPressure=255;
          }
          break;
        case 129: //M129 valve closed
          EtoPPressure = 0;
          break;
      #endif //HEATER_2_PIN
    #endif

    #if defined(PS_ON_PIN) && PS_ON_PIN > -1
      case 80: // M80 - Turn on Power Supply
        SET_OUTPUT(PS_ON_PIN); //GND
        WRITE(PS_ON_PIN, PS_ON_AWAKE);

        // If you have a switch on suicide pin, this is useful
        // if you want to start another print with suicide feature after
        // a print without suicide...
        #if defined SUICIDE_PIN && SUICIDE_PIN > -1
            SET_OUTPUT(SUICIDE_PIN);
            WRITE(SUICIDE_PIN, HIGH);
        #endif

        #ifdef ULTIPANEL
          powersupply = true;
          LCD_MESSAGEPGM(WELCOME_MSG);
        #endif
        break;
      #endif

      case 81: // M81 - Turn off Power Supply
        disable_heater();
        st_synchronize();
        disable_e0();
        disable_e1();
        disable_e2();
        finishAndDisableSteppers();
        fanSpeed = 0;
        delay(1000); // Wait a little before to switch off
      #if defined(SUICIDE_PIN) && SUICIDE_PIN > -1
        st_synchronize();
        suicide();
      #elif defined(PS_ON_PIN) && PS_ON_PIN > -1
        SET_OUTPUT(PS_ON_PIN);
        WRITE(PS_ON_PIN, PS_ON_ASLEEP);
      #endif
      #ifdef ULTIPANEL
        powersupply = false;
        LCD_MESSAGEPGM(MACHINE_NAME" "MSG_OFF".");
      #endif
	  break;

    case 82:
      axis_relative_modes[3] = false;
      break;
    case 83:
      axis_relative_modes[3] = true;
      break;
    case 18: //compatibility
    case 84: // M84
      if(code_seen('S')){
        stepper_inactive_time = code_value() * 1000;
      }
      else
      {
        bool all_axis = !((code_seen(axis_codes[X_AXIS])) || (code_seen(axis_codes[Y_AXIS])) || (code_seen(axis_codes[Z_AXIS]))|| (code_seen(axis_codes[E_AXIS])));
        if(all_axis)
        {
          st_synchronize();
          disable_e0();
          disable_e1();
          disable_e2();
          finishAndDisableSteppers();
        }
        else
        {
          st_synchronize();
          if(code_seen('X')) disable_x();
          if(code_seen('Y')) disable_y();
          if(code_seen('Z')) disable_z();
          #if ((E0_ENABLE_PIN != X_ENABLE_PIN) && (E1_ENABLE_PIN != Y_ENABLE_PIN)) // Only enable on boards that have seperate ENABLE_PINS
            if(code_seen('E')) {
              disable_e0();
              disable_e1();
              disable_e2();
            }
          #endif
        }
      }
      break;
    case 85: // M85
      if(code_seen('S')) {
        max_inactive_time = code_value() * 1000;
      }
      break;
    case 92: // M92
      for(int8_t i=0; i < NUM_AXIS; i++)
      {
        if(code_seen(axis_codes[i]))
        {
          if(i == 3) { // E
            float value = code_value();
            if(value < 20.0) {
              float factor = axis_steps_per_unit[i] / value; // increase e constants if M92 E14 is given for netfab.
              max_e_jerk *= factor;
              max_feedrate[i] *= factor;
              axis_steps_per_sqr_second[i] *= factor;
            }
            axis_steps_per_unit[i] = value;
          }
          else {
            axis_steps_per_unit[i] = code_value();
          }
        }
      }
      break;
    case 115: // M115
      SERIAL_PROTOCOLPGM(MSG_M115_REPORT);
      break;
    case 117: // M117 display message
			#ifdef GCODE_MESSAGES_ENABLE
      starpos = (strchr(strchr_pointer + 5,'*'));
      if(starpos!=NULL)
        *(starpos)='\0';
      lcd_setstatus(strchr_pointer + 5);
			#endif // GCODE_MESSAGES_ENABLE
      break;
    case 114: // M114
      SERIAL_PROTOCOLPGM("X:");
      SERIAL_PROTOCOL(current_position[X_AXIS]);
      SERIAL_PROTOCOLPGM(" Y:");
      SERIAL_PROTOCOL(current_position[Y_AXIS]);
      SERIAL_PROTOCOLPGM(" Z:");
      SERIAL_PROTOCOL(current_position[Z_AXIS]);
      SERIAL_PROTOCOLPGM(" E:");
      SERIAL_PROTOCOL(current_position[E_AXIS]);

      SERIAL_PROTOCOLPGM(MSG_COUNT_X);
      SERIAL_PROTOCOL(float(st_get_position(X_AXIS))/axis_steps_per_unit[X_AXIS]);
      SERIAL_PROTOCOLPGM(" Y:");
      SERIAL_PROTOCOL(float(st_get_position(Y_AXIS))/axis_steps_per_unit[Y_AXIS]);
      SERIAL_PROTOCOLPGM(" Z:");
      SERIAL_PROTOCOL(float(st_get_position(Z_AXIS))/axis_steps_per_unit[Z_AXIS]);

      SERIAL_PROTOCOLLN("");
#ifdef SCARA
	  SERIAL_PROTOCOLPGM("SCARA Theta:");
      SERIAL_PROTOCOL(delta[X_AXIS]);
      SERIAL_PROTOCOLPGM("   Psi+Theta:");
      SERIAL_PROTOCOL(delta[Y_AXIS]);
      SERIAL_PROTOCOLLN("");
      
      SERIAL_PROTOCOLPGM("SCARA Cal - Theta:");
      SERIAL_PROTOCOL(delta[X_AXIS]+add_homing[X_AXIS]);
      SERIAL_PROTOCOLPGM("   Psi+Theta (90):");
      SERIAL_PROTOCOL(delta[Y_AXIS]-delta[X_AXIS]-90+add_homing[Y_AXIS]);
      SERIAL_PROTOCOLLN("");
      
      SERIAL_PROTOCOLPGM("SCARA step Cal - Theta:");
      SERIAL_PROTOCOL(delta[X_AXIS]/90*axis_steps_per_unit[X_AXIS]);
      SERIAL_PROTOCOLPGM("   Psi+Theta:");
      SERIAL_PROTOCOL((delta[Y_AXIS]-delta[X_AXIS])/90*axis_steps_per_unit[Y_AXIS]);
      SERIAL_PROTOCOLLN("");
      SERIAL_PROTOCOLLN("");
#endif
      break;
    case 120: // M120
      enable_endstops(false) ;
      break;
    case 121: // M121
      enable_endstops(true) ;
      break;
    case 119: // M119
    SERIAL_PROTOCOLLN(MSG_M119_REPORT);
      #if defined(X_MIN_PIN) && X_MIN_PIN > -1
        SERIAL_PROTOCOLPGM(MSG_X_MIN);
        SERIAL_PROTOCOLLN(((READ(X_MIN_PIN)^X_MIN_ENDSTOP_INVERTING)?MSG_ENDSTOP_HIT:MSG_ENDSTOP_OPEN));
      #endif
      #if defined(X_MAX_PIN) && X_MAX_PIN > -1
        SERIAL_PROTOCOLPGM(MSG_X_MAX);
        SERIAL_PROTOCOLLN(((READ(X_MAX_PIN)^X_MAX_ENDSTOP_INVERTING)?MSG_ENDSTOP_HIT:MSG_ENDSTOP_OPEN));
      #endif
      #if defined(Y_MIN_PIN) && Y_MIN_PIN > -1
        SERIAL_PROTOCOLPGM(MSG_Y_MIN);
        SERIAL_PROTOCOLLN(((READ(Y_MIN_PIN)^Y_MIN_ENDSTOP_INVERTING)?MSG_ENDSTOP_HIT:MSG_ENDSTOP_OPEN));
      #endif
      #if defined(Y_MAX_PIN) && Y_MAX_PIN > -1
        SERIAL_PROTOCOLPGM(MSG_Y_MAX);
        SERIAL_PROTOCOLLN(((READ(Y_MAX_PIN)^Y_MAX_ENDSTOP_INVERTING)?MSG_ENDSTOP_HIT:MSG_ENDSTOP_OPEN));
      #endif
      #if defined(Z_MIN_PIN) && Z_MIN_PIN > -1
        SERIAL_PROTOCOLPGM(MSG_Z_MIN);
        SERIAL_PROTOCOLLN(((READ(Z_MIN_PIN)^Z_MIN_ENDSTOP_INVERTING)?MSG_ENDSTOP_HIT:MSG_ENDSTOP_OPEN));
      #endif
      #if defined(Z_MAX_PIN) && Z_MAX_PIN > -1
        SERIAL_PROTOCOLPGM(MSG_Z_MAX);
        SERIAL_PROTOCOLLN(((READ(Z_MAX_PIN)^Z_MAX_ENDSTOP_INVERTING)?MSG_ENDSTOP_HIT:MSG_ENDSTOP_OPEN));
      #endif
      break;
      //TODO: update for all axis, use for loop
    #ifdef BLINKM
    case 150: // M150
      {
        byte red;
        byte grn;
        byte blu;

        if(code_seen('R')) red = code_value();
        if(code_seen('U')) grn = code_value();
        if(code_seen('B')) blu = code_value();

        SendColors(red,grn,blu);
      }
      break;
    #endif //BLINKM
    case 200: // M200 D<millimeters> set filament diameter and set E axis units to cubic millimeters (use S0 to set back to millimeters).
      {

        tmp_extruder = active_extruder;
        if(code_seen('T')) {
          tmp_extruder = code_value();
          if(tmp_extruder >= EXTRUDERS) {
            SERIAL_ECHO_START;
            SERIAL_ECHO(MSG_M200_INVALID_EXTRUDER);
					}
					SERIAL_ECHOLN(tmp_extruder);
            break;
          }

        float area = .0;
        if(code_seen('D')) {
          float diameter = code_value();
          // setting any extruder filament size disables volumetric on the assumption that
          // slicers either generate in extruder values as cubic mm or as as filament feeds
          // for all extruders
          volumetric_enabled = (diameter != 0.0);
          if (volumetric_enabled) {
            filament_size[tmp_extruder] = diameter;
            // make sure all extruders have some sane value for the filament size
            for (int i=0; i<EXTRUDERS; i++)
              if (! filament_size[i]) filament_size[i] = DEFAULT_NOMINAL_FILAMENT_DIA;
          }
        } else {
          //reserved for setting filament diameter via UFID or filament measuring device
          break;
        }
        calculate_volumetric_multipliers();
      }
      break;
    case 201: // M201
      for(int8_t i=0; i < NUM_AXIS; i++)
      {
        if(code_seen(axis_codes[i]))
        {
          max_acceleration_units_per_sq_second[i] = code_value();
        }
      }
      // steps per sq second need to be updated to agree with the units per sq second (as they are what is used in the planner)
      reset_acceleration_rates();
      break;
    #if 0 // Not used for Sprinter/grbl gen6
    case 202: // M202
      for(int8_t i=0; i < NUM_AXIS; i++) {
        if(code_seen(axis_codes[i])) axis_travel_steps_per_sqr_second[i] = code_value() * axis_steps_per_unit[i];
      }
      break;
    #endif
    case 203: // M203 max feedrate mm/sec
      for(int8_t i=0; i < NUM_AXIS; i++) {
        if(code_seen(axis_codes[i])) max_feedrate[i] = code_value();
      }
      break;
    case 204: // M204 acclereration S normal moves T filmanent only moves
      {
        if(code_seen('S')) acceleration = code_value() ;
        if(code_seen('T')) retract_acceleration = code_value() ;
      }
      break;
    case 205: //M205 advanced settings:  minimum travel speed S=while printing T=travel only,  B=minimum segment time X= maximum xy jerk, Z=maximum Z jerk
    {
      if(code_seen('S')) minimumfeedrate = code_value();
      if(code_seen('T')) mintravelfeedrate = code_value();
      if(code_seen('B')) minsegmenttime = code_value() ;
      if(code_seen('X')) max_xy_jerk = code_value() ;
      if(code_seen('Z')) max_z_jerk = code_value() ;
      if(code_seen('E')) max_e_jerk = code_value() ;
    }
    break;
    case 206: // M206 additional homing offset
      for(int8_t i=0; i < 3; i++)
      {
        if(code_seen(axis_codes[i])) add_homing[i] = code_value();
      }
	  #ifdef SCARA
	   if(code_seen('T'))       // Theta
      {
        add_homing[X_AXIS] = code_value() ;
      }
      if(code_seen('P'))       // Psi
      {
        add_homing[Y_AXIS] = code_value() ;
      }
	  #endif
      break;
    #ifdef DELTA
	case 665: // M665 set delta configurations L<diagonal_rod> R<delta_radius> S<segments_per_sec>
		if(code_seen('L')) {
			delta_diagonal_rod= code_value();
		}
		if(code_seen('R')) {
			delta_radius= code_value();
		}
		if(code_seen('S')) {
			delta_segments_per_second= code_value();
		}
		
		recalc_delta_settings(delta_radius, delta_diagonal_rod);
		break;
    case 666: // M666 set delta endstop adjustemnt
      for(int8_t i=0; i < 3; i++)
      {
        if(code_seen(axis_codes[i])) endstop_adj[i] = code_value();
      }
      break;
    #endif
    #ifdef FWRETRACT
    case 207: //M207 - set retract length S[positive mm] F[feedrate mm/min] Z[additional zlift/hop]
    {
      if(code_seen('S'))
      {
        retract_length = code_value() ;
      }
      if(code_seen('F'))
      {
        retract_feedrate = code_value()/60 ;
      }
      if(code_seen('Z'))
      {
        retract_zlift = code_value() ;
      }
    }break;
    case 208: // M208 - set retract recover length S[positive mm surplus to the M207 S*] F[feedrate mm/min]
    {
      if(code_seen('S'))
      {
        retract_recover_length = code_value() ;
      }
      if(code_seen('F'))
      {
        retract_recover_feedrate = code_value()/60 ;
      }
    }break;
    case 209: // M209 - S<1=true/0=false> enable automatic retract detect if the slicer did not support G10/11: every normal extrude-only move will be classified as retract depending on the direction.
    {
      if(code_seen('S'))
      {
        int t= code_value() ;
        switch(t)
        {
          case 0:
          case 1:
          {
            autoretract_enabled = (t == 1);
            for (int i=0; i<EXTRUDERS; i++) retracted[i] = false;
          }break;
          default:
            SERIAL_ECHO_START;
            SERIAL_ECHOPGM(MSG_UNKNOWN_COMMAND);
            SERIAL_ECHO(cmdbuffer[bufindr]);
            SERIAL_ECHOLNPGM("\"");
        }
      }

    }break;
    #endif // FWRETRACT
    #if EXTRUDERS > 1
    case 218: // M218 - set hotend offset (in mm), T<extruder_number> X<offset_on_X> Y<offset_on_Y>
    {
      if(setTargetedHotend(218)){
        break;
      }
      if(code_seen('X'))
      {
        extruder_offset[X_AXIS][tmp_extruder] = code_value();
      }
      if(code_seen('Y'))
      {
        extruder_offset[Y_AXIS][tmp_extruder] = code_value();
      }
      #ifdef DUAL_X_CARRIAGE
      if(code_seen('Z'))
      {
        extruder_offset[Z_AXIS][tmp_extruder] = code_value();
      }
      #endif
      SERIAL_ECHO_START;
      SERIAL_ECHOPGM(MSG_HOTEND_OFFSET);
      for(tmp_extruder = 0; tmp_extruder < EXTRUDERS; tmp_extruder++)
      {
         SERIAL_ECHO(" ");
         SERIAL_ECHO(extruder_offset[X_AXIS][tmp_extruder]);
         SERIAL_ECHO(",");
         SERIAL_ECHO(extruder_offset[Y_AXIS][tmp_extruder]);
      #ifdef DUAL_X_CARRIAGE
         SERIAL_ECHO(",");
         SERIAL_ECHO(extruder_offset[Z_AXIS][tmp_extruder]);
      #endif
      }
      SERIAL_ECHOLN("");
    }break;
    #endif
    case 220: // M220 S<factor in percent>- set speed factor override percentage
    {
      if(code_seen('S'))
      {
        feedmultiply = code_value() ;
      }
    }
    break;
    case 221: // M221 S<factor in percent>- set extrude factor override percentage
    {
      if(code_seen('S'))
      {
        int tmp_code = code_value();
        if (code_seen('T'))
        {
          if(setTargetedHotend(221)){
            break;
          }
          extruder_multiply[tmp_extruder] = tmp_code;
        }
        else
        {
          extrudemultiply = tmp_code ;
        }
      }
    }
    break;

	case 226: // M226 P<pin number> S<pin state>- Wait until the specified pin reaches the state required
	{
      if(code_seen('P')){
        int pin_number = code_value(); // pin number
        int pin_state = -1; // required pin state - default is inverted

        if(code_seen('S')) pin_state = code_value(); // required pin state

        if(pin_state >= -1 && pin_state <= 1){

          for(int8_t i = 0; i < (int8_t)(sizeof(sensitive_pins)/sizeof(int)); i++)
          {
            if (sensitive_pins[i] == pin_number)
            {
              pin_number = -1;
              break;
            }
          }

          if (pin_number > -1)
          {
            int target = LOW;

            st_synchronize();

            pinMode(pin_number, INPUT);

            switch(pin_state){
            case 1:
              target = HIGH;
              break;

            case 0:
              target = LOW;
              break;

            case -1:
              target = !digitalRead(pin_number);
              break;
            }

            while(digitalRead(pin_number) != target){
              manage_heater();
              manage_inactivity();
            }
          }
        }
      }
    }
    break;

    #if NUM_SERVOS > 0
    case 280: // M280 - set servo position absolute. P: servo index, S: angle or microseconds
      {
        int servo_index = -1;
        int servo_position = 0;
        if (code_seen('P'))
          servo_index = code_value();
        if (code_seen('S')) {
          servo_position = code_value();
          if ((servo_index >= 0) && (servo_index < NUM_SERVOS)) {
#if defined (ENABLE_AUTO_BED_LEVELING) && (PROBE_SERVO_DEACTIVATION_DELAY > 0)
		      servos[servo_index].attach(0);
#endif
            servos[servo_index].write(servo_position);
#if defined (ENABLE_AUTO_BED_LEVELING) && (PROBE_SERVO_DEACTIVATION_DELAY > 0)
              delay(PROBE_SERVO_DEACTIVATION_DELAY);
              servos[servo_index].detach();
#endif
          }
          else {
            SERIAL_ECHO_START;
            SERIAL_ECHO("Servo ");
            SERIAL_ECHO(servo_index);
            SERIAL_ECHOLN(" out of range");
          }
        }
        else if (servo_index >= 0) {
          SERIAL_PROTOCOL(MSG_OK);
          SERIAL_PROTOCOL(" Servo ");
          SERIAL_PROTOCOL(servo_index);
          SERIAL_PROTOCOL(": ");
          SERIAL_PROTOCOL(servos[servo_index].read());
          SERIAL_PROTOCOLLN("");
        }
      }
      break;
    #endif // NUM_SERVOS > 0

    #if (LARGE_FLASH == true && ( BEEPER > 0 || defined(ULTRALCD) || defined(LCD_USE_I2C_BUZZER)))
    case 300: // M300
    {
      int beepS = code_seen('S') ? code_value() : 110;
      int beepP = code_seen('P') ? code_value() : 1000;

                if (beepS > 4000) {
                    beepS = 4000;
                } else if (beepS < 16) {
                    _delay_ms(beepP);
                    break;
      }

                lcd_beep_hz_ms(beepS, beepP);
    }
    break;
    #endif // M300

    #ifdef PIDTEMP
	case 301: // M301
	{

		// multi-extruder PID patch: M301 updates or prints a single extruder's PID values
		// default behaviour (omitting E parameter) is to update for extruder 0 only
		int e = 0; // extruder being updated
		if (code_seen('E'))
		{
			e = (int)code_value();
		}
		if (e < EXTRUDERS) // catch bad input value
		{

			if (code_seen('P')) PID_PARAM(Kp,e) = code_value();
			if (code_seen('I')) PID_PARAM(Ki,e) = scalePID_i(code_value());
			if (code_seen('D')) PID_PARAM(Kd,e) = scalePID_d(code_value());
			#ifdef PID_ADD_EXTRUSION_RATE
			if (code_seen('C')) PID_PARAM(Kc,e) = code_value();
			#endif			

			updatePID();
			SERIAL_PROTOCOL(MSG_OK);
            #ifdef PID_PARAMS_PER_EXTRUDER
			  SERIAL_PROTOCOL(" e:"); // specify extruder in serial output
			  SERIAL_PROTOCOL(e);
            #endif // PID_PARAMS_PER_EXTRUDER
			SERIAL_PROTOCOL(" p:");
			SERIAL_PROTOCOL(PID_PARAM(Kp,e));
			SERIAL_PROTOCOL(" i:");
			SERIAL_PROTOCOL(unscalePID_i(PID_PARAM(Ki,e)));
			SERIAL_PROTOCOL(" d:");
			SERIAL_PROTOCOL(unscalePID_d(PID_PARAM(Kd,e)));
			#ifdef PID_ADD_EXTRUSION_RATE
			SERIAL_PROTOCOL(" c:");
			//Kc does not have scaling applied above, or in resetting defaults
			SERIAL_PROTOCOL(PID_PARAM(Kc,e));
			#endif
			SERIAL_PROTOCOLLN("");
		
		}
		else
		{
			SERIAL_ECHO_START;
			SERIAL_ECHOLN(MSG_INVALID_EXTRUDER);
		}

      }
      break;
    #endif //PIDTEMP
    #ifdef PIDTEMPBED
    case 304: // M304
      {
        if(code_seen('P')) bedKp = code_value();
        if(code_seen('I')) bedKi = scalePID_i(code_value());
        if(code_seen('D')) bedKd = scalePID_d(code_value());

        updatePID();
        SERIAL_PROTOCOL(MSG_OK);
        SERIAL_PROTOCOL(" p:");
        SERIAL_PROTOCOL(bedKp);
        SERIAL_PROTOCOL(" i:");
        SERIAL_PROTOCOL(unscalePID_i(bedKi));
        SERIAL_PROTOCOL(" d:");
        SERIAL_PROTOCOL(unscalePID_d(bedKd));
        SERIAL_PROTOCOLLN("");
      }
      break;
    #endif //PIDTEMP
    case 240: // M240  Triggers a camera by emulating a Canon RC-1 : http://www.doc-diy.net/photo/rc-1_hacked/
     {
     	#ifdef CHDK
       
         SET_OUTPUT(CHDK);
         WRITE(CHDK, HIGH);
         chdkHigh = millis();
         chdkActive = true;
       
       #else
     	
      	#if defined(PHOTOGRAPH_PIN) && PHOTOGRAPH_PIN > -1
	const uint8_t NUM_PULSES=16;
	const float PULSE_LENGTH=0.01524;
	for(int i=0; i < NUM_PULSES; i++) {
        WRITE(PHOTOGRAPH_PIN, HIGH);
        _delay_ms(PULSE_LENGTH);
        WRITE(PHOTOGRAPH_PIN, LOW);
        _delay_ms(PULSE_LENGTH);
        }
        delay(7.33);
        for(int i=0; i < NUM_PULSES; i++) {
        WRITE(PHOTOGRAPH_PIN, HIGH);
        _delay_ms(PULSE_LENGTH);
        WRITE(PHOTOGRAPH_PIN, LOW);
        _delay_ms(PULSE_LENGTH);
        }
      	#endif
      #endif //chdk end if
     }
    break;
#ifdef DOGLCD
    case 250: // M250  Set LCD contrast value: C<value> (value 0..63)
     {
	  if (code_seen('C')) {
	   lcd_setcontrast( ((int)code_value())&63 );
          }
          SERIAL_PROTOCOLPGM("lcd contrast value: ");
          SERIAL_PROTOCOL(lcd_contrast);
          SERIAL_PROTOCOLLN("");
     }
    break;
#endif
    #ifdef PREVENT_DANGEROUS_EXTRUDE
    case 302: // allow cold extrudes, or set the minimum extrude temperature
    {
	  float temp = .0;
	  if (code_seen('S')) temp=code_value();
      set_extrude_min_temp(temp);
    }
    break;
	#endif
    case 303: // M303 PID autotune
    {
      float temp = 150.0;
      int e=0;
      int c=5;
      if (code_seen('E')) e=code_value();
        if (e<0)
          temp=70;
      if (code_seen('S')) temp=code_value();
      if (code_seen('C')) c=code_value();
      PID_autotune(temp, e, c);
    }
    break;
	#ifdef SCARA
	case 360:  // M360 SCARA Theta pos1
      SERIAL_ECHOLN(" Cal: Theta 0 ");
      //SoftEndsEnabled = false;              // Ignore soft endstops during calibration
      //SERIAL_ECHOLN(" Soft endstops disabled ");
      if(Stopped == false) {
        //get_coordinates(); // For X Y Z E F
        delta[X_AXIS] = 0;
        delta[Y_AXIS] = 120;
        calculate_SCARA_forward_Transform(delta);
        destination[X_AXIS] = delta[X_AXIS]/axis_scaling[X_AXIS];
        destination[Y_AXIS] = delta[Y_AXIS]/axis_scaling[Y_AXIS];
        
        prepare_move();
        //ClearToSend();
        return;
      }
    break;

    case 361:  // SCARA Theta pos2
      SERIAL_ECHOLN(" Cal: Theta 90 ");
      //SoftEndsEnabled = false;              // Ignore soft endstops during calibration
      //SERIAL_ECHOLN(" Soft endstops disabled ");
      if(Stopped == false) {
        //get_coordinates(); // For X Y Z E F
        delta[X_AXIS] = 90;
        delta[Y_AXIS] = 130;
        calculate_SCARA_forward_Transform(delta);
        destination[X_AXIS] = delta[X_AXIS]/axis_scaling[X_AXIS];
        destination[Y_AXIS] = delta[Y_AXIS]/axis_scaling[Y_AXIS];
        
        prepare_move();
        //ClearToSend();
        return;
      }
    break;
    case 362:  // SCARA Psi pos1
      SERIAL_ECHOLN(" Cal: Psi 0 ");
      //SoftEndsEnabled = false;              // Ignore soft endstops during calibration
      //SERIAL_ECHOLN(" Soft endstops disabled ");
      if(Stopped == false) {
        //get_coordinates(); // For X Y Z E F
        delta[X_AXIS] = 60;
        delta[Y_AXIS] = 180;
        calculate_SCARA_forward_Transform(delta);
        destination[X_AXIS] = delta[X_AXIS]/axis_scaling[X_AXIS];
        destination[Y_AXIS] = delta[Y_AXIS]/axis_scaling[Y_AXIS];
        
        prepare_move();
        //ClearToSend();
        return;
      }
    break;
    case 363:  // SCARA Psi pos2
      SERIAL_ECHOLN(" Cal: Psi 90 ");
      //SoftEndsEnabled = false;              // Ignore soft endstops during calibration
      //SERIAL_ECHOLN(" Soft endstops disabled ");
      if(Stopped == false) {
        //get_coordinates(); // For X Y Z E F
        delta[X_AXIS] = 50;
        delta[Y_AXIS] = 90;
        calculate_SCARA_forward_Transform(delta);
        destination[X_AXIS] = delta[X_AXIS]/axis_scaling[X_AXIS];
        destination[Y_AXIS] = delta[Y_AXIS]/axis_scaling[Y_AXIS];
        
        prepare_move();
        //ClearToSend();
        return;
      }
    break;
    case 364:  // SCARA Psi pos3 (90 deg to Theta)
      SERIAL_ECHOLN(" Cal: Theta-Psi 90 ");
     // SoftEndsEnabled = false;              // Ignore soft endstops during calibration
      //SERIAL_ECHOLN(" Soft endstops disabled ");
      if(Stopped == false) {
        //get_coordinates(); // For X Y Z E F
        delta[X_AXIS] = 45;
        delta[Y_AXIS] = 135;
        calculate_SCARA_forward_Transform(delta);
        destination[X_AXIS] = delta[X_AXIS]/axis_scaling[X_AXIS];
        destination[Y_AXIS] = delta[Y_AXIS]/axis_scaling[Y_AXIS]; 
        
        prepare_move();
        //ClearToSend();
        return;
      }
    break;
    case 365: // M364  Set SCARA scaling for X Y Z
      for(int8_t i=0; i < 3; i++) 
      {
        if(code_seen(axis_codes[i])) 
        {
          
            axis_scaling[i] = code_value();
          
        }
      }
      break;
	#endif
    case 400: // M400 finish all moves
    {
      st_synchronize();
    }
    break;
#if defined(ENABLE_AUTO_BED_LEVELING) && defined(SERVO_ENDSTOPS) && not defined(Z_PROBE_SLED)
    case 401:
    {
        engage_z_probe();    // Engage Z Servo endstop if available
    }
    break;

    case 402:
    {
        retract_z_probe();    // Retract Z Servo endstop if enabled
    }
    break;
#endif

#ifdef FILAMENT_SENSOR
case 404:  //M404 Enter the nominal filament width (3mm, 1.75mm ) N<3.0> or display nominal filament width 
    {
    #if (FILWIDTH_PIN > -1) 
    if(code_seen('N')) filament_width_nominal=code_value();
    else{
    SERIAL_PROTOCOLPGM("Filament dia (nominal mm):"); 
    SERIAL_PROTOCOLLN(filament_width_nominal); 
    }
    #endif
    }
    break; 
    
    case 405:  //M405 Turn on filament sensor for control 
    {
    
    
    if(code_seen('D')) meas_delay_cm=code_value();
       
       if(meas_delay_cm> MAX_MEASUREMENT_DELAY)
       	meas_delay_cm = MAX_MEASUREMENT_DELAY;
    
       if(delay_index2 == -1)  //initialize the ring buffer if it has not been done since startup
    	   {
    	   int temp_ratio = widthFil_to_size_ratio(); 
       	    
       	    for (delay_index1=0; delay_index1<(MAX_MEASUREMENT_DELAY+1); ++delay_index1 ){
       	              measurement_delay[delay_index1]=temp_ratio-100;  //subtract 100 to scale within a signed byte
       	        }
       	    delay_index1=0;
       	    delay_index2=0;	
    	   }
    
    filament_sensor = true ; 
    
    //SERIAL_PROTOCOLPGM("Filament dia (measured mm):"); 
    //SERIAL_PROTOCOL(filament_width_meas); 
    //SERIAL_PROTOCOLPGM("Extrusion ratio(%):"); 
    //SERIAL_PROTOCOL(extrudemultiply); 
    } 
    break; 
    
    case 406:  //M406 Turn off filament sensor for control 
    {      
    filament_sensor = false ; 
    } 
    break; 
  
    case 407:   //M407 Display measured filament diameter 
    { 

    SERIAL_PROTOCOLPGM("Filament dia (measured mm):"); 
    SERIAL_PROTOCOLLN(filament_width_meas);   
    } 
    break; 
    #endif

    case 500: // M500 Store settings in EEPROM
    {
        Config_StoreSettings();
    }
    break;
    case 501: // M501 Read settings from EEPROM
    {
        Config_RetrieveSettings();
    }
    break;
    case 502: // M502 Revert to default settings
    {
        Config_ResetDefault();
    }
    break;
    case 503: // M503 print settings currently in memory
    {
        Config_PrintSettings(code_seen('S') && code_value == 0);
    }
    break;
    #ifdef ABORT_ON_ENDSTOP_HIT_FEATURE_ENABLED
    case 540:
    {
        if(code_seen('S')) abort_on_endstop_hit = code_value() > 0;
    }
    break;
    #endif

    #ifdef CUSTOM_M_CODE_SET_Z_PROBE_OFFSET
    case CUSTOM_M_CODE_SET_Z_PROBE_OFFSET:
    {
      float value;
      if (code_seen('Z'))
      {
        value = code_value();
        if ((Z_PROBE_OFFSET_RANGE_MIN <= value) && (value <= Z_PROBE_OFFSET_RANGE_MAX))
        {
          zprobe_zoffset = -value; // compare w/ line 278 of ConfigurationStore.cpp
          SERIAL_ECHO_START;
          SERIAL_ECHOLNPGM(MSG_ZPROBE_ZOFFSET " " MSG_OK);
          SERIAL_PROTOCOLLN("");
        }
        else
        {
          SERIAL_ECHO_START;
          SERIAL_ECHOPGM(MSG_ZPROBE_ZOFFSET);
          SERIAL_ECHOPGM(MSG_Z_MIN);
          SERIAL_ECHO(Z_PROBE_OFFSET_RANGE_MIN);
          SERIAL_ECHOPGM(MSG_Z_MAX);
          SERIAL_ECHO(Z_PROBE_OFFSET_RANGE_MAX);
          SERIAL_PROTOCOLLN("");
        }
      }
      else
      {
          SERIAL_ECHO_START;
          SERIAL_ECHOLNPGM(MSG_ZPROBE_ZOFFSET " : ");
          SERIAL_ECHO(-zprobe_zoffset);
          SERIAL_PROTOCOLLN("");
      }
      break;
    }
    #endif // CUSTOM_M_CODE_SET_Z_PROBE_OFFSET

    #ifdef FILAMENTCHANGEENABLE
    case 600: //Pause for filament change X[pos] Y[pos] Z[relative lift] E[initial retract] L[later retract distance for removal]
    {
  			lcd_disable_display_timeout();
      
        float target[4];
        float lastpos[4];

        target[X_AXIS]=current_position[X_AXIS];
        target[Y_AXIS]=current_position[Y_AXIS];
        target[Z_AXIS]=current_position[Z_AXIS];
        target[E_AXIS]=current_position[E_AXIS];

        lastpos[X_AXIS]=current_position[X_AXIS];
        lastpos[Y_AXIS]=current_position[Y_AXIS];
        lastpos[Z_AXIS]=current_position[Z_AXIS];
        lastpos[E_AXIS]=current_position[E_AXIS];

        #define BASICPLAN plan_buffer_line(target[X_AXIS], target[Y_AXIS], target[Z_AXIS], target[E_AXIS], feedrate/60, active_extruder);
        #ifdef DELTA
          #define RUNPLAN calculate_delta(target); BASICPLAN
        #else
          #define RUNPLAN BASICPLAN
        #endif

        //retract by E
        if(code_seen('E'))
        {
          target[E_AXIS]+= code_value();
        }
        else
        {
          #ifdef FILAMENTCHANGE_FIRSTRETRACT
            target[E_AXIS]+= FILAMENTCHANGE_FIRSTRETRACT ;
          #endif
        }
        RUNPLAN;

        //lift Z
        if(code_seen('Z'))
        {
          target[Z_AXIS]+= code_value();
        }
        else
        {
          #ifdef FILAMENTCHANGE_ZADD
            target[Z_AXIS]+= FILAMENTCHANGE_ZADD ;
          #endif
        }
        RUNPLAN;

        //move xy
        if(code_seen('X'))
        {
          target[X_AXIS]= code_value();
        }
        else
        {
          #ifdef FILAMENTCHANGE_XPOS
            target[X_AXIS]= FILAMENTCHANGE_XPOS ;
          #endif
        }
        if(code_seen('Y'))
        {
          target[Y_AXIS]= code_value();
        }
        else
        {
          #ifdef FILAMENTCHANGE_YPOS
            target[Y_AXIS]= FILAMENTCHANGE_YPOS ;
          #endif // FILAMENTCHANGE_YPOS    
  			}
  			plan_buffer_line(target[X_AXIS], target[Y_AXIS], target[Z_AXIS], target[E_AXIS], feedrate/60, active_extruder);
  			st_synchronize();
				enable_x();
				enable_y();

  			lcd_enable_button();
  			draw_wizard_change_filament();
  			lcd_update(true);
  			SERIAL_ECHOLN("Wizard set to 0");

  			lcd_clear_triggered_flags();
  			while (!LCD_CLICKED){
  			 manage_heater();
        }

  			lcd_wizard_set_page(1);
  			lcd_update(true);
  			SERIAL_ECHOLN("Wizard set to 1");

  			target[E_AXIS] += 10.0;
  			plan_buffer_line(target[X_AXIS], target[Y_AXIS], target[Z_AXIS], target[E_AXIS], 300/60, active_extruder);
  			st_synchronize();
				enable_x();
				enable_y();

        if(code_seen('L'))
        {
          target[E_AXIS]+= code_value();
        }
        else
        {
          #ifdef FILAMENTCHANGE_FINALRETRACT
            target[E_AXIS]+= FILAMENTCHANGE_FINALRETRACT ;
          #endif
        }
  			plan_buffer_line(target[X_AXIS], target[Y_AXIS], target[Z_AXIS], target[E_AXIS], 300/60, active_extruder);
  			st_synchronize();
				enable_x();
				enable_y();

  			lcd_wizard_set_page(2);
  			lcd_update(true);
  			SERIAL_ECHOLN("Wizard set to 2");

        //finish moves
        st_synchronize();
        //disable extruder steppers so filament can be removed
        disable_e0();
        disable_e1();
        disable_e2();

  			lcd_clear_triggered_flags();
  			while (!LCD_CLICKED){
          manage_heater();
  			}

  			lcd_wizard_set_page(3);
  			lcd_update(true);
  			SERIAL_ECHOLN("Wizard set to 3");

  			lcd_clear_triggered_flags();
  			while (!LCD_CLICKED) {
    			manage_heater();
    			current_position[E_AXIS]+=0.04;
    			plan_buffer_line(target[X_AXIS], target[Y_AXIS], target[Z_AXIS],current_position[E_AXIS], feedrate/60, active_extruder);
    			st_synchronize();
					enable_x();
					enable_y();
        }

  			lcd_disable_button();

  			current_position[E_AXIS]=lastpos[E_AXIS];
        plan_set_e_position(current_position[E_AXIS]);
        plan_buffer_line(target[X_AXIS], target[Y_AXIS], target[Z_AXIS], target[E_AXIS], feedrate/60, active_extruder); //should do nothing
        plan_buffer_line(lastpos[X_AXIS], lastpos[Y_AXIS], target[Z_AXIS], target[E_AXIS], feedrate/60, active_extruder); //move xy back
        plan_buffer_line(lastpos[X_AXIS], lastpos[Y_AXIS], lastpos[Z_AXIS], target[E_AXIS], feedrate/60, active_extruder); //move z back
        plan_buffer_line(lastpos[X_AXIS], lastpos[Y_AXIS], lastpos[Z_AXIS], lastpos[E_AXIS], feedrate/60, active_extruder); //final untretract

  			lcd_wizard_set_page(4);
  			lcd_update(true);
  			lcd_enable_display_timeout();
  			SERIAL_ECHOLN("Wizard set to 4");

  			st_synchronize();
  			lcd_enable_button();

  			stop_buffer = false;
    }
    break;
    #endif //FILAMENTCHANGEENABLE

    #ifdef DUAL_X_CARRIAGE
    case 605: // Set dual x-carriage movement mode:
              //    M605 S0: Full control mode. The slicer has full control over x-carriage movement
              //    M605 S1: Auto-park mode. The inactive head will auto park/unpark without slicer involvement
              //    M605 S2 [Xnnn] [Rmmm]: Duplication mode. The second extruder will duplicate the first with nnn
              //                         millimeters x-offset and an optional differential hotend temperature of
              //                         mmm degrees. E.g., with "M605 S2 X100 R2" the second extruder will duplicate
              //                         the first with a spacing of 100mm in the x direction and 2 degrees hotter.
              //
              //    Note: the X axis should be homed after changing dual x-carriage mode.
    {
        st_synchronize();

        if (code_seen('S'))
          dual_x_carriage_mode = code_value();

        if (dual_x_carriage_mode == DXC_DUPLICATION_MODE)
        {
          if (code_seen('X'))
            duplicate_extruder_x_offset = max(code_value(),X2_MIN_POS - x_home_pos(0));

          if (code_seen('R'))
            duplicate_extruder_temp_offset = code_value();

          SERIAL_ECHO_START;
          SERIAL_ECHOPGM(MSG_HOTEND_OFFSET);
          SERIAL_ECHO(" ");
          SERIAL_ECHO(extruder_offset[X_AXIS][0]);
          SERIAL_ECHO(",");
          SERIAL_ECHO(extruder_offset[Y_AXIS][0]);
          SERIAL_ECHO(" ");
          SERIAL_ECHO(duplicate_extruder_x_offset);
          SERIAL_ECHO(",");
          SERIAL_ECHOLN(extruder_offset[Y_AXIS][1]);
        }
        else if (dual_x_carriage_mode != DXC_FULL_CONTROL_MODE && dual_x_carriage_mode != DXC_AUTO_PARK_MODE)
        {
          dual_x_carriage_mode = DEFAULT_DUAL_X_CARRIAGE_MODE;
        }

        active_extruder_parked = false;
        extruder_duplication_enabled = false;
        delayed_move_time = 0;
    }
    break;
    #endif //DUAL_X_CARRIAGE

			#ifdef WITBOX 
    		/* WITBOX new GCODES:
			*M700: level plate script
			*M701: load filament script
			*M702: unload filament script */
    		case 700: // Script for level the build plate going to 3 points
    		{
  				SERIAL_ECHOLN(" --LEVEL PLATE SCRIPT--");
    			lcd_disable_display_timeout();
    			lcd_update();

    			lcd_clear_triggered_flags();
  				while(!LCD_CLICKED) {
      				manage_heater();
    			}
  	
  				lcd_wizard_set_page(1);
    			lcd_update();
         
    			saved_feedrate = feedrate;
    			saved_feedmultiply = feedmultiply;
    			feedmultiply = 100;
    			previous_millis_cmd = millis();

    			lcd_disable_interrupt();
    			enable_endstops(true);

    			for(int8_t i=0; i < NUM_AXIS; i++) {
    				destination[i] = current_position[i];
    			}
    			feedrate = 0.0;
    			home_all_axis = !((code_seen(axis_codes[0])) || (code_seen(axis_codes[1])) || (code_seen(axis_codes[2])));

  				#if Z_HOME_DIR > 0                      // If homing away from BED do Z first
    				if((home_all_axis) || (code_seen(axis_codes[Z_AXIS]))) {
    					HOMEAXIS(Z);
    				}
  				#endif
    			if((home_all_axis) || (code_seen(axis_codes[X_AXIS]))) {
      				HOMEAXIS(X);
    			}
    			if((home_all_axis) || (code_seen(axis_codes[Y_AXIS]))) {
      				HOMEAXIS(Y);
    			}
  				#if Z_HOME_DIR < 0                      // If homing towards BED do Z last
    				if((home_all_axis) || (code_seen(axis_codes[Z_AXIS]))) {
    					HOMEAXIS(Z);
    				}
  				#endif

    			if(code_seen(axis_codes[X_AXIS])) {
      				if(code_value_long() != 0) {
        				current_position[X_AXIS]=code_value()+add_homing[0];
      				}
   				}

    			if(code_seen(axis_codes[Y_AXIS])) {
      				if(code_value_long() != 0) {
        				current_position[Y_AXIS]=code_value()+add_homing[1];
      				}
    			}

    			if(code_seen(axis_codes[Z_AXIS])) {
      				if(code_value_long() != 0) {
        				current_position[Z_AXIS]=code_value()+add_homing[2];
      				}
    			}

    			plan_set_position(current_position[X_AXIS], current_position[Y_AXIS], current_position[Z_AXIS], current_position[E_AXIS]);

  				#ifdef ENDSTOPS_ONLY_FOR_HOMING
  					enable_endstops(false);
  				#endif

    			feedrate = saved_feedrate;
    			feedmultiply = saved_feedmultiply;
    			previous_millis_cmd = millis();
    			endstops_hit_on_purpose();        
  	
    			plan_set_position(current_position[X_AXIS], current_position[Y_AXIS], current_position[Z_AXIS], current_position[E_AXIS]);

  				// prob 1
  				do_blocking_move_to(current_position[X_AXIS], current_position[Y_AXIS],Z_MIN_POS+10);
    			lcd_enable_interrupt();
    
  				#if X_MAX_POS > 250 //Witbox
    				do_blocking_move_to((X_MAX_POS-X_MIN_POS)/2,Y_MAX_POS-10, current_position[Z_AXIS]);
  				#elif Y_MAX_POS > 250 //Hephestos XL
    				do_blocking_move_to(20, 260, current_position[Z_AXIS]);
  				#else //Hephestos
    				do_blocking_move_to(20, 190, current_position[Z_AXIS]);
  				#endif
    			do_blocking_move_to(current_position[X_AXIS], current_position[Y_AXIS], Z_MIN_POS);
  	

    			lcd_clear_triggered_flags();
    			while(!LCD_CLICKED) {          
      				manage_heater();
    			}
  	
  				lcd_wizard_set_page(2);
    			lcd_update();
  	
  				do_blocking_move_to(current_position[X_AXIS], current_position[Y_AXIS],Z_MIN_POS+10);
  				#if X_MAX_POS > 250 //Witbox
  					do_blocking_move_to(90, 5, current_position[Z_AXIS]);
				#elif Y_MAX_POS > 250 //Hephestos XL
					do_blocking_move_to(190, 260, current_position[Z_AXIS]);
  				#else //Hephestos
  					do_blocking_move_to(195, 190, current_position[Z_AXIS]);
  				#endif
  				do_blocking_move_to(current_position[X_AXIS], current_position[Y_AXIS],Z_MIN_POS);
  	  
    			lcd_clear_triggered_flags();
  				while(!LCD_CLICKED) {
  	  				manage_heater();
  	  				manage_inactivity();
  				}
  	
  				lcd_wizard_set_page(3);
    			lcd_update();
  		  
  				do_blocking_move_to(current_position[X_AXIS], current_position[Y_AXIS],Z_MIN_POS+10);
  				#if X_MAX_POS > 250 //Witbox
    				do_blocking_move_to(205, 5, current_position[Z_AXIS]);
				#elif Y_MAX_POS > 250 //Hephestos XL
					do_blocking_move_to(20, 40, current_position[Z_AXIS]);
  				#else //Hephestos
    				do_blocking_move_to(20, 20, current_position[Z_AXIS]);
  				#endif
  					do_blocking_move_to(current_position[X_AXIS], current_position[Y_AXIS],Z_MIN_POS);

    			lcd_clear_triggered_flags();
  	 			while(!LCD_CLICKED) {
  	  				manage_heater();
  	  				manage_inactivity();
  				}

    			#if X_MAX_POS < 250
    				lcd_wizard_set_page(4);
    				lcd_update();
  		  
    				do_blocking_move_to(current_position[X_AXIS], current_position[Y_AXIS],Z_MIN_POS+10);
    				#if Y_MAX_POS > 250 //Hephestos XL
    					do_blocking_move_to(190, 40, current_position[Z_AXIS]);
    				#else //Hephestos
    					do_blocking_move_to(195, 20, current_position[Z_AXIS]);
    				#endif
    				do_blocking_move_to(current_position[X_AXIS], current_position[Y_AXIS],Z_MIN_POS);
  	
    				lcd_clear_triggered_flags();
    				while(!LCD_CLICKED){
      					manage_heater();
      					manage_inactivity();
    				}
    			#endif

    			lcd_wizard_set_page(5);
    			lcd_update();
  		 
  				do_blocking_move_to(current_position[X_AXIS], current_position[Y_AXIS],Z_MIN_POS+10);
  				#if X_MAX_POS > 250
  	  				do_blocking_move_to(150, 105, current_position[Z_AXIS]);
  				#else
    				do_blocking_move_to((X_MAX_POS-X_MIN_POS)/2, (Y_MAX_POS-Y_MIN_POS)/2, current_position[Z_AXIS]);
  				#endif
  					do_blocking_move_to(current_position[X_AXIS], current_position[Y_AXIS],Z_MIN_POS);
  	      
    			lcd_clear_triggered_flags();
  				while(!LCD_CLICKED){                  
  	  				manage_heater();
  	  				manage_inactivity();
  				}
  	
  				lcd_wizard_set_page(6);
    			lcd_update();
  		
  				do_blocking_move_to(current_position[X_AXIS], current_position[Y_AXIS],Z_MIN_POS+50);
  				do_blocking_move_to(10, 10, current_position[Z_AXIS]);
  				//do_blocking_move_to(current_position[X_AXIS], current_position[Y_AXIS],Z_MIN_POS);
    			lcd_wizard_set_page(7);
    			lcd_update();      
    			lcd_enable_display_timeout();
    		}
    		break;
    
    		case 701:
      			SERIAL_ECHOLN(" --LOAD-- ");
      
       			st_synchronize();
       			plan_set_position(current_position[X_AXIS], current_position[Y_AXIS], current_position[Z_AXIS], current_position[E_AXIS]); 
    
      			//-- Extruir!
      			current_position[E_AXIS] += 100.0;
      			plan_buffer_line(current_position[X_AXIS], current_position[Y_AXIS], current_position[Z_AXIS],current_position[E_AXIS], 300/60, active_extruder);
      			st_synchronize(); 

      			SERIAL_ECHOLN("ok");
				//do_blocking_extrude_to(100);
      			break;
			case 702:
				SERIAL_ECHOLN(" --UNLOAD-- ");
      
				st_synchronize(); 
				plan_set_position(current_position[X_AXIS], current_position[Y_AXIS], current_position[Z_AXIS], current_position[E_AXIS]); 
    
				//-- Extruir!
				current_position[E_AXIS] += 50.0;
				plan_buffer_line(current_position[X_AXIS], current_position[Y_AXIS], current_position[Z_AXIS],current_position[E_AXIS], 300/60, active_extruder);
				st_synchronize(); 
      
				//-- Sacar!
				current_position[E_AXIS] -= 60.0;
				plan_buffer_line(current_position[X_AXIS], current_position[Y_AXIS], current_position[Z_AXIS],current_position[E_AXIS], 300/60, active_extruder);
				st_synchronize();

				SERIAL_ECHOLN("ok");
				//do_blocking_extrude_to(30);
				//do_blocking_extrude_to(-100);
      			break;  
			#endif //WITBOX

    case 907: // M907 Set digital trimpot motor current using axis codes.
    {
      #if defined(DIGIPOTSS_PIN) && DIGIPOTSS_PIN > -1
        for(int i=0;i<NUM_AXIS;i++) if(code_seen(axis_codes[i])) digipot_current(i,code_value());
        if(code_seen('B')) digipot_current(4,code_value());
        if(code_seen('S')) for(int i=0;i<=4;i++) digipot_current(i,code_value());
      #endif
      #ifdef MOTOR_CURRENT_PWM_XY_PIN
        if(code_seen('X')) digipot_current(0, code_value());
      #endif
      #ifdef MOTOR_CURRENT_PWM_Z_PIN
        if(code_seen('Z')) digipot_current(1, code_value());
      #endif
      #ifdef MOTOR_CURRENT_PWM_E_PIN
        if(code_seen('E')) digipot_current(2, code_value());
      #endif
      #ifdef DIGIPOT_I2C
        // this one uses actual amps in floating point
        for(int i=0;i<NUM_AXIS;i++) if(code_seen(axis_codes[i])) digipot_i2c_set_current(i, code_value());
        // for each additional extruder (named B,C,D,E..., channels 4,5,6,7...)
        for(int i=NUM_AXIS;i<DIGIPOT_I2C_NUM_CHANNELS;i++) if(code_seen('B'+i-NUM_AXIS)) digipot_i2c_set_current(i, code_value());
      #endif
    }
    break;
    case 908: // M908 Control digital trimpot directly.
    {
      #if defined(DIGIPOTSS_PIN) && DIGIPOTSS_PIN > -1
        uint8_t channel,current;
        if(code_seen('P')) channel=code_value();
        if(code_seen('S')) current=code_value();
        digitalPotWrite(channel, current);
      #endif
    }
    break;
    case 350: // M350 Set microstepping mode. Warning: Steps per unit remains unchanged. S code sets stepping mode for all drivers.
    {
      #if defined(X_MS1_PIN) && X_MS1_PIN > -1
        if(code_seen('S')) for(int i=0;i<=4;i++) microstep_mode(i,code_value());
        for(int i=0;i<NUM_AXIS;i++) if(code_seen(axis_codes[i])) microstep_mode(i,(uint8_t)code_value());
        if(code_seen('B')) microstep_mode(4,code_value());
        microstep_readings();
      #endif
    }
    break;
    case 351: // M351 Toggle MS1 MS2 pins directly, S# determines MS1 or MS2, X# sets the pin high/low.
    {
      #if defined(X_MS1_PIN) && X_MS1_PIN > -1
      if(code_seen('S')) switch((int)code_value())
      {
        case 1:
          for(int i=0;i<NUM_AXIS;i++) if(code_seen(axis_codes[i])) microstep_ms(i,code_value(),-1);
          if(code_seen('B')) microstep_ms(4,code_value(),-1);
          break;
        case 2:
          for(int i=0;i<NUM_AXIS;i++) if(code_seen(axis_codes[i])) microstep_ms(i,-1,code_value());
          if(code_seen('B')) microstep_ms(4,-1,code_value());
          break;
      }
      microstep_readings();
      #endif
    }
    break;
    case 999: // M999: Restart after being stopped
      Stopped = false;
      lcd_reset_alert_level();
      gcode_LastN = Stopped_gcode_LastN;
      FlushSerialRequestResend();
    break;
    }
  }

  else if(code_seen('T'))
  {
    tmp_extruder = code_value();
    if(tmp_extruder >= EXTRUDERS) {
      SERIAL_ECHO_START;
      SERIAL_ECHO("T");
      SERIAL_ECHO(tmp_extruder);
      SERIAL_ECHOLN(MSG_INVALID_EXTRUDER);
    }
    else {
      boolean make_move = false;
      if(code_seen('F')) {
        make_move = true;
        next_feedrate = code_value();
        if(next_feedrate > 0.0) {
          feedrate = next_feedrate;
        }
      }
      #if EXTRUDERS > 1
      if(tmp_extruder != active_extruder) {
        // Save current position to return to after applying extruder offset
        memcpy(destination, current_position, sizeof(destination));
      #ifdef DUAL_X_CARRIAGE
        if (dual_x_carriage_mode == DXC_AUTO_PARK_MODE && Stopped == false &&
            (delayed_move_time != 0 || current_position[X_AXIS] != x_home_pos(active_extruder)))
        {
          // Park old head: 1) raise 2) move to park position 3) lower
          plan_buffer_line(current_position[X_AXIS], current_position[Y_AXIS], current_position[Z_AXIS] + TOOLCHANGE_PARK_ZLIFT,
                current_position[E_AXIS], max_feedrate[Z_AXIS], active_extruder);
          plan_buffer_line(x_home_pos(active_extruder), current_position[Y_AXIS], current_position[Z_AXIS] + TOOLCHANGE_PARK_ZLIFT,
                current_position[E_AXIS], max_feedrate[X_AXIS], active_extruder);
          plan_buffer_line(x_home_pos(active_extruder), current_position[Y_AXIS], current_position[Z_AXIS],
                current_position[E_AXIS], max_feedrate[Z_AXIS], active_extruder);
          st_synchronize();
        }

        // apply Y & Z extruder offset (x offset is already used in determining home pos)
        current_position[Y_AXIS] = current_position[Y_AXIS] -
                     extruder_offset[Y_AXIS][active_extruder] +
                     extruder_offset[Y_AXIS][tmp_extruder];
        current_position[Z_AXIS] = current_position[Z_AXIS] -
                     extruder_offset[Z_AXIS][active_extruder] +
                     extruder_offset[Z_AXIS][tmp_extruder];

        active_extruder = tmp_extruder;

        // This function resets the max/min values - the current position may be overwritten below.
        axis_is_at_home(X_AXIS);

        if (dual_x_carriage_mode == DXC_FULL_CONTROL_MODE)
        {
          current_position[X_AXIS] = inactive_extruder_x_pos;
          inactive_extruder_x_pos = destination[X_AXIS];
        }
        else if (dual_x_carriage_mode == DXC_DUPLICATION_MODE)
        {
          active_extruder_parked = (active_extruder == 0); // this triggers the second extruder to move into the duplication position
          if (active_extruder == 0 || active_extruder_parked)
            current_position[X_AXIS] = inactive_extruder_x_pos;
          else
            current_position[X_AXIS] = destination[X_AXIS] + duplicate_extruder_x_offset;
          inactive_extruder_x_pos = destination[X_AXIS];
          extruder_duplication_enabled = false;
        }
        else
        {
          // record raised toolhead position for use by unpark
          memcpy(raised_parked_position, current_position, sizeof(raised_parked_position));
          raised_parked_position[Z_AXIS] += TOOLCHANGE_UNPARK_ZLIFT;
          active_extruder_parked = true;
          delayed_move_time = 0;
        }
      #else
        // Offset extruder (only by XY)
        int i;
        for(i = 0; i < 2; i++) {
	   					current_position[i] = current_position[i] - extruder_offset[i][active_extruder] + extruder_offset[i][tmp_extruder];
           current_position[i] = current_position[i] -
                                 extruder_offset[i][active_extruder] +
                                 extruder_offset[i][tmp_extruder];
        }
        // Set the new active extruder and position
        active_extruder = tmp_extruder;
      #endif //else DUAL_X_CARRIAGE
#ifdef DELTA 

  calculate_delta(current_position); // change cartesian kinematic  to  delta kinematic;
   //sent position to plan_set_position();
  plan_set_position(delta[X_AXIS], delta[Y_AXIS], delta[Z_AXIS],current_position[E_AXIS]);
            
#else
        plan_set_position(current_position[X_AXIS], current_position[Y_AXIS], current_position[Z_AXIS], current_position[E_AXIS]);

#endif
        // Move to the old position if 'F' was in the parameters
        if(make_move && Stopped == false) {
           prepare_move();
        }
      }
      #endif
      SERIAL_ECHO_START;
      SERIAL_ECHO(MSG_ACTIVE_EXTRUDER);
      SERIAL_PROTOCOLLN((int)active_extruder);
    }
  }

  else
  {
    SERIAL_ECHO_START;
    SERIAL_ECHOPGM(MSG_UNKNOWN_COMMAND);
    SERIAL_ECHO(cmdbuffer[bufindr]);
    SERIAL_ECHOLNPGM("\"");
  }

  ClearToSend();
}

void FlushSerialRequestResend()
{
  //char cmdbuffer[bufindr][100]="Resend:";
  MYSERIAL.flush();
  SERIAL_PROTOCOLPGM(MSG_RESEND);
  SERIAL_PROTOCOLLN(gcode_LastN + 1);
  ClearToSend();
}

void ClearToSend()
{
  previous_millis_cmd = millis();
  #ifdef SDSUPPORT
  if(fromsd[bufindr])
    return;
  #endif //SDSUPPORT
  SERIAL_PROTOCOLLNPGM(MSG_OK);
}

void get_coordinates()
{
  bool seen[4]={false,false,false,false};
  for(int8_t i=0; i < NUM_AXIS; i++) {
    if(code_seen(axis_codes[i]))
    {
      destination[i] = (float)code_value() + (axis_relative_modes[i] || relative_mode)*current_position[i];
      seen[i]=true;
    }
    else destination[i] = current_position[i]; //Are these else lines really needed?
  }
  if(code_seen('F')) {
    next_feedrate = code_value();
    if(next_feedrate > 0.0) feedrate = next_feedrate;
  }
}

void get_arc_coordinates()
{
#ifdef SF_ARC_FIX
   bool relative_mode_backup = relative_mode;
   relative_mode = true;
#endif
   get_coordinates();
#ifdef SF_ARC_FIX
   relative_mode=relative_mode_backup;
#endif

   if(code_seen('I')) {
     offset[0] = code_value();
   }
   else {
     offset[0] = 0.0;
   }
   if(code_seen('J')) {
     offset[1] = code_value();
   }
   else {
     offset[1] = 0.0;
   }
}

void clamp_to_software_endstops(float target[3])
{
  if (min_software_endstops) {
    if (target[X_AXIS] < min_pos[X_AXIS]) target[X_AXIS] = min_pos[X_AXIS];
    if (target[Y_AXIS] < min_pos[Y_AXIS]) target[Y_AXIS] = min_pos[Y_AXIS];
    
    float negative_z_offset = 0;
    #ifdef ENABLE_AUTO_BED_LEVELING
      if (Z_PROBE_OFFSET_FROM_EXTRUDER < 0) negative_z_offset = negative_z_offset + Z_PROBE_OFFSET_FROM_EXTRUDER;
      if (add_homing[Z_AXIS] < 0) negative_z_offset = negative_z_offset + add_homing[Z_AXIS];
    #endif
    
    if (target[Z_AXIS] < min_pos[Z_AXIS]+negative_z_offset) target[Z_AXIS] = min_pos[Z_AXIS]+negative_z_offset;
  }

  if (max_software_endstops) {
    if (target[X_AXIS] > max_pos[X_AXIS]) target[X_AXIS] = max_pos[X_AXIS];
    if (target[Y_AXIS] > max_pos[Y_AXIS]) target[Y_AXIS] = max_pos[Y_AXIS];
    if (target[Z_AXIS] > max_pos[Z_AXIS]) target[Z_AXIS] = max_pos[Z_AXIS];
  }
}

#ifdef DELTA
void recalc_delta_settings(float radius, float diagonal_rod)
{
	 delta_tower1_x= -SIN_60*radius; // front left tower
	 delta_tower1_y= -COS_60*radius;	   
	 delta_tower2_x=  SIN_60*radius; // front right tower
	 delta_tower2_y= -COS_60*radius;	   
	 delta_tower3_x= 0.0;                  // back middle tower
	 delta_tower3_y= radius;
	 delta_diagonal_rod_2= sq(diagonal_rod);
}

void calculate_delta(float cartesian[3])
{
  delta[X_AXIS] = sqrt(delta_diagonal_rod_2
                       - sq(delta_tower1_x-cartesian[X_AXIS])
                       - sq(delta_tower1_y-cartesian[Y_AXIS])
                       ) + cartesian[Z_AXIS];
  delta[Y_AXIS] = sqrt(delta_diagonal_rod_2
                       - sq(delta_tower2_x-cartesian[X_AXIS])
                       - sq(delta_tower2_y-cartesian[Y_AXIS])
                       ) + cartesian[Z_AXIS];
  delta[Z_AXIS] = sqrt(delta_diagonal_rod_2
                       - sq(delta_tower3_x-cartesian[X_AXIS])
                       - sq(delta_tower3_y-cartesian[Y_AXIS])
                       ) + cartesian[Z_AXIS];
  /*
  SERIAL_ECHOPGM("cartesian x="); SERIAL_ECHO(cartesian[X_AXIS]);
  SERIAL_ECHOPGM(" y="); SERIAL_ECHO(cartesian[Y_AXIS]);
  SERIAL_ECHOPGM(" z="); SERIAL_ECHOLN(cartesian[Z_AXIS]);

  SERIAL_ECHOPGM("delta x="); SERIAL_ECHO(delta[X_AXIS]);
  SERIAL_ECHOPGM(" y="); SERIAL_ECHO(delta[Y_AXIS]);
  SERIAL_ECHOPGM(" z="); SERIAL_ECHOLN(delta[Z_AXIS]);
  */
}
#endif

void prepare_move()
{
  clamp_to_software_endstops(destination);
  previous_millis_cmd = millis();
  
  #ifdef SCARA //for now same as delta-code

float difference[NUM_AXIS];
for (int8_t i=0; i < NUM_AXIS; i++) {
	difference[i] = destination[i] - current_position[i];
}

float cartesian_mm = sqrt(	sq(difference[X_AXIS]) +
							sq(difference[Y_AXIS]) +
							sq(difference[Z_AXIS]));
if (cartesian_mm < 0.000001) { cartesian_mm = abs(difference[E_AXIS]); }
if (cartesian_mm < 0.000001) { return; }
float seconds = 6000 * cartesian_mm / feedrate / feedmultiply;
int steps = max(1, int(scara_segments_per_second * seconds));
 //SERIAL_ECHOPGM("mm="); SERIAL_ECHO(cartesian_mm);
 //SERIAL_ECHOPGM(" seconds="); SERIAL_ECHO(seconds);
 //SERIAL_ECHOPGM(" steps="); SERIAL_ECHOLN(steps);
for (int s = 1; s <= steps; s++) {
	float fraction = float(s) / float(steps);
	for(int8_t i=0; i < NUM_AXIS; i++) {
		destination[i] = current_position[i] + difference[i] * fraction;
	}

	
	calculate_delta(destination);
         //SERIAL_ECHOPGM("destination[X_AXIS]="); SERIAL_ECHOLN(destination[X_AXIS]);
         //SERIAL_ECHOPGM("destination[Y_AXIS]="); SERIAL_ECHOLN(destination[Y_AXIS]);
         //SERIAL_ECHOPGM("destination[Z_AXIS]="); SERIAL_ECHOLN(destination[Z_AXIS]);
         //SERIAL_ECHOPGM("delta[X_AXIS]="); SERIAL_ECHOLN(delta[X_AXIS]);
         //SERIAL_ECHOPGM("delta[Y_AXIS]="); SERIAL_ECHOLN(delta[Y_AXIS]);
         //SERIAL_ECHOPGM("delta[Z_AXIS]="); SERIAL_ECHOLN(delta[Z_AXIS]);
         
	plan_buffer_line(delta[X_AXIS], delta[Y_AXIS], delta[Z_AXIS],
	destination[E_AXIS], feedrate*feedmultiply/60/100.0,
	active_extruder);
}
#endif // SCARA
  
#ifdef DELTA
  float difference[NUM_AXIS];
  for (int8_t i=0; i < NUM_AXIS; i++) {
    difference[i] = destination[i] - current_position[i];
  }
  float cartesian_mm = sqrt(sq(difference[X_AXIS]) +
                            sq(difference[Y_AXIS]) +
                            sq(difference[Z_AXIS]));
  if (cartesian_mm < 0.000001) { cartesian_mm = abs(difference[E_AXIS]); }
  if (cartesian_mm < 0.000001) { return; }
  float seconds = 6000 * cartesian_mm / feedrate / feedmultiply;
  int steps = max(1, int(delta_segments_per_second * seconds));
  // SERIAL_ECHOPGM("mm="); SERIAL_ECHO(cartesian_mm);
  // SERIAL_ECHOPGM(" seconds="); SERIAL_ECHO(seconds);
  // SERIAL_ECHOPGM(" steps="); SERIAL_ECHOLN(steps);
  for (int s = 1; s <= steps; s++) {
    float fraction = float(s) / float(steps);
    for(int8_t i=0; i < NUM_AXIS; i++) {
      destination[i] = current_position[i] + difference[i] * fraction;
    }
    calculate_delta(destination);
    plan_buffer_line(delta[X_AXIS], delta[Y_AXIS], delta[Z_AXIS],
                     destination[E_AXIS], feedrate*feedmultiply/60/100.0,
                     active_extruder);
  }
  
#endif // DELTA

#ifdef DUAL_X_CARRIAGE
  if (active_extruder_parked)
  {
    if (dual_x_carriage_mode == DXC_DUPLICATION_MODE && active_extruder == 0)
    {
      // move duplicate extruder into correct duplication position.
      plan_set_position(inactive_extruder_x_pos, current_position[Y_AXIS], current_position[Z_AXIS], current_position[E_AXIS]);
      plan_buffer_line(current_position[X_AXIS] + duplicate_extruder_x_offset, current_position[Y_AXIS], current_position[Z_AXIS],
          current_position[E_AXIS], max_feedrate[X_AXIS], 1);
      plan_set_position(current_position[X_AXIS], current_position[Y_AXIS], current_position[Z_AXIS], current_position[E_AXIS]);
      st_synchronize();
      extruder_duplication_enabled = true;
      active_extruder_parked = false;
    }
    else if (dual_x_carriage_mode == DXC_AUTO_PARK_MODE) // handle unparking of head
    {
      if (current_position[E_AXIS] == destination[E_AXIS])
      {
        // this is a travel move - skit it but keep track of current position (so that it can later
        // be used as start of first non-travel move)
        if (delayed_move_time != 0xFFFFFFFFUL)
        {
          memcpy(current_position, destination, sizeof(current_position));
          if (destination[Z_AXIS] > raised_parked_position[Z_AXIS])
            raised_parked_position[Z_AXIS] = destination[Z_AXIS];
          delayed_move_time = millis();
          return;
        }
      }
      delayed_move_time = 0;
      // unpark extruder: 1) raise, 2) move into starting XY position, 3) lower
      plan_buffer_line(raised_parked_position[X_AXIS], raised_parked_position[Y_AXIS], raised_parked_position[Z_AXIS],    
          current_position[E_AXIS], max_feedrate[Z_AXIS], active_extruder);
      plan_buffer_line(current_position[X_AXIS], current_position[Y_AXIS], raised_parked_position[Z_AXIS],
          current_position[E_AXIS], min(max_feedrate[X_AXIS],max_feedrate[Y_AXIS]), active_extruder);
      plan_buffer_line(current_position[X_AXIS], current_position[Y_AXIS], current_position[Z_AXIS],
          current_position[E_AXIS], max_feedrate[Z_AXIS], active_extruder);
      active_extruder_parked = false;
    }
  }
#endif //DUAL_X_CARRIAGE

#if ! (defined DELTA || defined SCARA)
  // Do not use feedmultiply for E or Z only moves
  if( (current_position[X_AXIS] == destination [X_AXIS]) && (current_position[Y_AXIS] == destination [Y_AXIS])) {
      plan_buffer_line(destination[X_AXIS], destination[Y_AXIS], destination[Z_AXIS], destination[E_AXIS], feedrate/60, active_extruder);
  }
  else {
    plan_buffer_line(destination[X_AXIS], destination[Y_AXIS], destination[Z_AXIS], destination[E_AXIS], feedrate*feedmultiply/60/100.0, active_extruder);
  }
#endif // !(DELTA || SCARA)

  for(int8_t i=0; i < NUM_AXIS; i++) {
    current_position[i] = destination[i];
  }
}

void prepare_arc_move(char isclockwise) {
  float r = hypot(offset[X_AXIS], offset[Y_AXIS]); // Compute arc radius for mc_arc

  // Trace the arc
  mc_arc(current_position, destination, offset, X_AXIS, Y_AXIS, Z_AXIS, feedrate*feedmultiply/60/100.0, r, isclockwise, active_extruder);

  // As far as the parser is concerned, the position is now == target. In reality the
  // motion control system might still be processing the action and the real tool position
  // in any intermediate location.
  for(int8_t i=0; i < NUM_AXIS; i++) {
    current_position[i] = destination[i];
  }
  previous_millis_cmd = millis();
}

#if defined(CONTROLLERFAN_PIN) && CONTROLLERFAN_PIN > -1

#if defined(FAN_PIN)
  #if CONTROLLERFAN_PIN == FAN_PIN
    #error "You cannot set CONTROLLERFAN_PIN equal to FAN_PIN"
  #endif
#endif

unsigned long lastMotor = 0; //Save the time for when a motor was turned on last
unsigned long lastMotorCheck = 0;

void controllerFan()
{
  if ((millis() - lastMotorCheck) >= 2500) //Not a time critical function, so we only check every 2500ms
  {
    lastMotorCheck = millis();

    if(!READ(X_ENABLE_PIN) || !READ(Y_ENABLE_PIN) || !READ(Z_ENABLE_PIN) || (soft_pwm_bed > 0)
    #if EXTRUDERS > 2
       || !READ(E2_ENABLE_PIN)
    #endif
    #if EXTRUDER > 1
      #if defined(X2_ENABLE_PIN) && X2_ENABLE_PIN > -1
       || !READ(X2_ENABLE_PIN)
      #endif
       || !READ(E1_ENABLE_PIN)
    #endif
       || !READ(E0_ENABLE_PIN)) //If any of the drivers are enabled...
    {
      lastMotor = millis(); //... set time to NOW so the fan will turn on
    }

    if ((millis() - lastMotor) >= (CONTROLLERFAN_SECS*1000UL) || lastMotor == 0) //If the last time any driver was enabled, is longer since than CONTROLLERSEC...
    {
        digitalWrite(CONTROLLERFAN_PIN, 0);
        analogWrite(CONTROLLERFAN_PIN, 0);
    }
    else
    {
        // allows digital or PWM fan output to be used (see M42 handling)
        digitalWrite(CONTROLLERFAN_PIN, CONTROLLERFAN_SPEED);
        analogWrite(CONTROLLERFAN_PIN, CONTROLLERFAN_SPEED);
    }
  }
}
#endif

#ifdef SCARA
void calculate_SCARA_forward_Transform(float f_scara[3])
{
  // Perform forward kinematics, and place results in delta[3]
  // The maths and first version has been done by QHARLEY . Integrated into masterbranch 06/2014 and slightly restructured by Joachim Cerny in June 2014
  
  float x_sin, x_cos, y_sin, y_cos;
  
    //SERIAL_ECHOPGM("f_delta x="); SERIAL_ECHO(f_scara[X_AXIS]);
    //SERIAL_ECHOPGM(" y="); SERIAL_ECHO(f_scara[Y_AXIS]);
  
    x_sin = sin(f_scara[X_AXIS]/SCARA_RAD2DEG) * Linkage_1;
    x_cos = cos(f_scara[X_AXIS]/SCARA_RAD2DEG) * Linkage_1;
    y_sin = sin(f_scara[Y_AXIS]/SCARA_RAD2DEG) * Linkage_2;
    y_cos = cos(f_scara[Y_AXIS]/SCARA_RAD2DEG) * Linkage_2;
   
  //  SERIAL_ECHOPGM(" x_sin="); SERIAL_ECHO(x_sin);
  //  SERIAL_ECHOPGM(" x_cos="); SERIAL_ECHO(x_cos);
  //  SERIAL_ECHOPGM(" y_sin="); SERIAL_ECHO(y_sin);
  //  SERIAL_ECHOPGM(" y_cos="); SERIAL_ECHOLN(y_cos);
  
    delta[X_AXIS] = x_cos + y_cos + SCARA_offset_x;  //theta
    delta[Y_AXIS] = x_sin + y_sin + SCARA_offset_y;  //theta+phi
	
    //SERIAL_ECHOPGM(" delta[X_AXIS]="); SERIAL_ECHO(delta[X_AXIS]);
    //SERIAL_ECHOPGM(" delta[Y_AXIS]="); SERIAL_ECHOLN(delta[Y_AXIS]);
}  

void calculate_delta(float cartesian[3]){
  //reverse kinematics.
  // Perform reversed kinematics, and place results in delta[3]
  // The maths and first version has been done by QHARLEY . Integrated into masterbranch 06/2014 and slightly restructured by Joachim Cerny in June 2014
  
  float SCARA_pos[2];
  static float SCARA_C2, SCARA_S2, SCARA_K1, SCARA_K2, SCARA_theta, SCARA_psi; 
  
  SCARA_pos[X_AXIS] = cartesian[X_AXIS] * axis_scaling[X_AXIS] - SCARA_offset_x;  //Translate SCARA to standard X Y
  SCARA_pos[Y_AXIS] = cartesian[Y_AXIS] * axis_scaling[Y_AXIS] - SCARA_offset_y;  // With scaling factor.
  
  #if (Linkage_1 == Linkage_2)
    SCARA_C2 = ( ( sq(SCARA_pos[X_AXIS]) + sq(SCARA_pos[Y_AXIS]) ) / (2 * (float)L1_2) ) - 1;
  #else
    SCARA_C2 =   ( sq(SCARA_pos[X_AXIS]) + sq(SCARA_pos[Y_AXIS]) - (float)L1_2 - (float)L2_2 ) / 45000; 
  #endif
  
  SCARA_S2 = sqrt( 1 - sq(SCARA_C2) );
  
  SCARA_K1 = Linkage_1 + Linkage_2 * SCARA_C2;
  SCARA_K2 = Linkage_2 * SCARA_S2;
  
  SCARA_theta = ( atan2(SCARA_pos[X_AXIS],SCARA_pos[Y_AXIS])-atan2(SCARA_K1, SCARA_K2) ) * -1;
  SCARA_psi   =   atan2(SCARA_S2,SCARA_C2);
  
  delta[X_AXIS] = SCARA_theta * SCARA_RAD2DEG;  // Multiply by 180/Pi  -  theta is support arm angle
  delta[Y_AXIS] = (SCARA_theta + SCARA_psi) * SCARA_RAD2DEG;  //       -  equal to sub arm angle (inverted motor)
  delta[Z_AXIS] = cartesian[Z_AXIS];
  
  /*
  SERIAL_ECHOPGM("cartesian x="); SERIAL_ECHO(cartesian[X_AXIS]);
  SERIAL_ECHOPGM(" y="); SERIAL_ECHO(cartesian[Y_AXIS]);
  SERIAL_ECHOPGM(" z="); SERIAL_ECHOLN(cartesian[Z_AXIS]);
  
  SERIAL_ECHOPGM("scara x="); SERIAL_ECHO(SCARA_pos[X_AXIS]);
  SERIAL_ECHOPGM(" y="); SERIAL_ECHOLN(SCARA_pos[Y_AXIS]);
  
  SERIAL_ECHOPGM("delta x="); SERIAL_ECHO(delta[X_AXIS]);
  SERIAL_ECHOPGM(" y="); SERIAL_ECHO(delta[Y_AXIS]);
  SERIAL_ECHOPGM(" z="); SERIAL_ECHOLN(delta[Z_AXIS]);
  
  SERIAL_ECHOPGM("C2="); SERIAL_ECHO(SCARA_C2);
  SERIAL_ECHOPGM(" S2="); SERIAL_ECHO(SCARA_S2);
  SERIAL_ECHOPGM(" Theta="); SERIAL_ECHO(SCARA_theta);
  SERIAL_ECHOPGM(" Psi="); SERIAL_ECHOLN(SCARA_psi);
  SERIAL_ECHOLN(" ");*/
}

#endif

#ifdef TEMP_STAT_LEDS
static bool blue_led = false;
static bool red_led = false;
static uint32_t stat_update = 0;

void handle_status_leds(void) {
  float max_temp = 0.0;
  if(millis() > stat_update) {
    stat_update += 500; // Update every 0.5s
    for (int8_t cur_extruder = 0; cur_extruder < EXTRUDERS; ++cur_extruder) {
       max_temp = max(max_temp, degHotend(cur_extruder));
       max_temp = max(max_temp, degTargetHotend(cur_extruder));
    }
    #if defined(TEMP_BED_PIN) && TEMP_BED_PIN > -1
      max_temp = max(max_temp, degTargetBed());
      max_temp = max(max_temp, degBed());
    #endif
    if((max_temp > 55.0) && (red_led == false)) {
      digitalWrite(STAT_LED_RED, 1);
      digitalWrite(STAT_LED_BLUE, 0);
      red_led = true;
      blue_led = false;
    }
    if((max_temp < 54.0) && (blue_led == false)) {
      digitalWrite(STAT_LED_RED, 0);
      digitalWrite(STAT_LED_BLUE, 1);
      red_led = false;
      blue_led = true;
    }
  }
}
#endif

void manage_inactivity(bool ignore_stepper_queue/*=false*/) //default argument set in Marlin.h
{
	
#if defined(KILL_PIN) && KILL_PIN > -1
	static int killCount = 0;   // make the inactivity button a bit less responsive
   const int KILL_DELAY = 10000;
#endif

#if defined(HOME_PIN) && HOME_PIN > -1
   static int homeDebounceCount = 0;   // poor man's debouncing count
   const int HOME_DEBOUNCE_DELAY = 10000;
#endif
   
	
  if(buflen < (BUFSIZE-1))
    get_command();

  if( (millis() - previous_millis_cmd) >  max_inactive_time )
    if(max_inactive_time)
      kill();
  if(stepper_inactive_time)  {
    if( (millis() - previous_millis_cmd) >  stepper_inactive_time )
    {
      if(blocks_queued() == false && ignore_stepper_queue == false) {
        disable_x();
        disable_y();
        disable_z();
        disable_e0();
        disable_e1();
        disable_e2();
      }
    }
  }
  
  #ifdef CHDK //Check if pin should be set to LOW after M240 set it to HIGH
    if (chdkActive && (millis() - chdkHigh > CHDK_DELAY))
    {
      chdkActive = false;
      WRITE(CHDK, LOW);
    }
  #endif
  
  #if defined(KILL_PIN) && KILL_PIN > -1
    
    // Check if the kill button was pressed and wait just in case it was an accidental
    // key kill key press
    // -------------------------------------------------------------------------------
    if( 0 == READ(KILL_PIN) )
    {
       killCount++;
    }
    else if (killCount > 0)
    {
       killCount--;
    }
    // Exceeded threshold and we can confirm that it was not accidental
    // KILL the machine
    // ----------------------------------------------------------------
    if ( killCount >= KILL_DELAY)
    {
       kill();
    }
  #endif

#if defined(HOME_PIN) && HOME_PIN > -1
    // Check to see if we have to home, use poor man's debouncer
    // ---------------------------------------------------------
    if ( 0 == READ(HOME_PIN) )
    {
       if (homeDebounceCount == 0)
       {
          enquecommand_P((PSTR("G28")));
          homeDebounceCount++;
          LCD_ALERTMESSAGEPGM(MSG_AUTO_HOME);
       }
       else if (homeDebounceCount < HOME_DEBOUNCE_DELAY)
       {
          homeDebounceCount++;
       }
       else
       {
          homeDebounceCount = 0;
       }
    }
#endif
    
  #if defined(CONTROLLERFAN_PIN) && CONTROLLERFAN_PIN > -1
    controllerFan(); //Check if fan should be turned on to cool stepper drivers down
  #endif
  #ifdef EXTRUDER_RUNOUT_PREVENT
    if( (millis() - previous_millis_cmd) >  EXTRUDER_RUNOUT_SECONDS*1000 )
    if(degHotend(active_extruder)>EXTRUDER_RUNOUT_MINTEMP)
    {
     bool oldstatus=READ(E0_ENABLE_PIN);
     enable_e0();
     float oldepos=current_position[E_AXIS];
     float oldedes=destination[E_AXIS];
     plan_buffer_line(destination[X_AXIS], destination[Y_AXIS], destination[Z_AXIS],
                      destination[E_AXIS]+EXTRUDER_RUNOUT_EXTRUDE*EXTRUDER_RUNOUT_ESTEPS/axis_steps_per_unit[E_AXIS],
                      EXTRUDER_RUNOUT_SPEED/60.*EXTRUDER_RUNOUT_ESTEPS/axis_steps_per_unit[E_AXIS], active_extruder);
     current_position[E_AXIS]=oldepos;
     destination[E_AXIS]=oldedes;
     plan_set_e_position(oldepos);
     previous_millis_cmd=millis();
     st_synchronize();
     WRITE(E0_ENABLE_PIN,oldstatus);
    }
  #endif
  #if defined(DUAL_X_CARRIAGE)
    // handle delayed move timeout
    if (delayed_move_time != 0 && (millis() - delayed_move_time) > 1000 && Stopped == false)
    {
      // travel moves have been received so enact them
      delayed_move_time = 0xFFFFFFFFUL; // force moves to be done
      memcpy(destination,current_position,sizeof(destination));
      prepare_move();
    }
  #endif
  #ifdef TEMP_STAT_LEDS
      handle_status_leds();
  #endif
  check_axes_activity();
}

void kill()
{
  cli(); // Stop interrupts
  disable_heater();

  disable_x();
  disable_y();
  disable_z();
  disable_e0();
  disable_e1();
  disable_e2();

#if defined(PS_ON_PIN) && PS_ON_PIN > -1
  pinMode(PS_ON_PIN,INPUT);
#endif
  SERIAL_ERROR_START;
  SERIAL_ERRORLNPGM(MSG_ERR_KILLED);
  LCD_ALERTMESSAGEPGM(MSG_KILLED);
  
  // FMC small patch to update the LCD before ending
  sei();   // enable interrupts
  for ( int i=5; i--; lcd_update())
  {
     delay(200);	
  }
  cli();   // disable interrupts
  suicide();
  while(1) { /* Intentionally left empty */ } // Wait for reset
}

void Stop()
{
  disable_heater();
  if(Stopped == false) {
    Stopped = true;
    Stopped_gcode_LastN = gcode_LastN; // Save last g_code for restart
    SERIAL_ERROR_START;
    SERIAL_ERRORLNPGM(MSG_ERR_STOPPED);
    LCD_MESSAGEPGM(MSG_STOPPED);
  }
}

bool IsStopped() { return Stopped; };

#ifdef FAST_PWM_FAN
void setPwmFrequency(uint8_t pin, int val)
{
  val &= 0x07;
  switch(digitalPinToTimer(pin))
  {

    #if defined(TCCR0A)
    case TIMER0A:
    case TIMER0B:
//         TCCR0B &= ~(_BV(CS00) | _BV(CS01) | _BV(CS02));
//         TCCR0B |= val;
         break;
    #endif

    #if defined(TCCR1A)
    case TIMER1A:
    case TIMER1B:
//         TCCR1B &= ~(_BV(CS10) | _BV(CS11) | _BV(CS12));
//         TCCR1B |= val;
         break;
    #endif

    #if defined(TCCR2)
    case TIMER2:
    case TIMER2:
         TCCR2 &= ~(_BV(CS10) | _BV(CS11) | _BV(CS12));
         TCCR2 |= val;
         break;
    #endif

    #if defined(TCCR2A)
    case TIMER2A:
    case TIMER2B:
         TCCR2B &= ~(_BV(CS20) | _BV(CS21) | _BV(CS22));
         TCCR2B |= val;
         break;
    #endif

    #if defined(TCCR3A)
    case TIMER3A:
    case TIMER3B:
    case TIMER3C:
         TCCR3B &= ~(_BV(CS30) | _BV(CS31) | _BV(CS32));
         TCCR3B |= val;
         break;
    #endif

    #if defined(TCCR4A)
    case TIMER4A:
    case TIMER4B:
    case TIMER4C:
         TCCR4B &= ~(_BV(CS40) | _BV(CS41) | _BV(CS42));
         TCCR4B |= val;
         break;
   #endif

    #if defined(TCCR5A)
    case TIMER5A:
    case TIMER5B:
    case TIMER5C:
         TCCR5B &= ~(_BV(CS50) | _BV(CS51) | _BV(CS52));
         TCCR5B |= val;
         break;
   #endif

  }
}
#endif //FAST_PWM_FAN

bool setTargetedHotend(int code){
  tmp_extruder = active_extruder;
  if(code_seen('T')) {
    tmp_extruder = code_value();
    if(tmp_extruder >= EXTRUDERS) {
      SERIAL_ECHO_START;
      switch(code){
        case 104:
          SERIAL_ECHO(MSG_M104_INVALID_EXTRUDER);
          break;
        case 105:
          SERIAL_ECHO(MSG_M105_INVALID_EXTRUDER);
          break;
        case 109:
          SERIAL_ECHO(MSG_M109_INVALID_EXTRUDER);
          break;
        case 218:
          SERIAL_ECHO(MSG_M218_INVALID_EXTRUDER);
          break;
      }
      SERIAL_ECHOLN(tmp_extruder);
      return true;
    }
  }
  return false;
}


float calculate_volumetric_multiplier(float diameter) {
  if (!volumetric_enabled || diameter == 0) return 1.0;
  float d2 = diameter * 0.5;
  return 1.0 / (M_PI * d2 * d2);
}

void calculate_volumetric_multipliers() {
  for (int i=0; i<EXTRUDERS; i++)
<<<<<<< HEAD
  	volumetric_multiplier[i] = calculate_volumetric_multiplier(filament_size[i]);
	volumetric_multiplier[0] = calculate_volumetric_multiplier(filament_size[0]);
#if EXTRUDERS > 1
	volumetric_multiplier[1] = calculate_volumetric_multiplier(filament_size[1]);
#if EXTRUDERS > 2
	volumetric_multiplier[2] = calculate_volumetric_multiplier(filament_size[2]);
#if EXTRUDERS > 3
	volumetric_multiplier[3] = calculate_volumetric_multiplier(filament_size[3]);
#endif //EXTRUDERS > 3
#endif //EXTRUDERS > 2
#endif //EXTRUDERS > 1
=======
    volumetric_multiplier[i] = calculate_volumetric_multiplier(filament_size[i]);
>>>>>>> 9b50ec65
}<|MERGE_RESOLUTION|>--- conflicted
+++ resolved
@@ -594,7 +594,7 @@
   MCUSR=0;
 
   SERIAL_ECHOPGM(MSG_MARLIN);
-  SERIAL_ECHOLNPGM(STRING_VERSION);
+  SERIAL_ECHOLNPGM(STRING_VERSION_CONFIG_H);
   #ifdef STRING_VERSION_CONFIG_H
     #ifdef STRING_CONFIG_H_AUTHOR
       SERIAL_ECHO_START;
@@ -1756,7 +1756,6 @@
 
 #ifdef ENABLE_AUTO_BED_LEVELING
     case 29: // G29 Detailed Z-Probe, probes the bed at 3 or more points.
-    	     // Override probing area by providing [F]ront [B]ack [L]eft [R]ight Grid[P]oints values
         {
             #if Z_MIN_PIN == -1
             #error "You must have a Z_MIN endstop in order to enable Auto Bed Leveling feature!!! Z_MIN_PIN must point to a valid hardware pin."
@@ -1770,16 +1769,6 @@
                 SERIAL_ECHOLNPGM(MSG_POSITION_UNKNOWN);
                 break; // abort G29, since we don't know where we are
             }
-            int left_probe_bed_position=LEFT_PROBE_BED_POSITION;
-            int right_probe_bed_position=RIGHT_PROBE_BED_POSITION;
-            int back_probe_bed_position=BACK_PROBE_BED_POSITION;
-            int front_probe_bed_position=FRONT_PROBE_BED_POSITION;
-            int auto_bed_leveling_grid_points=AUTO_BED_LEVELING_GRID_POINTS;
-            if (code_seen('L')) left_probe_bed_position=(int)code_value();
-            if (code_seen('R')) right_probe_bed_position=(int)code_value();
-            if (code_seen('B')) back_probe_bed_position=(int)code_value();
-            if (code_seen('F')) front_probe_bed_position=(int)code_value();
-            if (code_seen('P')) auto_bed_leveling_grid_points=(int)code_value();
 
 #ifdef Z_PROBE_SLED
             dock_sled(false);
@@ -1801,8 +1790,8 @@
 #ifdef AUTO_BED_LEVELING_GRID
             // probe at the points of a lattice grid
 
-            int xGridSpacing = (right_probe_bed_position - left_probe_bed_position) / (auto_bed_leveling_grid_points-1);
-            int yGridSpacing = (back_probe_bed_position - front_probe_bed_position) / (auto_bed_leveling_grid_points-1);
+            int xGridSpacing = (RIGHT_PROBE_BED_POSITION - LEFT_PROBE_BED_POSITION) / (AUTO_BED_LEVELING_GRID_POINTS-1);
+            int yGridSpacing = (BACK_PROBE_BED_POSITION - FRONT_PROBE_BED_POSITION) / (AUTO_BED_LEVELING_GRID_POINTS-1);
 
 
             // solve the plane equation ax + by + d = z
@@ -1812,35 +1801,32 @@
             // so Vx = -a Vy = -b Vz = 1 (we want the vector facing towards positive Z
 
             // "A" matrix of the linear system of equations
-            double eqnAMatrix[auto_bed_leveling_grid_points*auto_bed_leveling_grid_points*3];
-
+            double eqnAMatrix[AUTO_BED_LEVELING_GRID_POINTS*AUTO_BED_LEVELING_GRID_POINTS*3];
             // "B" vector of Z points
-            double eqnBVector[auto_bed_leveling_grid_points*auto_bed_leveling_grid_points];
-
+            double eqnBVector[AUTO_BED_LEVELING_GRID_POINTS*AUTO_BED_LEVELING_GRID_POINTS];
 
 
             int probePointCounter = 0;
             bool zig = true;
 
-            for (int yProbe=front_probe_bed_position; yProbe <= back_probe_bed_position; yProbe += yGridSpacing)
-
+            for (int yProbe=FRONT_PROBE_BED_POSITION; yProbe <= BACK_PROBE_BED_POSITION; yProbe += yGridSpacing)
             {
               int xProbe, xInc;
               if (zig)
               {
-                xProbe = left_probe_bed_position;
-                //xEnd = right_probe_bed_position;
+                xProbe = LEFT_PROBE_BED_POSITION;
+                //xEnd = RIGHT_PROBE_BED_POSITION;
                 xInc = xGridSpacing;
                 zig = false;
               } else // zag
               {
-                xProbe = right_probe_bed_position;
-                //xEnd = left_probe_bed_position;
+                xProbe = RIGHT_PROBE_BED_POSITION;
+                //xEnd = LEFT_PROBE_BED_POSITION;
                 xInc = -xGridSpacing;
                 zig = true;
               }
 
-              for (int xCount=0; xCount < auto_bed_leveling_grid_points; xCount++)
+              for (int xCount=0; xCount < AUTO_BED_LEVELING_GRID_POINTS; xCount++)
               {
                 float z_before;
                 if (probePointCounter == 0)
@@ -1872,9 +1858,9 @@
 
                 eqnBVector[probePointCounter] = measured_z;
 
-                eqnAMatrix[probePointCounter + 0*auto_bed_leveling_grid_points*auto_bed_leveling_grid_points] = xProbe;
-                eqnAMatrix[probePointCounter + 1*auto_bed_leveling_grid_points*auto_bed_leveling_grid_points] = yProbe;
-                eqnAMatrix[probePointCounter + 2*auto_bed_leveling_grid_points*auto_bed_leveling_grid_points] = 1;
+                eqnAMatrix[probePointCounter + 0*AUTO_BED_LEVELING_GRID_POINTS*AUTO_BED_LEVELING_GRID_POINTS] = xProbe;
+                eqnAMatrix[probePointCounter + 1*AUTO_BED_LEVELING_GRID_POINTS*AUTO_BED_LEVELING_GRID_POINTS] = yProbe;
+                eqnAMatrix[probePointCounter + 2*AUTO_BED_LEVELING_GRID_POINTS*AUTO_BED_LEVELING_GRID_POINTS] = 1;
                 probePointCounter++;
                 xProbe += xInc;
               }
@@ -1882,7 +1868,7 @@
             clean_up_after_endstop_move();
 
             // solve lsq problem
-            double *plane_equation_coefficients = qr_solve(auto_bed_leveling_grid_points*auto_bed_leveling_grid_points, 3, eqnAMatrix, eqnBVector);
+            double *plane_equation_coefficients = qr_solve(AUTO_BED_LEVELING_GRID_POINTS*AUTO_BED_LEVELING_GRID_POINTS, 3, eqnAMatrix, eqnBVector);
 
             SERIAL_PROTOCOLPGM("Eqn coefficients: a: ");
             SERIAL_PROTOCOL(plane_equation_coefficients[0]);
@@ -5017,8 +5003,7 @@
 
 void calculate_volumetric_multipliers() {
   for (int i=0; i<EXTRUDERS; i++)
-<<<<<<< HEAD
-  	volumetric_multiplier[i] = calculate_volumetric_multiplier(filament_size[i]);
+    volumetric_multiplier[i] = calculate_volumetric_multiplier(filament_size[i]);
 	volumetric_multiplier[0] = calculate_volumetric_multiplier(filament_size[0]);
 #if EXTRUDERS > 1
 	volumetric_multiplier[1] = calculate_volumetric_multiplier(filament_size[1]);
@@ -5029,7 +5014,4 @@
 #endif //EXTRUDERS > 3
 #endif //EXTRUDERS > 2
 #endif //EXTRUDERS > 1
-=======
-    volumetric_multiplier[i] = calculate_volumetric_multiplier(filament_size[i]);
->>>>>>> 9b50ec65
 }