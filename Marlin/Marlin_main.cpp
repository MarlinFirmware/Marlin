/**
 * Marlin 3D Printer Firmware
 * Copyright (C) 2016, 2017 MarlinFirmware [https://github.com/MarlinFirmware/Marlin]
 *
 * Based on Sprinter and grbl.
 * Copyright (C) 2011 Camiel Gubbels / Erik van der Zalm
 *
 * This program is free software: you can redistribute it and/or modify
 * it under the terms of the GNU General Public License as published by
 * the Free Software Foundation, either version 3 of the License, or
 * (at your option) any later version.
 *
 * This program is distributed in the hope that it will be useful,
 * but WITHOUT ANY WARRANTY; without even the implied warranty of
 * MERCHANTABILITY or FITNESS FOR A PARTICULAR PURPOSE.  See the
 * GNU General Public License for more details.
 *
 * You should have received a copy of the GNU General Public License
 * along with this program.  If not, see <http://www.gnu.org/licenses/>.
 *
 */

/**
 * About Marlin
 *
 * This firmware is a mashup between Sprinter and grbl.
 *  - https://github.com/kliment/Sprinter
 *  - https://github.com/simen/grbl/tree
 */

/**
 * -----------------
 * G-Codes in Marlin
 * -----------------
 *
 * Helpful G-code references:
 *  - http://linuxcnc.org/handbook/gcode/g-code.html
 *  - http://objects.reprap.org/wiki/Mendel_User_Manual:_RepRapGCodes
 *
 * Help to document Marlin's G-codes online:
 *  - http://reprap.org/wiki/G-code
 *  - https://github.com/MarlinFirmware/MarlinDocumentation
 *
 * -----------------
 *
 * "G" Codes
 *
 * G0  -> G1
 * G1  - Coordinated Movement X Y Z E
 * G2  - CW ARC
 * G3  - CCW ARC
 * G4  - Dwell S<seconds> or P<milliseconds>
 * G5  - Cubic B-spline with XYZE destination and IJPQ offsets
 * G10 - Retract filament according to settings of M207
 * G11 - Retract recover filament according to settings of M208
 * G12 - Clean tool
 * G20 - Set input units to inches
 * G21 - Set input units to millimeters
 * G28 - Home one or more axes
 * G29 - Detailed Z probe, probes the bed at 3 or more points.  Will fail if you haven't homed yet.
 * G30 - Single Z probe, probes bed at X Y location (defaults to current XY location)
 * G31 - Dock sled (Z_PROBE_SLED only)
 * G32 - Undock sled (Z_PROBE_SLED only)
 * G38 - Probe target - similar to G28 except it uses the Z_MIN endstop for all three axes
 * G90 - Use Absolute Coordinates
 * G91 - Use Relative Coordinates
 * G92 - Set current position to coordinates given
 *
 * "M" Codes
 *
 * M0   - Unconditional stop - Wait for user to press a button on the LCD (Only if ULTRA_LCD is enabled)
 * M1   - Same as M0
 * M17  - Enable/Power all stepper motors
 * M18  - Disable all stepper motors; same as M84
 * M20  - List SD card. (Requires SDSUPPORT)
 * M21  - Init SD card. (Requires SDSUPPORT)
 * M22  - Release SD card. (Requires SDSUPPORT)
 * M23  - Select SD file: "M23 /path/file.gco". (Requires SDSUPPORT)
 * M24  - Start/resume SD print. (Requires SDSUPPORT)
 * M25  - Pause SD print. (Requires SDSUPPORT)
 * M26  - Set SD position in bytes: "M26 S12345". (Requires SDSUPPORT)
 * M27  - Report SD print status. (Requires SDSUPPORT)
 * M28  - Start SD write: "M28 /path/file.gco". (Requires SDSUPPORT)
 * M29  - Stop SD write. (Requires SDSUPPORT)
 * M30  - Delete file from SD: "M30 /path/file.gco"
 * M31  - Report time since last M109 or SD card start to serial.
 * M32  - Select file and start SD print: "M32 [S<bytepos>] !/path/file.gco#". (Requires SDSUPPORT)
 *        Use P to run other files as sub-programs: "M32 P !filename#"
 *        The '#' is necessary when calling from within sd files, as it stops buffer prereading
 * M33  - Get the longname version of a path. (Requires LONG_FILENAME_HOST_SUPPORT)
 * M34  - Set SD Card sorting options. (Requires SDCARD_SORT_ALPHA)
 * M42  - Change pin status via gcode: M42 P<pin> S<value>. LED pin assumed if P is omitted.
 * M43  - Monitor pins & report changes - report active pins
 * M44  - Scan a range of ports by pulsing the output.  This helps the user locate unused pins on their controller board
 * M45  - Scans a range of ports displaying current values for pins.  Useful to check values of a sensor or switch
 * M48  - Measure Z Probe repeatability: M48 P<points> X<pos> Y<pos> V<level> E<engage> L<legs>. (Requires Z_MIN_PROBE_REPEATABILITY_TEST)
 * M75  - Start the print job timer.
 * M76  - Pause the print job timer.
 * M77  - Stop the print job timer.
 * M78  - Show statistical information about the print jobs. (Requires PRINTCOUNTER)
 * M80  - Turn on Power Supply. (Requires POWER_SUPPLY)
 * M81  - Turn off Power Supply. (Requires POWER_SUPPLY)
 * M82  - Set E codes absolute (default).
 * M83  - Set E codes relative while in Absolute (G90) mode.
 * M84  - Disable steppers until next move, or use S<seconds> to specify an idle
 *        duration after which steppers should turn off. S0 disables the timeout.
 * M85  - Set inactivity shutdown timer with parameter S<seconds>. To disable set zero (default)
 * M92  - Set planner.axis_steps_per_mm for one or more axes.
 * M104 - Set extruder target temp.
 * M105 - Report current temperatures.
 * M106 - Fan on.
 * M107 - Fan off.
 * M108 - Break out of heating loops (M109, M190, M303). With no controller, breaks out of M0/M1. (Requires EMERGENCY_PARSER)
 * M109 - Sxxx Wait for extruder current temp to reach target temp. Waits only when heating
 *        Rxxx Wait for extruder current temp to reach target temp. Waits when heating and cooling
 *        If AUTOTEMP is enabled, S<mintemp> B<maxtemp> F<factor>. Exit autotemp by any M109 without F
 * M110 - Set the current line number. (Used by host printing)
 * M111 - Set debug flags: "M111 S<flagbits>". See flag bits defined in enum.h.
 * M112 - Emergency stop.
 * M113 - Get or set the timeout interval for Host Keepalive "busy" messages. (Requires HOST_KEEPALIVE_FEATURE)
 * M114 - Report current position.
 * M115 - Report capabilities. (Extended capabilities requires EXTENDED_CAPABILITIES_REPORT)
 * M117 - Display a message on the controller screen. (Requires an LCD)
 * M119 - Report endstops status.
 * M120 - Enable endstops detection.
 * M121 - Disable endstops detection.
 * M126 - Solenoid Air Valve Open. (Requires BARICUDA)
 * M127 - Solenoid Air Valve Closed. (Requires BARICUDA)
 * M128 - EtoP Open. (Requires BARICUDA)
 * M129 - EtoP Closed. (Requires BARICUDA)
 * M140 - Set bed target temp. S<temp>
 * M145 - Set heatup values for materials on the LCD. H<hotend> B<bed> F<fan speed> for S<material> (0=PLA, 1=ABS)
 * M149 - Set temperature units. (Requires TEMPERATURE_UNITS_SUPPORT)
 * M150 - Set Status LED Color as R<red> U<green> B<blue>. Values 0-255. (Requires BLINKM or RGB_LED)
 * M155 - Auto-report temperatures with interval of S<seconds>. (Requires AUTO_REPORT_TEMPERATURES)
 * M163 - Set a single proportion for a mixing extruder. (Requires MIXING_EXTRUDER)
 * M164 - Save the mix as a virtual extruder. (Requires MIXING_EXTRUDER and MIXING_VIRTUAL_TOOLS)
 * M165 - Set the proportions for a mixing extruder. Use parameters ABCDHI to set the mixing factors. (Requires MIXING_EXTRUDER)
 * M190 - Sxxx Wait for bed current temp to reach target temp. ** Waits only when heating! **
 *        Rxxx Wait for bed current temp to reach target temp. ** Waits for heating or cooling. **
 * M200 - Set filament diameter, D<diameter>, setting E axis units to cubic. (Use S0 to revert to linear units.)
 * M201 - Set max acceleration in units/s^2 for print moves: "M201 X<accel> Y<accel> Z<accel> E<accel>"
 * M202 - Set max acceleration in units/s^2 for travel moves: "M202 X<accel> Y<accel> Z<accel> E<accel>" ** UNUSED IN MARLIN! **
 * M203 - Set maximum feedrate: "M203 X<fr> Y<fr> Z<fr> E<fr>" in units/sec.
 * M204 - Set default acceleration in units/sec^2: P<printing> R<extruder_only> T<travel>
 * M205 - Set advanced settings. Current units apply:
            S<print> T<travel> minimum speeds
            B<minimum segment time>
            X<max X jerk>, Y<max Y jerk>, Z<max Z jerk>, E<max E jerk>
 * M206 - Set additional homing offset.
 * M207 - Set Retract Length: S<length>, Feedrate: F<units/min>, and Z lift: Z<distance>. (Requires FWRETRACT)
 * M208 - Set Recover (unretract) Additional (!) Length: S<length> and Feedrate: F<units/min>. (Requires FWRETRACT)
 * M209 - Turn Automatic Retract Detection on/off: S<0|1> (For slicers that don't support G10/11). (Requires FWRETRACT)
          Every normal extrude-only move will be classified as retract depending on the direction.
 * M211 - Enable, Disable, and/or Report software endstops: S<0|1>
 * M218 - Set a tool offset: "M218 T<index> X<offset> Y<offset>". (Requires 2 or more extruders)
 * M220 - Set Feedrate Percentage: "M220 S<percent>" (i.e., "FR" on the LCD)
 * M221 - Set Flow Percentage: "M221 S<percent>"
 * M226 - Wait until a pin is in a given state: "M226 P<pin> S<state>"
 * M240 - Trigger a camera to take a photograph. (Requires CHDK or PHOTOGRAPH_PIN)
 * M250 - Set LCD contrast: "M250 C<contrast>" (0-63). (Requires LCD support)
 * M260 - i2c Send Data (Requires EXPERIMENTAL_I2CBUS)
 * M261 - i2c Request Data (Requires EXPERIMENTAL_I2CBUS)
 * M280 - Set servo position absolute: "M280 P<index> S<angle|µs>". (Requires servos)
 * M300 - Play beep sound S<frequency Hz> P<duration ms>
 * M301 - Set PID parameters P I and D. (Requires PIDTEMP)
 * M302 - Allow cold extrudes, or set the minimum extrude S<temperature>. (Requires PREVENT_COLD_EXTRUSION)
 * M303 - PID relay autotune S<temperature> sets the target temperature. Default 150C. (Requires PIDTEMP)
 * M304 - Set bed PID parameters P I and D. (Requires PIDTEMPBED)
 * M355 - Turn the Case Light on/off and set its brightness. (Requires CASE_LIGHT_PIN)
 * M380 - Activate solenoid on active extruder. (Requires EXT_SOLENOID)
 * M381 - Disable all solenoids. (Requires EXT_SOLENOID)
 * M400 - Finish all moves.
 * M401 - Lower Z probe. (Requires a probe)
 * M402 - Raise Z probe. (Requires a probe)
 * M404 - Display or set the Nominal Filament Width: "W<diameter>". (Requires FILAMENT_WIDTH_SENSOR)
 * M405 - Enable Filament Sensor flow control. "M405 D<delay_cm>". (Requires FILAMENT_WIDTH_SENSOR)
 * M406 - Disable Filament Sensor flow control. (Requires FILAMENT_WIDTH_SENSOR)
 * M407 - Display measured filament diameter in millimeters. (Requires FILAMENT_WIDTH_SENSOR)
 * M410 - Quickstop. Abort all planned moves.
 * M420 - Enable/Disable Leveling (with current values) S1=enable S0=disable (Requires MESH_BED_LEVELING or ABL)
 * M421 - Set a single Z coordinate in the Mesh Leveling grid. X<units> Y<units> Z<units> (Requires MESH_BED_LEVELING)
 * M428 - Set the home_offset based on the current_position. Nearest edge applies.
 * M500 - Store parameters in EEPROM. (Requires EEPROM_SETTINGS)
 * M501 - Restore parameters from EEPROM. (Requires EEPROM_SETTINGS)
 * M502 - Revert to the default "factory settings". ** Does not write them to EEPROM! **
 * M503 - Print the current settings (in memory): "M503 S<verbose>". S0 specifies compact output.
 * M540 - Enable/disable SD card abort on endstop hit: "M540 S<state>". (Requires ABORT_ON_ENDSTOP_HIT_FEATURE_ENABLED)
 * M600 - Pause for filament change: "M600 X<pos> Y<pos> Z<raise> E<first_retract> L<later_retract>". (Requires FILAMENT_CHANGE_FEATURE)
 * M665 - Set delta configurations: "M665 L<diagonal rod> R<delta radius> S<segments/s> A<rod A trim mm> B<rod B trim mm> C<rod C trim mm> I<tower A trim angle> J<tower B trim angle> K<tower C trim angle>" (Requires DELTA)
 * M666 - Set delta endstop adjustment. (Requires DELTA)
 * M605 - Set dual x-carriage movement mode: "M605 S<mode> [X<x_offset>] [R<temp_offset>]". (Requires DUAL_X_CARRIAGE)
 * M851 - Set Z probe's Z offset in current units. (Negative = below the nozzle.)
 * M906 - Set or get motor current in milliamps using axis codes X, Y, Z, E. Report values if no axis codes given. (Requires HAVE_TMC2130)
 * M907 - Set digital trimpot motor current using axis codes. (Requires a board with digital trimpots)
 * M908 - Control digital trimpot directly. (Requires DAC_STEPPER_CURRENT or DIGIPOTSS_PIN)
 * M909 - Print digipot/DAC current value. (Requires DAC_STEPPER_CURRENT)
 * M910 - Commit digipot/DAC value to external EEPROM via I2C. (Requires DAC_STEPPER_CURRENT)
 * M911 - Report stepper driver overtemperature pre-warn condition. (Requires HAVE_TMC2130)
 * M912 - Clear stepper driver overtemperature pre-warn condition flag. (Requires HAVE_TMC2130)
 * M350 - Set microstepping mode. (Requires digital microstepping pins.)
 * M351 - Toggle MS1 MS2 pins directly. (Requires digital microstepping pins.)
 *
 * ************ SCARA Specific - This can change to suit future G-code regulations
 * M360 - SCARA calibration: Move to cal-position ThetaA (0 deg calibration)
 * M361 - SCARA calibration: Move to cal-position ThetaB (90 deg calibration - steps per degree)
 * M362 - SCARA calibration: Move to cal-position PsiA (0 deg calibration)
 * M363 - SCARA calibration: Move to cal-position PsiB (90 deg calibration - steps per degree)
 * M364 - SCARA calibration: Move to cal-position PSIC (90 deg to Theta calibration position)
 * ************* SCARA End ***************
 *
 * ************ Custom codes - This can change to suit future G-code regulations
 * M100 - Watch Free Memory (For Debugging). (Requires M100_FREE_MEMORY_WATCHER)
 * M928 - Start SD logging: "M928 filename.gco". Stop with M29. (Requires SDSUPPORT)
 * M999 - Restart after being stopped by error
 *
 * "T" Codes
 *
 * T0-T3 - Select an extruder (tool) by index: "T<n> F<units/min>"
 *
 */

#include "Marlin.h"

#include "ultralcd.h"
#include "planner.h"
#include "stepper.h"
#include "endstops.h"
#include "temperature.h"
#include "cardreader.h"
#include "configuration_store.h"
#include "language.h"
#include "pins_arduino.h"
#include "math.h"
#include "nozzle.h"
#include "duration_t.h"
#include "types.h"

#ifdef AUTO_BED_LEVELING_UBL
  #include "UBL.h"
#endif

#if HAS_ABL
  #include "vector_3.h"
  #if ENABLED(AUTO_BED_LEVELING_LINEAR)
    #include "qr_solve.h"
  #endif
#elif ENABLED(MESH_BED_LEVELING)
  #include "mesh_bed_leveling.h"
#endif

#if ENABLED(BEZIER_CURVE_SUPPORT)
  #include "planner_bezier.h"
#endif

#if HAS_BUZZER && DISABLED(LCD_USE_I2C_BUZZER)
  #include "buzzer.h"
#endif

#if ENABLED(USE_WATCHDOG)
  #include "watchdog.h"
#endif

#if ENABLED(BLINKM)
  #include "blinkm.h"
  #include "Wire.h"
#endif

#if HAS_SERVOS
  #include "servo.h"
#endif

#if HAS_DIGIPOTSS
  #include <SPI.h>
#endif

#if ENABLED(DAC_STEPPER_CURRENT)
  #include "stepper_dac.h"
#endif

#if ENABLED(EXPERIMENTAL_I2CBUS)
  #include "twibus.h"
#endif

#if ENABLED(ENDSTOP_INTERRUPTS_FEATURE)
  #include "endstop_interrupts.h"
#endif

#if ENABLED(M100_FREE_MEMORY_WATCHER)
  void gcode_M100();
#endif

#if ENABLED(SDSUPPORT)
  CardReader card;
#endif

#if ENABLED(EXPERIMENTAL_I2CBUS)
  TWIBus i2c;
#endif

#if ENABLED(G38_PROBE_TARGET)
  bool G38_move = false,
       G38_endstop_hit = false;
#endif

#if ENABLED(AUTO_BED_LEVELING_UBL)
  bed_leveling blm;
#endif

bool Running = true;

uint8_t marlin_debug_flags = DEBUG_NONE;

/**
 * Cartesian Current Position
 *   Used to track the logical position as moves are queued.
 *   Used by 'line_to_current_position' to do a move after changing it.
 *   Used by 'SYNC_PLAN_POSITION_KINEMATIC' to update 'planner.position'.
 */
float current_position[XYZE] = { 0.0 };

/**
 * Cartesian Destination
 *   A temporary position, usually applied to 'current_position'.
 *   Set with 'gcode_get_destination' or 'set_destination_to_current'.
 *   'line_to_destination' sets 'current_position' to 'destination'.
 */
float destination[XYZE] = { 0.0 };

/**
 * axis_homed
 *   Flags that each linear axis was homed.
 *   XYZ on cartesian, ABC on delta, ABZ on SCARA.
 *
 * axis_known_position
 *   Flags that the position is known in each linear axis. Set when homed.
 *   Cleared whenever a stepper powers off, potentially losing its position.
 */
bool axis_homed[XYZ] = { false }, axis_known_position[XYZ] = { false };

/**
 * GCode line number handling. Hosts may opt to include line numbers when
 * sending commands to Marlin, and lines will be checked for sequentiality.
 * M110 N<int> sets the current line number.
 */
static long gcode_N, gcode_LastN, Stopped_gcode_LastN = 0;

/**
 * GCode Command Queue
 * A simple ring buffer of BUFSIZE command strings.
 *
 * Commands are copied into this buffer by the command injectors
 * (immediate, serial, sd card) and they are processed sequentially by
 * the main loop. The process_next_command function parses the next
 * command and hands off execution to individual handler functions.
 */
static char command_queue[BUFSIZE][MAX_CMD_SIZE];
static uint8_t cmd_queue_index_r = 0, // Ring buffer read position
               cmd_queue_index_w = 0, // Ring buffer write position
               commands_in_queue = 0; // Count of commands in the queue

/**
 * Current GCode Command
 * When a GCode handler is running, these will be set
 */
static char *current_command,      // The command currently being executed
            *current_command_args, // The address where arguments begin
            *seen_pointer;         // Set by code_seen(), used by the code_value functions

/**
 * Next Injected Command pointer. NULL if no commands are being injected.
 * Used by Marlin internally to ensure that commands initiated from within
 * are enqueued ahead of any pending serial or sd card commands.
 */
static const char *injected_commands_P = NULL;

#if ENABLED(INCH_MODE_SUPPORT)
  float linear_unit_factor = 1.0, volumetric_unit_factor = 1.0;
#endif

#if ENABLED(TEMPERATURE_UNITS_SUPPORT)
  TempUnit input_temp_units = TEMPUNIT_C;
#endif

/**
 * Feed rates are often configured with mm/m
 * but the planner and stepper like mm/s units.
 */
float constexpr homing_feedrate_mm_s[] = {
  #if ENABLED(DELTA)
    MMM_TO_MMS(HOMING_FEEDRATE_Z), MMM_TO_MMS(HOMING_FEEDRATE_Z),
  #else
    MMM_TO_MMS(HOMING_FEEDRATE_XY), MMM_TO_MMS(HOMING_FEEDRATE_XY),
  #endif
  MMM_TO_MMS(HOMING_FEEDRATE_Z), 0
};
static float feedrate_mm_s = MMM_TO_MMS(1500.0), saved_feedrate_mm_s;
int feedrate_percentage = 100, saved_feedrate_percentage,
    flow_percentage[EXTRUDERS] = ARRAY_BY_EXTRUDERS1(100);

bool axis_relative_modes[] = AXIS_RELATIVE_MODES,
     volumetric_enabled =
      #if ENABLED(VOLUMETRIC_DEFAULT_ON)
        true
      #else
        false
      #endif
      ;
float filament_size[EXTRUDERS] = ARRAY_BY_EXTRUDERS1(DEFAULT_NOMINAL_FILAMENT_DIA),
      volumetric_multiplier[EXTRUDERS] = ARRAY_BY_EXTRUDERS1(1.0);

#if DISABLED(NO_WORKSPACE_OFFSETS)

  // The distance that XYZ has been offset by G92. Reset by G28.
  float position_shift[XYZ] = { 0 };

  // This offset is added to the configured home position.
  // Set by M206, M428, or menu item. Saved to EEPROM.
  float home_offset[XYZ] = { 0 };

  // The above two are combined to save on computes
  float workspace_offset[XYZ] = { 0 };

#endif

// Software Endstops are based on the configured limits.
<<<<<<< HEAD
#if ENABLED(MIN_SOFTWARE_ENDSTOPS) || ENABLED(MAX_SOFTWARE_ENDSTOPS)
=======
#if HAS_SOFTWARE_ENDSTOPS
>>>>>>> d627713a
  bool soft_endstops_enabled = true;
#endif
float soft_endstop_min[XYZ] = { X_MIN_POS, Y_MIN_POS, Z_MIN_POS },
      soft_endstop_max[XYZ] = { X_MAX_POS, Y_MAX_POS, Z_MAX_POS };

#if FAN_COUNT > 0
  int fanSpeeds[FAN_COUNT] = { 0 };
#endif

// The active extruder (tool). Set with T<extruder> command.
uint8_t active_extruder = 0;

// Relative Mode. Enable with G91, disable with G90.
static bool relative_mode = false;

// For M109 and M190, this flag may be cleared (by M108) to exit the wait loop
volatile bool wait_for_heatup = true;

// For M0/M1, this flag may be cleared (by M108) to exit the wait-for-user loop
#if ENABLED(EMERGENCY_PARSER) || ENABLED(ULTIPANEL)
  volatile bool wait_for_user = false;
#endif

const char errormagic[] PROGMEM = "Error:";
const char echomagic[] PROGMEM = "echo:";
const char axis_codes[NUM_AXIS] = {'X', 'Y', 'Z', 'E'};

// Number of characters read in the current line of serial input
static int serial_count = 0;

// Inactivity shutdown
millis_t previous_cmd_ms = 0;
static millis_t max_inactive_time = 0;
static millis_t stepper_inactive_time = (DEFAULT_STEPPER_DEACTIVE_TIME) * 1000UL;

// Print Job Timer
#if ENABLED(PRINTCOUNTER)
  PrintCounter print_job_timer = PrintCounter();
#else
  Stopwatch print_job_timer = Stopwatch();
#endif

// Buzzer - I2C on the LCD or a BEEPER_PIN
#if ENABLED(LCD_USE_I2C_BUZZER)
  #define BUZZ(d,f) lcd_buzz(d, f)
#elif PIN_EXISTS(BEEPER)
  Buzzer buzzer;
  #define BUZZ(d,f) buzzer.tone(d, f)
#else
  #define BUZZ(d,f) NOOP
#endif

static uint8_t target_extruder;

#if HAS_BED_PROBE
  float zprobe_zoffset = Z_PROBE_OFFSET_FROM_EXTRUDER;
#endif

#define PLANNER_XY_FEEDRATE() (min(planner.max_feedrate_mm_s[X_AXIS], planner.max_feedrate_mm_s[Y_AXIS]))

#if HAS_ABL
  float xy_probe_feedrate_mm_s = MMM_TO_MMS(XY_PROBE_SPEED);
  #define XY_PROBE_FEEDRATE_MM_S xy_probe_feedrate_mm_s
#elif defined(XY_PROBE_SPEED)
  #define XY_PROBE_FEEDRATE_MM_S MMM_TO_MMS(XY_PROBE_SPEED)
#else
  #define XY_PROBE_FEEDRATE_MM_S PLANNER_XY_FEEDRATE()
#endif

#if ENABLED(AUTO_BED_LEVELING_BILINEAR)
  #if ENABLED(DELTA)
    #define ADJUST_DELTA(V) \
      if (planner.abl_enabled) { \
        const float zadj = bilinear_z_offset(V); \
        delta[A_AXIS] += zadj; \
        delta[B_AXIS] += zadj; \
        delta[C_AXIS] += zadj; \
      }
  #else
    #define ADJUST_DELTA(V) if (planner.abl_enabled) { delta[Z_AXIS] += bilinear_z_offset(V); }
  #endif
#elif IS_KINEMATIC
  #define ADJUST_DELTA(V) NOOP
#endif

#if ENABLED(Z_DUAL_ENDSTOPS)
  float z_endstop_adj = 0;
#endif

// Extruder offsets
#if HOTENDS > 1
  float hotend_offset[XYZ][HOTENDS];
#endif

#if HAS_Z_SERVO_ENDSTOP
  const int z_servo_angle[2] = Z_SERVO_ANGLES;
#endif

#if ENABLED(BARICUDA)
  int baricuda_valve_pressure = 0;
  int baricuda_e_to_p_pressure = 0;
#endif

#if ENABLED(FWRETRACT)

  bool autoretract_enabled = false;
  bool retracted[EXTRUDERS] = { false };
  bool retracted_swap[EXTRUDERS] = { false };

  float retract_length = RETRACT_LENGTH;
  float retract_length_swap = RETRACT_LENGTH_SWAP;
  float retract_feedrate_mm_s = RETRACT_FEEDRATE;
  float retract_zlift = RETRACT_ZLIFT;
  float retract_recover_length = RETRACT_RECOVER_LENGTH;
  float retract_recover_length_swap = RETRACT_RECOVER_LENGTH_SWAP;
  float retract_recover_feedrate_mm_s = RETRACT_RECOVER_FEEDRATE;

#endif // FWRETRACT

#if ENABLED(ULTIPANEL) && HAS_POWER_SWITCH
  bool powersupply =
    #if ENABLED(PS_DEFAULT_OFF)
      false
    #else
      true
    #endif
  ;
#endif

#if HAS_CASE_LIGHT
  bool case_light_on =
    #if ENABLED(CASE_LIGHT_DEFAULT_ON)
      true
    #else
      false
    #endif
  ;
#endif

#if ENABLED(DELTA)

  float delta[ABC],
        endstop_adj[ABC] = { 0 };

  // These values are loaded or reset at boot time when setup() calls
  // Config_RetrieveSettings(), which calls recalc_delta_settings().
  float delta_radius,
        delta_tower_angle_trim[ABC],
        delta_tower[ABC][2],
        delta_diagonal_rod,
        delta_diagonal_rod_trim[ABC],
        delta_diagonal_rod_2_tower[ABC],
        delta_segments_per_second,
        delta_clip_start_height = Z_MAX_POS;

  float delta_safe_distance_from_top();

#endif

#if ENABLED(AUTO_BED_LEVELING_BILINEAR)
  #define UNPROBED 9999.0f
  int bilinear_grid_spacing[2], bilinear_start[2];
  float bed_level_grid[ABL_GRID_MAX_POINTS_X][ABL_GRID_MAX_POINTS_Y];
#endif

#if IS_SCARA
  // Float constants for SCARA calculations
  const float L1 = SCARA_LINKAGE_1, L2 = SCARA_LINKAGE_2,
              L1_2 = sq(float(L1)), L1_2_2 = 2.0 * L1_2,
              L2_2 = sq(float(L2));

  float delta_segments_per_second = SCARA_SEGMENTS_PER_SECOND,
        delta[ABC];
#endif

float cartes[XYZ] = { 0 };

#if ENABLED(FILAMENT_WIDTH_SENSOR)
  bool filament_sensor = false;  //M405 turns on filament_sensor control, M406 turns it off
  float filament_width_nominal = DEFAULT_NOMINAL_FILAMENT_DIA,  // Nominal filament width. Change with M404
        filament_width_meas = DEFAULT_MEASURED_FILAMENT_DIA;    // Measured filament diameter
  int8_t measurement_delay[MAX_MEASUREMENT_DELAY + 1]; // Ring buffer to delayed measurement. Store extruder factor after subtracting 100
  int filwidth_delay_index[2] = { 0, -1 };  // Indexes into ring buffer
  int meas_delay_cm = MEASUREMENT_DELAY_CM;  //distance delay setting
#endif

#if ENABLED(FILAMENT_RUNOUT_SENSOR)
  static bool filament_ran_out = false;
#endif

#if ENABLED(FILAMENT_CHANGE_FEATURE)
  FilamentChangeMenuResponse filament_change_menu_response;
#endif

#if ENABLED(MIXING_EXTRUDER)
  float mixing_factor[MIXING_STEPPERS]; // Reciprocal of mix proportion. 0.0 = off, otherwise >= 1.0.
  #if MIXING_VIRTUAL_TOOLS > 1
    float mixing_virtual_tool_mix[MIXING_VIRTUAL_TOOLS][MIXING_STEPPERS];
  #endif
#endif

static bool send_ok[BUFSIZE];

#if HAS_SERVOS
  Servo servo[NUM_SERVOS];
  #define MOVE_SERVO(I, P) servo[I].move(P)
  #if HAS_Z_SERVO_ENDSTOP
    #define DEPLOY_Z_SERVO() MOVE_SERVO(Z_ENDSTOP_SERVO_NR, z_servo_angle[0])
    #define STOW_Z_SERVO() MOVE_SERVO(Z_ENDSTOP_SERVO_NR, z_servo_angle[1])
  #endif
#endif

#ifdef CHDK
  millis_t chdkHigh = 0;
  bool chdkActive = false;
#endif

#if ENABLED(PID_EXTRUSION_SCALING)
  int lpq_len = 20;
#endif

#if ENABLED(HOST_KEEPALIVE_FEATURE)
  static MarlinBusyState busy_state = NOT_BUSY;
  static millis_t next_busy_signal_ms = 0;
  uint8_t host_keepalive_interval = DEFAULT_KEEPALIVE_INTERVAL;
  #define KEEPALIVE_STATE(n) do{ busy_state = n; }while(0)
#else
  #define host_keepalive() ;
  #define KEEPALIVE_STATE(n) ;
#endif // HOST_KEEPALIVE_FEATURE

#define DEFINE_PGM_READ_ANY(type, reader)       \
  static inline type pgm_read_any(const type *p)  \
  { return pgm_read_##reader##_near(p); }

DEFINE_PGM_READ_ANY(float,       float)
DEFINE_PGM_READ_ANY(signed char, byte)

#define XYZ_CONSTS_FROM_CONFIG(type, array, CONFIG) \
  static const PROGMEM type array##_P[XYZ] =        \
      { X_##CONFIG, Y_##CONFIG, Z_##CONFIG };     \
  static inline type array(int axis)          \
  { return pgm_read_any(&array##_P[axis]); }

XYZ_CONSTS_FROM_CONFIG(float, base_min_pos,   MIN_POS)
XYZ_CONSTS_FROM_CONFIG(float, base_max_pos,   MAX_POS)
XYZ_CONSTS_FROM_CONFIG(float, base_home_pos,  HOME_POS)
XYZ_CONSTS_FROM_CONFIG(float, max_length,     MAX_LENGTH)
XYZ_CONSTS_FROM_CONFIG(float, home_bump_mm,   HOME_BUMP_MM)
XYZ_CONSTS_FROM_CONFIG(signed char, home_dir, HOME_DIR)

/**
 * ***************************************************************************
 * ******************************** FUNCTIONS ********************************
 * ***************************************************************************
 */

void stop();

void get_available_commands();
void process_next_command();
void prepare_move_to_destination();

void get_cartesian_from_steppers();
void set_current_from_steppers_for_axis(const AxisEnum axis);

#if ENABLED(ARC_SUPPORT)
  void plan_arc(float target[NUM_AXIS], float* offset, uint8_t clockwise);
#endif

#if ENABLED(BEZIER_CURVE_SUPPORT)
  void plan_cubic_move(const float offset[4]);
#endif

void serial_echopair_P(const char* s_P, const char *v)   { serialprintPGM(s_P); SERIAL_ECHO(v); }
void serial_echopair_P(const char* s_P, char v)          { serialprintPGM(s_P); SERIAL_CHAR(v); }
void serial_echopair_P(const char* s_P, int v)           { serialprintPGM(s_P); SERIAL_ECHO(v); }
void serial_echopair_P(const char* s_P, long v)          { serialprintPGM(s_P); SERIAL_ECHO(v); }
void serial_echopair_P(const char* s_P, float v)         { serialprintPGM(s_P); SERIAL_ECHO(v); }
void serial_echopair_P(const char* s_P, double v)        { serialprintPGM(s_P); SERIAL_ECHO(v); }
void serial_echopair_P(const char* s_P, unsigned long v) { serialprintPGM(s_P); SERIAL_ECHO(v); }

void tool_change(const uint8_t tmp_extruder, const float fr_mm_s=0.0, bool no_move=false);
static void report_current_position();

#if ENABLED(DEBUG_LEVELING_FEATURE)
  void print_xyz(const char* prefix, const char* suffix, const float x, const float y, const float z) {
    serialprintPGM(prefix);
    SERIAL_ECHOPAIR("(", x);
    SERIAL_ECHOPAIR(", ", y);
    SERIAL_ECHOPAIR(", ", z);
    SERIAL_ECHOPGM(")");

    if (suffix) serialprintPGM(suffix);
    else SERIAL_EOL;
  }

  void print_xyz(const char* prefix, const char* suffix, const float xyz[]) {
    print_xyz(prefix, suffix, xyz[X_AXIS], xyz[Y_AXIS], xyz[Z_AXIS]);
  }

  #if HAS_ABL
    void print_xyz(const char* prefix, const char* suffix, const vector_3 &xyz) {
      print_xyz(prefix, suffix, xyz.x, xyz.y, xyz.z);
    }
  #endif

  #define DEBUG_POS(SUFFIX,VAR) do { \
    print_xyz(PSTR("  " STRINGIFY(VAR) "="), PSTR(" : " SUFFIX "\n"), VAR); } while(0)
#endif

/**
 * sync_plan_position
 *
 * Set the planner/stepper positions directly from current_position with
 * no kinematic translation. Used for homing axes and cartesian/core syncing.
 */
inline void sync_plan_position() {
  #if ENABLED(DEBUG_LEVELING_FEATURE)
    if (DEBUGGING(LEVELING)) DEBUG_POS("sync_plan_position", current_position);
  #endif
  planner.set_position_mm(current_position[X_AXIS], current_position[Y_AXIS], current_position[Z_AXIS], current_position[E_AXIS]);
}
inline void sync_plan_position_e() { planner.set_e_position_mm(current_position[E_AXIS]); }

#if IS_KINEMATIC

  inline void sync_plan_position_kinematic() {
    #if ENABLED(DEBUG_LEVELING_FEATURE)
      if (DEBUGGING(LEVELING)) DEBUG_POS("sync_plan_position_kinematic", current_position);
    #endif
    planner.set_position_mm_kinematic(current_position);
  }
  #define SYNC_PLAN_POSITION_KINEMATIC() sync_plan_position_kinematic()

#else

  #define SYNC_PLAN_POSITION_KINEMATIC() sync_plan_position()

#endif

#if ENABLED(SDSUPPORT)
  #include "SdFatUtil.h"
  int freeMemory() { return SdFatUtil::FreeRam(); }
#else
extern "C" {
  extern char __bss_end;
  extern char __heap_start;
  extern void* __brkval;

  int freeMemory() {
    int free_memory;
    if ((int)__brkval == 0)
      free_memory = ((int)&free_memory) - ((int)&__bss_end);
    else
      free_memory = ((int)&free_memory) - ((int)__brkval);
    return free_memory;
  }
}
#endif //!SDSUPPORT

#if ENABLED(DIGIPOT_I2C)
  extern void digipot_i2c_set_current(int channel, float current);
  extern void digipot_i2c_init();
#endif

/**
 * Inject the next "immediate" command, when possible.
 * Return true if any immediate commands remain to inject.
 */
static bool drain_injected_commands_P() {
  if (injected_commands_P != NULL) {
    size_t i = 0;
    char c, cmd[30];
    strncpy_P(cmd, injected_commands_P, sizeof(cmd) - 1);
    cmd[sizeof(cmd) - 1] = '\0';
    while ((c = cmd[i]) && c != '\n') i++; // find the end of this gcode command
    cmd[i] = '\0';
    if (enqueue_and_echo_command(cmd)) {   // success?
      if (c)                               // newline char?
        injected_commands_P += i + 1;        // advance to the next command
      else
        injected_commands_P = NULL;          // nul char? no more commands
    }
  }
  return (injected_commands_P != NULL);      // return whether any more remain
}

/**
 * Record one or many commands to run from program memory.
 * Aborts the current queue, if any.
 * Note: drain_injected_commands_P() must be called repeatedly to drain the commands afterwards
 */
void enqueue_and_echo_commands_P(const char* pgcode) {
  injected_commands_P = pgcode;
  drain_injected_commands_P(); // first command executed asap (when possible)
}

void clear_command_queue() {
  cmd_queue_index_r = cmd_queue_index_w;
  commands_in_queue = 0;
}

/**
 * Once a new command is in the ring buffer, call this to commit it
 */
inline void _commit_command(bool say_ok) {
  send_ok[cmd_queue_index_w] = say_ok;
  cmd_queue_index_w = (cmd_queue_index_w + 1) % BUFSIZE;
  commands_in_queue++;
}

/**
 * Copy a command directly into the main command buffer, from RAM.
 * Returns true if successfully adds the command
 */
inline bool _enqueuecommand(const char* cmd, bool say_ok=false) {
  if (*cmd == ';' || commands_in_queue >= BUFSIZE) return false;
  strcpy(command_queue[cmd_queue_index_w], cmd);
  _commit_command(say_ok);
  return true;
}

void enqueue_and_echo_command_now(const char* cmd) {
  while (!enqueue_and_echo_command(cmd)) idle();
}

/**
 * Enqueue with Serial Echo
 */
bool enqueue_and_echo_command(const char* cmd, bool say_ok/*=false*/) {
  if (_enqueuecommand(cmd, say_ok)) {
    SERIAL_ECHO_START;
    SERIAL_ECHOPAIR(MSG_Enqueueing, cmd);
    SERIAL_CHAR('"');
    SERIAL_EOL;
    return true;
  }
  return false;
}

void setup_killpin() {
  #if HAS_KILL
    SET_INPUT_PULLUP(KILL_PIN);
  #endif
}

#if ENABLED(FILAMENT_RUNOUT_SENSOR)

  void setup_filrunoutpin() {
    #if ENABLED(ENDSTOPPULLUP_FIL_RUNOUT)
      SET_INPUT_PULLUP(FIL_RUNOUT_PIN);
    #else
      SET_INPUT(FIL_RUNOUT_PIN);
    #endif
  }

#endif

// Set home pin
void setup_homepin(void) {
  #if HAS_HOME
    SET_INPUT_PULLUP(HOME_PIN);
  #endif
}

void setup_powerhold() {
  #if HAS_SUICIDE
    OUT_WRITE(SUICIDE_PIN, HIGH);
  #endif
  #if HAS_POWER_SWITCH
    #if ENABLED(PS_DEFAULT_OFF)
      OUT_WRITE(PS_ON_PIN, PS_ON_ASLEEP);
    #else
      OUT_WRITE(PS_ON_PIN, PS_ON_AWAKE);
    #endif
  #endif
}

void suicide() {
  #if HAS_SUICIDE
    OUT_WRITE(SUICIDE_PIN, LOW);
  #endif
}

void servo_init() {
  #if NUM_SERVOS >= 1 && HAS_SERVO_0
    servo[0].attach(SERVO0_PIN);
    servo[0].detach(); // Just set up the pin. We don't have a position yet. Don't move to a random position.
  #endif
  #if NUM_SERVOS >= 2 && HAS_SERVO_1
    servo[1].attach(SERVO1_PIN);
    servo[1].detach();
  #endif
  #if NUM_SERVOS >= 3 && HAS_SERVO_2
    servo[2].attach(SERVO2_PIN);
    servo[2].detach();
  #endif
  #if NUM_SERVOS >= 4 && HAS_SERVO_3
    servo[3].attach(SERVO3_PIN);
    servo[3].detach();
  #endif

  #if HAS_Z_SERVO_ENDSTOP
    /**
     * Set position of Z Servo Endstop
     *
     * The servo might be deployed and positioned too low to stow
     * when starting up the machine or rebooting the board.
     * There's no way to know where the nozzle is positioned until
     * homing has been done - no homing with z-probe without init!
     *
     */
    STOW_Z_SERVO();
  #endif
}

/**
 * Stepper Reset (RigidBoard, et.al.)
 */
#if HAS_STEPPER_RESET
  void disableStepperDrivers() {
    OUT_WRITE(STEPPER_RESET_PIN, LOW);  // drive it down to hold in reset motor driver chips
  }
  void enableStepperDrivers() { SET_INPUT(STEPPER_RESET_PIN); }  // set to input, which allows it to be pulled high by pullups
#endif

#if ENABLED(EXPERIMENTAL_I2CBUS) && I2C_SLAVE_ADDRESS > 0

  void i2c_on_receive(int bytes) { // just echo all bytes received to serial
    i2c.receive(bytes);
  }

  void i2c_on_request() {          // just send dummy data for now
    i2c.reply("Hello World!\n");
  }

#endif

void gcode_line_error(const char* err, bool doFlush = true) {
  SERIAL_ERROR_START;
  serialprintPGM(err);
  SERIAL_ERRORLN(gcode_LastN);
  //Serial.println(gcode_N);
  if (doFlush) FlushSerialRequestResend();
  serial_count = 0;
}

inline void get_serial_commands() {
  static char serial_line_buffer[MAX_CMD_SIZE];
  static bool serial_comment_mode = false;

  // If the command buffer is empty for too long,
  // send "wait" to indicate Marlin is still waiting.
  #if defined(NO_TIMEOUTS) && NO_TIMEOUTS > 0
    static millis_t last_command_time = 0;
    millis_t ms = millis();
    if (commands_in_queue == 0 && !MYSERIAL.available() && ELAPSED(ms, last_command_time + NO_TIMEOUTS)) {
      SERIAL_ECHOLNPGM(MSG_WAIT);
      last_command_time = ms;
    }
  #endif

  /**
   * Loop while serial characters are incoming and the queue is not full
   */
  while (commands_in_queue < BUFSIZE && MYSERIAL.available() > 0) {

    char serial_char = MYSERIAL.read();

    /**
     * If the character ends the line
     */
    if (serial_char == '\n' || serial_char == '\r') {

      serial_comment_mode = false; // end of line == end of comment

      if (!serial_count) continue; // skip empty lines

      serial_line_buffer[serial_count] = 0; // terminate string
      serial_count = 0; //reset buffer

      char* command = serial_line_buffer;

      while (*command == ' ') command++; // skip any leading spaces
      char* npos = (*command == 'N') ? command : NULL; // Require the N parameter to start the line
      char* apos = strchr(command, '*');

      if (npos) {

        bool M110 = strstr_P(command, PSTR("M110")) != NULL;

        if (M110) {
          char* n2pos = strchr(command + 4, 'N');
          if (n2pos) npos = n2pos;
        }

        gcode_N = strtol(npos + 1, NULL, 10);

        if (gcode_N != gcode_LastN + 1 && !M110) {
          gcode_line_error(PSTR(MSG_ERR_LINE_NO));
          return;
        }

        if (apos) {
          byte checksum = 0, count = 0;
          while (command[count] != '*') checksum ^= command[count++];

          if (strtol(apos + 1, NULL, 10) != checksum) {
            gcode_line_error(PSTR(MSG_ERR_CHECKSUM_MISMATCH));
            return;
          }
          // if no errors, continue parsing
        }
        else {
          gcode_line_error(PSTR(MSG_ERR_NO_CHECKSUM));
          return;
        }

        gcode_LastN = gcode_N;
        // if no errors, continue parsing
      }
      else if (apos) { // No '*' without 'N'
        gcode_line_error(PSTR(MSG_ERR_NO_LINENUMBER_WITH_CHECKSUM), false);
        return;
      }

      // Movement commands alert when stopped
      if (IsStopped()) {
        char* gpos = strchr(command, 'G');
        if (gpos) {
          int codenum = strtol(gpos + 1, NULL, 10);
          switch (codenum) {
            case 0:
            case 1:
            case 2:
            case 3:
              SERIAL_ERRORLNPGM(MSG_ERR_STOPPED);
              LCD_MESSAGEPGM(MSG_STOPPED);
              break;
          }
        }
      }

      #if DISABLED(EMERGENCY_PARSER)
        // If command was e-stop process now
        if (strcmp(command, "M108") == 0) {
          wait_for_heatup = false;
          #if ENABLED(ULTIPANEL)
            wait_for_user = false;
          #endif
        }
        if (strcmp(command, "M112") == 0) kill(PSTR(MSG_KILLED));
        if (strcmp(command, "M410") == 0) { quickstop_stepper(); }
      #endif

      #if defined(NO_TIMEOUTS) && NO_TIMEOUTS > 0
        last_command_time = ms;
      #endif

      // Add the command to the queue
      _enqueuecommand(serial_line_buffer, true);
    }
    else if (serial_count >= MAX_CMD_SIZE - 1) {
      // Keep fetching, but ignore normal characters beyond the max length
      // The command will be injected when EOL is reached
    }
    else if (serial_char == '\\') {  // Handle escapes
      if (MYSERIAL.available() > 0) {
        // if we have one more character, copy it over
        serial_char = MYSERIAL.read();
        if (!serial_comment_mode) serial_line_buffer[serial_count++] = serial_char;
      }
      // otherwise do nothing
    }
    else { // it's not a newline, carriage return or escape char
      if (serial_char == ';') serial_comment_mode = true;
      if (!serial_comment_mode) serial_line_buffer[serial_count++] = serial_char;
    }

  } // queue has space, serial has data
}

#if ENABLED(SDSUPPORT)

  inline void get_sdcard_commands() {
    static bool stop_buffering = false,
                sd_comment_mode = false;

    if (!card.sdprinting) return;

    /**
     * '#' stops reading from SD to the buffer prematurely, so procedural
     * macro calls are possible. If it occurs, stop_buffering is triggered
     * and the buffer is run dry; this character _can_ occur in serial com
     * due to checksums, however, no checksums are used in SD printing.
     */

    if (commands_in_queue == 0) stop_buffering = false;

    uint16_t sd_count = 0;
    bool card_eof = card.eof();
    while (commands_in_queue < BUFSIZE && !card_eof && !stop_buffering) {
      int16_t n = card.get();
      char sd_char = (char)n;
      card_eof = card.eof();
      if (card_eof || n == -1
          || sd_char == '\n' || sd_char == '\r'
          || ((sd_char == '#' || sd_char == ':') && !sd_comment_mode)
      ) {
        if (card_eof) {
          SERIAL_PROTOCOLLNPGM(MSG_FILE_PRINTED);
          card.printingHasFinished();
          card.checkautostart(true);
        }
        else if (n == -1) {
          SERIAL_ERROR_START;
          SERIAL_ECHOLNPGM(MSG_SD_ERR_READ);
        }
        if (sd_char == '#') stop_buffering = true;

        sd_comment_mode = false; //for new command

        if (!sd_count) continue; //skip empty lines

        command_queue[cmd_queue_index_w][sd_count] = '\0'; //terminate string
        sd_count = 0; //clear buffer

        _commit_command(false);
      }
      else if (sd_count >= MAX_CMD_SIZE - 1) {
        /**
         * Keep fetching, but ignore normal characters beyond the max length
         * The command will be injected when EOL is reached
         */
      }
      else {
        if (sd_char == ';') sd_comment_mode = true;
        if (!sd_comment_mode) command_queue[cmd_queue_index_w][sd_count++] = sd_char;
      }
    }
  }

#endif // SDSUPPORT

/**
 * Add to the circular command queue the next command from:
 *  - The command-injection queue (injected_commands_P)
 *  - The active serial input (usually USB)
 *  - The SD card file being actively printed
 */
void get_available_commands() {

  // if any immediate commands remain, don't get other commands yet
  if (drain_injected_commands_P()) return;

  get_serial_commands();

  #if ENABLED(SDSUPPORT)
    get_sdcard_commands();
  #endif
}

inline bool code_has_value() {
  int i = 1;
  char c = seen_pointer[i];
  while (c == ' ') c = seen_pointer[++i];
  if (c == '-' || c == '+') c = seen_pointer[++i];
  if (c == '.') c = seen_pointer[++i];
  return NUMERIC(c);
}

inline float code_value_float() {
  char* e = strchr(seen_pointer, 'E');
  if (!e) return strtod(seen_pointer + 1, NULL);
  *e = 0;
  float ret = strtod(seen_pointer + 1, NULL);
  *e = 'E';
  return ret;
}

inline unsigned long code_value_ulong() { return strtoul(seen_pointer + 1, NULL, 10); }

inline long code_value_long() { return strtol(seen_pointer + 1, NULL, 10); }

inline int code_value_int() { return (int)strtol(seen_pointer + 1, NULL, 10); }

inline uint16_t code_value_ushort() { return (uint16_t)strtoul(seen_pointer + 1, NULL, 10); }

inline uint8_t code_value_byte() { return (uint8_t)(constrain(strtol(seen_pointer + 1, NULL, 10), 0, 255)); }

inline bool code_value_bool() { return !code_has_value() || code_value_byte() > 0; }

#if ENABLED(INCH_MODE_SUPPORT)
  inline void set_input_linear_units(LinearUnit units) {
    switch (units) {
      case LINEARUNIT_INCH:
        linear_unit_factor = 25.4;
        break;
      case LINEARUNIT_MM:
      default:
        linear_unit_factor = 1.0;
        break;
    }
    volumetric_unit_factor = pow(linear_unit_factor, 3.0);
  }

  inline float axis_unit_factor(int axis) {
    return (axis >= E_AXIS && volumetric_enabled ? volumetric_unit_factor : linear_unit_factor);
  }

  inline float code_value_linear_units() { return code_value_float() * linear_unit_factor; }
  inline float code_value_axis_units(int axis) { return code_value_float() * axis_unit_factor(axis); }
  inline float code_value_per_axis_unit(int axis) { return code_value_float() / axis_unit_factor(axis); }

#else

  inline float code_value_linear_units() { return code_value_float(); }
  inline float code_value_axis_units(int axis) { UNUSED(axis); return code_value_float(); }
  inline float code_value_per_axis_unit(int axis) { UNUSED(axis); return code_value_float(); }

#endif

#if ENABLED(TEMPERATURE_UNITS_SUPPORT)
  inline void set_input_temp_units(TempUnit units) { input_temp_units = units; }

  float code_value_temp_abs() {
    switch (input_temp_units) {
      case TEMPUNIT_C:
        return code_value_float();
      case TEMPUNIT_F:
        return (code_value_float() - 32) * 0.5555555556;
      case TEMPUNIT_K:
        return code_value_float() - 272.15;
      default:
        return code_value_float();
    }
  }

  float code_value_temp_diff() {
    switch (input_temp_units) {
      case TEMPUNIT_C:
      case TEMPUNIT_K:
        return code_value_float();
      case TEMPUNIT_F:
        return code_value_float() * 0.5555555556;
      default:
        return code_value_float();
    }
  }
#else
  float code_value_temp_abs() { return code_value_float(); }
  float code_value_temp_diff() { return code_value_float(); }
#endif

FORCE_INLINE millis_t code_value_millis() { return code_value_ulong(); }
inline millis_t code_value_millis_from_seconds() { return code_value_float() * 1000; }

bool code_seen(char code) {
  seen_pointer = strchr(current_command_args, code);
  return (seen_pointer != NULL); // Return TRUE if the code-letter was found
}

/**
 * Set target_extruder from the T parameter or the active_extruder
 *
 * Returns TRUE if the target is invalid
 */
bool get_target_extruder_from_command(int code) {
  if (code_seen('T')) {
    if (code_value_byte() >= EXTRUDERS) {
      SERIAL_ECHO_START;
      SERIAL_CHAR('M');
      SERIAL_ECHO(code);
      SERIAL_ECHOLNPAIR(" " MSG_INVALID_EXTRUDER " ", code_value_byte());
      return true;
    }
    target_extruder = code_value_byte();
  }
  else
    target_extruder = active_extruder;

  return false;
}

#if ENABLED(DUAL_X_CARRIAGE) || ENABLED(DUAL_NOZZLE_DUPLICATION_MODE)
  bool extruder_duplication_enabled = false; // Used in Dual X mode 2
#endif

#if ENABLED(DUAL_X_CARRIAGE)

  static DualXMode dual_x_carriage_mode = DEFAULT_DUAL_X_CARRIAGE_MODE;

  static float x_home_pos(const int extruder) {
    if (extruder == 0)
      return LOGICAL_X_POSITION(base_home_pos(X_AXIS));
    else
      /**
       * In dual carriage mode the extruder offset provides an override of the
       * second X-carriage position when homed - otherwise X2_HOME_POS is used.
       * This allows soft recalibration of the second extruder home position
       * without firmware reflash (through the M218 command).
       */
      return LOGICAL_X_POSITION(hotend_offset[X_AXIS][1] > 0 ? hotend_offset[X_AXIS][1] : X2_HOME_POS);
  }

  static int x_home_dir(const int extruder) { return extruder ? X2_HOME_DIR : X_HOME_DIR; }

  static float inactive_extruder_x_pos = X2_MAX_POS; // used in mode 0 & 1
  static bool active_extruder_parked = false;        // used in mode 1 & 2
  static float raised_parked_position[NUM_AXIS];     // used in mode 1
  static millis_t delayed_move_time = 0;             // used in mode 1
  static float duplicate_extruder_x_offset = DEFAULT_DUPLICATION_X_OFFSET; // used in mode 2
  static float duplicate_extruder_temp_offset = 0;   // used in mode 2

#endif // DUAL_X_CARRIAGE

#if DISABLED(NO_WORKSPACE_OFFSETS) || ENABLED(DUAL_X_CARRIAGE) || ENABLED(DELTA)

  /**
   * Software endstops can be used to monitor the open end of
   * an axis that has a hardware endstop on the other end. Or
   * they can prevent axes from moving past endstops and grinding.
   *
   * To keep doing their job as the coordinate system changes,
   * the software endstop positions must be refreshed to remain
   * at the same positions relative to the machine.
   */
  void update_software_endstops(const AxisEnum axis) {
    const float offs = workspace_offset[axis] = LOGICAL_POSITION(0, axis);

    #if ENABLED(DUAL_X_CARRIAGE)
      if (axis == X_AXIS) {

        // In Dual X mode hotend_offset[X] is T1's home position
        float dual_max_x = max(hotend_offset[X_AXIS][1], X2_MAX_POS);

        if (active_extruder != 0) {
          // T1 can move from X2_MIN_POS to X2_MAX_POS or X2 home position (whichever is larger)
          soft_endstop_min[X_AXIS] = X2_MIN_POS + offs;
          soft_endstop_max[X_AXIS] = dual_max_x + offs;
        }
        else if (dual_x_carriage_mode == DXC_DUPLICATION_MODE) {
          // In Duplication Mode, T0 can move as far left as X_MIN_POS
          // but not so far to the right that T1 would move past the end
          soft_endstop_min[X_AXIS] = base_min_pos(X_AXIS) + offs;
          soft_endstop_max[X_AXIS] = min(base_max_pos(X_AXIS), dual_max_x - duplicate_extruder_x_offset) + offs;
        }
        else {
          // In other modes, T0 can move from X_MIN_POS to X_MAX_POS
          soft_endstop_min[axis] = base_min_pos(axis) + offs;
          soft_endstop_max[axis] = base_max_pos(axis) + offs;
        }
      }
    #else
      soft_endstop_min[axis] = base_min_pos(axis) + offs;
      soft_endstop_max[axis] = base_max_pos(axis) + offs;
    #endif

    #if ENABLED(DEBUG_LEVELING_FEATURE)
      if (DEBUGGING(LEVELING)) {
        SERIAL_ECHOPAIR("For ", axis_codes[axis]);
        #if DISABLED(NO_WORKSPACE_OFFSETS)
          SERIAL_ECHOPAIR(" axis:\n home_offset = ", home_offset[axis]);
          SERIAL_ECHOPAIR("\n position_shift = ", position_shift[axis]);
        #endif
        SERIAL_ECHOPAIR("\n soft_endstop_min = ", soft_endstop_min[axis]);
        SERIAL_ECHOLNPAIR("\n soft_endstop_max = ", soft_endstop_max[axis]);
      }
    #endif

    #if ENABLED(DELTA)
      if (axis == Z_AXIS)
        delta_clip_start_height = soft_endstop_max[axis] - delta_safe_distance_from_top();
    #endif
  }

#endif // NO_WORKSPACE_OFFSETS

#if DISABLED(NO_WORKSPACE_OFFSETS)
  /**
   * Change the home offset for an axis, update the current
   * position and the software endstops to retain the same
   * relative distance to the new home.
   *
   * Since this changes the current_position, code should
   * call sync_plan_position soon after this.
   */
  static void set_home_offset(const AxisEnum axis, const float v) {
    current_position[axis] += v - home_offset[axis];
    home_offset[axis] = v;
    update_software_endstops(axis);
  }
#endif // NO_WORKSPACE_OFFSETS

/**
 * Set an axis' current position to its home position (after homing).
 *
 * For Core and Cartesian robots this applies one-to-one when an
 * individual axis has been homed.
 *
 * DELTA should wait until all homing is done before setting the XYZ
 * current_position to home, because homing is a single operation.
 * In the case where the axis positions are already known and previously
 * homed, DELTA could home to X or Y individually by moving either one
 * to the center. However, homing Z always homes XY and Z.
 *
 * SCARA should wait until all XY homing is done before setting the XY
 * current_position to home, because neither X nor Y is at home until
 * both are at home. Z can however be homed individually.
 *
 * Callers must sync the planner position after calling this!
 */
static void set_axis_is_at_home(AxisEnum axis) {
  #if ENABLED(DEBUG_LEVELING_FEATURE)
    if (DEBUGGING(LEVELING)) {
      SERIAL_ECHOPAIR(">>> set_axis_is_at_home(", axis_codes[axis]);
      SERIAL_CHAR(')');
      SERIAL_EOL;
    }
  #endif

  axis_known_position[axis] = axis_homed[axis] = true;

  #if DISABLED(NO_WORKSPACE_OFFSETS)
    position_shift[axis] = 0;
    update_software_endstops(axis);
  #endif

  #if ENABLED(DUAL_X_CARRIAGE)
    if (axis == X_AXIS && (active_extruder == 1 || dual_x_carriage_mode == DXC_DUPLICATION_MODE)) {
      current_position[X_AXIS] = x_home_pos(active_extruder);
      return;
    }
  #endif

  #if ENABLED(MORGAN_SCARA)

    /**
     * Morgan SCARA homes XY at the same time
     */
    if (axis == X_AXIS || axis == Y_AXIS) {

      float homeposition[XYZ];
      LOOP_XYZ(i) homeposition[i] = LOGICAL_POSITION(base_home_pos((AxisEnum)i), i);

      // SERIAL_ECHOPAIR("homeposition X:", homeposition[X_AXIS]);
      // SERIAL_ECHOLNPAIR(" Y:", homeposition[Y_AXIS]);

      /**
       * Get Home position SCARA arm angles using inverse kinematics,
       * and calculate homing offset using forward kinematics
       */
      inverse_kinematics(homeposition);
      forward_kinematics_SCARA(delta[A_AXIS], delta[B_AXIS]);

      // SERIAL_ECHOPAIR("Cartesian X:", cartes[X_AXIS]);
      // SERIAL_ECHOLNPAIR(" Y:", cartes[Y_AXIS]);

      current_position[axis] = LOGICAL_POSITION(cartes[axis], axis);

      /**
       * SCARA home positions are based on configuration since the actual
       * limits are determined by the inverse kinematic transform.
       */
      soft_endstop_min[axis] = base_min_pos(axis); // + (cartes[axis] - base_home_pos(axis));
      soft_endstop_max[axis] = base_max_pos(axis); // + (cartes[axis] - base_home_pos(axis));
    }
    else
  #endif
  {
    current_position[axis] = LOGICAL_POSITION(base_home_pos(axis), axis);
  }

  /**
   * Z Probe Z Homing? Account for the probe's Z offset.
   */
  #if HAS_BED_PROBE && Z_HOME_DIR < 0
    if (axis == Z_AXIS) {
      #if HOMING_Z_WITH_PROBE

        current_position[Z_AXIS] -= zprobe_zoffset;

        #if ENABLED(DEBUG_LEVELING_FEATURE)
          if (DEBUGGING(LEVELING)) {
            SERIAL_ECHOLNPGM("*** Z HOMED WITH PROBE (Z_MIN_PROBE_USES_Z_MIN_ENDSTOP_PIN) ***");
            SERIAL_ECHOLNPAIR("> zprobe_zoffset = ", zprobe_zoffset);
          }
        #endif

      #elif ENABLED(DEBUG_LEVELING_FEATURE)

        if (DEBUGGING(LEVELING)) SERIAL_ECHOLNPGM("*** Z HOMED TO ENDSTOP (Z_MIN_PROBE_ENDSTOP) ***");

      #endif
    }
  #endif

  #if ENABLED(DEBUG_LEVELING_FEATURE)
    if (DEBUGGING(LEVELING)) {
      #if DISABLED(NO_WORKSPACE_OFFSETS)
        SERIAL_ECHOPAIR("> home_offset[", axis_codes[axis]);
        SERIAL_ECHOLNPAIR("] = ", home_offset[axis]);
      #endif
      DEBUG_POS("", current_position);
      SERIAL_ECHOPAIR("<<< set_axis_is_at_home(", axis_codes[axis]);
      SERIAL_CHAR(')');
      SERIAL_EOL;
    }
  #endif
}

/**
 * Some planner shorthand inline functions
 */
inline float get_homing_bump_feedrate(AxisEnum axis) {
  int constexpr homing_bump_divisor[] = HOMING_BUMP_DIVISOR;
  int hbd = homing_bump_divisor[axis];
  if (hbd < 1) {
    hbd = 10;
    SERIAL_ECHO_START;
    SERIAL_ECHOLNPGM("Warning: Homing Bump Divisor < 1");
  }
  return homing_feedrate_mm_s[axis] / hbd;
}

//
// line_to_current_position
// Move the planner to the current position from wherever it last moved
// (or from wherever it has been told it is located).
//
inline void line_to_current_position() {
  planner.buffer_line(current_position[X_AXIS], current_position[Y_AXIS], current_position[Z_AXIS], current_position[E_AXIS], feedrate_mm_s, active_extruder);
}

//
// line_to_destination
// Move the planner, not necessarily synced with current_position
//
inline void line_to_destination(float fr_mm_s) {
  planner.buffer_line(destination[X_AXIS], destination[Y_AXIS], destination[Z_AXIS], destination[E_AXIS], fr_mm_s, active_extruder);
}
inline void line_to_destination() { line_to_destination(feedrate_mm_s); }

inline void set_current_to_destination() { COPY(current_position, destination); }
inline void set_destination_to_current() { COPY(destination, current_position); }

#if IS_KINEMATIC
  /**
   * Calculate delta, start a line, and set current_position to destination
   */
  void prepare_uninterpolated_move_to_destination(const float fr_mm_s=0.0) {
    #if ENABLED(DEBUG_LEVELING_FEATURE)
      if (DEBUGGING(LEVELING)) DEBUG_POS("prepare_uninterpolated_move_to_destination", destination);
    #endif

    if ( current_position[X_AXIS] == destination[X_AXIS]
      && current_position[Y_AXIS] == destination[Y_AXIS]
      && current_position[Z_AXIS] == destination[Z_AXIS]
      && current_position[E_AXIS] == destination[E_AXIS]
    ) return;

    refresh_cmd_timeout();
    planner.buffer_line_kinematic(destination, MMS_SCALED(fr_mm_s ? fr_mm_s : feedrate_mm_s), active_extruder);
    set_current_to_destination();
  }
#endif // IS_KINEMATIC

/**
 *  Plan a move to (X, Y, Z) and set the current_position
 *  The final current_position may not be the one that was requested
 */
void do_blocking_move_to(const float &x, const float &y, const float &z, const float &fr_mm_s /*=0.0*/) {
  const float old_feedrate_mm_s = feedrate_mm_s;

  #if ENABLED(DEBUG_LEVELING_FEATURE)
    if (DEBUGGING(LEVELING)) print_xyz(PSTR(">>> do_blocking_move_to"), NULL, x, y, z);
  #endif

  #if ENABLED(DELTA)

    feedrate_mm_s = fr_mm_s ? fr_mm_s : XY_PROBE_FEEDRATE_MM_S;

    set_destination_to_current();          // sync destination at the start

    #if ENABLED(DEBUG_LEVELING_FEATURE)
      if (DEBUGGING(LEVELING)) DEBUG_POS("set_destination_to_current", destination);
    #endif

    // when in the danger zone
    if (current_position[Z_AXIS] > delta_clip_start_height) {
      if (z > delta_clip_start_height) {   // staying in the danger zone
        destination[X_AXIS] = x;           // move directly (uninterpolated)
        destination[Y_AXIS] = y;
        destination[Z_AXIS] = z;
        prepare_uninterpolated_move_to_destination(); // set_current_to_destination
        #if ENABLED(DEBUG_LEVELING_FEATURE)
          if (DEBUGGING(LEVELING)) DEBUG_POS("danger zone move", current_position);
        #endif
        return;
      }
      else {
        destination[Z_AXIS] = delta_clip_start_height;
        prepare_uninterpolated_move_to_destination(); // set_current_to_destination
        #if ENABLED(DEBUG_LEVELING_FEATURE)
          if (DEBUGGING(LEVELING)) DEBUG_POS("zone border move", current_position);
        #endif
      }
    }

    if (z > current_position[Z_AXIS]) {    // raising?
      destination[Z_AXIS] = z;
      prepare_uninterpolated_move_to_destination();   // set_current_to_destination
      #if ENABLED(DEBUG_LEVELING_FEATURE)
        if (DEBUGGING(LEVELING)) DEBUG_POS("z raise move", current_position);
      #endif
    }

    destination[X_AXIS] = x;
    destination[Y_AXIS] = y;
    prepare_move_to_destination();         // set_current_to_destination
    #if ENABLED(DEBUG_LEVELING_FEATURE)
      if (DEBUGGING(LEVELING)) DEBUG_POS("xy move", current_position);
    #endif

    if (z < current_position[Z_AXIS]) {    // lowering?
      destination[Z_AXIS] = z;
      prepare_uninterpolated_move_to_destination();   // set_current_to_destination
      #if ENABLED(DEBUG_LEVELING_FEATURE)
        if (DEBUGGING(LEVELING)) DEBUG_POS("z lower move", current_position);
      #endif
    }

  #elif IS_SCARA

    set_destination_to_current();

    // If Z needs to raise, do it before moving XY
    if (destination[Z_AXIS] < z) {
      destination[Z_AXIS] = z;
      prepare_uninterpolated_move_to_destination(fr_mm_s ? fr_mm_s : homing_feedrate_mm_s[Z_AXIS]);
    }

    destination[X_AXIS] = x;
    destination[Y_AXIS] = y;
    prepare_uninterpolated_move_to_destination(fr_mm_s ? fr_mm_s : XY_PROBE_FEEDRATE_MM_S);

    // If Z needs to lower, do it after moving XY
    if (destination[Z_AXIS] > z) {
      destination[Z_AXIS] = z;
      prepare_uninterpolated_move_to_destination(fr_mm_s ? fr_mm_s : homing_feedrate_mm_s[Z_AXIS]);
    }

  #else

    // If Z needs to raise, do it before moving XY
    if (current_position[Z_AXIS] < z) {
      feedrate_mm_s = fr_mm_s ? fr_mm_s : homing_feedrate_mm_s[Z_AXIS];
      current_position[Z_AXIS] = z;
      line_to_current_position();
    }

    feedrate_mm_s = fr_mm_s ? fr_mm_s : XY_PROBE_FEEDRATE_MM_S;
    current_position[X_AXIS] = x;
    current_position[Y_AXIS] = y;
    line_to_current_position();

    // If Z needs to lower, do it after moving XY
    if (current_position[Z_AXIS] > z) {
      feedrate_mm_s = fr_mm_s ? fr_mm_s : homing_feedrate_mm_s[Z_AXIS];
      current_position[Z_AXIS] = z;
      line_to_current_position();
    }

  #endif

  stepper.synchronize();

  feedrate_mm_s = old_feedrate_mm_s;

  #if ENABLED(DEBUG_LEVELING_FEATURE)
    if (DEBUGGING(LEVELING)) SERIAL_ECHOLNPGM("<<< do_blocking_move_to");
  #endif
}
void do_blocking_move_to_x(const float &x, const float &fr_mm_s/*=0.0*/) {
  do_blocking_move_to(x, current_position[Y_AXIS], current_position[Z_AXIS], fr_mm_s);
}
void do_blocking_move_to_z(const float &z, const float &fr_mm_s/*=0.0*/) {
  do_blocking_move_to(current_position[X_AXIS], current_position[Y_AXIS], z, fr_mm_s);
}
void do_blocking_move_to_xy(const float &x, const float &y, const float &fr_mm_s/*=0.0*/) {
  do_blocking_move_to(x, y, current_position[Z_AXIS], fr_mm_s);
}

//
// Prepare to do endstop or probe moves
// with custom feedrates.
//
//  - Save current feedrates
//  - Reset the rate multiplier
//  - Reset the command timeout
//  - Enable the endstops (for endstop moves)
//
static void setup_for_endstop_or_probe_move() {
  #if ENABLED(DEBUG_LEVELING_FEATURE)
    if (DEBUGGING(LEVELING)) DEBUG_POS("setup_for_endstop_or_probe_move", current_position);
  #endif
  saved_feedrate_mm_s = feedrate_mm_s;
  saved_feedrate_percentage = feedrate_percentage;
  feedrate_percentage = 100;
  refresh_cmd_timeout();
}

static void clean_up_after_endstop_or_probe_move() {
  #if ENABLED(DEBUG_LEVELING_FEATURE)
    if (DEBUGGING(LEVELING)) DEBUG_POS("clean_up_after_endstop_or_probe_move", current_position);
  #endif
  feedrate_mm_s = saved_feedrate_mm_s;
  feedrate_percentage = saved_feedrate_percentage;
  refresh_cmd_timeout();
}

#if HAS_BED_PROBE
  /**
   * Raise Z to a minimum height to make room for a probe to move
   */
  inline void do_probe_raise(float z_raise) {
    #if ENABLED(DEBUG_LEVELING_FEATURE)
      if (DEBUGGING(LEVELING)) {
        SERIAL_ECHOPAIR("do_probe_raise(", z_raise);
        SERIAL_CHAR(')');
        SERIAL_EOL;
      }
    #endif

    float z_dest = LOGICAL_Z_POSITION(z_raise);
    if (zprobe_zoffset < 0) z_dest -= zprobe_zoffset;

    if (z_dest > current_position[Z_AXIS])
      do_blocking_move_to_z(z_dest);
  }

#endif //HAS_BED_PROBE

#if ENABLED(Z_PROBE_ALLEN_KEY) || ENABLED(Z_PROBE_SLED) || HAS_PROBING_PROCEDURE || HOTENDS > 1 || ENABLED(NOZZLE_CLEAN_FEATURE) || ENABLED(NOZZLE_PARK_FEATURE)
  bool axis_unhomed_error(const bool x, const bool y, const bool z) {
    const bool xx = x && !axis_homed[X_AXIS],
               yy = y && !axis_homed[Y_AXIS],
               zz = z && !axis_homed[Z_AXIS];
    if (xx || yy || zz) {
      SERIAL_ECHO_START;
      SERIAL_ECHOPGM(MSG_HOME " ");
      if (xx) SERIAL_ECHOPGM(MSG_X);
      if (yy) SERIAL_ECHOPGM(MSG_Y);
      if (zz) SERIAL_ECHOPGM(MSG_Z);
      SERIAL_ECHOLNPGM(" " MSG_FIRST);

      #if ENABLED(ULTRA_LCD)
        char message[3 * (LCD_WIDTH) + 1] = ""; // worst case is kana.utf with up to 3*LCD_WIDTH+1
        strcat_P(message, PSTR(MSG_HOME " "));
        if (xx) strcat_P(message, PSTR(MSG_X));
        if (yy) strcat_P(message, PSTR(MSG_Y));
        if (zz) strcat_P(message, PSTR(MSG_Z));
        strcat_P(message, PSTR(" " MSG_FIRST));
        lcd_setstatus(message);
      #endif
      return true;
    }
    return false;
  }
#endif

#if ENABLED(Z_PROBE_SLED)

  #ifndef SLED_DOCKING_OFFSET
    #define SLED_DOCKING_OFFSET 0
  #endif

  /**
   * Method to dock/undock a sled designed by Charles Bell.
   *
   * stow[in]     If false, move to MAX_X and engage the solenoid
   *              If true, move to MAX_X and release the solenoid
   */
  static void dock_sled(bool stow) {
    #if ENABLED(DEBUG_LEVELING_FEATURE)
      if (DEBUGGING(LEVELING)) {
        SERIAL_ECHOPAIR("dock_sled(", stow);
        SERIAL_CHAR(')');
        SERIAL_EOL;
      }
    #endif

    // Dock sled a bit closer to ensure proper capturing
    do_blocking_move_to_x(X_MAX_POS + SLED_DOCKING_OFFSET - ((stow) ? 1 : 0));

    #if PIN_EXISTS(SLED)
      digitalWrite(SLED_PIN, !stow); // switch solenoid
    #endif
  }

#elif ENABLED(Z_PROBE_ALLEN_KEY)

  void run_deploy_moves_script() {
    #if defined(Z_PROBE_ALLEN_KEY_DEPLOY_1_X) || defined(Z_PROBE_ALLEN_KEY_DEPLOY_1_Y) || defined(Z_PROBE_ALLEN_KEY_DEPLOY_1_Z)
      #ifndef Z_PROBE_ALLEN_KEY_DEPLOY_1_X
        #define Z_PROBE_ALLEN_KEY_DEPLOY_1_X current_position[X_AXIS]
      #endif
      #ifndef Z_PROBE_ALLEN_KEY_DEPLOY_1_Y
        #define Z_PROBE_ALLEN_KEY_DEPLOY_1_Y current_position[Y_AXIS]
      #endif
      #ifndef Z_PROBE_ALLEN_KEY_DEPLOY_1_Z
        #define Z_PROBE_ALLEN_KEY_DEPLOY_1_Z current_position[Z_AXIS]
      #endif
      #ifndef Z_PROBE_ALLEN_KEY_DEPLOY_1_FEEDRATE
        #define Z_PROBE_ALLEN_KEY_DEPLOY_1_FEEDRATE 0.0
      #endif
      do_blocking_move_to(Z_PROBE_ALLEN_KEY_DEPLOY_1_X, Z_PROBE_ALLEN_KEY_DEPLOY_1_Y, Z_PROBE_ALLEN_KEY_DEPLOY_1_Z, MMM_TO_MMS(Z_PROBE_ALLEN_KEY_DEPLOY_1_FEEDRATE));
    #endif
    #if defined(Z_PROBE_ALLEN_KEY_DEPLOY_2_X) || defined(Z_PROBE_ALLEN_KEY_DEPLOY_2_Y) || defined(Z_PROBE_ALLEN_KEY_DEPLOY_2_Z)
      #ifndef Z_PROBE_ALLEN_KEY_DEPLOY_2_X
        #define Z_PROBE_ALLEN_KEY_DEPLOY_2_X current_position[X_AXIS]
      #endif
      #ifndef Z_PROBE_ALLEN_KEY_DEPLOY_2_Y
        #define Z_PROBE_ALLEN_KEY_DEPLOY_2_Y current_position[Y_AXIS]
      #endif
      #ifndef Z_PROBE_ALLEN_KEY_DEPLOY_2_Z
        #define Z_PROBE_ALLEN_KEY_DEPLOY_2_Z current_position[Z_AXIS]
      #endif
      #ifndef Z_PROBE_ALLEN_KEY_DEPLOY_2_FEEDRATE
        #define Z_PROBE_ALLEN_KEY_DEPLOY_2_FEEDRATE 0.0
      #endif
      do_blocking_move_to(Z_PROBE_ALLEN_KEY_DEPLOY_2_X, Z_PROBE_ALLEN_KEY_DEPLOY_2_Y, Z_PROBE_ALLEN_KEY_DEPLOY_2_Z, MMM_TO_MMS(Z_PROBE_ALLEN_KEY_DEPLOY_2_FEEDRATE));
    #endif
    #if defined(Z_PROBE_ALLEN_KEY_DEPLOY_3_X) || defined(Z_PROBE_ALLEN_KEY_DEPLOY_3_Y) || defined(Z_PROBE_ALLEN_KEY_DEPLOY_3_Z)
      #ifndef Z_PROBE_ALLEN_KEY_DEPLOY_3_X
        #define Z_PROBE_ALLEN_KEY_DEPLOY_3_X current_position[X_AXIS]
      #endif
      #ifndef Z_PROBE_ALLEN_KEY_DEPLOY_3_Y
        #define Z_PROBE_ALLEN_KEY_DEPLOY_3_Y current_position[Y_AXIS]
      #endif
      #ifndef Z_PROBE_ALLEN_KEY_DEPLOY_3_Z
        #define Z_PROBE_ALLEN_KEY_DEPLOY_3_Z current_position[Z_AXIS]
      #endif
      #ifndef Z_PROBE_ALLEN_KEY_DEPLOY_3_FEEDRATE
        #define Z_PROBE_ALLEN_KEY_DEPLOY_3_FEEDRATE 0.0
      #endif
      do_blocking_move_to(Z_PROBE_ALLEN_KEY_DEPLOY_3_X, Z_PROBE_ALLEN_KEY_DEPLOY_3_Y, Z_PROBE_ALLEN_KEY_DEPLOY_3_Z, MMM_TO_MMS(Z_PROBE_ALLEN_KEY_DEPLOY_3_FEEDRATE));
    #endif
    #if defined(Z_PROBE_ALLEN_KEY_DEPLOY_4_X) || defined(Z_PROBE_ALLEN_KEY_DEPLOY_4_Y) || defined(Z_PROBE_ALLEN_KEY_DEPLOY_4_Z)
      #ifndef Z_PROBE_ALLEN_KEY_DEPLOY_4_X
        #define Z_PROBE_ALLEN_KEY_DEPLOY_4_X current_position[X_AXIS]
      #endif
      #ifndef Z_PROBE_ALLEN_KEY_DEPLOY_4_Y
        #define Z_PROBE_ALLEN_KEY_DEPLOY_4_Y current_position[Y_AXIS]
      #endif
      #ifndef Z_PROBE_ALLEN_KEY_DEPLOY_4_Z
        #define Z_PROBE_ALLEN_KEY_DEPLOY_4_Z current_position[Z_AXIS]
      #endif
      #ifndef Z_PROBE_ALLEN_KEY_DEPLOY_4_FEEDRATE
        #define Z_PROBE_ALLEN_KEY_DEPLOY_4_FEEDRATE 0.0
      #endif
      do_blocking_move_to(Z_PROBE_ALLEN_KEY_DEPLOY_4_X, Z_PROBE_ALLEN_KEY_DEPLOY_4_Y, Z_PROBE_ALLEN_KEY_DEPLOY_4_Z, MMM_TO_MMS(Z_PROBE_ALLEN_KEY_DEPLOY_4_FEEDRATE));
    #endif
    #if defined(Z_PROBE_ALLEN_KEY_DEPLOY_5_X) || defined(Z_PROBE_ALLEN_KEY_DEPLOY_5_Y) || defined(Z_PROBE_ALLEN_KEY_DEPLOY_5_Z)
      #ifndef Z_PROBE_ALLEN_KEY_DEPLOY_5_X
        #define Z_PROBE_ALLEN_KEY_DEPLOY_5_X current_position[X_AXIS]
      #endif
      #ifndef Z_PROBE_ALLEN_KEY_DEPLOY_5_Y
        #define Z_PROBE_ALLEN_KEY_DEPLOY_5_Y current_position[Y_AXIS]
      #endif
      #ifndef Z_PROBE_ALLEN_KEY_DEPLOY_5_Z
        #define Z_PROBE_ALLEN_KEY_DEPLOY_5_Z current_position[Z_AXIS]
      #endif
      #ifndef Z_PROBE_ALLEN_KEY_DEPLOY_5_FEEDRATE
        #define Z_PROBE_ALLEN_KEY_DEPLOY_5_FEEDRATE 0.0
      #endif
      do_blocking_move_to(Z_PROBE_ALLEN_KEY_DEPLOY_5_X, Z_PROBE_ALLEN_KEY_DEPLOY_5_Y, Z_PROBE_ALLEN_KEY_DEPLOY_5_Z, MMM_TO_MMS(Z_PROBE_ALLEN_KEY_DEPLOY_5_FEEDRATE));
    #endif
  }

  void run_stow_moves_script() {
    #if defined(Z_PROBE_ALLEN_KEY_STOW_1_X) || defined(Z_PROBE_ALLEN_KEY_STOW_1_Y) || defined(Z_PROBE_ALLEN_KEY_STOW_1_Z)
      #ifndef Z_PROBE_ALLEN_KEY_STOW_1_X
        #define Z_PROBE_ALLEN_KEY_STOW_1_X current_position[X_AXIS]
      #endif
      #ifndef Z_PROBE_ALLEN_KEY_STOW_1_Y
        #define Z_PROBE_ALLEN_KEY_STOW_1_Y current_position[Y_AXIS]
      #endif
      #ifndef Z_PROBE_ALLEN_KEY_STOW_1_Z
        #define Z_PROBE_ALLEN_KEY_STOW_1_Z current_position[Z_AXIS]
      #endif
      #ifndef Z_PROBE_ALLEN_KEY_STOW_1_FEEDRATE
        #define Z_PROBE_ALLEN_KEY_STOW_1_FEEDRATE 0.0
      #endif
      do_blocking_move_to(Z_PROBE_ALLEN_KEY_STOW_1_X, Z_PROBE_ALLEN_KEY_STOW_1_Y, Z_PROBE_ALLEN_KEY_STOW_1_Z, MMM_TO_MMS(Z_PROBE_ALLEN_KEY_STOW_1_FEEDRATE));
    #endif
    #if defined(Z_PROBE_ALLEN_KEY_STOW_2_X) || defined(Z_PROBE_ALLEN_KEY_STOW_2_Y) || defined(Z_PROBE_ALLEN_KEY_STOW_2_Z)
      #ifndef Z_PROBE_ALLEN_KEY_STOW_2_X
        #define Z_PROBE_ALLEN_KEY_STOW_2_X current_position[X_AXIS]
      #endif
      #ifndef Z_PROBE_ALLEN_KEY_STOW_2_Y
        #define Z_PROBE_ALLEN_KEY_STOW_2_Y current_position[Y_AXIS]
      #endif
      #ifndef Z_PROBE_ALLEN_KEY_STOW_2_Z
        #define Z_PROBE_ALLEN_KEY_STOW_2_Z current_position[Z_AXIS]
      #endif
      #ifndef Z_PROBE_ALLEN_KEY_STOW_2_FEEDRATE
        #define Z_PROBE_ALLEN_KEY_STOW_2_FEEDRATE 0.0
      #endif
      do_blocking_move_to(Z_PROBE_ALLEN_KEY_STOW_2_X, Z_PROBE_ALLEN_KEY_STOW_2_Y, Z_PROBE_ALLEN_KEY_STOW_2_Z, MMM_TO_MMS(Z_PROBE_ALLEN_KEY_STOW_2_FEEDRATE));
    #endif
    #if defined(Z_PROBE_ALLEN_KEY_STOW_3_X) || defined(Z_PROBE_ALLEN_KEY_STOW_3_Y) || defined(Z_PROBE_ALLEN_KEY_STOW_3_Z)
      #ifndef Z_PROBE_ALLEN_KEY_STOW_3_X
        #define Z_PROBE_ALLEN_KEY_STOW_3_X current_position[X_AXIS]
      #endif
      #ifndef Z_PROBE_ALLEN_KEY_STOW_3_Y
        #define Z_PROBE_ALLEN_KEY_STOW_3_Y current_position[Y_AXIS]
      #endif
      #ifndef Z_PROBE_ALLEN_KEY_STOW_3_Z
        #define Z_PROBE_ALLEN_KEY_STOW_3_Z current_position[Z_AXIS]
      #endif
      #ifndef Z_PROBE_ALLEN_KEY_STOW_3_FEEDRATE
        #define Z_PROBE_ALLEN_KEY_STOW_3_FEEDRATE 0.0
      #endif
      do_blocking_move_to(Z_PROBE_ALLEN_KEY_STOW_3_X, Z_PROBE_ALLEN_KEY_STOW_3_Y, Z_PROBE_ALLEN_KEY_STOW_3_Z, MMM_TO_MMS(Z_PROBE_ALLEN_KEY_STOW_3_FEEDRATE));
    #endif
    #if defined(Z_PROBE_ALLEN_KEY_STOW_4_X) || defined(Z_PROBE_ALLEN_KEY_STOW_4_Y) || defined(Z_PROBE_ALLEN_KEY_STOW_4_Z)
      #ifndef Z_PROBE_ALLEN_KEY_STOW_4_X
        #define Z_PROBE_ALLEN_KEY_STOW_4_X current_position[X_AXIS]
      #endif
      #ifndef Z_PROBE_ALLEN_KEY_STOW_4_Y
        #define Z_PROBE_ALLEN_KEY_STOW_4_Y current_position[Y_AXIS]
      #endif
      #ifndef Z_PROBE_ALLEN_KEY_STOW_4_Z
        #define Z_PROBE_ALLEN_KEY_STOW_4_Z current_position[Z_AXIS]
      #endif
      #ifndef Z_PROBE_ALLEN_KEY_STOW_4_FEEDRATE
        #define Z_PROBE_ALLEN_KEY_STOW_4_FEEDRATE 0.0
      #endif
      do_blocking_move_to(Z_PROBE_ALLEN_KEY_STOW_4_X, Z_PROBE_ALLEN_KEY_STOW_4_Y, Z_PROBE_ALLEN_KEY_STOW_4_Z, MMM_TO_MMS(Z_PROBE_ALLEN_KEY_STOW_4_FEEDRATE));
    #endif
    #if defined(Z_PROBE_ALLEN_KEY_STOW_5_X) || defined(Z_PROBE_ALLEN_KEY_STOW_5_Y) || defined(Z_PROBE_ALLEN_KEY_STOW_5_Z)
      #ifndef Z_PROBE_ALLEN_KEY_STOW_5_X
        #define Z_PROBE_ALLEN_KEY_STOW_5_X current_position[X_AXIS]
      #endif
      #ifndef Z_PROBE_ALLEN_KEY_STOW_5_Y
        #define Z_PROBE_ALLEN_KEY_STOW_5_Y current_position[Y_AXIS]
      #endif
      #ifndef Z_PROBE_ALLEN_KEY_STOW_5_Z
        #define Z_PROBE_ALLEN_KEY_STOW_5_Z current_position[Z_AXIS]
      #endif
      #ifndef Z_PROBE_ALLEN_KEY_STOW_5_FEEDRATE
        #define Z_PROBE_ALLEN_KEY_STOW_5_FEEDRATE 0.0
      #endif
      do_blocking_move_to(Z_PROBE_ALLEN_KEY_STOW_5_X, Z_PROBE_ALLEN_KEY_STOW_5_Y, Z_PROBE_ALLEN_KEY_STOW_5_Z, MMM_TO_MMS(Z_PROBE_ALLEN_KEY_STOW_5_FEEDRATE));
    #endif
  }

#endif

#if HAS_BED_PROBE

 // TRIGGERED_WHEN_STOWED_TEST can easily be extended to servo probes, ... if needed.
  #if ENABLED(PROBE_IS_TRIGGERED_WHEN_STOWED_TEST)
    #if ENABLED(Z_MIN_PROBE_ENDSTOP)
      #define _TRIGGERED_WHEN_STOWED_TEST (READ(Z_MIN_PROBE_PIN) != Z_MIN_PROBE_ENDSTOP_INVERTING)
    #else
      #define _TRIGGERED_WHEN_STOWED_TEST (READ(Z_MIN_PIN) != Z_MIN_ENDSTOP_INVERTING)
    #endif
  #endif

  #define DEPLOY_PROBE() set_probe_deployed(true)
  #define STOW_PROBE() set_probe_deployed(false)

  #if ENABLED(BLTOUCH)
    void bltouch_command(int angle) {
      servo[Z_ENDSTOP_SERVO_NR].move(angle);  // Give the BL-Touch the command and wait
      safe_delay(375);
    }

    FORCE_INLINE void set_bltouch_deployed(const bool &deploy) {
      bltouch_command(deploy ? BLTOUCH_DEPLOY : BLTOUCH_STOW);
      #if ENABLED(DEBUG_LEVELING_FEATURE)
        if (DEBUGGING(LEVELING)) {
          SERIAL_ECHOPAIR("set_bltouch_deployed(", deploy);
          SERIAL_CHAR(')');
          SERIAL_EOL;
        }
      #endif
    }
  #endif

  // returns false for ok and true for failure
  bool set_probe_deployed(bool deploy) {

    #if ENABLED(DEBUG_LEVELING_FEATURE)
      if (DEBUGGING(LEVELING)) {
        DEBUG_POS("set_probe_deployed", current_position);
        SERIAL_ECHOLNPAIR("deploy: ", deploy);
      }
    #endif

    if (endstops.z_probe_enabled == deploy) return false;

    // Make room for probe
    do_probe_raise(_Z_CLEARANCE_DEPLOY_PROBE);

    // When deploying make sure BLTOUCH is not already triggered
    #if ENABLED(BLTOUCH)
      if (deploy && TEST_BLTOUCH()) {      // If BL-Touch says it's triggered
        bltouch_command(BLTOUCH_RESET);    // try to reset it.
        set_bltouch_deployed(true);        // Also needs to deploy and stow to
        set_bltouch_deployed(false);       // clear the triggered condition.
        if (TEST_BLTOUCH()) {              // If it still claims to be triggered...
          stop();                          // punt!
          return true;
        }
      }
    #elif ENABLED(Z_PROBE_SLED)
      if (axis_unhomed_error(true, false, false)) { stop(); return true; }
    #elif ENABLED(Z_PROBE_ALLEN_KEY)
      if (axis_unhomed_error(true, true,  true )) { stop(); return true; }
    #endif

    const float oldXpos = current_position[X_AXIS],
                oldYpos = current_position[Y_AXIS];

    #ifdef _TRIGGERED_WHEN_STOWED_TEST

      // If endstop is already false, the Z probe is deployed
      if (_TRIGGERED_WHEN_STOWED_TEST == deploy) {     // closed after the probe specific actions.
                                                       // Would a goto be less ugly?
        //while (!_TRIGGERED_WHEN_STOWED_TEST) idle(); // would offer the opportunity
                                                       // for a triggered when stowed manual probe.

        if (!deploy) endstops.enable_z_probe(false); // Switch off triggered when stowed probes early
                                                     // otherwise an Allen-Key probe can't be stowed.
    #endif

        #if ENABLED(Z_PROBE_SLED)

          dock_sled(!deploy);

        #elif HAS_Z_SERVO_ENDSTOP && DISABLED(BLTOUCH)

          servo[Z_ENDSTOP_SERVO_NR].move(z_servo_angle[deploy ? 0 : 1]);

        #elif ENABLED(Z_PROBE_ALLEN_KEY)

          deploy ? run_deploy_moves_script() : run_stow_moves_script();

        #endif

    #ifdef _TRIGGERED_WHEN_STOWED_TEST
      } // _TRIGGERED_WHEN_STOWED_TEST == deploy

      if (_TRIGGERED_WHEN_STOWED_TEST == deploy) { // State hasn't changed?

        if (IsRunning()) {
          SERIAL_ERROR_START;
          SERIAL_ERRORLNPGM("Z-Probe failed");
          LCD_ALERTMESSAGEPGM("Err: ZPROBE");
        }
        stop();
        return true;

      } // _TRIGGERED_WHEN_STOWED_TEST == deploy

    #endif

    do_blocking_move_to(oldXpos, oldYpos, current_position[Z_AXIS]); // return to position before deploy
    endstops.enable_z_probe(deploy);
    return false;
  }

  static void do_probe_move(float z, float fr_mm_m) {
    #if ENABLED(DEBUG_LEVELING_FEATURE)
      if (DEBUGGING(LEVELING)) DEBUG_POS(">>> do_probe_move", current_position);
    #endif

    // Deploy BLTouch at the start of any probe
    #if ENABLED(BLTOUCH)
      set_bltouch_deployed(true);
    #endif

    // Move down until probe triggered
    do_blocking_move_to_z(LOGICAL_Z_POSITION(z), MMM_TO_MMS(fr_mm_m));

    // Retract BLTouch immediately after a probe
    #if ENABLED(BLTOUCH)
      set_bltouch_deployed(false);
    #endif

    // Clear endstop flags
    endstops.hit_on_purpose();

    // Get Z where the steppers were interrupted
    set_current_from_steppers_for_axis(Z_AXIS);

    // Tell the planner where we actually are
    SYNC_PLAN_POSITION_KINEMATIC();

    #if ENABLED(DEBUG_LEVELING_FEATURE)
      if (DEBUGGING(LEVELING)) DEBUG_POS("<<< do_probe_move", current_position);
    #endif
  }

  // Do a single Z probe and return with current_position[Z_AXIS]
  // at the height where the probe triggered.
  static float run_z_probe() {

    #if ENABLED(DEBUG_LEVELING_FEATURE)
      if (DEBUGGING(LEVELING)) DEBUG_POS(">>> run_z_probe", current_position);
    #endif

    // Prevent stepper_inactive_time from running out and EXTRUDER_RUNOUT_PREVENT from extruding
    refresh_cmd_timeout();

    #if ENABLED(PROBE_DOUBLE_TOUCH)

      // Do a first probe at the fast speed
      do_probe_move(-(Z_MAX_LENGTH) - 10, Z_PROBE_SPEED_FAST);

      #if ENABLED(DEBUG_LEVELING_FEATURE)
        float first_probe_z = current_position[Z_AXIS];
        if (DEBUGGING(LEVELING)) SERIAL_ECHOLNPAIR("1st Probe Z:", first_probe_z);
      #endif

      // move up by the bump distance
      do_blocking_move_to_z(current_position[Z_AXIS] + home_bump_mm(Z_AXIS), MMM_TO_MMS(Z_PROBE_SPEED_FAST));

    #else

      // If the nozzle is above the travel height then
      // move down quickly before doing the slow probe
      float z = LOGICAL_Z_POSITION(Z_CLEARANCE_BETWEEN_PROBES);
      if (zprobe_zoffset < 0) z -= zprobe_zoffset;
      if (z < current_position[Z_AXIS])
        do_blocking_move_to_z(z, MMM_TO_MMS(Z_PROBE_SPEED_FAST));

    #endif

    // move down slowly to find bed
    do_probe_move(-(Z_MAX_LENGTH) - 10, Z_PROBE_SPEED_SLOW);

    #if ENABLED(DEBUG_LEVELING_FEATURE)
      if (DEBUGGING(LEVELING)) DEBUG_POS("<<< run_z_probe", current_position);
    #endif

    // Debug: compare probe heights
    #if ENABLED(PROBE_DOUBLE_TOUCH) && ENABLED(DEBUG_LEVELING_FEATURE)
      if (DEBUGGING(LEVELING)) {
        SERIAL_ECHOPAIR("2nd Probe Z:", current_position[Z_AXIS]);
        SERIAL_ECHOLNPAIR(" Discrepancy:", first_probe_z - current_position[Z_AXIS]);
      }
    #endif
    return current_position[Z_AXIS];
  }

  //
  // - Move to the given XY
  // - Deploy the probe, if not already deployed
  // - Probe the bed, get the Z position
  // - Depending on the 'stow' flag
  //   - Stow the probe, or
  //   - Raise to the BETWEEN height
  // - Return the probed Z position
  //
//float probe_pt(const float &x, const float &y, const bool stow = true, const int verbose_level = 1) {
  float probe_pt(const float x, const float y, const bool stow, const int verbose_level) {
    #if ENABLED(DEBUG_LEVELING_FEATURE)
      if (DEBUGGING(LEVELING)) {
        SERIAL_ECHOPAIR(">>> probe_pt(", x);
        SERIAL_ECHOPAIR(", ", y);
        SERIAL_ECHOPAIR(", ", stow ? "" : "no ");
        SERIAL_ECHOLNPGM("stow)");
        DEBUG_POS("", current_position);
      }
    #endif

    const float old_feedrate_mm_s = feedrate_mm_s;

    #if ENABLED(DELTA)
      if (current_position[Z_AXIS] > delta_clip_start_height)
        do_blocking_move_to_z(delta_clip_start_height);
    #endif

    // Ensure a minimum height before moving the probe
    do_probe_raise(Z_CLEARANCE_BETWEEN_PROBES);

    feedrate_mm_s = XY_PROBE_FEEDRATE_MM_S;

    // Move the probe to the given XY
    do_blocking_move_to_xy(x - (X_PROBE_OFFSET_FROM_EXTRUDER), y - (Y_PROBE_OFFSET_FROM_EXTRUDER));

    if (DEPLOY_PROBE()) return NAN;

    const float measured_z = run_z_probe();

    if (!stow)
      do_probe_raise(Z_CLEARANCE_BETWEEN_PROBES);
    else
      if (STOW_PROBE()) return NAN;

    if (verbose_level > 2) {
      SERIAL_PROTOCOLPGM("Bed X: ");
      SERIAL_PROTOCOL_F(x, 3);
      SERIAL_PROTOCOLPGM(" Y: ");
      SERIAL_PROTOCOL_F(y, 3);
      SERIAL_PROTOCOLPGM(" Z: ");
      SERIAL_PROTOCOL_F(measured_z - -zprobe_zoffset + 0.0001, 3);
      SERIAL_EOL;
    }

    #if ENABLED(DEBUG_LEVELING_FEATURE)
      if (DEBUGGING(LEVELING)) SERIAL_ECHOLNPGM("<<< probe_pt");
    #endif

    feedrate_mm_s = old_feedrate_mm_s;

    return measured_z;
  }

#endif // HAS_BED_PROBE

#if PLANNER_LEVELING
  /**
   * Turn bed leveling on or off, fixing the current
   * position as-needed.
   *
   * Disable: Current position = physical position
   *  Enable: Current position = "unleveled" physical position
   */
  void set_bed_leveling_enabled(bool enable/*=true*/) {
    #if ENABLED(MESH_BED_LEVELING)

      if (enable != mbl.active()) {

        if (!enable)
          planner.apply_leveling(current_position[X_AXIS], current_position[Y_AXIS], current_position[Z_AXIS]);

        mbl.set_active(enable && mbl.has_mesh());

        if (enable) planner.unapply_leveling(current_position);
      }

    #elif HAS_ABL

      #if ENABLED(AUTO_BED_LEVELING_BILINEAR)
        const bool can_change = (!enable || (bilinear_grid_spacing[0] && bilinear_grid_spacing[1]));
      #else
        constexpr bool can_change = true;
      #endif

      if (can_change && enable != planner.abl_enabled) {
        planner.abl_enabled = enable;
        if (!enable)
          set_current_from_steppers_for_axis(
            #if ABL_PLANAR
              ALL_AXES
            #else
              Z_AXIS
            #endif
          );
        else
          planner.unapply_leveling(current_position);
      }

    #endif
  }

  #if ENABLED(ENABLE_LEVELING_FADE_HEIGHT)

    void set_z_fade_height(const float zfh) {
      planner.z_fade_height = zfh;
      planner.inverse_z_fade_height = RECIPROCAL(zfh);

      if (
        #if ENABLED(MESH_BED_LEVELING)
          mbl.active()
        #else
          planner.abl_enabled
        #endif
      ) {
        set_current_from_steppers_for_axis(
          #if ABL_PLANAR
            ALL_AXES
          #else
            Z_AXIS
          #endif
        );
      }
    }

  #endif // LEVELING_FADE_HEIGHT

  /**
   * Reset calibration results to zero.
   */
  void reset_bed_level() {
    set_bed_leveling_enabled(false);
    #if ENABLED(MESH_BED_LEVELING)
      if (mbl.has_mesh()) {
        mbl.reset();
        mbl.set_has_mesh(false);
      }
    #else
      #if ENABLED(DEBUG_LEVELING_FEATURE)
        if (DEBUGGING(LEVELING)) SERIAL_ECHOLNPGM("reset_bed_level");
      #endif
      #if ABL_PLANAR
        planner.bed_level_matrix.set_to_identity();
      #elif ENABLED(AUTO_BED_LEVELING_BILINEAR)
        bilinear_start[X_AXIS] = bilinear_start[Y_AXIS] =
        bilinear_grid_spacing[X_AXIS] = bilinear_grid_spacing[Y_AXIS] = 0;
        for (uint8_t x = 0; x < ABL_GRID_MAX_POINTS_X; x++)
          for (uint8_t y = 0; y < ABL_GRID_MAX_POINTS_Y; y++)
            bed_level_grid[x][y] = UNPROBED;
      #endif
    #endif
  }

#endif // PLANNER_LEVELING

#if ENABLED(AUTO_BED_LEVELING_BILINEAR)

  /**
   * Extrapolate a single point from its neighbors
   */
  static void extrapolate_one_point(uint8_t x, uint8_t y, int8_t xdir, int8_t ydir) {
    #if ENABLED(DEBUG_LEVELING_FEATURE)
      if (DEBUGGING(LEVELING)) {
        SERIAL_ECHOPGM("Extrapolate [");
        if (x < 10) SERIAL_CHAR(' ');
        SERIAL_ECHO((int)x);
        SERIAL_CHAR(xdir ? (xdir > 0 ? '+' : '-') : ' ');
        SERIAL_CHAR(' ');
        if (y < 10) SERIAL_CHAR(' ');
        SERIAL_ECHO((int)y);
        SERIAL_CHAR(ydir ? (ydir > 0 ? '+' : '-') : ' ');
        SERIAL_CHAR(']');
      }
    #endif
    if (bed_level_grid[x][y] != UNPROBED) {
      #if ENABLED(DEBUG_LEVELING_FEATURE)
        if (DEBUGGING(LEVELING)) SERIAL_ECHOLNPGM(" (done)");
      #endif
      return;  // Don't overwrite good values.
    }
    SERIAL_EOL;

    // Get X neighbors, Y neighbors, and XY neighbors
    float a1 = bed_level_grid[x + xdir][y], a2 = bed_level_grid[x + xdir * 2][y],
          b1 = bed_level_grid[x][y + ydir], b2 = bed_level_grid[x][y + ydir * 2],
          c1 = bed_level_grid[x + xdir][y + ydir], c2 = bed_level_grid[x + xdir * 2][y + ydir * 2];

    // Treat far unprobed points as zero, near as equal to far
    if (a2 == UNPROBED) a2 = 0.0; if (a1 == UNPROBED) a1 = a2;
    if (b2 == UNPROBED) b2 = 0.0; if (b1 == UNPROBED) b1 = b2;
    if (c2 == UNPROBED) c2 = 0.0; if (c1 == UNPROBED) c1 = c2;

    const float a = 2 * a1 - a2, b = 2 * b1 - b2, c = 2 * c1 - c2;

    // Take the average instead of the median
    bed_level_grid[x][y] = (a + b + c) / 3.0;

    // Median is robust (ignores outliers).
    // bed_level_grid[x][y] = (a < b) ? ((b < c) ? b : (c < a) ? a : c)
    //                                : ((c < b) ? b : (a < c) ? a : c);
  }

  //Enable this if your SCARA uses 180° of total area
  //#define EXTRAPOLATE_FROM_EDGE

  #if ENABLED(EXTRAPOLATE_FROM_EDGE)
    #if ABL_GRID_MAX_POINTS_X < ABL_GRID_MAX_POINTS_Y
      #define HALF_IN_X
    #elif ABL_GRID_MAX_POINTS_Y < ABL_GRID_MAX_POINTS_X
      #define HALF_IN_Y
    #endif
  #endif

  /**
   * Fill in the unprobed points (corners of circular print surface)
   * using linear extrapolation, away from the center.
   */
  static void extrapolate_unprobed_bed_level() {
    #ifdef HALF_IN_X
      const uint8_t ctrx2 = 0, xlen = ABL_GRID_MAX_POINTS_X - 1;
    #else
      const uint8_t ctrx1 = (ABL_GRID_MAX_POINTS_X - 1) / 2, // left-of-center
                    ctrx2 = ABL_GRID_MAX_POINTS_X / 2,       // right-of-center
                    xlen = ctrx1;
    #endif

    #ifdef HALF_IN_Y
      const uint8_t ctry2 = 0, ylen = ABL_GRID_MAX_POINTS_Y - 1;
    #else
      const uint8_t ctry1 = (ABL_GRID_MAX_POINTS_Y - 1) / 2, // top-of-center
                    ctry2 = ABL_GRID_MAX_POINTS_Y / 2,       // bottom-of-center
                    ylen = ctry1;
    #endif

    for (uint8_t xo = 0; xo <= xlen; xo++)
      for (uint8_t yo = 0; yo <= ylen; yo++) {
        uint8_t x2 = ctrx2 + xo, y2 = ctry2 + yo;
        #ifndef HALF_IN_X
          const uint8_t x1 = ctrx1 - xo;
        #endif
        #ifndef HALF_IN_Y
          const uint8_t y1 = ctry1 - yo;
          #ifndef HALF_IN_X
            extrapolate_one_point(x1, y1, +1, +1);   //  left-below + +
          #endif
          extrapolate_one_point(x2, y1, -1, +1);     // right-below - +
        #endif
        #ifndef HALF_IN_X
          extrapolate_one_point(x1, y2, +1, -1);     //  left-above + -
        #endif
        extrapolate_one_point(x2, y2, -1, -1);       // right-above - -
      }

  }

  /**
   * Print calibration results for plotting or manual frame adjustment.
   */
  static void print_2d_array(const uint8_t sx, const uint8_t sy, const uint8_t precision, float (*fn)(const uint8_t, const uint8_t)) {
    for (uint8_t x = 0; x < sx; x++) {
      for (uint8_t i = 0; i < precision + 2 + (x < 10 ? 1 : 0); i++)
        SERIAL_PROTOCOLCHAR(' ');
      SERIAL_PROTOCOL((int)x);
    }
    SERIAL_EOL;
    for (uint8_t y = 0; y < sy; y++) {
      if (y < 10) SERIAL_PROTOCOLCHAR(' ');
      SERIAL_PROTOCOL((int)y);
      for (uint8_t x = 0; x < sx; x++) {
        SERIAL_PROTOCOLCHAR(' ');
        float offset = fn(x, y);
        if (offset != UNPROBED) {
          if (offset >= 0) SERIAL_CHAR('+');
          SERIAL_PROTOCOL_F(offset, precision);
        }
        else
          for (uint8_t i = 0; i < precision + 3; i++)
            SERIAL_PROTOCOLCHAR(i ? '=' : ' ');
      }
      SERIAL_EOL;
    }
    SERIAL_EOL;
  }

  static void print_bilinear_leveling_grid() {
    SERIAL_ECHOLNPGM("Bilinear Leveling Grid:");
    print_2d_array(ABL_GRID_MAX_POINTS_X, ABL_GRID_MAX_POINTS_Y, 2,
      [](const uint8_t x, const uint8_t y) { return bed_level_grid[x][y]; }
    );
  }

  #if ENABLED(ABL_BILINEAR_SUBDIVISION)

    #define ABL_GRID_POINTS_VIRT_X (ABL_GRID_MAX_POINTS_X - 1) * (BILINEAR_SUBDIVISIONS) + 1
    #define ABL_GRID_POINTS_VIRT_Y (ABL_GRID_MAX_POINTS_Y - 1) * (BILINEAR_SUBDIVISIONS) + 1
    #define ABL_TEMP_POINTS_X (ABL_GRID_MAX_POINTS_X + 2)
    #define ABL_TEMP_POINTS_Y (ABL_GRID_MAX_POINTS_Y + 2)
    float bed_level_grid_virt[ABL_GRID_POINTS_VIRT_X][ABL_GRID_POINTS_VIRT_Y];
    int bilinear_grid_spacing_virt[2] = { 0 };

    static void bed_level_virt_print() {
      SERIAL_ECHOLNPGM("Subdivided with CATMULL ROM Leveling Grid:");
      print_2d_array(ABL_GRID_POINTS_VIRT_X, ABL_GRID_POINTS_VIRT_Y, 5,
        [](const uint8_t x, const uint8_t y) { return bed_level_grid_virt[x][y]; }
      );
    }

    #define LINEAR_EXTRAPOLATION(E, I) ((E) * 2 - (I))
    float bed_level_virt_coord(const uint8_t x, const uint8_t y) {
      uint8_t ep = 0, ip = 1;
      if (!x || x == ABL_TEMP_POINTS_X - 1) {
        if (x) {
          ep = ABL_GRID_MAX_POINTS_X - 1;
          ip = ABL_GRID_MAX_POINTS_X - 2;
        }
        if (y > 0 && y < ABL_TEMP_POINTS_Y - 1)
          return LINEAR_EXTRAPOLATION(
            bed_level_grid[ep][y - 1],
            bed_level_grid[ip][y - 1]
          );
        else
          return LINEAR_EXTRAPOLATION(
            bed_level_virt_coord(ep + 1, y),
            bed_level_virt_coord(ip + 1, y)
          );
      }
      if (!y || y == ABL_TEMP_POINTS_Y - 1) {
        if (y) {
          ep = ABL_GRID_MAX_POINTS_Y - 1;
          ip = ABL_GRID_MAX_POINTS_Y - 2;
        }
        if (x > 0 && x < ABL_TEMP_POINTS_X - 1)
          return LINEAR_EXTRAPOLATION(
            bed_level_grid[x - 1][ep],
            bed_level_grid[x - 1][ip]
          );
        else
          return LINEAR_EXTRAPOLATION(
            bed_level_virt_coord(x, ep + 1),
            bed_level_virt_coord(x, ip + 1)
          );
      }
      return bed_level_grid[x - 1][y - 1];
    }

    static float bed_level_virt_cmr(const float p[4], const uint8_t i, const float t) {
      return (
          p[i-1] * -t * sq(1 - t)
        + p[i]   * (2 - 5 * sq(t) + 3 * t * sq(t))
        + p[i+1] * t * (1 + 4 * t - 3 * sq(t))
        - p[i+2] * sq(t) * (1 - t)
      ) * 0.5;
    }

    static float bed_level_virt_2cmr(const uint8_t x, const uint8_t y, const float &tx, const float &ty) {
      float row[4], column[4];
      for (uint8_t i = 0; i < 4; i++) {
        for (uint8_t j = 0; j < 4; j++) {
          column[j] = bed_level_virt_coord(i + x - 1, j + y - 1);
        }
        row[i] = bed_level_virt_cmr(column, 1, ty);
      }
      return bed_level_virt_cmr(row, 1, tx);
    }

    void bed_level_virt_interpolate() {
      for (uint8_t y = 0; y < ABL_GRID_MAX_POINTS_Y; y++)
        for (uint8_t x = 0; x < ABL_GRID_MAX_POINTS_X; x++)
          for (uint8_t ty = 0; ty < BILINEAR_SUBDIVISIONS; ty++)
            for (uint8_t tx = 0; tx < BILINEAR_SUBDIVISIONS; tx++) {
              if ((ty && y == ABL_GRID_MAX_POINTS_Y - 1) || (tx && x == ABL_GRID_MAX_POINTS_X - 1))
                continue;
              bed_level_grid_virt[x * (BILINEAR_SUBDIVISIONS) + tx][y * (BILINEAR_SUBDIVISIONS) + ty] =
                bed_level_virt_2cmr(
                  x + 1,
                  y + 1,
                  (float)tx / (BILINEAR_SUBDIVISIONS),
                  (float)ty / (BILINEAR_SUBDIVISIONS)
                );
            }
    }
  #endif // ABL_BILINEAR_SUBDIVISION
#endif // AUTO_BED_LEVELING_BILINEAR

/**
 * Home an individual linear axis
 */
static void do_homing_move(const AxisEnum axis, float distance, float fr_mm_s=0.0) {

  #if ENABLED(DEBUG_LEVELING_FEATURE)
    if (DEBUGGING(LEVELING)) {
      SERIAL_ECHOPAIR(">>> do_homing_move(", axis_codes[axis]);
      SERIAL_ECHOPAIR(", ", distance);
      SERIAL_ECHOPAIR(", ", fr_mm_s);
      SERIAL_CHAR(')');
      SERIAL_EOL;
    }
  #endif

  #if HOMING_Z_WITH_PROBE && ENABLED(BLTOUCH)
    const bool deploy_bltouch = (axis == Z_AXIS && distance < 0);
    if (deploy_bltouch) set_bltouch_deployed(true);
  #endif

  // Tell the planner we're at Z=0
  current_position[axis] = 0;

  #if IS_SCARA
    SYNC_PLAN_POSITION_KINEMATIC();
    current_position[axis] = distance;
    inverse_kinematics(current_position);
    planner.buffer_line(delta[A_AXIS], delta[B_AXIS], delta[C_AXIS], current_position[E_AXIS], fr_mm_s ? fr_mm_s : homing_feedrate_mm_s[axis], active_extruder);
  #else
    sync_plan_position();
    current_position[axis] = distance;
    planner.buffer_line(current_position[X_AXIS], current_position[Y_AXIS], current_position[Z_AXIS], current_position[E_AXIS], fr_mm_s ? fr_mm_s : homing_feedrate_mm_s[axis], active_extruder);
  #endif

  stepper.synchronize();

  #if HOMING_Z_WITH_PROBE && ENABLED(BLTOUCH)
    if (deploy_bltouch) set_bltouch_deployed(false);
  #endif

  endstops.hit_on_purpose();

  #if ENABLED(DEBUG_LEVELING_FEATURE)
    if (DEBUGGING(LEVELING)) {
      SERIAL_ECHOPAIR("<<< do_homing_move(", axis_codes[axis]);
      SERIAL_CHAR(')');
      SERIAL_EOL;
    }
  #endif
}

/**
 * Home an individual "raw axis" to its endstop.
 * This applies to XYZ on Cartesian and Core robots, and
 * to the individual ABC steppers on DELTA and SCARA.
 *
 * At the end of the procedure the axis is marked as
 * homed and the current position of that axis is updated.
 * Kinematic robots should wait till all axes are homed
 * before updating the current position.
 */

#define HOMEAXIS(LETTER) homeaxis(LETTER##_AXIS)

static void homeaxis(const AxisEnum axis) {

  #if IS_SCARA
    // Only Z homing (with probe) is permitted
    if (axis != Z_AXIS) { BUZZ(100, 880); return; }
  #else
    #define CAN_HOME(A) \
      (axis == A##_AXIS && ((A##_MIN_PIN > -1 && A##_HOME_DIR < 0) || (A##_MAX_PIN > -1 && A##_HOME_DIR > 0)))
    if (!CAN_HOME(X) && !CAN_HOME(Y) && !CAN_HOME(Z)) return;
  #endif

  #if ENABLED(DEBUG_LEVELING_FEATURE)
    if (DEBUGGING(LEVELING)) {
      SERIAL_ECHOPAIR(">>> homeaxis(", axis_codes[axis]);
      SERIAL_CHAR(')');
      SERIAL_EOL;
    }
  #endif

  const int axis_home_dir =
    #if ENABLED(DUAL_X_CARRIAGE)
      (axis == X_AXIS) ? x_home_dir(active_extruder) :
    #endif
    home_dir(axis);

  // Homing Z towards the bed? Deploy the Z probe or endstop.
  #if HOMING_Z_WITH_PROBE
    if (axis == Z_AXIS && DEPLOY_PROBE()) return;
  #endif

  // Set a flag for Z motor locking
  #if ENABLED(Z_DUAL_ENDSTOPS)
    if (axis == Z_AXIS) stepper.set_homing_flag(true);
  #endif

  // Fast move towards endstop until triggered
  #if ENABLED(DEBUG_LEVELING_FEATURE)
    if (DEBUGGING(LEVELING)) SERIAL_ECHOLNPGM("Home 1 Fast:");
  #endif
  do_homing_move(axis, 1.5 * max_length(axis) * axis_home_dir);

  // When homing Z with probe respect probe clearance
  const float bump = axis_home_dir * (
    #if HOMING_Z_WITH_PROBE
      (axis == Z_AXIS) ? max(Z_CLEARANCE_BETWEEN_PROBES, home_bump_mm(Z_AXIS)) :
    #endif
    home_bump_mm(axis)
  );

  // If a second homing move is configured...
  if (bump) {
    // Move away from the endstop by the axis HOME_BUMP_MM
    #if ENABLED(DEBUG_LEVELING_FEATURE)
      if (DEBUGGING(LEVELING)) SERIAL_ECHOLNPGM("Move Away:");
    #endif
    do_homing_move(axis, -bump);

    // Slow move towards endstop until triggered
    #if ENABLED(DEBUG_LEVELING_FEATURE)
      if (DEBUGGING(LEVELING)) SERIAL_ECHOLNPGM("Home 2 Slow:");
    #endif
    do_homing_move(axis, 2 * bump, get_homing_bump_feedrate(axis));
  }

  #if ENABLED(Z_DUAL_ENDSTOPS)
    if (axis == Z_AXIS) {
      float adj = fabs(z_endstop_adj);
      bool lockZ1;
      if (axis_home_dir > 0) {
        adj = -adj;
        lockZ1 = (z_endstop_adj > 0);
      }
      else
        lockZ1 = (z_endstop_adj < 0);

      if (lockZ1) stepper.set_z_lock(true); else stepper.set_z2_lock(true);

      // Move to the adjusted endstop height
      do_homing_move(axis, adj);

      if (lockZ1) stepper.set_z_lock(false); else stepper.set_z2_lock(false);
      stepper.set_homing_flag(false);
    } // Z_AXIS
  #endif

  #if IS_SCARA

    set_axis_is_at_home(axis);
    SYNC_PLAN_POSITION_KINEMATIC();

  #elif ENABLED(DELTA)

    // Delta has already moved all three towers up in G28
    // so here it re-homes each tower in turn.
    // Delta homing treats the axes as normal linear axes.

    // retrace by the amount specified in endstop_adj
    if (endstop_adj[axis] * Z_HOME_DIR < 0) {
      #if ENABLED(DEBUG_LEVELING_FEATURE)
        if (DEBUGGING(LEVELING)) SERIAL_ECHOLNPGM("endstop_adj:");
      #endif
      do_homing_move(axis, endstop_adj[axis]);
    }

  #else

    // For cartesian/core machines,
    // set the axis to its home position
    set_axis_is_at_home(axis);
    sync_plan_position();

    destination[axis] = current_position[axis];

    #if ENABLED(DEBUG_LEVELING_FEATURE)
      if (DEBUGGING(LEVELING)) DEBUG_POS("> AFTER set_axis_is_at_home", current_position);
    #endif

  #endif

  // Put away the Z probe
  #if HOMING_Z_WITH_PROBE
    if (axis == Z_AXIS && STOW_PROBE()) return;
  #endif

  #if ENABLED(DEBUG_LEVELING_FEATURE)
    if (DEBUGGING(LEVELING)) {
      SERIAL_ECHOPAIR("<<< homeaxis(", axis_codes[axis]);
      SERIAL_CHAR(')');
      SERIAL_EOL;
    }
  #endif
} // homeaxis()

#if ENABLED(FWRETRACT)

  void retract(const bool retracting, const bool swapping = false) {

    static float hop_height;

    if (retracting == retracted[active_extruder]) return;

    const float old_feedrate_mm_s = feedrate_mm_s;

    set_destination_to_current();

    if (retracting) {

      feedrate_mm_s = retract_feedrate_mm_s;
      current_position[E_AXIS] += (swapping ? retract_length_swap : retract_length) / volumetric_multiplier[active_extruder];
      sync_plan_position_e();
      prepare_move_to_destination();

      if (retract_zlift > 0.01) {
        hop_height = current_position[Z_AXIS];
        // Pretend current position is lower
        current_position[Z_AXIS] -= retract_zlift;
        SYNC_PLAN_POSITION_KINEMATIC();
        // Raise up to the old current_position
        prepare_move_to_destination();
      }
    }
    else {

      // If the height hasn't been altered, undo the Z hop
      if (retract_zlift > 0.01 && hop_height == current_position[Z_AXIS]) {
        // Pretend current position is higher. Z will lower on the next move
        current_position[Z_AXIS] += retract_zlift;
        SYNC_PLAN_POSITION_KINEMATIC();
      }

      feedrate_mm_s = retract_recover_feedrate_mm_s;
      const float move_e = swapping ? retract_length_swap + retract_recover_length_swap : retract_length + retract_recover_length;
      current_position[E_AXIS] -= move_e / volumetric_multiplier[active_extruder];
      sync_plan_position_e();

      // Lower Z and recover E
      prepare_move_to_destination();
    }

    feedrate_mm_s = old_feedrate_mm_s;
    retracted[active_extruder] = retracting;

  } // retract()

#endif // FWRETRACT

#if ENABLED(MIXING_EXTRUDER)

  void normalize_mix() {
    float mix_total = 0.0;
    for (uint8_t i = 0; i < MIXING_STEPPERS; i++) mix_total += RECIPROCAL(mixing_factor[i]);
    // Scale all values if they don't add up to ~1.0
    if (!NEAR(mix_total, 1.0)) {
      SERIAL_PROTOCOLLNPGM("Warning: Mix factors must add up to 1.0. Scaling.");
      for (uint8_t i = 0; i < MIXING_STEPPERS; i++) mixing_factor[i] *= mix_total;
    }
  }

  #if ENABLED(DIRECT_MIXING_IN_G1)
    // Get mixing parameters from the GCode
    // The total "must" be 1.0 (but it will be normalized)
    // If no mix factors are given, the old mix is preserved
    void gcode_get_mix() {
      const char* mixing_codes = "ABCDHI";
      byte mix_bits = 0;
      for (uint8_t i = 0; i < MIXING_STEPPERS; i++) {
        if (code_seen(mixing_codes[i])) {
          SBI(mix_bits, i);
          float v = code_value_float();
          NOLESS(v, 0.0);
          mixing_factor[i] = RECIPROCAL(v);
        }
      }
      // If any mixing factors were included, clear the rest
      // If none were included, preserve the last mix
      if (mix_bits) {
        for (uint8_t i = 0; i < MIXING_STEPPERS; i++)
          if (!TEST(mix_bits, i)) mixing_factor[i] = 0.0;
        normalize_mix();
      }
    }
  #endif

#endif

/**
 * ***************************************************************************
 * ***************************** G-CODE HANDLING *****************************
 * ***************************************************************************
 */

/**
 * Set XYZE destination and feedrate from the current GCode command
 *
 *  - Set destination from included axis codes
 *  - Set to current for missing axis codes
 *  - Set the feedrate, if included
 */
void gcode_get_destination() {
  LOOP_XYZE(i) {
    if (code_seen(axis_codes[i]))
      destination[i] = code_value_axis_units(i) + (axis_relative_modes[i] || relative_mode ? current_position[i] : 0);
    else
      destination[i] = current_position[i];
  }

  if (code_seen('F') && code_value_linear_units() > 0.0)
    feedrate_mm_s = MMM_TO_MMS(code_value_linear_units());

  #if ENABLED(PRINTCOUNTER)
    if (!DEBUGGING(DRYRUN))
      print_job_timer.incFilamentUsed(destination[E_AXIS] - current_position[E_AXIS]);
  #endif

  // Get ABCDHI mixing factors
  #if ENABLED(MIXING_EXTRUDER) && ENABLED(DIRECT_MIXING_IN_G1)
    gcode_get_mix();
  #endif
}

void unknown_command_error() {
  SERIAL_ECHO_START;
  SERIAL_ECHOPAIR(MSG_UNKNOWN_COMMAND, current_command);
  SERIAL_CHAR('"');
  SERIAL_EOL;
}

#if ENABLED(HOST_KEEPALIVE_FEATURE)

  /**
   * Output a "busy" message at regular intervals
   * while the machine is not accepting commands.
   */
  void host_keepalive() {
    const millis_t ms = millis();
    if (host_keepalive_interval && busy_state != NOT_BUSY) {
      if (PENDING(ms, next_busy_signal_ms)) return;
      switch (busy_state) {
        case IN_HANDLER:
        case IN_PROCESS:
          SERIAL_ECHO_START;
          SERIAL_ECHOLNPGM(MSG_BUSY_PROCESSING);
          break;
        case PAUSED_FOR_USER:
          SERIAL_ECHO_START;
          SERIAL_ECHOLNPGM(MSG_BUSY_PAUSED_FOR_USER);
          break;
        case PAUSED_FOR_INPUT:
          SERIAL_ECHO_START;
          SERIAL_ECHOLNPGM(MSG_BUSY_PAUSED_FOR_INPUT);
          break;
        default:
          break;
      }
    }
    next_busy_signal_ms = ms + host_keepalive_interval * 1000UL;
  }

#endif //HOST_KEEPALIVE_FEATURE

bool position_is_reachable(float target[XYZ]
  #if HAS_BED_PROBE
    , bool by_probe=false
  #endif
) {
  float dx = RAW_X_POSITION(target[X_AXIS]),
        dy = RAW_Y_POSITION(target[Y_AXIS]);

  #if HAS_BED_PROBE
    if (by_probe) {
      dx -= X_PROBE_OFFSET_FROM_EXTRUDER;
      dy -= Y_PROBE_OFFSET_FROM_EXTRUDER;
    }
  #endif

  #if IS_SCARA
    #if MIDDLE_DEAD_ZONE_R > 0
      const float R2 = HYPOT2(dx - SCARA_OFFSET_X, dy - SCARA_OFFSET_Y);
      return R2 >= sq(float(MIDDLE_DEAD_ZONE_R)) && R2 <= sq(L1 + L2);
    #else
      return HYPOT2(dx - SCARA_OFFSET_X, dy - SCARA_OFFSET_Y) <= sq(L1 + L2);
    #endif
  #elif ENABLED(DELTA)
    return HYPOT2(dx, dy) <= sq((float)(DELTA_PRINTABLE_RADIUS));
  #else
    const float dz = RAW_Z_POSITION(target[Z_AXIS]);
    return dx >= X_MIN_POS - 0.0001 && dx <= X_MAX_POS + 0.0001
        && dy >= Y_MIN_POS - 0.0001 && dy <= Y_MAX_POS + 0.0001
        && dz >= Z_MIN_POS - 0.0001 && dz <= Z_MAX_POS + 0.0001;
  #endif
}

/**************************************************
 ***************** GCode Handlers *****************
 **************************************************/

/**
 * G0, G1: Coordinated movement of X Y Z E axes
 */
inline void gcode_G0_G1(
  #if IS_SCARA
    bool fast_move=false
  #endif
) {
  if (IsRunning()) {
    gcode_get_destination(); // For X Y Z E F

    #if ENABLED(FWRETRACT)

      if (autoretract_enabled && !(code_seen('X') || code_seen('Y') || code_seen('Z')) && code_seen('E')) {
        const float echange = destination[E_AXIS] - current_position[E_AXIS];
        // Is this move an attempt to retract or recover?
        if ((echange < -MIN_RETRACT && !retracted[active_extruder]) || (echange > MIN_RETRACT && retracted[active_extruder])) {
          current_position[E_AXIS] = destination[E_AXIS]; // hide the slicer-generated retract/recover from calculations
          sync_plan_position_e();  // AND from the planner
          retract(!retracted[active_extruder]);
          return;
        }
      }

    #endif //FWRETRACT

    #if IS_SCARA
      fast_move ? prepare_uninterpolated_move_to_destination() : prepare_move_to_destination();
    #else
      prepare_move_to_destination();
    #endif
  }
}

/**
 * G2: Clockwise Arc
 * G3: Counterclockwise Arc
 *
 * This command has two forms: IJ-form and R-form.
 *
 *  - I specifies an X offset. J specifies a Y offset.
 *    At least one of the IJ parameters is required.
 *    X and Y can be omitted to do a complete circle.
 *    The given XY is not error-checked. The arc ends
 *     based on the angle of the destination.
 *    Mixing I or J with R will throw an error.
 *
 *  - R specifies the radius. X or Y is required.
 *    Omitting both X and Y will throw an error.
 *    X or Y must differ from the current XY.
 *    Mixing R with I or J will throw an error.
 *
 *  Examples:
 *
 *    G2 I10           ; CW circle centered at X+10
 *    G3 X20 Y12 R14   ; CCW circle with r=14 ending at X20 Y12
 */
#if ENABLED(ARC_SUPPORT)
  inline void gcode_G2_G3(bool clockwise) {
    if (IsRunning()) {

      #if ENABLED(SF_ARC_FIX)
        const bool relative_mode_backup = relative_mode;
        relative_mode = true;
      #endif

      gcode_get_destination();

      #if ENABLED(SF_ARC_FIX)
        relative_mode = relative_mode_backup;
      #endif

      float arc_offset[2] = { 0.0, 0.0 };
      if (code_seen('R')) {
        const float r = code_value_axis_units(X_AXIS),
                    x1 = current_position[X_AXIS], y1 = current_position[Y_AXIS],
                    x2 = destination[X_AXIS], y2 = destination[Y_AXIS];
        if (r && (x2 != x1 || y2 != y1)) {
          const float e = clockwise ^ (r < 0) ? -1 : 1,           // clockwise -1/1, counterclockwise 1/-1
                      dx = x2 - x1, dy = y2 - y1,                 // X and Y differences
                      d = HYPOT(dx, dy),                          // Linear distance between the points
                      h = sqrt(sq(r) - sq(d * 0.5)),              // Distance to the arc pivot-point
                      mx = (x1 + x2) * 0.5, my = (y1 + y2) * 0.5, // Point between the two points
                      sx = -dy / d, sy = dx / d,                  // Slope of the perpendicular bisector
                      cx = mx + e * h * sx, cy = my + e * h * sy; // Pivot-point of the arc
          arc_offset[X_AXIS] = cx - x1;
          arc_offset[Y_AXIS] = cy - y1;
        }
      }
      else {
        if (code_seen('I')) arc_offset[X_AXIS] = code_value_axis_units(X_AXIS);
        if (code_seen('J')) arc_offset[Y_AXIS] = code_value_axis_units(Y_AXIS);
      }

      if (arc_offset[0] || arc_offset[1]) {
        // Send an arc to the planner
        plan_arc(destination, arc_offset, clockwise);
        refresh_cmd_timeout();
      }
      else {
        // Bad arguments
        SERIAL_ERROR_START;
        SERIAL_ERRORLNPGM(MSG_ERR_ARC_ARGS);
      }
    }
  }
#endif

/**
 * G4: Dwell S<seconds> or P<milliseconds>
 */
inline void gcode_G4() {
  millis_t dwell_ms = 0;

  if (code_seen('P')) dwell_ms = code_value_millis(); // milliseconds to wait
  if (code_seen('S')) dwell_ms = code_value_millis_from_seconds(); // seconds to wait

  stepper.synchronize();
  refresh_cmd_timeout();
  dwell_ms += previous_cmd_ms;  // keep track of when we started waiting

  if (!lcd_hasstatus()) LCD_MESSAGEPGM(MSG_DWELL);

  while (PENDING(millis(), dwell_ms)) idle();
}

#if ENABLED(BEZIER_CURVE_SUPPORT)

  /**
   * Parameters interpreted according to:
   * http://linuxcnc.org/docs/2.6/html/gcode/gcode.html#sec:G5-Cubic-Spline
   * However I, J omission is not supported at this point; all
   * parameters can be omitted and default to zero.
   */

  /**
   * G5: Cubic B-spline
   */
  inline void gcode_G5() {
    if (IsRunning()) {

      gcode_get_destination();

      const float offset[] = {
        code_seen('I') ? code_value_axis_units(X_AXIS) : 0.0,
        code_seen('J') ? code_value_axis_units(Y_AXIS) : 0.0,
        code_seen('P') ? code_value_axis_units(X_AXIS) : 0.0,
        code_seen('Q') ? code_value_axis_units(Y_AXIS) : 0.0
      };

      plan_cubic_move(offset);
    }
  }

#endif // BEZIER_CURVE_SUPPORT

#if ENABLED(FWRETRACT)

  /**
   * G10 - Retract filament according to settings of M207
   * G11 - Recover filament according to settings of M208
   */
  inline void gcode_G10_G11(bool doRetract=false) {
    #if EXTRUDERS > 1
      if (doRetract) {
        retracted_swap[active_extruder] = (code_seen('S') && code_value_bool()); // checks for swap retract argument
      }
    #endif
    retract(doRetract
     #if EXTRUDERS > 1
      , retracted_swap[active_extruder]
     #endif
    );
  }

#endif //FWRETRACT

#if ENABLED(NOZZLE_CLEAN_FEATURE)
  /**
   * G12: Clean the nozzle
   */
  inline void gcode_G12() {
    // Don't allow nozzle cleaning without homing first
    if (axis_unhomed_error(true, true, true)) { return; }

    const uint8_t pattern = code_seen('P') ? code_value_ushort() : 0,
                  strokes = code_seen('S') ? code_value_ushort() : NOZZLE_CLEAN_STROKES,
                  objects = code_seen('T') ? code_value_ushort() : NOZZLE_CLEAN_TRIANGLES;
    const float radius = code_seen('R') ? code_value_float() : NOZZLE_CLEAN_CIRCLE_RADIUS;

    Nozzle::clean(pattern, strokes, radius, objects);
  }
#endif

#if ENABLED(INCH_MODE_SUPPORT)
  /**
   * G20: Set input mode to inches
   */
  inline void gcode_G20() { set_input_linear_units(LINEARUNIT_INCH); }

  /**
   * G21: Set input mode to millimeters
   */
  inline void gcode_G21() { set_input_linear_units(LINEARUNIT_MM); }
#endif

#if ENABLED(NOZZLE_PARK_FEATURE)
  /**
   * G27: Park the nozzle
   */
  inline void gcode_G27() {
    // Don't allow nozzle parking without homing first
    if (axis_unhomed_error(true, true, true)) return;
    Nozzle::park(code_seen('P') ? code_value_ushort() : 0);
  }
#endif // NOZZLE_PARK_FEATURE

#if ENABLED(QUICK_HOME)

  static void quick_home_xy() {

    // Pretend the current position is 0,0
    current_position[X_AXIS] = current_position[Y_AXIS] = 0.0;
    sync_plan_position();

    const int x_axis_home_dir =
      #if ENABLED(DUAL_X_CARRIAGE)
        x_home_dir(active_extruder)
      #else
        home_dir(X_AXIS)
      #endif
    ;

    const float mlx = max_length(X_AXIS),
                mly = max_length(Y_AXIS),
                mlratio = mlx > mly ? mly / mlx : mlx / mly,
                fr_mm_s = min(homing_feedrate_mm_s[X_AXIS], homing_feedrate_mm_s[Y_AXIS]) * sqrt(sq(mlratio) + 1.0);

    do_blocking_move_to_xy(1.5 * mlx * x_axis_home_dir, 1.5 * mly * home_dir(Y_AXIS), fr_mm_s);
    endstops.hit_on_purpose(); // clear endstop hit flags
    current_position[X_AXIS] = current_position[Y_AXIS] = 0.0;
  }

#endif // QUICK_HOME

#if ENABLED(DEBUG_LEVELING_FEATURE)

  void log_machine_info() {
    SERIAL_ECHOPGM("Machine Type: ");
    #if ENABLED(DELTA)
      SERIAL_ECHOLNPGM("Delta");
    #elif IS_SCARA
      SERIAL_ECHOLNPGM("SCARA");
    #elif IS_CORE
      SERIAL_ECHOLNPGM("Core");
    #else
      SERIAL_ECHOLNPGM("Cartesian");
    #endif

    SERIAL_ECHOPGM("Probe: ");
    #if ENABLED(FIX_MOUNTED_PROBE)
      SERIAL_ECHOLNPGM("FIX_MOUNTED_PROBE");
    #elif ENABLED(BLTOUCH)
      SERIAL_ECHOLNPGM("BLTOUCH");
    #elif HAS_Z_SERVO_ENDSTOP
      SERIAL_ECHOLNPGM("SERVO PROBE");
    #elif ENABLED(Z_PROBE_SLED)
      SERIAL_ECHOLNPGM("Z_PROBE_SLED");
    #elif ENABLED(Z_PROBE_ALLEN_KEY)
      SERIAL_ECHOLNPGM("Z_PROBE_ALLEN_KEY");
    #else
      SERIAL_ECHOLNPGM("NONE");
    #endif

    #if HAS_BED_PROBE
      SERIAL_ECHOPAIR("Probe Offset X:", X_PROBE_OFFSET_FROM_EXTRUDER);
      SERIAL_ECHOPAIR(" Y:", Y_PROBE_OFFSET_FROM_EXTRUDER);
      SERIAL_ECHOPAIR(" Z:", zprobe_zoffset);
      #if (X_PROBE_OFFSET_FROM_EXTRUDER > 0)
        SERIAL_ECHOPGM(" (Right");
      #elif (X_PROBE_OFFSET_FROM_EXTRUDER < 0)
        SERIAL_ECHOPGM(" (Left");
      #elif (Y_PROBE_OFFSET_FROM_EXTRUDER != 0)
        SERIAL_ECHOPGM(" (Middle");
      #else
        SERIAL_ECHOPGM(" (Aligned With");
      #endif
      #if (Y_PROBE_OFFSET_FROM_EXTRUDER > 0)
        SERIAL_ECHOPGM("-Back");
      #elif (Y_PROBE_OFFSET_FROM_EXTRUDER < 0)
        SERIAL_ECHOPGM("-Front");
      #elif (X_PROBE_OFFSET_FROM_EXTRUDER != 0)
        SERIAL_ECHOPGM("-Center");
      #endif
      if (zprobe_zoffset < 0)
        SERIAL_ECHOPGM(" & Below");
      else if (zprobe_zoffset > 0)
        SERIAL_ECHOPGM(" & Above");
      else
        SERIAL_ECHOPGM(" & Same Z as");
      SERIAL_ECHOLNPGM(" Nozzle)");
    #endif

    #if HAS_ABL
      SERIAL_ECHOPGM("Auto Bed Leveling: ");
      #if ENABLED(AUTO_BED_LEVELING_LINEAR)
        SERIAL_ECHOPGM("LINEAR");
      #elif ENABLED(AUTO_BED_LEVELING_BILINEAR)
        SERIAL_ECHOPGM("BILINEAR");
      #elif ENABLED(AUTO_BED_LEVELING_3POINT)
        SERIAL_ECHOPGM("3POINT");
      #elif ENABLED(AUTO_BED_LEVELING_UBL)
        SERIAL_ECHOPGM("UBL");
      #endif
      if (planner.abl_enabled) {
        SERIAL_ECHOLNPGM(" (enabled)");
        #if ENABLED(AUTO_BED_LEVELING_LINEAR) || ENABLED(AUTO_BED_LEVELING_3POINT) || ENABLED(AUTO_BED_LEVELING_UBL)
          float diff[XYZ] = {
            stepper.get_axis_position_mm(X_AXIS) - current_position[X_AXIS],
            stepper.get_axis_position_mm(Y_AXIS) - current_position[Y_AXIS],
            stepper.get_axis_position_mm(Z_AXIS) - current_position[Z_AXIS]
          };
          SERIAL_ECHOPGM("ABL Adjustment X");
          if (diff[X_AXIS] > 0) SERIAL_CHAR('+');
          SERIAL_ECHO(diff[X_AXIS]);
          SERIAL_ECHOPGM(" Y");
          if (diff[Y_AXIS] > 0) SERIAL_CHAR('+');
          SERIAL_ECHO(diff[Y_AXIS]);
          SERIAL_ECHOPGM(" Z");
          if (diff[Z_AXIS] > 0) SERIAL_CHAR('+');
          SERIAL_ECHO(diff[Z_AXIS]);
        #elif ENABLED(AUTO_BED_LEVELING_BILINEAR)
          SERIAL_ECHOPAIR("ABL Adjustment Z", bilinear_z_offset(current_position));
        #endif
      }
      SERIAL_EOL;
    #elif ENABLED(MESH_BED_LEVELING)
      SERIAL_ECHOPGM("Mesh Bed Leveling");
      if (mbl.active()) {
        float lz = current_position[Z_AXIS];
        planner.apply_leveling(current_position[X_AXIS], current_position[Y_AXIS], lz);
        SERIAL_ECHOLNPGM(" (enabled)");
        SERIAL_ECHOPAIR("MBL Adjustment Z", lz);
      }
      SERIAL_EOL;
    #endif

  }

#endif // DEBUG_LEVELING_FEATURE

#if ENABLED(DELTA)

  /**
   * A delta can only safely home all axes at the same time
   * This is like quick_home_xy() but for 3 towers.
   */
  inline void home_delta() {
    #if ENABLED(DEBUG_LEVELING_FEATURE)
      if (DEBUGGING(LEVELING)) DEBUG_POS(">>> home_delta", current_position);
    #endif
    // Init the current position of all carriages to 0,0,0
    ZERO(current_position);
    sync_plan_position();

    // Move all carriages together linearly until an endstop is hit.
    current_position[X_AXIS] = current_position[Y_AXIS] = current_position[Z_AXIS] = (Z_MAX_LENGTH + 10);
    feedrate_mm_s = homing_feedrate_mm_s[X_AXIS];
    line_to_current_position();
    stepper.synchronize();
    endstops.hit_on_purpose(); // clear endstop hit flags

    // At least one carriage has reached the top.
    // Now re-home each carriage separately.
    HOMEAXIS(A);
    HOMEAXIS(B);
    HOMEAXIS(C);

    // Set all carriages to their home positions
    // Do this here all at once for Delta, because
    // XYZ isn't ABC. Applying this per-tower would
    // give the impression that they are the same.
    LOOP_XYZ(i) set_axis_is_at_home((AxisEnum)i);

    SYNC_PLAN_POSITION_KINEMATIC();

    #if ENABLED(DEBUG_LEVELING_FEATURE)
      if (DEBUGGING(LEVELING)) DEBUG_POS("<<< home_delta", current_position);
    #endif
  }

#endif // DELTA

#if ENABLED(Z_SAFE_HOMING)

  inline void home_z_safely() {

    // Disallow Z homing if X or Y are unknown
    if (!axis_known_position[X_AXIS] || !axis_known_position[Y_AXIS]) {
      LCD_MESSAGEPGM(MSG_ERR_Z_HOMING);
      SERIAL_ECHO_START;
      SERIAL_ECHOLNPGM(MSG_ERR_Z_HOMING);
      return;
    }

    #if ENABLED(DEBUG_LEVELING_FEATURE)
      if (DEBUGGING(LEVELING)) SERIAL_ECHOLNPGM("Z_SAFE_HOMING >>>");
    #endif

    SYNC_PLAN_POSITION_KINEMATIC();

    /**
     * Move the Z probe (or just the nozzle) to the safe homing point
     */
    destination[X_AXIS] = LOGICAL_X_POSITION(Z_SAFE_HOMING_X_POINT);
    destination[Y_AXIS] = LOGICAL_Y_POSITION(Z_SAFE_HOMING_Y_POINT);
    destination[Z_AXIS] = current_position[Z_AXIS]; // Z is already at the right height

    if (position_is_reachable(
          destination
          #if HOMING_Z_WITH_PROBE
            , true
          #endif
        )
    ) {

      #if HOMING_Z_WITH_PROBE
        destination[X_AXIS] -= X_PROBE_OFFSET_FROM_EXTRUDER;
        destination[Y_AXIS] -= Y_PROBE_OFFSET_FROM_EXTRUDER;
      #endif

      #if ENABLED(DEBUG_LEVELING_FEATURE)
        if (DEBUGGING(LEVELING)) DEBUG_POS("Z_SAFE_HOMING", destination);
      #endif

      // This causes the carriage on Dual X to unpark
      #if ENABLED(DUAL_X_CARRIAGE)
        active_extruder_parked = false;
      #endif

      do_blocking_move_to_xy(destination[X_AXIS], destination[Y_AXIS]);
      HOMEAXIS(Z);
    }
    else {
      LCD_MESSAGEPGM(MSG_ZPROBE_OUT);
      SERIAL_ECHO_START;
      SERIAL_ECHOLNPGM(MSG_ZPROBE_OUT);
    }

    #if ENABLED(DEBUG_LEVELING_FEATURE)
      if (DEBUGGING(LEVELING)) SERIAL_ECHOLNPGM("<<< Z_SAFE_HOMING");
    #endif
  }

#endif // Z_SAFE_HOMING

/**
 * G28: Home all axes according to settings
 *
 * Parameters
 *
 *  None  Home to all axes with no parameters.
 *        With QUICK_HOME enabled XY will home together, then Z.
 *
 * Cartesian parameters
 *
 *  X   Home to the X endstop
 *  Y   Home to the Y endstop
 *  Z   Home to the Z endstop
 *
 */
inline void gcode_G28() {

  #if ENABLED(DEBUG_LEVELING_FEATURE)
    if (DEBUGGING(LEVELING)) {
      SERIAL_ECHOLNPGM(">>> gcode_G28");
      log_machine_info();
    }
  #endif

  // Wait for planner moves to finish!
  stepper.synchronize();

  // Disable the leveling matrix before homing
  #if PLANNER_LEVELING || ENABLED(MESH_BED_LEVELING)
    set_bed_leveling_enabled(false);
  #endif

  // Always home with tool 0 active
  #if HOTENDS > 1
    const uint8_t old_tool_index = active_extruder;
    tool_change(0, 0, true);
  #endif

  #if ENABLED(DUAL_X_CARRIAGE) || ENABLED(DUAL_NOZZLE_DUPLICATION_MODE)
    extruder_duplication_enabled = false;
  #endif

  setup_for_endstop_or_probe_move();
  #if ENABLED(DEBUG_LEVELING_FEATURE)
    if (DEBUGGING(LEVELING)) SERIAL_ECHOLNPGM("> endstops.enable(true)");
  #endif
  endstops.enable(true); // Enable endstops for next homing move

  #if ENABLED(DELTA)

    home_delta();

  #else // NOT DELTA

    const bool homeX = code_seen('X'), homeY = code_seen('Y'), homeZ = code_seen('Z'),
               home_all_axis = (!homeX && !homeY && !homeZ) || (homeX && homeY && homeZ);

    set_destination_to_current();

    #if Z_HOME_DIR > 0  // If homing away from BED do Z first

      if (home_all_axis || homeZ) {
        HOMEAXIS(Z);
        #if ENABLED(DEBUG_LEVELING_FEATURE)
          if (DEBUGGING(LEVELING)) DEBUG_POS("> HOMEAXIS(Z)", current_position);
        #endif
      }

    #else

      if (home_all_axis || homeX || homeY) {
        // Raise Z before homing any other axes and z is not already high enough (never lower z)
        destination[Z_AXIS] = LOGICAL_Z_POSITION(Z_HOMING_HEIGHT);
        if (destination[Z_AXIS] > current_position[Z_AXIS]) {

          #if ENABLED(DEBUG_LEVELING_FEATURE)
            if (DEBUGGING(LEVELING))
              SERIAL_ECHOLNPAIR("Raise Z (before homing) to ", destination[Z_AXIS]);
          #endif

          do_blocking_move_to_z(destination[Z_AXIS]);
        }
      }

    #endif

    #if ENABLED(QUICK_HOME)

      if (home_all_axis || (homeX && homeY)) quick_home_xy();

    #endif

    #if ENABLED(HOME_Y_BEFORE_X)

      // Home Y
      if (home_all_axis || homeY) {
        HOMEAXIS(Y);
        #if ENABLED(DEBUG_LEVELING_FEATURE)
          if (DEBUGGING(LEVELING)) DEBUG_POS("> homeY", current_position);
        #endif
      }

    #endif

    // Home X
    if (home_all_axis || homeX) {

      #if ENABLED(DUAL_X_CARRIAGE)

        // Always home the 2nd (right) extruder first
        active_extruder = 1;
        HOMEAXIS(X);

        // Remember this extruder's position for later tool change
        inactive_extruder_x_pos = RAW_X_POSITION(current_position[X_AXIS]);

        // Home the 1st (left) extruder
        active_extruder = 0;
        HOMEAXIS(X);

        // Consider the active extruder to be parked
        COPY(raised_parked_position, current_position);
        delayed_move_time = 0;
        active_extruder_parked = true;

      #else

        HOMEAXIS(X);

      #endif

      #if ENABLED(DEBUG_LEVELING_FEATURE)
        if (DEBUGGING(LEVELING)) DEBUG_POS("> homeX", current_position);
      #endif
    }

    #if DISABLED(HOME_Y_BEFORE_X)
      // Home Y
      if (home_all_axis || homeY) {
        HOMEAXIS(Y);
        #if ENABLED(DEBUG_LEVELING_FEATURE)
          if (DEBUGGING(LEVELING)) DEBUG_POS("> homeY", current_position);
        #endif
      }
    #endif

    // Home Z last if homing towards the bed
    #if Z_HOME_DIR < 0
      if (home_all_axis || homeZ) {
        #if ENABLED(Z_SAFE_HOMING)
          home_z_safely();
        #else
          HOMEAXIS(Z);
        #endif
        #if ENABLED(DEBUG_LEVELING_FEATURE)
          if (DEBUGGING(LEVELING)) DEBUG_POS("> (home_all_axis || homeZ) > final", current_position);
        #endif
      } // home_all_axis || homeZ
    #endif // Z_HOME_DIR < 0

    SYNC_PLAN_POSITION_KINEMATIC();

  #endif // !DELTA (gcode_G28)

  endstops.not_homing();

  #if ENABLED(DELTA) && ENABLED(DELTA_HOME_TO_SAFE_ZONE)
    // move to a height where we can use the full xy-area
    do_blocking_move_to_z(delta_clip_start_height);
  #endif

  // Enable mesh leveling again
  #if ENABLED(MESH_BED_LEVELING)
    if (mbl.reactivate()) {
      set_bed_leveling_enabled(true);
      if (home_all_axis || (axis_homed[X_AXIS] && axis_homed[Y_AXIS] && homeZ)) {
        #if ENABLED(MESH_G28_REST_ORIGIN)
          current_position[Z_AXIS] = LOGICAL_Z_POSITION(Z_MIN_POS);
          set_destination_to_current();
          line_to_destination(homing_feedrate_mm_s[Z_AXIS]);
          stepper.synchronize();
        #endif
      }
    }
  #endif

  clean_up_after_endstop_or_probe_move();

  // Restore the active tool after homing
  #if HOTENDS > 1
    tool_change(old_tool_index, 0, true);
  #endif

  report_current_position();

  #if ENABLED(DEBUG_LEVELING_FEATURE)
    if (DEBUGGING(LEVELING)) SERIAL_ECHOLNPGM("<<< gcode_G28");
  #endif
}

#if HAS_PROBING_PROCEDURE

  void out_of_range_error(const char* p_edge) {
    SERIAL_PROTOCOLPGM("?Probe ");
    serialprintPGM(p_edge);
    SERIAL_PROTOCOLLNPGM(" position out of range.");
  }

#endif

#if ENABLED(MESH_BED_LEVELING)

  inline void _mbl_goto_xy(const float &x, const float &y) {
    const float old_feedrate_mm_s = feedrate_mm_s;

    #if MANUAL_PROBE_HEIGHT > 0
      feedrate_mm_s = homing_feedrate_mm_s[Z_AXIS];
      current_position[Z_AXIS] = LOGICAL_Z_POSITION(Z_MIN_POS) + MANUAL_PROBE_HEIGHT;
      line_to_current_position();
    #endif

    feedrate_mm_s = MMM_TO_MMS(XY_PROBE_SPEED);
    current_position[X_AXIS] = LOGICAL_X_POSITION(x);
    current_position[Y_AXIS] = LOGICAL_Y_POSITION(y);
    line_to_current_position();

    #if MANUAL_PROBE_HEIGHT > 0
      feedrate_mm_s = homing_feedrate_mm_s[Z_AXIS];
      current_position[Z_AXIS] = LOGICAL_Z_POSITION(Z_MIN_POS) + 0.2; // just slightly over the bed
      line_to_current_position();
    #endif

    feedrate_mm_s = old_feedrate_mm_s;
    stepper.synchronize();
  }

  // Save 130 bytes with non-duplication of PSTR
  void say_not_entered() { SERIAL_PROTOCOLLNPGM(" not entered."); }

  void mbl_mesh_report() {
    SERIAL_PROTOCOLLNPGM("Num X,Y: " STRINGIFY(MESH_NUM_X_POINTS) "," STRINGIFY(MESH_NUM_Y_POINTS));
    SERIAL_PROTOCOLPGM("Z offset: "); SERIAL_PROTOCOL_F(mbl.z_offset, 5);
    SERIAL_PROTOCOLLNPGM("\nMeasured points:");
    for (uint8_t py = 0; py < MESH_NUM_Y_POINTS; py++) {
      for (uint8_t px = 0; px < MESH_NUM_X_POINTS; px++) {
        SERIAL_PROTOCOLPGM("  ");
        SERIAL_PROTOCOL_F(mbl.z_values[py][px], 5);
      }
      SERIAL_EOL;
    }
  }

  /**
   * G29: Mesh-based Z probe, probes a grid and produces a
   *      mesh to compensate for variable bed height
   *
   * Parameters With MESH_BED_LEVELING:
   *
   *  S0              Produce a mesh report
   *  S1              Start probing mesh points
   *  S2              Probe the next mesh point
   *  S3 Xn Yn Zn.nn  Manually modify a single point
   *  S4 Zn.nn        Set z offset. Positive away from bed, negative closer to bed.
   *  S5              Reset and disable mesh
   *
   * The S0 report the points as below
   *
   *  +----> X-axis  1-n
   *  |
   *  |
   *  v Y-axis  1-n
   *
   */
  inline void gcode_G29() {

    static int probe_index = -1;
    #if HAS_SOFTWARE_ENDSTOPS
      static bool enable_soft_endstops;
    #endif

    const MeshLevelingState state = code_seen('S') ? (MeshLevelingState)code_value_byte() : MeshReport;
    if (state < 0 || state > 5) {
      SERIAL_PROTOCOLLNPGM("S out of range (0-5).");
      return;
    }

    int8_t px, py;

    switch (state) {
      case MeshReport:
        if (mbl.has_mesh()) {
          SERIAL_PROTOCOLLNPAIR("State: ", mbl.active() ? MSG_ON : MSG_OFF);
          mbl_mesh_report();
        }
        else
          SERIAL_PROTOCOLLNPGM("Mesh bed leveling has no data.");
        break;

      case MeshStart:
        mbl.reset();
        probe_index = 0;
        enqueue_and_echo_commands_P(PSTR("G28\nG29 S2"));
        break;

      case MeshNext:
        if (probe_index < 0) {
          SERIAL_PROTOCOLLNPGM("Start mesh probing with \"G29 S1\" first.");
          return;
        }
        // For each G29 S2...
        if (probe_index == 0) {
          #if HAS_SOFTWARE_ENDSTOPS
            // For the initial G29 S2 save software endstop state
            enable_soft_endstops = soft_endstops_enabled;
          #endif
        }
        else {
          // For G29 S2 after adjusting Z.
          mbl.set_zigzag_z(probe_index - 1, current_position[Z_AXIS]);
          #if HAS_SOFTWARE_ENDSTOPS
            soft_endstops_enabled = enable_soft_endstops;
          #endif
        }
        // If there's another point to sample, move there with optional lift.
        if (probe_index < (MESH_NUM_X_POINTS) * (MESH_NUM_Y_POINTS)) {
          mbl.zigzag(probe_index, px, py);
          _mbl_goto_xy(mbl.get_probe_x(px), mbl.get_probe_y(py));

          #if HAS_SOFTWARE_ENDSTOPS
            // Disable software endstops to allow manual adjustment
            // If G29 is not completed, they will not be re-enabled
            soft_endstops_enabled = false;
          #endif

          probe_index++;
        }
        else {
          // One last "return to the bed" (as originally coded) at completion
          current_position[Z_AXIS] = LOGICAL_Z_POSITION(Z_MIN_POS) + MANUAL_PROBE_HEIGHT;
          line_to_current_position();
          stepper.synchronize();

          // After recording the last point, activate the mbl and home
          SERIAL_PROTOCOLLNPGM("Mesh probing done.");
          probe_index = -1;
          mbl.set_has_mesh(true);
          mbl.set_reactivate(true);
          enqueue_and_echo_commands_P(PSTR("G28"));
          #if HAS_BUZZER
            lcd_buzz(200, 659);
            lcd_buzz(200, 698);
          #endif
        }
        break;

      case MeshSet:
        if (code_seen('X')) {
          px = code_value_int() - 1;
          if (px < 0 || px >= MESH_NUM_X_POINTS) {
            SERIAL_PROTOCOLLNPGM("X out of range (1-" STRINGIFY(MESH_NUM_X_POINTS) ").");
            return;
          }
        }
        else {
          SERIAL_CHAR('X'); say_not_entered();
          return;
        }

        if (code_seen('Y')) {
          py = code_value_int() - 1;
          if (py < 0 || py >= MESH_NUM_Y_POINTS) {
            SERIAL_PROTOCOLLNPGM("Y out of range (1-" STRINGIFY(MESH_NUM_Y_POINTS) ").");
            return;
          }
        }
        else {
          SERIAL_CHAR('Y'); say_not_entered();
          return;
        }

        if (code_seen('Z')) {
          mbl.z_values[py][px] = code_value_axis_units(Z_AXIS);
        }
        else {
          SERIAL_CHAR('Z'); say_not_entered();
          return;
        }
        break;

      case MeshSetZOffset:
        if (code_seen('Z')) {
          mbl.z_offset = code_value_axis_units(Z_AXIS);
        }
        else {
          SERIAL_CHAR('Z'); say_not_entered();
          return;
        }
        break;

      case MeshReset:
        reset_bed_level();
        break;

    } // switch(state)

    report_current_position();
  }

#elif HAS_ABL && DISABLED(AUTO_BED_LEVELING_UBL)

  /**
   * G29: Detailed Z probe, probes the bed at 3 or more points.
   *      Will fail if the printer has not been homed with G28.
   *
   * Enhanced G29 Auto Bed Leveling Probe Routine
   *
   * Parameters With LINEAR and BILINEAR:
   *
   *  P  Set the size of the grid that will be probed (P x P points).
   *     Not supported by non-linear delta printer bed leveling.
   *     Example: "G29 P4"
   *
   *  S  Set the XY travel speed between probe points (in units/min)
   *
   *  D  Dry-Run mode. Just evaluate the bed Topology - Don't apply
   *     or clean the rotation Matrix. Useful to check the topology
   *     after a first run of G29.
   *
   *  V  Set the verbose level (0-4). Example: "G29 V3"
   *
   *  T  Generate a Bed Topology Report. Example: "G29 P5 T" for a detailed report.
   *     This is useful for manual bed leveling and finding flaws in the bed (to
   *     assist with part placement).
   *     Not supported by non-linear delta printer bed leveling.
   *
   *  F  Set the Front limit of the probing grid
   *  B  Set the Back limit of the probing grid
   *  L  Set the Left limit of the probing grid
   *  R  Set the Right limit of the probing grid
   *
   * Parameters with BILINEAR only:
   *
   *  Z  Supply an additional Z probe offset
   *
   * Global Parameters:
   *
   * E/e By default G29 will engage the Z probe, test the bed, then disengage.
   *     Include "E" to engage/disengage the Z probe for each sample.
   *     There's no extra effect if you have a fixed Z probe.
   *     Usage: "G29 E" or "G29 e"
   *
   */
  inline void gcode_G29() {

    #if ENABLED(DEBUG_LEVELING_FEATURE)
      const bool query = code_seen('Q');
      const uint8_t old_debug_flags = marlin_debug_flags;
      if (query) marlin_debug_flags |= DEBUG_LEVELING;
      if (DEBUGGING(LEVELING)) {
        DEBUG_POS(">>> gcode_G29", current_position);
        log_machine_info();
      }
      marlin_debug_flags = old_debug_flags;
      if (query) return;
    #endif

    // Don't allow auto-leveling without homing first
    if (axis_unhomed_error(true, true, true)) return;

    const int verbose_level = code_seen('V') ? code_value_int() : 1;
    if (verbose_level < 0 || verbose_level > 4) {
      SERIAL_PROTOCOLLNPGM("?(V)erbose Level is implausible (0-4).");
      return;
    }

    bool dryrun = code_seen('D'),
         stow_probe_after_each = code_seen('E');

    #if ABL_GRID

      if (verbose_level > 0) {
        SERIAL_PROTOCOLLNPGM("G29 Auto Bed Leveling");
        if (dryrun) SERIAL_PROTOCOLLNPGM("Running in DRY-RUN mode");
      }

      #if ABL_PLANAR

        bool do_topography_map = verbose_level > 2 || code_seen('T');

        // X and Y specify points in each direction, overriding the default
        // These values may be saved with the completed mesh
        int abl_grid_points_x = code_seen('X') ? code_value_int() : ABL_GRID_MAX_POINTS_X,
            abl_grid_points_y = code_seen('Y') ? code_value_int() : ABL_GRID_MAX_POINTS_Y;

        if (code_seen('P')) abl_grid_points_x = abl_grid_points_y = code_value_int();

        if (abl_grid_points_x < 2 || abl_grid_points_y < 2) {
          SERIAL_PROTOCOLLNPGM("?Number of probe points is implausible (2 minimum).");
          return;
        }

      #else

         const uint8_t abl_grid_points_x = ABL_GRID_MAX_POINTS_X, abl_grid_points_y = ABL_GRID_MAX_POINTS_Y;

      #endif

      xy_probe_feedrate_mm_s = MMM_TO_MMS(code_seen('S') ? code_value_linear_units() : XY_PROBE_SPEED);

      int left_probe_bed_position = code_seen('L') ? (int)code_value_axis_units(X_AXIS) : LOGICAL_X_POSITION(LEFT_PROBE_BED_POSITION),
          right_probe_bed_position = code_seen('R') ? (int)code_value_axis_units(X_AXIS) : LOGICAL_X_POSITION(RIGHT_PROBE_BED_POSITION),
          front_probe_bed_position = code_seen('F') ? (int)code_value_axis_units(Y_AXIS) : LOGICAL_Y_POSITION(FRONT_PROBE_BED_POSITION),
          back_probe_bed_position = code_seen('B') ? (int)code_value_axis_units(Y_AXIS) : LOGICAL_Y_POSITION(BACK_PROBE_BED_POSITION);

      const bool left_out_l = left_probe_bed_position < LOGICAL_X_POSITION(MIN_PROBE_X),
                 left_out = left_out_l || left_probe_bed_position > right_probe_bed_position - (MIN_PROBE_EDGE),
                 right_out_r = right_probe_bed_position > LOGICAL_X_POSITION(MAX_PROBE_X),
                 right_out = right_out_r || right_probe_bed_position < left_probe_bed_position + MIN_PROBE_EDGE,
                 front_out_f = front_probe_bed_position < LOGICAL_Y_POSITION(MIN_PROBE_Y),
                 front_out = front_out_f || front_probe_bed_position > back_probe_bed_position - (MIN_PROBE_EDGE),
                 back_out_b = back_probe_bed_position > LOGICAL_Y_POSITION(MAX_PROBE_Y),
                 back_out = back_out_b || back_probe_bed_position < front_probe_bed_position + MIN_PROBE_EDGE;

      if (left_out || right_out || front_out || back_out) {
        if (left_out) {
          out_of_range_error(PSTR("(L)eft"));
          left_probe_bed_position = left_out_l ? LOGICAL_X_POSITION(MIN_PROBE_X) : right_probe_bed_position - (MIN_PROBE_EDGE);
        }
        if (right_out) {
          out_of_range_error(PSTR("(R)ight"));
          right_probe_bed_position = right_out_r ? LOGICAL_Y_POSITION(MAX_PROBE_X) : left_probe_bed_position + MIN_PROBE_EDGE;
        }
        if (front_out) {
          out_of_range_error(PSTR("(F)ront"));
          front_probe_bed_position = front_out_f ? LOGICAL_Y_POSITION(MIN_PROBE_Y) : back_probe_bed_position - (MIN_PROBE_EDGE);
        }
        if (back_out) {
          out_of_range_error(PSTR("(B)ack"));
          back_probe_bed_position = back_out_b ? LOGICAL_Y_POSITION(MAX_PROBE_Y) : front_probe_bed_position + MIN_PROBE_EDGE;
        }
        return;
      }

    #endif // ABL_GRID

    stepper.synchronize();

    // Disable auto bed leveling during G29
    bool abl_should_enable = planner.abl_enabled;

    planner.abl_enabled = false;

    if (!dryrun) {
      // Re-orient the current position without leveling
      // based on where the steppers are positioned.
      set_current_from_steppers_for_axis(ALL_AXES);

      // Sync the planner to where the steppers stopped
      SYNC_PLAN_POSITION_KINEMATIC();
    }

    setup_for_endstop_or_probe_move();

    // Deploy the probe. Probe will raise if needed.
    if (DEPLOY_PROBE()) {
      planner.abl_enabled = abl_should_enable;
      return;
    }

    float xProbe = 0, yProbe = 0, measured_z = 0;

    #if ABL_GRID

      // probe at the points of a lattice grid
      const float xGridSpacing = (right_probe_bed_position - left_probe_bed_position) / (abl_grid_points_x - 1),
                  yGridSpacing = (back_probe_bed_position - front_probe_bed_position) / (abl_grid_points_y - 1);

      #if ENABLED(AUTO_BED_LEVELING_BILINEAR)

        float zoffset = zprobe_zoffset;
        if (code_seen('Z')) zoffset += code_value_axis_units(Z_AXIS);

        if ( xGridSpacing != bilinear_grid_spacing[X_AXIS]
          || yGridSpacing != bilinear_grid_spacing[Y_AXIS]
          || left_probe_bed_position != bilinear_start[X_AXIS]
          || front_probe_bed_position != bilinear_start[Y_AXIS]
        ) {
          if (dryrun) {
            // Before reset bed level, re-enable to correct the position
            planner.abl_enabled = abl_should_enable;
          }
          // Reset grid to 0.0 or "not probed". (Also disables ABL)
          reset_bed_level();

          #if ENABLED(ABL_BILINEAR_SUBDIVISION)
            bilinear_grid_spacing_virt[X_AXIS] = xGridSpacing / (BILINEAR_SUBDIVISIONS);
            bilinear_grid_spacing_virt[Y_AXIS] = yGridSpacing / (BILINEAR_SUBDIVISIONS);
          #endif
          bilinear_grid_spacing[X_AXIS] = xGridSpacing;
          bilinear_grid_spacing[Y_AXIS] = yGridSpacing;
          bilinear_start[X_AXIS] = RAW_X_POSITION(left_probe_bed_position);
          bilinear_start[Y_AXIS] = RAW_Y_POSITION(front_probe_bed_position);

          // Can't re-enable (on error) until the new grid is written
          abl_should_enable = false;
        }

      #elif ENABLED(AUTO_BED_LEVELING_LINEAR)

        /**
         * solve the plane equation ax + by + d = z
         * A is the matrix with rows [x y 1] for all the probed points
         * B is the vector of the Z positions
         * the normal vector to the plane is formed by the coefficients of the
         * plane equation in the standard form, which is Vx*x+Vy*y+Vz*z+d = 0
         * so Vx = -a Vy = -b Vz = 1 (we want the vector facing towards positive Z
         */

        const int abl2 = abl_grid_points_x * abl_grid_points_y;

        int indexIntoAB[abl_grid_points_x][abl_grid_points_y],
            probe_index = -1;

        float eqnAMatrix[abl2 * 3], // "A" matrix of the linear system of equations
              eqnBVector[abl2],     // "B" vector of Z points
              mean = 0.0;

      #endif // AUTO_BED_LEVELING_LINEAR

      #if ENABLED(PROBE_Y_FIRST)
        #define PR_OUTER_VAR xCount
        #define PR_OUTER_NUM abl_grid_points_x
        #define PR_INNER_VAR yCount
        #define PR_INNER_NUM abl_grid_points_y
      #else
        #define PR_OUTER_VAR yCount
        #define PR_OUTER_NUM abl_grid_points_y
        #define PR_INNER_VAR xCount
        #define PR_INNER_NUM abl_grid_points_x
      #endif

      bool zig = PR_OUTER_NUM & 1;  // Always end at RIGHT and BACK_PROBE_BED_POSITION

      // Outer loop is Y with PROBE_Y_FIRST disabled
      for (uint8_t PR_OUTER_VAR = 0; PR_OUTER_VAR < PR_OUTER_NUM; PR_OUTER_VAR++) {

        int8_t inStart, inStop, inInc;

        if (zig) { // away from origin
          inStart = 0;
          inStop = PR_INNER_NUM;
          inInc = 1;
        }
        else {     // towards origin
          inStart = PR_INNER_NUM - 1;
          inStop = -1;
          inInc = -1;
        }

        zig = !zig; // zag

        // Inner loop is Y with PROBE_Y_FIRST enabled
        for (int8_t PR_INNER_VAR = inStart; PR_INNER_VAR != inStop; PR_INNER_VAR += inInc) {

          float xBase = left_probe_bed_position + xGridSpacing * xCount,
                yBase = front_probe_bed_position + yGridSpacing * yCount;

          xProbe = floor(xBase + (xBase < 0 ? 0 : 0.5));
          yProbe = floor(yBase + (yBase < 0 ? 0 : 0.5));

          #if ENABLED(AUTO_BED_LEVELING_LINEAR)
            indexIntoAB[xCount][yCount] = ++probe_index;
          #endif

          #if IS_KINEMATIC
            // Avoid probing outside the round or hexagonal area
            float pos[XYZ] = { xProbe, yProbe, 0 };
            if (!position_is_reachable(pos, true)) continue;
          #endif

          measured_z = probe_pt(xProbe, yProbe, stow_probe_after_each, verbose_level);

          if (measured_z == NAN) {
            planner.abl_enabled = abl_should_enable;
            return;
          }

          #if ENABLED(AUTO_BED_LEVELING_LINEAR)

            mean += measured_z;
            eqnBVector[probe_index] = measured_z;
            eqnAMatrix[probe_index + 0 * abl2] = xProbe;
            eqnAMatrix[probe_index + 1 * abl2] = yProbe;
            eqnAMatrix[probe_index + 2 * abl2] = 1;

          #elif ENABLED(AUTO_BED_LEVELING_BILINEAR)

            bed_level_grid[xCount][yCount] = measured_z + zoffset;

          #endif

          idle();

        } // inner
      } // outer

    #elif ENABLED(AUTO_BED_LEVELING_3POINT)

      #if ENABLED(DEBUG_LEVELING_FEATURE)
        if (DEBUGGING(LEVELING)) SERIAL_ECHOLNPGM("> 3-point Leveling");
      #endif

      // Probe at 3 arbitrary points
      vector_3 points[3] = {
        vector_3(ABL_PROBE_PT_1_X, ABL_PROBE_PT_1_Y, 0),
        vector_3(ABL_PROBE_PT_2_X, ABL_PROBE_PT_2_Y, 0),
        vector_3(ABL_PROBE_PT_3_X, ABL_PROBE_PT_3_Y, 0)
      };

      for (uint8_t i = 0; i < 3; ++i) {
        // Retain the last probe position
        xProbe = LOGICAL_X_POSITION(points[i].x);
        yProbe = LOGICAL_Y_POSITION(points[i].y);
        measured_z = points[i].z = probe_pt(xProbe, yProbe, stow_probe_after_each, verbose_level);
      }

      if (measured_z == NAN) {
        planner.abl_enabled = abl_should_enable;
        return;
      }

      if (!dryrun) {
        vector_3 planeNormal = vector_3::cross(points[0] - points[1], points[2] - points[1]).get_normal();
        if (planeNormal.z < 0) {
          planeNormal.x *= -1;
          planeNormal.y *= -1;
          planeNormal.z *= -1;
        }
        planner.bed_level_matrix = matrix_3x3::create_look_at(planeNormal);

        // Can't re-enable (on error) until the new grid is written
        abl_should_enable = false;
      }

    #endif // AUTO_BED_LEVELING_3POINT

    // Raise to _Z_CLEARANCE_DEPLOY_PROBE. Stow the probe.
    if (STOW_PROBE()) {
      planner.abl_enabled = abl_should_enable;
      return;
    }

    //
    // Unless this is a dry run, auto bed leveling will
    // definitely be enabled after this point
    //

    // Restore state after probing
    clean_up_after_endstop_or_probe_move();

    #if ENABLED(DEBUG_LEVELING_FEATURE)
      if (DEBUGGING(LEVELING)) DEBUG_POS("> probing complete", current_position);
    #endif

    // Calculate leveling, print reports, correct the position
    #if ENABLED(AUTO_BED_LEVELING_BILINEAR)

      if (!dryrun) extrapolate_unprobed_bed_level();
      print_bilinear_leveling_grid();

      #if ENABLED(ABL_BILINEAR_SUBDIVISION)
        bed_level_virt_interpolate();
        bed_level_virt_print();
      #endif

    #elif ENABLED(AUTO_BED_LEVELING_LINEAR)

      // For LINEAR leveling calculate matrix, print reports, correct the position

      // solve lsq problem
      float plane_equation_coefficients[3];
      qr_solve(plane_equation_coefficients, abl2, 3, eqnAMatrix, eqnBVector);

      mean /= abl2;

      if (verbose_level) {
        SERIAL_PROTOCOLPGM("Eqn coefficients: a: ");
        SERIAL_PROTOCOL_F(plane_equation_coefficients[0], 8);
        SERIAL_PROTOCOLPGM(" b: ");
        SERIAL_PROTOCOL_F(plane_equation_coefficients[1], 8);
        SERIAL_PROTOCOLPGM(" d: ");
        SERIAL_PROTOCOL_F(plane_equation_coefficients[2], 8);
        SERIAL_EOL;
        if (verbose_level > 2) {
          SERIAL_PROTOCOLPGM("Mean of sampled points: ");
          SERIAL_PROTOCOL_F(mean, 8);
          SERIAL_EOL;
        }
      }

      // Create the matrix but don't correct the position yet
      if (!dryrun) {
        planner.bed_level_matrix = matrix_3x3::create_look_at(
          vector_3(-plane_equation_coefficients[0], -plane_equation_coefficients[1], 1)
        );
      }

      // Show the Topography map if enabled
      if (do_topography_map) {

        SERIAL_PROTOCOLLNPGM("\nBed Height Topography:\n"
                               "   +--- BACK --+\n"
                               "   |           |\n"
                               " L |    (+)    | R\n"
                               " E |           | I\n"
                               " F | (-) N (+) | G\n"
                               " T |           | H\n"
                               "   |    (-)    | T\n"
                               "   |           |\n"
                               "   O-- FRONT --+\n"
                               " (0,0)");

        float min_diff = 999;

        for (int8_t yy = abl_grid_points_y - 1; yy >= 0; yy--) {
          for (uint8_t xx = 0; xx < abl_grid_points_x; xx++) {
            int ind = indexIntoAB[xx][yy];
            float diff = eqnBVector[ind] - mean,
                  x_tmp = eqnAMatrix[ind + 0 * abl2],
                  y_tmp = eqnAMatrix[ind + 1 * abl2],
                  z_tmp = 0;

            apply_rotation_xyz(planner.bed_level_matrix, x_tmp, y_tmp, z_tmp);

            NOMORE(min_diff, eqnBVector[ind] - z_tmp);

            if (diff >= 0.0)
              SERIAL_PROTOCOLPGM(" +");   // Include + for column alignment
            else
              SERIAL_PROTOCOLCHAR(' ');
            SERIAL_PROTOCOL_F(diff, 5);
          } // xx
          SERIAL_EOL;
        } // yy
        SERIAL_EOL;

        if (verbose_level > 3) {
          SERIAL_PROTOCOLLNPGM("\nCorrected Bed Height vs. Bed Topology:");

          for (int8_t yy = abl_grid_points_y - 1; yy >= 0; yy--) {
            for (uint8_t xx = 0; xx < abl_grid_points_x; xx++) {
              int ind = indexIntoAB[xx][yy];
              float x_tmp = eqnAMatrix[ind + 0 * abl2],
                    y_tmp = eqnAMatrix[ind + 1 * abl2],
                    z_tmp = 0;

              apply_rotation_xyz(planner.bed_level_matrix, x_tmp, y_tmp, z_tmp);

              float diff = eqnBVector[ind] - z_tmp - min_diff;
              if (diff >= 0.0)
                SERIAL_PROTOCOLPGM(" +");
              // Include + for column alignment
              else
                SERIAL_PROTOCOLCHAR(' ');
              SERIAL_PROTOCOL_F(diff, 5);
            } // xx
            SERIAL_EOL;
          } // yy
          SERIAL_EOL;
        }
      } //do_topography_map

    #endif // AUTO_BED_LEVELING_LINEAR

    #if ABL_PLANAR

      // For LINEAR and 3POINT leveling correct the current position

      if (verbose_level > 0)
        planner.bed_level_matrix.debug("\n\nBed Level Correction Matrix:");

      if (!dryrun) {
        //
        // Correct the current XYZ position based on the tilted plane.
        //

        #if ENABLED(DEBUG_LEVELING_FEATURE)
          if (DEBUGGING(LEVELING)) DEBUG_POS("G29 uncorrected XYZ", current_position);
        #endif

        float converted[XYZ];
        COPY(converted, current_position);

        planner.abl_enabled = true;
        planner.unapply_leveling(converted); // use conversion machinery
        planner.abl_enabled = false;

        // Use the last measured distance to the bed, if possible
        if ( NEAR(current_position[X_AXIS], xProbe - (X_PROBE_OFFSET_FROM_EXTRUDER))
          && NEAR(current_position[Y_AXIS], yProbe - (Y_PROBE_OFFSET_FROM_EXTRUDER))
        ) {
          float simple_z = current_position[Z_AXIS] - (measured_z - (-zprobe_zoffset));
          #if ENABLED(DEBUG_LEVELING_FEATURE)
            if (DEBUGGING(LEVELING)) {
              SERIAL_ECHOPAIR("Z from Probe:", simple_z);
              SERIAL_ECHOPAIR("  Matrix:", converted[Z_AXIS]);
              SERIAL_ECHOLNPAIR("  Discrepancy:", simple_z - converted[Z_AXIS]);
            }
          #endif
          converted[Z_AXIS] = simple_z;
        }

        // The rotated XY and corrected Z are now current_position
        COPY(current_position, converted);

        #if ENABLED(DEBUG_LEVELING_FEATURE)
          if (DEBUGGING(LEVELING)) DEBUG_POS("G29 corrected XYZ", current_position);
        #endif
      }

    #elif ENABLED(AUTO_BED_LEVELING_BILINEAR)

      if (!dryrun) {
        #if ENABLED(DEBUG_LEVELING_FEATURE)
          if (DEBUGGING(LEVELING)) SERIAL_ECHOLNPAIR("G29 uncorrected Z:", current_position[Z_AXIS]);
        #endif

        // Unapply the offset because it is going to be immediately applied
        // and cause compensation movement in Z
        current_position[Z_AXIS] -= bilinear_z_offset(current_position);

        #if ENABLED(DEBUG_LEVELING_FEATURE)
          if (DEBUGGING(LEVELING)) SERIAL_ECHOLNPAIR(" corrected Z:", current_position[Z_AXIS]);
        #endif
      }

    #endif // ABL_PLANAR

    #ifdef Z_PROBE_END_SCRIPT
      #if ENABLED(DEBUG_LEVELING_FEATURE)
        if (DEBUGGING(LEVELING)) SERIAL_ECHOLNPAIR("Z Probe End Script: ", Z_PROBE_END_SCRIPT);
      #endif
      enqueue_and_echo_commands_P(PSTR(Z_PROBE_END_SCRIPT));
      stepper.synchronize();
    #endif

    #if ENABLED(DEBUG_LEVELING_FEATURE)
      if (DEBUGGING(LEVELING)) SERIAL_ECHOLNPGM("<<< gcode_G29");
    #endif

    report_current_position();

    KEEPALIVE_STATE(IN_HANDLER);

    // Auto Bed Leveling is complete! Enable if possible.
    planner.abl_enabled = dryrun ? abl_should_enable : true;

    if (planner.abl_enabled)
      SYNC_PLAN_POSITION_KINEMATIC();
  }

#endif // HAS_ABL && DISABLED(AUTO_BED_LEVELING_UBL)

#if HAS_BED_PROBE

  /**
   * G30: Do a single Z probe at the current XY
   * Usage:
   *   G30 <X#> <Y#> <S#>
   *     X = Probe X position (default=current probe position)
   *     Y = Probe Y position (default=current probe position)
   *     S = Stows the probe if 1 (default=1)
   */
  inline void gcode_G30() {
    float X_probe_location = code_seen('X') ? code_value_axis_units(X_AXIS) : current_position[X_AXIS] + X_PROBE_OFFSET_FROM_EXTRUDER,
          Y_probe_location = code_seen('Y') ? code_value_axis_units(Y_AXIS) : current_position[Y_AXIS] + Y_PROBE_OFFSET_FROM_EXTRUDER;

    float pos[XYZ] = { X_probe_location, Y_probe_location, LOGICAL_Z_POSITION(0) };
    if (!position_is_reachable(pos, true)) return;

    bool stow = code_seen('S') ? code_value_bool() : true;

    // Disable leveling so the planner won't mess with us
    #if PLANNER_LEVELING
      set_bed_leveling_enabled(false);
    #endif

    setup_for_endstop_or_probe_move();

    float measured_z = probe_pt(X_probe_location, Y_probe_location, stow, 1);

    SERIAL_PROTOCOLPGM("Bed X: ");
    SERIAL_PROTOCOL(X_probe_location + 0.0001);
    SERIAL_PROTOCOLPGM(" Y: ");
    SERIAL_PROTOCOL(Y_probe_location + 0.0001);
    SERIAL_PROTOCOLPGM(" Z: ");
    SERIAL_PROTOCOLLN(measured_z - -zprobe_zoffset + 0.0001);

    clean_up_after_endstop_or_probe_move();

    report_current_position();
  }

  #if ENABLED(Z_PROBE_SLED)

    /**
     * G31: Deploy the Z probe
     */
    inline void gcode_G31() { DEPLOY_PROBE(); }

    /**
     * G32: Stow the Z probe
     */
    inline void gcode_G32() { STOW_PROBE(); }

  #endif // Z_PROBE_SLED

#endif // HAS_BED_PROBE

#if ENABLED(G38_PROBE_TARGET)

  static bool G38_run_probe() {

    bool G38_pass_fail = false;

    // Get direction of move and retract
    float retract_mm[XYZ];
    LOOP_XYZ(i) {
      float dist = destination[i] - current_position[i];
      retract_mm[i] = fabs(dist) < G38_MINIMUM_MOVE ? 0 : home_bump_mm((AxisEnum)i) * (dist > 0 ? -1 : 1);
    }

    stepper.synchronize();  // wait until the machine is idle

    // Move until destination reached or target hit
    endstops.enable(true);
    G38_move = true;
    G38_endstop_hit = false;
    prepare_move_to_destination();
    stepper.synchronize();
    G38_move = false;

    endstops.hit_on_purpose();
    set_current_from_steppers_for_axis(ALL_AXES);
    SYNC_PLAN_POSITION_KINEMATIC();

    // Only do remaining moves if target was hit
    if (G38_endstop_hit) {

      G38_pass_fail = true;

      // Move away by the retract distance
      set_destination_to_current();
      LOOP_XYZ(i) destination[i] += retract_mm[i];
      endstops.enable(false);
      prepare_move_to_destination();
      stepper.synchronize();

      feedrate_mm_s /= 4;

      // Bump the target more slowly
      LOOP_XYZ(i) destination[i] -= retract_mm[i] * 2;

      endstops.enable(true);
      G38_move = true;
      prepare_move_to_destination();
      stepper.synchronize();
      G38_move = false;

      set_current_from_steppers_for_axis(ALL_AXES);
      SYNC_PLAN_POSITION_KINEMATIC();
    }

    endstops.hit_on_purpose();
    endstops.not_homing();
    return G38_pass_fail;
  }

  /**
   * G38.2 - probe toward workpiece, stop on contact, signal error if failure
   * G38.3 - probe toward workpiece, stop on contact
   *
   * Like G28 except uses Z min endstop for all axes
   */
  inline void gcode_G38(bool is_38_2) {
    // Get X Y Z E F
    gcode_get_destination();

    setup_for_endstop_or_probe_move();

    // If any axis has enough movement, do the move
    LOOP_XYZ(i)
      if (fabs(destination[i] - current_position[i]) >= G38_MINIMUM_MOVE) {
        if (!code_seen('F')) feedrate_mm_s = homing_feedrate_mm_s[i];
        // If G38.2 fails throw an error
        if (!G38_run_probe() && is_38_2) {
          SERIAL_ERROR_START;
          SERIAL_ERRORLNPGM("Failed to reach target");
        }
        break;
      }

    clean_up_after_endstop_or_probe_move();
  }

#endif // G38_PROBE_TARGET

/**
 * G92: Set current position to given X Y Z E
 */
inline void gcode_G92() {
  bool didXYZ = false,
       didE = code_seen('E');

  if (!didE) stepper.synchronize();

  LOOP_XYZE(i) {
    if (code_seen(axis_codes[i])) {
      #if IS_SCARA
        current_position[i] = code_value_axis_units(i);
        if (i != E_AXIS) didXYZ = true;
      #else
        #if DISABLED(NO_WORKSPACE_OFFSETS)
          float p = current_position[i];
        #endif
        float v = code_value_axis_units(i);

        current_position[i] = v;

        if (i != E_AXIS) {
          didXYZ = true;
          #if DISABLED(NO_WORKSPACE_OFFSETS)
            position_shift[i] += v - p; // Offset the coordinate space
            update_software_endstops((AxisEnum)i);
          #endif
        }
      #endif
    }
  }
  if (didXYZ)
    SYNC_PLAN_POSITION_KINEMATIC();
  else if (didE)
    sync_plan_position_e();

  report_current_position();
}

#if ENABLED(EMERGENCY_PARSER) || ENABLED(ULTIPANEL)

  /**
   * M0: Unconditional stop - Wait for user button press on LCD
   * M1: Conditional stop   - Wait for user button press on LCD
   */
  inline void gcode_M0_M1() {
    char* args = current_command_args;

    millis_t codenum = 0;
    bool hasP = false, hasS = false;
    if (code_seen('P')) {
      codenum = code_value_millis(); // milliseconds to wait
      hasP = codenum > 0;
    }
    if (code_seen('S')) {
      codenum = code_value_millis_from_seconds(); // seconds to wait
      hasS = codenum > 0;
    }

    #if ENABLED(ULTIPANEL)

      if (!hasP && !hasS && *args != '\0')
        lcd_setstatus(args, true);
      else {
        LCD_MESSAGEPGM(MSG_USERWAIT);
        #if ENABLED(LCD_PROGRESS_BAR) && PROGRESS_MSG_EXPIRE > 0
          dontExpireStatus();
        #endif
      }

    #else

      if (!hasP && !hasS && *args != '\0') {
        SERIAL_ECHO_START;
        SERIAL_ECHOLN(args);
      }

    #endif

    wait_for_user = true;
    KEEPALIVE_STATE(PAUSED_FOR_USER);

    stepper.synchronize();
    refresh_cmd_timeout();

    if (codenum > 0) {
      codenum += previous_cmd_ms;  // wait until this time for a click
      while (PENDING(millis(), codenum) && wait_for_user) idle();
    }
    else {
      #if ENABLED(ULTIPANEL)
        if (lcd_detected()) {
          while (wait_for_user) idle();
          IS_SD_PRINTING ? LCD_MESSAGEPGM(MSG_RESUMING) : LCD_MESSAGEPGM(WELCOME_MSG);
        }
      #else
        while (wait_for_user) idle();
      #endif
    }

    wait_for_user = false;
    KEEPALIVE_STATE(IN_HANDLER);
  }

#endif // EMERGENCY_PARSER || ULTIPANEL

/**
 * M17: Enable power on all stepper motors
 */
inline void gcode_M17() {
  LCD_MESSAGEPGM(MSG_NO_MOVE);
  enable_all_steppers();
}

#if ENABLED(SDSUPPORT)

  /**
   * M20: List SD card to serial output
   */
  inline void gcode_M20() {
    SERIAL_PROTOCOLLNPGM(MSG_BEGIN_FILE_LIST);
    card.ls();
    SERIAL_PROTOCOLLNPGM(MSG_END_FILE_LIST);
  }

  /**
   * M21: Init SD Card
   */
  inline void gcode_M21() { card.initsd(); }

  /**
   * M22: Release SD Card
   */
  inline void gcode_M22() { card.release(); }

  /**
   * M23: Open a file
   */
  inline void gcode_M23() { card.openFile(current_command_args, true); }

  /**
   * M24: Start SD Print
   */
  inline void gcode_M24() {
    card.startFileprint();
    print_job_timer.start();
  }

  /**
   * M25: Pause SD Print
   */
  inline void gcode_M25() { card.pauseSDPrint(); }

  /**
   * M26: Set SD Card file index
   */
  inline void gcode_M26() {
    if (card.cardOK && code_seen('S'))
      card.setIndex(code_value_long());
  }

  /**
   * M27: Get SD Card status
   */
  inline void gcode_M27() { card.getStatus(); }

  /**
   * M28: Start SD Write
   */
  inline void gcode_M28() { card.openFile(current_command_args, false); }

  /**
   * M29: Stop SD Write
   * Processed in write to file routine above
   */
  inline void gcode_M29() {
    // card.saving = false;
  }

  /**
   * M30 <filename>: Delete SD Card file
   */
  inline void gcode_M30() {
    if (card.cardOK) {
      card.closefile();
      card.removeFile(current_command_args);
    }
  }

#endif // SDSUPPORT

/**
 * M31: Get the time since the start of SD Print (or last M109)
 */
inline void gcode_M31() {
  char buffer[21];
  duration_t elapsed = print_job_timer.duration();
  elapsed.toString(buffer);

  lcd_setstatus(buffer);

  SERIAL_ECHO_START;
  SERIAL_ECHOLNPAIR("Print time: ", buffer);

  #if ENABLED(AUTOTEMP)
    thermalManager.autotempShutdown();
  #endif
}

#if ENABLED(SDSUPPORT)

  /**
   * M32: Select file and start SD Print
   */
  inline void gcode_M32() {
    if (card.sdprinting)
      stepper.synchronize();

    char* namestartpos = strchr(current_command_args, '!');  // Find ! to indicate filename string start.
    if (!namestartpos)
      namestartpos = current_command_args; // Default name position, 4 letters after the M
    else
      namestartpos++; //to skip the '!'

    bool call_procedure = code_seen('P') && (seen_pointer < namestartpos);

    if (card.cardOK) {
      card.openFile(namestartpos, true, call_procedure);

      if (code_seen('S') && seen_pointer < namestartpos) // "S" (must occur _before_ the filename!)
        card.setIndex(code_value_long());

      card.startFileprint();

      // Procedure calls count as normal print time.
      if (!call_procedure) print_job_timer.start();
    }
  }

  #if ENABLED(LONG_FILENAME_HOST_SUPPORT)

    /**
     * M33: Get the long full path of a file or folder
     *
     * Parameters:
     *   <dospath> Case-insensitive DOS-style path to a file or folder
     *
     * Example:
     *   M33 miscel~1/armchair/armcha~1.gco
     *
     * Output:
     *   /Miscellaneous/Armchair/Armchair.gcode
     */
    inline void gcode_M33() {
      card.printLongPath(current_command_args);
    }

  #endif

  #if ENABLED(SDCARD_SORT_ALPHA) && ENABLED(SDSORT_GCODE)
    /**
     * M34: Set SD Card Sorting Options
     */
    inline void gcode_M34() {
      if (code_seen('S')) card.setSortOn(code_value_bool());
      if (code_seen('F')) {
        int v = code_value_long();
        card.setSortFolders(v < 0 ? -1 : v > 0 ? 1 : 0);
      }
      //if (code_seen('R')) card.setSortReverse(code_value_bool());
    }
  #endif // SDCARD_SORT_ALPHA && SDSORT_GCODE

  /**
   * M928: Start SD Write
   */
  inline void gcode_M928() {
    card.openLogFile(current_command_args);
  }

#endif // SDSUPPORT

/**
 * Sensitive pin test for M42, M226
 */
static bool pin_is_protected(uint8_t pin) {
  static const int sensitive_pins[] = SENSITIVE_PINS;
  for (uint8_t i = 0; i < COUNT(sensitive_pins); i++)
    if (sensitive_pins[i] == pin) return true;
  return false;
}

/**
 * M42: Change pin status via GCode
 *
 *  P<pin>  Pin number (LED if omitted)
 *  S<byte> Pin status from 0 - 255
 */
inline void gcode_M42() {
  if (!code_seen('S')) return;

  int pin_status = code_value_int();
  if (pin_status < 0 || pin_status > 255) return;

  int pin_number = code_seen('P') ? code_value_int() : LED_PIN;
  if (pin_number < 0) return;

  if (pin_is_protected(pin_number)) {
    SERIAL_ERROR_START;
    SERIAL_ERRORLNPGM(MSG_ERR_PROTECTED_PIN);
    return;
  }

  pinMode(pin_number, OUTPUT);
  digitalWrite(pin_number, pin_status);
  analogWrite(pin_number, pin_status);

  #if FAN_COUNT > 0
    switch (pin_number) {
      #if HAS_FAN0
        case FAN_PIN: fanSpeeds[0] = pin_status; break;
      #endif
      #if HAS_FAN1
        case FAN1_PIN: fanSpeeds[1] = pin_status; break;
      #endif
      #if HAS_FAN2
        case FAN2_PIN: fanSpeeds[2] = pin_status; break;
      #endif
    }
  #endif
}

#if ENABLED(PINS_DEBUGGING)

  #include "pinsDebug.h"

  /**
   * M43: Pin report and debug
   *
   *      E<bool> Enable / disable background endstop monitoring
   *               - Machine continues to operate
   *               - Reports changes to endstops
   *               - Toggles LED when an endstop changes
   *
   *   or
   *
   *      P<pin>  Pin to read or watch. If omitted, read/watch all pins.
   *      W<bool> Watch pins -reporting changes- until reset, click, or M108.
   *      I<bool> Flag to ignore Marlin's pin protection.
   *
   */
  inline void gcode_M43() {

    // Enable or disable endstop monitoring
    if (code_seen('E')) {
      endstop_monitor_flag = code_value_bool();
      SERIAL_PROTOCOLPGM("endstop monitor ");
      SERIAL_PROTOCOL(endstop_monitor_flag ? "en" : "dis");
      SERIAL_PROTOCOLLNPGM("abled");
      return;
    }

    // Get the range of pins to test or watch
    int first_pin = 0, last_pin = NUM_DIGITAL_PINS - 1;
    if (code_seen('P')) {
      first_pin = last_pin = code_value_byte();
      if (first_pin > NUM_DIGITAL_PINS - 1) return;
    }

    bool ignore_protection = code_seen('I') ? code_value_bool() : false;

    // Watch until click, M108, or reset
    if (code_seen('W') && code_value_bool()) { // watch digital pins
      byte pin_state[last_pin - first_pin + 1];
      for (int8_t pin = first_pin; pin <= last_pin; pin++) {
        if (pin_is_protected(pin) && !ignore_protection) continue;
        pinMode(pin, INPUT_PULLUP);
        // if (IS_ANALOG(pin))
        //   pin_state[pin - first_pin] = analogRead(pin - analogInputToDigitalPin(0)); // int16_t pin_state[...]
        // else
          pin_state[pin - first_pin] = digitalRead(pin);
      }

      #if ENABLED(EMERGENCY_PARSER) || ENABLED(ULTIPANEL)
        wait_for_user = true;
      #endif

      for(;;) {
        for (int8_t pin = first_pin; pin <= last_pin; pin++) {
          if (pin_is_protected(pin)) continue;
          byte val;
          // if (IS_ANALOG(pin))
          //   val = analogRead(pin - analogInputToDigitalPin(0)); // int16_t val
          // else
            val = digitalRead(pin);
          if (val != pin_state[pin - first_pin]) {
            report_pin_state(pin);
            pin_state[pin - first_pin] = val;
          }
        }

        #if ENABLED(EMERGENCY_PARSER) || ENABLED(ULTIPANEL)
          if (!wait_for_user) break;
        #endif

        safe_delay(500);
      }
      return;
    }

    // Report current state of selected pin(s)
    for (uint8_t pin = first_pin; pin <= last_pin; pin++)
      report_pin_state_extended(pin, ignore_protection);
  }
 
/**
 * M44: Scan for a pin to help the user locate unused pins on their controller board
 *      Either an LED or volt meter can be placed on the desired pin.
 *      This command will scan the non-sensitive pins and put a voltage on the pin for
 *      a short duration.   
 *
 * S	Start Pin number.   If not given, will default to 0
 *
 * E	End Pin number.   If not given, will default to 127 
 *
 * N	No Sensitive Pin Checks.   Use with caution!!!!
 *
 * R    Repeat pulses on each pin this number of times before continueing to next pin
 *
 * W    Wait time (in miliseconds) between pulses.  If not given will default to 500
 *
 */


//
// sensitive_pin() is used by both M43 and M44 to avoid messing with pins that should not be touched.
// It is cleaner to have it as a function call than as in-line logic.
//

  static bool sensitive_pin(int p) {
    int i;

    if (p==68 || p==69 || p==70 || p==71 || p==72 || p==73 || p==74 )  // These pins cause bad things to happen on MEGA2560
      return true;

    return pin_is_protected(p);
  }

  inline void gcode_M44() {
  int p, j, s=0, n_flag=0, e=127, w=500, r=1; 

    if (code_seen('R')) 
      r = code_value_int();

    if (code_seen('S')) 
      s = code_value_int();

    if (code_seen('E')) 
      e = code_value_int();
  
    if (code_seen('N') )
      n_flag++;

    if (code_seen('W')) 
      w = code_value_int();

    for(p=s; p<=e; p++) {
        if ( n_flag==0 && sensitive_pin(p) ) {
          SERIAL_ECHOPAIRPGM("Sensitive Pin: ", p);
          SERIAL_ECHOPGM(" untouched.\n");
        } else {
      	SERIAL_ECHOPAIRPGM("Pulsing Pin: ", p);
          pinMode(p, OUTPUT);
          for(j=0; j<r; j++) {
             digitalWrite(p, 0);
             idle();
             delay(w);
             digitalWrite(p, 1);
             idle();
             delay(w);
             digitalWrite(p, 0);
             idle();
             delay(w);
          }
        }
      SERIAL_ECHOPGM("\n");
    } 
    SERIAL_ECHOPGM("Done\n");
    return;
  }

/**
 * M45: Input Scan    Scan a range for a pin that is connected to a sensor or switch
 *
 *      This command will scan the non-sensitive pins and read them with Pull Up Resistor
 *      mode enabled.
 *
 * S	Start Pin number.   If not given, will default to 0
 *
 * E	End Pin number.   If not given, will default to 127 
 *
 * W    Wait time (in miliseconds) between scans.  If not given will default to 500
 *
 * R    Repeat range scan this many times
 */


  inline void gcode_M45() {
  char c;
  int p, i, j, s=0, e=127, w=500, repeat_cnt=1; 

    if (code_seen('R')) 
      repeat_cnt = code_value_int();

    if (code_seen('S')) 
      s = code_value_int();

    if (code_seen('E')) 
      e = code_value_int();

    if (code_seen('W')) 
      w = code_value_int();

    for(p=s; p<=e; p++) {
      if ( sensitive_pin(p) )
        SERIAL_PROTOCOL(".");
      else {
        j = p % 10;
        c = '0' + j;
        SERIAL_PROTOCOL(c);
      }
    }
    SERIAL_PROTOCOL("\n");

    for(i=0; i<repeat_cnt; i++) {
      for(p=s; p<=e; p++) {
        pinMode(p, INPUT_PULLUP);
        if ( sensitive_pin(p)) {
          SERIAL_PROTOCOL(".");
        } else {
          j = digitalRead( p );
          if ( j & 0x01 )
            SERIAL_PROTOCOL("1");
          else
            SERIAL_PROTOCOL("0");
        }
      }
      SERIAL_ECHOPGM("\n");
      idle();
      delay(w);
    }
    return;
  } 
#endif // PINS_DEBUGGING

#if ENABLED(Z_MIN_PROBE_REPEATABILITY_TEST)

  /**
   * M48: Z probe repeatability measurement function.
   *
   * Usage:
   *   M48 <P#> <X#> <Y#> <V#> <E> <L#>
   *     P = Number of sampled points (4-50, default 10)
   *     X = Sample X position
   *     Y = Sample Y position
   *     V = Verbose level (0-4, default=1)
   *     E = Engage Z probe for each reading
   *     L = Number of legs of movement before probe
   *     S = Schizoid (Or Star if you prefer)
   *
   * This function assumes the bed has been homed.  Specifically, that a G28 command
   * as been issued prior to invoking the M48 Z probe repeatability measurement function.
   * Any information generated by a prior G29 Bed leveling command will be lost and need to be
   * regenerated.
   */
  inline void gcode_M48() {

    if (axis_unhomed_error(true, true, true)) return;

    int8_t verbose_level = code_seen('V') ? code_value_byte() : 1;
    if (verbose_level < 0 || verbose_level > 4) {
      SERIAL_PROTOCOLLNPGM("?Verbose Level not plausible (0-4).");
      return;
    }

    if (verbose_level > 0)
      SERIAL_PROTOCOLLNPGM("M48 Z-Probe Repeatability Test");

    int8_t n_samples = code_seen('P') ? code_value_byte() : 10;
    if (n_samples < 4 || n_samples > 50) {
      SERIAL_PROTOCOLLNPGM("?Sample size not plausible (4-50).");
      return;
    }

    float  X_current = current_position[X_AXIS],
           Y_current = current_position[Y_AXIS];

    bool stow_probe_after_each = code_seen('E');

    float X_probe_location = code_seen('X') ? code_value_axis_units(X_AXIS) : X_current + X_PROBE_OFFSET_FROM_EXTRUDER;
    #if DISABLED(DELTA)
      if (X_probe_location < LOGICAL_X_POSITION(MIN_PROBE_X) || X_probe_location > LOGICAL_X_POSITION(MAX_PROBE_X)) {
        out_of_range_error(PSTR("X"));
        return;
      }
    #endif

    float Y_probe_location = code_seen('Y') ? code_value_axis_units(Y_AXIS) : Y_current + Y_PROBE_OFFSET_FROM_EXTRUDER;
    #if DISABLED(DELTA)
      if (Y_probe_location < LOGICAL_Y_POSITION(MIN_PROBE_Y) || Y_probe_location > LOGICAL_Y_POSITION(MAX_PROBE_Y)) {
        out_of_range_error(PSTR("Y"));
        return;
      }
    #else
      float pos[XYZ] = { X_probe_location, Y_probe_location, 0 };
      if (!position_is_reachable(pos, true)) {
        SERIAL_PROTOCOLLNPGM("? (X,Y) location outside of probeable radius.");
        return;
      }
    #endif

    bool seen_L = code_seen('L');
    uint8_t n_legs = seen_L ? code_value_byte() : 0;
    if (n_legs > 15) {
      SERIAL_PROTOCOLLNPGM("?Number of legs in movement not plausible (0-15).");
      return;
    }
    if (n_legs == 1) n_legs = 2;

    bool schizoid_flag = code_seen('S');
    if (schizoid_flag && !seen_L) n_legs = 7;

    /**
     * Now get everything to the specified probe point So we can safely do a
     * probe to get us close to the bed.  If the Z-Axis is far from the bed,
     * we don't want to use that as a starting point for each probe.
     */
    if (verbose_level > 2)
      SERIAL_PROTOCOLLNPGM("Positioning the probe...");

    // Disable bed level correction in M48 because we want the raw data when we probe
    #if HAS_ABL
      const bool abl_was_enabled = planner.abl_enabled;
      set_bed_leveling_enabled(false);
    #endif

    setup_for_endstop_or_probe_move();

    // Move to the first point, deploy, and probe
    probe_pt(X_probe_location, Y_probe_location, stow_probe_after_each, verbose_level);

    randomSeed(millis());

    double mean = 0.0, sigma = 0.0, min = 99999.9, max = -99999.9, sample_set[n_samples];

    for (uint8_t n = 0; n < n_samples; n++) {
      if (n_legs) {
        int dir = (random(0, 10) > 5.0) ? -1 : 1;  // clockwise or counter clockwise
        float angle = random(0.0, 360.0),
              radius = random(
                #if ENABLED(DELTA)
                  DELTA_PROBEABLE_RADIUS / 8, DELTA_PROBEABLE_RADIUS / 3
                #else
                  5, X_MAX_LENGTH / 8
                #endif
              );

        if (verbose_level > 3) {
          SERIAL_ECHOPAIR("Starting radius: ", radius);
          SERIAL_ECHOPAIR("   angle: ", angle);
          SERIAL_ECHOPGM(" Direction: ");
          if (dir > 0) SERIAL_ECHOPGM("Counter-");
          SERIAL_ECHOLNPGM("Clockwise");
        }

        for (uint8_t l = 0; l < n_legs - 1; l++) {
          double delta_angle;

          if (schizoid_flag)
            // The points of a 5 point star are 72 degrees apart.  We need to
            // skip a point and go to the next one on the star.
            delta_angle = dir * 2.0 * 72.0;

          else
            // If we do this line, we are just trying to move further
            // around the circle.
            delta_angle = dir * (float) random(25, 45);

          angle += delta_angle;

          while (angle > 360.0)   // We probably do not need to keep the angle between 0 and 2*PI, but the
            angle -= 360.0;       // Arduino documentation says the trig functions should not be given values
          while (angle < 0.0)     // outside of this range.   It looks like they behave correctly with
            angle += 360.0;       // numbers outside of the range, but just to be safe we clamp them.

          X_current = X_probe_location - (X_PROBE_OFFSET_FROM_EXTRUDER) + cos(RADIANS(angle)) * radius;
          Y_current = Y_probe_location - (Y_PROBE_OFFSET_FROM_EXTRUDER) + sin(RADIANS(angle)) * radius;

          #if DISABLED(DELTA)
            X_current = constrain(X_current, X_MIN_POS, X_MAX_POS);
            Y_current = constrain(Y_current, Y_MIN_POS, Y_MAX_POS);
          #else
            // If we have gone out too far, we can do a simple fix and scale the numbers
            // back in closer to the origin.
            while (HYPOT(X_current, Y_current) > DELTA_PROBEABLE_RADIUS) {
              X_current /= 1.25;
              Y_current /= 1.25;
              if (verbose_level > 3) {
                SERIAL_ECHOPAIR("Pulling point towards center:", X_current);
                SERIAL_ECHOLNPAIR(", ", Y_current);
              }
            }
          #endif
          if (verbose_level > 3) {
            SERIAL_PROTOCOLPGM("Going to:");
            SERIAL_ECHOPAIR(" X", X_current);
            SERIAL_ECHOPAIR(" Y", Y_current);
            SERIAL_ECHOLNPAIR(" Z", current_position[Z_AXIS]);
          }
          do_blocking_move_to_xy(X_current, Y_current);
        } // n_legs loop
      } // n_legs

      // Probe a single point
      sample_set[n] = probe_pt(X_probe_location, Y_probe_location, stow_probe_after_each, 0);

      /**
       * Get the current mean for the data points we have so far
       */
      double sum = 0.0;
      for (uint8_t j = 0; j <= n; j++) sum += sample_set[j];
      mean = sum / (n + 1);

      NOMORE(min, sample_set[n]);
      NOLESS(max, sample_set[n]);

      /**
       * Now, use that mean to calculate the standard deviation for the
       * data points we have so far
       */
      sum = 0.0;
      for (uint8_t j = 0; j <= n; j++)
        sum += sq(sample_set[j] - mean);

      sigma = sqrt(sum / (n + 1));
      if (verbose_level > 0) {
        if (verbose_level > 1) {
          SERIAL_PROTOCOL(n + 1);
          SERIAL_PROTOCOLPGM(" of ");
          SERIAL_PROTOCOL((int)n_samples);
          SERIAL_PROTOCOLPGM(": z: ");
          SERIAL_PROTOCOL_F(sample_set[n], 3);
          if (verbose_level > 2) {
            SERIAL_PROTOCOLPGM(" mean: ");
            SERIAL_PROTOCOL_F(mean, 4);
            SERIAL_PROTOCOLPGM(" sigma: ");
            SERIAL_PROTOCOL_F(sigma, 6);
            SERIAL_PROTOCOLPGM(" min: ");
            SERIAL_PROTOCOL_F(min, 3);
            SERIAL_PROTOCOLPGM(" max: ");
            SERIAL_PROTOCOL_F(max, 3);
            SERIAL_PROTOCOLPGM(" range: ");
            SERIAL_PROTOCOL_F(max-min, 3);
          }
          SERIAL_EOL;
        }
      }

    } // End of probe loop

    if (STOW_PROBE()) return;

    SERIAL_PROTOCOLPGM("Finished!");
    SERIAL_EOL;

    if (verbose_level > 0) {
      SERIAL_PROTOCOLPGM("Mean: ");
      SERIAL_PROTOCOL_F(mean, 6);
      SERIAL_PROTOCOLPGM(" Min: ");
      SERIAL_PROTOCOL_F(min, 3);
      SERIAL_PROTOCOLPGM(" Max: ");
      SERIAL_PROTOCOL_F(max, 3);
      SERIAL_PROTOCOLPGM(" Range: ");
      SERIAL_PROTOCOL_F(max-min, 3);
      SERIAL_EOL;
    }

    SERIAL_PROTOCOLPGM("Standard Deviation: ");
    SERIAL_PROTOCOL_F(sigma, 6);
    SERIAL_EOL;
    SERIAL_EOL;

    clean_up_after_endstop_or_probe_move();

    // Re-enable bed level correction if it has been on
    #if HAS_ABL
      set_bed_leveling_enabled(abl_was_enabled);
    #endif

    report_current_position();
  }

#endif // Z_MIN_PROBE_REPEATABILITY_TEST

/**
 * M75: Start print timer
 */
inline void gcode_M75() { print_job_timer.start(); }

/**
 * M76: Pause print timer
 */
inline void gcode_M76() { print_job_timer.pause(); }

/**
 * M77: Stop print timer
 */
inline void gcode_M77() { print_job_timer.stop(); }

#if ENABLED(PRINTCOUNTER)
  /**
   * M78: Show print statistics
   */
  inline void gcode_M78() {
    // "M78 S78" will reset the statistics
    if (code_seen('S') && code_value_int() == 78)
      print_job_timer.initStats();
    else
      print_job_timer.showStats();
  }
#endif

/**
 * M104: Set hot end temperature
 */
inline void gcode_M104() {
  if (get_target_extruder_from_command(104)) return;
  if (DEBUGGING(DRYRUN)) return;

  #if ENABLED(SINGLENOZZLE)
    if (target_extruder != active_extruder) return;
  #endif

  if (code_seen('S')) {
    thermalManager.setTargetHotend(code_value_temp_abs(), target_extruder);
    #if ENABLED(DUAL_X_CARRIAGE)
      if (dual_x_carriage_mode == DXC_DUPLICATION_MODE && target_extruder == 0)
        thermalManager.setTargetHotend(code_value_temp_abs() == 0.0 ? 0.0 : code_value_temp_abs() + duplicate_extruder_temp_offset, 1);
    #endif

    #if ENABLED(PRINTJOB_TIMER_AUTOSTART)
      /**
       * Stop the timer at the end of print, starting is managed by
       * 'heat and wait' M109.
       * We use half EXTRUDE_MINTEMP here to allow nozzles to be put into hot
       * stand by mode, for instance in a dual extruder setup, without affecting
       * the running print timer.
       */
      if (code_value_temp_abs() <= (EXTRUDE_MINTEMP)/2) {
        print_job_timer.stop();
        LCD_MESSAGEPGM(WELCOME_MSG);
      }
    #endif

    if (code_value_temp_abs() > thermalManager.degHotend(target_extruder)) status_printf(0, PSTR("E%i %s"), target_extruder + 1, MSG_HEATING);
  }

  #if ENABLED(AUTOTEMP)
    planner.autotemp_M104_M109();
  #endif
}

#if HAS_TEMP_HOTEND || HAS_TEMP_BED

  void print_heaterstates() {
    #if HAS_TEMP_HOTEND
      SERIAL_PROTOCOLPGM(" T:");
      SERIAL_PROTOCOL_F(thermalManager.degHotend(target_extruder), 1);
      SERIAL_PROTOCOLPGM(" /");
      SERIAL_PROTOCOL_F(thermalManager.degTargetHotend(target_extruder), 1);
      #if ENABLED(SHOW_TEMP_ADC_VALUES)
        SERIAL_PROTOCOLPAIR(" (", thermalManager.current_temperature_raw[target_extruder] / OVERSAMPLENR);
        SERIAL_CHAR(')');
      #endif
    #endif
    #if HAS_TEMP_BED
      SERIAL_PROTOCOLPGM(" B:");
      SERIAL_PROTOCOL_F(thermalManager.degBed(), 1);
      SERIAL_PROTOCOLPGM(" /");
      SERIAL_PROTOCOL_F(thermalManager.degTargetBed(), 1);
      #if ENABLED(SHOW_TEMP_ADC_VALUES)
        SERIAL_PROTOCOLPAIR(" (", thermalManager.current_temperature_bed_raw / OVERSAMPLENR);
        SERIAL_CHAR(')');
      #endif
    #endif
    #if HOTENDS > 1
      HOTEND_LOOP() {
        SERIAL_PROTOCOLPAIR(" T", e);
        SERIAL_PROTOCOLCHAR(':');
        SERIAL_PROTOCOL_F(thermalManager.degHotend(e), 1);
        SERIAL_PROTOCOLPGM(" /");
        SERIAL_PROTOCOL_F(thermalManager.degTargetHotend(e), 1);
        #if ENABLED(SHOW_TEMP_ADC_VALUES)
          SERIAL_PROTOCOLPAIR(" (", thermalManager.current_temperature_raw[e] / OVERSAMPLENR);
          SERIAL_CHAR(')');
        #endif
      }
    #endif
    SERIAL_PROTOCOLPGM(" @:");
    SERIAL_PROTOCOL(thermalManager.getHeaterPower(target_extruder));
    #if HAS_TEMP_BED
      SERIAL_PROTOCOLPGM(" B@:");
      SERIAL_PROTOCOL(thermalManager.getHeaterPower(-1));
    #endif
    #if HOTENDS > 1
      HOTEND_LOOP() {
        SERIAL_PROTOCOLPAIR(" @", e);
        SERIAL_PROTOCOLCHAR(':');
        SERIAL_PROTOCOL(thermalManager.getHeaterPower(e));
      }
    #endif
  }
#endif

/**
 * M105: Read hot end and bed temperature
 */
inline void gcode_M105() {
  if (get_target_extruder_from_command(105)) return;

  #if HAS_TEMP_HOTEND || HAS_TEMP_BED
    SERIAL_PROTOCOLPGM(MSG_OK);
    print_heaterstates();
  #else // !HAS_TEMP_HOTEND && !HAS_TEMP_BED
    SERIAL_ERROR_START;
    SERIAL_ERRORLNPGM(MSG_ERR_NO_THERMISTORS);
  #endif

  SERIAL_EOL;
}

#if ENABLED(AUTO_REPORT_TEMPERATURES) && (HAS_TEMP_HOTEND || HAS_TEMP_BED)

  static uint8_t auto_report_temp_interval;
  static millis_t next_temp_report_ms;

  /**
   * M155: Set temperature auto-report interval. M155 S<seconds>
   */
  inline void gcode_M155() {
    if (code_seen('S')) {
      auto_report_temp_interval = code_value_byte();
      NOMORE(auto_report_temp_interval, 60);
      next_temp_report_ms = millis() + 1000UL * auto_report_temp_interval;
    }
  }

  inline void auto_report_temperatures() {
    if (auto_report_temp_interval && ELAPSED(millis(), next_temp_report_ms)) {
      next_temp_report_ms = millis() + 1000UL * auto_report_temp_interval;
      print_heaterstates();
      SERIAL_EOL;
    }
  }

#endif // AUTO_REPORT_TEMPERATURES

#if FAN_COUNT > 0

  /**
   * M106: Set Fan Speed
   *
   *  S<int>   Speed between 0-255
   *  P<index> Fan index, if more than one fan
   */
  inline void gcode_M106() {
    uint16_t s = code_seen('S') ? code_value_ushort() : 255,
             p = code_seen('P') ? code_value_ushort() : 0;
    NOMORE(s, 255);
    if (p < FAN_COUNT) fanSpeeds[p] = s;
  }

  /**
   * M107: Fan Off
   */
  inline void gcode_M107() {
    uint16_t p = code_seen('P') ? code_value_ushort() : 0;
    if (p < FAN_COUNT) fanSpeeds[p] = 0;
  }

#endif // FAN_COUNT > 0

#if DISABLED(EMERGENCY_PARSER)

  /**
   * M108: Stop the waiting for heaters in M109, M190, M303. Does not affect the target temperature.
   */
  inline void gcode_M108() { wait_for_heatup = false; }


  /**
   * M112: Emergency Stop
   */
  inline void gcode_M112() { kill(PSTR(MSG_KILLED)); }


  /**
   * M410: Quickstop - Abort all planned moves
   *
   * This will stop the carriages mid-move, so most likely they
   * will be out of sync with the stepper position after this.
   */
  inline void gcode_M410() { quickstop_stepper(); }

#endif

  #ifndef MIN_COOLING_SLOPE_DEG
    #define MIN_COOLING_SLOPE_DEG 1.50
  #endif
  #ifndef MIN_COOLING_SLOPE_TIME
    #define MIN_COOLING_SLOPE_TIME 60
  #endif

/**
 * M109: Sxxx Wait for extruder(s) to reach temperature. Waits only when heating.
 *       Rxxx Wait for extruder(s) to reach temperature. Waits when heating and cooling.
 */
inline void gcode_M109() {

  if (get_target_extruder_from_command(109)) return;
  if (DEBUGGING(DRYRUN)) return;

  #if ENABLED(SINGLENOZZLE)
    if (target_extruder != active_extruder) return;
  #endif

  bool no_wait_for_cooling = code_seen('S');
  if (no_wait_for_cooling || code_seen('R')) {
    thermalManager.setTargetHotend(code_value_temp_abs(), target_extruder);
    #if ENABLED(DUAL_X_CARRIAGE)
      if (dual_x_carriage_mode == DXC_DUPLICATION_MODE && target_extruder == 0)
        thermalManager.setTargetHotend(code_value_temp_abs() == 0.0 ? 0.0 : code_value_temp_abs() + duplicate_extruder_temp_offset, 1);
    #endif

    #if ENABLED(PRINTJOB_TIMER_AUTOSTART)
      /**
       * We use half EXTRUDE_MINTEMP here to allow nozzles to be put into hot
       * stand by mode, for instance in a dual extruder setup, without affecting
       * the running print timer.
       */
      if (code_value_temp_abs() <= (EXTRUDE_MINTEMP)/2) {
        print_job_timer.stop();
        LCD_MESSAGEPGM(WELCOME_MSG);
      }
      /**
       * We do not check if the timer is already running because this check will
       * be done for us inside the Stopwatch::start() method thus a running timer
       * will not restart.
       */
      else print_job_timer.start();
    #endif

    if (thermalManager.isHeatingHotend(target_extruder)) status_printf(0, PSTR("E%i %s"), target_extruder + 1, MSG_HEATING);
  }

  #if ENABLED(AUTOTEMP)
    planner.autotemp_M104_M109();
  #endif

  #if TEMP_RESIDENCY_TIME > 0
    millis_t residency_start_ms = 0;
    // Loop until the temperature has stabilized
    #define TEMP_CONDITIONS (!residency_start_ms || PENDING(now, residency_start_ms + (TEMP_RESIDENCY_TIME) * 1000UL))
  #else
    // Loop until the temperature is very close target
    #define TEMP_CONDITIONS (wants_to_cool ? thermalManager.isCoolingHotend(target_extruder) : thermalManager.isHeatingHotend(target_extruder))
  #endif //TEMP_RESIDENCY_TIME > 0

  float theTarget = -1.0, old_temp = 9999.0;
  bool wants_to_cool = false;
  wait_for_heatup = true;
  millis_t now, next_temp_ms = 0, next_cool_check_ms = 0;

  KEEPALIVE_STATE(NOT_BUSY);

  do {
    // Target temperature might be changed during the loop
    if (theTarget != thermalManager.degTargetHotend(target_extruder)) {
      wants_to_cool = thermalManager.isCoolingHotend(target_extruder);
      theTarget = thermalManager.degTargetHotend(target_extruder);

      // Exit if S<lower>, continue if S<higher>, R<lower>, or R<higher>
      if (no_wait_for_cooling && wants_to_cool) break;
    }

    now = millis();
    if (ELAPSED(now, next_temp_ms)) { //Print temp & remaining time every 1s while waiting
      next_temp_ms = now + 1000UL;
      print_heaterstates();
      #if TEMP_RESIDENCY_TIME > 0
        SERIAL_PROTOCOLPGM(" W:");
        if (residency_start_ms) {
          long rem = (((TEMP_RESIDENCY_TIME) * 1000UL) - (now - residency_start_ms)) / 1000UL;
          SERIAL_PROTOCOLLN(rem);
        }
        else {
          SERIAL_PROTOCOLLNPGM("?");
        }
      #else
        SERIAL_EOL;
      #endif
    }

    idle();
    refresh_cmd_timeout(); // to prevent stepper_inactive_time from running out

    float temp = thermalManager.degHotend(target_extruder);

    #if TEMP_RESIDENCY_TIME > 0

      float temp_diff = fabs(theTarget - temp);

      if (!residency_start_ms) {
        // Start the TEMP_RESIDENCY_TIME timer when we reach target temp for the first time.
        if (temp_diff < TEMP_WINDOW) residency_start_ms = now;
      }
      else if (temp_diff > TEMP_HYSTERESIS) {
        // Restart the timer whenever the temperature falls outside the hysteresis.
        residency_start_ms = now;
      }

    #endif //TEMP_RESIDENCY_TIME > 0

    // Prevent a wait-forever situation if R is misused i.e. M109 R0
    if (wants_to_cool) {
      // break after MIN_COOLING_SLOPE_TIME seconds
      // if the temperature did not drop at least MIN_COOLING_SLOPE_DEG
      if (!next_cool_check_ms || ELAPSED(now, next_cool_check_ms)) {
        if (old_temp - temp < MIN_COOLING_SLOPE_DEG) break;
        next_cool_check_ms = now + 1000UL * MIN_COOLING_SLOPE_TIME;
        old_temp = temp;
      }
    }

  } while (wait_for_heatup && TEMP_CONDITIONS);

  if (wait_for_heatup) LCD_MESSAGEPGM(MSG_HEATING_COMPLETE);

  KEEPALIVE_STATE(IN_HANDLER);
}

#if HAS_TEMP_BED

  #ifndef MIN_COOLING_SLOPE_DEG_BED
    #define MIN_COOLING_SLOPE_DEG_BED 1.50
  #endif
  #ifndef MIN_COOLING_SLOPE_TIME_BED
    #define MIN_COOLING_SLOPE_TIME_BED 60
  #endif

  /**
   * M190: Sxxx Wait for bed current temp to reach target temp. Waits only when heating
   *       Rxxx Wait for bed current temp to reach target temp. Waits when heating and cooling
   */
  inline void gcode_M190() {
    if (DEBUGGING(DRYRUN)) return;

    LCD_MESSAGEPGM(MSG_BED_HEATING);
    bool no_wait_for_cooling = code_seen('S');
    if (no_wait_for_cooling || code_seen('R')) {
      thermalManager.setTargetBed(code_value_temp_abs());
      #if ENABLED(PRINTJOB_TIMER_AUTOSTART)
        if (code_value_temp_abs() > BED_MINTEMP) {
          /**
          * We start the timer when 'heating and waiting' command arrives, LCD
          * functions never wait. Cooling down managed by extruders.
          *
          * We do not check if the timer is already running because this check will
          * be done for us inside the Stopwatch::start() method thus a running timer
          * will not restart.
          */
          print_job_timer.start();
        }
      #endif
    }

    #if TEMP_BED_RESIDENCY_TIME > 0
      millis_t residency_start_ms = 0;
      // Loop until the temperature has stabilized
      #define TEMP_BED_CONDITIONS (!residency_start_ms || PENDING(now, residency_start_ms + (TEMP_BED_RESIDENCY_TIME) * 1000UL))
    #else
      // Loop until the temperature is very close target
      #define TEMP_BED_CONDITIONS (wants_to_cool ? thermalManager.isCoolingBed() : thermalManager.isHeatingBed())
    #endif //TEMP_BED_RESIDENCY_TIME > 0

    float theTarget = -1.0, old_temp = 9999.0;
    bool wants_to_cool = false;
    wait_for_heatup = true;
    millis_t now, next_temp_ms = 0, next_cool_check_ms = 0;

    KEEPALIVE_STATE(NOT_BUSY);

    target_extruder = active_extruder; // for print_heaterstates

    do {
      // Target temperature might be changed during the loop
      if (theTarget != thermalManager.degTargetBed()) {
        wants_to_cool = thermalManager.isCoolingBed();
        theTarget = thermalManager.degTargetBed();

        // Exit if S<lower>, continue if S<higher>, R<lower>, or R<higher>
        if (no_wait_for_cooling && wants_to_cool) break;
      }

      now = millis();
      if (ELAPSED(now, next_temp_ms)) { //Print Temp Reading every 1 second while heating up.
        next_temp_ms = now + 1000UL;
        print_heaterstates();
        #if TEMP_BED_RESIDENCY_TIME > 0
          SERIAL_PROTOCOLPGM(" W:");
          if (residency_start_ms) {
            long rem = (((TEMP_BED_RESIDENCY_TIME) * 1000UL) - (now - residency_start_ms)) / 1000UL;
            SERIAL_PROTOCOLLN(rem);
          }
          else {
            SERIAL_PROTOCOLLNPGM("?");
          }
        #else
          SERIAL_EOL;
        #endif
      }

      idle();
      refresh_cmd_timeout(); // to prevent stepper_inactive_time from running out

      float temp = thermalManager.degBed();

      #if TEMP_BED_RESIDENCY_TIME > 0

        float temp_diff = fabs(theTarget - temp);

        if (!residency_start_ms) {
          // Start the TEMP_BED_RESIDENCY_TIME timer when we reach target temp for the first time.
          if (temp_diff < TEMP_BED_WINDOW) residency_start_ms = now;
        }
        else if (temp_diff > TEMP_BED_HYSTERESIS) {
          // Restart the timer whenever the temperature falls outside the hysteresis.
          residency_start_ms = now;
        }

      #endif //TEMP_BED_RESIDENCY_TIME > 0

      // Prevent a wait-forever situation if R is misused i.e. M190 R0
      if (wants_to_cool) {
        // break after MIN_COOLING_SLOPE_TIME_BED seconds
        // if the temperature did not drop at least MIN_COOLING_SLOPE_DEG_BED
        if (!next_cool_check_ms || ELAPSED(now, next_cool_check_ms)) {
          if (old_temp - temp < MIN_COOLING_SLOPE_DEG_BED) break;
          next_cool_check_ms = now + 1000UL * MIN_COOLING_SLOPE_TIME_BED;
          old_temp = temp;
        }
      }

    } while (wait_for_heatup && TEMP_BED_CONDITIONS);

    if (wait_for_heatup) LCD_MESSAGEPGM(MSG_BED_DONE);
    KEEPALIVE_STATE(IN_HANDLER);
  }

#endif // HAS_TEMP_BED

/**
 * M110: Set Current Line Number
 */
inline void gcode_M110() {
  if (code_seen('N')) gcode_LastN = code_value_long();
}

/**
 * M111: Set the debug level
 */
inline void gcode_M111() {
  marlin_debug_flags = code_seen('S') ? code_value_byte() : (uint8_t) DEBUG_NONE;

  const static char str_debug_1[] PROGMEM = MSG_DEBUG_ECHO;
  const static char str_debug_2[] PROGMEM = MSG_DEBUG_INFO;
  const static char str_debug_4[] PROGMEM = MSG_DEBUG_ERRORS;
  const static char str_debug_8[] PROGMEM = MSG_DEBUG_DRYRUN;
  const static char str_debug_16[] PROGMEM = MSG_DEBUG_COMMUNICATION;
  #if ENABLED(DEBUG_LEVELING_FEATURE)
    const static char str_debug_32[] PROGMEM = MSG_DEBUG_LEVELING;
  #endif

  const static char* const debug_strings[] PROGMEM = {
    str_debug_1, str_debug_2, str_debug_4, str_debug_8, str_debug_16,
    #if ENABLED(DEBUG_LEVELING_FEATURE)
      str_debug_32
    #endif
  };

  SERIAL_ECHO_START;
  SERIAL_ECHOPGM(MSG_DEBUG_PREFIX);
  if (marlin_debug_flags) {
    uint8_t comma = 0;
    for (uint8_t i = 0; i < COUNT(debug_strings); i++) {
      if (TEST(marlin_debug_flags, i)) {
        if (comma++) SERIAL_CHAR(',');
        serialprintPGM((char*)pgm_read_word(&(debug_strings[i])));
      }
    }
  }
  else {
    SERIAL_ECHOPGM(MSG_DEBUG_OFF);
  }
  SERIAL_EOL;
}

#if ENABLED(HOST_KEEPALIVE_FEATURE)

  /**
   * M113: Get or set Host Keepalive interval (0 to disable)
   *
   *   S<seconds> Optional. Set the keepalive interval.
   */
  inline void gcode_M113() {
    if (code_seen('S')) {
      host_keepalive_interval = code_value_byte();
      NOMORE(host_keepalive_interval, 60);
    }
    else {
      SERIAL_ECHO_START;
      SERIAL_ECHOLNPAIR("M113 S", (unsigned long)host_keepalive_interval);
    }
  }

#endif

#if ENABLED(BARICUDA)

  #if HAS_HEATER_1
    /**
     * M126: Heater 1 valve open
     */
    inline void gcode_M126() { baricuda_valve_pressure = code_seen('S') ? code_value_byte() : 255; }
    /**
     * M127: Heater 1 valve close
     */
    inline void gcode_M127() { baricuda_valve_pressure = 0; }
  #endif

  #if HAS_HEATER_2
    /**
     * M128: Heater 2 valve open
     */
    inline void gcode_M128() { baricuda_e_to_p_pressure = code_seen('S') ? code_value_byte() : 255; }
    /**
     * M129: Heater 2 valve close
     */
    inline void gcode_M129() { baricuda_e_to_p_pressure = 0; }
  #endif

#endif //BARICUDA

/**
 * M140: Set bed temperature
 */
inline void gcode_M140() {
  if (DEBUGGING(DRYRUN)) return;
  if (code_seen('S')) thermalManager.setTargetBed(code_value_temp_abs());
}

#if ENABLED(ULTIPANEL)

  /**
   * M145: Set the heatup state for a material in the LCD menu
   *   S<material> (0=PLA, 1=ABS)
   *   H<hotend temp>
   *   B<bed temp>
   *   F<fan speed>
   */
  inline void gcode_M145() {
    uint8_t material = code_seen('S') ? (uint8_t)code_value_int() : 0;
    if (material >= COUNT(lcd_preheat_hotend_temp)) {
      SERIAL_ERROR_START;
      SERIAL_ERRORLNPGM(MSG_ERR_MATERIAL_INDEX);
    }
    else {
      int v;
      if (code_seen('H')) {
        v = code_value_int();
        lcd_preheat_hotend_temp[material] = constrain(v, EXTRUDE_MINTEMP, HEATER_0_MAXTEMP - 15);
      }
      if (code_seen('F')) {
        v = code_value_int();
        lcd_preheat_fan_speed[material] = constrain(v, 0, 255);
      }
      #if TEMP_SENSOR_BED != 0
        if (code_seen('B')) {
          v = code_value_int();
          lcd_preheat_bed_temp[material] = constrain(v, BED_MINTEMP, BED_MAXTEMP - 15);
        }
      #endif
    }
  }

#endif // ULTIPANEL

#if ENABLED(TEMPERATURE_UNITS_SUPPORT)
  /**
   * M149: Set temperature units
   */
  inline void gcode_M149() {
         if (code_seen('C')) set_input_temp_units(TEMPUNIT_C);
    else if (code_seen('K')) set_input_temp_units(TEMPUNIT_K);
    else if (code_seen('F')) set_input_temp_units(TEMPUNIT_F);
  }
#endif

#if HAS_POWER_SWITCH

  /**
   * M80: Turn on Power Supply
   */
  inline void gcode_M80() {
    OUT_WRITE(PS_ON_PIN, PS_ON_AWAKE); //GND

    /**
     * If you have a switch on suicide pin, this is useful
     * if you want to start another print with suicide feature after
     * a print without suicide...
     */
    #if HAS_SUICIDE
      OUT_WRITE(SUICIDE_PIN, HIGH);
    #endif

    #if ENABLED(ULTIPANEL)
      powersupply = true;
      LCD_MESSAGEPGM(WELCOME_MSG);
      lcd_update();
    #endif
  }

#endif // HAS_POWER_SWITCH

/**
 * M81: Turn off Power, including Power Supply, if there is one.
 *
 *      This code should ALWAYS be available for EMERGENCY SHUTDOWN!
 */
inline void gcode_M81() {
  thermalManager.disable_all_heaters();
  stepper.finish_and_disable();
  #if FAN_COUNT > 0
    #if FAN_COUNT > 1
      for (uint8_t i = 0; i < FAN_COUNT; i++) fanSpeeds[i] = 0;
    #else
      fanSpeeds[0] = 0;
    #endif
  #endif
  delay(1000); // Wait 1 second before switching off
  #if HAS_SUICIDE
    stepper.synchronize();
    suicide();
  #elif HAS_POWER_SWITCH
    OUT_WRITE(PS_ON_PIN, PS_ON_ASLEEP);
  #endif
  #if ENABLED(ULTIPANEL)
    #if HAS_POWER_SWITCH
      powersupply = false;
    #endif
    LCD_MESSAGEPGM(MACHINE_NAME " " MSG_OFF ".");
    lcd_update();
  #endif
}

/**
 * M82: Set E codes absolute (default)
 */
inline void gcode_M82() { axis_relative_modes[E_AXIS] = false; }

/**
 * M83: Set E codes relative while in Absolute Coordinates (G90) mode
 */
inline void gcode_M83() { axis_relative_modes[E_AXIS] = true; }

/**
 * M18, M84: Disable all stepper motors
 */
inline void gcode_M18_M84() {
  if (code_seen('S')) {
    stepper_inactive_time = code_value_millis_from_seconds();
  }
  else {
    bool all_axis = !((code_seen('X')) || (code_seen('Y')) || (code_seen('Z')) || (code_seen('E')));
    if (all_axis) {
      stepper.finish_and_disable();
    }
    else {
      stepper.synchronize();
      if (code_seen('X')) disable_x();
      if (code_seen('Y')) disable_y();
      if (code_seen('Z')) disable_z();
      #if ((E0_ENABLE_PIN != X_ENABLE_PIN) && (E1_ENABLE_PIN != Y_ENABLE_PIN)) // Only enable on boards that have seperate ENABLE_PINS
        if (code_seen('E')) {
          disable_e0();
          disable_e1();
          disable_e2();
          disable_e3();
        }
      #endif
    }
  }
}

/**
 * M85: Set inactivity shutdown timer with parameter S<seconds>. To disable set zero (default)
 */
inline void gcode_M85() {
  if (code_seen('S')) max_inactive_time = code_value_millis_from_seconds();
}

/**
 * Multi-stepper support for M92, M201, M203
 */
#if ENABLED(DISTINCT_E_FACTORS)
  #define GET_TARGET_EXTRUDER(CMD) if (get_target_extruder_from_command(CMD)) return
  #define TARGET_EXTRUDER target_extruder
#else
  #define GET_TARGET_EXTRUDER(CMD) NOOP
  #define TARGET_EXTRUDER 0
#endif

/**
 * M92: Set axis steps-per-unit for one or more axes, X, Y, Z, and E.
 *      (Follows the same syntax as G92)
 *
 *      With multiple extruders use T to specify which one.
 */
inline void gcode_M92() {

  GET_TARGET_EXTRUDER(92);

  LOOP_XYZE(i) {
    if (code_seen(axis_codes[i])) {
      if (i == E_AXIS) {
        float value = code_value_per_axis_unit(E_AXIS + TARGET_EXTRUDER);
        if (value < 20.0) {
          float factor = planner.axis_steps_per_mm[E_AXIS + TARGET_EXTRUDER] / value; // increase e constants if M92 E14 is given for netfab.
          planner.max_jerk[E_AXIS] *= factor;
          planner.max_feedrate_mm_s[E_AXIS + TARGET_EXTRUDER] *= factor;
          planner.max_acceleration_steps_per_s2[E_AXIS + TARGET_EXTRUDER] *= factor;
        }
        planner.axis_steps_per_mm[E_AXIS + TARGET_EXTRUDER] = value;
      }
      else {
        planner.axis_steps_per_mm[i] = code_value_per_axis_unit(i);
      }
    }
  }
  planner.refresh_positioning();
}

/**
 * Output the current position to serial
 */
static void report_current_position() {
  SERIAL_PROTOCOLPGM("X:");
  SERIAL_PROTOCOL(current_position[X_AXIS]);
  SERIAL_PROTOCOLPGM(" Y:");
  SERIAL_PROTOCOL(current_position[Y_AXIS]);
  SERIAL_PROTOCOLPGM(" Z:");
  SERIAL_PROTOCOL(current_position[Z_AXIS]);
  SERIAL_PROTOCOLPGM(" E:");
  SERIAL_PROTOCOL(current_position[E_AXIS]);

  stepper.report_positions();

  #if IS_SCARA
    SERIAL_PROTOCOLPAIR("SCARA Theta:", stepper.get_axis_position_degrees(A_AXIS));
    SERIAL_PROTOCOLLNPAIR("   Psi+Theta:", stepper.get_axis_position_degrees(B_AXIS));
    SERIAL_EOL;
  #endif
}

/**
 * M114: Output current position to serial port
 */
inline void gcode_M114() { stepper.synchronize(); report_current_position(); }

/**
 * M115: Capabilities string
 */
inline void gcode_M115() {
  SERIAL_PROTOCOLLNPGM(MSG_M115_REPORT);

  #if ENABLED(EXTENDED_CAPABILITIES_REPORT)

    // EEPROM (M500, M501)
    #if ENABLED(EEPROM_SETTINGS)
      SERIAL_PROTOCOLLNPGM("Cap:EEPROM:1");
    #else
      SERIAL_PROTOCOLLNPGM("Cap:EEPROM:0");
    #endif

    // AUTOREPORT_TEMP (M155)
    #if ENABLED(AUTO_REPORT_TEMPERATURES)
      SERIAL_PROTOCOLLNPGM("Cap:AUTOREPORT_TEMP:1");
    #else
      SERIAL_PROTOCOLLNPGM("Cap:AUTOREPORT_TEMP:0");
    #endif

    // PROGRESS (M530 S L, M531 <file>, M532 X L)
    SERIAL_PROTOCOLLNPGM("Cap:PROGRESS:0");

    // AUTOLEVEL (G29)
    #if HAS_ABL
      SERIAL_PROTOCOLLNPGM("Cap:AUTOLEVEL:1");
    #else
      SERIAL_PROTOCOLLNPGM("Cap:AUTOLEVEL:0");
    #endif

    // Z_PROBE (G30)
    #if HAS_BED_PROBE
      SERIAL_PROTOCOLLNPGM("Cap:Z_PROBE:1");
    #else
      SERIAL_PROTOCOLLNPGM("Cap:Z_PROBE:0");
    #endif

    // SOFTWARE_POWER (G30)
    #if HAS_POWER_SWITCH
      SERIAL_PROTOCOLLNPGM("Cap:SOFTWARE_POWER:1");
    #else
      SERIAL_PROTOCOLLNPGM("Cap:SOFTWARE_POWER:0");
    #endif

    // TOGGLE_LIGHTS (M355)
    #if HAS_CASE_LIGHT
      SERIAL_PROTOCOLLNPGM("Cap:TOGGLE_LIGHTS:1");
    #else
      SERIAL_PROTOCOLLNPGM("Cap:TOGGLE_LIGHTS:0");
    #endif

    // EMERGENCY_PARSER (M108, M112, M410)
    #if ENABLED(EMERGENCY_PARSER)
      SERIAL_PROTOCOLLNPGM("Cap:EMERGENCY_PARSER:1");
    #else
      SERIAL_PROTOCOLLNPGM("Cap:EMERGENCY_PARSER:0");
    #endif

  #endif // EXTENDED_CAPABILITIES_REPORT
}

/**
 * M117: Set LCD Status Message
 */
inline void gcode_M117() {
  lcd_setstatus(current_command_args);
}

/**
 * M119: Output endstop states to serial output
 */
inline void gcode_M119() { endstops.M119(); }

/**
 * M120: Enable endstops and set non-homing endstop state to "enabled"
 */
inline void gcode_M120() { endstops.enable_globally(true); }

/**
 * M121: Disable endstops and set non-homing endstop state to "disabled"
 */
inline void gcode_M121() { endstops.enable_globally(false); }

#if ENABLED(BLINKM) || ENABLED(RGB_LED)

  void set_led_color(const uint8_t r, const uint8_t g, const uint8_t b) {

    #if ENABLED(BLINKM)

      // This variant uses i2c to send the RGB components to the device.
      SendColors(r, g, b);

    #else

      // This variant uses 3 separate pins for the RGB components.
      // If the pins can do PWM then their intensity will be set.
      digitalWrite(RGB_LED_R_PIN, r ? HIGH : LOW);
      digitalWrite(RGB_LED_G_PIN, g ? HIGH : LOW);
      digitalWrite(RGB_LED_B_PIN, b ? HIGH : LOW);
      analogWrite(RGB_LED_R_PIN, r);
      analogWrite(RGB_LED_G_PIN, g);
      analogWrite(RGB_LED_B_PIN, b);

    #endif
  }

  /**
   * M150: Set Status LED Color - Use R-U-B for R-G-B
   *
   * Always sets all 3 components. If a component is left out, set to 0.
   *
   * Examples:
   *
   *   M150 R255       ; Turn LED red
   *   M150 R255 U127  ; Turn LED orange (PWM only)
   *   M150            ; Turn LED off
   *   M150 R U B      ; Turn LED white
   *
   */
  inline void gcode_M150() {
    set_led_color(
      code_seen('R') ? (code_has_value() ? code_value_byte() : 255) : 0,
      code_seen('U') ? (code_has_value() ? code_value_byte() : 255) : 0,
      code_seen('B') ? (code_has_value() ? code_value_byte() : 255) : 0
    );
  }

#endif // BLINKM || RGB_LED

/**
 * M200: Set filament diameter and set E axis units to cubic units
 *
 *    T<extruder> - Optional extruder number. Current extruder if omitted.
 *    D<linear> - Diameter of the filament. Use "D0" to switch back to linear units on the E axis.
 */
inline void gcode_M200() {

  if (get_target_extruder_from_command(200)) return;

  if (code_seen('D')) {
    // setting any extruder filament size disables volumetric on the assumption that
    // slicers either generate in extruder values as cubic mm or as as filament feeds
    // for all extruders
    volumetric_enabled = (code_value_linear_units() != 0.0);
    if (volumetric_enabled) {
      filament_size[target_extruder] = code_value_linear_units();
      // make sure all extruders have some sane value for the filament size
      for (uint8_t i = 0; i < COUNT(filament_size); i++)
        if (! filament_size[i]) filament_size[i] = DEFAULT_NOMINAL_FILAMENT_DIA;
    }
  }
  else {
    //reserved for setting filament diameter via UFID or filament measuring device
    return;
  }
  calculate_volumetric_multipliers();
}

/**
 * M201: Set max acceleration in units/s^2 for print moves (M201 X1000 Y1000)
 *
 *       With multiple extruders use T to specify which one.
 */
inline void gcode_M201() {

  GET_TARGET_EXTRUDER(201);

  LOOP_XYZE(i) {
    if (code_seen(axis_codes[i])) {
      const uint8_t a = i + (i == E_AXIS ? TARGET_EXTRUDER : 0);
      planner.max_acceleration_mm_per_s2[a] = code_value_axis_units(a);
    }
  }
  // steps per sq second need to be updated to agree with the units per sq second (as they are what is used in the planner)
  planner.reset_acceleration_rates();
}

#if 0 // Not used for Sprinter/grbl gen6
  inline void gcode_M202() {
    LOOP_XYZE(i) {
      if (code_seen(axis_codes[i])) axis_travel_steps_per_sqr_second[i] = code_value_axis_units(i) * planner.axis_steps_per_mm[i];
    }
  }
#endif


/**
 * M203: Set maximum feedrate that your machine can sustain (M203 X200 Y200 Z300 E10000) in units/sec
 *
 *       With multiple extruders use T to specify which one.
 */
inline void gcode_M203() {

  GET_TARGET_EXTRUDER(203);

  LOOP_XYZE(i)
    if (code_seen(axis_codes[i])) {
      const uint8_t a = i + (i == E_AXIS ? TARGET_EXTRUDER : 0);
      planner.max_feedrate_mm_s[a] = code_value_axis_units(a);
    }
}

/**
 * M204: Set Accelerations in units/sec^2 (M204 P1200 R3000 T3000)
 *
 *    P = Printing moves
 *    R = Retract only (no X, Y, Z) moves
 *    T = Travel (non printing) moves
 *
 *  Also sets minimum segment time in ms (B20000) to prevent buffer under-runs and M20 minimum feedrate
 */
inline void gcode_M204() {
  if (code_seen('S')) {  // Kept for legacy compatibility. Should NOT BE USED for new developments.
    planner.travel_acceleration = planner.acceleration = code_value_linear_units();
    SERIAL_ECHOLNPAIR("Setting Print and Travel Acceleration: ", planner.acceleration);
  }
  if (code_seen('P')) {
    planner.acceleration = code_value_linear_units();
    SERIAL_ECHOLNPAIR("Setting Print Acceleration: ", planner.acceleration);
  }
  if (code_seen('R')) {
    planner.retract_acceleration = code_value_linear_units();
    SERIAL_ECHOLNPAIR("Setting Retract Acceleration: ", planner.retract_acceleration);
  }
  if (code_seen('T')) {
    planner.travel_acceleration = code_value_linear_units();
    SERIAL_ECHOLNPAIR("Setting Travel Acceleration: ", planner.travel_acceleration);
  }
}

/**
 * M205: Set Advanced Settings
 *
 *    S = Min Feed Rate (units/s)
 *    T = Min Travel Feed Rate (units/s)
 *    B = Min Segment Time (µs)
 *    X = Max X Jerk (units/sec^2)
 *    Y = Max Y Jerk (units/sec^2)
 *    Z = Max Z Jerk (units/sec^2)
 *    E = Max E Jerk (units/sec^2)
 */
inline void gcode_M205() {
  if (code_seen('S')) planner.min_feedrate_mm_s = code_value_linear_units();
  if (code_seen('T')) planner.min_travel_feedrate_mm_s = code_value_linear_units();
  if (code_seen('B')) planner.min_segment_time = code_value_millis();
  if (code_seen('X')) planner.max_jerk[X_AXIS] = code_value_axis_units(X_AXIS);
  if (code_seen('Y')) planner.max_jerk[Y_AXIS] = code_value_axis_units(Y_AXIS);
  if (code_seen('Z')) planner.max_jerk[Z_AXIS] = code_value_axis_units(Z_AXIS);
  if (code_seen('E')) planner.max_jerk[E_AXIS] = code_value_axis_units(E_AXIS);
}

#if DISABLED(NO_WORKSPACE_OFFSETS)

  /**
   * M206: Set Additional Homing Offset (X Y Z). SCARA aliases T=X, P=Y
   */
  inline void gcode_M206() {
    LOOP_XYZ(i)
      if (code_seen(axis_codes[i]))
        set_home_offset((AxisEnum)i, code_value_axis_units(i));

    #if ENABLED(MORGAN_SCARA)
      if (code_seen('T')) set_home_offset(A_AXIS, code_value_axis_units(A_AXIS)); // Theta
      if (code_seen('P')) set_home_offset(B_AXIS, code_value_axis_units(B_AXIS)); // Psi
    #endif

    SYNC_PLAN_POSITION_KINEMATIC();
    report_current_position();
  }

#endif // NO_WORKSPACE_OFFSETS

#if ENABLED(DELTA)
  /**
   * M665: Set delta configurations
   *
   *    L = diagonal rod
   *    R = delta radius
   *    S = segments per second
   *    A = Alpha (Tower 1) diagonal rod trim
   *    B = Beta (Tower 2) diagonal rod trim
   *    C = Gamma (Tower 3) diagonal rod trim
   */
  inline void gcode_M665() {
    if (code_seen('L')) delta_diagonal_rod = code_value_linear_units();
    if (code_seen('R')) delta_radius = code_value_linear_units();
    if (code_seen('S')) delta_segments_per_second = code_value_float();
    if (code_seen('A')) delta_diagonal_rod_trim[A_AXIS] = code_value_linear_units();
    if (code_seen('B')) delta_diagonal_rod_trim[B_AXIS] = code_value_linear_units();
    if (code_seen('C')) delta_diagonal_rod_trim[C_AXIS] = code_value_linear_units();
    if (code_seen('I')) delta_tower_angle_trim[A_AXIS] = code_value_linear_units();
    if (code_seen('J')) delta_tower_angle_trim[B_AXIS] = code_value_linear_units();
    if (code_seen('K')) delta_tower_angle_trim[C_AXIS] = code_value_linear_units();
    recalc_delta_settings(delta_radius, delta_diagonal_rod);
  }
  /**
   * M666: Set delta endstop adjustment
   */
  inline void gcode_M666() {
    #if ENABLED(DEBUG_LEVELING_FEATURE)
      if (DEBUGGING(LEVELING)) {
        SERIAL_ECHOLNPGM(">>> gcode_M666");
      }
    #endif
    LOOP_XYZ(i) {
      if (code_seen(axis_codes[i])) {
        endstop_adj[i] = code_value_axis_units(i);
        #if ENABLED(DEBUG_LEVELING_FEATURE)
          if (DEBUGGING(LEVELING)) {
            SERIAL_ECHOPAIR("endstop_adj[", axis_codes[i]);
            SERIAL_ECHOLNPAIR("] = ", endstop_adj[i]);
          }
        #endif
      }
    }
    #if ENABLED(DEBUG_LEVELING_FEATURE)
      if (DEBUGGING(LEVELING)) {
        SERIAL_ECHOLNPGM("<<< gcode_M666");
      }
    #endif
  }

#elif ENABLED(Z_DUAL_ENDSTOPS) // !DELTA && ENABLED(Z_DUAL_ENDSTOPS)

  /**
   * M666: For Z Dual Endstop setup, set z axis offset to the z2 axis.
   */
  inline void gcode_M666() {
    if (code_seen('Z')) z_endstop_adj = code_value_axis_units(Z_AXIS);
    SERIAL_ECHOLNPAIR("Z Endstop Adjustment set to (mm):", z_endstop_adj);
  }

#endif // !DELTA && Z_DUAL_ENDSTOPS

#if ENABLED(FWRETRACT)

  /**
   * M207: Set firmware retraction values
   *
   *   S[+units]    retract_length
   *   W[+units]    retract_length_swap (multi-extruder)
   *   F[units/min] retract_feedrate_mm_s
   *   Z[units]     retract_zlift
   */
  inline void gcode_M207() {
    if (code_seen('S')) retract_length = code_value_axis_units(E_AXIS);
    if (code_seen('F')) retract_feedrate_mm_s = MMM_TO_MMS(code_value_axis_units(E_AXIS));
    if (code_seen('Z')) retract_zlift = code_value_axis_units(Z_AXIS);
    #if EXTRUDERS > 1
      if (code_seen('W')) retract_length_swap = code_value_axis_units(E_AXIS);
    #endif
  }

  /**
   * M208: Set firmware un-retraction values
   *
   *   S[+units]    retract_recover_length (in addition to M207 S*)
   *   W[+units]    retract_recover_length_swap (multi-extruder)
   *   F[units/min] retract_recover_feedrate_mm_s
   */
  inline void gcode_M208() {
    if (code_seen('S')) retract_recover_length = code_value_axis_units(E_AXIS);
    if (code_seen('F')) retract_recover_feedrate_mm_s = MMM_TO_MMS(code_value_axis_units(E_AXIS));
    #if EXTRUDERS > 1
      if (code_seen('W')) retract_recover_length_swap = code_value_axis_units(E_AXIS);
    #endif
  }

  /**
   * M209: Enable automatic retract (M209 S1)
   *   For slicers that don't support G10/11, reversed extrude-only
   *   moves will be classified as retraction.
   */
  inline void gcode_M209() {
    if (code_seen('S')) {
      autoretract_enabled = code_value_bool();
      for (int i = 0; i < EXTRUDERS; i++) retracted[i] = false;
    }
  }

#endif // FWRETRACT

/**
 * M211: Enable, Disable, and/or Report software endstops
 *
 * Usage: M211 S1 to enable, M211 S0 to disable, M211 alone for report
 */
inline void gcode_M211() {
  SERIAL_ECHO_START;
<<<<<<< HEAD
  #if ENABLED(MIN_SOFTWARE_ENDSTOPS) || ENABLED(MAX_SOFTWARE_ENDSTOPS)
    if (code_seen('S')) soft_endstops_enabled = code_value_bool();
  #endif
  #if ENABLED(MIN_SOFTWARE_ENDSTOPS) || ENABLED(MAX_SOFTWARE_ENDSTOPS)
=======
  #if HAS_SOFTWARE_ENDSTOPS
    if (code_seen('S')) soft_endstops_enabled = code_value_bool();
>>>>>>> d627713a
    SERIAL_ECHOPGM(MSG_SOFT_ENDSTOPS);
    serialprintPGM(soft_endstops_enabled ? PSTR(MSG_ON) : PSTR(MSG_OFF));
  #else
    SERIAL_ECHOPGM(MSG_SOFT_ENDSTOPS);
    SERIAL_ECHOPGM(MSG_OFF);
  #endif
  SERIAL_ECHOPGM(MSG_SOFT_MIN);
  SERIAL_ECHOPAIR(    MSG_X, soft_endstop_min[X_AXIS]);
  SERIAL_ECHOPAIR(" " MSG_Y, soft_endstop_min[Y_AXIS]);
  SERIAL_ECHOPAIR(" " MSG_Z, soft_endstop_min[Z_AXIS]);
  SERIAL_ECHOPGM(MSG_SOFT_MAX);
  SERIAL_ECHOPAIR(    MSG_X, soft_endstop_max[X_AXIS]);
  SERIAL_ECHOPAIR(" " MSG_Y, soft_endstop_max[Y_AXIS]);
  SERIAL_ECHOLNPAIR(" " MSG_Z, soft_endstop_max[Z_AXIS]);
}

#if HOTENDS > 1

  /**
   * M218 - set hotend offset (in linear units)
   *
   *   T<tool>
   *   X<xoffset>
   *   Y<yoffset>
   *   Z<zoffset> - Available with DUAL_X_CARRIAGE and SWITCHING_EXTRUDER
   */
  inline void gcode_M218() {
    if (get_target_extruder_from_command(218) || target_extruder == 0) return;

    if (code_seen('X')) hotend_offset[X_AXIS][target_extruder] = code_value_axis_units(X_AXIS);
    if (code_seen('Y')) hotend_offset[Y_AXIS][target_extruder] = code_value_axis_units(Y_AXIS);

    #if ENABLED(DUAL_X_CARRIAGE) || ENABLED(SWITCHING_EXTRUDER)
      if (code_seen('Z')) hotend_offset[Z_AXIS][target_extruder] = code_value_axis_units(Z_AXIS);
    #endif

    SERIAL_ECHO_START;
    SERIAL_ECHOPGM(MSG_HOTEND_OFFSET);
    HOTEND_LOOP() {
      SERIAL_CHAR(' ');
      SERIAL_ECHO(hotend_offset[X_AXIS][e]);
      SERIAL_CHAR(',');
      SERIAL_ECHO(hotend_offset[Y_AXIS][e]);
      #if ENABLED(DUAL_X_CARRIAGE) || ENABLED(SWITCHING_EXTRUDER)
        SERIAL_CHAR(',');
        SERIAL_ECHO(hotend_offset[Z_AXIS][e]);
      #endif
    }
    SERIAL_EOL;
  }

#endif // HOTENDS > 1

/**
 * M220: Set speed percentage factor, aka "Feed Rate" (M220 S95)
 */
inline void gcode_M220() {
  if (code_seen('S')) feedrate_percentage = code_value_int();
}

/**
 * M221: Set extrusion percentage (M221 T0 S95)
 */
inline void gcode_M221() {
  if (get_target_extruder_from_command(221)) return;
  if (code_seen('S'))
    flow_percentage[target_extruder] = code_value_int();
}

/**
 * M226: Wait until the specified pin reaches the state required (M226 P<pin> S<state>)
 */
inline void gcode_M226() {
  if (code_seen('P')) {
    int pin_number = code_value_int(),
        pin_state = code_seen('S') ? code_value_int() : -1; // required pin state - default is inverted

    if (pin_state >= -1 && pin_state <= 1 && pin_number > -1 && !pin_is_protected(pin_number)) {

      int target = LOW;

      stepper.synchronize();

      pinMode(pin_number, INPUT);
      switch (pin_state) {
        case 1:
          target = HIGH;
          break;
        case 0:
          target = LOW;
          break;
        case -1:
          target = !digitalRead(pin_number);
          break;
      }

      while (digitalRead(pin_number) != target) idle();

    } // pin_state -1 0 1 && pin_number > -1
  } // code_seen('P')
}

#if ENABLED(EXPERIMENTAL_I2CBUS)

  /**
   * M260: Send data to a I2C slave device
   *
   * This is a PoC, the formating and arguments for the GCODE will
   * change to be more compatible, the current proposal is:
   *
   *  M260 A<slave device address base 10> ; Sets the I2C slave address the data will be sent to
   *
   *  M260 B<byte-1 value in base 10>
   *  M260 B<byte-2 value in base 10>
   *  M260 B<byte-3 value in base 10>
   *
   *  M260 S1 ; Send the buffered data and reset the buffer
   *  M260 R1 ; Reset the buffer without sending data
   *
   */
  inline void gcode_M260() {
    // Set the target address
    if (code_seen('A')) i2c.address(code_value_byte());

    // Add a new byte to the buffer
    if (code_seen('B')) i2c.addbyte(code_value_byte());

    // Flush the buffer to the bus
    if (code_seen('S')) i2c.send();

    // Reset and rewind the buffer
    else if (code_seen('R')) i2c.reset();
  }

  /**
   * M261: Request X bytes from I2C slave device
   *
   * Usage: M261 A<slave device address base 10> B<number of bytes>
   */
  inline void gcode_M261() {
    if (code_seen('A')) i2c.address(code_value_byte());

    uint8_t bytes = code_seen('B') ? code_value_byte() : 1;

    if (i2c.addr && bytes && bytes <= TWIBUS_BUFFER_SIZE) {
      i2c.relay(bytes);
    }
    else {
      SERIAL_ERROR_START;
      SERIAL_ERRORLN("Bad i2c request");
    }
  }

#endif // EXPERIMENTAL_I2CBUS

#if HAS_SERVOS

  /**
   * M280: Get or set servo position. P<index> [S<angle>]
   */
  inline void gcode_M280() {
    if (!code_seen('P')) return;
    int servo_index = code_value_int();
    if (servo_index >= 0 && servo_index < NUM_SERVOS) {
      if (code_seen('S'))
        MOVE_SERVO(servo_index, code_value_int());
      else {
        SERIAL_ECHO_START;
        SERIAL_ECHOPAIR(" Servo ", servo_index);
        SERIAL_ECHOLNPAIR(": ", servo[servo_index].read());
      }
    }
    else {
      SERIAL_ERROR_START;
      SERIAL_ECHOPAIR("Servo ", servo_index);
      SERIAL_ECHOLNPGM(" out of range");
    }
  }

#endif // HAS_SERVOS

#if HAS_BUZZER

  /**
   * M300: Play beep sound S<frequency Hz> P<duration ms>
   */
  inline void gcode_M300() {
    uint16_t const frequency = code_seen('S') ? code_value_ushort() : 260;
    uint16_t duration = code_seen('P') ? code_value_ushort() : 1000;

    // Limits the tone duration to 0-5 seconds.
    NOMORE(duration, 5000);

    BUZZ(duration, frequency);
  }

#endif // HAS_BUZZER

#if ENABLED(PIDTEMP)

  /**
   * M301: Set PID parameters P I D (and optionally C, L)
   *
   *   P[float] Kp term
   *   I[float] Ki term (unscaled)
   *   D[float] Kd term (unscaled)
   *
   * With PID_EXTRUSION_SCALING:
   *
   *   C[float] Kc term
   *   L[float] LPQ length
   */
  inline void gcode_M301() {

    // multi-extruder PID patch: M301 updates or prints a single extruder's PID values
    // default behaviour (omitting E parameter) is to update for extruder 0 only
    int e = code_seen('E') ? code_value_int() : 0; // extruder being updated

    if (e < HOTENDS) { // catch bad input value
      if (code_seen('P')) PID_PARAM(Kp, e) = code_value_float();
      if (code_seen('I')) PID_PARAM(Ki, e) = scalePID_i(code_value_float());
      if (code_seen('D')) PID_PARAM(Kd, e) = scalePID_d(code_value_float());
      #if ENABLED(PID_EXTRUSION_SCALING)
        if (code_seen('C')) PID_PARAM(Kc, e) = code_value_float();
        if (code_seen('L')) lpq_len = code_value_float();
        NOMORE(lpq_len, LPQ_MAX_LEN);
      #endif

      thermalManager.updatePID();
      SERIAL_ECHO_START;
      #if ENABLED(PID_PARAMS_PER_HOTEND)
        SERIAL_ECHOPAIR(" e:", e); // specify extruder in serial output
      #endif // PID_PARAMS_PER_HOTEND
      SERIAL_ECHOPAIR(" p:", PID_PARAM(Kp, e));
      SERIAL_ECHOPAIR(" i:", unscalePID_i(PID_PARAM(Ki, e)));
      SERIAL_ECHOPAIR(" d:", unscalePID_d(PID_PARAM(Kd, e)));
      #if ENABLED(PID_EXTRUSION_SCALING)
        //Kc does not have scaling applied above, or in resetting defaults
        SERIAL_ECHOPAIR(" c:", PID_PARAM(Kc, e));
      #endif
      SERIAL_EOL;
    }
    else {
      SERIAL_ERROR_START;
      SERIAL_ERRORLN(MSG_INVALID_EXTRUDER);
    }
  }

#endif // PIDTEMP

#if ENABLED(PIDTEMPBED)

  inline void gcode_M304() {
    if (code_seen('P')) thermalManager.bedKp = code_value_float();
    if (code_seen('I')) thermalManager.bedKi = scalePID_i(code_value_float());
    if (code_seen('D')) thermalManager.bedKd = scalePID_d(code_value_float());

    thermalManager.updatePID();

    SERIAL_ECHO_START;
    SERIAL_ECHOPAIR(" p:", thermalManager.bedKp);
    SERIAL_ECHOPAIR(" i:", unscalePID_i(thermalManager.bedKi));
    SERIAL_ECHOLNPAIR(" d:", unscalePID_d(thermalManager.bedKd));
  }

#endif // PIDTEMPBED

#if defined(CHDK) || HAS_PHOTOGRAPH

  /**
   * M240: Trigger a camera by emulating a Canon RC-1
   *       See http://www.doc-diy.net/photo/rc-1_hacked/
   */
  inline void gcode_M240() {
    #ifdef CHDK

      OUT_WRITE(CHDK, HIGH);
      chdkHigh = millis();
      chdkActive = true;

    #elif HAS_PHOTOGRAPH

      const uint8_t NUM_PULSES = 16;
      const float PULSE_LENGTH = 0.01524;
      for (int i = 0; i < NUM_PULSES; i++) {
        WRITE(PHOTOGRAPH_PIN, HIGH);
        _delay_ms(PULSE_LENGTH);
        WRITE(PHOTOGRAPH_PIN, LOW);
        _delay_ms(PULSE_LENGTH);
      }
      delay(7.33);
      for (int i = 0; i < NUM_PULSES; i++) {
        WRITE(PHOTOGRAPH_PIN, HIGH);
        _delay_ms(PULSE_LENGTH);
        WRITE(PHOTOGRAPH_PIN, LOW);
        _delay_ms(PULSE_LENGTH);
      }

    #endif // !CHDK && HAS_PHOTOGRAPH
  }

#endif // CHDK || PHOTOGRAPH_PIN

#if HAS_LCD_CONTRAST

  /**
   * M250: Read and optionally set the LCD contrast
   */
  inline void gcode_M250() {
    if (code_seen('C')) set_lcd_contrast(code_value_int());
    SERIAL_PROTOCOLPGM("lcd contrast value: ");
    SERIAL_PROTOCOL(lcd_contrast);
    SERIAL_EOL;
  }

#endif // HAS_LCD_CONTRAST

#if ENABLED(PREVENT_COLD_EXTRUSION)

  /**
   * M302: Allow cold extrudes, or set the minimum extrude temperature
   *
   *       S<temperature> sets the minimum extrude temperature
   *       P<bool> enables (1) or disables (0) cold extrusion
   *
   *  Examples:
   *
   *       M302         ; report current cold extrusion state
   *       M302 P0      ; enable cold extrusion checking
   *       M302 P1      ; disables cold extrusion checking
   *       M302 S0      ; always allow extrusion (disables checking)
   *       M302 S170    ; only allow extrusion above 170
   *       M302 S170 P1 ; set min extrude temp to 170 but leave disabled
   */
  inline void gcode_M302() {
    bool seen_S = code_seen('S');
    if (seen_S) {
      thermalManager.extrude_min_temp = code_value_temp_abs();
      thermalManager.allow_cold_extrude = (thermalManager.extrude_min_temp == 0);
    }

    if (code_seen('P'))
      thermalManager.allow_cold_extrude = (thermalManager.extrude_min_temp == 0) || code_value_bool();
    else if (!seen_S) {
      // Report current state
      SERIAL_ECHO_START;
      SERIAL_ECHOPAIR("Cold extrudes are ", (thermalManager.allow_cold_extrude ? "en" : "dis"));
      SERIAL_ECHOPAIR("abled (min temp ", int(thermalManager.extrude_min_temp + 0.5));
      SERIAL_ECHOLNPGM("C)");
    }
  }

#endif // PREVENT_COLD_EXTRUSION

/**
 * M303: PID relay autotune
 *
 *       S<temperature> sets the target temperature. (default 150C)
 *       E<extruder> (-1 for the bed) (default 0)
 *       C<cycles>
 *       U<bool> with a non-zero value will apply the result to current settings
 */
inline void gcode_M303() {
  #if HAS_PID_HEATING
    int e = code_seen('E') ? code_value_int() : 0;
    int c = code_seen('C') ? code_value_int() : 5;
    bool u = code_seen('U') && code_value_bool();

    float temp = code_seen('S') ? code_value_temp_abs() : (e < 0 ? 70.0 : 150.0);

    if (e >= 0 && e < HOTENDS)
      target_extruder = e;

    KEEPALIVE_STATE(NOT_BUSY); // don't send "busy: processing" messages during autotune output

    thermalManager.PID_autotune(temp, e, c, u);

    KEEPALIVE_STATE(IN_HANDLER);
  #else
    SERIAL_ERROR_START;
    SERIAL_ERRORLNPGM(MSG_ERR_M303_DISABLED);
  #endif
}

#if ENABLED(MORGAN_SCARA)

  bool SCARA_move_to_cal(uint8_t delta_a, uint8_t delta_b) {
    if (IsRunning()) {
      forward_kinematics_SCARA(delta_a, delta_b);
      destination[X_AXIS] = LOGICAL_X_POSITION(cartes[X_AXIS]);
      destination[Y_AXIS] = LOGICAL_Y_POSITION(cartes[Y_AXIS]);
      destination[Z_AXIS] = current_position[Z_AXIS];
      prepare_move_to_destination();
      return true;
    }
    return false;
  }

  /**
   * M360: SCARA calibration: Move to cal-position ThetaA (0 deg calibration)
   */
  inline bool gcode_M360() {
    SERIAL_ECHOLNPGM(" Cal: Theta 0");
    return SCARA_move_to_cal(0, 120);
  }

  /**
   * M361: SCARA calibration: Move to cal-position ThetaB (90 deg calibration - steps per degree)
   */
  inline bool gcode_M361() {
    SERIAL_ECHOLNPGM(" Cal: Theta 90");
    return SCARA_move_to_cal(90, 130);
  }

  /**
   * M362: SCARA calibration: Move to cal-position PsiA (0 deg calibration)
   */
  inline bool gcode_M362() {
    SERIAL_ECHOLNPGM(" Cal: Psi 0");
    return SCARA_move_to_cal(60, 180);
  }

  /**
   * M363: SCARA calibration: Move to cal-position PsiB (90 deg calibration - steps per degree)
   */
  inline bool gcode_M363() {
    SERIAL_ECHOLNPGM(" Cal: Psi 90");
    return SCARA_move_to_cal(50, 90);
  }

  /**
   * M364: SCARA calibration: Move to cal-position PSIC (90 deg to Theta calibration position)
   */
  inline bool gcode_M364() {
    SERIAL_ECHOLNPGM(" Cal: Theta-Psi 90");
    return SCARA_move_to_cal(45, 135);
  }

#endif // SCARA

#if ENABLED(EXT_SOLENOID)

  void enable_solenoid(uint8_t num) {
    switch (num) {
      case 0:
        OUT_WRITE(SOL0_PIN, HIGH);
        break;
        #if HAS_SOLENOID_1
          case 1:
            OUT_WRITE(SOL1_PIN, HIGH);
            break;
        #endif
        #if HAS_SOLENOID_2
          case 2:
            OUT_WRITE(SOL2_PIN, HIGH);
            break;
        #endif
        #if HAS_SOLENOID_3
          case 3:
            OUT_WRITE(SOL3_PIN, HIGH);
            break;
        #endif
      default:
        SERIAL_ECHO_START;
        SERIAL_ECHOLNPGM(MSG_INVALID_SOLENOID);
        break;
    }
  }

  void enable_solenoid_on_active_extruder() { enable_solenoid(active_extruder); }

  void disable_all_solenoids() {
    OUT_WRITE(SOL0_PIN, LOW);
    OUT_WRITE(SOL1_PIN, LOW);
    OUT_WRITE(SOL2_PIN, LOW);
    OUT_WRITE(SOL3_PIN, LOW);
  }

  /**
   * M380: Enable solenoid on the active extruder
   */
  inline void gcode_M380() { enable_solenoid_on_active_extruder(); }

  /**
   * M381: Disable all solenoids
   */
  inline void gcode_M381() { disable_all_solenoids(); }

#endif // EXT_SOLENOID

/**
 * M400: Finish all moves
 */
inline void gcode_M400() { stepper.synchronize(); }

#if HAS_BED_PROBE

  /**
   * M401: Engage Z Servo endstop if available
   */
  inline void gcode_M401() { DEPLOY_PROBE(); }

  /**
   * M402: Retract Z Servo endstop if enabled
   */
  inline void gcode_M402() { STOW_PROBE(); }

#endif // HAS_BED_PROBE

#if ENABLED(FILAMENT_WIDTH_SENSOR)

  /**
   * M404: Display or set (in current units) the nominal filament width (3mm, 1.75mm ) W<3.0>
   */
  inline void gcode_M404() {
    if (code_seen('W')) {
      filament_width_nominal = code_value_linear_units();
    }
    else {
      SERIAL_PROTOCOLPGM("Filament dia (nominal mm):");
      SERIAL_PROTOCOLLN(filament_width_nominal);
    }
  }

  /**
   * M405: Turn on filament sensor for control
   */
  inline void gcode_M405() {
    // This is technically a linear measurement, but since it's quantized to centimeters and is a different unit than
    // everything else, it uses code_value_int() instead of code_value_linear_units().
    if (code_seen('D')) meas_delay_cm = code_value_int();
    NOMORE(meas_delay_cm, MAX_MEASUREMENT_DELAY);

    if (filwidth_delay_index[1] == -1) { // Initialize the ring buffer if not done since startup
      int temp_ratio = thermalManager.widthFil_to_size_ratio();

      for (uint8_t i = 0; i < COUNT(measurement_delay); ++i)
        measurement_delay[i] = temp_ratio - 100;  // Subtract 100 to scale within a signed byte

      filwidth_delay_index[0] = filwidth_delay_index[1] = 0;
    }

    filament_sensor = true;

    //SERIAL_PROTOCOLPGM("Filament dia (measured mm):");
    //SERIAL_PROTOCOL(filament_width_meas);
    //SERIAL_PROTOCOLPGM("Extrusion ratio(%):");
    //SERIAL_PROTOCOL(flow_percentage[active_extruder]);
  }

  /**
   * M406: Turn off filament sensor for control
   */
  inline void gcode_M406() { filament_sensor = false; }

  /**
   * M407: Get measured filament diameter on serial output
   */
  inline void gcode_M407() {
    SERIAL_PROTOCOLPGM("Filament dia (measured mm):");
    SERIAL_PROTOCOLLN(filament_width_meas);
  }

#endif // FILAMENT_WIDTH_SENSOR

void quickstop_stepper() {
  stepper.quick_stop();
  stepper.synchronize();
  set_current_from_steppers_for_axis(ALL_AXES);
  SYNC_PLAN_POSITION_KINEMATIC();
}

#if PLANNER_LEVELING
  /**
   * M420: Enable/Disable Bed Leveling and/or set the Z fade height.
   *
   *       S[bool]   Turns leveling on or off
   *       Z[height] Sets the Z fade height (0 or none to disable)
   *       V[bool]   Verbose - Print the levelng grid
   */
  inline void gcode_M420() {
    bool to_enable = false;

    if (code_seen('S')) {
      to_enable = code_value_bool();
      set_bed_leveling_enabled(to_enable);
    }

    #if ENABLED(ENABLE_LEVELING_FADE_HEIGHT)
      if (code_seen('Z')) set_z_fade_height(code_value_linear_units());
    #endif

    const bool new_status =
      #if ENABLED(MESH_BED_LEVELING)
        mbl.active()
      #else
        planner.abl_enabled
      #endif
    ;

    if (to_enable && !new_status) {
      SERIAL_ERROR_START;
      SERIAL_ERRORLNPGM(MSG_ERR_M420_FAILED);
    }

    SERIAL_ECHO_START;
    SERIAL_ECHOLNPAIR("Bed Leveling ", new_status ? MSG_ON : MSG_OFF);

    // V to print the matrix or mesh
    if (code_seen('V')) {
      #if ABL_PLANAR
        planner.bed_level_matrix.debug("Bed Level Correction Matrix:");
      #elif ENABLED(AUTO_BED_LEVELING_BILINEAR)
        if (bilinear_grid_spacing[X_AXIS]) {
          print_bilinear_leveling_grid();
          #if ENABLED(ABL_BILINEAR_SUBDIVISION)
            bed_level_virt_print();
          #endif
        }
      #elif ENABLED(AUTO_BED_LEVELING_UBL)
<<<<<<< HEAD
      	blm.display_map(0);  // Right now, we only support one type of map
=======
        blm.display_map(0);  // Right now, we only support one type of map
>>>>>>> d627713a
      #elif ENABLED(MESH_BED_LEVELING)
        if (mbl.has_mesh()) {
          SERIAL_ECHOLNPGM("Mesh Bed Level data:");
          mbl_mesh_report();
        }
      #endif
    }

  }
#endif

#if ENABLED(MESH_BED_LEVELING)

  /**
   * M421: Set a single Mesh Bed Leveling Z coordinate
   * Use either 'M421 X<linear> Y<linear> Z<linear>' or 'M421 I<xindex> J<yindex> Z<linear>'
   */
  inline void gcode_M421() {
    int8_t px = 0, py = 0;
    float z = 0;
    bool hasX, hasY, hasZ, hasI, hasJ;
    if ((hasX = code_seen('X'))) px = mbl.probe_index_x(code_value_axis_units(X_AXIS));
    if ((hasY = code_seen('Y'))) py = mbl.probe_index_y(code_value_axis_units(Y_AXIS));
    if ((hasI = code_seen('I'))) px = code_value_axis_units(X_AXIS);
    if ((hasJ = code_seen('J'))) py = code_value_axis_units(Y_AXIS);
    if ((hasZ = code_seen('Z'))) z = code_value_axis_units(Z_AXIS);

    if (hasX && hasY && hasZ) {

      if (px >= 0 && py >= 0)
        mbl.set_z(px, py, z);
      else {
        SERIAL_ERROR_START;
        SERIAL_ERRORLNPGM(MSG_ERR_MESH_XY);
      }
    }
    else if (hasI && hasJ && hasZ) {
      if (px >= 0 && px < MESH_NUM_X_POINTS && py >= 0 && py < MESH_NUM_Y_POINTS)
        mbl.set_z(px, py, z);
      else {
        SERIAL_ERROR_START;
        SERIAL_ERRORLNPGM(MSG_ERR_MESH_XY);
      }
    }
    else {
      SERIAL_ERROR_START;
      SERIAL_ERRORLNPGM(MSG_ERR_M421_PARAMETERS);
    }
  }

#elif ENABLED(AUTO_BED_LEVELING_BILINEAR)

  /**
   * M421: Set a single Mesh Bed Leveling Z coordinate
   *
   *   M421 I<xindex> J<yindex> Z<linear>
   */
  inline void gcode_M421() {
    int8_t px = 0, py = 0;
    float z = 0;
    bool hasI, hasJ, hasZ;
    if ((hasI = code_seen('I'))) px = code_value_axis_units(X_AXIS);
    if ((hasJ = code_seen('J'))) py = code_value_axis_units(Y_AXIS);
    if ((hasZ = code_seen('Z'))) z = code_value_axis_units(Z_AXIS);

    if (hasI && hasJ && hasZ) {
      if (px >= 0 && px < ABL_GRID_MAX_POINTS_X && py >= 0 && py < ABL_GRID_MAX_POINTS_X) {
        bed_level_grid[px][py] = z;
        #if ENABLED(ABL_BILINEAR_SUBDIVISION)
          bed_level_virt_interpolate();
        #endif
      }
      else {
        SERIAL_ERROR_START;
        SERIAL_ERRORLNPGM(MSG_ERR_MESH_XY);
      }
    }
    else {
      SERIAL_ERROR_START;
      SERIAL_ERRORLNPGM(MSG_ERR_M421_PARAMETERS);
    }
  }

#endif

#if DISABLED(NO_WORKSPACE_OFFSETS)

  /**
   * M428: Set home_offset based on the distance between the
   *       current_position and the nearest "reference point."
   *       If an axis is past center its endstop position
   *       is the reference-point. Otherwise it uses 0. This allows
   *       the Z offset to be set near the bed when using a max endstop.
   *
   *       M428 can't be used more than 2cm away from 0 or an endstop.
   *
   *       Use M206 to set these values directly.
   */
  inline void gcode_M428() {
    bool err = false;
    LOOP_XYZ(i) {
      if (axis_homed[i]) {
        float base = (current_position[i] > (soft_endstop_min[i] + soft_endstop_max[i]) * 0.5) ? base_home_pos((AxisEnum)i) : 0,
              diff = current_position[i] - LOGICAL_POSITION(base, i);
        if (diff > -20 && diff < 20) {
          set_home_offset((AxisEnum)i, home_offset[i] - diff);
        }
        else {
          SERIAL_ERROR_START;
          SERIAL_ERRORLNPGM(MSG_ERR_M428_TOO_FAR);
          LCD_ALERTMESSAGEPGM("Err: Too far!");
          BUZZ(200, 40);
          err = true;
          break;
        }
      }
    }

    if (!err) {
      SYNC_PLAN_POSITION_KINEMATIC();
      report_current_position();
      LCD_MESSAGEPGM(MSG_HOME_OFFSETS_APPLIED);
      BUZZ(200, 659);
      BUZZ(200, 698);
    }
  }

#endif // NO_WORKSPACE_OFFSETS

/**
 * M500: Store settings in EEPROM
 */
inline void gcode_M500() {
  Config_StoreSettings();
}

/**
 * M501: Read settings from EEPROM
 */
inline void gcode_M501() {
  Config_RetrieveSettings();
}

/**
 * M502: Revert to default settings
 */
inline void gcode_M502() {
  Config_ResetDefault();
}

/**
 * M503: print settings currently in memory
 */
inline void gcode_M503() {
  Config_PrintSettings(code_seen('S') && !code_value_bool());
}

#if ENABLED(ABORT_ON_ENDSTOP_HIT_FEATURE_ENABLED)

  /**
   * M540: Set whether SD card print should abort on endstop hit (M540 S<0|1>)
   */
  inline void gcode_M540() {
    if (code_seen('S')) stepper.abort_on_endstop_hit = code_value_bool();
  }

#endif // ABORT_ON_ENDSTOP_HIT_FEATURE_ENABLED

#if HAS_BED_PROBE

  inline void gcode_M851() {

    SERIAL_ECHO_START;
    SERIAL_ECHOPGM(MSG_ZPROBE_ZOFFSET);
    SERIAL_CHAR(' ');

    if (code_seen('Z')) {
      float value = code_value_axis_units(Z_AXIS);
      if (Z_PROBE_OFFSET_RANGE_MIN <= value && value <= Z_PROBE_OFFSET_RANGE_MAX) {
        zprobe_zoffset = value;
        SERIAL_ECHO(zprobe_zoffset);
      }
      else {
        SERIAL_ECHOPAIR(MSG_Z_MIN, Z_PROBE_OFFSET_RANGE_MIN);
        SERIAL_CHAR(' ');
        SERIAL_ECHOPAIR(MSG_Z_MAX, Z_PROBE_OFFSET_RANGE_MAX);
      }
    }
    else {
      SERIAL_ECHOPAIR(": ", zprobe_zoffset);
    }

    SERIAL_EOL;
  }

#endif // HAS_BED_PROBE

#if ENABLED(FILAMENT_CHANGE_FEATURE)

  millis_t next_buzz = 0;
  unsigned long int runout_beep = 0;

  void filament_change_beep() {
    const millis_t ms = millis();
    if (ELAPSED(ms, next_buzz)) {
      if (runout_beep <= FILAMENT_CHANGE_NUMBER_OF_ALERT_BEEPS + 5) { // Only beep as long as we're supposed to
        next_buzz = ms + (runout_beep <= FILAMENT_CHANGE_NUMBER_OF_ALERT_BEEPS ? 2500 : 400);
        BUZZ(300, 2000);
        runout_beep++;
      }
    }
  }

  static bool busy_doing_M600 = false;

  /**
   * M600: Pause for filament change
   *
   *  E[distance] - Retract the filament this far (negative value)
   *  Z[distance] - Move the Z axis by this distance
   *  X[position] - Move to this X position, with Y
   *  Y[position] - Move to this Y position, with X
   *  L[distance] - Retract distance for removal (manual reload)
   *
   *  Default values are used for omitted arguments.
   *
   */
  inline void gcode_M600() {

    if (!DEBUGGING(DRYRUN) && thermalManager.tooColdToExtrude(active_extruder)) {
      SERIAL_ERROR_START;
      SERIAL_ERRORLNPGM(MSG_TOO_COLD_FOR_M600);
      return;
    }

    busy_doing_M600 = true;  // Stepper Motors can't timeout when this is set

    // Pause the print job timer
    bool job_running = print_job_timer.isRunning();
    print_job_timer.pause();

    // Show initial message and wait for synchronize steppers
    lcd_filament_change_show_message(FILAMENT_CHANGE_MESSAGE_INIT);
    stepper.synchronize();

    float lastpos[NUM_AXIS];

    // Save current position of all axes
    LOOP_XYZE(i)
      lastpos[i] = destination[i] = current_position[i];

    // Define runplan for move axes
    #if IS_KINEMATIC
      #define RUNPLAN(RATE_MM_S) planner.buffer_line_kinematic(destination, RATE_MM_S, active_extruder);
    #else
      #define RUNPLAN(RATE_MM_S) line_to_destination(RATE_MM_S);
    #endif

    // Initial retract before move to filament change position
    destination[E_AXIS] += code_seen('E') ? code_value_axis_units(E_AXIS) : 0
      #if defined(FILAMENT_CHANGE_RETRACT_LENGTH) && FILAMENT_CHANGE_RETRACT_LENGTH > 0
        - (FILAMENT_CHANGE_RETRACT_LENGTH)
      #endif
    ;

    RUNPLAN(FILAMENT_CHANGE_RETRACT_FEEDRATE);

    // Lift Z axis
    float z_lift = code_seen('Z') ? code_value_axis_units(Z_AXIS) :
      #if defined(FILAMENT_CHANGE_Z_ADD) && FILAMENT_CHANGE_Z_ADD > 0
        FILAMENT_CHANGE_Z_ADD
      #else
        0
      #endif
    ;

    if (z_lift > 0) {
      destination[Z_AXIS] += z_lift;
      NOMORE(destination[Z_AXIS], Z_MAX_POS);
      RUNPLAN(FILAMENT_CHANGE_Z_FEEDRATE);
    }

    // Move XY axes to filament exchange position
    if (code_seen('X')) destination[X_AXIS] = code_value_axis_units(X_AXIS);
    #ifdef FILAMENT_CHANGE_X_POS
      else destination[X_AXIS] = FILAMENT_CHANGE_X_POS;
    #endif

    if (code_seen('Y')) destination[Y_AXIS] = code_value_axis_units(Y_AXIS);
    #ifdef FILAMENT_CHANGE_Y_POS
      else destination[Y_AXIS] = FILAMENT_CHANGE_Y_POS;
    #endif

    RUNPLAN(FILAMENT_CHANGE_XY_FEEDRATE);

    stepper.synchronize();
    lcd_filament_change_show_message(FILAMENT_CHANGE_MESSAGE_UNLOAD);
    idle();

    // Unload filament
    destination[E_AXIS] += code_seen('L') ? code_value_axis_units(E_AXIS) : 0
      #if FILAMENT_CHANGE_UNLOAD_LENGTH > 0
        - (FILAMENT_CHANGE_UNLOAD_LENGTH)
      #endif
    ;

    RUNPLAN(FILAMENT_CHANGE_UNLOAD_FEEDRATE);

    // Synchronize steppers and then disable extruders steppers for manual filament changing
    stepper.synchronize();
    disable_e0();
    disable_e1();
    disable_e2();
    disable_e3();
    delay(100);

    millis_t nozzle_timeout = millis() + FILAMENT_CHANGE_NOZZLE_TIMEOUT * 1000L;
    bool nozzle_timed_out = false;
    float temps[4];

    // Wait for filament insert by user and press button
    lcd_filament_change_show_message(FILAMENT_CHANGE_MESSAGE_INSERT);

    idle();

    wait_for_user = true;    // LCD click or M108 will clear this
    next_buzz = 0;
    runout_beep = 0;
    HOTEND_LOOP() temps[e] = thermalManager.target_temperature[e]; // Save nozzle temps

    while (wait_for_user) {
      millis_t current_ms = millis();
      if (nozzle_timed_out)
        lcd_filament_change_show_message(FILAMENT_CHANGE_MESSAGE_CLICK_TO_HEAT_NOZZLE);

      #if HAS_BUZZER
        filament_change_beep();
      #endif

      if (current_ms >= nozzle_timeout) {
        if (!nozzle_timed_out) {
          nozzle_timed_out = true; // on nozzle timeout remember the nozzles need to be reheated
          HOTEND_LOOP() thermalManager.setTargetHotend(0, e); // Turn off all the nozzles
          lcd_filament_change_show_message(FILAMENT_CHANGE_MESSAGE_CLICK_TO_HEAT_NOZZLE);
        }
      }
      idle(true);
    }

    if (nozzle_timed_out)      // Turn nozzles back on if they were turned off
      HOTEND_LOOP() thermalManager.setTargetHotend(temps[e], e);

    // Show "wait for heating"
    lcd_filament_change_show_message(FILAMENT_CHANGE_MESSAGE_WAIT_FOR_NOZZLES_TO_HEAT);

    wait_for_heatup = true;
    while (wait_for_heatup) {
      idle();
      wait_for_heatup = false;
      HOTEND_LOOP() {
        if (abs(thermalManager.degHotend(e) - temps[e]) > 3) {
          wait_for_heatup = true;
          break;
        }
      }
    }

    // Show "insert filament"
    if (nozzle_timed_out)
      lcd_filament_change_show_message(FILAMENT_CHANGE_MESSAGE_INSERT);

    wait_for_user = true;    // LCD click or M108 will clear this
    next_buzz = 0;
    runout_beep = 0;
    while (wait_for_user && nozzle_timed_out) {
      #if HAS_BUZZER
        filament_change_beep();
      #endif
      idle(true);
    }

    // Show "load" message
    lcd_filament_change_show_message(FILAMENT_CHANGE_MESSAGE_LOAD);

    // Load filament
    destination[E_AXIS] += code_seen('L') ? -code_value_axis_units(E_AXIS) : 0
      #if FILAMENT_CHANGE_LOAD_LENGTH > 0
        + FILAMENT_CHANGE_LOAD_LENGTH
      #endif
    ;

    RUNPLAN(FILAMENT_CHANGE_LOAD_FEEDRATE);
    stepper.synchronize();

    #if defined(FILAMENT_CHANGE_EXTRUDE_LENGTH) && FILAMENT_CHANGE_EXTRUDE_LENGTH > 0

      do {
        // "Wait for filament extrude"
        lcd_filament_change_show_message(FILAMENT_CHANGE_MESSAGE_EXTRUDE);

        // Extrude filament to get into hotend
        destination[E_AXIS] += FILAMENT_CHANGE_EXTRUDE_LENGTH;
        RUNPLAN(FILAMENT_CHANGE_EXTRUDE_FEEDRATE);
        stepper.synchronize();

        // Show "Extrude More" / "Resume" menu and wait for reply
        KEEPALIVE_STATE(PAUSED_FOR_USER);
        wait_for_user = false;
        lcd_filament_change_show_message(FILAMENT_CHANGE_MESSAGE_OPTION);
        while (filament_change_menu_response == FILAMENT_CHANGE_RESPONSE_WAIT_FOR) idle(true);
        KEEPALIVE_STATE(IN_HANDLER);

        // Keep looping if "Extrude More" was selected
      } while (filament_change_menu_response == FILAMENT_CHANGE_RESPONSE_EXTRUDE_MORE);

    #endif

    // "Wait for print to resume"
    lcd_filament_change_show_message(FILAMENT_CHANGE_MESSAGE_RESUME);

    // Set extruder to saved position
    destination[E_AXIS] = current_position[E_AXIS] = lastpos[E_AXIS];
    planner.set_e_position_mm(current_position[E_AXIS]);

    #if IS_KINEMATIC
      // Move XYZ to starting position
      planner.buffer_line_kinematic(lastpos, FILAMENT_CHANGE_XY_FEEDRATE, active_extruder);
    #else
      // Move XY to starting position, then Z
      destination[X_AXIS] = lastpos[X_AXIS];
      destination[Y_AXIS] = lastpos[Y_AXIS];
      RUNPLAN(FILAMENT_CHANGE_XY_FEEDRATE);
      destination[Z_AXIS] = lastpos[Z_AXIS];
      RUNPLAN(FILAMENT_CHANGE_Z_FEEDRATE);
    #endif
    stepper.synchronize();

    #if ENABLED(FILAMENT_RUNOUT_SENSOR)
      filament_ran_out = false;
    #endif

    // Show status screen
    lcd_filament_change_show_message(FILAMENT_CHANGE_MESSAGE_STATUS);

    // Resume the print job timer if it was running
    if (job_running) print_job_timer.start();

    busy_doing_M600 = false;  // Allow Stepper Motors to be turned off during inactivity
  }

#endif // FILAMENT_CHANGE_FEATURE

#if ENABLED(DUAL_X_CARRIAGE)

  /**
   * M605: Set dual x-carriage movement mode
   *
   *    M605 S0: Full control mode. The slicer has full control over x-carriage movement
   *    M605 S1: Auto-park mode. The inactive head will auto park/unpark without slicer involvement
   *    M605 S2 [Xnnn] [Rmmm]: Duplication mode. The second extruder will duplicate the first with nnn
   *                         units x-offset and an optional differential hotend temperature of
   *                         mmm degrees. E.g., with "M605 S2 X100 R2" the second extruder will duplicate
   *                         the first with a spacing of 100mm in the x direction and 2 degrees hotter.
   *
   *    Note: the X axis should be homed after changing dual x-carriage mode.
   */
  inline void gcode_M605() {
    stepper.synchronize();
    if (code_seen('S')) dual_x_carriage_mode = (DualXMode)code_value_byte();
    switch (dual_x_carriage_mode) {
      case DXC_FULL_CONTROL_MODE:
      case DXC_AUTO_PARK_MODE:
        break;
      case DXC_DUPLICATION_MODE:
        if (code_seen('X')) duplicate_extruder_x_offset = max(code_value_axis_units(X_AXIS), X2_MIN_POS - x_home_pos(0));
        if (code_seen('R')) duplicate_extruder_temp_offset = code_value_temp_diff();
        SERIAL_ECHO_START;
        SERIAL_ECHOPGM(MSG_HOTEND_OFFSET);
        SERIAL_CHAR(' ');
        SERIAL_ECHO(hotend_offset[X_AXIS][0]);
        SERIAL_CHAR(',');
        SERIAL_ECHO(hotend_offset[Y_AXIS][0]);
        SERIAL_CHAR(' ');
        SERIAL_ECHO(duplicate_extruder_x_offset);
        SERIAL_CHAR(',');
        SERIAL_ECHOLN(hotend_offset[Y_AXIS][1]);
        break;
      default:
        dual_x_carriage_mode = DEFAULT_DUAL_X_CARRIAGE_MODE;
        break;
    }
    active_extruder_parked = false;
    extruder_duplication_enabled = false;
    delayed_move_time = 0;
  }

#elif ENABLED(DUAL_NOZZLE_DUPLICATION_MODE)

  inline void gcode_M605() {
    stepper.synchronize();
    extruder_duplication_enabled = code_seen('S') && code_value_int() == 2;
    SERIAL_ECHO_START;
    SERIAL_ECHOLNPAIR(MSG_DUPLICATION_MODE, extruder_duplication_enabled ? MSG_ON : MSG_OFF);
  }

#endif // DUAL_NOZZLE_DUPLICATION_MODE

#if ENABLED(LIN_ADVANCE)
  /**
   * M905: Set advance factor
   */
  inline void gcode_M905() {
    stepper.synchronize();

    const float newK = code_seen('K') ? code_value_float() : -1,
                newD = code_seen('D') ? code_value_float() : -1,
                newW = code_seen('W') ? code_value_float() : -1,
                newH = code_seen('H') ? code_value_float() : -1;

    if (newK >= 0.0) planner.set_extruder_advance_k(newK);

    SERIAL_ECHO_START;
    SERIAL_ECHOLNPAIR("Advance factor: ", planner.get_extruder_advance_k());

    if (newD >= 0 || newW >= 0 || newH >= 0) {
      const float ratio = (!newD || !newW || !newH) ? 0 : (newW * newH) / (sq(newD * 0.5) * M_PI);
      planner.set_advance_ed_ratio(ratio);
      SERIAL_ECHO_START;
      SERIAL_ECHOPGM("E/D ratio: ");
      if (ratio) SERIAL_ECHOLN(ratio); else SERIAL_ECHOLNPGM("Automatic");
    }
  }
#endif // LIN_ADVANCE

#if ENABLED(HAVE_TMC2130)

  static void tmc2130_print_current(const int mA, const char name) {
    SERIAL_CHAR(name);
    SERIAL_ECHOPGM(" axis driver current: ");
    SERIAL_ECHOLN(mA);
  }
  static void tmc2130_set_current(const int mA, TMC2130Stepper &st, const char name) {
    tmc2130_print_current(mA, name);
    st.setCurrent(mA, 0.11, 0.5);
  }
  static void tmc2130_get_current(TMC2130Stepper &st, const char name) {
    tmc2130_print_current(st.getCurrent(), name);
  }
  static void tmc2130_report_otpw(TMC2130Stepper &st, const char name) {
    SERIAL_CHAR(name);
    SERIAL_ECHOPGM(" axis temperature prewarn triggered: ");
    serialprintPGM(st.getOTPW() ? PSTR("true") : PSTR("false"));
  }
  static void tmc2130_clear_otpw(TMC2130Stepper &st, const char name) {
    st.clear_otpw();
    SERIAL_CHAR(name);
    SERIAL_ECHOLNPGM(" prewarn flag cleared");
  }

  /**
   * M906: Set motor current in milliamps using axis codes X, Y, Z, E
   *
   * Report driver currents when no axis specified
   */
  inline void gcode_M906() {
    uint16_t values[NUM_AXIS];
    LOOP_XYZE(i)
      values[i] = code_seen(axis_codes[i]) ? code_value_int() : 0;

    #if ENABLED(X_IS_TMC2130)
      if (values[X_AXIS]) tmc2130_set_current(values[X_AXIS], stepperX, 'X');
      else tmc2130_get_current(stepperX, 'X');
    #endif
    #if ENABLED(Y_IS_TMC2130)
      if (values[Y_AXIS]) tmc2130_set_current(values[Y_AXIS], stepperY, 'Y');
      else tmc2130_get_current(stepperY, 'Y');
    #endif
    #if ENABLED(Z_IS_TMC2130)
      if (values[Z_AXIS]) tmc2130_set_current(values[Z_AXIS], stepperZ, 'Z');
      else tmc2130_get_current(stepperZ, 'Z');
    #endif
    #if ENABLED(E0_IS_TMC2130)
      if (values[E_AXIS]) tmc2130_set_current(values[E_AXIS], stepperE0, 'E');
      else tmc2130_get_current(stepperE0, 'E');
    #endif
  }

  /**
   * M911: Report TMC2130 stepper driver overtemperature pre-warn flag
   * The flag is held by the library and persist until manually cleared by M912
   */
  inline void gcode_M911() {
    #if ENABLED(X_IS_TMC2130)
      tmc2130_report_otpw(stepperX, 'X');
    #endif
    #if ENABLED(Y_IS_TMC2130)
      tmc2130_report_otpw(stepperY, 'Y');
    #endif
    #if ENABLED(Z_IS_TMC2130)
      tmc2130_report_otpw(stepperZ, 'Z');
    #endif
    #if ENABLED(E0_IS_TMC2130)
      tmc2130_report_otpw(stepperE0, 'E');
    #endif
  }

  /**
   * M912: Clear TMC2130 stepper driver overtemperature pre-warn flag held by the library
   */
  inline void gcode_M912() {
    #if ENABLED(X_IS_TMC2130)
      if (code_seen('X')) tmc2130_clear_otpw(stepperX, 'X');
    #endif
    #if ENABLED(Y_IS_TMC2130)
      if (code_seen('Y')) tmc2130_clear_otpw(stepperY, 'Y');
    #endif
    #if ENABLED(Z_IS_TMC2130)
      if (code_seen('Z')) tmc2130_clear_otpw(stepperZ, 'Z');
    #endif
    #if ENABLED(E0_IS_TMC2130)
      if (code_seen('E')) tmc2130_clear_otpw(stepperE0, 'E');
    #endif
  }

#endif // HAVE_TMC2130

/**
 * M907: Set digital trimpot motor current using axis codes X, Y, Z, E, B, S
 */
inline void gcode_M907() {
  #if HAS_DIGIPOTSS
    LOOP_XYZE(i)
    if (code_seen(axis_codes[i])) stepper.digipot_current(i, code_value_int());
    if (code_seen('B')) stepper.digipot_current(4, code_value_int());
    if (code_seen('S')) for (int i = 0; i <= 4; i++) stepper.digipot_current(i, code_value_int());
  #elif HAS_MOTOR_CURRENT_PWM
    #if PIN_EXISTS(MOTOR_CURRENT_PWM_XY)
      if (code_seen('X')) stepper.digipot_current(0, code_value_int());
    #endif
    #if PIN_EXISTS(MOTOR_CURRENT_PWM_Z)
      if (code_seen('Z')) stepper.digipot_current(1, code_value_int());
    #endif
    #if PIN_EXISTS(MOTOR_CURRENT_PWM_E)
      if (code_seen('E')) stepper.digipot_current(2, code_value_int());
    #endif
  #endif
  #if ENABLED(DIGIPOT_I2C)
    // this one uses actual amps in floating point
    LOOP_XYZE(i) if (code_seen(axis_codes[i])) digipot_i2c_set_current(i, code_value_float());
    // for each additional extruder (named B,C,D,E..., channels 4,5,6,7...)
    for (int i = NUM_AXIS; i < DIGIPOT_I2C_NUM_CHANNELS; i++) if (code_seen('B' + i - (NUM_AXIS))) digipot_i2c_set_current(i, code_value_float());
  #endif
  #if ENABLED(DAC_STEPPER_CURRENT)
    if (code_seen('S')) {
      float dac_percent = code_value_float();
      for (uint8_t i = 0; i <= 4; i++) dac_current_percent(i, dac_percent);
    }
    LOOP_XYZE(i) if (code_seen(axis_codes[i])) dac_current_percent(i, code_value_float());
  #endif
}

#if HAS_DIGIPOTSS || ENABLED(DAC_STEPPER_CURRENT)

  /**
   * M908: Control digital trimpot directly (M908 P<pin> S<current>)
   */
  inline void gcode_M908() {
    #if HAS_DIGIPOTSS
      stepper.digitalPotWrite(
        code_seen('P') ? code_value_int() : 0,
        code_seen('S') ? code_value_int() : 0
      );
    #endif
    #ifdef DAC_STEPPER_CURRENT
      dac_current_raw(
        code_seen('P') ? code_value_byte() : -1,
        code_seen('S') ? code_value_ushort() : 0
      );
    #endif
  }

  #if ENABLED(DAC_STEPPER_CURRENT) // As with Printrbot RevF

    inline void gcode_M909() { dac_print_values(); }

    inline void gcode_M910() { dac_commit_eeprom(); }

  #endif

#endif // HAS_DIGIPOTSS || DAC_STEPPER_CURRENT

#if HAS_MICROSTEPS

  // M350 Set microstepping mode. Warning: Steps per unit remains unchanged. S code sets stepping mode for all drivers.
  inline void gcode_M350() {
    if (code_seen('S')) for (int i = 0; i <= 4; i++) stepper.microstep_mode(i, code_value_byte());
    LOOP_XYZE(i) if (code_seen(axis_codes[i])) stepper.microstep_mode(i, code_value_byte());
    if (code_seen('B')) stepper.microstep_mode(4, code_value_byte());
    stepper.microstep_readings();
  }

  /**
   * M351: Toggle MS1 MS2 pins directly with axis codes X Y Z E B
   *       S# determines MS1 or MS2, X# sets the pin high/low.
   */
  inline void gcode_M351() {
    if (code_seen('S')) switch (code_value_byte()) {
      case 1:
        LOOP_XYZE(i) if (code_seen(axis_codes[i])) stepper.microstep_ms(i, code_value_byte(), -1);
        if (code_seen('B')) stepper.microstep_ms(4, code_value_byte(), -1);
        break;
      case 2:
        LOOP_XYZE(i) if (code_seen(axis_codes[i])) stepper.microstep_ms(i, -1, code_value_byte());
        if (code_seen('B')) stepper.microstep_ms(4, -1, code_value_byte());
        break;
    }
    stepper.microstep_readings();
  }

#endif // HAS_MICROSTEPS

#if HAS_CASE_LIGHT

  uint8_t case_light_brightness = 255;

  void update_case_light() {
    digitalWrite(CASE_LIGHT_PIN, case_light_on != INVERT_CASE_LIGHT ? HIGH : LOW);
    analogWrite(CASE_LIGHT_PIN, case_light_on != INVERT_CASE_LIGHT ? case_light_brightness : 0);
  }

#endif // HAS_CASE_LIGHT

/**
 * M355: Turn case lights on/off and set brightness
 *
 *   S<bool>  Turn case light on or off
 *   P<byte>  Set case light brightness (PWM pin required)
 */
inline void gcode_M355() {
  #if HAS_CASE_LIGHT
    if (code_seen('P')) case_light_brightness = code_value_byte();
    if (code_seen('S')) case_light_on = code_value_bool();
    update_case_light();
    SERIAL_ECHO_START;
    SERIAL_ECHOPGM("Case lights ");
    case_light_on ? SERIAL_ECHOLNPGM("on") : SERIAL_ECHOLNPGM("off");
  #else
    SERIAL_ERROR_START;
    SERIAL_ERRORLNPGM(MSG_ERR_M355_NONE);
  #endif // HAS_CASE_LIGHT
}

#if ENABLED(MIXING_EXTRUDER)

  /**
   * M163: Set a single mix factor for a mixing extruder
   *       This is called "weight" by some systems.
   *
   *   S[index]   The channel index to set
   *   P[float]   The mix value
   *
   */
  inline void gcode_M163() {
    int mix_index = code_seen('S') ? code_value_int() : 0;
    if (mix_index < MIXING_STEPPERS) {
      float mix_value = code_seen('P') ? code_value_float() : 0.0;
      NOLESS(mix_value, 0.0);
      mixing_factor[mix_index] = RECIPROCAL(mix_value);
    }
  }

  #if MIXING_VIRTUAL_TOOLS > 1

    /**
     * M164: Store the current mix factors as a virtual tool.
     *
     *   S[index]   The virtual tool to store
     *
     */
    inline void gcode_M164() {
      int tool_index = code_seen('S') ? code_value_int() : 0;
      if (tool_index < MIXING_VIRTUAL_TOOLS) {
        normalize_mix();
        for (uint8_t i = 0; i < MIXING_STEPPERS; i++)
          mixing_virtual_tool_mix[tool_index][i] = mixing_factor[i];
      }
    }

  #endif

  #if ENABLED(DIRECT_MIXING_IN_G1)
    /**
     * M165: Set multiple mix factors for a mixing extruder.
     *       Factors that are left out will be set to 0.
     *       All factors together must add up to 1.0.
     *
     *   A[factor] Mix factor for extruder stepper 1
     *   B[factor] Mix factor for extruder stepper 2
     *   C[factor] Mix factor for extruder stepper 3
     *   D[factor] Mix factor for extruder stepper 4
     *   H[factor] Mix factor for extruder stepper 5
     *   I[factor] Mix factor for extruder stepper 6
     *
     */
    inline void gcode_M165() { gcode_get_mix(); }
  #endif

#endif // MIXING_EXTRUDER

/**
 * M999: Restart after being stopped
 *
 * Default behaviour is to flush the serial buffer and request
 * a resend to the host starting on the last N line received.
 *
 * Sending "M999 S1" will resume printing without flushing the
 * existing command buffer.
 *
 */
inline void gcode_M999() {
  Running = true;
  lcd_reset_alert_level();

  if (code_seen('S') && code_value_bool()) return;

  // gcode_LastN = Stopped_gcode_LastN;
  FlushSerialRequestResend();
}

#if ENABLED(SWITCHING_EXTRUDER)
  inline void move_extruder_servo(uint8_t e) {
    const int angles[2] = SWITCHING_EXTRUDER_SERVO_ANGLES;
    MOVE_SERVO(SWITCHING_EXTRUDER_SERVO_NR, angles[e]);
  }
#endif

inline void invalid_extruder_error(const uint8_t &e) {
  SERIAL_ECHO_START;
  SERIAL_CHAR('T');
  SERIAL_PROTOCOL_F(e, DEC);
  SERIAL_ECHOLN(MSG_INVALID_EXTRUDER);
}

/**
 * Perform a tool-change, which may result in moving the
 * previous tool out of the way and the new tool into place.
 */
void tool_change(const uint8_t tmp_extruder, const float fr_mm_s/*=0.0*/, bool no_move/*=false*/) {
  #if ENABLED(MIXING_EXTRUDER) && MIXING_VIRTUAL_TOOLS > 1

    if (tmp_extruder >= MIXING_VIRTUAL_TOOLS)
      return invalid_extruder_error(tmp_extruder);

    // T0-Tnnn: Switch virtual tool by changing the mix
    for (uint8_t j = 0; j < MIXING_STEPPERS; j++)
      mixing_factor[j] = mixing_virtual_tool_mix[tmp_extruder][j];

  #else //!MIXING_EXTRUDER || MIXING_VIRTUAL_TOOLS <= 1

    #if HOTENDS > 1

      if (tmp_extruder >= EXTRUDERS)
        return invalid_extruder_error(tmp_extruder);

      const float old_feedrate_mm_s = fr_mm_s > 0.0 ? fr_mm_s : feedrate_mm_s;

      feedrate_mm_s = fr_mm_s > 0.0 ? fr_mm_s : XY_PROBE_FEEDRATE_MM_S;

      if (tmp_extruder != active_extruder) {
        if (!no_move && axis_unhomed_error(true, true, true)) {
          SERIAL_ECHOLNPGM("No move on toolchange");
          no_move = true;
        }

        // Save current position to destination, for use later
        set_destination_to_current();

        #if ENABLED(DUAL_X_CARRIAGE)

          #if ENABLED(DEBUG_LEVELING_FEATURE)
            if (DEBUGGING(LEVELING)) {
              SERIAL_ECHOPGM("Dual X Carriage Mode ");
              switch (dual_x_carriage_mode) {
                case DXC_FULL_CONTROL_MODE: SERIAL_ECHOLNPGM("DXC_FULL_CONTROL_MODE"); break;
                case DXC_AUTO_PARK_MODE: SERIAL_ECHOLNPGM("DXC_AUTO_PARK_MODE"); break;
                case DXC_DUPLICATION_MODE: SERIAL_ECHOLNPGM("DXC_DUPLICATION_MODE"); break;
              }
            }
          #endif

          const float xhome = x_home_pos(active_extruder);
          if (dual_x_carriage_mode == DXC_AUTO_PARK_MODE
              && IsRunning()
              && (delayed_move_time || current_position[X_AXIS] != xhome)
          ) {
            float raised_z = current_position[Z_AXIS] + TOOLCHANGE_PARK_ZLIFT;
            #if ENABLED(MAX_SOFTWARE_ENDSTOPS)
              NOMORE(raised_z, soft_endstop_max[Z_AXIS]);
            #endif
            #if ENABLED(DEBUG_LEVELING_FEATURE)
              if (DEBUGGING(LEVELING)) {
                SERIAL_ECHOLNPAIR("Raise to ", raised_z);
                SERIAL_ECHOLNPAIR("MoveX to ", xhome);
                SERIAL_ECHOLNPAIR("Lower to ", current_position[Z_AXIS]);
              }
            #endif
            // Park old head: 1) raise 2) move to park position 3) lower
            for (uint8_t i = 0; i < 3; i++)
              planner.buffer_line(
                i == 0 ? current_position[X_AXIS] : xhome,
                current_position[Y_AXIS],
                i == 2 ? current_position[Z_AXIS] : raised_z,
                current_position[E_AXIS],
                planner.max_feedrate_mm_s[i == 1 ? X_AXIS : Z_AXIS],
                active_extruder
              );
            stepper.synchronize();
          }

          // Apply Y & Z extruder offset (X offset is used as home pos with Dual X)
          current_position[Y_AXIS] -= hotend_offset[Y_AXIS][active_extruder] - hotend_offset[Y_AXIS][tmp_extruder];
          current_position[Z_AXIS] -= hotend_offset[Z_AXIS][active_extruder] - hotend_offset[Z_AXIS][tmp_extruder];

          // Activate the new extruder
          active_extruder = tmp_extruder;

          // This function resets the max/min values - the current position may be overwritten below.
          set_axis_is_at_home(X_AXIS);

          #if ENABLED(DEBUG_LEVELING_FEATURE)
            if (DEBUGGING(LEVELING)) DEBUG_POS("New Extruder", current_position);
          #endif

          // Only when auto-parking are carriages safe to move
          if (dual_x_carriage_mode != DXC_AUTO_PARK_MODE) no_move = true;

          switch (dual_x_carriage_mode) {
            case DXC_FULL_CONTROL_MODE:
              // New current position is the position of the activated extruder
              current_position[X_AXIS] = LOGICAL_X_POSITION(inactive_extruder_x_pos);
              // Save the inactive extruder's position (from the old current_position)
              inactive_extruder_x_pos = RAW_X_POSITION(destination[X_AXIS]);
              break;
            case DXC_AUTO_PARK_MODE:
              // record raised toolhead position for use by unpark
              COPY(raised_parked_position, current_position);
              raised_parked_position[Z_AXIS] += TOOLCHANGE_UNPARK_ZLIFT;
              #if ENABLED(MAX_SOFTWARE_ENDSTOPS)
                NOMORE(raised_parked_position[Z_AXIS], soft_endstop_max[Z_AXIS]);
              #endif
              active_extruder_parked = true;
              delayed_move_time = 0;
              break;
            case DXC_DUPLICATION_MODE:
              // If the new extruder is the left one, set it "parked"
              // This triggers the second extruder to move into the duplication position
              active_extruder_parked = (active_extruder == 0);

              if (active_extruder_parked)
                current_position[X_AXIS] = LOGICAL_X_POSITION(inactive_extruder_x_pos);
              else
                current_position[X_AXIS] = destination[X_AXIS] + duplicate_extruder_x_offset;
              inactive_extruder_x_pos = RAW_X_POSITION(destination[X_AXIS]);
              extruder_duplication_enabled = false;
              break;
          }

          #if ENABLED(DEBUG_LEVELING_FEATURE)
            if (DEBUGGING(LEVELING)) {
              SERIAL_ECHOLNPAIR("Active extruder parked: ", active_extruder_parked ? "yes" : "no");
              DEBUG_POS("New extruder (parked)", current_position);
            }
          #endif

          // No extra case for HAS_ABL in DUAL_X_CARRIAGE. Does that mean they don't work together?
        #else // !DUAL_X_CARRIAGE

          #if ENABLED(SWITCHING_EXTRUDER)
            // <0 if the new nozzle is higher, >0 if lower. A bigger raise when lower.
            float z_diff = hotend_offset[Z_AXIS][active_extruder] - hotend_offset[Z_AXIS][tmp_extruder],
                  z_raise = 0.3 + (z_diff > 0.0 ? z_diff : 0.0);

            // Always raise by some amount (destination copied from current_position earlier)
            float save_Z = destination[Z_AXIS];  // save Z for later on
            destination[Z_AXIS] += z_raise;
            planner.buffer_line_kinematic(destination, planner.max_feedrate_mm_s[Z_AXIS], active_extruder);
            stepper.synchronize();

            move_extruder_servo(active_extruder);
            delay(500);

            // Move back down, if needed
            if (z_raise != z_diff) {
              destination[Z_AXIS] = current_position[Z_AXIS] + z_diff;
              planner.buffer_line_kinematic(destination, planner.max_feedrate_mm_s[Z_AXIS], active_extruder);
              stepper.synchronize();
            }
            destination[Z_AXIS] = save_Z;  // restore original Z position so the 'Move to the "old position"' is correct
          #endif

          /**
           * Set current_position to the position of the new nozzle.
           * Offsets are based on linear distance, so we need to get
           * the resulting position in coordinate space.
           *
           * - With grid or 3-point leveling, offset XYZ by a tilted vector
           * - With mesh leveling, update Z for the new position
           * - Otherwise, just use the raw linear distance
           *
           * Software endstops are altered here too. Consider a case where:
           *   E0 at X=0 ... E1 at X=10
           * When we switch to E1 now X=10, but E1 can't move left.
           * To express this we apply the change in XY to the software endstops.
           * E1 can move farther right than E0, so the right limit is extended.
           *
           * Note that we don't adjust the Z software endstops. Why not?
           * Consider a case where Z=0 (here) and switching to E1 makes Z=1
           * because the bed is 1mm lower at the new position. As long as
           * the first nozzle is out of the way, the carriage should be
           * allowed to move 1mm lower. This technically "breaks" the
           * Z software endstop. But this is technically correct (and
           * there is no viable alternative).
           */
          #if ABL_PLANAR
            // Offset extruder, make sure to apply the bed level rotation matrix
            vector_3 tmp_offset_vec = vector_3(hotend_offset[X_AXIS][tmp_extruder],
                                               hotend_offset[Y_AXIS][tmp_extruder],
                                               0),
                     act_offset_vec = vector_3(hotend_offset[X_AXIS][active_extruder],
                                               hotend_offset[Y_AXIS][active_extruder],
                                               0),
                     offset_vec = tmp_offset_vec - act_offset_vec;

            #if ENABLED(DEBUG_LEVELING_FEATURE)
              if (DEBUGGING(LEVELING)) {
                tmp_offset_vec.debug("tmp_offset_vec");
                act_offset_vec.debug("act_offset_vec");
                offset_vec.debug("offset_vec (BEFORE)");
              }
            #endif

            offset_vec.apply_rotation(planner.bed_level_matrix.transpose(planner.bed_level_matrix));

            #if ENABLED(DEBUG_LEVELING_FEATURE)
              if (DEBUGGING(LEVELING)) offset_vec.debug("offset_vec (AFTER)");
            #endif

            // Adjustments to the current position
            float xydiff[2] = { offset_vec.x, offset_vec.y };
            current_position[Z_AXIS] += offset_vec.z;

          #else // !ABL_PLANAR

            float xydiff[2] = {
              hotend_offset[X_AXIS][tmp_extruder] - hotend_offset[X_AXIS][active_extruder],
              hotend_offset[Y_AXIS][tmp_extruder] - hotend_offset[Y_AXIS][active_extruder]
            };

            #if ENABLED(MESH_BED_LEVELING)

              if (mbl.active()) {
                #if ENABLED(DEBUG_LEVELING_FEATURE)
                  if (DEBUGGING(LEVELING)) SERIAL_ECHOPAIR("Z before MBL: ", current_position[Z_AXIS]);
                #endif
                float x2 = current_position[X_AXIS] + xydiff[X_AXIS],
                      y2 = current_position[Y_AXIS] + xydiff[Y_AXIS],
                      z1 = current_position[Z_AXIS], z2 = z1;
                planner.apply_leveling(current_position[X_AXIS], current_position[Y_AXIS], z1);
                planner.apply_leveling(x2, y2, z2);
                current_position[Z_AXIS] += z2 - z1;
                #if ENABLED(DEBUG_LEVELING_FEATURE)
                  if (DEBUGGING(LEVELING))
                    SERIAL_ECHOLNPAIR(" after: ", current_position[Z_AXIS]);
                #endif
              }

            #endif // MESH_BED_LEVELING

          #endif // !HAS_ABL

          #if ENABLED(DEBUG_LEVELING_FEATURE)
            if (DEBUGGING(LEVELING)) {
              SERIAL_ECHOPAIR("Offset Tool XY by { ", xydiff[X_AXIS]);
              SERIAL_ECHOPAIR(", ", xydiff[Y_AXIS]);
              SERIAL_ECHOLNPGM(" }");
            }
          #endif

          // The newly-selected extruder XY is actually at...
          current_position[X_AXIS] += xydiff[X_AXIS];
          current_position[Y_AXIS] += xydiff[Y_AXIS];
          #if DISABLED(NO_WORKSPACE_OFFSETS) || ENABLED(DUAL_X_CARRIAGE)
            for (uint8_t i = X_AXIS; i <= Y_AXIS; i++) {
              #if DISABLED(NO_WORKSPACE_OFFSETS)
                position_shift[i] += xydiff[i];
              #endif
              update_software_endstops((AxisEnum)i);
            }
          #endif

          // Set the new active extruder
          active_extruder = tmp_extruder;

        #endif // !DUAL_X_CARRIAGE

        #if ENABLED(DEBUG_LEVELING_FEATURE)
          if (DEBUGGING(LEVELING)) DEBUG_POS("Sync After Toolchange", current_position);
        #endif

        // Tell the planner the new "current position"
        SYNC_PLAN_POSITION_KINEMATIC();

        // Move to the "old position" (move the extruder into place)
        if (!no_move && IsRunning()) {
          #if ENABLED(DEBUG_LEVELING_FEATURE)
            if (DEBUGGING(LEVELING)) DEBUG_POS("Move back", destination);
          #endif
          prepare_move_to_destination();
        }

      } // (tmp_extruder != active_extruder)

      stepper.synchronize();

      #if ENABLED(EXT_SOLENOID)
        disable_all_solenoids();
        enable_solenoid_on_active_extruder();
      #endif // EXT_SOLENOID

      feedrate_mm_s = old_feedrate_mm_s;

    #else // HOTENDS <= 1

      // Set the new active extruder
      active_extruder = tmp_extruder;

      UNUSED(fr_mm_s);
      UNUSED(no_move);

    #endif // HOTENDS <= 1

    SERIAL_ECHO_START;
    SERIAL_ECHOLNPAIR(MSG_ACTIVE_EXTRUDER, (int)active_extruder);

  #endif //!MIXING_EXTRUDER || MIXING_VIRTUAL_TOOLS <= 1
}

/**
 * T0-T3: Switch tool, usually switching extruders
 *
 *   F[units/min] Set the movement feedrate
 *   S1           Don't move the tool in XY after change
 */
inline void gcode_T(uint8_t tmp_extruder) {

  #if ENABLED(DEBUG_LEVELING_FEATURE)
    if (DEBUGGING(LEVELING)) {
      SERIAL_ECHOPAIR(">>> gcode_T(", tmp_extruder);
      SERIAL_CHAR(')');
      SERIAL_EOL;
      DEBUG_POS("BEFORE", current_position);
    }
  #endif

  #if HOTENDS == 1 || (ENABLED(MIXING_EXTRUDER) && MIXING_VIRTUAL_TOOLS > 1)

    tool_change(tmp_extruder);

  #elif HOTENDS > 1

    tool_change(
      tmp_extruder,
      code_seen('F') ? MMM_TO_MMS(code_value_axis_units(X_AXIS)) : 0.0,
      (tmp_extruder == active_extruder) || (code_seen('S') && code_value_bool())
    );

  #endif

  #if ENABLED(DEBUG_LEVELING_FEATURE)
    if (DEBUGGING(LEVELING)) {
      DEBUG_POS("AFTER", current_position);
      SERIAL_ECHOLNPGM("<<< gcode_T");
    }
  #endif
}

/**
 * Process a single command and dispatch it to its handler
 * This is called from the main loop()
 */
void process_next_command() {
  current_command = command_queue[cmd_queue_index_r];

  if (DEBUGGING(ECHO)) {
    SERIAL_ECHO_START;
    SERIAL_ECHOLN(current_command);
  }

  // Sanitize the current command:
  //  - Skip leading spaces
  //  - Bypass N[-0-9][0-9]*[ ]*
  //  - Overwrite * with nul to mark the end
  while (*current_command == ' ') ++current_command;
  if (*current_command == 'N' && NUMERIC_SIGNED(current_command[1])) {
    current_command += 2; // skip N[-0-9]
    while (NUMERIC(*current_command)) ++current_command; // skip [0-9]*
    while (*current_command == ' ') ++current_command; // skip [ ]*
  }
  char* starpos = strchr(current_command, '*');  // * should always be the last parameter
  if (starpos) while (*starpos == ' ' || *starpos == '*') *starpos-- = '\0'; // nullify '*' and ' '

  char *cmd_ptr = current_command;

  // Get the command code, which must be G, M, or T
  char command_code = *cmd_ptr++;

  // Skip spaces to get the numeric part
  while (*cmd_ptr == ' ') cmd_ptr++;

  // Allow for decimal point in command
  #if ENABLED(G38_PROBE_TARGET)
    uint8_t subcode = 0;
  #endif

  uint16_t codenum = 0; // define ahead of goto

  // Bail early if there's no code
  bool code_is_good = NUMERIC(*cmd_ptr);
  if (!code_is_good) goto ExitUnknownCommand;

  // Get and skip the code number
  do {
    codenum = (codenum * 10) + (*cmd_ptr - '0');
    cmd_ptr++;
  } while (NUMERIC(*cmd_ptr));

  // Allow for decimal point in command
  #if ENABLED(G38_PROBE_TARGET)
    if (*cmd_ptr == '.') {
      cmd_ptr++;
      while (NUMERIC(*cmd_ptr))
        subcode = (subcode * 10) + (*cmd_ptr++ - '0');
    }
  #endif

  // Skip all spaces to get to the first argument, or nul
  while (*cmd_ptr == ' ') cmd_ptr++;

  // The command's arguments (if any) start here, for sure!
  current_command_args = cmd_ptr;

  KEEPALIVE_STATE(IN_HANDLER);

  // Handle a known G, M, or T
  switch (command_code) {
    case 'G': switch (codenum) {

      // G0, G1
      case 0:
      case 1:
        #if IS_SCARA
          gcode_G0_G1(codenum == 0);
        #else
          gcode_G0_G1();
        #endif
        break;

      // G2, G3
      #if ENABLED(ARC_SUPPORT) && DISABLED(SCARA)
        case 2: // G2  - CW ARC
        case 3: // G3  - CCW ARC
          gcode_G2_G3(codenum == 2);
          break;
      #endif

      // G4 Dwell
      case 4:
        gcode_G4();
        break;

      #if ENABLED(BEZIER_CURVE_SUPPORT)
        // G5
        case 5: // G5  - Cubic B_spline
          gcode_G5();
          break;
      #endif // BEZIER_CURVE_SUPPORT

      #if ENABLED(FWRETRACT)
        case 10: // G10: retract
        case 11: // G11: retract_recover
          gcode_G10_G11(codenum == 10);
          break;
      #endif // FWRETRACT

      #if ENABLED(NOZZLE_CLEAN_FEATURE)
        case 12:
          gcode_G12(); // G12: Nozzle Clean
          break;
      #endif // NOZZLE_CLEAN_FEATURE

      #if ENABLED(INCH_MODE_SUPPORT)
        case 20: //G20: Inch Mode
          gcode_G20();
          break;

        case 21: //G21: MM Mode
          gcode_G21();
          break;
      #endif // INCH_MODE_SUPPORT

      #if ENABLED(AUTO_BED_LEVELING_UBL)
        case 26: // G26 Mesh Validation Pattern generation.  Used to interactively
                 // edit UBL's Mesh by placing the nozzle in a problem area and
                 // doing a G29 P4 R command.
          gcode_G26();
          break;
      #endif // PLANNER_LEVELING

      #if ENABLED(NOZZLE_PARK_FEATURE)
        case 27: // G27: Nozzle Park
          gcode_G27();
          break;
      #endif // NOZZLE_PARK_FEATURE

      case 28: // G28: Home all axes, one at a time
        gcode_G28();
        break;

      #if PLANNER_LEVELING
        case 29: // G29 Detailed Z probe, probes the bed at 3 or more points,
                 // or provides access to the UBL System if enabled.
          gcode_G29();
          break;
      #endif // PLANNER_LEVELING

      #if HAS_BED_PROBE

        case 30: // G30 Single Z probe
          gcode_G30();
          break;

        #if ENABLED(Z_PROBE_SLED)

            case 31: // G31: dock the sled
              gcode_G31();
              break;

            case 32: // G32: undock the sled
              gcode_G32();
              break;

        #endif // Z_PROBE_SLED
      #endif // HAS_BED_PROBE

      #if ENABLED(G38_PROBE_TARGET)
        case 38: // G38.2 & G38.3
          if (subcode == 2 || subcode == 3)
            gcode_G38(subcode == 2);
          break;
      #endif

      case 90: // G90
        relative_mode = false;
        break;
      case 91: // G91
        relative_mode = true;
        break;

      case 92: // G92
        gcode_G92();
        break;
    }
    break;

    case 'M': switch (codenum) {
      #if ENABLED(ULTIPANEL) || ENABLED(EMERGENCY_PARSER)
        case 0: // M0: Unconditional stop - Wait for user button press on LCD
        case 1: // M1: Conditional stop - Wait for user button press on LCD
          gcode_M0_M1();
          break;
      #endif // ULTIPANEL

      case 17: // M17: Enable all stepper motors
        gcode_M17();
        break;

      #if ENABLED(SDSUPPORT)
        case 20: // M20: list SD card
          gcode_M20(); break;
        case 21: // M21: init SD card
          gcode_M21(); break;
        case 22: // M22: release SD card
          gcode_M22(); break;
        case 23: // M23: Select file
          gcode_M23(); break;
        case 24: // M24: Start SD print
          gcode_M24(); break;
        case 25: // M25: Pause SD print
          gcode_M25(); break;
        case 26: // M26: Set SD index
          gcode_M26(); break;
        case 27: // M27: Get SD status
          gcode_M27(); break;
        case 28: // M28: Start SD write
          gcode_M28(); break;
        case 29: // M29: Stop SD write
          gcode_M29(); break;
        case 30: // M30 <filename> Delete File
          gcode_M30(); break;
        case 32: // M32: Select file and start SD print
          gcode_M32(); break;

        #if ENABLED(LONG_FILENAME_HOST_SUPPORT)
          case 33: // M33: Get the long full path to a file or folder
            gcode_M33(); break;
        #endif

        #if ENABLED(SDCARD_SORT_ALPHA) && ENABLED(SDSORT_GCODE)
          case 34: //M34 - Set SD card sorting options
            gcode_M34(); break;
        #endif // SDCARD_SORT_ALPHA && SDSORT_GCODE

        case 928: // M928: Start SD write
          gcode_M928(); break;
      #endif //SDSUPPORT

      case 31: // M31: Report time since the start of SD print or last M109
        gcode_M31(); break;

      case 42: // M42: Change pin state
        gcode_M42(); break;

      #if ENABLED(PINS_DEBUGGING)
        case 43: // M43: Read pin state
          gcode_M43(); break;
        case 44: // M44: Scan for a pin to help the user locate unused pins on their controller board
          gcode_M44(); break;
        case 45: // M45: Input Scan - Scans for a pin that is connected to a sensor or switch
          gcode_M45(); break;
      #endif


      #if ENABLED(Z_MIN_PROBE_REPEATABILITY_TEST)
        case 48: // M48: Z probe repeatability test
          gcode_M48();
          break;
      #endif // Z_MIN_PROBE_REPEATABILITY_TEST

      #if ENABLED(AUTO_BED_LEVELING_UBL)
        case 49: // M49: Turn on or off G26_Debug_flag for verbose output
<<<<<<< HEAD
	  if (G26_Debug_flag) {
            SERIAL_PROTOCOLPGM("UBL Debug Flag turned off.\n");
            G26_Debug_flag = 0; }
	  else {
=======
    if (G26_Debug_flag) {
            SERIAL_PROTOCOLPGM("UBL Debug Flag turned off.\n");
            G26_Debug_flag = 0; }
    else {
>>>>>>> d627713a
            SERIAL_PROTOCOLPGM("UBL Debug Flag turned on.\n");
            G26_Debug_flag++; }
          break;
      #endif // Z_MIN_PROBE_REPEATABILITY_TEST

      case 75: // M75: Start print timer
        gcode_M75(); break;
      case 76: // M76: Pause print timer
        gcode_M76(); break;
      case 77: // M77: Stop print timer
        gcode_M77(); break;

      #if ENABLED(PRINTCOUNTER)
        case 78: // M78: Show print statistics
          gcode_M78(); break;
      #endif

      #if ENABLED(M100_FREE_MEMORY_WATCHER)
        case 100: // M100: Free Memory Report
          gcode_M100();
          break;
      #endif

      case 104: // M104: Set hot end temperature
        gcode_M104();
        break;

      case 110: // M110: Set Current Line Number
        gcode_M110();
        break;

      case 111: // M111: Set debug level
        gcode_M111();
        break;

      #if DISABLED(EMERGENCY_PARSER)

        case 108: // M108: Cancel Waiting
          gcode_M108();
          break;

        case 112: // M112: Emergency Stop
          gcode_M112();
          break;

        case 410: // M410 quickstop - Abort all the planned moves.
          gcode_M410();
          break;

      #endif

      #if ENABLED(HOST_KEEPALIVE_FEATURE)
        case 113: // M113: Set Host Keepalive interval
          gcode_M113();
          break;
      #endif

      case 140: // M140: Set bed temperature
        gcode_M140();
        break;

      case 105: // M105: Report current temperature
        gcode_M105();
        KEEPALIVE_STATE(NOT_BUSY);
        return; // "ok" already printed

      #if ENABLED(AUTO_REPORT_TEMPERATURES) && (HAS_TEMP_HOTEND || HAS_TEMP_BED)
        case 155: // M155: Set temperature auto-report interval
          gcode_M155();
          break;
      #endif

      case 109: // M109: Wait for hotend temperature to reach target
        gcode_M109();
        break;

      #if HAS_TEMP_BED
        case 190: // M190: Wait for bed temperature to reach target
          gcode_M190();
          break;
      #endif // HAS_TEMP_BED

      #if FAN_COUNT > 0
        case 106: // M106: Fan On
          gcode_M106();
          break;
        case 107: // M107: Fan Off
          gcode_M107();
          break;
      #endif // FAN_COUNT > 0

      #if ENABLED(BARICUDA)
        // PWM for HEATER_1_PIN
        #if HAS_HEATER_1
          case 126: // M126: valve open
            gcode_M126();
            break;
          case 127: // M127: valve closed
            gcode_M127();
            break;
        #endif // HAS_HEATER_1

        // PWM for HEATER_2_PIN
        #if HAS_HEATER_2
          case 128: // M128: valve open
            gcode_M128();
            break;
          case 129: // M129: valve closed
            gcode_M129();
            break;
        #endif // HAS_HEATER_2
      #endif // BARICUDA

      #if HAS_POWER_SWITCH

        case 80: // M80: Turn on Power Supply
          gcode_M80();
          break;

      #endif // HAS_POWER_SWITCH

      case 81: // M81: Turn off Power, including Power Supply, if possible
        gcode_M81();
        break;

      case 82: // M83: Set E axis normal mode (same as other axes)
        gcode_M82();
        break;
      case 83: // M83: Set E axis relative mode
        gcode_M83();
        break;
      case 18: // M18 => M84
      case 84: // M84: Disable all steppers or set timeout
        gcode_M18_M84();
        break;
      case 85: // M85: Set inactivity stepper shutdown timeout
        gcode_M85();
        break;
      case 92: // M92: Set the steps-per-unit for one or more axes
        gcode_M92();
        break;
      case 114: // M114: Report current position
        gcode_M114();
        break;
      case 115: // M115: Report capabilities
        gcode_M115();
        break;
      case 117: // M117: Set LCD message text, if possible
        gcode_M117();
        break;
      case 119: // M119: Report endstop states
        gcode_M119();
        break;
      case 120: // M120: Enable endstops
        gcode_M120();
        break;
      case 121: // M121: Disable endstops
        gcode_M121();
        break;

      #if ENABLED(ULTIPANEL)

        case 145: // M145: Set material heatup parameters
          gcode_M145();
          break;

      #endif

      #if ENABLED(TEMPERATURE_UNITS_SUPPORT)
        case 149: // M149: Set temperature units
          gcode_M149();
          break;
      #endif

      #if ENABLED(BLINKM) || ENABLED(RGB_LED)

        case 150: // M150: Set Status LED Color
          gcode_M150();
          break;

      #endif // BLINKM

      #if ENABLED(MIXING_EXTRUDER)
        case 163: // M163: Set a component weight for mixing extruder
          gcode_M163();
          break;
        #if MIXING_VIRTUAL_TOOLS > 1
          case 164: // M164: Save current mix as a virtual extruder
            gcode_M164();
            break;
        #endif
        #if ENABLED(DIRECT_MIXING_IN_G1)
          case 165: // M165: Set multiple mix weights
            gcode_M165();
            break;
        #endif
      #endif

      case 200: // M200: Set filament diameter, E to cubic units
        gcode_M200();
        break;
      case 201: // M201: Set max acceleration for print moves (units/s^2)
        gcode_M201();
        break;
      #if 0 // Not used for Sprinter/grbl gen6
        case 202: // M202
          gcode_M202();
          break;
      #endif
      case 203: // M203: Set max feedrate (units/sec)
        gcode_M203();
        break;
      case 204: // M204: Set acceleration
        gcode_M204();
        break;
      case 205: //M205: Set advanced settings
        gcode_M205();
        break;

      #if DISABLED(NO_WORKSPACE_OFFSETS)
        case 206: // M206: Set home offsets
          gcode_M206();
          break;
      #endif

      #if ENABLED(DELTA)
        case 665: // M665: Set delta configurations
          gcode_M665();
          break;
      #endif

      #if ENABLED(DELTA) || ENABLED(Z_DUAL_ENDSTOPS)
        case 666: // M666: Set delta or dual endstop adjustment
          gcode_M666();
          break;
      #endif

      #if ENABLED(FWRETRACT)
        case 207: // M207: Set Retract Length, Feedrate, and Z lift
          gcode_M207();
          break;
        case 208: // M208: Set Recover (unretract) Additional Length and Feedrate
          gcode_M208();
          break;
        case 209: // M209: Turn Automatic Retract Detection on/off
          gcode_M209();
          break;
      #endif // FWRETRACT

      case 211: // M211: Enable, Disable, and/or Report software endstops
        gcode_M211();
        break;

      #if HOTENDS > 1
        case 218: // M218: Set a tool offset
          gcode_M218();
          break;
      #endif

      case 220: // M220: Set Feedrate Percentage: S<percent> ("FR" on your LCD)
        gcode_M220();
        break;

      case 221: // M221: Set Flow Percentage
        gcode_M221();
        break;

      case 226: // M226: Wait until a pin reaches a state
        gcode_M226();
        break;

      #if HAS_SERVOS
        case 280: // M280: Set servo position absolute
          gcode_M280();
          break;
      #endif // HAS_SERVOS

      #if HAS_BUZZER
        case 300: // M300: Play beep tone
          gcode_M300();
          break;
      #endif // HAS_BUZZER

      #if ENABLED(PIDTEMP)
        case 301: // M301: Set hotend PID parameters
          gcode_M301();
          break;
      #endif // PIDTEMP

      #if ENABLED(PIDTEMPBED)
        case 304: // M304: Set bed PID parameters
          gcode_M304();
          break;
      #endif // PIDTEMPBED

      #if defined(CHDK) || HAS_PHOTOGRAPH
        case 240: // M240: Trigger a camera by emulating a Canon RC-1 : http://www.doc-diy.net/photo/rc-1_hacked/
          gcode_M240();
          break;
      #endif // CHDK || PHOTOGRAPH_PIN

      #if HAS_LCD_CONTRAST
        case 250: // M250: Set LCD contrast
          gcode_M250();
          break;
      #endif // HAS_LCD_CONTRAST

      #if ENABLED(EXPERIMENTAL_I2CBUS)

        case 260: // M260: Send data to an i2c slave
          gcode_M260();
          break;

        case 261: // M261: Request data from an i2c slave
          gcode_M261();
          break;

      #endif // EXPERIMENTAL_I2CBUS

      #if ENABLED(PREVENT_COLD_EXTRUSION)
        case 302: // M302: Allow cold extrudes (set the minimum extrude temperature)
          gcode_M302();
          break;
      #endif // PREVENT_COLD_EXTRUSION

      case 303: // M303: PID autotune
        gcode_M303();
        break;

      #if ENABLED(MORGAN_SCARA)
        case 360:  // M360: SCARA Theta pos1
          if (gcode_M360()) return;
          break;
        case 361:  // M361: SCARA Theta pos2
          if (gcode_M361()) return;
          break;
        case 362:  // M362: SCARA Psi pos1
          if (gcode_M362()) return;
          break;
        case 363:  // M363: SCARA Psi pos2
          if (gcode_M363()) return;
          break;
        case 364:  // M364: SCARA Psi pos3 (90 deg to Theta)
          if (gcode_M364()) return;
          break;
      #endif // SCARA

      case 400: // M400: Finish all moves
        gcode_M400();
        break;

      #if HAS_BED_PROBE
        case 401: // M401: Deploy probe
          gcode_M401();
          break;
        case 402: // M402: Stow probe
          gcode_M402();
          break;
      #endif // HAS_BED_PROBE

      #if ENABLED(FILAMENT_WIDTH_SENSOR)
        case 404:  // M404: Enter the nominal filament width (3mm, 1.75mm ) N<3.0> or display nominal filament width
          gcode_M404();
          break;
        case 405:  // M405: Turn on filament sensor for control
          gcode_M405();
          break;
        case 406:  // M406: Turn off filament sensor for control
          gcode_M406();
          break;
        case 407:   // M407: Display measured filament diameter
          gcode_M407();
          break;
      #endif // ENABLED(FILAMENT_WIDTH_SENSOR)

      #if PLANNER_LEVELING
        case 420: // M420: Enable/Disable Bed Leveling
          gcode_M420();
          break;
      #endif

      #if ENABLED(MESH_BED_LEVELING)
        case 421: // M421: Set a Mesh Bed Leveling Z coordinate
          gcode_M421();
          break;
      #endif

      #if DISABLED(NO_WORKSPACE_OFFSETS)
        case 428: // M428: Apply current_position to home_offset
          gcode_M428();
          break;
      #endif

      case 500: // M500: Store settings in EEPROM
        gcode_M500();
        break;
      case 501: // M501: Read settings from EEPROM
        gcode_M501();
        break;
      case 502: // M502: Revert to default settings
        gcode_M502();
        break;
      case 503: // M503: print settings currently in memory
        gcode_M503();
        break;

      #if ENABLED(ABORT_ON_ENDSTOP_HIT_FEATURE_ENABLED)
        case 540: // M540: Set abort on endstop hit for SD printing
          gcode_M540();
          break;
      #endif

      #if HAS_BED_PROBE
        case 851: // M851: Set Z Probe Z Offset
          gcode_M851();
          break;
      #endif // HAS_BED_PROBE

      #if ENABLED(FILAMENT_CHANGE_FEATURE)
        case 600: // M600: Pause for filament change
          gcode_M600();
          break;
      #endif // FILAMENT_CHANGE_FEATURE

      #if ENABLED(DUAL_X_CARRIAGE)
        case 605: // M605: Set Dual X Carriage movement mode
          gcode_M605();
          break;
      #endif // DUAL_X_CARRIAGE

      #if ENABLED(LIN_ADVANCE)
        case 905: // M905: Set advance K factor.
          gcode_M905();
          break;
      #endif

      #if ENABLED(HAVE_TMC2130)
        case 906: // M906: Set motor current in milliamps using axis codes X, Y, Z, E
          gcode_M906();
          break;
      #endif

      case 907: // M907: Set digital trimpot motor current using axis codes.
        gcode_M907();
        break;

      #if HAS_DIGIPOTSS || ENABLED(DAC_STEPPER_CURRENT)

        case 908: // M908: Control digital trimpot directly.
          gcode_M908();
          break;

        #if ENABLED(DAC_STEPPER_CURRENT) // As with Printrbot RevF

          case 909: // M909: Print digipot/DAC current value
            gcode_M909();
            break;

          case 910: // M910: Commit digipot/DAC value to external EEPROM
            gcode_M910();
            break;

        #endif

      #endif // HAS_DIGIPOTSS || DAC_STEPPER_CURRENT

      #if ENABLED(HAVE_TMC2130)
        case 911: // M911: Report TMC2130 prewarn triggered flags
          gcode_M911();
          break;

        case 912: // M911: Clear TMC2130 prewarn triggered flags
          gcode_M912();
          break;
      #endif

      #if HAS_MICROSTEPS

        case 350: // M350: Set microstepping mode. Warning: Steps per unit remains unchanged. S code sets stepping mode for all drivers.
          gcode_M350();
          break;

        case 351: // M351: Toggle MS1 MS2 pins directly, S# determines MS1 or MS2, X# sets the pin high/low.
          gcode_M351();
          break;

      #endif // HAS_MICROSTEPS

      case 355: // M355 Turn case lights on/off
        gcode_M355();
        break;

      case 999: // M999: Restart after being Stopped
        gcode_M999();
        break;
    }
    break;

    case 'T':
      gcode_T(codenum);
      break;

    default: code_is_good = false;
  }

  KEEPALIVE_STATE(NOT_BUSY);

ExitUnknownCommand:

  // Still unknown command? Throw an error
  if (!code_is_good) unknown_command_error();

  ok_to_send();
}

/**
 * Send a "Resend: nnn" message to the host to
 * indicate that a command needs to be re-sent.
 */
void FlushSerialRequestResend() {
  //char command_queue[cmd_queue_index_r][100]="Resend:";
  MYSERIAL.flush();
  SERIAL_PROTOCOLPGM(MSG_RESEND);
  SERIAL_PROTOCOLLN(gcode_LastN + 1);
  ok_to_send();
}

/**
 * Send an "ok" message to the host, indicating
 * that a command was successfully processed.
 *
 * If ADVANCED_OK is enabled also include:
 *   N<int>  Line number of the command, if any
 *   P<int>  Planner space remaining
 *   B<int>  Block queue space remaining
 */
void ok_to_send() {
  refresh_cmd_timeout();
  if (!send_ok[cmd_queue_index_r]) return;
  SERIAL_PROTOCOLPGM(MSG_OK);
  #if ENABLED(ADVANCED_OK)
    char* p = command_queue[cmd_queue_index_r];
    if (*p == 'N') {
      SERIAL_PROTOCOL(' ');
      SERIAL_ECHO(*p++);
      while (NUMERIC_SIGNED(*p))
        SERIAL_ECHO(*p++);
    }
    SERIAL_PROTOCOLPGM(" P"); SERIAL_PROTOCOL(int(BLOCK_BUFFER_SIZE - planner.movesplanned() - 1));
    SERIAL_PROTOCOLPGM(" B"); SERIAL_PROTOCOL(BUFSIZE - commands_in_queue);
  #endif
  SERIAL_EOL;
}

<<<<<<< HEAD
#if ENABLED(MIN_SOFTWARE_ENDSTOPS) || ENABLED(MAX_SOFTWARE_ENDSTOPS)
=======
#if HAS_SOFTWARE_ENDSTOPS
>>>>>>> d627713a

  /**
   * Constrain the given coordinates to the software endstops.
   */
  void clamp_to_software_endstops(float target[XYZ]) {
<<<<<<< HEAD
=======
    if (!soft_endstops_enabled) return;
>>>>>>> d627713a
    #if ENABLED(MIN_SOFTWARE_ENDSTOPS)
      NOLESS(target[X_AXIS], soft_endstop_min[X_AXIS]);
      NOLESS(target[Y_AXIS], soft_endstop_min[Y_AXIS]);
      NOLESS(target[Z_AXIS], soft_endstop_min[Z_AXIS]);
    #endif
    #if ENABLED(MAX_SOFTWARE_ENDSTOPS)
      NOMORE(target[X_AXIS], soft_endstop_max[X_AXIS]);
      NOMORE(target[Y_AXIS], soft_endstop_max[Y_AXIS]);
      NOMORE(target[Z_AXIS], soft_endstop_max[Z_AXIS]);
    #endif
  }

#endif

#if ENABLED(AUTO_BED_LEVELING_BILINEAR)

  #if ENABLED(ABL_BILINEAR_SUBDIVISION)
    #define ABL_BG_SPACING(A) bilinear_grid_spacing_virt[A]
    #define ABL_BG_POINTS_X   ABL_GRID_POINTS_VIRT_X
    #define ABL_BG_POINTS_Y   ABL_GRID_POINTS_VIRT_Y
    #define ABL_BG_GRID(X,Y)  bed_level_grid_virt[X][Y]
  #else
    #define ABL_BG_SPACING(A) bilinear_grid_spacing[A]
    #define ABL_BG_POINTS_X   ABL_GRID_MAX_POINTS_X
    #define ABL_BG_POINTS_Y   ABL_GRID_MAX_POINTS_Y
    #define ABL_BG_GRID(X,Y)  bed_level_grid[X][Y]
  #endif

  // Get the Z adjustment for non-linear bed leveling
  float bilinear_z_offset(float cartesian[XYZ]) {

    // XY relative to the probed area
    const float x = RAW_X_POSITION(cartesian[X_AXIS]) - bilinear_start[X_AXIS],
                y = RAW_Y_POSITION(cartesian[Y_AXIS]) - bilinear_start[Y_AXIS];

    // Convert to grid box units
    float ratio_x = x / ABL_BG_SPACING(X_AXIS),
          ratio_y = y / ABL_BG_SPACING(Y_AXIS);

    // Whole units for the grid line indices. Constrained within bounds.
    const int gridx = constrain(floor(ratio_x), 0, ABL_BG_POINTS_X - 1),
              gridy = constrain(floor(ratio_y), 0, ABL_BG_POINTS_Y - 1),
              nextx = min(gridx + 1, ABL_BG_POINTS_X - 1),
              nexty = min(gridy + 1, ABL_BG_POINTS_Y - 1);

    // Subtract whole to get the ratio within the grid box
    ratio_x -= gridx; ratio_y -= gridy;

    // Never less than 0.0. (Over 1.0 is fine due to previous contraints.)
    NOLESS(ratio_x, 0); NOLESS(ratio_y, 0);

    // Z at the box corners
    const float z1 = ABL_BG_GRID(gridx, gridy),  // left-front
                z2 = ABL_BG_GRID(gridx, nexty),  // left-back
                z3 = ABL_BG_GRID(nextx, gridy),  // right-front
                z4 = ABL_BG_GRID(nextx, nexty),  // right-back

                // Bilinear interpolate
                L = z1 + (z2 - z1) * ratio_y,   // Linear interp. LF -> LB
                R = z3 + (z4 - z3) * ratio_y,   // Linear interp. RF -> RB
                offset = L + ratio_x * (R - L);

    /*
    static float last_offset = 0;
    if (fabs(last_offset - offset) > 0.2) {
      SERIAL_ECHOPGM("Sudden Shift at ");
      SERIAL_ECHOPAIR("x=", x);
      SERIAL_ECHOPAIR(" / ", bilinear_grid_spacing[X_AXIS]);
      SERIAL_ECHOLNPAIR(" -> gridx=", gridx);
      SERIAL_ECHOPAIR(" y=", y);
      SERIAL_ECHOPAIR(" / ", bilinear_grid_spacing[Y_AXIS]);
      SERIAL_ECHOLNPAIR(" -> gridy=", gridy);
      SERIAL_ECHOPAIR(" ratio_x=", ratio_x);
      SERIAL_ECHOLNPAIR(" ratio_y=", ratio_y);
      SERIAL_ECHOPAIR(" z1=", z1);
      SERIAL_ECHOPAIR(" z2=", z2);
      SERIAL_ECHOPAIR(" z3=", z3);
      SERIAL_ECHOLNPAIR(" z4=", z4);
      SERIAL_ECHOPAIR(" L=", L);
      SERIAL_ECHOPAIR(" R=", R);
      SERIAL_ECHOLNPAIR(" offset=", offset);
    }
    last_offset = offset;
    */

    return offset;
  }

#endif // AUTO_BED_LEVELING_BILINEAR

#if ENABLED(DELTA)

  /**
   * Recalculate factors used for delta kinematics whenever
   * settings have been changed (e.g., by M665).
   */
  void recalc_delta_settings(float radius, float diagonal_rod) {
    delta_tower[A_AXIS][X_AXIS] = -sin(RADIANS(60 - delta_tower_angle_trim[A_AXIS])) * (delta_radius + DELTA_RADIUS_TRIM_TOWER_1), // front left tower
    delta_tower[A_AXIS][Y_AXIS] = -cos(RADIANS(60 - delta_tower_angle_trim[A_AXIS])) * (delta_radius + DELTA_RADIUS_TRIM_TOWER_1),
    delta_tower[B_AXIS][X_AXIS] =  sin(RADIANS(60 + delta_tower_angle_trim[B_AXIS])) * (delta_radius + DELTA_RADIUS_TRIM_TOWER_2), // front right tower
    delta_tower[B_AXIS][Y_AXIS] = -cos(RADIANS(60 + delta_tower_angle_trim[B_AXIS])) * (delta_radius + DELTA_RADIUS_TRIM_TOWER_2),
    delta_tower[C_AXIS][X_AXIS] = -sin(RADIANS(     delta_tower_angle_trim[C_AXIS])) * (delta_radius + DELTA_RADIUS_TRIM_TOWER_3), // back middle tower
    delta_tower[C_AXIS][Y_AXIS] =  cos(RADIANS(     delta_tower_angle_trim[C_AXIS])) * (delta_radius + DELTA_RADIUS_TRIM_TOWER_3),
    delta_diagonal_rod_2_tower[A_AXIS] = sq(diagonal_rod + delta_diagonal_rod_trim[A_AXIS]);
    delta_diagonal_rod_2_tower[B_AXIS] = sq(diagonal_rod + delta_diagonal_rod_trim[B_AXIS]);
    delta_diagonal_rod_2_tower[C_AXIS] = sq(diagonal_rod + delta_diagonal_rod_trim[C_AXIS]);
  }

  #if ENABLED(DELTA_FAST_SQRT)
    /**
     * Fast inverse sqrt from Quake III Arena
     * See: https://en.wikipedia.org/wiki/Fast_inverse_square_root
     */
    float Q_rsqrt(float number) {
      long i;
      float x2, y;
      const float threehalfs = 1.5f;
      x2 = number * 0.5f;
      y  = number;
      i  = * ( long * ) &y;                       // evil floating point bit level hacking
      i  = 0x5f3759df - ( i >> 1 );               // what the f***?
      y  = * ( float * ) &i;
      y  = y * ( threehalfs - ( x2 * y * y ) );   // 1st iteration
      // y  = y * ( threehalfs - ( x2 * y * y ) );   // 2nd iteration, this can be removed
      return y;
    }

    #define _SQRT(n) (1.0f / Q_rsqrt(n))

  #else

    #define _SQRT(n) sqrt(n)

  #endif

  /**
   * Delta Inverse Kinematics
   *
   * Calculate the tower positions for a given logical
   * position, storing the result in the delta[] array.
   *
   * This is an expensive calculation, requiring 3 square
   * roots per segmented linear move, and strains the limits
   * of a Mega2560 with a Graphical Display.
   *
   * Suggested optimizations include:
   *
   * - Disable the home_offset (M206) and/or position_shift (G92)
   *   features to remove up to 12 float additions.
   *
   * - Use a fast-inverse-sqrt function and add the reciprocal.
   *   (see above)
   */

  // Macro to obtain the Z position of an individual tower
  #define DELTA_Z(T) raw[Z_AXIS] + _SQRT(     \
    delta_diagonal_rod_2_tower[T] - HYPOT2(   \
        delta_tower[T][X_AXIS] - raw[X_AXIS], \
        delta_tower[T][Y_AXIS] - raw[Y_AXIS]  \
      )                                       \
    )

  #define DELTA_RAW_IK() do {   \
    delta[A_AXIS] = DELTA_Z(A_AXIS); \
    delta[B_AXIS] = DELTA_Z(B_AXIS); \
    delta[C_AXIS] = DELTA_Z(C_AXIS); \
  } while(0)

  #define DELTA_LOGICAL_IK() do {      \
    const float raw[XYZ] = {           \
      RAW_X_POSITION(logical[X_AXIS]), \
      RAW_Y_POSITION(logical[Y_AXIS]), \
      RAW_Z_POSITION(logical[Z_AXIS])  \
    };                                 \
    DELTA_RAW_IK();                    \
  } while(0)

  #define DELTA_DEBUG() do { \
      SERIAL_ECHOPAIR("cartesian X:", raw[X_AXIS]); \
      SERIAL_ECHOPAIR(" Y:", raw[Y_AXIS]);          \
      SERIAL_ECHOLNPAIR(" Z:", raw[Z_AXIS]);        \
      SERIAL_ECHOPAIR("delta A:", delta[A_AXIS]);   \
      SERIAL_ECHOPAIR(" B:", delta[B_AXIS]);        \
      SERIAL_ECHOLNPAIR(" C:", delta[C_AXIS]);      \
    } while(0)

  void inverse_kinematics(const float logical[XYZ]) {
    DELTA_LOGICAL_IK();
    // DELTA_DEBUG();
  }

  /**
   * Calculate the highest Z position where the
   * effector has the full range of XY motion.
   */
  float delta_safe_distance_from_top() {
    float cartesian[XYZ] = {
      LOGICAL_X_POSITION(0),
      LOGICAL_Y_POSITION(0),
      LOGICAL_Z_POSITION(0)
    };
    inverse_kinematics(cartesian);
    float distance = delta[A_AXIS];
    cartesian[Y_AXIS] = LOGICAL_Y_POSITION(DELTA_PRINTABLE_RADIUS);
    inverse_kinematics(cartesian);
    return abs(distance - delta[A_AXIS]);
  }

  /**
   * Delta Forward Kinematics
   *
   * See the Wikipedia article "Trilateration"
   * https://en.wikipedia.org/wiki/Trilateration
   *
   * Establish a new coordinate system in the plane of the
   * three carriage points. This system has its origin at
   * tower1, with tower2 on the X axis. Tower3 is in the X-Y
   * plane with a Z component of zero.
   * We will define unit vectors in this coordinate system
   * in our original coordinate system. Then when we calculate
   * the Xnew, Ynew and Znew values, we can translate back into
   * the original system by moving along those unit vectors
   * by the corresponding values.
   *
   * Variable names matched to Marlin, c-version, and avoid the
   * use of any vector library.
   *
   * by Andreas Hardtung 2016-06-07
   * based on a Java function from "Delta Robot Kinematics V3"
   * by Steve Graves
   *
   * The result is stored in the cartes[] array.
   */
  void forward_kinematics_DELTA(float z1, float z2, float z3) {
    // Create a vector in old coordinates along x axis of new coordinate
    float p12[3] = { delta_tower[B_AXIS][X_AXIS] - delta_tower[A_AXIS][X_AXIS], delta_tower[B_AXIS][Y_AXIS] - delta_tower[A_AXIS][Y_AXIS], z2 - z1 };

    // Get the Magnitude of vector.
    float d = sqrt( sq(p12[0]) + sq(p12[1]) + sq(p12[2]) );

    // Create unit vector by dividing by magnitude.
    float ex[3] = { p12[0] / d, p12[1] / d, p12[2] / d };

    // Get the vector from the origin of the new system to the third point.
    float p13[3] = { delta_tower[C_AXIS][X_AXIS] - delta_tower[A_AXIS][X_AXIS], delta_tower[C_AXIS][Y_AXIS] - delta_tower[A_AXIS][Y_AXIS], z3 - z1 };

    // Use the dot product to find the component of this vector on the X axis.
    float i = ex[0] * p13[0] + ex[1] * p13[1] + ex[2] * p13[2];

    // Create a vector along the x axis that represents the x component of p13.
    float iex[3] = { ex[0] * i, ex[1] * i, ex[2] * i };

    // Subtract the X component from the original vector leaving only Y. We use the
    // variable that will be the unit vector after we scale it.
    float ey[3] = { p13[0] - iex[0], p13[1] - iex[1], p13[2] - iex[2] };

    // The magnitude of Y component
    float j = sqrt( sq(ey[0]) + sq(ey[1]) + sq(ey[2]) );

    // Convert to a unit vector
    ey[0] /= j; ey[1] /= j;  ey[2] /= j;

    // The cross product of the unit x and y is the unit z
    // float[] ez = vectorCrossProd(ex, ey);
    float ez[3] = {
      ex[1] * ey[2] - ex[2] * ey[1],
      ex[2] * ey[0] - ex[0] * ey[2],
      ex[0] * ey[1] - ex[1] * ey[0]
    };

    // We now have the d, i and j values defined in Wikipedia.
    // Plug them into the equations defined in Wikipedia for Xnew, Ynew and Znew
    float Xnew = (delta_diagonal_rod_2_tower[A_AXIS] - delta_diagonal_rod_2_tower[B_AXIS] + sq(d)) / (d * 2),
          Ynew = ((delta_diagonal_rod_2_tower[A_AXIS] - delta_diagonal_rod_2_tower[C_AXIS] + HYPOT2(i, j)) / 2 - i * Xnew) / j,
          Znew = sqrt(delta_diagonal_rod_2_tower[A_AXIS] - HYPOT2(Xnew, Ynew));

    // Start from the origin of the old coordinates and add vectors in the
    // old coords that represent the Xnew, Ynew and Znew to find the point
    // in the old system.
    cartes[X_AXIS] = delta_tower[A_AXIS][X_AXIS] + ex[0] * Xnew + ey[0] * Ynew - ez[0] * Znew;
    cartes[Y_AXIS] = delta_tower[A_AXIS][Y_AXIS] + ex[1] * Xnew + ey[1] * Ynew - ez[1] * Znew;
    cartes[Z_AXIS] =             z1 + ex[2] * Xnew + ey[2] * Ynew - ez[2] * Znew;
  }

  void forward_kinematics_DELTA(float point[ABC]) {
    forward_kinematics_DELTA(point[A_AXIS], point[B_AXIS], point[C_AXIS]);
  }

#endif // DELTA

/**
 * Get the stepper positions in the cartes[] array.
 * Forward kinematics are applied for DELTA and SCARA.
 *
 * The result is in the current coordinate space with
 * leveling applied. The coordinates need to be run through
 * unapply_leveling to obtain the "ideal" coordinates
 * suitable for current_position, etc.
 */
void get_cartesian_from_steppers() {
  #if ENABLED(DELTA)
    forward_kinematics_DELTA(
      stepper.get_axis_position_mm(A_AXIS),
      stepper.get_axis_position_mm(B_AXIS),
      stepper.get_axis_position_mm(C_AXIS)
    );
    cartes[X_AXIS] += LOGICAL_X_POSITION(0);
    cartes[Y_AXIS] += LOGICAL_Y_POSITION(0);
    cartes[Z_AXIS] += LOGICAL_Z_POSITION(0);
  #elif IS_SCARA
    forward_kinematics_SCARA(
      stepper.get_axis_position_degrees(A_AXIS),
      stepper.get_axis_position_degrees(B_AXIS)
    );
    cartes[X_AXIS] += LOGICAL_X_POSITION(0);
    cartes[Y_AXIS] += LOGICAL_Y_POSITION(0);
    cartes[Z_AXIS] = stepper.get_axis_position_mm(Z_AXIS);
  #else
    cartes[X_AXIS] = stepper.get_axis_position_mm(X_AXIS);
    cartes[Y_AXIS] = stepper.get_axis_position_mm(Y_AXIS);
    cartes[Z_AXIS] = stepper.get_axis_position_mm(Z_AXIS);
  #endif
}

/**
 * Set the current_position for an axis based on
 * the stepper positions, removing any leveling that
 * may have been applied.
 */
void set_current_from_steppers_for_axis(const AxisEnum axis) {
  get_cartesian_from_steppers();
  #if PLANNER_LEVELING
    planner.unapply_leveling(cartes);
  #endif
  if (axis == ALL_AXES)
    COPY(current_position, cartes);
  else
    current_position[axis] = cartes[axis];
}

#if ENABLED(MESH_BED_LEVELING)

  /**
   * Prepare a mesh-leveled linear move in a Cartesian setup,
   * splitting the move where it crosses mesh borders.
   */
  void mesh_line_to_destination(float fr_mm_s, uint8_t x_splits = 0xff, uint8_t y_splits = 0xff) {
    int cx1 = mbl.cell_index_x(RAW_CURRENT_POSITION(X_AXIS)),
        cy1 = mbl.cell_index_y(RAW_CURRENT_POSITION(Y_AXIS)),
        cx2 = mbl.cell_index_x(RAW_X_POSITION(destination[X_AXIS])),
        cy2 = mbl.cell_index_y(RAW_Y_POSITION(destination[Y_AXIS]));
    NOMORE(cx1, MESH_NUM_X_POINTS - 2);
    NOMORE(cy1, MESH_NUM_Y_POINTS - 2);
    NOMORE(cx2, MESH_NUM_X_POINTS - 2);
    NOMORE(cy2, MESH_NUM_Y_POINTS - 2);

    if (cx1 == cx2 && cy1 == cy2) {
      // Start and end on same mesh square
      line_to_destination(fr_mm_s);
      set_current_to_destination();
      return;
    }

    #define MBL_SEGMENT_END(A) (current_position[A ##_AXIS] + (destination[A ##_AXIS] - current_position[A ##_AXIS]) * normalized_dist)

    float normalized_dist, end[XYZE];

    // Split at the left/front border of the right/top square
    int8_t gcx = max(cx1, cx2), gcy = max(cy1, cy2);
    if (cx2 != cx1 && TEST(x_splits, gcx)) {
      COPY(end, destination);
      destination[X_AXIS] = LOGICAL_X_POSITION(mbl.get_probe_x(gcx));
      normalized_dist = (destination[X_AXIS] - current_position[X_AXIS]) / (end[X_AXIS] - current_position[X_AXIS]);
      destination[Y_AXIS] = MBL_SEGMENT_END(Y);
      CBI(x_splits, gcx);
    }
    else if (cy2 != cy1 && TEST(y_splits, gcy)) {
      COPY(end, destination);
      destination[Y_AXIS] = LOGICAL_Y_POSITION(mbl.get_probe_y(gcy));
      normalized_dist = (destination[Y_AXIS] - current_position[Y_AXIS]) / (end[Y_AXIS] - current_position[Y_AXIS]);
      destination[X_AXIS] = MBL_SEGMENT_END(X);
      CBI(y_splits, gcy);
    }
    else {
      // Already split on a border
      line_to_destination(fr_mm_s);
      set_current_to_destination();
      return;
    }

    destination[Z_AXIS] = MBL_SEGMENT_END(Z);
    destination[E_AXIS] = MBL_SEGMENT_END(E);

    // Do the split and look for more borders
    mesh_line_to_destination(fr_mm_s, x_splits, y_splits);

    // Restore destination from stack
    COPY(destination, end);
    mesh_line_to_destination(fr_mm_s, x_splits, y_splits);
  }

#elif ENABLED(AUTO_BED_LEVELING_BILINEAR) && !IS_KINEMATIC

  #define CELL_INDEX(A,V) ((RAW_##A##_POSITION(V) - bilinear_start[A##_AXIS]) / ABL_BG_SPACING(A##_AXIS))

  /**
   * Prepare a bilinear-leveled linear move on Cartesian,
   * splitting the move where it crosses grid borders.
   */
  void bilinear_line_to_destination(float fr_mm_s, uint16_t x_splits = 0xFFFF, uint16_t y_splits = 0xFFFF) {
    int cx1 = CELL_INDEX(X, current_position[X_AXIS]),
        cy1 = CELL_INDEX(Y, current_position[Y_AXIS]),
        cx2 = CELL_INDEX(X, destination[X_AXIS]),
        cy2 = CELL_INDEX(Y, destination[Y_AXIS]);
    cx1 = constrain(cx1, 0, ABL_BG_POINTS_X - 2);
    cy1 = constrain(cy1, 0, ABL_BG_POINTS_Y - 2);
    cx2 = constrain(cx2, 0, ABL_BG_POINTS_X - 2);
    cy2 = constrain(cy2, 0, ABL_BG_POINTS_Y - 2);

    if (cx1 == cx2 && cy1 == cy2) {
      // Start and end on same mesh square
      line_to_destination(fr_mm_s);
      set_current_to_destination();
      return;
    }

    #define LINE_SEGMENT_END(A) (current_position[A ##_AXIS] + (destination[A ##_AXIS] - current_position[A ##_AXIS]) * normalized_dist)

    float normalized_dist, end[XYZE];

    // Split at the left/front border of the right/top square
    int8_t gcx = max(cx1, cx2), gcy = max(cy1, cy2);
    if (cx2 != cx1 && TEST(x_splits, gcx)) {
      COPY(end, destination);
      destination[X_AXIS] = LOGICAL_X_POSITION(bilinear_start[X_AXIS] + ABL_BG_SPACING(X_AXIS) * gcx);
      normalized_dist = (destination[X_AXIS] - current_position[X_AXIS]) / (end[X_AXIS] - current_position[X_AXIS]);
      destination[Y_AXIS] = LINE_SEGMENT_END(Y);
      CBI(x_splits, gcx);
    }
    else if (cy2 != cy1 && TEST(y_splits, gcy)) {
      COPY(end, destination);
      destination[Y_AXIS] = LOGICAL_Y_POSITION(bilinear_start[Y_AXIS] + ABL_BG_SPACING(Y_AXIS) * gcy);
      normalized_dist = (destination[Y_AXIS] - current_position[Y_AXIS]) / (end[Y_AXIS] - current_position[Y_AXIS]);
      destination[X_AXIS] = LINE_SEGMENT_END(X);
      CBI(y_splits, gcy);
    }
    else {
      // Already split on a border
      line_to_destination(fr_mm_s);
      set_current_to_destination();
      return;
    }

    destination[Z_AXIS] = LINE_SEGMENT_END(Z);
    destination[E_AXIS] = LINE_SEGMENT_END(E);

    // Do the split and look for more borders
    bilinear_line_to_destination(fr_mm_s, x_splits, y_splits);

    // Restore destination from stack
    COPY(destination, end);
    bilinear_line_to_destination(fr_mm_s, x_splits, y_splits);
  }

#endif // AUTO_BED_LEVELING_BILINEAR

#if IS_KINEMATIC

  /**
   * Prepare a linear move in a DELTA or SCARA setup.
   *
   * This calls planner.buffer_line several times, adding
   * small incremental moves for DELTA or SCARA.
   */
  inline bool prepare_kinematic_move_to(float ltarget[NUM_AXIS]) {

    // Get the top feedrate of the move in the XY plane
    float _feedrate_mm_s = MMS_SCALED(feedrate_mm_s);

    // If the move is only in Z/E don't split up the move
    if (ltarget[X_AXIS] == current_position[X_AXIS] && ltarget[Y_AXIS] == current_position[Y_AXIS]) {
      planner.buffer_line_kinematic(ltarget, _feedrate_mm_s, active_extruder);
      return true;
    }

    // Get the cartesian distances moved in XYZE
    float difference[NUM_AXIS];
    LOOP_XYZE(i) difference[i] = ltarget[i] - current_position[i];

    // Get the linear distance in XYZ
    float cartesian_mm = sqrt(sq(difference[X_AXIS]) + sq(difference[Y_AXIS]) + sq(difference[Z_AXIS]));

    // If the move is very short, check the E move distance
    if (UNEAR_ZERO(cartesian_mm)) cartesian_mm = abs(difference[E_AXIS]);

    // No E move either? Game over.
    if (UNEAR_ZERO(cartesian_mm)) return false;

    // Minimum number of seconds to move the given distance
    float seconds = cartesian_mm / _feedrate_mm_s;

    // The number of segments-per-second times the duration
    // gives the number of segments
    uint16_t segments = delta_segments_per_second * seconds;

    // For SCARA minimum segment size is 0.5mm
    #if IS_SCARA
      NOMORE(segments, cartesian_mm * 2);
    #endif

    // At least one segment is required
    NOLESS(segments, 1);

    // The approximate length of each segment
    float segment_distance[XYZE] = {
            difference[X_AXIS] / segments,
            difference[Y_AXIS] / segments,
            difference[Z_AXIS] / segments,
            difference[E_AXIS] / segments
          };

    // SERIAL_ECHOPAIR("mm=", cartesian_mm);
    // SERIAL_ECHOPAIR(" seconds=", seconds);
    // SERIAL_ECHOLNPAIR(" segments=", segments);

    // Drop one segment so the last move is to the exact target.
    // If there's only 1 segment, loops will be skipped entirely.
    --segments;

    // Using "raw" coordinates saves 6 float subtractions
    // per segment, saving valuable CPU cycles

    #if ENABLED(USE_RAW_KINEMATICS)

      // Get the raw current position as starting point
      float raw[XYZE] = {
        RAW_CURRENT_POSITION(X_AXIS),
        RAW_CURRENT_POSITION(Y_AXIS),
        RAW_CURRENT_POSITION(Z_AXIS),
        current_position[E_AXIS]
      };

      #define DELTA_VAR raw

      // Delta can inline its kinematics
      #if ENABLED(DELTA)
        #define DELTA_IK() DELTA_RAW_IK()
      #else
        #define DELTA_IK() inverse_kinematics(raw)
      #endif

    #else

      // Get the logical current position as starting point
      float logical[XYZE];
      COPY(logical, current_position);

      #define DELTA_VAR logical

      // Delta can inline its kinematics
      #if ENABLED(DELTA)
        #define DELTA_IK() DELTA_LOGICAL_IK()
      #else
        #define DELTA_IK() inverse_kinematics(logical)
      #endif

    #endif

    #if ENABLED(USE_DELTA_IK_INTERPOLATION)

      // Only interpolate XYZ. Advance E normally.
      #define DELTA_NEXT(ADDEND) LOOP_XYZ(i) DELTA_VAR[i] += ADDEND;

      // Get the starting delta if interpolation is possible
      if (segments >= 2) {
        DELTA_IK();
        ADJUST_DELTA(DELTA_VAR); // Adjust Z if bed leveling is enabled
      }

      // Loop using decrement
      for (uint16_t s = segments + 1; --s;) {
        // Are there at least 2 moves left?
        if (s >= 2) {
          // Save the previous delta for interpolation
          float prev_delta[ABC] = { delta[A_AXIS], delta[B_AXIS], delta[C_AXIS] };

          // Get the delta 2 segments ahead (rather than the next)
          DELTA_NEXT(segment_distance[i] + segment_distance[i]);

          // Advance E normally
          DELTA_VAR[E_AXIS] += segment_distance[E_AXIS];

          // Get the exact delta for the move after this
          DELTA_IK();
          ADJUST_DELTA(DELTA_VAR); // Adjust Z if bed leveling is enabled

          // Move to the interpolated delta position first
          planner.buffer_line(
            (prev_delta[A_AXIS] + delta[A_AXIS]) * 0.5,
            (prev_delta[B_AXIS] + delta[B_AXIS]) * 0.5,
            (prev_delta[C_AXIS] + delta[C_AXIS]) * 0.5,
            DELTA_VAR[E_AXIS], _feedrate_mm_s, active_extruder
          );

          // Advance E once more for the next move
          DELTA_VAR[E_AXIS] += segment_distance[E_AXIS];

          // Do an extra decrement of the loop
          --s;
        }
        else {
          // Get the last segment delta. (Used when segments is odd)
          DELTA_NEXT(segment_distance[i]);
          DELTA_VAR[E_AXIS] += segment_distance[E_AXIS];
          DELTA_IK();
          ADJUST_DELTA(DELTA_VAR); // Adjust Z if bed leveling is enabled
        }

        // Move to the non-interpolated position
        planner.buffer_line(delta[A_AXIS], delta[B_AXIS], delta[C_AXIS], DELTA_VAR[E_AXIS], _feedrate_mm_s, active_extruder);
      }

    #else

      #define DELTA_NEXT(ADDEND) LOOP_XYZE(i) DELTA_VAR[i] += ADDEND;

      // For non-interpolated delta calculate every segment
      for (uint16_t s = segments + 1; --s;) {
        DELTA_NEXT(segment_distance[i]);
        DELTA_IK();
        ADJUST_DELTA(DELTA_VAR); // Adjust Z if bed leveling is enabled
        planner.buffer_line(delta[A_AXIS], delta[B_AXIS], delta[C_AXIS], DELTA_VAR[E_AXIS], _feedrate_mm_s, active_extruder);
      }

    #endif

    // Since segment_distance is only approximate,
    // the final move must be to the exact destination.
    planner.buffer_line_kinematic(ltarget, _feedrate_mm_s, active_extruder);
    return true;
  }

#else // !IS_KINEMATIC

  /**
   * Prepare a linear move in a Cartesian setup.
   * If Mesh Bed Leveling is enabled, perform a mesh move.
   */
  inline bool prepare_move_to_destination_cartesian() {
    // Do not use feedrate_percentage for E or Z only moves
    if (current_position[X_AXIS] == destination[X_AXIS] && current_position[Y_AXIS] == destination[Y_AXIS]) {
      line_to_destination();
    }
    else {
      #if ENABLED(MESH_BED_LEVELING)
        if (mbl.active()) {
          mesh_line_to_destination(MMS_SCALED(feedrate_mm_s));
          return false;
        }
        else
      #elif ENABLED(AUTO_BED_LEVELING_UBL)
        if (blm.state.active) {

//        UBL_line_to_destination(MMS_SCALED(feedrate_mm_s));

<<<<<<< HEAD
          UBL_line_to_destination(destination[X_AXIS], destination[Y_AXIS], destination[Z_AXIS], destination[E_AXIS], 
//		                  (feedrate*(1.0/60.0))*(feedrate_percentage*(1.0/100.0) ), active_extruder);
		                  MMS_SCALED(feedrate_mm_s), active_extruder);
=======
          UBL_line_to_destination(destination[X_AXIS], destination[Y_AXIS], destination[Z_AXIS], destination[E_AXIS],
//                      (feedrate*(1.0/60.0))*(feedrate_percentage*(1.0/100.0) ), active_extruder);
                      MMS_SCALED(feedrate_mm_s), active_extruder);
>>>>>>> d627713a

          return false;
        }
        else
      #elif ENABLED(AUTO_BED_LEVELING_BILINEAR)
        if (planner.abl_enabled) {
          bilinear_line_to_destination(MMS_SCALED(feedrate_mm_s));
          return false;
        }
        else
      #endif
          line_to_destination(MMS_SCALED(feedrate_mm_s));
    }
    return true;
  }

#endif // !IS_KINEMATIC

#if ENABLED(DUAL_X_CARRIAGE)

  /**
   * Prepare a linear move in a dual X axis setup
   */
  inline bool prepare_move_to_destination_dualx() {
    if (active_extruder_parked) {
      switch (dual_x_carriage_mode) {
        case DXC_FULL_CONTROL_MODE:
          break;
        case DXC_AUTO_PARK_MODE:
          if (current_position[E_AXIS] == destination[E_AXIS]) {
            // This is a travel move (with no extrusion)
            // Skip it, but keep track of the current position
            // (so it can be used as the start of the next non-travel move)
            if (delayed_move_time != 0xFFFFFFFFUL) {
              set_current_to_destination();
              NOLESS(raised_parked_position[Z_AXIS], destination[Z_AXIS]);
              delayed_move_time = millis();
              return false;
            }
          }
          // unpark extruder: 1) raise, 2) move into starting XY position, 3) lower
          for (uint8_t i = 0; i < 3; i++)
            planner.buffer_line(
              i == 0 ? raised_parked_position[X_AXIS] : current_position[X_AXIS],
              i == 0 ? raised_parked_position[Y_AXIS] : current_position[Y_AXIS],
              i == 2 ? current_position[Z_AXIS] : raised_parked_position[Z_AXIS],
              current_position[E_AXIS],
              i == 1 ? PLANNER_XY_FEEDRATE() : planner.max_feedrate_mm_s[Z_AXIS],
              active_extruder
            );
          delayed_move_time = 0;
          active_extruder_parked = false;
          break;
        case DXC_DUPLICATION_MODE:
          if (active_extruder == 0) {
            // move duplicate extruder into correct duplication position.
            planner.set_position_mm(
              LOGICAL_X_POSITION(inactive_extruder_x_pos),
              current_position[Y_AXIS],
              current_position[Z_AXIS],
              current_position[E_AXIS]
            );
            planner.buffer_line(
              current_position[X_AXIS] + duplicate_extruder_x_offset,
              current_position[Y_AXIS], current_position[Z_AXIS], current_position[E_AXIS],
              planner.max_feedrate_mm_s[X_AXIS], 1
            );
            SYNC_PLAN_POSITION_KINEMATIC();
            stepper.synchronize();
            extruder_duplication_enabled = true;
            active_extruder_parked = false;
          }
          break;
      }
    }
    return true;
  }

#endif // DUAL_X_CARRIAGE

/**
 * Prepare a single move and get ready for the next one
 *
 * This may result in several calls to planner.buffer_line to
 * do smaller moves for DELTA, SCARA, mesh moves, etc.
 */
void prepare_move_to_destination() {
  clamp_to_software_endstops(destination);
  refresh_cmd_timeout();

  #if ENABLED(PREVENT_COLD_EXTRUSION)

    if (!DEBUGGING(DRYRUN)) {
      if (destination[E_AXIS] != current_position[E_AXIS]) {
        if (thermalManager.tooColdToExtrude(active_extruder)) {
          current_position[E_AXIS] = destination[E_AXIS]; // Behave as if the move really took place, but ignore E part
          SERIAL_ECHO_START;
          SERIAL_ECHOLNPGM(MSG_ERR_COLD_EXTRUDE_STOP);
        }
        #if ENABLED(PREVENT_LENGTHY_EXTRUDE)
          if (labs(destination[E_AXIS] - current_position[E_AXIS]) > EXTRUDE_MAXLENGTH) {
            current_position[E_AXIS] = destination[E_AXIS]; // Behave as if the move really took place, but ignore E part
            SERIAL_ECHO_START;
            SERIAL_ECHOLNPGM(MSG_ERR_LONG_EXTRUDE_STOP);
          }
        #endif
      }
    }

  #endif

  #if IS_KINEMATIC
    if (!prepare_kinematic_move_to(destination)) return;
  #else
    #if ENABLED(DUAL_X_CARRIAGE)
      if (!prepare_move_to_destination_dualx()) return;
    #endif
    if (!prepare_move_to_destination_cartesian()) return;
  #endif

  set_current_to_destination();
}

#if ENABLED(ARC_SUPPORT)
  /**
   * Plan an arc in 2 dimensions
   *
   * The arc is approximated by generating many small linear segments.
   * The length of each segment is configured in MM_PER_ARC_SEGMENT (Default 1mm)
   * Arcs should only be made relatively large (over 5mm), as larger arcs with
   * larger segments will tend to be more efficient. Your slicer should have
   * options for G2/G3 arc generation. In future these options may be GCode tunable.
   */
  void plan_arc(
    float logical[NUM_AXIS], // Destination position
    float* offset,           // Center of rotation relative to current_position
    uint8_t clockwise        // Clockwise?
  ) {

    float radius = HYPOT(offset[X_AXIS], offset[Y_AXIS]),
          center_X = current_position[X_AXIS] + offset[X_AXIS],
          center_Y = current_position[Y_AXIS] + offset[Y_AXIS],
          linear_travel = logical[Z_AXIS] - current_position[Z_AXIS],
          extruder_travel = logical[E_AXIS] - current_position[E_AXIS],
          r_X = -offset[X_AXIS],  // Radius vector from center to current location
          r_Y = -offset[Y_AXIS],
          rt_X = logical[X_AXIS] - center_X,
          rt_Y = logical[Y_AXIS] - center_Y;

    // CCW angle of rotation between position and target from the circle center. Only one atan2() trig computation required.
    float angular_travel = atan2(r_X * rt_Y - r_Y * rt_X, r_X * rt_X + r_Y * rt_Y);
    if (angular_travel < 0) angular_travel += RADIANS(360);
    if (clockwise) angular_travel -= RADIANS(360);

    // Make a circle if the angular rotation is 0
    if (angular_travel == 0 && current_position[X_AXIS] == logical[X_AXIS] && current_position[Y_AXIS] == logical[Y_AXIS])
      angular_travel += RADIANS(360);

    float mm_of_travel = HYPOT(angular_travel * radius, fabs(linear_travel));
    if (mm_of_travel < 0.001) return;

    uint16_t segments = floor(mm_of_travel / (MM_PER_ARC_SEGMENT));
    if (segments == 0) segments = 1;

    /**
     * Vector rotation by transformation matrix: r is the original vector, r_T is the rotated vector,
     * and phi is the angle of rotation. Based on the solution approach by Jens Geisler.
     *     r_T = [cos(phi) -sin(phi);
     *            sin(phi)  cos(phi)] * r ;
     *
     * For arc generation, the center of the circle is the axis of rotation and the radius vector is
     * defined from the circle center to the initial position. Each line segment is formed by successive
     * vector rotations. This requires only two cos() and sin() computations to form the rotation
     * matrix for the duration of the entire arc. Error may accumulate from numerical round-off, since
     * all double numbers are single precision on the Arduino. (True double precision will not have
     * round off issues for CNC applications.) Single precision error can accumulate to be greater than
     * tool precision in some cases. Therefore, arc path correction is implemented.
     *
     * Small angle approximation may be used to reduce computation overhead further. This approximation
     * holds for everything, but very small circles and large MM_PER_ARC_SEGMENT values. In other words,
     * theta_per_segment would need to be greater than 0.1 rad and N_ARC_CORRECTION would need to be large
     * to cause an appreciable drift error. N_ARC_CORRECTION~=25 is more than small enough to correct for
     * numerical drift error. N_ARC_CORRECTION may be on the order a hundred(s) before error becomes an
     * issue for CNC machines with the single precision Arduino calculations.
     *
     * This approximation also allows plan_arc to immediately insert a line segment into the planner
     * without the initial overhead of computing cos() or sin(). By the time the arc needs to be applied
     * a correction, the planner should have caught up to the lag caused by the initial plan_arc overhead.
     * This is important when there are successive arc motions.
     */
    // Vector rotation matrix values
    float arc_target[XYZE],
          theta_per_segment = angular_travel / segments,
          linear_per_segment = linear_travel / segments,
          extruder_per_segment = extruder_travel / segments,
          sin_T = theta_per_segment,
          cos_T = 1 - 0.5 * sq(theta_per_segment); // Small angle approximation

    // Initialize the linear axis
    arc_target[Z_AXIS] = current_position[Z_AXIS];

    // Initialize the extruder axis
    arc_target[E_AXIS] = current_position[E_AXIS];

    float fr_mm_s = MMS_SCALED(feedrate_mm_s);

    millis_t next_idle_ms = millis() + 200UL;

    int8_t count = 0;
    for (uint16_t i = 1; i < segments; i++) { // Iterate (segments-1) times

      thermalManager.manage_heater();
      if (ELAPSED(millis(), next_idle_ms)) {
        next_idle_ms = millis() + 200UL;
        idle();
      }

      if (++count < N_ARC_CORRECTION) {
        // Apply vector rotation matrix to previous r_X / 1
        float r_new_Y = r_X * sin_T + r_Y * cos_T;
        r_X = r_X * cos_T - r_Y * sin_T;
        r_Y = r_new_Y;
      }
      else {
        // Arc correction to radius vector. Computed only every N_ARC_CORRECTION increments.
        // Compute exact location by applying transformation matrix from initial radius vector(=-offset).
        // To reduce stuttering, the sin and cos could be computed at different times.
        // For now, compute both at the same time.
        float cos_Ti = cos(i * theta_per_segment),
              sin_Ti = sin(i * theta_per_segment);
        r_X = -offset[X_AXIS] * cos_Ti + offset[Y_AXIS] * sin_Ti;
        r_Y = -offset[X_AXIS] * sin_Ti - offset[Y_AXIS] * cos_Ti;
        count = 0;
      }

      // Update arc_target location
      arc_target[X_AXIS] = center_X + r_X;
      arc_target[Y_AXIS] = center_Y + r_Y;
      arc_target[Z_AXIS] += linear_per_segment;
      arc_target[E_AXIS] += extruder_per_segment;

      clamp_to_software_endstops(arc_target);

      planner.buffer_line_kinematic(arc_target, fr_mm_s, active_extruder);
    }

    // Ensure last segment arrives at target location.
    planner.buffer_line_kinematic(logical, fr_mm_s, active_extruder);

    // As far as the parser is concerned, the position is now == target. In reality the
    // motion control system might still be processing the action and the real tool position
    // in any intermediate location.
    set_current_to_destination();
  }
#endif

#if ENABLED(BEZIER_CURVE_SUPPORT)

  void plan_cubic_move(const float offset[4]) {
    cubic_b_spline(current_position, destination, offset, MMS_SCALED(feedrate_mm_s), active_extruder);

    // As far as the parser is concerned, the position is now == destination. In reality the
    // motion control system might still be processing the action and the real tool position
    // in any intermediate location.
    set_current_to_destination();
  }

#endif // BEZIER_CURVE_SUPPORT

#if HAS_CONTROLLERFAN

  void controllerFan() {
    static millis_t lastMotorOn = 0; // Last time a motor was turned on
    static millis_t nextMotorCheck = 0; // Last time the state was checked
    millis_t ms = millis();
    if (ELAPSED(ms, nextMotorCheck)) {
      nextMotorCheck = ms + 2500UL; // Not a time critical function, so only check every 2.5s
      if (X_ENABLE_READ == X_ENABLE_ON || Y_ENABLE_READ == Y_ENABLE_ON || Z_ENABLE_READ == Z_ENABLE_ON || thermalManager.soft_pwm_bed > 0
          || E0_ENABLE_READ == E_ENABLE_ON // If any of the drivers are enabled...
          #if E_STEPPERS > 1
            || E1_ENABLE_READ == E_ENABLE_ON
            #if HAS_X2_ENABLE
              || X2_ENABLE_READ == X_ENABLE_ON
            #endif
            #if E_STEPPERS > 2
              || E2_ENABLE_READ == E_ENABLE_ON
              #if E_STEPPERS > 3
                || E3_ENABLE_READ == E_ENABLE_ON
              #endif
            #endif
          #endif
      ) {
        lastMotorOn = ms; //... set time to NOW so the fan will turn on
      }

      // Fan off if no steppers have been enabled for CONTROLLERFAN_SECS seconds
      uint8_t speed = (!lastMotorOn || ELAPSED(ms, lastMotorOn + (CONTROLLERFAN_SECS) * 1000UL)) ? 0 : CONTROLLERFAN_SPEED;

      // allows digital or PWM fan output to be used (see M42 handling)
      digitalWrite(CONTROLLERFAN_PIN, speed);
      analogWrite(CONTROLLERFAN_PIN, speed);
    }
  }

#endif // HAS_CONTROLLERFAN

#if ENABLED(MORGAN_SCARA)

  /**
   * Morgan SCARA Forward Kinematics. Results in cartes[].
   * Maths and first version by QHARLEY.
   * Integrated into Marlin and slightly restructured by Joachim Cerny.
   */
  void forward_kinematics_SCARA(const float &a, const float &b) {

    float a_sin = sin(RADIANS(a)) * L1,
          a_cos = cos(RADIANS(a)) * L1,
          b_sin = sin(RADIANS(b)) * L2,
          b_cos = cos(RADIANS(b)) * L2;

    cartes[X_AXIS] = a_cos + b_cos + SCARA_OFFSET_X;  //theta
    cartes[Y_AXIS] = a_sin + b_sin + SCARA_OFFSET_Y;  //theta+phi

    /*
      SERIAL_ECHOPAIR("SCARA FK Angle a=", a);
      SERIAL_ECHOPAIR(" b=", b);
      SERIAL_ECHOPAIR(" a_sin=", a_sin);
      SERIAL_ECHOPAIR(" a_cos=", a_cos);
      SERIAL_ECHOPAIR(" b_sin=", b_sin);
      SERIAL_ECHOLNPAIR(" b_cos=", b_cos);
      SERIAL_ECHOPAIR(" cartes[X_AXIS]=", cartes[X_AXIS]);
      SERIAL_ECHOLNPAIR(" cartes[Y_AXIS]=", cartes[Y_AXIS]);
    //*/
  }

  /**
   * Morgan SCARA Inverse Kinematics. Results in delta[].
   *
   * See http://forums.reprap.org/read.php?185,283327
   *
   * Maths and first version by QHARLEY.
   * Integrated into Marlin and slightly restructured by Joachim Cerny.
   */
  void inverse_kinematics(const float logical[XYZ]) {

    static float C2, S2, SK1, SK2, THETA, PSI;

    float sx = RAW_X_POSITION(logical[X_AXIS]) - SCARA_OFFSET_X,  // Translate SCARA to standard X Y
          sy = RAW_Y_POSITION(logical[Y_AXIS]) - SCARA_OFFSET_Y;  // With scaling factor.

    if (L1 == L2)
      C2 = HYPOT2(sx, sy) / L1_2_2 - 1;
    else
      C2 = (HYPOT2(sx, sy) - (L1_2 + L2_2)) / (2.0 * L1 * L2);

    S2 = sqrt(sq(C2) - 1);

    // Unrotated Arm1 plus rotated Arm2 gives the distance from Center to End
    SK1 = L1 + L2 * C2;

    // Rotated Arm2 gives the distance from Arm1 to Arm2
    SK2 = L2 * S2;

    // Angle of Arm1 is the difference between Center-to-End angle and the Center-to-Elbow
    THETA = atan2(SK1, SK2) - atan2(sx, sy);

    // Angle of Arm2
    PSI = atan2(S2, C2);

    delta[A_AXIS] = DEGREES(THETA);        // theta is support arm angle
    delta[B_AXIS] = DEGREES(THETA + PSI);  // equal to sub arm angle (inverted motor)
    delta[C_AXIS] = logical[Z_AXIS];

    /*
      DEBUG_POS("SCARA IK", logical);
      DEBUG_POS("SCARA IK", delta);
      SERIAL_ECHOPAIR("  SCARA (x,y) ", sx);
      SERIAL_ECHOPAIR(",", sy);
      SERIAL_ECHOPAIR(" C2=", C2);
      SERIAL_ECHOPAIR(" S2=", S2);
      SERIAL_ECHOPAIR(" Theta=", THETA);
      SERIAL_ECHOLNPAIR(" Phi=", PHI);
    //*/
  }

#endif // MORGAN_SCARA

#if ENABLED(TEMP_STAT_LEDS)

  static bool red_led = false;
  static millis_t next_status_led_update_ms = 0;

  void handle_status_leds(void) {
    if (ELAPSED(millis(), next_status_led_update_ms)) {
      next_status_led_update_ms += 500; // Update every 0.5s
      float max_temp = 0.0;
      #if HAS_TEMP_BED
        max_temp = MAX3(max_temp, thermalManager.degTargetBed(), thermalManager.degBed());
      #endif
      HOTEND_LOOP() {
        max_temp = MAX3(max_temp, thermalManager.degHotend(e), thermalManager.degTargetHotend(e));
      }
      bool new_led = (max_temp > 55.0) ? true : (max_temp < 54.0) ? false : red_led;
      if (new_led != red_led) {
        red_led = new_led;
        #if PIN_EXISTS(STAT_LED_RED)
          WRITE(STAT_LED_RED_PIN, new_led ? HIGH : LOW);
          #if PIN_EXISTS(STAT_LED_BLUE)
            WRITE(STAT_LED_BLUE_PIN, new_led ? LOW : HIGH);
          #endif
        #else
          WRITE(STAT_LED_BLUE_PIN, new_led ? HIGH : LOW);
        #endif
      }
    }
  }

#endif

#if ENABLED(FILAMENT_RUNOUT_SENSOR)

  void handle_filament_runout() {
    if (!filament_ran_out) {
      filament_ran_out = true;
      enqueue_and_echo_commands_P(PSTR(FILAMENT_RUNOUT_SCRIPT));
      stepper.synchronize();
    }
  }

#endif // FILAMENT_RUNOUT_SENSOR

#if ENABLED(FAST_PWM_FAN)

  void setPwmFrequency(uint8_t pin, int val) {
    val &= 0x07;
    switch (digitalPinToTimer(pin)) {
      #if defined(TCCR0A)
        case TIMER0A:
        case TIMER0B:
          // TCCR0B &= ~(_BV(CS00) | _BV(CS01) | _BV(CS02));
          // TCCR0B |= val;
          break;
      #endif
      #if defined(TCCR1A)
        case TIMER1A:
        case TIMER1B:
          // TCCR1B &= ~(_BV(CS10) | _BV(CS11) | _BV(CS12));
          // TCCR1B |= val;
          break;
      #endif
      #if defined(TCCR2)
        case TIMER2:
        case TIMER2:
          TCCR2 &= ~(_BV(CS10) | _BV(CS11) | _BV(CS12));
          TCCR2 |= val;
          break;
      #endif
      #if defined(TCCR2A)
        case TIMER2A:
        case TIMER2B:
          TCCR2B &= ~(_BV(CS20) | _BV(CS21) | _BV(CS22));
          TCCR2B |= val;
          break;
      #endif
      #if defined(TCCR3A)
        case TIMER3A:
        case TIMER3B:
        case TIMER3C:
          TCCR3B &= ~(_BV(CS30) | _BV(CS31) | _BV(CS32));
          TCCR3B |= val;
          break;
      #endif
      #if defined(TCCR4A)
        case TIMER4A:
        case TIMER4B:
        case TIMER4C:
          TCCR4B &= ~(_BV(CS40) | _BV(CS41) | _BV(CS42));
          TCCR4B |= val;
          break;
      #endif
      #if defined(TCCR5A)
        case TIMER5A:
        case TIMER5B:
        case TIMER5C:
          TCCR5B &= ~(_BV(CS50) | _BV(CS51) | _BV(CS52));
          TCCR5B |= val;
          break;
      #endif
    }
  }

#endif // FAST_PWM_FAN

float calculate_volumetric_multiplier(float diameter) {
  if (!volumetric_enabled || diameter == 0) return 1.0;
  return 1.0 / (M_PI * diameter * 0.5 * diameter * 0.5);
}

void calculate_volumetric_multipliers() {
  for (uint8_t i = 0; i < COUNT(filament_size); i++)
    volumetric_multiplier[i] = calculate_volumetric_multiplier(filament_size[i]);
}

void enable_all_steppers() {
  enable_x();
  enable_y();
  enable_z();
  enable_e0();
  enable_e1();
  enable_e2();
  enable_e3();
}

void disable_all_steppers() {
  disable_x();
  disable_y();
  disable_z();
  disable_e0();
  disable_e1();
  disable_e2();
  disable_e3();
}

#if ENABLED(AUTOMATIC_CURRENT_CONTROL)

  void automatic_current_control(const TMC2130Stepper &st) {
    #if CURRENT_STEP > 0
      const bool is_otpw = st.checkOT(), // Check otpw even if we don't adjust. Allows for flag inspection.
                 is_otpw_triggered = st.getOTPW();

      if (!is_otpw && !is_otpw_triggered) {
        // OTPW bit not triggered yet -> Increase current
        const uint16_t current = st.getCurrent() + CURRENT_STEP;
        if (current <= AUTO_ADJUST_MAX) st.SilentStepStick2130(current);
      }
      else if (is_otpw && is_otpw_triggered) {
        // OTPW bit triggered, triggered flag raised -> Decrease current
        st.SilentStepStick2130((float)st.getCurrent() - CURRENT_STEP);
      }
      // OTPW bit cleared (we've cooled down), triggered flag still raised until manually cleared -> Do nothing, we're good
    #endif
  }

  void checkOverTemp() {
    static millis_t next_cOT = 0;
    if (ELAPSED(millis(), next_cOT)) {
      next_cOT = millis() + 5000;
      #if ENABLED(X_IS_TMC2130)
        automatic_current_control(stepperX);
      #endif
      #if ENABLED(Y_IS_TMC2130)
        automatic_current_control(stepperY);
      #endif
      #if ENABLED(Z_IS_TMC2130)
        automatic_current_control(stepperZ);
      #endif
      #if ENABLED(X2_IS_TMC2130)
        automatic_current_control(stepperX2);
      #endif
      #if ENABLED(Y2_IS_TMC2130)
        automatic_current_control(stepperY2);
      #endif
      #if ENABLED(Z2_IS_TMC2130)
        automatic_current_control(stepperZ2);
      #endif
      #if ENABLED(E0_IS_TMC2130)
        automatic_current_control(stepperE0);
      #endif
      #if ENABLED(E1_IS_TMC2130)
        automatic_current_control(stepperE1);
      #endif
      #if ENABLED(E2_IS_TMC2130)
        automatic_current_control(stepperE2);
      #endif
      #if ENABLED(E3_IS_TMC2130)
        automatic_current_control(stepperE3);
      #endif
    }
  }

#endif // AUTOMATIC_CURRENT_CONTROL

/**
 * Manage several activities:
 *  - Check for Filament Runout
 *  - Keep the command buffer full
 *  - Check for maximum inactive time between commands
 *  - Check for maximum inactive time between stepper commands
 *  - Check if pin CHDK needs to go LOW
 *  - Check for KILL button held down
 *  - Check for HOME button held down
 *  - Check if cooling fan needs to be switched on
 *  - Check if an idle but hot extruder needs filament extruded (EXTRUDER_RUNOUT_PREVENT)
 */
void manage_inactivity(bool ignore_stepper_queue/*=false*/) {

  #if ENABLED(FILAMENT_RUNOUT_SENSOR)
    if ((IS_SD_PRINTING || print_job_timer.isRunning()) && (READ(FIL_RUNOUT_PIN) == FIL_RUNOUT_INVERTING))
      handle_filament_runout();
  #endif

  if (commands_in_queue < BUFSIZE) get_available_commands();

  millis_t ms = millis();

  if (max_inactive_time && ELAPSED(ms, previous_cmd_ms + max_inactive_time)) kill(PSTR(MSG_KILLED));

  // Prevent steppers timing-out in the middle of M600
  #if ENABLED(FILAMENT_CHANGE_FEATURE) && ENABLED(FILAMENT_CHANGE_NO_STEPPER_TIMEOUT)
    #define M600_TEST !busy_doing_M600
  #else
    #define M600_TEST true
  #endif

  if (M600_TEST && stepper_inactive_time && ELAPSED(ms, previous_cmd_ms + stepper_inactive_time)
      && !ignore_stepper_queue && !planner.blocks_queued()) {
    #if ENABLED(DISABLE_INACTIVE_X)
      disable_x();
    #endif
    #if ENABLED(DISABLE_INACTIVE_Y)
      disable_y();
    #endif
    #if ENABLED(DISABLE_INACTIVE_Z)
      disable_z();
    #endif
    #if ENABLED(DISABLE_INACTIVE_E)
      disable_e0();
      disable_e1();
      disable_e2();
      disable_e3();
    #endif
  }

  #ifdef CHDK // Check if pin should be set to LOW after M240 set it to HIGH
    if (chdkActive && ELAPSED(ms, chdkHigh + CHDK_DELAY)) {
      chdkActive = false;
      WRITE(CHDK, LOW);
    }
  #endif

  #if HAS_KILL

    // Check if the kill button was pressed and wait just in case it was an accidental
    // key kill key press
    // -------------------------------------------------------------------------------
    static int killCount = 0;   // make the inactivity button a bit less responsive
    const int KILL_DELAY = 750;
    if (!READ(KILL_PIN))
      killCount++;
    else if (killCount > 0)
      killCount--;

    // Exceeded threshold and we can confirm that it was not accidental
    // KILL the machine
    // ----------------------------------------------------------------
    if (killCount >= KILL_DELAY) kill(PSTR(MSG_KILLED));
  #endif

  #if HAS_HOME
    // Check to see if we have to home, use poor man's debouncer
    // ---------------------------------------------------------
    static int homeDebounceCount = 0;   // poor man's debouncing count
    const int HOME_DEBOUNCE_DELAY = 2500;
    if (!IS_SD_PRINTING && !READ(HOME_PIN)) {
      if (!homeDebounceCount) {
        enqueue_and_echo_commands_P(PSTR("G28"));
        LCD_MESSAGEPGM(MSG_AUTO_HOME);
      }
      if (homeDebounceCount < HOME_DEBOUNCE_DELAY)
        homeDebounceCount++;
      else
        homeDebounceCount = 0;
    }
  #endif

  #if HAS_CONTROLLERFAN
    controllerFan(); // Check if fan should be turned on to cool stepper drivers down
  #endif

  #if ENABLED(EXTRUDER_RUNOUT_PREVENT)
    if (ELAPSED(ms, previous_cmd_ms + (EXTRUDER_RUNOUT_SECONDS) * 1000UL)
      && thermalManager.degHotend(active_extruder) > EXTRUDER_RUNOUT_MINTEMP) {
      bool oldstatus;
      #if ENABLED(SWITCHING_EXTRUDER)
        oldstatus = E0_ENABLE_READ;
        enable_e0();
      #else // !SWITCHING_EXTRUDER
        switch (active_extruder) {
          case 0:
            oldstatus = E0_ENABLE_READ;
            enable_e0();
            break;
          #if E_STEPPERS > 1
            case 1:
              oldstatus = E1_ENABLE_READ;
              enable_e1();
              break;
            #if E_STEPPERS > 2
              case 2:
                oldstatus = E2_ENABLE_READ;
                enable_e2();
                break;
              #if E_STEPPERS > 3
                case 3:
                  oldstatus = E3_ENABLE_READ;
                  enable_e3();
                  break;
              #endif
            #endif
          #endif
        }
      #endif // !SWITCHING_EXTRUDER

      previous_cmd_ms = ms; // refresh_cmd_timeout()

      #if IS_KINEMATIC
        inverse_kinematics(current_position);
        ADJUST_DELTA(current_position);
        planner.buffer_line(
          delta[A_AXIS], delta[B_AXIS], delta[C_AXIS],
          current_position[E_AXIS] + EXTRUDER_RUNOUT_EXTRUDE,
          MMM_TO_MMS(EXTRUDER_RUNOUT_SPEED), active_extruder
        );
      #else
        planner.buffer_line(
          current_position[X_AXIS], current_position[Y_AXIS], current_position[Z_AXIS],
          current_position[E_AXIS] + EXTRUDER_RUNOUT_EXTRUDE,
          MMM_TO_MMS(EXTRUDER_RUNOUT_SPEED), active_extruder
        );
      #endif
      stepper.synchronize();
      planner.set_e_position_mm(current_position[E_AXIS]);
      #if ENABLED(SWITCHING_EXTRUDER)
        E0_ENABLE_WRITE(oldstatus);
      #else
        switch (active_extruder) {
          case 0:
            E0_ENABLE_WRITE(oldstatus);
            break;
          #if E_STEPPERS > 1
            case 1:
              E1_ENABLE_WRITE(oldstatus);
              break;
            #if E_STEPPERS > 2
              case 2:
                E2_ENABLE_WRITE(oldstatus);
                break;
              #if E_STEPPERS > 3
                case 3:
                  E3_ENABLE_WRITE(oldstatus);
                  break;
              #endif
            #endif
          #endif
        }
      #endif // !SWITCHING_EXTRUDER
    }
  #endif // EXTRUDER_RUNOUT_PREVENT

  #if ENABLED(DUAL_X_CARRIAGE)
    // handle delayed move timeout
    if (delayed_move_time && ELAPSED(ms, delayed_move_time + 1000UL) && IsRunning()) {
      // travel moves have been received so enact them
      delayed_move_time = 0xFFFFFFFFUL; // force moves to be done
      set_destination_to_current();
      prepare_move_to_destination();
    }
  #endif

  #if ENABLED(TEMP_STAT_LEDS)
    handle_status_leds();
  #endif

  #if ENABLED(AUTOMATIC_CURRENT_CONTROL)
    checkOverTemp();
  #endif

  planner.check_axes_activity();
}

/**
 * Standard idle routine keeps the machine alive
 */
void idle(
  #if ENABLED(FILAMENT_CHANGE_FEATURE)
    bool no_stepper_sleep/*=false*/
  #endif
) {
  lcd_update();

  host_keepalive();

  #if ENABLED(AUTO_REPORT_TEMPERATURES) && (HAS_TEMP_HOTEND || HAS_TEMP_BED)
    auto_report_temperatures();
  #endif

  manage_inactivity(
    #if ENABLED(FILAMENT_CHANGE_FEATURE)
      no_stepper_sleep
    #endif
  );

  thermalManager.manage_heater();

  #if ENABLED(PRINTCOUNTER)
    print_job_timer.tick();
  #endif

  #if HAS_BUZZER && DISABLED(LCD_USE_I2C_BUZZER)
    buzzer.tick();
  #endif
}

/**
 * Kill all activity and lock the machine.
 * After this the machine will need to be reset.
 */
void kill(const char* lcd_msg) {
  SERIAL_ERROR_START;
  SERIAL_ERRORLNPGM(MSG_ERR_KILLED);

  #if ENABLED(ULTRA_LCD)
    kill_screen(lcd_msg);
  #else
    UNUSED(lcd_msg);
  #endif

  delay(500); // Wait a short time

  cli(); // Stop interrupts
  thermalManager.disable_all_heaters();
  disable_all_steppers();

  #if HAS_POWER_SWITCH
    SET_INPUT(PS_ON_PIN);
  #endif

  suicide();
  while (1) {
    #if ENABLED(USE_WATCHDOG)
      watchdog_reset();
    #endif
  } // Wait for reset
}

/**
 * Turn off heaters and stop the print in progress
 * After a stop the machine may be resumed with M999
 */
void stop() {
  thermalManager.disable_all_heaters();
  if (IsRunning()) {
    Running = false;
    Stopped_gcode_LastN = gcode_LastN; // Save last g_code for restart
    SERIAL_ERROR_START;
    SERIAL_ERRORLNPGM(MSG_ERR_STOPPED);
    LCD_MESSAGEPGM(MSG_STOPPED);
  }
}

/**
 * Marlin entry-point: Set up before the program loop
 *  - Set up the kill pin, filament runout, power hold
 *  - Start the serial port
 *  - Print startup messages and diagnostics
 *  - Get EEPROM or default settings
 *  - Initialize managers for:
 *    • temperature
 *    • planner
 *    • watchdog
 *    • stepper
 *    • photo pin
 *    • servos
 *    • LCD controller
 *    • Digipot I2C
 *    • Z probe sled
 *    • status LEDs
 */
void setup() {

  #ifdef DISABLE_JTAG
    // Disable JTAG on AT90USB chips to free up pins for IO
    MCUCR = 0x80;
    MCUCR = 0x80;
  #endif

  #if ENABLED(FILAMENT_RUNOUT_SENSOR)
    setup_filrunoutpin();
  #endif

  setup_killpin();

  setup_powerhold();

  #if HAS_STEPPER_RESET
    disableStepperDrivers();
  #endif

  MYSERIAL.begin(BAUDRATE);
  SERIAL_PROTOCOLLNPGM("start");
  SERIAL_ECHO_START;

  // Check startup - does nothing if bootloader sets MCUSR to 0
  byte mcu = MCUSR;
  if (mcu & 1) SERIAL_ECHOLNPGM(MSG_POWERUP);
  if (mcu & 2) SERIAL_ECHOLNPGM(MSG_EXTERNAL_RESET);
  if (mcu & 4) SERIAL_ECHOLNPGM(MSG_BROWNOUT_RESET);
  if (mcu & 8) SERIAL_ECHOLNPGM(MSG_WATCHDOG_RESET);
  if (mcu & 32) SERIAL_ECHOLNPGM(MSG_SOFTWARE_RESET);
  MCUSR = 0;

  SERIAL_ECHOPGM(MSG_MARLIN);
  SERIAL_CHAR(' ');
  SERIAL_ECHOLNPGM(SHORT_BUILD_VERSION);
  SERIAL_EOL;

  #if defined(STRING_DISTRIBUTION_DATE) && defined(STRING_CONFIG_H_AUTHOR)
    SERIAL_ECHO_START;
    SERIAL_ECHOPGM(MSG_CONFIGURATION_VER);
    SERIAL_ECHOPGM(STRING_DISTRIBUTION_DATE);
    SERIAL_ECHOLNPGM(MSG_AUTHOR STRING_CONFIG_H_AUTHOR);
    SERIAL_ECHOLNPGM("Compiled: " __DATE__);
  #endif

  SERIAL_ECHO_START;
  SERIAL_ECHOPAIR(MSG_FREE_MEMORY, freeMemory());
  SERIAL_ECHOLNPAIR(MSG_PLANNER_BUFFER_BYTES, (int)sizeof(block_t)*BLOCK_BUFFER_SIZE);

  // Send "ok" after commands by default
  for (int8_t i = 0; i < BUFSIZE; i++) send_ok[i] = true;

  // Load data from EEPROM if available (or use defaults)
  // This also updates variables in the planner, elsewhere
  Config_RetrieveSettings();

  #if DISABLED(NO_WORKSPACE_OFFSETS)
    // Initialize current position based on home_offset
    COPY(current_position, home_offset);
  #else
    ZERO(current_position);
  #endif

  // Vital to init stepper/planner equivalent for current_position
  SYNC_PLAN_POSITION_KINEMATIC();

  thermalManager.init();    // Initialize temperature loop

  #if ENABLED(USE_WATCHDOG)
    watchdog_init();
  #endif

  stepper.init();    // Initialize stepper, this enables interrupts!
  servo_init();

  #if HAS_PHOTOGRAPH
    OUT_WRITE(PHOTOGRAPH_PIN, LOW);
  #endif

  #if HAS_CASE_LIGHT
    update_case_light();
  #endif

  #if HAS_BED_PROBE
    endstops.enable_z_probe(false);
  #endif

  #if HAS_CONTROLLERFAN
    SET_OUTPUT(CONTROLLERFAN_PIN); //Set pin used for driver cooling fan
  #endif

  #if HAS_STEPPER_RESET
    enableStepperDrivers();
  #endif

  #if ENABLED(DIGIPOT_I2C)
    digipot_i2c_init();
  #endif

  #if ENABLED(DAC_STEPPER_CURRENT)
    dac_init();
  #endif

  #if ENABLED(Z_PROBE_SLED) && PIN_EXISTS(SLED)
    OUT_WRITE(SLED_PIN, LOW); // turn it off
  #endif // Z_PROBE_SLED

  setup_homepin();

  #if PIN_EXISTS(STAT_LED_RED)
    OUT_WRITE(STAT_LED_RED_PIN, LOW); // turn it off
  #endif

  #if PIN_EXISTS(STAT_LED_BLUE)
    OUT_WRITE(STAT_LED_BLUE_PIN, LOW); // turn it off
  #endif

  #if ENABLED(RGB_LED)
    pinMode(RGB_LED_R_PIN, OUTPUT);
    pinMode(RGB_LED_G_PIN, OUTPUT);
    pinMode(RGB_LED_B_PIN, OUTPUT);
  #endif

  lcd_init();
  #if ENABLED(SHOW_BOOTSCREEN)
    #if ENABLED(DOGLCD)
      safe_delay(BOOTSCREEN_TIMEOUT);
    #elif ENABLED(ULTRA_LCD)
      bootscreen();
      #if DISABLED(SDSUPPORT)
        lcd_init();
      #endif
    #endif
  #endif

  #if ENABLED(MIXING_EXTRUDER) && MIXING_VIRTUAL_TOOLS > 1
    // Initialize mixing to 100% color 1
    for (uint8_t i = 0; i < MIXING_STEPPERS; i++)
      mixing_factor[i] = (i == 0) ? 1.0 : 0.0;
    for (uint8_t t = 0; t < MIXING_VIRTUAL_TOOLS; t++)
      for (uint8_t i = 0; i < MIXING_STEPPERS; i++)
        mixing_virtual_tool_mix[t][i] = mixing_factor[i];
  #endif

  #if ENABLED(BLTOUCH)
    bltouch_command(BLTOUCH_RESET);    // Just in case the BLTouch is in the error state, try to
    set_bltouch_deployed(true);        // reset it. Also needs to deploy and stow to clear the
    set_bltouch_deployed(false);       // error condition.
  #endif

  #if ENABLED(EXPERIMENTAL_I2CBUS) && I2C_SLAVE_ADDRESS > 0
    i2c.onReceive(i2c_on_receive);
    i2c.onRequest(i2c_on_request);
  #endif

  #if ENABLED(ENDSTOP_INTERRUPTS_FEATURE)
    setup_endstop_interrupts();
  #endif
}

/**
 * The main Marlin program loop
 *
 *  - Save or log commands to SD
 *  - Process available commands (if not saving)
 *  - Call heater manager
 *  - Call inactivity manager
 *  - Call endstop manager
 *  - Call LCD update
 */
void loop() {
  if (commands_in_queue < BUFSIZE) get_available_commands();

  #if ENABLED(SDSUPPORT)
    card.checkautostart(false);
  #endif

  if (commands_in_queue) {

    #if ENABLED(SDSUPPORT)

      if (card.saving) {
        char* command = command_queue[cmd_queue_index_r];
        if (strstr_P(command, PSTR("M29"))) {
          // M29 closes the file
          card.closefile();
          SERIAL_PROTOCOLLNPGM(MSG_FILE_SAVED);
          ok_to_send();
        }
        else {
          // Write the string from the read buffer to SD
          card.write_command(command);
          if (card.logging)
            process_next_command(); // The card is saving because it's logging
          else
            ok_to_send();
        }
      }
      else
        process_next_command();

    #else

      process_next_command();

    #endif // SDSUPPORT

    // The queue may be reset by a command handler or by code invoked by idle() within a handler
    if (commands_in_queue) {
      --commands_in_queue;
      cmd_queue_index_r = (cmd_queue_index_r + 1) % BUFSIZE;
    }
  }
  endstops.report_state();
  idle();
}<|MERGE_RESOLUTION|>--- conflicted
+++ resolved
@@ -424,11 +424,7 @@
 #endif
 
 // Software Endstops are based on the configured limits.
-<<<<<<< HEAD
-#if ENABLED(MIN_SOFTWARE_ENDSTOPS) || ENABLED(MAX_SOFTWARE_ENDSTOPS)
-=======
 #if HAS_SOFTWARE_ENDSTOPS
->>>>>>> d627713a
   bool soft_endstops_enabled = true;
 #endif
 float soft_endstop_min[XYZ] = { X_MIN_POS, Y_MIN_POS, Z_MIN_POS },
@@ -6527,15 +6523,8 @@
  */
 inline void gcode_M211() {
   SERIAL_ECHO_START;
-<<<<<<< HEAD
-  #if ENABLED(MIN_SOFTWARE_ENDSTOPS) || ENABLED(MAX_SOFTWARE_ENDSTOPS)
-    if (code_seen('S')) soft_endstops_enabled = code_value_bool();
-  #endif
-  #if ENABLED(MIN_SOFTWARE_ENDSTOPS) || ENABLED(MAX_SOFTWARE_ENDSTOPS)
-=======
   #if HAS_SOFTWARE_ENDSTOPS
     if (code_seen('S')) soft_endstops_enabled = code_value_bool();
->>>>>>> d627713a
     SERIAL_ECHOPGM(MSG_SOFT_ENDSTOPS);
     serialprintPGM(soft_endstops_enabled ? PSTR(MSG_ON) : PSTR(MSG_OFF));
   #else
@@ -7156,11 +7145,7 @@
           #endif
         }
       #elif ENABLED(AUTO_BED_LEVELING_UBL)
-<<<<<<< HEAD
-      	blm.display_map(0);  // Right now, we only support one type of map
-=======
         blm.display_map(0);  // Right now, we only support one type of map
->>>>>>> d627713a
       #elif ENABLED(MESH_BED_LEVELING)
         if (mbl.has_mesh()) {
           SERIAL_ECHOLNPGM("Mesh Bed Level data:");
@@ -8611,17 +8596,10 @@
 
       #if ENABLED(AUTO_BED_LEVELING_UBL)
         case 49: // M49: Turn on or off G26_Debug_flag for verbose output
-<<<<<<< HEAD
 	  if (G26_Debug_flag) {
             SERIAL_PROTOCOLPGM("UBL Debug Flag turned off.\n");
             G26_Debug_flag = 0; }
 	  else {
-=======
-    if (G26_Debug_flag) {
-            SERIAL_PROTOCOLPGM("UBL Debug Flag turned off.\n");
-            G26_Debug_flag = 0; }
-    else {
->>>>>>> d627713a
             SERIAL_PROTOCOLPGM("UBL Debug Flag turned on.\n");
             G26_Debug_flag++; }
           break;
@@ -9176,20 +9154,12 @@
   SERIAL_EOL;
 }
 
-<<<<<<< HEAD
-#if ENABLED(MIN_SOFTWARE_ENDSTOPS) || ENABLED(MAX_SOFTWARE_ENDSTOPS)
-=======
 #if HAS_SOFTWARE_ENDSTOPS
->>>>>>> d627713a
-
   /**
    * Constrain the given coordinates to the software endstops.
    */
   void clamp_to_software_endstops(float target[XYZ]) {
-<<<<<<< HEAD
-=======
     if (!soft_endstops_enabled) return;
->>>>>>> d627713a
     #if ENABLED(MIN_SOFTWARE_ENDSTOPS)
       NOLESS(target[X_AXIS], soft_endstop_min[X_AXIS]);
       NOLESS(target[Y_AXIS], soft_endstop_min[Y_AXIS]);
@@ -9855,16 +9825,9 @@
 
 //        UBL_line_to_destination(MMS_SCALED(feedrate_mm_s));
 
-<<<<<<< HEAD
           UBL_line_to_destination(destination[X_AXIS], destination[Y_AXIS], destination[Z_AXIS], destination[E_AXIS], 
 //		                  (feedrate*(1.0/60.0))*(feedrate_percentage*(1.0/100.0) ), active_extruder);
 		                  MMS_SCALED(feedrate_mm_s), active_extruder);
-=======
-          UBL_line_to_destination(destination[X_AXIS], destination[Y_AXIS], destination[Z_AXIS], destination[E_AXIS],
-//                      (feedrate*(1.0/60.0))*(feedrate_percentage*(1.0/100.0) ), active_extruder);
-                      MMS_SCALED(feedrate_mm_s), active_extruder);
->>>>>>> d627713a
-
           return false;
         }
         else
