--- conflicted
+++ resolved
@@ -2480,34 +2480,9 @@
 
     static void bed_level_virt_print() {
       SERIAL_ECHOLNPGM("Subdivided with CATMULL ROM Leveling Grid:");
-<<<<<<< HEAD
       print_2d_array(ABL_GRID_POINTS_VIRT_X, ABL_GRID_POINTS_VIRT_Y, 5,
         [](const uint8_t x, const uint8_t y){ return bed_level_grid_virt[x][y]; }
       );
-=======
-      for (uint8_t x = 0; x < ABL_GRID_POINTS_VIRT_X; x++) {
-        SERIAL_PROTOCOLPGM("       ");
-        if (x < 10) SERIAL_PROTOCOLCHAR(' ');
-        SERIAL_PROTOCOL((int)x);
-      }
-      SERIAL_EOL;
-      for (uint8_t y = 0; y < ABL_GRID_POINTS_VIRT_Y; y++) {
-        if (y < 10) SERIAL_PROTOCOLCHAR(' ');
-        SERIAL_PROTOCOL((int)y);
-        for (uint8_t x = 0; x < ABL_GRID_POINTS_VIRT_X; x++) {
-          SERIAL_PROTOCOLCHAR(' ');
-          float offset = bed_level_grid_virt[x][y];
-          if (offset != UNPROBED) {
-            if (offset >= 0) SERIAL_CHAR('+');
-            SERIAL_PROTOCOL_F(offset, 5);
-          }
-          else
-            SERIAL_PROTOCOLPGM(" ====");
-        }
-        SERIAL_EOL;
-      }
-      SERIAL_EOL;
->>>>>>> babe1d21
     }
     #define LINEAR_EXTRAPOLATION(E, I) ((E) * 2 - (I))
     float bed_level_virt_coord(const uint8_t x, const uint8_t y) {
