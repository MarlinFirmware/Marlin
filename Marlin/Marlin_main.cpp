--- conflicted
+++ resolved
@@ -344,14 +344,11 @@
 #if ENABLED(AUTO_BED_LEVELING_FEATURE)
   int xy_travel_speed = XY_TRAVEL_SPEED;
   float zprobe_zoffset = Z_PROBE_OFFSET_FROM_EXTRUDER;
-<<<<<<< HEAD
+  bool bed_leveling_in_progress = false;
   #if ENABLED(REPROBE)
     uint8_t reprobe_attempts = 0;
     bool probe_fail = false;
   #endif
-=======
-  bool bed_leveling_in_progress = false;
->>>>>>> 6f36b7c1
 #endif
 
 #if ENABLED(Z_DUAL_ENDSTOPS) && DISABLED(DELTA)
