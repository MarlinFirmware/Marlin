--- conflicted
+++ resolved
@@ -1769,13 +1769,7 @@
         // Retract Servo endstop if enabled
         if (servo_endstops[axis] > -1)
           servo[servo_endstops[axis]].move(0, servo_endstop_angles[axis * 2 + 1]);
-<<<<<<< HEAD
-      #endif
-    }
-=======
-      }
-    #endif
->>>>>>> 3ad3ebc5
+    }
 
   }
 }
