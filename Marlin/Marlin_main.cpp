/**
 * Marlin 3D Printer Firmware
 * Copyright (C) 2016, 2017 MarlinFirmware [https://github.com/MarlinFirmware/Marlin]
 *
 * Based on Sprinter and grbl.
 * Copyright (C) 2011 Camiel Gubbels / Erik van der Zalm
 *
 * This program is free software: you can redistribute it and/or modify
 * it under the terms of the GNU General Public License as published by
 * the Free Software Foundation, either version 3 of the License, or
 * (at your option) any later version.
 *
 * This program is distributed in the hope that it will be useful,
 * but WITHOUT ANY WARRANTY; without even the implied warranty of
 * MERCHANTABILITY or FITNESS FOR A PARTICULAR PURPOSE.  See the
 * GNU General Public License for more details.
 *
 * You should have received a copy of the GNU General Public License
 * along with this program.  If not, see <http://www.gnu.org/licenses/>.
 *
 */

/**
 * About Marlin
 *
 * This firmware is a mashup between Sprinter and grbl.
 *  - https://github.com/kliment/Sprinter
 *  - https://github.com/simen/grbl/tree
 */

/**
 * -----------------
 * G-Codes in Marlin
 * -----------------
 *
 * Helpful G-code references:
 *  - http://linuxcnc.org/handbook/gcode/g-code.html
 *  - http://objects.reprap.org/wiki/Mendel_User_Manual:_RepRapGCodes
 *
 * Help to document Marlin's G-codes online:
 *  - http://reprap.org/wiki/G-code
 *  - https://github.com/MarlinFirmware/MarlinDocumentation
 *
 * -----------------
 *
 * "G" Codes
 *
 * G0  -> G1
 * G1  - Coordinated Movement X Y Z E
 * G2  - CW ARC
 * G3  - CCW ARC
 * G4  - Dwell S<seconds> or P<milliseconds>
 * G5  - Cubic B-spline with XYZE destination and IJPQ offsets
 * G10 - Retract filament according to settings of M207
 * G11 - Retract recover filament according to settings of M208
 * G12 - Clean tool
 * G20 - Set input units to inches
 * G21 - Set input units to millimeters
 * G28 - Home one or more axes
 * G29 - Detailed Z probe, probes the bed at 3 or more points.  Will fail if you haven't homed yet.
 * G30 - Single Z probe, probes bed at X Y location (defaults to current XY location)
 * G31 - Dock sled (Z_PROBE_SLED only)
 * G32 - Undock sled (Z_PROBE_SLED only)
 * G33 - Delta Auto-Calibration (Requires DELTA_AUTO_CALIBRATION)
 * G38 - Probe target - similar to G28 except it uses the Z_MIN_PROBE for all three axes
 * G90 - Use Absolute Coordinates
 * G91 - Use Relative Coordinates
 * G92 - Set current position to coordinates given
 *
 * "M" Codes
 *
 * M0   - Unconditional stop - Wait for user to press a button on the LCD (Only if ULTRA_LCD is enabled)
 * M1   - Same as M0
 * M17  - Enable/Power all stepper motors
 * M18  - Disable all stepper motors; same as M84
 * M20  - List SD card. (Requires SDSUPPORT)
 * M21  - Init SD card. (Requires SDSUPPORT)
 * M22  - Release SD card. (Requires SDSUPPORT)
 * M23  - Select SD file: "M23 /path/file.gco". (Requires SDSUPPORT)
 * M24  - Start/resume SD print. (Requires SDSUPPORT)
 * M25  - Pause SD print. (Requires SDSUPPORT)
 * M26  - Set SD position in bytes: "M26 S12345". (Requires SDSUPPORT)
 * M27  - Report SD print status. (Requires SDSUPPORT)
 * M28  - Start SD write: "M28 /path/file.gco". (Requires SDSUPPORT)
 * M29  - Stop SD write. (Requires SDSUPPORT)
 * M30  - Delete file from SD: "M30 /path/file.gco"
 * M31  - Report time since last M109 or SD card start to serial.
 * M32  - Select file and start SD print: "M32 [S<bytepos>] !/path/file.gco#". (Requires SDSUPPORT)
 *        Use P to run other files as sub-programs: "M32 P !filename#"
 *        The '#' is necessary when calling from within sd files, as it stops buffer prereading
 * M33  - Get the longname version of a path. (Requires LONG_FILENAME_HOST_SUPPORT)
 * M34  - Set SD Card sorting options. (Requires SDCARD_SORT_ALPHA)
 * M42  - Change pin status via gcode: M42 P<pin> S<value>. LED pin assumed if P is omitted.
 * M43  - Display pin status, watch pins for changes, watch endstops & toggle LED, Z servo probe test, toggle pins
 * M48  - Measure Z Probe repeatability: M48 P<points> X<pos> Y<pos> V<level> E<engage> L<legs>. (Requires Z_MIN_PROBE_REPEATABILITY_TEST)
 * M75  - Start the print job timer.
 * M76  - Pause the print job timer.
 * M77  - Stop the print job timer.
 * M78  - Show statistical information about the print jobs. (Requires PRINTCOUNTER)
 * M80  - Turn on Power Supply. (Requires POWER_SUPPLY)
 * M81  - Turn off Power Supply. (Requires POWER_SUPPLY)
 * M82  - Set E codes absolute (default).
 * M83  - Set E codes relative while in Absolute (G90) mode.
 * M84  - Disable steppers until next move, or use S<seconds> to specify an idle
 *        duration after which steppers should turn off. S0 disables the timeout.
 * M85  - Set inactivity shutdown timer with parameter S<seconds>. To disable set zero (default)
 * M92  - Set planner.axis_steps_per_mm for one or more axes.
 * M104 - Set extruder target temp.
 * M105 - Report current temperatures.
 * M106 - Fan on.
 * M107 - Fan off.
 * M108 - Break out of heating loops (M109, M190, M303). With no controller, breaks out of M0/M1. (Requires EMERGENCY_PARSER)
 * M109 - Sxxx Wait for extruder current temp to reach target temp. Waits only when heating
 *        Rxxx Wait for extruder current temp to reach target temp. Waits when heating and cooling
 *        If AUTOTEMP is enabled, S<mintemp> B<maxtemp> F<factor>. Exit autotemp by any M109 without F
 * M110 - Set the current line number. (Used by host printing)
 * M111 - Set debug flags: "M111 S<flagbits>". See flag bits defined in enum.h.
 * M112 - Emergency stop.
 * M113 - Get or set the timeout interval for Host Keepalive "busy" messages. (Requires HOST_KEEPALIVE_FEATURE)
 * M114 - Report current position.
 * M115 - Report capabilities. (Extended capabilities requires EXTENDED_CAPABILITIES_REPORT)
 * M117 - Display a message on the controller screen. (Requires an LCD)
 * M119 - Report endstops status.
 * M120 - Enable endstops detection.
 * M121 - Disable endstops detection.
 * M125 - Save current position and move to filament change position. (Requires PARK_HEAD_ON_PAUSE)
 * M126 - Solenoid Air Valve Open. (Requires BARICUDA)
 * M127 - Solenoid Air Valve Closed. (Requires BARICUDA)
 * M128 - EtoP Open. (Requires BARICUDA)
 * M129 - EtoP Closed. (Requires BARICUDA)
 * M140 - Set bed target temp. S<temp>
 * M145 - Set heatup values for materials on the LCD. H<hotend> B<bed> F<fan speed> for S<material> (0=PLA, 1=ABS)
 * M149 - Set temperature units. (Requires TEMPERATURE_UNITS_SUPPORT)
 * M150 - Set Status LED Color as R<red> U<green> B<blue>. Values 0-255. (Requires BLINKM or RGB_LED)
 * M155 - Auto-report temperatures with interval of S<seconds>. (Requires AUTO_REPORT_TEMPERATURES)
 * M163 - Set a single proportion for a mixing extruder. (Requires MIXING_EXTRUDER)
 * M164 - Save the mix as a virtual extruder. (Requires MIXING_EXTRUDER and MIXING_VIRTUAL_TOOLS)
 * M165 - Set the proportions for a mixing extruder. Use parameters ABCDHI to set the mixing factors. (Requires MIXING_EXTRUDER)
 * M190 - Sxxx Wait for bed current temp to reach target temp. ** Waits only when heating! **
 *        Rxxx Wait for bed current temp to reach target temp. ** Waits for heating or cooling. **
 * M200 - Set filament diameter, D<diameter>, setting E axis units to cubic. (Use S0 to revert to linear units.)
 * M201 - Set max acceleration in units/s^2 for print moves: "M201 X<accel> Y<accel> Z<accel> E<accel>"
 * M202 - Set max acceleration in units/s^2 for travel moves: "M202 X<accel> Y<accel> Z<accel> E<accel>" ** UNUSED IN MARLIN! **
 * M203 - Set maximum feedrate: "M203 X<fr> Y<fr> Z<fr> E<fr>" in units/sec.
 * M204 - Set default acceleration in units/sec^2: P<printing> R<extruder_only> T<travel>
 * M205 - Set advanced settings. Current units apply:
            S<print> T<travel> minimum speeds
            B<minimum segment time>
            X<max X jerk>, Y<max Y jerk>, Z<max Z jerk>, E<max E jerk>
 * M206 - Set additional homing offset. (Disabled by NO_WORKSPACE_OFFSETS or DELTA)
 * M207 - Set Retract Length: S<length>, Feedrate: F<units/min>, and Z lift: Z<distance>. (Requires FWRETRACT)
 * M208 - Set Recover (unretract) Additional (!) Length: S<length> and Feedrate: F<units/min>. (Requires FWRETRACT)
 * M209 - Turn Automatic Retract Detection on/off: S<0|1> (For slicers that don't support G10/11). (Requires FWRETRACT)
          Every normal extrude-only move will be classified as retract depending on the direction.
 * M211 - Enable, Disable, and/or Report software endstops: S<0|1> (Requires MIN_SOFTWARE_ENDSTOPS or MAX_SOFTWARE_ENDSTOPS)
 * M218 - Set a tool offset: "M218 T<index> X<offset> Y<offset>". (Requires 2 or more extruders)
 * M220 - Set Feedrate Percentage: "M220 S<percent>" (i.e., "FR" on the LCD)
 * M221 - Set Flow Percentage: "M221 S<percent>"
 * M226 - Wait until a pin is in a given state: "M226 P<pin> S<state>"
 * M240 - Trigger a camera to take a photograph. (Requires CHDK or PHOTOGRAPH_PIN)
 * M250 - Set LCD contrast: "M250 C<contrast>" (0-63). (Requires LCD support)
 * M260 - i2c Send Data (Requires EXPERIMENTAL_I2CBUS)
 * M261 - i2c Request Data (Requires EXPERIMENTAL_I2CBUS)
 * M280 - Set servo position absolute: "M280 P<index> S<angle|µs>". (Requires servos)
 * M300 - Play beep sound S<frequency Hz> P<duration ms>
 * M301 - Set PID parameters P I and D. (Requires PIDTEMP)
 * M302 - Allow cold extrudes, or set the minimum extrude S<temperature>. (Requires PREVENT_COLD_EXTRUSION)
 * M303 - PID relay autotune S<temperature> sets the target temperature. Default 150C. (Requires PIDTEMP)
 * M304 - Set bed PID parameters P I and D. (Requires PIDTEMPBED)
 * M355 - Turn the Case Light on/off and set its brightness. (Requires CASE_LIGHT_PIN)
 * M380 - Activate solenoid on active extruder. (Requires EXT_SOLENOID)
 * M381 - Disable all solenoids. (Requires EXT_SOLENOID)
 * M400 - Finish all moves.
 * M401 - Lower Z probe. (Requires a probe)
 * M402 - Raise Z probe. (Requires a probe)
 * M404 - Display or set the Nominal Filament Width: "W<diameter>". (Requires FILAMENT_WIDTH_SENSOR)
 * M405 - Enable Filament Sensor flow control. "M405 D<delay_cm>". (Requires FILAMENT_WIDTH_SENSOR)
 * M406 - Disable Filament Sensor flow control. (Requires FILAMENT_WIDTH_SENSOR)
 * M407 - Display measured filament diameter in millimeters. (Requires FILAMENT_WIDTH_SENSOR)
 * M410 - Quickstop. Abort all planned moves.
 * M420 - Enable/Disable Leveling (with current values) S1=enable S0=disable (Requires MESH_BED_LEVELING or ABL)
 * M421 - Set a single Z coordinate in the Mesh Leveling grid. X<units> Y<units> Z<units> (Requires MESH_BED_LEVELING or AUTO_BED_LEVELING_UBL)
 * M428 - Set the home_offset based on the current_position. Nearest edge applies. (Disabled by NO_WORKSPACE_OFFSETS or DELTA)
 * M500 - Store parameters in EEPROM. (Requires EEPROM_SETTINGS)
 * M501 - Restore parameters from EEPROM. (Requires EEPROM_SETTINGS)
 * M502 - Revert to the default "factory settings". ** Does not write them to EEPROM! **
 * M503 - Print the current settings (in memory): "M503 S<verbose>". S0 specifies compact output.
 * M540 - Enable/disable SD card abort on endstop hit: "M540 S<state>". (Requires ABORT_ON_ENDSTOP_HIT_FEATURE_ENABLED)
 * M600 - Pause for filament change: "M600 X<pos> Y<pos> Z<raise> E<first_retract> L<later_retract>". (Requires ADVANCED_PAUSE_FEATURE)
 * M665 - Set delta configurations: "M665 L<diagonal rod> R<delta radius> S<segments/s> A<rod A trim mm> B<rod B trim mm> C<rod C trim mm> I<tower A trim angle> J<tower B trim angle> K<tower C trim angle>" (Requires DELTA)
 * M666 - Set delta endstop adjustment. (Requires DELTA)
 * M605 - Set dual x-carriage movement mode: "M605 S<mode> [X<x_offset>] [R<temp_offset>]". (Requires DUAL_X_CARRIAGE)
 * M851 - Set Z probe's Z offset in current units. (Negative = below the nozzle.)
 * M906 - Set or get motor current in milliamps using axis codes X, Y, Z, E. Report values if no axis codes given. (Requires HAVE_TMC2130)
 * M907 - Set digital trimpot motor current using axis codes. (Requires a board with digital trimpots)
 * M908 - Control digital trimpot directly. (Requires DAC_STEPPER_CURRENT or DIGIPOTSS_PIN)
 * M909 - Print digipot/DAC current value. (Requires DAC_STEPPER_CURRENT)
 * M910 - Commit digipot/DAC value to external EEPROM via I2C. (Requires DAC_STEPPER_CURRENT)
 * M911 - Report stepper driver overtemperature pre-warn condition. (Requires HAVE_TMC2130)
 * M912 - Clear stepper driver overtemperature pre-warn condition flag. (Requires HAVE_TMC2130)
 * M913 - Set HYBRID_THRESHOLD speed. (Requires HYBRID_THRESHOLD)
 * M914 - Set SENSORLESS_HOMING sensitivity. (Requires SENSORLESS_HOMING)
 * M350 - Set microstepping mode. (Requires digital microstepping pins.)
 * M351 - Toggle MS1 MS2 pins directly. (Requires digital microstepping pins.)
 *
 * M360 - SCARA calibration: Move to cal-position ThetaA (0 deg calibration)
 * M361 - SCARA calibration: Move to cal-position ThetaB (90 deg calibration - steps per degree)
 * M362 - SCARA calibration: Move to cal-position PsiA (0 deg calibration)
 * M363 - SCARA calibration: Move to cal-position PsiB (90 deg calibration - steps per degree)
 * M364 - SCARA calibration: Move to cal-position PSIC (90 deg to Theta calibration position)
 *
 * ************ Custom codes - This can change to suit future G-code regulations
 * M100 - Watch Free Memory (For Debugging). (Requires M100_FREE_MEMORY_WATCHER)
 * M928 - Start SD logging: "M928 filename.gco". Stop with M29. (Requires SDSUPPORT)
 * M999 - Restart after being stopped by error
 *
 * "T" Codes
 *
 * T0-T3 - Select an extruder (tool) by index: "T<n> F<units/min>"
 *
 */

#include "Marlin.h"

#include "ultralcd.h"
#include "planner.h"
#include "stepper.h"
#include "endstops.h"
#include "temperature.h"
#include "cardreader.h"
#include "configuration_store.h"
#include "language.h"
#include "pins_arduino.h"
#include "math.h"
#include "nozzle.h"
#include "duration_t.h"
#include "types.h"

#if HAS_ABL
  #include "vector_3.h"
  #if ENABLED(AUTO_BED_LEVELING_LINEAR)
    #include "qr_solve.h"
  #endif
#elif ENABLED(MESH_BED_LEVELING)
  #include "mesh_bed_leveling.h"
#endif

#if ENABLED(BEZIER_CURVE_SUPPORT)
  #include "planner_bezier.h"
#endif

#if HAS_BUZZER && DISABLED(LCD_USE_I2C_BUZZER)
  #include "buzzer.h"
#endif

#if ENABLED(USE_WATCHDOG)
  #include "watchdog.h"
#endif

#if ENABLED(BLINKM)
  #include "blinkm.h"
  #include "Wire.h"
#endif

#if HAS_SERVOS
  #include "servo.h"
#endif

#if HAS_DIGIPOTSS
  #include <SPI.h>
#endif

#if ENABLED(DAC_STEPPER_CURRENT)
  #include "stepper_dac.h"
#endif

#if ENABLED(EXPERIMENTAL_I2CBUS)
  #include "twibus.h"
#endif

#if ENABLED(ENDSTOP_INTERRUPTS_FEATURE)
  #include "endstop_interrupts.h"
#endif

#if ENABLED(M100_FREE_MEMORY_WATCHER)
  void gcode_M100();
  void M100_dump_routine(const char * const title, const char *start, const char *end);
#endif

#if ENABLED(SDSUPPORT)
  CardReader card;
#endif

#if ENABLED(EXPERIMENTAL_I2CBUS)
  TWIBus i2c;
#endif

#if ENABLED(G38_PROBE_TARGET)
  bool G38_move = false,
       G38_endstop_hit = false;
#endif

#if ENABLED(AUTO_BED_LEVELING_UBL)
  #include "ubl.h"
  unified_bed_leveling ubl;
  #define UBL_MESH_VALID !( ( ubl.z_values[0][0] == ubl.z_values[0][1] && ubl.z_values[0][1] == ubl.z_values[0][2] \
                           && ubl.z_values[1][0] == ubl.z_values[1][1] && ubl.z_values[1][1] == ubl.z_values[1][2] \
                           && ubl.z_values[2][0] == ubl.z_values[2][1] && ubl.z_values[2][1] == ubl.z_values[2][2] \
                           && ubl.z_values[0][0] == 0 && ubl.z_values[1][0] == 0 && ubl.z_values[2][0] == 0 )  \
                           || isnan(ubl.z_values[0][0]))
#endif

bool Running = true;

uint8_t marlin_debug_flags = DEBUG_NONE;

/**
 * Cartesian Current Position
 *   Used to track the logical position as moves are queued.
 *   Used by 'line_to_current_position' to do a move after changing it.
 *   Used by 'SYNC_PLAN_POSITION_KINEMATIC' to update 'planner.position'.
 */
float current_position[XYZE] = { 0.0 };

/**
 * Cartesian Destination
 *   A temporary position, usually applied to 'current_position'.
 *   Set with 'gcode_get_destination' or 'set_destination_to_current'.
 *   'line_to_destination' sets 'current_position' to 'destination'.
 */
float destination[XYZE] = { 0.0 };

/**
 * axis_homed
 *   Flags that each linear axis was homed.
 *   XYZ on cartesian, ABC on delta, ABZ on SCARA.
 *
 * axis_known_position
 *   Flags that the position is known in each linear axis. Set when homed.
 *   Cleared whenever a stepper powers off, potentially losing its position.
 */
bool axis_homed[XYZ] = { false }, axis_known_position[XYZ] = { false };

/**
 * GCode line number handling. Hosts may opt to include line numbers when
 * sending commands to Marlin, and lines will be checked for sequentiality.
 * M110 N<int> sets the current line number.
 */
static long gcode_N, gcode_LastN, Stopped_gcode_LastN = 0;

/**
 * GCode Command Queue
 * A simple ring buffer of BUFSIZE command strings.
 *
 * Commands are copied into this buffer by the command injectors
 * (immediate, serial, sd card) and they are processed sequentially by
 * the main loop. The process_next_command function parses the next
 * command and hands off execution to individual handler functions.
 */
uint8_t commands_in_queue = 0; // Count of commands in the queue
static uint8_t cmd_queue_index_r = 0, // Ring buffer read position
               cmd_queue_index_w = 0; // Ring buffer write position
#if ENABLED(M100_FREE_MEMORY_WATCHER)
  char command_queue[BUFSIZE][MAX_CMD_SIZE];  // Necessary so M100 Free Memory Dumper can show us the commands and any corruption
#else                                         // This can be collapsed back to the way it was soon.
static char command_queue[BUFSIZE][MAX_CMD_SIZE];
#endif

/**
 * Current GCode Command
 * When a GCode handler is running, these will be set
 */
static char *current_command,      // The command currently being executed
            *current_command_args, // The address where arguments begin
            *seen_pointer;         // Set by code_seen(), used by the code_value functions

/**
 * Next Injected Command pointer. NULL if no commands are being injected.
 * Used by Marlin internally to ensure that commands initiated from within
 * are enqueued ahead of any pending serial or sd card commands.
 */
static const char *injected_commands_P = NULL;

#if ENABLED(INCH_MODE_SUPPORT)
  float linear_unit_factor = 1.0, volumetric_unit_factor = 1.0;
#endif

#if ENABLED(TEMPERATURE_UNITS_SUPPORT)
  TempUnit input_temp_units = TEMPUNIT_C;
#endif

/**
 * Feed rates are often configured with mm/m
 * but the planner and stepper like mm/s units.
 */
float constexpr homing_feedrate_mm_s[] = {
  #if ENABLED(DELTA)
    MMM_TO_MMS(HOMING_FEEDRATE_Z), MMM_TO_MMS(HOMING_FEEDRATE_Z),
  #else
    MMM_TO_MMS(HOMING_FEEDRATE_XY), MMM_TO_MMS(HOMING_FEEDRATE_XY),
  #endif
  MMM_TO_MMS(HOMING_FEEDRATE_Z), 0
};
static float feedrate_mm_s = MMM_TO_MMS(1500.0), saved_feedrate_mm_s;
int feedrate_percentage = 100, saved_feedrate_percentage,
    flow_percentage[EXTRUDERS] = ARRAY_BY_EXTRUDERS1(100);

bool axis_relative_modes[] = AXIS_RELATIVE_MODES,
     volumetric_enabled =
        #if ENABLED(VOLUMETRIC_DEFAULT_ON)
          true
        #else
          false
        #endif
      ;
float filament_size[EXTRUDERS] = ARRAY_BY_EXTRUDERS1(DEFAULT_NOMINAL_FILAMENT_DIA),
      volumetric_multiplier[EXTRUDERS] = ARRAY_BY_EXTRUDERS1(1.0);

#if HAS_WORKSPACE_OFFSET
  #if HAS_POSITION_SHIFT
    // The distance that XYZ has been offset by G92. Reset by G28.
    float position_shift[XYZ] = { 0 };
  #endif
  #if HAS_HOME_OFFSET
    // This offset is added to the configured home position.
    // Set by M206, M428, or menu item. Saved to EEPROM.
    float home_offset[XYZ] = { 0 };
  #endif
  #if HAS_HOME_OFFSET && HAS_POSITION_SHIFT
    // The above two are combined to save on computes
    float workspace_offset[XYZ] = { 0 };
  #endif
#endif

// Software Endstops are based on the configured limits.
#if HAS_SOFTWARE_ENDSTOPS
  bool soft_endstops_enabled = true;
#endif
float soft_endstop_min[XYZ] = { X_MIN_POS, Y_MIN_POS, Z_MIN_POS },
      soft_endstop_max[XYZ] = { X_MAX_POS, Y_MAX_POS, Z_MAX_POS };

#if FAN_COUNT > 0
  int16_t fanSpeeds[FAN_COUNT] = { 0 };
  #if ENABLED(PROBING_FANS_OFF)
    bool fans_paused = false;
    int16_t paused_fanSpeeds[FAN_COUNT] = { 0 };
  #endif
#endif

// The active extruder (tool). Set with T<extruder> command.
uint8_t active_extruder = 0;

// Relative Mode. Enable with G91, disable with G90.
static bool relative_mode = false;

// For M109 and M190, this flag may be cleared (by M108) to exit the wait loop
volatile bool wait_for_heatup = true;

// For M0/M1, this flag may be cleared (by M108) to exit the wait-for-user loop
#if HAS_RESUME_CONTINUE
  volatile bool wait_for_user = false;
#endif

const char axis_codes[XYZE] = {'X', 'Y', 'Z', 'E'};

// Number of characters read in the current line of serial input
static int serial_count = 0;

// Inactivity shutdown
millis_t previous_cmd_ms = 0;
static millis_t max_inactive_time = 0;
static millis_t stepper_inactive_time = (DEFAULT_STEPPER_DEACTIVE_TIME) * 1000UL;

// Print Job Timer
#if ENABLED(PRINTCOUNTER)
  PrintCounter print_job_timer = PrintCounter();
#else
  Stopwatch print_job_timer = Stopwatch();
#endif

// Buzzer - I2C on the LCD or a BEEPER_PIN
#if ENABLED(LCD_USE_I2C_BUZZER)
  #define BUZZ(d,f) lcd_buzz(d, f)
#elif PIN_EXISTS(BEEPER)
  Buzzer buzzer;
  #define BUZZ(d,f) buzzer.tone(d, f)
#else
  #define BUZZ(d,f) NOOP
#endif

static uint8_t target_extruder;

#if HAS_BED_PROBE
  float zprobe_zoffset = Z_PROBE_OFFSET_FROM_EXTRUDER;
#endif

#if HAS_ABL
  float xy_probe_feedrate_mm_s = MMM_TO_MMS(XY_PROBE_SPEED);
  #define XY_PROBE_FEEDRATE_MM_S xy_probe_feedrate_mm_s
#elif defined(XY_PROBE_SPEED)
  #define XY_PROBE_FEEDRATE_MM_S MMM_TO_MMS(XY_PROBE_SPEED)
#else
  #define XY_PROBE_FEEDRATE_MM_S PLANNER_XY_FEEDRATE()
#endif

#if ENABLED(AUTO_BED_LEVELING_BILINEAR)
  #if ENABLED(DELTA)
    #define ADJUST_DELTA(V) \
      if (planner.abl_enabled) { \
        const float zadj = bilinear_z_offset(V); \
        delta[A_AXIS] += zadj; \
        delta[B_AXIS] += zadj; \
        delta[C_AXIS] += zadj; \
      }
  #else
    #define ADJUST_DELTA(V) if (planner.abl_enabled) { delta[Z_AXIS] += bilinear_z_offset(V); }
  #endif
#elif IS_KINEMATIC
  #define ADJUST_DELTA(V) NOOP
#endif

#if ENABLED(Z_DUAL_ENDSTOPS)
  float z_endstop_adj =
    #ifdef Z_DUAL_ENDSTOPS_ADJUSTMENT
      Z_DUAL_ENDSTOPS_ADJUSTMENT
    #else
      0
    #endif
  ;
#endif

// Extruder offsets
#if HOTENDS > 1
  float hotend_offset[XYZ][HOTENDS];
#endif

#if HAS_Z_SERVO_ENDSTOP
  const int z_servo_angle[2] = Z_SERVO_ANGLES;
#endif

#if ENABLED(BARICUDA)
  int baricuda_valve_pressure = 0;
  int baricuda_e_to_p_pressure = 0;
#endif

#if ENABLED(FWRETRACT)

  bool autoretract_enabled = false;
  bool retracted[EXTRUDERS] = { false };
  bool retracted_swap[EXTRUDERS] = { false };

  float retract_length = RETRACT_LENGTH;
  float retract_length_swap = RETRACT_LENGTH_SWAP;
  float retract_feedrate_mm_s = RETRACT_FEEDRATE;
  float retract_zlift = RETRACT_ZLIFT;
  float retract_recover_length = RETRACT_RECOVER_LENGTH;
  float retract_recover_length_swap = RETRACT_RECOVER_LENGTH_SWAP;
  float retract_recover_feedrate_mm_s = RETRACT_RECOVER_FEEDRATE;

#endif // FWRETRACT

#if ENABLED(ULTIPANEL) && HAS_POWER_SWITCH
  bool powersupply =
    #if ENABLED(PS_DEFAULT_OFF)
      false
    #else
      true
    #endif
  ;
#endif

#if HAS_CASE_LIGHT
  bool case_light_on =
    #if ENABLED(CASE_LIGHT_DEFAULT_ON)
      true
    #else
      false
    #endif
  ;
#endif

#if ENABLED(DELTA)

  float delta[ABC],
        endstop_adj[ABC] = { 0 };

  // These values are loaded or reset at boot time when setup() calls
  // settings.load(), which calls recalc_delta_settings().
  float delta_radius,
        delta_tower_angle_trim[2],
        delta_tower[ABC][2],
        delta_diagonal_rod,
        delta_calibration_radius,
        delta_diagonal_rod_2_tower[ABC],
        delta_segments_per_second,
        delta_clip_start_height = Z_MAX_POS;

  float delta_safe_distance_from_top();

#endif

#if ENABLED(AUTO_BED_LEVELING_BILINEAR)
  int bilinear_grid_spacing[2], bilinear_start[2];
  float bilinear_grid_factor[2],
        z_values[GRID_MAX_POINTS_X][GRID_MAX_POINTS_Y];
#endif

#if IS_SCARA
  // Float constants for SCARA calculations
  const float L1 = SCARA_LINKAGE_1, L2 = SCARA_LINKAGE_2,
              L1_2 = sq(float(L1)), L1_2_2 = 2.0 * L1_2,
              L2_2 = sq(float(L2));

  float delta_segments_per_second = SCARA_SEGMENTS_PER_SECOND,
        delta[ABC];
#endif

float cartes[XYZ] = { 0 };

#if ENABLED(FILAMENT_WIDTH_SENSOR)
  bool filament_sensor = false;                                 // M405 turns on filament sensor control. M406 turns it off.
  float filament_width_nominal = DEFAULT_NOMINAL_FILAMENT_DIA,  // Nominal filament width. Change with M404.
        filament_width_meas = DEFAULT_MEASURED_FILAMENT_DIA;    // Measured filament diameter
  int8_t measurement_delay[MAX_MEASUREMENT_DELAY + 1];          // Ring buffer to delayed measurement. Store extruder factor after subtracting 100
  int filwidth_delay_index[2] = { 0, -1 };                      // Indexes into ring buffer
  int meas_delay_cm = MEASUREMENT_DELAY_CM;                     // Distance delay setting
#endif

#if ENABLED(FILAMENT_RUNOUT_SENSOR)
  static bool filament_ran_out = false;
#endif

#if ENABLED(ADVANCED_PAUSE_FEATURE)
  FilamentChangeMenuResponse filament_change_menu_response;
#endif

#if ENABLED(MIXING_EXTRUDER)
  float mixing_factor[MIXING_STEPPERS]; // Reciprocal of mix proportion. 0.0 = off, otherwise >= 1.0.
  #if MIXING_VIRTUAL_TOOLS > 1
    float mixing_virtual_tool_mix[MIXING_VIRTUAL_TOOLS][MIXING_STEPPERS];
  #endif
#endif

static bool send_ok[BUFSIZE];

#if HAS_SERVOS
  Servo servo[NUM_SERVOS];
  #define MOVE_SERVO(I, P) servo[I].move(P)
  #if HAS_Z_SERVO_ENDSTOP
    #define DEPLOY_Z_SERVO() MOVE_SERVO(Z_ENDSTOP_SERVO_NR, z_servo_angle[0])
    #define STOW_Z_SERVO() MOVE_SERVO(Z_ENDSTOP_SERVO_NR, z_servo_angle[1])
  #endif
#endif

#ifdef CHDK
  millis_t chdkHigh = 0;
  bool chdkActive = false;
#endif

#ifdef AUTOMATIC_CURRENT_CONTROL
  bool auto_current_control = 0;
#endif

#if ENABLED(PID_EXTRUSION_SCALING)
  int lpq_len = 20;
#endif

#if ENABLED(HOST_KEEPALIVE_FEATURE)
  MarlinBusyState busy_state = NOT_BUSY;
  static millis_t next_busy_signal_ms = 0;
  uint8_t host_keepalive_interval = DEFAULT_KEEPALIVE_INTERVAL;
#else
  #define host_keepalive() NOOP
#endif

static inline float pgm_read_any(const float *p) { return pgm_read_float_near(p); }
static inline signed char pgm_read_any(const signed char *p) { return pgm_read_byte_near(p); }

#define XYZ_CONSTS_FROM_CONFIG(type, array, CONFIG) \
  static const PROGMEM type array##_P[XYZ] = { X_##CONFIG, Y_##CONFIG, Z_##CONFIG }; \
  static inline type array(AxisEnum axis) { return pgm_read_any(&array##_P[axis]); } \
  typedef void __void_##CONFIG##__

XYZ_CONSTS_FROM_CONFIG(float, base_min_pos,   MIN_POS);
XYZ_CONSTS_FROM_CONFIG(float, base_max_pos,   MAX_POS);
XYZ_CONSTS_FROM_CONFIG(float, base_home_pos,  HOME_POS);
XYZ_CONSTS_FROM_CONFIG(float, max_length,     MAX_LENGTH);
XYZ_CONSTS_FROM_CONFIG(float, home_bump_mm,   HOME_BUMP_MM);
XYZ_CONSTS_FROM_CONFIG(signed char, home_dir, HOME_DIR);

/**
 * ***************************************************************************
 * ******************************** FUNCTIONS ********************************
 * ***************************************************************************
 */

void stop();

void get_available_commands();
void process_next_command();
void prepare_move_to_destination();

void get_cartesian_from_steppers();
void set_current_from_steppers_for_axis(const AxisEnum axis);

#if ENABLED(ARC_SUPPORT)
  void plan_arc(float target[XYZE], float* offset, uint8_t clockwise);
#endif

#if ENABLED(BEZIER_CURVE_SUPPORT)
  void plan_cubic_move(const float offset[4]);
#endif

void tool_change(const uint8_t tmp_extruder, const float fr_mm_s=0.0, bool no_move=false);
static void report_current_position();

#if ENABLED(DEBUG_LEVELING_FEATURE)
  void print_xyz(const char* prefix, const char* suffix, const float x, const float y, const float z) {
    serialprintPGM(prefix);
    SERIAL_CHAR('(');
    SERIAL_ECHO(x);
    SERIAL_ECHOPAIR(", ", y);
    SERIAL_ECHOPAIR(", ", z);
    SERIAL_CHAR(')');

    suffix ? serialprintPGM(suffix) : SERIAL_EOL;
  }

  void print_xyz(const char* prefix, const char* suffix, const float xyz[]) {
    print_xyz(prefix, suffix, xyz[X_AXIS], xyz[Y_AXIS], xyz[Z_AXIS]);
  }

  #if HAS_ABL
    void print_xyz(const char* prefix, const char* suffix, const vector_3 &xyz) {
      print_xyz(prefix, suffix, xyz.x, xyz.y, xyz.z);
    }
  #endif

  #define DEBUG_POS(SUFFIX,VAR) do { \
    print_xyz(PSTR("  " STRINGIFY(VAR) "="), PSTR(" : " SUFFIX "\n"), VAR); } while(0)
#endif

/**
 * sync_plan_position
 *
 * Set the planner/stepper positions directly from current_position with
 * no kinematic translation. Used for homing axes and cartesian/core syncing.
 */
inline void sync_plan_position() {
  #if ENABLED(DEBUG_LEVELING_FEATURE)
    if (DEBUGGING(LEVELING)) DEBUG_POS("sync_plan_position", current_position);
  #endif
  planner.set_position_mm(current_position[X_AXIS], current_position[Y_AXIS], current_position[Z_AXIS], current_position[E_AXIS]);
}
inline void sync_plan_position_e() { planner.set_e_position_mm(current_position[E_AXIS]); }

#if IS_KINEMATIC

  inline void sync_plan_position_kinematic() {
    #if ENABLED(DEBUG_LEVELING_FEATURE)
      if (DEBUGGING(LEVELING)) DEBUG_POS("sync_plan_position_kinematic", current_position);
    #endif
    planner.set_position_mm_kinematic(current_position);
  }
  #define SYNC_PLAN_POSITION_KINEMATIC() sync_plan_position_kinematic()

#else

  #define SYNC_PLAN_POSITION_KINEMATIC() sync_plan_position()

#endif

#if ENABLED(SDSUPPORT)
  #include "SdFatUtil.h"
  int freeMemory() { return SdFatUtil::FreeRam(); }
#else
extern "C" {
  extern char __bss_end;
  extern char __heap_start;
  extern void* __brkval;

  int freeMemory() {
    int free_memory;
    if ((int)__brkval == 0)
      free_memory = ((int)&free_memory) - ((int)&__bss_end);
    else
      free_memory = ((int)&free_memory) - ((int)__brkval);
    return free_memory;
  }
}
#endif // !SDSUPPORT

#if ENABLED(DIGIPOT_I2C)
  extern void digipot_i2c_set_current(int channel, float current);
  extern void digipot_i2c_init();
#endif

/**
 * Inject the next "immediate" command, when possible, onto the front of the queue.
 * Return true if any immediate commands remain to inject.
 */
static bool drain_injected_commands_P() {
  if (injected_commands_P != NULL) {
    size_t i = 0;
    char c, cmd[30];
    strncpy_P(cmd, injected_commands_P, sizeof(cmd) - 1);
    cmd[sizeof(cmd) - 1] = '\0';
    while ((c = cmd[i]) && c != '\n') i++; // find the end of this gcode command
    cmd[i] = '\0';
    if (enqueue_and_echo_command(cmd))     // success?
      injected_commands_P = c ? injected_commands_P + i + 1 : NULL; // next command or done
  }
  return (injected_commands_P != NULL);    // return whether any more remain
}

/**
 * Record one or many commands to run from program memory.
 * Aborts the current queue, if any.
 * Note: drain_injected_commands_P() must be called repeatedly to drain the commands afterwards
 */
void enqueue_and_echo_commands_P(const char* pgcode) {
  injected_commands_P = pgcode;
  drain_injected_commands_P(); // first command executed asap (when possible)
}

/**
 * Clear the Marlin command queue
 */
void clear_command_queue() {
  cmd_queue_index_r = cmd_queue_index_w;
  commands_in_queue = 0;
}

/**
 * Once a new command is in the ring buffer, call this to commit it
 */
inline void _commit_command(bool say_ok) {
  send_ok[cmd_queue_index_w] = say_ok;
  if (++cmd_queue_index_w >= BUFSIZE) cmd_queue_index_w = 0;
  commands_in_queue++;
}

/**
 * Copy a command from RAM into the main command buffer.
 * Return true if the command was successfully added.
 * Return false for a full buffer, or if the 'command' is a comment.
 */
inline bool _enqueuecommand(const char* cmd, bool say_ok=false) {
  if (*cmd == ';' || commands_in_queue >= BUFSIZE) return false;
  strcpy(command_queue[cmd_queue_index_w], cmd);
  _commit_command(say_ok);
  return true;
}

/**
 * Enqueue with Serial Echo
 */
bool enqueue_and_echo_command(const char* cmd, bool say_ok/*=false*/) {
  if (_enqueuecommand(cmd, say_ok)) {
    SERIAL_ECHO_START;
    SERIAL_ECHOPAIR(MSG_ENQUEUEING, cmd);
    SERIAL_CHAR('"');
    SERIAL_EOL;
    return true;
  }
  return false;
}

void setup_killpin() {
  #if HAS_KILL
    SET_INPUT_PULLUP(KILL_PIN);
  #endif
}

#if ENABLED(FILAMENT_RUNOUT_SENSOR)

  void setup_filrunoutpin() {
    #if ENABLED(ENDSTOPPULLUP_FIL_RUNOUT)
      SET_INPUT_PULLUP(FIL_RUNOUT_PIN);
    #else
      SET_INPUT(FIL_RUNOUT_PIN);
    #endif
  }

#endif

void setup_homepin(void) {
  #if HAS_HOME
    SET_INPUT_PULLUP(HOME_PIN);
  #endif
}

void setup_powerhold() {
  #if HAS_SUICIDE
    OUT_WRITE(SUICIDE_PIN, HIGH);
  #endif
  #if HAS_POWER_SWITCH
    #if ENABLED(PS_DEFAULT_OFF)
      OUT_WRITE(PS_ON_PIN, PS_ON_ASLEEP);
    #else
      OUT_WRITE(PS_ON_PIN, PS_ON_AWAKE);
    #endif
  #endif
}

void suicide() {
  #if HAS_SUICIDE
    OUT_WRITE(SUICIDE_PIN, LOW);
  #endif
}

void servo_init() {
  #if NUM_SERVOS >= 1 && HAS_SERVO_0
    servo[0].attach(SERVO0_PIN);
    servo[0].detach(); // Just set up the pin. We don't have a position yet. Don't move to a random position.
  #endif
  #if NUM_SERVOS >= 2 && HAS_SERVO_1
    servo[1].attach(SERVO1_PIN);
    servo[1].detach();
  #endif
  #if NUM_SERVOS >= 3 && HAS_SERVO_2
    servo[2].attach(SERVO2_PIN);
    servo[2].detach();
  #endif
  #if NUM_SERVOS >= 4 && HAS_SERVO_3
    servo[3].attach(SERVO3_PIN);
    servo[3].detach();
  #endif

  #if HAS_Z_SERVO_ENDSTOP
    /**
     * Set position of Z Servo Endstop
     *
     * The servo might be deployed and positioned too low to stow
     * when starting up the machine or rebooting the board.
     * There's no way to know where the nozzle is positioned until
     * homing has been done - no homing with z-probe without init!
     *
     */
    STOW_Z_SERVO();
  #endif
}

/**
 * Stepper Reset (RigidBoard, et.al.)
 */
#if HAS_STEPPER_RESET
  void disableStepperDrivers() {
    OUT_WRITE(STEPPER_RESET_PIN, LOW);  // drive it down to hold in reset motor driver chips
  }
  void enableStepperDrivers() { SET_INPUT(STEPPER_RESET_PIN); }  // set to input, which allows it to be pulled high by pullups
#endif

#if ENABLED(EXPERIMENTAL_I2CBUS) && I2C_SLAVE_ADDRESS > 0

  void i2c_on_receive(int bytes) { // just echo all bytes received to serial
    i2c.receive(bytes);
  }

  void i2c_on_request() {          // just send dummy data for now
    i2c.reply("Hello World!\n");
  }

#endif

#if HAS_COLOR_LEDS

  void set_led_color(
    const uint8_t r, const uint8_t g, const uint8_t b
      #if ENABLED(RGBW_LED)
        , const uint8_t w=0
      #endif
  ) {

    #if ENABLED(BLINKM)

      // This variant uses i2c to send the RGB components to the device.
      SendColors(r, g, b);

    #else

      // This variant uses 3 separate pins for the RGB components.
      // If the pins can do PWM then their intensity will be set.
      WRITE(RGB_LED_R_PIN, r ? HIGH : LOW);
      WRITE(RGB_LED_G_PIN, g ? HIGH : LOW);
      WRITE(RGB_LED_B_PIN, b ? HIGH : LOW);
      analogWrite(RGB_LED_R_PIN, r);
      analogWrite(RGB_LED_G_PIN, g);
      analogWrite(RGB_LED_B_PIN, b);

      #if ENABLED(RGBW_LED)
        WRITE(RGB_LED_W_PIN, w ? HIGH : LOW);
        analogWrite(RGB_LED_W_PIN, w);
      #endif

    #endif
  }

#endif // HAS_COLOR_LEDS

void gcode_line_error(const char* err, bool doFlush = true) {
  SERIAL_ERROR_START;
  serialprintPGM(err);
  SERIAL_ERRORLN(gcode_LastN);
  //Serial.println(gcode_N);
  if (doFlush) FlushSerialRequestResend();
  serial_count = 0;
}

/**
 * Get all commands waiting on the serial port and queue them.
 * Exit when the buffer is full or when no more characters are
 * left on the serial port.
 */
inline void get_serial_commands() {
  static char serial_line_buffer[MAX_CMD_SIZE];
  static bool serial_comment_mode = false;

  // If the command buffer is empty for too long,
  // send "wait" to indicate Marlin is still waiting.
  #if defined(NO_TIMEOUTS) && NO_TIMEOUTS > 0
    static millis_t last_command_time = 0;
    const millis_t ms = millis();
    if (commands_in_queue == 0 && !MYSERIAL.available() && ELAPSED(ms, last_command_time + NO_TIMEOUTS)) {
      SERIAL_ECHOLNPGM(MSG_WAIT);
      last_command_time = ms;
    }
  #endif

  /**
   * Loop while serial characters are incoming and the queue is not full
   */
  while (commands_in_queue < BUFSIZE && MYSERIAL.available() > 0) {

    char serial_char = MYSERIAL.read();

    /**
     * If the character ends the line
     */
    if (serial_char == '\n' || serial_char == '\r') {

      serial_comment_mode = false; // end of line == end of comment

      if (!serial_count) continue; // skip empty lines

      serial_line_buffer[serial_count] = 0; // terminate string
      serial_count = 0; //reset buffer

      char* command = serial_line_buffer;

      while (*command == ' ') command++; // skip any leading spaces
      char* npos = (*command == 'N') ? command : NULL; // Require the N parameter to start the line
      char* apos = strchr(command, '*');

      if (npos) {

        bool M110 = strstr_P(command, PSTR("M110")) != NULL;

        if (M110) {
          char* n2pos = strchr(command + 4, 'N');
          if (n2pos) npos = n2pos;
        }

        gcode_N = strtol(npos + 1, NULL, 10);

        if (gcode_N != gcode_LastN + 1 && !M110) {
          gcode_line_error(PSTR(MSG_ERR_LINE_NO));
          return;
        }

        if (apos) {
          byte checksum = 0, count = 0;
          while (command[count] != '*') checksum ^= command[count++];

          if (strtol(apos + 1, NULL, 10) != checksum) {
            gcode_line_error(PSTR(MSG_ERR_CHECKSUM_MISMATCH));
            return;
          }
          // if no errors, continue parsing
        }
        else {
          gcode_line_error(PSTR(MSG_ERR_NO_CHECKSUM));
          return;
        }

        gcode_LastN = gcode_N;
        // if no errors, continue parsing
      }
      else if (apos) { // No '*' without 'N'
        gcode_line_error(PSTR(MSG_ERR_NO_LINENUMBER_WITH_CHECKSUM), false);
        return;
      }

      // Movement commands alert when stopped
      if (IsStopped()) {
        char* gpos = strchr(command, 'G');
        if (gpos) {
          const int codenum = strtol(gpos + 1, NULL, 10);
          switch (codenum) {
            case 0:
            case 1:
            case 2:
            case 3:
              SERIAL_ERRORLNPGM(MSG_ERR_STOPPED);
              LCD_MESSAGEPGM(MSG_STOPPED);
              break;
          }
        }
      }

      #if DISABLED(EMERGENCY_PARSER)
        // If command was e-stop process now
        if (strcmp(command, "M108") == 0) {
          wait_for_heatup = false;
          #if ENABLED(ULTIPANEL)
            wait_for_user = false;
          #endif
        }
        if (strcmp(command, "M112") == 0) kill(PSTR(MSG_KILLED));
        if (strcmp(command, "M410") == 0) { quickstop_stepper(); }
      #endif

      #if defined(NO_TIMEOUTS) && NO_TIMEOUTS > 0
        last_command_time = ms;
      #endif

      // Add the command to the queue
      _enqueuecommand(serial_line_buffer, true);
    }
    else if (serial_count >= MAX_CMD_SIZE - 1) {
      // Keep fetching, but ignore normal characters beyond the max length
      // The command will be injected when EOL is reached
    }
    else if (serial_char == '\\') {  // Handle escapes
      if (MYSERIAL.available() > 0) {
        // if we have one more character, copy it over
        serial_char = MYSERIAL.read();
        if (!serial_comment_mode) serial_line_buffer[serial_count++] = serial_char;
      }
      // otherwise do nothing
    }
    else { // it's not a newline, carriage return or escape char
      if (serial_char == ';') serial_comment_mode = true;
      if (!serial_comment_mode) serial_line_buffer[serial_count++] = serial_char;
    }

  } // queue has space, serial has data
}

#if ENABLED(SDSUPPORT)

  /**
   * Get commands from the SD Card until the command buffer is full
   * or until the end of the file is reached. The special character '#'
   * can also interrupt buffering.
   */
  inline void get_sdcard_commands() {
    static bool stop_buffering = false,
                sd_comment_mode = false;

    if (!card.sdprinting) return;

    /**
     * '#' stops reading from SD to the buffer prematurely, so procedural
     * macro calls are possible. If it occurs, stop_buffering is triggered
     * and the buffer is run dry; this character _can_ occur in serial com
     * due to checksums, however, no checksums are used in SD printing.
     */

    if (commands_in_queue == 0) stop_buffering = false;

    uint16_t sd_count = 0;
    bool card_eof = card.eof();
    while (commands_in_queue < BUFSIZE && !card_eof && !stop_buffering) {
      const int16_t n = card.get();
      char sd_char = (char)n;
      card_eof = card.eof();
      if (card_eof || n == -1
          || sd_char == '\n' || sd_char == '\r'
          || ((sd_char == '#' || sd_char == ':') && !sd_comment_mode)
      ) {
        if (card_eof) {
          SERIAL_PROTOCOLLNPGM(MSG_FILE_PRINTED);
          card.printingHasFinished();
          #if ENABLED(PRINTER_EVENT_LEDS)
            LCD_MESSAGEPGM(MSG_INFO_COMPLETED_PRINTS);
            set_led_color(0, 255, 0); // Green
            #if HAS_RESUME_CONTINUE
              enqueue_and_echo_commands_P(PSTR("M0")); // end of the queue!
            #else
              safe_delay(1000);
            #endif
            set_led_color(0, 0, 0);   // OFF
          #endif
          card.checkautostart(true);
        }
        else if (n == -1) {
          SERIAL_ERROR_START;
          SERIAL_ECHOLNPGM(MSG_SD_ERR_READ);
        }
        if (sd_char == '#') stop_buffering = true;

        sd_comment_mode = false; // for new command

        if (!sd_count) continue; // skip empty lines (and comment lines)

        command_queue[cmd_queue_index_w][sd_count] = '\0'; // terminate string
        sd_count = 0; // clear sd line buffer

        _commit_command(false);
      }
      else if (sd_count >= MAX_CMD_SIZE - 1) {
        /**
         * Keep fetching, but ignore normal characters beyond the max length
         * The command will be injected when EOL is reached
         */
      }
      else {
        if (sd_char == ';') sd_comment_mode = true;
        if (!sd_comment_mode) command_queue[cmd_queue_index_w][sd_count++] = sd_char;
      }
    }
  }

#endif // SDSUPPORT

/**
 * Add to the circular command queue the next command from:
 *  - The command-injection queue (injected_commands_P)
 *  - The active serial input (usually USB)
 *  - The SD card file being actively printed
 */
void get_available_commands() {

  // if any immediate commands remain, don't get other commands yet
  if (drain_injected_commands_P()) return;

  get_serial_commands();

  #if ENABLED(SDSUPPORT)
    get_sdcard_commands();
  #endif
}

inline bool code_has_value() {
  int i = 1;
  char c = seen_pointer[i];
  while (c == ' ') c = seen_pointer[++i];
  if (c == '-' || c == '+') c = seen_pointer[++i];
  if (c == '.') c = seen_pointer[++i];
  return NUMERIC(c);
}

inline float code_value_float() {
  char* e = strchr(seen_pointer, 'E');
  if (!e) return strtod(seen_pointer + 1, NULL);
  *e = 0;
  float ret = strtod(seen_pointer + 1, NULL);
  *e = 'E';
  return ret;
}

inline unsigned long code_value_ulong() { return strtoul(seen_pointer + 1, NULL, 10); }

inline long code_value_long() { return strtol(seen_pointer + 1, NULL, 10); }

inline int code_value_int() { return (int)strtol(seen_pointer + 1, NULL, 10); }

inline uint16_t code_value_ushort() { return (uint16_t)strtoul(seen_pointer + 1, NULL, 10); }

inline uint8_t code_value_byte() { return (uint8_t)(constrain(strtol(seen_pointer + 1, NULL, 10), 0, 255)); }

inline bool code_value_bool() { return !code_has_value() || code_value_byte() > 0; }

#if ENABLED(INCH_MODE_SUPPORT)
  inline void set_input_linear_units(LinearUnit units) {
    switch (units) {
      case LINEARUNIT_INCH:
        linear_unit_factor = 25.4;
        break;
      case LINEARUNIT_MM:
      default:
        linear_unit_factor = 1.0;
        break;
    }
    volumetric_unit_factor = pow(linear_unit_factor, 3.0);
  }

  inline float axis_unit_factor(const AxisEnum axis) {
    return (axis >= E_AXIS && volumetric_enabled ? volumetric_unit_factor : linear_unit_factor);
  }

  inline float code_value_linear_units() { return code_value_float() * linear_unit_factor; }
  inline float code_value_axis_units(const AxisEnum axis) { return code_value_float() * axis_unit_factor(axis); }
  inline float code_value_per_axis_unit(const AxisEnum axis) { return code_value_float() / axis_unit_factor(axis); }
#endif

#if ENABLED(TEMPERATURE_UNITS_SUPPORT)
  inline void set_input_temp_units(TempUnit units) { input_temp_units = units; }

  float to_temp_units(const float &c) {
    switch (input_temp_units) {
      case TEMPUNIT_F:
        return c * 0.5555555556 + 32.0;
      case TEMPUNIT_K:
        return c + 273.15;
      case TEMPUNIT_C:
      default:
        return c;
    }
  }

  int16_t code_value_temp_abs() {
    const float c = code_value_float();
    switch (input_temp_units) {
      case TEMPUNIT_F:
        return (int16_t)((c - 32.0) * 0.5555555556);
      case TEMPUNIT_K:
        return (int16_t)(c - 273.15);
      case TEMPUNIT_C:
      default:
        return (int16_t)(c);
    }
  }

  int16_t code_value_temp_diff() {
    switch (input_temp_units) {
      case TEMPUNIT_F:
        return code_value_float() * 0.5555555556;
      case TEMPUNIT_C:
      case TEMPUNIT_K:
      default:
        return code_value_float();
    }
  }
#else
  int16_t code_value_temp_abs() { return code_value_int(); }
  int16_t code_value_temp_diff() { return code_value_int(); }
#endif

FORCE_INLINE millis_t code_value_millis() { return code_value_ulong(); }
inline millis_t code_value_millis_from_seconds() { return code_value_float() * 1000; }

bool code_seen(char code) {
  seen_pointer = strchr(current_command_args, code);
  return (seen_pointer != NULL); // Return TRUE if the code-letter was found
}

/**
 * Set target_extruder from the T parameter or the active_extruder
 *
 * Returns TRUE if the target is invalid
 */
bool get_target_extruder_from_command(int code) {
  if (code_seen('T')) {
    if (code_value_byte() >= EXTRUDERS) {
      SERIAL_ECHO_START;
      SERIAL_CHAR('M');
      SERIAL_ECHO(code);
      SERIAL_ECHOLNPAIR(" " MSG_INVALID_EXTRUDER " ", code_value_byte());
      return true;
    }
    target_extruder = code_value_byte();
  }
  else
    target_extruder = active_extruder;

  return false;
}

#if ENABLED(DUAL_X_CARRIAGE) || ENABLED(DUAL_NOZZLE_DUPLICATION_MODE)
  bool extruder_duplication_enabled = false; // Used in Dual X mode 2
#endif

#if ENABLED(DUAL_X_CARRIAGE)

  static DualXMode dual_x_carriage_mode = DEFAULT_DUAL_X_CARRIAGE_MODE;

  static float x_home_pos(const int extruder) {
    if (extruder == 0)
      return LOGICAL_X_POSITION(base_home_pos(X_AXIS));
    else
      /**
       * In dual carriage mode the extruder offset provides an override of the
       * second X-carriage position when homed - otherwise X2_HOME_POS is used.
       * This allows soft recalibration of the second extruder home position
       * without firmware reflash (through the M218 command).
       */
      return LOGICAL_X_POSITION(hotend_offset[X_AXIS][1] > 0 ? hotend_offset[X_AXIS][1] : X2_HOME_POS);
  }

  static int x_home_dir(const int extruder) { return extruder ? X2_HOME_DIR : X_HOME_DIR; }

  static float inactive_extruder_x_pos = X2_MAX_POS; // used in mode 0 & 1
  static bool active_extruder_parked = false;        // used in mode 1 & 2
  static float raised_parked_position[XYZE];         // used in mode 1
  static millis_t delayed_move_time = 0;             // used in mode 1
  static float duplicate_extruder_x_offset = DEFAULT_DUPLICATION_X_OFFSET; // used in mode 2
  static int16_t duplicate_extruder_temp_offset = 0; // used in mode 2

#endif // DUAL_X_CARRIAGE

#if HAS_WORKSPACE_OFFSET || ENABLED(DUAL_X_CARRIAGE)

  /**
   * Software endstops can be used to monitor the open end of
   * an axis that has a hardware endstop on the other end. Or
   * they can prevent axes from moving past endstops and grinding.
   *
   * To keep doing their job as the coordinate system changes,
   * the software endstop positions must be refreshed to remain
   * at the same positions relative to the machine.
   */
  void update_software_endstops(const AxisEnum axis) {
    const float offs = 0.0
      #if HAS_HOME_OFFSET
        + home_offset[axis]
      #endif
      #if HAS_POSITION_SHIFT
        + position_shift[axis]
      #endif
    ;

    #if HAS_HOME_OFFSET && HAS_POSITION_SHIFT
      workspace_offset[axis] = offs;
    #endif

    #if ENABLED(DUAL_X_CARRIAGE)
      if (axis == X_AXIS) {

        // In Dual X mode hotend_offset[X] is T1's home position
        float dual_max_x = max(hotend_offset[X_AXIS][1], X2_MAX_POS);

        if (active_extruder != 0) {
          // T1 can move from X2_MIN_POS to X2_MAX_POS or X2 home position (whichever is larger)
          soft_endstop_min[X_AXIS] = X2_MIN_POS + offs;
          soft_endstop_max[X_AXIS] = dual_max_x + offs;
        }
        else if (dual_x_carriage_mode == DXC_DUPLICATION_MODE) {
          // In Duplication Mode, T0 can move as far left as X_MIN_POS
          // but not so far to the right that T1 would move past the end
          soft_endstop_min[X_AXIS] = base_min_pos(X_AXIS) + offs;
          soft_endstop_max[X_AXIS] = min(base_max_pos(X_AXIS), dual_max_x - duplicate_extruder_x_offset) + offs;
        }
        else {
          // In other modes, T0 can move from X_MIN_POS to X_MAX_POS
          soft_endstop_min[axis] = base_min_pos(axis) + offs;
          soft_endstop_max[axis] = base_max_pos(axis) + offs;
        }
      }
    #else
      soft_endstop_min[axis] = base_min_pos(axis) + offs;
      soft_endstop_max[axis] = base_max_pos(axis) + offs;
    #endif

    #if ENABLED(DEBUG_LEVELING_FEATURE)
      if (DEBUGGING(LEVELING)) {
        SERIAL_ECHOPAIR("For ", axis_codes[axis]);
        #if HAS_HOME_OFFSET
          SERIAL_ECHOPAIR(" axis:\n home_offset = ", home_offset[axis]);
        #endif
        #if HAS_POSITION_SHIFT
          SERIAL_ECHOPAIR("\n position_shift = ", position_shift[axis]);
        #endif
        SERIAL_ECHOPAIR("\n soft_endstop_min = ", soft_endstop_min[axis]);
        SERIAL_ECHOLNPAIR("\n soft_endstop_max = ", soft_endstop_max[axis]);
      }
    #endif

    #if ENABLED(DELTA)
      if (axis == Z_AXIS)
        delta_clip_start_height = soft_endstop_max[axis] - delta_safe_distance_from_top();
    #endif
  }

#endif // HAS_WORKSPACE_OFFSET || DUAL_X_CARRIAGE

#if HAS_M206_COMMAND
  /**
   * Change the home offset for an axis, update the current
   * position and the software endstops to retain the same
   * relative distance to the new home.
   *
   * Since this changes the current_position, code should
   * call sync_plan_position soon after this.
   */
  static void set_home_offset(const AxisEnum axis, const float v) {
    current_position[axis] += v - home_offset[axis];
    home_offset[axis] = v;
    update_software_endstops(axis);
  }
#endif // HAS_M206_COMMAND

/**
 * Set an axis' current position to its home position (after homing).
 *
 * For Core and Cartesian robots this applies one-to-one when an
 * individual axis has been homed.
 *
 * DELTA should wait until all homing is done before setting the XYZ
 * current_position to home, because homing is a single operation.
 * In the case where the axis positions are already known and previously
 * homed, DELTA could home to X or Y individually by moving either one
 * to the center. However, homing Z always homes XY and Z.
 *
 * SCARA should wait until all XY homing is done before setting the XY
 * current_position to home, because neither X nor Y is at home until
 * both are at home. Z can however be homed individually.
 *
 * Callers must sync the planner position after calling this!
 */
static void set_axis_is_at_home(AxisEnum axis) {
  #if ENABLED(DEBUG_LEVELING_FEATURE)
    if (DEBUGGING(LEVELING)) {
      SERIAL_ECHOPAIR(">>> set_axis_is_at_home(", axis_codes[axis]);
      SERIAL_CHAR(')');
      SERIAL_EOL;
    }
  #endif

  axis_known_position[axis] = axis_homed[axis] = true;

  #if HAS_POSITION_SHIFT
    position_shift[axis] = 0;
    update_software_endstops(axis);
  #endif

  #if ENABLED(DUAL_X_CARRIAGE)
    if (axis == X_AXIS && (active_extruder == 1 || dual_x_carriage_mode == DXC_DUPLICATION_MODE)) {
      current_position[X_AXIS] = x_home_pos(active_extruder);
      return;
    }
  #endif

  #if ENABLED(MORGAN_SCARA)

    /**
     * Morgan SCARA homes XY at the same time
     */
    if (axis == X_AXIS || axis == Y_AXIS) {

      float homeposition[XYZ];
      LOOP_XYZ(i) homeposition[i] = LOGICAL_POSITION(base_home_pos((AxisEnum)i), i);

      // SERIAL_ECHOPAIR("homeposition X:", homeposition[X_AXIS]);
      // SERIAL_ECHOLNPAIR(" Y:", homeposition[Y_AXIS]);

      /**
       * Get Home position SCARA arm angles using inverse kinematics,
       * and calculate homing offset using forward kinematics
       */
      inverse_kinematics(homeposition);
      forward_kinematics_SCARA(delta[A_AXIS], delta[B_AXIS]);

      // SERIAL_ECHOPAIR("Cartesian X:", cartes[X_AXIS]);
      // SERIAL_ECHOLNPAIR(" Y:", cartes[Y_AXIS]);

      current_position[axis] = LOGICAL_POSITION(cartes[axis], axis);

      /**
       * SCARA home positions are based on configuration since the actual
       * limits are determined by the inverse kinematic transform.
       */
      soft_endstop_min[axis] = base_min_pos(axis); // + (cartes[axis] - base_home_pos(axis));
      soft_endstop_max[axis] = base_max_pos(axis); // + (cartes[axis] - base_home_pos(axis));
    }
    else
  #endif
  {
    current_position[axis] = LOGICAL_POSITION(base_home_pos(axis), axis);
  }

  /**
   * Z Probe Z Homing? Account for the probe's Z offset.
   */
  #if HAS_BED_PROBE && Z_HOME_DIR < 0
    if (axis == Z_AXIS) {
      #if HOMING_Z_WITH_PROBE

        current_position[Z_AXIS] -= zprobe_zoffset;

        #if ENABLED(DEBUG_LEVELING_FEATURE)
          if (DEBUGGING(LEVELING)) {
            SERIAL_ECHOLNPGM("*** Z HOMED WITH PROBE (Z_MIN_PROBE_USES_Z_MIN_ENDSTOP_PIN) ***");
            SERIAL_ECHOLNPAIR("> zprobe_zoffset = ", zprobe_zoffset);
          }
        #endif

      #elif ENABLED(DEBUG_LEVELING_FEATURE)

        if (DEBUGGING(LEVELING)) SERIAL_ECHOLNPGM("*** Z HOMED TO ENDSTOP (Z_MIN_PROBE_ENDSTOP) ***");

      #endif
    }
  #endif

  #if ENABLED(DEBUG_LEVELING_FEATURE)
    if (DEBUGGING(LEVELING)) {
      #if HAS_HOME_OFFSET
        SERIAL_ECHOPAIR("> home_offset[", axis_codes[axis]);
        SERIAL_ECHOLNPAIR("] = ", home_offset[axis]);
      #endif
      DEBUG_POS("", current_position);
      SERIAL_ECHOPAIR("<<< set_axis_is_at_home(", axis_codes[axis]);
      SERIAL_CHAR(')');
      SERIAL_EOL;
    }
  #endif
}

/**
 * Some planner shorthand inline functions
 */
inline float get_homing_bump_feedrate(AxisEnum axis) {
  int constexpr homing_bump_divisor[] = HOMING_BUMP_DIVISOR;
  int hbd = homing_bump_divisor[axis];
  if (hbd < 1) {
    hbd = 10;
    SERIAL_ECHO_START;
    SERIAL_ECHOLNPGM("Warning: Homing Bump Divisor < 1");
  }
  return homing_feedrate_mm_s[axis] / hbd;
}

//
// line_to_current_position
// Move the planner to the current position from wherever it last moved
// (or from wherever it has been told it is located).
//
inline void line_to_current_position() {
  planner.buffer_line(current_position[X_AXIS], current_position[Y_AXIS], current_position[Z_AXIS], current_position[E_AXIS], feedrate_mm_s, active_extruder);
}

//
// line_to_destination
// Move the planner, not necessarily synced with current_position
//
inline void line_to_destination(float fr_mm_s) {
  planner.buffer_line(destination[X_AXIS], destination[Y_AXIS], destination[Z_AXIS], destination[E_AXIS], fr_mm_s, active_extruder);
}
inline void line_to_destination() { line_to_destination(feedrate_mm_s); }

inline void set_current_to_destination() { COPY(current_position, destination); }
inline void set_destination_to_current() { COPY(destination, current_position); }

#if IS_KINEMATIC
  /**
   * Calculate delta, start a line, and set current_position to destination
   */
  void prepare_uninterpolated_move_to_destination(const float fr_mm_s=0.0) {
    #if ENABLED(DEBUG_LEVELING_FEATURE)
      if (DEBUGGING(LEVELING)) DEBUG_POS("prepare_uninterpolated_move_to_destination", destination);
    #endif

    if ( current_position[X_AXIS] == destination[X_AXIS]
      && current_position[Y_AXIS] == destination[Y_AXIS]
      && current_position[Z_AXIS] == destination[Z_AXIS]
      && current_position[E_AXIS] == destination[E_AXIS]
    ) return;

    refresh_cmd_timeout();
    planner.buffer_line_kinematic(destination, MMS_SCALED(fr_mm_s ? fr_mm_s : feedrate_mm_s), active_extruder);
    set_current_to_destination();
  }
#endif // IS_KINEMATIC

/**
 *  Plan a move to (X, Y, Z) and set the current_position
 *  The final current_position may not be the one that was requested
 */
void do_blocking_move_to(const float &x, const float &y, const float &z, const float &fr_mm_s /*=0.0*/) {
  const float old_feedrate_mm_s = feedrate_mm_s;

  #if ENABLED(DEBUG_LEVELING_FEATURE)
    if (DEBUGGING(LEVELING)) print_xyz(PSTR(">>> do_blocking_move_to"), NULL, x, y, z);
  #endif

  #if ENABLED(DELTA)

    feedrate_mm_s = fr_mm_s ? fr_mm_s : XY_PROBE_FEEDRATE_MM_S;

    set_destination_to_current();          // sync destination at the start

    #if ENABLED(DEBUG_LEVELING_FEATURE)
      if (DEBUGGING(LEVELING)) DEBUG_POS("set_destination_to_current", destination);
    #endif

    // when in the danger zone
    if (current_position[Z_AXIS] > delta_clip_start_height) {
      if (z > delta_clip_start_height) {   // staying in the danger zone
        destination[X_AXIS] = x;           // move directly (uninterpolated)
        destination[Y_AXIS] = y;
        destination[Z_AXIS] = z;
        prepare_uninterpolated_move_to_destination(); // set_current_to_destination
        #if ENABLED(DEBUG_LEVELING_FEATURE)
          if (DEBUGGING(LEVELING)) DEBUG_POS("danger zone move", current_position);
        #endif
        return;
      }
      else {
        destination[Z_AXIS] = delta_clip_start_height;
        prepare_uninterpolated_move_to_destination(); // set_current_to_destination
        #if ENABLED(DEBUG_LEVELING_FEATURE)
          if (DEBUGGING(LEVELING)) DEBUG_POS("zone border move", current_position);
        #endif
      }
    }

    if (z > current_position[Z_AXIS]) {    // raising?
      destination[Z_AXIS] = z;
      prepare_uninterpolated_move_to_destination();   // set_current_to_destination
      #if ENABLED(DEBUG_LEVELING_FEATURE)
        if (DEBUGGING(LEVELING)) DEBUG_POS("z raise move", current_position);
      #endif
    }

    destination[X_AXIS] = x;
    destination[Y_AXIS] = y;
    prepare_move_to_destination();         // set_current_to_destination
    #if ENABLED(DEBUG_LEVELING_FEATURE)
      if (DEBUGGING(LEVELING)) DEBUG_POS("xy move", current_position);
    #endif

    if (z < current_position[Z_AXIS]) {    // lowering?
      destination[Z_AXIS] = z;
      prepare_uninterpolated_move_to_destination();   // set_current_to_destination
      #if ENABLED(DEBUG_LEVELING_FEATURE)
        if (DEBUGGING(LEVELING)) DEBUG_POS("z lower move", current_position);
      #endif
    }

  #elif IS_SCARA

    set_destination_to_current();

    // If Z needs to raise, do it before moving XY
    if (destination[Z_AXIS] < z) {
      destination[Z_AXIS] = z;
      prepare_uninterpolated_move_to_destination(fr_mm_s ? fr_mm_s : homing_feedrate_mm_s[Z_AXIS]);
    }

    destination[X_AXIS] = x;
    destination[Y_AXIS] = y;
    prepare_uninterpolated_move_to_destination(fr_mm_s ? fr_mm_s : XY_PROBE_FEEDRATE_MM_S);

    // If Z needs to lower, do it after moving XY
    if (destination[Z_AXIS] > z) {
      destination[Z_AXIS] = z;
      prepare_uninterpolated_move_to_destination(fr_mm_s ? fr_mm_s : homing_feedrate_mm_s[Z_AXIS]);
    }

  #else

    // If Z needs to raise, do it before moving XY
    if (current_position[Z_AXIS] < z) {
      feedrate_mm_s = fr_mm_s ? fr_mm_s : homing_feedrate_mm_s[Z_AXIS];
      current_position[Z_AXIS] = z;
      line_to_current_position();
    }

    feedrate_mm_s = fr_mm_s ? fr_mm_s : XY_PROBE_FEEDRATE_MM_S;
    current_position[X_AXIS] = x;
    current_position[Y_AXIS] = y;
    line_to_current_position();

    // If Z needs to lower, do it after moving XY
    if (current_position[Z_AXIS] > z) {
      feedrate_mm_s = fr_mm_s ? fr_mm_s : homing_feedrate_mm_s[Z_AXIS];
      current_position[Z_AXIS] = z;
      line_to_current_position();
    }

  #endif

  stepper.synchronize();

  feedrate_mm_s = old_feedrate_mm_s;

  #if ENABLED(DEBUG_LEVELING_FEATURE)
    if (DEBUGGING(LEVELING)) SERIAL_ECHOLNPGM("<<< do_blocking_move_to");
  #endif
}
void do_blocking_move_to_x(const float &x, const float &fr_mm_s/*=0.0*/) {
  do_blocking_move_to(x, current_position[Y_AXIS], current_position[Z_AXIS], fr_mm_s);
}
void do_blocking_move_to_z(const float &z, const float &fr_mm_s/*=0.0*/) {
  do_blocking_move_to(current_position[X_AXIS], current_position[Y_AXIS], z, fr_mm_s);
}
void do_blocking_move_to_xy(const float &x, const float &y, const float &fr_mm_s/*=0.0*/) {
  do_blocking_move_to(x, y, current_position[Z_AXIS], fr_mm_s);
}

//
// Prepare to do endstop or probe moves
// with custom feedrates.
//
//  - Save current feedrates
//  - Reset the rate multiplier
//  - Reset the command timeout
//  - Enable the endstops (for endstop moves)
//
static void setup_for_endstop_or_probe_move() {
  #if ENABLED(DEBUG_LEVELING_FEATURE)
    if (DEBUGGING(LEVELING)) DEBUG_POS("setup_for_endstop_or_probe_move", current_position);
  #endif
  saved_feedrate_mm_s = feedrate_mm_s;
  saved_feedrate_percentage = feedrate_percentage;
  feedrate_percentage = 100;
  refresh_cmd_timeout();
}

static void clean_up_after_endstop_or_probe_move() {
  #if ENABLED(DEBUG_LEVELING_FEATURE)
    if (DEBUGGING(LEVELING)) DEBUG_POS("clean_up_after_endstop_or_probe_move", current_position);
  #endif
  feedrate_mm_s = saved_feedrate_mm_s;
  feedrate_percentage = saved_feedrate_percentage;
  refresh_cmd_timeout();
}

#if HAS_BED_PROBE
  /**
   * Raise Z to a minimum height to make room for a probe to move
   */
  inline void do_probe_raise(float z_raise) {
    #if ENABLED(DEBUG_LEVELING_FEATURE)
      if (DEBUGGING(LEVELING)) {
        SERIAL_ECHOPAIR("do_probe_raise(", z_raise);
        SERIAL_CHAR(')');
        SERIAL_EOL;
      }
    #endif

    float z_dest = LOGICAL_Z_POSITION(z_raise);
    if (zprobe_zoffset < 0) z_dest -= zprobe_zoffset;
    #if ENABLED(DELTA)
      z_dest -= home_offset[Z_AXIS];
    #endif

    if (z_dest > current_position[Z_AXIS])
      do_blocking_move_to_z(z_dest);
  }

#endif // HAS_BED_PROBE

#if HAS_PROBING_PROCEDURE || HOTENDS > 1 || ENABLED(Z_PROBE_ALLEN_KEY) || ENABLED(Z_PROBE_SLED) || ENABLED(NOZZLE_CLEAN_FEATURE) || ENABLED(NOZZLE_PARK_FEATURE) || ENABLED(DELTA_AUTO_CALIBRATION)

  bool axis_unhomed_error(const bool x, const bool y, const bool z) {
    const bool xx = x && !axis_homed[X_AXIS],
               yy = y && !axis_homed[Y_AXIS],
               zz = z && !axis_homed[Z_AXIS];
    if (xx || yy || zz) {
      SERIAL_ECHO_START;
      SERIAL_ECHOPGM(MSG_HOME " ");
      if (xx) SERIAL_ECHOPGM(MSG_X);
      if (yy) SERIAL_ECHOPGM(MSG_Y);
      if (zz) SERIAL_ECHOPGM(MSG_Z);
      SERIAL_ECHOLNPGM(" " MSG_FIRST);

      #if ENABLED(ULTRA_LCD)
        lcd_status_printf_P(0, PSTR(MSG_HOME " %s%s%s " MSG_FIRST), xx ? MSG_X : "", yy ? MSG_Y : "", zz ? MSG_Z : "");
      #endif
      return true;
    }
    return false;
  }

#endif

#if ENABLED(Z_PROBE_SLED)

  #ifndef SLED_DOCKING_OFFSET
    #define SLED_DOCKING_OFFSET 0
  #endif

  /**
   * Method to dock/undock a sled designed by Charles Bell.
   *
   * stow[in]     If false, move to MAX_X and engage the solenoid
   *              If true, move to MAX_X and release the solenoid
   */
  static void dock_sled(bool stow) {
    #if ENABLED(DEBUG_LEVELING_FEATURE)
      if (DEBUGGING(LEVELING)) {
        SERIAL_ECHOPAIR("dock_sled(", stow);
        SERIAL_CHAR(')');
        SERIAL_EOL;
      }
    #endif

    // Dock sled a bit closer to ensure proper capturing
    do_blocking_move_to_x(X_MAX_POS + SLED_DOCKING_OFFSET - ((stow) ? 1 : 0));

    #if HAS_SOLENOID_1 && DISABLED(EXT_SOLENOID)
      WRITE(SOL1_PIN, !stow); // switch solenoid
    #endif
  }

#elif ENABLED(Z_PROBE_ALLEN_KEY)

  void run_deploy_moves_script() {
    #if defined(Z_PROBE_ALLEN_KEY_DEPLOY_1_X) || defined(Z_PROBE_ALLEN_KEY_DEPLOY_1_Y) || defined(Z_PROBE_ALLEN_KEY_DEPLOY_1_Z)
      #ifndef Z_PROBE_ALLEN_KEY_DEPLOY_1_X
        #define Z_PROBE_ALLEN_KEY_DEPLOY_1_X current_position[X_AXIS]
      #endif
      #ifndef Z_PROBE_ALLEN_KEY_DEPLOY_1_Y
        #define Z_PROBE_ALLEN_KEY_DEPLOY_1_Y current_position[Y_AXIS]
      #endif
      #ifndef Z_PROBE_ALLEN_KEY_DEPLOY_1_Z
        #define Z_PROBE_ALLEN_KEY_DEPLOY_1_Z current_position[Z_AXIS]
      #endif
      #ifndef Z_PROBE_ALLEN_KEY_DEPLOY_1_FEEDRATE
        #define Z_PROBE_ALLEN_KEY_DEPLOY_1_FEEDRATE 0.0
      #endif
      do_blocking_move_to(Z_PROBE_ALLEN_KEY_DEPLOY_1_X, Z_PROBE_ALLEN_KEY_DEPLOY_1_Y, Z_PROBE_ALLEN_KEY_DEPLOY_1_Z, MMM_TO_MMS(Z_PROBE_ALLEN_KEY_DEPLOY_1_FEEDRATE));
    #endif
    #if defined(Z_PROBE_ALLEN_KEY_DEPLOY_2_X) || defined(Z_PROBE_ALLEN_KEY_DEPLOY_2_Y) || defined(Z_PROBE_ALLEN_KEY_DEPLOY_2_Z)
      #ifndef Z_PROBE_ALLEN_KEY_DEPLOY_2_X
        #define Z_PROBE_ALLEN_KEY_DEPLOY_2_X current_position[X_AXIS]
      #endif
      #ifndef Z_PROBE_ALLEN_KEY_DEPLOY_2_Y
        #define Z_PROBE_ALLEN_KEY_DEPLOY_2_Y current_position[Y_AXIS]
      #endif
      #ifndef Z_PROBE_ALLEN_KEY_DEPLOY_2_Z
        #define Z_PROBE_ALLEN_KEY_DEPLOY_2_Z current_position[Z_AXIS]
      #endif
      #ifndef Z_PROBE_ALLEN_KEY_DEPLOY_2_FEEDRATE
        #define Z_PROBE_ALLEN_KEY_DEPLOY_2_FEEDRATE 0.0
      #endif
      do_blocking_move_to(Z_PROBE_ALLEN_KEY_DEPLOY_2_X, Z_PROBE_ALLEN_KEY_DEPLOY_2_Y, Z_PROBE_ALLEN_KEY_DEPLOY_2_Z, MMM_TO_MMS(Z_PROBE_ALLEN_KEY_DEPLOY_2_FEEDRATE));
    #endif
    #if defined(Z_PROBE_ALLEN_KEY_DEPLOY_3_X) || defined(Z_PROBE_ALLEN_KEY_DEPLOY_3_Y) || defined(Z_PROBE_ALLEN_KEY_DEPLOY_3_Z)
      #ifndef Z_PROBE_ALLEN_KEY_DEPLOY_3_X
        #define Z_PROBE_ALLEN_KEY_DEPLOY_3_X current_position[X_AXIS]
      #endif
      #ifndef Z_PROBE_ALLEN_KEY_DEPLOY_3_Y
        #define Z_PROBE_ALLEN_KEY_DEPLOY_3_Y current_position[Y_AXIS]
      #endif
      #ifndef Z_PROBE_ALLEN_KEY_DEPLOY_3_Z
        #define Z_PROBE_ALLEN_KEY_DEPLOY_3_Z current_position[Z_AXIS]
      #endif
      #ifndef Z_PROBE_ALLEN_KEY_DEPLOY_3_FEEDRATE
        #define Z_PROBE_ALLEN_KEY_DEPLOY_3_FEEDRATE 0.0
      #endif
      do_blocking_move_to(Z_PROBE_ALLEN_KEY_DEPLOY_3_X, Z_PROBE_ALLEN_KEY_DEPLOY_3_Y, Z_PROBE_ALLEN_KEY_DEPLOY_3_Z, MMM_TO_MMS(Z_PROBE_ALLEN_KEY_DEPLOY_3_FEEDRATE));
    #endif
    #if defined(Z_PROBE_ALLEN_KEY_DEPLOY_4_X) || defined(Z_PROBE_ALLEN_KEY_DEPLOY_4_Y) || defined(Z_PROBE_ALLEN_KEY_DEPLOY_4_Z)
      #ifndef Z_PROBE_ALLEN_KEY_DEPLOY_4_X
        #define Z_PROBE_ALLEN_KEY_DEPLOY_4_X current_position[X_AXIS]
      #endif
      #ifndef Z_PROBE_ALLEN_KEY_DEPLOY_4_Y
        #define Z_PROBE_ALLEN_KEY_DEPLOY_4_Y current_position[Y_AXIS]
      #endif
      #ifndef Z_PROBE_ALLEN_KEY_DEPLOY_4_Z
        #define Z_PROBE_ALLEN_KEY_DEPLOY_4_Z current_position[Z_AXIS]
      #endif
      #ifndef Z_PROBE_ALLEN_KEY_DEPLOY_4_FEEDRATE
        #define Z_PROBE_ALLEN_KEY_DEPLOY_4_FEEDRATE 0.0
      #endif
      do_blocking_move_to(Z_PROBE_ALLEN_KEY_DEPLOY_4_X, Z_PROBE_ALLEN_KEY_DEPLOY_4_Y, Z_PROBE_ALLEN_KEY_DEPLOY_4_Z, MMM_TO_MMS(Z_PROBE_ALLEN_KEY_DEPLOY_4_FEEDRATE));
    #endif
    #if defined(Z_PROBE_ALLEN_KEY_DEPLOY_5_X) || defined(Z_PROBE_ALLEN_KEY_DEPLOY_5_Y) || defined(Z_PROBE_ALLEN_KEY_DEPLOY_5_Z)
      #ifndef Z_PROBE_ALLEN_KEY_DEPLOY_5_X
        #define Z_PROBE_ALLEN_KEY_DEPLOY_5_X current_position[X_AXIS]
      #endif
      #ifndef Z_PROBE_ALLEN_KEY_DEPLOY_5_Y
        #define Z_PROBE_ALLEN_KEY_DEPLOY_5_Y current_position[Y_AXIS]
      #endif
      #ifndef Z_PROBE_ALLEN_KEY_DEPLOY_5_Z
        #define Z_PROBE_ALLEN_KEY_DEPLOY_5_Z current_position[Z_AXIS]
      #endif
      #ifndef Z_PROBE_ALLEN_KEY_DEPLOY_5_FEEDRATE
        #define Z_PROBE_ALLEN_KEY_DEPLOY_5_FEEDRATE 0.0
      #endif
      do_blocking_move_to(Z_PROBE_ALLEN_KEY_DEPLOY_5_X, Z_PROBE_ALLEN_KEY_DEPLOY_5_Y, Z_PROBE_ALLEN_KEY_DEPLOY_5_Z, MMM_TO_MMS(Z_PROBE_ALLEN_KEY_DEPLOY_5_FEEDRATE));
    #endif
  }

  void run_stow_moves_script() {
    #if defined(Z_PROBE_ALLEN_KEY_STOW_1_X) || defined(Z_PROBE_ALLEN_KEY_STOW_1_Y) || defined(Z_PROBE_ALLEN_KEY_STOW_1_Z)
      #ifndef Z_PROBE_ALLEN_KEY_STOW_1_X
        #define Z_PROBE_ALLEN_KEY_STOW_1_X current_position[X_AXIS]
      #endif
      #ifndef Z_PROBE_ALLEN_KEY_STOW_1_Y
        #define Z_PROBE_ALLEN_KEY_STOW_1_Y current_position[Y_AXIS]
      #endif
      #ifndef Z_PROBE_ALLEN_KEY_STOW_1_Z
        #define Z_PROBE_ALLEN_KEY_STOW_1_Z current_position[Z_AXIS]
      #endif
      #ifndef Z_PROBE_ALLEN_KEY_STOW_1_FEEDRATE
        #define Z_PROBE_ALLEN_KEY_STOW_1_FEEDRATE 0.0
      #endif
      do_blocking_move_to(Z_PROBE_ALLEN_KEY_STOW_1_X, Z_PROBE_ALLEN_KEY_STOW_1_Y, Z_PROBE_ALLEN_KEY_STOW_1_Z, MMM_TO_MMS(Z_PROBE_ALLEN_KEY_STOW_1_FEEDRATE));
    #endif
    #if defined(Z_PROBE_ALLEN_KEY_STOW_2_X) || defined(Z_PROBE_ALLEN_KEY_STOW_2_Y) || defined(Z_PROBE_ALLEN_KEY_STOW_2_Z)
      #ifndef Z_PROBE_ALLEN_KEY_STOW_2_X
        #define Z_PROBE_ALLEN_KEY_STOW_2_X current_position[X_AXIS]
      #endif
      #ifndef Z_PROBE_ALLEN_KEY_STOW_2_Y
        #define Z_PROBE_ALLEN_KEY_STOW_2_Y current_position[Y_AXIS]
      #endif
      #ifndef Z_PROBE_ALLEN_KEY_STOW_2_Z
        #define Z_PROBE_ALLEN_KEY_STOW_2_Z current_position[Z_AXIS]
      #endif
      #ifndef Z_PROBE_ALLEN_KEY_STOW_2_FEEDRATE
        #define Z_PROBE_ALLEN_KEY_STOW_2_FEEDRATE 0.0
      #endif
      do_blocking_move_to(Z_PROBE_ALLEN_KEY_STOW_2_X, Z_PROBE_ALLEN_KEY_STOW_2_Y, Z_PROBE_ALLEN_KEY_STOW_2_Z, MMM_TO_MMS(Z_PROBE_ALLEN_KEY_STOW_2_FEEDRATE));
    #endif
    #if defined(Z_PROBE_ALLEN_KEY_STOW_3_X) || defined(Z_PROBE_ALLEN_KEY_STOW_3_Y) || defined(Z_PROBE_ALLEN_KEY_STOW_3_Z)
      #ifndef Z_PROBE_ALLEN_KEY_STOW_3_X
        #define Z_PROBE_ALLEN_KEY_STOW_3_X current_position[X_AXIS]
      #endif
      #ifndef Z_PROBE_ALLEN_KEY_STOW_3_Y
        #define Z_PROBE_ALLEN_KEY_STOW_3_Y current_position[Y_AXIS]
      #endif
      #ifndef Z_PROBE_ALLEN_KEY_STOW_3_Z
        #define Z_PROBE_ALLEN_KEY_STOW_3_Z current_position[Z_AXIS]
      #endif
      #ifndef Z_PROBE_ALLEN_KEY_STOW_3_FEEDRATE
        #define Z_PROBE_ALLEN_KEY_STOW_3_FEEDRATE 0.0
      #endif
      do_blocking_move_to(Z_PROBE_ALLEN_KEY_STOW_3_X, Z_PROBE_ALLEN_KEY_STOW_3_Y, Z_PROBE_ALLEN_KEY_STOW_3_Z, MMM_TO_MMS(Z_PROBE_ALLEN_KEY_STOW_3_FEEDRATE));
    #endif
    #if defined(Z_PROBE_ALLEN_KEY_STOW_4_X) || defined(Z_PROBE_ALLEN_KEY_STOW_4_Y) || defined(Z_PROBE_ALLEN_KEY_STOW_4_Z)
      #ifndef Z_PROBE_ALLEN_KEY_STOW_4_X
        #define Z_PROBE_ALLEN_KEY_STOW_4_X current_position[X_AXIS]
      #endif
      #ifndef Z_PROBE_ALLEN_KEY_STOW_4_Y
        #define Z_PROBE_ALLEN_KEY_STOW_4_Y current_position[Y_AXIS]
      #endif
      #ifndef Z_PROBE_ALLEN_KEY_STOW_4_Z
        #define Z_PROBE_ALLEN_KEY_STOW_4_Z current_position[Z_AXIS]
      #endif
      #ifndef Z_PROBE_ALLEN_KEY_STOW_4_FEEDRATE
        #define Z_PROBE_ALLEN_KEY_STOW_4_FEEDRATE 0.0
      #endif
      do_blocking_move_to(Z_PROBE_ALLEN_KEY_STOW_4_X, Z_PROBE_ALLEN_KEY_STOW_4_Y, Z_PROBE_ALLEN_KEY_STOW_4_Z, MMM_TO_MMS(Z_PROBE_ALLEN_KEY_STOW_4_FEEDRATE));
    #endif
    #if defined(Z_PROBE_ALLEN_KEY_STOW_5_X) || defined(Z_PROBE_ALLEN_KEY_STOW_5_Y) || defined(Z_PROBE_ALLEN_KEY_STOW_5_Z)
      #ifndef Z_PROBE_ALLEN_KEY_STOW_5_X
        #define Z_PROBE_ALLEN_KEY_STOW_5_X current_position[X_AXIS]
      #endif
      #ifndef Z_PROBE_ALLEN_KEY_STOW_5_Y
        #define Z_PROBE_ALLEN_KEY_STOW_5_Y current_position[Y_AXIS]
      #endif
      #ifndef Z_PROBE_ALLEN_KEY_STOW_5_Z
        #define Z_PROBE_ALLEN_KEY_STOW_5_Z current_position[Z_AXIS]
      #endif
      #ifndef Z_PROBE_ALLEN_KEY_STOW_5_FEEDRATE
        #define Z_PROBE_ALLEN_KEY_STOW_5_FEEDRATE 0.0
      #endif
      do_blocking_move_to(Z_PROBE_ALLEN_KEY_STOW_5_X, Z_PROBE_ALLEN_KEY_STOW_5_Y, Z_PROBE_ALLEN_KEY_STOW_5_Z, MMM_TO_MMS(Z_PROBE_ALLEN_KEY_STOW_5_FEEDRATE));
    #endif
  }

#endif

#if ENABLED(PROBING_FANS_OFF)

  void fans_pause(const bool p) {
    if (p != fans_paused) {
      fans_paused = p;
      if (p)
        for (uint8_t x = 0; x < FAN_COUNT; x++) {
          paused_fanSpeeds[x] = fanSpeeds[x];
          fanSpeeds[x] = 0;
        }
      else
        for (uint8_t x = 0; x < FAN_COUNT; x++)
          fanSpeeds[x] = paused_fanSpeeds[x];
    }
  }

#endif // PROBING_FANS_OFF

#if HAS_BED_PROBE

  // TRIGGERED_WHEN_STOWED_TEST can easily be extended to servo probes, ... if needed.
  #if ENABLED(PROBE_IS_TRIGGERED_WHEN_STOWED_TEST)
    #if ENABLED(Z_MIN_PROBE_ENDSTOP)
      #define _TRIGGERED_WHEN_STOWED_TEST (READ(Z_MIN_PROBE_PIN) != Z_MIN_PROBE_ENDSTOP_INVERTING)
    #else
      #define _TRIGGERED_WHEN_STOWED_TEST (READ(Z_MIN_PIN) != Z_MIN_ENDSTOP_INVERTING)
    #endif
  #endif

  #if QUIET_PROBING
    void probing_pause(const bool p) {
      #if ENABLED(PROBING_HEATERS_OFF)
        thermalManager.pause(p);
      #endif
      #if ENABLED(PROBING_FANS_OFF)
        fans_pause(p);
      #endif
      if (p) safe_delay(25);
    }
  #endif // QUIET_PROBING

  #if ENABLED(BLTOUCH)

    void bltouch_command(int angle) {
      servo[Z_ENDSTOP_SERVO_NR].move(angle);  // Give the BL-Touch the command and wait
      safe_delay(BLTOUCH_DELAY);
    }

    void set_bltouch_deployed(const bool deploy) {
      if (deploy && TEST_BLTOUCH()) {      // If BL-Touch says it's triggered
        bltouch_command(BLTOUCH_RESET);    //  try to reset it.
        bltouch_command(BLTOUCH_DEPLOY);   // Also needs to deploy and stow to
        bltouch_command(BLTOUCH_STOW);     //  clear the triggered condition.
        safe_delay(1500);                  // Wait for internal self-test to complete.
                                           //  (Measured completion time was 0.65 seconds
                                           //   after reset, deploy, and stow sequence)
        if (TEST_BLTOUCH()) {              // If it still claims to be triggered...
          SERIAL_ERROR_START;
          SERIAL_ERRORLNPGM(MSG_STOP_BLTOUCH);
          stop();                          // punt!
        }
      }

      bltouch_command(deploy ? BLTOUCH_DEPLOY : BLTOUCH_STOW);

      #if ENABLED(DEBUG_LEVELING_FEATURE)
        if (DEBUGGING(LEVELING)) {
          SERIAL_ECHOPAIR("set_bltouch_deployed(", deploy);
          SERIAL_CHAR(')');
          SERIAL_EOL;
        }
      #endif
    }

  #endif // BLTOUCH

  // returns false for ok and true for failure
  bool set_probe_deployed(bool deploy) {

    #if ENABLED(DEBUG_LEVELING_FEATURE)
      if (DEBUGGING(LEVELING)) {
        DEBUG_POS("set_probe_deployed", current_position);
        SERIAL_ECHOLNPAIR("deploy: ", deploy);
      }
    #endif

    if (endstops.z_probe_enabled == deploy) return false;

    // Make room for probe
    do_probe_raise(_Z_CLEARANCE_DEPLOY_PROBE);

    // When deploying make sure BLTOUCH is not already triggered
    #if ENABLED(BLTOUCH)
      if (deploy && TEST_BLTOUCH()) {      // If BL-Touch says it's triggered
        bltouch_command(BLTOUCH_RESET);    // try to reset it.
        bltouch_command(BLTOUCH_DEPLOY);   // Also needs to deploy and stow to
        bltouch_command(BLTOUCH_STOW);     // clear the triggered condition.
        safe_delay(1500);                  // wait for internal self test to complete
                                           //   measured completion time was 0.65 seconds
                                           //   after reset, deploy & stow sequence
        if (TEST_BLTOUCH()) {              // If it still claims to be triggered...
          SERIAL_ERROR_START;
          SERIAL_ERRORLNPGM(MSG_STOP_BLTOUCH);
          stop();                          // punt!
          return true;
        }
      }
    #elif ENABLED(Z_PROBE_SLED)
      if (axis_unhomed_error(true, false, false)) {
        SERIAL_ERROR_START;
        SERIAL_ERRORLNPGM(MSG_STOP_UNHOMED);
        stop();
        return true;
      }
    #elif ENABLED(Z_PROBE_ALLEN_KEY)
      if (axis_unhomed_error(true, true,  true )) {
        SERIAL_ERROR_START;
        SERIAL_ERRORLNPGM(MSG_STOP_UNHOMED);
        stop();
        return true;
      }
    #endif

    const float oldXpos = current_position[X_AXIS],
                oldYpos = current_position[Y_AXIS];

    #ifdef _TRIGGERED_WHEN_STOWED_TEST

      // If endstop is already false, the Z probe is deployed
      if (_TRIGGERED_WHEN_STOWED_TEST == deploy) {     // closed after the probe specific actions.
                                                       // Would a goto be less ugly?
        //while (!_TRIGGERED_WHEN_STOWED_TEST) idle(); // would offer the opportunity
                                                       // for a triggered when stowed manual probe.

        if (!deploy) endstops.enable_z_probe(false); // Switch off triggered when stowed probes early
                                                     // otherwise an Allen-Key probe can't be stowed.
    #endif

        #if ENABLED(SOLENOID_PROBE)

          #if HAS_SOLENOID_1
            WRITE(SOL1_PIN, deploy);
          #endif

        #elif ENABLED(Z_PROBE_SLED)

          dock_sled(!deploy);

        #elif HAS_Z_SERVO_ENDSTOP && DISABLED(BLTOUCH)

          servo[Z_ENDSTOP_SERVO_NR].move(z_servo_angle[deploy ? 0 : 1]);

        #elif ENABLED(Z_PROBE_ALLEN_KEY)

          deploy ? run_deploy_moves_script() : run_stow_moves_script();

        #endif

    #ifdef _TRIGGERED_WHEN_STOWED_TEST
      } // _TRIGGERED_WHEN_STOWED_TEST == deploy

      if (_TRIGGERED_WHEN_STOWED_TEST == deploy) { // State hasn't changed?

        if (IsRunning()) {
          SERIAL_ERROR_START;
          SERIAL_ERRORLNPGM("Z-Probe failed");
          LCD_ALERTMESSAGEPGM("Err: ZPROBE");
        }
        stop();
        return true;

      } // _TRIGGERED_WHEN_STOWED_TEST == deploy

    #endif

    do_blocking_move_to(oldXpos, oldYpos, current_position[Z_AXIS]); // return to position before deploy
    endstops.enable_z_probe(deploy);
    return false;
  }

  static void do_probe_move(float z, float fr_mm_m) {
    #if ENABLED(DEBUG_LEVELING_FEATURE)
      if (DEBUGGING(LEVELING)) DEBUG_POS(">>> do_probe_move", current_position);
    #endif

    // Deploy BLTouch at the start of any probe
    #if ENABLED(BLTOUCH)
      set_bltouch_deployed(true);
    #endif

    #if QUIET_PROBING
      probing_pause(true);
    #endif

    // Move down until probe triggered
    do_blocking_move_to_z(LOGICAL_Z_POSITION(z), MMM_TO_MMS(fr_mm_m));

    #if QUIET_PROBING
      probing_pause(false);
    #endif

    // Retract BLTouch immediately after a probe
    #if ENABLED(BLTOUCH)
      set_bltouch_deployed(false);
    #endif

    // Clear endstop flags
    endstops.hit_on_purpose();

    // Get Z where the steppers were interrupted
    set_current_from_steppers_for_axis(Z_AXIS);

    // Tell the planner where we actually are
    SYNC_PLAN_POSITION_KINEMATIC();

    #if ENABLED(DEBUG_LEVELING_FEATURE)
      if (DEBUGGING(LEVELING)) DEBUG_POS("<<< do_probe_move", current_position);
    #endif
  }

  // Do a single Z probe and return with current_position[Z_AXIS]
  // at the height where the probe triggered.
  static float run_z_probe() {

    #if ENABLED(DEBUG_LEVELING_FEATURE)
      if (DEBUGGING(LEVELING)) DEBUG_POS(">>> run_z_probe", current_position);
    #endif

    // Prevent stepper_inactive_time from running out and EXTRUDER_RUNOUT_PREVENT from extruding
    refresh_cmd_timeout();

    #if ENABLED(PROBE_DOUBLE_TOUCH)

      // Do a first probe at the fast speed
      do_probe_move(-(Z_MAX_LENGTH) - 10, Z_PROBE_SPEED_FAST);

      #if ENABLED(DEBUG_LEVELING_FEATURE)
        float first_probe_z = current_position[Z_AXIS];
        if (DEBUGGING(LEVELING)) SERIAL_ECHOLNPAIR("1st Probe Z:", first_probe_z);
      #endif

      // move up by the bump distance
      do_blocking_move_to_z(current_position[Z_AXIS] + home_bump_mm(Z_AXIS), MMM_TO_MMS(Z_PROBE_SPEED_FAST));

    #else

      // If the nozzle is above the travel height then
      // move down quickly before doing the slow probe
      float z = LOGICAL_Z_POSITION(Z_CLEARANCE_BETWEEN_PROBES);
      if (zprobe_zoffset < 0) z -= zprobe_zoffset;
      #if ENABLED(DELTA)
        z -= home_offset[Z_AXIS];
      #endif
      if (z < current_position[Z_AXIS])
        do_blocking_move_to_z(z, MMM_TO_MMS(Z_PROBE_SPEED_FAST));

    #endif

    // move down slowly to find bed
    do_probe_move(-(Z_MAX_LENGTH) - 10, Z_PROBE_SPEED_SLOW);

    #if ENABLED(DEBUG_LEVELING_FEATURE)
      if (DEBUGGING(LEVELING)) DEBUG_POS("<<< run_z_probe", current_position);
    #endif

    // Debug: compare probe heights
    #if ENABLED(PROBE_DOUBLE_TOUCH) && ENABLED(DEBUG_LEVELING_FEATURE)
      if (DEBUGGING(LEVELING)) {
        SERIAL_ECHOPAIR("2nd Probe Z:", current_position[Z_AXIS]);
        SERIAL_ECHOLNPAIR(" Discrepancy:", first_probe_z - current_position[Z_AXIS]);
      }
    #endif
    return current_position[Z_AXIS] + zprobe_zoffset;
  }

  /**
   * - Move to the given XY
   * - Deploy the probe, if not already deployed
   * - Probe the bed, get the Z position
   * - Depending on the 'stow' flag
   *   - Stow the probe, or
   *   - Raise to the BETWEEN height
   * - Return the probed Z position
   */
  float probe_pt(const float x, const float y, const bool stow/*=true*/, const int verbose_level/*=1*/) {
    #if ENABLED(DEBUG_LEVELING_FEATURE)
      if (DEBUGGING(LEVELING)) {
        SERIAL_ECHOPAIR(">>> probe_pt(", x);
        SERIAL_ECHOPAIR(", ", y);
        SERIAL_ECHOPAIR(", ", stow ? "" : "no ");
        SERIAL_ECHOLNPGM("stow)");
        DEBUG_POS("", current_position);
      }
    #endif

    const float old_feedrate_mm_s = feedrate_mm_s;

    #if ENABLED(DELTA)
      if (current_position[Z_AXIS] > delta_clip_start_height)
        do_blocking_move_to_z(delta_clip_start_height);
    #endif

    // Ensure a minimum height before moving the probe
    do_probe_raise(Z_CLEARANCE_BETWEEN_PROBES);

    feedrate_mm_s = XY_PROBE_FEEDRATE_MM_S;

    // Move the probe to the given XY
    do_blocking_move_to_xy(x - (X_PROBE_OFFSET_FROM_EXTRUDER), y - (Y_PROBE_OFFSET_FROM_EXTRUDER));

    if (DEPLOY_PROBE()) return NAN;

    const float measured_z = run_z_probe();

    if (!stow)
      do_probe_raise(Z_CLEARANCE_BETWEEN_PROBES);
    else
      if (STOW_PROBE()) return NAN;

    if (verbose_level > 2) {
      SERIAL_PROTOCOLPGM("Bed X: ");
      SERIAL_PROTOCOL_F(x, 3);
      SERIAL_PROTOCOLPGM(" Y: ");
      SERIAL_PROTOCOL_F(y, 3);
      SERIAL_PROTOCOLPGM(" Z: ");
      SERIAL_PROTOCOL_F(measured_z, 3);
      SERIAL_EOL;
    }

    #if ENABLED(DEBUG_LEVELING_FEATURE)
      if (DEBUGGING(LEVELING)) SERIAL_ECHOLNPGM("<<< probe_pt");
    #endif

    feedrate_mm_s = old_feedrate_mm_s;

    return measured_z;
  }

#endif // HAS_BED_PROBE

#if HAS_LEVELING
  /**
   * Turn bed leveling on or off, fixing the current
   * position as-needed.
   *
   * Disable: Current position = physical position
   *  Enable: Current position = "unleveled" physical position
   */
  void set_bed_leveling_enabled(bool enable/*=true*/) {
    #if ENABLED(MESH_BED_LEVELING)

      if (enable != mbl.active()) {

        if (!enable)
          planner.apply_leveling(current_position[X_AXIS], current_position[Y_AXIS], current_position[Z_AXIS]);

        mbl.set_active(enable && mbl.has_mesh());

        if (enable && mbl.has_mesh()) planner.unapply_leveling(current_position);
      }

    #elif ENABLED(AUTO_BED_LEVELING_UBL)

      ubl.state.active = enable;
      //set_current_from_steppers_for_axis(Z_AXIS);

    #else

      #if ENABLED(AUTO_BED_LEVELING_BILINEAR)
        const bool can_change = (!enable || (bilinear_grid_spacing[0] && bilinear_grid_spacing[1]));
      #else
        constexpr bool can_change = true;
      #endif

      if (can_change && enable != planner.abl_enabled) {

        #if ENABLED(AUTO_BED_LEVELING_BILINEAR)
          // Force bilinear_z_offset to re-calculate next time
          const float reset[XYZ] = { -9999.999, -9999.999, 0 };
          (void)bilinear_z_offset(reset);
        #endif

        planner.abl_enabled = enable;
        if (!enable)
          set_current_from_steppers_for_axis(
            #if ABL_PLANAR
              ALL_AXES
            #else
              Z_AXIS
            #endif
          );
        else
          planner.unapply_leveling(current_position);
      }
    #endif
  }

  #if ENABLED(ENABLE_LEVELING_FADE_HEIGHT)

    void set_z_fade_height(const float zfh) {
      planner.z_fade_height = zfh;
      planner.inverse_z_fade_height = RECIPROCAL(zfh);

      if (
        #if ENABLED(MESH_BED_LEVELING)
          mbl.active()
        #else
          planner.abl_enabled
        #endif
      ) {
        set_current_from_steppers_for_axis(
          #if ABL_PLANAR
            ALL_AXES
          #else
            Z_AXIS
          #endif
        );
      }
    }

  #endif // LEVELING_FADE_HEIGHT

  /**
   * Reset calibration results to zero.
   */
  void reset_bed_level() {
    set_bed_leveling_enabled(false);
    #if ENABLED(MESH_BED_LEVELING)
      if (mbl.has_mesh()) {
        mbl.reset();
        mbl.set_has_mesh(false);
      }
    #else
      #if ENABLED(DEBUG_LEVELING_FEATURE)
        if (DEBUGGING(LEVELING)) SERIAL_ECHOLNPGM("reset_bed_level");
      #endif
      #if ABL_PLANAR
        planner.bed_level_matrix.set_to_identity();
      #elif ENABLED(AUTO_BED_LEVELING_BILINEAR)
        bilinear_start[X_AXIS] = bilinear_start[Y_AXIS] =
        bilinear_grid_spacing[X_AXIS] = bilinear_grid_spacing[Y_AXIS] = 0;
        for (uint8_t x = 0; x < GRID_MAX_POINTS_X; x++)
          for (uint8_t y = 0; y < GRID_MAX_POINTS_Y; y++)
            z_values[x][y] = NAN;
      #elif ENABLED(AUTO_BED_LEVELING_UBL)
        ubl.reset();
      #endif
    #endif
  }

#endif // HAS_LEVELING

#if ENABLED(AUTO_BED_LEVELING_BILINEAR) || ENABLED(MESH_BED_LEVELING)

  /**
   * Enable to produce output in JSON format suitable
   * for SCAD or JavaScript mesh visualizers.
   *
   * Visualize meshes in OpenSCAD using the included script.
   *
   *   buildroot/shared/scripts/MarlinMesh.scad
   */
  //#define SCAD_MESH_OUTPUT

  /**
   * Print calibration results for plotting or manual frame adjustment.
   */
  static void print_2d_array(const uint8_t sx, const uint8_t sy, const uint8_t precision, float (*fn)(const uint8_t, const uint8_t)) {
    #ifndef SCAD_MESH_OUTPUT
      for (uint8_t x = 0; x < sx; x++) {
        for (uint8_t i = 0; i < precision + 2 + (x < 10 ? 1 : 0); i++)
          SERIAL_PROTOCOLCHAR(' ');
        SERIAL_PROTOCOL((int)x);
      }
      SERIAL_EOL;
    #endif
    #ifdef SCAD_MESH_OUTPUT
      SERIAL_PROTOCOLLNPGM("measured_z = ["); // open 2D array
    #endif
    for (uint8_t y = 0; y < sy; y++) {
      #ifdef SCAD_MESH_OUTPUT
        SERIAL_PROTOCOLLNPGM(" [");           // open sub-array
      #else
        if (y < 10) SERIAL_PROTOCOLCHAR(' ');
        SERIAL_PROTOCOL((int)y);
      #endif
      for (uint8_t x = 0; x < sx; x++) {
        SERIAL_PROTOCOLCHAR(' ');
        const float offset = fn(x, y);
        if (!isnan(offset)) {
          if (offset >= 0) SERIAL_PROTOCOLCHAR('+');
          SERIAL_PROTOCOL_F(offset, precision);
        }
        else {
          #ifdef SCAD_MESH_OUTPUT
            for (uint8_t i = 3; i < precision + 3; i++)
              SERIAL_PROTOCOLCHAR(' ');
            SERIAL_PROTOCOLPGM("NAN");
          #else
            for (uint8_t i = 0; i < precision + 3; i++)
              SERIAL_PROTOCOLCHAR(i ? '=' : ' ');
          #endif
        }
        #ifdef SCAD_MESH_OUTPUT
          if (x < sx - 1) SERIAL_PROTOCOLCHAR(',');
        #endif
      }
      #ifdef SCAD_MESH_OUTPUT
        SERIAL_PROTOCOLCHAR(' ');
        SERIAL_PROTOCOLCHAR(']');                     // close sub-array
        if (y < sy - 1) SERIAL_PROTOCOLCHAR(',');
      #endif
      SERIAL_EOL;
    }
    #ifdef SCAD_MESH_OUTPUT
      SERIAL_PROTOCOLPGM("\n];");                     // close 2D array
    #endif
    SERIAL_EOL;
  }

#endif

#if ENABLED(AUTO_BED_LEVELING_BILINEAR)

  /**
   * Extrapolate a single point from its neighbors
   */
  static void extrapolate_one_point(const uint8_t x, const uint8_t y, const int8_t xdir, const int8_t ydir) {
    #if ENABLED(DEBUG_LEVELING_FEATURE)
      if (DEBUGGING(LEVELING)) {
        SERIAL_ECHOPGM("Extrapolate [");
        if (x < 10) SERIAL_CHAR(' ');
        SERIAL_ECHO((int)x);
        SERIAL_CHAR(xdir ? (xdir > 0 ? '+' : '-') : ' ');
        SERIAL_CHAR(' ');
        if (y < 10) SERIAL_CHAR(' ');
        SERIAL_ECHO((int)y);
        SERIAL_CHAR(ydir ? (ydir > 0 ? '+' : '-') : ' ');
        SERIAL_CHAR(']');
      }
    #endif
    if (!isnan(z_values[x][y])) {
      #if ENABLED(DEBUG_LEVELING_FEATURE)
        if (DEBUGGING(LEVELING)) SERIAL_ECHOLNPGM(" (done)");
      #endif
      return;  // Don't overwrite good values.
    }
    SERIAL_EOL;

    // Get X neighbors, Y neighbors, and XY neighbors
    const uint8_t x1 = x + xdir, y1 = y + ydir, x2 = x1 + xdir, y2 = y1 + ydir;
    float a1 = z_values[x1][y ], a2 = z_values[x2][y ],
          b1 = z_values[x ][y1], b2 = z_values[x ][y2],
          c1 = z_values[x1][y1], c2 = z_values[x2][y2];

    // Treat far unprobed points as zero, near as equal to far
    if (isnan(a2)) a2 = 0.0; if (isnan(a1)) a1 = a2;
    if (isnan(b2)) b2 = 0.0; if (isnan(b1)) b1 = b2;
    if (isnan(c2)) c2 = 0.0; if (isnan(c1)) c1 = c2;

    const float a = 2 * a1 - a2, b = 2 * b1 - b2, c = 2 * c1 - c2;

    // Take the average instead of the median
    z_values[x][y] = (a + b + c) / 3.0;

    // Median is robust (ignores outliers).
    // z_values[x][y] = (a < b) ? ((b < c) ? b : (c < a) ? a : c)
    //                                : ((c < b) ? b : (a < c) ? a : c);
  }

  //Enable this if your SCARA uses 180° of total area
  //#define EXTRAPOLATE_FROM_EDGE

  #if ENABLED(EXTRAPOLATE_FROM_EDGE)
    #if GRID_MAX_POINTS_X < GRID_MAX_POINTS_Y
      #define HALF_IN_X
    #elif GRID_MAX_POINTS_Y < GRID_MAX_POINTS_X
      #define HALF_IN_Y
    #endif
  #endif

  /**
   * Fill in the unprobed points (corners of circular print surface)
   * using linear extrapolation, away from the center.
   */
  static void extrapolate_unprobed_bed_level() {
    #ifdef HALF_IN_X
      constexpr uint8_t ctrx2 = 0, xlen = GRID_MAX_POINTS_X - 1;
    #else
      constexpr uint8_t ctrx1 = (GRID_MAX_POINTS_X - 1) / 2, // left-of-center
                        ctrx2 = (GRID_MAX_POINTS_X) / 2,     // right-of-center
                        xlen = ctrx1;
    #endif

    #ifdef HALF_IN_Y
      constexpr uint8_t ctry2 = 0, ylen = GRID_MAX_POINTS_Y - 1;
    #else
      constexpr uint8_t ctry1 = (GRID_MAX_POINTS_Y - 1) / 2, // top-of-center
                        ctry2 = (GRID_MAX_POINTS_Y) / 2,     // bottom-of-center
                        ylen = ctry1;
    #endif

    for (uint8_t xo = 0; xo <= xlen; xo++)
      for (uint8_t yo = 0; yo <= ylen; yo++) {
        uint8_t x2 = ctrx2 + xo, y2 = ctry2 + yo;
        #ifndef HALF_IN_X
          const uint8_t x1 = ctrx1 - xo;
        #endif
        #ifndef HALF_IN_Y
          const uint8_t y1 = ctry1 - yo;
          #ifndef HALF_IN_X
            extrapolate_one_point(x1, y1, +1, +1);   //  left-below + +
          #endif
          extrapolate_one_point(x2, y1, -1, +1);     // right-below - +
        #endif
        #ifndef HALF_IN_X
          extrapolate_one_point(x1, y2, +1, -1);     //  left-above + -
        #endif
        extrapolate_one_point(x2, y2, -1, -1);       // right-above - -
      }

  }

  static void print_bilinear_leveling_grid() {
    SERIAL_ECHOLNPGM("Bilinear Leveling Grid:");
    print_2d_array(GRID_MAX_POINTS_X, GRID_MAX_POINTS_Y, 3,
      [](const uint8_t ix, const uint8_t iy) { return z_values[ix][iy]; }
    );
  }

  #if ENABLED(ABL_BILINEAR_SUBDIVISION)

    #define ABL_GRID_POINTS_VIRT_X (GRID_MAX_POINTS_X - 1) * (BILINEAR_SUBDIVISIONS) + 1
    #define ABL_GRID_POINTS_VIRT_Y (GRID_MAX_POINTS_Y - 1) * (BILINEAR_SUBDIVISIONS) + 1
    #define ABL_TEMP_POINTS_X (GRID_MAX_POINTS_X + 2)
    #define ABL_TEMP_POINTS_Y (GRID_MAX_POINTS_Y + 2)
    float z_values_virt[ABL_GRID_POINTS_VIRT_X][ABL_GRID_POINTS_VIRT_Y];
    int bilinear_grid_spacing_virt[2] = { 0 };
    float bilinear_grid_factor_virt[2] = { 0 };

    static void bed_level_virt_print() {
      SERIAL_ECHOLNPGM("Subdivided with CATMULL ROM Leveling Grid:");
      print_2d_array(ABL_GRID_POINTS_VIRT_X, ABL_GRID_POINTS_VIRT_Y, 5,
        [](const uint8_t ix, const uint8_t iy) { return z_values_virt[ix][iy]; }
      );
    }

    #define LINEAR_EXTRAPOLATION(E, I) ((E) * 2 - (I))
    float bed_level_virt_coord(const uint8_t x, const uint8_t y) {
      uint8_t ep = 0, ip = 1;
      if (!x || x == ABL_TEMP_POINTS_X - 1) {
        if (x) {
          ep = GRID_MAX_POINTS_X - 1;
          ip = GRID_MAX_POINTS_X - 2;
        }
        if (WITHIN(y, 1, ABL_TEMP_POINTS_Y - 2))
          return LINEAR_EXTRAPOLATION(
            z_values[ep][y - 1],
            z_values[ip][y - 1]
          );
        else
          return LINEAR_EXTRAPOLATION(
            bed_level_virt_coord(ep + 1, y),
            bed_level_virt_coord(ip + 1, y)
          );
      }
      if (!y || y == ABL_TEMP_POINTS_Y - 1) {
        if (y) {
          ep = GRID_MAX_POINTS_Y - 1;
          ip = GRID_MAX_POINTS_Y - 2;
        }
        if (WITHIN(x, 1, ABL_TEMP_POINTS_X - 2))
          return LINEAR_EXTRAPOLATION(
            z_values[x - 1][ep],
            z_values[x - 1][ip]
          );
        else
          return LINEAR_EXTRAPOLATION(
            bed_level_virt_coord(x, ep + 1),
            bed_level_virt_coord(x, ip + 1)
          );
      }
      return z_values[x - 1][y - 1];
    }

    static float bed_level_virt_cmr(const float p[4], const uint8_t i, const float t) {
      return (
          p[i-1] * -t * sq(1 - t)
        + p[i]   * (2 - 5 * sq(t) + 3 * t * sq(t))
        + p[i+1] * t * (1 + 4 * t - 3 * sq(t))
        - p[i+2] * sq(t) * (1 - t)
      ) * 0.5;
    }

    static float bed_level_virt_2cmr(const uint8_t x, const uint8_t y, const float &tx, const float &ty) {
      float row[4], column[4];
      for (uint8_t i = 0; i < 4; i++) {
        for (uint8_t j = 0; j < 4; j++) {
          column[j] = bed_level_virt_coord(i + x - 1, j + y - 1);
        }
        row[i] = bed_level_virt_cmr(column, 1, ty);
      }
      return bed_level_virt_cmr(row, 1, tx);
    }

    void bed_level_virt_interpolate() {
      bilinear_grid_spacing_virt[X_AXIS] = bilinear_grid_spacing[X_AXIS] / (BILINEAR_SUBDIVISIONS);
      bilinear_grid_spacing_virt[Y_AXIS] = bilinear_grid_spacing[Y_AXIS] / (BILINEAR_SUBDIVISIONS);
      bilinear_grid_factor_virt[X_AXIS] = RECIPROCAL(bilinear_grid_spacing_virt[X_AXIS]);
      bilinear_grid_factor_virt[Y_AXIS] = RECIPROCAL(bilinear_grid_spacing_virt[Y_AXIS]);
      for (uint8_t y = 0; y < GRID_MAX_POINTS_Y; y++)
        for (uint8_t x = 0; x < GRID_MAX_POINTS_X; x++)
          for (uint8_t ty = 0; ty < BILINEAR_SUBDIVISIONS; ty++)
            for (uint8_t tx = 0; tx < BILINEAR_SUBDIVISIONS; tx++) {
              if ((ty && y == GRID_MAX_POINTS_Y - 1) || (tx && x == GRID_MAX_POINTS_X - 1))
                continue;
              z_values_virt[x * (BILINEAR_SUBDIVISIONS) + tx][y * (BILINEAR_SUBDIVISIONS) + ty] =
                bed_level_virt_2cmr(
                  x + 1,
                  y + 1,
                  (float)tx / (BILINEAR_SUBDIVISIONS),
                  (float)ty / (BILINEAR_SUBDIVISIONS)
                );
            }
    }
  #endif // ABL_BILINEAR_SUBDIVISION

  // Refresh after other values have been updated
  void refresh_bed_level() {
    bilinear_grid_factor[X_AXIS] = RECIPROCAL(bilinear_grid_spacing[X_AXIS]);
    bilinear_grid_factor[Y_AXIS] = RECIPROCAL(bilinear_grid_spacing[Y_AXIS]);
    #if ENABLED(ABL_BILINEAR_SUBDIVISION)
      bed_level_virt_interpolate();
    #endif
  }

#endif // AUTO_BED_LEVELING_BILINEAR

/**
 * Home an individual linear axis
 */
static void do_homing_move(const AxisEnum axis, float distance, float fr_mm_s=0.0) {

  #if ENABLED(DEBUG_LEVELING_FEATURE)
    if (DEBUGGING(LEVELING)) {
      SERIAL_ECHOPAIR(">>> do_homing_move(", axis_codes[axis]);
      SERIAL_ECHOPAIR(", ", distance);
      SERIAL_ECHOPAIR(", ", fr_mm_s);
      SERIAL_CHAR(')');
      SERIAL_EOL;
    }
  #endif

  #if HOMING_Z_WITH_PROBE && ENABLED(BLTOUCH)
    const bool deploy_bltouch = (axis == Z_AXIS && distance < 0);
    if (deploy_bltouch) set_bltouch_deployed(true);
  #endif

  #if QUIET_PROBING
    if (axis == Z_AXIS) probing_pause(true);
  #endif

  // Tell the planner we're at Z=0
  current_position[axis] = 0;

  #if IS_SCARA
    SYNC_PLAN_POSITION_KINEMATIC();
    current_position[axis] = distance;
    inverse_kinematics(current_position);
    planner.buffer_line(delta[A_AXIS], delta[B_AXIS], delta[C_AXIS], current_position[E_AXIS], fr_mm_s ? fr_mm_s : homing_feedrate_mm_s[axis], active_extruder);
  #else
    sync_plan_position();
    current_position[axis] = distance;
    planner.buffer_line(current_position[X_AXIS], current_position[Y_AXIS], current_position[Z_AXIS], current_position[E_AXIS], fr_mm_s ? fr_mm_s : homing_feedrate_mm_s[axis], active_extruder);
  #endif

  stepper.synchronize();

  #if QUIET_PROBING
    if (axis == Z_AXIS) probing_pause(false);
  #endif

  #if HOMING_Z_WITH_PROBE && ENABLED(BLTOUCH)
    if (deploy_bltouch) set_bltouch_deployed(false);
  #endif

  endstops.hit_on_purpose();

  #if ENABLED(DEBUG_LEVELING_FEATURE)
    if (DEBUGGING(LEVELING)) {
      SERIAL_ECHOPAIR("<<< do_homing_move(", axis_codes[axis]);
      SERIAL_CHAR(')');
      SERIAL_EOL;
    }
  #endif
}

/**
 * TMC2130 specific sensorless homing using stallGuard2.
 * stallGuard2 only works when in spreadCycle mode.
 * spreadCycle and stealthChop are mutually exclusive.
 */
#if ENABLED(SENSORLESS_HOMING)
  void tmc2130_sensorless_homing(TMC2130Stepper &st, bool enable=true) {
    #if ENABLED(STEALTHCHOP)
      if (enable) {
        st.coolstep_min_speed(1024UL * 1024UL - 1UL);
        st.stealthChop(0);
      }
      else {
        st.coolstep_min_speed(0);
        st.stealthChop(1);
      }
    #endif

    st.diag1_stall(enable ? 1 : 0);
  }
#endif

/**
 * Home an individual "raw axis" to its endstop.
 * This applies to XYZ on Cartesian and Core robots, and
 * to the individual ABC steppers on DELTA and SCARA.
 *
 * At the end of the procedure the axis is marked as
 * homed and the current position of that axis is updated.
 * Kinematic robots should wait till all axes are homed
 * before updating the current position.
 */

#define HOMEAXIS(LETTER) homeaxis(LETTER##_AXIS)

static void homeaxis(const AxisEnum axis) {

  #if IS_SCARA
    // Only Z homing (with probe) is permitted
    if (axis != Z_AXIS) { BUZZ(100, 880); return; }
  #else
    #define CAN_HOME(A) \
      (axis == A##_AXIS && ((A##_MIN_PIN > -1 && A##_HOME_DIR < 0) || (A##_MAX_PIN > -1 && A##_HOME_DIR > 0)))
    if (!CAN_HOME(X) && !CAN_HOME(Y) && !CAN_HOME(Z)) return;
  #endif

  #if ENABLED(DEBUG_LEVELING_FEATURE)
    if (DEBUGGING(LEVELING)) {
      SERIAL_ECHOPAIR(">>> homeaxis(", axis_codes[axis]);
      SERIAL_CHAR(')');
      SERIAL_EOL;
    }
  #endif

  const int axis_home_dir =
    #if ENABLED(DUAL_X_CARRIAGE)
      (axis == X_AXIS) ? x_home_dir(active_extruder) :
    #endif
    home_dir(axis);

  // Homing Z towards the bed? Deploy the Z probe or endstop.
  #if HOMING_Z_WITH_PROBE
    if (axis == Z_AXIS && DEPLOY_PROBE()) return;
  #endif

  // Set a flag for Z motor locking
  #if ENABLED(Z_DUAL_ENDSTOPS)
    if (axis == Z_AXIS) stepper.set_homing_flag(true);
  #endif

  // Disable stealthChop if used. Enable diag1 pin on driver.
  #if ENABLED(SENSORLESS_HOMING)
    #if ENABLED(X_IS_TMC2130)
      if (axis == X_AXIS) tmc2130_sensorless_homing(stepperX);
    #endif
    #if ENABLED(Y_IS_TMC2130)
      if (axis == Y_AXIS) tmc2130_sensorless_homing(stepperY);
    #endif
  #endif

  // Fast move towards endstop until triggered
  #if ENABLED(DEBUG_LEVELING_FEATURE)
    if (DEBUGGING(LEVELING)) SERIAL_ECHOLNPGM("Home 1 Fast:");
  #endif
  do_homing_move(axis, 1.5 * max_length(axis) * axis_home_dir);

  // When homing Z with probe respect probe clearance
  const float bump = axis_home_dir * (
    #if HOMING_Z_WITH_PROBE
      (axis == Z_AXIS) ? max(Z_CLEARANCE_BETWEEN_PROBES, home_bump_mm(Z_AXIS)) :
    #endif
    home_bump_mm(axis)
  );

  // If a second homing move is configured...
  if (bump) {
    // Move away from the endstop by the axis HOME_BUMP_MM
    #if ENABLED(DEBUG_LEVELING_FEATURE)
      if (DEBUGGING(LEVELING)) SERIAL_ECHOLNPGM("Move Away:");
    #endif
    do_homing_move(axis, -bump);

    // Slow move towards endstop until triggered
    #if ENABLED(DEBUG_LEVELING_FEATURE)
      if (DEBUGGING(LEVELING)) SERIAL_ECHOLNPGM("Home 2 Slow:");
    #endif
    do_homing_move(axis, 2 * bump, get_homing_bump_feedrate(axis));
  }

  #if ENABLED(Z_DUAL_ENDSTOPS)
    if (axis == Z_AXIS) {
      float adj = fabs(z_endstop_adj);
      bool lockZ1;
      if (axis_home_dir > 0) {
        adj = -adj;
        lockZ1 = (z_endstop_adj > 0);
      }
      else
        lockZ1 = (z_endstop_adj < 0);

      if (lockZ1) stepper.set_z_lock(true); else stepper.set_z2_lock(true);

      // Move to the adjusted endstop height
      do_homing_move(axis, adj);

      if (lockZ1) stepper.set_z_lock(false); else stepper.set_z2_lock(false);
      stepper.set_homing_flag(false);
    } // Z_AXIS
  #endif

  #if IS_SCARA

    set_axis_is_at_home(axis);
    SYNC_PLAN_POSITION_KINEMATIC();

  #elif ENABLED(DELTA)

    // Delta has already moved all three towers up in G28
    // so here it re-homes each tower in turn.
    // Delta homing treats the axes as normal linear axes.

    // retrace by the amount specified in endstop_adj
    if (endstop_adj[axis] * Z_HOME_DIR < 0) {
      #if ENABLED(DEBUG_LEVELING_FEATURE)
        if (DEBUGGING(LEVELING)) SERIAL_ECHOLNPGM("endstop_adj:");
      #endif
      do_homing_move(axis, endstop_adj[axis]);
    }

  #else

    // For cartesian/core machines,
    // set the axis to its home position
    set_axis_is_at_home(axis);
    sync_plan_position();

    destination[axis] = current_position[axis];

    #if ENABLED(DEBUG_LEVELING_FEATURE)
      if (DEBUGGING(LEVELING)) DEBUG_POS("> AFTER set_axis_is_at_home", current_position);
    #endif

  #endif

  // Re-enable stealthChop if used. Disable diag1 pin on driver.
  #if ENABLED(SENSORLESS_HOMING)
    #if ENABLED(X_IS_TMC2130)
      if (axis == X_AXIS) tmc2130_sensorless_homing(stepperX, false);
    #endif
    #if ENABLED(Y_IS_TMC2130)
      if (axis == Y_AXIS) tmc2130_sensorless_homing(stepperY, false);
    #endif
  #endif

  // Put away the Z probe
  #if HOMING_Z_WITH_PROBE
    if (axis == Z_AXIS && STOW_PROBE()) return;
  #endif

  #if ENABLED(DEBUG_LEVELING_FEATURE)
    if (DEBUGGING(LEVELING)) {
      SERIAL_ECHOPAIR("<<< homeaxis(", axis_codes[axis]);
      SERIAL_CHAR(')');
      SERIAL_EOL;
    }
  #endif
} // homeaxis()

#if ENABLED(FWRETRACT)

  void retract(const bool retracting, const bool swapping = false) {

    static float hop_height;

    if (retracting == retracted[active_extruder]) return;

    const float old_feedrate_mm_s = feedrate_mm_s;

    set_destination_to_current();

    if (retracting) {

      feedrate_mm_s = retract_feedrate_mm_s;
      current_position[E_AXIS] += (swapping ? retract_length_swap : retract_length) / volumetric_multiplier[active_extruder];
      sync_plan_position_e();
      prepare_move_to_destination();

      if (retract_zlift > 0.01) {
        hop_height = current_position[Z_AXIS];
        // Pretend current position is lower
        current_position[Z_AXIS] -= retract_zlift;
        SYNC_PLAN_POSITION_KINEMATIC();
        // Raise up to the old current_position
        prepare_move_to_destination();
      }
    }
    else {

      // If the height hasn't been altered, undo the Z hop
      if (retract_zlift > 0.01 && hop_height == current_position[Z_AXIS]) {
        // Pretend current position is higher. Z will lower on the next move
        current_position[Z_AXIS] += retract_zlift;
        SYNC_PLAN_POSITION_KINEMATIC();
        // Lower Z
        prepare_move_to_destination();
      }

      feedrate_mm_s = retract_recover_feedrate_mm_s;
      const float move_e = swapping ? retract_length_swap + retract_recover_length_swap : retract_length + retract_recover_length;
      current_position[E_AXIS] -= move_e / volumetric_multiplier[active_extruder];
      sync_plan_position_e();

      // Recover E
      prepare_move_to_destination();
    }

    feedrate_mm_s = old_feedrate_mm_s;
    retracted[active_extruder] = retracting;

  } // retract()

#endif // FWRETRACT

#if ENABLED(MIXING_EXTRUDER)

  void normalize_mix() {
    float mix_total = 0.0;
    for (uint8_t i = 0; i < MIXING_STEPPERS; i++) mix_total += RECIPROCAL(mixing_factor[i]);
    // Scale all values if they don't add up to ~1.0
    if (!NEAR(mix_total, 1.0)) {
      SERIAL_PROTOCOLLNPGM("Warning: Mix factors must add up to 1.0. Scaling.");
      for (uint8_t i = 0; i < MIXING_STEPPERS; i++) mixing_factor[i] *= mix_total;
    }
  }

  #if ENABLED(DIRECT_MIXING_IN_G1)
    // Get mixing parameters from the GCode
    // The total "must" be 1.0 (but it will be normalized)
    // If no mix factors are given, the old mix is preserved
    void gcode_get_mix() {
      const char* mixing_codes = "ABCDHI";
      byte mix_bits = 0;
      for (uint8_t i = 0; i < MIXING_STEPPERS; i++) {
        if (code_seen(mixing_codes[i])) {
          SBI(mix_bits, i);
          float v = code_value_float();
          NOLESS(v, 0.0);
          mixing_factor[i] = RECIPROCAL(v);
        }
      }
      // If any mixing factors were included, clear the rest
      // If none were included, preserve the last mix
      if (mix_bits) {
        for (uint8_t i = 0; i < MIXING_STEPPERS; i++)
          if (!TEST(mix_bits, i)) mixing_factor[i] = 0.0;
        normalize_mix();
      }
    }
  #endif

#endif

/**
 * ***************************************************************************
 * ***************************** G-CODE HANDLING *****************************
 * ***************************************************************************
 */

/**
 * Set XYZE destination and feedrate from the current GCode command
 *
 *  - Set destination from included axis codes
 *  - Set to current for missing axis codes
 *  - Set the feedrate, if included
 */
void gcode_get_destination() {
  LOOP_XYZE(i) {
    if (code_seen(axis_codes[i]))
      destination[i] = code_value_axis_units((AxisEnum)i) + (axis_relative_modes[i] || relative_mode ? current_position[i] : 0);
    else
      destination[i] = current_position[i];
  }

  if (code_seen('F') && code_value_linear_units() > 0.0)
    feedrate_mm_s = MMM_TO_MMS(code_value_linear_units());

  #if ENABLED(PRINTCOUNTER)
    if (!DEBUGGING(DRYRUN))
      print_job_timer.incFilamentUsed(destination[E_AXIS] - current_position[E_AXIS]);
  #endif

  // Get ABCDHI mixing factors
  #if ENABLED(MIXING_EXTRUDER) && ENABLED(DIRECT_MIXING_IN_G1)
    gcode_get_mix();
  #endif
}

void unknown_command_error() {
  SERIAL_ECHO_START;
  SERIAL_ECHOPAIR(MSG_UNKNOWN_COMMAND, current_command);
  SERIAL_CHAR('"');
  SERIAL_EOL;
}

#if ENABLED(HOST_KEEPALIVE_FEATURE)

  /**
   * Output a "busy" message at regular intervals
   * while the machine is not accepting commands.
   */
  void host_keepalive() {
    const millis_t ms = millis();
    if (host_keepalive_interval && busy_state != NOT_BUSY) {
      if (PENDING(ms, next_busy_signal_ms)) return;
      switch (busy_state) {
        case IN_HANDLER:
        case IN_PROCESS:
          SERIAL_ECHO_START;
          SERIAL_ECHOLNPGM(MSG_BUSY_PROCESSING);
          break;
        case PAUSED_FOR_USER:
          SERIAL_ECHO_START;
          SERIAL_ECHOLNPGM(MSG_BUSY_PAUSED_FOR_USER);
          break;
        case PAUSED_FOR_INPUT:
          SERIAL_ECHO_START;
          SERIAL_ECHOLNPGM(MSG_BUSY_PAUSED_FOR_INPUT);
          break;
        default:
          break;
      }
    }
    next_busy_signal_ms = ms + host_keepalive_interval * 1000UL;
  }

#endif // HOST_KEEPALIVE_FEATURE

bool position_is_reachable(const float target[XYZ]
  #if HAS_BED_PROBE
    , bool by_probe=false
  #endif
) {
  float dx = RAW_X_POSITION(target[X_AXIS]),
        dy = RAW_Y_POSITION(target[Y_AXIS]);

  #if HAS_BED_PROBE
    if (by_probe) {
      dx -= X_PROBE_OFFSET_FROM_EXTRUDER;
      dy -= Y_PROBE_OFFSET_FROM_EXTRUDER;
    }
  #endif

  #if IS_SCARA
    #if MIDDLE_DEAD_ZONE_R > 0
      const float R2 = HYPOT2(dx - SCARA_OFFSET_X, dy - SCARA_OFFSET_Y);
      return R2 >= sq(float(MIDDLE_DEAD_ZONE_R)) && R2 <= sq(L1 + L2);
    #else
      return HYPOT2(dx - SCARA_OFFSET_X, dy - SCARA_OFFSET_Y) <= sq(L1 + L2);
    #endif
  #elif ENABLED(DELTA)
    return HYPOT2(dx, dy) <= sq((float)(DELTA_PRINTABLE_RADIUS));
  #else
    const float dz = RAW_Z_POSITION(target[Z_AXIS]);
    return WITHIN(dx, X_MIN_POS - 0.0001, X_MAX_POS + 0.0001)
        && WITHIN(dy, Y_MIN_POS - 0.0001, Y_MAX_POS + 0.0001)
        && WITHIN(dz, Z_MIN_POS - 0.0001, Z_MAX_POS + 0.0001);
  #endif
}

/**************************************************
 ***************** GCode Handlers *****************
 **************************************************/

/**
 * G0, G1: Coordinated movement of X Y Z E axes
 */
inline void gcode_G0_G1(
  #if IS_SCARA
    bool fast_move=false
  #endif
) {
  if (IsRunning()) {
    gcode_get_destination(); // For X Y Z E F

    #if ENABLED(FWRETRACT)

      if (autoretract_enabled && !(code_seen('X') || code_seen('Y') || code_seen('Z')) && code_seen('E')) {
        const float echange = destination[E_AXIS] - current_position[E_AXIS];
        // Is this move an attempt to retract or recover?
        if ((echange < -MIN_RETRACT && !retracted[active_extruder]) || (echange > MIN_RETRACT && retracted[active_extruder])) {
          current_position[E_AXIS] = destination[E_AXIS]; // hide the slicer-generated retract/recover from calculations
          sync_plan_position_e();  // AND from the planner
          retract(!retracted[active_extruder]);
          return;
        }
      }

    #endif //FWRETRACT

    #if IS_SCARA
      fast_move ? prepare_uninterpolated_move_to_destination() : prepare_move_to_destination();
    #else
      prepare_move_to_destination();
    #endif
  }
}

/**
 * G2: Clockwise Arc
 * G3: Counterclockwise Arc
 *
 * This command has two forms: IJ-form and R-form.
 *
 *  - I specifies an X offset. J specifies a Y offset.
 *    At least one of the IJ parameters is required.
 *    X and Y can be omitted to do a complete circle.
 *    The given XY is not error-checked. The arc ends
 *     based on the angle of the destination.
 *    Mixing I or J with R will throw an error.
 *
 *  - R specifies the radius. X or Y is required.
 *    Omitting both X and Y will throw an error.
 *    X or Y must differ from the current XY.
 *    Mixing R with I or J will throw an error.
 *
 *  Examples:
 *
 *    G2 I10           ; CW circle centered at X+10
 *    G3 X20 Y12 R14   ; CCW circle with r=14 ending at X20 Y12
 */
#if ENABLED(ARC_SUPPORT)
  inline void gcode_G2_G3(bool clockwise) {
    if (IsRunning()) {

      #if ENABLED(SF_ARC_FIX)
        const bool relative_mode_backup = relative_mode;
        relative_mode = true;
      #endif

      gcode_get_destination();

      #if ENABLED(SF_ARC_FIX)
        relative_mode = relative_mode_backup;
      #endif

      float arc_offset[2] = { 0.0, 0.0 };
      if (code_seen('R')) {
        const float r = code_value_linear_units(),
                    x1 = current_position[X_AXIS], y1 = current_position[Y_AXIS],
                    x2 = destination[X_AXIS], y2 = destination[Y_AXIS];
        if (r && (x2 != x1 || y2 != y1)) {
          const float e = clockwise ^ (r < 0) ? -1 : 1,           // clockwise -1/1, counterclockwise 1/-1
                      dx = x2 - x1, dy = y2 - y1,                 // X and Y differences
                      d = HYPOT(dx, dy),                          // Linear distance between the points
                      h = sqrt(sq(r) - sq(d * 0.5)),              // Distance to the arc pivot-point
                      mx = (x1 + x2) * 0.5, my = (y1 + y2) * 0.5, // Point between the two points
                      sx = -dy / d, sy = dx / d,                  // Slope of the perpendicular bisector
                      cx = mx + e * h * sx, cy = my + e * h * sy; // Pivot-point of the arc
          arc_offset[X_AXIS] = cx - x1;
          arc_offset[Y_AXIS] = cy - y1;
        }
      }
      else {
        if (code_seen('I')) arc_offset[X_AXIS] = code_value_linear_units();
        if (code_seen('J')) arc_offset[Y_AXIS] = code_value_linear_units();
      }

      if (arc_offset[0] || arc_offset[1]) {
        // Send an arc to the planner
        plan_arc(destination, arc_offset, clockwise);
        refresh_cmd_timeout();
      }
      else {
        // Bad arguments
        SERIAL_ERROR_START;
        SERIAL_ERRORLNPGM(MSG_ERR_ARC_ARGS);
      }
    }
  }
#endif

/**
 * G4: Dwell S<seconds> or P<milliseconds>
 */
inline void gcode_G4() {
  millis_t dwell_ms = 0;

  if (code_seen('P')) dwell_ms = code_value_millis(); // milliseconds to wait
  if (code_seen('S')) dwell_ms = code_value_millis_from_seconds(); // seconds to wait

  stepper.synchronize();
  refresh_cmd_timeout();
  dwell_ms += previous_cmd_ms;  // keep track of when we started waiting

  if (!lcd_hasstatus()) LCD_MESSAGEPGM(MSG_DWELL);

  while (PENDING(millis(), dwell_ms)) idle();
}

#if ENABLED(BEZIER_CURVE_SUPPORT)

  /**
   * Parameters interpreted according to:
   * http://linuxcnc.org/docs/2.6/html/gcode/gcode.html#sec:G5-Cubic-Spline
   * However I, J omission is not supported at this point; all
   * parameters can be omitted and default to zero.
   */

  /**
   * G5: Cubic B-spline
   */
  inline void gcode_G5() {
    if (IsRunning()) {

      gcode_get_destination();

      const float offset[] = {
        code_seen('I') ? code_value_linear_units() : 0.0,
        code_seen('J') ? code_value_linear_units() : 0.0,
        code_seen('P') ? code_value_linear_units() : 0.0,
        code_seen('Q') ? code_value_linear_units() : 0.0
      };

      plan_cubic_move(offset);
    }
  }

#endif // BEZIER_CURVE_SUPPORT

#if ENABLED(FWRETRACT)

  /**
   * G10 - Retract filament according to settings of M207
   * G11 - Recover filament according to settings of M208
   */
  inline void gcode_G10_G11(bool doRetract=false) {
    #if EXTRUDERS > 1
      if (doRetract) {
        retracted_swap[active_extruder] = (code_seen('S') && code_value_bool()); // checks for swap retract argument
      }
    #endif
    retract(doRetract
     #if EXTRUDERS > 1
      , retracted_swap[active_extruder]
     #endif
    );
  }

#endif // FWRETRACT

#if ENABLED(NOZZLE_CLEAN_FEATURE)
  /**
   * G12: Clean the nozzle
   */
  inline void gcode_G12() {
    // Don't allow nozzle cleaning without homing first
    if (axis_unhomed_error(true, true, true)) return;

    const uint8_t pattern = code_seen('P') ? code_value_ushort() : 0,
                  strokes = code_seen('S') ? code_value_ushort() : NOZZLE_CLEAN_STROKES,
                  objects = code_seen('T') ? code_value_ushort() : NOZZLE_CLEAN_TRIANGLES;
    const float radius = code_seen('R') ? code_value_float() : NOZZLE_CLEAN_CIRCLE_RADIUS;

    Nozzle::clean(pattern, strokes, radius, objects);
  }
#endif

#if ENABLED(INCH_MODE_SUPPORT)
  /**
   * G20: Set input mode to inches
   */
  inline void gcode_G20() { set_input_linear_units(LINEARUNIT_INCH); }

  /**
   * G21: Set input mode to millimeters
   */
  inline void gcode_G21() { set_input_linear_units(LINEARUNIT_MM); }
#endif

#if ENABLED(NOZZLE_PARK_FEATURE)
  /**
   * G27: Park the nozzle
   */
  inline void gcode_G27() {
    // Don't allow nozzle parking without homing first
    if (axis_unhomed_error(true, true, true)) return;
    Nozzle::park(code_seen('P') ? code_value_ushort() : 0);
  }
#endif // NOZZLE_PARK_FEATURE

#if ENABLED(QUICK_HOME)

  static void quick_home_xy() {

    // Pretend the current position is 0,0
    current_position[X_AXIS] = current_position[Y_AXIS] = 0.0;
    sync_plan_position();

    const int x_axis_home_dir =
      #if ENABLED(DUAL_X_CARRIAGE)
        x_home_dir(active_extruder)
      #else
        home_dir(X_AXIS)
      #endif
    ;

    const float mlx = max_length(X_AXIS),
                mly = max_length(Y_AXIS),
                mlratio = mlx > mly ? mly / mlx : mlx / mly,
                fr_mm_s = min(homing_feedrate_mm_s[X_AXIS], homing_feedrate_mm_s[Y_AXIS]) * sqrt(sq(mlratio) + 1.0);

    do_blocking_move_to_xy(1.5 * mlx * x_axis_home_dir, 1.5 * mly * home_dir(Y_AXIS), fr_mm_s);
    endstops.hit_on_purpose(); // clear endstop hit flags
    current_position[X_AXIS] = current_position[Y_AXIS] = 0.0;
  }

#endif // QUICK_HOME

#if ENABLED(DEBUG_LEVELING_FEATURE)

  void log_machine_info() {
    SERIAL_ECHOPGM("Machine Type: ");
    #if ENABLED(DELTA)
      SERIAL_ECHOLNPGM("Delta");
    #elif IS_SCARA
      SERIAL_ECHOLNPGM("SCARA");
    #elif IS_CORE
      SERIAL_ECHOLNPGM("Core");
    #else
      SERIAL_ECHOLNPGM("Cartesian");
    #endif

    SERIAL_ECHOPGM("Probe: ");
    #if ENABLED(PROBE_MANUALLY)
      SERIAL_ECHOLNPGM("PROBE_MANUALLY");
    #elif ENABLED(FIX_MOUNTED_PROBE)
      SERIAL_ECHOLNPGM("FIX_MOUNTED_PROBE");
    #elif ENABLED(BLTOUCH)
      SERIAL_ECHOLNPGM("BLTOUCH");
    #elif HAS_Z_SERVO_ENDSTOP
      SERIAL_ECHOLNPGM("SERVO PROBE");
    #elif ENABLED(Z_PROBE_SLED)
      SERIAL_ECHOLNPGM("Z_PROBE_SLED");
    #elif ENABLED(Z_PROBE_ALLEN_KEY)
      SERIAL_ECHOLNPGM("Z_PROBE_ALLEN_KEY");
    #else
      SERIAL_ECHOLNPGM("NONE");
    #endif

    #if HAS_BED_PROBE
      SERIAL_ECHOPAIR("Probe Offset X:", X_PROBE_OFFSET_FROM_EXTRUDER);
      SERIAL_ECHOPAIR(" Y:", Y_PROBE_OFFSET_FROM_EXTRUDER);
      SERIAL_ECHOPAIR(" Z:", zprobe_zoffset);
      #if (X_PROBE_OFFSET_FROM_EXTRUDER > 0)
        SERIAL_ECHOPGM(" (Right");
      #elif (X_PROBE_OFFSET_FROM_EXTRUDER < 0)
        SERIAL_ECHOPGM(" (Left");
      #elif (Y_PROBE_OFFSET_FROM_EXTRUDER != 0)
        SERIAL_ECHOPGM(" (Middle");
      #else
        SERIAL_ECHOPGM(" (Aligned With");
      #endif
      #if (Y_PROBE_OFFSET_FROM_EXTRUDER > 0)
        SERIAL_ECHOPGM("-Back");
      #elif (Y_PROBE_OFFSET_FROM_EXTRUDER < 0)
        SERIAL_ECHOPGM("-Front");
      #elif (X_PROBE_OFFSET_FROM_EXTRUDER != 0)
        SERIAL_ECHOPGM("-Center");
      #endif
      if (zprobe_zoffset < 0)
        SERIAL_ECHOPGM(" & Below");
      else if (zprobe_zoffset > 0)
        SERIAL_ECHOPGM(" & Above");
      else
        SERIAL_ECHOPGM(" & Same Z as");
      SERIAL_ECHOLNPGM(" Nozzle)");
    #endif

    #if HAS_ABL
      SERIAL_ECHOPGM("Auto Bed Leveling: ");
      #if ENABLED(AUTO_BED_LEVELING_LINEAR)
        SERIAL_ECHOPGM("LINEAR");
      #elif ENABLED(AUTO_BED_LEVELING_BILINEAR)
        SERIAL_ECHOPGM("BILINEAR");
      #elif ENABLED(AUTO_BED_LEVELING_3POINT)
        SERIAL_ECHOPGM("3POINT");
      #elif ENABLED(AUTO_BED_LEVELING_UBL)
        SERIAL_ECHOPGM("UBL");
      #endif
      if (planner.abl_enabled) {
        SERIAL_ECHOLNPGM(" (enabled)");
        #if ABL_PLANAR
          float diff[XYZ] = {
            stepper.get_axis_position_mm(X_AXIS) - current_position[X_AXIS],
            stepper.get_axis_position_mm(Y_AXIS) - current_position[Y_AXIS],
            stepper.get_axis_position_mm(Z_AXIS) - current_position[Z_AXIS]
          };
          SERIAL_ECHOPGM("ABL Adjustment X");
          if (diff[X_AXIS] > 0) SERIAL_CHAR('+');
          SERIAL_ECHO(diff[X_AXIS]);
          SERIAL_ECHOPGM(" Y");
          if (diff[Y_AXIS] > 0) SERIAL_CHAR('+');
          SERIAL_ECHO(diff[Y_AXIS]);
          SERIAL_ECHOPGM(" Z");
          if (diff[Z_AXIS] > 0) SERIAL_CHAR('+');
          SERIAL_ECHO(diff[Z_AXIS]);
        #elif ENABLED(AUTO_BED_LEVELING_UBL)
          SERIAL_ECHOPAIR("UBL Adjustment Z", stepper.get_axis_position_mm(Z_AXIS) - current_position[Z_AXIS]);
        #elif ENABLED(AUTO_BED_LEVELING_BILINEAR)
          SERIAL_ECHOPAIR("ABL Adjustment Z", bilinear_z_offset(current_position));
        #endif
      }
      else
        SERIAL_ECHOLNPGM(" (disabled)");

      SERIAL_EOL;

    #elif ENABLED(MESH_BED_LEVELING)

      SERIAL_ECHOPGM("Mesh Bed Leveling");
      if (mbl.active()) {
        float lz = current_position[Z_AXIS];
        planner.apply_leveling(current_position[X_AXIS], current_position[Y_AXIS], lz);
        SERIAL_ECHOLNPGM(" (enabled)");
        SERIAL_ECHOPAIR("MBL Adjustment Z", lz);
      }
      else
        SERIAL_ECHOPGM(" (disabled)");

      SERIAL_EOL;

    #endif // MESH_BED_LEVELING
  }

#endif // DEBUG_LEVELING_FEATURE

#if ENABLED(DELTA)

  /**
   * A delta can only safely home all axes at the same time
   * This is like quick_home_xy() but for 3 towers.
   */
  inline void home_delta() {
    #if ENABLED(DEBUG_LEVELING_FEATURE)
      if (DEBUGGING(LEVELING)) DEBUG_POS(">>> home_delta", current_position);
    #endif
    // Init the current position of all carriages to 0,0,0
    ZERO(current_position);
    sync_plan_position();

    // Move all carriages together linearly until an endstop is hit.
    current_position[X_AXIS] = current_position[Y_AXIS] = current_position[Z_AXIS] = (Z_MAX_LENGTH + 10);
    feedrate_mm_s = homing_feedrate_mm_s[X_AXIS];
    line_to_current_position();
    stepper.synchronize();
    endstops.hit_on_purpose(); // clear endstop hit flags

    // At least one carriage has reached the top.
    // Now re-home each carriage separately.
    HOMEAXIS(A);
    HOMEAXIS(B);
    HOMEAXIS(C);

    // Set all carriages to their home positions
    // Do this here all at once for Delta, because
    // XYZ isn't ABC. Applying this per-tower would
    // give the impression that they are the same.
    LOOP_XYZ(i) set_axis_is_at_home((AxisEnum)i);

    SYNC_PLAN_POSITION_KINEMATIC();

    #if ENABLED(DEBUG_LEVELING_FEATURE)
      if (DEBUGGING(LEVELING)) DEBUG_POS("<<< home_delta", current_position);
    #endif
  }

#endif // DELTA

#if ENABLED(Z_SAFE_HOMING)

  inline void home_z_safely() {

    // Disallow Z homing if X or Y are unknown
    if (!axis_known_position[X_AXIS] || !axis_known_position[Y_AXIS]) {
      LCD_MESSAGEPGM(MSG_ERR_Z_HOMING);
      SERIAL_ECHO_START;
      SERIAL_ECHOLNPGM(MSG_ERR_Z_HOMING);
      return;
    }

    #if ENABLED(DEBUG_LEVELING_FEATURE)
      if (DEBUGGING(LEVELING)) SERIAL_ECHOLNPGM("Z_SAFE_HOMING >>>");
    #endif

    SYNC_PLAN_POSITION_KINEMATIC();

    /**
     * Move the Z probe (or just the nozzle) to the safe homing point
     */
    destination[X_AXIS] = LOGICAL_X_POSITION(Z_SAFE_HOMING_X_POINT);
    destination[Y_AXIS] = LOGICAL_Y_POSITION(Z_SAFE_HOMING_Y_POINT);
    destination[Z_AXIS] = current_position[Z_AXIS]; // Z is already at the right height

    if (position_is_reachable(
          destination
          #if HOMING_Z_WITH_PROBE
            , true
          #endif
        )
    ) {

      #if HOMING_Z_WITH_PROBE
        destination[X_AXIS] -= X_PROBE_OFFSET_FROM_EXTRUDER;
        destination[Y_AXIS] -= Y_PROBE_OFFSET_FROM_EXTRUDER;
      #endif

      #if ENABLED(DEBUG_LEVELING_FEATURE)
        if (DEBUGGING(LEVELING)) DEBUG_POS("Z_SAFE_HOMING", destination);
      #endif

      // This causes the carriage on Dual X to unpark
      #if ENABLED(DUAL_X_CARRIAGE)
        active_extruder_parked = false;
      #endif

      do_blocking_move_to_xy(destination[X_AXIS], destination[Y_AXIS]);
      HOMEAXIS(Z);
    }
    else {
      LCD_MESSAGEPGM(MSG_ZPROBE_OUT);
      SERIAL_ECHO_START;
      SERIAL_ECHOLNPGM(MSG_ZPROBE_OUT);
    }

    #if ENABLED(DEBUG_LEVELING_FEATURE)
      if (DEBUGGING(LEVELING)) SERIAL_ECHOLNPGM("<<< Z_SAFE_HOMING");
    #endif
  }

#endif // Z_SAFE_HOMING

#if ENABLED(PROBE_MANUALLY)
  bool g29_in_progress = false;
#else
  constexpr bool g29_in_progress = false;
#endif

/**
 * G28: Home all axes according to settings
 *
 * Parameters
 *
 *  None  Home to all axes with no parameters.
 *        With QUICK_HOME enabled XY will home together, then Z.
 *
 * Cartesian parameters
 *
 *  X   Home to the X endstop
 *  Y   Home to the Y endstop
 *  Z   Home to the Z endstop
 *
 */
inline void gcode_G28() {

  #if ENABLED(DEBUG_LEVELING_FEATURE)
    if (DEBUGGING(LEVELING)) {
      SERIAL_ECHOLNPGM(">>> gcode_G28");
      log_machine_info();
    }
  #endif

  // Wait for planner moves to finish!
  stepper.synchronize();

  // Cancel the active G29 session
  #if ENABLED(PROBE_MANUALLY)
    g29_in_progress = false;
  #endif

  // Disable the leveling matrix before homing
  #if HAS_LEVELING
    #if ENABLED(AUTO_BED_LEVELING_UBL)
      const bool bed_leveling_state_at_entry = ubl.state.active;
    #endif
    set_bed_leveling_enabled(false);
  #endif

  // Always home with tool 0 active
  #if HOTENDS > 1
    const uint8_t old_tool_index = active_extruder;
    tool_change(0, 0, true);
  #endif

  #if ENABLED(DUAL_X_CARRIAGE) || ENABLED(DUAL_NOZZLE_DUPLICATION_MODE)
    extruder_duplication_enabled = false;
  #endif

  setup_for_endstop_or_probe_move();
  #if ENABLED(DEBUG_LEVELING_FEATURE)
    if (DEBUGGING(LEVELING)) SERIAL_ECHOLNPGM("> endstops.enable(true)");
  #endif
  endstops.enable(true); // Enable endstops for next homing move

  #if ENABLED(DELTA)

    home_delta();

  #else // NOT DELTA

    const bool homeX = code_seen('X'), homeY = code_seen('Y'), homeZ = code_seen('Z'),
               home_all_axis = (!homeX && !homeY && !homeZ) || (homeX && homeY && homeZ);

    set_destination_to_current();

    #if Z_HOME_DIR > 0  // If homing away from BED do Z first

      if (home_all_axis || homeZ) {
        HOMEAXIS(Z);
        #if ENABLED(DEBUG_LEVELING_FEATURE)
          if (DEBUGGING(LEVELING)) DEBUG_POS("> HOMEAXIS(Z)", current_position);
        #endif
      }

    #else

      if (home_all_axis || homeX || homeY) {
        // Raise Z before homing any other axes and z is not already high enough (never lower z)
        destination[Z_AXIS] = LOGICAL_Z_POSITION(Z_HOMING_HEIGHT);
        if (destination[Z_AXIS] > current_position[Z_AXIS]) {

          #if ENABLED(DEBUG_LEVELING_FEATURE)
            if (DEBUGGING(LEVELING))
              SERIAL_ECHOLNPAIR("Raise Z (before homing) to ", destination[Z_AXIS]);
          #endif

          do_blocking_move_to_z(destination[Z_AXIS]);
        }
      }

    #endif

    #if ENABLED(QUICK_HOME)

      if (home_all_axis || (homeX && homeY)) quick_home_xy();

    #endif

    #if ENABLED(HOME_Y_BEFORE_X)

      // Home Y
      if (home_all_axis || homeY) {
        HOMEAXIS(Y);
        #if ENABLED(DEBUG_LEVELING_FEATURE)
          if (DEBUGGING(LEVELING)) DEBUG_POS("> homeY", current_position);
        #endif
      }

    #endif

    // Home X
    if (home_all_axis || homeX) {

      #if ENABLED(DUAL_X_CARRIAGE)

        // Always home the 2nd (right) extruder first
        active_extruder = 1;
        HOMEAXIS(X);

        // Remember this extruder's position for later tool change
        inactive_extruder_x_pos = RAW_X_POSITION(current_position[X_AXIS]);

        // Home the 1st (left) extruder
        active_extruder = 0;
        HOMEAXIS(X);

        // Consider the active extruder to be parked
        COPY(raised_parked_position, current_position);
        delayed_move_time = 0;
        active_extruder_parked = true;

      #else

        HOMEAXIS(X);

      #endif

      #if ENABLED(DEBUG_LEVELING_FEATURE)
        if (DEBUGGING(LEVELING)) DEBUG_POS("> homeX", current_position);
      #endif
    }

    #if DISABLED(HOME_Y_BEFORE_X)
      // Home Y
      if (home_all_axis || homeY) {
        HOMEAXIS(Y);
        #if ENABLED(DEBUG_LEVELING_FEATURE)
          if (DEBUGGING(LEVELING)) DEBUG_POS("> homeY", current_position);
        #endif
      }
    #endif

    // Home Z last if homing towards the bed
    #if Z_HOME_DIR < 0
      if (home_all_axis || homeZ) {
        #if ENABLED(Z_SAFE_HOMING)
          home_z_safely();
        #else
          HOMEAXIS(Z);
        #endif
        #if ENABLED(DEBUG_LEVELING_FEATURE)
          if (DEBUGGING(LEVELING)) DEBUG_POS("> (home_all_axis || homeZ) > final", current_position);
        #endif
      } // home_all_axis || homeZ
    #endif // Z_HOME_DIR < 0

    SYNC_PLAN_POSITION_KINEMATIC();

  #endif // !DELTA (gcode_G28)

  endstops.not_homing();

  #if ENABLED(DELTA) && ENABLED(DELTA_HOME_TO_SAFE_ZONE)
    // move to a height where we can use the full xy-area
    do_blocking_move_to_z(delta_clip_start_height);
  #endif
  #if ENABLED(AUTO_BED_LEVELING_UBL)
    set_bed_leveling_enabled(bed_leveling_state_at_entry);
  #endif

  clean_up_after_endstop_or_probe_move();

  // Restore the active tool after homing
  #if HOTENDS > 1
    tool_change(old_tool_index, 0, true);
  #endif

  report_current_position();

  #if ENABLED(DEBUG_LEVELING_FEATURE)
    if (DEBUGGING(LEVELING)) SERIAL_ECHOLNPGM("<<< gcode_G28");
  #endif
} // G28

void home_all_axes() { gcode_G28(); }

#if HAS_PROBING_PROCEDURE

  void out_of_range_error(const char* p_edge) {
    SERIAL_PROTOCOLPGM("?Probe ");
    serialprintPGM(p_edge);
    SERIAL_PROTOCOLLNPGM(" position out of range.");
  }

#endif

#if ENABLED(MESH_BED_LEVELING) || ENABLED(PROBE_MANUALLY)

  inline void _manual_goto_xy(const float &x, const float &y) {
    const float old_feedrate_mm_s = feedrate_mm_s;

    #if MANUAL_PROBE_HEIGHT > 0
      feedrate_mm_s = homing_feedrate_mm_s[Z_AXIS];
      current_position[Z_AXIS] = LOGICAL_Z_POSITION(Z_MIN_POS) + MANUAL_PROBE_HEIGHT;
      line_to_current_position();
    #endif

    feedrate_mm_s = MMM_TO_MMS(XY_PROBE_SPEED);
    current_position[X_AXIS] = LOGICAL_X_POSITION(x);
    current_position[Y_AXIS] = LOGICAL_Y_POSITION(y);
    line_to_current_position();

    #if MANUAL_PROBE_HEIGHT > 0
      feedrate_mm_s = homing_feedrate_mm_s[Z_AXIS];
      current_position[Z_AXIS] = LOGICAL_Z_POSITION(Z_MIN_POS) + 0.2; // just slightly over the bed
      line_to_current_position();
    #endif

    feedrate_mm_s = old_feedrate_mm_s;
    stepper.synchronize();
  }

#endif

#if ENABLED(MESH_BED_LEVELING)

  // Save 130 bytes with non-duplication of PSTR
  void say_not_entered() { SERIAL_PROTOCOLLNPGM(" not entered."); }

  void mbl_mesh_report() {
    SERIAL_PROTOCOLLNPGM("Num X,Y: " STRINGIFY(GRID_MAX_POINTS_X) "," STRINGIFY(GRID_MAX_POINTS_Y));
    SERIAL_PROTOCOLPGM("Z offset: "); SERIAL_PROTOCOL_F(mbl.z_offset, 5);
    SERIAL_PROTOCOLLNPGM("\nMeasured points:");
    print_2d_array(GRID_MAX_POINTS_X, GRID_MAX_POINTS_Y, 5,
      [](const uint8_t ix, const uint8_t iy) { return mbl.z_values[ix][iy]; }
    );
  }

  void mesh_probing_done() {
    mbl.set_has_mesh(true);
    home_all_axes();
    set_bed_leveling_enabled(true);
    #if ENABLED(MESH_G28_REST_ORIGIN)
      current_position[Z_AXIS] = LOGICAL_Z_POSITION(Z_MIN_POS);
      set_destination_to_current();
      line_to_destination(homing_feedrate_mm_s[Z_AXIS]);
      stepper.synchronize();
    #endif
  }

  /**
   * G29: Mesh-based Z probe, probes a grid and produces a
   *      mesh to compensate for variable bed height
   *
   * Parameters With MESH_BED_LEVELING:
   *
   *  S0              Produce a mesh report
   *  S1              Start probing mesh points
   *  S2              Probe the next mesh point
   *  S3 Xn Yn Zn.nn  Manually modify a single point
   *  S4 Zn.nn        Set z offset. Positive away from bed, negative closer to bed.
   *  S5              Reset and disable mesh
   *
   * The S0 report the points as below
   *
   *  +----> X-axis  1-n
   *  |
   *  |
   *  v Y-axis  1-n
   *
   */
  inline void gcode_G29() {

    static int mbl_probe_index = -1;
    #if HAS_SOFTWARE_ENDSTOPS
      static bool enable_soft_endstops;
    #endif

    const MeshLevelingState state = code_seen('S') ? (MeshLevelingState)code_value_byte() : MeshReport;
    if (!WITHIN(state, 0, 5)) {
      SERIAL_PROTOCOLLNPGM("S out of range (0-5).");
      return;
    }

    int8_t px, py;

    switch (state) {
      case MeshReport:
        if (mbl.has_mesh()) {
          SERIAL_PROTOCOLLNPAIR("State: ", mbl.active() ? MSG_ON : MSG_OFF);
          mbl_mesh_report();
        }
        else
          SERIAL_PROTOCOLLNPGM("Mesh bed leveling has no data.");
        break;

      case MeshStart:
        mbl.reset();
        mbl_probe_index = 0;
        enqueue_and_echo_commands_P(PSTR("G28\nG29 S2"));
        break;

      case MeshNext:
        if (mbl_probe_index < 0) {
          SERIAL_PROTOCOLLNPGM("Start mesh probing with \"G29 S1\" first.");
          return;
        }
        // For each G29 S2...
        if (mbl_probe_index == 0) {
          #if HAS_SOFTWARE_ENDSTOPS
            // For the initial G29 S2 save software endstop state
            enable_soft_endstops = soft_endstops_enabled;
          #endif
        }
        else {
          // For G29 S2 after adjusting Z.
          mbl.set_zigzag_z(mbl_probe_index - 1, current_position[Z_AXIS]);
          #if HAS_SOFTWARE_ENDSTOPS
            soft_endstops_enabled = enable_soft_endstops;
          #endif
        }
        // If there's another point to sample, move there with optional lift.
        if (mbl_probe_index < (GRID_MAX_POINTS_X) * (GRID_MAX_POINTS_Y)) {
          mbl.zigzag(mbl_probe_index, px, py);
          _manual_goto_xy(mbl.index_to_xpos[px], mbl.index_to_ypos[py]);

          #if HAS_SOFTWARE_ENDSTOPS
            // Disable software endstops to allow manual adjustment
            // If G29 is not completed, they will not be re-enabled
            soft_endstops_enabled = false;
          #endif

          mbl_probe_index++;
        }
        else {
          // One last "return to the bed" (as originally coded) at completion
          current_position[Z_AXIS] = LOGICAL_Z_POSITION(Z_MIN_POS) + MANUAL_PROBE_HEIGHT;
          line_to_current_position();
          stepper.synchronize();

          // After recording the last point, activate home and activate
          mbl_probe_index = -1;
          SERIAL_PROTOCOLLNPGM("Mesh probing done.");
          BUZZ(100, 659);
          BUZZ(100, 698);
          mesh_probing_done();
        }
        break;

      case MeshSet:
        if (code_seen('X')) {
          px = code_value_int() - 1;
          if (!WITHIN(px, 0, GRID_MAX_POINTS_X - 1)) {
            SERIAL_PROTOCOLLNPGM("X out of range (1-" STRINGIFY(GRID_MAX_POINTS_X) ").");
            return;
          }
        }
        else {
          SERIAL_CHAR('X'); say_not_entered();
          return;
        }

        if (code_seen('Y')) {
          py = code_value_int() - 1;
          if (!WITHIN(py, 0, GRID_MAX_POINTS_Y - 1)) {
            SERIAL_PROTOCOLLNPGM("Y out of range (1-" STRINGIFY(GRID_MAX_POINTS_Y) ").");
            return;
          }
        }
        else {
          SERIAL_CHAR('Y'); say_not_entered();
          return;
        }

        if (code_seen('Z')) {
          mbl.z_values[px][py] = code_value_linear_units();
        }
        else {
          SERIAL_CHAR('Z'); say_not_entered();
          return;
        }
        break;

      case MeshSetZOffset:
        if (code_seen('Z')) {
          mbl.z_offset = code_value_linear_units();
        }
        else {
          SERIAL_CHAR('Z'); say_not_entered();
          return;
        }
        break;

      case MeshReset:
        reset_bed_level();
        break;

    } // switch(state)

    report_current_position();
  }

#elif HAS_ABL && DISABLED(AUTO_BED_LEVELING_UBL)

  #if ABL_GRID
    #if ENABLED(PROBE_Y_FIRST)
      #define PR_OUTER_VAR xCount
      #define PR_OUTER_END abl_grid_points_x
      #define PR_INNER_VAR yCount
      #define PR_INNER_END abl_grid_points_y
    #else
      #define PR_OUTER_VAR yCount
      #define PR_OUTER_END abl_grid_points_y
      #define PR_INNER_VAR xCount
      #define PR_INNER_END abl_grid_points_x
    #endif
  #endif

  /**
   * G29: Detailed Z probe, probes the bed at 3 or more points.
   *      Will fail if the printer has not been homed with G28.
   *
   * Enhanced G29 Auto Bed Leveling Probe Routine
   *
   *  D  Dry-Run mode. Just evaluate the bed Topology - Don't apply
   *     or alter the bed level data. Useful to check the topology
   *     after a first run of G29.
   *
   *  J  Jettison current bed leveling data
   *
   *  V  Set the verbose level (0-4). Example: "G29 V3"
   *
   * Parameters With LINEAR leveling only:
   *
   *  P  Set the size of the grid that will be probed (P x P points).
   *     Example: "G29 P4"
   *
   *  X  Set the X size of the grid that will be probed (X x Y points).
   *     Example: "G29 X7 Y5"
   *
   *  Y  Set the Y size of the grid that will be probed (X x Y points).
   *
   *  T  Generate a Bed Topology Report. Example: "G29 P5 T" for a detailed report.
   *     This is useful for manual bed leveling and finding flaws in the bed (to
   *     assist with part placement).
   *     Not supported by non-linear delta printer bed leveling.
   *
   * Parameters With LINEAR and BILINEAR leveling only:
   *
   *  S  Set the XY travel speed between probe points (in units/min)
   *
   *  F  Set the Front limit of the probing grid
   *  B  Set the Back limit of the probing grid
   *  L  Set the Left limit of the probing grid
   *  R  Set the Right limit of the probing grid
   *
   * Parameters with DEBUG_LEVELING_FEATURE only:
   *
   *  C  Make a totally fake grid with no actual probing.
   *     For use in testing when no probing is possible.
   *
   * Parameters with BILINEAR leveling only:
   *
   *  Z  Supply an additional Z probe offset
   *
   * Extra parameters with PROBE_MANUALLY:
   *
   *  To do manual probing simply repeat G29 until the procedure is complete.
   *  The first G29 accepts parameters. 'G29 Q' for status, 'G29 A' to abort.
   *
   *  Q  Query leveling and G29 state
   *
   *  A  Abort current leveling procedure
   *
   *  W  Write a mesh point. (Ignored during leveling.)
   *  X  Required X for mesh point
   *  Y  Required Y for mesh point
   *  Z  Required Z for mesh point
   *
   * Without PROBE_MANUALLY:
   *
   *  E  By default G29 will engage the Z probe, test the bed, then disengage.
   *     Include "E" to engage/disengage the Z probe for each sample.
   *     There's no extra effect if you have a fixed Z probe.
   *
   */
  inline void gcode_G29() {

    // G29 Q is also available if debugging
    #if ENABLED(DEBUG_LEVELING_FEATURE)
      const bool query = code_seen('Q');
      const uint8_t old_debug_flags = marlin_debug_flags;
      if (query) marlin_debug_flags |= DEBUG_LEVELING;
      if (DEBUGGING(LEVELING)) {
        DEBUG_POS(">>> gcode_G29", current_position);
        log_machine_info();
      }
      marlin_debug_flags = old_debug_flags;
      #if DISABLED(PROBE_MANUALLY)
        if (query) return;
      #endif
    #endif

    #if ENABLED(DEBUG_LEVELING_FEATURE) && DISABLED(PROBE_MANUALLY)
      const bool faux = code_seen('C') && code_value_bool();
    #else
      bool constexpr faux = false;
    #endif

    // Don't allow auto-leveling without homing first
    if (axis_unhomed_error(true, true, true)) return;

    // Define local vars 'static' for manual probing, 'auto' otherwise
    #if ENABLED(PROBE_MANUALLY)
      #define ABL_VAR static
    #else
      #define ABL_VAR
    #endif

    ABL_VAR int verbose_level;
    ABL_VAR float xProbe, yProbe, measured_z;
    ABL_VAR bool dryrun, abl_should_enable;

    #if ENABLED(PROBE_MANUALLY) || ENABLED(AUTO_BED_LEVELING_LINEAR)
      ABL_VAR int abl_probe_index;
    #endif

    #if HAS_SOFTWARE_ENDSTOPS && ENABLED(PROBE_MANUALLY)
      ABL_VAR bool enable_soft_endstops = true;
    #endif

    #if ABL_GRID

      #if ENABLED(PROBE_MANUALLY)
        ABL_VAR uint8_t PR_OUTER_VAR;
        ABL_VAR  int8_t PR_INNER_VAR;
      #endif

      ABL_VAR int left_probe_bed_position, right_probe_bed_position, front_probe_bed_position, back_probe_bed_position;
      ABL_VAR float xGridSpacing, yGridSpacing;

      #define ABL_GRID_MAX (GRID_MAX_POINTS_X) * (GRID_MAX_POINTS_Y)

      #if ABL_PLANAR
        ABL_VAR uint8_t abl_grid_points_x = GRID_MAX_POINTS_X,
                        abl_grid_points_y = GRID_MAX_POINTS_Y;
        ABL_VAR bool do_topography_map;
      #else // 3-point
        uint8_t constexpr abl_grid_points_x = GRID_MAX_POINTS_X,
                          abl_grid_points_y = GRID_MAX_POINTS_Y;
      #endif

      #if ENABLED(AUTO_BED_LEVELING_LINEAR) || ENABLED(PROBE_MANUALLY)
        #if ABL_PLANAR
          ABL_VAR int abl2;
        #else // 3-point
          int constexpr abl2 = ABL_GRID_MAX;
        #endif
      #endif

      #if ENABLED(AUTO_BED_LEVELING_BILINEAR)

        ABL_VAR float zoffset;

      #elif ENABLED(AUTO_BED_LEVELING_LINEAR)

        ABL_VAR int indexIntoAB[GRID_MAX_POINTS_X][GRID_MAX_POINTS_Y];

        ABL_VAR float eqnAMatrix[ABL_GRID_MAX * 3], // "A" matrix of the linear system of equations
                     eqnBVector[ABL_GRID_MAX],     // "B" vector of Z points
                     mean;
      #endif

    #elif ENABLED(AUTO_BED_LEVELING_3POINT)

      // Probe at 3 arbitrary points
      ABL_VAR vector_3 points[3] = {
        vector_3(ABL_PROBE_PT_1_X, ABL_PROBE_PT_1_Y, 0),
        vector_3(ABL_PROBE_PT_2_X, ABL_PROBE_PT_2_Y, 0),
        vector_3(ABL_PROBE_PT_3_X, ABL_PROBE_PT_3_Y, 0)
      };

    #endif // AUTO_BED_LEVELING_3POINT

    /**
     * On the initial G29 fetch command parameters.
     */
    if (!g29_in_progress) {

      #if ENABLED(PROBE_MANUALLY) || ENABLED(AUTO_BED_LEVELING_LINEAR)
        abl_probe_index = 0;
      #endif

      abl_should_enable = planner.abl_enabled;

      #if ENABLED(AUTO_BED_LEVELING_BILINEAR)

        if (code_seen('W')) {
          if (!bilinear_grid_spacing[X_AXIS]) {
            SERIAL_ERROR_START;
            SERIAL_ERRORLNPGM("No bilinear grid");
            return;
          }

          const float z = code_seen('Z') && code_has_value() ? code_value_float() : 99999;
          if (!WITHIN(z, -10, 10)) {
            SERIAL_ERROR_START;
            SERIAL_ERRORLNPGM("Bad Z value");
            return;
          }

          const float x = code_seen('X') && code_has_value() ? code_value_float() : 99999,
                      y = code_seen('Y') && code_has_value() ? code_value_float() : 99999;
          int8_t i = code_seen('I') && code_has_value() ? code_value_byte() : -1,
                 j = code_seen('J') && code_has_value() ? code_value_byte() : -1;

          if (x < 99998 && y < 99998) {
            // Get nearest i / j from x / y
            i = (x - LOGICAL_X_POSITION(bilinear_start[X_AXIS]) + 0.5 * xGridSpacing) / xGridSpacing;
            j = (y - LOGICAL_Y_POSITION(bilinear_start[Y_AXIS]) + 0.5 * yGridSpacing) / yGridSpacing;
            i = constrain(i, 0, GRID_MAX_POINTS_X - 1);
            j = constrain(j, 0, GRID_MAX_POINTS_Y - 1);
          }
          if (WITHIN(i, 0, GRID_MAX_POINTS_X - 1) && WITHIN(j, 0, GRID_MAX_POINTS_Y)) {
            set_bed_leveling_enabled(false);
            z_values[i][j] = z;
            #if ENABLED(ABL_BILINEAR_SUBDIVISION)
              bed_level_virt_interpolate();
            #endif
            set_bed_leveling_enabled(abl_should_enable);
          }
          return;
        } // code_seen('W')

      #endif

      #if HAS_LEVELING

        // Jettison bed leveling data
        if (code_seen('J')) {
          reset_bed_level();
          return;
        }

      #endif

      verbose_level = code_seen('V') && code_has_value() ? code_value_int() : 0;
      if (!WITHIN(verbose_level, 0, 4)) {
        SERIAL_PROTOCOLLNPGM("?(V)erbose level is implausible (0-4).");
        return;
      }

      dryrun = code_seen('D') && code_value_bool();

      #if ENABLED(AUTO_BED_LEVELING_LINEAR)

        do_topography_map = verbose_level > 2 || code_seen('T');

        // X and Y specify points in each direction, overriding the default
        // These values may be saved with the completed mesh
        abl_grid_points_x = code_seen('X') ? code_value_int() : GRID_MAX_POINTS_X;
        abl_grid_points_y = code_seen('Y') ? code_value_int() : GRID_MAX_POINTS_Y;
        if (code_seen('P')) abl_grid_points_x = abl_grid_points_y = code_value_int();

        if (abl_grid_points_x < 2 || abl_grid_points_y < 2) {
          SERIAL_PROTOCOLLNPGM("?Number of probe points is implausible (2 minimum).");
          return;
        }

        abl2 = abl_grid_points_x * abl_grid_points_y;

      #elif ENABLED(AUTO_BED_LEVELING_BILINEAR)

        zoffset = code_seen('Z') ? code_value_linear_units() : 0;

      #endif

      #if ABL_GRID

        xy_probe_feedrate_mm_s = MMM_TO_MMS(code_seen('S') ? code_value_linear_units() : XY_PROBE_SPEED);

        left_probe_bed_position = code_seen('L') ? (int)code_value_linear_units() : LOGICAL_X_POSITION(LEFT_PROBE_BED_POSITION);
        right_probe_bed_position = code_seen('R') ? (int)code_value_linear_units() : LOGICAL_X_POSITION(RIGHT_PROBE_BED_POSITION);
        front_probe_bed_position = code_seen('F') ? (int)code_value_linear_units() : LOGICAL_Y_POSITION(FRONT_PROBE_BED_POSITION);
        back_probe_bed_position = code_seen('B') ? (int)code_value_linear_units() : LOGICAL_Y_POSITION(BACK_PROBE_BED_POSITION);

        const bool left_out_l = left_probe_bed_position < LOGICAL_X_POSITION(MIN_PROBE_X),
                   left_out = left_out_l || left_probe_bed_position > right_probe_bed_position - (MIN_PROBE_EDGE),
                   right_out_r = right_probe_bed_position > LOGICAL_X_POSITION(MAX_PROBE_X),
                   right_out = right_out_r || right_probe_bed_position < left_probe_bed_position + MIN_PROBE_EDGE,
                   front_out_f = front_probe_bed_position < LOGICAL_Y_POSITION(MIN_PROBE_Y),
                   front_out = front_out_f || front_probe_bed_position > back_probe_bed_position - (MIN_PROBE_EDGE),
                   back_out_b = back_probe_bed_position > LOGICAL_Y_POSITION(MAX_PROBE_Y),
                   back_out = back_out_b || back_probe_bed_position < front_probe_bed_position + MIN_PROBE_EDGE;

        if (left_out || right_out || front_out || back_out) {
          if (left_out) {
            out_of_range_error(PSTR("(L)eft"));
            left_probe_bed_position = left_out_l ? LOGICAL_X_POSITION(MIN_PROBE_X) : right_probe_bed_position - (MIN_PROBE_EDGE);
          }
          if (right_out) {
            out_of_range_error(PSTR("(R)ight"));
            right_probe_bed_position = right_out_r ? LOGICAL_Y_POSITION(MAX_PROBE_X) : left_probe_bed_position + MIN_PROBE_EDGE;
          }
          if (front_out) {
            out_of_range_error(PSTR("(F)ront"));
            front_probe_bed_position = front_out_f ? LOGICAL_Y_POSITION(MIN_PROBE_Y) : back_probe_bed_position - (MIN_PROBE_EDGE);
          }
          if (back_out) {
            out_of_range_error(PSTR("(B)ack"));
            back_probe_bed_position = back_out_b ? LOGICAL_Y_POSITION(MAX_PROBE_Y) : front_probe_bed_position + MIN_PROBE_EDGE;
          }
          return;
        }

        // probe at the points of a lattice grid
        xGridSpacing = (right_probe_bed_position - left_probe_bed_position) / (abl_grid_points_x - 1);
        yGridSpacing = (back_probe_bed_position - front_probe_bed_position) / (abl_grid_points_y - 1);

      #endif // ABL_GRID

      if (verbose_level > 0) {
        SERIAL_PROTOCOLLNPGM("G29 Auto Bed Leveling");
        if (dryrun) SERIAL_PROTOCOLLNPGM("Running in DRY-RUN mode");
      }

      stepper.synchronize();

      // Disable auto bed leveling during G29
      planner.abl_enabled = false;

      if (!dryrun) {
        // Re-orient the current position without leveling
        // based on where the steppers are positioned.
        set_current_from_steppers_for_axis(ALL_AXES);

        // Sync the planner to where the steppers stopped
        SYNC_PLAN_POSITION_KINEMATIC();
      }

      if (!faux) setup_for_endstop_or_probe_move();

      //xProbe = yProbe = measured_z = 0;

      #if HAS_BED_PROBE
        // Deploy the probe. Probe will raise if needed.
        if (DEPLOY_PROBE()) {
          planner.abl_enabled = abl_should_enable;
          return;
        }
      #endif

      #if ENABLED(AUTO_BED_LEVELING_BILINEAR)

        if ( xGridSpacing != bilinear_grid_spacing[X_AXIS]
          || yGridSpacing != bilinear_grid_spacing[Y_AXIS]
          || left_probe_bed_position != LOGICAL_X_POSITION(bilinear_start[X_AXIS])
          || front_probe_bed_position != LOGICAL_Y_POSITION(bilinear_start[Y_AXIS])
        ) {
          if (dryrun) {
            // Before reset bed level, re-enable to correct the position
            planner.abl_enabled = abl_should_enable;
          }
          // Reset grid to 0.0 or "not probed". (Also disables ABL)
          reset_bed_level();

          // Initialize a grid with the given dimensions
          bilinear_grid_spacing[X_AXIS] = xGridSpacing;
          bilinear_grid_spacing[Y_AXIS] = yGridSpacing;
          bilinear_start[X_AXIS] = RAW_X_POSITION(left_probe_bed_position);
          bilinear_start[Y_AXIS] = RAW_Y_POSITION(front_probe_bed_position);

          // Can't re-enable (on error) until the new grid is written
          abl_should_enable = false;
        }

      #elif ENABLED(AUTO_BED_LEVELING_LINEAR)

        mean = 0.0;

      #endif // AUTO_BED_LEVELING_LINEAR

      #if ENABLED(AUTO_BED_LEVELING_3POINT)

        #if ENABLED(DEBUG_LEVELING_FEATURE)
          if (DEBUGGING(LEVELING)) SERIAL_ECHOLNPGM("> 3-point Leveling");
        #endif

        // Probe at 3 arbitrary points
        points[0].z = points[1].z = points[2].z = 0;

      #endif // AUTO_BED_LEVELING_3POINT

    } // !g29_in_progress

    #if ENABLED(PROBE_MANUALLY)

      // Abort current G29 procedure, go back to ABLStart
      if (code_seen('A') && g29_in_progress) {
        SERIAL_PROTOCOLLNPGM("Manual G29 aborted");
        #if HAS_SOFTWARE_ENDSTOPS
          soft_endstops_enabled = enable_soft_endstops;
        #endif
        planner.abl_enabled = abl_should_enable;
        g29_in_progress = false;
      }

      // Query G29 status
      if (code_seen('Q')) {
        if (!g29_in_progress)
          SERIAL_PROTOCOLLNPGM("Manual G29 idle");
        else {
          SERIAL_PROTOCOLPAIR("Manual G29 point ", abl_probe_index + 1);
          SERIAL_PROTOCOLLNPAIR(" of ", abl2);
        }
      }

      if (code_seen('A') || code_seen('Q')) return;

      // Fall through to probe the first point
      g29_in_progress = true;

      if (abl_probe_index == 0) {
        // For the initial G29 save software endstop state
        #if HAS_SOFTWARE_ENDSTOPS
          enable_soft_endstops = soft_endstops_enabled;
        #endif
      }
      else {
        // For G29 after adjusting Z.
        // Save the previous Z before going to the next point
        measured_z = current_position[Z_AXIS];

        #if ENABLED(AUTO_BED_LEVELING_LINEAR)

          mean += measured_z;
          eqnBVector[abl_probe_index] = measured_z;
          eqnAMatrix[abl_probe_index + 0 * abl2] = xProbe;
          eqnAMatrix[abl_probe_index + 1 * abl2] = yProbe;
          eqnAMatrix[abl_probe_index + 2 * abl2] = 1;

        #elif ENABLED(AUTO_BED_LEVELING_BILINEAR)

          z_values[xCount][yCount] = measured_z + zoffset;

        #elif ENABLED(AUTO_BED_LEVELING_3POINT)

          points[i].z = measured_z;

        #endif
      }

      //
      // If there's another point to sample, move there with optional lift.
      //

      #if ABL_GRID

        // Find a next point to probe
        // On the first G29 this will be the first probe point
        while (abl_probe_index < abl2) {

          // Set xCount, yCount based on abl_probe_index, with zig-zag
          PR_OUTER_VAR = abl_probe_index / PR_INNER_END;
          PR_INNER_VAR = abl_probe_index - (PR_OUTER_VAR * PR_INNER_END);

          bool zig = (PR_OUTER_VAR & 1) != ((PR_OUTER_END) & 1);

          if (zig) PR_INNER_VAR = (PR_INNER_END - 1) - PR_INNER_VAR;

          const float xBase = left_probe_bed_position + xGridSpacing * xCount,
                      yBase = front_probe_bed_position + yGridSpacing * yCount;

          xProbe = floor(xBase + (xBase < 0 ? 0 : 0.5));
          yProbe = floor(yBase + (yBase < 0 ? 0 : 0.5));

          #if ENABLED(AUTO_BED_LEVELING_LINEAR)
            indexIntoAB[xCount][yCount] = abl_probe_index;
          #endif

          float pos[XYZ] = { xProbe, yProbe, 0 };
          if (position_is_reachable(pos)) break;
          ++abl_probe_index;
        }

        // Is there a next point to move to?
        if (abl_probe_index < abl2) {
          _manual_goto_xy(xProbe, yProbe); // Can be used here too!
          ++abl_probe_index;
          #if HAS_SOFTWARE_ENDSTOPS
            // Disable software endstops to allow manual adjustment
            // If G29 is not completed, they will not be re-enabled
            soft_endstops_enabled = false;
          #endif
          return;
        }
        else {
          // Then leveling is done!
          // G29 finishing code goes here

          // After recording the last point, activate abl
          SERIAL_PROTOCOLLNPGM("Grid probing done.");
          g29_in_progress = false;

          // Re-enable software endstops, if needed
          #if HAS_SOFTWARE_ENDSTOPS
            soft_endstops_enabled = enable_soft_endstops;
          #endif
        }

      #elif ENABLED(AUTO_BED_LEVELING_3POINT)

        // Probe at 3 arbitrary points
        if (abl_probe_index < 3) {
          xProbe = LOGICAL_X_POSITION(points[i].x);
          yProbe = LOGICAL_Y_POSITION(points[i].y);
          ++abl_probe_index;
          #if HAS_SOFTWARE_ENDSTOPS
            // Disable software endstops to allow manual adjustment
            // If G29 is not completed, they will not be re-enabled
            soft_endstops_enabled = false;
          #endif
          return;
        }
        else {

          SERIAL_PROTOCOLLNPGM("3-point probing done.");
          g29_in_progress = false;

          // Re-enable software endstops, if needed
          #if HAS_SOFTWARE_ENDSTOPS
            soft_endstops_enabled = enable_soft_endstops;
          #endif

          if (!dryrun) {
            vector_3 planeNormal = vector_3::cross(points[0] - points[1], points[2] - points[1]).get_normal();
            if (planeNormal.z < 0) {
              planeNormal.x *= -1;
              planeNormal.y *= -1;
              planeNormal.z *= -1;
            }
            planner.bed_level_matrix = matrix_3x3::create_look_at(planeNormal);

            // Can't re-enable (on error) until the new grid is written
            abl_should_enable = false;
          }

        }

      #endif // AUTO_BED_LEVELING_3POINT

    #else // !PROBE_MANUALLY

      bool stow_probe_after_each = code_seen('E');

      #if ABL_GRID

        bool zig = PR_OUTER_END & 1;  // Always end at RIGHT and BACK_PROBE_BED_POSITION

        // Outer loop is Y with PROBE_Y_FIRST disabled
        for (uint8_t PR_OUTER_VAR = 0; PR_OUTER_VAR < PR_OUTER_END; PR_OUTER_VAR++) {

          int8_t inStart, inStop, inInc;

          if (zig) { // away from origin
            inStart = 0;
            inStop = PR_INNER_END;
            inInc = 1;
          }
          else {     // towards origin
            inStart = PR_INNER_END - 1;
            inStop = -1;
            inInc = -1;
          }

          zig ^= true; // zag

          // Inner loop is Y with PROBE_Y_FIRST enabled
          for (int8_t PR_INNER_VAR = inStart; PR_INNER_VAR != inStop; PR_INNER_VAR += inInc) {

            float xBase = left_probe_bed_position + xGridSpacing * xCount,
                  yBase = front_probe_bed_position + yGridSpacing * yCount;

            xProbe = floor(xBase + (xBase < 0 ? 0 : 0.5));
            yProbe = floor(yBase + (yBase < 0 ? 0 : 0.5));

            #if ENABLED(AUTO_BED_LEVELING_LINEAR)
              indexIntoAB[xCount][yCount] = ++abl_probe_index;
            #endif

            #if IS_KINEMATIC
              // Avoid probing outside the round or hexagonal area
              const float pos[XYZ] = { xProbe, yProbe, 0 };
              if (!position_is_reachable(pos, true)) continue;
            #endif

            measured_z = faux ? 0.001 * random(-100, 101) : probe_pt(xProbe, yProbe, stow_probe_after_each, verbose_level);

            if (isnan(measured_z)) {
              planner.abl_enabled = abl_should_enable;
              return;
            }

            #if ENABLED(AUTO_BED_LEVELING_LINEAR)

              mean += measured_z;
              eqnBVector[abl_probe_index] = measured_z;
              eqnAMatrix[abl_probe_index + 0 * abl2] = xProbe;
              eqnAMatrix[abl_probe_index + 1 * abl2] = yProbe;
              eqnAMatrix[abl_probe_index + 2 * abl2] = 1;

            #elif ENABLED(AUTO_BED_LEVELING_BILINEAR)

              z_values[xCount][yCount] = measured_z + zoffset;

            #endif

            abl_should_enable = false;
            idle();

          } // inner
        } // outer

      #elif ENABLED(AUTO_BED_LEVELING_3POINT)

        // Probe at 3 arbitrary points

        for (uint8_t i = 0; i < 3; ++i) {
          // Retain the last probe position
          xProbe = LOGICAL_X_POSITION(points[i].x);
          yProbe = LOGICAL_Y_POSITION(points[i].y);
          measured_z = points[i].z = faux ? 0.001 * random(-100, 101) : probe_pt(xProbe, yProbe, stow_probe_after_each, verbose_level);
        }

        if (isnan(measured_z)) {
          planner.abl_enabled = abl_should_enable;
          return;
        }

        if (!dryrun) {
          vector_3 planeNormal = vector_3::cross(points[0] - points[1], points[2] - points[1]).get_normal();
          if (planeNormal.z < 0) {
            planeNormal.x *= -1;
            planeNormal.y *= -1;
            planeNormal.z *= -1;
          }
          planner.bed_level_matrix = matrix_3x3::create_look_at(planeNormal);

          // Can't re-enable (on error) until the new grid is written
          abl_should_enable = false;
        }

      #endif // AUTO_BED_LEVELING_3POINT

      // Raise to _Z_CLEARANCE_DEPLOY_PROBE. Stow the probe.
      if (STOW_PROBE()) {
        planner.abl_enabled = abl_should_enable;
        return;
      }

    #endif // !PROBE_MANUALLY

    //
    // G29 Finishing Code
    //
    // Unless this is a dry run, auto bed leveling will
    // definitely be enabled after this point
    //

    // Restore state after probing
    if (!faux) clean_up_after_endstop_or_probe_move();

    #if ENABLED(DEBUG_LEVELING_FEATURE)
      if (DEBUGGING(LEVELING)) DEBUG_POS("> probing complete", current_position);
    #endif

    // Calculate leveling, print reports, correct the position
    #if ENABLED(AUTO_BED_LEVELING_BILINEAR)

      if (!dryrun) extrapolate_unprobed_bed_level();
      print_bilinear_leveling_grid();

      refresh_bed_level();

      #if ENABLED(ABL_BILINEAR_SUBDIVISION)
        bed_level_virt_print();
      #endif

    #elif ENABLED(AUTO_BED_LEVELING_LINEAR)

      // For LINEAR leveling calculate matrix, print reports, correct the position

      /**
       * solve the plane equation ax + by + d = z
       * A is the matrix with rows [x y 1] for all the probed points
       * B is the vector of the Z positions
       * the normal vector to the plane is formed by the coefficients of the
       * plane equation in the standard form, which is Vx*x+Vy*y+Vz*z+d = 0
       * so Vx = -a Vy = -b Vz = 1 (we want the vector facing towards positive Z
       */
      float plane_equation_coefficients[3];
      qr_solve(plane_equation_coefficients, abl2, 3, eqnAMatrix, eqnBVector);

      mean /= abl2;

      if (verbose_level) {
        SERIAL_PROTOCOLPGM("Eqn coefficients: a: ");
        SERIAL_PROTOCOL_F(plane_equation_coefficients[0], 8);
        SERIAL_PROTOCOLPGM(" b: ");
        SERIAL_PROTOCOL_F(plane_equation_coefficients[1], 8);
        SERIAL_PROTOCOLPGM(" d: ");
        SERIAL_PROTOCOL_F(plane_equation_coefficients[2], 8);
        SERIAL_EOL;
        if (verbose_level > 2) {
          SERIAL_PROTOCOLPGM("Mean of sampled points: ");
          SERIAL_PROTOCOL_F(mean, 8);
          SERIAL_EOL;
        }
      }

      // Create the matrix but don't correct the position yet
      if (!dryrun) {
        planner.bed_level_matrix = matrix_3x3::create_look_at(
          vector_3(-plane_equation_coefficients[0], -plane_equation_coefficients[1], 1)
        );
      }

      // Show the Topography map if enabled
      if (do_topography_map) {

        SERIAL_PROTOCOLLNPGM("\nBed Height Topography:\n"
                               "   +--- BACK --+\n"
                               "   |           |\n"
                               " L |    (+)    | R\n"
                               " E |           | I\n"
                               " F | (-) N (+) | G\n"
                               " T |           | H\n"
                               "   |    (-)    | T\n"
                               "   |           |\n"
                               "   O-- FRONT --+\n"
                               " (0,0)");

        float min_diff = 999;

        for (int8_t yy = abl_grid_points_y - 1; yy >= 0; yy--) {
          for (uint8_t xx = 0; xx < abl_grid_points_x; xx++) {
            int ind = indexIntoAB[xx][yy];
            float diff = eqnBVector[ind] - mean,
                  x_tmp = eqnAMatrix[ind + 0 * abl2],
                  y_tmp = eqnAMatrix[ind + 1 * abl2],
                  z_tmp = 0;

            apply_rotation_xyz(planner.bed_level_matrix, x_tmp, y_tmp, z_tmp);

            NOMORE(min_diff, eqnBVector[ind] - z_tmp);

            if (diff >= 0.0)
              SERIAL_PROTOCOLPGM(" +");   // Include + for column alignment
            else
              SERIAL_PROTOCOLCHAR(' ');
            SERIAL_PROTOCOL_F(diff, 5);
          } // xx
          SERIAL_EOL;
        } // yy
        SERIAL_EOL;

        if (verbose_level > 3) {
          SERIAL_PROTOCOLLNPGM("\nCorrected Bed Height vs. Bed Topology:");

          for (int8_t yy = abl_grid_points_y - 1; yy >= 0; yy--) {
            for (uint8_t xx = 0; xx < abl_grid_points_x; xx++) {
              int ind = indexIntoAB[xx][yy];
              float x_tmp = eqnAMatrix[ind + 0 * abl2],
                    y_tmp = eqnAMatrix[ind + 1 * abl2],
                    z_tmp = 0;

              apply_rotation_xyz(planner.bed_level_matrix, x_tmp, y_tmp, z_tmp);

              float diff = eqnBVector[ind] - z_tmp - min_diff;
              if (diff >= 0.0)
                SERIAL_PROTOCOLPGM(" +");
              // Include + for column alignment
              else
                SERIAL_PROTOCOLCHAR(' ');
              SERIAL_PROTOCOL_F(diff, 5);
            } // xx
            SERIAL_EOL;
          } // yy
          SERIAL_EOL;
        }
      } //do_topography_map

    #endif // AUTO_BED_LEVELING_LINEAR

    #if ABL_PLANAR

      // For LINEAR and 3POINT leveling correct the current position

      if (verbose_level > 0)
        planner.bed_level_matrix.debug(PSTR("\n\nBed Level Correction Matrix:"));

      if (!dryrun) {
        //
        // Correct the current XYZ position based on the tilted plane.
        //

        #if ENABLED(DEBUG_LEVELING_FEATURE)
          if (DEBUGGING(LEVELING)) DEBUG_POS("G29 uncorrected XYZ", current_position);
        #endif

        float converted[XYZ];
        COPY(converted, current_position);

        planner.abl_enabled = true;
        planner.unapply_leveling(converted); // use conversion machinery
        planner.abl_enabled = false;

        // Use the last measured distance to the bed, if possible
        if ( NEAR(current_position[X_AXIS], xProbe - (X_PROBE_OFFSET_FROM_EXTRUDER))
          && NEAR(current_position[Y_AXIS], yProbe - (Y_PROBE_OFFSET_FROM_EXTRUDER))
        ) {
          float simple_z = current_position[Z_AXIS] - measured_z;
          #if ENABLED(DEBUG_LEVELING_FEATURE)
            if (DEBUGGING(LEVELING)) {
              SERIAL_ECHOPAIR("Z from Probe:", simple_z);
              SERIAL_ECHOPAIR("  Matrix:", converted[Z_AXIS]);
              SERIAL_ECHOLNPAIR("  Discrepancy:", simple_z - converted[Z_AXIS]);
            }
          #endif
          converted[Z_AXIS] = simple_z;
        }

        // The rotated XY and corrected Z are now current_position
        COPY(current_position, converted);

        #if ENABLED(DEBUG_LEVELING_FEATURE)
          if (DEBUGGING(LEVELING)) DEBUG_POS("G29 corrected XYZ", current_position);
        #endif
      }

    #elif ENABLED(AUTO_BED_LEVELING_BILINEAR)

      if (!dryrun) {
        #if ENABLED(DEBUG_LEVELING_FEATURE)
          if (DEBUGGING(LEVELING)) SERIAL_ECHOLNPAIR("G29 uncorrected Z:", current_position[Z_AXIS]);
        #endif

        // Unapply the offset because it is going to be immediately applied
        // and cause compensation movement in Z
        current_position[Z_AXIS] -= bilinear_z_offset(current_position);

        #if ENABLED(DEBUG_LEVELING_FEATURE)
          if (DEBUGGING(LEVELING)) SERIAL_ECHOLNPAIR(" corrected Z:", current_position[Z_AXIS]);
        #endif
      }

    #endif // ABL_PLANAR

    #ifdef Z_PROBE_END_SCRIPT
      #if ENABLED(DEBUG_LEVELING_FEATURE)
        if (DEBUGGING(LEVELING)) SERIAL_ECHOLNPAIR("Z Probe End Script: ", Z_PROBE_END_SCRIPT);
      #endif
      enqueue_and_echo_commands_P(PSTR(Z_PROBE_END_SCRIPT));
      stepper.synchronize();
    #endif

    #if ENABLED(DEBUG_LEVELING_FEATURE)
      if (DEBUGGING(LEVELING)) SERIAL_ECHOLNPGM("<<< gcode_G29");
    #endif

    report_current_position();

    KEEPALIVE_STATE(IN_HANDLER);

    // Auto Bed Leveling is complete! Enable if possible.
    planner.abl_enabled = dryrun ? abl_should_enable : true;

    if (planner.abl_enabled)
      SYNC_PLAN_POSITION_KINEMATIC();
  }

#endif // HAS_ABL && !AUTO_BED_LEVELING_UBL

#if HAS_BED_PROBE

  /**
   * G30: Do a single Z probe at the current XY
   *
   * Parameters:
   *
   *   X   Probe X position (default current X)
   *   Y   Probe Y position (default current Y)
   *   S0  Leave the probe deployed
   */
  inline void gcode_G30() {
    const float xpos = code_seen('X') ? code_value_linear_units() : current_position[X_AXIS] + X_PROBE_OFFSET_FROM_EXTRUDER,
                ypos = code_seen('Y') ? code_value_linear_units() : current_position[Y_AXIS] + Y_PROBE_OFFSET_FROM_EXTRUDER,
                pos[XYZ] = { xpos, ypos, LOGICAL_Z_POSITION(0) };

    if (!position_is_reachable(pos, true)) return;

    // Disable leveling so the planner won't mess with us
    #if HAS_LEVELING
      set_bed_leveling_enabled(false);
    #endif

    setup_for_endstop_or_probe_move();

    const float measured_z = probe_pt(xpos, ypos, !code_seen('S') || code_value_bool(), 1);

    SERIAL_PROTOCOLPAIR("Bed X: ", FIXFLOAT(xpos));
    SERIAL_PROTOCOLPAIR(" Y: ", FIXFLOAT(ypos));
    SERIAL_PROTOCOLLNPAIR(" Z: ", FIXFLOAT(measured_z));

    clean_up_after_endstop_or_probe_move();

    report_current_position();
  }

  #if ENABLED(Z_PROBE_SLED)

    /**
     * G31: Deploy the Z probe
     */
    inline void gcode_G31() { DEPLOY_PROBE(); }

    /**
     * G32: Stow the Z probe
     */
    inline void gcode_G32() { STOW_PROBE(); }

  #endif // Z_PROBE_SLED

  #if ENABLED(DELTA_AUTO_CALIBRATION)
    /**
     * G33 - Delta '1-4-7-point' Auto-Calibration
     *       Calibrate height, endstops, delta radius, and tower angles.
     *
     * Parameters:
     *
     *   P  Number of probe points:
     *
     *      P1     Probe center and set height only.
     *      P2     Probe center and towers. Set height, endstops, and delta radius.
     *      P3     Probe all positions: center, towers and opposite towers. Set all.
     *      P4-P7  Probe all positions at different locations and average them.
     *
     *   A  Abort delta height calibration after 1 probe (only P1)
     *
     *   O  Use opposite tower points instead of tower points (only P2)
     *
     *   T  Don't calibrate tower angle corrections (P3-P7)
     *
     *   V  Verbose level:
     *
     *      V0  Dry-run mode. Report settings and probe results. No calibration.
     *      V1  Report settings
     *      V2  Report settings and probe results
     */
    inline void gcode_G33() {

      const int8_t probe_points = code_seen('P') ? code_value_int() : DELTA_CALIBRATION_DEFAULT_POINTS;
      if (!WITHIN(probe_points, 1, 7)) {
        SERIAL_PROTOCOLLNPGM("?(P)oints is implausible (1 to 7).");
        return;
      }

      const int8_t verbose_level = code_seen('V') ? code_value_byte() : 1;
      if (!WITHIN(verbose_level, 0, 2)) {
        SERIAL_PROTOCOLLNPGM("?(V)erbose level is implausible (0-2).");
        return;
      }

      const bool do_height_only       = probe_points == 1,
                 do_center_and_towers = probe_points == 2,
                 do_all_positions     = probe_points == 3,
                 do_circle_x2         = probe_points == 5,
                 do_circle_x3         = probe_points == 6,
                 do_circle_x4         = probe_points == 7,
                 probe_center_plus_3  = probe_points >= 3,
                 point_averaging      = probe_points >= 4,
                 probe_center_plus_6  = probe_points >= 5;

      const char negating_parameter = do_height_only ? 'A' : do_center_and_towers ? 'O' : 'T';
      int8_t probe_mode = code_seen(negating_parameter) && code_value_bool() ? -probe_points : probe_points;

      SERIAL_PROTOCOLLNPGM("G33 Auto Calibrate");

      #if HAS_LEVELING
        set_bed_leveling_enabled(false);
      #endif

      home_all_axes();

      const static char save_message[] PROGMEM = "Save with M500 and/or copy to Configuration.h";
      float test_precision,
            zero_std_dev = (verbose_level ? 999.0 : 0.0), // 0.0 in dry-run mode : forced end
            e_old[XYZ] = {
              endstop_adj[A_AXIS],
              endstop_adj[B_AXIS],
              endstop_adj[C_AXIS]
            },
            dr_old = delta_radius,
            zh_old = home_offset[Z_AXIS],
            alpha_old = delta_tower_angle_trim[A_AXIS],
            beta_old = delta_tower_angle_trim[B_AXIS];

      // print settings

      SERIAL_PROTOCOLPGM("Checking... AC");
      if (verbose_level == 0) SERIAL_PROTOCOLPGM(" (DRY-RUN)");
      SERIAL_EOL;
      LCD_MESSAGEPGM("Checking... AC");

      SERIAL_PROTOCOLPAIR(".Height:", DELTA_HEIGHT + home_offset[Z_AXIS]);
      if (!do_height_only) {
        SERIAL_PROTOCOLPGM("    Ex:");
        if (endstop_adj[A_AXIS] >= 0) SERIAL_CHAR('+');
        SERIAL_PROTOCOL_F(endstop_adj[A_AXIS], 2);
        SERIAL_PROTOCOLPGM("  Ey:");
        if (endstop_adj[B_AXIS] >= 0) SERIAL_CHAR('+');
        SERIAL_PROTOCOL_F(endstop_adj[B_AXIS], 2);
        SERIAL_PROTOCOLPGM("  Ez:");
        if (endstop_adj[C_AXIS] >= 0) SERIAL_CHAR('+');
        SERIAL_PROTOCOL_F(endstop_adj[C_AXIS], 2);
        SERIAL_PROTOCOLPAIR("    Radius:", delta_radius);
      }
      SERIAL_EOL;
      if (probe_mode > 2) { // negative disables tower angles
        SERIAL_PROTOCOLPGM(".Tower angle :    Tx:");
        if (delta_tower_angle_trim[A_AXIS] >= 0) SERIAL_CHAR('+');
        SERIAL_PROTOCOL_F(delta_tower_angle_trim[A_AXIS], 2);
        SERIAL_PROTOCOLPGM("  Ty:");
        if (delta_tower_angle_trim[B_AXIS] >= 0) SERIAL_CHAR('+');
        SERIAL_PROTOCOL_F(delta_tower_angle_trim[B_AXIS], 2);
        SERIAL_PROTOCOLPGM("  Tz:+0.00");
        SERIAL_EOL;
      }

      #if ENABLED(Z_PROBE_SLED)
        DEPLOY_PROBE();
      #endif

      int8_t iterations = 0;

      do {

        float z_at_pt[13] = { 0 },
              S1 = 0.0,
              S2 = 0.0;
        int16_t N = 0;

        test_precision = zero_std_dev;
        iterations++;

        // Probe the points

        if (!do_all_positions && !do_circle_x3) { // probe the center
          setup_for_endstop_or_probe_move();
          z_at_pt[0] += probe_pt(0.0, 0.0 , true, 1);
          clean_up_after_endstop_or_probe_move();
        }
        if (probe_center_plus_3) { // probe extra center points
          for (int8_t axis = probe_center_plus_6 ? 11 : 9; axis > 0; axis -= probe_center_plus_6 ? 2 : 4) {
            setup_for_endstop_or_probe_move();
            z_at_pt[0] += probe_pt(
              cos(RADIANS(180 + 30 * axis)) * (0.1 * delta_calibration_radius),
              sin(RADIANS(180 + 30 * axis)) * (0.1 * delta_calibration_radius), true, 1);
            clean_up_after_endstop_or_probe_move();
          }
          z_at_pt[0] /= float(do_circle_x2 ? 7 : probe_points);
        }
        if (!do_height_only) {  // probe the radius
          bool zig_zag = true;
          for (uint8_t axis = (probe_mode == -2 ? 3 : 1); axis < 13;
                       axis += (do_center_and_towers ? 4 : do_all_positions ? 2 : 1)) {
            float offset_circles = (do_circle_x4 ? (zig_zag ? 1.5 : 1.0) :
                                    do_circle_x3 ? (zig_zag ? 1.0 : 0.5) :
                                    do_circle_x2 ? (zig_zag ? 0.5 : 0.0) : 0);
            for (float circles = -offset_circles ; circles <= offset_circles; circles++) {
              setup_for_endstop_or_probe_move();
              z_at_pt[axis] += probe_pt(
                cos(RADIANS(180 + 30 * axis)) * delta_calibration_radius *
                (1 + circles * 0.1 * (zig_zag ? 1 : -1)),
                sin(RADIANS(180 + 30 * axis)) * delta_calibration_radius *
                (1 + circles * 0.1 * (zig_zag ? 1 : -1)), true, 1);
              clean_up_after_endstop_or_probe_move();
            }
            zig_zag = !zig_zag;
            z_at_pt[axis] /= (2 * offset_circles + 1);
          }
        }
        if (point_averaging) // average intermediates to tower and opposites
          for (uint8_t axis = 1; axis <= 11; axis += 2)
            z_at_pt[axis] = (z_at_pt[axis] + (z_at_pt[axis + 1] + z_at_pt[(axis + 10) % 12 + 1]) / 2.0) / 2.0;

        S1 += z_at_pt[0];
        S2 += sq(z_at_pt[0]);
        N++;
        if (!do_height_only) // std dev from zero plane
          for (uint8_t axis = (probe_mode == -2 ? 3 : 1); axis < 13; axis += (do_center_and_towers ? 4 : 2)) {
            S1 += z_at_pt[axis];
            S2 += sq(z_at_pt[axis]);
            N++;
          }
        zero_std_dev = round(sqrt(S2 / N) * 1000.0) / 1000.0 + 0.00001;

        // Solve matrices

        if (zero_std_dev < test_precision) {
          COPY(e_old, endstop_adj);
          dr_old = delta_radius;
          zh_old = home_offset[Z_AXIS];
          alpha_old = delta_tower_angle_trim[A_AXIS];
          beta_old = delta_tower_angle_trim[B_AXIS];

          float e_delta[XYZ] = { 0.0 }, r_delta = 0.0,
                t_alpha = 0.0, t_beta = 0.0;
          const float r_diff = delta_radius - delta_calibration_radius,
                      h_factor = 1.00 + r_diff * 0.001,                          //1.02 for r_diff = 20mm
                      r_factor = -(1.75 + 0.005 * r_diff + 0.001 * sq(r_diff)),  //2.25 for r_diff = 20mm
                      a_factor = 100.0 / delta_calibration_radius;               //1.25 for cal_rd = 80mm

          #define ZP(N,I) ((N) * z_at_pt[I])
          #define Z1000(I) ZP(1.00, I)
          #define Z1050(I) ZP(h_factor, I)
          #define Z0700(I) ZP(h_factor * 2.0 / 3.00, I)
          #define Z0350(I) ZP(h_factor / 3.00, I)
          #define Z0175(I) ZP(h_factor / 6.00, I)
          #define Z2250(I) ZP(r_factor, I)
          #define Z0750(I) ZP(r_factor / 3.00, I)
          #define Z0375(I) ZP(r_factor / 6.00, I)
          #define Z0444(I) ZP(a_factor * 4.0 / 9.0, I)
          #define Z0888(I) ZP(a_factor * 8.0 / 9.0, I)

          switch (probe_mode) {
            case -1:
              test_precision = 0.00;
            case 1:
              LOOP_XYZ(i) e_delta[i] = Z1000(0);
              break;

            case 2:
              e_delta[X_AXIS] = Z1050(0) + Z0700(1) - Z0350(5) - Z0350(9);
              e_delta[Y_AXIS] = Z1050(0) - Z0350(1) + Z0700(5) - Z0350(9);
              e_delta[Z_AXIS] = Z1050(0) - Z0350(1) - Z0350(5) + Z0700(9);
              r_delta         = Z2250(0) - Z0750(1) - Z0750(5) - Z0750(9);
              break;

            case -2:
              e_delta[X_AXIS] = Z1050(0) - Z0700(7) + Z0350(11) + Z0350(3);
              e_delta[Y_AXIS] = Z1050(0) + Z0350(7) - Z0700(11) + Z0350(3);
              e_delta[Z_AXIS] = Z1050(0) + Z0350(7) + Z0350(11) - Z0700(3);
              r_delta         = Z2250(0) - Z0750(7) - Z0750(11) - Z0750(3);
              break;

            default:
              e_delta[X_AXIS] = Z1050(0) + Z0350(1) - Z0175(5) - Z0175(9) - Z0350(7) + Z0175(11) + Z0175(3);
              e_delta[Y_AXIS] = Z1050(0) - Z0175(1) + Z0350(5) - Z0175(9) + Z0175(7) - Z0350(11) + Z0175(3);
              e_delta[Z_AXIS] = Z1050(0) - Z0175(1) - Z0175(5) + Z0350(9) + Z0175(7) + Z0175(11) - Z0350(3);
              r_delta         = Z2250(0) - Z0375(1) - Z0375(5) - Z0375(9) - Z0375(7) - Z0375(11) - Z0375(3);

              if (probe_mode > 0) {  // negative disables tower angles
                t_alpha = + Z0444(1) - Z0888(5) + Z0444(9) + Z0444(7) - Z0888(11) + Z0444(3);
                t_beta  = - Z0888(1) + Z0444(5) + Z0444(9) - Z0888(7) + Z0444(11) + Z0444(3);
              }
              break;
          }

          LOOP_XYZ(axis) endstop_adj[axis] += e_delta[axis];
          delta_radius += r_delta;
          delta_tower_angle_trim[A_AXIS] += t_alpha;
          delta_tower_angle_trim[B_AXIS] -= t_beta;

          // adjust delta_height and endstops by the max amount
          const float z_temp = MAX3(endstop_adj[A_AXIS], endstop_adj[B_AXIS], endstop_adj[C_AXIS]);
          home_offset[Z_AXIS] -= z_temp;
          LOOP_XYZ(i) endstop_adj[i] -= z_temp;

          recalc_delta_settings(delta_radius, delta_diagonal_rod);
        }
        else {   // step one back
          COPY(endstop_adj, e_old);
          delta_radius = dr_old;
          home_offset[Z_AXIS] = zh_old;
          delta_tower_angle_trim[A_AXIS] = alpha_old;
          delta_tower_angle_trim[B_AXIS] = beta_old;

          recalc_delta_settings(delta_radius, delta_diagonal_rod);
        }

         // print report

        if (verbose_level != 1) {
          SERIAL_PROTOCOLPGM(".      c:");
          if (z_at_pt[0] > 0) SERIAL_CHAR('+');
          SERIAL_PROTOCOL_F(z_at_pt[0], 2);
          if (probe_mode == 2 || probe_center_plus_3) {
            SERIAL_PROTOCOLPGM("     x:");
            if (z_at_pt[1] >= 0) SERIAL_CHAR('+');
            SERIAL_PROTOCOL_F(z_at_pt[1], 2);
            SERIAL_PROTOCOLPGM("   y:");
            if (z_at_pt[5] >= 0) SERIAL_CHAR('+');
            SERIAL_PROTOCOL_F(z_at_pt[5], 2);
            SERIAL_PROTOCOLPGM("   z:");
            if (z_at_pt[9] >= 0) SERIAL_CHAR('+');
            SERIAL_PROTOCOL_F(z_at_pt[9], 2);
          }
          if (probe_mode != -2) SERIAL_EOL;
          if (probe_mode == -2 || probe_center_plus_3) {
            if (probe_center_plus_3) {
              SERIAL_CHAR('.');
              SERIAL_PROTOCOL_SP(13);
            }
            SERIAL_PROTOCOLPGM("    yz:");
            if (z_at_pt[7] >= 0) SERIAL_CHAR('+');
            SERIAL_PROTOCOL_F(z_at_pt[7], 2);
            SERIAL_PROTOCOLPGM("  zx:");
            if (z_at_pt[11] >= 0) SERIAL_CHAR('+');
            SERIAL_PROTOCOL_F(z_at_pt[11], 2);
            SERIAL_PROTOCOLPGM("  xy:");
            if (z_at_pt[3] >= 0) SERIAL_CHAR('+');
            SERIAL_PROTOCOL_F(z_at_pt[3], 2);
            SERIAL_EOL;
          }
        }
        if (test_precision != 0.0) {                                 // !forced end
          if (zero_std_dev >= test_precision) {                      // end iterations
            SERIAL_PROTOCOLPGM("Calibration OK");
            SERIAL_PROTOCOL_SP(36);
            SERIAL_PROTOCOLPGM("rolling back.");
            SERIAL_EOL;
            LCD_MESSAGEPGM("Calibration OK");
          }
          else {                                                     // !end iterations
            char mess[15] = "No convergence";
            if (iterations < 31)
              sprintf_P(mess, PSTR("Iteration : %02i"), (int)iterations);
            SERIAL_PROTOCOL(mess);
            SERIAL_PROTOCOL_SP(36);
            SERIAL_PROTOCOLPGM("std dev:");
            SERIAL_PROTOCOL_F(zero_std_dev, 3);
            SERIAL_EOL;
            lcd_setstatus(mess);
          }
          SERIAL_PROTOCOLPAIR(".Height:", DELTA_HEIGHT + home_offset[Z_AXIS]);
          if (!do_height_only) {
            SERIAL_PROTOCOLPGM("    Ex:");
            if (endstop_adj[A_AXIS] >= 0) SERIAL_CHAR('+');
            SERIAL_PROTOCOL_F(endstop_adj[A_AXIS], 2);
            SERIAL_PROTOCOLPGM("  Ey:");
            if (endstop_adj[B_AXIS] >= 0) SERIAL_CHAR('+');
            SERIAL_PROTOCOL_F(endstop_adj[B_AXIS], 2);
            SERIAL_PROTOCOLPGM("  Ez:");
            if (endstop_adj[C_AXIS] >= 0) SERIAL_CHAR('+');
            SERIAL_PROTOCOL_F(endstop_adj[C_AXIS], 2);
            SERIAL_PROTOCOLPAIR("    Radius:", delta_radius);
          }
          SERIAL_EOL;
          if (probe_mode > 2) { // negative disables tower angles
            SERIAL_PROTOCOLPGM(".Tower angle :    Tx:");
            if (delta_tower_angle_trim[A_AXIS] >= 0) SERIAL_CHAR('+');
            SERIAL_PROTOCOL_F(delta_tower_angle_trim[A_AXIS], 2);
            SERIAL_PROTOCOLPGM("  Ty:");
            if (delta_tower_angle_trim[B_AXIS] >= 0) SERIAL_CHAR('+');
            SERIAL_PROTOCOL_F(delta_tower_angle_trim[B_AXIS], 2);
            SERIAL_PROTOCOLPGM("  Tz:+0.00");
            SERIAL_EOL;
          }
          if (zero_std_dev >= test_precision)
            serialprintPGM(save_message);
            SERIAL_EOL;
        }
        else {                                                       // forced end
          if (verbose_level == 0) {
            SERIAL_PROTOCOLPGM("End DRY-RUN");
            SERIAL_PROTOCOL_SP(39);
            SERIAL_PROTOCOLPGM("std dev:");
            SERIAL_PROTOCOL_F(zero_std_dev, 3);
            SERIAL_EOL;
          }
          else {
            SERIAL_PROTOCOLLNPGM("Calibration OK");
            LCD_MESSAGEPGM("Calibration OK");
            SERIAL_PROTOCOLPAIR(".Height:", DELTA_HEIGHT + home_offset[Z_AXIS]);
            SERIAL_EOL;
            serialprintPGM(save_message);
            SERIAL_EOL;
          }
        }

        stepper.synchronize();

        home_all_axes();

      } while (zero_std_dev < test_precision && iterations < 31);

      #if ENABLED(Z_PROBE_SLED)
        RETRACT_PROBE();
      #endif
    }

  #endif // DELTA_AUTO_CALIBRATION

#endif // HAS_BED_PROBE


#if ENABLED(G38_PROBE_TARGET)

  static bool G38_run_probe() {

    bool G38_pass_fail = false;

    // Get direction of move and retract
    float retract_mm[XYZ];
    LOOP_XYZ(i) {
      float dist = destination[i] - current_position[i];
      retract_mm[i] = fabs(dist) < G38_MINIMUM_MOVE ? 0 : home_bump_mm((AxisEnum)i) * (dist > 0 ? -1 : 1);
    }

    stepper.synchronize();  // wait until the machine is idle

    // Move until destination reached or target hit
    endstops.enable(true);
    G38_move = true;
    G38_endstop_hit = false;
    prepare_move_to_destination();
    stepper.synchronize();
    G38_move = false;

    endstops.hit_on_purpose();
    set_current_from_steppers_for_axis(ALL_AXES);
    SYNC_PLAN_POSITION_KINEMATIC();

    if (G38_endstop_hit) {

      G38_pass_fail = true;

      #if ENABLED(PROBE_DOUBLE_TOUCH)
        // Move away by the retract distance
        set_destination_to_current();
        LOOP_XYZ(i) destination[i] += retract_mm[i];
        endstops.enable(false);
        prepare_move_to_destination();
        stepper.synchronize();

        feedrate_mm_s /= 4;

        // Bump the target more slowly
        LOOP_XYZ(i) destination[i] -= retract_mm[i] * 2;

        endstops.enable(true);
        G38_move = true;
        prepare_move_to_destination();
        stepper.synchronize();
        G38_move = false;

        set_current_from_steppers_for_axis(ALL_AXES);
        SYNC_PLAN_POSITION_KINEMATIC();
      #endif
    }

    endstops.hit_on_purpose();
    endstops.not_homing();
    return G38_pass_fail;
  }

  /**
   * G38.2 - probe toward workpiece, stop on contact, signal error if failure
   * G38.3 - probe toward workpiece, stop on contact
   *
   * Like G28 except uses Z min probe for all axes
   */
  inline void gcode_G38(bool is_38_2) {
    // Get X Y Z E F
    gcode_get_destination();

    setup_for_endstop_or_probe_move();

    // If any axis has enough movement, do the move
    LOOP_XYZ(i)
      if (fabs(destination[i] - current_position[i]) >= G38_MINIMUM_MOVE) {
        if (!code_seen('F')) feedrate_mm_s = homing_feedrate_mm_s[i];
        // If G38.2 fails throw an error
        if (!G38_run_probe() && is_38_2) {
          SERIAL_ERROR_START;
          SERIAL_ERRORLNPGM("Failed to reach target");
        }
        break;
      }

    clean_up_after_endstop_or_probe_move();
  }

#endif // G38_PROBE_TARGET

/**
 * G92: Set current position to given X Y Z E
 */
inline void gcode_G92() {
  bool didXYZ = false,
       didE = code_seen('E');

  if (!didE) stepper.synchronize();

  LOOP_XYZE(i) {
    if (code_seen(axis_codes[i])) {
      #if IS_SCARA
        current_position[i] = code_value_axis_units((AxisEnum)i);
        if (i != E_AXIS) didXYZ = true;
      #else
        #if HAS_POSITION_SHIFT
          const float p = current_position[i];
        #endif
        float v = code_value_axis_units((AxisEnum)i);

        current_position[i] = v;

        if (i != E_AXIS) {
          didXYZ = true;
          #if HAS_POSITION_SHIFT
            position_shift[i] += v - p; // Offset the coordinate space
            update_software_endstops((AxisEnum)i);
          #endif
        }
      #endif
    }
  }
  if (didXYZ)
    SYNC_PLAN_POSITION_KINEMATIC();
  else if (didE)
    sync_plan_position_e();

  report_current_position();
}

#if HAS_RESUME_CONTINUE

  /**
   * M0: Unconditional stop - Wait for user button press on LCD
   * M1: Conditional stop   - Wait for user button press on LCD
   */
  inline void gcode_M0_M1() {
    const char * const args = current_command_args;

    millis_t codenum = 0;
    bool hasP = false, hasS = false;
    if (code_seen('P')) {
      codenum = code_value_millis(); // milliseconds to wait
      hasP = codenum > 0;
    }
    if (code_seen('S')) {
      codenum = code_value_millis_from_seconds(); // seconds to wait
      hasS = codenum > 0;
    }

    #if ENABLED(ULTIPANEL)

      if (!hasP && !hasS && *args != '\0')
        lcd_setstatus(args, true);
      else {
        LCD_MESSAGEPGM(MSG_USERWAIT);
        #if ENABLED(LCD_PROGRESS_BAR) && PROGRESS_MSG_EXPIRE > 0
          dontExpireStatus();
        #endif
      }

    #else

      if (!hasP && !hasS && *args != '\0') {
        SERIAL_ECHO_START;
        SERIAL_ECHOLN(args);
      }

    #endif

    KEEPALIVE_STATE(PAUSED_FOR_USER);
    wait_for_user = true;

    stepper.synchronize();
    refresh_cmd_timeout();

    if (codenum > 0) {
      codenum += previous_cmd_ms;  // wait until this time for a click
      while (PENDING(millis(), codenum) && wait_for_user) idle();
    }
    else {
      #if ENABLED(ULTIPANEL)
        if (lcd_detected()) {
          while (wait_for_user) idle();
          IS_SD_PRINTING ? LCD_MESSAGEPGM(MSG_RESUMING) : LCD_MESSAGEPGM(WELCOME_MSG);
        }
      #else
        while (wait_for_user) idle();
      #endif
    }

    wait_for_user = false;
    KEEPALIVE_STATE(IN_HANDLER);
  }

#endif // HAS_RESUME_CONTINUE

/**
 * M17: Enable power on all stepper motors
 */
inline void gcode_M17() {
  LCD_MESSAGEPGM(MSG_NO_MOVE);
  enable_all_steppers();
}

#if IS_KINEMATIC
  #define RUNPLAN(RATE_MM_S) planner.buffer_line_kinematic(destination, RATE_MM_S, active_extruder)
#else
  #define RUNPLAN(RATE_MM_S) line_to_destination(RATE_MM_S)
#endif

#if ENABLED(ADVANCED_PAUSE_FEATURE)
  static float resume_position[XYZE];
  static bool move_away_flag = false;

  static void filament_change_beep(const int max_beep_count, const bool init=false) {
    static millis_t next_buzz = 0;
    static uint16_t runout_beep = 0;

    if (init) next_buzz = runout_beep = 0;

    const millis_t ms = millis();
    if (ELAPSED(ms, next_buzz)) {
      if (max_beep_count < 0 || runout_beep < max_beep_count + 5) { // Only beep as long as we're supposed to
        next_buzz = ms + ((max_beep_count < 0 || runout_beep < max_beep_count) ? 2500 : 400);
        BUZZ(300, 2000);
        runout_beep++;
      }
    }
  }

  static bool pause_print(const float& retract, const float& z_lift, const float& x_pos, const float& y_pos,
                          const float& unload_length = 0 , int max_beep_count = 0, bool show_lcd = false) {
    if (move_away_flag) return false; // already paused

    if (!DEBUGGING(DRYRUN) && thermalManager.tooColdToExtrude(active_extruder) && unload_length > 0) {
      SERIAL_ERROR_START;
      SERIAL_ERRORLNPGM(MSG_TOO_COLD_FOR_M600);
      return false;
    }

    const bool job_running = print_job_timer.isRunning();

    // there are blocks after this one, or sd printing
    move_away_flag = job_running || planner.blocks_queued()
      #if ENABLED(SDSUPPORT)
        || card.sdprinting
      #endif
    ;

    if (!move_away_flag) return false; // nothing to pause

    // Pause the print job and timer
    #if ENABLED(SDSUPPORT)
      card.pauseSDPrint();
    #endif
    print_job_timer.pause();

    // Show initial message and wait for synchronize steppers
    if (show_lcd) {
      #if ENABLED(ULTIPANEL)
        lcd_advanced_pause_show_message(ADVANCED_PAUSE_MESSAGE_INIT);
      #endif
    }
    stepper.synchronize();

    // Save current position
    COPY(resume_position, current_position);
    set_destination_to_current();

    // Initial retract before move to filament change position
    destination[E_AXIS] += retract;

    RUNPLAN(PAUSE_PARK_RETRACT_FEEDRATE);

    // Lift Z axis
    if (z_lift > 0) {
      destination[Z_AXIS] += z_lift;
      NOMORE(destination[Z_AXIS], Z_MAX_POS);
      RUNPLAN(PAUSE_PARK_Z_FEEDRATE);
    }

    // Move XY axes to filament exchange position
    destination[X_AXIS] = x_pos;
    destination[Y_AXIS] = y_pos;

    clamp_to_software_endstops(destination);
    RUNPLAN(PAUSE_PARK_XY_FEEDRATE);
    stepper.synchronize();

    if (unload_length != 0) {
      if (show_lcd) {
        #if ENABLED(ULTIPANEL)
          lcd_advanced_pause_show_message(ADVANCED_PAUSE_MESSAGE_UNLOAD);
          idle();
        #endif
      }

      // Unload filament
      destination[E_AXIS] += unload_length;
      RUNPLAN(FILAMENT_CHANGE_UNLOAD_FEEDRATE);
      stepper.synchronize();

      if (show_lcd) {
        #if ENABLED(ULTIPANEL)
          lcd_advanced_pause_show_message(ADVANCED_PAUSE_MESSAGE_INSERT);
        #endif
      }

      #if HAS_BUZZER
        filament_change_beep(max_beep_count, true);
      #endif

      idle();
    }

    // Disable extruders steppers for manual filament changing
    disable_e_steppers();
    safe_delay(100);

    // Start the heater idle timers
    const millis_t nozzle_timeout = (millis_t)(PAUSE_PARK_NOZZLE_TIMEOUT) * 1000UL;

    HOTEND_LOOP()
      thermalManager.start_heater_idle_timer(e, nozzle_timeout);

    return true;
  }

  static void wait_for_filament_reload(int max_beep_count = 0) {
    bool nozzle_timed_out = false;

    // Wait for filament insert by user and press button
    KEEPALIVE_STATE(PAUSED_FOR_USER);
    wait_for_user = true;    // LCD click or M108 will clear this
    while (wait_for_user) {
      #if HAS_BUZZER
        filament_change_beep(max_beep_count);
      #endif

      if (!nozzle_timed_out)
        HOTEND_LOOP()
          nozzle_timed_out |= thermalManager.is_heater_idle(e);

      #if ENABLED(ULTIPANEL)
        if (nozzle_timed_out)
          lcd_advanced_pause_show_message(ADVANCED_PAUSE_MESSAGE_CLICK_TO_HEAT_NOZZLE);
      #endif

      idle(true);
    }
    KEEPALIVE_STATE(IN_HANDLER);
  }

  static void resume_print(const float& load_length = 0, const float& initial_extrude_length = 0, int max_beep_count = 0) {
    bool nozzle_timed_out = false;

    if (!move_away_flag) return;

    // Re-enable the heaters if they timed out
    HOTEND_LOOP() {
      nozzle_timed_out |= thermalManager.is_heater_idle(e);
      thermalManager.reset_heater_idle_timer(e);
    }

    #if ENABLED(ULTIPANEL)
      // Show "wait for heating"
      lcd_advanced_pause_show_message(ADVANCED_PAUSE_MESSAGE_WAIT_FOR_NOZZLES_TO_HEAT);
    #endif

    wait_for_heatup = true;
    while (wait_for_heatup) {
      idle();
      wait_for_heatup = false;
      HOTEND_LOOP() {
        if (abs(thermalManager.degHotend(e) - thermalManager.degTargetHotend(e)) > 3) {
          wait_for_heatup = true;
          break;
        }
      }
    }

    #if HAS_BUZZER
      filament_change_beep(max_beep_count, true);
    #endif

    if (load_length != 0) {
      #if ENABLED(ULTIPANEL)
        // Show "insert filament"
        if (nozzle_timed_out)
          lcd_advanced_pause_show_message(ADVANCED_PAUSE_MESSAGE_INSERT);
      #endif

      KEEPALIVE_STATE(PAUSED_FOR_USER);
      wait_for_user = true;    // LCD click or M108 will clear this
      while (wait_for_user && nozzle_timed_out) {
        #if HAS_BUZZER
          filament_change_beep(max_beep_count);
        #endif
        idle(true);
      }
      KEEPALIVE_STATE(IN_HANDLER);

      #if ENABLED(ULTIPANEL)
        // Show "load" message
        lcd_advanced_pause_show_message(ADVANCED_PAUSE_MESSAGE_LOAD);
      #endif

      // Load filament
      destination[E_AXIS] += load_length;

      RUNPLAN(FILAMENT_CHANGE_LOAD_FEEDRATE);
      stepper.synchronize();
    }

    #if ENABLED(ULTIPANEL) && defined(ADVANCED_PAUSE_EXTRUDE_LENGTH) && ADVANCED_PAUSE_EXTRUDE_LENGTH > 0

      float extrude_length = initial_extrude_length;

      do {
        if (extrude_length > 0) {
          // "Wait for filament extrude"
          lcd_advanced_pause_show_message(ADVANCED_PAUSE_MESSAGE_EXTRUDE);

          // Extrude filament to get into hotend
          destination[E_AXIS] += extrude_length;
          RUNPLAN(ADVANCED_PAUSE_EXTRUDE_FEEDRATE);
          stepper.synchronize();
        }

        // Show "Extrude More" / "Resume" menu and wait for reply
        KEEPALIVE_STATE(PAUSED_FOR_USER);
        wait_for_user = false;
        lcd_advanced_pause_show_message(ADVANCED_PAUSE_MESSAGE_OPTION);
        while (filament_change_menu_response == FILAMENT_CHANGE_RESPONSE_WAIT_FOR) idle(true);
        KEEPALIVE_STATE(IN_HANDLER);

        extrude_length = ADVANCED_PAUSE_EXTRUDE_LENGTH;

        // Keep looping if "Extrude More" was selected
      } while (filament_change_menu_response == FILAMENT_CHANGE_RESPONSE_EXTRUDE_MORE);

    #endif

    #if ENABLED(ULTIPANEL)
      // "Wait for print to resume"
      lcd_advanced_pause_show_message(ADVANCED_PAUSE_MESSAGE_RESUME);
    #endif

    // Set extruder to saved position
    destination[E_AXIS] = current_position[E_AXIS] = resume_position[E_AXIS];
    planner.set_e_position_mm(current_position[E_AXIS]);

    #if IS_KINEMATIC
      // Move XYZ to starting position
      planner.buffer_line_kinematic(lastpos, PAUSE_PARK_XY_FEEDRATE, active_extruder);
    #else
      // Move XY to starting position, then Z
      destination[X_AXIS] = resume_position[X_AXIS];
      destination[Y_AXIS] = resume_position[Y_AXIS];
      RUNPLAN(PAUSE_PARK_XY_FEEDRATE);
      destination[Z_AXIS] = resume_position[Z_AXIS];
      RUNPLAN(PAUSE_PARK_Z_FEEDRATE);
    #endif
    stepper.synchronize();

    #if ENABLED(FILAMENT_RUNOUT_SENSOR)
      filament_ran_out = false;
    #endif

    set_current_to_destination();

    #if ENABLED(ULTIPANEL)
      // Show status screen
      lcd_advanced_pause_show_message(ADVANCED_PAUSE_MESSAGE_STATUS);
    #endif

    #if ENABLED(SDSUPPORT)
      card.startFileprint();
    #endif

    move_away_flag = false;
  }
#endif // ADVANCED_PAUSE_FEATURE

#if ENABLED(SDSUPPORT)

  /**
   * M20: List SD card to serial output
   */
  inline void gcode_M20() {
    SERIAL_PROTOCOLLNPGM(MSG_BEGIN_FILE_LIST);
    card.ls();
    SERIAL_PROTOCOLLNPGM(MSG_END_FILE_LIST);
  }

  /**
   * M21: Init SD Card
   */
  inline void gcode_M21() { card.initsd(); }

  /**
   * M22: Release SD Card
   */
  inline void gcode_M22() { card.release(); }

  /**
   * M23: Open a file
   */
  inline void gcode_M23() { card.openFile(current_command_args, true); }

  /**
   * M24: Start or Resume SD Print
   */
  inline void gcode_M24() {
    #if ENABLED(PARK_HEAD_ON_PAUSE)
      resume_print();
    #endif

    card.startFileprint();
    print_job_timer.start();
  }

  /**
   * M25: Pause SD Print
   */
  inline void gcode_M25() {
    card.pauseSDPrint();
    print_job_timer.pause();

    #if ENABLED(PARK_HEAD_ON_PAUSE)
      enqueue_and_echo_commands_P(PSTR("M125")); // Must be enqueued with pauseSDPrint set to be last in the buffer
    #endif
  }

  /**
   * M26: Set SD Card file index
   */
  inline void gcode_M26() {
    if (card.cardOK && code_seen('S'))
      card.setIndex(code_value_long());
  }

  /**
   * M27: Get SD Card status
   */
  inline void gcode_M27() { card.getStatus(); }

  /**
   * M28: Start SD Write
   */
  inline void gcode_M28() { card.openFile(current_command_args, false); }

  /**
   * M29: Stop SD Write
   * Processed in write to file routine above
   */
  inline void gcode_M29() {
    // card.saving = false;
  }

  /**
   * M30 <filename>: Delete SD Card file
   */
  inline void gcode_M30() {
    if (card.cardOK) {
      card.closefile();
      card.removeFile(current_command_args);
    }
  }

#endif // SDSUPPORT

/**
 * M31: Get the time since the start of SD Print (or last M109)
 */
inline void gcode_M31() {
  char buffer[21];
  duration_t elapsed = print_job_timer.duration();
  elapsed.toString(buffer);
  lcd_setstatus(buffer);

  SERIAL_ECHO_START;
  SERIAL_ECHOLNPAIR("Print time: ", buffer);
}

#if ENABLED(SDSUPPORT)

  /**
   * M32: Select file and start SD Print
   */
  inline void gcode_M32() {
    if (card.sdprinting)
      stepper.synchronize();

    char* namestartpos = strchr(current_command_args, '!');  // Find ! to indicate filename string start.
    if (!namestartpos)
      namestartpos = current_command_args; // Default name position, 4 letters after the M
    else
      namestartpos++; //to skip the '!'

    bool call_procedure = code_seen('P') && (seen_pointer < namestartpos);

    if (card.cardOK) {
      card.openFile(namestartpos, true, call_procedure);

      if (code_seen('S') && seen_pointer < namestartpos) // "S" (must occur _before_ the filename!)
        card.setIndex(code_value_long());

      card.startFileprint();

      // Procedure calls count as normal print time.
      if (!call_procedure) print_job_timer.start();
    }
  }

  #if ENABLED(LONG_FILENAME_HOST_SUPPORT)

    /**
     * M33: Get the long full path of a file or folder
     *
     * Parameters:
     *   <dospath> Case-insensitive DOS-style path to a file or folder
     *
     * Example:
     *   M33 miscel~1/armchair/armcha~1.gco
     *
     * Output:
     *   /Miscellaneous/Armchair/Armchair.gcode
     */
    inline void gcode_M33() {
      card.printLongPath(current_command_args);
    }

  #endif

  #if ENABLED(SDCARD_SORT_ALPHA) && ENABLED(SDSORT_GCODE)
    /**
     * M34: Set SD Card Sorting Options
     */
    inline void gcode_M34() {
      if (code_seen('S')) card.setSortOn(code_value_bool());
      if (code_seen('F')) {
        int v = code_value_long();
        card.setSortFolders(v < 0 ? -1 : v > 0 ? 1 : 0);
      }
      //if (code_seen('R')) card.setSortReverse(code_value_bool());
    }
  #endif // SDCARD_SORT_ALPHA && SDSORT_GCODE

  /**
   * M928: Start SD Write
   */
  inline void gcode_M928() {
    card.openLogFile(current_command_args);
  }

#endif // SDSUPPORT

/**
 * Sensitive pin test for M42, M226
 */
static bool pin_is_protected(uint8_t pin) {
  static const int sensitive_pins[] = SENSITIVE_PINS;
  for (uint8_t i = 0; i < COUNT(sensitive_pins); i++)
    if (sensitive_pins[i] == pin) return true;
  return false;
}

/**
 * M42: Change pin status via GCode
 *
 *  P<pin>  Pin number (LED if omitted)
 *  S<byte> Pin status from 0 - 255
 */
inline void gcode_M42() {
  if (!code_seen('S')) return;

  int pin_status = code_value_int();
  if (!WITHIN(pin_status, 0, 255)) return;

  int pin_number = code_seen('P') ? code_value_int() : LED_PIN;
  if (pin_number < 0) return;

  if (pin_is_protected(pin_number)) {
    SERIAL_ERROR_START;
    SERIAL_ERRORLNPGM(MSG_ERR_PROTECTED_PIN);
    return;
  }

  pinMode(pin_number, OUTPUT);
  digitalWrite(pin_number, pin_status);
  analogWrite(pin_number, pin_status);

  #if FAN_COUNT > 0
    switch (pin_number) {
      #if HAS_FAN0
        case FAN_PIN: fanSpeeds[0] = pin_status; break;
      #endif
      #if HAS_FAN1
        case FAN1_PIN: fanSpeeds[1] = pin_status; break;
      #endif
      #if HAS_FAN2
        case FAN2_PIN: fanSpeeds[2] = pin_status; break;
      #endif
    }
  #endif
}

#if ENABLED(PINS_DEBUGGING)

  #include "pinsDebug.h"

  inline void toggle_pins() {
    const bool I_flag = code_seen('I') && code_value_bool();
    const int repeat = code_seen('R') ? code_value_int() : 1,
              start = code_seen('S') ? code_value_int() : 0,
              end = code_seen('E') ? code_value_int() : NUM_DIGITAL_PINS - 1,
              wait = code_seen('W') ? code_value_int() : 500;

    for (uint8_t pin = start; pin <= end; pin++) {
      if (!I_flag && pin_is_protected(pin)) {
        SERIAL_ECHOPAIR("Sensitive Pin: ", pin);
        SERIAL_ECHOLNPGM(" untouched.");
      }
      else {
        SERIAL_ECHOPAIR("Pulsing Pin: ", pin);
        pinMode(pin, OUTPUT);
        for (int16_t j = 0; j < repeat; j++) {
          digitalWrite(pin, 0);
          safe_delay(wait);
          digitalWrite(pin, 1);
          safe_delay(wait);
          digitalWrite(pin, 0);
          safe_delay(wait);
        }
      }
      SERIAL_CHAR('\n');
    }
    SERIAL_ECHOLNPGM("Done.");

  } // toggle_pins

  inline void servo_probe_test() {
    #if !(NUM_SERVOS > 0 && HAS_SERVO_0)

      SERIAL_ERROR_START;
      SERIAL_ERRORLNPGM("SERVO not setup");

    #elif !HAS_Z_SERVO_ENDSTOP

      SERIAL_ERROR_START;
      SERIAL_ERRORLNPGM("Z_ENDSTOP_SERVO_NR not setup");

    #else

      const uint8_t probe_index = code_seen('P') ? code_value_byte() : Z_ENDSTOP_SERVO_NR;

      SERIAL_PROTOCOLLNPGM("Servo probe test");
      SERIAL_PROTOCOLLNPAIR(".  using index:  ", probe_index);
      SERIAL_PROTOCOLLNPAIR(".  deploy angle: ", z_servo_angle[0]);
      SERIAL_PROTOCOLLNPAIR(".  stow angle:   ", z_servo_angle[1]);

      bool probe_inverting;

      #if ENABLED(Z_MIN_PROBE_USES_Z_MIN_ENDSTOP_PIN)

        #define PROBE_TEST_PIN Z_MIN_PIN

        SERIAL_PROTOCOLLNPAIR(". probe uses Z_MIN pin: ", PROBE_TEST_PIN);
        SERIAL_PROTOCOLLNPGM(". uses Z_MIN_ENDSTOP_INVERTING (ignores Z_MIN_PROBE_ENDSTOP_INVERTING)");
        SERIAL_PROTOCOLPGM(". Z_MIN_ENDSTOP_INVERTING: ");

        #if Z_MIN_ENDSTOP_INVERTING
          SERIAL_PROTOCOLLNPGM("true");
        #else
          SERIAL_PROTOCOLLNPGM("false");
        #endif

        probe_inverting = Z_MIN_ENDSTOP_INVERTING;

      #elif ENABLED(Z_MIN_PROBE_ENDSTOP)

        #define PROBE_TEST_PIN Z_MIN_PROBE_PIN
        SERIAL_PROTOCOLLNPAIR(". probe uses Z_MIN_PROBE_PIN: ", PROBE_TEST_PIN);
        SERIAL_PROTOCOLLNPGM(". uses Z_MIN_PROBE_ENDSTOP_INVERTING (ignores Z_MIN_ENDSTOP_INVERTING)");
        SERIAL_PROTOCOLPGM(". Z_MIN_PROBE_ENDSTOP_INVERTING: ");

        #if Z_MIN_PROBE_ENDSTOP_INVERTING
          SERIAL_PROTOCOLLNPGM("true");
        #else
          SERIAL_PROTOCOLLNPGM("false");
        #endif

        probe_inverting = Z_MIN_PROBE_ENDSTOP_INVERTING;

      #endif

      SERIAL_PROTOCOLLNPGM(". deploy & stow 4 times");
      pinMode(PROBE_TEST_PIN, INPUT_PULLUP);
      bool deploy_state;
      bool stow_state;
      for (uint8_t i = 0; i < 4; i++) {
        servo[probe_index].move(z_servo_angle[0]); //deploy
        safe_delay(500);
        deploy_state = digitalRead(PROBE_TEST_PIN);
        servo[probe_index].move(z_servo_angle[1]); //stow
        safe_delay(500);
        stow_state = digitalRead(PROBE_TEST_PIN);
      }
      if (probe_inverting != deploy_state) SERIAL_PROTOCOLLNPGM("WARNING - INVERTING setting probably backwards");

      refresh_cmd_timeout();

      if (deploy_state != stow_state) {
        SERIAL_PROTOCOLLNPGM("BLTouch clone detected");
        if (deploy_state) {
          SERIAL_PROTOCOLLNPGM(".  DEPLOYED state: HIGH (logic 1)");
          SERIAL_PROTOCOLLNPGM(".  STOWED (triggered) state: LOW (logic 0)");
        }
        else {
          SERIAL_PROTOCOLLNPGM(".  DEPLOYED state: LOW (logic 0)");
          SERIAL_PROTOCOLLNPGM(".  STOWED (triggered) state: HIGH (logic 1)");
        }
        #if ENABLED(BLTOUCH)
          SERIAL_PROTOCOLLNPGM("ERROR: BLTOUCH enabled - set this device up as a Z Servo Probe with inverting as true.");
        #endif

      }
      else {                                           // measure active signal length
        servo[probe_index].move(z_servo_angle[0]);     // deploy
        safe_delay(500);
        SERIAL_PROTOCOLLNPGM("please trigger probe");
        uint16_t probe_counter = 0;

        // Allow 30 seconds max for operator to trigger probe
        for (uint16_t j = 0; j < 500 * 30 && probe_counter == 0 ; j++) {

          safe_delay(2);

          if (0 == j % (500 * 1)) // keep cmd_timeout happy
            refresh_cmd_timeout();

          if (deploy_state != digitalRead(PROBE_TEST_PIN)) { // probe triggered

            for (probe_counter = 1; probe_counter < 50 && deploy_state != digitalRead(PROBE_TEST_PIN); ++probe_counter)
              safe_delay(2);

            if (probe_counter == 50)
              SERIAL_PROTOCOLLNPGM("Z Servo Probe detected"); // >= 100mS active time
            else if (probe_counter >= 2)
              SERIAL_PROTOCOLLNPAIR("BLTouch compatible probe detected - pulse width (+/- 4mS): ", probe_counter * 2); // allow 4 - 100mS pulse
            else
              SERIAL_PROTOCOLLNPGM("noise detected - please re-run test"); // less than 2mS pulse

            servo[probe_index].move(z_servo_angle[1]); //stow

          }  // pulse detected

        } // for loop waiting for trigger

        if (probe_counter == 0) SERIAL_PROTOCOLLNPGM("trigger not detected");

      } // measure active signal length

    #endif

  } // servo_probe_test

  /**
   * M43: Pin debug - report pin state, watch pins, toggle pins and servo probe test/report
   *
   *  M43         - report name and state of pin(s)
   *                  P<pin>  Pin to read or watch. If omitted, reads all pins.
   *                  I       Flag to ignore Marlin's pin protection.
   *
   *  M43 W       - Watch pins -reporting changes- until reset, click, or M108.
   *                  P<pin>  Pin to read or watch. If omitted, read/watch all pins.
   *                  I       Flag to ignore Marlin's pin protection.
   *
   *  M43 E<bool> - Enable / disable background endstop monitoring
   *                  - Machine continues to operate
   *                  - Reports changes to endstops
   *                  - Toggles LED when an endstop changes
   *                  - Can not reliably catch the 5mS pulse from BLTouch type probes
   *
   *  M43 T       - Toggle pin(s) and report which pin is being toggled
   *                  S<pin>  - Start Pin number.   If not given, will default to 0
   *                  L<pin>  - End Pin number.   If not given, will default to last pin defined for this board
   *                  I       - Flag to ignore Marlin's pin protection.   Use with caution!!!!
   *                  R       - Repeat pulses on each pin this number of times before continueing to next pin
   *                  W       - Wait time (in miliseconds) between pulses.  If not given will default to 500
   *
   *  M43 S       - Servo probe test
   *                  P<index> - Probe index (optional - defaults to 0
   */
  inline void gcode_M43() {

    if (code_seen('T')) {   // must be first ot else it's "S" and "E" parameters will execute endstop or servo test
      toggle_pins();
      return;
    }

    // Enable or disable endstop monitoring
    if (code_seen('E')) {
      endstop_monitor_flag = code_value_bool();
      SERIAL_PROTOCOLPGM("endstop monitor ");
      SERIAL_PROTOCOL(endstop_monitor_flag ? "en" : "dis");
      SERIAL_PROTOCOLLNPGM("abled");
      return;
    }

    if (code_seen('S')) {
      servo_probe_test();
      return;
    }

    // Get the range of pins to test or watch
    const uint8_t first_pin = code_seen('P') ? code_value_byte() : 0,
                  last_pin = code_seen('P') ? first_pin : NUM_DIGITAL_PINS - 1;

    if (first_pin > last_pin) return;

    const bool ignore_protection = code_seen('I') && code_value_bool();

    // Watch until click, M108, or reset
    if (code_seen('W') && code_value_bool()) {
      SERIAL_PROTOCOLLNPGM("Watching pins");
      byte pin_state[last_pin - first_pin + 1];
      for (int8_t pin = first_pin; pin <= last_pin; pin++) {
        if (pin_is_protected(pin) && !ignore_protection) continue;
        pinMode(pin, INPUT_PULLUP);
        /*
          if (IS_ANALOG(pin))
            pin_state[pin - first_pin] = analogRead(pin - analogInputToDigitalPin(0)); // int16_t pin_state[...]
          else
        //*/
            pin_state[pin - first_pin] = digitalRead(pin);
      }

      #if HAS_RESUME_CONTINUE
        wait_for_user = true;
        KEEPALIVE_STATE(PAUSED_FOR_USER);
      #endif

      for (;;) {
        for (int8_t pin = first_pin; pin <= last_pin; pin++) {
          if (pin_is_protected(pin)) continue;
          const byte val =
            /*
              IS_ANALOG(pin)
                ? analogRead(pin - analogInputToDigitalPin(0)) : // int16_t val
                :
            //*/
              digitalRead(pin);
          if (val != pin_state[pin - first_pin]) {
            report_pin_state(pin);
            pin_state[pin - first_pin] = val;
          }
        }

        #if HAS_RESUME_CONTINUE
          if (!wait_for_user) {
            KEEPALIVE_STATE(IN_HANDLER);
            break;
          }
        #endif

        safe_delay(500);
      }
      return;
    }

    // Report current state of selected pin(s)
    for (uint8_t pin = first_pin; pin <= last_pin; pin++)
      report_pin_state_extended(pin, ignore_protection);
  }

#endif // PINS_DEBUGGING

#if ENABLED(Z_MIN_PROBE_REPEATABILITY_TEST)

  /**
   * M48: Z probe repeatability measurement function.
   *
   * Usage:
   *   M48 <P#> <X#> <Y#> <V#> <E> <L#>
   *     P = Number of sampled points (4-50, default 10)
   *     X = Sample X position
   *     Y = Sample Y position
   *     V = Verbose level (0-4, default=1)
   *     E = Engage Z probe for each reading
   *     L = Number of legs of movement before probe
   *     S = Schizoid (Or Star if you prefer)
   *
   * This function assumes the bed has been homed.  Specifically, that a G28 command
   * as been issued prior to invoking the M48 Z probe repeatability measurement function.
   * Any information generated by a prior G29 Bed leveling command will be lost and need to be
   * regenerated.
   */
  inline void gcode_M48() {

    if (axis_unhomed_error(true, true, true)) return;

    const int8_t verbose_level = code_seen('V') ? code_value_byte() : 1;
    if (!WITHIN(verbose_level, 0, 4)) {
      SERIAL_PROTOCOLLNPGM("?(V)erbose level is implausible (0-4).");
      return;
    }

    if (verbose_level > 0)
      SERIAL_PROTOCOLLNPGM("M48 Z-Probe Repeatability Test");

    int8_t n_samples = code_seen('P') ? code_value_byte() : 10;
    if (!WITHIN(n_samples, 4, 50)) {
      SERIAL_PROTOCOLLNPGM("?Sample size not plausible (4-50).");
      return;
    }

    float X_current = current_position[X_AXIS],
          Y_current = current_position[Y_AXIS];

    bool stow_probe_after_each = code_seen('E');

    float X_probe_location = code_seen('X') ? code_value_linear_units() : X_current + X_PROBE_OFFSET_FROM_EXTRUDER;
    #if DISABLED(DELTA)
      if (!WITHIN(X_probe_location, LOGICAL_X_POSITION(MIN_PROBE_X), LOGICAL_X_POSITION(MAX_PROBE_X))) {
        out_of_range_error(PSTR("X"));
        return;
      }
    #endif

    float Y_probe_location = code_seen('Y') ? code_value_linear_units() : Y_current + Y_PROBE_OFFSET_FROM_EXTRUDER;
    #if DISABLED(DELTA)
      if (!WITHIN(Y_probe_location, LOGICAL_Y_POSITION(MIN_PROBE_Y), LOGICAL_Y_POSITION(MAX_PROBE_Y))) {
        out_of_range_error(PSTR("Y"));
        return;
      }
    #else
      float pos[XYZ] = { X_probe_location, Y_probe_location, 0 };
      if (!position_is_reachable(pos, true)) {
        SERIAL_PROTOCOLLNPGM("? (X,Y) location outside of probeable radius.");
        return;
      }
    #endif

    bool seen_L = code_seen('L');
    uint8_t n_legs = seen_L ? code_value_byte() : 0;
    if (n_legs > 15) {
      SERIAL_PROTOCOLLNPGM("?Number of legs in movement not plausible (0-15).");
      return;
    }
    if (n_legs == 1) n_legs = 2;

    bool schizoid_flag = code_seen('S');
    if (schizoid_flag && !seen_L) n_legs = 7;

    /**
     * Now get everything to the specified probe point So we can safely do a
     * probe to get us close to the bed.  If the Z-Axis is far from the bed,
     * we don't want to use that as a starting point for each probe.
     */
    if (verbose_level > 2)
      SERIAL_PROTOCOLLNPGM("Positioning the probe...");

    // Disable bed level correction in M48 because we want the raw data when we probe

    #if HAS_LEVELING
      const bool was_enabled =
        #if ENABLED(AUTO_BED_LEVELING_UBL)
          ubl.state.active
        #elif ENABLED(MESH_BED_LEVELING)
          mbl.active()
        #else
          planner.abl_enabled
        #endif
      ;
      set_bed_leveling_enabled(false);
    #endif

    setup_for_endstop_or_probe_move();

    // Move to the first point, deploy, and probe
    probe_pt(X_probe_location, Y_probe_location, stow_probe_after_each, verbose_level);

    randomSeed(millis());

    double mean = 0.0, sigma = 0.0, min = 99999.9, max = -99999.9, sample_set[n_samples];

    for (uint8_t n = 0; n < n_samples; n++) {
      if (n_legs) {
        int dir = (random(0, 10) > 5.0) ? -1 : 1;  // clockwise or counter clockwise
        float angle = random(0.0, 360.0),
              radius = random(
                #if ENABLED(DELTA)
                  DELTA_PROBEABLE_RADIUS / 8, DELTA_PROBEABLE_RADIUS / 3
                #else
                  5, X_MAX_LENGTH / 8
                #endif
              );

        if (verbose_level > 3) {
          SERIAL_ECHOPAIR("Starting radius: ", radius);
          SERIAL_ECHOPAIR("   angle: ", angle);
          SERIAL_ECHOPGM(" Direction: ");
          if (dir > 0) SERIAL_ECHOPGM("Counter-");
          SERIAL_ECHOLNPGM("Clockwise");
        }

        for (uint8_t l = 0; l < n_legs - 1; l++) {
          double delta_angle;

          if (schizoid_flag)
            // The points of a 5 point star are 72 degrees apart.  We need to
            // skip a point and go to the next one on the star.
            delta_angle = dir * 2.0 * 72.0;

          else
            // If we do this line, we are just trying to move further
            // around the circle.
            delta_angle = dir * (float) random(25, 45);

          angle += delta_angle;

          while (angle > 360.0)   // We probably do not need to keep the angle between 0 and 2*PI, but the
            angle -= 360.0;       // Arduino documentation says the trig functions should not be given values
          while (angle < 0.0)     // outside of this range.   It looks like they behave correctly with
            angle += 360.0;       // numbers outside of the range, but just to be safe we clamp them.

          X_current = X_probe_location - (X_PROBE_OFFSET_FROM_EXTRUDER) + cos(RADIANS(angle)) * radius;
          Y_current = Y_probe_location - (Y_PROBE_OFFSET_FROM_EXTRUDER) + sin(RADIANS(angle)) * radius;

          #if DISABLED(DELTA)
            X_current = constrain(X_current, X_MIN_POS, X_MAX_POS);
            Y_current = constrain(Y_current, Y_MIN_POS, Y_MAX_POS);
          #else
            // If we have gone out too far, we can do a simple fix and scale the numbers
            // back in closer to the origin.
            while (HYPOT(X_current, Y_current) > DELTA_PROBEABLE_RADIUS) {
              X_current *= 0.8;
              Y_current *= 0.8;
              if (verbose_level > 3) {
                SERIAL_ECHOPAIR("Pulling point towards center:", X_current);
                SERIAL_ECHOLNPAIR(", ", Y_current);
              }
            }
          #endif
          if (verbose_level > 3) {
            SERIAL_PROTOCOLPGM("Going to:");
            SERIAL_ECHOPAIR(" X", X_current);
            SERIAL_ECHOPAIR(" Y", Y_current);
            SERIAL_ECHOLNPAIR(" Z", current_position[Z_AXIS]);
          }
          do_blocking_move_to_xy(X_current, Y_current);
        } // n_legs loop
      } // n_legs

      // Probe a single point
      sample_set[n] = probe_pt(X_probe_location, Y_probe_location, stow_probe_after_each, 0);

      /**
       * Get the current mean for the data points we have so far
       */
      double sum = 0.0;
      for (uint8_t j = 0; j <= n; j++) sum += sample_set[j];
      mean = sum / (n + 1);

      NOMORE(min, sample_set[n]);
      NOLESS(max, sample_set[n]);

      /**
       * Now, use that mean to calculate the standard deviation for the
       * data points we have so far
       */
      sum = 0.0;
      for (uint8_t j = 0; j <= n; j++)
        sum += sq(sample_set[j] - mean);

      sigma = sqrt(sum / (n + 1));
      if (verbose_level > 0) {
        if (verbose_level > 1) {
          SERIAL_PROTOCOL(n + 1);
          SERIAL_PROTOCOLPGM(" of ");
          SERIAL_PROTOCOL((int)n_samples);
          SERIAL_PROTOCOLPGM(": z: ");
          SERIAL_PROTOCOL_F(sample_set[n], 3);
          if (verbose_level > 2) {
            SERIAL_PROTOCOLPGM(" mean: ");
            SERIAL_PROTOCOL_F(mean, 4);
            SERIAL_PROTOCOLPGM(" sigma: ");
            SERIAL_PROTOCOL_F(sigma, 6);
            SERIAL_PROTOCOLPGM(" min: ");
            SERIAL_PROTOCOL_F(min, 3);
            SERIAL_PROTOCOLPGM(" max: ");
            SERIAL_PROTOCOL_F(max, 3);
            SERIAL_PROTOCOLPGM(" range: ");
            SERIAL_PROTOCOL_F(max-min, 3);
          }
          SERIAL_EOL;
        }
      }

    } // End of probe loop

    if (STOW_PROBE()) return;

    SERIAL_PROTOCOLPGM("Finished!");
    SERIAL_EOL;

    if (verbose_level > 0) {
      SERIAL_PROTOCOLPGM("Mean: ");
      SERIAL_PROTOCOL_F(mean, 6);
      SERIAL_PROTOCOLPGM(" Min: ");
      SERIAL_PROTOCOL_F(min, 3);
      SERIAL_PROTOCOLPGM(" Max: ");
      SERIAL_PROTOCOL_F(max, 3);
      SERIAL_PROTOCOLPGM(" Range: ");
      SERIAL_PROTOCOL_F(max-min, 3);
      SERIAL_EOL;
    }

    SERIAL_PROTOCOLPGM("Standard Deviation: ");
    SERIAL_PROTOCOL_F(sigma, 6);
    SERIAL_EOL;
    SERIAL_EOL;

    clean_up_after_endstop_or_probe_move();

    // Re-enable bed level correction if it had been on
    #if HAS_LEVELING
      set_bed_leveling_enabled(was_enabled);
    #endif

    report_current_position();
  }

#endif // Z_MIN_PROBE_REPEATABILITY_TEST

#if ENABLED(AUTO_BED_LEVELING_UBL) && ENABLED(UBL_G26_MESH_EDITING)

  inline void gcode_M49() {
    ubl.g26_debug_flag ^= true;
    SERIAL_PROTOCOLPGM("UBL Debug Flag turned ");
    serialprintPGM(ubl.g26_debug_flag ? PSTR("on.") : PSTR("off."));
  }

#endif // AUTO_BED_LEVELING_UBL && UBL_G26_MESH_EDITING

/**
 * M75: Start print timer
 */
inline void gcode_M75() { print_job_timer.start(); }

/**
 * M76: Pause print timer
 */
inline void gcode_M76() { print_job_timer.pause(); }

/**
 * M77: Stop print timer
 */
inline void gcode_M77() { print_job_timer.stop(); }

#if ENABLED(PRINTCOUNTER)
  /**
   * M78: Show print statistics
   */
  inline void gcode_M78() {
    // "M78 S78" will reset the statistics
    if (code_seen('S') && code_value_int() == 78)
      print_job_timer.initStats();
    else
      print_job_timer.showStats();
  }
#endif

/**
 * M104: Set hot end temperature
 */
inline void gcode_M104() {
  if (get_target_extruder_from_command(104)) return;
  if (DEBUGGING(DRYRUN)) return;

  #if ENABLED(SINGLENOZZLE)
    if (target_extruder != active_extruder) return;
  #endif

  if (code_seen('S')) {
    const int16_t temp = code_value_temp_abs();
    thermalManager.setTargetHotend(temp, target_extruder);

    #if ENABLED(DUAL_X_CARRIAGE)
      if (dual_x_carriage_mode == DXC_DUPLICATION_MODE && target_extruder == 0)
        thermalManager.setTargetHotend(temp ? temp + duplicate_extruder_temp_offset : 0, 1);
    #endif

    #if ENABLED(PRINTJOB_TIMER_AUTOSTART)
      /**
       * Stop the timer at the end of print. Start is managed by 'heat and wait' M109.
       * We use half EXTRUDE_MINTEMP here to allow nozzles to be put into hot
       * standby mode, for instance in a dual extruder setup, without affecting
       * the running print timer.
       */
      if (code_value_temp_abs() <= (EXTRUDE_MINTEMP) / 2) {
        print_job_timer.stop();
        LCD_MESSAGEPGM(WELCOME_MSG);
      }
    #endif

    if (code_value_temp_abs() > thermalManager.degHotend(target_extruder)) lcd_status_printf_P(0, PSTR("E%i %s"), target_extruder + 1, MSG_HEATING);
  }

  #if ENABLED(AUTOTEMP)
    planner.autotemp_M104_M109();
  #endif
}

#if HAS_TEMP_HOTEND || HAS_TEMP_BED

  void print_heaterstates() {
    #if HAS_TEMP_HOTEND
      SERIAL_PROTOCOLPGM(" T:");
      SERIAL_PROTOCOL(thermalManager.degHotend(target_extruder));
      SERIAL_PROTOCOLPGM(" /");
      SERIAL_PROTOCOL(thermalManager.degTargetHotend(target_extruder));
      #if ENABLED(SHOW_TEMP_ADC_VALUES)
        SERIAL_PROTOCOLPAIR(" (", thermalManager.rawHotendTemp(target_extruder) / OVERSAMPLENR);
        SERIAL_PROTOCOLCHAR(')');
      #endif
    #endif
    #if HAS_TEMP_BED
      SERIAL_PROTOCOLPGM(" B:");
      SERIAL_PROTOCOL(thermalManager.degBed());
      SERIAL_PROTOCOLPGM(" /");
      SERIAL_PROTOCOL(thermalManager.degTargetBed());
      #if ENABLED(SHOW_TEMP_ADC_VALUES)
        SERIAL_PROTOCOLPAIR(" (", thermalManager.rawBedTemp() / OVERSAMPLENR);
        SERIAL_PROTOCOLCHAR(')');
      #endif
    #endif
    #if HOTENDS > 1
      HOTEND_LOOP() {
        SERIAL_PROTOCOLPAIR(" T", e);
        SERIAL_PROTOCOLCHAR(':');
        SERIAL_PROTOCOL(thermalManager.degHotend(e));
        SERIAL_PROTOCOLPGM(" /");
        SERIAL_PROTOCOL(thermalManager.degTargetHotend(e));
        #if ENABLED(SHOW_TEMP_ADC_VALUES)
          SERIAL_PROTOCOLPAIR(" (", thermalManager.rawHotendTemp(e) / OVERSAMPLENR);
          SERIAL_PROTOCOLCHAR(')');
        #endif
      }
    #endif
    SERIAL_PROTOCOLPGM(" @:");
    SERIAL_PROTOCOL(thermalManager.getHeaterPower(target_extruder));
    #if HAS_TEMP_BED
      SERIAL_PROTOCOLPGM(" B@:");
      SERIAL_PROTOCOL(thermalManager.getHeaterPower(-1));
    #endif
    #if HOTENDS > 1
      HOTEND_LOOP() {
        SERIAL_PROTOCOLPAIR(" @", e);
        SERIAL_PROTOCOLCHAR(':');
        SERIAL_PROTOCOL(thermalManager.getHeaterPower(e));
      }
    #endif
  }
#endif

/**
 * M105: Read hot end and bed temperature
 */
inline void gcode_M105() {
  if (get_target_extruder_from_command(105)) return;

  #if HAS_TEMP_HOTEND || HAS_TEMP_BED
    SERIAL_PROTOCOLPGM(MSG_OK);
    print_heaterstates();
  #else // !HAS_TEMP_HOTEND && !HAS_TEMP_BED
    SERIAL_ERROR_START;
    SERIAL_ERRORLNPGM(MSG_ERR_NO_THERMISTORS);
  #endif

  SERIAL_EOL;
}

#if ENABLED(AUTO_REPORT_TEMPERATURES) && (HAS_TEMP_HOTEND || HAS_TEMP_BED)

  static uint8_t auto_report_temp_interval;
  static millis_t next_temp_report_ms;

  /**
   * M155: Set temperature auto-report interval. M155 S<seconds>
   */
  inline void gcode_M155() {
    if (code_seen('S')) {
      auto_report_temp_interval = code_value_byte();
      NOMORE(auto_report_temp_interval, 60);
      next_temp_report_ms = millis() + 1000UL * auto_report_temp_interval;
    }
  }

  inline void auto_report_temperatures() {
    if (auto_report_temp_interval && ELAPSED(millis(), next_temp_report_ms)) {
      next_temp_report_ms = millis() + 1000UL * auto_report_temp_interval;
      print_heaterstates();
      SERIAL_EOL;
    }
  }

#endif // AUTO_REPORT_TEMPERATURES

#if FAN_COUNT > 0

  /**
   * M106: Set Fan Speed
   *
   *  S<int>   Speed between 0-255
   *  P<index> Fan index, if more than one fan
   */
  inline void gcode_M106() {
    uint16_t s = code_seen('S') ? code_value_ushort() : 255,
             p = code_seen('P') ? code_value_ushort() : 0;
    NOMORE(s, 255);
    if (p < FAN_COUNT) fanSpeeds[p] = s;
  }

  /**
   * M107: Fan Off
   */
  inline void gcode_M107() {
    uint16_t p = code_seen('P') ? code_value_ushort() : 0;
    if (p < FAN_COUNT) fanSpeeds[p] = 0;
  }

#endif // FAN_COUNT > 0

#if DISABLED(EMERGENCY_PARSER)

  /**
   * M108: Stop the waiting for heaters in M109, M190, M303. Does not affect the target temperature.
   */
  inline void gcode_M108() { wait_for_heatup = false; }


  /**
   * M112: Emergency Stop
   */
  inline void gcode_M112() { kill(PSTR(MSG_KILLED)); }


  /**
   * M410: Quickstop - Abort all planned moves
   *
   * This will stop the carriages mid-move, so most likely they
   * will be out of sync with the stepper position after this.
   */
  inline void gcode_M410() { quickstop_stepper(); }

#endif

/**
 * M109: Sxxx Wait for extruder(s) to reach temperature. Waits only when heating.
 *       Rxxx Wait for extruder(s) to reach temperature. Waits when heating and cooling.
 */

#ifndef MIN_COOLING_SLOPE_DEG
  #define MIN_COOLING_SLOPE_DEG 1.50
#endif
#ifndef MIN_COOLING_SLOPE_TIME
  #define MIN_COOLING_SLOPE_TIME 60
#endif

inline void gcode_M109() {

  if (get_target_extruder_from_command(109)) return;
  if (DEBUGGING(DRYRUN)) return;

  #if ENABLED(SINGLENOZZLE)
    if (target_extruder != active_extruder) return;
  #endif

  const bool no_wait_for_cooling = code_seen('S');
  if (no_wait_for_cooling || code_seen('R')) {
    const int16_t temp = code_value_temp_abs();
    thermalManager.setTargetHotend(temp, target_extruder);

    #if ENABLED(DUAL_X_CARRIAGE)
      if (dual_x_carriage_mode == DXC_DUPLICATION_MODE && target_extruder == 0)
        thermalManager.setTargetHotend(temp ? temp + duplicate_extruder_temp_offset : 0, 1);
    #endif

    #if ENABLED(PRINTJOB_TIMER_AUTOSTART)
      /**
       * Use half EXTRUDE_MINTEMP to allow nozzles to be put into hot
       * standby mode, (e.g., in a dual extruder setup) without affecting
       * the running print timer.
       */
      if (code_value_temp_abs() <= (EXTRUDE_MINTEMP) / 2) {
        print_job_timer.stop();
        LCD_MESSAGEPGM(WELCOME_MSG);
      }
      else
        print_job_timer.start();
    #endif

    if (thermalManager.isHeatingHotend(target_extruder)) lcd_status_printf_P(0, PSTR("E%i %s"), target_extruder + 1, MSG_HEATING);
  }
  else return;

  #if ENABLED(AUTOTEMP)
    planner.autotemp_M104_M109();
  #endif

  #if TEMP_RESIDENCY_TIME > 0
    millis_t residency_start_ms = 0;
    // Loop until the temperature has stabilized
    #define TEMP_CONDITIONS (!residency_start_ms || PENDING(now, residency_start_ms + (TEMP_RESIDENCY_TIME) * 1000UL))
  #else
    // Loop until the temperature is very close target
    #define TEMP_CONDITIONS (wants_to_cool ? thermalManager.isCoolingHotend(target_extruder) : thermalManager.isHeatingHotend(target_extruder))
  #endif

  float target_temp = -1.0, old_temp = 9999.0;
  bool wants_to_cool = false;
  wait_for_heatup = true;
  millis_t now, next_temp_ms = 0, next_cool_check_ms = 0;

  KEEPALIVE_STATE(NOT_BUSY);

  #if ENABLED(PRINTER_EVENT_LEDS)
    const float start_temp = thermalManager.degHotend(target_extruder);
    uint8_t old_blue = 0;
  #endif

  do {
    // Target temperature might be changed during the loop
    if (target_temp != thermalManager.degTargetHotend(target_extruder)) {
      wants_to_cool = thermalManager.isCoolingHotend(target_extruder);
      target_temp = thermalManager.degTargetHotend(target_extruder);

      // Exit if S<lower>, continue if S<higher>, R<lower>, or R<higher>
      if (no_wait_for_cooling && wants_to_cool) break;
    }

    now = millis();
    if (ELAPSED(now, next_temp_ms)) { //Print temp & remaining time every 1s while waiting
      next_temp_ms = now + 1000UL;
      print_heaterstates();
      #if TEMP_RESIDENCY_TIME > 0
        SERIAL_PROTOCOLPGM(" W:");
        if (residency_start_ms) {
          long rem = (((TEMP_RESIDENCY_TIME) * 1000UL) - (now - residency_start_ms)) / 1000UL;
          SERIAL_PROTOCOLLN(rem);
        }
        else {
          SERIAL_PROTOCOLLNPGM("?");
        }
      #else
        SERIAL_EOL;
      #endif
    }

    idle();
    refresh_cmd_timeout(); // to prevent stepper_inactive_time from running out

    const float temp = thermalManager.degHotend(target_extruder);

    #if ENABLED(PRINTER_EVENT_LEDS)
      // Gradually change LED strip from violet to red as nozzle heats up
      if (!wants_to_cool) {
        const uint8_t blue = map(constrain(temp, start_temp, target_temp), start_temp, target_temp, 255, 0);
        if (blue != old_blue) set_led_color(255, 0, (old_blue = blue));
      }
    #endif

    #if TEMP_RESIDENCY_TIME > 0

      const float temp_diff = fabs(target_temp - temp);

      if (!residency_start_ms) {
        // Start the TEMP_RESIDENCY_TIME timer when we reach target temp for the first time.
        if (temp_diff < TEMP_WINDOW) residency_start_ms = now;
      }
      else if (temp_diff > TEMP_HYSTERESIS) {
        // Restart the timer whenever the temperature falls outside the hysteresis.
        residency_start_ms = now;
      }

    #endif

    // Prevent a wait-forever situation if R is misused i.e. M109 R0
    if (wants_to_cool) {
      // break after MIN_COOLING_SLOPE_TIME seconds
      // if the temperature did not drop at least MIN_COOLING_SLOPE_DEG
      if (!next_cool_check_ms || ELAPSED(now, next_cool_check_ms)) {
        if (old_temp - temp < MIN_COOLING_SLOPE_DEG) break;
        next_cool_check_ms = now + 1000UL * MIN_COOLING_SLOPE_TIME;
        old_temp = temp;
      }
    }

  } while (wait_for_heatup && TEMP_CONDITIONS);

  if (wait_for_heatup) {
    LCD_MESSAGEPGM(MSG_HEATING_COMPLETE);
    #if ENABLED(PRINTER_EVENT_LEDS)
      #if ENABLED(RGBW_LED)
        set_led_color(0, 0, 0, 255);  // Turn on the WHITE LED
      #else
        set_led_color(255, 255, 255); // Set LEDs All On
      #endif
    #endif
  }

  KEEPALIVE_STATE(IN_HANDLER);
}

#if HAS_TEMP_BED

  #ifndef MIN_COOLING_SLOPE_DEG_BED
    #define MIN_COOLING_SLOPE_DEG_BED 1.50
  #endif
  #ifndef MIN_COOLING_SLOPE_TIME_BED
    #define MIN_COOLING_SLOPE_TIME_BED 60
  #endif

  /**
   * M190: Sxxx Wait for bed current temp to reach target temp. Waits only when heating
   *       Rxxx Wait for bed current temp to reach target temp. Waits when heating and cooling
   */
  inline void gcode_M190() {
    if (DEBUGGING(DRYRUN)) return;

    LCD_MESSAGEPGM(MSG_BED_HEATING);
    const bool no_wait_for_cooling = code_seen('S');
    if (no_wait_for_cooling || code_seen('R')) {
      thermalManager.setTargetBed(code_value_temp_abs());

      #if ENABLED(PRINTJOB_TIMER_AUTOSTART)
        if (code_value_temp_abs() > BED_MINTEMP)
          print_job_timer.start();
      #endif
    }
    else return;

    #if TEMP_BED_RESIDENCY_TIME > 0
      millis_t residency_start_ms = 0;
      // Loop until the temperature has stabilized
      #define TEMP_BED_CONDITIONS (!residency_start_ms || PENDING(now, residency_start_ms + (TEMP_BED_RESIDENCY_TIME) * 1000UL))
    #else
      // Loop until the temperature is very close target
      #define TEMP_BED_CONDITIONS (wants_to_cool ? thermalManager.isCoolingBed() : thermalManager.isHeatingBed())
    #endif

    float target_temp = -1.0, old_temp = 9999.0;
    bool wants_to_cool = false;
    wait_for_heatup = true;
    millis_t now, next_temp_ms = 0, next_cool_check_ms = 0;

    KEEPALIVE_STATE(NOT_BUSY);

    target_extruder = active_extruder; // for print_heaterstates

    #if ENABLED(PRINTER_EVENT_LEDS)
      const float start_temp = thermalManager.degBed();
      uint8_t old_red = 255;
    #endif

    do {
      // Target temperature might be changed during the loop
      if (target_temp != thermalManager.degTargetBed()) {
        wants_to_cool = thermalManager.isCoolingBed();
        target_temp = thermalManager.degTargetBed();

        // Exit if S<lower>, continue if S<higher>, R<lower>, or R<higher>
        if (no_wait_for_cooling && wants_to_cool) break;
      }

      now = millis();
      if (ELAPSED(now, next_temp_ms)) { //Print Temp Reading every 1 second while heating up.
        next_temp_ms = now + 1000UL;
        print_heaterstates();
        #if TEMP_BED_RESIDENCY_TIME > 0
          SERIAL_PROTOCOLPGM(" W:");
          if (residency_start_ms) {
            long rem = (((TEMP_BED_RESIDENCY_TIME) * 1000UL) - (now - residency_start_ms)) / 1000UL;
            SERIAL_PROTOCOLLN(rem);
          }
          else {
            SERIAL_PROTOCOLLNPGM("?");
          }
        #else
          SERIAL_EOL;
        #endif
      }

      idle();
      refresh_cmd_timeout(); // to prevent stepper_inactive_time from running out

      const float temp = thermalManager.degBed();

      #if ENABLED(PRINTER_EVENT_LEDS)
        // Gradually change LED strip from blue to violet as bed heats up
        if (!wants_to_cool) {
          const uint8_t red = map(constrain(temp, start_temp, target_temp), start_temp, target_temp, 0, 255);
          if (red != old_red) set_led_color((old_red = red), 0, 255);
        }
      }
      #endif

      #if TEMP_BED_RESIDENCY_TIME > 0

        const float temp_diff = fabs(target_temp - temp);

        if (!residency_start_ms) {
          // Start the TEMP_BED_RESIDENCY_TIME timer when we reach target temp for the first time.
          if (temp_diff < TEMP_BED_WINDOW) residency_start_ms = now;
        }
        else if (temp_diff > TEMP_BED_HYSTERESIS) {
          // Restart the timer whenever the temperature falls outside the hysteresis.
          residency_start_ms = now;
        }

      #endif // TEMP_BED_RESIDENCY_TIME > 0

      // Prevent a wait-forever situation if R is misused i.e. M190 R0
      if (wants_to_cool) {
        // Break after MIN_COOLING_SLOPE_TIME_BED seconds
        // if the temperature did not drop at least MIN_COOLING_SLOPE_DEG_BED
        if (!next_cool_check_ms || ELAPSED(now, next_cool_check_ms)) {
          if (old_temp - temp < MIN_COOLING_SLOPE_DEG_BED) break;
          next_cool_check_ms = now + 1000UL * MIN_COOLING_SLOPE_TIME_BED;
          old_temp = temp;
        }
      }

    } while (wait_for_heatup && TEMP_BED_CONDITIONS);

    if (wait_for_heatup) LCD_MESSAGEPGM(MSG_BED_DONE);
    KEEPALIVE_STATE(IN_HANDLER);
  }

#endif // HAS_TEMP_BED

/**
 * M110: Set Current Line Number
 */
inline void gcode_M110() {
  if (code_seen('N')) gcode_LastN = code_value_long();
}

/**
 * M111: Set the debug level
 */
inline void gcode_M111() {
  marlin_debug_flags = code_seen('S') ? code_value_byte() : (uint8_t)DEBUG_NONE;

  const static char str_debug_1[] PROGMEM = MSG_DEBUG_ECHO;
  const static char str_debug_2[] PROGMEM = MSG_DEBUG_INFO;
  const static char str_debug_4[] PROGMEM = MSG_DEBUG_ERRORS;
  const static char str_debug_8[] PROGMEM = MSG_DEBUG_DRYRUN;
  const static char str_debug_16[] PROGMEM = MSG_DEBUG_COMMUNICATION;
  #if ENABLED(DEBUG_LEVELING_FEATURE)
    const static char str_debug_32[] PROGMEM = MSG_DEBUG_LEVELING;
  #endif

  const static char* const debug_strings[] PROGMEM = {
    str_debug_1, str_debug_2, str_debug_4, str_debug_8, str_debug_16,
    #if ENABLED(DEBUG_LEVELING_FEATURE)
      str_debug_32
    #endif
  };

  SERIAL_ECHO_START;
  SERIAL_ECHOPGM(MSG_DEBUG_PREFIX);
  if (marlin_debug_flags) {
    uint8_t comma = 0;
    for (uint8_t i = 0; i < COUNT(debug_strings); i++) {
      if (TEST(marlin_debug_flags, i)) {
        if (comma++) SERIAL_CHAR(',');
        serialprintPGM((char*)pgm_read_word(&debug_strings[i]));
      }
    }
  }
  else {
    SERIAL_ECHOPGM(MSG_DEBUG_OFF);
  }
  SERIAL_EOL;
}

#if ENABLED(HOST_KEEPALIVE_FEATURE)

  /**
   * M113: Get or set Host Keepalive interval (0 to disable)
   *
   *   S<seconds> Optional. Set the keepalive interval.
   */
  inline void gcode_M113() {
    if (code_seen('S')) {
      host_keepalive_interval = code_value_byte();
      NOMORE(host_keepalive_interval, 60);
    }
    else {
      SERIAL_ECHO_START;
      SERIAL_ECHOLNPAIR("M113 S", (unsigned long)host_keepalive_interval);
    }
  }

#endif

#if ENABLED(BARICUDA)

  #if HAS_HEATER_1
    /**
     * M126: Heater 1 valve open
     */
    inline void gcode_M126() { baricuda_valve_pressure = code_seen('S') ? code_value_byte() : 255; }
    /**
     * M127: Heater 1 valve close
     */
    inline void gcode_M127() { baricuda_valve_pressure = 0; }
  #endif

  #if HAS_HEATER_2
    /**
     * M128: Heater 2 valve open
     */
    inline void gcode_M128() { baricuda_e_to_p_pressure = code_seen('S') ? code_value_byte() : 255; }
    /**
     * M129: Heater 2 valve close
     */
    inline void gcode_M129() { baricuda_e_to_p_pressure = 0; }
  #endif

#endif // BARICUDA

/**
 * M140: Set bed temperature
 */
inline void gcode_M140() {
  if (DEBUGGING(DRYRUN)) return;
  if (code_seen('S')) thermalManager.setTargetBed(code_value_temp_abs());
}

#if ENABLED(ULTIPANEL)

  /**
   * M145: Set the heatup state for a material in the LCD menu
   *
   *   S<material> (0=PLA, 1=ABS)
   *   H<hotend temp>
   *   B<bed temp>
   *   F<fan speed>
   */
  inline void gcode_M145() {
    uint8_t material = code_seen('S') ? (uint8_t)code_value_int() : 0;
    if (material >= COUNT(lcd_preheat_hotend_temp)) {
      SERIAL_ERROR_START;
      SERIAL_ERRORLNPGM(MSG_ERR_MATERIAL_INDEX);
    }
    else {
      int v;
      if (code_seen('H')) {
        v = code_value_int();
        lcd_preheat_hotend_temp[material] = constrain(v, EXTRUDE_MINTEMP, HEATER_0_MAXTEMP - 15);
      }
      if (code_seen('F')) {
        v = code_value_int();
        lcd_preheat_fan_speed[material] = constrain(v, 0, 255);
      }
      #if TEMP_SENSOR_BED != 0
        if (code_seen('B')) {
          v = code_value_int();
          lcd_preheat_bed_temp[material] = constrain(v, BED_MINTEMP, BED_MAXTEMP - 15);
        }
      #endif
    }
  }

#endif // ULTIPANEL

#if ENABLED(TEMPERATURE_UNITS_SUPPORT)
  /**
   * M149: Set temperature units
   */
  inline void gcode_M149() {
         if (code_seen('C')) set_input_temp_units(TEMPUNIT_C);
    else if (code_seen('K')) set_input_temp_units(TEMPUNIT_K);
    else if (code_seen('F')) set_input_temp_units(TEMPUNIT_F);
  }
#endif

#if HAS_POWER_SWITCH

  /**
   * M80: Turn on Power Supply
   */
  inline void gcode_M80() {
    OUT_WRITE(PS_ON_PIN, PS_ON_AWAKE); //GND

    /**
     * If you have a switch on suicide pin, this is useful
     * if you want to start another print with suicide feature after
     * a print without suicide...
     */
    #if HAS_SUICIDE
      OUT_WRITE(SUICIDE_PIN, HIGH);
    #endif

    #if ENABLED(HAVE_TMC2130)
      delay(100);
      tmc2130_init(); // Settings only stick when the driver has power
    #endif

    #if ENABLED(ULTIPANEL)
      powersupply = true;
      LCD_MESSAGEPGM(WELCOME_MSG);
    #endif
  }

#endif // HAS_POWER_SWITCH

/**
 * M81: Turn off Power, including Power Supply, if there is one.
 *
 *      This code should ALWAYS be available for EMERGENCY SHUTDOWN!
 */
inline void gcode_M81() {
  thermalManager.disable_all_heaters();
  stepper.finish_and_disable();
  #if FAN_COUNT > 0
    for (uint8_t i = 0; i < FAN_COUNT; i++) fanSpeeds[i] = 0;

    #if ENABLED(PROBING_FANS_OFF)
      fans_paused = false;
      ZERO(paused_fanSpeeds);
    #endif
  #endif
  safe_delay(1000); // Wait 1 second before switching off
  #if HAS_SUICIDE
    stepper.synchronize();
    suicide();
  #elif HAS_POWER_SWITCH
    OUT_WRITE(PS_ON_PIN, PS_ON_ASLEEP);
  #endif
  #if ENABLED(ULTIPANEL)
    #if HAS_POWER_SWITCH
      powersupply = false;
    #endif
    LCD_MESSAGEPGM(MACHINE_NAME " " MSG_OFF ".");
  #endif
}

/**
 * M82: Set E codes absolute (default)
 */
inline void gcode_M82() { axis_relative_modes[E_AXIS] = false; }

/**
 * M83: Set E codes relative while in Absolute Coordinates (G90) mode
 */
inline void gcode_M83() { axis_relative_modes[E_AXIS] = true; }

/**
 * M18, M84: Disable all stepper motors
 */
inline void gcode_M18_M84() {
  if (code_seen('S')) {
    stepper_inactive_time = code_value_millis_from_seconds();
  }
  else {
    bool all_axis = !((code_seen('X')) || (code_seen('Y')) || (code_seen('Z')) || (code_seen('E')));
    if (all_axis) {
      stepper.finish_and_disable();
    }
    else {
      stepper.synchronize();
      if (code_seen('X')) disable_X();
      if (code_seen('Y')) disable_Y();
      if (code_seen('Z')) disable_Z();
      #if ((E0_ENABLE_PIN != X_ENABLE_PIN) && (E1_ENABLE_PIN != Y_ENABLE_PIN)) // Only enable on boards that have seperate ENABLE_PINS
        if (code_seen('E')) disable_e_steppers();
      #endif
    }
  }
}

/**
 * M85: Set inactivity shutdown timer with parameter S<seconds>. To disable set zero (default)
 */
inline void gcode_M85() {
  if (code_seen('S')) max_inactive_time = code_value_millis_from_seconds();
}

/**
 * Multi-stepper support for M92, M201, M203
 */
#if ENABLED(DISTINCT_E_FACTORS)
  #define GET_TARGET_EXTRUDER(CMD) if (get_target_extruder_from_command(CMD)) return
  #define TARGET_EXTRUDER target_extruder
#else
  #define GET_TARGET_EXTRUDER(CMD) NOOP
  #define TARGET_EXTRUDER 0
#endif

/**
 * M92: Set axis steps-per-unit for one or more axes, X, Y, Z, and E.
 *      (Follows the same syntax as G92)
 *
 *      With multiple extruders use T to specify which one.
 */
inline void gcode_M92() {

  GET_TARGET_EXTRUDER(92);

  LOOP_XYZE(i) {
    if (code_seen(axis_codes[i])) {
      if (i == E_AXIS) {
        const float value = code_value_per_axis_unit((AxisEnum)(E_AXIS + TARGET_EXTRUDER));
        if (value < 20.0) {
          float factor = planner.axis_steps_per_mm[E_AXIS + TARGET_EXTRUDER] / value; // increase e constants if M92 E14 is given for netfab.
          planner.max_jerk[E_AXIS] *= factor;
          planner.max_feedrate_mm_s[E_AXIS + TARGET_EXTRUDER] *= factor;
          planner.max_acceleration_steps_per_s2[E_AXIS + TARGET_EXTRUDER] *= factor;
        }
        planner.axis_steps_per_mm[E_AXIS + TARGET_EXTRUDER] = value;
      }
      else {
        planner.axis_steps_per_mm[i] = code_value_per_axis_unit((AxisEnum)i);
      }
    }
  }
  planner.refresh_positioning();
}

/**
 * Output the current position to serial
 */
static void report_current_position() {
  SERIAL_PROTOCOLPGM("X:");
  SERIAL_PROTOCOL(current_position[X_AXIS]);
  SERIAL_PROTOCOLPGM(" Y:");
  SERIAL_PROTOCOL(current_position[Y_AXIS]);
  SERIAL_PROTOCOLPGM(" Z:");
  SERIAL_PROTOCOL(current_position[Z_AXIS]);
  SERIAL_PROTOCOLPGM(" E:");
  SERIAL_PROTOCOL(current_position[E_AXIS]);

  stepper.report_positions();

  #if IS_SCARA
    SERIAL_PROTOCOLPAIR("SCARA Theta:", stepper.get_axis_position_degrees(A_AXIS));
    SERIAL_PROTOCOLLNPAIR("   Psi+Theta:", stepper.get_axis_position_degrees(B_AXIS));
    SERIAL_EOL;
  #endif
}

/**
 * M114: Output current position to serial port
 */
inline void gcode_M114() { stepper.synchronize(); report_current_position(); }

/**
 * M115: Capabilities string
 */
inline void gcode_M115() {
  SERIAL_PROTOCOLLNPGM(MSG_M115_REPORT);

  #if ENABLED(EXTENDED_CAPABILITIES_REPORT)

    // EEPROM (M500, M501)
    #if ENABLED(EEPROM_SETTINGS)
      SERIAL_PROTOCOLLNPGM("Cap:EEPROM:1");
    #else
      SERIAL_PROTOCOLLNPGM("Cap:EEPROM:0");
    #endif

    // AUTOREPORT_TEMP (M155)
    #if ENABLED(AUTO_REPORT_TEMPERATURES)
      SERIAL_PROTOCOLLNPGM("Cap:AUTOREPORT_TEMP:1");
    #else
      SERIAL_PROTOCOLLNPGM("Cap:AUTOREPORT_TEMP:0");
    #endif

    // PROGRESS (M530 S L, M531 <file>, M532 X L)
    SERIAL_PROTOCOLLNPGM("Cap:PROGRESS:0");

    // AUTOLEVEL (G29)
    #if HAS_ABL
      SERIAL_PROTOCOLLNPGM("Cap:AUTOLEVEL:1");
    #else
      SERIAL_PROTOCOLLNPGM("Cap:AUTOLEVEL:0");
    #endif

    // Z_PROBE (G30)
    #if HAS_BED_PROBE
      SERIAL_PROTOCOLLNPGM("Cap:Z_PROBE:1");
    #else
      SERIAL_PROTOCOLLNPGM("Cap:Z_PROBE:0");
    #endif

    // MESH_REPORT (M420 V)
    #if HAS_LEVELING
      SERIAL_PROTOCOLLNPGM("Cap:LEVELING_DATA:1");
    #else
      SERIAL_PROTOCOLLNPGM("Cap:LEVELING_DATA:0");
    #endif

    // SOFTWARE_POWER (G30)
    #if HAS_POWER_SWITCH
      SERIAL_PROTOCOLLNPGM("Cap:SOFTWARE_POWER:1");
    #else
      SERIAL_PROTOCOLLNPGM("Cap:SOFTWARE_POWER:0");
    #endif

    // TOGGLE_LIGHTS (M355)
    #if HAS_CASE_LIGHT
      SERIAL_PROTOCOLLNPGM("Cap:TOGGLE_LIGHTS:1");
    #else
      SERIAL_PROTOCOLLNPGM("Cap:TOGGLE_LIGHTS:0");
    #endif

    // EMERGENCY_PARSER (M108, M112, M410)
    #if ENABLED(EMERGENCY_PARSER)
      SERIAL_PROTOCOLLNPGM("Cap:EMERGENCY_PARSER:1");
    #else
      SERIAL_PROTOCOLLNPGM("Cap:EMERGENCY_PARSER:0");
    #endif

  #endif // EXTENDED_CAPABILITIES_REPORT
}

/**
 * M117: Set LCD Status Message
 */
inline void gcode_M117() {
  lcd_setstatus(current_command_args);
}

/**
 * M119: Output endstop states to serial output
 */
inline void gcode_M119() { endstops.M119(); }

/**
 * M120: Enable endstops and set non-homing endstop state to "enabled"
 */
inline void gcode_M120() { endstops.enable_globally(true); }

/**
 * M121: Disable endstops and set non-homing endstop state to "disabled"
 */
inline void gcode_M121() { endstops.enable_globally(false); }

#if ENABLED(PARK_HEAD_ON_PAUSE)

  /**
   * M125: Store current position and move to filament change position.
   *       Called on pause (by M25) to prevent material leaking onto the
   *       object. On resume (M24) the head will be moved back and the
   *       print will resume.
   *
   *       If Marlin is compiled without SD Card support, M125 can be
   *       used directly to pause the print and move to park position,
   *       resuming with a button click or M108.
   *
   *    L = override retract length
   *    X = override X
   *    Y = override Y
   *    Z = override Z raise
   */
  inline void gcode_M125() {

    // Initial retract before move to filament change position
    const float retract = code_seen('L') ? code_value_axis_units(E_AXIS) : 0
      #if defined(PAUSE_PARK_RETRACT_LENGTH) && PAUSE_PARK_RETRACT_LENGTH > 0
        - (PAUSE_PARK_RETRACT_LENGTH)
      #endif
    ;

    // Lift Z axis
    const float z_lift = code_seen('Z') ? code_value_linear_units() :
      #if defined(PAUSE_PARK_Z_ADD) && PAUSE_PARK_Z_ADD > 0
        PAUSE_PARK_Z_ADD
      #else
        0
      #endif
    ;

    // Move XY axes to filament change position or given position
    const float x_pos = code_seen('X') ? code_value_linear_units() : 0
      #ifdef PAUSE_PARK_X_POS
        + PAUSE_PARK_X_POS
      #endif
    ;
    const float y_pos = code_seen('Y') ? code_value_linear_units() : 0
      #ifdef PAUSE_PARK_Y_POS
        + PAUSE_PARK_Y_POS
      #endif
    ;

    #if HOTENDS > 1 && DISABLED(DUAL_X_CARRIAGE)
      if (active_extruder > 0) {
        if (!code_seen('X')) x_pos += hotend_offset[X_AXIS][active_extruder];
        if (!code_seen('Y')) y_pos += hotend_offset[Y_AXIS][active_extruder];
      }
    #endif

    if (pause_print(retract, z_lift, x_pos, y_pos)) {
      #if DISABLED(SDSUPPORT)
        // Wait for lcd click or M108
        wait_for_filament_reload();

        // Return to print position and continue
        resume_print();

        if (job_running) print_job_timer.start();
      #endif
    }
  }

#endif // PARK_HEAD_ON_PAUSE

#if HAS_COLOR_LEDS

  /**
   * M150: Set Status LED Color - Use R-U-B-W for R-G-B-W
   *
   * Always sets all 3 or 4 components. If a component is left out, set to 0.
   *
   * Examples:
   *
   *   M150 R255       ; Turn LED red
   *   M150 R255 U127  ; Turn LED orange (PWM only)
   *   M150            ; Turn LED off
   *   M150 R U B      ; Turn LED white
   *   M150 W          ; Turn LED white using a white LED
   *
   */
  inline void gcode_M150() {
    set_led_color(
      code_seen('R') ? (code_has_value() ? code_value_byte() : 255) : 0,
      code_seen('U') ? (code_has_value() ? code_value_byte() : 255) : 0,
      code_seen('B') ? (code_has_value() ? code_value_byte() : 255) : 0
      #if ENABLED(RGBW_LED)
        , code_seen('W') ? (code_has_value() ? code_value_byte() : 255) : 0
      #endif
    );
  }

#endif // BLINKM || RGB_LED

/**
 * M200: Set filament diameter and set E axis units to cubic units
 *
 *    T<extruder> - Optional extruder number. Current extruder if omitted.
 *    D<linear> - Diameter of the filament. Use "D0" to switch back to linear units on the E axis.
 */
inline void gcode_M200() {

  if (get_target_extruder_from_command(200)) return;

  if (code_seen('D')) {
    // setting any extruder filament size disables volumetric on the assumption that
    // slicers either generate in extruder values as cubic mm or as as filament feeds
    // for all extruders
    volumetric_enabled = (code_value_linear_units() != 0.0);
    if (volumetric_enabled) {
      filament_size[target_extruder] = code_value_linear_units();
      // make sure all extruders have some sane value for the filament size
      for (uint8_t i = 0; i < COUNT(filament_size); i++)
        if (! filament_size[i]) filament_size[i] = DEFAULT_NOMINAL_FILAMENT_DIA;
    }
  }
  calculate_volumetric_multipliers();
}

/**
 * M201: Set max acceleration in units/s^2 for print moves (M201 X1000 Y1000)
 *
 *       With multiple extruders use T to specify which one.
 */
inline void gcode_M201() {

  GET_TARGET_EXTRUDER(201);

  LOOP_XYZE(i) {
    if (code_seen(axis_codes[i])) {
      const uint8_t a = i + (i == E_AXIS ? TARGET_EXTRUDER : 0);
      planner.max_acceleration_mm_per_s2[a] = code_value_axis_units((AxisEnum)a);
    }
  }
  // steps per sq second need to be updated to agree with the units per sq second (as they are what is used in the planner)
  planner.reset_acceleration_rates();
}

#if 0 // Not used for Sprinter/grbl gen6
  inline void gcode_M202() {
    LOOP_XYZE(i) {
      if (code_seen(axis_codes[i])) axis_travel_steps_per_sqr_second[i] = code_value_axis_units((AxisEnum)i) * planner.axis_steps_per_mm[i];
    }
  }
#endif


/**
 * M203: Set maximum feedrate that your machine can sustain (M203 X200 Y200 Z300 E10000) in units/sec
 *
 *       With multiple extruders use T to specify which one.
 */
inline void gcode_M203() {

  GET_TARGET_EXTRUDER(203);

  LOOP_XYZE(i)
    if (code_seen(axis_codes[i])) {
      const uint8_t a = i + (i == E_AXIS ? TARGET_EXTRUDER : 0);
      planner.max_feedrate_mm_s[a] = code_value_axis_units((AxisEnum)a);
    }
}

/**
 * M204: Set Accelerations in units/sec^2 (M204 P1200 R3000 T3000)
 *
 *    P = Printing moves
 *    R = Retract only (no X, Y, Z) moves
 *    T = Travel (non printing) moves
 *
 *  Also sets minimum segment time in ms (B20000) to prevent buffer under-runs and M20 minimum feedrate
 */
inline void gcode_M204() {
  if (code_seen('S')) {  // Kept for legacy compatibility. Should NOT BE USED for new developments.
    planner.travel_acceleration = planner.acceleration = code_value_linear_units();
    SERIAL_ECHOLNPAIR("Setting Print and Travel Acceleration: ", planner.acceleration);
  }
  if (code_seen('P')) {
    planner.acceleration = code_value_linear_units();
    SERIAL_ECHOLNPAIR("Setting Print Acceleration: ", planner.acceleration);
  }
  if (code_seen('R')) {
    planner.retract_acceleration = code_value_linear_units();
    SERIAL_ECHOLNPAIR("Setting Retract Acceleration: ", planner.retract_acceleration);
  }
  if (code_seen('T')) {
    planner.travel_acceleration = code_value_linear_units();
    SERIAL_ECHOLNPAIR("Setting Travel Acceleration: ", planner.travel_acceleration);
  }
}

/**
 * M205: Set Advanced Settings
 *
 *    S = Min Feed Rate (units/s)
 *    T = Min Travel Feed Rate (units/s)
 *    B = Min Segment Time (µs)
 *    X = Max X Jerk (units/sec^2)
 *    Y = Max Y Jerk (units/sec^2)
 *    Z = Max Z Jerk (units/sec^2)
 *    E = Max E Jerk (units/sec^2)
 */
inline void gcode_M205() {
  if (code_seen('S')) planner.min_feedrate_mm_s = code_value_linear_units();
  if (code_seen('T')) planner.min_travel_feedrate_mm_s = code_value_linear_units();
  if (code_seen('B')) planner.min_segment_time = code_value_millis();
  if (code_seen('X')) planner.max_jerk[X_AXIS] = code_value_linear_units();
  if (code_seen('Y')) planner.max_jerk[Y_AXIS] = code_value_linear_units();
  if (code_seen('Z')) planner.max_jerk[Z_AXIS] = code_value_linear_units();
  if (code_seen('E')) planner.max_jerk[E_AXIS] = code_value_linear_units();
}

#if HAS_M206_COMMAND

  /**
   * M206: Set Additional Homing Offset (X Y Z). SCARA aliases T=X, P=Y
   */
  inline void gcode_M206() {
    LOOP_XYZ(i)
      if (code_seen(axis_codes[i]))
        set_home_offset((AxisEnum)i, code_value_linear_units());

    #if ENABLED(MORGAN_SCARA)
      if (code_seen('T')) set_home_offset(A_AXIS, code_value_linear_units()); // Theta
      if (code_seen('P')) set_home_offset(B_AXIS, code_value_linear_units()); // Psi
    #endif

    SYNC_PLAN_POSITION_KINEMATIC();
    report_current_position();
  }

#endif // HAS_M206_COMMAND

#if ENABLED(DELTA)
  /**
   * M665: Set delta configurations
   *
   *    H = diagonal rod // AC-version
   *    L = diagonal rod
   *    R = delta radius
   *    S = segments per second
   *    A = Alpha (Tower 1) diagonal rod trim
   *    B = Beta (Tower 2) diagonal rod trim
   *    C = Gamma (Tower 3) diagonal rod trim
   */
  inline void gcode_M665() {
    if (code_seen('H')) {
      home_offset[Z_AXIS] = code_value_linear_units() - DELTA_HEIGHT;
      current_position[Z_AXIS] += code_value_linear_units() - DELTA_HEIGHT - home_offset[Z_AXIS];
      home_offset[Z_AXIS] = code_value_linear_units() - DELTA_HEIGHT;
      update_software_endstops(Z_AXIS);
    }
    if (code_seen('L')) delta_diagonal_rod = code_value_linear_units();
    if (code_seen('R')) delta_radius = code_value_linear_units();
    if (code_seen('S')) delta_segments_per_second = code_value_float();
    if (code_seen('B')) delta_calibration_radius = code_value_float();
    if (code_seen('X')) delta_tower_angle_trim[A_AXIS] = code_value_linear_units();
    if (code_seen('Y')) delta_tower_angle_trim[B_AXIS] = code_value_linear_units();
    if (code_seen('Z')) { // rotate all 3 axis for Z = 0
      delta_tower_angle_trim[A_AXIS] -= code_value_linear_units();
      delta_tower_angle_trim[B_AXIS] -= code_value_linear_units();
    }
    recalc_delta_settings(delta_radius, delta_diagonal_rod);
  }
  /**
   * M666: Set delta endstop adjustment
   */
  inline void gcode_M666() {
    #if ENABLED(DEBUG_LEVELING_FEATURE)
      if (DEBUGGING(LEVELING)) {
        SERIAL_ECHOLNPGM(">>> gcode_M666");
      }
    #endif
    LOOP_XYZ(i) {
      if (code_seen(axis_codes[i])) {
        endstop_adj[i] = code_value_linear_units();
        #if ENABLED(DEBUG_LEVELING_FEATURE)
          if (DEBUGGING(LEVELING)) {
            SERIAL_ECHOPAIR("endstop_adj[", axis_codes[i]);
            SERIAL_ECHOLNPAIR("] = ", endstop_adj[i]);
          }
        #endif
      }
    }
    #if ENABLED(DEBUG_LEVELING_FEATURE)
      if (DEBUGGING(LEVELING)) {
        SERIAL_ECHOLNPGM("<<< gcode_M666");
      }
    #endif
    // normalize endstops so all are <=0; set the residue to delta height
    const float z_temp = MAX3(endstop_adj[A_AXIS], endstop_adj[B_AXIS], endstop_adj[C_AXIS]);
    home_offset[Z_AXIS] -= z_temp;
    LOOP_XYZ(i) endstop_adj[i] -= z_temp;
  }

#elif ENABLED(Z_DUAL_ENDSTOPS) // !DELTA && ENABLED(Z_DUAL_ENDSTOPS)

  /**
   * M666: For Z Dual Endstop setup, set z axis offset to the z2 axis.
   */
  inline void gcode_M666() {
    if (code_seen('Z')) z_endstop_adj = code_value_linear_units();
    SERIAL_ECHOLNPAIR("Z Endstop Adjustment set to (mm):", z_endstop_adj);
  }

#endif // !DELTA && Z_DUAL_ENDSTOPS

#if ENABLED(FWRETRACT)

  /**
   * M207: Set firmware retraction values
   *
   *   S[+units]    retract_length
   *   W[+units]    retract_length_swap (multi-extruder)
   *   F[units/min] retract_feedrate_mm_s
   *   Z[units]     retract_zlift
   */
  inline void gcode_M207() {
    if (code_seen('S')) retract_length = code_value_axis_units(E_AXIS);
    if (code_seen('F')) retract_feedrate_mm_s = MMM_TO_MMS(code_value_axis_units(E_AXIS));
    if (code_seen('Z')) retract_zlift = code_value_linear_units();
    #if EXTRUDERS > 1
      if (code_seen('W')) retract_length_swap = code_value_axis_units(E_AXIS);
    #endif
  }

  /**
   * M208: Set firmware un-retraction values
   *
   *   S[+units]    retract_recover_length (in addition to M207 S*)
   *   W[+units]    retract_recover_length_swap (multi-extruder)
   *   F[units/min] retract_recover_feedrate_mm_s
   */
  inline void gcode_M208() {
    if (code_seen('S')) retract_recover_length = code_value_axis_units(E_AXIS);
    if (code_seen('F')) retract_recover_feedrate_mm_s = MMM_TO_MMS(code_value_axis_units(E_AXIS));
    #if EXTRUDERS > 1
      if (code_seen('W')) retract_recover_length_swap = code_value_axis_units(E_AXIS);
    #endif
  }

  /**
   * M209: Enable automatic retract (M209 S1)
   *   For slicers that don't support G10/11, reversed extrude-only
   *   moves will be classified as retraction.
   */
  inline void gcode_M209() {
    if (code_seen('S')) {
      autoretract_enabled = code_value_bool();
      for (int i = 0; i < EXTRUDERS; i++) retracted[i] = false;
    }
  }

#endif // FWRETRACT

/**
 * M211: Enable, Disable, and/or Report software endstops
 *
 * Usage: M211 S1 to enable, M211 S0 to disable, M211 alone for report
 */
inline void gcode_M211() {
  SERIAL_ECHO_START;
  #if HAS_SOFTWARE_ENDSTOPS
    if (code_seen('S')) soft_endstops_enabled = code_value_bool();
    SERIAL_ECHOPGM(MSG_SOFT_ENDSTOPS);
    serialprintPGM(soft_endstops_enabled ? PSTR(MSG_ON) : PSTR(MSG_OFF));
  #else
    SERIAL_ECHOPGM(MSG_SOFT_ENDSTOPS);
    SERIAL_ECHOPGM(MSG_OFF);
  #endif
  SERIAL_ECHOPGM(MSG_SOFT_MIN);
  SERIAL_ECHOPAIR(    MSG_X, soft_endstop_min[X_AXIS]);
  SERIAL_ECHOPAIR(" " MSG_Y, soft_endstop_min[Y_AXIS]);
  SERIAL_ECHOPAIR(" " MSG_Z, soft_endstop_min[Z_AXIS]);
  SERIAL_ECHOPGM(MSG_SOFT_MAX);
  SERIAL_ECHOPAIR(    MSG_X, soft_endstop_max[X_AXIS]);
  SERIAL_ECHOPAIR(" " MSG_Y, soft_endstop_max[Y_AXIS]);
  SERIAL_ECHOLNPAIR(" " MSG_Z, soft_endstop_max[Z_AXIS]);
}

#if HOTENDS > 1

  /**
   * M218 - set hotend offset (in linear units)
   *
   *   T<tool>
   *   X<xoffset>
   *   Y<yoffset>
   *   Z<zoffset> - Available with DUAL_X_CARRIAGE and SWITCHING_EXTRUDER
   */
  inline void gcode_M218() {
    if (get_target_extruder_from_command(218) || target_extruder == 0) return;

    if (code_seen('X')) hotend_offset[X_AXIS][target_extruder] = code_value_linear_units();
    if (code_seen('Y')) hotend_offset[Y_AXIS][target_extruder] = code_value_linear_units();

    #if ENABLED(DUAL_X_CARRIAGE) || ENABLED(SWITCHING_EXTRUDER)
      if (code_seen('Z')) hotend_offset[Z_AXIS][target_extruder] = code_value_linear_units();
    #endif

    SERIAL_ECHO_START;
    SERIAL_ECHOPGM(MSG_HOTEND_OFFSET);
    HOTEND_LOOP() {
      SERIAL_CHAR(' ');
      SERIAL_ECHO(hotend_offset[X_AXIS][e]);
      SERIAL_CHAR(',');
      SERIAL_ECHO(hotend_offset[Y_AXIS][e]);
      #if ENABLED(DUAL_X_CARRIAGE) || ENABLED(SWITCHING_EXTRUDER)
        SERIAL_CHAR(',');
        SERIAL_ECHO(hotend_offset[Z_AXIS][e]);
      #endif
    }
    SERIAL_EOL;
  }

#endif // HOTENDS > 1

/**
 * M220: Set speed percentage factor, aka "Feed Rate" (M220 S95)
 */
inline void gcode_M220() {
  if (code_seen('S')) feedrate_percentage = code_value_int();
}

/**
 * M221: Set extrusion percentage (M221 T0 S95)
 */
inline void gcode_M221() {
  if (get_target_extruder_from_command(221)) return;
  if (code_seen('S'))
    flow_percentage[target_extruder] = code_value_int();
}

/**
 * M226: Wait until the specified pin reaches the state required (M226 P<pin> S<state>)
 */
inline void gcode_M226() {
  if (code_seen('P')) {
    int pin_number = code_value_int(),
        pin_state = code_seen('S') ? code_value_int() : -1; // required pin state - default is inverted

    if (pin_state >= -1 && pin_state <= 1 && pin_number > -1 && !pin_is_protected(pin_number)) {

      int target = LOW;

      stepper.synchronize();

      pinMode(pin_number, INPUT);
      switch (pin_state) {
        case 1:
          target = HIGH;
          break;
        case 0:
          target = LOW;
          break;
        case -1:
          target = !digitalRead(pin_number);
          break;
      }

      while (digitalRead(pin_number) != target) idle();

    } // pin_state -1 0 1 && pin_number > -1
  } // code_seen('P')
}

#if ENABLED(EXPERIMENTAL_I2CBUS)

  /**
   * M260: Send data to a I2C slave device
   *
   * This is a PoC, the formating and arguments for the GCODE will
   * change to be more compatible, the current proposal is:
   *
   *  M260 A<slave device address base 10> ; Sets the I2C slave address the data will be sent to
   *
   *  M260 B<byte-1 value in base 10>
   *  M260 B<byte-2 value in base 10>
   *  M260 B<byte-3 value in base 10>
   *
   *  M260 S1 ; Send the buffered data and reset the buffer
   *  M260 R1 ; Reset the buffer without sending data
   *
   */
  inline void gcode_M260() {
    // Set the target address
    if (code_seen('A')) i2c.address(code_value_byte());

    // Add a new byte to the buffer
    if (code_seen('B')) i2c.addbyte(code_value_byte());

    // Flush the buffer to the bus
    if (code_seen('S')) i2c.send();

    // Reset and rewind the buffer
    else if (code_seen('R')) i2c.reset();
  }

  /**
   * M261: Request X bytes from I2C slave device
   *
   * Usage: M261 A<slave device address base 10> B<number of bytes>
   */
  inline void gcode_M261() {
    if (code_seen('A')) i2c.address(code_value_byte());

    uint8_t bytes = code_seen('B') ? code_value_byte() : 1;

    if (i2c.addr && bytes && bytes <= TWIBUS_BUFFER_SIZE) {
      i2c.relay(bytes);
    }
    else {
      SERIAL_ERROR_START;
      SERIAL_ERRORLN("Bad i2c request");
    }
  }

#endif // EXPERIMENTAL_I2CBUS

#if HAS_SERVOS

  /**
   * M280: Get or set servo position. P<index> [S<angle>]
   */
  inline void gcode_M280() {
    if (!code_seen('P')) return;
    int servo_index = code_value_int();
    if (WITHIN(servo_index, 0, NUM_SERVOS - 1)) {
      if (code_seen('S'))
        MOVE_SERVO(servo_index, code_value_int());
      else {
        SERIAL_ECHO_START;
        SERIAL_ECHOPAIR(" Servo ", servo_index);
        SERIAL_ECHOLNPAIR(": ", servo[servo_index].read());
      }
    }
    else {
      SERIAL_ERROR_START;
      SERIAL_ECHOPAIR("Servo ", servo_index);
      SERIAL_ECHOLNPGM(" out of range");
    }
  }

#endif // HAS_SERVOS

#if HAS_BUZZER

  /**
   * M300: Play beep sound S<frequency Hz> P<duration ms>
   */
  inline void gcode_M300() {
    uint16_t const frequency = code_seen('S') ? code_value_ushort() : 260;
    uint16_t duration = code_seen('P') ? code_value_ushort() : 1000;

    // Limits the tone duration to 0-5 seconds.
    NOMORE(duration, 5000);

    BUZZ(duration, frequency);
  }

#endif // HAS_BUZZER

#if ENABLED(PIDTEMP)

  /**
   * M301: Set PID parameters P I D (and optionally C, L)
   *
   *   P[float] Kp term
   *   I[float] Ki term (unscaled)
   *   D[float] Kd term (unscaled)
   *
   * With PID_EXTRUSION_SCALING:
   *
   *   C[float] Kc term
   *   L[float] LPQ length
   */
  inline void gcode_M301() {

    // multi-extruder PID patch: M301 updates or prints a single extruder's PID values
    // default behaviour (omitting E parameter) is to update for extruder 0 only
    int e = code_seen('E') ? code_value_int() : 0; // extruder being updated

    if (e < HOTENDS) { // catch bad input value
      if (code_seen('P')) PID_PARAM(Kp, e) = code_value_float();
      if (code_seen('I')) PID_PARAM(Ki, e) = scalePID_i(code_value_float());
      if (code_seen('D')) PID_PARAM(Kd, e) = scalePID_d(code_value_float());
      #if ENABLED(PID_EXTRUSION_SCALING)
        if (code_seen('C')) PID_PARAM(Kc, e) = code_value_float();
        if (code_seen('L')) lpq_len = code_value_float();
        NOMORE(lpq_len, LPQ_MAX_LEN);
      #endif

      thermalManager.updatePID();
      SERIAL_ECHO_START;
      #if ENABLED(PID_PARAMS_PER_HOTEND)
        SERIAL_ECHOPAIR(" e:", e); // specify extruder in serial output
      #endif // PID_PARAMS_PER_HOTEND
      SERIAL_ECHOPAIR(" p:", PID_PARAM(Kp, e));
      SERIAL_ECHOPAIR(" i:", unscalePID_i(PID_PARAM(Ki, e)));
      SERIAL_ECHOPAIR(" d:", unscalePID_d(PID_PARAM(Kd, e)));
      #if ENABLED(PID_EXTRUSION_SCALING)
        //Kc does not have scaling applied above, or in resetting defaults
        SERIAL_ECHOPAIR(" c:", PID_PARAM(Kc, e));
      #endif
      SERIAL_EOL;
    }
    else {
      SERIAL_ERROR_START;
      SERIAL_ERRORLN(MSG_INVALID_EXTRUDER);
    }
  }

#endif // PIDTEMP

#if ENABLED(PIDTEMPBED)

  inline void gcode_M304() {
    if (code_seen('P')) thermalManager.bedKp = code_value_float();
    if (code_seen('I')) thermalManager.bedKi = scalePID_i(code_value_float());
    if (code_seen('D')) thermalManager.bedKd = scalePID_d(code_value_float());

    thermalManager.updatePID();

    SERIAL_ECHO_START;
    SERIAL_ECHOPAIR(" p:", thermalManager.bedKp);
    SERIAL_ECHOPAIR(" i:", unscalePID_i(thermalManager.bedKi));
    SERIAL_ECHOLNPAIR(" d:", unscalePID_d(thermalManager.bedKd));
  }

#endif // PIDTEMPBED

#if defined(CHDK) || HAS_PHOTOGRAPH

  /**
   * M240: Trigger a camera by emulating a Canon RC-1
   *       See http://www.doc-diy.net/photo/rc-1_hacked/
   */
  inline void gcode_M240() {
    #ifdef CHDK

      OUT_WRITE(CHDK, HIGH);
      chdkHigh = millis();
      chdkActive = true;

    #elif HAS_PHOTOGRAPH

      const uint8_t NUM_PULSES = 16;
      const float PULSE_LENGTH = 0.01524;
      for (int i = 0; i < NUM_PULSES; i++) {
        WRITE(PHOTOGRAPH_PIN, HIGH);
        _delay_ms(PULSE_LENGTH);
        WRITE(PHOTOGRAPH_PIN, LOW);
        _delay_ms(PULSE_LENGTH);
      }
      delay(7.33);
      for (int i = 0; i < NUM_PULSES; i++) {
        WRITE(PHOTOGRAPH_PIN, HIGH);
        _delay_ms(PULSE_LENGTH);
        WRITE(PHOTOGRAPH_PIN, LOW);
        _delay_ms(PULSE_LENGTH);
      }

    #endif // !CHDK && HAS_PHOTOGRAPH
  }

#endif // CHDK || PHOTOGRAPH_PIN

#if HAS_LCD_CONTRAST

  /**
   * M250: Read and optionally set the LCD contrast
   */
  inline void gcode_M250() {
    if (code_seen('C')) set_lcd_contrast(code_value_int());
    SERIAL_PROTOCOLPGM("lcd contrast value: ");
    SERIAL_PROTOCOL(lcd_contrast);
    SERIAL_EOL;
  }

#endif // HAS_LCD_CONTRAST

#if ENABLED(PREVENT_COLD_EXTRUSION)

  /**
   * M302: Allow cold extrudes, or set the minimum extrude temperature
   *
   *       S<temperature> sets the minimum extrude temperature
   *       P<bool> enables (1) or disables (0) cold extrusion
   *
   *  Examples:
   *
   *       M302         ; report current cold extrusion state
   *       M302 P0      ; enable cold extrusion checking
   *       M302 P1      ; disables cold extrusion checking
   *       M302 S0      ; always allow extrusion (disables checking)
   *       M302 S170    ; only allow extrusion above 170
   *       M302 S170 P1 ; set min extrude temp to 170 but leave disabled
   */
  inline void gcode_M302() {
    bool seen_S = code_seen('S');
    if (seen_S) {
      thermalManager.extrude_min_temp = code_value_temp_abs();
      thermalManager.allow_cold_extrude = (thermalManager.extrude_min_temp == 0);
    }

    if (code_seen('P'))
      thermalManager.allow_cold_extrude = (thermalManager.extrude_min_temp == 0) || code_value_bool();
    else if (!seen_S) {
      // Report current state
      SERIAL_ECHO_START;
      SERIAL_ECHOPAIR("Cold extrudes are ", (thermalManager.allow_cold_extrude ? "en" : "dis"));
      SERIAL_ECHOPAIR("abled (min temp ", int(thermalManager.extrude_min_temp + 0.5));
      SERIAL_ECHOLNPGM("C)");
    }
  }

#endif // PREVENT_COLD_EXTRUSION

/**
 * M303: PID relay autotune
 *
 *       S<temperature> sets the target temperature. (default 150C)
 *       E<extruder> (-1 for the bed) (default 0)
 *       C<cycles>
 *       U<bool> with a non-zero value will apply the result to current settings
 */
inline void gcode_M303() {
  #if HAS_PID_HEATING
    const int e = code_seen('E') ? code_value_int() : 0,
              c = code_seen('C') ? code_value_int() : 5;
    const bool u = code_seen('U') && code_value_bool();

    int16_t temp = code_seen('S') ? code_value_temp_abs() : (e < 0 ? 70 : 150);

    if (WITHIN(e, 0, HOTENDS - 1))
      target_extruder = e;

    KEEPALIVE_STATE(NOT_BUSY); // don't send "busy: processing" messages during autotune output

    thermalManager.PID_autotune(temp, e, c, u);

    KEEPALIVE_STATE(IN_HANDLER);
  #else
    SERIAL_ERROR_START;
    SERIAL_ERRORLNPGM(MSG_ERR_M303_DISABLED);
  #endif
}

#if ENABLED(MORGAN_SCARA)

  bool SCARA_move_to_cal(uint8_t delta_a, uint8_t delta_b) {
    if (IsRunning()) {
      forward_kinematics_SCARA(delta_a, delta_b);
      destination[X_AXIS] = LOGICAL_X_POSITION(cartes[X_AXIS]);
      destination[Y_AXIS] = LOGICAL_Y_POSITION(cartes[Y_AXIS]);
      destination[Z_AXIS] = current_position[Z_AXIS];
      prepare_move_to_destination();
      return true;
    }
    return false;
  }

  /**
   * M360: SCARA calibration: Move to cal-position ThetaA (0 deg calibration)
   */
  inline bool gcode_M360() {
    SERIAL_ECHOLNPGM(" Cal: Theta 0");
    return SCARA_move_to_cal(0, 120);
  }

  /**
   * M361: SCARA calibration: Move to cal-position ThetaB (90 deg calibration - steps per degree)
   */
  inline bool gcode_M361() {
    SERIAL_ECHOLNPGM(" Cal: Theta 90");
    return SCARA_move_to_cal(90, 130);
  }

  /**
   * M362: SCARA calibration: Move to cal-position PsiA (0 deg calibration)
   */
  inline bool gcode_M362() {
    SERIAL_ECHOLNPGM(" Cal: Psi 0");
    return SCARA_move_to_cal(60, 180);
  }

  /**
   * M363: SCARA calibration: Move to cal-position PsiB (90 deg calibration - steps per degree)
   */
  inline bool gcode_M363() {
    SERIAL_ECHOLNPGM(" Cal: Psi 90");
    return SCARA_move_to_cal(50, 90);
  }

  /**
   * M364: SCARA calibration: Move to cal-position PSIC (90 deg to Theta calibration position)
   */
  inline bool gcode_M364() {
    SERIAL_ECHOLNPGM(" Cal: Theta-Psi 90");
    return SCARA_move_to_cal(45, 135);
  }

#endif // SCARA

#if ENABLED(EXT_SOLENOID)

  void enable_solenoid(const uint8_t num) {
    switch (num) {
      case 0:
        OUT_WRITE(SOL0_PIN, HIGH);
        break;
        #if HAS_SOLENOID_1 && EXTRUDERS > 1
          case 1:
            OUT_WRITE(SOL1_PIN, HIGH);
            break;
        #endif
        #if HAS_SOLENOID_2 && EXTRUDERS > 2
          case 2:
            OUT_WRITE(SOL2_PIN, HIGH);
            break;
        #endif
        #if HAS_SOLENOID_3 && EXTRUDERS > 3
          case 3:
            OUT_WRITE(SOL3_PIN, HIGH);
            break;
        #endif
        #if HAS_SOLENOID_4 && EXTRUDERS > 4
          case 4:
            OUT_WRITE(SOL4_PIN, HIGH);
            break;
        #endif
      default:
        SERIAL_ECHO_START;
        SERIAL_ECHOLNPGM(MSG_INVALID_SOLENOID);
        break;
    }
  }

  void enable_solenoid_on_active_extruder() { enable_solenoid(active_extruder); }

  void disable_all_solenoids() {
    OUT_WRITE(SOL0_PIN, LOW);
    #if HAS_SOLENOID_1 && EXTRUDERS > 1
      OUT_WRITE(SOL1_PIN, LOW);
    #endif
    #if HAS_SOLENOID_2 && EXTRUDERS > 2
      OUT_WRITE(SOL2_PIN, LOW);
    #endif
    #if HAS_SOLENOID_3 && EXTRUDERS > 3
      OUT_WRITE(SOL3_PIN, LOW);
    #endif
    #if HAS_SOLENOID_4 && EXTRUDERS > 4
      OUT_WRITE(SOL4_PIN, LOW);
    #endif
  }

  /**
   * M380: Enable solenoid on the active extruder
   */
  inline void gcode_M380() { enable_solenoid_on_active_extruder(); }

  /**
   * M381: Disable all solenoids
   */
  inline void gcode_M381() { disable_all_solenoids(); }

#endif // EXT_SOLENOID

/**
 * M400: Finish all moves
 */
inline void gcode_M400() { stepper.synchronize(); }

#if HAS_BED_PROBE

  /**
   * M401: Engage Z Servo endstop if available
   */
  inline void gcode_M401() { DEPLOY_PROBE(); }

  /**
   * M402: Retract Z Servo endstop if enabled
   */
  inline void gcode_M402() { STOW_PROBE(); }

#endif // HAS_BED_PROBE

#if ENABLED(FILAMENT_WIDTH_SENSOR)

  /**
   * M404: Display or set (in current units) the nominal filament width (3mm, 1.75mm ) W<3.0>
   */
  inline void gcode_M404() {
    if (code_seen('W')) {
      filament_width_nominal = code_value_linear_units();
    }
    else {
      SERIAL_PROTOCOLPGM("Filament dia (nominal mm):");
      SERIAL_PROTOCOLLN(filament_width_nominal);
    }
  }

  /**
   * M405: Turn on filament sensor for control
   */
  inline void gcode_M405() {
    // This is technically a linear measurement, but since it's quantized to centimeters and is a different unit than
    // everything else, it uses code_value_int() instead of code_value_linear_units().
    if (code_seen('D')) meas_delay_cm = code_value_int();
    NOMORE(meas_delay_cm, MAX_MEASUREMENT_DELAY);

    if (filwidth_delay_index[1] == -1) { // Initialize the ring buffer if not done since startup
      const int temp_ratio = thermalManager.widthFil_to_size_ratio() - 100; // -100 to scale within a signed byte

      for (uint8_t i = 0; i < COUNT(measurement_delay); ++i)
        measurement_delay[i] = temp_ratio;

      filwidth_delay_index[0] = filwidth_delay_index[1] = 0;
    }

    filament_sensor = true;

    //SERIAL_PROTOCOLPGM("Filament dia (measured mm):");
    //SERIAL_PROTOCOL(filament_width_meas);
    //SERIAL_PROTOCOLPGM("Extrusion ratio(%):");
    //SERIAL_PROTOCOL(flow_percentage[active_extruder]);
  }

  /**
   * M406: Turn off filament sensor for control
   */
  inline void gcode_M406() { filament_sensor = false; }

  /**
   * M407: Get measured filament diameter on serial output
   */
  inline void gcode_M407() {
    SERIAL_PROTOCOLPGM("Filament dia (measured mm):");
    SERIAL_PROTOCOLLN(filament_width_meas);
  }

#endif // FILAMENT_WIDTH_SENSOR

void quickstop_stepper() {
  stepper.quick_stop();
  stepper.synchronize();
  set_current_from_steppers_for_axis(ALL_AXES);
  SYNC_PLAN_POSITION_KINEMATIC();
}

#if HAS_LEVELING
  /**
   * M420: Enable/Disable Bed Leveling and/or set the Z fade height.
   *
   *   S[bool]   Turns leveling on or off
   *   Z[height] Sets the Z fade height (0 or none to disable)
   *   V[bool]   Verbose - Print the leveling grid
   *
   * With AUTO_BED_LEVELING_UBL only:
   *
   *   L[index]  Load UBL mesh from index (0 is default)
   */
  inline void gcode_M420() {

    #if ENABLED(AUTO_BED_LEVELING_UBL)
      // L to load a mesh from the EEPROM
      if (code_seen('L')) {
        const int8_t storage_slot = code_has_value() ? code_value_int() : ubl.state.eeprom_storage_slot;
        const int16_t j = (UBL_LAST_EEPROM_INDEX - ubl.eeprom_start) / sizeof(ubl.z_values);
        if (!WITHIN(storage_slot, 0, j - 1) || ubl.eeprom_start <= 0) {
          SERIAL_PROTOCOLLNPGM("?EEPROM storage not available for use.\n");
          return;
        }

        ubl.load_mesh(storage_slot);
        ubl.state.eeprom_storage_slot = storage_slot;
      }
    #endif // AUTO_BED_LEVELING_UBL

    // V to print the matrix or mesh
    if (code_seen('V')) {
      #if ABL_PLANAR
        planner.bed_level_matrix.debug(PSTR("Bed Level Correction Matrix:"));
      #elif ENABLED(AUTO_BED_LEVELING_BILINEAR)
        if (bilinear_grid_spacing[X_AXIS]) {
          print_bilinear_leveling_grid();
          #if ENABLED(ABL_BILINEAR_SUBDIVISION)
            bed_level_virt_print();
          #endif
        }
      #elif ENABLED(MESH_BED_LEVELING)
        if (mbl.has_mesh()) {
          SERIAL_ECHOLNPGM("Mesh Bed Level data:");
          mbl_mesh_report();
        }
      #endif
    }

    #if ENABLED(AUTO_BED_LEVELING_UBL)
      // L to load a mesh from the EEPROM
      if (code_seen('L') || code_seen('V')) {
        ubl.display_map(0);  // Currently only supports one map type
        SERIAL_ECHOLNPAIR("UBL_MESH_VALID = ", UBL_MESH_VALID);
        SERIAL_ECHOLNPAIR("eeprom_storage_slot = ", ubl.state.eeprom_storage_slot);
      }
    #endif

    bool to_enable = false;
    if (code_seen('S')) {
      to_enable = code_value_bool();
      set_bed_leveling_enabled(to_enable);
    }

    #if ENABLED(ENABLE_LEVELING_FADE_HEIGHT)
      if (code_seen('Z')) set_z_fade_height(code_value_linear_units());
    #endif

    const bool new_status =
      #if ENABLED(MESH_BED_LEVELING)
        mbl.active()
      #elif ENABLED(AUTO_BED_LEVELING_UBL)
        ubl.state.active
      #else
        planner.abl_enabled
      #endif
    ;

    if (to_enable && !new_status) {
      SERIAL_ERROR_START;
      SERIAL_ERRORLNPGM(MSG_ERR_M420_FAILED);
    }

    SERIAL_ECHO_START;
    SERIAL_ECHOLNPAIR("Bed Leveling ", new_status ? MSG_ON : MSG_OFF);
  }
#endif

#if ENABLED(MESH_BED_LEVELING)
  /**
   * M421: Set a single Mesh Bed Leveling Z coordinate
   * Use either 'M421 X<linear> Y<linear> Z<linear>' or 'M421 I<xindex> J<yindex> Z<linear>'
   */
  inline void gcode_M421() {
    int8_t px = 0, py = 0;
    float z = 0;
    bool hasX, hasY, hasZ, hasI, hasJ;
    if ((hasX = code_seen('X'))) px = mbl.probe_index_x(code_value_linear_units());
    if ((hasY = code_seen('Y'))) py = mbl.probe_index_y(code_value_linear_units());
    if ((hasI = code_seen('I'))) px = code_value_linear_units();
    if ((hasJ = code_seen('J'))) py = code_value_linear_units();
    if ((hasZ = code_seen('Z'))) z = code_value_linear_units();

    if (hasX && hasY && hasZ) {

      if (px >= 0 && py >= 0)
        mbl.set_z(px, py, z);
      else {
        SERIAL_ERROR_START;
        SERIAL_ERRORLNPGM(MSG_ERR_MESH_XY);
      }
    }
    else if (hasI && hasJ && hasZ) {
      if (WITHIN(px, 0, GRID_MAX_POINTS_X - 1) && WITHIN(py, 0, GRID_MAX_POINTS_Y - 1))
        mbl.set_z(px, py, z);
      else {
        SERIAL_ERROR_START;
        SERIAL_ERRORLNPGM(MSG_ERR_MESH_XY);
      }
    }
    else {
      SERIAL_ERROR_START;
      SERIAL_ERRORLNPGM(MSG_ERR_M421_PARAMETERS);
    }
  }

#elif ENABLED(AUTO_BED_LEVELING_BILINEAR) || ENABLED(AUTO_BED_LEVELING_UBL)

  /**
   * M421: Set a single Mesh Bed Leveling Z coordinate
   *
   *   M421 I<xindex> J<yindex> Z<linear>
   */
  inline void gcode_M421() {
    int8_t px = 0, py = 0;
    float z = 0;
    bool hasI, hasJ, hasZ;
    if ((hasI = code_seen('I'))) px = code_value_linear_units();
    if ((hasJ = code_seen('J'))) py = code_value_linear_units();
    if ((hasZ = code_seen('Z'))) z = code_value_linear_units();

    if (hasI && hasJ && hasZ) {
      if (WITHIN(px, 0, GRID_MAX_POINTS_X - 1) && WITHIN(py, 0, GRID_MAX_POINTS_X - 1)) {
        #if ENABLED(AUTO_BED_LEVELING_UBL)
          ubl.z_values[px][py] = z;
        #else
          z_values[px][py] = z;
          #if ENABLED(ABL_BILINEAR_SUBDIVISION)
            bed_level_virt_interpolate();
          #endif
        #endif
      }
      else {
        SERIAL_ERROR_START;
        SERIAL_ERRORLNPGM(MSG_ERR_MESH_XY);
      }
    }
    else {
      SERIAL_ERROR_START;
      SERIAL_ERRORLNPGM(MSG_ERR_M421_PARAMETERS);
    }
  }

#endif

#if HAS_M206_COMMAND

  /**
   * M428: Set home_offset based on the distance between the
   *       current_position and the nearest "reference point."
   *       If an axis is past center its endstop position
   *       is the reference-point. Otherwise it uses 0. This allows
   *       the Z offset to be set near the bed when using a max endstop.
   *
   *       M428 can't be used more than 2cm away from 0 or an endstop.
   *
   *       Use M206 to set these values directly.
   */
  inline void gcode_M428() {
    bool err = false;
    LOOP_XYZ(i) {
      if (axis_homed[i]) {
        float base = (current_position[i] > (soft_endstop_min[i] + soft_endstop_max[i]) * 0.5) ? base_home_pos((AxisEnum)i) : 0,
              diff = current_position[i] - LOGICAL_POSITION(base, i);
        if (WITHIN(diff, -20, 20)) {
          set_home_offset((AxisEnum)i, home_offset[i] - diff);
        }
        else {
          SERIAL_ERROR_START;
          SERIAL_ERRORLNPGM(MSG_ERR_M428_TOO_FAR);
          LCD_ALERTMESSAGEPGM("Err: Too far!");
          BUZZ(200, 40);
          err = true;
          break;
        }
      }
    }

    if (!err) {
      SYNC_PLAN_POSITION_KINEMATIC();
      report_current_position();
      LCD_MESSAGEPGM(MSG_HOME_OFFSETS_APPLIED);
      BUZZ(100, 659);
      BUZZ(100, 698);
    }
  }

#endif // HAS_M206_COMMAND

/**
 * M500: Store settings in EEPROM
 */
inline void gcode_M500() {
  (void)settings.save();
}

/**
 * M501: Read settings from EEPROM
 */
inline void gcode_M501() {
  (void)settings.load();
}

/**
 * M502: Revert to default settings
 */
inline void gcode_M502() {
  (void)settings.reset();
}

/**
 * M503: print settings currently in memory
 */
inline void gcode_M503() {
  (void)settings.report(code_seen('S') && !code_value_bool());
}

#if ENABLED(ABORT_ON_ENDSTOP_HIT_FEATURE_ENABLED)

  /**
   * M540: Set whether SD card print should abort on endstop hit (M540 S<0|1>)
   */
  inline void gcode_M540() {
    if (code_seen('S')) stepper.abort_on_endstop_hit = code_value_bool();
  }

#endif // ABORT_ON_ENDSTOP_HIT_FEATURE_ENABLED

#if HAS_BED_PROBE

  void refresh_zprobe_zoffset(const bool no_babystep/*=false*/) {
    static float last_zoffset = NAN;

    if (!isnan(last_zoffset)) {

      #if ENABLED(AUTO_BED_LEVELING_BILINEAR) || ENABLED(BABYSTEP_ZPROBE_OFFSET) || ENABLED(DELTA)
        const float diff = zprobe_zoffset - last_zoffset;
      #endif

      #if ENABLED(AUTO_BED_LEVELING_BILINEAR)
        // Correct bilinear grid for new probe offset
        if (diff) {
          for (uint8_t x = 0; x < GRID_MAX_POINTS_X; x++)
            for (uint8_t y = 0; y < GRID_MAX_POINTS_Y; y++)
              z_values[x][y] -= diff;
        }
        #if ENABLED(ABL_BILINEAR_SUBDIVISION)
          bed_level_virt_interpolate();
        #endif
      #endif

      #if ENABLED(BABYSTEP_ZPROBE_OFFSET)
        if (!no_babystep && planner.abl_enabled)
          thermalManager.babystep_axis(Z_AXIS, -lround(diff * planner.axis_steps_per_mm[Z_AXIS]));
      #else
        UNUSED(no_babystep);
      #endif

      #if ENABLED(DELTA) // correct the delta_height
        home_offset[Z_AXIS] -= diff;
      #endif
    }

    last_zoffset = zprobe_zoffset;
  }

  inline void gcode_M851() {
    SERIAL_ECHO_START;
    SERIAL_ECHOPGM(MSG_ZPROBE_ZOFFSET " ");
    if (code_seen('Z')) {
      const float value = code_value_linear_units();
      if (WITHIN(value, Z_PROBE_OFFSET_RANGE_MIN, Z_PROBE_OFFSET_RANGE_MAX)) {
        zprobe_zoffset = value;
        refresh_zprobe_zoffset();
        SERIAL_ECHO(zprobe_zoffset);
      }
      else
        SERIAL_ECHOPGM(MSG_Z_MIN " " STRINGIFY(Z_PROBE_OFFSET_RANGE_MIN) " " MSG_Z_MAX " " STRINGIFY(Z_PROBE_OFFSET_RANGE_MAX));
    }
    else
      SERIAL_ECHOPAIR(": ", zprobe_zoffset);

    SERIAL_EOL;
  }

#endif // HAS_BED_PROBE

#if ENABLED(ADVANCED_PAUSE_FEATURE)

  /**
   * M600: Pause for filament change
   *
   *  E[distance] - Retract the filament this far (negative value)
   *  Z[distance] - Move the Z axis by this distance
   *  X[position] - Move to this X position, with Y
   *  Y[position] - Move to this Y position, with X
   *  U[distance] - Retract distance for removal (negative value) (manual reload)
   *  L[distance] - Extrude distance for insertion (positive value) (manual reload)
   *  B[count]    - Number of times to beep, -1 for indefinite (if equipped with a buzzer)
   *
   *  Default values are used for omitted arguments.
   *
   */
  inline void gcode_M600() {

    // Initial retract before move to filament change position
    const float retract = code_seen('E') ? code_value_axis_units(E_AXIS) : 0
      #if defined(PAUSE_PARK_RETRACT_LENGTH) && PAUSE_PARK_RETRACT_LENGTH > 0
        - (PAUSE_PARK_RETRACT_LENGTH)
      #endif
    ;

    // Lift Z axis
    const float z_lift = code_seen('Z') ? code_value_linear_units() :
      #if defined(PAUSE_PARK_Z_ADD) && PAUSE_PARK_Z_ADD > 0
        PAUSE_PARK_Z_ADD
      #else
        0
      #endif
    ;

    // Move XY axes to filament exchange position
    const float x_pos = code_seen('X') ? code_value_linear_units() : 0
      #ifdef PAUSE_PARK_X_POS
        + PAUSE_PARK_X_POS
      #endif
    ;
<<<<<<< HEAD

    RUNPLAN(FILAMENT_CHANGE_UNLOAD_FEEDRATE);

    // Synchronize steppers and then disable extruders steppers for manual filament changing
    stepper.synchronize();
    disable_e_steppers();
    safe_delay(100);

    const millis_t nozzle_timeout = millis() + (millis_t)(FILAMENT_CHANGE_NOZZLE_TIMEOUT) * 1000UL;
    bool nozzle_timed_out = false;

    // Wait for filament insert by user and press button
    lcd_filament_change_show_message(FILAMENT_CHANGE_MESSAGE_INSERT);

    #if HAS_BUZZER
      filament_change_beep(true);
    #endif

    idle();

    int16_t temps[HOTENDS];
    HOTEND_LOOP() temps[e] = thermalManager.target_temperature[e]; // Save nozzle temps

    KEEPALIVE_STATE(PAUSED_FOR_USER);
    wait_for_user = true;    // LCD click or M108 will clear this
    while (wait_for_user) {

      if (nozzle_timed_out)
        lcd_filament_change_show_message(FILAMENT_CHANGE_MESSAGE_CLICK_TO_HEAT_NOZZLE);

      #if HAS_BUZZER
        filament_change_beep();
=======
    const float y_pos = code_seen('Y') ? code_value_linear_units() : 0
      #ifdef PAUSE_PARK_Y_POS
        + PAUSE_PARK_Y_POS
>>>>>>> 6dc08475
      #endif
    ;

    // Unload filament
    const float unload_length = code_seen('U') ? code_value_axis_units(E_AXIS) : 0
      #if defined(FILAMENT_CHANGE_UNLOAD_LENGTH) && FILAMENT_CHANGE_UNLOAD_LENGTH > 0
        - (FILAMENT_CHANGE_UNLOAD_LENGTH)
      #endif
    ;

    // Load filament
    const float load_length = code_seen('L') ? code_value_axis_units(E_AXIS) : 0
      #ifdef FILAMENT_CHANGE_LOAD_LENGTH
        + FILAMENT_CHANGE_UNLOAD_LENGTH
      #endif
    ;

    const int beep_count = code_seen('B') ? code_value_int() :
      #ifdef FILAMENT_CHANGE_NUMBER_OF_ALERT_BEEPS
        FILAMENT_CHANGE_NUMBER_OF_ALERT_BEEPS
      #else
        -1
      #endif
    ;

    const bool job_running = print_job_timer.isRunning();

    if (pause_print(retract, z_lift, x_pos, y_pos, unload_length, beep_count, true)) {
      wait_for_filament_reload(beep_count);
      resume_print(load_length, ADVANCED_PAUSE_EXTRUDE_LENGTH, beep_count);
    }

    // Resume the print job timer if it was running
    if (job_running) print_job_timer.start();
  }

#endif // ADVANCED_PAUSE_FEATURE

#if ENABLED(DUAL_X_CARRIAGE)

  /**
   * M605: Set dual x-carriage movement mode
   *
   *    M605 S0: Full control mode. The slicer has full control over x-carriage movement
   *    M605 S1: Auto-park mode. The inactive head will auto park/unpark without slicer involvement
   *    M605 S2 [Xnnn] [Rmmm]: Duplication mode. The second extruder will duplicate the first with nnn
   *                         units x-offset and an optional differential hotend temperature of
   *                         mmm degrees. E.g., with "M605 S2 X100 R2" the second extruder will duplicate
   *                         the first with a spacing of 100mm in the x direction and 2 degrees hotter.
   *
   *    Note: the X axis should be homed after changing dual x-carriage mode.
   */
  inline void gcode_M605() {
    stepper.synchronize();
    if (code_seen('S')) dual_x_carriage_mode = (DualXMode)code_value_byte();
    switch (dual_x_carriage_mode) {
      case DXC_FULL_CONTROL_MODE:
      case DXC_AUTO_PARK_MODE:
        break;
      case DXC_DUPLICATION_MODE:
        if (code_seen('X')) duplicate_extruder_x_offset = max(code_value_linear_units(), X2_MIN_POS - x_home_pos(0));
        if (code_seen('R')) duplicate_extruder_temp_offset = code_value_temp_diff();
        SERIAL_ECHO_START;
        SERIAL_ECHOPGM(MSG_HOTEND_OFFSET);
        SERIAL_CHAR(' ');
        SERIAL_ECHO(hotend_offset[X_AXIS][0]);
        SERIAL_CHAR(',');
        SERIAL_ECHO(hotend_offset[Y_AXIS][0]);
        SERIAL_CHAR(' ');
        SERIAL_ECHO(duplicate_extruder_x_offset);
        SERIAL_CHAR(',');
        SERIAL_ECHOLN(hotend_offset[Y_AXIS][1]);
        break;
      default:
        dual_x_carriage_mode = DEFAULT_DUAL_X_CARRIAGE_MODE;
        break;
    }
    active_extruder_parked = false;
    extruder_duplication_enabled = false;
    delayed_move_time = 0;
  }

#elif ENABLED(DUAL_NOZZLE_DUPLICATION_MODE)

  inline void gcode_M605() {
    stepper.synchronize();
    extruder_duplication_enabled = code_seen('S') && code_value_int() == (int)DXC_DUPLICATION_MODE;
    SERIAL_ECHO_START;
    SERIAL_ECHOLNPAIR(MSG_DUPLICATION_MODE, extruder_duplication_enabled ? MSG_ON : MSG_OFF);
  }

#endif // DUAL_NOZZLE_DUPLICATION_MODE

#if ENABLED(LIN_ADVANCE)
  /**
   * M900: Set and/or Get advance K factor and WH/D ratio
   *
   *  K<factor>                  Set advance K factor
   *  R<ratio>                   Set ratio directly (overrides WH/D)
   *  W<width> H<height> D<diam> Set ratio from WH/D
   */
  inline void gcode_M900() {
    stepper.synchronize();

    const float newK = code_seen('K') ? code_value_float() : -1;
    if (newK >= 0) planner.extruder_advance_k = newK;

    float newR = code_seen('R') ? code_value_float() : -1;
    if (newR < 0) {
      const float newD = code_seen('D') ? code_value_float() : -1,
                  newW = code_seen('W') ? code_value_float() : -1,
                  newH = code_seen('H') ? code_value_float() : -1;
      if (newD >= 0 && newW >= 0 && newH >= 0)
        newR = newD ? (newW * newH) / (sq(newD * 0.5) * M_PI) : 0;
    }
    if (newR >= 0) planner.advance_ed_ratio = newR;

    SERIAL_ECHO_START;
    SERIAL_ECHOPAIR("Advance K=", planner.extruder_advance_k);
    SERIAL_ECHOPGM(" E/D=");
    const float ratio = planner.advance_ed_ratio;
    if (ratio) SERIAL_ECHO(ratio); else SERIAL_ECHOPGM("Auto");
    SERIAL_EOL;
  }
#endif // LIN_ADVANCE

#if ENABLED(HAVE_TMC2130)

  static void tmc2130_get_current(TMC2130Stepper &st, const char name) {
    SERIAL_CHAR(name);
    SERIAL_ECHOPGM(" axis driver current: ");
    SERIAL_ECHOLN(st.getCurrent());
  }
  static void tmc2130_set_current(TMC2130Stepper &st, const char name, const int mA) {
    st.setCurrent(mA, R_SENSE, HOLD_MULTIPLIER);
    tmc2130_get_current(st, name);
  }

  static void tmc2130_report_otpw(TMC2130Stepper &st, const char name) {
    SERIAL_CHAR(name);
    SERIAL_ECHOPGM(" axis temperature prewarn triggered: ");
    serialprintPGM(st.getOTPW() ? PSTR("true") : PSTR("false"));
    SERIAL_EOL;
  }
  static void tmc2130_clear_otpw(TMC2130Stepper &st, const char name) {
    st.clear_otpw();
    SERIAL_CHAR(name);
    SERIAL_ECHOLNPGM(" prewarn flag cleared");
  }

  static void tmc2130_get_pwmthrs(TMC2130Stepper &st, const char name, const uint16_t spmm) {
    SERIAL_CHAR(name);
    SERIAL_ECHOPGM(" stealthChop max speed set to ");
    SERIAL_ECHOLN(12650000UL * st.microsteps() / (256 * st.stealth_max_speed() * spmm));
  }
  static void tmc2130_set_pwmthrs(TMC2130Stepper &st, const char name, const int32_t thrs, const uint32_t spmm) {
    st.stealth_max_speed(12650000UL * st.microsteps() / (256 * thrs * spmm));
    tmc2130_get_pwmthrs(st, name, spmm);
  }

  static void tmc2130_get_sgt(TMC2130Stepper &st, const char name) {
    SERIAL_CHAR(name);
    SERIAL_ECHOPGM(" driver homing sensitivity set to ");
    SERIAL_ECHOLN(st.sgt());
  }
  static void tmc2130_set_sgt(TMC2130Stepper &st, const char name, const int8_t sgt_val) {
    st.sgt(sgt_val);
    tmc2130_get_sgt(st, name);
  }

  /**
   * M906: Set motor current in milliamps using axis codes X, Y, Z, E
   * Report driver currents when no axis specified
   *
   * S1: Enable automatic current control
   * S0: Disable
   */
  inline void gcode_M906() {
    uint16_t values[XYZE];
    LOOP_XYZE(i)
      values[i] = code_seen(axis_codes[i]) ? code_value_int() : 0;

    #if ENABLED(X_IS_TMC2130)
      if (values[X_AXIS]) tmc2130_set_current(stepperX, 'X', values[X_AXIS]);
      else tmc2130_get_current(stepperX, 'X');
    #endif
    #if ENABLED(Y_IS_TMC2130)
      if (values[Y_AXIS]) tmc2130_set_current(stepperY, 'Y', values[Y_AXIS]);
      else tmc2130_get_current(stepperY, 'Y');
    #endif
    #if ENABLED(Z_IS_TMC2130)
      if (values[Z_AXIS]) tmc2130_set_current(stepperZ, 'Z', values[Z_AXIS]);
      else tmc2130_get_current(stepperZ, 'Z');
    #endif
    #if ENABLED(E0_IS_TMC2130)
      if (values[E_AXIS]) tmc2130_set_current(stepperE0, 'E', values[E_AXIS]);
      else tmc2130_get_current(stepperE0, 'E');
    #endif

    #if ENABLED(AUTOMATIC_CURRENT_CONTROL)
      if (code_seen('S')) auto_current_control = code_value_bool();
    #endif
  }

  /**
   * M911: Report TMC2130 stepper driver overtemperature pre-warn flag
   * The flag is held by the library and persist until manually cleared by M912
   */
  inline void gcode_M911() {
    const bool reportX = code_seen('X'), reportY = code_seen('Y'), reportZ = code_seen('Z'), reportE = code_seen('E'),
             reportAll = (!reportX && !reportY && !reportZ && !reportE) || (reportX && reportY && reportZ && reportE);
    #if ENABLED(X_IS_TMC2130)
      if (reportX || reportAll) tmc2130_report_otpw(stepperX, 'X');
    #endif
    #if ENABLED(Y_IS_TMC2130)
      if (reportY || reportAll) tmc2130_report_otpw(stepperY, 'Y');
    #endif
    #if ENABLED(Z_IS_TMC2130)
      if (reportZ || reportAll) tmc2130_report_otpw(stepperZ, 'Z');
    #endif
    #if ENABLED(E0_IS_TMC2130)
      if (reportE || reportAll) tmc2130_report_otpw(stepperE0, 'E');
    #endif
  }

  /**
   * M912: Clear TMC2130 stepper driver overtemperature pre-warn flag held by the library
   */
  inline void gcode_M912() {
    const bool clearX = code_seen('X'), clearY = code_seen('Y'), clearZ = code_seen('Z'), clearE = code_seen('E'),
             clearAll = (!clearX && !clearY && !clearZ && !clearE) || (clearX && clearY && clearZ && clearE);
    #if ENABLED(X_IS_TMC2130)
      if (clearX || clearAll) tmc2130_clear_otpw(stepperX, 'X');
    #endif
    #if ENABLED(Y_IS_TMC2130)
      if (clearY || clearAll) tmc2130_clear_otpw(stepperY, 'Y');
    #endif
    #if ENABLED(Z_IS_TMC2130)
      if (clearZ || clearAll) tmc2130_clear_otpw(stepperZ, 'Z');
    #endif
    #if ENABLED(E0_IS_TMC2130)
      if (clearE || clearAll) tmc2130_clear_otpw(stepperE0, 'E');
    #endif
  }

  /**
   * M913: Set HYBRID_THRESHOLD speed.
   */
  #if ENABLED(HYBRID_THRESHOLD)
    inline void gcode_M913() {
      uint16_t values[XYZE];
      LOOP_XYZE(i)
        values[i] = code_seen(axis_codes[i]) ? code_value_int() : 0;

      #if ENABLED(X_IS_TMC2130)
        if (values[X_AXIS]) tmc2130_set_pwmthrs(stepperX, 'X', values[X_AXIS], planner.axis_steps_per_mm[X_AXIS]);
        else tmc2130_get_pwmthrs(stepperX, 'X', planner.axis_steps_per_mm[X_AXIS]);
      #endif
      #if ENABLED(Y_IS_TMC2130)
        if (values[Y_AXIS]) tmc2130_set_pwmthrs(stepperY, 'Y', values[Y_AXIS], planner.axis_steps_per_mm[Y_AXIS]);
        else tmc2130_get_pwmthrs(stepperY, 'Y', planner.axis_steps_per_mm[Y_AXIS]);
      #endif
      #if ENABLED(Z_IS_TMC2130)
        if (values[Z_AXIS]) tmc2130_set_pwmthrs(stepperZ, 'Z', values[Z_AXIS], planner.axis_steps_per_mm[Z_AXIS]);
        else tmc2130_get_pwmthrs(stepperZ, 'Z', planner.axis_steps_per_mm[Z_AXIS]);
      #endif
      #if ENABLED(E0_IS_TMC2130)
        if (values[E_AXIS]) tmc2130_set_pwmthrs(stepperE0, 'E', values[E_AXIS], planner.axis_steps_per_mm[E_AXIS]);
        else tmc2130_get_pwmthrs(stepperE0, 'E', planner.axis_steps_per_mm[E_AXIS]);
      #endif
    }
  #endif // HYBRID_THRESHOLD

  /**
   * M914: Set SENSORLESS_HOMING sensitivity.
   */
  #if ENABLED(SENSORLESS_HOMING)
    inline void gcode_M914() {
      #if ENABLED(X_IS_TMC2130)
        if (code_seen(axis_codes[X_AXIS])) tmc2130_set_sgt(stepperX, 'X', code_value_int());
        else tmc2130_get_sgt(stepperX, 'X');
      #endif
      #if ENABLED(Y_IS_TMC2130)
        if (code_seen(axis_codes[Y_AXIS])) tmc2130_set_sgt(stepperY, 'Y', code_value_int());
        else tmc2130_get_sgt(stepperY, 'Y');
      #endif
    }
  #endif // SENSORLESS_HOMING

#endif // HAVE_TMC2130

/**
 * M907: Set digital trimpot motor current using axis codes X, Y, Z, E, B, S
 */
inline void gcode_M907() {
  #if HAS_DIGIPOTSS
    LOOP_XYZE(i) if (code_seen(axis_codes[i])) stepper.digipot_current(i, code_value_int());
    if (code_seen('B')) stepper.digipot_current(4, code_value_int());
    if (code_seen('S')) for (uint8_t i = 0; i <= 4; i++) stepper.digipot_current(i, code_value_int());
  #elif HAS_MOTOR_CURRENT_PWM
    #if PIN_EXISTS(MOTOR_CURRENT_PWM_XY)
      if (code_seen('X')) stepper.digipot_current(0, code_value_int());
    #endif
    #if PIN_EXISTS(MOTOR_CURRENT_PWM_Z)
      if (code_seen('Z')) stepper.digipot_current(1, code_value_int());
    #endif
    #if PIN_EXISTS(MOTOR_CURRENT_PWM_E)
      if (code_seen('E')) stepper.digipot_current(2, code_value_int());
    #endif
  #endif
  #if ENABLED(DIGIPOT_I2C)
    // this one uses actual amps in floating point
    LOOP_XYZE(i) if (code_seen(axis_codes[i])) digipot_i2c_set_current(i, code_value_float());
    // for each additional extruder (named B,C,D,E..., channels 4,5,6,7...)
    for (uint8_t i = NUM_AXIS; i < DIGIPOT_I2C_NUM_CHANNELS; i++) if (code_seen('B' + i - (NUM_AXIS))) digipot_i2c_set_current(i, code_value_float());
  #endif
  #if ENABLED(DAC_STEPPER_CURRENT)
    if (code_seen('S')) {
      const float dac_percent = code_value_float();
      for (uint8_t i = 0; i <= 4; i++) dac_current_percent(i, dac_percent);
    }
    LOOP_XYZE(i) if (code_seen(axis_codes[i])) dac_current_percent(i, code_value_float());
  #endif
}

#if HAS_DIGIPOTSS || ENABLED(DAC_STEPPER_CURRENT)

  /**
   * M908: Control digital trimpot directly (M908 P<pin> S<current>)
   */
  inline void gcode_M908() {
    #if HAS_DIGIPOTSS
      stepper.digitalPotWrite(
        code_seen('P') ? code_value_int() : 0,
        code_seen('S') ? code_value_int() : 0
      );
    #endif
    #ifdef DAC_STEPPER_CURRENT
      dac_current_raw(
        code_seen('P') ? code_value_byte() : -1,
        code_seen('S') ? code_value_ushort() : 0
      );
    #endif
  }

  #if ENABLED(DAC_STEPPER_CURRENT) // As with Printrbot RevF

    inline void gcode_M909() { dac_print_values(); }

    inline void gcode_M910() { dac_commit_eeprom(); }

  #endif

#endif // HAS_DIGIPOTSS || DAC_STEPPER_CURRENT

#if HAS_MICROSTEPS

  // M350 Set microstepping mode. Warning: Steps per unit remains unchanged. S code sets stepping mode for all drivers.
  inline void gcode_M350() {
    if (code_seen('S')) for (int i = 0; i <= 4; i++) stepper.microstep_mode(i, code_value_byte());
    LOOP_XYZE(i) if (code_seen(axis_codes[i])) stepper.microstep_mode(i, code_value_byte());
    if (code_seen('B')) stepper.microstep_mode(4, code_value_byte());
    stepper.microstep_readings();
  }

  /**
   * M351: Toggle MS1 MS2 pins directly with axis codes X Y Z E B
   *       S# determines MS1 or MS2, X# sets the pin high/low.
   */
  inline void gcode_M351() {
    if (code_seen('S')) switch (code_value_byte()) {
      case 1:
        LOOP_XYZE(i) if (code_seen(axis_codes[i])) stepper.microstep_ms(i, code_value_byte(), -1);
        if (code_seen('B')) stepper.microstep_ms(4, code_value_byte(), -1);
        break;
      case 2:
        LOOP_XYZE(i) if (code_seen(axis_codes[i])) stepper.microstep_ms(i, -1, code_value_byte());
        if (code_seen('B')) stepper.microstep_ms(4, -1, code_value_byte());
        break;
    }
    stepper.microstep_readings();
  }

#endif // HAS_MICROSTEPS

#if HAS_CASE_LIGHT

  uint8_t case_light_brightness = 255;

  void update_case_light() {
    WRITE(CASE_LIGHT_PIN, case_light_on != INVERT_CASE_LIGHT ? HIGH : LOW);
    analogWrite(CASE_LIGHT_PIN, case_light_on != INVERT_CASE_LIGHT ? case_light_brightness : 0);
  }

#endif // HAS_CASE_LIGHT

/**
 * M355: Turn case lights on/off and set brightness
 *
 *   S<bool>  Turn case light on or off
 *   P<byte>  Set case light brightness (PWM pin required)
 */
inline void gcode_M355() {
  #if HAS_CASE_LIGHT
    if (code_seen('P')) case_light_brightness = code_value_byte();
    if (code_seen('S')) case_light_on = code_value_bool();
    update_case_light();
    SERIAL_ECHO_START;
    SERIAL_ECHOPGM("Case lights ");
    case_light_on ? SERIAL_ECHOLNPGM("on") : SERIAL_ECHOLNPGM("off");
  #else
    SERIAL_ERROR_START;
    SERIAL_ERRORLNPGM(MSG_ERR_M355_NONE);
  #endif // HAS_CASE_LIGHT
}

#if ENABLED(MIXING_EXTRUDER)

  /**
   * M163: Set a single mix factor for a mixing extruder
   *       This is called "weight" by some systems.
   *
   *   S[index]   The channel index to set
   *   P[float]   The mix value
   *
   */
  inline void gcode_M163() {
    const int mix_index = code_seen('S') ? code_value_int() : 0;
    if (mix_index < MIXING_STEPPERS) {
      float mix_value = code_seen('P') ? code_value_float() : 0.0;
      NOLESS(mix_value, 0.0);
      mixing_factor[mix_index] = RECIPROCAL(mix_value);
    }
  }

  #if MIXING_VIRTUAL_TOOLS > 1

    /**
     * M164: Store the current mix factors as a virtual tool.
     *
     *   S[index]   The virtual tool to store
     *
     */
    inline void gcode_M164() {
      const int tool_index = code_seen('S') ? code_value_int() : 0;
      if (tool_index < MIXING_VIRTUAL_TOOLS) {
        normalize_mix();
        for (uint8_t i = 0; i < MIXING_STEPPERS; i++)
          mixing_virtual_tool_mix[tool_index][i] = mixing_factor[i];
      }
    }

  #endif

  #if ENABLED(DIRECT_MIXING_IN_G1)
    /**
     * M165: Set multiple mix factors for a mixing extruder.
     *       Factors that are left out will be set to 0.
     *       All factors together must add up to 1.0.
     *
     *   A[factor] Mix factor for extruder stepper 1
     *   B[factor] Mix factor for extruder stepper 2
     *   C[factor] Mix factor for extruder stepper 3
     *   D[factor] Mix factor for extruder stepper 4
     *   H[factor] Mix factor for extruder stepper 5
     *   I[factor] Mix factor for extruder stepper 6
     *
     */
    inline void gcode_M165() { gcode_get_mix(); }
  #endif

#endif // MIXING_EXTRUDER

/**
 * M999: Restart after being stopped
 *
 * Default behaviour is to flush the serial buffer and request
 * a resend to the host starting on the last N line received.
 *
 * Sending "M999 S1" will resume printing without flushing the
 * existing command buffer.
 *
 */
inline void gcode_M999() {
  Running = true;
  lcd_reset_alert_level();

  if (code_seen('S') && code_value_bool()) return;

  // gcode_LastN = Stopped_gcode_LastN;
  FlushSerialRequestResend();
}

#if ENABLED(SWITCHING_EXTRUDER)
  inline void move_extruder_servo(uint8_t e) {
    const int angles[2] = SWITCHING_EXTRUDER_SERVO_ANGLES;
    MOVE_SERVO(SWITCHING_EXTRUDER_SERVO_NR, angles[e]);
    safe_delay(500);
  }
#endif

inline void invalid_extruder_error(const uint8_t &e) {
  SERIAL_ECHO_START;
  SERIAL_CHAR('T');
  SERIAL_ECHO_F(e, DEC);
  SERIAL_ECHOLN(MSG_INVALID_EXTRUDER);
}

/**
 * Perform a tool-change, which may result in moving the
 * previous tool out of the way and the new tool into place.
 */
void tool_change(const uint8_t tmp_extruder, const float fr_mm_s/*=0.0*/, bool no_move/*=false*/) {
  #if ENABLED(MIXING_EXTRUDER) && MIXING_VIRTUAL_TOOLS > 1

    if (tmp_extruder >= MIXING_VIRTUAL_TOOLS)
      return invalid_extruder_error(tmp_extruder);

    // T0-Tnnn: Switch virtual tool by changing the mix
    for (uint8_t j = 0; j < MIXING_STEPPERS; j++)
      mixing_factor[j] = mixing_virtual_tool_mix[tmp_extruder][j];

  #else // !MIXING_EXTRUDER || MIXING_VIRTUAL_TOOLS <= 1

    #if HOTENDS > 1

      if (tmp_extruder >= EXTRUDERS)
        return invalid_extruder_error(tmp_extruder);

      const float old_feedrate_mm_s = fr_mm_s > 0.0 ? fr_mm_s : feedrate_mm_s;

      feedrate_mm_s = fr_mm_s > 0.0 ? fr_mm_s : XY_PROBE_FEEDRATE_MM_S;

      if (tmp_extruder != active_extruder) {
        if (!no_move && axis_unhomed_error(true, true, true)) {
          SERIAL_ECHOLNPGM("No move on toolchange");
          no_move = true;
        }

        // Save current position to destination, for use later
        set_destination_to_current();

        #if ENABLED(DUAL_X_CARRIAGE)

          #if ENABLED(DEBUG_LEVELING_FEATURE)
            if (DEBUGGING(LEVELING)) {
              SERIAL_ECHOPGM("Dual X Carriage Mode ");
              switch (dual_x_carriage_mode) {
                case DXC_FULL_CONTROL_MODE: SERIAL_ECHOLNPGM("DXC_FULL_CONTROL_MODE"); break;
                case DXC_AUTO_PARK_MODE: SERIAL_ECHOLNPGM("DXC_AUTO_PARK_MODE"); break;
                case DXC_DUPLICATION_MODE: SERIAL_ECHOLNPGM("DXC_DUPLICATION_MODE"); break;
              }
            }
          #endif

          const float xhome = x_home_pos(active_extruder);
          if (dual_x_carriage_mode == DXC_AUTO_PARK_MODE
              && IsRunning()
              && (delayed_move_time || current_position[X_AXIS] != xhome)
          ) {
            float raised_z = current_position[Z_AXIS] + TOOLCHANGE_PARK_ZLIFT;
            #if ENABLED(MAX_SOFTWARE_ENDSTOPS)
              NOMORE(raised_z, soft_endstop_max[Z_AXIS]);
            #endif
            #if ENABLED(DEBUG_LEVELING_FEATURE)
              if (DEBUGGING(LEVELING)) {
                SERIAL_ECHOLNPAIR("Raise to ", raised_z);
                SERIAL_ECHOLNPAIR("MoveX to ", xhome);
                SERIAL_ECHOLNPAIR("Lower to ", current_position[Z_AXIS]);
              }
            #endif
            // Park old head: 1) raise 2) move to park position 3) lower
            for (uint8_t i = 0; i < 3; i++)
              planner.buffer_line(
                i == 0 ? current_position[X_AXIS] : xhome,
                current_position[Y_AXIS],
                i == 2 ? current_position[Z_AXIS] : raised_z,
                current_position[E_AXIS],
                planner.max_feedrate_mm_s[i == 1 ? X_AXIS : Z_AXIS],
                active_extruder
              );
            stepper.synchronize();
          }

          // Apply Y & Z extruder offset (X offset is used as home pos with Dual X)
          current_position[Y_AXIS] -= hotend_offset[Y_AXIS][active_extruder] - hotend_offset[Y_AXIS][tmp_extruder];
          current_position[Z_AXIS] -= hotend_offset[Z_AXIS][active_extruder] - hotend_offset[Z_AXIS][tmp_extruder];

          // Activate the new extruder
          active_extruder = tmp_extruder;

          // This function resets the max/min values - the current position may be overwritten below.
          set_axis_is_at_home(X_AXIS);

          #if ENABLED(DEBUG_LEVELING_FEATURE)
            if (DEBUGGING(LEVELING)) DEBUG_POS("New Extruder", current_position);
          #endif

          // Only when auto-parking are carriages safe to move
          if (dual_x_carriage_mode != DXC_AUTO_PARK_MODE) no_move = true;

          switch (dual_x_carriage_mode) {
            case DXC_FULL_CONTROL_MODE:
              // New current position is the position of the activated extruder
              current_position[X_AXIS] = LOGICAL_X_POSITION(inactive_extruder_x_pos);
              // Save the inactive extruder's position (from the old current_position)
              inactive_extruder_x_pos = RAW_X_POSITION(destination[X_AXIS]);
              break;
            case DXC_AUTO_PARK_MODE:
              // record raised toolhead position for use by unpark
              COPY(raised_parked_position, current_position);
              raised_parked_position[Z_AXIS] += TOOLCHANGE_UNPARK_ZLIFT;
              #if ENABLED(MAX_SOFTWARE_ENDSTOPS)
                NOMORE(raised_parked_position[Z_AXIS], soft_endstop_max[Z_AXIS]);
              #endif
              active_extruder_parked = true;
              delayed_move_time = 0;
              break;
            case DXC_DUPLICATION_MODE:
              // If the new extruder is the left one, set it "parked"
              // This triggers the second extruder to move into the duplication position
              active_extruder_parked = (active_extruder == 0);

              if (active_extruder_parked)
                current_position[X_AXIS] = LOGICAL_X_POSITION(inactive_extruder_x_pos);
              else
                current_position[X_AXIS] = destination[X_AXIS] + duplicate_extruder_x_offset;
              inactive_extruder_x_pos = RAW_X_POSITION(destination[X_AXIS]);
              extruder_duplication_enabled = false;
              #if ENABLED(DEBUG_LEVELING_FEATURE)
                if (DEBUGGING(LEVELING)) {
                  SERIAL_ECHOLNPAIR("Set inactive_extruder_x_pos=", inactive_extruder_x_pos);
                  SERIAL_ECHOLNPGM("Clear extruder_duplication_enabled");
                }
              #endif
              break;
          }

          #if ENABLED(DEBUG_LEVELING_FEATURE)
            if (DEBUGGING(LEVELING)) {
              SERIAL_ECHOLNPAIR("Active extruder parked: ", active_extruder_parked ? "yes" : "no");
              DEBUG_POS("New extruder (parked)", current_position);
            }
          #endif

          // No extra case for HAS_ABL in DUAL_X_CARRIAGE. Does that mean they don't work together?
        #else // !DUAL_X_CARRIAGE

          #if ENABLED(SWITCHING_EXTRUDER)
            // <0 if the new nozzle is higher, >0 if lower. A bigger raise when lower.
            const float z_diff = hotend_offset[Z_AXIS][active_extruder] - hotend_offset[Z_AXIS][tmp_extruder],
                        z_raise = 0.3 + (z_diff > 0.0 ? z_diff : 0.0);

            // Always raise by some amount (destination copied from current_position earlier)
            current_position[Z_AXIS] += z_raise;
            planner.buffer_line_kinematic(current_position, planner.max_feedrate_mm_s[Z_AXIS], active_extruder);
            stepper.synchronize();

            move_extruder_servo(active_extruder);
          #endif

          /**
           * Set current_position to the position of the new nozzle.
           * Offsets are based on linear distance, so we need to get
           * the resulting position in coordinate space.
           *
           * - With grid or 3-point leveling, offset XYZ by a tilted vector
           * - With mesh leveling, update Z for the new position
           * - Otherwise, just use the raw linear distance
           *
           * Software endstops are altered here too. Consider a case where:
           *   E0 at X=0 ... E1 at X=10
           * When we switch to E1 now X=10, but E1 can't move left.
           * To express this we apply the change in XY to the software endstops.
           * E1 can move farther right than E0, so the right limit is extended.
           *
           * Note that we don't adjust the Z software endstops. Why not?
           * Consider a case where Z=0 (here) and switching to E1 makes Z=1
           * because the bed is 1mm lower at the new position. As long as
           * the first nozzle is out of the way, the carriage should be
           * allowed to move 1mm lower. This technically "breaks" the
           * Z software endstop. But this is technically correct (and
           * there is no viable alternative).
           */
          #if ABL_PLANAR
            // Offset extruder, make sure to apply the bed level rotation matrix
            vector_3 tmp_offset_vec = vector_3(hotend_offset[X_AXIS][tmp_extruder],
                                               hotend_offset[Y_AXIS][tmp_extruder],
                                               0),
                     act_offset_vec = vector_3(hotend_offset[X_AXIS][active_extruder],
                                               hotend_offset[Y_AXIS][active_extruder],
                                               0),
                     offset_vec = tmp_offset_vec - act_offset_vec;

            #if ENABLED(DEBUG_LEVELING_FEATURE)
              if (DEBUGGING(LEVELING)) {
                tmp_offset_vec.debug(PSTR("tmp_offset_vec"));
                act_offset_vec.debug(PSTR("act_offset_vec"));
                offset_vec.debug(PSTR("offset_vec (BEFORE)"));
              }
            #endif

            offset_vec.apply_rotation(planner.bed_level_matrix.transpose(planner.bed_level_matrix));

            #if ENABLED(DEBUG_LEVELING_FEATURE)
              if (DEBUGGING(LEVELING)) offset_vec.debug(PSTR("offset_vec (AFTER)"));
            #endif

            // Adjustments to the current position
            const float xydiff[2] = { offset_vec.x, offset_vec.y };
            current_position[Z_AXIS] += offset_vec.z;

          #else // !ABL_PLANAR

            const float xydiff[2] = {
              hotend_offset[X_AXIS][tmp_extruder] - hotend_offset[X_AXIS][active_extruder],
              hotend_offset[Y_AXIS][tmp_extruder] - hotend_offset[Y_AXIS][active_extruder]
            };

            #if ENABLED(MESH_BED_LEVELING)

              if (mbl.active()) {
                #if ENABLED(DEBUG_LEVELING_FEATURE)
                  if (DEBUGGING(LEVELING)) SERIAL_ECHOPAIR("Z before MBL: ", current_position[Z_AXIS]);
                #endif
                float x2 = current_position[X_AXIS] + xydiff[X_AXIS],
                      y2 = current_position[Y_AXIS] + xydiff[Y_AXIS],
                      z1 = current_position[Z_AXIS], z2 = z1;
                planner.apply_leveling(current_position[X_AXIS], current_position[Y_AXIS], z1);
                planner.apply_leveling(x2, y2, z2);
                current_position[Z_AXIS] += z2 - z1;
                #if ENABLED(DEBUG_LEVELING_FEATURE)
                  if (DEBUGGING(LEVELING))
                    SERIAL_ECHOLNPAIR(" after: ", current_position[Z_AXIS]);
                #endif
              }

            #endif // MESH_BED_LEVELING

          #endif // !HAS_ABL

          #if ENABLED(DEBUG_LEVELING_FEATURE)
            if (DEBUGGING(LEVELING)) {
              SERIAL_ECHOPAIR("Offset Tool XY by { ", xydiff[X_AXIS]);
              SERIAL_ECHOPAIR(", ", xydiff[Y_AXIS]);
              SERIAL_ECHOLNPGM(" }");
            }
          #endif

          // The newly-selected extruder XY is actually at...
          current_position[X_AXIS] += xydiff[X_AXIS];
          current_position[Y_AXIS] += xydiff[Y_AXIS];
          #if HAS_WORKSPACE_OFFSET || ENABLED(DUAL_X_CARRIAGE)
            for (uint8_t i = X_AXIS; i <= Y_AXIS; i++) {
              #if HAS_POSITION_SHIFT
                position_shift[i] += xydiff[i];
              #endif
              update_software_endstops((AxisEnum)i);
            }
          #endif

          // Set the new active extruder
          active_extruder = tmp_extruder;

        #endif // !DUAL_X_CARRIAGE

        #if ENABLED(DEBUG_LEVELING_FEATURE)
          if (DEBUGGING(LEVELING)) DEBUG_POS("Sync After Toolchange", current_position);
        #endif

        // Tell the planner the new "current position"
        SYNC_PLAN_POSITION_KINEMATIC();

        // Move to the "old position" (move the extruder into place)
        if (!no_move && IsRunning()) {
          #if ENABLED(DEBUG_LEVELING_FEATURE)
            if (DEBUGGING(LEVELING)) DEBUG_POS("Move back", destination);
          #endif
          prepare_move_to_destination();
        }

        #if ENABLED(SWITCHING_EXTRUDER)
          // Move back down, if needed. (Including when the new tool is higher.)
          if (z_raise != z_diff) {
            destination[Z_AXIS] += z_diff;
            feedrate_mm_s = planner.max_feedrate_mm_s[Z_AXIS];
            prepare_move_to_destination();
          }
        #endif

      } // (tmp_extruder != active_extruder)

      stepper.synchronize();

      #if ENABLED(EXT_SOLENOID)
        disable_all_solenoids();
        enable_solenoid_on_active_extruder();
      #endif // EXT_SOLENOID

      feedrate_mm_s = old_feedrate_mm_s;

    #else // HOTENDS <= 1

      // Set the new active extruder
      active_extruder = tmp_extruder;

      UNUSED(fr_mm_s);
      UNUSED(no_move);

    #endif // HOTENDS <= 1

    SERIAL_ECHO_START;
    SERIAL_ECHOLNPAIR(MSG_ACTIVE_EXTRUDER, (int)active_extruder);

  #endif // !MIXING_EXTRUDER || MIXING_VIRTUAL_TOOLS <= 1
}

/**
 * T0-T3: Switch tool, usually switching extruders
 *
 *   F[units/min] Set the movement feedrate
 *   S1           Don't move the tool in XY after change
 */
inline void gcode_T(uint8_t tmp_extruder) {

  #if ENABLED(DEBUG_LEVELING_FEATURE)
    if (DEBUGGING(LEVELING)) {
      SERIAL_ECHOPAIR(">>> gcode_T(", tmp_extruder);
      SERIAL_CHAR(')');
      SERIAL_EOL;
      DEBUG_POS("BEFORE", current_position);
    }
  #endif

  #if HOTENDS == 1 || (ENABLED(MIXING_EXTRUDER) && MIXING_VIRTUAL_TOOLS > 1)

    tool_change(tmp_extruder);

  #elif HOTENDS > 1

    tool_change(
      tmp_extruder,
      code_seen('F') ? MMM_TO_MMS(code_value_linear_units()) : 0.0,
      (tmp_extruder == active_extruder) || (code_seen('S') && code_value_bool())
    );

  #endif

  #if ENABLED(DEBUG_LEVELING_FEATURE)
    if (DEBUGGING(LEVELING)) {
      DEBUG_POS("AFTER", current_position);
      SERIAL_ECHOLNPGM("<<< gcode_T");
    }
  #endif
}

/**
 * Process a single command and dispatch it to its handler
 * This is called from the main loop()
 */
void process_next_command() {
  current_command = command_queue[cmd_queue_index_r];

  if (DEBUGGING(ECHO)) {
    SERIAL_ECHO_START;
    SERIAL_ECHOLN(current_command);
    #if ENABLED(M100_FREE_MEMORY_WATCHER)
      SERIAL_ECHOPAIR("slot:", cmd_queue_index_r);
      M100_dump_routine("   Command Queue:", (const char*)command_queue, (const char*)(command_queue + sizeof(command_queue)));
    #endif
  }

  // Sanitize the current command:
  //  - Skip leading spaces
  //  - Bypass N[-0-9][0-9]*[ ]*
  //  - Overwrite * with nul to mark the end
  while (*current_command == ' ') ++current_command;
  if (*current_command == 'N' && NUMERIC_SIGNED(current_command[1])) {
    current_command += 2; // skip N[-0-9]
    while (NUMERIC(*current_command)) ++current_command; // skip [0-9]*
    while (*current_command == ' ') ++current_command; // skip [ ]*
  }
  char* starpos = strchr(current_command, '*');  // * should always be the last parameter
  if (starpos) while (*starpos == ' ' || *starpos == '*') *starpos-- = '\0'; // nullify '*' and ' '

  char *cmd_ptr = current_command;

  // Get the command code, which must be G, M, or T
  char command_code = *cmd_ptr++;

  // Skip spaces to get the numeric part
  while (*cmd_ptr == ' ') cmd_ptr++;

  // Allow for decimal point in command
  #if ENABLED(G38_PROBE_TARGET)
    uint8_t subcode = 0;
  #endif

  uint16_t codenum = 0; // define ahead of goto

  // Bail early if there's no code
  bool code_is_good = NUMERIC(*cmd_ptr);
  if (!code_is_good) goto ExitUnknownCommand;

  // Get and skip the code number
  do {
    codenum = (codenum * 10) + (*cmd_ptr - '0');
    cmd_ptr++;
  } while (NUMERIC(*cmd_ptr));

  // Allow for decimal point in command
  #if ENABLED(G38_PROBE_TARGET)
    if (*cmd_ptr == '.') {
      cmd_ptr++;
      while (NUMERIC(*cmd_ptr))
        subcode = (subcode * 10) + (*cmd_ptr++ - '0');
    }
  #endif

  // Skip all spaces to get to the first argument, or nul
  while (*cmd_ptr == ' ') cmd_ptr++;

  // The command's arguments (if any) start here, for sure!
  current_command_args = cmd_ptr;

  KEEPALIVE_STATE(IN_HANDLER);

  // Handle a known G, M, or T
  switch (command_code) {
    case 'G': switch (codenum) {

      // G0, G1
      case 0:
      case 1:
        #if IS_SCARA
          gcode_G0_G1(codenum == 0);
        #else
          gcode_G0_G1();
        #endif
        break;

      // G2, G3
      #if ENABLED(ARC_SUPPORT) && DISABLED(SCARA)
        case 2: // G2  - CW ARC
        case 3: // G3  - CCW ARC
          gcode_G2_G3(codenum == 2);
          break;
      #endif

      // G4 Dwell
      case 4:
        gcode_G4();
        break;

      #if ENABLED(BEZIER_CURVE_SUPPORT)
        // G5
        case 5: // G5  - Cubic B_spline
          gcode_G5();
          break;
      #endif // BEZIER_CURVE_SUPPORT

      #if ENABLED(FWRETRACT)
        case 10: // G10: retract
        case 11: // G11: retract_recover
          gcode_G10_G11(codenum == 10);
          break;
      #endif // FWRETRACT

      #if ENABLED(NOZZLE_CLEAN_FEATURE)
        case 12:
          gcode_G12(); // G12: Nozzle Clean
          break;
      #endif // NOZZLE_CLEAN_FEATURE

      #if ENABLED(INCH_MODE_SUPPORT)
        case 20: //G20: Inch Mode
          gcode_G20();
          break;

        case 21: //G21: MM Mode
          gcode_G21();
          break;
      #endif // INCH_MODE_SUPPORT

      #if ENABLED(AUTO_BED_LEVELING_UBL) && ENABLED(UBL_G26_MESH_EDITING)
        case 26: // G26: Mesh Validation Pattern generation
          gcode_G26();
          break;
      #endif // AUTO_BED_LEVELING_UBL

      #if ENABLED(NOZZLE_PARK_FEATURE)
        case 27: // G27: Nozzle Park
          gcode_G27();
          break;
      #endif // NOZZLE_PARK_FEATURE

      case 28: // G28: Home all axes, one at a time
        gcode_G28();
        break;

      #if HAS_LEVELING
        case 29: // G29 Detailed Z probe, probes the bed at 3 or more points,
                 // or provides access to the UBL System if enabled.
          gcode_G29();
          break;
      #endif // HAS_LEVELING

      #if HAS_BED_PROBE

        case 30: // G30 Single Z probe
          gcode_G30();
          break;

        #if ENABLED(Z_PROBE_SLED)

            case 31: // G31: dock the sled
              gcode_G31();
              break;

            case 32: // G32: undock the sled
              gcode_G32();
              break;

        #endif // Z_PROBE_SLED

        #if ENABLED(DELTA_AUTO_CALIBRATION)

          case 33: // G33: Delta Auto-Calibration
            gcode_G33();
            break;

        #endif // DELTA_AUTO_CALIBRATION

      #endif // HAS_BED_PROBE

      #if ENABLED(G38_PROBE_TARGET)
        case 38: // G38.2 & G38.3
          if (subcode == 2 || subcode == 3)
            gcode_G38(subcode == 2);
          break;
      #endif

      case 90: // G90
        relative_mode = false;
        break;
      case 91: // G91
        relative_mode = true;
        break;

      case 92: // G92
        gcode_G92();
        break;
    }
    break;

    case 'M': switch (codenum) {
      #if HAS_RESUME_CONTINUE
        case 0: // M0: Unconditional stop - Wait for user button press on LCD
        case 1: // M1: Conditional stop - Wait for user button press on LCD
          gcode_M0_M1();
          break;
      #endif // ULTIPANEL

      case 17: // M17: Enable all stepper motors
        gcode_M17();
        break;

      #if ENABLED(SDSUPPORT)
        case 20: // M20: list SD card
          gcode_M20(); break;
        case 21: // M21: init SD card
          gcode_M21(); break;
        case 22: // M22: release SD card
          gcode_M22(); break;
        case 23: // M23: Select file
          gcode_M23(); break;
        case 24: // M24: Start SD print
          gcode_M24(); break;
        case 25: // M25: Pause SD print
          gcode_M25(); break;
        case 26: // M26: Set SD index
          gcode_M26(); break;
        case 27: // M27: Get SD status
          gcode_M27(); break;
        case 28: // M28: Start SD write
          gcode_M28(); break;
        case 29: // M29: Stop SD write
          gcode_M29(); break;
        case 30: // M30 <filename> Delete File
          gcode_M30(); break;
        case 32: // M32: Select file and start SD print
          gcode_M32(); break;

        #if ENABLED(LONG_FILENAME_HOST_SUPPORT)
          case 33: // M33: Get the long full path to a file or folder
            gcode_M33(); break;
        #endif

        #if ENABLED(SDCARD_SORT_ALPHA) && ENABLED(SDSORT_GCODE)
          case 34: //M34 - Set SD card sorting options
            gcode_M34(); break;
        #endif // SDCARD_SORT_ALPHA && SDSORT_GCODE

        case 928: // M928: Start SD write
          gcode_M928(); break;
      #endif // SDSUPPORT

      case 31: // M31: Report time since the start of SD print or last M109
        gcode_M31(); break;

      case 42: // M42: Change pin state
        gcode_M42(); break;

      #if ENABLED(PINS_DEBUGGING)
        case 43: // M43: Read pin state
          gcode_M43(); break;
      #endif


      #if ENABLED(Z_MIN_PROBE_REPEATABILITY_TEST)
        case 48: // M48: Z probe repeatability test
          gcode_M48();
          break;
      #endif // Z_MIN_PROBE_REPEATABILITY_TEST

      #if ENABLED(AUTO_BED_LEVELING_UBL) && ENABLED(UBL_G26_MESH_EDITING)
        case 49: // M49: Turn on or off G26 debug flag for verbose output
          gcode_M49();
          break;
      #endif // AUTO_BED_LEVELING_UBL && UBL_G26_MESH_EDITING

      case 75: // M75: Start print timer
        gcode_M75(); break;
      case 76: // M76: Pause print timer
        gcode_M76(); break;
      case 77: // M77: Stop print timer
        gcode_M77(); break;

      #if ENABLED(PRINTCOUNTER)
        case 78: // M78: Show print statistics
          gcode_M78(); break;
      #endif

      #if ENABLED(M100_FREE_MEMORY_WATCHER)
        case 100: // M100: Free Memory Report
          gcode_M100();
          break;
      #endif

      case 104: // M104: Set hot end temperature
        gcode_M104();
        break;

      case 110: // M110: Set Current Line Number
        gcode_M110();
        break;

      case 111: // M111: Set debug level
        gcode_M111();
        break;

      #if DISABLED(EMERGENCY_PARSER)

        case 108: // M108: Cancel Waiting
          gcode_M108();
          break;

        case 112: // M112: Emergency Stop
          gcode_M112();
          break;

        case 410: // M410 quickstop - Abort all the planned moves.
          gcode_M410();
          break;

      #endif

      #if ENABLED(HOST_KEEPALIVE_FEATURE)
        case 113: // M113: Set Host Keepalive interval
          gcode_M113();
          break;
      #endif

      case 140: // M140: Set bed temperature
        gcode_M140();
        break;

      case 105: // M105: Report current temperature
        gcode_M105();
        KEEPALIVE_STATE(NOT_BUSY);
        return; // "ok" already printed

      #if ENABLED(AUTO_REPORT_TEMPERATURES) && (HAS_TEMP_HOTEND || HAS_TEMP_BED)
        case 155: // M155: Set temperature auto-report interval
          gcode_M155();
          break;
      #endif

      case 109: // M109: Wait for hotend temperature to reach target
        gcode_M109();
        break;

      #if HAS_TEMP_BED
        case 190: // M190: Wait for bed temperature to reach target
          gcode_M190();
          break;
      #endif // HAS_TEMP_BED

      #if FAN_COUNT > 0
        case 106: // M106: Fan On
          gcode_M106();
          break;
        case 107: // M107: Fan Off
          gcode_M107();
          break;
      #endif // FAN_COUNT > 0

      #if ENABLED(PARK_HEAD_ON_PAUSE)
        case 125: // M125: Store current position and move to filament change position
          gcode_M125(); break;
      #endif

      #if ENABLED(BARICUDA)
        // PWM for HEATER_1_PIN
        #if HAS_HEATER_1
          case 126: // M126: valve open
            gcode_M126();
            break;
          case 127: // M127: valve closed
            gcode_M127();
            break;
        #endif // HAS_HEATER_1

        // PWM for HEATER_2_PIN
        #if HAS_HEATER_2
          case 128: // M128: valve open
            gcode_M128();
            break;
          case 129: // M129: valve closed
            gcode_M129();
            break;
        #endif // HAS_HEATER_2
      #endif // BARICUDA

      #if HAS_POWER_SWITCH

        case 80: // M80: Turn on Power Supply
          gcode_M80();
          break;

      #endif // HAS_POWER_SWITCH

      case 81: // M81: Turn off Power, including Power Supply, if possible
        gcode_M81();
        break;

      case 82: // M83: Set E axis normal mode (same as other axes)
        gcode_M82();
        break;
      case 83: // M83: Set E axis relative mode
        gcode_M83();
        break;
      case 18: // M18 => M84
      case 84: // M84: Disable all steppers or set timeout
        gcode_M18_M84();
        break;
      case 85: // M85: Set inactivity stepper shutdown timeout
        gcode_M85();
        break;
      case 92: // M92: Set the steps-per-unit for one or more axes
        gcode_M92();
        break;
      case 114: // M114: Report current position
        gcode_M114();
        break;
      case 115: // M115: Report capabilities
        gcode_M115();
        break;
      case 117: // M117: Set LCD message text, if possible
        gcode_M117();
        break;
      case 119: // M119: Report endstop states
        gcode_M119();
        break;
      case 120: // M120: Enable endstops
        gcode_M120();
        break;
      case 121: // M121: Disable endstops
        gcode_M121();
        break;

      #if ENABLED(ULTIPANEL)

        case 145: // M145: Set material heatup parameters
          gcode_M145();
          break;

      #endif

      #if ENABLED(TEMPERATURE_UNITS_SUPPORT)
        case 149: // M149: Set temperature units
          gcode_M149();
          break;
      #endif

      #if HAS_COLOR_LEDS

        case 150: // M150: Set Status LED Color
          gcode_M150();
          break;

      #endif // BLINKM

      #if ENABLED(MIXING_EXTRUDER)
        case 163: // M163: Set a component weight for mixing extruder
          gcode_M163();
          break;
        #if MIXING_VIRTUAL_TOOLS > 1
          case 164: // M164: Save current mix as a virtual extruder
            gcode_M164();
            break;
        #endif
        #if ENABLED(DIRECT_MIXING_IN_G1)
          case 165: // M165: Set multiple mix weights
            gcode_M165();
            break;
        #endif
      #endif

      case 200: // M200: Set filament diameter, E to cubic units
        gcode_M200();
        break;
      case 201: // M201: Set max acceleration for print moves (units/s^2)
        gcode_M201();
        break;
      #if 0 // Not used for Sprinter/grbl gen6
        case 202: // M202
          gcode_M202();
          break;
      #endif
      case 203: // M203: Set max feedrate (units/sec)
        gcode_M203();
        break;
      case 204: // M204: Set acceleration
        gcode_M204();
        break;
      case 205: //M205: Set advanced settings
        gcode_M205();
        break;

      #if HAS_M206_COMMAND
        case 206: // M206: Set home offsets
          gcode_M206();
          break;
      #endif

      #if ENABLED(DELTA)
        case 665: // M665: Set delta configurations
          gcode_M665();
          break;
      #endif

      #if ENABLED(DELTA) || ENABLED(Z_DUAL_ENDSTOPS)
        case 666: // M666: Set delta or dual endstop adjustment
          gcode_M666();
          break;
      #endif

      #if ENABLED(FWRETRACT)
        case 207: // M207: Set Retract Length, Feedrate, and Z lift
          gcode_M207();
          break;
        case 208: // M208: Set Recover (unretract) Additional Length and Feedrate
          gcode_M208();
          break;
        case 209: // M209: Turn Automatic Retract Detection on/off
          gcode_M209();
          break;
      #endif // FWRETRACT

      case 211: // M211: Enable, Disable, and/or Report software endstops
        gcode_M211();
        break;

      #if HOTENDS > 1
        case 218: // M218: Set a tool offset
          gcode_M218();
          break;
      #endif

      case 220: // M220: Set Feedrate Percentage: S<percent> ("FR" on your LCD)
        gcode_M220();
        break;

      case 221: // M221: Set Flow Percentage
        gcode_M221();
        break;

      case 226: // M226: Wait until a pin reaches a state
        gcode_M226();
        break;

      #if HAS_SERVOS
        case 280: // M280: Set servo position absolute
          gcode_M280();
          break;
      #endif // HAS_SERVOS

      #if HAS_BUZZER
        case 300: // M300: Play beep tone
          gcode_M300();
          break;
      #endif // HAS_BUZZER

      #if ENABLED(PIDTEMP)
        case 301: // M301: Set hotend PID parameters
          gcode_M301();
          break;
      #endif // PIDTEMP

      #if ENABLED(PIDTEMPBED)
        case 304: // M304: Set bed PID parameters
          gcode_M304();
          break;
      #endif // PIDTEMPBED

      #if defined(CHDK) || HAS_PHOTOGRAPH
        case 240: // M240: Trigger a camera by emulating a Canon RC-1 : http://www.doc-diy.net/photo/rc-1_hacked/
          gcode_M240();
          break;
      #endif // CHDK || PHOTOGRAPH_PIN

      #if HAS_LCD_CONTRAST
        case 250: // M250: Set LCD contrast
          gcode_M250();
          break;
      #endif // HAS_LCD_CONTRAST

      #if ENABLED(EXPERIMENTAL_I2CBUS)

        case 260: // M260: Send data to an i2c slave
          gcode_M260();
          break;

        case 261: // M261: Request data from an i2c slave
          gcode_M261();
          break;

      #endif // EXPERIMENTAL_I2CBUS

      #if ENABLED(PREVENT_COLD_EXTRUSION)
        case 302: // M302: Allow cold extrudes (set the minimum extrude temperature)
          gcode_M302();
          break;
      #endif // PREVENT_COLD_EXTRUSION

      case 303: // M303: PID autotune
        gcode_M303();
        break;

      #if ENABLED(MORGAN_SCARA)
        case 360:  // M360: SCARA Theta pos1
          if (gcode_M360()) return;
          break;
        case 361:  // M361: SCARA Theta pos2
          if (gcode_M361()) return;
          break;
        case 362:  // M362: SCARA Psi pos1
          if (gcode_M362()) return;
          break;
        case 363:  // M363: SCARA Psi pos2
          if (gcode_M363()) return;
          break;
        case 364:  // M364: SCARA Psi pos3 (90 deg to Theta)
          if (gcode_M364()) return;
          break;
      #endif // SCARA

      case 400: // M400: Finish all moves
        gcode_M400();
        break;

      #if HAS_BED_PROBE
        case 401: // M401: Deploy probe
          gcode_M401();
          break;
        case 402: // M402: Stow probe
          gcode_M402();
          break;
      #endif // HAS_BED_PROBE

      #if ENABLED(FILAMENT_WIDTH_SENSOR)
        case 404:  // M404: Enter the nominal filament width (3mm, 1.75mm ) N<3.0> or display nominal filament width
          gcode_M404();
          break;
        case 405:  // M405: Turn on filament sensor for control
          gcode_M405();
          break;
        case 406:  // M406: Turn off filament sensor for control
          gcode_M406();
          break;
        case 407:   // M407: Display measured filament diameter
          gcode_M407();
          break;
      #endif // FILAMENT_WIDTH_SENSOR

      #if HAS_LEVELING
        case 420: // M420: Enable/Disable Bed Leveling
          gcode_M420();
          break;
      #endif

      #if ENABLED(MESH_BED_LEVELING) || ENABLED(AUTO_BED_LEVELING_UBL) || ENABLED(AUTO_BED_LEVELING_BILINEAR)
        case 421: // M421: Set a Mesh Bed Leveling Z coordinate
          gcode_M421();
          break;
      #endif

      #if HAS_M206_COMMAND
        case 428: // M428: Apply current_position to home_offset
          gcode_M428();
          break;
      #endif

      case 500: // M500: Store settings in EEPROM
        gcode_M500();
        break;
      case 501: // M501: Read settings from EEPROM
        gcode_M501();
        break;
      case 502: // M502: Revert to default settings
        gcode_M502();
        break;
      case 503: // M503: print settings currently in memory
        gcode_M503();
        break;

      #if ENABLED(ABORT_ON_ENDSTOP_HIT_FEATURE_ENABLED)
        case 540: // M540: Set abort on endstop hit for SD printing
          gcode_M540();
          break;
      #endif

      #if HAS_BED_PROBE
        case 851: // M851: Set Z Probe Z Offset
          gcode_M851();
          break;
      #endif // HAS_BED_PROBE

      #if ENABLED(ADVANCED_PAUSE_FEATURE)
        case 600: // M600: Pause for filament change
          gcode_M600();
          break;
      #endif // ADVANCED_PAUSE_FEATURE

      #if ENABLED(DUAL_X_CARRIAGE)
        case 605: // M605: Set Dual X Carriage movement mode
          gcode_M605();
          break;
      #endif // DUAL_X_CARRIAGE

      #if ENABLED(LIN_ADVANCE)
        case 900: // M900: Set advance K factor.
          gcode_M900();
          break;
      #endif

      #if ENABLED(HAVE_TMC2130)
        case 906: // M906: Set motor current in milliamps using axis codes X, Y, Z, E
          gcode_M906();
          break;
      #endif

      case 907: // M907: Set digital trimpot motor current using axis codes.
        gcode_M907();
        break;

      #if HAS_DIGIPOTSS || ENABLED(DAC_STEPPER_CURRENT)

        case 908: // M908: Control digital trimpot directly.
          gcode_M908();
          break;

        #if ENABLED(DAC_STEPPER_CURRENT) // As with Printrbot RevF

          case 909: // M909: Print digipot/DAC current value
            gcode_M909();
            break;

          case 910: // M910: Commit digipot/DAC value to external EEPROM
            gcode_M910();
            break;

        #endif

      #endif // HAS_DIGIPOTSS || DAC_STEPPER_CURRENT

      #if ENABLED(HAVE_TMC2130)
        case 911: // M911: Report TMC2130 prewarn triggered flags
          gcode_M911();
          break;

        case 912: // M911: Clear TMC2130 prewarn triggered flags
          gcode_M912();
          break;

        #if ENABLED(HYBRID_THRESHOLD)
          case 913: // M913: Set HYBRID_THRESHOLD speed.
            gcode_M913();
            break;
        #endif

        #if ENABLED(SENSORLESS_HOMING)
          case 914: // M914: Set SENSORLESS_HOMING sensitivity.
            gcode_M914();
            break;
        #endif
      #endif

      #if HAS_MICROSTEPS

        case 350: // M350: Set microstepping mode. Warning: Steps per unit remains unchanged. S code sets stepping mode for all drivers.
          gcode_M350();
          break;

        case 351: // M351: Toggle MS1 MS2 pins directly, S# determines MS1 or MS2, X# sets the pin high/low.
          gcode_M351();
          break;

      #endif // HAS_MICROSTEPS

      case 355: // M355 Turn case lights on/off
        gcode_M355();
        break;

      case 999: // M999: Restart after being Stopped
        gcode_M999();
        break;
    }
    break;

    case 'T':
      gcode_T(codenum);
      break;

    default: code_is_good = false;
  }

  KEEPALIVE_STATE(NOT_BUSY);

ExitUnknownCommand:

  // Still unknown command? Throw an error
  if (!code_is_good) unknown_command_error();

  ok_to_send();
}

/**
 * Send a "Resend: nnn" message to the host to
 * indicate that a command needs to be re-sent.
 */
void FlushSerialRequestResend() {
  //char command_queue[cmd_queue_index_r][100]="Resend:";
  MYSERIAL.flush();
  SERIAL_PROTOCOLPGM(MSG_RESEND);
  SERIAL_PROTOCOLLN(gcode_LastN + 1);
  ok_to_send();
}

/**
 * Send an "ok" message to the host, indicating
 * that a command was successfully processed.
 *
 * If ADVANCED_OK is enabled also include:
 *   N<int>  Line number of the command, if any
 *   P<int>  Planner space remaining
 *   B<int>  Block queue space remaining
 */
void ok_to_send() {
  refresh_cmd_timeout();
  if (!send_ok[cmd_queue_index_r]) return;
  SERIAL_PROTOCOLPGM(MSG_OK);
  #if ENABLED(ADVANCED_OK)
    char* p = command_queue[cmd_queue_index_r];
    if (*p == 'N') {
      SERIAL_PROTOCOL(' ');
      SERIAL_ECHO(*p++);
      while (NUMERIC_SIGNED(*p))
        SERIAL_ECHO(*p++);
    }
    SERIAL_PROTOCOLPGM(" P"); SERIAL_PROTOCOL(int(BLOCK_BUFFER_SIZE - planner.movesplanned() - 1));
    SERIAL_PROTOCOLPGM(" B"); SERIAL_PROTOCOL(BUFSIZE - commands_in_queue);
  #endif
  SERIAL_EOL;
}

#if HAS_SOFTWARE_ENDSTOPS

  /**
   * Constrain the given coordinates to the software endstops.
   */
  void clamp_to_software_endstops(float target[XYZ]) {
    if (!soft_endstops_enabled) return;
    #if ENABLED(MIN_SOFTWARE_ENDSTOPS)
      NOLESS(target[X_AXIS], soft_endstop_min[X_AXIS]);
      NOLESS(target[Y_AXIS], soft_endstop_min[Y_AXIS]);
      NOLESS(target[Z_AXIS], soft_endstop_min[Z_AXIS]);
    #endif
    #if ENABLED(MAX_SOFTWARE_ENDSTOPS)
      NOMORE(target[X_AXIS], soft_endstop_max[X_AXIS]);
      NOMORE(target[Y_AXIS], soft_endstop_max[Y_AXIS]);
      NOMORE(target[Z_AXIS], soft_endstop_max[Z_AXIS]);
    #endif
  }

#endif

#if ENABLED(AUTO_BED_LEVELING_BILINEAR)

  #if ENABLED(ABL_BILINEAR_SUBDIVISION)
    #define ABL_BG_SPACING(A) bilinear_grid_spacing_virt[A]
    #define ABL_BG_FACTOR(A)  bilinear_grid_factor_virt[A]
    #define ABL_BG_POINTS_X   ABL_GRID_POINTS_VIRT_X
    #define ABL_BG_POINTS_Y   ABL_GRID_POINTS_VIRT_Y
    #define ABL_BG_GRID(X,Y)  z_values_virt[X][Y]
  #else
    #define ABL_BG_SPACING(A) bilinear_grid_spacing[A]
    #define ABL_BG_FACTOR(A)  bilinear_grid_factor[A]
    #define ABL_BG_POINTS_X   GRID_MAX_POINTS_X
    #define ABL_BG_POINTS_Y   GRID_MAX_POINTS_Y
    #define ABL_BG_GRID(X,Y)  z_values[X][Y]
  #endif

  // Get the Z adjustment for non-linear bed leveling
  float bilinear_z_offset(const float logical[XYZ]) {

    static float z1, d2, z3, d4, L, D, ratio_x, ratio_y,
                 last_x = -999.999, last_y = -999.999;

    // Whole units for the grid line indices. Constrained within bounds.
    static int8_t gridx, gridy, nextx, nexty,
                  last_gridx = -99, last_gridy = -99;

    // XY relative to the probed area
    const float x = RAW_X_POSITION(logical[X_AXIS]) - bilinear_start[X_AXIS],
                y = RAW_Y_POSITION(logical[Y_AXIS]) - bilinear_start[Y_AXIS];

    #if ENABLED(EXTRAPOLATE_BEYOND_GRID)
      // Keep using the last grid box
      #define FAR_EDGE_OR_BOX 2
    #else
      // Just use the grid far edge
      #define FAR_EDGE_OR_BOX 1
    #endif

    if (last_x != x) {
      last_x = x;
      ratio_x = x * ABL_BG_FACTOR(X_AXIS);
      const float gx = constrain(floor(ratio_x), 0, ABL_BG_POINTS_X - FAR_EDGE_OR_BOX);
      ratio_x -= gx;      // Subtract whole to get the ratio within the grid box

      #if DISABLED(EXTRAPOLATE_BEYOND_GRID)
        // Beyond the grid maintain height at grid edges
        NOLESS(ratio_x, 0); // Never < 0.0. (> 1.0 is ok when nextx==gridx.)
      #endif

      gridx = gx;
      nextx = min(gridx + 1, ABL_BG_POINTS_X - 1);
    }

    if (last_y != y || last_gridx != gridx) {

      if (last_y != y) {
        last_y = y;
        ratio_y = y * ABL_BG_FACTOR(Y_AXIS);
        const float gy = constrain(floor(ratio_y), 0, ABL_BG_POINTS_Y - FAR_EDGE_OR_BOX);
        ratio_y -= gy;

        #if DISABLED(EXTRAPOLATE_BEYOND_GRID)
          // Beyond the grid maintain height at grid edges
          NOLESS(ratio_y, 0); // Never < 0.0. (> 1.0 is ok when nexty==gridy.)
        #endif

        gridy = gy;
        nexty = min(gridy + 1, ABL_BG_POINTS_Y - 1);
      }

      if (last_gridx != gridx || last_gridy != gridy) {
        last_gridx = gridx;
        last_gridy = gridy;
        // Z at the box corners
        z1 = ABL_BG_GRID(gridx, gridy);       // left-front
        d2 = ABL_BG_GRID(gridx, nexty) - z1;  // left-back (delta)
        z3 = ABL_BG_GRID(nextx, gridy);       // right-front
        d4 = ABL_BG_GRID(nextx, nexty) - z3;  // right-back (delta)
      }

      // Bilinear interpolate. Needed since y or gridx has changed.
                  L = z1 + d2 * ratio_y;   // Linear interp. LF -> LB
      const float R = z3 + d4 * ratio_y;   // Linear interp. RF -> RB

      D = R - L;
    }

    const float offset = L + ratio_x * D;   // the offset almost always changes

    /*
    static float last_offset = 0;
    if (fabs(last_offset - offset) > 0.2) {
      SERIAL_ECHOPGM("Sudden Shift at ");
      SERIAL_ECHOPAIR("x=", x);
      SERIAL_ECHOPAIR(" / ", bilinear_grid_spacing[X_AXIS]);
      SERIAL_ECHOLNPAIR(" -> gridx=", gridx);
      SERIAL_ECHOPAIR(" y=", y);
      SERIAL_ECHOPAIR(" / ", bilinear_grid_spacing[Y_AXIS]);
      SERIAL_ECHOLNPAIR(" -> gridy=", gridy);
      SERIAL_ECHOPAIR(" ratio_x=", ratio_x);
      SERIAL_ECHOLNPAIR(" ratio_y=", ratio_y);
      SERIAL_ECHOPAIR(" z1=", z1);
      SERIAL_ECHOPAIR(" z2=", z2);
      SERIAL_ECHOPAIR(" z3=", z3);
      SERIAL_ECHOLNPAIR(" z4=", z4);
      SERIAL_ECHOPAIR(" L=", L);
      SERIAL_ECHOPAIR(" R=", R);
      SERIAL_ECHOLNPAIR(" offset=", offset);
    }
    last_offset = offset;
    //*/

    return offset;
  }

#endif // AUTO_BED_LEVELING_BILINEAR

#if ENABLED(DELTA)

  /**
   * Recalculate factors used for delta kinematics whenever
   * settings have been changed (e.g., by M665).
   */
  void recalc_delta_settings(float radius, float diagonal_rod) {
    const float trt[ABC] = DELTA_RADIUS_TRIM_TOWER,
                drt[ABC] = DELTA_DIAGONAL_ROD_TRIM_TOWER;
    delta_tower[A_AXIS][X_AXIS] = cos(RADIANS(210 + delta_tower_angle_trim[A_AXIS])) * (radius + trt[A_AXIS]); // front left tower
    delta_tower[A_AXIS][Y_AXIS] = sin(RADIANS(210 + delta_tower_angle_trim[A_AXIS])) * (radius + trt[A_AXIS]);
    delta_tower[B_AXIS][X_AXIS] = cos(RADIANS(330 + delta_tower_angle_trim[B_AXIS])) * (radius + trt[B_AXIS]); // front right tower
    delta_tower[B_AXIS][Y_AXIS] = sin(RADIANS(330 + delta_tower_angle_trim[B_AXIS])) * (radius + trt[B_AXIS]);
    delta_tower[C_AXIS][X_AXIS] = 0.0; // back middle tower
    delta_tower[C_AXIS][Y_AXIS] = (radius + trt[C_AXIS]);
    delta_diagonal_rod_2_tower[A_AXIS] = sq(diagonal_rod + drt[A_AXIS]);
    delta_diagonal_rod_2_tower[B_AXIS] = sq(diagonal_rod + drt[B_AXIS]);
    delta_diagonal_rod_2_tower[C_AXIS] = sq(diagonal_rod + drt[C_AXIS]);
  }

  #if ENABLED(DELTA_FAST_SQRT)
    /**
     * Fast inverse sqrt from Quake III Arena
     * See: https://en.wikipedia.org/wiki/Fast_inverse_square_root
     */
    float Q_rsqrt(float number) {
      long i;
      float x2, y;
      const float threehalfs = 1.5f;
      x2 = number * 0.5f;
      y  = number;
      i  = * ( long * ) &y;                       // evil floating point bit level hacking
      i  = 0x5F3759DF - ( i >> 1 );               // what the f***?
      y  = * ( float * ) &i;
      y  = y * ( threehalfs - ( x2 * y * y ) );   // 1st iteration
      // y  = y * ( threehalfs - ( x2 * y * y ) );   // 2nd iteration, this can be removed
      return y;
    }

    #define _SQRT(n) (1.0f / Q_rsqrt(n))

  #else

    #define _SQRT(n) sqrt(n)

  #endif

  /**
   * Delta Inverse Kinematics
   *
   * Calculate the tower positions for a given logical
   * position, storing the result in the delta[] array.
   *
   * This is an expensive calculation, requiring 3 square
   * roots per segmented linear move, and strains the limits
   * of a Mega2560 with a Graphical Display.
   *
   * Suggested optimizations include:
   *
   * - Disable the home_offset (M206) and/or position_shift (G92)
   *   features to remove up to 12 float additions.
   *
   * - Use a fast-inverse-sqrt function and add the reciprocal.
   *   (see above)
   */

  // Macro to obtain the Z position of an individual tower
  #define DELTA_Z(T) raw[Z_AXIS] + _SQRT(     \
    delta_diagonal_rod_2_tower[T] - HYPOT2(   \
        delta_tower[T][X_AXIS] - raw[X_AXIS], \
        delta_tower[T][Y_AXIS] - raw[Y_AXIS]  \
      )                                       \
    )

  #define DELTA_RAW_IK() do {        \
    delta[A_AXIS] = DELTA_Z(A_AXIS); \
    delta[B_AXIS] = DELTA_Z(B_AXIS); \
    delta[C_AXIS] = DELTA_Z(C_AXIS); \
  } while(0)

  #define DELTA_LOGICAL_IK() do {      \
    const float raw[XYZ] = {           \
      RAW_X_POSITION(logical[X_AXIS]), \
      RAW_Y_POSITION(logical[Y_AXIS]), \
      RAW_Z_POSITION(logical[Z_AXIS])  \
    };                                 \
    DELTA_RAW_IK();                    \
  } while(0)

  #define DELTA_DEBUG() do { \
      SERIAL_ECHOPAIR("cartesian X:", raw[X_AXIS]); \
      SERIAL_ECHOPAIR(" Y:", raw[Y_AXIS]);          \
      SERIAL_ECHOLNPAIR(" Z:", raw[Z_AXIS]);        \
      SERIAL_ECHOPAIR("delta A:", delta[A_AXIS]);   \
      SERIAL_ECHOPAIR(" B:", delta[B_AXIS]);        \
      SERIAL_ECHOLNPAIR(" C:", delta[C_AXIS]);      \
    } while(0)

  void inverse_kinematics(const float logical[XYZ]) {
    DELTA_LOGICAL_IK();
    // DELTA_DEBUG();
  }

  /**
   * Calculate the highest Z position where the
   * effector has the full range of XY motion.
   */
  float delta_safe_distance_from_top() {
    float cartesian[XYZ] = {
      LOGICAL_X_POSITION(0),
      LOGICAL_Y_POSITION(0),
      LOGICAL_Z_POSITION(0)
    };
    inverse_kinematics(cartesian);
    float distance = delta[A_AXIS];
    cartesian[Y_AXIS] = LOGICAL_Y_POSITION(DELTA_PRINTABLE_RADIUS);
    inverse_kinematics(cartesian);
    return abs(distance - delta[A_AXIS]);
  }

  /**
   * Delta Forward Kinematics
   *
   * See the Wikipedia article "Trilateration"
   * https://en.wikipedia.org/wiki/Trilateration
   *
   * Establish a new coordinate system in the plane of the
   * three carriage points. This system has its origin at
   * tower1, with tower2 on the X axis. Tower3 is in the X-Y
   * plane with a Z component of zero.
   * We will define unit vectors in this coordinate system
   * in our original coordinate system. Then when we calculate
   * the Xnew, Ynew and Znew values, we can translate back into
   * the original system by moving along those unit vectors
   * by the corresponding values.
   *
   * Variable names matched to Marlin, c-version, and avoid the
   * use of any vector library.
   *
   * by Andreas Hardtung 2016-06-07
   * based on a Java function from "Delta Robot Kinematics V3"
   * by Steve Graves
   *
   * The result is stored in the cartes[] array.
   */
  void forward_kinematics_DELTA(float z1, float z2, float z3) {
    // Create a vector in old coordinates along x axis of new coordinate
    float p12[3] = { delta_tower[B_AXIS][X_AXIS] - delta_tower[A_AXIS][X_AXIS], delta_tower[B_AXIS][Y_AXIS] - delta_tower[A_AXIS][Y_AXIS], z2 - z1 };

    // Get the Magnitude of vector.
    float d = sqrt( sq(p12[0]) + sq(p12[1]) + sq(p12[2]) );

    // Create unit vector by dividing by magnitude.
    float ex[3] = { p12[0] / d, p12[1] / d, p12[2] / d };

    // Get the vector from the origin of the new system to the third point.
    float p13[3] = { delta_tower[C_AXIS][X_AXIS] - delta_tower[A_AXIS][X_AXIS], delta_tower[C_AXIS][Y_AXIS] - delta_tower[A_AXIS][Y_AXIS], z3 - z1 };

    // Use the dot product to find the component of this vector on the X axis.
    float i = ex[0] * p13[0] + ex[1] * p13[1] + ex[2] * p13[2];

    // Create a vector along the x axis that represents the x component of p13.
    float iex[3] = { ex[0] * i, ex[1] * i, ex[2] * i };

    // Subtract the X component from the original vector leaving only Y. We use the
    // variable that will be the unit vector after we scale it.
    float ey[3] = { p13[0] - iex[0], p13[1] - iex[1], p13[2] - iex[2] };

    // The magnitude of Y component
    float j = sqrt( sq(ey[0]) + sq(ey[1]) + sq(ey[2]) );

    // Convert to a unit vector
    ey[0] /= j; ey[1] /= j;  ey[2] /= j;

    // The cross product of the unit x and y is the unit z
    // float[] ez = vectorCrossProd(ex, ey);
    float ez[3] = {
      ex[1] * ey[2] - ex[2] * ey[1],
      ex[2] * ey[0] - ex[0] * ey[2],
      ex[0] * ey[1] - ex[1] * ey[0]
    };

    // We now have the d, i and j values defined in Wikipedia.
    // Plug them into the equations defined in Wikipedia for Xnew, Ynew and Znew
    float Xnew = (delta_diagonal_rod_2_tower[A_AXIS] - delta_diagonal_rod_2_tower[B_AXIS] + sq(d)) / (d * 2),
          Ynew = ((delta_diagonal_rod_2_tower[A_AXIS] - delta_diagonal_rod_2_tower[C_AXIS] + HYPOT2(i, j)) / 2 - i * Xnew) / j,
          Znew = sqrt(delta_diagonal_rod_2_tower[A_AXIS] - HYPOT2(Xnew, Ynew));

    // Start from the origin of the old coordinates and add vectors in the
    // old coords that represent the Xnew, Ynew and Znew to find the point
    // in the old system.
    cartes[X_AXIS] = delta_tower[A_AXIS][X_AXIS] + ex[0] * Xnew + ey[0] * Ynew - ez[0] * Znew;
    cartes[Y_AXIS] = delta_tower[A_AXIS][Y_AXIS] + ex[1] * Xnew + ey[1] * Ynew - ez[1] * Znew;
    cartes[Z_AXIS] =             z1 + ex[2] * Xnew + ey[2] * Ynew - ez[2] * Znew;
  }

  void forward_kinematics_DELTA(float point[ABC]) {
    forward_kinematics_DELTA(point[A_AXIS], point[B_AXIS], point[C_AXIS]);
  }

#endif // DELTA

/**
 * Get the stepper positions in the cartes[] array.
 * Forward kinematics are applied for DELTA and SCARA.
 *
 * The result is in the current coordinate space with
 * leveling applied. The coordinates need to be run through
 * unapply_leveling to obtain the "ideal" coordinates
 * suitable for current_position, etc.
 */
void get_cartesian_from_steppers() {
  #if ENABLED(DELTA)
    forward_kinematics_DELTA(
      stepper.get_axis_position_mm(A_AXIS),
      stepper.get_axis_position_mm(B_AXIS),
      stepper.get_axis_position_mm(C_AXIS)
    );
    cartes[X_AXIS] += LOGICAL_X_POSITION(0);
    cartes[Y_AXIS] += LOGICAL_Y_POSITION(0);
    cartes[Z_AXIS] += LOGICAL_Z_POSITION(0);
  #elif IS_SCARA
    forward_kinematics_SCARA(
      stepper.get_axis_position_degrees(A_AXIS),
      stepper.get_axis_position_degrees(B_AXIS)
    );
    cartes[X_AXIS] += LOGICAL_X_POSITION(0);
    cartes[Y_AXIS] += LOGICAL_Y_POSITION(0);
    cartes[Z_AXIS] = stepper.get_axis_position_mm(Z_AXIS);
  #else
    cartes[X_AXIS] = stepper.get_axis_position_mm(X_AXIS);
    cartes[Y_AXIS] = stepper.get_axis_position_mm(Y_AXIS);
    cartes[Z_AXIS] = stepper.get_axis_position_mm(Z_AXIS);
  #endif
}

/**
 * Set the current_position for an axis based on
 * the stepper positions, removing any leveling that
 * may have been applied.
 */
void set_current_from_steppers_for_axis(const AxisEnum axis) {
  get_cartesian_from_steppers();
  #if PLANNER_LEVELING
    planner.unapply_leveling(cartes);
  #endif
  if (axis == ALL_AXES)
    COPY(current_position, cartes);
  else
    current_position[axis] = cartes[axis];
}

#if ENABLED(MESH_BED_LEVELING)

  /**
   * Prepare a mesh-leveled linear move in a Cartesian setup,
   * splitting the move where it crosses mesh borders.
   */
  void mesh_line_to_destination(float fr_mm_s, uint8_t x_splits = 0xFF, uint8_t y_splits = 0xFF) {
    int cx1 = mbl.cell_index_x(RAW_CURRENT_POSITION(X)),
        cy1 = mbl.cell_index_y(RAW_CURRENT_POSITION(Y)),
        cx2 = mbl.cell_index_x(RAW_X_POSITION(destination[X_AXIS])),
        cy2 = mbl.cell_index_y(RAW_Y_POSITION(destination[Y_AXIS]));
    NOMORE(cx1, GRID_MAX_POINTS_X - 2);
    NOMORE(cy1, GRID_MAX_POINTS_Y - 2);
    NOMORE(cx2, GRID_MAX_POINTS_X - 2);
    NOMORE(cy2, GRID_MAX_POINTS_Y - 2);

    if (cx1 == cx2 && cy1 == cy2) {
      // Start and end on same mesh square
      line_to_destination(fr_mm_s);
      set_current_to_destination();
      return;
    }

    #define MBL_SEGMENT_END(A) (current_position[A ##_AXIS] + (destination[A ##_AXIS] - current_position[A ##_AXIS]) * normalized_dist)

    float normalized_dist, end[XYZE];

    // Split at the left/front border of the right/top square
    const int8_t gcx = max(cx1, cx2), gcy = max(cy1, cy2);
    if (cx2 != cx1 && TEST(x_splits, gcx)) {
      COPY(end, destination);
      destination[X_AXIS] = LOGICAL_X_POSITION(mbl.index_to_xpos[gcx]);
      normalized_dist = (destination[X_AXIS] - current_position[X_AXIS]) / (end[X_AXIS] - current_position[X_AXIS]);
      destination[Y_AXIS] = MBL_SEGMENT_END(Y);
      CBI(x_splits, gcx);
    }
    else if (cy2 != cy1 && TEST(y_splits, gcy)) {
      COPY(end, destination);
      destination[Y_AXIS] = LOGICAL_Y_POSITION(mbl.index_to_ypos[gcy]);
      normalized_dist = (destination[Y_AXIS] - current_position[Y_AXIS]) / (end[Y_AXIS] - current_position[Y_AXIS]);
      destination[X_AXIS] = MBL_SEGMENT_END(X);
      CBI(y_splits, gcy);
    }
    else {
      // Already split on a border
      line_to_destination(fr_mm_s);
      set_current_to_destination();
      return;
    }

    destination[Z_AXIS] = MBL_SEGMENT_END(Z);
    destination[E_AXIS] = MBL_SEGMENT_END(E);

    // Do the split and look for more borders
    mesh_line_to_destination(fr_mm_s, x_splits, y_splits);

    // Restore destination from stack
    COPY(destination, end);
    mesh_line_to_destination(fr_mm_s, x_splits, y_splits);
  }

#elif ENABLED(AUTO_BED_LEVELING_BILINEAR) && !IS_KINEMATIC

  #define CELL_INDEX(A,V) ((RAW_##A##_POSITION(V) - bilinear_start[A##_AXIS]) * ABL_BG_FACTOR(A##_AXIS))

  /**
   * Prepare a bilinear-leveled linear move on Cartesian,
   * splitting the move where it crosses grid borders.
   */
  void bilinear_line_to_destination(float fr_mm_s, uint16_t x_splits = 0xFFFF, uint16_t y_splits = 0xFFFF) {
    int cx1 = CELL_INDEX(X, current_position[X_AXIS]),
        cy1 = CELL_INDEX(Y, current_position[Y_AXIS]),
        cx2 = CELL_INDEX(X, destination[X_AXIS]),
        cy2 = CELL_INDEX(Y, destination[Y_AXIS]);
    cx1 = constrain(cx1, 0, ABL_BG_POINTS_X - 2);
    cy1 = constrain(cy1, 0, ABL_BG_POINTS_Y - 2);
    cx2 = constrain(cx2, 0, ABL_BG_POINTS_X - 2);
    cy2 = constrain(cy2, 0, ABL_BG_POINTS_Y - 2);

    if (cx1 == cx2 && cy1 == cy2) {
      // Start and end on same mesh square
      line_to_destination(fr_mm_s);
      set_current_to_destination();
      return;
    }

    #define LINE_SEGMENT_END(A) (current_position[A ##_AXIS] + (destination[A ##_AXIS] - current_position[A ##_AXIS]) * normalized_dist)

    float normalized_dist, end[XYZE];

    // Split at the left/front border of the right/top square
    const int8_t gcx = max(cx1, cx2), gcy = max(cy1, cy2);
    if (cx2 != cx1 && TEST(x_splits, gcx)) {
      COPY(end, destination);
      destination[X_AXIS] = LOGICAL_X_POSITION(bilinear_start[X_AXIS] + ABL_BG_SPACING(X_AXIS) * gcx);
      normalized_dist = (destination[X_AXIS] - current_position[X_AXIS]) / (end[X_AXIS] - current_position[X_AXIS]);
      destination[Y_AXIS] = LINE_SEGMENT_END(Y);
      CBI(x_splits, gcx);
    }
    else if (cy2 != cy1 && TEST(y_splits, gcy)) {
      COPY(end, destination);
      destination[Y_AXIS] = LOGICAL_Y_POSITION(bilinear_start[Y_AXIS] + ABL_BG_SPACING(Y_AXIS) * gcy);
      normalized_dist = (destination[Y_AXIS] - current_position[Y_AXIS]) / (end[Y_AXIS] - current_position[Y_AXIS]);
      destination[X_AXIS] = LINE_SEGMENT_END(X);
      CBI(y_splits, gcy);
    }
    else {
      // Already split on a border
      line_to_destination(fr_mm_s);
      set_current_to_destination();
      return;
    }

    destination[Z_AXIS] = LINE_SEGMENT_END(Z);
    destination[E_AXIS] = LINE_SEGMENT_END(E);

    // Do the split and look for more borders
    bilinear_line_to_destination(fr_mm_s, x_splits, y_splits);

    // Restore destination from stack
    COPY(destination, end);
    bilinear_line_to_destination(fr_mm_s, x_splits, y_splits);
  }

#endif // AUTO_BED_LEVELING_BILINEAR

#if IS_KINEMATIC

  /**
   * Prepare a linear move in a DELTA or SCARA setup.
   *
   * This calls planner.buffer_line several times, adding
   * small incremental moves for DELTA or SCARA.
   */
  inline bool prepare_kinematic_move_to(float ltarget[XYZE]) {

    // Get the top feedrate of the move in the XY plane
    float _feedrate_mm_s = MMS_SCALED(feedrate_mm_s);

    // If the move is only in Z/E don't split up the move
    if (ltarget[X_AXIS] == current_position[X_AXIS] && ltarget[Y_AXIS] == current_position[Y_AXIS]) {
      planner.buffer_line_kinematic(ltarget, _feedrate_mm_s, active_extruder);
      return false;
    }

    // Get the cartesian distances moved in XYZE
    float difference[XYZE];
    LOOP_XYZE(i) difference[i] = ltarget[i] - current_position[i];

    // Get the linear distance in XYZ
    float cartesian_mm = sqrt(sq(difference[X_AXIS]) + sq(difference[Y_AXIS]) + sq(difference[Z_AXIS]));

    // If the move is very short, check the E move distance
    if (UNEAR_ZERO(cartesian_mm)) cartesian_mm = abs(difference[E_AXIS]);

    // No E move either? Game over.
    if (UNEAR_ZERO(cartesian_mm)) return true;

    // Minimum number of seconds to move the given distance
    float seconds = cartesian_mm / _feedrate_mm_s;

    // The number of segments-per-second times the duration
    // gives the number of segments
    uint16_t segments = delta_segments_per_second * seconds;

    // For SCARA minimum segment size is 0.25mm
    #if IS_SCARA
      NOMORE(segments, cartesian_mm * 4);
    #endif

    // At least one segment is required
    NOLESS(segments, 1);

    // The approximate length of each segment
    const float inv_segments = 1.0 / float(segments),
                segment_distance[XYZE] = {
                  difference[X_AXIS] * inv_segments,
                  difference[Y_AXIS] * inv_segments,
                  difference[Z_AXIS] * inv_segments,
                  difference[E_AXIS] * inv_segments
                };

    // SERIAL_ECHOPAIR("mm=", cartesian_mm);
    // SERIAL_ECHOPAIR(" seconds=", seconds);
    // SERIAL_ECHOLNPAIR(" segments=", segments);

    #if IS_SCARA && ENABLED(SCARA_FEEDRATE_SCALING)
      // SCARA needs to scale the feed rate from mm/s to degrees/s
      const float inv_segment_length = min(10.0, float(segments) / cartesian_mm), // 1/mm/segs
                  feed_factor = inv_segment_length * _feedrate_mm_s;
      float oldA = stepper.get_axis_position_degrees(A_AXIS),
            oldB = stepper.get_axis_position_degrees(B_AXIS);
    #endif

    // Get the logical current position as starting point
    float logical[XYZE];
    COPY(logical, current_position);

    // Drop one segment so the last move is to the exact target.
    // If there's only 1 segment, loops will be skipped entirely.
    --segments;

    // Calculate and execute the segments
    for (uint16_t s = segments + 1; --s;) {
      LOOP_XYZE(i) logical[i] += segment_distance[i];
      #if ENABLED(DELTA)
        DELTA_LOGICAL_IK(); // Delta can inline its kinematics
      #else
        inverse_kinematics(logical);
      #endif

      ADJUST_DELTA(logical); // Adjust Z if bed leveling is enabled

      #if IS_SCARA && ENABLED(SCARA_FEEDRATE_SCALING)
        // For SCARA scale the feed rate from mm/s to degrees/s
        // Use ratio between the length of the move and the larger angle change
        const float adiff = abs(delta[A_AXIS] - oldA),
                    bdiff = abs(delta[B_AXIS] - oldB);
        planner.buffer_line(delta[A_AXIS], delta[B_AXIS], delta[C_AXIS], logical[E_AXIS], max(adiff, bdiff) * feed_factor, active_extruder);
        oldA = delta[A_AXIS];
        oldB = delta[B_AXIS];
      #else
        planner.buffer_line(delta[A_AXIS], delta[B_AXIS], delta[C_AXIS], logical[E_AXIS], _feedrate_mm_s, active_extruder);
      #endif
    }

    // Since segment_distance is only approximate,
    // the final move must be to the exact destination.

    #if IS_SCARA && ENABLED(SCARA_FEEDRATE_SCALING)
      // For SCARA scale the feed rate from mm/s to degrees/s
      // With segments > 1 length is 1 segment, otherwise total length
      inverse_kinematics(ltarget);
      ADJUST_DELTA(logical);
      const float adiff = abs(delta[A_AXIS] - oldA),
                  bdiff = abs(delta[B_AXIS] - oldB);
      planner.buffer_line(delta[A_AXIS], delta[B_AXIS], delta[C_AXIS], logical[E_AXIS], max(adiff, bdiff) * feed_factor, active_extruder);
    #else
      planner.buffer_line_kinematic(ltarget, _feedrate_mm_s, active_extruder);
    #endif

    return false;
  }

#else // !IS_KINEMATIC

  /**
   * Prepare a linear move in a Cartesian setup.
   * If Mesh Bed Leveling is enabled, perform a mesh move.
   *
   * Returns true if the caller didn't update current_position.
   */
  inline bool prepare_move_to_destination_cartesian() {
    // Do not use feedrate_percentage for E or Z only moves
    if (current_position[X_AXIS] == destination[X_AXIS] && current_position[Y_AXIS] == destination[Y_AXIS]) {
      line_to_destination();
    }
    else {
      #if ENABLED(MESH_BED_LEVELING)
        if (mbl.active()) {
          mesh_line_to_destination(MMS_SCALED(feedrate_mm_s));
          return true;
        }
        else
      #elif ENABLED(AUTO_BED_LEVELING_UBL)
        if (ubl.state.active) {
          ubl_line_to_destination(MMS_SCALED(feedrate_mm_s), active_extruder);
          return true;
        }
        else
      #elif ENABLED(AUTO_BED_LEVELING_BILINEAR)
        if (planner.abl_enabled) {
          bilinear_line_to_destination(MMS_SCALED(feedrate_mm_s));
          return true;
        }
        else
      #endif
          line_to_destination(MMS_SCALED(feedrate_mm_s));
    }
    return false;
  }

#endif // !IS_KINEMATIC

#if ENABLED(DUAL_X_CARRIAGE)

  /**
   * Prepare a linear move in a dual X axis setup
   */
  inline bool prepare_move_to_destination_dualx() {
    if (active_extruder_parked) {
      switch (dual_x_carriage_mode) {
        case DXC_FULL_CONTROL_MODE:
          break;
        case DXC_AUTO_PARK_MODE:
          if (current_position[E_AXIS] == destination[E_AXIS]) {
            // This is a travel move (with no extrusion)
            // Skip it, but keep track of the current position
            // (so it can be used as the start of the next non-travel move)
            if (delayed_move_time != 0xFFFFFFFFUL) {
              set_current_to_destination();
              NOLESS(raised_parked_position[Z_AXIS], destination[Z_AXIS]);
              delayed_move_time = millis();
              return true;
            }
          }
          // unpark extruder: 1) raise, 2) move into starting XY position, 3) lower
          for (uint8_t i = 0; i < 3; i++)
            planner.buffer_line(
              i == 0 ? raised_parked_position[X_AXIS] : current_position[X_AXIS],
              i == 0 ? raised_parked_position[Y_AXIS] : current_position[Y_AXIS],
              i == 2 ? current_position[Z_AXIS] : raised_parked_position[Z_AXIS],
              current_position[E_AXIS],
              i == 1 ? PLANNER_XY_FEEDRATE() : planner.max_feedrate_mm_s[Z_AXIS],
              active_extruder
            );
          delayed_move_time = 0;
          active_extruder_parked = false;
          #if ENABLED(DEBUG_LEVELING_FEATURE)
            if (DEBUGGING(LEVELING)) SERIAL_ECHOLNPGM("Clear active_extruder_parked");
          #endif
          break;
        case DXC_DUPLICATION_MODE:
          if (active_extruder == 0) {
            #if ENABLED(DEBUG_LEVELING_FEATURE)
              if (DEBUGGING(LEVELING)) {
                SERIAL_ECHOPAIR("Set planner X", LOGICAL_X_POSITION(inactive_extruder_x_pos));
                SERIAL_ECHOLNPAIR(" ... Line to X", current_position[X_AXIS] + duplicate_extruder_x_offset);
              }
            #endif
            // move duplicate extruder into correct duplication position.
            planner.set_position_mm(
              LOGICAL_X_POSITION(inactive_extruder_x_pos),
              current_position[Y_AXIS],
              current_position[Z_AXIS],
              current_position[E_AXIS]
            );
            planner.buffer_line(
              current_position[X_AXIS] + duplicate_extruder_x_offset,
              current_position[Y_AXIS], current_position[Z_AXIS], current_position[E_AXIS],
              planner.max_feedrate_mm_s[X_AXIS], 1
            );
            SYNC_PLAN_POSITION_KINEMATIC();
            stepper.synchronize();
            extruder_duplication_enabled = true;
            active_extruder_parked = false;
            #if ENABLED(DEBUG_LEVELING_FEATURE)
              if (DEBUGGING(LEVELING)) SERIAL_ECHOLNPGM("Set extruder_duplication_enabled\nClear active_extruder_parked");
            #endif
          }
          else {
            #if ENABLED(DEBUG_LEVELING_FEATURE)
              if (DEBUGGING(LEVELING)) SERIAL_ECHOLNPGM("Active extruder not 0");
            #endif
          }
          break;
      }
    }
    return false;
  }

#endif // DUAL_X_CARRIAGE

/**
 * Prepare a single move and get ready for the next one
 *
 * This may result in several calls to planner.buffer_line to
 * do smaller moves for DELTA, SCARA, mesh moves, etc.
 */
void prepare_move_to_destination() {
  clamp_to_software_endstops(destination);
  refresh_cmd_timeout();

  #if ENABLED(PREVENT_COLD_EXTRUSION)

    if (!DEBUGGING(DRYRUN)) {
      if (destination[E_AXIS] != current_position[E_AXIS]) {
        if (thermalManager.tooColdToExtrude(active_extruder)) {
          current_position[E_AXIS] = destination[E_AXIS]; // Behave as if the move really took place, but ignore E part
          SERIAL_ECHO_START;
          SERIAL_ECHOLNPGM(MSG_ERR_COLD_EXTRUDE_STOP);
        }
        #if ENABLED(PREVENT_LENGTHY_EXTRUDE)
          if (labs(destination[E_AXIS] - current_position[E_AXIS]) > EXTRUDE_MAXLENGTH) {
            current_position[E_AXIS] = destination[E_AXIS]; // Behave as if the move really took place, but ignore E part
            SERIAL_ECHO_START;
            SERIAL_ECHOLNPGM(MSG_ERR_LONG_EXTRUDE_STOP);
          }
        #endif
      }
    }

  #endif

  #if IS_KINEMATIC
    if (prepare_kinematic_move_to(destination)) return;
  #else
    #if ENABLED(DUAL_X_CARRIAGE)
      if (prepare_move_to_destination_dualx()) return;
    #endif
    if (prepare_move_to_destination_cartesian()) return;
  #endif

  set_current_to_destination();
}

#if ENABLED(ARC_SUPPORT)
  /**
   * Plan an arc in 2 dimensions
   *
   * The arc is approximated by generating many small linear segments.
   * The length of each segment is configured in MM_PER_ARC_SEGMENT (Default 1mm)
   * Arcs should only be made relatively large (over 5mm), as larger arcs with
   * larger segments will tend to be more efficient. Your slicer should have
   * options for G2/G3 arc generation. In future these options may be GCode tunable.
   */
  void plan_arc(
    float logical[XYZE], // Destination position
    float *offset,       // Center of rotation relative to current_position
    uint8_t clockwise    // Clockwise?
  ) {

    float r_X = -offset[X_AXIS],  // Radius vector from center to current location
          r_Y = -offset[Y_AXIS];

    const float radius = HYPOT(r_X, r_Y),
                center_X = current_position[X_AXIS] - r_X,
                center_Y = current_position[Y_AXIS] - r_Y,
                rt_X = logical[X_AXIS] - center_X,
                rt_Y = logical[Y_AXIS] - center_Y,
                linear_travel = logical[Z_AXIS] - current_position[Z_AXIS],
                extruder_travel = logical[E_AXIS] - current_position[E_AXIS];

    // CCW angle of rotation between position and target from the circle center. Only one atan2() trig computation required.
    float angular_travel = atan2(r_X * rt_Y - r_Y * rt_X, r_X * rt_X + r_Y * rt_Y);
    if (angular_travel < 0) angular_travel += RADIANS(360);
    if (clockwise) angular_travel -= RADIANS(360);

    // Make a circle if the angular rotation is 0
    if (angular_travel == 0 && current_position[X_AXIS] == logical[X_AXIS] && current_position[Y_AXIS] == logical[Y_AXIS])
      angular_travel += RADIANS(360);

    float mm_of_travel = HYPOT(angular_travel * radius, fabs(linear_travel));
    if (mm_of_travel < 0.001) return;

    uint16_t segments = floor(mm_of_travel / (MM_PER_ARC_SEGMENT));
    if (segments == 0) segments = 1;

    /**
     * Vector rotation by transformation matrix: r is the original vector, r_T is the rotated vector,
     * and phi is the angle of rotation. Based on the solution approach by Jens Geisler.
     *     r_T = [cos(phi) -sin(phi);
     *            sin(phi)  cos(phi)] * r ;
     *
     * For arc generation, the center of the circle is the axis of rotation and the radius vector is
     * defined from the circle center to the initial position. Each line segment is formed by successive
     * vector rotations. This requires only two cos() and sin() computations to form the rotation
     * matrix for the duration of the entire arc. Error may accumulate from numerical round-off, since
     * all double numbers are single precision on the Arduino. (True double precision will not have
     * round off issues for CNC applications.) Single precision error can accumulate to be greater than
     * tool precision in some cases. Therefore, arc path correction is implemented.
     *
     * Small angle approximation may be used to reduce computation overhead further. This approximation
     * holds for everything, but very small circles and large MM_PER_ARC_SEGMENT values. In other words,
     * theta_per_segment would need to be greater than 0.1 rad and N_ARC_CORRECTION would need to be large
     * to cause an appreciable drift error. N_ARC_CORRECTION~=25 is more than small enough to correct for
     * numerical drift error. N_ARC_CORRECTION may be on the order a hundred(s) before error becomes an
     * issue for CNC machines with the single precision Arduino calculations.
     *
     * This approximation also allows plan_arc to immediately insert a line segment into the planner
     * without the initial overhead of computing cos() or sin(). By the time the arc needs to be applied
     * a correction, the planner should have caught up to the lag caused by the initial plan_arc overhead.
     * This is important when there are successive arc motions.
     */
    // Vector rotation matrix values
    float arc_target[XYZE];
    const float theta_per_segment = angular_travel / segments,
                linear_per_segment = linear_travel / segments,
                extruder_per_segment = extruder_travel / segments,
                sin_T = theta_per_segment,
                cos_T = 1 - 0.5 * sq(theta_per_segment); // Small angle approximation

    // Initialize the linear axis
    arc_target[Z_AXIS] = current_position[Z_AXIS];

    // Initialize the extruder axis
    arc_target[E_AXIS] = current_position[E_AXIS];

    const float fr_mm_s = MMS_SCALED(feedrate_mm_s);

    millis_t next_idle_ms = millis() + 200UL;

    int8_t count = 0;
    for (uint16_t i = 1; i < segments; i++) { // Iterate (segments-1) times

      thermalManager.manage_heater();
      if (ELAPSED(millis(), next_idle_ms)) {
        next_idle_ms = millis() + 200UL;
        idle();
      }

      if (++count < N_ARC_CORRECTION) {
        // Apply vector rotation matrix to previous r_X / 1
        const float r_new_Y = r_X * sin_T + r_Y * cos_T;
        r_X = r_X * cos_T - r_Y * sin_T;
        r_Y = r_new_Y;
      }
      else {
        // Arc correction to radius vector. Computed only every N_ARC_CORRECTION increments.
        // Compute exact location by applying transformation matrix from initial radius vector(=-offset).
        // To reduce stuttering, the sin and cos could be computed at different times.
        // For now, compute both at the same time.
        const float cos_Ti = cos(i * theta_per_segment),
                    sin_Ti = sin(i * theta_per_segment);
        r_X = -offset[X_AXIS] * cos_Ti + offset[Y_AXIS] * sin_Ti;
        r_Y = -offset[X_AXIS] * sin_Ti - offset[Y_AXIS] * cos_Ti;
        count = 0;
      }

      // Update arc_target location
      arc_target[X_AXIS] = center_X + r_X;
      arc_target[Y_AXIS] = center_Y + r_Y;
      arc_target[Z_AXIS] += linear_per_segment;
      arc_target[E_AXIS] += extruder_per_segment;

      clamp_to_software_endstops(arc_target);

      planner.buffer_line_kinematic(arc_target, fr_mm_s, active_extruder);
    }

    // Ensure last segment arrives at target location.
    planner.buffer_line_kinematic(logical, fr_mm_s, active_extruder);

    // As far as the parser is concerned, the position is now == target. In reality the
    // motion control system might still be processing the action and the real tool position
    // in any intermediate location.
    set_current_to_destination();
  }
#endif

#if ENABLED(BEZIER_CURVE_SUPPORT)

  void plan_cubic_move(const float offset[4]) {
    cubic_b_spline(current_position, destination, offset, MMS_SCALED(feedrate_mm_s), active_extruder);

    // As far as the parser is concerned, the position is now == destination. In reality the
    // motion control system might still be processing the action and the real tool position
    // in any intermediate location.
    set_current_to_destination();
  }

#endif // BEZIER_CURVE_SUPPORT

#if ENABLED(USE_CONTROLLER_FAN)

  void controllerFan() {
    static millis_t lastMotorOn = 0, // Last time a motor was turned on
                    nextMotorCheck = 0; // Last time the state was checked
    const millis_t ms = millis();
    if (ELAPSED(ms, nextMotorCheck)) {
      nextMotorCheck = ms + 2500UL; // Not a time critical function, so only check every 2.5s
      if (X_ENABLE_READ == X_ENABLE_ON || Y_ENABLE_READ == Y_ENABLE_ON || Z_ENABLE_READ == Z_ENABLE_ON || thermalManager.soft_pwm_amount_bed > 0
          || E0_ENABLE_READ == E_ENABLE_ON // If any of the drivers are enabled...
          #if E_STEPPERS > 1
            || E1_ENABLE_READ == E_ENABLE_ON
            #if HAS_X2_ENABLE
              || X2_ENABLE_READ == X_ENABLE_ON
            #endif
            #if E_STEPPERS > 2
              || E2_ENABLE_READ == E_ENABLE_ON
              #if E_STEPPERS > 3
                || E3_ENABLE_READ == E_ENABLE_ON
                #if E_STEPPERS > 4
                  || E4_ENABLE_READ == E_ENABLE_ON
                #endif // E_STEPPERS > 4
              #endif // E_STEPPERS > 3
            #endif // E_STEPPERS > 2
          #endif // E_STEPPERS > 1
      ) {
        lastMotorOn = ms; //... set time to NOW so the fan will turn on
      }

      // Fan off if no steppers have been enabled for CONTROLLERFAN_SECS seconds
      uint8_t speed = (!lastMotorOn || ELAPSED(ms, lastMotorOn + (CONTROLLERFAN_SECS) * 1000UL)) ? 0 : CONTROLLERFAN_SPEED;

      // allows digital or PWM fan output to be used (see M42 handling)
      WRITE(CONTROLLER_FAN_PIN, speed);
      analogWrite(CONTROLLER_FAN_PIN, speed);
    }
  }

#endif // USE_CONTROLLER_FAN

#if ENABLED(MORGAN_SCARA)

  /**
   * Morgan SCARA Forward Kinematics. Results in cartes[].
   * Maths and first version by QHARLEY.
   * Integrated into Marlin and slightly restructured by Joachim Cerny.
   */
  void forward_kinematics_SCARA(const float &a, const float &b) {

    float a_sin = sin(RADIANS(a)) * L1,
          a_cos = cos(RADIANS(a)) * L1,
          b_sin = sin(RADIANS(b)) * L2,
          b_cos = cos(RADIANS(b)) * L2;

    cartes[X_AXIS] = a_cos + b_cos + SCARA_OFFSET_X;  //theta
    cartes[Y_AXIS] = a_sin + b_sin + SCARA_OFFSET_Y;  //theta+phi

    /*
      SERIAL_ECHOPAIR("SCARA FK Angle a=", a);
      SERIAL_ECHOPAIR(" b=", b);
      SERIAL_ECHOPAIR(" a_sin=", a_sin);
      SERIAL_ECHOPAIR(" a_cos=", a_cos);
      SERIAL_ECHOPAIR(" b_sin=", b_sin);
      SERIAL_ECHOLNPAIR(" b_cos=", b_cos);
      SERIAL_ECHOPAIR(" cartes[X_AXIS]=", cartes[X_AXIS]);
      SERIAL_ECHOLNPAIR(" cartes[Y_AXIS]=", cartes[Y_AXIS]);
    //*/
  }

  /**
   * Morgan SCARA Inverse Kinematics. Results in delta[].
   *
   * See http://forums.reprap.org/read.php?185,283327
   *
   * Maths and first version by QHARLEY.
   * Integrated into Marlin and slightly restructured by Joachim Cerny.
   */
  void inverse_kinematics(const float logical[XYZ]) {

    static float C2, S2, SK1, SK2, THETA, PSI;

    float sx = RAW_X_POSITION(logical[X_AXIS]) - SCARA_OFFSET_X,  // Translate SCARA to standard X Y
          sy = RAW_Y_POSITION(logical[Y_AXIS]) - SCARA_OFFSET_Y;  // With scaling factor.

    if (L1 == L2)
      C2 = HYPOT2(sx, sy) / L1_2_2 - 1;
    else
      C2 = (HYPOT2(sx, sy) - (L1_2 + L2_2)) / (2.0 * L1 * L2);

    S2 = sqrt(sq(C2) - 1);

    // Unrotated Arm1 plus rotated Arm2 gives the distance from Center to End
    SK1 = L1 + L2 * C2;

    // Rotated Arm2 gives the distance from Arm1 to Arm2
    SK2 = L2 * S2;

    // Angle of Arm1 is the difference between Center-to-End angle and the Center-to-Elbow
    THETA = atan2(SK1, SK2) - atan2(sx, sy);

    // Angle of Arm2
    PSI = atan2(S2, C2);

    delta[A_AXIS] = DEGREES(THETA);        // theta is support arm angle
    delta[B_AXIS] = DEGREES(THETA + PSI);  // equal to sub arm angle (inverted motor)
    delta[C_AXIS] = logical[Z_AXIS];

    /*
      DEBUG_POS("SCARA IK", logical);
      DEBUG_POS("SCARA IK", delta);
      SERIAL_ECHOPAIR("  SCARA (x,y) ", sx);
      SERIAL_ECHOPAIR(",", sy);
      SERIAL_ECHOPAIR(" C2=", C2);
      SERIAL_ECHOPAIR(" S2=", S2);
      SERIAL_ECHOPAIR(" Theta=", THETA);
      SERIAL_ECHOLNPAIR(" Phi=", PHI);
    //*/
  }

#endif // MORGAN_SCARA

#if ENABLED(TEMP_STAT_LEDS)

  static bool red_led = false;
  static millis_t next_status_led_update_ms = 0;

  void handle_status_leds(void) {
    if (ELAPSED(millis(), next_status_led_update_ms)) {
      next_status_led_update_ms += 500; // Update every 0.5s
      float max_temp = 0.0;
      #if HAS_TEMP_BED
        max_temp = MAX3(max_temp, thermalManager.degTargetBed(), thermalManager.degBed());
      #endif
      HOTEND_LOOP() {
        max_temp = MAX3(max_temp, thermalManager.degHotend(e), thermalManager.degTargetHotend(e));
      }
      bool new_led = (max_temp > 55.0) ? true : (max_temp < 54.0) ? false : red_led;
      if (new_led != red_led) {
        red_led = new_led;
        #if PIN_EXISTS(STAT_LED_RED)
          WRITE(STAT_LED_RED_PIN, new_led ? HIGH : LOW);
          #if PIN_EXISTS(STAT_LED_BLUE)
            WRITE(STAT_LED_BLUE_PIN, new_led ? LOW : HIGH);
          #endif
        #else
          WRITE(STAT_LED_BLUE_PIN, new_led ? HIGH : LOW);
        #endif
      }
    }
  }

#endif

#if ENABLED(FILAMENT_RUNOUT_SENSOR)

  void handle_filament_runout() {
    if (!filament_ran_out) {
      filament_ran_out = true;
      enqueue_and_echo_commands_P(PSTR(FILAMENT_RUNOUT_SCRIPT));
      stepper.synchronize();
    }
  }

#endif // FILAMENT_RUNOUT_SENSOR

#if ENABLED(FAST_PWM_FAN)

  void setPwmFrequency(uint8_t pin, int val) {
    val &= 0x07;
    switch (digitalPinToTimer(pin)) {
      #ifdef TCCR0A
        case TIMER0A:
        case TIMER0B:
          //_SET_CS(0, val);
          break;
      #endif
      #ifdef TCCR1A
        case TIMER1A:
        case TIMER1B:
          //_SET_CS(1, val);
          break;
      #endif
      #ifdef TCCR2
        case TIMER2:
        case TIMER2:
          _SET_CS(2, val);
          break;
      #endif
      #ifdef TCCR2A
        case TIMER2A:
        case TIMER2B:
          _SET_CS(2, val);
          break;
      #endif
      #ifdef TCCR3A
        case TIMER3A:
        case TIMER3B:
        case TIMER3C:
          _SET_CS(3, val);
          break;
      #endif
      #ifdef TCCR4A
        case TIMER4A:
        case TIMER4B:
        case TIMER4C:
          _SET_CS(4, val);
          break;
      #endif
      #ifdef TCCR5A
        case TIMER5A:
        case TIMER5B:
        case TIMER5C:
          _SET_CS(5, val);
          break;
      #endif
    }
  }

#endif // FAST_PWM_FAN

float calculate_volumetric_multiplier(float diameter) {
  if (!volumetric_enabled || diameter == 0) return 1.0;
  return 1.0 / (M_PI * sq(diameter * 0.5));
}

void calculate_volumetric_multipliers() {
  for (uint8_t i = 0; i < COUNT(filament_size); i++)
    volumetric_multiplier[i] = calculate_volumetric_multiplier(filament_size[i]);
}

void enable_all_steppers() {
  enable_X();
  enable_Y();
  enable_Z();
  enable_E0();
  enable_E1();
  enable_E2();
  enable_E3();
  enable_E4();
}

void disable_e_steppers() {
  disable_E0();
  disable_E1();
  disable_E2();
  disable_E3();
  disable_E4();
}

void disable_all_steppers() {
  disable_X();
  disable_Y();
  disable_Z();
  disable_e_steppers();
}

#if ENABLED(HAVE_TMC2130)

  void automatic_current_control(TMC2130Stepper &st, String axisID) {
    // Check otpw even if we don't use automatic control. Allows for flag inspection.
    const bool is_otpw = st.checkOT();

    // Report if a warning was triggered
    static bool previous_otpw = false;
    if (is_otpw && !previous_otpw) {
      char timestamp[10];
      duration_t elapsed = print_job_timer.duration();
      const bool has_days = (elapsed.value > 60*60*24L);
      (void)elapsed.toDigital(timestamp, has_days);
      SERIAL_ECHO(timestamp);
      SERIAL_ECHO(": ");
      SERIAL_ECHO(axisID);
      SERIAL_ECHOLNPGM(" driver overtemperature warning!");
    }
    previous_otpw = is_otpw;

    #if CURRENT_STEP > 0 && ENABLED(AUTOMATIC_CURRENT_CONTROL)
      // Return if user has not enabled current control start with M906 S1.
      if (!auto_current_control) return;

      /**
       * Decrease current if is_otpw is true.
       * Bail out if driver is disabled.
       * Increase current if OTPW has not been triggered yet.
       */
      uint16_t current = st.getCurrent();
      if (is_otpw) {
        st.setCurrent(current - CURRENT_STEP, R_SENSE, HOLD_MULTIPLIER);
        #if ENABLED(REPORT_CURRENT_CHANGE)
          SERIAL_ECHO(axisID);
          SERIAL_ECHOPAIR(" current decreased to ", st.getCurrent());
        #endif
      }

      else if (!st.isEnabled())
        return;

      else if (!is_otpw && !st.getOTPW()) {
        current += CURRENT_STEP;
        if (current <= AUTO_ADJUST_MAX) {
          st.setCurrent(current, R_SENSE, HOLD_MULTIPLIER);
          #if ENABLED(REPORT_CURRENT_CHANGE)
            SERIAL_ECHO(axisID);
            SERIAL_ECHOPAIR(" current increased to ", st.getCurrent());
          #endif
        }
      }
      SERIAL_EOL;
    #endif
  }

  void checkOverTemp() {
    static millis_t next_cOT = 0;
    if (ELAPSED(millis(), next_cOT)) {
      next_cOT = millis() + 5000;
      #if ENABLED(X_IS_TMC2130)
        automatic_current_control(stepperX, "X");
      #endif
      #if ENABLED(Y_IS_TMC2130)
        automatic_current_control(stepperY, "Y");
      #endif
      #if ENABLED(Z_IS_TMC2130)
        automatic_current_control(stepperZ, "Z");
      #endif
      #if ENABLED(X2_IS_TMC2130)
        automatic_current_control(stepperX2, "X2");
      #endif
      #if ENABLED(Y2_IS_TMC2130)
        automatic_current_control(stepperY2, "Y2");
      #endif
      #if ENABLED(Z2_IS_TMC2130)
        automatic_current_control(stepperZ2, "Z2");
      #endif
      #if ENABLED(E0_IS_TMC2130)
        automatic_current_control(stepperE0, "E0");
      #endif
      #if ENABLED(E1_IS_TMC2130)
        automatic_current_control(stepperE1, "E1");
      #endif
      #if ENABLED(E2_IS_TMC2130)
        automatic_current_control(stepperE2, "E2");
      #endif
      #if ENABLED(E3_IS_TMC2130)
        automatic_current_control(stepperE3, "E3");
      #endif
      #if ENABLED(E4_IS_TMC2130)
        automatic_current_control(stepperE4, "E4");
      #endif
      #if ENABLED(E4_IS_TMC2130)
        automatic_current_control(stepperE4);
      #endif
    }
  }

#endif // HAVE_TMC2130

/**
 * Manage several activities:
 *  - Check for Filament Runout
 *  - Keep the command buffer full
 *  - Check for maximum inactive time between commands
 *  - Check for maximum inactive time between stepper commands
 *  - Check if pin CHDK needs to go LOW
 *  - Check for KILL button held down
 *  - Check for HOME button held down
 *  - Check if cooling fan needs to be switched on
 *  - Check if an idle but hot extruder needs filament extruded (EXTRUDER_RUNOUT_PREVENT)
 */
void manage_inactivity(bool ignore_stepper_queue/*=false*/) {

  #if ENABLED(FILAMENT_RUNOUT_SENSOR)
    if ((IS_SD_PRINTING || print_job_timer.isRunning()) && (READ(FIL_RUNOUT_PIN) == FIL_RUNOUT_INVERTING))
      handle_filament_runout();
  #endif

  if (commands_in_queue < BUFSIZE) get_available_commands();

  const millis_t ms = millis();

  if (max_inactive_time && ELAPSED(ms, previous_cmd_ms + max_inactive_time)) {
    SERIAL_ERROR_START;
    SERIAL_ECHOLNPAIR(MSG_KILL_INACTIVE_TIME, current_command);
    kill(PSTR(MSG_KILLED));
  }

  // Prevent steppers timing-out in the middle of M600
  #if ENABLED(ADVANCED_PAUSE_FEATURE) && ENABLED(PAUSE_PARK_NO_STEPPER_TIMEOUT)
    #define MOVE_AWAY_TEST !move_away_flag
  #else
    #define MOVE_AWAY_TEST true
  #endif

  if (MOVE_AWAY_TEST && stepper_inactive_time && ELAPSED(ms, previous_cmd_ms + stepper_inactive_time)
      && !ignore_stepper_queue && !planner.blocks_queued()) {
    #if ENABLED(DISABLE_INACTIVE_X)
      disable_X();
    #endif
    #if ENABLED(DISABLE_INACTIVE_Y)
      disable_Y();
    #endif
    #if ENABLED(DISABLE_INACTIVE_Z)
      disable_Z();
    #endif
    #if ENABLED(DISABLE_INACTIVE_E)
      disable_e_steppers();
    #endif
  }

  #ifdef CHDK // Check if pin should be set to LOW after M240 set it to HIGH
    if (chdkActive && ELAPSED(ms, chdkHigh + CHDK_DELAY)) {
      chdkActive = false;
      WRITE(CHDK, LOW);
    }
  #endif

  #if HAS_KILL

    // Check if the kill button was pressed and wait just in case it was an accidental
    // key kill key press
    // -------------------------------------------------------------------------------
    static int killCount = 0;   // make the inactivity button a bit less responsive
    const int KILL_DELAY = 750;
    if (!READ(KILL_PIN))
      killCount++;
    else if (killCount > 0)
      killCount--;

    // Exceeded threshold and we can confirm that it was not accidental
    // KILL the machine
    // ----------------------------------------------------------------
    if (killCount >= KILL_DELAY) {
      SERIAL_ERROR_START;
      SERIAL_ERRORLNPGM(MSG_KILL_BUTTON);
      kill(PSTR(MSG_KILLED));
    }
  #endif

  #if HAS_HOME
    // Check to see if we have to home, use poor man's debouncer
    // ---------------------------------------------------------
    static int homeDebounceCount = 0;   // poor man's debouncing count
    const int HOME_DEBOUNCE_DELAY = 2500;
    if (!IS_SD_PRINTING && !READ(HOME_PIN)) {
      if (!homeDebounceCount) {
        enqueue_and_echo_commands_P(PSTR("G28"));
        LCD_MESSAGEPGM(MSG_AUTO_HOME);
      }
      if (homeDebounceCount < HOME_DEBOUNCE_DELAY)
        homeDebounceCount++;
      else
        homeDebounceCount = 0;
    }
  #endif

  #if ENABLED(USE_CONTROLLER_FAN)
    controllerFan(); // Check if fan should be turned on to cool stepper drivers down
  #endif

  #if ENABLED(EXTRUDER_RUNOUT_PREVENT)
    if (ELAPSED(ms, previous_cmd_ms + (EXTRUDER_RUNOUT_SECONDS) * 1000UL)
      && thermalManager.degHotend(active_extruder) > EXTRUDER_RUNOUT_MINTEMP) {
      bool oldstatus;
      #if ENABLED(SWITCHING_EXTRUDER)
        oldstatus = E0_ENABLE_READ;
        enable_E0();
      #else // !SWITCHING_EXTRUDER
        switch (active_extruder) {
          case 0: oldstatus = E0_ENABLE_READ; enable_E0(); break;
          #if E_STEPPERS > 1
            case 1: oldstatus = E1_ENABLE_READ; enable_E1(); break;
            #if E_STEPPERS > 2
              case 2: oldstatus = E2_ENABLE_READ; enable_E2(); break;
              #if E_STEPPERS > 3
                case 3: oldstatus = E3_ENABLE_READ; enable_E3(); break;
                #if E_STEPPERS > 4
                  case 4: oldstatus = E4_ENABLE_READ; enable_E4(); break;
                #endif // E_STEPPERS > 4
              #endif // E_STEPPERS > 3
            #endif // E_STEPPERS > 2
          #endif // E_STEPPERS > 1
        }
      #endif // !SWITCHING_EXTRUDER

      previous_cmd_ms = ms; // refresh_cmd_timeout()

      const float olde = current_position[E_AXIS];
      current_position[E_AXIS] += EXTRUDER_RUNOUT_EXTRUDE;
      planner.buffer_line_kinematic(current_position, MMM_TO_MMS(EXTRUDER_RUNOUT_SPEED), active_extruder);
      current_position[E_AXIS] = olde;
      planner.set_e_position_mm(olde);
      stepper.synchronize();
      #if ENABLED(SWITCHING_EXTRUDER)
        E0_ENABLE_WRITE(oldstatus);
      #else
        switch (active_extruder) {
          case 0: E0_ENABLE_WRITE(oldstatus); break;
          #if E_STEPPERS > 1
            case 1: E1_ENABLE_WRITE(oldstatus); break;
            #if E_STEPPERS > 2
              case 2: E2_ENABLE_WRITE(oldstatus); break;
              #if E_STEPPERS > 3
                case 3: E3_ENABLE_WRITE(oldstatus); break;
                #if E_STEPPERS > 4
                  case 4: E4_ENABLE_WRITE(oldstatus); break;
                #endif // E_STEPPERS > 4
              #endif // E_STEPPERS > 3
            #endif // E_STEPPERS > 2
          #endif // E_STEPPERS > 1
        }
      #endif // !SWITCHING_EXTRUDER
    }
  #endif // EXTRUDER_RUNOUT_PREVENT

  #if ENABLED(DUAL_X_CARRIAGE)
    // handle delayed move timeout
    if (delayed_move_time && ELAPSED(ms, delayed_move_time + 1000UL) && IsRunning()) {
      // travel moves have been received so enact them
      delayed_move_time = 0xFFFFFFFFUL; // force moves to be done
      set_destination_to_current();
      prepare_move_to_destination();
    }
  #endif

  #if ENABLED(TEMP_STAT_LEDS)
    handle_status_leds();
  #endif

  #if ENABLED(HAVE_TMC2130)
    checkOverTemp();
  #endif

  planner.check_axes_activity();
}

/**
 * Standard idle routine keeps the machine alive
 */
void idle(
  #if ENABLED(ADVANCED_PAUSE_FEATURE)
    bool no_stepper_sleep/*=false*/
  #endif
) {
  lcd_update();

  host_keepalive();

  #if ENABLED(AUTO_REPORT_TEMPERATURES) && (HAS_TEMP_HOTEND || HAS_TEMP_BED)
    auto_report_temperatures();
  #endif

  manage_inactivity(
    #if ENABLED(ADVANCED_PAUSE_FEATURE)
      no_stepper_sleep
    #endif
  );

  thermalManager.manage_heater();

  #if ENABLED(PRINTCOUNTER)
    print_job_timer.tick();
  #endif

  #if HAS_BUZZER && DISABLED(LCD_USE_I2C_BUZZER)
    buzzer.tick();
  #endif
}

/**
 * Kill all activity and lock the machine.
 * After this the machine will need to be reset.
 */
void kill(const char* lcd_msg) {
  SERIAL_ERROR_START;
  SERIAL_ERRORLNPGM(MSG_ERR_KILLED);

  thermalManager.disable_all_heaters();
  disable_all_steppers();

  #if ENABLED(ULTRA_LCD)
    kill_screen(lcd_msg);
  #else
    UNUSED(lcd_msg);
  #endif

  _delay_ms(600); // Wait a short time (allows messages to get out before shutting down.
  cli(); // Stop interrupts

  _delay_ms(250); //Wait to ensure all interrupts routines stopped
  thermalManager.disable_all_heaters(); //turn off heaters again

  #if HAS_POWER_SWITCH
    SET_INPUT(PS_ON_PIN);
  #endif

  suicide();
  while (1) {
    #if ENABLED(USE_WATCHDOG)
      watchdog_reset();
    #endif
  } // Wait for reset
}

/**
 * Turn off heaters and stop the print in progress
 * After a stop the machine may be resumed with M999
 */
void stop() {
  thermalManager.disable_all_heaters(); // 'unpause' taken care of in here

  #if ENABLED(PROBING_FANS_OFF)
    if (fans_paused) fans_pause(false); // put things back the way they were
  #endif

  if (IsRunning()) {
    Stopped_gcode_LastN = gcode_LastN; // Save last g_code for restart
    SERIAL_ERROR_START;
    SERIAL_ERRORLNPGM(MSG_ERR_STOPPED);
    LCD_MESSAGEPGM(MSG_STOPPED);
    safe_delay(350);       // allow enough time for messages to get out before stopping
    Running = false;
  }
}

/**
 * Marlin entry-point: Set up before the program loop
 *  - Set up the kill pin, filament runout, power hold
 *  - Start the serial port
 *  - Print startup messages and diagnostics
 *  - Get EEPROM or default settings
 *  - Initialize managers for:
 *    • temperature
 *    • planner
 *    • watchdog
 *    • stepper
 *    • photo pin
 *    • servos
 *    • LCD controller
 *    • Digipot I2C
 *    • Z probe sled
 *    • status LEDs
 */
void setup() {

  #ifdef DISABLE_JTAG
    // Disable JTAG on AT90USB chips to free up pins for IO
    MCUCR = 0x80;
    MCUCR = 0x80;
  #endif

  #if ENABLED(FILAMENT_RUNOUT_SENSOR)
    setup_filrunoutpin();
  #endif

  setup_killpin();

  setup_powerhold();

  #if HAS_STEPPER_RESET
    disableStepperDrivers();
  #endif

  MYSERIAL.begin(BAUDRATE);
  SERIAL_PROTOCOLLNPGM("start");
  SERIAL_ECHO_START;

  // Check startup - does nothing if bootloader sets MCUSR to 0
  byte mcu = MCUSR;
  if (mcu & 1) SERIAL_ECHOLNPGM(MSG_POWERUP);
  if (mcu & 2) SERIAL_ECHOLNPGM(MSG_EXTERNAL_RESET);
  if (mcu & 4) SERIAL_ECHOLNPGM(MSG_BROWNOUT_RESET);
  if (mcu & 8) SERIAL_ECHOLNPGM(MSG_WATCHDOG_RESET);
  if (mcu & 32) SERIAL_ECHOLNPGM(MSG_SOFTWARE_RESET);
  MCUSR = 0;

  SERIAL_ECHOPGM(MSG_MARLIN);
  SERIAL_CHAR(' ');
  SERIAL_ECHOLNPGM(SHORT_BUILD_VERSION);
  SERIAL_EOL;

  #if defined(STRING_DISTRIBUTION_DATE) && defined(STRING_CONFIG_H_AUTHOR)
    SERIAL_ECHO_START;
    SERIAL_ECHOPGM(MSG_CONFIGURATION_VER);
    SERIAL_ECHOPGM(STRING_DISTRIBUTION_DATE);
    SERIAL_ECHOLNPGM(MSG_AUTHOR STRING_CONFIG_H_AUTHOR);
    SERIAL_ECHOLNPGM("Compiled: " __DATE__);
  #endif

  SERIAL_ECHO_START;
  SERIAL_ECHOPAIR(MSG_FREE_MEMORY, freeMemory());
  SERIAL_ECHOLNPAIR(MSG_PLANNER_BUFFER_BYTES, (int)sizeof(block_t)*BLOCK_BUFFER_SIZE);

  // Send "ok" after commands by default
  for (int8_t i = 0; i < BUFSIZE; i++) send_ok[i] = true;

  // Load data from EEPROM if available (or use defaults)
  // This also updates variables in the planner, elsewhere
  (void)settings.load();

  #if HAS_M206_COMMAND
    // Initialize current position based on home_offset
    COPY(current_position, home_offset);
  #else
    ZERO(current_position);
  #endif

  // Vital to init stepper/planner equivalent for current_position
  SYNC_PLAN_POSITION_KINEMATIC();

  thermalManager.init();    // Initialize temperature loop

  #if ENABLED(USE_WATCHDOG)
    watchdog_init();
  #endif

  stepper.init();    // Initialize stepper, this enables interrupts!
  servo_init();

  #if HAS_PHOTOGRAPH
    OUT_WRITE(PHOTOGRAPH_PIN, LOW);
  #endif

  #if HAS_CASE_LIGHT
    update_case_light();
  #endif

  #if HAS_BED_PROBE
    endstops.enable_z_probe(false);
  #endif

  #if ENABLED(USE_CONTROLLER_FAN)
    SET_OUTPUT(CONTROLLER_FAN_PIN); //Set pin used for driver cooling fan
  #endif

  #if HAS_STEPPER_RESET
    enableStepperDrivers();
  #endif

  #if ENABLED(DIGIPOT_I2C)
    digipot_i2c_init();
  #endif

  #if ENABLED(DAC_STEPPER_CURRENT)
    dac_init();
  #endif

  #if (ENABLED(Z_PROBE_SLED) || ENABLED(SOLENOID_PROBE)) && HAS_SOLENOID_1
    OUT_WRITE(SOL1_PIN, LOW); // turn it off
  #endif

  setup_homepin();

  #if PIN_EXISTS(STAT_LED_RED)
    OUT_WRITE(STAT_LED_RED_PIN, LOW); // turn it off
  #endif

  #if PIN_EXISTS(STAT_LED_BLUE)
    OUT_WRITE(STAT_LED_BLUE_PIN, LOW); // turn it off
  #endif

  #if ENABLED(RGB_LED) || ENABLED(RGBW_LED)
    SET_OUTPUT(RGB_LED_R_PIN);
    SET_OUTPUT(RGB_LED_G_PIN);
    SET_OUTPUT(RGB_LED_B_PIN);
    #if ENABLED(RGBW_LED)
      SET_OUTPUT(RGB_LED_W_PIN);
    #endif
  #endif

  lcd_init();
  #if ENABLED(SHOW_BOOTSCREEN)
    #if ENABLED(DOGLCD)
      safe_delay(BOOTSCREEN_TIMEOUT);
    #elif ENABLED(ULTRA_LCD)
      bootscreen();
      #if DISABLED(SDSUPPORT)
        lcd_init();
      #endif
    #endif
  #endif

  #if ENABLED(MIXING_EXTRUDER) && MIXING_VIRTUAL_TOOLS > 1
    // Initialize mixing to 100% color 1
    for (uint8_t i = 0; i < MIXING_STEPPERS; i++)
      mixing_factor[i] = (i == 0) ? 1.0 : 0.0;
    for (uint8_t t = 0; t < MIXING_VIRTUAL_TOOLS; t++)
      for (uint8_t i = 0; i < MIXING_STEPPERS; i++)
        mixing_virtual_tool_mix[t][i] = mixing_factor[i];
  #endif

  #if ENABLED(BLTOUCH)
    // Make sure any BLTouch error condition is cleared
    bltouch_command(BLTOUCH_RESET);
    set_bltouch_deployed(true);
    set_bltouch_deployed(false);
  #endif

  #if ENABLED(EXPERIMENTAL_I2CBUS) && I2C_SLAVE_ADDRESS > 0
    i2c.onReceive(i2c_on_receive);
    i2c.onRequest(i2c_on_request);
  #endif

  #if ENABLED(ENDSTOP_INTERRUPTS_FEATURE)
    setup_endstop_interrupts();
  #endif
}

/**
 * The main Marlin program loop
 *
 *  - Save or log commands to SD
 *  - Process available commands (if not saving)
 *  - Call heater manager
 *  - Call inactivity manager
 *  - Call endstop manager
 *  - Call LCD update
 */
void loop() {
  if (commands_in_queue < BUFSIZE) get_available_commands();

  #if ENABLED(SDSUPPORT)
    card.checkautostart(false);
  #endif

  if (commands_in_queue) {

    #if ENABLED(SDSUPPORT)

      if (card.saving) {
        char* command = command_queue[cmd_queue_index_r];
        if (strstr_P(command, PSTR("M29"))) {
          // M29 closes the file
          card.closefile();
          SERIAL_PROTOCOLLNPGM(MSG_FILE_SAVED);
          ok_to_send();
        }
        else {
          // Write the string from the read buffer to SD
          card.write_command(command);
          if (card.logging)
            process_next_command(); // The card is saving because it's logging
          else
            ok_to_send();
        }
      }
      else
        process_next_command();

    #else

      process_next_command();

    #endif // SDSUPPORT

    // The queue may be reset by a command handler or by code invoked by idle() within a handler
    if (commands_in_queue) {
      --commands_in_queue;
      if (++cmd_queue_index_r >= BUFSIZE) cmd_queue_index_r = 0;
    }
  }
  endstops.report_state();
  idle();
}<|MERGE_RESOLUTION|>--- conflicted
+++ resolved
@@ -2814,7 +2814,7 @@
     if (deploy_bltouch) set_bltouch_deployed(true);
   #endif
 
-  #if QUIET_PROBING
+  #if HAS_BED_PROBE && QUIET_PROBING
     if (axis == Z_AXIS) probing_pause(true);
   #endif
 
@@ -2834,7 +2834,7 @@
 
   stepper.synchronize();
 
-  #if QUIET_PROBING
+  #if HAS_BED_PROBEQUIET_PROBING
     if (axis == Z_AXIS) probing_pause(false);
   #endif
 
@@ -7647,6 +7647,8 @@
       }
     #endif
 
+    const bool job_running = print_job_timer.isRunning();
+
     if (pause_print(retract, z_lift, x_pos, y_pos)) {
       #if DISABLED(SDSUPPORT)
         // Wait for lcd click or M108
@@ -8893,44 +8895,9 @@
         + PAUSE_PARK_X_POS
       #endif
     ;
-<<<<<<< HEAD
-
-    RUNPLAN(FILAMENT_CHANGE_UNLOAD_FEEDRATE);
-
-    // Synchronize steppers and then disable extruders steppers for manual filament changing
-    stepper.synchronize();
-    disable_e_steppers();
-    safe_delay(100);
-
-    const millis_t nozzle_timeout = millis() + (millis_t)(FILAMENT_CHANGE_NOZZLE_TIMEOUT) * 1000UL;
-    bool nozzle_timed_out = false;
-
-    // Wait for filament insert by user and press button
-    lcd_filament_change_show_message(FILAMENT_CHANGE_MESSAGE_INSERT);
-
-    #if HAS_BUZZER
-      filament_change_beep(true);
-    #endif
-
-    idle();
-
-    int16_t temps[HOTENDS];
-    HOTEND_LOOP() temps[e] = thermalManager.target_temperature[e]; // Save nozzle temps
-
-    KEEPALIVE_STATE(PAUSED_FOR_USER);
-    wait_for_user = true;    // LCD click or M108 will clear this
-    while (wait_for_user) {
-
-      if (nozzle_timed_out)
-        lcd_filament_change_show_message(FILAMENT_CHANGE_MESSAGE_CLICK_TO_HEAT_NOZZLE);
-
-      #if HAS_BUZZER
-        filament_change_beep();
-=======
     const float y_pos = code_seen('Y') ? code_value_linear_units() : 0
       #ifdef PAUSE_PARK_Y_POS
         + PAUSE_PARK_Y_POS
->>>>>>> 6dc08475
       #endif
     ;
 
