--- conflicted
+++ resolved
@@ -13455,12 +13455,8 @@
         //*/
         oldA = delta[A_AXIS]; oldB = delta[B_AXIS]; oldC = delta[C_AXIS];
       #else
-<<<<<<< HEAD
-        planner.buffer_line(delta[A_AXIS], delta[B_AXIS], delta[C_AXIS], raw[E_AXIS], _feedrate_mm_s, active_extruder);
-=======
         if (!planner.buffer_line(delta[A_AXIS], delta[B_AXIS], delta[C_AXIS], raw[E_AXIS], _feedrate_mm_s, active_extruder, cartesian_segment_mm))
           break;
->>>>>>> a2ac7e14
       #endif
     }
 
