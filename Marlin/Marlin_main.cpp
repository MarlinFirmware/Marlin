--- conflicted
+++ resolved
@@ -65,12 +65,9 @@
   #include "GuiManager.h"
   #include "PrintManager.h"
   #include "StorageManager.h"
-<<<<<<< HEAD
+  #include "ViewManager.h"
 #else // DOGLCD
   #include "ultralcd.h"
-=======
-  #include "Screen.h"
->>>>>>> 10e2cb37
 #endif
 
 #include "GuiAction.h"
@@ -2518,16 +2515,10 @@
       SERIAL_PROTOCOLPGM(MSG_M115_REPORT);
       break;
     case 117: // M117 display message
-<<<<<<< HEAD
+
       starpos = (strchr(strchr_pointer + 5,'*'));
       if(starpos!=NULL)
         *(starpos)='\0';
-      lcd_setstatus(strchr_pointer + 5);
-=======
-
-      starpos = (strchr(strchr_pointer + 5,'*'));
-      if(starpos!=NULL)
-        *(starpos)='\0';
 
       #ifdef DOGLCD
         if (screen::ViewManager::getInstance().getViewIndex() == screen::screen_serial){
@@ -2536,7 +2527,6 @@
       #else
         lcd_setstatus(strchr_pointer + 5);
       #endif
->>>>>>> 10e2cb37
       break;
 
     case 114: // M114
