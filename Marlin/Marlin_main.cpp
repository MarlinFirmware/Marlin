﻿/**
 * Marlin 3D Printer Firmware
 * Copyright (C) 2016, 2017 MarlinFirmware [https://github.com/MarlinFirmware/Marlin]
 *
 * Based on Sprinter and grbl.
 * Copyright (C) 2011 Camiel Gubbels / Erik van der Zalm
 *
 * This program is free software: you can redistribute it and/or modify
 * it under the terms of the GNU General Public License as published by
 * the Free Software Foundation, either version 3 of the License, or
 * (at your option) any later version.
 *
 * This program is distributed in the hope that it will be useful,
 * but WITHOUT ANY WARRANTY; without even the implied warranty of
 * MERCHANTABILITY or FITNESS FOR A PARTICULAR PURPOSE.  See the
 * GNU General Public License for more details.
 *
 * You should have received a copy of the GNU General Public License
 * along with this program.  If not, see <http://www.gnu.org/licenses/>.
 *
 */

/**
 * About Marlin
 *
 * This firmware is a mashup between Sprinter and grbl.
 *  - https://github.com/kliment/Sprinter
 *  - https://github.com/simen/grbl/tree
 */

/**
 * -----------------
 * G-Codes in Marlin
 * -----------------
 *
 * Helpful G-code references:
 *  - http://linuxcnc.org/handbook/gcode/g-code.html
 *  - http://objects.reprap.org/wiki/Mendel_User_Manual:_RepRapGCodes
 *
 * Help to document Marlin's G-codes online:
 *  - http://reprap.org/wiki/G-code
 *  - https://github.com/MarlinFirmware/MarlinDocumentation
 *
 * -----------------
 *
 * "G" Codes
 *
 * G0  -> G1
 * G1  - Coordinated Movement X Y Z E
 * G2  - CW ARC
 * G3  - CCW ARC
 * G4  - Dwell S<seconds> or P<milliseconds>
 * G5  - Cubic B-spline with XYZE destination and IJPQ offsets
 * G10 - Retract filament according to settings of M207
 * G11 - Retract recover filament according to settings of M208
 * G12 - Clean tool
 * G20 - Set input units to inches
 * G21 - Set input units to millimeters
 * G28 - Home one or more axes
 * G29 - Detailed Z probe, probes the bed at 3 or more points.  Will fail if you haven't homed yet.
 * G30 - Single Z probe, probes bed at X Y location (defaults to current XY location)
 * G31 - Dock sled (Z_PROBE_SLED only)
 * G32 - Undock sled (Z_PROBE_SLED only)
 * G38 - Probe target - similar to G28 except it uses the Z_MIN endstop for all three axes
 * G90 - Use Absolute Coordinates
 * G91 - Use Relative Coordinates
 * G92 - Set current position to coordinates given
 *
 * "M" Codes
 *
 * M0   - Unconditional stop - Wait for user to press a button on the LCD (Only if ULTRA_LCD is enabled)
 * M1   - Same as M0
 * M17  - Enable/Power all stepper motors
 * M18  - Disable all stepper motors; same as M84
 * M20  - List SD card. (Requires SDSUPPORT)
 * M21  - Init SD card. (Requires SDSUPPORT)
 * M22  - Release SD card. (Requires SDSUPPORT)
 * M23  - Select SD file: "M23 /path/file.gco". (Requires SDSUPPORT)
 * M24  - Start/resume SD print. (Requires SDSUPPORT)
 * M25  - Pause SD print. (Requires SDSUPPORT)
 * M26  - Set SD position in bytes: "M26 S12345". (Requires SDSUPPORT)
 * M27  - Report SD print status. (Requires SDSUPPORT)
 * M28  - Start SD write: "M28 /path/file.gco". (Requires SDSUPPORT)
 * M29  - Stop SD write. (Requires SDSUPPORT)
 * M30  - Delete file from SD: "M30 /path/file.gco"
 * M31  - Report time since last M109 or SD card start to serial.
 * M32  - Select file and start SD print: "M32 [S<bytepos>] !/path/file.gco#". (Requires SDSUPPORT)
 *        Use P to run other files as sub-programs: "M32 P !filename#"
 *        The '#' is necessary when calling from within sd files, as it stops buffer prereading
 * M33  - Get the longname version of a path. (Requires LONG_FILENAME_HOST_SUPPORT)
 * M34  - Set SD Card sorting options. (Requires SDCARD_SORT_ALPHA)
 * M42  - Change pin status via gcode: M42 P<pin> S<value>. LED pin assumed if P is omitted.
 * M43  - Monitor pins & report changes - report active pins
 * M48  - Measure Z Probe repeatability: M48 P<points> X<pos> Y<pos> V<level> E<engage> L<legs>. (Requires Z_MIN_PROBE_REPEATABILITY_TEST)
 * M75  - Start the print job timer.
 * M76  - Pause the print job timer.
 * M77  - Stop the print job timer.
 * M78  - Show statistical information about the print jobs. (Requires PRINTCOUNTER)
 * M80  - Turn on Power Supply. (Requires POWER_SUPPLY)
 * M81  - Turn off Power Supply. (Requires POWER_SUPPLY)
 * M82  - Set E codes absolute (default).
 * M83  - Set E codes relative while in Absolute (G90) mode.
 * M84  - Disable steppers until next move, or use S<seconds> to specify an idle
 *        duration after which steppers should turn off. S0 disables the timeout.
 * M85  - Set inactivity shutdown timer with parameter S<seconds>. To disable set zero (default)
 * M92  - Set planner.axis_steps_per_mm for one or more axes.
 * M104 - Set extruder target temp.
 * M105 - Report current temperatures.
 * M106 - Fan on.
 * M107 - Fan off.
 * M108 - Break out of heating loops (M109, M190, M303). With no controller, breaks out of M0/M1. (Requires EMERGENCY_PARSER)
 * M109 - Sxxx Wait for extruder current temp to reach target temp. Waits only when heating
 *        Rxxx Wait for extruder current temp to reach target temp. Waits when heating and cooling
 *        If AUTOTEMP is enabled, S<mintemp> B<maxtemp> F<factor>. Exit autotemp by any M109 without F
 * M110 - Set the current line number. (Used by host printing)
 * M111 - Set debug flags: "M111 S<flagbits>". See flag bits defined in enum.h.
 * M112 - Emergency stop.
 * M113 - Get or set the timeout interval for Host Keepalive "busy" messages. (Requires HOST_KEEPALIVE_FEATURE)
 * M114 - Report current position.
 * M115 - Report capabilities. (Extended capabilities requires EXTENDED_CAPABILITIES_REPORT)
 * M117 - Display a message on the controller screen. (Requires an LCD)
 * M119 - Report endstops status.
 * M120 - Enable endstops detection.
 * M121 - Disable endstops detection.
 * M125 - Save current position and move to filament change position. (Requires PARK_HEAD_ON_PAUSE)
 * M126 - Solenoid Air Valve Open. (Requires BARICUDA)
 * M127 - Solenoid Air Valve Closed. (Requires BARICUDA)
 * M128 - EtoP Open. (Requires BARICUDA)
 * M129 - EtoP Closed. (Requires BARICUDA)
 * M140 - Set bed target temp. S<temp>
 * M145 - Set heatup values for materials on the LCD. H<hotend> B<bed> F<fan speed> for S<material> (0=PLA, 1=ABS)
 * M149 - Set temperature units. (Requires TEMPERATURE_UNITS_SUPPORT)
 * M150 - Set Status LED (or RGB Strip) Color as R<red> U<green> B<blue>. Values 0-255. (Requires BLINKMm, RGB_LED, RGB_STRIP, RGBW_STRIP, or LEDSTRIP)
 * M155 - Auto-report temperatures with interval of S<seconds>. (Requires AUTO_REPORT_TEMPERATURES)
 * M163 - Set a single proportion for a mixing extruder. (Requires MIXING_EXTRUDER)
 * M164 - Save the mix as a virtual extruder. (Requires MIXING_EXTRUDER and MIXING_VIRTUAL_TOOLS)
 * M165 - Set the proportions for a mixing extruder. Use parameters ABCDHI to set the mixing factors. (Requires MIXING_EXTRUDER)
 * M190 - Sxxx Wait for bed current temp to reach target temp. ** Waits only when heating! **
 *        Rxxx Wait for bed current temp to reach target temp. ** Waits for heating or cooling. **
 * M200 - Set filament diameter, D<diameter>, setting E axis units to cubic. (Use S0 to revert to linear units.)
 * M201 - Set max acceleration in units/s^2 for print moves: "M201 X<accel> Y<accel> Z<accel> E<accel>"
 * M202 - Set max acceleration in units/s^2 for travel moves: "M202 X<accel> Y<accel> Z<accel> E<accel>" ** UNUSED IN MARLIN! **
 * M203 - Set maximum feedrate: "M203 X<fr> Y<fr> Z<fr> E<fr>" in units/sec.
 * M204 - Set default acceleration in units/sec^2: P<printing> R<extruder_only> T<travel>
 * M205 - Set advanced settings. Current units apply:
            S<print> T<travel> minimum speeds
            B<minimum segment time>
            X<max X jerk>, Y<max Y jerk>, Z<max Z jerk>, E<max E jerk>
 * M206 - Set additional homing offset.
 * M207 - Set Retract Length: S<length>, Feedrate: F<units/min>, and Z lift: Z<distance>. (Requires FWRETRACT)
 * M208 - Set Recover (unretract) Additional (!) Length: S<length> and Feedrate: F<units/min>. (Requires FWRETRACT)
 * M209 - Turn Automatic Retract Detection on/off: S<0|1> (For slicers that don't support G10/11). (Requires FWRETRACT)
          Every normal extrude-only move will be classified as retract depending on the direction.
 * M211 - Enable, Disable, and/or Report software endstops: S<0|1> (Requires MIN_SOFTWARE_ENDSTOPS or MAX_SOFTWARE_ENDSTOPS)
 * M218 - Set a tool offset: "M218 T<index> X<offset> Y<offset>". (Requires 2 or more extruders)
 * M220 - Set Feedrate Percentage: "M220 S<percent>" (i.e., "FR" on the LCD)
 * M221 - Set Flow Percentage: "M221 S<percent>"
 * M226 - Wait until a pin is in a given state: "M226 P<pin> S<state>"
 * M240 - Trigger a camera to take a photograph. (Requires CHDK or PHOTOGRAPH_PIN)
 * M250 - Set LCD contrast: "M250 C<contrast>" (0-63). (Requires LCD support)
 * M260 - i2c Send Data (Requires EXPERIMENTAL_I2CBUS)
 * M261 - i2c Request Data (Requires EXPERIMENTAL_I2CBUS)
 * M280 - Set servo position absolute: "M280 P<index> S<angle|Âµs>". (Requires servos)
 * M300 - Play beep sound S<frequency Hz> P<duration ms>
 * M301 - Set PID parameters P I and D. (Requires PIDTEMP)
 * M302 - Allow cold extrudes, or set the minimum extrude S<temperature>. (Requires PREVENT_COLD_EXTRUSION)
 * M303 - PID relay autotune S<temperature> sets the target temperature. Default 150C. (Requires PIDTEMP)
 * M304 - Set bed PID parameters P I and D. (Requires PIDTEMPBED)
 * M355 - Turn the Case Light on/off and set its brightness. (Requires CASE_LIGHT_PIN)
 * M380 - Activate solenoid on active extruder. (Requires EXT_SOLENOID)
 * M381 - Disable all solenoids. (Requires EXT_SOLENOID)
 * M400 - Finish all moves.
 * M401 - Lower Z probe. (Requires a probe)
 * M402 - Raise Z probe. (Requires a probe)
 * M404 - Display or set the Nominal Filament Width: "W<diameter>". (Requires FILAMENT_WIDTH_SENSOR)
 * M405 - Enable Filament Sensor flow control. "M405 D<delay_cm>". (Requires FILAMENT_WIDTH_SENSOR)
 * M406 - Disable Filament Sensor flow control. (Requires FILAMENT_WIDTH_SENSOR)
 * M407 - Display measured filament diameter in millimeters. (Requires FILAMENT_WIDTH_SENSOR)
 * M410 - Quickstop. Abort all planned moves.
 * M420 - Enable/Disable Leveling (with current values) S1=enable S0=disable (Requires MESH_BED_LEVELING or ABL)
 * M421 - Set a single Z coordinate in the Mesh Leveling grid. X<units> Y<units> Z<units> (Requires MESH_BED_LEVELING)
 * M428 - Set the home_offset based on the current_position. Nearest edge applies.
 * M500 - Store parameters in EEPROM. (Requires EEPROM_SETTINGS)
 * M501 - Restore parameters from EEPROM. (Requires EEPROM_SETTINGS)
 * M502 - Revert to the default "factory settings". ** Does not write them to EEPROM! **
 * M503 - Print the current settings (in memory): "M503 S<verbose>". S0 specifies compact output.
 * M540 - Enable/disable SD card abort on endstop hit: "M540 S<state>". (Requires ABORT_ON_ENDSTOP_HIT_FEATURE_ENABLED)
 * M600 - Pause for filament change: "M600 X<pos> Y<pos> Z<raise> E<first_retract> L<later_retract>". (Requires FILAMENT_CHANGE_FEATURE)
 * M665 - Set delta configurations: "M665 L<diagonal rod> R<delta radius> S<segments/s> A<rod A trim mm> B<rod B trim mm> C<rod C trim mm> I<tower A trim angle> J<tower B trim angle> K<tower C trim angle>" (Requires DELTA)
 * M666 - Set delta endstop adjustment. (Requires DELTA)
 * M605 - Set dual x-carriage movement mode: "M605 S<mode> [X<x_offset>] [R<temp_offset>]". (Requires DUAL_X_CARRIAGE)
 * M851 - Set Z probe's Z offset in current units. (Negative = below the nozzle.)
 * M906 - Set or get motor current in milliamps using axis codes X, Y, Z, E. Report values if no axis codes given. (Requires HAVE_TMC2130)
 * M907 - Set digital trimpot motor current using axis codes. (Requires a board with digital trimpots)
 * M908 - Control digital trimpot directly. (Requires DAC_STEPPER_CURRENT or DIGIPOTSS_PIN)
 * M909 - Print digipot/DAC current value. (Requires DAC_STEPPER_CURRENT)
 * M910 - Commit digipot/DAC value to external EEPROM via I2C. (Requires DAC_STEPPER_CURRENT)
 * M911 - Report stepper driver overtemperature pre-warn condition. (Requires HAVE_TMC2130)
 * M912 - Clear stepper driver overtemperature pre-warn condition flag. (Requires HAVE_TMC2130)
 * M350 - Set microstepping mode. (Requires digital microstepping pins.)
 * M351 - Toggle MS1 MS2 pins directly. (Requires digital microstepping pins.)
 *
 * M360 - SCARA calibration: Move to cal-position ThetaA (0 deg calibration)
 * M361 - SCARA calibration: Move to cal-position ThetaB (90 deg calibration - steps per degree)
 * M362 - SCARA calibration: Move to cal-position PsiA (0 deg calibration)
 * M363 - SCARA calibration: Move to cal-position PsiB (90 deg calibration - steps per degree)
 * M364 - SCARA calibration: Move to cal-position PSIC (90 deg to Theta calibration position)
 *
 * ************ Custom codes - This can change to suit future G-code regulations
 * M100 - Watch Free Memory (For Debugging). (Requires M100_FREE_MEMORY_WATCHER)
 * M928 - Start SD logging: "M928 filename.gco". Stop with M29. (Requires SDSUPPORT)
 * M999 - Restart after being stopped by error
 *
 * "T" Codes
 *
 * T0-T3 - Select an extruder (tool) by index: "T<n> F<units/min>"
 *
 */

#include "Marlin.h"

#include "ultralcd.h"
#include "planner.h"
#include "stepper.h"
#include "endstops.h"
#include "temperature.h"
#include "cardreader.h"
#include "configuration_store.h"
#include "language.h"
#include "pins_arduino.h"
#include "math.h"
#include "nozzle.h"
#include "duration_t.h"
#include "types.h"

#if HAS_ABL
  #include "vector_3.h"
  #if ENABLED(AUTO_BED_LEVELING_LINEAR)
    #include "qr_solve.h"
  #endif
#elif ENABLED(MESH_BED_LEVELING)
  #include "mesh_bed_leveling.h"
#endif

#if ENABLED(BEZIER_CURVE_SUPPORT)
  #include "planner_bezier.h"
#endif

#if HAS_BUZZER && DISABLED(LCD_USE_I2C_BUZZER)
  #include "buzzer.h"
#endif

#if ENABLED(USE_WATCHDOG)
  #include "watchdog.h"
#endif

#if ENABLED(BLINKM) || ENABLED(RGB_STRIP)
  #include "blinkm.h"
  #include "Wire.h"
#endif

#if ENABLED(RGB_STRIP)
  int r, g, b, w;
  #include "RGB_Strip.h"
#endif

#if ENABLED(LEDSTRIP)
  #include <FastLED.h>
  #include "ledstrip.h"
#endif

#if HAS_SERVOS
  #include "servo.h"
#endif

#if HAS_DIGIPOTSS
  #include <SPI.h>
#endif

#if ENABLED(DAC_STEPPER_CURRENT)
  #include "stepper_dac.h"
#endif

#if ENABLED(EXPERIMENTAL_I2CBUS)
  #include "twibus.h"
#endif

#if ENABLED(ENDSTOP_INTERRUPTS_FEATURE)
  #include "endstop_interrupts.h"
#endif

#if ENABLED(M100_FREE_MEMORY_WATCHER)
  void gcode_M100();
#endif

#if ENABLED(SDSUPPORT)
  CardReader card;
#endif

#if ENABLED(EXPERIMENTAL_I2CBUS)
  TWIBus i2c;
#endif

#if ENABLED(G38_PROBE_TARGET)
  bool G38_move = false,
       G38_endstop_hit = false;
#endif

#if ENABLED(AUTO_BED_LEVELING_UBL)
  #include "UBL.h"
  unified_bed_leveling ubl;
  #define UBL_MESH_VALID !( ( ubl.z_values[0][0] == ubl.z_values[0][1] && ubl.z_values[0][1] == ubl.z_values[0][2] \
                           && ubl.z_values[1][0] == ubl.z_values[1][1] && ubl.z_values[1][1] == ubl.z_values[1][2] \
                           && ubl.z_values[2][0] == ubl.z_values[2][1] && ubl.z_values[2][1] == ubl.z_values[2][2] \
                           && ubl.z_values[0][0] == 0 && ubl.z_values[1][0] == 0 && ubl.z_values[2][0] == 0 )  \
                           || isnan(ubl.z_values[0][0]))
#endif

bool Running = true;

uint8_t marlin_debug_flags = DEBUG_NONE;

/**
 * Cartesian Current Position
 *   Used to track the logical position as moves are queued.
 *   Used by 'line_to_current_position' to do a move after changing it.
 *   Used by 'SYNC_PLAN_POSITION_KINEMATIC' to update 'planner.position'.
 */
float current_position[XYZE] = { 0.0 };

/**
 * Cartesian Destination
 *   A temporary position, usually applied to 'current_position'.
 *   Set with 'gcode_get_destination' or 'set_destination_to_current'.
 *   'line_to_destination' sets 'current_position' to 'destination'.
 */
float destination[XYZE] = { 0.0 };

/**
 * axis_homed
 *   Flags that each linear axis was homed.
 *   XYZ on cartesian, ABC on delta, ABZ on SCARA.
 *
 * axis_known_position
 *   Flags that the position is known in each linear axis. Set when homed.
 *   Cleared whenever a stepper powers off, potentially losing its position.
 */
bool axis_homed[XYZ] = { false }, axis_known_position[XYZ] = { false };

/**
 * GCode line number handling. Hosts may opt to include line numbers when
 * sending commands to Marlin, and lines will be checked for sequentiality.
 * M110 N<int> sets the current line number.
 */
static long gcode_N, gcode_LastN, Stopped_gcode_LastN = 0;

/**
 * GCode Command Queue
 * A simple ring buffer of BUFSIZE command strings.
 *
 * Commands are copied into this buffer by the command injectors
 * (immediate, serial, sd card) and they are processed sequentially by
 * the main loop. The process_next_command function parses the next
 * command and hands off execution to individual handler functions.
 */
static char command_queue[BUFSIZE][MAX_CMD_SIZE];
static uint8_t cmd_queue_index_r = 0, // Ring buffer read position
               cmd_queue_index_w = 0, // Ring buffer write position
               commands_in_queue = 0; // Count of commands in the queue

/**
 * Current GCode Command
 * When a GCode handler is running, these will be set
 */
static char *current_command,      // The command currently being executed
            *current_command_args, // The address where arguments begin
            *seen_pointer;         // Set by code_seen(), used by the code_value functions

/**
 * Next Injected Command pointer. NULL if no commands are being injected.
 * Used by Marlin internally to ensure that commands initiated from within
 * are enqueued ahead of any pending serial or sd card commands.
 */
static const char *injected_commands_P = NULL;

#if ENABLED(INCH_MODE_SUPPORT)
  float linear_unit_factor = 1.0, volumetric_unit_factor = 1.0;
#endif

#if ENABLED(TEMPERATURE_UNITS_SUPPORT)
  TempUnit input_temp_units = TEMPUNIT_C;
#endif

/**
 * Feed rates are often configured with mm/m
 * but the planner and stepper like mm/s units.
 */
float constexpr homing_feedrate_mm_s[] = {
  #if ENABLED(DELTA)
    MMM_TO_MMS(HOMING_FEEDRATE_Z), MMM_TO_MMS(HOMING_FEEDRATE_Z),
  #else
    MMM_TO_MMS(HOMING_FEEDRATE_XY), MMM_TO_MMS(HOMING_FEEDRATE_XY),
  #endif
  MMM_TO_MMS(HOMING_FEEDRATE_Z), 0
};
static float feedrate_mm_s = MMM_TO_MMS(1500.0), saved_feedrate_mm_s;
int feedrate_percentage = 100, saved_feedrate_percentage,
    flow_percentage[EXTRUDERS] = ARRAY_BY_EXTRUDERS1(100);

bool axis_relative_modes[] = AXIS_RELATIVE_MODES,
     volumetric_enabled =
      #if ENABLED(VOLUMETRIC_DEFAULT_ON)
        true
      #else
        false
      #endif
      ;
float filament_size[EXTRUDERS] = ARRAY_BY_EXTRUDERS1(DEFAULT_NOMINAL_FILAMENT_DIA),
      volumetric_multiplier[EXTRUDERS] = ARRAY_BY_EXTRUDERS1(1.0);

#if DISABLED(NO_WORKSPACE_OFFSETS)

  // The distance that XYZ has been offset by G92. Reset by G28.
  float position_shift[XYZ] = { 0 };

  // This offset is added to the configured home position.
  // Set by M206, M428, or menu item. Saved to EEPROM.
  float home_offset[XYZ] = { 0 };

  // The above two are combined to save on computes
  float workspace_offset[XYZ] = { 0 };

#endif

// Software Endstops are based on the configured limits.
#if HAS_SOFTWARE_ENDSTOPS
  bool soft_endstops_enabled = true;
#endif
float soft_endstop_min[XYZ] = { X_MIN_POS, Y_MIN_POS, Z_MIN_POS },
      soft_endstop_max[XYZ] = { X_MAX_POS, Y_MAX_POS, Z_MAX_POS };

#if FAN_COUNT > 0
  int fanSpeeds[FAN_COUNT] = { 0 };
#endif

// The active extruder (tool). Set with T<extruder> command.
uint8_t active_extruder = 0;

// Relative Mode. Enable with G91, disable with G90.
static bool relative_mode = false;

// For M109 and M190, this flag may be cleared (by M108) to exit the wait loop
volatile bool wait_for_heatup = true;

// For M0/M1, this flag may be cleared (by M108) to exit the wait-for-user loop
#if ENABLED(EMERGENCY_PARSER) || ENABLED(ULTIPANEL)
  volatile bool wait_for_user = false;
#endif

const char errormagic[] PROGMEM = "Error:";
const char echomagic[] PROGMEM = "echo:";
const char axis_codes[XYZE] = {'X', 'Y', 'Z', 'E'};

// Number of characters read in the current line of serial input
static int serial_count = 0;

// Inactivity shutdown
millis_t previous_cmd_ms = 0;
static millis_t max_inactive_time = 0;
static millis_t stepper_inactive_time = (DEFAULT_STEPPER_DEACTIVE_TIME) * 1000UL;

// Print Job Timer
#if ENABLED(PRINTCOUNTER)
  PrintCounter print_job_timer = PrintCounter();
#else
  Stopwatch print_job_timer = Stopwatch();
#endif

// Buzzer - I2C on the LCD or a BEEPER_PIN
#if ENABLED(LCD_USE_I2C_BUZZER)
  #define BUZZ(d,f) lcd_buzz(d, f)
#elif PIN_EXISTS(BEEPER)
  Buzzer buzzer;
  #define BUZZ(d,f) buzzer.tone(d, f)
#else
  #define BUZZ(d,f) NOOP
#endif

static uint8_t target_extruder;

#if HAS_BED_PROBE
  float zprobe_zoffset = Z_PROBE_OFFSET_FROM_EXTRUDER;
#endif

#define PLANNER_XY_FEEDRATE() (min(planner.max_feedrate_mm_s[X_AXIS], planner.max_feedrate_mm_s[Y_AXIS]))

#if HAS_ABL
  float xy_probe_feedrate_mm_s = MMM_TO_MMS(XY_PROBE_SPEED);
  #define XY_PROBE_FEEDRATE_MM_S xy_probe_feedrate_mm_s
#elif defined(XY_PROBE_SPEED)
  #define XY_PROBE_FEEDRATE_MM_S MMM_TO_MMS(XY_PROBE_SPEED)
#else
  #define XY_PROBE_FEEDRATE_MM_S PLANNER_XY_FEEDRATE()
#endif

#if ENABLED(AUTO_BED_LEVELING_BILINEAR)
  #if ENABLED(DELTA)
    #define ADJUST_DELTA(V) \
      if (planner.abl_enabled) { \
        const float zadj = bilinear_z_offset(V); \
        delta[A_AXIS] += zadj; \
        delta[B_AXIS] += zadj; \
        delta[C_AXIS] += zadj; \
      }
  #else
    #define ADJUST_DELTA(V) if (planner.abl_enabled) { delta[Z_AXIS] += bilinear_z_offset(V); }
  #endif
#elif IS_KINEMATIC
  #define ADJUST_DELTA(V) NOOP
#endif

#if ENABLED(Z_DUAL_ENDSTOPS)
  float z_endstop_adj =
    #ifdef Z_DUAL_ENDSTOPS_ADJUSTMENT
      Z_DUAL_ENDSTOPS_ADJUSTMENT
    #else
      0
    #endif
  ;
#endif

// Extruder offsets
#if HOTENDS > 1
  float hotend_offset[XYZ][HOTENDS];
#endif

#if HAS_Z_SERVO_ENDSTOP
  const int z_servo_angle[2] = Z_SERVO_ANGLES;
#endif

#if ENABLED(BARICUDA)
  int baricuda_valve_pressure = 0;
  int baricuda_e_to_p_pressure = 0;
#endif

#if ENABLED(FWRETRACT)

  bool autoretract_enabled = false;
  bool retracted[EXTRUDERS] = { false };
  bool retracted_swap[EXTRUDERS] = { false };

  float retract_length = RETRACT_LENGTH;
  float retract_length_swap = RETRACT_LENGTH_SWAP;
  float retract_feedrate_mm_s = RETRACT_FEEDRATE;
  float retract_zlift = RETRACT_ZLIFT;
  float retract_recover_length = RETRACT_RECOVER_LENGTH;
  float retract_recover_length_swap = RETRACT_RECOVER_LENGTH_SWAP;
  float retract_recover_feedrate_mm_s = RETRACT_RECOVER_FEEDRATE;

#endif // FWRETRACT

#if ENABLED(ULTIPANEL) && HAS_POWER_SWITCH
  bool powersupply =
    #if ENABLED(PS_DEFAULT_OFF)
      false
    #else
      true
    #endif
  ;
#endif

#if HAS_CASE_LIGHT
  bool case_light_on =
    #if ENABLED(CASE_LIGHT_DEFAULT_ON)
      true
    #else
      false
    #endif
  ;
#endif

#if ENABLED(DELTA)

  float delta[ABC],
        endstop_adj[ABC] = { 0 };

  // These values are loaded or reset at boot time when setup() calls
  // Config_RetrieveSettings(), which calls recalc_delta_settings().
  float delta_radius,
        delta_tower_angle_trim[ABC],
        delta_tower[ABC][2],
        delta_diagonal_rod,
        delta_diagonal_rod_trim[ABC],
        delta_diagonal_rod_2_tower[ABC],
        delta_segments_per_second,
        delta_clip_start_height = Z_MAX_POS;

  float delta_safe_distance_from_top();

#endif

#if ENABLED(AUTO_BED_LEVELING_BILINEAR)
  #define UNPROBED 9999.0f
  int bilinear_grid_spacing[2], bilinear_start[2];
  float bed_level_grid[ABL_GRID_MAX_POINTS_X][ABL_GRID_MAX_POINTS_Y];
#endif

#if IS_SCARA
  // Float constants for SCARA calculations
  const float L1 = SCARA_LINKAGE_1, L2 = SCARA_LINKAGE_2,
              L1_2 = sq(float(L1)), L1_2_2 = 2.0 * L1_2,
              L2_2 = sq(float(L2));

  float delta_segments_per_second = SCARA_SEGMENTS_PER_SECOND,
        delta[ABC];
#endif

float cartes[XYZ] = { 0 };

#if ENABLED(FILAMENT_WIDTH_SENSOR)
  bool filament_sensor = false;  //M405 turns on filament_sensor control, M406 turns it off
  float filament_width_nominal = DEFAULT_NOMINAL_FILAMENT_DIA,  // Nominal filament width. Change with M404
        filament_width_meas = DEFAULT_MEASURED_FILAMENT_DIA;    // Measured filament diameter
  int8_t measurement_delay[MAX_MEASUREMENT_DELAY + 1]; // Ring buffer to delayed measurement. Store extruder factor after subtracting 100
  int filwidth_delay_index[2] = { 0, -1 };  // Indexes into ring buffer
  int meas_delay_cm = MEASUREMENT_DELAY_CM;  //distance delay setting
#endif

#if ENABLED(FILAMENT_RUNOUT_SENSOR)
  static bool filament_ran_out = false;
#endif

#if ENABLED(FILAMENT_CHANGE_FEATURE)
  FilamentChangeMenuResponse filament_change_menu_response;
#endif

#if ENABLED(MIXING_EXTRUDER)
  float mixing_factor[MIXING_STEPPERS]; // Reciprocal of mix proportion. 0.0 = off, otherwise >= 1.0.
  #if MIXING_VIRTUAL_TOOLS > 1
    float mixing_virtual_tool_mix[MIXING_VIRTUAL_TOOLS][MIXING_STEPPERS];
  #endif
#endif

static bool send_ok[BUFSIZE];

#if HAS_SERVOS
  Servo servo[NUM_SERVOS];
  #define MOVE_SERVO(I, P) servo[I].move(P)
  #if HAS_Z_SERVO_ENDSTOP
    #define DEPLOY_Z_SERVO() MOVE_SERVO(Z_ENDSTOP_SERVO_NR, z_servo_angle[0])
    #define STOW_Z_SERVO() MOVE_SERVO(Z_ENDSTOP_SERVO_NR, z_servo_angle[1])
  #endif
#endif

#ifdef CHDK
  millis_t chdkHigh = 0;
  bool chdkActive = false;
#endif

#if ENABLED(PID_EXTRUSION_SCALING)
  int lpq_len = 20;
#endif

#if ENABLED(HOST_KEEPALIVE_FEATURE)
  MarlinBusyState busy_state = NOT_BUSY;
  static millis_t next_busy_signal_ms = 0;
  uint8_t host_keepalive_interval = DEFAULT_KEEPALIVE_INTERVAL;
#else
  #define host_keepalive() NOOP
#endif

static inline float pgm_read_any(const float *p) { return pgm_read_float_near(p); }
static inline signed char pgm_read_any(const signed char *p) { return pgm_read_byte_near(p); }

#define XYZ_CONSTS_FROM_CONFIG(type, array, CONFIG) \
  static const PROGMEM type array##_P[XYZ] = { X_##CONFIG, Y_##CONFIG, Z_##CONFIG }; \
  static inline type array(AxisEnum axis) { return pgm_read_any(&array##_P[axis]); }

XYZ_CONSTS_FROM_CONFIG(float, base_min_pos,   MIN_POS)
XYZ_CONSTS_FROM_CONFIG(float, base_max_pos,   MAX_POS)
XYZ_CONSTS_FROM_CONFIG(float, base_home_pos,  HOME_POS)
XYZ_CONSTS_FROM_CONFIG(float, max_length,     MAX_LENGTH)
XYZ_CONSTS_FROM_CONFIG(float, home_bump_mm,   HOME_BUMP_MM)
XYZ_CONSTS_FROM_CONFIG(signed char, home_dir, HOME_DIR)

/**
 * ***************************************************************************
 * ******************************** FUNCTIONS ********************************
 * ***************************************************************************
 */

void stop();

void get_available_commands();
void process_next_command();
void prepare_move_to_destination();

void get_cartesian_from_steppers();
void set_current_from_steppers_for_axis(const AxisEnum axis);

#if ENABLED(ARC_SUPPORT)
  void plan_arc(float target[XYZE], float* offset, uint8_t clockwise);
#endif

#if ENABLED(BEZIER_CURVE_SUPPORT)
  void plan_cubic_move(const float offset[4]);
#endif

void serial_echopair_P(const char* s_P, const char *v)   { serialprintPGM(s_P); SERIAL_ECHO(v); }
void serial_echopair_P(const char* s_P, char v)          { serialprintPGM(s_P); SERIAL_CHAR(v); }
void serial_echopair_P(const char* s_P, int v)           { serialprintPGM(s_P); SERIAL_ECHO(v); }
void serial_echopair_P(const char* s_P, long v)          { serialprintPGM(s_P); SERIAL_ECHO(v); }
void serial_echopair_P(const char* s_P, float v)         { serialprintPGM(s_P); SERIAL_ECHO(v); }
void serial_echopair_P(const char* s_P, double v)        { serialprintPGM(s_P); SERIAL_ECHO(v); }
void serial_echopair_P(const char* s_P, unsigned long v) { serialprintPGM(s_P); SERIAL_ECHO(v); }

void tool_change(const uint8_t tmp_extruder, const float fr_mm_s=0.0, bool no_move=false);
static void report_current_position();

#if ENABLED(DEBUG_LEVELING_FEATURE)
  void print_xyz(const char* prefix, const char* suffix, const float x, const float y, const float z) {
    serialprintPGM(prefix);
    SERIAL_ECHOPAIR("(", x);
    SERIAL_ECHOPAIR(", ", y);
    SERIAL_ECHOPAIR(", ", z);
    SERIAL_CHAR(')');

    if (suffix) serialprintPGM(suffix);
    else SERIAL_EOL;
  }

  void print_xyz(const char* prefix, const char* suffix, const float xyz[]) {
    print_xyz(prefix, suffix, xyz[X_AXIS], xyz[Y_AXIS], xyz[Z_AXIS]);
  }

  #if HAS_ABL
    void print_xyz(const char* prefix, const char* suffix, const vector_3 &xyz) {
      print_xyz(prefix, suffix, xyz.x, xyz.y, xyz.z);
    }
  #endif

  #define DEBUG_POS(SUFFIX,VAR) do { \
    print_xyz(PSTR("  " STRINGIFY(VAR) "="), PSTR(" : " SUFFIX "\n"), VAR); } while(0)
#endif

/**
 * sync_plan_position
 *
 * Set the planner/stepper positions directly from current_position with
 * no kinematic translation. Used for homing axes and cartesian/core syncing.
 */
inline void sync_plan_position() {
  #if ENABLED(DEBUG_LEVELING_FEATURE)
    if (DEBUGGING(LEVELING)) DEBUG_POS("sync_plan_position", current_position);
  #endif
  planner.set_position_mm(current_position[X_AXIS], current_position[Y_AXIS], current_position[Z_AXIS], current_position[E_AXIS]);
}
inline void sync_plan_position_e() { planner.set_e_position_mm(current_position[E_AXIS]); }

#if IS_KINEMATIC

  inline void sync_plan_position_kinematic() {
    #if ENABLED(DEBUG_LEVELING_FEATURE)
      if (DEBUGGING(LEVELING)) DEBUG_POS("sync_plan_position_kinematic", current_position);
    #endif
    planner.set_position_mm_kinematic(current_position);
  }
  #define SYNC_PLAN_POSITION_KINEMATIC() sync_plan_position_kinematic()

#else

  #define SYNC_PLAN_POSITION_KINEMATIC() sync_plan_position()

#endif

#if ENABLED(SDSUPPORT)
  #include "SdFatUtil.h"
  int freeMemory() { return SdFatUtil::FreeRam(); }
#else
extern "C" {
  extern char __bss_end;
  extern char __heap_start;
  extern void* __brkval;

  int freeMemory() {
    int free_memory;
    if ((int)__brkval == 0)
      free_memory = ((int)&free_memory) - ((int)&__bss_end);
    else
      free_memory = ((int)&free_memory) - ((int)__brkval);
    return free_memory;
  }
}
#endif //!SDSUPPORT

#if ENABLED(DIGIPOT_I2C)
  extern void digipot_i2c_set_current(int channel, float current);
  extern void digipot_i2c_init();
#endif

inline void echo_command(const char* cmd) {
  SERIAL_ECHO_START;
  SERIAL_ECHOPAIR(MSG_ENQUEUEING, cmd);
  SERIAL_CHAR('"');
  SERIAL_EOL;
}

/**
 * Shove a command in RAM to the front of the main command queue.
 * Return true if the command is successfully added.
 */
inline bool _shovecommand(const char* cmd, bool say_ok=false) {
  if (*cmd == ';' || commands_in_queue >= BUFSIZE) return false;
  cmd_queue_index_r = (cmd_queue_index_r + BUFSIZE - 1) % BUFSIZE; // Index of the previous slot
  commands_in_queue++;
  strcpy(command_queue[cmd_queue_index_r], cmd);
  send_ok[cmd_queue_index_r] = say_ok;
  return true;
}

/**
 * Shove a command to the front of the queue with Serial Echo
 * Return true if the command is successfully added.
 */
bool shove_and_echo_command(const char* cmd, bool say_ok=false) {
  if (_shovecommand(cmd, say_ok)) {
    echo_command(cmd);
    return true;
  }
  return false;
}

/**
 * Shove a command onto the front of the queue,
 * and don't return until successful.
 */
void shove_and_echo_command_now(const char* cmd) {
  while (!shove_and_echo_command(cmd)) idle();
}

/**
 * Inject the next "immediate" command, when possible, onto the front of the queue.
 * Return true if any immediate commands remain to inject.
 */
static bool drain_injected_commands_P() {
  if (injected_commands_P != NULL) {
    size_t i = 0;
    char c, cmd[30];
    strncpy_P(cmd, injected_commands_P, sizeof(cmd) - 1);
    cmd[sizeof(cmd) - 1] = '\0';
    while ((c = cmd[i]) && c != '\n') i++; // find the end of this gcode command
    cmd[i] = '\0';
    if (shove_and_echo_command(cmd))       // success?
      injected_commands_P = c ? injected_commands_P + i + 1 : NULL; // next command or done
  }
  return (injected_commands_P != NULL);    // return whether any more remain
}

/**
 * Record one or many commands to run from program memory.
 * Aborts the current queue, if any.
 * Note: drain_injected_commands_P() must be called repeatedly to drain the commands afterwards
 */
void enqueue_and_echo_commands_P(const char* pgcode) {
  injected_commands_P = pgcode;
  drain_injected_commands_P(); // first command executed asap (when possible)
}

/**
 * Clear the Marlin command queue
 */
void clear_command_queue() {
  cmd_queue_index_r = cmd_queue_index_w;
  commands_in_queue = 0;
}

/**
 * Once a new command is in the ring buffer, call this to commit it
 */
inline void _commit_command(bool say_ok) {
  send_ok[cmd_queue_index_w] = say_ok;
  cmd_queue_index_w = (cmd_queue_index_w + 1) % BUFSIZE;
  commands_in_queue++;
}

/**
 * Copy a command from RAM into the main command buffer.
 * Return true if the command was successfully added.
 * Return false for a full buffer, or if the 'command' is a comment.
 */
inline bool _enqueuecommand(const char* cmd, bool say_ok=false) {
  if (*cmd == ';' || commands_in_queue >= BUFSIZE) return false;
  strcpy(command_queue[cmd_queue_index_w], cmd);
  _commit_command(say_ok);
  return true;
}

/**
 * Enqueue with Serial Echo
 */
bool enqueue_and_echo_command(const char* cmd, bool say_ok/*=false*/) {
  if (_enqueuecommand(cmd, say_ok)) {
    echo_command(cmd);
    return true;
  }
  return false;
}

void enqueue_and_echo_command_now(const char* cmd) {
  while (!enqueue_and_echo_command(cmd)) idle();
}

void setup_killpin() {
  #if HAS_KILL
    SET_INPUT_PULLUP(KILL_PIN);
  #endif
}

#if ENABLED(FILAMENT_RUNOUT_SENSOR)

  void setup_filrunoutpin() {
    #if ENABLED(ENDSTOPPULLUP_FIL_RUNOUT)
      SET_INPUT_PULLUP(FIL_RUNOUT_PIN);
    #else
      SET_INPUT(FIL_RUNOUT_PIN);
    #endif
  }

#endif

void setup_homepin(void) {
  #if HAS_HOME
    SET_INPUT_PULLUP(HOME_PIN);
  #endif
}

void setup_powerhold() {
  #if HAS_SUICIDE
    OUT_WRITE(SUICIDE_PIN, HIGH);
  #endif
  #if HAS_POWER_SWITCH
    #if ENABLED(PS_DEFAULT_OFF)
      OUT_WRITE(PS_ON_PIN, PS_ON_ASLEEP);
    #else
      OUT_WRITE(PS_ON_PIN, PS_ON_AWAKE);
    #endif
  #endif
}

void suicide() {
  #if HAS_SUICIDE
    OUT_WRITE(SUICIDE_PIN, LOW);
  #endif
}

void servo_init() {
  #if NUM_SERVOS >= 1 && HAS_SERVO_0
    servo[0].attach(SERVO0_PIN);
    servo[0].detach(); // Just set up the pin. We don't have a position yet. Don't move to a random position.
  #endif
  #if NUM_SERVOS >= 2 && HAS_SERVO_1
    servo[1].attach(SERVO1_PIN);
    servo[1].detach();
  #endif
  #if NUM_SERVOS >= 3 && HAS_SERVO_2
    servo[2].attach(SERVO2_PIN);
    servo[2].detach();
  #endif
  #if NUM_SERVOS >= 4 && HAS_SERVO_3
    servo[3].attach(SERVO3_PIN);
    servo[3].detach();
  #endif

  #if HAS_Z_SERVO_ENDSTOP
    /**
     * Set position of Z Servo Endstop
     *
     * The servo might be deployed and positioned too low to stow
     * when starting up the machine or rebooting the board.
     * There's no way to know where the nozzle is positioned until
     * homing has been done - no homing with z-probe without init!
     *
     */
    STOW_Z_SERVO();
  #endif
}

/**
 * Stepper Reset (RigidBoard, et.al.)
 */
#if HAS_STEPPER_RESET
  void disableStepperDrivers() {
    OUT_WRITE(STEPPER_RESET_PIN, LOW);  // drive it down to hold in reset motor driver chips
  }
  void enableStepperDrivers() { SET_INPUT(STEPPER_RESET_PIN); }  // set to input, which allows it to be pulled high by pullups
#endif

#if ENABLED(EXPERIMENTAL_I2CBUS) && I2C_SLAVE_ADDRESS > 0

  void i2c_on_receive(int bytes) { // just echo all bytes received to serial
    i2c.receive(bytes);
  }

  void i2c_on_request() {          // just send dummy data for now
    i2c.reply("Hello World!\n");
  }

#endif

void gcode_line_error(const char* err, bool doFlush = true) {
  SERIAL_ERROR_START;
  serialprintPGM(err);
  SERIAL_ERRORLN(gcode_LastN);
  //Serial.println(gcode_N);
  if (doFlush) FlushSerialRequestResend();
  serial_count = 0;
}

/**
 * Get all commands waiting on the serial port and queue them.
 * Exit when the buffer is full or when no more characters are
 * left on the serial port.
 */
inline void get_serial_commands() {
  static char serial_line_buffer[MAX_CMD_SIZE];
  static bool serial_comment_mode = false;

  // If the command buffer is empty for too long,
  // send "wait" to indicate Marlin is still waiting.
  #if defined(NO_TIMEOUTS) && NO_TIMEOUTS > 0
    static millis_t last_command_time = 0;
    const millis_t ms = millis();
    if (commands_in_queue == 0 && !MYSERIAL.available() && ELAPSED(ms, last_command_time + NO_TIMEOUTS)) {
      SERIAL_ECHOLNPGM(MSG_WAIT);
      last_command_time = ms;
    }
  #endif

  /**
   * Loop while serial characters are incoming and the queue is not full
   */
  while (commands_in_queue < BUFSIZE && MYSERIAL.available() > 0) {

    char serial_char = MYSERIAL.read();

    /**
     * If the character ends the line
     */
    if (serial_char == '\n' || serial_char == '\r') {

      serial_comment_mode = false; // end of line == end of comment

      if (!serial_count) continue; // skip empty lines

      serial_line_buffer[serial_count] = 0; // terminate string
      serial_count = 0; //reset buffer

      char* command = serial_line_buffer;

      while (*command == ' ') command++; // skip any leading spaces
      char* npos = (*command == 'N') ? command : NULL; // Require the N parameter to start the line
      char* apos = strchr(command, '*');

      if (npos) {

        bool M110 = strstr_P(command, PSTR("M110")) != NULL;

        if (M110) {
          char* n2pos = strchr(command + 4, 'N');
          if (n2pos) npos = n2pos;
        }

        gcode_N = strtol(npos + 1, NULL, 10);

        if (gcode_N != gcode_LastN + 1 && !M110) {
          gcode_line_error(PSTR(MSG_ERR_LINE_NO));
          return;
        }

        if (apos) {
          byte checksum = 0, count = 0;
          while (command[count] != '*') checksum ^= command[count++];

          if (strtol(apos + 1, NULL, 10) != checksum) {
            gcode_line_error(PSTR(MSG_ERR_CHECKSUM_MISMATCH));
            return;
          }
          // if no errors, continue parsing
        }
        else {
          gcode_line_error(PSTR(MSG_ERR_NO_CHECKSUM));
          return;
        }

        gcode_LastN = gcode_N;
        // if no errors, continue parsing
      }
      else if (apos) { // No '*' without 'N'
        gcode_line_error(PSTR(MSG_ERR_NO_LINENUMBER_WITH_CHECKSUM), false);
        return;
      }

      // Movement commands alert when stopped
      if (IsStopped()) {
        char* gpos = strchr(command, 'G');
        if (gpos) {
          int codenum = strtol(gpos + 1, NULL, 10);
          switch (codenum) {
            case 0:
            case 1:
            case 2:
            case 3:
              SERIAL_ERRORLNPGM(MSG_ERR_STOPPED);
              LCD_MESSAGEPGM(MSG_STOPPED);
              break;
          }
        }
      }

      #if DISABLED(EMERGENCY_PARSER)
        // If command was e-stop process now
        if (strcmp(command, "M108") == 0) {
          wait_for_heatup = false;
          #if ENABLED(ULTIPANEL)
            wait_for_user = false;
          #endif
        }
        if (strcmp(command, "M112") == 0) kill(PSTR(MSG_KILLED));
        if (strcmp(command, "M410") == 0) { quickstop_stepper(); }
      #endif

      #if defined(NO_TIMEOUTS) && NO_TIMEOUTS > 0
        last_command_time = ms;
      #endif

      // Add the command to the queue
      _enqueuecommand(serial_line_buffer, true);
    }
    else if (serial_count >= MAX_CMD_SIZE - 1) {
      // Keep fetching, but ignore normal characters beyond the max length
      // The command will be injected when EOL is reached
    }
    else if (serial_char == '\\') {  // Handle escapes
      if (MYSERIAL.available() > 0) {
        // if we have one more character, copy it over
        serial_char = MYSERIAL.read();
        if (!serial_comment_mode) serial_line_buffer[serial_count++] = serial_char;
      }
      // otherwise do nothing
    }
    else { // it's not a newline, carriage return or escape char
      if (serial_char == ';') serial_comment_mode = true;
      if (!serial_comment_mode) serial_line_buffer[serial_count++] = serial_char;
    }

  } // queue has space, serial has data
}

#if ENABLED(SDSUPPORT)

  /**
   * Get commands from the SD Card until the command buffer is full
   * or until the end of the file is reached. The special character '#'
   * can also interrupt buffering.
   */
  inline void get_sdcard_commands() {
    static bool stop_buffering = false,
                sd_comment_mode = false;

    if (!card.sdprinting) return;

    /**
     * '#' stops reading from SD to the buffer prematurely, so procedural
     * macro calls are possible. If it occurs, stop_buffering is triggered
     * and the buffer is run dry; this character _can_ occur in serial com
     * due to checksums, however, no checksums are used in SD printing.
     */

    if (commands_in_queue == 0) stop_buffering = false;

    uint16_t sd_count = 0;
    bool card_eof = card.eof();
    while (commands_in_queue < BUFSIZE && !card_eof && !stop_buffering) {
      const int16_t n = card.get();
      char sd_char = (char)n;
      card_eof = card.eof();
      if (card_eof || n == -1
          || sd_char == '\n' || sd_char == '\r'
          || ((sd_char == '#' || sd_char == ':') && !sd_comment_mode)
      ) {
        if (card_eof) {
          SERIAL_PROTOCOLLNPGM(MSG_FILE_PRINTED);
          card.printingHasFinished();
          card.checkautostart(true);
        }
        else if (n == -1) {
          SERIAL_ERROR_START;
          SERIAL_ECHOLNPGM(MSG_SD_ERR_READ);
        }
        if (sd_char == '#') stop_buffering = true;

        sd_comment_mode = false; // for new command

        if (!sd_count) continue; // skip empty lines (and comment lines)

        command_queue[cmd_queue_index_w][sd_count] = '\0'; // terminate string
        sd_count = 0; // clear sd line buffer

        _commit_command(false);
      }
      else if (sd_count >= MAX_CMD_SIZE - 1) {
        /**
         * Keep fetching, but ignore normal characters beyond the max length
         * The command will be injected when EOL is reached
         */
      }
      else {
        if (sd_char == ';') sd_comment_mode = true;
        if (!sd_comment_mode) command_queue[cmd_queue_index_w][sd_count++] = sd_char;
      }
    }
  }

#endif // SDSUPPORT

/**
 * Add to the circular command queue the next command from:
 *  - The command-injection queue (injected_commands_P)
 *  - The active serial input (usually USB)
 *  - The SD card file being actively printed
 */
void get_available_commands() {

  // if any immediate commands remain, don't get other commands yet
  if (drain_injected_commands_P()) return;

  get_serial_commands();

  #if ENABLED(SDSUPPORT)
    get_sdcard_commands();
  #endif
}

inline bool code_has_value() {
  int i = 1;
  char c = seen_pointer[i];
  while (c == ' ') c = seen_pointer[++i];
  if (c == '-' || c == '+') c = seen_pointer[++i];
  if (c == '.') c = seen_pointer[++i];
  return NUMERIC(c);
}

inline float code_value_float() {
  char* e = strchr(seen_pointer, 'E');
  if (!e) return strtod(seen_pointer + 1, NULL);
  *e = 0;
  float ret = strtod(seen_pointer + 1, NULL);
  *e = 'E';
  return ret;
}

inline unsigned long code_value_ulong() { return strtoul(seen_pointer + 1, NULL, 10); }

inline long code_value_long() { return strtol(seen_pointer + 1, NULL, 10); }

inline int code_value_int() { return (int)strtol(seen_pointer + 1, NULL, 10); }

inline uint16_t code_value_ushort() { return (uint16_t)strtoul(seen_pointer + 1, NULL, 10); }

inline uint8_t code_value_byte() { return (uint8_t)(constrain(strtol(seen_pointer + 1, NULL, 10), 0, 255)); }

inline bool code_value_bool() { return !code_has_value() || code_value_byte() > 0; }

#if ENABLED(INCH_MODE_SUPPORT)
  inline void set_input_linear_units(LinearUnit units) {
    switch (units) {
      case LINEARUNIT_INCH:
        linear_unit_factor = 25.4;
        break;
      case LINEARUNIT_MM:
      default:
        linear_unit_factor = 1.0;
        break;
    }
    volumetric_unit_factor = pow(linear_unit_factor, 3.0);
  }

  inline float axis_unit_factor(int axis) {
    return (axis >= E_AXIS && volumetric_enabled ? volumetric_unit_factor : linear_unit_factor);
  }

  inline float code_value_linear_units() { return code_value_float() * linear_unit_factor; }
  inline float code_value_axis_units(int axis) { return code_value_float() * axis_unit_factor(axis); }
  inline float code_value_per_axis_unit(int axis) { return code_value_float() / axis_unit_factor(axis); }

#else

  inline float code_value_linear_units() { return code_value_float(); }
  inline float code_value_axis_units(int axis) { UNUSED(axis); return code_value_float(); }
  inline float code_value_per_axis_unit(int axis) { UNUSED(axis); return code_value_float(); }

#endif

#if ENABLED(TEMPERATURE_UNITS_SUPPORT)
  inline void set_input_temp_units(TempUnit units) { input_temp_units = units; }

  float code_value_temp_abs() {
    switch (input_temp_units) {
      case TEMPUNIT_C:
        return code_value_float();
      case TEMPUNIT_F:
        return (code_value_float() - 32) * 0.5555555556;
      case TEMPUNIT_K:
        return code_value_float() - 273.15;
      default:
        return code_value_float();
    }
  }

  float code_value_temp_diff() {
    switch (input_temp_units) {
      case TEMPUNIT_C:
      case TEMPUNIT_K:
        return code_value_float();
      case TEMPUNIT_F:
        return code_value_float() * 0.5555555556;
      default:
        return code_value_float();
    }
  }
#else
  float code_value_temp_abs() { return code_value_float(); }
  float code_value_temp_diff() { return code_value_float(); }
#endif

FORCE_INLINE millis_t code_value_millis() { return code_value_ulong(); }
inline millis_t code_value_millis_from_seconds() { return code_value_float() * 1000; }

bool code_seen(char code) {
  seen_pointer = strchr(current_command_args, code);
  return (seen_pointer != NULL); // Return TRUE if the code-letter was found
}

/**
 * Set target_extruder from the T parameter or the active_extruder
 *
 * Returns TRUE if the target is invalid
 */
bool get_target_extruder_from_command(int code) {
  if (code_seen('T')) {
    if (code_value_byte() >= EXTRUDERS) {
      SERIAL_ECHO_START;
      SERIAL_CHAR('M');
      SERIAL_ECHO(code);
      SERIAL_ECHOLNPAIR(" " MSG_INVALID_EXTRUDER " ", code_value_byte());
      return true;
    }
    target_extruder = code_value_byte();
  }
  else
    target_extruder = active_extruder;

  return false;
}

#if ENABLED(DUAL_X_CARRIAGE) || ENABLED(DUAL_NOZZLE_DUPLICATION_MODE)
  bool extruder_duplication_enabled = false; // Used in Dual X mode 2
#endif

#if ENABLED(DUAL_X_CARRIAGE)

  static DualXMode dual_x_carriage_mode = DEFAULT_DUAL_X_CARRIAGE_MODE;

  static float x_home_pos(const int extruder) {
    if (extruder == 0)
      return LOGICAL_X_POSITION(base_home_pos(X_AXIS));
    else
      /**
       * In dual carriage mode the extruder offset provides an override of the
       * second X-carriage position when homed - otherwise X2_HOME_POS is used.
       * This allows soft recalibration of the second extruder home position
       * without firmware reflash (through the M218 command).
       */
      return LOGICAL_X_POSITION(hotend_offset[X_AXIS][1] > 0 ? hotend_offset[X_AXIS][1] : X2_HOME_POS);
  }

  static int x_home_dir(const int extruder) { return extruder ? X2_HOME_DIR : X_HOME_DIR; }

  static float inactive_extruder_x_pos = X2_MAX_POS; // used in mode 0 & 1
  static bool active_extruder_parked = false;        // used in mode 1 & 2
  static float raised_parked_position[XYZE];         // used in mode 1
  static millis_t delayed_move_time = 0;             // used in mode 1
  static float duplicate_extruder_x_offset = DEFAULT_DUPLICATION_X_OFFSET; // used in mode 2
  static float duplicate_extruder_temp_offset = 0;   // used in mode 2

#endif // DUAL_X_CARRIAGE

#if DISABLED(NO_WORKSPACE_OFFSETS) || ENABLED(DUAL_X_CARRIAGE) || ENABLED(DELTA)

  /**
   * Software endstops can be used to monitor the open end of
   * an axis that has a hardware endstop on the other end. Or
   * they can prevent axes from moving past endstops and grinding.
   *
   * To keep doing their job as the coordinate system changes,
   * the software endstop positions must be refreshed to remain
   * at the same positions relative to the machine.
   */
  void update_software_endstops(const AxisEnum axis) {
    const float offs = workspace_offset[axis] = LOGICAL_POSITION(0, axis);

    #if ENABLED(DUAL_X_CARRIAGE)
      if (axis == X_AXIS) {

        // In Dual X mode hotend_offset[X] is T1's home position
        float dual_max_x = max(hotend_offset[X_AXIS][1], X2_MAX_POS);

        if (active_extruder != 0) {
          // T1 can move from X2_MIN_POS to X2_MAX_POS or X2 home position (whichever is larger)
          soft_endstop_min[X_AXIS] = X2_MIN_POS + offs;
          soft_endstop_max[X_AXIS] = dual_max_x + offs;
        }
        else if (dual_x_carriage_mode == DXC_DUPLICATION_MODE) {
          // In Duplication Mode, T0 can move as far left as X_MIN_POS
          // but not so far to the right that T1 would move past the end
          soft_endstop_min[X_AXIS] = base_min_pos(X_AXIS) + offs;
          soft_endstop_max[X_AXIS] = min(base_max_pos(X_AXIS), dual_max_x - duplicate_extruder_x_offset) + offs;
        }
        else {
          // In other modes, T0 can move from X_MIN_POS to X_MAX_POS
          soft_endstop_min[axis] = base_min_pos(axis) + offs;
          soft_endstop_max[axis] = base_max_pos(axis) + offs;
        }
      }
    #else
      soft_endstop_min[axis] = base_min_pos(axis) + offs;
      soft_endstop_max[axis] = base_max_pos(axis) + offs;
    #endif

    #if ENABLED(DEBUG_LEVELING_FEATURE)
      if (DEBUGGING(LEVELING)) {
        SERIAL_ECHOPAIR("For ", axis_codes[axis]);
        #if DISABLED(NO_WORKSPACE_OFFSETS)
          SERIAL_ECHOPAIR(" axis:\n home_offset = ", home_offset[axis]);
          SERIAL_ECHOPAIR("\n position_shift = ", position_shift[axis]);
        #endif
        SERIAL_ECHOPAIR("\n soft_endstop_min = ", soft_endstop_min[axis]);
        SERIAL_ECHOLNPAIR("\n soft_endstop_max = ", soft_endstop_max[axis]);
      }
    #endif

    #if ENABLED(DELTA)
      if (axis == Z_AXIS)
        delta_clip_start_height = soft_endstop_max[axis] - delta_safe_distance_from_top();
    #endif
  }

#endif // NO_WORKSPACE_OFFSETS

#if DISABLED(NO_WORKSPACE_OFFSETS)
  /**
   * Change the home offset for an axis, update the current
   * position and the software endstops to retain the same
   * relative distance to the new home.
   *
   * Since this changes the current_position, code should
   * call sync_plan_position soon after this.
   */
  static void set_home_offset(const AxisEnum axis, const float v) {
    current_position[axis] += v - home_offset[axis];
    home_offset[axis] = v;
    update_software_endstops(axis);
  }
#endif // NO_WORKSPACE_OFFSETS

/**
 * Set an axis' current position to its home position (after homing).
 *
 * For Core and Cartesian robots this applies one-to-one when an
 * individual axis has been homed.
 *
 * DELTA should wait until all homing is done before setting the XYZ
 * current_position to home, because homing is a single operation.
 * In the case where the axis positions are already known and previously
 * homed, DELTA could home to X or Y individually by moving either one
 * to the center. However, homing Z always homes XY and Z.
 *
 * SCARA should wait until all XY homing is done before setting the XY
 * current_position to home, because neither X nor Y is at home until
 * both are at home. Z can however be homed individually.
 *
 * Callers must sync the planner position after calling this!
 */
static void set_axis_is_at_home(AxisEnum axis) {
  #if ENABLED(DEBUG_LEVELING_FEATURE)
    if (DEBUGGING(LEVELING)) {
      SERIAL_ECHOPAIR(">>> set_axis_is_at_home(", axis_codes[axis]);
      SERIAL_CHAR(')');
      SERIAL_EOL;
    }
  #endif

  axis_known_position[axis] = axis_homed[axis] = true;

  #if DISABLED(NO_WORKSPACE_OFFSETS)
    position_shift[axis] = 0;
    update_software_endstops(axis);
  #endif

  #if ENABLED(DUAL_X_CARRIAGE)
    if (axis == X_AXIS && (active_extruder == 1 || dual_x_carriage_mode == DXC_DUPLICATION_MODE)) {
      current_position[X_AXIS] = x_home_pos(active_extruder);
      return;
    }
  #endif

  #if ENABLED(MORGAN_SCARA)

    /**
     * Morgan SCARA homes XY at the same time
     */
    if (axis == X_AXIS || axis == Y_AXIS) {

      float homeposition[XYZ];
      LOOP_XYZ(i) homeposition[i] = LOGICAL_POSITION(base_home_pos((AxisEnum)i), i);

      // SERIAL_ECHOPAIR("homeposition X:", homeposition[X_AXIS]);
      // SERIAL_ECHOLNPAIR(" Y:", homeposition[Y_AXIS]);

      /**
       * Get Home position SCARA arm angles using inverse kinematics,
       * and calculate homing offset using forward kinematics
       */
      inverse_kinematics(homeposition);
      forward_kinematics_SCARA(delta[A_AXIS], delta[B_AXIS]);

      // SERIAL_ECHOPAIR("Cartesian X:", cartes[X_AXIS]);
      // SERIAL_ECHOLNPAIR(" Y:", cartes[Y_AXIS]);

      current_position[axis] = LOGICAL_POSITION(cartes[axis], axis);

      /**
       * SCARA home positions are based on configuration since the actual
       * limits are determined by the inverse kinematic transform.
       */
      soft_endstop_min[axis] = base_min_pos(axis); // + (cartes[axis] - base_home_pos(axis));
      soft_endstop_max[axis] = base_max_pos(axis); // + (cartes[axis] - base_home_pos(axis));
    }
    else
  #endif
  {
    current_position[axis] = LOGICAL_POSITION(base_home_pos(axis), axis);
  }

  /**
   * Z Probe Z Homing? Account for the probe's Z offset.
   */
  #if HAS_BED_PROBE && Z_HOME_DIR < 0
    if (axis == Z_AXIS) {
      #if HOMING_Z_WITH_PROBE

        current_position[Z_AXIS] -= zprobe_zoffset;

        #if ENABLED(DEBUG_LEVELING_FEATURE)
          if (DEBUGGING(LEVELING)) {
            SERIAL_ECHOLNPGM("*** Z HOMED WITH PROBE (Z_MIN_PROBE_USES_Z_MIN_ENDSTOP_PIN) ***");
            SERIAL_ECHOLNPAIR("> zprobe_zoffset = ", zprobe_zoffset);
          }
        #endif

      #elif ENABLED(DEBUG_LEVELING_FEATURE)

        if (DEBUGGING(LEVELING)) SERIAL_ECHOLNPGM("*** Z HOMED TO ENDSTOP (Z_MIN_PROBE_ENDSTOP) ***");

      #endif
    }
  #endif

  #if ENABLED(DEBUG_LEVELING_FEATURE)
    if (DEBUGGING(LEVELING)) {
      #if DISABLED(NO_WORKSPACE_OFFSETS)
        SERIAL_ECHOPAIR("> home_offset[", axis_codes[axis]);
        SERIAL_ECHOLNPAIR("] = ", home_offset[axis]);
      #endif
      DEBUG_POS("", current_position);
      SERIAL_ECHOPAIR("<<< set_axis_is_at_home(", axis_codes[axis]);
      SERIAL_CHAR(')');
      SERIAL_EOL;
    }
  #endif
}

/**
 * Some planner shorthand inline functions
 */
inline float get_homing_bump_feedrate(AxisEnum axis) {
  int constexpr homing_bump_divisor[] = HOMING_BUMP_DIVISOR;
  int hbd = homing_bump_divisor[axis];
  if (hbd < 1) {
    hbd = 10;
    SERIAL_ECHO_START;
    SERIAL_ECHOLNPGM("Warning: Homing Bump Divisor < 1");
  }
  return homing_feedrate_mm_s[axis] / hbd;
}

//
// line_to_current_position
// Move the planner to the current position from wherever it last moved
// (or from wherever it has been told it is located).
//
inline void line_to_current_position() {
  planner.buffer_line(current_position[X_AXIS], current_position[Y_AXIS], current_position[Z_AXIS], current_position[E_AXIS], feedrate_mm_s, active_extruder);
}

//
// line_to_destination
// Move the planner, not necessarily synced with current_position
//
inline void line_to_destination(float fr_mm_s) {
  planner.buffer_line(destination[X_AXIS], destination[Y_AXIS], destination[Z_AXIS], destination[E_AXIS], fr_mm_s, active_extruder);
}
inline void line_to_destination() { line_to_destination(feedrate_mm_s); }

inline void set_current_to_destination() { COPY(current_position, destination); }
inline void set_destination_to_current() { COPY(destination, current_position); }

#if IS_KINEMATIC
  /**
   * Calculate delta, start a line, and set current_position to destination
   */
  void prepare_uninterpolated_move_to_destination(const float fr_mm_s=0.0) {
    #if ENABLED(DEBUG_LEVELING_FEATURE)
      if (DEBUGGING(LEVELING)) DEBUG_POS("prepare_uninterpolated_move_to_destination", destination);
    #endif

    if ( current_position[X_AXIS] == destination[X_AXIS]
      && current_position[Y_AXIS] == destination[Y_AXIS]
      && current_position[Z_AXIS] == destination[Z_AXIS]
      && current_position[E_AXIS] == destination[E_AXIS]
    ) return;

    refresh_cmd_timeout();
    planner.buffer_line_kinematic(destination, MMS_SCALED(fr_mm_s ? fr_mm_s : feedrate_mm_s), active_extruder);
    set_current_to_destination();
  }
#endif // IS_KINEMATIC

/**
 *  Plan a move to (X, Y, Z) and set the current_position
 *  The final current_position may not be the one that was requested
 */
void do_blocking_move_to(const float &x, const float &y, const float &z, const float &fr_mm_s /*=0.0*/) {
  const float old_feedrate_mm_s = feedrate_mm_s;

  #if ENABLED(DEBUG_LEVELING_FEATURE)
    if (DEBUGGING(LEVELING)) print_xyz(PSTR(">>> do_blocking_move_to"), NULL, x, y, z);
  #endif

  #if ENABLED(DELTA)

    feedrate_mm_s = fr_mm_s ? fr_mm_s : XY_PROBE_FEEDRATE_MM_S;

    set_destination_to_current();          // sync destination at the start

    #if ENABLED(DEBUG_LEVELING_FEATURE)
      if (DEBUGGING(LEVELING)) DEBUG_POS("set_destination_to_current", destination);
    #endif

    // when in the danger zone
    if (current_position[Z_AXIS] > delta_clip_start_height) {
      if (z > delta_clip_start_height) {   // staying in the danger zone
        destination[X_AXIS] = x;           // move directly (uninterpolated)
        destination[Y_AXIS] = y;
        destination[Z_AXIS] = z;
        prepare_uninterpolated_move_to_destination(); // set_current_to_destination
        #if ENABLED(DEBUG_LEVELING_FEATURE)
          if (DEBUGGING(LEVELING)) DEBUG_POS("danger zone move", current_position);
        #endif
        return;
      }
      else {
        destination[Z_AXIS] = delta_clip_start_height;
        prepare_uninterpolated_move_to_destination(); // set_current_to_destination
        #if ENABLED(DEBUG_LEVELING_FEATURE)
          if (DEBUGGING(LEVELING)) DEBUG_POS("zone border move", current_position);
        #endif
      }
    }

    if (z > current_position[Z_AXIS]) {    // raising?
      destination[Z_AXIS] = z;
      prepare_uninterpolated_move_to_destination();   // set_current_to_destination
      #if ENABLED(DEBUG_LEVELING_FEATURE)
        if (DEBUGGING(LEVELING)) DEBUG_POS("z raise move", current_position);
      #endif
    }

    destination[X_AXIS] = x;
    destination[Y_AXIS] = y;
    prepare_move_to_destination();         // set_current_to_destination
    #if ENABLED(DEBUG_LEVELING_FEATURE)
      if (DEBUGGING(LEVELING)) DEBUG_POS("xy move", current_position);
    #endif

    if (z < current_position[Z_AXIS]) {    // lowering?
      destination[Z_AXIS] = z;
      prepare_uninterpolated_move_to_destination();   // set_current_to_destination
      #if ENABLED(DEBUG_LEVELING_FEATURE)
        if (DEBUGGING(LEVELING)) DEBUG_POS("z lower move", current_position);
      #endif
    }

  #elif IS_SCARA

    set_destination_to_current();

    // If Z needs to raise, do it before moving XY
    if (destination[Z_AXIS] < z) {
      destination[Z_AXIS] = z;
      prepare_uninterpolated_move_to_destination(fr_mm_s ? fr_mm_s : homing_feedrate_mm_s[Z_AXIS]);
    }

    destination[X_AXIS] = x;
    destination[Y_AXIS] = y;
    prepare_uninterpolated_move_to_destination(fr_mm_s ? fr_mm_s : XY_PROBE_FEEDRATE_MM_S);

    // If Z needs to lower, do it after moving XY
    if (destination[Z_AXIS] > z) {
      destination[Z_AXIS] = z;
      prepare_uninterpolated_move_to_destination(fr_mm_s ? fr_mm_s : homing_feedrate_mm_s[Z_AXIS]);
    }

  #else

    // If Z needs to raise, do it before moving XY
    if (current_position[Z_AXIS] < z) {
      feedrate_mm_s = fr_mm_s ? fr_mm_s : homing_feedrate_mm_s[Z_AXIS];
      current_position[Z_AXIS] = z;
      line_to_current_position();
    }

    feedrate_mm_s = fr_mm_s ? fr_mm_s : XY_PROBE_FEEDRATE_MM_S;
    current_position[X_AXIS] = x;
    current_position[Y_AXIS] = y;
    line_to_current_position();

    // If Z needs to lower, do it after moving XY
    if (current_position[Z_AXIS] > z) {
      feedrate_mm_s = fr_mm_s ? fr_mm_s : homing_feedrate_mm_s[Z_AXIS];
      current_position[Z_AXIS] = z;
      line_to_current_position();
    }

  #endif

  stepper.synchronize();

  feedrate_mm_s = old_feedrate_mm_s;

  #if ENABLED(DEBUG_LEVELING_FEATURE)
    if (DEBUGGING(LEVELING)) SERIAL_ECHOLNPGM("<<< do_blocking_move_to");
  #endif
}
void do_blocking_move_to_x(const float &x, const float &fr_mm_s/*=0.0*/) {
  do_blocking_move_to(x, current_position[Y_AXIS], current_position[Z_AXIS], fr_mm_s);
}
void do_blocking_move_to_z(const float &z, const float &fr_mm_s/*=0.0*/) {
  do_blocking_move_to(current_position[X_AXIS], current_position[Y_AXIS], z, fr_mm_s);
}
void do_blocking_move_to_xy(const float &x, const float &y, const float &fr_mm_s/*=0.0*/) {
  do_blocking_move_to(x, y, current_position[Z_AXIS], fr_mm_s);
}

//
// Prepare to do endstop or probe moves
// with custom feedrates.
//
//  - Save current feedrates
//  - Reset the rate multiplier
//  - Reset the command timeout
//  - Enable the endstops (for endstop moves)
//
static void setup_for_endstop_or_probe_move() {
  #if ENABLED(DEBUG_LEVELING_FEATURE)
    if (DEBUGGING(LEVELING)) DEBUG_POS("setup_for_endstop_or_probe_move", current_position);
  #endif
  saved_feedrate_mm_s = feedrate_mm_s;
  saved_feedrate_percentage = feedrate_percentage;
  feedrate_percentage = 100;
  refresh_cmd_timeout();
}

static void clean_up_after_endstop_or_probe_move() {
  #if ENABLED(DEBUG_LEVELING_FEATURE)
    if (DEBUGGING(LEVELING)) DEBUG_POS("clean_up_after_endstop_or_probe_move", current_position);
  #endif
  feedrate_mm_s = saved_feedrate_mm_s;
  feedrate_percentage = saved_feedrate_percentage;
  refresh_cmd_timeout();
}

#if HAS_BED_PROBE
  /**
   * Raise Z to a minimum height to make room for a probe to move
   */
  inline void do_probe_raise(float z_raise) {
    #if ENABLED(DEBUG_LEVELING_FEATURE)
      if (DEBUGGING(LEVELING)) {
        SERIAL_ECHOPAIR("do_probe_raise(", z_raise);
        SERIAL_CHAR(')');
        SERIAL_EOL;
      }
    #endif

    float z_dest = LOGICAL_Z_POSITION(z_raise);
    if (zprobe_zoffset < 0) z_dest -= zprobe_zoffset;

    if (z_dest > current_position[Z_AXIS])
      do_blocking_move_to_z(z_dest);
  }

#endif //HAS_BED_PROBE

#if ENABLED(Z_PROBE_ALLEN_KEY) || ENABLED(Z_PROBE_SLED) || HAS_PROBING_PROCEDURE || HOTENDS > 1 || ENABLED(NOZZLE_CLEAN_FEATURE) || ENABLED(NOZZLE_PARK_FEATURE)
  bool axis_unhomed_error(const bool x, const bool y, const bool z) {
    const bool xx = x && !axis_homed[X_AXIS],
               yy = y && !axis_homed[Y_AXIS],
               zz = z && !axis_homed[Z_AXIS];
    if (xx || yy || zz) {
      SERIAL_ECHO_START;
      SERIAL_ECHOPGM(MSG_HOME " ");
      if (xx) SERIAL_ECHOPGM(MSG_X);
      if (yy) SERIAL_ECHOPGM(MSG_Y);
      if (zz) SERIAL_ECHOPGM(MSG_Z);
      SERIAL_ECHOLNPGM(" " MSG_FIRST);

      #if ENABLED(ULTRA_LCD)
        char message[3 * (LCD_WIDTH) + 1] = ""; // worst case is kana.utf with up to 3*LCD_WIDTH+1
        strcat_P(message, PSTR(MSG_HOME " "));
        if (xx) strcat_P(message, PSTR(MSG_X));
        if (yy) strcat_P(message, PSTR(MSG_Y));
        if (zz) strcat_P(message, PSTR(MSG_Z));
        strcat_P(message, PSTR(" " MSG_FIRST));
        lcd_setstatus(message);
      #endif

      #if ENABLED(PRINTER_EVENT_LEDS)
        handle_led_print_event(all_off);
      #endif
      return true;
    }
    return false;
  }
#endif

#if ENABLED(Z_PROBE_SLED)

  #ifndef SLED_DOCKING_OFFSET
    #define SLED_DOCKING_OFFSET 0
  #endif

  /**
   * Method to dock/undock a sled designed by Charles Bell.
   *
   * stow[in]     If false, move to MAX_X and engage the solenoid
   *              If true, move to MAX_X and release the solenoid
   */
  static void dock_sled(bool stow) {
    #if ENABLED(DEBUG_LEVELING_FEATURE)
      if (DEBUGGING(LEVELING)) {
        SERIAL_ECHOPAIR("dock_sled(", stow);
        SERIAL_CHAR(')');
        SERIAL_EOL;
      }
    #endif

    // Dock sled a bit closer to ensure proper capturing
    do_blocking_move_to_x(X_MAX_POS + SLED_DOCKING_OFFSET - ((stow) ? 1 : 0));

    #if PIN_EXISTS(SLED)
      digitalWrite(SLED_PIN, !stow); // switch solenoid
    #endif
  }

#elif ENABLED(Z_PROBE_ALLEN_KEY)

  void run_deploy_moves_script() {
    #if defined(Z_PROBE_ALLEN_KEY_DEPLOY_1_X) || defined(Z_PROBE_ALLEN_KEY_DEPLOY_1_Y) || defined(Z_PROBE_ALLEN_KEY_DEPLOY_1_Z)
      #ifndef Z_PROBE_ALLEN_KEY_DEPLOY_1_X
        #define Z_PROBE_ALLEN_KEY_DEPLOY_1_X current_position[X_AXIS]
      #endif
      #ifndef Z_PROBE_ALLEN_KEY_DEPLOY_1_Y
        #define Z_PROBE_ALLEN_KEY_DEPLOY_1_Y current_position[Y_AXIS]
      #endif
      #ifndef Z_PROBE_ALLEN_KEY_DEPLOY_1_Z
        #define Z_PROBE_ALLEN_KEY_DEPLOY_1_Z current_position[Z_AXIS]
      #endif
      #ifndef Z_PROBE_ALLEN_KEY_DEPLOY_1_FEEDRATE
        #define Z_PROBE_ALLEN_KEY_DEPLOY_1_FEEDRATE 0.0
      #endif
      do_blocking_move_to(Z_PROBE_ALLEN_KEY_DEPLOY_1_X, Z_PROBE_ALLEN_KEY_DEPLOY_1_Y, Z_PROBE_ALLEN_KEY_DEPLOY_1_Z, MMM_TO_MMS(Z_PROBE_ALLEN_KEY_DEPLOY_1_FEEDRATE));
    #endif
    #if defined(Z_PROBE_ALLEN_KEY_DEPLOY_2_X) || defined(Z_PROBE_ALLEN_KEY_DEPLOY_2_Y) || defined(Z_PROBE_ALLEN_KEY_DEPLOY_2_Z)
      #ifndef Z_PROBE_ALLEN_KEY_DEPLOY_2_X
        #define Z_PROBE_ALLEN_KEY_DEPLOY_2_X current_position[X_AXIS]
      #endif
      #ifndef Z_PROBE_ALLEN_KEY_DEPLOY_2_Y
        #define Z_PROBE_ALLEN_KEY_DEPLOY_2_Y current_position[Y_AXIS]
      #endif
      #ifndef Z_PROBE_ALLEN_KEY_DEPLOY_2_Z
        #define Z_PROBE_ALLEN_KEY_DEPLOY_2_Z current_position[Z_AXIS]
      #endif
      #ifndef Z_PROBE_ALLEN_KEY_DEPLOY_2_FEEDRATE
        #define Z_PROBE_ALLEN_KEY_DEPLOY_2_FEEDRATE 0.0
      #endif
      do_blocking_move_to(Z_PROBE_ALLEN_KEY_DEPLOY_2_X, Z_PROBE_ALLEN_KEY_DEPLOY_2_Y, Z_PROBE_ALLEN_KEY_DEPLOY_2_Z, MMM_TO_MMS(Z_PROBE_ALLEN_KEY_DEPLOY_2_FEEDRATE));
    #endif
    #if defined(Z_PROBE_ALLEN_KEY_DEPLOY_3_X) || defined(Z_PROBE_ALLEN_KEY_DEPLOY_3_Y) || defined(Z_PROBE_ALLEN_KEY_DEPLOY_3_Z)
      #ifndef Z_PROBE_ALLEN_KEY_DEPLOY_3_X
        #define Z_PROBE_ALLEN_KEY_DEPLOY_3_X current_position[X_AXIS]
      #endif
      #ifndef Z_PROBE_ALLEN_KEY_DEPLOY_3_Y
        #define Z_PROBE_ALLEN_KEY_DEPLOY_3_Y current_position[Y_AXIS]
      #endif
      #ifndef Z_PROBE_ALLEN_KEY_DEPLOY_3_Z
        #define Z_PROBE_ALLEN_KEY_DEPLOY_3_Z current_position[Z_AXIS]
      #endif
      #ifndef Z_PROBE_ALLEN_KEY_DEPLOY_3_FEEDRATE
        #define Z_PROBE_ALLEN_KEY_DEPLOY_3_FEEDRATE 0.0
      #endif
      do_blocking_move_to(Z_PROBE_ALLEN_KEY_DEPLOY_3_X, Z_PROBE_ALLEN_KEY_DEPLOY_3_Y, Z_PROBE_ALLEN_KEY_DEPLOY_3_Z, MMM_TO_MMS(Z_PROBE_ALLEN_KEY_DEPLOY_3_FEEDRATE));
    #endif
    #if defined(Z_PROBE_ALLEN_KEY_DEPLOY_4_X) || defined(Z_PROBE_ALLEN_KEY_DEPLOY_4_Y) || defined(Z_PROBE_ALLEN_KEY_DEPLOY_4_Z)
      #ifndef Z_PROBE_ALLEN_KEY_DEPLOY_4_X
        #define Z_PROBE_ALLEN_KEY_DEPLOY_4_X current_position[X_AXIS]
      #endif
      #ifndef Z_PROBE_ALLEN_KEY_DEPLOY_4_Y
        #define Z_PROBE_ALLEN_KEY_DEPLOY_4_Y current_position[Y_AXIS]
      #endif
      #ifndef Z_PROBE_ALLEN_KEY_DEPLOY_4_Z
        #define Z_PROBE_ALLEN_KEY_DEPLOY_4_Z current_position[Z_AXIS]
      #endif
      #ifndef Z_PROBE_ALLEN_KEY_DEPLOY_4_FEEDRATE
        #define Z_PROBE_ALLEN_KEY_DEPLOY_4_FEEDRATE 0.0
      #endif
      do_blocking_move_to(Z_PROBE_ALLEN_KEY_DEPLOY_4_X, Z_PROBE_ALLEN_KEY_DEPLOY_4_Y, Z_PROBE_ALLEN_KEY_DEPLOY_4_Z, MMM_TO_MMS(Z_PROBE_ALLEN_KEY_DEPLOY_4_FEEDRATE));
    #endif
    #if defined(Z_PROBE_ALLEN_KEY_DEPLOY_5_X) || defined(Z_PROBE_ALLEN_KEY_DEPLOY_5_Y) || defined(Z_PROBE_ALLEN_KEY_DEPLOY_5_Z)
      #ifndef Z_PROBE_ALLEN_KEY_DEPLOY_5_X
        #define Z_PROBE_ALLEN_KEY_DEPLOY_5_X current_position[X_AXIS]
      #endif
      #ifndef Z_PROBE_ALLEN_KEY_DEPLOY_5_Y
        #define Z_PROBE_ALLEN_KEY_DEPLOY_5_Y current_position[Y_AXIS]
      #endif
      #ifndef Z_PROBE_ALLEN_KEY_DEPLOY_5_Z
        #define Z_PROBE_ALLEN_KEY_DEPLOY_5_Z current_position[Z_AXIS]
      #endif
      #ifndef Z_PROBE_ALLEN_KEY_DEPLOY_5_FEEDRATE
        #define Z_PROBE_ALLEN_KEY_DEPLOY_5_FEEDRATE 0.0
      #endif
      do_blocking_move_to(Z_PROBE_ALLEN_KEY_DEPLOY_5_X, Z_PROBE_ALLEN_KEY_DEPLOY_5_Y, Z_PROBE_ALLEN_KEY_DEPLOY_5_Z, MMM_TO_MMS(Z_PROBE_ALLEN_KEY_DEPLOY_5_FEEDRATE));
    #endif
  }

  void run_stow_moves_script() {
    #if defined(Z_PROBE_ALLEN_KEY_STOW_1_X) || defined(Z_PROBE_ALLEN_KEY_STOW_1_Y) || defined(Z_PROBE_ALLEN_KEY_STOW_1_Z)
      #ifndef Z_PROBE_ALLEN_KEY_STOW_1_X
        #define Z_PROBE_ALLEN_KEY_STOW_1_X current_position[X_AXIS]
      #endif
      #ifndef Z_PROBE_ALLEN_KEY_STOW_1_Y
        #define Z_PROBE_ALLEN_KEY_STOW_1_Y current_position[Y_AXIS]
      #endif
      #ifndef Z_PROBE_ALLEN_KEY_STOW_1_Z
        #define Z_PROBE_ALLEN_KEY_STOW_1_Z current_position[Z_AXIS]
      #endif
      #ifndef Z_PROBE_ALLEN_KEY_STOW_1_FEEDRATE
        #define Z_PROBE_ALLEN_KEY_STOW_1_FEEDRATE 0.0
      #endif
      do_blocking_move_to(Z_PROBE_ALLEN_KEY_STOW_1_X, Z_PROBE_ALLEN_KEY_STOW_1_Y, Z_PROBE_ALLEN_KEY_STOW_1_Z, MMM_TO_MMS(Z_PROBE_ALLEN_KEY_STOW_1_FEEDRATE));
    #endif
    #if defined(Z_PROBE_ALLEN_KEY_STOW_2_X) || defined(Z_PROBE_ALLEN_KEY_STOW_2_Y) || defined(Z_PROBE_ALLEN_KEY_STOW_2_Z)
      #ifndef Z_PROBE_ALLEN_KEY_STOW_2_X
        #define Z_PROBE_ALLEN_KEY_STOW_2_X current_position[X_AXIS]
      #endif
      #ifndef Z_PROBE_ALLEN_KEY_STOW_2_Y
        #define Z_PROBE_ALLEN_KEY_STOW_2_Y current_position[Y_AXIS]
      #endif
      #ifndef Z_PROBE_ALLEN_KEY_STOW_2_Z
        #define Z_PROBE_ALLEN_KEY_STOW_2_Z current_position[Z_AXIS]
      #endif
      #ifndef Z_PROBE_ALLEN_KEY_STOW_2_FEEDRATE
        #define Z_PROBE_ALLEN_KEY_STOW_2_FEEDRATE 0.0
      #endif
      do_blocking_move_to(Z_PROBE_ALLEN_KEY_STOW_2_X, Z_PROBE_ALLEN_KEY_STOW_2_Y, Z_PROBE_ALLEN_KEY_STOW_2_Z, MMM_TO_MMS(Z_PROBE_ALLEN_KEY_STOW_2_FEEDRATE));
    #endif
    #if defined(Z_PROBE_ALLEN_KEY_STOW_3_X) || defined(Z_PROBE_ALLEN_KEY_STOW_3_Y) || defined(Z_PROBE_ALLEN_KEY_STOW_3_Z)
      #ifndef Z_PROBE_ALLEN_KEY_STOW_3_X
        #define Z_PROBE_ALLEN_KEY_STOW_3_X current_position[X_AXIS]
      #endif
      #ifndef Z_PROBE_ALLEN_KEY_STOW_3_Y
        #define Z_PROBE_ALLEN_KEY_STOW_3_Y current_position[Y_AXIS]
      #endif
      #ifndef Z_PROBE_ALLEN_KEY_STOW_3_Z
        #define Z_PROBE_ALLEN_KEY_STOW_3_Z current_position[Z_AXIS]
      #endif
      #ifndef Z_PROBE_ALLEN_KEY_STOW_3_FEEDRATE
        #define Z_PROBE_ALLEN_KEY_STOW_3_FEEDRATE 0.0
      #endif
      do_blocking_move_to(Z_PROBE_ALLEN_KEY_STOW_3_X, Z_PROBE_ALLEN_KEY_STOW_3_Y, Z_PROBE_ALLEN_KEY_STOW_3_Z, MMM_TO_MMS(Z_PROBE_ALLEN_KEY_STOW_3_FEEDRATE));
    #endif
    #if defined(Z_PROBE_ALLEN_KEY_STOW_4_X) || defined(Z_PROBE_ALLEN_KEY_STOW_4_Y) || defined(Z_PROBE_ALLEN_KEY_STOW_4_Z)
      #ifndef Z_PROBE_ALLEN_KEY_STOW_4_X
        #define Z_PROBE_ALLEN_KEY_STOW_4_X current_position[X_AXIS]
      #endif
      #ifndef Z_PROBE_ALLEN_KEY_STOW_4_Y
        #define Z_PROBE_ALLEN_KEY_STOW_4_Y current_position[Y_AXIS]
      #endif
      #ifndef Z_PROBE_ALLEN_KEY_STOW_4_Z
        #define Z_PROBE_ALLEN_KEY_STOW_4_Z current_position[Z_AXIS]
      #endif
      #ifndef Z_PROBE_ALLEN_KEY_STOW_4_FEEDRATE
        #define Z_PROBE_ALLEN_KEY_STOW_4_FEEDRATE 0.0
      #endif
      do_blocking_move_to(Z_PROBE_ALLEN_KEY_STOW_4_X, Z_PROBE_ALLEN_KEY_STOW_4_Y, Z_PROBE_ALLEN_KEY_STOW_4_Z, MMM_TO_MMS(Z_PROBE_ALLEN_KEY_STOW_4_FEEDRATE));
    #endif
    #if defined(Z_PROBE_ALLEN_KEY_STOW_5_X) || defined(Z_PROBE_ALLEN_KEY_STOW_5_Y) || defined(Z_PROBE_ALLEN_KEY_STOW_5_Z)
      #ifndef Z_PROBE_ALLEN_KEY_STOW_5_X
        #define Z_PROBE_ALLEN_KEY_STOW_5_X current_position[X_AXIS]
      #endif
      #ifndef Z_PROBE_ALLEN_KEY_STOW_5_Y
        #define Z_PROBE_ALLEN_KEY_STOW_5_Y current_position[Y_AXIS]
      #endif
      #ifndef Z_PROBE_ALLEN_KEY_STOW_5_Z
        #define Z_PROBE_ALLEN_KEY_STOW_5_Z current_position[Z_AXIS]
      #endif
      #ifndef Z_PROBE_ALLEN_KEY_STOW_5_FEEDRATE
        #define Z_PROBE_ALLEN_KEY_STOW_5_FEEDRATE 0.0
      #endif
      do_blocking_move_to(Z_PROBE_ALLEN_KEY_STOW_5_X, Z_PROBE_ALLEN_KEY_STOW_5_Y, Z_PROBE_ALLEN_KEY_STOW_5_Z, MMM_TO_MMS(Z_PROBE_ALLEN_KEY_STOW_5_FEEDRATE));
    #endif
  }

#endif

#if HAS_BED_PROBE

 // TRIGGERED_WHEN_STOWED_TEST can easily be extended to servo probes, ... if needed.
  #if ENABLED(PROBE_IS_TRIGGERED_WHEN_STOWED_TEST)
    #if ENABLED(Z_MIN_PROBE_ENDSTOP)
      #define _TRIGGERED_WHEN_STOWED_TEST (READ(Z_MIN_PROBE_PIN) != Z_MIN_PROBE_ENDSTOP_INVERTING)
    #else
      #define _TRIGGERED_WHEN_STOWED_TEST (READ(Z_MIN_PIN) != Z_MIN_ENDSTOP_INVERTING)
    #endif
  #endif

  #define DEPLOY_PROBE() set_probe_deployed(true)
  #define STOW_PROBE() set_probe_deployed(false)

  #if ENABLED(BLTOUCH)
    void bltouch_command(int angle) {
      servo[Z_ENDSTOP_SERVO_NR].move(angle);  // Give the BL-Touch the command and wait
      safe_delay(375);
    }

    void set_bltouch_deployed(const bool deploy) {
      bltouch_command(deploy ? BLTOUCH_DEPLOY : BLTOUCH_STOW);
      #if ENABLED(DEBUG_LEVELING_FEATURE)
        if (DEBUGGING(LEVELING)) {
          SERIAL_ECHOPAIR("set_bltouch_deployed(", deploy);
          SERIAL_CHAR(')');
          SERIAL_EOL;
        }
      #endif
    }
  #endif

  // returns false for ok and true for failure
  bool set_probe_deployed(bool deploy) {

    #if ENABLED(DEBUG_LEVELING_FEATURE)
      if (DEBUGGING(LEVELING)) {
        DEBUG_POS("set_probe_deployed", current_position);
        SERIAL_ECHOLNPAIR("deploy: ", deploy);
      }
    #endif

    if (endstops.z_probe_enabled == deploy) return false;

    // Make room for probe
    do_probe_raise(_Z_CLEARANCE_DEPLOY_PROBE);

    // When deploying make sure BLTOUCH is not already triggered
    #if ENABLED(BLTOUCH)
      if (deploy && TEST_BLTOUCH()) {      // If BL-Touch says it's triggered
        bltouch_command(BLTOUCH_RESET);    // try to reset it.
        set_bltouch_deployed(true);        // Also needs to deploy and stow to
        set_bltouch_deployed(false);       // clear the triggered condition.
        if (TEST_BLTOUCH()) {              // If it still claims to be triggered...
          SERIAL_ERROR_START;
          SERIAL_ERRORLNPGM(MSG_STOP_BLTOUCH);
          stop();                          // punt!
          return true;
        }
      }
    #elif ENABLED(Z_PROBE_SLED)
      if (axis_unhomed_error(true, false, false)) {
        SERIAL_ERROR_START;
        SERIAL_ERRORLNPGM(MSG_STOP_UNHOMED);
        stop();
        return true;
      }
    #elif ENABLED(Z_PROBE_ALLEN_KEY)
      if (axis_unhomed_error(true, true,  true )) {
        SERIAL_ERROR_START;
        SERIAL_ERRORLNPGM(MSG_STOP_UNHOMED);
        stop();
        return true;
      }
    #endif

    const float oldXpos = current_position[X_AXIS],
                oldYpos = current_position[Y_AXIS];

    #ifdef _TRIGGERED_WHEN_STOWED_TEST

      // If endstop is already false, the Z probe is deployed
      if (_TRIGGERED_WHEN_STOWED_TEST == deploy) {     // closed after the probe specific actions.
                                                       // Would a goto be less ugly?
        //while (!_TRIGGERED_WHEN_STOWED_TEST) idle(); // would offer the opportunity
                                                       // for a triggered when stowed manual probe.

        if (!deploy) endstops.enable_z_probe(false); // Switch off triggered when stowed probes early
                                                     // otherwise an Allen-Key probe can't be stowed.
    #endif

        #if ENABLED(Z_PROBE_SLED)

          dock_sled(!deploy);

        #elif HAS_Z_SERVO_ENDSTOP && DISABLED(BLTOUCH)

          servo[Z_ENDSTOP_SERVO_NR].move(z_servo_angle[deploy ? 0 : 1]);

        #elif ENABLED(Z_PROBE_ALLEN_KEY)

          deploy ? run_deploy_moves_script() : run_stow_moves_script();

        #endif

    #ifdef _TRIGGERED_WHEN_STOWED_TEST
      } // _TRIGGERED_WHEN_STOWED_TEST == deploy

      if (_TRIGGERED_WHEN_STOWED_TEST == deploy) { // State hasn't changed?

        if (IsRunning()) {
          SERIAL_ERROR_START;
          SERIAL_ERRORLNPGM("Z-Probe failed");
          LCD_ALERTMESSAGEPGM("Err: ZPROBE");
        }
        stop();
        return true;

      } // _TRIGGERED_WHEN_STOWED_TEST == deploy

    #endif

    do_blocking_move_to(oldXpos, oldYpos, current_position[Z_AXIS]); // return to position before deploy
    endstops.enable_z_probe(deploy);
    return false;
  }

  static void do_probe_move(float z, float fr_mm_m) {
    #if ENABLED(DEBUG_LEVELING_FEATURE)
      if (DEBUGGING(LEVELING)) DEBUG_POS(">>> do_probe_move", current_position);
    #endif

    // Deploy BLTouch at the start of any probe
    #if ENABLED(BLTOUCH)
      set_bltouch_deployed(true);
    #endif

    // Move down until probe triggered
    do_blocking_move_to_z(LOGICAL_Z_POSITION(z), MMM_TO_MMS(fr_mm_m));

    // Retract BLTouch immediately after a probe
    #if ENABLED(BLTOUCH)
      set_bltouch_deployed(false);
    #endif

    // Clear endstop flags
    endstops.hit_on_purpose();

    // Get Z where the steppers were interrupted
    set_current_from_steppers_for_axis(Z_AXIS);

    // Tell the planner where we actually are
    SYNC_PLAN_POSITION_KINEMATIC();

    #if ENABLED(DEBUG_LEVELING_FEATURE)
      if (DEBUGGING(LEVELING)) DEBUG_POS("<<< do_probe_move", current_position);
    #endif
  }

  // Do a single Z probe and return with current_position[Z_AXIS]
  // at the height where the probe triggered.
  static float run_z_probe() {

    #if ENABLED(DEBUG_LEVELING_FEATURE)
      if (DEBUGGING(LEVELING)) DEBUG_POS(">>> run_z_probe", current_position);
    #endif

    // Prevent stepper_inactive_time from running out and EXTRUDER_RUNOUT_PREVENT from extruding
    refresh_cmd_timeout();

    #if ENABLED(PROBE_DOUBLE_TOUCH)

      // Do a first probe at the fast speed
      do_probe_move(-(Z_MAX_LENGTH) - 10, Z_PROBE_SPEED_FAST);

      #if ENABLED(DEBUG_LEVELING_FEATURE)
        float first_probe_z = current_position[Z_AXIS];
        if (DEBUGGING(LEVELING)) SERIAL_ECHOLNPAIR("1st Probe Z:", first_probe_z);
      #endif

      // move up by the bump distance
      do_blocking_move_to_z(current_position[Z_AXIS] + home_bump_mm(Z_AXIS), MMM_TO_MMS(Z_PROBE_SPEED_FAST));

    #else

      // If the nozzle is above the travel height then
      // move down quickly before doing the slow probe
      float z = LOGICAL_Z_POSITION(Z_CLEARANCE_BETWEEN_PROBES);
      if (zprobe_zoffset < 0) z -= zprobe_zoffset;
      if (z < current_position[Z_AXIS])
        do_blocking_move_to_z(z, MMM_TO_MMS(Z_PROBE_SPEED_FAST));

    #endif

    // move down slowly to find bed
    do_probe_move(-(Z_MAX_LENGTH) - 10, Z_PROBE_SPEED_SLOW);

    #if ENABLED(DEBUG_LEVELING_FEATURE)
      if (DEBUGGING(LEVELING)) DEBUG_POS("<<< run_z_probe", current_position);
    #endif

    // Debug: compare probe heights
    #if ENABLED(PROBE_DOUBLE_TOUCH) && ENABLED(DEBUG_LEVELING_FEATURE)
      if (DEBUGGING(LEVELING)) {
        SERIAL_ECHOPAIR("2nd Probe Z:", current_position[Z_AXIS]);
        SERIAL_ECHOLNPAIR(" Discrepancy:", first_probe_z - current_position[Z_AXIS]);
      }
    #endif
    return current_position[Z_AXIS];
  }

  //
  // - Move to the given XY
  // - Deploy the probe, if not already deployed
  // - Probe the bed, get the Z position
  // - Depending on the 'stow' flag
  //   - Stow the probe, or
  //   - Raise to the BETWEEN height
  // - Return the probed Z position
  //
//float probe_pt(const float &x, const float &y, const bool stow = true, const int verbose_level = 1) {
  float probe_pt(const float x, const float y, const bool stow, const int verbose_level) {
    #if ENABLED(DEBUG_LEVELING_FEATURE)
      if (DEBUGGING(LEVELING)) {
        SERIAL_ECHOPAIR(">>> probe_pt(", x);
        SERIAL_ECHOPAIR(", ", y);
        SERIAL_ECHOPAIR(", ", stow ? "" : "no ");
        SERIAL_ECHOLNPGM("stow)");
        DEBUG_POS("", current_position);
      }
    #endif

    const float old_feedrate_mm_s = feedrate_mm_s;

    #if ENABLED(DELTA)
      if (current_position[Z_AXIS] > delta_clip_start_height)
        do_blocking_move_to_z(delta_clip_start_height);
    #endif

    // Ensure a minimum height before moving the probe
    do_probe_raise(Z_CLEARANCE_BETWEEN_PROBES);

    feedrate_mm_s = XY_PROBE_FEEDRATE_MM_S;

    // Move the probe to the given XY
    do_blocking_move_to_xy(x - (X_PROBE_OFFSET_FROM_EXTRUDER), y - (Y_PROBE_OFFSET_FROM_EXTRUDER));

    if (DEPLOY_PROBE()) return NAN;

    const float measured_z = run_z_probe();

    if (!stow)
      do_probe_raise(Z_CLEARANCE_BETWEEN_PROBES);
    else
      if (STOW_PROBE()) return NAN;

    if (verbose_level > 2) {
      SERIAL_PROTOCOLPGM("Bed X: ");
      SERIAL_PROTOCOL_F(x, 3);
      SERIAL_PROTOCOLPGM(" Y: ");
      SERIAL_PROTOCOL_F(y, 3);
      SERIAL_PROTOCOLPGM(" Z: ");
      SERIAL_PROTOCOL_F(measured_z - -zprobe_zoffset + 0.0001, 3);
      SERIAL_EOL;
    }

    #if ENABLED(DEBUG_LEVELING_FEATURE)
      if (DEBUGGING(LEVELING)) SERIAL_ECHOLNPGM("<<< probe_pt");
    #endif

    feedrate_mm_s = old_feedrate_mm_s;

    return measured_z;
  }

#endif // HAS_BED_PROBE

#if PLANNER_LEVELING
  /**
   * Turn bed leveling on or off, fixing the current
   * position as-needed.
   *
   * Disable: Current position = physical position
   *  Enable: Current position = "unleveled" physical position
   */
  void set_bed_leveling_enabled(bool enable/*=true*/) {
    #if ENABLED(MESH_BED_LEVELING)

      if (enable != mbl.active()) {

        if (!enable)
          planner.apply_leveling(current_position[X_AXIS], current_position[Y_AXIS], current_position[Z_AXIS]);

        mbl.set_active(enable && mbl.has_mesh());

        if (enable && mbl.has_mesh()) planner.unapply_leveling(current_position);
      }

    #elif HAS_ABL && !ENABLED(AUTO_BED_LEVELING_UBL)

      #if ENABLED(AUTO_BED_LEVELING_BILINEAR)
        const bool can_change = (!enable || (bilinear_grid_spacing[0] && bilinear_grid_spacing[1]));
      #else
        constexpr bool can_change = true;
      #endif

      if (can_change && enable != planner.abl_enabled) {
        planner.abl_enabled = enable;
        if (!enable)
          set_current_from_steppers_for_axis(
            #if ABL_PLANAR
              ALL_AXES
            #else
              Z_AXIS
            #endif
          );
        else
          planner.unapply_leveling(current_position);
      }
    #elif ENABLED(AUTO_BED_LEVELING_UBL)
      ubl.state.active = enable;
      //set_current_from_steppers_for_axis(Z_AXIS);
    #endif
  }

  #if ENABLED(ENABLE_LEVELING_FADE_HEIGHT)

    void set_z_fade_height(const float zfh) {
      planner.z_fade_height = zfh;
      planner.inverse_z_fade_height = RECIPROCAL(zfh);

      if (
        #if ENABLED(MESH_BED_LEVELING)
          mbl.active()
        #else
          planner.abl_enabled
        #endif
      ) {
        set_current_from_steppers_for_axis(
          #if ABL_PLANAR
            ALL_AXES
          #else
            Z_AXIS
          #endif
        );
      }
    }

  #endif // LEVELING_FADE_HEIGHT

  /**
   * Reset calibration results to zero.
   */
  void reset_bed_level() {
    set_bed_leveling_enabled(false);
    #if ENABLED(MESH_BED_LEVELING)
      if (mbl.has_mesh()) {
        mbl.reset();
        mbl.set_has_mesh(false);
      }
    #else
      #if ENABLED(DEBUG_LEVELING_FEATURE)
        if (DEBUGGING(LEVELING)) SERIAL_ECHOLNPGM("reset_bed_level");
      #endif
      #if ABL_PLANAR
        planner.bed_level_matrix.set_to_identity();
      #elif ENABLED(AUTO_BED_LEVELING_BILINEAR)
        bilinear_start[X_AXIS] = bilinear_start[Y_AXIS] =
        bilinear_grid_spacing[X_AXIS] = bilinear_grid_spacing[Y_AXIS] = 0;
        for (uint8_t x = 0; x < ABL_GRID_MAX_POINTS_X; x++)
          for (uint8_t y = 0; y < ABL_GRID_MAX_POINTS_Y; y++)
            bed_level_grid[x][y] = UNPROBED;
      #elif ENABLED(AUTO_BED_LEVELING_UBL)
        ubl.reset();
      #endif
    #endif
  }

#endif // PLANNER_LEVELING

#if ENABLED(AUTO_BED_LEVELING_BILINEAR)

  /**
   * Extrapolate a single point from its neighbors
   */
  static void extrapolate_one_point(uint8_t x, uint8_t y, int8_t xdir, int8_t ydir) {
    #if ENABLED(DEBUG_LEVELING_FEATURE)
      if (DEBUGGING(LEVELING)) {
        SERIAL_ECHOPGM("Extrapolate [");
        if (x < 10) SERIAL_CHAR(' ');
        SERIAL_ECHO((int)x);
        SERIAL_CHAR(xdir ? (xdir > 0 ? '+' : '-') : ' ');
        SERIAL_CHAR(' ');
        if (y < 10) SERIAL_CHAR(' ');
        SERIAL_ECHO((int)y);
        SERIAL_CHAR(ydir ? (ydir > 0 ? '+' : '-') : ' ');
        SERIAL_CHAR(']');
      }
    #endif
    if (bed_level_grid[x][y] != UNPROBED) {
      #if ENABLED(DEBUG_LEVELING_FEATURE)
        if (DEBUGGING(LEVELING)) SERIAL_ECHOLNPGM(" (done)");
      #endif
      return;  // Don't overwrite good values.
    }
    SERIAL_EOL;

    // Get X neighbors, Y neighbors, and XY neighbors
    float a1 = bed_level_grid[x + xdir][y], a2 = bed_level_grid[x + xdir * 2][y],
          b1 = bed_level_grid[x][y + ydir], b2 = bed_level_grid[x][y + ydir * 2],
          c1 = bed_level_grid[x + xdir][y + ydir], c2 = bed_level_grid[x + xdir * 2][y + ydir * 2];

    // Treat far unprobed points as zero, near as equal to far
    if (a2 == UNPROBED) a2 = 0.0; if (a1 == UNPROBED) a1 = a2;
    if (b2 == UNPROBED) b2 = 0.0; if (b1 == UNPROBED) b1 = b2;
    if (c2 == UNPROBED) c2 = 0.0; if (c1 == UNPROBED) c1 = c2;

    const float a = 2 * a1 - a2, b = 2 * b1 - b2, c = 2 * c1 - c2;

    // Take the average instead of the median
    bed_level_grid[x][y] = (a + b + c) / 3.0;

    // Median is robust (ignores outliers).
    // bed_level_grid[x][y] = (a < b) ? ((b < c) ? b : (c < a) ? a : c)
    //                                : ((c < b) ? b : (a < c) ? a : c);
  }

  //Enable this if your SCARA uses 180Â° of total area
  //#define EXTRAPOLATE_FROM_EDGE

  #if ENABLED(EXTRAPOLATE_FROM_EDGE)
    #if ABL_GRID_MAX_POINTS_X < ABL_GRID_MAX_POINTS_Y
      #define HALF_IN_X
    #elif ABL_GRID_MAX_POINTS_Y < ABL_GRID_MAX_POINTS_X
      #define HALF_IN_Y
    #endif
  #endif

  /**
   * Fill in the unprobed points (corners of circular print surface)
   * using linear extrapolation, away from the center.
   */
  static void extrapolate_unprobed_bed_level() {
    #ifdef HALF_IN_X
      const uint8_t ctrx2 = 0, xlen = ABL_GRID_MAX_POINTS_X - 1;
    #else
      const uint8_t ctrx1 = (ABL_GRID_MAX_POINTS_X - 1) / 2, // left-of-center
                    ctrx2 = ABL_GRID_MAX_POINTS_X / 2,       // right-of-center
                    xlen = ctrx1;
    #endif

    #ifdef HALF_IN_Y
      const uint8_t ctry2 = 0, ylen = ABL_GRID_MAX_POINTS_Y - 1;
    #else
      const uint8_t ctry1 = (ABL_GRID_MAX_POINTS_Y - 1) / 2, // top-of-center
                    ctry2 = ABL_GRID_MAX_POINTS_Y / 2,       // bottom-of-center
                    ylen = ctry1;
    #endif

    for (uint8_t xo = 0; xo <= xlen; xo++)
      for (uint8_t yo = 0; yo <= ylen; yo++) {
        uint8_t x2 = ctrx2 + xo, y2 = ctry2 + yo;
        #ifndef HALF_IN_X
          const uint8_t x1 = ctrx1 - xo;
        #endif
        #ifndef HALF_IN_Y
          const uint8_t y1 = ctry1 - yo;
          #ifndef HALF_IN_X
            extrapolate_one_point(x1, y1, +1, +1);   //  left-below + +
          #endif
          extrapolate_one_point(x2, y1, -1, +1);     // right-below - +
        #endif
        #ifndef HALF_IN_X
          extrapolate_one_point(x1, y2, +1, -1);     //  left-above + -
        #endif
        extrapolate_one_point(x2, y2, -1, -1);       // right-above - -
      }

  }

  /**
   * Print calibration results for plotting or manual frame adjustment.
   */
  static void print_2d_array(const uint8_t sx, const uint8_t sy, const uint8_t precision, float (*fn)(const uint8_t, const uint8_t)) {
    for (uint8_t x = 0; x < sx; x++) {
      for (uint8_t i = 0; i < precision + 2 + (x < 10 ? 1 : 0); i++)
        SERIAL_PROTOCOLCHAR(' ');
      SERIAL_PROTOCOL((int)x);
    }
    SERIAL_EOL;
    for (uint8_t y = 0; y < sy; y++) {
      if (y < 10) SERIAL_PROTOCOLCHAR(' ');
      SERIAL_PROTOCOL((int)y);
      for (uint8_t x = 0; x < sx; x++) {
        SERIAL_PROTOCOLCHAR(' ');
        float offset = fn(x, y);
        if (offset != UNPROBED) {
          if (offset >= 0) SERIAL_PROTOCOLCHAR('+');
          SERIAL_PROTOCOL_F(offset, precision);
        }
        else
          for (uint8_t i = 0; i < precision + 3; i++)
            SERIAL_PROTOCOLCHAR(i ? '=' : ' ');
      }
      SERIAL_EOL;
    }
    SERIAL_EOL;
  }

  static void print_bilinear_leveling_grid() {
    SERIAL_ECHOLNPGM("Bilinear Leveling Grid:");
    print_2d_array(ABL_GRID_MAX_POINTS_X, ABL_GRID_MAX_POINTS_Y, 2,
      [](const uint8_t x, const uint8_t y) { return bed_level_grid[x][y]; }
    );
  }

  #if ENABLED(ABL_BILINEAR_SUBDIVISION)

    #define ABL_GRID_POINTS_VIRT_X (ABL_GRID_MAX_POINTS_X - 1) * (BILINEAR_SUBDIVISIONS) + 1
    #define ABL_GRID_POINTS_VIRT_Y (ABL_GRID_MAX_POINTS_Y - 1) * (BILINEAR_SUBDIVISIONS) + 1
    #define ABL_TEMP_POINTS_X (ABL_GRID_MAX_POINTS_X + 2)
    #define ABL_TEMP_POINTS_Y (ABL_GRID_MAX_POINTS_Y + 2)
    float bed_level_grid_virt[ABL_GRID_POINTS_VIRT_X][ABL_GRID_POINTS_VIRT_Y];
    int bilinear_grid_spacing_virt[2] = { 0 };

    static void bed_level_virt_print() {
      SERIAL_ECHOLNPGM("Subdivided with CATMULL ROM Leveling Grid:");
      print_2d_array(ABL_GRID_POINTS_VIRT_X, ABL_GRID_POINTS_VIRT_Y, 5,
        [](const uint8_t x, const uint8_t y) { return bed_level_grid_virt[x][y]; }
      );
    }

    #define LINEAR_EXTRAPOLATION(E, I) ((E) * 2 - (I))
    float bed_level_virt_coord(const uint8_t x, const uint8_t y) {
      uint8_t ep = 0, ip = 1;
      if (!x || x == ABL_TEMP_POINTS_X - 1) {
        if (x) {
          ep = ABL_GRID_MAX_POINTS_X - 1;
          ip = ABL_GRID_MAX_POINTS_X - 2;
        }
        if (y > 0 && y < ABL_TEMP_POINTS_Y - 1)
          return LINEAR_EXTRAPOLATION(
            bed_level_grid[ep][y - 1],
            bed_level_grid[ip][y - 1]
          );
        else
          return LINEAR_EXTRAPOLATION(
            bed_level_virt_coord(ep + 1, y),
            bed_level_virt_coord(ip + 1, y)
          );
      }
      if (!y || y == ABL_TEMP_POINTS_Y - 1) {
        if (y) {
          ep = ABL_GRID_MAX_POINTS_Y - 1;
          ip = ABL_GRID_MAX_POINTS_Y - 2;
        }
        if (x > 0 && x < ABL_TEMP_POINTS_X - 1)
          return LINEAR_EXTRAPOLATION(
            bed_level_grid[x - 1][ep],
            bed_level_grid[x - 1][ip]
          );
        else
          return LINEAR_EXTRAPOLATION(
            bed_level_virt_coord(x, ep + 1),
            bed_level_virt_coord(x, ip + 1)
          );
      }
      return bed_level_grid[x - 1][y - 1];
    }

    static float bed_level_virt_cmr(const float p[4], const uint8_t i, const float t) {
      return (
          p[i-1] * -t * sq(1 - t)
        + p[i]   * (2 - 5 * sq(t) + 3 * t * sq(t))
        + p[i+1] * t * (1 + 4 * t - 3 * sq(t))
        - p[i+2] * sq(t) * (1 - t)
      ) * 0.5;
    }

    static float bed_level_virt_2cmr(const uint8_t x, const uint8_t y, const float &tx, const float &ty) {
      float row[4], column[4];
      for (uint8_t i = 0; i < 4; i++) {
        for (uint8_t j = 0; j < 4; j++) {
          column[j] = bed_level_virt_coord(i + x - 1, j + y - 1);
        }
        row[i] = bed_level_virt_cmr(column, 1, ty);
      }
      return bed_level_virt_cmr(row, 1, tx);
    }

    void bed_level_virt_interpolate() {
      for (uint8_t y = 0; y < ABL_GRID_MAX_POINTS_Y; y++)
        for (uint8_t x = 0; x < ABL_GRID_MAX_POINTS_X; x++)
          for (uint8_t ty = 0; ty < BILINEAR_SUBDIVISIONS; ty++)
            for (uint8_t tx = 0; tx < BILINEAR_SUBDIVISIONS; tx++) {
              if ((ty && y == ABL_GRID_MAX_POINTS_Y - 1) || (tx && x == ABL_GRID_MAX_POINTS_X - 1))
                continue;
              bed_level_grid_virt[x * (BILINEAR_SUBDIVISIONS) + tx][y * (BILINEAR_SUBDIVISIONS) + ty] =
                bed_level_virt_2cmr(
                  x + 1,
                  y + 1,
                  (float)tx / (BILINEAR_SUBDIVISIONS),
                  (float)ty / (BILINEAR_SUBDIVISIONS)
                );
            }
    }
  #endif // ABL_BILINEAR_SUBDIVISION
#endif // AUTO_BED_LEVELING_BILINEAR

/**
 * Home an individual linear axis
 */
static void do_homing_move(const AxisEnum axis, float distance, float fr_mm_s=0.0) {

  #if ENABLED(DEBUG_LEVELING_FEATURE)
    if (DEBUGGING(LEVELING)) {
      SERIAL_ECHOPAIR(">>> do_homing_move(", axis_codes[axis]);
      SERIAL_ECHOPAIR(", ", distance);
      SERIAL_ECHOPAIR(", ", fr_mm_s);
      SERIAL_CHAR(')');
      SERIAL_EOL;
    }
  #endif

  #if HOMING_Z_WITH_PROBE && ENABLED(BLTOUCH)
    const bool deploy_bltouch = (axis == Z_AXIS && distance < 0);
    if (deploy_bltouch) set_bltouch_deployed(true);
  #endif

  // Tell the planner we're at Z=0
  current_position[axis] = 0;

  #if IS_SCARA
    SYNC_PLAN_POSITION_KINEMATIC();
    current_position[axis] = distance;
    inverse_kinematics(current_position);
    planner.buffer_line(delta[A_AXIS], delta[B_AXIS], delta[C_AXIS], current_position[E_AXIS], fr_mm_s ? fr_mm_s : homing_feedrate_mm_s[axis], active_extruder);
  #else
    sync_plan_position();
    current_position[axis] = distance;
    planner.buffer_line(current_position[X_AXIS], current_position[Y_AXIS], current_position[Z_AXIS], current_position[E_AXIS], fr_mm_s ? fr_mm_s : homing_feedrate_mm_s[axis], active_extruder);
  #endif

  stepper.synchronize();

  #if HOMING_Z_WITH_PROBE && ENABLED(BLTOUCH)
    if (deploy_bltouch) set_bltouch_deployed(false);
  #endif

  endstops.hit_on_purpose();

  #if ENABLED(DEBUG_LEVELING_FEATURE)
    if (DEBUGGING(LEVELING)) {
      SERIAL_ECHOPAIR("<<< do_homing_move(", axis_codes[axis]);
      SERIAL_CHAR(')');
      SERIAL_EOL;
    }
  #endif
}

/**
 * Home an individual "raw axis" to its endstop.
 * This applies to XYZ on Cartesian and Core robots, and
 * to the individual ABC steppers on DELTA and SCARA.
 *
 * At the end of the procedure the axis is marked as
 * homed and the current position of that axis is updated.
 * Kinematic robots should wait till all axes are homed
 * before updating the current position.
 */

#define HOMEAXIS(LETTER) homeaxis(LETTER##_AXIS)

static void homeaxis(const AxisEnum axis) {

  #if IS_SCARA
    // Only Z homing (with probe) is permitted
    if (axis != Z_AXIS) { BUZZ(100, 880); return; }
  #else
    #define CAN_HOME(A) \
      (axis == A##_AXIS && ((A##_MIN_PIN > -1 && A##_HOME_DIR < 0) || (A##_MAX_PIN > -1 && A##_HOME_DIR > 0)))
    if (!CAN_HOME(X) && !CAN_HOME(Y) && !CAN_HOME(Z)) return;
  #endif

  #if ENABLED(DEBUG_LEVELING_FEATURE)
    if (DEBUGGING(LEVELING)) {
      SERIAL_ECHOPAIR(">>> homeaxis(", axis_codes[axis]);
      SERIAL_CHAR(')');
      SERIAL_EOL;
    }
  #endif

  const int axis_home_dir =
    #if ENABLED(DUAL_X_CARRIAGE)
      (axis == X_AXIS) ? x_home_dir(active_extruder) :
    #endif
    home_dir(axis);

  // Homing Z towards the bed? Deploy the Z probe or endstop.
  #if HOMING_Z_WITH_PROBE
    if (axis == Z_AXIS && DEPLOY_PROBE()) return;
  #endif

  // Set a flag for Z motor locking
  #if ENABLED(Z_DUAL_ENDSTOPS)
    if (axis == Z_AXIS) stepper.set_homing_flag(true);
  #endif

  // Fast move towards endstop until triggered
  #if ENABLED(DEBUG_LEVELING_FEATURE)
    if (DEBUGGING(LEVELING)) SERIAL_ECHOLNPGM("Home 1 Fast:");
  #endif
  do_homing_move(axis, 1.5 * max_length(axis) * axis_home_dir);

  // When homing Z with probe respect probe clearance
  const float bump = axis_home_dir * (
    #if HOMING_Z_WITH_PROBE
      (axis == Z_AXIS) ? max(Z_CLEARANCE_BETWEEN_PROBES, home_bump_mm(Z_AXIS)) :
    #endif
    home_bump_mm(axis)
  );

  // If a second homing move is configured...
  if (bump) {
    // Move away from the endstop by the axis HOME_BUMP_MM
    #if ENABLED(DEBUG_LEVELING_FEATURE)
      if (DEBUGGING(LEVELING)) SERIAL_ECHOLNPGM("Move Away:");
    #endif
    do_homing_move(axis, -bump);

    // Slow move towards endstop until triggered
    #if ENABLED(DEBUG_LEVELING_FEATURE)
      if (DEBUGGING(LEVELING)) SERIAL_ECHOLNPGM("Home 2 Slow:");
    #endif
    do_homing_move(axis, 2 * bump, get_homing_bump_feedrate(axis));
  }

  #if ENABLED(Z_DUAL_ENDSTOPS)
    if (axis == Z_AXIS) {
      float adj = fabs(z_endstop_adj);
      bool lockZ1;
      if (axis_home_dir > 0) {
        adj = -adj;
        lockZ1 = (z_endstop_adj > 0);
      }
      else
        lockZ1 = (z_endstop_adj < 0);

      if (lockZ1) stepper.set_z_lock(true); else stepper.set_z2_lock(true);

      // Move to the adjusted endstop height
      do_homing_move(axis, adj);

      if (lockZ1) stepper.set_z_lock(false); else stepper.set_z2_lock(false);
      stepper.set_homing_flag(false);
    } // Z_AXIS
  #endif

  #if IS_SCARA

    set_axis_is_at_home(axis);
    SYNC_PLAN_POSITION_KINEMATIC();

  #elif ENABLED(DELTA)

    // Delta has already moved all three towers up in G28
    // so here it re-homes each tower in turn.
    // Delta homing treats the axes as normal linear axes.

    // retrace by the amount specified in endstop_adj
    if (endstop_adj[axis] * Z_HOME_DIR < 0) {
      #if ENABLED(DEBUG_LEVELING_FEATURE)
        if (DEBUGGING(LEVELING)) SERIAL_ECHOLNPGM("endstop_adj:");
      #endif
      do_homing_move(axis, endstop_adj[axis]);
    }

  #else

    // For cartesian/core machines,
    // set the axis to its home position
    set_axis_is_at_home(axis);
    sync_plan_position();

    destination[axis] = current_position[axis];

    #if ENABLED(DEBUG_LEVELING_FEATURE)
      if (DEBUGGING(LEVELING)) DEBUG_POS("> AFTER set_axis_is_at_home", current_position);
    #endif

  #endif

  // Put away the Z probe
  #if HOMING_Z_WITH_PROBE
    if (axis == Z_AXIS && STOW_PROBE()) return;
  #endif

  #if ENABLED(DEBUG_LEVELING_FEATURE)
    if (DEBUGGING(LEVELING)) {
      SERIAL_ECHOPAIR("<<< homeaxis(", axis_codes[axis]);
      SERIAL_CHAR(')');
      SERIAL_EOL;
    }
  #endif
} // homeaxis()

#if ENABLED(FWRETRACT)

  void retract(const bool retracting, const bool swapping = false) {

    static float hop_height;

    if (retracting == retracted[active_extruder]) return;

    const float old_feedrate_mm_s = feedrate_mm_s;

    set_destination_to_current();

    if (retracting) {

      feedrate_mm_s = retract_feedrate_mm_s;
      current_position[E_AXIS] += (swapping ? retract_length_swap : retract_length) / volumetric_multiplier[active_extruder];
      sync_plan_position_e();
      prepare_move_to_destination();

      if (retract_zlift > 0.01) {
        hop_height = current_position[Z_AXIS];
        // Pretend current position is lower
        current_position[Z_AXIS] -= retract_zlift;
        SYNC_PLAN_POSITION_KINEMATIC();
        // Raise up to the old current_position
        prepare_move_to_destination();
      }
    }
    else {

      // If the height hasn't been altered, undo the Z hop
      if (retract_zlift > 0.01 && hop_height == current_position[Z_AXIS]) {
        // Pretend current position is higher. Z will lower on the next move
        current_position[Z_AXIS] += retract_zlift;
        SYNC_PLAN_POSITION_KINEMATIC();
      }

      feedrate_mm_s = retract_recover_feedrate_mm_s;
      const float move_e = swapping ? retract_length_swap + retract_recover_length_swap : retract_length + retract_recover_length;
      current_position[E_AXIS] -= move_e / volumetric_multiplier[active_extruder];
      sync_plan_position_e();

      // Lower Z and recover E
      prepare_move_to_destination();
    }

    feedrate_mm_s = old_feedrate_mm_s;
    retracted[active_extruder] = retracting;

  } // retract()

#endif // FWRETRACT

#if ENABLED(MIXING_EXTRUDER)

  void normalize_mix() {
    float mix_total = 0.0;
    for (uint8_t i = 0; i < MIXING_STEPPERS; i++) mix_total += RECIPROCAL(mixing_factor[i]);
    // Scale all values if they don't add up to ~1.0
    if (!NEAR(mix_total, 1.0)) {
      SERIAL_PROTOCOLLNPGM("Warning: Mix factors must add up to 1.0. Scaling.");
      for (uint8_t i = 0; i < MIXING_STEPPERS; i++) mixing_factor[i] *= mix_total;
    }
  }

  #if ENABLED(DIRECT_MIXING_IN_G1)
    // Get mixing parameters from the GCode
    // The total "must" be 1.0 (but it will be normalized)
    // If no mix factors are given, the old mix is preserved
    void gcode_get_mix() {
      const char* mixing_codes = "ABCDHI";
      byte mix_bits = 0;
      for (uint8_t i = 0; i < MIXING_STEPPERS; i++) {
        if (code_seen(mixing_codes[i])) {
          SBI(mix_bits, i);
          float v = code_value_float();
          NOLESS(v, 0.0);
          mixing_factor[i] = RECIPROCAL(v);
        }
      }
      // If any mixing factors were included, clear the rest
      // If none were included, preserve the last mix
      if (mix_bits) {
        for (uint8_t i = 0; i < MIXING_STEPPERS; i++)
          if (!TEST(mix_bits, i)) mixing_factor[i] = 0.0;
        normalize_mix();
      }
    }
  #endif

#endif

/**
 * ***************************************************************************
 * ***************************** G-CODE HANDLING *****************************
 * ***************************************************************************
 */

/**
 * Set XYZE destination and feedrate from the current GCode command
 *
 *  - Set destination from included axis codes
 *  - Set to current for missing axis codes
 *  - Set the feedrate, if included
 */
void gcode_get_destination() {
  LOOP_XYZE(i) {
    if (code_seen(axis_codes[i]))
      destination[i] = code_value_axis_units(i) + (axis_relative_modes[i] || relative_mode ? current_position[i] : 0);
    else
      destination[i] = current_position[i];
  }

  if (code_seen('F') && code_value_linear_units() > 0.0)
    feedrate_mm_s = MMM_TO_MMS(code_value_linear_units());

  #if ENABLED(PRINTCOUNTER)
    if (!DEBUGGING(DRYRUN))
      print_job_timer.incFilamentUsed(destination[E_AXIS] - current_position[E_AXIS]);
  #endif

  // Get ABCDHI mixing factors
  #if ENABLED(MIXING_EXTRUDER) && ENABLED(DIRECT_MIXING_IN_G1)
    gcode_get_mix();
  #endif
}

void unknown_command_error() {
  SERIAL_ECHO_START;
  SERIAL_ECHOPAIR(MSG_UNKNOWN_COMMAND, current_command);
  SERIAL_CHAR('"');
  SERIAL_EOL;
}

#if ENABLED(HOST_KEEPALIVE_FEATURE)

  /**
   * Output a "busy" message at regular intervals
   * while the machine is not accepting commands.
   */
  void host_keepalive() {
    const millis_t ms = millis();
    if (host_keepalive_interval && busy_state != NOT_BUSY) {
      if (PENDING(ms, next_busy_signal_ms)) return;
      switch (busy_state) {
        case IN_HANDLER:
        case IN_PROCESS:
          SERIAL_ECHO_START;
          SERIAL_ECHOLNPGM(MSG_BUSY_PROCESSING);
          break;
        case PAUSED_FOR_USER:
          SERIAL_ECHO_START;
          SERIAL_ECHOLNPGM(MSG_BUSY_PAUSED_FOR_USER);
          break;
        case PAUSED_FOR_INPUT:
          SERIAL_ECHO_START;
          SERIAL_ECHOLNPGM(MSG_BUSY_PAUSED_FOR_INPUT);
          break;
        default:
          break;
      }
    }
    next_busy_signal_ms = ms + host_keepalive_interval * 1000UL;
  }

#endif //HOST_KEEPALIVE_FEATURE

bool position_is_reachable(float target[XYZ]
  #if HAS_BED_PROBE
    , bool by_probe=false
  #endif
) {
  float dx = RAW_X_POSITION(target[X_AXIS]),
        dy = RAW_Y_POSITION(target[Y_AXIS]);

  #if HAS_BED_PROBE
    if (by_probe) {
      dx -= X_PROBE_OFFSET_FROM_EXTRUDER;
      dy -= Y_PROBE_OFFSET_FROM_EXTRUDER;
    }
  #endif

  #if IS_SCARA
    #if MIDDLE_DEAD_ZONE_R > 0
      const float R2 = HYPOT2(dx - SCARA_OFFSET_X, dy - SCARA_OFFSET_Y);
      return R2 >= sq(float(MIDDLE_DEAD_ZONE_R)) && R2 <= sq(L1 + L2);
    #else
      return HYPOT2(dx - SCARA_OFFSET_X, dy - SCARA_OFFSET_Y) <= sq(L1 + L2);
    #endif
  #elif ENABLED(DELTA)
    return HYPOT2(dx, dy) <= sq((float)(DELTA_PRINTABLE_RADIUS));
  #else
    const float dz = RAW_Z_POSITION(target[Z_AXIS]);
    return dx >= X_MIN_POS - 0.0001 && dx <= X_MAX_POS + 0.0001
        && dy >= Y_MIN_POS - 0.0001 && dy <= Y_MAX_POS + 0.0001
        && dz >= Z_MIN_POS - 0.0001 && dz <= Z_MAX_POS + 0.0001;
  #endif
}

/**************************************************
 ***************** GCode Handlers *****************
 **************************************************/

/**
 * G0, G1: Coordinated movement of X Y Z E axes
 */
inline void gcode_G0_G1(
  #if IS_SCARA
    bool fast_move=false
  #endif
) {
  if (IsRunning()) {
    gcode_get_destination(); // For X Y Z E F

    #if ENABLED(FWRETRACT)

      if (autoretract_enabled && !(code_seen('X') || code_seen('Y') || code_seen('Z')) && code_seen('E')) {
        const float echange = destination[E_AXIS] - current_position[E_AXIS];
        // Is this move an attempt to retract or recover?
        if ((echange < -MIN_RETRACT && !retracted[active_extruder]) || (echange > MIN_RETRACT && retracted[active_extruder])) {
          current_position[E_AXIS] = destination[E_AXIS]; // hide the slicer-generated retract/recover from calculations
          sync_plan_position_e();  // AND from the planner
          retract(!retracted[active_extruder]);
          return;
        }
      }

    #endif //FWRETRACT

    #if IS_SCARA
      fast_move ? prepare_uninterpolated_move_to_destination() : prepare_move_to_destination();
    #else
      prepare_move_to_destination();
    #endif
  }
}

/**
 * G2: Clockwise Arc
 * G3: Counterclockwise Arc
 *
 * This command has two forms: IJ-form and R-form.
 *
 *  - I specifies an X offset. J specifies a Y offset.
 *    At least one of the IJ parameters is required.
 *    X and Y can be omitted to do a complete circle.
 *    The given XY is not error-checked. The arc ends
 *     based on the angle of the destination.
 *    Mixing I or J with R will throw an error.
 *
 *  - R specifies the radius. X or Y is required.
 *    Omitting both X and Y will throw an error.
 *    X or Y must differ from the current XY.
 *    Mixing R with I or J will throw an error.
 *
 *  Examples:
 *
 *    G2 I10           ; CW circle centered at X+10
 *    G3 X20 Y12 R14   ; CCW circle with r=14 ending at X20 Y12
 */
#if ENABLED(ARC_SUPPORT)
  inline void gcode_G2_G3(bool clockwise) {
    if (IsRunning()) {

      #if ENABLED(SF_ARC_FIX)
        const bool relative_mode_backup = relative_mode;
        relative_mode = true;
      #endif

      gcode_get_destination();

      #if ENABLED(SF_ARC_FIX)
        relative_mode = relative_mode_backup;
      #endif

      float arc_offset[2] = { 0.0, 0.0 };
      if (code_seen('R')) {
        const float r = code_value_axis_units(X_AXIS),
                    x1 = current_position[X_AXIS], y1 = current_position[Y_AXIS],
                    x2 = destination[X_AXIS], y2 = destination[Y_AXIS];
        if (r && (x2 != x1 || y2 != y1)) {
          const float e = clockwise ^ (r < 0) ? -1 : 1,           // clockwise -1/1, counterclockwise 1/-1
                      dx = x2 - x1, dy = y2 - y1,                 // X and Y differences
                      d = HYPOT(dx, dy),                          // Linear distance between the points
                      h = sqrt(sq(r) - sq(d * 0.5)),              // Distance to the arc pivot-point
                      mx = (x1 + x2) * 0.5, my = (y1 + y2) * 0.5, // Point between the two points
                      sx = -dy / d, sy = dx / d,                  // Slope of the perpendicular bisector
                      cx = mx + e * h * sx, cy = my + e * h * sy; // Pivot-point of the arc
          arc_offset[X_AXIS] = cx - x1;
          arc_offset[Y_AXIS] = cy - y1;
        }
      }
      else {
        if (code_seen('I')) arc_offset[X_AXIS] = code_value_axis_units(X_AXIS);
        if (code_seen('J')) arc_offset[Y_AXIS] = code_value_axis_units(Y_AXIS);
      }

      if (arc_offset[0] || arc_offset[1]) {
        // Send an arc to the planner
        plan_arc(destination, arc_offset, clockwise);
        refresh_cmd_timeout();
      }
      else {
        // Bad arguments
        SERIAL_ERROR_START;
        SERIAL_ERRORLNPGM(MSG_ERR_ARC_ARGS);
      }
    }
  }
#endif

/**
 * G4: Dwell S<seconds> or P<milliseconds>
 */
inline void gcode_G4() {
  millis_t dwell_ms = 0;

  if (code_seen('P')) dwell_ms = code_value_millis(); // milliseconds to wait
  if (code_seen('S')) dwell_ms = code_value_millis_from_seconds(); // seconds to wait

  stepper.synchronize();
  refresh_cmd_timeout();
  dwell_ms += previous_cmd_ms;  // keep track of when we started waiting

  if (!lcd_hasstatus()) LCD_MESSAGEPGM(MSG_DWELL);

  while (PENDING(millis(), dwell_ms)) idle();
}

#if ENABLED(BEZIER_CURVE_SUPPORT)

  /**
   * Parameters interpreted according to:
   * http://linuxcnc.org/docs/2.6/html/gcode/gcode.html#sec:G5-Cubic-Spline
   * However I, J omission is not supported at this point; all
   * parameters can be omitted and default to zero.
   */

  /**
   * G5: Cubic B-spline
   */
  inline void gcode_G5() {
    if (IsRunning()) {

      gcode_get_destination();

      const float offset[] = {
        code_seen('I') ? code_value_axis_units(X_AXIS) : 0.0,
        code_seen('J') ? code_value_axis_units(Y_AXIS) : 0.0,
        code_seen('P') ? code_value_axis_units(X_AXIS) : 0.0,
        code_seen('Q') ? code_value_axis_units(Y_AXIS) : 0.0
      };

      plan_cubic_move(offset);
    }
  }

#endif // BEZIER_CURVE_SUPPORT

#if ENABLED(FWRETRACT)

  /**
   * G10 - Retract filament according to settings of M207
   * G11 - Recover filament according to settings of M208
   */
  inline void gcode_G10_G11(bool doRetract=false) {
    #if EXTRUDERS > 1
      if (doRetract) {
        retracted_swap[active_extruder] = (code_seen('S') && code_value_bool()); // checks for swap retract argument
      }
    #endif
    retract(doRetract
     #if EXTRUDERS > 1
      , retracted_swap[active_extruder]
     #endif
    );
  }

#endif //FWRETRACT

#if ENABLED(NOZZLE_CLEAN_FEATURE)
  /**
   * G12: Clean the nozzle
   */
  inline void gcode_G12() {
    // Don't allow nozzle cleaning without homing first
    if (axis_unhomed_error(true, true, true)) return;

    const uint8_t pattern = code_seen('P') ? code_value_ushort() : 0,
                  strokes = code_seen('S') ? code_value_ushort() : NOZZLE_CLEAN_STROKES,
                  objects = code_seen('T') ? code_value_ushort() : NOZZLE_CLEAN_TRIANGLES;
    const float radius = code_seen('R') ? code_value_float() : NOZZLE_CLEAN_CIRCLE_RADIUS;

    Nozzle::clean(pattern, strokes, radius, objects);
  }
#endif

#if ENABLED(INCH_MODE_SUPPORT)
  /**
   * G20: Set input mode to inches
   */
  inline void gcode_G20() { set_input_linear_units(LINEARUNIT_INCH); }

  /**
   * G21: Set input mode to millimeters
   */
  inline void gcode_G21() { set_input_linear_units(LINEARUNIT_MM); }
#endif

#if ENABLED(NOZZLE_PARK_FEATURE)
  /**
   * G27: Park the nozzle
   */
  inline void gcode_G27() {
    // Don't allow nozzle parking without homing first
    if (axis_unhomed_error(true, true, true)) return;
    Nozzle::park(code_seen('P') ? code_value_ushort() : 0);
  }
#endif // NOZZLE_PARK_FEATURE

#if ENABLED(QUICK_HOME)

  static void quick_home_xy() {

    // Pretend the current position is 0,0
    current_position[X_AXIS] = current_position[Y_AXIS] = 0.0;
    sync_plan_position();

    const int x_axis_home_dir =
      #if ENABLED(DUAL_X_CARRIAGE)
        x_home_dir(active_extruder)
      #else
        home_dir(X_AXIS)
      #endif
    ;

    const float mlx = max_length(X_AXIS),
                mly = max_length(Y_AXIS),
                mlratio = mlx > mly ? mly / mlx : mlx / mly,
                fr_mm_s = min(homing_feedrate_mm_s[X_AXIS], homing_feedrate_mm_s[Y_AXIS]) * sqrt(sq(mlratio) + 1.0);

    do_blocking_move_to_xy(1.5 * mlx * x_axis_home_dir, 1.5 * mly * home_dir(Y_AXIS), fr_mm_s);
    endstops.hit_on_purpose(); // clear endstop hit flags
    current_position[X_AXIS] = current_position[Y_AXIS] = 0.0;
  }

#endif // QUICK_HOME

#if ENABLED(DEBUG_LEVELING_FEATURE)

  void log_machine_info() {
    SERIAL_ECHOPGM("Machine Type: ");
    #if ENABLED(DELTA)
      SERIAL_ECHOLNPGM("Delta");
    #elif IS_SCARA
      SERIAL_ECHOLNPGM("SCARA");
    #elif IS_CORE
      SERIAL_ECHOLNPGM("Core");
    #else
      SERIAL_ECHOLNPGM("Cartesian");
    #endif

    SERIAL_ECHOPGM("Probe: ");
    #if ENABLED(PROBE_MANUALLY)
      SERIAL_ECHOLNPGM("PROBE_MANUALLY");
    #elif ENABLED(FIX_MOUNTED_PROBE)
      SERIAL_ECHOLNPGM("FIX_MOUNTED_PROBE");
    #elif ENABLED(BLTOUCH)
      SERIAL_ECHOLNPGM("BLTOUCH");
    #elif HAS_Z_SERVO_ENDSTOP
      SERIAL_ECHOLNPGM("SERVO PROBE");
    #elif ENABLED(Z_PROBE_SLED)
      SERIAL_ECHOLNPGM("Z_PROBE_SLED");
    #elif ENABLED(Z_PROBE_ALLEN_KEY)
      SERIAL_ECHOLNPGM("Z_PROBE_ALLEN_KEY");
    #else
      SERIAL_ECHOLNPGM("NONE");
    #endif

    #if HAS_BED_PROBE
      SERIAL_ECHOPAIR("Probe Offset X:", X_PROBE_OFFSET_FROM_EXTRUDER);
      SERIAL_ECHOPAIR(" Y:", Y_PROBE_OFFSET_FROM_EXTRUDER);
      SERIAL_ECHOPAIR(" Z:", zprobe_zoffset);
      #if (X_PROBE_OFFSET_FROM_EXTRUDER > 0)
        SERIAL_ECHOPGM(" (Right");
      #elif (X_PROBE_OFFSET_FROM_EXTRUDER < 0)
        SERIAL_ECHOPGM(" (Left");
      #elif (Y_PROBE_OFFSET_FROM_EXTRUDER != 0)
        SERIAL_ECHOPGM(" (Middle");
      #else
        SERIAL_ECHOPGM(" (Aligned With");
      #endif
      #if (Y_PROBE_OFFSET_FROM_EXTRUDER > 0)
        SERIAL_ECHOPGM("-Back");
      #elif (Y_PROBE_OFFSET_FROM_EXTRUDER < 0)
        SERIAL_ECHOPGM("-Front");
      #elif (X_PROBE_OFFSET_FROM_EXTRUDER != 0)
        SERIAL_ECHOPGM("-Center");
      #endif
      if (zprobe_zoffset < 0)
        SERIAL_ECHOPGM(" & Below");
      else if (zprobe_zoffset > 0)
        SERIAL_ECHOPGM(" & Above");
      else
        SERIAL_ECHOPGM(" & Same Z as");
      SERIAL_ECHOLNPGM(" Nozzle)");
    #endif

    #if HAS_ABL
      SERIAL_ECHOPGM("Auto Bed Leveling: ");
      #if ENABLED(AUTO_BED_LEVELING_LINEAR)
        SERIAL_ECHOPGM("LINEAR");
      #elif ENABLED(AUTO_BED_LEVELING_BILINEAR)
        SERIAL_ECHOPGM("BILINEAR");
      #elif ENABLED(AUTO_BED_LEVELING_3POINT)
        SERIAL_ECHOPGM("3POINT");
      #elif ENABLED(AUTO_BED_LEVELING_UBL)
        SERIAL_ECHOPGM("UBL");
      #endif
      if (planner.abl_enabled) {
        SERIAL_ECHOLNPGM(" (enabled)");
        #if ABL_PLANAR
          float diff[XYZ] = {
            stepper.get_axis_position_mm(X_AXIS) - current_position[X_AXIS],
            stepper.get_axis_position_mm(Y_AXIS) - current_position[Y_AXIS],
            stepper.get_axis_position_mm(Z_AXIS) - current_position[Z_AXIS]
          };
          SERIAL_ECHOPGM("ABL Adjustment X");
          if (diff[X_AXIS] > 0) SERIAL_CHAR('+');
          SERIAL_ECHO(diff[X_AXIS]);
          SERIAL_ECHOPGM(" Y");
          if (diff[Y_AXIS] > 0) SERIAL_CHAR('+');
          SERIAL_ECHO(diff[Y_AXIS]);
          SERIAL_ECHOPGM(" Z");
          if (diff[Z_AXIS] > 0) SERIAL_CHAR('+');
          SERIAL_ECHO(diff[Z_AXIS]);
        #elif ENABLED(AUTO_BED_LEVELING_UBL)
          SERIAL_ECHOPAIR("UBL Adjustment Z", stepper.get_axis_position_mm(Z_AXIS) - current_position[Z_AXIS]);
        #elif ENABLED(AUTO_BED_LEVELING_BILINEAR)
          SERIAL_ECHOPAIR("ABL Adjustment Z", bilinear_z_offset(current_position));
        #endif
      }
      else
        SERIAL_ECHOLNPGM(" (disabled)");

      SERIAL_EOL;

    #elif ENABLED(MESH_BED_LEVELING)

      SERIAL_ECHOPGM("Mesh Bed Leveling");
      if (mbl.active()) {
        float lz = current_position[Z_AXIS];
        planner.apply_leveling(current_position[X_AXIS], current_position[Y_AXIS], lz);
        SERIAL_ECHOLNPGM(" (enabled)");
        SERIAL_ECHOPAIR("MBL Adjustment Z", lz);
      }
      else
        SERIAL_ECHOPGM(" (disabled)");

      SERIAL_EOL;

    #endif // MESH_BED_LEVELING
  }

#endif // DEBUG_LEVELING_FEATURE

#if ENABLED(DELTA)

  /**
   * A delta can only safely home all axes at the same time
   * This is like quick_home_xy() but for 3 towers.
   */
  inline void home_delta() {
    #if ENABLED(DEBUG_LEVELING_FEATURE)
      if (DEBUGGING(LEVELING)) DEBUG_POS(">>> home_delta", current_position);
    #endif
    // Init the current position of all carriages to 0,0,0
    ZERO(current_position);
    sync_plan_position();

    // Move all carriages together linearly until an endstop is hit.
    current_position[X_AXIS] = current_position[Y_AXIS] = current_position[Z_AXIS] = (Z_MAX_LENGTH + 10);
    feedrate_mm_s = homing_feedrate_mm_s[X_AXIS];
    line_to_current_position();
    stepper.synchronize();
    endstops.hit_on_purpose(); // clear endstop hit flags

    // At least one carriage has reached the top.
    // Now re-home each carriage separately.
    HOMEAXIS(A);
    HOMEAXIS(B);
    HOMEAXIS(C);

    // Set all carriages to their home positions
    // Do this here all at once for Delta, because
    // XYZ isn't ABC. Applying this per-tower would
    // give the impression that they are the same.
    LOOP_XYZ(i) set_axis_is_at_home((AxisEnum)i);

    SYNC_PLAN_POSITION_KINEMATIC();

    #if ENABLED(DEBUG_LEVELING_FEATURE)
      if (DEBUGGING(LEVELING)) DEBUG_POS("<<< home_delta", current_position);
    #endif
  }

#endif // DELTA

#if ENABLED(Z_SAFE_HOMING)

  inline void home_z_safely() {

    // Disallow Z homing if X or Y are unknown
    if (!axis_known_position[X_AXIS] || !axis_known_position[Y_AXIS]) {
      LCD_MESSAGEPGM(MSG_ERR_Z_HOMING);
      SERIAL_ECHO_START;
      SERIAL_ECHOLNPGM(MSG_ERR_Z_HOMING);
      return;
    }

    #if ENABLED(DEBUG_LEVELING_FEATURE)
      if (DEBUGGING(LEVELING)) SERIAL_ECHOLNPGM("Z_SAFE_HOMING >>>");
    #endif

    SYNC_PLAN_POSITION_KINEMATIC();

    /**
     * Move the Z probe (or just the nozzle) to the safe homing point
     */
    destination[X_AXIS] = LOGICAL_X_POSITION(Z_SAFE_HOMING_X_POINT);
    destination[Y_AXIS] = LOGICAL_Y_POSITION(Z_SAFE_HOMING_Y_POINT);
    destination[Z_AXIS] = current_position[Z_AXIS]; // Z is already at the right height

    if (position_is_reachable(
          destination
          #if HOMING_Z_WITH_PROBE
            , true
          #endif
        )
    ) {

      #if HOMING_Z_WITH_PROBE
        destination[X_AXIS] -= X_PROBE_OFFSET_FROM_EXTRUDER;
        destination[Y_AXIS] -= Y_PROBE_OFFSET_FROM_EXTRUDER;
      #endif

      #if ENABLED(DEBUG_LEVELING_FEATURE)
        if (DEBUGGING(LEVELING)) DEBUG_POS("Z_SAFE_HOMING", destination);
      #endif

      // This causes the carriage on Dual X to unpark
      #if ENABLED(DUAL_X_CARRIAGE)
        active_extruder_parked = false;
      #endif

      do_blocking_move_to_xy(destination[X_AXIS], destination[Y_AXIS]);
      HOMEAXIS(Z);
    }
    else {
      LCD_MESSAGEPGM(MSG_ZPROBE_OUT);
      SERIAL_ECHO_START;
      SERIAL_ECHOLNPGM(MSG_ZPROBE_OUT);
    }

    #if ENABLED(DEBUG_LEVELING_FEATURE)
      if (DEBUGGING(LEVELING)) SERIAL_ECHOLNPGM("<<< Z_SAFE_HOMING");
    #endif
  }

#endif // Z_SAFE_HOMING

/**
 * G28: Home all axes according to settings
 *
 * Parameters
 *
 *  None  Home to all axes with no parameters.
 *        With QUICK_HOME enabled XY will home together, then Z.
 *
 * Cartesian parameters
 *
 *  X   Home to the X endstop
 *  Y   Home to the Y endstop
 *  Z   Home to the Z endstop
 *
 */
inline void gcode_G28() {

  #if ENABLED(DEBUG_LEVELING_FEATURE)
    if (DEBUGGING(LEVELING)) {
      SERIAL_ECHOLNPGM(">>> gcode_G28");
      log_machine_info();
    }
  #endif

  #if ENABLED(PRINTER_EVENT_LEDS)
    handle_led_print_event(homing);
  #endif

  // Wait for planner moves to finish!
  stepper.synchronize();

  // Disable the leveling matrix before homing
  #if PLANNER_LEVELING
    #if ENABLED(AUTO_BED_LEVELING_UBL)
      const bool bed_leveling_state_at_entry = ubl.state.active;
    #endif
    set_bed_leveling_enabled(false);
  #endif

  // Always home with tool 0 active
  #if HOTENDS > 1
    const uint8_t old_tool_index = active_extruder;
    tool_change(0, 0, true);
  #endif

  #if ENABLED(DUAL_X_CARRIAGE) || ENABLED(DUAL_NOZZLE_DUPLICATION_MODE)
    extruder_duplication_enabled = false;
  #endif

  setup_for_endstop_or_probe_move();
  #if ENABLED(DEBUG_LEVELING_FEATURE)
    if (DEBUGGING(LEVELING)) SERIAL_ECHOLNPGM("> endstops.enable(true)");
  #endif
  endstops.enable(true); // Enable endstops for next homing move

  #if ENABLED(DELTA)

    home_delta();

  #else // NOT DELTA

    const bool homeX = code_seen('X'), homeY = code_seen('Y'), homeZ = code_seen('Z'),
               home_all_axis = (!homeX && !homeY && !homeZ) || (homeX && homeY && homeZ);

    set_destination_to_current();

    #if Z_HOME_DIR > 0  // If homing away from BED do Z first

      if (home_all_axis || homeZ) {
        HOMEAXIS(Z);
        #if ENABLED(DEBUG_LEVELING_FEATURE)
          if (DEBUGGING(LEVELING)) DEBUG_POS("> HOMEAXIS(Z)", current_position);
        #endif
      }

    #else

      if (home_all_axis || homeX || homeY) {
        // Raise Z before homing any other axes and z is not already high enough (never lower z)
        destination[Z_AXIS] = LOGICAL_Z_POSITION(Z_HOMING_HEIGHT);
        if (destination[Z_AXIS] > current_position[Z_AXIS]) {

          #if ENABLED(DEBUG_LEVELING_FEATURE)
            if (DEBUGGING(LEVELING))
              SERIAL_ECHOLNPAIR("Raise Z (before homing) to ", destination[Z_AXIS]);
          #endif

          do_blocking_move_to_z(destination[Z_AXIS]);
        }
      }

    #endif

    #if ENABLED(QUICK_HOME)

      if (home_all_axis || (homeX && homeY)) quick_home_xy();

    #endif

    #if ENABLED(HOME_Y_BEFORE_X)

      // Home Y
      if (home_all_axis || homeY) {
        HOMEAXIS(Y);
        #if ENABLED(DEBUG_LEVELING_FEATURE)
          if (DEBUGGING(LEVELING)) DEBUG_POS("> homeY", current_position);
        #endif
      }

    #endif

    // Home X
    if (home_all_axis || homeX) {

      #if ENABLED(DUAL_X_CARRIAGE)

        // Always home the 2nd (right) extruder first
        active_extruder = 1;
        HOMEAXIS(X);

        // Remember this extruder's position for later tool change
        inactive_extruder_x_pos = RAW_X_POSITION(current_position[X_AXIS]);

        // Home the 1st (left) extruder
        active_extruder = 0;
        HOMEAXIS(X);

        // Consider the active extruder to be parked
        COPY(raised_parked_position, current_position);
        delayed_move_time = 0;
        active_extruder_parked = true;

      #else

        HOMEAXIS(X);

      #endif

      #if ENABLED(DEBUG_LEVELING_FEATURE)
        if (DEBUGGING(LEVELING)) DEBUG_POS("> homeX", current_position);
      #endif
    }

    #if DISABLED(HOME_Y_BEFORE_X)
      // Home Y
      if (home_all_axis || homeY) {
        HOMEAXIS(Y);
        #if ENABLED(DEBUG_LEVELING_FEATURE)
          if (DEBUGGING(LEVELING)) DEBUG_POS("> homeY", current_position);
        #endif
      }
    #endif

    // Home Z last if homing towards the bed
    #if Z_HOME_DIR < 0
      if (home_all_axis || homeZ) {
        #if ENABLED(Z_SAFE_HOMING)
          home_z_safely();
        #else
          HOMEAXIS(Z);
        #endif
        #if ENABLED(DEBUG_LEVELING_FEATURE)
          if (DEBUGGING(LEVELING)) DEBUG_POS("> (home_all_axis || homeZ) > final", current_position);
        #endif
      } // home_all_axis || homeZ
    #endif // Z_HOME_DIR < 0

    SYNC_PLAN_POSITION_KINEMATIC();

  #endif // !DELTA (gcode_G28)

  endstops.not_homing();

  #if ENABLED(DELTA) && ENABLED(DELTA_HOME_TO_SAFE_ZONE)
    // move to a height where we can use the full xy-area
    do_blocking_move_to_z(delta_clip_start_height);
  #endif

  // Enable mesh leveling again
  #if ENABLED(AUTO_BED_LEVELING_UBL)
      set_bed_leveling_enabled(bed_leveling_state_at_entry);
  #endif

  #if ENABLED(MESH_BED_LEVELING)
    if (mbl.reactivate()) {
      set_bed_leveling_enabled(true);
      if (home_all_axis || (axis_homed[X_AXIS] && axis_homed[Y_AXIS] && homeZ)) {
        #if ENABLED(MESH_G28_REST_ORIGIN)
          current_position[Z_AXIS] = LOGICAL_Z_POSITION(Z_MIN_POS);
          set_destination_to_current();
          line_to_destination(homing_feedrate_mm_s[Z_AXIS]);
          stepper.synchronize();
        #endif
      }
    }
  #endif

  clean_up_after_endstop_or_probe_move();

  // Restore the active tool after homing
  #if HOTENDS > 1
    tool_change(old_tool_index, 0, true);
  #endif

  report_current_position();

  #if ENABLED(DEBUG_LEVELING_FEATURE)
    if (DEBUGGING(LEVELING)) SERIAL_ECHOLNPGM("<<< gcode_G28");
  #endif

  #if ENABLED(PRINTER_EVENT_LEDS)
    handle_led_print_event(all_off);
  #endif
}

#if HAS_PROBING_PROCEDURE

  void out_of_range_error(const char* p_edge) {
    SERIAL_PROTOCOLPGM("?Probe ");
    serialprintPGM(p_edge);
    SERIAL_PROTOCOLLNPGM(" position out of range.");
  }

#endif

#if ENABLED(MESH_BED_LEVELING)

  inline void _mbl_goto_xy(const float &x, const float &y) {
    const float old_feedrate_mm_s = feedrate_mm_s;

    #if MANUAL_PROBE_HEIGHT > 0
      feedrate_mm_s = homing_feedrate_mm_s[Z_AXIS];
      current_position[Z_AXIS] = LOGICAL_Z_POSITION(Z_MIN_POS) + MANUAL_PROBE_HEIGHT;
      line_to_current_position();
    #endif

    feedrate_mm_s = MMM_TO_MMS(XY_PROBE_SPEED);
    current_position[X_AXIS] = LOGICAL_X_POSITION(x);
    current_position[Y_AXIS] = LOGICAL_Y_POSITION(y);
    line_to_current_position();

    #if MANUAL_PROBE_HEIGHT > 0
      feedrate_mm_s = homing_feedrate_mm_s[Z_AXIS];
      current_position[Z_AXIS] = LOGICAL_Z_POSITION(Z_MIN_POS) + 0.2; // just slightly over the bed
      line_to_current_position();
    #endif

    feedrate_mm_s = old_feedrate_mm_s;
    stepper.synchronize();
  }

  // Save 130 bytes with non-duplication of PSTR
  void say_not_entered() { SERIAL_PROTOCOLLNPGM(" not entered."); }

  void mbl_mesh_report() {
    SERIAL_PROTOCOLLNPGM("Num X,Y: " STRINGIFY(MESH_NUM_X_POINTS) "," STRINGIFY(MESH_NUM_Y_POINTS));
    SERIAL_PROTOCOLPGM("Z offset: "); SERIAL_PROTOCOL_F(mbl.z_offset, 5);
    SERIAL_PROTOCOLLNPGM("\nMeasured points:");
    for (uint8_t py = 0; py < MESH_NUM_Y_POINTS; py++) {
      for (uint8_t px = 0; px < MESH_NUM_X_POINTS; px++) {
        SERIAL_PROTOCOLPGM("  ");
        SERIAL_PROTOCOL_F(mbl.z_values[py][px], 5);
      }
      SERIAL_EOL;
    }
  }

  /**
   * G29: Mesh-based Z probe, probes a grid and produces a
   *      mesh to compensate for variable bed height
   *
   * Parameters With MESH_BED_LEVELING:
   *
   *  S0              Produce a mesh report
   *  S1              Start probing mesh points
   *  S2              Probe the next mesh point
   *  S3 Xn Yn Zn.nn  Manually modify a single point
   *  S4 Zn.nn        Set z offset. Positive away from bed, negative closer to bed.
   *  S5              Reset and disable mesh
   *
   * The S0 report the points as below
   *
   *  +----> X-axis  1-n
   *  |
   *  |
   *  v Y-axis  1-n
   *
   */
  inline void gcode_G29() {

    #if ENABLED(PRINTER_EVENT_LEDS)
      handle_led_print_event(auto_leveling);
    #endif

    static int probe_index = -1;
    #if HAS_SOFTWARE_ENDSTOPS
      static bool enable_soft_endstops;
    #endif

    const MeshLevelingState state = code_seen('S') ? (MeshLevelingState)code_value_byte() : MeshReport;
    if (state < 0 || state > 5) {
      SERIAL_PROTOCOLLNPGM("S out of range (0-5).");
      return;
    }

    int8_t px, py;

    switch (state) {
      case MeshReport:
        if (mbl.has_mesh()) {
          SERIAL_PROTOCOLLNPAIR("State: ", mbl.active() ? MSG_ON : MSG_OFF);
          mbl_mesh_report();
        }
        else
          SERIAL_PROTOCOLLNPGM("Mesh bed leveling has no data.");
        break;

      case MeshStart:
        mbl.reset();
        probe_index = 0;
        enqueue_and_echo_commands_P(PSTR("G28\nG29 S2"));
        break;

      case MeshNext:
        if (probe_index < 0) {
          SERIAL_PROTOCOLLNPGM("Start mesh probing with \"G29 S1\" first.");
          return;
        }
        // For each G29 S2...
        if (probe_index == 0) {
          #if HAS_SOFTWARE_ENDSTOPS
            // For the initial G29 S2 save software endstop state
            enable_soft_endstops = soft_endstops_enabled;
          #endif
        }
        else {
          // For G29 S2 after adjusting Z.
          mbl.set_zigzag_z(probe_index - 1, current_position[Z_AXIS]);
          #if HAS_SOFTWARE_ENDSTOPS
            soft_endstops_enabled = enable_soft_endstops;
          #endif
        }
        // If there's another point to sample, move there with optional lift.
        if (probe_index < (MESH_NUM_X_POINTS) * (MESH_NUM_Y_POINTS)) {
          mbl.zigzag(probe_index, px, py);
          _mbl_goto_xy(mbl.index_to_xpos[px], mbl.index_to_ypos[py]);

          #if HAS_SOFTWARE_ENDSTOPS
            // Disable software endstops to allow manual adjustment
            // If G29 is not completed, they will not be re-enabled
            soft_endstops_enabled = false;
          #endif

          probe_index++;
        }
        else {
          // One last "return to the bed" (as originally coded) at completion
          current_position[Z_AXIS] = LOGICAL_Z_POSITION(Z_MIN_POS) + MANUAL_PROBE_HEIGHT;
          line_to_current_position();
          stepper.synchronize();

          // After recording the last point, activate the mbl and home
          SERIAL_PROTOCOLLNPGM("Mesh probing done.");
          probe_index = -1;
          mbl.set_has_mesh(true);
          mbl.set_reactivate(true);
          enqueue_and_echo_commands_P(PSTR("G28"));
          BUZZ(100, 659);
          BUZZ(100, 698);
        }
        break;

      case MeshSet:
        if (code_seen('X')) {
          px = code_value_int() - 1;
          if (px < 0 || px >= MESH_NUM_X_POINTS) {
            SERIAL_PROTOCOLLNPGM("X out of range (1-" STRINGIFY(MESH_NUM_X_POINTS) ").");
            return;
          }
        }
        else {
          SERIAL_CHAR('X'); say_not_entered();
          return;
        }

        if (code_seen('Y')) {
          py = code_value_int() - 1;
          if (py < 0 || py >= MESH_NUM_Y_POINTS) {
            SERIAL_PROTOCOLLNPGM("Y out of range (1-" STRINGIFY(MESH_NUM_Y_POINTS) ").");
            return;
          }
        }
        else {
          SERIAL_CHAR('Y'); say_not_entered();
          return;
        }

        if (code_seen('Z')) {
          mbl.z_values[py][px] = code_value_axis_units(Z_AXIS);
        }
        else {
          SERIAL_CHAR('Z'); say_not_entered();
          return;
        }
        break;

      case MeshSetZOffset:
        if (code_seen('Z')) {
          mbl.z_offset = code_value_axis_units(Z_AXIS);
        }
        else {
          SERIAL_CHAR('Z'); say_not_entered();
          return;
        }
        break;

      case MeshReset:
        reset_bed_level();
        break;

    } // switch(state)

    report_current_position();
    #if ENABLED(PRINTER_EVENT_LEDS)
      handle_led_print_event(all_off);
    #endif
  }

#elif HAS_ABL && DISABLED(AUTO_BED_LEVELING_UBL)

  /**
   * G29: Detailed Z probe, probes the bed at 3 or more points.
   *      Will fail if the printer has not been homed with G28.
   *
   * Enhanced G29 Auto Bed Leveling Probe Routine
   *
   * Parameters With LINEAR and BILINEAR:
   *
   *  P  Set the size of the grid that will be probed (P x P points).
   *     Not supported by non-linear delta printer bed leveling.
   *     Example: "G29 P4"
   *
   *  S  Set the XY travel speed between probe points (in units/min)
   *
   *  D  Dry-Run mode. Just evaluate the bed Topology - Don't apply
   *     or clean the rotation Matrix. Useful to check the topology
   *     after a first run of G29.
   *
   *  V  Set the verbose level (0-4). Example: "G29 V3"
   *
   *  T  Generate a Bed Topology Report. Example: "G29 P5 T" for a detailed report.
   *     This is useful for manual bed leveling and finding flaws in the bed (to
   *     assist with part placement).
   *     Not supported by non-linear delta printer bed leveling.
   *
   *  F  Set the Front limit of the probing grid
   *  B  Set the Back limit of the probing grid
   *  L  Set the Left limit of the probing grid
   *  R  Set the Right limit of the probing grid
   *
   * Parameters with BILINEAR only:
   *
   *  Z  Supply an additional Z probe offset
   *
   * Global Parameters:
   *
   * E/e By default G29 will engage the Z probe, test the bed, then disengage.
   *     Include "E" to engage/disengage the Z probe for each sample.
   *     There's no extra effect if you have a fixed Z probe.
   *     Usage: "G29 E" or "G29 e"
   *
   */
  inline void gcode_G29() {

    #if ENABLED(PRINTER_EVENT_LEDS)
      handle_led_print_event(auto_leveling);
    #endif

    #if ENABLED(DEBUG_LEVELING_FEATURE)
      const bool query = code_seen('Q');
      const uint8_t old_debug_flags = marlin_debug_flags;
      if (query) marlin_debug_flags |= DEBUG_LEVELING;
      if (DEBUGGING(LEVELING)) {
        DEBUG_POS(">>> gcode_G29", current_position);
        log_machine_info();
      }
      marlin_debug_flags = old_debug_flags;
      if (query) return;
    #endif

    // Don't allow auto-leveling without homing first
    if (axis_unhomed_error(true, true, true)) return;

    const int verbose_level = code_seen('V') ? code_value_int() : 1;
    if (verbose_level < 0 || verbose_level > 4) {
      SERIAL_PROTOCOLLNPGM("?(V)erbose Level is implausible (0-4).");
      return;
    }

    bool dryrun = code_seen('D'),
         stow_probe_after_each = code_seen('E');

    #if ABL_GRID

      if (verbose_level > 0) {
        SERIAL_PROTOCOLLNPGM("G29 Auto Bed Leveling");
        if (dryrun) SERIAL_PROTOCOLLNPGM("Running in DRY-RUN mode");
      }

      #if ABL_PLANAR

        bool do_topography_map = verbose_level > 2 || code_seen('T');

        // X and Y specify points in each direction, overriding the default
        // These values may be saved with the completed mesh
        int abl_grid_points_x = code_seen('X') ? code_value_int() : ABL_GRID_MAX_POINTS_X,
            abl_grid_points_y = code_seen('Y') ? code_value_int() : ABL_GRID_MAX_POINTS_Y;

        if (code_seen('P')) abl_grid_points_x = abl_grid_points_y = code_value_int();

        if (abl_grid_points_x < 2 || abl_grid_points_y < 2) {
          SERIAL_PROTOCOLLNPGM("?Number of probe points is implausible (2 minimum).");
          return;
        }

      #else

         const uint8_t abl_grid_points_x = ABL_GRID_MAX_POINTS_X, abl_grid_points_y = ABL_GRID_MAX_POINTS_Y;

      #endif

      xy_probe_feedrate_mm_s = MMM_TO_MMS(code_seen('S') ? code_value_linear_units() : XY_PROBE_SPEED);

      int left_probe_bed_position = code_seen('L') ? (int)code_value_axis_units(X_AXIS) : LOGICAL_X_POSITION(LEFT_PROBE_BED_POSITION),
          right_probe_bed_position = code_seen('R') ? (int)code_value_axis_units(X_AXIS) : LOGICAL_X_POSITION(RIGHT_PROBE_BED_POSITION),
          front_probe_bed_position = code_seen('F') ? (int)code_value_axis_units(Y_AXIS) : LOGICAL_Y_POSITION(FRONT_PROBE_BED_POSITION),
          back_probe_bed_position = code_seen('B') ? (int)code_value_axis_units(Y_AXIS) : LOGICAL_Y_POSITION(BACK_PROBE_BED_POSITION);

      const bool left_out_l = left_probe_bed_position < LOGICAL_X_POSITION(MIN_PROBE_X),
                 left_out = left_out_l || left_probe_bed_position > right_probe_bed_position - (MIN_PROBE_EDGE),
                 right_out_r = right_probe_bed_position > LOGICAL_X_POSITION(MAX_PROBE_X),
                 right_out = right_out_r || right_probe_bed_position < left_probe_bed_position + MIN_PROBE_EDGE,
                 front_out_f = front_probe_bed_position < LOGICAL_Y_POSITION(MIN_PROBE_Y),
                 front_out = front_out_f || front_probe_bed_position > back_probe_bed_position - (MIN_PROBE_EDGE),
                 back_out_b = back_probe_bed_position > LOGICAL_Y_POSITION(MAX_PROBE_Y),
                 back_out = back_out_b || back_probe_bed_position < front_probe_bed_position + MIN_PROBE_EDGE;

      if (left_out || right_out || front_out || back_out) {
        if (left_out) {
          out_of_range_error(PSTR("(L)eft"));
          left_probe_bed_position = left_out_l ? LOGICAL_X_POSITION(MIN_PROBE_X) : right_probe_bed_position - (MIN_PROBE_EDGE);
        }
        if (right_out) {
          out_of_range_error(PSTR("(R)ight"));
          right_probe_bed_position = right_out_r ? LOGICAL_Y_POSITION(MAX_PROBE_X) : left_probe_bed_position + MIN_PROBE_EDGE;
        }
        if (front_out) {
          out_of_range_error(PSTR("(F)ront"));
          front_probe_bed_position = front_out_f ? LOGICAL_Y_POSITION(MIN_PROBE_Y) : back_probe_bed_position - (MIN_PROBE_EDGE);
        }
        if (back_out) {
          out_of_range_error(PSTR("(B)ack"));
          back_probe_bed_position = back_out_b ? LOGICAL_Y_POSITION(MAX_PROBE_Y) : front_probe_bed_position + MIN_PROBE_EDGE;
        }
        return;
      }

    #endif // ABL_GRID

    stepper.synchronize();

    // Disable auto bed leveling during G29
    bool abl_should_enable = planner.abl_enabled;

    planner.abl_enabled = false;

    if (!dryrun) {
      // Re-orient the current position without leveling
      // based on where the steppers are positioned.
      set_current_from_steppers_for_axis(ALL_AXES);

      // Sync the planner to where the steppers stopped
      SYNC_PLAN_POSITION_KINEMATIC();
    }

    setup_for_endstop_or_probe_move();

    // Deploy the probe. Probe will raise if needed.
    if (DEPLOY_PROBE()) {
      planner.abl_enabled = abl_should_enable;
      return;
    }

    float xProbe = 0, yProbe = 0, measured_z = 0;

    #if ABL_GRID

      // probe at the points of a lattice grid
      const float xGridSpacing = (right_probe_bed_position - left_probe_bed_position) / (abl_grid_points_x - 1),
                  yGridSpacing = (back_probe_bed_position - front_probe_bed_position) / (abl_grid_points_y - 1);

      #if ENABLED(AUTO_BED_LEVELING_BILINEAR)

        float zoffset = zprobe_zoffset;
        if (code_seen('Z')) zoffset += code_value_axis_units(Z_AXIS);

        if ( xGridSpacing != bilinear_grid_spacing[X_AXIS]
          || yGridSpacing != bilinear_grid_spacing[Y_AXIS]
          || left_probe_bed_position != bilinear_start[X_AXIS]
          || front_probe_bed_position != bilinear_start[Y_AXIS]
        ) {
          if (dryrun) {
            // Before reset bed level, re-enable to correct the position
            planner.abl_enabled = abl_should_enable;
          }
          // Reset grid to 0.0 or "not probed". (Also disables ABL)
          reset_bed_level();

          #if ENABLED(ABL_BILINEAR_SUBDIVISION)
            bilinear_grid_spacing_virt[X_AXIS] = xGridSpacing / (BILINEAR_SUBDIVISIONS);
            bilinear_grid_spacing_virt[Y_AXIS] = yGridSpacing / (BILINEAR_SUBDIVISIONS);
          #endif
          bilinear_grid_spacing[X_AXIS] = xGridSpacing;
          bilinear_grid_spacing[Y_AXIS] = yGridSpacing;
          bilinear_start[X_AXIS] = RAW_X_POSITION(left_probe_bed_position);
          bilinear_start[Y_AXIS] = RAW_Y_POSITION(front_probe_bed_position);

          // Can't re-enable (on error) until the new grid is written
          abl_should_enable = false;
        }

      #elif ENABLED(AUTO_BED_LEVELING_LINEAR)

        /**
         * solve the plane equation ax + by + d = z
         * A is the matrix with rows [x y 1] for all the probed points
         * B is the vector of the Z positions
         * the normal vector to the plane is formed by the coefficients of the
         * plane equation in the standard form, which is Vx*x+Vy*y+Vz*z+d = 0
         * so Vx = -a Vy = -b Vz = 1 (we want the vector facing towards positive Z
         */

        const int abl2 = abl_grid_points_x * abl_grid_points_y;

        int indexIntoAB[abl_grid_points_x][abl_grid_points_y],
            probe_index = -1;

        float eqnAMatrix[abl2 * 3], // "A" matrix of the linear system of equations
              eqnBVector[abl2],     // "B" vector of Z points
              mean = 0.0;

      #endif // AUTO_BED_LEVELING_LINEAR

      #if ENABLED(PROBE_Y_FIRST)
        #define PR_OUTER_VAR xCount
        #define PR_OUTER_NUM abl_grid_points_x
        #define PR_INNER_VAR yCount
        #define PR_INNER_NUM abl_grid_points_y
      #else
        #define PR_OUTER_VAR yCount
        #define PR_OUTER_NUM abl_grid_points_y
        #define PR_INNER_VAR xCount
        #define PR_INNER_NUM abl_grid_points_x
      #endif

      bool zig = PR_OUTER_NUM & 1;  // Always end at RIGHT and BACK_PROBE_BED_POSITION

      // Outer loop is Y with PROBE_Y_FIRST disabled
      for (uint8_t PR_OUTER_VAR = 0; PR_OUTER_VAR < PR_OUTER_NUM; PR_OUTER_VAR++) {

        int8_t inStart, inStop, inInc;

        if (zig) { // away from origin
          inStart = 0;
          inStop = PR_INNER_NUM;
          inInc = 1;
        }
        else {     // towards origin
          inStart = PR_INNER_NUM - 1;
          inStop = -1;
          inInc = -1;
        }

        zig = !zig; // zag

        // Inner loop is Y with PROBE_Y_FIRST enabled
        for (int8_t PR_INNER_VAR = inStart; PR_INNER_VAR != inStop; PR_INNER_VAR += inInc) {

          float xBase = left_probe_bed_position + xGridSpacing * xCount,
                yBase = front_probe_bed_position + yGridSpacing * yCount;

          xProbe = floor(xBase + (xBase < 0 ? 0 : 0.5));
          yProbe = floor(yBase + (yBase < 0 ? 0 : 0.5));

          #if ENABLED(AUTO_BED_LEVELING_LINEAR)
            indexIntoAB[xCount][yCount] = ++probe_index;
          #endif

          #if IS_KINEMATIC
            // Avoid probing outside the round or hexagonal area
            float pos[XYZ] = { xProbe, yProbe, 0 };
            if (!position_is_reachable(pos, true)) continue;
          #endif

          measured_z = probe_pt(xProbe, yProbe, stow_probe_after_each, verbose_level);

          if (measured_z == NAN) {
            planner.abl_enabled = abl_should_enable;
            return;
          }

          #if ENABLED(AUTO_BED_LEVELING_LINEAR)

            mean += measured_z;
            eqnBVector[probe_index] = measured_z;
            eqnAMatrix[probe_index + 0 * abl2] = xProbe;
            eqnAMatrix[probe_index + 1 * abl2] = yProbe;
            eqnAMatrix[probe_index + 2 * abl2] = 1;

          #elif ENABLED(AUTO_BED_LEVELING_BILINEAR)

            bed_level_grid[xCount][yCount] = measured_z + zoffset;

          #endif

          idle();

        } // inner
      } // outer

    #elif ENABLED(AUTO_BED_LEVELING_3POINT)

      #if ENABLED(DEBUG_LEVELING_FEATURE)
        if (DEBUGGING(LEVELING)) SERIAL_ECHOLNPGM("> 3-point Leveling");
      #endif

      // Probe at 3 arbitrary points
      vector_3 points[3] = {
        vector_3(ABL_PROBE_PT_1_X, ABL_PROBE_PT_1_Y, 0),
        vector_3(ABL_PROBE_PT_2_X, ABL_PROBE_PT_2_Y, 0),
        vector_3(ABL_PROBE_PT_3_X, ABL_PROBE_PT_3_Y, 0)
      };

      for (uint8_t i = 0; i < 3; ++i) {
        // Retain the last probe position
        xProbe = LOGICAL_X_POSITION(points[i].x);
        yProbe = LOGICAL_Y_POSITION(points[i].y);
        measured_z = points[i].z = probe_pt(xProbe, yProbe, stow_probe_after_each, verbose_level);
      }

      if (measured_z == NAN) {
        planner.abl_enabled = abl_should_enable;
        return;
      }

      if (!dryrun) {
        vector_3 planeNormal = vector_3::cross(points[0] - points[1], points[2] - points[1]).get_normal();
        if (planeNormal.z < 0) {
          planeNormal.x *= -1;
          planeNormal.y *= -1;
          planeNormal.z *= -1;
        }
        planner.bed_level_matrix = matrix_3x3::create_look_at(planeNormal);

        // Can't re-enable (on error) until the new grid is written
        abl_should_enable = false;
      }

    #endif // AUTO_BED_LEVELING_3POINT

    // Raise to _Z_CLEARANCE_DEPLOY_PROBE. Stow the probe.
    if (STOW_PROBE()) {
      planner.abl_enabled = abl_should_enable;
      return;
    }

    //
    // Unless this is a dry run, auto bed leveling will
    // definitely be enabled after this point
    //

    // Restore state after probing
    clean_up_after_endstop_or_probe_move();

    #if ENABLED(DEBUG_LEVELING_FEATURE)
      if (DEBUGGING(LEVELING)) DEBUG_POS("> probing complete", current_position);
    #endif

    // Calculate leveling, print reports, correct the position
    #if ENABLED(AUTO_BED_LEVELING_BILINEAR)

      if (!dryrun) extrapolate_unprobed_bed_level();
      print_bilinear_leveling_grid();

      #if ENABLED(ABL_BILINEAR_SUBDIVISION)
        bed_level_virt_interpolate();
        bed_level_virt_print();
      #endif

    #elif ENABLED(AUTO_BED_LEVELING_LINEAR)

      // For LINEAR leveling calculate matrix, print reports, correct the position

      // solve lsq problem
      float plane_equation_coefficients[3];
      qr_solve(plane_equation_coefficients, abl2, 3, eqnAMatrix, eqnBVector);

      mean /= abl2;

      if (verbose_level) {
        SERIAL_PROTOCOLPGM("Eqn coefficients: a: ");
        SERIAL_PROTOCOL_F(plane_equation_coefficients[0], 8);
        SERIAL_PROTOCOLPGM(" b: ");
        SERIAL_PROTOCOL_F(plane_equation_coefficients[1], 8);
        SERIAL_PROTOCOLPGM(" d: ");
        SERIAL_PROTOCOL_F(plane_equation_coefficients[2], 8);
        SERIAL_EOL;
        if (verbose_level > 2) {
          SERIAL_PROTOCOLPGM("Mean of sampled points: ");
          SERIAL_PROTOCOL_F(mean, 8);
          SERIAL_EOL;
        }
      }

      // Create the matrix but don't correct the position yet
      if (!dryrun) {
        planner.bed_level_matrix = matrix_3x3::create_look_at(
          vector_3(-plane_equation_coefficients[0], -plane_equation_coefficients[1], 1)
        );
      }

      // Show the Topography map if enabled
      if (do_topography_map) {

        SERIAL_PROTOCOLLNPGM("\nBed Height Topography:\n"
                               "   +--- BACK --+\n"
                               "   |           |\n"
                               " L |    (+)    | R\n"
                               " E |           | I\n"
                               " F | (-) N (+) | G\n"
                               " T |           | H\n"
                               "   |    (-)    | T\n"
                               "   |           |\n"
                               "   O-- FRONT --+\n"
                               " (0,0)");

        float min_diff = 999;

        for (int8_t yy = abl_grid_points_y - 1; yy >= 0; yy--) {
          for (uint8_t xx = 0; xx < abl_grid_points_x; xx++) {
            int ind = indexIntoAB[xx][yy];
            float diff = eqnBVector[ind] - mean,
                  x_tmp = eqnAMatrix[ind + 0 * abl2],
                  y_tmp = eqnAMatrix[ind + 1 * abl2],
                  z_tmp = 0;

            apply_rotation_xyz(planner.bed_level_matrix, x_tmp, y_tmp, z_tmp);

            NOMORE(min_diff, eqnBVector[ind] - z_tmp);

            if (diff >= 0.0)
              SERIAL_PROTOCOLPGM(" +");   // Include + for column alignment
            else
              SERIAL_PROTOCOLCHAR(' ');
            SERIAL_PROTOCOL_F(diff, 5);
          } // xx
          SERIAL_EOL;
        } // yy
        SERIAL_EOL;

        if (verbose_level > 3) {
          SERIAL_PROTOCOLLNPGM("\nCorrected Bed Height vs. Bed Topology:");

          for (int8_t yy = abl_grid_points_y - 1; yy >= 0; yy--) {
            for (uint8_t xx = 0; xx < abl_grid_points_x; xx++) {
              int ind = indexIntoAB[xx][yy];
              float x_tmp = eqnAMatrix[ind + 0 * abl2],
                    y_tmp = eqnAMatrix[ind + 1 * abl2],
                    z_tmp = 0;

              apply_rotation_xyz(planner.bed_level_matrix, x_tmp, y_tmp, z_tmp);

              float diff = eqnBVector[ind] - z_tmp - min_diff;
              if (diff >= 0.0)
                SERIAL_PROTOCOLPGM(" +");
              // Include + for column alignment
              else
                SERIAL_PROTOCOLCHAR(' ');
              SERIAL_PROTOCOL_F(diff, 5);
            } // xx
            SERIAL_EOL;
          } // yy
          SERIAL_EOL;
        }
      } //do_topography_map

    #endif // AUTO_BED_LEVELING_LINEAR

    #if ABL_PLANAR

      // For LINEAR and 3POINT leveling correct the current position

      if (verbose_level > 0)
        planner.bed_level_matrix.debug("\n\nBed Level Correction Matrix:");

      if (!dryrun) {
        //
        // Correct the current XYZ position based on the tilted plane.
        //

        #if ENABLED(DEBUG_LEVELING_FEATURE)
          if (DEBUGGING(LEVELING)) DEBUG_POS("G29 uncorrected XYZ", current_position);
        #endif

        float converted[XYZ];
        COPY(converted, current_position);

        planner.abl_enabled = true;
        planner.unapply_leveling(converted); // use conversion machinery
        planner.abl_enabled = false;

        // Use the last measured distance to the bed, if possible
        if ( NEAR(current_position[X_AXIS], xProbe - (X_PROBE_OFFSET_FROM_EXTRUDER))
          && NEAR(current_position[Y_AXIS], yProbe - (Y_PROBE_OFFSET_FROM_EXTRUDER))
        ) {
          float simple_z = current_position[Z_AXIS] - (measured_z - (-zprobe_zoffset));
          #if ENABLED(DEBUG_LEVELING_FEATURE)
            if (DEBUGGING(LEVELING)) {
              SERIAL_ECHOPAIR("Z from Probe:", simple_z);
              SERIAL_ECHOPAIR("  Matrix:", converted[Z_AXIS]);
              SERIAL_ECHOLNPAIR("  Discrepancy:", simple_z - converted[Z_AXIS]);
            }
          #endif
          converted[Z_AXIS] = simple_z;
        }

        // The rotated XY and corrected Z are now current_position
        COPY(current_position, converted);

        #if ENABLED(DEBUG_LEVELING_FEATURE)
          if (DEBUGGING(LEVELING)) DEBUG_POS("G29 corrected XYZ", current_position);
        #endif
      }

    #elif ENABLED(AUTO_BED_LEVELING_BILINEAR)

      if (!dryrun) {
        #if ENABLED(DEBUG_LEVELING_FEATURE)
          if (DEBUGGING(LEVELING)) SERIAL_ECHOLNPAIR("G29 uncorrected Z:", current_position[Z_AXIS]);
        #endif

        // Unapply the offset because it is going to be immediately applied
        // and cause compensation movement in Z
        current_position[Z_AXIS] -= bilinear_z_offset(current_position);

        #if ENABLED(DEBUG_LEVELING_FEATURE)
          if (DEBUGGING(LEVELING)) SERIAL_ECHOLNPAIR(" corrected Z:", current_position[Z_AXIS]);
        #endif
      }

    #endif // ABL_PLANAR

    #ifdef Z_PROBE_END_SCRIPT
      #if ENABLED(DEBUG_LEVELING_FEATURE)
        if (DEBUGGING(LEVELING)) SERIAL_ECHOLNPAIR("Z Probe End Script: ", Z_PROBE_END_SCRIPT);
      #endif
      enqueue_and_echo_commands_P(PSTR(Z_PROBE_END_SCRIPT));
      stepper.synchronize();
    #endif

    #if ENABLED(DEBUG_LEVELING_FEATURE)
      if (DEBUGGING(LEVELING)) SERIAL_ECHOLNPGM("<<< gcode_G29");
    #endif

    report_current_position();

    KEEPALIVE_STATE(IN_HANDLER);

    // Auto Bed Leveling is complete! Enable if possible.
    planner.abl_enabled = dryrun ? abl_should_enable : true;

    if (planner.abl_enabled)
      SYNC_PLAN_POSITION_KINEMATIC();

    #if ENABLED(PRINTER_EVENT_LEDS)
      handle_led_print_event(all_off);
    #endif

  }

#endif // HAS_ABL && DISABLED(AUTO_BED_LEVELING_UBL)

#if HAS_BED_PROBE

  /**
   * G30: Do a single Z probe at the current XY
   * Usage:
   *   G30 <X#> <Y#> <S#>
   *     X = Probe X position (default=current probe position)
   *     Y = Probe Y position (default=current probe position)
   *     S = Stows the probe if 1 (default=1)
   */
  inline void gcode_G30() {
    float X_probe_location = code_seen('X') ? code_value_axis_units(X_AXIS) : current_position[X_AXIS] + X_PROBE_OFFSET_FROM_EXTRUDER,
          Y_probe_location = code_seen('Y') ? code_value_axis_units(Y_AXIS) : current_position[Y_AXIS] + Y_PROBE_OFFSET_FROM_EXTRUDER;

    float pos[XYZ] = { X_probe_location, Y_probe_location, LOGICAL_Z_POSITION(0) };
    if (!position_is_reachable(pos, true)) return;

    bool stow = code_seen('S') ? code_value_bool() : true;

    // Disable leveling so the planner won't mess with us
    #if PLANNER_LEVELING
      set_bed_leveling_enabled(false);
    #endif

    setup_for_endstop_or_probe_move();

    float measured_z = probe_pt(X_probe_location, Y_probe_location, stow, 1);

    SERIAL_PROTOCOLPGM("Bed X: ");
    SERIAL_PROTOCOL(X_probe_location + 0.0001);
    SERIAL_PROTOCOLPGM(" Y: ");
    SERIAL_PROTOCOL(Y_probe_location + 0.0001);
    SERIAL_PROTOCOLPGM(" Z: ");
    SERIAL_PROTOCOLLN(measured_z - -zprobe_zoffset + 0.0001);

    clean_up_after_endstop_or_probe_move();

    report_current_position();
  }

  #if ENABLED(Z_PROBE_SLED)

    /**
     * G31: Deploy the Z probe
     */
    inline void gcode_G31() { DEPLOY_PROBE(); }

    /**
     * G32: Stow the Z probe
     */
    inline void gcode_G32() { STOW_PROBE(); }

  #endif // Z_PROBE_SLED

#endif // HAS_BED_PROBE

#if ENABLED(G38_PROBE_TARGET)

  static bool G38_run_probe() {

    bool G38_pass_fail = false;

    // Get direction of move and retract
    float retract_mm[XYZ];
    LOOP_XYZ(i) {
      float dist = destination[i] - current_position[i];
      retract_mm[i] = fabs(dist) < G38_MINIMUM_MOVE ? 0 : home_bump_mm((AxisEnum)i) * (dist > 0 ? -1 : 1);
    }

    stepper.synchronize();  // wait until the machine is idle

    // Move until destination reached or target hit
    endstops.enable(true);
    G38_move = true;
    G38_endstop_hit = false;
    prepare_move_to_destination();
    stepper.synchronize();
    G38_move = false;

    endstops.hit_on_purpose();
    set_current_from_steppers_for_axis(ALL_AXES);
    SYNC_PLAN_POSITION_KINEMATIC();

    // Only do remaining moves if target was hit
    if (G38_endstop_hit) {

      G38_pass_fail = true;

      // Move away by the retract distance
      set_destination_to_current();
      LOOP_XYZ(i) destination[i] += retract_mm[i];
      endstops.enable(false);
      prepare_move_to_destination();
      stepper.synchronize();

      feedrate_mm_s /= 4;

      // Bump the target more slowly
      LOOP_XYZ(i) destination[i] -= retract_mm[i] * 2;

      endstops.enable(true);
      G38_move = true;
      prepare_move_to_destination();
      stepper.synchronize();
      G38_move = false;

      set_current_from_steppers_for_axis(ALL_AXES);
      SYNC_PLAN_POSITION_KINEMATIC();
    }

    endstops.hit_on_purpose();
    endstops.not_homing();
    return G38_pass_fail;
  }

  /**
   * G38.2 - probe toward workpiece, stop on contact, signal error if failure
   * G38.3 - probe toward workpiece, stop on contact
   *
   * Like G28 except uses Z min endstop for all axes
   */
  inline void gcode_G38(bool is_38_2) {
    // Get X Y Z E F
    gcode_get_destination();

    setup_for_endstop_or_probe_move();

    // If any axis has enough movement, do the move
    LOOP_XYZ(i)
      if (fabs(destination[i] - current_position[i]) >= G38_MINIMUM_MOVE) {
        if (!code_seen('F')) feedrate_mm_s = homing_feedrate_mm_s[i];
        // If G38.2 fails throw an error
        if (!G38_run_probe() && is_38_2) {
          SERIAL_ERROR_START;
          SERIAL_ERRORLNPGM("Failed to reach target");
        }
        break;
      }

    clean_up_after_endstop_or_probe_move();
  }

#endif // G38_PROBE_TARGET

/**
 * G92: Set current position to given X Y Z E
 */
inline void gcode_G92() {
  bool didXYZ = false,
       didE = code_seen('E');

  if (!didE) stepper.synchronize();

  LOOP_XYZE(i) {
    if (code_seen(axis_codes[i])) {
      #if IS_SCARA
        current_position[i] = code_value_axis_units(i);
        if (i != E_AXIS) didXYZ = true;
      #else
        #if DISABLED(NO_WORKSPACE_OFFSETS)
          float p = current_position[i];
        #endif
        float v = code_value_axis_units(i);

        current_position[i] = v;

        if (i != E_AXIS) {
          didXYZ = true;
          #if DISABLED(NO_WORKSPACE_OFFSETS)
            position_shift[i] += v - p; // Offset the coordinate space
            update_software_endstops((AxisEnum)i);
          #endif
        }
      #endif
    }
  }
  if (didXYZ)
    SYNC_PLAN_POSITION_KINEMATIC();
  else if (didE)
    sync_plan_position_e();

  report_current_position();
}

#if ENABLED(EMERGENCY_PARSER) || ENABLED(ULTIPANEL)

  /**
   * M0: Unconditional stop - Wait for user button press on LCD
   * M1: Conditional stop   - Wait for user button press on LCD
   */
  inline void gcode_M0_M1() {
    char* args = current_command_args;

    millis_t codenum = 0;
    bool hasP = false, hasS = false;
    if (code_seen('P')) {
      codenum = code_value_millis(); // milliseconds to wait
      hasP = codenum > 0;
    }
    if (code_seen('S')) {
      codenum = code_value_millis_from_seconds(); // seconds to wait
      hasS = codenum > 0;
    }

    #if ENABLED(ULTIPANEL)

      if (!hasP && !hasS && *args != '\0')
        lcd_setstatus(args, true);
      else {
        LCD_MESSAGEPGM(MSG_USERWAIT);
        #if ENABLED(LCD_PROGRESS_BAR) && PROGRESS_MSG_EXPIRE > 0
          dontExpireStatus();
        #endif
      }

    #else

      if (!hasP && !hasS && *args != '\0') {
        SERIAL_ECHO_START;
        SERIAL_ECHOLN(args);
      }

    #endif

    KEEPALIVE_STATE(PAUSED_FOR_USER);
    wait_for_user = true;

    stepper.synchronize();
    refresh_cmd_timeout();

    if (codenum > 0) {
      codenum += previous_cmd_ms;  // wait until this time for a click
      while (PENDING(millis(), codenum) && wait_for_user) idle();
    }
    else {
      #if ENABLED(ULTIPANEL)
        if (lcd_detected()) {
          while (wait_for_user) idle();
          IS_SD_PRINTING ? LCD_MESSAGEPGM(MSG_RESUMING) : LCD_MESSAGEPGM(WELCOME_MSG);
        }
      #else
        while (wait_for_user) idle();
      #endif
    }

    wait_for_user = false;
    KEEPALIVE_STATE(IN_HANDLER);
  }

#endif // EMERGENCY_PARSER || ULTIPANEL

/**
 * M17: Enable power on all stepper motors
 */
inline void gcode_M17() {
  LCD_MESSAGEPGM(MSG_NO_MOVE);
  enable_all_steppers();
}

#if IS_KINEMATIC
  #define RUNPLAN(RATE_MM_S) planner.buffer_line_kinematic(destination, RATE_MM_S, active_extruder)
#else
  #define RUNPLAN(RATE_MM_S) line_to_destination(RATE_MM_S)
#endif

#if ENABLED(PARK_HEAD_ON_PAUSE)
  float resume_position[XYZE];
  bool move_away_flag = false;

  inline void move_back_on_resume() {
    if (!move_away_flag) return;
    move_away_flag = false;

    // Set extruder to saved position
    destination[E_AXIS] = current_position[E_AXIS] = resume_position[E_AXIS];
    planner.set_e_position_mm(current_position[E_AXIS]);

    #if IS_KINEMATIC
      // Move XYZ to starting position
      planner.buffer_line_kinematic(lastpos, FILAMENT_CHANGE_XY_FEEDRATE, active_extruder);
    #else
      // Move XY to starting position, then Z
      destination[X_AXIS] = resume_position[X_AXIS];
      destination[Y_AXIS] = resume_position[Y_AXIS];
      RUNPLAN(FILAMENT_CHANGE_XY_FEEDRATE);
      destination[Z_AXIS] = resume_position[Z_AXIS];
      RUNPLAN(FILAMENT_CHANGE_Z_FEEDRATE);
    #endif
    stepper.synchronize();

    #if ENABLED(FILAMENT_RUNOUT_SENSOR)
      filament_ran_out = false;
    #endif
    set_current_to_destination();
  }

#endif // PARK_HEAD_ON_PAUSE

#if ENABLED(SDSUPPORT)

  /**
   * M20: List SD card to serial output
   */
  inline void gcode_M20() {
    SERIAL_PROTOCOLLNPGM(MSG_BEGIN_FILE_LIST);
    card.ls();
    SERIAL_PROTOCOLLNPGM(MSG_END_FILE_LIST);
  }

  /**
   * M21: Init SD Card
   */
  inline void gcode_M21() { card.initsd(); }

  /**
   * M22: Release SD Card
   */
  inline void gcode_M22() { card.release(); }

  /**
   * M23: Open a file
   */
  inline void gcode_M23() { card.openFile(current_command_args, true); }

  /**
   * M24: Start or Resume SD Print
   */
  inline void gcode_M24() {
    #if ENABLED(PARK_HEAD_ON_PAUSE)
      move_back_on_resume();
    #endif

    card.startFileprint();
    print_job_timer.start();
  }

  /**
   * M25: Pause SD Print
   */
  inline void gcode_M25() {
    card.pauseSDPrint();
    print_job_timer.pause();

    #if ENABLED(PARK_HEAD_ON_PAUSE)
      enqueue_and_echo_commands_P(PSTR("M125")); // Must be enqueued with pauseSDPrint set to be last in the buffer
    #endif
  }

  /**
   * M26: Set SD Card file index
   */
  inline void gcode_M26() {
    if (card.cardOK && code_seen('S'))
      card.setIndex(code_value_long());
  }

  /**
   * M27: Get SD Card status
   */
  inline void gcode_M27() { card.getStatus(); }

  /**
   * M28: Start SD Write
   */
  inline void gcode_M28() { card.openFile(current_command_args, false); }

  /**
   * M29: Stop SD Write
   * Processed in write to file routine above
   */
  inline void gcode_M29() {
    // card.saving = false;
  }

  /**
   * M30 <filename>: Delete SD Card file
   */
  inline void gcode_M30() {
    if (card.cardOK) {
      card.closefile();
      card.removeFile(current_command_args);
    }
  }

#endif // SDSUPPORT

/**
 * M31: Get the time since the start of SD Print (or last M109)
 */
inline void gcode_M31() {
  char buffer[21];
  duration_t elapsed = print_job_timer.duration();
  elapsed.toString(buffer);

  lcd_setstatus(buffer);

  SERIAL_ECHO_START;
  SERIAL_ECHOLNPAIR("Print time: ", buffer);

  #if ENABLED(AUTOTEMP)
    thermalManager.autotempShutdown();
  #endif
}

#if ENABLED(SDSUPPORT)

  /**
   * M32: Select file and start SD Print
   */
  inline void gcode_M32() {
    if (card.sdprinting)
      stepper.synchronize();

    char* namestartpos = strchr(current_command_args, '!');  // Find ! to indicate filename string start.
    if (!namestartpos)
      namestartpos = current_command_args; // Default name position, 4 letters after the M
    else
      namestartpos++; //to skip the '!'

    bool call_procedure = code_seen('P') && (seen_pointer < namestartpos);

    if (card.cardOK) {
      card.openFile(namestartpos, true, call_procedure);

      if (code_seen('S') && seen_pointer < namestartpos) // "S" (must occur _before_ the filename!)
        card.setIndex(code_value_long());

      card.startFileprint();

      // Procedure calls count as normal print time.
      if (!call_procedure) print_job_timer.start();
    }
  }

  #if ENABLED(LONG_FILENAME_HOST_SUPPORT)

    /**
     * M33: Get the long full path of a file or folder
     *
     * Parameters:
     *   <dospath> Case-insensitive DOS-style path to a file or folder
     *
     * Example:
     *   M33 miscel~1/armchair/armcha~1.gco
     *
     * Output:
     *   /Miscellaneous/Armchair/Armchair.gcode
     */
    inline void gcode_M33() {
      card.printLongPath(current_command_args);
    }

  #endif

  #if ENABLED(SDCARD_SORT_ALPHA) && ENABLED(SDSORT_GCODE)
    /**
     * M34: Set SD Card Sorting Options
     */
    inline void gcode_M34() {
      if (code_seen('S')) card.setSortOn(code_value_bool());
      if (code_seen('F')) {
        int v = code_value_long();
        card.setSortFolders(v < 0 ? -1 : v > 0 ? 1 : 0);
      }
      //if (code_seen('R')) card.setSortReverse(code_value_bool());
    }
  #endif // SDCARD_SORT_ALPHA && SDSORT_GCODE

  /**
   * M928: Start SD Write
   */
  inline void gcode_M928() {
    card.openLogFile(current_command_args);
  }

#endif // SDSUPPORT

/**
 * Sensitive pin test for M42, M226
 */
static bool pin_is_protected(uint8_t pin) {
  static const int sensitive_pins[] = SENSITIVE_PINS;
  for (uint8_t i = 0; i < COUNT(sensitive_pins); i++)
    if (sensitive_pins[i] == pin) return true;
  return false;
}

/**
 * M42: Change pin status via GCode
 *
 *  P<pin>  Pin number (LED if omitted)
 *  S<byte> Pin status from 0 - 255
 */
inline void gcode_M42() {
  if (!code_seen('S')) return;

  int pin_status = code_value_int();
  if (pin_status < 0 || pin_status > 255) return;

  int pin_number = code_seen('P') ? code_value_int() : LED_PIN;
  if (pin_number < 0) return;

  if (pin_is_protected(pin_number)) {
    SERIAL_ERROR_START;
    SERIAL_ERRORLNPGM(MSG_ERR_PROTECTED_PIN);
    return;
  }

  pinMode(pin_number, OUTPUT);
  digitalWrite(pin_number, pin_status);
  analogWrite(pin_number, pin_status);

  #if FAN_COUNT > 0
    switch (pin_number) {
      #if HAS_FAN0
        case FAN_PIN: fanSpeeds[0] = pin_status; break;
      #endif
      #if HAS_FAN1
        case FAN1_PIN: fanSpeeds[1] = pin_status; break;
      #endif
      #if HAS_FAN2
        case FAN2_PIN: fanSpeeds[2] = pin_status; break;
      #endif
    }
  #endif
}

#if ENABLED(PINS_DEBUGGING)

  #include "pinsDebug.h"

  /**
   * M43: Pin report and debug
   *
   *      E<bool> Enable / disable background endstop monitoring
   *               - Machine continues to operate
   *               - Reports changes to endstops
   *               - Toggles LED when an endstop changes
   *
   *   or
   *
   *      P<pin>  Pin to read or watch. If omitted, read/watch all pins.
   *      W<bool> Watch pins -reporting changes- until reset, click, or M108.
   *      I<bool> Flag to ignore Marlin's pin protection.
   *
   */
  inline void gcode_M43() {

    // Enable or disable endstop monitoring
    if (code_seen('E')) {
      endstop_monitor_flag = code_value_bool();
      SERIAL_PROTOCOLPGM("endstop monitor ");
      SERIAL_PROTOCOL(endstop_monitor_flag ? "en" : "dis");
      SERIAL_PROTOCOLLNPGM("abled");
      return;
    }

    // Get the range of pins to test or watch
    int first_pin = 0, last_pin = NUM_DIGITAL_PINS - 1;
    if (code_seen('P')) {
      first_pin = last_pin = code_value_byte();
      if (first_pin > NUM_DIGITAL_PINS - 1) return;
    }

    const bool ignore_protection = code_seen('I') ? code_value_bool() : false;

    // Watch until click, M108, or reset
    if (code_seen('W') && code_value_bool()) { // watch digital pins
      byte pin_state[last_pin - first_pin + 1];
      for (int8_t pin = first_pin; pin <= last_pin; pin++) {
        if (pin_is_protected(pin) && !ignore_protection) continue;
        pinMode(pin, INPUT_PULLUP);
        // if (IS_ANALOG(pin))
        //   pin_state[pin - first_pin] = analogRead(pin - analogInputToDigitalPin(0)); // int16_t pin_state[...]
        // else
          pin_state[pin - first_pin] = digitalRead(pin);
      }

      #if ENABLED(EMERGENCY_PARSER) || ENABLED(ULTIPANEL)
        wait_for_user = true;
      #endif

      for(;;) {
        for (int8_t pin = first_pin; pin <= last_pin; pin++) {
          if (pin_is_protected(pin)) continue;
          byte val;
          // if (IS_ANALOG(pin))
          //   val = analogRead(pin - analogInputToDigitalPin(0)); // int16_t val
          // else
            val = digitalRead(pin);
          if (val != pin_state[pin - first_pin]) {
            report_pin_state(pin);
            pin_state[pin - first_pin] = val;
          }
        }

        #if ENABLED(EMERGENCY_PARSER) || ENABLED(ULTIPANEL)
          if (!wait_for_user) break;
        #endif

        safe_delay(500);
      }
      return;
    }

    // Report current state of selected pin(s)
    for (uint8_t pin = first_pin; pin <= last_pin; pin++)
      report_pin_state_extended(pin, ignore_protection);
  }

#endif // PINS_DEBUGGING

#if ENABLED(Z_MIN_PROBE_REPEATABILITY_TEST)

  /**
   * M48: Z probe repeatability measurement function.
   *
   * Usage:
   *   M48 <P#> <X#> <Y#> <V#> <E> <L#>
   *     P = Number of sampled points (4-50, default 10)
   *     X = Sample X position
   *     Y = Sample Y position
   *     V = Verbose level (0-4, default=1)
   *     E = Engage Z probe for each reading
   *     L = Number of legs of movement before probe
   *     S = Schizoid (Or Star if you prefer)
   *
   * This function assumes the bed has been homed.  Specifically, that a G28 command
   * as been issued prior to invoking the M48 Z probe repeatability measurement function.
   * Any information generated by a prior G29 Bed leveling command will be lost and need to be
   * regenerated.
   */
  inline void gcode_M48() {
  #if ENABLED(AUTO_BED_LEVELING_UBL)
  bool bed_leveling_state_at_entry=0;
    bed_leveling_state_at_entry = ubl.state.active;
  #endif

    if (axis_unhomed_error(true, true, true)) return;

    int8_t verbose_level = code_seen('V') ? code_value_byte() : 1;
    if (verbose_level < 0 || verbose_level > 4) {
      SERIAL_PROTOCOLLNPGM("?Verbose Level not plausible (0-4).");
      return;
    }

    if (verbose_level > 0)
      SERIAL_PROTOCOLLNPGM("M48 Z-Probe Repeatability Test");

    int8_t n_samples = code_seen('P') ? code_value_byte() : 10;
    if (n_samples < 4 || n_samples > 50) {
      SERIAL_PROTOCOLLNPGM("?Sample size not plausible (4-50).");
      return;
    }

    float  X_current = current_position[X_AXIS],
           Y_current = current_position[Y_AXIS];

    bool stow_probe_after_each = code_seen('E');

    float X_probe_location = code_seen('X') ? code_value_axis_units(X_AXIS) : X_current + X_PROBE_OFFSET_FROM_EXTRUDER;
    #if DISABLED(DELTA)
      if (X_probe_location < LOGICAL_X_POSITION(MIN_PROBE_X) || X_probe_location > LOGICAL_X_POSITION(MAX_PROBE_X)) {
        out_of_range_error(PSTR("X"));
        return;
      }
    #endif

    float Y_probe_location = code_seen('Y') ? code_value_axis_units(Y_AXIS) : Y_current + Y_PROBE_OFFSET_FROM_EXTRUDER;
    #if DISABLED(DELTA)
      if (Y_probe_location < LOGICAL_Y_POSITION(MIN_PROBE_Y) || Y_probe_location > LOGICAL_Y_POSITION(MAX_PROBE_Y)) {
        out_of_range_error(PSTR("Y"));
        return;
      }
    #else
      float pos[XYZ] = { X_probe_location, Y_probe_location, 0 };
      if (!position_is_reachable(pos, true)) {
        SERIAL_PROTOCOLLNPGM("? (X,Y) location outside of probeable radius.");
        return;
      }
    #endif

    bool seen_L = code_seen('L');
    uint8_t n_legs = seen_L ? code_value_byte() : 0;
    if (n_legs > 15) {
      SERIAL_PROTOCOLLNPGM("?Number of legs in movement not plausible (0-15).");
      return;
    }
    if (n_legs == 1) n_legs = 2;

    bool schizoid_flag = code_seen('S');
    if (schizoid_flag && !seen_L) n_legs = 7;

    /**
     * Now get everything to the specified probe point So we can safely do a
     * probe to get us close to the bed.  If the Z-Axis is far from the bed,
     * we don't want to use that as a starting point for each probe.
     */
    if (verbose_level > 2)
      SERIAL_PROTOCOLLNPGM("Positioning the probe...");

    // Disable bed level correction in M48 because we want the raw data when we probe
    #if HAS_ABL
      const bool abl_was_enabled = planner.abl_enabled;
      set_bed_leveling_enabled(false);
    #endif

    setup_for_endstop_or_probe_move();

    // Move to the first point, deploy, and probe
    probe_pt(X_probe_location, Y_probe_location, stow_probe_after_each, verbose_level);

    randomSeed(millis());

    double mean = 0.0, sigma = 0.0, min = 99999.9, max = -99999.9, sample_set[n_samples];

    for (uint8_t n = 0; n < n_samples; n++) {
      if (n_legs) {
        int dir = (random(0, 10) > 5.0) ? -1 : 1;  // clockwise or counter clockwise
        float angle = random(0.0, 360.0),
              radius = random(
                #if ENABLED(DELTA)
                  DELTA_PROBEABLE_RADIUS / 8, DELTA_PROBEABLE_RADIUS / 3
                #else
                  5, X_MAX_LENGTH / 8
                #endif
              );

        if (verbose_level > 3) {
          SERIAL_ECHOPAIR("Starting radius: ", radius);
          SERIAL_ECHOPAIR("   angle: ", angle);
          SERIAL_ECHOPGM(" Direction: ");
          if (dir > 0) SERIAL_ECHOPGM("Counter-");
          SERIAL_ECHOLNPGM("Clockwise");
        }

        for (uint8_t l = 0; l < n_legs - 1; l++) {
          double delta_angle;

          if (schizoid_flag)
            // The points of a 5 point star are 72 degrees apart.  We need to
            // skip a point and go to the next one on the star.
            delta_angle = dir * 2.0 * 72.0;

          else
            // If we do this line, we are just trying to move further
            // around the circle.
            delta_angle = dir * (float) random(25, 45);

          angle += delta_angle;

          while (angle > 360.0)   // We probably do not need to keep the angle between 0 and 2*PI, but the
            angle -= 360.0;       // Arduino documentation says the trig functions should not be given values
          while (angle < 0.0)     // outside of this range.   It looks like they behave correctly with
            angle += 360.0;       // numbers outside of the range, but just to be safe we clamp them.

          X_current = X_probe_location - (X_PROBE_OFFSET_FROM_EXTRUDER) + cos(RADIANS(angle)) * radius;
          Y_current = Y_probe_location - (Y_PROBE_OFFSET_FROM_EXTRUDER) + sin(RADIANS(angle)) * radius;

          #if DISABLED(DELTA)
            X_current = constrain(X_current, X_MIN_POS, X_MAX_POS);
            Y_current = constrain(Y_current, Y_MIN_POS, Y_MAX_POS);
          #else
            // If we have gone out too far, we can do a simple fix and scale the numbers
            // back in closer to the origin.
            while (HYPOT(X_current, Y_current) > DELTA_PROBEABLE_RADIUS) {
              X_current /= 1.25;
              Y_current /= 1.25;
              if (verbose_level > 3) {
                SERIAL_ECHOPAIR("Pulling point towards center:", X_current);
                SERIAL_ECHOLNPAIR(", ", Y_current);
              }
            }
          #endif
          if (verbose_level > 3) {
            SERIAL_PROTOCOLPGM("Going to:");
            SERIAL_ECHOPAIR(" X", X_current);
            SERIAL_ECHOPAIR(" Y", Y_current);
            SERIAL_ECHOLNPAIR(" Z", current_position[Z_AXIS]);
          }
          do_blocking_move_to_xy(X_current, Y_current);
        } // n_legs loop
      } // n_legs

      // Probe a single point
      sample_set[n] = probe_pt(X_probe_location, Y_probe_location, stow_probe_after_each, 0);

      /**
       * Get the current mean for the data points we have so far
       */
      double sum = 0.0;
      for (uint8_t j = 0; j <= n; j++) sum += sample_set[j];
      mean = sum / (n + 1);

      NOMORE(min, sample_set[n]);
      NOLESS(max, sample_set[n]);

      /**
       * Now, use that mean to calculate the standard deviation for the
       * data points we have so far
       */
      sum = 0.0;
      for (uint8_t j = 0; j <= n; j++)
        sum += sq(sample_set[j] - mean);

      sigma = sqrt(sum / (n + 1));
      if (verbose_level > 0) {
        if (verbose_level > 1) {
          SERIAL_PROTOCOL(n + 1);
          SERIAL_PROTOCOLPGM(" of ");
          SERIAL_PROTOCOL((int)n_samples);
          SERIAL_PROTOCOLPGM(": z: ");
          SERIAL_PROTOCOL_F(sample_set[n], 3);
          if (verbose_level > 2) {
            SERIAL_PROTOCOLPGM(" mean: ");
            SERIAL_PROTOCOL_F(mean, 4);
            SERIAL_PROTOCOLPGM(" sigma: ");
            SERIAL_PROTOCOL_F(sigma, 6);
            SERIAL_PROTOCOLPGM(" min: ");
            SERIAL_PROTOCOL_F(min, 3);
            SERIAL_PROTOCOLPGM(" max: ");
            SERIAL_PROTOCOL_F(max, 3);
            SERIAL_PROTOCOLPGM(" range: ");
            SERIAL_PROTOCOL_F(max-min, 3);
          }
          SERIAL_EOL;
        }
      }

    } // End of probe loop

    if (STOW_PROBE()) return;

    SERIAL_PROTOCOLPGM("Finished!");
    SERIAL_EOL;

    if (verbose_level > 0) {
      SERIAL_PROTOCOLPGM("Mean: ");
      SERIAL_PROTOCOL_F(mean, 6);
      SERIAL_PROTOCOLPGM(" Min: ");
      SERIAL_PROTOCOL_F(min, 3);
      SERIAL_PROTOCOLPGM(" Max: ");
      SERIAL_PROTOCOL_F(max, 3);
      SERIAL_PROTOCOLPGM(" Range: ");
      SERIAL_PROTOCOL_F(max-min, 3);
      SERIAL_EOL;
    }

    SERIAL_PROTOCOLPGM("Standard Deviation: ");
    SERIAL_PROTOCOL_F(sigma, 6);
    SERIAL_EOL;
    SERIAL_EOL;

    clean_up_after_endstop_or_probe_move();

    // Re-enable bed level correction if it has been on
    #if HAS_ABL
      set_bed_leveling_enabled(abl_was_enabled);
    #endif

    #if ENABLED(AUTO_BED_LEVELING_UBL)
      set_bed_leveling_enabled(bed_leveling_state_at_entry);
      ubl.state.active = bed_leveling_state_at_entry;
    #endif

    report_current_position();
  }

#endif // Z_MIN_PROBE_REPEATABILITY_TEST

#if ENABLED(AUTO_BED_LEVELING_UBL) && ENABLED(UBL_G26_MESH_EDITING)

  inline void gcode_M49() {
    ubl.g26_debug_flag = !ubl.g26_debug_flag;
    SERIAL_PROTOCOLPGM("UBL Debug Flag turned ");
    serialprintPGM(ubl.g26_debug_flag ? PSTR("on.") : PSTR("off."));
  }

#endif // AUTO_BED_LEVELING_UBL && UBL_G26_MESH_EDITING

/**
 * M75: Start print timer
 */
inline void gcode_M75() { print_job_timer.start(); }

/**
 * M76: Pause print timer
 */
inline void gcode_M76() { print_job_timer.pause(); }

/**
 * M77: Stop print timer
 */
inline void gcode_M77() { print_job_timer.stop(); }

#if ENABLED(PRINTCOUNTER)
  /**
   * M78: Show print statistics
   */
  inline void gcode_M78() {
    // "M78 S78" will reset the statistics
    if (code_seen('S') && code_value_int() == 78)
      print_job_timer.initStats();
    else
      print_job_timer.showStats();
  }
#endif

/**
 * M104: Set hot end temperature
 */
inline void gcode_M104() {
  if (get_target_extruder_from_command(104)) return;
  if (DEBUGGING(DRYRUN)) return;

  #if ENABLED(SINGLENOZZLE)
    if (target_extruder != active_extruder) return;
  #endif

  if (code_seen('S')) {
    thermalManager.setTargetHotend(code_value_temp_abs(), target_extruder);
    #if ENABLED(DUAL_X_CARRIAGE)
      if (dual_x_carriage_mode == DXC_DUPLICATION_MODE && target_extruder == 0)
        thermalManager.setTargetHotend(code_value_temp_abs() == 0.0 ? 0.0 : code_value_temp_abs() + duplicate_extruder_temp_offset, 1);
    #endif

    #if ENABLED(PRINTJOB_TIMER_AUTOSTART)
      /**
       * Stop the timer at the end of print, starting is managed by
       * 'heat and wait' M109.
       * We use half EXTRUDE_MINTEMP here to allow nozzles to be put into hot
       * stand by mode, for instance in a dual extruder setup, without affecting
       * the running print timer.
       */
      if (code_value_temp_abs() <= (EXTRUDE_MINTEMP)/2) {
        print_job_timer.stop();
        LCD_MESSAGEPGM(WELCOME_MSG);
      }
    #endif

    if (code_value_temp_abs() > thermalManager.degHotend(target_extruder)) status_printf(0, PSTR("E%i %s"), target_extruder + 1, MSG_HEATING);
  }

  #if ENABLED(AUTOTEMP)
    planner.autotemp_M104_M109();
  #endif
}

#if HAS_TEMP_HOTEND || HAS_TEMP_BED

  void print_heaterstates() {
    #if HAS_TEMP_HOTEND
      SERIAL_PROTOCOLPGM(" T:");
      SERIAL_PROTOCOL_F(thermalManager.degHotend(target_extruder), 1);
      SERIAL_PROTOCOLPGM(" /");
      SERIAL_PROTOCOL_F(thermalManager.degTargetHotend(target_extruder), 1);
      #if ENABLED(SHOW_TEMP_ADC_VALUES)
        SERIAL_PROTOCOLPAIR(" (", thermalManager.current_temperature_raw[target_extruder] / OVERSAMPLENR);
        SERIAL_PROTOCOLCHAR(')');
      #endif
    #endif
    #if HAS_TEMP_BED
      SERIAL_PROTOCOLPGM(" B:");
      SERIAL_PROTOCOL_F(thermalManager.degBed(), 1);
      SERIAL_PROTOCOLPGM(" /");
      SERIAL_PROTOCOL_F(thermalManager.degTargetBed(), 1);
      #if ENABLED(SHOW_TEMP_ADC_VALUES)
        SERIAL_PROTOCOLPAIR(" (", thermalManager.current_temperature_bed_raw / OVERSAMPLENR);
        SERIAL_PROTOCOLCHAR(')');
      #endif
    #endif
    #if HOTENDS > 1
      HOTEND_LOOP() {
        SERIAL_PROTOCOLPAIR(" T", e);
        SERIAL_PROTOCOLCHAR(':');
        SERIAL_PROTOCOL_F(thermalManager.degHotend(e), 1);
        SERIAL_PROTOCOLPGM(" /");
        SERIAL_PROTOCOL_F(thermalManager.degTargetHotend(e), 1);
        #if ENABLED(SHOW_TEMP_ADC_VALUES)
          SERIAL_PROTOCOLPAIR(" (", thermalManager.current_temperature_raw[e] / OVERSAMPLENR);
          SERIAL_PROTOCOLCHAR(')');
        #endif
      }
    #endif
    SERIAL_PROTOCOLPGM(" @:");
    SERIAL_PROTOCOL(thermalManager.getHeaterPower(target_extruder));
    #if HAS_TEMP_BED
      SERIAL_PROTOCOLPGM(" B@:");
      SERIAL_PROTOCOL(thermalManager.getHeaterPower(-1));
    #endif
    #if HOTENDS > 1
      HOTEND_LOOP() {
        SERIAL_PROTOCOLPAIR(" @", e);
        SERIAL_PROTOCOLCHAR(':');
        SERIAL_PROTOCOL(thermalManager.getHeaterPower(e));
      }
    #endif
  }
#endif

/**
 * M105: Read hot end and bed temperature
 */
inline void gcode_M105() {
  if (get_target_extruder_from_command(105)) return;

  #if HAS_TEMP_HOTEND || HAS_TEMP_BED
    SERIAL_PROTOCOLPGM(MSG_OK);
    print_heaterstates();
  #else // !HAS_TEMP_HOTEND && !HAS_TEMP_BED
    SERIAL_ERROR_START;
    SERIAL_ERRORLNPGM(MSG_ERR_NO_THERMISTORS);
  #endif

  SERIAL_EOL;
}

#if ENABLED(AUTO_REPORT_TEMPERATURES) && (HAS_TEMP_HOTEND || HAS_TEMP_BED)

  static uint8_t auto_report_temp_interval;
  static millis_t next_temp_report_ms;

  /**
   * M155: Set temperature auto-report interval. M155 S<seconds>
   */
  inline void gcode_M155() {
    if (code_seen('S')) {
      auto_report_temp_interval = code_value_byte();
      NOMORE(auto_report_temp_interval, 60);
      next_temp_report_ms = millis() + 1000UL * auto_report_temp_interval;
    }
  }

  inline void auto_report_temperatures() {
    if (auto_report_temp_interval && ELAPSED(millis(), next_temp_report_ms)) {
      next_temp_report_ms = millis() + 1000UL * auto_report_temp_interval;
      print_heaterstates();
      SERIAL_EOL;
    }
  }

#endif // AUTO_REPORT_TEMPERATURES

#if FAN_COUNT > 0

  /**
   * M106: Set Fan Speed
   *
   *  S<int>   Speed between 0-255
   *  P<index> Fan index, if more than one fan
   */
  inline void gcode_M106() {
    uint16_t s = code_seen('S') ? code_value_ushort() : 255,
             p = code_seen('P') ? code_value_ushort() : 0;
    NOMORE(s, 255);
    if (p < FAN_COUNT) fanSpeeds[p] = s;
  }

  /**
   * M107: Fan Off
   */
  inline void gcode_M107() {
    uint16_t p = code_seen('P') ? code_value_ushort() : 0;
    if (p < FAN_COUNT) fanSpeeds[p] = 0;
  }

#endif // FAN_COUNT > 0

#if DISABLED(EMERGENCY_PARSER)

  /**
   * M108: Stop the waiting for heaters in M109, M190, M303. Does not affect the target temperature.
   */
  inline void gcode_M108() { wait_for_heatup = false; }


  /**
   * M112: Emergency Stop
   */
  inline void gcode_M112() { kill(PSTR(MSG_KILLED)); }


  /**
   * M410: Quickstop - Abort all planned moves
   *
   * This will stop the carriages mid-move, so most likely they
   * will be out of sync with the stepper position after this.
   */
  inline void gcode_M410() { quickstop_stepper(); }

#endif

  #ifndef MIN_COOLING_SLOPE_DEG
    #define MIN_COOLING_SLOPE_DEG 1.50
  #endif
  #ifndef MIN_COOLING_SLOPE_TIME
    #define MIN_COOLING_SLOPE_TIME 60
  #endif

#if ENABLED(BLINKM) || ENABLED(RGB_LED) || ENABLED(RGB_STRIP) || ENABLED(RGBW_STRIP)

  void set_led_color(const uint8_t r, const uint8_t g, const uint8_t b, const uint8_t w) {

    #if ENABLED(BLINKM)

      // This variant uses i2c to send the RGB components to the device.
      SendColors(r, g, b);

    #else

      // This variant uses 3 separate pins for the RGB components.
      // If the pins can do PWM then their intensity will be set.
      #if !ENABLED(RGB_STRIP)
        digitalWrite(RGB_LED_R_PIN, r ? HIGH : LOW);
        digitalWrite(RGB_LED_G_PIN, g ? HIGH : LOW);
        digitalWrite(RGB_LED_B_PIN, b ? HIGH : LOW);
          #if ENABLED(RGBW_STRIP)
            digitalWrite(RGB_LED_W_PIN, w ? HIGH : LOW);
          #endif
      #endif
      analogWrite(RGB_LED_R_PIN, r);
      analogWrite(RGB_LED_G_PIN, g);
      analogWrite(RGB_LED_B_PIN, b);
        #if ENABLED(RGBW_STRIP)
          analogWrite(RGB_LED_W_PIN, w);
        #endif
    #endif
  }
#endif

/**
 * M109: Sxxx Wait for extruder(s) to reach temperature. Waits only when heating.
 *       Rxxx Wait for extruder(s) to reach temperature. Waits when heating and cooling.
 */
inline void gcode_M109() {
  float starting_temp_e = (thermalManager.degHotend(target_extruder)) - 2;

  if (get_target_extruder_from_command(109)) return;
  if (DEBUGGING(DRYRUN)) return;

  #if ENABLED(SINGLENOZZLE)
    if (target_extruder != active_extruder) return;
  #endif

  bool no_wait_for_cooling = code_seen('S');
  if (no_wait_for_cooling || code_seen('R')) {
    thermalManager.setTargetHotend(code_value_temp_abs(), target_extruder);
    #if ENABLED(DUAL_X_CARRIAGE)
      if (dual_x_carriage_mode == DXC_DUPLICATION_MODE && target_extruder == 0)
        thermalManager.setTargetHotend(code_value_temp_abs() == 0.0 ? 0.0 : code_value_temp_abs() + duplicate_extruder_temp_offset, 1);
    #endif

    #if ENABLED(PRINTJOB_TIMER_AUTOSTART)
      /**
       * We use half EXTRUDE_MINTEMP here to allow nozzles to be put into hot
       * stand by mode, for instance in a dual extruder setup, without affecting
       * the running print timer.
       */
      if (code_value_temp_abs() <= (EXTRUDE_MINTEMP)/2) {
        print_job_timer.stop();
        LCD_MESSAGEPGM(WELCOME_MSG);
      }
      /**
       * We do not check if the timer is already running because this check will
       * be done for us inside the Stopwatch::start() method thus a running timer
       * will not restart.
       */
      else print_job_timer.start();
    #endif

    if (thermalManager.isHeatingHotend(target_extruder)) status_printf(0, PSTR("E%i %s"), target_extruder + 1, MSG_HEATING);
  }

  #if ENABLED(AUTOTEMP)
    planner.autotemp_M104_M109();
  #endif

  #if TEMP_RESIDENCY_TIME > 0
    millis_t residency_start_ms = 0;
    // Loop until the temperature has stabilized
    #define TEMP_CONDITIONS (!residency_start_ms || PENDING(now, residency_start_ms + (TEMP_RESIDENCY_TIME) * 1000UL))
  #else
    // Loop until the temperature is very close target
    #define TEMP_CONDITIONS (wants_to_cool ? thermalManager.isCoolingHotend(target_extruder) : thermalManager.isHeatingHotend(target_extruder))
  #endif //TEMP_RESIDENCY_TIME > 0

  float theTarget = -1.0, old_temp = 9999.0;
  bool wants_to_cool = false;
  wait_for_heatup = true;
  millis_t now, next_temp_ms = 0, next_cool_check_ms = 0;

  KEEPALIVE_STATE(NOT_BUSY);

  do {
    // Target temperature might be changed during the loop
    if (theTarget != thermalManager.degTargetHotend(target_extruder)) {
      wants_to_cool = thermalManager.isCoolingHotend(target_extruder);
      theTarget = thermalManager.degTargetHotend(target_extruder);

      // Exit if S<lower>, continue if S<higher>, R<lower>, or R<higher>
      if (no_wait_for_cooling && wants_to_cool) break;
    }

    now = millis();
    if (ELAPSED(now, next_temp_ms)) { //Print temp & remaining time every 1s while waiting
      next_temp_ms = now + 1000UL;
      print_heaterstates();
      #if TEMP_RESIDENCY_TIME > 0
        SERIAL_PROTOCOLPGM(" W:");
        if (residency_start_ms) {
          long rem = (((TEMP_RESIDENCY_TIME) * 1000UL) - (now - residency_start_ms)) / 1000UL;
          SERIAL_PROTOCOLLN(rem);
        }
        else {
          SERIAL_PROTOCOLLNPGM("?");
        }
      #else
        SERIAL_EOL;
      #endif
    }

    idle();
    refresh_cmd_timeout(); // to prevent stepper_inactive_time from running out

    float temp = thermalManager.degHotend(target_extruder);

    #if ENABLED(PRINTER_EVENT_LEDS)
        #if ENABLED(LEDSTRIP)
          byte r, g, b;
        #endif
        if(wait_for_heatup) {
          // Gradually change LED strip from violet to red as extruder heats up
          r = 255;
          g = 0;
          b = map(temp, starting_temp_e, theTarget, 255, 0);
          if(temp >= theTarget) b = 0;
          #if ENABLED(LEDSTRIP)
            #if ENABLED(DEBUG_LEDSTRIP)
              SERIAL_ECHO_START;
              SERIAL_ECHOPAIR("Red: ", r);
              SERIAL_ECHOPAIR(" | Green: ", g);
              SERIAL_ECHOLNPAIR(" | Blue: ", b);
            #endif
            #if ENABLED(DEBUG_LEDSTRIP_FADE)
              SERIAL_ECHO_START;
              SERIAL_ECHO("HOTEND:");
              SERIAL_ECHOPAIR(" Temp: ", temp);
              SERIAL_ECHOPAIR(" | Target: ", theTarget);
              SERIAL_ECHOPAIR(" Red: ", r);
              SERIAL_ECHOPAIR(" | Green: ", g);
              SERIAL_ECHOLNPAIR(" | Blue: ", b);
            #endif
              SendColorsOnLedstrip (r, g, b, 0, 1);
              safe_delay(100);
          #else
            set_led_color(r, g, b, w);
          #endif
        }
    #endif // PRINTER_EVENT_LEDS

    #if TEMP_RESIDENCY_TIME > 0

      float temp_diff = fabs(theTarget - temp);

      if (!residency_start_ms) {
        // Start the TEMP_RESIDENCY_TIME timer when we reach target temp for the first time.
        if (temp_diff < TEMP_WINDOW) residency_start_ms = now;
      }
      else if (temp_diff > TEMP_HYSTERESIS) {
        // Restart the timer whenever the temperature falls outside the hysteresis.
        residency_start_ms = now;
      }

    #endif //TEMP_RESIDENCY_TIME > 0

    // Prevent a wait-forever situation if R is misused i.e. M109 R0
    if (wants_to_cool) {
      // break after MIN_COOLING_SLOPE_TIME seconds
      // if the temperature did not drop at least MIN_COOLING_SLOPE_DEG
      if (!next_cool_check_ms || ELAPSED(now, next_cool_check_ms)) {
        if (old_temp - temp < MIN_COOLING_SLOPE_DEG) break;
        next_cool_check_ms = now + 1000UL * MIN_COOLING_SLOPE_TIME;
        old_temp = temp;
      }
    }

  } while (wait_for_heatup && TEMP_CONDITIONS);

  if (wait_for_heatup) {
    LCD_MESSAGEPGM(MSG_HEATING_COMPLETE);

    #if ENABLED(PRINTER_EVENT_LEDS)
      handle_led_print_event(printing);
    #endif
  }

  KEEPALIVE_STATE(IN_HANDLER);
}

#if HAS_TEMP_BED

  #ifndef MIN_COOLING_SLOPE_DEG_BED
    #define MIN_COOLING_SLOPE_DEG_BED 1.50
  #endif
  #ifndef MIN_COOLING_SLOPE_TIME_BED
    #define MIN_COOLING_SLOPE_TIME_BED 60
  #endif

  /**
   * M190: Sxxx Wait for bed current temp to reach target temp. Waits only when heating
   *       Rxxx Wait for bed current temp to reach target temp. Waits when heating and cooling
   */
  inline void gcode_M190() {
    float starting_temp_b = (thermalManager.degBed()) - 2;

    if (DEBUGGING(DRYRUN)) return;

    LCD_MESSAGEPGM(MSG_BED_HEATING);
    bool no_wait_for_cooling = code_seen('S');
    if (no_wait_for_cooling || code_seen('R')) {
      thermalManager.setTargetBed(code_value_temp_abs());
      #if ENABLED(PRINTJOB_TIMER_AUTOSTART)
        if (code_value_temp_abs() > BED_MINTEMP) {
          /**
          * We start the timer when 'heating and waiting' command arrives, LCD
          * functions never wait. Cooling down managed by extruders.
          *
          * We do not check if the timer is already running because this check will
          * be done for us inside the Stopwatch::start() method thus a running timer
          * will not restart.
          */
          print_job_timer.start();
        }
      #endif
    }

    #if TEMP_BED_RESIDENCY_TIME > 0
      millis_t residency_start_ms = 0;
      // Loop until the temperature has stabilized
      #define TEMP_BED_CONDITIONS (!residency_start_ms || PENDING(now, residency_start_ms + (TEMP_BED_RESIDENCY_TIME) * 1000UL))
    #else
      // Loop until the temperature is very close target
      #define TEMP_BED_CONDITIONS (wants_to_cool ? thermalManager.isCoolingBed() : thermalManager.isHeatingBed())
    #endif //TEMP_BED_RESIDENCY_TIME > 0

    float theTarget = -1.0, old_temp = 9999.0;
    bool wants_to_cool = false;
    wait_for_heatup = true;
    millis_t now, next_temp_ms = 0, next_cool_check_ms = 0;

    KEEPALIVE_STATE(NOT_BUSY);

    target_extruder = active_extruder; // for print_heaterstates

    do {
      // Target temperature might be changed during the loop
      if (theTarget != thermalManager.degTargetBed()) {
        wants_to_cool = thermalManager.isCoolingBed();
        theTarget = thermalManager.degTargetBed();

        // Exit if S<lower>, continue if S<higher>, R<lower>, or R<higher>
        if (no_wait_for_cooling && wants_to_cool) break;
      }

      now = millis();
      if (ELAPSED(now, next_temp_ms)) { //Print Temp Reading every 1 second while heating up.
        next_temp_ms = now + 1000UL;
        print_heaterstates();
        #if TEMP_BED_RESIDENCY_TIME > 0
          SERIAL_PROTOCOLPGM(" W:");
          if (residency_start_ms) {
            long rem = (((TEMP_BED_RESIDENCY_TIME) * 1000UL) - (now - residency_start_ms)) / 1000UL;
            SERIAL_PROTOCOLLN(rem);
          }
          else {
            SERIAL_PROTOCOLLNPGM("?");
          }
        #else
          SERIAL_EOL;
        #endif
      }

      idle();
      refresh_cmd_timeout(); // to prevent stepper_inactive_time from running out

      float temp = thermalManager.degBed();

      #if ENABLED(PRINTER_EVENT_LEDS)
        #if ENABLED(LEDSTRIP)
          byte r, g, b, r_fade;
        #endif
        if(wait_for_heatup) {
          // Gradually change LED strip from blue to violet as bed heats up
          r = map(temp, starting_temp_b, theTarget, 0, 255);
          g = 0;
          b = 255;
          if(temp >= theTarget) r = 255;
          #if ENABLED(LEDSTRIP)
            #if ENABLED(DEBUG_LEDSTRIP)
              SERIAL_ECHO_START;
              SERIAL_ECHOPAIR("Red: ", r);
              SERIAL_ECHOPAIR(" | Green: ", g);
              SERIAL_ECHOLNPAIR(" | Blue: ", b);
            #endif
            #if ENABLED(DEBUG_LEDSTRIP_FADE)
              SERIAL_ECHO_START;
              SERIAL_ECHO("HOTEND:");
              SERIAL_ECHOPAIR(" Temp: ", temp);
              SERIAL_ECHOPAIR(" | Target: ", theTarget);
              SERIAL_ECHOPAIR(" Red: ", r);
              SERIAL_ECHOPAIR(" | Green: ", g);
              SERIAL_ECHOLNPAIR(" | Blue: ", b);
            #endif
            if(r_fade == 0) SendColorsOnLedstrip (r, g, b, 0, 1);
            if((r - r_fade) >= 1) {
              SendColorsOnLedstrip (r, g, b, 0, 1);
              r_fade = r;
            }
          #else
            set_led_color(r, g, b, w);
          #endif
        }
      #endif // PRINTER_EVENT_LEDS

      #if TEMP_BED_RESIDENCY_TIME > 0

        float temp_diff = fabs(theTarget - temp);

        if (!residency_start_ms) {
          // Start the TEMP_BED_RESIDENCY_TIME timer when we reach target temp for the first time.
          if (temp_diff < TEMP_BED_WINDOW) residency_start_ms = now;
        }
        else if (temp_diff > TEMP_BED_HYSTERESIS) {
          // Restart the timer whenever the temperature falls outside the hysteresis.
          residency_start_ms = now;
        }

      #endif //TEMP_BED_RESIDENCY_TIME > 0

      // Prevent a wait-forever situation if R is misused i.e. M190 R0
      if (wants_to_cool) {
        // break after MIN_COOLING_SLOPE_TIME_BED seconds
        // if the temperature did not drop at least MIN_COOLING_SLOPE_DEG_BED
        if (!next_cool_check_ms || ELAPSED(now, next_cool_check_ms)) {
          if (old_temp - temp < MIN_COOLING_SLOPE_DEG_BED) break;
          next_cool_check_ms = now + 1000UL * MIN_COOLING_SLOPE_TIME_BED;
          old_temp = temp;
        }
      }

    } while (wait_for_heatup && TEMP_BED_CONDITIONS);

    if (wait_for_heatup) LCD_MESSAGEPGM(MSG_BED_DONE);
    KEEPALIVE_STATE(IN_HANDLER);
  }

#endif // HAS_TEMP_BED

/**
 * M110: Set Current Line Number
 */
inline void gcode_M110() {
  if (code_seen('N')) gcode_LastN = code_value_long();
}

/**
 * M111: Set the debug level
 */
inline void gcode_M111() {
  marlin_debug_flags = code_seen('S') ? code_value_byte() : (uint8_t) DEBUG_NONE;

  const static char str_debug_1[] PROGMEM = MSG_DEBUG_ECHO;
  const static char str_debug_2[] PROGMEM = MSG_DEBUG_INFO;
  const static char str_debug_4[] PROGMEM = MSG_DEBUG_ERRORS;
  const static char str_debug_8[] PROGMEM = MSG_DEBUG_DRYRUN;
  const static char str_debug_16[] PROGMEM = MSG_DEBUG_COMMUNICATION;
  #if ENABLED(DEBUG_LEVELING_FEATURE)
    const static char str_debug_32[] PROGMEM = MSG_DEBUG_LEVELING;
  #endif

  const static char* const debug_strings[] PROGMEM = {
    str_debug_1, str_debug_2, str_debug_4, str_debug_8, str_debug_16,
    #if ENABLED(DEBUG_LEVELING_FEATURE)
      str_debug_32
    #endif
  };

  SERIAL_ECHO_START;
  SERIAL_ECHOPGM(MSG_DEBUG_PREFIX);
  if (marlin_debug_flags) {
    uint8_t comma = 0;
    for (uint8_t i = 0; i < COUNT(debug_strings); i++) {
      if (TEST(marlin_debug_flags, i)) {
        if (comma++) SERIAL_CHAR(',');
        serialprintPGM((char*)pgm_read_word(&(debug_strings[i])));
      }
    }
  }
  else {
    SERIAL_ECHOPGM(MSG_DEBUG_OFF);
  }
  SERIAL_EOL;
}

#if ENABLED(HOST_KEEPALIVE_FEATURE)

  /**
   * M113: Get or set Host Keepalive interval (0 to disable)
   *
   *   S<seconds> Optional. Set the keepalive interval.
   */
  inline void gcode_M113() {
    if (code_seen('S')) {
      host_keepalive_interval = code_value_byte();
      NOMORE(host_keepalive_interval, 60);
    }
    else {
      SERIAL_ECHO_START;
      SERIAL_ECHOLNPAIR("M113 S", (unsigned long)host_keepalive_interval);
    }
  }

#endif

#if ENABLED(BARICUDA)

  #if HAS_HEATER_1
    /**
     * M126: Heater 1 valve open
     */
    inline void gcode_M126() { baricuda_valve_pressure = code_seen('S') ? code_value_byte() : 255; }
    /**
     * M127: Heater 1 valve close
     */
    inline void gcode_M127() { baricuda_valve_pressure = 0; }
  #endif

  #if HAS_HEATER_2
    /**
     * M128: Heater 2 valve open
     */
    inline void gcode_M128() { baricuda_e_to_p_pressure = code_seen('S') ? code_value_byte() : 255; }
    /**
     * M129: Heater 2 valve close
     */
    inline void gcode_M129() { baricuda_e_to_p_pressure = 0; }
  #endif

#endif //BARICUDA

/**
 * M140: Set bed temperature
 */
inline void gcode_M140() {
  if (DEBUGGING(DRYRUN)) return;
  if (code_seen('S')) thermalManager.setTargetBed(code_value_temp_abs());
}

#if ENABLED(ULTIPANEL)

  /**
   * M145: Set the heatup state for a material in the LCD menu
   *   S<material> (0=PLA, 1=ABS)
   *   H<hotend temp>
   *   B<bed temp>
   *   F<fan speed>
   */
  inline void gcode_M145() {
    uint8_t material = code_seen('S') ? (uint8_t)code_value_int() : 0;
    if (material >= COUNT(lcd_preheat_hotend_temp)) {
      SERIAL_ERROR_START;
      SERIAL_ERRORLNPGM(MSG_ERR_MATERIAL_INDEX);
    }
    else {
      int v;
      if (code_seen('H')) {
        v = code_value_int();
        lcd_preheat_hotend_temp[material] = constrain(v, EXTRUDE_MINTEMP, HEATER_0_MAXTEMP - 15);
      }
      if (code_seen('F')) {
        v = code_value_int();
        lcd_preheat_fan_speed[material] = constrain(v, 0, 255);
      }
      #if TEMP_SENSOR_BED != 0
        if (code_seen('B')) {
          v = code_value_int();
          lcd_preheat_bed_temp[material] = constrain(v, BED_MINTEMP, BED_MAXTEMP - 15);
        }
      #endif
    }
  }

#endif // ULTIPANEL

#if ENABLED(TEMPERATURE_UNITS_SUPPORT)
  /**
   * M149: Set temperature units
   */
  inline void gcode_M149() {
         if (code_seen('C')) set_input_temp_units(TEMPUNIT_C);
    else if (code_seen('K')) set_input_temp_units(TEMPUNIT_K);
    else if (code_seen('F')) set_input_temp_units(TEMPUNIT_F);
  }
#endif

#if HAS_POWER_SWITCH

  /**
   * M80: Turn on Power Supply
   */
  inline void gcode_M80() {
    OUT_WRITE(PS_ON_PIN, PS_ON_AWAKE); //GND

    /**
     * If you have a switch on suicide pin, this is useful
     * if you want to start another print with suicide feature after
     * a print without suicide...
     */
    #if HAS_SUICIDE
      OUT_WRITE(SUICIDE_PIN, HIGH);
    #endif

    #if ENABLED(ULTIPANEL)
      powersupply = true;
      LCD_MESSAGEPGM(WELCOME_MSG);
      lcd_update();
    #endif
  }

#endif // HAS_POWER_SWITCH

/**
 * M81: Turn off Power, including Power Supply, if there is one.
 *
 *      This code should ALWAYS be available for EMERGENCY SHUTDOWN!
 */
inline void gcode_M81() {
  thermalManager.disable_all_heaters();
  stepper.finish_and_disable();
  #if FAN_COUNT > 0
    #if FAN_COUNT > 1
      for (uint8_t i = 0; i < FAN_COUNT; i++) fanSpeeds[i] = 0;
    #else
      fanSpeeds[0] = 0;
    #endif
  #endif
  safe_delay(1000); // Wait 1 second before switching off
  #if HAS_SUICIDE
    stepper.synchronize();
    suicide();
  #elif HAS_POWER_SWITCH
    OUT_WRITE(PS_ON_PIN, PS_ON_ASLEEP);
  #endif
  #if ENABLED(ULTIPANEL)
    #if HAS_POWER_SWITCH
      powersupply = false;
    #endif
    LCD_MESSAGEPGM(MACHINE_NAME " " MSG_OFF ".");
    lcd_update();
  #endif
}

/**
 * M82: Set E codes absolute (default)
 */
inline void gcode_M82() { axis_relative_modes[E_AXIS] = false; }

/**
 * M83: Set E codes relative while in Absolute Coordinates (G90) mode
 */
inline void gcode_M83() { axis_relative_modes[E_AXIS] = true; }

/**
 * M18, M84: Disable all stepper motors
 */
inline void gcode_M18_M84() {
  if (code_seen('S')) {
    stepper_inactive_time = code_value_millis_from_seconds();
  }
  else {
    bool all_axis = !((code_seen('X')) || (code_seen('Y')) || (code_seen('Z')) || (code_seen('E')));
    if (all_axis) {
      stepper.finish_and_disable();
    }
    else {
      stepper.synchronize();
      if (code_seen('X')) disable_x();
      if (code_seen('Y')) disable_y();
      if (code_seen('Z')) disable_z();
      #if ((E0_ENABLE_PIN != X_ENABLE_PIN) && (E1_ENABLE_PIN != Y_ENABLE_PIN)) // Only enable on boards that have seperate ENABLE_PINS
        if (code_seen('E')) disable_e_steppers();
      #endif
    }
    #if ENABLED(PRINTER_EVENT_LEDS)
      handle_led_print_event(printing_done);
    #endif
  }
}

/**
 * M85: Set inactivity shutdown timer with parameter S<seconds>. To disable set zero (default)
 */
inline void gcode_M85() {
  if (code_seen('S')) max_inactive_time = code_value_millis_from_seconds();
}

/**
 * Multi-stepper support for M92, M201, M203
 */
#if ENABLED(DISTINCT_E_FACTORS)
  #define GET_TARGET_EXTRUDER(CMD) if (get_target_extruder_from_command(CMD)) return
  #define TARGET_EXTRUDER target_extruder
#else
  #define GET_TARGET_EXTRUDER(CMD) NOOP
  #define TARGET_EXTRUDER 0
#endif

/**
 * M92: Set axis steps-per-unit for one or more axes, X, Y, Z, and E.
 *      (Follows the same syntax as G92)
 *
 *      With multiple extruders use T to specify which one.
 */
inline void gcode_M92() {

  GET_TARGET_EXTRUDER(92);

  LOOP_XYZE(i) {
    if (code_seen(axis_codes[i])) {
      if (i == E_AXIS) {
        float value = code_value_per_axis_unit(E_AXIS + TARGET_EXTRUDER);
        if (value < 20.0) {
          float factor = planner.axis_steps_per_mm[E_AXIS + TARGET_EXTRUDER] / value; // increase e constants if M92 E14 is given for netfab.
          planner.max_jerk[E_AXIS] *= factor;
          planner.max_feedrate_mm_s[E_AXIS + TARGET_EXTRUDER] *= factor;
          planner.max_acceleration_steps_per_s2[E_AXIS + TARGET_EXTRUDER] *= factor;
        }
        planner.axis_steps_per_mm[E_AXIS + TARGET_EXTRUDER] = value;
      }
      else {
        planner.axis_steps_per_mm[i] = code_value_per_axis_unit(i);
      }
    }
  }
  planner.refresh_positioning();
}

/**
 * Output the current position to serial
 */
static void report_current_position() {
  SERIAL_PROTOCOLPGM("X:");
  SERIAL_PROTOCOL(current_position[X_AXIS]);
  SERIAL_PROTOCOLPGM(" Y:");
  SERIAL_PROTOCOL(current_position[Y_AXIS]);
  SERIAL_PROTOCOLPGM(" Z:");
  SERIAL_PROTOCOL(current_position[Z_AXIS]);
  SERIAL_PROTOCOLPGM(" E:");
  SERIAL_PROTOCOL(current_position[E_AXIS]);

  stepper.report_positions();

  #if IS_SCARA
    SERIAL_PROTOCOLPAIR("SCARA Theta:", stepper.get_axis_position_degrees(A_AXIS));
    SERIAL_PROTOCOLLNPAIR("   Psi+Theta:", stepper.get_axis_position_degrees(B_AXIS));
    SERIAL_EOL;
  #endif
}

/**
 * M114: Output current position to serial port
 */
inline void gcode_M114() { stepper.synchronize(); report_current_position(); }

/**
 * M115: Capabilities string
 */
inline void gcode_M115() {
  SERIAL_PROTOCOLLNPGM(MSG_M115_REPORT);

  #if ENABLED(EXTENDED_CAPABILITIES_REPORT)

    // EEPROM (M500, M501)
    #if ENABLED(EEPROM_SETTINGS)
      SERIAL_PROTOCOLLNPGM("Cap:EEPROM:1");
    #else
      SERIAL_PROTOCOLLNPGM("Cap:EEPROM:0");
    #endif

    // AUTOREPORT_TEMP (M155)
    #if ENABLED(AUTO_REPORT_TEMPERATURES)
      SERIAL_PROTOCOLLNPGM("Cap:AUTOREPORT_TEMP:1");
    #else
      SERIAL_PROTOCOLLNPGM("Cap:AUTOREPORT_TEMP:0");
    #endif

    // PROGRESS (M530 S L, M531 <file>, M532 X L)
    SERIAL_PROTOCOLLNPGM("Cap:PROGRESS:0");

    // AUTOLEVEL (G29)
    #if HAS_ABL
      SERIAL_PROTOCOLLNPGM("Cap:AUTOLEVEL:1");
    #else
      SERIAL_PROTOCOLLNPGM("Cap:AUTOLEVEL:0");
    #endif

    // Z_PROBE (G30)
    #if HAS_BED_PROBE
      SERIAL_PROTOCOLLNPGM("Cap:Z_PROBE:1");
    #else
      SERIAL_PROTOCOLLNPGM("Cap:Z_PROBE:0");
    #endif

    // SOFTWARE_POWER (G30)
    #if HAS_POWER_SWITCH
      SERIAL_PROTOCOLLNPGM("Cap:SOFTWARE_POWER:1");
    #else
      SERIAL_PROTOCOLLNPGM("Cap:SOFTWARE_POWER:0");
    #endif

    // TOGGLE_LIGHTS (M355)
    #if HAS_CASE_LIGHT
      SERIAL_PROTOCOLLNPGM("Cap:TOGGLE_LIGHTS:1");
    #else
      SERIAL_PROTOCOLLNPGM("Cap:TOGGLE_LIGHTS:0");
    #endif

    // EMERGENCY_PARSER (M108, M112, M410)
    #if ENABLED(EMERGENCY_PARSER)
      SERIAL_PROTOCOLLNPGM("Cap:EMERGENCY_PARSER:1");
    #else
      SERIAL_PROTOCOLLNPGM("Cap:EMERGENCY_PARSER:0");
    #endif

  #endif // EXTENDED_CAPABILITIES_REPORT
}

/**
 * M117: Set LCD Status Message
 */
inline void gcode_M117() {
  lcd_setstatus(current_command_args);
}

/**
 * M119: Output endstop states to serial output
 */
inline void gcode_M119() { endstops.M119(); }

/**
 * M120: Enable endstops and set non-homing endstop state to "enabled"
 */
inline void gcode_M120() { endstops.enable_globally(true); }

/**
 * M121: Disable endstops and set non-homing endstop state to "disabled"
 */
inline void gcode_M121() { endstops.enable_globally(false); }

#if ENABLED(PARK_HEAD_ON_PAUSE)

  /**
   * M125: Store current position and move to filament change position.
   *       Called on pause (by M25) to prevent material leaking onto the
   *       object. On resume (M24) the head will be moved back and the
   *       print will resume.
   *
   *       If Marlin is compiled without SD Card support, M125 can be
   *       used directly to pause the print and move to park position,
   *       resuming with a button click or M108.
   *
   *    L = override retract length
   *    X = override X
   *    Y = override Y
   *    Z = override Z raise
   */
  inline void gcode_M125() {
    if (move_away_flag) return; // already paused

    const bool job_running = print_job_timer.isRunning();

    // there are blocks after this one, or sd printing
    move_away_flag = job_running || planner.blocks_queued()
      #if ENABLED(SDSUPPORT)
        || card.sdprinting
      #endif
    ;

    if (!move_away_flag) return; // nothing to pause

    // M125 can be used to pause a print too
    #if ENABLED(SDSUPPORT)
      card.pauseSDPrint();
    #endif
    print_job_timer.pause();

    // Save current position
    COPY(resume_position, current_position);

    set_destination_to_current();

    // Initial retract before move to filament change position
    destination[E_AXIS] += code_seen('L') ? code_value_axis_units(E_AXIS) : 0
      #if defined(FILAMENT_CHANGE_RETRACT_LENGTH) && FILAMENT_CHANGE_RETRACT_LENGTH > 0
        - (FILAMENT_CHANGE_RETRACT_LENGTH)
      #endif
    ;
    RUNPLAN(FILAMENT_CHANGE_RETRACT_FEEDRATE);

    // Lift Z axis
    const float z_lift = code_seen('Z') ? code_value_axis_units(Z_AXIS) :
      #if defined(FILAMENT_CHANGE_Z_ADD) && FILAMENT_CHANGE_Z_ADD > 0
        FILAMENT_CHANGE_Z_ADD
      #else
        0
      #endif
    ;
    if (z_lift > 0) {
      destination[Z_AXIS] += z_lift;
      NOMORE(destination[Z_AXIS], Z_MAX_POS);
      RUNPLAN(FILAMENT_CHANGE_Z_FEEDRATE);
    }

    // Move XY axes to filament change position or given position
    destination[X_AXIS] = code_seen('X') ? code_value_axis_units(X_AXIS) : 0
      #ifdef FILAMENT_CHANGE_X_POS
        + FILAMENT_CHANGE_X_POS
      #endif
    ;
    destination[Y_AXIS] = code_seen('Y') ? code_value_axis_units(Y_AXIS) : 0
      #ifdef FILAMENT_CHANGE_Y_POS
        + FILAMENT_CHANGE_Y_POS
      #endif
    ;

    #if HOTENDS > 1 && DISABLED(DUAL_X_CARRIAGE)
      if (active_extruder > 0) {
        if (!code_seen('X')) destination[X_AXIS] += hotend_offset[X_AXIS][active_extruder];
        if (!code_seen('Y')) destination[Y_AXIS] += hotend_offset[Y_AXIS][active_extruder];
      }
    #endif

    clamp_to_software_endstops(destination);
    RUNPLAN(FILAMENT_CHANGE_XY_FEEDRATE);
    set_current_to_destination();
    stepper.synchronize();
    disable_e_steppers();

    #if DISABLED(SDSUPPORT)
      // Wait for lcd click or M108
      KEEPALIVE_STATE(PAUSED_FOR_USER);
      wait_for_user = true;
      while (wait_for_user) idle();
      KEEPALIVE_STATE(IN_HANDLER);

      // Return to print position and continue
      move_back_on_resume();
      if (job_running) print_job_timer.start();
      move_away_flag = false;
    #endif
  }

#endif // PARK_HEAD_ON_PAUSE

#if ENABLED(BLINKM) || ENABLED(RGB_LED) || ENABLED(RGB_STRIP)

  void set_led_color(const uint8_t r, const uint8_t g, const uint8_t b) {

    #if ENABLED(BLINKM)

      // This variant uses i2c to send the RGB components to the device.
      SendColors(r, g, b);

    #else

      // This variant uses 3 separate pins for the RGB components.
      // If the pins can do PWM then their intensity will be set.
      digitalWrite(RGB_LED_R_PIN, r ? HIGH : LOW);
      digitalWrite(RGB_LED_G_PIN, g ? HIGH : LOW);
      digitalWrite(RGB_LED_B_PIN, b ? HIGH : LOW);
      analogWrite(RGB_LED_R_PIN, r);
      analogWrite(RGB_LED_G_PIN, g);
      analogWrite(RGB_LED_B_PIN, b);

    #endif
  }

  /**
   * M150: Set Status LED Color - Use R-U-B-W for R-G-B-W
   *
   * Always sets all 3 components. If a component is left out, set to 0.
   *
   * Examples:
   *
   *   M150 R255       ; Turn LED red
   *   M150 R255 U127  ; Turn LED orange (PWM only)
   *   M150            ; Turn LED off
   *   M150 R U B      ; Turn LED white
   *   
   *   If RGBW,
   *   M150 W          ; Turn LED White
   *
   */
  inline void gcode_M150() {
    set_led_color(
      code_seen('R') ? (code_has_value() ? code_value_byte() : 255) : 0,
      code_seen('U') ? (code_has_value() ? code_value_byte() : 255) : 0,
      code_seen('B') ? (code_has_value() ? code_value_byte() : 255) : 0,
      code_seen('W') ? (code_has_value() ? code_value_byte() : 255) : 0
    );
  }

#elif ENABLED(LEDSTRIP)

  /**
   *
   * M150: Set Status LED Color - Use R-V-B for R-G-B
   *       use S for segment 1 2 3...0 for all
   *       use P for power 1 is on 2 is half on 3 is off
   *       "M150 P1" turn on all ledstrip with saved color (by default linen white)
   *       "M150 R130 V50 B80 S1"  change the color of segment 1 and store this color value for this segment
   *       "M150 S1 P2" turn on half of the leds in segment1 with saved color for this segment (black by default)
   *       "M150 R30 V70 B10" change the color of entire ledstrip and save this color for future use
   *
   */

  inline void gcode_M150() {
    SendColorsOnLedstrip(
      code_seen('R') ? (code_has_value() ? code_value_byte() : 255) : 0,
      code_seen('U') ? (code_has_value() ? code_value_byte() : 255) : 0,
      code_seen('B') ? (code_has_value() ? code_value_byte() : 255) : 0,
      code_seen('S') ? code_has_value() : 0,
      code_seen('P') ? (byte)code_has_value() : LED_POWERNOCHG
    );
  }
#endif // LEDSTRIP, BLINKM, RGB_LED, RGB(W)_STRIP

/**
 * M200: Set filament diameter and set E axis units to cubic units
 *
 *    T<extruder> - Optional extruder number. Current extruder if omitted.
 *    D<linear> - Diameter of the filament. Use "D0" to switch back to linear units on the E axis.
 */
inline void gcode_M200() {

  if (get_target_extruder_from_command(200)) return;

  if (code_seen('D')) {
    // setting any extruder filament size disables volumetric on the assumption that
    // slicers either generate in extruder values as cubic mm or as as filament feeds
    // for all extruders
    volumetric_enabled = (code_value_linear_units() != 0.0);
    if (volumetric_enabled) {
      filament_size[target_extruder] = code_value_linear_units();
      // make sure all extruders have some sane value for the filament size
      for (uint8_t i = 0; i < COUNT(filament_size); i++)
        if (! filament_size[i]) filament_size[i] = DEFAULT_NOMINAL_FILAMENT_DIA;
    }
  }
  else {
    //reserved for setting filament diameter via UFID or filament measuring device
    return;
  }
  calculate_volumetric_multipliers();
}

/**
 * M201: Set max acceleration in units/s^2 for print moves (M201 X1000 Y1000)
 *
 *       With multiple extruders use T to specify which one.
 */
inline void gcode_M201() {

  GET_TARGET_EXTRUDER(201);

  LOOP_XYZE(i) {
    if (code_seen(axis_codes[i])) {
      const uint8_t a = i + (i == E_AXIS ? TARGET_EXTRUDER : 0);
      planner.max_acceleration_mm_per_s2[a] = code_value_axis_units(a);
    }
  }
  // steps per sq second need to be updated to agree with the units per sq second (as they are what is used in the planner)
  planner.reset_acceleration_rates();
}

#if 0 // Not used for Sprinter/grbl gen6
  inline void gcode_M202() {
    LOOP_XYZE(i) {
      if (code_seen(axis_codes[i])) axis_travel_steps_per_sqr_second[i] = code_value_axis_units(i) * planner.axis_steps_per_mm[i];
    }
  }
#endif


/**
 * M203: Set maximum feedrate that your machine can sustain (M203 X200 Y200 Z300 E10000) in units/sec
 *
 *       With multiple extruders use T to specify which one.
 */
inline void gcode_M203() {

  GET_TARGET_EXTRUDER(203);

  LOOP_XYZE(i)
    if (code_seen(axis_codes[i])) {
      const uint8_t a = i + (i == E_AXIS ? TARGET_EXTRUDER : 0);
      planner.max_feedrate_mm_s[a] = code_value_axis_units(a);
    }
}

/**
 * M204: Set Accelerations in units/sec^2 (M204 P1200 R3000 T3000)
 *
 *    P = Printing moves
 *    R = Retract only (no X, Y, Z) moves
 *    T = Travel (non printing) moves
 *
 *  Also sets minimum segment time in ms (B20000) to prevent buffer under-runs and M20 minimum feedrate
 */
inline void gcode_M204() {
  if (code_seen('S')) {  // Kept for legacy compatibility. Should NOT BE USED for new developments.
    planner.travel_acceleration = planner.acceleration = code_value_linear_units();
    SERIAL_ECHOLNPAIR("Setting Print and Travel Acceleration: ", planner.acceleration);
  }
  if (code_seen('P')) {
    planner.acceleration = code_value_linear_units();
    SERIAL_ECHOLNPAIR("Setting Print Acceleration: ", planner.acceleration);
  }
  if (code_seen('R')) {
    planner.retract_acceleration = code_value_linear_units();
    SERIAL_ECHOLNPAIR("Setting Retract Acceleration: ", planner.retract_acceleration);
  }
  if (code_seen('T')) {
    planner.travel_acceleration = code_value_linear_units();
    SERIAL_ECHOLNPAIR("Setting Travel Acceleration: ", planner.travel_acceleration);
  }
}

/**
 * M205: Set Advanced Settings
 *
 *    S = Min Feed Rate (units/s)
 *    T = Min Travel Feed Rate (units/s)
 *    B = Min Segment Time (Âµs)
 *    X = Max X Jerk (units/sec^2)
 *    Y = Max Y Jerk (units/sec^2)
 *    Z = Max Z Jerk (units/sec^2)
 *    E = Max E Jerk (units/sec^2)
 */
inline void gcode_M205() {
  if (code_seen('S')) planner.min_feedrate_mm_s = code_value_linear_units();
  if (code_seen('T')) planner.min_travel_feedrate_mm_s = code_value_linear_units();
  if (code_seen('B')) planner.min_segment_time = code_value_millis();
  if (code_seen('X')) planner.max_jerk[X_AXIS] = code_value_axis_units(X_AXIS);
  if (code_seen('Y')) planner.max_jerk[Y_AXIS] = code_value_axis_units(Y_AXIS);
  if (code_seen('Z')) planner.max_jerk[Z_AXIS] = code_value_axis_units(Z_AXIS);
  if (code_seen('E')) planner.max_jerk[E_AXIS] = code_value_axis_units(E_AXIS);
}

#if DISABLED(NO_WORKSPACE_OFFSETS)

  /**
   * M206: Set Additional Homing Offset (X Y Z). SCARA aliases T=X, P=Y
   */
  inline void gcode_M206() {
    LOOP_XYZ(i)
      if (code_seen(axis_codes[i]))
        set_home_offset((AxisEnum)i, code_value_axis_units(i));

    #if ENABLED(MORGAN_SCARA)
      if (code_seen('T')) set_home_offset(A_AXIS, code_value_axis_units(A_AXIS)); // Theta
      if (code_seen('P')) set_home_offset(B_AXIS, code_value_axis_units(B_AXIS)); // Psi
    #endif

    SYNC_PLAN_POSITION_KINEMATIC();
    report_current_position();
  }

#endif // NO_WORKSPACE_OFFSETS

#if ENABLED(DELTA)
  /**
   * M665: Set delta configurations
   *
   *    L = diagonal rod
   *    R = delta radius
   *    S = segments per second
   *    A = Alpha (Tower 1) diagonal rod trim
   *    B = Beta (Tower 2) diagonal rod trim
   *    C = Gamma (Tower 3) diagonal rod trim
   */
  inline void gcode_M665() {
    if (code_seen('L')) delta_diagonal_rod = code_value_linear_units();
    if (code_seen('R')) delta_radius = code_value_linear_units();
    if (code_seen('S')) delta_segments_per_second = code_value_float();
    if (code_seen('A')) delta_diagonal_rod_trim[A_AXIS] = code_value_linear_units();
    if (code_seen('B')) delta_diagonal_rod_trim[B_AXIS] = code_value_linear_units();
    if (code_seen('C')) delta_diagonal_rod_trim[C_AXIS] = code_value_linear_units();
    if (code_seen('I')) delta_tower_angle_trim[A_AXIS] = code_value_linear_units();
    if (code_seen('J')) delta_tower_angle_trim[B_AXIS] = code_value_linear_units();
    if (code_seen('K')) delta_tower_angle_trim[C_AXIS] = code_value_linear_units();
    recalc_delta_settings(delta_radius, delta_diagonal_rod);
  }
  /**
   * M666: Set delta endstop adjustment
   */
  inline void gcode_M666() {
    #if ENABLED(DEBUG_LEVELING_FEATURE)
      if (DEBUGGING(LEVELING)) {
        SERIAL_ECHOLNPGM(">>> gcode_M666");
      }
    #endif
    LOOP_XYZ(i) {
      if (code_seen(axis_codes[i])) {
        endstop_adj[i] = code_value_axis_units(i);
        #if ENABLED(DEBUG_LEVELING_FEATURE)
          if (DEBUGGING(LEVELING)) {
            SERIAL_ECHOPAIR("endstop_adj[", axis_codes[i]);
            SERIAL_ECHOLNPAIR("] = ", endstop_adj[i]);
          }
        #endif
      }
    }
    #if ENABLED(DEBUG_LEVELING_FEATURE)
      if (DEBUGGING(LEVELING)) {
        SERIAL_ECHOLNPGM("<<< gcode_M666");
      }
    #endif
  }

#elif ENABLED(Z_DUAL_ENDSTOPS) // !DELTA && ENABLED(Z_DUAL_ENDSTOPS)

  /**
   * M666: For Z Dual Endstop setup, set z axis offset to the z2 axis.
   */
  inline void gcode_M666() {
    if (code_seen('Z')) z_endstop_adj = code_value_axis_units(Z_AXIS);
    SERIAL_ECHOLNPAIR("Z Endstop Adjustment set to (mm):", z_endstop_adj);
  }

#endif // !DELTA && Z_DUAL_ENDSTOPS

#if ENABLED(FWRETRACT)

  /**
   * M207: Set firmware retraction values
   *
   *   S[+units]    retract_length
   *   W[+units]    retract_length_swap (multi-extruder)
   *   F[units/min] retract_feedrate_mm_s
   *   Z[units]     retract_zlift
   */
  inline void gcode_M207() {
    if (code_seen('S')) retract_length = code_value_axis_units(E_AXIS);
    if (code_seen('F')) retract_feedrate_mm_s = MMM_TO_MMS(code_value_axis_units(E_AXIS));
    if (code_seen('Z')) retract_zlift = code_value_axis_units(Z_AXIS);
    #if EXTRUDERS > 1
      if (code_seen('W')) retract_length_swap = code_value_axis_units(E_AXIS);
    #endif
  }

  /**
   * M208: Set firmware un-retraction values
   *
   *   S[+units]    retract_recover_length (in addition to M207 S*)
   *   W[+units]    retract_recover_length_swap (multi-extruder)
   *   F[units/min] retract_recover_feedrate_mm_s
   */
  inline void gcode_M208() {
    if (code_seen('S')) retract_recover_length = code_value_axis_units(E_AXIS);
    if (code_seen('F')) retract_recover_feedrate_mm_s = MMM_TO_MMS(code_value_axis_units(E_AXIS));
    #if EXTRUDERS > 1
      if (code_seen('W')) retract_recover_length_swap = code_value_axis_units(E_AXIS);
    #endif
  }

  /**
   * M209: Enable automatic retract (M209 S1)
   *   For slicers that don't support G10/11, reversed extrude-only
   *   moves will be classified as retraction.
   */
  inline void gcode_M209() {
    if (code_seen('S')) {
      autoretract_enabled = code_value_bool();
      for (int i = 0; i < EXTRUDERS; i++) retracted[i] = false;
    }
  }

#endif // FWRETRACT

/**
 * M211: Enable, Disable, and/or Report software endstops
 *
 * Usage: M211 S1 to enable, M211 S0 to disable, M211 alone for report
 */
inline void gcode_M211() {
  SERIAL_ECHO_START;
  #if HAS_SOFTWARE_ENDSTOPS
    if (code_seen('S')) soft_endstops_enabled = code_value_bool();
    SERIAL_ECHOPGM(MSG_SOFT_ENDSTOPS);
    serialprintPGM(soft_endstops_enabled ? PSTR(MSG_ON) : PSTR(MSG_OFF));
  #else
    SERIAL_ECHOPGM(MSG_SOFT_ENDSTOPS);
    SERIAL_ECHOPGM(MSG_OFF);
  #endif
  SERIAL_ECHOPGM(MSG_SOFT_MIN);
  SERIAL_ECHOPAIR(    MSG_X, soft_endstop_min[X_AXIS]);
  SERIAL_ECHOPAIR(" " MSG_Y, soft_endstop_min[Y_AXIS]);
  SERIAL_ECHOPAIR(" " MSG_Z, soft_endstop_min[Z_AXIS]);
  SERIAL_ECHOPGM(MSG_SOFT_MAX);
  SERIAL_ECHOPAIR(    MSG_X, soft_endstop_max[X_AXIS]);
  SERIAL_ECHOPAIR(" " MSG_Y, soft_endstop_max[Y_AXIS]);
  SERIAL_ECHOLNPAIR(" " MSG_Z, soft_endstop_max[Z_AXIS]);
}

#if HOTENDS > 1

  /**
   * M218 - set hotend offset (in linear units)
   *
   *   T<tool>
   *   X<xoffset>
   *   Y<yoffset>
   *   Z<zoffset> - Available with DUAL_X_CARRIAGE and SWITCHING_EXTRUDER
   */
  inline void gcode_M218() {
    if (get_target_extruder_from_command(218) || target_extruder == 0) return;

    if (code_seen('X')) hotend_offset[X_AXIS][target_extruder] = code_value_axis_units(X_AXIS);
    if (code_seen('Y')) hotend_offset[Y_AXIS][target_extruder] = code_value_axis_units(Y_AXIS);

    #if ENABLED(DUAL_X_CARRIAGE) || ENABLED(SWITCHING_EXTRUDER)
      if (code_seen('Z')) hotend_offset[Z_AXIS][target_extruder] = code_value_axis_units(Z_AXIS);
    #endif

    SERIAL_ECHO_START;
    SERIAL_ECHOPGM(MSG_HOTEND_OFFSET);
    HOTEND_LOOP() {
      SERIAL_CHAR(' ');
      SERIAL_ECHO(hotend_offset[X_AXIS][e]);
      SERIAL_CHAR(',');
      SERIAL_ECHO(hotend_offset[Y_AXIS][e]);
      #if ENABLED(DUAL_X_CARRIAGE) || ENABLED(SWITCHING_EXTRUDER)
        SERIAL_CHAR(',');
        SERIAL_ECHO(hotend_offset[Z_AXIS][e]);
      #endif
    }
    SERIAL_EOL;
  }

#endif // HOTENDS > 1

/**
 * M220: Set speed percentage factor, aka "Feed Rate" (M220 S95)
 */
inline void gcode_M220() {
  if (code_seen('S')) feedrate_percentage = code_value_int();
}

/**
 * M221: Set extrusion percentage (M221 T0 S95)
 */
inline void gcode_M221() {
  if (get_target_extruder_from_command(221)) return;
  if (code_seen('S'))
    flow_percentage[target_extruder] = code_value_int();
}

/**
 * M226: Wait until the specified pin reaches the state required (M226 P<pin> S<state>)
 */
inline void gcode_M226() {
  if (code_seen('P')) {
    int pin_number = code_value_int(),
        pin_state = code_seen('S') ? code_value_int() : -1; // required pin state - default is inverted

    if (pin_state >= -1 && pin_state <= 1 && pin_number > -1 && !pin_is_protected(pin_number)) {

      int target = LOW;

      stepper.synchronize();

      pinMode(pin_number, INPUT);
      switch (pin_state) {
        case 1:
          target = HIGH;
          break;
        case 0:
          target = LOW;
          break;
        case -1:
          target = !digitalRead(pin_number);
          break;
      }

      while (digitalRead(pin_number) != target) idle();

    } // pin_state -1 0 1 && pin_number > -1
  } // code_seen('P')
}

#if ENABLED(EXPERIMENTAL_I2CBUS)

  /**
   * M260: Send data to a I2C slave device
   *
   * This is a PoC, the formating and arguments for the GCODE will
   * change to be more compatible, the current proposal is:
   *
   *  M260 A<slave device address base 10> ; Sets the I2C slave address the data will be sent to
   *
   *  M260 B<byte-1 value in base 10>
   *  M260 B<byte-2 value in base 10>
   *  M260 B<byte-3 value in base 10>
   *
   *  M260 S1 ; Send the buffered data and reset the buffer
   *  M260 R1 ; Reset the buffer without sending data
   *
   */
  inline void gcode_M260() {
    // Set the target address
    if (code_seen('A')) i2c.address(code_value_byte());

    // Add a new byte to the buffer
    if (code_seen('B')) i2c.addbyte(code_value_byte());

    // Flush the buffer to the bus
    if (code_seen('S')) i2c.send();

    // Reset and rewind the buffer
    else if (code_seen('R')) i2c.reset();
  }

  /**
   * M261: Request X bytes from I2C slave device
   *
   * Usage: M261 A<slave device address base 10> B<number of bytes>
   */
  inline void gcode_M261() {
    if (code_seen('A')) i2c.address(code_value_byte());

    uint8_t bytes = code_seen('B') ? code_value_byte() : 1;

    if (i2c.addr && bytes && bytes <= TWIBUS_BUFFER_SIZE) {
      i2c.relay(bytes);
    }
    else {
      SERIAL_ERROR_START;
      SERIAL_ERRORLN("Bad i2c request");
    }
  }

#endif // EXPERIMENTAL_I2CBUS

#if HAS_SERVOS

  /**
   * M280: Get or set servo position. P<index> [S<angle>]
   */
  inline void gcode_M280() {
    if (!code_seen('P')) return;
    int servo_index = code_value_int();
    if (servo_index >= 0 && servo_index < NUM_SERVOS) {
      if (code_seen('S'))
        MOVE_SERVO(servo_index, code_value_int());
      else {
        SERIAL_ECHO_START;
        SERIAL_ECHOPAIR(" Servo ", servo_index);
        SERIAL_ECHOLNPAIR(": ", servo[servo_index].read());
      }
    }
    else {
      SERIAL_ERROR_START;
      SERIAL_ECHOPAIR("Servo ", servo_index);
      SERIAL_ECHOLNPGM(" out of range");
    }
  }

#endif // HAS_SERVOS

#if HAS_BUZZER

  /**
   * M300: Play beep sound S<frequency Hz> P<duration ms>
   */
  inline void gcode_M300() {
    uint16_t const frequency = code_seen('S') ? code_value_ushort() : 260;
    uint16_t duration = code_seen('P') ? code_value_ushort() : 1000;

    // Limits the tone duration to 0-5 seconds.
    NOMORE(duration, 5000);

    BUZZ(duration, frequency);
  }

#endif // HAS_BUZZER

#if ENABLED(PIDTEMP)

  /**
   * M301: Set PID parameters P I D (and optionally C, L)
   *
   *   P[float] Kp term
   *   I[float] Ki term (unscaled)
   *   D[float] Kd term (unscaled)
   *
   * With PID_EXTRUSION_SCALING:
   *
   *   C[float] Kc term
   *   L[float] LPQ length
   */
  inline void gcode_M301() {

    // multi-extruder PID patch: M301 updates or prints a single extruder's PID values
    // default behaviour (omitting E parameter) is to update for extruder 0 only
    int e = code_seen('E') ? code_value_int() : 0; // extruder being updated

    if (e < HOTENDS) { // catch bad input value
      if (code_seen('P')) PID_PARAM(Kp, e) = code_value_float();
      if (code_seen('I')) PID_PARAM(Ki, e) = scalePID_i(code_value_float());
      if (code_seen('D')) PID_PARAM(Kd, e) = scalePID_d(code_value_float());
      #if ENABLED(PID_EXTRUSION_SCALING)
        if (code_seen('C')) PID_PARAM(Kc, e) = code_value_float();
        if (code_seen('L')) lpq_len = code_value_float();
        NOMORE(lpq_len, LPQ_MAX_LEN);
      #endif

      thermalManager.updatePID();
      SERIAL_ECHO_START;
      #if ENABLED(PID_PARAMS_PER_HOTEND)
        SERIAL_ECHOPAIR(" e:", e); // specify extruder in serial output
      #endif // PID_PARAMS_PER_HOTEND
      SERIAL_ECHOPAIR(" p:", PID_PARAM(Kp, e));
      SERIAL_ECHOPAIR(" i:", unscalePID_i(PID_PARAM(Ki, e)));
      SERIAL_ECHOPAIR(" d:", unscalePID_d(PID_PARAM(Kd, e)));
      #if ENABLED(PID_EXTRUSION_SCALING)
        //Kc does not have scaling applied above, or in resetting defaults
        SERIAL_ECHOPAIR(" c:", PID_PARAM(Kc, e));
      #endif
      SERIAL_EOL;
    }
    else {
      SERIAL_ERROR_START;
      SERIAL_ERRORLN(MSG_INVALID_EXTRUDER);
    }
  }

#endif // PIDTEMP

#if ENABLED(PIDTEMPBED)

  inline void gcode_M304() {
    if (code_seen('P')) thermalManager.bedKp = code_value_float();
    if (code_seen('I')) thermalManager.bedKi = scalePID_i(code_value_float());
    if (code_seen('D')) thermalManager.bedKd = scalePID_d(code_value_float());

    thermalManager.updatePID();

    SERIAL_ECHO_START;
    SERIAL_ECHOPAIR(" p:", thermalManager.bedKp);
    SERIAL_ECHOPAIR(" i:", unscalePID_i(thermalManager.bedKi));
    SERIAL_ECHOLNPAIR(" d:", unscalePID_d(thermalManager.bedKd));
  }

#endif // PIDTEMPBED

#if defined(CHDK) || HAS_PHOTOGRAPH

  /**
   * M240: Trigger a camera by emulating a Canon RC-1
   *       See http://www.doc-diy.net/photo/rc-1_hacked/
   */
  inline void gcode_M240() {
    #ifdef CHDK

      OUT_WRITE(CHDK, HIGH);
      chdkHigh = millis();
      chdkActive = true;

    #elif HAS_PHOTOGRAPH

      const uint8_t NUM_PULSES = 16;
      const float PULSE_LENGTH = 0.01524;
      for (int i = 0; i < NUM_PULSES; i++) {
        WRITE(PHOTOGRAPH_PIN, HIGH);
        _delay_ms(PULSE_LENGTH);
        WRITE(PHOTOGRAPH_PIN, LOW);
        _delay_ms(PULSE_LENGTH);
      }
      delay(7.33);
      for (int i = 0; i < NUM_PULSES; i++) {
        WRITE(PHOTOGRAPH_PIN, HIGH);
        _delay_ms(PULSE_LENGTH);
        WRITE(PHOTOGRAPH_PIN, LOW);
        _delay_ms(PULSE_LENGTH);
      }

    #endif // !CHDK && HAS_PHOTOGRAPH
  }

#endif // CHDK || PHOTOGRAPH_PIN

#if HAS_LCD_CONTRAST

  /**
   * M250: Read and optionally set the LCD contrast
   */
  inline void gcode_M250() {
    if (code_seen('C')) set_lcd_contrast(code_value_int());
    SERIAL_PROTOCOLPGM("lcd contrast value: ");
    SERIAL_PROTOCOL(lcd_contrast);
    SERIAL_EOL;
  }

#endif // HAS_LCD_CONTRAST

#if ENABLED(PREVENT_COLD_EXTRUSION)

  /**
   * M302: Allow cold extrudes, or set the minimum extrude temperature
   *
   *       S<temperature> sets the minimum extrude temperature
   *       P<bool> enables (1) or disables (0) cold extrusion
   *
   *  Examples:
   *
   *       M302         ; report current cold extrusion state
   *       M302 P0      ; enable cold extrusion checking
   *       M302 P1      ; disables cold extrusion checking
   *       M302 S0      ; always allow extrusion (disables checking)
   *       M302 S170    ; only allow extrusion above 170
   *       M302 S170 P1 ; set min extrude temp to 170 but leave disabled
   */
  inline void gcode_M302() {
    bool seen_S = code_seen('S');
    if (seen_S) {
      thermalManager.extrude_min_temp = code_value_temp_abs();
      thermalManager.allow_cold_extrude = (thermalManager.extrude_min_temp == 0);
    }

    if (code_seen('P'))
      thermalManager.allow_cold_extrude = (thermalManager.extrude_min_temp == 0) || code_value_bool();
    else if (!seen_S) {
      // Report current state
      SERIAL_ECHO_START;
      SERIAL_ECHOPAIR("Cold extrudes are ", (thermalManager.allow_cold_extrude ? "en" : "dis"));
      SERIAL_ECHOPAIR("abled (min temp ", int(thermalManager.extrude_min_temp + 0.5));
      SERIAL_ECHOLNPGM("C)");
    }
  }

#endif // PREVENT_COLD_EXTRUSION

/**
 * M303: PID relay autotune
 *
 *       S<temperature> sets the target temperature. (default 150C)
 *       E<extruder> (-1 for the bed) (default 0)
 *       C<cycles>
 *       U<bool> with a non-zero value will apply the result to current settings
 */
inline void gcode_M303() {
  #if HAS_PID_HEATING
    int e = code_seen('E') ? code_value_int() : 0;
    int c = code_seen('C') ? code_value_int() : 5;
    bool u = code_seen('U') && code_value_bool();

    float temp = code_seen('S') ? code_value_temp_abs() : (e < 0 ? 70.0 : 150.0);

    if (e >= 0 && e < HOTENDS)
      target_extruder = e;

    KEEPALIVE_STATE(NOT_BUSY); // don't send "busy: processing" messages during autotune output

    thermalManager.PID_autotune(temp, e, c, u);

    KEEPALIVE_STATE(IN_HANDLER);
  #else
    SERIAL_ERROR_START;
    SERIAL_ERRORLNPGM(MSG_ERR_M303_DISABLED);
  #endif
}

#if ENABLED(MORGAN_SCARA)

  bool SCARA_move_to_cal(uint8_t delta_a, uint8_t delta_b) {
    if (IsRunning()) {
      forward_kinematics_SCARA(delta_a, delta_b);
      destination[X_AXIS] = LOGICAL_X_POSITION(cartes[X_AXIS]);
      destination[Y_AXIS] = LOGICAL_Y_POSITION(cartes[Y_AXIS]);
      destination[Z_AXIS] = current_position[Z_AXIS];
      prepare_move_to_destination();
      return true;
    }
    return false;
  }

  /**
   * M360: SCARA calibration: Move to cal-position ThetaA (0 deg calibration)
   */
  inline bool gcode_M360() {
    SERIAL_ECHOLNPGM(" Cal: Theta 0");
    return SCARA_move_to_cal(0, 120);
  }

  /**
   * M361: SCARA calibration: Move to cal-position ThetaB (90 deg calibration - steps per degree)
   */
  inline bool gcode_M361() {
    SERIAL_ECHOLNPGM(" Cal: Theta 90");
    return SCARA_move_to_cal(90, 130);
  }

  /**
   * M362: SCARA calibration: Move to cal-position PsiA (0 deg calibration)
   */
  inline bool gcode_M362() {
    SERIAL_ECHOLNPGM(" Cal: Psi 0");
    return SCARA_move_to_cal(60, 180);
  }

  /**
   * M363: SCARA calibration: Move to cal-position PsiB (90 deg calibration - steps per degree)
   */
  inline bool gcode_M363() {
    SERIAL_ECHOLNPGM(" Cal: Psi 90");
    return SCARA_move_to_cal(50, 90);
  }

  /**
   * M364: SCARA calibration: Move to cal-position PSIC (90 deg to Theta calibration position)
   */
  inline bool gcode_M364() {
    SERIAL_ECHOLNPGM(" Cal: Theta-Psi 90");
    return SCARA_move_to_cal(45, 135);
  }

#endif // SCARA

#if ENABLED(EXT_SOLENOID)

  void enable_solenoid(uint8_t num) {
    switch (num) {
      case 0:
        OUT_WRITE(SOL0_PIN, HIGH);
        break;
        #if HAS_SOLENOID_1
          case 1:
            OUT_WRITE(SOL1_PIN, HIGH);
            break;
        #endif
        #if HAS_SOLENOID_2
          case 2:
            OUT_WRITE(SOL2_PIN, HIGH);
            break;
        #endif
        #if HAS_SOLENOID_3
          case 3:
            OUT_WRITE(SOL3_PIN, HIGH);
            break;
        #endif
      default:
        SERIAL_ECHO_START;
        SERIAL_ECHOLNPGM(MSG_INVALID_SOLENOID);
        break;
    }
  }

  void enable_solenoid_on_active_extruder() { enable_solenoid(active_extruder); }

  void disable_all_solenoids() {
    OUT_WRITE(SOL0_PIN, LOW);
    OUT_WRITE(SOL1_PIN, LOW);
    OUT_WRITE(SOL2_PIN, LOW);
    OUT_WRITE(SOL3_PIN, LOW);
  }

  /**
   * M380: Enable solenoid on the active extruder
   */
  inline void gcode_M380() { enable_solenoid_on_active_extruder(); }

  /**
   * M381: Disable all solenoids
   */
  inline void gcode_M381() { disable_all_solenoids(); }

#endif // EXT_SOLENOID

/**
 * M400: Finish all moves
 */
inline void gcode_M400() { stepper.synchronize(); }

#if HAS_BED_PROBE

  /**
   * M401: Engage Z Servo endstop if available
   */
  inline void gcode_M401() { DEPLOY_PROBE(); }

  /**
   * M402: Retract Z Servo endstop if enabled
   */
  inline void gcode_M402() { STOW_PROBE(); }

#endif // HAS_BED_PROBE

#if ENABLED(FILAMENT_WIDTH_SENSOR)

  /**
   * M404: Display or set (in current units) the nominal filament width (3mm, 1.75mm ) W<3.0>
   */
  inline void gcode_M404() {
    if (code_seen('W')) {
      filament_width_nominal = code_value_linear_units();
    }
    else {
      SERIAL_PROTOCOLPGM("Filament dia (nominal mm):");
      SERIAL_PROTOCOLLN(filament_width_nominal);
    }
  }

  /**
   * M405: Turn on filament sensor for control
   */
  inline void gcode_M405() {
    // This is technically a linear measurement, but since it's quantized to centimeters and is a different unit than
    // everything else, it uses code_value_int() instead of code_value_linear_units().
    if (code_seen('D')) meas_delay_cm = code_value_int();
    NOMORE(meas_delay_cm, MAX_MEASUREMENT_DELAY);

    if (filwidth_delay_index[1] == -1) { // Initialize the ring buffer if not done since startup
      int temp_ratio = thermalManager.widthFil_to_size_ratio();

      for (uint8_t i = 0; i < COUNT(measurement_delay); ++i)
        measurement_delay[i] = temp_ratio - 100;  // Subtract 100 to scale within a signed byte

      filwidth_delay_index[0] = filwidth_delay_index[1] = 0;
    }

    filament_sensor = true;

    //SERIAL_PROTOCOLPGM("Filament dia (measured mm):");
    //SERIAL_PROTOCOL(filament_width_meas);
    //SERIAL_PROTOCOLPGM("Extrusion ratio(%):");
    //SERIAL_PROTOCOL(flow_percentage[active_extruder]);
  }

  /**
   * M406: Turn off filament sensor for control
   */
  inline void gcode_M406() { filament_sensor = false; }

  /**
   * M407: Get measured filament diameter on serial output
   */
  inline void gcode_M407() {
    SERIAL_PROTOCOLPGM("Filament dia (measured mm):");
    SERIAL_PROTOCOLLN(filament_width_meas);
  }

#endif // FILAMENT_WIDTH_SENSOR

void quickstop_stepper() {
  stepper.quick_stop();
  stepper.synchronize();
  set_current_from_steppers_for_axis(ALL_AXES);
  SYNC_PLAN_POSITION_KINEMATIC();
}

#if PLANNER_LEVELING
  /**
   * M420: Enable/Disable Bed Leveling and/or set the Z fade height.
   *
   *   S[bool]   Turns leveling on or off
   *   Z[height] Sets the Z fade height (0 or none to disable)
   *   V[bool]   Verbose - Print the leveling grid
   *
   *   With AUTO_BED_LEVELING_UBL only:
   *
   *     L[index]  Load UBL mesh from index (0 is default)
   */
  inline void gcode_M420() {

    #if ENABLED(AUTO_BED_LEVELING_UBL)
      // L to load a mesh from the EEPROM
      if (code_seen('L')) {
        const int8_t storage_slot = code_has_value() ? code_value_int() : ubl.state.eeprom_storage_slot;
        const int16_t j = (UBL_LAST_EEPROM_INDEX - ubl.eeprom_start) / sizeof(ubl.z_values);
        if (storage_slot < 0 || storage_slot >= j || ubl.eeprom_start <= 0) {
          SERIAL_PROTOCOLLNPGM("?EEPROM storage not available for use.\n");
          return;
        }

        ubl.load_mesh(storage_slot);
        if (storage_slot != ubl.state.eeprom_storage_slot) ubl.store_state();
        ubl.state.eeprom_storage_slot = storage_slot;
        ubl.display_map(0);  // Right now, we only support one type of map
        SERIAL_ECHOLNPAIR("UBL_MESH_VALID =  ", UBL_MESH_VALID);
        SERIAL_ECHOLNPAIR("eeprom_storage_slot = ", ubl.state.eeprom_storage_slot);
      }
    #endif // AUTO_BED_LEVELING_UBL

    // V to print the matrix or mesh
    if (code_seen('V')) {
      #if ABL_PLANAR
        planner.bed_level_matrix.debug("Bed Level Correction Matrix:");
      #elif ENABLED(AUTO_BED_LEVELING_BILINEAR)
        if (bilinear_grid_spacing[X_AXIS]) {
          print_bilinear_leveling_grid();
          #if ENABLED(ABL_BILINEAR_SUBDIVISION)
            bed_level_virt_print();
          #endif
        }
      #elif ENABLED(AUTO_BED_LEVELING_UBL)
        ubl.display_map(0);  // Currently only supports one map type
        SERIAL_ECHOLNPAIR("UBL_MESH_VALID =  ", UBL_MESH_VALID);
        SERIAL_ECHOLNPAIR("eeprom_storage_slot = ", ubl.state.eeprom_storage_slot);
      #elif ENABLED(MESH_BED_LEVELING)
        if (mbl.has_mesh()) {
          SERIAL_ECHOLNPGM("Mesh Bed Level data:");
          mbl_mesh_report();
        }
      #endif
    }

    bool to_enable = false;
    if (code_seen('S')) {
      to_enable = code_value_bool();
      set_bed_leveling_enabled(to_enable);
    }

    #if ENABLED(ENABLE_LEVELING_FADE_HEIGHT)
      if (code_seen('Z')) set_z_fade_height(code_value_linear_units());
    #endif

    const bool new_status =
      #if ENABLED(MESH_BED_LEVELING)
        mbl.active()
      #elif ENABLED(AUTO_BED_LEVELING_UBL)
        ubl.state.active
      #else
        planner.abl_enabled
      #endif
    ;

    if (to_enable && !new_status) {
      SERIAL_ERROR_START;
      SERIAL_ERRORLNPGM(MSG_ERR_M420_FAILED);
    }

    SERIAL_ECHO_START;
    SERIAL_ECHOLNPAIR("Bed Leveling ", new_status ? MSG_ON : MSG_OFF);
  }
#endif

#if ENABLED(MESH_BED_LEVELING)

  /**
   * M421: Set a single Mesh Bed Leveling Z coordinate
   * Use either 'M421 X<linear> Y<linear> Z<linear>' or 'M421 I<xindex> J<yindex> Z<linear>'
   */
  inline void gcode_M421() {
    int8_t px = 0, py = 0;
    float z = 0;
    bool hasX, hasY, hasZ, hasI, hasJ;
    if ((hasX = code_seen('X'))) px = mbl.probe_index_x(code_value_axis_units(X_AXIS));
    if ((hasY = code_seen('Y'))) py = mbl.probe_index_y(code_value_axis_units(Y_AXIS));
    if ((hasI = code_seen('I'))) px = code_value_axis_units(X_AXIS);
    if ((hasJ = code_seen('J'))) py = code_value_axis_units(Y_AXIS);
    if ((hasZ = code_seen('Z'))) z = code_value_axis_units(Z_AXIS);

    if (hasX && hasY && hasZ) {

      if (px >= 0 && py >= 0)
        mbl.set_z(px, py, z);
      else {
        SERIAL_ERROR_START;
        SERIAL_ERRORLNPGM(MSG_ERR_MESH_XY);
      }
    }
    else if (hasI && hasJ && hasZ) {
      if (px >= 0 && px < MESH_NUM_X_POINTS && py >= 0 && py < MESH_NUM_Y_POINTS)
        mbl.set_z(px, py, z);
      else {
        SERIAL_ERROR_START;
        SERIAL_ERRORLNPGM(MSG_ERR_MESH_XY);
      }
    }
    else {
      SERIAL_ERROR_START;
      SERIAL_ERRORLNPGM(MSG_ERR_M421_PARAMETERS);
    }
  }

#elif ENABLED(AUTO_BED_LEVELING_BILINEAR)

  /**
   * M421: Set a single Mesh Bed Leveling Z coordinate
   *
   *   M421 I<xindex> J<yindex> Z<linear>
   */
  inline void gcode_M421() {
    int8_t px = 0, py = 0;
    float z = 0;
    bool hasI, hasJ, hasZ;
    if ((hasI = code_seen('I'))) px = code_value_axis_units(X_AXIS);
    if ((hasJ = code_seen('J'))) py = code_value_axis_units(Y_AXIS);
    if ((hasZ = code_seen('Z'))) z = code_value_axis_units(Z_AXIS);

    if (hasI && hasJ && hasZ) {
      if (px >= 0 && px < ABL_GRID_MAX_POINTS_X && py >= 0 && py < ABL_GRID_MAX_POINTS_X) {
        bed_level_grid[px][py] = z;
        #if ENABLED(ABL_BILINEAR_SUBDIVISION)
          bed_level_virt_interpolate();
        #endif
      }
      else {
        SERIAL_ERROR_START;
        SERIAL_ERRORLNPGM(MSG_ERR_MESH_XY);
      }
    }
    else {
      SERIAL_ERROR_START;
      SERIAL_ERRORLNPGM(MSG_ERR_M421_PARAMETERS);
    }
  }

#endif

#if DISABLED(NO_WORKSPACE_OFFSETS)

  /**
   * M428: Set home_offset based on the distance between the
   *       current_position and the nearest "reference point."
   *       If an axis is past center its endstop position
   *       is the reference-point. Otherwise it uses 0. This allows
   *       the Z offset to be set near the bed when using a max endstop.
   *
   *       M428 can't be used more than 2cm away from 0 or an endstop.
   *
   *       Use M206 to set these values directly.
   */
  inline void gcode_M428() {
    bool err = false;
    LOOP_XYZ(i) {
      if (axis_homed[i]) {
        float base = (current_position[i] > (soft_endstop_min[i] + soft_endstop_max[i]) * 0.5) ? base_home_pos((AxisEnum)i) : 0,
              diff = current_position[i] - LOGICAL_POSITION(base, i);
        if (diff > -20 && diff < 20) {
          set_home_offset((AxisEnum)i, home_offset[i] - diff);
        }
        else {
          SERIAL_ERROR_START;
          SERIAL_ERRORLNPGM(MSG_ERR_M428_TOO_FAR);
          LCD_ALERTMESSAGEPGM("Err: Too far!");
          BUZZ(200, 40);
          err = true;
          break;
        }
      }
    }

    if (!err) {
      SYNC_PLAN_POSITION_KINEMATIC();
      report_current_position();
      LCD_MESSAGEPGM(MSG_HOME_OFFSETS_APPLIED);
      BUZZ(100, 659);
      BUZZ(100, 698);
    }
  }

#endif // NO_WORKSPACE_OFFSETS

/**
 * M500: Store settings in EEPROM
 */
inline void gcode_M500() {
  (void)Config_StoreSettings();
}

/**
 * M501: Read settings from EEPROM
 */
inline void gcode_M501() {
  (void)Config_RetrieveSettings();
}

/**
 * M502: Revert to default settings
 */
inline void gcode_M502() {
  (void)Config_ResetDefault();
}

/**
 * M503: print settings currently in memory
 */
inline void gcode_M503() {
  (void)Config_PrintSettings(code_seen('S') && !code_value_bool());
}

#if ENABLED(ABORT_ON_ENDSTOP_HIT_FEATURE_ENABLED)

  /**
   * M540: Set whether SD card print should abort on endstop hit (M540 S<0|1>)
   */
  inline void gcode_M540() {
    if (code_seen('S')) stepper.abort_on_endstop_hit = code_value_bool();
  }

#endif // ABORT_ON_ENDSTOP_HIT_FEATURE_ENABLED

#if HAS_BED_PROBE

  inline void gcode_M851() {

    SERIAL_ECHO_START;
    SERIAL_ECHOPGM(MSG_ZPROBE_ZOFFSET);
    SERIAL_CHAR(' ');

    if (code_seen('Z')) {
      float value = code_value_axis_units(Z_AXIS);
      if (Z_PROBE_OFFSET_RANGE_MIN <= value && value <= Z_PROBE_OFFSET_RANGE_MAX) {

        #if ENABLED(AUTO_BED_LEVELING_BILINEAR)
          // Correct bilinear grid for new probe offset
          const float diff = value - zprobe_zoffset;
          if (diff) {
            for (uint8_t x = 0; x < ABL_GRID_MAX_POINTS_X; x++)
              for (uint8_t y = 0; y < ABL_GRID_MAX_POINTS_Y; y++)
                bed_level_grid[x][y] += diff;
          }
          #if ENABLED(ABL_BILINEAR_SUBDIVISION)
            bed_level_virt_interpolate();
          #endif
        #endif

        zprobe_zoffset = value;
        SERIAL_ECHO(zprobe_zoffset);
      }
      else {
        SERIAL_ECHOPAIR(MSG_Z_MIN, Z_PROBE_OFFSET_RANGE_MIN);
        SERIAL_CHAR(' ');
        SERIAL_ECHOPAIR(MSG_Z_MAX, Z_PROBE_OFFSET_RANGE_MAX);
      }
    }
    else {
      SERIAL_ECHOPAIR(": ", zprobe_zoffset);
    }

    SERIAL_EOL;
  }

#endif // HAS_BED_PROBE

#if ENABLED(FILAMENT_CHANGE_FEATURE)

  void filament_change_beep(const bool init=false) {
    static millis_t next_buzz = 0;
    static uint16_t runout_beep = 0;

    if (init) next_buzz = runout_beep = 0;

    const millis_t ms = millis();
    if (ELAPSED(ms, next_buzz)) {
      if (runout_beep <= FILAMENT_CHANGE_NUMBER_OF_ALERT_BEEPS + 5) { // Only beep as long as we're supposed to
        next_buzz = ms + (runout_beep <= FILAMENT_CHANGE_NUMBER_OF_ALERT_BEEPS ? 2500 : 400);
        BUZZ(300, 2000);
        runout_beep++;
      }
    }
  }

  static bool busy_doing_M600 = false;

  /**
   * M600: Pause for filament change
   *
   *  E[distance] - Retract the filament this far (negative value)
   *  Z[distance] - Move the Z axis by this distance
   *  X[position] - Move to this X position, with Y
   *  Y[position] - Move to this Y position, with X
   *  L[distance] - Retract distance for removal (manual reload)
   *
   *  Default values are used for omitted arguments.
   *
   */
  inline void gcode_M600() {

    if (!DEBUGGING(DRYRUN) && thermalManager.tooColdToExtrude(active_extruder)) {
      SERIAL_ERROR_START;
      SERIAL_ERRORLNPGM(MSG_TOO_COLD_FOR_M600);
      return;
    }

    busy_doing_M600 = true;  // Stepper Motors can't timeout when this is set

    // Pause the print job timer
    const bool job_running = print_job_timer.isRunning();

    print_job_timer.pause();

    // Show initial message and wait for synchronize steppers
    lcd_filament_change_show_message(FILAMENT_CHANGE_MESSAGE_INIT);
    stepper.synchronize();

    #if ENABLED(PRINTER_EVENT_LEDS)
      handle_led_print_event(filamentchange);
    #endif

    // Save current position of all axes
    float lastpos[XYZE];
    COPY(lastpos, current_position);
    set_destination_to_current();

    // Initial retract before move to filament change position
    destination[E_AXIS] += code_seen('E') ? code_value_axis_units(E_AXIS) : 0
      #if defined(FILAMENT_CHANGE_RETRACT_LENGTH) && FILAMENT_CHANGE_RETRACT_LENGTH > 0
        - (FILAMENT_CHANGE_RETRACT_LENGTH)
      #endif
    ;

    RUNPLAN(FILAMENT_CHANGE_RETRACT_FEEDRATE);

    // Lift Z axis
    float z_lift = code_seen('Z') ? code_value_axis_units(Z_AXIS) :
      #if defined(FILAMENT_CHANGE_Z_ADD) && FILAMENT_CHANGE_Z_ADD > 0
        FILAMENT_CHANGE_Z_ADD
      #else
        0
      #endif
    ;

    if (z_lift > 0) {
      destination[Z_AXIS] += z_lift;
      NOMORE(destination[Z_AXIS], Z_MAX_POS);
      RUNPLAN(FILAMENT_CHANGE_Z_FEEDRATE);
    }

    // Move XY axes to filament exchange position
    if (code_seen('X')) destination[X_AXIS] = code_value_axis_units(X_AXIS);
    #ifdef FILAMENT_CHANGE_X_POS
      else destination[X_AXIS] = FILAMENT_CHANGE_X_POS;
    #endif

    if (code_seen('Y')) destination[Y_AXIS] = code_value_axis_units(Y_AXIS);
    #ifdef FILAMENT_CHANGE_Y_POS
      else destination[Y_AXIS] = FILAMENT_CHANGE_Y_POS;
    #endif

    RUNPLAN(FILAMENT_CHANGE_XY_FEEDRATE);

    stepper.synchronize();
    lcd_filament_change_show_message(FILAMENT_CHANGE_MESSAGE_UNLOAD);
    idle();

    // Unload filament
    destination[E_AXIS] += code_seen('L') ? code_value_axis_units(E_AXIS) : 0
      #if FILAMENT_CHANGE_UNLOAD_LENGTH > 0
        - (FILAMENT_CHANGE_UNLOAD_LENGTH)
      #endif
    ;

    RUNPLAN(FILAMENT_CHANGE_UNLOAD_FEEDRATE);

    // Synchronize steppers and then disable extruders steppers for manual filament changing
    stepper.synchronize();
    disable_e_steppers();
    safe_delay(100);

    const millis_t nozzle_timeout = millis() + (millis_t)(FILAMENT_CHANGE_NOZZLE_TIMEOUT) * 1000UL;
    bool nozzle_timed_out = false;
    float temps[4];

    // Wait for filament insert by user and press button
    lcd_filament_change_show_message(FILAMENT_CHANGE_MESSAGE_INSERT);

    #if HAS_BUZZER
      filament_change_beep(true);
    #endif

    idle();

    HOTEND_LOOP() temps[e] = thermalManager.target_temperature[e]; // Save nozzle temps

    KEEPALIVE_STATE(PAUSED_FOR_USER);
    wait_for_user = true;    // LCD click or M108 will clear this
    while (wait_for_user) {

      if (nozzle_timed_out)
        lcd_filament_change_show_message(FILAMENT_CHANGE_MESSAGE_CLICK_TO_HEAT_NOZZLE);

      #if HAS_BUZZER
        filament_change_beep();
      #endif

<<<<<<< HEAD
      if (current_ms >= nozzle_timeout) {
        if (!nozzle_timed_out) {
          nozzle_timed_out = true; // on nozzle timeout remember the nozzles need to be reheated
          HOTEND_LOOP() thermalManager.setTargetHotend(0, e); // Turn off all the nozzles
          lcd_filament_change_show_message(FILAMENT_CHANGE_MESSAGE_CLICK_TO_HEAT_NOZZLE);

          #if ENABLED(PRINTER_EVENT_LEDS)
            handle_led_print_event(filamentchange_timeout);
          #endif
        }
=======
      if (!nozzle_timed_out && ELAPSED(millis(), nozzle_timeout)) {
        nozzle_timed_out = true; // on nozzle timeout remember the nozzles need to be reheated
        HOTEND_LOOP() thermalManager.setTargetHotend(0, e); // Turn off all the nozzles
        lcd_filament_change_show_message(FILAMENT_CHANGE_MESSAGE_CLICK_TO_HEAT_NOZZLE);
>>>>>>> 81136c1e
      }
      idle(true);
    }
    KEEPALIVE_STATE(IN_HANDLER);

    if (nozzle_timed_out)      // Turn nozzles back on if they were turned off
      HOTEND_LOOP() thermalManager.setTargetHotend(temps[e], e);

      #if ENABLED(PRINTER_EVENT_LEDS)
        handle_led_print_event(filemantchange_heat);
      #endif

    // Show "wait for heating"
    lcd_filament_change_show_message(FILAMENT_CHANGE_MESSAGE_WAIT_FOR_NOZZLES_TO_HEAT);

    wait_for_heatup = true;
    while (wait_for_heatup) {
      idle();
      wait_for_heatup = false;
      HOTEND_LOOP() {
        if (abs(thermalManager.degHotend(e) - temps[e]) > 3) {
          wait_for_heatup = true;
          break;
        }
      }
    }

    // Show "insert filament"
    if (nozzle_timed_out)
      lcd_filament_change_show_message(FILAMENT_CHANGE_MESSAGE_INSERT);

    #if HAS_BUZZER
      filament_change_beep(true);
    #endif

    KEEPALIVE_STATE(PAUSED_FOR_USER);
    wait_for_user = true;    // LCD click or M108 will clear this
    while (wait_for_user && nozzle_timed_out) {
      #if HAS_BUZZER
        filament_change_beep();
      #endif
      idle(true);
    }
    KEEPALIVE_STATE(IN_HANDLER);

      #if ENABLED(PRINTER_EVENT_LEDS)
        handle_led_print_event(filamentchange);
      #endif

    // Show load message
    lcd_filament_change_show_message(FILAMENT_CHANGE_MESSAGE_LOAD);

    // Load filament
    destination[E_AXIS] += code_seen('L') ? -code_value_axis_units(E_AXIS) : 0
      #if FILAMENT_CHANGE_LOAD_LENGTH > 0
        + FILAMENT_CHANGE_LOAD_LENGTH
      #endif
    ;

    RUNPLAN(FILAMENT_CHANGE_LOAD_FEEDRATE);
    stepper.synchronize();

    #if defined(FILAMENT_CHANGE_EXTRUDE_LENGTH) && FILAMENT_CHANGE_EXTRUDE_LENGTH > 0

      do {
        // "Wait for filament extrude"
        lcd_filament_change_show_message(FILAMENT_CHANGE_MESSAGE_EXTRUDE);

        // Extrude filament to get into hotend
        destination[E_AXIS] += FILAMENT_CHANGE_EXTRUDE_LENGTH;
        RUNPLAN(FILAMENT_CHANGE_EXTRUDE_FEEDRATE);
        stepper.synchronize();

        // Show "Extrude More" / "Resume" menu and wait for reply
        KEEPALIVE_STATE(PAUSED_FOR_USER);
        wait_for_user = false;
        lcd_filament_change_show_message(FILAMENT_CHANGE_MESSAGE_OPTION);
        while (filament_change_menu_response == FILAMENT_CHANGE_RESPONSE_WAIT_FOR) idle(true);
        KEEPALIVE_STATE(IN_HANDLER);

        // Keep looping if "Extrude More" was selected
      } while (filament_change_menu_response == FILAMENT_CHANGE_RESPONSE_EXTRUDE_MORE);

    #endif

    // "Wait for print to resume"
    lcd_filament_change_show_message(FILAMENT_CHANGE_MESSAGE_RESUME);

    #if ENABLED(PRINTER_EVENT_LEDS)
      handle_led_print_event(printing);
    #endif

    // Set extruder to saved position
    destination[E_AXIS] = current_position[E_AXIS] = lastpos[E_AXIS];
    planner.set_e_position_mm(current_position[E_AXIS]);

    #if IS_KINEMATIC
      // Move XYZ to starting position
      planner.buffer_line_kinematic(lastpos, FILAMENT_CHANGE_XY_FEEDRATE, active_extruder);
    #else
      // Move XY to starting position, then Z
      destination[X_AXIS] = lastpos[X_AXIS];
      destination[Y_AXIS] = lastpos[Y_AXIS];
      RUNPLAN(FILAMENT_CHANGE_XY_FEEDRATE);
      destination[Z_AXIS] = lastpos[Z_AXIS];
      RUNPLAN(FILAMENT_CHANGE_Z_FEEDRATE);
    #endif
    stepper.synchronize();

    #if ENABLED(FILAMENT_RUNOUT_SENSOR)
      filament_ran_out = false;
    #endif

    // Show status screen
    lcd_filament_change_show_message(FILAMENT_CHANGE_MESSAGE_STATUS);

    // Resume the print job timer if it was running
    if (job_running) print_job_timer.start();

    busy_doing_M600 = false;  // Allow Stepper Motors to be turned off during inactivity
  }

#endif // FILAMENT_CHANGE_FEATURE

#if ENABLED(DUAL_X_CARRIAGE)

  /**
   * M605: Set dual x-carriage movement mode
   *
   *    M605 S0: Full control mode. The slicer has full control over x-carriage movement
   *    M605 S1: Auto-park mode. The inactive head will auto park/unpark without slicer involvement
   *    M605 S2 [Xnnn] [Rmmm]: Duplication mode. The second extruder will duplicate the first with nnn
   *                         units x-offset and an optional differential hotend temperature of
   *                         mmm degrees. E.g., with "M605 S2 X100 R2" the second extruder will duplicate
   *                         the first with a spacing of 100mm in the x direction and 2 degrees hotter.
   *
   *    Note: the X axis should be homed after changing dual x-carriage mode.
   */
  inline void gcode_M605() {
    stepper.synchronize();
    if (code_seen('S')) dual_x_carriage_mode = (DualXMode)code_value_byte();
    switch (dual_x_carriage_mode) {
      case DXC_FULL_CONTROL_MODE:
      case DXC_AUTO_PARK_MODE:
        break;
      case DXC_DUPLICATION_MODE:
        if (code_seen('X')) duplicate_extruder_x_offset = max(code_value_axis_units(X_AXIS), X2_MIN_POS - x_home_pos(0));
        if (code_seen('R')) duplicate_extruder_temp_offset = code_value_temp_diff();
        SERIAL_ECHO_START;
        SERIAL_ECHOPGM(MSG_HOTEND_OFFSET);
        SERIAL_CHAR(' ');
        SERIAL_ECHO(hotend_offset[X_AXIS][0]);
        SERIAL_CHAR(',');
        SERIAL_ECHO(hotend_offset[Y_AXIS][0]);
        SERIAL_CHAR(' ');
        SERIAL_ECHO(duplicate_extruder_x_offset);
        SERIAL_CHAR(',');
        SERIAL_ECHOLN(hotend_offset[Y_AXIS][1]);
        break;
      default:
        dual_x_carriage_mode = DEFAULT_DUAL_X_CARRIAGE_MODE;
        break;
    }
    active_extruder_parked = false;
    extruder_duplication_enabled = false;
    delayed_move_time = 0;
  }

#elif ENABLED(DUAL_NOZZLE_DUPLICATION_MODE)

  inline void gcode_M605() {
    stepper.synchronize();
    extruder_duplication_enabled = code_seen('S') && code_value_int() == 2;
    SERIAL_ECHO_START;
    SERIAL_ECHOLNPAIR(MSG_DUPLICATION_MODE, extruder_duplication_enabled ? MSG_ON : MSG_OFF);
  }

#endif // DUAL_NOZZLE_DUPLICATION_MODE

#if ENABLED(LIN_ADVANCE)
  /**
   * M905: Set advance factor
   */
  inline void gcode_M905() {
    stepper.synchronize();

    const float newK = code_seen('K') ? code_value_float() : -1,
                newD = code_seen('D') ? code_value_float() : -1,
                newW = code_seen('W') ? code_value_float() : -1,
                newH = code_seen('H') ? code_value_float() : -1;

    if (newK >= 0.0) planner.set_extruder_advance_k(newK);

    SERIAL_ECHO_START;
    SERIAL_ECHOLNPAIR("Advance factor: ", planner.get_extruder_advance_k());

    if (newD >= 0 || newW >= 0 || newH >= 0) {
      const float ratio = (!newD || !newW || !newH) ? 0 : (newW * newH) / (sq(newD * 0.5) * M_PI);
      planner.set_advance_ed_ratio(ratio);
      SERIAL_ECHO_START;
      SERIAL_ECHOPGM("E/D ratio: ");
      if (ratio) SERIAL_ECHOLN(ratio); else SERIAL_ECHOLNPGM("Automatic");
    }
  }
#endif // LIN_ADVANCE

#if ENABLED(HAVE_TMC2130)

  static void tmc2130_print_current(const int mA, const char name) {
    SERIAL_CHAR(name);
    SERIAL_ECHOPGM(" axis driver current: ");
    SERIAL_ECHOLN(mA);
  }
  static void tmc2130_set_current(const int mA, TMC2130Stepper &st, const char name) {
    tmc2130_print_current(mA, name);
    st.setCurrent(mA, 0.11, 0.5);
  }
  static void tmc2130_get_current(TMC2130Stepper &st, const char name) {
    tmc2130_print_current(st.getCurrent(), name);
  }
  static void tmc2130_report_otpw(TMC2130Stepper &st, const char name) {
    SERIAL_CHAR(name);
    SERIAL_ECHOPGM(" axis temperature prewarn triggered: ");
    serialprintPGM(st.getOTPW() ? PSTR("true") : PSTR("false"));
  }
  static void tmc2130_clear_otpw(TMC2130Stepper &st, const char name) {
    st.clear_otpw();
    SERIAL_CHAR(name);
    SERIAL_ECHOLNPGM(" prewarn flag cleared");
  }

  /**
   * M906: Set motor current in milliamps using axis codes X, Y, Z, E
   *
   * Report driver currents when no axis specified
   */
  inline void gcode_M906() {
    uint16_t values[XYZE];
    LOOP_XYZE(i)
      values[i] = code_seen(axis_codes[i]) ? code_value_int() : 0;

    #if ENABLED(X_IS_TMC2130)
      if (values[X_AXIS]) tmc2130_set_current(values[X_AXIS], stepperX, 'X');
      else tmc2130_get_current(stepperX, 'X');
    #endif
    #if ENABLED(Y_IS_TMC2130)
      if (values[Y_AXIS]) tmc2130_set_current(values[Y_AXIS], stepperY, 'Y');
      else tmc2130_get_current(stepperY, 'Y');
    #endif
    #if ENABLED(Z_IS_TMC2130)
      if (values[Z_AXIS]) tmc2130_set_current(values[Z_AXIS], stepperZ, 'Z');
      else tmc2130_get_current(stepperZ, 'Z');
    #endif
    #if ENABLED(E0_IS_TMC2130)
      if (values[E_AXIS]) tmc2130_set_current(values[E_AXIS], stepperE0, 'E');
      else tmc2130_get_current(stepperE0, 'E');
    #endif
  }

  /**
   * M911: Report TMC2130 stepper driver overtemperature pre-warn flag
   * The flag is held by the library and persist until manually cleared by M912
   */
  inline void gcode_M911() {
    #if ENABLED(X_IS_TMC2130)
      tmc2130_report_otpw(stepperX, 'X');
    #endif
    #if ENABLED(Y_IS_TMC2130)
      tmc2130_report_otpw(stepperY, 'Y');
    #endif
    #if ENABLED(Z_IS_TMC2130)
      tmc2130_report_otpw(stepperZ, 'Z');
    #endif
    #if ENABLED(E0_IS_TMC2130)
      tmc2130_report_otpw(stepperE0, 'E');
    #endif
  }

  /**
   * M912: Clear TMC2130 stepper driver overtemperature pre-warn flag held by the library
   */
  inline void gcode_M912() {
    #if ENABLED(X_IS_TMC2130)
      if (code_seen('X')) tmc2130_clear_otpw(stepperX, 'X');
    #endif
    #if ENABLED(Y_IS_TMC2130)
      if (code_seen('Y')) tmc2130_clear_otpw(stepperY, 'Y');
    #endif
    #if ENABLED(Z_IS_TMC2130)
      if (code_seen('Z')) tmc2130_clear_otpw(stepperZ, 'Z');
    #endif
    #if ENABLED(E0_IS_TMC2130)
      if (code_seen('E')) tmc2130_clear_otpw(stepperE0, 'E');
    #endif
  }

#endif // HAVE_TMC2130

/**
 * M907: Set digital trimpot motor current using axis codes X, Y, Z, E, B, S
 */
inline void gcode_M907() {
  #if HAS_DIGIPOTSS
    LOOP_XYZE(i)
    if (code_seen(axis_codes[i])) stepper.digipot_current(i, code_value_int());
    if (code_seen('B')) stepper.digipot_current(4, code_value_int());
    if (code_seen('S')) for (int i = 0; i <= 4; i++) stepper.digipot_current(i, code_value_int());
  #elif HAS_MOTOR_CURRENT_PWM
    #if PIN_EXISTS(MOTOR_CURRENT_PWM_XY)
      if (code_seen('X')) stepper.digipot_current(0, code_value_int());
    #endif
    #if PIN_EXISTS(MOTOR_CURRENT_PWM_Z)
      if (code_seen('Z')) stepper.digipot_current(1, code_value_int());
    #endif
    #if PIN_EXISTS(MOTOR_CURRENT_PWM_E)
      if (code_seen('E')) stepper.digipot_current(2, code_value_int());
    #endif
  #endif
  #if ENABLED(DIGIPOT_I2C)
    // this one uses actual amps in floating point
    LOOP_XYZE(i) if (code_seen(axis_codes[i])) digipot_i2c_set_current(i, code_value_float());
    // for each additional extruder (named B,C,D,E..., channels 4,5,6,7...)
    for (int i = NUM_AXIS; i < DIGIPOT_I2C_NUM_CHANNELS; i++) if (code_seen('B' + i - (NUM_AXIS))) digipot_i2c_set_current(i, code_value_float());
  #endif
  #if ENABLED(DAC_STEPPER_CURRENT)
    if (code_seen('S')) {
      float dac_percent = code_value_float();
      for (uint8_t i = 0; i <= 4; i++) dac_current_percent(i, dac_percent);
    }
    LOOP_XYZE(i) if (code_seen(axis_codes[i])) dac_current_percent(i, code_value_float());
  #endif
}

#if HAS_DIGIPOTSS || ENABLED(DAC_STEPPER_CURRENT)

  /**
   * M908: Control digital trimpot directly (M908 P<pin> S<current>)
   */
  inline void gcode_M908() {
    #if HAS_DIGIPOTSS
      stepper.digitalPotWrite(
        code_seen('P') ? code_value_int() : 0,
        code_seen('S') ? code_value_int() : 0
      );
    #endif
    #ifdef DAC_STEPPER_CURRENT
      dac_current_raw(
        code_seen('P') ? code_value_byte() : -1,
        code_seen('S') ? code_value_ushort() : 0
      );
    #endif
  }

  #if ENABLED(DAC_STEPPER_CURRENT) // As with Printrbot RevF

    inline void gcode_M909() { dac_print_values(); }

    inline void gcode_M910() { dac_commit_eeprom(); }

  #endif

#endif // HAS_DIGIPOTSS || DAC_STEPPER_CURRENT

#if HAS_MICROSTEPS

  // M350 Set microstepping mode. Warning: Steps per unit remains unchanged. S code sets stepping mode for all drivers.
  inline void gcode_M350() {
    if (code_seen('S')) for (int i = 0; i <= 4; i++) stepper.microstep_mode(i, code_value_byte());
    LOOP_XYZE(i) if (code_seen(axis_codes[i])) stepper.microstep_mode(i, code_value_byte());
    if (code_seen('B')) stepper.microstep_mode(4, code_value_byte());
    stepper.microstep_readings();
  }

  /**
   * M351: Toggle MS1 MS2 pins directly with axis codes X Y Z E B
   *       S# determines MS1 or MS2, X# sets the pin high/low.
   */
  inline void gcode_M351() {
    if (code_seen('S')) switch (code_value_byte()) {
      case 1:
        LOOP_XYZE(i) if (code_seen(axis_codes[i])) stepper.microstep_ms(i, code_value_byte(), -1);
        if (code_seen('B')) stepper.microstep_ms(4, code_value_byte(), -1);
        break;
      case 2:
        LOOP_XYZE(i) if (code_seen(axis_codes[i])) stepper.microstep_ms(i, -1, code_value_byte());
        if (code_seen('B')) stepper.microstep_ms(4, -1, code_value_byte());
        break;
    }
    stepper.microstep_readings();
  }

#endif // HAS_MICROSTEPS

#if HAS_CASE_LIGHT

  uint8_t case_light_brightness = 255;

  void update_case_light() {
    digitalWrite(CASE_LIGHT_PIN, case_light_on != INVERT_CASE_LIGHT ? HIGH : LOW);
    analogWrite(CASE_LIGHT_PIN, case_light_on != INVERT_CASE_LIGHT ? case_light_brightness : 0);
  }

#endif // HAS_CASE_LIGHT

/**
 * M355: Turn case lights on/off and set brightness
 *
 *   S<bool>  Turn case light on or off
 *   P<byte>  Set case light brightness (PWM pin required)
 */
inline void gcode_M355() {
  #if HAS_CASE_LIGHT
    if (code_seen('P')) case_light_brightness = code_value_byte();
    if (code_seen('S')) case_light_on = code_value_bool();
    update_case_light();
    SERIAL_ECHO_START;
    SERIAL_ECHOPGM("Case lights ");
    case_light_on ? SERIAL_ECHOLNPGM("on") : SERIAL_ECHOLNPGM("off");
  #else
    SERIAL_ERROR_START;
    SERIAL_ERRORLNPGM(MSG_ERR_M355_NONE);
  #endif // HAS_CASE_LIGHT
}

#if ENABLED(MIXING_EXTRUDER)

  /**
   * M163: Set a single mix factor for a mixing extruder
   *       This is called "weight" by some systems.
   *
   *   S[index]   The channel index to set
   *   P[float]   The mix value
   *
   */
  inline void gcode_M163() {
    int mix_index = code_seen('S') ? code_value_int() : 0;
    if (mix_index < MIXING_STEPPERS) {
      float mix_value = code_seen('P') ? code_value_float() : 0.0;
      NOLESS(mix_value, 0.0);
      mixing_factor[mix_index] = RECIPROCAL(mix_value);
    }
  }

  #if MIXING_VIRTUAL_TOOLS > 1

    /**
     * M164: Store the current mix factors as a virtual tool.
     *
     *   S[index]   The virtual tool to store
     *
     */
    inline void gcode_M164() {
      int tool_index = code_seen('S') ? code_value_int() : 0;
      if (tool_index < MIXING_VIRTUAL_TOOLS) {
        normalize_mix();
        for (uint8_t i = 0; i < MIXING_STEPPERS; i++)
          mixing_virtual_tool_mix[tool_index][i] = mixing_factor[i];
      }
    }

  #endif

  #if ENABLED(DIRECT_MIXING_IN_G1)
    /**
     * M165: Set multiple mix factors for a mixing extruder.
     *       Factors that are left out will be set to 0.
     *       All factors together must add up to 1.0.
     *
     *   A[factor] Mix factor for extruder stepper 1
     *   B[factor] Mix factor for extruder stepper 2
     *   C[factor] Mix factor for extruder stepper 3
     *   D[factor] Mix factor for extruder stepper 4
     *   H[factor] Mix factor for extruder stepper 5
     *   I[factor] Mix factor for extruder stepper 6
     *
     */
    inline void gcode_M165() { gcode_get_mix(); }
  #endif

#endif // MIXING_EXTRUDER

/**
 * M999: Restart after being stopped
 *
 * Default behaviour is to flush the serial buffer and request
 * a resend to the host starting on the last N line received.
 *
 * Sending "M999 S1" will resume printing without flushing the
 * existing command buffer.
 *
 */
inline void gcode_M999() {
  Running = true;
  lcd_reset_alert_level();

  if (code_seen('S') && code_value_bool()) return;

  // gcode_LastN = Stopped_gcode_LastN;
  FlushSerialRequestResend();
}

#if ENABLED(SWITCHING_EXTRUDER)
  inline void move_extruder_servo(uint8_t e) {
    const int angles[2] = SWITCHING_EXTRUDER_SERVO_ANGLES;
    MOVE_SERVO(SWITCHING_EXTRUDER_SERVO_NR, angles[e]);
    safe_delay(500);
  }
#endif

inline void invalid_extruder_error(const uint8_t &e) {
  SERIAL_ECHO_START;
  SERIAL_CHAR('T');
  SERIAL_ECHO_F(e, DEC);
  SERIAL_ECHOLN(MSG_INVALID_EXTRUDER);
}

/**
 * Perform a tool-change, which may result in moving the
 * previous tool out of the way and the new tool into place.
 */
void tool_change(const uint8_t tmp_extruder, const float fr_mm_s/*=0.0*/, bool no_move/*=false*/) {
  #if ENABLED(MIXING_EXTRUDER) && MIXING_VIRTUAL_TOOLS > 1

    if (tmp_extruder >= MIXING_VIRTUAL_TOOLS)
      return invalid_extruder_error(tmp_extruder);

    // T0-Tnnn: Switch virtual tool by changing the mix
    for (uint8_t j = 0; j < MIXING_STEPPERS; j++)
      mixing_factor[j] = mixing_virtual_tool_mix[tmp_extruder][j];

  #else //!MIXING_EXTRUDER || MIXING_VIRTUAL_TOOLS <= 1

    #if HOTENDS > 1

      if (tmp_extruder >= EXTRUDERS)
        return invalid_extruder_error(tmp_extruder);

      const float old_feedrate_mm_s = fr_mm_s > 0.0 ? fr_mm_s : feedrate_mm_s;

      feedrate_mm_s = fr_mm_s > 0.0 ? fr_mm_s : XY_PROBE_FEEDRATE_MM_S;

      if (tmp_extruder != active_extruder) {
        if (!no_move && axis_unhomed_error(true, true, true)) {
          SERIAL_ECHOLNPGM("No move on toolchange");
          no_move = true;
        }

        // Save current position to destination, for use later
        set_destination_to_current();

        #if ENABLED(DUAL_X_CARRIAGE)

          #if ENABLED(DEBUG_LEVELING_FEATURE)
            if (DEBUGGING(LEVELING)) {
              SERIAL_ECHOPGM("Dual X Carriage Mode ");
              switch (dual_x_carriage_mode) {
                case DXC_FULL_CONTROL_MODE: SERIAL_ECHOLNPGM("DXC_FULL_CONTROL_MODE"); break;
                case DXC_AUTO_PARK_MODE: SERIAL_ECHOLNPGM("DXC_AUTO_PARK_MODE"); break;
                case DXC_DUPLICATION_MODE: SERIAL_ECHOLNPGM("DXC_DUPLICATION_MODE"); break;
              }
            }
          #endif

          const float xhome = x_home_pos(active_extruder);
          if (dual_x_carriage_mode == DXC_AUTO_PARK_MODE
              && IsRunning()
              && (delayed_move_time || current_position[X_AXIS] != xhome)
          ) {
            float raised_z = current_position[Z_AXIS] + TOOLCHANGE_PARK_ZLIFT;
            #if ENABLED(MAX_SOFTWARE_ENDSTOPS)
              NOMORE(raised_z, soft_endstop_max[Z_AXIS]);
            #endif
            #if ENABLED(DEBUG_LEVELING_FEATURE)
              if (DEBUGGING(LEVELING)) {
                SERIAL_ECHOLNPAIR("Raise to ", raised_z);
                SERIAL_ECHOLNPAIR("MoveX to ", xhome);
                SERIAL_ECHOLNPAIR("Lower to ", current_position[Z_AXIS]);
              }
            #endif
            // Park old head: 1) raise 2) move to park position 3) lower
            for (uint8_t i = 0; i < 3; i++)
              planner.buffer_line(
                i == 0 ? current_position[X_AXIS] : xhome,
                current_position[Y_AXIS],
                i == 2 ? current_position[Z_AXIS] : raised_z,
                current_position[E_AXIS],
                planner.max_feedrate_mm_s[i == 1 ? X_AXIS : Z_AXIS],
                active_extruder
              );
            stepper.synchronize();
          }

          // Apply Y & Z extruder offset (X offset is used as home pos with Dual X)
          current_position[Y_AXIS] -= hotend_offset[Y_AXIS][active_extruder] - hotend_offset[Y_AXIS][tmp_extruder];
          current_position[Z_AXIS] -= hotend_offset[Z_AXIS][active_extruder] - hotend_offset[Z_AXIS][tmp_extruder];

          // Activate the new extruder
          active_extruder = tmp_extruder;

          // This function resets the max/min values - the current position may be overwritten below.
          set_axis_is_at_home(X_AXIS);

          #if ENABLED(DEBUG_LEVELING_FEATURE)
            if (DEBUGGING(LEVELING)) DEBUG_POS("New Extruder", current_position);
          #endif

          // Only when auto-parking are carriages safe to move
          if (dual_x_carriage_mode != DXC_AUTO_PARK_MODE) no_move = true;

          switch (dual_x_carriage_mode) {
            case DXC_FULL_CONTROL_MODE:
              // New current position is the position of the activated extruder
              current_position[X_AXIS] = LOGICAL_X_POSITION(inactive_extruder_x_pos);
              // Save the inactive extruder's position (from the old current_position)
              inactive_extruder_x_pos = RAW_X_POSITION(destination[X_AXIS]);
              break;
            case DXC_AUTO_PARK_MODE:
              // record raised toolhead position for use by unpark
              COPY(raised_parked_position, current_position);
              raised_parked_position[Z_AXIS] += TOOLCHANGE_UNPARK_ZLIFT;
              #if ENABLED(MAX_SOFTWARE_ENDSTOPS)
                NOMORE(raised_parked_position[Z_AXIS], soft_endstop_max[Z_AXIS]);
              #endif
              active_extruder_parked = true;
              delayed_move_time = 0;
              break;
            case DXC_DUPLICATION_MODE:
              // If the new extruder is the left one, set it "parked"
              // This triggers the second extruder to move into the duplication position
              active_extruder_parked = (active_extruder == 0);

              if (active_extruder_parked)
                current_position[X_AXIS] = LOGICAL_X_POSITION(inactive_extruder_x_pos);
              else
                current_position[X_AXIS] = destination[X_AXIS] + duplicate_extruder_x_offset;
              inactive_extruder_x_pos = RAW_X_POSITION(destination[X_AXIS]);
              extruder_duplication_enabled = false;
              break;
          }

          #if ENABLED(DEBUG_LEVELING_FEATURE)
            if (DEBUGGING(LEVELING)) {
              SERIAL_ECHOLNPAIR("Active extruder parked: ", active_extruder_parked ? "yes" : "no");
              DEBUG_POS("New extruder (parked)", current_position);
            }
          #endif

          // No extra case for HAS_ABL in DUAL_X_CARRIAGE. Does that mean they don't work together?
        #else // !DUAL_X_CARRIAGE

          #if ENABLED(SWITCHING_EXTRUDER)
            // <0 if the new nozzle is higher, >0 if lower. A bigger raise when lower.
            const float z_diff = hotend_offset[Z_AXIS][active_extruder] - hotend_offset[Z_AXIS][tmp_extruder],
                        z_raise = 0.3 + (z_diff > 0.0 ? z_diff : 0.0);

            // Always raise by some amount (destination copied from current_position earlier)
            current_position[Z_AXIS] += z_raise;
            planner.buffer_line_kinematic(current_position, planner.max_feedrate_mm_s[Z_AXIS], active_extruder);
            stepper.synchronize();

            move_extruder_servo(active_extruder);
          #endif

          /**
           * Set current_position to the position of the new nozzle.
           * Offsets are based on linear distance, so we need to get
           * the resulting position in coordinate space.
           *
           * - With grid or 3-point leveling, offset XYZ by a tilted vector
           * - With mesh leveling, update Z for the new position
           * - Otherwise, just use the raw linear distance
           *
           * Software endstops are altered here too. Consider a case where:
           *   E0 at X=0 ... E1 at X=10
           * When we switch to E1 now X=10, but E1 can't move left.
           * To express this we apply the change in XY to the software endstops.
           * E1 can move farther right than E0, so the right limit is extended.
           *
           * Note that we don't adjust the Z software endstops. Why not?
           * Consider a case where Z=0 (here) and switching to E1 makes Z=1
           * because the bed is 1mm lower at the new position. As long as
           * the first nozzle is out of the way, the carriage should be
           * allowed to move 1mm lower. This technically "breaks" the
           * Z software endstop. But this is technically correct (and
           * there is no viable alternative).
           */
          #if ABL_PLANAR
            // Offset extruder, make sure to apply the bed level rotation matrix
            vector_3 tmp_offset_vec = vector_3(hotend_offset[X_AXIS][tmp_extruder],
                                               hotend_offset[Y_AXIS][tmp_extruder],
                                               0),
                     act_offset_vec = vector_3(hotend_offset[X_AXIS][active_extruder],
                                               hotend_offset[Y_AXIS][active_extruder],
                                               0),
                     offset_vec = tmp_offset_vec - act_offset_vec;

            #if ENABLED(DEBUG_LEVELING_FEATURE)
              if (DEBUGGING(LEVELING)) {
                tmp_offset_vec.debug("tmp_offset_vec");
                act_offset_vec.debug("act_offset_vec");
                offset_vec.debug("offset_vec (BEFORE)");
              }
            #endif

            offset_vec.apply_rotation(planner.bed_level_matrix.transpose(planner.bed_level_matrix));

            #if ENABLED(DEBUG_LEVELING_FEATURE)
              if (DEBUGGING(LEVELING)) offset_vec.debug("offset_vec (AFTER)");
            #endif

            // Adjustments to the current position
            const float xydiff[2] = { offset_vec.x, offset_vec.y };
            current_position[Z_AXIS] += offset_vec.z;

          #else // !ABL_PLANAR

            const float xydiff[2] = {
              hotend_offset[X_AXIS][tmp_extruder] - hotend_offset[X_AXIS][active_extruder],
              hotend_offset[Y_AXIS][tmp_extruder] - hotend_offset[Y_AXIS][active_extruder]
            };

            #if ENABLED(MESH_BED_LEVELING)

              if (mbl.active()) {
                #if ENABLED(DEBUG_LEVELING_FEATURE)
                  if (DEBUGGING(LEVELING)) SERIAL_ECHOPAIR("Z before MBL: ", current_position[Z_AXIS]);
                #endif
                float x2 = current_position[X_AXIS] + xydiff[X_AXIS],
                      y2 = current_position[Y_AXIS] + xydiff[Y_AXIS],
                      z1 = current_position[Z_AXIS], z2 = z1;
                planner.apply_leveling(current_position[X_AXIS], current_position[Y_AXIS], z1);
                planner.apply_leveling(x2, y2, z2);
                current_position[Z_AXIS] += z2 - z1;
                #if ENABLED(DEBUG_LEVELING_FEATURE)
                  if (DEBUGGING(LEVELING))
                    SERIAL_ECHOLNPAIR(" after: ", current_position[Z_AXIS]);
                #endif
              }

            #endif // MESH_BED_LEVELING

          #endif // !HAS_ABL

          #if ENABLED(DEBUG_LEVELING_FEATURE)
            if (DEBUGGING(LEVELING)) {
              SERIAL_ECHOPAIR("Offset Tool XY by { ", xydiff[X_AXIS]);
              SERIAL_ECHOPAIR(", ", xydiff[Y_AXIS]);
              SERIAL_ECHOLNPGM(" }");
            }
          #endif

          // The newly-selected extruder XY is actually at...
          current_position[X_AXIS] += xydiff[X_AXIS];
          current_position[Y_AXIS] += xydiff[Y_AXIS];
          #if DISABLED(NO_WORKSPACE_OFFSETS) || ENABLED(DUAL_X_CARRIAGE)
            for (uint8_t i = X_AXIS; i <= Y_AXIS; i++) {
              #if DISABLED(NO_WORKSPACE_OFFSETS)
                position_shift[i] += xydiff[i];
              #endif
              update_software_endstops((AxisEnum)i);
            }
          #endif

          // Set the new active extruder
          active_extruder = tmp_extruder;

        #endif // !DUAL_X_CARRIAGE

        #if ENABLED(DEBUG_LEVELING_FEATURE)
          if (DEBUGGING(LEVELING)) DEBUG_POS("Sync After Toolchange", current_position);
        #endif

        // Tell the planner the new "current position"
        SYNC_PLAN_POSITION_KINEMATIC();

        // Move to the "old position" (move the extruder into place)
        if (!no_move && IsRunning()) {
          #if ENABLED(DEBUG_LEVELING_FEATURE)
            if (DEBUGGING(LEVELING)) DEBUG_POS("Move back", destination);
          #endif
          prepare_move_to_destination();
        }

        #if ENABLED(SWITCHING_EXTRUDER)
          // Move back down, if needed. (Including when the new tool is higher.)
          if (z_raise != z_diff) {
            destination[Z_AXIS] += z_diff;
            feedrate_mm_s = planner.max_feedrate_mm_s[Z_AXIS];
            prepare_move_to_destination();
          }
        #endif

      } // (tmp_extruder != active_extruder)

      stepper.synchronize();

      #if ENABLED(EXT_SOLENOID)
        disable_all_solenoids();
        enable_solenoid_on_active_extruder();
      #endif // EXT_SOLENOID

      feedrate_mm_s = old_feedrate_mm_s;

    #else // HOTENDS <= 1

      // Set the new active extruder
      active_extruder = tmp_extruder;

      UNUSED(fr_mm_s);
      UNUSED(no_move);

    #endif // HOTENDS <= 1

    SERIAL_ECHO_START;
    SERIAL_ECHOLNPAIR(MSG_ACTIVE_EXTRUDER, (int)active_extruder);

  #endif //!MIXING_EXTRUDER || MIXING_VIRTUAL_TOOLS <= 1
}

/**
 * T0-T3: Switch tool, usually switching extruders
 *
 *   F[units/min] Set the movement feedrate
 *   S1           Don't move the tool in XY after change
 */
inline void gcode_T(uint8_t tmp_extruder) {

  #if ENABLED(DEBUG_LEVELING_FEATURE)
    if (DEBUGGING(LEVELING)) {
      SERIAL_ECHOPAIR(">>> gcode_T(", tmp_extruder);
      SERIAL_CHAR(')');
      SERIAL_EOL;
      DEBUG_POS("BEFORE", current_position);
    }
  #endif

  #if HOTENDS == 1 || (ENABLED(MIXING_EXTRUDER) && MIXING_VIRTUAL_TOOLS > 1)

    tool_change(tmp_extruder);

  #elif HOTENDS > 1

    tool_change(
      tmp_extruder,
      code_seen('F') ? MMM_TO_MMS(code_value_axis_units(X_AXIS)) : 0.0,
      (tmp_extruder == active_extruder) || (code_seen('S') && code_value_bool())
    );

  #endif

  #if ENABLED(DEBUG_LEVELING_FEATURE)
    if (DEBUGGING(LEVELING)) {
      DEBUG_POS("AFTER", current_position);
      SERIAL_ECHOLNPGM("<<< gcode_T");
    }
  #endif
}

/**
 * Process a single command and dispatch it to its handler
 * This is called from the main loop()
 */
void process_next_command() {
  current_command = command_queue[cmd_queue_index_r];

  if (DEBUGGING(ECHO)) {
    SERIAL_ECHO_START;
    SERIAL_ECHOLN(current_command);
  }

  // Sanitize the current command:
  //  - Skip leading spaces
  //  - Bypass N[-0-9][0-9]*[ ]*
  //  - Overwrite * with nul to mark the end
  while (*current_command == ' ') ++current_command;
  if (*current_command == 'N' && NUMERIC_SIGNED(current_command[1])) {
    current_command += 2; // skip N[-0-9]
    while (NUMERIC(*current_command)) ++current_command; // skip [0-9]*
    while (*current_command == ' ') ++current_command; // skip [ ]*
  }
  char* starpos = strchr(current_command, '*');  // * should always be the last parameter
  if (starpos) while (*starpos == ' ' || *starpos == '*') *starpos-- = '\0'; // nullify '*' and ' '

  char *cmd_ptr = current_command;

  // Get the command code, which must be G, M, or T
  char command_code = *cmd_ptr++;

  // Skip spaces to get the numeric part
  while (*cmd_ptr == ' ') cmd_ptr++;

  // Allow for decimal point in command
  #if ENABLED(G38_PROBE_TARGET)
    uint8_t subcode = 0;
  #endif

  uint16_t codenum = 0; // define ahead of goto

  // Bail early if there's no code
  bool code_is_good = NUMERIC(*cmd_ptr);
  if (!code_is_good) goto ExitUnknownCommand;

  // Get and skip the code number
  do {
    codenum = (codenum * 10) + (*cmd_ptr - '0');
    cmd_ptr++;
  } while (NUMERIC(*cmd_ptr));

  // Allow for decimal point in command
  #if ENABLED(G38_PROBE_TARGET)
    if (*cmd_ptr == '.') {
      cmd_ptr++;
      while (NUMERIC(*cmd_ptr))
        subcode = (subcode * 10) + (*cmd_ptr++ - '0');
    }
  #endif

  // Skip all spaces to get to the first argument, or nul
  while (*cmd_ptr == ' ') cmd_ptr++;

  // The command's arguments (if any) start here, for sure!
  current_command_args = cmd_ptr;

  KEEPALIVE_STATE(IN_HANDLER);

  // Handle a known G, M, or T
  switch (command_code) {
    case 'G': switch (codenum) {

      // G0, G1
      case 0:
      case 1:
        #if IS_SCARA
          gcode_G0_G1(codenum == 0);
        #else
          gcode_G0_G1();
        #endif
        break;

      // G2, G3
      #if ENABLED(ARC_SUPPORT) && DISABLED(SCARA)
        case 2: // G2  - CW ARC
        case 3: // G3  - CCW ARC
          gcode_G2_G3(codenum == 2);
          break;
      #endif

      // G4 Dwell
      case 4:
        gcode_G4();
        break;

      #if ENABLED(BEZIER_CURVE_SUPPORT)
        // G5
        case 5: // G5  - Cubic B_spline
          gcode_G5();
          break;
      #endif // BEZIER_CURVE_SUPPORT

      #if ENABLED(FWRETRACT)
        case 10: // G10: retract
        case 11: // G11: retract_recover
          gcode_G10_G11(codenum == 10);
          break;
      #endif // FWRETRACT

      #if ENABLED(NOZZLE_CLEAN_FEATURE)
        case 12:
          gcode_G12(); // G12: Nozzle Clean
          break;
      #endif // NOZZLE_CLEAN_FEATURE

      #if ENABLED(INCH_MODE_SUPPORT)
        case 20: //G20: Inch Mode
          gcode_G20();
          break;

        case 21: //G21: MM Mode
          gcode_G21();
          break;
      #endif // INCH_MODE_SUPPORT

      #if ENABLED(AUTO_BED_LEVELING_UBL) && ENABLED(UBL_G26_MESH_EDITING)
        case 26: // G26: Mesh Validation Pattern generation
          gcode_G26();
          break;
      #endif // AUTO_BED_LEVELING_UBL

      #if ENABLED(NOZZLE_PARK_FEATURE)
        case 27: // G27: Nozzle Park
          gcode_G27();
          break;
      #endif // NOZZLE_PARK_FEATURE

      case 28: // G28: Home all axes, one at a time
        gcode_G28();
        break;

      #if PLANNER_LEVELING && !ENABLED(AUTO_BED_LEVELING_UBL) || ENABLED(AUTO_BED_LEVELING_UBL) && ENABLED(UBL_G26_MESH_EDITING)
        case 29: // G29 Detailed Z probe, probes the bed at 3 or more points,
                 // or provides access to the UBL System if enabled.
          gcode_G29();
          break;
      #endif // PLANNER_LEVELING

      #if HAS_BED_PROBE

        case 30: // G30 Single Z probe
          gcode_G30();
          break;

        #if ENABLED(Z_PROBE_SLED)

            case 31: // G31: dock the sled
              gcode_G31();
              break;

            case 32: // G32: undock the sled
              gcode_G32();
              break;

        #endif // Z_PROBE_SLED
      #endif // HAS_BED_PROBE

      #if ENABLED(G38_PROBE_TARGET)
        case 38: // G38.2 & G38.3
          if (subcode == 2 || subcode == 3)
            gcode_G38(subcode == 2);
          break;
      #endif

      case 90: // G90
        relative_mode = false;
        break;
      case 91: // G91
        relative_mode = true;
        break;

      case 92: // G92
        gcode_G92();
        break;
    }
    break;

    case 'M': switch (codenum) {
      #if ENABLED(ULTIPANEL) || ENABLED(EMERGENCY_PARSER)
        case 0: // M0: Unconditional stop - Wait for user button press on LCD
        case 1: // M1: Conditional stop - Wait for user button press on LCD
          gcode_M0_M1();
          break;
      #endif // ULTIPANEL

      case 17: // M17: Enable all stepper motors
        gcode_M17();
        break;

      #if ENABLED(SDSUPPORT)
        case 20: // M20: list SD card
          gcode_M20(); break;
        case 21: // M21: init SD card
          gcode_M21(); break;
        case 22: // M22: release SD card
          gcode_M22(); break;
        case 23: // M23: Select file
          gcode_M23(); break;
        case 24: // M24: Start SD print
          gcode_M24(); break;
        case 25: // M25: Pause SD print
          gcode_M25(); break;
        case 26: // M26: Set SD index
          gcode_M26(); break;
        case 27: // M27: Get SD status
          gcode_M27(); break;
        case 28: // M28: Start SD write
          gcode_M28(); break;
        case 29: // M29: Stop SD write
          gcode_M29(); break;
        case 30: // M30 <filename> Delete File
          gcode_M30(); break;
        case 32: // M32: Select file and start SD print
          gcode_M32(); break;

        #if ENABLED(LONG_FILENAME_HOST_SUPPORT)
          case 33: // M33: Get the long full path to a file or folder
            gcode_M33(); break;
        #endif

        #if ENABLED(SDCARD_SORT_ALPHA) && ENABLED(SDSORT_GCODE)
          case 34: //M34 - Set SD card sorting options
            gcode_M34(); break;
        #endif // SDCARD_SORT_ALPHA && SDSORT_GCODE

        case 928: // M928: Start SD write
          gcode_M928(); break;
      #endif //SDSUPPORT

      case 31: // M31: Report time since the start of SD print or last M109
        gcode_M31(); break;

      case 42: // M42: Change pin state
        gcode_M42(); break;

      #if ENABLED(PINS_DEBUGGING)
        case 43: // M43: Read pin state
          gcode_M43(); break;
      #endif


      #if ENABLED(Z_MIN_PROBE_REPEATABILITY_TEST)
        case 48: // M48: Z probe repeatability test
          gcode_M48();
          break;
      #endif // Z_MIN_PROBE_REPEATABILITY_TEST

      #if ENABLED(AUTO_BED_LEVELING_UBL) && ENABLED(UBL_G26_MESH_EDITING)
        case 49: // M49: Turn on or off G26 debug flag for verbose output
          gcode_M49();
          break;
      #endif // AUTO_BED_LEVELING_UBL && UBL_G26_MESH_EDITING

      case 75: // M75: Start print timer
        gcode_M75(); break;
      case 76: // M76: Pause print timer
        gcode_M76(); break;
      case 77: // M77: Stop print timer
        gcode_M77(); break;

      #if ENABLED(PRINTCOUNTER)
        case 78: // M78: Show print statistics
          gcode_M78(); break;
      #endif

      #if ENABLED(M100_FREE_MEMORY_WATCHER)
        case 100: // M100: Free Memory Report
          gcode_M100();
          break;
      #endif

      case 104: // M104: Set hot end temperature
        gcode_M104();
        break;

      case 110: // M110: Set Current Line Number
        gcode_M110();
        break;

      case 111: // M111: Set debug level
        gcode_M111();
        break;

      #if DISABLED(EMERGENCY_PARSER)

        case 108: // M108: Cancel Waiting
          gcode_M108();
          break;

        case 112: // M112: Emergency Stop
          gcode_M112();
          break;

        case 410: // M410 quickstop - Abort all the planned moves.
          gcode_M410();
          break;

      #endif

      #if ENABLED(HOST_KEEPALIVE_FEATURE)
        case 113: // M113: Set Host Keepalive interval
          gcode_M113();
          break;
      #endif

      case 140: // M140: Set bed temperature
        gcode_M140();
        break;

      case 105: // M105: Report current temperature
        gcode_M105();
        KEEPALIVE_STATE(NOT_BUSY);
        return; // "ok" already printed

      #if ENABLED(AUTO_REPORT_TEMPERATURES) && (HAS_TEMP_HOTEND || HAS_TEMP_BED)
        case 155: // M155: Set temperature auto-report interval
          gcode_M155();
          break;
      #endif

      case 109: // M109: Wait for hotend temperature to reach target
        gcode_M109();
        break;

      #if HAS_TEMP_BED
        case 190: // M190: Wait for bed temperature to reach target
          gcode_M190();
          break;
      #endif // HAS_TEMP_BED

      #if FAN_COUNT > 0
        case 106: // M106: Fan On
          gcode_M106();
          break;
        case 107: // M107: Fan Off
          gcode_M107();
          break;
      #endif // FAN_COUNT > 0

      #if ENABLED(PARK_HEAD_ON_PAUSE)
        case 125: // M125: Store current position and move to filament change position
          gcode_M125(); break;
      #endif

      #if ENABLED(BARICUDA)
        // PWM for HEATER_1_PIN
        #if HAS_HEATER_1
          case 126: // M126: valve open
            gcode_M126();
            break;
          case 127: // M127: valve closed
            gcode_M127();
            break;
        #endif // HAS_HEATER_1

        // PWM for HEATER_2_PIN
        #if HAS_HEATER_2
          case 128: // M128: valve open
            gcode_M128();
            break;
          case 129: // M129: valve closed
            gcode_M129();
            break;
        #endif // HAS_HEATER_2
      #endif // BARICUDA

      #if HAS_POWER_SWITCH

        case 80: // M80: Turn on Power Supply
          gcode_M80();
          break;

      #endif // HAS_POWER_SWITCH

      case 81: // M81: Turn off Power, including Power Supply, if possible
        gcode_M81();
        break;

      case 82: // M83: Set E axis normal mode (same as other axes)
        gcode_M82();
        break;
      case 83: // M83: Set E axis relative mode
        gcode_M83();
        break;
      case 18: // M18 => M84
      case 84: // M84: Disable all steppers or set timeout
        gcode_M18_M84();
        break;
      case 85: // M85: Set inactivity stepper shutdown timeout
        gcode_M85();
        break;
      case 92: // M92: Set the steps-per-unit for one or more axes
        gcode_M92();
        break;
      case 114: // M114: Report current position
        gcode_M114();
        break;
      case 115: // M115: Report capabilities
        gcode_M115();
        break;
      case 117: // M117: Set LCD message text, if possible
        gcode_M117();
        break;
      case 119: // M119: Report endstop states
        gcode_M119();
        break;
      case 120: // M120: Enable endstops
        gcode_M120();
        break;
      case 121: // M121: Disable endstops
        gcode_M121();
        break;

      #if ENABLED(ULTIPANEL)

        case 145: // M145: Set material heatup parameters
          gcode_M145();
          break;

      #endif

      #if ENABLED(TEMPERATURE_UNITS_SUPPORT)
        case 149: // M149: Set temperature units
          gcode_M149();
          break;
      #endif

      #if ENABLED(BLINKM) || ENABLED(RGB_LED) || ENABLED(RGB_STRIP) || ENABLED(RGBW_STRIP) || ENABLED(LEDSTRIP)
        case 150: // M150: Set Status LED Color
          gcode_M150();
          break;
      #endif

      #if ENABLED(MIXING_EXTRUDER)
        case 163: // M163: Set a component weight for mixing extruder
          gcode_M163();
          break;
        #if MIXING_VIRTUAL_TOOLS > 1
          case 164: // M164: Save current mix as a virtual extruder
            gcode_M164();
            break;
        #endif
        #if ENABLED(DIRECT_MIXING_IN_G1)
          case 165: // M165: Set multiple mix weights
            gcode_M165();
            break;
        #endif
      #endif

      case 200: // M200: Set filament diameter, E to cubic units
        gcode_M200();
        break;
      case 201: // M201: Set max acceleration for print moves (units/s^2)
        gcode_M201();
        break;
      #if 0 // Not used for Sprinter/grbl gen6
        case 202: // M202
          gcode_M202();
          break;
      #endif
      case 203: // M203: Set max feedrate (units/sec)
        gcode_M203();
        break;
      case 204: // M204: Set acceleration
        gcode_M204();
        break;
      case 205: //M205: Set advanced settings
        gcode_M205();
        break;

      #if DISABLED(NO_WORKSPACE_OFFSETS)
        case 206: // M206: Set home offsets
          gcode_M206();
          break;
      #endif

      #if ENABLED(DELTA)
        case 665: // M665: Set delta configurations
          gcode_M665();
          break;
      #endif

      #if ENABLED(DELTA) || ENABLED(Z_DUAL_ENDSTOPS)
        case 666: // M666: Set delta or dual endstop adjustment
          gcode_M666();
          break;
      #endif

      #if ENABLED(FWRETRACT)
        case 207: // M207: Set Retract Length, Feedrate, and Z lift
          gcode_M207();
          break;
        case 208: // M208: Set Recover (unretract) Additional Length and Feedrate
          gcode_M208();
          break;
        case 209: // M209: Turn Automatic Retract Detection on/off
          gcode_M209();
          break;
      #endif // FWRETRACT

      case 211: // M211: Enable, Disable, and/or Report software endstops
        gcode_M211();
        break;

      #if HOTENDS > 1
        case 218: // M218: Set a tool offset
          gcode_M218();
          break;
      #endif

      case 220: // M220: Set Feedrate Percentage: S<percent> ("FR" on your LCD)
        gcode_M220();
        break;

      case 221: // M221: Set Flow Percentage
        gcode_M221();
        break;

      case 226: // M226: Wait until a pin reaches a state
        gcode_M226();
        break;

      #if HAS_SERVOS
        case 280: // M280: Set servo position absolute
          gcode_M280();
          break;
      #endif // HAS_SERVOS

      #if HAS_BUZZER
        case 300: // M300: Play beep tone
          gcode_M300();
          break;
      #endif // HAS_BUZZER

      #if ENABLED(PIDTEMP)
        case 301: // M301: Set hotend PID parameters
          gcode_M301();
          break;
      #endif // PIDTEMP

      #if ENABLED(PIDTEMPBED)
        case 304: // M304: Set bed PID parameters
          gcode_M304();
          break;
      #endif // PIDTEMPBED

      #if defined(CHDK) || HAS_PHOTOGRAPH
        case 240: // M240: Trigger a camera by emulating a Canon RC-1 : http://www.doc-diy.net/photo/rc-1_hacked/
          gcode_M240();
          break;
      #endif // CHDK || PHOTOGRAPH_PIN

      #if HAS_LCD_CONTRAST
        case 250: // M250: Set LCD contrast
          gcode_M250();
          break;
      #endif // HAS_LCD_CONTRAST

      #if ENABLED(EXPERIMENTAL_I2CBUS)

        case 260: // M260: Send data to an i2c slave
          gcode_M260();
          break;

        case 261: // M261: Request data from an i2c slave
          gcode_M261();
          break;

      #endif // EXPERIMENTAL_I2CBUS

      #if ENABLED(PREVENT_COLD_EXTRUSION)
        case 302: // M302: Allow cold extrudes (set the minimum extrude temperature)
          gcode_M302();
          break;
      #endif // PREVENT_COLD_EXTRUSION

      case 303: // M303: PID autotune
        gcode_M303();
        break;

      #if ENABLED(MORGAN_SCARA)
        case 360:  // M360: SCARA Theta pos1
          if (gcode_M360()) return;
          break;
        case 361:  // M361: SCARA Theta pos2
          if (gcode_M361()) return;
          break;
        case 362:  // M362: SCARA Psi pos1
          if (gcode_M362()) return;
          break;
        case 363:  // M363: SCARA Psi pos2
          if (gcode_M363()) return;
          break;
        case 364:  // M364: SCARA Psi pos3 (90 deg to Theta)
          if (gcode_M364()) return;
          break;
      #endif // SCARA

      case 400: // M400: Finish all moves
        gcode_M400();
        break;

      #if HAS_BED_PROBE
        case 401: // M401: Deploy probe
          gcode_M401();
          break;
        case 402: // M402: Stow probe
          gcode_M402();
          break;
      #endif // HAS_BED_PROBE

      #if ENABLED(FILAMENT_WIDTH_SENSOR)
        case 404:  // M404: Enter the nominal filament width (3mm, 1.75mm ) N<3.0> or display nominal filament width
          gcode_M404();
          break;
        case 405:  // M405: Turn on filament sensor for control
          gcode_M405();
          break;
        case 406:  // M406: Turn off filament sensor for control
          gcode_M406();
          break;
        case 407:   // M407: Display measured filament diameter
          gcode_M407();
          break;
      #endif // ENABLED(FILAMENT_WIDTH_SENSOR)

      #if PLANNER_LEVELING
        case 420: // M420: Enable/Disable Bed Leveling
          gcode_M420();
          break;
      #endif

      #if ENABLED(MESH_BED_LEVELING)
        case 421: // M421: Set a Mesh Bed Leveling Z coordinate
          gcode_M421();
          break;
      #endif

      #if DISABLED(NO_WORKSPACE_OFFSETS)
        case 428: // M428: Apply current_position to home_offset
          gcode_M428();
          break;
      #endif

      case 500: // M500: Store settings in EEPROM
        gcode_M500();
        break;
      case 501: // M501: Read settings from EEPROM
        gcode_M501();
        break;
      case 502: // M502: Revert to default settings
        gcode_M502();
        break;
      case 503: // M503: print settings currently in memory
        gcode_M503();
        break;

      #if ENABLED(ABORT_ON_ENDSTOP_HIT_FEATURE_ENABLED)
        case 540: // M540: Set abort on endstop hit for SD printing
          gcode_M540();
          break;
      #endif

      #if HAS_BED_PROBE
        case 851: // M851: Set Z Probe Z Offset
          gcode_M851();
          break;
      #endif // HAS_BED_PROBE

      #if ENABLED(FILAMENT_CHANGE_FEATURE)
        case 600: // M600: Pause for filament change
          gcode_M600();
          break;
      #endif // FILAMENT_CHANGE_FEATURE

      #if ENABLED(DUAL_X_CARRIAGE)
        case 605: // M605: Set Dual X Carriage movement mode
          gcode_M605();
          break;
      #endif // DUAL_X_CARRIAGE

      #if ENABLED(LIN_ADVANCE)
        case 905: // M905: Set advance K factor.
          gcode_M905();
          break;
      #endif

      #if ENABLED(HAVE_TMC2130)
        case 906: // M906: Set motor current in milliamps using axis codes X, Y, Z, E
          gcode_M906();
          break;
      #endif

      case 907: // M907: Set digital trimpot motor current using axis codes.
        gcode_M907();
        break;

      #if HAS_DIGIPOTSS || ENABLED(DAC_STEPPER_CURRENT)

        case 908: // M908: Control digital trimpot directly.
          gcode_M908();
          break;

        #if ENABLED(DAC_STEPPER_CURRENT) // As with Printrbot RevF

          case 909: // M909: Print digipot/DAC current value
            gcode_M909();
            break;

          case 910: // M910: Commit digipot/DAC value to external EEPROM
            gcode_M910();
            break;

        #endif

      #endif // HAS_DIGIPOTSS || DAC_STEPPER_CURRENT

      #if ENABLED(HAVE_TMC2130)
        case 911: // M911: Report TMC2130 prewarn triggered flags
          gcode_M911();
          break;

        case 912: // M911: Clear TMC2130 prewarn triggered flags
          gcode_M912();
          break;
      #endif

      #if HAS_MICROSTEPS

        case 350: // M350: Set microstepping mode. Warning: Steps per unit remains unchanged. S code sets stepping mode for all drivers.
          gcode_M350();
          break;

        case 351: // M351: Toggle MS1 MS2 pins directly, S# determines MS1 or MS2, X# sets the pin high/low.
          gcode_M351();
          break;

      #endif // HAS_MICROSTEPS

      case 355: // M355 Turn case lights on/off
        gcode_M355();
        break;

      case 999: // M999: Restart after being Stopped
        gcode_M999();
        break;
    }
    break;

    case 'T':
      gcode_T(codenum);
      break;

    default: code_is_good = false;
  }

  KEEPALIVE_STATE(NOT_BUSY);

ExitUnknownCommand:

  // Still unknown command? Throw an error
  if (!code_is_good) unknown_command_error();

  ok_to_send();
}

/**
 * Send a "Resend: nnn" message to the host to
 * indicate that a command needs to be re-sent.
 */
void FlushSerialRequestResend() {
  //char command_queue[cmd_queue_index_r][100]="Resend:";
  MYSERIAL.flush();
  SERIAL_PROTOCOLPGM(MSG_RESEND);
  SERIAL_PROTOCOLLN(gcode_LastN + 1);
  ok_to_send();
}

/**
 * Send an "ok" message to the host, indicating
 * that a command was successfully processed.
 *
 * If ADVANCED_OK is enabled also include:
 *   N<int>  Line number of the command, if any
 *   P<int>  Planner space remaining
 *   B<int>  Block queue space remaining
 */
void ok_to_send() {
  refresh_cmd_timeout();
  if (!send_ok[cmd_queue_index_r]) return;
  SERIAL_PROTOCOLPGM(MSG_OK);
  #if ENABLED(ADVANCED_OK)
    char* p = command_queue[cmd_queue_index_r];
    if (*p == 'N') {
      SERIAL_PROTOCOL(' ');
      SERIAL_ECHO(*p++);
      while (NUMERIC_SIGNED(*p))
        SERIAL_ECHO(*p++);
    }
    SERIAL_PROTOCOLPGM(" P"); SERIAL_PROTOCOL(int(BLOCK_BUFFER_SIZE - planner.movesplanned() - 1));
    SERIAL_PROTOCOLPGM(" B"); SERIAL_PROTOCOL(BUFSIZE - commands_in_queue);
  #endif
  SERIAL_EOL;
}

#if HAS_SOFTWARE_ENDSTOPS

  /**
   * Constrain the given coordinates to the software endstops.
   */
  void clamp_to_software_endstops(float target[XYZ]) {
    if (!soft_endstops_enabled) return;
    #if ENABLED(MIN_SOFTWARE_ENDSTOPS)
      NOLESS(target[X_AXIS], soft_endstop_min[X_AXIS]);
      NOLESS(target[Y_AXIS], soft_endstop_min[Y_AXIS]);
      NOLESS(target[Z_AXIS], soft_endstop_min[Z_AXIS]);
    #endif
    #if ENABLED(MAX_SOFTWARE_ENDSTOPS)
      NOMORE(target[X_AXIS], soft_endstop_max[X_AXIS]);
      NOMORE(target[Y_AXIS], soft_endstop_max[Y_AXIS]);
      NOMORE(target[Z_AXIS], soft_endstop_max[Z_AXIS]);
    #endif
  }

#endif

#if ENABLED(AUTO_BED_LEVELING_BILINEAR)

  #if ENABLED(ABL_BILINEAR_SUBDIVISION)
    #define ABL_BG_SPACING(A) bilinear_grid_spacing_virt[A]
    #define ABL_BG_POINTS_X   ABL_GRID_POINTS_VIRT_X
    #define ABL_BG_POINTS_Y   ABL_GRID_POINTS_VIRT_Y
    #define ABL_BG_GRID(X,Y)  bed_level_grid_virt[X][Y]
  #else
    #define ABL_BG_SPACING(A) bilinear_grid_spacing[A]
    #define ABL_BG_POINTS_X   ABL_GRID_MAX_POINTS_X
    #define ABL_BG_POINTS_Y   ABL_GRID_MAX_POINTS_Y
    #define ABL_BG_GRID(X,Y)  bed_level_grid[X][Y]
  #endif

  // Get the Z adjustment for non-linear bed leveling
  float bilinear_z_offset(float cartesian[XYZ]) {

    // XY relative to the probed area
    const float x = RAW_X_POSITION(cartesian[X_AXIS]) - bilinear_start[X_AXIS],
                y = RAW_Y_POSITION(cartesian[Y_AXIS]) - bilinear_start[Y_AXIS];

    // Convert to grid box units
    float ratio_x = x / ABL_BG_SPACING(X_AXIS),
          ratio_y = y / ABL_BG_SPACING(Y_AXIS);

    // Whole units for the grid line indices. Constrained within bounds.
    const int gridx = constrain(floor(ratio_x), 0, ABL_BG_POINTS_X - 1),
              gridy = constrain(floor(ratio_y), 0, ABL_BG_POINTS_Y - 1),
              nextx = min(gridx + 1, ABL_BG_POINTS_X - 1),
              nexty = min(gridy + 1, ABL_BG_POINTS_Y - 1);

    // Subtract whole to get the ratio within the grid box
    ratio_x -= gridx; ratio_y -= gridy;

    // Never less than 0.0. (Over 1.0 is fine due to previous contraints.)
    NOLESS(ratio_x, 0); NOLESS(ratio_y, 0);

    // Z at the box corners
    const float z1 = ABL_BG_GRID(gridx, gridy),  // left-front
                z2 = ABL_BG_GRID(gridx, nexty),  // left-back
                z3 = ABL_BG_GRID(nextx, gridy),  // right-front
                z4 = ABL_BG_GRID(nextx, nexty),  // right-back

                // Bilinear interpolate
                L = z1 + (z2 - z1) * ratio_y,   // Linear interp. LF -> LB
                R = z3 + (z4 - z3) * ratio_y,   // Linear interp. RF -> RB
                offset = L + ratio_x * (R - L);

    /*
    static float last_offset = 0;
    if (fabs(last_offset - offset) > 0.2) {
      SERIAL_ECHOPGM("Sudden Shift at ");
      SERIAL_ECHOPAIR("x=", x);
      SERIAL_ECHOPAIR(" / ", bilinear_grid_spacing[X_AXIS]);
      SERIAL_ECHOLNPAIR(" -> gridx=", gridx);
      SERIAL_ECHOPAIR(" y=", y);
      SERIAL_ECHOPAIR(" / ", bilinear_grid_spacing[Y_AXIS]);
      SERIAL_ECHOLNPAIR(" -> gridy=", gridy);
      SERIAL_ECHOPAIR(" ratio_x=", ratio_x);
      SERIAL_ECHOLNPAIR(" ratio_y=", ratio_y);
      SERIAL_ECHOPAIR(" z1=", z1);
      SERIAL_ECHOPAIR(" z2=", z2);
      SERIAL_ECHOPAIR(" z3=", z3);
      SERIAL_ECHOLNPAIR(" z4=", z4);
      SERIAL_ECHOPAIR(" L=", L);
      SERIAL_ECHOPAIR(" R=", R);
      SERIAL_ECHOLNPAIR(" offset=", offset);
    }
    last_offset = offset;
    */

    return offset;
  }

#endif // AUTO_BED_LEVELING_BILINEAR

#if ENABLED(DELTA)

  /**
   * Recalculate factors used for delta kinematics whenever
   * settings have been changed (e.g., by M665).
   */
  void recalc_delta_settings(float radius, float diagonal_rod) {
    delta_tower[A_AXIS][X_AXIS] = -sin(RADIANS(60 - delta_tower_angle_trim[A_AXIS])) * (radius + DELTA_RADIUS_TRIM_TOWER_1); // front left tower
    delta_tower[A_AXIS][Y_AXIS] = -cos(RADIANS(60 - delta_tower_angle_trim[A_AXIS])) * (radius + DELTA_RADIUS_TRIM_TOWER_1);
    delta_tower[B_AXIS][X_AXIS] =  sin(RADIANS(60 + delta_tower_angle_trim[B_AXIS])) * (radius + DELTA_RADIUS_TRIM_TOWER_2); // front right tower
    delta_tower[B_AXIS][Y_AXIS] = -cos(RADIANS(60 + delta_tower_angle_trim[B_AXIS])) * (radius + DELTA_RADIUS_TRIM_TOWER_2);
    delta_tower[C_AXIS][X_AXIS] = -sin(RADIANS(     delta_tower_angle_trim[C_AXIS])) * (radius + DELTA_RADIUS_TRIM_TOWER_3); // back middle tower
    delta_tower[C_AXIS][Y_AXIS] =  cos(RADIANS(     delta_tower_angle_trim[C_AXIS])) * (radius + DELTA_RADIUS_TRIM_TOWER_3);
    delta_diagonal_rod_2_tower[A_AXIS] = sq(diagonal_rod + delta_diagonal_rod_trim[A_AXIS]);
    delta_diagonal_rod_2_tower[B_AXIS] = sq(diagonal_rod + delta_diagonal_rod_trim[B_AXIS]);
    delta_diagonal_rod_2_tower[C_AXIS] = sq(diagonal_rod + delta_diagonal_rod_trim[C_AXIS]);
  }

  #if ENABLED(DELTA_FAST_SQRT)
    /**
     * Fast inverse sqrt from Quake III Arena
     * See: https://en.wikipedia.org/wiki/Fast_inverse_square_root
     */
    float Q_rsqrt(float number) {
      long i;
      float x2, y;
      const float threehalfs = 1.5f;
      x2 = number * 0.5f;
      y  = number;
      i  = * ( long * ) &y;                       // evil floating point bit level hacking
      i  = 0x5f3759df - ( i >> 1 );               // what the f***?
      y  = * ( float * ) &i;
      y  = y * ( threehalfs - ( x2 * y * y ) );   // 1st iteration
      // y  = y * ( threehalfs - ( x2 * y * y ) );   // 2nd iteration, this can be removed
      return y;
    }

    #define _SQRT(n) (1.0f / Q_rsqrt(n))

  #else

    #define _SQRT(n) sqrt(n)

  #endif

  /**
   * Delta Inverse Kinematics
   *
   * Calculate the tower positions for a given logical
   * position, storing the result in the delta[] array.
   *
   * This is an expensive calculation, requiring 3 square
   * roots per segmented linear move, and strains the limits
   * of a Mega2560 with a Graphical Display.
   *
   * Suggested optimizations include:
   *
   * - Disable the home_offset (M206) and/or position_shift (G92)
   *   features to remove up to 12 float additions.
   *
   * - Use a fast-inverse-sqrt function and add the reciprocal.
   *   (see above)
   */

  // Macro to obtain the Z position of an individual tower
  #define DELTA_Z(T) raw[Z_AXIS] + _SQRT(     \
    delta_diagonal_rod_2_tower[T] - HYPOT2(   \
        delta_tower[T][X_AXIS] - raw[X_AXIS], \
        delta_tower[T][Y_AXIS] - raw[Y_AXIS]  \
      )                                       \
    )

  #define DELTA_RAW_IK() do {        \
    delta[A_AXIS] = DELTA_Z(A_AXIS); \
    delta[B_AXIS] = DELTA_Z(B_AXIS); \
    delta[C_AXIS] = DELTA_Z(C_AXIS); \
  } while(0)

  #define DELTA_LOGICAL_IK() do {      \
    const float raw[XYZ] = {           \
      RAW_X_POSITION(logical[X_AXIS]), \
      RAW_Y_POSITION(logical[Y_AXIS]), \
      RAW_Z_POSITION(logical[Z_AXIS])  \
    };                                 \
    DELTA_RAW_IK();                    \
  } while(0)

  #define DELTA_DEBUG() do { \
      SERIAL_ECHOPAIR("cartesian X:", raw[X_AXIS]); \
      SERIAL_ECHOPAIR(" Y:", raw[Y_AXIS]);          \
      SERIAL_ECHOLNPAIR(" Z:", raw[Z_AXIS]);        \
      SERIAL_ECHOPAIR("delta A:", delta[A_AXIS]);   \
      SERIAL_ECHOPAIR(" B:", delta[B_AXIS]);        \
      SERIAL_ECHOLNPAIR(" C:", delta[C_AXIS]);      \
    } while(0)

  void inverse_kinematics(const float logical[XYZ]) {
    DELTA_LOGICAL_IK();
    // DELTA_DEBUG();
  }

  /**
   * Calculate the highest Z position where the
   * effector has the full range of XY motion.
   */
  float delta_safe_distance_from_top() {
    float cartesian[XYZ] = {
      LOGICAL_X_POSITION(0),
      LOGICAL_Y_POSITION(0),
      LOGICAL_Z_POSITION(0)
    };
    inverse_kinematics(cartesian);
    float distance = delta[A_AXIS];
    cartesian[Y_AXIS] = LOGICAL_Y_POSITION(DELTA_PRINTABLE_RADIUS);
    inverse_kinematics(cartesian);
    return abs(distance - delta[A_AXIS]);
  }

  /**
   * Delta Forward Kinematics
   *
   * See the Wikipedia article "Trilateration"
   * https://en.wikipedia.org/wiki/Trilateration
   *
   * Establish a new coordinate system in the plane of the
   * three carriage points. This system has its origin at
   * tower1, with tower2 on the X axis. Tower3 is in the X-Y
   * plane with a Z component of zero.
   * We will define unit vectors in this coordinate system
   * in our original coordinate system. Then when we calculate
   * the Xnew, Ynew and Znew values, we can translate back into
   * the original system by moving along those unit vectors
   * by the corresponding values.
   *
   * Variable names matched to Marlin, c-version, and avoid the
   * use of any vector library.
   *
   * by Andreas Hardtung 2016-06-07
   * based on a Java function from "Delta Robot Kinematics V3"
   * by Steve Graves
   *
   * The result is stored in the cartes[] array.
   */
  void forward_kinematics_DELTA(float z1, float z2, float z3) {
    // Create a vector in old coordinates along x axis of new coordinate
    float p12[3] = { delta_tower[B_AXIS][X_AXIS] - delta_tower[A_AXIS][X_AXIS], delta_tower[B_AXIS][Y_AXIS] - delta_tower[A_AXIS][Y_AXIS], z2 - z1 };

    // Get the Magnitude of vector.
    float d = sqrt( sq(p12[0]) + sq(p12[1]) + sq(p12[2]) );

    // Create unit vector by dividing by magnitude.
    float ex[3] = { p12[0] / d, p12[1] / d, p12[2] / d };

    // Get the vector from the origin of the new system to the third point.
    float p13[3] = { delta_tower[C_AXIS][X_AXIS] - delta_tower[A_AXIS][X_AXIS], delta_tower[C_AXIS][Y_AXIS] - delta_tower[A_AXIS][Y_AXIS], z3 - z1 };

    // Use the dot product to find the component of this vector on the X axis.
    float i = ex[0] * p13[0] + ex[1] * p13[1] + ex[2] * p13[2];

    // Create a vector along the x axis that represents the x component of p13.
    float iex[3] = { ex[0] * i, ex[1] * i, ex[2] * i };

    // Subtract the X component from the original vector leaving only Y. We use the
    // variable that will be the unit vector after we scale it.
    float ey[3] = { p13[0] - iex[0], p13[1] - iex[1], p13[2] - iex[2] };

    // The magnitude of Y component
    float j = sqrt( sq(ey[0]) + sq(ey[1]) + sq(ey[2]) );

    // Convert to a unit vector
    ey[0] /= j; ey[1] /= j;  ey[2] /= j;

    // The cross product of the unit x and y is the unit z
    // float[] ez = vectorCrossProd(ex, ey);
    float ez[3] = {
      ex[1] * ey[2] - ex[2] * ey[1],
      ex[2] * ey[0] - ex[0] * ey[2],
      ex[0] * ey[1] - ex[1] * ey[0]
    };

    // We now have the d, i and j values defined in Wikipedia.
    // Plug them into the equations defined in Wikipedia for Xnew, Ynew and Znew
    float Xnew = (delta_diagonal_rod_2_tower[A_AXIS] - delta_diagonal_rod_2_tower[B_AXIS] + sq(d)) / (d * 2),
          Ynew = ((delta_diagonal_rod_2_tower[A_AXIS] - delta_diagonal_rod_2_tower[C_AXIS] + HYPOT2(i, j)) / 2 - i * Xnew) / j,
          Znew = sqrt(delta_diagonal_rod_2_tower[A_AXIS] - HYPOT2(Xnew, Ynew));

    // Start from the origin of the old coordinates and add vectors in the
    // old coords that represent the Xnew, Ynew and Znew to find the point
    // in the old system.
    cartes[X_AXIS] = delta_tower[A_AXIS][X_AXIS] + ex[0] * Xnew + ey[0] * Ynew - ez[0] * Znew;
    cartes[Y_AXIS] = delta_tower[A_AXIS][Y_AXIS] + ex[1] * Xnew + ey[1] * Ynew - ez[1] * Znew;
    cartes[Z_AXIS] =             z1 + ex[2] * Xnew + ey[2] * Ynew - ez[2] * Znew;
  }

  void forward_kinematics_DELTA(float point[ABC]) {
    forward_kinematics_DELTA(point[A_AXIS], point[B_AXIS], point[C_AXIS]);
  }

#endif // DELTA

/**
 * Get the stepper positions in the cartes[] array.
 * Forward kinematics are applied for DELTA and SCARA.
 *
 * The result is in the current coordinate space with
 * leveling applied. The coordinates need to be run through
 * unapply_leveling to obtain the "ideal" coordinates
 * suitable for current_position, etc.
 */
void get_cartesian_from_steppers() {
  #if ENABLED(DELTA)
    forward_kinematics_DELTA(
      stepper.get_axis_position_mm(A_AXIS),
      stepper.get_axis_position_mm(B_AXIS),
      stepper.get_axis_position_mm(C_AXIS)
    );
    cartes[X_AXIS] += LOGICAL_X_POSITION(0);
    cartes[Y_AXIS] += LOGICAL_Y_POSITION(0);
    cartes[Z_AXIS] += LOGICAL_Z_POSITION(0);
  #elif IS_SCARA
    forward_kinematics_SCARA(
      stepper.get_axis_position_degrees(A_AXIS),
      stepper.get_axis_position_degrees(B_AXIS)
    );
    cartes[X_AXIS] += LOGICAL_X_POSITION(0);
    cartes[Y_AXIS] += LOGICAL_Y_POSITION(0);
    cartes[Z_AXIS] = stepper.get_axis_position_mm(Z_AXIS);
  #else
    cartes[X_AXIS] = stepper.get_axis_position_mm(X_AXIS);
    cartes[Y_AXIS] = stepper.get_axis_position_mm(Y_AXIS);
    cartes[Z_AXIS] = stepper.get_axis_position_mm(Z_AXIS);
  #endif
}

/**
 * Set the current_position for an axis based on
 * the stepper positions, removing any leveling that
 * may have been applied.
 */
void set_current_from_steppers_for_axis(const AxisEnum axis) {
  get_cartesian_from_steppers();
  #if PLANNER_LEVELING && DISABLED(AUTO_BED_LEVELING_UBL)
    planner.unapply_leveling(cartes);
  #endif
  if (axis == ALL_AXES)
    COPY(current_position, cartes);
  else
    current_position[axis] = cartes[axis];
}

#if ENABLED(MESH_BED_LEVELING)

  /**
   * Prepare a mesh-leveled linear move in a Cartesian setup,
   * splitting the move where it crosses mesh borders.
   */
  void mesh_line_to_destination(float fr_mm_s, uint8_t x_splits = 0xff, uint8_t y_splits = 0xff) {
    int cx1 = mbl.cell_index_x(RAW_CURRENT_POSITION(X_AXIS)),
        cy1 = mbl.cell_index_y(RAW_CURRENT_POSITION(Y_AXIS)),
        cx2 = mbl.cell_index_x(RAW_X_POSITION(destination[X_AXIS])),
        cy2 = mbl.cell_index_y(RAW_Y_POSITION(destination[Y_AXIS]));
    NOMORE(cx1, MESH_NUM_X_POINTS - 2);
    NOMORE(cy1, MESH_NUM_Y_POINTS - 2);
    NOMORE(cx2, MESH_NUM_X_POINTS - 2);
    NOMORE(cy2, MESH_NUM_Y_POINTS - 2);

    if (cx1 == cx2 && cy1 == cy2) {
      // Start and end on same mesh square
      line_to_destination(fr_mm_s);
      set_current_to_destination();
      return;
    }

    #define MBL_SEGMENT_END(A) (current_position[A ##_AXIS] + (destination[A ##_AXIS] - current_position[A ##_AXIS]) * normalized_dist)

    float normalized_dist, end[XYZE];

    // Split at the left/front border of the right/top square
    const int8_t gcx = max(cx1, cx2), gcy = max(cy1, cy2);
    if (cx2 != cx1 && TEST(x_splits, gcx)) {
      COPY(end, destination);
      destination[X_AXIS] = LOGICAL_X_POSITION(mbl.index_to_xpos[gcx]);
      normalized_dist = (destination[X_AXIS] - current_position[X_AXIS]) / (end[X_AXIS] - current_position[X_AXIS]);
      destination[Y_AXIS] = MBL_SEGMENT_END(Y);
      CBI(x_splits, gcx);
    }
    else if (cy2 != cy1 && TEST(y_splits, gcy)) {
      COPY(end, destination);
      destination[Y_AXIS] = LOGICAL_Y_POSITION(mbl.index_to_ypos[gcy]);
      normalized_dist = (destination[Y_AXIS] - current_position[Y_AXIS]) / (end[Y_AXIS] - current_position[Y_AXIS]);
      destination[X_AXIS] = MBL_SEGMENT_END(X);
      CBI(y_splits, gcy);
    }
    else {
      // Already split on a border
      line_to_destination(fr_mm_s);
      set_current_to_destination();
      return;
    }

    destination[Z_AXIS] = MBL_SEGMENT_END(Z);
    destination[E_AXIS] = MBL_SEGMENT_END(E);

    // Do the split and look for more borders
    mesh_line_to_destination(fr_mm_s, x_splits, y_splits);

    // Restore destination from stack
    COPY(destination, end);
    mesh_line_to_destination(fr_mm_s, x_splits, y_splits);
  }

#elif ENABLED(AUTO_BED_LEVELING_BILINEAR) && !IS_KINEMATIC

  #define CELL_INDEX(A,V) ((RAW_##A##_POSITION(V) - bilinear_start[A##_AXIS]) / ABL_BG_SPACING(A##_AXIS))

  /**
   * Prepare a bilinear-leveled linear move on Cartesian,
   * splitting the move where it crosses grid borders.
   */
  void bilinear_line_to_destination(float fr_mm_s, uint16_t x_splits = 0xFFFF, uint16_t y_splits = 0xFFFF) {
    int cx1 = CELL_INDEX(X, current_position[X_AXIS]),
        cy1 = CELL_INDEX(Y, current_position[Y_AXIS]),
        cx2 = CELL_INDEX(X, destination[X_AXIS]),
        cy2 = CELL_INDEX(Y, destination[Y_AXIS]);
    cx1 = constrain(cx1, 0, ABL_BG_POINTS_X - 2);
    cy1 = constrain(cy1, 0, ABL_BG_POINTS_Y - 2);
    cx2 = constrain(cx2, 0, ABL_BG_POINTS_X - 2);
    cy2 = constrain(cy2, 0, ABL_BG_POINTS_Y - 2);

    if (cx1 == cx2 && cy1 == cy2) {
      // Start and end on same mesh square
      line_to_destination(fr_mm_s);
      set_current_to_destination();
      return;
    }

    #define LINE_SEGMENT_END(A) (current_position[A ##_AXIS] + (destination[A ##_AXIS] - current_position[A ##_AXIS]) * normalized_dist)

    float normalized_dist, end[XYZE];

    // Split at the left/front border of the right/top square
    const int8_t gcx = max(cx1, cx2), gcy = max(cy1, cy2);
    if (cx2 != cx1 && TEST(x_splits, gcx)) {
      COPY(end, destination);
      destination[X_AXIS] = LOGICAL_X_POSITION(bilinear_start[X_AXIS] + ABL_BG_SPACING(X_AXIS) * gcx);
      normalized_dist = (destination[X_AXIS] - current_position[X_AXIS]) / (end[X_AXIS] - current_position[X_AXIS]);
      destination[Y_AXIS] = LINE_SEGMENT_END(Y);
      CBI(x_splits, gcx);
    }
    else if (cy2 != cy1 && TEST(y_splits, gcy)) {
      COPY(end, destination);
      destination[Y_AXIS] = LOGICAL_Y_POSITION(bilinear_start[Y_AXIS] + ABL_BG_SPACING(Y_AXIS) * gcy);
      normalized_dist = (destination[Y_AXIS] - current_position[Y_AXIS]) / (end[Y_AXIS] - current_position[Y_AXIS]);
      destination[X_AXIS] = LINE_SEGMENT_END(X);
      CBI(y_splits, gcy);
    }
    else {
      // Already split on a border
      line_to_destination(fr_mm_s);
      set_current_to_destination();
      return;
    }

    destination[Z_AXIS] = LINE_SEGMENT_END(Z);
    destination[E_AXIS] = LINE_SEGMENT_END(E);

    // Do the split and look for more borders
    bilinear_line_to_destination(fr_mm_s, x_splits, y_splits);

    // Restore destination from stack
    COPY(destination, end);
    bilinear_line_to_destination(fr_mm_s, x_splits, y_splits);
  }

#endif // AUTO_BED_LEVELING_BILINEAR

#if IS_KINEMATIC

  /**
   * Prepare a linear move in a DELTA or SCARA setup.
   *
   * This calls planner.buffer_line several times, adding
   * small incremental moves for DELTA or SCARA.
   */
  inline bool prepare_kinematic_move_to(float ltarget[XYZE]) {

    // Get the top feedrate of the move in the XY plane
    float _feedrate_mm_s = MMS_SCALED(feedrate_mm_s);

    // If the move is only in Z/E don't split up the move
    if (ltarget[X_AXIS] == current_position[X_AXIS] && ltarget[Y_AXIS] == current_position[Y_AXIS]) {
      planner.buffer_line_kinematic(ltarget, _feedrate_mm_s, active_extruder);
      return true;
    }

    // Get the cartesian distances moved in XYZE
    float difference[XYZE];
    LOOP_XYZE(i) difference[i] = ltarget[i] - current_position[i];

    // Get the linear distance in XYZ
    float cartesian_mm = sqrt(sq(difference[X_AXIS]) + sq(difference[Y_AXIS]) + sq(difference[Z_AXIS]));

    // If the move is very short, check the E move distance
    if (UNEAR_ZERO(cartesian_mm)) cartesian_mm = abs(difference[E_AXIS]);

    // No E move either? Game over.
    if (UNEAR_ZERO(cartesian_mm)) return false;

    // Minimum number of seconds to move the given distance
    float seconds = cartesian_mm / _feedrate_mm_s;

    // The number of segments-per-second times the duration
    // gives the number of segments
    uint16_t segments = delta_segments_per_second * seconds;

    // For SCARA minimum segment size is 0.25mm
    #if IS_SCARA
      NOMORE(segments, cartesian_mm * 4);
    #endif

    // At least one segment is required
    NOLESS(segments, 1);

    // The approximate length of each segment
    const float inv_segments = 1.0 / float(segments),
                segment_distance[XYZE] = {
                  difference[X_AXIS] * inv_segments,
                  difference[Y_AXIS] * inv_segments,
                  difference[Z_AXIS] * inv_segments,
                  difference[E_AXIS] * inv_segments
                };

    // SERIAL_ECHOPAIR("mm=", cartesian_mm);
    // SERIAL_ECHOPAIR(" seconds=", seconds);
    // SERIAL_ECHOLNPAIR(" segments=", segments);

    #if IS_SCARA
      // SCARA needs to scale the feed rate from mm/s to degrees/s
      const float inv_segment_length = min(10.0, float(segments) / cartesian_mm), // 1/mm/segs
                  feed_factor = inv_segment_length * _feedrate_mm_s;
      float oldA = stepper.get_axis_position_degrees(A_AXIS),
            oldB = stepper.get_axis_position_degrees(B_AXIS);
    #endif

    // Get the logical current position as starting point
    float logical[XYZE];
    COPY(logical, current_position);

    // Drop one segment so the last move is to the exact target.
    // If there's only 1 segment, loops will be skipped entirely.
    --segments;

    // Calculate and execute the segments
    for (uint16_t s = segments + 1; --s;) {
      LOOP_XYZE(i) logical[i] += segment_distance[i];
      #if ENABLED(DELTA)
        DELTA_LOGICAL_IK(); // Delta can inline its kinematics
      #else
        inverse_kinematics(logical);
      #endif

      ADJUST_DELTA(logical); // Adjust Z if bed leveling is enabled

      #if IS_SCARA
        // For SCARA scale the feed rate from mm/s to degrees/s
        // Use ratio between the length of the move and the larger angle change
        const float adiff = abs(delta[A_AXIS] - oldA),
                    bdiff = abs(delta[B_AXIS] - oldB);
        planner.buffer_line(delta[A_AXIS], delta[B_AXIS], delta[C_AXIS], logical[E_AXIS], max(adiff, bdiff) * feed_factor, active_extruder);
        oldA = delta[A_AXIS];
        oldB = delta[B_AXIS];
      #else
        planner.buffer_line(delta[A_AXIS], delta[B_AXIS], delta[C_AXIS], logical[E_AXIS], _feedrate_mm_s, active_extruder);
      #endif
    }

    // Since segment_distance is only approximate,
    // the final move must be to the exact destination.

    #if IS_SCARA
      // For SCARA scale the feed rate from mm/s to degrees/s
      // With segments > 1 length is 1 segment, otherwise total length
      inverse_kinematics(ltarget);
      ADJUST_DELTA(logical);
      const float adiff = abs(delta[A_AXIS] - oldA),
                  bdiff = abs(delta[B_AXIS] - oldB);
      planner.buffer_line(delta[A_AXIS], delta[B_AXIS], delta[C_AXIS], logical[E_AXIS], max(adiff, bdiff) * feed_factor, active_extruder);
    #else
      planner.buffer_line_kinematic(ltarget, _feedrate_mm_s, active_extruder);
    #endif

    return true;
  }

#else // !IS_KINEMATIC

  /**
   * Prepare a linear move in a Cartesian setup.
   * If Mesh Bed Leveling is enabled, perform a mesh move.
   */
  inline bool prepare_move_to_destination_cartesian() {
    // Do not use feedrate_percentage for E or Z only moves
    if (current_position[X_AXIS] == destination[X_AXIS] && current_position[Y_AXIS] == destination[Y_AXIS]) {
      line_to_destination();
    }
    else {
      #if ENABLED(MESH_BED_LEVELING)
        if (mbl.active()) {
          mesh_line_to_destination(MMS_SCALED(feedrate_mm_s));
          return false;
        }
        else
      #elif ENABLED(AUTO_BED_LEVELING_UBL)
        if (ubl.state.active) {

//        ubl_line_to_destination(MMS_SCALED(feedrate_mm_s));

          ubl_line_to_destination(destination[X_AXIS], destination[Y_AXIS], destination[Z_AXIS], destination[E_AXIS],
//                      (feedrate*(1.0/60.0))*(feedrate_percentage*(1.0/100.0) ), active_extruder);
                      MMS_SCALED(feedrate_mm_s), active_extruder);

          return false;
        }
        else
      #elif ENABLED(AUTO_BED_LEVELING_BILINEAR)
        if (planner.abl_enabled) {
          bilinear_line_to_destination(MMS_SCALED(feedrate_mm_s));
          return false;
        }
        else
      #endif
          line_to_destination(MMS_SCALED(feedrate_mm_s));
    }
    return true;
  }

#endif // !IS_KINEMATIC

#if ENABLED(DUAL_X_CARRIAGE)

  /**
   * Prepare a linear move in a dual X axis setup
   */
  inline bool prepare_move_to_destination_dualx() {
    if (active_extruder_parked) {
      switch (dual_x_carriage_mode) {
        case DXC_FULL_CONTROL_MODE:
          break;
        case DXC_AUTO_PARK_MODE:
          if (current_position[E_AXIS] == destination[E_AXIS]) {
            // This is a travel move (with no extrusion)
            // Skip it, but keep track of the current position
            // (so it can be used as the start of the next non-travel move)
            if (delayed_move_time != 0xFFFFFFFFUL) {
              set_current_to_destination();
              NOLESS(raised_parked_position[Z_AXIS], destination[Z_AXIS]);
              delayed_move_time = millis();
              return false;
            }
          }
          // unpark extruder: 1) raise, 2) move into starting XY position, 3) lower
          for (uint8_t i = 0; i < 3; i++)
            planner.buffer_line(
              i == 0 ? raised_parked_position[X_AXIS] : current_position[X_AXIS],
              i == 0 ? raised_parked_position[Y_AXIS] : current_position[Y_AXIS],
              i == 2 ? current_position[Z_AXIS] : raised_parked_position[Z_AXIS],
              current_position[E_AXIS],
              i == 1 ? PLANNER_XY_FEEDRATE() : planner.max_feedrate_mm_s[Z_AXIS],
              active_extruder
            );
          delayed_move_time = 0;
          active_extruder_parked = false;
          break;
        case DXC_DUPLICATION_MODE:
          if (active_extruder == 0) {
            // move duplicate extruder into correct duplication position.
            planner.set_position_mm(
              LOGICAL_X_POSITION(inactive_extruder_x_pos),
              current_position[Y_AXIS],
              current_position[Z_AXIS],
              current_position[E_AXIS]
            );
            planner.buffer_line(
              current_position[X_AXIS] + duplicate_extruder_x_offset,
              current_position[Y_AXIS], current_position[Z_AXIS], current_position[E_AXIS],
              planner.max_feedrate_mm_s[X_AXIS], 1
            );
            SYNC_PLAN_POSITION_KINEMATIC();
            stepper.synchronize();
            extruder_duplication_enabled = true;
            active_extruder_parked = false;
          }
          break;
      }
    }
    return true;
  }

#endif // DUAL_X_CARRIAGE

/**
 * Prepare a single move and get ready for the next one
 *
 * This may result in several calls to planner.buffer_line to
 * do smaller moves for DELTA, SCARA, mesh moves, etc.
 */
void prepare_move_to_destination() {
  clamp_to_software_endstops(destination);
  refresh_cmd_timeout();

  #if ENABLED(PREVENT_COLD_EXTRUSION)

    if (!DEBUGGING(DRYRUN)) {
      if (destination[E_AXIS] != current_position[E_AXIS]) {
        if (thermalManager.tooColdToExtrude(active_extruder)) {
          current_position[E_AXIS] = destination[E_AXIS]; // Behave as if the move really took place, but ignore E part
          SERIAL_ECHO_START;
          SERIAL_ECHOLNPGM(MSG_ERR_COLD_EXTRUDE_STOP);
        }
        #if ENABLED(PREVENT_LENGTHY_EXTRUDE)
          if (labs(destination[E_AXIS] - current_position[E_AXIS]) > EXTRUDE_MAXLENGTH) {
            current_position[E_AXIS] = destination[E_AXIS]; // Behave as if the move really took place, but ignore E part
            SERIAL_ECHO_START;
            SERIAL_ECHOLNPGM(MSG_ERR_LONG_EXTRUDE_STOP);
          }
        #endif
      }
    }

  #endif

  #if IS_KINEMATIC
    if (!prepare_kinematic_move_to(destination)) return;
  #else
    #if ENABLED(DUAL_X_CARRIAGE)
      if (!prepare_move_to_destination_dualx()) return;
    #endif
    if (!prepare_move_to_destination_cartesian()) return;
  #endif

  set_current_to_destination();
}

#if ENABLED(ARC_SUPPORT)
  /**
   * Plan an arc in 2 dimensions
   *
   * The arc is approximated by generating many small linear segments.
   * The length of each segment is configured in MM_PER_ARC_SEGMENT (Default 1mm)
   * Arcs should only be made relatively large (over 5mm), as larger arcs with
   * larger segments will tend to be more efficient. Your slicer should have
   * options for G2/G3 arc generation. In future these options may be GCode tunable.
   */
  void plan_arc(
    float logical[XYZE], // Destination position
    float* offset,           // Center of rotation relative to current_position
    uint8_t clockwise        // Clockwise?
  ) {

    float radius = HYPOT(offset[X_AXIS], offset[Y_AXIS]),
          center_X = current_position[X_AXIS] + offset[X_AXIS],
          center_Y = current_position[Y_AXIS] + offset[Y_AXIS],
          linear_travel = logical[Z_AXIS] - current_position[Z_AXIS],
          extruder_travel = logical[E_AXIS] - current_position[E_AXIS],
          r_X = -offset[X_AXIS],  // Radius vector from center to current location
          r_Y = -offset[Y_AXIS],
          rt_X = logical[X_AXIS] - center_X,
          rt_Y = logical[Y_AXIS] - center_Y;

    // CCW angle of rotation between position and target from the circle center. Only one atan2() trig computation required.
    float angular_travel = atan2(r_X * rt_Y - r_Y * rt_X, r_X * rt_X + r_Y * rt_Y);
    if (angular_travel < 0) angular_travel += RADIANS(360);
    if (clockwise) angular_travel -= RADIANS(360);

    // Make a circle if the angular rotation is 0
    if (angular_travel == 0 && current_position[X_AXIS] == logical[X_AXIS] && current_position[Y_AXIS] == logical[Y_AXIS])
      angular_travel += RADIANS(360);

    float mm_of_travel = HYPOT(angular_travel * radius, fabs(linear_travel));
    if (mm_of_travel < 0.001) return;

    uint16_t segments = floor(mm_of_travel / (MM_PER_ARC_SEGMENT));
    if (segments == 0) segments = 1;

    /**
     * Vector rotation by transformation matrix: r is the original vector, r_T is the rotated vector,
     * and phi is the angle of rotation. Based on the solution approach by Jens Geisler.
     *     r_T = [cos(phi) -sin(phi);
     *            sin(phi)  cos(phi)] * r ;
     *
     * For arc generation, the center of the circle is the axis of rotation and the radius vector is
     * defined from the circle center to the initial position. Each line segment is formed by successive
     * vector rotations. This requires only two cos() and sin() computations to form the rotation
     * matrix for the duration of the entire arc. Error may accumulate from numerical round-off, since
     * all double numbers are single precision on the Arduino. (True double precision will not have
     * round off issues for CNC applications.) Single precision error can accumulate to be greater than
     * tool precision in some cases. Therefore, arc path correction is implemented.
     *
     * Small angle approximation may be used to reduce computation overhead further. This approximation
     * holds for everything, but very small circles and large MM_PER_ARC_SEGMENT values. In other words,
     * theta_per_segment would need to be greater than 0.1 rad and N_ARC_CORRECTION would need to be large
     * to cause an appreciable drift error. N_ARC_CORRECTION~=25 is more than small enough to correct for
     * numerical drift error. N_ARC_CORRECTION may be on the order a hundred(s) before error becomes an
     * issue for CNC machines with the single precision Arduino calculations.
     *
     * This approximation also allows plan_arc to immediately insert a line segment into the planner
     * without the initial overhead of computing cos() or sin(). By the time the arc needs to be applied
     * a correction, the planner should have caught up to the lag caused by the initial plan_arc overhead.
     * This is important when there are successive arc motions.
     */
    // Vector rotation matrix values
    float arc_target[XYZE],
          theta_per_segment = angular_travel / segments,
          linear_per_segment = linear_travel / segments,
          extruder_per_segment = extruder_travel / segments,
          sin_T = theta_per_segment,
          cos_T = 1 - 0.5 * sq(theta_per_segment); // Small angle approximation

    // Initialize the linear axis
    arc_target[Z_AXIS] = current_position[Z_AXIS];

    // Initialize the extruder axis
    arc_target[E_AXIS] = current_position[E_AXIS];

    float fr_mm_s = MMS_SCALED(feedrate_mm_s);

    millis_t next_idle_ms = millis() + 200UL;

    int8_t count = 0;
    for (uint16_t i = 1; i < segments; i++) { // Iterate (segments-1) times

      thermalManager.manage_heater();
      if (ELAPSED(millis(), next_idle_ms)) {
        next_idle_ms = millis() + 200UL;
        idle();
      }

      if (++count < N_ARC_CORRECTION) {
        // Apply vector rotation matrix to previous r_X / 1
        float r_new_Y = r_X * sin_T + r_Y * cos_T;
        r_X = r_X * cos_T - r_Y * sin_T;
        r_Y = r_new_Y;
      }
      else {
        // Arc correction to radius vector. Computed only every N_ARC_CORRECTION increments.
        // Compute exact location by applying transformation matrix from initial radius vector(=-offset).
        // To reduce stuttering, the sin and cos could be computed at different times.
        // For now, compute both at the same time.
        float cos_Ti = cos(i * theta_per_segment),
              sin_Ti = sin(i * theta_per_segment);
        r_X = -offset[X_AXIS] * cos_Ti + offset[Y_AXIS] * sin_Ti;
        r_Y = -offset[X_AXIS] * sin_Ti - offset[Y_AXIS] * cos_Ti;
        count = 0;
      }

      // Update arc_target location
      arc_target[X_AXIS] = center_X + r_X;
      arc_target[Y_AXIS] = center_Y + r_Y;
      arc_target[Z_AXIS] += linear_per_segment;
      arc_target[E_AXIS] += extruder_per_segment;

      clamp_to_software_endstops(arc_target);

      planner.buffer_line_kinematic(arc_target, fr_mm_s, active_extruder);
    }

    // Ensure last segment arrives at target location.
    planner.buffer_line_kinematic(logical, fr_mm_s, active_extruder);

    // As far as the parser is concerned, the position is now == target. In reality the
    // motion control system might still be processing the action and the real tool position
    // in any intermediate location.
    set_current_to_destination();
  }
#endif

#if ENABLED(BEZIER_CURVE_SUPPORT)

  void plan_cubic_move(const float offset[4]) {
    cubic_b_spline(current_position, destination, offset, MMS_SCALED(feedrate_mm_s), active_extruder);

    // As far as the parser is concerned, the position is now == destination. In reality the
    // motion control system might still be processing the action and the real tool position
    // in any intermediate location.
    set_current_to_destination();
  }

#endif // BEZIER_CURVE_SUPPORT

#if HAS_CONTROLLERFAN

  void controllerFan() {
    static millis_t lastMotorOn = 0, // Last time a motor was turned on
                    nextMotorCheck = 0; // Last time the state was checked
    const millis_t ms = millis();
    if (ELAPSED(ms, nextMotorCheck)) {
      nextMotorCheck = ms + 2500UL; // Not a time critical function, so only check every 2.5s
      if (X_ENABLE_READ == X_ENABLE_ON || Y_ENABLE_READ == Y_ENABLE_ON || Z_ENABLE_READ == Z_ENABLE_ON || thermalManager.soft_pwm_bed > 0
          || E0_ENABLE_READ == E_ENABLE_ON // If any of the drivers are enabled...
          #if E_STEPPERS > 1
            || E1_ENABLE_READ == E_ENABLE_ON
            #if HAS_X2_ENABLE
              || X2_ENABLE_READ == X_ENABLE_ON
            #endif
            #if E_STEPPERS > 2
              || E2_ENABLE_READ == E_ENABLE_ON
              #if E_STEPPERS > 3
                || E3_ENABLE_READ == E_ENABLE_ON
              #endif
            #endif
          #endif
      ) {
        lastMotorOn = ms; //... set time to NOW so the fan will turn on
      }

      // Fan off if no steppers have been enabled for CONTROLLERFAN_SECS seconds
      uint8_t speed = (!lastMotorOn || ELAPSED(ms, lastMotorOn + (CONTROLLERFAN_SECS) * 1000UL)) ? 0 : CONTROLLERFAN_SPEED;

      // allows digital or PWM fan output to be used (see M42 handling)
      digitalWrite(CONTROLLERFAN_PIN, speed);
      analogWrite(CONTROLLERFAN_PIN, speed);
    }
  }

#endif // HAS_CONTROLLERFAN

#if ENABLED(MORGAN_SCARA)

  /**
   * Morgan SCARA Forward Kinematics. Results in cartes[].
   * Maths and first version by QHARLEY.
   * Integrated into Marlin and slightly restructured by Joachim Cerny.
   */
  void forward_kinematics_SCARA(const float &a, const float &b) {

    float a_sin = sin(RADIANS(a)) * L1,
          a_cos = cos(RADIANS(a)) * L1,
          b_sin = sin(RADIANS(b)) * L2,
          b_cos = cos(RADIANS(b)) * L2;

    cartes[X_AXIS] = a_cos + b_cos + SCARA_OFFSET_X;  //theta
    cartes[Y_AXIS] = a_sin + b_sin + SCARA_OFFSET_Y;  //theta+phi

    /*
      SERIAL_ECHOPAIR("SCARA FK Angle a=", a);
      SERIAL_ECHOPAIR(" b=", b);
      SERIAL_ECHOPAIR(" a_sin=", a_sin);
      SERIAL_ECHOPAIR(" a_cos=", a_cos);
      SERIAL_ECHOPAIR(" b_sin=", b_sin);
      SERIAL_ECHOLNPAIR(" b_cos=", b_cos);
      SERIAL_ECHOPAIR(" cartes[X_AXIS]=", cartes[X_AXIS]);
      SERIAL_ECHOLNPAIR(" cartes[Y_AXIS]=", cartes[Y_AXIS]);
    //*/
  }

  /**
   * Morgan SCARA Inverse Kinematics. Results in delta[].
   *
   * See http://forums.reprap.org/read.php?185,283327
   *
   * Maths and first version by QHARLEY.
   * Integrated into Marlin and slightly restructured by Joachim Cerny.
   */
  void inverse_kinematics(const float logical[XYZ]) {

    static float C2, S2, SK1, SK2, THETA, PSI;

    float sx = RAW_X_POSITION(logical[X_AXIS]) - SCARA_OFFSET_X,  // Translate SCARA to standard X Y
          sy = RAW_Y_POSITION(logical[Y_AXIS]) - SCARA_OFFSET_Y;  // With scaling factor.

    if (L1 == L2)
      C2 = HYPOT2(sx, sy) / L1_2_2 - 1;
    else
      C2 = (HYPOT2(sx, sy) - (L1_2 + L2_2)) / (2.0 * L1 * L2);

    S2 = sqrt(sq(C2) - 1);

    // Unrotated Arm1 plus rotated Arm2 gives the distance from Center to End
    SK1 = L1 + L2 * C2;

    // Rotated Arm2 gives the distance from Arm1 to Arm2
    SK2 = L2 * S2;

    // Angle of Arm1 is the difference between Center-to-End angle and the Center-to-Elbow
    THETA = atan2(SK1, SK2) - atan2(sx, sy);

    // Angle of Arm2
    PSI = atan2(S2, C2);

    delta[A_AXIS] = DEGREES(THETA);        // theta is support arm angle
    delta[B_AXIS] = DEGREES(THETA + PSI);  // equal to sub arm angle (inverted motor)
    delta[C_AXIS] = logical[Z_AXIS];

    /*
      DEBUG_POS("SCARA IK", logical);
      DEBUG_POS("SCARA IK", delta);
      SERIAL_ECHOPAIR("  SCARA (x,y) ", sx);
      SERIAL_ECHOPAIR(",", sy);
      SERIAL_ECHOPAIR(" C2=", C2);
      SERIAL_ECHOPAIR(" S2=", S2);
      SERIAL_ECHOPAIR(" Theta=", THETA);
      SERIAL_ECHOLNPAIR(" Phi=", PHI);
    //*/
  }

#endif // MORGAN_SCARA

#if ENABLED(TEMP_STAT_LEDS)

  static bool red_led = false;
  static millis_t next_status_led_update_ms = 0;

  void handle_status_leds(void) {
    if (ELAPSED(millis(), next_status_led_update_ms)) {
      next_status_led_update_ms += 500; // Update every 0.5s
      float max_temp = 0.0;
      #if HAS_TEMP_BED
        max_temp = MAX3(max_temp, thermalManager.degTargetBed(), thermalManager.degBed());
      #endif
      HOTEND_LOOP() {
        max_temp = MAX3(max_temp, thermalManager.degHotend(e), thermalManager.degTargetHotend(e));
      }
      bool new_led = (max_temp > 55.0) ? true : (max_temp < 54.0) ? false : red_led;
      if (new_led != red_led) {
        red_led = new_led;
        #if PIN_EXISTS(STAT_LED_RED)
          WRITE(STAT_LED_RED_PIN, new_led ? HIGH : LOW);
          #if PIN_EXISTS(STAT_LED_BLUE)
            WRITE(STAT_LED_BLUE_PIN, new_led ? LOW : HIGH);
          #endif
        #else
          WRITE(STAT_LED_BLUE_PIN, new_led ? HIGH : LOW);
        #endif
      }
    }
  }

#endif

#if ENABLED(FILAMENT_RUNOUT_SENSOR)

  void handle_filament_runout() {
    if (!filament_ran_out) {
      filament_ran_out = true;
      enqueue_and_echo_commands_P(PSTR(FILAMENT_RUNOUT_SCRIPT));
      stepper.synchronize();
    }
  }

#endif // FILAMENT_RUNOUT_SENSOR

#if ENABLED(FAST_PWM_FAN)

  void setPwmFrequency(uint8_t pin, int val) {
    val &= 0x07;
    switch (digitalPinToTimer(pin)) {
      #ifdef TCCR0A
        case TIMER0A:
        case TIMER0B:
          // TCCR0B &= ~(_BV(CS00) | _BV(CS01) | _BV(CS02));
          // TCCR0B |= val;
          break;
      #endif
      #ifdef TCCR1A
        case TIMER1A:
        case TIMER1B:
          // TCCR1B &= ~(_BV(CS10) | _BV(CS11) | _BV(CS12));
          // TCCR1B |= val;
          break;
      #endif
      #ifdef TCCR2
        case TIMER2:
        case TIMER2:
          TCCR2 &= ~(_BV(CS10) | _BV(CS11) | _BV(CS12));
          TCCR2 |= val;
          break;
      #endif
      #ifdef TCCR2A
        case TIMER2A:
        case TIMER2B:
          TCCR2B &= ~(_BV(CS20) | _BV(CS21) | _BV(CS22));
          TCCR2B |= val;
          break;
      #endif
      #ifdef TCCR3A
        case TIMER3A:
        case TIMER3B:
        case TIMER3C:
          TCCR3B &= ~(_BV(CS30) | _BV(CS31) | _BV(CS32));
          TCCR3B |= val;
          break;
      #endif
      #ifdef TCCR4A
        case TIMER4A:
        case TIMER4B:
        case TIMER4C:
          TCCR4B &= ~(_BV(CS40) | _BV(CS41) | _BV(CS42));
          TCCR4B |= val;
          break;
      #endif
      #ifdef TCCR5A
        case TIMER5A:
        case TIMER5B:
        case TIMER5C:
          TCCR5B &= ~(_BV(CS50) | _BV(CS51) | _BV(CS52));
          TCCR5B |= val;
          break;
      #endif
    }
  }

#endif // FAST_PWM_FAN

float calculate_volumetric_multiplier(float diameter) {
  if (!volumetric_enabled || diameter == 0) return 1.0;
  return 1.0 / (M_PI * sq(diameter * 0.5));
}

void calculate_volumetric_multipliers() {
  for (uint8_t i = 0; i < COUNT(filament_size); i++)
    volumetric_multiplier[i] = calculate_volumetric_multiplier(filament_size[i]);
}

void enable_all_steppers() {
  enable_x();
  enable_y();
  enable_z();
  enable_e0();
  enable_e1();
  enable_e2();
  enable_e3();
}

void disable_e_steppers() {
  disable_e0();
  disable_e1();
  disable_e2();
  disable_e3();
}

void disable_all_steppers() {
  disable_x();
  disable_y();
  disable_z();
  disable_e_steppers();
}

#if ENABLED(AUTOMATIC_CURRENT_CONTROL)

  void automatic_current_control(const TMC2130Stepper &st) {
    #if CURRENT_STEP > 0
      const bool is_otpw = st.checkOT(), // Check otpw even if we don't adjust. Allows for flag inspection.
                 is_otpw_triggered = st.getOTPW();

      if (!is_otpw && !is_otpw_triggered) {
        // OTPW bit not triggered yet -> Increase current
        const uint16_t current = st.getCurrent() + CURRENT_STEP;
        if (current <= AUTO_ADJUST_MAX) st.SilentStepStick2130(current);
      }
      else if (is_otpw && is_otpw_triggered) {
        // OTPW bit triggered, triggered flag raised -> Decrease current
        st.SilentStepStick2130((float)st.getCurrent() - CURRENT_STEP);
      }
      // OTPW bit cleared (we've cooled down), triggered flag still raised until manually cleared -> Do nothing, we're good
    #endif
  }

  void checkOverTemp() {
    static millis_t next_cOT = 0;
    if (ELAPSED(millis(), next_cOT)) {
      next_cOT = millis() + 5000;
      #if ENABLED(X_IS_TMC2130)
        automatic_current_control(stepperX);
      #endif
      #if ENABLED(Y_IS_TMC2130)
        automatic_current_control(stepperY);
      #endif
      #if ENABLED(Z_IS_TMC2130)
        automatic_current_control(stepperZ);
      #endif
      #if ENABLED(X2_IS_TMC2130)
        automatic_current_control(stepperX2);
      #endif
      #if ENABLED(Y2_IS_TMC2130)
        automatic_current_control(stepperY2);
      #endif
      #if ENABLED(Z2_IS_TMC2130)
        automatic_current_control(stepperZ2);
      #endif
      #if ENABLED(E0_IS_TMC2130)
        automatic_current_control(stepperE0);
      #endif
      #if ENABLED(E1_IS_TMC2130)
        automatic_current_control(stepperE1);
      #endif
      #if ENABLED(E2_IS_TMC2130)
        automatic_current_control(stepperE2);
      #endif
      #if ENABLED(E3_IS_TMC2130)
        automatic_current_control(stepperE3);
      #endif
    }
  }

#endif // AUTOMATIC_CURRENT_CONTROL

/**
 * Manage several activities:
 *  - Check for Filament Runout
 *  - Keep the command buffer full
 *  - Check for maximum inactive time between commands
 *  - Check for maximum inactive time between stepper commands
 *  - Check if pin CHDK needs to go LOW
 *  - Check for KILL button held down
 *  - Check for HOME button held down
 *  - Check if cooling fan needs to be switched on
 *  - Check if an idle but hot extruder needs filament extruded (EXTRUDER_RUNOUT_PREVENT)
 */
void manage_inactivity(bool ignore_stepper_queue/*=false*/) {

  #if ENABLED(FILAMENT_RUNOUT_SENSOR)
    if ((IS_SD_PRINTING || print_job_timer.isRunning()) && (READ(FIL_RUNOUT_PIN) == FIL_RUNOUT_INVERTING))
      handle_filament_runout();
  #endif

  if (commands_in_queue < BUFSIZE) get_available_commands();

  const millis_t ms = millis();

  if (max_inactive_time && ELAPSED(ms, previous_cmd_ms + max_inactive_time)) {
    SERIAL_ERROR_START;
    SERIAL_ECHOLNPAIR(MSG_KILL_INACTIVE_TIME, current_command);
    kill(PSTR(MSG_KILLED));
  }

  // Prevent steppers timing-out in the middle of M600
  #if ENABLED(FILAMENT_CHANGE_FEATURE) && ENABLED(FILAMENT_CHANGE_NO_STEPPER_TIMEOUT)
    #define M600_TEST !busy_doing_M600
  #else
    #define M600_TEST true
  #endif

  if (M600_TEST && stepper_inactive_time && ELAPSED(ms, previous_cmd_ms + stepper_inactive_time)
      && !ignore_stepper_queue && !planner.blocks_queued()) {
    #if ENABLED(DISABLE_INACTIVE_X)
      disable_x();
    #endif
    #if ENABLED(DISABLE_INACTIVE_Y)
      disable_y();
    #endif
    #if ENABLED(DISABLE_INACTIVE_Z)
      disable_z();
    #endif
    #if ENABLED(DISABLE_INACTIVE_E)
      disable_e_steppers();
    #endif
  }

  #ifdef CHDK // Check if pin should be set to LOW after M240 set it to HIGH
    if (chdkActive && ELAPSED(ms, chdkHigh + CHDK_DELAY)) {
      chdkActive = false;
      WRITE(CHDK, LOW);
    }
  #endif

  #if HAS_KILL

    // Check if the kill button was pressed and wait just in case it was an accidental
    // key kill key press
    // -------------------------------------------------------------------------------
    static int killCount = 0;   // make the inactivity button a bit less responsive
    const int KILL_DELAY = 750;
    if (!READ(KILL_PIN))
      killCount++;
    else if (killCount > 0)
      killCount--;

    // Exceeded threshold and we can confirm that it was not accidental
    // KILL the machine
    // ----------------------------------------------------------------
    if (killCount >= KILL_DELAY) {
      SERIAL_ERROR_START;
      SERIAL_ERRORLNPGM(MSG_KILL_BUTTON);
      kill(PSTR(MSG_KILLED));
    }
  #endif

  #if HAS_HOME
    // Check to see if we have to home, use poor man's debouncer
    // ---------------------------------------------------------
    static int homeDebounceCount = 0;   // poor man's debouncing count
    const int HOME_DEBOUNCE_DELAY = 2500;
    if (!IS_SD_PRINTING && !READ(HOME_PIN)) {
      if (!homeDebounceCount) {
        enqueue_and_echo_commands_P(PSTR("G28"));
        LCD_MESSAGEPGM(MSG_AUTO_HOME);
      }
      if (homeDebounceCount < HOME_DEBOUNCE_DELAY)
        homeDebounceCount++;
      else
        homeDebounceCount = 0;
    }
  #endif

  #if HAS_CONTROLLERFAN
    controllerFan(); // Check if fan should be turned on to cool stepper drivers down
  #endif

  #if ENABLED(EXTRUDER_RUNOUT_PREVENT)
    if (ELAPSED(ms, previous_cmd_ms + (EXTRUDER_RUNOUT_SECONDS) * 1000UL)
      && thermalManager.degHotend(active_extruder) > EXTRUDER_RUNOUT_MINTEMP) {
      bool oldstatus;
      #if ENABLED(SWITCHING_EXTRUDER)
        oldstatus = E0_ENABLE_READ;
        enable_e0();
      #else // !SWITCHING_EXTRUDER
        switch (active_extruder) {
          case 0:
            oldstatus = E0_ENABLE_READ;
            enable_e0();
            break;
          #if E_STEPPERS > 1
            case 1:
              oldstatus = E1_ENABLE_READ;
              enable_e1();
              break;
            #if E_STEPPERS > 2
              case 2:
                oldstatus = E2_ENABLE_READ;
                enable_e2();
                break;
              #if E_STEPPERS > 3
                case 3:
                  oldstatus = E3_ENABLE_READ;
                  enable_e3();
                  break;
              #endif
            #endif
          #endif
        }
      #endif // !SWITCHING_EXTRUDER

      previous_cmd_ms = ms; // refresh_cmd_timeout()

      const float olde = current_position[E_AXIS];
      current_position[E_AXIS] += EXTRUDER_RUNOUT_EXTRUDE;
      planner.buffer_line_kinematic(current_position, MMM_TO_MMS(EXTRUDER_RUNOUT_SPEED), active_extruder);
      current_position[E_AXIS] = olde;
      planner.set_e_position_mm(olde);
      stepper.synchronize();
      #if ENABLED(SWITCHING_EXTRUDER)
        E0_ENABLE_WRITE(oldstatus);
      #else
        switch (active_extruder) {
          case 0:
            E0_ENABLE_WRITE(oldstatus);
            break;
          #if E_STEPPERS > 1
            case 1:
              E1_ENABLE_WRITE(oldstatus);
              break;
            #if E_STEPPERS > 2
              case 2:
                E2_ENABLE_WRITE(oldstatus);
                break;
              #if E_STEPPERS > 3
                case 3:
                  E3_ENABLE_WRITE(oldstatus);
                  break;
              #endif
            #endif
          #endif
        }
      #endif // !SWITCHING_EXTRUDER
    }
  #endif // EXTRUDER_RUNOUT_PREVENT

  #if ENABLED(DUAL_X_CARRIAGE)
    // handle delayed move timeout
    if (delayed_move_time && ELAPSED(ms, delayed_move_time + 1000UL) && IsRunning()) {
      // travel moves have been received so enact them
      delayed_move_time = 0xFFFFFFFFUL; // force moves to be done
      set_destination_to_current();
      prepare_move_to_destination();
    }
  #endif

  #if ENABLED(TEMP_STAT_LEDS)
    handle_status_leds();
  #endif

  #if ENABLED(AUTOMATIC_CURRENT_CONTROL)
    checkOverTemp();
  #endif

  planner.check_axes_activity();
}

/**
 * Standard idle routine keeps the machine alive
 */
void idle(
  #if ENABLED(FILAMENT_CHANGE_FEATURE)
    bool no_stepper_sleep/*=false*/
  #endif
) {
  lcd_update();

  host_keepalive();

  #if ENABLED(AUTO_REPORT_TEMPERATURES) && (HAS_TEMP_HOTEND || HAS_TEMP_BED)
    auto_report_temperatures();
  #endif

  manage_inactivity(
    #if ENABLED(FILAMENT_CHANGE_FEATURE)
      no_stepper_sleep
    #endif
  );

  thermalManager.manage_heater();

  #if ENABLED(PRINTCOUNTER)
    print_job_timer.tick();
  #endif

  #if HAS_BUZZER && DISABLED(LCD_USE_I2C_BUZZER)
    buzzer.tick();
  #endif
}

/**
 * Kill all activity and lock the machine.
 * After this the machine will need to be reset.
 */
void kill(const char* lcd_msg) {
  SERIAL_ERROR_START;
  SERIAL_ERRORLNPGM(MSG_ERR_KILLED);

  thermalManager.disable_all_heaters();
  disable_all_steppers();

  #if ENABLED(ULTRA_LCD)
    kill_screen(lcd_msg);
  #else
    UNUSED(lcd_msg);
  #endif

  _delay_ms(250); // Wait a short time
  cli(); // Stop interrupts

  _delay_ms(250); //Wait to ensure all interrupts routines stopped
  thermalManager.disable_all_heaters(); //turn off heaters again

  #if HAS_POWER_SWITCH
    SET_INPUT(PS_ON_PIN);
  #endif

  suicide();
  while (1) {
    #if ENABLED(USE_WATCHDOG)
      watchdog_reset();
    #endif
  } // Wait for reset
}

/**
 * Turn off heaters and stop the print in progress
 * After a stop the machine may be resumed with M999
 */
void stop() {
  thermalManager.disable_all_heaters();
  if (IsRunning()) {
    Running = false;
    Stopped_gcode_LastN = gcode_LastN; // Save last g_code for restart
    SERIAL_ERROR_START;
    SERIAL_ERRORLNPGM(MSG_ERR_STOPPED);
    LCD_MESSAGEPGM(MSG_STOPPED);
  }
}

/**
 * Marlin entry-point: Set up before the program loop
 *  - Set up the kill pin, filament runout, power hold
 *  - Start the serial port
 *  - Print startup messages and diagnostics
 *  - Get EEPROM or default settings
 *  - Initialize managers for:
 *    â€¢ temperature
 *    â€¢ planner
 *    â€¢ watchdog
 *    â€¢ stepper
 *    â€¢ photo pin
 *    â€¢ servos
 *    â€¢ LCD controller
 *    â€¢ Digipot I2C
 *    â€¢ Z probe sled
 *    â€¢ status LEDs
 */
void setup() {

  #ifdef DISABLE_JTAG
    // Disable JTAG on AT90USB chips to free up pins for IO
    MCUCR = 0x80;
    MCUCR = 0x80;
  #endif

  #if ENABLED(FILAMENT_RUNOUT_SENSOR)
    setup_filrunoutpin();
  #endif

  setup_killpin();

  setup_powerhold();

  #if HAS_STEPPER_RESET
    disableStepperDrivers();
  #endif

  MYSERIAL.begin(BAUDRATE);
  SERIAL_PROTOCOLLNPGM("start");
  SERIAL_ECHO_START;

  // Check startup - does nothing if bootloader sets MCUSR to 0
  byte mcu = MCUSR;
  if (mcu & 1) SERIAL_ECHOLNPGM(MSG_POWERUP);
  if (mcu & 2) SERIAL_ECHOLNPGM(MSG_EXTERNAL_RESET);
  if (mcu & 4) SERIAL_ECHOLNPGM(MSG_BROWNOUT_RESET);
  if (mcu & 8) SERIAL_ECHOLNPGM(MSG_WATCHDOG_RESET);
  if (mcu & 32) SERIAL_ECHOLNPGM(MSG_SOFTWARE_RESET);
  MCUSR = 0;

  SERIAL_ECHOPGM(MSG_MARLIN);
  SERIAL_CHAR(' ');
  SERIAL_ECHOLNPGM(SHORT_BUILD_VERSION);
  SERIAL_EOL;

  #if defined(STRING_DISTRIBUTION_DATE) && defined(STRING_CONFIG_H_AUTHOR)
    SERIAL_ECHO_START;
    SERIAL_ECHOPGM(MSG_CONFIGURATION_VER);
    SERIAL_ECHOPGM(STRING_DISTRIBUTION_DATE);
    SERIAL_ECHOLNPGM(MSG_AUTHOR STRING_CONFIG_H_AUTHOR);
    SERIAL_ECHOLNPGM("Compiled: " __DATE__);
  #endif

  SERIAL_ECHO_START;
  SERIAL_ECHOPAIR(MSG_FREE_MEMORY, freeMemory());
  SERIAL_ECHOLNPAIR(MSG_PLANNER_BUFFER_BYTES, (int)sizeof(block_t)*BLOCK_BUFFER_SIZE);

  // Send "ok" after commands by default
  for (int8_t i = 0; i < BUFSIZE; i++) send_ok[i] = true;

  // Load data from EEPROM if available (or use defaults)
  // This also updates variables in the planner, elsewhere
  (void)Config_RetrieveSettings();

  #if DISABLED(NO_WORKSPACE_OFFSETS)
    // Initialize current position based on home_offset
    COPY(current_position, home_offset);
  #else
    ZERO(current_position);
  #endif

  // Vital to init stepper/planner equivalent for current_position
  SYNC_PLAN_POSITION_KINEMATIC();

  thermalManager.init();    // Initialize temperature loop

  #if ENABLED(USE_WATCHDOG)
    watchdog_init();
  #endif

  stepper.init();    // Initialize stepper, this enables interrupts!
  servo_init();

  #if HAS_PHOTOGRAPH
    OUT_WRITE(PHOTOGRAPH_PIN, LOW);
  #endif

  #if HAS_CASE_LIGHT
    update_case_light();
  #endif

  #if HAS_BED_PROBE
    endstops.enable_z_probe(false);
  #endif

  #if HAS_CONTROLLERFAN
    SET_OUTPUT(CONTROLLERFAN_PIN); //Set pin used for driver cooling fan
  #endif

  #if HAS_STEPPER_RESET
    enableStepperDrivers();
  #endif

  #if ENABLED(DIGIPOT_I2C)
    digipot_i2c_init();
  #endif

  #if ENABLED(DAC_STEPPER_CURRENT)
    dac_init();
  #endif

  #if ENABLED(Z_PROBE_SLED) && PIN_EXISTS(SLED)
    OUT_WRITE(SLED_PIN, LOW); // turn it off
  #endif // Z_PROBE_SLED

  setup_homepin();

  #if PIN_EXISTS(STAT_LED_RED)
    OUT_WRITE(STAT_LED_RED_PIN, LOW); // turn it off
  #endif

  #if PIN_EXISTS(STAT_LED_BLUE)
    OUT_WRITE(STAT_LED_BLUE_PIN, LOW); // turn it off
  #endif

  #if ENABLED(RGB_LED)
    SET_OUTPUT(RGB_LED_R_PIN);
    SET_OUTPUT(RGB_LED_G_PIN);
    SET_OUTPUT(RGB_LED_B_PIN);
  #endif

  lcd_init();
  #if ENABLED(SHOW_BOOTSCREEN)
    #if ENABLED(DOGLCD)
      safe_delay(BOOTSCREEN_TIMEOUT);
    #elif ENABLED(ULTRA_LCD)
      bootscreen();
      #if DISABLED(SDSUPPORT)
        lcd_init();
      #endif
    #endif
  #endif

  #if ENABLED(MIXING_EXTRUDER) && MIXING_VIRTUAL_TOOLS > 1
    // Initialize mixing to 100% color 1
    for (uint8_t i = 0; i < MIXING_STEPPERS; i++)
      mixing_factor[i] = (i == 0) ? 1.0 : 0.0;
    for (uint8_t t = 0; t < MIXING_VIRTUAL_TOOLS; t++)
      for (uint8_t i = 0; i < MIXING_STEPPERS; i++)
        mixing_virtual_tool_mix[t][i] = mixing_factor[i];
  #endif

  #if ENABLED(BLTOUCH)
    bltouch_command(BLTOUCH_RESET);    // Just in case the BLTouch is in the error state, try to
    set_bltouch_deployed(true);        // reset it. Also needs to deploy and stow to clear the
    set_bltouch_deployed(false);       // error condition.
  #endif

  #if ENABLED(EXPERIMENTAL_I2CBUS) && I2C_SLAVE_ADDRESS > 0
    i2c.onReceive(i2c_on_receive);
    i2c.onRequest(i2c_on_request);
  #endif

  #if ENABLED(ENDSTOP_INTERRUPTS_FEATURE)
    setup_endstop_interrupts();
  #endif

  #if ENABLED(RGB_STRIP) && ENABLED(LIGHT_ON_POWERUP)
    digitalWrite(RGB_LED_R_PIN, HIGH);
    digitalWrite(RGB_LED_G_PIN, HIGH);
    digitalWrite(RGB_LED_B_PIN, HIGH);
    analogWrite(RGB_LED_R_PIN, 255);
    analogWrite(RGB_LED_G_PIN, 255);
    analogWrite(RGB_LED_B_PIN, 255);
  #elif ENABLED(RGBW_STRIP) && ENABLED(LIGHT_ON_POWERUP)
    digitalWrite(RGB_LED_W_PIN, HIGH);
    analogWrite(RGB_LED_W_PIN, 255);
  #endif

  #if ENABLED(LEDSTRIP) && ENABLED(LIGHT_ON_POWERUP)
    SendColorsOnLedstrip (255, 255, 255, 0, 1);  // Turn on the strip
  #elif ENABLED(LEDSTRIP)
    SendColorsOnLedstrip (0, 0, 0, 0, 0);  // Turn off the strip
  #endif
}

/**
 * The main Marlin program loop
 *
 *  - Save or log commands to SD
 *  - Process available commands (if not saving)
 *  - Call heater manager
 *  - Call inactivity manager
 *  - Call endstop manager
 *  - Call LCD update
 */
void loop() {
  if (commands_in_queue < BUFSIZE) get_available_commands();

  #if ENABLED(SDSUPPORT)
    card.checkautostart(false);
  #endif

  if (commands_in_queue) {

    #if ENABLED(SDSUPPORT)

      if (card.saving) {
        char* command = command_queue[cmd_queue_index_r];
        if (strstr_P(command, PSTR("M29"))) {
          // M29 closes the file
          card.closefile();
          SERIAL_PROTOCOLLNPGM(MSG_FILE_SAVED);
          ok_to_send();
        }
        else {
          // Write the string from the read buffer to SD
          card.write_command(command);
          if (card.logging)
            process_next_command(); // The card is saving because it's logging
          else
            ok_to_send();
        }
      }
      else
        process_next_command();

    #else

      process_next_command();

    #endif // SDSUPPORT

    // The queue may be reset by a command handler or by code invoked by idle() within a handler
    if (commands_in_queue) {
      --commands_in_queue;
      cmd_queue_index_r = (cmd_queue_index_r + 1) % BUFSIZE;
    }
  }
  endstops.report_state();
  idle();
}<|MERGE_RESOLUTION|>--- conflicted
+++ resolved
@@ -7810,23 +7810,14 @@
         filament_change_beep();
       #endif
 
-<<<<<<< HEAD
-      if (current_ms >= nozzle_timeout) {
-        if (!nozzle_timed_out) {
-          nozzle_timed_out = true; // on nozzle timeout remember the nozzles need to be reheated
-          HOTEND_LOOP() thermalManager.setTargetHotend(0, e); // Turn off all the nozzles
-          lcd_filament_change_show_message(FILAMENT_CHANGE_MESSAGE_CLICK_TO_HEAT_NOZZLE);
-
-          #if ENABLED(PRINTER_EVENT_LEDS)
-            handle_led_print_event(filamentchange_timeout);
-          #endif
-        }
-=======
       if (!nozzle_timed_out && ELAPSED(millis(), nozzle_timeout)) {
         nozzle_timed_out = true; // on nozzle timeout remember the nozzles need to be reheated
         HOTEND_LOOP() thermalManager.setTargetHotend(0, e); // Turn off all the nozzles
         lcd_filament_change_show_message(FILAMENT_CHANGE_MESSAGE_CLICK_TO_HEAT_NOZZLE);
->>>>>>> 81136c1e
+
+	    #if ENABLED(PRINTER_EVENT_LEDS)
+		  handle_led_print_event(filamentchange_timeout);
+		#endif
       }
       idle(true);
     }
