/* -*- c++ -*- */

/*
    Reprap firmware based on Sprinter and grbl.
 Copyright (C) 2011 Camiel Gubbels / Erik van der Zalm

 This program is free software: you can redistribute it and/or modify
 it under the terms of the GNU General Public License as published by
 the Free Software Foundation, either version 3 of the License, or
 (at your option) any later version.

 This program is distributed in the hope that it will be useful,
 but WITHOUT ANY WARRANTY; without even the implied warranty of
 MERCHANTABILITY or FITNESS FOR A PARTICULAR PURPOSE.  See the
 GNU General Public License for more details.

 You should have received a copy of the GNU General Public License
 along with this program.  If not, see <http://www.gnu.org/licenses/>.
 */

/*
 This firmware is a mashup between Sprinter and grbl.
  (https://github.com/kliment/Sprinter)
  (https://github.com/simen/grbl/tree)

 It has preliminary support for Matthew Roberts advance algorithm
    http://reprap.org/pipermail/reprap-dev/2011-May/003323.html
 */

#include "Marlin.h"

#ifdef ENABLE_AUTO_BED_LEVELING
#include "vector_3.h"
  #ifdef AUTO_BED_LEVELING_GRID
    #include "qr_solve.h"
  #endif
#endif // ENABLE_AUTO_BED_LEVELING

#include "ultralcd.h"
#include "planner.h"
#include "stepper.h"
#include "temperature.h"
#include "motion_control.h"
#include "cardreader.h"
#include "watchdog.h"
#include "ConfigurationStore.h"
#include "language.h"
#include "pins_arduino.h"
#include "math.h"

#ifdef BLINKM
#include "BlinkM.h"
#include "Wire.h"
#endif

#if NUM_SERVOS > 0
#include "Servo.h"
#endif

#if defined(DIGIPOTSS_PIN) && DIGIPOTSS_PIN > -1
#include <SPI.h>
#endif

// look here for descriptions of G-codes: http://linuxcnc.org/handbook/gcode/g-code.html
// http://objects.reprap.org/wiki/Mendel_User_Manual:_RepRapGCodes

//Implemented Codes
//-------------------
// G0  -> G1
// G1  - Coordinated Movement X Y Z E
// G2  - CW ARC
// G3  - CCW ARC
// G4  - Dwell S<seconds> or P<milliseconds>
// G10 - retract filament according to settings of M207
// G11 - retract recover filament according to settings of M208
// G28 - Home all Axis
// G29 - Detailed Z-Probe, probes the bed at 3 or more points.  Will fail if you haven't homed yet.
// G30 - Single Z Probe, probes bed at current XY location.
// G31 - Dock sled (Z_PROBE_SLED only)
// G32 - Undock sled (Z_PROBE_SLED only)
// G90 - Use Absolute Coordinates
// G91 - Use Relative Coordinates
// G92 - Set current position to coordinates given

// M Codes
// M0   - Unconditional stop - Wait for user to press a button on the LCD (Only if ULTRA_LCD is enabled)
// M1   - Same as M0
// M17  - Enable/Power all stepper motors
// M18  - Disable all stepper motors; same as M84
// M20  - List SD card
// M21  - Init SD card
// M22  - Release SD card
// M23  - Select SD file (M23 filename.g)
// M24  - Start/resume SD print
// M25  - Pause SD print
// M26  - Set SD position in bytes (M26 S12345)
// M27  - Report SD print status
// M28  - Start SD write (M28 filename.g)
// M29  - Stop SD write
// M30  - Delete file from SD (M30 filename.g)
// M31  - Output time since last M109 or SD card start to serial
// M32  - Select file and start SD print (Can be used _while_ printing from SD card files):
//        syntax "M32 /path/filename#", or "M32 S<startpos bytes> !filename#"
//        Call gcode file : "M32 P !filename#" and return to caller file after finishing (similar to #include).
//        The '#' is necessary when calling from within sd files, as it stops buffer prereading
// M42  - Change pin status via gcode Use M42 Px Sy to set pin x to value y, when omitting Px the onboard led will be used.
// M80  - Turn on Power Supply
// M81  - Turn off Power Supply
// M82  - Set E codes absolute (default)
// M83  - Set E codes relative while in Absolute Coordinates (G90) mode
// M84  - Disable steppers until next move,
//        or use S<seconds> to specify an inactivity timeout, after which the steppers will be disabled.  S0 to disable the timeout.
// M85  - Set inactivity shutdown timer with parameter S<seconds>. To disable set zero (default)
// M92  - Set axis_steps_per_unit - same syntax as G92
// M104 - Set extruder target temp
// M105 - Read current temp
// M106 - Fan on
// M107 - Fan off
// M109 - Sxxx Wait for extruder current temp to reach target temp. Waits only when heating
//        Rxxx Wait for extruder current temp to reach target temp. Waits when heating and cooling
//        IF AUTOTEMP is enabled, S<mintemp> B<maxtemp> F<factor>. Exit autotemp by any M109 without F
// M112 - Emergency stop
// M114 - Output current position to serial port
// M115 - Capabilities string
// M117 - display message
// M119 - Output Endstop status to serial port
// M126 - Solenoid Air Valve Open (BariCUDA support by jmil)
// M127 - Solenoid Air Valve Closed (BariCUDA vent to atmospheric pressure by jmil)
// M128 - EtoP Open (BariCUDA EtoP = electricity to air pressure transducer by jmil)
// M129 - EtoP Closed (BariCUDA EtoP = electricity to air pressure transducer by jmil)
// M140 - Set bed target temp
// M150 - Set BlinkM Color Output R: Red<0-255> U(!): Green<0-255> B: Blue<0-255> over i2c, G for green does not work.
// M190 - Sxxx Wait for bed current temp to reach target temp. Waits only when heating
//        Rxxx Wait for bed current temp to reach target temp. Waits when heating and cooling
// M200 D<millimeters>- set filament diameter and set E axis units to cubic millimeters (use S0 to set back to millimeters).
// M201 - Set max acceleration in units/s^2 for print moves (M201 X1000 Y1000)
// M202 - Set max acceleration in units/s^2 for travel moves (M202 X1000 Y1000) Unused in Marlin!!
// M203 - Set maximum feedrate that your machine can sustain (M203 X200 Y200 Z300 E10000) in mm/sec
// M204 - Set default acceleration: S normal moves T filament only moves (M204 S3000 T7000) in mm/sec^2  also sets minimum segment time in ms (B20000) to prevent buffer under-runs and M20 minimum feedrate
// M205 -  advanced settings:  minimum travel speed S=while printing T=travel only,  B=minimum segment time X= maximum xy jerk, Z=maximum Z jerk, E=maximum E jerk
// M206 - set additional homing offset
// M207 - set retract length S[positive mm] F[feedrate mm/min] Z[additional zlift/hop], stays in mm regardless of M200 setting
// M208 - set recover=unretract length S[positive mm surplus to the M207 S*] F[feedrate mm/sec]
// M209 - S<1=true/0=false> enable automatic retract detect if the slicer did not support G10/11: every normal extrude-only move will be classified as retract depending on the direction.
// M218 - set hotend offset (in mm): T<extruder_number> X<offset_on_X> Y<offset_on_Y>
// M220 S<factor in percent>- set speed factor override percentage
// M221 S<factor in percent>- set extrude factor override percentage
// M226 P<pin number> S<pin state>- Wait until the specified pin reaches the state required
// M240 - Trigger a camera to take a photograph
// M250 - Set LCD contrast C<contrast value> (value 0..63)
// M280 - set servo position absolute. P: servo index, S: angle or microseconds
// M300 - Play beep sound S<frequency Hz> P<duration ms>
// M301 - Set PID parameters P I and D
// M302 - Allow cold extrudes, or set the minimum extrude S<temperature>.
// M303 - PID relay autotune S<temperature> sets the target temperature. (default target temperature = 150C)
// M304 - Set bed PID parameters P I and D
// M400 - Finish all moves
// M401 - Lower z-probe if present
// M402 - Raise z-probe if present
// M404 - N<dia in mm> Enter the nominal filament width (3mm, 1.75mm ) or will display nominal filament width without parameters
// M405 - Turn on Filament Sensor extrusion control.  Optional D<delay in cm> to set delay in centimeters between sensor and extruder 
// M406 - Turn off Filament Sensor extrusion control 
// M407 - Displays measured filament diameter 
// M500 - stores parameters in EEPROM
// M501 - reads parameters from EEPROM (if you need reset them after you changed them temporarily).
// M502 - reverts to the default "factory settings".  You still need to store them in EEPROM afterwards if you want to.
// M503 - print the current settings (from memory not from EEPROM). Use S0 to leave off headings.
// M540 - Use S[0|1] to enable or disable the stop SD card print on endstop hit (requires ABORT_ON_ENDSTOP_HIT_FEATURE_ENABLED)
// M600 - Pause for filament change X[pos] Y[pos] Z[relative lift] E[initial retract] L[later retract distance for removal]
// M665 - set delta configurations
// M666 - set delta endstop adjustment
// M605 - Set dual x-carriage movement mode: S<mode> [ X<duplication x-offset> R<duplication temp offset> ]
// M700 - Level plate script for use with Witbox printer.
// M701 - Load filament script for use with Witbox printer.
// M702 - Unload filament script for use with Witbox printer.
// M907 - Set digital trimpot motor current using axis codes.
// M908 - Control digital trimpot directly.
// M350 - Set microstepping mode.
// M351 - Toggle MS1 MS2 pins directly.

// ************ SCARA Specific - This can change to suit future G-code regulations
// M360 - SCARA calibration: Move to cal-position ThetaA (0 deg calibration)
// M361 - SCARA calibration: Move to cal-position ThetaB (90 deg calibration - steps per degree)
// M362 - SCARA calibration: Move to cal-position PsiA (0 deg calibration)
// M363 - SCARA calibration: Move to cal-position PsiB (90 deg calibration - steps per degree)
// M364 - SCARA calibration: Move to cal-position PSIC (90 deg to Theta calibration position)
// M365 - SCARA calibration: Scaling factor, X, Y, Z axis
//************* SCARA End ***************

// M928 - Start SD logging (M928 filename.g) - ended by M29
// M999 - Restart after being stopped by error

//Stepper Movement Variables

//===========================================================================
//=============================imported variables============================
//===========================================================================


//===========================================================================
//=============================public variables=============================
//===========================================================================
#ifdef SDSUPPORT
CardReader card;
#endif
float homing_feedrate[] = HOMING_FEEDRATE;
bool axis_relative_modes[] = AXIS_RELATIVE_MODES;
int feedmultiply=100; //100->1 200->2
int saved_feedmultiply;
int extrudemultiply=100; //100->1 200->2
int extruder_multiply[EXTRUDERS] = {100
  #if EXTRUDERS > 1
    , 100
    #if EXTRUDERS > 2
      , 100
	    #if EXTRUDERS > 3
      	, 100
	    #endif
    #endif
  #endif
};
bool volumetric_enabled = false;
float filament_size[EXTRUDERS] = { DEFAULT_NOMINAL_FILAMENT_DIA
  #if EXTRUDERS > 1
      , DEFAULT_NOMINAL_FILAMENT_DIA
    #if EXTRUDERS > 2
       , DEFAULT_NOMINAL_FILAMENT_DIA
      #if EXTRUDERS > 3
        , DEFAULT_NOMINAL_FILAMENT_DIA
      #endif
    #endif
  #endif
};
float volumetric_multiplier[EXTRUDERS] = {1.0
  #if EXTRUDERS > 1
    , 1.0
    #if EXTRUDERS > 2
      , 1.0
      #if EXTRUDERS > 3
        , 1.0
      #endif
    #endif
  #endif
};
float current_position[NUM_AXIS] = { 0.0, 0.0, 0.0, 0.0 };
float add_homing[3]={0,0,0};
#ifdef DELTA
float endstop_adj[3]={0,0,0};
#endif

float min_pos[3] = { X_MIN_POS, Y_MIN_POS, Z_MIN_POS };
float max_pos[3] = { X_MAX_POS, Y_MAX_POS, Z_MAX_POS };
bool axis_known_position[3] = {false, false, false};
float zprobe_zoffset;

// Extruder offset
#if EXTRUDERS > 1
#ifndef DUAL_X_CARRIAGE
  #define NUM_EXTRUDER_OFFSETS 2 // only in XY plane
#else
  #define NUM_EXTRUDER_OFFSETS 3 // supports offsets in XYZ plane
#endif
float extruder_offset[NUM_EXTRUDER_OFFSETS][EXTRUDERS] = {
#if defined(EXTRUDER_OFFSET_X) && defined(EXTRUDER_OFFSET_Y)
  EXTRUDER_OFFSET_X, EXTRUDER_OFFSET_Y
#endif
};
#endif
uint8_t active_extruder = 0;
int fanSpeed=0;
#ifdef SERVO_ENDSTOPS
  int servo_endstops[] = SERVO_ENDSTOPS;
  int servo_endstop_angles[] = SERVO_ENDSTOP_ANGLES;
#endif
#ifdef BARICUDA
int ValvePressure=0;
int EtoPPressure=0;
#endif

#ifdef FWRETRACT
  bool autoretract_enabled=false;
  bool retracted[EXTRUDERS]={false
    #if EXTRUDERS > 1
      , false
      #if EXTRUDERS > 2
        , false
        #if EXTRUDERS > 3
       	  , false
      	#endif
      #endif
    #endif
  };
  bool retracted_swap[EXTRUDERS]={false
    #if EXTRUDERS > 1
      , false
      #if EXTRUDERS > 2
        , false
        #if EXTRUDERS > 3
       	  , false
      	#endif
      #endif
    #endif
  };

  float retract_length = RETRACT_LENGTH;
  float retract_length_swap = RETRACT_LENGTH_SWAP;
  float retract_feedrate = RETRACT_FEEDRATE;
  float retract_zlift = RETRACT_ZLIFT;
  float retract_recover_length = RETRACT_RECOVER_LENGTH;
  float retract_recover_length_swap = RETRACT_RECOVER_LENGTH_SWAP;
  float retract_recover_feedrate = RETRACT_RECOVER_FEEDRATE;
#endif // FWRETRACT

#ifdef ULTIPANEL
  #ifdef PS_DEFAULT_OFF
    bool powersupply = false;
  #else
	  bool powersupply = true;
  #endif
#endif

#ifdef DELTA
  float delta[3] = {0.0, 0.0, 0.0};
  #define SIN_60 0.8660254037844386
  #define COS_60 0.5
  // these are the default values, can be overriden with M665
  float delta_radius= DELTA_RADIUS;
  float delta_tower1_x= -SIN_60*delta_radius; // front left tower
  float delta_tower1_y= -COS_60*delta_radius;	   
  float delta_tower2_x=  SIN_60*delta_radius; // front right tower
  float delta_tower2_y= -COS_60*delta_radius;	   
  float delta_tower3_x= 0.0;                  // back middle tower
  float delta_tower3_y= delta_radius;
  float delta_diagonal_rod= DELTA_DIAGONAL_ROD;
  float delta_diagonal_rod_2= sq(delta_diagonal_rod);
  float delta_segments_per_second= DELTA_SEGMENTS_PER_SECOND;
#endif

#ifdef SCARA                              // Build size scaling
float axis_scaling[3]={1,1,1};  // Build size scaling, default to 1
#endif				

bool cancel_heatup = false ;

#ifdef FILAMENT_SENSOR
  //Variables for Filament Sensor input 
  float filament_width_nominal=DEFAULT_NOMINAL_FILAMENT_DIA;  //Set nominal filament width, can be changed with M404 
  bool filament_sensor=false;  //M405 turns on filament_sensor control, M406 turns it off 
  float filament_width_meas=DEFAULT_MEASURED_FILAMENT_DIA; //Stores the measured filament diameter 
  signed char measurement_delay[MAX_MEASUREMENT_DELAY+1];  //ring buffer to delay measurement  store extruder factor after subtracting 100 
  int delay_index1=0;  //index into ring buffer
  int delay_index2=-1;  //index into ring buffer - set to -1 on startup to indicate ring buffer needs to be initialized
  float delay_dist=0; //delay distance counter  
  int meas_delay_cm = MEASUREMENT_DELAY_CM;  //distance delay setting
#endif

const char errormagic[] PROGMEM = "Error:";
const char echomagic[] PROGMEM = "echo:";

//===========================================================================
//=============================Private Variables=============================
//===========================================================================
const char axis_codes[NUM_AXIS] = {'X', 'Y', 'Z', 'E'};
static float destination[NUM_AXIS] = {  0.0, 0.0, 0.0, 0.0};

#ifndef DELTA
static float delta[3] = {0.0, 0.0, 0.0};
#endif

static float offset[3] = {0.0, 0.0, 0.0};
static bool home_all_axis = true;
static float feedrate = 1500.0, next_feedrate, saved_feedrate;
static long gcode_N, gcode_LastN, Stopped_gcode_LastN = 0;

static bool relative_mode = false;  //Determines Absolute or Relative Coordinates

static char cmdbuffer[BUFSIZE][MAX_CMD_SIZE];
static bool fromsd[BUFSIZE];
static int bufindr = 0;
static int bufindw = 0;
static int buflen = 0;
//static int i = 0;
static char serial_char;
static int serial_count = 0;
static boolean comment_mode = false;
static char *strchr_pointer; // just a pointer to find chars in the command string like X, Y, Z, E, etc

const int sensitive_pins[] = SENSITIVE_PINS; // Sensitive pin list for M42

//static float tt = 0;
//static float bt = 0;

//Inactivity shutdown variables
static unsigned long previous_millis_cmd = 0;
static unsigned long max_inactive_time = 0;
static unsigned long stepper_inactive_time = DEFAULT_STEPPER_DEACTIVE_TIME*1000l;

unsigned long starttime=0;
unsigned long stoptime=0;

static uint8_t tmp_extruder;


bool Stopped=false;

#if NUM_SERVOS > 0
  Servo servos[NUM_SERVOS];
#endif

bool CooldownNoWait = true;
bool target_direction;

//Insert variables if CHDK is defined
#ifdef CHDK
unsigned long chdkHigh = 0;
boolean chdkActive = false;
#endif

//===========================================================================
//=============================Routines======================================
//===========================================================================

void get_arc_coordinates();
bool setTargetedHotend(int code);

void serial_echopair_P(const char *s_P, float v)
    { serialprintPGM(s_P); SERIAL_ECHO(v); }
void serial_echopair_P(const char *s_P, double v)
    { serialprintPGM(s_P); SERIAL_ECHO(v); }
void serial_echopair_P(const char *s_P, unsigned long v)
    { serialprintPGM(s_P); SERIAL_ECHO(v); }

#ifdef SDSUPPORT
  #include "SdFatUtil.h"
  int freeMemory() { return SdFatUtil::FreeRam(); }
#else
  extern "C" {
    extern unsigned int __bss_end;
    extern unsigned int __heap_start;
    extern void *__brkval;

    int freeMemory() {
      int free_memory;

      if ((int)__brkval == 0)
        free_memory = ((int)&free_memory) - ((int)&__bss_end);
      else
        free_memory = ((int)&free_memory) - ((int)__brkval);

      return free_memory;
    }
  }
#endif //!SDSUPPORT

//adds an command to the main command buffer
//thats really done in a non-safe way.
//needs overworking someday
void enquecommand(const char *cmd)
{
  if(buflen < BUFSIZE)
  {
    //this is dangerous if a mixing of serial and this happens
    strcpy(&(cmdbuffer[bufindw][0]),cmd);
    SERIAL_ECHO_START;
    SERIAL_ECHOPGM(MSG_Enqueing);
    SERIAL_ECHO(cmdbuffer[bufindw]);
    SERIAL_ECHOLNPGM("\"");
    bufindw= (bufindw + 1)%BUFSIZE;
    buflen += 1;
  }
}

void enquecommand_P(const char *cmd)
{
  if(buflen < BUFSIZE)
  {
    //this is dangerous if a mixing of serial and this happens
    strcpy_P(&(cmdbuffer[bufindw][0]),cmd);
    SERIAL_ECHO_START;
    SERIAL_ECHOPGM(MSG_Enqueing);
    SERIAL_ECHO(cmdbuffer[bufindw]);
    SERIAL_ECHOLNPGM("\"");
    bufindw= (bufindw + 1)%BUFSIZE;
    buflen += 1;
  }
}

// Discard all gcodes enqueued in the gcode-buffer
void flush_commands()
{
   bufindr = bufindw;
   buflen = 0;
}

void setup_killpin()
{
  #if defined(KILL_PIN) && KILL_PIN > -1
    SET_INPUT(KILL_PIN);
    WRITE(KILL_PIN,HIGH);
  #endif
}

// Set home pin
void setup_homepin(void)
{
#if defined(HOME_PIN) && HOME_PIN > -1
   SET_INPUT(HOME_PIN);
   WRITE(HOME_PIN,HIGH);
#endif
}


void setup_photpin()
{
  #if defined(PHOTOGRAPH_PIN) && PHOTOGRAPH_PIN > -1
    SET_OUTPUT(PHOTOGRAPH_PIN);
    WRITE(PHOTOGRAPH_PIN, LOW);
  #endif
}

void setup_powerhold()
{
  #if defined(SUICIDE_PIN) && SUICIDE_PIN > -1
    SET_OUTPUT(SUICIDE_PIN);
    WRITE(SUICIDE_PIN, HIGH);
  #endif
  #if defined(PS_ON_PIN) && PS_ON_PIN > -1
    SET_OUTPUT(PS_ON_PIN);
	#if defined(PS_DEFAULT_OFF)
	  WRITE(PS_ON_PIN, PS_ON_ASLEEP);
    #else
	  WRITE(PS_ON_PIN, PS_ON_AWAKE);
	#endif
  #endif
}

void suicide()
{
  #if defined(SUICIDE_PIN) && SUICIDE_PIN > -1
    SET_OUTPUT(SUICIDE_PIN);
    WRITE(SUICIDE_PIN, LOW);
  #endif
}

void servo_init()
{
  #if (NUM_SERVOS >= 1) && defined(SERVO0_PIN) && (SERVO0_PIN > -1)
    servos[0].attach(SERVO0_PIN);
  #endif
  #if (NUM_SERVOS >= 2) && defined(SERVO1_PIN) && (SERVO1_PIN > -1)
    servos[1].attach(SERVO1_PIN);
  #endif
  #if (NUM_SERVOS >= 3) && defined(SERVO2_PIN) && (SERVO2_PIN > -1)
    servos[2].attach(SERVO2_PIN);
  #endif
  #if (NUM_SERVOS >= 4) && defined(SERVO3_PIN) && (SERVO3_PIN > -1)
    servos[3].attach(SERVO3_PIN);
  #endif
  #if (NUM_SERVOS >= 5)
    #error "TODO: enter initalisation code for more servos"
  #endif

  // Set position of Servo Endstops that are defined
  #ifdef SERVO_ENDSTOPS
  for(int8_t i = 0; i < 3; i++)
  {
    if(servo_endstops[i] > -1) {
      servos[servo_endstops[i]].write(servo_endstop_angles[i * 2 + 1]);
    }
  }
  #endif

  #if defined (ENABLE_AUTO_BED_LEVELING) && (PROBE_SERVO_DEACTIVATION_DELAY > 0)
  delay(PROBE_SERVO_DEACTIVATION_DELAY);
  servos[servo_endstops[Z_AXIS]].detach();
  #endif
}


void setup()
{
  setup_killpin();
  setup_powerhold();
  MYSERIAL.begin(BAUDRATE);
  SERIAL_PROTOCOLLNPGM("start");
  SERIAL_ECHO_START;

  // Check startup - does nothing if bootloader sets MCUSR to 0
  byte mcu = MCUSR;
  if(mcu & 1) SERIAL_ECHOLNPGM(MSG_POWERUP);
  if(mcu & 2) SERIAL_ECHOLNPGM(MSG_EXTERNAL_RESET);
  if(mcu & 4) SERIAL_ECHOLNPGM(MSG_BROWNOUT_RESET);
  if(mcu & 8) SERIAL_ECHOLNPGM(MSG_WATCHDOG_RESET);
  if(mcu & 32) SERIAL_ECHOLNPGM(MSG_SOFTWARE_RESET);
  MCUSR=0;

  SERIAL_ECHOPGM(MSG_MARLIN);
  SERIAL_ECHOLNPGM(STRING_VERSION);
  #ifdef STRING_VERSION_CONFIG_H
    #ifdef STRING_CONFIG_H_AUTHOR
      SERIAL_ECHO_START;
      SERIAL_ECHOPGM(MSG_CONFIGURATION_VER);
      SERIAL_ECHOPGM(STRING_VERSION_CONFIG_H);
      SERIAL_ECHOPGM(MSG_AUTHOR);
      SERIAL_ECHOLNPGM(STRING_CONFIG_H_AUTHOR);
      SERIAL_ECHOPGM("Compiled: ");
      SERIAL_ECHOLNPGM(__DATE__);
    #endif // STRING_CONFIG_H_AUTHOR
  #endif // STRING_VERSION_CONFIG_H
  SERIAL_ECHO_START;
  SERIAL_ECHOPGM(MSG_FREE_MEMORY);
  SERIAL_ECHO(freeMemory());
  SERIAL_ECHOPGM(MSG_PLANNER_BUFFER_BYTES);
  SERIAL_ECHOLN((int)sizeof(block_t)*BLOCK_BUFFER_SIZE);
  for(int8_t i = 0; i < BUFSIZE; i++)
  {
    fromsd[i] = false;
  }

  // loads data from EEPROM if available else uses defaults (and resets step acceleration rate)
  Config_RetrieveSettings();

  tp_init();    // Initialize temperature loop
  plan_init();  // Initialize planner;
  watchdog_init();
  st_init();    // Initialize stepper, this enables interrupts!
  setup_photpin();
  servo_init();
 

  lcd_init();
  _delay_ms(1000);	// wait 1sec to display the splash screen

  #if defined(CONTROLLERFAN_PIN) && CONTROLLERFAN_PIN > -1
    SET_OUTPUT(CONTROLLERFAN_PIN); //Set pin used for driver cooling fan
  #endif

  #ifdef DIGIPOT_I2C
    digipot_i2c_init();
  #endif
#ifdef Z_PROBE_SLED
  pinMode(SERVO0_PIN, OUTPUT);
  digitalWrite(SERVO0_PIN, LOW); // turn it off
#endif // Z_PROBE_SLED
  setup_homepin();
}

bool stop_buffer = false;
int stop_buffer_code = 0;
uint8_t buffer_recursivity = 0;

void loop()
{
	if (stop_buffer == false)
	{
    	if (buflen < (BUFSIZE-1))
		{
			get_command();
		}
	}
	else
	{
		char *test;
      switch (stop_buffer_code)
		{
			case 1:
				enquecommand_P(PSTR("M25"));
				stop_buffer_code = 0;
				break;
			case 2:
				enquecommand_P(PSTR("M600"));
				stop_buffer_code = 0;
				break;
			case 999:
				get_command();
				bufindr = (bufindw - 1);
				if (bufindr < 0)
				{
					bufindr = BUFSIZE - 1;
				}
				test = cmdbuffer[bufindr];
				if (strstr(test, "M999") == NULL)
				{
					bufindr = bufindw;
					buflen = 0;
				}
				else
				{
					stop_buffer = false;
					stop_buffer_code = 0;
					bufindr = 0;
					bufindw = 0;
					buflen = 0;
					FlushSerialRequestResend();
					lcd_reset_alert_level();
					LCD_MESSAGEPGM(WELCOME_MSG);
				}
				break;
			default:
				break;
		}
	}
	
  #ifdef SDSUPPORT
  card.checkautostart(false);
  #endif
  if(buflen)
  {
    #ifdef SDSUPPORT
      if(card.saving)
      {
        if(strstr_P(cmdbuffer[bufindr], PSTR("M29")) == NULL)
        {
          card.write_command(cmdbuffer[bufindr]);
          if(card.logging)
          {
            process_commands();
          }
          else
          {
            SERIAL_PROTOCOLLNPGM(MSG_OK);
          }
        }
        else
        {
          card.closefile();
          SERIAL_PROTOCOLLNPGM(MSG_FILE_SAVED);
        }
      }
      else
      {
        process_commands();
      }
    #else
      process_commands();
    #endif //SDSUPPORT
    buflen = (buflen-1);
    bufindr = (bufindr + 1)%BUFSIZE;
  }
  //check heater every n milliseconds
  manage_heater();
  manage_inactivity();
  checkHitEndstops();
  lcd_update();
}

void get_command()
{
  while( MYSERIAL.available() > 0  && buflen < BUFSIZE) {
    serial_char = MYSERIAL.read();
    if(serial_char == '\n' ||
       serial_char == '\r' ||
       (serial_char == ':' && comment_mode == false) ||
       serial_count >= (MAX_CMD_SIZE - 1) )
    {
      if(!serial_count) { //if empty line
        comment_mode = false; //for new command
        return;
      }
      cmdbuffer[bufindw][serial_count] = 0; //terminate string
      if(!comment_mode){
        comment_mode = false; //for new command
        fromsd[bufindw] = false;
        if(strchr(cmdbuffer[bufindw], 'N') != NULL)
        {
          strchr_pointer = strchr(cmdbuffer[bufindw], 'N');
          gcode_N = (strtol(&cmdbuffer[bufindw][strchr_pointer - cmdbuffer[bufindw] + 1], NULL, 10));
          if(gcode_N != gcode_LastN+1 && (strstr_P(cmdbuffer[bufindw], PSTR("M110")) == NULL) ) {
            SERIAL_ERROR_START;
            SERIAL_ERRORPGM(MSG_ERR_LINE_NO);
            SERIAL_ERRORLN(gcode_LastN);
            //Serial.println(gcode_N);
            FlushSerialRequestResend();
            serial_count = 0;
            return;
          }

          if(strchr(cmdbuffer[bufindw], '*') != NULL)
          {
            byte checksum = 0;
            byte count = 0;
            while(cmdbuffer[bufindw][count] != '*') checksum = checksum^cmdbuffer[bufindw][count++];
            strchr_pointer = strchr(cmdbuffer[bufindw], '*');

            if( (int)(strtod(&cmdbuffer[bufindw][strchr_pointer - cmdbuffer[bufindw] + 1], NULL)) != checksum) {
              SERIAL_ERROR_START;
              SERIAL_ERRORPGM(MSG_ERR_CHECKSUM_MISMATCH);
              SERIAL_ERRORLN(gcode_LastN);
              FlushSerialRequestResend();
              serial_count = 0;
              return;
            }
            //if no errors, continue parsing
          }
          else
          {
            SERIAL_ERROR_START;
            SERIAL_ERRORPGM(MSG_ERR_NO_CHECKSUM);
            SERIAL_ERRORLN(gcode_LastN);
            FlushSerialRequestResend();
            serial_count = 0;
            return;
          }

          gcode_LastN = gcode_N;
          //if no errors, continue parsing
        }
        else  // if we don't receive 'N' but still see '*'
        {
          if((strchr(cmdbuffer[bufindw], '*') != NULL))
          {
            SERIAL_ERROR_START;
            SERIAL_ERRORPGM(MSG_ERR_NO_LINENUMBER_WITH_CHECKSUM);
            SERIAL_ERRORLN(gcode_LastN);
            serial_count = 0;
            return;
          }
        }
        if((strchr(cmdbuffer[bufindw], 'G') != NULL)){
          strchr_pointer = strchr(cmdbuffer[bufindw], 'G');
          switch((int)((strtod(&cmdbuffer[bufindw][strchr_pointer - cmdbuffer[bufindw] + 1], NULL)))){
          case 0:
          case 1:
          case 2:
          case 3:
            if (Stopped == true) {
              SERIAL_ERRORLNPGM(MSG_ERR_STOPPED);
              LCD_MESSAGEPGM(MSG_STOPPED);
              lcd_update();
            }
            break;
          default:
            break;
          }

        }

        //If command was e-stop process now
        if(strcmp(cmdbuffer[bufindw], "M112") == 0)
          kill();
        
        bufindw = (bufindw + 1)%BUFSIZE;
        buflen += 1;
      }
      serial_count = 0; //clear buffer
    }
    else
    {
      if(serial_char == ';') comment_mode = true;
      if(!comment_mode) cmdbuffer[bufindw][serial_count++] = serial_char;
    }
  }
  #ifdef SDSUPPORT
  if(!card.sdprinting || serial_count!=0){
    return;
  }

  //'#' stops reading from SD to the buffer prematurely, so procedural macro calls are possible
  // if it occurs, stop_buffering is triggered and the buffer is ran dry.
  // this character _can_ occur in serial com, due to checksums. however, no checksums are used in SD printing

  static bool stop_buffering=false;
  if(buflen==0) stop_buffering=false;

  while( !card.eof()  && buflen < BUFSIZE && !stop_buffering) {
    int16_t n=card.get();
    serial_char = (char)n;
    if(serial_char == '\n' ||
       serial_char == '\r' ||
       (serial_char == '#' && comment_mode == false) ||
       (serial_char == ':' && comment_mode == false) ||
       serial_count >= (MAX_CMD_SIZE - 1)||n==-1)
    {
      if(card.eof()){
        SERIAL_PROTOCOLLNPGM(MSG_FILE_PRINTED);
        stoptime=millis();
        char time[30];
        unsigned long t=(stoptime-starttime)/1000;
        int hours, minutes;
        minutes=(t/60)%60;
        hours=t/60/60;
        sprintf_P(time, PSTR("%i "MSG_END_HOUR" %i "MSG_END_MINUTE),hours, minutes);
        SERIAL_ECHO_START;
        SERIAL_ECHOLN(time);
        lcd_setstatus(time);
        card.printingHasFinished();
        card.checkautostart(true);

      }
      if(serial_char=='#')
        stop_buffering=true;

      if(!serial_count)
      {
        comment_mode = false; //for new command
        return; //if empty line
      }
      cmdbuffer[bufindw][serial_count] = 0; //terminate string
//      if(!comment_mode){
        fromsd[bufindw] = true;
        buflen += 1;
        bufindw = (bufindw + 1)%BUFSIZE;
//      }
      comment_mode = false; //for new command
      serial_count = 0; //clear buffer
    }
    else
    {
      if(serial_char == ';') comment_mode = true;
      if(!comment_mode) cmdbuffer[bufindw][serial_count++] = serial_char;
    }
  }

  #endif //SDSUPPORT

}


float code_value()
{
  return (strtod(&cmdbuffer[bufindr][strchr_pointer - cmdbuffer[bufindr] + 1], NULL));
}

long code_value_long()
{
  return (strtol(&cmdbuffer[bufindr][strchr_pointer - cmdbuffer[bufindr] + 1], NULL, 10));
}

bool code_seen(char code)
{
  strchr_pointer = strchr(cmdbuffer[bufindr], code);
  return (strchr_pointer != NULL);  //Return True if a character was found
}

#define DEFINE_PGM_READ_ANY(type, reader)       \
    static inline type pgm_read_any(const type *p)  \
    { return pgm_read_##reader##_near(p); }

DEFINE_PGM_READ_ANY(float,       float);
DEFINE_PGM_READ_ANY(signed char, byte);

#define XYZ_CONSTS_FROM_CONFIG(type, array, CONFIG) \
static const PROGMEM type array##_P[3] =        \
    { X_##CONFIG, Y_##CONFIG, Z_##CONFIG };     \
static inline type array(int axis)          \
    { return pgm_read_any(&array##_P[axis]); }

XYZ_CONSTS_FROM_CONFIG(float, base_min_pos,    MIN_POS);
XYZ_CONSTS_FROM_CONFIG(float, base_max_pos,    MAX_POS);
XYZ_CONSTS_FROM_CONFIG(float, base_home_pos,   HOME_POS);
XYZ_CONSTS_FROM_CONFIG(float, max_length,      MAX_LENGTH);
XYZ_CONSTS_FROM_CONFIG(float, home_retract_mm, HOME_RETRACT_MM);
XYZ_CONSTS_FROM_CONFIG(signed char, home_dir,  HOME_DIR);

#ifdef DUAL_X_CARRIAGE
  #if EXTRUDERS == 1 || defined(COREXY) \
      || !defined(X2_ENABLE_PIN) || !defined(X2_STEP_PIN) || !defined(X2_DIR_PIN) \
      || !defined(X2_HOME_POS) || !defined(X2_MIN_POS) || !defined(X2_MAX_POS) \
      || !defined(X_MAX_PIN) || X_MAX_PIN < 0
    #error "Missing or invalid definitions for DUAL_X_CARRIAGE mode."
  #endif
  #if X_HOME_DIR != -1 || X2_HOME_DIR != 1
    #error "Please use canonical x-carriage assignment" // the x-carriages are defined by their homing directions
  #endif

#define DXC_FULL_CONTROL_MODE 0
#define DXC_AUTO_PARK_MODE    1
#define DXC_DUPLICATION_MODE  2
static int dual_x_carriage_mode = DEFAULT_DUAL_X_CARRIAGE_MODE;

static float x_home_pos(int extruder) {
  if (extruder == 0)
    return base_home_pos(X_AXIS) + add_homing[X_AXIS];
  else
    // In dual carriage mode the extruder offset provides an override of the
    // second X-carriage offset when homed - otherwise X2_HOME_POS is used.
    // This allow soft recalibration of the second extruder offset position without firmware reflash
    // (through the M218 command).
    return (extruder_offset[X_AXIS][1] > 0) ? extruder_offset[X_AXIS][1] : X2_HOME_POS;
}

static int x_home_dir(int extruder) {
  return (extruder == 0) ? X_HOME_DIR : X2_HOME_DIR;
}

static float inactive_extruder_x_pos = X2_MAX_POS; // used in mode 0 & 1
static bool active_extruder_parked = false; // used in mode 1 & 2
static float raised_parked_position[NUM_AXIS]; // used in mode 1
static unsigned long delayed_move_time = 0; // used in mode 1
static float duplicate_extruder_x_offset = DEFAULT_DUPLICATION_X_OFFSET; // used in mode 2
static float duplicate_extruder_temp_offset = 0; // used in mode 2
bool extruder_duplication_enabled = false; // used in mode 2
#endif //DUAL_X_CARRIAGE

static void axis_is_at_home(int axis) {
#ifdef DUAL_X_CARRIAGE
  if (axis == X_AXIS) {
    if (active_extruder != 0) {
      current_position[X_AXIS] = x_home_pos(active_extruder);
      min_pos[X_AXIS] =          X2_MIN_POS;
      max_pos[X_AXIS] =          max(extruder_offset[X_AXIS][1], X2_MAX_POS);
      return;
    }
    else if (dual_x_carriage_mode == DXC_DUPLICATION_MODE && active_extruder == 0) {
      current_position[X_AXIS] = base_home_pos(X_AXIS) + add_homing[X_AXIS];
      min_pos[X_AXIS] =          base_min_pos(X_AXIS) + add_homing[X_AXIS];
      max_pos[X_AXIS] =          min(base_max_pos(X_AXIS) + add_homing[X_AXIS],
                                  max(extruder_offset[X_AXIS][1], X2_MAX_POS) - duplicate_extruder_x_offset);
      return;
    }
  }
#endif
#ifdef SCARA
   float homeposition[3];
   char i;
   
   if (axis < 2)
   {
   
     for (i=0; i<3; i++)
     {
        homeposition[i] = base_home_pos(i); 
     }  
	// SERIAL_ECHOPGM("homeposition[x]= "); SERIAL_ECHO(homeposition[0]);
   //  SERIAL_ECHOPGM("homeposition[y]= "); SERIAL_ECHOLN(homeposition[1]);
   // Works out real Homeposition angles using inverse kinematics, 
   // and calculates homing offset using forward kinematics
     calculate_delta(homeposition);
     
    // SERIAL_ECHOPGM("base Theta= "); SERIAL_ECHO(delta[X_AXIS]);
    // SERIAL_ECHOPGM(" base Psi+Theta="); SERIAL_ECHOLN(delta[Y_AXIS]);
     
     for (i=0; i<2; i++)
     {
        delta[i] -= add_homing[i];
     } 
     
    // SERIAL_ECHOPGM("addhome X="); SERIAL_ECHO(add_homing[X_AXIS]);
	// SERIAL_ECHOPGM(" addhome Y="); SERIAL_ECHO(add_homing[Y_AXIS]);
    // SERIAL_ECHOPGM(" addhome Theta="); SERIAL_ECHO(delta[X_AXIS]);
    // SERIAL_ECHOPGM(" addhome Psi+Theta="); SERIAL_ECHOLN(delta[Y_AXIS]);
      
     calculate_SCARA_forward_Transform(delta);
     
    // SERIAL_ECHOPGM("Delta X="); SERIAL_ECHO(delta[X_AXIS]);
    // SERIAL_ECHOPGM(" Delta Y="); SERIAL_ECHOLN(delta[Y_AXIS]);
     
    current_position[axis] = delta[axis];
    
    // SCARA home positions are based on configuration since the actual limits are determined by the 
    // inverse kinematic transform.
    min_pos[axis] =          base_min_pos(axis); // + (delta[axis] - base_home_pos(axis));
    max_pos[axis] =          base_max_pos(axis); // + (delta[axis] - base_home_pos(axis));
   } 
   else
   {
      current_position[axis] = base_home_pos(axis) + add_homing[axis];
      min_pos[axis] =          base_min_pos(axis) + add_homing[axis];
      max_pos[axis] =          base_max_pos(axis) + add_homing[axis];
   }
#else
  current_position[axis] = base_home_pos(axis) + add_homing[axis];
  min_pos[axis] =          base_min_pos(axis) + add_homing[axis];
  max_pos[axis] =          base_max_pos(axis) + add_homing[axis];
#endif
}

#ifdef ENABLE_AUTO_BED_LEVELING
static void do_blocking_extrude_to(float e) {
	float oldFeedRate = feedrate;
	feedrate = EXTRUSION_SPEED;
	current_position[E_AXIS] = e;
	plan_buffer_line(current_position[X_AXIS], current_position[Y_AXIS], current_position[Z_AXIS], current_position[E_AXIS], feedrate/60, active_extruder);
	st_synchronize();
	feedrate = oldFeedRate;
}

#ifdef AUTO_BED_LEVELING_GRID
static void set_bed_level_equation_lsq(double *plane_equation_coefficients)
{
    vector_3 planeNormal = vector_3(-plane_equation_coefficients[0], -plane_equation_coefficients[1], 1);
    planeNormal.debug("planeNormal");
    plan_bed_level_matrix = matrix_3x3::create_look_at(planeNormal);
    //bedLevel.debug("bedLevel");

    //plan_bed_level_matrix.debug("bed level before");
    //vector_3 uncorrected_position = plan_get_position_mm();
    //uncorrected_position.debug("position before");

    vector_3 corrected_position = plan_get_position();
//    corrected_position.debug("position after");
    current_position[X_AXIS] = corrected_position.x;
    current_position[Y_AXIS] = corrected_position.y;
    current_position[Z_AXIS] = corrected_position.z;

    // put the bed at 0 so we don't go below it.
    current_position[Z_AXIS] = zprobe_zoffset; // in the lsq we reach here after raising the extruder due to the loop structure

    plan_set_position(current_position[X_AXIS], current_position[Y_AXIS], current_position[Z_AXIS], current_position[E_AXIS]);
}

#else // not AUTO_BED_LEVELING_GRID

static void set_bed_level_equation_3pts(float z_at_pt_1, float z_at_pt_2, float z_at_pt_3) {

    plan_bed_level_matrix.set_to_identity();

    vector_3 pt1 = vector_3(ABL_PROBE_PT_1_X, ABL_PROBE_PT_1_Y, z_at_pt_1);
    vector_3 pt2 = vector_3(ABL_PROBE_PT_2_X, ABL_PROBE_PT_2_Y, z_at_pt_2);
    vector_3 pt3 = vector_3(ABL_PROBE_PT_3_X, ABL_PROBE_PT_3_Y, z_at_pt_3);

    vector_3 from_2_to_1 = (pt1 - pt2).get_normal();
    vector_3 from_2_to_3 = (pt3 - pt2).get_normal();
    vector_3 planeNormal = vector_3::cross(from_2_to_1, from_2_to_3).get_normal();
    planeNormal = vector_3(planeNormal.x, planeNormal.y, abs(planeNormal.z));

    plan_bed_level_matrix = matrix_3x3::create_look_at(planeNormal);

    vector_3 corrected_position = plan_get_position();
    current_position[X_AXIS] = corrected_position.x;
    current_position[Y_AXIS] = corrected_position.y;
    current_position[Z_AXIS] = corrected_position.z;

    // put the bed at 0 so we don't go below it.
    current_position[Z_AXIS] = zprobe_zoffset;

    plan_set_position(current_position[X_AXIS], current_position[Y_AXIS], current_position[Z_AXIS], current_position[E_AXIS]);

}

#endif // AUTO_BED_LEVELING_GRID

static void run_z_probe() {
    plan_bed_level_matrix.set_to_identity();
    feedrate = homing_feedrate[Z_AXIS];

    // move down until you find the bed
    float zPosition = -10;
    plan_buffer_line(current_position[X_AXIS], current_position[Y_AXIS], zPosition, current_position[E_AXIS], feedrate/60, active_extruder);
    st_synchronize();

        // we have to let the planner know where we are right now as it is not where we said to go.
    zPosition = st_get_position_mm(Z_AXIS);
    plan_set_position(current_position[X_AXIS], current_position[Y_AXIS], zPosition, current_position[E_AXIS]);

    // move up the retract distance
    zPosition += home_retract_mm(Z_AXIS);
    plan_buffer_line(current_position[X_AXIS], current_position[Y_AXIS], zPosition, current_position[E_AXIS], feedrate/60, active_extruder);
    st_synchronize();

    // move back down slowly to find bed
    feedrate = homing_feedrate[Z_AXIS]/4;
    zPosition -= home_retract_mm(Z_AXIS) * 2;
    plan_buffer_line(current_position[X_AXIS], current_position[Y_AXIS], zPosition, current_position[E_AXIS], feedrate/60, active_extruder);
    st_synchronize();

    current_position[Z_AXIS] = st_get_position_mm(Z_AXIS);
    // make sure the planner knows where we are as it may be a bit different than we last said to move to
    plan_set_position(current_position[X_AXIS], current_position[Y_AXIS], current_position[Z_AXIS], current_position[E_AXIS]);
}

static void do_blocking_move_to(float x, float y, float z) {
    float oldFeedRate = feedrate;

    feedrate = homing_feedrate[Z_AXIS];

    current_position[Z_AXIS] = z;
    plan_buffer_line(current_position[X_AXIS], current_position[Y_AXIS], current_position[Z_AXIS], current_position[E_AXIS], feedrate/60, active_extruder);
    st_synchronize();

    feedrate = XY_TRAVEL_SPEED;

    current_position[X_AXIS] = x;
    current_position[Y_AXIS] = y;
    plan_buffer_line(current_position[X_AXIS], current_position[Y_AXIS], current_position[Z_AXIS], current_position[E_AXIS], feedrate/60, active_extruder);
    st_synchronize();

    feedrate = oldFeedRate;
}

static void do_blocking_move_relative(float offset_x, float offset_y, float offset_z) {
    do_blocking_move_to(current_position[X_AXIS] + offset_x, current_position[Y_AXIS] + offset_y, current_position[Z_AXIS] + offset_z);
}

static void setup_for_endstop_move() {
    saved_feedrate = feedrate;
    saved_feedmultiply = feedmultiply;
    feedmultiply = 100;
    previous_millis_cmd = millis();

    enable_endstops(true);
}

static void clean_up_after_endstop_move() {
#ifdef ENDSTOPS_ONLY_FOR_HOMING
    enable_endstops(false);
#endif

    feedrate = saved_feedrate;
    feedmultiply = saved_feedmultiply;
    previous_millis_cmd = millis();
}

static void engage_z_probe() {
    // Engage Z Servo endstop if enabled
    #ifdef SERVO_ENDSTOPS
    if (servo_endstops[Z_AXIS] > -1) {
#if defined (ENABLE_AUTO_BED_LEVELING) && (PROBE_SERVO_DEACTIVATION_DELAY > 0)
        servos[servo_endstops[Z_AXIS]].attach(0);
#endif
        servos[servo_endstops[Z_AXIS]].write(servo_endstop_angles[Z_AXIS * 2]);
#if defined (ENABLE_AUTO_BED_LEVELING) && (PROBE_SERVO_DEACTIVATION_DELAY > 0)
        delay(PROBE_SERVO_DEACTIVATION_DELAY);
        servos[servo_endstops[Z_AXIS]].detach();
#endif
    }
    #endif
}

static void retract_z_probe() {
    // Retract Z Servo endstop if enabled
    #ifdef SERVO_ENDSTOPS
    if (servo_endstops[Z_AXIS] > -1) {
#if defined (ENABLE_AUTO_BED_LEVELING) && (PROBE_SERVO_DEACTIVATION_DELAY > 0)
        servos[servo_endstops[Z_AXIS]].attach(0);
#endif
        servos[servo_endstops[Z_AXIS]].write(servo_endstop_angles[Z_AXIS * 2 + 1]);
#if defined (ENABLE_AUTO_BED_LEVELING) && (PROBE_SERVO_DEACTIVATION_DELAY > 0)
        delay(PROBE_SERVO_DEACTIVATION_DELAY);
        servos[servo_endstops[Z_AXIS]].detach();
#endif
    }
    #endif
}

/// Probe bed height at position (x,y), returns the measured z value
static float probe_pt(float x, float y, float z_before, int retract_action=0) {
  // move to right place
  do_blocking_move_to(current_position[X_AXIS], current_position[Y_AXIS], z_before);
  do_blocking_move_to(x - X_PROBE_OFFSET_FROM_EXTRUDER, y - Y_PROBE_OFFSET_FROM_EXTRUDER, current_position[Z_AXIS]);

#ifndef Z_PROBE_SLED
   if ((retract_action==0) || (retract_action==1)) 
     engage_z_probe();   // Engage Z Servo endstop if available
#endif // Z_PROBE_SLED
  run_z_probe();
  float measured_z = current_position[Z_AXIS];
#ifndef Z_PROBE_SLED
  if ((retract_action==0) || (retract_action==3)) 
     retract_z_probe();
#endif // Z_PROBE_SLED

  SERIAL_PROTOCOLPGM(MSG_BED);
  SERIAL_PROTOCOLPGM(" x: ");
  SERIAL_PROTOCOL(x);
  SERIAL_PROTOCOLPGM(" y: ");
  SERIAL_PROTOCOL(y);
  SERIAL_PROTOCOLPGM(" z: ");
  SERIAL_PROTOCOL(measured_z);
  SERIAL_PROTOCOLPGM("\n");
  return measured_z;
}

#endif // #ifdef ENABLE_AUTO_BED_LEVELING

static void homeaxis(int axis) {
#define HOMEAXIS_DO(LETTER) \
  ((LETTER##_MIN_PIN > -1 && LETTER##_HOME_DIR==-1) || (LETTER##_MAX_PIN > -1 && LETTER##_HOME_DIR==1))

  if (axis==X_AXIS ? HOMEAXIS_DO(X) :
      axis==Y_AXIS ? HOMEAXIS_DO(Y) :
      axis==Z_AXIS ? HOMEAXIS_DO(Z) :
      0) {
    int axis_home_dir = home_dir(axis);
#ifdef DUAL_X_CARRIAGE
    if (axis == X_AXIS)
      axis_home_dir = x_home_dir(active_extruder);
#endif

    current_position[axis] = 0;
    plan_set_position(current_position[X_AXIS], current_position[Y_AXIS], current_position[Z_AXIS], current_position[E_AXIS]);


#ifndef Z_PROBE_SLED
    // Engage Servo endstop if enabled
    #ifdef SERVO_ENDSTOPS
      #if defined (ENABLE_AUTO_BED_LEVELING) && (PROBE_SERVO_DEACTIVATION_DELAY > 0)
        if (axis==Z_AXIS) {
          engage_z_probe();
        }
	    else
      #endif
      if (servo_endstops[axis] > -1) {
        servos[servo_endstops[axis]].write(servo_endstop_angles[axis * 2]);
      }
    #endif
#endif // Z_PROBE_SLED
    destination[axis] = 1.5 * max_length(axis) * axis_home_dir;
    feedrate = homing_feedrate[axis];
    plan_buffer_line(destination[X_AXIS], destination[Y_AXIS], destination[Z_AXIS], destination[E_AXIS], feedrate/60, active_extruder);
    st_synchronize();

    current_position[axis] = 0;
    plan_set_position(current_position[X_AXIS], current_position[Y_AXIS], current_position[Z_AXIS], current_position[E_AXIS]);
    destination[axis] = -home_retract_mm(axis) * axis_home_dir;
    plan_buffer_line(destination[X_AXIS], destination[Y_AXIS], destination[Z_AXIS], destination[E_AXIS], feedrate/60, active_extruder);
    st_synchronize();

    destination[axis] = 2*home_retract_mm(axis) * axis_home_dir;
#ifdef DELTA
    feedrate = homing_feedrate[axis]/10;
#else
    feedrate = homing_feedrate[axis]/2 ;
#endif
    plan_buffer_line(destination[X_AXIS], destination[Y_AXIS], destination[Z_AXIS], destination[E_AXIS], feedrate/60, active_extruder);
    st_synchronize();
#ifdef DELTA
    // retrace by the amount specified in endstop_adj
    if (endstop_adj[axis] * axis_home_dir < 0) {
      plan_set_position(current_position[X_AXIS], current_position[Y_AXIS], current_position[Z_AXIS], current_position[E_AXIS]);
      destination[axis] = endstop_adj[axis];
      plan_buffer_line(destination[X_AXIS], destination[Y_AXIS], destination[Z_AXIS], destination[E_AXIS], feedrate/60, active_extruder);
      st_synchronize();
    }
#endif
    axis_is_at_home(axis);
    destination[axis] = current_position[axis];
    feedrate = 0.0;
    endstops_hit_on_purpose();
    axis_known_position[axis] = true;

    // Retract Servo endstop if enabled
    #ifdef SERVO_ENDSTOPS
      if (servo_endstops[axis] > -1) {
        servos[servo_endstops[axis]].write(servo_endstop_angles[axis * 2 + 1]);
      }
    #endif
#if defined (ENABLE_AUTO_BED_LEVELING) && (PROBE_SERVO_DEACTIVATION_DELAY > 0)
  #ifndef Z_PROBE_SLED
    if (axis==Z_AXIS) retract_z_probe();
  #endif
#endif

  }
}
#define HOMEAXIS(LETTER) homeaxis(LETTER##_AXIS)

void refresh_cmd_timeout(void)
{
  previous_millis_cmd = millis();
}

#ifdef FWRETRACT
  void retract(bool retracting, bool swapretract = false) {
    if(retracting && !retracted[active_extruder]) {
      destination[X_AXIS]=current_position[X_AXIS];
      destination[Y_AXIS]=current_position[Y_AXIS];
      destination[Z_AXIS]=current_position[Z_AXIS];
      destination[E_AXIS]=current_position[E_AXIS];
      if (swapretract) {
        current_position[E_AXIS]+=retract_length_swap/volumetric_multiplier[active_extruder];
      } else {
        current_position[E_AXIS]+=retract_length/volumetric_multiplier[active_extruder];
      }
      plan_set_e_position(current_position[E_AXIS]);
      float oldFeedrate = feedrate;
      feedrate=retract_feedrate*60;
      retracted[active_extruder]=true;
      prepare_move();
      if(retract_zlift > 0.01) {
         current_position[Z_AXIS]-=retract_zlift;
#ifdef DELTA
         calculate_delta(current_position); // change cartesian kinematic to  delta kinematic;
         plan_set_position(delta[X_AXIS], delta[Y_AXIS], delta[Z_AXIS], current_position[E_AXIS]);
#else
         plan_set_position(current_position[X_AXIS], current_position[Y_AXIS], current_position[Z_AXIS], current_position[E_AXIS]);
#endif
         prepare_move();
      }
      feedrate = oldFeedrate;
    } else if(!retracting && retracted[active_extruder]) {
      destination[X_AXIS]=current_position[X_AXIS];
      destination[Y_AXIS]=current_position[Y_AXIS];
      destination[Z_AXIS]=current_position[Z_AXIS];
      destination[E_AXIS]=current_position[E_AXIS];
      if(retract_zlift > 0.01) {
         current_position[Z_AXIS]+=retract_zlift;
#ifdef DELTA
         calculate_delta(current_position); // change cartesian kinematic  to  delta kinematic;
         plan_set_position(delta[X_AXIS], delta[Y_AXIS], delta[Z_AXIS], current_position[E_AXIS]);
#else
         plan_set_position(current_position[X_AXIS], current_position[Y_AXIS], current_position[Z_AXIS], current_position[E_AXIS]);
#endif
         //prepare_move();
      }
      if (swapretract) {
        current_position[E_AXIS]-=(retract_length_swap+retract_recover_length_swap)/volumetric_multiplier[active_extruder]; 
      } else {
        current_position[E_AXIS]-=(retract_length+retract_recover_length)/volumetric_multiplier[active_extruder]; 
      }
      plan_set_e_position(current_position[E_AXIS]);
      float oldFeedrate = feedrate;
      feedrate=retract_recover_feedrate*60;
      retracted[active_extruder]=false;
      prepare_move();
      feedrate = oldFeedrate;
    }
  } //retract
#endif //FWRETRACT

#ifdef Z_PROBE_SLED
//
// Method to dock/undock a sled designed by Charles Bell.
//
// dock[in]     If true, move to MAX_X and engage the electromagnet
// offset[in]   The additional distance to move to adjust docking location
//
static void dock_sled(bool dock, int offset=0) {
 int z_loc;
 
 if (!((axis_known_position[X_AXIS]) && (axis_known_position[Y_AXIS]))) {
   LCD_MESSAGEPGM(MSG_POSITION_UNKNOWN);
   SERIAL_ECHO_START;
   SERIAL_ECHOLNPGM(MSG_POSITION_UNKNOWN);
   return;
 }

 if (dock) {
   do_blocking_move_to(X_MAX_POS + SLED_DOCKING_OFFSET + offset,
                       current_position[Y_AXIS],
                       current_position[Z_AXIS]);
   // turn off magnet
   digitalWrite(SERVO0_PIN, LOW);
 } else {
   if (current_position[Z_AXIS] < (Z_RAISE_BEFORE_PROBING + 5))
     z_loc = Z_RAISE_BEFORE_PROBING;
   else
     z_loc = current_position[Z_AXIS];
   do_blocking_move_to(X_MAX_POS + SLED_DOCKING_OFFSET + offset,
                       Y_PROBE_OFFSET_FROM_EXTRUDER, z_loc);
   // turn on magnet
   digitalWrite(SERVO0_PIN, HIGH);
 }
}
#endif

void process_commands()
{
  unsigned long codenum; //throw away variable
  char *starpos = NULL;
#ifdef ENABLE_AUTO_BED_LEVELING
  float x_tmp, y_tmp, z_tmp, real_z;
#endif
  if(code_seen('G'))
  {
    switch((int)code_value())
    {
    case 0: // G0 -> G1
    case 1: // G1
      if(Stopped == false) {
        get_coordinates(); // For X Y Z E F
          #ifdef FWRETRACT
            if(autoretract_enabled)
            if( !(code_seen('X') || code_seen('Y') || code_seen('Z')) && code_seen('E')) {
              float echange=destination[E_AXIS]-current_position[E_AXIS];
              if((echange<-MIN_RETRACT && !retracted) || (echange>MIN_RETRACT && retracted)) { //move appears to be an attempt to retract or recover
                  current_position[E_AXIS] = destination[E_AXIS]; //hide the slicer-generated retract/recover from calculations
                  plan_set_e_position(current_position[E_AXIS]); //AND from the planner
                  retract(!retracted);
                  return;
              }
            }
          #endif //FWRETRACT
        prepare_move();
        //ClearToSend();
      }
      break;
#ifndef SCARA //disable arc support
    case 2: // G2  - CW ARC
      if(Stopped == false) {
        get_arc_coordinates();
        prepare_arc_move(true);
      }
      break;
    case 3: // G3  - CCW ARC
      if(Stopped == false) {
        get_arc_coordinates();
        prepare_arc_move(false);
      }
      break;
#endif
    case 4: // G4 dwell
      LCD_MESSAGEPGM(MSG_DWELL);
      codenum = 0;
      if(code_seen('P')) codenum = code_value(); // milliseconds to wait
      if(code_seen('S')) codenum = code_value() * 1000; // seconds to wait

      st_synchronize();
      codenum += millis();  // keep track of when we started waiting
      previous_millis_cmd = millis();
      while(millis() < codenum) {
        manage_heater();
        manage_inactivity();
      }
      break;
      #ifdef FWRETRACT
      case 10: // G10 retract
       #if EXTRUDERS > 1
        retracted_swap[active_extruder]=(code_seen('S') && code_value_long() == 1); // checks for swap retract argument
        retract(true,retracted_swap[active_extruder]);
       #else
        retract(true);
       #endif
      break;
      case 11: // G11 retract_recover
       #if EXTRUDERS > 1
        retract(false,retracted_swap[active_extruder]);
       #else
        retract(false);
       #endif 
      break;
      #endif //FWRETRACT
    case 28: //G28 Home all Axis one at a time
    			lcd_disable_interrupt();
#ifdef ENABLE_AUTO_BED_LEVELING
      plan_bed_level_matrix.set_to_identity();  //Reset the plane ("erase" all leveling data)
#endif //ENABLE_AUTO_BED_LEVELING

      saved_feedrate = feedrate;
      saved_feedmultiply = feedmultiply;
      feedmultiply = 100;
      previous_millis_cmd = millis();

      enable_endstops(true);

      for(int8_t i=0; i < NUM_AXIS; i++) {
        destination[i] = current_position[i];
      }
      feedrate = 0.0;

#ifdef DELTA
          // A delta can only safely home all axis at the same time
          // all axis have to home at the same time

          // Move all carriages up together until the first endstop is hit.
          current_position[X_AXIS] = 0;
          current_position[Y_AXIS] = 0;
          current_position[Z_AXIS] = 0;
          plan_set_position(current_position[X_AXIS], current_position[Y_AXIS], current_position[Z_AXIS], current_position[E_AXIS]);

          destination[X_AXIS] = 3 * Z_MAX_LENGTH;
          destination[Y_AXIS] = 3 * Z_MAX_LENGTH;
          destination[Z_AXIS] = 3 * Z_MAX_LENGTH;
          feedrate = 1.732 * homing_feedrate[X_AXIS];
          plan_buffer_line(destination[X_AXIS], destination[Y_AXIS], destination[Z_AXIS], destination[E_AXIS], feedrate/60, active_extruder);
          st_synchronize();
          endstops_hit_on_purpose();

          current_position[X_AXIS] = destination[X_AXIS];
          current_position[Y_AXIS] = destination[Y_AXIS];
          current_position[Z_AXIS] = destination[Z_AXIS];

          // take care of back off and rehome now we are all at the top
          HOMEAXIS(X);
          HOMEAXIS(Y);
          HOMEAXIS(Z);

          calculate_delta(current_position);
          plan_set_position(delta[X_AXIS], delta[Y_AXIS], delta[Z_AXIS], current_position[E_AXIS]);

#else // NOT DELTA

      home_all_axis = !((code_seen(axis_codes[X_AXIS])) || (code_seen(axis_codes[Y_AXIS])) || (code_seen(axis_codes[Z_AXIS])));

      #if Z_HOME_DIR > 0                      // If homing away from BED do Z first
      if((home_all_axis) || (code_seen(axis_codes[Z_AXIS]))) {
        HOMEAXIS(Z);
      }
      #endif

      #ifdef QUICK_HOME
      if((home_all_axis)||( code_seen(axis_codes[X_AXIS]) && code_seen(axis_codes[Y_AXIS])) )  //first diagonal move
      {
        current_position[X_AXIS] = 0;current_position[Y_AXIS] = 0;

       #ifndef DUAL_X_CARRIAGE
        int x_axis_home_dir = home_dir(X_AXIS);
       #else
        int x_axis_home_dir = x_home_dir(active_extruder);
        extruder_duplication_enabled = false;
       #endif

        plan_set_position(current_position[X_AXIS], current_position[Y_AXIS], current_position[Z_AXIS], current_position[E_AXIS]);
        destination[X_AXIS] = 1.5 * max_length(X_AXIS) * x_axis_home_dir;destination[Y_AXIS] = 1.5 * max_length(Y_AXIS) * home_dir(Y_AXIS);
        feedrate = homing_feedrate[X_AXIS];
        if(homing_feedrate[Y_AXIS]<feedrate)
          feedrate = homing_feedrate[Y_AXIS];
        if (max_length(X_AXIS) > max_length(Y_AXIS)) {
          feedrate *= sqrt(pow(max_length(Y_AXIS) / max_length(X_AXIS), 2) + 1);
        } else {
          feedrate *= sqrt(pow(max_length(X_AXIS) / max_length(Y_AXIS), 2) + 1);
        }
        plan_buffer_line(destination[X_AXIS], destination[Y_AXIS], destination[Z_AXIS], destination[E_AXIS], feedrate/60, active_extruder);
        st_synchronize();

        axis_is_at_home(X_AXIS);
        axis_is_at_home(Y_AXIS);
        plan_set_position(current_position[X_AXIS], current_position[Y_AXIS], current_position[Z_AXIS], current_position[E_AXIS]);
        destination[X_AXIS] = current_position[X_AXIS];
        destination[Y_AXIS] = current_position[Y_AXIS];
        plan_buffer_line(destination[X_AXIS], destination[Y_AXIS], destination[Z_AXIS], destination[E_AXIS], feedrate/60, active_extruder);
        feedrate = 0.0;
        st_synchronize();
        endstops_hit_on_purpose();

        current_position[X_AXIS] = destination[X_AXIS];
        current_position[Y_AXIS] = destination[Y_AXIS];
		#ifndef SCARA
        current_position[Z_AXIS] = destination[Z_AXIS];
		#endif
      }
      #endif

      if((home_all_axis) || (code_seen(axis_codes[X_AXIS])))
      {
      #ifdef DUAL_X_CARRIAGE
        int tmp_extruder = active_extruder;
        extruder_duplication_enabled = false;
        active_extruder = !active_extruder;
        HOMEAXIS(X);
        inactive_extruder_x_pos = current_position[X_AXIS];
        active_extruder = tmp_extruder;
        HOMEAXIS(X);
        // reset state used by the different modes
        memcpy(raised_parked_position, current_position, sizeof(raised_parked_position));
        delayed_move_time = 0;
        active_extruder_parked = true;
      #else
        HOMEAXIS(X);
      #endif
      }

      if((home_all_axis) || (code_seen(axis_codes[Y_AXIS]))) {
        HOMEAXIS(Y);
      }

      if(code_seen(axis_codes[X_AXIS]))
      {
        if(code_value_long() != 0) {
		#ifdef SCARA
		   current_position[X_AXIS]=code_value();
		#else
		   current_position[X_AXIS]=code_value()+add_homing[X_AXIS];
		#endif
        }
      }

      if(code_seen(axis_codes[Y_AXIS])) {
        if(code_value_long() != 0) {
         #ifdef SCARA
		   current_position[Y_AXIS]=code_value();
		#else
		   current_position[Y_AXIS]=code_value()+add_homing[Y_AXIS];
		#endif
        }
      }

      #if Z_HOME_DIR < 0                      // If homing towards BED do Z last
        #ifndef Z_SAFE_HOMING
          if((home_all_axis) || (code_seen(axis_codes[Z_AXIS]))) {
            #if defined (Z_RAISE_BEFORE_HOMING) && (Z_RAISE_BEFORE_HOMING > 0)
              destination[Z_AXIS] = Z_RAISE_BEFORE_HOMING * home_dir(Z_AXIS) * (-1);    // Set destination away from bed
              feedrate = max_feedrate[Z_AXIS];
              plan_buffer_line(destination[X_AXIS], destination[Y_AXIS], destination[Z_AXIS], destination[E_AXIS], feedrate, active_extruder);
              st_synchronize();
            #endif
            HOMEAXIS(Z);
          }
        #else                      // Z Safe mode activated.
          if(home_all_axis) {
            destination[X_AXIS] = round(Z_SAFE_HOMING_X_POINT - X_PROBE_OFFSET_FROM_EXTRUDER);
            destination[Y_AXIS] = round(Z_SAFE_HOMING_Y_POINT - Y_PROBE_OFFSET_FROM_EXTRUDER);
            destination[Z_AXIS] = Z_RAISE_BEFORE_HOMING * home_dir(Z_AXIS) * (-1);    // Set destination away from bed
            feedrate = XY_TRAVEL_SPEED/60;
            current_position[Z_AXIS] = 0;

            plan_set_position(current_position[X_AXIS], current_position[Y_AXIS], current_position[Z_AXIS], current_position[E_AXIS]);
            plan_buffer_line(destination[X_AXIS], destination[Y_AXIS], destination[Z_AXIS], destination[E_AXIS], feedrate, active_extruder);
            st_synchronize();
            current_position[X_AXIS] = destination[X_AXIS];
            current_position[Y_AXIS] = destination[Y_AXIS];

            HOMEAXIS(Z);
          }
                                                // Let's see if X and Y are homed and probe is inside bed area.
          if(code_seen(axis_codes[Z_AXIS])) {
            if ( (axis_known_position[X_AXIS]) && (axis_known_position[Y_AXIS]) \
              && (current_position[X_AXIS]+X_PROBE_OFFSET_FROM_EXTRUDER >= X_MIN_POS) \
              && (current_position[X_AXIS]+X_PROBE_OFFSET_FROM_EXTRUDER <= X_MAX_POS) \
              && (current_position[Y_AXIS]+Y_PROBE_OFFSET_FROM_EXTRUDER >= Y_MIN_POS) \
              && (current_position[Y_AXIS]+Y_PROBE_OFFSET_FROM_EXTRUDER <= Y_MAX_POS)) {

              current_position[Z_AXIS] = 0;
              plan_set_position(current_position[X_AXIS], current_position[Y_AXIS], current_position[Z_AXIS], current_position[E_AXIS]);
              destination[Z_AXIS] = Z_RAISE_BEFORE_HOMING * home_dir(Z_AXIS) * (-1);    // Set destination away from bed
              feedrate = max_feedrate[Z_AXIS];
              plan_buffer_line(destination[X_AXIS], destination[Y_AXIS], destination[Z_AXIS], destination[E_AXIS], feedrate, active_extruder);
              st_synchronize();

              HOMEAXIS(Z);
            } else if (!((axis_known_position[X_AXIS]) && (axis_known_position[Y_AXIS]))) {
                LCD_MESSAGEPGM(MSG_POSITION_UNKNOWN);
                SERIAL_ECHO_START;
                SERIAL_ECHOLNPGM(MSG_POSITION_UNKNOWN);
            } else {
                LCD_MESSAGEPGM(MSG_ZPROBE_OUT);
                SERIAL_ECHO_START;
                SERIAL_ECHOLNPGM(MSG_ZPROBE_OUT);
            }
          }
        #endif
      #endif



      if(code_seen(axis_codes[Z_AXIS])) {
        if(code_value_long() != 0) {
          current_position[Z_AXIS]=code_value()+add_homing[Z_AXIS];
        }
      }
      #ifdef ENABLE_AUTO_BED_LEVELING
        if((home_all_axis) || (code_seen(axis_codes[Z_AXIS]))) {
          current_position[Z_AXIS] += zprobe_zoffset;  //Add Z_Probe offset (the distance is negative)
        }
      #endif
      plan_set_position(current_position[X_AXIS], current_position[Y_AXIS], current_position[Z_AXIS], current_position[E_AXIS]);
#endif // else DELTA

#ifdef SCARA
	  calculate_delta(current_position);
      plan_set_position(delta[X_AXIS], delta[Y_AXIS], delta[Z_AXIS], current_position[E_AXIS]);
#endif // SCARA

      #ifdef ENDSTOPS_ONLY_FOR_HOMING
        enable_endstops(false);
      #endif

      feedrate = saved_feedrate;
      feedmultiply = saved_feedmultiply;
      previous_millis_cmd = millis();
      endstops_hit_on_purpose();
      			lcd_enable_interrupt();
      break;

#ifdef ENABLE_AUTO_BED_LEVELING
    case 29: // G29 Detailed Z-Probe, probes the bed at 3 or more points.
        {
            #if Z_MIN_PIN == -1
            #error "You must have a Z_MIN endstop in order to enable Auto Bed Leveling feature!!! Z_MIN_PIN must point to a valid hardware pin."
            #endif

            // Prevent user from running a G29 without first homing in X and Y
            if (! (axis_known_position[X_AXIS] && axis_known_position[Y_AXIS]) )
            {
                LCD_MESSAGEPGM(MSG_POSITION_UNKNOWN);
                SERIAL_ECHO_START;
                SERIAL_ECHOLNPGM(MSG_POSITION_UNKNOWN);
                break; // abort G29, since we don't know where we are
            }

#ifdef Z_PROBE_SLED
            dock_sled(false);
#endif // Z_PROBE_SLED
            st_synchronize();
            // make sure the bed_level_rotation_matrix is identity or the planner will get it incorectly
            //vector_3 corrected_position = plan_get_position_mm();
            //corrected_position.debug("position before G29");
            plan_bed_level_matrix.set_to_identity();
            vector_3 uncorrected_position = plan_get_position();
            //uncorrected_position.debug("position durring G29");
            current_position[X_AXIS] = uncorrected_position.x;
            current_position[Y_AXIS] = uncorrected_position.y;
            current_position[Z_AXIS] = uncorrected_position.z;
            plan_set_position(current_position[X_AXIS], current_position[Y_AXIS], current_position[Z_AXIS], current_position[E_AXIS]);
            setup_for_endstop_move();

            feedrate = homing_feedrate[Z_AXIS];
#ifdef AUTO_BED_LEVELING_GRID
            // probe at the points of a lattice grid

            int xGridSpacing = (RIGHT_PROBE_BED_POSITION - LEFT_PROBE_BED_POSITION) / (AUTO_BED_LEVELING_GRID_POINTS-1);
            int yGridSpacing = (BACK_PROBE_BED_POSITION - FRONT_PROBE_BED_POSITION) / (AUTO_BED_LEVELING_GRID_POINTS-1);


            // solve the plane equation ax + by + d = z
            // A is the matrix with rows [x y 1] for all the probed points
            // B is the vector of the Z positions
            // the normal vector to the plane is formed by the coefficients of the plane equation in the standard form, which is Vx*x+Vy*y+Vz*z+d = 0
            // so Vx = -a Vy = -b Vz = 1 (we want the vector facing towards positive Z

            // "A" matrix of the linear system of equations
            double eqnAMatrix[AUTO_BED_LEVELING_GRID_POINTS*AUTO_BED_LEVELING_GRID_POINTS*3];
            // "B" vector of Z points
            double eqnBVector[AUTO_BED_LEVELING_GRID_POINTS*AUTO_BED_LEVELING_GRID_POINTS];


            int probePointCounter = 0;
            bool zig = true;

            for (int yProbe=FRONT_PROBE_BED_POSITION; yProbe <= BACK_PROBE_BED_POSITION; yProbe += yGridSpacing)
            {
              int xProbe, xInc;
              if (zig)
              {
                xProbe = LEFT_PROBE_BED_POSITION;
                //xEnd = RIGHT_PROBE_BED_POSITION;
                xInc = xGridSpacing;
                zig = false;
              } else // zag
              {
                xProbe = RIGHT_PROBE_BED_POSITION;
                //xEnd = LEFT_PROBE_BED_POSITION;
                xInc = -xGridSpacing;
                zig = true;
              }

              for (int xCount=0; xCount < AUTO_BED_LEVELING_GRID_POINTS; xCount++)
              {
                float z_before;
                if (probePointCounter == 0)
                {
                  // raise before probing
                  z_before = Z_RAISE_BEFORE_PROBING;
                } else
                {
                  // raise extruder
                  z_before = current_position[Z_AXIS] + Z_RAISE_BETWEEN_PROBINGS;
                }

                float measured_z;
                //Enhanced G29 - Do not retract servo between probes
                if (code_seen('E') || code_seen('e') )
                   {
                   if ((yProbe==FRONT_PROBE_BED_POSITION) && (xCount==0))
                       {
                        measured_z = probe_pt(xProbe, yProbe, z_before,1);
                       } else if ((yProbe==FRONT_PROBE_BED_POSITION + (yGridSpacing * (AUTO_BED_LEVELING_GRID_POINTS-1))) && (xCount == AUTO_BED_LEVELING_GRID_POINTS-1))
                         {
                         measured_z = probe_pt(xProbe, yProbe, z_before,3);
                         } else {
                           measured_z = probe_pt(xProbe, yProbe, z_before,2);
                         }
                    } else {
                    measured_z = probe_pt(xProbe, yProbe, z_before);
                    }

                eqnBVector[probePointCounter] = measured_z;

                eqnAMatrix[probePointCounter + 0*AUTO_BED_LEVELING_GRID_POINTS*AUTO_BED_LEVELING_GRID_POINTS] = xProbe;
                eqnAMatrix[probePointCounter + 1*AUTO_BED_LEVELING_GRID_POINTS*AUTO_BED_LEVELING_GRID_POINTS] = yProbe;
                eqnAMatrix[probePointCounter + 2*AUTO_BED_LEVELING_GRID_POINTS*AUTO_BED_LEVELING_GRID_POINTS] = 1;
                probePointCounter++;
                xProbe += xInc;
              }
            }
            clean_up_after_endstop_move();

            // solve lsq problem
            double *plane_equation_coefficients = qr_solve(AUTO_BED_LEVELING_GRID_POINTS*AUTO_BED_LEVELING_GRID_POINTS, 3, eqnAMatrix, eqnBVector);

            SERIAL_PROTOCOLPGM("Eqn coefficients: a: ");
            SERIAL_PROTOCOL(plane_equation_coefficients[0]);
            SERIAL_PROTOCOLPGM(" b: ");
            SERIAL_PROTOCOL(plane_equation_coefficients[1]);
            SERIAL_PROTOCOLPGM(" d: ");
            SERIAL_PROTOCOLLN(plane_equation_coefficients[2]);


            set_bed_level_equation_lsq(plane_equation_coefficients);

            free(plane_equation_coefficients);

#else // AUTO_BED_LEVELING_GRID not defined

            // Probe at 3 arbitrary points
            // Enhanced G29
            
            float z_at_pt_1,z_at_pt_2,z_at_pt_3;
            
            if (code_seen('E') || code_seen('e') )
               {
               // probe 1               
                z_at_pt_1 = probe_pt(ABL_PROBE_PT_1_X, ABL_PROBE_PT_1_Y, Z_RAISE_BEFORE_PROBING,1);
               // probe 2
                z_at_pt_2 = probe_pt(ABL_PROBE_PT_2_X, ABL_PROBE_PT_2_Y, current_position[Z_AXIS] + Z_RAISE_BETWEEN_PROBINGS,2);
               // probe 3
                z_at_pt_3 = probe_pt(ABL_PROBE_PT_3_X, ABL_PROBE_PT_3_Y, current_position[Z_AXIS] + Z_RAISE_BETWEEN_PROBINGS,3); 
               }
               else 
               {
	        // probe 1
	        float z_at_pt_1 = probe_pt(ABL_PROBE_PT_1_X, ABL_PROBE_PT_1_Y, Z_RAISE_BEFORE_PROBING);

                // probe 2
                float z_at_pt_2 = probe_pt(ABL_PROBE_PT_2_X, ABL_PROBE_PT_2_Y, current_position[Z_AXIS] + Z_RAISE_BETWEEN_PROBINGS);

                // probe 3
                float z_at_pt_3 = probe_pt(ABL_PROBE_PT_3_X, ABL_PROBE_PT_3_Y, current_position[Z_AXIS] + Z_RAISE_BETWEEN_PROBINGS);
               }
            clean_up_after_endstop_move();

            set_bed_level_equation_3pts(z_at_pt_1, z_at_pt_2, z_at_pt_3);


#endif // AUTO_BED_LEVELING_GRID
            st_synchronize();

            // The following code correct the Z height difference from z-probe position and hotend tip position.
            // The Z height on homing is measured by Z-Probe, but the probe is quite far from the hotend.
            // When the bed is uneven, this height must be corrected.
            real_z = float(st_get_position(Z_AXIS))/axis_steps_per_unit[Z_AXIS];  //get the real Z (since the auto bed leveling is already correcting the plane)
            x_tmp = current_position[X_AXIS] + X_PROBE_OFFSET_FROM_EXTRUDER;
            y_tmp = current_position[Y_AXIS] + Y_PROBE_OFFSET_FROM_EXTRUDER;
            z_tmp = current_position[Z_AXIS];

            apply_rotation_xyz(plan_bed_level_matrix, x_tmp, y_tmp, z_tmp);         //Apply the correction sending the probe offset
            current_position[Z_AXIS] = z_tmp - real_z + current_position[Z_AXIS];   //The difference is added to current position and sent to planner.
            plan_set_position(current_position[X_AXIS], current_position[Y_AXIS], current_position[Z_AXIS], current_position[E_AXIS]);
#ifdef Z_PROBE_SLED
            dock_sled(true, -SLED_DOCKING_OFFSET); // correct for over travel.
#endif // Z_PROBE_SLED
        }
        break;
#ifndef Z_PROBE_SLED
    case 30: // G30 Single Z Probe
        {
            engage_z_probe(); // Engage Z Servo endstop if available
            st_synchronize();
            // TODO: make sure the bed_level_rotation_matrix is identity or the planner will get set incorectly
            setup_for_endstop_move();

            feedrate = homing_feedrate[Z_AXIS];

            run_z_probe();
            SERIAL_PROTOCOLPGM(MSG_BED);
            SERIAL_PROTOCOLPGM(" X: ");
            SERIAL_PROTOCOL(current_position[X_AXIS]);
            SERIAL_PROTOCOLPGM(" Y: ");
            SERIAL_PROTOCOL(current_position[Y_AXIS]);
            SERIAL_PROTOCOLPGM(" Z: ");
            SERIAL_PROTOCOL(current_position[Z_AXIS]);
            SERIAL_PROTOCOLPGM("\n");

            clean_up_after_endstop_move();
            retract_z_probe(); // Retract Z Servo endstop if available
        }
        break;
#else
    case 31: // dock the sled
        dock_sled(true);
        break;
    case 32: // undock the sled
        dock_sled(false);
        break;
#endif // Z_PROBE_SLED
#endif // ENABLE_AUTO_BED_LEVELING
    case 90: // G90
      relative_mode = false;
      break;
    case 91: // G91
      relative_mode = true;
      break;
    case 92: // G92
      if(!code_seen(axis_codes[E_AXIS]))
        st_synchronize();
      for(int8_t i=0; i < NUM_AXIS; i++) {
        if(code_seen(axis_codes[i])) {
           if(i == E_AXIS) {
             current_position[i] = code_value();
             plan_set_e_position(current_position[E_AXIS]);
           }
           else {
#ifdef SCARA
		if (i == X_AXIS || i == Y_AXIS) {
                	current_position[i] = code_value();  
		}
		else {
                current_position[i] = code_value()+add_homing[i];  
            	}  
#else
		current_position[i] = code_value()+add_homing[i];
#endif
            plan_set_position(current_position[X_AXIS], current_position[Y_AXIS], current_position[Z_AXIS], current_position[E_AXIS]);
           }
        }
      }
      break;
    }
  }

  else if(code_seen('M'))
  {
    switch( (int)code_value() )
    {
#ifdef ULTIPANEL
    case 0: // M0 - Unconditional stop - Wait for user button press on LCD
    case 1: // M1 - Conditional stop - Wait for user button press on LCD
    {
				lcd_disable_button();
				LCD_MESSAGEPGM(MSG_USERWAIT);
				draw_status_screen();
				lcd_update(true);

      codenum = 0;
				if(code_seen('P')) codenum = code_value(); // milliseconds to wait
				if(code_seen('S')) codenum = code_value() * 1000; // seconds to wait

      st_synchronize();
      previous_millis_cmd = millis();
      if (codenum > 0){
        codenum += millis();  // keep track of when we started waiting
					lcd_enable_button();
					while(millis()  < codenum && !LCD_CLICKED) {
          manage_heater();
        }
					lcd_disable_button();
      }else{
					lcd_enable_button();
					while(!LCD_CLICKED){
          manage_heater();
        }
					lcd_disable_button();
      }
				LCD_MESSAGEPGM(MSG_PRINTING);
				lcd_update();
				lcd_enable_button();
    }
    break;
#endif
    case 17:
        LCD_MESSAGEPGM(MSG_NO_MOVE);
        enable_x();
        enable_y();
        enable_z();
        enable_e0();
        enable_e1();
        enable_e2();
      break;

#ifdef SDSUPPORT
    case 20: // M20 - list SD card
      SERIAL_PROTOCOLLNPGM(MSG_BEGIN_FILE_LIST);
      card.ls();
      SERIAL_PROTOCOLLNPGM(MSG_END_FILE_LIST);
      break;
    case 21: // M21 - init SD card

      card.initsd();

      break;
    case 22: //M22 - release SD card
      card.release();

      break;
    case 23: //M23 - Select file
      starpos = (strchr(strchr_pointer + 4,'*'));
      if(starpos!=NULL)
        *(starpos)='\0';
      card.openFile(strchr_pointer + 4,true);
      break;
    case 24: //M24 - Start SD print
      card.startFileprint();
      starttime=millis();
				feedmultiply = 100;
      break;
    case 25: //M25 - Pause SD print
				float target[4];
				float lastpos[4];

				target[X_AXIS]=current_position[X_AXIS];
				target[Y_AXIS]=current_position[Y_AXIS];
				target[Z_AXIS]=current_position[Z_AXIS];
				target[E_AXIS]=current_position[E_AXIS];
      
				lastpos[X_AXIS]=current_position[X_AXIS];
				lastpos[Y_AXIS]=current_position[Y_AXIS];
				lastpos[Z_AXIS]=current_position[Z_AXIS];
				lastpos[E_AXIS]=current_position[E_AXIS];

				plan_buffer_line(target[X_AXIS], target[Y_AXIS], target[Z_AXIS], target[E_AXIS], feedrate/60, active_extruder);

				target[Z_AXIS]+= FILAMENTCHANGE_ZADD;
				plan_buffer_line(target[X_AXIS], target[Y_AXIS], target[Z_AXIS], target[E_AXIS], feedrate/60, active_extruder);

				#if X_MAX_POS < 250
					target[X_AXIS]= 0 ;
					target[Y_AXIS]= 150 ;
				#else
					target[X_AXIS]= X_MAX_POS - 5 ;
					target[Y_AXIS]= Y_MAX_POS - 5 ;
				#endif

				plan_buffer_line(target[X_AXIS], target[Y_AXIS], target[Z_AXIS], target[E_AXIS], feedrate/60, active_extruder);

      			st_synchronize();

				LCD_MESSAGEPGM(MSG_PAUSED);
				lcd_update();
				lcd_enable_button();

      			while(!LCD_CLICKED){
					lcd_update();
					manage_heater();
					plan_buffer_line(target[X_AXIS], target[Y_AXIS], target[Z_AXIS],current_position[E_AXIS], 300/60, active_extruder);
					st_synchronize();
				}
      
				lcd_disable_button();
				LCD_MESSAGEPGM(MSG_PRINTING);
				lcd_update();

				plan_buffer_line(target[X_AXIS], target[Y_AXIS], target[Z_AXIS], target[E_AXIS], feedrate/60, active_extruder); //should do nothing
				plan_buffer_line(lastpos[X_AXIS], lastpos[Y_AXIS], target[Z_AXIS], target[E_AXIS], feedrate/60, active_extruder); //move xy back
				plan_buffer_line(lastpos[X_AXIS], lastpos[Y_AXIS], lastpos[Z_AXIS], target[E_AXIS], feedrate/60, active_extruder); //move z back
				plan_buffer_line(lastpos[X_AXIS], lastpos[Y_AXIS], lastpos[Z_AXIS], lastpos[E_AXIS], feedrate/60, active_extruder); //final untretract
				st_synchronize();

				lcd_enable_button();
				stop_buffer = false;
      card.pauseSDPrint();
      break;
    case 26: //M26 - Set SD index
      if(card.cardOK && code_seen('S')) {
        card.setIndex(code_value_long());
      }
      break;
    case 27: //M27 - Get SD status
      card.getStatus();
      break;
    case 28: //M28 - Start SD write
      starpos = (strchr(strchr_pointer + 4,'*'));
      if(starpos != NULL){
        char* npos = strchr(cmdbuffer[bufindr], 'N');
        strchr_pointer = strchr(npos,' ') + 1;
        *(starpos) = '\0';
      }
      card.openFile(strchr_pointer+4,false);
      break;
    case 29: //M29 - Stop SD write
      //processed in write to file routine above
      //card,saving = false;
      break;
    case 30: //M30 <filename> Delete File
      if (card.cardOK){
        card.closefile();
        starpos = (strchr(strchr_pointer + 4,'*'));
        if(starpos != NULL){
          char* npos = strchr(cmdbuffer[bufindr], 'N');
          strchr_pointer = strchr(npos,' ') + 1;
          *(starpos) = '\0';
        }
        card.removeFile(strchr_pointer + 4);
      }
      break;
    case 32: //M32 - Select file and start SD print
    {
      if(card.sdprinting) {
        st_synchronize();

      }
      starpos = (strchr(strchr_pointer + 4,'*'));

      char* namestartpos = (strchr(strchr_pointer + 4,'!'));   //find ! to indicate filename string start.
      if(namestartpos==NULL)
      {
        namestartpos=strchr_pointer + 4; //default name position, 4 letters after the M
      }
      else
        namestartpos++; //to skip the '!'

      if(starpos!=NULL)
        *(starpos)='\0';

      bool call_procedure=(code_seen('P'));

      if(strchr_pointer>namestartpos)
        call_procedure=false;  //false alert, 'P' found within filename

      if( card.cardOK )
      {
        card.openFile(namestartpos,true,!call_procedure);
        if(code_seen('S'))
          if(strchr_pointer<namestartpos) //only if "S" is occuring _before_ the filename
            card.setIndex(code_value_long());
        card.startFileprint();
        if(!call_procedure)
          starttime=millis(); //procedure calls count as normal print time.
      }
    } break;
    case 928: //M928 - Start SD write
      starpos = (strchr(strchr_pointer + 5,'*'));
      if(starpos != NULL){
        char* npos = strchr(cmdbuffer[bufindr], 'N');
        strchr_pointer = strchr(npos,' ') + 1;
        *(starpos) = '\0';
      }
      card.openLogFile(strchr_pointer+5);
      break;

#endif //SDSUPPORT

    case 31: //M31 take time since the start of the SD print or an M109 command
      {
      stoptime=millis();
      char time[30];
      unsigned long t=(stoptime-starttime)/1000;
      int sec,min;
      min=t/60;
      sec=t%60;
      sprintf_P(time, PSTR("%i min, %i sec"), min, sec);
      SERIAL_ECHO_START;
      SERIAL_ECHOLN(time);
      lcd_setstatus(time);
      autotempShutdown();
      }
      break;
    case 42: //M42 -Change pin status via gcode
      if (code_seen('S'))
      {
        int pin_status = code_value();
        int pin_number = LED_PIN;
        if (code_seen('P') && pin_status >= 0 && pin_status <= 255)
          pin_number = code_value();
        for(int8_t i = 0; i < (int8_t)(sizeof(sensitive_pins)/sizeof(int)); i++)
        {
          if (sensitive_pins[i] == pin_number)
          {
            pin_number = -1;
            break;
          }
        }
      #if defined(FAN_PIN) && FAN_PIN > -1
        if (pin_number == FAN_PIN)
          fanSpeed = pin_status;
      #endif
        if (pin_number > -1)
        {
          pinMode(pin_number, OUTPUT);
          digitalWrite(pin_number, pin_status);
          analogWrite(pin_number, pin_status);
        }
      }
     break;

// M48 Z-Probe repeatability measurement function.
//
// Usage:   M48 <n #_samples> <X X_position_for_samples> <Y Y_position_for_samples> <V Verbose_Level> <Engage_probe_for_each_reading> <L legs_of_movement_prior_to_doing_probe>
//	
// This function assumes the bed has been homed.  Specificaly, that a G28 command
// as been issued prior to invoking the M48 Z-Probe repeatability measurement function.
// Any information generated by a prior G29 Bed leveling command will be lost and need to be
// regenerated.
//
// The number of samples will default to 10 if not specified.  You can use upper or lower case
// letters for any of the options EXCEPT n.  n must be in lower case because Marlin uses a capital
// N for its communication protocol and will get horribly confused if you send it a capital N.
//

#ifdef ENABLE_AUTO_BED_LEVELING
#ifdef Z_PROBE_REPEATABILITY_TEST 

    case 48: // M48 Z-Probe repeatability
        {
            #if Z_MIN_PIN == -1
            #error "You must have a Z_MIN endstop in order to enable calculation of Z-Probe repeatability."
            #endif

	double sum=0.0; 
	double mean=0.0; 
	double sigma=0.0;
	double sample_set[50];
	int verbose_level=1, n=0, j, n_samples = 10, n_legs=0, engage_probe_for_each_reading=0 ;
	double X_current, Y_current, Z_current;
	double X_probe_location, Y_probe_location, Z_start_location, ext_position;
	
	if (code_seen('V') || code_seen('v')) {
        	verbose_level = code_value();
		if (verbose_level<0 || verbose_level>4 ) {
			SERIAL_PROTOCOLPGM("?Verbose Level not plausable.\n");
			goto Sigma_Exit;
		}
	}

	if (verbose_level > 0)   {
		SERIAL_PROTOCOLPGM("M48 Z-Probe Repeatability test.   Version 2.00\n");
		SERIAL_PROTOCOLPGM("Full support at: http://3dprintboard.com/forum.php\n");
	}

	if (code_seen('n')) {
        	n_samples = code_value();
		if (n_samples<4 || n_samples>50 ) {
			SERIAL_PROTOCOLPGM("?Specified sample size not plausable.\n");
			goto Sigma_Exit;
		}
	}

	X_current = X_probe_location = st_get_position_mm(X_AXIS);
	Y_current = Y_probe_location = st_get_position_mm(Y_AXIS);
	Z_current = st_get_position_mm(Z_AXIS);
	Z_start_location = st_get_position_mm(Z_AXIS) + Z_RAISE_BEFORE_PROBING;
	ext_position	 = st_get_position_mm(E_AXIS);

	if (code_seen('E') || code_seen('e') ) 
		engage_probe_for_each_reading++;

	if (code_seen('X') || code_seen('x') ) {
        	X_probe_location = code_value() -  X_PROBE_OFFSET_FROM_EXTRUDER;
		if (X_probe_location<X_MIN_POS || X_probe_location>X_MAX_POS ) {
			SERIAL_PROTOCOLPGM("?Specified X position out of range.\n");
			goto Sigma_Exit;
		}
	}

	if (code_seen('Y') || code_seen('y') ) {
        	Y_probe_location = code_value() -  Y_PROBE_OFFSET_FROM_EXTRUDER;
		if (Y_probe_location<Y_MIN_POS || Y_probe_location>Y_MAX_POS ) {
			SERIAL_PROTOCOLPGM("?Specified Y position out of range.\n");
			goto Sigma_Exit;
		}
	}

	if (code_seen('L') || code_seen('l') ) {
        	n_legs = code_value();
		if ( n_legs==1 ) 
			n_legs = 2;
		if ( n_legs<0 || n_legs>15 ) {
			SERIAL_PROTOCOLPGM("?Specified number of legs in movement not plausable.\n");
			goto Sigma_Exit;
		}
	}

//
// Do all the preliminary setup work.   First raise the probe.
//

        st_synchronize();
        plan_bed_level_matrix.set_to_identity();
	plan_buffer_line( X_current, Y_current, Z_start_location,
			ext_position,
    			homing_feedrate[Z_AXIS]/60,
			active_extruder);
        st_synchronize();

//
// Now get everything to the specified probe point So we can safely do a probe to
// get us close to the bed.  If the Z-Axis is far from the bed, we don't want to 
// use that as a starting point for each probe.
//
	if (verbose_level > 2) 
		SERIAL_PROTOCOL("Positioning probe for the test.\n");

	plan_buffer_line( X_probe_location, Y_probe_location, Z_start_location,
			ext_position,
    			homing_feedrate[X_AXIS]/60,
			active_extruder);
        st_synchronize();

	current_position[X_AXIS] = X_current = st_get_position_mm(X_AXIS);
	current_position[Y_AXIS] = Y_current = st_get_position_mm(Y_AXIS);
	current_position[Z_AXIS] = Z_current = st_get_position_mm(Z_AXIS);
	current_position[E_AXIS] = ext_position = st_get_position_mm(E_AXIS);

// 
// OK, do the inital probe to get us close to the bed.
// Then retrace the right amount and use that in subsequent probes
//

        engage_z_probe();	

	setup_for_endstop_move();
	run_z_probe();

	current_position[Z_AXIS] = Z_current = st_get_position_mm(Z_AXIS);
	Z_start_location = st_get_position_mm(Z_AXIS) + Z_RAISE_BEFORE_PROBING;

	plan_buffer_line( X_probe_location, Y_probe_location, Z_start_location,
			ext_position,
    			homing_feedrate[X_AXIS]/60,
			active_extruder);
        st_synchronize();
	current_position[Z_AXIS] = Z_current = st_get_position_mm(Z_AXIS);

	if (engage_probe_for_each_reading)
        	retract_z_probe();

        for( n=0; n<n_samples; n++) {

		do_blocking_move_to( X_probe_location, Y_probe_location, Z_start_location); // Make sure we are at the probe location

		if ( n_legs)  {
		double radius=0.0, theta=0.0, x_sweep, y_sweep;
		int rotational_direction, l;

			rotational_direction = (unsigned long) millis() & 0x0001;			// clockwise or counter clockwise
			radius = (unsigned long) millis() % (long) (X_MAX_LENGTH/4); 			// limit how far out to go 
			theta = (float) ((unsigned long) millis() % (long) 360) / (360./(2*3.1415926));	// turn into radians

//SERIAL_ECHOPAIR("starting radius: ",radius);
//SERIAL_ECHOPAIR("   theta: ",theta);
//SERIAL_ECHOPAIR("   direction: ",rotational_direction);
//SERIAL_PROTOCOLLNPGM("");

			for( l=0; l<n_legs-1; l++) {
				if (rotational_direction==1)
					theta += (float) ((unsigned long) millis() % (long) 20) / (360.0/(2*3.1415926)); // turn into radians
				else
					theta -= (float) ((unsigned long) millis() % (long) 20) / (360.0/(2*3.1415926)); // turn into radians

				radius += (float) ( ((long) ((unsigned long) millis() % (long) 10)) - 5);
				if ( radius<0.0 )
					radius = -radius;

				X_current = X_probe_location + cos(theta) * radius;
				Y_current = Y_probe_location + sin(theta) * radius;

				if ( X_current<X_MIN_POS)		// Make sure our X & Y are sane
					 X_current = X_MIN_POS;
				if ( X_current>X_MAX_POS)
					 X_current = X_MAX_POS;

				if ( Y_current<Y_MIN_POS)		// Make sure our X & Y are sane
					 Y_current = Y_MIN_POS;
				if ( Y_current>Y_MAX_POS)
					 Y_current = Y_MAX_POS;

				if (verbose_level>3 ) {
					SERIAL_ECHOPAIR("x: ", X_current);
					SERIAL_ECHOPAIR("y: ", Y_current);
					SERIAL_PROTOCOLLNPGM("");
				}

				do_blocking_move_to( X_current, Y_current, Z_current );
			}
			do_blocking_move_to( X_probe_location, Y_probe_location, Z_start_location); // Go back to the probe location
		}

		if (engage_probe_for_each_reading)  {
        		engage_z_probe();	
          		delay(1000);
		}

		setup_for_endstop_move();
                run_z_probe();

		sample_set[n] = current_position[Z_AXIS];

//
// Get the current mean for the data points we have so far
//
		sum=0.0; 
		for( j=0; j<=n; j++) {
			sum = sum + sample_set[j];
		}
		mean = sum / (double (n+1));
//
// Now, use that mean to calculate the standard deviation for the
// data points we have so far
//

		sum=0.0; 
		for( j=0; j<=n; j++) {
			sum = sum + (sample_set[j]-mean) * (sample_set[j]-mean);
		}
		sigma = sqrt( sum / (double (n+1)) );

		if (verbose_level > 1) {
			SERIAL_PROTOCOL(n+1);
			SERIAL_PROTOCOL(" of ");
			SERIAL_PROTOCOL(n_samples);
			SERIAL_PROTOCOLPGM("   z: ");
			SERIAL_PROTOCOL_F(current_position[Z_AXIS], 6);
		}

		if (verbose_level > 2) {
			SERIAL_PROTOCOL(" mean: ");
			SERIAL_PROTOCOL_F(mean,6);

			SERIAL_PROTOCOL("   sigma: ");
			SERIAL_PROTOCOL_F(sigma,6);
		}

		if (verbose_level > 0) 
			SERIAL_PROTOCOLPGM("\n");

		plan_buffer_line( X_probe_location, Y_probe_location, Z_start_location, 
				  current_position[E_AXIS], homing_feedrate[Z_AXIS]/60, active_extruder);
        	st_synchronize();

		if (engage_probe_for_each_reading)  {
        		retract_z_probe();	
          		delay(1000);
		}
	}

        retract_z_probe();
	delay(1000);

        clean_up_after_endstop_move();

//      enable_endstops(true);

	if (verbose_level > 0) {
		SERIAL_PROTOCOLPGM("Mean: ");
		SERIAL_PROTOCOL_F(mean, 6);
		SERIAL_PROTOCOLPGM("\n");
	}

SERIAL_PROTOCOLPGM("Standard Deviation: ");
SERIAL_PROTOCOL_F(sigma, 6);
SERIAL_PROTOCOLPGM("\n\n");

Sigma_Exit:
        break;
	}
#endif		// Z_PROBE_REPEATABILITY_TEST 
#endif		// ENABLE_AUTO_BED_LEVELING

    case 104: // M104
      if(setTargetedHotend(104)){
        break;
      }
      if (code_seen('S')) setTargetHotend(code_value(), tmp_extruder);
#ifdef DUAL_X_CARRIAGE
      if (dual_x_carriage_mode == DXC_DUPLICATION_MODE && tmp_extruder == 0)
        setTargetHotend1(code_value() == 0.0 ? 0.0 : code_value() + duplicate_extruder_temp_offset);
#endif
      setWatch();
      break;
    case 112: //  M112 -Emergency Stop
      kill();
      break;
    case 140: // M140 set bed temp
      if (code_seen('S')) setTargetBed(code_value());
      break;
    case 105 : // M105
      if(setTargetedHotend(105)){
        break;
        }
      #if defined(TEMP_0_PIN) && TEMP_0_PIN > -1
        SERIAL_PROTOCOLPGM("ok T:");
        SERIAL_PROTOCOL_F(degHotend(tmp_extruder),1);
        SERIAL_PROTOCOLPGM(" /");
        SERIAL_PROTOCOL_F(degTargetHotend(tmp_extruder),1);
        #if defined(TEMP_BED_PIN) && TEMP_BED_PIN > -1
          SERIAL_PROTOCOLPGM(" B:");
          SERIAL_PROTOCOL_F(degBed(),1);
          SERIAL_PROTOCOLPGM(" /");
          SERIAL_PROTOCOL_F(degTargetBed(),1);
        #endif //TEMP_BED_PIN
        for (int8_t cur_extruder = 0; cur_extruder < EXTRUDERS; ++cur_extruder) {
          SERIAL_PROTOCOLPGM(" T");
          SERIAL_PROTOCOL(cur_extruder);
          SERIAL_PROTOCOLPGM(":");
          SERIAL_PROTOCOL_F(degHotend(cur_extruder),1);
          SERIAL_PROTOCOLPGM(" /");
          SERIAL_PROTOCOL_F(degTargetHotend(cur_extruder),1);
        }
      #else
        SERIAL_ERROR_START;
        SERIAL_ERRORLNPGM(MSG_ERR_NO_THERMISTORS);
      #endif

        SERIAL_PROTOCOLPGM(" @:");
      #ifdef EXTRUDER_WATTS
        SERIAL_PROTOCOL((EXTRUDER_WATTS * getHeaterPower(tmp_extruder))/127);
        SERIAL_PROTOCOLPGM("W");
      #else
        SERIAL_PROTOCOL(getHeaterPower(tmp_extruder));
      #endif

        SERIAL_PROTOCOLPGM(" B@:");
      #ifdef BED_WATTS
        SERIAL_PROTOCOL((BED_WATTS * getHeaterPower(-1))/127);
        SERIAL_PROTOCOLPGM("W");
      #else
        SERIAL_PROTOCOL(getHeaterPower(-1));
      #endif

        #ifdef SHOW_TEMP_ADC_VALUES
          #if defined(TEMP_BED_PIN) && TEMP_BED_PIN > -1
            SERIAL_PROTOCOLPGM("    ADC B:");
            SERIAL_PROTOCOL_F(degBed(),1);
            SERIAL_PROTOCOLPGM("C->");
            SERIAL_PROTOCOL_F(rawBedTemp()/OVERSAMPLENR,0);
          #endif
          for (int8_t cur_extruder = 0; cur_extruder < EXTRUDERS; ++cur_extruder) {
            SERIAL_PROTOCOLPGM("  T");
            SERIAL_PROTOCOL(cur_extruder);
            SERIAL_PROTOCOLPGM(":");
            SERIAL_PROTOCOL_F(degHotend(cur_extruder),1);
            SERIAL_PROTOCOLPGM("C->");
            SERIAL_PROTOCOL_F(rawHotendTemp(cur_extruder)/OVERSAMPLENR,0);
          }
        #endif

        SERIAL_PROTOCOLLN("");
      return;
      break;
    case 109:
    {// M109 - Wait for extruder heater to reach target.
      if(setTargetedHotend(109)){
        break;
      }
      LCD_MESSAGEPGM(MSG_HEATING);
				lcd_update();
      
      #ifdef AUTOTEMP
        autotemp_enabled=false;
      #endif
      if (code_seen('S')) {
        setTargetHotend(code_value(), tmp_extruder);
#ifdef DUAL_X_CARRIAGE
        if (dual_x_carriage_mode == DXC_DUPLICATION_MODE && tmp_extruder == 0)
          setTargetHotend1(code_value() == 0.0 ? 0.0 : code_value() + duplicate_extruder_temp_offset);
#endif
        CooldownNoWait = true;
      } else if (code_seen('R')) {
        setTargetHotend(code_value(), tmp_extruder);
#ifdef DUAL_X_CARRIAGE
        if (dual_x_carriage_mode == DXC_DUPLICATION_MODE && tmp_extruder == 0)
          setTargetHotend1(code_value() == 0.0 ? 0.0 : code_value() + duplicate_extruder_temp_offset);
#endif
        CooldownNoWait = false;
      }
      #ifdef AUTOTEMP
        if (code_seen('S')) autotemp_min=code_value();
        if (code_seen('B')) autotemp_max=code_value();
        if (code_seen('F'))
        {
          autotemp_factor=code_value();
          autotemp_enabled=true;
        }
      #endif

      setWatch();
      codenum = millis();

      /* See if we are heating up or cooling down */
      target_direction = isHeatingHotend(tmp_extruder); // true if heating, false if cooling

      cancel_heatup = false;

      #ifdef TEMP_RESIDENCY_TIME
        long residencyStart;
        residencyStart = -1;
        /* continue to loop until we have reached the target temp
          _and_ until TEMP_RESIDENCY_TIME hasn't passed since we reached it */
        while((!cancel_heatup)&&((residencyStart == -1) ||
              (residencyStart >= 0 && (((unsigned int) (millis() - residencyStart)) < (TEMP_RESIDENCY_TIME * 1000UL)))) ) {
      #else
        while ( target_direction ? (isHeatingHotend(tmp_extruder)) : (isCoolingHotend(tmp_extruder)&&(CooldownNoWait==false)) ) {
      #endif //TEMP_RESIDENCY_TIME
          if( (millis() - codenum) > 1000UL )
          { //Print Temp Reading and remaining time every 1 second while heating up/cooling down
            SERIAL_PROTOCOLPGM("T:");
            SERIAL_PROTOCOL_F(degHotend(tmp_extruder),1);
            SERIAL_PROTOCOLPGM(" E:");
            SERIAL_PROTOCOL((int)tmp_extruder);
            #ifdef TEMP_RESIDENCY_TIME
              SERIAL_PROTOCOLPGM(" W:");
              if(residencyStart > -1)
              {
                 codenum = ((TEMP_RESIDENCY_TIME * 1000UL) - (millis() - residencyStart)) / 1000UL;
                 SERIAL_PROTOCOLLN( codenum );
              }
              else
              {
                 SERIAL_PROTOCOLLN( "?" );
              }
            #else
              SERIAL_PROTOCOLLN("");
            #endif
            codenum = millis();
          }
          manage_heater();
          manage_inactivity();
          lcd_update();
        #ifdef TEMP_RESIDENCY_TIME
            /* start/restart the TEMP_RESIDENCY_TIME timer whenever we reach target temp for the first time
              or when current temp falls outside the hysteresis after target temp was reached */
          if ((residencyStart == -1 &&  target_direction && (degHotend(tmp_extruder) >= (degTargetHotend(tmp_extruder)-TEMP_WINDOW))) ||
              (residencyStart == -1 && !target_direction && (degHotend(tmp_extruder) <= (degTargetHotend(tmp_extruder)+TEMP_WINDOW))) ||
              (residencyStart > -1 && labs(degHotend(tmp_extruder) - degTargetHotend(tmp_extruder)) > TEMP_HYSTERESIS) )
          {
            residencyStart = millis();
          }
        #endif //TEMP_RESIDENCY_TIME
        }
        LCD_MESSAGEPGM(MSG_HEATING_COMPLETE);
        			lcd_update();

        starttime=millis();
        previous_millis_cmd = millis();
      }

      			if (card.sdprinting == true){
					LCD_MESSAGEPGM(MSG_PRINTING);
					lcd_update();
				}
      break;
    case 190: // M190 - Wait for bed heater to reach target.
    #if defined(TEMP_BED_PIN) && TEMP_BED_PIN > -1
        LCD_MESSAGEPGM(MSG_BED_HEATING);
        if (code_seen('S')) {
          setTargetBed(code_value());
          CooldownNoWait = true;
        } else if (code_seen('R')) {
          setTargetBed(code_value());
          CooldownNoWait = false;
        }
        codenum = millis();
        
        cancel_heatup = false;
        target_direction = isHeatingBed(); // true if heating, false if cooling

        while ( (target_direction)&&(!cancel_heatup) ? (isHeatingBed()) : (isCoolingBed()&&(CooldownNoWait==false)) )
        {
          if(( millis() - codenum) > 1000 ) //Print Temp Reading every 1 second while heating up.
          {
            float tt=degHotend(active_extruder);
            SERIAL_PROTOCOLPGM("T:");
            SERIAL_PROTOCOL(tt);
            SERIAL_PROTOCOLPGM(" E:");
            SERIAL_PROTOCOL((int)active_extruder);
            SERIAL_PROTOCOLPGM(" B:");
            SERIAL_PROTOCOL_F(degBed(),1);
            SERIAL_PROTOCOLLN("");
            codenum = millis();
          }
          manage_heater();
          manage_inactivity();
          lcd_update();
        }
        LCD_MESSAGEPGM(MSG_BED_DONE);
        previous_millis_cmd = millis();
    #endif
        break;

    #if defined(FAN_PIN) && FAN_PIN > -1
      case 106: //M106 Fan On
        if (code_seen('S')){
           fanSpeed=constrain(code_value(),0,255);
        }
        else {
          fanSpeed=255;
        }
        break;
      case 107: //M107 Fan Off
        fanSpeed = 0;
        break;
    #endif //FAN_PIN
    #ifdef BARICUDA
      // PWM for HEATER_1_PIN
      #if defined(HEATER_1_PIN) && HEATER_1_PIN > -1
        case 126: //M126 valve open
          if (code_seen('S')){
             ValvePressure=constrain(code_value(),0,255);
          }
          else {
            ValvePressure=255;
          }
          break;
        case 127: //M127 valve closed
          ValvePressure = 0;
          break;
      #endif //HEATER_1_PIN

      // PWM for HEATER_2_PIN
      #if defined(HEATER_2_PIN) && HEATER_2_PIN > -1
        case 128: //M128 valve open
          if (code_seen('S')){
             EtoPPressure=constrain(code_value(),0,255);
          }
          else {
            EtoPPressure=255;
          }
          break;
        case 129: //M129 valve closed
          EtoPPressure = 0;
          break;
      #endif //HEATER_2_PIN
    #endif

    #if defined(PS_ON_PIN) && PS_ON_PIN > -1
      case 80: // M80 - Turn on Power Supply
        SET_OUTPUT(PS_ON_PIN); //GND
        WRITE(PS_ON_PIN, PS_ON_AWAKE);

        // If you have a switch on suicide pin, this is useful
        // if you want to start another print with suicide feature after
        // a print without suicide...
        #if defined SUICIDE_PIN && SUICIDE_PIN > -1
            SET_OUTPUT(SUICIDE_PIN);
            WRITE(SUICIDE_PIN, HIGH);
        #endif

        #ifdef ULTIPANEL
          powersupply = true;
          LCD_MESSAGEPGM(WELCOME_MSG);
        #endif
        break;
      #endif

      case 81: // M81 - Turn off Power Supply
        disable_heater();
        st_synchronize();
        disable_e0();
        disable_e1();
        disable_e2();
        finishAndDisableSteppers();
        fanSpeed = 0;
        delay(1000); // Wait a little before to switch off
      #if defined(SUICIDE_PIN) && SUICIDE_PIN > -1
        st_synchronize();
        suicide();
      #elif defined(PS_ON_PIN) && PS_ON_PIN > -1
        SET_OUTPUT(PS_ON_PIN);
        WRITE(PS_ON_PIN, PS_ON_ASLEEP);
      #endif
      #ifdef ULTIPANEL
        powersupply = false;
        LCD_MESSAGEPGM(MACHINE_NAME" "MSG_OFF".");
      #endif
	  break;

    case 82:
      axis_relative_modes[3] = false;
      break;
    case 83:
      axis_relative_modes[3] = true;
      break;
    case 18: //compatibility
    case 84: // M84
      if(code_seen('S')){
        stepper_inactive_time = code_value() * 1000;
      }
      else
      {
        bool all_axis = !((code_seen(axis_codes[X_AXIS])) || (code_seen(axis_codes[Y_AXIS])) || (code_seen(axis_codes[Z_AXIS]))|| (code_seen(axis_codes[E_AXIS])));
        if(all_axis)
        {
          st_synchronize();
          disable_e0();
          disable_e1();
          disable_e2();
          finishAndDisableSteppers();
        }
        else
        {
          st_synchronize();
          if(code_seen('X')) disable_x();
          if(code_seen('Y')) disable_y();
          if(code_seen('Z')) disable_z();
          #if ((E0_ENABLE_PIN != X_ENABLE_PIN) && (E1_ENABLE_PIN != Y_ENABLE_PIN)) // Only enable on boards that have seperate ENABLE_PINS
            if(code_seen('E')) {
              disable_e0();
              disable_e1();
              disable_e2();
            }
          #endif
        }
      }
      break;
    case 85: // M85
      if(code_seen('S')) {
        max_inactive_time = code_value() * 1000;
      }
      break;
    case 92: // M92
      for(int8_t i=0; i < NUM_AXIS; i++)
      {
        if(code_seen(axis_codes[i]))
        {
          if(i == 3) { // E
            float value = code_value();
            if(value < 20.0) {
              float factor = axis_steps_per_unit[i] / value; // increase e constants if M92 E14 is given for netfab.
              max_e_jerk *= factor;
              max_feedrate[i] *= factor;
              axis_steps_per_sqr_second[i] *= factor;
            }
            axis_steps_per_unit[i] = value;
          }
          else {
            axis_steps_per_unit[i] = code_value();
          }
        }
      }
      break;
    case 115: // M115
      SERIAL_PROTOCOLPGM(MSG_M115_REPORT);
      break;
    case 117: // M117 display message
			#ifdef GCODE_MESSAGES_ENABLE
      starpos = (strchr(strchr_pointer + 5,'*'));
      if(starpos!=NULL)
        *(starpos)='\0';
      lcd_setstatus(strchr_pointer + 5);
			#endif // GCODE_MESSAGES_ENABLE
      break;
    case 114: // M114
      SERIAL_PROTOCOLPGM("X:");
      SERIAL_PROTOCOL(current_position[X_AXIS]);
      SERIAL_PROTOCOLPGM(" Y:");
      SERIAL_PROTOCOL(current_position[Y_AXIS]);
      SERIAL_PROTOCOLPGM(" Z:");
      SERIAL_PROTOCOL(current_position[Z_AXIS]);
      SERIAL_PROTOCOLPGM(" E:");
      SERIAL_PROTOCOL(current_position[E_AXIS]);

      SERIAL_PROTOCOLPGM(MSG_COUNT_X);
      SERIAL_PROTOCOL(float(st_get_position(X_AXIS))/axis_steps_per_unit[X_AXIS]);
      SERIAL_PROTOCOLPGM(" Y:");
      SERIAL_PROTOCOL(float(st_get_position(Y_AXIS))/axis_steps_per_unit[Y_AXIS]);
      SERIAL_PROTOCOLPGM(" Z:");
      SERIAL_PROTOCOL(float(st_get_position(Z_AXIS))/axis_steps_per_unit[Z_AXIS]);

      SERIAL_PROTOCOLLN("");
#ifdef SCARA
	  SERIAL_PROTOCOLPGM("SCARA Theta:");
      SERIAL_PROTOCOL(delta[X_AXIS]);
      SERIAL_PROTOCOLPGM("   Psi+Theta:");
      SERIAL_PROTOCOL(delta[Y_AXIS]);
      SERIAL_PROTOCOLLN("");
      
      SERIAL_PROTOCOLPGM("SCARA Cal - Theta:");
      SERIAL_PROTOCOL(delta[X_AXIS]+add_homing[X_AXIS]);
      SERIAL_PROTOCOLPGM("   Psi+Theta (90):");
      SERIAL_PROTOCOL(delta[Y_AXIS]-delta[X_AXIS]-90+add_homing[Y_AXIS]);
      SERIAL_PROTOCOLLN("");
      
      SERIAL_PROTOCOLPGM("SCARA step Cal - Theta:");
      SERIAL_PROTOCOL(delta[X_AXIS]/90*axis_steps_per_unit[X_AXIS]);
      SERIAL_PROTOCOLPGM("   Psi+Theta:");
      SERIAL_PROTOCOL((delta[Y_AXIS]-delta[X_AXIS])/90*axis_steps_per_unit[Y_AXIS]);
      SERIAL_PROTOCOLLN("");
      SERIAL_PROTOCOLLN("");
#endif
      break;
    case 120: // M120
      enable_endstops(false) ;
      break;
    case 121: // M121
      enable_endstops(true) ;
      break;
    case 119: // M119
    SERIAL_PROTOCOLLN(MSG_M119_REPORT);
      #if defined(X_MIN_PIN) && X_MIN_PIN > -1
        SERIAL_PROTOCOLPGM(MSG_X_MIN);
        SERIAL_PROTOCOLLN(((READ(X_MIN_PIN)^X_MIN_ENDSTOP_INVERTING)?MSG_ENDSTOP_HIT:MSG_ENDSTOP_OPEN));
      #endif
      #if defined(X_MAX_PIN) && X_MAX_PIN > -1
        SERIAL_PROTOCOLPGM(MSG_X_MAX);
        SERIAL_PROTOCOLLN(((READ(X_MAX_PIN)^X_MAX_ENDSTOP_INVERTING)?MSG_ENDSTOP_HIT:MSG_ENDSTOP_OPEN));
      #endif
      #if defined(Y_MIN_PIN) && Y_MIN_PIN > -1
        SERIAL_PROTOCOLPGM(MSG_Y_MIN);
        SERIAL_PROTOCOLLN(((READ(Y_MIN_PIN)^Y_MIN_ENDSTOP_INVERTING)?MSG_ENDSTOP_HIT:MSG_ENDSTOP_OPEN));
      #endif
      #if defined(Y_MAX_PIN) && Y_MAX_PIN > -1
        SERIAL_PROTOCOLPGM(MSG_Y_MAX);
        SERIAL_PROTOCOLLN(((READ(Y_MAX_PIN)^Y_MAX_ENDSTOP_INVERTING)?MSG_ENDSTOP_HIT:MSG_ENDSTOP_OPEN));
      #endif
      #if defined(Z_MIN_PIN) && Z_MIN_PIN > -1
        SERIAL_PROTOCOLPGM(MSG_Z_MIN);
        SERIAL_PROTOCOLLN(((READ(Z_MIN_PIN)^Z_MIN_ENDSTOP_INVERTING)?MSG_ENDSTOP_HIT:MSG_ENDSTOP_OPEN));
      #endif
      #if defined(Z_MAX_PIN) && Z_MAX_PIN > -1
        SERIAL_PROTOCOLPGM(MSG_Z_MAX);
        SERIAL_PROTOCOLLN(((READ(Z_MAX_PIN)^Z_MAX_ENDSTOP_INVERTING)?MSG_ENDSTOP_HIT:MSG_ENDSTOP_OPEN));
      #endif
      break;
      //TODO: update for all axis, use for loop
    #ifdef BLINKM
    case 150: // M150
      {
        byte red;
        byte grn;
        byte blu;

        if(code_seen('R')) red = code_value();
        if(code_seen('U')) grn = code_value();
        if(code_seen('B')) blu = code_value();

        SendColors(red,grn,blu);
      }
      break;
    #endif //BLINKM
    case 200: // M200 D<millimeters> set filament diameter and set E axis units to cubic millimeters (use S0 to set back to millimeters).
      {

        tmp_extruder = active_extruder;
        if(code_seen('T')) {
          tmp_extruder = code_value();
          if(tmp_extruder >= EXTRUDERS) {
            SERIAL_ECHO_START;
            SERIAL_ECHO(MSG_M200_INVALID_EXTRUDER);
					}
					SERIAL_ECHOLN(tmp_extruder);
            break;
          }

        float area = .0;
        if(code_seen('D')) {
          float diameter = (float)code_value();
          if (diameter == 0.0) {
            // setting any extruder filament size disables volumetric on the assumption that
            // slicers either generate in extruder values as cubic mm or as as filament feeds
            // for all extruders
            volumetric_enabled = false;
          } else {
            filament_size[tmp_extruder] = (float)code_value();
            // make sure all extruders have some sane value for the filament size
            filament_size[0] = (filament_size[0] == 0.0 ? DEFAULT_NOMINAL_FILAMENT_DIA : filament_size[0]);
#if EXTRUDERS > 1
            filament_size[1] = (filament_size[1] == 0.0 ? DEFAULT_NOMINAL_FILAMENT_DIA : filament_size[1]);
#if EXTRUDERS > 2
            filament_size[2] = (filament_size[2] == 0.0 ? DEFAULT_NOMINAL_FILAMENT_DIA : filament_size[2]);
#if EXTRUDERS > 3
            filament_size[3] = (filament_size[3] == 0.0 ? DEFAULT_NOMINAL_FILAMENT_DIA : filament_size[3]);
#endif //EXTRUDERS > 3
#endif //EXTRUDERS > 2
#endif //EXTRUDERS > 1
            volumetric_enabled = true;
          }
        } else {
          //reserved for setting filament diameter via UFID or filament measuring device
          break;
        }
        calculate_volumetric_multipliers();
      }
      break;
    case 201: // M201
      for(int8_t i=0; i < NUM_AXIS; i++)
      {
        if(code_seen(axis_codes[i]))
        {
          max_acceleration_units_per_sq_second[i] = code_value();
        }
      }
      // steps per sq second need to be updated to agree with the units per sq second (as they are what is used in the planner)
      reset_acceleration_rates();
      break;
    #if 0 // Not used for Sprinter/grbl gen6
    case 202: // M202
      for(int8_t i=0; i < NUM_AXIS; i++) {
        if(code_seen(axis_codes[i])) axis_travel_steps_per_sqr_second[i] = code_value() * axis_steps_per_unit[i];
      }
      break;
    #endif
    case 203: // M203 max feedrate mm/sec
      for(int8_t i=0; i < NUM_AXIS; i++) {
        if(code_seen(axis_codes[i])) max_feedrate[i] = code_value();
      }
      break;
    case 204: // M204 acclereration S normal moves T filmanent only moves
      {
        if(code_seen('S')) acceleration = code_value() ;
        if(code_seen('T')) retract_acceleration = code_value() ;
      }
      break;
    case 205: //M205 advanced settings:  minimum travel speed S=while printing T=travel only,  B=minimum segment time X= maximum xy jerk, Z=maximum Z jerk
    {
      if(code_seen('S')) minimumfeedrate = code_value();
      if(code_seen('T')) mintravelfeedrate = code_value();
      if(code_seen('B')) minsegmenttime = code_value() ;
      if(code_seen('X')) max_xy_jerk = code_value() ;
      if(code_seen('Z')) max_z_jerk = code_value() ;
      if(code_seen('E')) max_e_jerk = code_value() ;
    }
    break;
    case 206: // M206 additional homing offset
      for(int8_t i=0; i < 3; i++)
      {
        if(code_seen(axis_codes[i])) add_homing[i] = code_value();
      }
	  #ifdef SCARA
	   if(code_seen('T'))       // Theta
      {
        add_homing[X_AXIS] = code_value() ;
      }
      if(code_seen('P'))       // Psi
      {
        add_homing[Y_AXIS] = code_value() ;
      }
	  #endif
      break;
    #ifdef DELTA
	case 665: // M665 set delta configurations L<diagonal_rod> R<delta_radius> S<segments_per_sec>
		if(code_seen('L')) {
			delta_diagonal_rod= code_value();
		}
		if(code_seen('R')) {
			delta_radius= code_value();
		}
		if(code_seen('S')) {
			delta_segments_per_second= code_value();
		}
		
		recalc_delta_settings(delta_radius, delta_diagonal_rod);
		break;
    case 666: // M666 set delta endstop adjustemnt
      for(int8_t i=0; i < 3; i++)
      {
        if(code_seen(axis_codes[i])) endstop_adj[i] = code_value();
      }
      break;
    #endif
    #ifdef FWRETRACT
    case 207: //M207 - set retract length S[positive mm] F[feedrate mm/min] Z[additional zlift/hop]
    {
      if(code_seen('S'))
      {
        retract_length = code_value() ;
      }
      if(code_seen('F'))
      {
        retract_feedrate = code_value()/60 ;
      }
      if(code_seen('Z'))
      {
        retract_zlift = code_value() ;
      }
    }break;
    case 208: // M208 - set retract recover length S[positive mm surplus to the M207 S*] F[feedrate mm/min]
    {
      if(code_seen('S'))
      {
        retract_recover_length = code_value() ;
      }
      if(code_seen('F'))
      {
        retract_recover_feedrate = code_value()/60 ;
      }
    }break;
    case 209: // M209 - S<1=true/0=false> enable automatic retract detect if the slicer did not support G10/11: every normal extrude-only move will be classified as retract depending on the direction.
    {
      if(code_seen('S'))
      {
        int t= code_value() ;
        switch(t)
        {
          case 0: 
          {
            autoretract_enabled=false;
            retracted[0]=false;
#if EXTRUDERS > 1
            retracted[1]=false;
#endif
#if EXTRUDERS > 2
            retracted[2]=false;
#endif
#if EXTRUDERS > 3
            retracted[3]=false;
#endif
          }break;
          case 1: 
          {
            autoretract_enabled=true;
            retracted[0]=false;
#if EXTRUDERS > 1
            retracted[1]=false;
#endif
#if EXTRUDERS > 2
            retracted[2]=false;
#endif
#if EXTRUDERS > 3
            retracted[3]=false;
#endif
          }break;
          default:
            SERIAL_ECHO_START;
            SERIAL_ECHOPGM(MSG_UNKNOWN_COMMAND);
            SERIAL_ECHO(cmdbuffer[bufindr]);
            SERIAL_ECHOLNPGM("\"");
        }
      }

    }break;
    #endif // FWRETRACT
    #if EXTRUDERS > 1
    case 218: // M218 - set hotend offset (in mm), T<extruder_number> X<offset_on_X> Y<offset_on_Y>
    {
      if(setTargetedHotend(218)){
        break;
      }
      if(code_seen('X'))
      {
        extruder_offset[X_AXIS][tmp_extruder] = code_value();
      }
      if(code_seen('Y'))
      {
        extruder_offset[Y_AXIS][tmp_extruder] = code_value();
      }
      #ifdef DUAL_X_CARRIAGE
      if(code_seen('Z'))
      {
        extruder_offset[Z_AXIS][tmp_extruder] = code_value();
      }
      #endif
      SERIAL_ECHO_START;
      SERIAL_ECHOPGM(MSG_HOTEND_OFFSET);
      for(tmp_extruder = 0; tmp_extruder < EXTRUDERS; tmp_extruder++)
      {
         SERIAL_ECHO(" ");
         SERIAL_ECHO(extruder_offset[X_AXIS][tmp_extruder]);
         SERIAL_ECHO(",");
         SERIAL_ECHO(extruder_offset[Y_AXIS][tmp_extruder]);
      #ifdef DUAL_X_CARRIAGE
         SERIAL_ECHO(",");
         SERIAL_ECHO(extruder_offset[Z_AXIS][tmp_extruder]);
      #endif
      }
      SERIAL_ECHOLN("");
    }break;
    #endif
    case 220: // M220 S<factor in percent>- set speed factor override percentage
    {
      if(code_seen('S'))
      {
        feedmultiply = code_value() ;
      }
    }
    break;
    case 221: // M221 S<factor in percent>- set extrude factor override percentage
    {
      if(code_seen('S'))
      {
        int tmp_code = code_value();
        if (code_seen('T'))
        {
          if(setTargetedHotend(221)){
            break;
          }
          extruder_multiply[tmp_extruder] = tmp_code;
        }
        else
        {
          extrudemultiply = tmp_code ;
        }
      }
    }
    break;

	case 226: // M226 P<pin number> S<pin state>- Wait until the specified pin reaches the state required
	{
      if(code_seen('P')){
        int pin_number = code_value(); // pin number
        int pin_state = -1; // required pin state - default is inverted

        if(code_seen('S')) pin_state = code_value(); // required pin state

        if(pin_state >= -1 && pin_state <= 1){

          for(int8_t i = 0; i < (int8_t)(sizeof(sensitive_pins)/sizeof(int)); i++)
          {
            if (sensitive_pins[i] == pin_number)
            {
              pin_number = -1;
              break;
            }
          }

          if (pin_number > -1)
          {
            int target = LOW;

            st_synchronize();

            pinMode(pin_number, INPUT);

            switch(pin_state){
            case 1:
              target = HIGH;
              break;

            case 0:
              target = LOW;
              break;

            case -1:
              target = !digitalRead(pin_number);
              break;
            }

            while(digitalRead(pin_number) != target){
              manage_heater();
              manage_inactivity();
            }
          }
        }
      }
    }
    break;

    #if NUM_SERVOS > 0
    case 280: // M280 - set servo position absolute. P: servo index, S: angle or microseconds
      {
        int servo_index = -1;
        int servo_position = 0;
        if (code_seen('P'))
          servo_index = code_value();
        if (code_seen('S')) {
          servo_position = code_value();
          if ((servo_index >= 0) && (servo_index < NUM_SERVOS)) {
#if defined (ENABLE_AUTO_BED_LEVELING) && (PROBE_SERVO_DEACTIVATION_DELAY > 0)
		      servos[servo_index].attach(0);
#endif
            servos[servo_index].write(servo_position);
#if defined (ENABLE_AUTO_BED_LEVELING) && (PROBE_SERVO_DEACTIVATION_DELAY > 0)
              delay(PROBE_SERVO_DEACTIVATION_DELAY);
              servos[servo_index].detach();
#endif
          }
          else {
            SERIAL_ECHO_START;
            SERIAL_ECHO("Servo ");
            SERIAL_ECHO(servo_index);
            SERIAL_ECHOLN(" out of range");
          }
        }
        else if (servo_index >= 0) {
          SERIAL_PROTOCOL(MSG_OK);
          SERIAL_PROTOCOL(" Servo ");
          SERIAL_PROTOCOL(servo_index);
          SERIAL_PROTOCOL(": ");
          SERIAL_PROTOCOL(servos[servo_index].read());
          SERIAL_PROTOCOLLN("");
        }
      }
      break;
    #endif // NUM_SERVOS > 0

    #if (LARGE_FLASH == true && ( BEEPER > 0 || defined(ULTRALCD) || defined(LCD_USE_I2C_BUZZER)))
    case 300: // M300
    {
      int beepS = code_seen('S') ? code_value() : 110;
      int beepP = code_seen('P') ? code_value() : 1000;

                if (beepS > 4000) {
                    beepS = 4000;
                } else if (beepS < 16) {
                    _delay_ms(beepP);
                    break;
      }

                lcd_beep_hz_ms(beepS, beepP);
    }
    break;
    #endif // M300

    #ifdef PIDTEMP
	case 301: // M301
	{

		// multi-extruder PID patch: M301 updates or prints a single extruder's PID values
		// default behaviour (omitting E parameter) is to update for extruder 0 only
		int e = 0; // extruder being updated
		if (code_seen('E'))
		{
			e = (int)code_value();
		}
		if (e < EXTRUDERS) // catch bad input value
		{

			if (code_seen('P')) PID_PARAM(Kp,e) = code_value();
			if (code_seen('I')) PID_PARAM(Ki,e) = scalePID_i(code_value());
			if (code_seen('D')) PID_PARAM(Kd,e) = scalePID_d(code_value());
			#ifdef PID_ADD_EXTRUSION_RATE
			if (code_seen('C')) PID_PARAM(Kc,e) = code_value();
			#endif			

			updatePID();
			SERIAL_PROTOCOL(MSG_OK);
            #ifdef PID_PARAMS_PER_EXTRUDER
			  SERIAL_PROTOCOL(" e:"); // specify extruder in serial output
			  SERIAL_PROTOCOL(e);
            #endif // PID_PARAMS_PER_EXTRUDER
			SERIAL_PROTOCOL(" p:");
			SERIAL_PROTOCOL(PID_PARAM(Kp,e));
			SERIAL_PROTOCOL(" i:");
			SERIAL_PROTOCOL(unscalePID_i(PID_PARAM(Ki,e)));
			SERIAL_PROTOCOL(" d:");
			SERIAL_PROTOCOL(unscalePID_d(PID_PARAM(Kd,e)));
			#ifdef PID_ADD_EXTRUSION_RATE
			SERIAL_PROTOCOL(" c:");
			//Kc does not have scaling applied above, or in resetting defaults
			SERIAL_PROTOCOL(PID_PARAM(Kc,e));
			#endif
			SERIAL_PROTOCOLLN("");
		
		}
		else
		{
			SERIAL_ECHO_START;
			SERIAL_ECHOLN(MSG_INVALID_EXTRUDER);
		}

      }
      break;
    #endif //PIDTEMP
    #ifdef PIDTEMPBED
    case 304: // M304
      {
        if(code_seen('P')) bedKp = code_value();
        if(code_seen('I')) bedKi = scalePID_i(code_value());
        if(code_seen('D')) bedKd = scalePID_d(code_value());

        updatePID();
        SERIAL_PROTOCOL(MSG_OK);
        SERIAL_PROTOCOL(" p:");
        SERIAL_PROTOCOL(bedKp);
        SERIAL_PROTOCOL(" i:");
        SERIAL_PROTOCOL(unscalePID_i(bedKi));
        SERIAL_PROTOCOL(" d:");
        SERIAL_PROTOCOL(unscalePID_d(bedKd));
        SERIAL_PROTOCOLLN("");
      }
      break;
    #endif //PIDTEMP
    case 240: // M240  Triggers a camera by emulating a Canon RC-1 : http://www.doc-diy.net/photo/rc-1_hacked/
     {
     	#ifdef CHDK
       
         SET_OUTPUT(CHDK);
         WRITE(CHDK, HIGH);
         chdkHigh = millis();
         chdkActive = true;
       
       #else
     	
      	#if defined(PHOTOGRAPH_PIN) && PHOTOGRAPH_PIN > -1
	const uint8_t NUM_PULSES=16;
	const float PULSE_LENGTH=0.01524;
	for(int i=0; i < NUM_PULSES; i++) {
        WRITE(PHOTOGRAPH_PIN, HIGH);
        _delay_ms(PULSE_LENGTH);
        WRITE(PHOTOGRAPH_PIN, LOW);
        _delay_ms(PULSE_LENGTH);
        }
        delay(7.33);
        for(int i=0; i < NUM_PULSES; i++) {
        WRITE(PHOTOGRAPH_PIN, HIGH);
        _delay_ms(PULSE_LENGTH);
        WRITE(PHOTOGRAPH_PIN, LOW);
        _delay_ms(PULSE_LENGTH);
        }
      	#endif
      #endif //chdk end if
     }
    break;
#ifdef DOGLCD
    case 250: // M250  Set LCD contrast value: C<value> (value 0..63)
     {
	  if (code_seen('C')) {
	   lcd_setcontrast( ((int)code_value())&63 );
          }
          SERIAL_PROTOCOLPGM("lcd contrast value: ");
          SERIAL_PROTOCOL(lcd_contrast);
          SERIAL_PROTOCOLLN("");
     }
    break;
#endif
    #ifdef PREVENT_DANGEROUS_EXTRUDE
    case 302: // allow cold extrudes, or set the minimum extrude temperature
    {
	  float temp = .0;
	  if (code_seen('S')) temp=code_value();
      set_extrude_min_temp(temp);
    }
    break;
	#endif
    case 303: // M303 PID autotune
    {
      float temp = 150.0;
      int e=0;
      int c=5;
      if (code_seen('E')) e=code_value();
        if (e<0)
          temp=70;
      if (code_seen('S')) temp=code_value();
      if (code_seen('C')) c=code_value();
      PID_autotune(temp, e, c);
    }
    break;
	#ifdef SCARA
	case 360:  // M360 SCARA Theta pos1
      SERIAL_ECHOLN(" Cal: Theta 0 ");
      //SoftEndsEnabled = false;              // Ignore soft endstops during calibration
      //SERIAL_ECHOLN(" Soft endstops disabled ");
      if(Stopped == false) {
        //get_coordinates(); // For X Y Z E F
        delta[X_AXIS] = 0;
        delta[Y_AXIS] = 120;
        calculate_SCARA_forward_Transform(delta);
        destination[X_AXIS] = delta[X_AXIS]/axis_scaling[X_AXIS];
        destination[Y_AXIS] = delta[Y_AXIS]/axis_scaling[Y_AXIS];
        
        prepare_move();
        //ClearToSend();
        return;
      }
    break;

    case 361:  // SCARA Theta pos2
      SERIAL_ECHOLN(" Cal: Theta 90 ");
      //SoftEndsEnabled = false;              // Ignore soft endstops during calibration
      //SERIAL_ECHOLN(" Soft endstops disabled ");
      if(Stopped == false) {
        //get_coordinates(); // For X Y Z E F
        delta[X_AXIS] = 90;
        delta[Y_AXIS] = 130;
        calculate_SCARA_forward_Transform(delta);
        destination[X_AXIS] = delta[X_AXIS]/axis_scaling[X_AXIS];
        destination[Y_AXIS] = delta[Y_AXIS]/axis_scaling[Y_AXIS];
        
        prepare_move();
        //ClearToSend();
        return;
      }
    break;
    case 362:  // SCARA Psi pos1
      SERIAL_ECHOLN(" Cal: Psi 0 ");
      //SoftEndsEnabled = false;              // Ignore soft endstops during calibration
      //SERIAL_ECHOLN(" Soft endstops disabled ");
      if(Stopped == false) {
        //get_coordinates(); // For X Y Z E F
        delta[X_AXIS] = 60;
        delta[Y_AXIS] = 180;
        calculate_SCARA_forward_Transform(delta);
        destination[X_AXIS] = delta[X_AXIS]/axis_scaling[X_AXIS];
        destination[Y_AXIS] = delta[Y_AXIS]/axis_scaling[Y_AXIS];
        
        prepare_move();
        //ClearToSend();
        return;
      }
    break;
    case 363:  // SCARA Psi pos2
      SERIAL_ECHOLN(" Cal: Psi 90 ");
      //SoftEndsEnabled = false;              // Ignore soft endstops during calibration
      //SERIAL_ECHOLN(" Soft endstops disabled ");
      if(Stopped == false) {
        //get_coordinates(); // For X Y Z E F
        delta[X_AXIS] = 50;
        delta[Y_AXIS] = 90;
        calculate_SCARA_forward_Transform(delta);
        destination[X_AXIS] = delta[X_AXIS]/axis_scaling[X_AXIS];
        destination[Y_AXIS] = delta[Y_AXIS]/axis_scaling[Y_AXIS];
        
        prepare_move();
        //ClearToSend();
        return;
      }
    break;
    case 364:  // SCARA Psi pos3 (90 deg to Theta)
      SERIAL_ECHOLN(" Cal: Theta-Psi 90 ");
     // SoftEndsEnabled = false;              // Ignore soft endstops during calibration
      //SERIAL_ECHOLN(" Soft endstops disabled ");
      if(Stopped == false) {
        //get_coordinates(); // For X Y Z E F
        delta[X_AXIS] = 45;
        delta[Y_AXIS] = 135;
        calculate_SCARA_forward_Transform(delta);
        destination[X_AXIS] = delta[X_AXIS]/axis_scaling[X_AXIS];
        destination[Y_AXIS] = delta[Y_AXIS]/axis_scaling[Y_AXIS]; 
        
        prepare_move();
        //ClearToSend();
        return;
      }
    break;
    case 365: // M364  Set SCARA scaling for X Y Z
      for(int8_t i=0; i < 3; i++) 
      {
        if(code_seen(axis_codes[i])) 
        {
          
            axis_scaling[i] = code_value();
          
        }
      }
      break;
	#endif
    case 400: // M400 finish all moves
    {
      st_synchronize();
    }
    break;
#if defined(ENABLE_AUTO_BED_LEVELING) && defined(SERVO_ENDSTOPS) && not defined(Z_PROBE_SLED)
    case 401:
    {
        engage_z_probe();    // Engage Z Servo endstop if available
    }
    break;

    case 402:
    {
        retract_z_probe();    // Retract Z Servo endstop if enabled
    }
    break;
#endif

#ifdef FILAMENT_SENSOR
case 404:  //M404 Enter the nominal filament width (3mm, 1.75mm ) N<3.0> or display nominal filament width 
    {
    #if (FILWIDTH_PIN > -1) 
    if(code_seen('N')) filament_width_nominal=code_value();
    else{
    SERIAL_PROTOCOLPGM("Filament dia (nominal mm):"); 
    SERIAL_PROTOCOLLN(filament_width_nominal); 
    }
    #endif
    }
    break; 
    
    case 405:  //M405 Turn on filament sensor for control 
    {
    
    
    if(code_seen('D')) meas_delay_cm=code_value();
       
       if(meas_delay_cm> MAX_MEASUREMENT_DELAY)
       	meas_delay_cm = MAX_MEASUREMENT_DELAY;
    
       if(delay_index2 == -1)  //initialize the ring buffer if it has not been done since startup
    	   {
    	   int temp_ratio = widthFil_to_size_ratio(); 
       	    
       	    for (delay_index1=0; delay_index1<(MAX_MEASUREMENT_DELAY+1); ++delay_index1 ){
       	              measurement_delay[delay_index1]=temp_ratio-100;  //subtract 100 to scale within a signed byte
       	        }
       	    delay_index1=0;
       	    delay_index2=0;	
    	   }
    
    filament_sensor = true ; 
    
    //SERIAL_PROTOCOLPGM("Filament dia (measured mm):"); 
    //SERIAL_PROTOCOL(filament_width_meas); 
    //SERIAL_PROTOCOLPGM("Extrusion ratio(%):"); 
    //SERIAL_PROTOCOL(extrudemultiply); 
    } 
    break; 
    
    case 406:  //M406 Turn off filament sensor for control 
    {      
    filament_sensor = false ; 
    } 
    break; 
  
    case 407:   //M407 Display measured filament diameter 
    { 
     
    
    
    SERIAL_PROTOCOLPGM("Filament dia (measured mm):"); 
    SERIAL_PROTOCOLLN(filament_width_meas);   
    } 
    break; 
    #endif
    




    case 500: // M500 Store settings in EEPROM
    {
        Config_StoreSettings();
    }
    break;
    case 501: // M501 Read settings from EEPROM
    {
        Config_RetrieveSettings();
    }
    break;
    case 502: // M502 Revert to default settings
    {
        Config_ResetDefault();
    }
    break;
    case 503: // M503 print settings currently in memory
    {
        Config_PrintSettings(code_seen('S') && code_value == 0);
    }
    break;
    #ifdef ABORT_ON_ENDSTOP_HIT_FEATURE_ENABLED
    case 540:
    {
        if(code_seen('S')) abort_on_endstop_hit = code_value() > 0;
    }
    break;
    #endif

    #ifdef CUSTOM_M_CODE_SET_Z_PROBE_OFFSET
    case CUSTOM_M_CODE_SET_Z_PROBE_OFFSET:
    {
      float value;
      if (code_seen('Z'))
      {
        value = code_value();
        if ((Z_PROBE_OFFSET_RANGE_MIN <= value) && (value <= Z_PROBE_OFFSET_RANGE_MAX))
        {
          zprobe_zoffset = -value; // compare w/ line 278 of ConfigurationStore.cpp
          SERIAL_ECHO_START;
          SERIAL_ECHOLNPGM(MSG_ZPROBE_ZOFFSET " " MSG_OK);
          SERIAL_PROTOCOLLN("");
        }
        else
        {
          SERIAL_ECHO_START;
          SERIAL_ECHOPGM(MSG_ZPROBE_ZOFFSET);
          SERIAL_ECHOPGM(MSG_Z_MIN);
          SERIAL_ECHO(Z_PROBE_OFFSET_RANGE_MIN);
          SERIAL_ECHOPGM(MSG_Z_MAX);
          SERIAL_ECHO(Z_PROBE_OFFSET_RANGE_MAX);
          SERIAL_PROTOCOLLN("");
        }
      }
      else
      {
          SERIAL_ECHO_START;
          SERIAL_ECHOLNPGM(MSG_ZPROBE_ZOFFSET " : ");
          SERIAL_ECHO(-zprobe_zoffset);
          SERIAL_PROTOCOLLN("");
      }
      break;
    }
    #endif // CUSTOM_M_CODE_SET_Z_PROBE_OFFSET

    #ifdef FILAMENTCHANGEENABLE
    case 600: //Pause for filament change X[pos] Y[pos] Z[relative lift] E[initial retract] L[later retract distance for removal]
    {
      			lcd_disable_display_timeout();
      
        float target[4];
        float lastpos[4];
        target[X_AXIS]=current_position[X_AXIS];
        target[Y_AXIS]=current_position[Y_AXIS];
        target[Z_AXIS]=current_position[Z_AXIS];
        target[E_AXIS]=current_position[E_AXIS];
        lastpos[X_AXIS]=current_position[X_AXIS];
        lastpos[Y_AXIS]=current_position[Y_AXIS];
        lastpos[Z_AXIS]=current_position[Z_AXIS];
        lastpos[E_AXIS]=current_position[E_AXIS];
        //retract by E
        if(code_seen('E'))
        {
          target[E_AXIS]+= code_value();
        }
        else
        {
          #ifdef FILAMENTCHANGE_FIRSTRETRACT
            target[E_AXIS]+= FILAMENTCHANGE_FIRSTRETRACT ;
          #endif
        }
        plan_buffer_line(target[X_AXIS], target[Y_AXIS], target[Z_AXIS], target[E_AXIS], feedrate/60, active_extruder);

        //lift Z
        if(code_seen('Z'))
        {
          target[Z_AXIS]+= code_value();
        }
        else
        {
          #ifdef FILAMENTCHANGE_ZADD
            target[Z_AXIS]+= FILAMENTCHANGE_ZADD ;
          #endif
        }
        plan_buffer_line(target[X_AXIS], target[Y_AXIS], target[Z_AXIS], target[E_AXIS], feedrate/60, active_extruder);

        //move xy
        if(code_seen('X'))
        {
          target[X_AXIS]+= code_value();
        }
        else
        {
          #ifdef FILAMENTCHANGE_XPOS
            target[X_AXIS]= FILAMENTCHANGE_XPOS ;
          #endif
        }
        if(code_seen('Y'))
        {
          target[Y_AXIS]= code_value();
        }
        else
        {
          #ifdef FILAMENTCHANGE_YPOS
            target[Y_AXIS]= FILAMENTCHANGE_YPOS ;
        			#endif // FILAMENTCHANGE_YPOS    
      			}
      			plan_buffer_line(target[X_AXIS], target[Y_AXIS], target[Z_AXIS], target[E_AXIS], feedrate/60, active_extruder);
      			st_synchronize();
				enable_x();
				enable_y();

      			lcd_enable_button();
      			draw_wizard_change_filament();
      			lcd_update(true);
      			SERIAL_ECHOLN("Wizard set to 0");

      			lcd_clear_triggered_flags();
      			while (!LCD_CLICKED){
        			manage_heater();
        }

      			lcd_wizard_set_page(1);
      			lcd_update(true);
      			SERIAL_ECHOLN("Wizard set to 1");

      			target[E_AXIS] += 10.0;
      			plan_buffer_line(target[X_AXIS], target[Y_AXIS], target[Z_AXIS], target[E_AXIS], 300/60, active_extruder);
      			st_synchronize();
				enable_x();
				enable_y();

        if(code_seen('L'))
        {
          target[E_AXIS]+= code_value();
        }
        else
        {
          #ifdef FILAMENTCHANGE_FINALRETRACT
            target[E_AXIS]+= FILAMENTCHANGE_FINALRETRACT ;
          #endif
        }
      			plan_buffer_line(target[X_AXIS], target[Y_AXIS], target[Z_AXIS], target[E_AXIS], 300/60, active_extruder);
      			st_synchronize();
				enable_x();
				enable_y();

      			lcd_wizard_set_page(2);
      			lcd_update(true);
      			SERIAL_ECHOLN("Wizard set to 2");

        //finish moves
        st_synchronize();
        //disable extruder steppers so filament can be removed
        disable_e0();
        disable_e1();
        disable_e2();

      			lcd_clear_triggered_flags();
      			while (!LCD_CLICKED){
          manage_heater();
      			}

      			lcd_wizard_set_page(3);
      			lcd_update(true);
      			SERIAL_ECHOLN("Wizard set to 3");

      			lcd_clear_triggered_flags();
      			while (!LCD_CLICKED) {
        			manage_heater();
        			current_position[E_AXIS]+=0.04;
        			plan_buffer_line(target[X_AXIS], target[Y_AXIS], target[Z_AXIS],current_position[E_AXIS], feedrate/60, active_extruder);
        			st_synchronize();
					enable_x();
					enable_y();
        }

      			lcd_disable_button();

      			current_position[E_AXIS]=lastpos[E_AXIS];
        plan_set_e_position(current_position[E_AXIS]);
        plan_buffer_line(target[X_AXIS], target[Y_AXIS], target[Z_AXIS], target[E_AXIS], feedrate/60, active_extruder); //should do nothing
        plan_buffer_line(lastpos[X_AXIS], lastpos[Y_AXIS], target[Z_AXIS], target[E_AXIS], feedrate/60, active_extruder); //move xy back
        plan_buffer_line(lastpos[X_AXIS], lastpos[Y_AXIS], lastpos[Z_AXIS], target[E_AXIS], feedrate/60, active_extruder); //move z back
        plan_buffer_line(lastpos[X_AXIS], lastpos[Y_AXIS], lastpos[Z_AXIS], lastpos[E_AXIS], feedrate/60, active_extruder); //final untretract

      			lcd_wizard_set_page(4);
      			lcd_update(true);
      			lcd_enable_display_timeout();
      			SERIAL_ECHOLN("Wizard set to 4");

      			st_synchronize();
      			lcd_enable_button();
      			stop_buffer = false;
    }
    break;
    #endif //FILAMENTCHANGEENABLE
    #ifdef DUAL_X_CARRIAGE
    case 605: // Set dual x-carriage movement mode:
              //    M605 S0: Full control mode. The slicer has full control over x-carriage movement
              //    M605 S1: Auto-park mode. The inactive head will auto park/unpark without slicer involvement
              //    M605 S2 [Xnnn] [Rmmm]: Duplication mode. The second extruder will duplicate the first with nnn
              //                         millimeters x-offset and an optional differential hotend temperature of
              //                         mmm degrees. E.g., with "M605 S2 X100 R2" the second extruder will duplicate
              //                         the first with a spacing of 100mm in the x direction and 2 degrees hotter.
              //
              //    Note: the X axis should be homed after changing dual x-carriage mode.
    {
        st_synchronize();

        if (code_seen('S'))
          dual_x_carriage_mode = code_value();

        if (dual_x_carriage_mode == DXC_DUPLICATION_MODE)
        {
          if (code_seen('X'))
            duplicate_extruder_x_offset = max(code_value(),X2_MIN_POS - x_home_pos(0));

          if (code_seen('R'))
            duplicate_extruder_temp_offset = code_value();

          SERIAL_ECHO_START;
          SERIAL_ECHOPGM(MSG_HOTEND_OFFSET);
          SERIAL_ECHO(" ");
          SERIAL_ECHO(extruder_offset[X_AXIS][0]);
          SERIAL_ECHO(",");
          SERIAL_ECHO(extruder_offset[Y_AXIS][0]);
          SERIAL_ECHO(" ");
          SERIAL_ECHO(duplicate_extruder_x_offset);
          SERIAL_ECHO(",");
          SERIAL_ECHOLN(extruder_offset[Y_AXIS][1]);
        }
        else if (dual_x_carriage_mode != DXC_FULL_CONTROL_MODE && dual_x_carriage_mode != DXC_AUTO_PARK_MODE)
        {
          dual_x_carriage_mode = DEFAULT_DUAL_X_CARRIAGE_MODE;
        }

        active_extruder_parked = false;
        extruder_duplication_enabled = false;
        delayed_move_time = 0;
    }
    break;
    #endif //DUAL_X_CARRIAGE

			#ifdef WITBOX 
    		/* WITBOX new GCODES:
			*M700: level plate script
			*M701: load filament script
			*M702: unload filament script */
    		case 700: // Script for level the build plate going to 3 points
    		{
  				SERIAL_ECHOLN(" --LEVEL PLATE SCRIPT--");
    			lcd_disable_display_timeout();
    			lcd_update();

    			lcd_clear_triggered_flags();
  				while(!LCD_CLICKED) {
      				manage_heater();
    			}
  	
  				lcd_wizard_set_page(1);
    			lcd_update();
         
    			saved_feedrate = feedrate;
    			saved_feedmultiply = feedmultiply;
    			feedmultiply = 100;
    			previous_millis_cmd = millis();

    			lcd_disable_interrupt();
    			enable_endstops(true);

    			for(int8_t i=0; i < NUM_AXIS; i++) {
    				destination[i] = current_position[i];
    			}
    			feedrate = 0.0;
    			home_all_axis = !((code_seen(axis_codes[0])) || (code_seen(axis_codes[1])) || (code_seen(axis_codes[2])));

  				#if Z_HOME_DIR > 0                      // If homing away from BED do Z first
    				if((home_all_axis) || (code_seen(axis_codes[Z_AXIS]))) {
    					HOMEAXIS(Z);
    				}
  				#endif
    			if((home_all_axis) || (code_seen(axis_codes[X_AXIS]))) {
      				HOMEAXIS(X);
    			}
    			if((home_all_axis) || (code_seen(axis_codes[Y_AXIS]))) {
      				HOMEAXIS(Y);
    			}
  				#if Z_HOME_DIR < 0                      // If homing towards BED do Z last
    				if((home_all_axis) || (code_seen(axis_codes[Z_AXIS]))) {
    					HOMEAXIS(Z);
    				}
  				#endif

    			if(code_seen(axis_codes[X_AXIS])) {
      				if(code_value_long() != 0) {
        				current_position[X_AXIS]=code_value()+add_homing[0];
      				}
   				}

    			if(code_seen(axis_codes[Y_AXIS])) {
      				if(code_value_long() != 0) {
        				current_position[Y_AXIS]=code_value()+add_homing[1];
      				}
    			}

    			if(code_seen(axis_codes[Z_AXIS])) {
      				if(code_value_long() != 0) {
        				current_position[Z_AXIS]=code_value()+add_homing[2];
      				}
    			}

    			plan_set_position(current_position[X_AXIS], current_position[Y_AXIS], current_position[Z_AXIS], current_position[E_AXIS]);

  				#ifdef ENDSTOPS_ONLY_FOR_HOMING
  					enable_endstops(false);
  				#endif

    			feedrate = saved_feedrate;
    			feedmultiply = saved_feedmultiply;
    			previous_millis_cmd = millis();
    			endstops_hit_on_purpose();        
  	
    			plan_set_position(current_position[X_AXIS], current_position[Y_AXIS], current_position[Z_AXIS], current_position[E_AXIS]);

  				// prob 1
  				do_blocking_move_to(current_position[X_AXIS], current_position[Y_AXIS],Z_MIN_POS+10);
    			lcd_enable_interrupt();
    
  				#if X_MAX_POS > 250 //Witbox
    				do_blocking_move_to((X_MAX_POS-X_MIN_POS)/2,Y_MAX_POS-10, current_position[Z_AXIS]);
  				#elif Y_MAX_POS > 250 //Hephestos XL
    				do_blocking_move_to(20, 260, current_position[Z_AXIS]);
  				#else //Hephestos
    				do_blocking_move_to(20, 190, current_position[Z_AXIS]);
  				#endif
    			do_blocking_move_to(current_position[X_AXIS], current_position[Y_AXIS], Z_MIN_POS);
  	

    			lcd_clear_triggered_flags();
    			while(!LCD_CLICKED) {          
      				manage_heater();
    			}
  	
  				lcd_wizard_set_page(2);
    			lcd_update();
  	
  				do_blocking_move_to(current_position[X_AXIS], current_position[Y_AXIS],Z_MIN_POS+10);
  				#if X_MAX_POS > 250 //Witbox
  					do_blocking_move_to(90, 5, current_position[Z_AXIS]);
				#elif Y_MAX_POS > 250 //Hephestos XL
					do_blocking_move_to(190, 260, current_position[Z_AXIS]);
  				#else //Hephestos
  					do_blocking_move_to(195, 190, current_position[Z_AXIS]);
  				#endif
  				do_blocking_move_to(current_position[X_AXIS], current_position[Y_AXIS],Z_MIN_POS);
  	  
    			lcd_clear_triggered_flags();
  				while(!LCD_CLICKED) {
  	  				manage_heater();
  	  				manage_inactivity();
  				}
  	
  				lcd_wizard_set_page(3);
    			lcd_update();
  		  
  				do_blocking_move_to(current_position[X_AXIS], current_position[Y_AXIS],Z_MIN_POS+10);
  				#if X_MAX_POS > 250 //Witbox
    				do_blocking_move_to(205, 5, current_position[Z_AXIS]);
				#elif Y_MAX_POS > 250 //Hephestos XL
					do_blocking_move_to(20, 40, current_position[Z_AXIS]);
  				#else //Hephestos
    				do_blocking_move_to(20, 20, current_position[Z_AXIS]);
  				#endif
  					do_blocking_move_to(current_position[X_AXIS], current_position[Y_AXIS],Z_MIN_POS);

    			lcd_clear_triggered_flags();
  	 			while(!LCD_CLICKED) {
  	  				manage_heater();
  	  				manage_inactivity();
  				}

    			#if X_MAX_POS < 250
    				lcd_wizard_set_page(4);
    				lcd_update();
  		  
    				do_blocking_move_to(current_position[X_AXIS], current_position[Y_AXIS],Z_MIN_POS+10);
    				#if Y_MAX_POS > 250 //Hephestos XL
    					do_blocking_move_to(190, 40, current_position[Z_AXIS]);
    				#else //Hephestos
    					do_blocking_move_to(195, 20, current_position[Z_AXIS]);
    				#endif
    				do_blocking_move_to(current_position[X_AXIS], current_position[Y_AXIS],Z_MIN_POS);
  	
    				lcd_clear_triggered_flags();
    				while(!LCD_CLICKED){
      					manage_heater();
      					manage_inactivity();
    				}
    			#endif

    			lcd_wizard_set_page(5);
    			lcd_update();
  		 
  				do_blocking_move_to(current_position[X_AXIS], current_position[Y_AXIS],Z_MIN_POS+10);
  				#if X_MAX_POS > 250
  	  				do_blocking_move_to(150, 105, current_position[Z_AXIS]);
  				#else
    				do_blocking_move_to((X_MAX_POS-X_MIN_POS)/2, (Y_MAX_POS-Y_MIN_POS)/2, current_position[Z_AXIS]);
  				#endif
  					do_blocking_move_to(current_position[X_AXIS], current_position[Y_AXIS],Z_MIN_POS);
  	      
    			lcd_clear_triggered_flags();
  				while(!LCD_CLICKED){                  
  	  				manage_heater();
  	  				manage_inactivity();
  				}
  	
  				lcd_wizard_set_page(6);
    			lcd_update();
  		
  				do_blocking_move_to(current_position[X_AXIS], current_position[Y_AXIS],Z_MIN_POS+50);
  				do_blocking_move_to(10, 10, current_position[Z_AXIS]);
  				//do_blocking_move_to(current_position[X_AXIS], current_position[Y_AXIS],Z_MIN_POS);
    			lcd_wizard_set_page(7);
    			lcd_update();      
    			lcd_enable_display_timeout();
    		}
    		break;
    
    		case 701:
      			SERIAL_ECHOLN(" --LOAD-- ");
      
       			st_synchronize();
       			plan_set_position(current_position[X_AXIS], current_position[Y_AXIS], current_position[Z_AXIS], current_position[E_AXIS]); 
    
      			//-- Extruir!
      			current_position[E_AXIS] += 100.0;
      			plan_buffer_line(current_position[X_AXIS], current_position[Y_AXIS], current_position[Z_AXIS],current_position[E_AXIS], 300/60, active_extruder);
      			st_synchronize(); 

      			SERIAL_ECHOLN("ok");
				//do_blocking_extrude_to(100);
      			break;
			case 702:
				SERIAL_ECHOLN(" --UNLOAD-- ");
      
				st_synchronize(); 
				plan_set_position(current_position[X_AXIS], current_position[Y_AXIS], current_position[Z_AXIS], current_position[E_AXIS]); 
    
				//-- Extruir!
				current_position[E_AXIS] += 50.0;
				plan_buffer_line(current_position[X_AXIS], current_position[Y_AXIS], current_position[Z_AXIS],current_position[E_AXIS], 300/60, active_extruder);
				st_synchronize(); 
      
				//-- Sacar!
				current_position[E_AXIS] -= 60.0;
				plan_buffer_line(current_position[X_AXIS], current_position[Y_AXIS], current_position[Z_AXIS],current_position[E_AXIS], 300/60, active_extruder);
				st_synchronize();

				SERIAL_ECHOLN("ok");
				//do_blocking_extrude_to(30);
				//do_blocking_extrude_to(-100);
      			break;  
			#endif //WITBOX

    case 907: // M907 Set digital trimpot motor current using axis codes.
    {
      #if defined(DIGIPOTSS_PIN) && DIGIPOTSS_PIN > -1
        for(int i=0;i<NUM_AXIS;i++) if(code_seen(axis_codes[i])) digipot_current(i,code_value());
        if(code_seen('B')) digipot_current(4,code_value());
        if(code_seen('S')) for(int i=0;i<=4;i++) digipot_current(i,code_value());
      #endif
      #ifdef MOTOR_CURRENT_PWM_XY_PIN
        if(code_seen('X')) digipot_current(0, code_value());
      #endif
      #ifdef MOTOR_CURRENT_PWM_Z_PIN
        if(code_seen('Z')) digipot_current(1, code_value());
      #endif
      #ifdef MOTOR_CURRENT_PWM_E_PIN
        if(code_seen('E')) digipot_current(2, code_value());
      #endif
      #ifdef DIGIPOT_I2C
        // this one uses actual amps in floating point
        for(int i=0;i<NUM_AXIS;i++) if(code_seen(axis_codes[i])) digipot_i2c_set_current(i, code_value());
        // for each additional extruder (named B,C,D,E..., channels 4,5,6,7...)
        for(int i=NUM_AXIS;i<DIGIPOT_I2C_NUM_CHANNELS;i++) if(code_seen('B'+i-NUM_AXIS)) digipot_i2c_set_current(i, code_value());
      #endif
    }
    break;
    case 908: // M908 Control digital trimpot directly.
    {
      #if defined(DIGIPOTSS_PIN) && DIGIPOTSS_PIN > -1
        uint8_t channel,current;
        if(code_seen('P')) channel=code_value();
        if(code_seen('S')) current=code_value();
        digitalPotWrite(channel, current);
      #endif
    }
    break;
    case 350: // M350 Set microstepping mode. Warning: Steps per unit remains unchanged. S code sets stepping mode for all drivers.
    {
      #if defined(X_MS1_PIN) && X_MS1_PIN > -1
        if(code_seen('S')) for(int i=0;i<=4;i++) microstep_mode(i,code_value());
        for(int i=0;i<NUM_AXIS;i++) if(code_seen(axis_codes[i])) microstep_mode(i,(uint8_t)code_value());
        if(code_seen('B')) microstep_mode(4,code_value());
        microstep_readings();
      #endif
    }
    break;
    case 351: // M351 Toggle MS1 MS2 pins directly, S# determines MS1 or MS2, X# sets the pin high/low.
    {
      #if defined(X_MS1_PIN) && X_MS1_PIN > -1
      if(code_seen('S')) switch((int)code_value())
      {
        case 1:
          for(int i=0;i<NUM_AXIS;i++) if(code_seen(axis_codes[i])) microstep_ms(i,code_value(),-1);
          if(code_seen('B')) microstep_ms(4,code_value(),-1);
          break;
        case 2:
          for(int i=0;i<NUM_AXIS;i++) if(code_seen(axis_codes[i])) microstep_ms(i,-1,code_value());
          if(code_seen('B')) microstep_ms(4,-1,code_value());
          break;
      }
      microstep_readings();
      #endif
    }
    break;
    case 999: // M999: Restart after being stopped
      Stopped = false;
      lcd_reset_alert_level();
      gcode_LastN = Stopped_gcode_LastN;
      FlushSerialRequestResend();
    break;
    }
  }

  else if(code_seen('T'))
  {
    tmp_extruder = code_value();
    if(tmp_extruder >= EXTRUDERS) {
      SERIAL_ECHO_START;
      SERIAL_ECHO("T");
      SERIAL_ECHO(tmp_extruder);
      SERIAL_ECHOLN(MSG_INVALID_EXTRUDER);
    }
    else {
      boolean make_move = false;
      if(code_seen('F')) {
        make_move = true;
        next_feedrate = code_value();
        if(next_feedrate > 0.0) {
          feedrate = next_feedrate;
        }
      }
      #if EXTRUDERS > 1
      if(tmp_extruder != active_extruder) {
        // Save current position to return to after applying extruder offset
        memcpy(destination, current_position, sizeof(destination));
      #ifdef DUAL_X_CARRIAGE
        if (dual_x_carriage_mode == DXC_AUTO_PARK_MODE && Stopped == false &&
            (delayed_move_time != 0 || current_position[X_AXIS] != x_home_pos(active_extruder)))
        {
          // Park old head: 1) raise 2) move to park position 3) lower
          plan_buffer_line(current_position[X_AXIS], current_position[Y_AXIS], current_position[Z_AXIS] + TOOLCHANGE_PARK_ZLIFT,
                current_position[E_AXIS], max_feedrate[Z_AXIS], active_extruder);
          plan_buffer_line(x_home_pos(active_extruder), current_position[Y_AXIS], current_position[Z_AXIS] + TOOLCHANGE_PARK_ZLIFT,
                current_position[E_AXIS], max_feedrate[X_AXIS], active_extruder);
          plan_buffer_line(x_home_pos(active_extruder), current_position[Y_AXIS], current_position[Z_AXIS],
                current_position[E_AXIS], max_feedrate[Z_AXIS], active_extruder);
          st_synchronize();
        }

        // apply Y & Z extruder offset (x offset is already used in determining home pos)
        current_position[Y_AXIS] = current_position[Y_AXIS] -
                     extruder_offset[Y_AXIS][active_extruder] +
                     extruder_offset[Y_AXIS][tmp_extruder];
        current_position[Z_AXIS] = current_position[Z_AXIS] -
                     extruder_offset[Z_AXIS][active_extruder] +
                     extruder_offset[Z_AXIS][tmp_extruder];

        active_extruder = tmp_extruder;

        // This function resets the max/min values - the current position may be overwritten below.
        axis_is_at_home(X_AXIS);

        if (dual_x_carriage_mode == DXC_FULL_CONTROL_MODE)
        {
          current_position[X_AXIS] = inactive_extruder_x_pos;
          inactive_extruder_x_pos = destination[X_AXIS];
        }
        else if (dual_x_carriage_mode == DXC_DUPLICATION_MODE)
        {
          active_extruder_parked = (active_extruder == 0); // this triggers the second extruder to move into the duplication position
          if (active_extruder == 0 || active_extruder_parked)
            current_position[X_AXIS] = inactive_extruder_x_pos;
          else
            current_position[X_AXIS] = destination[X_AXIS] + duplicate_extruder_x_offset;
          inactive_extruder_x_pos = destination[X_AXIS];
          extruder_duplication_enabled = false;
        }
        else
        {
          // record raised toolhead position for use by unpark
          memcpy(raised_parked_position, current_position, sizeof(raised_parked_position));
          raised_parked_position[Z_AXIS] += TOOLCHANGE_UNPARK_ZLIFT;
          active_extruder_parked = true;
          delayed_move_time = 0;
        }
      #else
        // Offset extruder (only by XY)
        int i;
        for(i = 0; i < 2; i++) {
	   					current_position[i] = current_position[i] - extruder_offset[i][active_extruder] + extruder_offset[i][tmp_extruder];
           current_position[i] = current_position[i] -
                                 extruder_offset[i][active_extruder] +
                                 extruder_offset[i][tmp_extruder];
        }
        // Set the new active extruder and position
        active_extruder = tmp_extruder;
      #endif //else DUAL_X_CARRIAGE
#ifdef DELTA 

  calculate_delta(current_position); // change cartesian kinematic  to  delta kinematic;
   //sent position to plan_set_position();
  plan_set_position(delta[X_AXIS], delta[Y_AXIS], delta[Z_AXIS],current_position[E_AXIS]);
            
#else
        plan_set_position(current_position[X_AXIS], current_position[Y_AXIS], current_position[Z_AXIS], current_position[E_AXIS]);

#endif
        // Move to the old position if 'F' was in the parameters
        if(make_move && Stopped == false) {
           prepare_move();
        }
      }
      #endif
      SERIAL_ECHO_START;
      SERIAL_ECHO(MSG_ACTIVE_EXTRUDER);
      SERIAL_PROTOCOLLN((int)active_extruder);
    }
  }

  else
  {
    SERIAL_ECHO_START;
    SERIAL_ECHOPGM(MSG_UNKNOWN_COMMAND);
    SERIAL_ECHO(cmdbuffer[bufindr]);
    SERIAL_ECHOLNPGM("\"");
  }

  ClearToSend();
}

void FlushSerialRequestResend()
{
  //char cmdbuffer[bufindr][100]="Resend:";
  MYSERIAL.flush();
  SERIAL_PROTOCOLPGM(MSG_RESEND);
  SERIAL_PROTOCOLLN(gcode_LastN + 1);
  ClearToSend();
}

void ClearToSend()
{
  previous_millis_cmd = millis();
  #ifdef SDSUPPORT
  if(fromsd[bufindr])
    return;
  #endif //SDSUPPORT
  SERIAL_PROTOCOLLNPGM(MSG_OK);
}

void get_coordinates()
{
  bool seen[4]={false,false,false,false};
  for(int8_t i=0; i < NUM_AXIS; i++) {
    if(code_seen(axis_codes[i]))
    {
      destination[i] = (float)code_value() + (axis_relative_modes[i] || relative_mode)*current_position[i];
      seen[i]=true;
    }
    else destination[i] = current_position[i]; //Are these else lines really needed?
  }
  if(code_seen('F')) {
    next_feedrate = code_value();
    if(next_feedrate > 0.0) feedrate = next_feedrate;
  }
}

void get_arc_coordinates()
{
#ifdef SF_ARC_FIX
   bool relative_mode_backup = relative_mode;
   relative_mode = true;
#endif
   get_coordinates();
#ifdef SF_ARC_FIX
   relative_mode=relative_mode_backup;
#endif

   if(code_seen('I')) {
     offset[0] = code_value();
   }
   else {
     offset[0] = 0.0;
   }
   if(code_seen('J')) {
     offset[1] = code_value();
   }
   else {
     offset[1] = 0.0;
   }
}

void clamp_to_software_endstops(float target[3])
{
  if (min_software_endstops) {
    if (target[X_AXIS] < min_pos[X_AXIS]) target[X_AXIS] = min_pos[X_AXIS];
    if (target[Y_AXIS] < min_pos[Y_AXIS]) target[Y_AXIS] = min_pos[Y_AXIS];
    
    float negative_z_offset = 0;
    #ifdef ENABLE_AUTO_BED_LEVELING
      if (Z_PROBE_OFFSET_FROM_EXTRUDER < 0) negative_z_offset = negative_z_offset + Z_PROBE_OFFSET_FROM_EXTRUDER;
      if (add_homing[Z_AXIS] < 0) negative_z_offset = negative_z_offset + add_homing[Z_AXIS];
    #endif
    
    if (target[Z_AXIS] < min_pos[Z_AXIS]+negative_z_offset) target[Z_AXIS] = min_pos[Z_AXIS]+negative_z_offset;
  }

  if (max_software_endstops) {
    if (target[X_AXIS] > max_pos[X_AXIS]) target[X_AXIS] = max_pos[X_AXIS];
    if (target[Y_AXIS] > max_pos[Y_AXIS]) target[Y_AXIS] = max_pos[Y_AXIS];
    if (target[Z_AXIS] > max_pos[Z_AXIS]) target[Z_AXIS] = max_pos[Z_AXIS];
  }
}

#ifdef DELTA
void recalc_delta_settings(float radius, float diagonal_rod)
{
	 delta_tower1_x= -SIN_60*radius; // front left tower
	 delta_tower1_y= -COS_60*radius;	   
	 delta_tower2_x=  SIN_60*radius; // front right tower
	 delta_tower2_y= -COS_60*radius;	   
	 delta_tower3_x= 0.0;                  // back middle tower
	 delta_tower3_y= radius;
	 delta_diagonal_rod_2= sq(diagonal_rod);
}

void calculate_delta(float cartesian[3])
{
  delta[X_AXIS] = sqrt(delta_diagonal_rod_2
                       - sq(delta_tower1_x-cartesian[X_AXIS])
                       - sq(delta_tower1_y-cartesian[Y_AXIS])
                       ) + cartesian[Z_AXIS];
  delta[Y_AXIS] = sqrt(delta_diagonal_rod_2
                       - sq(delta_tower2_x-cartesian[X_AXIS])
                       - sq(delta_tower2_y-cartesian[Y_AXIS])
                       ) + cartesian[Z_AXIS];
  delta[Z_AXIS] = sqrt(delta_diagonal_rod_2
                       - sq(delta_tower3_x-cartesian[X_AXIS])
                       - sq(delta_tower3_y-cartesian[Y_AXIS])
                       ) + cartesian[Z_AXIS];
  /*
  SERIAL_ECHOPGM("cartesian x="); SERIAL_ECHO(cartesian[X_AXIS]);
  SERIAL_ECHOPGM(" y="); SERIAL_ECHO(cartesian[Y_AXIS]);
  SERIAL_ECHOPGM(" z="); SERIAL_ECHOLN(cartesian[Z_AXIS]);

  SERIAL_ECHOPGM("delta x="); SERIAL_ECHO(delta[X_AXIS]);
  SERIAL_ECHOPGM(" y="); SERIAL_ECHO(delta[Y_AXIS]);
  SERIAL_ECHOPGM(" z="); SERIAL_ECHOLN(delta[Z_AXIS]);
  */
}
#endif

void prepare_move()
{
  clamp_to_software_endstops(destination);
  previous_millis_cmd = millis();
  
  #ifdef SCARA //for now same as delta-code

float difference[NUM_AXIS];
for (int8_t i=0; i < NUM_AXIS; i++) {
	difference[i] = destination[i] - current_position[i];
}

float cartesian_mm = sqrt(	sq(difference[X_AXIS]) +
							sq(difference[Y_AXIS]) +
							sq(difference[Z_AXIS]));
if (cartesian_mm < 0.000001) { cartesian_mm = abs(difference[E_AXIS]); }
if (cartesian_mm < 0.000001) { return; }
float seconds = 6000 * cartesian_mm / feedrate / feedmultiply;
int steps = max(1, int(scara_segments_per_second * seconds));
 //SERIAL_ECHOPGM("mm="); SERIAL_ECHO(cartesian_mm);
 //SERIAL_ECHOPGM(" seconds="); SERIAL_ECHO(seconds);
 //SERIAL_ECHOPGM(" steps="); SERIAL_ECHOLN(steps);
for (int s = 1; s <= steps; s++) {
	float fraction = float(s) / float(steps);
	for(int8_t i=0; i < NUM_AXIS; i++) {
		destination[i] = current_position[i] + difference[i] * fraction;
	}

	
	calculate_delta(destination);
         //SERIAL_ECHOPGM("destination[X_AXIS]="); SERIAL_ECHOLN(destination[X_AXIS]);
         //SERIAL_ECHOPGM("destination[Y_AXIS]="); SERIAL_ECHOLN(destination[Y_AXIS]);
         //SERIAL_ECHOPGM("destination[Z_AXIS]="); SERIAL_ECHOLN(destination[Z_AXIS]);
         //SERIAL_ECHOPGM("delta[X_AXIS]="); SERIAL_ECHOLN(delta[X_AXIS]);
         //SERIAL_ECHOPGM("delta[Y_AXIS]="); SERIAL_ECHOLN(delta[Y_AXIS]);
         //SERIAL_ECHOPGM("delta[Z_AXIS]="); SERIAL_ECHOLN(delta[Z_AXIS]);
         
	plan_buffer_line(delta[X_AXIS], delta[Y_AXIS], delta[Z_AXIS],
	destination[E_AXIS], feedrate*feedmultiply/60/100.0,
	active_extruder);
}
#endif // SCARA
  
#ifdef DELTA
  float difference[NUM_AXIS];
  for (int8_t i=0; i < NUM_AXIS; i++) {
    difference[i] = destination[i] - current_position[i];
  }
  float cartesian_mm = sqrt(sq(difference[X_AXIS]) +
                            sq(difference[Y_AXIS]) +
                            sq(difference[Z_AXIS]));
  if (cartesian_mm < 0.000001) { cartesian_mm = abs(difference[E_AXIS]); }
  if (cartesian_mm < 0.000001) { return; }
  float seconds = 6000 * cartesian_mm / feedrate / feedmultiply;
  int steps = max(1, int(delta_segments_per_second * seconds));
  // SERIAL_ECHOPGM("mm="); SERIAL_ECHO(cartesian_mm);
  // SERIAL_ECHOPGM(" seconds="); SERIAL_ECHO(seconds);
  // SERIAL_ECHOPGM(" steps="); SERIAL_ECHOLN(steps);
  for (int s = 1; s <= steps; s++) {
    float fraction = float(s) / float(steps);
    for(int8_t i=0; i < NUM_AXIS; i++) {
      destination[i] = current_position[i] + difference[i] * fraction;
    }
    calculate_delta(destination);
    plan_buffer_line(delta[X_AXIS], delta[Y_AXIS], delta[Z_AXIS],
                     destination[E_AXIS], feedrate*feedmultiply/60/100.0,
                     active_extruder);
  }
  
#endif // DELTA

#ifdef DUAL_X_CARRIAGE
  if (active_extruder_parked)
  {
    if (dual_x_carriage_mode == DXC_DUPLICATION_MODE && active_extruder == 0)
    {
      // move duplicate extruder into correct duplication position.
      plan_set_position(inactive_extruder_x_pos, current_position[Y_AXIS], current_position[Z_AXIS], current_position[E_AXIS]);
      plan_buffer_line(current_position[X_AXIS] + duplicate_extruder_x_offset, current_position[Y_AXIS], current_position[Z_AXIS],
          current_position[E_AXIS], max_feedrate[X_AXIS], 1);
      plan_set_position(current_position[X_AXIS], current_position[Y_AXIS], current_position[Z_AXIS], current_position[E_AXIS]);
      st_synchronize();
      extruder_duplication_enabled = true;
      active_extruder_parked = false;
    }
    else if (dual_x_carriage_mode == DXC_AUTO_PARK_MODE) // handle unparking of head
    {
      if (current_position[E_AXIS] == destination[E_AXIS])
      {
        // this is a travel move - skit it but keep track of current position (so that it can later
        // be used as start of first non-travel move)
        if (delayed_move_time != 0xFFFFFFFFUL)
        {
          memcpy(current_position, destination, sizeof(current_position));
          if (destination[Z_AXIS] > raised_parked_position[Z_AXIS])
            raised_parked_position[Z_AXIS] = destination[Z_AXIS];
          delayed_move_time = millis();
          return;
        }
      }
      delayed_move_time = 0;
      // unpark extruder: 1) raise, 2) move into starting XY position, 3) lower
      plan_buffer_line(raised_parked_position[X_AXIS], raised_parked_position[Y_AXIS], raised_parked_position[Z_AXIS],    current_position[E_AXIS], max_feedrate[Z_AXIS], active_extruder);
      plan_buffer_line(current_position[X_AXIS], current_position[Y_AXIS], raised_parked_position[Z_AXIS],
          current_position[E_AXIS], min(max_feedrate[X_AXIS],max_feedrate[Y_AXIS]), active_extruder);
      plan_buffer_line(current_position[X_AXIS], current_position[Y_AXIS], current_position[Z_AXIS],
          current_position[E_AXIS], max_feedrate[Z_AXIS], active_extruder);
      active_extruder_parked = false;
    }
  }
#endif //DUAL_X_CARRIAGE

#if ! (defined DELTA || defined SCARA)
  // Do not use feedmultiply for E or Z only moves
  if( (current_position[X_AXIS] == destination [X_AXIS]) && (current_position[Y_AXIS] == destination [Y_AXIS])) {
      plan_buffer_line(destination[X_AXIS], destination[Y_AXIS], destination[Z_AXIS], destination[E_AXIS], feedrate/60, active_extruder);
  }
  else {
    plan_buffer_line(destination[X_AXIS], destination[Y_AXIS], destination[Z_AXIS], destination[E_AXIS], feedrate*feedmultiply/60/100.0, active_extruder);
  }
#endif // !(DELTA || SCARA)

  for(int8_t i=0; i < NUM_AXIS; i++) {
    current_position[i] = destination[i];
  }
}

void prepare_arc_move(char isclockwise) {
  float r = hypot(offset[X_AXIS], offset[Y_AXIS]); // Compute arc radius for mc_arc

  // Trace the arc
  mc_arc(current_position, destination, offset, X_AXIS, Y_AXIS, Z_AXIS, feedrate*feedmultiply/60/100.0, r, isclockwise, active_extruder);

  // As far as the parser is concerned, the position is now == target. In reality the
  // motion control system might still be processing the action and the real tool position
  // in any intermediate location.
  for(int8_t i=0; i < NUM_AXIS; i++) {
    current_position[i] = destination[i];
  }
  previous_millis_cmd = millis();
}

#if defined(CONTROLLERFAN_PIN) && CONTROLLERFAN_PIN > -1

#if defined(FAN_PIN)
  #if CONTROLLERFAN_PIN == FAN_PIN
    #error "You cannot set CONTROLLERFAN_PIN equal to FAN_PIN"
  #endif
#endif

unsigned long lastMotor = 0; //Save the time for when a motor was turned on last
unsigned long lastMotorCheck = 0;

void controllerFan()
{
  if ((millis() - lastMotorCheck) >= 2500) //Not a time critical function, so we only check every 2500ms
  {
    lastMotorCheck = millis();

    if(!READ(X_ENABLE_PIN) || !READ(Y_ENABLE_PIN) || !READ(Z_ENABLE_PIN) || (soft_pwm_bed > 0)
    #if EXTRUDERS > 2
       || !READ(E2_ENABLE_PIN)
    #endif
    #if EXTRUDER > 1
      #if defined(X2_ENABLE_PIN) && X2_ENABLE_PIN > -1
       || !READ(X2_ENABLE_PIN)
      #endif
       || !READ(E1_ENABLE_PIN)
    #endif
       || !READ(E0_ENABLE_PIN)) //If any of the drivers are enabled...
    {
      lastMotor = millis(); //... set time to NOW so the fan will turn on
    }

    if ((millis() - lastMotor) >= (CONTROLLERFAN_SECS*1000UL) || lastMotor == 0) //If the last time any driver was enabled, is longer since than CONTROLLERSEC...
    {
        digitalWrite(CONTROLLERFAN_PIN, 0);
        analogWrite(CONTROLLERFAN_PIN, 0);
    }
    else
    {
        // allows digital or PWM fan output to be used (see M42 handling)
        digitalWrite(CONTROLLERFAN_PIN, CONTROLLERFAN_SPEED);
        analogWrite(CONTROLLERFAN_PIN, CONTROLLERFAN_SPEED);
    }
  }
}
#endif

#ifdef SCARA
void calculate_SCARA_forward_Transform(float f_scara[3])
{
  // Perform forward kinematics, and place results in delta[3]
  // The maths and first version has been done by QHARLEY . Integrated into masterbranch 06/2014 and slightly restructured by Joachim Cerny in June 2014
  
  float x_sin, x_cos, y_sin, y_cos;
  
    //SERIAL_ECHOPGM("f_delta x="); SERIAL_ECHO(f_scara[X_AXIS]);
    //SERIAL_ECHOPGM(" y="); SERIAL_ECHO(f_scara[Y_AXIS]);
  
    x_sin = sin(f_scara[X_AXIS]/SCARA_RAD2DEG) * Linkage_1;
    x_cos = cos(f_scara[X_AXIS]/SCARA_RAD2DEG) * Linkage_1;
    y_sin = sin(f_scara[Y_AXIS]/SCARA_RAD2DEG) * Linkage_2;
    y_cos = cos(f_scara[Y_AXIS]/SCARA_RAD2DEG) * Linkage_2;
   
  //  SERIAL_ECHOPGM(" x_sin="); SERIAL_ECHO(x_sin);
  //  SERIAL_ECHOPGM(" x_cos="); SERIAL_ECHO(x_cos);
  //  SERIAL_ECHOPGM(" y_sin="); SERIAL_ECHO(y_sin);
  //  SERIAL_ECHOPGM(" y_cos="); SERIAL_ECHOLN(y_cos);
  
    delta[X_AXIS] = x_cos + y_cos + SCARA_offset_x;  //theta
    delta[Y_AXIS] = x_sin + y_sin + SCARA_offset_y;  //theta+phi
	
    //SERIAL_ECHOPGM(" delta[X_AXIS]="); SERIAL_ECHO(delta[X_AXIS]);
    //SERIAL_ECHOPGM(" delta[Y_AXIS]="); SERIAL_ECHOLN(delta[Y_AXIS]);
}  

void calculate_delta(float cartesian[3]){
  //reverse kinematics.
  // Perform reversed kinematics, and place results in delta[3]
  // The maths and first version has been done by QHARLEY . Integrated into masterbranch 06/2014 and slightly restructured by Joachim Cerny in June 2014
  
  float SCARA_pos[2];
  static float SCARA_C2, SCARA_S2, SCARA_K1, SCARA_K2, SCARA_theta, SCARA_psi; 
  
  SCARA_pos[X_AXIS] = cartesian[X_AXIS] * axis_scaling[X_AXIS] - SCARA_offset_x;  //Translate SCARA to standard X Y
  SCARA_pos[Y_AXIS] = cartesian[Y_AXIS] * axis_scaling[Y_AXIS] - SCARA_offset_y;  // With scaling factor.
  
  #if (Linkage_1 == Linkage_2)
    SCARA_C2 = ( ( sq(SCARA_pos[X_AXIS]) + sq(SCARA_pos[Y_AXIS]) ) / (2 * (float)L1_2) ) - 1;
  #else
    SCARA_C2 =   ( sq(SCARA_pos[X_AXIS]) + sq(SCARA_pos[Y_AXIS]) - (float)L1_2 - (float)L2_2 ) / 45000; 
  #endif
  
  SCARA_S2 = sqrt( 1 - sq(SCARA_C2) );
  
  SCARA_K1 = Linkage_1 + Linkage_2 * SCARA_C2;
  SCARA_K2 = Linkage_2 * SCARA_S2;
  
  SCARA_theta = ( atan2(SCARA_pos[X_AXIS],SCARA_pos[Y_AXIS])-atan2(SCARA_K1, SCARA_K2) ) * -1;
  SCARA_psi   =   atan2(SCARA_S2,SCARA_C2);
  
  delta[X_AXIS] = SCARA_theta * SCARA_RAD2DEG;  // Multiply by 180/Pi  -  theta is support arm angle
  delta[Y_AXIS] = (SCARA_theta + SCARA_psi) * SCARA_RAD2DEG;  //       -  equal to sub arm angle (inverted motor)
  delta[Z_AXIS] = cartesian[Z_AXIS];
  
  /*
  SERIAL_ECHOPGM("cartesian x="); SERIAL_ECHO(cartesian[X_AXIS]);
  SERIAL_ECHOPGM(" y="); SERIAL_ECHO(cartesian[Y_AXIS]);
  SERIAL_ECHOPGM(" z="); SERIAL_ECHOLN(cartesian[Z_AXIS]);
  
  SERIAL_ECHOPGM("scara x="); SERIAL_ECHO(SCARA_pos[X_AXIS]);
  SERIAL_ECHOPGM(" y="); SERIAL_ECHOLN(SCARA_pos[Y_AXIS]);
  
  SERIAL_ECHOPGM("delta x="); SERIAL_ECHO(delta[X_AXIS]);
  SERIAL_ECHOPGM(" y="); SERIAL_ECHO(delta[Y_AXIS]);
  SERIAL_ECHOPGM(" z="); SERIAL_ECHOLN(delta[Z_AXIS]);
  
  SERIAL_ECHOPGM("C2="); SERIAL_ECHO(SCARA_C2);
  SERIAL_ECHOPGM(" S2="); SERIAL_ECHO(SCARA_S2);
  SERIAL_ECHOPGM(" Theta="); SERIAL_ECHO(SCARA_theta);
  SERIAL_ECHOPGM(" Psi="); SERIAL_ECHOLN(SCARA_psi);
  SERIAL_ECHOLN(" ");*/
}

#endif

#ifdef TEMP_STAT_LEDS
static bool blue_led = false;
static bool red_led = false;
static uint32_t stat_update = 0;

void handle_status_leds(void) {
  float max_temp = 0.0;
  if(millis() > stat_update) {
    stat_update += 500; // Update every 0.5s
    for (int8_t cur_extruder = 0; cur_extruder < EXTRUDERS; ++cur_extruder) {
       max_temp = max(max_temp, degHotend(cur_extruder));
       max_temp = max(max_temp, degTargetHotend(cur_extruder));
    }
    #if defined(TEMP_BED_PIN) && TEMP_BED_PIN > -1
      max_temp = max(max_temp, degTargetBed());
      max_temp = max(max_temp, degBed());
    #endif
    if((max_temp > 55.0) && (red_led == false)) {
      digitalWrite(STAT_LED_RED, 1);
      digitalWrite(STAT_LED_BLUE, 0);
      red_led = true;
      blue_led = false;
    }
    if((max_temp < 54.0) && (blue_led == false)) {
      digitalWrite(STAT_LED_RED, 0);
      digitalWrite(STAT_LED_BLUE, 1);
      red_led = false;
      blue_led = true;
    }
  }
}
#endif

void manage_inactivity(bool ignore_stepper_queue/*=false*/) //default argument set in Marlin.h
{
	
#if defined(KILL_PIN) && KILL_PIN > -1
	static int killCount = 0;   // make the inactivity button a bit less responsive
   const int KILL_DELAY = 10000;
#endif

#if defined(HOME_PIN) && HOME_PIN > -1
   static int homeDebounceCount = 0;   // poor man's debouncing count
   const int HOME_DEBOUNCE_DELAY = 10000;
#endif
   
	
  if(buflen < (BUFSIZE-1))
    get_command();

  if( (millis() - previous_millis_cmd) >  max_inactive_time )
    if(max_inactive_time)
      kill();
  if(stepper_inactive_time)  {
    if( (millis() - previous_millis_cmd) >  stepper_inactive_time )
    {
      if(blocks_queued() == false && ignore_stepper_queue == false) {
        disable_x();
        disable_y();
        disable_z();
        disable_e0();
        disable_e1();
        disable_e2();
      }
    }
  }
  
  #ifdef CHDK //Check if pin should be set to LOW after M240 set it to HIGH
    if (chdkActive && (millis() - chdkHigh > CHDK_DELAY))
    {
      chdkActive = false;
      WRITE(CHDK, LOW);
    }
  #endif
  
  #if defined(KILL_PIN) && KILL_PIN > -1
    
    // Check if the kill button was pressed and wait just in case it was an accidental
    // key kill key press
    // -------------------------------------------------------------------------------
    if( 0 == READ(KILL_PIN) )
    {
       killCount++;
    }
    else if (killCount > 0)
    {
       killCount--;
    }
    // Exceeded threshold and we can confirm that it was not accidental
    // KILL the machine
    // ----------------------------------------------------------------
    if ( killCount >= KILL_DELAY)
    {
       kill();
    }
  #endif

#if defined(HOME_PIN) && HOME_PIN > -1
    // Check to see if we have to home, use poor man's debouncer
    // ---------------------------------------------------------
    if ( 0 == READ(HOME_PIN) )
    {
       if (homeDebounceCount == 0)
       {
          enquecommand_P((PSTR("G28")));
          homeDebounceCount++;
          LCD_ALERTMESSAGEPGM(MSG_AUTO_HOME);
       }
       else if (homeDebounceCount < HOME_DEBOUNCE_DELAY)
       {
          homeDebounceCount++;
       }
       else
       {
          homeDebounceCount = 0;
       }
    }
#endif
    
  #if defined(CONTROLLERFAN_PIN) && CONTROLLERFAN_PIN > -1
    controllerFan(); //Check if fan should be turned on to cool stepper drivers down
  #endif
  #ifdef EXTRUDER_RUNOUT_PREVENT
    if( (millis() - previous_millis_cmd) >  EXTRUDER_RUNOUT_SECONDS*1000 )
    if(degHotend(active_extruder)>EXTRUDER_RUNOUT_MINTEMP)
    {
     bool oldstatus=READ(E0_ENABLE_PIN);
     enable_e0();
     float oldepos=current_position[E_AXIS];
     float oldedes=destination[E_AXIS];
     plan_buffer_line(destination[X_AXIS], destination[Y_AXIS], destination[Z_AXIS],
                      destination[E_AXIS]+EXTRUDER_RUNOUT_EXTRUDE*EXTRUDER_RUNOUT_ESTEPS/axis_steps_per_unit[E_AXIS],
                      EXTRUDER_RUNOUT_SPEED/60.*EXTRUDER_RUNOUT_ESTEPS/axis_steps_per_unit[E_AXIS], active_extruder);
     current_position[E_AXIS]=oldepos;
     destination[E_AXIS]=oldedes;
     plan_set_e_position(oldepos);
     previous_millis_cmd=millis();
     st_synchronize();
     WRITE(E0_ENABLE_PIN,oldstatus);
    }
  #endif
  #if defined(DUAL_X_CARRIAGE)
    // handle delayed move timeout
    if (delayed_move_time != 0 && (millis() - delayed_move_time) > 1000 && Stopped == false)
    {
      // travel moves have been received so enact them
      delayed_move_time = 0xFFFFFFFFUL; // force moves to be done
      memcpy(destination,current_position,sizeof(destination));
      prepare_move();
    }
  #endif
  #ifdef TEMP_STAT_LEDS
      handle_status_leds();
  #endif
  check_axes_activity();
}

void kill()
{
  cli(); // Stop interrupts
  disable_heater();

  disable_x();
  disable_y();
  disable_z();
  disable_e0();
  disable_e1();
  disable_e2();

#if defined(PS_ON_PIN) && PS_ON_PIN > -1
  pinMode(PS_ON_PIN,INPUT);
#endif
  SERIAL_ERROR_START;
  SERIAL_ERRORLNPGM(MSG_ERR_KILLED);
  LCD_ALERTMESSAGEPGM(MSG_KILLED);
  
  // FMC small patch to update the LCD before ending
  sei();   // enable interrupts
  for ( int i=5; i--; lcd_update())
  {
     delay(200);	
  }
  cli();   // disable interrupts
  suicide();
  while(1) { /* Intentionally left empty */ } // Wait for reset
}

void Stop()
{
  disable_heater();
  if(Stopped == false) {
    Stopped = true;
    Stopped_gcode_LastN = gcode_LastN; // Save last g_code for restart
    SERIAL_ERROR_START;
    SERIAL_ERRORLNPGM(MSG_ERR_STOPPED);
    LCD_MESSAGEPGM(MSG_STOPPED);
  }
}

bool IsStopped() { return Stopped; };

#ifdef FAST_PWM_FAN
void setPwmFrequency(uint8_t pin, int val)
{
  val &= 0x07;
  switch(digitalPinToTimer(pin))
  {

    #if defined(TCCR0A)
    case TIMER0A:
    case TIMER0B:
//         TCCR0B &= ~(_BV(CS00) | _BV(CS01) | _BV(CS02));
//         TCCR0B |= val;
         break;
    #endif

    #if defined(TCCR1A)
    case TIMER1A:
    case TIMER1B:
//         TCCR1B &= ~(_BV(CS10) | _BV(CS11) | _BV(CS12));
//         TCCR1B |= val;
         break;
    #endif

    #if defined(TCCR2)
    case TIMER2:
    case TIMER2:
         TCCR2 &= ~(_BV(CS10) | _BV(CS11) | _BV(CS12));
         TCCR2 |= val;
         break;
    #endif

    #if defined(TCCR2A)
    case TIMER2A:
    case TIMER2B:
         TCCR2B &= ~(_BV(CS20) | _BV(CS21) | _BV(CS22));
         TCCR2B |= val;
         break;
    #endif

    #if defined(TCCR3A)
    case TIMER3A:
    case TIMER3B:
    case TIMER3C:
         TCCR3B &= ~(_BV(CS30) | _BV(CS31) | _BV(CS32));
         TCCR3B |= val;
         break;
    #endif

    #if defined(TCCR4A)
    case TIMER4A:
    case TIMER4B:
    case TIMER4C:
         TCCR4B &= ~(_BV(CS40) | _BV(CS41) | _BV(CS42));
         TCCR4B |= val;
         break;
   #endif

    #if defined(TCCR5A)
    case TIMER5A:
    case TIMER5B:
    case TIMER5C:
         TCCR5B &= ~(_BV(CS50) | _BV(CS51) | _BV(CS52));
         TCCR5B |= val;
         break;
   #endif

  }
}
#endif //FAST_PWM_FAN

bool setTargetedHotend(int code){
  tmp_extruder = active_extruder;
  if(code_seen('T')) {
    tmp_extruder = code_value();
    if(tmp_extruder >= EXTRUDERS) {
      SERIAL_ECHO_START;
      switch(code){
        case 104:
          SERIAL_ECHO(MSG_M104_INVALID_EXTRUDER);
          break;
        case 105:
          SERIAL_ECHO(MSG_M105_INVALID_EXTRUDER);
          break;
        case 109:
          SERIAL_ECHO(MSG_M109_INVALID_EXTRUDER);
          break;
        case 218:
          SERIAL_ECHO(MSG_M218_INVALID_EXTRUDER);
          break;
        case 221:
          SERIAL_ECHO(MSG_M221_INVALID_EXTRUDER);
          break;
      }
      SERIAL_ECHOLN(tmp_extruder);
      return true;
    }
  }
  return false;
}


float calculate_volumetric_multiplier(float diameter) {
	float area = .0;
	float radius = .0;

	radius = diameter * .5;
	if (! volumetric_enabled || radius == 0) {
		area = 1;
	}
	else {
		area = M_PI * pow(radius, 2);
	}

	return 1.0 / area;
}

void calculate_volumetric_multipliers() {
	volumetric_multiplier[0] = calculate_volumetric_multiplier(filament_size[0]);
#if EXTRUDERS > 1
	volumetric_multiplier[1] = calculate_volumetric_multiplier(filament_size[1]);
#if EXTRUDERS > 2
	volumetric_multiplier[2] = calculate_volumetric_multiplier(filament_size[2]);
<<<<<<< HEAD
#endif
#endif
}
=======
#if EXTRUDERS > 3
	volumetric_multiplier[3] = calculate_volumetric_multiplier(filament_size[3]);
#endif //EXTRUDERS > 3
#endif //EXTRUDERS > 2
#endif //EXTRUDERS > 1
}
>>>>>>> 12589808
<|MERGE_RESOLUTION|>--- conflicted
+++ resolved
@@ -5058,15 +5058,9 @@
 	volumetric_multiplier[1] = calculate_volumetric_multiplier(filament_size[1]);
 #if EXTRUDERS > 2
 	volumetric_multiplier[2] = calculate_volumetric_multiplier(filament_size[2]);
-<<<<<<< HEAD
-#endif
-#endif
-}
-=======
 #if EXTRUDERS > 3
 	volumetric_multiplier[3] = calculate_volumetric_multiplier(filament_size[3]);
 #endif //EXTRUDERS > 3
 #endif //EXTRUDERS > 2
 #endif //EXTRUDERS > 1
-}
->>>>>>> 12589808
+}