--- conflicted
+++ resolved
@@ -42,15 +42,11 @@
 #include "pins.h"
 #include "Marlin.h"
 #include "speed_lookuptable.h"
-<<<<<<< HEAD
 #include "ultralcd.h"
+#include "streaming.h"
 #ifdef SIMPLE_LCD
   #include "Simplelcd.h"
 #endif
-=======
-#include "lcd.h"
-#include "streaming.h"
->>>>>>> d0292526
 
 char version_string[] = "U0.9.3.3-BK";
 
