--- conflicted
+++ resolved
@@ -1237,7 +1237,7 @@
     //#define POWER_LOSS_RECOVER_ZHOME
     #if ENABLED(POWER_LOSS_RECOVER_ZHOME)
       //#define POWER_LOSS_ZHOME_POS { 0, 0 } // Safe XY position to home Z while avoiding objects on the bed
-    #endif
+  #endif
   #endif
 
   /**
@@ -2708,137 +2708,137 @@
 
   #if AXIS_IS_L64XX(X2)
     #define X2_MICROSTEPS     X_MICROSTEPS
-    #define X2_OVERCURRENT            2000
-    #define X2_STALLCURRENT           1500
-    #define X2_MAX_VOLTAGE             127
-    #define X2_CHAIN_POS                -1
-    #define X2_SLEW_RATE                 1
+    #define X2_OVERCURRENT    2000
+    #define X2_STALLCURRENT   1500
+    #define X2_MAX_VOLTAGE     127
+    #define X2_CHAIN_POS        -1
+    #define X2_SLEW_RATE         1
   #endif
 
   #if AXIS_IS_L64XX(Y)
-    #define Y_MICROSTEPS               128
-    #define Y_OVERCURRENT             2000
-    #define Y_STALLCURRENT            1500
-    #define Y_MAX_VOLTAGE              127
-    #define Y_CHAIN_POS                 -1
-    #define Y_SLEW_RATE                  1
+    #define Y_MICROSTEPS       128
+    #define Y_OVERCURRENT     2000
+    #define Y_STALLCURRENT    1500
+    #define Y_MAX_VOLTAGE      127
+    #define Y_CHAIN_POS         -1
+    #define Y_SLEW_RATE          1
   #endif
 
   #if AXIS_IS_L64XX(Y2)
     #define Y2_MICROSTEPS     Y_MICROSTEPS
-    #define Y2_OVERCURRENT            2000
-    #define Y2_STALLCURRENT           1500
-    #define Y2_MAX_VOLTAGE             127
-    #define Y2_CHAIN_POS                -1
-    #define Y2_SLEW_RATE                 1
+    #define Y2_OVERCURRENT    2000
+    #define Y2_STALLCURRENT   1500
+    #define Y2_MAX_VOLTAGE     127
+    #define Y2_CHAIN_POS        -1
+    #define Y2_SLEW_RATE         1
   #endif
 
   #if AXIS_IS_L64XX(Z)
-    #define Z_MICROSTEPS               128
-    #define Z_OVERCURRENT             2000
-    #define Z_STALLCURRENT            1500
-    #define Z_MAX_VOLTAGE              127
-    #define Z_CHAIN_POS                 -1
-    #define Z_SLEW_RATE                  1
+    #define Z_MICROSTEPS       128
+    #define Z_OVERCURRENT     2000
+    #define Z_STALLCURRENT    1500
+    #define Z_MAX_VOLTAGE      127
+    #define Z_CHAIN_POS         -1
+    #define Z_SLEW_RATE          1
   #endif
 
   #if AXIS_IS_L64XX(Z2)
     #define Z2_MICROSTEPS     Z_MICROSTEPS
-    #define Z2_OVERCURRENT            2000
-    #define Z2_STALLCURRENT           1500
-    #define Z2_MAX_VOLTAGE             127
-    #define Z2_CHAIN_POS                -1
-    #define Z2_SLEW_RATE                 1
+    #define Z2_OVERCURRENT    2000
+    #define Z2_STALLCURRENT   1500
+    #define Z2_MAX_VOLTAGE     127
+    #define Z2_CHAIN_POS        -1
+    #define Z2_SLEW_RATE         1
   #endif
 
   #if AXIS_IS_L64XX(Z3)
     #define Z3_MICROSTEPS     Z_MICROSTEPS
-    #define Z3_OVERCURRENT            2000
-    #define Z3_STALLCURRENT           1500
-    #define Z3_MAX_VOLTAGE             127
-    #define Z3_CHAIN_POS                -1
-    #define Z3_SLEW_RATE                 1
+    #define Z3_OVERCURRENT    2000
+    #define Z3_STALLCURRENT   1500
+    #define Z3_MAX_VOLTAGE     127
+    #define Z3_CHAIN_POS        -1
+    #define Z3_SLEW_RATE         1
   #endif
 
   #if AXIS_IS_L64XX(Z4)
     #define Z4_MICROSTEPS     Z_MICROSTEPS
-    #define Z4_OVERCURRENT            2000
-    #define Z4_STALLCURRENT           1500
-    #define Z4_MAX_VOLTAGE             127
-    #define Z4_CHAIN_POS                -1
-    #define Z4_SLEW_RATE                 1
+    #define Z4_OVERCURRENT    2000
+    #define Z4_STALLCURRENT   1500
+    #define Z4_MAX_VOLTAGE     127
+    #define Z4_CHAIN_POS        -1
+    #define Z4_SLEW_RATE         1
   #endif
 
   #if AXIS_IS_L64XX(E0)
-    #define E0_MICROSTEPS              128
-    #define E0_OVERCURRENT            2000
-    #define E0_STALLCURRENT           1500
-    #define E0_MAX_VOLTAGE             127
-    #define E0_CHAIN_POS                -1
-    #define E0_SLEW_RATE                 1
+    #define E0_MICROSTEPS      128
+    #define E0_OVERCURRENT    2000
+    #define E0_STALLCURRENT   1500
+    #define E0_MAX_VOLTAGE     127
+    #define E0_CHAIN_POS        -1
+    #define E0_SLEW_RATE         1
   #endif
 
   #if AXIS_IS_L64XX(E1)
     #define E1_MICROSTEPS    E0_MICROSTEPS
-    #define E1_OVERCURRENT            2000
-    #define E1_STALLCURRENT           1500
-    #define E1_MAX_VOLTAGE             127
-    #define E1_CHAIN_POS                -1
-    #define E1_SLEW_RATE                 1
+    #define E1_OVERCURRENT    2000
+    #define E1_STALLCURRENT   1500
+    #define E1_MAX_VOLTAGE     127
+    #define E1_CHAIN_POS        -1
+    #define E1_SLEW_RATE         1
   #endif
 
   #if AXIS_IS_L64XX(E2)
     #define E2_MICROSTEPS    E0_MICROSTEPS
-    #define E2_OVERCURRENT            2000
-    #define E2_STALLCURRENT           1500
-    #define E2_MAX_VOLTAGE             127
-    #define E2_CHAIN_POS                -1
-    #define E2_SLEW_RATE                 1
+    #define E2_OVERCURRENT    2000
+    #define E2_STALLCURRENT   1500
+    #define E2_MAX_VOLTAGE     127
+    #define E2_CHAIN_POS        -1
+    #define E2_SLEW_RATE         1
   #endif
 
   #if AXIS_IS_L64XX(E3)
     #define E3_MICROSTEPS    E0_MICROSTEPS
-    #define E3_OVERCURRENT            2000
-    #define E3_STALLCURRENT           1500
-    #define E3_MAX_VOLTAGE             127
-    #define E3_CHAIN_POS                -1
-    #define E3_SLEW_RATE                 1
+    #define E3_OVERCURRENT    2000
+    #define E3_STALLCURRENT   1500
+    #define E3_MAX_VOLTAGE     127
+    #define E3_CHAIN_POS        -1
+    #define E3_SLEW_RATE         1
   #endif
 
   #if AXIS_IS_L64XX(E4)
     #define E4_MICROSTEPS    E0_MICROSTEPS
-    #define E4_OVERCURRENT            2000
-    #define E4_STALLCURRENT           1500
-    #define E4_MAX_VOLTAGE             127
-    #define E4_CHAIN_POS                -1
-    #define E4_SLEW_RATE                 1
+    #define E4_OVERCURRENT    2000
+    #define E4_STALLCURRENT   1500
+    #define E4_MAX_VOLTAGE     127
+    #define E4_CHAIN_POS        -1
+    #define E4_SLEW_RATE         1
   #endif
 
   #if AXIS_IS_L64XX(E5)
     #define E5_MICROSTEPS    E0_MICROSTEPS
-    #define E5_OVERCURRENT            2000
-    #define E5_STALLCURRENT           1500
-    #define E5_MAX_VOLTAGE             127
-    #define E5_CHAIN_POS                -1
-    #define E5_SLEW_RATE                 1
+    #define E5_OVERCURRENT    2000
+    #define E5_STALLCURRENT   1500
+    #define E5_MAX_VOLTAGE     127
+    #define E5_CHAIN_POS        -1
+    #define E5_SLEW_RATE         1
   #endif
 
   #if AXIS_IS_L64XX(E6)
     #define E6_MICROSTEPS    E0_MICROSTEPS
-    #define E6_OVERCURRENT            2000
-    #define E6_STALLCURRENT           1500
-    #define E6_MAX_VOLTAGE             127
-    #define E6_CHAIN_POS                -1
-    #define E6_SLEW_RATE                 1
+    #define E6_OVERCURRENT    2000
+    #define E6_STALLCURRENT   1500
+    #define E6_MAX_VOLTAGE     127
+    #define E6_CHAIN_POS        -1
+    #define E6_SLEW_RATE         1
   #endif
 
   #if AXIS_IS_L64XX(E7)
     #define E7_MICROSTEPS    E0_MICROSTEPS
-    #define E7_OVERCURRENT            2000
-    #define E7_STALLCURRENT           1500
-    #define E7_MAX_VOLTAGE             127
-    #define E7_CHAIN_POS                -1
-    #define E7_SLEW_RATE                 1
+    #define E7_OVERCURRENT    2000
+    #define E7_STALLCURRENT   1500
+    #define E7_MAX_VOLTAGE     127
+    #define E7_CHAIN_POS        -1
+    #define E7_SLEW_RATE         1
   #endif
 
   /**
@@ -3302,9 +3302,6 @@
 #endif
 
 /**
-<<<<<<< HEAD
- * User-defined menu items that execute custom GCode
-=======
  * User-defined buttons to run custom G-code.
  * Up to 25 may be defined.
  */
@@ -3338,7 +3335,6 @@
 /**
  * User-defined menu items to run custom G-code.
  * Up to 25 may be defined, but the actual number is LCD-dependent.
->>>>>>> 35791c63
  */
 //#define CUSTOM_USER_MENUS
 #if ENABLED(CUSTOM_USER_MENUS)
