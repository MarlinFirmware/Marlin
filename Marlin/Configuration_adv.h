/**
 * Marlin 3D Printer Firmware
 * Copyright (c) 2020 MarlinFirmware [https://github.com/MarlinFirmware/Marlin]
 *
 * Based on Sprinter and grbl.
 * Copyright (c) 2011 Camiel Gubbels / Erik van der Zalm
 *
 * This program is free software: you can redistribute it and/or modify
 * it under the terms of the GNU General Public License as published by
 * the Free Software Foundation, either version 3 of the License, or
 * (at your option) any later version.
 *
 * This program is distributed in the hope that it will be useful,
 * but WITHOUT ANY WARRANTY; without even the implied warranty of
 * MERCHANTABILITY or FITNESS FOR A PARTICULAR PURPOSE.  See the
 * GNU General Public License for more details.
 *
 * You should have received a copy of the GNU General Public License
 * along with this program.  If not, see <https://www.gnu.org/licenses/>.
 *
 */
#pragma once

/**
 * Configuration_adv.h
 *
 * Advanced settings.
 * Only change these if you know exactly what you're doing.
 * Some of these settings can damage your printer if improperly set!
 *
 * Basic settings can be found in Configuration.h
 */
#define CONFIGURATION_ADV_H_VERSION 020008

//===========================================================================
//============================= Thermal Settings ============================
//===========================================================================
// @section temperature

/**
 * Thermocouple sensors are quite sensitive to noise.  Any noise induced in
 * the sensor wires, such as by stepper motor wires run in parallel to them,
 * may result in the thermocouple sensor reporting spurious errors.  This
 * value is the number of errors which can occur in a row before the error
 * is reported.  This allows us to ignore intermittent error conditions while
 * still detecting an actual failure, which should result in a continuous
 * stream of errors from the sensor.
 *
 * Set this value to 0 to fail on the first error to occur.
 */
#define THERMOCOUPLE_MAX_ERRORS 15

//
// Custom Thermistor 1000 parameters
//
#if TEMP_SENSOR_0 == 1000
  #define HOTEND0_PULLUP_RESISTOR_OHMS 4700    // Pullup resistor
  #define HOTEND0_RESISTANCE_25C_OHMS  100000  // Resistance at 25C
  #define HOTEND0_BETA                 3950    // Beta value
#endif

#if TEMP_SENSOR_1 == 1000
  #define HOTEND1_PULLUP_RESISTOR_OHMS 4700    // Pullup resistor
  #define HOTEND1_RESISTANCE_25C_OHMS  100000  // Resistance at 25C
  #define HOTEND1_BETA                 3950    // Beta value
#endif

#if TEMP_SENSOR_2 == 1000
  #define HOTEND2_PULLUP_RESISTOR_OHMS 4700    // Pullup resistor
  #define HOTEND2_RESISTANCE_25C_OHMS  100000  // Resistance at 25C
  #define HOTEND2_BETA                 3950    // Beta value
#endif

#if TEMP_SENSOR_3 == 1000
  #define HOTEND3_PULLUP_RESISTOR_OHMS 4700    // Pullup resistor
  #define HOTEND3_RESISTANCE_25C_OHMS  100000  // Resistance at 25C
  #define HOTEND3_BETA                 3950    // Beta value
#endif

#if TEMP_SENSOR_4 == 1000
  #define HOTEND4_PULLUP_RESISTOR_OHMS 4700    // Pullup resistor
  #define HOTEND4_RESISTANCE_25C_OHMS  100000  // Resistance at 25C
  #define HOTEND4_BETA                 3950    // Beta value
#endif

#if TEMP_SENSOR_5 == 1000
  #define HOTEND5_PULLUP_RESISTOR_OHMS 4700    // Pullup resistor
  #define HOTEND5_RESISTANCE_25C_OHMS  100000  // Resistance at 25C
  #define HOTEND5_BETA                 3950    // Beta value
#endif

#if TEMP_SENSOR_6 == 1000
  #define HOTEND6_PULLUP_RESISTOR_OHMS 4700    // Pullup resistor
  #define HOTEND6_RESISTANCE_25C_OHMS  100000  // Resistance at 25C
  #define HOTEND6_BETA                 3950    // Beta value
#endif

#if TEMP_SENSOR_7 == 1000
  #define HOTEND7_PULLUP_RESISTOR_OHMS 4700    // Pullup resistor
  #define HOTEND7_RESISTANCE_25C_OHMS  100000  // Resistance at 25C
  #define HOTEND7_BETA                 3950    // Beta value
#endif

#if TEMP_SENSOR_BED == 1000
  #define BED_PULLUP_RESISTOR_OHMS     4700    // Pullup resistor
  #define BED_RESISTANCE_25C_OHMS      100000  // Resistance at 25C
  #define BED_BETA                     3950    // Beta value
#endif

#if TEMP_SENSOR_CHAMBER == 1000
  #define CHAMBER_PULLUP_RESISTOR_OHMS 4700    // Pullup resistor
  #define CHAMBER_RESISTANCE_25C_OHMS  100000  // Resistance at 25C
  #define CHAMBER_BETA                 3950    // Beta value
#endif

#if TEMP_SENSOR_COOLER == 1000
  #define COOLER_PULLUP_RESISTOR_OHMS 4700    // Pullup resistor
  #define COOLER_RESISTANCE_25C_OHMS  100000  // Resistance at 25C
  #define COOLER_BETA                 3950    // Beta value
#endif

#if TEMP_SENSOR_PROBE == 1000
  #define PROBE_PULLUP_RESISTOR_OHMS   4700    // Pullup resistor
  #define PROBE_RESISTANCE_25C_OHMS    100000  // Resistance at 25C
  #define PROBE_BETA                   3950    // Beta value
#endif

//
// Hephestos 2 24V heated bed upgrade kit.
// https://store.bq.com/en/heated-bed-kit-hephestos2
//
//#define HEPHESTOS2_HEATED_BED_KIT
#if ENABLED(HEPHESTOS2_HEATED_BED_KIT)
  #undef TEMP_SENSOR_BED
  #define TEMP_SENSOR_BED 70
  #define HEATER_BED_INVERTING true
#endif

//
// Heated Bed Bang-Bang options
//
#if DISABLED(PIDTEMPBED)
  #define BED_CHECK_INTERVAL 5000   // (ms) Interval between checks in bang-bang control
  #if ENABLED(BED_LIMIT_SWITCHING)
    #define BED_HYSTERESIS 2        // (°C) Only set the relevant heater state when ABS(T-target) > BED_HYSTERESIS
  #endif
#endif

//
// Heated Chamber options
//
#if DISABLED(PIDTEMPCHAMBER)
  #define CHAMBER_CHECK_INTERVAL 5000   // (ms) Interval between checks in bang-bang control
  #if ENABLED(CHAMBER_LIMIT_SWITCHING)
    #define CHAMBER_HYSTERESIS 2        // (°C) Only set the relevant heater state when ABS(T-target) > CHAMBER_HYSTERESIS
  #endif
#endif

#if TEMP_SENSOR_CHAMBER
  //#define HEATER_CHAMBER_PIN      P2_04   // Required heater on/off pin (example: SKR 1.4 Turbo HE1 plug)
  //#define HEATER_CHAMBER_INVERTING false
  //#define FAN1_PIN                   -1   // Remove the fan signal on pin P2_04 (example: SKR 1.4 Turbo HE1 plug)

  //#define CHAMBER_FAN               // Enable a fan on the chamber
  #if ENABLED(CHAMBER_FAN)
    #define CHAMBER_FAN_MODE 2        // Fan control mode: 0=Static; 1=Linear increase when temp is higher than target; 2=V-shaped curve.
    #if CHAMBER_FAN_MODE == 0
      #define CHAMBER_FAN_BASE  255   // Chamber fan PWM (0-255)
    #elif CHAMBER_FAN_MODE == 1
      #define CHAMBER_FAN_BASE  128   // Base chamber fan PWM (0-255); turns on when chamber temperature is above the target
      #define CHAMBER_FAN_FACTOR 25   // PWM increase per °C above target
    #elif CHAMBER_FAN_MODE == 2
      #define CHAMBER_FAN_BASE  128   // Minimum chamber fan PWM (0-255)
      #define CHAMBER_FAN_FACTOR 25   // PWM increase per °C difference from target
    #endif
  #endif

  //#define CHAMBER_VENT              // Enable a servo-controlled vent on the chamber
  #if ENABLED(CHAMBER_VENT)
    #define CHAMBER_VENT_SERVO_NR  1  // Index of the vent servo
    #define HIGH_EXCESS_HEAT_LIMIT 5  // How much above target temp to consider there is excess heat in the chamber
    #define LOW_EXCESS_HEAT_LIMIT  3
    #define MIN_COOLING_SLOPE_TIME_CHAMBER_VENT 20
    #define MIN_COOLING_SLOPE_DEG_CHAMBER_VENT 1.5
  #endif
#endif

//
// Laser Cooler options
//
#if TEMP_SENSOR_COOLER
  #define COOLER_MINTEMP           8  // (°C)
  #define COOLER_MAXTEMP          26  // (°C)
  #define COOLER_DEFAULT_TEMP     16  // (°C)
  #define TEMP_COOLER_HYSTERESIS   1  // (°C) Temperature proximity considered "close enough" to the target
  #define COOLER_PIN               8  // Laser cooler on/off pin used to control power to the cooling element e.g. TEC, External chiller via relay
  #define COOLER_INVERTING     false
  #define TEMP_COOLER_PIN         15  // Laser/Cooler temperature sensor pin. ADC is required.
  #define COOLER_FAN                  // Enable a fan on the cooler, Fan# 0,1,2,3 etc.
  #define COOLER_FAN_INDEX         0  // FAN number 0, 1, 2 etc. e.g.
  #if ENABLED(COOLER_FAN)
    #define COOLER_FAN_BASE      100  // Base Cooler fan PWM (0-255); turns on when Cooler temperature is above the target
    #define COOLER_FAN_FACTOR     25  // PWM increase per °C above target
  #endif
#endif

/**
 * Thermal Protection provides additional protection to your printer from damage
 * and fire. Marlin always includes safe min and max temperature ranges which
 * protect against a broken or disconnected thermistor wire.
 *
 * The issue: If a thermistor falls out, it will report the much lower
 * temperature of the air in the room, and the the firmware will keep
 * the heater on.
 *
 * The solution: Once the temperature reaches the target, start observing.
 * If the temperature stays too far below the target (hysteresis) for too
 * long (period), the firmware will halt the machine as a safety precaution.
 *
 * If you get false positives for "Thermal Runaway", increase
 * THERMAL_PROTECTION_HYSTERESIS and/or THERMAL_PROTECTION_PERIOD
 */
#if ENABLED(THERMAL_PROTECTION_HOTENDS)
  #define THERMAL_PROTECTION_PERIOD 40        // Seconds
  #define THERMAL_PROTECTION_HYSTERESIS 4     // Degrees Celsius

  //#define ADAPTIVE_FAN_SLOWING              // Slow part cooling fan if temperature drops
  #if BOTH(ADAPTIVE_FAN_SLOWING, PIDTEMP)
    //#define NO_FAN_SLOWING_IN_PID_TUNING    // Don't slow fan speed during M303
  #endif

  /**
   * Whenever an M104, M109, or M303 increases the target temperature, the
   * firmware will wait for the WATCH_TEMP_PERIOD to expire. If the temperature
   * hasn't increased by WATCH_TEMP_INCREASE degrees, the machine is halted and
   * requires a hard reset. This test restarts with any M104/M109/M303, but only
   * if the current temperature is far enough below the target for a reliable
   * test.
   *
   * If you get false positives for "Heating failed", increase WATCH_TEMP_PERIOD
   * and/or decrease WATCH_TEMP_INCREASE. WATCH_TEMP_INCREASE should not be set
   * below 2.
   */
  #define WATCH_TEMP_PERIOD 40                // Seconds
  #define WATCH_TEMP_INCREASE 2               // Degrees Celsius
#endif

/**
 * Thermal Protection parameters for the bed are just as above for hotends.
 */
#if ENABLED(THERMAL_PROTECTION_BED)
  #define THERMAL_PROTECTION_BED_PERIOD       180 // Seconds
  #define THERMAL_PROTECTION_BED_HYSTERESIS     2 // Degrees Celsius

  /**
   * As described above, except for the bed (M140/M190/M303).
   */
  #define WATCH_BED_TEMP_PERIOD               180 // Seconds
  #define WATCH_BED_TEMP_INCREASE               2 // Degrees Celsius
#endif

/**
 * Thermal Protection parameters for the heated chamber.
 */
#if ENABLED(THERMAL_PROTECTION_CHAMBER)
  #define THERMAL_PROTECTION_CHAMBER_PERIOD    20 // Seconds
  #define THERMAL_PROTECTION_CHAMBER_HYSTERESIS 2 // Degrees Celsius

  /**
   * Heated chamber watch settings (M141/M191).
   */
  #define WATCH_CHAMBER_TEMP_PERIOD            60 // Seconds
  #define WATCH_CHAMBER_TEMP_INCREASE           2 // Degrees Celsius
#endif

/**
 * Thermal Protection parameters for the laser cooler.
 */
#if ENABLED(THERMAL_PROTECTION_COOLER)
  #define THERMAL_PROTECTION_COOLER_PERIOD    10 // Seconds
  #define THERMAL_PROTECTION_COOLER_HYSTERESIS 3 // Degrees Celsius

  /**
   * Laser cooling watch settings (M143/M193).
   */
  #define WATCH_COOLER_TEMP_PERIOD            60 // Seconds
  #define WATCH_COOLER_TEMP_INCREASE           3 // Degrees Celsius
#endif

#if ENABLED(PIDTEMP)
  // Add an experimental additional term to the heater power, proportional to the extrusion speed.
  // A well-chosen Kc value should add just enough power to melt the increased material volume.
  //#define PID_EXTRUSION_SCALING
  #if ENABLED(PID_EXTRUSION_SCALING)
    #define DEFAULT_Kc (100) // heating power = Kc * e_speed
    #define LPQ_MAX_LEN 50
  #endif

  /**
   * Add an experimental additional term to the heater power, proportional to the fan speed.
   * A well-chosen Kf value should add just enough power to compensate for power-loss from the cooling fan.
   * You can either just add a constant compensation with the DEFAULT_Kf value
   * or follow the instruction below to get speed-dependent compensation.
   *
   * Constant compensation (use only with fanspeeds of 0% and 100%)
   * ---------------------------------------------------------------------
   * A good starting point for the Kf-value comes from the calculation:
   *   kf = (power_fan * eff_fan) / power_heater * 255
   * where eff_fan is between 0.0 and 1.0, based on fan-efficiency and airflow to the nozzle / heater.
   *
   * Example:
   *   Heater: 40W, Fan: 0.1A * 24V = 2.4W, eff_fan = 0.8
   *   Kf = (2.4W * 0.8) / 40W * 255 = 12.24
   *
   * Fan-speed dependent compensation
   * --------------------------------
   * 1. To find a good Kf value, set the hotend temperature, wait for it to settle, and enable the fan (100%).
   *    Make sure PID_FAN_SCALING_LIN_FACTOR is 0 and PID_FAN_SCALING_ALTERNATIVE_DEFINITION is not enabled.
   *    If you see the temperature drop repeat the test, increasing the Kf value slowly, until the temperature
   *    drop goes away. If the temperature overshoots after enabling the fan, the Kf value is too big.
   * 2. Note the Kf-value for fan-speed at 100%
   * 3. Determine a good value for PID_FAN_SCALING_MIN_SPEED, which is around the speed, where the fan starts moving.
   * 4. Repeat step 1. and 2. for this fan speed.
   * 5. Enable PID_FAN_SCALING_ALTERNATIVE_DEFINITION and enter the two identified Kf-values in
   *    PID_FAN_SCALING_AT_FULL_SPEED and PID_FAN_SCALING_AT_MIN_SPEED. Enter the minimum speed in PID_FAN_SCALING_MIN_SPEED
   */
  //#define PID_FAN_SCALING
  #if ENABLED(PID_FAN_SCALING)
    //#define PID_FAN_SCALING_ALTERNATIVE_DEFINITION
    #if ENABLED(PID_FAN_SCALING_ALTERNATIVE_DEFINITION)
      // The alternative definition is used for an easier configuration.
      // Just figure out Kf at fullspeed (255) and PID_FAN_SCALING_MIN_SPEED.
      // DEFAULT_Kf and PID_FAN_SCALING_LIN_FACTOR are calculated accordingly.

      #define PID_FAN_SCALING_AT_FULL_SPEED 13.0        //=PID_FAN_SCALING_LIN_FACTOR*255+DEFAULT_Kf
      #define PID_FAN_SCALING_AT_MIN_SPEED   6.0        //=PID_FAN_SCALING_LIN_FACTOR*PID_FAN_SCALING_MIN_SPEED+DEFAULT_Kf
      #define PID_FAN_SCALING_MIN_SPEED     10.0        // Minimum fan speed at which to enable PID_FAN_SCALING

      #define DEFAULT_Kf (255.0*PID_FAN_SCALING_AT_MIN_SPEED-PID_FAN_SCALING_AT_FULL_SPEED*PID_FAN_SCALING_MIN_SPEED)/(255.0-PID_FAN_SCALING_MIN_SPEED)
      #define PID_FAN_SCALING_LIN_FACTOR (PID_FAN_SCALING_AT_FULL_SPEED-DEFAULT_Kf)/255.0

    #else
      #define PID_FAN_SCALING_LIN_FACTOR (0)             // Power loss due to cooling = Kf * (fan_speed)
      #define DEFAULT_Kf 10                              // A constant value added to the PID-tuner
      #define PID_FAN_SCALING_MIN_SPEED 10               // Minimum fan speed at which to enable PID_FAN_SCALING
    #endif
  #endif
#endif

/**
 * Automatic Temperature Mode
 *
 * Dynamically adjust the hotend target temperature based on planned E moves.
 *
 * (Contrast with PID_EXTRUSION_SCALING, which tracks E movement and adjusts PID
 *  behavior using an additional kC value.)
 *
 * Autotemp is calculated by (mintemp + factor * mm_per_sec), capped to maxtemp.
 *
 * Enable Autotemp Mode with M104/M109 F<factor> S<mintemp> B<maxtemp>.
 * Disable by sending M104/M109 with no F parameter (or F0 with AUTOTEMP_PROPORTIONAL).
 */
#define AUTOTEMP
#if ENABLED(AUTOTEMP)
  #define AUTOTEMP_OLDWEIGHT    0.98
  // Turn on AUTOTEMP on M104/M109 by default using proportions set here
  //#define AUTOTEMP_PROPORTIONAL
  #if ENABLED(AUTOTEMP_PROPORTIONAL)
    #define AUTOTEMP_MIN_P      0 // (°C) Added to the target temperature
    #define AUTOTEMP_MAX_P      5 // (°C) Added to the target temperature
    #define AUTOTEMP_FACTOR_P   1 // Apply this F parameter by default (overridden by M104/M109 F)
  #endif
#endif

// Show Temperature ADC value
// Enable for M105 to include ADC values read from temperature sensors.
//#define SHOW_TEMP_ADC_VALUES

/**
 * High Temperature Thermistor Support
 *
 * Thermistors able to support high temperature tend to have a hard time getting
 * good readings at room and lower temperatures. This means TEMP_SENSOR_X_RAW_LO_TEMP
 * will probably be caught when the heating element first turns on during the
 * preheating process, which will trigger a min_temp_error as a safety measure
 * and force stop everything.
 * To circumvent this limitation, we allow for a preheat time (during which,
 * min_temp_error won't be triggered) and add a min_temp buffer to handle
 * aberrant readings.
 *
 * If you want to enable this feature for your hotend thermistor(s)
 * uncomment and set values > 0 in the constants below
 */

// The number of consecutive low temperature errors that can occur
// before a min_temp_error is triggered. (Shouldn't be more than 10.)
//#define MAX_CONSECUTIVE_LOW_TEMPERATURE_ERROR_ALLOWED 0

// The number of milliseconds a hotend will preheat before starting to check
// the temperature. This value should NOT be set to the time it takes the
// hot end to reach the target temperature, but the time it takes to reach
// the minimum temperature your thermistor can read. The lower the better/safer.
// This shouldn't need to be more than 30 seconds (30000)
//#define MILLISECONDS_PREHEAT_TIME 0

// @section extruder

// Extruder runout prevention.
// If the machine is idle and the temperature over MINTEMP
// then extrude some filament every couple of SECONDS.
//#define EXTRUDER_RUNOUT_PREVENT
#if ENABLED(EXTRUDER_RUNOUT_PREVENT)
  #define EXTRUDER_RUNOUT_MINTEMP 190
  #define EXTRUDER_RUNOUT_SECONDS 30
  #define EXTRUDER_RUNOUT_SPEED 1500  // (mm/min)
  #define EXTRUDER_RUNOUT_EXTRUDE 5   // (mm)
#endif

/**
 * Hotend Idle Timeout
 * Prevent filament in the nozzle from charring and causing a critical jam.
 */
//#define HOTEND_IDLE_TIMEOUT
#if ENABLED(HOTEND_IDLE_TIMEOUT)
  #define HOTEND_IDLE_TIMEOUT_SEC (5*60)    // (seconds) Time without extruder movement to trigger protection
  #define HOTEND_IDLE_MIN_TRIGGER   180     // (°C) Minimum temperature to enable hotend protection
  #define HOTEND_IDLE_NOZZLE_TARGET   0     // (°C) Safe temperature for the nozzle after timeout
  #define HOTEND_IDLE_BED_TARGET      0     // (°C) Safe temperature for the bed after timeout
#endif

// @section temperature

// Calibration for AD595 / AD8495 sensor to adjust temperature measurements.
// The final temperature is calculated as (measuredTemp * GAIN) + OFFSET.
#define TEMP_SENSOR_AD595_OFFSET  0.0
#define TEMP_SENSOR_AD595_GAIN    1.0
#define TEMP_SENSOR_AD8495_OFFSET 0.0
#define TEMP_SENSOR_AD8495_GAIN   1.0

/**
 * Controller Fan
 * To cool down the stepper drivers and MOSFETs.
 *
 * The fan turns on automatically whenever any driver is enabled and turns
 * off (or reduces to idle speed) shortly after drivers are turned off.
 */
//#define USE_CONTROLLER_FAN
#if ENABLED(USE_CONTROLLER_FAN)
  //#define CONTROLLER_FAN_PIN -1        // Set a custom pin for the controller fan
  //#define CONTROLLER_FAN_USE_Z_ONLY    // With this option only the Z axis is considered
  //#define CONTROLLER_FAN_IGNORE_Z      // Ignore Z stepper. Useful when stepper timeout is disabled.
  #define CONTROLLERFAN_SPEED_MIN      0 // (0-255) Minimum speed. (If set below this value the fan is turned off.)
  #define CONTROLLERFAN_SPEED_ACTIVE 255 // (0-255) Active speed, used when any motor is enabled
  #define CONTROLLERFAN_SPEED_IDLE     0 // (0-255) Idle speed, used when motors are disabled
  #define CONTROLLERFAN_IDLE_TIME     60 // (seconds) Extra time to keep the fan running after disabling motors
  //#define CONTROLLER_FAN_EDITABLE      // Enable M710 configurable settings
  #if ENABLED(CONTROLLER_FAN_EDITABLE)
    #define CONTROLLER_FAN_MENU          // Enable the Controller Fan submenu
  #endif
#endif

// When first starting the main fan, run it at full speed for the
// given number of milliseconds.  This gets the fan spinning reliably
// before setting a PWM value. (Does not work with software PWM for fan on Sanguinololu)
//#define FAN_KICKSTART_TIME 100

// Some coolers may require a non-zero "off" state.
//#define FAN_OFF_PWM  1

/**
 * PWM Fan Scaling
 *
 * Define the min/max speeds for PWM fans (as set with M106).
 *
 * With these options the M106 0-255 value range is scaled to a subset
 * to ensure that the fan has enough power to spin, or to run lower
 * current fans with higher current. (e.g., 5V/12V fans with 12V/24V)
 * Value 0 always turns off the fan.
 *
 * Define one or both of these to override the default 0-255 range.
 */
#define FAN_MIN_PWM 50
//#define FAN_MAX_PWM 128

/**
 * FAST PWM FAN Settings
 *
 * Use to change the FAST FAN PWM frequency (if enabled in Configuration.h)
 * Combinations of PWM Modes, prescale values and TOP resolutions are used internally to produce a
 * frequency as close as possible to the desired frequency.
 *
 * FAST_PWM_FAN_FREQUENCY [undefined by default]
 *   Set this to your desired frequency.
 *   If left undefined this defaults to F = F_CPU/(2*255*1)
 *   i.e., F = 31.4kHz on 16MHz microcontrollers or F = 39.2kHz on 20MHz microcontrollers.
 *   These defaults are the same as with the old FAST_PWM_FAN implementation - no migration is required
 *   NOTE: Setting very low frequencies (< 10 Hz) may result in unexpected timer behavior.
 *
 * USE_OCR2A_AS_TOP [undefined by default]
 *   Boards that use TIMER2 for PWM have limitations resulting in only a few possible frequencies on TIMER2:
 *   16MHz MCUs: [62.5KHz, 31.4KHz (default), 7.8KHz, 3.92KHz, 1.95KHz, 977Hz, 488Hz, 244Hz, 60Hz, 122Hz, 30Hz]
 *   20MHz MCUs: [78.1KHz, 39.2KHz (default), 9.77KHz, 4.9KHz, 2.44KHz, 1.22KHz, 610Hz, 305Hz, 153Hz, 76Hz, 38Hz]
 *   A greater range can be achieved by enabling USE_OCR2A_AS_TOP. But note that this option blocks the use of
 *   PWM on pin OC2A. Only use this option if you don't need PWM on 0C2A. (Check your schematic.)
 *   USE_OCR2A_AS_TOP sacrifices duty cycle control resolution to achieve this broader range of frequencies.
 */
#if ENABLED(FAST_PWM_FAN)
  //#define FAST_PWM_FAN_FREQUENCY 31400
  //#define USE_OCR2A_AS_TOP
#endif

// @section extruder

/**
 * Extruder cooling fans
 *
 * Extruder auto fans automatically turn on when their extruders'
 * temperatures go above EXTRUDER_AUTO_FAN_TEMPERATURE.
 *
 * Your board's pins file specifies the recommended pins. Override those here
 * or set to -1 to disable completely.
 *
 * Multiple extruders can be assigned to the same pin in which case
 * the fan will turn on when any selected extruder is above the threshold.
 */
#define E0_AUTO_FAN_PIN -1
#define E1_AUTO_FAN_PIN -1
#define E2_AUTO_FAN_PIN -1
#define E3_AUTO_FAN_PIN -1
#define E4_AUTO_FAN_PIN -1
#define E5_AUTO_FAN_PIN -1
#define E6_AUTO_FAN_PIN -1
#define E7_AUTO_FAN_PIN -1
#define CHAMBER_AUTO_FAN_PIN -1
#define COOLER_AUTO_FAN_PIN -1
#define COOLER_FAN_PIN -1

#define EXTRUDER_AUTO_FAN_TEMPERATURE 50
#define EXTRUDER_AUTO_FAN_SPEED 255   // 255 == full speed
#define CHAMBER_AUTO_FAN_TEMPERATURE 30
#define CHAMBER_AUTO_FAN_SPEED 255
#define COOLER_AUTO_FAN_TEMPERATURE 18
#define COOLER_AUTO_FAN_SPEED 255

/**
 * Part-Cooling Fan Multiplexer
 *
 * This feature allows you to digitally multiplex the fan output.
 * The multiplexer is automatically switched at tool-change.
 * Set FANMUX[012]_PINs below for up to 2, 4, or 8 multiplexed fans.
 */
#define FANMUX0_PIN -1
#define FANMUX1_PIN -1
#define FANMUX2_PIN -1

/**
 * M355 Case Light on-off / brightness
 */
//#define CASE_LIGHT_ENABLE
#if ENABLED(CASE_LIGHT_ENABLE)
  //#define CASE_LIGHT_PIN 4                  // Override the default pin if needed
  #define INVERT_CASE_LIGHT false             // Set true if Case Light is ON when pin is LOW
  #define CASE_LIGHT_DEFAULT_ON true          // Set default power-up state on
  #define CASE_LIGHT_DEFAULT_BRIGHTNESS 105   // Set default power-up brightness (0-255, requires PWM pin)
  //#define CASE_LIGHT_NO_BRIGHTNESS          // Disable brightness control. Enable for non-PWM lighting.
  //#define CASE_LIGHT_MAX_PWM 128            // Limit PWM duty cycle (0-255)
  //#define CASE_LIGHT_MENU                   // Add Case Light options to the LCD menu
  #if ENABLED(NEOPIXEL_LED)
    //#define CASE_LIGHT_USE_NEOPIXEL         // Use NeoPixel LED as case light
  #endif
  #if EITHER(RGB_LED, RGBW_LED)
    //#define CASE_LIGHT_USE_RGB_LED          // Use RGB / RGBW LED as case light
  #endif
  #if EITHER(CASE_LIGHT_USE_NEOPIXEL, CASE_LIGHT_USE_RGB_LED)
    #define CASE_LIGHT_DEFAULT_COLOR { 255, 255, 255, 255 } // { Red, Green, Blue, White }
  #endif
#endif

// @section homing

// If you want endstops to stay on (by default) even when not homing
// enable this option. Override at any time with M120, M121.
//#define ENDSTOPS_ALWAYS_ON_DEFAULT

// @section extras

//#define Z_LATE_ENABLE // Enable Z the last moment. Needed if your Z driver overheats.

// Employ an external closed loop controller. Override pins here if needed.
//#define EXTERNAL_CLOSED_LOOP_CONTROLLER
#if ENABLED(EXTERNAL_CLOSED_LOOP_CONTROLLER)
  //#define CLOSED_LOOP_ENABLE_PIN        -1
  //#define CLOSED_LOOP_MOVE_COMPLETE_PIN -1
#endif

/**
 * Dual Steppers / Dual Endstops
 *
 * This section will allow you to use extra E drivers to drive a second motor for X, Y, or Z axes.
 *
 * For example, set X_DUAL_STEPPER_DRIVERS setting to use a second motor. If the motors need to
 * spin in opposite directions set INVERT_X2_VS_X_DIR. If the second motor needs its own endstop
 * set X_DUAL_ENDSTOPS. This can adjust for "racking." Use X2_USE_ENDSTOP to set the endstop plug
 * that should be used for the second endstop. Extra endstops will appear in the output of 'M119'.
 *
 * Use X_DUAL_ENDSTOP_ADJUSTMENT to adjust for mechanical imperfection. After homing both motors
 * this offset is applied to the X2 motor. To find the offset home the X axis, and measure the error
 * in X2. Dual endstop offsets can be set at runtime with 'M666 X<offset> Y<offset> Z<offset>'.
 */

//#define X_DUAL_STEPPER_DRIVERS
#if ENABLED(X_DUAL_STEPPER_DRIVERS)
  //#define INVERT_X2_VS_X_DIR    // Enable if X2 direction signal is opposite to X
  //#define X_DUAL_ENDSTOPS
  #if ENABLED(X_DUAL_ENDSTOPS)
    #define X2_USE_ENDSTOP _XMAX_
    #define X2_ENDSTOP_ADJUSTMENT  0
  #endif
#endif

//#define Y_DUAL_STEPPER_DRIVERS
#if ENABLED(Y_DUAL_STEPPER_DRIVERS)
  //#define INVERT_Y2_VS_Y_DIR   // Enable if Y2 direction signal is opposite to Y
  //#define Y_DUAL_ENDSTOPS
  #if ENABLED(Y_DUAL_ENDSTOPS)
    #define Y2_USE_ENDSTOP _YMAX_
    #define Y2_ENDSTOP_ADJUSTMENT  0
  #endif
#endif

//
// For Z set the number of stepper drivers
//
#define NUM_Z_STEPPER_DRIVERS 1   // (1-4) Z options change based on how many

#if NUM_Z_STEPPER_DRIVERS > 1
  // Enable if Z motor direction signals are the opposite of Z1
  //#define INVERT_Z2_VS_Z_DIR
  //#define INVERT_Z3_VS_Z_DIR
  //#define INVERT_Z4_VS_Z_DIR

  //#define Z_MULTI_ENDSTOPS
  #if ENABLED(Z_MULTI_ENDSTOPS)
    #define Z2_USE_ENDSTOP          _XMAX_
    #define Z2_ENDSTOP_ADJUSTMENT   0
    #if NUM_Z_STEPPER_DRIVERS >= 3
      #define Z3_USE_ENDSTOP        _YMAX_
      #define Z3_ENDSTOP_ADJUSTMENT 0
    #endif
    #if NUM_Z_STEPPER_DRIVERS >= 4
      #define Z4_USE_ENDSTOP        _ZMAX_
      #define Z4_ENDSTOP_ADJUSTMENT 0
    #endif
  #endif
#endif

/**
 * Dual X Carriage
 *
 * This setup has two X carriages that can move independently, each with its own hotend.
 * The carriages can be used to print an object with two colors or materials, or in
 * "duplication mode" it can print two identical or X-mirrored objects simultaneously.
 * The inactive carriage is parked automatically to prevent oozing.
 * X1 is the left carriage, X2 the right. They park and home at opposite ends of the X axis.
 * By default the X2 stepper is assigned to the first unused E plug on the board.
 *
 * The following Dual X Carriage modes can be selected with M605 S<mode>:
 *
 *   0 : (FULL_CONTROL) The slicer has full control over both X-carriages and can achieve optimal travel
 *       results as long as it supports dual X-carriages. (M605 S0)
 *
 *   1 : (AUTO_PARK) The firmware automatically parks and unparks the X-carriages on tool-change so
 *       that additional slicer support is not required. (M605 S1)
 *
 *   2 : (DUPLICATION) The firmware moves the second X-carriage and extruder in synchronization with
 *       the first X-carriage and extruder, to print 2 copies of the same object at the same time.
 *       Set the constant X-offset and temperature differential with M605 S2 X[offs] R[deg] and
 *       follow with M605 S2 to initiate duplicated movement.
 *
 *   3 : (MIRRORED) Formbot/Vivedino-inspired mirrored mode in which the second extruder duplicates
 *       the movement of the first except the second extruder is reversed in the X axis.
 *       Set the initial X offset and temperature differential with M605 S2 X[offs] R[deg] and
 *       follow with M605 S3 to initiate mirrored movement.
 */
//#define DUAL_X_CARRIAGE
#if ENABLED(DUAL_X_CARRIAGE)
  #define X1_MIN_POS X_MIN_POS   // Set to X_MIN_POS
  #define X1_MAX_POS X_BED_SIZE  // Set a maximum so the first X-carriage can't hit the parked second X-carriage
  #define X2_MIN_POS    80       // Set a minimum to ensure the  second X-carriage can't hit the parked first X-carriage
  #define X2_MAX_POS   353       // Set this to the distance between toolheads when both heads are homed
  #define X2_HOME_DIR    1       // Set to 1. The second X-carriage always homes to the maximum endstop position
  #define X2_HOME_POS X2_MAX_POS // Default X2 home position. Set to X2_MAX_POS.
                      // However: In this mode the HOTEND_OFFSET_X value for the second extruder provides a software
                      // override for X2_HOME_POS. This also allow recalibration of the distance between the two endstops
                      // without modifying the firmware (through the "M218 T1 X???" command).
                      // Remember: you should set the second extruder x-offset to 0 in your slicer.

  // This is the default power-up mode which can be later using M605.
  #define DEFAULT_DUAL_X_CARRIAGE_MODE DXC_AUTO_PARK_MODE

  // Default x offset in duplication mode (typically set to half print bed width)
  #define DEFAULT_DUPLICATION_X_OFFSET 100

  // Default action to execute following M605 mode change commands. Typically G28X to apply new mode.
  //#define EVENT_GCODE_IDEX_AFTER_MODECHANGE "G28X"
#endif

// Activate a solenoid on the active extruder with M380. Disable all with M381.
// Define SOL0_PIN, SOL1_PIN, etc., for each extruder that has a solenoid.
//#define EXT_SOLENOID

// @section homing

/**
 * Homing Procedure
 * Homing (G28) does an indefinite move towards the endstops to establish
 * the position of the toolhead relative to the workspace.
 */

//#define SENSORLESS_BACKOFF_MM  { 2, 2 }     // (mm) Backoff from endstops before sensorless homing

#define HOMING_BUMP_MM      { 5, 5, 2 }       // (mm) Backoff from endstops after first bump
#define HOMING_BUMP_DIVISOR { 2, 2, 4 }       // Re-Bump Speed Divisor (Divides the Homing Feedrate)

//#define HOMING_BACKOFF_POST_MM { 2, 2, 2 }  // (mm) Backoff from endstops after homing

#define QUICK_HOME                            // If G28 contains XY do a diagonal move first
//#define HOME_Y_BEFORE_X                     // If G28 contains XY home Y before X
//#define HOME_Z_FIRST                        // Home Z first. Requires a Z-MIN endstop (not a probe).
//#define CODEPENDENT_XY_HOMING               // If X/Y can't home without homing Y/X first

// @section bltouch

#if ENABLED(BLTOUCH)
  /**
   * Either: Use the defaults (recommended) or: For special purposes, use the following DEFINES
   * Do not activate settings that the probe might not understand. Clones might misunderstand
   * advanced commands.
   *
   * Note: If the probe is not deploying, do a "Reset" and "Self-Test" and then check the
   *       wiring of the BROWN, RED and ORANGE wires.
   *
   * Note: If the trigger signal of your probe is not being recognized, it has been very often
   *       because the BLACK and WHITE wires needed to be swapped. They are not "interchangeable"
   *       like they would be with a real switch. So please check the wiring first.
   *
   * Settings for all BLTouch and clone probes:
   */

  // Safety: The probe needs time to recognize the command.
  //         Minimum command delay (ms). Enable and increase if needed.
#define BLTOUCH_DELAY 350   // M.A.R.C. enable delay for increase security and accuracy

  /**
   * Settings for BLTOUCH Classic 1.2, 1.3 or BLTouch Smart 1.0, 2.0, 2.2, 3.0, 3.1, and most clones:
   */

  // Feature: Switch into SW mode after a deploy. It makes the output pulse longer. Can be useful
  //          in special cases, like noisy or filtered input configurations.
  //#define BLTOUCH_FORCE_SW_MODE

  /**
   * Settings for BLTouch Smart 3.0 and 3.1
   * Summary:
   *   - Voltage modes: 5V and OD (open drain - "logic voltage free") output modes
   *   - High-Speed mode
   *   - Disable LCD voltage options
   */

  /**
   * Danger: Don't activate 5V mode unless attached to a 5V-tolerant controller!
   * V3.0 or 3.1: Set default mode to 5V mode at Marlin startup.
   * If disabled, OD mode is the hard-coded default on 3.0
   * On startup, Marlin will compare its eeprom to this value. If the selected mode
   * differs, a mode set eeprom write will be completed at initialization.
   * Use the option below to force an eeprom write to a V3.1 probe regardless.
   */
  //#define BLTOUCH_SET_5V_MODE

  /**
   * Safety: Activate if connecting a probe with an unknown voltage mode.
   * V3.0: Set a probe into mode selected above at Marlin startup. Required for 5V mode on 3.0
   * V3.1: Force a probe with unknown mode into selected mode at Marlin startup ( = Probe EEPROM write )
   * To preserve the life of the probe, use this once then turn it off and re-flash.
   */
  //#define BLTOUCH_FORCE_MODE_SET

  /**
   * Use "HIGH SPEED" mode for probing.
   * Danger: Disable if your probe sometimes fails. Only suitable for stable well-adjusted systems.
   * This feature was designed for Deltabots with very fast Z moves; however, higher speed Cartesians
   * might be able to use it. If the machine can't raise Z fast enough the BLTouch may go into ALARM.
   */
  #define BLTOUCH_HS_MODE   // M.A.R.C. Active High Speed BLTouch mode

  // Safety: Enable voltage mode settings in the LCD menu.
  //#define BLTOUCH_LCD_VOLTAGE_MENU

#endif // BLTOUCH

// @section extras

/**
 * Z Steppers Auto-Alignment
 * Add the G34 command to align multiple Z steppers using a bed probe.
 */
//#define Z_STEPPER_AUTO_ALIGN
#if ENABLED(Z_STEPPER_AUTO_ALIGN)
  // Define probe X and Y positions for Z1, Z2 [, Z3 [, Z4]]
  // If not defined, probe limits will be used.
  // Override with 'M422 S<index> X<pos> Y<pos>'
  //#define Z_STEPPER_ALIGN_XY { {  10, 190 }, { 100,  10 }, { 190, 190 } }

  /**
   * Orientation for the automatically-calculated probe positions.
   * Override Z stepper align points with 'M422 S<index> X<pos> Y<pos>'
   *
   * 2 Steppers:  (0)     (1)
   *               |       |   2   |
   *               | 1   2 |       |
   *               |       |   1   |
   *
   * 3 Steppers:  (0)     (1)     (2)     (3)
   *               |   3   | 1     | 2   1 |     2 |
   *               |       |     3 |       | 3     |
   *               | 1   2 | 2     |   3   |     1 |
   *
   * 4 Steppers:  (0)     (1)     (2)     (3)
   *               | 4   3 | 1   4 | 2   1 | 3   2 |
   *               |       |       |       |       |
   *               | 1   2 | 2   3 | 3   4 | 4   1 |
   */
  #ifndef Z_STEPPER_ALIGN_XY
    //#define Z_STEPPERS_ORIENTATION 0
  #endif

  // Provide Z stepper positions for more rapid convergence in bed alignment.
  // Requires triple stepper drivers (i.e., set NUM_Z_STEPPER_DRIVERS to 3)
  //#define Z_STEPPER_ALIGN_KNOWN_STEPPER_POSITIONS
  #if ENABLED(Z_STEPPER_ALIGN_KNOWN_STEPPER_POSITIONS)
    // Define Stepper XY positions for Z1, Z2, Z3 corresponding to
    // the Z screw positions in the bed carriage.
    // Define one position per Z stepper in stepper driver order.
    #define Z_STEPPER_ALIGN_STEPPER_XY { { 210.7, 102.5 }, { 152.6, 220.0 }, { 94.5, 102.5 } }
  #else
    // Amplification factor. Used to scale the correction step up or down in case
    // the stepper (spindle) position is farther out than the test point.
    #define Z_STEPPER_ALIGN_AMP 1.0       // Use a value > 1.0 NOTE: This may cause instability!
  #endif

  // On a 300mm bed a 5% grade would give a misalignment of ~1.5cm
  #define G34_MAX_GRADE              5    // (%) Maximum incline that G34 will handle
  #define Z_STEPPER_ALIGN_ITERATIONS 5    // Number of iterations to apply during alignment
  #define Z_STEPPER_ALIGN_ACC        0.02 // Stop iterating early if the accuracy is better than this
  #define RESTORE_LEVELING_AFTER_G34      // Restore leveling after G34 is done?
  // After G34, re-home Z (G28 Z) or just calculate it from the last probe heights?
  // Re-homing might be more precise in reproducing the actual 'G28 Z' homing height, especially on an uneven bed.
  #define HOME_AFTER_G34
#endif

//
// Add the G35 command to read bed corners to help adjust screws. Requires a bed probe.
//
//#define ASSISTED_TRAMMING
#if ENABLED(ASSISTED_TRAMMING)

  // Define positions for probe points.
  #define TRAMMING_POINT_XY { {  20, 20 }, { 180,  20 }, { 180, 180 }, { 20, 180 } }

  // Define position names for probe points.
  #define TRAMMING_POINT_NAME_1 "Front-Left"
  #define TRAMMING_POINT_NAME_2 "Front-Right"
  #define TRAMMING_POINT_NAME_3 "Back-Right"
  #define TRAMMING_POINT_NAME_4 "Back-Left"

  #define RESTORE_LEVELING_AFTER_G35    // Enable to restore leveling setup after operation
  //#define REPORT_TRAMMING_MM          // Report Z deviation (mm) for each point relative to the first

  //#define ASSISTED_TRAMMING_WIZARD    // Add a Tramming Wizard to the LCD menu

  //#define ASSISTED_TRAMMING_WAIT_POSITION { X_CENTER, Y_CENTER, 30 } // Move the nozzle out of the way for adjustment

  /**
   * Screw thread:
   *   M3: 30 = Clockwise, 31 = Counter-Clockwise
   *   M4: 40 = Clockwise, 41 = Counter-Clockwise
   *   M5: 50 = Clockwise, 51 = Counter-Clockwise
   */
  #define TRAMMING_SCREW_THREAD 30

#endif

// @section motion

#define AXIS_RELATIVE_MODES { false, false, false, false }

// Add a Duplicate option for well-separated conjoined nozzles
//#define MULTI_NOZZLE_DUPLICATION

// By default pololu step drivers require an active high signal. However, some high power drivers require an active low signal as step.
#define INVERT_X_STEP_PIN false
#define INVERT_Y_STEP_PIN false
#define INVERT_Z_STEP_PIN false
#define INVERT_E_STEP_PIN false

/**
 * Idle Stepper Shutdown
 * Set DISABLE_INACTIVE_? 'true' to shut down axis steppers after an idle period.
 * The Deactive Time can be overridden with M18 and M84. Set to 0 for No Timeout.
 */
#define DEFAULT_STEPPER_DEACTIVE_TIME 120
#define DISABLE_INACTIVE_X true
#define DISABLE_INACTIVE_Y true
#define DISABLE_INACTIVE_Z true  // Set 'false' if the nozzle could fall onto your printed part!
#define DISABLE_INACTIVE_E true

// Default Minimum Feedrates for printing and travel moves
#define DEFAULT_MINIMUMFEEDRATE       0.0     // (mm/s) Minimum feedrate. Set with M205 S.
#define DEFAULT_MINTRAVELFEEDRATE     0.0     // (mm/s) Minimum travel feedrate. Set with M205 T.

// Minimum time that a segment needs to take as the buffer gets emptied
#define DEFAULT_MINSEGMENTTIME        20000   // (µs) Set with M205 B.

// Slow down the machine if the lookahead buffer is (by default) half full.
// Increase the slowdown divisor for larger buffer sizes.
#define SLOWDOWN
#if ENABLED(SLOWDOWN)
  #define SLOWDOWN_DIVISOR 2
#endif

/**
 * XY Frequency limit
 * Reduce resonance by limiting the frequency of small zigzag infill moves.
 * See https://hydraraptor.blogspot.com/2010/12/frequency-limit.html
 * Use M201 F<freq> G<min%> to change limits at runtime.
 */
//#define XY_FREQUENCY_LIMIT      10 // (Hz) Maximum frequency of small zigzag infill moves. Set with M201 F<hertz>.
#ifdef XY_FREQUENCY_LIMIT
  #define XY_FREQUENCY_MIN_PERCENT 5 // (percent) Minimum FR percentage to apply. Set with M201 G<min%>.
#endif

// Minimum planner junction speed. Sets the default minimum speed the planner plans for at the end
// of the buffer and all stops. This should not be much greater than zero and should only be changed
// if unwanted behavior is observed on a user's machine when running at very slow speeds.
#define MINIMUM_PLANNER_SPEED 0.05 // (mm/s)

//
// Backlash Compensation
// Adds extra movement to axes on direction-changes to account for backlash.
//
//#define BACKLASH_COMPENSATION
#if ENABLED(BACKLASH_COMPENSATION)
  // Define values for backlash distance and correction.
  // If BACKLASH_GCODE is enabled these values are the defaults.
  #define BACKLASH_DISTANCE_MM { 0, 0, 0 } // (mm)
  #define BACKLASH_CORRECTION    0.0       // 0.0 = no correction; 1.0 = full correction

  // Set BACKLASH_SMOOTHING_MM to spread backlash correction over multiple segments
  // to reduce print artifacts. (Enabling this is costly in memory and computation!)
  //#define BACKLASH_SMOOTHING_MM 3 // (mm)

  // Add runtime configuration and tuning of backlash values (M425)
  //#define BACKLASH_GCODE

  #if ENABLED(BACKLASH_GCODE)
    // Measure the Z backlash when probing (G29) and set with "M425 Z"
    #define MEASURE_BACKLASH_WHEN_PROBING

    #if ENABLED(MEASURE_BACKLASH_WHEN_PROBING)
      // When measuring, the probe will move up to BACKLASH_MEASUREMENT_LIMIT
      // mm away from point of contact in BACKLASH_MEASUREMENT_RESOLUTION
      // increments while checking for the contact to be broken.
      #define BACKLASH_MEASUREMENT_LIMIT       0.5   // (mm)
      #define BACKLASH_MEASUREMENT_RESOLUTION  0.005 // (mm)
      #define BACKLASH_MEASUREMENT_FEEDRATE    Z_PROBE_FEEDRATE_SLOW // (mm/min)
    #endif
  #endif
#endif

/**
 * Automatic backlash, position and hotend offset calibration
 *
 * Enable G425 to run automatic calibration using an electrically-
 * conductive cube, bolt, or washer mounted on the bed.
 *
 * G425 uses the probe to touch the top and sides of the calibration object
 * on the bed and measures and/or correct positional offsets, axis backlash
 * and hotend offsets.
 *
 * Note: HOTEND_OFFSET and CALIBRATION_OBJECT_CENTER must be set to within
 *       ±5mm of true values for G425 to succeed.
 */
//#define CALIBRATION_GCODE
#if ENABLED(CALIBRATION_GCODE)

  //#define CALIBRATION_SCRIPT_PRE  "M117 Starting Auto-Calibration\nT0\nG28\nG12\nM117 Calibrating..."
  //#define CALIBRATION_SCRIPT_POST "M500\nM117 Calibration data saved"

  #define CALIBRATION_MEASUREMENT_RESOLUTION     0.01 // mm

  #define CALIBRATION_FEEDRATE_SLOW             60    // mm/min
  #define CALIBRATION_FEEDRATE_FAST           1200    // mm/min
  #define CALIBRATION_FEEDRATE_TRAVEL         3000    // mm/min

  // The following parameters refer to the conical section of the nozzle tip.
  #define CALIBRATION_NOZZLE_TIP_HEIGHT          1.0  // mm
  #define CALIBRATION_NOZZLE_OUTER_DIAMETER      2.0  // mm

  // Uncomment to enable reporting (required for "G425 V", but consumes PROGMEM).
  //#define CALIBRATION_REPORTING

  // The true location and dimension the cube/bolt/washer on the bed.
  #define CALIBRATION_OBJECT_CENTER     { 264.0, -22.0,  -2.0 } // mm
  #define CALIBRATION_OBJECT_DIMENSIONS {  10.0,  10.0,  10.0 } // mm

  // Comment out any sides which are unreachable by the probe. For best
  // auto-calibration results, all sides must be reachable.
  #define CALIBRATION_MEASURE_RIGHT
  #define CALIBRATION_MEASURE_FRONT
  #define CALIBRATION_MEASURE_LEFT
  #define CALIBRATION_MEASURE_BACK

  // Probing at the exact top center only works if the center is flat. If
  // probing on a screwhead or hollow washer, probe near the edges.
  //#define CALIBRATION_MEASURE_AT_TOP_EDGES

  // Define the pin to read during calibration
  #ifndef CALIBRATION_PIN
    //#define CALIBRATION_PIN -1            // Define here to override the default pin
    #define CALIBRATION_PIN_INVERTING false // Set to true to invert the custom pin
    //#define CALIBRATION_PIN_PULLDOWN
    #define CALIBRATION_PIN_PULLUP
  #endif
#endif

/**
 * Adaptive Step Smoothing increases the resolution of multi-axis moves, particularly at step frequencies
 * below 1kHz (for AVR) or 10kHz (for ARM), where aliasing between axes in multi-axis moves causes audible
 * vibration and surface artifacts. The algorithm adapts to provide the best possible step smoothing at the
 * lowest stepping frequencies.
 */
#define ADAPTIVE_STEP_SMOOTHING

/**
 * Custom Microstepping
 * Override as-needed for your setup. Up to 3 MS pins are supported.
 */
//#define MICROSTEP1 LOW,LOW,LOW
//#define MICROSTEP2 HIGH,LOW,LOW
//#define MICROSTEP4 LOW,HIGH,LOW
//#define MICROSTEP8 HIGH,HIGH,LOW
//#define MICROSTEP16 LOW,LOW,HIGH
//#define MICROSTEP32 HIGH,LOW,HIGH

// Microstep settings (Requires a board with pins named X_MS1, X_MS2, etc.)
#define MICROSTEP_MODES { 16, 16, 16, 16, 16, 16 } // [1,2,4,8,16]

/**
 *  @section  stepper motor current
 *
 *  Some boards have a means of setting the stepper motor current via firmware.
 *
 *  The power on motor currents are set by:
 *    PWM_MOTOR_CURRENT - used by MINIRAMBO & ULTIMAIN_2
 *                         known compatible chips: A4982
 *    DIGIPOT_MOTOR_CURRENT - used by BQ_ZUM_MEGA_3D, RAMBO & SCOOVO_X9H
 *                         known compatible chips: AD5206
 *    DAC_MOTOR_CURRENT_DEFAULT - used by PRINTRBOARD_REVF & RIGIDBOARD_V2
 *                         known compatible chips: MCP4728
 *    DIGIPOT_I2C_MOTOR_CURRENTS - used by 5DPRINT, AZTEEG_X3_PRO, AZTEEG_X5_MINI_WIFI, MIGHTYBOARD_REVE
 *                         known compatible chips: MCP4451, MCP4018
 *
 *  Motor currents can also be set by M907 - M910 and by the LCD.
 *    M907 - applies to all.
 *    M908 - BQ_ZUM_MEGA_3D, RAMBO, PRINTRBOARD_REVF, RIGIDBOARD_V2 & SCOOVO_X9H
 *    M909, M910 & LCD - only PRINTRBOARD_REVF & RIGIDBOARD_V2
 */
//#define PWM_MOTOR_CURRENT { 1300, 1300, 1250 }          // Values in milliamps
//#define DIGIPOT_MOTOR_CURRENT { 135,135,135,135,135 }   // Values 0-255 (RAMBO 135 = ~0.75A, 185 = ~1A)
//#define DAC_MOTOR_CURRENT_DEFAULT { 70, 80, 90, 80 }    // Default drive percent - X, Y, Z, E axis

/**
 * I2C-based DIGIPOTs (e.g., Azteeg X3 Pro)
 */
//#define DIGIPOT_MCP4018             // Requires https://github.com/felias-fogg/SlowSoftI2CMaster
//#define DIGIPOT_MCP4451
#if EITHER(DIGIPOT_MCP4018, DIGIPOT_MCP4451)
  #define DIGIPOT_I2C_NUM_CHANNELS 8  // 5DPRINT:4   AZTEEG_X3_PRO:8   MKS_SBASE:5   MIGHTYBOARD_REVE:5

  // Actual motor currents in Amps. The number of entries must match DIGIPOT_I2C_NUM_CHANNELS.
  // These correspond to the physical drivers, so be mindful if the order is changed.
  #define DIGIPOT_I2C_MOTOR_CURRENTS { 1.0, 1.0, 1.0, 1.0, 1.0, 1.0, 1.0, 1.0 } // AZTEEG_X3_PRO

  //#define DIGIPOT_USE_RAW_VALUES    // Use DIGIPOT_MOTOR_CURRENT raw wiper values (instead of A4988 motor currents)

  /**
   * Common slave addresses:
   *
   *                        A   (A shifted)   B   (B shifted)  IC
   * Smoothie              0x2C (0x58)       0x2D (0x5A)       MCP4451
   * AZTEEG_X3_PRO         0x2C (0x58)       0x2E (0x5C)       MCP4451
   * AZTEEG_X5_MINI        0x2C (0x58)       0x2E (0x5C)       MCP4451
   * AZTEEG_X5_MINI_WIFI         0x58              0x5C        MCP4451
   * MIGHTYBOARD_REVE      0x2F (0x5E)                         MCP4018
   */
  //#define DIGIPOT_I2C_ADDRESS_A 0x2C  // Unshifted slave address for first DIGIPOT
  //#define DIGIPOT_I2C_ADDRESS_B 0x2D  // Unshifted slave address for second DIGIPOT
#endif

//===========================================================================
//=============================Additional Features===========================
//===========================================================================

// @section lcd

#if EITHER(IS_ULTIPANEL, EXTENSIBLE_UI)
  #define MANUAL_FEEDRATE { 50*60, 50*60, 4*60, 2*60 } // (mm/min) Feedrates for manual moves along X, Y, Z, E from panel
  #define FINE_MANUAL_MOVE 0.025    // (mm) Smallest manual move (< 0.1mm) applying to Z on most machines
  #if IS_ULTIPANEL
    #define MANUAL_E_MOVES_RELATIVE // Display extruder move distance rather than "position"
    #define ULTIPANEL_FEEDMULTIPLY  // Encoder sets the feedrate multiplier on the Status Screen
  #endif
#endif

// Change values more rapidly when the encoder is rotated faster
#define ENCODER_RATE_MULTIPLIER
#if ENABLED(ENCODER_RATE_MULTIPLIER)
  #define ENCODER_5X_STEPS_PER_SEC    30
  #define ENCODER_10X_STEPS_PER_SEC   80  // (steps/s) Encoder rate for 10x speed
  #define ENCODER_100X_STEPS_PER_SEC 130  // (steps/s) Encoder rate for 100x speed
#endif

// Play a beep when the feedrate is changed from the Status Screen
//#define BEEP_ON_FEEDRATE_CHANGE
#if ENABLED(BEEP_ON_FEEDRATE_CHANGE)
  #define FEEDRATE_CHANGE_BEEP_DURATION   10
  #define FEEDRATE_CHANGE_BEEP_FREQUENCY 440
#endif

#if HAS_LCD_MENU

  // Add Probe Z Offset calibration to the Z Probe Offsets menu
  #if HAS_BED_PROBE
    //#define PROBE_OFFSET_WIZARD
    #if ENABLED(PROBE_OFFSET_WIZARD)
      //
      // Enable to init the Probe Z-Offset when starting the Wizard.
      // Use a height slightly above the estimated nozzle-to-probe Z offset.
      // For example, with an offset of -5, consider a starting height of -4.
      //
      //#define PROBE_OFFSET_WIZARD_START_Z -4.0

      // Set a convenient position to do the calibration (probing point and nozzle/bed-distance)
      //#define PROBE_OFFSET_WIZARD_XY_POS { X_CENTER, Y_CENTER }
    #endif
  #endif

  // Include a page of printer information in the LCD Main Menu
  //#define LCD_INFO_MENU
  #if ENABLED(LCD_INFO_MENU)
    //#define LCD_PRINTER_INFO_IS_BOOTSCREEN // Show bootscreen(s) instead of Printer Info pages
  #endif

  // BACK menu items keep the highlight at the top
  //#define TURBO_BACK_MENU_ITEM

  // Add a mute option to the LCD menu
  //#define SOUND_MENU_ITEM

  /**
   * LED Control Menu
   * Add LED Control to the LCD menu
   */
  //#define LED_CONTROL_MENU
  #if ENABLED(LED_CONTROL_MENU)
    #define LED_COLOR_PRESETS                 // Enable the Preset Color menu option
    //#define NEO2_COLOR_PRESETS              // Enable a second NeoPixel Preset Color menu option
    #if ENABLED(LED_COLOR_PRESETS)
      #define LED_USER_PRESET_RED        255  // User defined RED value
      #define LED_USER_PRESET_GREEN      128  // User defined GREEN value
      #define LED_USER_PRESET_BLUE         0  // User defined BLUE value
      #define LED_USER_PRESET_WHITE      255  // User defined WHITE value
      #define LED_USER_PRESET_BRIGHTNESS 255  // User defined intensity
      //#define LED_USER_PRESET_STARTUP       // Have the printer display the user preset color on startup
    #endif
    #if ENABLED(NEO2_COLOR_PRESETS)
      #define NEO2_USER_PRESET_RED        255  // User defined RED value
      #define NEO2_USER_PRESET_GREEN      128  // User defined GREEN value
      #define NEO2_USER_PRESET_BLUE         0  // User defined BLUE value
      #define NEO2_USER_PRESET_WHITE      255  // User defined WHITE value
      #define NEO2_USER_PRESET_BRIGHTNESS 255  // User defined intensity
      //#define NEO2_USER_PRESET_STARTUP       // Have the printer display the user preset color on startup for the second strip
    #endif
  #endif

  // Insert a menu for preheating at the top level to allow for quick access
  //#define PREHEAT_SHORTCUT_MENU_ITEM

#endif // HAS_LCD_MENU

#define LCD_SET_PROGRESS_MANUALLY   // M.A.R.C. Allow display feedback of host print through GCode M73
#if HAS_DISPLAY
  // The timeout (in ms) to return to the status screen from sub-menus
  //#define LCD_TIMEOUT_TO_STATUS 15000

  #if ENABLED(SHOW_BOOTSCREEN)
    #define BOOTSCREEN_TIMEOUT 4000      // (ms) Total Duration to display the boot screen(s)
    #if EITHER(HAS_MARLINUI_U8GLIB, TFT_COLOR_UI)
      #define BOOT_MARLIN_LOGO_SMALL     // Show a smaller Marlin logo on the Boot Screen (saving lots of flash)
    #endif
  #endif

  // Scroll a longer status message into view
  //#define STATUS_MESSAGE_SCROLLING

  // On the Info Screen, display XY with one decimal place when possible
  //#define LCD_DECIMAL_SMALL_XY

  // Add an 'M73' G-code to set the current percentage
  //#define LCD_SET_PROGRESS_MANUALLY

  // Show the E position (filament used) during printing
  //#define LCD_SHOW_E_TOTAL
#endif

#if EITHER(SDSUPPORT, LCD_SET_PROGRESS_MANUALLY) && ANY(HAS_MARLINUI_U8GLIB, HAS_MARLINUI_HD44780, IS_TFTGLCD_PANEL, EXTENSIBLE_UI)
  //#define SHOW_REMAINING_TIME       // Display estimated time to completion
  #if ENABLED(SHOW_REMAINING_TIME)
    //#define USE_M73_REMAINING_TIME  // Use remaining time from M73 command instead of estimation
    //#define ROTATE_PROGRESS_DISPLAY // Display (P)rogress, (E)lapsed, and (R)emaining time
  #endif

  #if EITHER(HAS_MARLINUI_U8GLIB, EXTENSIBLE_UI)
    //#define PRINT_PROGRESS_SHOW_DECIMALS // Show progress with decimal digits
  #endif

  #if EITHER(HAS_MARLINUI_HD44780, IS_TFTGLCD_PANEL)
    //#define LCD_PROGRESS_BAR            // Show a progress bar on HD44780 LCDs for SD printing
    #if ENABLED(LCD_PROGRESS_BAR)
      #define PROGRESS_BAR_BAR_TIME 2000  // (ms) Amount of time to show the bar
      #define PROGRESS_BAR_MSG_TIME 3000  // (ms) Amount of time to show the status message
      #define PROGRESS_MSG_EXPIRE   0     // (ms) Amount of time to retain the status message (0=forever)
      //#define PROGRESS_MSG_ONCE         // Show the message for MSG_TIME then clear it
      //#define LCD_PROGRESS_BAR_TEST     // Add a menu item to test the progress bar
    #endif
  #endif
#endif

#if ENABLED(SDSUPPORT)
  /**
   * SD Card SPI Speed
   * May be required to resolve "volume init" errors.
   *
   * Enable and set to SPI_HALF_SPEED, SPI_QUARTER_SPEED, or SPI_EIGHTH_SPEED
   *  otherwise full speed will be applied.
   *
   * :['SPI_HALF_SPEED', 'SPI_QUARTER_SPEED', 'SPI_EIGHTH_SPEED']
   */
  //#define SD_SPI_SPEED SPI_HALF_SPEED

  // The standard SD detect circuit reads LOW when media is inserted and HIGH when empty.
  // Enable this option and set to HIGH if your SD cards are incorrectly detected.
  //#define SD_DETECT_STATE HIGH

  //#define SD_IGNORE_AT_STARTUP            // Don't mount the SD card when starting up
  //#define SDCARD_READONLY                 // Read-only SD card (to save over 2K of flash)

  //#define GCODE_REPEAT_MARKERS            // Enable G-code M808 to set repeat markers and do looping

  #define SD_PROCEDURE_DEPTH 1              // Increase if you need more nested M32 calls

  #define SD_FINISHED_STEPPERRELEASE true   // Disable steppers when SD Print is finished
  #define SD_FINISHED_RELEASECOMMAND "M84"  // Use "M84XYE" to keep Z enabled so your bed stays in place

  // Reverse SD sort to show "more recent" files first, according to the card's FAT.
  // Since the FAT gets out of order with usage, SDCARD_SORT_ALPHA is recommended.
  #define SDCARD_RATHERRECENTFIRST

  #define SD_MENU_CONFIRM_START             // Confirm the selected SD file before printing

  //#define NO_SD_AUTOSTART                 // Remove auto#.g file support completely to save some Flash, SRAM
  //#define MENU_ADDAUTOSTART               // Add a menu option to run auto#.g files

  //#define BROWSE_MEDIA_ON_INSERT          // Open the file browser when media is inserted

  #define EVENT_GCODE_SD_ABORT "G28XY"      // G-code to run on SD Abort Print (e.g., "G28XY" or "G27")

  #if ENABLED(PRINTER_EVENT_LEDS)
    #define PE_LEDS_COMPLETED_TIME  (30*60) // (seconds) Time to keep the LED "done" color before restoring normal illumination
  #endif

  /**
   * Continue after Power-Loss (Creality3D)
   *
   * Store the current state to the SD Card at the start of each layer
   * during SD printing. If the recovery file is found at boot time, present
   * an option on the LCD screen to continue the print from the last-known
   * point in the file.
   */
  #define POWER_LOSS_RECOVERY
  #if ENABLED(POWER_LOSS_RECOVERY)
    #define PLR_ENABLED_DEFAULT   true // Power Loss Recovery enabled by default. (Set with 'M413 Sn' & M500) // M.A.R.C. Enable Power Loss Recovery by default
    //#define BACKUP_POWER_SUPPLY       // Backup power / UPS to move the steppers on power loss
    //#define POWER_LOSS_ZRAISE       2 // (mm) Z axis raise on resume (on power loss with UPS)
    //#define POWER_LOSS_PIN         44 // Pin to detect power loss. Set to -1 to disable default pin on boards without module.
    //#define POWER_LOSS_STATE     HIGH // State of pin indicating power loss
    //#define POWER_LOSS_PULLUP         // Set pullup / pulldown as appropriate for your sensor
    //#define POWER_LOSS_PULLDOWN
    //#define POWER_LOSS_PURGE_LEN   20 // (mm) Length of filament to purge on resume
    //#define POWER_LOSS_RETRACT_LEN 10 // (mm) Length of filament to retract on fail. Requires backup power.

    // Without a POWER_LOSS_PIN the following option helps reduce wear on the SD card,
    // especially with "vase mode" printing. Set too high and vases cannot be continued.
    #define POWER_LOSS_MIN_Z_CHANGE 0.05 // (mm) Minimum Z change before saving power-loss data

    // Enable if Z homing is needed for proper recovery. 99.9% of the time this should be disabled!
    //#define POWER_LOSS_RECOVER_ZHOME
    #if ENABLED(POWER_LOSS_RECOVER_ZHOME)
      //#define POWER_LOSS_ZHOME_POS { 0, 0 } // Safe XY position to home Z while avoiding objects on the bed
    #endif
  #endif

  /**
   * Sort SD file listings in alphabetical order.
   *
   * With this option enabled, items on SD cards will be sorted
   * by name for easier navigation.
   *
   * By default...
   *
   *  - Use the slowest -but safest- method for sorting.
   *  - Folders are sorted to the top.
   *  - The sort key is statically allocated.
   *  - No added G-code (M34) support.
   *  - 40 item sorting limit. (Items after the first 40 are unsorted.)
   *
   * SD sorting uses static allocation (as set by SDSORT_LIMIT), allowing the
   * compiler to calculate the worst-case usage and throw an error if the SRAM
   * limit is exceeded.
   *
   *  - SDSORT_USES_RAM provides faster sorting via a static directory buffer.
   *  - SDSORT_USES_STACK does the same, but uses a local stack-based buffer.
   *  - SDSORT_CACHE_NAMES will retain the sorted file listing in RAM. (Expensive!)
   *  - SDSORT_DYNAMIC_RAM only uses RAM when the SD menu is visible. (Use with caution!)
   */
  #define SDCARD_SORT_ALPHA

  // SD Card Sorting options
  #if ENABLED(SDCARD_SORT_ALPHA)
    #define SDSORT_LIMIT       40     // Maximum number of sorted items (10-256). Costs 27 bytes each.
    #define FOLDER_SORTING     -1     // -1=above  0=none  1=below
    #define SDSORT_GCODE       false  // Allow turning sorting on/off with LCD and M34 G-code.
    #define SDSORT_USES_RAM    true   // Pre-allocate a static array for faster pre-sorting.
    #define SDSORT_USES_STACK  false  // Prefer the stack for pre-sorting to give back some SRAM. (Negated by next 2 options.)
    #define SDSORT_CACHE_NAMES true   // Keep sorted items in RAM longer for speedy performance. Most expensive option.
    #define SDSORT_DYNAMIC_RAM true   // Use dynamic allocation (within SD menus). Least expensive option. Set SDSORT_LIMIT before use!
    #define SDSORT_CACHE_VFATS 2      // Maximum number of 13-byte VFAT entries to use for sorting.
                                      // Note: Only affects SCROLL_LONG_FILENAMES with SDSORT_CACHE_NAMES but not SDSORT_DYNAMIC_RAM.
  #endif

  // Allow international symbols in long filenames. To display correctly, the
  // LCD's font must contain the characters. Check your selected LCD language.
  //#define UTF_FILENAME_SUPPORT

  // This allows hosts to request long names for files and folders with M33
  #define LONG_FILENAME_HOST_SUPPORT	// M.A.R.C. Active long file name support

  // Enable this option to scroll long filenames in the SD card menu
  #define SCROLL_LONG_FILENAMES			// M.A.R.C. Active scroll of large filenames

  // Leave the heaters on after Stop Print (not recommended!)
  //#define SD_ABORT_NO_COOLDOWN

  /**
   * This option allows you to abort SD printing when any endstop is triggered.
   * This feature must be enabled with "M540 S1" or from the LCD menu.
   * To have any effect, endstops must be enabled during SD printing.
   */
  #define SD_ABORT_ON_ENDSTOP_HIT		// M.A.R.C. allow to emergency stop SD printing hitting any end-stop

  /**
   * This option makes it easier to print the same SD Card file again.
   * On print completion the LCD Menu will open with the file selected.
   * You can just click to start the print, or navigate elsewhere.
   */
  //#define SD_REPRINT_LAST_SELECTED_FILE

  /**
   * Auto-report SdCard status with M27 S<seconds>
   */
  //#define AUTO_REPORT_SD_STATUS

  /**
   * Support for USB thumb drives using an Arduino USB Host Shield or
   * equivalent MAX3421E breakout board. The USB thumb drive will appear
   * to Marlin as an SD card.
   *
   * The MAX3421E can be assigned the same pins as the SD card reader, with
   * the following pin mapping:
   *
   *    SCLK, MOSI, MISO --> SCLK, MOSI, MISO
   *    INT              --> SD_DETECT_PIN [1]
   *    SS               --> SDSS
   *
   * [1] On AVR an interrupt-capable pin is best for UHS3 compatibility.
   */
  //#define USB_FLASH_DRIVE_SUPPORT
  #if ENABLED(USB_FLASH_DRIVE_SUPPORT)
    /**
     * USB Host Shield Library
     *
     * - UHS2 uses no interrupts and has been production-tested
     *   on a LulzBot TAZ Pro with a 32-bit Archim board.
     *
     * - UHS3 is newer code with better USB compatibility. But it
     *   is less tested and is known to interfere with Servos.
     *   [1] This requires USB_INTR_PIN to be interrupt-capable.
     */
    //#define USE_UHS2_USB
    //#define USE_UHS3_USB

    /**
     * Native USB Host supported by some boards (USB OTG)
     */
    //#define USE_OTG_USB_HOST

    #if DISABLED(USE_OTG_USB_HOST)
      #define USB_CS_PIN    SDSS
      #define USB_INTR_PIN  SD_DETECT_PIN
    #endif
  #endif

  /**
   * When using a bootloader that supports SD-Firmware-Flashing,
   * add a menu item to activate SD-FW-Update on the next reboot.
   *
   * Requires ATMEGA2560 (Arduino Mega)
   *
   * Tested with this bootloader:
   *   https://github.com/FleetProbe/MicroBridge-Arduino-ATMega2560
   */
  //#define SD_FIRMWARE_UPDATE
  #if ENABLED(SD_FIRMWARE_UPDATE)
    #define SD_FIRMWARE_UPDATE_EEPROM_ADDR    0x1FF
    #define SD_FIRMWARE_UPDATE_ACTIVE_VALUE   0xF0
    #define SD_FIRMWARE_UPDATE_INACTIVE_VALUE 0xFF
  #endif

  // Add an optimized binary file transfer mode, initiated with 'M28 B1'
  #define BINARY_FILE_TRANSFER    // M.A.R.C. enable transfer of binary files - experimental

  /**
   * Set this option to one of the following (or the board's defaults apply):
   *
   *           LCD - Use the SD drive in the external LCD controller.
   *       ONBOARD - Use the SD drive on the control board.
   *  CUSTOM_CABLE - Use a custom cable to access the SD (as defined in a pins file).
   *
   * :[ 'LCD', 'ONBOARD', 'CUSTOM_CABLE' ]
   */
  //#define SDCARD_CONNECTION LCD

  // Enable if SD detect is rendered useless (e.g., by using an SD extender)
  //#define NO_SD_DETECT

#endif // SDSUPPORT

/**
 * By default an onboard SD card reader may be shared as a USB mass-
 * storage device. This option hides the SD card from the host PC.
 */
#define NO_SD_HOST_DRIVE   // Disable SD Card access over USB (for security).

/**
 * Additional options for Graphical Displays
 *
 * Use the optimizations here to improve printing performance,
 * which can be adversely affected by graphical display drawing,
 * especially when doing several short moves, and when printing
 * on DELTA and SCARA machines.
 *
 * Some of these options may result in the display lagging behind
 * controller events, as there is a trade-off between reliable
 * printing performance versus fast display updates.
 */
#if HAS_MARLINUI_U8GLIB
  // Show SD percentage next to the progress bar
  //#define DOGM_SD_PERCENT

  // Save many cycles by drawing a hollow frame or no frame on the Info Screen
  //#define XYZ_NO_FRAME
  #define XYZ_HOLLOW_FRAME

  // Enable to save many cycles by drawing a hollow frame on Menu Screens
  #define MENU_HOLLOW_FRAME

  // A bigger font is available for edit items. Costs 3120 bytes of PROGMEM.
  // Western only. Not available for Cyrillic, Kana, Turkish, Greek, or Chinese.
  //#define USE_BIG_EDIT_FONT

  // A smaller font may be used on the Info Screen. Costs 2434 bytes of PROGMEM.
  // Western only. Not available for Cyrillic, Kana, Turkish, Greek, or Chinese.
  //#define USE_SMALL_INFOFONT

  // Swap the CW/CCW indicators in the graphics overlay
  //#define OVERLAY_GFX_REVERSE

  /**
   * ST7920-based LCDs can emulate a 16 x 4 character display using
   * the ST7920 character-generator for very fast screen updates.
   * Enable LIGHTWEIGHT_UI to use this special display mode.
   *
   * Since LIGHTWEIGHT_UI has limited space, the position and status
   * message occupy the same line. Set STATUS_EXPIRE_SECONDS to the
   * length of time to display the status message before clearing.
   *
   * Set STATUS_EXPIRE_SECONDS to zero to never clear the status.
   * This will prevent position updates from being displayed.
   */
  #if ENABLED(U8GLIB_ST7920)
    // Enable this option and reduce the value to optimize screen updates.
    // The normal delay is 10µs. Use the lowest value that still gives a reliable display.
    //#define DOGM_SPI_DELAY_US 5

    //#define LIGHTWEIGHT_UI
    #if ENABLED(LIGHTWEIGHT_UI)
      #define STATUS_EXPIRE_SECONDS 20
    #endif
  #endif

  /**
   * Status (Info) Screen customizations
   * These options may affect code size and screen render time.
   * Custom status screens can forcibly override these settings.
   */
  //#define STATUS_COMBINE_HEATERS    // Use combined heater images instead of separate ones
  //#define STATUS_HOTEND_NUMBERLESS  // Use plain hotend icons instead of numbered ones (with 2+ hotends)
  #define STATUS_HOTEND_INVERTED      // Show solid nozzle bitmaps when heating (Requires STATUS_HOTEND_ANIM)
  #define STATUS_HOTEND_ANIM          // Use a second bitmap to indicate hotend heating
  #define STATUS_BED_ANIM             // Use a second bitmap to indicate bed heating
  #define STATUS_CHAMBER_ANIM         // Use a second bitmap to indicate chamber heating
  //#define STATUS_CUTTER_ANIM        // Use a second bitmap to indicate spindle / laser active
  //#define STATUS_COOLER_ANIM        // Use a second bitmap to indicate laser cooling
  //#define STATUS_ALT_BED_BITMAP     // Use the alternative bed bitmap
  //#define STATUS_ALT_FAN_BITMAP     // Use the alternative fan bitmap
  //#define STATUS_FAN_FRAMES 3       // :[0,1,2,3,4] Number of fan animation frames
  //#define STATUS_HEAT_PERCENT       // Show heating in a progress bar
  //#define BOOT_MARLIN_LOGO_ANIMATED // Animated Marlin logo. Costs ~‭3260 (or ~940) bytes of PROGMEM.

  // Frivolous Game Options
  //#define MARLIN_BRICKOUT
  //#define MARLIN_INVADERS
  //#define MARLIN_SNAKE
  //#define GAMES_EASTER_EGG          // Add extra blank lines above the "Games" sub-menu

#endif // HAS_MARLINUI_U8GLIB

//
// Additional options for DGUS / DWIN displays
//
#if HAS_DGUS_LCD
  #define LCD_SERIAL_PORT 3
  #define LCD_BAUDRATE 115200

  #define DGUS_RX_BUFFER_SIZE 128
  #define DGUS_TX_BUFFER_SIZE 48
  //#define SERIAL_STATS_RX_BUFFER_OVERRUNS  // Fix Rx overrun situation (Currently only for AVR)

  #define DGUS_UPDATE_INTERVAL_MS  500    // (ms) Interval between automatic screen updates

  #if ANY(DGUS_LCD_UI_FYSETC, DGUS_LCD_UI_MKS, DGUS_LCD_UI_HIPRECY)
    #define DGUS_PRINT_FILENAME           // Display the filename during printing
    #define DGUS_PREHEAT_UI               // Display a preheat screen during heatup

    #if EITHER(DGUS_LCD_UI_FYSETC, DGUS_LCD_UI_MKS)
      //#define DGUS_UI_MOVE_DIS_OPTION   // Disabled by default for FYSETC and MKS
    #else
      #define DGUS_UI_MOVE_DIS_OPTION     // Enabled by default for UI_HIPRECY
    #endif

    #define DGUS_FILAMENT_LOADUNLOAD
    #if ENABLED(DGUS_FILAMENT_LOADUNLOAD)
      #define DGUS_FILAMENT_PURGE_LENGTH 10
      #define DGUS_FILAMENT_LOAD_LENGTH_PER_TIME 0.5 // (mm) Adjust in proportion to DGUS_UPDATE_INTERVAL_MS
    #endif

    #define DGUS_UI_WAITING               // Show a "waiting" screen between some screens
    #if ENABLED(DGUS_UI_WAITING)
      #define DGUS_UI_WAITING_STATUS 10
      #define DGUS_UI_WAITING_STATUS_PERIOD 8 // Increase to slower waiting status looping
    #endif
  #endif
#endif // HAS_DGUS_LCD

//
// Specify additional languages for the UI. Default specified by LCD_LANGUAGE.
//
#if ANY(DOGLCD, TFT_COLOR_UI, TOUCH_UI_FTDI_EVE)
  //#define LCD_LANGUAGE_2 fr
  //#define LCD_LANGUAGE_3 de
  //#define LCD_LANGUAGE_4 es
  //#define LCD_LANGUAGE_5 it
  #ifdef LCD_LANGUAGE_2
    //#define LCD_LANGUAGE_AUTO_SAVE // Automatically save language to EEPROM on change
  #endif
#endif

//
// Touch UI for the FTDI Embedded Video Engine (EVE)
//
#if ENABLED(TOUCH_UI_FTDI_EVE)
  // Display board used
  //#define LCD_FTDI_VM800B35A        // FTDI 3.5" with FT800 (320x240)
  //#define LCD_4DSYSTEMS_4DLCD_FT843 // 4D Systems 4.3" (480x272)
  //#define LCD_HAOYU_FT800CB         // Haoyu with 4.3" or 5" (480x272)
  //#define LCD_HAOYU_FT810CB         // Haoyu with 5" (800x480)
  //#define LCD_ALEPHOBJECTS_CLCD_UI  // Aleph Objects Color LCD UI
  //#define LCD_FYSETC_TFT81050       // FYSETC with 5" (800x480)
  //#define LCD_EVE3_50G              // Matrix Orbital 5.0", 800x480, BT815
  //#define LCD_EVE2_50G              // Matrix Orbital 5.0", 800x480, FT813

  // Correct the resolution if not using the stock TFT panel.
  //#define TOUCH_UI_320x240
  //#define TOUCH_UI_480x272
  //#define TOUCH_UI_800x480

  // Mappings for boards with a standard RepRapDiscount Display connector
  //#define AO_EXP1_PINMAP      // AlephObjects CLCD UI EXP1 mapping
  //#define AO_EXP2_PINMAP      // AlephObjects CLCD UI EXP2 mapping
  //#define CR10_TFT_PINMAP     // Rudolph Riedel's CR10 pin mapping
  //#define S6_TFT_PINMAP       // FYSETC S6 pin mapping
  //#define F6_TFT_PINMAP       // FYSETC F6 pin mapping

  //#define OTHER_PIN_LAYOUT  // Define pins manually below
  #if ENABLED(OTHER_PIN_LAYOUT)
    // Pins for CS and MOD_RESET (PD) must be chosen
    #define CLCD_MOD_RESET  9
    #define CLCD_SPI_CS    10

    // If using software SPI, specify pins for SCLK, MOSI, MISO
    //#define CLCD_USE_SOFT_SPI
    #if ENABLED(CLCD_USE_SOFT_SPI)
      #define CLCD_SOFT_SPI_MOSI 11
      #define CLCD_SOFT_SPI_MISO 12
      #define CLCD_SOFT_SPI_SCLK 13
    #endif
  #endif

  // Display Orientation. An inverted (i.e. upside-down) display
  // is supported on the FT800. The FT810 and beyond also support
  // portrait and mirrored orientations.
  //#define TOUCH_UI_INVERTED
  //#define TOUCH_UI_PORTRAIT
  //#define TOUCH_UI_MIRRORED

  // UTF8 processing and rendering.
  // Unsupported characters are shown as '?'.
  //#define TOUCH_UI_USE_UTF8
  #if ENABLED(TOUCH_UI_USE_UTF8)
    // Western accents support. These accented characters use
    // combined bitmaps and require relatively little storage.
    #define TOUCH_UI_UTF8_WESTERN_CHARSET
    #if ENABLED(TOUCH_UI_UTF8_WESTERN_CHARSET)
      // Additional character groups. These characters require
      // full bitmaps and take up considerable storage:
      //#define TOUCH_UI_UTF8_SUPERSCRIPTS  // ¹ ² ³
      //#define TOUCH_UI_UTF8_COPYRIGHT     // © ®
      //#define TOUCH_UI_UTF8_GERMANIC      // ß
      //#define TOUCH_UI_UTF8_SCANDINAVIAN  // Æ Ð Ø Þ æ ð ø þ
      //#define TOUCH_UI_UTF8_PUNCTUATION   // « » ¿ ¡
      //#define TOUCH_UI_UTF8_CURRENCY      // ¢ £ ¤ ¥
      //#define TOUCH_UI_UTF8_ORDINALS      // º ª
      //#define TOUCH_UI_UTF8_MATHEMATICS   // ± × ÷
      //#define TOUCH_UI_UTF8_FRACTIONS     // ¼ ½ ¾
      //#define TOUCH_UI_UTF8_SYMBOLS       // µ ¶ ¦ § ¬
    #endif

    // Cyrillic character set, costs about 27KiB of flash
    //#define TOUCH_UI_UTF8_CYRILLIC_CHARSET
  #endif

  // Use a smaller font when labels don't fit buttons
  #define TOUCH_UI_FIT_TEXT

  // Use a numeric passcode for "Screen lock" keypad.
  // (recommended for smaller displays)
  //#define TOUCH_UI_PASSCODE

  // Output extra debug info for Touch UI events
  //#define TOUCH_UI_DEBUG

  // Developer menu (accessed by touching "About Printer" copyright text)
  //#define TOUCH_UI_DEVELOPER_MENU
#endif

//
// Classic UI Options
//
#if TFT_SCALED_DOGLCD
  //#define TFT_MARLINUI_COLOR 0xFFFF // White
  //#define TFT_MARLINBG_COLOR 0x0000 // Black
  //#define TFT_DISABLED_COLOR 0x0003 // Almost black
  //#define TFT_BTCANCEL_COLOR 0xF800 // Red
  //#define TFT_BTARROWS_COLOR 0xDEE6 // 11011 110111 00110 Yellow
  //#define TFT_BTOKMENU_COLOR 0x145F // 00010 100010 11111 Cyan
#endif

//
// ADC Button Debounce
//
#if HAS_ADC_BUTTONS
  #define ADC_BUTTON_DEBOUNCE_DELAY 16  // Increase if buttons bounce or repeat too fast
#endif

// @section safety

/**
 * The watchdog hardware timer will do a reset and disable all outputs
 * if the firmware gets too overloaded to read the temperature sensors.
 *
 * If you find that watchdog reboot causes your AVR board to hang forever,
 * enable WATCHDOG_RESET_MANUAL to use a custom timer instead of WDTO.
 * NOTE: This method is less reliable as it can only catch hangups while
 * interrupts are enabled.
 */
#define USE_WATCHDOG
#if ENABLED(USE_WATCHDOG)
  //#define WATCHDOG_RESET_MANUAL
#endif

// @section lcd

/**
 * Babystepping enables movement of the axes by tiny increments without changing
 * the current position values. This feature is used primarily to adjust the Z
 * axis in the first layer of a print in real-time.
 *
 * Warning: Does not respect endstops!
 */
#define BABYSTEPPING
#if ENABLED(BABYSTEPPING)
  //#define INTEGRATED_BABYSTEPPING         // EXPERIMENTAL integration of babystepping into the Stepper ISR
  //#define BABYSTEP_WITHOUT_HOMING
  #define BABYSTEP_ALWAYS_AVAILABLE         // Allow babystepping at all times (not just during movement). // M.A.R.C. Active BbS always
  //#define BABYSTEP_XY                     // Also enable X/Y Babystepping. Not supported on DELTA!
  #define BABYSTEP_INVERT_Z false           // Change if Z babysteps should go the other way
  //#define BABYSTEP_MILLIMETER_UNITS       // Specify BABYSTEP_MULTIPLICATOR_(XY|Z) in mm instead of micro-steps
  #define BABYSTEP_MULTIPLICATOR_Z  40      // (steps or mm) Steps or millimeter distance for each Z babystep
  #define BABYSTEP_MULTIPLICATOR_XY 1       // (steps or mm) Steps or millimeter distance for each XY babystep

  //#define DOUBLECLICK_FOR_Z_BABYSTEPPING  // Double-click on the Status Screen for Z Babystepping.
  #if ENABLED(DOUBLECLICK_FOR_Z_BABYSTEPPING)
    #define DOUBLECLICK_MAX_INTERVAL 1250   // Maximum interval between clicks, in milliseconds.
                                            // Note: Extra time may be added to mitigate controller latency.
    //#define MOVE_Z_WHEN_IDLE              // Jump to the move Z menu on doubleclick when printer is idle.
    #if ENABLED(MOVE_Z_WHEN_IDLE)
      #define MOVE_Z_IDLE_MULTIPLICATOR 1   // Multiply 1mm by this factor for the move step size.
    #endif
  #endif

  //#define BABYSTEP_DISPLAY_TOTAL          // Display total babysteps since last G28

  #define BABYSTEP_ZPROBE_OFFSET            // Combine M851 Z and Babystepping // M.A.R.C. Enable BbS for BLTouch
  #if ENABLED(BABYSTEP_ZPROBE_OFFSET)
    //#define BABYSTEP_HOTEND_Z_OFFSET      // For multiple hotends, babystep relative Z offsets
    //#define BABYSTEP_ZPROBE_GFX_OVERLAY   // Enable graphical overlay on Z-offset editor
  #endif
#endif

// @section extruder

/**
 * Linear Pressure Control v1.5
 *
 * Assumption: advance [steps] = k * (delta velocity [steps/s])
 * K=0 means advance disabled.
 *
 * NOTE: K values for LIN_ADVANCE 1.5 differ from earlier versions!
 *
 * Set K around 0.22 for 3mm PLA Direct Drive with ~6.5cm between the drive gear and heatbreak.
 * Larger K values will be needed for flexible filament and greater distances.
 * If this algorithm produces a higher speed offset than the extruder can handle (compared to E jerk)
 * print acceleration will be reduced during the affected moves to keep within the limit.
 *
 * See https://marlinfw.org/docs/features/lin_advance.html for full instructions.
 */
//#define LIN_ADVANCE
#if ENABLED(LIN_ADVANCE)
  //#define EXTRA_LIN_ADVANCE_K // Enable for second linear advance constants
  #define LIN_ADVANCE_K 0.22    // Unit: mm compression per 1mm/s extruder speed
  //#define LA_DEBUG            // If enabled, this will generate debug information output over USB.
  //#define EXPERIMENTAL_SCURVE // Enable this option to permit S-Curve Acceleration
#endif

// @section leveling

/**
 * Points to probe for all 3-point Leveling procedures.
 * Override if the automatically selected points are inadequate.
 */
#if EITHER(AUTO_BED_LEVELING_3POINT, AUTO_BED_LEVELING_UBL)
  //#define PROBE_PT_1_X 15
  //#define PROBE_PT_1_Y 180
  //#define PROBE_PT_2_X 15
  //#define PROBE_PT_2_Y 20
  //#define PROBE_PT_3_X 170
  //#define PROBE_PT_3_Y 20
#endif

/**
 * Probing Margins
 *
 * Override PROBING_MARGIN for each side of the build plate
 * Useful to get probe points to exact positions on targets or
 * to allow leveling to avoid plate clamps on only specific
 * sides of the bed. With NOZZLE_AS_PROBE negative values are
 * allowed, to permit probing outside the bed.
 *
 * If you are replacing the prior *_PROBE_BED_POSITION options,
 * LEFT and FRONT values in most cases will map directly over
 * RIGHT and REAR would be the inverse such as
 * (X/Y_BED_SIZE - RIGHT/BACK_PROBE_BED_POSITION)
 *
 * This will allow all positions to match at compilation, however
 * should the probe position be modified with M851XY then the
 * probe points will follow. This prevents any change from causing
 * the probe to be unable to reach any points.
 */
#if PROBE_SELECTED && !IS_KINEMATIC
  //#define PROBING_MARGIN_LEFT PROBING_MARGIN
  //#define PROBING_MARGIN_RIGHT PROBING_MARGIN
  //#define PROBING_MARGIN_FRONT PROBING_MARGIN
  //#define PROBING_MARGIN_BACK PROBING_MARGIN
#endif

#if EITHER(MESH_BED_LEVELING, AUTO_BED_LEVELING_UBL)
  // Override the mesh area if the automatic (max) area is too large
  //#define MESH_MIN_X MESH_INSET
  //#define MESH_MIN_Y MESH_INSET
  //#define MESH_MAX_X X_BED_SIZE - (MESH_INSET)
  //#define MESH_MAX_Y Y_BED_SIZE - (MESH_INSET)
#endif

#if BOTH(AUTO_BED_LEVELING_UBL, EEPROM_SETTINGS)
  //#define OPTIMIZED_MESH_STORAGE  // Store mesh with less precision to save EEPROM space
#endif

/**
 * Repeatedly attempt G29 leveling until it succeeds.
 * Stop after G29_MAX_RETRIES attempts.
 */
#define G29_RETRY_AND_RECOVER       // M.A.R.C. recovery if there was an error
#if ENABLED(G29_RETRY_AND_RECOVER)
  #define G29_MAX_RETRIES 3
  #define G29_HALT_ON_FAILURE
  /**
   * Specify the GCODE commands that will be executed when leveling succeeds,
   * between attempts, and after the maximum number of retries have been tried.
   */
  #define G29_SUCCESS_COMMANDS "M117 Bed leveling done."
  #define G29_RECOVER_COMMANDS "M117 Probe failed. Rewiping.\nG28\nG12 P0 S12 T0"
  #define G29_FAILURE_COMMANDS "M117 Bed leveling failed.\nG0 Z10\nM300 P25 S880\nM300 P50 S0\nM300 P25 S880\nM300 P50 S0\nM300 P25 S880\nM300 P50 S0\nG4 S1"

#endif

/**
 * Thermal Probe Compensation
 * Probe measurements are adjusted to compensate for temperature distortion.
 * Use G76 to calibrate this feature. Use M871 to set values manually.
 * For a more detailed explanation of the process see G76_M871.cpp.
 */
#if HAS_BED_PROBE && TEMP_SENSOR_PROBE && TEMP_SENSOR_BED
  // Enable thermal first layer compensation using bed and probe temperatures
  #define PROBE_TEMP_COMPENSATION

  // Add additional compensation depending on hotend temperature
  // Note: this values cannot be calibrated and have to be set manually
  #if ENABLED(PROBE_TEMP_COMPENSATION)
    // Park position to wait for probe cooldown
    #define PTC_PARK_POS   { 0, 0, 100 }

    // Probe position to probe and wait for probe to reach target temperature
    #define PTC_PROBE_POS  { 90, 100 }

    // Enable additional compensation using hotend temperature
    // Note: this values cannot be calibrated automatically but have to be set manually
    //#define USE_TEMP_EXT_COMPENSATION

    // Probe temperature calibration generates a table of values starting at PTC_SAMPLE_START
    // (e.g. 30), in steps of PTC_SAMPLE_RES (e.g. 5) with PTC_SAMPLE_COUNT (e.g. 10) samples.

    //#define PTC_SAMPLE_START  30.0f
    //#define PTC_SAMPLE_RES    5.0f
    //#define PTC_SAMPLE_COUNT  10U

    // Bed temperature calibration builds a similar table.

    //#define BTC_SAMPLE_START  60.0f
    //#define BTC_SAMPLE_RES    5.0f
    //#define BTC_SAMPLE_COUNT  10U

    // The temperature the probe should be at while taking measurements during bed temperature
    // calibration.
    //#define BTC_PROBE_TEMP 30.0f

    // Height above Z=0.0f to raise the nozzle. Lowering this can help the probe to heat faster.
    // Note: the Z=0.0f offset is determined by the probe offset which can be set using M851.
    //#define PTC_PROBE_HEATING_OFFSET 0.5f

    // Height to raise the Z-probe between heating and taking the next measurement. Some probes
    // may fail to untrigger if they have been triggered for a long time, which can be solved by
    // increasing the height the probe is raised to.
    //#define PTC_PROBE_RAISE 15U

    // If the probe is outside of the defined range, use linear extrapolation using the closest
    // point and the PTC_LINEAR_EXTRAPOLATION'th next point. E.g. if set to 4 it will use data[0]
    // and data[4] to perform linear extrapolation for values below PTC_SAMPLE_START.
    //#define PTC_LINEAR_EXTRAPOLATION 4
  #endif
#endif

// @section extras

//
// G60/G61 Position Save and Return
//
//#define SAVED_POSITIONS 1         // Each saved position slot costs 12 bytes

//
// G2/G3 Arc Support
//
#define ARC_SUPPORT                 // Disable this feature to save ~3226 bytes
#if ENABLED(ARC_SUPPORT)
  #define MM_PER_ARC_SEGMENT      1 // (mm) Length (or minimum length) of each arc segment
  //#define ARC_SEGMENTS_PER_R    1 // Max segment length, MM_PER = Min
  #define MIN_ARC_SEGMENTS       24 // Minimum number of segments in a complete circle
  //#define ARC_SEGMENTS_PER_SEC 50 // Use feedrate to choose segment length (with MM_PER_ARC_SEGMENT as the minimum)
  #define N_ARC_CORRECTION       25 // Number of interpolated segments between corrections
  //#define ARC_P_CIRCLES           // Enable the 'P' parameter to specify complete circles
  //#define CNC_WORKSPACE_PLANES    // Allow G2/G3 to operate in XY, ZX, or YZ planes
  //#define SF_ARC_FIX              // Enable only if using SkeinForge with "Arc Point" fillet procedure
#endif

// Support for G5 with XYZE destination and IJPQ offsets. Requires ~2666 bytes.
//#define BEZIER_CURVE_SUPPORT

/**
 * Direct Stepping
 *
 * Comparable to the method used by Klipper, G6 direct stepping significantly
 * reduces motion calculations, increases top printing speeds, and results in
 * less step aliasing by calculating all motions in advance.
 * Preparing your G-code: https://github.com/colinrgodsey/step-daemon
 */
//#define DIRECT_STEPPING

/**
 * G38 Probe Target
 *
 * This option adds G38.2 and G38.3 (probe towards target)
 * and optionally G38.4 and G38.5 (probe away from target).
 * Set MULTIPLE_PROBING for G38 to probe more than once.
 */
//#define G38_PROBE_TARGET
#if ENABLED(G38_PROBE_TARGET)
  //#define G38_PROBE_AWAY        // Include G38.4 and G38.5 to probe away from target
  #define G38_MINIMUM_MOVE 0.0275 // (mm) Minimum distance that will produce a move.
#endif

// Moves (or segments) with fewer steps than this will be joined with the next move
#define MIN_STEPS_PER_SEGMENT 6

/**
 * Minimum delay before and after setting the stepper DIR (in ns)
 *     0 : No delay (Expect at least 10µS since one Stepper ISR must transpire)
 *    20 : Minimum for TMC2xxx drivers
 *   200 : Minimum for A4988 drivers
 *   400 : Minimum for A5984 drivers
 *   500 : Minimum for LV8729 drivers (guess, no info in datasheet)
 *   650 : Minimum for DRV8825 drivers
 *  1500 : Minimum for TB6600 drivers (guess, no info in datasheet)
 * 15000 : Minimum for TB6560 drivers (guess, no info in datasheet)
 *
 * Override the default value based on the driver type set in Configuration.h.
 */
//#define MINIMUM_STEPPER_POST_DIR_DELAY 650
//#define MINIMUM_STEPPER_PRE_DIR_DELAY 650

/**
 * Minimum stepper driver pulse width (in µs)
 *   0 : Smallest possible width the MCU can produce, compatible with TMC2xxx drivers
 *   0 : Minimum 500ns for LV8729, adjusted in stepper.h
 *   1 : Minimum for A4988 and A5984 stepper drivers
 *   2 : Minimum for DRV8825 stepper drivers
 *   3 : Minimum for TB6600 stepper drivers
 *  30 : Minimum for TB6560 stepper drivers
 *
 * Override the default value based on the driver type set in Configuration.h.
 */
//#define MINIMUM_STEPPER_PULSE 2

/**
 * Maximum stepping rate (in Hz) the stepper driver allows
 *  If undefined, defaults to 1MHz / (2 * MINIMUM_STEPPER_PULSE)
 *  5000000 : Maximum for TMC2xxx stepper drivers
 *  1000000 : Maximum for LV8729 stepper driver
 *  500000  : Maximum for A4988 stepper driver
 *  250000  : Maximum for DRV8825 stepper driver
 *  150000  : Maximum for TB6600 stepper driver
 *   15000  : Maximum for TB6560 stepper driver
 *
 * Override the default value based on the driver type set in Configuration.h.
 */
//#define MAXIMUM_STEPPER_RATE 250000

// @section temperature

// Control heater 0 and heater 1 in parallel.
//#define HEATERS_PARALLEL

//===========================================================================
//================================= Buffers =================================
//===========================================================================

// @section motion

// The number of linear moves that can be in the planner at once.
// The value of BLOCK_BUFFER_SIZE must be a power of 2 (e.g. 8, 16, 32)
#if BOTH(SDSUPPORT, DIRECT_STEPPING)
  #define BLOCK_BUFFER_SIZE  8
#elif ENABLED(SDSUPPORT)
  #define BLOCK_BUFFER_SIZE 16
#else
  #define BLOCK_BUFFER_SIZE 16
#endif

// @section serial

// The ASCII buffer for serial input
#define MAX_CMD_SIZE 96
#define BUFSIZE 4

// Transmission to Host Buffer Size
// To save 386 bytes of PROGMEM (and TX_BUFFER_SIZE+3 bytes of RAM) set to 0.
// To buffer a simple "ok" you need 4 bytes.
// For ADVANCED_OK (M105) you need 32 bytes.
// For debug-echo: 128 bytes for the optimal speed.
// Other output doesn't need to be that speedy.
// :[0, 2, 4, 8, 16, 32, 64, 128, 256]
#define TX_BUFFER_SIZE 0

// Host Receive Buffer Size
// Without XON/XOFF flow control (see SERIAL_XON_XOFF below) 32 bytes should be enough.
// To use flow control, set this buffer size to at least 1024 bytes.
// :[0, 2, 4, 8, 16, 32, 64, 128, 256, 512, 1024, 2048]
//#define RX_BUFFER_SIZE 1024

#if RX_BUFFER_SIZE >= 1024
  // Enable to have the controller send XON/XOFF control characters to
  // the host to signal the RX buffer is becoming full.
  //#define SERIAL_XON_XOFF
#endif

// Add M575 G-code to change the baud rate
#define BAUD_RATE_GCODE      // M.A.R.C. Allow to improve Speed in 32 bits boards

#if ENABLED(SDSUPPORT)
  // Enable this option to collect and display the maximum
  // RX queue usage after transferring a file to SD.
  //#define SERIAL_STATS_MAX_RX_QUEUED

  // Enable this option to collect and display the number
  // of dropped bytes after a file transfer to SD.
  //#define SERIAL_STATS_DROPPED_RX
#endif

// Monitor RX buffer usage
// Dump an error to the serial port if the serial receive buffer overflows.
// If you see these errors, increase the RX_BUFFER_SIZE value.
// Not supported on all platforms.
//#define RX_BUFFER_MONITOR

/**
 * Emergency Command Parser
 *
 * Add a low-level parser to intercept certain commands as they
 * enter the serial receive buffer, so they cannot be blocked.
 * Currently handles M108, M112, M410, M876
 * NOTE: Not yet implemented for all platforms.
 */
#define EMERGENCY_PARSER  // M.A.R.C. Enable instantaneous response to emergency commands

// Bad Serial-connections can miss a received command by sending an 'ok'
// Therefore some clients abort after 30 seconds in a timeout.
// Some other clients start sending commands while receiving a 'wait'.
// This "wait" is only sent when the buffer is empty. 1 second is a good value here.
//#define NO_TIMEOUTS 1000 // Milliseconds

// Some clients will have this feature soon. This could make the NO_TIMEOUTS unnecessary.
#define ADVANCED_OK  // M.A.R.C. better management of buffer by host

// Printrun may have trouble receiving long strings all at once.
// This option inserts short delays between lines of serial output.
#define SERIAL_OVERRUN_PROTECTION

// For serial echo, the number of digits after the decimal point
//#define SERIAL_FLOAT_PRECISION 4

// @section extras

/**
 * Extra Fan Speed
 * Adds a secondary fan speed for each print-cooling fan.
 *   'M106 P<fan> T3-255' : Set a secondary speed for <fan>
 *   'M106 P<fan> T2'     : Use the set secondary speed
 *   'M106 P<fan> T1'     : Restore the previous fan speed
 */
//#define EXTRA_FAN_SPEED

/**
 * Firmware-based and LCD-controlled retract
 *
 * Add G10 / G11 commands for automatic firmware-based retract / recover.
 * Use M207 and M208 to define parameters for retract / recover.
 *
 * Use M209 to enable or disable auto-retract.
 * With auto-retract enabled, all G1 E moves within the set range
 * will be converted to firmware-based retract/recover moves.
 *
 * Be sure to turn off auto-retract during filament change.
 *
 * Note that M207 / M208 / M209 settings are saved to EEPROM.
 */
#define FWRETRACT   // M.A.R.C. Enable support for firmware based retract
#if ENABLED(FWRETRACT)
  #define FWRETRACT_AUTORETRACT             // Override slicer retractions
  #if ENABLED(FWRETRACT_AUTORETRACT)
    #define MIN_AUTORETRACT             0.1 // (mm) Don't convert E moves under this length
    #define MAX_AUTORETRACT            10.0 // (mm) Don't convert E moves over this length
  #endif
  #define RETRACT_LENGTH                3   // (mm) Default retract length (positive value)
  #define RETRACT_LENGTH_SWAP          13   // (mm) Default swap retract length (positive value)
  #define RETRACT_FEEDRATE             45   // (mm/s) Default feedrate for retracting
  #define RETRACT_ZRAISE                0   // (mm) Default retract Z-raise
  #define RETRACT_RECOVER_LENGTH        0   // (mm) Default additional recover length (added to retract length on recover)
  #define RETRACT_RECOVER_LENGTH_SWAP   0   // (mm) Default additional swap recover length (added to retract length on recover from toolchange)
  #define RETRACT_RECOVER_FEEDRATE      8   // (mm/s) Default feedrate for recovering from retraction
  #define RETRACT_RECOVER_FEEDRATE_SWAP 8   // (mm/s) Default feedrate for recovering from swap retraction
  #if ENABLED(MIXING_EXTRUDER)
    //#define RETRACT_SYNC_MIXING           // Retract and restore all mixing steppers simultaneously
  #endif
#endif

/**
 * Universal tool change settings.
 * Applies to all types of extruders except where explicitly noted.
 */
#if HAS_MULTI_EXTRUDER
  // Z raise distance for tool-change, as needed for some extruders
  #define TOOLCHANGE_ZRAISE                 2 // (mm)
  //#define TOOLCHANGE_ZRAISE_BEFORE_RETRACT  // Apply raise before swap retraction (if enabled)
  //#define TOOLCHANGE_NO_RETURN              // Never return to previous position on tool-change
  #if ENABLED(TOOLCHANGE_NO_RETURN)
    //#define EVENT_GCODE_AFTER_TOOLCHANGE "G12X"   // Extra G-code to run after tool-change
  #endif

  /**
   * Retract and prime filament on tool-change to reduce
   * ooze and stringing and to get cleaner transitions.
   */
  //#define TOOLCHANGE_FILAMENT_SWAP
  #if ENABLED(TOOLCHANGE_FILAMENT_SWAP)
    // Load / Unload
    #define TOOLCHANGE_FS_LENGTH              12  // (mm) Load / Unload length
    #define TOOLCHANGE_FS_EXTRA_RESUME_LENGTH  0  // (mm) Extra length for better restart, fine tune by LCD/Gcode)
    #define TOOLCHANGE_FS_RETRACT_SPEED   (50*60) // (mm/min) (Unloading)
    #define TOOLCHANGE_FS_UNRETRACT_SPEED (25*60) // (mm/min) (On SINGLENOZZLE or Bowden loading must be slowed down)

    // Longer prime to clean out a SINGLENOZZLE
    #define TOOLCHANGE_FS_EXTRA_PRIME          0  // (mm) Extra priming length
    #define TOOLCHANGE_FS_PRIME_SPEED    (4.6*60) // (mm/min) Extra priming feedrate
    #define TOOLCHANGE_FS_WIPE_RETRACT         0  // (mm/min) Retract before cooling for less stringing, better wipe, etc.

    // Cool after prime to reduce stringing
    #define TOOLCHANGE_FS_FAN                 -1  // Fan index or -1 to skip
    #define TOOLCHANGE_FS_FAN_SPEED          255  // 0-255
    #define TOOLCHANGE_FS_FAN_TIME            10  // (seconds)

    // Swap uninitialized extruder with TOOLCHANGE_FS_PRIME_SPEED for all lengths (recover + prime)
    // (May break filament if not retracted beforehand.)
    //#define TOOLCHANGE_FS_INIT_BEFORE_SWAP

    // Prime on the first T0 (If other, TOOLCHANGE_FS_INIT_BEFORE_SWAP applied)
    // Enable it (M217 V[0/1]) before printing, to avoid unwanted priming on host connect
    //#define TOOLCHANGE_FS_PRIME_FIRST_USED

    /**
     * Tool Change Migration
     * This feature provides G-code and LCD options to switch tools mid-print.
     * All applicable tool properties are migrated so the print can continue.
     * Tools must be closely matching and other restrictions may apply.
     * Useful to:
     *   - Change filament color without interruption
     *   - Switch spools automatically on filament runout
     *   - Switch to a different nozzle on an extruder jam
     */
    #define TOOLCHANGE_MIGRATION_FEATURE

  #endif

  /**
   * Position to park head during tool change.
   * Doesn't apply to SWITCHING_TOOLHEAD, DUAL_X_CARRIAGE, or PARKING_EXTRUDER
   */
  //#define TOOLCHANGE_PARK
  #if ENABLED(TOOLCHANGE_PARK)
    #define TOOLCHANGE_PARK_XY    { X_MIN_POS + 10, Y_MIN_POS + 10 }
    #define TOOLCHANGE_PARK_XY_FEEDRATE 6000  // (mm/min)
    //#define TOOLCHANGE_PARK_X_ONLY          // X axis only move
    //#define TOOLCHANGE_PARK_Y_ONLY          // Y axis only move
  #endif
#endif // HAS_MULTI_EXTRUDER

/**
 * Advanced Pause
 * Experimental feature for filament change support and for parking the nozzle when paused.
 * Adds the GCode M600 for initiating filament change.
 * If PARK_HEAD_ON_PAUSE enabled, adds the GCode M125 to pause printing and park the nozzle.
 *
 * Requires an LCD display.
 * Requires NOZZLE_PARK_FEATURE.
 * This feature is required for the default FILAMENT_RUNOUT_SCRIPT.
 */
#define ADVANCED_PAUSE_FEATURE // DAE activo por motivo del filament runout sensor  
#if ENABLED(ADVANCED_PAUSE_FEATURE)
  #define PAUSE_PARK_RETRACT_FEEDRATE         60  // (mm/s) Initial retract feedrate.
  #define PAUSE_PARK_RETRACT_LENGTH            2  // (mm) Initial retract.
                                                  // This short retract is done immediately, before parking the nozzle.
  #define FILAMENT_CHANGE_UNLOAD_FEEDRATE     10  // (mm/s) Unload filament feedrate. This can be pretty fast.
  #define FILAMENT_CHANGE_UNLOAD_ACCEL        25  // (mm/s^2) Lower acceleration may allow a faster feedrate.
  #define FILAMENT_CHANGE_UNLOAD_LENGTH      100  // (mm) The length of filament for a complete unload. //DAE Ajustar este valor segun tubo bowden (cantidad de hilo a retraer hasta retirarlo completamente)
                                                  //   For Bowden, the full length of the tube and nozzle.
                                                  //   For direct drive, the full length of the nozzle.
                                                  //   Set to 0 for manual unloading.
  #define FILAMENT_CHANGE_SLOW_LOAD_FEEDRATE   6  // (mm/s) Slow move when starting load.
  #define FILAMENT_CHANGE_SLOW_LOAD_LENGTH     0  // (mm) Slow length, to allow time to insert material.
                                                  // 0 to disable start loading and skip to fast load only
  #define FILAMENT_CHANGE_FAST_LOAD_FEEDRATE   6  // (mm/s) Load filament feedrate. This can be pretty fast.
  #define FILAMENT_CHANGE_FAST_LOAD_ACCEL     25  // (mm/s^2) Lower acceleration may allow a faster feedrate.
  #define FILAMENT_CHANGE_FAST_LOAD_LENGTH     0  // (mm) Load length of filament, from extruder gear to nozzle.
                                                  //   For Bowden, the full length of the tube and nozzle.
                                                  //   For direct drive, the full length of the nozzle.
  //#define ADVANCED_PAUSE_CONTINUOUS_PURGE       // Purge continuously up to the purge length until interrupted.
  #define ADVANCED_PAUSE_PURGE_FEEDRATE        3  // (mm/s) Extrude feedrate (after loading). Should be slower than load feedrate.
  #define ADVANCED_PAUSE_PURGE_LENGTH         50  // (mm) Length to extrude after loading.
                                                  //   Set to 0 for manual extrusion.
                                                  //   Filament can be extruded repeatedly from the Filament Change menu
                                                  //   until extrusion is consistent, and to purge old filament.
  #define ADVANCED_PAUSE_RESUME_PRIME          0  // (mm) Extra distance to prime nozzle after returning from park.
  //#define ADVANCED_PAUSE_FANS_PAUSE             // Turn off print-cooling fans while the machine is paused.

                                                  // Filament Unload does a Retract, Delay, and Purge first:
  #define FILAMENT_UNLOAD_PURGE_RETRACT       13  // (mm) Unload initial retract length.
  #define FILAMENT_UNLOAD_PURGE_DELAY       5000  // (ms) Delay for the filament to cool after retract.
  #define FILAMENT_UNLOAD_PURGE_LENGTH         8  // (mm) An unretract is done, then this length is purged.
  #define FILAMENT_UNLOAD_PURGE_FEEDRATE      25  // (mm/s) feedrate to purge before unload

  #define PAUSE_PARK_NOZZLE_TIMEOUT           45  // (seconds) Time limit before the nozzle is turned off for safety.
  #define FILAMENT_CHANGE_ALERT_BEEPS         10  // Number of alert beeps to play when a response is needed.
  #define PAUSE_PARK_NO_STEPPER_TIMEOUT           // Enable for XYZ steppers to stay powered on during filament change.

  #define PARK_HEAD_ON_PAUSE                      // Park the nozzle during pause and filament change. // M.A.R.C. Enable park head when pause command was issued (Disabled because unexpected extrude)
  //#define HOME_BEFORE_FILAMENT_CHANGE           // If needed, home before parking for filament change

  #define FILAMENT_LOAD_UNLOAD_GCODES           // Add M701/M702 Load/Unload G-codes, plus Load/Unload in the LCD Prepare menu.     // M.A.R.C. Enable Load/Unload Filament G-codes
  //#define FILAMENT_UNLOAD_ALL_EXTRUDERS         // Allow M702 to unload all extruders above a minimum target temp (as set by M302)
#endif

// @section tmc

/**
 * TMC26X Stepper Driver options
 *
 * The TMC26XStepper library is required for this stepper driver.
 * https://github.com/trinamic/TMC26XStepper
 */
#if HAS_DRIVER(TMC26X)

  #if AXIS_DRIVER_TYPE_X(TMC26X)
    #define X_MAX_CURRENT     1000  // (mA)
    #define X_SENSE_RESISTOR    91  // (mOhms)
    #define X_MICROSTEPS        16  // Number of microsteps
  #endif

  #if AXIS_DRIVER_TYPE_X2(TMC26X)
    #define X2_MAX_CURRENT    1000
    #define X2_SENSE_RESISTOR   91
    #define X2_MICROSTEPS       X_MICROSTEPS
  #endif

  #if AXIS_DRIVER_TYPE_Y(TMC26X)
    #define Y_MAX_CURRENT     1000
    #define Y_SENSE_RESISTOR    91
    #define Y_MICROSTEPS        16
  #endif

  #if AXIS_DRIVER_TYPE_Y2(TMC26X)
    #define Y2_MAX_CURRENT    1000
    #define Y2_SENSE_RESISTOR   91
    #define Y2_MICROSTEPS       Y_MICROSTEPS
  #endif

  #if AXIS_DRIVER_TYPE_Z(TMC26X)
    #define Z_MAX_CURRENT     1000
    #define Z_SENSE_RESISTOR    91
    #define Z_MICROSTEPS        16
  #endif

  #if AXIS_DRIVER_TYPE_Z2(TMC26X)
    #define Z2_MAX_CURRENT    1000
    #define Z2_SENSE_RESISTOR   91
    #define Z2_MICROSTEPS       Z_MICROSTEPS
  #endif

  #if AXIS_DRIVER_TYPE_Z3(TMC26X)
    #define Z3_MAX_CURRENT    1000
    #define Z3_SENSE_RESISTOR   91
    #define Z3_MICROSTEPS       Z_MICROSTEPS
  #endif

  #if AXIS_DRIVER_TYPE_Z4(TMC26X)
    #define Z4_MAX_CURRENT    1000
    #define Z4_SENSE_RESISTOR   91
    #define Z4_MICROSTEPS       Z_MICROSTEPS
  #endif

  #if AXIS_DRIVER_TYPE_E0(TMC26X)
    #define E0_MAX_CURRENT    1000
    #define E0_SENSE_RESISTOR   91
    #define E0_MICROSTEPS       16
  #endif

  #if AXIS_DRIVER_TYPE_E1(TMC26X)
    #define E1_MAX_CURRENT    1000
    #define E1_SENSE_RESISTOR   91
    #define E1_MICROSTEPS       E0_MICROSTEPS
  #endif

  #if AXIS_DRIVER_TYPE_E2(TMC26X)
    #define E2_MAX_CURRENT    1000
    #define E2_SENSE_RESISTOR   91
    #define E2_MICROSTEPS       E0_MICROSTEPS
  #endif

  #if AXIS_DRIVER_TYPE_E3(TMC26X)
    #define E3_MAX_CURRENT    1000
    #define E3_SENSE_RESISTOR   91
    #define E3_MICROSTEPS       E0_MICROSTEPS
  #endif

  #if AXIS_DRIVER_TYPE_E4(TMC26X)
    #define E4_MAX_CURRENT    1000
    #define E4_SENSE_RESISTOR   91
    #define E4_MICROSTEPS       E0_MICROSTEPS
  #endif

  #if AXIS_DRIVER_TYPE_E5(TMC26X)
    #define E5_MAX_CURRENT    1000
    #define E5_SENSE_RESISTOR   91
    #define E5_MICROSTEPS       E0_MICROSTEPS
  #endif

  #if AXIS_DRIVER_TYPE_E6(TMC26X)
    #define E6_MAX_CURRENT    1000
    #define E6_SENSE_RESISTOR   91
    #define E6_MICROSTEPS       E0_MICROSTEPS
  #endif

  #if AXIS_DRIVER_TYPE_E7(TMC26X)
    #define E7_MAX_CURRENT    1000
    #define E7_SENSE_RESISTOR   91
    #define E7_MICROSTEPS       E0_MICROSTEPS
  #endif

#endif // TMC26X

// @section tmc_smart

/**
 * To use TMC2130, TMC2160, TMC2660, TMC5130, TMC5160 stepper drivers in SPI mode
 * connect your SPI pins to the hardware SPI interface on your board and define
 * the required CS pins in your `pins_MYBOARD.h` file. (e.g., RAMPS 1.4 uses AUX3
 * pins `X_CS_PIN 53`, `Y_CS_PIN 49`, etc.).
 * You may also use software SPI if you wish to use general purpose IO pins.
 *
 * To use TMC2208 stepper UART-configurable stepper drivers connect #_SERIAL_TX_PIN
 * to the driver side PDN_UART pin with a 1K resistor.
 * To use the reading capabilities, also connect #_SERIAL_RX_PIN to PDN_UART without
 * a resistor.
 * The drivers can also be used with hardware serial.
 *
 * TMCStepper library is required to use TMC stepper drivers.
 * https://github.com/teemuatlut/TMCStepper
 */
#if HAS_TRINAMIC_CONFIG

  #define HOLD_MULTIPLIER    0.5  // Scales down the holding current from run current

  /**
   * Interpolate microsteps to 256
   * Override for each driver with <driver>_INTERPOLATE settings below
   */
  #define INTERPOLATE      true

  #if AXIS_IS_TMC(X)
    #define X_CURRENT       800        // (mA) RMS current. Multiply by 1.414 for peak current.
    #define X_CURRENT_HOME  X_CURRENT  // (mA) RMS current for sensorless homing
    #define X_MICROSTEPS     16        // 0..256
    #define X_RSENSE          0.11
    #define X_CHAIN_POS      -1        // -1..0: Not chained. 1: MCU MOSI connected. 2: Next in chain, ...
    //#define X_INTERPOLATE  true      // Enable to override 'INTERPOLATE' for the X axis
  #endif

  #if AXIS_IS_TMC(X2)
    #define X2_CURRENT      800
    #define X2_CURRENT_HOME X2_CURRENT
    #define X2_MICROSTEPS    X_MICROSTEPS
    #define X2_RSENSE         0.11
    #define X2_CHAIN_POS     -1
    //#define X2_INTERPOLATE true
  #endif

  #if AXIS_IS_TMC(Y)
    #define Y_CURRENT       800
    #define Y_CURRENT_HOME  Y_CURRENT
    #define Y_MICROSTEPS     16
    #define Y_RSENSE          0.11
    #define Y_CHAIN_POS      -1
    //#define Y_INTERPOLATE  true
  #endif

  #if AXIS_IS_TMC(Y2)
    #define Y2_CURRENT      800
    #define Y2_CURRENT_HOME Y2_CURRENT
    #define Y2_MICROSTEPS    Y_MICROSTEPS
    #define Y2_RSENSE         0.11
    #define Y2_CHAIN_POS     -1
    //#define Y2_INTERPOLATE true
  #endif

  #if AXIS_IS_TMC(Z)
    #define Z_CURRENT       800
    #define Z_CURRENT_HOME  Z_CURRENT
    #define Z_MICROSTEPS     16
    #define Z_RSENSE          0.11
    #define Z_CHAIN_POS      -1
    //#define Z_INTERPOLATE  true
  #endif

  #if AXIS_IS_TMC(Z2)
    #define Z2_CURRENT      800
    #define Z2_CURRENT_HOME Z2_CURRENT
    #define Z2_MICROSTEPS    Z_MICROSTEPS
    #define Z2_RSENSE         0.11
    #define Z2_CHAIN_POS     -1
    //#define Z2_INTERPOLATE true
  #endif

  #if AXIS_IS_TMC(Z3)
    #define Z3_CURRENT      800
    #define Z3_CURRENT_HOME Z3_CURRENT
    #define Z3_MICROSTEPS    Z_MICROSTEPS
    #define Z3_RSENSE         0.11
    #define Z3_CHAIN_POS     -1
    //#define Z3_INTERPOLATE true
  #endif

  #if AXIS_IS_TMC(Z4)
    #define Z4_CURRENT      800
    #define Z4_CURRENT_HOME Z4_CURRENT
    #define Z4_MICROSTEPS    Z_MICROSTEPS
    #define Z4_RSENSE         0.11
    #define Z4_CHAIN_POS     -1
    //#define Z4_INTERPOLATE true
  #endif

  #if AXIS_IS_TMC(E0)
    #define E0_CURRENT      800
    #define E0_MICROSTEPS    16
    #define E0_RSENSE         0.11
    #define E0_CHAIN_POS     -1
    //#define E0_INTERPOLATE true
  #endif

  #if AXIS_IS_TMC(E1)
    #define E1_CURRENT      800
    #define E1_MICROSTEPS    E0_MICROSTEPS
    #define E1_RSENSE         0.11
    #define E1_CHAIN_POS     -1
    //#define E1_INTERPOLATE true
  #endif

  #if AXIS_IS_TMC(E2)
    #define E2_CURRENT      800
    #define E2_MICROSTEPS    E0_MICROSTEPS
    #define E2_RSENSE         0.11
    #define E2_CHAIN_POS     -1
    //#define E2_INTERPOLATE true
  #endif

  #if AXIS_IS_TMC(E3)
    #define E3_CURRENT      800
    #define E3_MICROSTEPS    E0_MICROSTEPS
    #define E3_RSENSE         0.11
    #define E3_CHAIN_POS     -1
    //#define E3_INTERPOLATE true
  #endif

  #if AXIS_IS_TMC(E4)
    #define E4_CURRENT      800
    #define E4_MICROSTEPS    E0_MICROSTEPS
    #define E4_RSENSE         0.11
    #define E4_CHAIN_POS     -1
    //#define E4_INTERPOLATE true
  #endif

  #if AXIS_IS_TMC(E5)
    #define E5_CURRENT      800
    #define E5_MICROSTEPS    E0_MICROSTEPS
    #define E5_RSENSE         0.11
    #define E5_CHAIN_POS     -1
    //#define E5_INTERPOLATE true
  #endif

  #if AXIS_IS_TMC(E6)
    #define E6_CURRENT      800
    #define E6_MICROSTEPS    E0_MICROSTEPS
    #define E6_RSENSE         0.11
    #define E6_CHAIN_POS     -1
    //#define E6_INTERPOLATE true
  #endif

  #if AXIS_IS_TMC(E7)
    #define E7_CURRENT      800
    #define E7_MICROSTEPS    E0_MICROSTEPS
    #define E7_RSENSE         0.11
    #define E7_CHAIN_POS     -1
    //#define E7_INTERPOLATE true
  #endif

  /**
   * Override default SPI pins for TMC2130, TMC2160, TMC2660, TMC5130 and TMC5160 drivers here.
   * The default pins can be found in your board's pins file.
   */
  //#define X_CS_PIN          -1
  //#define Y_CS_PIN          -1
  //#define Z_CS_PIN          -1
  //#define X2_CS_PIN         -1
  //#define Y2_CS_PIN         -1
  //#define Z2_CS_PIN         -1
  //#define Z3_CS_PIN         -1
  //#define E0_CS_PIN         -1
  //#define E1_CS_PIN         -1
  //#define E2_CS_PIN         -1
  //#define E3_CS_PIN         -1
  //#define E4_CS_PIN         -1
  //#define E5_CS_PIN         -1
  //#define E6_CS_PIN         -1
  //#define E7_CS_PIN         -1

  /**
   * Software option for SPI driven drivers (TMC2130, TMC2160, TMC2660, TMC5130 and TMC5160).
   * The default SW SPI pins are defined the respective pins files,
   * but you can override or define them here.
   */
  //#define TMC_USE_SW_SPI
  //#define TMC_SW_MOSI       -1
  //#define TMC_SW_MISO       -1
  //#define TMC_SW_SCK        -1

  /**
   * Four TMC2209 drivers can use the same HW/SW serial port with hardware configured addresses.
   * Set the address using jumpers on pins MS1 and MS2.
   * Address | MS1  | MS2
   *       0 | LOW  | LOW
   *       1 | HIGH | LOW
   *       2 | LOW  | HIGH
   *       3 | HIGH | HIGH
   *
   * Set *_SERIAL_TX_PIN and *_SERIAL_RX_PIN to match for all drivers
   * on the same serial port, either here or in your board's pins file.
   */
  //#define  X_SLAVE_ADDRESS 0
  //#define  Y_SLAVE_ADDRESS 0
  //#define  Z_SLAVE_ADDRESS 0
  //#define X2_SLAVE_ADDRESS 0
  //#define Y2_SLAVE_ADDRESS 0
  //#define Z2_SLAVE_ADDRESS 0
  //#define Z3_SLAVE_ADDRESS 0
  //#define Z4_SLAVE_ADDRESS 0
  //#define E0_SLAVE_ADDRESS 0
  //#define E1_SLAVE_ADDRESS 0
  //#define E2_SLAVE_ADDRESS 0
  //#define E3_SLAVE_ADDRESS 0
  //#define E4_SLAVE_ADDRESS 0
  //#define E5_SLAVE_ADDRESS 0
  //#define E6_SLAVE_ADDRESS 0
  //#define E7_SLAVE_ADDRESS 0

  /**
   * Software enable
   *
   * Use for drivers that do not use a dedicated enable pin, but rather handle the same
   * function through a communication line such as SPI or UART.
   */
  //#define SOFTWARE_DRIVER_ENABLE

  /**
   * TMC2130, TMC2160, TMC2208, TMC2209, TMC5130 and TMC5160 only
   * Use Trinamic's ultra quiet stepping mode.
   * When disabled, Marlin will use spreadCycle stepping mode.
   */
  #define STEALTHCHOP_XY
  #define STEALTHCHOP_Z
  #define STEALTHCHOP_E

  /**
   * Optimize spreadCycle chopper parameters by using predefined parameter sets
   * or with the help of an example included in the library.
   * Provided parameter sets are
   * CHOPPER_DEFAULT_12V
   * CHOPPER_DEFAULT_19V
   * CHOPPER_DEFAULT_24V
   * CHOPPER_DEFAULT_36V
   * CHOPPER_09STEP_24V   // 0.9 degree steppers (24V)
   * CHOPPER_PRUSAMK3_24V // Imported parameters from the official Průša firmware for MK3 (24V)
   * CHOPPER_MARLIN_119   // Old defaults from Marlin v1.1.9
   *
   * Define your own with:
   * { <off_time[1..15]>, <hysteresis_end[-3..12]>, hysteresis_start[1..8] }
   */
  #define CHOPPER_TIMING CHOPPER_DEFAULT_12V        // All axes (override below)
  //#define CHOPPER_TIMING_X  CHOPPER_DEFAULT_12V   // For X Axes (override below)
  //#define CHOPPER_TIMING_X2 CHOPPER_DEFAULT_12V
  //#define CHOPPER_TIMING_Y  CHOPPER_DEFAULT_12V   // For Y Axes (override below)
  //#define CHOPPER_TIMING_Y2 CHOPPER_DEFAULT_12V
  //#define CHOPPER_TIMING_Z  CHOPPER_DEFAULT_12V   // For Z Axes (override below)
  //#define CHOPPER_TIMING_Z2 CHOPPER_DEFAULT_12V
  //#define CHOPPER_TIMING_Z3 CHOPPER_DEFAULT_12V
  //#define CHOPPER_TIMING_Z4 CHOPPER_DEFAULT_12V
  //#define CHOPPER_TIMING_E  CHOPPER_DEFAULT_12V   // For Extruders (override below)
  //#define CHOPPER_TIMING_E1 CHOPPER_DEFAULT_12V
  //#define CHOPPER_TIMING_E2 CHOPPER_DEFAULT_12V
  //#define CHOPPER_TIMING_E3 CHOPPER_DEFAULT_12V
  //#define CHOPPER_TIMING_E4 CHOPPER_DEFAULT_12V
  //#define CHOPPER_TIMING_E5 CHOPPER_DEFAULT_12V
  //#define CHOPPER_TIMING_E6 CHOPPER_DEFAULT_12V
  //#define CHOPPER_TIMING_E7 CHOPPER_DEFAULT_12V

  /**
   * Monitor Trinamic drivers
   * for error conditions like overtemperature and short to ground.
   * To manage over-temp Marlin can decrease the driver current until the error condition clears.
   * Other detected conditions can be used to stop the current print.
   * Relevant G-codes:
   * M906 - Set or get motor current in milliamps using axis codes X, Y, Z, E. Report values if no axis codes given.
   * M911 - Report stepper driver overtemperature pre-warn condition.
   * M912 - Clear stepper driver overtemperature pre-warn condition flag.
   * M122 - Report driver parameters (Requires TMC_DEBUG)
   */
  //#define MONITOR_DRIVER_STATUS

  #if ENABLED(MONITOR_DRIVER_STATUS)
    #define CURRENT_STEP_DOWN     50  // [mA]
    #define REPORT_CURRENT_CHANGE
    #define STOP_ON_ERROR
  #endif

  /**
   * TMC2130, TMC2160, TMC2208, TMC2209, TMC5130 and TMC5160 only
   * The driver will switch to spreadCycle when stepper speed is over HYBRID_THRESHOLD.
   * This mode allows for faster movements at the expense of higher noise levels.
   * STEALTHCHOP_(XY|Z|E) must be enabled to use HYBRID_THRESHOLD.
   * M913 X/Y/Z/E to live tune the setting
   */
  //#define HYBRID_THRESHOLD

  #define X_HYBRID_THRESHOLD     100  // [mm/s]
  #define X2_HYBRID_THRESHOLD    100
  #define Y_HYBRID_THRESHOLD     100
  #define Y2_HYBRID_THRESHOLD    100
  #define Z_HYBRID_THRESHOLD       3
  #define Z2_HYBRID_THRESHOLD      3
  #define Z3_HYBRID_THRESHOLD      3
  #define Z4_HYBRID_THRESHOLD      3
  #define E0_HYBRID_THRESHOLD     30
  #define E1_HYBRID_THRESHOLD     30
  #define E2_HYBRID_THRESHOLD     30
  #define E3_HYBRID_THRESHOLD     30
  #define E4_HYBRID_THRESHOLD     30
  #define E5_HYBRID_THRESHOLD     30
  #define E6_HYBRID_THRESHOLD     30
  #define E7_HYBRID_THRESHOLD     30

  /**
   * Use StallGuard to home / probe X, Y, Z.
   *
   * TMC2130, TMC2160, TMC2209, TMC2660, TMC5130, and TMC5160 only
   * Connect the stepper driver's DIAG1 pin to the X/Y endstop pin.
   * X, Y, and Z homing will always be done in spreadCycle mode.
   *
   * X/Y/Z_STALL_SENSITIVITY is the default stall threshold.
   * Use M914 X Y Z to set the stall threshold at runtime:
   *
   *  Sensitivity   TMC2209   Others
   *    HIGHEST       255      -64    (Too sensitive => False positive)
   *    LOWEST         0        63    (Too insensitive => No trigger)
   *
   * It is recommended to set HOMING_BUMP_MM to { 0, 0, 0 }.
   *
   * SPI_ENDSTOPS  *** Beta feature! *** TMC2130 Only ***
   * Poll the driver through SPI to determine load when homing.
   * Removes the need for a wire from DIAG1 to an endstop pin.
   *
   * IMPROVE_HOMING_RELIABILITY tunes acceleration and jerk when
   * homing and adds a guard period for endstop triggering.
   *
   * Comment *_STALL_SENSITIVITY to disable sensorless homing for that axis.
   */
  //#define SENSORLESS_HOMING // StallGuard capable drivers only

  #if EITHER(SENSORLESS_HOMING, SENSORLESS_PROBING)
    // TMC2209: 0...255. TMC2130: -64...63
    #define X_STALL_SENSITIVITY  8
    #define X2_STALL_SENSITIVITY X_STALL_SENSITIVITY
    #define Y_STALL_SENSITIVITY  8
    #define Y2_STALL_SENSITIVITY Y_STALL_SENSITIVITY
    //#define Z_STALL_SENSITIVITY  8
    //#define Z2_STALL_SENSITIVITY Z_STALL_SENSITIVITY
    //#define Z3_STALL_SENSITIVITY Z_STALL_SENSITIVITY
    //#define Z4_STALL_SENSITIVITY Z_STALL_SENSITIVITY
    //#define SPI_ENDSTOPS              // TMC2130 only
    //#define IMPROVE_HOMING_RELIABILITY
  #endif

  /**
   * TMC Homing stepper phase.
   *
   * Improve homing repeatability by homing to stepper coil's nearest absolute
   * phase position. Trinamic drivers use a stepper phase table with 1024 values
   * spanning 4 full steps with 256 positions each (ergo, 1024 positions).
   * Full step positions (128, 384, 640, 896) have the highest holding torque.
   *
   * Values from 0..1023, -1 to disable homing phase for that axis.
   */
   //#define TMC_HOME_PHASE { 896, 896, 896 }

  /**
   * Beta feature!
   * Create a 50/50 square wave step pulse optimal for stepper drivers.
   */
  #define SQUARE_WAVE_STEPPING

  /**
   * Enable M122 debugging command for TMC stepper drivers.
   * M122 S0/1 will enable continous reporting.
   */
  //#define TMC_DEBUG

  /**
   * You can set your own advanced settings by filling in predefined functions.
   * A list of available functions can be found on the library github page
   * https://github.com/teemuatlut/TMCStepper
   *
   * Example:
   * #define TMC_ADV() { \
   *   stepperX.diag0_otpw(1); \
   *   stepperY.intpol(0); \
   * }
   */
  #define TMC_ADV() {  }

#endif // HAS_TRINAMIC_CONFIG

// @section L64XX

/**
 * L64XX Stepper Driver options
 *
 * Arduino-L6470 library (0.8.0 or higher) is required.
 * https://github.com/ameyer/Arduino-L6470
 *
 * Requires the following to be defined in your pins_YOUR_BOARD file
 *     L6470_CHAIN_SCK_PIN
 *     L6470_CHAIN_MISO_PIN
 *     L6470_CHAIN_MOSI_PIN
 *     L6470_CHAIN_SS_PIN
 *     ENABLE_RESET_L64XX_CHIPS(Q)  where Q is 1 to enable and 0 to reset
 */

#if HAS_L64XX

  //#define L6470_CHITCHAT        // Display additional status info

  #if AXIS_IS_L64XX(X)
    #define X_MICROSTEPS       128  // Number of microsteps (VALID: 1, 2, 4, 8, 16, 32, 128) - L6474 max is 16
    #define X_OVERCURRENT     2000  // (mA) Current where the driver detects an over current
                                    //   L6470 & L6474 - VALID: 375 x (1 - 16) - 6A max - rounds down
                                    //   POWERSTEP01: VALID: 1000 x (1 - 32) - 32A max - rounds down
    #define X_STALLCURRENT    1500  // (mA) Current where the driver detects a stall (VALID: 31.25 * (1-128) -  4A max - rounds down)
                                    //   L6470 & L6474 - VALID: 31.25 * (1-128) -  4A max - rounds down
                                    //   POWERSTEP01: VALID: 200 x (1 - 32) - 6.4A max - rounds down
                                    //   L6474 - STALLCURRENT setting is used to set the nominal (TVAL) current
    #define X_MAX_VOLTAGE      127  // 0-255, Maximum effective voltage seen by stepper - not used by L6474
    #define X_CHAIN_POS         -1  // Position in SPI chain, 0=Not in chain, 1=Nearest MOSI
    #define X_SLEW_RATE          1  // 0-3, Slew 0 is slowest, 3 is fastest
  #endif

  #if AXIS_IS_L64XX(X2)
    #define X2_MICROSTEPS     X_MICROSTEPS
    #define X2_OVERCURRENT            2000
    #define X2_STALLCURRENT           1500
    #define X2_MAX_VOLTAGE             127
    #define X2_CHAIN_POS                -1
    #define X2_SLEW_RATE                 1
  #endif

  #if AXIS_IS_L64XX(Y)
    #define Y_MICROSTEPS               128
    #define Y_OVERCURRENT             2000
    #define Y_STALLCURRENT            1500
    #define Y_MAX_VOLTAGE              127
    #define Y_CHAIN_POS                 -1
    #define Y_SLEW_RATE                  1
  #endif

  #if AXIS_IS_L64XX(Y2)
    #define Y2_MICROSTEPS     Y_MICROSTEPS
    #define Y2_OVERCURRENT            2000
    #define Y2_STALLCURRENT           1500
    #define Y2_MAX_VOLTAGE             127
    #define Y2_CHAIN_POS                -1
    #define Y2_SLEW_RATE                 1
  #endif

  #if AXIS_IS_L64XX(Z)
    #define Z_MICROSTEPS               128
    #define Z_OVERCURRENT             2000
    #define Z_STALLCURRENT            1500
    #define Z_MAX_VOLTAGE              127
    #define Z_CHAIN_POS                 -1
    #define Z_SLEW_RATE                  1
  #endif

  #if AXIS_IS_L64XX(Z2)
    #define Z2_MICROSTEPS     Z_MICROSTEPS
    #define Z2_OVERCURRENT            2000
    #define Z2_STALLCURRENT           1500
    #define Z2_MAX_VOLTAGE             127
    #define Z2_CHAIN_POS                -1
    #define Z2_SLEW_RATE                 1
  #endif

  #if AXIS_IS_L64XX(Z3)
    #define Z3_MICROSTEPS     Z_MICROSTEPS
    #define Z3_OVERCURRENT            2000
    #define Z3_STALLCURRENT           1500
    #define Z3_MAX_VOLTAGE             127
    #define Z3_CHAIN_POS                -1
    #define Z3_SLEW_RATE                 1
  #endif

  #if AXIS_IS_L64XX(Z4)
    #define Z4_MICROSTEPS     Z_MICROSTEPS
    #define Z4_OVERCURRENT            2000
    #define Z4_STALLCURRENT           1500
    #define Z4_MAX_VOLTAGE             127
    #define Z4_CHAIN_POS                -1
    #define Z4_SLEW_RATE                 1
  #endif

  #if AXIS_IS_L64XX(E0)
    #define E0_MICROSTEPS              128
    #define E0_OVERCURRENT            2000
    #define E0_STALLCURRENT           1500
    #define E0_MAX_VOLTAGE             127
    #define E0_CHAIN_POS                -1
    #define E0_SLEW_RATE                 1
  #endif

  #if AXIS_IS_L64XX(E1)
    #define E1_MICROSTEPS    E0_MICROSTEPS
    #define E1_OVERCURRENT            2000
    #define E1_STALLCURRENT           1500
    #define E1_MAX_VOLTAGE             127
    #define E1_CHAIN_POS                -1
    #define E1_SLEW_RATE                 1
  #endif

  #if AXIS_IS_L64XX(E2)
    #define E2_MICROSTEPS    E0_MICROSTEPS
    #define E2_OVERCURRENT            2000
    #define E2_STALLCURRENT           1500
    #define E2_MAX_VOLTAGE             127
    #define E2_CHAIN_POS                -1
    #define E2_SLEW_RATE                 1
  #endif

  #if AXIS_IS_L64XX(E3)
    #define E3_MICROSTEPS    E0_MICROSTEPS
    #define E3_OVERCURRENT            2000
    #define E3_STALLCURRENT           1500
    #define E3_MAX_VOLTAGE             127
    #define E3_CHAIN_POS                -1
    #define E3_SLEW_RATE                 1
  #endif

  #if AXIS_IS_L64XX(E4)
    #define E4_MICROSTEPS    E0_MICROSTEPS
    #define E4_OVERCURRENT            2000
    #define E4_STALLCURRENT           1500
    #define E4_MAX_VOLTAGE             127
    #define E4_CHAIN_POS                -1
    #define E4_SLEW_RATE                 1
  #endif

  #if AXIS_IS_L64XX(E5)
    #define E5_MICROSTEPS    E0_MICROSTEPS
    #define E5_OVERCURRENT            2000
    #define E5_STALLCURRENT           1500
    #define E5_MAX_VOLTAGE             127
    #define E5_CHAIN_POS                -1
    #define E5_SLEW_RATE                 1
  #endif

  #if AXIS_IS_L64XX(E6)
    #define E6_MICROSTEPS    E0_MICROSTEPS
    #define E6_OVERCURRENT            2000
    #define E6_STALLCURRENT           1500
    #define E6_MAX_VOLTAGE             127
    #define E6_CHAIN_POS                -1
    #define E6_SLEW_RATE                 1
  #endif

  #if AXIS_IS_L64XX(E7)
    #define E7_MICROSTEPS    E0_MICROSTEPS
    #define E7_OVERCURRENT            2000
    #define E7_STALLCURRENT           1500
    #define E7_MAX_VOLTAGE             127
    #define E7_CHAIN_POS                -1
    #define E7_SLEW_RATE                 1
  #endif

  /**
   * Monitor L6470 drivers for error conditions like over temperature and over current.
   * In the case of over temperature Marlin can decrease the drive until the error condition clears.
   * Other detected conditions can be used to stop the current print.
   * Relevant G-codes:
   * M906 - I1/2/3/4/5  Set or get motor drive level using axis codes X, Y, Z, E. Report values if no axis codes given.
   *         I not present or I0 or I1 - X, Y, Z or E0
   *         I2 - X2, Y2, Z2 or E1
   *         I3 - Z3 or E3
   *         I4 - Z4 or E4
   *         I5 - E5
   * M916 - Increase drive level until get thermal warning
   * M917 - Find minimum current thresholds
   * M918 - Increase speed until max or error
   * M122 S0/1 - Report driver parameters
   */
  //#define MONITOR_L6470_DRIVER_STATUS

  #if ENABLED(MONITOR_L6470_DRIVER_STATUS)
    #define KVAL_HOLD_STEP_DOWN     1
    //#define L6470_STOP_ON_ERROR
  #endif

#endif // HAS_L64XX

// @section i2cbus

//
// I2C Master ID for LPC176x LCD and Digital Current control
// Does not apply to other peripherals based on the Wire library.
//
//#define I2C_MASTER_ID  1  // Set a value from 0 to 2

/**
 * TWI/I2C BUS
 *
 * This feature is an EXPERIMENTAL feature so it shall not be used on production
 * machines. Enabling this will allow you to send and receive I2C data from slave
 * devices on the bus.
 *
 * ; Example #1
 * ; This macro send the string "Marlin" to the slave device with address 0x63 (99)
 * ; It uses multiple M260 commands with one B<base 10> arg
 * M260 A99  ; Target slave address
 * M260 B77  ; M
 * M260 B97  ; a
 * M260 B114 ; r
 * M260 B108 ; l
 * M260 B105 ; i
 * M260 B110 ; n
 * M260 S1   ; Send the current buffer
 *
 * ; Example #2
 * ; Request 6 bytes from slave device with address 0x63 (99)
 * M261 A99 B5
 *
 * ; Example #3
 * ; Example serial output of a M261 request
 * echo:i2c-reply: from:99 bytes:5 data:hello
 */

//#define EXPERIMENTAL_I2CBUS
#if ENABLED(EXPERIMENTAL_I2CBUS)
  #define I2C_SLAVE_ADDRESS  0  // Set a value from 8 to 127 to act as a slave
#endif

// @section extras

/**
 * Photo G-code
 * Add the M240 G-code to take a photo.
 * The photo can be triggered by a digital pin or a physical movement.
 */
//#define PHOTO_GCODE
#if ENABLED(PHOTO_GCODE)
  // A position to move to (and raise Z) before taking the photo
  //#define PHOTO_POSITION { X_MAX_POS - 5, Y_MAX_POS, 0 }  // { xpos, ypos, zraise } (M240 X Y Z)
  //#define PHOTO_DELAY_MS   100                            // (ms) Duration to pause before moving back (M240 P)
  //#define PHOTO_RETRACT_MM   6.5                          // (mm) E retract/recover for the photo move (M240 R S)

  // Canon RC-1 or homebrew digital camera trigger
  // Data from: https://www.doc-diy.net/photo/rc-1_hacked/
  //#define PHOTOGRAPH_PIN 23

  // Canon Hack Development Kit
  // https://captain-slow.dk/2014/03/09/3d-printing-timelapses/
  //#define CHDK_PIN        4

  // Optional second move with delay to trigger the camera shutter
  //#define PHOTO_SWITCH_POSITION { X_MAX_POS, Y_MAX_POS }  // { xpos, ypos } (M240 I J)

  // Duration to hold the switch or keep CHDK_PIN high
  //#define PHOTO_SWITCH_MS   50 // (ms) (M240 D)

  /**
   * PHOTO_PULSES_US may need adjustment depending on board and camera model.
   * Pin must be running at 48.4kHz.
   * Be sure to use a PHOTOGRAPH_PIN which can rise and fall quick enough.
   * (e.g., MKS SBase temp sensor pin was too slow, so used P1.23 on J8.)
   *
   *  Example pulse data for Nikon: https://bit.ly/2FKD0Aq
   *                     IR Wiring: https://git.io/JvJf7
   */
  //#define PHOTO_PULSES_US { 2000, 27850, 400, 1580, 400, 3580, 400 }  // (µs) Durations for each 48.4kHz oscillation
  #ifdef PHOTO_PULSES_US
    #define PHOTO_PULSE_DELAY_US 13 // (µs) Approximate duration of each HIGH and LOW pulse in the oscillation
  #endif
#endif

/**
 * Spindle & Laser control
 *
 * Add the M3, M4, and M5 commands to turn the spindle/laser on and off, and
 * to set spindle speed, spindle direction, and laser power.
 *
 * SuperPid is a router/spindle speed controller used in the CNC milling community.
 * Marlin can be used to turn the spindle on and off. It can also be used to set
 * the spindle speed from 5,000 to 30,000 RPM.
 *
 * You'll need to select a pin for the ON/OFF function and optionally choose a 0-5V
 * hardware PWM pin for the speed control and a pin for the rotation direction.
 *
 * See https://marlinfw.org/docs/configuration/laser_spindle.html for more config details.
 */
//#define SPINDLE_FEATURE
//#define LASER_FEATURE
#if EITHER(SPINDLE_FEATURE, LASER_FEATURE)
  #define SPINDLE_LASER_ACTIVE_STATE    LOW    // Set to "HIGH" if the on/off function is active HIGH
  #define SPINDLE_LASER_PWM             true   // Set to "true" if your controller supports setting the speed/power
  #define SPINDLE_LASER_PWM_INVERT      false  // Set to "true" if the speed/power goes up when you want it to go slower

  #define SPINDLE_LASER_FREQUENCY       2500   // (Hz) Spindle/laser frequency (only on supported HALs: AVR and LPC)

  //#define SPINDLE_SERVO         // A servo converting an angle to spindle power
  #ifdef SPINDLE_SERVO
    #define SPINDLE_SERVO_NR   0  // Index of servo used for spindle control
    #define SPINDLE_SERVO_MIN 10  // Minimum angle for servo spindle
  #endif

  /**
   * Speed / Power can be set ('M3 S') and displayed in terms of:
   *  - PWM255  (S0 - S255)
   *  - PERCENT (S0 - S100)
   *  - RPM     (S0 - S50000)  Best for use with a spindle
   *  - SERVO   (S0 - S180)
   */
  #define CUTTER_POWER_UNIT PWM255

  /**
   * Relative Cutter Power
   * Normally, 'M3 O<power>' sets
   * OCR power is relative to the range SPEED_POWER_MIN...SPEED_POWER_MAX.
   * so input powers of 0...255 correspond to SPEED_POWER_MIN...SPEED_POWER_MAX
   * instead of normal range (0 to SPEED_POWER_MAX).
   * Best used with (e.g.) SuperPID router controller: S0 = 5,000 RPM and S255 = 30,000 RPM
   */
  //#define CUTTER_POWER_RELATIVE              // Set speed proportional to [SPEED_POWER_MIN...SPEED_POWER_MAX]

  #if ENABLED(SPINDLE_FEATURE)
    //#define SPINDLE_CHANGE_DIR               // Enable if your spindle controller can change spindle direction
    #define SPINDLE_CHANGE_DIR_STOP            // Enable if the spindle should stop before changing spin direction
    #define SPINDLE_INVERT_DIR          false  // Set to "true" if the spin direction is reversed

    #define SPINDLE_LASER_POWERUP_DELAY   5000 // (ms) Delay to allow the spindle/laser to come up to speed/power
    #define SPINDLE_LASER_POWERDOWN_DELAY 5000 // (ms) Delay to allow the spindle to stop

    /**
     * M3/M4 Power Equation
     *
     * Each tool uses different value ranges for speed / power control.
     * These parameters are used to convert between tool power units and PWM.
     *
     * Speed/Power = (PWMDC / 255 * 100 - SPEED_POWER_INTERCEPT) / SPEED_POWER_SLOPE
     * PWMDC = (spdpwr - SPEED_POWER_MIN) / (SPEED_POWER_MAX - SPEED_POWER_MIN) / SPEED_POWER_SLOPE
     */
    #define SPEED_POWER_INTERCEPT         0    // (%) 0-100 i.e., Minimum power percentage
    #define SPEED_POWER_MIN            5000    // (RPM)
    #define SPEED_POWER_MAX           30000    // (RPM) SuperPID router controller 0 - 30,000 RPM
    #define SPEED_POWER_STARTUP       25000    // (RPM) M3/M4 speed/power default (with no arguments)

  #else

    #define SPEED_POWER_INTERCEPT         0    // (%) 0-100 i.e., Minimum power percentage
    #define SPEED_POWER_MIN               0    // (%) 0-100
    #define SPEED_POWER_MAX             100    // (%) 0-100
    #define SPEED_POWER_STARTUP          80    // (%) M3/M4 speed/power default (with no arguments)

    // Define the minimum and maximum test pulse time values for a laser test fire function
    #define LASER_TEST_PULSE_MIN           1   // Used with Laser Control Menu
    #define LASER_TEST_PULSE_MAX         999   // Caution: Menu may not show more than 3 characters

    /**
     * Enable inline laser power to be handled in the planner / stepper routines.
     * Inline power is specified by the I (inline) flag in an M3 command (e.g., M3 S20 I)
     * or by the 'S' parameter in G0/G1/G2/G3 moves (see LASER_MOVE_POWER).
     *
     * This allows the laser to keep in perfect sync with the planner and removes
     * the powerup/down delay since lasers require negligible time.
     */
    //#define LASER_POWER_INLINE

    #if ENABLED(LASER_POWER_INLINE)
      /**
       * Scale the laser's power in proportion to the movement rate.
       *
       * - Sets the entry power proportional to the entry speed over the nominal speed.
       * - Ramps the power up every N steps to approximate the speed trapezoid.
       * - Due to the limited power resolution this is only approximate.
       */
      #define LASER_POWER_INLINE_TRAPEZOID

      /**
       * Continuously calculate the current power (nominal_power * current_rate / nominal_rate).
       * Required for accurate power with non-trapezoidal acceleration (e.g., S_CURVE_ACCELERATION).
       * This is a costly calculation so this option is discouraged on 8-bit AVR boards.
       *
       * LASER_POWER_INLINE_TRAPEZOID_CONT_PER defines how many step cycles there are between power updates. If your
       * board isn't able to generate steps fast enough (and you are using LASER_POWER_INLINE_TRAPEZOID_CONT), increase this.
       * Note that when this is zero it means it occurs every cycle; 1 means a delay wait one cycle then run, etc.
       */
      //#define LASER_POWER_INLINE_TRAPEZOID_CONT

      /**
       * Stepper iterations between power updates. Increase this value if the board
       * can't keep up with the processing demands of LASER_POWER_INLINE_TRAPEZOID_CONT.
       * Disable (or set to 0) to recalculate power on every stepper iteration.
       */
      //#define LASER_POWER_INLINE_TRAPEZOID_CONT_PER 10

      /**
       * Include laser power in G0/G1/G2/G3/G5 commands with the 'S' parameter
       */
      //#define LASER_MOVE_POWER

      #if ENABLED(LASER_MOVE_POWER)
        // Turn off the laser on G0 moves with no power parameter.
        // If a power parameter is provided, use that instead.
        //#define LASER_MOVE_G0_OFF

        // Turn off the laser on G28 homing.
        //#define LASER_MOVE_G28_OFF
      #endif

      /**
       * Inline flag inverted
       *
       * WARNING: M5 will NOT turn off the laser unless another move
       *          is done (so G-code files must end with 'M5 I').
       */
      //#define LASER_POWER_INLINE_INVERT

      /**
       * Continuously apply inline power. ('M3 S3' == 'G1 S3' == 'M3 S3 I')
       *
       * The laser might do some weird things, so only enable this
       * feature if you understand the implications.
       */
      //#define LASER_POWER_INLINE_CONTINUOUS

    #else

      #define SPINDLE_LASER_POWERUP_DELAY     50 // (ms) Delay to allow the spindle/laser to come up to speed/power
      #define SPINDLE_LASER_POWERDOWN_DELAY   50 // (ms) Delay to allow the spindle to stop

    #endif
  #endif
#endif

/**
 * Synchronous Laser Control with M106/M107
 *
<<<<<<< HEAD
 * By default M106 / M107 applies the new fan speed immediately. This is fine
 * for fans, but unsuitable for a PWM/TTL laser attached to the fan header.
=======
 * Marlin normally applies M106/M107 fan speeds at a time "soon after" processing
 * a planner block. This is too inaccurate for a PWM/TTL laser attached to the fan
 * header (as with some add-on laser kits). Enable this option to set fan/laser
 * speeds with much more exact timing for improved print fidelity.
>>>>>>> 8bf6b190
 *
 * NOTE: This option sacrifices some cooling fan speed options.
 */
//#define LASER_SYNCHRONOUS_M106_M107

/**
 * Coolant Control
 *
 * Add the M7, M8, and M9 commands to turn mist or flood coolant on and off.
 *
 * Note: COOLANT_MIST_PIN and/or COOLANT_FLOOD_PIN must also be defined.
 */
//#define COOLANT_CONTROL
#if ENABLED(COOLANT_CONTROL)
  #define COOLANT_MIST                // Enable if mist coolant is present
  #define COOLANT_FLOOD               // Enable if flood coolant is present
  #define COOLANT_MIST_INVERT  false  // Set "true" if the on/off function is reversed
  #define COOLANT_FLOOD_INVERT false  // Set "true" if the on/off function is reversed
#endif

/**
 * Filament Width Sensor
 *
 * Measures the filament width in real-time and adjusts
 * flow rate to compensate for any irregularities.
 *
 * Also allows the measured filament diameter to set the
 * extrusion rate, so the slicer only has to specify the
 * volume.
 *
 * Only a single extruder is supported at this time.
 *
 *  34 RAMPS_14    : Analog input 5 on the AUX2 connector
 *  81 PRINTRBOARD : Analog input 2 on the Exp1 connector (version B,C,D,E)
 * 301 RAMBO       : Analog input 3
 *
 * Note: May require analog pins to be defined for other boards.
 */
//#define FILAMENT_WIDTH_SENSOR

#if ENABLED(FILAMENT_WIDTH_SENSOR)
  #define FILAMENT_SENSOR_EXTRUDER_NUM 0    // Index of the extruder that has the filament sensor. :[0,1,2,3,4]
  #define MEASUREMENT_DELAY_CM        14    // (cm) The distance from the filament sensor to the melting chamber

  #define FILWIDTH_ERROR_MARGIN        1.0  // (mm) If a measurement differs too much from nominal width ignore it
  #define MAX_MEASUREMENT_DELAY       20    // (bytes) Buffer size for stored measurements (1 byte per cm). Must be larger than MEASUREMENT_DELAY_CM.

  #define DEFAULT_MEASURED_FILAMENT_DIA DEFAULT_NOMINAL_FILAMENT_DIA // Set measured to nominal initially

  // Display filament width on the LCD status line. Status messages will expire after 5 seconds.
  //#define FILAMENT_LCD_DISPLAY
#endif

/**
 * Power Monitor
 * Monitor voltage (V) and/or current (A), and -when possible- power (W)
 *
 * Read and configure with M430
 *
 * The current sensor feeds DC voltage (relative to the measured current) to an analog pin
 * The voltage sensor feeds DC voltage (relative to the measured voltage) to an analog pin
 */
//#define POWER_MONITOR_CURRENT   // Monitor the system current
//#define POWER_MONITOR_VOLTAGE   // Monitor the system voltage
#if EITHER(POWER_MONITOR_CURRENT, POWER_MONITOR_VOLTAGE)
  #define POWER_MONITOR_VOLTS_PER_AMP   0.05000   // Input voltage to the MCU analog pin per amp  - DO NOT apply more than ADC_VREF!
  #define POWER_MONITOR_CURRENT_OFFSET -1         // Offset value for current sensors with linear function output
  #define POWER_MONITOR_VOLTS_PER_VOLT  0.11786   // Input voltage to the MCU analog pin per volt - DO NOT apply more than ADC_VREF!
  #define POWER_MONITOR_FIXED_VOLTAGE   13.6      // Voltage for a current sensor with no voltage sensor (for power display)
#endif

/**
 * CNC Coordinate Systems
 *
 * Enables G53 and G54-G59.3 commands to select coordinate systems
 * and G92.1 to reset the workspace to native machine space.
 */
//#define CNC_COORDINATE_SYSTEMS

/**
 * Auto-report temperatures with M155 S<seconds>
 */
#define AUTO_REPORT_TEMPERATURES

/**
 * Include capabilities in M115 output
 */
#define EXTENDED_CAPABILITIES_REPORT
#if ENABLED(EXTENDED_CAPABILITIES_REPORT)
  //#define M115_GEOMETRY_REPORT
#endif

/**
 * Expected Printer Check
 * Add the M16 G-code to compare a string to the MACHINE_NAME.
 * M16 with a non-matching string causes the printer to halt.
 */
//#define EXPECTED_PRINTER_CHECK

/**
 * Disable all Volumetric extrusion options
 */
//#define NO_VOLUMETRICS

#if DISABLED(NO_VOLUMETRICS)
  /**
   * Volumetric extrusion default state
   * Activate to make volumetric extrusion the default method,
   * with DEFAULT_NOMINAL_FILAMENT_DIA as the default diameter.
   *
   * M200 D0 to disable, M200 Dn to set a new diameter (and enable volumetric).
   * M200 S0/S1 to disable/enable volumetric extrusion.
   */
  //#define VOLUMETRIC_DEFAULT_ON

  //#define VOLUMETRIC_EXTRUDER_LIMIT
  #if ENABLED(VOLUMETRIC_EXTRUDER_LIMIT)
    /**
     * Default volumetric extrusion limit in cubic mm per second (mm^3/sec).
     * This factory setting applies to all extruders.
     * Use 'M200 [T<extruder>] L<limit>' to override and 'M502' to reset.
     * A non-zero value activates Volume-based Extrusion Limiting.
     */
    #define DEFAULT_VOLUMETRIC_EXTRUDER_LIMIT 0.00      // (mm^3/sec)
  #endif
#endif

/**
 * Enable this option for a leaner build of Marlin that removes all
 * workspace offsets, simplifying coordinate transformations, leveling, etc.
 *
 *  - M206 and M428 are disabled.
 *  - G92 will revert to its behavior from Marlin 1.0.
 */
//#define NO_WORKSPACE_OFFSETS

// Extra options for the M114 "Current Position" report
//#define M114_DETAIL         // Use 'M114` for details to check planner calculations
//#define M114_REALTIME       // Real current position based on forward kinematics
//#define M114_LEGACY         // M114 used to synchronize on every call. Enable if needed.

//#define REPORT_FAN_CHANGE   // Report the new fan speed when changed by M106 (and others)

/**
 * Set the number of proportional font spaces required to fill up a typical character space.
 * This can help to better align the output of commands like `G29 O` Mesh Output.
 *
 * For clients that use a fixed-width font (like OctoPrint), leave this set to 1.0.
 * Otherwise, adjust according to your client and font.
 */
#define PROPORTIONAL_FONT_RATIO 1.0

/**
 * Spend 28 bytes of SRAM to optimize the GCode parser
 */
#define FASTER_GCODE_PARSER

#if ENABLED(FASTER_GCODE_PARSER)
  //#define GCODE_QUOTED_STRINGS  // Support for quoted string parameters
#endif

// M.A.R.C. Meatpack support disabled because binary file transfer
// Support for MeatPack G-code compression (https://github.com/scottmudge/OctoPrint-MeatPack)
//#define MEATPACK_ON_SERIAL_PORT_1
//#define MEATPACK_ON_SERIAL_PORT_2

//#define GCODE_CASE_INSENSITIVE  // Accept G-code sent to the firmware in lowercase

//#define REPETIER_GCODE_M360     // Add commands originally from Repetier FW

/**
 * CNC G-code options
 * Support CNC-style G-code dialects used by laser cutters, drawing machine cams, etc.
 * Note that G0 feedrates should be used with care for 3D printing (if used at all).
 * High feedrates may cause ringing and harm print quality.
 */
//#define PAREN_COMMENTS      // Support for parentheses-delimited comments
//#define GCODE_MOTION_MODES  // Remember the motion mode (G0 G1 G2 G3 G5 G38.X) and apply for X Y Z E F, etc.

// Enable and set a (default) feedrate for all G0 moves
//#define G0_FEEDRATE 3000 // (mm/min)
#ifdef G0_FEEDRATE
  //#define VARIABLE_G0_FEEDRATE // The G0 feedrate is set by F in G0 motion mode
#endif

/**
 * Startup commands
 *
 * Execute certain G-code commands immediately after power-on.
 */
//#define STARTUP_COMMANDS "M17 Z"

/**
 * G-code Macros
 *
 * Add G-codes M810-M819 to define and run G-code macros.
 * Macros are not saved to EEPROM.
 */
//#define GCODE_MACROS
#if ENABLED(GCODE_MACROS)
  #define GCODE_MACROS_SLOTS       5  // Up to 10 may be used
  #define GCODE_MACROS_SLOT_SIZE  50  // Maximum length of a single macro
#endif

/**
 * User-defined menu items to run custom G-code.
 * Up to 25 may be defined, but the actual number is LCD-dependent.
 */

// Custom Menu: Main Menu
//#define CUSTOM_MENU_MAIN
#if ENABLED(CUSTOM_MENU_MAIN)
  //#define CUSTOM_MENU_MAIN_TITLE "Custom Commands"
  #define CUSTOM_MENU_MAIN_SCRIPT_DONE "M117 User Script Done"
  #define CUSTOM_MENU_MAIN_SCRIPT_AUDIBLE_FEEDBACK
  //#define CUSTOM_MENU_MAIN_SCRIPT_RETURN   // Return to status screen after a script
  #define CUSTOM_MENU_MAIN_ONLY_IDLE         // Only show custom menu when the machine is idle

  #define MAIN_MENU_ITEM_1_DESC "Home & UBL Info"
  #define MAIN_MENU_ITEM_1_GCODE "G28\nG29 W"
  //#define MAIN_MENU_ITEM_1_CONFIRM          // Show a confirmation dialog before this action

  #define MAIN_MENU_ITEM_2_DESC "Preheat for " PREHEAT_1_LABEL
  #define MAIN_MENU_ITEM_2_GCODE "M140 S" STRINGIFY(PREHEAT_1_TEMP_BED) "\nM104 S" STRINGIFY(PREHEAT_1_TEMP_HOTEND)
  //#define MAIN_MENU_ITEM_2_CONFIRM

  //#define MAIN_MENU_ITEM_3_DESC "Preheat for " PREHEAT_2_LABEL
  //#define MAIN_MENU_ITEM_3_GCODE "M140 S" STRINGIFY(PREHEAT_2_TEMP_BED) "\nM104 S" STRINGIFY(PREHEAT_2_TEMP_HOTEND)
  //#define MAIN_MENU_ITEM_3_CONFIRM

  //#define MAIN_MENU_ITEM_4_DESC "Heat Bed/Home/Level"
  //#define MAIN_MENU_ITEM_4_GCODE "M140 S" STRINGIFY(PREHEAT_2_TEMP_BED) "\nG28\nG29"
  //#define MAIN_MENU_ITEM_4_CONFIRM

  //#define MAIN_MENU_ITEM_5_DESC "Home & Info"
  //#define MAIN_MENU_ITEM_5_GCODE "G28\nM503"
  //#define MAIN_MENU_ITEM_5_CONFIRM
#endif

// Custom Menu: Configuration Menu
//#define CUSTOM_MENU_CONFIG
#if ENABLED(CUSTOM_MENU_CONFIG)
  //#define CUSTOM_MENU_CONFIG_TITLE "Custom Commands"
  #define CUSTOM_MENU_CONFIG_SCRIPT_DONE "M117 Wireless Script Done"
  #define CUSTOM_MENU_CONFIG_SCRIPT_AUDIBLE_FEEDBACK
  //#define CUSTOM_MENU_CONFIG_SCRIPT_RETURN  // Return to status screen after a script
  #define CUSTOM_MENU_CONFIG_ONLY_IDLE        // Only show custom menu when the machine is idle

  #define CONFIG_MENU_ITEM_1_DESC "Wifi ON"
  #define CONFIG_MENU_ITEM_1_GCODE "M118 [ESP110] WIFI-STA pwd=12345678"
  //#define CONFIG_MENU_ITEM_1_CONFIRM        // Show a confirmation dialog before this action

  #define CONFIG_MENU_ITEM_2_DESC "Bluetooth ON"
  #define CONFIG_MENU_ITEM_2_GCODE "M118 [ESP110] BT pwd=12345678"
  //#define CONFIG_MENU_ITEM_2_CONFIRM

  //#define CONFIG_MENU_ITEM_3_DESC "Radio OFF"
  //#define CONFIG_MENU_ITEM_3_GCODE "M118 [ESP110] OFF pwd=12345678"
  //#define CONFIG_MENU_ITEM_3_CONFIRM

  //#define CONFIG_MENU_ITEM_4_DESC "Wifi ????"
  //#define CONFIG_MENU_ITEM_4_GCODE "M118 ????"
  //#define CONFIG_MENU_ITEM_4_CONFIRM

  //#define CONFIG_MENU_ITEM_5_DESC "Wifi ????"
  //#define CONFIG_MENU_ITEM_5_GCODE "M118 ????"
  //#define CONFIG_MENU_ITEM_5_CONFIRM
#endif

/**
 * User-defined buttons to run custom G-code.
 * Up to 25 may be defined.
 */
//#define CUSTOM_USER_BUTTONS
#if ENABLED(CUSTOM_USER_BUTTONS)
  //#define BUTTON1_PIN -1
  #if PIN_EXISTS(BUTTON1)
    #define BUTTON1_HIT_STATE     LOW       // State of the triggered button. NC=LOW. NO=HIGH.
    #define BUTTON1_WHEN_PRINTING false     // Button allowed to trigger during printing?
    #define BUTTON1_GCODE         "G28"
    #define BUTTON1_DESC          "Homing"  // Optional string to set the LCD status
  #endif

  //#define BUTTON2_PIN -1
  #if PIN_EXISTS(BUTTON2)
    #define BUTTON2_HIT_STATE     LOW
    #define BUTTON2_WHEN_PRINTING false
    #define BUTTON2_GCODE         "M140 S" STRINGIFY(PREHEAT_1_TEMP_BED) "\nM104 S" STRINGIFY(PREHEAT_1_TEMP_HOTEND)
    #define BUTTON2_DESC          "Preheat for " PREHEAT_1_LABEL
  #endif

  //#define BUTTON3_PIN -1
  #if PIN_EXISTS(BUTTON3)
    #define BUTTON3_HIT_STATE     LOW
    #define BUTTON3_WHEN_PRINTING false
    #define BUTTON3_GCODE         "M140 S" STRINGIFY(PREHEAT_2_TEMP_BED) "\nM104 S" STRINGIFY(PREHEAT_2_TEMP_HOTEND)
    #define BUTTON3_DESC          "Preheat for " PREHEAT_2_LABEL
  #endif
#endif

/**
 * Host Action Commands
 *
 * Define host streamer action commands in compliance with the standard.
 *
 * See https://reprap.org/wiki/G-code#Action_commands
 * Common commands ........ poweroff, pause, paused, resume, resumed, cancel
 * G29_RETRY_AND_RECOVER .. probe_rewipe, probe_failed
 *
 * Some features add reason codes to extend these commands.
 *
 * Host Prompt Support enables Marlin to use the host for user prompts so
 * filament runout and other processes can be managed from the host side.
 */
#define HOST_ACTION_COMMANDS		// M.A.R.C. enabled for filament runout sensor
#if ENABLED(HOST_ACTION_COMMANDS)
  #define HOST_PROMPT_SUPPORT		// M.A.R.C. enabled for filament runout sensor
  //#define HOST_START_MENU_ITEM	// Add a menu item that tells the host to start
#endif

/**
 * Cancel Objects
 *
 * Implement M486 to allow Marlin to skip objects
 */
//#define CANCEL_OBJECTS

/**
 * I2C position encoders for closed loop control.
 * Developed by Chris Barr at Aus3D.
 *
 * Wiki: https://wiki.aus3d.com.au/Magnetic_Encoder
 * Github: https://github.com/Aus3D/MagneticEncoder
 *
 * Supplier: https://aus3d.com.au/magnetic-encoder-module
 * Alternative Supplier: https://reliabuild3d.com/
 *
 * Reliabuild encoders have been modified to improve reliability.
 */

//#define I2C_POSITION_ENCODERS
#if ENABLED(I2C_POSITION_ENCODERS)

  #define I2CPE_ENCODER_CNT         1                       // The number of encoders installed; max of 5
                                                            // encoders supported currently.

  #define I2CPE_ENC_1_ADDR          I2CPE_PRESET_ADDR_X     // I2C address of the encoder. 30-200.
  #define I2CPE_ENC_1_AXIS          X_AXIS                  // Axis the encoder module is installed on.  <X|Y|Z|E>_AXIS.
  #define I2CPE_ENC_1_TYPE          I2CPE_ENC_TYPE_LINEAR   // Type of encoder:  I2CPE_ENC_TYPE_LINEAR -or-
                                                            // I2CPE_ENC_TYPE_ROTARY.
  #define I2CPE_ENC_1_TICKS_UNIT    2048                    // 1024 for magnetic strips with 2mm poles; 2048 for
                                                            // 1mm poles. For linear encoders this is ticks / mm,
                                                            // for rotary encoders this is ticks / revolution.
  //#define I2CPE_ENC_1_TICKS_REV     (16 * 200)            // Only needed for rotary encoders; number of stepper
                                                            // steps per full revolution (motor steps/rev * microstepping)
  //#define I2CPE_ENC_1_INVERT                              // Invert the direction of axis travel.
  #define I2CPE_ENC_1_EC_METHOD     I2CPE_ECM_MICROSTEP     // Type of error error correction.
  #define I2CPE_ENC_1_EC_THRESH     0.10                    // Threshold size for error (in mm) above which the
                                                            // printer will attempt to correct the error; errors
                                                            // smaller than this are ignored to minimize effects of
                                                            // measurement noise / latency (filter).

  #define I2CPE_ENC_2_ADDR          I2CPE_PRESET_ADDR_Y     // Same as above, but for encoder 2.
  #define I2CPE_ENC_2_AXIS          Y_AXIS
  #define I2CPE_ENC_2_TYPE          I2CPE_ENC_TYPE_LINEAR
  #define I2CPE_ENC_2_TICKS_UNIT    2048
  //#define I2CPE_ENC_2_TICKS_REV   (16 * 200)
  //#define I2CPE_ENC_2_INVERT
  #define I2CPE_ENC_2_EC_METHOD     I2CPE_ECM_MICROSTEP
  #define I2CPE_ENC_2_EC_THRESH     0.10

  #define I2CPE_ENC_3_ADDR          I2CPE_PRESET_ADDR_Z     // Encoder 3.  Add additional configuration options
  #define I2CPE_ENC_3_AXIS          Z_AXIS                  // as above, or use defaults below.

  #define I2CPE_ENC_4_ADDR          I2CPE_PRESET_ADDR_E     // Encoder 4.
  #define I2CPE_ENC_4_AXIS          E_AXIS

  #define I2CPE_ENC_5_ADDR          34                      // Encoder 5.
  #define I2CPE_ENC_5_AXIS          E_AXIS

  // Default settings for encoders which are enabled, but without settings configured above.
  #define I2CPE_DEF_TYPE            I2CPE_ENC_TYPE_LINEAR
  #define I2CPE_DEF_ENC_TICKS_UNIT  2048
  #define I2CPE_DEF_TICKS_REV       (16 * 200)
  #define I2CPE_DEF_EC_METHOD       I2CPE_ECM_NONE
  #define I2CPE_DEF_EC_THRESH       0.1

  //#define I2CPE_ERR_THRESH_ABORT  100.0                   // Threshold size for error (in mm) error on any given
                                                            // axis after which the printer will abort. Comment out to
                                                            // disable abort behavior.

  #define I2CPE_TIME_TRUSTED        10000                   // After an encoder fault, there must be no further fault
                                                            // for this amount of time (in ms) before the encoder
                                                            // is trusted again.

  /**
   * Position is checked every time a new command is executed from the buffer but during long moves,
   * this setting determines the minimum update time between checks. A value of 100 works well with
   * error rolling average when attempting to correct only for skips and not for vibration.
   */
  #define I2CPE_MIN_UPD_TIME_MS     4                       // (ms) Minimum time between encoder checks.

  // Use a rolling average to identify persistant errors that indicate skips, as opposed to vibration and noise.
  #define I2CPE_ERR_ROLLING_AVERAGE

#endif // I2C_POSITION_ENCODERS

/**
 * Analog Joystick(s)
 */
//#define JOYSTICK
#if ENABLED(JOYSTICK)
  #define JOY_X_PIN    5  // RAMPS: Suggested pin A5  on AUX2
  #define JOY_Y_PIN   10  // RAMPS: Suggested pin A10 on AUX2
  #define JOY_Z_PIN   12  // RAMPS: Suggested pin A12 on AUX2
  #define JOY_EN_PIN  44  // RAMPS: Suggested pin D44 on AUX2

  //#define INVERT_JOY_X  // Enable if X direction is reversed
  //#define INVERT_JOY_Y  // Enable if Y direction is reversed
  //#define INVERT_JOY_Z  // Enable if Z direction is reversed

  // Use M119 with JOYSTICK_DEBUG to find reasonable values after connecting:
  #define JOY_X_LIMITS { 5600, 8190-100, 8190+100, 10800 } // min, deadzone start, deadzone end, max
  #define JOY_Y_LIMITS { 5600, 8250-100, 8250+100, 11000 }
  #define JOY_Z_LIMITS { 4800, 8080-100, 8080+100, 11550 }
  //#define JOYSTICK_DEBUG
#endif

/**
 * Mechanical Gantry Calibration
 * Modern replacement for the Prusa TMC_Z_CALIBRATION.
 * Adds capability to work with any adjustable current drivers.
 * Implemented as G34 because M915 is deprecated.
 */
//#define MECHANICAL_GANTRY_CALIBRATION
#if ENABLED(MECHANICAL_GANTRY_CALIBRATION)
  #define GANTRY_CALIBRATION_CURRENT          600     // Default calibration current in ma
  #define GANTRY_CALIBRATION_EXTRA_HEIGHT      15     // Extra distance in mm past Z_###_POS to move
  #define GANTRY_CALIBRATION_FEEDRATE         500     // Feedrate for correction move
  //#define GANTRY_CALIBRATION_TO_MIN                 // Enable to calibrate Z in the MIN direction

  //#define GANTRY_CALIBRATION_SAFE_POSITION XY_CENTER // Safe position for nozzle
  //#define GANTRY_CALIBRATION_XY_PARK_FEEDRATE 3000  // XY Park Feedrate - MMM
  //#define GANTRY_CALIBRATION_COMMANDS_PRE   ""
  #define GANTRY_CALIBRATION_COMMANDS_POST  "G28"     // G28 highly recommended to ensure an accurate position
#endif

/**
 * MAX7219 Debug Matrix
 *
 * Add support for a low-cost 8x8 LED Matrix based on the Max7219 chip as a realtime status display.
 * Requires 3 signal wires. Some useful debug options are included to demonstrate its usage.
 */
//#define MAX7219_DEBUG
#if ENABLED(MAX7219_DEBUG)
  #define MAX7219_CLK_PIN   64
  #define MAX7219_DIN_PIN   57
  #define MAX7219_LOAD_PIN  44

  //#define MAX7219_GCODE          // Add the M7219 G-code to control the LED matrix
  #define MAX7219_INIT_TEST    2   // Test pattern at startup: 0=none, 1=sweep, 2=spiral
  #define MAX7219_NUMBER_UNITS 1   // Number of Max7219 units in chain.
  #define MAX7219_ROTATE       0   // Rotate the display clockwise (in multiples of +/- 90°)
                                   // connector at:  right=0   bottom=-90  top=90  left=180
  //#define MAX7219_REVERSE_ORDER  // The individual LED matrix units may be in reversed order
  //#define MAX7219_SIDE_BY_SIDE   // Big chip+matrix boards can be chained side-by-side

  /**
   * Sample debug features
   * If you add more debug displays, be careful to avoid conflicts!
   */
  #define MAX7219_DEBUG_PRINTER_ALIVE    // Blink corner LED of 8x8 matrix to show that the firmware is functioning
  #define MAX7219_DEBUG_PLANNER_HEAD  3  // Show the planner queue head position on this and the next LED matrix row
  #define MAX7219_DEBUG_PLANNER_TAIL  5  // Show the planner queue tail position on this and the next LED matrix row

  #define MAX7219_DEBUG_PLANNER_QUEUE 0  // Show the current planner queue depth on this and the next LED matrix row
                                         // If you experience stuttering, reboots, etc. this option can reveal how
                                         // tweaks made to the configuration are affecting the printer in real-time.
#endif

/**
 * NanoDLP Sync support
 *
 * Add support for Synchronized Z moves when using with NanoDLP. G0/G1 axis moves will output "Z_move_comp"
 * string to enable synchronization with DLP projector exposure. This change will allow to use
 * [[WaitForDoneMessage]] instead of populating your gcode with M400 commands
 */
//#define NANODLP_Z_SYNC
#if ENABLED(NANODLP_Z_SYNC)
  //#define NANODLP_ALL_AXIS  // Enables "Z_move_comp" output on any axis move.
                              // Default behavior is limited to Z axis only.
#endif

/**
 * Ethernet. Use M552 to enable and set the IP address.
 */
#if HAS_ETHERNET
  #define MAC_ADDRESS { 0xDE, 0xAD, 0xBE, 0xEF, 0xF0, 0x0D }  // A MAC address unique to your network
#endif

/**
 * WiFi Support (Espressif ESP32 WiFi)
 */
//#define WIFISUPPORT         // Marlin embedded WiFi managenent
//#define ESP3D_WIFISUPPORT   // ESP3D Library WiFi management (https://github.com/luc-github/ESP3DLib)

#if EITHER(WIFISUPPORT, ESP3D_WIFISUPPORT)
  //#define WEBSUPPORT          // Start a webserver (which may include auto-discovery)
  //#define OTASUPPORT          // Support over-the-air firmware updates
  //#define WIFI_CUSTOM_COMMAND // Accept feature config commands (e.g., WiFi ESP3D) from the host

  /**
   * To set a default WiFi SSID / Password, create a file called Configuration_Secure.h with
   * the following defines, customized for your network. This specific file is excluded via
   * .gitignore to prevent it from accidentally leaking to the public.
   *
   *   #define WIFI_SSID "WiFi SSID"
   *   #define WIFI_PWD  "WiFi Password"
   */
  //#include "Configuration_Secure.h" // External file with WiFi SSID / Password
#endif

/**
 * Průša Multi-Material Unit (MMU)
 * Enable in Configuration.h
 *
 * These devices allow a single stepper driver on the board to drive
 * multi-material feeders with any number of stepper motors.
 */
#if HAS_PRUSA_MMU1
  /**
   * This option only allows the multiplexer to switch on tool-change.
   * Additional options to configure custom E moves are pending.
   *
   * Override the default DIO selector pins here, if needed.
   * Some pins files may provide defaults for these pins.
   */
  //#define E_MUX0_PIN 40  // Always Required
  //#define E_MUX1_PIN 42  // Needed for 3 to 8 inputs
  //#define E_MUX2_PIN 44  // Needed for 5 to 8 inputs
#elif HAS_PRUSA_MMU2
  // Serial port used for communication with MMU2.
  #define MMU2_SERIAL_PORT 2

  // Use hardware reset for MMU if a pin is defined for it
  //#define MMU2_RST_PIN 23

  // Enable if the MMU2 has 12V stepper motors (MMU2 Firmware 1.0.2 and up)
  //#define MMU2_MODE_12V

  // G-code to execute when MMU2 F.I.N.D.A. probe detects filament runout
  #define MMU2_FILAMENT_RUNOUT_SCRIPT "M600"

  // Add an LCD menu for MMU2
  //#define MMU2_MENUS
  #if EITHER(MMU2_MENUS, HAS_PRUSA_MMU2S)
    // Settings for filament load / unload from the LCD menu.
    // This is for Průša MK3-style extruders. Customize for your hardware.
    #define MMU2_FILAMENTCHANGE_EJECT_FEED 80.0
    #define MMU2_LOAD_TO_NOZZLE_SEQUENCE \
      {  7.2, 1145 }, \
      { 14.4,  871 }, \
      { 36.0, 1393 }, \
      { 14.4,  871 }, \
      { 50.0,  198 }

    #define MMU2_RAMMING_SEQUENCE \
      {   1.0, 1000 }, \
      {   1.0, 1500 }, \
      {   2.0, 2000 }, \
      {   1.5, 3000 }, \
      {   2.5, 4000 }, \
      { -15.0, 5000 }, \
      { -14.0, 1200 }, \
      {  -6.0,  600 }, \
      {  10.0,  700 }, \
      { -10.0,  400 }, \
      { -50.0, 2000 }
  #endif

  /**
   * Using a sensor like the MMU2S
   * This mode requires a MK3S extruder with a sensor at the extruder idler, like the MMU2S.
   * See https://help.prusa3d.com/en/guide/3b-mk3s-mk2-5s-extruder-upgrade_41560, step 11
   */
  #if HAS_PRUSA_MMU2S
    #define MMU2_C0_RETRY   5             // Number of retries (total time = timeout*retries)

    #define MMU2_CAN_LOAD_FEEDRATE 800    // (mm/min)
    #define MMU2_CAN_LOAD_SEQUENCE \
      {  0.1, MMU2_CAN_LOAD_FEEDRATE }, \
      {  60.0, MMU2_CAN_LOAD_FEEDRATE }, \
      { -52.0, MMU2_CAN_LOAD_FEEDRATE }

    #define MMU2_CAN_LOAD_RETRACT   6.0   // (mm) Keep under the distance between Load Sequence values
    #define MMU2_CAN_LOAD_DEVIATION 0.8   // (mm) Acceptable deviation

    #define MMU2_CAN_LOAD_INCREMENT 0.2   // (mm) To reuse within MMU2 module
    #define MMU2_CAN_LOAD_INCREMENT_SEQUENCE \
      { -MMU2_CAN_LOAD_INCREMENT, MMU2_CAN_LOAD_FEEDRATE }

  #else

    /**
     * MMU1 Extruder Sensor
     *
     * Support for a Průša (or other) IR Sensor to detect filament near the extruder
     * and make loading more reliable. Suitable for an extruder equipped with a filament
     * sensor less than 38mm from the gears.
     *
     * During loading the extruder will stop when the sensor is triggered, then do a last
     * move up to the gears. If no filament is detected, the MMU2 can make some more attempts.
     * If all attempts fail, a filament runout will be triggered.
     */
    //#define MMU_EXTRUDER_SENSOR
    #if ENABLED(MMU_EXTRUDER_SENSOR)
      #define MMU_LOADING_ATTEMPTS_NR 5 // max. number of attempts to load filament if first load fail
    #endif

  #endif

  //#define MMU2_DEBUG  // Write debug info to serial output

#endif // HAS_PRUSA_MMU2

/**
 * Advanced Print Counter settings
 */
#if ENABLED(PRINTCOUNTER)
  #define SERVICE_WARNING_BUZZES  3
  // Activate up to 3 service interval watchdogs
  //#define SERVICE_NAME_1      "Service S"
  //#define SERVICE_INTERVAL_1  100 // print hours
  //#define SERVICE_NAME_2      "Service L"
  //#define SERVICE_INTERVAL_2  200 // print hours
  //#define SERVICE_NAME_3      "Service 3"
  //#define SERVICE_INTERVAL_3    1 // print hours
#endif

// @section develop

//
// M100 Free Memory Watcher to debug memory usage
//
//#define M100_FREE_MEMORY_WATCHER

//
// M42 - Set pin states
//
//#define DIRECT_PIN_CONTROL

//
// M43 - display pin status, toggle pins, watch pins, watch endstops & toggle LED, test servo probe
//
//#define PINS_DEBUGGING

// Enable Marlin dev mode which adds some special commands
//#define MARLIN_DEV_MODE

/**
 * Postmortem Debugging captures misbehavior and outputs the CPU status and backtrace to serial.
 * When running in the debugger it will break for debugging. This is useful to help understand
 * a crash from a remote location. Requires ~400 bytes of SRAM and 5Kb of flash.
 */
//#define POSTMORTEM_DEBUGGING<|MERGE_RESOLUTION|>--- conflicted
+++ resolved
@@ -241,7 +241,7 @@
    * and/or decrease WATCH_TEMP_INCREASE. WATCH_TEMP_INCREASE should not be set
    * below 2.
    */
-  #define WATCH_TEMP_PERIOD 40                // Seconds
+  #define WATCH_TEMP_PERIOD 40                // Seconds		// M.A.R.C. Ender3v2 Config
   #define WATCH_TEMP_INCREASE 2               // Degrees Celsius
 #endif
 
@@ -249,13 +249,13 @@
  * Thermal Protection parameters for the bed are just as above for hotends.
  */
 #if ENABLED(THERMAL_PROTECTION_BED)
-  #define THERMAL_PROTECTION_BED_PERIOD       180 // Seconds
+  #define THERMAL_PROTECTION_BED_PERIOD       180 // Seconds		// M.A.R.C. Ender3v2 Config
   #define THERMAL_PROTECTION_BED_HYSTERESIS     2 // Degrees Celsius
 
   /**
    * As described above, except for the bed (M140/M190/M303).
    */
-  #define WATCH_BED_TEMP_PERIOD               180 // Seconds
+  #define WATCH_BED_TEMP_PERIOD               180 // Seconds		// M.A.R.C. Ender3v2 Config
   #define WATCH_BED_TEMP_INCREASE               2 // Degrees Celsius
 #endif
 
@@ -479,7 +479,7 @@
  *
  * Define one or both of these to override the default 0-255 range.
  */
-#define FAN_MIN_PWM 50
+#define FAN_MIN_PWM 50		// M.A.R.C. Ender3v2 Config
 //#define FAN_MAX_PWM 128
 
 /**
@@ -724,7 +724,7 @@
 
 //#define HOMING_BACKOFF_POST_MM { 2, 2, 2 }  // (mm) Backoff from endstops after homing
 
-#define QUICK_HOME                            // If G28 contains XY do a diagonal move first
+#define QUICK_HOME                            // If G28 contains XY do a diagonal move first		// M.A.R.C. Ender3v2 Config
 //#define HOME_Y_BEFORE_X                     // If G28 contains XY home Y before X
 //#define HOME_Z_FIRST                        // Home Z first. Requires a Z-MIN endstop (not a probe).
 //#define CODEPENDENT_XY_HOMING               // If X/Y can't home without homing Y/X first
@@ -1039,7 +1039,7 @@
  * vibration and surface artifacts. The algorithm adapts to provide the best possible step smoothing at the
  * lowest stepping frequencies.
  */
-#define ADAPTIVE_STEP_SMOOTHING
+#define ADAPTIVE_STEP_SMOOTHING		// M.A.R.C. Ender3v2 Config
 
 /**
  * Custom Microstepping
@@ -1125,9 +1125,9 @@
 // Change values more rapidly when the encoder is rotated faster
 #define ENCODER_RATE_MULTIPLIER
 #if ENABLED(ENCODER_RATE_MULTIPLIER)
-  #define ENCODER_5X_STEPS_PER_SEC    30
-  #define ENCODER_10X_STEPS_PER_SEC   80  // (steps/s) Encoder rate for 10x speed
-  #define ENCODER_100X_STEPS_PER_SEC 130  // (steps/s) Encoder rate for 100x speed
+  #define ENCODER_5X_STEPS_PER_SEC    30		// M.A.R.C. Ender3v2 Config
+  #define ENCODER_10X_STEPS_PER_SEC   80  // (steps/s) Encoder rate for 10x speed		// M.A.R.C. Ender3v2 Config
+  #define ENCODER_100X_STEPS_PER_SEC 130  // (steps/s) Encoder rate for 100x speed		// M.A.R.C. Ender3v2 Config
 #endif
 
 // Play a beep when the feedrate is changed from the Status Screen
@@ -1297,7 +1297,7 @@
    * an option on the LCD screen to continue the print from the last-known
    * point in the file.
    */
-  #define POWER_LOSS_RECOVERY
+  #define POWER_LOSS_RECOVERY		// M.A.R.C. Ender3v2 Config
   #if ENABLED(POWER_LOSS_RECOVERY)
     #define PLR_ENABLED_DEFAULT   true // Power Loss Recovery enabled by default. (Set with 'M413 Sn' & M500) // M.A.R.C. Enable Power Loss Recovery by default
     //#define BACKUP_POWER_SUPPLY       // Backup power / UPS to move the steppers on power loss
@@ -1343,17 +1343,17 @@
    *  - SDSORT_CACHE_NAMES will retain the sorted file listing in RAM. (Expensive!)
    *  - SDSORT_DYNAMIC_RAM only uses RAM when the SD menu is visible. (Use with caution!)
    */
-  #define SDCARD_SORT_ALPHA
+  #define SDCARD_SORT_ALPHA		// M.A.R.C. Ender3v2 Config
 
   // SD Card Sorting options
   #if ENABLED(SDCARD_SORT_ALPHA)
     #define SDSORT_LIMIT       40     // Maximum number of sorted items (10-256). Costs 27 bytes each.
     #define FOLDER_SORTING     -1     // -1=above  0=none  1=below
     #define SDSORT_GCODE       false  // Allow turning sorting on/off with LCD and M34 G-code.
-    #define SDSORT_USES_RAM    true   // Pre-allocate a static array for faster pre-sorting.
+    #define SDSORT_USES_RAM    true   // Pre-allocate a static array for faster pre-sorting.		// M.A.R.C. Ender3v2 Config
     #define SDSORT_USES_STACK  false  // Prefer the stack for pre-sorting to give back some SRAM. (Negated by next 2 options.)
-    #define SDSORT_CACHE_NAMES true   // Keep sorted items in RAM longer for speedy performance. Most expensive option.
-    #define SDSORT_DYNAMIC_RAM true   // Use dynamic allocation (within SD menus). Least expensive option. Set SDSORT_LIMIT before use!
+    #define SDSORT_CACHE_NAMES true   // Keep sorted items in RAM longer for speedy performance. Most expensive option.		// M.A.R.C. Ender3v2 Config
+    #define SDSORT_DYNAMIC_RAM true   // Use dynamic allocation (within SD menus). Least expensive option. Set SDSORT_LIMIT before use!		// M.A.R.C. Ender3v2 Config
     #define SDSORT_CACHE_VFATS 2      // Maximum number of 13-byte VFAT entries to use for sorting.
                                       // Note: Only affects SCROLL_LONG_FILENAMES with SDSORT_CACHE_NAMES but not SDSORT_DYNAMIC_RAM.
   #endif
@@ -1469,7 +1469,7 @@
  * By default an onboard SD card reader may be shared as a USB mass-
  * storage device. This option hides the SD card from the host PC.
  */
-#define NO_SD_HOST_DRIVE   // Disable SD Card access over USB (for security).
+#define NO_SD_HOST_DRIVE   // Disable SD Card access over USB (for security).		// M.A.R.C. Ender3v2 Config
 
 /**
  * Additional options for Graphical Displays
@@ -1737,7 +1737,7 @@
  *
  * Warning: Does not respect endstops!
  */
-#define BABYSTEPPING
+#define BABYSTEPPING		// M.A.R.C. Ender3v2 Config
 #if ENABLED(BABYSTEPPING)
   //#define INTEGRATED_BABYSTEPPING         // EXPERIMENTAL integration of babystepping into the Stepper ISR
   //#define BABYSTEP_WITHOUT_HOMING
@@ -1745,7 +1745,7 @@
   //#define BABYSTEP_XY                     // Also enable X/Y Babystepping. Not supported on DELTA!
   #define BABYSTEP_INVERT_Z false           // Change if Z babysteps should go the other way
   //#define BABYSTEP_MILLIMETER_UNITS       // Specify BABYSTEP_MULTIPLICATOR_(XY|Z) in mm instead of micro-steps
-  #define BABYSTEP_MULTIPLICATOR_Z  40      // (steps or mm) Steps or millimeter distance for each Z babystep
+  #define BABYSTEP_MULTIPLICATOR_Z  40      // (steps or mm) Steps or millimeter distance for each Z babystep		// M.A.R.C. Ender3v2 Config
   #define BABYSTEP_MULTIPLICATOR_XY 1       // (steps or mm) Steps or millimeter distance for each XY babystep
 
   //#define DOUBLECLICK_FOR_Z_BABYSTEPPING  // Double-click on the Status Screen for Z Babystepping.
@@ -2759,7 +2759,7 @@
    * Beta feature!
    * Create a 50/50 square wave step pulse optimal for stepper drivers.
    */
-  #define SQUARE_WAVE_STEPPING
+  #define SQUARE_WAVE_STEPPING		// M.A.R.C. Ender3v2 Config
 
   /**
    * Enable M122 debugging command for TMC stepper drivers.
@@ -3222,15 +3222,10 @@
 /**
  * Synchronous Laser Control with M106/M107
  *
-<<<<<<< HEAD
- * By default M106 / M107 applies the new fan speed immediately. This is fine
- * for fans, but unsuitable for a PWM/TTL laser attached to the fan header.
-=======
  * Marlin normally applies M106/M107 fan speeds at a time "soon after" processing
  * a planner block. This is too inaccurate for a PWM/TTL laser attached to the fan
  * header (as with some add-on laser kits). Enable this option to set fan/laser
  * speeds with much more exact timing for improved print fidelity.
->>>>>>> 8bf6b190
  *
  * NOTE: This option sacrifices some cooling fan speed options.
  */
