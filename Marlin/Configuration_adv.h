/**
 * Marlin 3D Printer Firmware
 * Copyright (c) 2019 MarlinFirmware [https://github.com/MarlinFirmware/Marlin]
 *
 * Based on Sprinter and grbl.
 * Copyright (c) 2011 Camiel Gubbels / Erik van der Zalm
 *
 * This program is free software: you can redistribute it and/or modify
 * it under the terms of the GNU General Public License as published by
 * the Free Software Foundation, either version 3 of the License, or
 * (at your option) any later version.
 *
 * This program is distributed in the hope that it will be useful,
 * but WITHOUT ANY WARRANTY; without even the implied warranty of
 * MERCHANTABILITY or FITNESS FOR A PARTICULAR PURPOSE.  See the
 * GNU General Public License for more details.
 *
 * You should have received a copy of the GNU General Public License
 * along with this program.  If not, see <http://www.gnu.org/licenses/>.
 *
 */
#pragma once

/**
 * Configuration_adv.h
 *
 * Advanced settings.
 * Only change these if you know exactly what you're doing.
 * Some of these settings can damage your printer if improperly set!
 *
 * Basic settings can be found in Configuration.h
 *
 */
#define CONFIGURATION_ADV_H_VERSION 020000

// @section temperature

//===========================================================================
//=============================Thermal Settings  ============================
//===========================================================================

//
// Custom Thermistor 1000 parameters
//
#if TEMP_SENSOR_0 == 1000
  #define HOTEND0_PULLUP_RESISTOR_OHMS 4700    // Pullup resistor
  #define HOTEND0_RESISTANCE_25C_OHMS  100000  // Resistance at 25C
  #define HOTEND0_BETA                 3950    // Beta value
#endif

#if TEMP_SENSOR_1 == 1000
  #define HOTEND1_PULLUP_RESISTOR_OHMS 4700    // Pullup resistor
  #define HOTEND1_RESISTANCE_25C_OHMS  100000  // Resistance at 25C
  #define HOTEND1_BETA                 3950    // Beta value
#endif

#if TEMP_SENSOR_2 == 1000
  #define HOTEND2_PULLUP_RESISTOR_OHMS 4700    // Pullup resistor
  #define HOTEND2_RESISTANCE_25C_OHMS  100000  // Resistance at 25C
  #define HOTEND2_BETA                 3950    // Beta value
#endif

#if TEMP_SENSOR_3 == 1000
  #define HOTEND3_PULLUP_RESISTOR_OHMS 4700    // Pullup resistor
  #define HOTEND3_RESISTANCE_25C_OHMS  100000  // Resistance at 25C
  #define HOTEND3_BETA                 3950    // Beta value
#endif

#if TEMP_SENSOR_4 == 1000
  #define HOTEND4_PULLUP_RESISTOR_OHMS 4700    // Pullup resistor
  #define HOTEND4_RESISTANCE_25C_OHMS  100000  // Resistance at 25C
  #define HOTEND4_BETA                 3950    // Beta value
#endif

#if TEMP_SENSOR_5 == 1000
  #define HOTEND5_PULLUP_RESISTOR_OHMS 4700    // Pullup resistor
  #define HOTEND5_RESISTANCE_25C_OHMS  100000  // Resistance at 25C
  #define HOTEND5_BETA                 3950    // Beta value
#endif

#if TEMP_SENSOR_BED == 1000
  #define BED_PULLUP_RESISTOR_OHMS     4700    // Pullup resistor
  #define BED_RESISTANCE_25C_OHMS      100000  // Resistance at 25C
  #define BED_BETA                     3950    // Beta value
#endif

#if TEMP_SENSOR_CHAMBER == 1000
  #define CHAMBER_PULLUP_RESISTOR_OHMS 4700    // Pullup resistor
  #define CHAMBER_RESISTANCE_25C_OHMS  100000  // Resistance at 25C
  #define CHAMBER_BETA                 3950    // Beta value
#endif

//
// Hephestos 2 24V heated bed upgrade kit.
// https://store.bq.com/en/heated-bed-kit-hephestos2
//
//#define HEPHESTOS2_HEATED_BED_KIT
#if ENABLED(HEPHESTOS2_HEATED_BED_KIT)
  #undef TEMP_SENSOR_BED
  #define TEMP_SENSOR_BED 70
  #define HEATER_BED_INVERTING true
#endif

/**
 * Heated Chamber settings
 */
#if TEMP_SENSOR_CHAMBER
  #define CHAMBER_MINTEMP             5
  #define CHAMBER_MAXTEMP            60
  #define TEMP_CHAMBER_HYSTERESIS     1   // (°C) Temperature proximity considered "close enough" to the target
  //#define CHAMBER_LIMIT_SWITCHING
  //#define HEATER_CHAMBER_PIN       44   // Chamber heater on/off pin
  //#define HEATER_CHAMBER_INVERTING false
#endif

#if DISABLED(PIDTEMPBED)
  #define BED_CHECK_INTERVAL 5000 // ms between checks in bang-bang control
  #if ENABLED(BED_LIMIT_SWITCHING)
    #define BED_HYSTERESIS 2 // Only disable heating if T>target+BED_HYSTERESIS and enable heating if T>target-BED_HYSTERESIS
  #endif
#endif

/**
 * Thermal Protection provides additional protection to your printer from damage
 * and fire. Marlin always includes safe min and max temperature ranges which
 * protect against a broken or disconnected thermistor wire.
 *
 * The issue: If a thermistor falls out, it will report the much lower
 * temperature of the air in the room, and the the firmware will keep
 * the heater on.
 *
 * The solution: Once the temperature reaches the target, start observing.
 * If the temperature stays too far below the target (hysteresis) for too
 * long (period), the firmware will halt the machine as a safety precaution.
 *
 * If you get false positives for "Thermal Runaway", increase
 * THERMAL_PROTECTION_HYSTERESIS and/or THERMAL_PROTECTION_PERIOD
 */
#if ENABLED(THERMAL_PROTECTION_HOTENDS)
  #define THERMAL_PROTECTION_PERIOD 40        // Seconds
  #define THERMAL_PROTECTION_HYSTERESIS 4     // Degrees Celsius

  //#define ADAPTIVE_FAN_SLOWING              // Slow part cooling fan if temperature drops
  #if BOTH(ADAPTIVE_FAN_SLOWING, PIDTEMP)
    //#define NO_FAN_SLOWING_IN_PID_TUNING    // Don't slow fan speed during M303
  #endif

  /**
   * Whenever an M104, M109, or M303 increases the target temperature, the
   * firmware will wait for the WATCH_TEMP_PERIOD to expire. If the temperature
   * hasn't increased by WATCH_TEMP_INCREASE degrees, the machine is halted and
   * requires a hard reset. This test restarts with any M104/M109/M303, but only
   * if the current temperature is far enough below the target for a reliable
   * test.
   *
   * If you get false positives for "Heating failed", increase WATCH_TEMP_PERIOD
   * and/or decrease WATCH_TEMP_INCREASE. WATCH_TEMP_INCREASE should not be set
   * below 2.
   */
  #define WATCH_TEMP_PERIOD 20                // Seconds
  #define WATCH_TEMP_INCREASE 2               // Degrees Celsius
#endif

/**
 * Thermal Protection parameters for the bed are just as above for hotends.
 */
#if ENABLED(THERMAL_PROTECTION_BED)
  #define THERMAL_PROTECTION_BED_PERIOD 20    // Seconds
  #define THERMAL_PROTECTION_BED_HYSTERESIS 2 // Degrees Celsius

  /**
   * As described above, except for the bed (M140/M190/M303).
   */
  #define WATCH_BED_TEMP_PERIOD 60                // Seconds
  #define WATCH_BED_TEMP_INCREASE 2               // Degrees Celsius
#endif

/**
 * Thermal Protection parameters for the heated chamber.
 */
#if ENABLED(THERMAL_PROTECTION_CHAMBER)
  #define THERMAL_PROTECTION_CHAMBER_PERIOD 20    // Seconds
  #define THERMAL_PROTECTION_CHAMBER_HYSTERESIS 2 // Degrees Celsius

  /**
   * Heated chamber watch settings (M141/M191).
   */
  #define WATCH_CHAMBER_TEMP_PERIOD 60            // Seconds
  #define WATCH_CHAMBER_TEMP_INCREASE 2           // Degrees Celsius
#endif

#if ENABLED(PIDTEMP)
  // Add an experimental additional term to the heater power, proportional to the extrusion speed.
  // A well-chosen Kc value should add just enough power to melt the increased material volume.
  //#define PID_EXTRUSION_SCALING
  #if ENABLED(PID_EXTRUSION_SCALING)
    #define DEFAULT_Kc (100) //heating power=Kc*(e_speed)
    #define LPQ_MAX_LEN 50
  #endif
#endif

/**
 * Automatic Temperature:
 * The hotend target temperature is calculated by all the buffered lines of gcode.
 * The maximum buffered steps/sec of the extruder motor is called "se".
 * Start autotemp mode with M109 S<mintemp> B<maxtemp> F<factor>
 * The target temperature is set to mintemp+factor*se[steps/sec] and is limited by
 * mintemp and maxtemp. Turn this off by executing M109 without F*
 * Also, if the temperature is set to a value below mintemp, it will not be changed by autotemp.
 * On an Ultimaker, some initial testing worked with M109 S215 B260 F1 in the start.gcode
 */
//#define AUTOTEMP
#if ENABLED(AUTOTEMP)
  #define AUTOTEMP_OLDWEIGHT 0.98
#endif

// Show extra position information in M114
//#define M114_DETAIL

// Show Temperature ADC value
// Enable for M105 to include ADC values read from temperature sensors.
//#define SHOW_TEMP_ADC_VALUES

/**
 * High Temperature Thermistor Support
 *
 * Thermistors able to support high temperature tend to have a hard time getting
 * good readings at room and lower temperatures. This means HEATER_X_RAW_LO_TEMP
 * will probably be caught when the heating element first turns on during the
 * preheating process, which will trigger a min_temp_error as a safety measure
 * and force stop everything.
 * To circumvent this limitation, we allow for a preheat time (during which,
 * min_temp_error won't be triggered) and add a min_temp buffer to handle
 * aberrant readings.
 *
 * If you want to enable this feature for your hotend thermistor(s)
 * uncomment and set values > 0 in the constants below
 */

// The number of consecutive low temperature errors that can occur
// before a min_temp_error is triggered. (Shouldn't be more than 10.)
//#define MAX_CONSECUTIVE_LOW_TEMPERATURE_ERROR_ALLOWED 0

// The number of milliseconds a hotend will preheat before starting to check
// the temperature. This value should NOT be set to the time it takes the
// hot end to reach the target temperature, but the time it takes to reach
// the minimum temperature your thermistor can read. The lower the better/safer.
// This shouldn't need to be more than 30 seconds (30000)
//#define MILLISECONDS_PREHEAT_TIME 0

// @section extruder

// Extruder runout prevention.
// If the machine is idle and the temperature over MINTEMP
// then extrude some filament every couple of SECONDS.
//#define EXTRUDER_RUNOUT_PREVENT
#if ENABLED(EXTRUDER_RUNOUT_PREVENT)
  #define EXTRUDER_RUNOUT_MINTEMP 190
  #define EXTRUDER_RUNOUT_SECONDS 30
  #define EXTRUDER_RUNOUT_SPEED 1500  // (mm/m)
  #define EXTRUDER_RUNOUT_EXTRUDE 5   // (mm)
#endif

// @section temperature

// Calibration for AD595 / AD8495 sensor to adjust temperature measurements.
// The final temperature is calculated as (measuredTemp * GAIN) + OFFSET.
#define TEMP_SENSOR_AD595_OFFSET  0.0
#define TEMP_SENSOR_AD595_GAIN    1.0
#define TEMP_SENSOR_AD8495_OFFSET 0.0
#define TEMP_SENSOR_AD8495_GAIN   1.0

/**
 * Controller Fan
 * To cool down the stepper drivers and MOSFETs.
 *
 * The fan will turn on automatically whenever any stepper is enabled
 * and turn off after a set period after all steppers are turned off.
 */
//#define USE_CONTROLLER_FAN
#if ENABLED(USE_CONTROLLER_FAN)
  //#define CONTROLLER_FAN_PIN -1           // Set a custom pin for the controller fan
  #define CONTROLLERFAN_SECS 60             // Duration in seconds for the fan to run after all motors are disabled
  #define CONTROLLERFAN_SPEED 255           // 255 == full speed
  //#define CONTROLLERFAN_SPEED_Z_ONLY 127  // Reduce noise on machines that keep Z enabled
#endif

// When first starting the main fan, run it at full speed for the
// given number of milliseconds.  This gets the fan spinning reliably
// before setting a PWM value. (Does not work with software PWM for fan on Sanguinololu)
//#define FAN_KICKSTART_TIME 100

/**
 * PWM Fan Scaling
 *
 * Define the min/max speeds for PWM fans (as set with M106).
 *
 * With these options the M106 0-255 value range is scaled to a subset
 * to ensure that the fan has enough power to spin, or to run lower
 * current fans with higher current. (e.g., 5V/12V fans with 12V/24V)
 * Value 0 always turns off the fan.
 *
 * Define one or both of these to override the default 0-255 range.
 */
//#define FAN_MIN_PWM 50
//#define FAN_MAX_PWM 128

/**
 * FAST PWM FAN Settings
 *
 * Use to change the FAST FAN PWM frequency (if enabled in Configuration.h)
 * Combinations of PWM Modes, prescale values and TOP resolutions are used internally to produce a
 * frequency as close as possible to the desired frequency.
 *
 * FAST_PWM_FAN_FREQUENCY [undefined by default]
 *   Set this to your desired frequency.
 *   If left undefined this defaults to F = F_CPU/(2*255*1)
 *   ie F = 31.4 Khz on 16 MHz microcontrollers or F = 39.2 KHz on 20 MHz microcontrollers
 *   These defaults are the same as with the old FAST_PWM_FAN implementation - no migration is required
 *   NOTE: Setting very low frequencies (< 10 Hz) may result in unexpected timer behavior.
 *
 * USE_OCR2A_AS_TOP [undefined by default]
 *   Boards that use TIMER2 for PWM have limitations resulting in only a few possible frequencies on TIMER2:
 *   16MHz MCUs: [62.5KHz, 31.4KHz (default), 7.8KHz, 3.92KHz, 1.95KHz, 977Hz, 488Hz, 244Hz, 60Hz, 122Hz, 30Hz]
 *   20MHz MCUs: [78.1KHz, 39.2KHz (default), 9.77KHz, 4.9KHz, 2.44KHz, 1.22KHz, 610Hz, 305Hz, 153Hz, 76Hz, 38Hz]
 *   A greater range can be achieved by enabling USE_OCR2A_AS_TOP. But note that this option blocks the use of
 *   PWM on pin OC2A. Only use this option if you don't need PWM on 0C2A. (Check your schematic.)
 *   USE_OCR2A_AS_TOP sacrifices duty cycle control resolution to achieve this broader range of frequencies.
 */
#if ENABLED(FAST_PWM_FAN)
  //#define FAST_PWM_FAN_FREQUENCY 31400
  //#define USE_OCR2A_AS_TOP
#endif

// @section extruder

/**
 * Extruder cooling fans
 *
 * Extruder auto fans automatically turn on when their extruders'
 * temperatures go above EXTRUDER_AUTO_FAN_TEMPERATURE.
 *
 * Your board's pins file specifies the recommended pins. Override those here
 * or set to -1 to disable completely.
 *
 * Multiple extruders can be assigned to the same pin in which case
 * the fan will turn on when any selected extruder is above the threshold.
 */
#define E0_AUTO_FAN_PIN -1
#define E1_AUTO_FAN_PIN -1
#define E2_AUTO_FAN_PIN -1
#define E3_AUTO_FAN_PIN -1
#define E4_AUTO_FAN_PIN -1
#define E5_AUTO_FAN_PIN -1
#define CHAMBER_AUTO_FAN_PIN -1

#define EXTRUDER_AUTO_FAN_TEMPERATURE 50
#define EXTRUDER_AUTO_FAN_SPEED 255   // 255 == full speed
#define CHAMBER_AUTO_FAN_TEMPERATURE 30
#define CHAMBER_AUTO_FAN_SPEED 255

/**
 * Part-Cooling Fan Multiplexer
 *
 * This feature allows you to digitally multiplex the fan output.
 * The multiplexer is automatically switched at tool-change.
 * Set FANMUX[012]_PINs below for up to 2, 4, or 8 multiplexed fans.
 */
#define FANMUX0_PIN -1
#define FANMUX1_PIN -1
#define FANMUX2_PIN -1

/**
 * M355 Case Light on-off / brightness
 */
//#define CASE_LIGHT_ENABLE
#if ENABLED(CASE_LIGHT_ENABLE)
  //#define CASE_LIGHT_PIN 4                  // Override the default pin if needed
  #define INVERT_CASE_LIGHT false             // Set true if Case Light is ON when pin is LOW
  #define CASE_LIGHT_DEFAULT_ON true          // Set default power-up state on
  #define CASE_LIGHT_DEFAULT_BRIGHTNESS 105   // Set default power-up brightness (0-255, requires PWM pin)
  //#define CASE_LIGHT_MENU                   // Add Case Light options to the LCD menu
  //#define CASE_LIGHT_NO_BRIGHTNESS          // Disable brightness control. Enable for non-PWM lighting.
  //#define CASE_LIGHT_USE_NEOPIXEL           // Use Neopixel LED as case light, requires NEOPIXEL_LED.
  #if ENABLED(CASE_LIGHT_USE_NEOPIXEL)
    #define CASE_LIGHT_NEOPIXEL_COLOR { 255, 255, 255, 255 } // { Red, Green, Blue, White }
  #endif
#endif

// @section homing

// If you want endstops to stay on (by default) even when not homing
// enable this option. Override at any time with M120, M121.
//#define ENDSTOPS_ALWAYS_ON_DEFAULT

// @section extras

//#define Z_LATE_ENABLE // Enable Z the last moment. Needed if your Z driver overheats.

// Employ an external closed loop controller. Override pins here if needed.
//#define EXTERNAL_CLOSED_LOOP_CONTROLLER
#if ENABLED(EXTERNAL_CLOSED_LOOP_CONTROLLER)
  //#define CLOSED_LOOP_ENABLE_PIN        -1
  //#define CLOSED_LOOP_MOVE_COMPLETE_PIN -1
#endif

/**
 * Dual Steppers / Dual Endstops
 *
 * This section will allow you to use extra E drivers to drive a second motor for X, Y, or Z axes.
 *
 * For example, set X_DUAL_STEPPER_DRIVERS setting to use a second motor. If the motors need to
 * spin in opposite directions set INVERT_X2_VS_X_DIR. If the second motor needs its own endstop
 * set X_DUAL_ENDSTOPS. This can adjust for "racking." Use X2_USE_ENDSTOP to set the endstop plug
 * that should be used for the second endstop. Extra endstops will appear in the output of 'M119'.
 *
 * Use X_DUAL_ENDSTOP_ADJUSTMENT to adjust for mechanical imperfection. After homing both motors
 * this offset is applied to the X2 motor. To find the offset home the X axis, and measure the error
 * in X2. Dual endstop offsets can be set at runtime with 'M666 X<offset> Y<offset> Z<offset>'.
 */

//#define X_DUAL_STEPPER_DRIVERS
#if ENABLED(X_DUAL_STEPPER_DRIVERS)
  #define INVERT_X2_VS_X_DIR true   // Set 'true' if X motors should rotate in opposite directions
  //#define X_DUAL_ENDSTOPS
  #if ENABLED(X_DUAL_ENDSTOPS)
    #define X2_USE_ENDSTOP _XMAX_
    #define X_DUAL_ENDSTOPS_ADJUSTMENT  0
  #endif
#endif

//#define Y_DUAL_STEPPER_DRIVERS
#if ENABLED(Y_DUAL_STEPPER_DRIVERS)
  #define INVERT_Y2_VS_Y_DIR true   // Set 'true' if Y motors should rotate in opposite directions
  //#define Y_DUAL_ENDSTOPS
  #if ENABLED(Y_DUAL_ENDSTOPS)
    #define Y2_USE_ENDSTOP _YMAX_
    #define Y_DUAL_ENDSTOPS_ADJUSTMENT  0
  #endif
#endif

#define Z_DUAL_STEPPER_DRIVERS
#if ENABLED(Z_DUAL_STEPPER_DRIVERS)
  //#define Z_DUAL_ENDSTOPS
  #if ENABLED(Z_DUAL_ENDSTOPS)
    #define Z2_USE_ENDSTOP _ZMAX_
    #define Z_DUAL_ENDSTOPS_ADJUSTMENT  0
  #endif
#endif

//#define Z_TRIPLE_STEPPER_DRIVERS
#if ENABLED(Z_TRIPLE_STEPPER_DRIVERS)
  //#define Z_TRIPLE_ENDSTOPS
  #if ENABLED(Z_TRIPLE_ENDSTOPS)
    #define Z2_USE_ENDSTOP _XMAX_
    #define Z3_USE_ENDSTOP _YMAX_
    #define Z_TRIPLE_ENDSTOPS_ADJUSTMENT2  0
    #define Z_TRIPLE_ENDSTOPS_ADJUSTMENT3  0
  #endif
#endif

/**
 * Dual X Carriage
 *
 * This setup has two X carriages that can move independently, each with its own hotend.
 * The carriages can be used to print an object with two colors or materials, or in
 * "duplication mode" it can print two identical or X-mirrored objects simultaneously.
 * The inactive carriage is parked automatically to prevent oozing.
 * X1 is the left carriage, X2 the right. They park and home at opposite ends of the X axis.
 * By default the X2 stepper is assigned to the first unused E plug on the board.
 *
 * The following Dual X Carriage modes can be selected with M605 S<mode>:
 *
 *   0 : (FULL_CONTROL) The slicer has full control over both X-carriages and can achieve optimal travel
 *       results as long as it supports dual X-carriages. (M605 S0)
 *
 *   1 : (AUTO_PARK) The firmware automatically parks and unparks the X-carriages on tool-change so
 *       that additional slicer support is not required. (M605 S1)
 *
 *   2 : (DUPLICATION) The firmware moves the second X-carriage and extruder in synchronization with
 *       the first X-carriage and extruder, to print 2 copies of the same object at the same time.
 *       Set the constant X-offset and temperature differential with M605 S2 X[offs] R[deg] and
 *       follow with M605 S2 to initiate duplicated movement.
 *
 *   3 : (MIRRORED) Formbot/Vivedino-inspired mirrored mode in which the second extruder duplicates
 *       the movement of the first except the second extruder is reversed in the X axis.
 *       Set the initial X offset and temperature differential with M605 S2 X[offs] R[deg] and
 *       follow with M605 S3 to initiate mirrored movement.
 */
//#define DUAL_X_CARRIAGE
#if ENABLED(DUAL_X_CARRIAGE)
  #define X1_MIN_POS X_MIN_POS   // Set to X_MIN_POS
  #define X1_MAX_POS X_BED_SIZE  // Set a maximum so the first X-carriage can't hit the parked second X-carriage
  #define X2_MIN_POS    80       // Set a minimum to ensure the  second X-carriage can't hit the parked first X-carriage
  #define X2_MAX_POS   353       // Set this to the distance between toolheads when both heads are homed
  #define X2_HOME_DIR    1       // Set to 1. The second X-carriage always homes to the maximum endstop position
  #define X2_HOME_POS X2_MAX_POS // Default X2 home position. Set to X2_MAX_POS.
                      // However: In this mode the HOTEND_OFFSET_X value for the second extruder provides a software
                      // override for X2_HOME_POS. This also allow recalibration of the distance between the two endstops
                      // without modifying the firmware (through the "M218 T1 X???" command).
                      // Remember: you should set the second extruder x-offset to 0 in your slicer.

  // This is the default power-up mode which can be later using M605.
  #define DEFAULT_DUAL_X_CARRIAGE_MODE DXC_AUTO_PARK_MODE

  // Default x offset in duplication mode (typically set to half print bed width)
  #define DEFAULT_DUPLICATION_X_OFFSET 100

#endif // DUAL_X_CARRIAGE

// Activate a solenoid on the active extruder with M380. Disable all with M381.
// Define SOL0_PIN, SOL1_PIN, etc., for each extruder that has a solenoid.
//#define EXT_SOLENOID

// @section homing

// Homing hits each endstop, retracts by these distances, then does a slower bump.
#define X_HOME_BUMP_MM 5
#define Y_HOME_BUMP_MM 5
#define Z_HOME_BUMP_MM 2
#define HOMING_BUMP_DIVISOR { 2, 2, 4 }  // Re-Bump Speed Divisor (Divides the Homing Feedrate)
#define QUICK_HOME                     // If homing includes X and Y, do a diagonal move initially
//#define HOMING_BACKOFF_MM { 2, 2, 2 }  // (mm) Move away from the endstops after homing

// When G28 is called, this option will make Y home before X
//#define HOME_Y_BEFORE_X

// Enable this if X or Y can't home without homing the other axis first.
//#define CODEPENDENT_XY_HOMING

#if ENABLED(BLTOUCH)
  /**
   * Either: Use the defaults (recommended) or: For special purposes, use the following DEFINES
   * Do not activate settings that the probe might not understand. Clones might misunderstand
   * advanced commands.
   *
   * Note: If the probe is not deploying, check a "Cmd: Reset" and "Cmd: Self-Test" and then
   *       check the wiring of the BROWN, RED and ORANGE wires.
   *
   * Note: If the trigger signal of your probe is not being recognized, it has been very often
   *       because the BLACK and WHITE wires needed to be swapped. They are not "interchangeable"
   *       like they would be with a real switch. So please check the wiring first.
   *
   * Settings for all BLTouch and clone probes:
   */

  // Safety: The probe needs time to recognize the command.
  //         Minimum command delay (ms). Enable and increase if needed.
  //#define BLTOUCH_DELAY 500

  /**
   * Settings for BLTOUCH Classic 1.2, 1.3 or BLTouch Smart 1.0, 2.0, 2.2, 3.0, 3.1, and most clones:
   */

  // Feature: Switch into SW mode after a deploy. It makes the output pulse longer. Can be useful
  //          in special cases, like noisy or filtered input configurations.
  //#define BLTOUCH_FORCE_SW_MODE

  /**
   * Settings for BLTouch Smart 3.0 and 3.1
   * Summary:
   *   - Voltage modes: 5V and OD (open drain - "logic voltage free") output modes
   *   - High-Speed mode
   *   - Disable LCD voltage options
   */

  /**
   * Danger: Don't activate 5V mode unless attached to a 5V-tolerant controller!
   * V3.0 or 3.1: Set default mode to 5V mode at Marlin startup.
   * If disabled, OD mode is the hard-coded default on 3.0
   * On startup, Marlin will compare its eeprom to this vale. If the selected mode
   * differs, a mode set eeprom write will be completed at initialization.
   * Use the option below to force an eeprom write to a V3.1 probe regardless.
   */
  //#define BLTOUCH_SET_5V_MODE

  /**
   * Safety: Activate if connecting a probe with an unknown voltage mode.
   * V3.0: Set a probe into mode selected above at Marlin startup. Required for 5V mode on 3.0
   * V3.1: Force a probe with unknown mode into selected mode at Marlin startup ( = Probe EEPROM write )
   * To preserve the life of the probe, use this once then turn it off and re-flash.
   */
  //#define BLTOUCH_FORCE_MODE_SET

  /**
   * Use "HIGH SPEED" mode for probing.
   * Danger: Disable if your probe sometimes fails. Only suitable for stable well-adjusted systems.
   * This feature was designed for Delta's with very fast Z moves however higher speed cartesians may function
   * If the machine cannot raise the probe fast enough after a trigger, it may enter a fault state.
   */
  //#define BLTOUCH_HS_MODE

  // Safety: Enable voltage mode settings in the LCD menu.
  //#define BLTOUCH_LCD_VOLTAGE_MENU

#endif // BLTOUCH

/**
 * Z Steppers Auto-Alignment
 * Add the G34 command to align multiple Z steppers using a bed probe.
 */
#define Z_STEPPER_AUTO_ALIGN
#if ENABLED(Z_STEPPER_AUTO_ALIGN)
  // Define probe X and Y positions for Z1, Z2 [, Z3]
  #define Z_STEPPER_ALIGN_X {  15, 195 }
  #define Z_STEPPER_ALIGN_Y { 105, 105 }
  // Set number of iterations to align
  #define Z_STEPPER_ALIGN_ITERATIONS 3
  // Enable to restore leveling setup after operation
  #define RESTORE_LEVELING_AFTER_G34

  // On a 300mm bed a 5% grade would give a misalignment of ~1.5cm
  #define G34_MAX_GRADE  5  // (%) Maximum incline G34 will handle

  // Use the amplification factor to de-/increase correction step.
  // In case the stepper (spindle) position is further out than the test point
  // Use a value > 1. NOTE: This may cause instability
  #define Z_STEPPER_ALIGN_AMP 1.0
  // Stop criterion. If the accuracy is better than this stop iterating early
  #define Z_STEPPER_ALIGN_ACC 0.02
#endif

// @section motion

#define AXIS_RELATIVE_MODES { false, false, false, false }

// Add a Duplicate option for well-separated conjoined nozzles
//#define MULTI_NOZZLE_DUPLICATION

// By default pololu step drivers require an active high signal. However, some high power drivers require an active low signal as step.
#define INVERT_X_STEP_PIN false
#define INVERT_Y_STEP_PIN false
#define INVERT_Z_STEP_PIN false
#define INVERT_E_STEP_PIN false

// Default stepper release if idle. Set to 0 to deactivate.
// Steppers will shut down DEFAULT_STEPPER_DEACTIVE_TIME seconds after the last move when DISABLE_INACTIVE_? is true.
// Time can be set by M18 and M84.
#define DEFAULT_STEPPER_DEACTIVE_TIME 5*60
#define DISABLE_INACTIVE_X true
#define DISABLE_INACTIVE_Y true
#define DISABLE_INACTIVE_Z true  // Set to false if the nozzle will fall down on your printed part when print has finished.
#define DISABLE_INACTIVE_E true

#define DEFAULT_MINIMUMFEEDRATE       0.0     // minimum feedrate
#define DEFAULT_MINTRAVELFEEDRATE     0.0

//#define HOME_AFTER_DEACTIVATE  // Require rehoming after steppers are deactivated

<<<<<<< HEAD
// @section lcd

#if EITHER(ULTIPANEL, EXTENSIBLE_UI)
  #define MANUAL_FEEDRATE { 50*60, 50*60, 4*60, 5*60 } // Feedrates for manual moves along X, Y, Z, E from panel
  #define SHORT_MANUAL_Z_MOVE 0.01 // (mm) Smallest manual Z move (< 0.1mm)
  #if ENABLED(ULTIPANEL)
    #define MANUAL_E_MOVES_RELATIVE // Display extruder move distance rather than "position"
    #define ULTIPANEL_FEEDMULTIPLY  // Encoder sets the feedrate multiplier on the Status Screen
  #endif
#endif

// @section motion

=======
>>>>>>> dbea6f00
// Minimum time that a segment needs to take if the buffer is emptied
#define DEFAULT_MINSEGMENTTIME        20000   // (ms)

// If defined the movements slow down when the look ahead buffer is only half full
#define SLOWDOWN

// Frequency limit
// See nophead's blog for more info
// Not working O
//#define XY_FREQUENCY_LIMIT  15

// Minimum planner junction speed. Sets the default minimum speed the planner plans for at the end
// of the buffer and all stops. This should not be much greater than zero and should only be changed
// if unwanted behavior is observed on a user's machine when running at very slow speeds.
#define MINIMUM_PLANNER_SPEED 0.05 // (mm/s)

//
// Backlash Compensation
// Adds extra movement to axes on direction-changes to account for backlash.
//
//#define BACKLASH_COMPENSATION
#if ENABLED(BACKLASH_COMPENSATION)
  // Define values for backlash distance and correction.
  // If BACKLASH_GCODE is enabled these values are the defaults.
  #define BACKLASH_DISTANCE_MM { 0, 0, 0 } // (mm)
  #define BACKLASH_CORRECTION    0.0       // 0.0 = no correction; 1.0 = full correction

  // Set BACKLASH_SMOOTHING_MM to spread backlash correction over multiple segments
  // to reduce print artifacts. (Enabling this is costly in memory and computation!)
  //#define BACKLASH_SMOOTHING_MM 3 // (mm)

  // Add runtime configuration and tuning of backlash values (M425)
  #define BACKLASH_GCODE

  #if ENABLED(BACKLASH_GCODE)
    // Measure the Z backlash when probing (G29) and set with "M425 Z"
    #define MEASURE_BACKLASH_WHEN_PROBING

    #if ENABLED(MEASURE_BACKLASH_WHEN_PROBING)
      // When measuring, the probe will move up to BACKLASH_MEASUREMENT_LIMIT
      // mm away from point of contact in BACKLASH_MEASUREMENT_RESOLUTION
      // increments while checking for the contact to be broken.
      #define BACKLASH_MEASUREMENT_LIMIT       0.5   // (mm)
      #define BACKLASH_MEASUREMENT_RESOLUTION  0.005 // (mm)
      #define BACKLASH_MEASUREMENT_FEEDRATE    Z_PROBE_SPEED_SLOW // (mm/m)
    #endif
  #endif
#endif

/**
 * Automatic backlash, position and hotend offset calibration
 *
 * Enable G425 to run automatic calibration using an electrically-
 * conductive cube, bolt, or washer mounted on the bed.
 *
 * G425 uses the probe to touch the top and sides of the calibration object
 * on the bed and measures and/or correct positional offsets, axis backlash
 * and hotend offsets.
 *
 * Note: HOTEND_OFFSET and CALIBRATION_OBJECT_CENTER must be set to within
 *       ±5mm of true values for G425 to succeed.
 */
//#define CALIBRATION_GCODE
#if ENABLED(CALIBRATION_GCODE)

  #define CALIBRATION_MEASUREMENT_RESOLUTION     0.01 // mm

  #define CALIBRATION_FEEDRATE_SLOW             60    // mm/m
  #define CALIBRATION_FEEDRATE_FAST           1200    // mm/m
  #define CALIBRATION_FEEDRATE_TRAVEL         3000    // mm/m

  // The following parameters refer to the conical section of the nozzle tip.
  #define CALIBRATION_NOZZLE_TIP_HEIGHT          1.0  // mm
  #define CALIBRATION_NOZZLE_OUTER_DIAMETER      2.0  // mm

  // Uncomment to enable reporting (required for "G425 V", but consumes PROGMEM).
  //#define CALIBRATION_REPORTING

  // The true location and dimension the cube/bolt/washer on the bed.
  #define CALIBRATION_OBJECT_CENTER     { 264.0, -22.0,  -2.0} // mm
  #define CALIBRATION_OBJECT_DIMENSIONS {  10.0,  10.0,  10.0} // mm

  // Comment out any sides which are unreachable by the probe. For best
  // auto-calibration results, all sides must be reachable.
  #define CALIBRATION_MEASURE_RIGHT
  #define CALIBRATION_MEASURE_FRONT
  #define CALIBRATION_MEASURE_LEFT
  #define CALIBRATION_MEASURE_BACK

  // Probing at the exact top center only works if the center is flat. If
  // probing on a screwhead or hollow washer, probe near the edges.
  //#define CALIBRATION_MEASURE_AT_TOP_EDGES

  // Define pin which is read during calibration
  #ifndef CALIBRATION_PIN
    #define CALIBRATION_PIN -1 // Override in pins.h or set to -1 to use your Z endstop
    #define CALIBRATION_PIN_INVERTING false // Set to true to invert the pin
    //#define CALIBRATION_PIN_PULLDOWN
    #define CALIBRATION_PIN_PULLUP
  #endif
#endif

/**
 * Adaptive Step Smoothing increases the resolution of multi-axis moves, particularly at step frequencies
 * below 1kHz (for AVR) or 10kHz (for ARM), where aliasing between axes in multi-axis moves causes audible
 * vibration and surface artifacts. The algorithm adapts to provide the best possible step smoothing at the
 * lowest stepping frequencies.
 */
//#define ADAPTIVE_STEP_SMOOTHING

/**
 * Custom Microstepping
 * Override as-needed for your setup. Up to 3 MS pins are supported.
 */
//#define MICROSTEP1 LOW,LOW,LOW
//#define MICROSTEP2 HIGH,LOW,LOW
//#define MICROSTEP4 LOW,HIGH,LOW
//#define MICROSTEP8 HIGH,HIGH,LOW
//#define MICROSTEP16 LOW,LOW,HIGH
//#define MICROSTEP32 HIGH,LOW,HIGH

// Microstep setting (Only functional when stepper driver microstep pins are connected to MCU.
#define MICROSTEP_MODES { 16, 16, 16, 16, 16, 16 } // [1,2,4,8,16]

/**
 *  @section  stepper motor current
 *
 *  Some boards have a means of setting the stepper motor current via firmware.
 *
 *  The power on motor currents are set by:
 *    PWM_MOTOR_CURRENT - used by MINIRAMBO & ULTIMAIN_2
 *                         known compatible chips: A4982
 *    DIGIPOT_MOTOR_CURRENT - used by BQ_ZUM_MEGA_3D, RAMBO & SCOOVO_X9H
 *                         known compatible chips: AD5206
 *    DAC_MOTOR_CURRENT_DEFAULT - used by PRINTRBOARD_REVF & RIGIDBOARD_V2
 *                         known compatible chips: MCP4728
 *    DIGIPOT_I2C_MOTOR_CURRENTS - used by 5DPRINT, AZTEEG_X3_PRO, AZTEEG_X5_MINI_WIFI, MIGHTYBOARD_REVE
 *                         known compatible chips: MCP4451, MCP4018
 *
 *  Motor currents can also be set by M907 - M910 and by the LCD.
 *    M907 - applies to all.
 *    M908 - BQ_ZUM_MEGA_3D, RAMBO, PRINTRBOARD_REVF, RIGIDBOARD_V2 & SCOOVO_X9H
 *    M909, M910 & LCD - only PRINTRBOARD_REVF & RIGIDBOARD_V2
 */
//#define PWM_MOTOR_CURRENT { 1300, 1300, 1250 }          // Values in milliamps
//#define DIGIPOT_MOTOR_CURRENT { 135,135,135,135,135 }   // Values 0-255 (RAMBO 135 = ~0.75A, 185 = ~1A)
//#define DAC_MOTOR_CURRENT_DEFAULT { 70, 80, 90, 80 }    // Default drive percent - X, Y, Z, E axis

// Use an I2C based DIGIPOT (e.g., Azteeg X3 Pro)
//#define DIGIPOT_I2C
#if ENABLED(DIGIPOT_I2C) && !defined(DIGIPOT_I2C_ADDRESS_A)
  /**
   * Common slave addresses:
   *
   *                        A   (A shifted)   B   (B shifted)  IC
   * Smoothie              0x2C (0x58)       0x2D (0x5A)       MCP4451
   * AZTEEG_X3_PRO         0x2C (0x58)       0x2E (0x5C)       MCP4451
   * AZTEEG_X5_MINI        0x2C (0x58)       0x2E (0x5C)       MCP4451
   * AZTEEG_X5_MINI_WIFI         0x58              0x5C        MCP4451
   * MIGHTYBOARD_REVE      0x2F (0x5E)                         MCP4018
   */
  #define DIGIPOT_I2C_ADDRESS_A 0x2C  // unshifted slave address for first DIGIPOT
  #define DIGIPOT_I2C_ADDRESS_B 0x2D  // unshifted slave address for second DIGIPOT
#endif

//#define DIGIPOT_MCP4018          // Requires library from https://github.com/stawel/SlowSoftI2CMaster
#define DIGIPOT_I2C_NUM_CHANNELS 8 // 5DPRINT: 4     AZTEEG_X3_PRO: 8     MKS SBASE: 5
// Actual motor currents in Amps. The number of entries must match DIGIPOT_I2C_NUM_CHANNELS.
// These correspond to the physical drivers, so be mindful if the order is changed.
#define DIGIPOT_I2C_MOTOR_CURRENTS { 1.0, 1.0, 1.0, 1.0, 1.0, 1.0, 1.0, 1.0 }  //  AZTEEG_X3_PRO

//===========================================================================
//=============================Additional Features===========================
//===========================================================================

// @section lcd

#if EITHER(ULTIPANEL, EXTENSIBLE_UI)
  #define MANUAL_FEEDRATE { 50*60, 50*60, 4*60, 60 } // Feedrates for manual moves along X, Y, Z, E from panel
  #define SHORT_MANUAL_Z_MOVE 0.025 // (mm) Smallest manual Z move (< 0.1mm)
  #if ENABLED(ULTIPANEL)
    #define MANUAL_E_MOVES_RELATIVE // Display extruder move distance rather than "position"
    #define ULTIPANEL_FEEDMULTIPLY  // Encoder sets the feedrate multiplier on the Status Screen
  #endif
#endif

// Change values more rapidly when the encoder is rotated faster
#define ENCODER_RATE_MULTIPLIER
#if ENABLED(ENCODER_RATE_MULTIPLIER)
  #define ENCODER_10X_STEPS_PER_SEC   30  // (steps/s) Encoder rate for 10x speed
  #define ENCODER_100X_STEPS_PER_SEC  80  // (steps/s) Encoder rate for 100x speed
#endif

// Play a beep when the feedrate is changed from the Status Screen
//#define BEEP_ON_FEEDRATE_CHANGE
#if ENABLED(BEEP_ON_FEEDRATE_CHANGE)
  #define FEEDRATE_CHANGE_BEEP_DURATION   10
  #define FEEDRATE_CHANGE_BEEP_FREQUENCY 440
#endif

#if HAS_LCD_MENU

  // Include a page of printer information in the LCD Main Menu
  //#define LCD_INFO_MENU
  #if ENABLED(LCD_INFO_MENU)
    //#define LCD_PRINTER_INFO_IS_BOOTSCREEN // Show bootscreen(s) instead of Printer Info pages
  #endif

  // BACK menu items keep the highlight at the top
  //#define TURBO_BACK_MENU_ITEM

  /**
   * LED Control Menu
   * Add LED Control to the LCD menu
   */
  //#define LED_CONTROL_MENU
  #if ENABLED(LED_CONTROL_MENU)
    #define LED_COLOR_PRESETS                 // Enable the Preset Color menu option
    #if ENABLED(LED_COLOR_PRESETS)
      #define LED_USER_PRESET_RED        255  // User defined RED value
      #define LED_USER_PRESET_GREEN      128  // User defined GREEN value
      #define LED_USER_PRESET_BLUE         0  // User defined BLUE value
      #define LED_USER_PRESET_WHITE      255  // User defined WHITE value
      #define LED_USER_PRESET_BRIGHTNESS 255  // User defined intensity
      //#define LED_USER_PRESET_STARTUP       // Have the printer display the user preset color on startup
    #endif
  #endif

#endif // HAS_LCD_MENU

// Scroll a longer status message into view
//#define STATUS_MESSAGE_SCROLLING

// On the Info Screen, display XY with one decimal place when possible
#define LCD_DECIMAL_SMALL_XY

// The timeout (in ms) to return to the status screen from sub-menus
//#define LCD_TIMEOUT_TO_STATUS 15000

// Add an 'M73' G-code to set the current percentage
//#define LCD_SET_PROGRESS_MANUALLY

#if HAS_CHARACTER_LCD && HAS_PRINT_PROGRESS
  //#define LCD_PROGRESS_BAR              // Show a progress bar on HD44780 LCDs for SD printing
  #if ENABLED(LCD_PROGRESS_BAR)
    #define PROGRESS_BAR_BAR_TIME 2000    // (ms) Amount of time to show the bar
    #define PROGRESS_BAR_MSG_TIME 3000    // (ms) Amount of time to show the status message
    #define PROGRESS_MSG_EXPIRE   0       // (ms) Amount of time to retain the status message (0=forever)
    //#define PROGRESS_MSG_ONCE           // Show the message for MSG_TIME then clear it
    //#define LCD_PROGRESS_BAR_TEST       // Add a menu item to test the progress bar
  #endif
#endif

#if ENABLED(SDSUPPORT)

  // Some RAMPS and other boards don't detect when an SD card is inserted. You can work
  // around this by connecting a push button or single throw switch to the pin defined
  // as SD_DETECT_PIN in your board's pins definitions.
  // This setting should be disabled unless you are using a push button, pulling the pin to ground.
  // Note: This is always disabled for ULTIPANEL (except ELB_FULL_GRAPHIC_CONTROLLER).
  #define SD_DETECT_INVERTED

  #define SD_FINISHED_STEPPERRELEASE true          // Disable steppers when SD Print is finished
  #define SD_FINISHED_RELEASECOMMAND "M84 X Y Z E" // You might want to keep the Z enabled so your bed stays in place.

  // Reverse SD sort to show "more recent" files first, according to the card's FAT.
  // Since the FAT gets out of order with usage, SDCARD_SORT_ALPHA is recommended.
  #define SDCARD_RATHERRECENTFIRST

  #define SD_MENU_CONFIRM_START             // Confirm the selected SD file before printing

  //#define MENU_ADDAUTOSTART               // Add a menu option to run auto#.g files

  #define EVENT_GCODE_SD_STOP "G28XY"       // G-code to run on Stop Print (e.g., "G28XY" or "G27")

  /**
   * Continue after Power-Loss (Creality3D)
   *
   * Store the current state to the SD Card at the start of each layer
   * during SD printing. If the recovery file is found at boot time, present
   * an option on the LCD screen to continue the print from the last-known
   * point in the file.
   */
  //#define POWER_LOSS_RECOVERY
  #if ENABLED(POWER_LOSS_RECOVERY)
    //#define POWER_LOSS_PIN         44 // Pin to detect power loss
    //#define POWER_LOSS_STATE     HIGH // State of pin indicating power loss
    //#define POWER_LOSS_PULL           // Set pullup / pulldown as appropriate
    //#define POWER_LOSS_PURGE_LEN   20 // (mm) Length of filament to purge on resume
    //#define POWER_LOSS_RETRACT_LEN 10 // (mm) Length of filament to retract on fail. Requires backup power.

    // Without a POWER_LOSS_PIN the following option helps reduce wear on the SD card,
    // especially with "vase mode" printing. Set too high and vases cannot be continued.
    #define POWER_LOSS_MIN_Z_CHANGE 0.05 // (mm) Minimum Z change before saving power-loss data
  #endif

  /**
   * Sort SD file listings in alphabetical order.
   *
   * With this option enabled, items on SD cards will be sorted
   * by name for easier navigation.
   *
   * By default...
   *
   *  - Use the slowest -but safest- method for sorting.
   *  - Folders are sorted to the top.
   *  - The sort key is statically allocated.
   *  - No added G-code (M34) support.
   *  - 40 item sorting limit. (Items after the first 40 are unsorted.)
   *
   * SD sorting uses static allocation (as set by SDSORT_LIMIT), allowing the
   * compiler to calculate the worst-case usage and throw an error if the SRAM
   * limit is exceeded.
   *
   *  - SDSORT_USES_RAM provides faster sorting via a static directory buffer.
   *  - SDSORT_USES_STACK does the same, but uses a local stack-based buffer.
   *  - SDSORT_CACHE_NAMES will retain the sorted file listing in RAM. (Expensive!)
   *  - SDSORT_DYNAMIC_RAM only uses RAM when the SD menu is visible. (Use with caution!)
   */
  //#define SDCARD_SORT_ALPHA

  // SD Card Sorting options
  #if ENABLED(SDCARD_SORT_ALPHA)
    #define SDSORT_LIMIT       40     // Maximum number of sorted items (10-256). Costs 27 bytes each.
    #define FOLDER_SORTING     -1     // -1=above  0=none  1=below
    #define SDSORT_GCODE       false  // Allow turning sorting on/off with LCD and M34 g-code.
    #define SDSORT_USES_RAM    false  // Pre-allocate a static array for faster pre-sorting.
    #define SDSORT_USES_STACK  false  // Prefer the stack for pre-sorting to give back some SRAM. (Negated by next 2 options.)
    #define SDSORT_CACHE_NAMES false  // Keep sorted items in RAM longer for speedy performance. Most expensive option.
    #define SDSORT_DYNAMIC_RAM false  // Use dynamic allocation (within SD menus). Least expensive option. Set SDSORT_LIMIT before use!
    #define SDSORT_CACHE_VFATS 2      // Maximum number of 13-byte VFAT entries to use for sorting.
                                      // Note: Only affects SCROLL_LONG_FILENAMES with SDSORT_CACHE_NAMES but not SDSORT_DYNAMIC_RAM.
  #endif

  // This allows hosts to request long names for files and folders with M33
  //#define LONG_FILENAME_HOST_SUPPORT

  // Enable this option to scroll long filenames in the SD card menu
  //#define SCROLL_LONG_FILENAMES

  // Leave the heaters on after Stop Print (not recommended!)
  //#define SD_ABORT_NO_COOLDOWN

  /**
   * This option allows you to abort SD printing when any endstop is triggered.
   * This feature must be enabled with "M540 S1" or from the LCD menu.
   * To have any effect, endstops must be enabled during SD printing.
   */
  //#define SD_ABORT_ON_ENDSTOP_HIT

  /**
   * This option makes it easier to print the same SD Card file again.
   * On print completion the LCD Menu will open with the file selected.
   * You can just click to start the print, or navigate elsewhere.
   */
  //#define SD_REPRINT_LAST_SELECTED_FILE

  /**
   * Auto-report SdCard status with M27 S<seconds>
   */
  //#define AUTO_REPORT_SD_STATUS

  /**
   * Support for USB thumb drives using an Arduino USB Host Shield or
   * equivalent MAX3421E breakout board. The USB thumb drive will appear
   * to Marlin as an SD card.
   *
   * The MAX3421E can be assigned the same pins as the SD card reader, with
   * the following pin mapping:
   *
   *    SCLK, MOSI, MISO --> SCLK, MOSI, MISO
   *    INT              --> SD_DETECT_PIN [1]
   *    SS               --> SDSS
   *
   * [1] On AVR an interrupt-capable pin is best for UHS3 compatibility.
   */
  //#define USB_FLASH_DRIVE_SUPPORT
  #if ENABLED(USB_FLASH_DRIVE_SUPPORT)
    #define USB_CS_PIN    SDSS
    #define USB_INTR_PIN  SD_DETECT_PIN

    /**
     * USB Host Shield Library
     *
     * - UHS2 uses no interrupts and has been production-tested
     *   on a LulzBot TAZ Pro with a 32-bit Archim board.
     *
     * - UHS3 is newer code with better USB compatibility. But it
     *   is less tested and is known to interfere with Servos.
     *   [1] This requires USB_INTR_PIN to be interrupt-capable.
     */
    //#define USE_UHS3_USB
  #endif

  /**
   * When using a bootloader that supports SD-Firmware-Flashing,
   * add a menu item to activate SD-FW-Update on the next reboot.
   *
   * Requires ATMEGA2560 (Arduino Mega)
   *
   * Tested with this bootloader:
   *   https://github.com/FleetProbe/MicroBridge-Arduino-ATMega2560
   */
  //#define SD_FIRMWARE_UPDATE
  #if ENABLED(SD_FIRMWARE_UPDATE)
    #define SD_FIRMWARE_UPDATE_EEPROM_ADDR    0x1FF
    #define SD_FIRMWARE_UPDATE_ACTIVE_VALUE   0xF0
    #define SD_FIRMWARE_UPDATE_INACTIVE_VALUE 0xFF
  #endif

  // Add an optimized binary file transfer mode, initiated with 'M28 B1'
  //#define BINARY_FILE_TRANSFER

  #if HAS_SDCARD_CONNECTION
    /**
     * Set this option to one of the following (or the board's defaults apply):
     *
     *           LCD - Use the SD drive in the external LCD controller.
     *       ONBOARD - Use the SD drive on the control board. (No SD_DETECT_PIN. M21 to init.)
     *  CUSTOM_CABLE - Use a custom cable to access the SD (as defined in a pins file).
     *
     * :[ 'LCD', 'ONBOARD', 'CUSTOM_CABLE' ]
     */
    //#define SDCARD_CONNECTION LCD
  #endif

#endif // SDSUPPORT

/**
 * By default an onboard SD card reader may be shared as a USB mass-
 * storage device. This option hides the SD card from the host PC.
 */
//#define NO_SD_HOST_DRIVE   // Disable SD Card access over USB (for security).

/**
 * Additional options for Graphical Displays
 *
 * Use the optimizations here to improve printing performance,
 * which can be adversely affected by graphical display drawing,
 * especially when doing several short moves, and when printing
 * on DELTA and SCARA machines.
 *
 * Some of these options may result in the display lagging behind
 * controller events, as there is a trade-off between reliable
 * printing performance versus fast display updates.
 */
#if HAS_GRAPHICAL_LCD
  // Show SD percentage next to the progress bar
  //#define DOGM_SD_PERCENT

  // Enable to save many cycles by drawing a hollow frame on the Info Screen
  #define XYZ_HOLLOW_FRAME

  // Enable to save many cycles by drawing a hollow frame on Menu Screens
  #define MENU_HOLLOW_FRAME

  // A bigger font is available for edit items. Costs 3120 bytes of PROGMEM.
  // Western only. Not available for Cyrillic, Kana, Turkish, Greek, or Chinese.
  //#define USE_BIG_EDIT_FONT

  // A smaller font may be used on the Info Screen. Costs 2300 bytes of PROGMEM.
  // Western only. Not available for Cyrillic, Kana, Turkish, Greek, or Chinese.
  #define USE_SMALL_INFOFONT

  // Enable this option and reduce the value to optimize screen updates.
  // The normal delay is 10µs. Use the lowest value that still gives a reliable display.
  //#define DOGM_SPI_DELAY_US 5

  // Swap the CW/CCW indicators in the graphics overlay
  //#define OVERLAY_GFX_REVERSE

  /**
   * ST7920-based LCDs can emulate a 16 x 4 character display using
   * the ST7920 character-generator for very fast screen updates.
   * Enable LIGHTWEIGHT_UI to use this special display mode.
   *
   * Since LIGHTWEIGHT_UI has limited space, the position and status
   * message occupy the same line. Set STATUS_EXPIRE_SECONDS to the
   * length of time to display the status message before clearing.
   *
   * Set STATUS_EXPIRE_SECONDS to zero to never clear the status.
   * This will prevent position updates from being displayed.
   */
  #if ENABLED(U8GLIB_ST7920)
    //#define LIGHTWEIGHT_UI
    #if ENABLED(LIGHTWEIGHT_UI)
      #define STATUS_EXPIRE_SECONDS 20
    #endif
  #endif

  /**
   * Status (Info) Screen customizations
   * These options may affect code size and screen render time.
   * Custom status screens can forcibly override these settings.
   */
  //#define STATUS_COMBINE_HEATERS    // Use combined heater images instead of separate ones
  //#define STATUS_HOTEND_NUMBERLESS  // Use plain hotend icons instead of numbered ones (with 2+ hotends)
  #define STATUS_HOTEND_INVERTED      // Show solid nozzle bitmaps when heating (Requires STATUS_HOTEND_ANIM)
  #define STATUS_HOTEND_ANIM          // Use a second bitmap to indicate hotend heating
  #define STATUS_BED_ANIM             // Use a second bitmap to indicate bed heating
  #define STATUS_CHAMBER_ANIM         // Use a second bitmap to indicate chamber heating
  //#define STATUS_ALT_BED_BITMAP     // Use the alternative bed bitmap
  //#define STATUS_ALT_FAN_BITMAP     // Use the alternative fan bitmap
  //#define STATUS_FAN_FRAMES 3       // :[0,1,2,3,4] Number of fan animation frames
  //#define STATUS_HEAT_PERCENT       // Show heating in a progress bar
  //#define BOOT_MARLIN_LOGO_SMALL    // Show a smaller Marlin logo on the Boot Screen (saving 399 bytes of flash)
  //#define BOOT_MARLIN_LOGO_ANIMATED // Animated Marlin logo. Costs ~‭3260 (or ~940) bytes of PROGMEM.

  // Frivolous Game Options
  //#define MARLIN_BRICKOUT
  //#define MARLIN_INVADERS
  //#define MARLIN_SNAKE
  //#define GAMES_EASTER_EGG          // Add extra blank lines above the "Games" sub-menu

#endif // HAS_GRAPHICAL_LCD

//
// Lulzbot Touch UI
//
#if ENABLED(LULZBOT_TOUCH_UI)
  // Display board used
  //#define LCD_FTDI_VM800B35A        // FTDI 3.5" with FT800 (320x240)
  //#define LCD_4DSYSTEMS_4DLCD_FT843 // 4D Systems 4.3" (480x272)
  //#define LCD_HAOYU_FT800CB         // Haoyu with 4.3" or 5" (480x272)
  //#define LCD_HAOYU_FT810CB         // Haoyu with 5" (800x480)
  //#define LCD_ALEPHOBJECTS_CLCD_UI  // Aleph Objects Color LCD UI

  // Correct the resolution if not using the stock TFT panel.
  //#define TOUCH_UI_320x240
  //#define TOUCH_UI_480x272
  //#define TOUCH_UI_800x480

  // Mappings for boards with a standard RepRapDiscount Display connector
  //#define AO_EXP1_PINMAP    // AlephObjects CLCD UI EXP1 mapping
  //#define AO_EXP2_PINMAP    // AlephObjects CLCD UI EXP2 mapping
  //#define CR10_TFT_PINMAP   // Rudolph Riedel's CR10 pin mapping
  //#define OTHER_PIN_LAYOUT  // Define pins manually below
  #if ENABLED(OTHER_PIN_LAYOUT)
    // The pins for CS and MOD_RESET (PD) must be chosen.
    #define CLCD_MOD_RESET  9
    #define CLCD_SPI_CS    10

    // If using software SPI, specify pins for SCLK, MOSI, MISO
    //#define CLCD_USE_SOFT_SPI
    #if ENABLED(CLCD_USE_SOFT_SPI)
      #define CLCD_SOFT_SPI_MOSI 11
      #define CLCD_SOFT_SPI_MISO 12
      #define CLCD_SOFT_SPI_SCLK 13
    #endif
  #endif

  // Display Orientation. An inverted (i.e. upside-down) display
  // is supported on the FT800. The FT810 and beyond also support
  // portrait and mirrored orientations.
  //#define TOUCH_UI_INVERTED
  //#define TOUCH_UI_PORTRAIT
  //#define TOUCH_UI_MIRRORED

  // Use a numeric passcode for "Screen lock" keypad.
  // (recommended for smaller displays)
  //#define TOUCH_UI_PASSCODE
#endif

//
// FSMC Graphical TFT
//
#if ENABLED(FSMC_GRAPHICAL_TFT)
  //#define TFT_MARLINUI_COLOR 0xFFFF // White
  //#define TFT_MARLINBG_COLOR 0x0000 // Black
  //#define TFT_DISABLED_COLOR 0x0003 // Almost black
  //#define TFT_BTCANCEL_COLOR 0xF800 // Red
  //#define TFT_BTARROWS_COLOR 0xDEE6 // 11011 110111 00110 Yellow
  //#define TFT_BTOKMENU_COLOR 0x145F // 00010 100010 11111 Cyan
#endif

// @section safety

/**
 * The watchdog hardware timer will do a reset and disable all outputs
 * if the firmware gets too overloaded to read the temperature sensors.
 *
 * If you find that watchdog reboot causes your AVR board to hang forever,
 * enable WATCHDOG_RESET_MANUAL to use a custom timer instead of WDTO.
 * NOTE: This method is less reliable as it can only catch hangups while
 * interrupts are enabled.
 */
#define USE_WATCHDOG
#if ENABLED(USE_WATCHDOG)
  //#define WATCHDOG_RESET_MANUAL
#endif

// @section lcd

/**
 * Babystepping enables movement of the axes by tiny increments without changing
 * the current position values. This feature is used primarily to adjust the Z
 * axis in the first layer of a print in real-time.
 *
 * Warning: Does not respect endstops!
 */
//#define BABYSTEPPING
#if ENABLED(BABYSTEPPING)
  //#define BABYSTEP_WITHOUT_HOMING
  //#define BABYSTEP_XY                     // Also enable X/Y Babystepping. Not supported on DELTA!
  #define BABYSTEP_INVERT_Z false           // Change if Z babysteps should go the other way
  #define BABYSTEP_MULTIPLICATOR  1         // Babysteps are very small. Increase for faster motion.

  //#define DOUBLECLICK_FOR_Z_BABYSTEPPING  // Double-click on the Status Screen for Z Babystepping.
  #if ENABLED(DOUBLECLICK_FOR_Z_BABYSTEPPING)
    #define DOUBLECLICK_MAX_INTERVAL 1250   // Maximum interval between clicks, in milliseconds.
                                            // Note: Extra time may be added to mitigate controller latency.
    //#define BABYSTEP_ALWAYS_AVAILABLE     // Allow babystepping at all times (not just during movement).
    //#define MOVE_Z_WHEN_IDLE              // Jump to the move Z menu on doubleclick when printer is idle.
    #if ENABLED(MOVE_Z_WHEN_IDLE)
      #define MOVE_Z_IDLE_MULTIPLICATOR 1   // Multiply 1mm by this factor for the move step size.
    #endif
  #endif

  //#define BABYSTEP_DISPLAY_TOTAL          // Display total babysteps since last G28

  //#define BABYSTEP_ZPROBE_OFFSET          // Combine M851 Z and Babystepping
  #if ENABLED(BABYSTEP_ZPROBE_OFFSET)
    //#define BABYSTEP_HOTEND_Z_OFFSET      // For multiple hotends, babystep relative Z offsets
    //#define BABYSTEP_ZPROBE_GFX_OVERLAY   // Enable graphical overlay on Z-offset editor
  #endif
#endif

// @section extruder

/**
 * Linear Pressure Control v1.5
 *
 * Assumption: advance [steps] = k * (delta velocity [steps/s])
 * K=0 means advance disabled.
 *
 * NOTE: K values for LIN_ADVANCE 1.5 differ from earlier versions!
 *
 * Set K around 0.22 for 3mm PLA Direct Drive with ~6.5cm between the drive gear and heatbreak.
 * Larger K values will be needed for flexible filament and greater distances.
 * If this algorithm produces a higher speed offset than the extruder can handle (compared to E jerk)
 * print acceleration will be reduced during the affected moves to keep within the limit.
 *
 * See http://marlinfw.org/docs/features/lin_advance.html for full instructions.
 * Mention @Sebastianv650 on GitHub to alert the author of any issues.
 */
//#define LIN_ADVANCE
#if ENABLED(LIN_ADVANCE)
  //#define EXTRA_LIN_ADVANCE_K // Enable for second linear advance constants
  #define LIN_ADVANCE_K 0.22    // Unit: mm compression per 1mm/s extruder speed
  //#define LA_DEBUG            // If enabled, this will generate debug information output over USB.
#endif

// @section leveling

#if EITHER(MESH_BED_LEVELING, AUTO_BED_LEVELING_UBL)
  // Override the mesh area if the automatic (max) area is too large
  //#define MESH_MIN_X MESH_INSET
  //#define MESH_MIN_Y MESH_INSET
  //#define MESH_MAX_X X_BED_SIZE - (MESH_INSET)
  //#define MESH_MAX_Y Y_BED_SIZE - (MESH_INSET)
#endif

/**
 * Repeatedly attempt G29 leveling until it succeeds.
 * Stop after G29_MAX_RETRIES attempts.
 */
//#define G29_RETRY_AND_RECOVER
#if ENABLED(G29_RETRY_AND_RECOVER)
  #define G29_MAX_RETRIES 3
  #define G29_HALT_ON_FAILURE
  /**
   * Specify the GCODE commands that will be executed when leveling succeeds,
   * between attempts, and after the maximum number of retries have been tried.
   */
  #define G29_SUCCESS_COMMANDS "M117 Bed leveling done."
  #define G29_RECOVER_COMMANDS "M117 Probe failed. Rewiping.\nG28\nG12 P0 S12 T0"
  #define G29_FAILURE_COMMANDS "M117 Bed leveling failed.\nG0 Z10\nM300 P25 S880\nM300 P50 S0\nM300 P25 S880\nM300 P50 S0\nM300 P25 S880\nM300 P50 S0\nG4 S1"

#endif

// @section extras

//
// G2/G3 Arc Support
//
//#define ARC_SUPPORT               // Disable this feature to save ~3226 bytes
#if ENABLED(ARC_SUPPORT)
  #define MM_PER_ARC_SEGMENT  1   // Length of each arc segment
  #define MIN_ARC_SEGMENTS   24   // Minimum number of segments in a complete circle
  #define N_ARC_CORRECTION   25   // Number of interpolated segments between corrections
  //#define ARC_P_CIRCLES         // Enable the 'P' parameter to specify complete circles
  //#define CNC_WORKSPACE_PLANES  // Allow G2/G3 to operate in XY, ZX, or YZ planes
#endif

// Support for G5 with XYZE destination and IJPQ offsets. Requires ~2666 bytes.
//#define BEZIER_CURVE_SUPPORT

/**
 * G38 Probe Target
 *
 * This option adds G38.2 and G38.3 (probe towards target)
 * and optionally G38.4 and G38.5 (probe away from target).
 * Set MULTIPLE_PROBING for G38 to probe more than once.
 */
//#define G38_PROBE_TARGET
#if ENABLED(G38_PROBE_TARGET)
  //#define G38_PROBE_AWAY        // Include G38.4 and G38.5 to probe away from target
  #define G38_MINIMUM_MOVE 0.0275 // (mm) Minimum distance that will produce a move.
#endif

// Moves (or segments) with fewer steps than this will be joined with the next move
#define MIN_STEPS_PER_SEGMENT 6

/**
 * Minimum delay after setting the stepper DIR (in ns)
 *     0 : No delay (Expect at least 10µS since one Stepper ISR must transpire)
 *    20 : Minimum for TMC2xxx drivers
 *   200 : Minimum for A4988 drivers
 *   400 : Minimum for A5984 drivers
 *   500 : Minimum for LV8729 drivers (guess, no info in datasheet)
 *   650 : Minimum for DRV8825 drivers
 *  1500 : Minimum for TB6600 drivers (guess, no info in datasheet)
 * 15000 : Minimum for TB6560 drivers (guess, no info in datasheet)
 *
 * Override the default value based on the driver type set in Configuration.h.
 */
//#define MINIMUM_STEPPER_DIR_DELAY 650

/**
 * Minimum stepper driver pulse width (in µs)
 *   0 : Smallest possible width the MCU can produce, compatible with TMC2xxx drivers
 *   0 : Minimum 500ns for LV8729, adjusted in stepper.h
 *   1 : Minimum for A4988 and A5984 stepper drivers
 *   2 : Minimum for DRV8825 stepper drivers
 *   3 : Minimum for TB6600 stepper drivers
 *  30 : Minimum for TB6560 stepper drivers
 *
 * Override the default value based on the driver type set in Configuration.h.
 */
#define MINIMUM_STEPPER_PULSE 2

/**
 * Maximum stepping rate (in Hz) the stepper driver allows
 *  If undefined, defaults to 1MHz / (2 * MINIMUM_STEPPER_PULSE)
 *  500000 : Maximum for A4988 stepper driver
 *  400000 : Maximum for TMC2xxx stepper drivers
 *  250000 : Maximum for DRV8825 stepper driver
 *  200000 : Maximum for LV8729 stepper driver
 *  150000 : Maximum for TB6600 stepper driver
 *   15000 : Maximum for TB6560 stepper driver
 *
 * Override the default value based on the driver type set in Configuration.h.
 */
//#define MAXIMUM_STEPPER_RATE 250000

// @section temperature

// Control heater 0 and heater 1 in parallel.
//#define HEATERS_PARALLEL

//===========================================================================
//================================= Buffers =================================
//===========================================================================

// @section hidden

// The number of linear motions that can be in the plan at any give time.
// THE BLOCK_BUFFER_SIZE NEEDS TO BE A POWER OF 2 (e.g. 8, 16, 32) because shifts and ors are used to do the ring-buffering.
#if ENABLED(SDSUPPORT)
  #define BLOCK_BUFFER_SIZE 16 // SD,LCD,Buttons take more memory, block buffer needs to be smaller
#else
  #define BLOCK_BUFFER_SIZE 32 // maximize block buffer
#endif

// @section serial

// The ASCII buffer for serial input
#define MAX_CMD_SIZE 96
#define BUFSIZE 4

// Transmission to Host Buffer Size
// To save 386 bytes of PROGMEM (and TX_BUFFER_SIZE+3 bytes of RAM) set to 0.
// To buffer a simple "ok" you need 4 bytes.
// For ADVANCED_OK (M105) you need 32 bytes.
// For debug-echo: 128 bytes for the optimal speed.
// Other output doesn't need to be that speedy.
// :[0, 2, 4, 8, 16, 32, 64, 128, 256]
#define TX_BUFFER_SIZE 32

// Host Receive Buffer Size
// Without XON/XOFF flow control (see SERIAL_XON_XOFF below) 32 bytes should be enough.
// To use flow control, set this buffer size to at least 1024 bytes.
// :[0, 2, 4, 8, 16, 32, 64, 128, 256, 512, 1024, 2048]
//#define RX_BUFFER_SIZE 1024

#if RX_BUFFER_SIZE >= 1024
  // Enable to have the controller send XON/XOFF control characters to
  // the host to signal the RX buffer is becoming full.
  //#define SERIAL_XON_XOFF
#endif

// Add M575 G-code to change the baud rate
//#define BAUD_RATE_GCODE

#if ENABLED(SDSUPPORT)
  // Enable this option to collect and display the maximum
  // RX queue usage after transferring a file to SD.
  //#define SERIAL_STATS_MAX_RX_QUEUED

  // Enable this option to collect and display the number
  // of dropped bytes after a file transfer to SD.
  //#define SERIAL_STATS_DROPPED_RX
#endif

// Enable an emergency-command parser to intercept certain commands as they
// enter the serial receive buffer, so they cannot be blocked.
// Currently handles M108, M112, M410
// Does not work on boards using AT90USB (USBCON) processors!
#define EMERGENCY_PARSER

// Bad Serial-connections can miss a received command by sending an 'ok'
// Therefore some clients abort after 30 seconds in a timeout.
// Some other clients start sending commands while receiving a 'wait'.
// This "wait" is only sent when the buffer is empty. 1 second is a good value here.
//#define NO_TIMEOUTS 1000 // Milliseconds

// Some clients will have this feature soon. This could make the NO_TIMEOUTS unnecessary.
//#define ADVANCED_OK

// Printrun may have trouble receiving long strings all at once.
// This option inserts short delays between lines of serial output.
#define SERIAL_OVERRUN_PROTECTION

// @section extras

/**
 * Extra Fan Speed
 * Adds a secondary fan speed for each print-cooling fan.
 *   'M106 P<fan> T3-255' : Set a secondary speed for <fan>
 *   'M106 P<fan> T2'     : Use the set secondary speed
 *   'M106 P<fan> T1'     : Restore the previous fan speed
 */
//#define EXTRA_FAN_SPEED

/**
 * Firmware-based and LCD-controlled retract
 *
 * Add G10 / G11 commands for automatic firmware-based retract / recover.
 * Use M207 and M208 to define parameters for retract / recover.
 *
 * Use M209 to enable or disable auto-retract.
 * With auto-retract enabled, all G1 E moves within the set range
 * will be converted to firmware-based retract/recover moves.
 *
 * Be sure to turn off auto-retract during filament change.
 *
 * Note that M207 / M208 / M209 settings are saved to EEPROM.
 *
 */
//#define FWRETRACT
#if ENABLED(FWRETRACT)
  #define FWRETRACT_AUTORETRACT           // Override slicer retractions
  #if ENABLED(FWRETRACT_AUTORETRACT)
    #define MIN_AUTORETRACT 0.1           // (mm) Don't convert E moves under this length
    #define MAX_AUTORETRACT 10.0          // (mm) Don't convert E moves over this length
  #endif
  #define RETRACT_LENGTH 3                // (mm) Default retract length (positive value)
  #define RETRACT_LENGTH_SWAP 13          // (mm) Default swap retract length (positive value)
  #define RETRACT_FEEDRATE 45             // (mm/s) Default feedrate for retracting
  #define RETRACT_ZRAISE 0                // (mm) Default retract Z-raise
  #define RETRACT_RECOVER_LENGTH 0        // (mm) Default additional recover length (added to retract length on recover)
  #define RETRACT_RECOVER_LENGTH_SWAP 0   // (mm) Default additional swap recover length (added to retract length on recover from toolchange)
  #define RETRACT_RECOVER_FEEDRATE 8      // (mm/s) Default feedrate for recovering from retraction
  #define RETRACT_RECOVER_FEEDRATE_SWAP 8 // (mm/s) Default feedrate for recovering from swap retraction
  #if ENABLED(MIXING_EXTRUDER)
    //#define RETRACT_SYNC_MIXING         // Retract and restore all mixing steppers simultaneously
  #endif
#endif

/**
 * Universal tool change settings.
 * Applies to all types of extruders except where explicitly noted.
 */
#if EXTRUDERS > 1
  // Z raise distance for tool-change, as needed for some extruders
  #define TOOLCHANGE_ZRAISE     2  // (mm)
  //#define TOOLCHANGE_NO_RETURN   // Never return to the previous position on tool-change

  // Retract and prime filament on tool-change
  //#define TOOLCHANGE_FILAMENT_SWAP
  #if ENABLED(TOOLCHANGE_FILAMENT_SWAP)
    #define TOOLCHANGE_FIL_SWAP_LENGTH          12  // (mm)
    #define TOOLCHANGE_FIL_EXTRA_PRIME           2  // (mm)
    #define TOOLCHANGE_FIL_SWAP_RETRACT_SPEED 3600  // (mm/m)
    #define TOOLCHANGE_FIL_SWAP_PRIME_SPEED   3600  // (mm/m)
  #endif

  /**
   * Position to park head during tool change.
   * Doesn't apply to SWITCHING_TOOLHEAD, DUAL_X_CARRIAGE, or PARKING_EXTRUDER
   */
  //#define TOOLCHANGE_PARK
  #if ENABLED(TOOLCHANGE_PARK)
    #define TOOLCHANGE_PARK_XY    { X_MIN_POS + 10, Y_MIN_POS + 10 }
    #define TOOLCHANGE_PARK_XY_FEEDRATE 6000  // (mm/m)
  #endif
#endif

/**
 * Advanced Pause
 * Experimental feature for filament change support and for parking the nozzle when paused.
 * Adds the GCode M600 for initiating filament change.
 * If PARK_HEAD_ON_PAUSE enabled, adds the GCode M125 to pause printing and park the nozzle.
 *
 * Requires an LCD display.
 * Requires NOZZLE_PARK_FEATURE.
 * This feature is required for the default FILAMENT_RUNOUT_SCRIPT.
 */
//#define ADVANCED_PAUSE_FEATURE
#if ENABLED(ADVANCED_PAUSE_FEATURE)
  #define PAUSE_PARK_RETRACT_FEEDRATE         60  // (mm/s) Initial retract feedrate.
  #define PAUSE_PARK_RETRACT_LENGTH            2  // (mm) Initial retract.
                                                  // This short retract is done immediately, before parking the nozzle.
  #define FILAMENT_CHANGE_UNLOAD_FEEDRATE     10  // (mm/s) Unload filament feedrate. This can be pretty fast.
  #define FILAMENT_CHANGE_UNLOAD_ACCEL        25  // (mm/s^2) Lower acceleration may allow a faster feedrate.
  #define FILAMENT_CHANGE_UNLOAD_LENGTH      100  // (mm) The length of filament for a complete unload.
                                                  //   For Bowden, the full length of the tube and nozzle.
                                                  //   For direct drive, the full length of the nozzle.
                                                  //   Set to 0 for manual unloading.
  #define FILAMENT_CHANGE_SLOW_LOAD_FEEDRATE   6  // (mm/s) Slow move when starting load.
  #define FILAMENT_CHANGE_SLOW_LOAD_LENGTH     0  // (mm) Slow length, to allow time to insert material.
                                                  // 0 to disable start loading and skip to fast load only
  #define FILAMENT_CHANGE_FAST_LOAD_FEEDRATE   6  // (mm/s) Load filament feedrate. This can be pretty fast.
  #define FILAMENT_CHANGE_FAST_LOAD_ACCEL     25  // (mm/s^2) Lower acceleration may allow a faster feedrate.
  #define FILAMENT_CHANGE_FAST_LOAD_LENGTH     0  // (mm) Load length of filament, from extruder gear to nozzle.
                                                  //   For Bowden, the full length of the tube and nozzle.
                                                  //   For direct drive, the full length of the nozzle.
  //#define ADVANCED_PAUSE_CONTINUOUS_PURGE       // Purge continuously up to the purge length until interrupted.
  #define ADVANCED_PAUSE_PURGE_FEEDRATE        3  // (mm/s) Extrude feedrate (after loading). Should be slower than load feedrate.
  #define ADVANCED_PAUSE_PURGE_LENGTH         50  // (mm) Length to extrude after loading.
                                                  //   Set to 0 for manual extrusion.
                                                  //   Filament can be extruded repeatedly from the Filament Change menu
                                                  //   until extrusion is consistent, and to purge old filament.
  #define ADVANCED_PAUSE_RESUME_PRIME          0  // (mm) Extra distance to prime nozzle after returning from park.
  //#define ADVANCED_PAUSE_FANS_PAUSE             // Turn off print-cooling fans while the machine is paused.

                                                  // Filament Unload does a Retract, Delay, and Purge first:
  #define FILAMENT_UNLOAD_RETRACT_LENGTH      13  // (mm) Unload initial retract length.
  #define FILAMENT_UNLOAD_DELAY             5000  // (ms) Delay for the filament to cool after retract.
  #define FILAMENT_UNLOAD_PURGE_LENGTH         8  // (mm) An unretract is done, then this length is purged.

  #define PAUSE_PARK_NOZZLE_TIMEOUT           45  // (seconds) Time limit before the nozzle is turned off for safety.
  #define FILAMENT_CHANGE_ALERT_BEEPS         10  // Number of alert beeps to play when a response is needed.
  #define PAUSE_PARK_NO_STEPPER_TIMEOUT           // Enable for XYZ steppers to stay powered on during filament change.

  //#define PARK_HEAD_ON_PAUSE                    // Park the nozzle during pause and filament change.
  //#define HOME_BEFORE_FILAMENT_CHANGE           // Ensure homing has been completed prior to parking for filament change

  //#define FILAMENT_LOAD_UNLOAD_GCODES           // Add M701/M702 Load/Unload G-codes, plus Load/Unload in the LCD Prepare menu.
  //#define FILAMENT_UNLOAD_ALL_EXTRUDERS         // Allow M702 to unload all extruders above a minimum target temp (as set by M302)
#endif

// @section tmc

/**
 * TMC26X Stepper Driver options
 *
 * The TMC26XStepper library is required for this stepper driver.
 * https://github.com/trinamic/TMC26XStepper
 */
#if HAS_DRIVER(TMC26X)

  #if AXIS_DRIVER_TYPE_X(TMC26X)
    #define X_MAX_CURRENT     1000  // (mA)
    #define X_SENSE_RESISTOR    91  // (mOhms)
    #define X_MICROSTEPS        16  // Number of microsteps
  #endif

  #if AXIS_DRIVER_TYPE_X2(TMC26X)
    #define X2_MAX_CURRENT    1000
    #define X2_SENSE_RESISTOR   91
    #define X2_MICROSTEPS       16
  #endif

  #if AXIS_DRIVER_TYPE_Y(TMC26X)
    #define Y_MAX_CURRENT     1000
    #define Y_SENSE_RESISTOR    91
    #define Y_MICROSTEPS        16
  #endif

  #if AXIS_DRIVER_TYPE_Y2(TMC26X)
    #define Y2_MAX_CURRENT    1000
    #define Y2_SENSE_RESISTOR   91
    #define Y2_MICROSTEPS       16
  #endif

  #if AXIS_DRIVER_TYPE_Z(TMC26X)
    #define Z_MAX_CURRENT     1000
    #define Z_SENSE_RESISTOR    91
    #define Z_MICROSTEPS        16
  #endif

  #if AXIS_DRIVER_TYPE_Z2(TMC26X)
    #define Z2_MAX_CURRENT    1000
    #define Z2_SENSE_RESISTOR   91
    #define Z2_MICROSTEPS       16
  #endif

  #if AXIS_DRIVER_TYPE_Z3(TMC26X)
    #define Z3_MAX_CURRENT    1000
    #define Z3_SENSE_RESISTOR   91
    #define Z3_MICROSTEPS       16
  #endif

  #if AXIS_DRIVER_TYPE_E0(TMC26X)
    #define E0_MAX_CURRENT    1000
    #define E0_SENSE_RESISTOR   91
    #define E0_MICROSTEPS       16
  #endif

  #if AXIS_DRIVER_TYPE_E1(TMC26X)
    #define E1_MAX_CURRENT    1000
    #define E1_SENSE_RESISTOR   91
    #define E1_MICROSTEPS       16
  #endif

  #if AXIS_DRIVER_TYPE_E2(TMC26X)
    #define E2_MAX_CURRENT    1000
    #define E2_SENSE_RESISTOR   91
    #define E2_MICROSTEPS       16
  #endif

  #if AXIS_DRIVER_TYPE_E3(TMC26X)
    #define E3_MAX_CURRENT    1000
    #define E3_SENSE_RESISTOR   91
    #define E3_MICROSTEPS       16
  #endif

  #if AXIS_DRIVER_TYPE_E4(TMC26X)
    #define E4_MAX_CURRENT    1000
    #define E4_SENSE_RESISTOR   91
    #define E4_MICROSTEPS       16
  #endif

  #if AXIS_DRIVER_TYPE_E5(TMC26X)
    #define E5_MAX_CURRENT    1000
    #define E5_SENSE_RESISTOR   91
    #define E5_MICROSTEPS       16
  #endif

#endif // TMC26X

// @section tmc_smart

/**
 * To use TMC2130, TMC2160, TMC2660, TMC5130, TMC5160 stepper drivers in SPI mode
 * connect your SPI pins to the hardware SPI interface on your board and define
 * the required CS pins in your `pins_MYBOARD.h` file. (e.g., RAMPS 1.4 uses AUX3
 * pins `X_CS_PIN 53`, `Y_CS_PIN 49`, etc.).
 * You may also use software SPI if you wish to use general purpose IO pins.
 *
 * To use TMC2208 stepper UART-configurable stepper drivers connect #_SERIAL_TX_PIN
 * to the driver side PDN_UART pin with a 1K resistor.
 * To use the reading capabilities, also connect #_SERIAL_RX_PIN to PDN_UART without
 * a resistor.
 * The drivers can also be used with hardware serial.
 *
 * TMCStepper library is required to use TMC stepper drivers.
 * https://github.com/teemuatlut/TMCStepper
 */
#if HAS_TRINAMIC

  #define HOLD_MULTIPLIER    0.5  // Scales down the holding current from run current
  #define INTERPOLATE       true  // Interpolate X/Y/Z_MICROSTEPS to 256

  #if AXIS_IS_TMC(X)
    #define X_CURRENT     800  // (mA) RMS current. Multiply by 1.414 for peak current.
    #define X_MICROSTEPS   16  // 0..256
    #define X_RSENSE     0.11
    #define X_CHAIN_POS     0  // 0 - Not chained, 1 - MCU MOSI connected, 2 - next in chain, ...
  #endif

  #if AXIS_IS_TMC(X2)
    #define X2_CURRENT    800
    #define X2_MICROSTEPS  16
    #define X2_RSENSE    0.11
    #define X2_CHAIN_POS    0
  #endif

  #if AXIS_IS_TMC(Y)
    #define Y_CURRENT     800
    #define Y_MICROSTEPS   16
    #define Y_RSENSE     0.11
    #define Y_CHAIN_POS     0
  #endif

  #if AXIS_IS_TMC(Y2)
    #define Y2_CURRENT    800
    #define Y2_MICROSTEPS  16
    #define Y2_RSENSE    0.11
    #define Y2_CHAIN_POS    0
  #endif

  #if AXIS_IS_TMC(Z)
    #define Z_CURRENT     1000
    #define Z_MICROSTEPS   4
    #define Z_RSENSE     0.11
    #define Z_CHAIN_POS     0
  #endif

  #if AXIS_IS_TMC(Z2)
    #define Z2_CURRENT    1000
    #define Z2_MICROSTEPS  4
    #define Z2_RSENSE    0.11
    #define Z2_CHAIN_POS    0
  #endif

  #if AXIS_IS_TMC(Z3)
    #define Z3_CURRENT    800
    #define Z3_MICROSTEPS  16
    #define Z3_RSENSE    0.11
    #define Z3_CHAIN_POS    0
  #endif

  #if AXIS_IS_TMC(E0)
    #define E0_CURRENT    800
    #define E0_MICROSTEPS  16
    #define E0_RSENSE    0.11
    #define E0_CHAIN_POS    0
  #endif

  #if AXIS_IS_TMC(E1)
    #define E1_CURRENT    800
    #define E1_MICROSTEPS  16
    #define E1_RSENSE    0.11
    #define E1_CHAIN_POS    0
  #endif

  #if AXIS_IS_TMC(E2)
    #define E2_CURRENT    800
    #define E2_MICROSTEPS  16
    #define E2_RSENSE    0.11
    #define E2_CHAIN_POS    0
  #endif

  #if AXIS_IS_TMC(E3)
    #define E3_CURRENT    800
    #define E3_MICROSTEPS  16
    #define E3_RSENSE    0.11
    #define E3_CHAIN_POS    0
  #endif

  #if AXIS_IS_TMC(E4)
    #define E4_CURRENT    800
    #define E4_MICROSTEPS  16
    #define E4_RSENSE    0.11
    #define E4_CHAIN_POS    0
  #endif

  #if AXIS_IS_TMC(E5)
    #define E5_CURRENT    800
    #define E5_MICROSTEPS  16
    #define E5_RSENSE    0.11
    #define E5_CHAIN_POS    0
  #endif

  /**
   * Override default SPI pins for TMC2130, TMC2160, TMC2660, TMC5130 and TMC5160 drivers here.
   * The default pins can be found in your board's pins file.
   */
  #define X_CS_PIN          63
  #define Y_CS_PIN          40
  #define Z_CS_PIN          42
  //#define X2_CS_PIN         -1
  //#define Y2_CS_PIN         -1
  #define Z2_CS_PIN         64
  //#define Z3_CS_PIN         -1
  #define E0_CS_PIN         59
  //#define E1_CS_PIN         -1
  //#define E2_CS_PIN         -1
  //#define E3_CS_PIN         -1
  //#define E4_CS_PIN         -1
  //#define E5_CS_PIN         -1

  /**
   * Software option for SPI driven drivers (TMC2130, TMC2160, TMC2660, TMC5130 and TMC5160).
   * The default SW SPI pins are defined the respective pins files,
   * but you can override or define them here.
   */
  //#define TMC_USE_SW_SPI
  #define TMC_SW_MOSI       -1 //51
  #define TMC_SW_MISO       -1 //50
  #define TMC_SW_SCK        -1 //52

  /**
   * Four TMC2209 drivers can use the same HW/SW serial port with hardware configured addresses.
   * Set the address using jumpers on pins MS1 and MS2.
   * Address | MS1  | MS2
   *       0 | LOW  | LOW
   *       1 | HIGH | LOW
   *       2 | LOW  | HIGH
   *       3 | HIGH | HIGH
   *
   * Set *_SERIAL_TX_PIN and *_SERIAL_RX_PIN to match for all drivers
   * on the same serial port, either here or in your board's pins file.
   */
  #define  X_SLAVE_ADDRESS 0
  #define  Y_SLAVE_ADDRESS 0
  #define  Z_SLAVE_ADDRESS 0
  #define X2_SLAVE_ADDRESS 0
  #define Y2_SLAVE_ADDRESS 0
  #define Z2_SLAVE_ADDRESS 0
  #define Z3_SLAVE_ADDRESS 0
  #define E0_SLAVE_ADDRESS 0
  #define E1_SLAVE_ADDRESS 0
  #define E2_SLAVE_ADDRESS 0
  #define E3_SLAVE_ADDRESS 0
  #define E4_SLAVE_ADDRESS 0
  #define E5_SLAVE_ADDRESS 0

  /**
   * Software enable
   *
   * Use for drivers that do not use a dedicated enable pin, but rather handle the same
   * function through a communication line such as SPI or UART.
   */
  //#define SOFTWARE_DRIVER_ENABLE

  /**
   * TMC2130, TMC2160, TMC2208, TMC2209, TMC5130 and TMC5160 only
   * Use Trinamic's ultra quiet stepping mode.
   * When disabled, Marlin will use spreadCycle stepping mode.
   */
  //#define STEALTHCHOP_XY
  //#define STEALTHCHOP_Z
  //#define STEALTHCHOP_E

  /**
   * Optimize spreadCycle chopper parameters by using predefined parameter sets
   * or with the help of an example included in the library.
   * Provided parameter sets are
   * CHOPPER_DEFAULT_12V
   * CHOPPER_DEFAULT_19V
   * CHOPPER_DEFAULT_24V
   * CHOPPER_DEFAULT_36V
   * CHOPPER_PRUSAMK3_24V // Imported parameters from the official Prusa firmware for MK3 (24V)
   * CHOPPER_MARLIN_119   // Old defaults from Marlin v1.1.9
   *
   * Define you own with
   * { <off_time[1..15]>, <hysteresis_end[-3..12]>, hysteresis_start[1..8] }
   */
  #define CHOPPER_TIMING CHOPPER_DEFAULT_12V

  /**
   * Monitor Trinamic drivers for error conditions,
   * like overtemperature and short to ground.
   * In the case of overtemperature Marlin can decrease the driver current until error condition clears.
   * Other detected conditions can be used to stop the current print.
   * Relevant g-codes:
   * M906 - Set or get motor current in milliamps using axis codes X, Y, Z, E. Report values if no axis codes given.
   * M911 - Report stepper driver overtemperature pre-warn condition.
   * M912 - Clear stepper driver overtemperature pre-warn condition flag.
   * M122 - Report driver parameters (Requires TMC_DEBUG)
   */
  #define MONITOR_DRIVER_STATUS

  #if ENABLED(MONITOR_DRIVER_STATUS)
    #define CURRENT_STEP_DOWN     50  // [mA]
    #define REPORT_CURRENT_CHANGE
    #define STOP_ON_ERROR
  #endif

  /**
   * TMC2130, TMC2160, TMC2208, TMC2209, TMC5130 and TMC5160 only
   * The driver will switch to spreadCycle when stepper speed is over HYBRID_THRESHOLD.
   * This mode allows for faster movements at the expense of higher noise levels.
   * STEALTHCHOP_(XY|Z|E) must be enabled to use HYBRID_THRESHOLD.
   * M913 X/Y/Z/E to live tune the setting
   */
  //#define HYBRID_THRESHOLD

  #define X_HYBRID_THRESHOLD     100  // [mm/s]
  #define X2_HYBRID_THRESHOLD    100
  #define Y_HYBRID_THRESHOLD     100
  #define Y2_HYBRID_THRESHOLD    100
  #define Z_HYBRID_THRESHOLD       3
  #define Z2_HYBRID_THRESHOLD      3
  #define Z3_HYBRID_THRESHOLD      3
  #define E0_HYBRID_THRESHOLD     30
  #define E1_HYBRID_THRESHOLD     30
  #define E2_HYBRID_THRESHOLD     30
  #define E3_HYBRID_THRESHOLD     30
  #define E4_HYBRID_THRESHOLD     30
  #define E5_HYBRID_THRESHOLD     30

  /**
   * Use StallGuard2 to home / probe X, Y, Z.
   *
   * TMC2130, TMC2160, TMC2209, TMC2660, TMC5130, and TMC5160 only
   * Connect the stepper driver's DIAG1 pin to the X/Y endstop pin.
   * X, Y, and Z homing will always be done in spreadCycle mode.
   *
   * X/Y/Z_STALL_SENSITIVITY is the default stall threshold.
   * Use M914 X Y Z to set the stall threshold at runtime:
   *
   *  Sensitivity   TMC2209   Others
   *    HIGHEST       255      -64    (Too sensitive => False positive)
   *    LOWEST         0        63    (Too insensitive => No trigger)
   *
   * It is recommended to set [XYZ]_HOME_BUMP_MM to 0.
   *
   * SPI_ENDSTOPS  *** Beta feature! *** TMC2130 Only ***
   * Poll the driver through SPI to determine load when homing.
   * Removes the need for a wire from DIAG1 to an endstop pin.
   *
   * IMPROVE_HOMING_RELIABILITY tunes acceleration and jerk when
   * homing and adds a guard period for endstop triggering.
   */
  //#define SENSORLESS_HOMING // StallGuard capable drivers only

  /**
   * Use StallGuard2 to probe the bed with the nozzle.
   *
   * CAUTION: This could cause damage to machines that use a lead screw or threaded rod
   *          to move the Z axis. Take extreme care when attempting to enable this feature.
   */
  //#define SENSORLESS_PROBING // StallGuard capable drivers only

  #if EITHER(SENSORLESS_HOMING, SENSORLESS_PROBING)
    // TMC2209: 0...255. TMC2130: -64...63
    #define X_STALL_SENSITIVITY  8
    #define X2_STALL_SENSITIVITY X_STALL_SENSITIVITY
    #define Y_STALL_SENSITIVITY  8
    //#define Z_STALL_SENSITIVITY  8
    //#define SPI_ENDSTOPS              // TMC2130 only
    //#define IMPROVE_HOMING_RELIABILITY
  #endif

  /**
   * Beta feature!
   * Create a 50/50 square wave step pulse optimal for stepper drivers.
   */
  #define SQUARE_WAVE_STEPPING

  /**
   * Enable M122 debugging command for TMC stepper drivers.
   * M122 S0/1 will enable continous reporting.
   */
  #define TMC_DEBUG

  /**
   * You can set your own advanced settings by filling in predefined functions.
   * A list of available functions can be found on the library github page
   * https://github.com/teemuatlut/TMCStepper
   *
   * Example:
   * #define TMC_ADV() { \
   *   stepperX.diag0_temp_prewarn(1); \
   *   stepperY.interpolate(0); \
   * }
   */
  #define TMC_ADV() {  }

#endif // HAS_TRINAMIC

// @section L6470

/**
 * L6470 Stepper Driver options
 *
 * Arduino-L6470 library (0.7.0 or higher) is required for this stepper driver.
 * https://github.com/ameyer/Arduino-L6470
 *
 * Requires the following to be defined in your pins_YOUR_BOARD file
 *     L6470_CHAIN_SCK_PIN
 *     L6470_CHAIN_MISO_PIN
 *     L6470_CHAIN_MOSI_PIN
 *     L6470_CHAIN_SS_PIN
 *     L6470_RESET_CHAIN_PIN  (optional)
 */
#if HAS_DRIVER(L6470)

  //#define L6470_CHITCHAT        // Display additional status info

  #if AXIS_DRIVER_TYPE_X(L6470)
    #define X_MICROSTEPS     128  // Number of microsteps (VALID: 1, 2, 4, 8, 16, 32, 128)
    #define X_OVERCURRENT   2000  // (mA) Current where the driver detects an over current (VALID: 375 x (1 - 16) - 6A max - rounds down)
    #define X_STALLCURRENT  1500  // (mA) Current where the driver detects a stall (VALID: 31.25 * (1-128) -  4A max - rounds down)
    #define X_MAX_VOLTAGE    127  // 0-255, Maximum effective voltage seen by stepper
    #define X_CHAIN_POS        0  // Position in SPI chain, 0=Not in chain, 1=Nearest MOSI
  #endif

  #if AXIS_DRIVER_TYPE_X2(L6470)
    #define X2_MICROSTEPS      128
    #define X2_OVERCURRENT    2000
    #define X2_STALLCURRENT   1500
    #define X2_MAX_VOLTAGE     127
    #define X2_CHAIN_POS         0
  #endif

  #if AXIS_DRIVER_TYPE_Y(L6470)
    #define Y_MICROSTEPS       128
    #define Y_OVERCURRENT     2000
    #define Y_STALLCURRENT    1500
    #define Y_MAX_VOLTAGE      127
    #define Y_CHAIN_POS          0
  #endif

  #if AXIS_DRIVER_TYPE_Y2(L6470)
    #define Y2_MICROSTEPS      128
    #define Y2_OVERCURRENT    2000
    #define Y2_STALLCURRENT   1500
    #define Y2_MAX_VOLTAGE     127
    #define Y2_CHAIN_POS         0
  #endif

  #if AXIS_DRIVER_TYPE_Z(L6470)
    #define Z_MICROSTEPS       128
    #define Z_OVERCURRENT     2000
    #define Z_STALLCURRENT    1500
    #define Z_MAX_VOLTAGE      127
    #define Z_CHAIN_POS          0
  #endif

  #if AXIS_DRIVER_TYPE_Z2(L6470)
    #define Z2_MICROSTEPS      128
    #define Z2_OVERCURRENT    2000
    #define Z2_STALLCURRENT   1500
    #define Z2_MAX_VOLTAGE     127
    #define Z2_CHAIN_POS         0
  #endif

  #if AXIS_DRIVER_TYPE_Z3(L6470)
    #define Z3_MICROSTEPS      128
    #define Z3_OVERCURRENT    2000
    #define Z3_STALLCURRENT   1500
    #define Z3_MAX_VOLTAGE     127
    #define Z3_CHAIN_POS         0
  #endif

  #if AXIS_DRIVER_TYPE_E0(L6470)
    #define E0_MICROSTEPS      128
    #define E0_OVERCURRENT    2000
    #define E0_STALLCURRENT   1500
    #define E0_MAX_VOLTAGE     127
    #define E0_CHAIN_POS         0
  #endif

  #if AXIS_DRIVER_TYPE_E1(L6470)
    #define E1_MICROSTEPS      128
    #define E1_OVERCURRENT    2000
    #define E1_STALLCURRENT   1500
    #define E1_MAX_VOLTAGE     127
    #define E1_CHAIN_POS         0
  #endif

  #if AXIS_DRIVER_TYPE_E2(L6470)
    #define E2_MICROSTEPS      128
    #define E2_OVERCURRENT    2000
    #define E2_STALLCURRENT   1500
    #define E2_MAX_VOLTAGE     127
    #define E2_CHAIN_POS         0
  #endif

  #if AXIS_DRIVER_TYPE_E3(L6470)
    #define E3_MICROSTEPS      128
    #define E3_OVERCURRENT    2000
    #define E3_STALLCURRENT   1500
    #define E3_MAX_VOLTAGE     127
    #define E3_CHAIN_POS         0
  #endif

  #if AXIS_DRIVER_TYPE_E4(L6470)
    #define E4_MICROSTEPS      128
    #define E4_OVERCURRENT    2000
    #define E4_STALLCURRENT   1500
    #define E4_MAX_VOLTAGE     127
    #define E4_CHAIN_POS         0
  #endif

  #if AXIS_DRIVER_TYPE_E5(L6470)
    #define E5_MICROSTEPS      128
    #define E5_OVERCURRENT    2000
    #define E5_STALLCURRENT   1500
    #define E5_MAX_VOLTAGE     127
    #define E5_CHAIN_POS         0
  #endif

  /**
   * Monitor L6470 drivers for error conditions like over temperature and over current.
   * In the case of over temperature Marlin can decrease the drive until the error condition clears.
   * Other detected conditions can be used to stop the current print.
   * Relevant g-codes:
   * M906 - I1/2/3/4/5  Set or get motor drive level using axis codes X, Y, Z, E. Report values if no axis codes given.
   *         I not present or I0 or I1 - X, Y, Z or E0
   *         I2 - X2, Y2, Z2 or E1
   *         I3 - Z3 or E3
   *         I4 - E4
   *         I5 - E5
   * M916 - Increase drive level until get thermal warning
   * M917 - Find minimum current thresholds
   * M918 - Increase speed until max or error
   * M122 S0/1 - Report driver parameters
   */
  //#define MONITOR_L6470_DRIVER_STATUS

  #if ENABLED(MONITOR_L6470_DRIVER_STATUS)
    #define KVAL_HOLD_STEP_DOWN     1
    //#define L6470_STOP_ON_ERROR
  #endif

#endif // L6470

/**
 * TWI/I2C BUS
 *
 * This feature is an EXPERIMENTAL feature so it shall not be used on production
 * machines. Enabling this will allow you to send and receive I2C data from slave
 * devices on the bus.
 *
 * ; Example #1
 * ; This macro send the string "Marlin" to the slave device with address 0x63 (99)
 * ; It uses multiple M260 commands with one B<base 10> arg
 * M260 A99  ; Target slave address
 * M260 B77  ; M
 * M260 B97  ; a
 * M260 B114 ; r
 * M260 B108 ; l
 * M260 B105 ; i
 * M260 B110 ; n
 * M260 S1   ; Send the current buffer
 *
 * ; Example #2
 * ; Request 6 bytes from slave device with address 0x63 (99)
 * M261 A99 B5
 *
 * ; Example #3
 * ; Example serial output of a M261 request
 * echo:i2c-reply: from:99 bytes:5 data:hello
 */

// @section i2cbus

//#define EXPERIMENTAL_I2CBUS
#define I2C_SLAVE_ADDRESS  0 // Set a value from 8 to 127 to act as a slave

// @section extras

/**
 * Photo G-code
 * Add the M240 G-code to take a photo.
 * The photo can be triggered by a digital pin or a physical movement.
 */
//#define PHOTO_GCODE
#if ENABLED(PHOTO_GCODE)
  // A position to move to (and raise Z) before taking the photo
  //#define PHOTO_POSITION { X_MAX_POS - 5, Y_MAX_POS, 0 }  // { xpos, ypos, zraise } (M240 X Y Z)
  //#define PHOTO_DELAY_MS   100                            // (ms) Duration to pause before moving back (M240 P)
  //#define PHOTO_RETRACT_MM   6.5                          // (mm) E retract/recover for the photo move (M240 R S)

  // Canon RC-1 or homebrew digital camera trigger
  // Data from: http://www.doc-diy.net/photo/rc-1_hacked/
  //#define PHOTOGRAPH_PIN 23

  // Canon Hack Development Kit
  // http://captain-slow.dk/2014/03/09/3d-printing-timelapses/
  //#define CHDK_PIN        4

  // Optional second move with delay to trigger the camera shutter
  //#define PHOTO_SWITCH_POSITION { X_MAX_POS, Y_MAX_POS }  // { xpos, ypos } (M240 I J)

  // Duration to hold the switch or keep CHDK_PIN high
  //#define PHOTO_SWITCH_MS   50 // (ms) (M240 D)
#endif

/**
 * Spindle & Laser control
 *
 * Add the M3, M4, and M5 commands to turn the spindle/laser on and off, and
 * to set spindle speed, spindle direction, and laser power.
 *
 * SuperPid is a router/spindle speed controller used in the CNC milling community.
 * Marlin can be used to turn the spindle on and off. It can also be used to set
 * the spindle speed from 5,000 to 30,000 RPM.
 *
 * You'll need to select a pin for the ON/OFF function and optionally choose a 0-5V
 * hardware PWM pin for the speed control and a pin for the rotation direction.
 *
 * See http://marlinfw.org/docs/configuration/laser_spindle.html for more config details.
 */
//#define SPINDLE_FEATURE
//#define LASER_FEATURE
#if EITHER(SPINDLE_FEATURE, LASER_FEATURE)
  #define SPINDLE_LASER_ACTIVE_HIGH     false  // Set to "true" if the on/off function is active HIGH
  #define SPINDLE_LASER_PWM             true   // Set to "true" if your controller supports setting the speed/power
  #define SPINDLE_LASER_PWM_INVERT      true   // Set to "true" if the speed/power goes up when you want it to go slower
  #define SPINDLE_LASER_POWERUP_DELAY   5000   // (ms) Delay to allow the spindle/laser to come up to speed/power
  #define SPINDLE_LASER_POWERDOWN_DELAY 5000   // (ms) Delay to allow the spindle to stop

  #if ENABLED(SPINDLE_FEATURE)
    //#define SPINDLE_CHANGE_DIR               // Enable if your spindle controller can change spindle direction
    #define SPINDLE_CHANGE_DIR_STOP            // Enable if the spindle should stop before changing spin direction
    #define SPINDLE_INVERT_DIR          false  // Set to "true" if the spin direction is reversed

    /**
     *  The M3 & M4 commands use the following equation to convert PWM duty cycle to speed/power
     *
     *  SPEED/POWER = PWM duty cycle * SPEED_POWER_SLOPE + SPEED_POWER_INTERCEPT
     *    where PWM duty cycle varies from 0 to 255
     *
     *  set the following for your controller (ALL MUST BE SET)
     */
    #define SPEED_POWER_SLOPE    118.4
    #define SPEED_POWER_INTERCEPT  0
    #define SPEED_POWER_MIN     5000
    #define SPEED_POWER_MAX    30000    // SuperPID router controller 0 - 30,000 RPM
  #else
    #define SPEED_POWER_SLOPE      0.3922
    #define SPEED_POWER_INTERCEPT  0
    #define SPEED_POWER_MIN       10
    #define SPEED_POWER_MAX      100    // 0-100%
  #endif
#endif

/**
 * Coolant Control
 *
 * Add the M7, M8, and M9 commands to turn mist or flood coolant on and off.
 *
 * Note: COOLANT_MIST_PIN and/or COOLANT_FLOOD_PIN must also be defined.
 */
//#define COOLANT_CONTROL
#if ENABLED(COOLANT_CONTROL)
  #define COOLANT_MIST                // Enable if mist coolant is present
  #define COOLANT_FLOOD               // Enable if flood coolant is present
  #define COOLANT_MIST_INVERT  false  // Set "true" if the on/off function is reversed
  #define COOLANT_FLOOD_INVERT false  // Set "true" if the on/off function is reversed
#endif

/**
 * Filament Width Sensor
 *
 * Measures the filament width in real-time and adjusts
 * flow rate to compensate for any irregularities.
 *
 * Also allows the measured filament diameter to set the
 * extrusion rate, so the slicer only has to specify the
 * volume.
 *
 * Only a single extruder is supported at this time.
 *
 *  34 RAMPS_14    : Analog input 5 on the AUX2 connector
 *  81 PRINTRBOARD : Analog input 2 on the Exp1 connector (version B,C,D,E)
 * 301 RAMBO       : Analog input 3
 *
 * Note: May require analog pins to be defined for other boards.
 */
//#define FILAMENT_WIDTH_SENSOR

#if ENABLED(FILAMENT_WIDTH_SENSOR)
  #define FILAMENT_SENSOR_EXTRUDER_NUM 0    // Index of the extruder that has the filament sensor. :[0,1,2,3,4]
  #define MEASUREMENT_DELAY_CM        14    // (cm) The distance from the filament sensor to the melting chamber

  #define FILWIDTH_ERROR_MARGIN        1.0  // (mm) If a measurement differs too much from nominal width ignore it
  #define MAX_MEASUREMENT_DELAY       20    // (bytes) Buffer size for stored measurements (1 byte per cm). Must be larger than MEASUREMENT_DELAY_CM.

  #define DEFAULT_MEASURED_FILAMENT_DIA DEFAULT_NOMINAL_FILAMENT_DIA // Set measured to nominal initially

  // Display filament width on the LCD status line. Status messages will expire after 5 seconds.
  //#define FILAMENT_LCD_DISPLAY
#endif

/**
 * CNC Coordinate Systems
 *
 * Enables G53 and G54-G59.3 commands to select coordinate systems
 * and G92.1 to reset the workspace to native machine space.
 */
//#define CNC_COORDINATE_SYSTEMS

/**
 * Auto-report temperatures with M155 S<seconds>
 */
#define AUTO_REPORT_TEMPERATURES

/**
 * Include capabilities in M115 output
 */
#define EXTENDED_CAPABILITIES_REPORT

/**
 * Expected Printer Check
 * Add the M16 G-code to compare a string to the MACHINE_NAME.
 * M16 with a non-matching string causes the printer to halt.
 */
//#define EXPECTED_PRINTER_CHECK

/**
 * Disable all Volumetric extrusion options
 */
//#define NO_VOLUMETRICS

#if DISABLED(NO_VOLUMETRICS)
  /**
   * Volumetric extrusion default state
   * Activate to make volumetric extrusion the default method,
   * with DEFAULT_NOMINAL_FILAMENT_DIA as the default diameter.
   *
   * M200 D0 to disable, M200 Dn to set a new diameter.
   */
  //#define VOLUMETRIC_DEFAULT_ON
#endif

/**
 * Enable this option for a leaner build of Marlin that removes all
 * workspace offsets, simplifying coordinate transformations, leveling, etc.
 *
 *  - M206 and M428 are disabled.
 *  - G92 will revert to its behavior from Marlin 1.0.
 */
//#define NO_WORKSPACE_OFFSETS

/**
 * Set the number of proportional font spaces required to fill up a typical character space.
 * This can help to better align the output of commands like `G29 O` Mesh Output.
 *
 * For clients that use a fixed-width font (like OctoPrint), leave this set to 1.0.
 * Otherwise, adjust according to your client and font.
 */
#define PROPORTIONAL_FONT_RATIO 1.0

/**
 * Spend 28 bytes of SRAM to optimize the GCode parser
 */
#define FASTER_GCODE_PARSER

/**
 * CNC G-code options
 * Support CNC-style G-code dialects used by laser cutters, drawing machine cams, etc.
 * Note that G0 feedrates should be used with care for 3D printing (if used at all).
 * High feedrates may cause ringing and harm print quality.
 */
//#define PAREN_COMMENTS      // Support for parentheses-delimited comments
//#define GCODE_MOTION_MODES  // Remember the motion mode (G0 G1 G2 G3 G5 G38.X) and apply for X Y Z E F, etc.

// Enable and set a (default) feedrate for all G0 moves
//#define G0_FEEDRATE 3000 // (mm/m)
#ifdef G0_FEEDRATE
  //#define VARIABLE_G0_FEEDRATE // The G0 feedrate is set by F in G0 motion mode
#endif

/**
 * Startup commands
 *
 * Execute certain G-code commands immediately after power-on.
 */
//#define STARTUP_COMMANDS "M17 Z"

/**
 * G-code Macros
 *
 * Add G-codes M810-M819 to define and run G-code macros.
 * Macros are not saved to EEPROM.
 */
//#define GCODE_MACROS
#if ENABLED(GCODE_MACROS)
  #define GCODE_MACROS_SLOTS       5  // Up to 10 may be used
  #define GCODE_MACROS_SLOT_SIZE  50  // Maximum length of a single macro
#endif

/**
 * User-defined menu items that execute custom GCode
 */
//#define CUSTOM_USER_MENUS
#if ENABLED(CUSTOM_USER_MENUS)
  //#define CUSTOM_USER_MENU_TITLE "Custom Commands"
  #define USER_SCRIPT_DONE "M117 User Script Done"
  #define USER_SCRIPT_AUDIBLE_FEEDBACK
  //#define USER_SCRIPT_RETURN  // Return to status screen after a script

  #define USER_DESC_1 "Home & UBL Info"
  #define USER_GCODE_1 "G28\nG29 W"

  #define USER_DESC_2 "Preheat for " PREHEAT_1_LABEL
  #define USER_GCODE_2 "M140 S" STRINGIFY(PREHEAT_1_TEMP_BED) "\nM104 S" STRINGIFY(PREHEAT_1_TEMP_HOTEND)

  #define USER_DESC_3 "Preheat for " PREHEAT_2_LABEL
  #define USER_GCODE_3 "M140 S" STRINGIFY(PREHEAT_2_TEMP_BED) "\nM104 S" STRINGIFY(PREHEAT_2_TEMP_HOTEND)

  #define USER_DESC_4 "Heat Bed/Home/Level"
  #define USER_GCODE_4 "M140 S" STRINGIFY(PREHEAT_2_TEMP_BED) "\nG28\nG29"

  #define USER_DESC_5 "Home & Info"
  #define USER_GCODE_5 "G28\nM503"
#endif

/**
 * Host Action Commands
 *
 * Define host streamer action commands in compliance with the standard.
 *
 * See https://reprap.org/wiki/G-code#Action_commands
 * Common commands ........ poweroff, pause, paused, resume, resumed, cancel
 * G29_RETRY_AND_RECOVER .. probe_rewipe, probe_failed
 *
 * Some features add reason codes to extend these commands.
 *
 * Host Prompt Support enables Marlin to use the host for user prompts so
 * filament runout and other processes can be managed from the host side.
 */
//#define HOST_ACTION_COMMANDS
#if ENABLED(HOST_ACTION_COMMANDS)
  //#define HOST_PROMPT_SUPPORT
#endif

/**
 * I2C position encoders for closed loop control.
 * Developed by Chris Barr at Aus3D.
 *
 * Wiki: http://wiki.aus3d.com.au/Magnetic_Encoder
 * Github: https://github.com/Aus3D/MagneticEncoder
 *
 * Supplier: http://aus3d.com.au/magnetic-encoder-module
 * Alternative Supplier: http://reliabuild3d.com/
 *
 * Reliabuild encoders have been modified to improve reliability.
 */

//#define I2C_POSITION_ENCODERS
#if ENABLED(I2C_POSITION_ENCODERS)

  #define I2CPE_ENCODER_CNT         1                       // The number of encoders installed; max of 5
                                                            // encoders supported currently.

  #define I2CPE_ENC_1_ADDR          I2CPE_PRESET_ADDR_X     // I2C address of the encoder. 30-200.
  #define I2CPE_ENC_1_AXIS          X_AXIS                  // Axis the encoder module is installed on.  <X|Y|Z|E>_AXIS.
  #define I2CPE_ENC_1_TYPE          I2CPE_ENC_TYPE_LINEAR   // Type of encoder:  I2CPE_ENC_TYPE_LINEAR -or-
                                                            // I2CPE_ENC_TYPE_ROTARY.
  #define I2CPE_ENC_1_TICKS_UNIT    2048                    // 1024 for magnetic strips with 2mm poles; 2048 for
                                                            // 1mm poles. For linear encoders this is ticks / mm,
                                                            // for rotary encoders this is ticks / revolution.
  //#define I2CPE_ENC_1_TICKS_REV     (16 * 200)            // Only needed for rotary encoders; number of stepper
                                                            // steps per full revolution (motor steps/rev * microstepping)
  //#define I2CPE_ENC_1_INVERT                              // Invert the direction of axis travel.
  #define I2CPE_ENC_1_EC_METHOD     I2CPE_ECM_MICROSTEP     // Type of error error correction.
  #define I2CPE_ENC_1_EC_THRESH     0.10                    // Threshold size for error (in mm) above which the
                                                            // printer will attempt to correct the error; errors
                                                            // smaller than this are ignored to minimize effects of
                                                            // measurement noise / latency (filter).

  #define I2CPE_ENC_2_ADDR          I2CPE_PRESET_ADDR_Y     // Same as above, but for encoder 2.
  #define I2CPE_ENC_2_AXIS          Y_AXIS
  #define I2CPE_ENC_2_TYPE          I2CPE_ENC_TYPE_LINEAR
  #define I2CPE_ENC_2_TICKS_UNIT    2048
  //#define I2CPE_ENC_2_TICKS_REV   (16 * 200)
  //#define I2CPE_ENC_2_INVERT
  #define I2CPE_ENC_2_EC_METHOD     I2CPE_ECM_MICROSTEP
  #define I2CPE_ENC_2_EC_THRESH     0.10

  #define I2CPE_ENC_3_ADDR          I2CPE_PRESET_ADDR_Z     // Encoder 3.  Add additional configuration options
  #define I2CPE_ENC_3_AXIS          Z_AXIS                  // as above, or use defaults below.

  #define I2CPE_ENC_4_ADDR          I2CPE_PRESET_ADDR_E     // Encoder 4.
  #define I2CPE_ENC_4_AXIS          E_AXIS

  #define I2CPE_ENC_5_ADDR          34                      // Encoder 5.
  #define I2CPE_ENC_5_AXIS          E_AXIS

  // Default settings for encoders which are enabled, but without settings configured above.
  #define I2CPE_DEF_TYPE            I2CPE_ENC_TYPE_LINEAR
  #define I2CPE_DEF_ENC_TICKS_UNIT  2048
  #define I2CPE_DEF_TICKS_REV       (16 * 200)
  #define I2CPE_DEF_EC_METHOD       I2CPE_ECM_NONE
  #define I2CPE_DEF_EC_THRESH       0.1

  //#define I2CPE_ERR_THRESH_ABORT  100.0                   // Threshold size for error (in mm) error on any given
                                                            // axis after which the printer will abort. Comment out to
                                                            // disable abort behavior.

  #define I2CPE_TIME_TRUSTED        10000                   // After an encoder fault, there must be no further fault
                                                            // for this amount of time (in ms) before the encoder
                                                            // is trusted again.

  /**
   * Position is checked every time a new command is executed from the buffer but during long moves,
   * this setting determines the minimum update time between checks. A value of 100 works well with
   * error rolling average when attempting to correct only for skips and not for vibration.
   */
  #define I2CPE_MIN_UPD_TIME_MS     4                       // (ms) Minimum time between encoder checks.

  // Use a rolling average to identify persistant errors that indicate skips, as opposed to vibration and noise.
  #define I2CPE_ERR_ROLLING_AVERAGE

#endif // I2C_POSITION_ENCODERS

/**
 * Analog Joystick(s)
 */
//#define JOYSTICK
#if ENABLED(JOYSTICK)
  #define JOY_X_PIN    5  // RAMPS: Suggested pin A5  on AUX2
  #define JOY_Y_PIN   10  // RAMPS: Suggested pin A10 on AUX2
  #define JOY_Z_PIN   12  // RAMPS: Suggested pin A12 on AUX2
  #define JOY_EN_PIN  44  // RAMPS: Suggested pin D44 on AUX2

  // Use M119 to find reasonable values after connecting your hardware:
  #define JOY_X_LIMITS { 5600, 8190-100, 8190+100, 10800 } // min, deadzone start, deadzone end, max
  #define JOY_Y_LIMITS { 5600, 8250-100, 8250+100, 11000 }
  #define JOY_Z_LIMITS { 4800, 8080-100, 8080+100, 11550 }
#endif

/**
 * MAX7219 Debug Matrix
 *
 * Add support for a low-cost 8x8 LED Matrix based on the Max7219 chip as a realtime status display.
 * Requires 3 signal wires. Some useful debug options are included to demonstrate its usage.
 */
//#define MAX7219_DEBUG
#if ENABLED(MAX7219_DEBUG)
  #define MAX7219_CLK_PIN   64
  #define MAX7219_DIN_PIN   57
  #define MAX7219_LOAD_PIN  44

  //#define MAX7219_GCODE          // Add the M7219 G-code to control the LED matrix
  #define MAX7219_INIT_TEST    2   // Do a test pattern at initialization (Set to 2 for spiral)
  #define MAX7219_NUMBER_UNITS 1   // Number of Max7219 units in chain.
  #define MAX7219_ROTATE       0   // Rotate the display clockwise (in multiples of +/- 90°)
                                   // connector at:  right=0   bottom=-90  top=90  left=180
  //#define MAX7219_REVERSE_ORDER  // The individual LED matrix units may be in reversed order
  //#define MAX7219_SIDE_BY_SIDE   // Big chip+matrix boards can be chained side-by-side

  /**
   * Sample debug features
   * If you add more debug displays, be careful to avoid conflicts!
   */
  #define MAX7219_DEBUG_PRINTER_ALIVE    // Blink corner LED of 8x8 matrix to show that the firmware is functioning
  #define MAX7219_DEBUG_PLANNER_HEAD  3  // Show the planner queue head position on this and the next LED matrix row
  #define MAX7219_DEBUG_PLANNER_TAIL  5  // Show the planner queue tail position on this and the next LED matrix row

  #define MAX7219_DEBUG_PLANNER_QUEUE 0  // Show the current planner queue depth on this and the next LED matrix row
                                         // If you experience stuttering, reboots, etc. this option can reveal how
                                         // tweaks made to the configuration are affecting the printer in real-time.
#endif

/**
 * NanoDLP Sync support
 *
 * Add support for Synchronized Z moves when using with NanoDLP. G0/G1 axis moves will output "Z_move_comp"
 * string to enable synchronization with DLP projector exposure. This change will allow to use
 * [[WaitForDoneMessage]] instead of populating your gcode with M400 commands
 */
//#define NANODLP_Z_SYNC
#if ENABLED(NANODLP_Z_SYNC)
  //#define NANODLP_ALL_AXIS  // Enables "Z_move_comp" output on any axis move.
                              // Default behavior is limited to Z axis only.
#endif

/**
 * WiFi Support (Espressif ESP32 WiFi)
 */
//#define WIFISUPPORT
#if ENABLED(WIFISUPPORT)
  #define WIFI_SSID "Wifi SSID"
  #define WIFI_PWD  "Wifi Password"
  //#define WEBSUPPORT        // Start a webserver with auto-discovery
  //#define OTASUPPORT        // Support over-the-air firmware updates
#endif

/**
 * Prusa Multi-Material Unit v2
 * Enable in Configuration.h
 */
#if ENABLED(PRUSA_MMU2)

  // Serial port used for communication with MMU2.
  // For AVR enable the UART port used for the MMU. (e.g., internalSerial)
  // For 32-bit boards check your HAL for available serial ports. (e.g., Serial2)
  #define INTERNAL_SERIAL_PORT 2
  #define MMU2_SERIAL internalSerial

  // Use hardware reset for MMU if a pin is defined for it
  //#define MMU2_RST_PIN 23

  // Enable if the MMU2 has 12V stepper motors (MMU2 Firmware 1.0.2 and up)
  //#define MMU2_MODE_12V

  // G-code to execute when MMU2 F.I.N.D.A. probe detects filament runout
  #define MMU2_FILAMENT_RUNOUT_SCRIPT "M600"

  // Add an LCD menu for MMU2
  //#define MMU2_MENUS
  #if ENABLED(MMU2_MENUS)
    // Settings for filament load / unload from the LCD menu.
    // This is for Prusa MK3-style extruders. Customize for your hardware.
    #define MMU2_FILAMENTCHANGE_EJECT_FEED 80.0
    #define MMU2_LOAD_TO_NOZZLE_SEQUENCE \
      {  7.2,  562 }, \
      { 14.4,  871 }, \
      { 36.0, 1393 }, \
      { 14.4,  871 }, \
      { 50.0,  198 }

    #define MMU2_RAMMING_SEQUENCE \
      {   1.0, 1000 }, \
      {   1.0, 1500 }, \
      {   2.0, 2000 }, \
      {   1.5, 3000 }, \
      {   2.5, 4000 }, \
      { -15.0, 5000 }, \
      { -14.0, 1200 }, \
      {  -6.0,  600 }, \
      {  10.0,  700 }, \
      { -10.0,  400 }, \
      { -50.0, 2000 }

  #endif

  //#define MMU2_DEBUG  // Write debug info to serial output

#endif // PRUSA_MMU2

/**
 * Advanced Print Counter settings
 */
#if ENABLED(PRINTCOUNTER)
  #define SERVICE_WARNING_BUZZES  3
  // Activate up to 3 service interval watchdogs
  //#define SERVICE_NAME_1      "Service S"
  //#define SERVICE_INTERVAL_1  100 // print hours
  //#define SERVICE_NAME_2      "Service L"
  //#define SERVICE_INTERVAL_2  200 // print hours
  //#define SERVICE_NAME_3      "Service 3"
  //#define SERVICE_INTERVAL_3    1 // print hours
#endif

// @section develop

/**
 * M43 - display pin status, watch pins for changes, watch endstops & toggle LED, Z servo probe test, toggle pins
 */
//#define PINS_DEBUGGING

// Enable Marlin dev mode which adds some special commands
//#define MARLIN_DEV_MODE

//olli external eeprom
//#define I2C_EEPROM
//#define E2END 0x7FFF<|MERGE_RESOLUTION|>--- conflicted
+++ resolved
@@ -647,22 +647,6 @@
 
 //#define HOME_AFTER_DEACTIVATE  // Require rehoming after steppers are deactivated
 
-<<<<<<< HEAD
-// @section lcd
-
-#if EITHER(ULTIPANEL, EXTENSIBLE_UI)
-  #define MANUAL_FEEDRATE { 50*60, 50*60, 4*60, 5*60 } // Feedrates for manual moves along X, Y, Z, E from panel
-  #define SHORT_MANUAL_Z_MOVE 0.01 // (mm) Smallest manual Z move (< 0.1mm)
-  #if ENABLED(ULTIPANEL)
-    #define MANUAL_E_MOVES_RELATIVE // Display extruder move distance rather than "position"
-    #define ULTIPANEL_FEEDMULTIPLY  // Encoder sets the feedrate multiplier on the Status Screen
-  #endif
-#endif
-
-// @section motion
-
-=======
->>>>>>> dbea6f00
 // Minimum time that a segment needs to take if the buffer is emptied
 #define DEFAULT_MINSEGMENTTIME        20000   // (ms)
 
