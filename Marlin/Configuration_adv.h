--- conflicted
+++ resolved
@@ -1311,10 +1311,10 @@
 // LCD Print Progress options
 #if EITHER(SDSUPPORT, LCD_SET_PROGRESS_MANUALLY)
   #if ANY(HAS_MARLINUI_U8GLIB, EXTENSIBLE_UI, HAS_MARLINUI_HD44780, IS_TFTGLCD_PANEL)
-    //#define SHOW_REMAINING_TIME         // Display estimated time to completion
+    //#define SHOW_REMAINING_TIME       // Display estimated time to completion
     #if ENABLED(SHOW_REMAINING_TIME)
-      //#define USE_M73_REMAINING_TIME    // Use remaining time from M73 command instead of estimation
-      //#define ROTATE_PROGRESS_DISPLAY   // Display (P)rogress, (E)lapsed, and (R)emaining time
+      //#define USE_M73_REMAINING_TIME  // Use remaining time from M73 command instead of estimation
+      //#define ROTATE_PROGRESS_DISPLAY // Display (P)rogress, (E)lapsed, and (R)emaining time
     #endif
   #endif
 
@@ -3827,14 +3827,9 @@
  */
 #define HOST_ACTION_COMMANDS		// MRiscoC enabled for filament runout sensor
 #if ENABLED(HOST_ACTION_COMMANDS)
-<<<<<<< HEAD
+  //#define HOST_PAUSE_M76
   #define HOST_PROMPT_SUPPORT		// MRiscoC enabled for filament runout sensor
   //#define HOST_START_MENU_ITEM	// Add a menu item that tells the host to start
-=======
-  //#define HOST_PAUSE_M76
-  //#define HOST_PROMPT_SUPPORT
-  //#define HOST_START_MENU_ITEM  // Add a menu item that tells the host to start
->>>>>>> 59324a41
 #endif
 
 /**
