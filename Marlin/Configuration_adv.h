--- conflicted
+++ resolved
@@ -1305,22 +1305,11 @@
   //#define LCD_SHOW_E_TOTAL
 #endif
 
-<<<<<<< HEAD
 #if EITHER(SDSUPPORT, LCD_SET_PROGRESS_MANUALLY) && ANY(HAS_MARLINUI_U8GLIB, HAS_MARLINUI_HD44780, IS_TFTGLCD_PANEL, EXTENSIBLE_UI, DWIN_CREALITY_LCD)
   #define SHOW_REMAINING_TIME       // Display estimated time to completion
   #if ENABLED(SHOW_REMAINING_TIME)
     #define USE_M73_REMAINING_TIME  // Use remaining time from M73 command instead of estimation
     //#define ROTATE_PROGRESS_DISPLAY // Display (P)rogress, (E)lapsed, and (R)emaining time
-=======
-// LCD Print Progress options
-#if EITHER(SDSUPPORT, LCD_SET_PROGRESS_MANUALLY)
-  #if ANY(HAS_MARLINUI_U8GLIB, EXTENSIBLE_UI, HAS_MARLINUI_HD44780, IS_TFTGLCD_PANEL)
-    //#define SHOW_REMAINING_TIME         // Display estimated time to completion
-    #if ENABLED(SHOW_REMAINING_TIME)
-      //#define USE_M73_REMAINING_TIME    // Use remaining time from M73 command instead of estimation
-      //#define ROTATE_PROGRESS_DISPLAY   // Display (P)rogress, (E)lapsed, and (R)emaining time
-    #endif
->>>>>>> 092b5942
   #endif
 
   #if EITHER(HAS_MARLINUI_U8GLIB, EXTENSIBLE_UI)
@@ -3833,12 +3822,7 @@
  */
 #define HOST_ACTION_COMMANDS
 #if ENABLED(HOST_ACTION_COMMANDS)
-<<<<<<< HEAD
   #define HOST_PROMPT_SUPPORT
-=======
-  //#define HOST_PAUSE_M76
-  //#define HOST_PROMPT_SUPPORT
->>>>>>> 092b5942
   //#define HOST_START_MENU_ITEM  // Add a menu item that tells the host to start
 #endif
 
