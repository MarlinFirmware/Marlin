/**
 * Marlin 3D Printer Firmware
 * Copyright (c) 2020 MarlinFirmware [https://github.com/MarlinFirmware/Marlin]
 *
 * Based on Sprinter and grbl.
 * Copyright (c) 2011 Camiel Gubbels / Erik van der Zalm
 *
 * This program is free software: you can redistribute it and/or modify
 * it under the terms of the GNU General Public License as published by
 * the Free Software Foundation, either version 3 of the License, or
 * (at your option) any later version.
 *
 * This program is distributed in the hope that it will be useful,
 * but WITHOUT ANY WARRANTY; without even the implied warranty of
 * MERCHANTABILITY or FITNESS FOR A PARTICULAR PURPOSE.  See the
 * GNU General Public License for more details.
 *
 * You should have received a copy of the GNU General Public License
 * along with this program.  If not, see <http://www.gnu.org/licenses/>.
 *
 */
#pragma once

/**
 * Configuration_adv.h
 *
 * Advanced settings.
 * Only change these if you know exactly what you're doing.
 * Some of these settings can damage your printer if improperly set!
 *
 * Basic settings can be found in Configuration.h
 *
 */
//Z_STEPPER_ALIGN_ITERATIONS ###### Tue Jul 14 11:17:38 BST 2020
//DEFAULT_STEPPER_DEACTIVE_TIME ###### Thu Jul 16 11:10:46 BST 2020
#define CONFIGURATION_ADV_H_VERSION 020006

// @section temperature

//===========================================================================
//=============================Thermal Settings  ============================
//===========================================================================

/**
 * Thermocouple sensors are quite sensitive to noise.  Any noise induced in
 * the sensor wires, such as by stepper motor wires run in parallel to them,
 * may result in the thermocouple sensor reporting spurious errors.  This
 * value is the number of errors which can occur in a row before the error
 * is reported.  This allows us to ignore intermittent error conditions while
 * still detecting an actual failure, which should result in a continuous
 * stream of errors from the sensor.
 *
 * Set this value to 0 to fail on the first error to occur.
 */
#define THERMOCOUPLE_MAX_ERRORS 15

//
// Custom Thermistor 1000 parameters
//
#if TEMP_SENSOR_0 == 1000
  #define HOTEND0_PULLUP_RESISTOR_OHMS 4700    // Pullup resistor
  #define HOTEND0_RESISTANCE_25C_OHMS  100000  // Resistance at 25C
  #define HOTEND0_BETA                 3950    // Beta value
#endif

#if TEMP_SENSOR_1 == 1000
  #define HOTEND1_PULLUP_RESISTOR_OHMS 4700    // Pullup resistor
  #define HOTEND1_RESISTANCE_25C_OHMS  100000  // Resistance at 25C
  #define HOTEND1_BETA                 3950    // Beta value
#endif

#if TEMP_SENSOR_2 == 1000
  #define HOTEND2_PULLUP_RESISTOR_OHMS 4700    // Pullup resistor
  #define HOTEND2_RESISTANCE_25C_OHMS  100000  // Resistance at 25C
  #define HOTEND2_BETA                 3950    // Beta value
#endif

#if TEMP_SENSOR_3 == 1000
  #define HOTEND3_PULLUP_RESISTOR_OHMS 4700    // Pullup resistor
  #define HOTEND3_RESISTANCE_25C_OHMS  100000  // Resistance at 25C
  #define HOTEND3_BETA                 3950    // Beta value
#endif

#if TEMP_SENSOR_4 == 1000
  #define HOTEND4_PULLUP_RESISTOR_OHMS 4700    // Pullup resistor
  #define HOTEND4_RESISTANCE_25C_OHMS  100000  // Resistance at 25C
  #define HOTEND4_BETA                 3950    // Beta value
#endif

#if TEMP_SENSOR_5 == 1000
  #define HOTEND5_PULLUP_RESISTOR_OHMS 4700    // Pullup resistor
  #define HOTEND5_RESISTANCE_25C_OHMS  100000  // Resistance at 25C
  #define HOTEND5_BETA                 3950    // Beta value
#endif

#if TEMP_SENSOR_6 == 1000
  #define HOTEND6_PULLUP_RESISTOR_OHMS 4700    // Pullup resistor
  #define HOTEND6_RESISTANCE_25C_OHMS  100000  // Resistance at 25C
  #define HOTEND6_BETA                 3950    // Beta value
#endif

#if TEMP_SENSOR_7 == 1000
  #define HOTEND7_PULLUP_RESISTOR_OHMS 4700    // Pullup resistor
  #define HOTEND7_RESISTANCE_25C_OHMS  100000  // Resistance at 25C
  #define HOTEND7_BETA                 3950    // Beta value
#endif

#if TEMP_SENSOR_BED == 1000
  #define BED_PULLUP_RESISTOR_OHMS     4700    // Pullup resistor
  #define BED_RESISTANCE_25C_OHMS      100000  // Resistance at 25C
  #define BED_BETA                     3950    // Beta value
#endif

#if TEMP_SENSOR_CHAMBER == 1000
  #define CHAMBER_PULLUP_RESISTOR_OHMS 4700    // Pullup resistor
  #define CHAMBER_RESISTANCE_25C_OHMS  100000  // Resistance at 25C
  #define CHAMBER_BETA                 3950    // Beta value
#endif

//
// Hephestos 2 24V heated bed upgrade kit.
// https://store.bq.com/en/heated-bed-kit-hephestos2
//
//#define HEPHESTOS2_HEATED_BED_KIT
#if ENABLED(HEPHESTOS2_HEATED_BED_KIT)
  #undef TEMP_SENSOR_BED
  #define TEMP_SENSOR_BED 70
  #define HEATER_BED_INVERTING true
#endif

/**
 * Heated Chamber settings
 */
#if TEMP_SENSOR_CHAMBER
  #define CHAMBER_MINTEMP             5
  #define CHAMBER_MAXTEMP            60
  #define TEMP_CHAMBER_HYSTERESIS     1   // (°C) Temperature proximity considered "close enough" to the target
  //#define CHAMBER_LIMIT_SWITCHING
  //#define HEATER_CHAMBER_PIN       44   // Chamber heater on/off pin
  //#define HEATER_CHAMBER_INVERTING false
#endif

#if DISABLED(PIDTEMPBED)
  #define BED_CHECK_INTERVAL 5000 // ms between checks in bang-bang control
  #if ENABLED(BED_LIMIT_SWITCHING)
    #define BED_HYSTERESIS 2 // Only disable heating if T>target+BED_HYSTERESIS and enable heating if T>target-BED_HYSTERESIS
  #endif
#endif

/**
 * Thermal Protection provides additional protection to your printer from damage
 * and fire. Marlin always includes safe min and max temperature ranges which
 * protect against a broken or disconnected thermistor wire.
 *
 * The issue: If a thermistor falls out, it will report the much lower
 * temperature of the air in the room, and the the firmware will keep
 * the heater on.
 *
 * The solution: Once the temperature reaches the target, start observing.
 * If the temperature stays too far below the target (hysteresis) for too
 * long (period), the firmware will halt the machine as a safety precaution.
 *
 * If you get false positives for "Thermal Runaway", increase
 * THERMAL_PROTECTION_HYSTERESIS and/or THERMAL_PROTECTION_PERIOD
 */
#if ENABLED(THERMAL_PROTECTION_HOTENDS)
  #define THERMAL_PROTECTION_PERIOD 40        // Seconds
  #define THERMAL_PROTECTION_HYSTERESIS 4     // Degrees Celsius

  //#define ADAPTIVE_FAN_SLOWING              // Slow part cooling fan if temperature drops
  #if BOTH(ADAPTIVE_FAN_SLOWING, PIDTEMP)
    //#define NO_FAN_SLOWING_IN_PID_TUNING    // Don't slow fan speed during M303
  #endif

  /**
   * Whenever an M104, M109, or M303 increases the target temperature, the
   * firmware will wait for the WATCH_TEMP_PERIOD to expire. If the temperature
   * hasn't increased by WATCH_TEMP_INCREASE degrees, the machine is halted and
   * requires a hard reset. This test restarts with any M104/M109/M303, but only
   * if the current temperature is far enough below the target for a reliable
   * test.
   *
   * If you get false positives for "Heating failed", increase WATCH_TEMP_PERIOD
   * and/or decrease WATCH_TEMP_INCREASE. WATCH_TEMP_INCREASE should not be set
   * below 2.
   */
  #define WATCH_TEMP_PERIOD 20                // Seconds
  #define WATCH_TEMP_INCREASE 2               // Degrees Celsius
#endif

/**
 * Thermal Protection parameters for the bed are just as above for hotends.
 */
#if ENABLED(THERMAL_PROTECTION_BED)
  #define THERMAL_PROTECTION_BED_PERIOD        20 // Seconds
  #define THERMAL_PROTECTION_BED_HYSTERESIS     2 // Degrees Celsius

  /**
   * As described above, except for the bed (M140/M190/M303).
   */
  #define WATCH_BED_TEMP_PERIOD                60 // Seconds
  #define WATCH_BED_TEMP_INCREASE               2 // Degrees Celsius
#endif

/**
 * Thermal Protection parameters for the heated chamber.
 */
#if ENABLED(THERMAL_PROTECTION_CHAMBER)
  #define THERMAL_PROTECTION_CHAMBER_PERIOD    20 // Seconds
  #define THERMAL_PROTECTION_CHAMBER_HYSTERESIS 2 // Degrees Celsius

  /**
   * Heated chamber watch settings (M141/M191).
   */
  #define WATCH_CHAMBER_TEMP_PERIOD            60 // Seconds
  #define WATCH_CHAMBER_TEMP_INCREASE           2 // Degrees Celsius
#endif

#if ENABLED(PIDTEMP)
  // Add an experimental additional term to the heater power, proportional to the extrusion speed.
  // A well-chosen Kc value should add just enough power to melt the increased material volume.
  //#define PID_EXTRUSION_SCALING
  #if ENABLED(PID_EXTRUSION_SCALING)
    #define DEFAULT_Kc (100) // heating power = Kc * e_speed
    #define LPQ_MAX_LEN 50
  #endif

  /**
   * Add an experimental additional term to the heater power, proportional to the fan speed.
   * A well-chosen Kf value should add just enough power to compensate for power-loss from the cooling fan.
   * You can either just add a constant compensation with the DEFAULT_Kf value
   * or follow the instruction below to get speed-dependent compensation.
   *
   * Constant compensation (use only with fanspeeds of 0% and 100%)
   * ---------------------------------------------------------------------
   * A good starting point for the Kf-value comes from the calculation:
   *   kf = (power_fan * eff_fan) / power_heater * 255
   * where eff_fan is between 0.0 and 1.0, based on fan-efficiency and airflow to the nozzle / heater.
   *
   * Example:
   *   Heater: 40W, Fan: 0.1A * 24V = 2.4W, eff_fan = 0.8
   *   Kf = (2.4W * 0.8) / 40W * 255 = 12.24
   *
   * Fan-speed dependent compensation
   * --------------------------------
   * 1. To find a good Kf value, set the hotend temperature, wait for it to settle, and enable the fan (100%).
   *    Make sure PID_FAN_SCALING_LIN_FACTOR is 0 and PID_FAN_SCALING_ALTERNATIVE_DEFINITION is not enabled.
   *    If you see the temperature drop repeat the test, increasing the Kf value slowly, until the temperature
   *    drop goes away. If the temperature overshoots after enabling the fan, the Kf value is too big.
   * 2. Note the Kf-value for fan-speed at 100%
   * 3. Determine a good value for PID_FAN_SCALING_MIN_SPEED, which is around the speed, where the fan starts moving.
   * 4. Repeat step 1. and 2. for this fan speed.
   * 5. Enable PID_FAN_SCALING_ALTERNATIVE_DEFINITION and enter the two identified Kf-values in
   *    PID_FAN_SCALING_AT_FULL_SPEED and PID_FAN_SCALING_AT_MIN_SPEED. Enter the minimum speed in PID_FAN_SCALING_MIN_SPEED
   */
  //#define PID_FAN_SCALING
  #if ENABLED(PID_FAN_SCALING)
    //#define PID_FAN_SCALING_ALTERNATIVE_DEFINITION
    #if ENABLED(PID_FAN_SCALING_ALTERNATIVE_DEFINITION)
      // The alternative definition is used for an easier configuration.
      // Just figure out Kf at fullspeed (255) and PID_FAN_SCALING_MIN_SPEED.
      // DEFAULT_Kf and PID_FAN_SCALING_LIN_FACTOR are calculated accordingly.

      #define PID_FAN_SCALING_AT_FULL_SPEED 13.0        //=PID_FAN_SCALING_LIN_FACTOR*255+DEFAULT_Kf
      #define PID_FAN_SCALING_AT_MIN_SPEED 6.0          //=PID_FAN_SCALING_LIN_FACTOR*PID_FAN_SCALING_MIN_SPEED+DEFAULT_Kf
      #define PID_FAN_SCALING_MIN_SPEED 10.0            // Minimum fan speed at which to enable PID_FAN_SCALING

      #define DEFAULT_Kf (255.0*PID_FAN_SCALING_AT_MIN_SPEED-PID_FAN_SCALING_AT_FULL_SPEED*PID_FAN_SCALING_MIN_SPEED)/(255.0-PID_FAN_SCALING_MIN_SPEED)
      #define PID_FAN_SCALING_LIN_FACTOR (PID_FAN_SCALING_AT_FULL_SPEED-DEFAULT_Kf)/255.0

    #else
      #define PID_FAN_SCALING_LIN_FACTOR (0)             // Power loss due to cooling = Kf * (fan_speed)
      #define DEFAULT_Kf 10                              // A constant value added to the PID-tuner
      #define PID_FAN_SCALING_MIN_SPEED 10               // Minimum fan speed at which to enable PID_FAN_SCALING
    #endif
  #endif
#endif

/**
 * Automatic Temperature Mode
 *
 * Dynamically adjust the hotend target temperature based on planned E moves.
 *
 * (Contrast with PID_EXTRUSION_SCALING, which tracks E movement and adjusts PID
 *  behavior using an additional kC value.)
 *
 * Autotemp is calculated by (mintemp + factor * mm_per_sec), capped to maxtemp.
 *
 * Enable Autotemp Mode with M104/M109 F<factor> S<mintemp> B<maxtemp>.
 * Disable by sending M104/M109 with no F parameter (or F0 with AUTOTEMP_PROPORTIONAL).
 */
#define AUTOTEMP
#if ENABLED(AUTOTEMP)
  #define AUTOTEMP_OLDWEIGHT    0.98
  // Turn on AUTOTEMP on M104/M109 by default using proportions set here
  //#define AUTOTEMP_PROPORTIONAL
  #if ENABLED(AUTOTEMP_PROPORTIONAL)
    #define AUTOTEMP_MIN_P      0 // (°C) Added to the target temperature
    #define AUTOTEMP_MAX_P      5 // (°C) Added to the target temperature
    #define AUTOTEMP_FACTOR_P   1 // Apply this F parameter by default (overridden by M104/M109 F)
  #endif
#endif

// Show Temperature ADC value
// Enable for M105 to include ADC values read from temperature sensors.
//#define SHOW_TEMP_ADC_VALUES

/**
 * High Temperature Thermistor Support
 *
 * Thermistors able to support high temperature tend to have a hard time getting
 * good readings at room and lower temperatures. This means HEATER_X_RAW_LO_TEMP
 * will probably be caught when the heating element first turns on during the
 * preheating process, which will trigger a min_temp_error as a safety measure
 * and force stop everything.
 * To circumvent this limitation, we allow for a preheat time (during which,
 * min_temp_error won't be triggered) and add a min_temp buffer to handle
 * aberrant readings.
 *
 * If you want to enable this feature for your hotend thermistor(s)
 * uncomment and set values > 0 in the constants below
 */

// The number of consecutive low temperature errors that can occur
// before a min_temp_error is triggered. (Shouldn't be more than 10.)
//#define MAX_CONSECUTIVE_LOW_TEMPERATURE_ERROR_ALLOWED 0

// The number of milliseconds a hotend will preheat before starting to check
// the temperature. This value should NOT be set to the time it takes the
// hot end to reach the target temperature, but the time it takes to reach
// the minimum temperature your thermistor can read. The lower the better/safer.
// This shouldn't need to be more than 30 seconds (30000)
//#define MILLISECONDS_PREHEAT_TIME 0

// @section extruder

// Extruder runout prevention.
// If the machine is idle and the temperature over MINTEMP
// then extrude some filament every couple of SECONDS.
//#define EXTRUDER_RUNOUT_PREVENT
#if ENABLED(EXTRUDER_RUNOUT_PREVENT)
  #define EXTRUDER_RUNOUT_MINTEMP 190
  #define EXTRUDER_RUNOUT_SECONDS 30
  #define EXTRUDER_RUNOUT_SPEED 1500  // (mm/m)
  #define EXTRUDER_RUNOUT_EXTRUDE 5   // (mm)
#endif

/**
 * Hotend Idle Timeout
 * Prevent filament in the nozzle from charring and causing a critical jam.
 */
//#define HOTEND_IDLE_TIMEOUT
#if ENABLED(HOTEND_IDLE_TIMEOUT)
  #define HOTEND_IDLE_TIMEOUT_SEC (5*60)    // (seconds) Time without extruder movement to trigger protection
  #define HOTEND_IDLE_MIN_TRIGGER   180     // (°C) Minimum temperature to enable hotend protection
  #define HOTEND_IDLE_NOZZLE_TARGET   0     // (°C) Safe temperature for the nozzle after timeout
  #define HOTEND_IDLE_BED_TARGET      0     // (°C) Safe temperature for the bed after timeout
#endif

// @section temperature

// Calibration for AD595 / AD8495 sensor to adjust temperature measurements.
// The final temperature is calculated as (measuredTemp * GAIN) + OFFSET.
#define TEMP_SENSOR_AD595_OFFSET  0.0
#define TEMP_SENSOR_AD595_GAIN    1.0
#define TEMP_SENSOR_AD8495_OFFSET 0.0
#define TEMP_SENSOR_AD8495_GAIN   1.0

/**
 * Controller Fan
 * To cool down the stepper drivers and MOSFETs.
 *
 * The fan turns on automatically whenever any driver is enabled and turns
 * off (or reduces to idle speed) shortly after drivers are turned off.
 */
//#define USE_CONTROLLER_FAN
#if ENABLED(USE_CONTROLLER_FAN)
  //#define CONTROLLER_FAN_PIN -1        // Set a custom pin for the controller fan
  //#define CONTROLLER_FAN_USE_Z_ONLY    // With this option only the Z axis is considered
  #define CONTROLLERFAN_SPEED_MIN      0 // (0-255) Minimum speed. (If set below this value the fan is turned off.)
  #define CONTROLLERFAN_SPEED_ACTIVE 255 // (0-255) Active speed, used when any motor is enabled
  #define CONTROLLERFAN_SPEED_IDLE     0 // (0-255) Idle speed, used when motors are disabled
  #define CONTROLLERFAN_IDLE_TIME     60 // (seconds) Extra time to keep the fan running after disabling motors
  //#define CONTROLLER_FAN_EDITABLE      // Enable M710 configurable settings
  #if ENABLED(CONTROLLER_FAN_EDITABLE)
    #define CONTROLLER_FAN_MENU          // Enable the Controller Fan submenu
  #endif
#endif

// When first starting the main fan, run it at full speed for the
// given number of milliseconds.  This gets the fan spinning reliably
// before setting a PWM value. (Does not work with software PWM for fan on Sanguinololu)
//#define FAN_KICKSTART_TIME 100

// Some coolers may require a non-zero "off" state.
//#define FAN_OFF_PWM  1

/**
 * PWM Fan Scaling
 *
 * Define the min/max speeds for PWM fans (as set with M106).
 *
 * With these options the M106 0-255 value range is scaled to a subset
 * to ensure that the fan has enough power to spin, or to run lower
 * current fans with higher current. (e.g., 5V/12V fans with 12V/24V)
 * Value 0 always turns off the fan.
 *
 * Define one or both of these to override the default 0-255 range.
 */
//#define FAN_MIN_PWM 50
//#define FAN_MAX_PWM 128

/**
 * FAST PWM FAN Settings
 *
 * Use to change the FAST FAN PWM frequency (if enabled in Configuration.h)
 * Combinations of PWM Modes, prescale values and TOP resolutions are used internally to produce a
 * frequency as close as possible to the desired frequency.
 *
 * FAST_PWM_FAN_FREQUENCY [undefined by default]
 *   Set this to your desired frequency.
 *   If left undefined this defaults to F = F_CPU/(2*255*1)
 *   i.e., F = 31.4kHz on 16MHz microcontrollers or F = 39.2kHz on 20MHz microcontrollers.
 *   These defaults are the same as with the old FAST_PWM_FAN implementation - no migration is required
 *   NOTE: Setting very low frequencies (< 10 Hz) may result in unexpected timer behavior.
 *
 * USE_OCR2A_AS_TOP [undefined by default]
 *   Boards that use TIMER2 for PWM have limitations resulting in only a few possible frequencies on TIMER2:
 *   16MHz MCUs: [62.5KHz, 31.4KHz (default), 7.8KHz, 3.92KHz, 1.95KHz, 977Hz, 488Hz, 244Hz, 60Hz, 122Hz, 30Hz]
 *   20MHz MCUs: [78.1KHz, 39.2KHz (default), 9.77KHz, 4.9KHz, 2.44KHz, 1.22KHz, 610Hz, 305Hz, 153Hz, 76Hz, 38Hz]
 *   A greater range can be achieved by enabling USE_OCR2A_AS_TOP. But note that this option blocks the use of
 *   PWM on pin OC2A. Only use this option if you don't need PWM on 0C2A. (Check your schematic.)
 *   USE_OCR2A_AS_TOP sacrifices duty cycle control resolution to achieve this broader range of frequencies.
 */
#if ENABLED(FAST_PWM_FAN)
  //#define FAST_PWM_FAN_FREQUENCY 31400
  //#define USE_OCR2A_AS_TOP
#endif

// @section extruder

/**
 * Extruder cooling fans
 *
 * Extruder auto fans automatically turn on when their extruders'
 * temperatures go above EXTRUDER_AUTO_FAN_TEMPERATURE.
 *
 * Your board's pins file specifies the recommended pins. Override those here
 * or set to -1 to disable completely.
 *
 * Multiple extruders can be assigned to the same pin in which case
 * the fan will turn on when any selected extruder is above the threshold.
 */
#define E0_AUTO_FAN_PIN P2_04
#define E1_AUTO_FAN_PIN -1
#define E2_AUTO_FAN_PIN -1
#define E3_AUTO_FAN_PIN -1
#define E4_AUTO_FAN_PIN -1
#define E5_AUTO_FAN_PIN -1
#define E6_AUTO_FAN_PIN -1
#define E7_AUTO_FAN_PIN -1
#define CHAMBER_AUTO_FAN_PIN -1

#define EXTRUDER_AUTO_FAN_TEMPERATURE 50
#define EXTRUDER_AUTO_FAN_SPEED 255   // 255 == full speed
#define CHAMBER_AUTO_FAN_TEMPERATURE 30
#define CHAMBER_AUTO_FAN_SPEED 255

/**
 * Part-Cooling Fan Multiplexer
 *
 * This feature allows you to digitally multiplex the fan output.
 * The multiplexer is automatically switched at tool-change.
 * Set FANMUX[012]_PINs below for up to 2, 4, or 8 multiplexed fans.
 */
#define FANMUX0_PIN -1
#define FANMUX1_PIN -1
#define FANMUX2_PIN -1

/**
 * M355 Case Light on-off / brightness
 */
//#define CASE_LIGHT_ENABLE
#if ENABLED(CASE_LIGHT_ENABLE)
  //#define CASE_LIGHT_PIN 4                  // Override the default pin if needed
  #define INVERT_CASE_LIGHT false             // Set true if Case Light is ON when pin is LOW
  #define CASE_LIGHT_DEFAULT_ON true          // Set default power-up state on
  #define CASE_LIGHT_DEFAULT_BRIGHTNESS 105   // Set default power-up brightness (0-255, requires PWM pin)
  //#define CASE_LIGHT_MAX_PWM 128            // Limit pwm
  //#define CASE_LIGHT_MENU                   // Add Case Light options to the LCD menu
  //#define CASE_LIGHT_NO_BRIGHTNESS          // Disable brightness control. Enable for non-PWM lighting.
  //#define CASE_LIGHT_USE_NEOPIXEL           // Use Neopixel LED as case light, requires NEOPIXEL_LED.
  #if ENABLED(CASE_LIGHT_USE_NEOPIXEL)
    #define CASE_LIGHT_NEOPIXEL_COLOR { 255, 255, 255, 255 } // { Red, Green, Blue, White }
  #endif
#endif

// @section homing

// If you want endstops to stay on (by default) even when not homing
// enable this option. Override at any time with M120, M121.
//#define ENDSTOPS_ALWAYS_ON_DEFAULT

// @section extras

//#define Z_LATE_ENABLE // Enable Z the last moment. Needed if your Z driver overheats.

// Employ an external closed loop controller. Override pins here if needed.
//#define EXTERNAL_CLOSED_LOOP_CONTROLLER
#if ENABLED(EXTERNAL_CLOSED_LOOP_CONTROLLER)
  //#define CLOSED_LOOP_ENABLE_PIN        -1
  //#define CLOSED_LOOP_MOVE_COMPLETE_PIN -1
#endif

/**
 * Dual Steppers / Dual Endstops
 *
 * This section will allow you to use extra E drivers to drive a second motor for X, Y, or Z axes.
 *
 * For example, set X_DUAL_STEPPER_DRIVERS setting to use a second motor. If the motors need to
 * spin in opposite directions set INVERT_X2_VS_X_DIR. If the second motor needs its own endstop
 * set X_DUAL_ENDSTOPS. This can adjust for "racking." Use X2_USE_ENDSTOP to set the endstop plug
 * that should be used for the second endstop. Extra endstops will appear in the output of 'M119'.
 *
 * Use X_DUAL_ENDSTOP_ADJUSTMENT to adjust for mechanical imperfection. After homing both motors
 * this offset is applied to the X2 motor. To find the offset home the X axis, and measure the error
 * in X2. Dual endstop offsets can be set at runtime with 'M666 X<offset> Y<offset> Z<offset>'.
 */

//#define X_DUAL_STEPPER_DRIVERS
#if ENABLED(X_DUAL_STEPPER_DRIVERS)
  #define INVERT_X2_VS_X_DIR true   // Set 'true' if X motors should rotate in opposite directions
  //#define X_DUAL_ENDSTOPS
  #if ENABLED(X_DUAL_ENDSTOPS)
    #define X2_USE_ENDSTOP _XMAX_
    #define X2_ENDSTOP_ADJUSTMENT  0
  #endif
#endif

//#define Y_DUAL_STEPPER_DRIVERS
#if ENABLED(Y_DUAL_STEPPER_DRIVERS)
  #define INVERT_Y2_VS_Y_DIR true   // Set 'true' if Y motors should rotate in opposite directions
  //#define Y_DUAL_ENDSTOPS
  #if ENABLED(Y_DUAL_ENDSTOPS)
    #define Y2_USE_ENDSTOP _YMAX_
    #define Y2_ENDSTOP_ADJUSTMENT  0
  #endif
#endif

//
// For Z set the number of stepper drivers
//
#define NUM_Z_STEPPER_DRIVERS 2   // (1-4) Z options change based on how many

#if NUM_Z_STEPPER_DRIVERS > 1
  //#define Z_MULTI_ENDSTOPS
  #if ENABLED(Z_MULTI_ENDSTOPS)
    #define Z2_USE_ENDSTOP          _XMAX_
    #define Z2_ENDSTOP_ADJUSTMENT   0
    #if NUM_Z_STEPPER_DRIVERS >= 3
      #define Z3_USE_ENDSTOP        _YMAX_
      #define Z3_ENDSTOP_ADJUSTMENT 0
    #endif
    #if NUM_Z_STEPPER_DRIVERS >= 4
      #define Z4_USE_ENDSTOP        _ZMAX_
      #define Z4_ENDSTOP_ADJUSTMENT 0
    #endif
  #endif
#endif

/**
 * Dual X Carriage
 *
 * This setup has two X carriages that can move independently, each with its own hotend.
 * The carriages can be used to print an object with two colors or materials, or in
 * "duplication mode" it can print two identical or X-mirrored objects simultaneously.
 * The inactive carriage is parked automatically to prevent oozing.
 * X1 is the left carriage, X2 the right. They park and home at opposite ends of the X axis.
 * By default the X2 stepper is assigned to the first unused E plug on the board.
 *
 * The following Dual X Carriage modes can be selected with M605 S<mode>:
 *
 *   0 : (FULL_CONTROL) The slicer has full control over both X-carriages and can achieve optimal travel
 *       results as long as it supports dual X-carriages. (M605 S0)
 *
 *   1 : (AUTO_PARK) The firmware automatically parks and unparks the X-carriages on tool-change so
 *       that additional slicer support is not required. (M605 S1)
 *
 *   2 : (DUPLICATION) The firmware moves the second X-carriage and extruder in synchronization with
 *       the first X-carriage and extruder, to print 2 copies of the same object at the same time.
 *       Set the constant X-offset and temperature differential with M605 S2 X[offs] R[deg] and
 *       follow with M605 S2 to initiate duplicated movement.
 *
 *   3 : (MIRRORED) Formbot/Vivedino-inspired mirrored mode in which the second extruder duplicates
 *       the movement of the first except the second extruder is reversed in the X axis.
 *       Set the initial X offset and temperature differential with M605 S2 X[offs] R[deg] and
 *       follow with M605 S3 to initiate mirrored movement.
 */
//#define DUAL_X_CARRIAGE
#if ENABLED(DUAL_X_CARRIAGE)
  #define X1_MIN_POS X_MIN_POS   // Set to X_MIN_POS
  #define X1_MAX_POS X_BED_SIZE  // Set a maximum so the first X-carriage can't hit the parked second X-carriage
  #define X2_MIN_POS    80       // Set a minimum to ensure the  second X-carriage can't hit the parked first X-carriage
  #define X2_MAX_POS   353       // Set this to the distance between toolheads when both heads are homed
  #define X2_HOME_DIR    1       // Set to 1. The second X-carriage always homes to the maximum endstop position
  #define X2_HOME_POS X2_MAX_POS // Default X2 home position. Set to X2_MAX_POS.
                      // However: In this mode the HOTEND_OFFSET_X value for the second extruder provides a software
                      // override for X2_HOME_POS. This also allow recalibration of the distance between the two endstops
                      // without modifying the firmware (through the "M218 T1 X???" command).
                      // Remember: you should set the second extruder x-offset to 0 in your slicer.

  // This is the default power-up mode which can be later using M605.
  #define DEFAULT_DUAL_X_CARRIAGE_MODE DXC_AUTO_PARK_MODE

  // Default x offset in duplication mode (typically set to half print bed width)
  #define DEFAULT_DUPLICATION_X_OFFSET 100
#endif

// Activate a solenoid on the active extruder with M380. Disable all with M381.
// Define SOL0_PIN, SOL1_PIN, etc., for each extruder that has a solenoid.
//#define EXT_SOLENOID

// @section homing

/**
 * Homing Procedure
 * Homing (G28) does an indefinite move towards the endstops to establish
 * the position of the toolhead relative to the workspace.
 */

#define SENSORLESS_BACKOFF_MM  { 2, 2 }     // (mm) Backoff from endstops before sensorless homing

#define HOMING_BUMP_MM      { 0, 0, 0 }       // (mm) Backoff from endstops after first bump
#define HOMING_BUMP_DIVISOR { 2, 2, 4 }       // Re-Bump Speed Divisor (Divides the Homing Feedrate)

#define HOMING_BACKOFF_POST_MM { 2, 2, 2 }  // (mm) Backoff from endstops after homing

//#define QUICK_HOME                          // If G28 contains XY do a diagonal move first
//#define HOME_Y_BEFORE_X                     // If G28 contains XY home Y before X
//#define CODEPENDENT_XY_HOMING               // If X/Y can't home without homing Y/X first

// @section bltouch

#if ENABLED(BLTOUCH)
  /**
   * Either: Use the defaults (recommended) or: For special purposes, use the following DEFINES
   * Do not activate settings that the probe might not understand. Clones might misunderstand
   * advanced commands.
   *
   * Note: If the probe is not deploying, check a "Cmd: Reset" and "Cmd: Self-Test" and then
   *       check the wiring of the BROWN, RED and ORANGE wires.
   *
   * Note: If the trigger signal of your probe is not being recognized, it has been very often
   *       because the BLACK and WHITE wires needed to be swapped. They are not "interchangeable"
   *       like they would be with a real switch. So please check the wiring first.
   *
   * Settings for all BLTouch and clone probes:
   */

  // Safety: The probe needs time to recognize the command.
  //         Minimum command delay (ms). Enable and increase if needed.
  //#define BLTOUCH_DELAY 500

  /**
   * Settings for BLTOUCH Classic 1.2, 1.3 or BLTouch Smart 1.0, 2.0, 2.2, 3.0, 3.1, and most clones:
   */

  // Feature: Switch into SW mode after a deploy. It makes the output pulse longer. Can be useful
  //          in special cases, like noisy or filtered input configurations.
  //#define BLTOUCH_FORCE_SW_MODE

  /**
   * Settings for BLTouch Smart 3.0 and 3.1
   * Summary:
   *   - Voltage modes: 5V and OD (open drain - "logic voltage free") output modes
   *   - High-Speed mode
   *   - Disable LCD voltage options
   */

  /**
   * Danger: Don't activate 5V mode unless attached to a 5V-tolerant controller!
   * V3.0 or 3.1: Set default mode to 5V mode at Marlin startup.
   * If disabled, OD mode is the hard-coded default on 3.0
   * On startup, Marlin will compare its eeprom to this vale. If the selected mode
   * differs, a mode set eeprom write will be completed at initialization.
   * Use the option below to force an eeprom write to a V3.1 probe regardless.
   */
  //#define BLTOUCH_SET_5V_MODE

  /**
   * Safety: Activate if connecting a probe with an unknown voltage mode.
   * V3.0: Set a probe into mode selected above at Marlin startup. Required for 5V mode on 3.0
   * V3.1: Force a probe with unknown mode into selected mode at Marlin startup ( = Probe EEPROM write )
   * To preserve the life of the probe, use this once then turn it off and re-flash.
   */
  //#define BLTOUCH_FORCE_MODE_SET

  /**
   * Use "HIGH SPEED" mode for probing.
   * Danger: Disable if your probe sometimes fails. Only suitable for stable well-adjusted systems.
   * This feature was designed for Delta's with very fast Z moves however higher speed cartesians may function
   * If the machine cannot raise the probe fast enough after a trigger, it may enter a fault state.
   */
  //#define BLTOUCH_HS_MODE

  // Safety: Enable voltage mode settings in the LCD menu.
  //#define BLTOUCH_LCD_VOLTAGE_MENU

#endif // BLTOUCH

// @section extras

/**
 * Z Steppers Auto-Alignment
 * Add the G34 command to align multiple Z steppers using a bed probe.
 */
#define Z_STEPPER_AUTO_ALIGN
#if ENABLED(Z_STEPPER_AUTO_ALIGN)
  // Define probe X and Y positions for Z1, Z2 [, Z3 [, Z4]]
  // If not defined, probe limits will be used.
  // Override with 'M422 S<index> X<pos> Y<pos>'
  #define Z_STEPPER_ALIGN_XY { {  20, 110 }, { 200,  110 } }

  /**
   * Orientation for the automatically-calculated probe positions.
   * Override Z stepper align points with 'M422 S<index> X<pos> Y<pos>'
   *
   * 2 Steppers:  (0)     (1)
   *               |       |   2   |
   *               | 1   2 |       |
   *               |       |   1   |
   *
   * 3 Steppers:  (0)     (1)     (2)     (3)
   *               |   3   | 1     | 2   1 |     2 |
   *               |       |     3 |       | 3     |
   *               | 1   2 | 2     |   3   |     1 |
   *
   * 4 Steppers:  (0)     (1)     (2)     (3)
   *               | 4   3 | 1   4 | 2   1 | 3   2 |
   *               |       |       |       |       |
   *               | 1   2 | 2   3 | 3   4 | 4   1 |
   *
   */
  #ifndef Z_STEPPER_ALIGN_XY
    #define Z_STEPPERS_ORIENTATION 0
  #endif

  // Provide Z stepper positions for more rapid convergence in bed alignment.
  // Requires triple stepper drivers (i.e., set NUM_Z_STEPPER_DRIVERS to 3)
  //#define Z_STEPPER_ALIGN_KNOWN_STEPPER_POSITIONS
  #if ENABLED(Z_STEPPER_ALIGN_KNOWN_STEPPER_POSITIONS)
    // Define Stepper XY positions for Z1, Z2, Z3 corresponding to
    // the Z screw positions in the bed carriage.
    // Define one position per Z stepper in stepper driver order.
    #define Z_STEPPER_ALIGN_STEPPER_XY { { 210.7, 102.5 }, { 152.6, 220.0 }, { 94.5, 102.5 } }
  #else
    // Amplification factor. Used to scale the correction step up or down in case
    // the stepper (spindle) position is farther out than the test point.
    #define Z_STEPPER_ALIGN_AMP 1.0       // Use a value > 1.0 NOTE: This may cause instability!
  #endif

  // On a 300mm bed a 5% grade would give a misalignment of ~1.5cm
  #define G34_MAX_GRADE              5    // (%) Maximum incline that G34 will handle
  #define Z_STEPPER_ALIGN_ITERATIONS 20    // Number of iterations to apply during alignment
  #define Z_STEPPER_ALIGN_ACC        0.01 // Stop iterating early if the accuracy is better than this
  #define RESTORE_LEVELING_AFTER_G34      // Restore leveling after G34 is done?
  // After G34, re-home Z (G28 Z) or just calculate it from the last probe heights?
  // Re-homing might be more precise in reproducing the actual 'G28 Z' homing height, especially on an uneven bed.
  #define HOME_AFTER_G34
#endif

//
// Add the G35 command to read bed corners to help adjust screws.
//
//#define ASSISTED_TRAMMING
#if ENABLED(ASSISTED_TRAMMING)

  // Define positions for probing points, use the hotend as reference not the sensor.
  #define TRAMMING_POINT_XY { {  20, 20 }, { 200,  20 }, { 200, 200 }, { 20, 200 } }

  // Define positions names for probing points.
  #define TRAMMING_POINT_NAME_1 "Front-Left"
  #define TRAMMING_POINT_NAME_2 "Front-Right"
  #define TRAMMING_POINT_NAME_3 "Back-Right"
  #define TRAMMING_POINT_NAME_4 "Back-Left"

  // Enable to restore leveling setup after operation
  #define RESTORE_LEVELING_AFTER_G35

  /**
   * Screw thread:
   *   M3: 30 = Clockwise, 31 = Counter-Clockwise
   *   M4: 40 = Clockwise, 41 = Counter-Clockwise
   *   M5: 50 = Clockwise, 51 = Counter-Clockwise
   */
  #define TRAMMING_SCREW_THREAD 30

#endif

// @section motion

#define AXIS_RELATIVE_MODES { false, false, false, false }

// Add a Duplicate option for well-separated conjoined nozzles
//#define MULTI_NOZZLE_DUPLICATION

// By default pololu step drivers require an active high signal. However, some high power drivers require an active low signal as step.
#define INVERT_X_STEP_PIN false
#define INVERT_Y_STEP_PIN false
#define INVERT_Z_STEP_PIN false
#define INVERT_E_STEP_PIN false

// Default stepper release if idle. Set to 0 to deactivate.
// Steppers will shut down DEFAULT_STEPPER_DEACTIVE_TIME seconds after the last move when DISABLE_INACTIVE_? is true.
// Time can be set by M18 and M84.
#define DEFAULT_STEPPER_DEACTIVE_TIME 0
#define DISABLE_INACTIVE_X true
#define DISABLE_INACTIVE_Y true
#define DISABLE_INACTIVE_Z true  // Set to false if the nozzle will fall down on your printed part when print has finished.
#define DISABLE_INACTIVE_E true

#define DEFAULT_MINIMUMFEEDRATE       0.0     // minimum feedrate
#define DEFAULT_MINTRAVELFEEDRATE     0.0

//#define HOME_AFTER_DEACTIVATE  // Require rehoming after steppers are deactivated

// Minimum time that a segment needs to take if the buffer is emptied
#define DEFAULT_MINSEGMENTTIME        20000   // (µs)

// Slow down the machine if the look ahead buffer is (by default) half full.
// Increase the slowdown divisor for larger buffer sizes.
#define SLOWDOWN
#if ENABLED(SLOWDOWN)
  #define SLOWDOWN_DIVISOR 2
#endif

/**
 * XY Frequency limit
 * Reduce resonance by limiting the frequency of small zigzag infill moves.
 * See http://hydraraptor.blogspot.com/2010/12/frequency-limit.html
 * Use M201 F<freq> G<min%> to change limits at runtime.
 */
//#define XY_FREQUENCY_LIMIT      10 // (Hz) Maximum frequency of small zigzag infill moves. Set with M201 F<hertz>.
#ifdef XY_FREQUENCY_LIMIT
  #define XY_FREQUENCY_MIN_PERCENT 5 // (percent) Minimum FR percentage to apply. Set with M201 G<min%>.
#endif

// Minimum planner junction speed. Sets the default minimum speed the planner plans for at the end
// of the buffer and all stops. This should not be much greater than zero and should only be changed
// if unwanted behavior is observed on a user's machine when running at very slow speeds.
#define MINIMUM_PLANNER_SPEED 0.05 // (mm/s)

//
// Backlash Compensation
// Adds extra movement to axes on direction-changes to account for backlash.
//
//#define BACKLASH_COMPENSATION
#if ENABLED(BACKLASH_COMPENSATION)
  // Define values for backlash distance and correction.
  // If BACKLASH_GCODE is enabled these values are the defaults.
  #define BACKLASH_DISTANCE_MM { 0, 0, 0 } // (mm)
  #define BACKLASH_CORRECTION    0.0       // 0.0 = no correction; 1.0 = full correction

  // Set BACKLASH_SMOOTHING_MM to spread backlash correction over multiple segments
  // to reduce print artifacts. (Enabling this is costly in memory and computation!)
  //#define BACKLASH_SMOOTHING_MM 3 // (mm)

  // Add runtime configuration and tuning of backlash values (M425)
  //#define BACKLASH_GCODE

  #if ENABLED(BACKLASH_GCODE)
    // Measure the Z backlash when probing (G29) and set with "M425 Z"
    #define MEASURE_BACKLASH_WHEN_PROBING

    #if ENABLED(MEASURE_BACKLASH_WHEN_PROBING)
      // When measuring, the probe will move up to BACKLASH_MEASUREMENT_LIMIT
      // mm away from point of contact in BACKLASH_MEASUREMENT_RESOLUTION
      // increments while checking for the contact to be broken.
      #define BACKLASH_MEASUREMENT_LIMIT       0.5   // (mm)
      #define BACKLASH_MEASUREMENT_RESOLUTION  0.005 // (mm)
      #define BACKLASH_MEASUREMENT_FEEDRATE    Z_PROBE_SPEED_SLOW // (mm/m)
    #endif
  #endif
#endif

/**
 * Automatic backlash, position and hotend offset calibration
 *
 * Enable G425 to run automatic calibration using an electrically-
 * conductive cube, bolt, or washer mounted on the bed.
 *
 * G425 uses the probe to touch the top and sides of the calibration object
 * on the bed and measures and/or correct positional offsets, axis backlash
 * and hotend offsets.
 *
 * Note: HOTEND_OFFSET and CALIBRATION_OBJECT_CENTER must be set to within
 *       ±5mm of true values for G425 to succeed.
 */
//#define CALIBRATION_GCODE
#if ENABLED(CALIBRATION_GCODE)

  #define CALIBRATION_MEASUREMENT_RESOLUTION     0.01 // mm

  #define CALIBRATION_FEEDRATE_SLOW             60    // mm/m
  #define CALIBRATION_FEEDRATE_FAST           1200    // mm/m
  #define CALIBRATION_FEEDRATE_TRAVEL         3000    // mm/m

  // The following parameters refer to the conical section of the nozzle tip.
  #define CALIBRATION_NOZZLE_TIP_HEIGHT          1.0  // mm
  #define CALIBRATION_NOZZLE_OUTER_DIAMETER      2.0  // mm

  // Uncomment to enable reporting (required for "G425 V", but consumes PROGMEM).
  //#define CALIBRATION_REPORTING

  // The true location and dimension the cube/bolt/washer on the bed.
  #define CALIBRATION_OBJECT_CENTER     { 264.0, -22.0,  -2.0 } // mm
  #define CALIBRATION_OBJECT_DIMENSIONS {  10.0,  10.0,  10.0 } // mm

  // Comment out any sides which are unreachable by the probe. For best
  // auto-calibration results, all sides must be reachable.
  #define CALIBRATION_MEASURE_RIGHT
  #define CALIBRATION_MEASURE_FRONT
  #define CALIBRATION_MEASURE_LEFT
  #define CALIBRATION_MEASURE_BACK

  // Probing at the exact top center only works if the center is flat. If
  // probing on a screwhead or hollow washer, probe near the edges.
  //#define CALIBRATION_MEASURE_AT_TOP_EDGES

  // Define the pin to read during calibration
  #ifndef CALIBRATION_PIN
    //#define CALIBRATION_PIN -1            // Define here to override the default pin
    #define CALIBRATION_PIN_INVERTING false // Set to true to invert the custom pin
    //#define CALIBRATION_PIN_PULLDOWN
    #define CALIBRATION_PIN_PULLUP
  #endif
#endif

/**
 * Adaptive Step Smoothing increases the resolution of multi-axis moves, particularly at step frequencies
 * below 1kHz (for AVR) or 10kHz (for ARM), where aliasing between axes in multi-axis moves causes audible
 * vibration and surface artifacts. The algorithm adapts to provide the best possible step smoothing at the
 * lowest stepping frequencies.
 */
#define ADAPTIVE_STEP_SMOOTHING

/**
 * Custom Microstepping
 * Override as-needed for your setup. Up to 3 MS pins are supported.
 */
//#define MICROSTEP1 LOW,LOW,LOW
//#define MICROSTEP2 HIGH,LOW,LOW
//#define MICROSTEP4 LOW,HIGH,LOW
//#define MICROSTEP8 HIGH,HIGH,LOW
//#define MICROSTEP16 LOW,LOW,HIGH
//#define MICROSTEP32 HIGH,LOW,HIGH

// Microstep setting (Only functional when stepper driver microstep pins are connected to MCU.
#define MICROSTEP_MODES { 16, 16, 16, 16, 16, 16 } // [1,2,4,8,16]

/**
 *  @section  stepper motor current
 *
 *  Some boards have a means of setting the stepper motor current via firmware.
 *
 *  The power on motor currents are set by:
 *    PWM_MOTOR_CURRENT - used by MINIRAMBO & ULTIMAIN_2
 *                         known compatible chips: A4982
 *    DIGIPOT_MOTOR_CURRENT - used by BQ_ZUM_MEGA_3D, RAMBO & SCOOVO_X9H
 *                         known compatible chips: AD5206
 *    DAC_MOTOR_CURRENT_DEFAULT - used by PRINTRBOARD_REVF & RIGIDBOARD_V2
 *                         known compatible chips: MCP4728
 *    DIGIPOT_I2C_MOTOR_CURRENTS - used by 5DPRINT, AZTEEG_X3_PRO, AZTEEG_X5_MINI_WIFI, MIGHTYBOARD_REVE
 *                         known compatible chips: MCP4451, MCP4018
 *
 *  Motor currents can also be set by M907 - M910 and by the LCD.
 *    M907 - applies to all.
 *    M908 - BQ_ZUM_MEGA_3D, RAMBO, PRINTRBOARD_REVF, RIGIDBOARD_V2 & SCOOVO_X9H
 *    M909, M910 & LCD - only PRINTRBOARD_REVF & RIGIDBOARD_V2
 */
//#define PWM_MOTOR_CURRENT { 1300, 1300, 1250 }          // Values in milliamps
//#define DIGIPOT_MOTOR_CURRENT { 135,135,135,135,135 }   // Values 0-255 (RAMBO 135 = ~0.75A, 185 = ~1A)
//#define DAC_MOTOR_CURRENT_DEFAULT { 70, 80, 90, 80 }    // Default drive percent - X, Y, Z, E axis

/**
 * I2C-based DIGIPOTs (e.g., Azteeg X3 Pro)
 */
//#define DIGIPOT_MCP4018             // Requires https://github.com/stawel/SlowSoftI2CMaster
//#define DIGIPOT_MCP4451
#if EITHER(DIGIPOT_MCP4018, DIGIPOT_MCP4451)
  #define DIGIPOT_I2C_NUM_CHANNELS 8  // 5DPRINT:4   AZTEEG_X3_PRO:8   MKS_SBASE:5   MIGHTYBOARD_REVE:5

  // Actual motor currents in Amps. The number of entries must match DIGIPOT_I2C_NUM_CHANNELS.
  // These correspond to the physical drivers, so be mindful if the order is changed.
  #define DIGIPOT_I2C_MOTOR_CURRENTS { 1.0, 1.0, 1.0, 1.0, 1.0, 1.0, 1.0, 1.0 } // AZTEEG_X3_PRO

  //#define DIGIPOT_USE_RAW_VALUES    // Use DIGIPOT_MOTOR_CURRENT raw wiper values (instead of A4988 motor currents)

  /**
   * Common slave addresses:
   *
   *                        A   (A shifted)   B   (B shifted)  IC
   * Smoothie              0x2C (0x58)       0x2D (0x5A)       MCP4451
   * AZTEEG_X3_PRO         0x2C (0x58)       0x2E (0x5C)       MCP4451
   * AZTEEG_X5_MINI        0x2C (0x58)       0x2E (0x5C)       MCP4451
   * AZTEEG_X5_MINI_WIFI         0x58              0x5C        MCP4451
   * MIGHTYBOARD_REVE      0x2F (0x5E)                         MCP4018
   */
  //#define DIGIPOT_I2C_ADDRESS_A 0x2C  // Unshifted slave address for first DIGIPOT
  //#define DIGIPOT_I2C_ADDRESS_B 0x2D  // Unshifted slave address for second DIGIPOT
#endif

//===========================================================================
//=============================Additional Features===========================
//===========================================================================

// @section lcd

#if EITHER(ULTIPANEL, EXTENSIBLE_UI)
  #define MANUAL_FEEDRATE { 50*60, 50*60, 4*60, 60 } // Feedrates for manual moves along X, Y, Z, E from panel
  #define SHORT_MANUAL_Z_MOVE 0.025 // (mm) Smallest manual Z move (< 0.1mm)
  #if ENABLED(ULTIPANEL)
    #define MANUAL_E_MOVES_RELATIVE // Display extruder move distance rather than "position"
    #define ULTIPANEL_FEEDMULTIPLY  // Encoder sets the feedrate multiplier on the Status Screen
  #endif
#endif

// Change values more rapidly when the encoder is rotated faster
#define ENCODER_RATE_MULTIPLIER
#if ENABLED(ENCODER_RATE_MULTIPLIER)
  #define ENCODER_10X_STEPS_PER_SEC   30  // (steps/s) Encoder rate for 10x speed
  #define ENCODER_100X_STEPS_PER_SEC  80  // (steps/s) Encoder rate for 100x speed
#endif

// Play a beep when the feedrate is changed from the Status Screen
//#define BEEP_ON_FEEDRATE_CHANGE
#if ENABLED(BEEP_ON_FEEDRATE_CHANGE)
  #define FEEDRATE_CHANGE_BEEP_DURATION   10
  #define FEEDRATE_CHANGE_BEEP_FREQUENCY 440
#endif

#if HAS_LCD_MENU

  // Include a page of printer information in the LCD Main Menu
  #define LCD_INFO_MENU
  #if ENABLED(LCD_INFO_MENU)
    //#define LCD_PRINTER_INFO_IS_BOOTSCREEN // Show bootscreen(s) instead of Printer Info pages
  #endif

  // BACK menu items keep the highlight at the top
  //#define TURBO_BACK_MENU_ITEM

  /**
   * LED Control Menu
   * Add LED Control to the LCD menu
   */
  //#define LED_CONTROL_MENU
  #if ENABLED(LED_CONTROL_MENU)
    #define LED_COLOR_PRESETS                 // Enable the Preset Color menu option
    #if ENABLED(LED_COLOR_PRESETS)
      #define LED_USER_PRESET_RED        255  // User defined RED value
      #define LED_USER_PRESET_GREEN      128  // User defined GREEN value
      #define LED_USER_PRESET_BLUE         0  // User defined BLUE value
      #define LED_USER_PRESET_WHITE      255  // User defined WHITE value
      #define LED_USER_PRESET_BRIGHTNESS 255  // User defined intensity
      //#define LED_USER_PRESET_STARTUP       // Have the printer display the user preset color on startup
    #endif
  #endif

#endif // HAS_LCD_MENU

// Scroll a longer status message into view
#define STATUS_MESSAGE_SCROLLING

// On the Info Screen, display XY with one decimal place when possible
//#define LCD_DECIMAL_SMALL_XY

// The timeout (in ms) to return to the status screen from sub-menus
#define LCD_TIMEOUT_TO_STATUS 15000

// Add an 'M73' G-code to set the current percentage
#define LCD_SET_PROGRESS_MANUALLY

// Show the E position (filament used) during printing
//#define LCD_SHOW_E_TOTAL

#if ENABLED(SHOW_BOOTSCREEN)
  #define BOOTSCREEN_TIMEOUT 4000        // (ms) Total Duration to display the boot screen(s)
#endif

#if HAS_GRAPHICAL_LCD && EITHER(SDSUPPORT, LCD_SET_PROGRESS_MANUALLY)
  //#define PRINT_PROGRESS_SHOW_DECIMALS // Show progress with decimal digits
  #define SHOW_REMAINING_TIME          // Display estimated time to completion
  #if ENABLED(SHOW_REMAINING_TIME)
    #define USE_M73_REMAINING_TIME     // Use remaining time from M73 command instead of estimation
    #define ROTATE_PROGRESS_DISPLAY    // Display (P)rogress, (E)lapsed, and (R)emaining time
  #endif
#endif

#if HAS_CHARACTER_LCD && EITHER(SDSUPPORT, LCD_SET_PROGRESS_MANUALLY)
  //#define LCD_PROGRESS_BAR              // Show a progress bar on HD44780 LCDs for SD printing
  #if ENABLED(LCD_PROGRESS_BAR)
    #define PROGRESS_BAR_BAR_TIME 2000    // (ms) Amount of time to show the bar
    #define PROGRESS_BAR_MSG_TIME 3000    // (ms) Amount of time to show the status message
    #define PROGRESS_MSG_EXPIRE   0       // (ms) Amount of time to retain the status message (0=forever)
    //#define PROGRESS_MSG_ONCE           // Show the message for MSG_TIME then clear it
    //#define LCD_PROGRESS_BAR_TEST       // Add a menu item to test the progress bar
  #endif
#endif

#if ENABLED(SDSUPPORT)

  // The standard SD detect circuit reads LOW when media is inserted and HIGH when empty.
  // Enable this option and set to HIGH if your SD cards are incorrectly detected.
  //#define SD_DETECT_STATE HIGH

  //#define SDCARD_READONLY                 // Read-only SD card (to save over 2K of flash)

  #define SD_PROCEDURE_DEPTH 1              // Increase if you need more nested M32 calls

  #define SD_FINISHED_STEPPERRELEASE true   // Disable steppers when SD Print is finished
  #define SD_FINISHED_RELEASECOMMAND "M84"  // Use "M84XYE" to keep Z enabled so your bed stays in place

  // Reverse SD sort to show "more recent" files first, according to the card's FAT.
  // Since the FAT gets out of order with usage, SDCARD_SORT_ALPHA is recommended.
  #define SDCARD_RATHERRECENTFIRST

  #define SD_MENU_CONFIRM_START             // Confirm the selected SD file before printing

  //#define MENU_ADDAUTOSTART               // Add a menu option to run auto#.g files

  #define EVENT_GCODE_SD_STOP "G28XY"       // G-code to run on Stop Print (e.g., "G28XY" or "G27")

  #if ENABLED(PRINTER_EVENT_LEDS)
    #define PE_LEDS_COMPLETED_TIME  (30*60) // (seconds) Time to keep the LED "done" color before restoring normal illumination
  #endif

  /**
   * Continue after Power-Loss (Creality3D)
   *
   * Store the current state to the SD Card at the start of each layer
   * during SD printing. If the recovery file is found at boot time, present
   * an option on the LCD screen to continue the print from the last-known
   * point in the file.
   */
  //#define POWER_LOSS_RECOVERY
  #if ENABLED(POWER_LOSS_RECOVERY)
    #define PLR_ENABLED_DEFAULT   false // Power Loss Recovery enabled by default. (Set with 'M413 Sn' & M500)
    //#define BACKUP_POWER_SUPPLY       // Backup power / UPS to move the steppers on power loss
    //#define POWER_LOSS_ZRAISE       2 // (mm) Z axis raise on resume (on power loss with UPS)
    //#define POWER_LOSS_PIN         44 // Pin to detect power loss. Set to -1 to disable default pin on boards without module.
    //#define POWER_LOSS_STATE     HIGH // State of pin indicating power loss
    //#define POWER_LOSS_PULL           // Set pullup / pulldown as appropriate
    //#define POWER_LOSS_PURGE_LEN   20 // (mm) Length of filament to purge on resume
    //#define POWER_LOSS_RETRACT_LEN 10 // (mm) Length of filament to retract on fail. Requires backup power.

    // Without a POWER_LOSS_PIN the following option helps reduce wear on the SD card,
    // especially with "vase mode" printing. Set too high and vases cannot be continued.
    #define POWER_LOSS_MIN_Z_CHANGE 0.05 // (mm) Minimum Z change before saving power-loss data
  #endif

  /**
   * Sort SD file listings in alphabetical order.
   *
   * With this option enabled, items on SD cards will be sorted
   * by name for easier navigation.
   *
   * By default...
   *
   *  - Use the slowest -but safest- method for sorting.
   *  - Folders are sorted to the top.
   *  - The sort key is statically allocated.
   *  - No added G-code (M34) support.
   *  - 40 item sorting limit. (Items after the first 40 are unsorted.)
   *
   * SD sorting uses static allocation (as set by SDSORT_LIMIT), allowing the
   * compiler to calculate the worst-case usage and throw an error if the SRAM
   * limit is exceeded.
   *
   *  - SDSORT_USES_RAM provides faster sorting via a static directory buffer.
   *  - SDSORT_USES_STACK does the same, but uses a local stack-based buffer.
   *  - SDSORT_CACHE_NAMES will retain the sorted file listing in RAM. (Expensive!)
   *  - SDSORT_DYNAMIC_RAM only uses RAM when the SD menu is visible. (Use with caution!)
   */
  //#define SDCARD_SORT_ALPHA

  // SD Card Sorting options
  #if ENABLED(SDCARD_SORT_ALPHA)
    #define SDSORT_LIMIT       40     // Maximum number of sorted items (10-256). Costs 27 bytes each.
    #define FOLDER_SORTING     -1     // -1=above  0=none  1=below
    #define SDSORT_GCODE       false  // Allow turning sorting on/off with LCD and M34 g-code.
    #define SDSORT_USES_RAM    false  // Pre-allocate a static array for faster pre-sorting.
    #define SDSORT_USES_STACK  false  // Prefer the stack for pre-sorting to give back some SRAM. (Negated by next 2 options.)
    #define SDSORT_CACHE_NAMES false  // Keep sorted items in RAM longer for speedy performance. Most expensive option.
    #define SDSORT_DYNAMIC_RAM false  // Use dynamic allocation (within SD menus). Least expensive option. Set SDSORT_LIMIT before use!
    #define SDSORT_CACHE_VFATS 2      // Maximum number of 13-byte VFAT entries to use for sorting.
                                      // Note: Only affects SCROLL_LONG_FILENAMES with SDSORT_CACHE_NAMES but not SDSORT_DYNAMIC_RAM.
  #endif

  // This allows hosts to request long names for files and folders with M33
  #define LONG_FILENAME_HOST_SUPPORT

  // Enable this option to scroll long filenames in the SD card menu
  #define SCROLL_LONG_FILENAMES

  // Leave the heaters on after Stop Print (not recommended!)
  //#define SD_ABORT_NO_COOLDOWN

  /**
   * This option allows you to abort SD printing when any endstop is triggered.
   * This feature must be enabled with "M540 S1" or from the LCD menu.
   * To have any effect, endstops must be enabled during SD printing.
   */
  //#define SD_ABORT_ON_ENDSTOP_HIT

  /**
   * This option makes it easier to print the same SD Card file again.
   * On print completion the LCD Menu will open with the file selected.
   * You can just click to start the print, or navigate elsewhere.
   */
  //#define SD_REPRINT_LAST_SELECTED_FILE

  /**
   * Auto-report SdCard status with M27 S<seconds>
   */
  //#define AUTO_REPORT_SD_STATUS

  /**
   * Support for USB thumb drives using an Arduino USB Host Shield or
   * equivalent MAX3421E breakout board. The USB thumb drive will appear
   * to Marlin as an SD card.
   *
   * The MAX3421E can be assigned the same pins as the SD card reader, with
   * the following pin mapping:
   *
   *    SCLK, MOSI, MISO --> SCLK, MOSI, MISO
   *    INT              --> SD_DETECT_PIN [1]
   *    SS               --> SDSS
   *
   * [1] On AVR an interrupt-capable pin is best for UHS3 compatibility.
   */
  //#define USB_FLASH_DRIVE_SUPPORT
  #if ENABLED(USB_FLASH_DRIVE_SUPPORT)
    #define USB_CS_PIN    SDSS
    #define USB_INTR_PIN  SD_DETECT_PIN

    /**
     * USB Host Shield Library
     *
     * - UHS2 uses no interrupts and has been production-tested
     *   on a LulzBot TAZ Pro with a 32-bit Archim board.
     *
     * - UHS3 is newer code with better USB compatibility. But it
     *   is less tested and is known to interfere with Servos.
     *   [1] This requires USB_INTR_PIN to be interrupt-capable.
     */
    //#define USE_UHS3_USB
  #endif

  /**
   * When using a bootloader that supports SD-Firmware-Flashing,
   * add a menu item to activate SD-FW-Update on the next reboot.
   *
   * Requires ATMEGA2560 (Arduino Mega)
   *
   * Tested with this bootloader:
   *   https://github.com/FleetProbe/MicroBridge-Arduino-ATMega2560
   */
  //#define SD_FIRMWARE_UPDATE
  #if ENABLED(SD_FIRMWARE_UPDATE)
    #define SD_FIRMWARE_UPDATE_EEPROM_ADDR    0x1FF
    #define SD_FIRMWARE_UPDATE_ACTIVE_VALUE   0xF0
    #define SD_FIRMWARE_UPDATE_INACTIVE_VALUE 0xFF
  #endif

  // Add an optimized binary file transfer mode, initiated with 'M28 B1'
  //#define BINARY_FILE_TRANSFER

  /**
   * Set this option to one of the following (or the board's defaults apply):
   *
   *           LCD - Use the SD drive in the external LCD controller.
   *       ONBOARD - Use the SD drive on the control board. (No SD_DETECT_PIN. M21 to init.)
   *  CUSTOM_CABLE - Use a custom cable to access the SD (as defined in a pins file).
   *
   * :[ 'LCD', 'ONBOARD', 'CUSTOM_CABLE' ]
   */
  //#define SDCARD_CONNECTION LCD

#endif // SDSUPPORT

/**
 * By default an onboard SD card reader may be shared as a USB mass-
 * storage device. This option hides the SD card from the host PC.
 */
//#define NO_SD_HOST_DRIVE   // Disable SD Card access over USB (for security).

/**
 * Additional options for Graphical Displays
 *
 * Use the optimizations here to improve printing performance,
 * which can be adversely affected by graphical display drawing,
 * especially when doing several short moves, and when printing
 * on DELTA and SCARA machines.
 *
 * Some of these options may result in the display lagging behind
 * controller events, as there is a trade-off between reliable
 * printing performance versus fast display updates.
 */
#if HAS_GRAPHICAL_LCD
  // Show SD percentage next to the progress bar
  //#define DOGM_SD_PERCENT

  // Save many cycles by drawing a hollow frame or no frame on the Info Screen
  //#define XYZ_NO_FRAME
  #define XYZ_HOLLOW_FRAME

  // Enable to save many cycles by drawing a hollow frame on Menu Screens
  #define MENU_HOLLOW_FRAME

  // A bigger font is available for edit items. Costs 3120 bytes of PROGMEM.
  // Western only. Not available for Cyrillic, Kana, Turkish, Greek, or Chinese.
  //#define USE_BIG_EDIT_FONT

  // A smaller font may be used on the Info Screen. Costs 2300 bytes of PROGMEM.
  // Western only. Not available for Cyrillic, Kana, Turkish, Greek, or Chinese.
  //#define USE_SMALL_INFOFONT

  // Swap the CW/CCW indicators in the graphics overlay
  //#define OVERLAY_GFX_REVERSE

  /**
   * ST7920-based LCDs can emulate a 16 x 4 character display using
   * the ST7920 character-generator for very fast screen updates.
   * Enable LIGHTWEIGHT_UI to use this special display mode.
   *
   * Since LIGHTWEIGHT_UI has limited space, the position and status
   * message occupy the same line. Set STATUS_EXPIRE_SECONDS to the
   * length of time to display the status message before clearing.
   *
   * Set STATUS_EXPIRE_SECONDS to zero to never clear the status.
   * This will prevent position updates from being displayed.
   */
  #if ENABLED(U8GLIB_ST7920)
    // Enable this option and reduce the value to optimize screen updates.
    // The normal delay is 10µs. Use the lowest value that still gives a reliable display.
    //#define DOGM_SPI_DELAY_US 5

    //#define LIGHTWEIGHT_UI
    #if ENABLED(LIGHTWEIGHT_UI)
      #define STATUS_EXPIRE_SECONDS 20
    #endif
  #endif

  /**
   * Status (Info) Screen customizations
   * These options may affect code size and screen render time.
   * Custom status screens can forcibly override these settings.
   */
  //#define STATUS_COMBINE_HEATERS    // Use combined heater images instead of separate ones
  //#define STATUS_HOTEND_NUMBERLESS  // Use plain hotend icons instead of numbered ones (with 2+ hotends)
  #define STATUS_HOTEND_INVERTED      // Show solid nozzle bitmaps when heating (Requires STATUS_HOTEND_ANIM)
  #define STATUS_HOTEND_ANIM          // Use a second bitmap to indicate hotend heating
  #define STATUS_BED_ANIM             // Use a second bitmap to indicate bed heating
  #define STATUS_CHAMBER_ANIM         // Use a second bitmap to indicate chamber heating
  //#define STATUS_CUTTER_ANIM        // Use a second bitmap to indicate spindle / laser active
  //#define STATUS_ALT_BED_BITMAP     // Use the alternative bed bitmap
  //#define STATUS_ALT_FAN_BITMAP     // Use the alternative fan bitmap
  //#define STATUS_FAN_FRAMES 3       // :[0,1,2,3,4] Number of fan animation frames
  #define STATUS_HEAT_PERCENT       // Show heating in a progress bar
  //#define BOOT_MARLIN_LOGO_SMALL    // Show a smaller Marlin logo on the Boot Screen (saving 399 bytes of flash)
  //#define BOOT_MARLIN_LOGO_ANIMATED // Animated Marlin logo. Costs ~‭3260 (or ~940) bytes of PROGMEM.

  // Frivolous Game Options
  //#define MARLIN_BRICKOUT
  //#define MARLIN_INVADERS
  //#define MARLIN_SNAKE
  //#define GAMES_EASTER_EGG          // Add extra blank lines above the "Games" sub-menu

#endif // HAS_GRAPHICAL_LCD

//
// Additional options for DGUS / DWIN displays
//
#if HAS_DGUS_LCD
  #define DGUS_SERIAL_PORT 3
  #define DGUS_BAUDRATE 115200

  #define DGUS_RX_BUFFER_SIZE 128
  #define DGUS_TX_BUFFER_SIZE 48
  //#define DGUS_SERIAL_STATS_RX_BUFFER_OVERRUNS  // Fix Rx overrun situation (Currently only for AVR)

  #define DGUS_UPDATE_INTERVAL_MS  500    // (ms) Interval between automatic screen updates

  #if EITHER(DGUS_LCD_UI_FYSETC, DGUS_LCD_UI_HIPRECY)
    #define DGUS_PRINT_FILENAME           // Display the filename during printing
    #define DGUS_PREHEAT_UI               // Display a preheat screen during heatup

    #if ENABLED(DGUS_LCD_UI_FYSETC)
      //#define DGUS_UI_MOVE_DIS_OPTION   // Disabled by default for UI_FYSETC
    #else
      #define DGUS_UI_MOVE_DIS_OPTION     // Enabled by default for UI_HIPRECY
    #endif

    #define DGUS_FILAMENT_LOADUNLOAD
    #if ENABLED(DGUS_FILAMENT_LOADUNLOAD)
      #define DGUS_FILAMENT_PURGE_LENGTH 10
      #define DGUS_FILAMENT_LOAD_LENGTH_PER_TIME 0.5 // (mm) Adjust in proportion to DGUS_UPDATE_INTERVAL_MS
    #endif

    #define DGUS_UI_WAITING               // Show a "waiting" screen between some screens
    #if ENABLED(DGUS_UI_WAITING)
      #define DGUS_UI_WAITING_STATUS 10
      #define DGUS_UI_WAITING_STATUS_PERIOD 8 // Increase to slower waiting status looping
    #endif
  #endif
#endif // HAS_DGUS_LCD

//
// Touch UI for the FTDI Embedded Video Engine (EVE)
//
#if ENABLED(TOUCH_UI_FTDI_EVE)
  // Display board used
  //#define LCD_FTDI_VM800B35A        // FTDI 3.5" with FT800 (320x240)
  //#define LCD_4DSYSTEMS_4DLCD_FT843 // 4D Systems 4.3" (480x272)
  //#define LCD_HAOYU_FT800CB         // Haoyu with 4.3" or 5" (480x272)
  //#define LCD_HAOYU_FT810CB         // Haoyu with 5" (800x480)
  //#define LCD_ALEPHOBJECTS_CLCD_UI  // Aleph Objects Color LCD UI
  //#define LCD_FYSETC_TFT81050       // FYSETC with 5" (800x480)

  // Correct the resolution if not using the stock TFT panel.
  //#define TOUCH_UI_320x240
  //#define TOUCH_UI_480x272
  //#define TOUCH_UI_800x480

  // Mappings for boards with a standard RepRapDiscount Display connector
  //#define AO_EXP1_PINMAP      // AlephObjects CLCD UI EXP1 mapping
  //#define AO_EXP2_PINMAP      // AlephObjects CLCD UI EXP2 mapping
  //#define CR10_TFT_PINMAP     // Rudolph Riedel's CR10 pin mapping
  //#define S6_TFT_PINMAP       // FYSETC S6 pin mapping

  //#define OTHER_PIN_LAYOUT  // Define pins manually below
  #if ENABLED(OTHER_PIN_LAYOUT)
    // Pins for CS and MOD_RESET (PD) must be chosen
    #define CLCD_MOD_RESET  9
    #define CLCD_SPI_CS    10

    // If using software SPI, specify pins for SCLK, MOSI, MISO
    //#define CLCD_USE_SOFT_SPI
    #if ENABLED(CLCD_USE_SOFT_SPI)
      #define CLCD_SOFT_SPI_MOSI 11
      #define CLCD_SOFT_SPI_MISO 12
      #define CLCD_SOFT_SPI_SCLK 13
    #endif
  #endif

  // Display Orientation. An inverted (i.e. upside-down) display
  // is supported on the FT800. The FT810 and beyond also support
  // portrait and mirrored orientations.
  //#define TOUCH_UI_INVERTED
  //#define TOUCH_UI_PORTRAIT
  //#define TOUCH_UI_MIRRORED

  // UTF8 processing and rendering.
  // Unsupported characters are shown as '?'.
  //#define TOUCH_UI_USE_UTF8
  #if ENABLED(TOUCH_UI_USE_UTF8)
    // Western accents support. These accented characters use
    // combined bitmaps and require relatively little storage.
    #define TOUCH_UI_UTF8_WESTERN_CHARSET
    #if ENABLED(TOUCH_UI_UTF8_WESTERN_CHARSET)
      // Additional character groups. These characters require
      // full bitmaps and take up considerable storage:
      //#define TOUCH_UI_UTF8_SUPERSCRIPTS  // ¹ ² ³
      //#define TOUCH_UI_UTF8_COPYRIGHT     // © ®
      //#define TOUCH_UI_UTF8_GERMANIC      // ß
      //#define TOUCH_UI_UTF8_SCANDINAVIAN  // Æ Ð Ø Þ æ ð ø þ
      //#define TOUCH_UI_UTF8_PUNCTUATION   // « » ¿ ¡
      //#define TOUCH_UI_UTF8_CURRENCY      // ¢ £ ¤ ¥
      //#define TOUCH_UI_UTF8_ORDINALS      // º ª
      //#define TOUCH_UI_UTF8_MATHEMATICS   // ± × ÷
      //#define TOUCH_UI_UTF8_FRACTIONS     // ¼ ½ ¾
      //#define TOUCH_UI_UTF8_SYMBOLS       // µ ¶ ¦ § ¬
    #endif
  #endif

  // Use a smaller font when labels don't fit buttons
  #define TOUCH_UI_FIT_TEXT

  // Allow language selection from menu at run-time (otherwise use LCD_LANGUAGE)
  //#define LCD_LANGUAGE_1 en
  //#define LCD_LANGUAGE_2 fr
  //#define LCD_LANGUAGE_3 de
  //#define LCD_LANGUAGE_4 es
  //#define LCD_LANGUAGE_5 it

  // Use a numeric passcode for "Screen lock" keypad.
  // (recommended for smaller displays)
  //#define TOUCH_UI_PASSCODE

  // Output extra debug info for Touch UI events
  //#define TOUCH_UI_DEBUG

  // Developer menu (accessed by touching "About Printer" copyright text)
  //#define TOUCH_UI_DEVELOPER_MENU
#endif

//
// FSMC Graphical TFT
//
#if ENABLED(FSMC_GRAPHICAL_TFT)
  //#define TFT_MARLINUI_COLOR 0xFFFF // White
  //#define TFT_MARLINBG_COLOR 0x0000 // Black
  //#define TFT_DISABLED_COLOR 0x0003 // Almost black
  //#define TFT_BTCANCEL_COLOR 0xF800 // Red
  //#define TFT_BTARROWS_COLOR 0xDEE6 // 11011 110111 00110 Yellow
  //#define TFT_BTOKMENU_COLOR 0x145F // 00010 100010 11111 Cyan
#endif

//
// ADC Button Debounce
//
#if HAS_ADC_BUTTONS
  #define ADC_BUTTON_DEBOUNCE_DELAY 16  // Increase if buttons bounce or repeat too fast
#endif

// @section safety

/**
 * The watchdog hardware timer will do a reset and disable all outputs
 * if the firmware gets too overloaded to read the temperature sensors.
 *
 * If you find that watchdog reboot causes your AVR board to hang forever,
 * enable WATCHDOG_RESET_MANUAL to use a custom timer instead of WDTO.
 * NOTE: This method is less reliable as it can only catch hangups while
 * interrupts are enabled.
 */
#define USE_WATCHDOG
#if ENABLED(USE_WATCHDOG)
  //#define WATCHDOG_RESET_MANUAL
#endif

// @section lcd

/**
 * Babystepping enables movement of the axes by tiny increments without changing
 * the current position values. This feature is used primarily to adjust the Z
 * axis in the first layer of a print in real-time.
 *
 * Warning: Does not respect endstops!
 */
#define BABYSTEPPING
#if ENABLED(BABYSTEPPING)
  //#define INTEGRATED_BABYSTEPPING         // EXPERIMENTAL integration of babystepping into the Stepper ISR
  //#define BABYSTEP_WITHOUT_HOMING
  //#define BABYSTEP_XY                     // Also enable X/Y Babystepping. Not supported on DELTA!
  #define BABYSTEP_INVERT_Z false           // Change if Z babysteps should go the other way
<<<<<<< HEAD
  //#define BABYSTEP_MILLIMETER_UNITS       // Specify BABYSTEP_MULTIPLICATOR_(XY|Z) in mm instead of micro-steps
  #define BABYSTEP_MULTIPLICATOR_Z  4       // (steps or mm) Steps or millimeter distance for each Z babystep
  #define BABYSTEP_MULTIPLICATOR_XY 1       // (steps or mm) Steps or millimeter distance for each XY babystep
=======
  #define BABYSTEP_MULTIPLICATOR_Z  4       // Babysteps are very small. Increase for faster motion.
  #define BABYSTEP_MULTIPLICATOR_XY 1
>>>>>>> b054ccda

  #define DOUBLECLICK_FOR_Z_BABYSTEPPING  // Double-click on the Status Screen for Z Babystepping.
  #if ENABLED(DOUBLECLICK_FOR_Z_BABYSTEPPING)
    #define DOUBLECLICK_MAX_INTERVAL 1250   // Maximum interval between clicks, in milliseconds.
                                            // Note: Extra time may be added to mitigate controller latency.
    //#define BABYSTEP_ALWAYS_AVAILABLE     // Allow babystepping at all times (not just during movement).
    //#define MOVE_Z_WHEN_IDLE              // Jump to the move Z menu on doubleclick when printer is idle.
    #if ENABLED(MOVE_Z_WHEN_IDLE)
      #define MOVE_Z_IDLE_MULTIPLICATOR 1   // Multiply 1mm by this factor for the move step size.
    #endif
  #endif

  //#define BABYSTEP_DISPLAY_TOTAL          // Display total babysteps since last G28

  #define BABYSTEP_ZPROBE_OFFSET          // Combine M851 Z and Babystepping
  #if ENABLED(BABYSTEP_ZPROBE_OFFSET)
    //#define BABYSTEP_HOTEND_Z_OFFSET      // For multiple hotends, babystep relative Z offsets
    #define BABYSTEP_ZPROBE_GFX_OVERLAY   // Enable graphical overlay on Z-offset editor
  #endif
#endif

// @section extruder

/**
 * Linear Pressure Control v1.5
 *
 * Assumption: advance [steps] = k * (delta velocity [steps/s])
 * K=0 means advance disabled.
 *
 * NOTE: K values for LIN_ADVANCE 1.5 differ from earlier versions!
 *
 * Set K around 0.22 for 3mm PLA Direct Drive with ~6.5cm between the drive gear and heatbreak.
 * Larger K values will be needed for flexible filament and greater distances.
 * If this algorithm produces a higher speed offset than the extruder can handle (compared to E jerk)
 * print acceleration will be reduced during the affected moves to keep within the limit.
 *
 * See https://marlinfw.org/docs/features/lin_advance.html for full instructions.
 */
#define LIN_ADVANCE
#if ENABLED(LIN_ADVANCE)
  //#define EXTRA_LIN_ADVANCE_K // Enable for second linear advance constants
  #define LIN_ADVANCE_K 0.22    // Unit: mm compression per 1mm/s extruder speed
  //#define LA_DEBUG            // If enabled, this will generate debug information output over USB.
  #define EXPERIMENTAL_SCURVE // Enable this option to permit S-Curve Acceleration
#endif

// @section leveling

/**
 * Points to probe for all 3-point Leveling procedures.
 * Override if the automatically selected points are inadequate.
 */
#if EITHER(AUTO_BED_LEVELING_3POINT, AUTO_BED_LEVELING_UBL)
  //#define PROBE_PT_1_X 15
  //#define PROBE_PT_1_Y 180
  //#define PROBE_PT_2_X 15
  //#define PROBE_PT_2_Y 20
  //#define PROBE_PT_3_X 170
  //#define PROBE_PT_3_Y 20
#endif

/**
 * Probing Margins
 *
 * Override PROBING_MARGIN for each side of the build plate
 * Useful to get probe points to exact positions on targets or
 * to allow leveling to avoid plate clamps on only specific
 * sides of the bed. With NOZZLE_AS_PROBE negative values are
 * allowed, to permit probing outside the bed.
 *
 * If you are replacing the prior *_PROBE_BED_POSITION options,
 * LEFT and FRONT values in most cases will map directly over
 * RIGHT and REAR would be the inverse such as
 * (X/Y_BED_SIZE - RIGHT/BACK_PROBE_BED_POSITION)
 *
 * This will allow all positions to match at compilation, however
 * should the probe position be modified with M851XY then the
 * probe points will follow. This prevents any change from causing
 * the probe to be unable to reach any points.
 */
#if PROBE_SELECTED && !IS_KINEMATIC
  //#define PROBING_MARGIN_LEFT PROBING_MARGIN
  //#define PROBING_MARGIN_BACK PROBING_MARGIN
#endif

#if EITHER(MESH_BED_LEVELING, AUTO_BED_LEVELING_UBL)
  // Override the mesh area if the automatic (max) area is too large
  //#define MESH_MIN_X MESH_INSET
  //#define MESH_MIN_Y MESH_INSET
  //#define MESH_MAX_X X_BED_SIZE - (MESH_INSET)
  //#define MESH_MAX_Y Y_BED_SIZE - (MESH_INSET)
#endif

/**
 * Repeatedly attempt G29 leveling until it succeeds.
 * Stop after G29_MAX_RETRIES attempts.
 */
//#define G29_RETRY_AND_RECOVER
#if ENABLED(G29_RETRY_AND_RECOVER)
  #define G29_MAX_RETRIES 3
  #define G29_HALT_ON_FAILURE
  /**
   * Specify the GCODE commands that will be executed when leveling succeeds,
   * between attempts, and after the maximum number of retries have been tried.
   */
  #define G29_SUCCESS_COMMANDS "M117 Bed leveling done."
  #define G29_RECOVER_COMMANDS "M117 Probe failed. Rewiping.\nG28\nG12 P0 S12 T0"
  #define G29_FAILURE_COMMANDS "M117 Bed leveling failed.\nG0 Z10\nM300 P25 S880\nM300 P50 S0\nM300 P25 S880\nM300 P50 S0\nM300 P25 S880\nM300 P50 S0\nG4 S1"

#endif

/**
 * Thermal Probe Compensation
 * Probe measurements are adjusted to compensate for temperature distortion.
 * Use G76 to calibrate this feature. Use M871 to set values manually.
 * For a more detailed explanation of the process see G76_M871.cpp.
 */
#if HAS_BED_PROBE && TEMP_SENSOR_PROBE && TEMP_SENSOR_BED
  // Enable thermal first layer compensation using bed and probe temperatures
  #define PROBE_TEMP_COMPENSATION

  // Add additional compensation depending on hotend temperature
  // Note: this values cannot be calibrated and have to be set manually
  #if ENABLED(PROBE_TEMP_COMPENSATION)
    // Park position to wait for probe cooldown
    #define PTC_PARK_POS   { 0, 0, 100 }

    // Probe position to probe and wait for probe to reach target temperature
    #define PTC_PROBE_POS  { 90, 100 }

    // Enable additional compensation using hotend temperature
    // Note: this values cannot be calibrated automatically but have to be set manually
    //#define USE_TEMP_EXT_COMPENSATION

    // Probe temperature calibration generates a table of values starting at PTC_SAMPLE_START
    // (e.g. 30), in steps of PTC_SAMPLE_RES (e.g. 5) with PTC_SAMPLE_COUNT (e.g. 10) samples.

    //#define PTC_SAMPLE_START  30.0f
    //#define PTC_SAMPLE_RES    5.0f
    //#define PTC_SAMPLE_COUNT  10U

    // Bed temperature calibration builds a similar table.

    //#define BTC_SAMPLE_START  60.0f
    //#define BTC_SAMPLE_RES    5.0f
    //#define BTC_SAMPLE_COUNT  10U

    // The temperature the probe should be at while taking measurements during bed temperature
    // calibration.
    //#define BTC_PROBE_TEMP 30.0f

    // Height above Z=0.0f to raise the nozzle. Lowering this can help the probe to heat faster.
    // Note: the Z=0.0f offset is determined by the probe offset which can be set using M851.
    //#define PTC_PROBE_HEATING_OFFSET 0.5f

    // Height to raise the Z-probe between heating and taking the next measurement. Some probes
    // may fail to untrigger if they have been triggered for a long time, which can be solved by
    // increasing the height the probe is raised to.
    //#define PTC_PROBE_RAISE 15U

    // If the probe is outside of the defined range, use linear extrapolation using the closest
    // point and the PTC_LINEAR_EXTRAPOLATION'th next point. E.g. if set to 4 it will use data[0]
    // and data[4] to perform linear extrapolation for values below PTC_SAMPLE_START.
    //#define PTC_LINEAR_EXTRAPOLATION 4
  #endif
#endif

// @section extras

//
// G60/G61 Position Save and Return
//
//#define SAVED_POSITIONS 1         // Each saved position slot costs 12 bytes

//
// G2/G3 Arc Support
//
#define ARC_SUPPORT                 // Disable this feature to save ~3226 bytes
#if ENABLED(ARC_SUPPORT)
  #define MM_PER_ARC_SEGMENT      1 // (mm) Length (or minimum length) of each arc segment
  //#define ARC_SEGMENTS_PER_R    1 // Max segment length, MM_PER = Min
  #define MIN_ARC_SEGMENTS       24 // Minimum number of segments in a complete circle
  //#define ARC_SEGMENTS_PER_SEC 50 // Use feedrate to choose segment length (with MM_PER_ARC_SEGMENT as the minimum)
  #define N_ARC_CORRECTION       25 // Number of interpolated segments between corrections
  //#define ARC_P_CIRCLES           // Enable the 'P' parameter to specify complete circles
  //#define CNC_WORKSPACE_PLANES    // Allow G2/G3 to operate in XY, ZX, or YZ planes
#endif

// Support for G5 with XYZE destination and IJPQ offsets. Requires ~2666 bytes.
//#define BEZIER_CURVE_SUPPORT

/**
 * Direct Stepping
 *
 * Comparable to the method used by Klipper, G6 direct stepping significantly
 * reduces motion calculations, increases top printing speeds, and results in
 * less step aliasing by calculating all motions in advance.
 * Preparing your G-code: https://github.com/colinrgodsey/step-daemon
 */
//#define DIRECT_STEPPING

/**
 * G38 Probe Target
 *
 * This option adds G38.2 and G38.3 (probe towards target)
 * and optionally G38.4 and G38.5 (probe away from target).
 * Set MULTIPLE_PROBING for G38 to probe more than once.
 */
//#define G38_PROBE_TARGET
#if ENABLED(G38_PROBE_TARGET)
  //#define G38_PROBE_AWAY        // Include G38.4 and G38.5 to probe away from target
  #define G38_MINIMUM_MOVE 0.0275 // (mm) Minimum distance that will produce a move.
#endif

// Moves (or segments) with fewer steps than this will be joined with the next move
#define MIN_STEPS_PER_SEGMENT 6

/**
 * Minimum delay before and after setting the stepper DIR (in ns)
 *     0 : No delay (Expect at least 10µS since one Stepper ISR must transpire)
 *    20 : Minimum for TMC2xxx drivers
 *   200 : Minimum for A4988 drivers
 *   400 : Minimum for A5984 drivers
 *   500 : Minimum for LV8729 drivers (guess, no info in datasheet)
 *   650 : Minimum for DRV8825 drivers
 *  1500 : Minimum for TB6600 drivers (guess, no info in datasheet)
 * 15000 : Minimum for TB6560 drivers (guess, no info in datasheet)
 *
 * Override the default value based on the driver type set in Configuration.h.
 */
//#define MINIMUM_STEPPER_POST_DIR_DELAY 650
//#define MINIMUM_STEPPER_PRE_DIR_DELAY 650

/**
 * Minimum stepper driver pulse width (in µs)
 *   0 : Smallest possible width the MCU can produce, compatible with TMC2xxx drivers
 *   0 : Minimum 500ns for LV8729, adjusted in stepper.h
 *   1 : Minimum for A4988 and A5984 stepper drivers
 *   2 : Minimum for DRV8825 stepper drivers
 *   3 : Minimum for TB6600 stepper drivers
 *  30 : Minimum for TB6560 stepper drivers
 *
 * Override the default value based on the driver type set in Configuration.h.
 */
//#define MINIMUM_STEPPER_PULSE 2

/**
 * Maximum stepping rate (in Hz) the stepper driver allows
 *  If undefined, defaults to 1MHz / (2 * MINIMUM_STEPPER_PULSE)
 *  5000000 : Maximum for TMC2xxx stepper drivers
 *  1000000 : Maximum for LV8729 stepper driver
 *  500000  : Maximum for A4988 stepper driver
 *  250000  : Maximum for DRV8825 stepper driver
 *  150000  : Maximum for TB6600 stepper driver
 *   15000  : Maximum for TB6560 stepper driver
 *
 * Override the default value based on the driver type set in Configuration.h.
 */
//#define MAXIMUM_STEPPER_RATE 250000

// @section temperature

// Control heater 0 and heater 1 in parallel.
//#define HEATERS_PARALLEL

//===========================================================================
//================================= Buffers =================================
//===========================================================================

// @section motion

// The number of lineear moves that can be in the planner at once.
// The value of BLOCK_BUFFER_SIZE must be a power of 2 (e.g. 8, 16, 32)
#if BOTH(SDSUPPORT, DIRECT_STEPPING)
  #define BLOCK_BUFFER_SIZE  8
#elif ENABLED(SDSUPPORT)
  #define BLOCK_BUFFER_SIZE 32
#else
  #define BLOCK_BUFFER_SIZE 32
#endif

// @section serial

// The ASCII buffer for serial input
#define MAX_CMD_SIZE 96
#define BUFSIZE 32

// Transmission to Host Buffer Size
// To save 386 bytes of PROGMEM (and TX_BUFFER_SIZE+3 bytes of RAM) set to 0.
// To buffer a simple "ok" you need 4 bytes.
// For ADVANCED_OK (M105) you need 32 bytes.
// For debug-echo: 128 bytes for the optimal speed.
// Other output doesn't need to be that speedy.
// :[0, 2, 4, 8, 16, 32, 64, 128, 256]
#define TX_BUFFER_SIZE 32

// Host Receive Buffer Size
// Without XON/XOFF flow control (see SERIAL_XON_XOFF below) 32 bytes should be enough.
// To use flow control, set this buffer size to at least 1024 bytes.
// :[0, 2, 4, 8, 16, 32, 64, 128, 256, 512, 1024, 2048]
//#define RX_BUFFER_SIZE 1024

#if RX_BUFFER_SIZE >= 1024
  // Enable to have the controller send XON/XOFF control characters to
  // the host to signal the RX buffer is becoming full.
  //#define SERIAL_XON_XOFF
#endif

// Add M575 G-code to change the baud rate
//#define BAUD_RATE_GCODE

#if ENABLED(SDSUPPORT)
  // Enable this option to collect and display the maximum
  // RX queue usage after transferring a file to SD.
  //#define SERIAL_STATS_MAX_RX_QUEUED

  // Enable this option to collect and display the number
  // of dropped bytes after a file transfer to SD.
  //#define SERIAL_STATS_DROPPED_RX
#endif

/**
 * Emergency Command Parser
 *
 * Add a low-level parser to intercept certain commands as they
 * enter the serial receive buffer, so they cannot be blocked.
 * Currently handles M108, M112, M410, M876
 * NOTE: Not yet implemented for all platforms.
 */
//#define EMERGENCY_PARSER

// Bad Serial-connections can miss a received command by sending an 'ok'
// Therefore some clients abort after 30 seconds in a timeout.
// Some other clients start sending commands while receiving a 'wait'.
// This "wait" is only sent when the buffer is empty. 1 second is a good value here.
//#define NO_TIMEOUTS 1000 // Milliseconds

// Some clients will have this feature soon. This could make the NO_TIMEOUTS unnecessary.
//#define ADVANCED_OK

// Printrun may have trouble receiving long strings all at once.
// This option inserts short delays between lines of serial output.
#define SERIAL_OVERRUN_PROTECTION

// For serial echo, the number of digits after the decimal point
//#define SERIAL_FLOAT_PRECISION 4

// @section extras

/**
 * Extra Fan Speed
 * Adds a secondary fan speed for each print-cooling fan.
 *   'M106 P<fan> T3-255' : Set a secondary speed for <fan>
 *   'M106 P<fan> T2'     : Use the set secondary speed
 *   'M106 P<fan> T1'     : Restore the previous fan speed
 */
//#define EXTRA_FAN_SPEED

/**
 * Firmware-based and LCD-controlled retract
 *
 * Add G10 / G11 commands for automatic firmware-based retract / recover.
 * Use M207 and M208 to define parameters for retract / recover.
 *
 * Use M209 to enable or disable auto-retract.
 * With auto-retract enabled, all G1 E moves within the set range
 * will be converted to firmware-based retract/recover moves.
 *
 * Be sure to turn off auto-retract during filament change.
 *
 * Note that M207 / M208 / M209 settings are saved to EEPROM.
 *
 */
//#define FWRETRACT
#if ENABLED(FWRETRACT)
  #define FWRETRACT_AUTORETRACT           // Override slicer retractions
  #if ENABLED(FWRETRACT_AUTORETRACT)
    #define MIN_AUTORETRACT 0.1           // (mm) Don't convert E moves under this length
    #define MAX_AUTORETRACT 10.0          // (mm) Don't convert E moves over this length
  #endif
  #define RETRACT_LENGTH 3                // (mm) Default retract length (positive value)
  #define RETRACT_LENGTH_SWAP 13          // (mm) Default swap retract length (positive value)
  #define RETRACT_FEEDRATE 45             // (mm/s) Default feedrate for retracting
  #define RETRACT_ZRAISE 0                // (mm) Default retract Z-raise
  #define RETRACT_RECOVER_LENGTH 0        // (mm) Default additional recover length (added to retract length on recover)
  #define RETRACT_RECOVER_LENGTH_SWAP 0   // (mm) Default additional swap recover length (added to retract length on recover from toolchange)
  #define RETRACT_RECOVER_FEEDRATE 8      // (mm/s) Default feedrate for recovering from retraction
  #define RETRACT_RECOVER_FEEDRATE_SWAP 8 // (mm/s) Default feedrate for recovering from swap retraction
  #if ENABLED(MIXING_EXTRUDER)
    //#define RETRACT_SYNC_MIXING         // Retract and restore all mixing steppers simultaneously
  #endif
#endif

/**
 * Universal tool change settings.
 * Applies to all types of extruders except where explicitly noted.
 */
#if EXTRUDERS > 1
  // Z raise distance for tool-change, as needed for some extruders
  #define TOOLCHANGE_ZRAISE                 2 // (mm)
  //#define TOOLCHANGE_ZRAISE_BEFORE_RETRACT  // Apply raise before swap retraction (if enabled)
  //#define TOOLCHANGE_NO_RETURN              // Never return to previous position on tool-change
  #if ENABLED(TOOLCHANGE_NO_RETURN)
    //#define EVENT_GCODE_AFTER_TOOLCHANGE "G12X"   // Extra G-code to run after tool-change
  #endif

  /**
   * Retract and prime filament on tool-change to reduce
   * ooze and stringing and to get cleaner transitions.
   */
  //#define TOOLCHANGE_FILAMENT_SWAP
  #if ENABLED(TOOLCHANGE_FILAMENT_SWAP)
    // Load / Unload
    #define TOOLCHANGE_FS_LENGTH              12  // (mm) Load / Unload length
    #define TOOLCHANGE_FS_EXTRA_RESUME_LENGTH  0  // (mm) Extra length for better restart, fine tune by LCD/Gcode)
    #define TOOLCHANGE_FS_RETRACT_SPEED   (50*60) // (mm/m) (Unloading)
    #define TOOLCHANGE_FS_UNRETRACT_SPEED (25*60) // (mm/m) (On SINGLENOZZLE or Bowden loading must be slowed down)

    // Longer prime to clean out a SINGLENOZZLE
    #define TOOLCHANGE_FS_EXTRA_PRIME          0  // (mm) Extra priming length
    #define TOOLCHANGE_FS_PRIME_SPEED    (4.6*60) // (mm/m) Extra priming feedrate
    #define TOOLCHANGE_FS_WIPE_RETRACT         0  // (mm/m) Retract before cooling for less stringing, better wipe, etc.

    // Cool after prime to reduce stringing
    #define TOOLCHANGE_FS_FAN                 -1  // Fan index or -1 to skip
    #define TOOLCHANGE_FS_FAN_SPEED          255  // 0-255
    #define TOOLCHANGE_FS_FAN_TIME            10  // (seconds)

    // Swap uninitialized extruder with TOOLCHANGE_FS_PRIME_SPEED for all lengths (recover + prime)
    // (May break filament if not retracted beforehand.)
    //#define TOOLCHANGE_FS_INIT_BEFORE_SWAP

    // Prime on the first T0 (If other, TOOLCHANGE_FS_INIT_BEFORE_SWAP applied)
    // Enable it (M217 V[0/1]) before printing, to avoid unwanted priming on host connect
    //#define TOOLCHANGE_FS_PRIME_FIRST_USED

    /**
     * Tool Change Migration
     * This feature provides G-code and LCD options to switch tools mid-print.
     * All applicable tool properties are migrated so the print can continue.
     * Tools must be closely matching and other restrictions may apply.
     * Useful to:
     *   - Change filament color without interruption
     *   - Switch spools automatically on filament runout
     *   - Switch to a different nozzle on an extruder jam
     */
    #define TOOLCHANGE_MIGRATION_FEATURE

  #endif

  /**
   * Position to park head during tool change.
   * Doesn't apply to SWITCHING_TOOLHEAD, DUAL_X_CARRIAGE, or PARKING_EXTRUDER
   */
  //#define TOOLCHANGE_PARK
  #if ENABLED(TOOLCHANGE_PARK)
    #define TOOLCHANGE_PARK_XY    { X_MIN_POS + 10, Y_MIN_POS + 10 }
    #define TOOLCHANGE_PARK_XY_FEEDRATE 6000  // (mm/m)
    //#define TOOLCHANGE_PARK_X_ONLY          // X axis only move
    //#define TOOLCHANGE_PARK_Y_ONLY          // Y axis only move
  #endif
#endif // EXTRUDERS > 1

/**
 * Advanced Pause
 * Experimental feature for filament change support and for parking the nozzle when paused.
 * Adds the GCode M600 for initiating filament change.
 * If PARK_HEAD_ON_PAUSE enabled, adds the GCode M125 to pause printing and park the nozzle.
 *
 * Requires an LCD display.
 * Requires NOZZLE_PARK_FEATURE.
 * This feature is required for the default FILAMENT_RUNOUT_SCRIPT.
 */
//#define ADVANCED_PAUSE_FEATURE
#if ENABLED(ADVANCED_PAUSE_FEATURE)
  #define PAUSE_PARK_RETRACT_FEEDRATE         60  // (mm/s) Initial retract feedrate.
  #define PAUSE_PARK_RETRACT_LENGTH            2  // (mm) Initial retract.
                                                  // This short retract is done immediately, before parking the nozzle.
  #define FILAMENT_CHANGE_UNLOAD_FEEDRATE     10  // (mm/s) Unload filament feedrate. This can be pretty fast.
  #define FILAMENT_CHANGE_UNLOAD_ACCEL        25  // (mm/s^2) Lower acceleration may allow a faster feedrate.
  #define FILAMENT_CHANGE_UNLOAD_LENGTH      100  // (mm) The length of filament for a complete unload.
                                                  //   For Bowden, the full length of the tube and nozzle.
                                                  //   For direct drive, the full length of the nozzle.
                                                  //   Set to 0 for manual unloading.
  #define FILAMENT_CHANGE_SLOW_LOAD_FEEDRATE   6  // (mm/s) Slow move when starting load.
  #define FILAMENT_CHANGE_SLOW_LOAD_LENGTH     0  // (mm) Slow length, to allow time to insert material.
                                                  // 0 to disable start loading and skip to fast load only
  #define FILAMENT_CHANGE_FAST_LOAD_FEEDRATE   6  // (mm/s) Load filament feedrate. This can be pretty fast.
  #define FILAMENT_CHANGE_FAST_LOAD_ACCEL     25  // (mm/s^2) Lower acceleration may allow a faster feedrate.
  #define FILAMENT_CHANGE_FAST_LOAD_LENGTH     0  // (mm) Load length of filament, from extruder gear to nozzle.
                                                  //   For Bowden, the full length of the tube and nozzle.
                                                  //   For direct drive, the full length of the nozzle.
  //#define ADVANCED_PAUSE_CONTINUOUS_PURGE       // Purge continuously up to the purge length until interrupted.
  #define ADVANCED_PAUSE_PURGE_FEEDRATE        3  // (mm/s) Extrude feedrate (after loading). Should be slower than load feedrate.
  #define ADVANCED_PAUSE_PURGE_LENGTH         50  // (mm) Length to extrude after loading.
                                                  //   Set to 0 for manual extrusion.
                                                  //   Filament can be extruded repeatedly from the Filament Change menu
                                                  //   until extrusion is consistent, and to purge old filament.
  #define ADVANCED_PAUSE_RESUME_PRIME          0  // (mm) Extra distance to prime nozzle after returning from park.
  //#define ADVANCED_PAUSE_FANS_PAUSE             // Turn off print-cooling fans while the machine is paused.

                                                  // Filament Unload does a Retract, Delay, and Purge first:
  #define FILAMENT_UNLOAD_PURGE_RETRACT       13  // (mm) Unload initial retract length.
  #define FILAMENT_UNLOAD_PURGE_DELAY       5000  // (ms) Delay for the filament to cool after retract.
  #define FILAMENT_UNLOAD_PURGE_LENGTH         8  // (mm) An unretract is done, then this length is purged.
  #define FILAMENT_UNLOAD_PURGE_FEEDRATE      25  // (mm/s) feedrate to purge before unload

  #define PAUSE_PARK_NOZZLE_TIMEOUT           45  // (seconds) Time limit before the nozzle is turned off for safety.
  #define FILAMENT_CHANGE_ALERT_BEEPS         10  // Number of alert beeps to play when a response is needed.
  #define PAUSE_PARK_NO_STEPPER_TIMEOUT           // Enable for XYZ steppers to stay powered on during filament change.

  //#define PARK_HEAD_ON_PAUSE                    // Park the nozzle during pause and filament change.
  //#define HOME_BEFORE_FILAMENT_CHANGE           // If needed, home before parking for filament change

  //#define FILAMENT_LOAD_UNLOAD_GCODES           // Add M701/M702 Load/Unload G-codes, plus Load/Unload in the LCD Prepare menu.
  //#define FILAMENT_UNLOAD_ALL_EXTRUDERS         // Allow M702 to unload all extruders above a minimum target temp (as set by M302)
#endif

// @section tmc

/**
 * TMC26X Stepper Driver options
 *
 * The TMC26XStepper library is required for this stepper driver.
 * https://github.com/trinamic/TMC26XStepper
 */
#if HAS_DRIVER(TMC26X)

  #if AXIS_DRIVER_TYPE_X(TMC26X)
    #define X_MAX_CURRENT     1000  // (mA)
    #define X_SENSE_RESISTOR    91  // (mOhms)
    #define X_MICROSTEPS        16  // Number of microsteps
  #endif

  #if AXIS_DRIVER_TYPE_X2(TMC26X)
    #define X2_MAX_CURRENT    1000
    #define X2_SENSE_RESISTOR   91
    #define X2_MICROSTEPS       16
  #endif

  #if AXIS_DRIVER_TYPE_Y(TMC26X)
    #define Y_MAX_CURRENT     1000
    #define Y_SENSE_RESISTOR    91
    #define Y_MICROSTEPS        16
  #endif

  #if AXIS_DRIVER_TYPE_Y2(TMC26X)
    #define Y2_MAX_CURRENT    1000
    #define Y2_SENSE_RESISTOR   91
    #define Y2_MICROSTEPS       16
  #endif

  #if AXIS_DRIVER_TYPE_Z(TMC26X)
    #define Z_MAX_CURRENT     1000
    #define Z_SENSE_RESISTOR    91
    #define Z_MICROSTEPS        16
  #endif

  #if AXIS_DRIVER_TYPE_Z2(TMC26X)
    #define Z2_MAX_CURRENT    1000
    #define Z2_SENSE_RESISTOR   91
    #define Z2_MICROSTEPS       16
  #endif

  #if AXIS_DRIVER_TYPE_Z3(TMC26X)
    #define Z3_MAX_CURRENT    1000
    #define Z3_SENSE_RESISTOR   91
    #define Z3_MICROSTEPS       16
  #endif

  #if AXIS_DRIVER_TYPE_Z4(TMC26X)
    #define Z4_MAX_CURRENT    1000
    #define Z4_SENSE_RESISTOR   91
    #define Z4_MICROSTEPS       16
  #endif

  #if AXIS_DRIVER_TYPE_E0(TMC26X)
    #define E0_MAX_CURRENT    1000
    #define E0_SENSE_RESISTOR   91
    #define E0_MICROSTEPS       16
  #endif

  #if AXIS_DRIVER_TYPE_E1(TMC26X)
    #define E1_MAX_CURRENT    1000
    #define E1_SENSE_RESISTOR   91
    #define E1_MICROSTEPS       16
  #endif

  #if AXIS_DRIVER_TYPE_E2(TMC26X)
    #define E2_MAX_CURRENT    1000
    #define E2_SENSE_RESISTOR   91
    #define E2_MICROSTEPS       16
  #endif

  #if AXIS_DRIVER_TYPE_E3(TMC26X)
    #define E3_MAX_CURRENT    1000
    #define E3_SENSE_RESISTOR   91
    #define E3_MICROSTEPS       16
  #endif

  #if AXIS_DRIVER_TYPE_E4(TMC26X)
    #define E4_MAX_CURRENT    1000
    #define E4_SENSE_RESISTOR   91
    #define E4_MICROSTEPS       16
  #endif

  #if AXIS_DRIVER_TYPE_E5(TMC26X)
    #define E5_MAX_CURRENT    1000
    #define E5_SENSE_RESISTOR   91
    #define E5_MICROSTEPS       16
  #endif

  #if AXIS_DRIVER_TYPE_E6(TMC26X)
    #define E6_MAX_CURRENT    1000
    #define E6_SENSE_RESISTOR   91
    #define E6_MICROSTEPS       16
  #endif

  #if AXIS_DRIVER_TYPE_E7(TMC26X)
    #define E7_MAX_CURRENT    1000
    #define E7_SENSE_RESISTOR   91
    #define E7_MICROSTEPS       16
  #endif

#endif // TMC26X

// @section tmc_smart

/**
 * To use TMC2130, TMC2160, TMC2660, TMC5130, TMC5160 stepper drivers in SPI mode
 * connect your SPI pins to the hardware SPI interface on your board and define
 * the required CS pins in your `pins_MYBOARD.h` file. (e.g., RAMPS 1.4 uses AUX3
 * pins `X_CS_PIN 53`, `Y_CS_PIN 49`, etc.).
 * You may also use software SPI if you wish to use general purpose IO pins.
 *
 * To use TMC2208 stepper UART-configurable stepper drivers connect #_SERIAL_TX_PIN
 * to the driver side PDN_UART pin with a 1K resistor.
 * To use the reading capabilities, also connect #_SERIAL_RX_PIN to PDN_UART without
 * a resistor.
 * The drivers can also be used with hardware serial.
 *
 * TMCStepper library is required to use TMC stepper drivers.
 * https://github.com/teemuatlut/TMCStepper
 */
#if HAS_TRINAMIC_CONFIG

  #define HOLD_MULTIPLIER    0.5  // Scales down the holding current from run current
  #define INTERPOLATE       true  // Interpolate X/Y/Z_MICROSTEPS to 256

  #if AXIS_IS_TMC(X)
    #define X_CURRENT       800        // (mA) RMS current. Multiply by 1.414 for peak current.
    #define X_CURRENT_HOME  X_CURRENT  // (mA) RMS current for sensorless homing
    #define X_MICROSTEPS     16    // 0..256
    #define X_RSENSE          0.11
    #define X_CHAIN_POS      -1    // <=0 : Not chained. 1 : MCU MOSI connected. 2 : Next in chain, ...
  #endif

  #if AXIS_IS_TMC(X2)
    #define X2_CURRENT      800
    #define X2_CURRENT_HOME X2_CURRENT
    #define X2_MICROSTEPS    16
    #define X2_RSENSE         0.11
    #define X2_CHAIN_POS     -1
  #endif

  #if AXIS_IS_TMC(Y)
    #define Y_CURRENT       800
    #define Y_CURRENT_HOME  Y_CURRENT
    #define Y_MICROSTEPS     16
    #define Y_RSENSE          0.11
    #define Y_CHAIN_POS      -1
  #endif

  #if AXIS_IS_TMC(Y2)
    #define Y2_CURRENT      800
    #define Y2_CURRENT_HOME Y2_CURRENT
    #define Y2_MICROSTEPS    16
    #define Y2_RSENSE         0.11
    #define Y2_CHAIN_POS     -1
  #endif

  #if AXIS_IS_TMC(Z)
    #define Z_CURRENT       800
    #define Z_CURRENT_HOME  Z_CURRENT
    #define Z_MICROSTEPS     16
    #define Z_RSENSE          0.11
    #define Z_CHAIN_POS      -1
  #endif

  #if AXIS_IS_TMC(Z2)
    #define Z2_CURRENT      800
    #define Z2_CURRENT_HOME Z2_CURRENT
    #define Z2_MICROSTEPS    16
    #define Z2_RSENSE         0.11
    #define Z2_CHAIN_POS     -1
  #endif

  #if AXIS_IS_TMC(Z3)
    #define Z3_CURRENT      800
    #define Z3_CURRENT_HOME Z3_CURRENT
    #define Z3_MICROSTEPS    16
    #define Z3_RSENSE         0.11
    #define Z3_CHAIN_POS     -1
  #endif

  #if AXIS_IS_TMC(Z4)
    #define Z4_CURRENT      800
    #define Z4_CURRENT_HOME Z4_CURRENT
    #define Z4_MICROSTEPS    16
    #define Z4_RSENSE         0.11
    #define Z4_CHAIN_POS     -1
  #endif

  #if AXIS_IS_TMC(E0)
    #define E0_CURRENT      800
    #define E0_MICROSTEPS    16
    #define E0_RSENSE         0.11
    #define E0_CHAIN_POS     -1
  #endif

  #if AXIS_IS_TMC(E1)
    #define E1_CURRENT      800
    #define E1_MICROSTEPS    16
    #define E1_RSENSE         0.11
    #define E1_CHAIN_POS     -1
  #endif

  #if AXIS_IS_TMC(E2)
    #define E2_CURRENT      800
    #define E2_MICROSTEPS    16
    #define E2_RSENSE         0.11
    #define E2_CHAIN_POS     -1
  #endif

  #if AXIS_IS_TMC(E3)
    #define E3_CURRENT      800
    #define E3_MICROSTEPS    16
    #define E3_RSENSE         0.11
    #define E3_CHAIN_POS     -1
  #endif

  #if AXIS_IS_TMC(E4)
    #define E4_CURRENT      800
    #define E4_MICROSTEPS    16
    #define E4_RSENSE         0.11
    #define E4_CHAIN_POS     -1
  #endif

  #if AXIS_IS_TMC(E5)
    #define E5_CURRENT      800
    #define E5_MICROSTEPS    16
    #define E5_RSENSE         0.11
    #define E5_CHAIN_POS     -1
  #endif

  #if AXIS_IS_TMC(E6)
    #define E6_CURRENT      800
    #define E6_MICROSTEPS    16
    #define E6_RSENSE         0.11
    #define E6_CHAIN_POS     -1
  #endif

  #if AXIS_IS_TMC(E7)
    #define E7_CURRENT      800
    #define E7_MICROSTEPS    16
    #define E7_RSENSE         0.11
    #define E7_CHAIN_POS     -1
  #endif

  /**
   * Override default SPI pins for TMC2130, TMC2160, TMC2660, TMC5130 and TMC5160 drivers here.
   * The default pins can be found in your board's pins file.
   */
  //#define X_CS_PIN          -1
  //#define Y_CS_PIN          -1
  //#define Z_CS_PIN          -1
  //#define X2_CS_PIN         -1
  //#define Y2_CS_PIN         -1
  //#define Z2_CS_PIN         -1
  //#define Z3_CS_PIN         -1
  //#define E0_CS_PIN         -1
  //#define E1_CS_PIN         -1
  //#define E2_CS_PIN         -1
  //#define E3_CS_PIN         -1
  //#define E4_CS_PIN         -1
  //#define E5_CS_PIN         -1
  //#define E6_CS_PIN         -1
  //#define E7_CS_PIN         -1

  /**
   * Software option for SPI driven drivers (TMC2130, TMC2160, TMC2660, TMC5130 and TMC5160).
   * The default SW SPI pins are defined the respective pins files,
   * but you can override or define them here.
   */
  //#define TMC_USE_SW_SPI
  //#define TMC_SW_MOSI       -1
  //#define TMC_SW_MISO       -1
  //#define TMC_SW_SCK        -1

  /**
   * Four TMC2209 drivers can use the same HW/SW serial port with hardware configured addresses.
   * Set the address using jumpers on pins MS1 and MS2.
   * Address | MS1  | MS2
   *       0 | LOW  | LOW
   *       1 | HIGH | LOW
   *       2 | LOW  | HIGH
   *       3 | HIGH | HIGH
   *
   * Set *_SERIAL_TX_PIN and *_SERIAL_RX_PIN to match for all drivers
   * on the same serial port, either here or in your board's pins file.
   */
  #define  X_SLAVE_ADDRESS 0
  #define  Y_SLAVE_ADDRESS 0
  #define  Z_SLAVE_ADDRESS 0
  #define X2_SLAVE_ADDRESS 0
  #define Y2_SLAVE_ADDRESS 0
  #define Z2_SLAVE_ADDRESS 0
  #define Z3_SLAVE_ADDRESS 0
  #define Z4_SLAVE_ADDRESS 0
  #define E0_SLAVE_ADDRESS 0
  #define E1_SLAVE_ADDRESS 0
  #define E2_SLAVE_ADDRESS 0
  #define E3_SLAVE_ADDRESS 0
  #define E4_SLAVE_ADDRESS 0
  #define E5_SLAVE_ADDRESS 0
  #define E6_SLAVE_ADDRESS 0
  #define E7_SLAVE_ADDRESS 0

  /**
   * Software enable
   *
   * Use for drivers that do not use a dedicated enable pin, but rather handle the same
   * function through a communication line such as SPI or UART.
   */
  //#define SOFTWARE_DRIVER_ENABLE

  /**
   * TMC2130, TMC2160, TMC2208, TMC2209, TMC5130 and TMC5160 only
   * Use Trinamic's ultra quiet stepping mode.
   * When disabled, Marlin will use spreadCycle stepping mode.
   */
  #define STEALTHCHOP_XY
  #define STEALTHCHOP_Z
  #define STEALTHCHOP_E

  /**
   * Optimize spreadCycle chopper parameters by using predefined parameter sets
   * or with the help of an example included in the library.
   * Provided parameter sets are
   * CHOPPER_DEFAULT_12V
   * CHOPPER_DEFAULT_19V
   * CHOPPER_DEFAULT_24V
   * CHOPPER_DEFAULT_36V
   * CHOPPER_PRUSAMK3_24V // Imported parameters from the official Prusa firmware for MK3 (24V)
   * CHOPPER_MARLIN_119   // Old defaults from Marlin v1.1.9
   *
   * Define you own with
   * { <off_time[1..15]>, <hysteresis_end[-3..12]>, hysteresis_start[1..8] }
   */
  #define CHOPPER_TIMING CHOPPER_DEFAULT_12V

  /**
   * Monitor Trinamic drivers
   * for error conditions like overtemperature and short to ground.
   * To manage over-temp Marlin can decrease the driver current until the error condition clears.
   * Other detected conditions can be used to stop the current print.
   * Relevant g-codes:
   * M906 - Set or get motor current in milliamps using axis codes X, Y, Z, E. Report values if no axis codes given.
   * M911 - Report stepper driver overtemperature pre-warn condition.
   * M912 - Clear stepper driver overtemperature pre-warn condition flag.
   * M122 - Report driver parameters (Requires TMC_DEBUG)
   */
  //#define MONITOR_DRIVER_STATUS

  #if ENABLED(MONITOR_DRIVER_STATUS)
    #define CURRENT_STEP_DOWN     50  // [mA]
    #define REPORT_CURRENT_CHANGE
    #define STOP_ON_ERROR
  #endif

  /**
   * TMC2130, TMC2160, TMC2208, TMC2209, TMC5130 and TMC5160 only
   * The driver will switch to spreadCycle when stepper speed is over HYBRID_THRESHOLD.
   * This mode allows for faster movements at the expense of higher noise levels.
   * STEALTHCHOP_(XY|Z|E) must be enabled to use HYBRID_THRESHOLD.
   * M913 X/Y/Z/E to live tune the setting
   */
  //#define HYBRID_THRESHOLD

  #define X_HYBRID_THRESHOLD     100  // [mm/s]
  #define X2_HYBRID_THRESHOLD    100
  #define Y_HYBRID_THRESHOLD     100
  #define Y2_HYBRID_THRESHOLD    100
  #define Z_HYBRID_THRESHOLD       3
  #define Z2_HYBRID_THRESHOLD      3
  #define Z3_HYBRID_THRESHOLD      3
  #define Z4_HYBRID_THRESHOLD      3
  #define E0_HYBRID_THRESHOLD     30
  #define E1_HYBRID_THRESHOLD     30
  #define E2_HYBRID_THRESHOLD     30
  #define E3_HYBRID_THRESHOLD     30
  #define E4_HYBRID_THRESHOLD     30
  #define E5_HYBRID_THRESHOLD     30
  #define E6_HYBRID_THRESHOLD     30
  #define E7_HYBRID_THRESHOLD     30

  /**
   * Use StallGuard2 to home / probe X, Y, Z.
   *
   * TMC2130, TMC2160, TMC2209, TMC2660, TMC5130, and TMC5160 only
   * Connect the stepper driver's DIAG1 pin to the X/Y endstop pin.
   * X, Y, and Z homing will always be done in spreadCycle mode.
   *
   * X/Y/Z_STALL_SENSITIVITY is the default stall threshold.
   * Use M914 X Y Z to set the stall threshold at runtime:
   *
   *  Sensitivity   TMC2209   Others
   *    HIGHEST       255      -64    (Too sensitive => False positive)
   *    LOWEST         0        63    (Too insensitive => No trigger)
   *
   * It is recommended to set HOMING_BUMP_MM to { 0, 0, 0 }.
   *
   * SPI_ENDSTOPS  *** Beta feature! *** TMC2130 Only ***
   * Poll the driver through SPI to determine load when homing.
   * Removes the need for a wire from DIAG1 to an endstop pin.
   *
   * IMPROVE_HOMING_RELIABILITY tunes acceleration and jerk when
   * homing and adds a guard period for endstop triggering.
   */
  #define SENSORLESS_HOMING // StallGuard capable drivers only

  #if EITHER(SENSORLESS_HOMING, SENSORLESS_PROBING)
    // TMC2209: 0...255. TMC2130: -64...63
    #define X_STALL_SENSITIVITY 90
    #define X2_STALL_SENSITIVITY X_STALL_SENSITIVITY
    #define Y_STALL_SENSITIVITY 90
    #define Y2_STALL_SENSITIVITY Y_STALL_SENSITIVITY
    //#define Z_STALL_SENSITIVITY  8
    //#define Z2_STALL_SENSITIVITY Z_STALL_SENSITIVITY
    //#define Z3_STALL_SENSITIVITY Z_STALL_SENSITIVITY
    //#define Z4_STALL_SENSITIVITY Z_STALL_SENSITIVITY
    //#define SPI_ENDSTOPS              // TMC2130 only
    //#define IMPROVE_HOMING_RELIABILITY
  #endif

  /**
   * TMC Homing stepper phase.
   *
   * Improve homing repeatability by homing to stepper coil's nearest absolute
   * phase position. Trinamic drivers use a stepper phase table with 1024 values
   * spanning 4 full steps with 256 positions each (ergo, 1024 positions).
   * Full step positions (128, 384, 640, 896) have the highest holding torque.
   *
   * Values from 0..1023, -1 to disable homing phase for that axis.
   */
   //#define TMC_HOME_PHASE { 896, 896, 896 }

  /**
   * Beta feature!
   * Create a 50/50 square wave step pulse optimal for stepper drivers.
   */
  #define SQUARE_WAVE_STEPPING

  /**
   * Enable M122 debugging command for TMC stepper drivers.
   * M122 S0/1 will enable continous reporting.
   */
  #define TMC_DEBUG

  /**
   * You can set your own advanced settings by filling in predefined functions.
   * A list of available functions can be found on the library github page
   * https://github.com/teemuatlut/TMCStepper
   *
   * Example:
   * #define TMC_ADV() { \
   *   stepperX.diag0_otpw(1); \
   *   stepperY.intpol(0); \
   * }
   */
  #define TMC_ADV() {  }

#endif // HAS_TRINAMIC_CONFIG

// @section L64XX

/**
 * L64XX Stepper Driver options
 *
 * Arduino-L6470 library (0.8.0 or higher) is required.
 * https://github.com/ameyer/Arduino-L6470
 *
 * Requires the following to be defined in your pins_YOUR_BOARD file
 *     L6470_CHAIN_SCK_PIN
 *     L6470_CHAIN_MISO_PIN
 *     L6470_CHAIN_MOSI_PIN
 *     L6470_CHAIN_SS_PIN
 *     ENABLE_RESET_L64XX_CHIPS(Q)  where Q is 1 to enable and 0 to reset
 */

#if HAS_L64XX

  //#define L6470_CHITCHAT        // Display additional status info

  #if AXIS_IS_L64XX(X)
    #define X_MICROSTEPS       128  // Number of microsteps (VALID: 1, 2, 4, 8, 16, 32, 128) - L6474 max is 16
    #define X_OVERCURRENT     2000  // (mA) Current where the driver detects an over current
                                    //   L6470 & L6474 - VALID: 375 x (1 - 16) - 6A max - rounds down
                                    //   POWERSTEP01: VALID: 1000 x (1 - 32) - 32A max - rounds down
    #define X_STALLCURRENT    1500  // (mA) Current where the driver detects a stall (VALID: 31.25 * (1-128) -  4A max - rounds down)
                                    //   L6470 & L6474 - VALID: 31.25 * (1-128) -  4A max - rounds down
                                    //   POWERSTEP01: VALID: 200 x (1 - 32) - 6.4A max - rounds down
                                    //   L6474 - STALLCURRENT setting is used to set the nominal (TVAL) current
    #define X_MAX_VOLTAGE      127  // 0-255, Maximum effective voltage seen by stepper - not used by L6474
    #define X_CHAIN_POS         -1  // Position in SPI chain, 0=Not in chain, 1=Nearest MOSI
    #define X_SLEW_RATE          1  // 0-3, Slew 0 is slowest, 3 is fastest
  #endif

  #if AXIS_IS_L64XX(X2)
    #define X2_MICROSTEPS      128
    #define X2_OVERCURRENT    2000
    #define X2_STALLCURRENT   1500
    #define X2_MAX_VOLTAGE     127
    #define X2_CHAIN_POS        -1
    #define X2_SLEW_RATE         1
  #endif

  #if AXIS_IS_L64XX(Y)
    #define Y_MICROSTEPS       128
    #define Y_OVERCURRENT     2000
    #define Y_STALLCURRENT    1500
    #define Y_MAX_VOLTAGE      127
    #define Y_CHAIN_POS         -1
    #define Y_SLEW_RATE          1
  #endif

  #if AXIS_IS_L64XX(Y2)
    #define Y2_MICROSTEPS      128
    #define Y2_OVERCURRENT    2000
    #define Y2_STALLCURRENT   1500
    #define Y2_MAX_VOLTAGE     127
    #define Y2_CHAIN_POS        -1
    #define Y2_SLEW_RATE         1
  #endif

  #if AXIS_IS_L64XX(Z)
    #define Z_MICROSTEPS       128
    #define Z_OVERCURRENT     2000
    #define Z_STALLCURRENT    1500
    #define Z_MAX_VOLTAGE      127
    #define Z_CHAIN_POS         -1
    #define Z_SLEW_RATE          1
  #endif

  #if AXIS_IS_L64XX(Z2)
    #define Z2_MICROSTEPS      128
    #define Z2_OVERCURRENT    2000
    #define Z2_STALLCURRENT   1500
    #define Z2_MAX_VOLTAGE     127
    #define Z2_CHAIN_POS        -1
    #define Z2_SLEW_RATE         1
  #endif

  #if AXIS_IS_L64XX(Z3)
    #define Z3_MICROSTEPS      128
    #define Z3_OVERCURRENT    2000
    #define Z3_STALLCURRENT   1500
    #define Z3_MAX_VOLTAGE     127
    #define Z3_CHAIN_POS        -1
    #define Z3_SLEW_RATE         1
  #endif

  #if AXIS_IS_L64XX(Z4)
    #define Z4_MICROSTEPS      128
    #define Z4_OVERCURRENT    2000
    #define Z4_STALLCURRENT   1500
    #define Z4_MAX_VOLTAGE     127
    #define Z4_CHAIN_POS        -1
    #define Z4_SLEW_RATE         1
  #endif

  #if AXIS_IS_L64XX(E0)
    #define E0_MICROSTEPS      128
    #define E0_OVERCURRENT    2000
    #define E0_STALLCURRENT   1500
    #define E0_MAX_VOLTAGE     127
    #define E0_CHAIN_POS        -1
    #define E0_SLEW_RATE         1
  #endif

  #if AXIS_IS_L64XX(E1)
    #define E1_MICROSTEPS      128
    #define E1_OVERCURRENT    2000
    #define E1_STALLCURRENT   1500
    #define E1_MAX_VOLTAGE     127
    #define E1_CHAIN_POS        -1
    #define E1_SLEW_RATE         1
  #endif

  #if AXIS_IS_L64XX(E2)
    #define E2_MICROSTEPS      128
    #define E2_OVERCURRENT    2000
    #define E2_STALLCURRENT   1500
    #define E2_MAX_VOLTAGE     127
    #define E2_CHAIN_POS        -1
    #define E2_SLEW_RATE         1
  #endif

  #if AXIS_IS_L64XX(E3)
    #define E3_MICROSTEPS      128
    #define E3_OVERCURRENT    2000
    #define E3_STALLCURRENT   1500
    #define E3_MAX_VOLTAGE     127
    #define E3_CHAIN_POS        -1
    #define E3_SLEW_RATE         1
  #endif

  #if AXIS_IS_L64XX(E4)
    #define E4_MICROSTEPS      128
    #define E4_OVERCURRENT    2000
    #define E4_STALLCURRENT   1500
    #define E4_MAX_VOLTAGE     127
    #define E4_CHAIN_POS        -1
    #define E4_SLEW_RATE         1
  #endif

  #if AXIS_IS_L64XX(E5)
    #define E5_MICROSTEPS      128
    #define E5_OVERCURRENT    2000
    #define E5_STALLCURRENT   1500
    #define E5_MAX_VOLTAGE     127
    #define E5_CHAIN_POS        -1
    #define E5_SLEW_RATE         1
  #endif

  #if AXIS_IS_L64XX(E6)
    #define E6_MICROSTEPS      128
    #define E6_OVERCURRENT    2000
    #define E6_STALLCURRENT   1500
    #define E6_MAX_VOLTAGE     127
    #define E6_CHAIN_POS        -1
    #define E6_SLEW_RATE         1
  #endif

  #if AXIS_IS_L64XX(E7)
    #define E7_MICROSTEPS      128
    #define E7_OVERCURRENT    2000
    #define E7_STALLCURRENT   1500
    #define E7_MAX_VOLTAGE     127
    #define E7_CHAIN_POS        -1
    #define E7_SLEW_RATE         1
  #endif

  /**
   * Monitor L6470 drivers for error conditions like over temperature and over current.
   * In the case of over temperature Marlin can decrease the drive until the error condition clears.
   * Other detected conditions can be used to stop the current print.
   * Relevant g-codes:
   * M906 - I1/2/3/4/5  Set or get motor drive level using axis codes X, Y, Z, E. Report values if no axis codes given.
   *         I not present or I0 or I1 - X, Y, Z or E0
   *         I2 - X2, Y2, Z2 or E1
   *         I3 - Z3 or E3
   *         I4 - Z4 or E4
   *         I5 - E5
   * M916 - Increase drive level until get thermal warning
   * M917 - Find minimum current thresholds
   * M918 - Increase speed until max or error
   * M122 S0/1 - Report driver parameters
   */
  //#define MONITOR_L6470_DRIVER_STATUS

  #if ENABLED(MONITOR_L6470_DRIVER_STATUS)
    #define KVAL_HOLD_STEP_DOWN     1
    //#define L6470_STOP_ON_ERROR
  #endif

#endif // HAS_L64XX

// @section i2cbus

//
// I2C Master ID for LPC176x LCD and Digital Current control
// Does not apply to other peripherals based on the Wire library.
//
//#define I2C_MASTER_ID  1  // Set a value from 0 to 2

/**
 * TWI/I2C BUS
 *
 * This feature is an EXPERIMENTAL feature so it shall not be used on production
 * machines. Enabling this will allow you to send and receive I2C data from slave
 * devices on the bus.
 *
 * ; Example #1
 * ; This macro send the string "Marlin" to the slave device with address 0x63 (99)
 * ; It uses multiple M260 commands with one B<base 10> arg
 * M260 A99  ; Target slave address
 * M260 B77  ; M
 * M260 B97  ; a
 * M260 B114 ; r
 * M260 B108 ; l
 * M260 B105 ; i
 * M260 B110 ; n
 * M260 S1   ; Send the current buffer
 *
 * ; Example #2
 * ; Request 6 bytes from slave device with address 0x63 (99)
 * M261 A99 B5
 *
 * ; Example #3
 * ; Example serial output of a M261 request
 * echo:i2c-reply: from:99 bytes:5 data:hello
 */

//#define EXPERIMENTAL_I2CBUS
#if ENABLED(EXPERIMENTAL_I2CBUS)
  #define I2C_SLAVE_ADDRESS  0  // Set a value from 8 to 127 to act as a slave
#endif

// @section extras

/**
 * Photo G-code
 * Add the M240 G-code to take a photo.
 * The photo can be triggered by a digital pin or a physical movement.
 */
//#define PHOTO_GCODE
#if ENABLED(PHOTO_GCODE)
  // A position to move to (and raise Z) before taking the photo
  //#define PHOTO_POSITION { X_MAX_POS - 5, Y_MAX_POS, 0 }  // { xpos, ypos, zraise } (M240 X Y Z)
  //#define PHOTO_DELAY_MS   100                            // (ms) Duration to pause before moving back (M240 P)
  //#define PHOTO_RETRACT_MM   6.5                          // (mm) E retract/recover for the photo move (M240 R S)

  // Canon RC-1 or homebrew digital camera trigger
  // Data from: http://www.doc-diy.net/photo/rc-1_hacked/
  //#define PHOTOGRAPH_PIN 23

  // Canon Hack Development Kit
  // http://captain-slow.dk/2014/03/09/3d-printing-timelapses/
  //#define CHDK_PIN        4

  // Optional second move with delay to trigger the camera shutter
  //#define PHOTO_SWITCH_POSITION { X_MAX_POS, Y_MAX_POS }  // { xpos, ypos } (M240 I J)

  // Duration to hold the switch or keep CHDK_PIN high
  //#define PHOTO_SWITCH_MS   50 // (ms) (M240 D)

  /**
   * PHOTO_PULSES_US may need adjustment depending on board and camera model.
   * Pin must be running at 48.4kHz.
   * Be sure to use a PHOTOGRAPH_PIN which can rise and fall quick enough.
   * (e.g., MKS SBase temp sensor pin was too slow, so used P1.23 on J8.)
   *
   *  Example pulse data for Nikon: https://bit.ly/2FKD0Aq
   *                     IR Wiring: https://git.io/JvJf7
   */
  //#define PHOTO_PULSES_US { 2000, 27850, 400, 1580, 400, 3580, 400 }  // (µs) Durations for each 48.4kHz oscillation
  #ifdef PHOTO_PULSES_US
    #define PHOTO_PULSE_DELAY_US 13 // (µs) Approximate duration of each HIGH and LOW pulse in the oscillation
  #endif
#endif

/**
 * Spindle & Laser control
 *
 * Add the M3, M4, and M5 commands to turn the spindle/laser on and off, and
 * to set spindle speed, spindle direction, and laser power.
 *
 * SuperPid is a router/spindle speed controller used in the CNC milling community.
 * Marlin can be used to turn the spindle on and off. It can also be used to set
 * the spindle speed from 5,000 to 30,000 RPM.
 *
 * You'll need to select a pin for the ON/OFF function and optionally choose a 0-5V
 * hardware PWM pin for the speed control and a pin for the rotation direction.
 *
 * See https://marlinfw.org/docs/configuration/laser_spindle.html for more config details.
 */
//#define SPINDLE_FEATURE
//#define LASER_FEATURE
#if EITHER(SPINDLE_FEATURE, LASER_FEATURE)
  #define SPINDLE_LASER_ACTIVE_HIGH     false  // Set to "true" if the on/off function is active HIGH
  #define SPINDLE_LASER_PWM             true   // Set to "true" if your controller supports setting the speed/power
  #define SPINDLE_LASER_PWM_INVERT      false  // Set to "true" if the speed/power goes up when you want it to go slower

  #define SPINDLE_LASER_FREQUENCY       2500   // (Hz) Spindle/laser frequency (only on supported HALs: AVR and LPC)

  /**
   * Speed / Power can be set ('M3 S') and displayed in terms of:
   *  - PWM255  (S0 - S255)
   *  - PERCENT (S0 - S100)
   *  - RPM     (S0 - S50000)  Best for use with a spindle
   */
  #define CUTTER_POWER_UNIT PWM255

  /**
   * Relative Cutter Power
   * Normally, 'M3 O<power>' sets
   * OCR power is relative to the range SPEED_POWER_MIN...SPEED_POWER_MAX.
   * so input powers of 0...255 correspond to SPEED_POWER_MIN...SPEED_POWER_MAX
   * instead of normal range (0 to SPEED_POWER_MAX).
   * Best used with (e.g.) SuperPID router controller: S0 = 5,000 RPM and S255 = 30,000 RPM
   */
  //#define CUTTER_POWER_RELATIVE              // Set speed proportional to [SPEED_POWER_MIN...SPEED_POWER_MAX]

  #if ENABLED(SPINDLE_FEATURE)
    //#define SPINDLE_CHANGE_DIR               // Enable if your spindle controller can change spindle direction
    #define SPINDLE_CHANGE_DIR_STOP            // Enable if the spindle should stop before changing spin direction
    #define SPINDLE_INVERT_DIR          false  // Set to "true" if the spin direction is reversed

    #define SPINDLE_LASER_POWERUP_DELAY   5000 // (ms) Delay to allow the spindle/laser to come up to speed/power
    #define SPINDLE_LASER_POWERDOWN_DELAY 5000 // (ms) Delay to allow the spindle to stop

    /**
     * M3/M4 Power Equation
     *
     * Each tool uses different value ranges for speed / power control.
     * These parameters are used to convert between tool power units and PWM.
     *
     * Speed/Power = (PWMDC / 255 * 100 - SPEED_POWER_INTERCEPT) / SPEED_POWER_SLOPE
     * PWMDC = (spdpwr - SPEED_POWER_MIN) / (SPEED_POWER_MAX - SPEED_POWER_MIN) / SPEED_POWER_SLOPE
     */
    #define SPEED_POWER_INTERCEPT         0    // (%) 0-100 i.e., Minimum power percentage
    #define SPEED_POWER_MIN            5000    // (RPM)
    #define SPEED_POWER_MAX           30000    // (RPM) SuperPID router controller 0 - 30,000 RPM
    #define SPEED_POWER_STARTUP       25000    // (RPM) M3/M4 speed/power default (with no arguments)

  #else

    #define SPEED_POWER_INTERCEPT         0    // (%) 0-100 i.e., Minimum power percentage
    #define SPEED_POWER_MIN               0    // (%) 0-100
    #define SPEED_POWER_MAX             100    // (%) 0-100
    #define SPEED_POWER_STARTUP          80    // (%) M3/M4 speed/power default (with no arguments)

    /**
     * Enable inline laser power to be handled in the planner / stepper routines.
     * Inline power is specified by the I (inline) flag in an M3 command (e.g., M3 S20 I)
     * or by the 'S' parameter in G0/G1/G2/G3 moves (see LASER_MOVE_POWER).
     *
     * This allows the laser to keep in perfect sync with the planner and removes
     * the powerup/down delay since lasers require negligible time.
     */
    #define LASER_POWER_INLINE

    #if ENABLED(LASER_POWER_INLINE)
      /**
       * Scale the laser's power in proportion to the movement rate.
       *
       * - Sets the entry power proportional to the entry speed over the nominal speed.
       * - Ramps the power up every N steps to approximate the speed trapezoid.
       * - Due to the limited power resolution this is only approximate.
       */
      #define LASER_POWER_INLINE_TRAPEZOID

      /**
       * Continuously calculate the current power (nominal_power * current_rate / nominal_rate).
       * Required for accurate power with non-trapezoidal acceleration (e.g., S_CURVE_ACCELERATION).
       * This is a costly calculation so this option is discouraged on 8-bit AVR boards.
       *
       * LASER_POWER_INLINE_TRAPEZOID_CONT_PER defines how many step cycles there are between power updates. If your
       * board isn't able to generate steps fast enough (and you are using LASER_POWER_INLINE_TRAPEZOID_CONT), increase this.
       * Note that when this is zero it means it occurs every cycle; 1 means a delay wait one cycle then run, etc.
       */
      //#define LASER_POWER_INLINE_TRAPEZOID_CONT

      /**
       * Stepper iterations between power updates. Increase this value if the board
       * can't keep up with the processing demands of LASER_POWER_INLINE_TRAPEZOID_CONT.
       * Disable (or set to 0) to recalculate power on every stepper iteration.
       */
      //#define LASER_POWER_INLINE_TRAPEZOID_CONT_PER 10

      /**
       * Include laser power in G0/G1/G2/G3/G5 commands with the 'S' parameter
       */
      //#define LASER_MOVE_POWER

      #if ENABLED(LASER_MOVE_POWER)
        // Turn off the laser on G0 moves with no power parameter.
        // If a power parameter is provided, use that instead.
        //#define LASER_MOVE_G0_OFF

        // Turn off the laser on G28 homing.
        //#define LASER_MOVE_G28_OFF
      #endif

      /**
       * Inline flag inverted
       *
       * WARNING: M5 will NOT turn off the laser unless another move
       *          is done (so G-code files must end with 'M5 I').
       */
      //#define LASER_POWER_INLINE_INVERT

      /**
       * Continuously apply inline power. ('M3 S3' == 'G1 S3' == 'M3 S3 I')
       *
       * The laser might do some weird things, so only enable this
       * feature if you understand the implications.
       */
      //#define LASER_POWER_INLINE_CONTINUOUS

    #else

      #define SPINDLE_LASER_POWERUP_DELAY     50 // (ms) Delay to allow the spindle/laser to come up to speed/power
      #define SPINDLE_LASER_POWERDOWN_DELAY   50 // (ms) Delay to allow the spindle to stop

    #endif
  #endif
#endif

/**
 * Coolant Control
 *
 * Add the M7, M8, and M9 commands to turn mist or flood coolant on and off.
 *
 * Note: COOLANT_MIST_PIN and/or COOLANT_FLOOD_PIN must also be defined.
 */
//#define COOLANT_CONTROL
#if ENABLED(COOLANT_CONTROL)
  #define COOLANT_MIST                // Enable if mist coolant is present
  #define COOLANT_FLOOD               // Enable if flood coolant is present
  #define COOLANT_MIST_INVERT  false  // Set "true" if the on/off function is reversed
  #define COOLANT_FLOOD_INVERT false  // Set "true" if the on/off function is reversed
#endif

/**
 * Filament Width Sensor
 *
 * Measures the filament width in real-time and adjusts
 * flow rate to compensate for any irregularities.
 *
 * Also allows the measured filament diameter to set the
 * extrusion rate, so the slicer only has to specify the
 * volume.
 *
 * Only a single extruder is supported at this time.
 *
 *  34 RAMPS_14    : Analog input 5 on the AUX2 connector
 *  81 PRINTRBOARD : Analog input 2 on the Exp1 connector (version B,C,D,E)
 * 301 RAMBO       : Analog input 3
 *
 * Note: May require analog pins to be defined for other boards.
 */
//#define FILAMENT_WIDTH_SENSOR

#if ENABLED(FILAMENT_WIDTH_SENSOR)
  #define FILAMENT_SENSOR_EXTRUDER_NUM 0    // Index of the extruder that has the filament sensor. :[0,1,2,3,4]
  #define MEASUREMENT_DELAY_CM        14    // (cm) The distance from the filament sensor to the melting chamber

  #define FILWIDTH_ERROR_MARGIN        1.0  // (mm) If a measurement differs too much from nominal width ignore it
  #define MAX_MEASUREMENT_DELAY       20    // (bytes) Buffer size for stored measurements (1 byte per cm). Must be larger than MEASUREMENT_DELAY_CM.

  #define DEFAULT_MEASURED_FILAMENT_DIA DEFAULT_NOMINAL_FILAMENT_DIA // Set measured to nominal initially

  // Display filament width on the LCD status line. Status messages will expire after 5 seconds.
  //#define FILAMENT_LCD_DISPLAY
#endif

/**
 * Power Monitor
 * Monitor voltage (V) and/or current (A), and -when possible- power (W)
 *
 * Read and configure with M430
 *
 * The current sensor feeds DC voltage (relative to the measured current) to an analog pin
 * The voltage sensor feeds DC voltage (relative to the measured voltage) to an analog pin
 */
//#define POWER_MONITOR_CURRENT   // Monitor the system current
//#define POWER_MONITOR_VOLTAGE   // Monitor the system voltage
#if EITHER(POWER_MONITOR_CURRENT, POWER_MONITOR_VOLTAGE)
  #define POWER_MONITOR_VOLTS_PER_AMP   0.05000   // Input voltage to the MCU analog pin per amp  - DO NOT apply more than ADC_VREF!
  #define POWER_MONITOR_VOLTS_PER_VOLT  0.11786   // Input voltage to the MCU analog pin per volt - DO NOT apply more than ADC_VREF!
  #define POWER_MONITOR_FIXED_VOLTAGE   13.6      // Voltage for a current sensor with no voltage sensor (for power display)
#endif

/**
 * CNC Coordinate Systems
 *
 * Enables G53 and G54-G59.3 commands to select coordinate systems
 * and G92.1 to reset the workspace to native machine space.
 */
//#define CNC_COORDINATE_SYSTEMS

/**
 * Auto-report temperatures with M155 S<seconds>
 */
#define AUTO_REPORT_TEMPERATURES

/**
 * Include capabilities in M115 output
 */
#define EXTENDED_CAPABILITIES_REPORT
#if ENABLED(EXTENDED_CAPABILITIES_REPORT)
  //#define M115_GEOMETRY_REPORT
#endif

/**
 * Expected Printer Check
 * Add the M16 G-code to compare a string to the MACHINE_NAME.
 * M16 with a non-matching string causes the printer to halt.
 */
//#define EXPECTED_PRINTER_CHECK

/**
 * Disable all Volumetric extrusion options
 */
//#define NO_VOLUMETRICS

#if DISABLED(NO_VOLUMETRICS)
  /**
   * Volumetric extrusion default state
   * Activate to make volumetric extrusion the default method,
   * with DEFAULT_NOMINAL_FILAMENT_DIA as the default diameter.
   *
   * M200 D0 to disable, M200 Dn to set a new diameter (and enable volumetric).
   * M200 S0/S1 to disable/enable volumetric extrusion.
   */
  //#define VOLUMETRIC_DEFAULT_ON

  //#define VOLUMETRIC_EXTRUDER_LIMIT
  #if ENABLED(VOLUMETRIC_EXTRUDER_LIMIT)
    /**
     * Default volumetric extrusion limit in cubic mm per second (mm^3/sec).
     * This factory setting applies to all extruders.
     * Use 'M200 [T<extruder>] L<limit>' to override and 'M502' to reset.
     * A non-zero value activates Volume-based Extrusion Limiting.
     */
    #define DEFAULT_VOLUMETRIC_EXTRUDER_LIMIT 0.00      // (mm^3/sec)
  #endif
#endif

/**
 * Enable this option for a leaner build of Marlin that removes all
 * workspace offsets, simplifying coordinate transformations, leveling, etc.
 *
 *  - M206 and M428 are disabled.
 *  - G92 will revert to its behavior from Marlin 1.0.
 */
//#define NO_WORKSPACE_OFFSETS

// Extra options for the M114 "Current Position" report
//#define M114_DETAIL         // Use 'M114` for details to check planner calculations
//#define M114_REALTIME       // Real current position based on forward kinematics
//#define M114_LEGACY         // M114 used to synchronize on every call. Enable if needed.

/**
 * Set the number of proportional font spaces required to fill up a typical character space.
 * This can help to better align the output of commands like `G29 O` Mesh Output.
 *
 * For clients that use a fixed-width font (like OctoPrint), leave this set to 1.0.
 * Otherwise, adjust according to your client and font.
 */
#define PROPORTIONAL_FONT_RATIO 1.0

/**
 * Spend 28 bytes of SRAM to optimize the GCode parser
 */
#define FASTER_GCODE_PARSER

#if ENABLED(FASTER_GCODE_PARSER)
  //#define GCODE_QUOTED_STRINGS  // Support for quoted string parameters
#endif

//#define GCODE_CASE_INSENSITIVE  // Accept G-code sent to the firmware in lowercase

//#define REPETIER_GCODE_M360     // Add commands originally from Repetier FW

/**
 * CNC G-code options
 * Support CNC-style G-code dialects used by laser cutters, drawing machine cams, etc.
 * Note that G0 feedrates should be used with care for 3D printing (if used at all).
 * High feedrates may cause ringing and harm print quality.
 */
//#define PAREN_COMMENTS      // Support for parentheses-delimited comments
//#define GCODE_MOTION_MODES  // Remember the motion mode (G0 G1 G2 G3 G5 G38.X) and apply for X Y Z E F, etc.

// Enable and set a (default) feedrate for all G0 moves
//#define G0_FEEDRATE 3000 // (mm/m)
#ifdef G0_FEEDRATE
  //#define VARIABLE_G0_FEEDRATE // The G0 feedrate is set by F in G0 motion mode
#endif

/**
 * Startup commands
 *
 * Execute certain G-code commands immediately after power-on.
 */
//#define STARTUP_COMMANDS "M17 Z"

/**
 * G-code Macros
 *
 * Add G-codes M810-M819 to define and run G-code macros.
 * Macros are not saved to EEPROM.
 */
//#define GCODE_MACROS
#if ENABLED(GCODE_MACROS)
  #define GCODE_MACROS_SLOTS       5  // Up to 10 may be used
  #define GCODE_MACROS_SLOT_SIZE  50  // Maximum length of a single macro
#endif

/**
 * User-defined menu items that execute custom GCode
 */
//#define CUSTOM_USER_MENUS
#if ENABLED(CUSTOM_USER_MENUS)
  //#define CUSTOM_USER_MENU_TITLE "Custom Commands"
  #define USER_SCRIPT_DONE "M117 User Script Done"
  #define USER_SCRIPT_AUDIBLE_FEEDBACK
  //#define USER_SCRIPT_RETURN  // Return to status screen after a script

  #define USER_DESC_1 "Home & UBL Info"
  #define USER_GCODE_1 "G28\nG29 W"

  #define USER_DESC_2 "Preheat for " PREHEAT_1_LABEL
  #define USER_GCODE_2 "M140 S" STRINGIFY(PREHEAT_1_TEMP_BED) "\nM104 S" STRINGIFY(PREHEAT_1_TEMP_HOTEND)

  #define USER_DESC_3 "Preheat for " PREHEAT_2_LABEL
  #define USER_GCODE_3 "M140 S" STRINGIFY(PREHEAT_2_TEMP_BED) "\nM104 S" STRINGIFY(PREHEAT_2_TEMP_HOTEND)

  #define USER_DESC_4 "Heat Bed/Home/Level"
  #define USER_GCODE_4 "M140 S" STRINGIFY(PREHEAT_2_TEMP_BED) "\nG28\nG29"

  #define USER_DESC_5 "Home & Info"
  #define USER_GCODE_5 "G28\nM503"
#endif

/**
 * Host Action Commands
 *
 * Define host streamer action commands in compliance with the standard.
 *
 * See https://reprap.org/wiki/G-code#Action_commands
 * Common commands ........ poweroff, pause, paused, resume, resumed, cancel
 * G29_RETRY_AND_RECOVER .. probe_rewipe, probe_failed
 *
 * Some features add reason codes to extend these commands.
 *
 * Host Prompt Support enables Marlin to use the host for user prompts so
 * filament runout and other processes can be managed from the host side.
 */
//#define HOST_ACTION_COMMANDS
#if ENABLED(HOST_ACTION_COMMANDS)
  //#define HOST_PROMPT_SUPPORT
#endif

/**
 * Cancel Objects
 *
 * Implement M486 to allow Marlin to skip objects
 */
#define CANCEL_OBJECTS

/**
 * I2C position encoders for closed loop control.
 * Developed by Chris Barr at Aus3D.
 *
 * Wiki: http://wiki.aus3d.com.au/Magnetic_Encoder
 * Github: https://github.com/Aus3D/MagneticEncoder
 *
 * Supplier: http://aus3d.com.au/magnetic-encoder-module
 * Alternative Supplier: http://reliabuild3d.com/
 *
 * Reliabuild encoders have been modified to improve reliability.
 */

//#define I2C_POSITION_ENCODERS
#if ENABLED(I2C_POSITION_ENCODERS)

  #define I2CPE_ENCODER_CNT         1                       // The number of encoders installed; max of 5
                                                            // encoders supported currently.

  #define I2CPE_ENC_1_ADDR          I2CPE_PRESET_ADDR_X     // I2C address of the encoder. 30-200.
  #define I2CPE_ENC_1_AXIS          X_AXIS                  // Axis the encoder module is installed on.  <X|Y|Z|E>_AXIS.
  #define I2CPE_ENC_1_TYPE          I2CPE_ENC_TYPE_LINEAR   // Type of encoder:  I2CPE_ENC_TYPE_LINEAR -or-
                                                            // I2CPE_ENC_TYPE_ROTARY.
  #define I2CPE_ENC_1_TICKS_UNIT    2048                    // 1024 for magnetic strips with 2mm poles; 2048 for
                                                            // 1mm poles. For linear encoders this is ticks / mm,
                                                            // for rotary encoders this is ticks / revolution.
  //#define I2CPE_ENC_1_TICKS_REV     (16 * 200)            // Only needed for rotary encoders; number of stepper
                                                            // steps per full revolution (motor steps/rev * microstepping)
  //#define I2CPE_ENC_1_INVERT                              // Invert the direction of axis travel.
  #define I2CPE_ENC_1_EC_METHOD     I2CPE_ECM_MICROSTEP     // Type of error error correction.
  #define I2CPE_ENC_1_EC_THRESH     0.10                    // Threshold size for error (in mm) above which the
                                                            // printer will attempt to correct the error; errors
                                                            // smaller than this are ignored to minimize effects of
                                                            // measurement noise / latency (filter).

  #define I2CPE_ENC_2_ADDR          I2CPE_PRESET_ADDR_Y     // Same as above, but for encoder 2.
  #define I2CPE_ENC_2_AXIS          Y_AXIS
  #define I2CPE_ENC_2_TYPE          I2CPE_ENC_TYPE_LINEAR
  #define I2CPE_ENC_2_TICKS_UNIT    2048
  //#define I2CPE_ENC_2_TICKS_REV   (16 * 200)
  //#define I2CPE_ENC_2_INVERT
  #define I2CPE_ENC_2_EC_METHOD     I2CPE_ECM_MICROSTEP
  #define I2CPE_ENC_2_EC_THRESH     0.10

  #define I2CPE_ENC_3_ADDR          I2CPE_PRESET_ADDR_Z     // Encoder 3.  Add additional configuration options
  #define I2CPE_ENC_3_AXIS          Z_AXIS                  // as above, or use defaults below.

  #define I2CPE_ENC_4_ADDR          I2CPE_PRESET_ADDR_E     // Encoder 4.
  #define I2CPE_ENC_4_AXIS          E_AXIS

  #define I2CPE_ENC_5_ADDR          34                      // Encoder 5.
  #define I2CPE_ENC_5_AXIS          E_AXIS

  // Default settings for encoders which are enabled, but without settings configured above.
  #define I2CPE_DEF_TYPE            I2CPE_ENC_TYPE_LINEAR
  #define I2CPE_DEF_ENC_TICKS_UNIT  2048
  #define I2CPE_DEF_TICKS_REV       (16 * 200)
  #define I2CPE_DEF_EC_METHOD       I2CPE_ECM_NONE
  #define I2CPE_DEF_EC_THRESH       0.1

  //#define I2CPE_ERR_THRESH_ABORT  100.0                   // Threshold size for error (in mm) error on any given
                                                            // axis after which the printer will abort. Comment out to
                                                            // disable abort behavior.

  #define I2CPE_TIME_TRUSTED        10000                   // After an encoder fault, there must be no further fault
                                                            // for this amount of time (in ms) before the encoder
                                                            // is trusted again.

  /**
   * Position is checked every time a new command is executed from the buffer but during long moves,
   * this setting determines the minimum update time between checks. A value of 100 works well with
   * error rolling average when attempting to correct only for skips and not for vibration.
   */
  #define I2CPE_MIN_UPD_TIME_MS     4                       // (ms) Minimum time between encoder checks.

  // Use a rolling average to identify persistant errors that indicate skips, as opposed to vibration and noise.
  #define I2CPE_ERR_ROLLING_AVERAGE

#endif // I2C_POSITION_ENCODERS

/**
 * Analog Joystick(s)
 */
//#define JOYSTICK
#if ENABLED(JOYSTICK)
  #define JOY_X_PIN    5  // RAMPS: Suggested pin A5  on AUX2
  #define JOY_Y_PIN   10  // RAMPS: Suggested pin A10 on AUX2
  #define JOY_Z_PIN   12  // RAMPS: Suggested pin A12 on AUX2
  #define JOY_EN_PIN  44  // RAMPS: Suggested pin D44 on AUX2

  //#define INVERT_JOY_X  // Enable if X direction is reversed
  //#define INVERT_JOY_Y  // Enable if Y direction is reversed
  //#define INVERT_JOY_Z  // Enable if Z direction is reversed

  // Use M119 with JOYSTICK_DEBUG to find reasonable values after connecting:
  #define JOY_X_LIMITS { 5600, 8190-100, 8190+100, 10800 } // min, deadzone start, deadzone end, max
  #define JOY_Y_LIMITS { 5600, 8250-100, 8250+100, 11000 }
  #define JOY_Z_LIMITS { 4800, 8080-100, 8080+100, 11550 }
#endif

/**
 * MAX7219 Debug Matrix
 *
 * Add support for a low-cost 8x8 LED Matrix based on the Max7219 chip as a realtime status display.
 * Requires 3 signal wires. Some useful debug options are included to demonstrate its usage.
 */
//#define MAX7219_DEBUG
#if ENABLED(MAX7219_DEBUG)
  #define MAX7219_CLK_PIN   64
  #define MAX7219_DIN_PIN   57
  #define MAX7219_LOAD_PIN  44

  //#define MAX7219_GCODE          // Add the M7219 G-code to control the LED matrix
  #define MAX7219_INIT_TEST    2   // Test pattern at startup: 0=none, 1=sweep, 2=spiral
  #define MAX7219_NUMBER_UNITS 1   // Number of Max7219 units in chain.
  #define MAX7219_ROTATE       0   // Rotate the display clockwise (in multiples of +/- 90°)
                                   // connector at:  right=0   bottom=-90  top=90  left=180
  //#define MAX7219_REVERSE_ORDER  // The individual LED matrix units may be in reversed order
  //#define MAX7219_SIDE_BY_SIDE   // Big chip+matrix boards can be chained side-by-side

  /**
   * Sample debug features
   * If you add more debug displays, be careful to avoid conflicts!
   */
  #define MAX7219_DEBUG_PRINTER_ALIVE    // Blink corner LED of 8x8 matrix to show that the firmware is functioning
  #define MAX7219_DEBUG_PLANNER_HEAD  3  // Show the planner queue head position on this and the next LED matrix row
  #define MAX7219_DEBUG_PLANNER_TAIL  5  // Show the planner queue tail position on this and the next LED matrix row

  #define MAX7219_DEBUG_PLANNER_QUEUE 0  // Show the current planner queue depth on this and the next LED matrix row
                                         // If you experience stuttering, reboots, etc. this option can reveal how
                                         // tweaks made to the configuration are affecting the printer in real-time.
#endif

/**
 * NanoDLP Sync support
 *
 * Add support for Synchronized Z moves when using with NanoDLP. G0/G1 axis moves will output "Z_move_comp"
 * string to enable synchronization with DLP projector exposure. This change will allow to use
 * [[WaitForDoneMessage]] instead of populating your gcode with M400 commands
 */
//#define NANODLP_Z_SYNC
#if ENABLED(NANODLP_Z_SYNC)
  //#define NANODLP_ALL_AXIS  // Enables "Z_move_comp" output on any axis move.
                              // Default behavior is limited to Z axis only.
#endif

/**
 * WiFi Support (Espressif ESP32 WiFi)
 */
//#define WIFISUPPORT         // Marlin embedded WiFi managenent
//#define ESP3D_WIFISUPPORT   // ESP3D Library WiFi management (https://github.com/luc-github/ESP3DLib)

#if EITHER(WIFISUPPORT, ESP3D_WIFISUPPORT)
  //#define WEBSUPPORT          // Start a webserver (which may include auto-discovery)
  //#define OTASUPPORT          // Support over-the-air firmware updates
  //#define WIFI_CUSTOM_COMMAND // Accept feature config commands (e.g., WiFi ESP3D) from the host

  /**
   * To set a default WiFi SSID / Password, create a file called Configuration_Secure.h with
   * the following defines, customized for your network. This specific file is excluded via
   * .gitignore to prevent it from accidentally leaking to the public.
   *
   *   #define WIFI_SSID "WiFi SSID"
   *   #define WIFI_PWD  "WiFi Password"
   */
  //#include "Configuration_Secure.h" // External file with WiFi SSID / Password
#endif

/**
 * Prusa Multi-Material Unit v2
 * Enable in Configuration.h
 */
#if ENABLED(PRUSA_MMU2)

  // Serial port used for communication with MMU2.
  // For AVR enable the UART port used for the MMU. (e.g., internalSerial)
  // For 32-bit boards check your HAL for available serial ports. (e.g., Serial2)
  #define INTERNAL_SERIAL_PORT 2
  #define MMU2_SERIAL internalSerial

  // Use hardware reset for MMU if a pin is defined for it
  //#define MMU2_RST_PIN 23

  // Enable if the MMU2 has 12V stepper motors (MMU2 Firmware 1.0.2 and up)
  //#define MMU2_MODE_12V

  // G-code to execute when MMU2 F.I.N.D.A. probe detects filament runout
  #define MMU2_FILAMENT_RUNOUT_SCRIPT "M600"

  // Add an LCD menu for MMU2
  //#define MMU2_MENUS
  #if ENABLED(MMU2_MENUS)
    // Settings for filament load / unload from the LCD menu.
    // This is for Prusa MK3-style extruders. Customize for your hardware.
    #define MMU2_FILAMENTCHANGE_EJECT_FEED 80.0
    #define MMU2_LOAD_TO_NOZZLE_SEQUENCE \
      {  7.2, 1145 }, \
      { 14.4,  871 }, \
      { 36.0, 1393 }, \
      { 14.4,  871 }, \
      { 50.0,  198 }

    #define MMU2_RAMMING_SEQUENCE \
      {   1.0, 1000 }, \
      {   1.0, 1500 }, \
      {   2.0, 2000 }, \
      {   1.5, 3000 }, \
      {   2.5, 4000 }, \
      { -15.0, 5000 }, \
      { -14.0, 1200 }, \
      {  -6.0,  600 }, \
      {  10.0,  700 }, \
      { -10.0,  400 }, \
      { -50.0, 2000 }
  #endif

  /**
   * MMU Extruder Sensor
   * Add support for Prusa IR Sensor (or other) to detect that filament reach the extruder to make loading filament more reliable
   * If your extruder is equipped with a filament sensor located less than 38mm from the gears you can use this feature
   * During loading to the extruder, the sensor will stop the loading command when he's triggered and make a last move to load filament to the gears
   * If no filament is detected, MMU2 will make more loading attemps, if finally no filament is detected, the printer will enter in runout state
   */

  //#define MMU_EXTRUDER_SENSOR
  #if ENABLED(MMU_EXTRUDER_SENSOR)
    #define MMU_LOADING_ATTEMPTS_NR 5 //max. number of attempts to load filament if first load fail
  #endif

  /**
   * Using a sensor like the MMU2S
   * This mode only work if you have a MK3S extruder with sensor sensing the extruder idler mmu2s
   * See https://help.prusa3d.com/en/guide/3b-mk3s-mk2-5s-extruder-upgrade_41560, step 11
   */

  //#define PRUSA_MMU2_S_MODE
  #if ENABLED(PRUSA_MMU2_S_MODE)
    #define MMU2_C0_RETRY   5             // Number of retries (total time = timeout*retries)

    #define MMU2_CAN_LOAD_FEEDRATE 800    // (mm/m)
    #define MMU2_CAN_LOAD_SEQUENCE \
      {  0.1, MMU2_CAN_LOAD_FEEDRATE }, \
      {  60.0, MMU2_CAN_LOAD_FEEDRATE }, \
      { -52.0, MMU2_CAN_LOAD_FEEDRATE }

    #define MMU2_CAN_LOAD_RETRACT   6.0   // (mm) Keep under the distance between Load Sequence values
    #define MMU2_CAN_LOAD_DEVIATION 0.8   // (mm) Acceptable deviation

    #define MMU2_CAN_LOAD_INCREMENT 0.2   // (mm) To reuse within MMU2 module
    #define MMU2_CAN_LOAD_INCREMENT_SEQUENCE \
      { -MMU2_CAN_LOAD_INCREMENT, MMU2_CAN_LOAD_FEEDRATE }

  #endif

  //#define MMU2_DEBUG  // Write debug info to serial output

#endif // PRUSA_MMU2

/**
 * Advanced Print Counter settings
 */
#if ENABLED(PRINTCOUNTER)
  #define SERVICE_WARNING_BUZZES  3
  // Activate up to 3 service interval watchdogs
  //#define SERVICE_NAME_1      "Service S"
  //#define SERVICE_INTERVAL_1  100 // print hours
  //#define SERVICE_NAME_2      "Service L"
  //#define SERVICE_INTERVAL_2  200 // print hours
  //#define SERVICE_NAME_3      "Service 3"
  //#define SERVICE_INTERVAL_3    1 // print hours
#endif

// @section develop

//
// M100 Free Memory Watcher to debug memory usage
//
//#define M100_FREE_MEMORY_WATCHER

//
// M43 - display pin status, toggle pins, watch pins, watch endstops & toggle LED, test servo probe
//
//#define PINS_DEBUGGING

// Enable Marlin dev mode which adds some special commands
//#define MARLIN_DEV_MODE<|MERGE_RESOLUTION|>--- conflicted
+++ resolved
@@ -1555,14 +1555,9 @@
   //#define BABYSTEP_WITHOUT_HOMING
   //#define BABYSTEP_XY                     // Also enable X/Y Babystepping. Not supported on DELTA!
   #define BABYSTEP_INVERT_Z false           // Change if Z babysteps should go the other way
-<<<<<<< HEAD
-  //#define BABYSTEP_MILLIMETER_UNITS       // Specify BABYSTEP_MULTIPLICATOR_(XY|Z) in mm instead of micro-steps
+  #define BABYSTEP_MILLIMETER_UNITS       // Specify BABYSTEP_MULTIPLICATOR_(XY|Z) in mm instead of micro-steps
   #define BABYSTEP_MULTIPLICATOR_Z  4       // (steps or mm) Steps or millimeter distance for each Z babystep
   #define BABYSTEP_MULTIPLICATOR_XY 1       // (steps or mm) Steps or millimeter distance for each XY babystep
-=======
-  #define BABYSTEP_MULTIPLICATOR_Z  4       // Babysteps are very small. Increase for faster motion.
-  #define BABYSTEP_MULTIPLICATOR_XY 1
->>>>>>> b054ccda
 
   #define DOUBLECLICK_FOR_Z_BABYSTEPPING  // Double-click on the Status Screen for Z Babystepping.
   #if ENABLED(DOUBLECLICK_FOR_Z_BABYSTEPPING)
