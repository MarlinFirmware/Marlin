--- conflicted
+++ resolved
@@ -2527,11 +2527,7 @@
     // Longer prime to clean out a SINGLENOZZLE
     #define TOOLCHANGE_FS_EXTRA_PRIME          0  // (mm) Extra priming length
     #define TOOLCHANGE_FS_PRIME_SPEED    (4.6*60) // (mm/min) Extra priming feedrate
-<<<<<<< HEAD
-    #define TOOLCHANGE_FS_WIPE_RETRACT         0  // (mm) Cutting retraction out of park, for less stringing, better wipe, etc.
-=======
     #define TOOLCHANGE_FS_WIPE_RETRACT         0  // (mm) Cutting retraction out of park, for less stringing, better wipe, etc. Adjust with LCD or M217 G.
->>>>>>> 9e5c143b
 
     // Cool after prime to reduce stringing
     //#define TOOLCHANGE_FS_FAN               -1  // Fan index or -1 for the current extruder fan. Disable to skip.
