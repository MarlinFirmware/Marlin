/**
 * Marlin 3D Printer Firmware
 * Copyright (c) 2020 MarlinFirmware [https://github.com/MarlinFirmware/Marlin]
 *
 * Based on Sprinter and grbl.
 * Copyright (c) 2011 Camiel Gubbels / Erik van der Zalm
 *
 * This program is free software: you can redistribute it and/or modify
 * it under the terms of the GNU General Public License as published by
 * the Free Software Foundation, either version 3 of the License, or
 * (at your option) any later version.
 *
 * This program is distributed in the hope that it will be useful,
 * but WITHOUT ANY WARRANTY; without even the implied warranty of
 * MERCHANTABILITY or FITNESS FOR A PARTICULAR PURPOSE.  See the
 * GNU General Public License for more details.
 *
 * You should have received a copy of the GNU General Public License
 * along with this program.  If not, see <http://www.gnu.org/licenses/>.
 *
 */
#pragma once

/**
 * Configuration_adv.h
 *
 * Advanced settings.
 * Only change these if you know exactly what you're doing.
 * Some of these settings can damage your printer if improperly set!
 *
 * Basic settings can be found in Configuration.h
 *
 */
#define CONFIGURATION_ADV_H_VERSION 020005

// @section temperature

//===========================================================================
//=============================Thermal Settings  ============================
//===========================================================================

//
// Custom Thermistor 1000 parameters
//
#if TEMP_SENSOR_0 == 1000
  #define HOTEND0_PULLUP_RESISTOR_OHMS 4700    // Pullup resistor
  #define HOTEND0_RESISTANCE_25C_OHMS  100000  // Resistance at 25C
  #define HOTEND0_BETA                 3950    // Beta value
#endif

#if TEMP_SENSOR_1 == 1000
  #define HOTEND1_PULLUP_RESISTOR_OHMS 4700    // Pullup resistor
  #define HOTEND1_RESISTANCE_25C_OHMS  100000  // Resistance at 25C
  #define HOTEND1_BETA                 3950    // Beta value
#endif

#if TEMP_SENSOR_2 == 1000
  #define HOTEND2_PULLUP_RESISTOR_OHMS 4700    // Pullup resistor
  #define HOTEND2_RESISTANCE_25C_OHMS  100000  // Resistance at 25C
  #define HOTEND2_BETA                 3950    // Beta value
#endif

#if TEMP_SENSOR_3 == 1000
  #define HOTEND3_PULLUP_RESISTOR_OHMS 4700    // Pullup resistor
  #define HOTEND3_RESISTANCE_25C_OHMS  100000  // Resistance at 25C
  #define HOTEND3_BETA                 3950    // Beta value
#endif

#if TEMP_SENSOR_4 == 1000
  #define HOTEND4_PULLUP_RESISTOR_OHMS 4700    // Pullup resistor
  #define HOTEND4_RESISTANCE_25C_OHMS  100000  // Resistance at 25C
  #define HOTEND4_BETA                 3950    // Beta value
#endif

#if TEMP_SENSOR_5 == 1000
  #define HOTEND5_PULLUP_RESISTOR_OHMS 4700    // Pullup resistor
  #define HOTEND5_RESISTANCE_25C_OHMS  100000  // Resistance at 25C
  #define HOTEND5_BETA                 3950    // Beta value
#endif

#if TEMP_SENSOR_6 == 1000
  #define HOTEND6_PULLUP_RESISTOR_OHMS 4700    // Pullup resistor
  #define HOTEND6_RESISTANCE_25C_OHMS  100000  // Resistance at 25C
  #define HOTEND6_BETA                 3950    // Beta value
#endif

#if TEMP_SENSOR_7 == 1000
  #define HOTEND7_PULLUP_RESISTOR_OHMS 4700    // Pullup resistor
  #define HOTEND7_RESISTANCE_25C_OHMS  100000  // Resistance at 25C
  #define HOTEND7_BETA                 3950    // Beta value
#endif

#if TEMP_SENSOR_BED == 1000
  #define BED_PULLUP_RESISTOR_OHMS     4700    // Pullup resistor
  #define BED_RESISTANCE_25C_OHMS      100000  // Resistance at 25C
  #define BED_BETA                     3950    // Beta value
#endif

#if TEMP_SENSOR_CHAMBER == 1000
  #define CHAMBER_PULLUP_RESISTOR_OHMS 4700    // Pullup resistor
  #define CHAMBER_RESISTANCE_25C_OHMS  100000  // Resistance at 25C
  #define CHAMBER_BETA                 3950    // Beta value
#endif

//
// Hephestos 2 24V heated bed upgrade kit.
// https://store.bq.com/en/heated-bed-kit-hephestos2
//
//#define HEPHESTOS2_HEATED_BED_KIT
#if ENABLED(HEPHESTOS2_HEATED_BED_KIT)
  #undef TEMP_SENSOR_BED
  #define TEMP_SENSOR_BED 70
  #define HEATER_BED_INVERTING true
#endif

/**
 * Heated Chamber settings
 */
#if TEMP_SENSOR_CHAMBER
  #define CHAMBER_MINTEMP             5
  #define CHAMBER_MAXTEMP            60
  #define TEMP_CHAMBER_HYSTERESIS     1   // (°C) Temperature proximity considered "close enough" to the target
  //#define CHAMBER_LIMIT_SWITCHING
  //#define HEATER_CHAMBER_PIN       44   // Chamber heater on/off pin
  //#define HEATER_CHAMBER_INVERTING false
#endif

#if DISABLED(PIDTEMPBED)
  #define BED_CHECK_INTERVAL 5000 // ms between checks in bang-bang control
  #if ENABLED(BED_LIMIT_SWITCHING)
    #define BED_HYSTERESIS 2 // Only disable heating if T>target+BED_HYSTERESIS and enable heating if T>target-BED_HYSTERESIS
  #endif
#endif

/**
 * Thermal Protection provides additional protection to your printer from damage
 * and fire. Marlin always includes safe min and max temperature ranges which
 * protect against a broken or disconnected thermistor wire.
 *
 * The issue: If a thermistor falls out, it will report the much lower
 * temperature of the air in the room, and the the firmware will keep
 * the heater on.
 *
 * The solution: Once the temperature reaches the target, start observing.
 * If the temperature stays too far below the target (hysteresis) for too
 * long (period), the firmware will halt the machine as a safety precaution.
 *
 * If you get false positives for "Thermal Runaway", increase
 * THERMAL_PROTECTION_HYSTERESIS and/or THERMAL_PROTECTION_PERIOD
 */
#if ENABLED(THERMAL_PROTECTION_HOTENDS)
  #define THERMAL_PROTECTION_PERIOD 40        // Seconds
  #define THERMAL_PROTECTION_HYSTERESIS 4     // Degrees Celsius

  //#define ADAPTIVE_FAN_SLOWING              // Slow part cooling fan if temperature drops
  #if BOTH(ADAPTIVE_FAN_SLOWING, PIDTEMP)
    //#define NO_FAN_SLOWING_IN_PID_TUNING    // Don't slow fan speed during M303
  #endif

  /**
   * Whenever an M104, M109, or M303 increases the target temperature, the
   * firmware will wait for the WATCH_TEMP_PERIOD to expire. If the temperature
   * hasn't increased by WATCH_TEMP_INCREASE degrees, the machine is halted and
   * requires a hard reset. This test restarts with any M104/M109/M303, but only
   * if the current temperature is far enough below the target for a reliable
   * test.
   *
   * If you get false positives for "Heating failed", increase WATCH_TEMP_PERIOD
   * and/or decrease WATCH_TEMP_INCREASE. WATCH_TEMP_INCREASE should not be set
   * below 2.
   */
  #define WATCH_TEMP_PERIOD 20                // Seconds
  #define WATCH_TEMP_INCREASE 2               // Degrees Celsius
#endif

/**
 * Thermal Protection parameters for the bed are just as above for hotends.
 */
#if ENABLED(THERMAL_PROTECTION_BED)
  #define THERMAL_PROTECTION_BED_PERIOD        20 // Seconds
  #define THERMAL_PROTECTION_BED_HYSTERESIS     2 // Degrees Celsius

  /**
   * As described above, except for the bed (M140/M190/M303).
   */
  #define WATCH_BED_TEMP_PERIOD                60 // Seconds
  #define WATCH_BED_TEMP_INCREASE               2 // Degrees Celsius
#endif

/**
 * Thermal Protection parameters for the heated chamber.
 */
#if ENABLED(THERMAL_PROTECTION_CHAMBER)
  #define THERMAL_PROTECTION_CHAMBER_PERIOD    20 // Seconds
  #define THERMAL_PROTECTION_CHAMBER_HYSTERESIS 2 // Degrees Celsius

  /**
   * Heated chamber watch settings (M141/M191).
   */
  #define WATCH_CHAMBER_TEMP_PERIOD            60 // Seconds
  #define WATCH_CHAMBER_TEMP_INCREASE           2 // Degrees Celsius
#endif

#if ENABLED(PIDTEMP)
  // Add an experimental additional term to the heater power, proportional to the extrusion speed.
  // A well-chosen Kc value should add just enough power to melt the increased material volume.
  //#define PID_EXTRUSION_SCALING
  #if ENABLED(PID_EXTRUSION_SCALING)
    #define DEFAULT_Kc (100) // heating power = Kc * e_speed
    #define LPQ_MAX_LEN 50
  #endif

  /**
   * Add an experimental additional term to the heater power, proportional to the fan speed.
   * A well-chosen Kf value should add just enough power to compensate for power-loss from the cooling fan.
   * You can either just add a constant compensation with the DEFAULT_Kf value
   * or follow the instruction below to get speed-dependent compensation.
   *
   * Constant compensation (use only with fanspeeds of 0% and 100%)
   * ---------------------------------------------------------------------
   * A good starting point for the Kf-value comes from the calculation:
   *   kf = (power_fan * eff_fan) / power_heater * 255
   * where eff_fan is between 0.0 and 1.0, based on fan-efficiency and airflow to the nozzle / heater.
   *
   * Example:
   *   Heater: 40W, Fan: 0.1A * 24V = 2.4W, eff_fan = 0.8
   *   Kf = (2.4W * 0.8) / 40W * 255 = 12.24
   *
   * Fan-speed dependent compensation
   * --------------------------------
   * 1. To find a good Kf value, set the hotend temperature, wait for it to settle, and enable the fan (100%).
   *    Make sure PID_FAN_SCALING_LIN_FACTOR is 0 and PID_FAN_SCALING_ALTERNATIVE_DEFINITION is not enabled.
   *    If you see the temperature drop repeat the test, increasing the Kf value slowly, until the temperature
   *    drop goes away. If the temperature overshoots after enabling the fan, the Kf value is too big.
   * 2. Note the Kf-value for fan-speed at 100%
   * 3. Determine a good value for PID_FAN_SCALING_MIN_SPEED, which is around the speed, where the fan starts moving.
   * 4. Repeat step 1. and 2. for this fan speed.
   * 5. Enable PID_FAN_SCALING_ALTERNATIVE_DEFINITION and enter the two identified Kf-values in
   *    PID_FAN_SCALING_AT_FULL_SPEED and PID_FAN_SCALING_AT_MIN_SPEED. Enter the minimum speed in PID_FAN_SCALING_MIN_SPEED
   */
  //#define PID_FAN_SCALING
  #if ENABLED(PID_FAN_SCALING)
    //#define PID_FAN_SCALING_ALTERNATIVE_DEFINITION
    #if ENABLED(PID_FAN_SCALING_ALTERNATIVE_DEFINITION)
      // The alternative definition is used for an easier configuration.
      // Just figure out Kf at fullspeed (255) and PID_FAN_SCALING_MIN_SPEED.
      // DEFAULT_Kf and PID_FAN_SCALING_LIN_FACTOR are calculated accordingly.

      #define PID_FAN_SCALING_AT_FULL_SPEED 13.0        //=PID_FAN_SCALING_LIN_FACTOR*255+DEFAULT_Kf
      #define PID_FAN_SCALING_AT_MIN_SPEED 6.0          //=PID_FAN_SCALING_LIN_FACTOR*PID_FAN_SCALING_MIN_SPEED+DEFAULT_Kf
      #define PID_FAN_SCALING_MIN_SPEED 10.0            // Minimum fan speed at which to enable PID_FAN_SCALING

      #define DEFAULT_Kf (255.0*PID_FAN_SCALING_AT_MIN_SPEED-PID_FAN_SCALING_AT_FULL_SPEED*PID_FAN_SCALING_MIN_SPEED)/(255.0-PID_FAN_SCALING_MIN_SPEED)
      #define PID_FAN_SCALING_LIN_FACTOR (PID_FAN_SCALING_AT_FULL_SPEED-DEFAULT_Kf)/255.0

    #else
      #define PID_FAN_SCALING_LIN_FACTOR (0)             // Power loss due to cooling = Kf * (fan_speed)
      #define DEFAULT_Kf 10                              // A constant value added to the PID-tuner
      #define PID_FAN_SCALING_MIN_SPEED 10               // Minimum fan speed at which to enable PID_FAN_SCALING
    #endif
  #endif
#endif

/**
 * Automatic Temperature Mode
 *
 * Dynamically adjust the hotend target temperature based on planned E moves.
 *
 * (Contrast with PID_EXTRUSION_SCALING, which tracks E movement and adjusts PID
 *  behavior using an additional kC value.)
 *
 * Autotemp is calculated by (mintemp + factor * mm_per_sec), capped to maxtemp.
 *
 * Enable Autotemp Mode with M104/M109 F<factor> S<mintemp> B<maxtemp>.
 * Disable by sending M104/M109 with no F parameter (or F0 with AUTOTEMP_PROPORTIONAL).
 */
//#define AUTOTEMP
#if ENABLED(AUTOTEMP)
  #define AUTOTEMP_OLDWEIGHT    0.98
  // Turn on AUTOTEMP on M104/M109 by default using proportions set here
  //#define AUTOTEMP_PROPORTIONAL
  #if ENABLED(AUTOTEMP_PROPORTIONAL)
    #define AUTOTEMP_MIN_P      0 // (°C) Added to the target temperature
    #define AUTOTEMP_MAX_P      5 // (°C) Added to the target temperature
    #define AUTOTEMP_FACTOR_P   1 // Apply this F parameter by default (overridden by M104/M109 F)
  #endif
#endif

<<<<<<< HEAD
// Show extra position information with 'M114 D'
//#define M114_DETAIL

=======
>>>>>>> 76a65ffe
// Show Temperature ADC value
// Enable for M105 to include ADC values read from temperature sensors.
//#define SHOW_TEMP_ADC_VALUES

/**
 * High Temperature Thermistor Support
 *
 * Thermistors able to support high temperature tend to have a hard time getting
 * good readings at room and lower temperatures. This means HEATER_X_RAW_LO_TEMP
 * will probably be caught when the heating element first turns on during the
 * preheating process, which will trigger a min_temp_error as a safety measure
 * and force stop everything.
 * To circumvent this limitation, we allow for a preheat time (during which,
 * min_temp_error won't be triggered) and add a min_temp buffer to handle
 * aberrant readings.
 *
 * If you want to enable this feature for your hotend thermistor(s)
 * uncomment and set values > 0 in the constants below
 */

// The number of consecutive low temperature errors that can occur
// before a min_temp_error is triggered. (Shouldn't be more than 10.)
//#define MAX_CONSECUTIVE_LOW_TEMPERATURE_ERROR_ALLOWED 0

// The number of milliseconds a hotend will preheat before starting to check
// the temperature. This value should NOT be set to the time it takes the
// hot end to reach the target temperature, but the time it takes to reach
// the minimum temperature your thermistor can read. The lower the better/safer.
// This shouldn't need to be more than 30 seconds (30000)
//#define MILLISECONDS_PREHEAT_TIME 0

// @section extruder

// Extruder runout prevention.
// If the machine is idle and the temperature over MINTEMP
// then extrude some filament every couple of SECONDS.
//#define EXTRUDER_RUNOUT_PREVENT
#if ENABLED(EXTRUDER_RUNOUT_PREVENT)
  #define EXTRUDER_RUNOUT_MINTEMP 190
  #define EXTRUDER_RUNOUT_SECONDS 30
  #define EXTRUDER_RUNOUT_SPEED 1500  // (mm/m)
  #define EXTRUDER_RUNOUT_EXTRUDE 5   // (mm)
#endif

// @section temperature

// Calibration for AD595 / AD8495 sensor to adjust temperature measurements.
// The final temperature is calculated as (measuredTemp * GAIN) + OFFSET.
#define TEMP_SENSOR_AD595_OFFSET  0.0
#define TEMP_SENSOR_AD595_GAIN    1.0
#define TEMP_SENSOR_AD8495_OFFSET 0.0
#define TEMP_SENSOR_AD8495_GAIN   1.0

/**
 * Controller Fan
 * To cool down the stepper drivers and MOSFETs.
 *
<<<<<<< HEAD
 * The fan will turn on automatically whenever any stepper is enabled
 * and turn off after a set period after all steppers are turned off.
=======
 * The fan turns on automatically whenever any driver is enabled and turns
 * off (or reduces to idle speed) shortly after drivers are turned off.
>>>>>>> 76a65ffe
 */
//#define USE_CONTROLLER_FAN
#if ENABLED(USE_CONTROLLER_FAN)
  //#define CONTROLLER_FAN_PIN -1           // Set a custom pin for the controller fan
  #define CONTROLLERFAN_SECS 60             // Duration in seconds for the fan to run after all motors are disabled
  #define CONTROLLERFAN_SPEED 255           // 255 == full speed
  //#define CONTROLLERFAN_SPEED_Z_ONLY 127  // Reduce noise on machines that keep Z enabled
#endif

// When first starting the main fan, run it at full speed for the
// given number of milliseconds.  This gets the fan spinning reliably
// before setting a PWM value. (Does not work with software PWM for fan on Sanguinololu)
//#define FAN_KICKSTART_TIME 100

// Some coolers may require a non-zero "off" state.
//#define FAN_OFF_PWM  1

/**
 * PWM Fan Scaling
 *
 * Define the min/max speeds for PWM fans (as set with M106).
 *
 * With these options the M106 0-255 value range is scaled to a subset
 * to ensure that the fan has enough power to spin, or to run lower
 * current fans with higher current. (e.g., 5V/12V fans with 12V/24V)
 * Value 0 always turns off the fan.
 *
 * Define one or both of these to override the default 0-255 range.
 */
//#define FAN_MIN_PWM 50
//#define FAN_MAX_PWM 128

/**
 * FAST PWM FAN Settings
 *
 * Use to change the FAST FAN PWM frequency (if enabled in Configuration.h)
 * Combinations of PWM Modes, prescale values and TOP resolutions are used internally to produce a
 * frequency as close as possible to the desired frequency.
 *
 * FAST_PWM_FAN_FREQUENCY [undefined by default]
 *   Set this to your desired frequency.
 *   If left undefined this defaults to F = F_CPU/(2*255*1)
 *   i.e., F = 31.4kHz on 16MHz microcontrollers or F = 39.2kHz on 20MHz microcontrollers.
 *   These defaults are the same as with the old FAST_PWM_FAN implementation - no migration is required
 *   NOTE: Setting very low frequencies (< 10 Hz) may result in unexpected timer behavior.
 *
 * USE_OCR2A_AS_TOP [undefined by default]
 *   Boards that use TIMER2 for PWM have limitations resulting in only a few possible frequencies on TIMER2:
 *   16MHz MCUs: [62.5KHz, 31.4KHz (default), 7.8KHz, 3.92KHz, 1.95KHz, 977Hz, 488Hz, 244Hz, 60Hz, 122Hz, 30Hz]
 *   20MHz MCUs: [78.1KHz, 39.2KHz (default), 9.77KHz, 4.9KHz, 2.44KHz, 1.22KHz, 610Hz, 305Hz, 153Hz, 76Hz, 38Hz]
 *   A greater range can be achieved by enabling USE_OCR2A_AS_TOP. But note that this option blocks the use of
 *   PWM on pin OC2A. Only use this option if you don't need PWM on 0C2A. (Check your schematic.)
 *   USE_OCR2A_AS_TOP sacrifices duty cycle control resolution to achieve this broader range of frequencies.
 */
#if ENABLED(FAST_PWM_FAN)
  //#define FAST_PWM_FAN_FREQUENCY 31400
  //#define USE_OCR2A_AS_TOP
#endif

// @section extruder

/**
 * Extruder cooling fans
 *
 * Extruder auto fans automatically turn on when their extruders'
 * temperatures go above EXTRUDER_AUTO_FAN_TEMPERATURE.
 *
 * Your board's pins file specifies the recommended pins. Override those here
 * or set to -1 to disable completely.
 *
 * Multiple extruders can be assigned to the same pin in which case
 * the fan will turn on when any selected extruder is above the threshold.
 */
#define E0_AUTO_FAN_PIN -1
#define E1_AUTO_FAN_PIN -1
#define E2_AUTO_FAN_PIN -1
#define E3_AUTO_FAN_PIN -1
#define E4_AUTO_FAN_PIN -1
#define E5_AUTO_FAN_PIN -1
#define E6_AUTO_FAN_PIN -1
#define E7_AUTO_FAN_PIN -1
#define CHAMBER_AUTO_FAN_PIN -1

#define EXTRUDER_AUTO_FAN_TEMPERATURE 50
#define EXTRUDER_AUTO_FAN_SPEED 255   // 255 == full speed
#define CHAMBER_AUTO_FAN_TEMPERATURE 30
#define CHAMBER_AUTO_FAN_SPEED 255

/**
 * Part-Cooling Fan Multiplexer
 *
 * This feature allows you to digitally multiplex the fan output.
 * The multiplexer is automatically switched at tool-change.
 * Set FANMUX[012]_PINs below for up to 2, 4, or 8 multiplexed fans.
 */
#define FANMUX0_PIN -1
#define FANMUX1_PIN -1
#define FANMUX2_PIN -1

/**
 * M355 Case Light on-off / brightness
 */
//#define CASE_LIGHT_ENABLE
#if ENABLED(CASE_LIGHT_ENABLE)
  //#define CASE_LIGHT_PIN 4                  // Override the default pin if needed
  #define INVERT_CASE_LIGHT false             // Set true if Case Light is ON when pin is LOW
  #define CASE_LIGHT_DEFAULT_ON true          // Set default power-up state on
  #define CASE_LIGHT_DEFAULT_BRIGHTNESS 105   // Set default power-up brightness (0-255, requires PWM pin)
  //#define CASE_LIGHT_MAX_PWM 128            // Limit pwm
  //#define CASE_LIGHT_MENU                   // Add Case Light options to the LCD menu
  //#define CASE_LIGHT_NO_BRIGHTNESS          // Disable brightness control. Enable for non-PWM lighting.
  //#define CASE_LIGHT_USE_NEOPIXEL           // Use Neopixel LED as case light, requires NEOPIXEL_LED.
  #if ENABLED(CASE_LIGHT_USE_NEOPIXEL)
    #define CASE_LIGHT_NEOPIXEL_COLOR { 255, 255, 255, 255 } // { Red, Green, Blue, White }
  #endif
#endif

// @section homing

// If you want endstops to stay on (by default) even when not homing
// enable this option. Override at any time with M120, M121.
//#define ENDSTOPS_ALWAYS_ON_DEFAULT

// @section extras

//#define Z_LATE_ENABLE // Enable Z the last moment. Needed if your Z driver overheats.

// Employ an external closed loop controller. Override pins here if needed.
//#define EXTERNAL_CLOSED_LOOP_CONTROLLER
#if ENABLED(EXTERNAL_CLOSED_LOOP_CONTROLLER)
  //#define CLOSED_LOOP_ENABLE_PIN        -1
  //#define CLOSED_LOOP_MOVE_COMPLETE_PIN -1
#endif

/**
 * Dual Steppers / Dual Endstops
 *
 * This section will allow you to use extra E drivers to drive a second motor for X, Y, or Z axes.
 *
 * For example, set X_DUAL_STEPPER_DRIVERS setting to use a second motor. If the motors need to
 * spin in opposite directions set INVERT_X2_VS_X_DIR. If the second motor needs its own endstop
 * set X_DUAL_ENDSTOPS. This can adjust for "racking." Use X2_USE_ENDSTOP to set the endstop plug
 * that should be used for the second endstop. Extra endstops will appear in the output of 'M119'.
 *
 * Use X_DUAL_ENDSTOP_ADJUSTMENT to adjust for mechanical imperfection. After homing both motors
 * this offset is applied to the X2 motor. To find the offset home the X axis, and measure the error
 * in X2. Dual endstop offsets can be set at runtime with 'M666 X<offset> Y<offset> Z<offset>'.
 */

//#define X_DUAL_STEPPER_DRIVERS
#if ENABLED(X_DUAL_STEPPER_DRIVERS)
  #define INVERT_X2_VS_X_DIR true   // Set 'true' if X motors should rotate in opposite directions
  //#define X_DUAL_ENDSTOPS
  #if ENABLED(X_DUAL_ENDSTOPS)
    #define X2_USE_ENDSTOP _XMAX_
    #define X2_ENDSTOP_ADJUSTMENT  0
  #endif
#endif

//#define Y_DUAL_STEPPER_DRIVERS
#if ENABLED(Y_DUAL_STEPPER_DRIVERS)
  #define INVERT_Y2_VS_Y_DIR true   // Set 'true' if Y motors should rotate in opposite directions
  //#define Y_DUAL_ENDSTOPS
  #if ENABLED(Y_DUAL_ENDSTOPS)
    #define Y2_USE_ENDSTOP _YMAX_
    #define Y2_ENDSTOP_ADJUSTMENT  0
  #endif
#endif

//
// For Z set the number of stepper drivers
//
#define NUM_Z_STEPPER_DRIVERS 2   // (1-4) Z options change based on how many

#if NUM_Z_STEPPER_DRIVERS > 1
  //#define Z_MULTI_ENDSTOPS
  #if ENABLED(Z_MULTI_ENDSTOPS)
    #define Z2_USE_ENDSTOP          _YMAX_
    #define Z2_ENDSTOP_ADJUSTMENT   0.4
    #if NUM_Z_STEPPER_DRIVERS >= 3
      #define Z3_USE_ENDSTOP        _XMAX_
      #define Z3_ENDSTOP_ADJUSTMENT 0
    #endif
    #if NUM_Z_STEPPER_DRIVERS >= 4
      #define Z4_USE_ENDSTOP        _ZMAX_
      #define Z4_ENDSTOP_ADJUSTMENT 0
    #endif
  #endif
#endif

/**
 * Dual X Carriage
 *
 * This setup has two X carriages that can move independently, each with its own hotend.
 * The carriages can be used to print an object with two colors or materials, or in
 * "duplication mode" it can print two identical or X-mirrored objects simultaneously.
 * The inactive carriage is parked automatically to prevent oozing.
 * X1 is the left carriage, X2 the right. They park and home at opposite ends of the X axis.
 * By default the X2 stepper is assigned to the first unused E plug on the board.
 *
 * The following Dual X Carriage modes can be selected with M605 S<mode>:
 *
 *   0 : (FULL_CONTROL) The slicer has full control over both X-carriages and can achieve optimal travel
 *       results as long as it supports dual X-carriages. (M605 S0)
 *
 *   1 : (AUTO_PARK) The firmware automatically parks and unparks the X-carriages on tool-change so
 *       that additional slicer support is not required. (M605 S1)
 *
 *   2 : (DUPLICATION) The firmware moves the second X-carriage and extruder in synchronization with
 *       the first X-carriage and extruder, to print 2 copies of the same object at the same time.
 *       Set the constant X-offset and temperature differential with M605 S2 X[offs] R[deg] and
 *       follow with M605 S2 to initiate duplicated movement.
 *
 *   3 : (MIRRORED) Formbot/Vivedino-inspired mirrored mode in which the second extruder duplicates
 *       the movement of the first except the second extruder is reversed in the X axis.
 *       Set the initial X offset and temperature differential with M605 S2 X[offs] R[deg] and
 *       follow with M605 S3 to initiate mirrored movement.
 */
//#define DUAL_X_CARRIAGE
#if ENABLED(DUAL_X_CARRIAGE)
  #define X1_MIN_POS X_MIN_POS   // Set to X_MIN_POS
  #define X1_MAX_POS X_BED_SIZE  // Set a maximum so the first X-carriage can't hit the parked second X-carriage
  #define X2_MIN_POS    80       // Set a minimum to ensure the  second X-carriage can't hit the parked first X-carriage
  #define X2_MAX_POS   353       // Set this to the distance between toolheads when both heads are homed
  #define X2_HOME_DIR    1       // Set to 1. The second X-carriage always homes to the maximum endstop position
  #define X2_HOME_POS X2_MAX_POS // Default X2 home position. Set to X2_MAX_POS.
                      // However: In this mode the HOTEND_OFFSET_X value for the second extruder provides a software
                      // override for X2_HOME_POS. This also allow recalibration of the distance between the two endstops
                      // without modifying the firmware (through the "M218 T1 X???" command).
                      // Remember: you should set the second extruder x-offset to 0 in your slicer.

  // This is the default power-up mode which can be later using M605.
  #define DEFAULT_DUAL_X_CARRIAGE_MODE DXC_AUTO_PARK_MODE

  // Default x offset in duplication mode (typically set to half print bed width)
  #define DEFAULT_DUPLICATION_X_OFFSET 100
#endif

// Activate a solenoid on the active extruder with M380. Disable all with M381.
// Define SOL0_PIN, SOL1_PIN, etc., for each extruder that has a solenoid.
//#define EXT_SOLENOID

// @section homing

<<<<<<< HEAD
// Homing hits each endstop, retracts by these distances, then does a slower bump.
#define X_HOME_BUMP_MM 3
#define Y_HOME_BUMP_MM 3
#define Z_HOME_BUMP_MM 2
#define E_HOME_BUMP_MM 15
#define HOMING_BUMP_DIVISOR { 5, 5, 2 }  // Re-Bump Speed Divisor (Divides the Homing Feedrate)
//#define QUICK_HOME                     // If homing includes X and Y, do a diagonal move initially
//#define HOMING_BACKOFF_MM { 2, 2, 2 }  // (mm) Move away from the endstops after homing
=======
/**
 * Homing Procedure
 * Homing (G28) does an indefinite move towards the endstops to establish
 * the position of the toolhead relative to the workspace.
 */

//#define SENSORLESS_BACKOFF_MM  { 2, 2 }     // (mm) Backoff from endstops before sensorless homing

#define HOMING_BUMP_MM      { 5, 5, 2 }       // (mm) Backoff from endstops after first bump
#define HOMING_BUMP_DIVISOR { 2, 2, 4 }       // Re-Bump Speed Divisor (Divides the Homing Feedrate)
>>>>>>> 76a65ffe

//#define HOMING_BACKOFF_POST_MM { 2, 2, 2 }  // (mm) Backoff from endstops after homing

//#define QUICK_HOME                          // If G28 contains XY do a diagonal move first
//#define HOME_Y_BEFORE_X                     // If G28 contains XY home Y before X
//#define CODEPENDENT_XY_HOMING               // If X/Y can't home without homing Y/X first

// @section bltouch

#if ENABLED(BLTOUCH)
  /**
   * Either: Use the defaults (recommended) or: For special purposes, use the following DEFINES
   * Do not activate settings that the probe might not understand. Clones might misunderstand
   * advanced commands.
   *
   * Note: If the probe is not deploying, check a "Cmd: Reset" and "Cmd: Self-Test" and then
   *       check the wiring of the BROWN, RED and ORANGE wires.
   *
   * Note: If the trigger signal of your probe is not being recognized, it has been very often
   *       because the BLACK and WHITE wires needed to be swapped. They are not "interchangeable"
   *       like they would be with a real switch. So please check the wiring first.
   *
   * Settings for all BLTouch and clone probes:
   */

  // Safety: The probe needs time to recognize the command.
  //         Minimum command delay (ms). Enable and increase if needed.
  //#define BLTOUCH_DELAY 500

  /**
   * Settings for BLTOUCH Classic 1.2, 1.3 or BLTouch Smart 1.0, 2.0, 2.2, 3.0, 3.1, and most clones:
   */

  // Feature: Switch into SW mode after a deploy. It makes the output pulse longer. Can be useful
  //          in special cases, like noisy or filtered input configurations.
  //#define BLTOUCH_FORCE_SW_MODE

  /**
   * Settings for BLTouch Smart 3.0 and 3.1
   * Summary:
   *   - Voltage modes: 5V and OD (open drain - "logic voltage free") output modes
   *   - High-Speed mode
   *   - Disable LCD voltage options
   */

  /**
   * Danger: Don't activate 5V mode unless attached to a 5V-tolerant controller!
   * V3.0 or 3.1: Set default mode to 5V mode at Marlin startup.
   * If disabled, OD mode is the hard-coded default on 3.0
   * On startup, Marlin will compare its eeprom to this vale. If the selected mode
   * differs, a mode set eeprom write will be completed at initialization.
   * Use the option below to force an eeprom write to a V3.1 probe regardless.
   */
  //#define BLTOUCH_SET_5V_MODE

  /**
   * Safety: Activate if connecting a probe with an unknown voltage mode.
   * V3.0: Set a probe into mode selected above at Marlin startup. Required for 5V mode on 3.0
   * V3.1: Force a probe with unknown mode into selected mode at Marlin startup ( = Probe EEPROM write )
   * To preserve the life of the probe, use this once then turn it off and re-flash.
   */
  //#define BLTOUCH_FORCE_MODE_SET

  /**
   * Use "HIGH SPEED" mode for probing.
   * Danger: Disable if your probe sometimes fails. Only suitable for stable well-adjusted systems.
   * This feature was designed for Delta's with very fast Z moves however higher speed cartesians may function
   * If the machine cannot raise the probe fast enough after a trigger, it may enter a fault state.
   */
  //#define BLTOUCH_HS_MODE

  // Safety: Enable voltage mode settings in the LCD menu.
  //#define BLTOUCH_LCD_VOLTAGE_MENU

#endif // BLTOUCH

// @section extras

/**
 * Z Steppers Auto-Alignment
 * Add the G34 command to align multiple Z steppers using a bed probe.
 */
#define Z_STEPPER_AUTO_ALIGN
#if ENABLED(Z_STEPPER_AUTO_ALIGN)
  // Define probe X and Y positions for Z1, Z2 [, Z3]
  #define Z_STEPPER_ALIGN_XY { {  50, 150 }, { 380,  150 }}//, { 290, 290 } }

  // Provide Z stepper positions for more rapid convergence in bed alignment.
  // Currently requires triple stepper drivers.
  //#define Z_STEPPER_ALIGN_KNOWN_STEPPER_POSITIONS
  #if ENABLED(Z_STEPPER_ALIGN_KNOWN_STEPPER_POSITIONS)
    // Define Stepper XY positions for Z1, Z2, Z3 corresponding to
    // the Z screw positions in the bed carriage.
    // Define one position per Z stepper in stepper driver order.
    #define Z_STEPPER_ALIGN_STEPPER_XY { { 210.7, 102.5 }, { 152.6, 220.0 }, { 94.5, 102.5 } }
  #else
    // Amplification factor. Used to scale the correction step up or down.
    // In case the stepper (spindle) position is further out than the test point.
    // Use a value > 1. NOTE: This may cause instability
    #define Z_STEPPER_ALIGN_AMP 1.0
  #endif

  // Set number of iterations to align
  #define Z_STEPPER_ALIGN_ITERATIONS 5

  // Enable to restore leveling setup after operation
  #define RESTORE_LEVELING_AFTER_G34

  // On a 300mm bed a 5% grade would give a misalignment of ~1.5cm
  #define G34_MAX_GRADE  5  // (%) Maximum incline G34 will handle

  // Stop criterion. If the accuracy is better than this stop iterating early
  #define Z_STEPPER_ALIGN_ACC 0.01
#endif

// @section motion

#define AXIS_RELATIVE_MODES { false, false, false, false }

// Add a Duplicate option for well-separated conjoined nozzles
//#define MULTI_NOZZLE_DUPLICATION

// By default pololu step drivers require an active high signal. However, some high power drivers require an active low signal as step.
#define INVERT_X_STEP_PIN false
#define INVERT_Y_STEP_PIN false
#define INVERT_Z_STEP_PIN false
#define INVERT_E_STEP_PIN false

// Default stepper release if idle. Set to 0 to deactivate.
// Steppers will shut down DEFAULT_STEPPER_DEACTIVE_TIME seconds after the last move when DISABLE_INACTIVE_? is true.
// Time can be set by M18 and M84.
#define DEFAULT_STEPPER_DEACTIVE_TIME 0
#define DISABLE_INACTIVE_X false
#define DISABLE_INACTIVE_Y false
#define DISABLE_INACTIVE_Z false  // Set to false if the nozzle will fall down on your printed part when print has finished.
#define DISABLE_INACTIVE_E false

#define DEFAULT_MINIMUMFEEDRATE       0.0     // minimum feedrate
#define DEFAULT_MINTRAVELFEEDRATE     0.0

//#define HOME_AFTER_DEACTIVATE  // Require rehoming after steppers are deactivated

// Minimum time that a segment needs to take if the buffer is emptied
#define DEFAULT_MINSEGMENTTIME        20000   // (µs)

// If defined the movements slow down when the look ahead buffer is only half full
#define SLOWDOWN

/**
 * XY Frequency limit
 * Reduce resonance by limiting the frequency of small zigzag infill moves.
 * See http://hydraraptor.blogspot.com/2010/12/frequency-limit.html
 * Use M201 F<freq> G<min%> to change limits at runtime.
 */
//#define XY_FREQUENCY_LIMIT      10 // (Hz) Maximum frequency of small zigzag infill moves. Set with M201 F<hertz>.
#ifdef XY_FREQUENCY_LIMIT
  #define XY_FREQUENCY_MIN_PERCENT 5 // (percent) Minimum FR percentage to apply. Set with M201 G<min%>.
#endif

// Minimum planner junction speed. Sets the default minimum speed the planner plans for at the end
// of the buffer and all stops. This should not be much greater than zero and should only be changed
// if unwanted behavior is observed on a user's machine when running at very slow speeds.
#define MINIMUM_PLANNER_SPEED 0.05 // (mm/s)

//
// Backlash Compensation
// Adds extra movement to axes on direction-changes to account for backlash.
//
//#define BACKLASH_COMPENSATION
#if ENABLED(BACKLASH_COMPENSATION)
  // Define values for backlash distance and correction.
  // If BACKLASH_GCODE is enabled these values are the defaults.
  #define BACKLASH_DISTANCE_MM { 0, 0, 0 } // (mm)
  #define BACKLASH_CORRECTION    0.0       // 0.0 = no correction; 1.0 = full correction

  // Set BACKLASH_SMOOTHING_MM to spread backlash correction over multiple segments
  // to reduce print artifacts. (Enabling this is costly in memory and computation!)
  //#define BACKLASH_SMOOTHING_MM 3 // (mm)

  // Add runtime configuration and tuning of backlash values (M425)
  //#define BACKLASH_GCODE

  #if ENABLED(BACKLASH_GCODE)
    // Measure the Z backlash when probing (G29) and set with "M425 Z"
    #define MEASURE_BACKLASH_WHEN_PROBING

    #if ENABLED(MEASURE_BACKLASH_WHEN_PROBING)
      // When measuring, the probe will move up to BACKLASH_MEASUREMENT_LIMIT
      // mm away from point of contact in BACKLASH_MEASUREMENT_RESOLUTION
      // increments while checking for the contact to be broken.
      #define BACKLASH_MEASUREMENT_LIMIT       0.5   // (mm)
      #define BACKLASH_MEASUREMENT_RESOLUTION  0.005 // (mm)
      #define BACKLASH_MEASUREMENT_FEEDRATE    Z_PROBE_SPEED_SLOW // (mm/m)
    #endif
  #endif
#endif

/**
 * Automatic backlash, position and hotend offset calibration
 *
 * Enable G425 to run automatic calibration using an electrically-
 * conductive cube, bolt, or washer mounted on the bed.
 *
 * G425 uses the probe to touch the top and sides of the calibration object
 * on the bed and measures and/or correct positional offsets, axis backlash
 * and hotend offsets.
 *
 * Note: HOTEND_OFFSET and CALIBRATION_OBJECT_CENTER must be set to within
 *       ±5mm of true values for G425 to succeed.
 */
//#define CALIBRATION_GCODE
#if ENABLED(CALIBRATION_GCODE)

  #define CALIBRATION_MEASUREMENT_RESOLUTION     0.01 // mm

  #define CALIBRATION_FEEDRATE_SLOW             60    // mm/m
  #define CALIBRATION_FEEDRATE_FAST           1200    // mm/m
  #define CALIBRATION_FEEDRATE_TRAVEL         3000    // mm/m

  // The following parameters refer to the conical section of the nozzle tip.
  #define CALIBRATION_NOZZLE_TIP_HEIGHT          1.0  // mm
  #define CALIBRATION_NOZZLE_OUTER_DIAMETER      2.0  // mm

  // Uncomment to enable reporting (required for "G425 V", but consumes PROGMEM).
  //#define CALIBRATION_REPORTING

  // The true location and dimension the cube/bolt/washer on the bed.
  #define CALIBRATION_OBJECT_CENTER     { 264.0, -22.0,  -2.0 } // mm
  #define CALIBRATION_OBJECT_DIMENSIONS {  10.0,  10.0,  10.0 } // mm

  // Comment out any sides which are unreachable by the probe. For best
  // auto-calibration results, all sides must be reachable.
  #define CALIBRATION_MEASURE_RIGHT
  #define CALIBRATION_MEASURE_FRONT
  #define CALIBRATION_MEASURE_LEFT
  #define CALIBRATION_MEASURE_BACK

  // Probing at the exact top center only works if the center is flat. If
  // probing on a screwhead or hollow washer, probe near the edges.
  //#define CALIBRATION_MEASURE_AT_TOP_EDGES

  // Define pin which is read during calibration
  #ifndef CALIBRATION_PIN
    #define CALIBRATION_PIN -1 // Override in pins.h or set to -1 to use your Z endstop
    #define CALIBRATION_PIN_INVERTING false // Set to true to invert the pin
    //#define CALIBRATION_PIN_PULLDOWN
    #define CALIBRATION_PIN_PULLUP
  #endif
#endif

/**
 * Adaptive Step Smoothing increases the resolution of multi-axis moves, particularly at step frequencies
 * below 1kHz (for AVR) or 10kHz (for ARM), where aliasing between axes in multi-axis moves causes audible
 * vibration and surface artifacts. The algorithm adapts to provide the best possible step smoothing at the
 * lowest stepping frequencies.
 */
//#define ADAPTIVE_STEP_SMOOTHING

/**
 * Custom Microstepping
 * Override as-needed for your setup. Up to 3 MS pins are supported.
 */
//#define MICROSTEP1 LOW,LOW,LOW
//#define MICROSTEP2 HIGH,LOW,LOW
//#define MICROSTEP4 LOW,HIGH,LOW
//#define MICROSTEP8 HIGH,HIGH,LOW
//#define MICROSTEP16 LOW,LOW,HIGH
//#define MICROSTEP32 HIGH,LOW,HIGH

// Microstep setting (Only functional when stepper driver microstep pins are connected to MCU.
#define MICROSTEP_MODES { 16, 16, 16, 16, 16, 16 } // [1,2,4,8,16]

/**
 *  @section  stepper motor current
 *
 *  Some boards have a means of setting the stepper motor current via firmware.
 *
 *  The power on motor currents are set by:
 *    PWM_MOTOR_CURRENT - used by MINIRAMBO & ULTIMAIN_2
 *                         known compatible chips: A4982
 *    DIGIPOT_MOTOR_CURRENT - used by BQ_ZUM_MEGA_3D, RAMBO & SCOOVO_X9H
 *                         known compatible chips: AD5206
 *    DAC_MOTOR_CURRENT_DEFAULT - used by PRINTRBOARD_REVF & RIGIDBOARD_V2
 *                         known compatible chips: MCP4728
 *    DIGIPOT_I2C_MOTOR_CURRENTS - used by 5DPRINT, AZTEEG_X3_PRO, AZTEEG_X5_MINI_WIFI, MIGHTYBOARD_REVE
 *                         known compatible chips: MCP4451, MCP4018
 *
 *  Motor currents can also be set by M907 - M910 and by the LCD.
 *    M907 - applies to all.
 *    M908 - BQ_ZUM_MEGA_3D, RAMBO, PRINTRBOARD_REVF, RIGIDBOARD_V2 & SCOOVO_X9H
 *    M909, M910 & LCD - only PRINTRBOARD_REVF & RIGIDBOARD_V2
 */
//#define PWM_MOTOR_CURRENT { 1300, 1300, 1250 }          // Values in milliamps
//#define DIGIPOT_MOTOR_CURRENT { 135,135,135,135,135 }   // Values 0-255 (RAMBO 135 = ~0.75A, 185 = ~1A)
//#define DAC_MOTOR_CURRENT_DEFAULT { 70, 80, 90, 80 }    // Default drive percent - X, Y, Z, E axis

/**
 * I2C-based DIGIPOTs (e.g., Azteeg X3 Pro)
 */
//#define DIGIPOT_MCP4018             // Requires https://github.com/stawel/SlowSoftI2CMaster
//#define DIGIPOT_MCP4451
#if EITHER(DIGIPOT_MCP4018, DIGIPOT_MCP4451)
  #define DIGIPOT_I2C_NUM_CHANNELS 8  // 5DPRINT:4   AZTEEG_X3_PRO:8   MKS_SBASE:5   MIGHTYBOARD_REVE:5

  // Actual motor currents in Amps. The number of entries must match DIGIPOT_I2C_NUM_CHANNELS.
  // These correspond to the physical drivers, so be mindful if the order is changed.
  #define DIGIPOT_I2C_MOTOR_CURRENTS { 1.0, 1.0, 1.0, 1.0, 1.0, 1.0, 1.0, 1.0 } // AZTEEG_X3_PRO

  //#define DIGIPOT_USE_RAW_VALUES    // Use DIGIPOT_MOTOR_CURRENT raw wiper values (instead of A4988 motor currents)

  /**
   * Common slave addresses:
   *
   *                        A   (A shifted)   B   (B shifted)  IC
   * Smoothie              0x2C (0x58)       0x2D (0x5A)       MCP4451
   * AZTEEG_X3_PRO         0x2C (0x58)       0x2E (0x5C)       MCP4451
   * AZTEEG_X5_MINI        0x2C (0x58)       0x2E (0x5C)       MCP4451
   * AZTEEG_X5_MINI_WIFI         0x58              0x5C        MCP4451
   * MIGHTYBOARD_REVE      0x2F (0x5E)                         MCP4018
   */
  //#define DIGIPOT_I2C_ADDRESS_A 0x2C  // Unshifted slave address for first DIGIPOT
  //#define DIGIPOT_I2C_ADDRESS_B 0x2D  // Unshifted slave address for second DIGIPOT
#endif

//===========================================================================
//=============================Additional Features===========================
//===========================================================================

// @section lcd

#if EITHER(ULTIPANEL, EXTENSIBLE_UI)
  #define MANUAL_FEEDRATE { 50*60, 50*60, 4*60, 60 } // Feedrates for manual moves along X, Y, Z, E from panel
  #define SHORT_MANUAL_Z_MOVE 0.025 // (mm) Smallest manual Z move (< 0.1mm)
  #if ENABLED(ULTIPANEL)
    #define MANUAL_E_MOVES_RELATIVE // Display extruder move distance rather than "position"
    #define ULTIPANEL_FEEDMULTIPLY  // Encoder sets the feedrate multiplier on the Status Screen
  #endif
#endif

// Change values more rapidly when the encoder is rotated faster
//#define ENCODER_RATE_MULTIPLIER
#if ENABLED(ENCODER_RATE_MULTIPLIER)
  #define ENCODER_10X_STEPS_PER_SEC   30  // (steps/s) Encoder rate for 10x speed
  #define ENCODER_100X_STEPS_PER_SEC  80  // (steps/s) Encoder rate for 100x speed
#endif

// Play a beep when the feedrate is changed from the Status Screen
//#define BEEP_ON_FEEDRATE_CHANGE
#if ENABLED(BEEP_ON_FEEDRATE_CHANGE)
  #define FEEDRATE_CHANGE_BEEP_DURATION   10
  #define FEEDRATE_CHANGE_BEEP_FREQUENCY 440
#endif

#if HAS_LCD_MENU

  // Include a page of printer information in the LCD Main Menu
  //#define LCD_INFO_MENU
  #if ENABLED(LCD_INFO_MENU)
    //#define LCD_PRINTER_INFO_IS_BOOTSCREEN // Show bootscreen(s) instead of Printer Info pages
  #endif

  // BACK menu items keep the highlight at the top
  //#define TURBO_BACK_MENU_ITEM

  /**
   * LED Control Menu
   * Add LED Control to the LCD menu
   */
  //#define LED_CONTROL_MENU
  #if ENABLED(LED_CONTROL_MENU)
    #define LED_COLOR_PRESETS                 // Enable the Preset Color menu option
    #if ENABLED(LED_COLOR_PRESETS)
      #define LED_USER_PRESET_RED        255  // User defined RED value
      #define LED_USER_PRESET_GREEN      128  // User defined GREEN value
      #define LED_USER_PRESET_BLUE         0  // User defined BLUE value
      #define LED_USER_PRESET_WHITE      255  // User defined WHITE value
      #define LED_USER_PRESET_BRIGHTNESS 255  // User defined intensity
      //#define LED_USER_PRESET_STARTUP       // Have the printer display the user preset color on startup
    #endif
  #endif

#endif // HAS_LCD_MENU

// Scroll a longer status message into view
#define STATUS_MESSAGE_SCROLLING

// On the Info Screen, display XY with one decimal place when possible
//#define LCD_DECIMAL_SMALL_XY

// The timeout (in ms) to return to the status screen from sub-menus
//#define LCD_TIMEOUT_TO_STATUS 15000

// Add an 'M73' G-code to set the current percentage
//#define LCD_SET_PROGRESS_MANUALLY

// Show the E position (filament used) during printing
//#define LCD_SHOW_E_TOTAL

#if HAS_GRAPHICAL_LCD && HAS_PRINT_PROGRESS
  //#define PRINT_PROGRESS_SHOW_DECIMALS // Show progress with decimal digits
  //#define SHOW_REMAINING_TIME          // Display estimated time to completion
  #if ENABLED(SHOW_REMAINING_TIME)
    //#define USE_M73_REMAINING_TIME     // Use remaining time from M73 command instead of estimation
    //#define ROTATE_PROGRESS_DISPLAY    // Display (P)rogress, (E)lapsed, and (R)emaining time
  #endif
#endif

#if HAS_CHARACTER_LCD && HAS_PRINT_PROGRESS
  //#define LCD_PROGRESS_BAR              // Show a progress bar on HD44780 LCDs for SD printing
  #if ENABLED(LCD_PROGRESS_BAR)
    #define PROGRESS_BAR_BAR_TIME 2000    // (ms) Amount of time to show the bar
    #define PROGRESS_BAR_MSG_TIME 3000    // (ms) Amount of time to show the status message
    #define PROGRESS_MSG_EXPIRE   0       // (ms) Amount of time to retain the status message (0=forever)
    //#define PROGRESS_MSG_ONCE           // Show the message for MSG_TIME then clear it
    //#define LCD_PROGRESS_BAR_TEST       // Add a menu item to test the progress bar
  #endif
#endif

#if ENABLED(SDSUPPORT)

  // Some RAMPS and other boards don't detect when an SD card is inserted. You can work
  // around this by connecting a push button or single throw switch to the pin defined
  // as SD_DETECT_PIN in your board's pins definitions.
  // This setting should be disabled unless you are using a push button, pulling the pin to ground.
  // Note: This is always disabled for ULTIPANEL (except ELB_FULL_GRAPHIC_CONTROLLER).
  #define SD_DETECT_STATE (HIGH)

<<<<<<< HEAD
  #define SD_FINISHED_STEPPERRELEASE False          // Disable steppers when SD Print is finished
  #define SD_FINISHED_RELEASECOMMAND //"M84 X Y Z E" // You might want to keep the Z enabled so your bed stays in place.
=======
  #define SD_PROCEDURE_DEPTH 1              // Increase if you need more nested M32 calls

  #define SD_FINISHED_STEPPERRELEASE true   // Disable steppers when SD Print is finished
  #define SD_FINISHED_RELEASECOMMAND "M84"  // Use "M84XYE" to keep Z enabled so your bed stays in place
>>>>>>> 76a65ffe

  // Reverse SD sort to show "more recent" files first, according to the card's FAT.
  // Since the FAT gets out of order with usage, SDCARD_SORT_ALPHA is recommended.
  #define SDCARD_RATHERRECENTFIRST

  #define SD_MENU_CONFIRM_START             // Confirm the selected SD file before printing

  //#define MENU_ADDAUTOSTART               // Add a menu option to run auto#.g files

  //#define EVENT_GCODE_SD_STOP "G28XY"       // G-code to run on Stop Print (e.g., "G28XY" or "G27")

  #if ENABLED(PRINTER_EVENT_LEDS)
    #define PE_LEDS_COMPLETED_TIME  (30*60) // (seconds) Time to keep the LED "done" color before restoring normal illumination
  #endif

  /**
   * Continue after Power-Loss (Creality3D)
   *
   * Store the current state to the SD Card at the start of each layer
   * during SD printing. If the recovery file is found at boot time, present
   * an option on the LCD screen to continue the print from the last-known
   * point in the file.
   */
  //#define POWER_LOSS_RECOVERY
  #if ENABLED(POWER_LOSS_RECOVERY)
    //#define BACKUP_POWER_SUPPLY       // Backup power / UPS to move the steppers on power loss
    //#define POWER_LOSS_ZRAISE       2 // (mm) Z axis raise on resume (on power loss with UPS)
    //#define POWER_LOSS_PIN         44 // Pin to detect power loss
    //#define POWER_LOSS_STATE     HIGH // State of pin indicating power loss
    //#define POWER_LOSS_PULL           // Set pullup / pulldown as appropriate
    //#define POWER_LOSS_PURGE_LEN   20 // (mm) Length of filament to purge on resume
    //#define POWER_LOSS_RETRACT_LEN 10 // (mm) Length of filament to retract on fail. Requires backup power.

    // Without a POWER_LOSS_PIN the following option helps reduce wear on the SD card,
    // especially with "vase mode" printing. Set too high and vases cannot be continued.
    #define POWER_LOSS_MIN_Z_CHANGE 0.05 // (mm) Minimum Z change before saving power-loss data
  #endif

  /**
   * Sort SD file listings in alphabetical order.
   *
   * With this option enabled, items on SD cards will be sorted
   * by name for easier navigation.
   *
   * By default...
   *
   *  - Use the slowest -but safest- method for sorting.
   *  - Folders are sorted to the top.
   *  - The sort key is statically allocated.
   *  - No added G-code (M34) support.
   *  - 40 item sorting limit. (Items after the first 40 are unsorted.)
   *
   * SD sorting uses static allocation (as set by SDSORT_LIMIT), allowing the
   * compiler to calculate the worst-case usage and throw an error if the SRAM
   * limit is exceeded.
   *
   *  - SDSORT_USES_RAM provides faster sorting via a static directory buffer.
   *  - SDSORT_USES_STACK does the same, but uses a local stack-based buffer.
   *  - SDSORT_CACHE_NAMES will retain the sorted file listing in RAM. (Expensive!)
   *  - SDSORT_DYNAMIC_RAM only uses RAM when the SD menu is visible. (Use with caution!)
   */
  #define SDCARD_SORT_ALPHA

  // SD Card Sorting options
  #if ENABLED(SDCARD_SORT_ALPHA)
    #define SDSORT_LIMIT       40     // Maximum number of sorted items (10-256). Costs 27 bytes each.
    #define FOLDER_SORTING     -1     // -1=above  0=none  1=below
    #define SDSORT_GCODE       true  // Allow turning sorting on/off with LCD and M34 g-code.
    #define SDSORT_USES_RAM    false  // Pre-allocate a static array for faster pre-sorting.
    #define SDSORT_USES_STACK  false  // Prefer the stack for pre-sorting to give back some SRAM. (Negated by next 2 options.)
    #define SDSORT_CACHE_NAMES false  // Keep sorted items in RAM longer for speedy performance. Most expensive option.
    #define SDSORT_DYNAMIC_RAM false  // Use dynamic allocation (within SD menus). Least expensive option. Set SDSORT_LIMIT before use!
    #define SDSORT_CACHE_VFATS 2      // Maximum number of 13-byte VFAT entries to use for sorting.
                                      // Note: Only affects SCROLL_LONG_FILENAMES with SDSORT_CACHE_NAMES but not SDSORT_DYNAMIC_RAM.
  #endif

  // This allows hosts to request long names for files and folders with M33
  //#define LONG_FILENAME_HOST_SUPPORT

  // Enable this option to scroll long filenames in the SD card menu
  //#define SCROLL_LONG_FILENAMES

  // Leave the heaters on after Stop Print (not recommended!)
  //#define SD_ABORT_NO_COOLDOWN

  /**
   * This option allows you to abort SD printing when any endstop is triggered.
   * This feature must be enabled with "M540 S1" or from the LCD menu.
   * To have any effect, endstops must be enabled during SD printing.
   */
  //#define SD_ABORT_ON_ENDSTOP_HIT

  /**
   * This option makes it easier to print the same SD Card file again.
   * On print completion the LCD Menu will open with the file selected.
   * You can just click to start the print, or navigate elsewhere.
   */
  //#define SD_REPRINT_LAST_SELECTED_FILE

  /**
   * Auto-report SdCard status with M27 S<seconds>
   */
  //#define AUTO_REPORT_SD_STATUS

  /**
   * Support for USB thumb drives using an Arduino USB Host Shield or
   * equivalent MAX3421E breakout board. The USB thumb drive will appear
   * to Marlin as an SD card.
   *
   * The MAX3421E can be assigned the same pins as the SD card reader, with
   * the following pin mapping:
   *
   *    SCLK, MOSI, MISO --> SCLK, MOSI, MISO
   *    INT              --> SD_DETECT_PIN [1]
   *    SS               --> SDSS
   *
   * [1] On AVR an interrupt-capable pin is best for UHS3 compatibility.
   */
  //#define USB_FLASH_DRIVE_SUPPORT
  #if ENABLED(USB_FLASH_DRIVE_SUPPORT)
    #define USB_CS_PIN    SDSS
    #define USB_INTR_PIN  SD_DETECT_PIN

    /**
     * USB Host Shield Library
     *
     * - UHS2 uses no interrupts and has been production-tested
     *   on a LulzBot TAZ Pro with a 32-bit Archim board.
     *
     * - UHS3 is newer code with better USB compatibility. But it
     *   is less tested and is known to interfere with Servos.
     *   [1] This requires USB_INTR_PIN to be interrupt-capable.
     */
    //#define USE_UHS3_USB
  #endif

  /**
   * When using a bootloader that supports SD-Firmware-Flashing,
   * add a menu item to activate SD-FW-Update on the next reboot.
   *
   * Requires ATMEGA2560 (Arduino Mega)
   *
   * Tested with this bootloader:
   *   https://github.com/FleetProbe/MicroBridge-Arduino-ATMega2560
   */
  //#define SD_FIRMWARE_UPDATE
  #if ENABLED(SD_FIRMWARE_UPDATE)
    #define SD_FIRMWARE_UPDATE_EEPROM_ADDR    0x1FF
    #define SD_FIRMWARE_UPDATE_ACTIVE_VALUE   0xF0
    #define SD_FIRMWARE_UPDATE_INACTIVE_VALUE 0xFF
  #endif

  // Add an optimized binary file transfer mode, initiated with 'M28 B1'
  //#define BINARY_FILE_TRANSFER

  #if HAS_SDCARD_CONNECTION
    /**
     * Set this option to one of the following (or the board's defaults apply):
     *
     *           LCD - Use the SD drive in the external LCD controller.
     *       ONBOARD - Use the SD drive on the control board. (No SD_DETECT_PIN. M21 to init.)
     *  CUSTOM_CABLE - Use a custom cable to access the SD (as defined in a pins file).
     *
     * :[ 'LCD', 'ONBOARD', 'CUSTOM_CABLE' ]
     */
    #define SDCARD_CONNECTION ONBOARD
  #endif

#endif // SDSUPPORT

/**
 * By default an onboard SD card reader may be shared as a USB mass-
 * storage device. This option hides the SD card from the host PC.
 */
//#define NO_SD_HOST_DRIVE   // Disable SD Card access over USB (for security).

/**
 * Additional options for Graphical Displays
 *
 * Use the optimizations here to improve printing performance,
 * which can be adversely affected by graphical display drawing,
 * especially when doing several short moves, and when printing
 * on DELTA and SCARA machines.
 *
 * Some of these options may result in the display lagging behind
 * controller events, as there is a trade-off between reliable
 * printing performance versus fast display updates.
 */
#if HAS_GRAPHICAL_LCD
  // Show SD percentage next to the progress bar
  #define DOGM_SD_PERCENT

  // Save many cycles by drawing a hollow frame or no frame on the Info Screen
  //#define XYZ_NO_FRAME
  #define XYZ_HOLLOW_FRAME

  // Enable to save many cycles by drawing a hollow frame on Menu Screens
  #define MENU_HOLLOW_FRAME

  // A bigger font is available for edit items. Costs 3120 bytes of PROGMEM.
  // Western only. Not available for Cyrillic, Kana, Turkish, Greek, or Chinese.
  //#define USE_BIG_EDIT_FONT

  // A smaller font may be used on the Info Screen. Costs 2300 bytes of PROGMEM.
  // Western only. Not available for Cyrillic, Kana, Turkish, Greek, or Chinese.
  //#define USE_SMALL_INFOFONT

  // Enable this option and reduce the value to optimize screen updates.
  // The normal delay is 10µs. Use the lowest value that still gives a reliable display.
  //#define DOGM_SPI_DELAY_US 5

  // Swap the CW/CCW indicators in the graphics overlay
  //#define OVERLAY_GFX_REVERSE

  /**
   * ST7920-based LCDs can emulate a 16 x 4 character display using
   * the ST7920 character-generator for very fast screen updates.
   * Enable LIGHTWEIGHT_UI to use this special display mode.
   *
   * Since LIGHTWEIGHT_UI has limited space, the position and status
   * message occupy the same line. Set STATUS_EXPIRE_SECONDS to the
   * length of time to display the status message before clearing.
   *
   * Set STATUS_EXPIRE_SECONDS to zero to never clear the status.
   * This will prevent position updates from being displayed.
   */
  #if ENABLED(U8GLIB_ST7920)
    //#define LIGHTWEIGHT_UI
    #if ENABLED(LIGHTWEIGHT_UI)
      #define STATUS_EXPIRE_SECONDS 20
    #endif
  #endif

  /**
   * Status (Info) Screen customizations
   * These options may affect code size and screen render time.
   * Custom status screens can forcibly override these settings.
   */
  //#define STATUS_COMBINE_HEATERS    // Use combined heater images instead of separate ones
  //#define STATUS_HOTEND_NUMBERLESS  // Use plain hotend icons instead of numbered ones (with 2+ hotends)
  #define STATUS_HOTEND_INVERTED      // Show solid nozzle bitmaps when heating (Requires STATUS_HOTEND_ANIM)
  #define STATUS_HOTEND_ANIM          // Use a second bitmap to indicate hotend heating
  //#define STATUS_BED_ANIM             // Use a second bitmap to indicate bed heating
  //#define STATUS_CHAMBER_ANIM         // Use a second bitmap to indicate chamber heating
  //#define STATUS_ALT_BED_BITMAP     // Use the alternative bed bitmap
  //#define STATUS_ALT_FAN_BITMAP     // Use the alternative fan bitmap
  #define STATUS_FAN_FRAMES 3       // :[0,1,2,3,4] Number of fan animation frames
  //#define STATUS_HEAT_PERCENT       // Show heating in a progress bar
  //#define BOOT_MARLIN_LOGO_SMALL    // Show a smaller Marlin logo on the Boot Screen (saving 399 bytes of flash)
  //#define BOOT_MARLIN_LOGO_ANIMATED // Animated Marlin logo. Costs ~‭3260 (or ~940) bytes of PROGMEM.

  // Frivolous Game Options
  //#define MARLIN_BRICKOUT
  //#define MARLIN_INVADERS
  //#define MARLIN_SNAKE
  //#define GAMES_EASTER_EGG          // Add extra blank lines above the "Games" sub-menu

#endif // HAS_GRAPHICAL_LCD

//
// Additional options for DGUS / DWIN displays
//
#if HAS_DGUS_LCD
  #define DGUS_SERIAL_PORT 2
  #define DGUS_BAUDRATE 115200

  #define DGUS_RX_BUFFER_SIZE 128
  #define DGUS_TX_BUFFER_SIZE 48
  //#define DGUS_SERIAL_STATS_RX_BUFFER_OVERRUNS  // Fix Rx overrun situation (Currently only for AVR)

  #define DGUS_UPDATE_INTERVAL_MS  500    // (ms) Interval between automatic screen updates
  #define BOOTSCREEN_TIMEOUT      3000    // (ms) Duration to display the boot screen

  #if EITHER(DGUS_LCD_UI_FYSETC, DGUS_LCD_UI_HIPRECY)
    #define DGUS_PRINT_FILENAME           // Display the filename during printing
    #define DGUS_PREHEAT_UI               // Display a preheat screen during heatup

    #if ENABLED(DGUS_LCD_UI_FYSETC)
      //#define DUGS_UI_MOVE_DIS_OPTION   // Disabled by default for UI_FYSETC
    #else
      #define DUGS_UI_MOVE_DIS_OPTION     // Enabled by default for UI_HIPRECY
    #endif

    #define DGUS_FILAMENT_LOADUNLOAD
    #if ENABLED(DGUS_FILAMENT_LOADUNLOAD)
      #define DGUS_FILAMENT_PURGE_LENGTH 10
      #define DGUS_FILAMENT_LOAD_LENGTH_PER_TIME 0.5 // (mm) Adjust in proportion to DGUS_UPDATE_INTERVAL_MS
    #endif

    #define DGUS_UI_WAITING               // Show a "waiting" screen between some screens
    #if ENABLED(DGUS_UI_WAITING)
      #define DGUS_UI_WAITING_STATUS 10
      #define DGUS_UI_WAITING_STATUS_PERIOD 8 // Increase to slower waiting status looping
    #endif
  #endif
#endif // HAS_DGUS_LCD

//
// Touch UI for the FTDI Embedded Video Engine (EVE)
//
#if ENABLED(TOUCH_UI_FTDI_EVE)
  // Display board used
  //#define LCD_FTDI_VM800B35A        // FTDI 3.5" with FT800 (320x240)
  //#define LCD_4DSYSTEMS_4DLCD_FT843 // 4D Systems 4.3" (480x272)
  //#define LCD_HAOYU_FT800CB         // Haoyu with 4.3" or 5" (480x272)
  //#define LCD_HAOYU_FT810CB         // Haoyu with 5" (800x480)
  //#define LCD_ALEPHOBJECTS_CLCD_UI  // Aleph Objects Color LCD UI
  //#define LCD_FYSETC_TFT81050       // FYSETC with 5" (800x480)

  // Correct the resolution if not using the stock TFT panel.
  //#define TOUCH_UI_320x240
  //#define TOUCH_UI_480x272
  //#define TOUCH_UI_800x480

  // Mappings for boards with a standard RepRapDiscount Display connector
<<<<<<< HEAD
  //#define AO_EXP1_PINMAP    // AlephObjects CLCD UI EXP1 mapping
  //#define AO_EXP2_PINMAP    // AlephObjects CLCD UI EXP2 mapping
  //#define CR10_TFT_PINMAP   // Rudolph Riedel's CR10 pin mapping
=======
  //#define AO_EXP1_PINMAP      // AlephObjects CLCD UI EXP1 mapping
  //#define AO_EXP2_PINMAP      // AlephObjects CLCD UI EXP2 mapping
  //#define CR10_TFT_PINMAP     // Rudolph Riedel's CR10 pin mapping
  //#define S6_TFT_PINMAP       // FYSETC S6 pin mapping

>>>>>>> 76a65ffe
  //#define OTHER_PIN_LAYOUT  // Define pins manually below
  #if ENABLED(OTHER_PIN_LAYOUT)
    // The pins for CS and MOD_RESET (PD) must be chosen.
    #define CLCD_MOD_RESET  9
    #define CLCD_SPI_CS    10

    // If using software SPI, specify pins for SCLK, MOSI, MISO
    //#define CLCD_USE_SOFT_SPI
    #if ENABLED(CLCD_USE_SOFT_SPI)
      #define CLCD_SOFT_SPI_MOSI 11
      #define CLCD_SOFT_SPI_MISO 12
      #define CLCD_SOFT_SPI_SCLK 13
    #endif
  #endif

  // Display Orientation. An inverted (i.e. upside-down) display
  // is supported on the FT800. The FT810 and beyond also support
  // portrait and mirrored orientations.
  //#define TOUCH_UI_INVERTED
  //#define TOUCH_UI_PORTRAIT
  //#define TOUCH_UI_MIRRORED

  // UTF8 processing and rendering.
  // Unsupported characters are shown as '?'.
  //#define TOUCH_UI_USE_UTF8
  #if ENABLED(TOUCH_UI_USE_UTF8)
    // Western accents support. These accented characters use
    // combined bitmaps and require relatively little storage.
    #define TOUCH_UI_UTF8_WESTERN_CHARSET
    #if ENABLED(TOUCH_UI_UTF8_WESTERN_CHARSET)
      // Additional character groups. These characters require
      // full bitmaps and take up considerable storage:
      //#define TOUCH_UI_UTF8_SUPERSCRIPTS  // ¹ ² ³
      //#define TOUCH_UI_UTF8_COPYRIGHT     // © ®
      //#define TOUCH_UI_UTF8_GERMANIC      // ß
      //#define TOUCH_UI_UTF8_SCANDINAVIAN  // Æ Ð Ø Þ æ ð ø þ
      //#define TOUCH_UI_UTF8_PUNCTUATION   // « » ¿ ¡
      //#define TOUCH_UI_UTF8_CURRENCY      // ¢ £ ¤ ¥
      //#define TOUCH_UI_UTF8_ORDINALS      // º ª
      //#define TOUCH_UI_UTF8_MATHEMATICS   // ± × ÷
      //#define TOUCH_UI_UTF8_FRACTIONS     // ¼ ½ ¾
      //#define TOUCH_UI_UTF8_SYMBOLS       // µ ¶ ¦ § ¬
    #endif
  #endif

  // Use a smaller font when labels don't fit buttons
  #define TOUCH_UI_FIT_TEXT

  // Allow language selection from menu at run-time (otherwise use LCD_LANGUAGE)
  //#define LCD_LANGUAGE_1 en
  //#define LCD_LANGUAGE_2 fr
  //#define LCD_LANGUAGE_3 de
  //#define LCD_LANGUAGE_4 es
  //#define LCD_LANGUAGE_5 it

  // Use a numeric passcode for "Screen lock" keypad.
  // (recommended for smaller displays)
  //#define TOUCH_UI_PASSCODE

  // Output extra debug info for Touch UI events
  //#define TOUCH_UI_DEBUG

  // Developer menu (accessed by touching "About Printer" copyright text)
  //#define TOUCH_UI_DEVELOPER_MENU
#endif

//
// FSMC Graphical TFT
//
#if ENABLED(FSMC_GRAPHICAL_TFT)
  //#define TFT_MARLINUI_COLOR 0xFFFF // White
  //#define TFT_MARLINBG_COLOR 0x0000 // Black
  //#define TFT_DISABLED_COLOR 0x0003 // Almost black
  //#define TFT_BTCANCEL_COLOR 0xF800 // Red
  //#define TFT_BTARROWS_COLOR 0xDEE6 // 11011 110111 00110 Yellow
  //#define TFT_BTOKMENU_COLOR 0x145F // 00010 100010 11111 Cyan
#endif

//
// ADC Button Debounce
//
#if HAS_ADC_BUTTONS
  #define ADC_BUTTON_DEBOUNCE_DELAY 16  // (ms) Increase if buttons bounce or repeat too fast
#endif

// @section safety

/**
 * The watchdog hardware timer will do a reset and disable all outputs
 * if the firmware gets too overloaded to read the temperature sensors.
 *
 * If you find that watchdog reboot causes your AVR board to hang forever,
 * enable WATCHDOG_RESET_MANUAL to use a custom timer instead of WDTO.
 * NOTE: This method is less reliable as it can only catch hangups while
 * interrupts are enabled.
 */
#define USE_WATCHDOG
#if ENABLED(USE_WATCHDOG)
  //#define WATCHDOG_RESET_MANUAL
#endif

// @section lcd

/**
 * Babystepping enables movement of the axes by tiny increments without changing
 * the current position values. This feature is used primarily to adjust the Z
 * axis in the first layer of a print in real-time.
 *
 * Warning: Does not respect endstops!
 */
//#define BABYSTEPPING
#if ENABLED(BABYSTEPPING)
  //#define BABYSTEP_WITHOUT_HOMING
  //#define BABYSTEP_XY                     // Also enable X/Y Babystepping. Not supported on DELTA!
  #define BABYSTEP_INVERT_Z false           // Change if Z babysteps should go the other way
  #define BABYSTEP_MULTIPLICATOR_Z  1       // Babysteps are very small. Increase for faster motion.
  #define BABYSTEP_MULTIPLICATOR_XY 1

  //#define DOUBLECLICK_FOR_Z_BABYSTEPPING  // Double-click on the Status Screen for Z Babystepping.
  #if ENABLED(DOUBLECLICK_FOR_Z_BABYSTEPPING)
    #define DOUBLECLICK_MAX_INTERVAL 1250   // Maximum interval between clicks, in milliseconds.
                                            // Note: Extra time may be added to mitigate controller latency.
    //#define BABYSTEP_ALWAYS_AVAILABLE     // Allow babystepping at all times (not just during movement).
    //#define MOVE_Z_WHEN_IDLE              // Jump to the move Z menu on doubleclick when printer is idle.
    #if ENABLED(MOVE_Z_WHEN_IDLE)
      #define MOVE_Z_IDLE_MULTIPLICATOR 1   // Multiply 1mm by this factor for the move step size.
    #endif
  #endif

  //#define BABYSTEP_DISPLAY_TOTAL          // Display total babysteps since last G28

  //#define BABYSTEP_ZPROBE_OFFSET          // Combine M851 Z and Babystepping
  #if ENABLED(BABYSTEP_ZPROBE_OFFSET)
    //#define BABYSTEP_HOTEND_Z_OFFSET      // For multiple hotends, babystep relative Z offsets
    //#define BABYSTEP_ZPROBE_GFX_OVERLAY   // Enable graphical overlay on Z-offset editor
  #endif
#endif

// @section extruder

/**
 * Linear Pressure Control v1.5
 *
 * Assumption: advance [steps] = k * (delta velocity [steps/s])
 * K=0 means advance disabled.
 *
 * NOTE: K values for LIN_ADVANCE 1.5 differ from earlier versions!
 *
 * Set K around 0.22 for 3mm PLA Direct Drive with ~6.5cm between the drive gear and heatbreak.
 * Larger K values will be needed for flexible filament and greater distances.
 * If this algorithm produces a higher speed offset than the extruder can handle (compared to E jerk)
 * print acceleration will be reduced during the affected moves to keep within the limit.
 *
 * See https://marlinfw.org/docs/features/lin_advance.html for full instructions.
 */
//#define LIN_ADVANCE
#if ENABLED(LIN_ADVANCE)
  //#define EXTRA_LIN_ADVANCE_K // Enable for second linear advance constants
  #define LIN_ADVANCE_K 0.22    // Unit: mm compression per 1mm/s extruder speed
  //#define LA_DEBUG            // If enabled, this will generate debug information output over USB.
  //#define EXPERIMENTAL_SCURVE // Enable this option to permit S-Curve Acceleration
#endif

// @section leveling

/**
 * Points to probe for all 3-point Leveling procedures.
 * Override if the automatically selected points are inadequate.
 */
#if EITHER(AUTO_BED_LEVELING_3POINT, AUTO_BED_LEVELING_UBL)
  //#define PROBE_PT_1_X 15
  //#define PROBE_PT_1_Y 180
  //#define PROBE_PT_2_X 15
  //#define PROBE_PT_2_Y 20
  //#define PROBE_PT_3_X 170
  //#define PROBE_PT_3_Y 20
#endif

/**
 * Override MIN_PROBE_EDGE for each side of the build plate
 * Useful to get probe points to exact positions on targets or
 * to allow leveling to avoid plate clamps on only specific
 * sides of the bed. With NOZZLE_AS_PROBE negative values are
 * allowed, to permit probing outside the bed.
 *
 * If you are replacing the prior *_PROBE_BED_POSITION options,
 * LEFT and FRONT values in most cases will map directly over
 * RIGHT and REAR would be the inverse such as
 * (X/Y_BED_SIZE - RIGHT/BACK_PROBE_BED_POSITION)
 *
 * This will allow all positions to match at compilation, however
 * should the probe position be modified with M851XY then the
 * probe points will follow. This prevents any change from causing
 * the probe to be unable to reach any points.
 */
#if PROBE_SELECTED && !IS_KINEMATIC
  //#define MIN_PROBE_EDGE_LEFT MIN_PROBE_EDGE
  //#define MIN_PROBE_EDGE_RIGHT MIN_PROBE_EDGE
  //#define MIN_PROBE_EDGE_FRONT MIN_PROBE_EDGE
  //#define MIN_PROBE_EDGE_BACK MIN_PROBE_EDGE
#endif

#if EITHER(MESH_BED_LEVELING, AUTO_BED_LEVELING_UBL)
  // Override the mesh area if the automatic (max) area is too large
  //#define MESH_MIN_X MESH_INSET
  //#define MESH_MIN_Y MESH_INSET
  //#define MESH_MAX_X X_BED_SIZE - (MESH_INSET)
  //#define MESH_MAX_Y Y_BED_SIZE - (MESH_INSET)
#endif

/**
 * Repeatedly attempt G29 leveling until it succeeds.
 * Stop after G29_MAX_RETRIES attempts.
 */
//#define G29_RETRY_AND_RECOVER
#if ENABLED(G29_RETRY_AND_RECOVER)
  #define G29_MAX_RETRIES 3
  #define G29_HALT_ON_FAILURE
  /**
   * Specify the GCODE commands that will be executed when leveling succeeds,
   * between attempts, and after the maximum number of retries have been tried.
   */
  #define G29_SUCCESS_COMMANDS "M117 Bed leveling done."
  #define G29_RECOVER_COMMANDS "M117 Probe failed. Rewiping.\nG28\nG12 P0 S12 T0"
  #define G29_FAILURE_COMMANDS "M117 Bed leveling failed.\nG0 Z10\nM300 P25 S880\nM300 P50 S0\nM300 P25 S880\nM300 P50 S0\nM300 P25 S880\nM300 P50 S0\nG4 S1"

#endif

/**
 * Thermal Probe Compensation
 * Probe measurements are adjusted to compensate for temperature distortion.
 * Use G76 to calibrate this feature. Use M871 to set values manually.
 * For a more detailed explanation of the process see G76_M871.cpp.
 */
#if HAS_BED_PROBE && TEMP_SENSOR_PROBE && TEMP_SENSOR_BED
  // Enable thermal first layer compensation using bed and probe temperatures
  #define PROBE_TEMP_COMPENSATION

  // Add additional compensation depending on hotend temperature
  // Note: this values cannot be calibrated and have to be set manually
<<<<<<< HEAD
  #ifdef PROBE_TEMP_COMPENSATION
    // Max temperature that can be reached by heated bed.
    // This is required only for the calibration process.
    #define PTC_MAX_BED_TEMP 110

=======
  #if ENABLED(PROBE_TEMP_COMPENSATION)
>>>>>>> 76a65ffe
    // Park position to wait for probe cooldown
    #define PTC_PARK_POS   { 0, 0, 100 }

    // Probe position to probe and wait for probe to reach target temperature
    #define PTC_PROBE_POS  { 90, 100 }

    // Enable additional compensation using hotend temperature
    // Note: this values cannot be calibrated automatically but have to be set manually
    //#define USE_TEMP_EXT_COMPENSATION
  #endif
#endif

// @section extras

//
// G2/G3 Arc Support
//
#define ARC_SUPPORT                 // Disable this feature to save ~3226 bytes
#if ENABLED(ARC_SUPPORT)
  #define MM_PER_ARC_SEGMENT      1 // (mm) Length (or minimum length) of each arc segment
  //#define ARC_SEGMENTS_PER_R    1 // Max segment length, MM_PER = Min
  #define MIN_ARC_SEGMENTS       24 // Minimum number of segments in a complete circle
  #define ARC_SEGMENTS_PER_SEC 50 // Use feedrate to choose segment length (with MM_PER_ARC_SEGMENT as the minimum)
  #define N_ARC_CORRECTION       25 // Number of interpolated segments between corrections
  //#define ARC_P_CIRCLES           // Enable the 'P' parameter to specify complete circles
  #define CNC_WORKSPACE_PLANES    // Allow G2/G3 to operate in XY, ZX, or YZ planes
#endif

// Support for G5 with XYZE destination and IJPQ offsets. Requires ~2666 bytes.
//#define BEZIER_CURVE_SUPPORT

/**
 * Direct Stepping
 *
 * Comparable to the method used by Klipper, G6 direct stepping significantly
 * reduces motion calculations, increases top printing speeds, and results in
 * less step aliasing by calculating all motions in advance.
 * Preparing your G-code: https://github.com/colinrgodsey/step-daemon
 */
//#define DIRECT_STEPPING

/**
 * G38 Probe Target
 *
 * This option adds G38.2 and G38.3 (probe towards target)
 * and optionally G38.4 and G38.5 (probe away from target).
 * Set MULTIPLE_PROBING for G38 to probe more than once.
 */
#define G38_PROBE_TARGET
#if ENABLED(G38_PROBE_TARGET)
  #define G38_PROBE_AWAY        // Include G38.4 and G38.5 to probe away from target
  #define G38_MINIMUM_MOVE 0.01 // (mm) Minimum distance that will produce a move.
#endif

// Moves (or segments) with fewer steps than this will be joined with the next move
#define MIN_STEPS_PER_SEGMENT 3

/**
 * Minimum delay before and after setting the stepper DIR (in ns)
 *     0 : No delay (Expect at least 10µS since one Stepper ISR must transpire)
 *    20 : Minimum for TMC2xxx drivers
 *   200 : Minimum for A4988 drivers
 *   400 : Minimum for A5984 drivers
 *   500 : Minimum for LV8729 drivers (guess, no info in datasheet)
 *   650 : Minimum for DRV8825 drivers
 *  1500 : Minimum for TB6600 drivers (guess, no info in datasheet)
 * 15000 : Minimum for TB6560 drivers (guess, no info in datasheet)
 *
 * Override the default value based on the driver type set in Configuration.h.
 */
//#define MINIMUM_STEPPER_POST_DIR_DELAY 650
//#define MINIMUM_STEPPER_PRE_DIR_DELAY 650

/**
 * Minimum stepper driver pulse width (in µs)
 *   0 : Smallest possible width the MCU can produce, compatible with TMC2xxx drivers
 *   0 : Minimum 500ns for LV8729, adjusted in stepper.h
 *   1 : Minimum for A4988 and A5984 stepper drivers
 *   2 : Minimum for DRV8825 stepper drivers
 *   3 : Minimum for TB6600 stepper drivers
 *  30 : Minimum for TB6560 stepper drivers
 *
 * Override the default value based on the driver type set in Configuration.h.
 */
//#define MINIMUM_STEPPER_PULSE 2

/**
 * Maximum stepping rate (in Hz) the stepper driver allows
 *  If undefined, defaults to 1MHz / (2 * MINIMUM_STEPPER_PULSE)
 *  5000000 : Maximum for TMC2xxx stepper drivers
 *  1000000 : Maximum for LV8729 stepper driver
 *  500000  : Maximum for A4988 stepper driver
 *  250000  : Maximum for DRV8825 stepper driver
 *  150000  : Maximum for TB6600 stepper driver
 *   15000  : Maximum for TB6560 stepper driver
 *
 * Override the default value based on the driver type set in Configuration.h.
 */
//#define MAXIMUM_STEPPER_RATE 250000

// @section temperature

// Control heater 0 and heater 1 in parallel.
//#define HEATERS_PARALLEL

//===========================================================================
//================================= Buffers =================================
//===========================================================================

// @section motion

// The number of lineear moves that can be in the planner at once.
// The value of BLOCK_BUFFER_SIZE must be a power of 2 (e.g. 8, 16, 32)
#if BOTH(SDSUPPORT, DIRECT_STEPPING)
  #define BLOCK_BUFFER_SIZE  8
#elif ENABLED(SDSUPPORT)
  #define BLOCK_BUFFER_SIZE 16
#else
  #define BLOCK_BUFFER_SIZE 16
#endif

// @section serial

// The ASCII buffer for serial input
#define MAX_CMD_SIZE 96
#define BUFSIZE 16

// Transmission to Host Buffer Size
// To save 386 bytes of PROGMEM (and TX_BUFFER_SIZE+3 bytes of RAM) set to 0.
// To buffer a simple "ok" you need 4 bytes.
// For ADVANCED_OK (M105) you need 32 bytes.
// For debug-echo: 128 bytes for the optimal speed.
// Other output doesn't need to be that speedy.
// :[0, 2, 4, 8, 16, 32, 64, 128, 256]
#define TX_BUFFER_SIZE 128

// Host Receive Buffer Size
// Without XON/XOFF flow control (see SERIAL_XON_XOFF below) 32 bytes should be enough.
// To use flow control, set this buffer size to at least 1024 bytes.
// :[0, 2, 4, 8, 16, 32, 64, 128, 256, 512, 1024, 2048]
#define RX_BUFFER_SIZE 2048

#if RX_BUFFER_SIZE >= 1024
  // Enable to have the controller send XON/XOFF control characters to
  // the host to signal the RX buffer is becoming full.
  #define SERIAL_XON_XOFF
#endif

// Add M575 G-code to change the baud rate
//#define BAUD_RATE_GCODE

#if ENABLED(SDSUPPORT)
  // Enable this option to collect and display the maximum
  // RX queue usage after transferring a file to SD.
  //#define SERIAL_STATS_MAX_RX_QUEUED

  // Enable this option to collect and display the number
  // of dropped bytes after a file transfer to SD.
  //#define SERIAL_STATS_DROPPED_RX
#endif

/**
 * Emergency Command Parser
 *
 * Add a low-level parser to intercept certain commands as they
 * enter the serial receive buffer, so they cannot be blocked.
 * Currently handles M108, M112, M410, M876
 * NOTE: Not yet implemented for all platforms.
 */
//#define EMERGENCY_PARSER

// Bad Serial-connections can miss a received command by sending an 'ok'
// Therefore some clients abort after 30 seconds in a timeout.
// Some other clients start sending commands while receiving a 'wait'.
// This "wait" is only sent when the buffer is empty. 1 second is a good value here.
//#define NO_TIMEOUTS 1000 // Milliseconds

// Some clients will have this feature soon. This could make the NO_TIMEOUTS unnecessary.
//#define ADVANCED_OK

// Printrun may have trouble receiving long strings all at once.
// This option inserts short delays between lines of serial output.
#define SERIAL_OVERRUN_PROTECTION

// @section extras

/**
 * Extra Fan Speed
 * Adds a secondary fan speed for each print-cooling fan.
 *   'M106 P<fan> T3-255' : Set a secondary speed for <fan>
 *   'M106 P<fan> T2'     : Use the set secondary speed
 *   'M106 P<fan> T1'     : Restore the previous fan speed
 */
//#define EXTRA_FAN_SPEED

/**
 * Firmware-based and LCD-controlled retract
 *
 * Add G10 / G11 commands for automatic firmware-based retract / recover.
 * Use M207 and M208 to define parameters for retract / recover.
 *
 * Use M209 to enable or disable auto-retract.
 * With auto-retract enabled, all G1 E moves within the set range
 * will be converted to firmware-based retract/recover moves.
 *
 * Be sure to turn off auto-retract during filament change.
 *
 * Note that M207 / M208 / M209 settings are saved to EEPROM.
 *
 */
//#define FWRETRACT
#if ENABLED(FWRETRACT)
  #define FWRETRACT_AUTORETRACT           // Override slicer retractions
  #if ENABLED(FWRETRACT_AUTORETRACT)
    #define MIN_AUTORETRACT 0.1           // (mm) Don't convert E moves under this length
    #define MAX_AUTORETRACT 10.0          // (mm) Don't convert E moves over this length
  #endif
  #define RETRACT_LENGTH 3                // (mm) Default retract length (positive value)
  #define RETRACT_LENGTH_SWAP 13          // (mm) Default swap retract length (positive value)
  #define RETRACT_FEEDRATE 45             // (mm/s) Default feedrate for retracting
  #define RETRACT_ZRAISE 0                // (mm) Default retract Z-raise
  #define RETRACT_RECOVER_LENGTH 0        // (mm) Default additional recover length (added to retract length on recover)
  #define RETRACT_RECOVER_LENGTH_SWAP 0   // (mm) Default additional swap recover length (added to retract length on recover from toolchange)
  #define RETRACT_RECOVER_FEEDRATE 8      // (mm/s) Default feedrate for recovering from retraction
  #define RETRACT_RECOVER_FEEDRATE_SWAP 8 // (mm/s) Default feedrate for recovering from swap retraction
  #if ENABLED(MIXING_EXTRUDER)
    //#define RETRACT_SYNC_MIXING         // Retract and restore all mixing steppers simultaneously
  #endif
#endif

/**
 * Universal tool change settings.
 * Applies to all types of extruders except where explicitly noted.
 */
#if EXTRUDERS > 1
  // Z raise distance for tool-change, as needed for some extruders
  #define TOOLCHANGE_ZRAISE                 2 // (mm)
  //#define TOOLCHANGE_ZRAISE_BEFORE_RETRACT  // Apply raise before swap retraction (if enabled)
  //#define TOOLCHANGE_NO_RETURN              // Never return to previous position on tool-change
  #if ENABLED(TOOLCHANGE_NO_RETURN)
    //#define EVENT_GCODE_AFTER_TOOLCHANGE "G12X"   // Extra G-code to run after tool-change
  #endif

  /**
   * Retract and prime filament on tool-change to reduce
   * ooze and stringing and to get cleaner transitions.
   */
  //#define TOOLCHANGE_FILAMENT_SWAP
  #if ENABLED(TOOLCHANGE_FILAMENT_SWAP)
    // Load / Unload
    #define TOOLCHANGE_FS_LENGTH              12  // (mm) Load / Unload length
    #define TOOLCHANGE_FS_EXTRA_RESUME_LENGTH  0  // (mm) Extra length for better restart, fine tune by LCD/Gcode)
    #define TOOLCHANGE_FS_RETRACT_SPEED   (50*60) // (mm/m) (Unloading)
    #define TOOLCHANGE_FS_UNRETRACT_SPEED (25*60) // (mm/m) (On SINGLENOZZLE or Bowden loading must be slowed down)

    // Longer prime to clean out a SINGLENOZZLE
    #define TOOLCHANGE_FS_EXTRA_PRIME          0  // (mm) Extra priming length
    #define TOOLCHANGE_FS_PRIME_SPEED    (4.6*60) // (mm/m) Extra priming feedrate
    #define TOOLCHANGE_FS_WIPE_RETRACT         0  // (mm/m) Retract before cooling for less stringing, better wipe, etc.

    // Cool after prime to reduce stringing
    #define TOOLCHANGE_FS_FAN                 -1  // Fan index or -1 to skip
    #define TOOLCHANGE_FS_FAN_SPEED          255  // 0-255
    #define TOOLCHANGE_FS_FAN_TIME            10  // (seconds)

    // Swap uninitialized extruder with TOOLCHANGE_FS_PRIME_SPEED for all lengths (recover + prime)
    // (May break filament if not retracted beforehand.)
    //#define TOOLCHANGE_FS_INIT_BEFORE_SWAP

    // Prime on the first T0 (If other, TOOLCHANGE_FS_INIT_BEFORE_SWAP applied)
    // Enable it (M217 V[0/1]) before printing, to avoid unwanted priming on host connect
    //#define TOOLCHANGE_FS_PRIME_FIRST_USED

    /**
     * Tool Change Migration
     * This feature provides G-code and LCD options to switch tools mid-print.
     * All applicable tool properties are migrated so the print can continue.
     * Tools must be closely matching and other restrictions may apply.
     * Useful to:
     *   - Change filament color without interruption
     *   - Switch spools automatically on filament runout
     *   - Switch to a different nozzle on an extruder jam
     */
    #define TOOLCHANGE_MIGRATION_FEATURE

  #endif

  /**
   * Position to park head during tool change.
   * Doesn't apply to SWITCHING_TOOLHEAD, DUAL_X_CARRIAGE, or PARKING_EXTRUDER
   */
  //#define TOOLCHANGE_PARK
  #if ENABLED(TOOLCHANGE_PARK)
    #define TOOLCHANGE_PARK_XY    { X_MIN_POS + 10, Y_MIN_POS + 10 }
    #define TOOLCHANGE_PARK_XY_FEEDRATE 6000  // (mm/m)
    //#define TOOLCHANGE_PARK_X_ONLY          // X axis only move
    //#define TOOLCHANGE_PARK_Y_ONLY          // Y axis only move
  #endif
#endif // EXTRUDERS > 1

/**
 * Advanced Pause
 * Experimental feature for filament change support and for parking the nozzle when paused.
 * Adds the GCode M600 for initiating filament change.
 * If PARK_HEAD_ON_PAUSE enabled, adds the GCode M125 to pause printing and park the nozzle.
 *
 * Requires an LCD display.
 * Requires NOZZLE_PARK_FEATURE.
 * This feature is required for the default FILAMENT_RUNOUT_SCRIPT.
 */
//#define ADVANCED_PAUSE_FEATURE
#if ENABLED(ADVANCED_PAUSE_FEATURE)
  #define PAUSE_PARK_RETRACT_FEEDRATE         60  // (mm/s) Initial retract feedrate.
  #define PAUSE_PARK_RETRACT_LENGTH            2  // (mm) Initial retract.
                                                  // This short retract is done immediately, before parking the nozzle.
  #define FILAMENT_CHANGE_UNLOAD_FEEDRATE     10  // (mm/s) Unload filament feedrate. This can be pretty fast.
  #define FILAMENT_CHANGE_UNLOAD_ACCEL        25  // (mm/s^2) Lower acceleration may allow a faster feedrate.
  #define FILAMENT_CHANGE_UNLOAD_LENGTH      100  // (mm) The length of filament for a complete unload.
                                                  //   For Bowden, the full length of the tube and nozzle.
                                                  //   For direct drive, the full length of the nozzle.
                                                  //   Set to 0 for manual unloading.
  #define FILAMENT_CHANGE_SLOW_LOAD_FEEDRATE   6  // (mm/s) Slow move when starting load.
  #define FILAMENT_CHANGE_SLOW_LOAD_LENGTH     0  // (mm) Slow length, to allow time to insert material.
                                                  // 0 to disable start loading and skip to fast load only
  #define FILAMENT_CHANGE_FAST_LOAD_FEEDRATE   6  // (mm/s) Load filament feedrate. This can be pretty fast.
  #define FILAMENT_CHANGE_FAST_LOAD_ACCEL     25  // (mm/s^2) Lower acceleration may allow a faster feedrate.
  #define FILAMENT_CHANGE_FAST_LOAD_LENGTH     0  // (mm) Load length of filament, from extruder gear to nozzle.
                                                  //   For Bowden, the full length of the tube and nozzle.
                                                  //   For direct drive, the full length of the nozzle.
  //#define ADVANCED_PAUSE_CONTINUOUS_PURGE       // Purge continuously up to the purge length until interrupted.
  #define ADVANCED_PAUSE_PURGE_FEEDRATE        3  // (mm/s) Extrude feedrate (after loading). Should be slower than load feedrate.
  #define ADVANCED_PAUSE_PURGE_LENGTH         50  // (mm) Length to extrude after loading.
                                                  //   Set to 0 for manual extrusion.
                                                  //   Filament can be extruded repeatedly from the Filament Change menu
                                                  //   until extrusion is consistent, and to purge old filament.
  #define ADVANCED_PAUSE_RESUME_PRIME          0  // (mm) Extra distance to prime nozzle after returning from park.
  //#define ADVANCED_PAUSE_FANS_PAUSE             // Turn off print-cooling fans while the machine is paused.

                                                  // Filament Unload does a Retract, Delay, and Purge first:
  #define FILAMENT_UNLOAD_PURGE_RETRACT       13  // (mm) Unload initial retract length.
  #define FILAMENT_UNLOAD_PURGE_DELAY       5000  // (ms) Delay for the filament to cool after retract.
  #define FILAMENT_UNLOAD_PURGE_LENGTH         8  // (mm) An unretract is done, then this length is purged.
  #define FILAMENT_UNLOAD_PURGE_FEEDRATE      25  // (mm/s) feedrate to purge before unload

  #define PAUSE_PARK_NOZZLE_TIMEOUT           45  // (seconds) Time limit before the nozzle is turned off for safety.
  #define FILAMENT_CHANGE_ALERT_BEEPS         10  // Number of alert beeps to play when a response is needed.
  #define PAUSE_PARK_NO_STEPPER_TIMEOUT           // Enable for XYZ steppers to stay powered on during filament change.

  //#define PARK_HEAD_ON_PAUSE                    // Park the nozzle during pause and filament change.
  //#define HOME_BEFORE_FILAMENT_CHANGE           // If needed, home before parking for filament change

  //#define FILAMENT_LOAD_UNLOAD_GCODES           // Add M701/M702 Load/Unload G-codes, plus Load/Unload in the LCD Prepare menu.
  //#define FILAMENT_UNLOAD_ALL_EXTRUDERS         // Allow M702 to unload all extruders above a minimum target temp (as set by M302)
#endif

// @section tmc

/**
 * TMC26X Stepper Driver options
 *
 * The TMC26XStepper library is required for this stepper driver.
 * https://github.com/trinamic/TMC26XStepper
 */
#if HAS_DRIVER(TMC26X)

  #if AXIS_DRIVER_TYPE_X(TMC26X)
    #define X_MAX_CURRENT     1000  // (mA)
    #define X_SENSE_RESISTOR    91  // (mOhms)
    #define X_MICROSTEPS        16  // Number of microsteps
  #endif

  #if AXIS_DRIVER_TYPE_X2(TMC26X)
    #define X2_MAX_CURRENT    1000
    #define X2_SENSE_RESISTOR   91
    #define X2_MICROSTEPS       16
  #endif

  #if AXIS_DRIVER_TYPE_Y(TMC26X)
    #define Y_MAX_CURRENT     1000
    #define Y_SENSE_RESISTOR    91
    #define Y_MICROSTEPS        16
  #endif

  #if AXIS_DRIVER_TYPE_Y2(TMC26X)
    #define Y2_MAX_CURRENT    1000
    #define Y2_SENSE_RESISTOR   91
    #define Y2_MICROSTEPS       16
  #endif

  #if AXIS_DRIVER_TYPE_Z(TMC26X)
    #define Z_MAX_CURRENT     1000
    #define Z_SENSE_RESISTOR    91
    #define Z_MICROSTEPS        16
  #endif

  #if AXIS_DRIVER_TYPE_Z2(TMC26X)
    #define Z2_MAX_CURRENT    1000
    #define Z2_SENSE_RESISTOR   91
    #define Z2_MICROSTEPS       16
  #endif

  #if AXIS_DRIVER_TYPE_Z3(TMC26X)
    #define Z3_MAX_CURRENT    1000
    #define Z3_SENSE_RESISTOR   91
    #define Z3_MICROSTEPS       16
  #endif

  #if AXIS_DRIVER_TYPE_Z4(TMC26X)
    #define Z4_MAX_CURRENT    1000
    #define Z4_SENSE_RESISTOR   91
    #define Z4_MICROSTEPS       16
  #endif

  #if AXIS_DRIVER_TYPE_E0(TMC26X)
    #define E0_MAX_CURRENT    1000
    #define E0_SENSE_RESISTOR   91
    #define E0_MICROSTEPS       16
  #endif

  #if AXIS_DRIVER_TYPE_E1(TMC26X)
    #define E1_MAX_CURRENT    1000
    #define E1_SENSE_RESISTOR   91
    #define E1_MICROSTEPS       16
  #endif

  #if AXIS_DRIVER_TYPE_E2(TMC26X)
    #define E2_MAX_CURRENT    1000
    #define E2_SENSE_RESISTOR   91
    #define E2_MICROSTEPS       16
  #endif

  #if AXIS_DRIVER_TYPE_E3(TMC26X)
    #define E3_MAX_CURRENT    1000
    #define E3_SENSE_RESISTOR   91
    #define E3_MICROSTEPS       16
  #endif

  #if AXIS_DRIVER_TYPE_E4(TMC26X)
    #define E4_MAX_CURRENT    1000
    #define E4_SENSE_RESISTOR   91
    #define E4_MICROSTEPS       16
  #endif

  #if AXIS_DRIVER_TYPE_E5(TMC26X)
    #define E5_MAX_CURRENT    1000
    #define E5_SENSE_RESISTOR   91
    #define E5_MICROSTEPS       16
  #endif

#endif // TMC26X

// @section tmc_smart

/**
 * To use TMC2130, TMC2160, TMC2660, TMC5130, TMC5160 stepper drivers in SPI mode
 * connect your SPI pins to the hardware SPI interface on your board and define
 * the required CS pins in your `pins_MYBOARD.h` file. (e.g., RAMPS 1.4 uses AUX3
 * pins `X_CS_PIN 53`, `Y_CS_PIN 49`, etc.).
 * You may also use software SPI if you wish to use general purpose IO pins.
 *
 * To use TMC2208 stepper UART-configurable stepper drivers connect #_SERIAL_TX_PIN
 * to the driver side PDN_UART pin with a 1K resistor.
 * To use the reading capabilities, also connect #_SERIAL_RX_PIN to PDN_UART without
 * a resistor.
 * The drivers can also be used with hardware serial.
 *
 * TMCStepper library is required to use TMC stepper drivers.
 * https://github.com/teemuatlut/TMCStepper
 */
#if HAS_TRINAMIC

  #define HOLD_MULTIPLIER    0.5  // Scales down the holding current from run current
  #define INTERPOLATE       true  // Interpolate X/Y/Z_MICROSTEPS to 256

  #if AXIS_IS_TMC(X)
    #define X_CURRENT       1200        // (mA) RMS current. Multiply by 1.414 for peak current.
    #define X_CURRENT_HOME  X_CURRENT  // (mA) RMS current for sensorless homing
    #define X_MICROSTEPS     16    // 0..256
    #define X_RSENSE          0.11
    #define X_CHAIN_POS      -1    // <=0 : Not chained. 1 : MCU MOSI connected. 2 : Next in chain, ...
  #endif

  #if AXIS_IS_TMC(X2)
    #define X2_CURRENT      800
    #define X2_CURRENT_HOME X2_CURRENT
    #define X2_MICROSTEPS    16
    #define X2_RSENSE         0.11
    #define X2_CHAIN_POS     -1
  #endif

  #if AXIS_IS_TMC(Y)
    #define Y_CURRENT       1200
    #define Y_CURRENT_HOME  Y_CURRENT
    #define Y_MICROSTEPS     16
    #define Y_RSENSE          0.11
    #define Y_CHAIN_POS      -1
  #endif

  #if AXIS_IS_TMC(Y2)
    #define Y2_CURRENT      800
    #define Y2_CURRENT_HOME Y2_CURRENT
    #define Y2_MICROSTEPS    16
    #define Y2_RSENSE         0.11
    #define Y2_CHAIN_POS     -1
  #endif

  #if AXIS_IS_TMC(Z)
    #define Z_CURRENT       1000
    #define Z_CURRENT_HOME  Z_CURRENT
    #define Z_MICROSTEPS     16
    #define Z_RSENSE          0.11
    #define Z_CHAIN_POS      -1
  #endif

  #if AXIS_IS_TMC(Z2)
    #define Z2_CURRENT      1000
    #define Z2_CURRENT_HOME Z2_CURRENT
    #define Z2_MICROSTEPS    16
    #define Z2_RSENSE         0.11
    #define Z2_CHAIN_POS     -1
  #endif

  #if AXIS_IS_TMC(Z3)
    #define Z3_CURRENT      800
    #define Z3_CURRENT_HOME Z3_CURRENT
    #define Z3_MICROSTEPS    16
    #define Z3_RSENSE         0.11
    #define Z3_CHAIN_POS     -1
  #endif

  #if AXIS_IS_TMC(Z4)
    #define Z4_CURRENT      800
    #define Z4_CURRENT_HOME Z4_CURRENT
    #define Z4_MICROSTEPS    16
    #define Z4_RSENSE         0.11
    #define Z4_CHAIN_POS     -1
  #endif

  #if AXIS_IS_TMC(E0)
    #define E0_CURRENT      1200
    #define E0_MICROSTEPS    8
    #define E0_RSENSE         0.11
    #define E0_CHAIN_POS     -1
  #endif

  #if AXIS_IS_TMC(E1)
    #define E1_CURRENT      1200
    #define E1_MICROSTEPS    8
    #define E1_RSENSE         0.11
    #define E1_CHAIN_POS     -1
  #endif

  #if AXIS_IS_TMC(E2)
    #define E2_CURRENT      800
    #define E2_MICROSTEPS    16
    #define E2_RSENSE         0.11
    #define E2_CHAIN_POS     -1
  #endif

  #if AXIS_IS_TMC(E3)
    #define E3_CURRENT      800
    #define E3_MICROSTEPS    16
    #define E3_RSENSE         0.11
    #define E3_CHAIN_POS     -1
  #endif

  #if AXIS_IS_TMC(E4)
    #define E4_CURRENT      800
    #define E4_MICROSTEPS    16
    #define E4_RSENSE         0.11
    #define E4_CHAIN_POS     -1
  #endif

  #if AXIS_IS_TMC(E5)
    #define E5_CURRENT      800
    #define E5_MICROSTEPS    16
    #define E5_RSENSE         0.11
    #define E5_CHAIN_POS     -1
  #endif

  #if AXIS_IS_TMC(E6)
    #define E6_CURRENT      800
    #define E6_MICROSTEPS    16
    #define E6_RSENSE         0.11
    #define E6_CHAIN_POS     -1
  #endif

  #if AXIS_IS_TMC(E7)
    #define E7_CURRENT      800
    #define E7_MICROSTEPS    16
    #define E7_RSENSE         0.11
    #define E7_CHAIN_POS     -1
  #endif

  /**
   * Override default SPI pins for TMC2130, TMC2160, TMC2660, TMC5130 and TMC5160 drivers here.
   * The default pins can be found in your board's pins file.
   */
  //#define X_CS_PIN          -1
  //#define Y_CS_PIN          -1
  //#define Z_CS_PIN          -1
  //#define X2_CS_PIN         -1
  //#define Y2_CS_PIN         -1
  //#define Z2_CS_PIN         -1
  //#define Z3_CS_PIN         -1
  //#define E0_CS_PIN         -1
  //#define E1_CS_PIN         -1
  //#define E2_CS_PIN         -1
  //#define E3_CS_PIN         -1
  //#define E4_CS_PIN         -1
  //#define E5_CS_PIN         -1
  //#define E6_CS_PIN         -1
  //#define E7_CS_PIN         -1

  /**
   * Software option for SPI driven drivers (TMC2130, TMC2160, TMC2660, TMC5130 and TMC5160).
   * The default SW SPI pins are defined the respective pins files,
   * but you can override or define them here.
   */
  //#define TMC_USE_SW_SPI
  //#define TMC_SW_MOSI       -1
  //#define TMC_SW_MISO       -1
  //#define TMC_SW_SCK        -1

  /**
   * Four TMC2209 drivers can use the same HW/SW serial port with hardware configured addresses.
   * Set the address using jumpers on pins MS1 and MS2.
   * Address | MS1  | MS2
   *       0 | LOW  | LOW
   *       1 | HIGH | LOW
   *       2 | LOW  | HIGH
   *       3 | HIGH | HIGH
   *
   * Set *_SERIAL_TX_PIN and *_SERIAL_RX_PIN to match for all drivers
   * on the same serial port, either here or in your board's pins file.
   */
  #define  X_SLAVE_ADDRESS 0
  #define  Y_SLAVE_ADDRESS 0
  #define  Z_SLAVE_ADDRESS 0
  #define X2_SLAVE_ADDRESS 0
  #define Y2_SLAVE_ADDRESS 0
  #define Z2_SLAVE_ADDRESS 0
  #define Z3_SLAVE_ADDRESS 0
  #define Z4_SLAVE_ADDRESS 0
  #define E0_SLAVE_ADDRESS 0
  #define E1_SLAVE_ADDRESS 0
  #define E2_SLAVE_ADDRESS 0
  #define E3_SLAVE_ADDRESS 0
  #define E4_SLAVE_ADDRESS 0
  #define E5_SLAVE_ADDRESS 0
  #define E6_SLAVE_ADDRESS 0
  #define E7_SLAVE_ADDRESS 0

  /**
   * Software enable
   *
   * Use for drivers that do not use a dedicated enable pin, but rather handle the same
   * function through a communication line such as SPI or UART.
   */
  //#define SOFTWARE_DRIVER_ENABLE

  /**
   * TMC2130, TMC2160, TMC2208, TMC2209, TMC5130 and TMC5160 only
   * Use Trinamic's ultra quiet stepping mode.
   * When disabled, Marlin will use spreadCycle stepping mode.
   */
  //#define STEALTHCHOP_XY
  //#define STEALTHCHOP_Z
  //#define STEALTHCHOP_E

  /**
   * Optimize spreadCycle chopper parameters by using predefined parameter sets
   * or with the help of an example included in the library.
   * Provided parameter sets are
   * CHOPPER_DEFAULT_12V
   * CHOPPER_DEFAULT_19V
   * CHOPPER_DEFAULT_24V
   * CHOPPER_DEFAULT_36V
   * CHOPPER_PRUSAMK3_24V // Imported parameters from the official Prusa firmware for MK3 (24V)
   * CHOPPER_MARLIN_119   // Old defaults from Marlin v1.1.9
   *
   * Define you own with
   * { <off_time[1..15]>, <hysteresis_end[-3..12]>, hysteresis_start[1..8] }
   */
  #define CHOPPER_TIMING CHOPPER_DEFAULT_24V

  /**
   * Monitor Trinamic drivers
   * for error conditions like overtemperature and short to ground.
   * To manage over-temp Marlin can decrease the driver current until the error condition clears.
   * Other detected conditions can be used to stop the current print.
   * Relevant g-codes:
   * M906 - Set or get motor current in milliamps using axis codes X, Y, Z, E. Report values if no axis codes given.
   * M911 - Report stepper driver overtemperature pre-warn condition.
   * M912 - Clear stepper driver overtemperature pre-warn condition flag.
   * M122 - Report driver parameters (Requires TMC_DEBUG)
   */
  //#define MONITOR_DRIVER_STATUS

  #if ENABLED(MONITOR_DRIVER_STATUS)
    #define CURRENT_STEP_DOWN     50  // [mA]
    #define REPORT_CURRENT_CHANGE
    #define STOP_ON_ERROR
  #endif

  /**
   * TMC2130, TMC2160, TMC2208, TMC2209, TMC5130 and TMC5160 only
   * The driver will switch to spreadCycle when stepper speed is over HYBRID_THRESHOLD.
   * This mode allows for faster movements at the expense of higher noise levels.
   * STEALTHCHOP_(XY|Z|E) must be enabled to use HYBRID_THRESHOLD.
   * M913 X/Y/Z/E to live tune the setting
   */
  //#define HYBRID_THRESHOLD

  #define X_HYBRID_THRESHOLD     100  // [mm/s]
  #define X2_HYBRID_THRESHOLD    100
  #define Y_HYBRID_THRESHOLD     100
  #define Y2_HYBRID_THRESHOLD    100
  #define Z_HYBRID_THRESHOLD       3
  #define Z2_HYBRID_THRESHOLD      3
  #define Z3_HYBRID_THRESHOLD      3
  #define Z4_HYBRID_THRESHOLD      3
  #define E0_HYBRID_THRESHOLD     30
  #define E1_HYBRID_THRESHOLD     30
  #define E2_HYBRID_THRESHOLD     30
  #define E3_HYBRID_THRESHOLD     30
  #define E4_HYBRID_THRESHOLD     30
  #define E5_HYBRID_THRESHOLD     30
  #define E6_HYBRID_THRESHOLD     30
  #define E7_HYBRID_THRESHOLD     30

  /**
   * Use StallGuard2 to home / probe X, Y, Z.
   *
   * TMC2130, TMC2160, TMC2209, TMC2660, TMC5130, and TMC5160 only
   * Connect the stepper driver's DIAG1 pin to the X/Y endstop pin.
   * X, Y, and Z homing will always be done in spreadCycle mode.
   *
   * X/Y/Z_STALL_SENSITIVITY is the default stall threshold.
   * Use M914 X Y Z to set the stall threshold at runtime:
   *
   *  Sensitivity   TMC2209   Others
   *    HIGHEST       255      -64    (Too sensitive => False positive)
   *    LOWEST         0        63    (Too insensitive => No trigger)
   *
   * It is recommended to set HOMING_BUMP_MM to { 0, 0, 0 }.
   *
   * SPI_ENDSTOPS  *** Beta feature! *** TMC2130 Only ***
   * Poll the driver through SPI to determine load when homing.
   * Removes the need for a wire from DIAG1 to an endstop pin.
   *
   * IMPROVE_HOMING_RELIABILITY tunes acceleration and jerk when
   * homing and adds a guard period for endstop triggering.
   */
  //#define SENSORLESS_HOMING // StallGuard capable drivers only

  /**
   * Use StallGuard2 to probe the bed with the nozzle.
   *
   * CAUTION: This could cause damage to machines that use a lead screw or threaded rod
   *          to move the Z axis. Take extreme care when attempting to enable this feature.
   */
  //#define SENSORLESS_PROBING // StallGuard capable drivers only

  #if EITHER(SENSORLESS_HOMING, SENSORLESS_PROBING)
    // TMC2209: 0...255. TMC2130: -64...63
    #define X_STALL_SENSITIVITY  8
    #define X2_STALL_SENSITIVITY X_STALL_SENSITIVITY
    #define Y_STALL_SENSITIVITY  8
    #define Y2_STALL_SENSITIVITY Y_STALL_SENSITIVITY
    //#define Z_STALL_SENSITIVITY  8
    //#define Z2_STALL_SENSITIVITY Z_STALL_SENSITIVITY
    //#define Z3_STALL_SENSITIVITY Z_STALL_SENSITIVITY
    //#define Z4_STALL_SENSITIVITY Z_STALL_SENSITIVITY
    //#define SPI_ENDSTOPS              // TMC2130 only
    //#define IMPROVE_HOMING_RELIABILITY
  #endif

  /**
   * TMC Homing stepper phase.
   *
   * Improve homing repeatability by homing to stepper coil's nearest absolute
   * phase position. Trinamic drivers use a stepper phase table with 1024 values
   * spanning 4 full steps with 256 positions each (ergo, 1024 positions).
   * Full step positions (128, 384, 640, 896) have the highest holding torque.
   *
   * Values from 0..1023, -1 to disable homing phase for that axis.
   */
   //#define TMC_HOME_PHASE { 896, 896, 896 }

  /**
   * Beta feature!
   * Create a 50/50 square wave step pulse optimal for stepper drivers.
   */
  //#define SQUARE_WAVE_STEPPING

  /**
   * Enable M122 debugging command for TMC stepper drivers.
   * M122 S0/1 will enable continous reporting.
   */
  #define TMC_DEBUG

  /**
   * You can set your own advanced settings by filling in predefined functions.
   * A list of available functions can be found on the library github page
   * https://github.com/teemuatlut/TMCStepper
   *
   * Example:
   * #define TMC_ADV() { \
   *   stepperX.diag0_otpw(1); \
   *   stepperY.intpol(0); \
   * }
   */
  #define TMC_ADV() {  }

#endif // HAS_TRINAMIC

// @section L64XX

/**
 * L64XX Stepper Driver options
 *
 * Arduino-L6470 library (0.8.0 or higher) is required.
 * https://github.com/ameyer/Arduino-L6470
 *
 * Requires the following to be defined in your pins_YOUR_BOARD file
 *     L6470_CHAIN_SCK_PIN
 *     L6470_CHAIN_MISO_PIN
 *     L6470_CHAIN_MOSI_PIN
 *     L6470_CHAIN_SS_PIN
 *     ENABLE_RESET_L64XX_CHIPS(Q)  where Q is 1 to enable and 0 to reset
 */

#if HAS_L64XX

  //#define L6470_CHITCHAT        // Display additional status info

  #if AXIS_IS_L64XX(X)
    #define X_MICROSTEPS       128  // Number of microsteps (VALID: 1, 2, 4, 8, 16, 32, 128) - L6474 max is 16
    #define X_OVERCURRENT     2000  // (mA) Current where the driver detects an over current
                                    //   L6470 & L6474 - VALID: 375 x (1 - 16) - 6A max - rounds down
                                    //   POWERSTEP01: VALID: 1000 x (1 - 32) - 32A max - rounds down
    #define X_STALLCURRENT    1500  // (mA) Current where the driver detects a stall (VALID: 31.25 * (1-128) -  4A max - rounds down)
                                    //   L6470 & L6474 - VALID: 31.25 * (1-128) -  4A max - rounds down
                                    //   POWERSTEP01: VALID: 200 x (1 - 32) - 6.4A max - rounds down
                                    //   L6474 - STALLCURRENT setting is used to set the nominal (TVAL) current
    #define X_MAX_VOLTAGE      127  // 0-255, Maximum effective voltage seen by stepper - not used by L6474
    #define X_CHAIN_POS         -1  // Position in SPI chain, 0=Not in chain, 1=Nearest MOSI
    #define X_SLEW_RATE          1  // 0-3, Slew 0 is slowest, 3 is fastest
  #endif

  #if AXIS_IS_L64XX(X2)
    #define X2_MICROSTEPS      128
    #define X2_OVERCURRENT    2000
    #define X2_STALLCURRENT   1500
    #define X2_MAX_VOLTAGE     127
    #define X2_CHAIN_POS        -1
    #define X2_SLEW_RATE         1
  #endif

  #if AXIS_IS_L64XX(Y)
    #define Y_MICROSTEPS       128
    #define Y_OVERCURRENT     2000
    #define Y_STALLCURRENT    1500
    #define Y_MAX_VOLTAGE      127
    #define Y_CHAIN_POS         -1
    #define Y_SLEW_RATE          1
  #endif

  #if AXIS_IS_L64XX(Y2)
    #define Y2_MICROSTEPS      128
    #define Y2_OVERCURRENT    2000
    #define Y2_STALLCURRENT   1500
    #define Y2_MAX_VOLTAGE     127
    #define Y2_CHAIN_POS        -1
    #define Y2_SLEW_RATE         1
  #endif

  #if AXIS_IS_L64XX(Z)
    #define Z_MICROSTEPS       128
    #define Z_OVERCURRENT     2000
    #define Z_STALLCURRENT    1500
    #define Z_MAX_VOLTAGE      127
    #define Z_CHAIN_POS         -1
    #define Z_SLEW_RATE          1
  #endif

  #if AXIS_IS_L64XX(Z2)
    #define Z2_MICROSTEPS      128
    #define Z2_OVERCURRENT    2000
    #define Z2_STALLCURRENT   1500
    #define Z2_MAX_VOLTAGE     127
    #define Z2_CHAIN_POS        -1
    #define Z2_SLEW_RATE         1
  #endif

  #if AXIS_IS_L64XX(Z3)
    #define Z3_MICROSTEPS      128
    #define Z3_OVERCURRENT    2000
    #define Z3_STALLCURRENT   1500
    #define Z3_MAX_VOLTAGE     127
    #define Z3_CHAIN_POS        -1
    #define Z3_SLEW_RATE         1
  #endif

  #if AXIS_IS_L64XX(Z4)
    #define Z4_MICROSTEPS      128
    #define Z4_OVERCURRENT    2000
    #define Z4_STALLCURRENT   1500
    #define Z4_MAX_VOLTAGE     127
    #define Z4_CHAIN_POS        -1
    #define Z4_SLEW_RATE         1
  #endif

  #if AXIS_IS_L64XX(E0)
    #define E0_MICROSTEPS      128
    #define E0_OVERCURRENT    2000
    #define E0_STALLCURRENT   1500
    #define E0_MAX_VOLTAGE     127
    #define E0_CHAIN_POS        -1
    #define E0_SLEW_RATE         1
  #endif

  #if AXIS_IS_L64XX(E1)
    #define E1_MICROSTEPS      128
    #define E1_OVERCURRENT    2000
    #define E1_STALLCURRENT   1500
    #define E1_MAX_VOLTAGE     127
    #define E1_CHAIN_POS        -1
    #define E1_SLEW_RATE         1
  #endif

  #if AXIS_IS_L64XX(E2)
    #define E2_MICROSTEPS      128
    #define E2_OVERCURRENT    2000
    #define E2_STALLCURRENT   1500
    #define E2_MAX_VOLTAGE     127
    #define E2_CHAIN_POS        -1
    #define E2_SLEW_RATE         1
  #endif

  #if AXIS_IS_L64XX(E3)
    #define E3_MICROSTEPS      128
    #define E3_OVERCURRENT    2000
    #define E3_STALLCURRENT   1500
    #define E3_MAX_VOLTAGE     127
    #define E3_CHAIN_POS        -1
    #define E3_SLEW_RATE         1
  #endif

  #if AXIS_IS_L64XX(E4)
    #define E4_MICROSTEPS      128
    #define E4_OVERCURRENT    2000
    #define E4_STALLCURRENT   1500
    #define E4_MAX_VOLTAGE     127
    #define E4_CHAIN_POS        -1
    #define E4_SLEW_RATE         1
  #endif

  #if AXIS_IS_L64XX(E5)
    #define E5_MICROSTEPS      128
    #define E5_OVERCURRENT    2000
    #define E5_STALLCURRENT   1500
    #define E5_MAX_VOLTAGE     127
    #define E5_CHAIN_POS        -1
    #define E5_SLEW_RATE         1
  #endif

  #if AXIS_IS_L64XX(E6)
    #define E6_MICROSTEPS      128
    #define E6_OVERCURRENT    2000
    #define E6_STALLCURRENT   1500
    #define E6_MAX_VOLTAGE     127
    #define E6_CHAIN_POS        -1
    #define E6_SLEW_RATE         1
  #endif

  #if AXIS_IS_L64XX(E7)
    #define E7_MICROSTEPS      128
    #define E7_OVERCURRENT    2000
    #define E7_STALLCURRENT   1500
    #define E7_MAX_VOLTAGE     127
    #define E7_CHAIN_POS        -1
    #define E7_SLEW_RATE         1
  #endif

  /**
   * Monitor L6470 drivers for error conditions like over temperature and over current.
   * In the case of over temperature Marlin can decrease the drive until the error condition clears.
   * Other detected conditions can be used to stop the current print.
   * Relevant g-codes:
   * M906 - I1/2/3/4/5  Set or get motor drive level using axis codes X, Y, Z, E. Report values if no axis codes given.
   *         I not present or I0 or I1 - X, Y, Z or E0
   *         I2 - X2, Y2, Z2 or E1
   *         I3 - Z3 or E3
   *         I4 - Z4 or E4
   *         I5 - E5
   * M916 - Increase drive level until get thermal warning
   * M917 - Find minimum current thresholds
   * M918 - Increase speed until max or error
   * M122 S0/1 - Report driver parameters
   */
  //#define MONITOR_L6470_DRIVER_STATUS

  #if ENABLED(MONITOR_L6470_DRIVER_STATUS)
    #define KVAL_HOLD_STEP_DOWN     1
    //#define L6470_STOP_ON_ERROR
  #endif

#endif // HAS_L64XX

// @section i2cbus

//
// I2C Master ID for LPC176x LCD and Digital Current control
// Does not apply to other peripherals based on the Wire library.
//
//#define I2C_MASTER_ID  1  // Set a value from 0 to 2

/**
 * TWI/I2C BUS
 *
 * This feature is an EXPERIMENTAL feature so it shall not be used on production
 * machines. Enabling this will allow you to send and receive I2C data from slave
 * devices on the bus.
 *
 * ; Example #1
 * ; This macro send the string "Marlin" to the slave device with address 0x63 (99)
 * ; It uses multiple M260 commands with one B<base 10> arg
 * M260 A99  ; Target slave address
 * M260 B77  ; M
 * M260 B97  ; a
 * M260 B114 ; r
 * M260 B108 ; l
 * M260 B105 ; i
 * M260 B110 ; n
 * M260 S1   ; Send the current buffer
 *
 * ; Example #2
 * ; Request 6 bytes from slave device with address 0x63 (99)
 * M261 A99 B5
 *
 * ; Example #3
 * ; Example serial output of a M261 request
 * echo:i2c-reply: from:99 bytes:5 data:hello
 */

//#define EXPERIMENTAL_I2CBUS
#if ENABLED(EXPERIMENTAL_I2CBUS)
  #define I2C_SLAVE_ADDRESS  0  // Set a value from 8 to 127 to act as a slave
#endif

// @section extras

/**
 * Photo G-code
 * Add the M240 G-code to take a photo.
 * The photo can be triggered by a digital pin or a physical movement.
 */
//#define PHOTO_GCODE
#if ENABLED(PHOTO_GCODE)
  // A position to move to (and raise Z) before taking the photo
  //#define PHOTO_POSITION { X_MAX_POS - 5, Y_MAX_POS, 0 }  // { xpos, ypos, zraise } (M240 X Y Z)
  //#define PHOTO_DELAY_MS   100                            // (ms) Duration to pause before moving back (M240 P)
  //#define PHOTO_RETRACT_MM   6.5                          // (mm) E retract/recover for the photo move (M240 R S)

  // Canon RC-1 or homebrew digital camera trigger
  // Data from: http://www.doc-diy.net/photo/rc-1_hacked/
  //#define PHOTOGRAPH_PIN 23

  // Canon Hack Development Kit
  // http://captain-slow.dk/2014/03/09/3d-printing-timelapses/
  //#define CHDK_PIN        4

  // Optional second move with delay to trigger the camera shutter
  //#define PHOTO_SWITCH_POSITION { X_MAX_POS, Y_MAX_POS }  // { xpos, ypos } (M240 I J)

  // Duration to hold the switch or keep CHDK_PIN high
  //#define PHOTO_SWITCH_MS   50 // (ms) (M240 D)

  /**
   * PHOTO_PULSES_US may need adjustment depending on board and camera model.
   * Pin must be running at 48.4kHz.
   * Be sure to use a PHOTOGRAPH_PIN which can rise and fall quick enough.
   * (e.g., MKS SBase temp sensor pin was too slow, so used P1.23 on J8.)
   *
   *  Example pulse data for Nikon: https://bit.ly/2FKD0Aq
   *                     IR Wiring: https://git.io/JvJf7
   */
  //#define PHOTO_PULSES_US { 2000, 27850, 400, 1580, 400, 3580, 400 }  // (µs) Durations for each 48.4kHz oscillation
  #ifdef PHOTO_PULSES_US
    #define PHOTO_PULSE_DELAY_US 13 // (µs) Approximate duration of each HIGH and LOW pulse in the oscillation
  #endif
#endif

/**
 * Spindle & Laser control
 *
 * Add the M3, M4, and M5 commands to turn the spindle/laser on and off, and
 * to set spindle speed, spindle direction, and laser power.
 *
 * SuperPid is a router/spindle speed controller used in the CNC milling community.
 * Marlin can be used to turn the spindle on and off. It can also be used to set
 * the spindle speed from 5,000 to 30,000 RPM.
 *
 * You'll need to select a pin for the ON/OFF function and optionally choose a 0-5V
 * hardware PWM pin for the speed control and a pin for the rotation direction.
 *
 * See https://marlinfw.org/docs/configuration/laser_spindle.html for more config details.
 */
#define SPINDLE_FEATURE
//#define LASER_FEATURE
#if EITHER(SPINDLE_FEATURE, LASER_FEATURE)
<<<<<<< HEAD
  #define SPINDLE_LASER_ACTIVE_HIGH     true    // Set to "true" if the on/off function is active HIGH
  #define SPINDLE_LASER_PWM             true    // Set to "true" if your controller supports setting the speed/power
  #define SPINDLE_LASER_PWM_INVERT      false   // Set to "true" if the speed/power goes up when you want it to go slower
  #define SPINDLE_LASER_POWERUP_DELAY   1       // (ms) Delay to allow the spindle/laser to come up to speed/power
  #define SPINDLE_LASER_POWERDOWN_DELAY 1       // (ms) Delay to allow the spindle to stop
=======
  #define SPINDLE_LASER_ACTIVE_HIGH     false  // Set to "true" if the on/off function is active HIGH
  #define SPINDLE_LASER_PWM             true   // Set to "true" if your controller supports setting the speed/power
  #define SPINDLE_LASER_PWM_INVERT      true   // Set to "true" if the speed/power goes up when you want it to go slower

  #define SPINDLE_LASER_FREQUENCY       2500   // (Hz) Spindle/laser frequency (only on supported HALs: AVR and LPC)

  /**
   * Speed / Power can be set ('M3 S') and displayed in terms of:
   *  - PWM255  (S0 - S255)
   *  - PERCENT (S0 - S100)
   *  - RPM     (S0 - S50000)  Best for use with a spindle
   */
  #define CUTTER_POWER_DISPLAY PWM255

  /**
   * Relative mode uses relative range (SPEED_POWER_MIN to SPEED_POWER_MAX) instead of normal range (0 to SPEED_POWER_MAX)
   * Best use with SuperPID router controller where for example S0 = 5,000 RPM and S255 = 30,000 RPM
   */
  //#define CUTTER_POWER_RELATIVE              // Set speed proportional to [SPEED_POWER_MIN...SPEED_POWER_MAX] instead of directly
>>>>>>> 76a65ffe

  #if ENABLED(SPINDLE_FEATURE)
    #define SPINDLE_CHANGE_DIR               // Enable if your spindle controller can change spindle direction
    #define SPINDLE_CHANGE_DIR_STOP            // Enable if the spindle should stop before changing spin direction
    #define SPINDLE_INVERT_DIR          false  // Set to "true" if the spin direction is reversed

    #define SPINDLE_LASER_POWERUP_DELAY   5000 // (ms) Delay to allow the spindle/laser to come up to speed/power
    #define SPINDLE_LASER_POWERDOWN_DELAY 5000 // (ms) Delay to allow the spindle to stop

    /**
     * M3/M4 uses the following equation to convert speed/power to PWM duty cycle
     * Power = ((DC / 255 * 100) - SPEED_POWER_INTERCEPT)) * (1 / SPEED_POWER_SLOPE)
     *   where PWM DC varies from 0 to 255
     *
     * Set these required parameters for your controller
     */
<<<<<<< HEAD
    #define SPEED_POWER_SLOPE    118.4
    #define SPEED_POWER_INTERCEPT  0
    #define SPEED_POWER_MIN     500
    #define SPEED_POWER_MAX    12000    // SuperPID router controller 0 - 30,000 RPM
=======
    #define SPEED_POWER_SLOPE           118.4  // SPEED_POWER_SLOPE = SPEED_POWER_MAX / 255
    #define SPEED_POWER_INTERCEPT         0
    #define SPEED_POWER_MIN            5000
    #define SPEED_POWER_MAX           30000    // SuperPID router controller 0 - 30,000 RPM
    #define SPEED_POWER_STARTUP       25000    // The default value for speed power when M3 is called without arguments

>>>>>>> 76a65ffe
  #else

    #define SPEED_POWER_SLOPE             0.3922 // SPEED_POWER_SLOPE = SPEED_POWER_MAX / 255
    #define SPEED_POWER_INTERCEPT         0
    #define SPEED_POWER_MIN               0
    #define SPEED_POWER_MAX             100    // 0-100%
    #define SPEED_POWER_STARTUP          80    // The default value for speed power when M3 is called without arguments

    /**
     * Enable inline laser power to be handled in the planner / stepper routines.
     * Inline power is specified by the I (inline) flag in an M3 command (e.g., M3 S20 I)
     * or by the 'S' parameter in G0/G1/G2/G3 moves (see LASER_MOVE_POWER).
     *
     * This allows the laser to keep in perfect sync with the planner and removes
     * the powerup/down delay since lasers require negligible time.
     */
    #define LASER_POWER_INLINE

    #if ENABLED(LASER_POWER_INLINE)
      /**
       * Scale the laser's power in proportion to the movement rate.
       *
       * - Sets the entry power proportional to the entry speed over the nominal speed.
       * - Ramps the power up every N steps to approximate the speed trapezoid.
       * - Due to the limited power resolution this is only approximate.
       */
      #define LASER_POWER_INLINE_TRAPEZOID

      /**
       * Continuously calculate the current power (nominal_power * current_rate / nominal_rate).
       * Required for accurate power with non-trapezoidal acceleration (e.g., S_CURVE_ACCELERATION).
       * This is a costly calculation so this option is discouraged on 8-bit AVR boards.
       *
       * LASER_POWER_INLINE_TRAPEZOID_CONT_PER defines how many step cycles there are between power updates. If your
       * board isn't able to generate steps fast enough (and you are using LASER_POWER_INLINE_TRAPEZOID_CONT), increase this.
       * Note that when this is zero it means it occurs every cycle; 1 means a delay wait one cycle then run, etc.
       */
      //#define LASER_POWER_INLINE_TRAPEZOID_CONT

      /**
       * Stepper iterations between power updates. Increase this value if the board
       * can't keep up with the processing demands of LASER_POWER_INLINE_TRAPEZOID_CONT.
       * Disable (or set to 0) to recalculate power on every stepper iteration.
       */
      //#define LASER_POWER_INLINE_TRAPEZOID_CONT_PER 10

      /**
       * Include laser power in G0/G1/G2/G3/G5 commands with the 'S' parameter
       */
      //#define LASER_MOVE_POWER

      #if ENABLED(LASER_MOVE_POWER)
        // Turn off the laser on G0 moves with no power parameter.
        // If a power parameter is provided, use that instead.
        //#define LASER_MOVE_G0_OFF
      #endif

      /**
       * Inline flag inverted
       *
       * WARNING: M5 will NOT turn off the laser unless another move
       *          is done (so G-code files must end with 'M5 I').
       */
      //#define LASER_POWER_INLINE_INVERT

      /**
       * Continuously apply inline power. ('M3 S3' == 'G1 S3' == 'M3 S3 I')
       *
       * The laser might do some weird things, so only enable this
       * feature if you understand the implications.
       */
      //#define LASER_POWER_INLINE_CONTINUOUS

    #else

      #define SPINDLE_LASER_POWERUP_DELAY     50 // (ms) Delay to allow the spindle/laser to come up to speed/power
      #define SPINDLE_LASER_POWERDOWN_DELAY   50 // (ms) Delay to allow the spindle to stop

    #endif
  #endif
#endif

/**
 * Coolant Control
 *
 * Add the M7, M8, and M9 commands to turn mist or flood coolant on and off.
 *
 * Note: COOLANT_MIST_PIN and/or COOLANT_FLOOD_PIN must also be defined.
 */
//#define COOLANT_CONTROL
#if ENABLED(COOLANT_CONTROL)
  #define COOLANT_MIST                // Enable if mist coolant is present
  #define COOLANT_FLOOD               // Enable if flood coolant is present
  #define COOLANT_MIST_INVERT  false  // Set "true" if the on/off function is reversed
  #define COOLANT_FLOOD_INVERT false  // Set "true" if the on/off function is reversed
#endif

/**
 * Filament Width Sensor
 *
 * Measures the filament width in real-time and adjusts
 * flow rate to compensate for any irregularities.
 *
 * Also allows the measured filament diameter to set the
 * extrusion rate, so the slicer only has to specify the
 * volume.
 *
 * Only a single extruder is supported at this time.
 *
 *  34 RAMPS_14    : Analog input 5 on the AUX2 connector
 *  81 PRINTRBOARD : Analog input 2 on the Exp1 connector (version B,C,D,E)
 * 301 RAMBO       : Analog input 3
 *
 * Note: May require analog pins to be defined for other boards.
 */
//#define FILAMENT_WIDTH_SENSOR

#if ENABLED(FILAMENT_WIDTH_SENSOR)
  #define FILAMENT_SENSOR_EXTRUDER_NUM 0    // Index of the extruder that has the filament sensor. :[0,1,2,3,4]
  #define MEASUREMENT_DELAY_CM        14    // (cm) The distance from the filament sensor to the melting chamber

  #define FILWIDTH_ERROR_MARGIN        1.0  // (mm) If a measurement differs too much from nominal width ignore it
  #define MAX_MEASUREMENT_DELAY       20    // (bytes) Buffer size for stored measurements (1 byte per cm). Must be larger than MEASUREMENT_DELAY_CM.

  #define DEFAULT_MEASURED_FILAMENT_DIA DEFAULT_NOMINAL_FILAMENT_DIA // Set measured to nominal initially

  // Display filament width on the LCD status line. Status messages will expire after 5 seconds.
  //#define FILAMENT_LCD_DISPLAY
#endif

/**
 * CNC Coordinate Systems
 *
 * Enables G53 and G54-G59.3 commands to select coordinate systems
 * and G92.1 to reset the workspace to native machine space.
 */
#define CNC_COORDINATE_SYSTEMS

/**
 * Drilling canned cycles
 * 
 * Enables G81, G82, G83 for CNC Drilling
 * 
 */
#define DRILLING_CANNED_CYCLES

/**
 * Simple 5x Conversion
 * 
 * Enables M168 for 5 axis control
 * 
 * Need to have enabled Mixing Extruder with only 2 steppers and only 1 Virtual tool to don't have any mistake with 5 axis
 * 
 * to be possible to had tool changer this feature enable the tool report to serial
 * 
 */
#if ENABLED(MIXING_EXTRUDER)&&MIXING_STEPPERS==2&&MIXING_VIRTUAL_TOOLS==1
  #define CNC_5X
    #if ENABLED(CNC_5X)
      #define A_5x         // Enable A axis 
      //#define B_5x         // Enable B axis 
      #define C_5x         // Enable C axis 
    #endif   
#endif
/**
 * Auto-report temperatures with M155 S<seconds>
 */
//#define AUTO_REPORT_TEMPERATURES

/**
 * Include capabilities in M115 output
 */
#define EXTENDED_CAPABILITIES_REPORT
#if ENABLED(EXTENDED_CAPABILITIES_REPORT)
  //#define M115_GEOMETRY_REPORT
#endif

/**
 * Expected Printer Check
 * Add the M16 G-code to compare a string to the MACHINE_NAME.
 * M16 with a non-matching string causes the printer to halt.
 */
//#define EXPECTED_PRINTER_CHECK

/**
 * Disable all Volumetric extrusion options
 */
#define NO_VOLUMETRICS

#if DISABLED(NO_VOLUMETRICS)
  /**
   * Volumetric extrusion default state
   * Activate to make volumetric extrusion the default method,
   * with DEFAULT_NOMINAL_FILAMENT_DIA as the default diameter.
   *
   * M200 D0 to disable, M200 Dn to set a new diameter.
   */
  //#define VOLUMETRIC_DEFAULT_ON
#endif

/**
 * Enable this option for a leaner build of Marlin that removes all
 * workspace offsets, simplifying coordinate transformations, leveling, etc.
 *
 *  - M206 and M428 are disabled.
 *  - G92 will revert to its behavior from Marlin 1.0.
 */
//#define NO_WORKSPACE_OFFSETS

// Extra options for the M114 "Current Position" report
//#define M114_DETAIL         // Use 'M114` for details to check planner calculations
//#define M114_REALTIME       // Real current position based on forward kinematics
//#define M114_LEGACY         // M114 used to synchronize on every call. Enable if needed.

/**
 * Set the number of proportional font spaces required to fill up a typical character space.
 * This can help to better align the output of commands like `G29 O` Mesh Output.
 *
 * For clients that use a fixed-width font (like OctoPrint), leave this set to 1.0.
 * Otherwise, adjust according to your client and font.
 */
#define PROPORTIONAL_FONT_RATIO 1.0

/**
 * Spend 28 bytes of SRAM to optimize the GCode parser
 */
#define FASTER_GCODE_PARSER

<<<<<<< HEAD
=======
#if ENABLED(FASTER_GCODE_PARSER)
  //#define GCODE_QUOTED_STRINGS  // Support for quoted string parameters
#endif

//#define GCODE_CASE_INSENSITIVE  // Accept G-code sent to the firmware in lowercase

//#define REPETIER_GCODE_M360     // Add commands originally from Repetier FW

>>>>>>> 76a65ffe
/**
 * CNC G-code options
 * Support CNC-style G-code dialects used by laser cutters, drawing machine cams, etc.
 * Note that G0 feedrates should be used with care for 3D printing (if used at all).
 * High feedrates may cause ringing and harm print quality.
 */
#define PAREN_COMMENTS      // Support for parentheses-delimited comments
#define GCODE_MOTION_MODES  // Remember the motion mode (G0 G1 G2 G3 G5 G38.X) and apply for X Y Z E F, etc.

// Enable and set a (default) feedrate for all G0 moves
#define G0_FEEDRATE 10000 // (mm/m)
#ifdef G0_FEEDRATE
  //#define VARIABLE_G0_FEEDRATE // The G0 feedrate is set by F in G0 motion mode
#endif

/**
 * Startup commands
 *
 * Execute certain G-code commands immediately after power-on.
 */
//#define STARTUP_COMMANDS "M17 Z"

/**
 * G-code Macros
 *
 * Add G-codes M810-M819 to define and run G-code macros.
 * Macros are not saved to EEPROM.
 */
#define GCODE_MACROS
#if ENABLED(GCODE_MACROS)
  #define GCODE_MACROS_SLOTS       5  // Up to 10 may be used
  #define GCODE_MACROS_SLOT_SIZE  50  // Maximum length of a single macro
#endif

/**
 * User-defined menu items that execute custom GCode
 */
//#define CUSTOM_USER_MENUS
#if ENABLED(CUSTOM_USER_MENUS)
  //#define CUSTOM_USER_MENU_TITLE "Custom Commands"
  #define USER_SCRIPT_DONE "M117 User Script Done"
  #define USER_SCRIPT_AUDIBLE_FEEDBACK
  //#define USER_SCRIPT_RETURN  // Return to status screen after a script

  #define USER_DESC_1 "Home & UBL Info"
  #define USER_GCODE_1 "G28\nG29 W"

  #define USER_DESC_2 "Preheat for " PREHEAT_1_LABEL
  #define USER_GCODE_2 "M140 S" STRINGIFY(PREHEAT_1_TEMP_BED) "\nM104 S" STRINGIFY(PREHEAT_1_TEMP_HOTEND)

  #define USER_DESC_3 "Preheat for " PREHEAT_2_LABEL
  #define USER_GCODE_3 "M140 S" STRINGIFY(PREHEAT_2_TEMP_BED) "\nM104 S" STRINGIFY(PREHEAT_2_TEMP_HOTEND)

  #define USER_DESC_4 "Heat Bed/Home/Level"
  #define USER_GCODE_4 "M140 S" STRINGIFY(PREHEAT_2_TEMP_BED) "\nG28\nG29"

  #define USER_DESC_5 "Home & Info"
  #define USER_GCODE_5 "G28\nM503"
#endif

/**
 * Host Action Commands
 *
 * Define host streamer action commands in compliance with the standard.
 *
 * See https://reprap.org/wiki/G-code#Action_commands
 * Common commands ........ poweroff, pause, paused, resume, resumed, cancel
 * G29_RETRY_AND_RECOVER .. probe_rewipe, probe_failed
 *
 * Some features add reason codes to extend these commands.
 *
 * Host Prompt Support enables Marlin to use the host for user prompts so
 * filament runout and other processes can be managed from the host side.
 */
#define HOST_ACTION_COMMANDS
#if ENABLED(HOST_ACTION_COMMANDS)
  #define HOST_PROMPT_SUPPORT
#endif

/**
 * Cancel Objects
 *
 * Implement M486 to allow Marlin to skip objects
 */
//#define CANCEL_OBJECTS

/**
 * I2C position encoders for closed loop control.
 * Developed by Chris Barr at Aus3D.
 *
 * Wiki: http://wiki.aus3d.com.au/Magnetic_Encoder
 * Github: https://github.com/Aus3D/MagneticEncoder
 *
 * Supplier: http://aus3d.com.au/magnetic-encoder-module
 * Alternative Supplier: http://reliabuild3d.com/
 *
 * Reliabuild encoders have been modified to improve reliability.
 */

//#define I2C_POSITION_ENCODERS
#if ENABLED(I2C_POSITION_ENCODERS)

  #define I2CPE_ENCODER_CNT         1                       // The number of encoders installed; max of 5
                                                            // encoders supported currently.

  #define I2CPE_ENC_1_ADDR          I2CPE_PRESET_ADDR_X     // I2C address of the encoder. 30-200.
  #define I2CPE_ENC_1_AXIS          X_AXIS                  // Axis the encoder module is installed on.  <X|Y|Z|E>_AXIS.
  #define I2CPE_ENC_1_TYPE          I2CPE_ENC_TYPE_LINEAR   // Type of encoder:  I2CPE_ENC_TYPE_LINEAR -or-
                                                            // I2CPE_ENC_TYPE_ROTARY.
  #define I2CPE_ENC_1_TICKS_UNIT    2048                    // 1024 for magnetic strips with 2mm poles; 2048 for
                                                            // 1mm poles. For linear encoders this is ticks / mm,
                                                            // for rotary encoders this is ticks / revolution.
  //#define I2CPE_ENC_1_TICKS_REV     (16 * 200)            // Only needed for rotary encoders; number of stepper
                                                            // steps per full revolution (motor steps/rev * microstepping)
  //#define I2CPE_ENC_1_INVERT                              // Invert the direction of axis travel.
  #define I2CPE_ENC_1_EC_METHOD     I2CPE_ECM_MICROSTEP     // Type of error error correction.
  #define I2CPE_ENC_1_EC_THRESH     0.10                    // Threshold size for error (in mm) above which the
                                                            // printer will attempt to correct the error; errors
                                                            // smaller than this are ignored to minimize effects of
                                                            // measurement noise / latency (filter).

  #define I2CPE_ENC_2_ADDR          I2CPE_PRESET_ADDR_Y     // Same as above, but for encoder 2.
  #define I2CPE_ENC_2_AXIS          Y_AXIS
  #define I2CPE_ENC_2_TYPE          I2CPE_ENC_TYPE_LINEAR
  #define I2CPE_ENC_2_TICKS_UNIT    2048
  //#define I2CPE_ENC_2_TICKS_REV   (16 * 200)
  //#define I2CPE_ENC_2_INVERT
  #define I2CPE_ENC_2_EC_METHOD     I2CPE_ECM_MICROSTEP
  #define I2CPE_ENC_2_EC_THRESH     0.10

  #define I2CPE_ENC_3_ADDR          I2CPE_PRESET_ADDR_Z     // Encoder 3.  Add additional configuration options
  #define I2CPE_ENC_3_AXIS          Z_AXIS                  // as above, or use defaults below.

  #define I2CPE_ENC_4_ADDR          I2CPE_PRESET_ADDR_E     // Encoder 4.
  #define I2CPE_ENC_4_AXIS          E_AXIS

  #define I2CPE_ENC_5_ADDR          34                      // Encoder 5.
  #define I2CPE_ENC_5_AXIS          E_AXIS

  // Default settings for encoders which are enabled, but without settings configured above.
  #define I2CPE_DEF_TYPE            I2CPE_ENC_TYPE_LINEAR
  #define I2CPE_DEF_ENC_TICKS_UNIT  2048
  #define I2CPE_DEF_TICKS_REV       (16 * 200)
  #define I2CPE_DEF_EC_METHOD       I2CPE_ECM_NONE
  #define I2CPE_DEF_EC_THRESH       0.1

  //#define I2CPE_ERR_THRESH_ABORT  100.0                   // Threshold size for error (in mm) error on any given
                                                            // axis after which the printer will abort. Comment out to
                                                            // disable abort behavior.

  #define I2CPE_TIME_TRUSTED        10000                   // After an encoder fault, there must be no further fault
                                                            // for this amount of time (in ms) before the encoder
                                                            // is trusted again.

  /**
   * Position is checked every time a new command is executed from the buffer but during long moves,
   * this setting determines the minimum update time between checks. A value of 100 works well with
   * error rolling average when attempting to correct only for skips and not for vibration.
   */
  #define I2CPE_MIN_UPD_TIME_MS     4                       // (ms) Minimum time between encoder checks.

  // Use a rolling average to identify persistant errors that indicate skips, as opposed to vibration and noise.
  #define I2CPE_ERR_ROLLING_AVERAGE

#endif // I2C_POSITION_ENCODERS

/**
 * Analog Joystick(s)
 */
//#define JOYSTICK
#if ENABLED(JOYSTICK)
  #define JOY_X_PIN    5  // RAMPS: Suggested pin A5  on AUX2
  #define JOY_Y_PIN   10  // RAMPS: Suggested pin A10 on AUX2
  #define JOY_Z_PIN   12  // RAMPS: Suggested pin A12 on AUX2
  #define JOY_EN_PIN  44  // RAMPS: Suggested pin D44 on AUX2

  //#define INVERT_JOY_X  // Enable if X direction is reversed
  //#define INVERT_JOY_Y  // Enable if Y direction is reversed
  //#define INVERT_JOY_Z  // Enable if Z direction is reversed

  // Use M119 with JOYSTICK_DEBUG to find reasonable values after connecting:
  #define JOY_X_LIMITS { 5600, 8190-100, 8190+100, 10800 } // min, deadzone start, deadzone end, max
  #define JOY_Y_LIMITS { 5600, 8250-100, 8250+100, 11000 }
  #define JOY_Z_LIMITS { 4800, 8080-100, 8080+100, 11550 }
#endif

/**
 * MAX7219 Debug Matrix
 *
 * Add support for a low-cost 8x8 LED Matrix based on the Max7219 chip as a realtime status display.
 * Requires 3 signal wires. Some useful debug options are included to demonstrate its usage.
 */
//#define MAX7219_DEBUG
#if ENABLED(MAX7219_DEBUG)
  #define MAX7219_CLK_PIN   64
  #define MAX7219_DIN_PIN   57
  #define MAX7219_LOAD_PIN  44

  //#define MAX7219_GCODE          // Add the M7219 G-code to control the LED matrix
  #define MAX7219_INIT_TEST    2   // Do a test pattern at initialization (Set to 2 for spiral)
  #define MAX7219_NUMBER_UNITS 1   // Number of Max7219 units in chain.
  #define MAX7219_ROTATE       0   // Rotate the display clockwise (in multiples of +/- 90°)
                                   // connector at:  right=0   bottom=-90  top=90  left=180
  //#define MAX7219_REVERSE_ORDER  // The individual LED matrix units may be in reversed order
  //#define MAX7219_SIDE_BY_SIDE   // Big chip+matrix boards can be chained side-by-side

  /**
   * Sample debug features
   * If you add more debug displays, be careful to avoid conflicts!
   */
  #define MAX7219_DEBUG_PRINTER_ALIVE    // Blink corner LED of 8x8 matrix to show that the firmware is functioning
  #define MAX7219_DEBUG_PLANNER_HEAD  3  // Show the planner queue head position on this and the next LED matrix row
  #define MAX7219_DEBUG_PLANNER_TAIL  5  // Show the planner queue tail position on this and the next LED matrix row

  #define MAX7219_DEBUG_PLANNER_QUEUE 0  // Show the current planner queue depth on this and the next LED matrix row
                                         // If you experience stuttering, reboots, etc. this option can reveal how
                                         // tweaks made to the configuration are affecting the printer in real-time.
#endif

/**
 * NanoDLP Sync support
 *
 * Add support for Synchronized Z moves when using with NanoDLP. G0/G1 axis moves will output "Z_move_comp"
 * string to enable synchronization with DLP projector exposure. This change will allow to use
 * [[WaitForDoneMessage]] instead of populating your gcode with M400 commands
 */
//#define NANODLP_Z_SYNC
#if ENABLED(NANODLP_Z_SYNC)
  //#define NANODLP_ALL_AXIS  // Enables "Z_move_comp" output on any axis move.
                              // Default behavior is limited to Z axis only.
#endif

/**
 * WiFi Support (Espressif ESP32 WiFi)
 */
#define WIFISUPPORT         // Marlin embedded WiFi managenent
#define ESP3D_WIFISUPPORT   // ESP3D Library WiFi management (https://github.com/luc-github/ESP3DLib)

#if EITHER(WIFISUPPORT, ESP3D_WIFISUPPORT)
  #define WIFI_SSID "Wi-Fi CNC"
  #define WIFI_PWD  "FNeoCNC"
  #define WEBSUPPORT          // Start a webserver (which may include auto-discovery)
  //#define OTASUPPORT          // Support over-the-air firmware updates
  //#define WIFI_CUSTOM_COMMAND // Accept feature config commands (e.g., WiFi ESP3D) from the host
#endif

/**
 * Prusa Multi-Material Unit v2
 * Enable in Configuration.h
 */
#if ENABLED(PRUSA_MMU2)

  // Serial port used for communication with MMU2.
  // For AVR enable the UART port used for the MMU. (e.g., internalSerial)
  // For 32-bit boards check your HAL for available serial ports. (e.g., Serial2)
  #define INTERNAL_SERIAL_PORT 2
  #define MMU2_SERIAL internalSerial

  // Use hardware reset for MMU if a pin is defined for it
  //#define MMU2_RST_PIN 23

  // Enable if the MMU2 has 12V stepper motors (MMU2 Firmware 1.0.2 and up)
  //#define MMU2_MODE_12V

  // G-code to execute when MMU2 F.I.N.D.A. probe detects filament runout
  #define MMU2_FILAMENT_RUNOUT_SCRIPT "M600"

  // Add an LCD menu for MMU2
  //#define MMU2_MENUS
  #if ENABLED(MMU2_MENUS)
    // Settings for filament load / unload from the LCD menu.
    // This is for Prusa MK3-style extruders. Customize for your hardware.
    #define MMU2_FILAMENTCHANGE_EJECT_FEED 80.0
    #define MMU2_LOAD_TO_NOZZLE_SEQUENCE \
      {  7.2,  562 }, \
      { 14.4,  871 }, \
      { 36.0, 1393 }, \
      { 14.4,  871 }, \
      { 50.0,  198 }

    #define MMU2_RAMMING_SEQUENCE \
      {   1.0, 1000 }, \
      {   1.0, 1500 }, \
      {   2.0, 2000 }, \
      {   1.5, 3000 }, \
      {   2.5, 4000 }, \
      { -15.0, 5000 }, \
      { -14.0, 1200 }, \
      {  -6.0,  600 }, \
      {  10.0,  700 }, \
      { -10.0,  400 }, \
      { -50.0, 2000 }
  #endif

  // Using a sensor like the MMU2S
  //#define PRUSA_MMU2_S_MODE
  #if ENABLED(PRUSA_MMU2_S_MODE)
    #define MMU2_C0_RETRY   5             // Number of retries (total time = timeout*retries)

    #define MMU2_CAN_LOAD_FEEDRATE 800    // (mm/m)
    #define MMU2_CAN_LOAD_SEQUENCE \
      {  0.1, MMU2_CAN_LOAD_FEEDRATE }, \
      {  60.0, MMU2_CAN_LOAD_FEEDRATE }, \
      { -52.0, MMU2_CAN_LOAD_FEEDRATE }

    #define MMU2_CAN_LOAD_RETRACT   6.0   // (mm) Keep under the distance between Load Sequence values
    #define MMU2_CAN_LOAD_DEVIATION 0.8   // (mm) Acceptable deviation

    #define MMU2_CAN_LOAD_INCREMENT 0.2   // (mm) To reuse within MMU2 module
    #define MMU2_CAN_LOAD_INCREMENT_SEQUENCE \
      { -MMU2_CAN_LOAD_INCREMENT, MMU2_CAN_LOAD_FEEDRATE }

  #endif

  //#define MMU2_DEBUG  // Write debug info to serial output

#endif // PRUSA_MMU2

/**
 * Advanced Print Counter settings
 */
#if ENABLED(PRINTCOUNTER)
  #define SERVICE_WARNING_BUZZES  3
  // Activate up to 3 service interval watchdogs
  //#define SERVICE_NAME_1      "Service S"
  //#define SERVICE_INTERVAL_1  100 // print hours
  //#define SERVICE_NAME_2      "Service L"
  //#define SERVICE_INTERVAL_2  200 // print hours
  //#define SERVICE_NAME_3      "Service 3"
  //#define SERVICE_INTERVAL_3    1 // print hours
#endif

// @section develop

//
// M100 Free Memory Watcher to debug memory usage
//
//#define M100_FREE_MEMORY_WATCHER

//
// M43 - display pin status, toggle pins, watch pins, watch endstops & toggle LED, test servo probe
//
#define PINS_DEBUGGING

// Enable Marlin dev mode which adds some special commands
//#define MARLIN_DEV_MODE<|MERGE_RESOLUTION|>--- conflicted
+++ resolved
@@ -286,12 +286,6 @@
   #endif
 #endif
 
-<<<<<<< HEAD
-// Show extra position information with 'M114 D'
-//#define M114_DETAIL
-
-=======
->>>>>>> 76a65ffe
 // Show Temperature ADC value
 // Enable for M105 to include ADC values read from temperature sensors.
 //#define SHOW_TEMP_ADC_VALUES
@@ -349,13 +343,8 @@
  * Controller Fan
  * To cool down the stepper drivers and MOSFETs.
  *
-<<<<<<< HEAD
- * The fan will turn on automatically whenever any stepper is enabled
- * and turn off after a set period after all steppers are turned off.
-=======
  * The fan turns on automatically whenever any driver is enabled and turns
  * off (or reduces to idle speed) shortly after drivers are turned off.
->>>>>>> 76a65ffe
  */
 //#define USE_CONTROLLER_FAN
 #if ENABLED(USE_CONTROLLER_FAN)
@@ -600,16 +589,6 @@
 
 // @section homing
 
-<<<<<<< HEAD
-// Homing hits each endstop, retracts by these distances, then does a slower bump.
-#define X_HOME_BUMP_MM 3
-#define Y_HOME_BUMP_MM 3
-#define Z_HOME_BUMP_MM 2
-#define E_HOME_BUMP_MM 15
-#define HOMING_BUMP_DIVISOR { 5, 5, 2 }  // Re-Bump Speed Divisor (Divides the Homing Feedrate)
-//#define QUICK_HOME                     // If homing includes X and Y, do a diagonal move initially
-//#define HOMING_BACKOFF_MM { 2, 2, 2 }  // (mm) Move away from the endstops after homing
-=======
 /**
  * Homing Procedure
  * Homing (G28) does an indefinite move towards the endstops to establish
@@ -618,9 +597,8 @@
 
 //#define SENSORLESS_BACKOFF_MM  { 2, 2 }     // (mm) Backoff from endstops before sensorless homing
 
-#define HOMING_BUMP_MM      { 5, 5, 2 }       // (mm) Backoff from endstops after first bump
-#define HOMING_BUMP_DIVISOR { 2, 2, 4 }       // Re-Bump Speed Divisor (Divides the Homing Feedrate)
->>>>>>> 76a65ffe
+#define HOMING_BUMP_MM      { 3, 3, 2, 15 }   // (mm) Backoff from endstops after first bump
+#define HOMING_BUMP_DIVISOR { 5, 5, 2 }       // Re-Bump Speed Divisor (Divides the Homing Feedrate)
 
 //#define HOMING_BACKOFF_POST_MM { 2, 2, 2 }  // (mm) Backoff from endstops after homing
 
@@ -1048,15 +1026,10 @@
   // Note: This is always disabled for ULTIPANEL (except ELB_FULL_GRAPHIC_CONTROLLER).
   #define SD_DETECT_STATE (HIGH)
 
-<<<<<<< HEAD
-  #define SD_FINISHED_STEPPERRELEASE False          // Disable steppers when SD Print is finished
-  #define SD_FINISHED_RELEASECOMMAND //"M84 X Y Z E" // You might want to keep the Z enabled so your bed stays in place.
-=======
   #define SD_PROCEDURE_DEPTH 1              // Increase if you need more nested M32 calls
 
-  #define SD_FINISHED_STEPPERRELEASE true   // Disable steppers when SD Print is finished
-  #define SD_FINISHED_RELEASECOMMAND "M84"  // Use "M84XYE" to keep Z enabled so your bed stays in place
->>>>>>> 76a65ffe
+  #define SD_FINISHED_STEPPERRELEASE false  // Disable steppers when SD Print is finished
+  //#define SD_FINISHED_RELEASECOMMAND "M84" // Use "M84XYE" to keep Z enabled so your bed stays in place
 
   // Reverse SD sort to show "more recent" files first, according to the card's FAT.
   // Since the FAT gets out of order with usage, SDCARD_SORT_ALPHA is recommended.
@@ -1372,17 +1345,11 @@
   //#define TOUCH_UI_800x480
 
   // Mappings for boards with a standard RepRapDiscount Display connector
-<<<<<<< HEAD
-  //#define AO_EXP1_PINMAP    // AlephObjects CLCD UI EXP1 mapping
-  //#define AO_EXP2_PINMAP    // AlephObjects CLCD UI EXP2 mapping
-  //#define CR10_TFT_PINMAP   // Rudolph Riedel's CR10 pin mapping
-=======
   //#define AO_EXP1_PINMAP      // AlephObjects CLCD UI EXP1 mapping
   //#define AO_EXP2_PINMAP      // AlephObjects CLCD UI EXP2 mapping
   //#define CR10_TFT_PINMAP     // Rudolph Riedel's CR10 pin mapping
   //#define S6_TFT_PINMAP       // FYSETC S6 pin mapping
 
->>>>>>> 76a65ffe
   //#define OTHER_PIN_LAYOUT  // Define pins manually below
   #if ENABLED(OTHER_PIN_LAYOUT)
     // The pins for CS and MOD_RESET (PD) must be chosen.
@@ -1623,15 +1590,11 @@
 
   // Add additional compensation depending on hotend temperature
   // Note: this values cannot be calibrated and have to be set manually
-<<<<<<< HEAD
-  #ifdef PROBE_TEMP_COMPENSATION
+  #if ENABLED(PROBE_TEMP_COMPENSATION)
     // Max temperature that can be reached by heated bed.
     // This is required only for the calibration process.
     #define PTC_MAX_BED_TEMP 110
 
-=======
-  #if ENABLED(PROBE_TEMP_COMPENSATION)
->>>>>>> 76a65ffe
     // Park position to wait for probe cooldown
     #define PTC_PARK_POS   { 0, 0, 100 }
 
@@ -2745,16 +2708,9 @@
 #define SPINDLE_FEATURE
 //#define LASER_FEATURE
 #if EITHER(SPINDLE_FEATURE, LASER_FEATURE)
-<<<<<<< HEAD
-  #define SPINDLE_LASER_ACTIVE_HIGH     true    // Set to "true" if the on/off function is active HIGH
-  #define SPINDLE_LASER_PWM             true    // Set to "true" if your controller supports setting the speed/power
-  #define SPINDLE_LASER_PWM_INVERT      false   // Set to "true" if the speed/power goes up when you want it to go slower
-  #define SPINDLE_LASER_POWERUP_DELAY   1       // (ms) Delay to allow the spindle/laser to come up to speed/power
-  #define SPINDLE_LASER_POWERDOWN_DELAY 1       // (ms) Delay to allow the spindle to stop
-=======
-  #define SPINDLE_LASER_ACTIVE_HIGH     false  // Set to "true" if the on/off function is active HIGH
+  #define SPINDLE_LASER_ACTIVE_HIGH     true   // Set to "true" if the on/off function is active HIGH
   #define SPINDLE_LASER_PWM             true   // Set to "true" if your controller supports setting the speed/power
-  #define SPINDLE_LASER_PWM_INVERT      true   // Set to "true" if the speed/power goes up when you want it to go slower
+  #define SPINDLE_LASER_PWM_INVERT      false  // Set to "true" if the speed/power goes up when you want it to go slower
 
   #define SPINDLE_LASER_FREQUENCY       2500   // (Hz) Spindle/laser frequency (only on supported HALs: AVR and LPC)
 
@@ -2771,15 +2727,14 @@
    * Best use with SuperPID router controller where for example S0 = 5,000 RPM and S255 = 30,000 RPM
    */
   //#define CUTTER_POWER_RELATIVE              // Set speed proportional to [SPEED_POWER_MIN...SPEED_POWER_MAX] instead of directly
->>>>>>> 76a65ffe
 
   #if ENABLED(SPINDLE_FEATURE)
-    #define SPINDLE_CHANGE_DIR               // Enable if your spindle controller can change spindle direction
+    #define SPINDLE_CHANGE_DIR                 // Enable if your spindle controller can change spindle direction
     #define SPINDLE_CHANGE_DIR_STOP            // Enable if the spindle should stop before changing spin direction
     #define SPINDLE_INVERT_DIR          false  // Set to "true" if the spin direction is reversed
 
-    #define SPINDLE_LASER_POWERUP_DELAY   5000 // (ms) Delay to allow the spindle/laser to come up to speed/power
-    #define SPINDLE_LASER_POWERDOWN_DELAY 5000 // (ms) Delay to allow the spindle to stop
+    #define SPINDLE_LASER_POWERUP_DELAY      1 // (ms) Delay to allow the spindle/laser to come up to speed/power
+    #define SPINDLE_LASER_POWERDOWN_DELAY    1 // (ms) Delay to allow the spindle to stop
 
     /**
      * M3/M4 uses the following equation to convert speed/power to PWM duty cycle
@@ -2788,19 +2743,12 @@
      *
      * Set these required parameters for your controller
      */
-<<<<<<< HEAD
-    #define SPEED_POWER_SLOPE    118.4
-    #define SPEED_POWER_INTERCEPT  0
-    #define SPEED_POWER_MIN     500
-    #define SPEED_POWER_MAX    12000    // SuperPID router controller 0 - 30,000 RPM
-=======
     #define SPEED_POWER_SLOPE           118.4  // SPEED_POWER_SLOPE = SPEED_POWER_MAX / 255
     #define SPEED_POWER_INTERCEPT         0
-    #define SPEED_POWER_MIN            5000
-    #define SPEED_POWER_MAX           30000    // SuperPID router controller 0 - 30,000 RPM
-    #define SPEED_POWER_STARTUP       25000    // The default value for speed power when M3 is called without arguments
-
->>>>>>> 76a65ffe
+    #define SPEED_POWER_MIN             500
+    #define SPEED_POWER_MAX           12000    // SuperPID router controller 0 - 30,000 RPM
+    #define SPEED_POWER_STARTUP       10000    // The default value for speed power when M3 is called without arguments
+
   #else
 
     #define SPEED_POWER_SLOPE             0.3922 // SPEED_POWER_SLOPE = SPEED_POWER_MAX / 255
@@ -3029,8 +2977,6 @@
  */
 #define FASTER_GCODE_PARSER
 
-<<<<<<< HEAD
-=======
 #if ENABLED(FASTER_GCODE_PARSER)
   //#define GCODE_QUOTED_STRINGS  // Support for quoted string parameters
 #endif
@@ -3039,7 +2985,6 @@
 
 //#define REPETIER_GCODE_M360     // Add commands originally from Repetier FW
 
->>>>>>> 76a65ffe
 /**
  * CNC G-code options
  * Support CNC-style G-code dialects used by laser cutters, drawing machine cams, etc.
