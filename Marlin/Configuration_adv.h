--- conflicted
+++ resolved
@@ -1683,17 +1683,11 @@
    */
   //#define STATUS_COMBINE_HEATERS    // Use combined heater images instead of separate ones
   //#define STATUS_HOTEND_NUMBERLESS  // Use plain hotend icons instead of numbered ones (with 2+ hotends)
-<<<<<<< HEAD
   #define STATUS_HOTEND_INVERTED      // Show solid nozzle bitmaps when heating (Requires STATUS_HOTEND_ANIM)
   #if NONE(MachineCR10Orig, LowMemoryBoard, SKRMiniE3V2)
     #define STATUS_HOTEND_ANIM          // Use a second bitmap to indicate hotend heating
     #define STATUS_BED_ANIM             // Use a second bitmap to indicate bed heating
   #endif
-=======
-  #define STATUS_HOTEND_INVERTED      // Show solid nozzle bitmaps when heating (Requires STATUS_HOTEND_ANIM for numbered hotends)
-  #define STATUS_HOTEND_ANIM          // Use a second bitmap to indicate hotend heating
-  #define STATUS_BED_ANIM             // Use a second bitmap to indicate bed heating
->>>>>>> 38c79a45
   #define STATUS_CHAMBER_ANIM         // Use a second bitmap to indicate chamber heating
   //#define STATUS_CUTTER_ANIM        // Use a second bitmap to indicate spindle / laser active
   //#define STATUS_COOLER_ANIM        // Use a second bitmap to indicate laser cooling
