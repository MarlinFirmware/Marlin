--- conflicted
+++ resolved
@@ -1623,8 +1623,6 @@
 #endif // HAS_DGUS_LCD
 
 //
-<<<<<<< HEAD
-=======
 // Additional options for AnyCubic Chiron TFT displays
 //
 #if ENABLED(ANYCUBIC_LCD_CHIRON)
@@ -1663,7 +1661,6 @@
 #endif
 
 //
->>>>>>> 4428affc
 // Touch UI for the FTDI Embedded Video Engine (EVE)
 //
 #if ENABLED(TOUCH_UI_FTDI_EVE)
