/**
 * Marlin 3D Printer Firmware
 * Copyright (c) 2020 MarlinFirmware [https://github.com/MarlinFirmware/Marlin]
 *
 * Based on Sprinter and grbl.
 * Copyright (c) 2011 Camiel Gubbels / Erik van der Zalm
 *
 * This program is free software: you can redistribute it and/or modify
 * it under the terms of the GNU General Public License as published by
 * the Free Software Foundation, either version 3 of the License, or
 * (at your option) any later version.
 *
 * This program is distributed in the hope that it will be useful,
 * but WITHOUT ANY WARRANTY; without even the implied warranty of
 * MERCHANTABILITY or FITNESS FOR A PARTICULAR PURPOSE.  See the
 * GNU General Public License for more details.
 *
 * You should have received a copy of the GNU General Public License
 * along with this program.  If not, see <https://www.gnu.org/licenses/>.
 *
 */
#pragma once

/**
 * Configuration_adv.h
 *
 * Advanced settings.
 * Only change these if you know exactly what you're doing.
 * Some of these settings can damage your printer if improperly set!
 *
 * Basic settings can be found in Configuration.h
 */
#define CONFIGURATION_ADV_H_VERSION 020008

//===========================================================================
//============================= Thermal Settings ============================
//===========================================================================
// @section temperature

/**
 * Thermocouple sensors are quite sensitive to noise.  Any noise induced in
 * the sensor wires, such as by stepper motor wires run in parallel to them,
 * may result in the thermocouple sensor reporting spurious errors.  This
 * value is the number of errors which can occur in a row before the error
 * is reported.  This allows us to ignore intermittent error conditions while
 * still detecting an actual failure, which should result in a continuous
 * stream of errors from the sensor.
 *
 * Set this value to 0 to fail on the first error to occur.
 */
#define THERMOCOUPLE_MAX_ERRORS 15

//
// Custom Thermistor 1000 parameters
//
#if TEMP_SENSOR_0 == 1000
  #define HOTEND0_PULLUP_RESISTOR_OHMS 4700    // Pullup resistor
  #define HOTEND0_RESISTANCE_25C_OHMS  100000  // Resistance at 25C
  #define HOTEND0_BETA                 3950    // Beta value
#endif

#if TEMP_SENSOR_1 == 1000
  #define HOTEND1_PULLUP_RESISTOR_OHMS 4700    // Pullup resistor
  #define HOTEND1_RESISTANCE_25C_OHMS  100000  // Resistance at 25C
  #define HOTEND1_BETA                 3950    // Beta value
#endif

#if TEMP_SENSOR_2 == 1000
  #define HOTEND2_PULLUP_RESISTOR_OHMS 4700    // Pullup resistor
  #define HOTEND2_RESISTANCE_25C_OHMS  100000  // Resistance at 25C
  #define HOTEND2_BETA                 3950    // Beta value
#endif

#if TEMP_SENSOR_3 == 1000
  #define HOTEND3_PULLUP_RESISTOR_OHMS 4700    // Pullup resistor
  #define HOTEND3_RESISTANCE_25C_OHMS  100000  // Resistance at 25C
  #define HOTEND3_BETA                 3950    // Beta value
#endif

#if TEMP_SENSOR_4 == 1000
  #define HOTEND4_PULLUP_RESISTOR_OHMS 4700    // Pullup resistor
  #define HOTEND4_RESISTANCE_25C_OHMS  100000  // Resistance at 25C
  #define HOTEND4_BETA                 3950    // Beta value
#endif

#if TEMP_SENSOR_5 == 1000
  #define HOTEND5_PULLUP_RESISTOR_OHMS 4700    // Pullup resistor
  #define HOTEND5_RESISTANCE_25C_OHMS  100000  // Resistance at 25C
  #define HOTEND5_BETA                 3950    // Beta value
#endif

#if TEMP_SENSOR_6 == 1000
  #define HOTEND6_PULLUP_RESISTOR_OHMS 4700    // Pullup resistor
  #define HOTEND6_RESISTANCE_25C_OHMS  100000  // Resistance at 25C
  #define HOTEND6_BETA                 3950    // Beta value
#endif

#if TEMP_SENSOR_7 == 1000
  #define HOTEND7_PULLUP_RESISTOR_OHMS 4700    // Pullup resistor
  #define HOTEND7_RESISTANCE_25C_OHMS  100000  // Resistance at 25C
  #define HOTEND7_BETA                 3950    // Beta value
#endif

#if TEMP_SENSOR_BED == 1000
  #define BED_PULLUP_RESISTOR_OHMS     4700    // Pullup resistor
  #define BED_RESISTANCE_25C_OHMS      100000  // Resistance at 25C
  #define BED_BETA                     3950    // Beta value
#endif

#if TEMP_SENSOR_CHAMBER == 1000
  #define CHAMBER_PULLUP_RESISTOR_OHMS 4700    // Pullup resistor
  #define CHAMBER_RESISTANCE_25C_OHMS  100000  // Resistance at 25C
  #define CHAMBER_BETA                 3950    // Beta value
#endif

#if TEMP_SENSOR_COOLER == 1000
  #define COOLER_PULLUP_RESISTOR_OHMS 4700    // Pullup resistor
  #define COOLER_RESISTANCE_25C_OHMS  100000  // Resistance at 25C
  #define COOLER_BETA                 3950    // Beta value
#endif

#if TEMP_SENSOR_PROBE == 1000
  #define PROBE_PULLUP_RESISTOR_OHMS   4700    // Pullup resistor
  #define PROBE_RESISTANCE_25C_OHMS    100000  // Resistance at 25C
  #define PROBE_BETA                   3950    // Beta value
#endif

//
// Hephestos 2 24V heated bed upgrade kit.
// https://store.bq.com/en/heated-bed-kit-hephestos2
//
//#define HEPHESTOS2_HEATED_BED_KIT
#if ENABLED(HEPHESTOS2_HEATED_BED_KIT)
  #undef TEMP_SENSOR_BED
  #define TEMP_SENSOR_BED 70
  #define HEATER_BED_INVERTING true
#endif

//
// Heated Bed Bang-Bang options
//
#if DISABLED(PIDTEMPBED)
  #define BED_CHECK_INTERVAL 5000   // (ms) Interval between checks in bang-bang control
  #if ENABLED(BED_LIMIT_SWITCHING)
    #define BED_HYSTERESIS 2        // (°C) Only set the relevant heater state when ABS(T-target) > BED_HYSTERESIS
  #endif
#endif

//
// Heated Chamber options
//
#if DISABLED(PIDTEMPCHAMBER)
  #define CHAMBER_CHECK_INTERVAL 5000   // (ms) Interval between checks in bang-bang control
  #if ENABLED(CHAMBER_LIMIT_SWITCHING)
    #define CHAMBER_HYSTERESIS 2        // (°C) Only set the relevant heater state when ABS(T-target) > CHAMBER_HYSTERESIS
  #endif
#endif

#if TEMP_SENSOR_CHAMBER
  //#define HEATER_CHAMBER_PIN      P2_04   // Required heater on/off pin (example: SKR 1.4 Turbo HE1 plug)
  //#define HEATER_CHAMBER_INVERTING false
  //#define FAN1_PIN                   -1   // Remove the fan signal on pin P2_04 (example: SKR 1.4 Turbo HE1 plug)

  //#define CHAMBER_FAN               // Enable a fan on the chamber
  #if ENABLED(CHAMBER_FAN)
    #define CHAMBER_FAN_MODE 2        // Fan control mode: 0=Static; 1=Linear increase when temp is higher than target; 2=V-shaped curve; 3=similar to 1 but fan is always on.
    #if CHAMBER_FAN_MODE == 0
      #define CHAMBER_FAN_BASE  255   // Chamber fan PWM (0-255)
    #elif CHAMBER_FAN_MODE == 1
      #define CHAMBER_FAN_BASE  128   // Base chamber fan PWM (0-255); turns on when chamber temperature is above the target
      #define CHAMBER_FAN_FACTOR 25   // PWM increase per °C above target
    #elif CHAMBER_FAN_MODE == 2
      #define CHAMBER_FAN_BASE  128   // Minimum chamber fan PWM (0-255)
      #define CHAMBER_FAN_FACTOR 25   // PWM increase per °C difference from target
    #elif CHAMBER_FAN_MODE == 3
      #define CHAMBER_FAN_BASE  128   // Base chamber fan PWM (0-255)
      #define CHAMBER_FAN_FACTOR 25   // PWM increase per °C above target
    #endif
  #endif

  //#define CHAMBER_VENT              // Enable a servo-controlled vent on the chamber
  #if ENABLED(CHAMBER_VENT)
    #define CHAMBER_VENT_SERVO_NR  1  // Index of the vent servo
    #define HIGH_EXCESS_HEAT_LIMIT 5  // How much above target temp to consider there is excess heat in the chamber
    #define LOW_EXCESS_HEAT_LIMIT  3
    #define MIN_COOLING_SLOPE_TIME_CHAMBER_VENT 20
    #define MIN_COOLING_SLOPE_DEG_CHAMBER_VENT 1.5
  #endif
#endif

//
// Laser Cooler options
//
#if TEMP_SENSOR_COOLER
  #define COOLER_MINTEMP           8  // (°C)
  #define COOLER_MAXTEMP          26  // (°C)
  #define COOLER_DEFAULT_TEMP     16  // (°C)
  #define TEMP_COOLER_HYSTERESIS   1  // (°C) Temperature proximity considered "close enough" to the target
  #define COOLER_PIN               8  // Laser cooler on/off pin used to control power to the cooling element e.g. TEC, External chiller via relay
  #define COOLER_INVERTING     false
  #define TEMP_COOLER_PIN         15  // Laser/Cooler temperature sensor pin. ADC is required.
  #define COOLER_FAN                  // Enable a fan on the cooler, Fan# 0,1,2,3 etc.
  #define COOLER_FAN_INDEX         0  // FAN number 0, 1, 2 etc. e.g.
  #if ENABLED(COOLER_FAN)
    #define COOLER_FAN_BASE      100  // Base Cooler fan PWM (0-255); turns on when Cooler temperature is above the target
    #define COOLER_FAN_FACTOR     25  // PWM increase per °C above target
  #endif
#endif

//
// Laser Coolant Flow Meter
//
//#define LASER_COOLANT_FLOW_METER
#if ENABLED(LASER_COOLANT_FLOW_METER)
  #define FLOWMETER_PIN         20  // Requires an external interrupt-enabled pin (e.g., RAMPS 2,3,18,19,20,21)
  #define FLOWMETER_PPL       5880  // (pulses/liter) Flow meter pulses-per-liter on the input pin
  #define FLOWMETER_INTERVAL  1000  // (ms) Flow rate calculation interval in milliseconds
  #define FLOWMETER_SAFETY          // Prevent running the laser without the minimum flow rate set below
  #if ENABLED(FLOWMETER_SAFETY)
    #define FLOWMETER_MIN_LITERS_PER_MINUTE 1.5 // (liters/min) Minimum flow required when enabled
  #endif
#endif

/**
 * Thermal Protection provides additional protection to your printer from damage
 * and fire. Marlin always includes safe min and max temperature ranges which
 * protect against a broken or disconnected thermistor wire.
 *
 * The issue: If a thermistor falls out, it will report the much lower
 * temperature of the air in the room, and the the firmware will keep
 * the heater on.
 *
 * The solution: Once the temperature reaches the target, start observing.
 * If the temperature stays too far below the target (hysteresis) for too
 * long (period), the firmware will halt the machine as a safety precaution.
 *
 * If you get false positives for "Thermal Runaway", increase
 * THERMAL_PROTECTION_HYSTERESIS and/or THERMAL_PROTECTION_PERIOD
 */
#if ENABLED(THERMAL_PROTECTION_HOTENDS)
  #define THERMAL_PROTECTION_PERIOD 60        // Seconds
  #define THERMAL_PROTECTION_HYSTERESIS 10     // Degrees Celsius

  #if DISABLED(MachineCR10Orig) || ENABLED(MelziHostOnly)
    #define ADAPTIVE_FAN_SLOWING              // Slow part cooling fan if temperature drops
  #endif
  #if BOTH(ADAPTIVE_FAN_SLOWING, PIDTEMP)
    #define NO_FAN_SLOWING_IN_PID_TUNING    // Don't slow fan speed during M303
  #endif

  /**
   * Whenever an M104, M109, or M303 increases the target temperature, the
   * firmware will wait for the WATCH_TEMP_PERIOD to expire. If the temperature
   * hasn't increased by WATCH_TEMP_INCREASE degrees, the machine is halted and
   * requires a hard reset. This test restarts with any M104/M109/M303, but only
   * if the current temperature is far enough below the target for a reliable
   * test.
   *
   * If you get false positives for "Heating failed", increase WATCH_TEMP_PERIOD
   * and/or decrease WATCH_TEMP_INCREASE. WATCH_TEMP_INCREASE should not be set
   * below 2.
   */
  #define WATCH_TEMP_PERIOD 50                // Seconds
  #define WATCH_TEMP_INCREASE 2               // Degrees Celsius
#endif

/**
 * Thermal Protection parameters for the bed are just as above for hotends.
 */
#if ENABLED(THERMAL_PROTECTION_BED)
#if(ENABLED(BedDC))
  #if EITHER(MachineS5, MachineCR10Max)
    #define THERMAL_PROTECTION_BED_PERIOD 240    // Seconds
    #define THERMAL_PROTECTION_BED_HYSTERESIS 4 // Degrees Celsius

    #define WATCH_BED_TEMP_PERIOD 240                // Seconds
    #define WATCH_BED_TEMP_INCREASE 4               // Degrees Celsius

  #else
    #define THERMAL_PROTECTION_BED_PERIOD 50    // Seconds
    #define THERMAL_PROTECTION_BED_HYSTERESIS 2 // Degrees Celsius

    #define WATCH_BED_TEMP_PERIOD 180                // Seconds
    #define WATCH_BED_TEMP_INCREASE 2               // Degrees Celsius
  #endif
#else

  #define THERMAL_PROTECTION_BED_PERIOD 30    // Seconds
  #define THERMAL_PROTECTION_BED_HYSTERESIS 2 // Degrees Celsius

  #define WATCH_BED_TEMP_PERIOD 120                // Seconds
  #define WATCH_BED_TEMP_INCREASE 2               // Degrees Celsius
#endif

  /**
   * As described above, except for the bed (M140/M190/M303).
   */
#endif

/**
 * Thermal Protection parameters for the heated chamber.
 */
#if ENABLED(THERMAL_PROTECTION_CHAMBER)
  #define THERMAL_PROTECTION_CHAMBER_PERIOD 20    // Seconds
  #define THERMAL_PROTECTION_CHAMBER_HYSTERESIS 2 // Degrees Celsius

  /**
   * Heated chamber watch settings (M141/M191).
   */
  #define WATCH_CHAMBER_TEMP_PERIOD 60            // Seconds
  #define WATCH_CHAMBER_TEMP_INCREASE 2           // Degrees Celsius
#endif

/**
 * Thermal Protection parameters for the laser cooler.
 */
#if ENABLED(THERMAL_PROTECTION_COOLER)
  #define THERMAL_PROTECTION_COOLER_PERIOD    10 // Seconds
  #define THERMAL_PROTECTION_COOLER_HYSTERESIS 3 // Degrees Celsius

  /**
   * Laser cooling watch settings (M143/M193).
   */
  #define WATCH_COOLER_TEMP_PERIOD            60 // Seconds
  #define WATCH_COOLER_TEMP_INCREASE           3 // Degrees Celsius
#endif

#if ENABLED(PIDTEMP)
  // Add an experimental additional term to the heater power, proportional to the extrusion speed.
  // A well-chosen Kc value should add just enough power to melt the increased material volume.
  //#define PID_EXTRUSION_SCALING
  #if ENABLED(PID_EXTRUSION_SCALING)
    #define DEFAULT_Kc (100) // heating power = Kc * e_speed
    #define LPQ_MAX_LEN 50
  #endif

  /**
   * Add an experimental additional term to the heater power, proportional to the fan speed.
   * A well-chosen Kf value should add just enough power to compensate for power-loss from the cooling fan.
   * You can either just add a constant compensation with the DEFAULT_Kf value
   * or follow the instruction below to get speed-dependent compensation.
   *
   * Constant compensation (use only with fanspeeds of 0% and 100%)
   * ---------------------------------------------------------------------
   * A good starting point for the Kf-value comes from the calculation:
   *   kf = (power_fan * eff_fan) / power_heater * 255
   * where eff_fan is between 0.0 and 1.0, based on fan-efficiency and airflow to the nozzle / heater.
   *
   * Example:
   *   Heater: 40W, Fan: 0.1A * 24V = 2.4W, eff_fan = 0.8
   *   Kf = (2.4W * 0.8) / 40W * 255 = 12.24
   *
   * Fan-speed dependent compensation
   * --------------------------------
   * 1. To find a good Kf value, set the hotend temperature, wait for it to settle, and enable the fan (100%).
   *    Make sure PID_FAN_SCALING_LIN_FACTOR is 0 and PID_FAN_SCALING_ALTERNATIVE_DEFINITION is not enabled.
   *    If you see the temperature drop repeat the test, increasing the Kf value slowly, until the temperature
   *    drop goes away. If the temperature overshoots after enabling the fan, the Kf value is too big.
   * 2. Note the Kf-value for fan-speed at 100%
   * 3. Determine a good value for PID_FAN_SCALING_MIN_SPEED, which is around the speed, where the fan starts moving.
   * 4. Repeat step 1. and 2. for this fan speed.
   * 5. Enable PID_FAN_SCALING_ALTERNATIVE_DEFINITION and enter the two identified Kf-values in
   *    PID_FAN_SCALING_AT_FULL_SPEED and PID_FAN_SCALING_AT_MIN_SPEED. Enter the minimum speed in PID_FAN_SCALING_MIN_SPEED
   */
  //#define PID_FAN_SCALING
  #if ENABLED(PID_FAN_SCALING)
    //#define PID_FAN_SCALING_ALTERNATIVE_DEFINITION
    #if ENABLED(PID_FAN_SCALING_ALTERNATIVE_DEFINITION)
      // The alternative definition is used for an easier configuration.
      // Just figure out Kf at fullspeed (255) and PID_FAN_SCALING_MIN_SPEED.
      // DEFAULT_Kf and PID_FAN_SCALING_LIN_FACTOR are calculated accordingly.

      #define PID_FAN_SCALING_AT_FULL_SPEED 13.0        //=PID_FAN_SCALING_LIN_FACTOR*255+DEFAULT_Kf
      #define PID_FAN_SCALING_AT_MIN_SPEED   6.0        //=PID_FAN_SCALING_LIN_FACTOR*PID_FAN_SCALING_MIN_SPEED+DEFAULT_Kf
      #define PID_FAN_SCALING_MIN_SPEED     10.0        // Minimum fan speed at which to enable PID_FAN_SCALING

      #define DEFAULT_Kf (255.0*PID_FAN_SCALING_AT_MIN_SPEED-PID_FAN_SCALING_AT_FULL_SPEED*PID_FAN_SCALING_MIN_SPEED)/(255.0-PID_FAN_SCALING_MIN_SPEED)
      #define PID_FAN_SCALING_LIN_FACTOR (PID_FAN_SCALING_AT_FULL_SPEED-DEFAULT_Kf)/255.0

    #else
      #define PID_FAN_SCALING_LIN_FACTOR (0)             // Power loss due to cooling = Kf * (fan_speed)
      #define DEFAULT_Kf 10                              // A constant value added to the PID-tuner
      #define PID_FAN_SCALING_MIN_SPEED 10               // Minimum fan speed at which to enable PID_FAN_SCALING
    #endif
  #endif
#endif

/**
 * Automatic Temperature Mode
 *
 * Dynamically adjust the hotend target temperature based on planned E moves.
 *
 * (Contrast with PID_EXTRUSION_SCALING, which tracks E movement and adjusts PID
 *  behavior using an additional kC value.)
 *
 * Autotemp is calculated by (mintemp + factor * mm_per_sec), capped to maxtemp.
 *
 * Enable Autotemp Mode with M104/M109 F<factor> S<mintemp> B<maxtemp>.
 * Disable by sending M104/M109 with no F parameter (or F0 with AUTOTEMP_PROPORTIONAL).
 */
#if NONE(MachineCR10Orig, LowMemoryBoard, SKRMiniE3V2) || ENABLED(MelziHostOnly)
  #define AUTOTEMP
#endif
#if ENABLED(AUTOTEMP)
  #define AUTOTEMP_OLDWEIGHT    0.98
  // Turn on AUTOTEMP on M104/M109 by default using proportions set here
  //#define AUTOTEMP_PROPORTIONAL
  #if ENABLED(AUTOTEMP_PROPORTIONAL)
    #define AUTOTEMP_MIN_P      0 // (°C) Added to the target temperature
    #define AUTOTEMP_MAX_P      5 // (°C) Added to the target temperature
    #define AUTOTEMP_FACTOR_P   1 // Apply this F parameter by default (overridden by M104/M109 F)
  #endif
#endif

// Show Temperature ADC value
// Enable for M105 to include ADC values read from temperature sensors.
//#define SHOW_TEMP_ADC_VALUES

/**
 * High Temperature Thermistor Support
 *
 * Thermistors able to support high temperature tend to have a hard time getting
 * good readings at room and lower temperatures. This means TEMP_SENSOR_X_RAW_LO_TEMP
 * will probably be caught when the heating element first turns on during the
 * preheating process, which will trigger a min_temp_error as a safety measure
 * and force stop everything.
 * To circumvent this limitation, we allow for a preheat time (during which,
 * min_temp_error won't be triggered) and add a min_temp buffer to handle
 * aberrant readings.
 *
 * If you want to enable this feature for your hotend thermistor(s)
 * uncomment and set values > 0 in the constants below
 */

// The number of consecutive low temperature errors that can occur
// before a min_temp_error is triggered. (Shouldn't be more than 10.)
//#define MAX_CONSECUTIVE_LOW_TEMPERATURE_ERROR_ALLOWED 0

// The number of milliseconds a hotend will preheat before starting to check
// the temperature. This value should NOT be set to the time it takes the
// hot end to reach the target temperature, but the time it takes to reach
// the minimum temperature your thermistor can read. The lower the better/safer.
// This shouldn't need to be more than 30 seconds (30000)
//#define MILLISECONDS_PREHEAT_TIME 0

// @section extruder

// Extruder runout prevention.
// If the machine is idle and the temperature over MINTEMP
// then extrude some filament every couple of SECONDS.
//#define EXTRUDER_RUNOUT_PREVENT
#if ENABLED(EXTRUDER_RUNOUT_PREVENT)
  #define EXTRUDER_RUNOUT_MINTEMP 190
  #define EXTRUDER_RUNOUT_SECONDS 30
  #define EXTRUDER_RUNOUT_SPEED 1500  // (mm/min)
  #define EXTRUDER_RUNOUT_EXTRUDE 5   // (mm)
#endif

/**
 * Hotend Idle Timeout
 * Prevent filament in the nozzle from charring and causing a critical jam.
 */
#define HOTEND_IDLE_TIMEOUT
#if ENABLED(HOTEND_IDLE_TIMEOUT)
  #define HOTEND_IDLE_TIMEOUT_SEC (15*60)    // (seconds) Time without extruder movement to trigger protection
  #define HOTEND_IDLE_MIN_TRIGGER   170     // (°C) Minimum temperature to enable hotend protection
  #define HOTEND_IDLE_NOZZLE_TARGET   0     // (°C) Safe temperature for the nozzle after timeout
  #define HOTEND_IDLE_BED_TARGET      0     // (°C) Safe temperature for the bed after timeout
#endif

// @section temperature

// Calibration for AD595 / AD8495 sensor to adjust temperature measurements.
// The final temperature is calculated as (measuredTemp * GAIN) + OFFSET.
#define TEMP_SENSOR_AD595_OFFSET  0.0
#define TEMP_SENSOR_AD595_GAIN    1.0
#define TEMP_SENSOR_AD8495_OFFSET 0.0
#define TEMP_SENSOR_AD8495_GAIN   1.0

/**
 * Controller Fan
 * To cool down the stepper drivers and MOSFETs.
 *
 * The fan turns on automatically whenever any driver is enabled and turns
 * off (or reduces to idle speed) shortly after drivers are turned off.
 */
#if ENABLED(SKRMiniE3V2)
  #define USE_CONTROLLER_FAN
#endif
#if ENABLED(USE_CONTROLLER_FAN)
  //#define CONTROLLER_FAN_PIN -1        // Set a custom pin for the controller fan
  //#define CONTROLLER_FAN_USE_Z_ONLY    // With this option only the Z axis is considered
  #define CONTROLLERFAN_SPEED_MIN      0 // (0-255) Minimum speed. (If set below this value the fan is turned off.)
  #define CONTROLLERFAN_SPEED_ACTIVE 255 // (0-255) Active speed, used when any motor is enabled
  #define CONTROLLERFAN_SPEED_IDLE     0 // (0-255) Idle speed, used when motors are disabled
  #define CONTROLLERFAN_IDLE_TIME     60 // (seconds) Extra time to keep the fan running after disabling motors
  //#define CONTROLLER_FAN_EDITABLE      // Enable M710 configurable settings
  #if ENABLED(CONTROLLER_FAN_EDITABLE)
    #define CONTROLLER_FAN_MENU          // Enable the Controller Fan submenu
  #endif
#endif

// When first starting the main fan, run it at full speed for the
// given number of milliseconds.  This gets the fan spinning reliably
// before setting a PWM value. (Does not work with software PWM for fan on Sanguinololu)
#define FAN_KICKSTART_TIME 100

// Some coolers may require a non-zero "off" state.
//#define FAN_OFF_PWM  1

/**
 * PWM Fan Scaling
 *
 * Define the min/max speeds for PWM fans (as set with M106).
 *
 * With these options the M106 0-255 value range is scaled to a subset
 * to ensure that the fan has enough power to spin, or to run lower
 * current fans with higher current. (e.g., 5V/12V fans with 12V/24V)
 * Value 0 always turns off the fan.
 *
 * Define one or both of these to override the default 0-255 range.
 */
//#define FAN_MIN_PWM 50
//#define FAN_MAX_PWM 128

/**
 * FAST PWM FAN Settings
 *
 * Use to change the FAST FAN PWM frequency (if enabled in Configuration.h)
 * Combinations of PWM Modes, prescale values and TOP resolutions are used internally to produce a
 * frequency as close as possible to the desired frequency.
 *
 * FAST_PWM_FAN_FREQUENCY [undefined by default]
 *   Set this to your desired frequency.
 *   If left undefined this defaults to F = F_CPU/(2*255*1)
 *   i.e., F = 31.4kHz on 16MHz microcontrollers or F = 39.2kHz on 20MHz microcontrollers.
 *   These defaults are the same as with the old FAST_PWM_FAN implementation - no migration is required
 *   NOTE: Setting very low frequencies (< 10 Hz) may result in unexpected timer behavior.
 *
 * USE_OCR2A_AS_TOP [undefined by default]
 *   Boards that use TIMER2 for PWM have limitations resulting in only a few possible frequencies on TIMER2:
 *   16MHz MCUs: [62.5KHz, 31.4KHz (default), 7.8KHz, 3.92KHz, 1.95KHz, 977Hz, 488Hz, 244Hz, 60Hz, 122Hz, 30Hz]
 *   20MHz MCUs: [78.1KHz, 39.2KHz (default), 9.77KHz, 4.9KHz, 2.44KHz, 1.22KHz, 610Hz, 305Hz, 153Hz, 76Hz, 38Hz]
 *   A greater range can be achieved by enabling USE_OCR2A_AS_TOP. But note that this option blocks the use of
 *   PWM on pin OC2A. Only use this option if you don't need PWM on 0C2A. (Check your schematic.)
 *   USE_OCR2A_AS_TOP sacrifices duty cycle control resolution to achieve this broader range of frequencies.
 */
#if ENABLED(FAST_PWM_FAN)
  //#define FAST_PWM_FAN_FREQUENCY 31400
  //#define USE_OCR2A_AS_TOP
#endif

// @section extruder

/**
 * Extruder cooling fans
 *
 * Extruder auto fans automatically turn on when their extruders'
 * temperatures go above EXTRUDER_AUTO_FAN_TEMPERATURE.
 *
 * Your board's pins file specifies the recommended pins. Override those here
 * or set to -1 to disable completely.
 *
 * Multiple extruders can be assigned to the same pin in which case
 * the fan will turn on when any selected extruder is above the threshold.
 */
#define E0_AUTO_FAN_PIN -1
#define E1_AUTO_FAN_PIN -1
#define E2_AUTO_FAN_PIN -1
#define E3_AUTO_FAN_PIN -1
#define E4_AUTO_FAN_PIN -1
#define E5_AUTO_FAN_PIN -1
#define E6_AUTO_FAN_PIN -1
#define E7_AUTO_FAN_PIN -1
#define CHAMBER_AUTO_FAN_PIN -1
#define COOLER_AUTO_FAN_PIN -1
#define COOLER_FAN_PIN -1

#define EXTRUDER_AUTO_FAN_TEMPERATURE 50
#define EXTRUDER_AUTO_FAN_SPEED 255   // 255 == full speed
#define CHAMBER_AUTO_FAN_TEMPERATURE 30
#define CHAMBER_AUTO_FAN_SPEED 255
#define COOLER_AUTO_FAN_TEMPERATURE 18
#define COOLER_AUTO_FAN_SPEED 255

/**
 * Part-Cooling Fan Multiplexer
 *
 * This feature allows you to digitally multiplex the fan output.
 * The multiplexer is automatically switched at tool-change.
 * Set FANMUX[012]_PINs below for up to 2, 4, or 8 multiplexed fans.
 */
#define FANMUX0_PIN -1
#define FANMUX1_PIN -1
#define FANMUX2_PIN -1

/**
 * M355 Case Light on-off / brightness
 */
#if(ENABLED(EnclosureLight))
  #define CASE_LIGHT_ENABLE
#endif
#if ENABLED(CASE_LIGHT_ENABLE)
  #if ENABLED(MachineCR2020)
    #define CASE_LIGHT_PIN 65                  // Override the default pin if needed
  #else
    #define CASE_LIGHT_PIN 12                  // Override the default pin if needed
  #endif
  #define INVERT_CASE_LIGHT false             // Set true if Case Light is ON when pin is LOW
  #define CASE_LIGHT_DEFAULT_ON true          // Set default power-up state on
  #define CASE_LIGHT_DEFAULT_BRIGHTNESS 255   // Set default power-up brightness (0-255, requires PWM pin)
  #define CASE_LIGHT_MENU                   // Add Case Light options to the LCD menu
  //#define CASE_LIGHT_NO_BRIGHTNESS          // Disable brightness control. Enable for non-PWM lighting.
  //#define CASE_LIGHT_MAX_PWM 128            // Limit PWM duty cycle (0-255)
  #if ENABLED(NEOPIXEL_LED)
    //#define CASE_LIGHT_USE_NEOPIXEL         // Use NeoPixel LED as case light
  #endif
  #if EITHER(RGB_LED, RGBW_LED)
    //#define CASE_LIGHT_USE_RGB_LED          // Use RGB / RGBW LED as case light
  #endif
  #if EITHER(CASE_LIGHT_USE_NEOPIXEL, CASE_LIGHT_USE_RGB_LED)
    #define CASE_LIGHT_DEFAULT_COLOR { 255, 255, 255, 255 } // { Red, Green, Blue, White }
  #endif
#endif

// @section homing

// If you want endstops to stay on (by default) even when not homing
// enable this option. Override at any time with M120, M121.
//#define ENDSTOPS_ALWAYS_ON_DEFAULT

// @section extras

//#define Z_LATE_ENABLE // Enable Z the last moment. Needed if your Z driver overheats.

// Employ an external closed loop controller. Override pins here if needed.
//#define EXTERNAL_CLOSED_LOOP_CONTROLLER
#if ENABLED(EXTERNAL_CLOSED_LOOP_CONTROLLER)
  //#define CLOSED_LOOP_ENABLE_PIN        -1
  //#define CLOSED_LOOP_MOVE_COMPLETE_PIN -1
#endif

/**
 * Dual Steppers / Dual Endstops
 *
 * This section will allow you to use extra E drivers to drive a second motor for X, Y, or Z axes.
 *
 * For example, set X_DUAL_STEPPER_DRIVERS setting to use a second motor. If the motors need to
 * spin in opposite directions set INVERT_X2_VS_X_DIR. If the second motor needs its own endstop
 * set X_DUAL_ENDSTOPS. This can adjust for "racking." Use X2_USE_ENDSTOP to set the endstop plug
 * that should be used for the second endstop. Extra endstops will appear in the output of 'M119'.
 *
 * Use X_DUAL_ENDSTOP_ADJUSTMENT to adjust for mechanical imperfection. After homing both motors
 * this offset is applied to the X2 motor. To find the offset home the X axis, and measure the error
 * in X2. Dual endstop offsets can be set at runtime with 'M666 X<offset> Y<offset> Z<offset>'.
 */

//#define X_DUAL_STEPPER_DRIVERS
#if ENABLED(X_DUAL_STEPPER_DRIVERS)
  //#define INVERT_X2_VS_X_DIR    // Enable if X2 direction signal is opposite to X
  //#define X_DUAL_ENDSTOPS
  #if ENABLED(X_DUAL_ENDSTOPS)
    #define X2_USE_ENDSTOP _XMAX_
    #define X2_ENDSTOP_ADJUSTMENT  0
  #endif
#endif

//#define Y_DUAL_STEPPER_DRIVERS
#if ENABLED(Y_DUAL_STEPPER_DRIVERS)
  //#define INVERT_Y2_VS_Y_DIR   // Enable if Y2 direction signal is opposite to Y
  //#define Y_DUAL_ENDSTOPS
  #if ENABLED(Y_DUAL_ENDSTOPS)
    #define Y2_USE_ENDSTOP _YMAX_
    #define Y2_ENDSTOP_ADJUSTMENT  0
  #endif
#endif

//
// For Z set the number of stepper drivers
//
#if ENABLED(DualZ)
  #define NUM_Z_STEPPER_DRIVERS 2   // (1-4) Z options change based on how many
#else
  #define NUM_Z_STEPPER_DRIVERS 1   // (1-4) Z options change based on how many
#endif
#if NUM_Z_STEPPER_DRIVERS > 1
  // Enable if Z motor direction signals are the opposite of Z1
  //#define INVERT_Z2_VS_Z_DIR
  //#define INVERT_Z3_VS_Z_DIR
  //#define INVERT_Z4_VS_Z_DIR

  //#define Z_MULTI_ENDSTOPS
  #if ENABLED(Z_MULTI_ENDSTOPS)
    #define Z2_USE_ENDSTOP          _XMAX_
    #define Z2_ENDSTOP_ADJUSTMENT   0
    #if NUM_Z_STEPPER_DRIVERS >= 3
      #define Z3_USE_ENDSTOP        _YMAX_
      #define Z3_ENDSTOP_ADJUSTMENT 0
    #endif
    #if NUM_Z_STEPPER_DRIVERS >= 4
      #define Z4_USE_ENDSTOP        _ZMAX_
      #define Z4_ENDSTOP_ADJUSTMENT 0
    #endif
  #endif
#endif

/**
 * Dual X Carriage
 *
 * This setup has two X carriages that can move independently, each with its own hotend.
 * The carriages can be used to print an object with two colors or materials, or in
 * "duplication mode" it can print two identical or X-mirrored objects simultaneously.
 * The inactive carriage is parked automatically to prevent oozing.
 * X1 is the left carriage, X2 the right. They park and home at opposite ends of the X axis.
 * By default the X2 stepper is assigned to the first unused E plug on the board.
 *
 * The following Dual X Carriage modes can be selected with M605 S<mode>:
 *
 *   0 : (FULL_CONTROL) The slicer has full control over both X-carriages and can achieve optimal travel
 *       results as long as it supports dual X-carriages. (M605 S0)
 *
 *   1 : (AUTO_PARK) The firmware automatically parks and unparks the X-carriages on tool-change so
 *       that additional slicer support is not required. (M605 S1)
 *
 *   2 : (DUPLICATION) The firmware moves the second X-carriage and extruder in synchronization with
 *       the first X-carriage and extruder, to print 2 copies of the same object at the same time.
 *       Set the constant X-offset and temperature differential with M605 S2 X[offs] R[deg] and
 *       follow with M605 S2 to initiate duplicated movement.
 *
 *   3 : (MIRRORED) Formbot/Vivedino-inspired mirrored mode in which the second extruder duplicates
 *       the movement of the first except the second extruder is reversed in the X axis.
 *       Set the initial X offset and temperature differential with M605 S2 X[offs] R[deg] and
 *       follow with M605 S3 to initiate mirrored movement.
 */
//#define DUAL_X_CARRIAGE
#if ENABLED(DUAL_X_CARRIAGE)
  #define X1_MIN_POS X_MIN_POS   // Set to X_MIN_POS
  #define X1_MAX_POS X_BED_SIZE  // Set a maximum so the first X-carriage can't hit the parked second X-carriage
  #define X2_MIN_POS    80       // Set a minimum to ensure the  second X-carriage can't hit the parked first X-carriage
  #define X2_MAX_POS   353       // Set this to the distance between toolheads when both heads are homed
  #define X2_HOME_DIR    1       // Set to 1. The second X-carriage always homes to the maximum endstop position
  #define X2_HOME_POS X2_MAX_POS // Default X2 home position. Set to X2_MAX_POS.
                      // However: In this mode the HOTEND_OFFSET_X value for the second extruder provides a software
                      // override for X2_HOME_POS. This also allow recalibration of the distance between the two endstops
                      // without modifying the firmware (through the "M218 T1 X???" command).
                      // Remember: you should set the second extruder x-offset to 0 in your slicer.

  // This is the default power-up mode which can be later using M605.
  #define DEFAULT_DUAL_X_CARRIAGE_MODE DXC_AUTO_PARK_MODE

  // Default x offset in duplication mode (typically set to half print bed width)
  #define DEFAULT_DUPLICATION_X_OFFSET 100

  // Default action to execute following M605 mode change commands. Typically G28X to apply new mode.
  //#define EVENT_GCODE_IDEX_AFTER_MODECHANGE "G28X"
#endif

// Activate a solenoid on the active extruder with M380. Disable all with M381.
// Define SOL0_PIN, SOL1_PIN, etc., for each extruder that has a solenoid.
//#define EXT_SOLENOID

// @section homing

/**
 * Homing Procedure
 * Homing (G28) does an indefinite move towards the endstops to establish
 * the position of the toolhead relative to the workspace.
 */

//#define SENSORLESS_BACKOFF_MM  { 2, 2 }     // (mm) Backoff from endstops before sensorless homing

#define HOMING_BUMP_MM      { 8, 8, 2 }       // (mm) Backoff from endstops after first bump
#define HOMING_BUMP_DIVISOR { 2, 2, 4 }       // Re-Bump Speed Divisor (Divides the Homing Feedrate)

#define HOMING_BACKOFF_POST_MM { 8, 8, 2 }  // (mm) Backoff from endstops after homing

#define QUICK_HOME                          // If G28 contains XY do a diagonal move first

//#define HOME_Y_BEFORE_X                     // If G28 contains XY home Y before X
//#define HOME_Z_FIRST                        // Home Z first. Requires a Z-MIN endstop (not a probe).
//#define CODEPENDENT_XY_HOMING               // If X/Y can't home without homing Y/X first

// @section bltouch

#if ENABLED(BLTOUCH)
  /**
   * Either: Use the defaults (recommended) or: For special purposes, use the following DEFINES
   * Do not activate settings that the probe might not understand. Clones might misunderstand
   * advanced commands.
   *
   * Note: If the probe is not deploying, do a "Reset" and "Self-Test" and then check the
   *       wiring of the BROWN, RED and ORANGE wires.
   *
   * Note: If the trigger signal of your probe is not being recognized, it has been very often
   *       because the BLACK and WHITE wires needed to be swapped. They are not "interchangeable"
   *       like they would be with a real switch. So please check the wiring first.
   *
   * Settings for all BLTouch and clone probes:
   */

  // Safety: The probe needs time to recognize the command.
  //         Minimum command delay (ms). Enable and increase if needed.
  //#define BLTOUCH_DELAY 500

  /**
   * Settings for BLTOUCH Classic 1.2, 1.3 or BLTouch Smart 1.0, 2.0, 2.2, 3.0, 3.1, and most clones:
   */

  // Feature: Switch into SW mode after a deploy. It makes the output pulse longer. Can be useful
  //          in special cases, like noisy or filtered input configurations.
  //#define BLTOUCH_FORCE_SW_MODE

  /**
   * Settings for BLTouch Smart 3.0 and 3.1
   * Summary:
   *   - Voltage modes: 5V and OD (open drain - "logic voltage free") output modes
   *   - High-Speed mode
   *   - Disable LCD voltage options
   */

  /**
   * Danger: Don't activate 5V mode unless attached to a 5V-tolerant controller!
   * V3.0 or 3.1: Set default mode to 5V mode at Marlin startup.
   * If disabled, OD mode is the hard-coded default on 3.0
   * On startup, Marlin will compare its eeprom to this value. If the selected mode
   * differs, a mode set eeprom write will be completed at initialization.
   * Use the option below to force an eeprom write to a V3.1 probe regardless.
   */
  #if NONE(SKR13, SKR14, SKR14Turbo, SKRPRO11, SKRMiniE3V2)
    #define BLTOUCH_SET_5V_MODE
  #endif
  /**
   * Safety: Activate if connecting a probe with an unknown voltage mode.
   * V3.0: Set a probe into mode selected above at Marlin startup. Required for 5V mode on 3.0
   * V3.1: Force a probe with unknown mode into selected mode at Marlin startup ( = Probe EEPROM write )
   * To preserve the life of the probe, use this once then turn it off and re-flash.
   */
  //#define BLTOUCH_FORCE_MODE_SET

  /**
   * Use "HIGH SPEED" mode for probing.
   * Danger: Disable if your probe sometimes fails. Only suitable for stable well-adjusted systems.
   * This feature was designed for Deltabots with very fast Z moves; however, higher speed Cartesians
   * might be able to use it. If the machine can't raise Z fast enough the BLTouch may go into ALARM.
   */
  #if NONE(MachineCR10Orig, LowMemoryBoard, MachineCRX)
    #define BLTOUCH_HS_MODE
  #endif

  // Safety: Enable voltage mode settings in the LCD menu.
  //#define BLTOUCH_LCD_VOLTAGE_MENU

#endif // BLTOUCH

// @section extras

/**
 * Z Steppers Auto-Alignment
 * Add the G34 command to align multiple Z steppers using a bed probe.
 */
#if ENABLED(DualZ) &&  ANY(ABL_EZABL, ABL_NCSW, ABL_BLTOUCH, ABL_TOUCH_MI)
  #define Z_STEPPER_AUTO_ALIGN
#endif
#if ENABLED(Z_STEPPER_AUTO_ALIGN)
  // Define probe X and Y positions for Z1, Z2 [, Z3 [, Z4]]
  // If not defined, probe limits will be used.
  // Override with 'M422 S<index> X<pos> Y<pos>'
  //#define Z_STEPPER_ALIGN_XY { {  10, 190 }, { 100,  10 }, { 190, 190 } }

  /**
   * Orientation for the automatically-calculated probe positions.
   * Override Z stepper align points with 'M422 S<index> X<pos> Y<pos>'
   *
   * 2 Steppers:  (0)     (1)
   *               |       |   2   |
   *               | 1   2 |       |
   *               |       |   1   |
   *
   * 3 Steppers:  (0)     (1)     (2)     (3)
   *               |   3   | 1     | 2   1 |     2 |
   *               |       |     3 |       | 3     |
   *               | 1   2 | 2     |   3   |     1 |
   *
   * 4 Steppers:  (0)     (1)     (2)     (3)
   *               | 4   3 | 1   4 | 2   1 | 3   2 |
   *               |       |       |       |       |
   *               | 1   2 | 2   3 | 3   4 | 4   1 |
   */
  #ifndef Z_STEPPER_ALIGN_XY
    //#define Z_STEPPERS_ORIENTATION 0
  #endif

  // Provide Z stepper positions for more rapid convergence in bed alignment.
  // Requires triple stepper drivers (i.e., set NUM_Z_STEPPER_DRIVERS to 3)
  //#define Z_STEPPER_ALIGN_KNOWN_STEPPER_POSITIONS
  #if ENABLED(Z_STEPPER_ALIGN_KNOWN_STEPPER_POSITIONS)
    // Define Stepper XY positions for Z1, Z2, Z3 corresponding to
    // the Z screw positions in the bed carriage.
    // Define one position per Z stepper in stepper driver order.
    #define Z_STEPPER_ALIGN_STEPPER_XY { { 210.7, 102.5 }, { 152.6, 220.0 }, { 94.5, 102.5 } }
  #else
    // Amplification factor. Used to scale the correction step up or down in case
    // the stepper (spindle) position is farther out than the test point.
    #define Z_STEPPER_ALIGN_AMP 1.0       // Use a value > 1.0 NOTE: This may cause instability!
  #endif

  // On a 300mm bed a 5% grade would give a misalignment of ~1.5cm
  #define G34_MAX_GRADE              5    // (%) Maximum incline that G34 will handle
  #define Z_STEPPER_ALIGN_ITERATIONS 8    // Number of iterations to apply during alignment
  #define Z_STEPPER_ALIGN_ACC        0.02 // Stop iterating early if the accuracy is better than this
  #define RESTORE_LEVELING_AFTER_G34      // Restore leveling after G34 is done?
  // After G34, re-home Z (G28 Z) or just calculate it from the last probe heights?
  // Re-homing might be more precise in reproducing the actual 'G28 Z' homing height, especially on an uneven bed.
  #define HOME_AFTER_G34
#endif

//
// Add the G35 command to read bed corners to help adjust screws. Requires a bed probe.
//
//#define ASSISTED_TRAMMING
#if ENABLED(ASSISTED_TRAMMING)

  // Define positions for probe points.
  #define TRAMMING_POINT_XY { {  20, 20 }, { 180,  20 }, { 180, 180 }, { 20, 180 } }

  // Define position names for probe points.
  #define TRAMMING_POINT_NAME_1 "Front-Left"
  #define TRAMMING_POINT_NAME_2 "Front-Right"
  #define TRAMMING_POINT_NAME_3 "Back-Right"
  #define TRAMMING_POINT_NAME_4 "Back-Left"

  #define RESTORE_LEVELING_AFTER_G35    // Enable to restore leveling setup after operation
  //#define REPORT_TRAMMING_MM          // Report Z deviation (mm) for each point relative to the first

  //#define ASSISTED_TRAMMING_WIZARD    // Add a Tramming Wizard to the LCD menu

  //#define ASSISTED_TRAMMING_WAIT_POSITION { X_CENTER, Y_CENTER, 30 } // Move the nozzle out of the way for adjustment

  /**
   * Screw thread:
   *   M3: 30 = Clockwise, 31 = Counter-Clockwise
   *   M4: 40 = Clockwise, 41 = Counter-Clockwise
   *   M5: 50 = Clockwise, 51 = Counter-Clockwise
   */
  #define TRAMMING_SCREW_THREAD 30

#endif

// @section motion

#define AXIS_RELATIVE_MODES { false, false, false, false }

// Add a Duplicate option for well-separated conjoined nozzles
//#define MULTI_NOZZLE_DUPLICATION

// By default pololu step drivers require an active high signal. However, some high power drivers require an active low signal as step.
#define INVERT_X_STEP_PIN false
#define INVERT_Y_STEP_PIN false
#define INVERT_Z_STEP_PIN false
#define INVERT_E_STEP_PIN false

/**
 * Idle Stepper Shutdown
 * Set DISABLE_INACTIVE_? 'true' to shut down axis steppers after an idle period.
 * The Deactive Time can be overridden with M18 and M84. Set to 0 for No Timeout.
 */
#define DEFAULT_STEPPER_DEACTIVE_TIME 120
#define DISABLE_INACTIVE_X true
#define DISABLE_INACTIVE_Y true
#define DISABLE_INACTIVE_Z true  // Set 'false' if the nozzle could fall onto your printed part!
#define DISABLE_INACTIVE_E true

// If the Nozzle or Bed falls when the Z stepper is disabled, set its resting position here.
//#define Z_AFTER_DEACTIVATE Z_HOME_POS

#if ANY(MachineEnder5, MachineEnder5Plus)
  #define HOME_AFTER_DEACTIVATE  // Require rehoming after steppers are deactivated
#endif

// Default Minimum Feedrates for printing and travel moves
#define DEFAULT_MINIMUMFEEDRATE       0.0     // (mm/s) Minimum feedrate. Set with M205 S.
#define DEFAULT_MINTRAVELFEEDRATE     0.0     // (mm/s) Minimum travel feedrate. Set with M205 T.

// Minimum time that a segment needs to take as the buffer gets emptied
#define DEFAULT_MINSEGMENTTIME        20000   // (µs) Set with M205 B.

// Slow down the machine if the lookahead buffer is (by default) half full.
// Increase the slowdown divisor for larger buffer sizes.
#define SLOWDOWN
#if ENABLED(SLOWDOWN)
  #if ANY(SKR13, SKR14, SKR14Turbo, SKRPRO11, SKRMiniE3V2, MachineEnder3V2, Creality422, Creality427)
    #define SLOWDOWN_DIVISOR 4
  #else
    #define SLOWDOWN_DIVISOR 2
  #endif
#endif

/**
 * XY Frequency limit
 * Reduce resonance by limiting the frequency of small zigzag infill moves.
 * See https://hydraraptor.blogspot.com/2010/12/frequency-limit.html
 * Use M201 F<freq> G<min%> to change limits at runtime.
 */
//#define XY_FREQUENCY_LIMIT      10 // (Hz) Maximum frequency of small zigzag infill moves. Set with M201 F<hertz>.
#ifdef XY_FREQUENCY_LIMIT
  #define XY_FREQUENCY_MIN_PERCENT 5 // (percent) Minimum FR percentage to apply. Set with M201 G<min%>.
#endif

// Minimum planner junction speed. Sets the default minimum speed the planner plans for at the end
// of the buffer and all stops. This should not be much greater than zero and should only be changed
// if unwanted behavior is observed on a user's machine when running at very slow speeds.
#define MINIMUM_PLANNER_SPEED 0.05 // (mm/s)

//
// Backlash Compensation
// Adds extra movement to axes on direction-changes to account for backlash.
//
#if ANY(SKR13, SKR14, SKR14Turbo, SKRPRO11)
  #define BACKLASH_COMPENSATION
#endif
#if ENABLED(BACKLASH_COMPENSATION)
  // Define values for backlash distance and correction.
  // If BACKLASH_GCODE is enabled these values are the defaults.
  #define BACKLASH_DISTANCE_MM { 0, 0, 0 } // (mm)
  #define BACKLASH_CORRECTION    0.0       // 0.0 = no correction; 1.0 = full correction

  // Add steps for motor direction changes on CORE kinematics
  //#define CORE_BACKLASH

  // Set BACKLASH_SMOOTHING_MM to spread backlash correction over multiple segments
  // to reduce print artifacts. (Enabling this is costly in memory and computation!)
  //#define BACKLASH_SMOOTHING_MM 3 // (mm)

  // Add runtime configuration and tuning of backlash values (M425)
  #define BACKLASH_GCODE

  #if ENABLED(BACKLASH_GCODE)
    // Measure the Z backlash when probing (G29) and set with "M425 Z"
    #define MEASURE_BACKLASH_WHEN_PROBING

    #if ENABLED(MEASURE_BACKLASH_WHEN_PROBING)
      // When measuring, the probe will move up to BACKLASH_MEASUREMENT_LIMIT
      // mm away from point of contact in BACKLASH_MEASUREMENT_RESOLUTION
      // increments while checking for the contact to be broken.
      #define BACKLASH_MEASUREMENT_LIMIT       0.5   // (mm)
      #define BACKLASH_MEASUREMENT_RESOLUTION  0.005 // (mm)
      #define BACKLASH_MEASUREMENT_FEEDRATE    Z_PROBE_FEEDRATE_SLOW // (mm/min)
    #endif
  #endif
#endif

/**
 * Automatic backlash, position and hotend offset calibration
 *
 * Enable G425 to run automatic calibration using an electrically-
 * conductive cube, bolt, or washer mounted on the bed.
 *
 * G425 uses the probe to touch the top and sides of the calibration object
 * on the bed and measures and/or correct positional offsets, axis backlash
 * and hotend offsets.
 *
 * Note: HOTEND_OFFSET and CALIBRATION_OBJECT_CENTER must be set to within
 *       ±5mm of true values for G425 to succeed.
 */
//#define CALIBRATION_GCODE
#if ENABLED(CALIBRATION_GCODE)

  //#define CALIBRATION_SCRIPT_PRE  "M117 Starting Auto-Calibration\nT0\nG28\nG12\nM117 Calibrating..."
  //#define CALIBRATION_SCRIPT_POST "M500\nM117 Calibration data saved"

  #define CALIBRATION_MEASUREMENT_RESOLUTION     0.01 // mm

  #define CALIBRATION_FEEDRATE_SLOW             60    // mm/min
  #define CALIBRATION_FEEDRATE_FAST           1200    // mm/min
  #define CALIBRATION_FEEDRATE_TRAVEL         3000    // mm/min

  // The following parameters refer to the conical section of the nozzle tip.
  #define CALIBRATION_NOZZLE_TIP_HEIGHT          1.0  // mm
  #define CALIBRATION_NOZZLE_OUTER_DIAMETER      2.0  // mm

  // Uncomment to enable reporting (required for "G425 V", but consumes PROGMEM).
  //#define CALIBRATION_REPORTING

  // The true location and dimension the cube/bolt/washer on the bed.
  #define CALIBRATION_OBJECT_CENTER     { 264.0, -22.0,  -2.0 } // mm
  #define CALIBRATION_OBJECT_DIMENSIONS {  10.0,  10.0,  10.0 } // mm

  // Comment out any sides which are unreachable by the probe. For best
  // auto-calibration results, all sides must be reachable.
  #define CALIBRATION_MEASURE_RIGHT
  #define CALIBRATION_MEASURE_FRONT
  #define CALIBRATION_MEASURE_LEFT
  #define CALIBRATION_MEASURE_BACK

  // Probing at the exact top center only works if the center is flat. If
  // probing on a screwhead or hollow washer, probe near the edges.
  //#define CALIBRATION_MEASURE_AT_TOP_EDGES

  // Define the pin to read during calibration
  #ifndef CALIBRATION_PIN
    //#define CALIBRATION_PIN -1            // Define here to override the default pin
    #define CALIBRATION_PIN_INVERTING false // Set to true to invert the custom pin
    //#define CALIBRATION_PIN_PULLDOWN
    #define CALIBRATION_PIN_PULLUP
  #endif
#endif

/**
 * Adaptive Step Smoothing increases the resolution of multi-axis moves, particularly at step frequencies
 * below 1kHz (for AVR) or 10kHz (for ARM), where aliasing between axes in multi-axis moves causes audible
 * vibration and surface artifacts. The algorithm adapts to provide the best possible step smoothing at the
 * lowest stepping frequencies.
 */
#if ANY(SKR13, SKR14, SKR14Turbo, SKRPRO11, MachineEnder3V2, Creality422, Creality427)
  #define ADAPTIVE_STEP_SMOOTHING
#endif

/**
 * Custom Microstepping
 * Override as-needed for your setup. Up to 3 MS pins are supported.
 */
//#define MICROSTEP1 LOW,LOW,LOW
//#define MICROSTEP2 HIGH,LOW,LOW
//#define MICROSTEP4 LOW,HIGH,LOW
//#define MICROSTEP8 HIGH,HIGH,LOW
//#define MICROSTEP16 LOW,LOW,HIGH
//#define MICROSTEP32 HIGH,LOW,HIGH

// Microstep settings (Requires a board with pins named X_MS1, X_MS2, etc.)
#define MICROSTEP_MODES { 16, 16, 16, 16, 16, 16 } // [1,2,4,8,16]

/**
 *  @section  stepper motor current
 *
 *  Some boards have a means of setting the stepper motor current via firmware.
 *
 *  The power on motor currents are set by:
 *    PWM_MOTOR_CURRENT - used by MINIRAMBO & ULTIMAIN_2
 *                         known compatible chips: A4982
 *    DIGIPOT_MOTOR_CURRENT - used by BQ_ZUM_MEGA_3D, RAMBO & SCOOVO_X9H
 *                         known compatible chips: AD5206
 *    DAC_MOTOR_CURRENT_DEFAULT - used by PRINTRBOARD_REVF & RIGIDBOARD_V2
 *                         known compatible chips: MCP4728
 *    DIGIPOT_I2C_MOTOR_CURRENTS - used by 5DPRINT, AZTEEG_X3_PRO, AZTEEG_X5_MINI_WIFI, MIGHTYBOARD_REVE
 *                         known compatible chips: MCP4451, MCP4018
 *
 *  Motor currents can also be set by M907 - M910 and by the LCD.
 *    M907 - applies to all.
 *    M908 - BQ_ZUM_MEGA_3D, RAMBO, PRINTRBOARD_REVF, RIGIDBOARD_V2 & SCOOVO_X9H
 *    M909, M910 & LCD - only PRINTRBOARD_REVF & RIGIDBOARD_V2
 */
//#define PWM_MOTOR_CURRENT { 1300, 1300, 1250 }          // Values in milliamps
//#define DIGIPOT_MOTOR_CURRENT { 135,135,135,135,135 }   // Values 0-255 (RAMBO 135 = ~0.75A, 185 = ~1A)
//#define DAC_MOTOR_CURRENT_DEFAULT { 70, 80, 90, 80 }    // Default drive percent - X, Y, Z, E axis

/**
 * I2C-based DIGIPOTs (e.g., Azteeg X3 Pro)
 */
//#define DIGIPOT_MCP4018             // Requires https://github.com/felias-fogg/SlowSoftI2CMaster
//#define DIGIPOT_MCP4451
#if EITHER(DIGIPOT_MCP4018, DIGIPOT_MCP4451)
  #define DIGIPOT_I2C_NUM_CHANNELS 8  // 5DPRINT:4   AZTEEG_X3_PRO:8   MKS_SBASE:5   MIGHTYBOARD_REVE:5

  // Actual motor currents in Amps. The number of entries must match DIGIPOT_I2C_NUM_CHANNELS.
  // These correspond to the physical drivers, so be mindful if the order is changed.
  #define DIGIPOT_I2C_MOTOR_CURRENTS { 1.0, 1.0, 1.0, 1.0, 1.0, 1.0, 1.0, 1.0 } // AZTEEG_X3_PRO

  //#define DIGIPOT_USE_RAW_VALUES    // Use DIGIPOT_MOTOR_CURRENT raw wiper values (instead of A4988 motor currents)

  /**
   * Common slave addresses:
   *
   *                        A   (A shifted)   B   (B shifted)  IC
   * Smoothie              0x2C (0x58)       0x2D (0x5A)       MCP4451
   * AZTEEG_X3_PRO         0x2C (0x58)       0x2E (0x5C)       MCP4451
   * AZTEEG_X5_MINI        0x2C (0x58)       0x2E (0x5C)       MCP4451
   * AZTEEG_X5_MINI_WIFI         0x58              0x5C        MCP4451
   * MIGHTYBOARD_REVE      0x2F (0x5E)                         MCP4018
   */
  //#define DIGIPOT_I2C_ADDRESS_A 0x2C  // Unshifted slave address for first DIGIPOT
  //#define DIGIPOT_I2C_ADDRESS_B 0x2D  // Unshifted slave address for second DIGIPOT
#endif

//===========================================================================
//=============================Additional Features===========================
//===========================================================================

// @section lcd

#if EITHER(IS_ULTIPANEL, EXTENSIBLE_UI)
  #define MANUAL_FEEDRATE { 50*60, 50*60, 4*60, 2*60 } // (mm/min) Feedrates for manual moves along X, Y, Z, E from panel
  #define FINE_MANUAL_MOVE 0.025    // (mm) Smallest manual move (< 0.1mm) applying to Z on most machines
  #if IS_ULTIPANEL
    #define MANUAL_E_MOVES_RELATIVE // Display extruder move distance rather than "position"
    #define ULTIPANEL_FEEDMULTIPLY  // Encoder sets the feedrate multiplier on the Status Screen
  #endif
#endif

// Change values more rapidly when the encoder is rotated faster
#define ENCODER_RATE_MULTIPLIER
#if ENABLED(ENCODER_RATE_MULTIPLIER)
  #define ENCODER_5X_STEPS_PER_SEC    30
  #define ENCODER_10X_STEPS_PER_SEC   80  // (steps/s) Encoder rate for 10x speed
  #define ENCODER_100X_STEPS_PER_SEC  130  // (steps/s) Encoder rate for 100x speed
#endif

// Play a beep when the feedrate is changed from the Status Screen
//#define BEEP_ON_FEEDRATE_CHANGE
#if ENABLED(BEEP_ON_FEEDRATE_CHANGE)
  #define FEEDRATE_CHANGE_BEEP_DURATION   10
  #define FEEDRATE_CHANGE_BEEP_FREQUENCY 440
#endif

#if HAS_LCD_MENU

  // Add Probe Z Offset calibration to the Z Probe Offsets menu
  #if HAS_BED_PROBE
    //#define PROBE_OFFSET_WIZARD
    #if ENABLED(PROBE_OFFSET_WIZARD)
      //
      // Enable to init the Probe Z-Offset when starting the Wizard.
      // Use a height slightly above the estimated nozzle-to-probe Z offset.
      // For example, with an offset of -5, consider a starting height of -4.
      //
      //#define PROBE_OFFSET_WIZARD_START_Z -4.0

      // Set a convenient position to do the calibration (probing point and nozzle/bed-distance)
      //#define PROBE_OFFSET_WIZARD_XY_POS { X_CENTER, Y_CENTER }
    #endif
  #endif

  // Include a page of printer information in the LCD Main Menu
  #if NONE(MachineCR10Orig, SKRMiniE3V2)
    #define LCD_INFO_MENU
  #endif
  #if ENABLED(LCD_INFO_MENU)
    //#define LCD_PRINTER_INFO_IS_BOOTSCREEN // Show bootscreen(s) instead of Printer Info pages
  #endif

  // BACK menu items keep the highlight at the top
  //#define TURBO_BACK_MENU_ITEM

  // Add a mute option to the LCD menu
  //#define SOUND_MENU_ITEM

  /**
   * LED Control Menu
   * Add LED Control to the LCD menu
   */
  //#define LED_CONTROL_MENU
  #if ENABLED(LED_CONTROL_MENU)
    #define LED_COLOR_PRESETS                 // Enable the Preset Color menu option
    //#define NEO2_COLOR_PRESETS              // Enable a second NeoPixel Preset Color menu option
    #if ENABLED(LED_COLOR_PRESETS)
      #define LED_USER_PRESET_RED        255  // User defined RED value
      #define LED_USER_PRESET_GREEN      128  // User defined GREEN value
      #define LED_USER_PRESET_BLUE         0  // User defined BLUE value
      #define LED_USER_PRESET_WHITE      255  // User defined WHITE value
      #define LED_USER_PRESET_BRIGHTNESS 255  // User defined intensity
      //#define LED_USER_PRESET_STARTUP       // Have the printer display the user preset color on startup
    #endif
    #if ENABLED(NEO2_COLOR_PRESETS)
      #define NEO2_USER_PRESET_RED        255  // User defined RED value
      #define NEO2_USER_PRESET_GREEN      128  // User defined GREEN value
      #define NEO2_USER_PRESET_BLUE         0  // User defined BLUE value
      #define NEO2_USER_PRESET_WHITE      255  // User defined WHITE value
      #define NEO2_USER_PRESET_BRIGHTNESS 255  // User defined intensity
      //#define NEO2_USER_PRESET_STARTUP       // Have the printer display the user preset color on startup for the second strip
    #endif
  #endif

  // Insert a menu for preheating at the top level to allow for quick access
  //#define PREHEAT_SHORTCUT_MENU_ITEM

#endif // HAS_LCD_MENU

#if HAS_DISPLAY
  // The timeout (in ms) to return to the status screen from sub-menus
  #define LCD_TIMEOUT_TO_STATUS 15000

  #if ENABLED(SHOW_BOOTSCREEN)
    #define BOOTSCREEN_TIMEOUT 4000      // (ms) Total Duration to display the boot screen(s)
    #if EITHER(HAS_MARLINUI_U8GLIB, TFT_COLOR_UI)
      #define BOOT_MARLIN_LOGO_SMALL     // Show a smaller Marlin logo on the Boot Screen (saving lots of flash)
    #endif
  #endif

  #if NONE(MachineCR10Orig, LowMemoryBoard, SKRMiniE3V2)
    // Scroll a longer status message into view
    #define STATUS_MESSAGE_SCROLLING
  #endif

  // On the Info Screen, display XY with one decimal place when possible
  //#define LCD_DECIMAL_SMALL_XY

  // Add an 'M73' G-code to set the current percentage
  #define LCD_SET_PROGRESS_MANUALLY

  // Show the E position (filament used) during printing
  //#define LCD_SHOW_E_TOTAL
#endif

#if EITHER(SDSUPPORT, LCD_SET_PROGRESS_MANUALLY) && ANY(HAS_MARLINUI_U8GLIB, HAS_MARLINUI_HD44780, IS_TFTGLCD_PANEL, EXTENSIBLE_UI)
  //#define SHOW_REMAINING_TIME       // Display estimated time to completion
  #if ENABLED(SHOW_REMAINING_TIME)
    //#define USE_M73_REMAINING_TIME  // Use remaining time from M73 command instead of estimation
    //#define ROTATE_PROGRESS_DISPLAY // Display (P)rogress, (E)lapsed, and (R)emaining time
  #endif

  #if EITHER(HAS_MARLINUI_U8GLIB, EXTENSIBLE_UI)
    //#define PRINT_PROGRESS_SHOW_DECIMALS // Show progress with decimal digits
  #endif

  #if EITHER(HAS_MARLINUI_HD44780, IS_TFTGLCD_PANEL)
    #define LCD_PROGRESS_BAR            // Show a progress bar on HD44780 LCDs for SD printing
    #if ENABLED(LCD_PROGRESS_BAR)
      #define PROGRESS_BAR_BAR_TIME 2000  // (ms) Amount of time to show the bar
      #define PROGRESS_BAR_MSG_TIME 3000  // (ms) Amount of time to show the status message
      #define PROGRESS_MSG_EXPIRE   0     // (ms) Amount of time to retain the status message (0=forever)
      //#define PROGRESS_MSG_ONCE         // Show the message for MSG_TIME then clear it
      //#define LCD_PROGRESS_BAR_TEST     // Add a menu item to test the progress bar
    #endif
  #endif
#endif

#if ENABLED(SDSUPPORT)
  /**
   * SD Card SPI Speed
   * May be required to resolve "volume init" errors.
   *
   * Enable and set to SPI_HALF_SPEED, SPI_QUARTER_SPEED, or SPI_EIGHTH_SPEED
   *  otherwise full speed will be applied.
   *
   * :['SPI_HALF_SPEED', 'SPI_QUARTER_SPEED', 'SPI_EIGHTH_SPEED']
   */
  //#define SD_SPI_SPEED SPI_HALF_SPEED

  // The standard SD detect circuit reads LOW when media is inserted and HIGH when empty.
  // Enable this option and set to HIGH if your SD cards are incorrectly detected.
  #if NONE(MachineCR10SPro, MachineCRX, MachineEnder5Plus, MachineCR10Max, MachineEnder3V2, SKR14Turbo, SKR14, , Creality422, Creality427)
    #define SD_DETECT_STATE HIGH
  #endif

  //#define SD_IGNORE_AT_STARTUP            // Don't mount the SD card when starting up
  //#define SDCARD_READONLY                 // Read-only SD card (to save over 2K of flash)

  //#define GCODE_REPEAT_MARKERS            // Enable G-code M808 to set repeat markers and do looping

  #define SD_PROCEDURE_DEPTH 1              // Increase if you need more nested M32 calls

  #define SD_FINISHED_STEPPERRELEASE true   // Disable steppers when SD Print is finished
  #define SD_FINISHED_RELEASECOMMAND "M84"  // Use "M84XYE" to keep Z enabled so your bed stays in place

  // Reverse SD sort to show "more recent" files first, according to the card's FAT.
  // Since the FAT gets out of order with usage, SDCARD_SORT_ALPHA is recommended.
  #if NONE(MachineCR10Orig, LowMemoryBoard, SKRMiniE3V2)
    #define SDCARD_RATHERRECENTFIRST
    #define SD_MENU_CONFIRM_START             // Confirm the selected SD file before printing
  #endif
    //#define MENU_ADDAUTOSTART               // Add a menu option to run auto#.g files

  //#define NO_SD_AUTOSTART                 // Remove auto#.g file support completely to save some Flash, SRAM
  //#define MENU_ADDAUTOSTART               // Add a menu option to run auto#.g files

  //#define BROWSE_MEDIA_ON_INSERT          // Open the file browser when media is inserted

  #define EVENT_GCODE_SD_ABORT "G91\nG1Z5\nG90\nM84\nM104S0\nM140S0"      // G-code to run on SD Abort Print (e.g., "G28XY" or "G27")

  #if ENABLED(PRINTER_EVENT_LEDS)
    #define PE_LEDS_COMPLETED_TIME  (30*60) // (seconds) Time to keep the LED "done" color before restoring normal illumination
  #endif

  /**
   * Continue after Power-Loss (Creality3D)
   *
   * Store the current state to the SD Card at the start of each layer
   * during SD printing. If the recovery file is found at boot time, present
   * an option on the LCD screen to continue the print from the last-known
   * point in the file.
   */
  //#define POWER_LOSS_RECOVERY
  #if ENABLED(POWER_LOSS_RECOVERY)
    #define PLR_ENABLED_DEFAULT   false // Power Loss Recovery enabled by default. (Set with 'M413 Sn' & M500)
    //#define BACKUP_POWER_SUPPLY       // Backup power / UPS to move the steppers on power loss
    //#define POWER_LOSS_ZRAISE       2 // (mm) Z axis raise on resume (on power loss with UPS)
    #if ANY(SKR14Turbo, SKR14) && DISABLED(SKR14_PowerLossKit)
      #define POWER_LOSS_PIN -1
    #endif
    //#define POWER_LOSS_PIN         44 // Pin to detect power loss
    //#define POWER_LOSS_STATE     HIGH // State of pin indicating power loss
    //#define POWER_LOSS_PULLUP         // Set pullup / pulldown as appropriate for your sensor
    //#define POWER_LOSS_PULLDOWN
    //#define POWER_LOSS_PURGE_LEN   20 // (mm) Length of filament to purge on resume
    //#define POWER_LOSS_RETRACT_LEN 10 // (mm) Length of filament to retract on fail. Requires backup power.

    // Without a POWER_LOSS_PIN the following option helps reduce wear on the SD card,
    // especially with "vase mode" printing. Set too high and vases cannot be continued.
    #define POWER_LOSS_MIN_Z_CHANGE 0.05 // (mm) Minimum Z change before saving power-loss data

    // Enable if Z homing is needed for proper recovery. 99.9% of the time this should be disabled!
    //#define POWER_LOSS_RECOVER_ZHOME
    #if ENABLED(POWER_LOSS_RECOVER_ZHOME)
      //#define POWER_LOSS_ZHOME_POS { 0, 0 } // Safe XY position to home Z while avoiding objects on the bed
    #endif
  #endif

  /**
   * Sort SD file listings in alphabetical order.
   *
   * With this option enabled, items on SD cards will be sorted
   * by name for easier navigation.
   *
   * By default...
   *
   *  - Use the slowest -but safest- method for sorting.
   *  - Folders are sorted to the top.
   *  - The sort key is statically allocated.
   *  - No added G-code (M34) support.
   *  - 40 item sorting limit. (Items after the first 40 are unsorted.)
   *
   * SD sorting uses static allocation (as set by SDSORT_LIMIT), allowing the
   * compiler to calculate the worst-case usage and throw an error if the SRAM
   * limit is exceeded.
   *
   *  - SDSORT_USES_RAM provides faster sorting via a static directory buffer.
   *  - SDSORT_USES_STACK does the same, but uses a local stack-based buffer.
   *  - SDSORT_CACHE_NAMES will retain the sorted file listing in RAM. (Expensive!)
   *  - SDSORT_DYNAMIC_RAM only uses RAM when the SD menu is visible. (Use with caution!)
   */
  //#define SDCARD_SORT_ALPHA

  // SD Card Sorting options
  #if ENABLED(SDCARD_SORT_ALPHA)
    #define SDSORT_LIMIT       40     // Maximum number of sorted items (10-256). Costs 27 bytes each.
    #define FOLDER_SORTING     -1     // -1=above  0=none  1=below
    #define SDSORT_GCODE       false  // Allow turning sorting on/off with LCD and M34 G-code.
    #define SDSORT_USES_RAM    true  // Pre-allocate a static array for faster pre-sorting.
    #define SDSORT_USES_STACK  false  // Prefer the stack for pre-sorting to give back some SRAM. (Negated by next 2 options.)
    #define SDSORT_CACHE_NAMES true  // Keep sorted items in RAM longer for speedy performance. Most expensive option.
    #define SDSORT_DYNAMIC_RAM true  // Use dynamic allocation (within SD menus). Least expensive option. Set SDSORT_LIMIT before use!
    #define SDSORT_CACHE_VFATS 2      // Maximum number of 13-byte VFAT entries to use for sorting.
                                      // Note: Only affects SCROLL_LONG_FILENAMES with SDSORT_CACHE_NAMES but not SDSORT_DYNAMIC_RAM.
  #endif

  // Allow international symbols in long filenames. To display correctly, the
  // LCD's font must contain the characters. Check your selected LCD language.
  //#define UTF_FILENAME_SUPPORT

  // This allows hosts to request long names for files and folders with M33
  //#define LONG_FILENAME_HOST_SUPPORT

  // Enable this option to scroll long filenames in the SD card menu
  #if NONE(MachineCR10Orig, LowMemoryBoard, SKRMiniE3V2)
    // This allows hosts to request long names for files and folders with M33
    #define LONG_FILENAME_HOST_SUPPORT
    #define SCROLL_LONG_FILENAMES
  #endif

  // Leave the heaters on after Stop Print (not recommended!)
  //#define SD_ABORT_NO_COOLDOWN

  /**
   * This option allows you to abort SD printing when any endstop is triggered.
   * This feature must be enabled with "M540 S1" or from the LCD menu.
   * To have any effect, endstops must be enabled during SD printing.
   */
  //#define SD_ABORT_ON_ENDSTOP_HIT

  /**
   * This option makes it easier to print the same SD Card file again.
   * On print completion the LCD Menu will open with the file selected.
   * You can just click to start the print, or navigate elsewhere.
   */
  //#define SD_REPRINT_LAST_SELECTED_FILE

  /**
   * Auto-report SdCard status with M27 S<seconds>
   */
  #if NONE(MachineCR10Orig, LowMemoryBoard, OriginalCrealitySquareBoard)
    #define AUTO_REPORT_SD_STATUS
  #endif

  /**
   * Support for USB thumb drives using an Arduino USB Host Shield or
   * equivalent MAX3421E breakout board. The USB thumb drive will appear
   * to Marlin as an SD card.
   *
   * The MAX3421E can be assigned the same pins as the SD card reader, with
   * the following pin mapping:
   *
   *    SCLK, MOSI, MISO --> SCLK, MOSI, MISO
   *    INT              --> SD_DETECT_PIN [1]
   *    SS               --> SDSS
   *
   * [1] On AVR an interrupt-capable pin is best for UHS3 compatibility.
   */
  //#define USB_FLASH_DRIVE_SUPPORT
  #if ENABLED(USB_FLASH_DRIVE_SUPPORT)
    /**
     * USB Host Shield Library
     *
     * - UHS2 uses no interrupts and has been production-tested
     *   on a LulzBot TAZ Pro with a 32-bit Archim board.
     *
     * - UHS3 is newer code with better USB compatibility. But it
     *   is less tested and is known to interfere with Servos.
     *   [1] This requires USB_INTR_PIN to be interrupt-capable.
     */
    //#define USE_UHS2_USB
    //#define USE_UHS3_USB

    /**
     * Native USB Host supported by some boards (USB OTG)
     */
    //#define USE_OTG_USB_HOST

    #if DISABLED(USE_OTG_USB_HOST)
      #define USB_CS_PIN    SDSS
      #define USB_INTR_PIN  SD_DETECT_PIN
    #endif
  #endif

  /**
   * When using a bootloader that supports SD-Firmware-Flashing,
   * add a menu item to activate SD-FW-Update on the next reboot.
   *
   * Requires ATMEGA2560 (Arduino Mega)
   *
   * Tested with this bootloader:
   *   https://github.com/FleetProbe/MicroBridge-Arduino-ATMega2560
   */
  //#define SD_FIRMWARE_UPDATE
  #if ENABLED(SD_FIRMWARE_UPDATE)
    #define SD_FIRMWARE_UPDATE_EEPROM_ADDR    0x1FF
    #define SD_FIRMWARE_UPDATE_ACTIVE_VALUE   0xF0
    #define SD_FIRMWARE_UPDATE_INACTIVE_VALUE 0xFF
  #endif

  // Add an optimized binary file transfer mode, initiated with 'M28 B1'
  //#define BINARY_FILE_TRANSFER

  /**
   * Set this option to one of the following (or the board's defaults apply):
   *
   *           LCD - Use the SD drive in the external LCD controller.
   *       ONBOARD - Use the SD drive on the control board.
   *  CUSTOM_CABLE - Use a custom cable to access the SD (as defined in a pins file).
   *
   * :[ 'LCD', 'ONBOARD', 'CUSTOM_CABLE' ]
   */
  #if ANY(SKR13, SKR14, SKR14Turbo, SKRPRO11)
    #define SDCARD_CONNECTION ONBOARD
  #endif

  // Enable if SD detect is rendered useless (e.g., by using an SD extender)
  //#define NO_SD_DETECT

  // Multiple volume support - EXPERIMENTAL.
  //#define MULTI_VOLUME
  #if ENABLED(MULTI_VOLUME)
    #define VOLUME_SD_ONBOARD
    #define VOLUME_USB_FLASH_DRIVE
    #define DEFAULT_VOLUME SD_ONBOARD
    #define DEFAULT_SHARED_VOLUME USB_FLASH_DRIVE
  #endif

#endif // SDSUPPORT

/**
 * By default an onboard SD card reader may be shared as a USB mass-
 * storage device. This option hides the SD card from the host PC.
 */
#define NO_SD_HOST_DRIVE   // Disable SD Card access over USB (for security).

/**
 * Additional options for Graphical Displays
 *
 * Use the optimizations here to improve printing performance,
 * which can be adversely affected by graphical display drawing,
 * especially when doing several short moves, and when printing
 * on DELTA and SCARA machines.
 *
 * Some of these options may result in the display lagging behind
 * controller events, as there is a trade-off between reliable
 * printing performance versus fast display updates.
 */
#if HAS_MARLINUI_U8GLIB
  // Show SD percentage next to the progress bar
  #define DOGM_SD_PERCENT

  // Save many cycles by drawing a hollow frame or no frame on the Info Screen
  #define XYZ_NO_FRAME
  //#define XYZ_HOLLOW_FRAME

  // Enable to save many cycles by drawing a hollow frame on Menu Screens
  #define MENU_HOLLOW_FRAME

  // A bigger font is available for edit items. Costs 3120 bytes of PROGMEM.
  // Western only. Not available for Cyrillic, Kana, Turkish, Greek, or Chinese.
  #if ANY(SKR13, SKR14, SKR14Turbo, SKRPRO11)
    #define USE_BIG_EDIT_FONT
  #endif

  // A smaller font may be used on the Info Screen. Costs 2434 bytes of PROGMEM.
  // Western only. Not available for Cyrillic, Kana, Turkish, Greek, or Chinese.
  //#define USE_SMALL_INFOFONT

  // Swap the CW/CCW indicators in the graphics overlay
  //#define OVERLAY_GFX_REVERSE

  /**
   * ST7920-based LCDs can emulate a 16 x 4 character display using
   * the ST7920 character-generator for very fast screen updates.
   * Enable LIGHTWEIGHT_UI to use this special display mode.
   *
   * Since LIGHTWEIGHT_UI has limited space, the position and status
   * message occupy the same line. Set STATUS_EXPIRE_SECONDS to the
   * length of time to display the status message before clearing.
   *
   * Set STATUS_EXPIRE_SECONDS to zero to never clear the status.
   * This will prevent position updates from being displayed.
   */
  #if ENABLED(U8GLIB_ST7920)
    // Enable this option and reduce the value to optimize screen updates.
    // The normal delay is 10µs. Use the lowest value that still gives a reliable display.
    //#define DOGM_SPI_DELAY_US 5

    #if ENABLED(Big_UI)
      #define LIGHTWEIGHT_UI
    #endif
    #if ENABLED(LIGHTWEIGHT_UI)
      #define STATUS_EXPIRE_SECONDS 20
    #endif
  #endif

  /**
   * Status (Info) Screen customizations
   * These options may affect code size and screen render time.
   * Custom status screens can forcibly override these settings.
   */
  //#define STATUS_COMBINE_HEATERS    // Use combined heater images instead of separate ones
  //#define STATUS_HOTEND_NUMBERLESS  // Use plain hotend icons instead of numbered ones (with 2+ hotends)
  #define STATUS_HOTEND_INVERTED      // Show solid nozzle bitmaps when heating (Requires STATUS_HOTEND_ANIM)
  #if NONE(MachineCR10Orig, LowMemoryBoard, SKRMiniE3V2)
    #define STATUS_HOTEND_ANIM          // Use a second bitmap to indicate hotend heating
    #define STATUS_BED_ANIM             // Use a second bitmap to indicate bed heating
  #endif
  #define STATUS_CHAMBER_ANIM         // Use a second bitmap to indicate chamber heating
  //#define STATUS_CUTTER_ANIM        // Use a second bitmap to indicate spindle / laser active
  //#define STATUS_COOLER_ANIM        // Use a second bitmap to indicate laser cooling
  //#define STATUS_FLOWMETER_ANIM     // Use multiple bitmaps to indicate coolant flow
  //#define STATUS_ALT_BED_BITMAP     // Use the alternative bed bitmap
  //#define STATUS_ALT_FAN_BITMAP     // Use the alternative fan bitmap
  //#define STATUS_FAN_FRAMES 3       // :[0,1,2,3,4] Number of fan animation frames
  //#define STATUS_HEAT_PERCENT       // Show heating in a progress bar
  //#define BOOT_MARLIN_LOGO_SMALL    // Show a smaller Marlin logo on the Boot Screen (saving 399 bytes of flash)
  #if ANY(SKR13, SKR14, SKR14Turbo, SKRPRO11)
    #define BOOT_MARLIN_LOGO_ANIMATED // Animated Marlin logo. Costs ~‭3260 (or ~940) bytes of PROGMEM.
  #else
    #define BOOT_MARLIN_LOGO_SMALL    // Show a smaller Marlin logo on the Boot Screen (saving 399 bytes of flash)
  #endif
  //#define GAMES_EASTER_EGG          // Add extra blank lines above the "Games" sub-menu

  #if ANY(SKR13, SKR14, SKR14Turbo, SKRPRO11)
    // Frivolous Game Options
    #define MARLIN_BRICKOUT
    #define MARLIN_INVADERS
    #define MARLIN_SNAKE
  #endif
#endif // HAS_GRAPHICAL_LCD

//
// Additional options for DGUS / DWIN displays
//
#if HAS_DGUS_LCD
  #define LCD_SERIAL_PORT 3
  #define LCD_BAUDRATE 115200

  #define DGUS_RX_BUFFER_SIZE 128
  #define DGUS_TX_BUFFER_SIZE 48
  //#define SERIAL_STATS_RX_BUFFER_OVERRUNS  // Fix Rx overrun situation (Currently only for AVR)

  #define DGUS_UPDATE_INTERVAL_MS  500    // (ms) Interval between automatic screen updates

  #if ANY(DGUS_LCD_UI_FYSETC, DGUS_LCD_UI_MKS, DGUS_LCD_UI_HIPRECY)
    #define DGUS_PRINT_FILENAME           // Display the filename during printing
    #define DGUS_PREHEAT_UI               // Display a preheat screen during heatup

    #if EITHER(DGUS_LCD_UI_FYSETC, DGUS_LCD_UI_MKS)
      //#define DGUS_UI_MOVE_DIS_OPTION   // Disabled by default for FYSETC and MKS
    #else
      #define DGUS_UI_MOVE_DIS_OPTION     // Enabled by default for UI_HIPRECY
    #endif

    #define DGUS_FILAMENT_LOADUNLOAD
    #if ENABLED(DGUS_FILAMENT_LOADUNLOAD)
      #define DGUS_FILAMENT_PURGE_LENGTH 10
      #define DGUS_FILAMENT_LOAD_LENGTH_PER_TIME 0.5 // (mm) Adjust in proportion to DGUS_UPDATE_INTERVAL_MS
    #endif

    #define DGUS_UI_WAITING               // Show a "waiting" screen between some screens
    #if ENABLED(DGUS_UI_WAITING)
      #define DGUS_UI_WAITING_STATUS 10
      #define DGUS_UI_WAITING_STATUS_PERIOD 8 // Increase to slower waiting status looping
    #endif
  #endif
#endif // HAS_DGUS_LCD

//
// Additional options for AnyCubic Chiron TFT displays
//
#if ENABLED(ANYCUBIC_LCD_CHIRON)
  // By default the type of panel is automatically detected.
  // Enable one of these options if you know the panel type.
  //#define CHIRON_TFT_STANDARD
  //#define CHIRON_TFT_NEW

  // Enable the longer Anycubic powerup startup tune
  //#define AC_DEFAULT_STARTUP_TUNE

  /**
   * Display Folders
   * By default the file browser lists all G-code files (including those in subfolders) in a flat list.
   * Enable this option to display a hierarchical file browser.
   *
   * NOTES:
   * - Without this option it helps to enable SDCARD_SORT_ALPHA so files are sorted before/after folders.
   * - When used with the "new" panel, folder names will also have '.gcode' appended to their names.
   *   This hack is currently required to force the panel to show folders.
   */
  #define AC_SD_FOLDER_VIEW
#endif

//
// Specify additional languages for the UI. Default specified by LCD_LANGUAGE.
//
#if ANY(DOGLCD, TFT_COLOR_UI, TOUCH_UI_FTDI_EVE)
  //#define LCD_LANGUAGE_2 fr
  //#define LCD_LANGUAGE_3 de
  //#define LCD_LANGUAGE_4 es
  //#define LCD_LANGUAGE_5 it
  #ifdef LCD_LANGUAGE_2
    //#define LCD_LANGUAGE_AUTO_SAVE // Automatically save language to EEPROM on change
  #endif
#endif

//
// Touch UI for the FTDI Embedded Video Engine (EVE)
//
#if ENABLED(TOUCH_UI_FTDI_EVE)
  // Display board used
  //#define LCD_FTDI_VM800B35A        // FTDI 3.5" with FT800 (320x240)
  //#define LCD_4DSYSTEMS_4DLCD_FT843 // 4D Systems 4.3" (480x272)
  //#define LCD_HAOYU_FT800CB         // Haoyu with 4.3" or 5" (480x272)
  //#define LCD_HAOYU_FT810CB         // Haoyu with 5" (800x480)
  //#define LCD_ALEPHOBJECTS_CLCD_UI  // Aleph Objects Color LCD UI
  //#define LCD_FYSETC_TFT81050       // FYSETC with 5" (800x480)
  //#define LCD_EVE3_50G              // Matrix Orbital 5.0", 800x480, BT815
  //#define LCD_EVE2_50G              // Matrix Orbital 5.0", 800x480, FT813

  // Correct the resolution if not using the stock TFT panel.
  //#define TOUCH_UI_320x240
  //#define TOUCH_UI_480x272
  //#define TOUCH_UI_800x480

  // Mappings for boards with a standard RepRapDiscount Display connector
  //#define AO_EXP1_PINMAP      // AlephObjects CLCD UI EXP1 mapping
  //#define AO_EXP2_PINMAP      // AlephObjects CLCD UI EXP2 mapping
  //#define CR10_TFT_PINMAP     // Rudolph Riedel's CR10 pin mapping
  //#define S6_TFT_PINMAP       // FYSETC S6 pin mapping
  //#define F6_TFT_PINMAP       // FYSETC F6 pin mapping

  //#define OTHER_PIN_LAYOUT  // Define pins manually below
  #if ENABLED(OTHER_PIN_LAYOUT)
    // Pins for CS and MOD_RESET (PD) must be chosen
    #define CLCD_MOD_RESET  9
    #define CLCD_SPI_CS    10

    // If using software SPI, specify pins for SCLK, MOSI, MISO
    //#define CLCD_USE_SOFT_SPI
    #if ENABLED(CLCD_USE_SOFT_SPI)
      #define CLCD_SOFT_SPI_MOSI 11
      #define CLCD_SOFT_SPI_MISO 12
      #define CLCD_SOFT_SPI_SCLK 13
    #endif
  #endif

  // Display Orientation. An inverted (i.e. upside-down) display
  // is supported on the FT800. The FT810 and beyond also support
  // portrait and mirrored orientations.
  //#define TOUCH_UI_INVERTED
  //#define TOUCH_UI_PORTRAIT
  //#define TOUCH_UI_MIRRORED

  // UTF8 processing and rendering.
  // Unsupported characters are shown as '?'.
  //#define TOUCH_UI_USE_UTF8
  #if ENABLED(TOUCH_UI_USE_UTF8)
    // Western accents support. These accented characters use
    // combined bitmaps and require relatively little storage.
    #define TOUCH_UI_UTF8_WESTERN_CHARSET
    #if ENABLED(TOUCH_UI_UTF8_WESTERN_CHARSET)
      // Additional character groups. These characters require
      // full bitmaps and take up considerable storage:
      //#define TOUCH_UI_UTF8_SUPERSCRIPTS  // ¹ ² ³
      //#define TOUCH_UI_UTF8_COPYRIGHT     // © ®
      //#define TOUCH_UI_UTF8_GERMANIC      // ß
      //#define TOUCH_UI_UTF8_SCANDINAVIAN  // Æ Ð Ø Þ æ ð ø þ
      //#define TOUCH_UI_UTF8_PUNCTUATION   // « » ¿ ¡
      //#define TOUCH_UI_UTF8_CURRENCY      // ¢ £ ¤ ¥
      //#define TOUCH_UI_UTF8_ORDINALS      // º ª
      //#define TOUCH_UI_UTF8_MATHEMATICS   // ± × ÷
      //#define TOUCH_UI_UTF8_FRACTIONS     // ¼ ½ ¾
      //#define TOUCH_UI_UTF8_SYMBOLS       // µ ¶ ¦ § ¬
    #endif

    // Cyrillic character set, costs about 27KiB of flash
    //#define TOUCH_UI_UTF8_CYRILLIC_CHARSET
  #endif

  // Use a smaller font when labels don't fit buttons
  #define TOUCH_UI_FIT_TEXT

  // Use a numeric passcode for "Screen lock" keypad.
  // (recommended for smaller displays)
  //#define TOUCH_UI_PASSCODE

  // Output extra debug info for Touch UI events
  //#define TOUCH_UI_DEBUG

  // Developer menu (accessed by touching "About Printer" copyright text)
  //#define TOUCH_UI_DEVELOPER_MENU
#endif

//
// Classic UI Options
//
#if TFT_SCALED_DOGLCD
  //#define TFT_MARLINUI_COLOR 0xFFFF // White
  //#define TFT_MARLINBG_COLOR 0x0000 // Black
  //#define TFT_DISABLED_COLOR 0x0003 // Almost black
  //#define TFT_BTCANCEL_COLOR 0xF800 // Red
  //#define TFT_BTARROWS_COLOR 0xDEE6 // 11011 110111 00110 Yellow
  //#define TFT_BTOKMENU_COLOR 0x145F // 00010 100010 11111 Cyan
#endif

//
// ADC Button Debounce
//
#if HAS_ADC_BUTTONS
  #define ADC_BUTTON_DEBOUNCE_DELAY 16  // Increase if buttons bounce or repeat too fast
#endif

// @section safety

/**
 * The watchdog hardware timer will do a reset and disable all outputs
 * if the firmware gets too overloaded to read the temperature sensors.
 *
 * If you find that watchdog reboot causes your AVR board to hang forever,
 * enable WATCHDOG_RESET_MANUAL to use a custom timer instead of WDTO.
 * NOTE: This method is less reliable as it can only catch hangups while
 * interrupts are enabled.
 */
#define USE_WATCHDOG
#if ENABLED(USE_WATCHDOG)
  //#define WATCHDOG_RESET_MANUAL
#endif

// @section lcd

/**
 * Babystepping enables movement of the axes by tiny increments without changing
 * the current position values. This feature is used primarily to adjust the Z
 * axis in the first layer of a print in real-time.
 *
 * Warning: Does not respect endstops!
 */
#define BABYSTEPPING
#if ENABLED(BABYSTEPPING)
  #define INTEGRATED_BABYSTEPPING         // EXPERIMENTAL integration of babystepping into the Stepper ISR
  //#define BABYSTEP_WITHOUT_HOMING
  #define BABYSTEP_ALWAYS_AVAILABLE       // Allow babystepping at all times (not just during movement).
  //#define BABYSTEP_XY                     // Also enable X/Y Babystepping. Not supported on DELTA!
  #define BABYSTEP_INVERT_Z false           // Change if Z babysteps should go the other way
  //#define BABYSTEP_MILLIMETER_UNITS       // Specify BABYSTEP_MULTIPLICATOR_(XY|Z) in mm instead of micro-steps
  #define BABYSTEP_MULTIPLICATOR_Z  10       // (steps or mm) Steps or millimeter distance for each Z babystep
  #define BABYSTEP_MULTIPLICATOR_XY 1       // (steps or mm) Steps or millimeter distance for each XY babystep

  #define DOUBLECLICK_FOR_Z_BABYSTEPPING  // Double-click on the Status Screen for Z Babystepping.
  #if ENABLED(DOUBLECLICK_FOR_Z_BABYSTEPPING)
    #define DOUBLECLICK_MAX_INTERVAL 1250   // Maximum interval between clicks, in milliseconds.
                                            // Note: Extra time may be added to mitigate controller latency.
    //#define MOVE_Z_WHEN_IDLE              // Jump to the move Z menu on doubleclick when printer is idle.
    #if ENABLED(MOVE_Z_WHEN_IDLE)
      #define MOVE_Z_IDLE_MULTIPLICATOR 1   // Multiply 1mm by this factor for the move step size.
    #endif
  #endif

  #if ENABLED(EXTENSIBLE_UI) && NONE(ABL_EZABL, ABL_NCSW, ABL_BLTOUCH, ABL_TOUCH_MI)
    #define BABYSTEP_DISPLAY_TOTAL          // Display total babysteps since last G28
  #endif

  #if ANY(ABL_EZABL, ABL_BLTOUCH, ABL_NCSW, ABL_TOUCH_MI)
    #define BABYSTEP_ZPROBE_OFFSET          // Combine M851 Z and Babystepping
  #endif
  #if ENABLED(BABYSTEP_ZPROBE_OFFSET)
    //#define BABYSTEP_HOTEND_Z_OFFSET      // For multiple hotends, babystep relative Z offsets
    #if NONE(MachineCR10Orig, LowMemoryBoard, EXTENSIBLE_UI, SKRMiniE3V2, MachineEnder3V2) && (DISABLED(MachineEnder4) || ENABLED(GraphicLCD))
      #define BABYSTEP_ZPROBE_GFX_OVERLAY   // Enable graphical overlay on Z-offset editor
    #endif
  #endif
#endif

// @section extruder

/**
 * Linear Pressure Control v1.5
 *
 * Assumption: advance [steps] = k * (delta velocity [steps/s])
 * K=0 means advance disabled.
 *
 * NOTE: K values for LIN_ADVANCE 1.5 differ from earlier versions!
 *
 * Set K around 0.22 for 3mm PLA Direct Drive with ~6.5cm between the drive gear and heatbreak.
 * Larger K values will be needed for flexible filament and greater distances.
 * If this algorithm produces a higher speed offset than the extruder can handle (compared to E jerk)
 * print acceleration will be reduced during the affected moves to keep within the limit.
 *
 * See https://marlinfw.org/docs/features/lin_advance.html for full instructions.
 */
#if NONE(MachineCR10Orig, SKRMiniE3V2, LowMemoryBoard, MachineCR10SPro, MachineCR10Max, SKR13, SKR14, SKR14Turbo, MachineCR10SV2, CrealitySilentBoard) || ENABLED(OrigLA) || (ANY(SKR13, SKR14, SKR14Turbo, SKRPRO11) && ENABLED(SKR_UART))
  #define LIN_ADVANCE
#endif
#if ENABLED(LIN_ADVANCE)
  //#define EXTRA_LIN_ADVANCE_K // Enable for second linear advance constants
  #define LIN_ADVANCE_K 0.0    // Unit: mm compression per 1mm/s extruder speed
  //#define LA_DEBUG            // If enabled, this will generate debug information output over USB.
  #define EXPERIMENTAL_SCURVE // Enable this option to permit S-Curve Acceleration
#endif

// @section leveling

/**
 * Points to probe for all 3-point Leveling procedures.
 * Override if the automatically selected points are inadequate.
 */
#if EITHER(AUTO_BED_LEVELING_3POINT, AUTO_BED_LEVELING_UBL)
  //#define PROBE_PT_1_X 15
  //#define PROBE_PT_1_Y 180
  //#define PROBE_PT_2_X 15
  //#define PROBE_PT_2_Y 20
  //#define PROBE_PT_3_X 170
  //#define PROBE_PT_3_Y 20
#endif

/**
 * Probing Margins
 *
 * Override PROBING_MARGIN for each side of the build plate
 * Useful to get probe points to exact positions on targets or
 * to allow leveling to avoid plate clamps on only specific
 * sides of the bed. With NOZZLE_AS_PROBE negative values are
 * allowed, to permit probing outside the bed.
 *
 * If you are replacing the prior *_PROBE_BED_POSITION options,
 * LEFT and FRONT values in most cases will map directly over
 * RIGHT and REAR would be the inverse such as
 * (X/Y_BED_SIZE - RIGHT/BACK_PROBE_BED_POSITION)
 *
 * This will allow all positions to match at compilation, however
 * should the probe position be modified with M851XY then the
 * probe points will follow. This prevents any change from causing
 * the probe to be unable to reach any points.
 */
#if PROBE_SELECTED && !IS_KINEMATIC
  //#define PROBING_MARGIN_LEFT PROBING_MARGIN
  //#define PROBING_MARGIN_RIGHT PROBING_MARGIN
  #define PROBING_MARGIN_FRONT (PROBING_MARGIN + ClipClearance)
  #define PROBING_MARGIN_BACK (PROBING_MARGIN + ClipClearance)
#endif

#if EITHER(MESH_BED_LEVELING, AUTO_BED_LEVELING_UBL)
  // Override the mesh area if the automatic (max) area is too large
  //#define MESH_MIN_X MESH_INSET
  //#define MESH_MIN_Y MESH_INSET
  //#define MESH_MAX_X X_BED_SIZE - (MESH_INSET)
  //#define MESH_MAX_Y Y_BED_SIZE - (MESH_INSET)
#endif

#if BOTH(AUTO_BED_LEVELING_UBL, EEPROM_SETTINGS)
  //#define OPTIMIZED_MESH_STORAGE  // Store mesh with less precision to save EEPROM space
#endif

/**
 * Repeatedly attempt G29 leveling until it succeeds.
 * Stop after G29_MAX_RETRIES attempts.
 */
#if ENABLED(ABL_BI) && NONE(MachineCR10Orig, LowMemoryBoard, SKRMiniE3V2)
  #define G29_RETRY_AND_RECOVER
#endif
#if ENABLED(G29_RETRY_AND_RECOVER)
  #define G29_MAX_RETRIES 3
  #define G29_HALT_ON_FAILURE
  /**
   * Specify the GCODE commands that will be executed when leveling succeeds,
   * between attempts, and after the maximum number of retries have been tried.
   */
  #define G29_SUCCESS_COMMANDS "M117 Bed leveling done."
  #define G29_RECOVER_COMMANDS "M117 Probe failed.\nG28\n"
  #define G29_FAILURE_COMMANDS "M117 Bed leveling failed.\nG0 Z10\nM300 P25 S880\nM300 P50 S0\nM300 P25 S880\nM300 P50 S0\nM300 P25 S880\nM300 P50 S0\nG4 S1"

#endif

/**
 * Thermal Probe Compensation
 * Probe measurements are adjusted to compensate for temperature distortion.
 * Use G76 to calibrate this feature. Use M871 to set values manually.
 * For a more detailed explanation of the process see G76_M871.cpp.
 */
#if HAS_BED_PROBE && TEMP_SENSOR_PROBE && TEMP_SENSOR_BED
  // Enable thermal first layer compensation using bed and probe temperatures
  #define PROBE_TEMP_COMPENSATION

  // Add additional compensation depending on hotend temperature
  // Note: this values cannot be calibrated and have to be set manually
  #if ENABLED(PROBE_TEMP_COMPENSATION)
    // Park position to wait for probe cooldown
    #define PTC_PARK_POS   { 0, 0, 100 }

    // Probe position to probe and wait for probe to reach target temperature
    #define PTC_PROBE_POS  { 90, 100 }

    // Enable additional compensation using hotend temperature
    // Note: this values cannot be calibrated automatically but have to be set manually
    //#define USE_TEMP_EXT_COMPENSATION

    // Probe temperature calibration generates a table of values starting at PTC_SAMPLE_START
    // (e.g. 30), in steps of PTC_SAMPLE_RES (e.g. 5) with PTC_SAMPLE_COUNT (e.g. 10) samples.

    //#define PTC_SAMPLE_START  30.0f
    //#define PTC_SAMPLE_RES    5.0f
    //#define PTC_SAMPLE_COUNT  10U

    // Bed temperature calibration builds a similar table.

    //#define BTC_SAMPLE_START  60.0f
    //#define BTC_SAMPLE_RES    5.0f
    //#define BTC_SAMPLE_COUNT  10U

    // The temperature the probe should be at while taking measurements during bed temperature
    // calibration.
    //#define BTC_PROBE_TEMP 30.0f

    // Height above Z=0.0f to raise the nozzle. Lowering this can help the probe to heat faster.
    // Note: the Z=0.0f offset is determined by the probe offset which can be set using M851.
    //#define PTC_PROBE_HEATING_OFFSET 0.5f

    // Height to raise the Z-probe between heating and taking the next measurement. Some probes
    // may fail to untrigger if they have been triggered for a long time, which can be solved by
    // increasing the height the probe is raised to.
    //#define PTC_PROBE_RAISE 15U

    // If the probe is outside of the defined range, use linear extrapolation using the closest
    // point and the PTC_LINEAR_EXTRAPOLATION'th next point. E.g. if set to 4 it will use data[0]
    // and data[4] to perform linear extrapolation for values below PTC_SAMPLE_START.
    //#define PTC_LINEAR_EXTRAPOLATION 4
  #endif
#endif

// @section extras

//
// G60/G61 Position Save and Return
//
//#define SAVED_POSITIONS 1         // Each saved position slot costs 12 bytes

//
// G2/G3 Arc Support
//
#if NONE(MachineCR10Orig, SKRMiniE3V2)
  #define ARC_SUPPORT               // Disable this feature to save ~3226 bytes
#endif
#if ENABLED(ARC_SUPPORT)
  #define MM_PER_ARC_SEGMENT      1 // (mm) Length (or minimum length) of each arc segment
  //#define ARC_SEGMENTS_PER_R    1 // Max segment length, MM_PER = Min
  #define MIN_ARC_SEGMENTS       24 // Minimum number of segments in a complete circle
  //#define ARC_SEGMENTS_PER_SEC 50 // Use feedrate to choose segment length (with MM_PER_ARC_SEGMENT as the minimum)
  #define N_ARC_CORRECTION       25 // Number of interpolated segments between corrections
  //#define ARC_P_CIRCLES           // Enable the 'P' parameter to specify complete circles
  //#define CNC_WORKSPACE_PLANES    // Allow G2/G3 to operate in XY, ZX, or YZ planes
  //#define SF_ARC_FIX              // Enable only if using SkeinForge with "Arc Point" fillet procedure
#endif

// Support for G5 with XYZE destination and IJPQ offsets. Requires ~2666 bytes.
//#define BEZIER_CURVE_SUPPORT

/**
 * Direct Stepping
 *
 * Comparable to the method used by Klipper, G6 direct stepping significantly
 * reduces motion calculations, increases top printing speeds, and results in
 * less step aliasing by calculating all motions in advance.
 * Preparing your G-code: https://github.com/colinrgodsey/step-daemon
 */
//#define DIRECT_STEPPING

/**
 * G38 Probe Target
 *
 * This option adds G38.2 and G38.3 (probe towards target)
 * and optionally G38.4 and G38.5 (probe away from target).
 * Set MULTIPLE_PROBING for G38 to probe more than once.
 */
//#define G38_PROBE_TARGET
#if ENABLED(G38_PROBE_TARGET)
  //#define G38_PROBE_AWAY        // Include G38.4 and G38.5 to probe away from target
  #define G38_MINIMUM_MOVE 0.0275 // (mm) Minimum distance that will produce a move.
#endif

// Moves (or segments) with fewer steps than this will be joined with the next move
#define MIN_STEPS_PER_SEGMENT 6

/**
 * Minimum delay before and after setting the stepper DIR (in ns)
 *     0 : No delay (Expect at least 10µS since one Stepper ISR must transpire)
 *    20 : Minimum for TMC2xxx drivers
 *   200 : Minimum for A4988 drivers
 *   400 : Minimum for A5984 drivers
 *   500 : Minimum for LV8729 drivers (guess, no info in datasheet)
 *   650 : Minimum for DRV8825 drivers
 *  1500 : Minimum for TB6600 drivers (guess, no info in datasheet)
 * 15000 : Minimum for TB6560 drivers (guess, no info in datasheet)
 *
 * Override the default value based on the driver type set in Configuration.h.
 */
//#define MINIMUM_STEPPER_POST_DIR_DELAY 650
//#define MINIMUM_STEPPER_PRE_DIR_DELAY 650

/**
 * Minimum stepper driver pulse width (in µs)
 *   0 : Smallest possible width the MCU can produce, compatible with TMC2xxx drivers
 *   0 : Minimum 500ns for LV8729, adjusted in stepper.h
 *   1 : Minimum for A4988 and A5984 stepper drivers
 *   2 : Minimum for DRV8825 stepper drivers
 *   3 : Minimum for TB6600 stepper drivers
 *  30 : Minimum for TB6560 stepper drivers
 *
 * Override the default value based on the driver type set in Configuration.h.
 */
//#define MINIMUM_STEPPER_PULSE 2

/**
 * Maximum stepping rate (in Hz) the stepper driver allows
 *  If undefined, defaults to 1MHz / (2 * MINIMUM_STEPPER_PULSE)
 *  5000000 : Maximum for TMC2xxx stepper drivers
 *  1000000 : Maximum for LV8729 stepper driver
 *  500000  : Maximum for A4988 stepper driver
 *  250000  : Maximum for DRV8825 stepper driver
 *  150000  : Maximum for TB6600 stepper driver
 *   15000  : Maximum for TB6560 stepper driver
 *
 * Override the default value based on the driver type set in Configuration.h.
 */
//#define MAXIMUM_STEPPER_RATE 250000

// @section temperature

// Control heater 0 and heater 1 in parallel.
//#define HEATERS_PARALLEL

//===========================================================================
//================================= Buffers =================================
//===========================================================================

// @section motion

// The number of linear moves that can be in the planner at once.
// The value of BLOCK_BUFFER_SIZE must be a power of 2 (e.g. 8, 16, 32)
#if ANY(SKR13, SKR14, SKR14Turbo, SKRPRO11, SKRMiniE3V2, MachineEnder3V2, Creality422, Creality427) || DISABLED(EXTENSIBLE_UI)
  #define BLOCK_BUFFER_SIZE 16
#else
  #define BLOCK_BUFFER_SIZE 8
#endif

// @section serial

// The ASCII buffer for serial input
#define MAX_CMD_SIZE 96
#if ANY(MachineCR10Orig, SKRMiniE3V2, MachineEnder3V2, Creality422, Creality427) //melzi has more ram than a 2560
  #define BUFSIZE 16
#elif ANY(SKR13, SKR14, SKR14Turbo, SKRPRO11)
  #define BUFSIZE 8
#else
  #define BUFSIZE 4
#endif
// Transmission to Host Buffer Size
// To save 386 bytes of PROGMEM (and TX_BUFFER_SIZE+3 bytes of RAM) set to 0.
// To buffer a simple "ok" you need 4 bytes.
// For ADVANCED_OK (M105) you need 32 bytes.
// For debug-echo: 128 bytes for the optimal speed.
// Other output doesn't need to be that speedy.
// :[0, 2, 4, 8, 16, 32, 64, 128, 256]
#if ANY(SKR13, SKR14, SKR14Turbo, SKRPRO11)
  #define TX_BUFFER_SIZE 32
#else
  #define TX_BUFFER_SIZE 0
#endif

// Host Receive Buffer Size
// Without XON/XOFF flow control (see SERIAL_XON_XOFF below) 32 bytes should be enough.
// To use flow control, set this buffer size to at least 1024 bytes.
// :[0, 2, 4, 8, 16, 32, 64, 128, 256, 512, 1024, 2048]
//#define RX_BUFFER_SIZE 1024

#if RX_BUFFER_SIZE >= 1024
  // Enable to have the controller send XON/XOFF control characters to
  // the host to signal the RX buffer is becoming full.
  //#define SERIAL_XON_XOFF
#endif

// Add M575 G-code to change the baud rate
//#define BAUD_RATE_GCODE

#if ENABLED(SDSUPPORT)
  // Enable this option to collect and display the maximum
  // RX queue usage after transferring a file to SD.
  //#define SERIAL_STATS_MAX_RX_QUEUED

  // Enable this option to collect and display the number
  // of dropped bytes after a file transfer to SD.
  //#define SERIAL_STATS_DROPPED_RX
#endif

// Monitor RX buffer usage
// Dump an error to the serial port if the serial receive buffer overflows.
// If you see these errors, increase the RX_BUFFER_SIZE value.
// Not supported on all platforms.
//#define RX_BUFFER_MONITOR

/**
 * Emergency Command Parser
 *
 * Add a low-level parser to intercept certain commands as they
 * enter the serial receive buffer, so they cannot be blocked.
 * Currently handles M108, M112, M410, M876
 * NOTE: Not yet implemented for all platforms.
 */
#if NONE(SKRPRO11, SKRMiniE3V2)
  #define EMERGENCY_PARSER
#endif

/**
 * Realtime Reporting (requires EMERGENCY_PARSER)
 *
 * - Report position and state of the machine (like Grbl).
 * - Auto-report position during long moves.
 * - Useful for CNC/LASER.
 *
 * Adds support for commands:
 *  S000 : Report State and Position while moving.
 *  P000 : Instant Pause / Hold while moving.
 *  R000 : Resume from Pause / Hold.
 *
 * - During Hold all Emergency Parser commands are available, as usual.
 * - Enable NANODLP_Z_SYNC and NANODLP_ALL_AXIS for move command end-state reports.
 */
//#define REALTIME_REPORTING_COMMANDS
#if ENABLED(REALTIME_REPORTING_COMMANDS)
  //#define FULL_REPORT_TO_HOST_FEATURE   // Auto-report the machine status like Grbl CNC
#endif

// Bad Serial-connections can miss a received command by sending an 'ok'
// Therefore some clients abort after 30 seconds in a timeout.
// Some other clients start sending commands while receiving a 'wait'.
// This "wait" is only sent when the buffer is empty. 1 second is a good value here.
#if NONE(MachineCR10Orig, LowMemoryBoard, MachineEnder3V2) || ENABLED(MelziHostOnly)
  #define NO_TIMEOUTS 1000 // Milliseconds
#endif

// Some clients will have this feature soon. This could make the NO_TIMEOUTS unnecessary.
#if NONE(MachineCR10Orig, LowMemoryBoard, SKRMiniE3V2) || ENABLED(MelziHostOnly)
  #define ADVANCED_OK
#endif

// Printrun may have trouble receiving long strings all at once.
// This option inserts short delays between lines of serial output.
#define SERIAL_OVERRUN_PROTECTION

// For serial echo, the number of digits after the decimal point
//#define SERIAL_FLOAT_PRECISION 4

// @section extras

/**
 * Extra Fan Speed
 * Adds a secondary fan speed for each print-cooling fan.
 *   'M106 P<fan> T3-255' : Set a secondary speed for <fan>
 *   'M106 P<fan> T2'     : Use the set secondary speed
 *   'M106 P<fan> T1'     : Restore the previous fan speed
 */
//#define EXTRA_FAN_SPEED

/**
 * Firmware-based and LCD-controlled retract
 *
 * Add G10 / G11 commands for automatic firmware-based retract / recover.
 * Use M207 and M208 to define parameters for retract / recover.
 *
 * Use M209 to enable or disable auto-retract.
 * With auto-retract enabled, all G1 E moves within the set range
 * will be converted to firmware-based retract/recover moves.
 *
 * Be sure to turn off auto-retract during filament change.
 *
 * Note that M207 / M208 / M209 settings are saved to EEPROM.
 */
 #if ANY(SKR13, SKR14, SKR14Turbo, SKRPRO11, MachineEnder3V2, Creality422, Creality427)
  #define FWRETRACT
#endif
#if ENABLED(FWRETRACT)
  //#define FWRETRACT_AUTORETRACT             // Override slicer retractions
  #if ENABLED(FWRETRACT_AUTORETRACT)
    #define MIN_AUTORETRACT             0.1 // (mm) Don't convert E moves under this length
    #define MAX_AUTORETRACT            10.0 // (mm) Don't convert E moves over this length
  #endif
  #define RETRACT_LENGTH                3   // (mm) Default retract length (positive value)
  #define RETRACT_LENGTH_SWAP          13   // (mm) Default swap retract length (positive value)
  #define RETRACT_FEEDRATE             45   // (mm/s) Default feedrate for retracting
  #define RETRACT_ZRAISE                0   // (mm) Default retract Z-raise
  #define RETRACT_RECOVER_LENGTH        0   // (mm) Default additional recover length (added to retract length on recover)
  #define RETRACT_RECOVER_LENGTH_SWAP   0   // (mm) Default additional swap recover length (added to retract length on recover from toolchange)
  #define RETRACT_RECOVER_FEEDRATE      8   // (mm/s) Default feedrate for recovering from retraction
  #define RETRACT_RECOVER_FEEDRATE_SWAP 8   // (mm/s) Default feedrate for recovering from swap retraction
  #if ENABLED(MIXING_EXTRUDER)
    //#define RETRACT_SYNC_MIXING           // Retract and restore all mixing steppers simultaneously
  #endif
#endif

/**
 * Universal tool change settings.
 * Applies to all types of extruders except where explicitly noted.
 */
#if HAS_MULTI_EXTRUDER
  // Z raise distance for tool-change, as needed for some extruders
  #define TOOLCHANGE_ZRAISE                 2 // (mm)
  //#define TOOLCHANGE_ZRAISE_BEFORE_RETRACT  // Apply raise before swap retraction (if enabled)
  #define TOOLCHANGE_NO_RETURN              // Never return to previous position on tool-change
  #if ENABLED(TOOLCHANGE_NO_RETURN)
    #if ENABLED(PurgeBucket)
      #define EVENT_GCODE_AFTER_TOOLCHANGE "G12X"   // G-code to run after tool-change is complete
    #endif
  #endif

  /**
   * Tool Sensors detect when tools have been picked up or dropped.
   * Requires the pins TOOL_SENSOR1_PIN, TOOL_SENSOR2_PIN, etc.
   */
  //#define TOOL_SENSOR

  /**
   * Retract and prime filament on tool-change to reduce
   * ooze and stringing and to get cleaner transitions.
   */
  #define TOOLCHANGE_FILAMENT_SWAP
  #if ENABLED(TOOLCHANGE_FILAMENT_SWAP)
    // Load / Unload
    #define TOOLCHANGE_FS_LENGTH              80  // (mm) Load / Unload length
    #define TOOLCHANGE_FS_EXTRA_RESUME_LENGTH  0  // (mm) Extra length for better restart, fine tune by LCD/Gcode)
    #define TOOLCHANGE_FS_RETRACT_SPEED   (50*60) // (mm/min) (Unloading)
    #define TOOLCHANGE_FS_UNRETRACT_SPEED (25*60) // (mm/min) (On SINGLENOZZLE or Bowden loading must be slowed down)

    // Longer prime to clean out a SINGLENOZZLE
    #define TOOLCHANGE_FS_EXTRA_PRIME          2  // (mm) Extra priming length
    #define TOOLCHANGE_FS_PRIME_SPEED    (4.6*60) // (mm/min) Extra priming feedrate
    #define TOOLCHANGE_FS_WIPE_RETRACT         0  // (mm/min) Retract before cooling for less stringing, better wipe, etc.

    // Cool after prime to reduce stringing
    #define TOOLCHANGE_FS_FAN                 -1  // Fan index or -1 to skip
    #define TOOLCHANGE_FS_FAN_SPEED          255  // 0-255
    #define TOOLCHANGE_FS_FAN_TIME            10  // (seconds)

    // Swap uninitialized extruder with TOOLCHANGE_FS_PRIME_SPEED for all lengths (recover + prime)
    // (May break filament if not retracted beforehand.)
    //#define TOOLCHANGE_FS_INIT_BEFORE_SWAP

    // Prime on the first T0 (If other, TOOLCHANGE_FS_INIT_BEFORE_SWAP applied)
    // Enable it (M217 V[0/1]) before printing, to avoid unwanted priming on host connect
    //#define TOOLCHANGE_FS_PRIME_FIRST_USED

    /**
     * Tool Change Migration
     * This feature provides G-code and LCD options to switch tools mid-print.
     * All applicable tool properties are migrated so the print can continue.
     * Tools must be closely matching and other restrictions may apply.
     * Useful to:
     *   - Change filament color without interruption
     *   - Switch spools automatically on filament runout
     *   - Switch to a different nozzle on an extruder jam
     */
    #define TOOLCHANGE_MIGRATION_FEATURE

  #endif

  /**
   * Position to park head during tool change.
   * Doesn't apply to SWITCHING_TOOLHEAD, DUAL_X_CARRIAGE, or PARKING_EXTRUDER
   */
  #define TOOLCHANGE_PARK
  #if ENABLED(TOOLCHANGE_PARK)
    #define TOOLCHANGE_PARK_XY    { X_MAX_POS, Y_MIN_POS + 10 }
    #define TOOLCHANGE_PARK_XY_FEEDRATE 6000  // (mm/m)
    //#define TOOLCHANGE_PARK_X_ONLY          // X axis only move
    //#define TOOLCHANGE_PARK_Y_ONLY          // Y axis only move
  #endif
#endif // HAS_MULTI_EXTRUDER

/**
 * Advanced Pause
 * Experimental feature for filament change support and for parking the nozzle when paused.
 * Adds the GCode M600 for initiating filament change.
 * If PARK_HEAD_ON_PAUSE enabled, adds the GCode M125 to pause printing and park the nozzle.
 *
 * Requires an LCD display.
 * Requires NOZZLE_PARK_FEATURE.
 * This feature is required for the default FILAMENT_RUNOUT_SCRIPT.
 */
#if DISABLED(MachineCR10Orig) && ((ENABLED(SKRMiniE3V2) && DISABLED(POWER_LOSS_RECOVERY)) || DISABLED(SKRMiniE3V2))
  #define ADVANCED_PAUSE_FEATURE
#endif
#if ENABLED(ADVANCED_PAUSE_FEATURE)
  #define PAUSE_PARK_RETRACT_FEEDRATE         60  // (mm/s) Initial retract feedrate.
  #define PAUSE_PARK_RETRACT_LENGTH            4  // (mm) Initial retract.
                                                  // This short retract is done immediately, before parking the nozzle.
  #if ANY(MachineCR10SPro, MachineCR10SProV2, MachineCR10Max)
    #define FILAMENT_CHANGE_UNLOAD_FEEDRATE     20  // (mm/s) Unload filament feedrate. This can be pretty fast.
  #else
    #define FILAMENT_CHANGE_UNLOAD_FEEDRATE     40  // (mm/s) Unload filament feedrate. This can be pretty fast.
  #endif
  #define FILAMENT_CHANGE_UNLOAD_ACCEL        25  // (mm/s^2) Lower acceleration may allow a faster feedrate.
  #if ANY(MachineEnder5Plus, MachineCR10SPro, MachineCR10SProV2)
    #define FILAMENT_CHANGE_UNLOAD_LENGTH      75
  #elif ENABLED(DirectDrive)
    #define FILAMENT_CHANGE_UNLOAD_LENGTH      125
  #elif ANY(MachineEnder5Plus, MachineCR10Max, MachineCR10S4, MachineCR10S5)
    #define FILAMENT_CHANGE_UNLOAD_LENGTH   700
  #else
    #define FILAMENT_CHANGE_UNLOAD_LENGTH      430  // (mm) The length of filament for a complete unload.
  #endif
                                                  //   For Bowden, the full length of the tube and nozzle.
                                                  //   For direct drive, the full length of the nozzle.
                                                  //   Set to 0 for manual unloading.
  #define FILAMENT_CHANGE_SLOW_LOAD_FEEDRATE   6  // (mm/s) Slow move when starting load.
  #define FILAMENT_CHANGE_SLOW_LOAD_LENGTH     0  // (mm) Slow length, to allow time to insert material.
                                                  // 0 to disable start loading and skip to fast load only
  #define FILAMENT_CHANGE_FAST_LOAD_FEEDRATE  20  // (mm/s) Load filament feedrate. This can be pretty fast.
  #define FILAMENT_CHANGE_FAST_LOAD_ACCEL     15  // (mm/s^2) Lower acceleration may allow a faster feedrate.

  #if ENABLED(DirectDrive)
    #define FILAMENT_CHANGE_FAST_LOAD_LENGTH   100
  #elif(ENABLED(MachineCRX))
    #define FILAMENT_CHANGE_FAST_LOAD_LENGTH   450  // (mm) Load length of filament, from extruder gear to nozzle.
  #elif ANY(MachineEnder5Plus, MachineCR10Max, MachineCR10S4, MachineCR10S5)
    #define FILAMENT_CHANGE_FAST_LOAD_LENGTH   600
  #else
    #define FILAMENT_CHANGE_FAST_LOAD_LENGTH   430  // (mm) Load length of filament, from extruder gear to nozzle.
  #endif
                                                  //   For Bowden, the full length of the tube and nozzle.
                                                  //   For direct drive, the full length of the nozzle.
  //#define ADVANCED_PAUSE_CONTINUOUS_PURGE       // Purge continuously up to the purge length until interrupted.
  #define ADVANCED_PAUSE_PURGE_FEEDRATE        3  // (mm/s) Extrude feedrate (after loading). Should be slower than load feedrate.
  #define ADVANCED_PAUSE_PURGE_LENGTH         20  // (mm) Length to extrude after loading.
                                                  //   Set to 0 for manual extrusion.
                                                  //   Filament can be extruded repeatedly from the Filament Change menu
                                                  //   until extrusion is consistent, and to purge old filament.
  #define ADVANCED_PAUSE_RESUME_PRIME          0  // (mm) Extra distance to prime nozzle after returning from park.
  #define ADVANCED_PAUSE_FANS_PAUSE             // Turn off print-cooling fans while the machine is paused.

                                                  // Filament Unload does a Retract, Delay, and Purge first:
  #define FILAMENT_UNLOAD_PURGE_RETRACT        4  // (mm) Unload initial retract length.
  #define FILAMENT_UNLOAD_PURGE_DELAY       5000  // (ms) Delay for the filament to cool after retract.
  #define FILAMENT_UNLOAD_PURGE_LENGTH         0  // (mm) An unretract is done, then this length is purged.
  #define FILAMENT_UNLOAD_PURGE_FEEDRATE      25  // (mm/s) feedrate to purge before unload

  #define PAUSE_PARK_NOZZLE_TIMEOUT           45  // (seconds) Time limit before the nozzle is turned off for safety.
  #define FILAMENT_CHANGE_ALERT_BEEPS          2  // Number of alert beeps to play when a response is needed.
  #define PAUSE_PARK_NO_STEPPER_TIMEOUT           // Enable for XYZ steppers to stay powered on during filament change.

  #define PARK_HEAD_ON_PAUSE                      // Park the nozzle during pause and filament change.
  //#define HOME_BEFORE_FILAMENT_CHANGE             // Ensure homing has been completed prior to parking for filament change
  #if NONE(MachineCR10Orig, MachineEnder4, SKRMiniE3V2)
    #define FILAMENT_LOAD_UNLOAD_GCODES           // Add M701/M702 Load/Unload G-codes, plus Load/Unload in the LCD Prepare menu.
    #define FILAMENT_UNLOAD_ALL_EXTRUDERS         // Allow M702 to unload all extruders above a minimum target temp (as set by M302)
  #endif
#endif

// @section tmc

/**
 * TMC26X Stepper Driver options
 *
 * The TMC26XStepper library is required for this stepper driver.
 * https://github.com/trinamic/TMC26XStepper
 */
#if HAS_DRIVER(TMC26X)

  #if AXIS_DRIVER_TYPE_X(TMC26X)
    #define X_MAX_CURRENT     1000  // (mA)
    #define X_SENSE_RESISTOR    91  // (mOhms)
    #define X_MICROSTEPS        16  // Number of microsteps
  #endif

  #if AXIS_DRIVER_TYPE_X2(TMC26X)
    #define X2_MAX_CURRENT    1000
    #define X2_SENSE_RESISTOR   91
    #define X2_MICROSTEPS       X_MICROSTEPS
  #endif

  #if AXIS_DRIVER_TYPE_Y(TMC26X)
    #define Y_MAX_CURRENT     1000
    #define Y_SENSE_RESISTOR    91
    #define Y_MICROSTEPS        16
  #endif

  #if AXIS_DRIVER_TYPE_Y2(TMC26X)
    #define Y2_MAX_CURRENT    1000
    #define Y2_SENSE_RESISTOR   91
    #define Y2_MICROSTEPS       Y_MICROSTEPS
  #endif

  #if AXIS_DRIVER_TYPE_Z(TMC26X)
    #define Z_MAX_CURRENT     1000
    #define Z_SENSE_RESISTOR    91
    #define Z_MICROSTEPS        16
  #endif

  #if AXIS_DRIVER_TYPE_Z2(TMC26X)
    #define Z2_MAX_CURRENT    1000
    #define Z2_SENSE_RESISTOR   91
    #define Z2_MICROSTEPS       Z_MICROSTEPS
  #endif

  #if AXIS_DRIVER_TYPE_Z3(TMC26X)
    #define Z3_MAX_CURRENT    1000
    #define Z3_SENSE_RESISTOR   91
    #define Z3_MICROSTEPS       Z_MICROSTEPS
  #endif

  #if AXIS_DRIVER_TYPE_Z4(TMC26X)
    #define Z4_MAX_CURRENT    1000
    #define Z4_SENSE_RESISTOR   91
    #define Z4_MICROSTEPS       Z_MICROSTEPS
  #endif

  #if AXIS_DRIVER_TYPE_E0(TMC26X)
    #define E0_MAX_CURRENT    1000
    #define E0_SENSE_RESISTOR   91
    #define E0_MICROSTEPS       16
  #endif

  #if AXIS_DRIVER_TYPE_E1(TMC26X)
    #define E1_MAX_CURRENT    1000
    #define E1_SENSE_RESISTOR   91
    #define E1_MICROSTEPS       E0_MICROSTEPS
  #endif

  #if AXIS_DRIVER_TYPE_E2(TMC26X)
    #define E2_MAX_CURRENT    1000
    #define E2_SENSE_RESISTOR   91
    #define E2_MICROSTEPS       E0_MICROSTEPS
  #endif

  #if AXIS_DRIVER_TYPE_E3(TMC26X)
    #define E3_MAX_CURRENT    1000
    #define E3_SENSE_RESISTOR   91
    #define E3_MICROSTEPS       E0_MICROSTEPS
  #endif

  #if AXIS_DRIVER_TYPE_E4(TMC26X)
    #define E4_MAX_CURRENT    1000
    #define E4_SENSE_RESISTOR   91
    #define E4_MICROSTEPS       E0_MICROSTEPS
  #endif

  #if AXIS_DRIVER_TYPE_E5(TMC26X)
    #define E5_MAX_CURRENT    1000
    #define E5_SENSE_RESISTOR   91
    #define E5_MICROSTEPS       E0_MICROSTEPS
  #endif

  #if AXIS_DRIVER_TYPE_E6(TMC26X)
    #define E6_MAX_CURRENT    1000
    #define E6_SENSE_RESISTOR   91
    #define E6_MICROSTEPS       E0_MICROSTEPS
  #endif

  #if AXIS_DRIVER_TYPE_E7(TMC26X)
    #define E7_MAX_CURRENT    1000
    #define E7_SENSE_RESISTOR   91
    #define E7_MICROSTEPS       E0_MICROSTEPS
  #endif

#endif // TMC26X

// @section tmc_smart

/**
 * To use TMC2130, TMC2160, TMC2660, TMC5130, TMC5160 stepper drivers in SPI mode
 * connect your SPI pins to the hardware SPI interface on your board and define
 * the required CS pins in your `pins_MYBOARD.h` file. (e.g., RAMPS 1.4 uses AUX3
 * pins `X_CS_PIN 53`, `Y_CS_PIN 49`, etc.).
 * You may also use software SPI if you wish to use general purpose IO pins.
 *
 * To use TMC2208 stepper UART-configurable stepper drivers connect #_SERIAL_TX_PIN
 * to the driver side PDN_UART pin with a 1K resistor.
 * To use the reading capabilities, also connect #_SERIAL_RX_PIN to PDN_UART without
 * a resistor.
 * The drivers can also be used with hardware serial.
 *
 * TMCStepper library is required to use TMC stepper drivers.
 * https://github.com/teemuatlut/TMCStepper
 */
#if HAS_TRINAMIC_CONFIG

  #define HOLD_MULTIPLIER    0.5  // Scales down the holding current from run current

  /**
   * Interpolate microsteps to 256
   * Override for each driver with <driver>_INTERPOLATE settings below
   */
  #define INTERPOLATE      true

  #if AXIS_IS_TMC(X)
    #define X_CURRENT       730        // (mA) RMS current. Multiply by 1.414 for peak current.
    #define X_CURRENT_HOME  X_CURRENT  // (mA) RMS current for sensorless homing
    #define X_MICROSTEPS     16        // 0..256
    #define X_RSENSE          0.11
    #define X_CHAIN_POS      -1        // -1..0: Not chained. 1: MCU MOSI connected. 2: Next in chain, ...
    //#define X_INTERPOLATE  true      // Enable to override 'INTERPOLATE' for the X axis
  #endif

  #if AXIS_IS_TMC(X2)
    #define X2_CURRENT      800
    #define X2_CURRENT_HOME X2_CURRENT
    #define X2_MICROSTEPS    X_MICROSTEPS
    #define X2_RSENSE         0.11
    #define X2_CHAIN_POS     -1
    //#define X2_INTERPOLATE true
  #endif

  #if AXIS_IS_TMC(Y)
    #define Y_CURRENT       730
    #define Y_CURRENT_HOME  Y_CURRENT
    #define Y_MICROSTEPS     16
    #define Y_RSENSE          0.11
    #define Y_CHAIN_POS      -1
    //#define Y_INTERPOLATE  true
  #endif

  #if AXIS_IS_TMC(Y2)
    #define Y2_CURRENT      800
    #define Y2_CURRENT_HOME Y2_CURRENT
    #define Y2_MICROSTEPS    Y_MICROSTEPS
    #define Y2_RSENSE         0.11
    #define Y2_CHAIN_POS     -1
    //#define Y2_INTERPOLATE true
  #endif

  #if AXIS_IS_TMC(Z)
    #define Z_CURRENT       850
    #define Z_CURRENT_HOME  Z_CURRENT
    #define Z_MICROSTEPS     16
    #define Z_RSENSE          0.11
    #define Z_CHAIN_POS      -1
    //#define Z_INTERPOLATE  true
  #endif

  #if AXIS_IS_TMC(Z2)
    #define Z2_CURRENT      850
    #define Z2_CURRENT_HOME Z2_CURRENT
    #define Z2_MICROSTEPS    Z_MICROSTEPS
    #define Z2_RSENSE         0.11
    #define Z2_CHAIN_POS     -1
    //#define Z2_INTERPOLATE true
  #endif

  #if AXIS_IS_TMC(Z3)
    #define Z3_CURRENT      800
    #define Z3_CURRENT_HOME Z3_CURRENT
    #define Z3_MICROSTEPS    Z_MICROSTEPS
    #define Z3_RSENSE         0.11
    #define Z3_CHAIN_POS     -1
    //#define Z3_INTERPOLATE true
  #endif

  #if AXIS_IS_TMC(Z4)
    #define Z4_CURRENT      800
    #define Z4_CURRENT_HOME Z4_CURRENT
    #define Z4_MICROSTEPS    Z_MICROSTEPS
    #define Z4_RSENSE         0.11
    #define Z4_CHAIN_POS     -1
    //#define Z4_INTERPOLATE true
  #endif

  #if AXIS_IS_TMC(E0)
    #define E0_CURRENT      730
    #define E0_MICROSTEPS    16
    #define E0_RSENSE         0.11
    #define E0_CHAIN_POS     -1
    //#define E0_INTERPOLATE true
  #endif

  #if AXIS_IS_TMC(E1)
    #define E1_CURRENT      730
    #define E1_MICROSTEPS    16
    #define E1_RSENSE         0.11
    #define E1_CHAIN_POS     -1
    //#define E1_INTERPOLATE true
  #endif

  #if AXIS_IS_TMC(E2)
    #define E2_CURRENT      800
    #define E2_MICROSTEPS   E0_MICROSTEPS
    #define E2_RSENSE         0.11
    #define E2_CHAIN_POS     -1
    //#define E2_INTERPOLATE true
  #endif

  #if AXIS_IS_TMC(E3)
    #define E3_CURRENT      800
    #define E3_MICROSTEPS   E0_MICROSTEPS
    #define E3_RSENSE         0.11
    #define E3_CHAIN_POS     -1
    //#define E3_INTERPOLATE true
  #endif

  #if AXIS_IS_TMC(E4)
    #define E4_CURRENT      800
    #define E4_MICROSTEPS   E0_MICROSTEPS
    #define E4_RSENSE         0.11
    #define E4_CHAIN_POS     -1
    //#define E4_INTERPOLATE true
  #endif

  #if AXIS_IS_TMC(E5)
    #define E5_CURRENT      800
    #define E5_MICROSTEPS   E0_MICROSTEPS
    #define E5_RSENSE         0.11
    #define E5_CHAIN_POS     -1
    //#define E5_INTERPOLATE true
  #endif

  #if AXIS_IS_TMC(E6)
    #define E6_CURRENT      800
    #define E6_MICROSTEPS   E0_MICROSTEPS
    #define E6_RSENSE         0.11
    #define E6_CHAIN_POS     -1
    //#define E6_INTERPOLATE true
  #endif

  #if AXIS_IS_TMC(E7)
    #define E7_CURRENT      800
    #define E7_MICROSTEPS   E0_MICROSTEPS
    #define E7_RSENSE         0.11
    #define E7_CHAIN_POS     -1
    //#define E7_INTERPOLATE true
  #endif

  /**
   * Override default SPI pins for TMC2130, TMC2160, TMC2660, TMC5130 and TMC5160 drivers here.
   * The default pins can be found in your board's pins file.
   */
  //#define X_CS_PIN          -1
  //#define Y_CS_PIN          -1
  //#define Z_CS_PIN          -1
  //#define X2_CS_PIN         -1
  //#define Y2_CS_PIN         -1
  //#define Z2_CS_PIN         -1
  //#define Z3_CS_PIN         -1
  //#define E0_CS_PIN         -1
  //#define E1_CS_PIN         -1
  //#define E2_CS_PIN         -1
  //#define E3_CS_PIN         -1
  //#define E4_CS_PIN         -1
  //#define E5_CS_PIN         -1
  //#define E6_CS_PIN         -1
  //#define E7_CS_PIN         -1

  /**
   * Software option for SPI driven drivers (TMC2130, TMC2160, TMC2660, TMC5130 and TMC5160).
   * The default SW SPI pins are defined the respective pins files,
   * but you can override or define them here.
   */
  #if ENABLED(SKR_2130)
    #define TMC_USE_SW_SPI
  #endif
  //#define TMC_SW_MOSI       -1
  //#define TMC_SW_MISO       -1
  //#define TMC_SW_SCK        -1

  /**
   * Four TMC2209 drivers can use the same HW/SW serial port with hardware configured addresses.
   * Set the address using jumpers on pins MS1 and MS2.
   * Address | MS1  | MS2
   *       0 | LOW  | LOW
   *       1 | HIGH | LOW
   *       2 | LOW  | HIGH
   *       3 | HIGH | HIGH
   *
   * Set *_SERIAL_TX_PIN and *_SERIAL_RX_PIN to match for all drivers
   * on the same serial port, either here or in your board's pins file.
   */
  #if ENABLED(SKRMiniE3V2)
    #define  X_SLAVE_ADDRESS 0
    #define  Y_SLAVE_ADDRESS 2
    #define  Z_SLAVE_ADDRESS 1
    #define E0_SLAVE_ADDRESS 3
  #else
    #define  X_SLAVE_ADDRESS 0
    #define  Y_SLAVE_ADDRESS 0
    #define  Z_SLAVE_ADDRESS 0
    #define X2_SLAVE_ADDRESS 0
    #define Y2_SLAVE_ADDRESS 0
    #define Z2_SLAVE_ADDRESS 0
    #define Z3_SLAVE_ADDRESS 0
    #define Z4_SLAVE_ADDRESS 0
    #define E0_SLAVE_ADDRESS 0
    #define E1_SLAVE_ADDRESS 0
    #define E2_SLAVE_ADDRESS 0
    #define E3_SLAVE_ADDRESS 0
    #define E4_SLAVE_ADDRESS 0
    #define E5_SLAVE_ADDRESS 0
    #define E6_SLAVE_ADDRESS 0
    #define E7_SLAVE_ADDRESS 0
  #endif

  /**
   * Software enable
   *
   * Use for drivers that do not use a dedicated enable pin, but rather handle the same
   * function through a communication line such as SPI or UART.
   */
  //#define SOFTWARE_DRIVER_ENABLE

  /**
   * TMC2130, TMC2160, TMC2208, TMC2209, TMC5130 and TMC5160 only
   * Use Trinamic's ultra quiet stepping mode.
   * When disabled, Marlin will use spreadCycle stepping mode.
   */
  #define STEALTHCHOP_XY
  #define STEALTHCHOP_Z
  //#define STEALTHCHOP_E

  /**
   * Optimize spreadCycle chopper parameters by using predefined parameter sets
   * or with the help of an example included in the library.
   * Provided parameter sets are
   * CHOPPER_DEFAULT_12V
   * CHOPPER_DEFAULT_19V
   * CHOPPER_DEFAULT_24V
   * CHOPPER_DEFAULT_36V
   * CHOPPER_09STEP_24V   // 0.9 degree steppers (24V)
   * CHOPPER_PRUSAMK3_24V // Imported parameters from the official Průša firmware for MK3 (24V)
   * CHOPPER_MARLIN_119   // Old defaults from Marlin v1.1.9
   *
   * Define your own with:
   * { <off_time[1..15]>, <hysteresis_end[-3..12]>, hysteresis_start[1..8] }
   */
  #define CHOPPER_TIMING CHOPPER_DEFAULT_12V        // All axes (override below)
  //#define CHOPPER_TIMING_X  CHOPPER_TIMING        // For X Axes (override below)
  //#define CHOPPER_TIMING_X2 CHOPPER_TIMING_X
  //#define CHOPPER_TIMING_Y  CHOPPER_TIMING        // For Y Axes (override below)
  //#define CHOPPER_TIMING_Y2 CHOPPER_TIMING_Y
  //#define CHOPPER_TIMING_Z  CHOPPER_TIMING        // For Z Axes (override below)
  //#define CHOPPER_TIMING_Z2 CHOPPER_TIMING_Z
  //#define CHOPPER_TIMING_Z3 CHOPPER_TIMING_Z
  //#define CHOPPER_TIMING_Z4 CHOPPER_TIMING_Z
  //#define CHOPPER_TIMING_E  CHOPPER_TIMING        // For Extruders (override below)
  //#define CHOPPER_TIMING_E1 CHOPPER_TIMING_E
  //#define CHOPPER_TIMING_E2 CHOPPER_TIMING_E
  //#define CHOPPER_TIMING_E3 CHOPPER_TIMING_E
  //#define CHOPPER_TIMING_E4 CHOPPER_TIMING_E
  //#define CHOPPER_TIMING_E5 CHOPPER_TIMING_E
  //#define CHOPPER_TIMING_E6 CHOPPER_TIMING_E
  //#define CHOPPER_TIMING_E7 CHOPPER_TIMING_E

  /**
   * Monitor Trinamic drivers
   * for error conditions like overtemperature and short to ground.
   * To manage over-temp Marlin can decrease the driver current until the error condition clears.
   * Other detected conditions can be used to stop the current print.
   * Relevant G-codes:
   * M906 - Set or get motor current in milliamps using axis codes X, Y, Z, E. Report values if no axis codes given.
   * M911 - Report stepper driver overtemperature pre-warn condition.
   * M912 - Clear stepper driver overtemperature pre-warn condition flag.
   * M122 - Report driver parameters (Requires TMC_DEBUG)
   */
  #if ENABLED(SKR_UART) && DISABLED(SKRMiniE3V2)
    #define MONITOR_DRIVER_STATUS
  #endif

  #if ENABLED(MONITOR_DRIVER_STATUS)
    #define CURRENT_STEP_DOWN     50  // [mA]
    #define REPORT_CURRENT_CHANGE
    #define STOP_ON_ERROR
  #endif

  /**
   * TMC2130, TMC2160, TMC2208, TMC2209, TMC5130 and TMC5160 only
   * The driver will switch to spreadCycle when stepper speed is over HYBRID_THRESHOLD.
   * This mode allows for faster movements at the expense of higher noise levels.
   * STEALTHCHOP_(XY|Z|E) must be enabled to use HYBRID_THRESHOLD.
   * M913 X/Y/Z/E to live tune the setting
   */
  #define HYBRID_THRESHOLD

  #define X_HYBRID_THRESHOLD     150  // [mm/s]
  #define X2_HYBRID_THRESHOLD    100
  #define Y_HYBRID_THRESHOLD     150
  #define Y2_HYBRID_THRESHOLD    100
  #define Z_HYBRID_THRESHOLD      10
  #define Z2_HYBRID_THRESHOLD     10
  #define Z3_HYBRID_THRESHOLD      3
  #define E0_HYBRID_THRESHOLD     50
  #define E1_HYBRID_THRESHOLD     30
  #define E2_HYBRID_THRESHOLD     30
  #define E3_HYBRID_THRESHOLD     30
  #define E4_HYBRID_THRESHOLD     30
  #define E5_HYBRID_THRESHOLD     30
  #define E6_HYBRID_THRESHOLD     30
  #define E7_HYBRID_THRESHOLD     30

  /**
   * Use StallGuard to home / probe X, Y, Z.
   *
   * TMC2130, TMC2160, TMC2209, TMC2660, TMC5130, and TMC5160 only
   * Connect the stepper driver's DIAG1 pin to the X/Y endstop pin.
   * X, Y, and Z homing will always be done in spreadCycle mode.
   *
   * X/Y/Z_STALL_SENSITIVITY is the default stall threshold.
   * Use M914 X Y Z to set the stall threshold at runtime:
   *
   *  Sensitivity   TMC2209   Others
   *    HIGHEST       255      -64    (Too sensitive => False positive)
   *    LOWEST         0        63    (Too insensitive => No trigger)
   *
   * It is recommended to set HOMING_BUMP_MM to { 0, 0, 0 }.
   *
   * SPI_ENDSTOPS  *** Beta feature! *** TMC2130 Only ***
   * Poll the driver through SPI to determine load when homing.
   * Removes the need for a wire from DIAG1 to an endstop pin.
   *
   * IMPROVE_HOMING_RELIABILITY tunes acceleration and jerk when
   * homing and adds a guard period for endstop triggering.
   *
   * Comment *_STALL_SENSITIVITY to disable sensorless homing for that axis.
   */
  //#define SENSORLESS_HOMING // StallGuard capable drivers only

  #if EITHER(SENSORLESS_HOMING, SENSORLESS_PROBING)
    // TMC2209: 0...255. TMC2130: -64...63
    #define X_STALL_SENSITIVITY  8
    #define X2_STALL_SENSITIVITY X_STALL_SENSITIVITY
    #define Y_STALL_SENSITIVITY  8
    #define Y2_STALL_SENSITIVITY Y_STALL_SENSITIVITY
    //#define Z_STALL_SENSITIVITY  8
    //#define Z2_STALL_SENSITIVITY Z_STALL_SENSITIVITY
    //#define Z3_STALL_SENSITIVITY Z_STALL_SENSITIVITY
    //#define Z4_STALL_SENSITIVITY Z_STALL_SENSITIVITY
    //#define SPI_ENDSTOPS              // TMC2130 only
    //#define IMPROVE_HOMING_RELIABILITY
  #endif

  /**
   * TMC Homing stepper phase.
   *
   * Improve homing repeatability by homing to stepper coil's nearest absolute
   * phase position. Trinamic drivers use a stepper phase table with 1024 values
   * spanning 4 full steps with 256 positions each (ergo, 1024 positions).
   * Full step positions (128, 384, 640, 896) have the highest holding torque.
   *
   * Values from 0..1023, -1 to disable homing phase for that axis.
   */
   //#define TMC_HOME_PHASE { 896, 896, 896 }

  /**
   * Beta feature!
   * Create a 50/50 square wave step pulse optimal for stepper drivers.
   */
  #define SQUARE_WAVE_STEPPING

  /**
   * Enable M122 debugging command for TMC stepper drivers.
   * M122 S0/1 will enable continuous reporting.
   */
    #if ENABLED(SKR_UART) && DISABLED(SKRMiniE3V2)
      #define TMC_DEBUG
    #endif

  /**
   * You can set your own advanced settings by filling in predefined functions.
   * A list of available functions can be found on the library github page
   * https://github.com/teemuatlut/TMCStepper
   *
   * Example:
   * #define TMC_ADV() { \
   *   stepperX.diag0_otpw(1); \
   *   stepperY.intpol(0); \
   * }
   */
  #define TMC_ADV() {  }

#endif // HAS_TRINAMIC_CONFIG

// @section L64XX

/**
 * L64XX Stepper Driver options
 *
 * Arduino-L6470 library (0.8.0 or higher) is required.
 * https://github.com/ameyer/Arduino-L6470
 *
 * Requires the following to be defined in your pins_YOUR_BOARD file
 *     L6470_CHAIN_SCK_PIN
 *     L6470_CHAIN_MISO_PIN
 *     L6470_CHAIN_MOSI_PIN
 *     L6470_CHAIN_SS_PIN
 *     ENABLE_RESET_L64XX_CHIPS(Q)  where Q is 1 to enable and 0 to reset
 */

#if HAS_L64XX

  //#define L6470_CHITCHAT        // Display additional status info

  #if AXIS_IS_L64XX(X)
    #define X_MICROSTEPS       128  // Number of microsteps (VALID: 1, 2, 4, 8, 16, 32, 128) - L6474 max is 16
    #define X_OVERCURRENT     2000  // (mA) Current where the driver detects an over current
                                    //   L6470 & L6474 - VALID: 375 x (1 - 16) - 6A max - rounds down
                                    //   POWERSTEP01: VALID: 1000 x (1 - 32) - 32A max - rounds down
    #define X_STALLCURRENT    1500  // (mA) Current where the driver detects a stall (VALID: 31.25 * (1-128) -  4A max - rounds down)
                                    //   L6470 & L6474 - VALID: 31.25 * (1-128) -  4A max - rounds down
                                    //   POWERSTEP01: VALID: 200 x (1 - 32) - 6.4A max - rounds down
                                    //   L6474 - STALLCURRENT setting is used to set the nominal (TVAL) current
    #define X_MAX_VOLTAGE      127  // 0-255, Maximum effective voltage seen by stepper - not used by L6474
    #define X_CHAIN_POS         -1  // Position in SPI chain, 0=Not in chain, 1=Nearest MOSI
    #define X_SLEW_RATE          1  // 0-3, Slew 0 is slowest, 3 is fastest
  #endif

  #if AXIS_IS_L64XX(X2)
    #define X2_MICROSTEPS     X_MICROSTEPS
    #define X2_OVERCURRENT            2000
    #define X2_STALLCURRENT           1500
    #define X2_MAX_VOLTAGE             127
    #define X2_CHAIN_POS                -1
    #define X2_SLEW_RATE                 1
  #endif

  #if AXIS_IS_L64XX(Y)
    #define Y_MICROSTEPS               128
    #define Y_OVERCURRENT             2000
    #define Y_STALLCURRENT            1500
    #define Y_MAX_VOLTAGE              127
    #define Y_CHAIN_POS                 -1
    #define Y_SLEW_RATE                  1
  #endif

  #if AXIS_IS_L64XX(Y2)
    #define Y2_MICROSTEPS     Y_MICROSTEPS
    #define Y2_OVERCURRENT            2000
    #define Y2_STALLCURRENT           1500
    #define Y2_MAX_VOLTAGE             127
    #define Y2_CHAIN_POS                -1
    #define Y2_SLEW_RATE                 1
  #endif

  #if AXIS_IS_L64XX(Z)
    #define Z_MICROSTEPS               128
    #define Z_OVERCURRENT             2000
    #define Z_STALLCURRENT            1500
    #define Z_MAX_VOLTAGE              127
    #define Z_CHAIN_POS                 -1
    #define Z_SLEW_RATE                  1
  #endif

  #if AXIS_IS_L64XX(Z2)
    #define Z2_MICROSTEPS     Z_MICROSTEPS
    #define Z2_OVERCURRENT            2000
    #define Z2_STALLCURRENT           1500
    #define Z2_MAX_VOLTAGE             127
    #define Z2_CHAIN_POS                -1
    #define Z2_SLEW_RATE                 1
  #endif

  #if AXIS_IS_L64XX(Z3)
    #define Z3_MICROSTEPS     Z_MICROSTEPS
    #define Z3_OVERCURRENT            2000
    #define Z3_STALLCURRENT           1500
    #define Z3_MAX_VOLTAGE             127
    #define Z3_CHAIN_POS                -1
    #define Z3_SLEW_RATE                 1
  #endif

  #if AXIS_IS_L64XX(Z4)
    #define Z4_MICROSTEPS     Z_MICROSTEPS
    #define Z4_OVERCURRENT            2000
    #define Z4_STALLCURRENT           1500
    #define Z4_MAX_VOLTAGE             127
    #define Z4_CHAIN_POS                -1
    #define Z4_SLEW_RATE                 1
  #endif

  #if AXIS_IS_L64XX(E0)
    #define E0_MICROSTEPS              128
    #define E0_OVERCURRENT            2000
    #define E0_STALLCURRENT           1500
    #define E0_MAX_VOLTAGE             127
    #define E0_CHAIN_POS                -1
    #define E0_SLEW_RATE                 1
  #endif

  #if AXIS_IS_L64XX(E1)
    #define E1_MICROSTEPS    E0_MICROSTEPS
    #define E1_OVERCURRENT            2000
    #define E1_STALLCURRENT           1500
    #define E1_MAX_VOLTAGE             127
    #define E1_CHAIN_POS                -1
    #define E1_SLEW_RATE                 1
  #endif

  #if AXIS_IS_L64XX(E2)
    #define E2_MICROSTEPS    E0_MICROSTEPS
    #define E2_OVERCURRENT            2000
    #define E2_STALLCURRENT           1500
    #define E2_MAX_VOLTAGE             127
    #define E2_CHAIN_POS                -1
    #define E2_SLEW_RATE                 1
  #endif

  #if AXIS_IS_L64XX(E3)
    #define E3_MICROSTEPS    E0_MICROSTEPS
    #define E3_OVERCURRENT            2000
    #define E3_STALLCURRENT           1500
    #define E3_MAX_VOLTAGE             127
    #define E3_CHAIN_POS                -1
    #define E3_SLEW_RATE                 1
  #endif

  #if AXIS_IS_L64XX(E4)
    #define E4_MICROSTEPS    E0_MICROSTEPS
    #define E4_OVERCURRENT            2000
    #define E4_STALLCURRENT           1500
    #define E4_MAX_VOLTAGE             127
    #define E4_CHAIN_POS                -1
    #define E4_SLEW_RATE                 1
  #endif

  #if AXIS_IS_L64XX(E5)
    #define E5_MICROSTEPS    E0_MICROSTEPS
    #define E5_OVERCURRENT            2000
    #define E5_STALLCURRENT           1500
    #define E5_MAX_VOLTAGE             127
    #define E5_CHAIN_POS                -1
    #define E5_SLEW_RATE                 1
  #endif

  #if AXIS_IS_L64XX(E6)
    #define E6_MICROSTEPS    E0_MICROSTEPS
    #define E6_OVERCURRENT            2000
    #define E6_STALLCURRENT           1500
    #define E6_MAX_VOLTAGE             127
    #define E6_CHAIN_POS                -1
    #define E6_SLEW_RATE                 1
  #endif

  #if AXIS_IS_L64XX(E7)
    #define E7_MICROSTEPS    E0_MICROSTEPS
    #define E7_OVERCURRENT            2000
    #define E7_STALLCURRENT           1500
    #define E7_MAX_VOLTAGE             127
    #define E7_CHAIN_POS                -1
    #define E7_SLEW_RATE                 1
  #endif

  /**
   * Monitor L6470 drivers for error conditions like over temperature and over current.
   * In the case of over temperature Marlin can decrease the drive until the error condition clears.
   * Other detected conditions can be used to stop the current print.
   * Relevant G-codes:
   * M906 - I1/2/3/4/5  Set or get motor drive level using axis codes X, Y, Z, E. Report values if no axis codes given.
   *         I not present or I0 or I1 - X, Y, Z or E0
   *         I2 - X2, Y2, Z2 or E1
   *         I3 - Z3 or E3
   *         I4 - Z4 or E4
   *         I5 - E5
   * M916 - Increase drive level until get thermal warning
   * M917 - Find minimum current thresholds
   * M918 - Increase speed until max or error
   * M122 S0/1 - Report driver parameters
   */
  //#define MONITOR_L6470_DRIVER_STATUS

  #if ENABLED(MONITOR_L6470_DRIVER_STATUS)
    #define KVAL_HOLD_STEP_DOWN     1
    //#define L6470_STOP_ON_ERROR
  #endif

#endif // HAS_L64XX

// @section i2cbus

//
// I2C Master ID for LPC176x LCD and Digital Current control
// Does not apply to other peripherals based on the Wire library.
//
//#define I2C_MASTER_ID  1  // Set a value from 0 to 2

/**
 * TWI/I2C BUS
 *
 * This feature is an EXPERIMENTAL feature so it shall not be used on production
 * machines. Enabling this will allow you to send and receive I2C data from slave
 * devices on the bus.
 *
 * ; Example #1
 * ; This macro send the string "Marlin" to the slave device with address 0x63 (99)
 * ; It uses multiple M260 commands with one B<base 10> arg
 * M260 A99  ; Target slave address
 * M260 B77  ; M
 * M260 B97  ; a
 * M260 B114 ; r
 * M260 B108 ; l
 * M260 B105 ; i
 * M260 B110 ; n
 * M260 S1   ; Send the current buffer
 *
 * ; Example #2
 * ; Request 6 bytes from slave device with address 0x63 (99)
 * M261 A99 B5
 *
 * ; Example #3
 * ; Example serial output of a M261 request
 * echo:i2c-reply: from:99 bytes:5 data:hello
 */

//#define EXPERIMENTAL_I2CBUS
#if ENABLED(EXPERIMENTAL_I2CBUS)
  #define I2C_SLAVE_ADDRESS  0  // Set a value from 8 to 127 to act as a slave
#endif

// @section extras

/**
 * Photo G-code
 * Add the M240 G-code to take a photo.
 * The photo can be triggered by a digital pin or a physical movement.
 */
//#define PHOTO_GCODE
#if ENABLED(PHOTO_GCODE)
  // A position to move to (and raise Z) before taking the photo
  //#define PHOTO_POSITION { X_MAX_POS - 5, Y_MAX_POS, 0 }  // { xpos, ypos, zraise } (M240 X Y Z)
  //#define PHOTO_DELAY_MS   100                            // (ms) Duration to pause before moving back (M240 P)
  //#define PHOTO_RETRACT_MM   6.5                          // (mm) E retract/recover for the photo move (M240 R S)

  // Canon RC-1 or homebrew digital camera trigger
  // Data from: https://www.doc-diy.net/photo/rc-1_hacked/
  //#define PHOTOGRAPH_PIN 23

  // Canon Hack Development Kit
  // https://captain-slow.dk/2014/03/09/3d-printing-timelapses/
  //#define CHDK_PIN        4

  // Optional second move with delay to trigger the camera shutter
  //#define PHOTO_SWITCH_POSITION { X_MAX_POS, Y_MAX_POS }  // { xpos, ypos } (M240 I J)

  // Duration to hold the switch or keep CHDK_PIN high
  //#define PHOTO_SWITCH_MS   50 // (ms) (M240 D)

  /**
   * PHOTO_PULSES_US may need adjustment depending on board and camera model.
   * Pin must be running at 48.4kHz.
   * Be sure to use a PHOTOGRAPH_PIN which can rise and fall quick enough.
   * (e.g., MKS SBase temp sensor pin was too slow, so used P1.23 on J8.)
   *
   *  Example pulse data for Nikon: https://bit.ly/2FKD0Aq
   *                     IR Wiring: https://git.io/JvJf7
   */
  //#define PHOTO_PULSES_US { 2000, 27850, 400, 1580, 400, 3580, 400 }  // (µs) Durations for each 48.4kHz oscillation
  #ifdef PHOTO_PULSES_US
    #define PHOTO_PULSE_DELAY_US 13 // (µs) Approximate duration of each HIGH and LOW pulse in the oscillation
  #endif
#endif

/**
 * Spindle & Laser control
 *
 * Add the M3, M4, and M5 commands to turn the spindle/laser on and off, and
 * to set spindle speed, spindle direction, and laser power.
 *
 * SuperPid is a router/spindle speed controller used in the CNC milling community.
 * Marlin can be used to turn the spindle on and off. It can also be used to set
 * the spindle speed from 5,000 to 30,000 RPM.
 *
 * You'll need to select a pin for the ON/OFF function and optionally choose a 0-5V
 * hardware PWM pin for the speed control and a pin for the rotation direction.
 *
 * See https://marlinfw.org/docs/configuration/laser_spindle.html for more config details.
 */
//#define SPINDLE_FEATURE
//#define LASER_FEATURE
#if EITHER(SPINDLE_FEATURE, LASER_FEATURE)
  #define SPINDLE_LASER_ACTIVE_STATE    LOW    // Set to "HIGH" if the on/off function is active HIGH
  #define SPINDLE_LASER_PWM             true   // Set to "true" if your controller supports setting the speed/power
  #define SPINDLE_LASER_PWM_INVERT      false  // Set to "true" if the speed/power goes up when you want it to go slower

  #define SPINDLE_LASER_FREQUENCY       2500   // (Hz) Spindle/laser frequency (only on supported HALs: AVR and LPC)

  //#define AIR_EVACUATION                     // Cutter Vacuum / Laser Blower motor control with G-codes M10-M11
  #if ENABLED(AIR_EVACUATION)
    #define AIR_EVACUATION_ACTIVE       LOW    // Set to "HIGH" if the on/off function is active HIGH
    //#define AIR_EVACUATION_PIN        42     // Override the default Cutter Vacuum or Laser Blower pin
  #endif

  //#define AIR_ASSIST                         // Air Assist control with G-codes M8-M9
  #if ENABLED(AIR_ASSIST)
    #define AIR_ASSIST_ACTIVE           LOW    // Active state on air assist pin
    //#define AIR_ASSIST_PIN            44     // Override the default Air Assist pin
  #endif

  //#define SPINDLE_SERVO                      // A servo converting an angle to spindle power
  #ifdef SPINDLE_SERVO
    #define SPINDLE_SERVO_NR   0               // Index of servo used for spindle control
    #define SPINDLE_SERVO_MIN 10               // Minimum angle for servo spindle
  #endif

  /**
   * Speed / Power can be set ('M3 S') and displayed in terms of:
   *  - PWM255  (S0 - S255)
   *  - PERCENT (S0 - S100)
   *  - RPM     (S0 - S50000)  Best for use with a spindle
   *  - SERVO   (S0 - S180)
   */
  #define CUTTER_POWER_UNIT PWM255

  /**
   * Relative Cutter Power
   * Normally, 'M3 O<power>' sets
   * OCR power is relative to the range SPEED_POWER_MIN...SPEED_POWER_MAX.
   * so input powers of 0...255 correspond to SPEED_POWER_MIN...SPEED_POWER_MAX
   * instead of normal range (0 to SPEED_POWER_MAX).
   * Best used with (e.g.) SuperPID router controller: S0 = 5,000 RPM and S255 = 30,000 RPM
   */
  //#define CUTTER_POWER_RELATIVE              // Set speed proportional to [SPEED_POWER_MIN...SPEED_POWER_MAX]

  #if ENABLED(SPINDLE_FEATURE)
    //#define SPINDLE_CHANGE_DIR               // Enable if your spindle controller can change spindle direction
    #define SPINDLE_CHANGE_DIR_STOP            // Enable if the spindle should stop before changing spin direction
    #define SPINDLE_INVERT_DIR          false  // Set to "true" if the spin direction is reversed

    #define SPINDLE_LASER_POWERUP_DELAY   5000 // (ms) Delay to allow the spindle/laser to come up to speed/power
    #define SPINDLE_LASER_POWERDOWN_DELAY 5000 // (ms) Delay to allow the spindle to stop

    /**
     * M3/M4 Power Equation
     *
     * Each tool uses different value ranges for speed / power control.
     * These parameters are used to convert between tool power units and PWM.
     *
     * Speed/Power = (PWMDC / 255 * 100 - SPEED_POWER_INTERCEPT) / SPEED_POWER_SLOPE
     * PWMDC = (spdpwr - SPEED_POWER_MIN) / (SPEED_POWER_MAX - SPEED_POWER_MIN) / SPEED_POWER_SLOPE
     */
    #define SPEED_POWER_INTERCEPT         0    // (%) 0-100 i.e., Minimum power percentage
    #define SPEED_POWER_MIN            5000    // (RPM)
    #define SPEED_POWER_MAX           30000    // (RPM) SuperPID router controller 0 - 30,000 RPM
    #define SPEED_POWER_STARTUP       25000    // (RPM) M3/M4 speed/power default (with no arguments)

  #else

    #define SPEED_POWER_INTERCEPT         0    // (%) 0-100 i.e., Minimum power percentage
    #define SPEED_POWER_MIN               0    // (%) 0-100
    #define SPEED_POWER_MAX             100    // (%) 0-100
    #define SPEED_POWER_STARTUP          80    // (%) M3/M4 speed/power default (with no arguments)

    // Define the minimum and maximum test pulse time values for a laser test fire function
    #define LASER_TEST_PULSE_MIN           1   // Used with Laser Control Menu
    #define LASER_TEST_PULSE_MAX         999   // Caution: Menu may not show more than 3 characters

    /**
     * Enable inline laser power to be handled in the planner / stepper routines.
     * Inline power is specified by the I (inline) flag in an M3 command (e.g., M3 S20 I)
     * or by the 'S' parameter in G0/G1/G2/G3 moves (see LASER_MOVE_POWER).
     *
     * This allows the laser to keep in perfect sync with the planner and removes
     * the powerup/down delay since lasers require negligible time.
     */
    //#define LASER_POWER_INLINE

    #if ENABLED(LASER_POWER_INLINE)
      /**
       * Scale the laser's power in proportion to the movement rate.
       *
       * - Sets the entry power proportional to the entry speed over the nominal speed.
       * - Ramps the power up every N steps to approximate the speed trapezoid.
       * - Due to the limited power resolution this is only approximate.
       */
      #define LASER_POWER_INLINE_TRAPEZOID

      /**
       * Continuously calculate the current power (nominal_power * current_rate / nominal_rate).
       * Required for accurate power with non-trapezoidal acceleration (e.g., S_CURVE_ACCELERATION).
       * This is a costly calculation so this option is discouraged on 8-bit AVR boards.
       *
       * LASER_POWER_INLINE_TRAPEZOID_CONT_PER defines how many step cycles there are between power updates. If your
       * board isn't able to generate steps fast enough (and you are using LASER_POWER_INLINE_TRAPEZOID_CONT), increase this.
       * Note that when this is zero it means it occurs every cycle; 1 means a delay wait one cycle then run, etc.
       */
      //#define LASER_POWER_INLINE_TRAPEZOID_CONT

      /**
       * Stepper iterations between power updates. Increase this value if the board
       * can't keep up with the processing demands of LASER_POWER_INLINE_TRAPEZOID_CONT.
       * Disable (or set to 0) to recalculate power on every stepper iteration.
       */
      //#define LASER_POWER_INLINE_TRAPEZOID_CONT_PER 10

      /**
       * Include laser power in G0/G1/G2/G3/G5 commands with the 'S' parameter
       */
      //#define LASER_MOVE_POWER

      #if ENABLED(LASER_MOVE_POWER)
        // Turn off the laser on G0 moves with no power parameter.
        // If a power parameter is provided, use that instead.
        //#define LASER_MOVE_G0_OFF

        // Turn off the laser on G28 homing.
        //#define LASER_MOVE_G28_OFF
      #endif

      /**
       * Inline flag inverted
       *
       * WARNING: M5 will NOT turn off the laser unless another move
       *          is done (so G-code files must end with 'M5 I').
       */
      //#define LASER_POWER_INLINE_INVERT

      /**
       * Continuously apply inline power. ('M3 S3' == 'G1 S3' == 'M3 S3 I')
       *
       * The laser might do some weird things, so only enable this
       * feature if you understand the implications.
       */
      //#define LASER_POWER_INLINE_CONTINUOUS

    #else

      #define SPINDLE_LASER_POWERUP_DELAY     50 // (ms) Delay to allow the spindle/laser to come up to speed/power
      #define SPINDLE_LASER_POWERDOWN_DELAY   50 // (ms) Delay to allow the spindle to stop

    #endif
  #endif
#endif

/**
 * Synchronous Laser Control with M106/M107
 *
 * Marlin normally applies M106/M107 fan speeds at a time "soon after" processing
 * a planner block. This is too inaccurate for a PWM/TTL laser attached to the fan
 * header (as with some add-on laser kits). Enable this option to set fan/laser
 * speeds with much more exact timing for improved print fidelity.
 *
 * NOTE: This option sacrifices some cooling fan speed options.
 */
//#define LASER_SYNCHRONOUS_M106_M107

/**
 * Coolant Control
 *
 * Add the M7, M8, and M9 commands to turn mist or flood coolant on and off.
 *
 * Note: COOLANT_MIST_PIN and/or COOLANT_FLOOD_PIN must also be defined.
 */
//#define COOLANT_CONTROL
#if ENABLED(COOLANT_CONTROL)
  #define COOLANT_MIST                // Enable if mist coolant is present
  #define COOLANT_FLOOD               // Enable if flood coolant is present
  #define COOLANT_MIST_INVERT  false  // Set "true" if the on/off function is reversed
  #define COOLANT_FLOOD_INVERT false  // Set "true" if the on/off function is reversed
#endif

/**
 * Filament Width Sensor
 *
 * Measures the filament width in real-time and adjusts
 * flow rate to compensate for any irregularities.
 *
 * Also allows the measured filament diameter to set the
 * extrusion rate, so the slicer only has to specify the
 * volume.
 *
 * Only a single extruder is supported at this time.
 *
 *  34 RAMPS_14    : Analog input 5 on the AUX2 connector
 *  81 PRINTRBOARD : Analog input 2 on the Exp1 connector (version B,C,D,E)
 * 301 RAMBO       : Analog input 3
 *
 * Note: May require analog pins to be defined for other boards.
 */
//#define FILAMENT_WIDTH_SENSOR

#if ENABLED(FILAMENT_WIDTH_SENSOR)
  #define FILAMENT_SENSOR_EXTRUDER_NUM 0    // Index of the extruder that has the filament sensor. :[0,1,2,3,4]
  #define MEASUREMENT_DELAY_CM        14    // (cm) The distance from the filament sensor to the melting chamber

  #define FILWIDTH_ERROR_MARGIN        1.0  // (mm) If a measurement differs too much from nominal width ignore it
  #define MAX_MEASUREMENT_DELAY       20    // (bytes) Buffer size for stored measurements (1 byte per cm). Must be larger than MEASUREMENT_DELAY_CM.

  #define DEFAULT_MEASURED_FILAMENT_DIA DEFAULT_NOMINAL_FILAMENT_DIA // Set measured to nominal initially

  // Display filament width on the LCD status line. Status messages will expire after 5 seconds.
  //#define FILAMENT_LCD_DISPLAY
#endif

/**
 * Power Monitor
 * Monitor voltage (V) and/or current (A), and -when possible- power (W)
 *
 * Read and configure with M430
 *
 * The current sensor feeds DC voltage (relative to the measured current) to an analog pin
 * The voltage sensor feeds DC voltage (relative to the measured voltage) to an analog pin
 */
//#define POWER_MONITOR_CURRENT   // Monitor the system current
//#define POWER_MONITOR_VOLTAGE   // Monitor the system voltage

#if ENABLED(POWER_MONITOR_CURRENT)
  #define POWER_MONITOR_VOLTS_PER_AMP    0.05000  // Input voltage to the MCU analog pin per amp  - DO NOT apply more than ADC_VREF!
  #define POWER_MONITOR_CURRENT_OFFSET   0        // Offset (in amps) applied to the calculated current
  #define POWER_MONITOR_FIXED_VOLTAGE   13.6      // Voltage for a current sensor with no voltage sensor (for power display)
#endif

#if ENABLED(POWER_MONITOR_VOLTAGE)
  #define POWER_MONITOR_VOLTS_PER_VOLT  0.077933  // Input voltage to the MCU analog pin per volt - DO NOT apply more than ADC_VREF!
  #define POWER_MONITOR_VOLTAGE_OFFSET  0         // Offset (in volts) applied to the calculated voltage
#endif

/**
 * Stepper Driver Anti-SNAFU Protection
 *
 * If the SAFE_POWER_PIN is defined for your board, Marlin will check
 * that stepper drivers are properly plugged in before applying power.
 * Disable protection if your stepper drivers don't support the feature.
 */
//#define DISABLE_DRIVER_SAFE_POWER_PROTECT

/**
 * CNC Coordinate Systems
 *
 * Enables G53 and G54-G59.3 commands to select coordinate systems
 * and G92.1 to reset the workspace to native machine space.
 */
//#define CNC_COORDINATE_SYSTEMS

/**
 * Auto-report temperatures with M155 S<seconds>
 */
#if NONE(MachineCR10Orig, LowMemoryBoard)
  #define AUTO_REPORT_TEMPERATURES
#endif
/**
 * Include capabilities in M115 output
 */
#if NONE(MachineCR10Orig, LowMemoryBoard)
  #define EXTENDED_CAPABILITIES_REPORT
#if ENABLED(EXTENDED_CAPABILITIES_REPORT)
  //#define M115_GEOMETRY_REPORT
#endif
#endif

/**
 * Expected Printer Check
 * Add the M16 G-code to compare a string to the MACHINE_NAME.
 * M16 with a non-matching string causes the printer to halt.
 */
//#define EXPECTED_PRINTER_CHECK

/**
 * Disable all Volumetric extrusion options
 */
//#define NO_VOLUMETRICS

#if DISABLED(NO_VOLUMETRICS)
  /**
   * Volumetric extrusion default state
   * Activate to make volumetric extrusion the default method,
   * with DEFAULT_NOMINAL_FILAMENT_DIA as the default diameter.
   *
   * M200 D0 to disable, M200 Dn to set a new diameter (and enable volumetric).
   * M200 S0/S1 to disable/enable volumetric extrusion.
   */
  //#define VOLUMETRIC_DEFAULT_ON

  //#define VOLUMETRIC_EXTRUDER_LIMIT
  #if ENABLED(VOLUMETRIC_EXTRUDER_LIMIT)
    /**
     * Default volumetric extrusion limit in cubic mm per second (mm^3/sec).
     * This factory setting applies to all extruders.
     * Use 'M200 [T<extruder>] L<limit>' to override and 'M502' to reset.
     * A non-zero value activates Volume-based Extrusion Limiting.
     */
    #define DEFAULT_VOLUMETRIC_EXTRUDER_LIMIT 0.00      // (mm^3/sec)
  #endif
#endif

/**
 * Enable this option for a leaner build of Marlin that removes all
 * workspace offsets, simplifying coordinate transformations, leveling, etc.
 *
 *  - M206 and M428 are disabled.
 *  - G92 will revert to its behavior from Marlin 1.0.
 */
//#define NO_WORKSPACE_OFFSETS

// Extra options for the M114 "Current Position" report
//#define M114_DETAIL         // Use 'M114` for details to check planner calculations
//#define M114_REALTIME       // Real current position based on forward kinematics
//#define M114_LEGACY         // M114 used to synchronize on every call. Enable if needed.

//#define REPORT_FAN_CHANGE   // Report the new fan speed when changed by M106 (and others)

/**
 * Set the number of proportional font spaces required to fill up a typical character space.
 * This can help to better align the output of commands like `G29 O` Mesh Output.
 *
 * For clients that use a fixed-width font (like OctoPrint), leave this set to 1.0.
 * Otherwise, adjust according to your client and font.
 */
#define PROPORTIONAL_FONT_RATIO 1.0

/**
 * Spend 28 bytes of SRAM to optimize the GCode parser
 */
#if NONE(MachineCR10Orig, LowMemoryBoard)
  #define FASTER_GCODE_PARSER
#endif

#if ENABLED(FASTER_GCODE_PARSER)
  //#define GCODE_QUOTED_STRINGS  // Support for quoted string parameters
#endif

// Support for MeatPack G-code compression (https://github.com/scottmudge/OctoPrint-MeatPack)
//#define MEATPACK_ON_SERIAL_PORT_1
//#define MEATPACK_ON_SERIAL_PORT_2

//#define GCODE_CASE_INSENSITIVE  // Accept G-code sent to the firmware in lowercase

//#define REPETIER_GCODE_M360     // Add commands originally from Repetier FW

/**
 * CNC G-code options
 * Support CNC-style G-code dialects used by laser cutters, drawing machine cams, etc.
 * Note that G0 feedrates should be used with care for 3D printing (if used at all).
 * High feedrates may cause ringing and harm print quality.
 */
//#define PAREN_COMMENTS      // Support for parentheses-delimited comments
//#define GCODE_MOTION_MODES  // Remember the motion mode (G0 G1 G2 G3 G5 G38.X) and apply for X Y Z E F, etc.

// Enable and set a (default) feedrate for all G0 moves
//#define G0_FEEDRATE 3000 // (mm/min)
#ifdef G0_FEEDRATE
  //#define VARIABLE_G0_FEEDRATE // The G0 feedrate is set by F in G0 motion mode
#endif

/**
 * Startup commands
 *
 * Execute certain G-code commands immediately after power-on.
 */
//#define STARTUP_COMMANDS "M17 Z"

/**
 * G-code Macros
 *
 * Add G-codes M810-M819 to define and run G-code macros.
 * Macros are not saved to EEPROM.
 */
#if ANY(SKR13, SKR14, SKR14Turbo, SKRPRO11)
  #define GCODE_MACROS
#endif
#if ENABLED(GCODE_MACROS)
  #define GCODE_MACROS_SLOTS       5  // Up to 10 may be used
  #define GCODE_MACROS_SLOT_SIZE  50  // Maximum length of a single macro
#endif

/**
 * User-defined menu items to run custom G-code.
 * Up to 25 may be defined, but the actual number is LCD-dependent.
 */
#if ANY(ABL_UBL, ABL_BI)
  #define CUSTOM_MENU_MAIN
#endif

#if ENABLED(CUSTOM_MENU_MAIN)
  #define CUSTOM_MENU_MAIN_TITLE "Leveling Tools"
  //#define CUSTOM_MENU_MAIN_SCRIPT_DONE "M117 Wireless Script Done"
  #define CUSTOM_MENU_MAIN_SCRIPT_AUDIBLE_FEEDBACK
  #define CUSTOM_MENU_MAIN_SCRIPT_RETURN  // Return to status screen after a script
  #define CUSTOM_MENU_MAIN_ONLY_IDLE        // Only show custom menu when the machine is idle

  #if ENABLED(BedDC)
    #define CommBedTmp "55"
  #else
    #define CommBedTmp "75"
  #endif

  #if ENABLED(DualZ)
    #define DualZComm "\nG34I8"
  #else
    #define DualZComm ""
  #endif

  #define MAIN_MENU_ITEM_1_DESC "Setup"
  #if (ENABLED(ABL_UBL))
    #define MAIN_MENU_ITEM_1_GCODE "M190S" CommBedTmp "\nG28" DualZComm "\nG29P1\nG29P3\nG29S1\nG29S0\nG29F0.0\nG29A\nM104S215\nG28\nM109S215\nG1X150Y150F5000\nG1Z0\nM500\nM400\nM117 Set Z Offset"
  #elif ENABLED(ABL_BI)
    #define MAIN_MENU_ITEM_1_GCODE "M190S" CommBedTmp "\nG28" DualZComm "\nG29\nM400\nM104S215\nG28\nM109S215\nM420S1\nG1X100Y100F5000\nG1Z0\nM500\nM117 Set Z Offset"
  #endif
  //#define MAIN_MENU_ITEM_1_CONFIRM          // Show a confirmation dialog before this action

    #define MAIN_MENU_ITEM_2_DESC "PID Tune"
    #define MAIN_MENU_ITEM_2_GCODE "M106S128\nM303C8S215E0U\nM500\nM117 PID Tune Done"
  //#define MAIN_MENU_ITEM_2_CONFIRM          // Show a confirmation dialog before this action

    #define MAIN_MENU_ITEM_3_DESC "Prep for Z Adjust"
    #define MAIN_MENU_ITEM_3_GCODE "M190S" CommBedTmp "\nM104S215\nG28\nG29L1\nG1 X100Y100F5000\nG1Z0"
  //#define MAIN_MENU_ITEM_3_CONFIRM          // Show a confirmation dialog before this action

    #define MAIN_MENU_ITEM_4_DESC "Store Settings"
    #define MAIN_MENU_ITEM_4_GCODE "M500\nM117 Settings Stored"
  //#define MAIN_MENU_ITEM_4_CONFIRM          // Show a confirmation dialog before this action

  //#define MAIN_MENU_ITEM_5_DESC "Run Mesh Validation"
  //#define MAIN_MENU_ITEM_5_GCODE "G26"
  //#define MAIN_MENU_ITEM_5_CONFIRM          // Show a confirmation dialog before this action
#endif

// Custom Menu: Configuration Menu
//#define CUSTOM_MENU_CONFIG
#if ENABLED(CUSTOM_MENU_CONFIG)
  //#define CUSTOM_MENU_CONFIG_TITLE "Custom Commands"
  #define CUSTOM_MENU_CONFIG_SCRIPT_DONE "M117 Wireless Script Done"
  #define CUSTOM_MENU_CONFIG_SCRIPT_AUDIBLE_FEEDBACK
  //#define CUSTOM_MENU_CONFIG_SCRIPT_RETURN  // Return to status screen after a script
  #define CUSTOM_MENU_CONFIG_ONLY_IDLE        // Only show custom menu when the machine is idle

  #define CONFIG_MENU_ITEM_1_DESC "Wifi ON"
  #define CONFIG_MENU_ITEM_1_GCODE "M118 [ESP110] WIFI-STA pwd=12345678"
  //#define CONFIG_MENU_ITEM_1_CONFIRM        // Show a confirmation dialog before this action

  #define CONFIG_MENU_ITEM_2_DESC "Bluetooth ON"
  #define CONFIG_MENU_ITEM_2_GCODE "M118 [ESP110] BT pwd=12345678"
  //#define CONFIG_MENU_ITEM_2_CONFIRM

  //#define CONFIG_MENU_ITEM_3_DESC "Radio OFF"
  //#define CONFIG_MENU_ITEM_3_GCODE "M118 [ESP110] OFF pwd=12345678"
  //#define CONFIG_MENU_ITEM_3_CONFIRM

  //#define CONFIG_MENU_ITEM_4_DESC "Wifi ????"
  //#define CONFIG_MENU_ITEM_4_GCODE "M118 ????"
  //#define CONFIG_MENU_ITEM_4_CONFIRM

  //#define CONFIG_MENU_ITEM_5_DESC "Wifi ????"
  //#define CONFIG_MENU_ITEM_5_GCODE "M118 ????"
  //#define CONFIG_MENU_ITEM_5_CONFIRM
#endif

/**
 * User-defined buttons to run custom G-code.
 * Up to 25 may be defined.
 */
//#define CUSTOM_USER_BUTTONS
#if ENABLED(CUSTOM_USER_BUTTONS)
  //#define BUTTON1_PIN -1
  #if PIN_EXISTS(BUTTON1)
    #define BUTTON1_HIT_STATE     LOW       // State of the triggered button. NC=LOW. NO=HIGH.
    #define BUTTON1_WHEN_PRINTING false     // Button allowed to trigger during printing?
    #define BUTTON1_GCODE         "G28"
    #define BUTTON1_DESC          "Homing"  // Optional string to set the LCD status
  #endif

  //#define BUTTON2_PIN -1
  #if PIN_EXISTS(BUTTON2)
    #define BUTTON2_HIT_STATE     LOW
    #define BUTTON2_WHEN_PRINTING false
    #define BUTTON2_GCODE         "M140 S" STRINGIFY(PREHEAT_1_TEMP_BED) "\nM104 S" STRINGIFY(PREHEAT_1_TEMP_HOTEND)
    #define BUTTON2_DESC          "Preheat for " PREHEAT_1_LABEL
  #endif

  //#define BUTTON3_PIN -1
  #if PIN_EXISTS(BUTTON3)
    #define BUTTON3_HIT_STATE     LOW
    #define BUTTON3_WHEN_PRINTING false
    #define BUTTON3_GCODE         "M140 S" STRINGIFY(PREHEAT_2_TEMP_BED) "\nM104 S" STRINGIFY(PREHEAT_2_TEMP_HOTEND)
    #define BUTTON3_DESC          "Preheat for " PREHEAT_2_LABEL
  #endif
#endif

/**
 * Host Action Commands
 *
 * Define host streamer action commands in compliance with the standard.
 *
 * See https://reprap.org/wiki/G-code#Action_commands
 * Common commands ........ poweroff, pause, paused, resume, resumed, cancel
 * G29_RETRY_AND_RECOVER .. probe_rewipe, probe_failed
 *
 * Some features add reason codes to extend these commands.
 *
 * Host Prompt Support enables Marlin to use the host for user prompts so
 * filament runout and other processes can be managed from the host side.
 */
#define HOST_ACTION_COMMANDS
#if ENABLED(HOST_ACTION_COMMANDS)
  #if DISABLED(MachineCR10Orig) || ENABLED(MelziHostOnly)
    #define HOST_PROMPT_SUPPORT
    #define HOST_START_MENU_ITEM  // Add a menu item that tells the host to start
  #endif
#endif

/**
 * Cancel Objects
 *
 * Implement M486 to allow Marlin to skip objects
 */
<<<<<<< HEAD
#if NONE(MachineCR10Orig, LowMemoryBoard, EXTENSIBLE_UI, SKRMiniE3V2)
  #define CANCEL_OBJECTS
=======
//#define CANCEL_OBJECTS
#if ENABLED(CANCEL_OBJECTS)
  #define CANCEL_OBJECTS_REPORTING // Emit the current object as a status message
>>>>>>> 9405a5e4
#endif

/**
 * I2C position encoders for closed loop control.
 * Developed by Chris Barr at Aus3D.
 *
 * Wiki: https://wiki.aus3d.com.au/Magnetic_Encoder
 * Github: https://github.com/Aus3D/MagneticEncoder
 *
 * Supplier: https://aus3d.com.au/magnetic-encoder-module
 * Alternative Supplier: https://reliabuild3d.com/
 *
 * Reliabuild encoders have been modified to improve reliability.
 */

//#define I2C_POSITION_ENCODERS
#if ENABLED(I2C_POSITION_ENCODERS)

  #define I2CPE_ENCODER_CNT         1                       // The number of encoders installed; max of 5
                                                            // encoders supported currently.

  #define I2CPE_ENC_1_ADDR          I2CPE_PRESET_ADDR_X     // I2C address of the encoder. 30-200.
  #define I2CPE_ENC_1_AXIS          X_AXIS                  // Axis the encoder module is installed on.  <X|Y|Z|E>_AXIS.
  #define I2CPE_ENC_1_TYPE          I2CPE_ENC_TYPE_LINEAR   // Type of encoder:  I2CPE_ENC_TYPE_LINEAR -or-
                                                            // I2CPE_ENC_TYPE_ROTARY.
  #define I2CPE_ENC_1_TICKS_UNIT    2048                    // 1024 for magnetic strips with 2mm poles; 2048 for
                                                            // 1mm poles. For linear encoders this is ticks / mm,
                                                            // for rotary encoders this is ticks / revolution.
  //#define I2CPE_ENC_1_TICKS_REV     (16 * 200)            // Only needed for rotary encoders; number of stepper
                                                            // steps per full revolution (motor steps/rev * microstepping)
  //#define I2CPE_ENC_1_INVERT                              // Invert the direction of axis travel.
  #define I2CPE_ENC_1_EC_METHOD     I2CPE_ECM_MICROSTEP     // Type of error error correction.
  #define I2CPE_ENC_1_EC_THRESH     0.10                    // Threshold size for error (in mm) above which the
                                                            // printer will attempt to correct the error; errors
                                                            // smaller than this are ignored to minimize effects of
                                                            // measurement noise / latency (filter).

  #define I2CPE_ENC_2_ADDR          I2CPE_PRESET_ADDR_Y     // Same as above, but for encoder 2.
  #define I2CPE_ENC_2_AXIS          Y_AXIS
  #define I2CPE_ENC_2_TYPE          I2CPE_ENC_TYPE_LINEAR
  #define I2CPE_ENC_2_TICKS_UNIT    2048
  //#define I2CPE_ENC_2_TICKS_REV   (16 * 200)
  //#define I2CPE_ENC_2_INVERT
  #define I2CPE_ENC_2_EC_METHOD     I2CPE_ECM_MICROSTEP
  #define I2CPE_ENC_2_EC_THRESH     0.10

  #define I2CPE_ENC_3_ADDR          I2CPE_PRESET_ADDR_Z     // Encoder 3.  Add additional configuration options
  #define I2CPE_ENC_3_AXIS          Z_AXIS                  // as above, or use defaults below.

  #define I2CPE_ENC_4_ADDR          I2CPE_PRESET_ADDR_E     // Encoder 4.
  #define I2CPE_ENC_4_AXIS          E_AXIS

  #define I2CPE_ENC_5_ADDR          34                      // Encoder 5.
  #define I2CPE_ENC_5_AXIS          E_AXIS

  // Default settings for encoders which are enabled, but without settings configured above.
  #define I2CPE_DEF_TYPE            I2CPE_ENC_TYPE_LINEAR
  #define I2CPE_DEF_ENC_TICKS_UNIT  2048
  #define I2CPE_DEF_TICKS_REV       (16 * 200)
  #define I2CPE_DEF_EC_METHOD       I2CPE_ECM_NONE
  #define I2CPE_DEF_EC_THRESH       0.1

  //#define I2CPE_ERR_THRESH_ABORT  100.0                   // Threshold size for error (in mm) error on any given
                                                            // axis after which the printer will abort. Comment out to
                                                            // disable abort behavior.

  #define I2CPE_TIME_TRUSTED        10000                   // After an encoder fault, there must be no further fault
                                                            // for this amount of time (in ms) before the encoder
                                                            // is trusted again.

  /**
   * Position is checked every time a new command is executed from the buffer but during long moves,
   * this setting determines the minimum update time between checks. A value of 100 works well with
   * error rolling average when attempting to correct only for skips and not for vibration.
   */
  #define I2CPE_MIN_UPD_TIME_MS     4                       // (ms) Minimum time between encoder checks.

  // Use a rolling average to identify persistant errors that indicate skips, as opposed to vibration and noise.
  #define I2CPE_ERR_ROLLING_AVERAGE

#endif // I2C_POSITION_ENCODERS

/**
 * Analog Joystick(s)
 */
//#define JOYSTICK
#if ENABLED(JOYSTICK)
  #define JOY_X_PIN    5  // RAMPS: Suggested pin A5  on AUX2
  #define JOY_Y_PIN   10  // RAMPS: Suggested pin A10 on AUX2
  #define JOY_Z_PIN   12  // RAMPS: Suggested pin A12 on AUX2
  #define JOY_EN_PIN  44  // RAMPS: Suggested pin D44 on AUX2

  //#define INVERT_JOY_X  // Enable if X direction is reversed
  //#define INVERT_JOY_Y  // Enable if Y direction is reversed
  //#define INVERT_JOY_Z  // Enable if Z direction is reversed

  // Use M119 with JOYSTICK_DEBUG to find reasonable values after connecting:
  #define JOY_X_LIMITS { 5600, 8190-100, 8190+100, 10800 } // min, deadzone start, deadzone end, max
  #define JOY_Y_LIMITS { 5600, 8250-100, 8250+100, 11000 }
  #define JOY_Z_LIMITS { 4800, 8080-100, 8080+100, 11550 }
  //#define JOYSTICK_DEBUG
#endif

/**
 * Mechanical Gantry Calibration
 * Modern replacement for the Prusa TMC_Z_CALIBRATION.
 * Adds capability to work with any adjustable current drivers.
 * Implemented as G34 because M915 is deprecated.
 */
//#define MECHANICAL_GANTRY_CALIBRATION
#if ENABLED(MECHANICAL_GANTRY_CALIBRATION)
  #define GANTRY_CALIBRATION_CURRENT          600     // Default calibration current in ma
  #define GANTRY_CALIBRATION_EXTRA_HEIGHT      15     // Extra distance in mm past Z_###_POS to move
  #define GANTRY_CALIBRATION_FEEDRATE         500     // Feedrate for correction move
  //#define GANTRY_CALIBRATION_TO_MIN                 // Enable to calibrate Z in the MIN direction

  //#define GANTRY_CALIBRATION_SAFE_POSITION XY_CENTER // Safe position for nozzle
  //#define GANTRY_CALIBRATION_XY_PARK_FEEDRATE 3000  // XY Park Feedrate - MMM
  //#define GANTRY_CALIBRATION_COMMANDS_PRE   ""
  #define GANTRY_CALIBRATION_COMMANDS_POST  "G28"     // G28 highly recommended to ensure an accurate position
#endif

/**
 * MAX7219 Debug Matrix
 *
 * Add support for a low-cost 8x8 LED Matrix based on the Max7219 chip as a realtime status display.
 * Requires 3 signal wires. Some useful debug options are included to demonstrate its usage.
 */
//#define MAX7219_DEBUG
#if ENABLED(MAX7219_DEBUG)
  #define MAX7219_CLK_PIN   64
  #define MAX7219_DIN_PIN   57
  #define MAX7219_LOAD_PIN  44

  //#define MAX7219_GCODE          // Add the M7219 G-code to control the LED matrix
  #define MAX7219_INIT_TEST    2   // Test pattern at startup: 0=none, 1=sweep, 2=spiral
  #define MAX7219_NUMBER_UNITS 1   // Number of Max7219 units in chain.
  #define MAX7219_ROTATE       0   // Rotate the display clockwise (in multiples of +/- 90°)
                                   // connector at:  right=0   bottom=-90  top=90  left=180
  //#define MAX7219_REVERSE_ORDER  // The individual LED matrix units may be in reversed order
  //#define MAX7219_SIDE_BY_SIDE   // Big chip+matrix boards can be chained side-by-side

  /**
   * Sample debug features
   * If you add more debug displays, be careful to avoid conflicts!
   */
  #define MAX7219_DEBUG_PRINTER_ALIVE    // Blink corner LED of 8x8 matrix to show that the firmware is functioning
  #define MAX7219_DEBUG_PLANNER_HEAD  3  // Show the planner queue head position on this and the next LED matrix row
  #define MAX7219_DEBUG_PLANNER_TAIL  5  // Show the planner queue tail position on this and the next LED matrix row

  #define MAX7219_DEBUG_PLANNER_QUEUE 0  // Show the current planner queue depth on this and the next LED matrix row
                                         // If you experience stuttering, reboots, etc. this option can reveal how
                                         // tweaks made to the configuration are affecting the printer in real-time.
#endif

/**
 * NanoDLP Sync support
 *
 * Support for Synchronized Z moves when used with NanoDLP. G0/G1 axis moves will
 * output a "Z_move_comp" string to enable synchronization with DLP projector exposure.
 * This feature allows you to use [[WaitForDoneMessage]] instead of M400 commands.
 */
//#define NANODLP_Z_SYNC
#if ENABLED(NANODLP_Z_SYNC)
  //#define NANODLP_ALL_AXIS  // Send a "Z_move_comp" report for any axis move (not just Z).
#endif

/**
 * Ethernet. Use M552 to enable and set the IP address.
 */
#if HAS_ETHERNET
  #define MAC_ADDRESS { 0xDE, 0xAD, 0xBE, 0xEF, 0xF0, 0x0D }  // A MAC address unique to your network
#endif

/**
 * WiFi Support (Espressif ESP32 WiFi)
 */
//#define WIFISUPPORT         // Marlin embedded WiFi managenent
//#define ESP3D_WIFISUPPORT   // ESP3D Library WiFi management (https://github.com/luc-github/ESP3DLib)

#if EITHER(WIFISUPPORT, ESP3D_WIFISUPPORT)
  //#define WEBSUPPORT          // Start a webserver (which may include auto-discovery)
  //#define OTASUPPORT          // Support over-the-air firmware updates
  //#define WIFI_CUSTOM_COMMAND // Accept feature config commands (e.g., WiFi ESP3D) from the host

  /**
   * To set a default WiFi SSID / Password, create a file called Configuration_Secure.h with
   * the following defines, customized for your network. This specific file is excluded via
   * .gitignore to prevent it from accidentally leaking to the public.
   *
   *   #define WIFI_SSID "WiFi SSID"
   *   #define WIFI_PWD  "WiFi Password"
   */
  //#include "Configuration_Secure.h" // External file with WiFi SSID / Password
#endif

/**
 * Průša Multi-Material Unit (MMU)
 * Enable in Configuration.h
 *
 * These devices allow a single stepper driver on the board to drive
 * multi-material feeders with any number of stepper motors.
 */
#if HAS_PRUSA_MMU1
  /**
   * This option only allows the multiplexer to switch on tool-change.
   * Additional options to configure custom E moves are pending.
   *
   * Override the default DIO selector pins here, if needed.
   * Some pins files may provide defaults for these pins.
   */
  //#define E_MUX0_PIN 40  // Always Required
  //#define E_MUX1_PIN 42  // Needed for 3 to 8 inputs
  //#define E_MUX2_PIN 44  // Needed for 5 to 8 inputs
#elif HAS_PRUSA_MMU2
  // Serial port used for communication with MMU2.
  #define MMU2_SERIAL_PORT 2

  // Use hardware reset for MMU if a pin is defined for it
  //#define MMU2_RST_PIN 23

  // Enable if the MMU2 has 12V stepper motors (MMU2 Firmware 1.0.2 and up)
  //#define MMU2_MODE_12V

  // G-code to execute when MMU2 F.I.N.D.A. probe detects filament runout
  #define MMU2_FILAMENT_RUNOUT_SCRIPT "M600"

  // Add an LCD menu for MMU2
  //#define MMU2_MENUS
  #if EITHER(MMU2_MENUS, HAS_PRUSA_MMU2S)
    // Settings for filament load / unload from the LCD menu.
    // This is for Průša MK3-style extruders. Customize for your hardware.
    #define MMU2_FILAMENTCHANGE_EJECT_FEED 80.0
    #define MMU2_LOAD_TO_NOZZLE_SEQUENCE \
      {  7.2, 1145 }, \
      { 14.4,  871 }, \
      { 36.0, 1393 }, \
      { 14.4,  871 }, \
      { 50.0,  198 }

    #define MMU2_RAMMING_SEQUENCE \
      {   1.0, 1000 }, \
      {   1.0, 1500 }, \
      {   2.0, 2000 }, \
      {   1.5, 3000 }, \
      {   2.5, 4000 }, \
      { -15.0, 5000 }, \
      { -14.0, 1200 }, \
      {  -6.0,  600 }, \
      {  10.0,  700 }, \
      { -10.0,  400 }, \
      { -50.0, 2000 }
  #endif

  /**
   * Using a sensor like the MMU2S
   * This mode requires a MK3S extruder with a sensor at the extruder idler, like the MMU2S.
   * See https://help.prusa3d.com/en/guide/3b-mk3s-mk2-5s-extruder-upgrade_41560, step 11
   */
  #if HAS_PRUSA_MMU2S
    #define MMU2_C0_RETRY   5             // Number of retries (total time = timeout*retries)

    #define MMU2_CAN_LOAD_FEEDRATE 800    // (mm/min)
    #define MMU2_CAN_LOAD_SEQUENCE \
      {  0.1, MMU2_CAN_LOAD_FEEDRATE }, \
      {  60.0, MMU2_CAN_LOAD_FEEDRATE }, \
      { -52.0, MMU2_CAN_LOAD_FEEDRATE }

    #define MMU2_CAN_LOAD_RETRACT   6.0   // (mm) Keep under the distance between Load Sequence values
    #define MMU2_CAN_LOAD_DEVIATION 0.8   // (mm) Acceptable deviation

    #define MMU2_CAN_LOAD_INCREMENT 0.2   // (mm) To reuse within MMU2 module
    #define MMU2_CAN_LOAD_INCREMENT_SEQUENCE \
      { -MMU2_CAN_LOAD_INCREMENT, MMU2_CAN_LOAD_FEEDRATE }

  #else

    /**
     * MMU1 Extruder Sensor
     *
     * Support for a Průša (or other) IR Sensor to detect filament near the extruder
     * and make loading more reliable. Suitable for an extruder equipped with a filament
     * sensor less than 38mm from the gears.
     *
     * During loading the extruder will stop when the sensor is triggered, then do a last
     * move up to the gears. If no filament is detected, the MMU2 can make some more attempts.
     * If all attempts fail, a filament runout will be triggered.
     */
    //#define MMU_EXTRUDER_SENSOR
    #if ENABLED(MMU_EXTRUDER_SENSOR)
      #define MMU_LOADING_ATTEMPTS_NR 5 // max. number of attempts to load filament if first load fail
    #endif

  #endif

  //#define MMU2_DEBUG  // Write debug info to serial output

#endif // HAS_PRUSA_MMU2

/**
 * Advanced Print Counter settings
 */
#if ENABLED(PRINTCOUNTER)
  #define SERVICE_WARNING_BUZZES  3
  // Activate up to 3 service interval watchdogs
  //#define SERVICE_NAME_1      "Service S"
  //#define SERVICE_INTERVAL_1  100 // print hours
  //#define SERVICE_NAME_2      "Service L"
  //#define SERVICE_INTERVAL_2  200 // print hours
  //#define SERVICE_NAME_3      "Service 3"
  //#define SERVICE_INTERVAL_3    1 // print hours
#endif

// @section develop

//
// M100 Free Memory Watcher to debug memory usage
//
//#define M100_FREE_MEMORY_WATCHER

//
// M42 - Set pin states
//
//#define DIRECT_PIN_CONTROL

//
// M43 - display pin status, toggle pins, watch pins, watch endstops & toggle LED, test servo probe
//
#if ANY(SKR13, SKR14, SKR14Turbo, SKRPRO11, MachineEnder3V2, Creality422, Creality427)
  #define PINS_DEBUGGING
#endif

// Enable Marlin dev mode which adds some special commands
//#define MARLIN_DEV_MODE

/**
 * Postmortem Debugging captures misbehavior and outputs the CPU status and backtrace to serial.
 * When running in the debugger it will break for debugging. This is useful to help understand
 * a crash from a remote location. Requires ~400 bytes of SRAM and 5Kb of flash.
 */
//#define POSTMORTEM_DEBUGGING

/**
 * Software Reset options
 */
//#define SOFT_RESET_VIA_SERIAL         // 'KILL' and '^X' commands will soft-reset the controller
//#define SOFT_RESET_ON_KILL            // Use a digital button to soft-reset the controller after KILL<|MERGE_RESOLUTION|>--- conflicted
+++ resolved
@@ -3832,14 +3832,11 @@
  *
  * Implement M486 to allow Marlin to skip objects
  */
-<<<<<<< HEAD
 #if NONE(MachineCR10Orig, LowMemoryBoard, EXTENSIBLE_UI, SKRMiniE3V2)
   #define CANCEL_OBJECTS
-=======
-//#define CANCEL_OBJECTS
+#endif
 #if ENABLED(CANCEL_OBJECTS)
   #define CANCEL_OBJECTS_REPORTING // Emit the current object as a status message
->>>>>>> 9405a5e4
 #endif
 
 /**
